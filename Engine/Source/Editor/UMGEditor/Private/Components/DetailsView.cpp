// Copyright Epic Games, Inc. All Rights Reserved.

#include "Components/DetailsView.h"

#include "Components/PropertyViewHelper.h"
#include "IDetailsView.h"
#include "Modules/ModuleManager.h"
#include "PropertyEditorModule.h"
#include "Widgets/Layout/SBorder.h"
#include "Widgets/Text/STextBlock.h"
#include "UObject/UObjectGlobals.h"
#include "ObjectEditorUtils.h"

#define LOCTEXT_NAMESPACE "UMG"

/////////////////////////////////////////////////////
// UDetailsView


void UDetailsView::ReleaseSlateResources(bool bReleaseChildren)
{
	Super::ReleaseSlateResources(bReleaseChildren);

	DetailViewWidget.Reset();
}


void UDetailsView::BuildContentWidget()
{
	DetailViewWidget.Reset();

	if (!GetDisplayWidget().IsValid())
	{
		return;
	}

	bool bCreateMissingWidget = true;
	FText MissingWidgetText = FPropertyViewHelper::EditorOnlyText;

	if (GIsEditor)
	{
		UObject* ViewedObject = GetObject();
		if (ViewedObject == nullptr)
		{
			bool bIsObjectNull = Object.IsNull();
			if (bIsObjectNull)
			{
				MissingWidgetText = FPropertyViewHelper::UndefinedObjectText;
			}
			else
			{
				MissingWidgetText = FPropertyViewHelper::UnloadedObjectText;
			}
		}
		else
		{
			FPropertyEditorModule& PropertyEditorModule = FModuleManager::GetModuleChecked<FPropertyEditorModule>("PropertyEditor");

			FDetailsViewArgs DetailsViewArgs;
			DetailsViewArgs.NameAreaSettings = FDetailsViewArgs::HideNameArea;
			DetailsViewArgs.bUpdatesFromSelection = false;
			DetailsViewArgs.bLockable = false;
			DetailsViewArgs.bShowPropertyMatrixButton = false;
			DetailsViewArgs.NotifyHook = this;

			DetailsViewArgs.ViewIdentifier = ViewIdentifier;
			DetailsViewArgs.bAllowSearch = bAllowFiltering;
			DetailsViewArgs.bAllowFavoriteSystem = bAllowFavoriteSystem;
			DetailsViewArgs.bShowOptions = bAllowFiltering;
			DetailsViewArgs.bShowModifiedPropertiesOption = bShowModifiedPropertiesOption;
			DetailsViewArgs.bShowKeyablePropertiesOption = bShowKeyablePropertiesOption;
			DetailsViewArgs.bShowAnimatedPropertiesOption = bShowAnimatedPropertiesOption;
			DetailsViewArgs.bShowScrollBar = bShowScrollBar;
			DetailsViewArgs.bForceHiddenPropertyVisibility = bForceHiddenPropertyVisibility;
			DetailsViewArgs.ColumnWidth = ColumnWidth;
			DetailsViewArgs.bShowCustomFilterOption = PropertiesToShow.Num() != 0 || CategoriesToShow.Num() != 0;
			
			DetailViewWidget = PropertyEditorModule.CreateDetailView(DetailsViewArgs);
			
			DetailViewWidget->SetCustomFilterLabel(LOCTEXT("ShowAllParameters", "Show All Parameters"));
			DetailViewWidget->SetCustomFilterDelegate(FSimpleDelegate::CreateUObject(this, &UDetailsView::ToggleShowingOnlyAllowedProperties));
			DetailViewWidget->SetIsPropertyVisibleDelegate(FIsPropertyVisible::CreateUObject(this, &UDetailsView::GetIsPropertyVisible));
			DetailViewWidget->SetIsCustomRowVisibleDelegate(FIsCustomRowVisible::CreateUObject(this, &UDetailsView::GetIsRowVisible));
			DetailViewWidget->SetObject(ViewedObject);
			if (DetailViewWidget.IsValid())
			{
				GetDisplayWidget()->SetContent(DetailViewWidget.ToSharedRef());
				bCreateMissingWidget = false;
			}
			else
			{
				MissingWidgetText = FPropertyViewHelper::UnknownErrorText;
			}
		}
	}

	if (bCreateMissingWidget)
	{
		GetDisplayWidget()->SetContent(
			SNew(STextBlock)
			.Text(MissingWidgetText)
		);
	}
}


void UDetailsView::OnObjectChanged()
{
	UObject* ViewedObject = GetObject();
	if (DetailViewWidget.IsValid() && ViewedObject != nullptr)
	{
		DetailViewWidget->SetObject(ViewedObject);
	}
	else
	{
		BuildContentWidget();
	}
}


void UDetailsView::NotifyPostChange(const FPropertyChangedEvent& PropertyChangedEvent, FProperty* PropertyThatChanged)
{
	FNotifyHook::NotifyPostChange(PropertyChangedEvent, PropertyThatChanged);

	FName PropertyName = PropertyThatChanged ? PropertyThatChanged->GetFName() : NAME_None;
	OnPropertyChangedBroadcast(PropertyName);
}


void UDetailsView::PostEditChangeProperty(FPropertyChangedEvent& PropertyChangedEvent)
{
	Super::PostEditChangeProperty(PropertyChangedEvent);
	
	if (IsDesignTime())
	{
		if (PropertyChangedEvent.GetPropertyName() == GET_MEMBER_NAME_CHECKED(UDetailsView, ViewIdentifier)
			|| PropertyChangedEvent.GetPropertyName() == GET_MEMBER_NAME_CHECKED(UDetailsView, bAllowFiltering)
			|| PropertyChangedEvent.GetPropertyName() == GET_MEMBER_NAME_CHECKED(UDetailsView, bAllowFavoriteSystem)
			|| PropertyChangedEvent.GetPropertyName() == GET_MEMBER_NAME_CHECKED(UDetailsView, bShowModifiedPropertiesOption)
			|| PropertyChangedEvent.GetPropertyName() == GET_MEMBER_NAME_CHECKED(UDetailsView, bShowKeyablePropertiesOption)
			|| PropertyChangedEvent.GetPropertyName() == GET_MEMBER_NAME_CHECKED(UDetailsView, bShowAnimatedPropertiesOption)
			|| PropertyChangedEvent.GetPropertyName() == GET_MEMBER_NAME_CHECKED(UDetailsView, bShowScrollBar)
			|| PropertyChangedEvent.GetPropertyName() == GET_MEMBER_NAME_CHECKED(UDetailsView, bForceHiddenPropertyVisibility)
			|| PropertyChangedEvent.GetPropertyName() == GET_MEMBER_NAME_CHECKED(UDetailsView, ColumnWidth))
		{
<<<<<<< HEAD
			SoftObjectPath = LazyObject.Get();
=======
>>>>>>> 6bbb88c8
			BuildContentWidget();
		}
	}
}


void UDetailsView::ToggleShowingOnlyAllowedProperties()
{
	bShowOnlyAllowed = !bShowOnlyAllowed;
	if (DetailViewWidget.IsValid())
	{
		DetailViewWidget->ForceRefresh();
	}
}

bool UDetailsView::IsRowVisibilityFiltered() const
{
	return bShowOnlyAllowed && (PropertiesToShow.Num() > 0 || CategoriesToShow.Num() > 0);
}

bool UDetailsView::GetIsPropertyVisible(const FPropertyAndParent& PropertyAndParent) const
{
	if (!IsRowVisibilityFiltered())
	{
		return true;
	}
	if (PropertiesToShow.Contains(PropertyAndParent.Property.GetFName()))
	{
		return true;
	}

	const FProperty* Property = PropertyAndParent.ParentProperties.Num() > 0 ? PropertyAndParent.ParentProperties.Last() : &PropertyAndParent.Property;

	// Check against the parent property name
	if (PropertiesToShow.Contains(Property->GetFName()))
	{
		return true;
	}

	// get the topmost parent's category name if the property has one
	const FString CategoryString = FObjectEditorUtils::GetCategoryFName(Property).ToString();
	FString SubcategoryString = CategoryString;
	
	int32 SubcategoryStart;
	if (CategoryString.FindChar(TEXT('|'), SubcategoryStart))
	{
		SubcategoryString = CategoryString.Left(SubcategoryStart);
	}

	if (CategoriesToShow.ContainsByPredicate([&CategoryString, &SubcategoryString](const FName& Element)
		{
			FString ElementString = Element.ToString();
			return CategoryString == ElementString || SubcategoryString == ElementString;
		}))
	{
		return true;
	}
	return false;
}

bool UDetailsView::GetIsRowVisible(FName InRowName, FName InParentName) const
{
	if (!IsRowVisibilityFiltered())
	{
		return true;
	}
	if (PropertiesToShow.Contains(InRowName))
	{
		return true;
	}
	if (CategoriesToShow.Contains(InParentName))
	{
		return true;
	}
	return false;
}

/////////////////////////////////////////////////////

#undef LOCTEXT_NAMESPACE<|MERGE_RESOLUTION|>--- conflicted
+++ resolved
@@ -143,10 +143,6 @@
 			|| PropertyChangedEvent.GetPropertyName() == GET_MEMBER_NAME_CHECKED(UDetailsView, bForceHiddenPropertyVisibility)
 			|| PropertyChangedEvent.GetPropertyName() == GET_MEMBER_NAME_CHECKED(UDetailsView, ColumnWidth))
 		{
-<<<<<<< HEAD
-			SoftObjectPath = LazyObject.Get();
-=======
->>>>>>> 6bbb88c8
 			BuildContentWidget();
 		}
 	}
