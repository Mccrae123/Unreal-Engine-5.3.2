--- conflicted
+++ resolved
@@ -120,35 +120,20 @@
 		// Right side padding
 		BlueprintEditorPtr->AddToolbarWidget(SNew(SSpacer).Size(FVector2D(10.0f, 1.0f)));
 
-<<<<<<< HEAD
-		if (FWidgetBlueprintApplicationModes::IsDebugModeEnabled())
-		{
-			BlueprintEditorPtr->AddToolbarWidget(
-				SNew(SModeWidget, FWidgetBlueprintApplicationModes::GetLocalizedMode(FWidgetBlueprintApplicationModes::DebugMode), FWidgetBlueprintApplicationModes::DebugMode)
-=======
 		if (FWidgetBlueprintApplicationModes::IsPreviewModeEnabled())
 		{
 			BlueprintEditorPtr->AddToolbarWidget(
 				SNew(SModeWidget, FWidgetBlueprintApplicationModes::GetLocalizedMode(FWidgetBlueprintApplicationModes::PreviewMode), FWidgetBlueprintApplicationModes::PreviewMode)
->>>>>>> 4af6daef
 				.OnGetActiveMode(GetActiveMode)
 				.OnSetActiveMode(SetActiveMode)
 				.CanBeSelected(BlueprintEditorPtr.Get(), &FBlueprintEditor::IsEditingSingleBlueprint)
 				.ToolTip(IDocumentation::Get()->CreateToolTip(
-<<<<<<< HEAD
-					LOCTEXT("DebugModeButtonTooltip", "Switch to Debugging Mode"),
-=======
 					LOCTEXT("PreviewModeButtonTooltip", "Switch to Preview Mode"),
->>>>>>> 4af6daef
 					nullptr,
 					TEXT("Shared/Editors/BlueprintEditor"),
 					TEXT("DebugMode")))
 				.IconImage(FAppStyle::GetBrush("BlueprintDebugger.TabIcon"))
-<<<<<<< HEAD
-				.AddMetaData<FTagMetaData>(FTagMetaData(TEXT("DebugMode")))
-=======
 				.AddMetaData<FTagMetaData>(FTagMetaData(TEXT("PreviewMode")))
->>>>>>> 4af6daef
 			);
 		
 			// Right side padding
