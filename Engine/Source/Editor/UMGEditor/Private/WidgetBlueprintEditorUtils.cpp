--- conflicted
+++ resolved
@@ -63,10 +63,7 @@
 #include "Slate/WidgetRenderer.h"
 #include "Widgets/SVirtualWindow.h"
 #include "GraphEditorActions.h"
-<<<<<<< HEAD
-=======
 #include "WidgetEditingProjectSettings.h"
->>>>>>> 4af6daef
 
 #define LOCTEXT_NAMESPACE "UMG"
 
@@ -1165,19 +1162,11 @@
 	if (SelectedUserWidget.GetSoftObjectPath().IsValid())
 	{
 		if (ExistingPanel && ExistingPanel->GetChildrenCount() != 0)
-<<<<<<< HEAD
 		{
 			return false;
 		}
 		if (UWidget* NewWidget = FWidgetTemplateBlueprintClass(SelectedUserWidget).Create(BP->WidgetTree))
 		{
-=======
-		{
-			return false;
-		}
-		if (UWidget* NewWidget = FWidgetTemplateBlueprintClass(SelectedUserWidget).Create(BP->WidgetTree))
-		{
->>>>>>> 4af6daef
 			// If we are creating a UserWidget, check for Circular references
 			if (UUserWidget* NewUserWidget = Cast<UUserWidget>(NewWidget))
 			{
@@ -1718,11 +1707,7 @@
 				if (UWidget* WidgetTemplate = ParentWidgetRef.GetTemplate())
 				{
 					ParentWidget = WidgetTemplate->GetParent();
-<<<<<<< HEAD
-					if (ParentWidget)
-=======
 					if (ParentWidget && ParentWidget->CanHaveMultipleChildren())
->>>>>>> 4af6daef
 					{
 						IndexToInsert = ParentWidget->GetChildIndex(WidgetTemplate) + 1;
 					}
@@ -2585,8 +2570,6 @@
 	return DrawSWidgetInRenderTargetInternal(WidgetInstance, nullptr, RenderTarget2D, FVector2D(256.f,256.f), false, TOptional<FVector2D>(), EThumbnailPreviewSizeMode::MatchDesignerMode);
 }
 
-<<<<<<< HEAD
-=======
 UWidgetEditingProjectSettings* FWidgetBlueprintEditorUtils::GetRelevantMutableSettings(TWeakPtr<FWidgetBlueprintEditor> CurrentEditor)
 {
 	if (TSharedPtr<FWidgetBlueprintEditor> PinnedEditor = CurrentEditor.Pin())
@@ -2613,7 +2596,6 @@
 	return GetDefault<UUMGEditorProjectSettings>();
 }
 
->>>>>>> 4af6daef
 TOptional<FWidgetBlueprintEditorUtils::FWidgetThumbnailProperties> FWidgetBlueprintEditorUtils::DrawSWidgetInRenderTargetForThumbnail(UUserWidget* WidgetInstance, FRenderTarget* RenderTarget2D, FVector2D ThumbnailSize, TOptional<FVector2D> ThumbnailCustomSize, EThumbnailPreviewSizeMode ThumbnailSizeMode)
 {
 	return DrawSWidgetInRenderTargetInternal(WidgetInstance, RenderTarget2D, nullptr,ThumbnailSize, true, ThumbnailCustomSize, ThumbnailSizeMode);
@@ -2767,8 +2749,6 @@
 	}
 }
 
-<<<<<<< HEAD
-=======
 FText FWidgetBlueprintEditorUtils::GetPaletteCategory(const TSubclassOf<UWidget> WidgetClass)
 {
 	if (WidgetClass.Get())
@@ -2813,5 +2793,4 @@
 	}
 }
 
->>>>>>> 4af6daef
 #undef LOCTEXT_NAMESPACE