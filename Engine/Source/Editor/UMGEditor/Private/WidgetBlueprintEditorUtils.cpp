// Copyright Epic Games, Inc. All Rights Reserved.

#include "WidgetBlueprintEditorUtils.h"
#include "Components/PanelSlot.h"
#include "Components/PanelWidget.h"
#include "Components/ContentWidget.h"
#include "UObject/UObjectHash.h"
#include "UObject/UObjectIterator.h"
#include "Internationalization/TextPackageNamespaceUtil.h"
#include "UObject/PropertyPortFlags.h"
#include "Blueprint/WidgetTree.h"
<<<<<<< HEAD
=======
#include "Misc/ConfigCacheIni.h"
>>>>>>> 6bbb88c8
#include "Modules/ModuleManager.h"
#include "MovieScene.h"
#include "WidgetBlueprint.h"
#include "HAL/PlatformApplicationMisc.h"

#include "Dialogs/Dialogs.h"
<<<<<<< HEAD
=======
#include "DragAndDrop/DecoratedDragDropOp.h"
#include "DragAndDrop/AssetDragDropOp.h"
#include "DragAndDrop/ClassDragDropOp.h"
#include "DragDrop/WidgetTemplateDragDropOp.h"
>>>>>>> 6bbb88c8
#include "Exporters/Exporter.h"
#include "ObjectEditorUtils.h"
#include "Components/CanvasPanelSlot.h"
#include "Framework/MultiBox/MultiBoxBuilder.h"

#include "Animation/WidgetAnimation.h"
#include "Kismet2/Kismet2NameValidators.h"
#include "Kismet2/BlueprintEditorUtils.h"
#include "Templates/WidgetTemplateClass.h"
#include "Templates/WidgetTemplateImageClass.h"
#include "Templates/WidgetTemplateBlueprintClass.h"
#include "Factories.h"
#include "UnrealExporter.h"
#include "Framework/Commands/GenericCommands.h"
#include "ScopedTransaction.h"
#include "Components/CanvasPanel.h"
#include "Utility/WidgetSlotPair.h"
#include "Framework/Notifications/NotificationManager.h"
#include "Widgets/Notifications/SNotificationList.h"
#include "Components/Widget.h"
#include "Blueprint/WidgetNavigation.h"
#include "Subsystems/AssetEditorSubsystem.h"
#include "UObject/ScriptInterface.h"
#include "Components/NamedSlotInterface.h"
#include "K2Node_Variable.h"

<<<<<<< HEAD
=======
#include "Engine/TextureRenderTarget2D.h"
#include "Engine/UserInterfaceSettings.h"
>>>>>>> 6bbb88c8
#include "Input/HittestGrid.h"
#include "Interfaces/ISlateRHIRendererModule.h"
#include "Interfaces/ISlate3DRenderer.h"
#include "Rendering/SlateDrawBuffer.h"
<<<<<<< HEAD
=======
#include "Slate/WidgetRenderer.h"
#include "Widgets/SVirtualWindow.h"
>>>>>>> 6bbb88c8

#define LOCTEXT_NAMESPACE "UMG"

class FWidgetObjectTextFactory : public FCustomizableTextObjectFactory
{
public:
	FWidgetObjectTextFactory()
		: FCustomizableTextObjectFactory(GWarn)
	{
	}

	// FCustomizableTextObjectFactory implementation

	virtual bool CanCreateClass(UClass* ObjectClass, bool& bOmitSubObjs) const override
	{
		const bool bIsWidget = ObjectClass->IsChildOf(UWidget::StaticClass());
		const bool bIsSlot = ObjectClass->IsChildOf(UPanelSlot::StaticClass());
		const bool bIsSlotMetaData = ObjectClass->IsChildOf(UWidgetSlotPair::StaticClass());

		return bIsWidget || bIsSlot || bIsSlotMetaData;
	}

	virtual void ProcessConstructedObject(UObject* NewObject) override
	{
		check(NewObject);

		if ( UWidget* Widget = Cast<UWidget>(NewObject) )
		{
			NewWidgetMap.Add(Widget->GetFName(), Widget);
		}
		else if ( UWidgetSlotPair* SlotMetaData = Cast<UWidgetSlotPair>(NewObject) )
		{
			MissingSlotData.Add(SlotMetaData->GetWidgetName(), SlotMetaData);
		}
	}

	// FCustomizableTextObjectFactory (end)

public:

	// Name->Instance object mapping
	TMap<FName, UWidget*> NewWidgetMap;

	// Instance->OldSlotMetaData that didn't survive the journey because it wasn't copied.
	TMap<FName, UWidgetSlotPair*> MissingSlotData;
};

FName SanitizeWidgetName(const FString& NewName, const FName CurrentName)
{
	FString GeneratedName = SlugStringForValidName(NewName);

	// If the new name is empty (for example, because it was composed entirely of invalid characters).
	// then we'll use the current name
	if (GeneratedName.IsEmpty())
	{
		return CurrentName;
	}

	const FName GeneratedFName(*GeneratedName);
	check(GeneratedFName.IsValidXName(INVALID_OBJECTNAME_CHARACTERS));

	return GeneratedFName;
}

bool FWidgetBlueprintEditorUtils::VerifyWidgetRename(TSharedRef<class FWidgetBlueprintEditor> BlueprintEditor, FWidgetReference Widget, const FText& NewName, FText& OutErrorMessage)
{
	if (NewName.IsEmptyOrWhitespace())
	{
		OutErrorMessage = LOCTEXT("EmptyWidgetName", "Empty Widget Name");
		return false;
	}

	const FString& NewNameString = NewName.ToString();

	if (NewNameString.Len() >= NAME_SIZE)
	{
		OutErrorMessage = LOCTEXT("WidgetNameTooLong", "Widget Name is Too Long");
		return false;
	}

	UWidget* RenamedTemplateWidget = Widget.GetTemplate();
	if ( !RenamedTemplateWidget )
	{
		// In certain situations, the template might be lost due to mid recompile with focus lost on the rename box at
		// during a strange moment.
		return false;
	}

	// Slug the new name down to a valid object name
	const FName NewNameSlug = SanitizeWidgetName(NewNameString, RenamedTemplateWidget->GetFName());

	UWidgetBlueprint* Blueprint = BlueprintEditor->GetWidgetBlueprintObj();
	UWidget* ExistingTemplate = Blueprint->WidgetTree->FindWidget(NewNameSlug);

	bool bIsSameWidget = false;
	if (ExistingTemplate != nullptr)
	{
		if ( RenamedTemplateWidget != ExistingTemplate )
		{
			OutErrorMessage = LOCTEXT("ExistingWidgetName", "Existing Widget Name");
			return false;
		}
		else
		{
			bIsSameWidget = true;
		}
	}
	else
	{
		// Not an existing widget in the tree BUT it still mustn't create a UObject name clash
		UWidget* WidgetPreview = Widget.GetPreview();
		if (WidgetPreview)
		{
			// Dummy rename with flag REN_Test returns if rename is possible
			if (!WidgetPreview->Rename(*NewNameSlug.ToString(), nullptr, REN_Test))
			{
				OutErrorMessage = LOCTEXT("ExistingObjectName", "Existing Object Name");
				return false;
			}
		}
		UWidget* WidgetTemplate = RenamedTemplateWidget;
		// Dummy rename with flag REN_Test returns if rename is possible
		if (!WidgetTemplate->Rename(*NewNameSlug.ToString(), nullptr, REN_Test))
		{
			OutErrorMessage = LOCTEXT("ExistingObjectName", "Existing Object Name");
			return false;
		}
	}

	FObjectPropertyBase* Property = CastField<FObjectPropertyBase>(Blueprint->ParentClass->FindPropertyByName( NewNameSlug ));
	if ( Property && FWidgetBlueprintEditorUtils::IsBindWidgetProperty(Property))
	{
		if (!RenamedTemplateWidget->IsA(Property->PropertyClass))
		{
			OutErrorMessage = FText::Format(LOCTEXT("WidgetBindingOfWrongType", "Widget Binding is not type {0}"), Property->PropertyClass->GetDisplayNameText());
			return false;
		}
		return true;
	}

	FKismetNameValidator Validator(Blueprint);

	// For variable comparison, use the slug
	EValidatorResult ValidatorResult = Validator.IsValid(NewNameSlug);

	if (ValidatorResult != EValidatorResult::Ok)
	{
		if (bIsSameWidget && (ValidatorResult == EValidatorResult::AlreadyInUse || ValidatorResult == EValidatorResult::ExistingName))
		{
			// Continue successfully
		}
		else
		{
			OutErrorMessage = INameValidatorInterface::GetErrorText(NewNameString, ValidatorResult);
			return false;
		}
	}

	return true;
}

bool FWidgetBlueprintEditorUtils::RenameWidget(TSharedRef<FWidgetBlueprintEditor> BlueprintEditor, const FName& OldObjectName, const FString& NewDisplayName)
{
	UWidgetBlueprint* Blueprint = BlueprintEditor->GetWidgetBlueprintObj();
	check(Blueprint);

	UWidget* Widget = Blueprint->WidgetTree->FindWidget(OldObjectName);
	check(Widget);

	UClass* ParentClass = Blueprint->ParentClass;
	check( ParentClass );

	bool bRenamed = false;

	TSharedPtr<INameValidatorInterface> NameValidator = MakeShareable(new FKismetNameValidator(Blueprint));

	const FName NewFName = SanitizeWidgetName(NewDisplayName, Widget->GetFName());

	FObjectPropertyBase* ExistingProperty = CastField<FObjectPropertyBase>(ParentClass->FindPropertyByName(NewFName));
	const bool bBindWidget = ExistingProperty && FWidgetBlueprintEditorUtils::IsBindWidgetProperty(ExistingProperty) && Widget->IsA(ExistingProperty->PropertyClass);

	// NewName should be already validated. But one must make sure that NewTemplateName is also unique.
	const bool bUniqueNameForTemplate = ( EValidatorResult::Ok == NameValidator->IsValid( NewFName ) || bBindWidget );
	if ( bUniqueNameForTemplate )
	{
		// Stringify the FNames
		const FString NewNameStr = NewFName.ToString();
		const FString OldNameStr = OldObjectName.ToString();

		const FScopedTransaction Transaction(LOCTEXT("RenameWidget", "Rename Widget"));

		// Rename Template
		Blueprint->Modify();
		Widget->Modify();

		// Rename Preview before renaming the template widget so the preview widget can be found
		UWidget* WidgetPreview = BlueprintEditor->GetReferenceFromTemplate(Widget).GetPreview();
		if (WidgetPreview)
		{
			WidgetPreview->SetDisplayLabel(NewNameStr);
			WidgetPreview->Rename(*NewNameStr);
		}

		if (!WidgetPreview || WidgetPreview != Widget)
		{
			// Find and update all variable references in the graph
			Widget->SetDisplayLabel(NewNameStr);
			Widget->Rename(*NewNameStr);
		}

<<<<<<< HEAD
=======
#if UE_HAS_WIDGET_GENERATED_BY_CLASS
>>>>>>> 6bbb88c8
		// When a widget gets renamed we need to check any existing blueprint getters that may be placed
		// in the graphs to fix up their state
		if(Widget->bIsVariable)
		{
			TArray<UEdGraph*> AllGraphs;
			Blueprint->GetAllGraphs(AllGraphs);

			for (const UEdGraph* CurrentGraph : AllGraphs)
			{
				TArray<UK2Node_Variable*> GraphNodes;
				CurrentGraph->GetNodesOfClass(GraphNodes);

				for (UK2Node_Variable* CurrentNode : GraphNodes)
				{					
					UClass* SelfClass = Blueprint->GeneratedClass;
					UClass* VariableParent = CurrentNode->VariableReference.GetMemberParentClass(SelfClass);

					if (SelfClass == VariableParent)
					{
						// Reconstruct this node in order to give it orphan pins and invalidate any 
						// connections that will no longer be valid
						if (NewFName == CurrentNode->GetVarName())
						{
							UEdGraphPin* ValuePin = CurrentNode->GetValuePin();
							ValuePin->Modify();
							CurrentNode->Modify();

							// Make the old pin an orphan and add a new pin of the proper type
							UEdGraphPin* NewPin = CurrentNode->CreatePin(
								ValuePin->Direction,
								ValuePin->PinType.PinCategory,
								ValuePin->PinType.PinSubCategory,
								Widget->WidgetGeneratedByClass.Get(),	// This generated object is what needs to patched up
								NewFName
							);

							ValuePin->bOrphanedPin = true;
						}
					}
				}
			}
		}
<<<<<<< HEAD
=======
#endif
>>>>>>> 6bbb88c8

		// Update Variable References and
		// Update Event References to member variables
		FBlueprintEditorUtils::ReplaceVariableReferences(Blueprint, OldObjectName, NewFName);
		
		// Find and update all binding references in the widget blueprint
		for ( FDelegateEditorBinding& Binding : Blueprint->Bindings )
		{
			if ( Binding.ObjectName == OldNameStr )
			{
				Binding.ObjectName = NewNameStr;
			}
		}

		// Update widget blueprint names
		for( UWidgetAnimation* WidgetAnimation : Blueprint->Animations )
		{
			for( FWidgetAnimationBinding& AnimBinding : WidgetAnimation->AnimationBindings )
			{
				if( AnimBinding.WidgetName == OldObjectName )
				{
					AnimBinding.WidgetName = NewFName;

					WidgetAnimation->MovieScene->Modify();

					if (AnimBinding.SlotWidgetName == NAME_None)
					{
						FMovieScenePossessable* Possessable = WidgetAnimation->MovieScene->FindPossessable(AnimBinding.AnimationGuid);
						if (Possessable)
						{
							Possessable->SetName(NewFName.ToString());
						}
					}
					else
					{
						break;
					}
				}
			}
		}

		// Update any explicit widget bindings.
		Blueprint->WidgetTree->ForEachWidget([OldObjectName, NewFName](UWidget* Widget) {
			if (Widget->Navigation)
			{
				Widget->Navigation->SetFlags(RF_Transactional);
				Widget->Navigation->Modify();
				Widget->Navigation->TryToRenameBinding(OldObjectName, NewFName);
			}
		});

		// Validate child blueprints and adjust variable names to avoid a potential name collision
		FBlueprintEditorUtils::ValidateBlueprintChildVariables(Blueprint, NewFName);

		// Refresh references and flush editors
		FBlueprintEditorUtils::MarkBlueprintAsStructurallyModified(Blueprint);
		bRenamed = true;
	}

	return bRenamed;
}

void FWidgetBlueprintEditorUtils::CreateWidgetContextMenu(FMenuBuilder& MenuBuilder, TSharedRef<FWidgetBlueprintEditor> BlueprintEditor, FVector2D TargetLocation)
{
	BlueprintEditor->PasteDropLocation = TargetLocation;

	TSet<FWidgetReference> Widgets = BlueprintEditor->GetSelectedWidgets();
	UWidgetBlueprint* BP = BlueprintEditor->GetWidgetBlueprintObj();

	MenuBuilder.PushCommandList(BlueprintEditor->DesignerCommandList.ToSharedRef());

	MenuBuilder.BeginSection("Edit", LOCTEXT("Edit", "Edit"));
	{
		MenuBuilder.AddMenuEntry(FGenericCommands::Get().Cut);
		MenuBuilder.AddMenuEntry(FGenericCommands::Get().Copy);
		MenuBuilder.AddMenuEntry(FGenericCommands::Get().Paste);
		MenuBuilder.AddMenuEntry(FGenericCommands::Get().Duplicate);
		MenuBuilder.AddMenuEntry(FGenericCommands::Get().Delete);
	}
	MenuBuilder.PopCommandList();
	{
		MenuBuilder.AddMenuEntry(FGenericCommands::Get().Rename);
	}
	MenuBuilder.EndSection();

	MenuBuilder.BeginSection("Actions");
	{
		MenuBuilder.AddMenuEntry(
			LOCTEXT( "EditBlueprint_Label", "Edit Widget Blueprint..." ),
			LOCTEXT( "EditBlueprint_Tooltip", "Open the selected Widget Blueprint(s) for edit." ),
			FSlateIcon(),
			FUIAction(
				FExecuteAction::CreateStatic( &FWidgetBlueprintEditorUtils::ExecuteOpenSelectedWidgetsForEdit, Widgets ),
				FCanExecuteAction(),
				FIsActionChecked(),
				FIsActionButtonVisible::CreateStatic( &FWidgetBlueprintEditorUtils::CanOpenSelectedWidgetsForEdit, Widgets )
				)
			);

		MenuBuilder.AddSubMenu(
			LOCTEXT("WidgetTree_WrapWith", "Wrap With..."),
			LOCTEXT("WidgetTree_WrapWithToolTip", "Wraps the currently selected widgets inside of another container widget"),
			FNewMenuDelegate::CreateStatic(&FWidgetBlueprintEditorUtils::BuildWrapWithMenu, BlueprintEditor, BP, Widgets)
			);

		if ( Widgets.Num() == 1 )
		{
			MenuBuilder.AddSubMenu(
				LOCTEXT("WidgetTree_ReplaceWith", "Replace With..."),
				LOCTEXT("WidgetTree_ReplaceWithToolTip", "Replaces the currently selected widget, with another widget"),
				FNewMenuDelegate::CreateStatic(&FWidgetBlueprintEditorUtils::BuildReplaceWithMenu, BlueprintEditor, BP, Widgets)
				);
		}
	}
	MenuBuilder.EndSection();
}

void FWidgetBlueprintEditorUtils::ExecuteOpenSelectedWidgetsForEdit( TSet<FWidgetReference> SelectedWidgets )
{
	for ( auto& Widget : SelectedWidgets )
	{
		GEditor->GetEditorSubsystem<UAssetEditorSubsystem>()->OpenEditorForAsset( Widget.GetTemplate()->GetClass()->ClassGeneratedBy );
	}
}

bool FWidgetBlueprintEditorUtils::CanOpenSelectedWidgetsForEdit( TSet<FWidgetReference> SelectedWidgets )
{
	bool bCanOpenAllForEdit = SelectedWidgets.Num() > 0;
	for ( auto& Widget : SelectedWidgets )
	{
		auto Blueprint = Widget.GetTemplate()->GetClass()->ClassGeneratedBy;
		if ( !Blueprint || !Blueprint->IsA( UWidgetBlueprint::StaticClass() ) )
		{
			bCanOpenAllForEdit = false;
			break;
		}
	}

	return bCanOpenAllForEdit;
}

void FWidgetBlueprintEditorUtils::DeleteWidgets(UWidgetBlueprint* Blueprint, TSet<FWidgetReference> Widgets, bool bSilentDelete /*=false*/)
{
	if ( Widgets.Num() > 0 )
	{
		// Check if the widgets are used in the graph
<<<<<<< HEAD
		TArray<UWidget*> UsedVariables;
		{
			TSet<UWidget*> AllWidgets;
			AllWidgets.Reserve(Widgets.Num());
			for (const FWidgetReference& Item : Widgets)
			{
				AllWidgets.Add(Item.GetTemplate());

				TArray<UWidget*> ChildWidgets;
				UWidgetTree::GetChildWidgets(Item.GetTemplate(), ChildWidgets);
				AllWidgets.Append(ChildWidgets);
			}

		TArray<FText> WidgetNames;
			for (UWidget* Widget : AllWidgets)
			{
				if (FBlueprintEditorUtils::IsVariableUsed(Blueprint, Widget->GetFName()))
				{
					WidgetNames.Add(FText::FromName(Widget->GetFName()));
					UsedVariables.Add(Widget);
				}
			}

			if (UsedVariables.Num())
			{
				FText ConfirmDelete = FText::Format(LOCTEXT("ConfirmDeleteVariableInUse", "One or more widgets are in use in the graph! Do you really want to delete them? \n {0}"),
					FText::Join(LOCTEXT("ConfirmDeleteVariableInUsedDelimiter", " \n"), WidgetNames));

				// Warn the user that this may result in data loss
				FSuppressableWarningDialog::FSetupInfo Info(ConfirmDelete, LOCTEXT("DeleteVar", "Delete widgets"), "DeleteWidgetsInUse_Warning");
				Info.ConfirmText = LOCTEXT("DeleteVariable_Yes", "Yes");
				Info.CancelText = LOCTEXT("DeleteVariable_No", "No");

				FSuppressableWarningDialog DeleteVariableInUse(Info);
				if (DeleteVariableInUse.ShowModal() == FSuppressableWarningDialog::Cancel)
		{
			return;
		}		
			}
		}

		const FScopedTransaction Transaction(LOCTEXT("RemoveWidget", "Remove Widget"));
=======
		FScopedTransaction Transaction(LOCTEXT("RemoveWidget", "Remove Widget"));
		TArray<UWidget*> UsedVariables;
		TArray<FText> WidgetNames;
		const bool bIncludeChildrenVariables = true;
		FindUsedVariablesForWidgets(Widgets, Blueprint, UsedVariables, WidgetNames, bIncludeChildrenVariables);

		if (!bSilentDelete && UsedVariables.Num()!= 0 && !ShouldContinueDeleteOperation(Blueprint, WidgetNames))
		{
			Transaction.Cancel();
			return;
		}

>>>>>>> 6bbb88c8
		Blueprint->WidgetTree->SetFlags(RF_Transactional);
		Blueprint->WidgetTree->Modify();
		Blueprint->Modify();

		bool bRemoved = false;
		for ( FWidgetReference& Item : Widgets )
		{
			UWidget* WidgetTemplate = Item.GetTemplate();
			WidgetTemplate->SetFlags(RF_Transactional);
			// Find and update all binding references in the widget blueprint
			for (int32 BindingIndex = Blueprint->Bindings.Num() - 1; BindingIndex >= 0; BindingIndex--)
			{
				FDelegateEditorBinding& Binding = Blueprint->Bindings[BindingIndex];
				if (Binding.ObjectName == WidgetTemplate->GetName())
				{
					Blueprint->Bindings.RemoveAt(BindingIndex);
				}
			}

			// Modify the widget's parent
			UPanelWidget* Parent = WidgetTemplate->GetParent();
			if ( Parent )
			{
				Parent->SetFlags(RF_Transactional);
				Parent->Modify();
			}
			
			// Modify the widget being removed.
			WidgetTemplate->Modify();

			bRemoved |= Blueprint->WidgetTree->RemoveWidget(WidgetTemplate);

			// If the widget we're removing doesn't have a parent it may be rooted in a named slot,
			// so check there as well.
			if ( WidgetTemplate->GetParent() == nullptr )
			{
				bRemoved |= FindAndRemoveNamedSlotContent(WidgetTemplate, Blueprint->WidgetTree);
			}

			if (UsedVariables.Contains(WidgetTemplate))
			{
				FBlueprintEditorUtils::RemoveVariableNodes(Blueprint, WidgetTemplate->GetFName());
			}

			// Rename the removed widget to the transient package so that it doesn't conflict with future widgets sharing the same name.
			WidgetTemplate->Rename(nullptr, GetTransientPackage());

			// Rename all child widgets as well, to the transient package so that they don't conflict with future widgets sharing the same name.
			TArray<UWidget*> ChildWidgets;
			UWidgetTree::GetChildWidgets(WidgetTemplate, ChildWidgets);
			for ( UWidget* Widget : ChildWidgets )
			{
				Widget->SetFlags(RF_Transactional);
<<<<<<< HEAD
=======
				Widget->Modify();
>>>>>>> 6bbb88c8
				if (UsedVariables.Contains(Widget))
				{
					FBlueprintEditorUtils::RemoveVariableNodes(Blueprint, Widget->GetFName());
				}
				Widget->Rename(nullptr, GetTransientPackage());
			}
		}

		//TODO UMG There needs to be an event for widget removal so that caches can be updated, and selection

		if ( bRemoved )
		{
			FBlueprintEditorUtils::MarkBlueprintAsStructurallyModified(Blueprint);
		}
	}
}

void FWidgetBlueprintEditorUtils::FindUsedVariablesForWidgets(const TSet<FWidgetReference>& Widgets, const UWidgetBlueprint* BP, TArray<UWidget*>& UsedVariables, TArray<FText>& WidgetNames, bool bIncludeVariablesOnChildren)
{
	TSet<UWidget*> AllWidgets;
	AllWidgets.Reserve(Widgets.Num());
	for (const FWidgetReference& Item : Widgets)
	{
		AllWidgets.Add(Item.GetTemplate());
		if (bIncludeVariablesOnChildren)
		{
			TArray<UWidget*> ChildWidgets;
			UWidgetTree::GetChildWidgets(Item.GetTemplate(), ChildWidgets);
			AllWidgets.Append(ChildWidgets);
		}
	}

	for (UWidget* Widget : AllWidgets)
	{
		if (FBlueprintEditorUtils::IsVariableUsed(BP, Widget->GetFName()))
		{
			WidgetNames.Add(FText::FromName(Widget->GetFName()));
			UsedVariables.Add(Widget);
		}
	}
}

bool FWidgetBlueprintEditorUtils::ShouldContinueDeleteOperation(UWidgetBlueprint* BP, const TArray<FText>& WidgetNames)
{
	// If the Widget is used in the graph ask the user before we continue.
	if (WidgetNames.Num())
	{
		FText ConfirmDelete = FText::Format(LOCTEXT("ConfirmDeleteVariableInUse", "One or more widgets are in use in the graph! Do you really want to delete them? \n\n {0}"),
			FText::Join(LOCTEXT("ConfirmDeleteVariableInUsedDelimiter", " \n "), WidgetNames));

		// Warn the user that this may result in data loss
		FSuppressableWarningDialog::FSetupInfo Info(ConfirmDelete, LOCTEXT("DeleteVar", "Delete widgets"), "DeleteWidgetsInUse_Warning");
		Info.ConfirmText = LOCTEXT("DeleteVariable_Yes", "Yes");
		Info.CancelText = LOCTEXT("DeleteVariable_No", "No");

		FSuppressableWarningDialog DeleteVariableInUse(Info);
		if (DeleteVariableInUse.ShowModal() == FSuppressableWarningDialog::Cancel)
		{
			return false;
		}
	}
			
	return true;
}


bool FWidgetBlueprintEditorUtils::ShouldContinueReplaceOperation(UWidgetBlueprint* BP, const TArray<FText>& WidgetNames)
{
	// If the Widget is used in the graph ask the user before we continue.
	if (WidgetNames.Num())
	{
		FText ConfirmDelete = FText::Format(LOCTEXT("ConfirmReplaceWidgetWithVariableInUse", "One or more widgets you want to replace are in use in the graph! Do you really want to replace them? \n\n {0}"),
			FText::Join(LOCTEXT("ConfirmDeleteVariableInUsedDelimiter", " \n "), WidgetNames));

		// Warn the user that this may result in data loss
		FSuppressableWarningDialog::FSetupInfo Info(ConfirmDelete, LOCTEXT("ReplaceWidgetVar", "Replace widgets"), "ReaplaceWidgetsInUse_Warning");
		Info.ConfirmText = LOCTEXT("ReplaceWidget_Yes", "Yes");
		Info.CancelText = LOCTEXT("ReplaceWidget_No", "No");

		FSuppressableWarningDialog DeleteVariableInUse(Info);
		if (DeleteVariableInUse.ShowModal() == FSuppressableWarningDialog::Cancel)
		{
			return false;
		}
	}

	return true;
}

TScriptInterface<INamedSlotInterface> FWidgetBlueprintEditorUtils::FindNamedSlotHostForContent(UWidget* WidgetTemplate, UWidgetTree* WidgetTree)
{
	return TScriptInterface<INamedSlotInterface>(FindNamedSlotHostWidgetForContent(WidgetTemplate, WidgetTree));
}

UWidget* FWidgetBlueprintEditorUtils::FindNamedSlotHostWidgetForContent(UWidget* WidgetTemplate, UWidgetTree* WidgetTree)
{
	UWidget* HostWidget = nullptr;

	WidgetTree->ForEachWidget([&](UWidget* Widget) {

		if (HostWidget != nullptr)
		{
			return;
		}

		if (INamedSlotInterface* NamedSlotHost = Cast<INamedSlotInterface>(Widget))
		{
			TArray<FName> SlotNames;
			NamedSlotHost->GetSlotNames(SlotNames);

			for (FName SlotName : SlotNames)
			{
				if (UWidget* SlotContent = NamedSlotHost->GetContentForSlot(SlotName))
				{
					if (SlotContent == WidgetTemplate)
					{
						HostWidget = Widget;
					}
				}
			}
		}
	});

	return HostWidget;
}

void FWidgetBlueprintEditorUtils::FindAllAncestorNamedSlotHostWidgetsForContent(TArray<FWidgetReference>& OutSlotHostWidgets, UWidget* WidgetTemplate, TSharedRef<FWidgetBlueprintEditor> BlueprintEditor)
{
	OutSlotHostWidgets.Empty();
	UUserWidget* Preview = BlueprintEditor->GetPreview();
	UWidgetBlueprint* WidgetBP = BlueprintEditor->GetWidgetBlueprintObj();
	UWidgetTree* WidgetTree = (WidgetBP != nullptr) ? ToRawPtr(WidgetBP->WidgetTree) : nullptr;

	if (Preview != nullptr && WidgetTree != nullptr)
	{
		// Find the first widget up the chain with a null parent, they're the only candidates for this approach.
		while (WidgetTemplate && WidgetTemplate->GetParent())
		{
			WidgetTemplate = WidgetTemplate->GetParent();
		}

		UWidget* SlotHostWidget = FindNamedSlotHostWidgetForContent(WidgetTemplate, WidgetTree);
		while (SlotHostWidget != nullptr)
		{
			UWidget* SlotWidget = Preview->GetWidgetFromName(SlotHostWidget->GetFName());
			FWidgetReference WidgetRef;

			if (SlotWidget != nullptr)
			{
				WidgetRef = BlueprintEditor->GetReferenceFromPreview(SlotWidget);

				if (WidgetRef.IsValid())
				{
					OutSlotHostWidgets.Add(WidgetRef);
				}
			}

			WidgetTemplate = WidgetRef.GetTemplate();

			SlotHostWidget = nullptr;
			if (WidgetTemplate != nullptr)
			{
				// Find the first widget up the chain with a null parent, they're the only candidates for this approach.
				while (WidgetTemplate->GetParent())
				{
					WidgetTemplate = WidgetTemplate->GetParent();
				}

				SlotHostWidget = FindNamedSlotHostWidgetForContent(WidgetRef.GetTemplate(), WidgetTree);
			}
		}
	}
}

bool FWidgetBlueprintEditorUtils::RemoveNamedSlotHostContent(UWidget* WidgetTemplate, TScriptInterface<INamedSlotInterface> NamedSlotHost)
{
	return ReplaceNamedSlotHostContent(WidgetTemplate, NamedSlotHost, nullptr);
}

bool FWidgetBlueprintEditorUtils::ReplaceNamedSlotHostContent(UWidget* WidgetTemplate, TScriptInterface<INamedSlotInterface> NamedSlotHost, UWidget* NewContentWidget)
{
	TArray<FName> SlotNames;
	NamedSlotHost->GetSlotNames(SlotNames);

	for (FName SlotName : SlotNames)
	{
		if (UWidget* SlotContent = NamedSlotHost->GetContentForSlot(SlotName))
		{
			if (SlotContent == WidgetTemplate)
			{
				NamedSlotHost.GetObject()->Modify();
				if (UPanelWidget* NamedSlot = WidgetTemplate->GetParent())
				{
					// Make sure we also mark the named slot as modified to properly track changes in it.
					NamedSlot->Modify();
				}

				if (NewContentWidget)
				{
					NewContentWidget->Modify();
					if (UPanelWidget* Parent = NewContentWidget->GetParent())
					{
						Parent->Modify();
						NewContentWidget->RemoveFromParent();
					}
				}
				NamedSlotHost->SetContentForSlot(SlotName, NewContentWidget);
				return true;
			}
		}
	}

	return false;
}

bool FWidgetBlueprintEditorUtils::FindAndRemoveNamedSlotContent(UWidget* WidgetTemplate, UWidgetTree* WidgetTree)
{
	UWidget* NamedSlotHostWidget = FindNamedSlotHostWidgetForContent(WidgetTemplate, WidgetTree);
	if (TScriptInterface<INamedSlotInterface> NamedSlotHost = TScriptInterface<INamedSlotInterface>(NamedSlotHostWidget) )
	{
		NamedSlotHostWidget->Modify();
		return RemoveNamedSlotHostContent(WidgetTemplate, NamedSlotHost);
	}

	return false;
}

void FWidgetBlueprintEditorUtils::BuildWrapWithMenu(FMenuBuilder& Menu, TSharedRef<FWidgetBlueprintEditor> BlueprintEditor, UWidgetBlueprint* BP, TSet<FWidgetReference> Widgets)
{
	TArray<UClass*> WrapperClasses;
	for ( TObjectIterator<UClass> ClassIt; ClassIt; ++ClassIt )
	{
		UClass* WidgetClass = *ClassIt;
		if ( FWidgetBlueprintEditorUtils::IsUsableWidgetClass(WidgetClass) )
		{
			if ( WidgetClass->IsChildOf(UPanelWidget::StaticClass()) && !WidgetClass->HasAnyClassFlags(CLASS_HideDropDown) )
			{
				WrapperClasses.Add(WidgetClass);
			}
		}
	}

	WrapperClasses.Sort([] (UClass& Lhs, UClass& Rhs) { return Lhs.GetDisplayNameText().CompareTo(Rhs.GetDisplayNameText()) < 0; });

	Menu.BeginSection("WrapWith", LOCTEXT("WidgetTree_WrapWith", "Wrap With..."));
	{
		for ( UClass* WrapperClass : WrapperClasses )
		{
			Menu.AddMenuEntry(
				WrapperClass->GetDisplayNameText(),
				FText::GetEmpty(),
				FSlateIcon(),
				FUIAction(
					FExecuteAction::CreateStatic(&FWidgetBlueprintEditorUtils::WrapWidgets, BlueprintEditor, BP, Widgets, WrapperClass),
					FCanExecuteAction()
				));
		}
	}
	Menu.EndSection();
}

void FWidgetBlueprintEditorUtils::WrapWidgets(TSharedRef<FWidgetBlueprintEditor> BlueprintEditor, UWidgetBlueprint* BP, TSet<FWidgetReference> Widgets, UClass* WidgetClass)
{
	const FScopedTransaction Transaction(LOCTEXT("WrapWidgets", "Wrap Widgets"));

	TSharedPtr<FWidgetTemplateClass> Template = MakeShareable(new FWidgetTemplateClass(WidgetClass));
	
	// When selecting multiple widgets, we only want to create a new wrapping widget around the root-most set of widgets
	// So find any that children of other selected widgets, and skip them (because their parents will be wrapped)
	TSet<FWidgetReference> WidgetsToRemove;
	for (FWidgetReference& Item : Widgets)
	{
		int32 OutIndex;
		UPanelWidget* CurrentParent = BP->WidgetTree->FindWidgetParent(Item.GetTemplate(), OutIndex);
		for (FWidgetReference& OtherItem : Widgets)
		{
			if (OtherItem.GetTemplate() == CurrentParent)
			{
				WidgetsToRemove.Add(Item);
				break;
			}
		}
	}
	for (FWidgetReference& Item : WidgetsToRemove)
	{
		Widgets.Remove(Item);
	}
	WidgetsToRemove.Empty();

	// Old Parent -> New Parent Map
	TMap<UPanelWidget*, UPanelWidget*> OldParentToNewParent;

	for (FWidgetReference& Item : Widgets)
	{
		int32 OutIndex;
		UWidget* Widget = Item.GetTemplate();
		UPanelWidget* CurrentParent = BP->WidgetTree->FindWidgetParent(Widget, OutIndex);
		UWidget* CurrentSlot = FindNamedSlotHostWidgetForContent(Widget, BP->WidgetTree);

		// If the widget doesn't currently have a slot or parent, and isn't the root, ignore it.
		if (CurrentSlot == nullptr && CurrentParent == nullptr && Widget != BP->WidgetTree->RootWidget)
		{
			continue;
		}

		Widget->Modify();
		BP->WidgetTree->SetFlags(RF_Transactional);
		BP->WidgetTree->Modify();

		if (CurrentSlot)
		{
			// If this is a named slot, we need to properly remove and reassign the slot content
			if (TScriptInterface<INamedSlotInterface> NamedSlotHost = TScriptInterface<INamedSlotInterface>(CurrentSlot))
			{
				CurrentSlot->SetFlags(RF_Transactional);
				CurrentSlot->Modify();

				UPanelWidget* NewSlotContents = CastChecked<UPanelWidget>(Template->Create(BP->WidgetTree));
				NewSlotContents->SetDesignerFlags(BlueprintEditor->GetCurrentDesignerFlags());

				FWidgetBlueprintEditorUtils::ReplaceNamedSlotHostContent(Widget, NamedSlotHost, NewSlotContents);

				NewSlotContents->AddChild(Widget);

			}
		}
		else if (CurrentParent)
		{
			UPanelWidget*& NewWrapperWidget = OldParentToNewParent.FindOrAdd(CurrentParent);
			if (NewWrapperWidget == nullptr || !NewWrapperWidget->CanAddMoreChildren())
			{
				NewWrapperWidget = CastChecked<UPanelWidget>(Template->Create(BP->WidgetTree));
				NewWrapperWidget->SetDesignerFlags(BlueprintEditor->GetCurrentDesignerFlags());

				CurrentParent->SetFlags(RF_Transactional);
				CurrentParent->Modify();
				CurrentParent->ReplaceChildAt(OutIndex, NewWrapperWidget);
			}

			if (NewWrapperWidget != nullptr && NewWrapperWidget->CanAddMoreChildren())
			{
				NewWrapperWidget->Modify();
				NewWrapperWidget->AddChild(Widget);
			}
		}
		else
		{
			UPanelWidget* NewRootContents = CastChecked<UPanelWidget>(Template->Create(BP->WidgetTree));
			NewRootContents->SetDesignerFlags(BlueprintEditor->GetCurrentDesignerFlags());

			BP->WidgetTree->RootWidget = NewRootContents;
			NewRootContents->AddChild(Widget);
		}

	}

	FBlueprintEditorUtils::MarkBlueprintAsStructurallyModified(BP);
}

void FWidgetBlueprintEditorUtils::BuildReplaceWithMenu(FMenuBuilder& Menu, TSharedRef<FWidgetBlueprintEditor> BlueprintEditor, UWidgetBlueprint* BP, TSet<FWidgetReference> Widgets)
{
	Menu.BeginSection("ReplaceWith", LOCTEXT("WidgetTree_ReplaceWith", "Replace With..."));
	{
		if ( Widgets.Num() == 1 )
		{
			FWidgetReference Widget = *Widgets.CreateIterator();
			UClass* WidgetClass = Widget.GetTemplate()->GetClass();
			TWeakObjectPtr<UClass> TemplateWidget = BlueprintEditor->GetSelectedTemplate();
			FAssetData SelectedUserWidget = BlueprintEditor->GetSelectedUserWidget();
			if (TemplateWidget.IsValid() || SelectedUserWidget.ObjectPath != NAME_None)
			{
				Menu.AddMenuEntry(
					FText::Format(LOCTEXT("WidgetTree_ReplaceWithSelection", "Replace With {0}"), FText::FromString(TemplateWidget.IsValid() ? TemplateWidget->GetName() : SelectedUserWidget.AssetName.ToString())),
					FText::Format(LOCTEXT("WidgetTree_ReplaceWithSelectionToolTip", "Replace this widget with a {0}"), FText::FromString(TemplateWidget.IsValid() ? TemplateWidget->GetName() : SelectedUserWidget.AssetName.ToString())),
					FSlateIcon(),
					FUIAction(
						FExecuteAction::CreateStatic(&FWidgetBlueprintEditorUtils::ReplaceWidgetWithSelectedTemplate, BlueprintEditor, BP, Widget),
						FCanExecuteAction::CreateStatic(&FWidgetBlueprintEditorUtils::CanBeReplacedWithTemplate, BlueprintEditor, BP, Widget)
					));
				Menu.AddMenuSeparator();
			}

			if ( WidgetClass->IsChildOf(UPanelWidget::StaticClass()) && Cast<UPanelWidget>(Widget.GetTemplate())->GetChildrenCount() == 1 )
			{
				Menu.AddMenuEntry(
					LOCTEXT("ReplaceWithChild", "Replace With Child"),
					LOCTEXT("ReplaceWithChildTooltip", "Remove this widget and insert the children of this widget into the parent."),
					FSlateIcon(),
					FUIAction(
						FExecuteAction::CreateStatic(&FWidgetBlueprintEditorUtils::ReplaceWidgetWithChildren, BlueprintEditor, BP, Widget),
						FCanExecuteAction()
					));

				Menu.AddMenuSeparator();
			}			
			if (TScriptInterface<INamedSlotInterface> NamedSlotHost = TScriptInterface<INamedSlotInterface>(Widget.GetTemplate()))
			{								
				TArray<FName> SlotNames;
				NamedSlotHost->GetSlotNames(SlotNames);
				for (const FName& SlotName : SlotNames)
				{
					const FText SlotNameTxt = FText::FromString(SlotName.ToString());
					if (UWidget* Content = NamedSlotHost->GetContentForSlot(SlotName))
					{
						Menu.AddMenuEntry(
							FText::Format(LOCTEXT("ReplaceWithNamedSlot", "Replace With '{0}'"), SlotNameTxt),
							FText::Format(LOCTEXT("ReplaceWithNamedSlotTooltip", "Remove this widget and insert '{0}' content into the parent."), SlotNameTxt),
							FSlateIcon(),
							FUIAction(
								FExecuteAction::CreateStatic(&FWidgetBlueprintEditorUtils::ReplaceWidgetWithNamedSlot, BlueprintEditor, BP, Widget, SlotName),
								FCanExecuteAction()
							));
					}
				}
				Menu.AddMenuSeparator();
			}
		}

		TArray<UClass*> ReplacementClasses;
		for ( TObjectIterator<UClass> ClassIt; ClassIt; ++ClassIt )
		{
			UClass* WidgetClass = *ClassIt;
			if ( FWidgetBlueprintEditorUtils::IsUsableWidgetClass(WidgetClass) )
			{
				if ( WidgetClass->IsChildOf(UPanelWidget::StaticClass()) && !WidgetClass->HasAnyClassFlags(CLASS_HideDropDown) )
				{
					// Only allow replacement with panels that accept multiple children
					if ( WidgetClass->GetDefaultObject<UPanelWidget>()->CanHaveMultipleChildren() )
					{
						ReplacementClasses.Add(WidgetClass);
					}
				}
			}
		}

		ReplacementClasses.Sort([] (UClass& Lhs, UClass& Rhs) { return Lhs.GetDisplayNameText().CompareTo(Rhs.GetDisplayNameText()) < 0; });

		for ( UClass* ReplacementClass : ReplacementClasses )
		{
			Menu.AddMenuEntry(
				ReplacementClass->GetDisplayNameText(),
				FText::GetEmpty(),
				FSlateIcon(),
				FUIAction(
					FExecuteAction::CreateStatic(&FWidgetBlueprintEditorUtils::ReplaceWidgets, BlueprintEditor, BP, Widgets, ReplacementClass)
				));
		}
	}
	Menu.EndSection();
}

void FWidgetBlueprintEditorUtils::ReplaceWidgetWithSelectedTemplate(TSharedRef<FWidgetBlueprintEditor> BlueprintEditor, UWidgetBlueprint* BP, FWidgetReference Widget)
{
	// @Todo: Needs to deal with bound object in animation tracks

	const FScopedTransaction Transaction(LOCTEXT("ReplaceWidgets", "Replace Widgets"));
	bool bIsUserWidget = false;

	UWidget* ThisWidget = Widget.GetTemplate();
	UWidget* NewReplacementWidget;
	if (BlueprintEditor->GetSelectedTemplate().IsValid())
	{
		UClass* WidgetClass = BlueprintEditor->GetSelectedTemplate().Get();
		TSharedPtr<FWidgetTemplateClass> Template = MakeShareable(new FWidgetTemplateClass(WidgetClass));
		NewReplacementWidget = Template->Create(BP->WidgetTree);
	}
	else if (BlueprintEditor->GetSelectedUserWidget().ObjectPath != NAME_None)
	{
		bIsUserWidget = true;
		FAssetData WidgetAssetData = BlueprintEditor->GetSelectedUserWidget();
		TSharedPtr<FWidgetTemplateBlueprintClass> Template = MakeShareable(new FWidgetTemplateBlueprintClass(WidgetAssetData));
		NewReplacementWidget = Template->Create(BP->WidgetTree);
	}
	else
	{
		return;
	}

	NewReplacementWidget->SetFlags(RF_Transactional);
	NewReplacementWidget->Modify();

	if (UPanelWidget* ExistingPanel = Cast<UPanelWidget>(ThisWidget))
	{
		// if they are both panel widgets then call the existing replace function
		UPanelWidget* ReplacementPanelWidget = Cast<UPanelWidget>(NewReplacementWidget);
		if (ReplacementPanelWidget)
		{
			TSet<FWidgetReference> WidgetToReplace;
			WidgetToReplace.Add(Widget);
			ReplaceWidgets(BlueprintEditor, BP, WidgetToReplace, ReplacementPanelWidget->GetClass());
			return;
		}
	}
	ThisWidget->SetFlags(RF_Transactional);
	ThisWidget->Modify();

	BP->WidgetTree->SetFlags(RF_Transactional);
	BP->WidgetTree->Modify();

	// Look if the Widget to replace is a NamedSlot.
	if (TScriptInterface<INamedSlotInterface> NamedSlotHost = FindNamedSlotHostForContent(ThisWidget, BP->WidgetTree))
	{
		ReplaceNamedSlotHostContent(ThisWidget, NamedSlotHost, NewReplacementWidget);
	}
	else if (UPanelWidget* CurrentParent = ThisWidget->GetParent())
	{
		CurrentParent->SetFlags(RF_Transactional);
		CurrentParent->Modify();
		CurrentParent->ReplaceChild(ThisWidget, NewReplacementWidget);

		FString ReplaceName = ThisWidget->GetName();
		bool bIsGeneratedName = ThisWidget->IsGeneratedName();
		// Rename the removed widget to the transient package so that it doesn't conflict with future widgets sharing the same name.
		ThisWidget->Rename(nullptr, GetTransientPackage());

		// Rename the new Widget to maintain the current name if it's not a generic name
		if (!bIsGeneratedName)
		{
			ReplaceName = FindNextValidName(BP->WidgetTree, ReplaceName);
			NewReplacementWidget->Rename(*ReplaceName, BP->WidgetTree);
		}
	}
	else if (ThisWidget == BP->WidgetTree->RootWidget)
	{
		BP->WidgetTree->RootWidget = NewReplacementWidget;
	}
	else
	{
		return;
	}

	// Delete the widget that has been replaced
	TSet<FWidgetReference> WidgetsToDelete;
	WidgetsToDelete.Add(Widget);
	DeleteWidgets(BP, WidgetsToDelete);

	FBlueprintEditorUtils::MarkBlueprintAsStructurallyModified(BP);
}

bool FWidgetBlueprintEditorUtils::CanBeReplacedWithTemplate(TSharedRef<FWidgetBlueprintEditor> BlueprintEditor, UWidgetBlueprint* BP, FWidgetReference Widget)
{
	FAssetData SelectedUserWidget = BlueprintEditor->GetSelectedUserWidget();
	UWidget* ThisWidget = Widget.GetTemplate();
	UPanelWidget* ExistingPanel = Cast<UPanelWidget>(ThisWidget);
	// If selecting another widget blueprint
	if (SelectedUserWidget.ObjectPath != NAME_None)
	{
		if (ExistingPanel)
		{
			if (ExistingPanel->GetChildrenCount() != 0)
			{
				return false;
			}
		}
		UUserWidget* NewUserWidget = CastChecked<UUserWidget>(FWidgetTemplateBlueprintClass(SelectedUserWidget).Create(BP->WidgetTree));
		const bool bFreeFromCircularRefs = BP->IsWidgetFreeFromCircularReferences(NewUserWidget);
		NewUserWidget->Rename(nullptr, GetTransientPackage());
		return bFreeFromCircularRefs;
	}

	UClass* WidgetClass = BlueprintEditor->GetSelectedTemplate().Get();
	const bool bCanReplace = WidgetClass->IsChildOf(UPanelWidget::StaticClass());
	if (!ExistingPanel && !bCanReplace)
	{
		return true;
	}
	else if (!ExistingPanel && bCanReplace)
	{
		return true;
	}
	else if (ExistingPanel && !bCanReplace)
	{
		if (ExistingPanel->GetChildrenCount() == 0)
		{
			return true;
		}
		else 
		{
			return false;
		}
	}
	else 
	{
		if (ExistingPanel->GetClass()->GetDefaultObject<UPanelWidget>()->CanHaveMultipleChildren() && bCanReplace)
		{
			const bool bChildAllowed = WidgetClass->GetDefaultObject<UPanelWidget>()->CanHaveMultipleChildren() || ExistingPanel->GetChildrenCount() == 0;
			return bChildAllowed;
		}
		else
		{
			return true;
		}
	}
}

void FWidgetBlueprintEditorUtils::ReplaceWidgetWithChildren(TSharedRef<FWidgetBlueprintEditor> BlueprintEditor, UWidgetBlueprint* BP, FWidgetReference Widget)
{
<<<<<<< HEAD
	if (UPanelWidget* ExistingPanelTemplate = Cast<UPanelWidget>(Widget.GetTemplate()))
=======
	FScopedTransaction Transaction(LOCTEXT("ReplaceWidgets", "Replace Widgets"));
	
	TSet<FWidgetReference> WidgetsToDelete;
	WidgetsToDelete.Add(Widget);

	TArray<UWidget*> UsedVariables;
	TArray<FText> WidgetNames;

	const bool bIncludeChildrenVariables = false;
	FindUsedVariablesForWidgets(WidgetsToDelete, BP, UsedVariables, WidgetNames, bIncludeChildrenVariables);

	if (UsedVariables.Num() != 0 && !ShouldContinueReplaceOperation(BP, WidgetNames))
	{
		Transaction.Cancel();
		return;
	}

	if ( UPanelWidget* ExistingPanelTemplate = Cast<UPanelWidget>(Widget.GetTemplate()) )
>>>>>>> 6bbb88c8
	{
		UWidget* FirstChildTemplate = ExistingPanelTemplate->GetChildAt(0);

		ExistingPanelTemplate->SetFlags(RF_Transactional);
		ExistingPanelTemplate->Modify();

		FirstChildTemplate->SetFlags(RF_Transactional);
		FirstChildTemplate->Modify();

<<<<<<< HEAD
		if (UPanelWidget* PanelParentTemplate = ExistingPanelTemplate->GetParent())
=======
		// Look if the Widget to replace is a NamedSlot.
		if (TScriptInterface<INamedSlotInterface> NamedSlotHost = FindNamedSlotHostForContent(ExistingPanelTemplate, BP->WidgetTree))
		{
			ReplaceNamedSlotHostContent(ExistingPanelTemplate, NamedSlotHost, FirstChildTemplate);
		}
		else if (UPanelWidget* PanelParentTemplate = ExistingPanelTemplate->GetParent())
>>>>>>> 6bbb88c8
		{
			PanelParentTemplate->Modify();

			FirstChildTemplate->RemoveFromParent();
			PanelParentTemplate->ReplaceChild(ExistingPanelTemplate, FirstChildTemplate);
		}
		else if (ExistingPanelTemplate == BP->WidgetTree->RootWidget)
		{
			FirstChildTemplate->RemoveFromParent();

			BP->WidgetTree->Modify();
			BP->WidgetTree->RootWidget = FirstChildTemplate;
		}
		else
		{
			Transaction.Cancel();
			return;
		}

		// Delete the widget that has been replaced
<<<<<<< HEAD
		DeleteWidgets(BP, {Widget});
=======
		const bool bForceDelete = true;
		DeleteWidgets(BP, WidgetsToDelete, bForceDelete);
>>>>>>> 6bbb88c8

		FBlueprintEditorUtils::MarkBlueprintAsStructurallyModified(BP);
	}
}

void FWidgetBlueprintEditorUtils::ReplaceWidgetWithNamedSlot(TSharedRef<FWidgetBlueprintEditor> BlueprintEditor, UWidgetBlueprint* BP, FWidgetReference Widget, FName NamedSlot)
{
	UWidget* WidgetTemplate = Widget.GetTemplate();
	if (INamedSlotInterface* ExistingNamedSlotContainerTemplate = Cast<INamedSlotInterface>(WidgetTemplate))
	{
		UWidget* NamedSlotContentTemplate = ExistingNamedSlotContainerTemplate->GetContentForSlot(NamedSlot);

		FScopedTransaction Transaction(LOCTEXT("ReplaceWidgets", "Replace Widgets"));

		WidgetTemplate->SetFlags(RF_Transactional);
		WidgetTemplate->Modify();

		NamedSlotContentTemplate->SetFlags(RF_Transactional);
		NamedSlotContentTemplate->Modify();

		// Look if the Widget to replace is a NamedSlot.
		if (TScriptInterface<INamedSlotInterface> NamedSlotHost = FindNamedSlotHostForContent(WidgetTemplate, BP->WidgetTree))
		{
			ReplaceNamedSlotHostContent(WidgetTemplate, NamedSlotHost, NamedSlotContentTemplate);
		}
		else if (UPanelWidget* PanelParentTemplate = WidgetTemplate->GetParent())
		{
			PanelParentTemplate->Modify();

			if (TScriptInterface<INamedSlotInterface> ContentNamedSlotHost = FindNamedSlotHostForContent(NamedSlotContentTemplate, BP->WidgetTree))
			{
				FWidgetBlueprintEditorUtils::RemoveNamedSlotHostContent(NamedSlotContentTemplate, ContentNamedSlotHost);
			}

			PanelParentTemplate->ReplaceChild(WidgetTemplate, NamedSlotContentTemplate);
		}
		else if (WidgetTemplate == BP->WidgetTree->RootWidget)
		{
			if (UPanelWidget* Parent = NamedSlotContentTemplate->GetParent())
			{
				Parent->Modify();
				NamedSlotContentTemplate->RemoveFromParent();
			}

			BP->WidgetTree->Modify();
			BP->WidgetTree->RootWidget = NamedSlotContentTemplate;
		}
		else
		{
			Transaction.Cancel();
			return;
		}

		// Remove the widget replaced
		DeleteWidgets(BP, {Widget});

		FBlueprintEditorUtils::MarkBlueprintAsStructurallyModified(BP);
	}
}

void FWidgetBlueprintEditorUtils::ReplaceWidgets(TSharedRef<FWidgetBlueprintEditor> BlueprintEditor, UWidgetBlueprint* BP, TSet<FWidgetReference> Widgets, UClass* WidgetClass)
{
	FScopedTransaction Transaction(LOCTEXT("ReplaceWidgets", "Replace Widgets"));

	TArray<UWidget*> UsedVariables;
	TArray<FText> WidgetNames;
	const bool bIncludeChildrenVariables = false;
	FindUsedVariablesForWidgets(Widgets, BP, UsedVariables, WidgetNames, bIncludeChildrenVariables);

	if (UsedVariables.Num() != 0 && !ShouldContinueReplaceOperation(BP, WidgetNames))
	{
		Transaction.Cancel();
		return;
	}

	TSharedPtr<FWidgetTemplateClass> Template = MakeShareable(new FWidgetTemplateClass(WidgetClass));

	for ( FWidgetReference& Item : Widgets )
	{
		BP->WidgetTree->SetFlags(RF_Transactional);
		BP->WidgetTree->Modify();

		UPanelWidget* NewReplacementWidget = CastChecked<UPanelWidget>(Template->Create(BP->WidgetTree));

		UWidget* ThisWidget = Item.GetTemplate();
		ThisWidget->SetFlags(RF_Transactional);
		ThisWidget->Modify();

<<<<<<< HEAD
		if (UPanelWidget* CurrentParent = ThisWidget->GetParent())
=======
		// Look if the Widget to replace is a NamedSlot.
		if (TScriptInterface<INamedSlotInterface> NamedSlotHost = FindNamedSlotHostForContent(ThisWidget, BP->WidgetTree))
		{
			ReplaceNamedSlotHostContent(ThisWidget, NamedSlotHost, NewReplacementWidget);
		}
		else if (UPanelWidget* CurrentParent = ThisWidget->GetParent())
>>>>>>> 6bbb88c8
		{
			CurrentParent->SetFlags(RF_Transactional);
			CurrentParent->Modify();
			CurrentParent->ReplaceChild(ThisWidget, NewReplacementWidget);
		}
		else if (ThisWidget == BP->WidgetTree->RootWidget)
		{
			BP->WidgetTree->RootWidget = NewReplacementWidget;
		}
		else
		{
			continue;
		}

		NewReplacementWidget->SetFlags(RF_Transactional);
		NewReplacementWidget->Modify();

		if (UPanelWidget* ExistingPanel = Cast<UPanelWidget>(ThisWidget))
		{
			while (ExistingPanel->GetChildrenCount() > 0)
			{
				UWidget* Widget = ExistingPanel->GetChildAt(0);
				Widget->SetFlags(RF_Transactional);
				Widget->Modify();

				NewReplacementWidget->AddChild(Widget);
			}
		}

		FString ReplaceName = ThisWidget->GetName();
<<<<<<< HEAD
		bool bIsGeneratedName = ThisWidget->IsGeneratedName();

		// Delete the widget that has been replaced
		TSet<FWidgetReference> WidgetsToDelete;
		WidgetsToDelete.Add(Item);
		DeleteWidgets(BP, WidgetsToDelete);

=======
		const bool bIsGeneratedName = ThisWidget->IsGeneratedName();

		// Delete the widget that has been replaced
		const bool bForceDelete = true;
		DeleteWidgets(BP, {Item}, bForceDelete);

>>>>>>> 6bbb88c8
		// Rename the new Widget to maintain the current name if it's not a generic name
		if (!bIsGeneratedName)
		{
			ReplaceName = FindNextValidName(BP->WidgetTree, ReplaceName);
			NewReplacementWidget->Rename(*ReplaceName, BP->WidgetTree);
		}
	}

	FBlueprintEditorUtils::MarkBlueprintAsStructurallyModified(BP);
}

void FWidgetBlueprintEditorUtils::CutWidgets(UWidgetBlueprint* BP, TSet<FWidgetReference> Widgets)
{
	CopyWidgets(BP, Widgets);
	DeleteWidgets(BP, Widgets);
}

void FWidgetBlueprintEditorUtils::CopyWidgets(UWidgetBlueprint* BP, TSet<FWidgetReference> Widgets)
{
	FString ExportedText = CopyWidgetsInternal(BP, Widgets);
	FPlatformApplicationMisc::ClipboardCopy(*ExportedText);
}

FString FWidgetBlueprintEditorUtils::CopyWidgetsInternal(UWidgetBlueprint* BP, TSet<FWidgetReference> Widgets)
{
	TSet<UWidget*> TemplateWidgets;

	// Convert the set of widget references into the list of widget templates we're going to copy.
	for ( const FWidgetReference& Widget : Widgets )
	{
		UWidget* TemplateWidget = Widget.GetTemplate();
		TemplateWidgets.Add(TemplateWidget);
	}

	TArray<UWidget*> FinalWidgets;

	// Pair down copied widgets to the legitimate root widgets, if they're parent is not already
	// in the set we're planning to copy, then keep them in the list, otherwise remove widgets that
	// will already be handled when their parent copies into the array.
	for ( UWidget* TemplateWidget : TemplateWidgets )
	{
		bool bFoundParent = false;

		// See if the widget already has a parent in the set we're copying.
		for ( UWidget* PossibleParent : TemplateWidgets )
		{
			if ( PossibleParent != TemplateWidget )
			{
				if ( TemplateWidget->IsChildOf(PossibleParent) )
				{
					bFoundParent = true;
					break;
				}
			}
		}

		if ( !bFoundParent )
		{
			FinalWidgets.Add(TemplateWidget);
			UWidgetTree::GetChildWidgets(TemplateWidget, FinalWidgets);
		}
	}

	FString ExportedText;
	FWidgetBlueprintEditorUtils::ExportWidgetsToText(FinalWidgets, /*out*/ ExportedText);
	return ExportedText;
}

TArray<UWidget*> FWidgetBlueprintEditorUtils::DuplicateWidgets(TSharedRef<FWidgetBlueprintEditor> BlueprintEditor, UWidgetBlueprint* BP, TSet<FWidgetReference> Widgets)
{
	TArray<UWidget*> DuplicatedWidgets;

	FWidgetReference ParentWidgetRef = Widgets.Num() > 0 ? *Widgets.CreateIterator() : FWidgetReference();
	FName SlotName = NAME_None;

	TOptional<FNamedSlotSelection> NamedSlotSelection = BlueprintEditor->GetSelectedNamedSlot();
	if (NamedSlotSelection.IsSet())
	{
		ParentWidgetRef = NamedSlotSelection->NamedSlotHostWidget;
		SlotName = NamedSlotSelection->SlotName;
	}

	if (ParentWidgetRef.IsValid())
	{
		FString ExportedText = CopyWidgetsInternal(BP, Widgets);

		FScopedTransaction Transaction(FGenericCommands::Get().Duplicate->GetDescription());
		bool TransactionSuccesful = true;
		DuplicatedWidgets = PasteWidgetsInternal(BlueprintEditor, BP, ExportedText, ParentWidgetRef, SlotName, FVector2D::ZeroVector, true, TransactionSuccesful);
		if (!TransactionSuccesful)
		{
			Transaction.Cancel();
		}
	}

	return DuplicatedWidgets;
<<<<<<< HEAD
=======
}
UWidget* FWidgetBlueprintEditorUtils::GetWidgetTemplateFromDragDrop(UWidgetBlueprint* Blueprint, UWidgetTree* RootWidgetTree, TSharedPtr<FDragDropOperation>& DragDropOp)
{
	UWidget* Widget = nullptr;

	if (!DragDropOp.IsValid())
	{
		return nullptr;
	}

	if (DragDropOp->IsOfType<FWidgetTemplateDragDropOp>())
	{
		TSharedPtr<FWidgetTemplateDragDropOp> TemplateDragDropOp = StaticCastSharedPtr<FWidgetTemplateDragDropOp>(DragDropOp);
		Widget = TemplateDragDropOp->Template->Create(RootWidgetTree);
	}
	else if (DragDropOp->IsOfType<FAssetDragDropOp>())
	{
		TSharedPtr<FAssetDragDropOp> AssetDragDropOp = StaticCastSharedPtr<FAssetDragDropOp>(DragDropOp);
		if (AssetDragDropOp->GetAssets().Num() > 0)
		{
			// Only handle first valid dragged widget, multi widget drag drop is not practically useful
			const FAssetData& AssetData = AssetDragDropOp->GetAssets()[0];

			bool CodeClass = AssetData.AssetClass == "Class";
			FName ClassName = CodeClass ? AssetData.ObjectPath : AssetData.AssetClass;
			UClass* AssetClass = FindObjectChecked<UClass>(ANY_PACKAGE, *ClassName.ToString());

			if (FWidgetTemplateBlueprintClass::Supports(AssetClass))
			{
				// Allows a UMG Widget Blueprint to be dragged from the Content Browser to another Widget Blueprint...as long as we're not trying to place a
				// blueprint inside itself.
				FString BlueprintPath = Blueprint->GetPathName();
				if (BlueprintPath != AssetData.ObjectPath.ToString())
				{
					Widget = FWidgetTemplateBlueprintClass(AssetData).Create(RootWidgetTree);
				}
			}
			else if (CodeClass && AssetClass && AssetClass->IsChildOf(UWidget::StaticClass()))
			{
				Widget = FWidgetTemplateClass(AssetClass).Create(RootWidgetTree);
			}
			else if (FWidgetTemplateImageClass::Supports(AssetClass))
			{
				Widget = FWidgetTemplateImageClass(AssetData).Create(RootWidgetTree);
			}
		}
	}

	// Check to make sure that this widget can be added to the current blueprint
	if (Cast<UUserWidget>(Widget) && !Blueprint->IsWidgetFreeFromCircularReferences(Cast<UUserWidget>(Widget)))
	{
		Widget = nullptr;
	}

	return Widget;
>>>>>>> 6bbb88c8
}

void FWidgetBlueprintEditorUtils::ExportWidgetsToText(TArray<UWidget*> WidgetsToExport, /*out*/ FString& ExportedText)
{
	// Clear the mark state for saving.
	UnMarkAllObjects(EObjectMark(OBJECTMARK_TagExp | OBJECTMARK_TagImp));

	FStringOutputDevice Archive;

	// Validate all nodes are from the same scope and set all UUserWidget::WidgetTrees (and things outered to it) to be ignored
	TArray<UObject*> WidgetsToIgnore;
	UObject* LastOuter = nullptr;
	for ( UWidget* Widget : WidgetsToExport )
	{
		// The nodes should all be from the same scope
		UObject* ThisOuter = Widget->GetOuter();
		check((LastOuter == ThisOuter) || (LastOuter == nullptr));
		LastOuter = ThisOuter;

		if ( UUserWidget* UserWidget = Cast<UUserWidget>(Widget) )
		{
			if ( UserWidget->WidgetTree )
			{
				WidgetsToIgnore.Add(UserWidget->WidgetTree);
				// FExportObjectInnerContext does not automatically ignore UObjects if their outer is ignored
				GetObjectsWithOuter(UserWidget->WidgetTree, WidgetsToIgnore);
			}
		}
	}

	const FExportObjectInnerContext Context(WidgetsToIgnore);
	// Export each of the selected nodes
	for ( UWidget* Widget : WidgetsToExport )
	{

		UExporter::ExportToOutputDevice(&Context, Widget, nullptr, Archive, TEXT("copy"), 0, PPF_ExportsNotFullyQualified | PPF_Copy | PPF_Delimited, false, LastOuter);

		// Check to see if this widget was content of another widget holding it in a named slot.
		if ( Widget->GetParent() == nullptr )
		{
			for ( UWidget* ExportableWidget : WidgetsToExport )
			{
				if ( INamedSlotInterface* NamedSlotContainer = Cast<INamedSlotInterface>(ExportableWidget) )
				{
					if ( NamedSlotContainer->ContainsContent(Widget) )
					{
						continue;
					}
				}
			}
		}

		if ( Widget->GetParent() == nullptr || !WidgetsToExport.Contains(Widget->GetParent()) )
		{
			auto SlotMetaData = NewObject<UWidgetSlotPair>();
			SlotMetaData->SetWidget(Widget);

			UExporter::ExportToOutputDevice(&Context, SlotMetaData, nullptr, Archive, TEXT("copy"), 0, PPF_ExportsNotFullyQualified | PPF_Copy | PPF_Delimited, false, nullptr);
		}
	}

	ExportedText = Archive;
}

TArray<UWidget*> FWidgetBlueprintEditorUtils::PasteWidgets(TSharedRef<FWidgetBlueprintEditor> BlueprintEditor, UWidgetBlueprint* BP, FWidgetReference ParentWidgetRef, FName SlotName, FVector2D PasteLocation)
{
	FScopedTransaction Transaction(FGenericCommands::Get().Paste->GetDescription());

	// Grab the text to paste from the clipboard.
	FString TextToImport;
	FPlatformApplicationMisc::ClipboardPaste(TextToImport);

	bool bTransactionSuccessful = true;
	TArray<UWidget*> PastedWidgets = PasteWidgetsInternal(BlueprintEditor, BP, TextToImport, ParentWidgetRef, SlotName, PasteLocation, false, bTransactionSuccessful);
	if (!bTransactionSuccessful)
	{
		Transaction.Cancel();
	}
	return PastedWidgets;
}

TArray<UWidget*> FWidgetBlueprintEditorUtils::PasteWidgetsInternal(TSharedRef<FWidgetBlueprintEditor> BlueprintEditor, UWidgetBlueprint* BP, const FString& TextToImport, FWidgetReference ParentWidgetRef, FName SlotName, FVector2D PasteLocation, bool bForceSibling, bool& bTransactionSuccessful)
{
	// Import the nodes
	TSet<UWidget*> PastedWidgets;
	TMap<FName, UWidgetSlotPair*> PastedExtraSlotData;
	FWidgetBlueprintEditorUtils::ImportWidgetsFromText(BP, TextToImport, /*out*/ PastedWidgets, /*out*/ PastedExtraSlotData);

	// Ignore an empty set of widget paste data.
	if ( PastedWidgets.Num() == 0 )
	{
		bTransactionSuccessful = false;
		return TArray<UWidget*>();
	}

	// If we're pasting into a content widget of the same type, treat it as a sibling duplication
	UWidget* FirstPastedWidget = *PastedWidgets.CreateIterator();
<<<<<<< HEAD

=======
>>>>>>> 6bbb88c8
	if (FirstPastedWidget->IsA(UContentWidget::StaticClass()) &&
		ParentWidgetRef.IsValid() &&
		FirstPastedWidget->GetClass() == ParentWidgetRef.GetTemplate()->GetClass())
	{
		UPanelWidget* TargetParentWidget = ParentWidgetRef.GetTemplate()->GetParent();
		if (TargetParentWidget && TargetParentWidget->CanAddMoreChildren())
		{
			bForceSibling = true;
		}
	}

	TArray<UWidget*> RootPasteWidgets;
	for ( UWidget* NewWidget : PastedWidgets )
	{
		// Widgets with a null parent mean that they were the root most widget of their selection set when
		// they were copied and thus we need to paste only the root most widgets.  All their children will be added
		// automatically.
		if ( NewWidget->GetParent() == nullptr )
		{
			// Check to see if this widget is content of another widget holding it in a named slot.
			bool bIsNamedSlot = false;
			for (UWidget* ContainerWidget : PastedWidgets)
			{
				if (INamedSlotInterface* NamedSlotContainer = Cast<INamedSlotInterface>(ContainerWidget))
				{
					if (NamedSlotContainer->ContainsContent(NewWidget))
					{
						bIsNamedSlot = true;
						break;
					}
				}
			}

			// It's a Root widget only if it's not not in a named slot.
			if (!bIsNamedSlot)
			{
				RootPasteWidgets.Add(NewWidget);
			}
		}
	}

	if ( SlotName == NAME_None )
	{
		UPanelWidget* ParentWidget = nullptr;
		int32 IndexToInsert = INDEX_NONE;

		if ( ParentWidgetRef.IsValid() )
		{
			ParentWidget = Cast<UPanelWidget>(ParentWidgetRef.GetTemplate());

			// If the widget isn't a panel or we just really want it to be a sibling (ie. when duplicating), we'll try it's parent to see if the pasted widget can be a sibling (and get its index to insert at)
			if ( bForceSibling || !ParentWidget )
			{
				UWidget* WidgetTemplate = ParentWidgetRef.GetTemplate();
				ParentWidget = WidgetTemplate->GetParent();
				IndexToInsert = ParentWidget->GetChildIndex(WidgetTemplate) + 1;
			}
		}

		if ( !ParentWidget )
		{
			// If we already have a root widget, then we can't replace the root.
			if ( BP->WidgetTree->RootWidget )
			{
				bTransactionSuccessful = false;
				return TArray<UWidget*>();
			}
		}

		// If there isn't a root widget and we're copying multiple root widgets, then we need to add a container root
		// to hold the pasted data since multiple root widgets isn't permitted.
		if ( !ParentWidget && RootPasteWidgets.Num() > 1 )
		{
			ParentWidget = BP->WidgetTree->ConstructWidget<UCanvasPanel>(UCanvasPanel::StaticClass());
			BP->WidgetTree->Modify();
			BP->WidgetTree->RootWidget = ParentWidget;
		}

		if ( ParentWidget )
		{
			// If parent widget can only have one child and that slot is already occupied, we will remove its contents so the pasted widgets can be inserted in their place
			UWidget* ChildWidgetToDelete = nullptr;
			if (!ParentWidget->CanHaveMultipleChildren() && ParentWidget->GetChildrenCount() > 0)
			{
				// We do not Remove child if there is nothing to paste.
				if (RootPasteWidgets.Num() > 0)
				{
					// Delete the singular child
					ChildWidgetToDelete = ParentWidget->GetAllChildren()[0];
					ChildWidgetToDelete->SetFlags(RF_Transactional);
					ChildWidgetToDelete->Modify();

					ParentWidget->SetFlags(RF_Transactional);
					ParentWidget->Modify();
					ParentWidget->RemoveChild(ChildWidgetToDelete);
				}
			}

			// A bit of a hack, but we can look at the widget's slot properties to determine if it is a canvas slot. If so, we'll try and maintain the relative positions
			bool bShouldReproduceOffsets = true;
			static const FName LayoutDataLabel = FName(TEXT("LayoutData"));
			for (TPair<FName, UWidgetSlotPair*>  SlotData : PastedExtraSlotData)
			{
				UWidgetSlotPair* SlotDataPair = SlotData.Value;
				TMap<FName, FString> SlotProperties;
				SlotDataPair->GetSlotProperties(SlotProperties);
				if (!SlotProperties.Contains(LayoutDataLabel))
				{
					bShouldReproduceOffsets = false;
					break;
				}
			}

			FVector2D FirstWidgetPosition;
			ParentWidget->Modify();
			for ( UWidget* NewWidget : RootPasteWidgets )
			{
				UPanelSlot* Slot;
				if ( IndexToInsert == INDEX_NONE )
				{
					Slot = ParentWidget->AddChild(NewWidget);
				}
				else
				{
					Slot = ParentWidget->InsertChildAt(IndexToInsert, NewWidget);
				}
				
				if ( Slot )
				{
					if ( UWidgetSlotPair* OldSlotData = PastedExtraSlotData.FindRef(NewWidget->GetFName()) )
					{
						TMap<FName, FString> OldSlotProperties;
						OldSlotData->GetSlotProperties(OldSlotProperties);
						FWidgetBlueprintEditorUtils::ImportPropertiesFromText(Slot, OldSlotProperties);

						// Cache the initial position of the first widget so we can calculate offsets for additional widgets
						if (NewWidget == RootPasteWidgets[0])
						{
							if (UCanvasPanelSlot* FirstCanvasSlot = Cast<UCanvasPanelSlot>(Slot))
							{
								FirstWidgetPosition = FirstCanvasSlot->GetPosition();
							}
						}
					}

					BlueprintEditor->RefreshPreview();
						
					FWidgetReference WidgetRef = BlueprintEditor->GetReferenceFromTemplate(NewWidget);

					UPanelSlot* PreviewSlot = WidgetRef.GetPreview()->Slot;
					UPanelSlot* TemplateSlot = WidgetRef.GetTemplate()->Slot;

					if ( UCanvasPanelSlot* CanvasSlot = Cast<UCanvasPanelSlot>(PreviewSlot) )
					{
						FVector2D PasteOffset = FVector2D(0, 0);
						if (bShouldReproduceOffsets)
						{
							PasteOffset = CanvasSlot->GetPosition()- FirstWidgetPosition;
						}

						if (UCanvasPanel* Canvas = Cast<UCanvasPanel>(CanvasSlot->Parent))
						{
							Canvas->TakeWidget(); // Generate the underlying widget so redoing the layout below works.
						}

						CanvasSlot->SaveBaseLayout();
						CanvasSlot->SetDesiredPosition(PasteLocation + PasteOffset);
						CanvasSlot->RebaseLayout();
					}

					TMap<FName, FString> SlotProperties;
					FWidgetBlueprintEditorUtils::ExportPropertiesToText(PreviewSlot, SlotProperties);
					FWidgetBlueprintEditorUtils::ImportPropertiesFromText(TemplateSlot, SlotProperties);
				}
			}

			if (ChildWidgetToDelete)
			{
				DeleteWidgets(BP, { BlueprintEditor->GetReferenceFromTemplate(ChildWidgetToDelete) });
			}

			FBlueprintEditorUtils::MarkBlueprintAsStructurallyModified(BP);
		}
		else
		{
			check(RootPasteWidgets.Num() == 1)
			// If we've arrived here, we must be creating the root widget from paste data, and there can only be
			// one item in the paste data by now.
			BP->WidgetTree->Modify();

			for ( UWidget* NewWidget : RootPasteWidgets )
			{
				BP->WidgetTree->RootWidget = NewWidget;
				break;
			}

			FBlueprintEditorUtils::MarkBlueprintAsStructurallyModified(BP);
		}
	}
	else
	{
		if ( RootPasteWidgets.Num() > 1 )
		{
			FNotificationInfo Info(LOCTEXT("NamedSlotsOnlyHoldOneWidget", "Can't paste content, a slot can only hold one widget at the root."));
			FSlateNotificationManager::Get().AddNotification(Info);

			bTransactionSuccessful = false;
			return TArray<UWidget*>();
		}

		UWidget* NamedSlotHostWidget = ParentWidgetRef.GetTemplate();

		BP->WidgetTree->Modify();

		if (NamedSlotHostWidget)
		{
			NamedSlotHostWidget->SetFlags(RF_Transactional);
			NamedSlotHostWidget->Modify();

			INamedSlotInterface* NamedSlotInterface = Cast<INamedSlotInterface>(NamedSlotHostWidget);
			NamedSlotInterface->SetContentForSlot(SlotName, RootPasteWidgets[0]);
		}

		FBlueprintEditorUtils::MarkBlueprintAsStructurallyModified(BP);
	}

	return RootPasteWidgets;
}

void FWidgetBlueprintEditorUtils::ImportWidgetsFromText(UWidgetBlueprint* BP, const FString& TextToImport, /*out*/ TSet<UWidget*>& ImportedWidgetSet, /*out*/ TMap<FName, UWidgetSlotPair*>& PastedExtraSlotData)
{
	// We create our own transient package here so that we can deserialize the data in isolation and ensure unreferenced
	// objects not part of the deserialization set are unresolved.
	UPackage* TempPackage = NewObject<UPackage>(nullptr, TEXT("/Engine/UMG/Editor/Transient"), RF_Transient);
	TempPackage->AddToRoot();

	// Force the transient package to have the same namespace as the final widget blueprint package.
	// This ensures any text properties serialized from the buffer will be keyed correctly for the target package.
#if USE_STABLE_LOCALIZATION_KEYS
	{
		const FString PackageNamespace = TextNamespaceUtil::EnsurePackageNamespace(BP);
		if (!PackageNamespace.IsEmpty())
		{
			TextNamespaceUtil::ForcePackageNamespace(TempPackage, PackageNamespace);
		}
	}
#endif // USE_STABLE_LOCALIZATION_KEYS

	// Turn the text buffer into objects
	FWidgetObjectTextFactory Factory;
	Factory.ProcessBuffer(TempPackage, RF_Transactional, TextToImport);

	PastedExtraSlotData = Factory.MissingSlotData;

	for ( auto& Entry : Factory.NewWidgetMap )
	{
		UWidget* Widget = Entry.Value;

		ImportedWidgetSet.Add(Widget);

		Widget->SetFlags(RF_Transactional);

		// We don't export parent slot pointers, so each panel will need to point it's children back to itself
		UPanelWidget* PanelWidget = Cast<UPanelWidget>(Widget);
		if (PanelWidget)
		{
			TArray<UPanelSlot*> PanelSlots = PanelWidget->GetSlots();
			for (int32 i = 0; i < PanelWidget->GetChildrenCount(); i++)
			{
				UWidget* PanelChild = PanelWidget->GetChildAt(i);
				if (ensure(PanelChild))
				{
					PanelChild->Slot = PanelSlots[i];
				}
			}
		}

		// If there is an existing widget with the same name, rename the newly placed widget.
		FString WidgetOldName = Widget->GetName();
		FString NewName = FindNextValidName(BP->WidgetTree, WidgetOldName);
		if (NewName != WidgetOldName)
		{
			UWidgetSlotPair* SlotData = PastedExtraSlotData.FindRef(Widget->GetFName());
			if ( SlotData )
			{
				PastedExtraSlotData.Remove(Widget->GetFName());
			}
			Widget->Rename(*NewName, BP->WidgetTree);

			if (Widget->GetDisplayLabel().Equals(WidgetOldName))
			{
				Widget->SetDisplayLabel(Widget->GetName());
			}

			if ( SlotData )
			{
				SlotData->SetWidgetName(Widget->GetFName());
				PastedExtraSlotData.Add(Widget->GetFName(), SlotData);
			}
		}
		else
		{
			Widget->Rename(*WidgetOldName, BP->WidgetTree);
		}
	}

	// Remove the temp package from the root now that it has served its purpose.
	TempPackage->RemoveFromRoot();
}

void FWidgetBlueprintEditorUtils::ExportPropertiesToText(UObject* Object, TMap<FName, FString>& ExportedProperties)
{
	if ( Object )
	{
		for ( TFieldIterator<FProperty> PropertyIt(Object->GetClass(), EFieldIteratorFlags::ExcludeSuper); PropertyIt; ++PropertyIt )
		{
			FProperty* Property = *PropertyIt;

			// Don't serialize out object properties, we just want value data.
			if ( !Property->IsA<FObjectProperty>() )
			{
				FString ValueText;
				if ( Property->ExportText_InContainer(0, ValueText, Object, Object, Object, PPF_IncludeTransient) )
				{
					ExportedProperties.Add(Property->GetFName(), ValueText);
				}
			}
		}
	}
}

void FWidgetBlueprintEditorUtils::ImportPropertiesFromText(UObject* Object, const TMap<FName, FString>& ExportedProperties)
{
	if ( Object )
	{
		for ( const auto& Entry : ExportedProperties )
		{
			if ( FProperty* Property = FindFProperty<FProperty>(Object->GetClass(), Entry.Key) )
			{
				FEditPropertyChain PropertyChain;
				PropertyChain.AddHead(Property);
				Object->PreEditChange(PropertyChain);

				Property->ImportText(*Entry.Value, Property->ContainerPtrToValuePtr<uint8>(Object), 0, Object);

				FPropertyChangedEvent ChangedEvent(Property);
				Object->PostEditChangeProperty(ChangedEvent);
			}
		}
	}
}

bool FWidgetBlueprintEditorUtils::IsBindWidgetProperty(FProperty* InProperty)
{
	bool bIsOptional;
	return IsBindWidgetProperty(InProperty, bIsOptional);
}

bool FWidgetBlueprintEditorUtils::IsBindWidgetProperty(FProperty* InProperty, bool& bIsOptional)
{
	if ( InProperty )
	{
		bool bIsBindWidget = InProperty->HasMetaData("BindWidget") || InProperty->HasMetaData("BindWidgetOptional");
		bIsOptional = InProperty->HasMetaData("BindWidgetOptional") || ( InProperty->HasMetaData("OptionalWidget") || InProperty->GetBoolMetaData("OptionalWidget") );

		return bIsBindWidget;
	}

	return false;
}

bool FWidgetBlueprintEditorUtils::IsBindWidgetAnimProperty(FProperty* InProperty)
{
	bool bIsOptional;
	return IsBindWidgetAnimProperty(InProperty, bIsOptional);
}

bool FWidgetBlueprintEditorUtils::IsBindWidgetAnimProperty(FProperty* InProperty, bool& bIsOptional)
{
	if (InProperty)
	{
		bool bIsBindWidgetAnim = InProperty->HasMetaData("BindWidgetAnim") || InProperty->HasMetaData("BindWidgetAnimOptional");
		bIsOptional = InProperty->HasMetaData("BindWidgetAnimOptional");

		return bIsBindWidgetAnim;
	}

	return false;
}

bool FWidgetBlueprintEditorUtils::IsUsableWidgetClass(UClass* WidgetClass)
{
	if ( WidgetClass->IsChildOf(UWidget::StaticClass()) )
	{
		// We aren't interested in classes that are experimental or cannot be instantiated
		bool bIsExperimental, bIsEarlyAccess;
		FString MostDerivedDevelopmentClassName;
		FObjectEditorUtils::GetClassDevelopmentStatus(WidgetClass, bIsExperimental, bIsEarlyAccess, MostDerivedDevelopmentClassName);
		const bool bIsInvalid = WidgetClass->HasAnyClassFlags(CLASS_Abstract | CLASS_Deprecated | CLASS_NewerVersionExists);
		if ( bIsExperimental || bIsEarlyAccess || bIsInvalid )
		{
			return false;
		}

		// Don't include skeleton classes or the same class as the widget being edited
		const bool bIsSkeletonClass = WidgetClass->HasAnyFlags(RF_Transient) && WidgetClass->HasAnyClassFlags(CLASS_CompiledFromBlueprint);

		// Check that the asset that generated this class is valid (necessary b/c of a larger issue wherein force delete does not wipe the generated class object)
		if ( bIsSkeletonClass )
		{
			return false;
		}

		return true;
	}

	return false;
}

FString RemoveSuffixFromName(const FString OldName)
{
	int NameLen = OldName.Len();
	int SuffixIndex = 0;
	if (OldName.FindLastChar('_', SuffixIndex))
	{
		NameLen = SuffixIndex;
		for (int32 i = SuffixIndex + 1; i < OldName.Len(); ++i)
		{
			const TCHAR& C = OldName[i];
			const bool bGoodChar = ((C >= '0') && (C <= '9'));
			if (!bGoodChar)
			{
				return OldName;
			}
		}
	}
	return FString(NameLen, *OldName);
}

FString FWidgetBlueprintEditorUtils::FindNextValidName(UWidgetTree* WidgetTree, const FString& Name)
{
	// If the name of the widget is not already used, we use it.	
	if (FindObject<UObject>(WidgetTree, *Name))
	{
		// If the name is already used, we will suffix it with '_X'
		FString NameWithoutSuffix = RemoveSuffixFromName(Name);
		FString NewName = NameWithoutSuffix;

		int32 Postfix = 0;
		while (FindObject<UObject>(WidgetTree, *NewName))
		{
			++Postfix;
			NewName = FString::Printf(TEXT("%s_%d"), *NameWithoutSuffix, Postfix);
		}

		return NewName;
	}
	return Name;
}

int32 FWidgetBlueprintEditorUtils::UpdateHittestGrid(FHittestGrid& HitTestGrid, TSharedRef<SWindow> Window, float Scale, FVector2D DrawSize, float DeltaTime)
{
	FSlateApplication::Get().InvalidateAllWidgets(false);

	const FGeometry WindowGeometry = FGeometry::MakeRoot(DrawSize * (1.f / Scale), FSlateLayoutTransform(Scale));
	const FSlateRect WindowClipRect = WindowGeometry.GetLayoutBoundingRect();
	FPaintArgs PaintArgs(nullptr, HitTestGrid, FVector2D::ZeroVector, FApp::GetCurrentTime(), DeltaTime);

	FSlateRenderer* MainSlateRenderer = FSlateApplication::Get().GetRenderer();
	FScopeLock ScopeLock(MainSlateRenderer->GetResourceCriticalSection());

	Window->SlatePrepass(WindowGeometry.Scale);
	PaintArgs.GetHittestGrid().SetHittestArea(WindowClipRect.GetTopLeft(), WindowClipRect.GetSize());
	PaintArgs.GetHittestGrid().Clear();

	// Get the free buffer & add our virtual window
	bool bUseGammaSpace = false;
	TSharedPtr<ISlate3DRenderer, ESPMode::ThreadSafe> Renderer = FModuleManager::Get().LoadModuleChecked<ISlateRHIRendererModule>("SlateRHIRenderer")
		.CreateSlate3DRenderer(bUseGammaSpace);
	FSlateDrawBuffer& DrawBuffer = Renderer->GetDrawBuffer();
	FSlateWindowElementList& WindowElementList = DrawBuffer.AddWindowElementList(Window);

	int32 MaxLayerId = Window->Paint(
			PaintArgs,
			WindowGeometry, WindowClipRect,
			WindowElementList,
			0,
			FWidgetStyle(),
			Window->IsEnabled());

	DrawBuffer.Unlock();

	FSlateApplication::Get().InvalidateAllWidgets(false);

	return MaxLayerId;
}

<<<<<<< HEAD
=======
TTuple<FVector2D, FVector2D> FWidgetBlueprintEditorUtils::GetWidgetPreviewAreaAndSize(UUserWidget* UserWidget, FVector2D DesiredSize, FVector2D PreviewSize, EDesignPreviewSizeMode SizeMode, TOptional<FVector2D> ThumbnailCustomSize)
{
	FVector2D Size(PreviewSize.X, PreviewSize.Y);
	FVector2D Area(PreviewSize.X, PreviewSize.Y);

	if (UserWidget)
	{

		switch (SizeMode)
		{
		case EDesignPreviewSizeMode::Custom:
			Area = ThumbnailCustomSize.IsSet()? ThumbnailCustomSize.GetValue() : UserWidget->DesignTimeSize;
			// If the custom size is 0 in some dimension, use the desired size instead.
			if (Area.X == 0)
			{
				Area.X = DesiredSize.X;
			}
			if (Area.Y == 0)
			{
				Area.Y = DesiredSize.Y;
			}
			Size = Area;
			break;
		case EDesignPreviewSizeMode::CustomOnScreen:
			Size = ThumbnailCustomSize.IsSet() ? ThumbnailCustomSize.GetValue() : UserWidget->DesignTimeSize;

			// If the custom size is 0 in some dimension, use the desired size instead.
			if (Size.X == 0)
			{
				Size.X = DesiredSize.X;
			}
			if (Size.Y == 0)
			{
				Size.Y = DesiredSize.Y;
			}
			return TTuple<FVector2D, FVector2D>(Area, Size);
		case EDesignPreviewSizeMode::Desired:
			Area = DesiredSize;
			// Fall through to DesiredOnScreen
		case EDesignPreviewSizeMode::DesiredOnScreen:
			Size = DesiredSize;
			return TTuple<FVector2D, FVector2D>(Area, Size);
		case EDesignPreviewSizeMode::FillScreen:
			break;
		}
	}
	return TTuple<FVector2D, FVector2D>(Area, Size);
}

float FWidgetBlueprintEditorUtils::GetWidgetPreviewDPIScale(UUserWidget* UserWidget, FVector2D PreviewSize)
{
	// If the user is using a custom size then we disable the DPI scaling logic.
	if (UserWidget)
	{
		if (UserWidget->DesignSizeMode == EDesignPreviewSizeMode::Custom ||
			UserWidget->DesignSizeMode == EDesignPreviewSizeMode::Desired)
		{
			return 1.0f;
		}
	}

	return GetDefault<UUserInterfaceSettings>(UUserInterfaceSettings::StaticClass())->GetDPIScaleBasedOnSize(FIntPoint(PreviewSize.X, PreviewSize.Y));
}


FVector2D FWidgetBlueprintEditorUtils::GetWidgetPreviewUnScaledCustomSize(FVector2D DesiredSize, UUserWidget* UserWidget, TOptional<FVector2D> ThumbnailCustomSize, EThumbnailPreviewSizeMode ThumbnailSizeMode)
{

	checkf(DesiredSize.X > 0.f && DesiredSize.Y > 0.f, TEXT("The size should have been previously checked to be > 0."));

	FVector2D FinalSize(0.f,0.f);
	int32 PreviewWidth;
	const TCHAR* ConfigSectionName = TEXT("UMGEditor.Designer");
	GConfig->GetInt(ConfigSectionName, TEXT("PreviewWidth"), PreviewWidth, GEditorPerProjectIni);
	int32 PreviewHeight;
	GConfig->GetInt(ConfigSectionName, TEXT("PreviewHeight"), PreviewHeight, GEditorPerProjectIni);

	FVector2D PreviewSize(PreviewWidth, PreviewHeight);

	TTuple<FVector2D, FVector2D> AreaAndSize = GetWidgetPreviewAreaAndSize(UserWidget, DesiredSize, PreviewSize, ConvertThumbnailSizeModeToDesignerSizeMode(ThumbnailSizeMode, UserWidget), ThumbnailCustomSize.IsSet() ? ThumbnailCustomSize.GetValue() : TOptional<FVector2D>());

	float DPIScale;
	if (ThumbnailCustomSize.IsSet())
	{
		DPIScale = 1.0f;
	}
	else 
	{
		DPIScale = GetWidgetPreviewDPIScale(UserWidget, PreviewSize);

	}

	if (ensure(DPIScale > 0.f))
	{
		FinalSize = AreaAndSize.Get<1>() / DPIScale;
	}

	return FinalSize;

}

EDesignPreviewSizeMode FWidgetBlueprintEditorUtils::ConvertThumbnailSizeModeToDesignerSizeMode(EThumbnailPreviewSizeMode ThumbnailSizeMode, UUserWidget* WidgetInstance)
{
	switch (ThumbnailSizeMode)
	{
	case EThumbnailPreviewSizeMode::MatchDesignerMode:
		return WidgetInstance->DesignSizeMode;
	case EThumbnailPreviewSizeMode::FillScreen:
		return EDesignPreviewSizeMode::FillScreen;
	case EThumbnailPreviewSizeMode::Custom:
		return EDesignPreviewSizeMode::Custom;
	case EThumbnailPreviewSizeMode::Desired:
		return EDesignPreviewSizeMode::Desired;
	default:
		return EDesignPreviewSizeMode::Desired;
	}
}

TOptional<FWidgetBlueprintEditorUtils::FWidgetThumbnailProperties> FWidgetBlueprintEditorUtils::DrawSWidgetInRenderTarget(UUserWidget* WidgetInstance, UTextureRenderTarget2D* RenderTarget2D)
{
	return DrawSWidgetInRenderTargetInternal(WidgetInstance, nullptr, RenderTarget2D, FVector2D(256.f,256.f), false, TOptional<FVector2D>(), EThumbnailPreviewSizeMode::MatchDesignerMode);
}

TOptional<FWidgetBlueprintEditorUtils::FWidgetThumbnailProperties> FWidgetBlueprintEditorUtils::DrawSWidgetInRenderTargetForThumbnail(UUserWidget* WidgetInstance, FRenderTarget* RenderTarget2D, FVector2D ThumbnailSize, TOptional<FVector2D> ThumbnailCustomSize, EThumbnailPreviewSizeMode ThumbnailSizeMode)
{
	return DrawSWidgetInRenderTargetInternal(WidgetInstance, RenderTarget2D, nullptr,ThumbnailSize, true, ThumbnailCustomSize, ThumbnailSizeMode);
}

TOptional<FWidgetBlueprintEditorUtils::FWidgetThumbnailProperties> FWidgetBlueprintEditorUtils::DrawSWidgetInRenderTargetForThumbnail(UUserWidget* WidgetInstance, UTextureRenderTarget2D* RenderTarget2D, FVector2D ThumbnailSize, TOptional<FVector2D> ThumbnailCustomSize, EThumbnailPreviewSizeMode ThumbnailSizeMode)
{
	return DrawSWidgetInRenderTargetInternal(WidgetInstance, nullptr, RenderTarget2D,ThumbnailSize, true, ThumbnailCustomSize, ThumbnailSizeMode);
}

TOptional<FWidgetBlueprintEditorUtils::FWidgetThumbnailProperties>  FWidgetBlueprintEditorUtils::DrawSWidgetInRenderTargetInternal(UUserWidget* WidgetInstance, FRenderTarget* RenderTarget2D, UTextureRenderTarget2D* TextureRenderTarget,FVector2D ThumbnailSize, bool bIsForThumbnail, TOptional<FVector2D> ThumbnailCustomSize, EThumbnailPreviewSizeMode ThumbnailSizeMode)
{
	if (TextureRenderTarget == nullptr && RenderTarget2D == nullptr)
	{
		return TOptional<FWidgetBlueprintEditorUtils::FWidgetThumbnailProperties>(); 
	}
	//Create Window
	FVector2D Offset(0.f, 0.f);
	FVector2D ScaledSize(0.f, 0.f);
	TSharedPtr<SWidget> WindowContent = WidgetInstance->TakeWidget();

	if (!WindowContent)
	{
		return TOptional<FWidgetBlueprintEditorUtils::FWidgetThumbnailProperties>();
	}

	TSharedRef<SVirtualWindow> Window = SNew(SVirtualWindow);
	TUniquePtr<FHittestGrid> HitTestGrid = MakeUnique<FHittestGrid>();
	Window->SetContent(WindowContent.ToSharedRef());
	Window->Resize(ThumbnailSize);

	// Store the desired size to maintain the aspect ratio later
	FGeometry WindowGeometry = FGeometry::MakeRoot(ThumbnailSize, FSlateLayoutTransform(1.0f));
	Window->SlatePrepass(1.0f);
	FVector2D DesiredSizeWindow = Window->GetDesiredSize();
	
	if (DesiredSizeWindow.X < SMALL_NUMBER || DesiredSizeWindow.Y < SMALL_NUMBER)
	{
		return TOptional<FWidgetBlueprintEditorUtils::FWidgetThumbnailProperties>();
	}

	FVector2D UnscaledSize = FWidgetBlueprintEditorUtils::GetWidgetPreviewUnScaledCustomSize(DesiredSizeWindow, WidgetInstance, ThumbnailCustomSize, ThumbnailSizeMode);
	if (UnscaledSize.X < SMALL_NUMBER || UnscaledSize.Y < SMALL_NUMBER)
	{
		return TOptional<FWidgetBlueprintEditorUtils::FWidgetThumbnailProperties>();
	}

	float Scale = 1.f;
	// Change some configuration if it is for thumbnail creation
	if (bIsForThumbnail)
	{
		TTuple<float, FVector2D> ScaleAndOffset = FWidgetBlueprintEditorUtils::GetThumbnailImageScaleAndOffset(UnscaledSize, ThumbnailSize);
		Scale = ScaleAndOffset.Get<0>();
		Offset = ScaleAndOffset.Get<1>();
	}

	ScaledSize = UnscaledSize * Scale;
	if (ScaledSize.X < 1.f || ScaledSize.Y < 1.f)
	{
		return TOptional<FWidgetBlueprintEditorUtils::FWidgetThumbnailProperties>();
	}

	// Create Renderer Target and WidgetRenderer
	bool bApplyGammaCorrection = RenderTarget2D? true : false;
	FWidgetRenderer* WidgetRenderer = new FWidgetRenderer(bApplyGammaCorrection);

	if (!bIsForThumbnail)
	{
		WidgetRenderer->SetIsPrepassNeeded(false);
	}

	if (TextureRenderTarget)
	{
		TextureRenderTarget->Filter = TF_Bilinear;
		TextureRenderTarget->ClearColor = FLinearColor::Transparent;
		TextureRenderTarget->SRGB = true;
		TextureRenderTarget->RenderTargetFormat = RTF_RGBA8;

		uint32 ScaledSizeX = static_cast<uint32>(ScaledSize.X);
		uint32 ScaledSizeY = static_cast<uint32>(ScaledSize.Y);

		const bool bForceLinearGamma = false;
		const EPixelFormat RequestedFormat = FSlateApplication::Get().GetRenderer()->GetSlateRecommendedColorFormat();
		TextureRenderTarget->InitCustomFormat(ScaledSizeX, ScaledSizeY, RequestedFormat, bForceLinearGamma);
		WidgetRenderer->DrawWindow(TextureRenderTarget, *HitTestGrid, Window, Scale, ScaledSize, 0.1f);
	}
	else
	{
		ensure(RenderTarget2D != nullptr);
		WidgetRenderer->SetShouldClearTarget(false);
		WidgetRenderer->ViewOffset = Offset;
		WidgetRenderer->DrawWindow(RenderTarget2D, *HitTestGrid, Window, Scale, ScaledSize, 0.1f);
	}

	if (WidgetRenderer)
	{
		BeginCleanup(WidgetRenderer);
		WidgetRenderer = nullptr;
	}

	return TOptional<FWidgetBlueprintEditorUtils::FWidgetThumbnailProperties>(FWidgetBlueprintEditorUtils::FWidgetThumbnailProperties{ ScaledSize,Offset });
}

TTuple<float, FVector2D> FWidgetBlueprintEditorUtils::GetThumbnailImageScaleAndOffset(FVector2D WidgetSize, FVector2D ThumbnailSize)
{
	// Scale the widget blueprint image to fit in the thumbnail

	checkf(WidgetSize.X > 0.f && WidgetSize.Y > 0.f, TEXT("The size should have been previously checked to be > 0."));

	float Scale;
	float XOffset = 0;
	float YOffset = 0;
	if (WidgetSize.X > WidgetSize.Y)
	{
		Scale = ThumbnailSize.X / WidgetSize.X;
		WidgetSize *= Scale;
		YOffset = (ThumbnailSize.Y - WidgetSize.Y) / 2.f;
	}
	else
	{
		Scale = ThumbnailSize.Y / WidgetSize.Y;
		WidgetSize *= Scale;
		XOffset = (ThumbnailSize.X - WidgetSize.X) / 2.f;
	}

	return TTuple<float, FVector2D>(Scale, FVector2D(XOffset, YOffset));
}

void FWidgetBlueprintEditorUtils::SetTextureAsAssetThumbnail(UWidgetBlueprint* WidgetBlueprint, UTexture2D* ThumbnailTexture)
{
	const TCHAR* ThumbnailName = TEXT("Thumbnail");
	UTexture2D* ExistingThumbnail = FindObject<UTexture2D>(WidgetBlueprint, ThumbnailName, false);
	if (ExistingThumbnail)
	{
		ExistingThumbnail->Rename(nullptr, GetTransientPackage());
	}
	if (!ThumbnailTexture)
	{
		WidgetBlueprint->ThumbnailImage = nullptr;
		return;
	}
	FVector2D TextureSize(ThumbnailTexture->GetSizeX(), ThumbnailTexture->GetSizeY());
	if (TextureSize.X < SMALL_NUMBER || TextureSize.Y < SMALL_NUMBER)
	{
		WidgetBlueprint->ThumbnailImage = nullptr;
	}
	else
	{
		ThumbnailTexture->Rename(ThumbnailName, WidgetBlueprint, REN_NonTransactional | REN_DontCreateRedirectors);
		WidgetBlueprint->ThumbnailImage = ThumbnailTexture;
	}
}

>>>>>>> 6bbb88c8
#undef LOCTEXT_NAMESPACE<|MERGE_RESOLUTION|>--- conflicted
+++ resolved
@@ -9,23 +9,17 @@
 #include "Internationalization/TextPackageNamespaceUtil.h"
 #include "UObject/PropertyPortFlags.h"
 #include "Blueprint/WidgetTree.h"
-<<<<<<< HEAD
-=======
 #include "Misc/ConfigCacheIni.h"
->>>>>>> 6bbb88c8
 #include "Modules/ModuleManager.h"
 #include "MovieScene.h"
 #include "WidgetBlueprint.h"
 #include "HAL/PlatformApplicationMisc.h"
 
 #include "Dialogs/Dialogs.h"
-<<<<<<< HEAD
-=======
 #include "DragAndDrop/DecoratedDragDropOp.h"
 #include "DragAndDrop/AssetDragDropOp.h"
 #include "DragAndDrop/ClassDragDropOp.h"
 #include "DragDrop/WidgetTemplateDragDropOp.h"
->>>>>>> 6bbb88c8
 #include "Exporters/Exporter.h"
 #include "ObjectEditorUtils.h"
 #include "Components/CanvasPanelSlot.h"
@@ -52,20 +46,14 @@
 #include "Components/NamedSlotInterface.h"
 #include "K2Node_Variable.h"
 
-<<<<<<< HEAD
-=======
 #include "Engine/TextureRenderTarget2D.h"
 #include "Engine/UserInterfaceSettings.h"
->>>>>>> 6bbb88c8
 #include "Input/HittestGrid.h"
 #include "Interfaces/ISlateRHIRendererModule.h"
 #include "Interfaces/ISlate3DRenderer.h"
 #include "Rendering/SlateDrawBuffer.h"
-<<<<<<< HEAD
-=======
 #include "Slate/WidgetRenderer.h"
 #include "Widgets/SVirtualWindow.h"
->>>>>>> 6bbb88c8
 
 #define LOCTEXT_NAMESPACE "UMG"
 
@@ -276,10 +264,7 @@
 			Widget->Rename(*NewNameStr);
 		}
 
-<<<<<<< HEAD
-=======
 #if UE_HAS_WIDGET_GENERATED_BY_CLASS
->>>>>>> 6bbb88c8
 		// When a widget gets renamed we need to check any existing blueprint getters that may be placed
 		// in the graphs to fix up their state
 		if(Widget->bIsVariable)
@@ -322,10 +307,7 @@
 				}
 			}
 		}
-<<<<<<< HEAD
-=======
 #endif
->>>>>>> 6bbb88c8
 
 		// Update Variable References and
 		// Update Event References to member variables
@@ -472,50 +454,6 @@
 	if ( Widgets.Num() > 0 )
 	{
 		// Check if the widgets are used in the graph
-<<<<<<< HEAD
-		TArray<UWidget*> UsedVariables;
-		{
-			TSet<UWidget*> AllWidgets;
-			AllWidgets.Reserve(Widgets.Num());
-			for (const FWidgetReference& Item : Widgets)
-			{
-				AllWidgets.Add(Item.GetTemplate());
-
-				TArray<UWidget*> ChildWidgets;
-				UWidgetTree::GetChildWidgets(Item.GetTemplate(), ChildWidgets);
-				AllWidgets.Append(ChildWidgets);
-			}
-
-		TArray<FText> WidgetNames;
-			for (UWidget* Widget : AllWidgets)
-			{
-				if (FBlueprintEditorUtils::IsVariableUsed(Blueprint, Widget->GetFName()))
-				{
-					WidgetNames.Add(FText::FromName(Widget->GetFName()));
-					UsedVariables.Add(Widget);
-				}
-			}
-
-			if (UsedVariables.Num())
-			{
-				FText ConfirmDelete = FText::Format(LOCTEXT("ConfirmDeleteVariableInUse", "One or more widgets are in use in the graph! Do you really want to delete them? \n {0}"),
-					FText::Join(LOCTEXT("ConfirmDeleteVariableInUsedDelimiter", " \n"), WidgetNames));
-
-				// Warn the user that this may result in data loss
-				FSuppressableWarningDialog::FSetupInfo Info(ConfirmDelete, LOCTEXT("DeleteVar", "Delete widgets"), "DeleteWidgetsInUse_Warning");
-				Info.ConfirmText = LOCTEXT("DeleteVariable_Yes", "Yes");
-				Info.CancelText = LOCTEXT("DeleteVariable_No", "No");
-
-				FSuppressableWarningDialog DeleteVariableInUse(Info);
-				if (DeleteVariableInUse.ShowModal() == FSuppressableWarningDialog::Cancel)
-		{
-			return;
-		}		
-			}
-		}
-
-		const FScopedTransaction Transaction(LOCTEXT("RemoveWidget", "Remove Widget"));
-=======
 		FScopedTransaction Transaction(LOCTEXT("RemoveWidget", "Remove Widget"));
 		TArray<UWidget*> UsedVariables;
 		TArray<FText> WidgetNames;
@@ -528,7 +466,6 @@
 			return;
 		}
 
->>>>>>> 6bbb88c8
 		Blueprint->WidgetTree->SetFlags(RF_Transactional);
 		Blueprint->WidgetTree->Modify();
 		Blueprint->Modify();
@@ -582,10 +519,7 @@
 			for ( UWidget* Widget : ChildWidgets )
 			{
 				Widget->SetFlags(RF_Transactional);
-<<<<<<< HEAD
-=======
 				Widget->Modify();
->>>>>>> 6bbb88c8
 				if (UsedVariables.Contains(Widget))
 				{
 					FBlueprintEditorUtils::RemoveVariableNodes(Blueprint, Widget->GetFName());
@@ -1183,9 +1117,6 @@
 
 void FWidgetBlueprintEditorUtils::ReplaceWidgetWithChildren(TSharedRef<FWidgetBlueprintEditor> BlueprintEditor, UWidgetBlueprint* BP, FWidgetReference Widget)
 {
-<<<<<<< HEAD
-	if (UPanelWidget* ExistingPanelTemplate = Cast<UPanelWidget>(Widget.GetTemplate()))
-=======
 	FScopedTransaction Transaction(LOCTEXT("ReplaceWidgets", "Replace Widgets"));
 	
 	TSet<FWidgetReference> WidgetsToDelete;
@@ -1204,7 +1135,6 @@
 	}
 
 	if ( UPanelWidget* ExistingPanelTemplate = Cast<UPanelWidget>(Widget.GetTemplate()) )
->>>>>>> 6bbb88c8
 	{
 		UWidget* FirstChildTemplate = ExistingPanelTemplate->GetChildAt(0);
 
@@ -1214,23 +1144,19 @@
 		FirstChildTemplate->SetFlags(RF_Transactional);
 		FirstChildTemplate->Modify();
 
-<<<<<<< HEAD
-		if (UPanelWidget* PanelParentTemplate = ExistingPanelTemplate->GetParent())
-=======
 		// Look if the Widget to replace is a NamedSlot.
 		if (TScriptInterface<INamedSlotInterface> NamedSlotHost = FindNamedSlotHostForContent(ExistingPanelTemplate, BP->WidgetTree))
 		{
 			ReplaceNamedSlotHostContent(ExistingPanelTemplate, NamedSlotHost, FirstChildTemplate);
 		}
 		else if (UPanelWidget* PanelParentTemplate = ExistingPanelTemplate->GetParent())
->>>>>>> 6bbb88c8
 		{
 			PanelParentTemplate->Modify();
 
 			FirstChildTemplate->RemoveFromParent();
 			PanelParentTemplate->ReplaceChild(ExistingPanelTemplate, FirstChildTemplate);
 		}
-		else if (ExistingPanelTemplate == BP->WidgetTree->RootWidget)
+		else if ( ExistingPanelTemplate == BP->WidgetTree->RootWidget )
 		{
 			FirstChildTemplate->RemoveFromParent();
 
@@ -1244,12 +1170,8 @@
 		}
 
 		// Delete the widget that has been replaced
-<<<<<<< HEAD
-		DeleteWidgets(BP, {Widget});
-=======
 		const bool bForceDelete = true;
 		DeleteWidgets(BP, WidgetsToDelete, bForceDelete);
->>>>>>> 6bbb88c8
 
 		FBlueprintEditorUtils::MarkBlueprintAsStructurallyModified(BP);
 	}
@@ -1338,16 +1260,12 @@
 		ThisWidget->SetFlags(RF_Transactional);
 		ThisWidget->Modify();
 
-<<<<<<< HEAD
-		if (UPanelWidget* CurrentParent = ThisWidget->GetParent())
-=======
 		// Look if the Widget to replace is a NamedSlot.
 		if (TScriptInterface<INamedSlotInterface> NamedSlotHost = FindNamedSlotHostForContent(ThisWidget, BP->WidgetTree))
 		{
 			ReplaceNamedSlotHostContent(ThisWidget, NamedSlotHost, NewReplacementWidget);
 		}
 		else if (UPanelWidget* CurrentParent = ThisWidget->GetParent())
->>>>>>> 6bbb88c8
 		{
 			CurrentParent->SetFlags(RF_Transactional);
 			CurrentParent->Modify();
@@ -1378,22 +1296,12 @@
 		}
 
 		FString ReplaceName = ThisWidget->GetName();
-<<<<<<< HEAD
-		bool bIsGeneratedName = ThisWidget->IsGeneratedName();
-
-		// Delete the widget that has been replaced
-		TSet<FWidgetReference> WidgetsToDelete;
-		WidgetsToDelete.Add(Item);
-		DeleteWidgets(BP, WidgetsToDelete);
-
-=======
 		const bool bIsGeneratedName = ThisWidget->IsGeneratedName();
 
 		// Delete the widget that has been replaced
 		const bool bForceDelete = true;
 		DeleteWidgets(BP, {Item}, bForceDelete);
 
->>>>>>> 6bbb88c8
 		// Rename the new Widget to maintain the current name if it's not a generic name
 		if (!bIsGeneratedName)
 		{
@@ -1490,8 +1398,6 @@
 	}
 
 	return DuplicatedWidgets;
-<<<<<<< HEAD
-=======
 }
 UWidget* FWidgetBlueprintEditorUtils::GetWidgetTemplateFromDragDrop(UWidgetBlueprint* Blueprint, UWidgetTree* RootWidgetTree, TSharedPtr<FDragDropOperation>& DragDropOp)
 {
@@ -1547,7 +1453,6 @@
 	}
 
 	return Widget;
->>>>>>> 6bbb88c8
 }
 
 void FWidgetBlueprintEditorUtils::ExportWidgetsToText(TArray<UWidget*> WidgetsToExport, /*out*/ FString& ExportedText)
@@ -1645,10 +1550,6 @@
 
 	// If we're pasting into a content widget of the same type, treat it as a sibling duplication
 	UWidget* FirstPastedWidget = *PastedWidgets.CreateIterator();
-<<<<<<< HEAD
-
-=======
->>>>>>> 6bbb88c8
 	if (FirstPastedWidget->IsA(UContentWidget::StaticClass()) &&
 		ParentWidgetRef.IsValid() &&
 		FirstPastedWidget->GetClass() == ParentWidgetRef.GetTemplate()->GetClass())
@@ -2146,8 +2047,6 @@
 	return MaxLayerId;
 }
 
-<<<<<<< HEAD
-=======
 TTuple<FVector2D, FVector2D> FWidgetBlueprintEditorUtils::GetWidgetPreviewAreaAndSize(UUserWidget* UserWidget, FVector2D DesiredSize, FVector2D PreviewSize, EDesignPreviewSizeMode SizeMode, TOptional<FVector2D> ThumbnailCustomSize)
 {
 	FVector2D Size(PreviewSize.X, PreviewSize.Y);
@@ -2424,5 +2323,4 @@
 	}
 }
 
->>>>>>> 6bbb88c8
 #undef LOCTEXT_NAMESPACE