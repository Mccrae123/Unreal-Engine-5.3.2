// Copyright 1998-2018 Epic Games, Inc. All Rights Reserved.

#include "WidgetBlueprintEditorUtils.h"
#include "Components/PanelSlot.h"
#include "Components/PanelWidget.h"
#include "UObject/UObjectHash.h"
#include "UObject/UObjectIterator.h"
#include "Internationalization/TextPackageNamespaceUtil.h"
#include "UObject/PropertyPortFlags.h"
#include "Blueprint/WidgetTree.h"
#include "MovieScene.h"
#include "WidgetBlueprint.h"
#include "HAL/PlatformApplicationMisc.h"

#if WITH_EDITOR
	#include "Exporters/Exporter.h"
#endif // WITH_EDITOR
#include "ObjectEditorUtils.h"
#include "Components/CanvasPanelSlot.h"
#include "Framework/MultiBox/MultiBoxBuilder.h"

#include "Animation/WidgetAnimation.h"
#include "Kismet2/Kismet2NameValidators.h"
#include "Kismet2/BlueprintEditorUtils.h"
#include "Templates/WidgetTemplateClass.h"
#include "Templates/WidgetTemplateBlueprintClass.h"
#include "Factories.h"
#include "UnrealExporter.h"
#include "Framework/Commands/GenericCommands.h"
#include "ScopedTransaction.h"
#include "Components/CanvasPanel.h"
#include "Utility/WidgetSlotPair.h"
#include "Framework/Notifications/NotificationManager.h"
#include "Widgets/Notifications/SNotificationList.h"

#define LOCTEXT_NAMESPACE "UMG"

class FWidgetObjectTextFactory : public FCustomizableTextObjectFactory
{
public:
	FWidgetObjectTextFactory()
		: FCustomizableTextObjectFactory(GWarn)
	{
	}

	// FCustomizableTextObjectFactory implementation

	virtual bool CanCreateClass(UClass* ObjectClass, bool& bOmitSubObjs) const override
	{
		const bool bIsWidget = ObjectClass->IsChildOf(UWidget::StaticClass());
		const bool bIsSlot = ObjectClass->IsChildOf(UPanelSlot::StaticClass());
		const bool bIsSlotMetaData = ObjectClass->IsChildOf(UWidgetSlotPair::StaticClass());

		return bIsWidget || bIsSlot || bIsSlotMetaData;
	}

	virtual void ProcessConstructedObject(UObject* NewObject) override
	{
		check(NewObject);

		if ( UWidget* Widget = Cast<UWidget>(NewObject) )
		{
			NewWidgetMap.Add(Widget->GetFName(), Widget);
		}
		else if ( UWidgetSlotPair* SlotMetaData = Cast<UWidgetSlotPair>(NewObject) )
		{
			MissingSlotData.Add(SlotMetaData->GetWidgetName(), SlotMetaData);
		}
	}

	// FCustomizableTextObjectFactory (end)

public:

	// Name->Instance object mapping
	TMap<FName, UWidget*> NewWidgetMap;

	// Instance->OldSlotMetaData that didn't survive the journey because it wasn't copied.
	TMap<FName, UWidgetSlotPair*> MissingSlotData;
};

bool FWidgetBlueprintEditorUtils::VerifyWidgetRename(TSharedRef<class FWidgetBlueprintEditor> BlueprintEditor, FWidgetReference Widget, const FText& NewName, FText& OutErrorMessage)
{
	if (NewName.IsEmptyOrWhitespace())
	{
		OutErrorMessage = LOCTEXT("EmptyWidgetName", "Empty Widget Name");
		return false;
	}

	const FString& NewNameString = NewName.ToString();

	if (NewNameString.Len() >= NAME_SIZE)
	{
		OutErrorMessage = LOCTEXT("WidgetNameTooLong", "Widget Name is Too Long");
		return false;
	}

	UWidget* RenamedTemplateWidget = Widget.GetTemplate();
	if ( !RenamedTemplateWidget )
	{
		// In certain situations, the template might be lost due to mid recompile with focus lost on the rename box at
		// during a strange moment.
		return false;
	}

	// Slug the new name down to a valid object name
	const FName NewNameSlug = MakeObjectNameFromDisplayLabel(NewNameString, RenamedTemplateWidget->GetFName());

	UWidgetBlueprint* Blueprint = BlueprintEditor->GetWidgetBlueprintObj();
	UWidget* ExistingTemplate = Blueprint->WidgetTree->FindWidget(NewNameSlug);

	bool bIsSameWidget = false;
	if (ExistingTemplate != nullptr)
	{
		if ( RenamedTemplateWidget != ExistingTemplate )
		{
			OutErrorMessage = LOCTEXT("ExistingWidgetName", "Existing Widget Name");
			return false;
		}
		else
		{
			bIsSameWidget = true;
		}
	}
	else
	{
		// Not an existing widget in the tree BUT it still mustn't create a UObject name clash
		UWidget* WidgetPreview = Widget.GetPreview();
		if (WidgetPreview)
		{
			// Dummy rename with flag REN_Test returns if rename is possible
			if (!WidgetPreview->Rename(*NewNameSlug.ToString(), nullptr, REN_Test))
			{
				OutErrorMessage = LOCTEXT("ExistingObjectName", "Existing Object Name");
				return false;
			}
		}
		UWidget* WidgetTemplate = RenamedTemplateWidget;
		// Dummy rename with flag REN_Test returns if rename is possible
		if (!WidgetTemplate->Rename(*NewNameSlug.ToString(), nullptr, REN_Test))
		{
			OutErrorMessage = LOCTEXT("ExistingObjectName", "Existing Object Name");
			return false;
		}
	}

	UProperty* Property = Blueprint->ParentClass->FindPropertyByName( NewNameSlug );
	if ( Property && FWidgetBlueprintEditorUtils::IsBindWidgetProperty(Property))
	{
		return true;
	}

	FKismetNameValidator Validator(Blueprint);

	// For variable comparison, use the slug
	const bool bUniqueNameForVariable = ( EValidatorResult::Ok == Validator.IsValid(NewNameSlug) );

	if (!bUniqueNameForVariable && !bIsSameWidget)
	{
		OutErrorMessage = LOCTEXT("ExistingVariableName", "Existing Variable Name");
		return false;
	}

	return true;
}

bool FWidgetBlueprintEditorUtils::RenameWidget(TSharedRef<FWidgetBlueprintEditor> BlueprintEditor, const FName& OldObjectName, const FString& NewDisplayName)
{
	UWidgetBlueprint* Blueprint = BlueprintEditor->GetWidgetBlueprintObj();
	check(Blueprint);

	UWidget* Widget = Blueprint->WidgetTree->FindWidget(OldObjectName);
	check(Widget);

	UClass* ParentClass = Blueprint->ParentClass;
	check( ParentClass );

	bool bRenamed = false;

	TSharedPtr<INameValidatorInterface> NameValidator = MakeShareable(new FKismetNameValidator(Blueprint));

	// Get the new FName slug from the given display name
	const FName NewFName = MakeObjectNameFromDisplayLabel(NewDisplayName, Widget->GetFName());

	UObjectPropertyBase* ExistingProperty = Cast<UObjectPropertyBase>(ParentClass->FindPropertyByName(NewFName));
	const bool bBindWidget = ExistingProperty && FWidgetBlueprintEditorUtils::IsBindWidgetProperty(ExistingProperty) && Widget->IsA(ExistingProperty->PropertyClass);

	// NewName should be already validated. But one must make sure that NewTemplateName is also unique.
	const bool bUniqueNameForTemplate = ( EValidatorResult::Ok == NameValidator->IsValid( NewFName ) || bBindWidget );
	if ( bUniqueNameForTemplate )
	{
		// Stringify the FNames
		const FString NewNameStr = NewFName.ToString();
		const FString OldNameStr = OldObjectName.ToString();

		const FScopedTransaction Transaction(LOCTEXT("RenameWidget", "Rename Widget"));

		// Rename Template
		Blueprint->Modify();
		Widget->Modify();

		// Rename Preview before renaming the template widget so the preview widget can be found
		UWidget* WidgetPreview = BlueprintEditor->GetReferenceFromTemplate(Widget).GetPreview();
		if(WidgetPreview)
		{
			WidgetPreview->SetDisplayLabel(NewDisplayName);
			WidgetPreview->Rename(*NewNameStr);
		}

		// Find and update all variable references in the graph
		Widget->SetDisplayLabel(NewDisplayName);
		Widget->Rename(*NewNameStr);

		// Update Variable References and
		// Update Event References to member variables
		FBlueprintEditorUtils::ReplaceVariableReferences(Blueprint, OldObjectName, NewFName);
		
		// Find and update all binding references in the widget blueprint
		for ( FDelegateEditorBinding& Binding : Blueprint->Bindings )
		{
			if ( Binding.ObjectName == OldNameStr )
			{
				Binding.ObjectName = NewNameStr;
			}
		}

		// Update widget blueprint names
		for( UWidgetAnimation* WidgetAnimation : Blueprint->Animations )
		{
			for( FWidgetAnimationBinding& AnimBinding : WidgetAnimation->AnimationBindings )
			{
				if( AnimBinding.WidgetName == OldObjectName )
				{
					AnimBinding.WidgetName = NewFName;

					WidgetAnimation->MovieScene->Modify();

					if (AnimBinding.SlotWidgetName == NAME_None)
					{
						FMovieScenePossessable* Possessable = WidgetAnimation->MovieScene->FindPossessable(AnimBinding.AnimationGuid);
						if (Possessable)
						{
							Possessable->SetName(NewFName.ToString());
						}
					}
					else
					{
						break;
					}
				}
			}
		}

		// Validate child blueprints and adjust variable names to avoid a potential name collision
		FBlueprintEditorUtils::ValidateBlueprintChildVariables(Blueprint, NewFName);

		// Refresh references and flush editors
		FBlueprintEditorUtils::MarkBlueprintAsStructurallyModified(Blueprint);
		bRenamed = true;
	}

	return bRenamed;
}

void FWidgetBlueprintEditorUtils::CreateWidgetContextMenu(FMenuBuilder& MenuBuilder, TSharedRef<FWidgetBlueprintEditor> BlueprintEditor, FVector2D TargetLocation)
{
	BlueprintEditor->PasteDropLocation = TargetLocation;

	TSet<FWidgetReference> Widgets = BlueprintEditor->GetSelectedWidgets();
	UWidgetBlueprint* BP = BlueprintEditor->GetWidgetBlueprintObj();

	MenuBuilder.PushCommandList(BlueprintEditor->DesignerCommandList.ToSharedRef());

	MenuBuilder.BeginSection("Edit", LOCTEXT("Edit", "Edit"));
	{
		MenuBuilder.AddMenuEntry(FGenericCommands::Get().Cut);
		MenuBuilder.AddMenuEntry(FGenericCommands::Get().Copy);
		MenuBuilder.AddMenuEntry(FGenericCommands::Get().Paste);
		MenuBuilder.AddMenuEntry(FGenericCommands::Get().Rename);
		MenuBuilder.AddMenuEntry(FGenericCommands::Get().Delete);
	}
	MenuBuilder.EndSection();

	MenuBuilder.BeginSection("Actions");
	{
		MenuBuilder.AddMenuEntry(
			LOCTEXT( "EditBlueprint_Label", "Edit Widget Blueprint..." ),
			LOCTEXT( "EditBlueprint_Tooltip", "Open the selected Widget Blueprint(s) for edit." ),
			FSlateIcon(),
			FUIAction(
				FExecuteAction::CreateStatic( &FWidgetBlueprintEditorUtils::ExecuteOpenSelectedWidgetsForEdit, Widgets ),
				FCanExecuteAction(),
				FIsActionChecked(),
				FIsActionButtonVisible::CreateStatic( &FWidgetBlueprintEditorUtils::CanOpenSelectedWidgetsForEdit, Widgets )
				)
			);

		MenuBuilder.AddSubMenu(
			LOCTEXT("WidgetTree_WrapWith", "Wrap With..."),
			LOCTEXT("WidgetTree_WrapWithToolTip", "Wraps the currently selected widgets inside of another container widget"),
			FNewMenuDelegate::CreateStatic(&FWidgetBlueprintEditorUtils::BuildWrapWithMenu, BlueprintEditor, BP, Widgets)
			);

		if ( Widgets.Num() == 1 )
		{
			MenuBuilder.AddSubMenu(
				LOCTEXT("WidgetTree_ReplaceWith", "Replace With..."),
				LOCTEXT("WidgetTree_ReplaceWithToolTip", "Replaces the currently selected widget, with another widget"),
				FNewMenuDelegate::CreateStatic(&FWidgetBlueprintEditorUtils::BuildReplaceWithMenu, BlueprintEditor, BP, Widgets)
				);
		}
	}
	MenuBuilder.EndSection();

	MenuBuilder.PopCommandList();
}

void FWidgetBlueprintEditorUtils::ExecuteOpenSelectedWidgetsForEdit( TSet<FWidgetReference> SelectedWidgets )
{
	for ( auto& Widget : SelectedWidgets )
	{
		FAssetEditorManager::Get().OpenEditorForAsset( Widget.GetTemplate()->GetClass()->ClassGeneratedBy );
	}
}

bool FWidgetBlueprintEditorUtils::CanOpenSelectedWidgetsForEdit( TSet<FWidgetReference> SelectedWidgets )
{
	bool bCanOpenAllForEdit = SelectedWidgets.Num() > 0;
	for ( auto& Widget : SelectedWidgets )
	{
		auto Blueprint = Widget.GetTemplate()->GetClass()->ClassGeneratedBy;
		if ( !Blueprint || !Blueprint->IsA( UWidgetBlueprint::StaticClass() ) )
		{
			bCanOpenAllForEdit = false;
			break;
		}
	}

	return bCanOpenAllForEdit;
}

void FWidgetBlueprintEditorUtils::DeleteWidgets(UWidgetBlueprint* Blueprint, TSet<FWidgetReference> Widgets)
{
	if ( Widgets.Num() > 0 )
	{
		const FScopedTransaction Transaction(LOCTEXT("RemoveWidget", "Remove Widget"));
		Blueprint->WidgetTree->SetFlags(RF_Transactional);
		Blueprint->WidgetTree->Modify();
		Blueprint->Modify();

		bool bRemoved = false;
		for ( FWidgetReference& Item : Widgets )
		{
			UWidget* WidgetTemplate = Item.GetTemplate();
			WidgetTemplate->SetFlags(RF_Transactional);
			// Find and update all binding references in the widget blueprint
			for (int32 BindingIndex = Blueprint->Bindings.Num() - 1; BindingIndex >= 0; BindingIndex--)
			{
				FDelegateEditorBinding& Binding = Blueprint->Bindings[BindingIndex];
				if (Binding.ObjectName == WidgetTemplate->GetName())
				{
					Blueprint->Bindings.RemoveAt(BindingIndex);
				}
			}

			// Modify the widget's parent
			UPanelWidget* Parent = WidgetTemplate->GetParent();
			if ( Parent )
			{
				Parent->SetFlags(RF_Transactional);
				Parent->Modify();
			}
			
			// Modify the widget being removed.
			WidgetTemplate->Modify();

			bRemoved = Blueprint->WidgetTree->RemoveWidget(WidgetTemplate);

			// If the widget we're removing doesn't have a parent it may be rooted in a named slot,
			// so check there as well.
			if ( WidgetTemplate->GetParent() == nullptr )
			{
				bRemoved |= FindAndRemoveNamedSlotContent(WidgetTemplate, Blueprint->WidgetTree);
			}

			// Rename the removed widget to the transient package so that it doesn't conflict with future widgets sharing the same name.
			WidgetTemplate->Rename(nullptr, GetTransientPackage());

			// Rename all child widgets as well, to the transient package so that they don't conflict with future widgets sharing the same name.
			TArray<UWidget*> ChildWidgets;
			UWidgetTree::GetChildWidgets(WidgetTemplate, ChildWidgets);
			for ( UWidget* Widget : ChildWidgets )
			{
				Widget->SetFlags(RF_Transactional);
				Widget->Rename(nullptr, GetTransientPackage());
			}
		}

		//TODO UMG There needs to be an event for widget removal so that caches can be updated, and selection

		if ( bRemoved )
		{
			FBlueprintEditorUtils::MarkBlueprintAsStructurallyModified(Blueprint);
		}
	}
}

INamedSlotInterface* FWidgetBlueprintEditorUtils::FindNamedSlotHostForContent(UWidget* WidgetTemplate, UWidgetTree* WidgetTree)
{
	return Cast<INamedSlotInterface>(FindNamedSlotHostWidgetForContent(WidgetTemplate, WidgetTree));
}

UWidget* FWidgetBlueprintEditorUtils::FindNamedSlotHostWidgetForContent(UWidget* WidgetTemplate, UWidgetTree* WidgetTree)
{
	UWidget* HostWidget = nullptr;

	WidgetTree->ForEachWidget([&](UWidget* Widget) {

		if (HostWidget != nullptr)
		{
			return;
		}

		if (INamedSlotInterface* NamedSlotHost = Cast<INamedSlotInterface>(Widget))
		{
			TArray<FName> SlotNames;
			NamedSlotHost->GetSlotNames(SlotNames);

			for (FName SlotName : SlotNames)
			{
				if (UWidget* SlotContent = NamedSlotHost->GetContentForSlot(SlotName))
				{
					if (SlotContent == WidgetTemplate)
					{
						HostWidget = Widget;
					}
				}
			}
		}
	});

	return HostWidget;
}

void FWidgetBlueprintEditorUtils::FindAllAncestorNamedSlotHostWidgetsForContent(TArray<FWidgetReference>& OutSlotHostWidgets, UWidget* WidgetTemplate, TSharedRef<FWidgetBlueprintEditor> BlueprintEditor)
{
	OutSlotHostWidgets.Empty();
	UUserWidget* Preview = BlueprintEditor->GetPreview();
	UWidgetBlueprint* WidgetBP = BlueprintEditor->GetWidgetBlueprintObj();
	UWidgetTree* WidgetTree = (WidgetBP != nullptr) ? WidgetBP->WidgetTree : nullptr;

	if (Preview != nullptr && WidgetTree != nullptr)
	{
		// Find the first widget up the chain with a null parent, they're the only candidates for this approach.
		while (WidgetTemplate && WidgetTemplate->GetParent())
		{
			WidgetTemplate = WidgetTemplate->GetParent();
		}

		UWidget* SlotHostWidget = FindNamedSlotHostWidgetForContent(WidgetTemplate, WidgetTree);
		while (SlotHostWidget != nullptr)
		{
			UWidget* SlotWidget = Preview->GetWidgetFromName(SlotHostWidget->GetFName());
			FWidgetReference WidgetRef;

			if (SlotWidget != nullptr)
			{
				WidgetRef = BlueprintEditor->GetReferenceFromPreview(SlotWidget);

				if (WidgetRef.IsValid())
				{
					OutSlotHostWidgets.Add(WidgetRef);
				}
			}

			WidgetTemplate = WidgetRef.GetTemplate();

			SlotHostWidget = nullptr;
			if (WidgetTemplate != nullptr)
			{
				// Find the first widget up the chain with a null parent, they're the only candidates for this approach.
				while (WidgetTemplate->GetParent())
				{
					WidgetTemplate = WidgetTemplate->GetParent();
				}

				SlotHostWidget = FindNamedSlotHostWidgetForContent(WidgetRef.GetTemplate(), WidgetTree);
			}
		}
	}
}

bool FWidgetBlueprintEditorUtils::RemoveNamedSlotHostContent(UWidget* WidgetTemplate, INamedSlotInterface* NamedSlotHost)
{
	TArray<FName> SlotNames;
	NamedSlotHost->GetSlotNames(SlotNames);

	for (FName SlotName : SlotNames)
	{
		if (UWidget* SlotContent = NamedSlotHost->GetContentForSlot(SlotName))
		{
			if (SlotContent == WidgetTemplate)
			{
				NamedSlotHost->SetContentForSlot(SlotName, nullptr);
				return true;
			}
		}
	}

	return false;
}

bool FWidgetBlueprintEditorUtils::FindAndRemoveNamedSlotContent(UWidget* WidgetTemplate, UWidgetTree* WidgetTree)
{
	UWidget* NamedSlotHostWidget = FindNamedSlotHostWidgetForContent(WidgetTemplate, WidgetTree);
	if ( INamedSlotInterface* NamedSlotHost = Cast<INamedSlotInterface>(NamedSlotHostWidget) )
	{
		NamedSlotHostWidget->Modify();
		return RemoveNamedSlotHostContent(WidgetTemplate, NamedSlotHost);
	}

	return false;
}

void FWidgetBlueprintEditorUtils::BuildWrapWithMenu(FMenuBuilder& Menu, TSharedRef<FWidgetBlueprintEditor> BlueprintEditor, UWidgetBlueprint* BP, TSet<FWidgetReference> Widgets)
{
	TArray<UClass*> WrapperClasses;
	for ( TObjectIterator<UClass> ClassIt; ClassIt; ++ClassIt )
	{
		UClass* WidgetClass = *ClassIt;
		if ( FWidgetBlueprintEditorUtils::IsUsableWidgetClass(WidgetClass) )
		{
			if ( WidgetClass->IsChildOf(UPanelWidget::StaticClass()) )
			{
				WrapperClasses.Add(WidgetClass);
			}
		}
	}

	WrapperClasses.Sort([] (UClass& Lhs, UClass& Rhs) { return Lhs.GetDisplayNameText().CompareTo(Rhs.GetDisplayNameText()) < 0; });

	Menu.BeginSection("WrapWith", LOCTEXT("WidgetTree_WrapWith", "Wrap With..."));
	{
		for ( UClass* WrapperClass : WrapperClasses )
		{
			Menu.AddMenuEntry(
				WrapperClass->GetDisplayNameText(),
				FText::GetEmpty(),
				FSlateIcon(),
				FUIAction(
					FExecuteAction::CreateStatic(&FWidgetBlueprintEditorUtils::WrapWidgets, BlueprintEditor, BP, Widgets, WrapperClass),
					FCanExecuteAction()
				));
		}
	}
	Menu.EndSection();
}

void FWidgetBlueprintEditorUtils::WrapWidgets(TSharedRef<FWidgetBlueprintEditor> BlueprintEditor, UWidgetBlueprint* BP, TSet<FWidgetReference> Widgets, UClass* WidgetClass)
{
	const FScopedTransaction Transaction(LOCTEXT("WrapWidgets", "Wrap Widgets"));

	TSharedPtr<FWidgetTemplateClass> Template = MakeShareable(new FWidgetTemplateClass(WidgetClass));

	// Old Parent -> New Parent Map
	TMap<UPanelWidget*, UPanelWidget*> OldParentToNewParent;

	for (FWidgetReference& Item : Widgets)
	{
		int32 OutIndex;
		UWidget* Widget = Item.GetTemplate();
		UPanelWidget* CurrentParent = BP->WidgetTree->FindWidgetParent(Widget, OutIndex);

		// If the widget doesn't currently have a parent, and isn't the root, ignore it.
		if (CurrentParent == nullptr && Widget != BP->WidgetTree->RootWidget)
		{
			continue;
		}

		Widget->Modify();

		UPanelWidget*& NewWrapperWidget = OldParentToNewParent.FindOrAdd(CurrentParent);
		if (NewWrapperWidget == nullptr || !NewWrapperWidget->CanAddMoreChildren())
		{
			NewWrapperWidget = CastChecked<UPanelWidget>(Template->Create(BP->WidgetTree));
			NewWrapperWidget->SetDesignerFlags(BlueprintEditor->GetCurrentDesignerFlags());

			BP->WidgetTree->SetFlags(RF_Transactional);
			BP->WidgetTree->Modify();

			if (CurrentParent)
			{
				CurrentParent->SetFlags(RF_Transactional);
				CurrentParent->Modify();
				CurrentParent->ReplaceChildAt(OutIndex, NewWrapperWidget);
			}
			else // Root Widget
			{
				BP->WidgetTree->RootWidget = NewWrapperWidget;
			}
		}

		NewWrapperWidget->AddChild(Widget);
	}

	FBlueprintEditorUtils::MarkBlueprintAsStructurallyModified(BP);
}

void FWidgetBlueprintEditorUtils::BuildReplaceWithMenu(FMenuBuilder& Menu, TSharedRef<FWidgetBlueprintEditor> BlueprintEditor, UWidgetBlueprint* BP, TSet<FWidgetReference> Widgets)
{
	Menu.BeginSection("ReplaceWith", LOCTEXT("WidgetTree_ReplaceWith", "Replace With..."));
	{
		if ( Widgets.Num() == 1 )
		{
			FWidgetReference Widget = *Widgets.CreateIterator();
			UClass* WidgetClass = Widget.GetTemplate()->GetClass();
			TWeakObjectPtr<UClass> TemplateWidget = BlueprintEditor->GetSelectedTemplate();
			FAssetData SelectedUserWidget = BlueprintEditor->GetSelectedUserWidget();
			if (TemplateWidget.IsValid() || SelectedUserWidget.ObjectPath != NAME_None)
			{
				Menu.AddMenuEntry(
					FText::Format(LOCTEXT("WidgetTree_ReplaceWithSelection", "Replace With {0}"), FText::FromString(TemplateWidget.IsValid() ? TemplateWidget->GetName() : SelectedUserWidget.AssetName.ToString())),
					FText::Format(LOCTEXT("WidgetTree_ReplaceWithSelectionToolTip", "Replace this widget with a {0}"), FText::FromString(TemplateWidget.IsValid() ? TemplateWidget->GetName() : SelectedUserWidget.AssetName.ToString())),
					FSlateIcon(),
					FUIAction(
						FExecuteAction::CreateStatic(&FWidgetBlueprintEditorUtils::ReplaceWidgetWithSelectedTemplate, BlueprintEditor, BP, Widget),
						FCanExecuteAction::CreateStatic(&FWidgetBlueprintEditorUtils::CanBeReplacedWithTemplate, BlueprintEditor, BP, Widget)
					));
				Menu.AddMenuSeparator();
			}

			if ( WidgetClass->IsChildOf(UPanelWidget::StaticClass()) && Cast<UPanelWidget>(Widget.GetTemplate())->GetChildrenCount() == 1 )
			{
				Menu.AddMenuEntry(
					LOCTEXT("ReplaceWithChild", "Replace With Child"),
					LOCTEXT("ReplaceWithChildTooltip", "Remove this widget and insert the children of this widget into the parent."),
					FSlateIcon(),
					FUIAction(
						FExecuteAction::CreateStatic(&FWidgetBlueprintEditorUtils::ReplaceWidgetWithChildren, BlueprintEditor, BP, Widget),
						FCanExecuteAction()
					));

				Menu.AddMenuSeparator();
			}
		}

		TArray<UClass*> ReplacementClasses;
		for ( TObjectIterator<UClass> ClassIt; ClassIt; ++ClassIt )
		{
			UClass* WidgetClass = *ClassIt;
			if ( FWidgetBlueprintEditorUtils::IsUsableWidgetClass(WidgetClass) )
			{
				if ( WidgetClass->IsChildOf(UPanelWidget::StaticClass()) )
				{
					// Only allow replacement with panels that accept multiple children
					if ( WidgetClass->GetDefaultObject<UPanelWidget>()->CanHaveMultipleChildren() )
					{
						ReplacementClasses.Add(WidgetClass);
					}
				}
			}
		}

		ReplacementClasses.Sort([] (UClass& Lhs, UClass& Rhs) { return Lhs.GetDisplayNameText().CompareTo(Rhs.GetDisplayNameText()) < 0; });

		for ( UClass* ReplacementClass : ReplacementClasses )
		{
			Menu.AddMenuEntry(
				ReplacementClass->GetDisplayNameText(),
				FText::GetEmpty(),
				FSlateIcon(),
				FUIAction(
					FExecuteAction::CreateStatic(&FWidgetBlueprintEditorUtils::ReplaceWidgets, BlueprintEditor, BP, Widgets, ReplacementClass)
				));
		}
	}
	Menu.EndSection();
}

void FWidgetBlueprintEditorUtils::ReplaceWidgetWithSelectedTemplate(TSharedRef<FWidgetBlueprintEditor> BlueprintEditor, UWidgetBlueprint* BP, FWidgetReference Widget)
{
	// @Todo: Needs to deal with bound object in animation tracks

	const FScopedTransaction Transaction(LOCTEXT("ReplaceWidgets", "Replace Widgets"));
	bool bIsUserWidget = false;

	UWidget* ThisWidget = Widget.GetTemplate();
	UWidget* NewReplacementWidget;
	if (BlueprintEditor->GetSelectedTemplate().IsValid())
	{
		UClass* WidgetClass = BlueprintEditor->GetSelectedTemplate().Get();
		TSharedPtr<FWidgetTemplateClass> Template = MakeShareable(new FWidgetTemplateClass(WidgetClass));
		NewReplacementWidget = Template->Create(BP->WidgetTree);
	}
	else if (BlueprintEditor->GetSelectedUserWidget().ObjectPath != NAME_None)
	{
		bIsUserWidget = true;
		FAssetData WidgetAssetData = BlueprintEditor->GetSelectedUserWidget();
		TSharedPtr<FWidgetTemplateBlueprintClass> Template = MakeShareable(new FWidgetTemplateBlueprintClass(WidgetAssetData));
		NewReplacementWidget = Template->Create(BP->WidgetTree);
	}
	else
	{
		return;
	}

<<<<<<< HEAD
=======
	NewReplacementWidget->SetFlags(RF_Transactional);
	NewReplacementWidget->Modify();

>>>>>>> a23640a2
	if (UPanelWidget* ExistingPanel = Cast<UPanelWidget>(ThisWidget))
	{
		// if they are both panel widgets then call the existing replace function
		UPanelWidget* ReplacementPanelWidget = Cast<UPanelWidget>(NewReplacementWidget);
		if (ReplacementPanelWidget)
		{
			TSet<FWidgetReference> WidgetToReplace;
			WidgetToReplace.Add(Widget);
			ReplaceWidgets(BlueprintEditor, BP, WidgetToReplace, ReplacementPanelWidget->GetClass());
			return;
		}
	}
	ThisWidget->SetFlags(RF_Transactional);
	ThisWidget->Modify();
	BP->WidgetTree->SetFlags(RF_Transactional);
	BP->WidgetTree->Modify();

	if (UPanelWidget* CurrentParent = ThisWidget->GetParent())
	{
		CurrentParent->SetFlags(RF_Transactional);
		CurrentParent->Modify();
		CurrentParent->ReplaceChild(ThisWidget, NewReplacementWidget);
	}
	else if (ThisWidget == BP->WidgetTree->RootWidget)
	{
		BP->WidgetTree->RootWidget = NewReplacementWidget;
	}
	else
	{
		return;
	}

	// Delete the widget that has been replaced
	TSet<FWidgetReference> WidgetsToDelete;
	WidgetsToDelete.Add(Widget);
	DeleteWidgets(BP, WidgetsToDelete);

	FBlueprintEditorUtils::MarkBlueprintAsStructurallyModified(BP);
}

bool FWidgetBlueprintEditorUtils::CanBeReplacedWithTemplate(TSharedRef<FWidgetBlueprintEditor> BlueprintEditor, UWidgetBlueprint* BP, FWidgetReference Widget)
{
	FAssetData SelectedUserWidget = BlueprintEditor->GetSelectedUserWidget();
	UWidget* ThisWidget = Widget.GetTemplate();
	UPanelWidget* ExistingPanel = Cast<UPanelWidget>(ThisWidget);
	// If selecting another widget blueprint
	if (SelectedUserWidget.ObjectPath != NAME_None)
	{
		if (ExistingPanel)
		{
			if (ExistingPanel->GetChildrenCount() != 0)
			{
				return false;
			}
		}
		UUserWidget* NewUserWidget = CastChecked<UUserWidget>(FWidgetTemplateBlueprintClass(SelectedUserWidget).Create(BP->WidgetTree));
		const bool bFreeFromCircularRefs = BP->IsWidgetFreeFromCircularReferences(NewUserWidget);
		NewUserWidget->Rename(nullptr, nullptr);
		return bFreeFromCircularRefs;
	}

	UClass* WidgetClass = BlueprintEditor->GetSelectedTemplate().Get();
	const bool bCanReplace = WidgetClass->IsChildOf(UPanelWidget::StaticClass());
	if (!ExistingPanel && !bCanReplace)
	{
		return true;
	}
	else if (!ExistingPanel && bCanReplace)
	{
		return true;
	}
	else if (ExistingPanel && !bCanReplace)
	{
		if (ExistingPanel->GetChildrenCount() == 0)
		{
			return true;
		}
		else 
		{
			return false;
		}
	}
	else 
	{
		if (ExistingPanel->GetClass()->GetDefaultObject<UPanelWidget>()->CanHaveMultipleChildren() && bCanReplace)
		{
			const bool bChildAllowed = WidgetClass->GetDefaultObject<UPanelWidget>()->CanHaveMultipleChildren() || ExistingPanel->GetChildrenCount() == 0;
			return bChildAllowed;
		}
		else
		{
			return true;
		}
	}
}

void FWidgetBlueprintEditorUtils::ReplaceWidgetWithChildren(TSharedRef<FWidgetBlueprintEditor> BlueprintEditor, UWidgetBlueprint* BP, FWidgetReference Widget)
{
	if ( UPanelWidget* ExistingPanelTemplate = Cast<UPanelWidget>(Widget.GetTemplate()) )
	{
		UWidget* FirstChildTemplate = ExistingPanelTemplate->GetChildAt(0);

		FScopedTransaction Transaction(LOCTEXT("ReplaceWidgets", "Replace Widgets"));

		ExistingPanelTemplate->Modify();
		FirstChildTemplate->Modify();

		if ( UPanelWidget* PanelParentTemplate = ExistingPanelTemplate->GetParent() )
		{
			PanelParentTemplate->Modify();

			FirstChildTemplate->RemoveFromParent();
			PanelParentTemplate->ReplaceChild(ExistingPanelTemplate, FirstChildTemplate);
		}
		else if ( ExistingPanelTemplate == BP->WidgetTree->RootWidget )
		{
			FirstChildTemplate->RemoveFromParent();

			BP->WidgetTree->Modify();
			BP->WidgetTree->RootWidget = FirstChildTemplate;
		}
		else
		{
			Transaction.Cancel();
			return;
		}

		// Rename the removed widget to the transient package so that it doesn't conflict with future widgets sharing the same name.
		ExistingPanelTemplate->Rename(nullptr, nullptr);

		FBlueprintEditorUtils::MarkBlueprintAsStructurallyModified(BP);
	}
}

void FWidgetBlueprintEditorUtils::ReplaceWidgets(TSharedRef<FWidgetBlueprintEditor> BlueprintEditor, UWidgetBlueprint* BP, TSet<FWidgetReference> Widgets, UClass* WidgetClass)
{
	const FScopedTransaction Transaction(LOCTEXT("ReplaceWidgets", "Replace Widgets"));

	TSharedPtr<FWidgetTemplateClass> Template = MakeShareable(new FWidgetTemplateClass(WidgetClass));

	for ( FWidgetReference& Item : Widgets )
	{
			UPanelWidget* NewReplacementWidget = CastChecked<UPanelWidget>(Template->Create(BP->WidgetTree));
			Item.GetTemplate()->SetFlags(RF_Transactional);
			Item.GetTemplate()->Modify();

			if ( UPanelWidget* CurrentParent = Item.GetTemplate()->GetParent() )
			{
				CurrentParent->SetFlags(RF_Transactional);
				CurrentParent->Modify();
				CurrentParent->ReplaceChild(Item.GetTemplate(), NewReplacementWidget);
			}
			else if ( Item.GetTemplate() == BP->WidgetTree->RootWidget )
			{
				BP->WidgetTree->SetFlags(RF_Transactional);
				BP->WidgetTree->Modify();
				BP->WidgetTree->RootWidget = NewReplacementWidget;
			}
			else
			{
				continue;
			}

			if (UPanelWidget* ExistingPanel = Cast<UPanelWidget>(Item.GetTemplate()))
			{
				ExistingPanel->SetFlags(RF_Transactional);
				ExistingPanel->Modify();
				while (ExistingPanel->GetChildrenCount() > 0)
				{
					UWidget* Widget = ExistingPanel->GetChildAt(0);
					Widget->SetFlags(RF_Transactional);
					Widget->Modify();

					NewReplacementWidget->AddChild(Widget);
				}
			}

			// Rename the removed widget to the transient package so that it doesn't conflict with future widgets sharing the same name.
			Item.GetTemplate()->Rename(nullptr, nullptr);
	}

	FBlueprintEditorUtils::MarkBlueprintAsStructurallyModified(BP);
}

void FWidgetBlueprintEditorUtils::CutWidgets(UWidgetBlueprint* BP, TSet<FWidgetReference> Widgets)
{
	CopyWidgets(BP, Widgets);
	DeleteWidgets(BP, Widgets);
}

void FWidgetBlueprintEditorUtils::CopyWidgets(UWidgetBlueprint* BP, TSet<FWidgetReference> Widgets)
{
	TSet<UWidget*> TemplateWidgets;

	// Convert the set of widget references into the list of widget templates we're going to copy.
	for ( const FWidgetReference& Widget : Widgets )
	{
		UWidget* TemplateWidget = Widget.GetTemplate();
		TemplateWidgets.Add(TemplateWidget);
	}

	TArray<UWidget*> FinalWidgets;

	// Pair down copied widgets to the legitimate root widgets, if they're parent is not already
	// in the set we're planning to copy, then keep them in the list, otherwise remove widgets that
	// will already be handled when their parent copies into the array.
	for ( UWidget* TemplateWidget : TemplateWidgets )
	{
		bool bFoundParent = false;

		// See if the widget already has a parent in the set we're copying.
		for ( UWidget* PossibleParent : TemplateWidgets )
		{
			if ( PossibleParent != TemplateWidget )
			{
				if ( TemplateWidget->IsChildOf(PossibleParent) )
				{
					bFoundParent = true;
					break;
				}
			}
		}

		if ( !bFoundParent )
		{
			FinalWidgets.Add(TemplateWidget);
			UWidgetTree::GetChildWidgets(TemplateWidget, FinalWidgets);
		}
	}

	FString ExportedText;
	FWidgetBlueprintEditorUtils::ExportWidgetsToText(FinalWidgets, /*out*/ ExportedText);
	FPlatformApplicationMisc::ClipboardCopy(*ExportedText);
}

void FWidgetBlueprintEditorUtils::ExportWidgetsToText(TArray<UWidget*> WidgetsToExport, /*out*/ FString& ExportedText)
{
	// Clear the mark state for saving.
	UnMarkAllObjects(EObjectMark(OBJECTMARK_TagExp | OBJECTMARK_TagImp));

	FStringOutputDevice Archive;
	const FExportObjectInnerContext Context;

	// Export each of the selected nodes
	UObject* LastOuter = nullptr;
	for ( UWidget* Widget : WidgetsToExport )
	{
		// The nodes should all be from the same scope
		UObject* ThisOuter = Widget->GetOuter();
		check(( LastOuter == ThisOuter ) || ( LastOuter == nullptr ));
		LastOuter = ThisOuter;

		UExporter::ExportToOutputDevice(&Context, Widget, nullptr, Archive, TEXT("copy"), 0, PPF_ExportsNotFullyQualified | PPF_Copy | PPF_Delimited, false, ThisOuter);

		// Check to see if this widget was content of another widget holding it in a named slot.
		if ( Widget->GetParent() == nullptr )
		{
			for ( UWidget* ExportableWidget : WidgetsToExport )
			{
				if ( INamedSlotInterface* NamedSlotContainer = Cast<INamedSlotInterface>(ExportableWidget) )
				{
					if ( NamedSlotContainer->ContainsContent(Widget) )
					{
						continue;
					}
				}
			}
		}

		if ( Widget->GetParent() == nullptr || !WidgetsToExport.Contains(Widget->GetParent()) )
		{
			auto SlotMetaData = NewObject<UWidgetSlotPair>();
			SlotMetaData->SetWidget(Widget);

			UExporter::ExportToOutputDevice(&Context, SlotMetaData, nullptr, Archive, TEXT("copy"), 0, PPF_ExportsNotFullyQualified | PPF_Copy | PPF_Delimited, false, nullptr);
		}
	}

	ExportedText = Archive;
}

TArray<UWidget*> FWidgetBlueprintEditorUtils::PasteWidgets(TSharedRef<FWidgetBlueprintEditor> BlueprintEditor, UWidgetBlueprint* BP, FWidgetReference ParentWidgetRef, FName SlotName, FVector2D PasteLocation)
{
	FScopedTransaction Transaction(FGenericCommands::Get().Paste->GetDescription());

	// Grab the text to paste from the clipboard.
	FString TextToImport;
	FPlatformApplicationMisc::ClipboardPaste(TextToImport);

	// Import the nodes
	TSet<UWidget*> PastedWidgets;
	TMap<FName, UWidgetSlotPair*> PastedExtraSlotData;
	FWidgetBlueprintEditorUtils::ImportWidgetsFromText(BP, TextToImport, /*out*/ PastedWidgets, /*out*/ PastedExtraSlotData);

	// Ignore an empty set of widget paste data.
	if ( PastedWidgets.Num() == 0 )
	{
		Transaction.Cancel();
		return TArray<UWidget*>();
	}

	TArray<UWidget*> RootPasteWidgets;
	for ( UWidget* NewWidget : PastedWidgets )
	{
		// Widgets with a null parent mean that they were the root most widget of their selection set when
		// they were copied and thus we need to paste only the root most widgets.  All their children will be added
		// automatically.
		if ( NewWidget->GetParent() == nullptr )
		{
			RootPasteWidgets.Add(NewWidget);
		}
	}

	if ( SlotName == NAME_None )
	{
		UPanelWidget* ParentWidget = nullptr;

		if ( ParentWidgetRef.IsValid() )
		{
			ParentWidget = Cast<UPanelWidget>(ParentWidgetRef.GetTemplate());

			// If the widget isn't a panel, we'll try it's parent to see if the pasted widget can be a sibling
			if (!ParentWidget)
			{
				ParentWidget = Cast<UPanelWidget>(ParentWidgetRef.GetTemplate()->GetParent());
			}
		}

		if ( !ParentWidget )
		{
			// If we already have a root widget, then we can't replace the root.
			if ( BP->WidgetTree->RootWidget )
			{
				Transaction.Cancel();
				return TArray<UWidget*>();
			}
		}

		// If there isn't a root widget and we're copying multiple root widgets, then we need to add a container root
		// to hold the pasted data since multiple root widgets isn't permitted.
		if ( !ParentWidget && RootPasteWidgets.Num() > 1 )
		{
			ParentWidget = BP->WidgetTree->ConstructWidget<UCanvasPanel>(UCanvasPanel::StaticClass());
			BP->WidgetTree->Modify();
			BP->WidgetTree->RootWidget = ParentWidget;
		}

		if ( ParentWidget )
		{
			if ( !ParentWidget->CanHaveMultipleChildren() )
			{
				if ( ParentWidget->GetChildrenCount() > 0 || RootPasteWidgets.Num() > 1 )
				{
					FNotificationInfo Info(LOCTEXT("NotEnoughSlots", "Can't paste contents, not enough available slots in target widget."));
					FSlateNotificationManager::Get().AddNotification(Info);

					Transaction.Cancel();
					return TArray<UWidget*>();
				}
			}

			// A bit of a hack, but we can look at the widget's slot properties to determine if it is a canvas slot. If so, we'll try and maintain the relative positions
			bool bShouldReproduceOffsets = true;
			static const FName LayoutDataLabel = FName(TEXT("LayoutData"));
			for (TPair<FName, UWidgetSlotPair*>  SlotData : PastedExtraSlotData)
			{
				UWidgetSlotPair* SlotDataPair = SlotData.Value;
				TMap<FName, FString> SlotProperties;
				SlotDataPair->GetSlotProperties(SlotProperties);
				if (!SlotProperties.Contains(LayoutDataLabel))
				{
					bShouldReproduceOffsets = false;
				}
			}

			FVector2D FirstWidgetPosition;
			UPanelWidget* FirstWidgetParent = RootPasteWidgets[0]->GetParent();
			ParentWidget->Modify();
			for ( UWidget* NewWidget : RootPasteWidgets )
			{
				UPanelSlot* Slot = ParentWidget->AddChild(NewWidget);
				if ( Slot )
				{
					if ( UWidgetSlotPair* OldSlotData = PastedExtraSlotData.FindRef(NewWidget->GetFName()) )
					{
						TMap<FName, FString> OldSlotProperties;
						OldSlotData->GetSlotProperties(OldSlotProperties);
						FWidgetBlueprintEditorUtils::ImportPropertiesFromText(Slot, OldSlotProperties);

						// Cache the initial position of the first widget so we can calculate offsets for additional widgets
						if (NewWidget == RootPasteWidgets[0])
						{
							if (UCanvasPanelSlot* FirstCanvasSlot = Cast<UCanvasPanelSlot>(Slot))
							{
								FirstWidgetPosition = FirstCanvasSlot->GetPosition();
							}
						}
					}

					BlueprintEditor->AddPostDesignerLayoutAction(
						[=] {
						FWidgetReference WidgetRef = BlueprintEditor->GetReferenceFromTemplate(NewWidget);
						UPanelSlot* PreviewSlot = WidgetRef.GetPreview()->Slot;
						UPanelSlot* TemplateSlot = WidgetRef.GetTemplate()->Slot;

						if ( UCanvasPanelSlot* CanvasSlot = Cast<UCanvasPanelSlot>(PreviewSlot) )
						{
							FVector2D PasteOffset = FVector2D(0, 0);
							if (bShouldReproduceOffsets)
							{
								PasteOffset = CanvasSlot->GetPosition()- FirstWidgetPosition;
							}

							CanvasSlot->SaveBaseLayout();
							CanvasSlot->SetDesiredPosition(PasteLocation + PasteOffset);
							CanvasSlot->RebaseLayout();
						}

						TMap<FName, FString> SlotProperties;
						FWidgetBlueprintEditorUtils::ExportPropertiesToText(PreviewSlot, SlotProperties);
						FWidgetBlueprintEditorUtils::ImportPropertiesFromText(TemplateSlot, SlotProperties);
					});
				}
			}

			FBlueprintEditorUtils::MarkBlueprintAsStructurallyModified(BP);
		}
		else
		{
			check(RootPasteWidgets.Num() == 1)
				// If we've arrived here, we must be creating the root widget from paste data, and there can only be
				// one item in the paste data by now.
				BP->WidgetTree->Modify();

			for ( UWidget* NewWidget : RootPasteWidgets )
			{
				BP->WidgetTree->RootWidget = NewWidget;
				break;
			}

			FBlueprintEditorUtils::MarkBlueprintAsStructurallyModified(BP);
		}
	}
	else
	{
		if ( RootPasteWidgets.Num() > 1 )
		{
			FNotificationInfo Info(LOCTEXT("NamedSlotsOnlyHoldOneWidget", "Can't paste content, a slot can only hold one widget at the root."));
			FSlateNotificationManager::Get().AddNotification(Info);

			Transaction.Cancel();
			return TArray<UWidget*>();
		}

		UWidget* NamedSlotHostWidget = ParentWidgetRef.GetTemplate();

		BP->WidgetTree->Modify();

		NamedSlotHostWidget->SetFlags(RF_Transactional);
		NamedSlotHostWidget->Modify();

		INamedSlotInterface* NamedSlotInterface = Cast<INamedSlotInterface>(NamedSlotHostWidget);
		NamedSlotInterface->SetContentForSlot(SlotName, RootPasteWidgets[0]);

		FBlueprintEditorUtils::MarkBlueprintAsStructurallyModified(BP);
	}

	return RootPasteWidgets;

}

void FWidgetBlueprintEditorUtils::ImportWidgetsFromText(UWidgetBlueprint* BP, const FString& TextToImport, /*out*/ TSet<UWidget*>& ImportedWidgetSet, /*out*/ TMap<FName, UWidgetSlotPair*>& PastedExtraSlotData)
{
	// We create our own transient package here so that we can deserialize the data in isolation and ensure unreferenced
	// objects not part of the deserialization set are unresolved.
	UPackage* TempPackage = NewObject<UPackage>(nullptr, TEXT("/Engine/UMG/Editor/Transient"), RF_Transient);
	TempPackage->AddToRoot();

	// Force the transient package to have the same namespace as the final widget blueprint package.
	// This ensures any text properties serialized from the buffer will be keyed correctly for the target package.
#if USE_STABLE_LOCALIZATION_KEYS
	{
		const FString PackageNamespace = TextNamespaceUtil::EnsurePackageNamespace(BP);
		if (!PackageNamespace.IsEmpty())
		{
			TextNamespaceUtil::ForcePackageNamespace(TempPackage, PackageNamespace);
		}
	}
#endif // USE_STABLE_LOCALIZATION_KEYS

	// Turn the text buffer into objects
	FWidgetObjectTextFactory Factory;
	Factory.ProcessBuffer(TempPackage, RF_Transactional, TextToImport);

	PastedExtraSlotData = Factory.MissingSlotData;

	for ( auto& Entry : Factory.NewWidgetMap )
	{
		UWidget* Widget = Entry.Value;

		ImportedWidgetSet.Add(Widget);

		Widget->SetFlags(RF_Transactional);

		// If there is an existing widget with the same name, rename the newly placed widget.
		FString WidgetOldName = Widget->GetName();
		if ( FindObject<UObject>(BP->WidgetTree, *WidgetOldName) )
		{
			UWidgetSlotPair* SlotData = PastedExtraSlotData.FindRef(Widget->GetFName());
			if ( SlotData )
			{
				PastedExtraSlotData.Remove(Widget->GetFName());
			}

			Widget->Rename(nullptr, BP->WidgetTree);

			if (Widget->GetDisplayLabel().Equals(WidgetOldName))
			{
				Widget->SetDisplayLabel(Widget->GetName());
			}

			if ( SlotData )
			{
				SlotData->SetWidgetName(Widget->GetFName());
				PastedExtraSlotData.Add(Widget->GetFName(), SlotData);
			}
		}
		else
		{
			Widget->Rename(*WidgetOldName, BP->WidgetTree);
		}
	}

	// Remove the temp package from the root now that it has served its purpose.
	TempPackage->RemoveFromRoot();
}

void FWidgetBlueprintEditorUtils::ExportPropertiesToText(UObject* Object, TMap<FName, FString>& ExportedProperties)
{
	if ( Object )
	{
		for ( TFieldIterator<UProperty> PropertyIt(Object->GetClass(), EFieldIteratorFlags::ExcludeSuper); PropertyIt; ++PropertyIt )
		{
			UProperty* Property = *PropertyIt;

			// Don't serialize out object properties, we just want value data.
			if ( !Property->IsA<UObjectProperty>() )
			{
				FString ValueText;
				if ( Property->ExportText_InContainer(0, ValueText, Object, Object, Object, PPF_IncludeTransient) )
				{
					ExportedProperties.Add(Property->GetFName(), ValueText);
				}
			}
		}
	}
}

void FWidgetBlueprintEditorUtils::ImportPropertiesFromText(UObject* Object, const TMap<FName, FString>& ExportedProperties)
{
	if ( Object )
	{
		for ( const auto& Entry : ExportedProperties )
		{
			if ( UProperty* Property = FindField<UProperty>(Object->GetClass(), Entry.Key) )
			{
				FEditPropertyChain PropertyChain;
				PropertyChain.AddHead(Property);
				Object->PreEditChange(PropertyChain);

				Property->ImportText(*Entry.Value, Property->ContainerPtrToValuePtr<uint8>(Object), 0, Object);

				FPropertyChangedEvent ChangedEvent(Property);
				Object->PostEditChangeProperty(ChangedEvent);
			}
		}
	}
}

bool FWidgetBlueprintEditorUtils::IsBindWidgetProperty(UProperty* InProperty)
{
	bool bIsOptional;
	return IsBindWidgetProperty(InProperty, bIsOptional);
}

bool FWidgetBlueprintEditorUtils::IsBindWidgetProperty(UProperty* InProperty, bool& bIsOptional)
{
	if ( InProperty )
	{
		bool bIsBindWidget = InProperty->HasMetaData("BindWidget") || InProperty->HasMetaData("BindWidgetOptional");
		bIsOptional = InProperty->HasMetaData("BindWidgetOptional") || ( InProperty->HasMetaData("OptionalWidget") || InProperty->GetBoolMetaData("OptionalWidget") );

		return bIsBindWidget;
	}

	return false;
}

bool FWidgetBlueprintEditorUtils::IsUsableWidgetClass(UClass* WidgetClass)
{
	if ( WidgetClass->IsChildOf(UWidget::StaticClass()) )
	{
		// We aren't interested in classes that are experimental or cannot be instantiated
		bool bIsExperimental, bIsEarlyAccess;
		FObjectEditorUtils::GetClassDevelopmentStatus(WidgetClass, bIsExperimental, bIsEarlyAccess);
		const bool bIsInvalid = WidgetClass->HasAnyClassFlags(CLASS_Abstract | CLASS_Deprecated | CLASS_NewerVersionExists);
		if ( bIsExperimental || bIsEarlyAccess || bIsInvalid )
		{
			return false;
		}

		// Don't include skeleton classes or the same class as the widget being edited
		const bool bIsSkeletonClass = WidgetClass->HasAnyFlags(RF_Transient) && WidgetClass->HasAnyClassFlags(CLASS_CompiledFromBlueprint);

		// Check that the asset that generated this class is valid (necessary b/c of a larger issue wherein force delete does not wipe the generated class object)
		if ( bIsSkeletonClass )
		{
			return false;
		}

		return true;
	}

	return false;
}

#undef LOCTEXT_NAMESPACE<|MERGE_RESOLUTION|>--- conflicted
+++ resolved
@@ -704,12 +704,9 @@
 		return;
 	}
 
-<<<<<<< HEAD
-=======
 	NewReplacementWidget->SetFlags(RF_Transactional);
 	NewReplacementWidget->Modify();
 
->>>>>>> a23640a2
 	if (UPanelWidget* ExistingPanel = Cast<UPanelWidget>(ThisWidget))
 	{
 		// if they are both panel widgets then call the existing replace function
