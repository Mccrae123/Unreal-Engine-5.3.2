// Copyright Epic Games, Inc. All Rights Reserved.

#include "Designer/SDesignerView.h"
#include "Rendering/DrawElements.h"
#include "Components/PanelWidget.h"
#include "Misc/ConfigCacheIni.h"
#include "WidgetBlueprint.h"
#include "FastUpdate/SlateInvalidationWidgetSortOrder.h"
#include "Framework/Application/MenuStack.h"
#include "Framework/Application/SlateApplication.h"
#include "Widgets/Layout/SBorder.h"
#include "Widgets/Layout/SSpacer.h"
#include "Widgets/Images/SImage.h"
#include "Widgets/SCanvas.h"
#include "Widgets/Text/STextBlock.h"
#include "Widgets/Layout/SBox.h"
#include "Widgets/Layout/SGridPanel.h"
#include "Framework/MultiBox/MultiBoxBuilder.h"
#include "Widgets/Input/SButton.h"
#include "Widgets/Input/SComboButton.h"

#include "Components/CanvasPanelSlot.h"
#include "Blueprint/WidgetTree.h"
#include "Settings/WidgetDesignerSettings.h"

#include "ISettingsModule.h"

#include "Designer/DesignTimeUtils.h"

#include "Extensions/CanvasSlotExtension.h"
#include "Extensions/GridSlotExtension.h"
#include "Extensions/HorizontalSlotExtension.h"
#include "Extensions/UniformGridSlotExtension.h"
#include "Extensions/VerticalSlotExtension.h"
#include "Designer/SPaintSurface.h"

#include "Kismet2/BlueprintEditorUtils.h"

#include "DragAndDrop/AssetDragDropOp.h"
#include "DragAndDrop/DecoratedDragDropOp.h"
#include "DragDrop/WidgetTemplateDragDropOp.h"
#include "DragDrop/SelectedWidgetDragDropOp.h"

#include "Templates/WidgetTemplateBlueprintClass.h"
#include "Templates/WidgetTemplateImageClass.h"

#include "Designer/SZoomPan.h"
#include "Designer/SRuler.h"
#include "Designer/SDisappearingBar.h"
#include "Designer/SDesignerToolBar.h"
#include "Designer/DesignerCommands.h"
#include "Designer/STransformHandle.h"
#include "Engine/UserInterfaceSettings.h"
#include "Widgets/Layout/SDPIScaler.h"
#include "Widgets/Input/SNumericEntryBox.h"

#include "Engine/Texture2D.h"
#include "Editor.h"
#include "WidgetBlueprintEditorUtils.h"

#include "ObjectEditorUtils.h"
#include "ScopedTransaction.h"
#include "Components/NamedSlot.h"

#include "Types/ReflectionMetadata.h"

#include "Math/TransformCalculus2D.h"
#include "Input/HittestGrid.h"

#include "Fonts/FontMeasure.h"
#include "UMGEditorProjectSettings.h"
#include "DeviceProfiles/DeviceProfile.h"
#include "DeviceProfiles/DeviceProfileManager.h"
#include "Engine/DPICustomScalingRule.h"
#include "UMGEditorModule.h"
#include "ToolMenus.h"
<<<<<<< HEAD
=======
#include "Styling/ToolBarStyle.h"
>>>>>>> 6bbb88c8

#define LOCTEXT_NAMESPACE "UMG"

const float HoveredAnimationTime = 0.150f;


class SResizeDesignerHandle : public SCompoundWidget
{
public:

	SLATE_BEGIN_ARGS(SResizeDesignerHandle) {
		_Visibility = EVisibility::Visible;
		_Cursor = EMouseCursor::ResizeSouthEast;
	}
	SLATE_END_ARGS()

	void Construct(const FArguments& InArgs, TSharedPtr<SDesignerView> InDesigner)
	{
		Designer = InDesigner;
		bResizing = false;

		ChildSlot
		[
			SNew(SImage)
			.Image(FEditorStyle::Get().GetBrush("UMGEditor.ResizeAreaHandle"))
		];
	}

	// SWidget interface
	virtual FReply OnMouseButtonDown(const FGeometry& MyGeometry, const FPointerEvent& MouseEvent) override
	{
		if (MouseEvent.GetEffectingButton() == EKeys::LeftMouseButton)
		{
			bResizing = true;
			AbsoluteOffset = MouseEvent.GetScreenSpacePosition() - FVector2D(MyGeometry.AbsolutePosition);
			return FReply::Handled().CaptureMouse(SharedThis(this));
		}

		return FReply::Unhandled();
	}

	virtual FReply OnMouseButtonUp(const FGeometry& MyGeometry, const FPointerEvent& MouseEvent) override
	{
		if (MouseEvent.GetEffectingButton() == EKeys::LeftMouseButton)
		{
			TSharedPtr<SDesignerView> DesignerView = Designer.Pin();
			bResizing = false;
			DesignerView->EndResizingArea();
			return FReply::Handled().ReleaseMouseCapture();
		}

		return FReply::Unhandled();
	}

	virtual FReply OnMouseMove(const FGeometry& MyGeometry, const FPointerEvent& MouseEvent) override
	{
		if (bResizing)
		{
			TSharedPtr<SDesignerView> DesignerView = Designer.Pin();
			DesignerView->BeginResizingArea();

			const float ZoomAmount = DesignerView->GetZoomAmount();

			FVector2D AreaSize = (MouseEvent.GetScreenSpacePosition() - AbsoluteOffset) - DesignerView->GetWidgetOriginAbsolute();
			AreaSize /= ZoomAmount;
			AreaSize /= MyGeometry.Scale;

			if (const UUMGEditorProjectSettings* Settings = GetDefault<UUMGEditorProjectSettings>())
			{
				for (const FDebugResolution& Resolution : Settings->DebugResolutions)
				{
					if (((AreaSize - FVector2D(Resolution.Width, Resolution.Height)) * ZoomAmount).Size() < 10.0f)
					{
						AreaSize = FVector2D(Resolution.Width, Resolution.Height);
						break;
					}
				}
			}

			DesignerView->SetPreviewAreaSize((int32)AreaSize.X, (int32)AreaSize.Y);

			return FReply::Handled();
		}

		return FReply::Unhandled();
	}
	// End SWidget interface

private:
	bool bResizing;
	TWeakPtr<SDesignerView> Designer;
	FVector2D AbsoluteOffset;
};



struct FWidgetHitResult
{
public:
	FWidgetReference Widget;
	FArrangedWidget WidgetArranged;

	UNamedSlot* NamedSlot;
	FArrangedWidget NamedSlotArranged;

public:
	FWidgetHitResult()
		: WidgetArranged(SNullWidget::NullWidget, FGeometry())
		, NamedSlotArranged(SNullWidget::NullWidget, FGeometry())
	{
	}
};

//////////////////////////////////////////////////////////////////////////

UWidget* SDesignerView::GetWidgetInDesignScopeFromSlateWidget(TSharedRef<SWidget>& InWidget)
{
	TSharedPtr<FReflectionMetaData> ReflectionMetadata = InWidget->GetMetaData<FReflectionMetaData>();
	if ( ReflectionMetadata.IsValid() )
	{
		if ( UObject* SourceWidget = ReflectionMetadata->SourceObject.Get() )
		{
			// The first UUserWidget outer of the source widget should be equal to the PreviewWidget for
			// it to be part of the scope of the design area we're dealing with.
			if ( SourceWidget->GetTypedOuter<UUserWidget>() == PreviewWidget )
			{
				return Cast<UWidget>(SourceWidget);
			}
		}
	}

	return nullptr;
}


/////////////////////////////////////////////////////
// SDesignerView
 
const FString SDesignerView::ConfigSectionName = "UMGEditor.Designer";
const uint32 SDesignerView::DefaultResolutionWidth = 1280;
const uint32 SDesignerView::DefaultResolutionHeight = 720;
const FString SDesignerView::DefaultAspectRatio = "16:9";
const FString SDesignerView::DefaultPreviewOverrideName = "";

void SDesignerView::Construct(const FArguments& InArgs, TSharedPtr<FWidgetBlueprintEditor> InBlueprintEditor)
{
	ScopedTransaction = nullptr;

	PreviewWidget = nullptr;
	BlueprintEditor = InBlueprintEditor;

	TransformMode = ETransformMode::Layout;

	bShowResolutionOutlines = false;

	HeightReadFromSettings = 0;
	WidthReadFromSettings = 0;
	SetStartupResolution();

	CachedPreviewDesiredSize = FVector2D(0, 0);

	ResolutionTextFade = FCurveSequence(0.0f, 1.0f);
	ResolutionTextFade.Play(this->AsShared());

	HoveredWidgetOutlineFade = FCurveSequence(0.0f, 0.15f);

	SelectedWidgetContextMenuLocation = FVector2D(0, 0);

	bMovingExistingWidget = false;

	RegisterExtensions();

	GEditor->OnBlueprintReinstanced().AddRaw(this, &SDesignerView::OnPreviewNeedsRecreation);

	BindCommands();

	SDesignSurface::Construct(SDesignSurface::FArguments()
		.AllowContinousZoomInterpolation(false)
		.Content()
		[
			SNew(SGridPanel)
			.FillColumn(1, 1.0f)
			.FillRow(1, 1.0f)

			// Corner
			+ SGridPanel::Slot(0, 0)
			[
				SNew(SBorder)
				.BorderImage(FCoreStyle::Get().GetBrush("GenericWhiteBox"))
				.BorderBackgroundColor(FLinearColor(FColor(48, 48, 48)))
			]

			// Top Ruler
			+ SGridPanel::Slot(1, 0)
			[
				SAssignNew(TopRuler, SRuler)
				.Orientation(Orient_Horizontal)
				.Visibility(this, &SDesignerView::GetRulerVisibility)
			]

			// Side Ruler
			+ SGridPanel::Slot(0, 1)
			[
				SAssignNew(SideRuler, SRuler)
				.Orientation(Orient_Vertical)
				.Visibility(this, &SDesignerView::GetRulerVisibility)
			]

			// Designer content area
			+ SGridPanel::Slot(1, 1)
			[
				SAssignNew(PreviewHitTestRoot, SOverlay)
				.Visibility(EVisibility::Visible)
				.Clipping(EWidgetClipping::ClipToBoundsAlways)

				// The bottom layer of the overlay where the actual preview widget appears.
				+ SOverlay::Slot()
				.HAlign(HAlign_Fill)
				.VAlign(VAlign_Fill)
				[
					SNew(SZoomPan)
					.Visibility(EVisibility::HitTestInvisible)
					.ZoomAmount(this, &SDesignerView::GetZoomAmount)
					.ViewOffset(this, &SDesignerView::GetViewOffset)
					[
						SNew(SOverlay)
						+ SOverlay::Slot()
						[
							SNew(SBorder)
							.Padding(FMargin(0))
							.BorderImage(this, &SDesignerView::GetPreviewBackground)
							[
								SAssignNew(PreviewAreaConstraint, SBox)
								.WidthOverride(this, &SDesignerView::GetPreviewAreaWidth)
								.HeightOverride(this, &SDesignerView::GetPreviewAreaHeight)
								[
									SAssignNew(PreviewSurface, SDPIScaler)
									.DPIScale(this, &SDesignerView::GetPreviewDPIScale)
									[
										SAssignNew(PreviewSizeConstraint, SBox)
										.WidthOverride(this, &SDesignerView::GetPreviewSizeWidth)
										.HeightOverride(this, &SDesignerView::GetPreviewSizeHeight)
									]
								]
							]
						]
					]
				]

				// A layer in the overlay where we draw effects, like the highlight effects.
				+ SOverlay::Slot()
				.HAlign(HAlign_Fill)
				.VAlign(VAlign_Fill)
				[
					SAssignNew(EffectsLayer, SPaintSurface)
					.OnPaintHandler(this, &SDesignerView::HandleEffectsPainting)
				]

				// 
				+ SOverlay::Slot()
				.HAlign(HAlign_Fill)
				.VAlign(VAlign_Fill)
				[
					SAssignNew(DesignerWidgetCanvas, SCanvas)
					.Visibility(EVisibility::SelfHitTestInvisible)

					+ SCanvas::Slot()
					.Size(FVector2D(20, 20))
					.Position(TAttribute<FVector2D>::Create(TAttribute<FVector2D>::FGetter::CreateSP(this, &SDesignerView::GetAreaResizeHandlePosition)))
					[
						SNew(SResizeDesignerHandle, SharedThis(this))
						.Visibility(this, &SDesignerView::GetAreaResizeHandleVisibility)
					]
				]

				// A layer in the overlay where we put all the user intractable widgets, like the reorder widgets.
				+ SOverlay::Slot()
				.HAlign(HAlign_Fill)
				.VAlign(VAlign_Fill)
				[
					SAssignNew(ExtensionWidgetCanvas, SCanvas)
					.Visibility(this, &SDesignerView::GetExtensionCanvasVisibility)
				]

				// Designer overlay UI, toolbar, status messages, zoom level...etc
				+ SOverlay::Slot()
				.HAlign(HAlign_Fill)
				.VAlign(VAlign_Fill)
				[
					CreateOverlayUI()
				]
			]
		]
	);

	auto PinnedBlueprintEditor = BlueprintEditor.Pin();
	PinnedBlueprintEditor->OnSelectedWidgetsChanged.AddRaw(this, &SDesignerView::OnEditorSelectionChanged);
	PinnedBlueprintEditor->OnHoveredWidgetSet.AddRaw(this, &SDesignerView::OnHoveredWidgetSet);
	PinnedBlueprintEditor->OnHoveredWidgetCleared.AddRaw(this, &SDesignerView::OnHoveredWidgetCleared);
	PinnedBlueprintEditor->OnWidgetPreviewUpdated.AddRaw(this, &SDesignerView::OnPreviewNeedsRecreation);

	DesignerHittestGrid = MakeShared<FHittestGrid>();

	ZoomToFit(/*bInstantZoom*/ true);

	FCoreDelegates::OnSafeFrameChangedEvent.AddSP(this, &SDesignerView::SwapSafeZoneTypes);
	//RegisterActiveTimer(0.f, FWidgetActiveTimerDelegate::CreateSP(this, &SDesignerView::EnsureTick));
}

EVisibility SDesignerView::GetExtensionCanvasVisibility() const
{
	// If any selected widgets are hidden, then don't show widget extensions.
	// If we want to support extensions on mixed-visibility in the future,
	// every existing widget extension will probably need to be updated, as
	// most do not check widget visibility before performing their function.
	for (const FWidgetReference& Widget : GetSelectedWidgets())
	{
		UWidget* Preview = Widget.GetPreview();
		if (!Preview || !Preview->IsVisibleInDesigner())
		{
			return EVisibility::Hidden;
		}
	}
	return EVisibility::SelfHitTestInvisible;
}

EActiveTimerReturnType SDesignerView::EnsureTick(double InCurrentTime, float InDeltaTime)
{
	return EActiveTimerReturnType::Continue;
}

TSharedRef<SWidget> SDesignerView::CreateOverlayUI()
{
	const FToolBarStyle& ToolBarStyle = FEditorStyle::Get().GetWidgetStyle<FToolBarStyle>("EditorViewportToolBar");

	return SNew(SOverlay)

	// Outline and text for important state.
	+ SOverlay::Slot()
	.Padding(0)
	.VAlign(VAlign_Fill)
	.HAlign(HAlign_Fill)
	[
		SNew(SOverlay)
		.Visibility(this, &SDesignerView::GetDesignerOutlineVisibility)

		// Top-right corner text indicating PIE is active
		+ SOverlay::Slot()
		.Padding(0)
		.VAlign(VAlign_Fill)
		.HAlign(HAlign_Fill)
		[
			SNew(SImage)
			.ColorAndOpacity(this, &SDesignerView::GetDesignerOutlineColor)
			.Image(FEditorStyle::GetBrush(TEXT("UMGEditor.DesignerMessageBorder")))
		]

		// Top-right corner text indicating PIE is active
		+ SOverlay::Slot()
		.Padding(20)
		.VAlign(VAlign_Top)
		.HAlign(HAlign_Right)
		[
			SNew(STextBlock)
			.TextStyle(FEditorStyle::Get(), "Graph.SimulatingText")
			.ColorAndOpacity(this, &SDesignerView::GetDesignerOutlineColor)
			.Text(this, &SDesignerView::GetDesignerOutlineText)
		]
	]

	// Top bar with buttons for changing the designer
	+ SOverlay::Slot()
	.HAlign(HAlign_Fill)
	.VAlign(VAlign_Top)
	[
		SNew(SHorizontalBox)

		+ SHorizontalBox::Slot()
		.AutoWidth()
		.VAlign(VAlign_Center)
		.Padding(6, 2, 0, 0)
		[
			SNew(STextBlock)
			.TextStyle(FEditorStyle::Get(), "Graph.ZoomText")
			.Text(this, &SDesignerView::GetZoomText)
			.ColorAndOpacity(this, &SDesignerView::GetZoomTextColorAndOpacity)
			.Visibility(EVisibility::SelfHitTestInvisible)
		]

		+ SHorizontalBox::Slot()
		.AutoWidth()
		.VAlign(VAlign_Center)
		.Padding(40, 2, 0, 0)
		[
			SNew(STextBlock)
			.TextStyle(FEditorStyle::Get(), "Graph.ZoomText")
			.Font(FCoreStyle::GetDefaultFontStyle(TEXT("BoldCondensed"), 14))
			.Text(this, &SDesignerView::GetCursorPositionText)
			.ColorAndOpacity(FLinearColor(1.f, 1.f, 1.f, 0.25f))
			.Visibility(this, &SDesignerView::GetCursorPositionTextVisibility)
		]

		+ SHorizontalBox::Slot()
		.FillWidth(1.0f)
		[
			SNew(SSpacer)
			.Size(FVector2D(1, 1))
		]

		+ SHorizontalBox::Slot()
		.Padding(0.0f, 1.0f)
		.AutoWidth()
		[
			SNew(SDesignerToolBar)
			.CommandList(CommandList)
		]
		+ SHorizontalBox::Slot()
		.Padding(0.0f, 1.0f)
		.AutoWidth()
		[
			SNew(SButton)
			.ButtonStyle(&ToolBarStyle.ButtonStyle)
			.ToolTipText(LOCTEXT("ZoomToFit_ToolTip", "Zoom To Fit"))
			.OnClicked(this, &SDesignerView::HandleZoomToFitClicked)
			.ContentPadding(ToolBarStyle.ButtonPadding)
			.VAlign(VAlign_Center)
			[
				SNew(SImage)
				.Image(FEditorStyle::GetBrush("UMGEditor.ZoomToFit"))
				.ColorAndOpacity(FSlateColor::UseForeground())
			]
		]

		+ SHorizontalBox::Slot()
			.AutoWidth()
			[
				SNew(SButton)
				.ButtonStyle(&ToolBarStyle.ButtonStyle)
				.ToolTipText(LOCTEXT("SwapAspectRatio_ToolTip", "Switch between Landscape and Portrait"))
				.OnClicked(this, &SDesignerView::HandleSwapAspectRatioClicked)
				.ContentPadding(ToolBarStyle.ButtonPadding)
				.IsEnabled(this, &SDesignerView::GetAspectRatioSwitchEnabled)
				.VAlign(VAlign_Center)
				[
					SNew(SImage)
					.Image(this, &SDesignerView::GetAspectRatioSwitchImage)
					.ColorAndOpacity(FSlateColor::UseForeground())
				]
			]
		+ SHorizontalBox::Slot()
			.AutoWidth()
			[
				SNew(SButton)
				.ButtonStyle(&ToolBarStyle.ButtonStyle)
				.ToolTipText(LOCTEXT("Mirror_ToolTip", "Flip the current safe zones"))
				.OnClicked(this, &SDesignerView::HandleFlipSafeZonesClicked)
				.ContentPadding(ToolBarStyle.ButtonPadding)
				.IsEnabled(this, &SDesignerView::GetFlipDeviceEnabled)
				.VAlign(VAlign_Center)
				[
					SNew(SImage)
					.Image(FEditorStyle::Get().GetBrush("UMGEditor.Mirror"))
					.ColorAndOpacity(FSlateColor::UseForeground())
				]
			]

		// Preview Screen Size
		+ SHorizontalBox::Slot()
		.Padding(2.0f,0.0f)
		.AutoWidth()
		[
			SNew(SComboButton)
			.ButtonStyle(&ToolBarStyle.ButtonStyle)
			.OnGetMenuContent(this, &SDesignerView::GetResolutionsMenu)
			.ContentPadding(ToolBarStyle.ButtonPadding)
			.ButtonContent()
			[
				SNew(STextBlock)
				.Text(LOCTEXT("ScreenSize", "Screen Size"))
				.TextStyle(&ToolBarStyle.LabelStyle)
				.ColorAndOpacity(FSlateColor::UseForeground())
			]
		]

		// Screen Fill Size Rule
		+ SHorizontalBox::Slot()
		.Padding(2.0f, 0.0f)
		.AutoWidth()
		[
			SNew(SComboButton)
			.ButtonStyle(&ToolBarStyle.ButtonStyle)
			.OnGetMenuContent(this, &SDesignerView::GetScreenSizingFillMenu)
			.ContentPadding(ToolBarStyle.ButtonPadding)
			.ButtonContent()
			[
				SNew(STextBlock)
				.Text(this, &SDesignerView::GetScreenSizingFillText)
				.TextStyle(&ToolBarStyle.LabelStyle)
				.ColorAndOpacity(FSlateColor::UseForeground())
			]
		]
		+ SHorizontalBox::Slot()
		.AutoWidth()
		.Padding(FMargin(2, 0))
		.VAlign(VAlign_Center)
		[
			SNew(STextBlock)
			.Visibility(this, &SDesignerView::GetCustomResolutionEntryVisibility)
			.Text(LOCTEXT("Width", "Width"))
			.ColorAndOpacity(FSlateColor::UseForeground())
		]
		+ SHorizontalBox::Slot()
		.AutoWidth()
		.Padding(FMargin(2, 0))
		.VAlign(VAlign_Center)
		[
			SNew(SNumericEntryBox<int32>)
			.AllowSpin(true)
			.Delta(1)
			.MinSliderValue(1)
			.MinValue(0)
			.MaxSliderValue(TOptional<int32>(10000))
			.Value(this, &SDesignerView::GetCustomResolutionWidth)
			.OnValueChanged(this, &SDesignerView::OnCustomResolutionWidthChanged)
			.Visibility(this, &SDesignerView::GetCustomResolutionEntryVisibility)
			.MinDesiredValueWidth(50)
			.ToolTipText(LOCTEXT("CustomSize_WidthTooltip", "1+\tSets the width of the widget in the designer.\n0\tThe width will match the desired width of the widget."))
		]
		+ SHorizontalBox::Slot()
		.AutoWidth()
		.Padding(FMargin(2, 0))
		.VAlign(VAlign_Center)
		[
			SNew(STextBlock)
			.Visibility(this, &SDesignerView::GetCustomResolutionEntryVisibility)
			.Text(LOCTEXT("Height", "Height"))
			.ColorAndOpacity(FSlateColor::UseForeground())
		]
		+ SHorizontalBox::Slot()
		.AutoWidth()
		.Padding(FMargin(2, 0))
		.VAlign(VAlign_Center)
		[
			SNew(SNumericEntryBox<int32>)
			.AllowSpin(true)
			.Delta(1)
			.MinSliderValue(1)
			.MaxSliderValue(TOptional<int32>(10000))
			.MinValue(0)
			.Value(this, &SDesignerView::GetCustomResolutionHeight)
			.OnValueChanged(this, &SDesignerView::OnCustomResolutionHeightChanged)
			.Visibility(this, &SDesignerView::GetCustomResolutionEntryVisibility)
			.MinDesiredValueWidth(50)
			.ToolTipText(LOCTEXT("CustomSize_HeightTooltip", "1+\tSets the height of the widget in the designer.\n0\tThe height will match the desired height of the widget."))
		]
	]

	// Info Bar, displays heads up information about some actions.
	+ SOverlay::Slot()
	.HAlign(HAlign_Fill)
	.VAlign(VAlign_Bottom)
	[
		SNew(SDisappearingBar)
		[
			SNew(SBorder)
			.BorderImage(FEditorStyle::GetBrush("WhiteBrush"))
			.BorderBackgroundColor(FLinearColor(0.10, 0.10, 0.10, 0.75))
			.HAlign(HAlign_Center)
			.VAlign(VAlign_Center)
			.Padding(FMargin(0, 5))
			.Visibility(this, &SDesignerView::GetInfoBarVisibility)
			[
				SNew(STextBlock)
				.TextStyle(FEditorStyle::Get(), "Graph.ZoomText")
				.Text(this, &SDesignerView::GetInfoBarText)
			]
		]
	]

	// Bottom bar to show current resolution & AR
	+ SOverlay::Slot()
	.HAlign(HAlign_Fill)
	.VAlign(VAlign_Bottom)
	[
		SNew(SHorizontalBox)
		+ SHorizontalBox::Slot()
		.AutoWidth()
		.Padding(6, 0, 0, 2)
		[
			SNew(SVerticalBox)
			+ SVerticalBox::Slot()
			[
				SNew(STextBlock)
				.Visibility(this, &SDesignerView::GetResolutionTextVisibility)
				.TextStyle(FEditorStyle::Get(), "Graph.ZoomText")
				.Text(this, &SDesignerView::GetCurrentScaleFactorText)
				.ColorAndOpacity(this, &SDesignerView::GetResolutionTextColorAndOpacity)
			]
			+ SVerticalBox::Slot()
			[
				SNew(STextBlock)
				.Visibility(this, &SDesignerView::GetResolutionTextVisibility)
				.TextStyle(FEditorStyle::Get(), "Graph.ZoomText")
				.Text(this, &SDesignerView::GetCurrentSafeZoneText)
				.ColorAndOpacity(this, &SDesignerView::GetResolutionTextColorAndOpacity)
			]
			+SVerticalBox::Slot()
			[			
				SNew(STextBlock)
				.Visibility(this, &SDesignerView::GetResolutionTextVisibility)
				.TextStyle(FEditorStyle::Get(), "Graph.ZoomText")
				.Text(this, &SDesignerView::GetCurrentResolutionText)
				.ColorAndOpacity(this, &SDesignerView::GetResolutionTextColorAndOpacity)
			]
		]

		+ SHorizontalBox::Slot()
		.FillWidth(1.0f)
		.HAlign(HAlign_Right)
		.Padding(0, 0, 6, 2)
		[
			SNew(SHorizontalBox)
			+ SHorizontalBox::Slot()
			.AutoWidth()
			.VAlign(VAlign_Bottom)
			[
				SNew(STextBlock)
				.TextStyle(FEditorStyle::Get(), "Graph.ZoomText")
				.Text(this, &SDesignerView::GetCurrentDPIScaleText)
				.ColorAndOpacity(this, &SDesignerView::GetCurrentDPIScaleColor)
			]

			+ SHorizontalBox::Slot()
			.AutoWidth()
			.Padding(6, 0, 0, 0)
			.VAlign(VAlign_Bottom)
			[
				SNew(SButton)
				.ButtonStyle(FEditorStyle::Get(), "HoverHintOnly")
				.ContentPadding(FMargin(3, 1))
				.OnClicked(this, &SDesignerView::HandleDPISettingsClicked)
				.ToolTipText(LOCTEXT("DPISettingsTooltip", "Configure the UI Scale Curve to control how the UI is scaled on different resolutions."))
				.HAlign(HAlign_Center)
				.VAlign(VAlign_Center)
				[
					SNew(SImage)
					.Image(FEditorStyle::GetBrush("UMGEditor.DPISettings"))
				]
			]
		]
	];
}

SDesignerView::~SDesignerView()
{
	for (const TSharedRef<FDesignerExtension>& Ext : DesignerExtensions)
	{
		Ext->Uninitialize();
	}
	DesignerExtensions.Reset();

	UWidgetBlueprint* Blueprint = GetBlueprint();
	if ( Blueprint )
	{
		Blueprint->OnChanged().RemoveAll(this);
		Blueprint->OnCompiled().RemoveAll(this);
	}

	if ( BlueprintEditor.IsValid() )
	{
		auto PinnedEditor = BlueprintEditor.Pin();
		PinnedEditor->OnSelectedWidgetsChanged.RemoveAll(this);
		PinnedEditor->OnHoveredWidgetSet.RemoveAll(this);
		PinnedEditor->OnHoveredWidgetCleared.RemoveAll(this);
		PinnedEditor->OnWidgetPreviewUpdated.RemoveAll(this);
	}

	if ( GEditor )
	{
		GEditor->OnBlueprintReinstanced().RemoveAll(this);
	}
}

void SDesignerView::BindCommands()
{
	CommandList = MakeShareable(new FUICommandList);

	const FDesignerCommands& Commands = FDesignerCommands::Get();

	CommandList->MapAction(
		Commands.LayoutTransform,
		FExecuteAction::CreateSP(this, &SDesignerView::SetTransformMode, ETransformMode::Layout),
		FCanExecuteAction::CreateSP(this, &SDesignerView::CanSetTransformMode, ETransformMode::Layout),
		FIsActionChecked::CreateSP(this, &SDesignerView::IsTransformModeActive, ETransformMode::Layout)
	);

	CommandList->MapAction(
		Commands.RenderTransform,
		FExecuteAction::CreateSP(this, &SDesignerView::SetTransformMode, ETransformMode::Render),
		FCanExecuteAction::CreateSP(this, &SDesignerView::CanSetTransformMode, ETransformMode::Render),
		FIsActionChecked::CreateSP(this, &SDesignerView::IsTransformModeActive, ETransformMode::Render)
	);

	CommandList->MapAction(
		Commands.ToggleOutlines,
		FExecuteAction::CreateSP(this, &SDesignerView::ToggleShowingOutlines),
		FCanExecuteAction(),
		FIsActionChecked::CreateSP(this, &SDesignerView::IsShowingOutlines)
	);

	CommandList->MapAction(
		Commands.ToggleRespectLocks,
		FExecuteAction::CreateSP(this, &SDesignerView::ToggleRespectingLocks),
		FCanExecuteAction(),
		FIsActionChecked::CreateSP(this, &SDesignerView::IsRespectingLocks)
	);
}

void SDesignerView::AddReferencedObjects(FReferenceCollector& Collector)
{
	if ( PreviewWidget )
	{
		Collector.AddReferencedObject(PreviewWidget);
	}

	for (auto& DropPreview : DropPreviews)
	{
		if (DropPreview.Widget)
		{
			Collector.AddReferencedObject(DropPreview.Widget);
		}
		if (DropPreview.Parent)
		{
			Collector.AddReferencedObject(DropPreview.Parent);
		}
	}
}

void SDesignerView::SetTransformMode(ETransformMode::Type InTransformMode)
{
	if ( !InTransaction() )
	{
		TransformMode = InTransformMode;
	}
}

bool SDesignerView::CanSetTransformMode(ETransformMode::Type InTransformMode) const
{
	return true;
}

bool SDesignerView::IsTransformModeActive(ETransformMode::Type InTransformMode) const
{
	return TransformMode == InTransformMode;
}

void SDesignerView::ToggleShowingOutlines()
{
	TSharedPtr<FWidgetBlueprintEditor> Editor = BlueprintEditor.Pin();

	Editor->SetShowDashedOutlines(!Editor->GetShowDashedOutlines());
	Editor->InvalidatePreview();
}

bool SDesignerView::IsShowingOutlines() const
{
	return BlueprintEditor.Pin()->GetShowDashedOutlines();
}

void SDesignerView::ToggleRespectingLocks()
{
	TSharedPtr<FWidgetBlueprintEditor> Editor = BlueprintEditor.Pin();

	Editor->SetIsRespectingLocks(!Editor->GetIsRespectingLocks());
}

bool SDesignerView::IsRespectingLocks() const
{
	return BlueprintEditor.Pin()->GetIsRespectingLocks();
}

void SDesignerView::SetStartupResolution()
{
	// Use previously set resolution (or create new entries using default values)
	// Width
	if (!GConfig->GetInt(*ConfigSectionName, TEXT("PreviewWidth"), PreviewWidth, GEditorPerProjectIni))
	{
		GConfig->SetInt(*ConfigSectionName, TEXT("PreviewWidth"), DefaultResolutionWidth, GEditorPerProjectIni);
		PreviewWidth = DefaultResolutionWidth;
	}
	// Initially assign WidthReadFromSettings to PreviewWidth
	WidthReadFromSettings = PreviewWidth;
	// Height
	if (!GConfig->GetInt(*ConfigSectionName, TEXT("PreviewHeight"), PreviewHeight, GEditorPerProjectIni))
	{
		GConfig->SetInt(*ConfigSectionName, TEXT("PreviewHeight"), DefaultResolutionHeight, GEditorPerProjectIni);
		PreviewHeight = DefaultResolutionHeight;
	}
	// Initially assign HeightReadFromSettings to PreviewHeight
	HeightReadFromSettings = PreviewHeight;
	// Aspect Ratio
	if (!GConfig->GetString(*ConfigSectionName, TEXT("PreviewAspectRatio"), PreviewAspectRatio, GEditorPerProjectIni))
	{
		GConfig->SetString(*ConfigSectionName, TEXT("PreviewAspectRatio"), *DefaultAspectRatio, GEditorPerProjectIni);
		PreviewAspectRatio = DefaultAspectRatio;
	}
	// Portrait Mode
	if (!GConfig->GetBool(*ConfigSectionName, TEXT("bIsInPortraitMode"), bPreviewIsPortrait, GEditorPerProjectIni))
	{
		GConfig->SetBool(*ConfigSectionName, TEXT("bIsInPortraitMode"), false, GEditorPerProjectIni);
		bPreviewIsPortrait = false;
	}
	// Profile Type
	if (!GConfig->GetString(*ConfigSectionName, TEXT("ProfileName"), PreviewOverrideName, GEditorPerProjectIni))
	{
		GConfig->SetString(*ConfigSectionName, TEXT("ProfileName"), *DefaultPreviewOverrideName, GEditorPerProjectIni);
		PreviewOverrideName = DefaultPreviewOverrideName;
	}
	// Scale factor
	if (!GConfig->GetFloat(*ConfigSectionName, TEXT("ScaleFactor"), ScaleFactor, GEditorPerProjectIni))
	{
		GConfig->SetFloat(*ConfigSectionName, TEXT("ScaleFactor"), 1.0f, GEditorPerProjectIni);
		ScaleFactor = 1.0f;
	}
	if (!GConfig->GetBool(*ConfigSectionName, TEXT("bCanPreviewSwapAspectRatio"), bCanPreviewSwapAspectRatio, GEditorPerProjectIni))
	{
		GConfig->SetBool(*ConfigSectionName, TEXT("bCanPreviewSwapAspectRatio"), false, GEditorPerProjectIni);
		bCanPreviewSwapAspectRatio = false;
	}

	if (!PreviewOverrideName.IsEmpty())
	{
		ULevelEditorPlaySettings* PlaySettings = GetMutableDefault<ULevelEditorPlaySettings>();
		DesignerSafeZoneOverride = PlaySettings->CalculateCustomUnsafeZones(CustomSafeZoneStarts, CustomSafeZoneDimensions, PreviewOverrideName, FVector2D(PreviewWidth, PreviewHeight));
	}
	else
	{
		FSlateApplication::Get().ResetCustomSafeZone();
		FSlateApplication::Get().GetSafeZoneSize(DesignerSafeZoneOverride, FVector2D(PreviewWidth, PreviewHeight));
	}
	FMargin SafeZoneRatio = DesignerSafeZoneOverride;
	SafeZoneRatio.Left /= (PreviewWidth / 2.0f);
	SafeZoneRatio.Right /= (PreviewWidth / 2.0f);
	SafeZoneRatio.Bottom /= (PreviewHeight / 2.0f);
	SafeZoneRatio.Top /= (PreviewHeight / 2.0f);
	FSlateApplication::Get().OnDebugSafeZoneChanged.Broadcast(SafeZoneRatio, true);

}

float SDesignerView::GetPreviewScale() const
{
	return GetZoomAmount() * GetPreviewDPIScale();
}

const TSet<FWidgetReference>& SDesignerView::GetSelectedWidgets() const
{
	return BlueprintEditor.Pin()->GetSelectedWidgets();
}

FWidgetReference SDesignerView::GetSelectedWidget() const
{
	const TSet<FWidgetReference>& SelectedWidgets = BlueprintEditor.Pin()->GetSelectedWidgets();

	// Only return a selected widget when we have only a single item selected.
	if ( SelectedWidgets.Num() == 1 )
	{
		for ( TSet<FWidgetReference>::TConstIterator SetIt(SelectedWidgets); SetIt; ++SetIt )
		{
			return *SetIt;
		}
	}

	return FWidgetReference();
}

ETransformMode::Type SDesignerView::GetTransformMode() const
{
	return TransformMode;
}

FOptionalSize SDesignerView::GetPreviewAreaWidth() const
{
	TTuple<FVector2D, FVector2D> AreaAndSize = FWidgetBlueprintEditorUtils::GetWidgetPreviewAreaAndSize(GetDefaultWidget(), CachedPreviewDesiredSize, FVector2D(PreviewWidth, PreviewHeight), GetDefaultWidget()->DesignSizeMode, TOptional<FVector2D>());
	FVector2D Area = AreaAndSize.Get<0>();

	return Area.X;
}

FOptionalSize SDesignerView::GetPreviewAreaHeight() const
{
	TTuple<FVector2D, FVector2D> AreaAndSize = FWidgetBlueprintEditorUtils::GetWidgetPreviewAreaAndSize(GetDefaultWidget(), CachedPreviewDesiredSize, FVector2D(PreviewWidth, PreviewHeight), GetDefaultWidget()->DesignSizeMode, TOptional<FVector2D>());
	FVector2D Area = AreaAndSize.Get<0>();;

	return Area.Y;
}

FOptionalSize SDesignerView::GetPreviewSizeWidth() const
{
	TTuple<FVector2D, FVector2D> AreaAndSize = FWidgetBlueprintEditorUtils::GetWidgetPreviewAreaAndSize(GetDefaultWidget(), CachedPreviewDesiredSize, FVector2D(PreviewWidth, PreviewHeight), GetDefaultWidget()->DesignSizeMode, TOptional<FVector2D>());
	FVector2D Size = AreaAndSize.Get<1>();

	return Size.X;
}

FOptionalSize SDesignerView::GetPreviewSizeHeight() const
{
	TTuple<FVector2D, FVector2D> AreaAndSize = FWidgetBlueprintEditorUtils::GetWidgetPreviewAreaAndSize(GetDefaultWidget(), CachedPreviewDesiredSize, FVector2D(PreviewWidth, PreviewHeight), GetDefaultWidget()->DesignSizeMode, TOptional<FVector2D>());
	FVector2D Size = AreaAndSize.Get<1>();

	return Size.Y;
}

void SDesignerView::BeginResizingArea()
{
	bDrawGridLines = false;
	bShowResolutionOutlines = true;
}

void SDesignerView::EndResizingArea()
{
	bDrawGridLines = true;
	bShowResolutionOutlines = false;
}

void SDesignerView::SetPreviewAreaSize(int32 Width, int32 Height)
{
	if (UUserWidget* DefaultWidget = GetDefaultWidget())
	{
		Width = FMath::Max(Width, 1);
		Height = FMath::Max(Height, 1);

		switch (DefaultWidget->DesignSizeMode)
		{
			case EDesignPreviewSizeMode::Custom:
			case EDesignPreviewSizeMode::CustomOnScreen:
			{
				DefaultWidget->DesignTimeSize = FVector2D(Width, Height);
				break;
			}
			default:
			{
				int32 GCD = FMath::GreatestCommonDivisor(Width, Height);

				PreviewWidth = Width;
				PreviewHeight = Height;
				PreviewAspectRatio = FString::Printf(TEXT("%d:%d"), Height / GCD, Width / GCD);

				const bool bSaveChanges = false;
				if (bSaveChanges)
				{
					GConfig->SetInt(*ConfigSectionName, TEXT("PreviewWidth"), Width, GEditorPerProjectIni);
					GConfig->SetInt(*ConfigSectionName, TEXT("PreviewHeight"), Height, GEditorPerProjectIni);
					GConfig->SetString(*ConfigSectionName, TEXT("PreviewAspectRatio"), *PreviewAspectRatio, GEditorPerProjectIni);
					GConfig->SetBool(*ConfigSectionName, TEXT("bIsInPortraitMode"), bPreviewIsPortrait, GEditorPerProjectIni);
					GConfig->SetString(*ConfigSectionName, TEXT("ProfileName"), *PreviewOverrideName, GEditorPerProjectIni);
					GConfig->SetFloat(*ConfigSectionName, TEXT("ScaleFactor"), ScaleFactor, GEditorPerProjectIni);
					GConfig->SetBool(*ConfigSectionName, TEXT("bCanPreviewSwapAspectRatio"), bCanPreviewSwapAspectRatio, GEditorPerProjectIni);
				}
				break;
			}
		}
	}

	BroadcastDesignerChanged();

	ResolutionTextFade.Play(this->AsShared());
}

FVector2D SDesignerView::GetAreaResizeHandlePosition() const
{
	FGeometry PreviewAreaGeometry = PreviewAreaConstraint->GetTickSpaceGeometry();
	FGeometry DesignerOverlayGeometry = DesignerWidgetCanvas->GetTickSpaceGeometry();

	FVector2D AbsoluteResizeHandlePosition = PreviewAreaGeometry.LocalToAbsolute(PreviewAreaGeometry.GetLocalSize() + FVector2D(2, 2));

	return DesignerOverlayGeometry.AbsoluteToLocal(AbsoluteResizeHandlePosition);
}

EVisibility SDesignerView::GetAreaResizeHandleVisibility() const
{
	if (UUserWidget* DefaultWidget = GetDefaultWidget())
	{
		switch (DefaultWidget->DesignSizeMode)
		{
		case EDesignPreviewSizeMode::Desired:
			return EVisibility::Collapsed;
		default:
			return EVisibility::Visible;
		}
	}

	return EVisibility::Collapsed;
}

const FSlateBrush* SDesignerView::GetPreviewBackground() const
{
	if ( UUserWidget* DefaultWidget = GetDefaultWidget() )
	{
		if ( DefaultWidget->PreviewBackground )
		{
			BackgroundImage.SetResourceObject(DefaultWidget->PreviewBackground);
			return &BackgroundImage;
		}
	}

	return nullptr;
}

float SDesignerView::GetPreviewDPIScale() const
{
	return FWidgetBlueprintEditorUtils::GetWidgetPreviewDPIScale(GetDefaultWidget(), FVector2D(PreviewWidth,PreviewHeight));
}

FSlateRect SDesignerView::ComputeAreaBounds() const
{
	return FSlateRect(0, 0, GetPreviewAreaWidth().Get(), GetPreviewAreaHeight().Get());
}

int32 SDesignerView::GetSnapGridSize() const
{
	const UWidgetDesignerSettings* DesignerSettings = GetDefault<UWidgetDesignerSettings>();
	return DesignerSettings->GridSnapSize;
}

int32 SDesignerView::GetGraphRulePeriod() const
{
	return 10;
}

float SDesignerView::GetGridScaleAmount() const
{
	return GetPreviewDPIScale();
}

EVisibility SDesignerView::GetInfoBarVisibility() const
{
	if ( DesignerMessageStack.Num() > 0 )
	{
		return EVisibility::Visible;
	}

	return EVisibility::Hidden;
}

FText SDesignerView::GetInfoBarText() const
{
	if ( DesignerMessageStack.Num() > 0 )
	{
		return DesignerMessageStack.Top();
	}

	return FText::GetEmpty();
}

void SDesignerView::PushDesignerMessage(const FText& Message)
{
	DesignerMessageStack.Push(Message);
}

void SDesignerView::PopDesignerMessage()
{
	if ( DesignerMessageStack.Num() > 0)
	{
		DesignerMessageStack.Pop();
	}
}

void SDesignerView::OnEditorSelectionChanged()
{
	TSharedPtr<FWidgetBlueprintEditor> BPEd = BlueprintEditor.Pin();
	TSet<FWidgetReference> PendingSelectedWidgets = BPEd->GetSelectedWidgets();

	// Notify all widgets that are no longer selected.
	for ( FWidgetReference& WidgetRef : SelectedWidgetsCache )
	{
		if ( WidgetRef.IsValid() && !PendingSelectedWidgets.Contains(WidgetRef) )
		{
			WidgetRef.GetPreview()->DeselectByDesigner();
		}

		if (UWidget* WidgetTemplate = WidgetRef.GetTemplate())
		{
			// Find all named slot host widgets that are hierarchical ancestors of this widget and call deselect on them as well
			TArray<FWidgetReference> AncestorSlotHostWidgets;
			FWidgetBlueprintEditorUtils::FindAllAncestorNamedSlotHostWidgetsForContent(AncestorSlotHostWidgets, WidgetTemplate, BPEd.ToSharedRef());

			for (FWidgetReference SlotHostWidget : AncestorSlotHostWidgets)
			{
				SlotHostWidget.GetPreview()->DeselectByDesigner();
			}
		}
	}

	// Notify all widgets that are now selected.
	for ( FWidgetReference& WidgetRef : PendingSelectedWidgets )
	{
		if ( WidgetRef.IsValid() && !SelectedWidgetsCache.Contains(WidgetRef) )
		{
			WidgetRef.GetPreview()->SelectByDesigner();

			if (UWidget* WidgetTemplate = WidgetRef.GetTemplate())
			{
				// Find all named slot host widgets that are hierarchical ancestors of this widget and call select on them as well
				TArray<FWidgetReference> AncestorSlotHostWidgets;
				FWidgetBlueprintEditorUtils::FindAllAncestorNamedSlotHostWidgetsForContent(AncestorSlotHostWidgets, WidgetTemplate, BPEd.ToSharedRef());

				for (FWidgetReference SlotHostWidget : AncestorSlotHostWidgets)
				{
					SlotHostWidget.GetPreview()->SelectByDesigner();
				}
			}
		}
	}

	SelectedWidgetsCache = PendingSelectedWidgets;

	CreateExtensionWidgetsForSelection();
}

void SDesignerView::OnHoveredWidgetSet(const FWidgetReference& InHoveredWidget)
{
	HoveredWidgetOutlineFade.Play(this->AsShared());
}

void SDesignerView::OnHoveredWidgetCleared()
{
	HoveredWidgetOutlineFade.JumpToEnd();
}

FGeometry SDesignerView::GetDesignerGeometry() const
{
	return PreviewHitTestRoot->GetTickSpaceGeometry();
}

FVector2D SDesignerView::GetWidgetOriginAbsolute() const
{
	if (PreviewWidget)
	{
		FGeometry Geometry;
		if (GetWidgetGeometry(PreviewWidget, Geometry))
		{
			return FVector2D(Geometry.AbsolutePosition);
		}
	}

	return FVector2D::ZeroVector;
}

void SDesignerView::MarkDesignModifed(bool bRequiresRecompile)
{
	if ( bRequiresRecompile )
	{
		FBlueprintEditorUtils::MarkBlueprintAsStructurallyModified(GetBlueprint());
	}
	else
	{
		FBlueprintEditorUtils::MarkBlueprintAsModified(GetBlueprint());
	}
}

bool SDesignerView::GetWidgetParentGeometry(const FWidgetReference& Widget, FGeometry& Geometry) const
{
	if ( UWidget* WidgetPreview = Widget.GetPreview() )
	{
		if ( UPanelWidget* Parent = WidgetPreview->GetParent() )
		{
			return GetWidgetGeometry(Parent, Geometry);
		}
	}

	Geometry = GetDesignerGeometry();
	return true;
}

bool SDesignerView::GetWidgetGeometry(const FWidgetReference& Widget, FGeometry& Geometry) const
{
	if ( const UWidget* WidgetPreview = Widget.GetPreview() )
	{
		return GetWidgetGeometry(WidgetPreview, Geometry);
	}

	return false;
}

bool SDesignerView::GetWidgetGeometry(const UWidget* InPreviewWidget, FGeometry& Geometry) const
{
	TSharedPtr<SWidget> CachedPreviewWidget = InPreviewWidget->GetCachedWidget();
	if ( CachedPreviewWidget.IsValid() )
	{
		const FArrangedWidget* ArrangedWidget = CachedWidgetGeometry.Find(CachedPreviewWidget.ToSharedRef());
		if ( ArrangedWidget )
		{
			Geometry = ArrangedWidget->Geometry;
			return true;
		}
	}

	return false;
}

FGeometry SDesignerView::MakeGeometryWindowLocal(const FGeometry& WidgetGeometry) const
{
	FGeometry NewGeometry = WidgetGeometry;

	TSharedPtr<SWindow> WidgetWindow = FSlateApplication::Get().FindWidgetWindow(SharedThis(this));
	if ( WidgetWindow.IsValid() )
	{
		TSharedRef<SWindow> CurrentWindowRef = WidgetWindow.ToSharedRef();

		NewGeometry.AppendTransform(FSlateLayoutTransform(Inverse(CurrentWindowRef->GetPositionInScreen())));
	}

	return NewGeometry;
}

void SDesignerView::ClearExtensionWidgets()
{
	ExtensionWidgetCanvas->ClearChildren();
}

void SDesignerView::CreateExtensionWidgetsForSelection()
{
	// Remove all the current extension widgets
	ClearExtensionWidgets();

	// Get the selected widgets as an array
	TArray<FWidgetReference> Selected = GetSelectedWidgets().Array();
	
	TArray< TSharedRef<FDesignerSurfaceElement> > ExtensionElements;

	if ( Selected.Num() > 0 )
	{
		const float Offset = 10;

		// Add transform handles
		ExtensionElements.Add(MakeShareable(new FDesignerSurfaceElement(SNew(STransformHandle, this, ETransformDirection::TopLeft), EExtensionLayoutLocation::TopLeft, FVector2D(-Offset, -Offset))));
		ExtensionElements.Add(MakeShareable(new FDesignerSurfaceElement(SNew(STransformHandle, this, ETransformDirection::TopCenter), EExtensionLayoutLocation::TopCenter, FVector2D(0, -Offset))));
		ExtensionElements.Add(MakeShareable(new FDesignerSurfaceElement(SNew(STransformHandle, this, ETransformDirection::TopRight), EExtensionLayoutLocation::TopRight, FVector2D(Offset, -Offset))));

		ExtensionElements.Add(MakeShareable(new FDesignerSurfaceElement(SNew(STransformHandle, this, ETransformDirection::CenterLeft), EExtensionLayoutLocation::CenterLeft, FVector2D(-Offset, 0))));
		ExtensionElements.Add(MakeShareable(new FDesignerSurfaceElement(SNew(STransformHandle, this, ETransformDirection::CenterRight), EExtensionLayoutLocation::CenterRight, FVector2D(Offset, 0))));

		ExtensionElements.Add(MakeShareable(new FDesignerSurfaceElement(SNew(STransformHandle, this, ETransformDirection::BottomLeft), EExtensionLayoutLocation::BottomLeft, FVector2D(-Offset, Offset))));
		ExtensionElements.Add(MakeShareable(new FDesignerSurfaceElement(SNew(STransformHandle, this, ETransformDirection::BottomCenter), EExtensionLayoutLocation::BottomCenter, FVector2D(0, Offset))));
		ExtensionElements.Add(MakeShareable(new FDesignerSurfaceElement(SNew(STransformHandle, this, ETransformDirection::BottomRight), EExtensionLayoutLocation::BottomRight, FVector2D(Offset, Offset))));

		// Build extension widgets for new selection
		for ( TSharedRef<FDesignerExtension>& Ext : DesignerExtensions )
		{
			if ( Ext->CanExtendSelection(Selected) )
			{
				Ext->ExtendSelection(Selected, ExtensionElements);
			}
		}

		// Add Widgets to designer surface
		for ( TSharedRef<FDesignerSurfaceElement>& ExtElement : ExtensionElements )
		{
			ExtensionWidgetCanvas->AddSlot()
				.Position(TAttribute<FVector2D>::Create(TAttribute<FVector2D>::FGetter::CreateSP(this, &SDesignerView::GetExtensionPosition, ExtElement)))
				.Size(TAttribute<FVector2D>::Create(TAttribute<FVector2D>::FGetter::CreateSP(this, &SDesignerView::GetExtensionSize, ExtElement)))
				[
					ExtElement->GetWidget()
				];
		}
	}
}

FVector2D SDesignerView::GetExtensionPosition(TSharedRef<FDesignerSurfaceElement> ExtensionElement) const
{
	FWidgetReference SelectedWidget = GetSelectedWidget();

	if ( SelectedWidget.IsValid() )
	{
		FGeometry SelectedWidgetGeometry;
		FGeometry SelectedWidgetParentGeometry;

		if ( GetWidgetGeometry(SelectedWidget, SelectedWidgetGeometry) && GetWidgetParentGeometry(SelectedWidget, SelectedWidgetParentGeometry) )
		{
			const FVector2D ParentPostion_DesignerSpace = FVector2D(SelectedWidgetParentGeometry.AbsolutePosition - GetDesignerGeometry().AbsolutePosition) / GetDesignerGeometry().Scale;
			const FVector2D ParentSize = SelectedWidgetParentGeometry.Size * GetPreviewScale();

			FVector2D FinalPosition(0, 0);

			if (ExtensionElement->GetLocation() == EExtensionLayoutLocation::RelativeFromParent)
			{
				FinalPosition = GetDesignerGeometry().AbsoluteToLocal(SelectedWidgetParentGeometry.LocalToAbsolute(FVector2D(0, 0)));
				FinalPosition += ExtensionElement->GetOffset();
			}
			else
			{
				FVector2D WidgetPosition;

				// Get the initial offset based on the location around the selected object.
				switch (ExtensionElement->GetLocation())
				{
				case EExtensionLayoutLocation::TopLeft:
					WidgetPosition = FVector2D(0, 0);
					break;
				case EExtensionLayoutLocation::TopCenter:
					WidgetPosition = FVector2D(SelectedWidgetGeometry.GetLocalSize().X * 0.5f, 0);
					break;
				case EExtensionLayoutLocation::TopRight:
					WidgetPosition = FVector2D(SelectedWidgetGeometry.GetLocalSize().X, 0);
					break;

				case EExtensionLayoutLocation::CenterLeft:
					WidgetPosition = FVector2D(0, SelectedWidgetGeometry.GetLocalSize().Y * 0.5f);
					break;
				case EExtensionLayoutLocation::CenterCenter:
					WidgetPosition = FVector2D(SelectedWidgetGeometry.GetLocalSize().X * 0.5f, SelectedWidgetGeometry.GetLocalSize().Y * 0.5f);
					break;
				case EExtensionLayoutLocation::CenterRight:
					WidgetPosition = FVector2D(SelectedWidgetGeometry.GetLocalSize().X, SelectedWidgetGeometry.GetLocalSize().Y * 0.5f);
					break;

				case EExtensionLayoutLocation::BottomLeft:
					WidgetPosition = FVector2D(0, SelectedWidgetGeometry.GetLocalSize().Y);
					break;
				case EExtensionLayoutLocation::BottomCenter:
					WidgetPosition = FVector2D(SelectedWidgetGeometry.GetLocalSize().X * 0.5f, SelectedWidgetGeometry.GetLocalSize().Y);
					break;
				case EExtensionLayoutLocation::BottomRight:
					WidgetPosition = SelectedWidgetGeometry.GetLocalSize();
					break;
				}

				FVector2D SelectedWidgetScale = FVector2D(SelectedWidgetGeometry.GetAccumulatedRenderTransform().GetMatrix().GetScale().GetVector());

				FVector2D ApplicationScaledOffset = ExtensionElement->GetOffset() * GetDesignerGeometry().Scale;

				FVector2D LocalOffsetFull = ApplicationScaledOffset / SelectedWidgetScale;
				FVector2D PositionFullOffset = GetDesignerGeometry().AbsoluteToLocal(SelectedWidgetGeometry.LocalToAbsolute(WidgetPosition + LocalOffsetFull));
				FVector2D LocalOffsetHalf = (ApplicationScaledOffset / 2.0f) / SelectedWidgetScale;
				FVector2D PositionHalfOffset = GetDesignerGeometry().AbsoluteToLocal(SelectedWidgetGeometry.LocalToAbsolute(WidgetPosition + LocalOffsetHalf));

				FVector2D PivotCorrection = PositionHalfOffset - (PositionFullOffset + FVector2D(5.0f, 5.0f));

				FinalPosition = PositionFullOffset + PivotCorrection;
			}

			// Add the alignment offset
			FinalPosition += ParentSize * ExtensionElement->GetAlignment();

			return FinalPosition;
		}
	}

	return FVector2D(0, 0);
}

FVector2D SDesignerView::GetExtensionSize(TSharedRef<FDesignerSurfaceElement> ExtensionElement) const
{
	return ExtensionElement->GetWidget()->GetDesiredSize();
}

void SDesignerView::ClearDropPreviews()
{
	UWidgetBlueprint* BP = GetBlueprint();
	for (const auto& DropPreview : DropPreviews)
	{
		if (DropPreview.Parent)
		{
			DropPreview.Parent->RemoveChild(DropPreview.Widget);
		}

		BP->WidgetTree->RemoveWidget(DropPreview.Widget);

		// Since the widget has been removed from the widget tree, move it into the transient package. Otherwise,
		// it will remain outered to the widget tree and end up as a property in the BP class layout as a result.
		if (DropPreview.Widget->GetOutermost() != GetTransientPackage())
		{
			DropPreview.Widget->SetFlags(RF_NoFlags);
			DropPreview.Widget->Rename(nullptr, GetTransientPackage());
		}
	}
	DropPreviews.Empty();
}

UWidgetBlueprint* SDesignerView::GetBlueprint() const
{
	if ( BlueprintEditor.IsValid() )
	{
		UBlueprint* BP = BlueprintEditor.Pin()->GetBlueprintObj();
		return Cast<UWidgetBlueprint>(BP);
	}

	return nullptr;
}

void SDesignerView::Register(TSharedRef<FDesignerExtension> Extension)
{
	if (!DesignerExtensions.Contains(Extension))
	{
		Extension->Initialize(this, GetBlueprint());
		DesignerExtensions.Add(Extension);
	}
}

void SDesignerView::Unregister(TSharedRef<FDesignerExtension> Extension)
{
	if (DesignerExtensions.Contains(Extension))
	{
		DesignerExtensions.RemoveSingle(Extension);
		Extension->Uninitialize();
	}
}

namespace DesignerView
{
	PRAGMA_DISABLE_DEPRECATION_WARNINGS
	void RegisterDeprecatedExtensions(SDesignerView* Self, TSharedPtr<FDesignerExtensibilityManager> DesignerExtensibilityManager)
	{
		for (const TSharedRef<FDesignerExtension>& Extension : DesignerExtensibilityManager->GetExternalDesignerExtensions())
		{
			Self->Register(Extension);
		}
	}
	PRAGMA_ENABLE_DEPRECATION_WARNINGS
}

void SDesignerView::RegisterExtensions()
{
	Register(MakeShareable(new FVerticalSlotExtension()));
	Register(MakeShareable(new FHorizontalSlotExtension()));
	Register(MakeShareable(new FCanvasSlotExtension()));
	Register(MakeShareable(new FUniformGridSlotExtension()));
	Register(MakeShareable(new FGridSlotExtension()));

	//Register External Extensions
	IUMGEditorModule& UMGEditorInterface = FModuleManager::GetModuleChecked<IUMGEditorModule>("UMGEditor");
	TSharedPtr<FDesignerExtensibilityManager> DesignerExtensibilityManager = UMGEditorInterface.GetDesignerExtensibilityManager();

	DesignerView::RegisterDeprecatedExtensions(this, DesignerExtensibilityManager);
	for (const TSharedRef<IDesignerExtensionFactory>& ExtensionFactory : DesignerExtensibilityManager->GetExternalDesignerExtensionFactories())
	{
		Register(ExtensionFactory->CreateDesignerExtension());
	}
}

void SDesignerView::OnPreviewNeedsRecreation()
{
	// Because widget blueprints can contain other widget blueprints, the safe thing to do is to have all
	// designers jettison their previews on the compilation of any widget blueprint.  We do this to prevent
	// having slate widgets that still may reference data in their owner UWidget that has been garbage collected.
	CachedWidgetGeometry.Reset();

	PreviewWidget = nullptr;
	PreviewSizeConstraint->SetContent(SNullWidget::NullWidget);

	// Notify all designer extensions that the content has changed
	for (const TSharedRef<FDesignerExtension>& Ext : DesignerExtensions)
	{
		Ext->PreviewContentChanged(SNullWidget::NullWidget);
	}
}

SDesignerView::FWidgetHitResult::FWidgetHitResult()
	: Widget()
	, WidgetArranged(SNullWidget::NullWidget, FGeometry())
	, NamedSlot(NAME_None)
{
}

bool SDesignerView::FindWidgetUnderCursor(const FGeometry& MyGeometry, const FPointerEvent& MouseEvent, TSubclassOf<UWidget> FindType, FWidgetHitResult& HitResult)
{
	//@TODO UMG Make it so you can request dropable widgets only, to find the first parentable.

	// Query the hit test grid we create for the design surface, and determine what widgets we hit.
	TArray<FWidgetAndPointer> BubblePath = DesignerHittestGrid->GetBubblePath(MouseEvent.GetScreenSpacePosition(), 0.0f, true, INDEX_NONE);

	HitResult.Widget = FWidgetReference();
	HitResult.NamedSlot = NAME_None;

	UUserWidget* PreviewUserWidget = BlueprintEditor.Pin()->GetPreview();
	if ( PreviewUserWidget )
	{
		UWidget* WidgetUnderCursor = nullptr;

		// We loop through each hit slate widget until we arrive at one that we can access from the root widget.
		for ( int32 ChildIndex = BubblePath.Num() - 1; ChildIndex >= 0; ChildIndex-- )
		{
			FArrangedWidget& Child = BubblePath[ChildIndex];
			WidgetUnderCursor = PreviewUserWidget->GetWidgetHandle(Child.Widget);
			
			if (WidgetUnderCursor == nullptr)
			{
				continue;
			}

			// Ignore the drop preview widgets when doing widget picking
			if (DropPreviews.ContainsByPredicate([WidgetUnderCursor](const FDropPreview& Preview){ return Preview.Widget == WidgetUnderCursor; }))
			{
				WidgetUnderCursor = nullptr;
				continue;
			}

			// Ignore widgets that don't pass our find widget filter.
			if ( WidgetUnderCursor->GetClass()->IsChildOf(FindType) == false )
			{
				WidgetUnderCursor = nullptr;
				continue;
			}
			
			// We successfully found a widget that's accessible from the root.
			if ( WidgetUnderCursor )
			{
				HitResult.Widget = BlueprintEditor.Pin()->GetReferenceFromPreview(WidgetUnderCursor);
				HitResult.WidgetArranged = Child;

				if ( UUserWidget* UserWidgetUnderCursor = Cast<UUserWidget>(WidgetUnderCursor) )
				{
					// Find the named slot we're over, if any
					for ( int32 SubChildIndex = BubblePath.Num() - 1; SubChildIndex > ChildIndex; SubChildIndex-- )
					{
						FArrangedWidget& SubChild = BubblePath[SubChildIndex];
						UNamedSlot* NamedSlot = Cast<UNamedSlot>(UserWidgetUnderCursor->GetWidgetHandle(SubChild.Widget));
						if ( NamedSlot )
						{
							HitResult.NamedSlot = NamedSlot->GetFName();
							break;
						}
					}
				}

				return true;
			}
		}
	}

	return false;
}

void SDesignerView::ResolvePendingSelectedWidgets()
{
	if ( PendingSelectedWidget.IsValid() )
	{
		TSet<FWidgetReference> SelectedTemplates;
		SelectedTemplates.Add(PendingSelectedWidget);
		bool AppendOrToggle = FSlateApplication::Get().GetModifierKeys().IsControlDown() || FSlateApplication::Get().GetModifierKeys().IsShiftDown();
		BlueprintEditor.Pin()->SelectWidgets(SelectedTemplates, AppendOrToggle);

		PendingSelectedWidget = FWidgetReference();
	}
}

FReply SDesignerView::OnMouseButtonDown(const FGeometry& MyGeometry, const FPointerEvent& MouseEvent)
{
	SDesignSurface::OnMouseButtonDown(MyGeometry, MouseEvent);

	//TODO UMG Undoable Selection

	bool bFoundWidgetUnderCursor = false;
	{
		// Narrow life scope of FWidgetHitResult so it doesn't keep a hard reference on any widget.
		FWidgetHitResult HitResult;
		bFoundWidgetUnderCursor = FindWidgetUnderCursor(MyGeometry, MouseEvent, UWidget::StaticClass(), HitResult);
		if (bFoundWidgetUnderCursor)
		{
			SelectedWidgetContextMenuLocation = HitResult.WidgetArranged.Geometry.AbsoluteToLocal(MouseEvent.GetScreenSpacePosition());
			PendingSelectedWidget = HitResult.Widget;
		}
	}

	if (bFoundWidgetUnderCursor)
	{
		if ( MouseEvent.GetEffectingButton() == EKeys::LeftMouseButton )
		{
			const TSet<FWidgetReference>& SelectedWidgets = GetSelectedWidgets();

			bool bResolvePendingSelectionImmediately = true;

			if (SelectedWidgets.Num() > 0)
			{
				for (const auto& SelectedWidget : SelectedWidgets)
				{
					auto PendingTemplate = PendingSelectedWidget.GetTemplate();
					auto SelectedTemplate = SelectedWidget.GetTemplate();

					if ( PendingSelectedWidget == SelectedWidget || ( PendingTemplate && SelectedTemplate && PendingTemplate->IsChildOf( SelectedTemplate ) ) )
					{
						bResolvePendingSelectionImmediately = false;
						break;
					}
				}
			}

			// If the newly clicked item is a child of the active selection, add it to the pending set of selected 
			// widgets, if they begin dragging we can just move the parent, but if it's not part of the parent set, 
			// we want to immediately begin dragging it.  Also if the currently selected widget is the root widget, 
			// we won't be moving him so just resolve immediately.
			if ( bResolvePendingSelectionImmediately )
			{
				ResolvePendingSelectedWidgets();
			}

			DraggingStartPositionScreenSpace = MouseEvent.GetScreenSpacePosition();
		}
	}
	else
	{
		// Clear the selection immediately if we didn't click anything.
		if(MouseEvent.GetEffectingButton() == EKeys::LeftMouseButton)
		{
			TSet<FWidgetReference> SelectedTemplates;
			BlueprintEditor.Pin()->SelectWidgets(SelectedTemplates, false);
		}
	}

	// Capture mouse for the drag handle and general mouse actions
	return FReply::Handled().PreventThrottling().SetUserFocus(AsShared(), EFocusCause::Mouse).CaptureMouse(AsShared());
}

FReply SDesignerView::OnMouseButtonUp(const FGeometry& MyGeometry, const FPointerEvent& MouseEvent)
{
	if ( HasMouseCapture() && MouseEvent.GetEffectingButton() == EKeys::LeftMouseButton )
	{
		ResolvePendingSelectedWidgets();

		bMovingExistingWidget = false;

		EndTransaction(false);
	}
	else if ( MouseEvent.GetEffectingButton() == EKeys::RightMouseButton )
	{
		if ( !bIsPanning && !bIsZooming )
		{
			ResolvePendingSelectedWidgets();

			ShowContextMenu(MyGeometry, MouseEvent);
		}
	}

	SDesignSurface::OnMouseButtonUp(MyGeometry, MouseEvent);

	return FReply::Handled().ReleaseMouseCapture();
}

FReply SDesignerView::OnMouseMove(const FGeometry& MyGeometry, const FPointerEvent& MouseEvent)
{
	if ( MouseEvent.GetCursorDelta().IsZero() )
	{
		return FReply::Unhandled();
	}

	CachedMousePosition = MouseEvent.GetScreenSpacePosition();

	FReply SurfaceHandled = SDesignSurface::OnMouseMove(MyGeometry, MouseEvent);
	if ( SurfaceHandled.IsEventHandled() )
	{
		return SurfaceHandled;
	}

	if ( MouseEvent.IsMouseButtonDown(EKeys::LeftMouseButton) && HasMouseCapture() )
	{
		const TSet<FWidgetReference>& SelectedWidgets = GetSelectedWidgets();

		if (SelectedWidgets.Num() > 0 && !bMovingExistingWidget)
		{
			if ( TransformMode == ETransformMode::Layout )
			{
				bool bIsRootWidgetSelected = false;
				for (const auto& SelectedWidget : SelectedWidgets)
				{
					UWidget* ParentWidget = SelectedWidget.GetTemplate()->GetParent();
					if (!ParentWidget || Cast<UNamedSlot>(ParentWidget))
					{
						bIsRootWidgetSelected = true;
						break;
					}
				}

				if (!bIsRootWidgetSelected)
				{
					bMovingExistingWidget = true;
					//Drag selected widgets
					return FReply::Handled().DetectDrag(AsShared(), EKeys::LeftMouseButton);
				}
			}
			else
			{
				checkSlow(TransformMode == ETransformMode::Render);
				checkSlow(bMovingExistingWidget == false);

				if (SelectedWidgets.Num() == 1)
				{
					BeginTransaction(LOCTEXT("MoveWidgetRT", "Move Widget (Render Transform)"));
				}
				else
				{
					check(SelectedWidgets.Num() > 1);
					BeginTransaction(LOCTEXT("MoveWidgetsRT", "Move Widgets (Render Transform)"));
				}

				for (const auto& SelectedWidget : SelectedWidgets)
				{
					if (UWidget* WidgetPreview = SelectedWidget.GetPreview())
					{
						FGeometry ParentGeometry;
						if (GetWidgetParentGeometry(SelectedWidget, ParentGeometry))
						{
							const FSlateRenderTransform& AbsoluteToLocalTransform = Inverse(ParentGeometry.GetAccumulatedRenderTransform());

							FWidgetTransform WidgetRenderTransform = WidgetPreview->RenderTransform;
							WidgetRenderTransform.Translation += AbsoluteToLocalTransform.TransformVector(MouseEvent.GetCursorDelta());

							static const FName RenderTransformName(TEXT("RenderTransform"));

							FObjectEditorUtils::SetPropertyValue<UWidget, FWidgetTransform>(WidgetPreview, RenderTransformName, WidgetRenderTransform);
							FObjectEditorUtils::SetPropertyValue<UWidget, FWidgetTransform>(SelectedWidget.GetTemplate(), RenderTransformName, WidgetRenderTransform);
						}
					}
				}
			}
		}
	}
	

	// Update the hovered widget under the mouse
	auto PinnedBlueprintEditor = BlueprintEditor.Pin();
	FWidgetHitResult HitResult;
	if ( FindWidgetUnderCursor(MyGeometry, MouseEvent, UWidget::StaticClass(), HitResult) )
	{
		PinnedBlueprintEditor->SetHoveredWidget(HitResult.Widget);
	}
	else if (PinnedBlueprintEditor->GetHoveredWidget().IsValid())
	{
		PinnedBlueprintEditor->ClearHoveredWidget();
	}

	return FReply::Unhandled();
}

void SDesignerView::OnMouseEnter(const FGeometry& MyGeometry, const FPointerEvent& MouseEvent)
{
	SDesignSurface::OnMouseEnter(MyGeometry, MouseEvent);

	BlueprintEditor.Pin()->ClearHoveredWidget();
}

void SDesignerView::OnMouseLeave(const FPointerEvent& MouseEvent)
{
	SDesignSurface::OnMouseLeave(MouseEvent);

	BlueprintEditor.Pin()->ClearHoveredWidget();
}

FReply SDesignerView::OnKeyDown(const FGeometry& MyGeometry, const FKeyEvent& InKeyEvent)
{
	UWidget* SelectedWidget = GetSelectedWidget().GetPreview();

	//If the selected widget is a canvas panel, we'd like to drop the widget right under the cursor
	//Otherwise, we'll just cascade it off the current selection
	if(SelectedWidget)
	{
		if (SelectedWidget->IsA(UPanelWidget::StaticClass()))
		{
			BlueprintEditor.Pin()->PasteDropLocation = SelectedWidget->GetTickSpaceGeometry().AbsoluteToLocal(CachedMousePosition);
		}
		else
		{
			UCanvasPanelSlot* WidgetSlot = Cast<UCanvasPanelSlot>(SelectedWidget->Slot);
			if (WidgetSlot)
			{
				BlueprintEditor.Pin()->PasteDropLocation = WidgetSlot->GetPosition() + FVector2D(25, 25);
			}
		}
	}
	if ( BlueprintEditor.Pin()->DesignerCommandList->ProcessCommandBindings(InKeyEvent) )
	{
		return FReply::Handled();
	}

	if ( CommandList->ProcessCommandBindings(InKeyEvent) )
	{
		return FReply::Handled();
	}

	const UWidgetDesignerSettings* DesignerSettings = GetDefault<UWidgetDesignerSettings>();

	if ( InKeyEvent.GetKey() == EKeys::Up )
	{
		return NudgeSelectedWidget(FVector2D(0, -DesignerSettings->GridSnapSize));
	}
	else if ( InKeyEvent.GetKey() == EKeys::Down )
	{
		return NudgeSelectedWidget(FVector2D(0, DesignerSettings->GridSnapSize));
	}
	else if ( InKeyEvent.GetKey() == EKeys::Left )
	{
		return NudgeSelectedWidget(FVector2D(-DesignerSettings->GridSnapSize, 0));
	}
	else if ( InKeyEvent.GetKey() == EKeys::Right )
	{
		return NudgeSelectedWidget(FVector2D(DesignerSettings->GridSnapSize, 0));
	}

	return FReply::Unhandled();
}

FReply SDesignerView::OnKeyUp(const FGeometry& MyGeometry, const FKeyEvent& InKeyEvent)
{
	return FReply::Unhandled();
}

FReply SDesignerView::NudgeSelectedWidget(FVector2D Nudge)
{
	for ( const FWidgetReference& WidgetRef : GetSelectedWidgets() )
	{
		if ( WidgetRef.IsValid() )
		{
			UWidget* CurrentTemplateWidget = WidgetRef.GetTemplate();
			UWidget* CurrentPreviewWidget = WidgetRef.GetPreview();

			if (CurrentTemplateWidget && CurrentPreviewWidget)
			{
				UPanelSlot* TemplateSlot = CurrentTemplateWidget->Slot;
				UPanelSlot* PreviewSlot = CurrentPreviewWidget->Slot;

				if ( TemplateSlot && PreviewSlot )
				{
					FScopedTransaction Transaction(LOCTEXT("Designer_NudgeWidget", "Nudge Widget"));

					const UWidgetDesignerSettings* const WidgetDesignerSettings = GetDefault<UWidgetDesignerSettings>();

					// Attempt to nudge the slot. 
					if (TemplateSlot->NudgeByDesigner(Nudge, WidgetDesignerSettings->GridSnapEnabled ? TOptional<int32>(WidgetDesignerSettings->GridSnapSize) : TOptional<int32>()))
					{
						PreviewSlot->SynchronizeFromTemplate(TemplateSlot);
						
						UWidgetBlueprint* Blueprint = GetBlueprint();
						FBlueprintEditorUtils::MarkBlueprintAsStructurallyModified(Blueprint);
					}
					// Nudge failed, cancel transaction.
					else
					{
						Transaction.Cancel();
					}
				}
			}
		}
	}

	return FReply::Handled();
}

void SDesignerView::ShowContextMenu(const FGeometry& MyGeometry, const FPointerEvent& MouseEvent)
{
	FMenuBuilder MenuBuilder(true, nullptr);

	FWidgetBlueprintEditorUtils::CreateWidgetContextMenu(MenuBuilder, BlueprintEditor.Pin().ToSharedRef(), SelectedWidgetContextMenuLocation);

	TSharedPtr<SWidget> MenuContent = MenuBuilder.MakeWidget();

	if ( MenuContent.IsValid() )
	{
		FVector2D SummonLocation = MouseEvent.GetScreenSpacePosition();
		FWidgetPath WidgetPath = MouseEvent.GetEventPath() != nullptr ? *MouseEvent.GetEventPath() : FWidgetPath();
		FSlateApplication::Get().PushMenu(AsShared(), WidgetPath, MenuContent.ToSharedRef(), SummonLocation, FPopupTransitionEffect(FPopupTransitionEffect::ContextMenu));
	}
}

void SDesignerView::PopulateWidgetGeometryCache(FArrangedWidget& Root)
{
	const FSlateRect Rect = PreviewHitTestRoot->GetTickSpaceGeometry().GetLayoutBoundingRect();
	const FSlateRect PaintRect = PreviewHitTestRoot->GetPaintSpaceGeometry().GetLayoutBoundingRect();
	DesignerHittestGrid->SetHittestArea(Rect.GetTopLeft(), Rect.GetSize(),  PaintRect.GetTopLeft());
	DesignerHittestGrid->Clear();

	PopulateWidgetGeometryCache_Loop(Root);
}

void SDesignerView::PopulateWidgetGeometryCache_Loop(FArrangedWidget& CurrentWidget)
{
	// If this widget clips to its bounds, then generate a new clipping rect representing the intersection of the bounding
	// rectangle of the widget's geometry, and the current clipping rectangle.
	bool bClipToBounds, bAlwaysClip, bIntersectClipBounds;
	FSlateRect CullingBounds = CurrentWidget.Widget->CalculateCullingAndClippingRules(CurrentWidget.Geometry, FSlateRect(), bClipToBounds, bAlwaysClip, bIntersectClipBounds);

	// NOTE: We're unable to deal with custom clipping states with this method, we'd have to do the true paint
	//   for widgets, which would be much more expensive.

	if (bClipToBounds)
	{
		// The hit test grid records things in desktop space, so we use the tick geometry instead of the paint geometry.
		FSlateClippingZone DesktopClippingZone(CurrentWidget.Geometry);
		DesktopClippingZone.SetShouldIntersectParent(bIntersectClipBounds);
		DesktopClippingZone.SetAlwaysClip(bAlwaysClip);
	}

	bool bIncludeInHitTestGrid = false;

	// Widgets that are children of foreign userWidgets should not be considered selection candidates.
	UWidget* CandidateUWidget = GetWidgetInDesignScopeFromSlateWidget(CurrentWidget.Widget);
	if (CandidateUWidget)
	{
		bool bRespectLocks = IsRespectingLocks();

		if (!CandidateUWidget->IsVisibleInDesigner())
		{
			bIncludeInHitTestGrid = false;
		}
		else if (bRespectLocks && CandidateUWidget->IsLockedInDesigner())
		{
			bIncludeInHitTestGrid = false;
		}
		else
		{
			bIncludeInHitTestGrid = true;
		}
	}

	if (bIncludeInHitTestGrid)
	{
<<<<<<< HEAD
		DesignerHittestGrid->AddWidget(CurrentWidget.Widget, 0, 0, FSlateInvalidationWidgetSortOrder());
=======
		DesignerHittestGrid->AddWidget(&(CurrentWidget.Widget.Get()), 0, 0, FSlateInvalidationWidgetSortOrder());
>>>>>>> 6bbb88c8
	}

	FArrangedChildren ArrangedChildren(EVisibility::All);
	CurrentWidget.Widget->ArrangeChildren(CurrentWidget.Geometry, ArrangedChildren);

	CachedWidgetGeometry.Add(CurrentWidget.Widget, CurrentWidget);

	for (int32 ChildIndex = 0; ChildIndex < ArrangedChildren.Num(); ++ChildIndex)
	{
		FArrangedWidget& SomeChild = ArrangedChildren[ChildIndex];
		PopulateWidgetGeometryCache_Loop(SomeChild);
	}
}

int32 SDesignerView::HandleEffectsPainting(const FOnPaintHandlerParams& PaintArgs)
{
	DrawSelectionAndHoverOutline(PaintArgs);
	//DrawSafeZone(PaintArgs);

	return PaintArgs.Layer + 1;
}

void SDesignerView::DrawSelectionAndHoverOutline(const FOnPaintHandlerParams& PaintArgs)
{
	const TSet<FWidgetReference>& SelectedWidgets = GetSelectedWidgets();

	// Allow the extensions to paint anything they want.
	for ( const TSharedRef<FDesignerExtension>& Ext : DesignerExtensions )
	{
		Ext->Paint(SelectedWidgets, PaintArgs.Geometry, PaintArgs.ClippingRect, PaintArgs.OutDrawElements, PaintArgs.Layer);
	}

	const FLinearColor SelectedTint(0, 1, 0);
	const bool bAntiAlias = false;

	for ( const FWidgetReference& SelectedWidget : SelectedWidgets )
	{
		TSharedPtr<SWidget> SelectedSlateWidget = SelectedWidget.GetPreviewSlate();

		if ( SelectedSlateWidget.IsValid() )
		{
			TSharedRef<SWidget> Widget = SelectedSlateWidget.ToSharedRef();

			FArrangedWidget ArrangedWidget(SNullWidget::NullWidget, FGeometry());
			FDesignTimeUtils::GetArrangedWidgetRelativeToWindow(Widget, ArrangedWidget);

			// Draw selection effect
			const FVector2D OutlinePixelSize = FVector2D(2.0f, 2.0f) / FVector2D(ArrangedWidget.Geometry.GetAccumulatedRenderTransform().GetMatrix().GetScale().GetVector());
			FPaintGeometry SelectionGeometry = ArrangedWidget.Geometry.ToInflatedPaintGeometry(OutlinePixelSize);

			FSlateClippingZone SelectionZone(SelectionGeometry);

			TArray<FVector2D> Points;
			Points.Add(FVector2D(SelectionZone.TopLeft));
			Points.Add(FVector2D(SelectionZone.TopRight));
			Points.Add(FVector2D(SelectionZone.BottomRight));
			Points.Add(FVector2D(SelectionZone.BottomLeft));
			Points.Add(FVector2D(SelectionZone.TopLeft));

			FSlateDrawElement::MakeLines(
				PaintArgs.OutDrawElements,
				PaintArgs.Layer,
				FPaintGeometry(),
				Points,
				ESlateDrawEffect::None,
				SelectedTint,
				bAntiAlias,
				2.0f);
		}
	}

	const FWidgetReference& HoveredWidget = BlueprintEditor.Pin()->GetHoveredWidget();
	TSharedPtr<SWidget> HoveredSlateWidget = HoveredWidget.GetPreviewSlate();

	// Don't draw the hovered effect if it's also the selected widget
	if ( HoveredSlateWidget.IsValid() && !SelectedWidgets.Contains(HoveredWidget) )
	{
		const FLinearColor HoveredTint(0, 0.5, 1, HoveredWidgetOutlineFade.GetLerp()); // Azure = 0x007FFF

		TSharedRef<SWidget> Widget = HoveredSlateWidget.ToSharedRef();

		FArrangedWidget ArrangedWidget(SNullWidget::NullWidget, FGeometry());
		FDesignTimeUtils::GetArrangedWidgetRelativeToWindow(Widget, ArrangedWidget);

		// Draw hovered effect
		const FVector2D OutlinePixelSize = FVector2D(2.0f, 2.0f) / FVector2D(ArrangedWidget.Geometry.GetAccumulatedRenderTransform().GetMatrix().GetScale().GetVector());
		FPaintGeometry HoveredGeometry = ArrangedWidget.Geometry.ToInflatedPaintGeometry(OutlinePixelSize);

		FSlateClippingZone HoveredZone(HoveredGeometry);

		TArray<FVector2D> Points;
		Points.Add(FVector2D(HoveredZone.TopLeft));
		Points.Add(FVector2D(HoveredZone.TopRight));
		Points.Add(FVector2D(HoveredZone.BottomRight));
		Points.Add(FVector2D(HoveredZone.BottomLeft));
		Points.Add(FVector2D(HoveredZone.TopLeft));

		FSlateDrawElement::MakeLines(
			PaintArgs.OutDrawElements,
			PaintArgs.Layer,
			FPaintGeometry(),
			Points,
			ESlateDrawEffect::None,
			HoveredTint,
			bAntiAlias,
			2.0f);
	}
}

void SDesignerView::DrawSafeZone(const FOnPaintHandlerParams& PaintArgs)
{
	bool bCanShowSafeZone = false;

	if ( UUserWidget* DefaultWidget = GetDefaultWidget() )
	{
		switch ( DefaultWidget->DesignSizeMode )
		{
		case EDesignPreviewSizeMode::CustomOnScreen:
		case EDesignPreviewSizeMode::DesiredOnScreen:
		case EDesignPreviewSizeMode::FillScreen:
			bCanShowSafeZone = true;
			break;
		}
	}

	if ( bCanShowSafeZone )
{
		const float UnsafeZoneAlpha = 0.2f;
		const FLinearColor UnsafeZoneColor(1.0f, 0.5f, 0.5f, UnsafeZoneAlpha);
		const FSlateBrush* WhiteBrush = FEditorStyle::GetBrush("WhiteBrush");
			
		FGeometry PreviewGeometry = PreviewAreaConstraint->GetTickSpaceGeometry();
		PreviewGeometry.AppendTransform(FSlateLayoutTransform(Inverse(PaintArgs.Args.GetWindowToDesktopTransform())));
		
		const float Width = PreviewWidth;
		const float Height = PreviewHeight;
		if (PreviewOverrideName.IsEmpty())
		{
			FMargin SafeMargin;
			FSlateApplication::Get().ResetCustomSafeZone();
			FSlateApplication::Get().GetSafeZoneSize(SafeMargin, FVector2D(Width, Height));
			const float HeightOfSides = Height - SafeMargin.GetTotalSpaceAlong<Orient_Vertical>();
			// Top bar
			FSlateDrawElement::MakeBox(
				PaintArgs.OutDrawElements,
				PaintArgs.Layer,
				PreviewGeometry.ToPaintGeometry(FVector2D::ZeroVector, FVector2D(Width, SafeMargin.Top)),
				WhiteBrush,
				ESlateDrawEffect::None,
				UnsafeZoneColor
			);

			// Bottom bar
			FSlateDrawElement::MakeBox(
				PaintArgs.OutDrawElements,
				PaintArgs.Layer,
				PreviewGeometry.ToPaintGeometry(FVector2D(0.0f, Height - SafeMargin.Bottom), FVector2D(Width, SafeMargin.Bottom)),
				WhiteBrush,
				ESlateDrawEffect::None,
				UnsafeZoneColor
			);

			// Left bar
			FSlateDrawElement::MakeBox(
				PaintArgs.OutDrawElements,
				PaintArgs.Layer,
				PreviewGeometry.ToPaintGeometry(FVector2D(0.0f, SafeMargin.Top), FVector2D(SafeMargin.Left, HeightOfSides)),
				WhiteBrush,
				ESlateDrawEffect::None,
				UnsafeZoneColor
			);

			// Right bar
			FSlateDrawElement::MakeBox(
				PaintArgs.OutDrawElements,
				PaintArgs.Layer,
				PreviewGeometry.ToPaintGeometry(FVector2D(Width - SafeMargin.Right, SafeMargin.Top), FVector2D(SafeMargin.Right, HeightOfSides)),
				WhiteBrush,
				ESlateDrawEffect::None,
				UnsafeZoneColor
			);

		}
		else
		{
			ULevelEditorPlaySettings* PlaySettings = GetMutableDefault<ULevelEditorPlaySettings>();
			if (bSafeZoneFlipped)
			{
				DesignerSafeZoneOverride = PlaySettings->FlipCustomUnsafeZones(CustomSafeZoneStarts, CustomSafeZoneDimensions, PreviewOverrideName, FVector2D(PreviewWidth, PreviewHeight));
			}
			else
			{
				DesignerSafeZoneOverride = PlaySettings->CalculateCustomUnsafeZones(CustomSafeZoneStarts, CustomSafeZoneDimensions, PreviewOverrideName, FVector2D(PreviewWidth, PreviewHeight));
			}

			for (int ZoneIndex = 0; ZoneIndex < CustomSafeZoneStarts.Num(); ZoneIndex++)
			{
				FVector2D Start = CustomSafeZoneStarts[ZoneIndex];
				FVector2D Dimensions = CustomSafeZoneDimensions[ZoneIndex];
				FSlateDrawElement::MakeBox(
					PaintArgs.OutDrawElements,
					PaintArgs.Layer,
					PreviewGeometry.ToPaintGeometry(Start, Dimensions),
					WhiteBrush,
					ESlateDrawEffect::None,
					UnsafeZoneColor
				);
			}
		}
	}
}

void SDesignerView::UpdatePreviewWidget(bool bForceUpdate)
{
	UUserWidget* LatestPreviewWidget = BlueprintEditor.Pin()->GetPreview();

	if ( LatestPreviewWidget != PreviewWidget || bForceUpdate )
	{
		PreviewWidget = LatestPreviewWidget;
		if ( PreviewWidget )
		{
			TSharedRef<SWidget> NewPreviewSlateWidget = PreviewWidget->TakeWidget();
			NewPreviewSlateWidget->SlatePrepass(PreviewSizeConstraint->GetCachedGeometry().Scale);

			PreviewSlateWidget = NewPreviewSlateWidget;

			PreviewSizeConstraint->SetContent(NewPreviewSlateWidget);

			// Notify all designer extensions that the content has changed
			for (const TSharedRef<FDesignerExtension>& Ext : DesignerExtensions)
			{
				Ext->PreviewContentChanged(NewPreviewSlateWidget);
			}

			// Notify all selected widgets that they are selected, because there are new preview objects
			// state may have been lost so this will recreate it if the widget does something special when
			// selected.
			for ( const FWidgetReference& WidgetRef : GetSelectedWidgets() )
			{
				if ( WidgetRef.IsValid() )
				{
					WidgetRef.GetPreview()->SelectByDesigner();
				}
			}

			BroadcastDesignerChanged();
		}
		else
		{
			ChildSlot
			[
				SNew(SHorizontalBox)
				+ SHorizontalBox::Slot()
				.HAlign(HAlign_Center)
				.VAlign(VAlign_Center)
				[
					SNew(STextBlock)
					.Text(LOCTEXT("NoWidgetPreview", "No Widget Preview"))
				]
			];
		}
	}
}

void SDesignerView::BroadcastDesignerChanged()
{
	UUserWidget* LatestPreviewWidget = BlueprintEditor.Pin()->GetPreview();
	ULevelEditorPlaySettings* PlayInSettings = GetMutableDefault<ULevelEditorPlaySettings>();
	
	if ( LatestPreviewWidget )
	{
		FDesignerChangedEventArgs EventArgs;
		if ( UUserWidget* DefaultWidget = GetDefaultWidget() )
		{
			switch ( DefaultWidget->DesignSizeMode )
			{
			case EDesignPreviewSizeMode::CustomOnScreen:
			case EDesignPreviewSizeMode::DesiredOnScreen:
			case EDesignPreviewSizeMode::FillScreen:
				EventArgs.bScreenPreview = true;
				break;
			default:
				EventArgs.bScreenPreview = false;
			}
		}

		EventArgs.Size = FVector2D(PreviewWidth, PreviewHeight);
		EventArgs.DpiScale = GetPreviewDPIScale();

		LatestPreviewWidget->OnDesignerChanged(EventArgs);
	}
}

void SDesignerView::Tick( const FGeometry& AllottedGeometry, const double InCurrentTime, const float InDeltaTime )
{
	UUserWidget* DefaultWidget = GetDefaultWidget();
	if ( DefaultWidget && ( DefaultWidget->DesignSizeMode == EDesignPreviewSizeMode::CustomOnScreen || DefaultWidget->DesignSizeMode == EDesignPreviewSizeMode::DesiredOnScreen ) )
	{
		PreviewAreaConstraint->SetHAlign(HAlign_Left);
		PreviewAreaConstraint->SetVAlign(VAlign_Top);
	}
	else
	{
		PreviewAreaConstraint->SetHAlign(HAlign_Fill);
		PreviewAreaConstraint->SetVAlign(VAlign_Fill);
	}

	// Tick the parent first to update CachedGeometry
	SDesignSurface::Tick(AllottedGeometry, InCurrentTime, InDeltaTime);

	const bool bForceUpdate = false;
	UpdatePreviewWidget(bForceUpdate);

	// Perform an arrange children pass to cache the geometry of all widgets so that we can query it later.
	{
		CachedWidgetGeometry.Reset();
		FArrangedWidget WindowWidgetGeometry(PreviewHitTestRoot.ToSharedRef(), GetDesignerGeometry());
		PopulateWidgetGeometryCache(WindowWidgetGeometry);
	}

	TArray< TFunction<void()> >& QueuedActions = BlueprintEditor.Pin()->GetQueuedDesignerActions();
	for ( TFunction<void()>& Action : QueuedActions )
	{
		Action();
	}

	if ( QueuedActions.Num() > 0 )
	{
		QueuedActions.Reset();

		CachedWidgetGeometry.Reset();
		FArrangedWidget WindowWidgetGeometry(PreviewHitTestRoot.ToSharedRef(), GetDesignerGeometry());
		PopulateWidgetGeometryCache(WindowWidgetGeometry);
	}

	// Tick all designer extensions in case they need to update widgets
	for ( const TSharedRef<FDesignerExtension>& Ext : DesignerExtensions )
	{
		Ext->Tick(GetDesignerGeometry(), InCurrentTime, InDeltaTime);
	}

	// Compute the origin in absolute space.
	FGeometry RootGeometry = CachedWidgetGeometry.FindChecked(PreviewSurface.ToSharedRef()).Geometry;
	FVector2D AbsoluteOrigin = MakeGeometryWindowLocal(RootGeometry).LocalToAbsolute(FVector2D::ZeroVector);

	GridOrigin = AbsoluteOrigin;

	TopRuler->SetRuling(AbsoluteOrigin, 1.0f / GetPreviewScale());
	SideRuler->SetRuling(AbsoluteOrigin, 1.0f / GetPreviewScale());

	if ( IsHovered() )
	{
		// Get cursor in absolute window space.
		FVector2D CursorPos = FSlateApplication::Get().GetCursorPos();
		CursorPos = MakeGeometryWindowLocal(RootGeometry).LocalToAbsolute(RootGeometry.AbsoluteToLocal(CursorPos));

		TopRuler->SetCursor(CursorPos);
		SideRuler->SetCursor(CursorPos);
	}
	else
	{
		TopRuler->SetCursor(TOptional<FVector2D>());
		SideRuler->SetCursor(TOptional<FVector2D>());
	}

	if ( PreviewWidget )
	{
		TSharedPtr<SWidget> CachedWidget = PreviewWidget->GetCachedWidget();
		if ( CachedWidget.IsValid() )
		{
			CachedPreviewDesiredSize = CachedWidget->GetDesiredSize();
		}
	}
}

void SDesignerView::OnPaintBackground(const FGeometry& AllottedGeometry, const FSlateRect& MyCullingRect, FSlateWindowElementList& OutDrawElements, int32 LayerId) const
{
	SDesignSurface::OnPaintBackground(AllottedGeometry, MyCullingRect, OutDrawElements, LayerId);

	if (bShowResolutionOutlines)
	{
		if (const UUMGEditorProjectSettings* Settings = GetDefault<UUMGEditorProjectSettings>())
		{
			for (const FDebugResolution& Resolution : Settings->DebugResolutions)
			{
				DrawResolution(Resolution, AllottedGeometry, MyCullingRect, OutDrawElements, LayerId);
			}
		}
	}
}

void SDesignerView::DrawResolution(const FDebugResolution& Resolution, const FGeometry& AllottedGeometry, const FSlateRect& MyCullingRect, FSlateWindowElementList& OutDrawElements, int32 LayerId) const
{
	const float Scale = GetZoomAmount();
	const FVector2D ZeroSpace = AllottedGeometry.AbsoluteToLocal(GridOrigin);

	const FSlateBrush* WhiteBrush = FEditorStyle::GetBrush("WhiteBrush");

	FVector2D ResolutionSize(Resolution.Width, Resolution.Height);

	FSlateDrawElement::MakeBox(
		OutDrawElements,
		LayerId,
		AllottedGeometry.ToPaintGeometry(ResolutionSize * Scale, FSlateLayoutTransform(ZeroSpace)),
		WhiteBrush,
		ESlateDrawEffect::None,
		Resolution.Color
	);

	FSlateFontInfo FontInfo = FEditorStyle::GetFontStyle("UMGEditor.ResizeResolutionFont");

	const TSharedRef< FSlateFontMeasure > FontMeasureService = FSlateApplication::Get().GetRenderer()->GetFontMeasureService();

	FString ResolutionString;
	if (Resolution.Description.IsEmpty())
	{
		ResolutionString = FString::Printf(TEXT("%d x %d"), Resolution.Width, Resolution.Height);
	}
	else
	{
		ResolutionString = FString::Printf(TEXT("%d x %d - %s"), Resolution.Width, Resolution.Height, *Resolution.Description);
	}

	FVector2D ResolutionStringSize = FontMeasureService->Measure(ResolutionString, FontInfo);
	FSlateDrawElement::MakeText(
		OutDrawElements,
		LayerId,
		AllottedGeometry.ToOffsetPaintGeometry(ZeroSpace + ResolutionSize * Scale - (ResolutionStringSize + FVector2D(2, 2))),
		ResolutionString,
		FontInfo,
		ESlateDrawEffect::None,
		FLinearColor::Black);
}

FReply SDesignerView::OnDragDetected(const FGeometry& MyGeometry, const FPointerEvent& MouseEvent)
{
	typedef FSelectedWidgetDragDropOp::FDraggingWidgetReference FDragWidget;

	SDesignSurface::OnDragDetected(MyGeometry, MouseEvent);

	const TSet<FWidgetReference>& SelectedWidgets = GetSelectedWidgets();

	if (SelectedWidgets.Num() > 0)
	{
		TArray<FDragWidget> DraggingWidgetCandidates;

		// Clear any pending selected widgets, the user has already decided what widget they want.
		PendingSelectedWidget = FWidgetReference();

		for (const FWidgetReference& SelectedWidget : SelectedWidgets)
		{
			// Determine The offset to keep the widget from the mouse while dragging
			FArrangedWidget ArrangedWidget(SNullWidget::NullWidget, FGeometry());
			FDesignTimeUtils::GetArrangedWidget(SelectedWidget.GetPreview()->GetCachedWidget().ToSharedRef(), ArrangedWidget);
			SelectedWidgetContextMenuLocation = ArrangedWidget.Geometry.AbsoluteToLocal(DraggingStartPositionScreenSpace);

			FDragWidget DraggingWidget;
			DraggingWidget.Widget = SelectedWidget;
			DraggingWidget.DraggedOffset = SelectedWidgetContextMenuLocation / ArrangedWidget.Geometry.GetLocalSize();
			DraggingWidgetCandidates.Add(DraggingWidget);
		}

		TArray<FDragWidget> DraggingWidgets;

		for (const FDragWidget& Candidate : DraggingWidgetCandidates)
		{
			// check the parent chain of each dragged widget and ignore those that are children of other dragged widgets
			bool bIsChild = false;
			for (auto CursorPtr = Candidate.Widget.GetTemplate()->GetParent(); CursorPtr != nullptr; CursorPtr = CursorPtr->GetParent())
			{
				if (DraggingWidgetCandidates.ContainsByPredicate([CursorPtr](const FDragWidget& W){ return W.Widget.GetTemplate() == CursorPtr; }))
				{
					bIsChild = true;
					break;
				}
			}

			if (!bIsChild)
			{
				DraggingWidgets.Add(Candidate);
			}
		}

		ClearExtensionWidgets();

		TSharedRef<FSelectedWidgetDragDropOp> DragOp = FSelectedWidgetDragDropOp::New(BlueprintEditor.Pin(), this, DraggingWidgets);
		return FReply::Handled().BeginDragDrop(DragOp);
	}

	return FReply::Unhandled();
}

void SDesignerView::OnDragEnter(const FGeometry& MyGeometry, const FDragDropEvent& DragDropEvent)
{
	SDesignSurface::OnDragEnter(MyGeometry, DragDropEvent);

	BlueprintEditor.Pin()->ClearHoveredWidget();

	//@TODO UMG Drop Feedback
}

void SDesignerView::OnDragLeave(const FDragDropEvent& DragDropEvent)
{
	SDesignSurface::OnDragLeave(DragDropEvent);

	BlueprintEditor.Pin()->ClearHoveredWidget();

	TSharedPtr<FDecoratedDragDropOp> DecoratedDragDropOp = DragDropEvent.GetOperationAs<FDecoratedDragDropOp>();
	if ( DecoratedDragDropOp.IsValid() )
	{
		DecoratedDragDropOp->SetCursorOverride(TOptional<EMouseCursor::Type>());
		DecoratedDragDropOp->ResetToDefaultToolTip();
	}
	
	ClearDropPreviews();
}

FReply SDesignerView::OnDragOver(const FGeometry& MyGeometry, const FDragDropEvent& DragDropEvent)
{
	SDesignSurface::OnDragOver(MyGeometry, DragDropEvent);

	ClearDropPreviews();
	
	const bool bIsPreview = true;
	ProcessDropAndAddWidget(MyGeometry, DragDropEvent, bIsPreview);

	if ( DropPreviews.Num() > 0 )
	{
		//@TODO UMG Drop Feedback
		return FReply::Handled();
	}

	return FReply::Unhandled();
}

void SDesignerView::DetermineDragDropPreviewWidgets(TArray<UWidget*>& OutWidgets, const FDragDropEvent& DragDropEvent, UWidgetTree* RootWidgetTree)
{
	OutWidgets.Empty();
	UWidgetBlueprint* Blueprint = GetBlueprint();

	if (RootWidgetTree == nullptr)
<<<<<<< HEAD
	{
		return;
	}

	TSharedPtr<FWidgetTemplateDragDropOp> TemplateDragDropOp = DragDropEvent.GetOperationAs<FWidgetTemplateDragDropOp>();
	TSharedPtr<FAssetDragDropOp> AssetDragDropOp = DragDropEvent.GetOperationAs<FAssetDragDropOp>();

	if (TemplateDragDropOp.IsValid())
	{
		UWidget* Widget = TemplateDragDropOp->Template->Create(RootWidgetTree);

		if (Widget)
		{
			if ( Cast<UUserWidget>(Widget) == nullptr || Blueprint->IsWidgetFreeFromCircularReferences(Cast<UUserWidget>(Widget)) )
			{
				OutWidgets.Add(Widget);
			}
		}
=======
	{
		return;
>>>>>>> 6bbb88c8
	}

<<<<<<< HEAD
			if (FWidgetTemplateBlueprintClass::Supports(AssetClass))
			{
				// Allows a UMG Widget Blueprint to be dragged from the Content Browser to another Widget Blueprint...as long as we're not trying to place a
				// blueprint inside itself.
				FString BlueprintPath = Blueprint->GetPathName();
				if (BlueprintPath != AssetData.ObjectPath.ToString())
				{
					Widget = FWidgetTemplateBlueprintClass(AssetData).Create(RootWidgetTree);

					// Check to make sure that this widget can be added to the current blueprint
					if ( Cast<UUserWidget>(Widget) != nullptr && !Blueprint->IsWidgetFreeFromCircularReferences(Cast<UUserWidget>(Widget)) )
					{
						Widget = nullptr;
					}
				}
			}
			else if (FWidgetTemplateImageClass::Supports(AssetClass))
			{
				Widget = FWidgetTemplateImageClass(AssetData).Create(RootWidgetTree);
			}
=======
	TSharedPtr<FDragDropOperation> DragDropOp = DragDropEvent.GetOperation();
	UWidget* Widget = FWidgetBlueprintEditorUtils::GetWidgetTemplateFromDragDrop(Blueprint, RootWidgetTree, DragDropOp);
>>>>>>> 6bbb88c8

	if (Widget)
	{
		OutWidgets.Add(Widget);
	}

	// Mark the widgets for design-time rendering
	for (UWidget* OutWidget : OutWidgets)
	{
		OutWidget->SetDesignerFlags(BlueprintEditor.Pin()->GetCurrentDesignerFlags());
	}
}

void SDesignerView::SwapSafeZoneTypes()
{
	if (FDisplayMetrics::GetDebugTitleSafeZoneRatio() < 1.f)
	{
		PreviewOverrideName = FString();
	}
}

void SDesignerView::ProcessDropAndAddWidget(const FGeometry& MyGeometry, const FDragDropEvent& DragDropEvent, const bool bIsPreview)
{
	TSharedPtr<FDragDropOperation> DragOperation = DragDropEvent.GetOperation();

	// In order to prevent the GetWidgetAtCursor code from picking the widgets we're about to move, we need to mark them
	// as the drop preview widgets before any other code can run.
	TSharedPtr<FSelectedWidgetDragDropOp> SelectedDragDropOp = DragDropEvent.GetOperationAs<FSelectedWidgetDragDropOp>();
	if (SelectedDragDropOp.IsValid())
	{
		DropPreviews.Empty();

		for (const auto& DraggedWidget : SelectedDragDropOp->DraggedWidgets)
		{
			FDropPreview DropPreview;
			DropPreview.Parent = nullptr;
			DropPreview.Widget = DraggedWidget.Preview;
			DropPreview.DragOperation = DragOperation;
			DropPreviews.Add(DropPreview);
		}
	}

	ClearDropPreviews();

	UWidgetBlueprint* BP = GetBlueprint();

	UWidget* Target = nullptr;
	UWidgetTree* TargetTree = nullptr;

	FWidgetHitResult HitResult;
	if (FindWidgetUnderCursor(MyGeometry, DragDropEvent, UPanelWidget::StaticClass(), HitResult))
	{
		Target = bIsPreview ? HitResult.Widget.GetPreview() : HitResult.Widget.GetTemplate();
<<<<<<< HEAD
		TargetTree = (bIsPreview && Target) ? Cast<UWidgetTree>(Target->GetOuter()) : BP->WidgetTree;
=======
		TargetTree = (bIsPreview && Target) ? Cast<UWidgetTree>(Target->GetOuter()) : ToRawPtr(BP->WidgetTree);
>>>>>>> 6bbb88c8
	}
	else if (BP->WidgetTree->RootWidget == nullptr || !bIsPreview)
	{
		TargetTree = BP->WidgetTree;
	}

	FGeometry WidgetUnderCursorGeometry = HitResult.WidgetArranged.Geometry;

	FScopedTransaction DragAndDropTransaction(LOCTEXT("Designer_DragAddDrop", "Drag and Drop Widget"));
	TArray<UWidget*> DragDropPreviewWidgets;

	if ( SelectedDragDropOp.IsValid() && SelectedDragDropOp->Designer != this)
	{
		// Only accept drag drop from the same editor
		SelectedDragDropOp.Reset();
	}
	else
	{
		DetermineDragDropPreviewWidgets(DragDropPreviewWidgets, DragDropEvent, TargetTree);
	}

	if ( DragDropPreviewWidgets.Num() > 0 )
	{
		BlueprintEditor.Pin()->SetHoveredWidget(HitResult.Widget);

		DragOperation->SetCursorOverride(TOptional<EMouseCursor::Type>());

		FScopedTransaction Transaction(LOCTEXT("Designer_AddWidget", "Add Widget"));

		// If there's no root widget go ahead and add the widget into the root slot.
		if ( BP->WidgetTree->RootWidget == nullptr )
		{
			if ( !bIsPreview )
			{
				BP->WidgetTree->SetFlags(RF_Transactional);
				BP->WidgetTree->Modify();
			}

			// TODO UMG This method isn't great, maybe the user widget should just be a canvas.

			// Add it to the root if there are no other widgets to add it to.
			BP->WidgetTree->RootWidget = DragDropPreviewWidgets[0];

			for (UWidget* Widget : DragDropPreviewWidgets)
			{
				FDropPreview DropPreview;
				DropPreview.Widget = Widget;
				DropPreview.Parent = nullptr;
				DropPreview.DragOperation = DragOperation;
				DropPreviews.Add(DropPreview);
			}
		}
		// If there's already a root widget we need to try and place our widget into a parent widget that we've picked against
		else if ( Target && Target->IsA(UPanelWidget::StaticClass()) )
		{
			UPanelWidget* Parent = Cast<UPanelWidget>(Target);

			// If this isn't a preview operation we need to modify a few things to properly undo the operation.
			if ( !bIsPreview )
			{
				Parent->SetFlags(RF_Transactional);
				Parent->Modify();

				BP->WidgetTree->SetFlags(RF_Transactional);
				BP->WidgetTree->Modify();
			}

			// Determine local position inside the parent widget and add the widget to the slot.
			FVector2D LocalPosition = WidgetUnderCursorGeometry.AbsoluteToLocal(DragDropEvent.GetScreenSpacePosition());

			for (UWidget* Widget : DragDropPreviewWidgets)
			{
				if (UPanelSlot* Slot = Parent->AddChild(Widget))
				{
					const UWidgetDesignerSettings* const WidgetDesignerSettings = GetDefault<UWidgetDesignerSettings>();
					const TOptional<int32> GridSnapSize = WidgetDesignerSettings->GridSnapEnabled ? TOptional<int32>(WidgetDesignerSettings->GridSnapSize) : TOptional<int32>();
					Slot->DragDropPreviewByDesigner(LocalPosition, GridSnapSize, GridSnapSize);

					FDropPreview DropPreview;
					DropPreview.Widget = Widget;
					DropPreview.Parent = Parent;
					DropPreview.DragOperation = DragOperation;
					DropPreviews.Add(DropPreview);
				}
				else
				{
					// Too many children. Stop processing them.
					if (Widget == DragDropPreviewWidgets[0])
					{
						DragOperation->SetCursorOverride(EMouseCursor::SlashedCircle);
					}
					break;

					// TODO UMG ERROR Slot can not be created because maybe the max children has been reached.
					//          Maybe we can traverse the hierarchy and add it to the first parent that will accept it?
				}
			}
		}
		else
		{
			DragOperation->SetCursorOverride(EMouseCursor::SlashedCircle);

			// Cancel the transaction even if it's not a preview, since we can't do anything
			DragAndDropTransaction.Cancel();
		}

		if (bIsPreview)
		{
			DragAndDropTransaction.Cancel();
		}

		// Remove widgets tracked by the 'DropPreviews' set. We don't consider them to be transient at this point because they have been inserted into the widget tree hierarchy.
		for (const FDropPreview& DropPreview : DropPreviews)
		{
			DragDropPreviewWidgets.RemoveSwap(DropPreview.Widget);
		}

		// Move the remaining widgets into the transient package. Otherwise, they will remain outered to the WidgetTree and end up as properties in the BP class layout as a result.
		for (UWidget* Widget : DragDropPreviewWidgets)
		{
			if (Widget->GetOutermost() != GetTransientPackage())
			{
				Widget->SetFlags(RF_NoFlags);
				Widget->Rename(nullptr, GetTransientPackage());
			}
		}

		// If we had preview widgets, we know that we can not be performing a selected widget drag/drop operation. Bail.
		return;
	}

	// Attempt to deal with moving widgets from a drag operation.
	if (SelectedDragDropOp.IsValid() && SelectedDragDropOp->DraggedWidgets.Num() > 0)
	{
		SelectedDragDropOp->SetCursorOverride(TOptional<EMouseCursor::Type>());

		FText TransactionText;
		if (SelectedDragDropOp->DraggedWidgets.Num() == 1)
		{
			TransactionText = LOCTEXT("Designer_MoveWidget", "Move Widget");
		}
		else
		{
			TransactionText = LOCTEXT("Designer_MoveWidgets", "Move Widgets");
		}

		FScopedTransaction Transaction(TransactionText);
		bool bWidgetMoved = false;

		for (auto& DraggedWidget : SelectedDragDropOp->DraggedWidgets)
		{
			// If they've pressed alt, and we were staying in the parent, disable that
			// and adjust the designer message to no longer warn.
			if (DragDropEvent.IsAltDown() && DraggedWidget.bStayingInParent)
			{
				DraggedWidget.bStayingInParent = false;
				if ( SelectedDragDropOp->bShowingMessage )
				{
					SelectedDragDropOp->bShowingMessage = false;
					PopDesignerMessage();
				}
			}

			// If we're staying in the parent we started in, replace the parent found under the cursor with
			// the original one, also update the arranged widget data so that our layout calculations are accurate.
			if (DraggedWidget.bStayingInParent)
			{
				WidgetUnderCursorGeometry = GetDesignerGeometry();
				if (GetWidgetGeometry(DraggedWidget.ParentWidget, WidgetUnderCursorGeometry))
				{
					Target = bIsPreview ? DraggedWidget.ParentWidget.GetPreview() : DraggedWidget.ParentWidget.GetTemplate();
				}
			}

			FWidgetReference TargetReference = bIsPreview ? BlueprintEditor.Pin()->GetReferenceFromPreview(Target) : BlueprintEditor.Pin()->GetReferenceFromTemplate(Target);
			BlueprintEditor.Pin()->SetHoveredWidget(TargetReference);

			// If the widget being hovered over is a panel, attempt to place it into that panel.
			if (Target && Target->IsA(UPanelWidget::StaticClass()))
			{
				bWidgetMoved = true;

				UWidget* Widget = bIsPreview ? DraggedWidget.Preview : DraggedWidget.Template;
				UWidget* ParentWidget = bIsPreview ? DraggedWidget.ParentWidget.GetPreview() : DraggedWidget.ParentWidget.GetTemplate();
				if (ensure(Widget))
				{
<<<<<<< HEAD
					UPanelWidget* CastParentWidget = Cast<UPanelWidget>(ParentWidget);
=======
>>>>>>> 6bbb88c8
					UPanelWidget* NewParent = Cast<UPanelWidget>(Target);

					const bool bIsChangingParent = ParentWidget != Target;
					if (bIsChangingParent)
					{
						check(ParentWidget != nullptr);
						UBlueprint* OriginalBP = nullptr;

						// If this isn't a preview operation we need to modify a few things to properly undo the operation.
						if (!bIsPreview)
						{
							NewParent->SetFlags(RF_Transactional);
							NewParent->Modify();

							BP->WidgetTree->SetFlags(RF_Transactional);
							BP->WidgetTree->Modify();

							// If the Widget is changing parents, there's a chance it might be moving to a different WidgetTree as well.
							UWidgetTree* OriginalWidgetTree = Cast<UWidgetTree>(Widget->GetOuter());

							if (UWidgetTree::TryMoveWidgetToNewTree(Widget, BP->WidgetTree))
							{
								// The Widget likely originated from a different blueprint, so get what blueprint it was originally a part of.
								OriginalBP = OriginalWidgetTree ? OriginalWidgetTree->GetTypedOuter<UBlueprint>() : nullptr;
							}

							Widget->SetFlags(RF_Transactional);
							Widget->Modify();
						
							ParentWidget->SetFlags(RF_Transactional);
							ParentWidget->Modify();
						
						}

						// The Widget originated from a different blueprint, so mark it as modified.
						if (OriginalBP && OriginalBP != BP)
						{
							FBlueprintEditorUtils::MarkBlueprintAsStructurallyModified(OriginalBP);
						}
					}
					else if (!bIsPreview)
					{
						Widget->SetFlags(RF_Transactional);
						Widget->Modify();

						ParentWidget->SetFlags(RF_Transactional);
						ParentWidget->Modify();
					}

					FVector2D ScreenSpacePosition = DragDropEvent.GetScreenSpacePosition();

					const UWidgetDesignerSettings* DesignerSettings = GetDefault<UWidgetDesignerSettings>();
					bool bGridSnapX, bGridSnapY;
					bGridSnapX = bGridSnapY = DesignerSettings->GridSnapEnabled;

					// As long as shift is pressed and we're staying in the same parent,
					// allow the user to lock the movement to a specific axis.
					const bool bLockToAxis =
						FSlateApplication::Get().GetModifierKeys().IsShiftDown() &&
						DraggedWidget.bStayingInParent;

					if (bLockToAxis)
					{
						// Choose the largest axis of movement as the primary axis to lock to.
						FVector2D DragDelta = ScreenSpacePosition - DraggingStartPositionScreenSpace;
						if (FMath::Abs(DragDelta.X) > FMath::Abs(DragDelta.Y))
						{
							// Lock to X Axis
							ScreenSpacePosition.Y = DraggingStartPositionScreenSpace.Y;
							bGridSnapY = false;
						}
						else
						{
							// Lock To Y Axis
							ScreenSpacePosition.X = DraggingStartPositionScreenSpace.X;
							bGridSnapX = false;
						}
					}

					FVector2D LocalPosition = WidgetUnderCursorGeometry.AbsoluteToLocal(ScreenSpacePosition);

					UPanelSlot* Slot = nullptr;
					if (bIsChangingParent)
					{
						Slot = NewParent->AddChild(Widget);
					}
					else if (UPanelWidget* ParentWidgetAsPanel = Cast<UPanelWidget>(ParentWidget))
					{
<<<<<<< HEAD
						Slot = CastParentWidget->InsertChildAt(CastParentWidget->GetChildIndex(Widget), Widget);
=======
						Slot = ParentWidgetAsPanel->InsertChildAt(ParentWidgetAsPanel->GetChildIndex(Widget), Widget);
>>>>>>> 6bbb88c8
					}

					if (Slot != nullptr)
					{
						FWidgetBlueprintEditorUtils::ImportPropertiesFromText(Slot, DraggedWidget.ExportedSlotProperties);

						bool HasChangedLayout = false;
						// HACK UMG: In order to correctly drop items into the canvas that have a non-zero anchor,
						// we need to know the layout information after slate has performed a pre-pass.  So we have
						// to rebase the layout and reinterpret the new position based on anchor point layout data.
						// This should be pulled out into an extension of some kind so that this can be fixed for
						// other widgets as well that may need to do work like this.
						if (UCanvasPanelSlot* CanvasSlot = Cast<UCanvasPanelSlot>(Slot))
						{
							if (bIsPreview)
							{
								CanvasSlot->SaveBaseLayout();

								FArrangedWidget ArrangedWidget(SNullWidget::NullWidget, FGeometry());
								FDesignTimeUtils::GetArrangedWidget(Widget->GetCachedWidget().ToSharedRef(), ArrangedWidget);

								FVector2D Offset = DraggedWidget.DraggedOffset * ArrangedWidget.Geometry.GetLocalSize();
								FVector2D NewPosition = LocalPosition - Offset;

								// Perform grid snapping on X and Y if we need to.
								if (bGridSnapX)
								{
									NewPosition.X = ((int32)NewPosition.X) - (((int32)NewPosition.X) % DesignerSettings->GridSnapSize);
								}
								if (bGridSnapY)
								{
									NewPosition.Y = ((int32)NewPosition.Y) - (((int32)NewPosition.Y) % DesignerSettings->GridSnapSize);
								}
								CanvasSlot->SetDesiredPosition(NewPosition);

								CanvasSlot->RebaseLayout();
								HasChangedLayout = true;
							}
						}
						else
						{
							const TOptional<int32> XGridSnapSize = bGridSnapX ? TOptional<int32>(DesignerSettings->GridSnapSize) : TOptional<int32>();
							const TOptional<int32> YGridSnapSize = bGridSnapY ? TOptional<int32>(DesignerSettings->GridSnapSize) : TOptional<int32>();
							HasChangedLayout = Slot->DragDropPreviewByDesigner(LocalPosition, XGridSnapSize, YGridSnapSize);
						}

						// Re-export slot properties.
						if (HasChangedLayout)
						{
							FWidgetBlueprintEditorUtils::ExportPropertiesToText(Slot, DraggedWidget.ExportedSlotProperties);
						}

						FDropPreview DropPreview;
						DropPreview.Widget = Widget;
						DropPreview.Parent = NewParent;
						DropPreviews.Add(DropPreview);
					}
					else
					{
						SelectedDragDropOp->SetCursorOverride(EMouseCursor::SlashedCircle);

						// TODO UMG ERROR Slot can not be created because maybe the max children has been reached.
						//          Maybe we can traverse the hierarchy and add it to the first parent that will accept it?
					}
				}
			}
			else
			{
				SelectedDragDropOp->SetCursorOverride(EMouseCursor::SlashedCircle);
			}
		}

		if (bIsPreview || !bWidgetMoved)
		{
			DragAndDropTransaction.Cancel();
		}
	}

	// Either we're not dragging anything, or no widgets were valid...
	if (DropPreviews.Num() == 0)
	{
		DragOperation->SetCursorOverride(EMouseCursor::SlashedCircle);
	}
}

FReply SDesignerView::OnDrop(const FGeometry& MyGeometry, const FDragDropEvent& DragDropEvent)
{
	SDesignSurface::OnDrop(MyGeometry, DragDropEvent);

	bMovingExistingWidget = false;

	ClearDropPreviews();
	
	const bool bIsPreview = false;
	ProcessDropAndAddWidget(MyGeometry, DragDropEvent, bIsPreview);
	TSharedPtr<FSelectedWidgetDragDropOp> SelectedDragDropOp = DragDropEvent.GetOperationAs<FSelectedWidgetDragDropOp>();
	if (DropPreviews.Num() > 0)
	{
		UWidgetBlueprint* BP = GetBlueprint();
		FBlueprintEditorUtils::MarkBlueprintAsStructurallyModified(BP);

		TSet<FWidgetReference> SelectedTemplates;
		for (const auto& DropPreview : DropPreviews)
		{
			SelectedTemplates.Add(BlueprintEditor.Pin()->GetReferenceFromTemplate(DropPreview.Widget));
		}

		BlueprintEditor.Pin()->SelectWidgets(SelectedTemplates, false);
		// Regenerate extension widgets now that we've finished moving or placing the widget.
		CreateExtensionWidgetsForSelection();

		DropPreviews.Empty();
		return FReply::Handled().SetUserFocus(SharedThis(this));
	}
	else if (SelectedDragDropOp.IsValid())
	{
		// If we were dragging any widgets, even if we didn't move them, we need to refresh the preview
		// because they are collapsed in the preview when the drag begins
		if (SelectedDragDropOp->DraggedWidgets.Num() > 0)
		{
			BlueprintEditor.Pin().Get()->RefreshPreview();
		}
	}
	return FReply::Unhandled();
}

FText SDesignerView::GetResolutionText(int32 Width, int32 Height, const FString& AspectRatio) const
{
	FFormatNamedArguments Args;
	Args.Add(TEXT("Width"), FText::AsNumber(Width, &FNumberFormattingOptions::DefaultNoGrouping()));
	Args.Add(TEXT("Height"), FText::AsNumber(Height, &FNumberFormattingOptions::DefaultNoGrouping()));
	Args.Add(TEXT("AspectRatio"), FText::FromString(AspectRatio));

	return FText::Format(LOCTEXT("CommonResolutionFormat", "{Width} x {Height} ({AspectRatio})"), Args);
}

FText SDesignerView::GetCurrentResolutionText() const
{
	return GetResolutionText(PreviewWidth, PreviewHeight, PreviewAspectRatio);
}

FText SDesignerView::GetCurrentDPIScaleText() const
{
	FNumberFormattingOptions Options = FNumberFormattingOptions::DefaultNoGrouping();
	Options.MinimumIntegralDigits = 1;
	Options.MaximumFractionalDigits = 2;
	Options.MinimumFractionalDigits = 1;

	const UUserInterfaceSettings* UISettings = GetDefault<UUserInterfaceSettings>(UUserInterfaceSettings::StaticClass());
	if (UISettings && UISettings->UIScaleRule == EUIScalingRule::Custom)
	{
		UClass* CustomScalingRuleClassInstance = UISettings->CustomScalingRuleClass.TryLoadClass<UDPICustomScalingRule>();

		if (CustomScalingRuleClassInstance == nullptr)
		{
			return LOCTEXT("NoCustomRuleWarning", "Warning: Using Custom DPI Rule with no rules class set. Set a class in User Interface Project Settings. ");
		}
	}

	FText DPIString = FText::AsNumber(GetPreviewDPIScale(), &Options);
	return FText::Format(LOCTEXT("CurrentDPIScaleFormat", "DPI Scale {0}"), DPIString);
}

FSlateColor SDesignerView::GetCurrentDPIScaleColor() const
{
	const UUserInterfaceSettings* UISettings = GetDefault<UUserInterfaceSettings>(UUserInterfaceSettings::StaticClass());
	if (UISettings && UISettings->UIScaleRule == EUIScalingRule::Custom)
	{
		UClass* CustomScalingRuleClassInstance = UISettings->CustomScalingRuleClass.TryLoadClass<UDPICustomScalingRule>();

		if (CustomScalingRuleClassInstance == nullptr)
		{
			return FSlateColor(FLinearColor::Yellow);
		}
	}

	return FSlateColor(FLinearColor(1, 1, 1, 0.25f));
}

FText SDesignerView::GetCurrentScaleFactorText() const
{
	FNumberFormattingOptions Options = FNumberFormattingOptions::DefaultNoGrouping();
	Options.MinimumIntegralDigits = 1;
	Options.MaximumFractionalDigits = 2;
	Options.MinimumFractionalDigits = 1;

	FText DPIString = FText::AsNumber(ScaleFactor, &Options);
	return FText::Format(LOCTEXT("CurrentContentScale", "Device Content Scale {0}"), DPIString);
}

FText SDesignerView::GetCurrentSafeZoneText() const
{
	if (PreviewOverrideName.IsEmpty())
	{
		float SafeZone = FDisplayMetrics::GetDebugTitleSafeZoneRatio();
		if (FMath::IsNearlyEqual(SafeZone, 1.0f))
		{
			return LOCTEXT("NoSafeZoneSet", "No Device Safe Zone Set");
		}
		return FText::Format(LOCTEXT("UniformSafeZone", "Uniform Safe Zone: {0}"), FText::AsNumber(SafeZone));
	}
	return FText::FromString(PreviewOverrideName);
}

FSlateColor SDesignerView::GetResolutionTextColorAndOpacity() const
{
	return FLinearColor(1, 1, 1, 1.25f - ResolutionTextFade.GetLerp());
}

EVisibility SDesignerView::GetResolutionTextVisibility() const
{
	// If we're using a custom design time size, don't bother showing the resolution
	if ( UUserWidget* DefaultWidget = GetDefaultWidget() )
	{
		const bool bScreenlessSizing =
			DefaultWidget->DesignSizeMode == EDesignPreviewSizeMode::Custom ||
			DefaultWidget->DesignSizeMode == EDesignPreviewSizeMode::Desired;

		if ( bScreenlessSizing )
		{
			return EVisibility::Collapsed;
		}
	}

	return EVisibility::SelfHitTestInvisible;
}

EVisibility SDesignerView::GetDesignerOutlineVisibility() const
{
	if ( GEditor->bIsSimulatingInEditor || GEditor->PlayWorld != nullptr )
	{
		return EVisibility::HitTestInvisible;
	}

	TSharedPtr<ISequencer> Sequencer = BlueprintEditor.Pin()->GetSequencer();
	if ( Sequencer.IsValid() && Sequencer->GetAutoChangeMode() != EAutoChangeMode::None )
	{
		return EVisibility::HitTestInvisible;
	}

	return EVisibility::Hidden;
}

FSlateColor SDesignerView::GetDesignerOutlineColor() const
{
	if ( GEditor->bIsSimulatingInEditor || GEditor->PlayWorld != nullptr )
	{
		return FLinearColor(0.863f, 0.407, 0.0f);
	}

	TSharedPtr<ISequencer> Sequencer = BlueprintEditor.Pin()->GetSequencer();
	if ( Sequencer.IsValid() && Sequencer->GetAutoChangeMode() != EAutoChangeMode::None )
	{
		return FLinearColor::FromSRGBColor(FColor(251, 37, 0));
	}

	return FLinearColor::Transparent;
}

FText SDesignerView::GetDesignerOutlineText() const
{
	if ( GEditor->bIsSimulatingInEditor || GEditor->PlayWorld != nullptr )
	{
		return LOCTEXT("SIMULATING", "SIMULATING");
	}
	
	TSharedPtr<ISequencer> Sequencer = BlueprintEditor.Pin()->GetSequencer();
	if ( Sequencer.IsValid() && Sequencer->GetAutoChangeMode() != EAutoChangeMode::None )
	{
		return LOCTEXT("RECORDING", "RECORDING");
	}

	return FText::GetEmpty();
}

FText SDesignerView::GetCursorPositionText() const
{
	if (const FArrangedWidget* CachedPreviewSurface = CachedWidgetGeometry.Find(PreviewSurface.ToSharedRef()))
	{
		const FGeometry& RootGeometry = CachedPreviewSurface->Geometry;
		const FVector2D CursorPos = RootGeometry.AbsoluteToLocal(FSlateApplication::Get().GetCursorPos()) / GetPreviewDPIScale();

		return FText::Format(LOCTEXT("CursorPositionFormat", "{0} x {1}"), FText::AsNumber(FMath::RoundToInt(CursorPos.X)), FText::AsNumber(FMath::RoundToInt(CursorPos.Y)));
	}
	return FText();
}

EVisibility SDesignerView::GetCursorPositionTextVisibility() const
{
	return IsHovered() ? EVisibility::SelfHitTestInvisible : EVisibility::Collapsed;
}

FReply SDesignerView::HandleDPISettingsClicked()
{
	FModuleManager::LoadModuleChecked<ISettingsModule>("Settings").ShowViewer("Project", "Engine", "UI");

	return FReply::Handled();
}

void SDesignerView::HandleOnCommonResolutionSelected(const FPlayScreenResolution InResolution)
{
	bSafeZoneFlipped = false;
	bCanPreviewSwapAspectRatio = InResolution.bCanSwapAspectRatio;
	WidthReadFromSettings = InResolution.Width;
	HeightReadFromSettings = InResolution.Height;
	// Most resolutions (tablets, phones, TVs, etc.) can be stored in either portrait or landscape mode, and may need to be flipped
	if (bCanPreviewSwapAspectRatio && (bPreviewIsPortrait != (InResolution.Width < InResolution.Height)))
	{
		PreviewWidth = InResolution.LogicalHeight;
		PreviewHeight = InResolution.LogicalWidth;
	}
	else
	{
		PreviewWidth = InResolution.LogicalWidth;
		PreviewHeight = InResolution.LogicalHeight;
	}
	bPreviewIsPortrait = PreviewWidth < PreviewHeight;
	PreviewAspectRatio = InResolution.AspectRatio;

	PreviewOverrideName = InResolution.ProfileName;

	ScaleFactor = InResolution.ScaleFactor;

	GConfig->SetInt(*ConfigSectionName, TEXT("PreviewWidth"), PreviewWidth, GEditorPerProjectIni);
	GConfig->SetInt(*ConfigSectionName, TEXT("PreviewHeight"), PreviewHeight, GEditorPerProjectIni);
	GConfig->SetString(*ConfigSectionName, TEXT("PreviewAspectRatio"), *PreviewAspectRatio, GEditorPerProjectIni);
	GConfig->SetBool(*ConfigSectionName, TEXT("bIsInPortraitMode"), bPreviewIsPortrait, GEditorPerProjectIni);
	GConfig->SetString(*ConfigSectionName, TEXT("ProfileName"), *PreviewOverrideName, GEditorPerProjectIni);
	GConfig->SetFloat(*ConfigSectionName, TEXT("ScaleFactor"), ScaleFactor, GEditorPerProjectIni);
	GConfig->SetBool(*ConfigSectionName, TEXT("bCanPreviewSwapAspectRatio"), bCanPreviewSwapAspectRatio, GEditorPerProjectIni);

	if (!PreviewOverrideName.IsEmpty())
	{
		ULevelEditorPlaySettings* PlayInSettings = GetMutableDefault<ULevelEditorPlaySettings>();
		DesignerSafeZoneOverride = PlayInSettings->CalculateCustomUnsafeZones(CustomSafeZoneStarts, CustomSafeZoneDimensions, PreviewOverrideName, FVector2D(PreviewWidth, PreviewHeight));
	}
	else
	{
		FSlateApplication::Get().ResetCustomSafeZone();
		FSlateApplication::Get().GetSafeZoneSize(DesignerSafeZoneOverride, FVector2D(PreviewWidth, PreviewHeight));
	}
	FMargin SafeZoneRatio = DesignerSafeZoneOverride;
	SafeZoneRatio.Left /= (PreviewWidth / 2.0f);
	SafeZoneRatio.Right /= (PreviewWidth / 2.0f);
	SafeZoneRatio.Bottom /= (PreviewHeight / 2.0f);
	SafeZoneRatio.Top /= (PreviewHeight / 2.0f);
	FSlateApplication::Get().OnDebugSafeZoneChanged.Broadcast(SafeZoneRatio, true);

	if (UUserWidget* DefaultWidget = GetDefaultWidget())
	{
		// If we using custom or desired design time sizes and the user picks a screen size, he must
		// want to also change his visualization to be custom on screen or desired on screen, doesn't
		// make sense to change it otherwise as it would have no effect.
		if (DefaultWidget->DesignSizeMode == EDesignPreviewSizeMode::Custom)
		{
			DefaultWidget->DesignSizeMode = EDesignPreviewSizeMode::CustomOnScreen;
		}
		else if (DefaultWidget->DesignSizeMode == EDesignPreviewSizeMode::Desired)
		{
			DefaultWidget->DesignSizeMode = EDesignPreviewSizeMode::DesiredOnScreen;
		}

		MarkDesignModifed(/*bRequiresRecompile*/ false);
	}

	BroadcastDesignerChanged();

	ResolutionTextFade.Play(this->AsShared());
}

bool SDesignerView::HandleIsCommonResolutionSelected(const FPlayScreenResolution InResolution) const
{
	// If we're using a custom design time size, none of the other resolutions should appear selected, even if they match.
	if ( UUserWidget* DefaultWidget = GetDefaultWidget() )
	{
		if ( DefaultWidget->DesignSizeMode == EDesignPreviewSizeMode::Custom || DefaultWidget->DesignSizeMode == EDesignPreviewSizeMode::Desired )
		{
			return false;
		}
	}

	int32 TestHeight = InResolution.Height;
	int32 TestWidth = InResolution.Width;

	// Swap the width and height to test if the preview is currently flipped
	if ((InResolution.bCanSwapAspectRatio) && (PreviewWidth > PreviewHeight))
	{
		TestHeight = InResolution.Width;
		TestWidth = InResolution.Height;
	}

	// Compare to the size in the settings
	const bool bSizeMatches = (((TestWidth == WidthReadFromSettings) && (TestHeight == HeightReadFromSettings))
		|| (((bCanPreviewSwapAspectRatio && (PreviewWidth > PreviewHeight)) || InResolution.bCanSwapAspectRatio) && (TestHeight == WidthReadFromSettings) && (TestWidth == HeightReadFromSettings))); // flipped to landscape

	if (!PreviewOverrideName.IsEmpty() || !InResolution.ProfileName.IsEmpty())
	{
		// Would have the same r.MobileContentScaleFactor and original size
		return InResolution.ProfileName.Equals(PreviewOverrideName) && bSizeMatches;
	}

	return bSizeMatches;
}

FUIAction SDesignerView::GetResolutionMenuAction( const FPlayScreenResolution& ScreenResolution )
{
	FExecuteAction OnResolutionSelected = FExecuteAction::CreateRaw( this, &SDesignerView::HandleOnCommonResolutionSelected, ScreenResolution );
	FIsActionChecked OnIsResolutionSelected = FIsActionChecked::CreateRaw( this, &SDesignerView::HandleIsCommonResolutionSelected, ScreenResolution );
	return FUIAction( OnResolutionSelected, FCanExecuteAction(), OnIsResolutionSelected );
}

TOptional<int32> SDesignerView::GetCustomResolutionWidth() const
{
	if ( UUserWidget* DefaultWidget = GetDefaultWidget() )
	{
		return DefaultWidget->DesignTimeSize.X;
	}

	return 1;
}

TOptional<int32> SDesignerView::GetCustomResolutionHeight() const
{
	if ( UUserWidget* DefaultWidget = GetDefaultWidget() )
	{
		return DefaultWidget->DesignTimeSize.Y;
	}

	return 1;
}

void SDesignerView::OnCustomResolutionWidthChanged(int32 InValue)
{
	if ( UUserWidget* DefaultWidget = GetDefaultWidget() )
	{
		DefaultWidget->DesignTimeSize.X = InValue;
		MarkDesignModifed(/*bRequiresRecompile*/ false);
	}
}

void SDesignerView::OnCustomResolutionHeightChanged(int32 InValue)
{
	if ( UUserWidget* DefaultWidget = GetDefaultWidget() )
	{
		DefaultWidget->DesignTimeSize.Y = InValue;
		MarkDesignModifed(/*bRequiresRecompile*/ false);
	}
}

EVisibility SDesignerView::GetCustomResolutionEntryVisibility() const
{
	if ( UUserWidget* DefaultWidget = GetDefaultWidget() )
	{
		const bool bCustomSizing =
			DefaultWidget->DesignSizeMode == EDesignPreviewSizeMode::Custom ||
			DefaultWidget->DesignSizeMode == EDesignPreviewSizeMode::CustomOnScreen;

		return bCustomSizing ? EVisibility::Visible : EVisibility::Collapsed;
	}

	return EVisibility::Collapsed;
}

UUserWidget* SDesignerView::GetDefaultWidget() const
{
	TSharedPtr<FWidgetBlueprintEditor> BPEd = BlueprintEditor.Pin();
	if (UUserWidget* Default = BPEd->GetWidgetBlueprintObj()->GeneratedClass->GetDefaultObject<UUserWidget>())
	{
		return Default;
	}

	return nullptr;
}

TSharedRef<SWidget> SDesignerView::GetResolutionsMenu()
{
	UCommonResolutionMenuContext* CommonResolutionMenuContext = NewObject<UCommonResolutionMenuContext>();
	CommonResolutionMenuContext->GetUIActionFromLevelPlaySettings = UCommonResolutionMenuContext::FGetUIActionFromLevelPlaySettings::CreateRaw(this, &SDesignerView::GetResolutionMenuAction);

	return UToolMenus::Get()->GenerateWidget(ULevelEditorPlaySettings::GetCommonResolutionsMenuName(), CommonResolutionMenuContext);
}

TSharedRef<SWidget> SDesignerView::GetScreenSizingFillMenu()
{
	FMenuBuilder MenuBuilder(true, nullptr);

	CreateScreenFillEntry(MenuBuilder, EDesignPreviewSizeMode::FillScreen);
	CreateScreenFillEntry(MenuBuilder, EDesignPreviewSizeMode::Custom);
	CreateScreenFillEntry(MenuBuilder, EDesignPreviewSizeMode::CustomOnScreen);
	CreateScreenFillEntry(MenuBuilder, EDesignPreviewSizeMode::Desired);
	CreateScreenFillEntry(MenuBuilder, EDesignPreviewSizeMode::DesiredOnScreen);

	return MenuBuilder.MakeWidget();
}

void SDesignerView::CreateScreenFillEntry(FMenuBuilder& MenuBuilder, EDesignPreviewSizeMode SizeMode)
{
	const static UEnum* PreviewSizeEnum = StaticEnum<EDesignPreviewSizeMode>();

	// Add desired size option
	FUIAction DesiredSizeAction(
		FExecuteAction::CreateRaw(this, &SDesignerView::OnScreenFillRuleSelected, SizeMode),
		FCanExecuteAction(),
		FIsActionChecked::CreateRaw(this, &SDesignerView::GetIsScreenFillRuleSelected, SizeMode));

	FText EntryText = PreviewSizeEnum->GetDisplayNameTextByValue((int64)SizeMode);
	MenuBuilder.AddMenuEntry(EntryText, FText::GetEmpty(), FSlateIcon(), DesiredSizeAction, NAME_None, EUserInterfaceActionType::Check);
}

FText SDesignerView::GetScreenSizingFillText() const
{
	const static UEnum* PreviewSizeEnum = StaticEnum<EDesignPreviewSizeMode>();

	if ( UUserWidget* DefaultWidget = GetDefaultWidget() )
	{
		return PreviewSizeEnum->GetDisplayNameTextByValue((int64)DefaultWidget->DesignSizeMode);
	}

	return FText::GetEmpty();
}

bool SDesignerView::GetIsScreenFillRuleSelected(EDesignPreviewSizeMode SizeMode) const
{
	if ( UUserWidget* DefaultWidget = GetDefaultWidget() )
	{
		return DefaultWidget->DesignSizeMode == SizeMode;
	}

	return false;
}

void SDesignerView::OnScreenFillRuleSelected(EDesignPreviewSizeMode SizeMode)
{
	if ( UUserWidget* DefaultWidget = GetDefaultWidget() )
	{
		DefaultWidget->DesignSizeMode = SizeMode;
		MarkDesignModifed(/*bRequiresRecompile*/ false);
	}
}

const FSlateBrush* SDesignerView::GetAspectRatioSwitchImage() const
{
	if (PreviewHeight > PreviewWidth)
	{
		return FEditorStyle::Get().GetBrush("UMGEditor.OrientPortrait");
	}
	return FEditorStyle::Get().GetBrush("UMGEditor.OrientLandscape");
}

bool SDesignerView::GetAspectRatioSwitchEnabled() const
{
	return bCanPreviewSwapAspectRatio;
}

bool SDesignerView::GetFlipDeviceEnabled() const
{
	return PreviewWidth > PreviewHeight && !PreviewOverrideName.IsEmpty();
}

void SDesignerView::BeginTransaction(const FText& SessionName)
{
	if ( ScopedTransaction == nullptr )
	{
		ScopedTransaction = new FScopedTransaction(SessionName);

		for ( const FWidgetReference& SelectedWidget : GetSelectedWidgets() )
		{
			if ( SelectedWidget.IsValid() )
			{
				SelectedWidget.GetPreview()->Modify();
				SelectedWidget.GetTemplate()->Modify();
			}
		}
	}
}

bool SDesignerView::InTransaction() const
{
	return ScopedTransaction != nullptr;
}

void SDesignerView::EndTransaction(bool bCancel)
{
	if ( ScopedTransaction != nullptr )
	{
		if ( bCancel )
		{
			ScopedTransaction->Cancel();
		}

		delete ScopedTransaction;
		ScopedTransaction = nullptr;
	}
}

FReply SDesignerView::HandleZoomToFitClicked()
{
	ZoomToFit(/*bInstantZoom*/ false);
	return FReply::Handled();
}

FReply SDesignerView::HandleSwapAspectRatioClicked()
{
	bSafeZoneFlipped = false;
	// If in default orientation (portrait for table/phone, landscape for monitor/laptop/TV)
	if ((WidthReadFromSettings < HeightReadFromSettings) == (PreviewWidth < PreviewHeight))
	{
		PreviewHeight = WidthReadFromSettings;
		PreviewWidth = HeightReadFromSettings;
	}
	else
	{
		PreviewHeight = HeightReadFromSettings;
		PreviewWidth = WidthReadFromSettings;
	}

	ULevelEditorPlaySettings* PlayInSettings = GetMutableDefault<ULevelEditorPlaySettings>();
	const UDeviceProfile* DeviceProfile = UDeviceProfileManager::Get().FindProfile(PreviewOverrideName, false);

	// Rescale the swapped sizes that are from the initial settings load
	if (DeviceProfile)
	{
		float TempScaleFactor = 1.0f;
		PlayInSettings->RescaleForMobilePreview(DeviceProfile, PreviewWidth, PreviewHeight, TempScaleFactor);
	}

	bPreviewIsPortrait = (PreviewHeight > PreviewWidth);
	GConfig->SetInt(*ConfigSectionName, TEXT("PreviewWidth"), PreviewWidth, GEditorPerProjectIni);
	GConfig->SetInt(*ConfigSectionName, TEXT("PreviewHeight"), PreviewHeight, GEditorPerProjectIni);
	GConfig->SetString(*ConfigSectionName, TEXT("PreviewAspectRatio"), *PreviewAspectRatio, GEditorPerProjectIni);
	GConfig->SetBool(*ConfigSectionName, TEXT("bIsInPortraitMode"), bPreviewIsPortrait, GEditorPerProjectIni);
	GConfig->SetString(*ConfigSectionName, TEXT("ProfileName"), *PreviewOverrideName, GEditorPerProjectIni);
	GConfig->SetFloat(*ConfigSectionName, TEXT("ScaleFactor"), ScaleFactor, GEditorPerProjectIni);
	GConfig->SetBool(*ConfigSectionName, TEXT("bCanPreviewSwapAspectRatio"), bCanPreviewSwapAspectRatio, GEditorPerProjectIni);

	if (!PreviewOverrideName.IsEmpty())
	{
		DesignerSafeZoneOverride = PlayInSettings->CalculateCustomUnsafeZones(CustomSafeZoneStarts, CustomSafeZoneDimensions, PreviewOverrideName, FVector2D(PreviewWidth, PreviewHeight));
	}
	else
	{
		FSlateApplication::Get().ResetCustomSafeZone();
		FSlateApplication::Get().GetSafeZoneSize(DesignerSafeZoneOverride, FVector2D(PreviewWidth, PreviewHeight));
	}
	FMargin SafeZoneRatio = DesignerSafeZoneOverride;
	SafeZoneRatio.Left /= (PreviewWidth / 2.0f);
	SafeZoneRatio.Right /= (PreviewWidth / 2.0f);
	SafeZoneRatio.Bottom /= (PreviewHeight / 2.0f);
	SafeZoneRatio.Top /= (PreviewHeight / 2.0f);
	FSlateApplication::Get().OnDebugSafeZoneChanged.Broadcast(SafeZoneRatio, true);

	if (UUserWidget* DefaultWidget = GetDefaultWidget())
	{
		MarkDesignModifed(/*bRequiresRecompile*/ false);
	}

	BroadcastDesignerChanged();

	ResolutionTextFade.Play(this->AsShared());

	return FReply::Handled();
}

FReply SDesignerView::HandleFlipSafeZonesClicked()
{
	if (!PreviewOverrideName.IsEmpty())
	{
		ULevelEditorPlaySettings* PlaySettings = GetMutableDefault<ULevelEditorPlaySettings>();
		if (!bSafeZoneFlipped)
		{
			DesignerSafeZoneOverride = PlaySettings->FlipCustomUnsafeZones(CustomSafeZoneStarts, CustomSafeZoneDimensions, PreviewOverrideName, FVector2D(PreviewWidth, PreviewHeight));
			bSafeZoneFlipped = true;
		}
		else
		{
			DesignerSafeZoneOverride = PlaySettings->CalculateCustomUnsafeZones(CustomSafeZoneStarts, CustomSafeZoneDimensions, PreviewOverrideName, FVector2D(PreviewWidth, PreviewHeight));
			bSafeZoneFlipped = false;
		}
	}

	FMargin SafeZoneRatio = DesignerSafeZoneOverride;
	SafeZoneRatio.Left /= (PreviewWidth / 2.0f);
	SafeZoneRatio.Right /= (PreviewWidth / 2.0f);
	SafeZoneRatio.Bottom /= (PreviewHeight / 2.0f);
	SafeZoneRatio.Top /= (PreviewHeight / 2.0f);
	FSlateApplication::Get().OnDebugSafeZoneChanged.Broadcast(SafeZoneRatio, true);

	if (UUserWidget* DefaultWidget = GetDefaultWidget())
	{
		MarkDesignModifed(/*bRequiresRecompile*/ false);
	}
	BroadcastDesignerChanged();

	ResolutionTextFade.Play(this->AsShared());

	return FReply::Handled();
}

EVisibility SDesignerView::GetRulerVisibility() const
{
	return EVisibility::Visible;
}

#undef LOCTEXT_NAMESPACE<|MERGE_RESOLUTION|>--- conflicted
+++ resolved
@@ -74,10 +74,7 @@
 #include "Engine/DPICustomScalingRule.h"
 #include "UMGEditorModule.h"
 #include "ToolMenus.h"
-<<<<<<< HEAD
-=======
 #include "Styling/ToolBarStyle.h"
->>>>>>> 6bbb88c8
 
 #define LOCTEXT_NAMESPACE "UMG"
 
@@ -1992,11 +1989,7 @@
 
 	if (bIncludeInHitTestGrid)
 	{
-<<<<<<< HEAD
-		DesignerHittestGrid->AddWidget(CurrentWidget.Widget, 0, 0, FSlateInvalidationWidgetSortOrder());
-=======
 		DesignerHittestGrid->AddWidget(&(CurrentWidget.Widget.Get()), 0, 0, FSlateInvalidationWidgetSortOrder());
->>>>>>> 6bbb88c8
 	}
 
 	FArrangedChildren ArrangedChildren(EVisibility::All);
@@ -2014,7 +2007,7 @@
 int32 SDesignerView::HandleEffectsPainting(const FOnPaintHandlerParams& PaintArgs)
 {
 	DrawSelectionAndHoverOutline(PaintArgs);
-	//DrawSafeZone(PaintArgs);
+	DrawSafeZone(PaintArgs);
 
 	return PaintArgs.Layer + 1;
 }
@@ -2538,56 +2531,12 @@
 	UWidgetBlueprint* Blueprint = GetBlueprint();
 
 	if (RootWidgetTree == nullptr)
-<<<<<<< HEAD
 	{
 		return;
 	}
 
-	TSharedPtr<FWidgetTemplateDragDropOp> TemplateDragDropOp = DragDropEvent.GetOperationAs<FWidgetTemplateDragDropOp>();
-	TSharedPtr<FAssetDragDropOp> AssetDragDropOp = DragDropEvent.GetOperationAs<FAssetDragDropOp>();
-
-	if (TemplateDragDropOp.IsValid())
-	{
-		UWidget* Widget = TemplateDragDropOp->Template->Create(RootWidgetTree);
-
-		if (Widget)
-		{
-			if ( Cast<UUserWidget>(Widget) == nullptr || Blueprint->IsWidgetFreeFromCircularReferences(Cast<UUserWidget>(Widget)) )
-			{
-				OutWidgets.Add(Widget);
-			}
-		}
-=======
-	{
-		return;
->>>>>>> 6bbb88c8
-	}
-
-<<<<<<< HEAD
-			if (FWidgetTemplateBlueprintClass::Supports(AssetClass))
-			{
-				// Allows a UMG Widget Blueprint to be dragged from the Content Browser to another Widget Blueprint...as long as we're not trying to place a
-				// blueprint inside itself.
-				FString BlueprintPath = Blueprint->GetPathName();
-				if (BlueprintPath != AssetData.ObjectPath.ToString())
-				{
-					Widget = FWidgetTemplateBlueprintClass(AssetData).Create(RootWidgetTree);
-
-					// Check to make sure that this widget can be added to the current blueprint
-					if ( Cast<UUserWidget>(Widget) != nullptr && !Blueprint->IsWidgetFreeFromCircularReferences(Cast<UUserWidget>(Widget)) )
-					{
-						Widget = nullptr;
-					}
-				}
-			}
-			else if (FWidgetTemplateImageClass::Supports(AssetClass))
-			{
-				Widget = FWidgetTemplateImageClass(AssetData).Create(RootWidgetTree);
-			}
-=======
 	TSharedPtr<FDragDropOperation> DragDropOp = DragDropEvent.GetOperation();
 	UWidget* Widget = FWidgetBlueprintEditorUtils::GetWidgetTemplateFromDragDrop(Blueprint, RootWidgetTree, DragDropOp);
->>>>>>> 6bbb88c8
 
 	if (Widget)
 	{
@@ -2641,11 +2590,7 @@
 	if (FindWidgetUnderCursor(MyGeometry, DragDropEvent, UPanelWidget::StaticClass(), HitResult))
 	{
 		Target = bIsPreview ? HitResult.Widget.GetPreview() : HitResult.Widget.GetTemplate();
-<<<<<<< HEAD
-		TargetTree = (bIsPreview && Target) ? Cast<UWidgetTree>(Target->GetOuter()) : BP->WidgetTree;
-=======
 		TargetTree = (bIsPreview && Target) ? Cast<UWidgetTree>(Target->GetOuter()) : ToRawPtr(BP->WidgetTree);
->>>>>>> 6bbb88c8
 	}
 	else if (BP->WidgetTree->RootWidget == nullptr || !bIsPreview)
 	{
@@ -2832,10 +2777,6 @@
 				UWidget* ParentWidget = bIsPreview ? DraggedWidget.ParentWidget.GetPreview() : DraggedWidget.ParentWidget.GetTemplate();
 				if (ensure(Widget))
 				{
-<<<<<<< HEAD
-					UPanelWidget* CastParentWidget = Cast<UPanelWidget>(ParentWidget);
-=======
->>>>>>> 6bbb88c8
 					UPanelWidget* NewParent = Cast<UPanelWidget>(Target);
 
 					const bool bIsChangingParent = ParentWidget != Target;
@@ -2924,11 +2865,7 @@
 					}
 					else if (UPanelWidget* ParentWidgetAsPanel = Cast<UPanelWidget>(ParentWidget))
 					{
-<<<<<<< HEAD
-						Slot = CastParentWidget->InsertChildAt(CastParentWidget->GetChildIndex(Widget), Widget);
-=======
 						Slot = ParentWidgetAsPanel->InsertChildAt(ParentWidgetAsPanel->GetChildIndex(Widget), Widget);
->>>>>>> 6bbb88c8
 					}
 
 					if (Slot != nullptr)
