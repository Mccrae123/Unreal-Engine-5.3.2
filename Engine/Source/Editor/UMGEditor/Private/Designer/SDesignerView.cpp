// Copyright 1998-2019 Epic Games, Inc. All Rights Reserved.

#include "Designer/SDesignerView.h"
#include "Rendering/DrawElements.h"
#include "Components/PanelWidget.h"
#include "Misc/ConfigCacheIni.h"
#include "WidgetBlueprint.h"
#include "Framework/Application/MenuStack.h"
#include "Framework/Application/SlateApplication.h"
#include "Widgets/Layout/SBorder.h"
#include "Widgets/Layout/SSpacer.h"
#include "Widgets/Images/SImage.h"
#include "Widgets/SCanvas.h"
#include "Widgets/Text/STextBlock.h"
#include "Widgets/Layout/SBox.h"
#include "Widgets/Layout/SGridPanel.h"
#include "Framework/MultiBox/MultiBoxBuilder.h"
#include "Widgets/Input/SButton.h"
#include "Widgets/Input/SComboButton.h"

#include "Components/CanvasPanelSlot.h"
#include "Blueprint/WidgetTree.h"
#include "Settings/WidgetDesignerSettings.h"

#include "ISettingsModule.h"

#include "Designer/DesignTimeUtils.h"

#include "Extensions/CanvasSlotExtension.h"
#include "Extensions/GridSlotExtension.h"
#include "Extensions/HorizontalSlotExtension.h"
#include "Extensions/UniformGridSlotExtension.h"
#include "Extensions/VerticalSlotExtension.h"
#include "Designer/SPaintSurface.h"

#include "Kismet2/BlueprintEditorUtils.h"

#include "DragAndDrop/DecoratedDragDropOp.h"
#include "DragDrop/WidgetTemplateDragDropOp.h"
#include "DragAndDrop/AssetDragDropOp.h"

#include "Templates/WidgetTemplateBlueprintClass.h"
#include "Templates/WidgetTemplateImageClass.h"

#include "Designer/SZoomPan.h"
#include "Designer/SRuler.h"
#include "Designer/SDisappearingBar.h"
#include "Designer/SDesignerToolBar.h"
#include "Designer/DesignerCommands.h"
#include "Designer/STransformHandle.h"
#include "Engine/UserInterfaceSettings.h"
#include "Widgets/Layout/SDPIScaler.h"
#include "Widgets/Input/SNumericEntryBox.h"

#include "Engine/Texture2D.h"
#include "Editor.h"
#include "WidgetBlueprintEditorUtils.h"

#include "ObjectEditorUtils.h"
#include "ScopedTransaction.h"
#include "Components/NamedSlot.h"

#include "Types/ReflectionMetadata.h"

#include "Math/TransformCalculus2D.h"
#include "Input/HittestGrid.h"

#include "Fonts/FontMeasure.h"
#include "UMGEditorProjectSettings.h"
#include "DeviceProfiles/DeviceProfile.h"
#include "DeviceProfiles/DeviceProfileManager.h"
#include "Engine/DPICustomScalingRule.h"
#include "UMGEditorModule.h"

#define LOCTEXT_NAMESPACE "UMG"

const float HoveredAnimationTime = 0.150f;


class SResizeDesignerHandle : public SCompoundWidget
{
public:

	SLATE_BEGIN_ARGS(SResizeDesignerHandle) {
		_Visibility = EVisibility::Visible;
		_Cursor = EMouseCursor::ResizeSouthEast;
	}
	SLATE_END_ARGS()

	void Construct(const FArguments& InArgs, TSharedPtr<SDesignerView> InDesigner)
	{
		Designer = InDesigner;
		bResizing = false;

		ChildSlot
		[
			SNew(SImage)
			.Image(FEditorStyle::Get().GetBrush("UMGEditor.ResizeAreaHandle"))
		];
	}

	// SWidget interface
	virtual FReply OnMouseButtonDown(const FGeometry& MyGeometry, const FPointerEvent& MouseEvent) override
	{
		if (MouseEvent.GetEffectingButton() == EKeys::LeftMouseButton)
		{
			bResizing = true;
			AbsoluteOffset = MouseEvent.GetScreenSpacePosition() - MyGeometry.AbsolutePosition;
			return FReply::Handled().CaptureMouse(SharedThis(this));
		}

		return FReply::Unhandled();
	}

	virtual FReply OnMouseButtonUp(const FGeometry& MyGeometry, const FPointerEvent& MouseEvent) override
	{
		if (MouseEvent.GetEffectingButton() == EKeys::LeftMouseButton)
		{
			TSharedPtr<SDesignerView> DesignerView = Designer.Pin();
			bResizing = false;
			DesignerView->EndResizingArea();
			return FReply::Handled().ReleaseMouseCapture();
		}

		return FReply::Unhandled();
	}

	virtual FReply OnMouseMove(const FGeometry& MyGeometry, const FPointerEvent& MouseEvent) override
	{
		if (bResizing)
		{
			TSharedPtr<SDesignerView> DesignerView = Designer.Pin();
			DesignerView->BeginResizingArea();

			const float ZoomAmount = DesignerView->GetZoomAmount();

			FVector2D AreaSize = (MouseEvent.GetScreenSpacePosition() - AbsoluteOffset) - DesignerView->GetWidgetOriginAbsolute();
			AreaSize /= ZoomAmount;
			AreaSize /= MyGeometry.Scale;

			if (const UUMGEditorProjectSettings* Settings = GetDefault<UUMGEditorProjectSettings>())
			{
				for (const FDebugResolution Resolution : Settings->DebugResolutions)
				{
					if (((AreaSize - FVector2D(Resolution.Width, Resolution.Height)) * ZoomAmount).Size() < 10.0f)
					{
						AreaSize = FVector2D(Resolution.Width, Resolution.Height);
						break;
					}
				}
			}

			DesignerView->SetPreviewAreaSize((int32)AreaSize.X, (int32)AreaSize.Y);

			return FReply::Handled();
		}

		return FReply::Unhandled();
	}
	// End SWidget interface

private:
	bool bResizing;
	TWeakPtr<SDesignerView> Designer;
	FVector2D AbsoluteOffset;
};



struct FWidgetHitResult
{
public:
	FWidgetReference Widget;
	FArrangedWidget WidgetArranged;

	UNamedSlot* NamedSlot;
	FArrangedWidget NamedSlotArranged;

public:
	FWidgetHitResult()
		: WidgetArranged(SNullWidget::NullWidget, FGeometry())
		, NamedSlotArranged(SNullWidget::NullWidget, FGeometry())
	{
	}
};


class FSelectedWidgetDragDropOp : public FDecoratedDragDropOp
{
public:
	DRAG_DROP_OPERATOR_TYPE(FSelectedWidgetDragDropOp, FDecoratedDragDropOp)

	virtual ~FSelectedWidgetDragDropOp();

	struct FDraggingWidgetReference
	{
		FWidgetReference Widget;

		FVector2D DraggedOffset;
	};

	struct FItem
	{
		/** The slot properties for the old slot the widget was in, is used to attempt to reapply the same layout information */
		TMap<FName, FString> ExportedSlotProperties;

		/** The widget being dragged */
		UWidget* Template;

		/** The preview widget being dragged */
		UWidget* Preview;

		/** Can the drag drop change the widget's parent? */
		bool bStayingInParent;

		/** The original parent of the widget. */
		FWidgetReference ParentWidget;

		/** The offset of the original click location, as a percentage of the widget's size. */
		FVector2D DraggedOffset;
	};

	TArray<FItem> DraggedWidgets;

	bool bShowingMessage;

	IUMGDesigner* Designer;

	static TSharedRef<FSelectedWidgetDragDropOp> New(TSharedPtr<FWidgetBlueprintEditor> Editor, IUMGDesigner* InDesigner, const TArray<FDraggingWidgetReference>& InWidgets);
};

FSelectedWidgetDragDropOp::~FSelectedWidgetDragDropOp()
{
	if ( bShowingMessage )
	{
		Designer->PopDesignerMessage();
	}
}

TSharedRef<FSelectedWidgetDragDropOp> FSelectedWidgetDragDropOp::New(TSharedPtr<FWidgetBlueprintEditor> Editor, IUMGDesigner* InDesigner, const TArray<FDraggingWidgetReference>& InWidgets)
{
	TSharedRef<FSelectedWidgetDragDropOp> Operation = MakeShareable(new FSelectedWidgetDragDropOp());
	Operation->bShowingMessage = false;
	Operation->Designer = InDesigner;

	for (const FDraggingWidgetReference& InDraggedWidget : InWidgets)
	{
		FItem DraggedWidget;
		DraggedWidget.bStayingInParent = false;

		if (UPanelWidget* PanelTemplate = InDraggedWidget.Widget.GetTemplate()->GetParent())
		{
			DraggedWidget.ParentWidget = Editor->GetReferenceFromTemplate(PanelTemplate);
			DraggedWidget.bStayingInParent = PanelTemplate->LockToPanelOnDrag() || GetDefault<UWidgetDesignerSettings>()->bLockToPanelOnDragByDefault;

			if ( DraggedWidget.bStayingInParent )
			{
				Operation->bShowingMessage = true;
			}
		}

		// Cache the preview and template, it's not safe to query the preview/template while dragging the widget as it no longer
		// exists in the tree.
		DraggedWidget.Preview = InDraggedWidget.Widget.GetPreview();
		DraggedWidget.Template = InDraggedWidget.Widget.GetTemplate();

		DraggedWidget.DraggedOffset = InDraggedWidget.DraggedOffset;

		FWidgetBlueprintEditorUtils::ExportPropertiesToText(InDraggedWidget.Widget.GetTemplate()->Slot, DraggedWidget.ExportedSlotProperties);

		Operation->DraggedWidgets.Add(DraggedWidget);
	}

	// Set the display text based on whether we're dragging a single or multiple widgets
	if (InWidgets.Num() == 1)
	{
		FText DisplayText = InWidgets[0].Widget.GetTemplate()->GetLabelText();

		Operation->DefaultHoverText = DisplayText;
		Operation->CurrentHoverText = DisplayText;
	}
	else
	{
		Operation->CurrentHoverText = Operation->DefaultHoverText = LOCTEXT("DragMultipleWidgets", "Multiple Widgets");
	}

	if ( Operation->bShowingMessage )
	{
		InDesigner->PushDesignerMessage(LOCTEXT("PressAltToMoveFromParent", "Press [Alt] to move the widget out of the current parent"));
	}

	Operation->Construct();
	return Operation;
}

//////////////////////////////////////////////////////////////////////////

UWidget* SDesignerView::GetWidgetInDesignScopeFromSlateWidget(TSharedRef<SWidget>& InWidget)
{
	TSharedPtr<FReflectionMetaData> ReflectionMetadata = InWidget->GetMetaData<FReflectionMetaData>();
	if ( ReflectionMetadata.IsValid() )
	{
		if ( UObject* SourceWidget = ReflectionMetadata->SourceObject.Get() )
		{
			// The first UUserWidget outer of the source widget should be equal to the PreviewWidget for
			// it to be part of the scope of the design area we're dealing with.
			if ( SourceWidget->GetTypedOuter<UUserWidget>() == PreviewWidget )
			{
				return Cast<UWidget>(SourceWidget);
			}
		}
	}

	return nullptr;
}


/////////////////////////////////////////////////////
// SDesignerView
 
const FString SDesignerView::ConfigSectionName = "UMGEditor.Designer";
const uint32 SDesignerView::DefaultResolutionWidth = 1280;
const uint32 SDesignerView::DefaultResolutionHeight = 720;
const FString SDesignerView::DefaultAspectRatio = "16:9";
const FString SDesignerView::DefaultPreviewOverrideName = "";

void SDesignerView::Construct(const FArguments& InArgs, TSharedPtr<FWidgetBlueprintEditor> InBlueprintEditor)
{
	ScopedTransaction = nullptr;

	PreviewWidget = nullptr;
	BlueprintEditor = InBlueprintEditor;

	TransformMode = ETransformMode::Layout;

	bShowResolutionOutlines = false;

	HeightReadFromSettings = 0;
	WidthReadFromSettings = 0;
	SetStartupResolution();

	CachedPreviewDesiredSize = FVector2D(0, 0);

	ResolutionTextFade = FCurveSequence(0.0f, 1.0f);
	ResolutionTextFade.Play(this->AsShared());

	HoveredWidgetOutlineFade = FCurveSequence(0.0f, 0.15f);

	SelectedWidgetContextMenuLocation = FVector2D(0, 0);

	bMovingExistingWidget = false;

	// TODO UMG - Register these with the module through some public interface to allow for new extensions to be registered.
	Register(MakeShareable(new FVerticalSlotExtension()));
	Register(MakeShareable(new FHorizontalSlotExtension()));
	Register(MakeShareable(new FCanvasSlotExtension()));
	Register(MakeShareable(new FUniformGridSlotExtension()));
	Register(MakeShareable(new FGridSlotExtension()));

	//Register External Extensions
	IUMGEditorModule& UMGEditorInterface = FModuleManager::GetModuleChecked<IUMGEditorModule>("UMGEditor");

	TSharedPtr<FDesignerExtensibilityManager>DesignerExtensibilityManager = UMGEditorInterface.GetDesignerExtensibilityManager();
	for (const auto& Extension : DesignerExtensibilityManager->GetExternalDesignerExtensions())
	{
		Register(Extension);
	}

	GEditor->OnBlueprintReinstanced().AddRaw(this, &SDesignerView::OnPreviewNeedsRecreation);

	BindCommands();

	SDesignSurface::Construct(SDesignSurface::FArguments()
		.AllowContinousZoomInterpolation(false)
		.Content()
		[
			SNew(SGridPanel)
			.FillColumn(1, 1.0f)
			.FillRow(1, 1.0f)

			// Corner
			+ SGridPanel::Slot(0, 0)
			[
				SNew(SBorder)
				.BorderImage(FCoreStyle::Get().GetBrush("GenericWhiteBox"))
				.BorderBackgroundColor(FLinearColor(FColor(48, 48, 48)))
			]

			// Top Ruler
			+ SGridPanel::Slot(1, 0)
			[
				SAssignNew(TopRuler, SRuler)
				.Orientation(Orient_Horizontal)
				.Visibility(this, &SDesignerView::GetRulerVisibility)
			]

			// Side Ruler
			+ SGridPanel::Slot(0, 1)
			[
				SAssignNew(SideRuler, SRuler)
				.Orientation(Orient_Vertical)
				.Visibility(this, &SDesignerView::GetRulerVisibility)
			]

			// Designer content area
			+ SGridPanel::Slot(1, 1)
			[
				SAssignNew(PreviewHitTestRoot, SOverlay)
				.Visibility(EVisibility::Visible)
				.Clipping(EWidgetClipping::ClipToBoundsAlways)

				// The bottom layer of the overlay where the actual preview widget appears.
				+ SOverlay::Slot()
				.HAlign(HAlign_Fill)
				.VAlign(VAlign_Fill)
				[
					SNew(SZoomPan)
					.Visibility(EVisibility::HitTestInvisible)
					.ZoomAmount(this, &SDesignerView::GetZoomAmount)
					.ViewOffset(this, &SDesignerView::GetViewOffset)
					[
						SNew(SOverlay)

						+ SOverlay::Slot()
						[
							SNew(SBorder)
							[
								SNew(SSpacer)
								.Size(FVector2D(1, 1))
							]
						]
						
						+ SOverlay::Slot()
						[
							SNew(SBorder)
							.Padding(FMargin(0))
							.BorderImage(this, &SDesignerView::GetPreviewBackground)
							[
								SAssignNew(PreviewAreaConstraint, SBox)
								.WidthOverride(this, &SDesignerView::GetPreviewAreaWidth)
								.HeightOverride(this, &SDesignerView::GetPreviewAreaHeight)
								[
									SAssignNew(PreviewSurface, SDPIScaler)
									.DPIScale(this, &SDesignerView::GetPreviewDPIScale)
									[
										SAssignNew(PreviewSizeConstraint, SBox)
										.WidthOverride(this, &SDesignerView::GetPreviewSizeWidth)
										.HeightOverride(this, &SDesignerView::GetPreviewSizeHeight)
									]
								]
							]
						]
					]
				]

				// A layer in the overlay where we draw effects, like the highlight effects.
				+ SOverlay::Slot()
				.HAlign(HAlign_Fill)
				.VAlign(VAlign_Fill)
				[
					SAssignNew(EffectsLayer, SPaintSurface)
					.OnPaintHandler(this, &SDesignerView::HandleEffectsPainting)
				]

				// 
				+ SOverlay::Slot()
				.HAlign(HAlign_Fill)
				.VAlign(VAlign_Fill)
				[
					SAssignNew(DesignerWidgetCanvas, SCanvas)
					.Visibility(EVisibility::SelfHitTestInvisible)

					+ SCanvas::Slot()
					.Size(FVector2D(20, 20))
					.Position(TAttribute<FVector2D>::Create(TAttribute<FVector2D>::FGetter::CreateSP(this, &SDesignerView::GetAreaResizeHandlePosition)))
					[
						SNew(SResizeDesignerHandle, SharedThis(this))
						.Visibility(this, &SDesignerView::GetAreaResizeHandleVisibility)
					]
				]

				// A layer in the overlay where we put all the user intractable widgets, like the reorder widgets.
				+ SOverlay::Slot()
				.HAlign(HAlign_Fill)
				.VAlign(VAlign_Fill)
				[
					SAssignNew(ExtensionWidgetCanvas, SCanvas)
					.Visibility(this, &SDesignerView::GetExtensionCanvasVisibility)
				]

				// Designer overlay UI, toolbar, status messages, zoom level...etc
				+ SOverlay::Slot()
				.HAlign(HAlign_Fill)
				.VAlign(VAlign_Fill)
				[
					CreateOverlayUI()
				]
			]
		]
	);

	auto PinnedBlueprintEditor = BlueprintEditor.Pin();
	PinnedBlueprintEditor->OnSelectedWidgetsChanged.AddRaw(this, &SDesignerView::OnEditorSelectionChanged);
	PinnedBlueprintEditor->OnHoveredWidgetSet.AddRaw(this, &SDesignerView::OnHoveredWidgetSet);
	PinnedBlueprintEditor->OnHoveredWidgetCleared.AddRaw(this, &SDesignerView::OnHoveredWidgetCleared);
	PinnedBlueprintEditor->OnWidgetPreviewUpdated.AddRaw(this, &SDesignerView::OnPreviewNeedsRecreation);

	DesignerHittestGrid = MakeShared<FHittestGrid>();

	ZoomToFit(/*bInstantZoom*/ true);

	FCoreDelegates::OnSafeFrameChangedEvent.AddSP(this, &SDesignerView::SwapSafeZoneTypes);
	//RegisterActiveTimer(0.f, FWidgetActiveTimerDelegate::CreateSP(this, &SDesignerView::EnsureTick));
}

EVisibility SDesignerView::GetExtensionCanvasVisibility() const
{
	// If any selected widgets are hidden, then don't show widget extensions.
	// If we want to support extensions on mixed-visibility in the future,
	// every existing widget extension will probably need to be updated, as
	// most do not check widget visibility before performing their function.
	for (const FWidgetReference& Widget : GetSelectedWidgets())
	{
		UWidget* Preview = Widget.GetPreview();
		if (!Preview || !Preview->IsVisibleInDesigner())
		{
			return EVisibility::Hidden;
		}
	}
	return EVisibility::SelfHitTestInvisible;
}

EActiveTimerReturnType SDesignerView::EnsureTick(double InCurrentTime, float InDeltaTime)
{
	return EActiveTimerReturnType::Continue;
}

TSharedRef<SWidget> SDesignerView::CreateOverlayUI()
{
	return SNew(SOverlay)

	// Outline and text for important state.
	+ SOverlay::Slot()
	.Padding(0)
	.VAlign(VAlign_Fill)
	.HAlign(HAlign_Fill)
	[
		SNew(SOverlay)
		.Visibility(this, &SDesignerView::GetDesignerOutlineVisibility)

		// Top-right corner text indicating PIE is active
		+ SOverlay::Slot()
		.Padding(0)
		.VAlign(VAlign_Fill)
		.HAlign(HAlign_Fill)
		[
			SNew(SImage)
			.ColorAndOpacity(this, &SDesignerView::GetDesignerOutlineColor)
			.Image(FEditorStyle::GetBrush(TEXT("UMGEditor.DesignerMessageBorder")))
		]

		// Top-right corner text indicating PIE is active
		+ SOverlay::Slot()
		.Padding(20)
		.VAlign(VAlign_Top)
		.HAlign(HAlign_Right)
		[
			SNew(STextBlock)
			.TextStyle(FEditorStyle::Get(), "Graph.SimulatingText")
			.ColorAndOpacity(this, &SDesignerView::GetDesignerOutlineColor)
			.Text(this, &SDesignerView::GetDesignerOutlineText)
		]
	]

	// Top bar with buttons for changing the designer
	+ SOverlay::Slot()
	.HAlign(HAlign_Fill)
	.VAlign(VAlign_Top)
	[
		SNew(SHorizontalBox)

		+ SHorizontalBox::Slot()
		.AutoWidth()
		.VAlign(VAlign_Center)
		.Padding(6, 2, 0, 0)
		[
			SNew(STextBlock)
			.TextStyle(FEditorStyle::Get(), "Graph.ZoomText")
			.Text(this, &SDesignerView::GetZoomText)
			.ColorAndOpacity(this, &SDesignerView::GetZoomTextColorAndOpacity)
			.Visibility(EVisibility::SelfHitTestInvisible)
		]

		+ SHorizontalBox::Slot()
		.FillWidth(1.0f)
		[
			SNew(SSpacer)
			.Size(FVector2D(1, 1))
		]

		+ SHorizontalBox::Slot()
		.AutoWidth()
		.VAlign(VAlign_Center)
		[
			SNew(SDesignerToolBar)
			.CommandList(CommandList)
		]
		+ SHorizontalBox::Slot()
			.AutoWidth()
			.VAlign(VAlign_Center)
			[
				SNew(SButton)
				.ButtonStyle(FEditorStyle::Get(), "ViewportMenu.Button")
				.ToolTipText(LOCTEXT("ZoomToFit_ToolTip", "Zoom To Fit"))
				.OnClicked(this, &SDesignerView::HandleZoomToFitClicked)
				.ContentPadding(FEditorStyle::Get().GetMargin("ViewportMenu.SToolBarButtonBlock.Button.Padding"))
				[
					SNew(SImage)
					.Image(FEditorStyle::GetBrush("UMGEditor.ZoomToFit"))
				]
			]

		+ SHorizontalBox::Slot()
			.AutoWidth()
			.VAlign(VAlign_Center)
			[
				SNew(SButton)
				.ButtonStyle(FEditorStyle::Get(), "ViewportMenu.Button")
				.ToolTipText(LOCTEXT("SwapAspectRatio_ToolTip", "Switch between Landscape and Portrait"))
				.OnClicked(this, &SDesignerView::HandleSwapAspectRatioClicked)
				.ContentPadding(FEditorStyle::Get().GetMargin("ViewportMenu.SToolBarButtonBlock.Button.Padding"))
				.IsEnabled(this, &SDesignerView::GetAspectRatioSwitchEnabled)
				[
					SNew(SImage)
					.Image(this, &SDesignerView::GetAspectRatioSwitchImage)
				]
			]
		+ SHorizontalBox::Slot()
			.AutoWidth()
			.VAlign(VAlign_Center)
			[
				SNew(SButton)
				.ButtonStyle(FEditorStyle::Get(), "ViewportMenu.Button")
				.ToolTipText(LOCTEXT("Mirror_ToolTip", "Flip the current safe zones"))
				.OnClicked(this, &SDesignerView::HandleFlipSafeZonesClicked)
				.ContentPadding(FEditorStyle::Get().GetMargin("ViewportMenu.SToolBarButtonBlock.Button.Padding"))	
				.IsEnabled(this, &SDesignerView::GetFlipDeviceEnabled)
				[
					SNew(SImage)
					.Image(FEditorStyle::Get().GetBrush("UMGEditor.Mirror"))
				]
			]

		// Preview Screen Size
		+ SHorizontalBox::Slot()
		.AutoWidth()
		.VAlign(VAlign_Center)
		[
			SNew(SComboButton)
			.ButtonStyle(FEditorStyle::Get(), "ViewportMenu.Button")
			.ForegroundColor(FLinearColor::Black)
			.OnGetMenuContent(this, &SDesignerView::GetResolutionsMenu)
			.ContentPadding(FEditorStyle::Get().GetMargin("ViewportMenu.SToolBarButtonBlock.Button.Padding"))
			.ButtonContent()
			[
				SNew(STextBlock)
				.Text(LOCTEXT("ScreenSize", "Screen Size"))
				.TextStyle(FEditorStyle::Get(), "ViewportMenu.Label")
			]
		]

		// Screen Fill Size Rule
		+ SHorizontalBox::Slot()
		.AutoWidth()
		.VAlign(VAlign_Center)
		[
			SNew(SComboButton)
			.ButtonStyle(FEditorStyle::Get(), "ViewportMenu.Button")
			.ForegroundColor(FLinearColor::Black)
			.OnGetMenuContent(this, &SDesignerView::GetScreenSizingFillMenu)
			.ContentPadding(FEditorStyle::Get().GetMargin("ViewportMenu.SToolBarButtonBlock.Button.Padding"))
			.ButtonContent()
			[
				SNew(STextBlock)
				.Text(this, &SDesignerView::GetScreenSizingFillText)
				.TextStyle(FEditorStyle::Get(), "ViewportMenu.Label")
			]
		]

		+ SHorizontalBox::Slot()
		.AutoWidth()
		.VAlign(VAlign_Center)
		.Padding(FMargin(2, 0))
		[
			SNew(SNumericEntryBox<int32>)
			.AllowSpin(true)
			.Delta(1)
			.MinSliderValue(1)
			.MinValue(0)
			.MaxSliderValue(TOptional<int32>(10000))
			.Value(this, &SDesignerView::GetCustomResolutionWidth)
			.OnValueChanged(this, &SDesignerView::OnCustomResolutionWidthChanged)
			.Visibility(this, &SDesignerView::GetCustomResolutionEntryVisibility)
			.MinDesiredValueWidth(50)
			.LabelPadding(0)
			.ToolTipText(LOCTEXT("CustomSize_WidthTooltip", "1+\tSets the width of the widget in the designer.\n0\tThe width will match the desired width of the widget."))
			.Label()
			[
				SNumericEntryBox<int32>::BuildLabel(LOCTEXT("Width", "Width"), FLinearColor::White, SNumericEntryBox<int32>::RedLabelBackgroundColor)
			]
		]

		+ SHorizontalBox::Slot()
		.AutoWidth()
		.VAlign(VAlign_Center)
		.Padding(FMargin(2, 0))
		[
			SNew(SNumericEntryBox<int32>)
			.AllowSpin(true)
			.Delta(1)
			.MinSliderValue(1)
			.MaxSliderValue(TOptional<int32>(10000))
			.MinValue(0)
			.Value(this, &SDesignerView::GetCustomResolutionHeight)
			.OnValueChanged(this, &SDesignerView::OnCustomResolutionHeightChanged)
			.Visibility(this, &SDesignerView::GetCustomResolutionEntryVisibility)
			.MinDesiredValueWidth(50)
			.ToolTipText(LOCTEXT("CustomSize_HeightTooltip", "1+\tSets the height of the widget in the designer.\n0\tThe height will match the desired height of the widget."))
			.LabelPadding(0)
			.Label()
			[
				SNumericEntryBox<int32>::BuildLabel(LOCTEXT("Height", "Height"), FLinearColor::White, SNumericEntryBox<int32>::GreenLabelBackgroundColor)
			]
		]
	]

	// Info Bar, displays heads up information about some actions.
	+ SOverlay::Slot()
	.HAlign(HAlign_Fill)
	.VAlign(VAlign_Bottom)
	[
		SNew(SDisappearingBar)
		[
			SNew(SBorder)
			.BorderImage(FEditorStyle::GetBrush("WhiteBrush"))
			.BorderBackgroundColor(FLinearColor(0.10, 0.10, 0.10, 0.75))
			.HAlign(HAlign_Center)
			.VAlign(VAlign_Center)
			.Padding(FMargin(0, 5))
			.Visibility(this, &SDesignerView::GetInfoBarVisibility)
			[
				SNew(STextBlock)
				.TextStyle(FEditorStyle::Get(), "Graph.ZoomText")
				.Text(this, &SDesignerView::GetInfoBarText)
			]
		]
	]

	// Bottom bar to show current resolution & AR
	+ SOverlay::Slot()
	.HAlign(HAlign_Fill)
	.VAlign(VAlign_Bottom)
	[
		SNew(SHorizontalBox)
		+ SHorizontalBox::Slot()
		.AutoWidth()
		.Padding(6, 0, 0, 2)
		[
			SNew(SVerticalBox)
			+ SVerticalBox::Slot()
			[
				SNew(STextBlock)
				.Visibility(this, &SDesignerView::GetResolutionTextVisibility)
				.TextStyle(FEditorStyle::Get(), "Graph.ZoomText")
				.Text(this, &SDesignerView::GetCurrentScaleFactorText)
				.ColorAndOpacity(this, &SDesignerView::GetResolutionTextColorAndOpacity)
			]
			+ SVerticalBox::Slot()
			[
				SNew(STextBlock)
				.Visibility(this, &SDesignerView::GetResolutionTextVisibility)
				.TextStyle(FEditorStyle::Get(), "Graph.ZoomText")
				.Text(this, &SDesignerView::GetCurrentSafeZoneText)
				.ColorAndOpacity(this, &SDesignerView::GetResolutionTextColorAndOpacity)
			]
			+SVerticalBox::Slot()
			[			
				SNew(STextBlock)
				.Visibility(this, &SDesignerView::GetResolutionTextVisibility)
				.TextStyle(FEditorStyle::Get(), "Graph.ZoomText")
				.Text(this, &SDesignerView::GetCurrentResolutionText)
				.ColorAndOpacity(this, &SDesignerView::GetResolutionTextColorAndOpacity)
			]
		]

		+ SHorizontalBox::Slot()
		.FillWidth(1.0f)
		.HAlign(HAlign_Right)
		.Padding(0, 0, 6, 2)
		[
			SNew(SHorizontalBox)
			+ SHorizontalBox::Slot()
			.AutoWidth()
			.VAlign(VAlign_Bottom)
			[
				SNew(STextBlock)
				.TextStyle(FEditorStyle::Get(), "Graph.ZoomText")
				.Text(this, &SDesignerView::GetCurrentDPIScaleText)
				.ColorAndOpacity(this, &SDesignerView::GetCurrentDPIScaleColor)
			]

			+ SHorizontalBox::Slot()
			.AutoWidth()
			.Padding(6, 0, 0, 0)
			.VAlign(VAlign_Bottom)
			[
				SNew(SButton)
				.ButtonStyle(FEditorStyle::Get(), "HoverHintOnly")
				.ContentPadding(FMargin(3, 1))
				.OnClicked(this, &SDesignerView::HandleDPISettingsClicked)
				.ToolTipText(LOCTEXT("DPISettingsTooltip", "Configure the UI Scale Curve to control how the UI is scaled on different resolutions."))
				.HAlign(HAlign_Center)
				.VAlign(VAlign_Center)
				[
					SNew(SImage)
					.Image(FEditorStyle::GetBrush("UMGEditor.DPISettings"))
				]
			]
		]
	];
}

SDesignerView::~SDesignerView()
{
	UWidgetBlueprint* Blueprint = GetBlueprint();
	if ( Blueprint )
	{
		Blueprint->OnChanged().RemoveAll(this);
		Blueprint->OnCompiled().RemoveAll(this);
	}

	if ( BlueprintEditor.IsValid() )
	{
		auto PinnedEditor = BlueprintEditor.Pin();
		PinnedEditor->OnSelectedWidgetsChanged.RemoveAll(this);
		PinnedEditor->OnHoveredWidgetSet.RemoveAll(this);
		PinnedEditor->OnHoveredWidgetCleared.RemoveAll(this);
		PinnedEditor->OnWidgetPreviewUpdated.RemoveAll(this);
	}

	if ( GEditor )
	{
		GEditor->OnBlueprintReinstanced().RemoveAll(this);
	}
}

void SDesignerView::BindCommands()
{
	CommandList = MakeShareable(new FUICommandList);

	const FDesignerCommands& Commands = FDesignerCommands::Get();

	CommandList->MapAction(
		Commands.LayoutTransform,
		FExecuteAction::CreateSP(this, &SDesignerView::SetTransformMode, ETransformMode::Layout),
		FCanExecuteAction::CreateSP(this, &SDesignerView::CanSetTransformMode, ETransformMode::Layout),
		FIsActionChecked::CreateSP(this, &SDesignerView::IsTransformModeActive, ETransformMode::Layout)
	);

	CommandList->MapAction(
		Commands.RenderTransform,
		FExecuteAction::CreateSP(this, &SDesignerView::SetTransformMode, ETransformMode::Render),
		FCanExecuteAction::CreateSP(this, &SDesignerView::CanSetTransformMode, ETransformMode::Render),
		FIsActionChecked::CreateSP(this, &SDesignerView::IsTransformModeActive, ETransformMode::Render)
	);

	CommandList->MapAction(
		Commands.ToggleOutlines,
		FExecuteAction::CreateSP(this, &SDesignerView::ToggleShowingOutlines),
		FCanExecuteAction(),
		FIsActionChecked::CreateSP(this, &SDesignerView::IsShowingOutlines)
	);

	CommandList->MapAction(
		Commands.ToggleRespectLocks,
		FExecuteAction::CreateSP(this, &SDesignerView::ToggleRespectingLocks),
		FCanExecuteAction(),
		FIsActionChecked::CreateSP(this, &SDesignerView::IsRespectingLocks)
	);
}

void SDesignerView::AddReferencedObjects(FReferenceCollector& Collector)
{
	if ( PreviewWidget )
	{
		Collector.AddReferencedObject(PreviewWidget);
	}

	for (auto& DropPreview : DropPreviews)
	{
		if (DropPreview.Widget)
		{
			Collector.AddReferencedObject(DropPreview.Widget);
		}
		if (DropPreview.Parent)
		{
			Collector.AddReferencedObject(DropPreview.Parent);
		}
	}
}

void SDesignerView::SetTransformMode(ETransformMode::Type InTransformMode)
{
	if ( !InTransaction() )
	{
		TransformMode = InTransformMode;
	}
}

bool SDesignerView::CanSetTransformMode(ETransformMode::Type InTransformMode) const
{
	return true;
}

bool SDesignerView::IsTransformModeActive(ETransformMode::Type InTransformMode) const
{
	return TransformMode == InTransformMode;
}

void SDesignerView::ToggleShowingOutlines()
{
	TSharedPtr<FWidgetBlueprintEditor> Editor = BlueprintEditor.Pin();

	Editor->SetShowDashedOutlines(!Editor->GetShowDashedOutlines());
	Editor->InvalidatePreview();
}

bool SDesignerView::IsShowingOutlines() const
{
	return BlueprintEditor.Pin()->GetShowDashedOutlines();
}

void SDesignerView::ToggleRespectingLocks()
{
	TSharedPtr<FWidgetBlueprintEditor> Editor = BlueprintEditor.Pin();

	Editor->SetIsRespectingLocks(!Editor->GetIsRespectingLocks());
}

bool SDesignerView::IsRespectingLocks() const
{
	return BlueprintEditor.Pin()->GetIsRespectingLocks();
}

void SDesignerView::SetStartupResolution()
{
	// Use previously set resolution (or create new entries using default values)
	// Width
	if (!GConfig->GetInt(*ConfigSectionName, TEXT("PreviewWidth"), PreviewWidth, GEditorPerProjectIni))
	{
		GConfig->SetInt(*ConfigSectionName, TEXT("PreviewWidth"), DefaultResolutionWidth, GEditorPerProjectIni);
		PreviewWidth = DefaultResolutionWidth;
	}
	// Initially assign WidthReadFromSettings to PreviewWidth
	WidthReadFromSettings = PreviewWidth;
	// Height
	if (!GConfig->GetInt(*ConfigSectionName, TEXT("PreviewHeight"), PreviewHeight, GEditorPerProjectIni))
	{
		GConfig->SetInt(*ConfigSectionName, TEXT("PreviewHeight"), DefaultResolutionHeight, GEditorPerProjectIni);
		PreviewHeight = DefaultResolutionHeight;
	}
	// Initially assign HeightReadFromSettings to PreviewHeight
	HeightReadFromSettings = PreviewHeight;
	// Aspect Ratio
	if (!GConfig->GetString(*ConfigSectionName, TEXT("PreviewAspectRatio"), PreviewAspectRatio, GEditorPerProjectIni))
	{
		GConfig->SetString(*ConfigSectionName, TEXT("PreviewAspectRatio"), *DefaultAspectRatio, GEditorPerProjectIni);
		PreviewAspectRatio = DefaultAspectRatio;
	}
	// Portrait Mode
	if (!GConfig->GetBool(*ConfigSectionName, TEXT("bIsInPortraitMode"), bPreviewIsPortrait, GEditorPerProjectIni))
	{
		GConfig->SetBool(*ConfigSectionName, TEXT("bIsInPortraitMode"), false, GEditorPerProjectIni);
		bPreviewIsPortrait = false;
	}
	// Profile Type
	if (!GConfig->GetString(*ConfigSectionName, TEXT("ProfileName"), PreviewOverrideName, GEditorPerProjectIni))
	{
		GConfig->SetString(*ConfigSectionName, TEXT("ProfileName"), *DefaultPreviewOverrideName, GEditorPerProjectIni);
		PreviewOverrideName = DefaultPreviewOverrideName;
	}
	// Scale factor
	if (!GConfig->GetFloat(*ConfigSectionName, TEXT("ScaleFactor"), ScaleFactor, GEditorPerProjectIni))
	{
		GConfig->SetFloat(*ConfigSectionName, TEXT("ScaleFactor"), 1.0f, GEditorPerProjectIni);
		ScaleFactor = 1.0f;
	}
	if (!GConfig->GetBool(*ConfigSectionName, TEXT("bCanPreviewSwapAspectRatio"), bCanPreviewSwapAspectRatio, GEditorPerProjectIni))
	{
		GConfig->SetBool(*ConfigSectionName, TEXT("bCanPreviewSwapAspectRatio"), false, GEditorPerProjectIni);
		bCanPreviewSwapAspectRatio = false;
	}

	if (!PreviewOverrideName.IsEmpty())
	{
		ULevelEditorPlaySettings* PlaySettings = GetMutableDefault<ULevelEditorPlaySettings>();
		DesignerSafeZoneOverride = PlaySettings->CalculateCustomUnsafeZones(CustomSafeZoneStarts, CustomSafeZoneDimensions, PreviewOverrideName, FVector2D(PreviewWidth, PreviewHeight));
	}
	else
	{
		FSlateApplication::Get().ResetCustomSafeZone();
		FSlateApplication::Get().GetSafeZoneSize(DesignerSafeZoneOverride, FVector2D(PreviewWidth, PreviewHeight));
	}
	FMargin SafeZoneRatio = DesignerSafeZoneOverride;
	SafeZoneRatio.Left /= (PreviewWidth / 2.0f);
	SafeZoneRatio.Right /= (PreviewWidth / 2.0f);
	SafeZoneRatio.Bottom /= (PreviewHeight / 2.0f);
	SafeZoneRatio.Top /= (PreviewHeight / 2.0f);
	FSlateApplication::Get().OnDebugSafeZoneChanged.Broadcast(SafeZoneRatio, true);

}

float SDesignerView::GetPreviewScale() const
{
	return GetZoomAmount() * GetPreviewDPIScale();
}

const TSet<FWidgetReference>& SDesignerView::GetSelectedWidgets() const
{
	return BlueprintEditor.Pin()->GetSelectedWidgets();
}

FWidgetReference SDesignerView::GetSelectedWidget() const
{
	const TSet<FWidgetReference>& SelectedWidgets = BlueprintEditor.Pin()->GetSelectedWidgets();

	// Only return a selected widget when we have only a single item selected.
	if ( SelectedWidgets.Num() == 1 )
	{
		for ( TSet<FWidgetReference>::TConstIterator SetIt(SelectedWidgets); SetIt; ++SetIt )
		{
			return *SetIt;
		}
	}

	return FWidgetReference();
}

ETransformMode::Type SDesignerView::GetTransformMode() const
{
	return TransformMode;
}

FOptionalSize SDesignerView::GetPreviewAreaWidth() const
{
	FVector2D Area, Size;
	GetPreviewAreaAndSize(Area, Size);

	return Area.X;
}

FOptionalSize SDesignerView::GetPreviewAreaHeight() const
{
	FVector2D Area, Size;
	GetPreviewAreaAndSize(Area, Size);

	return Area.Y;
}

FOptionalSize SDesignerView::GetPreviewSizeWidth() const
{
	FVector2D Area, Size;
	GetPreviewAreaAndSize(Area, Size);

	return Size.X;
}

FOptionalSize SDesignerView::GetPreviewSizeHeight() const
{
	FVector2D Area, Size;
	GetPreviewAreaAndSize(Area, Size);

	return Size.Y;
}

void SDesignerView::BeginResizingArea()
{
	bDrawGridLines = false;
	bShowResolutionOutlines = true;
}

void SDesignerView::EndResizingArea()
{
	bDrawGridLines = true;
	bShowResolutionOutlines = false;
}

void SDesignerView::SetPreviewAreaSize(int32 Width, int32 Height)
{
	if (UUserWidget* DefaultWidget = GetDefaultWidget())
	{
		Width = FMath::Max(Width, 1);
		Height = FMath::Max(Height, 1);

		switch (DefaultWidget->DesignSizeMode)
		{
			case EDesignPreviewSizeMode::Custom:
			case EDesignPreviewSizeMode::CustomOnScreen:
			{
				DefaultWidget->DesignTimeSize = FVector2D(Width, Height);
				break;
			}
			default:
			{
				int32 GCD = FMath::GreatestCommonDivisor(Width, Height);

				PreviewWidth = Width;
				PreviewHeight = Height;
				PreviewAspectRatio = FString::Printf(TEXT("%d:%d"), Height / GCD, Width / GCD);

				const bool bSaveChanges = false;
				if (bSaveChanges)
				{
					GConfig->SetInt(*ConfigSectionName, TEXT("PreviewWidth"), Width, GEditorPerProjectIni);
					GConfig->SetInt(*ConfigSectionName, TEXT("PreviewHeight"), Height, GEditorPerProjectIni);
					GConfig->SetString(*ConfigSectionName, TEXT("PreviewAspectRatio"), *PreviewAspectRatio, GEditorPerProjectIni);
					GConfig->SetBool(*ConfigSectionName, TEXT("bIsInPortraitMode"), bPreviewIsPortrait, GEditorPerProjectIni);
					GConfig->SetString(*ConfigSectionName, TEXT("ProfileName"), *PreviewOverrideName, GEditorPerProjectIni);
					GConfig->SetFloat(*ConfigSectionName, TEXT("ScaleFactor"), ScaleFactor, GEditorPerProjectIni);
					GConfig->SetBool(*ConfigSectionName, TEXT("bCanPreviewSwapAspectRatio"), bCanPreviewSwapAspectRatio, GEditorPerProjectIni);
				}
				break;
			}
		}
	}

	BroadcastDesignerChanged();

	ResolutionTextFade.Play(this->AsShared());
}

FVector2D SDesignerView::GetAreaResizeHandlePosition() const
{
	FGeometry PreviewAreaGeometry = PreviewAreaConstraint->GetCachedGeometry();
	FGeometry DesignerOverlayGeometry = DesignerWidgetCanvas->GetCachedGeometry();

	FVector2D AbsoluteResizeHandlePosition = PreviewAreaGeometry.LocalToAbsolute(PreviewAreaGeometry.GetLocalSize() + FVector2D(2, 2));

	return DesignerOverlayGeometry.AbsoluteToLocal(AbsoluteResizeHandlePosition);
}

EVisibility SDesignerView::GetAreaResizeHandleVisibility() const
{
	if (UUserWidget* DefaultWidget = GetDefaultWidget())
	{
		switch (DefaultWidget->DesignSizeMode)
		{
		case EDesignPreviewSizeMode::Desired:
			return EVisibility::Collapsed;
		default:
			return EVisibility::Visible;
		}
	}

	return EVisibility::Collapsed;
}

const FSlateBrush* SDesignerView::GetPreviewBackground() const
{
	if ( UUserWidget* DefaultWidget = GetDefaultWidget() )
	{
		if ( DefaultWidget->PreviewBackground )
		{
			BackgroundImage.SetResourceObject(DefaultWidget->PreviewBackground);
			return &BackgroundImage;
		}
	}

	return nullptr;
}

void SDesignerView::GetPreviewAreaAndSize(FVector2D& Area, FVector2D& Size) const
{
	Area = FVector2D(PreviewWidth, PreviewHeight);
	Size = FVector2D(PreviewWidth, PreviewHeight);

	if ( UUserWidget* DefaultWidget = GetDefaultWidget() )
	{
		switch ( DefaultWidget->DesignSizeMode )
		{
		case EDesignPreviewSizeMode::Custom:
			Area = DefaultWidget->DesignTimeSize;
			// If the custom size is 0 in some dimension, use the desired size instead.
			if (Area.X == 0)
			{
				Area.X = CachedPreviewDesiredSize.X;
			}
			if (Area.Y == 0)
			{
				Area.Y = CachedPreviewDesiredSize.Y;
			}
			Size = Area;
			break;
		case EDesignPreviewSizeMode::CustomOnScreen:
			Size = DefaultWidget->DesignTimeSize;

			// If the custom size is 0 in some dimension, use the desired size instead.
			if (Size.X == 0)
			{
				Size.X = CachedPreviewDesiredSize.X;
			}
			if (Size.Y == 0)
			{
				Size.Y = CachedPreviewDesiredSize.Y;
			}
			return;
		case EDesignPreviewSizeMode::Desired:
			Area = CachedPreviewDesiredSize;
			// Fall through to DesiredOnScreen
		case EDesignPreviewSizeMode::DesiredOnScreen:
			Size = CachedPreviewDesiredSize;
			return;
		case EDesignPreviewSizeMode::FillScreen:
			break;
		}
	}
}

float SDesignerView::GetPreviewDPIScale() const
{
	// If the user is using a custom size then we disable the DPI scaling logic.
	if ( UUserWidget* DefaultWidget = GetDefaultWidget() )
	{
		if ( DefaultWidget->DesignSizeMode == EDesignPreviewSizeMode::Custom || 
			 DefaultWidget->DesignSizeMode == EDesignPreviewSizeMode::Desired )
		{
			return 1.0f;
		}
	}

	return GetDefault<UUserInterfaceSettings>(UUserInterfaceSettings::StaticClass())->GetDPIScaleBasedOnSize(FIntPoint(PreviewWidth, PreviewHeight));
}

FSlateRect SDesignerView::ComputeAreaBounds() const
{
	return FSlateRect(0, 0, GetPreviewAreaWidth().Get(), GetPreviewAreaHeight().Get());
}

int32 SDesignerView::GetSnapGridSize() const
{
	const UWidgetDesignerSettings* DesignerSettings = GetDefault<UWidgetDesignerSettings>();
	return DesignerSettings->GridSnapSize;
}

int32 SDesignerView::GetGraphRulePeriod() const
{
	return 10;
}

float SDesignerView::GetGridScaleAmount() const
{
	return GetPreviewDPIScale();
}

EVisibility SDesignerView::GetInfoBarVisibility() const
{
	if ( DesignerMessageStack.Num() > 0 )
	{
		return EVisibility::Visible;
	}

	return EVisibility::Hidden;
}

FText SDesignerView::GetInfoBarText() const
{
	if ( DesignerMessageStack.Num() > 0 )
	{
		return DesignerMessageStack.Top();
	}

	return FText::GetEmpty();
}

void SDesignerView::PushDesignerMessage(const FText& Message)
{
	DesignerMessageStack.Push(Message);
}

void SDesignerView::PopDesignerMessage()
{
	if ( DesignerMessageStack.Num() > 0)
	{
		DesignerMessageStack.Pop();
	}
}

void SDesignerView::OnEditorSelectionChanged()
{
	TSharedPtr<FWidgetBlueprintEditor> BPEd = BlueprintEditor.Pin();
	TSet<FWidgetReference> PendingSelectedWidgets = BPEd->GetSelectedWidgets();

	// Notify all widgets that are no longer selected.
	for ( FWidgetReference& WidgetRef : SelectedWidgetsCache )
	{
		if ( WidgetRef.IsValid() && !PendingSelectedWidgets.Contains(WidgetRef) )
		{
			WidgetRef.GetPreview()->DeselectByDesigner();
		}

		if (UWidget* WidgetTemplate = WidgetRef.GetTemplate())
		{
			// Find all named slot host widgets that are hierarchical ancestors of this widget and call deselect on them as well
			TArray<FWidgetReference> AncestorSlotHostWidgets;
			FWidgetBlueprintEditorUtils::FindAllAncestorNamedSlotHostWidgetsForContent(AncestorSlotHostWidgets, WidgetTemplate, BPEd.ToSharedRef());

			for (FWidgetReference SlotHostWidget : AncestorSlotHostWidgets)
			{
				SlotHostWidget.GetPreview()->DeselectByDesigner();
			}
		}
	}

	// Notify all widgets that are now selected.
	for ( FWidgetReference& WidgetRef : PendingSelectedWidgets )
	{
		if ( WidgetRef.IsValid() && !SelectedWidgetsCache.Contains(WidgetRef) )
		{
			WidgetRef.GetPreview()->SelectByDesigner();

			if (UWidget* WidgetTemplate = WidgetRef.GetTemplate())
			{
				// Find all named slot host widgets that are hierarchical ancestors of this widget and call select on them as well
				TArray<FWidgetReference> AncestorSlotHostWidgets;
				FWidgetBlueprintEditorUtils::FindAllAncestorNamedSlotHostWidgetsForContent(AncestorSlotHostWidgets, WidgetTemplate, BPEd.ToSharedRef());

				for (FWidgetReference SlotHostWidget : AncestorSlotHostWidgets)
				{
					SlotHostWidget.GetPreview()->SelectByDesigner();
				}
			}
		}
	}

	SelectedWidgetsCache = PendingSelectedWidgets;

	CreateExtensionWidgetsForSelection();
}

void SDesignerView::OnHoveredWidgetSet(const FWidgetReference& InHoveredWidget)
{
	HoveredWidgetOutlineFade.Play(this->AsShared());
}

void SDesignerView::OnHoveredWidgetCleared()
{
	HoveredWidgetOutlineFade.JumpToEnd();
}

FGeometry SDesignerView::GetDesignerGeometry() const
{
	return PreviewHitTestRoot->GetCachedGeometry();
}

FVector2D SDesignerView::GetWidgetOriginAbsolute() const
{
	if (PreviewWidget)
	{
		FGeometry Geometry;
		if (GetWidgetGeometry(PreviewWidget, Geometry))
		{
			return Geometry.AbsolutePosition;
		}
	}

	return FVector2D(0, 0);
}

void SDesignerView::MarkDesignModifed(bool bRequiresRecompile)
{
	if ( bRequiresRecompile )
	{
		FBlueprintEditorUtils::MarkBlueprintAsStructurallyModified(GetBlueprint());
	}
	else
	{
		FBlueprintEditorUtils::MarkBlueprintAsModified(GetBlueprint());
	}
}

bool SDesignerView::GetWidgetParentGeometry(const FWidgetReference& Widget, FGeometry& Geometry) const
{
	if ( UWidget* WidgetPreview = Widget.GetPreview() )
	{
		if ( UPanelWidget* Parent = WidgetPreview->GetParent() )
		{
			return GetWidgetGeometry(Parent, Geometry);
		}
	}

	Geometry = GetDesignerGeometry();
	return true;
}

bool SDesignerView::GetWidgetGeometry(const FWidgetReference& Widget, FGeometry& Geometry) const
{
	if ( const UWidget* WidgetPreview = Widget.GetPreview() )
	{
		return GetWidgetGeometry(WidgetPreview, Geometry);
	}

	return false;
}

bool SDesignerView::GetWidgetGeometry(const UWidget* InPreviewWidget, FGeometry& Geometry) const
{
	TSharedPtr<SWidget> CachedPreviewWidget = InPreviewWidget->GetCachedWidget();
	if ( CachedPreviewWidget.IsValid() )
	{
		const FArrangedWidget* ArrangedWidget = CachedWidgetGeometry.Find(CachedPreviewWidget.ToSharedRef());
		if ( ArrangedWidget )
		{
			Geometry = ArrangedWidget->Geometry;
			return true;
		}
	}

	return false;
}

FGeometry SDesignerView::MakeGeometryWindowLocal(const FGeometry& WidgetGeometry) const
{
	FGeometry NewGeometry = WidgetGeometry;

	TSharedPtr<SWindow> WidgetWindow = FSlateApplication::Get().FindWidgetWindow(SharedThis(this));
	if ( WidgetWindow.IsValid() )
	{
		TSharedRef<SWindow> CurrentWindowRef = WidgetWindow.ToSharedRef();

		NewGeometry.AppendTransform(FSlateLayoutTransform(Inverse(CurrentWindowRef->GetPositionInScreen())));
	}

	return NewGeometry;
}

void SDesignerView::ClearExtensionWidgets()
{
	ExtensionWidgetCanvas->ClearChildren();
}

void SDesignerView::CreateExtensionWidgetsForSelection()
{
	// Remove all the current extension widgets
	ClearExtensionWidgets();

	// Get the selected widgets as an array
	TArray<FWidgetReference> Selected = GetSelectedWidgets().Array();
	
	TArray< TSharedRef<FDesignerSurfaceElement> > ExtensionElements;

	if ( Selected.Num() > 0 )
	{
		const float Offset = 10;

		// Add transform handles
		ExtensionElements.Add(MakeShareable(new FDesignerSurfaceElement(SNew(STransformHandle, this, ETransformDirection::TopLeft), EExtensionLayoutLocation::TopLeft, FVector2D(-Offset, -Offset))));
		ExtensionElements.Add(MakeShareable(new FDesignerSurfaceElement(SNew(STransformHandle, this, ETransformDirection::TopCenter), EExtensionLayoutLocation::TopCenter, FVector2D(0, -Offset))));
		ExtensionElements.Add(MakeShareable(new FDesignerSurfaceElement(SNew(STransformHandle, this, ETransformDirection::TopRight), EExtensionLayoutLocation::TopRight, FVector2D(Offset, -Offset))));

		ExtensionElements.Add(MakeShareable(new FDesignerSurfaceElement(SNew(STransformHandle, this, ETransformDirection::CenterLeft), EExtensionLayoutLocation::CenterLeft, FVector2D(-Offset, 0))));
		ExtensionElements.Add(MakeShareable(new FDesignerSurfaceElement(SNew(STransformHandle, this, ETransformDirection::CenterRight), EExtensionLayoutLocation::CenterRight, FVector2D(Offset, 0))));

		ExtensionElements.Add(MakeShareable(new FDesignerSurfaceElement(SNew(STransformHandle, this, ETransformDirection::BottomLeft), EExtensionLayoutLocation::BottomLeft, FVector2D(-Offset, Offset))));
		ExtensionElements.Add(MakeShareable(new FDesignerSurfaceElement(SNew(STransformHandle, this, ETransformDirection::BottomCenter), EExtensionLayoutLocation::BottomCenter, FVector2D(0, Offset))));
		ExtensionElements.Add(MakeShareable(new FDesignerSurfaceElement(SNew(STransformHandle, this, ETransformDirection::BottomRight), EExtensionLayoutLocation::BottomRight, FVector2D(Offset, Offset))));

		// Build extension widgets for new selection
		for ( TSharedRef<FDesignerExtension>& Ext : DesignerExtensions )
		{
			if ( Ext->CanExtendSelection(Selected) )
			{
				Ext->ExtendSelection(Selected, ExtensionElements);
			}
		}

		// Add Widgets to designer surface
		for ( TSharedRef<FDesignerSurfaceElement>& ExtElement : ExtensionElements )
		{
			ExtensionWidgetCanvas->AddSlot()
				.Position(TAttribute<FVector2D>::Create(TAttribute<FVector2D>::FGetter::CreateSP(this, &SDesignerView::GetExtensionPosition, ExtElement)))
				.Size(TAttribute<FVector2D>::Create(TAttribute<FVector2D>::FGetter::CreateSP(this, &SDesignerView::GetExtensionSize, ExtElement)))
				[
					ExtElement->GetWidget()
				];
		}
	}
}

FVector2D SDesignerView::GetExtensionPosition(TSharedRef<FDesignerSurfaceElement> ExtensionElement) const
{
	FWidgetReference SelectedWidget = GetSelectedWidget();

	if ( SelectedWidget.IsValid() )
	{
		FGeometry SelectedWidgetGeometry;
		FGeometry SelectedWidgetParentGeometry;

		if ( GetWidgetGeometry(SelectedWidget, SelectedWidgetGeometry) && GetWidgetParentGeometry(SelectedWidget, SelectedWidgetParentGeometry) )
		{
			const FVector2D ParentPostion_DesignerSpace = (SelectedWidgetParentGeometry.AbsolutePosition - GetDesignerGeometry().AbsolutePosition) / GetDesignerGeometry().Scale;
			const FVector2D ParentSize = SelectedWidgetParentGeometry.Size * GetPreviewScale();

			FVector2D FinalPosition(0, 0);

			if (ExtensionElement->GetLocation() == EExtensionLayoutLocation::RelativeFromParent)
			{
				FinalPosition = GetDesignerGeometry().AbsoluteToLocal(SelectedWidgetParentGeometry.LocalToAbsolute(FVector2D(0, 0)));
				FinalPosition += ExtensionElement->GetOffset();
			}
			else
			{
				FVector2D WidgetPosition;

				// Get the initial offset based on the location around the selected object.
				switch (ExtensionElement->GetLocation())
				{
				case EExtensionLayoutLocation::TopLeft:
					WidgetPosition = FVector2D(0, 0);
					break;
				case EExtensionLayoutLocation::TopCenter:
					WidgetPosition = FVector2D(SelectedWidgetGeometry.GetLocalSize().X * 0.5f, 0);
					break;
				case EExtensionLayoutLocation::TopRight:
					WidgetPosition = FVector2D(SelectedWidgetGeometry.GetLocalSize().X, 0);
					break;

				case EExtensionLayoutLocation::CenterLeft:
					WidgetPosition = FVector2D(0, SelectedWidgetGeometry.GetLocalSize().Y * 0.5f);
					break;
				case EExtensionLayoutLocation::CenterCenter:
					WidgetPosition = FVector2D(SelectedWidgetGeometry.GetLocalSize().X * 0.5f, SelectedWidgetGeometry.GetLocalSize().Y * 0.5f);
					break;
				case EExtensionLayoutLocation::CenterRight:
					WidgetPosition = FVector2D(SelectedWidgetGeometry.GetLocalSize().X, SelectedWidgetGeometry.GetLocalSize().Y * 0.5f);
					break;

				case EExtensionLayoutLocation::BottomLeft:
					WidgetPosition = FVector2D(0, SelectedWidgetGeometry.GetLocalSize().Y);
					break;
				case EExtensionLayoutLocation::BottomCenter:
					WidgetPosition = FVector2D(SelectedWidgetGeometry.GetLocalSize().X * 0.5f, SelectedWidgetGeometry.GetLocalSize().Y);
					break;
				case EExtensionLayoutLocation::BottomRight:
					WidgetPosition = SelectedWidgetGeometry.GetLocalSize();
					break;
				}

				FVector2D SelectedWidgetScale = SelectedWidgetGeometry.GetAccumulatedRenderTransform().GetMatrix().GetScale().GetVector();

				FVector2D ApplicationScaledOffset = ExtensionElement->GetOffset() * GetDesignerGeometry().Scale;

				FVector2D LocalOffsetFull = ApplicationScaledOffset / SelectedWidgetScale;
				FVector2D PositionFullOffset = GetDesignerGeometry().AbsoluteToLocal(SelectedWidgetGeometry.LocalToAbsolute(WidgetPosition + LocalOffsetFull));
				FVector2D LocalOffsetHalf = (ApplicationScaledOffset / 2.0f) / SelectedWidgetScale;
				FVector2D PositionHalfOffset = GetDesignerGeometry().AbsoluteToLocal(SelectedWidgetGeometry.LocalToAbsolute(WidgetPosition + LocalOffsetHalf));

				FVector2D PivotCorrection = PositionHalfOffset - (PositionFullOffset + FVector2D(5.0f, 5.0f));

				FinalPosition = PositionFullOffset + PivotCorrection;
			}

			// Add the alignment offset
			FinalPosition += ParentSize * ExtensionElement->GetAlignment();

			return FinalPosition;
		}
	}

	return FVector2D(0, 0);
}

FVector2D SDesignerView::GetExtensionSize(TSharedRef<FDesignerSurfaceElement> ExtensionElement) const
{
	return ExtensionElement->GetWidget()->GetDesiredSize();
}

void SDesignerView::ClearDropPreviews()
{
	for (const auto& DropPreview : DropPreviews)
	{
		if (DropPreview.Parent)
		{
			DropPreview.Parent->RemoveChild(DropPreview.Widget);
		}

		UWidgetBlueprint* BP = GetBlueprint();
		BP->WidgetTree->RemoveWidget(DropPreview.Widget);

		// Since the widget has been removed from the widget tree, move it into the transient package. Otherwise,
		// it will remain outered to the widget tree and end up as a property in the BP class layout as a result.
		if (DropPreview.Widget->GetOutermost() != GetTransientPackage())
		{
<<<<<<< HEAD
			DropPreview.Widget->SetFlags(RF_NoFlags);
=======
>>>>>>> 271e2139
			DropPreview.Widget->Rename(nullptr, GetTransientPackage());
		}
	}
	DropPreviews.Empty();
}

UWidgetBlueprint* SDesignerView::GetBlueprint() const
{
	if ( BlueprintEditor.IsValid() )
	{
		UBlueprint* BP = BlueprintEditor.Pin()->GetBlueprintObj();
		return Cast<UWidgetBlueprint>(BP);
	}

	return nullptr;
}

void SDesignerView::Register(TSharedRef<FDesignerExtension> Extension)
{
	Extension->Initialize(this, GetBlueprint());
	DesignerExtensions.Add(Extension);
}

void SDesignerView::OnPreviewNeedsRecreation()
{
	// Because widget blueprints can contain other widget blueprints, the safe thing to do is to have all
	// designers jettison their previews on the compilation of any widget blueprint.  We do this to prevent
	// having slate widgets that still may reference data in their owner UWidget that has been garbage collected.
	CachedWidgetGeometry.Reset();

	PreviewWidget = nullptr;
	PreviewSizeConstraint->SetContent(SNullWidget::NullWidget);
}

SDesignerView::FWidgetHitResult::FWidgetHitResult()
	: Widget()
	, WidgetArranged(SNullWidget::NullWidget, FGeometry())
	, NamedSlot(NAME_None)
{
}

bool SDesignerView::FindWidgetUnderCursor(const FGeometry& MyGeometry, const FPointerEvent& MouseEvent, TSubclassOf<UWidget> FindType, FWidgetHitResult& HitResult)
{
	//@TODO UMG Make it so you can request dropable widgets only, to find the first parentable.

	// Query the hit test grid we create for the design surface, and determine what widgets we hit.
	TArray<FWidgetAndPointer> BubblePath = DesignerHittestGrid->GetBubblePath(MouseEvent.GetScreenSpacePosition(), 0.0f, true);

	HitResult.Widget = FWidgetReference();
	HitResult.NamedSlot = NAME_None;

	UUserWidget* PreviewUserWidget = BlueprintEditor.Pin()->GetPreview();
	if ( PreviewUserWidget )
	{
		UWidget* WidgetUnderCursor = nullptr;

		// We loop through each hit slate widget until we arrive at one that we can access from the root widget.
		for ( int32 ChildIndex = BubblePath.Num() - 1; ChildIndex >= 0; ChildIndex-- )
		{
			FArrangedWidget& Child = BubblePath[ChildIndex];
			WidgetUnderCursor = PreviewUserWidget->GetWidgetHandle(Child.Widget);
			
			if (WidgetUnderCursor == nullptr)
			{
				continue;
			}

			// Ignore the drop preview widgets when doing widget picking
			if (DropPreviews.ContainsByPredicate([WidgetUnderCursor](const FDropPreview& Preview){ return Preview.Widget == WidgetUnderCursor; }))
			{
				WidgetUnderCursor = nullptr;
				continue;
			}

			// Ignore widgets that don't pass our find widget filter.
			if ( WidgetUnderCursor->GetClass()->IsChildOf(FindType) == false )
			{
				WidgetUnderCursor = nullptr;
				continue;
			}
			
			// We successfully found a widget that's accessible from the root.
			if ( WidgetUnderCursor )
			{
				HitResult.Widget = BlueprintEditor.Pin()->GetReferenceFromPreview(WidgetUnderCursor);
				HitResult.WidgetArranged = Child;

				if ( UUserWidget* UserWidgetUnderCursor = Cast<UUserWidget>(WidgetUnderCursor) )
				{
					// Find the named slot we're over, if any
					for ( int32 SubChildIndex = BubblePath.Num() - 1; SubChildIndex > ChildIndex; SubChildIndex-- )
					{
						FArrangedWidget& SubChild = BubblePath[SubChildIndex];
						UNamedSlot* NamedSlot = Cast<UNamedSlot>(UserWidgetUnderCursor->GetWidgetHandle(SubChild.Widget));
						if ( NamedSlot )
						{
							HitResult.NamedSlot = NamedSlot->GetFName();
							break;
						}
					}
				}

				return true;
			}
		}
	}

	return false;
}

void SDesignerView::ResolvePendingSelectedWidgets()
{
	if ( PendingSelectedWidget.IsValid() )
	{
		TSet<FWidgetReference> SelectedTemplates;
		SelectedTemplates.Add(PendingSelectedWidget);
		bool AppendOrToggle = FSlateApplication::Get().GetModifierKeys().IsControlDown() || FSlateApplication::Get().GetModifierKeys().IsShiftDown();
		BlueprintEditor.Pin()->SelectWidgets(SelectedTemplates, AppendOrToggle);

		PendingSelectedWidget = FWidgetReference();
	}
}

FReply SDesignerView::OnMouseButtonDown(const FGeometry& MyGeometry, const FPointerEvent& MouseEvent)
{
	SDesignSurface::OnMouseButtonDown(MyGeometry, MouseEvent);

	//TODO UMG Undoable Selection
	FWidgetHitResult HitResult;
	if ( FindWidgetUnderCursor(MyGeometry, MouseEvent, UWidget::StaticClass(), HitResult) )
	{
		SelectedWidgetContextMenuLocation = HitResult.WidgetArranged.Geometry.AbsoluteToLocal(MouseEvent.GetScreenSpacePosition());

		PendingSelectedWidget = HitResult.Widget;

		if ( MouseEvent.GetEffectingButton() == EKeys::LeftMouseButton )
		{
			const TSet<FWidgetReference>& SelectedWidgets = GetSelectedWidgets();

			bool bResolvePendingSelectionImmediately = true;

			if (SelectedWidgets.Num() > 0)
			{
				for (const auto& SelectedWidget : SelectedWidgets)
				{
					auto PendingTemplate = PendingSelectedWidget.GetTemplate();
					auto SelectedTemplate = SelectedWidget.GetTemplate();

					if ( PendingSelectedWidget == SelectedWidget || ( PendingTemplate && SelectedTemplate && PendingTemplate->IsChildOf( SelectedTemplate ) ) )
					{
						bResolvePendingSelectionImmediately = false;
						break;
					}
				}
			}

			// If the newly clicked item is a child of the active selection, add it to the pending set of selected 
			// widgets, if they begin dragging we can just move the parent, but if it's not part of the parent set, 
			// we want to immediately begin dragging it.  Also if the currently selected widget is the root widget, 
			// we won't be moving him so just resolve immediately.
			if ( bResolvePendingSelectionImmediately )
			{
				ResolvePendingSelectedWidgets();
			}

			DraggingStartPositionScreenSpace = MouseEvent.GetScreenSpacePosition();
		}
	}
	else
	{
		// Clear the selection immediately if we didn't click anything.
		if(MouseEvent.GetEffectingButton() == EKeys::LeftMouseButton)
		{
			TSet<FWidgetReference> SelectedTemplates;
			BlueprintEditor.Pin()->SelectWidgets(SelectedTemplates, false);
		}
	}

	// Capture mouse for the drag handle and general mouse actions
	return FReply::Handled().PreventThrottling().SetUserFocus(AsShared(), EFocusCause::Mouse).CaptureMouse(AsShared());
}

FReply SDesignerView::OnMouseButtonUp(const FGeometry& MyGeometry, const FPointerEvent& MouseEvent)
{
	if ( HasMouseCapture() && MouseEvent.GetEffectingButton() == EKeys::LeftMouseButton )
	{
		ResolvePendingSelectedWidgets();

		bMovingExistingWidget = false;

		EndTransaction(false);
	}
	else if ( MouseEvent.GetEffectingButton() == EKeys::RightMouseButton )
	{
		if ( !bIsPanning && !bIsZooming )
		{
			ResolvePendingSelectedWidgets();

			ShowContextMenu(MyGeometry, MouseEvent);
		}
	}

	SDesignSurface::OnMouseButtonUp(MyGeometry, MouseEvent);

	return FReply::Handled().ReleaseMouseCapture();
}

FReply SDesignerView::OnMouseMove(const FGeometry& MyGeometry, const FPointerEvent& MouseEvent)
{
	if ( MouseEvent.GetCursorDelta().IsZero() )
	{
		return FReply::Unhandled();
	}

	CachedMousePosition = MouseEvent.GetScreenSpacePosition();

	FReply SurfaceHandled = SDesignSurface::OnMouseMove(MyGeometry, MouseEvent);
	if ( SurfaceHandled.IsEventHandled() )
	{
		return SurfaceHandled;
	}

	if ( MouseEvent.IsMouseButtonDown(EKeys::LeftMouseButton) && HasMouseCapture() )
	{
		const TSet<FWidgetReference>& SelectedWidgets = GetSelectedWidgets();

		if (SelectedWidgets.Num() > 0 && !bMovingExistingWidget)
		{
			if ( TransformMode == ETransformMode::Layout )
			{
				bool bIsRootWidgetSelected = false;
				for (const auto& SelectedWidget : SelectedWidgets)
				{
					if (SelectedWidget.GetTemplate()->GetParent() == nullptr)
					{
						bIsRootWidgetSelected = true;
						break;
					}
				}

				if (!bIsRootWidgetSelected)
				{
					bMovingExistingWidget = true;
					//Drag selected widgets
					return FReply::Handled().DetectDrag(AsShared(), EKeys::LeftMouseButton);
				}
			}
			else
			{
				checkSlow(TransformMode == ETransformMode::Render);
				checkSlow(bMovingExistingWidget == false);

				if (SelectedWidgets.Num() == 1)
				{
					BeginTransaction(LOCTEXT("MoveWidgetRT", "Move Widget (Render Transform)"));
				}
				else
				{
					check(SelectedWidgets.Num() > 1);
					BeginTransaction(LOCTEXT("MoveWidgetsRT", "Move Widgets (Render Transform)"));
				}

				for (const auto& SelectedWidget : SelectedWidgets)
				{
					if (UWidget* WidgetPreview = SelectedWidget.GetPreview())
					{
						FGeometry ParentGeometry;
						if (GetWidgetParentGeometry(SelectedWidget, ParentGeometry))
						{
							const FSlateRenderTransform& AbsoluteToLocalTransform = Inverse(ParentGeometry.GetAccumulatedRenderTransform());

							FWidgetTransform WidgetRenderTransform = WidgetPreview->RenderTransform;
							WidgetRenderTransform.Translation += AbsoluteToLocalTransform.TransformVector(MouseEvent.GetCursorDelta());

							static const FName RenderTransformName(TEXT("RenderTransform"));

							FObjectEditorUtils::SetPropertyValue<UWidget, FWidgetTransform>(WidgetPreview, RenderTransformName, WidgetRenderTransform);
							FObjectEditorUtils::SetPropertyValue<UWidget, FWidgetTransform>(SelectedWidget.GetTemplate(), RenderTransformName, WidgetRenderTransform);
						}
					}
				}
			}
		}
	}
	

	// Update the hovered widget under the mouse
	auto PinnedBlueprintEditor = BlueprintEditor.Pin();
	FWidgetHitResult HitResult;
	if ( FindWidgetUnderCursor(MyGeometry, MouseEvent, UWidget::StaticClass(), HitResult) )
	{
		PinnedBlueprintEditor->SetHoveredWidget(HitResult.Widget);
	}
	else if (PinnedBlueprintEditor->GetHoveredWidget().IsValid())
	{
		PinnedBlueprintEditor->ClearHoveredWidget();
	}

	return FReply::Unhandled();
}

void SDesignerView::OnMouseEnter(const FGeometry& MyGeometry, const FPointerEvent& MouseEvent)
{
	SDesignSurface::OnMouseEnter(MyGeometry, MouseEvent);

	BlueprintEditor.Pin()->ClearHoveredWidget();
}

void SDesignerView::OnMouseLeave(const FPointerEvent& MouseEvent)
{
	SDesignSurface::OnMouseLeave(MouseEvent);

	BlueprintEditor.Pin()->ClearHoveredWidget();
}

FReply SDesignerView::OnKeyDown(const FGeometry& MyGeometry, const FKeyEvent& InKeyEvent)
{
	UWidget* SelectedWidget = GetSelectedWidget().GetPreview();

	//If the selected widget is a canvas panel, we'd like to drop the widget right under the cursor
	//Otherwise, we'll just cascade it off the current selection
	if(SelectedWidget)
	{
		if (SelectedWidget->IsA(UPanelWidget::StaticClass()))
		{
			BlueprintEditor.Pin()->PasteDropLocation = SelectedWidget->GetCachedGeometry().AbsoluteToLocal(CachedMousePosition);
		}
		else
		{
			UCanvasPanelSlot* WidgetSlot = Cast<UCanvasPanelSlot>(SelectedWidget->Slot);
			if (WidgetSlot)
			{
				BlueprintEditor.Pin()->PasteDropLocation = WidgetSlot->GetPosition() + FVector2D(25, 25);
			}
		}
	}
	if ( BlueprintEditor.Pin()->DesignerCommandList->ProcessCommandBindings(InKeyEvent) )
	{
		return FReply::Handled();
	}

	if ( CommandList->ProcessCommandBindings(InKeyEvent) )
	{
		return FReply::Handled();
	}

	const UWidgetDesignerSettings* DesignerSettings = GetDefault<UWidgetDesignerSettings>();

	if ( InKeyEvent.GetKey() == EKeys::Up )
	{
		return NudgeSelectedWidget(FVector2D(0, -DesignerSettings->GridSnapSize));
	}
	else if ( InKeyEvent.GetKey() == EKeys::Down )
	{
		return NudgeSelectedWidget(FVector2D(0, DesignerSettings->GridSnapSize));
	}
	else if ( InKeyEvent.GetKey() == EKeys::Left )
	{
		return NudgeSelectedWidget(FVector2D(-DesignerSettings->GridSnapSize, 0));
	}
	else if ( InKeyEvent.GetKey() == EKeys::Right )
	{
		return NudgeSelectedWidget(FVector2D(DesignerSettings->GridSnapSize, 0));
	}

	return FReply::Unhandled();
}

FReply SDesignerView::OnKeyUp(const FGeometry& MyGeometry, const FKeyEvent& InKeyEvent)
{
	return FReply::Unhandled();
}

FReply SDesignerView::NudgeSelectedWidget(FVector2D Nudge)
{
	for ( const FWidgetReference& WidgetRef : GetSelectedWidgets() )
	{
		if ( WidgetRef.IsValid() )
		{
			UWidget* CurrentTemplateWidget = WidgetRef.GetTemplate();
			UWidget* CurrentPreviewWidget = WidgetRef.GetPreview();

			if (CurrentTemplateWidget && CurrentPreviewWidget)
			{
				UPanelSlot* TemplateSlot = CurrentTemplateWidget->Slot;
				UPanelSlot* PreviewSlot = CurrentPreviewWidget->Slot;

				if ( TemplateSlot && PreviewSlot )
				{
					FScopedTransaction Transaction(LOCTEXT("Designer_NudgeWidget", "Nudge Widget"));

					const UWidgetDesignerSettings* const WidgetDesignerSettings = GetDefault<UWidgetDesignerSettings>();

					// Attempt to nudge the slot. 
					if (TemplateSlot->NudgeByDesigner(Nudge, WidgetDesignerSettings->GridSnapEnabled ? TOptional<int32>(WidgetDesignerSettings->GridSnapSize) : TOptional<int32>()))
					{
						PreviewSlot->SynchronizeFromTemplate(TemplateSlot);
					}
					// Nudge failed, cancel transaction.
					else
					{
						Transaction.Cancel();
					}
				}
			}
		}
	}

	return FReply::Handled();
}

void SDesignerView::ShowContextMenu(const FGeometry& MyGeometry, const FPointerEvent& MouseEvent)
{
	FMenuBuilder MenuBuilder(true, nullptr);

	FWidgetBlueprintEditorUtils::CreateWidgetContextMenu(MenuBuilder, BlueprintEditor.Pin().ToSharedRef(), SelectedWidgetContextMenuLocation);

	TSharedPtr<SWidget> MenuContent = MenuBuilder.MakeWidget();

	if ( MenuContent.IsValid() )
	{
		FVector2D SummonLocation = MouseEvent.GetScreenSpacePosition();
		FWidgetPath WidgetPath = MouseEvent.GetEventPath() != nullptr ? *MouseEvent.GetEventPath() : FWidgetPath();
		FSlateApplication::Get().PushMenu(AsShared(), WidgetPath, MenuContent.ToSharedRef(), SummonLocation, FPopupTransitionEffect(FPopupTransitionEffect::ContextMenu));
	}
}

void SDesignerView::PopulateWidgetGeometryCache(FArrangedWidget& Root)
{
	DesignerHittestGrid->ClearGridForNewFrame(GetDesignerGeometry().GetLayoutBoundingRect());

	PopulateWidgetGeometryCache_Loop(Root, INDEX_NONE);
}

void SDesignerView::PopulateWidgetGeometryCache_Loop(FArrangedWidget& CurrentWidget, int32 ParentHitTestIndex)
{
	// If this widget clips to its bounds, then generate a new clipping rect representing the intersection of the bounding
	// rectangle of the widget's geometry, and the current clipping rectangle.
	bool bClipToBounds, bAlwaysClip, bIntersectClipBounds;
	FSlateRect CullingBounds = CurrentWidget.Widget->CalculateCullingAndClippingRules(CurrentWidget.Geometry, FSlateRect(), bClipToBounds, bAlwaysClip, bIntersectClipBounds);

	// NOTE: We're unable to deal with custom clipping states with this method, we'd have to do the true paint
	//   for widgets, which would be much more expensive.

	if (bClipToBounds)
	{
		// The hit test grid records things in desktop space, so we use the tick geometry instead of the paint geometry.
		FSlateClippingZone DesktopClippingZone(CurrentWidget.Geometry);
		DesktopClippingZone.SetShouldIntersectParent(bIntersectClipBounds);
		DesktopClippingZone.SetAlwaysClip(bAlwaysClip);
		DesignerHittestGrid->PushClip(DesktopClippingZone);
	}

	bool bIncludeInHitTestGrid = false;

	// Widgets that are children of foreign userWidgets should not be considered selection candidates.
	UWidget* CandidateUWidget = GetWidgetInDesignScopeFromSlateWidget(CurrentWidget.Widget);
	if (CandidateUWidget)
	{
		bool bRespectLocks = IsRespectingLocks();

		if (!CandidateUWidget->IsVisibleInDesigner())
		{
			bIncludeInHitTestGrid = false;
		}
		else if (bRespectLocks && CandidateUWidget->IsLockedInDesigner())
		{
			bIncludeInHitTestGrid = false;
		}
		else
		{
			bIncludeInHitTestGrid = true;
		}
	}

	int32 NewParentHitTestIndex = ParentHitTestIndex;

	if (bIncludeInHitTestGrid)
	{
		NewParentHitTestIndex = DesignerHittestGrid->InsertWidget(ParentHitTestIndex, EVisibility::Visible, CurrentWidget, FVector2D(0, 0), 0);
	}

	FArrangedChildren ArrangedChildren(EVisibility::All);
	CurrentWidget.Widget->ArrangeChildren(CurrentWidget.Geometry, ArrangedChildren);

	CachedWidgetGeometry.Add(CurrentWidget.Widget, CurrentWidget);

	for (int32 ChildIndex = 0; ChildIndex < ArrangedChildren.Num(); ++ChildIndex)
	{
		FArrangedWidget& SomeChild = ArrangedChildren[ChildIndex];
		PopulateWidgetGeometryCache_Loop(SomeChild, NewParentHitTestIndex);
	}

	if (bClipToBounds)
	{
		DesignerHittestGrid->PopClip();
	}
}

int32 SDesignerView::HandleEffectsPainting(const FOnPaintHandlerParams& PaintArgs)
{
	DrawSelectionAndHoverOutline(PaintArgs);
	DrawSafeZone(PaintArgs);

	return PaintArgs.Layer + 1;
}

void SDesignerView::DrawSelectionAndHoverOutline(const FOnPaintHandlerParams& PaintArgs)
{
	const TSet<FWidgetReference>& SelectedWidgets = GetSelectedWidgets();

	// Allow the extensions to paint anything they want.
	for ( const TSharedRef<FDesignerExtension>& Ext : DesignerExtensions )
	{
		Ext->Paint(SelectedWidgets, PaintArgs.Geometry, PaintArgs.ClippingRect, PaintArgs.OutDrawElements, PaintArgs.Layer);
	}

	const FLinearColor SelectedTint(0, 1, 0);
	const bool bAntiAlias = false;

	for ( const FWidgetReference& SelectedWidget : SelectedWidgets )
	{
		TSharedPtr<SWidget> SelectedSlateWidget = SelectedWidget.GetPreviewSlate();

		if ( SelectedSlateWidget.IsValid() )
		{
			TSharedRef<SWidget> Widget = SelectedSlateWidget.ToSharedRef();

			FArrangedWidget ArrangedWidget(SNullWidget::NullWidget, FGeometry());
			FDesignTimeUtils::GetArrangedWidgetRelativeToWindow(Widget, ArrangedWidget);

			// Draw selection effect
			const FVector2D OutlinePixelSize = FVector2D(2.0f, 2.0f) / ArrangedWidget.Geometry.GetAccumulatedRenderTransform().GetMatrix().GetScale().GetVector();
			FPaintGeometry SelectionGeometry = ArrangedWidget.Geometry.ToInflatedPaintGeometry(OutlinePixelSize);

			FSlateClippingZone SelectionZone(SelectionGeometry);

			TArray<FVector2D> Points;
			Points.Add(SelectionZone.TopLeft);
			Points.Add(SelectionZone.TopRight);
			Points.Add(SelectionZone.BottomRight);
			Points.Add(SelectionZone.BottomLeft);
			Points.Add(SelectionZone.TopLeft);

			FSlateDrawElement::MakeLines(
				PaintArgs.OutDrawElements,
				PaintArgs.Layer,
				FPaintGeometry(),
				Points,
				ESlateDrawEffect::None,
				SelectedTint,
				bAntiAlias,
				2.0f);
		}
	}

	const FWidgetReference& HoveredWidget = BlueprintEditor.Pin()->GetHoveredWidget();
	TSharedPtr<SWidget> HoveredSlateWidget = HoveredWidget.GetPreviewSlate();

	// Don't draw the hovered effect if it's also the selected widget
	if ( HoveredSlateWidget.IsValid() && !SelectedWidgets.Contains(HoveredWidget) )
	{
		const FLinearColor HoveredTint(0, 0.5, 1, HoveredWidgetOutlineFade.GetLerp()); // Azure = 0x007FFF

		TSharedRef<SWidget> Widget = HoveredSlateWidget.ToSharedRef();

		FArrangedWidget ArrangedWidget(SNullWidget::NullWidget, FGeometry());
		FDesignTimeUtils::GetArrangedWidgetRelativeToWindow(Widget, ArrangedWidget);

		// Draw hovered effect
		const FVector2D OutlinePixelSize = FVector2D(2.0f, 2.0f) / ArrangedWidget.Geometry.GetAccumulatedRenderTransform().GetMatrix().GetScale().GetVector();
		FPaintGeometry HoveredGeometry = ArrangedWidget.Geometry.ToInflatedPaintGeometry(OutlinePixelSize);

		FSlateClippingZone HoveredZone(HoveredGeometry);

		TArray<FVector2D> Points;
		Points.Add(HoveredZone.TopLeft);
		Points.Add(HoveredZone.TopRight);
		Points.Add(HoveredZone.BottomRight);
		Points.Add(HoveredZone.BottomLeft);
		Points.Add(HoveredZone.TopLeft);

		FSlateDrawElement::MakeLines(
			PaintArgs.OutDrawElements,
			PaintArgs.Layer,
			FPaintGeometry(),
			Points,
			ESlateDrawEffect::None,
			HoveredTint,
			bAntiAlias,
			2.0f);
	}
}

void SDesignerView::DrawSafeZone(const FOnPaintHandlerParams& PaintArgs)
{
	bool bCanShowSafeZone = false;

	if ( UUserWidget* DefaultWidget = GetDefaultWidget() )
	{
		switch ( DefaultWidget->DesignSizeMode )
		{
		case EDesignPreviewSizeMode::CustomOnScreen:
		case EDesignPreviewSizeMode::DesiredOnScreen:
		case EDesignPreviewSizeMode::FillScreen:
			bCanShowSafeZone = true;
			break;
		}
	}

	if ( bCanShowSafeZone )
{
		const float UnsafeZoneAlpha = 0.2f;
		const FLinearColor UnsafeZoneColor(1.0f, 0.5f, 0.5f, UnsafeZoneAlpha);
		const FSlateBrush* WhiteBrush = FEditorStyle::GetBrush("WhiteBrush");
			
		FGeometry PreviewGeometry = PreviewAreaConstraint->GetCachedGeometry();
		PreviewGeometry.AppendTransform(FSlateLayoutTransform(Inverse(PaintArgs.Args.GetWindowToDesktopTransform())));
		
		const float Width = PreviewWidth;
		const float Height = PreviewHeight;
		if (PreviewOverrideName.IsEmpty())
		{
			FMargin SafeMargin;
			FSlateApplication::Get().ResetCustomSafeZone();
			FSlateApplication::Get().GetSafeZoneSize(SafeMargin, FVector2D(Width, Height));
			const float HeightOfSides = Height - SafeMargin.GetTotalSpaceAlong<Orient_Vertical>();
			// Top bar
			FSlateDrawElement::MakeBox(
				PaintArgs.OutDrawElements,
				PaintArgs.Layer,
				PreviewGeometry.ToPaintGeometry(FVector2D::ZeroVector, FVector2D(Width, SafeMargin.Top)),
				WhiteBrush,
				ESlateDrawEffect::None,
				UnsafeZoneColor
			);

			// Bottom bar
			FSlateDrawElement::MakeBox(
				PaintArgs.OutDrawElements,
				PaintArgs.Layer,
				PreviewGeometry.ToPaintGeometry(FVector2D(0.0f, Height - SafeMargin.Bottom), FVector2D(Width, SafeMargin.Bottom)),
				WhiteBrush,
				ESlateDrawEffect::None,
				UnsafeZoneColor
			);

			// Left bar
			FSlateDrawElement::MakeBox(
				PaintArgs.OutDrawElements,
				PaintArgs.Layer,
				PreviewGeometry.ToPaintGeometry(FVector2D(0.0f, SafeMargin.Top), FVector2D(SafeMargin.Left, HeightOfSides)),
				WhiteBrush,
				ESlateDrawEffect::None,
				UnsafeZoneColor
			);

			// Right bar
			FSlateDrawElement::MakeBox(
				PaintArgs.OutDrawElements,
				PaintArgs.Layer,
				PreviewGeometry.ToPaintGeometry(FVector2D(Width - SafeMargin.Right, SafeMargin.Top), FVector2D(SafeMargin.Right, HeightOfSides)),
				WhiteBrush,
				ESlateDrawEffect::None,
				UnsafeZoneColor
			);

		}
		else
		{
			ULevelEditorPlaySettings* PlaySettings = GetMutableDefault<ULevelEditorPlaySettings>();
			if (bSafeZoneFlipped)
			{
				DesignerSafeZoneOverride = PlaySettings->FlipCustomUnsafeZones(CustomSafeZoneStarts, CustomSafeZoneDimensions, PreviewOverrideName, FVector2D(PreviewWidth, PreviewHeight));
			}
			else
			{
				DesignerSafeZoneOverride = PlaySettings->CalculateCustomUnsafeZones(CustomSafeZoneStarts, CustomSafeZoneDimensions, PreviewOverrideName, FVector2D(PreviewWidth, PreviewHeight));
			}

			for (int ZoneIndex = 0; ZoneIndex < CustomSafeZoneStarts.Num(); ZoneIndex++)
			{
				FVector2D Start = CustomSafeZoneStarts[ZoneIndex];
				FVector2D Dimensions = CustomSafeZoneDimensions[ZoneIndex];
				FSlateDrawElement::MakeBox(
					PaintArgs.OutDrawElements,
					PaintArgs.Layer,
					PreviewGeometry.ToPaintGeometry(Start, Dimensions),
					WhiteBrush,
					ESlateDrawEffect::None,
					UnsafeZoneColor
				);
			}
		}
	}
}

void SDesignerView::UpdatePreviewWidget(bool bForceUpdate)
{
	UUserWidget* LatestPreviewWidget = BlueprintEditor.Pin()->GetPreview();

	if ( LatestPreviewWidget != PreviewWidget || bForceUpdate )
	{
		PreviewWidget = LatestPreviewWidget;
		if ( PreviewWidget )
		{
			TSharedRef<SWidget> NewPreviewSlateWidget = PreviewWidget->TakeWidget();
			NewPreviewSlateWidget->SlatePrepass(PreviewSizeConstraint->GetCachedGeometry().Scale);

			PreviewSlateWidget = NewPreviewSlateWidget;

			PreviewSizeConstraint->SetContent(NewPreviewSlateWidget);

			// Notify all selected widgets that they are selected, because there are new preview objects
			// state may have been lost so this will recreate it if the widget does something special when
			// selected.
			for ( const FWidgetReference& WidgetRef : GetSelectedWidgets() )
			{
				if ( WidgetRef.IsValid() )
				{
					WidgetRef.GetPreview()->SelectByDesigner();
				}
			}

			BroadcastDesignerChanged();
		}
		else
		{
			ChildSlot
			[
				SNew(SHorizontalBox)
				+ SHorizontalBox::Slot()
				.HAlign(HAlign_Center)
				.VAlign(VAlign_Center)
				[
					SNew(STextBlock)
					.Text(LOCTEXT("NoWidgetPreview", "No Widget Preview"))
				]
			];
		}
	}
}

void SDesignerView::BroadcastDesignerChanged()
{
	UUserWidget* LatestPreviewWidget = BlueprintEditor.Pin()->GetPreview();
	ULevelEditorPlaySettings* PlayInSettings = GetMutableDefault<ULevelEditorPlaySettings>();
	
	if ( LatestPreviewWidget )
	{
		FDesignerChangedEventArgs EventArgs;
		if ( UUserWidget* DefaultWidget = GetDefaultWidget() )
		{
			switch ( DefaultWidget->DesignSizeMode )
			{
			case EDesignPreviewSizeMode::CustomOnScreen:
			case EDesignPreviewSizeMode::DesiredOnScreen:
			case EDesignPreviewSizeMode::FillScreen:
				EventArgs.bScreenPreview = true;
				break;
			default:
				EventArgs.bScreenPreview = false;
			}
		}

		EventArgs.Size = FVector2D(PreviewWidth, PreviewHeight);
		EventArgs.DpiScale = GetPreviewDPIScale();

		LatestPreviewWidget->OnDesignerChanged(EventArgs);
	}
}

void SDesignerView::Tick( const FGeometry& AllottedGeometry, const double InCurrentTime, const float InDeltaTime )
{
	UUserWidget* DefaultWidget = GetDefaultWidget();
	if ( DefaultWidget && ( DefaultWidget->DesignSizeMode == EDesignPreviewSizeMode::CustomOnScreen || DefaultWidget->DesignSizeMode == EDesignPreviewSizeMode::DesiredOnScreen ) )
	{
		PreviewAreaConstraint->SetHAlign(HAlign_Left);
		PreviewAreaConstraint->SetVAlign(VAlign_Top);
	}
	else
	{
		PreviewAreaConstraint->SetHAlign(HAlign_Fill);
		PreviewAreaConstraint->SetVAlign(VAlign_Fill);
	}

	// Tick the parent first to update CachedGeometry
	SDesignSurface::Tick(AllottedGeometry, InCurrentTime, InDeltaTime);

	const bool bForceUpdate = false;
	UpdatePreviewWidget(bForceUpdate);

	// Perform an arrange children pass to cache the geometry of all widgets so that we can query it later.
	{
		CachedWidgetGeometry.Reset();
		FArrangedWidget WindowWidgetGeometry(PreviewHitTestRoot.ToSharedRef(), GetDesignerGeometry());
		PopulateWidgetGeometryCache(WindowWidgetGeometry);
	}

	TArray< TFunction<void()> >& QueuedActions = BlueprintEditor.Pin()->GetQueuedDesignerActions();
	for ( TFunction<void()>& Action : QueuedActions )
	{
		Action();
	}

	if ( QueuedActions.Num() > 0 )
	{
		QueuedActions.Reset();

		CachedWidgetGeometry.Reset();
		FArrangedWidget WindowWidgetGeometry(PreviewHitTestRoot.ToSharedRef(), GetDesignerGeometry());
		PopulateWidgetGeometryCache(WindowWidgetGeometry);
	}

	// Tick all designer extensions in case they need to update widgets
	for ( const TSharedRef<FDesignerExtension>& Ext : DesignerExtensions )
	{
		Ext->Tick(GetDesignerGeometry(), InCurrentTime, InDeltaTime);
	}

	// Compute the origin in absolute space.
	FGeometry RootGeometry = CachedWidgetGeometry.FindChecked(PreviewSurface.ToSharedRef()).Geometry;
	FVector2D AbsoluteOrigin = MakeGeometryWindowLocal(RootGeometry).LocalToAbsolute(FVector2D::ZeroVector);

	GridOrigin = AbsoluteOrigin;

	TopRuler->SetRuling(AbsoluteOrigin, 1.0f / GetPreviewScale());
	SideRuler->SetRuling(AbsoluteOrigin, 1.0f / GetPreviewScale());

	if ( IsHovered() )
	{
		// Get cursor in absolute window space.
		FVector2D CursorPos = FSlateApplication::Get().GetCursorPos();
		CursorPos = MakeGeometryWindowLocal(RootGeometry).LocalToAbsolute(RootGeometry.AbsoluteToLocal(CursorPos));

		TopRuler->SetCursor(CursorPos);
		SideRuler->SetCursor(CursorPos);
	}
	else
	{
		TopRuler->SetCursor(TOptional<FVector2D>());
		SideRuler->SetCursor(TOptional<FVector2D>());
	}

	if ( PreviewWidget )
	{
		TSharedPtr<SWidget> CachedWidget = PreviewWidget->GetCachedWidget();
		if ( CachedWidget.IsValid() )
		{
			CachedPreviewDesiredSize = CachedWidget->GetDesiredSize();
		}
	}
}

void SDesignerView::OnPaintBackground(const FGeometry& AllottedGeometry, const FSlateRect& MyCullingRect, FSlateWindowElementList& OutDrawElements, int32 LayerId) const
{
	SDesignSurface::OnPaintBackground(AllottedGeometry, MyCullingRect, OutDrawElements, LayerId);

	if (bShowResolutionOutlines)
	{
		if (const UUMGEditorProjectSettings* Settings = GetDefault<UUMGEditorProjectSettings>())
		{
			for (const FDebugResolution Resolution : Settings->DebugResolutions)
			{
				DrawResolution(Resolution, AllottedGeometry, MyCullingRect, OutDrawElements, LayerId);
			}
		}
	}
}

void SDesignerView::DrawResolution(const FDebugResolution& Resolution, const FGeometry& AllottedGeometry, const FSlateRect& MyCullingRect, FSlateWindowElementList& OutDrawElements, int32 LayerId) const
{
	const float Scale = GetZoomAmount();
	const FVector2D ZeroSpace = AllottedGeometry.AbsoluteToLocal(GridOrigin);

	const FSlateBrush* WhiteBrush = FEditorStyle::GetBrush("WhiteBrush");

	FVector2D ResolutionSize(Resolution.Width, Resolution.Height);

	FSlateDrawElement::MakeBox(
		OutDrawElements,
		LayerId,
		AllottedGeometry.ToPaintGeometry(ResolutionSize * Scale, FSlateLayoutTransform(ZeroSpace)),
		WhiteBrush,
		ESlateDrawEffect::None,
		Resolution.Color
	);

	FSlateFontInfo FontInfo = FEditorStyle::GetFontStyle("UMGEditor.ResizeResolutionFont");

	const TSharedRef< FSlateFontMeasure > FontMeasureService = FSlateApplication::Get().GetRenderer()->GetFontMeasureService();

	FString ResolutionString;
	if (Resolution.Description.IsEmpty())
	{
		ResolutionString = FString::Printf(TEXT("%d x %d"), Resolution.Width, Resolution.Height);
	}
	else
	{
		ResolutionString = FString::Printf(TEXT("%d x %d - %s"), Resolution.Width, Resolution.Height, *Resolution.Description);
	}

	FVector2D ResolutionStringSize = FontMeasureService->Measure(ResolutionString, FontInfo);
	FSlateDrawElement::MakeText(
		OutDrawElements,
		LayerId,
		AllottedGeometry.ToOffsetPaintGeometry(ZeroSpace + ResolutionSize * Scale - (ResolutionStringSize + FVector2D(2, 2))),
		ResolutionString,
		FontInfo,
		ESlateDrawEffect::None,
		FLinearColor::Black);
}

FReply SDesignerView::OnDragDetected(const FGeometry& MyGeometry, const FPointerEvent& MouseEvent)
{
	typedef FSelectedWidgetDragDropOp::FDraggingWidgetReference FDragWidget;

	SDesignSurface::OnDragDetected(MyGeometry, MouseEvent);

	const TSet<FWidgetReference>& SelectedWidgets = GetSelectedWidgets();

	if (SelectedWidgets.Num() > 0)
	{
		TArray<FDragWidget> DraggingWidgetCandidates;

		// Clear any pending selected widgets, the user has already decided what widget they want.
		PendingSelectedWidget = FWidgetReference();

		for (const FWidgetReference& SelectedWidget : SelectedWidgets)
		{
			// Determine The offset to keep the widget from the mouse while dragging
			FArrangedWidget ArrangedWidget(SNullWidget::NullWidget, FGeometry());
			FDesignTimeUtils::GetArrangedWidget(SelectedWidget.GetPreview()->GetCachedWidget().ToSharedRef(), ArrangedWidget);
			SelectedWidgetContextMenuLocation = ArrangedWidget.Geometry.AbsoluteToLocal(DraggingStartPositionScreenSpace);

			FDragWidget DraggingWidget;
			DraggingWidget.Widget = SelectedWidget;
			DraggingWidget.DraggedOffset = SelectedWidgetContextMenuLocation / ArrangedWidget.Geometry.GetLocalSize();
			DraggingWidgetCandidates.Add(DraggingWidget);
		}

		TArray<FDragWidget> DraggingWidgets;

		for (const FDragWidget& Candidate : DraggingWidgetCandidates)
		{
			// check the parent chain of each dragged widget and ignore those that are children of other dragged widgets
			bool bIsChild = false;
			for (auto CursorPtr = Candidate.Widget.GetTemplate()->GetParent(); CursorPtr != nullptr; CursorPtr = CursorPtr->GetParent())
			{
				if (DraggingWidgetCandidates.ContainsByPredicate([CursorPtr](const FDragWidget& W){ return W.Widget.GetTemplate() == CursorPtr; }))
				{
					bIsChild = true;
					break;
				}
			}

			if (!bIsChild)
			{
				DraggingWidgets.Add(Candidate);
			}
		}

		ClearExtensionWidgets();

		TSharedRef<FSelectedWidgetDragDropOp> DragOp = FSelectedWidgetDragDropOp::New(BlueprintEditor.Pin(), this, DraggingWidgets);
		return FReply::Handled().BeginDragDrop(DragOp);
	}

	return FReply::Unhandled();
}

void SDesignerView::OnDragEnter(const FGeometry& MyGeometry, const FDragDropEvent& DragDropEvent)
{
	SDesignSurface::OnDragEnter(MyGeometry, DragDropEvent);

	BlueprintEditor.Pin()->ClearHoveredWidget();

	//@TODO UMG Drop Feedback
}

void SDesignerView::OnDragLeave(const FDragDropEvent& DragDropEvent)
{
	SDesignSurface::OnDragLeave(DragDropEvent);

	BlueprintEditor.Pin()->ClearHoveredWidget();

	TSharedPtr<FDecoratedDragDropOp> DecoratedDragDropOp = DragDropEvent.GetOperationAs<FDecoratedDragDropOp>();
	if ( DecoratedDragDropOp.IsValid() )
	{
		DecoratedDragDropOp->SetCursorOverride(TOptional<EMouseCursor::Type>());
		DecoratedDragDropOp->ResetToDefaultToolTip();
	}
	
	ClearDropPreviews();
}

FReply SDesignerView::OnDragOver(const FGeometry& MyGeometry, const FDragDropEvent& DragDropEvent)
{
	SDesignSurface::OnDragOver(MyGeometry, DragDropEvent);

	ClearDropPreviews();
	
	const bool bIsPreview = true;
	ProcessDropAndAddWidget(MyGeometry, DragDropEvent, bIsPreview);

	if ( DropPreviews.Num() > 0 )
	{
		//@TODO UMG Drop Feedback
		return FReply::Handled();
	}

	return FReply::Unhandled();
}

void SDesignerView::DetermineDragDropPreviewWidgets(TArray<UWidget*>& OutWidgets, const FDragDropEvent& DragDropEvent)
{
	OutWidgets.Empty();
	UWidgetBlueprint* Blueprint = GetBlueprint();

	TSharedPtr<FWidgetTemplateDragDropOp> TemplateDragDropOp = DragDropEvent.GetOperationAs<FWidgetTemplateDragDropOp>();
	TSharedPtr<FAssetDragDropOp> AssetDragDropOp = DragDropEvent.GetOperationAs<FAssetDragDropOp>();

	if (TemplateDragDropOp.IsValid())
	{
		UWidget* Widget = TemplateDragDropOp->Template->Create(Blueprint->WidgetTree);

		if (Widget)
		{
			if ( Cast<UUserWidget>(Widget) == nullptr || Blueprint->IsWidgetFreeFromCircularReferences(Cast<UUserWidget>(Widget)) )
			{
				OutWidgets.Add(Widget);
			}
		}
	}
	else if (AssetDragDropOp.IsValid())
	{
		for (const FAssetData& AssetData : AssetDragDropOp->GetAssets())
		{
			UWidget* Widget = nullptr;
			UClass* AssetClass = FindObjectChecked<UClass>(ANY_PACKAGE, *AssetData.AssetClass.ToString());

			if (FWidgetTemplateBlueprintClass::Supports(AssetClass))
			{
				// Allows a UMG Widget Blueprint to be dragged from the Content Browser to another Widget Blueprint...as long as we're not trying to place a
				// blueprint inside itself.
				FString BlueprintPath = Blueprint->GetPathName();
				if (BlueprintPath != AssetData.ObjectPath.ToString())
				{
					Widget = FWidgetTemplateBlueprintClass(AssetData).Create(Blueprint->WidgetTree);

					// Check to make sure that this widget can be added to the current blueprint
					if ( Cast<UUserWidget>(Widget) != nullptr && !Blueprint->IsWidgetFreeFromCircularReferences(Cast<UUserWidget>(Widget)) )
					{
						Widget = nullptr;
					}
				}
			}
			else if (FWidgetTemplateImageClass::Supports(AssetClass))
			{
				Widget = FWidgetTemplateImageClass(AssetData).Create(Blueprint->WidgetTree);
			}

			if (Widget)
			{
				OutWidgets.Add(Widget);
			}
		}
	}

	// Mark the widgets for design-time rendering
	for (UWidget* Widget : OutWidgets)
	{
		Widget->SetDesignerFlags(BlueprintEditor.Pin()->GetCurrentDesignerFlags());
	}
}

void SDesignerView::SwapSafeZoneTypes()
{
	if (FDisplayMetrics::GetDebugTitleSafeZoneRatio() < 1.f)
	{
		PreviewOverrideName = FString();
	}
}

void SDesignerView::ProcessDropAndAddWidget(const FGeometry& MyGeometry, const FDragDropEvent& DragDropEvent, const bool bIsPreview)
{
	TSharedPtr<FDragDropOperation> DragOperation = DragDropEvent.GetOperation();

	// In order to prevent the GetWidgetAtCursor code from picking the widgets we're about to move, we need to mark them
	// as the drop preview widgets before any other code can run.
	TSharedPtr<FSelectedWidgetDragDropOp> SelectedDragDropOp = DragDropEvent.GetOperationAs<FSelectedWidgetDragDropOp>();
	if ( SelectedDragDropOp.IsValid() )
	{
		DropPreviews.Empty();
		
		for (const auto& DraggedWidget : SelectedDragDropOp->DraggedWidgets)
		{
			FDropPreview DropPreview;
			DropPreview.Parent = nullptr;
			DropPreview.Widget = DraggedWidget.Preview;
			DropPreview.DragOperation = DragOperation;
			DropPreviews.Add(DropPreview);
		}
	}

	ClearDropPreviews();

	UWidget* Target = nullptr;

	FWidgetHitResult HitResult;
	if ( FindWidgetUnderCursor(MyGeometry, DragDropEvent, UPanelWidget::StaticClass(), HitResult) )
	{
		Target = bIsPreview ? HitResult.Widget.GetPreview() : HitResult.Widget.GetTemplate();
	}

	FGeometry WidgetUnderCursorGeometry = HitResult.WidgetArranged.Geometry;
	UWidgetBlueprint* BP = GetBlueprint();
	
	TArray<UWidget*> DragDropPreviewWidgets;
	DetermineDragDropPreviewWidgets(DragDropPreviewWidgets, DragDropEvent);

	if ( DragDropPreviewWidgets.Num() > 0 )
	{
		BlueprintEditor.Pin()->SetHoveredWidget(HitResult.Widget);

		DragOperation->SetCursorOverride(TOptional<EMouseCursor::Type>());

		FScopedTransaction Transaction(LOCTEXT("Designer_AddWidget", "Add Widget"));

		// If there's no root widget go ahead and add the widget into the root slot.
		if ( BP->WidgetTree->RootWidget == nullptr )
		{
			if ( !bIsPreview )
			{
				BP->WidgetTree->SetFlags(RF_Transactional);
				BP->WidgetTree->Modify();
			}

			// TODO UMG This method isn't great, maybe the user widget should just be a canvas.

			// Add it to the root if there are no other widgets to add it to.
			BP->WidgetTree->RootWidget = DragDropPreviewWidgets[0];

			for (UWidget* Widget : DragDropPreviewWidgets)
			{
				FDropPreview DropPreview;
				DropPreview.Widget = Widget;
				DropPreview.Parent = nullptr;
				DropPreview.DragOperation = DragOperation;
				DropPreviews.Add(DropPreview);
			}
		}
		// If there's already a root widget we need to try and place our widget into a parent widget that we've picked against
		else if ( Target && Target->IsA(UPanelWidget::StaticClass()) )
		{
			UPanelWidget* Parent = Cast<UPanelWidget>(Target);

			// If this isn't a preview operation we need to modify a few things to properly undo the operation.
			if ( !bIsPreview )
			{
				Parent->SetFlags(RF_Transactional);
				Parent->Modify();

				BP->WidgetTree->SetFlags(RF_Transactional);
				BP->WidgetTree->Modify();
			}

			// Determine local position inside the parent widget and add the widget to the slot.
			FVector2D LocalPosition = WidgetUnderCursorGeometry.AbsoluteToLocal(DragDropEvent.GetScreenSpacePosition());

			for (UWidget* Widget : DragDropPreviewWidgets)
			{
				if (UPanelSlot* Slot = Parent->AddChild(Widget))
				{
					const UWidgetDesignerSettings* const WidgetDesignerSettings = GetDefault<UWidgetDesignerSettings>();
					const TOptional<int32> GridSnapSize = WidgetDesignerSettings->GridSnapEnabled ? TOptional<int32>(WidgetDesignerSettings->GridSnapSize) : TOptional<int32>();
					Slot->DragDropPreviewByDesigner(LocalPosition, GridSnapSize, GridSnapSize);

					FDropPreview DropPreview;
					DropPreview.Widget = Widget;
					DropPreview.Parent = Parent;
					DropPreview.DragOperation = DragOperation;
					DropPreviews.Add(DropPreview);
				}
				else
				{
					// Too many children. Stop processing them.
					if (Widget == DragDropPreviewWidgets[0])
					{
						DragOperation->SetCursorOverride(EMouseCursor::SlashedCircle);
					}
					break;

					// TODO UMG ERROR Slot can not be created because maybe the max children has been reached.
					//          Maybe we can traverse the hierarchy and add it to the first parent that will accept it?
				}
			}
		}
		else
		{
			DragOperation->SetCursorOverride(EMouseCursor::SlashedCircle);

			// Cancel the transaction even if it's not a preview, since we can't do anything
			Transaction.Cancel();
		}

		if (bIsPreview)
		{
			Transaction.Cancel();
		}

		// Remove widgets tracked by the 'DropPreviews' set. We don't consider them to be transient at this point because they have been inserted into the widget tree hierarchy.
		for (const FDropPreview& DropPreview : DropPreviews)
		{
			DragDropPreviewWidgets.RemoveSwap(DropPreview.Widget);
		}

		// Move the remaining widgets into the transient package. Otherwise, they will remain outered to the WidgetTree and end up as properties in the BP class layout as a result.
		for (UWidget* Widget : DragDropPreviewWidgets)
		{
			if (Widget->GetOutermost() != GetTransientPackage())
			{
<<<<<<< HEAD
				Widget->SetFlags(RF_NoFlags);
=======
>>>>>>> 271e2139
				Widget->Rename(nullptr, GetTransientPackage());
			}
		}

		// If we had preview widgets, we know that we can not be performing a selected widget drag/drop operation. Bail.
		return;
	}

	// Attempt to deal with moving widgets from a drag operation.
	if (SelectedDragDropOp.IsValid() && SelectedDragDropOp->DraggedWidgets.Num() > 0)
	{
		SelectedDragDropOp->SetCursorOverride(TOptional<EMouseCursor::Type>());

		FText TransactionText;
		if (SelectedDragDropOp->DraggedWidgets.Num() == 1)
		{
			TransactionText = LOCTEXT("Designer_MoveWidget", "Move Widget");
		}
		else
		{
			TransactionText = LOCTEXT("Designer_MoveWidgets", "Move Widgets");
		}

		FScopedTransaction Transaction(TransactionText);
		bool bWidgetMoved = false;

		for (auto& DraggedWidget : SelectedDragDropOp->DraggedWidgets)
		{
			// If they've pressed alt, and we were staying in the parent, disable that
			// and adjust the designer message to no longer warn.
			if (DragDropEvent.IsAltDown() && DraggedWidget.bStayingInParent)
			{
				DraggedWidget.bStayingInParent = false;
				if ( SelectedDragDropOp->bShowingMessage )
				{
					SelectedDragDropOp->bShowingMessage = false;
					PopDesignerMessage();
				}
			}

			// If we're staying in the parent we started in, replace the parent found under the cursor with
			// the original one, also update the arranged widget data so that our layout calculations are accurate.
			if (DraggedWidget.bStayingInParent)
			{
				WidgetUnderCursorGeometry = GetDesignerGeometry();
				if (GetWidgetGeometry(DraggedWidget.ParentWidget, WidgetUnderCursorGeometry))
				{
					Target = bIsPreview ? DraggedWidget.ParentWidget.GetPreview() : DraggedWidget.ParentWidget.GetTemplate();
				}
			}

			FWidgetReference TargetReference = bIsPreview ? BlueprintEditor.Pin()->GetReferenceFromPreview(Target) : BlueprintEditor.Pin()->GetReferenceFromTemplate(Target);
			BlueprintEditor.Pin()->SetHoveredWidget(TargetReference);

			// If the widget being hovered over is a panel, attempt to place it into that panel.
			if (Target && Target->IsA(UPanelWidget::StaticClass()))
			{
				bWidgetMoved = true;
				UPanelWidget* NewParent = Cast<UPanelWidget>(Target);

				UWidget* Widget = bIsPreview ? DraggedWidget.Preview : DraggedWidget.Template;
				UPanelWidget* ParentWidget = bIsPreview ? Cast<UPanelWidget>(DraggedWidget.ParentWidget.GetPreview()) : Cast<UPanelWidget>(DraggedWidget.ParentWidget.GetTemplate());
				if (ensure(Widget))
				{
					bool bIsChangingParent = ParentWidget != NewParent;
					UBlueprint* OriginalBP = nullptr;

					if (bIsChangingParent)
					{
						check(ParentWidget != nullptr);

						// If this isn't a preview operation we need to modify a few things to properly undo the operation.
						if (!bIsPreview)
						{
							NewParent->SetFlags(RF_Transactional);
							NewParent->Modify();

							BP->WidgetTree->SetFlags(RF_Transactional);
							BP->WidgetTree->Modify();

							// If the Widget is changing parents, there's a chance it might be moving to a different WidgetTree as well.
							UWidgetTree* OriginalWidgetTree = Cast<UWidgetTree>(Widget->GetOuter());

							if (UWidgetTree::TryMoveWidgetToNewTree(Widget, BP->WidgetTree))
							{
								// The Widget likely originated from a different blueprint, so get what blueprint it was originally a part of.
								OriginalBP = OriginalWidgetTree ? OriginalWidgetTree->GetTypedOuter<UBlueprint>() : nullptr;
							}

							Widget->SetFlags(RF_Transactional);
							Widget->Modify();
						
							ParentWidget->SetFlags(RF_Transactional);
							ParentWidget->Modify();
						
						}

						// The Widget originated from a different blueprint, so mark it as modified.
						if (OriginalBP && OriginalBP != BP)
						{
							FBlueprintEditorUtils::MarkBlueprintAsStructurallyModified(OriginalBP);
						}
					}
					else if (!bIsPreview)
					{
						Widget->SetFlags(RF_Transactional);
						Widget->Modify();

						ParentWidget->SetFlags(RF_Transactional);
						ParentWidget->Modify();
					}

					FVector2D ScreenSpacePosition = DragDropEvent.GetScreenSpacePosition();

					const UWidgetDesignerSettings* DesignerSettings = GetDefault<UWidgetDesignerSettings>();
					bool bGridSnapX, bGridSnapY;
					bGridSnapX = bGridSnapY = DesignerSettings->GridSnapEnabled;

					// As long as shift is pressed and we're staying in the same parent,
					// allow the user to lock the movement to a specific axis.
					const bool bLockToAxis =
						FSlateApplication::Get().GetModifierKeys().IsShiftDown() &&
						DraggedWidget.bStayingInParent;

					if (bLockToAxis)
					{
						// Choose the largest axis of movement as the primary axis to lock to.
						FVector2D DragDelta = ScreenSpacePosition - DraggingStartPositionScreenSpace;
						if (FMath::Abs(DragDelta.X) > FMath::Abs(DragDelta.Y))
						{
							// Lock to X Axis
							ScreenSpacePosition.Y = DraggingStartPositionScreenSpace.Y;
							bGridSnapY = false;
						}
						else
						{
							// Lock To Y Axis
							ScreenSpacePosition.X = DraggingStartPositionScreenSpace.X;
							bGridSnapX = false;
						}
					}

					FVector2D LocalPosition = WidgetUnderCursorGeometry.AbsoluteToLocal(ScreenSpacePosition);

					UPanelSlot* Slot = nullptr;
					if (bIsChangingParent)
					{
						Slot = NewParent->AddChild(Widget);
					}
					else
					{
<<<<<<< HEAD
						Slot = ParentWidget->InsertChildAt(ParentWidget->GetChildIndex(Widget), Widget);
=======
						Slot = ParentWidget->AddChild(Widget);
>>>>>>> 271e2139
					}

					if (Slot != nullptr)
					{
						FWidgetBlueprintEditorUtils::ImportPropertiesFromText(Slot, DraggedWidget.ExportedSlotProperties);

						bool HasChangedLayout = false;
						// HACK UMG: In order to correctly drop items into the canvas that have a non-zero anchor,
						// we need to know the layout information after slate has performed a pre-pass.  So we have
						// to rebase the layout and reinterpret the new position based on anchor point layout data.
						// This should be pulled out into an extension of some kind so that this can be fixed for
						// other widgets as well that may need to do work like this.
						if (UCanvasPanelSlot* CanvasSlot = Cast<UCanvasPanelSlot>(Slot))
						{
							if (bIsPreview)
							{
								CanvasSlot->SaveBaseLayout();

								FArrangedWidget ArrangedWidget(SNullWidget::NullWidget, FGeometry());
								FDesignTimeUtils::GetArrangedWidget(Widget->GetCachedWidget().ToSharedRef(), ArrangedWidget);

								FVector2D Offset = DraggedWidget.DraggedOffset * ArrangedWidget.Geometry.GetLocalSize();
								FVector2D NewPosition = LocalPosition - Offset;

								// Perform grid snapping on X and Y if we need to.
								if (bGridSnapX)
								{
									NewPosition.X = ((int32)NewPosition.X) - (((int32)NewPosition.X) % DesignerSettings->GridSnapSize);
								}
								if (bGridSnapY)
								{
									NewPosition.Y = ((int32)NewPosition.Y) - (((int32)NewPosition.Y) % DesignerSettings->GridSnapSize);
								}
								CanvasSlot->SetDesiredPosition(NewPosition);

								CanvasSlot->RebaseLayout();
								HasChangedLayout = true;
							}
						}
						else
						{
							const TOptional<int32> XGridSnapSize = bGridSnapX ? TOptional<int32>(DesignerSettings->GridSnapSize) : TOptional<int32>();
							const TOptional<int32> YGridSnapSize = bGridSnapY ? TOptional<int32>(DesignerSettings->GridSnapSize) : TOptional<int32>();
							HasChangedLayout = Slot->DragDropPreviewByDesigner(LocalPosition, XGridSnapSize, YGridSnapSize);
						}

						// Re-export slot properties.
						if (HasChangedLayout)
						{
							FWidgetBlueprintEditorUtils::ExportPropertiesToText(Slot, DraggedWidget.ExportedSlotProperties);
						}

						FDropPreview DropPreview;
						DropPreview.Widget = Widget;
						DropPreview.Parent = NewParent;
						DropPreviews.Add(DropPreview);
					}
					else
					{
						SelectedDragDropOp->SetCursorOverride(EMouseCursor::SlashedCircle);

						// TODO UMG ERROR Slot can not be created because maybe the max children has been reached.
						//          Maybe we can traverse the hierarchy and add it to the first parent that will accept it?
					}
				}
			}
			else
			{
				SelectedDragDropOp->SetCursorOverride(EMouseCursor::SlashedCircle);
			}
		}

		if (bIsPreview || !bWidgetMoved)
		{
			Transaction.Cancel();
		}
	}

	// Either we're not dragging anything, or no widgets were valid...
	if (DropPreviews.Num() == 0)
	{
		DragOperation->SetCursorOverride(EMouseCursor::SlashedCircle);
	}
}

FReply SDesignerView::OnDrop(const FGeometry& MyGeometry, const FDragDropEvent& DragDropEvent)
{
	SDesignSurface::OnDrop(MyGeometry, DragDropEvent);

	bMovingExistingWidget = false;

	ClearDropPreviews();
	
	const bool bIsPreview = false;
	ProcessDropAndAddWidget(MyGeometry, DragDropEvent, bIsPreview);
	TSharedPtr<FSelectedWidgetDragDropOp> SelectedDragDropOp = DragDropEvent.GetOperationAs<FSelectedWidgetDragDropOp>();
	if (DropPreviews.Num() > 0)
	{
		UWidgetBlueprint* BP = GetBlueprint();
		FBlueprintEditorUtils::MarkBlueprintAsStructurallyModified(BP);

		TSet<FWidgetReference> SelectedTemplates;
		for (const auto& DropPreview : DropPreviews)
		{
			SelectedTemplates.Add(BlueprintEditor.Pin()->GetReferenceFromTemplate(DropPreview.Widget));
		}

		BlueprintEditor.Pin()->SelectWidgets(SelectedTemplates, false);
		// Regenerate extension widgets now that we've finished moving or placing the widget.
		CreateExtensionWidgetsForSelection();

		DropPreviews.Empty();
		return FReply::Handled().SetUserFocus(SharedThis(this));
	}
	else if (SelectedDragDropOp.IsValid())
	{
		// If we were dragging any widgets, even if we didn't move them, we need to refresh the preview
		// because they are collapsed in the preview when the drag begins
		if (SelectedDragDropOp->DraggedWidgets.Num() > 0)
		{
			BlueprintEditor.Pin().Get()->RefreshPreview();
		}
	}
	return FReply::Unhandled();
}

FText SDesignerView::GetResolutionText(int32 Width, int32 Height, const FString& AspectRatio) const
{
	FFormatNamedArguments Args;
	Args.Add(TEXT("Width"), FText::AsNumber(Width, &FNumberFormattingOptions::DefaultNoGrouping()));
	Args.Add(TEXT("Height"), FText::AsNumber(Height, &FNumberFormattingOptions::DefaultNoGrouping()));
	Args.Add(TEXT("AspectRatio"), FText::FromString(AspectRatio));

	return FText::Format(LOCTEXT("CommonResolutionFormat", "{Width} x {Height} ({AspectRatio})"), Args);
}

FText SDesignerView::GetCurrentResolutionText() const
{
	return GetResolutionText(PreviewWidth, PreviewHeight, PreviewAspectRatio);
}

FText SDesignerView::GetCurrentDPIScaleText() const
{
	FNumberFormattingOptions Options = FNumberFormattingOptions::DefaultNoGrouping();
	Options.MinimumIntegralDigits = 1;
	Options.MaximumFractionalDigits = 2;
	Options.MinimumFractionalDigits = 1;

	const UUserInterfaceSettings* UISettings = GetDefault<UUserInterfaceSettings>(UUserInterfaceSettings::StaticClass());
	if (UISettings && UISettings->UIScaleRule == EUIScalingRule::Custom)
	{
		UClass* CustomScalingRuleClassInstance = UISettings->CustomScalingRuleClass.TryLoadClass<UDPICustomScalingRule>();

		if (CustomScalingRuleClassInstance == nullptr)
		{
			return LOCTEXT("NoCustomRuleWarning", "Warning: Using Custom DPI Rule with no rules class set. Set a class in User Interface Project Settings. ");
		}
	}

	FText DPIString = FText::AsNumber(GetPreviewDPIScale(), &Options);
	return FText::Format(LOCTEXT("CurrentDPIScaleFormat", "DPI Scale {0}"), DPIString);
}

FSlateColor SDesignerView::GetCurrentDPIScaleColor() const
{
	const UUserInterfaceSettings* UISettings = GetDefault<UUserInterfaceSettings>(UUserInterfaceSettings::StaticClass());
	if (UISettings && UISettings->UIScaleRule == EUIScalingRule::Custom)
	{
		UClass* CustomScalingRuleClassInstance = UISettings->CustomScalingRuleClass.TryLoadClass<UDPICustomScalingRule>();

		if (CustomScalingRuleClassInstance == nullptr)
		{
			return FSlateColor(FLinearColor::Yellow);
		}
	}

	return FSlateColor(FLinearColor(1, 1, 1, 0.25f));
}

FText SDesignerView::GetCurrentScaleFactorText() const
{
	FNumberFormattingOptions Options = FNumberFormattingOptions::DefaultNoGrouping();
	Options.MinimumIntegralDigits = 1;
	Options.MaximumFractionalDigits = 2;
	Options.MinimumFractionalDigits = 1;

	FText DPIString = FText::AsNumber(ScaleFactor, &Options);
	return FText::Format(LOCTEXT("CurrentContentScale", "Device Content Scale {0}"), DPIString);
}

FText SDesignerView::GetCurrentSafeZoneText() const
{
	if (PreviewOverrideName.IsEmpty())
	{
		float SafeZone = FDisplayMetrics::GetDebugTitleSafeZoneRatio();
		if (FMath::IsNearlyEqual(SafeZone, 1.0f))
		{
			return LOCTEXT("NoSafeZoneSet", "No Device Safe Zone Set");
		}
		return FText::Format(LOCTEXT("UniformSafeZone", "Uniform Safe Zone: {0}"), FText::AsNumber(SafeZone));
	}
	return FText::FromString(PreviewOverrideName);
}

FSlateColor SDesignerView::GetResolutionTextColorAndOpacity() const
{
	return FLinearColor(1, 1, 1, 1.25f - ResolutionTextFade.GetLerp());
}

EVisibility SDesignerView::GetResolutionTextVisibility() const
{
	// If we're using a custom design time size, don't bother showing the resolution
	if ( UUserWidget* DefaultWidget = GetDefaultWidget() )
	{
		const bool bScreenlessSizing =
			DefaultWidget->DesignSizeMode == EDesignPreviewSizeMode::Custom ||
			DefaultWidget->DesignSizeMode == EDesignPreviewSizeMode::Desired;

		if ( bScreenlessSizing )
		{
			return EVisibility::Collapsed;
		}
	}

	return EVisibility::SelfHitTestInvisible;
}

EVisibility SDesignerView::GetDesignerOutlineVisibility() const
{
	if ( GEditor->bIsSimulatingInEditor || GEditor->PlayWorld != nullptr )
	{
		return EVisibility::HitTestInvisible;
	}

	TSharedPtr<ISequencer> Sequencer = BlueprintEditor.Pin()->GetSequencer();
	if ( Sequencer.IsValid() && Sequencer->GetAutoChangeMode() != EAutoChangeMode::None )
	{
		return EVisibility::HitTestInvisible;
	}

	return EVisibility::Hidden;
}

FSlateColor SDesignerView::GetDesignerOutlineColor() const
{
	if ( GEditor->bIsSimulatingInEditor || GEditor->PlayWorld != nullptr )
	{
		return FLinearColor(0.863f, 0.407, 0.0f);
	}

	TSharedPtr<ISequencer> Sequencer = BlueprintEditor.Pin()->GetSequencer();
	if ( Sequencer.IsValid() && Sequencer->GetAutoChangeMode() != EAutoChangeMode::None )
	{
		return FLinearColor::FromSRGBColor(FColor(251, 37, 0));
	}

	return FLinearColor::Transparent;
}

FText SDesignerView::GetDesignerOutlineText() const
{
	if ( GEditor->bIsSimulatingInEditor || GEditor->PlayWorld != nullptr )
	{
		return LOCTEXT("SIMULATING", "SIMULATING");
	}
	
	TSharedPtr<ISequencer> Sequencer = BlueprintEditor.Pin()->GetSequencer();
	if ( Sequencer.IsValid() && Sequencer->GetAutoChangeMode() != EAutoChangeMode::None )
	{
		return LOCTEXT("RECORDING", "RECORDING");
	}

	return FText::GetEmpty();
}

FReply SDesignerView::HandleDPISettingsClicked()
{
	FModuleManager::LoadModuleChecked<ISettingsModule>("Settings").ShowViewer("Project", "Engine", "UI");

	return FReply::Handled();
}

void SDesignerView::HandleOnCommonResolutionSelected(const FPlayScreenResolution InResolution)
{
	bSafeZoneFlipped = false;
	bCanPreviewSwapAspectRatio = InResolution.bCanSwapAspectRatio;
	WidthReadFromSettings = InResolution.Width;
	HeightReadFromSettings = InResolution.Height;
	// Most resolutions (tablets, phones, TVs, etc.) can be stored in either portrait or landscape mode, and may need to be flipped
	if (bCanPreviewSwapAspectRatio && (bPreviewIsPortrait != (InResolution.Width < InResolution.Height)))
	{
		PreviewWidth = InResolution.Height;
		PreviewHeight = InResolution.Width;
	}
	else
	{
		PreviewWidth = InResolution.Width;
		PreviewHeight = InResolution.Height;
	}
	bPreviewIsPortrait = PreviewWidth < PreviewHeight;
	PreviewAspectRatio = InResolution.AspectRatio;

	PreviewOverrideName = InResolution.ProfileName;

	ScaleFactor = 1.0f;
	ULevelEditorPlaySettings* PlayInSettings = GetMutableDefault<ULevelEditorPlaySettings>();
	const UDeviceProfile* DeviceProfile = UDeviceProfileManager::Get().FindProfile(PreviewOverrideName, false);
	if (DeviceProfile)
	{
		PlayInSettings->RescaleForMobilePreview(DeviceProfile, PreviewWidth, PreviewHeight, ScaleFactor);
	}

	GConfig->SetInt(*ConfigSectionName, TEXT("PreviewWidth"), PreviewWidth, GEditorPerProjectIni);
	GConfig->SetInt(*ConfigSectionName, TEXT("PreviewHeight"), PreviewHeight, GEditorPerProjectIni);
	GConfig->SetString(*ConfigSectionName, TEXT("PreviewAspectRatio"), *PreviewAspectRatio, GEditorPerProjectIni);
	GConfig->SetBool(*ConfigSectionName, TEXT("bIsInPortraitMode"), bPreviewIsPortrait, GEditorPerProjectIni);
	GConfig->SetString(*ConfigSectionName, TEXT("ProfileName"), *PreviewOverrideName, GEditorPerProjectIni);
	GConfig->SetFloat(*ConfigSectionName, TEXT("ScaleFactor"), ScaleFactor, GEditorPerProjectIni);
	GConfig->SetBool(*ConfigSectionName, TEXT("bCanPreviewSwapAspectRatio"), bCanPreviewSwapAspectRatio, GEditorPerProjectIni);

	if (!PreviewOverrideName.IsEmpty())
	{
		DesignerSafeZoneOverride = PlayInSettings->CalculateCustomUnsafeZones(CustomSafeZoneStarts, CustomSafeZoneDimensions, PreviewOverrideName, FVector2D(PreviewWidth, PreviewHeight));
	}
	else
	{
		FSlateApplication::Get().ResetCustomSafeZone();
		FSlateApplication::Get().GetSafeZoneSize(DesignerSafeZoneOverride, FVector2D(PreviewWidth, PreviewHeight));
	}
	FMargin SafeZoneRatio = DesignerSafeZoneOverride;
	SafeZoneRatio.Left /= (PreviewWidth / 2.0f);
	SafeZoneRatio.Right /= (PreviewWidth / 2.0f);
	SafeZoneRatio.Bottom /= (PreviewHeight / 2.0f);
	SafeZoneRatio.Top /= (PreviewHeight / 2.0f);
	FSlateApplication::Get().OnDebugSafeZoneChanged.Broadcast(SafeZoneRatio, true);

	if (UUserWidget* DefaultWidget = GetDefaultWidget())
	{
		// If we using custom or desired design time sizes and the user picks a screen size, he must
		// want to also change his visualization to be custom on screen or desired on screen, doesn't
		// make sense to change it otherwise as it would have no effect.
		if (DefaultWidget->DesignSizeMode == EDesignPreviewSizeMode::Custom)
		{
			DefaultWidget->DesignSizeMode = EDesignPreviewSizeMode::CustomOnScreen;
		}
		else if (DefaultWidget->DesignSizeMode == EDesignPreviewSizeMode::Desired)
		{
			DefaultWidget->DesignSizeMode = EDesignPreviewSizeMode::DesiredOnScreen;
		}

		MarkDesignModifed(/*bRequiresRecompile*/ false);
	}

	BroadcastDesignerChanged();

	ResolutionTextFade.Play(this->AsShared());
}

bool SDesignerView::HandleIsCommonResolutionSelected(const FPlayScreenResolution InResolution) const
{
	// If we're using a custom design time size, none of the other resolutions should appear selected, even if they match.
	if ( UUserWidget* DefaultWidget = GetDefaultWidget() )
	{
		if ( DefaultWidget->DesignSizeMode == EDesignPreviewSizeMode::Custom || DefaultWidget->DesignSizeMode == EDesignPreviewSizeMode::Desired )
		{
			return false;
		}
	}

	int32 TestHeight = InResolution.Height;
	int32 TestWidth = InResolution.Width;

	// Swap the width and height to test if the preview is currently flipped
	if ((InResolution.bCanSwapAspectRatio) && (PreviewWidth > PreviewHeight))
	{
		TestHeight = InResolution.Width;
		TestWidth = InResolution.Height;
	}

	// Compare to the size in the settings
	const bool bSizeMatches = (((TestWidth == WidthReadFromSettings) && (TestHeight == HeightReadFromSettings))
		|| (((bCanPreviewSwapAspectRatio && (PreviewWidth > PreviewHeight)) || InResolution.bCanSwapAspectRatio) && (TestHeight == WidthReadFromSettings) && (TestWidth == HeightReadFromSettings))); // flipped to landscape

	if (!PreviewOverrideName.IsEmpty() || !InResolution.ProfileName.IsEmpty())
	{
		// Would have the same r.MobileContentScaleFactor and original size
		return InResolution.ProfileName.Equals(PreviewOverrideName) && bSizeMatches;
	}

	return bSizeMatches;
}

void SDesignerView::AddScreenResolutionSection(FMenuBuilder& MenuBuilder, const TArray<FPlayScreenResolution> Resolutions, const FText SectionName)
{
	MenuBuilder.BeginSection(NAME_None, SectionName);
	{
		for ( auto Iter = Resolutions.CreateConstIterator(); Iter; ++Iter )
		{
			// Actions for the resolution menu entry
			FExecuteAction OnResolutionSelected = FExecuteAction::CreateRaw(this, &SDesignerView::HandleOnCommonResolutionSelected, *Iter);
			FIsActionChecked OnIsResolutionSelected = FIsActionChecked::CreateRaw(this, &SDesignerView::HandleIsCommonResolutionSelected, *Iter);
			FUIAction Action(OnResolutionSelected, FCanExecuteAction(), OnIsResolutionSelected);

			MenuBuilder.AddMenuEntry(FText::FromString(Iter->Description), GetResolutionText(Iter->Width, Iter->Height, Iter->AspectRatio), FSlateIcon(), Action, NAME_None, EUserInterfaceActionType::Check);
		}
	}
	MenuBuilder.EndSection();
}

TOptional<int32> SDesignerView::GetCustomResolutionWidth() const
{
	if ( UUserWidget* DefaultWidget = GetDefaultWidget() )
	{
		return DefaultWidget->DesignTimeSize.X;
	}

	return 1;
}

TOptional<int32> SDesignerView::GetCustomResolutionHeight() const
{
	if ( UUserWidget* DefaultWidget = GetDefaultWidget() )
	{
		return DefaultWidget->DesignTimeSize.Y;
	}

	return 1;
}

void SDesignerView::OnCustomResolutionWidthChanged(int32 InValue)
{
	if ( UUserWidget* DefaultWidget = GetDefaultWidget() )
	{
		DefaultWidget->DesignTimeSize.X = InValue;
		MarkDesignModifed(/*bRequiresRecompile*/ false);
	}
}

void SDesignerView::OnCustomResolutionHeightChanged(int32 InValue)
{
	if ( UUserWidget* DefaultWidget = GetDefaultWidget() )
	{
		DefaultWidget->DesignTimeSize.Y = InValue;
		MarkDesignModifed(/*bRequiresRecompile*/ false);
	}
}

EVisibility SDesignerView::GetCustomResolutionEntryVisibility() const
{
	if ( UUserWidget* DefaultWidget = GetDefaultWidget() )
	{
		const bool bCustomSizing =
			DefaultWidget->DesignSizeMode == EDesignPreviewSizeMode::Custom ||
			DefaultWidget->DesignSizeMode == EDesignPreviewSizeMode::CustomOnScreen;

		return bCustomSizing ? EVisibility::Visible : EVisibility::Collapsed;
	}

	return EVisibility::Collapsed;
}

UUserWidget* SDesignerView::GetDefaultWidget() const
{
	TSharedPtr<FWidgetBlueprintEditor> BPEd = BlueprintEditor.Pin();
	if ( UUserWidget* Default = BPEd->GetWidgetBlueprintObj()->GeneratedClass->GetDefaultObject<UUserWidget>() )
	{
		return Default;
	}

	return nullptr;
}

TSharedRef<SWidget> SDesignerView::GetResolutionsMenu()
{
	const ULevelEditorPlaySettings* PlaySettings = GetDefault<ULevelEditorPlaySettings>();
	FMenuBuilder MenuBuilder(true, nullptr);
	// Add the normal set of resolution options.
	FText PhoneTitle = LOCTEXT("CommonPhonesSectionHeader", "Phones");
	FText TabletTitle = LOCTEXT("CommonTabletsSectionHeader", "Tablets");
	FText LaptopTitle = LOCTEXT("CommonLaptopsSectionHeader", "Laptops");
	FText MonitorTitle = LOCTEXT("CommonMonitorsSectionHeader", "Monitors");
	FText TelevisionTitle = LOCTEXT("CommonTelevesionsSectionHeader", "Televisions");
	MenuBuilder.AddSubMenu(
		PhoneTitle,
		FText(),
		FNewMenuDelegate::CreateRaw(this, &SDesignerView::AddScreenResolutionSection, (PlaySettings->PhoneScreenResolutions), PhoneTitle),
		false,
		FSlateIcon());
	MenuBuilder.AddSubMenu(
		TabletTitle,
		FText(),
		FNewMenuDelegate::CreateRaw(this, &SDesignerView::AddScreenResolutionSection, (PlaySettings->TabletScreenResolutions), TabletTitle),
		false,
		FSlateIcon());
	MenuBuilder.AddSubMenu(
		LaptopTitle,
		FText(),
		FNewMenuDelegate::CreateRaw(this, &SDesignerView::AddScreenResolutionSection, (PlaySettings->LaptopScreenResolutions), LaptopTitle),
		false,
		FSlateIcon());
	MenuBuilder.AddSubMenu(
		MonitorTitle,
		FText(),
		FNewMenuDelegate::CreateRaw(this, &SDesignerView::AddScreenResolutionSection, (PlaySettings->MonitorScreenResolutions), MonitorTitle),
		false,
		FSlateIcon());
	MenuBuilder.AddSubMenu(
		TelevisionTitle,
		FText(),
		FNewMenuDelegate::CreateRaw(this, &SDesignerView::AddScreenResolutionSection, (PlaySettings->TelevisionScreenResolutions), TelevisionTitle),
		false,
		FSlateIcon());

	return MenuBuilder.MakeWidget();
}

TSharedRef<SWidget> SDesignerView::GetScreenSizingFillMenu()
{
	FMenuBuilder MenuBuilder(true, nullptr);

	CreateScreenFillEntry(MenuBuilder, EDesignPreviewSizeMode::FillScreen);
	CreateScreenFillEntry(MenuBuilder, EDesignPreviewSizeMode::Custom);
	CreateScreenFillEntry(MenuBuilder, EDesignPreviewSizeMode::CustomOnScreen);
	CreateScreenFillEntry(MenuBuilder, EDesignPreviewSizeMode::Desired);
	CreateScreenFillEntry(MenuBuilder, EDesignPreviewSizeMode::DesiredOnScreen);

	return MenuBuilder.MakeWidget();
}

void SDesignerView::CreateScreenFillEntry(FMenuBuilder& MenuBuilder, EDesignPreviewSizeMode SizeMode)
{
	const static UEnum* PreviewSizeEnum = StaticEnum<EDesignPreviewSizeMode>();

	// Add desired size option
	FUIAction DesiredSizeAction(
		FExecuteAction::CreateRaw(this, &SDesignerView::OnScreenFillRuleSelected, SizeMode),
		FCanExecuteAction(),
		FIsActionChecked::CreateRaw(this, &SDesignerView::GetIsScreenFillRuleSelected, SizeMode));

	FText EntryText = PreviewSizeEnum->GetDisplayNameTextByValue((int64)SizeMode);
	MenuBuilder.AddMenuEntry(EntryText, FText::GetEmpty(), FSlateIcon(), DesiredSizeAction, NAME_None, EUserInterfaceActionType::Check);
}

FText SDesignerView::GetScreenSizingFillText() const
{
	const static UEnum* PreviewSizeEnum = StaticEnum<EDesignPreviewSizeMode>();

	if ( UUserWidget* DefaultWidget = GetDefaultWidget() )
	{
		return PreviewSizeEnum->GetDisplayNameTextByValue((int64)DefaultWidget->DesignSizeMode);
	}

	return FText::GetEmpty();
}

bool SDesignerView::GetIsScreenFillRuleSelected(EDesignPreviewSizeMode SizeMode) const
{
	if ( UUserWidget* DefaultWidget = GetDefaultWidget() )
	{
		return DefaultWidget->DesignSizeMode == SizeMode;
	}

	return false;
}

void SDesignerView::OnScreenFillRuleSelected(EDesignPreviewSizeMode SizeMode)
{
	if ( UUserWidget* DefaultWidget = GetDefaultWidget() )
	{
		DefaultWidget->DesignSizeMode = SizeMode;
		MarkDesignModifed(/*bRequiresRecompile*/ false);
	}
}

const FSlateBrush* SDesignerView::GetAspectRatioSwitchImage() const
{
	if (PreviewHeight > PreviewWidth)
	{
		return FEditorStyle::Get().GetBrush("UMGEditor.OrientPortrait");
	}
	return FEditorStyle::Get().GetBrush("UMGEditor.OrientLandscape");
}

bool SDesignerView::GetAspectRatioSwitchEnabled() const
{
	return bCanPreviewSwapAspectRatio;
}

bool SDesignerView::GetFlipDeviceEnabled() const
{
	return PreviewWidth > PreviewHeight && !PreviewOverrideName.IsEmpty();
}

void SDesignerView::BeginTransaction(const FText& SessionName)
{
	if ( ScopedTransaction == nullptr )
	{
		ScopedTransaction = new FScopedTransaction(SessionName);

		for ( const FWidgetReference& SelectedWidget : GetSelectedWidgets() )
		{
			if ( SelectedWidget.IsValid() )
			{
				SelectedWidget.GetPreview()->Modify();
				SelectedWidget.GetTemplate()->Modify();
			}
		}
	}
}

bool SDesignerView::InTransaction() const
{
	return ScopedTransaction != nullptr;
}

void SDesignerView::EndTransaction(bool bCancel)
{
	if ( ScopedTransaction != nullptr )
	{
		if ( bCancel )
		{
			ScopedTransaction->Cancel();
		}

		delete ScopedTransaction;
		ScopedTransaction = nullptr;
	}
}

FReply SDesignerView::HandleZoomToFitClicked()
{
	ZoomToFit(/*bInstantZoom*/ false);
	return FReply::Handled();
}

FReply SDesignerView::HandleSwapAspectRatioClicked()
{
	bSafeZoneFlipped = false;
	// If in default orientation (portrait for table/phone, landscape for monitor/laptop/TV)
	if ((WidthReadFromSettings < HeightReadFromSettings) == (PreviewWidth < PreviewHeight))
	{
		PreviewHeight = WidthReadFromSettings;
		PreviewWidth = HeightReadFromSettings;
	}
	else
	{
		PreviewHeight = HeightReadFromSettings;
		PreviewWidth = WidthReadFromSettings;
	}

	ScaleFactor = 1.0f;
	ULevelEditorPlaySettings* PlayInSettings = GetMutableDefault<ULevelEditorPlaySettings>();
	const UDeviceProfile* DeviceProfile = UDeviceProfileManager::Get().FindProfile(PreviewOverrideName, false);

	// Rescale the swapped sizes if we are on Android
	if (DeviceProfile)
	{
		PlayInSettings->RescaleForMobilePreview(DeviceProfile, PreviewWidth, PreviewHeight, ScaleFactor);
	}

	bPreviewIsPortrait = (PreviewHeight > PreviewWidth);
	GConfig->SetInt(*ConfigSectionName, TEXT("PreviewWidth"), PreviewWidth, GEditorPerProjectIni);
	GConfig->SetInt(*ConfigSectionName, TEXT("PreviewHeight"), PreviewHeight, GEditorPerProjectIni);
	GConfig->SetString(*ConfigSectionName, TEXT("PreviewAspectRatio"), *PreviewAspectRatio, GEditorPerProjectIni);
	GConfig->SetBool(*ConfigSectionName, TEXT("bIsInPortraitMode"), bPreviewIsPortrait, GEditorPerProjectIni);
	GConfig->SetString(*ConfigSectionName, TEXT("ProfileName"), *PreviewOverrideName, GEditorPerProjectIni);
	GConfig->SetFloat(*ConfigSectionName, TEXT("ScaleFactor"), ScaleFactor, GEditorPerProjectIni);
	GConfig->SetBool(*ConfigSectionName, TEXT("bCanPreviewSwapAspectRatio"), bCanPreviewSwapAspectRatio, GEditorPerProjectIni);

	if (!PreviewOverrideName.IsEmpty())
	{
		ULevelEditorPlaySettings* PlaySettings = GetMutableDefault<ULevelEditorPlaySettings>();
		DesignerSafeZoneOverride = PlaySettings->CalculateCustomUnsafeZones(CustomSafeZoneStarts, CustomSafeZoneDimensions, PreviewOverrideName, FVector2D(PreviewWidth, PreviewHeight));
	}
	else
	{
		FSlateApplication::Get().ResetCustomSafeZone();
		FSlateApplication::Get().GetSafeZoneSize(DesignerSafeZoneOverride, FVector2D(PreviewWidth, PreviewHeight));
	}
	FMargin SafeZoneRatio = DesignerSafeZoneOverride;
	SafeZoneRatio.Left /= (PreviewWidth / 2.0f);
	SafeZoneRatio.Right /= (PreviewWidth / 2.0f);
	SafeZoneRatio.Bottom /= (PreviewHeight / 2.0f);
	SafeZoneRatio.Top /= (PreviewHeight / 2.0f);
	FSlateApplication::Get().OnDebugSafeZoneChanged.Broadcast(SafeZoneRatio, true);

	if (UUserWidget* DefaultWidget = GetDefaultWidget())
	{
		MarkDesignModifed(/*bRequiresRecompile*/ false);
	}

	BroadcastDesignerChanged();

	ResolutionTextFade.Play(this->AsShared());

	return FReply::Handled();
}

FReply SDesignerView::HandleFlipSafeZonesClicked()
{
	if (!PreviewOverrideName.IsEmpty())
	{
		ULevelEditorPlaySettings* PlaySettings = GetMutableDefault<ULevelEditorPlaySettings>();
		if (!bSafeZoneFlipped)
		{
			DesignerSafeZoneOverride = PlaySettings->FlipCustomUnsafeZones(CustomSafeZoneStarts, CustomSafeZoneDimensions, PreviewOverrideName, FVector2D(PreviewWidth, PreviewHeight));
			bSafeZoneFlipped = true;
		}
		else
		{
			DesignerSafeZoneOverride = PlaySettings->CalculateCustomUnsafeZones(CustomSafeZoneStarts, CustomSafeZoneDimensions, PreviewOverrideName, FVector2D(PreviewWidth, PreviewHeight));
			bSafeZoneFlipped = false;
		}
	}

	FMargin SafeZoneRatio = DesignerSafeZoneOverride;
	SafeZoneRatio.Left /= (PreviewWidth / 2.0f);
	SafeZoneRatio.Right /= (PreviewWidth / 2.0f);
	SafeZoneRatio.Bottom /= (PreviewHeight / 2.0f);
	SafeZoneRatio.Top /= (PreviewHeight / 2.0f);
	FSlateApplication::Get().OnDebugSafeZoneChanged.Broadcast(SafeZoneRatio, true);

	if (UUserWidget* DefaultWidget = GetDefaultWidget())
	{
		MarkDesignModifed(/*bRequiresRecompile*/ false);
	}
	BroadcastDesignerChanged();

	ResolutionTextFade.Play(this->AsShared());

	return FReply::Handled();
}

EVisibility SDesignerView::GetRulerVisibility() const
{
	return EVisibility::Visible;
}

#undef LOCTEXT_NAMESPACE<|MERGE_RESOLUTION|>--- conflicted
+++ resolved
@@ -1141,8 +1141,8 @@
 
 FVector2D SDesignerView::GetAreaResizeHandlePosition() const
 {
-	FGeometry PreviewAreaGeometry = PreviewAreaConstraint->GetCachedGeometry();
-	FGeometry DesignerOverlayGeometry = DesignerWidgetCanvas->GetCachedGeometry();
+	FGeometry PreviewAreaGeometry = PreviewAreaConstraint->GetTickSpaceGeometry();
+	FGeometry DesignerOverlayGeometry = DesignerWidgetCanvas->GetTickSpaceGeometry();
 
 	FVector2D AbsoluteResizeHandlePosition = PreviewAreaGeometry.LocalToAbsolute(PreviewAreaGeometry.GetLocalSize() + FVector2D(2, 2));
 
@@ -1359,7 +1359,7 @@
 
 FGeometry SDesignerView::GetDesignerGeometry() const
 {
-	return PreviewHitTestRoot->GetCachedGeometry();
+	return PreviewHitTestRoot->GetTickSpaceGeometry();
 }
 
 FVector2D SDesignerView::GetWidgetOriginAbsolute() const
@@ -1600,10 +1600,7 @@
 		// it will remain outered to the widget tree and end up as a property in the BP class layout as a result.
 		if (DropPreview.Widget->GetOutermost() != GetTransientPackage())
 		{
-<<<<<<< HEAD
 			DropPreview.Widget->SetFlags(RF_NoFlags);
-=======
->>>>>>> 271e2139
 			DropPreview.Widget->Rename(nullptr, GetTransientPackage());
 		}
 	}
@@ -1929,7 +1926,7 @@
 	{
 		if (SelectedWidget->IsA(UPanelWidget::StaticClass()))
 		{
-			BlueprintEditor.Pin()->PasteDropLocation = SelectedWidget->GetCachedGeometry().AbsoluteToLocal(CachedMousePosition);
+			BlueprintEditor.Pin()->PasteDropLocation = SelectedWidget->GetTickSpaceGeometry().AbsoluteToLocal(CachedMousePosition);
 		}
 		else
 		{
@@ -2033,12 +2030,15 @@
 
 void SDesignerView::PopulateWidgetGeometryCache(FArrangedWidget& Root)
 {
-	DesignerHittestGrid->ClearGridForNewFrame(GetDesignerGeometry().GetLayoutBoundingRect());
-
-	PopulateWidgetGeometryCache_Loop(Root, INDEX_NONE);
-}
-
-void SDesignerView::PopulateWidgetGeometryCache_Loop(FArrangedWidget& CurrentWidget, int32 ParentHitTestIndex)
+	const FSlateRect Rect = PreviewHitTestRoot->GetTickSpaceGeometry().GetLayoutBoundingRect();
+	const FSlateRect PaintRect = PreviewHitTestRoot->GetPaintSpaceGeometry().GetLayoutBoundingRect();
+	DesignerHittestGrid->SetHittestArea(Rect.GetTopLeft(), Rect.GetSize(),  PaintRect.GetTopLeft());
+	DesignerHittestGrid->Clear();
+
+	PopulateWidgetGeometryCache_Loop(Root);
+}
+
+void SDesignerView::PopulateWidgetGeometryCache_Loop(FArrangedWidget& CurrentWidget)
 {
 	// If this widget clips to its bounds, then generate a new clipping rect representing the intersection of the bounding
 	// rectangle of the widget's geometry, and the current clipping rectangle.
@@ -2054,7 +2054,6 @@
 		FSlateClippingZone DesktopClippingZone(CurrentWidget.Geometry);
 		DesktopClippingZone.SetShouldIntersectParent(bIntersectClipBounds);
 		DesktopClippingZone.SetAlwaysClip(bAlwaysClip);
-		DesignerHittestGrid->PushClip(DesktopClippingZone);
 	}
 
 	bool bIncludeInHitTestGrid = false;
@@ -2079,11 +2078,9 @@
 		}
 	}
 
-	int32 NewParentHitTestIndex = ParentHitTestIndex;
-
 	if (bIncludeInHitTestGrid)
 	{
-		NewParentHitTestIndex = DesignerHittestGrid->InsertWidget(ParentHitTestIndex, EVisibility::Visible, CurrentWidget, FVector2D(0, 0), 0);
+		DesignerHittestGrid->AddWidget(CurrentWidget.Widget, 0, 0, 0);
 	}
 
 	FArrangedChildren ArrangedChildren(EVisibility::All);
@@ -2094,12 +2091,7 @@
 	for (int32 ChildIndex = 0; ChildIndex < ArrangedChildren.Num(); ++ChildIndex)
 	{
 		FArrangedWidget& SomeChild = ArrangedChildren[ChildIndex];
-		PopulateWidgetGeometryCache_Loop(SomeChild, NewParentHitTestIndex);
-	}
-
-	if (bClipToBounds)
-	{
-		DesignerHittestGrid->PopClip();
+		PopulateWidgetGeometryCache_Loop(SomeChild);
 	}
 }
 
@@ -2220,7 +2212,7 @@
 		const FLinearColor UnsafeZoneColor(1.0f, 0.5f, 0.5f, UnsafeZoneAlpha);
 		const FSlateBrush* WhiteBrush = FEditorStyle::GetBrush("WhiteBrush");
 			
-		FGeometry PreviewGeometry = PreviewAreaConstraint->GetCachedGeometry();
+		FGeometry PreviewGeometry = PreviewAreaConstraint->GetTickSpaceGeometry();
 		PreviewGeometry.AppendTransform(FSlateLayoutTransform(Inverse(PaintArgs.Args.GetWindowToDesktopTransform())));
 		
 		const float Width = PreviewWidth;
@@ -2826,10 +2818,7 @@
 		{
 			if (Widget->GetOutermost() != GetTransientPackage())
 			{
-<<<<<<< HEAD
 				Widget->SetFlags(RF_NoFlags);
-=======
->>>>>>> 271e2139
 				Widget->Rename(nullptr, GetTransientPackage());
 			}
 		}
@@ -2981,11 +2970,7 @@
 					}
 					else
 					{
-<<<<<<< HEAD
 						Slot = ParentWidget->InsertChildAt(ParentWidget->GetChildIndex(Widget), Widget);
-=======
-						Slot = ParentWidget->AddChild(Widget);
->>>>>>> 271e2139
 					}
 
 					if (Slot != nullptr)
