// Copyright 1998-2018 Epic Games, Inc. All Rights Reserved.

#include "Designer/SDesignerView.h"
#include "Rendering/DrawElements.h"
#include "Components/PanelWidget.h"
#include "Misc/ConfigCacheIni.h"
#include "WidgetBlueprint.h"
#include "Framework/Application/MenuStack.h"
#include "Framework/Application/SlateApplication.h"
#include "Widgets/Layout/SBorder.h"
#include "Widgets/Layout/SSpacer.h"
#include "Widgets/Images/SImage.h"
#include "Widgets/SCanvas.h"
#include "Widgets/Text/STextBlock.h"
#include "Widgets/Layout/SBox.h"
#include "Widgets/Layout/SGridPanel.h"
#include "Framework/MultiBox/MultiBoxBuilder.h"
#include "Widgets/Input/SButton.h"
#include "Widgets/Input/SComboButton.h"

#include "Components/CanvasPanelSlot.h"
#include "Blueprint/WidgetTree.h"
#include "Settings/WidgetDesignerSettings.h"

#include "ISettingsModule.h"

#include "Designer/DesignTimeUtils.h"

#include "Extensions/CanvasSlotExtension.h"
#include "Extensions/GridSlotExtension.h"
#include "Extensions/HorizontalSlotExtension.h"
#include "Extensions/UniformGridSlotExtension.h"
#include "Extensions/VerticalSlotExtension.h"
#include "Designer/SPaintSurface.h"

#include "Kismet2/BlueprintEditorUtils.h"

#include "DragAndDrop/DecoratedDragDropOp.h"
#include "DragDrop/WidgetTemplateDragDropOp.h"
#include "DragAndDrop/AssetDragDropOp.h"

#include "Templates/WidgetTemplateBlueprintClass.h"
#include "Templates/WidgetTemplateImageClass.h"

#include "Designer/SZoomPan.h"
#include "Designer/SRuler.h"
#include "Designer/SDisappearingBar.h"
#include "Designer/SDesignerToolBar.h"
#include "Designer/DesignerCommands.h"
#include "Designer/STransformHandle.h"
#include "Engine/UserInterfaceSettings.h"
#include "Widgets/Layout/SDPIScaler.h"
#include "Widgets/Input/SNumericEntryBox.h"

#include "Engine/Texture2D.h"
#include "Editor.h"
#include "WidgetBlueprintEditorUtils.h"

#include "ObjectEditorUtils.h"
#include "ScopedTransaction.h"
#include "Components/NamedSlot.h"

#include "Types/ReflectionMetadata.h"

#include "Math/TransformCalculus2D.h"
#include "Input/HittestGrid.h"

#include "Fonts/FontMeasure.h"
#include "UMGEditorProjectSettings.h"

#define LOCTEXT_NAMESPACE "UMG"

const float HoveredAnimationTime = 0.150f;


class SResizeDesignerHandle : public SCompoundWidget
{
public:

	SLATE_BEGIN_ARGS(SResizeDesignerHandle) {
		_Visibility = EVisibility::Visible;
		_Cursor = EMouseCursor::ResizeSouthEast;
	}
	SLATE_END_ARGS()

	void Construct(const FArguments& InArgs, TSharedPtr<SDesignerView> InDesigner)
	{
		Designer = InDesigner;
		bResizing = false;

		ChildSlot
		[
			SNew(SImage)
			.Image(FEditorStyle::Get().GetBrush("UMGEditor.ResizeAreaHandle"))
		];
	}

	// SWidget interface
	virtual FReply OnMouseButtonDown(const FGeometry& MyGeometry, const FPointerEvent& MouseEvent) override
	{
		if (MouseEvent.GetEffectingButton() == EKeys::LeftMouseButton)
		{
			bResizing = true;
			AbsoluteOffset = MouseEvent.GetScreenSpacePosition() - MyGeometry.AbsolutePosition;
			return FReply::Handled().CaptureMouse(SharedThis(this));
		}

		return FReply::Unhandled();
	}

	virtual FReply OnMouseButtonUp(const FGeometry& MyGeometry, const FPointerEvent& MouseEvent) override
	{
		if (MouseEvent.GetEffectingButton() == EKeys::LeftMouseButton)
		{
			TSharedPtr<SDesignerView> DesignerView = Designer.Pin();
			bResizing = false;
			DesignerView->EndResizingArea();
			return FReply::Handled().ReleaseMouseCapture();
		}

		return FReply::Unhandled();
	}

	virtual FReply OnMouseMove(const FGeometry& MyGeometry, const FPointerEvent& MouseEvent) override
	{
		if (bResizing)
		{
			TSharedPtr<SDesignerView> DesignerView = Designer.Pin();
			DesignerView->BeginResizingArea();

			const float ZoomAmount = DesignerView->GetZoomAmount();

			FVector2D AreaSize = (MouseEvent.GetScreenSpacePosition() - AbsoluteOffset) - DesignerView->GetWidgetOriginAbsolute();
			AreaSize /= ZoomAmount;
			AreaSize /= MyGeometry.Scale;

			if (const UUMGEditorProjectSettings* Settings = GetDefault<UUMGEditorProjectSettings>())
			{
				for (const FDebugResolution Resolution : Settings->DebugResolutions)
				{
					if (((AreaSize - FVector2D(Resolution.Width, Resolution.Height)) * ZoomAmount).Size() < 10.0f)
					{
						AreaSize = FVector2D(Resolution.Width, Resolution.Height);
						break;
					}
				}
			}

			DesignerView->SetPreviewAreaSize((int32)AreaSize.X, (int32)AreaSize.Y);

			return FReply::Handled();
		}

		return FReply::Unhandled();
	}
	// End SWidget interface

private:
	bool bResizing;
	TWeakPtr<SDesignerView> Designer;
	FVector2D AbsoluteOffset;
};



struct FWidgetHitResult
{
public:
	FWidgetReference Widget;
	FArrangedWidget WidgetArranged;

	UNamedSlot* NamedSlot;
	FArrangedWidget NamedSlotArranged;

public:
	FWidgetHitResult()
		: WidgetArranged(SNullWidget::NullWidget, FGeometry())
		, NamedSlotArranged(SNullWidget::NullWidget, FGeometry())
	{
	}
};


class FSelectedWidgetDragDropOp : public FDecoratedDragDropOp
{
public:
	DRAG_DROP_OPERATOR_TYPE(FSelectedWidgetDragDropOp, FDecoratedDragDropOp)

	virtual ~FSelectedWidgetDragDropOp();

	struct FDraggingWidgetReference
	{
		FWidgetReference Widget;

		FVector2D DraggedOffset;
	};

	struct FItem
	{
		/** The slot properties for the old slot the widget was in, is used to attempt to reapply the same layout information */
		TMap<FName, FString> ExportedSlotProperties;

		/** The widget being dragged */
		UWidget* Template;

		/** The preview widget being dragged */
		UWidget* Preview;

		/** Can the drag drop change the widget's parent? */
		bool bStayingInParent;

		/** The original parent of the widget. */
		FWidgetReference ParentWidget;

		FVector2D DraggedOffset;
	};

	TArray<FItem> DraggedWidgets;

	bool bShowingMessage;

	IUMGDesigner* Designer;

	static TSharedRef<FSelectedWidgetDragDropOp> New(TSharedPtr<FWidgetBlueprintEditor> Editor, IUMGDesigner* InDesigner, const TArray<FDraggingWidgetReference>& InWidgets);
};

FSelectedWidgetDragDropOp::~FSelectedWidgetDragDropOp()
{
	if ( bShowingMessage )
	{
		Designer->PopDesignerMessage();
	}
}

TSharedRef<FSelectedWidgetDragDropOp> FSelectedWidgetDragDropOp::New(TSharedPtr<FWidgetBlueprintEditor> Editor, IUMGDesigner* InDesigner, const TArray<FDraggingWidgetReference>& InWidgets)
{
	TSharedRef<FSelectedWidgetDragDropOp> Operation = MakeShareable(new FSelectedWidgetDragDropOp());
	Operation->bShowingMessage = false;
	Operation->Designer = InDesigner;

	for (const auto& InDraggedWidget : InWidgets)
	{
		FItem DraggedWidget;
		DraggedWidget.bStayingInParent = false;

		if (UPanelWidget* PanelTemplate = InDraggedWidget.Widget.GetTemplate()->GetParent())
		{
			DraggedWidget.ParentWidget = Editor->GetReferenceFromTemplate(PanelTemplate);
			DraggedWidget.bStayingInParent = PanelTemplate->LockToPanelOnDrag() || GetDefault<UWidgetDesignerSettings>()->bLockToPanelOnDragByDefault;

			if ( DraggedWidget.bStayingInParent )
			{
				Operation->bShowingMessage = true;
			}
		}

		// Cache the preview and template, it's not safe to query the preview/template while dragging the widget as it no longer
		// exists in the tree.
		DraggedWidget.Preview = InDraggedWidget.Widget.GetPreview();
		DraggedWidget.Template = InDraggedWidget.Widget.GetTemplate();

		DraggedWidget.DraggedOffset = InDraggedWidget.DraggedOffset;

		FWidgetBlueprintEditorUtils::ExportPropertiesToText(InDraggedWidget.Widget.GetTemplate()->Slot, DraggedWidget.ExportedSlotProperties);

		Operation->DraggedWidgets.Add(DraggedWidget);
	}

	// Set the display text based on whether we're dragging a single or multiple widgets
	if (InWidgets.Num() == 1)
	{
		FText DisplayText = InWidgets[0].Widget.GetTemplate()->GetLabelText();

		Operation->DefaultHoverText = DisplayText;
		Operation->CurrentHoverText = DisplayText;
	}
	else
	{
		Operation->CurrentHoverText = Operation->DefaultHoverText = LOCTEXT("DragMultipleWidgets", "Multiple Widgets");
	}

	if ( Operation->bShowingMessage )
	{
		InDesigner->PushDesignerMessage(LOCTEXT("PressAltToMoveFromParent", "Press [Alt] to move the widget out of the current parent"));
	}

	Operation->Construct();
	return Operation;
}

//////////////////////////////////////////////////////////////////////////

UWidget* SDesignerView::GetWidgetInDesignScopeFromSlateWidget(TSharedRef<SWidget>& InWidget)
{
	TSharedPtr<FReflectionMetaData> ReflectionMetadata = InWidget->GetMetaData<FReflectionMetaData>();
	if ( ReflectionMetadata.IsValid() )
	{
		if ( UObject* SourceWidget = ReflectionMetadata->SourceObject.Get() )
		{
			// The first UUserWidget outer of the source widget should be equal to the PreviewWidget for
			// it to be part of the scope of the design area we're dealing with.
			if ( SourceWidget->GetTypedOuter<UUserWidget>() == PreviewWidget )
			{
				return Cast<UWidget>(SourceWidget);
			}
		}
	}

	return nullptr;
}


/////////////////////////////////////////////////////
// SDesignerView

const FString SDesignerView::ConfigSectionName = "UMGEditor.Designer";
const uint32 SDesignerView::DefaultResolutionWidth = 1280;
const uint32 SDesignerView::DefaultResolutionHeight = 720;
const FString SDesignerView::DefaultAspectRatio = "16:9";

void SDesignerView::Construct(const FArguments& InArgs, TSharedPtr<FWidgetBlueprintEditor> InBlueprintEditor)
{
	ScopedTransaction = nullptr;

	PreviewWidget = nullptr;
	BlueprintEditor = InBlueprintEditor;

	TransformMode = ETransformMode::Layout;

	bShowResolutionOutlines = false;

	SetStartupResolution();

	CachedPreviewDesiredSize = FVector2D(0, 0);

	ResolutionTextFade = FCurveSequence(0.0f, 1.0f);
	ResolutionTextFade.Play(this->AsShared());

	HoveredWidgetOutlineFade = FCurveSequence(0.0f, 0.15f);

	SelectedWidgetContextMenuLocation = FVector2D(0, 0);

	bMovingExistingWidget = false;

	// TODO UMG - Register these with the module through some public interface to allow for new extensions to be registered.
	Register(MakeShareable(new FVerticalSlotExtension()));
	Register(MakeShareable(new FHorizontalSlotExtension()));
	Register(MakeShareable(new FCanvasSlotExtension()));
	Register(MakeShareable(new FUniformGridSlotExtension()));
	Register(MakeShareable(new FGridSlotExtension()));

	GEditor->OnBlueprintReinstanced().AddRaw(this, &SDesignerView::OnPreviewNeedsRecreation);

	BindCommands();

	SDesignSurface::Construct(SDesignSurface::FArguments()
		.AllowContinousZoomInterpolation(false)
		.Content()
		[
			SNew(SGridPanel)
			.FillColumn(1, 1.0f)
			.FillRow(1, 1.0f)

			// Corner
			+ SGridPanel::Slot(0, 0)
			[
				SNew(SBorder)
				.BorderImage(FCoreStyle::Get().GetBrush("GenericWhiteBox"))
				.BorderBackgroundColor(FLinearColor(FColor(48, 48, 48)))
			]

			// Top Ruler
			+ SGridPanel::Slot(1, 0)
			[
				SAssignNew(TopRuler, SRuler)
				.Orientation(Orient_Horizontal)
				.Visibility(this, &SDesignerView::GetRulerVisibility)
			]

			// Side Ruler
			+ SGridPanel::Slot(0, 1)
			[
				SAssignNew(SideRuler, SRuler)
				.Orientation(Orient_Vertical)
				.Visibility(this, &SDesignerView::GetRulerVisibility)
			]

			// Designer content area
			+ SGridPanel::Slot(1, 1)
			[
				SAssignNew(PreviewHitTestRoot, SOverlay)
				.Visibility(EVisibility::Visible)
				.Clipping(EWidgetClipping::ClipToBoundsAlways)

				// The bottom layer of the overlay where the actual preview widget appears.
				+ SOverlay::Slot()
				.HAlign(HAlign_Fill)
				.VAlign(VAlign_Fill)
				[
					SNew(SZoomPan)
					.Visibility(EVisibility::HitTestInvisible)
					.ZoomAmount(this, &SDesignerView::GetZoomAmount)
					.ViewOffset(this, &SDesignerView::GetViewOffset)
					[
						SNew(SOverlay)

						+ SOverlay::Slot()
						[
							SNew(SBorder)
							[
								SNew(SSpacer)
								.Size(FVector2D(1, 1))
							]
						]
						
						+ SOverlay::Slot()
						[
							SNew(SBorder)
							.Padding(FMargin(0))
							.BorderImage(this, &SDesignerView::GetPreviewBackground)
							[
								SAssignNew(PreviewAreaConstraint, SBox)
								.WidthOverride(this, &SDesignerView::GetPreviewAreaWidth)
								.HeightOverride(this, &SDesignerView::GetPreviewAreaHeight)
								[
									SAssignNew(PreviewSurface, SDPIScaler)
									.DPIScale(this, &SDesignerView::GetPreviewDPIScale)
								]
							]
						]
					]
				]

				// A layer in the overlay where we draw effects, like the highlight effects.
				+ SOverlay::Slot()
				.HAlign(HAlign_Fill)
				.VAlign(VAlign_Fill)
				[
					SAssignNew(EffectsLayer, SPaintSurface)
					.OnPaintHandler(this, &SDesignerView::HandleEffectsPainting)
				]

				// 
				+ SOverlay::Slot()
				.HAlign(HAlign_Fill)
				.VAlign(VAlign_Fill)
				[
					SAssignNew(DesignerWidgetCanvas, SCanvas)
					.Visibility(EVisibility::SelfHitTestInvisible)

					+ SCanvas::Slot()
					.Size(FVector2D(20, 20))
					.Position(TAttribute<FVector2D>::Create(TAttribute<FVector2D>::FGetter::CreateSP(this, &SDesignerView::GetAreaResizeHandlePosition)))
					[
						SNew(SResizeDesignerHandle, SharedThis(this))
						.Visibility(this, &SDesignerView::GetAreaResizeHandleVisibility)
					]
				]

				// A layer in the overlay where we put all the user intractable widgets, like the reorder widgets.
				+ SOverlay::Slot()
				.HAlign(HAlign_Fill)
				.VAlign(VAlign_Fill)
				[
					SAssignNew(ExtensionWidgetCanvas, SCanvas)
					.Visibility(EVisibility::SelfHitTestInvisible)
				]

				// Designer overlay UI, toolbar, status messages, zoom level...etc
				+ SOverlay::Slot()
				.HAlign(HAlign_Fill)
				.VAlign(VAlign_Fill)
				[
					CreateOverlayUI()
				]
			]
		]
	);

	auto PinnedBlueprintEditor = BlueprintEditor.Pin();
	PinnedBlueprintEditor->OnSelectedWidgetsChanged.AddRaw(this, &SDesignerView::OnEditorSelectionChanged);
	PinnedBlueprintEditor->OnHoveredWidgetSet.AddRaw(this, &SDesignerView::OnHoveredWidgetSet);
	PinnedBlueprintEditor->OnHoveredWidgetCleared.AddRaw(this, &SDesignerView::OnHoveredWidgetCleared);
	PinnedBlueprintEditor->OnWidgetPreviewUpdated.AddRaw(this, &SDesignerView::OnPreviewNeedsRecreation);

	DesignerHittestGrid = MakeShared<FHittestGrid>();

	ZoomToFit(/*bInstantZoom*/ true);

	//RegisterActiveTimer(0.f, FWidgetActiveTimerDelegate::CreateSP(this, &SDesignerView::EnsureTick));
}

EActiveTimerReturnType SDesignerView::EnsureTick(double InCurrentTime, float InDeltaTime)
{
	return EActiveTimerReturnType::Continue;
}

TSharedRef<SWidget> SDesignerView::CreateOverlayUI()
{
	return SNew(SOverlay)

	// Outline and text for important state.
	+ SOverlay::Slot()
	.Padding(0)
	.VAlign(VAlign_Fill)
	.HAlign(HAlign_Fill)
	[
		SNew(SOverlay)
		.Visibility(this, &SDesignerView::GetDesignerOutlineVisibility)

		// Top-right corner text indicating PIE is active
		+ SOverlay::Slot()
		.Padding(0)
		.VAlign(VAlign_Fill)
		.HAlign(HAlign_Fill)
		[
			SNew(SImage)
			.ColorAndOpacity(this, &SDesignerView::GetDesignerOutlineColor)
			.Image(FEditorStyle::GetBrush(TEXT("UMGEditor.DesignerMessageBorder")))
		]

		// Top-right corner text indicating PIE is active
		+ SOverlay::Slot()
		.Padding(20)
		.VAlign(VAlign_Top)
		.HAlign(HAlign_Right)
		[
			SNew(STextBlock)
			.TextStyle(FEditorStyle::Get(), "Graph.SimulatingText")
			.ColorAndOpacity(this, &SDesignerView::GetDesignerOutlineColor)
			.Text(this, &SDesignerView::GetDesignerOutlineText)
		]
	]

	// Top bar with buttons for changing the designer
	+ SOverlay::Slot()
	.HAlign(HAlign_Fill)
	.VAlign(VAlign_Top)
	[
		SNew(SHorizontalBox)

		+ SHorizontalBox::Slot()
		.AutoWidth()
		.VAlign(VAlign_Center)
		.Padding(6, 2, 0, 0)
		[
			SNew(STextBlock)
			.TextStyle(FEditorStyle::Get(), "Graph.ZoomText")
			.Text(this, &SDesignerView::GetZoomText)
			.ColorAndOpacity(this, &SDesignerView::GetZoomTextColorAndOpacity)
			.Visibility(EVisibility::SelfHitTestInvisible)
		]

		+ SHorizontalBox::Slot()
		.FillWidth(1.0f)
		[
			SNew(SSpacer)
			.Size(FVector2D(1, 1))
		]

		+ SHorizontalBox::Slot()
		.AutoWidth()
		.VAlign(VAlign_Center)
		[
			SNew(SDesignerToolBar)
			.CommandList(CommandList)
		]

		+ SHorizontalBox::Slot()
		.AutoWidth()
		.VAlign(VAlign_Center)
		[
			SNew(SButton)
			.ButtonStyle(FEditorStyle::Get(), "ViewportMenu.Button")
			.ToolTipText(LOCTEXT("ZoomToFit_ToolTip", "Zoom To Fit"))
			.OnClicked(this, &SDesignerView::HandleZoomToFitClicked)
			.ContentPadding(FEditorStyle::Get().GetMargin("ViewportMenu.SToolBarButtonBlock.Button.Padding"))
			[
				SNew(SImage)
				.Image(FEditorStyle::GetBrush("UMGEditor.ZoomToFit"))
			]
		]
		
		// Preview Screen Size
		+ SHorizontalBox::Slot()
		.AutoWidth()
		.VAlign(VAlign_Center)
		[
			SNew(SComboButton)
			.ButtonStyle(FEditorStyle::Get(), "ViewportMenu.Button")
			.ForegroundColor(FLinearColor::Black)
			.OnGetMenuContent(this, &SDesignerView::GetResolutionsMenu)
			.ContentPadding(FEditorStyle::Get().GetMargin("ViewportMenu.SToolBarButtonBlock.Button.Padding"))
			.ButtonContent()
			[
				SNew(STextBlock)
				.Text(LOCTEXT("ScreenSize", "Screen Size"))
				.TextStyle(FEditorStyle::Get(), "ViewportMenu.Label")
			]
		]

		// Screen Fill Size Rule
		+ SHorizontalBox::Slot()
		.AutoWidth()
		.VAlign(VAlign_Center)
		[
			SNew(SComboButton)
			.ButtonStyle(FEditorStyle::Get(), "ViewportMenu.Button")
			.ForegroundColor(FLinearColor::Black)
			.OnGetMenuContent(this, &SDesignerView::GetScreenSizingFillMenu)
			.ContentPadding(FEditorStyle::Get().GetMargin("ViewportMenu.SToolBarButtonBlock.Button.Padding"))
			.ButtonContent()
			[
				SNew(STextBlock)
				.Text(this, &SDesignerView::GetScreenSizingFillText)
				.TextStyle(FEditorStyle::Get(), "ViewportMenu.Label")
			]
		]

		+ SHorizontalBox::Slot()
		.AutoWidth()
		.VAlign(VAlign_Center)
		.Padding(FMargin(2, 0))
		[
			SNew(SNumericEntryBox<int32>)
			.AllowSpin(true)
			.Delta(1)
			.MinSliderValue(1)
			.MinValue(1)
			.MaxSliderValue(TOptional<int32>(10000))
			.Value(this, &SDesignerView::GetCustomResolutionWidth)
			.OnValueChanged(this, &SDesignerView::OnCustomResolutionWidthChanged)
			.Visibility(this, &SDesignerView::GetCustomResolutionEntryVisibility)
			.MinDesiredValueWidth(50)
			.LabelPadding(0)
			.Label()
			[
				SNumericEntryBox<int32>::BuildLabel(LOCTEXT("Width", "Width"), FLinearColor::White, SNumericEntryBox<int32>::RedLabelBackgroundColor)
			]
		]

		+ SHorizontalBox::Slot()
		.AutoWidth()
		.VAlign(VAlign_Center)
		.Padding(FMargin(2, 0))
		[
			SNew(SNumericEntryBox<int32>)
			.AllowSpin(true)
			.Delta(1)
			.MinSliderValue(1)
			.MaxSliderValue(TOptional<int32>(10000))
			.MinValue(1)
			.Value(this, &SDesignerView::GetCustomResolutionHeight)
			.OnValueChanged(this, &SDesignerView::OnCustomResolutionHeightChanged)
			.Visibility(this, &SDesignerView::GetCustomResolutionEntryVisibility)
			.MinDesiredValueWidth(50)
			.LabelPadding(0)
			.Label()
			[
				SNumericEntryBox<int32>::BuildLabel(LOCTEXT("Height", "Height"), FLinearColor::White, SNumericEntryBox<int32>::GreenLabelBackgroundColor)
			]
		]
	]

	// Info Bar, displays heads up information about some actions.
	+ SOverlay::Slot()
	.HAlign(HAlign_Fill)
	.VAlign(VAlign_Bottom)
	[
		SNew(SDisappearingBar)
		[
			SNew(SBorder)
			.BorderImage(FEditorStyle::GetBrush("WhiteBrush"))
			.BorderBackgroundColor(FLinearColor(0.10, 0.10, 0.10, 0.75))
			.HAlign(HAlign_Center)
			.VAlign(VAlign_Center)
			.Padding(FMargin(0, 5))
			.Visibility(this, &SDesignerView::GetInfoBarVisibility)
			[
				SNew(STextBlock)
				.TextStyle(FEditorStyle::Get(), "Graph.ZoomText")
				.Text(this, &SDesignerView::GetInfoBarText)
			]
		]
	]

	// Bottom bar to show current resolution & AR
	+ SOverlay::Slot()
	.HAlign(HAlign_Fill)
	.VAlign(VAlign_Bottom)
	[
		SNew(SHorizontalBox)

		+ SHorizontalBox::Slot()
		.AutoWidth()
		.Padding(6, 0, 0, 2)
		[
			SNew(STextBlock)
			.Visibility(this, &SDesignerView::GetResolutionTextVisibility)
			.TextStyle(FEditorStyle::Get(), "Graph.ZoomText")
			.Text(this, &SDesignerView::GetCurrentResolutionText)
			.ColorAndOpacity(this, &SDesignerView::GetResolutionTextColorAndOpacity)
		]

		+ SHorizontalBox::Slot()
		.FillWidth(1.0f)
		.HAlign(HAlign_Right)
		.Padding(0, 0, 6, 2)
		[
			SNew(SHorizontalBox)

			+ SHorizontalBox::Slot()
			.AutoWidth()
			[
				SNew(STextBlock)
				.TextStyle(FEditorStyle::Get(), "Graph.ZoomText")
				.Text(this, &SDesignerView::GetCurrentDPIScaleText)
				.ColorAndOpacity(FLinearColor(1, 1, 1, 0.25f))
			]

			+ SHorizontalBox::Slot()
			.AutoWidth()
			.Padding(6, 0, 0, 0)
			[
				SNew(SButton)
				.ButtonStyle(FEditorStyle::Get(), "HoverHintOnly")
				.ContentPadding(FMargin(3, 1))
				.OnClicked(this, &SDesignerView::HandleDPISettingsClicked)
				.ToolTipText(LOCTEXT("DPISettingsTooltip", "Configure the UI Scale Curve to control how the UI is scaled on different resolutions."))
				.HAlign(HAlign_Center)
				.VAlign(VAlign_Center)
				[
					SNew(SImage)
					.Image(FEditorStyle::GetBrush("UMGEditor.DPISettings"))
				]
			]
		]
	];
}

SDesignerView::~SDesignerView()
{
	UWidgetBlueprint* Blueprint = GetBlueprint();
	if ( Blueprint )
	{
		Blueprint->OnChanged().RemoveAll(this);
		Blueprint->OnCompiled().RemoveAll(this);
	}

	if ( BlueprintEditor.IsValid() )
	{
		auto PinnedEditor = BlueprintEditor.Pin();
		PinnedEditor->OnSelectedWidgetsChanged.RemoveAll(this);
		PinnedEditor->OnHoveredWidgetSet.RemoveAll(this);
		PinnedEditor->OnHoveredWidgetCleared.RemoveAll(this);
		PinnedEditor->OnWidgetPreviewUpdated.RemoveAll(this);
	}

	if ( GEditor )
	{
		GEditor->OnBlueprintReinstanced().RemoveAll(this);
	}
}

void SDesignerView::BindCommands()
{
	CommandList = MakeShareable(new FUICommandList);

	const FDesignerCommands& Commands = FDesignerCommands::Get();

	CommandList->MapAction(
		Commands.LayoutTransform,
		FExecuteAction::CreateSP(this, &SDesignerView::SetTransformMode, ETransformMode::Layout),
		FCanExecuteAction::CreateSP(this, &SDesignerView::CanSetTransformMode, ETransformMode::Layout),
		FIsActionChecked::CreateSP(this, &SDesignerView::IsTransformModeActive, ETransformMode::Layout)
	);

	CommandList->MapAction(
		Commands.RenderTransform,
		FExecuteAction::CreateSP(this, &SDesignerView::SetTransformMode, ETransformMode::Render),
		FCanExecuteAction::CreateSP(this, &SDesignerView::CanSetTransformMode, ETransformMode::Render),
		FIsActionChecked::CreateSP(this, &SDesignerView::IsTransformModeActive, ETransformMode::Render)
	);

	CommandList->MapAction(
		Commands.ToggleOutlines,
		FExecuteAction::CreateSP(this, &SDesignerView::ToggleShowingOutlines),
		FCanExecuteAction(),
		FIsActionChecked::CreateSP(this, &SDesignerView::IsShowingOutlines)
	);

	CommandList->MapAction(
		Commands.ToggleRespectLocks,
		FExecuteAction::CreateSP(this, &SDesignerView::ToggleRespectingLocks),
		FCanExecuteAction(),
		FIsActionChecked::CreateSP(this, &SDesignerView::IsRespectingLocks)
	);
}

void SDesignerView::AddReferencedObjects(FReferenceCollector& Collector)
{
	if ( PreviewWidget )
	{
		Collector.AddReferencedObject(PreviewWidget);
	}

	for (auto& DropPreview : DropPreviews)
	{
		if (DropPreview.Widget)
		{
			Collector.AddReferencedObject(DropPreview.Widget);
		}
		if (DropPreview.Parent)
		{
			Collector.AddReferencedObject(DropPreview.Parent);
		}
	}
}

void SDesignerView::SetTransformMode(ETransformMode::Type InTransformMode)
{
	if ( !InTransaction() )
	{
		TransformMode = InTransformMode;
	}
}

bool SDesignerView::CanSetTransformMode(ETransformMode::Type InTransformMode) const
{
	return true;
}

bool SDesignerView::IsTransformModeActive(ETransformMode::Type InTransformMode) const
{
	return TransformMode == InTransformMode;
}

void SDesignerView::ToggleShowingOutlines()
{
	TSharedPtr<FWidgetBlueprintEditor> Editor = BlueprintEditor.Pin();

	Editor->SetShowDashedOutlines(!Editor->GetShowDashedOutlines());
	Editor->InvalidatePreview();
}

bool SDesignerView::IsShowingOutlines() const
{
	return BlueprintEditor.Pin()->GetShowDashedOutlines();
}

void SDesignerView::ToggleRespectingLocks()
{
	TSharedPtr<FWidgetBlueprintEditor> Editor = BlueprintEditor.Pin();

	Editor->SetIsRespectingLocks(!Editor->GetIsRespectingLocks());
}

bool SDesignerView::IsRespectingLocks() const
{
	return BlueprintEditor.Pin()->GetIsRespectingLocks();
}

void SDesignerView::SetStartupResolution()
{
	// Use previously set resolution (or create new entries using default values)
	// Width
	if (!GConfig->GetInt(*ConfigSectionName, TEXT("PreviewWidth"), PreviewWidth, GEditorPerProjectIni))
	{
		GConfig->SetInt(*ConfigSectionName, TEXT("PreviewWidth"), DefaultResolutionWidth, GEditorPerProjectIni);
		PreviewWidth = DefaultResolutionWidth;
	}
	// Height
	if (!GConfig->GetInt(*ConfigSectionName, TEXT("PreviewHeight"), PreviewHeight, GEditorPerProjectIni))
	{
		GConfig->SetInt(*ConfigSectionName, TEXT("PreviewHeight"), DefaultResolutionHeight, GEditorPerProjectIni);
		PreviewHeight = DefaultResolutionHeight;
	}
	// Aspect Ratio
	if (!GConfig->GetString(*ConfigSectionName, TEXT("PreviewAspectRatio"), PreviewAspectRatio, GEditorPerProjectIni))
	{
		GConfig->SetString(*ConfigSectionName, TEXT("PreviewAspectRatio"), *DefaultAspectRatio, GEditorPerProjectIni);
		PreviewAspectRatio = DefaultAspectRatio;
	}
}

float SDesignerView::GetPreviewScale() const
{
	return GetZoomAmount() * GetPreviewDPIScale();
}

const TSet<FWidgetReference>& SDesignerView::GetSelectedWidgets() const
{
	return BlueprintEditor.Pin()->GetSelectedWidgets();
}

FWidgetReference SDesignerView::GetSelectedWidget() const
{
	const TSet<FWidgetReference>& SelectedWidgets = BlueprintEditor.Pin()->GetSelectedWidgets();

	// Only return a selected widget when we have only a single item selected.
	if ( SelectedWidgets.Num() == 1 )
	{
		for ( TSet<FWidgetReference>::TConstIterator SetIt(SelectedWidgets); SetIt; ++SetIt )
		{
			return *SetIt;
		}
	}

	return FWidgetReference();
}

ETransformMode::Type SDesignerView::GetTransformMode() const
{
	return TransformMode;
}

FOptionalSize SDesignerView::GetPreviewAreaWidth() const
{
	FVector2D Area, Size;
	GetPreviewAreaAndSize(Area, Size);

	return Area.X;
}

FOptionalSize SDesignerView::GetPreviewAreaHeight() const
{
	FVector2D Area, Size;
	GetPreviewAreaAndSize(Area, Size);

	return Area.Y;
}

FOptionalSize SDesignerView::GetPreviewSizeWidth() const
{
	FVector2D Area, Size;
	GetPreviewAreaAndSize(Area, Size);

	return Size.X;
}

FOptionalSize SDesignerView::GetPreviewSizeHeight() const
{
	FVector2D Area, Size;
	GetPreviewAreaAndSize(Area, Size);

	return Size.Y;
}

void SDesignerView::BeginResizingArea()
{
	bDrawGridLines = false;
	bShowResolutionOutlines = true;
}

void SDesignerView::EndResizingArea()
{
	bDrawGridLines = true;
	bShowResolutionOutlines = false;
}

void SDesignerView::SetPreviewAreaSize(int32 Width, int32 Height)
{
	if (UUserWidget* DefaultWidget = GetDefaultWidget())
	{
		Width = FMath::Max(Width, 1);
		Height = FMath::Max(Height, 1);

		switch (DefaultWidget->DesignSizeMode)
		{
			case EDesignPreviewSizeMode::Custom:
			case EDesignPreviewSizeMode::CustomOnScreen:
			{
				DefaultWidget->DesignTimeSize = FVector2D(Width, Height);
				break;
			}
			default:
			{
				int32 GCD = FMath::GreatestCommonDivisor(Width, Height);

				PreviewWidth = Width;
				PreviewHeight = Height;
				PreviewAspectRatio = FString::Printf(TEXT("%d:%d"), Height / GCD, Width / GCD);

				const bool bSaveChanges = false;
				if (bSaveChanges)
				{
					GConfig->SetInt(*ConfigSectionName, TEXT("PreviewWidth"), Width, GEditorPerProjectIni);
					GConfig->SetInt(*ConfigSectionName, TEXT("PreviewHeight"), Height, GEditorPerProjectIni);
					GConfig->SetString(*ConfigSectionName, TEXT("PreviewAspectRatio"), *PreviewAspectRatio, GEditorPerProjectIni);
				}
				break;
			}
		}
	}

	BroadcastDesignerChanged();

	ResolutionTextFade.Play(this->AsShared());
}

FVector2D SDesignerView::GetAreaResizeHandlePosition() const
{
	FGeometry PreviewAreaGeometry = PreviewAreaConstraint->GetCachedGeometry();
	FGeometry DesignerOverlayGeometry = DesignerWidgetCanvas->GetCachedGeometry();

	FVector2D AbsoluteResizeHandlePosition = PreviewAreaGeometry.LocalToAbsolute(PreviewAreaGeometry.GetLocalSize() + FVector2D(2, 2));

	return DesignerOverlayGeometry.AbsoluteToLocal(AbsoluteResizeHandlePosition);
}

EVisibility SDesignerView::GetAreaResizeHandleVisibility() const
{
	if (UUserWidget* DefaultWidget = GetDefaultWidget())
	{
		switch (DefaultWidget->DesignSizeMode)
		{
		case EDesignPreviewSizeMode::Desired:
			return EVisibility::Collapsed;
		default:
			return EVisibility::Visible;
		}
	}

	return EVisibility::Collapsed;
}

const FSlateBrush* SDesignerView::GetPreviewBackground() const
{
	if ( UUserWidget* DefaultWidget = GetDefaultWidget() )
	{
		if ( DefaultWidget->PreviewBackground )
		{
			BackgroundImage.SetResourceObject(DefaultWidget->PreviewBackground);
			return &BackgroundImage;
		}
	}

	return nullptr;
}

void SDesignerView::GetPreviewAreaAndSize(FVector2D& Area, FVector2D& Size) const
{
	Area = FVector2D(PreviewWidth, PreviewHeight);
	Size = FVector2D(PreviewWidth, PreviewHeight);

	if ( UUserWidget* DefaultWidget = GetDefaultWidget() )
	{
		switch ( DefaultWidget->DesignSizeMode )
		{
		case EDesignPreviewSizeMode::Custom:
			Area = DefaultWidget->DesignTimeSize;
			Size = DefaultWidget->DesignTimeSize;
			return;
		case EDesignPreviewSizeMode::CustomOnScreen:
			Size = DefaultWidget->DesignTimeSize;
			return;
		case EDesignPreviewSizeMode::Desired:
			Area = CachedPreviewDesiredSize;
			Size = CachedPreviewDesiredSize;
			return;
		case EDesignPreviewSizeMode::DesiredOnScreen:
			Size = CachedPreviewDesiredSize;
			return;
		case EDesignPreviewSizeMode::FillScreen:
			break;
		}
	}
}

float SDesignerView::GetPreviewDPIScale() const
{
	// If the user is using a custom size then we disable the DPI scaling logic.
	if ( UUserWidget* DefaultWidget = GetDefaultWidget() )
	{
		if ( DefaultWidget->DesignSizeMode == EDesignPreviewSizeMode::Custom || 
			 DefaultWidget->DesignSizeMode == EDesignPreviewSizeMode::Desired )
		{
			return 1.0f;
		}
	}

	return GetDefault<UUserInterfaceSettings>(UUserInterfaceSettings::StaticClass())->GetDPIScaleBasedOnSize(FIntPoint(PreviewWidth, PreviewHeight));
}

FSlateRect SDesignerView::ComputeAreaBounds() const
{
	return FSlateRect(0, 0, GetPreviewAreaWidth().Get(), GetPreviewAreaHeight().Get());
}

int32 SDesignerView::GetSnapGridSize() const
{
	const UWidgetDesignerSettings* DesignerSettings = GetDefault<UWidgetDesignerSettings>();
	return DesignerSettings->GridSnapSize;
}

int32 SDesignerView::GetGraphRulePeriod() const
{
	return 10;
}

float SDesignerView::GetGridScaleAmount() const
{
	return GetPreviewDPIScale();
}

EVisibility SDesignerView::GetInfoBarVisibility() const
{
	if ( DesignerMessageStack.Num() > 0 )
	{
		return EVisibility::Visible;
	}

	return EVisibility::Hidden;
}

FText SDesignerView::GetInfoBarText() const
{
	if ( DesignerMessageStack.Num() > 0 )
	{
		return DesignerMessageStack.Top();
	}

	return FText::GetEmpty();
}

void SDesignerView::PushDesignerMessage(const FText& Message)
{
	DesignerMessageStack.Push(Message);
}

void SDesignerView::PopDesignerMessage()
{
	if ( DesignerMessageStack.Num() > 0)
	{
		DesignerMessageStack.Pop();
	}
}

void SDesignerView::OnEditorSelectionChanged()
{
	TSharedPtr<FWidgetBlueprintEditor> BPEd = BlueprintEditor.Pin();
	TSet<FWidgetReference> PendingSelectedWidgets = BPEd->GetSelectedWidgets();

	// Notify all widgets that are no longer selected.
	for ( FWidgetReference& WidgetRef : SelectedWidgetsCache )
	{
		if ( WidgetRef.IsValid() && !PendingSelectedWidgets.Contains(WidgetRef) )
		{
			WidgetRef.GetPreview()->DeselectByDesigner();
		}

		// Find all named slot host widgets that are hierarchical ancestors of this widget and call deselect on them as well
		TArray<FWidgetReference> AncestorSlotHostWidgets;
		FWidgetBlueprintEditorUtils::FindAllAncestorNamedSlotHostWidgetsForContent(AncestorSlotHostWidgets, WidgetRef.GetTemplate(), BPEd.ToSharedRef());

		for (FWidgetReference SlotHostWidget : AncestorSlotHostWidgets)
		{
			SlotHostWidget.GetPreview()->DeselectByDesigner();
		}
	}

	// Notify all widgets that are now selected.
	for ( FWidgetReference& WidgetRef : PendingSelectedWidgets )
	{
		if ( WidgetRef.IsValid() && !SelectedWidgetsCache.Contains(WidgetRef) )
		{
			WidgetRef.GetPreview()->SelectByDesigner();

			// Find all named slot host widgets that are hierarchical ancestors of this widget and call select on them as well
			TArray<FWidgetReference> AncestorSlotHostWidgets;
			FWidgetBlueprintEditorUtils::FindAllAncestorNamedSlotHostWidgetsForContent(AncestorSlotHostWidgets, WidgetRef.GetTemplate(), BPEd.ToSharedRef());

			for (FWidgetReference SlotHostWidget : AncestorSlotHostWidgets)
			{
				SlotHostWidget.GetPreview()->SelectByDesigner();
			}
		}
	}

	SelectedWidgetsCache = PendingSelectedWidgets;

	CreateExtensionWidgetsForSelection();
}

void SDesignerView::OnHoveredWidgetSet(const FWidgetReference& InHoveredWidget)
{
	HoveredWidgetOutlineFade.Play(this->AsShared());
}

void SDesignerView::OnHoveredWidgetCleared()
{
	HoveredWidgetOutlineFade.JumpToEnd();
}

FGeometry SDesignerView::GetDesignerGeometry() const
{
	return PreviewHitTestRoot->GetCachedGeometry();
}

FVector2D SDesignerView::GetWidgetOriginAbsolute() const
{
	if (PreviewWidget)
	{
		FGeometry Geometry;
		if (GetWidgetGeometry(PreviewWidget, Geometry))
		{
			return Geometry.AbsolutePosition;
		}
	}

	return FVector2D(0, 0);
}

void SDesignerView::MarkDesignModifed(bool bRequiresRecompile)
{
	if ( bRequiresRecompile )
	{
		FBlueprintEditorUtils::MarkBlueprintAsStructurallyModified(GetBlueprint());
	}
	else
	{
		FBlueprintEditorUtils::MarkBlueprintAsModified(GetBlueprint());
	}
}

bool SDesignerView::GetWidgetParentGeometry(const FWidgetReference& Widget, FGeometry& Geometry) const
{
	if ( UWidget* WidgetPreview = Widget.GetPreview() )
	{
		if ( UPanelWidget* Parent = WidgetPreview->GetParent() )
		{
			return GetWidgetGeometry(Parent, Geometry);
		}
	}

	Geometry = GetDesignerGeometry();
	return true;
}

bool SDesignerView::GetWidgetGeometry(const FWidgetReference& Widget, FGeometry& Geometry) const
{
	if ( const UWidget* WidgetPreview = Widget.GetPreview() )
	{
		return GetWidgetGeometry(WidgetPreview, Geometry);
	}

	return false;
}

bool SDesignerView::GetWidgetGeometry(const UWidget* InPreviewWidget, FGeometry& Geometry) const
{
	TSharedPtr<SWidget> CachedPreviewWidget = InPreviewWidget->GetCachedWidget();
	if ( CachedPreviewWidget.IsValid() )
	{
		const FArrangedWidget* ArrangedWidget = CachedWidgetGeometry.Find(CachedPreviewWidget.ToSharedRef());
		if ( ArrangedWidget )
		{
			Geometry = ArrangedWidget->Geometry;
			return true;
		}
	}

	return false;
}

FGeometry SDesignerView::MakeGeometryWindowLocal(const FGeometry& WidgetGeometry) const
{
	FGeometry NewGeometry = WidgetGeometry;

	TSharedPtr<SWindow> WidgetWindow = FSlateApplication::Get().FindWidgetWindow(SharedThis(this));
	if ( WidgetWindow.IsValid() )
	{
		TSharedRef<SWindow> CurrentWindowRef = WidgetWindow.ToSharedRef();

		NewGeometry.AppendTransform(FSlateLayoutTransform(Inverse(CurrentWindowRef->GetPositionInScreen())));
	}

	return NewGeometry;
}

void SDesignerView::ClearExtensionWidgets()
{
	ExtensionWidgetCanvas->ClearChildren();
}

void SDesignerView::CreateExtensionWidgetsForSelection()
{
	// Remove all the current extension widgets
	ClearExtensionWidgets();

	// Get the selected widgets as an array
	TArray<FWidgetReference> Selected = GetSelectedWidgets().Array();
	
	TArray< TSharedRef<FDesignerSurfaceElement> > ExtensionElements;

	if ( Selected.Num() > 0 )
	{
		const float Offset = 10;

		// Add transform handles
		ExtensionElements.Add(MakeShareable(new FDesignerSurfaceElement(SNew(STransformHandle, this, ETransformDirection::TopLeft), EExtensionLayoutLocation::TopLeft, FVector2D(-Offset, -Offset))));
		ExtensionElements.Add(MakeShareable(new FDesignerSurfaceElement(SNew(STransformHandle, this, ETransformDirection::TopCenter), EExtensionLayoutLocation::TopCenter, FVector2D(0, -Offset))));
		ExtensionElements.Add(MakeShareable(new FDesignerSurfaceElement(SNew(STransformHandle, this, ETransformDirection::TopRight), EExtensionLayoutLocation::TopRight, FVector2D(Offset, -Offset))));

		ExtensionElements.Add(MakeShareable(new FDesignerSurfaceElement(SNew(STransformHandle, this, ETransformDirection::CenterLeft), EExtensionLayoutLocation::CenterLeft, FVector2D(-Offset, 0))));
		ExtensionElements.Add(MakeShareable(new FDesignerSurfaceElement(SNew(STransformHandle, this, ETransformDirection::CenterRight), EExtensionLayoutLocation::CenterRight, FVector2D(Offset, 0))));

		ExtensionElements.Add(MakeShareable(new FDesignerSurfaceElement(SNew(STransformHandle, this, ETransformDirection::BottomLeft), EExtensionLayoutLocation::BottomLeft, FVector2D(-Offset, Offset))));
		ExtensionElements.Add(MakeShareable(new FDesignerSurfaceElement(SNew(STransformHandle, this, ETransformDirection::BottomCenter), EExtensionLayoutLocation::BottomCenter, FVector2D(0, Offset))));
		ExtensionElements.Add(MakeShareable(new FDesignerSurfaceElement(SNew(STransformHandle, this, ETransformDirection::BottomRight), EExtensionLayoutLocation::BottomRight, FVector2D(Offset, Offset))));

		// Build extension widgets for new selection
		for ( TSharedRef<FDesignerExtension>& Ext : DesignerExtensions )
		{
			if ( Ext->CanExtendSelection(Selected) )
			{
				Ext->ExtendSelection(Selected, ExtensionElements);
			}
		}

		// Add Widgets to designer surface
		for ( TSharedRef<FDesignerSurfaceElement>& ExtElement : ExtensionElements )
		{
			ExtensionWidgetCanvas->AddSlot()
				.Position(TAttribute<FVector2D>::Create(TAttribute<FVector2D>::FGetter::CreateSP(this, &SDesignerView::GetExtensionPosition, ExtElement)))
				.Size(TAttribute<FVector2D>::Create(TAttribute<FVector2D>::FGetter::CreateSP(this, &SDesignerView::GetExtensionSize, ExtElement)))
				[
					ExtElement->GetWidget()
				];
		}
	}
}

FVector2D SDesignerView::GetExtensionPosition(TSharedRef<FDesignerSurfaceElement> ExtensionElement) const
{
	FWidgetReference SelectedWidget = GetSelectedWidget();

	if ( SelectedWidget.IsValid() )
	{
		FGeometry SelectedWidgetGeometry;
		FGeometry SelectedWidgetParentGeometry;

		if ( GetWidgetGeometry(SelectedWidget, SelectedWidgetGeometry) && GetWidgetParentGeometry(SelectedWidget, SelectedWidgetParentGeometry) )
		{
			const FVector2D ParentPostion_DesignerSpace = (SelectedWidgetParentGeometry.AbsolutePosition - GetDesignerGeometry().AbsolutePosition) / GetDesignerGeometry().Scale;
			const FVector2D ParentSize = SelectedWidgetParentGeometry.Size * GetPreviewScale();

			FVector2D FinalPosition(0, 0);

			if (ExtensionElement->GetLocation() == EExtensionLayoutLocation::RelativeFromParent)
			{
				FinalPosition = GetDesignerGeometry().AbsoluteToLocal(SelectedWidgetParentGeometry.LocalToAbsolute(FVector2D(0, 0)));
				FinalPosition += ExtensionElement->GetOffset();
			}
			else
			{
				FVector2D WidgetPosition;

				// Get the initial offset based on the location around the selected object.
				switch (ExtensionElement->GetLocation())
				{
				case EExtensionLayoutLocation::TopLeft:
					WidgetPosition = FVector2D(0, 0);
					break;
				case EExtensionLayoutLocation::TopCenter:
					WidgetPosition = FVector2D(SelectedWidgetGeometry.GetLocalSize().X * 0.5f, 0);
					break;
				case EExtensionLayoutLocation::TopRight:
					WidgetPosition = FVector2D(SelectedWidgetGeometry.GetLocalSize().X, 0);
					break;

				case EExtensionLayoutLocation::CenterLeft:
					WidgetPosition = FVector2D(0, SelectedWidgetGeometry.GetLocalSize().Y * 0.5f);
					break;
				case EExtensionLayoutLocation::CenterCenter:
					WidgetPosition = FVector2D(SelectedWidgetGeometry.GetLocalSize().X * 0.5f, SelectedWidgetGeometry.GetLocalSize().Y * 0.5f);
					break;
				case EExtensionLayoutLocation::CenterRight:
					WidgetPosition = FVector2D(SelectedWidgetGeometry.GetLocalSize().X, SelectedWidgetGeometry.GetLocalSize().Y * 0.5f);
					break;

				case EExtensionLayoutLocation::BottomLeft:
					WidgetPosition = FVector2D(0, SelectedWidgetGeometry.GetLocalSize().Y);
					break;
				case EExtensionLayoutLocation::BottomCenter:
					WidgetPosition = FVector2D(SelectedWidgetGeometry.GetLocalSize().X * 0.5f, SelectedWidgetGeometry.GetLocalSize().Y);
					break;
				case EExtensionLayoutLocation::BottomRight:
					WidgetPosition = SelectedWidgetGeometry.GetLocalSize();
					break;
				}

				FVector2D SelectedWidgetScale = SelectedWidgetGeometry.GetAccumulatedRenderTransform().GetMatrix().GetScale().GetVector();

				FVector2D ApplicationScaledOffset = ExtensionElement->GetOffset() * GetDesignerGeometry().Scale;

				FVector2D LocalOffsetFull = ApplicationScaledOffset / SelectedWidgetScale;
				FVector2D PositionFullOffset = GetDesignerGeometry().AbsoluteToLocal(SelectedWidgetGeometry.LocalToAbsolute(WidgetPosition + LocalOffsetFull));
				FVector2D LocalOffsetHalf = (ApplicationScaledOffset / 2.0f) / SelectedWidgetScale;
				FVector2D PositionHalfOffset = GetDesignerGeometry().AbsoluteToLocal(SelectedWidgetGeometry.LocalToAbsolute(WidgetPosition + LocalOffsetHalf));

				FVector2D PivotCorrection = PositionHalfOffset - (PositionFullOffset + FVector2D(5.0f, 5.0f));

				FinalPosition = PositionFullOffset + PivotCorrection;
			}

			// Add the alignment offset
			FinalPosition += ParentSize * ExtensionElement->GetAlignment();

			return FinalPosition;
		}
	}

	return FVector2D(0, 0);
}

FVector2D SDesignerView::GetExtensionSize(TSharedRef<FDesignerSurfaceElement> ExtensionElement) const
{
	return ExtensionElement->GetWidget()->GetDesiredSize();
}

void SDesignerView::ClearDropPreviews()
{
	for (const auto& DropPreview : DropPreviews)
	{
		if (DropPreview.Parent)
		{
			DropPreview.Parent->RemoveChild(DropPreview.Widget);
		}

		UWidgetBlueprint* BP = GetBlueprint();
		BP->WidgetTree->RemoveWidget(DropPreview.Widget);

		// Since the widget has been removed from the widget tree, move it into the transient package. Otherwise,
		// it will remain outered to the widget tree and end up as a property in the BP class layout as a result.
		DropPreview.Widget->Rename(nullptr, GetTransientPackage());
	}
	DropPreviews.Empty();
}

UWidgetBlueprint* SDesignerView::GetBlueprint() const
{
	if ( BlueprintEditor.IsValid() )
	{
		UBlueprint* BP = BlueprintEditor.Pin()->GetBlueprintObj();
		return Cast<UWidgetBlueprint>(BP);
	}

	return nullptr;
}

void SDesignerView::Register(TSharedRef<FDesignerExtension> Extension)
{
	Extension->Initialize(this, GetBlueprint());
	DesignerExtensions.Add(Extension);
}

void SDesignerView::OnPreviewNeedsRecreation()
{
	// Because widget blueprints can contain other widget blueprints, the safe thing to do is to have all
	// designers jettison their previews on the compilation of any widget blueprint.  We do this to prevent
	// having slate widgets that still may reference data in their owner UWidget that has been garbage collected.
	CachedWidgetGeometry.Reset();

	PreviewWidget = nullptr;
	PreviewSurface->SetContent(SNullWidget::NullWidget);
}

SDesignerView::FWidgetHitResult::FWidgetHitResult()
	: Widget()
	, WidgetArranged(SNullWidget::NullWidget, FGeometry())
	, NamedSlot(NAME_None)
{
}

bool SDesignerView::FindWidgetUnderCursor(const FGeometry& MyGeometry, const FPointerEvent& MouseEvent, TSubclassOf<UWidget> FindType, FWidgetHitResult& HitResult)
{
	//@TODO UMG Make it so you can request dropable widgets only, to find the first parentable.

	// Query the hit test grid we create for the design surface, and determine what widgets we hit.
	TArray<FWidgetAndPointer> BubblePath = DesignerHittestGrid->GetBubblePath(MouseEvent.GetScreenSpacePosition(), 0.0f, true);

	HitResult.Widget = FWidgetReference();
	HitResult.NamedSlot = NAME_None;

	UUserWidget* PreviewUserWidget = BlueprintEditor.Pin()->GetPreview();
	if ( PreviewUserWidget )
	{
		UWidget* WidgetUnderCursor = nullptr;

		// We loop through each hit slate widget until we arrive at one that we can access from the root widget.
		for ( int32 ChildIndex = BubblePath.Num() - 1; ChildIndex >= 0; ChildIndex-- )
		{
			FArrangedWidget& Child = BubblePath[ChildIndex];
			WidgetUnderCursor = PreviewUserWidget->GetWidgetHandle(Child.Widget);
			
			if (WidgetUnderCursor == nullptr)
			{
				continue;
			}

			// Ignore the drop preview widgets when doing widget picking
			if (DropPreviews.ContainsByPredicate([WidgetUnderCursor](const FDropPreview& Preview){ return Preview.Widget == WidgetUnderCursor; }))
			{
				WidgetUnderCursor = nullptr;
				continue;
			}

			// Ignore widgets that don't pass our find widget filter.
			if ( WidgetUnderCursor->GetClass()->IsChildOf(FindType) == false )
			{
				WidgetUnderCursor = nullptr;
				continue;
			}
			
			// We successfully found a widget that's accessible from the root.
			if ( WidgetUnderCursor )
			{
				HitResult.Widget = BlueprintEditor.Pin()->GetReferenceFromPreview(WidgetUnderCursor);
				HitResult.WidgetArranged = Child;

				if ( UUserWidget* UserWidgetUnderCursor = Cast<UUserWidget>(WidgetUnderCursor) )
				{
					// Find the named slot we're over, if any
					for ( int32 SubChildIndex = BubblePath.Num() - 1; SubChildIndex > ChildIndex; SubChildIndex-- )
					{
						FArrangedWidget& SubChild = BubblePath[SubChildIndex];
						UNamedSlot* NamedSlot = Cast<UNamedSlot>(UserWidgetUnderCursor->GetWidgetHandle(SubChild.Widget));
						if ( NamedSlot )
						{
							HitResult.NamedSlot = NamedSlot->GetFName();
							break;
						}
					}
				}

				return true;
			}
		}
	}

	return false;
}

void SDesignerView::ResolvePendingSelectedWidgets()
{
	if ( PendingSelectedWidget.IsValid() )
	{
		TSet<FWidgetReference> SelectedTemplates;
		SelectedTemplates.Add(PendingSelectedWidget);
		BlueprintEditor.Pin()->SelectWidgets(SelectedTemplates, FSlateApplication::Get().GetModifierKeys().IsControlDown());

		PendingSelectedWidget = FWidgetReference();
	}
}

FReply SDesignerView::OnMouseButtonDown(const FGeometry& MyGeometry, const FPointerEvent& MouseEvent)
{
	SDesignSurface::OnMouseButtonDown(MyGeometry, MouseEvent);

	//TODO UMG Undoable Selection
	FWidgetHitResult HitResult;
	if ( FindWidgetUnderCursor(MyGeometry, MouseEvent, UWidget::StaticClass(), HitResult) )
	{
		SelectedWidgetContextMenuLocation = HitResult.WidgetArranged.Geometry.AbsoluteToLocal(MouseEvent.GetScreenSpacePosition());

		PendingSelectedWidget = HitResult.Widget;

		if ( MouseEvent.GetEffectingButton() == EKeys::LeftMouseButton )
		{
			const TSet<FWidgetReference>& SelectedWidgets = GetSelectedWidgets();

			bool bResolvePendingSelectionImmediately = true;

			if (SelectedWidgets.Num() > 0)
			{
				for (const auto& SelectedWidget : SelectedWidgets)
				{
					auto PendingTemplate = PendingSelectedWidget.GetTemplate();
					auto SelectedTemplate = SelectedWidget.GetTemplate();

					if ( PendingSelectedWidget == SelectedWidget || ( PendingTemplate && SelectedTemplate && PendingTemplate->IsChildOf( SelectedTemplate ) ) )
					{
						bResolvePendingSelectionImmediately = false;
						break;
					}
				}
			}

			// If the newly clicked item is a child of the active selection, add it to the pending set of selected 
			// widgets, if they begin dragging we can just move the parent, but if it's not part of the parent set, 
			// we want to immediately begin dragging it.  Also if the currently selected widget is the root widget, 
			// we won't be moving him so just resolve immediately.
			if ( bResolvePendingSelectionImmediately )
			{
				ResolvePendingSelectedWidgets();
			}

			DraggingStartPositionScreenSpace = MouseEvent.GetScreenSpacePosition();
		}
	}
	else
	{
		// Clear the selection immediately if we didn't click anything.
		if(MouseEvent.GetEffectingButton() == EKeys::LeftMouseButton)
		{
			TSet<FWidgetReference> SelectedTemplates;
			BlueprintEditor.Pin()->SelectWidgets(SelectedTemplates, false);
		}
	}

	// Capture mouse for the drag handle and general mouse actions
	return FReply::Handled().PreventThrottling().SetUserFocus(AsShared(), EFocusCause::Mouse).CaptureMouse(AsShared());
}

FReply SDesignerView::OnMouseButtonUp(const FGeometry& MyGeometry, const FPointerEvent& MouseEvent)
{
	if ( HasMouseCapture() && MouseEvent.GetEffectingButton() == EKeys::LeftMouseButton )
	{
		ResolvePendingSelectedWidgets();

		bMovingExistingWidget = false;

		EndTransaction(false);
	}
	else if ( MouseEvent.GetEffectingButton() == EKeys::RightMouseButton )
	{
		if ( !bIsPanning && !bIsZoomingWithTrackpad )
		{
			ResolvePendingSelectedWidgets();

			ShowContextMenu(MyGeometry, MouseEvent);
		}
	}

	SDesignSurface::OnMouseButtonUp(MyGeometry, MouseEvent);

	return FReply::Handled().ReleaseMouseCapture();
}

FReply SDesignerView::OnMouseMove(const FGeometry& MyGeometry, const FPointerEvent& MouseEvent)
{
	if ( MouseEvent.GetCursorDelta().IsZero() )
	{
		return FReply::Unhandled();
	}

	FReply SurfaceHandled = SDesignSurface::OnMouseMove(MyGeometry, MouseEvent);
	if ( SurfaceHandled.IsEventHandled() )
	{
		return SurfaceHandled;
	}

	if ( MouseEvent.IsMouseButtonDown(EKeys::LeftMouseButton) && HasMouseCapture() )
	{
		const TSet<FWidgetReference>& SelectedWidgets = GetSelectedWidgets();

		if (SelectedWidgets.Num() > 0 && !bMovingExistingWidget)
		{
			if ( TransformMode == ETransformMode::Layout )
			{
				bool bIsRootWidgetSelected = false;
				for (const auto& SelectedWidget : SelectedWidgets)
				{
					if (SelectedWidget.GetTemplate()->GetParent() == nullptr)
					{
						bIsRootWidgetSelected = true;
						break;
					}
				}

				if (!bIsRootWidgetSelected)
				{
					bMovingExistingWidget = true;
					//Drag selected widgets
					return FReply::Handled().DetectDrag(AsShared(), EKeys::LeftMouseButton);
				}
			}
			else
			{
				checkSlow(TransformMode == ETransformMode::Render);
				checkSlow(bMovingExistingWidget == false);

				if (SelectedWidgets.Num() == 1)
				{
					BeginTransaction(LOCTEXT("MoveWidgetRT", "Move Widget (Render Transform)"));
				}
				else
				{
					check(SelectedWidgets.Num() > 1);
					BeginTransaction(LOCTEXT("MoveWidgetsRT", "Move Widgets (Render Transform)"));
				}

				for (const auto& SelectedWidget : SelectedWidgets)
				{
					if (UWidget* WidgetPreview = SelectedWidget.GetPreview())
					{
						FGeometry ParentGeometry;
						if (GetWidgetParentGeometry(SelectedWidget, ParentGeometry))
						{
							const FSlateRenderTransform& AbsoluteToLocalTransform = Inverse(ParentGeometry.GetAccumulatedRenderTransform());

							FWidgetTransform WidgetRenderTransform = WidgetPreview->RenderTransform;
							WidgetRenderTransform.Translation += AbsoluteToLocalTransform.TransformVector(MouseEvent.GetCursorDelta());

							static const FName RenderTransformName(TEXT("RenderTransform"));

							FObjectEditorUtils::SetPropertyValue<UWidget, FWidgetTransform>(WidgetPreview, RenderTransformName, WidgetRenderTransform);
							FObjectEditorUtils::SetPropertyValue<UWidget, FWidgetTransform>(SelectedWidget.GetTemplate(), RenderTransformName, WidgetRenderTransform);
						}
					}
				}
			}
		}
	}
	

	// Update the hovered widget under the mouse
	auto PinnedBlueprintEditor = BlueprintEditor.Pin();
	FWidgetHitResult HitResult;
	if ( FindWidgetUnderCursor(MyGeometry, MouseEvent, UWidget::StaticClass(), HitResult) )
	{
		PinnedBlueprintEditor->SetHoveredWidget(HitResult.Widget);
	}
	else if (PinnedBlueprintEditor->GetHoveredWidget().IsValid())
	{
		PinnedBlueprintEditor->ClearHoveredWidget();
	}

	return FReply::Unhandled();
}

void SDesignerView::OnMouseEnter(const FGeometry& MyGeometry, const FPointerEvent& MouseEvent)
{
	SDesignSurface::OnMouseEnter(MyGeometry, MouseEvent);

	BlueprintEditor.Pin()->ClearHoveredWidget();
}

void SDesignerView::OnMouseLeave(const FPointerEvent& MouseEvent)
{
	SDesignSurface::OnMouseLeave(MouseEvent);

	BlueprintEditor.Pin()->ClearHoveredWidget();
}

FReply SDesignerView::OnKeyDown(const FGeometry& MyGeometry, const FKeyEvent& InKeyEvent)
{
	BlueprintEditor.Pin()->PasteDropLocation = SelectedWidgetContextMenuLocation;

	if ( BlueprintEditor.Pin()->DesignerCommandList->ProcessCommandBindings(InKeyEvent) )
	{
		return FReply::Handled();
	}

	if ( CommandList->ProcessCommandBindings(InKeyEvent) )
	{
		return FReply::Handled();
	}

	const UWidgetDesignerSettings* DesignerSettings = GetDefault<UWidgetDesignerSettings>();

	if ( InKeyEvent.GetKey() == EKeys::Up )
	{
		return NudgeSelectedWidget(FVector2D(0, -DesignerSettings->GridSnapSize));
	}
	else if ( InKeyEvent.GetKey() == EKeys::Down )
	{
		return NudgeSelectedWidget(FVector2D(0, DesignerSettings->GridSnapSize));
	}
	else if ( InKeyEvent.GetKey() == EKeys::Left )
	{
		return NudgeSelectedWidget(FVector2D(-DesignerSettings->GridSnapSize, 0));
	}
	else if ( InKeyEvent.GetKey() == EKeys::Right )
	{
		return NudgeSelectedWidget(FVector2D(DesignerSettings->GridSnapSize, 0));
	}

	return FReply::Unhandled();
}

FReply SDesignerView::OnKeyUp(const FGeometry& MyGeometry, const FKeyEvent& InKeyEvent)
{
	return FReply::Unhandled();
}

FReply SDesignerView::NudgeSelectedWidget(FVector2D Nudge)
{
	for ( const FWidgetReference& WidgetRef : GetSelectedWidgets() )
	{
		if ( WidgetRef.IsValid() )
		{
			UWidget* CurrentTemplateWidget = WidgetRef.GetTemplate();
			UWidget* CurrentPreviewWidget = WidgetRef.GetPreview();

			if (CurrentTemplateWidget && CurrentPreviewWidget)
			{
				UPanelSlot* TemplateSlot = CurrentTemplateWidget->Slot;
				UPanelSlot* PreviewSlot = CurrentPreviewWidget->Slot;

				if ( TemplateSlot && PreviewSlot )
				{
					FScopedTransaction Transaction(LOCTEXT("Designer_NudgeWidget", "Nudge Widget"));

					const UWidgetDesignerSettings* const WidgetDesignerSettings = GetDefault<UWidgetDesignerSettings>();

					// Attempt to nudge the slot. 
					if (TemplateSlot->NudgeByDesigner(Nudge, WidgetDesignerSettings->GridSnapEnabled ? TOptional<int32>(WidgetDesignerSettings->GridSnapSize) : TOptional<int32>()))
					{
						PreviewSlot->SynchronizeFromTemplate(TemplateSlot);
					}
					// Nudge failed, cancel transaction.
					else
					{
						Transaction.Cancel();
					}
				}
			}
		}
	}

	return FReply::Handled();
}

void SDesignerView::ShowContextMenu(const FGeometry& MyGeometry, const FPointerEvent& MouseEvent)
{
	FMenuBuilder MenuBuilder(true, nullptr);

	FWidgetBlueprintEditorUtils::CreateWidgetContextMenu(MenuBuilder, BlueprintEditor.Pin().ToSharedRef(), SelectedWidgetContextMenuLocation);

	TSharedPtr<SWidget> MenuContent = MenuBuilder.MakeWidget();

	if ( MenuContent.IsValid() )
	{
		FVector2D SummonLocation = MouseEvent.GetScreenSpacePosition();
		FWidgetPath WidgetPath = MouseEvent.GetEventPath() != nullptr ? *MouseEvent.GetEventPath() : FWidgetPath();
		FSlateApplication::Get().PushMenu(AsShared(), WidgetPath, MenuContent.ToSharedRef(), SummonLocation, FPopupTransitionEffect(FPopupTransitionEffect::ContextMenu));
	}
}

void SDesignerView::PopulateWidgetGeometryCache(FArrangedWidget& Root)
{
	DesignerHittestGrid->ClearGridForNewFrame(GetDesignerGeometry().GetLayoutBoundingRect());

	PopulateWidgetGeometryCache_Loop(Root, INDEX_NONE);
}

void SDesignerView::PopulateWidgetGeometryCache_Loop(FArrangedWidget& CurrentWidget, int32 ParentHitTestIndex)
{
	// If this widget clips to its bounds, then generate a new clipping rect representing the intersection of the bounding
	// rectangle of the widget's geometry, and the current clipping rectangle.
	bool bClipToBounds, bAlwaysClip, bIntersectClipBounds;
	FSlateRect CullingBounds = CurrentWidget.Widget->CalculateCullingAndClippingRules(CurrentWidget.Geometry, FSlateRect(), bClipToBounds, bAlwaysClip, bIntersectClipBounds);

	// NOTE: We're unable to deal with custom clipping states with this method, we'd have to do the true paint
	//   for widgets, which would be much more expensive.

	if (bClipToBounds)
	{
		// The hit test grid records things in desktop space, so we use the tick geometry instead of the paint geometry.
		FSlateClippingZone DesktopClippingZone(CurrentWidget.Geometry);
		DesktopClippingZone.SetShouldIntersectParent(bIntersectClipBounds);
		DesktopClippingZone.SetAlwaysClip(bAlwaysClip);
		DesignerHittestGrid->PushClip(DesktopClippingZone);
	}

	bool bIncludeInHitTestGrid = false;

	// Widgets that are children of foreign userWidgets should not be considered selection candidates.
	UWidget* CandidateUWidget = GetWidgetInDesignScopeFromSlateWidget(CurrentWidget.Widget);
	if (CandidateUWidget)
	{
		bool bRespectLocks = IsRespectingLocks();

		if (bRespectLocks && CandidateUWidget->IsLockedInDesigner())
		{
			bIncludeInHitTestGrid = false;
		}
		else
		{
			bIncludeInHitTestGrid = true;
		}
	}

	int32 NewParentHitTestIndex = ParentHitTestIndex;

	if (bIncludeInHitTestGrid)
	{
		NewParentHitTestIndex = DesignerHittestGrid->InsertWidget(ParentHitTestIndex, EVisibility::Visible, CurrentWidget, FVector2D(0, 0), 0);
	}

	FArrangedChildren ArrangedChildren(EVisibility::All);
	CurrentWidget.Widget->ArrangeChildren(CurrentWidget.Geometry, ArrangedChildren);

	CachedWidgetGeometry.Add(CurrentWidget.Widget, CurrentWidget);

	for (int32 ChildIndex = 0; ChildIndex < ArrangedChildren.Num(); ++ChildIndex)
	{
		FArrangedWidget& SomeChild = ArrangedChildren[ChildIndex];
		PopulateWidgetGeometryCache_Loop(SomeChild, NewParentHitTestIndex);
	}

	if (bClipToBounds)
	{
		DesignerHittestGrid->PopClip();
	}
}

int32 SDesignerView::HandleEffectsPainting(const FOnPaintHandlerParams& PaintArgs)
{
	DrawSelectionAndHoverOutline(PaintArgs);
	DrawSafeZone(PaintArgs);

	return PaintArgs.Layer + 1;
}

void SDesignerView::DrawSelectionAndHoverOutline(const FOnPaintHandlerParams& PaintArgs)
{
	const TSet<FWidgetReference>& SelectedWidgets = GetSelectedWidgets();

	// Allow the extensions to paint anything they want.
	for ( const TSharedRef<FDesignerExtension>& Ext : DesignerExtensions )
	{
		Ext->Paint(SelectedWidgets, PaintArgs.Geometry, PaintArgs.ClippingRect, PaintArgs.OutDrawElements, PaintArgs.Layer);
	}

	const FLinearColor SelectedTint(0, 1, 0);
	const bool bAntiAlias = false;

	for ( const FWidgetReference& SelectedWidget : SelectedWidgets )
	{
		TSharedPtr<SWidget> SelectedSlateWidget = SelectedWidget.GetPreviewSlate();

		if ( SelectedSlateWidget.IsValid() )
		{
			TSharedRef<SWidget> Widget = SelectedSlateWidget.ToSharedRef();

			FArrangedWidget ArrangedWidget(SNullWidget::NullWidget, FGeometry());
			FDesignTimeUtils::GetArrangedWidgetRelativeToWindow(Widget, ArrangedWidget);

			// Draw selection effect
			const FVector2D OutlinePixelSize = FVector2D(2.0f, 2.0f) / ArrangedWidget.Geometry.GetAccumulatedRenderTransform().GetMatrix().GetScale().GetVector();
			FPaintGeometry SelectionGeometry = ArrangedWidget.Geometry.ToInflatedPaintGeometry(OutlinePixelSize);

			FSlateClippingZone SelectionZone(SelectionGeometry);

			TArray<FVector2D> Points;
			Points.Add(SelectionZone.TopLeft);
			Points.Add(SelectionZone.TopRight);
			Points.Add(SelectionZone.BottomRight);
			Points.Add(SelectionZone.BottomLeft);
			Points.Add(SelectionZone.TopLeft);

			FSlateDrawElement::MakeLines(
				PaintArgs.OutDrawElements,
				PaintArgs.Layer,
				FPaintGeometry(),
				Points,
				ESlateDrawEffect::None,
				SelectedTint,
				bAntiAlias,
				2.0f);
		}
	}

	const FWidgetReference& HoveredWidget = BlueprintEditor.Pin()->GetHoveredWidget();
	TSharedPtr<SWidget> HoveredSlateWidget = HoveredWidget.GetPreviewSlate();

	// Don't draw the hovered effect if it's also the selected widget
	if ( HoveredSlateWidget.IsValid() && !SelectedWidgets.Contains(HoveredWidget) )
	{
		const FLinearColor HoveredTint(0, 0.5, 1, HoveredWidgetOutlineFade.GetLerp()); // Azure = 0x007FFF

		TSharedRef<SWidget> Widget = HoveredSlateWidget.ToSharedRef();

		FArrangedWidget ArrangedWidget(SNullWidget::NullWidget, FGeometry());
		FDesignTimeUtils::GetArrangedWidgetRelativeToWindow(Widget, ArrangedWidget);

		// Draw hovered effect
		const FVector2D OutlinePixelSize = FVector2D(2.0f, 2.0f) / ArrangedWidget.Geometry.GetAccumulatedRenderTransform().GetMatrix().GetScale().GetVector();
		FPaintGeometry HoveredGeometry = ArrangedWidget.Geometry.ToInflatedPaintGeometry(OutlinePixelSize);

		FSlateClippingZone HoveredZone(HoveredGeometry);

		TArray<FVector2D> Points;
		Points.Add(HoveredZone.TopLeft);
		Points.Add(HoveredZone.TopRight);
		Points.Add(HoveredZone.BottomRight);
		Points.Add(HoveredZone.BottomLeft);
		Points.Add(HoveredZone.TopLeft);

		FSlateDrawElement::MakeLines(
			PaintArgs.OutDrawElements,
			PaintArgs.Layer,
			FPaintGeometry(),
			Points,
			ESlateDrawEffect::None,
			HoveredTint,
			bAntiAlias,
			2.0f);
	}
}

void SDesignerView::DrawSafeZone(const FOnPaintHandlerParams& PaintArgs)
{
	bool bCanShowSafeZone = false;

	if ( UUserWidget* DefaultWidget = GetDefaultWidget() )
	{
		switch ( DefaultWidget->DesignSizeMode )
		{
		case EDesignPreviewSizeMode::CustomOnScreen:
		case EDesignPreviewSizeMode::DesiredOnScreen:
		case EDesignPreviewSizeMode::FillScreen:
			bCanShowSafeZone = true;
			break;
		}
	}

	if ( bCanShowSafeZone )
	{
		IConsoleVariable* SafeZoneDebugMode = IConsoleManager::Get().FindConsoleVariable(TEXT("r.DebugSafeZone.Mode"));
		check(SafeZoneDebugMode);

		int32 DebugSafeZoneMode = SafeZoneDebugMode->GetInt();
		if ( DebugSafeZoneMode != 0 )
		{
			FDisplayMetrics Metrics;
			FSlateApplication::Get().GetDisplayMetrics(Metrics);

			const FMargin DebugSafeMargin = 
<<<<<<< HEAD
#if PLATFORM_IOS
=======
>>>>>>> 10f599bf
				// FVector4(X,Y,Z,W) being used like FMargin(left, top, right, bottom)
				( DebugSafeZoneMode == 1 )
				? FMargin(Metrics.TitleSafePaddingSize.X, Metrics.TitleSafePaddingSize.Y, Metrics.TitleSafePaddingSize.Z, Metrics.TitleSafePaddingSize.W)
				: FMargin(Metrics.ActionSafePaddingSize.X, Metrics.ActionSafePaddingSize.Y, Metrics.ActionSafePaddingSize.Z, Metrics.ActionSafePaddingSize.W);
<<<<<<< HEAD
#else
				( DebugSafeZoneMode == 1 ) ?
				FMargin(Metrics.TitleSafePaddingSize.X, Metrics.TitleSafePaddingSize.Y) :
				FMargin(Metrics.ActionSafePaddingSize.X, Metrics.ActionSafePaddingSize.Y);
#endif
=======

>>>>>>> 10f599bf

			float PaddingRatio = DebugSafeMargin.Left / ( Metrics.PrimaryDisplayWidth * 0.5 );

			const FMargin SafeMargin = FMargin(PaddingRatio * PreviewWidth * 0.5, PaddingRatio * PreviewHeight * 0.5);

			const float UnsafeZoneAlpha = 0.2f;
			const FLinearColor UnsafeZoneColor(1.0f, 0.5f, 0.5f, UnsafeZoneAlpha);

			const float Width = PreviewWidth;
			const float Height = PreviewHeight;

			const float HeightOfSides = Height - SafeMargin.GetTotalSpaceAlong<Orient_Vertical>();

			FGeometry PreviewGeometry = PreviewAreaConstraint->GetCachedGeometry();
			PreviewGeometry.AppendTransform(FSlateLayoutTransform(Inverse(PaintArgs.Args.GetWindowToDesktopTransform())));

			const FSlateBrush* WhiteBrush = FEditorStyle::GetBrush("WhiteBrush");

			// Top bar
			FSlateDrawElement::MakeBox(
				PaintArgs.OutDrawElements,
				PaintArgs.Layer,
				PreviewGeometry.ToPaintGeometry(FVector2D::ZeroVector, FVector2D(Width, SafeMargin.Top)),
				WhiteBrush,
				ESlateDrawEffect::None,
				UnsafeZoneColor
			);

			// Bottom bar
			FSlateDrawElement::MakeBox(
				PaintArgs.OutDrawElements,
				PaintArgs.Layer,
				PreviewGeometry.ToPaintGeometry(FVector2D(0.0f, Height - SafeMargin.Bottom), FVector2D(Width, SafeMargin.Bottom)),
				WhiteBrush,
				ESlateDrawEffect::None,
				UnsafeZoneColor
			);

			// Left bar
			FSlateDrawElement::MakeBox(
				PaintArgs.OutDrawElements,
				PaintArgs.Layer,
				PreviewGeometry.ToPaintGeometry(FVector2D(0.0f, SafeMargin.Top), FVector2D(SafeMargin.Left, HeightOfSides)),
				WhiteBrush,
				ESlateDrawEffect::None,
				UnsafeZoneColor
			);

			// Right bar
			FSlateDrawElement::MakeBox(
				PaintArgs.OutDrawElements,
				PaintArgs.Layer,
				PreviewGeometry.ToPaintGeometry(FVector2D(Width - SafeMargin.Right, SafeMargin.Top), FVector2D(SafeMargin.Right, HeightOfSides)),
				WhiteBrush,
				ESlateDrawEffect::None,
				UnsafeZoneColor
			);
		}
	}
}

void SDesignerView::UpdatePreviewWidget(bool bForceUpdate)
{
	UUserWidget* LatestPreviewWidget = BlueprintEditor.Pin()->GetPreview();

	if ( LatestPreviewWidget != PreviewWidget || bForceUpdate )
	{
		PreviewWidget = LatestPreviewWidget;
		if ( PreviewWidget )
		{
			TSharedRef<SWidget> NewPreviewSlateWidget = PreviewWidget->TakeWidget();
			NewPreviewSlateWidget->SlatePrepass();

			PreviewSlateWidget = NewPreviewSlateWidget;

			// The constraint box for the widget size needs to inside the DPI scaler in order to make sure it too
			// is sized accurately for the size screen it's on.
			TSharedRef<SBox> NewPreviewSizeConstraintBox = SNew(SBox)
				.WidthOverride(this, &SDesignerView::GetPreviewSizeWidth)
				.HeightOverride(this, &SDesignerView::GetPreviewSizeHeight)
				[
					NewPreviewSlateWidget
				];

			PreviewSurface->SetContent(NewPreviewSizeConstraintBox);

			// Notify all selected widgets that they are selected, because there are new preview objects
			// state may have been lost so this will recreate it if the widget does something special when
			// selected.
			for ( const FWidgetReference& WidgetRef : GetSelectedWidgets() )
			{
				if ( WidgetRef.IsValid() )
				{
					WidgetRef.GetPreview()->SelectByDesigner();
				}
			}

			BroadcastDesignerChanged();
		}
		else
		{
			ChildSlot
			[
				SNew(SHorizontalBox)
				+ SHorizontalBox::Slot()
				.HAlign(HAlign_Center)
				.VAlign(VAlign_Center)
				[
					SNew(STextBlock)
					.Text(LOCTEXT("NoWidgetPreview", "No Widget Preview"))
				]
			];
		}
	}
}

void SDesignerView::BroadcastDesignerChanged()
{
	UUserWidget* LatestPreviewWidget = BlueprintEditor.Pin()->GetPreview();
	if ( LatestPreviewWidget )
	{
		FDesignerChangedEventArgs EventArgs;
		if ( UUserWidget* DefaultWidget = GetDefaultWidget() )
		{
			switch ( DefaultWidget->DesignSizeMode )
			{
			case EDesignPreviewSizeMode::CustomOnScreen:
			case EDesignPreviewSizeMode::DesiredOnScreen:
			case EDesignPreviewSizeMode::FillScreen:
				EventArgs.bScreenPreview = true;
				break;
			default:
				EventArgs.bScreenPreview = false;
			}
		}

		EventArgs.Size = FVector2D(PreviewWidth, PreviewHeight);
		EventArgs.DpiScale = GetPreviewDPIScale();

		LatestPreviewWidget->OnDesignerChanged(EventArgs);
	}
}

void SDesignerView::Tick( const FGeometry& AllottedGeometry, const double InCurrentTime, const float InDeltaTime )
{
	UUserWidget* DefaultWidget = GetDefaultWidget();
	if ( DefaultWidget && ( DefaultWidget->DesignSizeMode == EDesignPreviewSizeMode::CustomOnScreen || DefaultWidget->DesignSizeMode == EDesignPreviewSizeMode::DesiredOnScreen ) )
	{
		PreviewAreaConstraint->SetHAlign(HAlign_Left);
		PreviewAreaConstraint->SetVAlign(VAlign_Top);
	}
	else
	{
		PreviewAreaConstraint->SetHAlign(HAlign_Fill);
		PreviewAreaConstraint->SetVAlign(VAlign_Fill);
	}

	// Tick the parent first to update CachedGeometry
	SDesignSurface::Tick(AllottedGeometry, InCurrentTime, InDeltaTime);

	const bool bForceUpdate = false;
	UpdatePreviewWidget(bForceUpdate);

	// Perform an arrange children pass to cache the geometry of all widgets so that we can query it later.
	{
		CachedWidgetGeometry.Reset();
		FArrangedWidget WindowWidgetGeometry(PreviewHitTestRoot.ToSharedRef(), GetDesignerGeometry());
		PopulateWidgetGeometryCache(WindowWidgetGeometry);
	}

	TArray< TFunction<void()> >& QueuedActions = BlueprintEditor.Pin()->GetQueuedDesignerActions();
	for ( TFunction<void()>& Action : QueuedActions )
	{
		Action();
	}

	if ( QueuedActions.Num() > 0 )
	{
		QueuedActions.Reset();

		CachedWidgetGeometry.Reset();
		FArrangedWidget WindowWidgetGeometry(PreviewHitTestRoot.ToSharedRef(), GetDesignerGeometry());
		PopulateWidgetGeometryCache(WindowWidgetGeometry);
	}

	// Tick all designer extensions in case they need to update widgets
	for ( const TSharedRef<FDesignerExtension>& Ext : DesignerExtensions )
	{
		Ext->Tick(GetDesignerGeometry(), InCurrentTime, InDeltaTime);
	}

	// Compute the origin in absolute space.
	FGeometry RootGeometry = CachedWidgetGeometry.FindChecked(PreviewSurface.ToSharedRef()).Geometry;
	FVector2D AbsoluteOrigin = MakeGeometryWindowLocal(RootGeometry).LocalToAbsolute(FVector2D::ZeroVector);

	GridOrigin = AbsoluteOrigin;

	TopRuler->SetRuling(AbsoluteOrigin, 1.0f / GetPreviewScale());
	SideRuler->SetRuling(AbsoluteOrigin, 1.0f / GetPreviewScale());

	if ( IsHovered() )
	{
		// Get cursor in absolute window space.
		FVector2D CursorPos = FSlateApplication::Get().GetCursorPos();
		CursorPos = MakeGeometryWindowLocal(RootGeometry).LocalToAbsolute(RootGeometry.AbsoluteToLocal(CursorPos));

		TopRuler->SetCursor(CursorPos);
		SideRuler->SetCursor(CursorPos);
	}
	else
	{
		TopRuler->SetCursor(TOptional<FVector2D>());
		SideRuler->SetCursor(TOptional<FVector2D>());
	}

	DefaultWidget = GetDefaultWidget();
	if (DefaultWidget)
	{
		const bool bNeedDesiredSize = 
			DefaultWidget->DesignSizeMode == EDesignPreviewSizeMode::Desired || 
			DefaultWidget->DesignSizeMode == EDesignPreviewSizeMode::DesiredOnScreen;

		if ( bNeedDesiredSize && PreviewWidget )
		{
			TSharedPtr<SWidget> CachedWidget = PreviewWidget->GetCachedWidget();
			if ( CachedWidget.IsValid() )
			{
				CachedPreviewDesiredSize = CachedWidget->GetDesiredSize();
			}
		}
	}
}

void SDesignerView::OnPaintBackground(const FGeometry& AllottedGeometry, const FSlateRect& MyCullingRect, FSlateWindowElementList& OutDrawElements, int32 LayerId) const
{
	SDesignSurface::OnPaintBackground(AllottedGeometry, MyCullingRect, OutDrawElements, LayerId);

	if (bShowResolutionOutlines)
	{
		if (const UUMGEditorProjectSettings* Settings = GetDefault<UUMGEditorProjectSettings>())
		{
			for (const FDebugResolution Resolution : Settings->DebugResolutions)
			{
				DrawResolution(Resolution, AllottedGeometry, MyCullingRect, OutDrawElements, LayerId);
			}
		}
	}
}

void SDesignerView::DrawResolution(const FDebugResolution& Resolution, const FGeometry& AllottedGeometry, const FSlateRect& MyCullingRect, FSlateWindowElementList& OutDrawElements, int32 LayerId) const
{
	const float Scale = GetZoomAmount();
	const FVector2D ZeroSpace = AllottedGeometry.AbsoluteToLocal(GridOrigin);

	const FSlateBrush* WhiteBrush = FEditorStyle::GetBrush("WhiteBrush");

	FVector2D ResolutionSize(Resolution.Width, Resolution.Height);

	FSlateDrawElement::MakeBox(
		OutDrawElements,
		LayerId,
		AllottedGeometry.ToPaintGeometry(ResolutionSize * Scale, FSlateLayoutTransform(ZeroSpace)),
		WhiteBrush,
		ESlateDrawEffect::None,
		Resolution.Color
	);

	FSlateFontInfo FontInfo = FEditorStyle::GetFontStyle("UMGEditor.ResizeResolutionFont");

	const TSharedRef< FSlateFontMeasure > FontMeasureService = FSlateApplication::Get().GetRenderer()->GetFontMeasureService();

	FString ResolutionString;
	if (Resolution.Description.IsEmpty())
	{
		ResolutionString = FString::Printf(TEXT("%d x %d"), Resolution.Width, Resolution.Height);
	}
	else
	{
		ResolutionString = FString::Printf(TEXT("%d x %d - %s"), Resolution.Width, Resolution.Height, *Resolution.Description);
	}

	FVector2D ResolutionStringSize = FontMeasureService->Measure(ResolutionString, FontInfo);
	FSlateDrawElement::MakeText(
		OutDrawElements,
		LayerId,
		AllottedGeometry.ToOffsetPaintGeometry(ZeroSpace + ResolutionSize * Scale - (ResolutionStringSize + FVector2D(2, 2))),
		ResolutionString,
		FontInfo,
		ESlateDrawEffect::None,
		FLinearColor::Black);
}

FReply SDesignerView::OnDragDetected(const FGeometry& MyGeometry, const FPointerEvent& MouseEvent)
{
	typedef FSelectedWidgetDragDropOp::FDraggingWidgetReference FDragWidget;

	SDesignSurface::OnDragDetected(MyGeometry, MouseEvent);

	const TSet<FWidgetReference>& SelectedWidgets = GetSelectedWidgets();

	if (SelectedWidgets.Num() > 0)
	{
		TArray<FDragWidget> DraggingWidgetCandidates;

		// Clear any pending selected widgets, the user has already decided what widget they want.
		PendingSelectedWidget = FWidgetReference();

		for (const auto& SelectedWidget : SelectedWidgets)
		{
			// Determine The offset to keep the widget from the mouse while dragging
			FArrangedWidget ArrangedWidget(SNullWidget::NullWidget, FGeometry());
			FDesignTimeUtils::GetArrangedWidget(SelectedWidget.GetPreview()->GetCachedWidget().ToSharedRef(), ArrangedWidget);
			SelectedWidgetContextMenuLocation = ArrangedWidget.Geometry.AbsoluteToLocal(DraggingStartPositionScreenSpace);

			FDragWidget DraggingWidget;
			DraggingWidget.Widget = SelectedWidget;
			DraggingWidget.DraggedOffset = SelectedWidgetContextMenuLocation;

			DraggingWidgetCandidates.Add(DraggingWidget);
		}

		TArray<FDragWidget> DraggingWidgets;

		for (const auto& Candidate : DraggingWidgetCandidates)
		{
			// check the parent chain of each dragged widget and ignore those that are children of other dragged widgets
			bool bIsChild = false;
			for (auto CursorPtr = Candidate.Widget.GetTemplate()->GetParent(); CursorPtr != nullptr; CursorPtr = CursorPtr->GetParent())
			{
				if (DraggingWidgetCandidates.ContainsByPredicate([CursorPtr](const FDragWidget& W){ return W.Widget.GetTemplate() == CursorPtr; }))
				{
					bIsChild = true;
					break;
				}
			}

			if (!bIsChild)
			{
				DraggingWidgets.Add(Candidate);
			}
		}

		ClearExtensionWidgets();

		TSharedRef<FSelectedWidgetDragDropOp> DragOp = FSelectedWidgetDragDropOp::New(BlueprintEditor.Pin(), this, DraggingWidgets);
		return FReply::Handled().BeginDragDrop(DragOp);
	}

	return FReply::Unhandled();
}

void SDesignerView::OnDragEnter(const FGeometry& MyGeometry, const FDragDropEvent& DragDropEvent)
{
	SDesignSurface::OnDragEnter(MyGeometry, DragDropEvent);

	BlueprintEditor.Pin()->ClearHoveredWidget();

	//@TODO UMG Drop Feedback
}

void SDesignerView::OnDragLeave(const FDragDropEvent& DragDropEvent)
{
	SDesignSurface::OnDragLeave(DragDropEvent);

	BlueprintEditor.Pin()->ClearHoveredWidget();

	TSharedPtr<FDecoratedDragDropOp> DecoratedDragDropOp = DragDropEvent.GetOperationAs<FDecoratedDragDropOp>();
	if ( DecoratedDragDropOp.IsValid() )
	{
		DecoratedDragDropOp->SetCursorOverride(TOptional<EMouseCursor::Type>());
		DecoratedDragDropOp->ResetToDefaultToolTip();
	}
	
	ClearDropPreviews();
}

FReply SDesignerView::OnDragOver(const FGeometry& MyGeometry, const FDragDropEvent& DragDropEvent)
{
	SDesignSurface::OnDragOver(MyGeometry, DragDropEvent);

	ClearDropPreviews();
	
	const bool bIsPreview = true;
	ProcessDropAndAddWidget(MyGeometry, DragDropEvent, bIsPreview);

	if ( DropPreviews.Num() > 0 )
	{
		//@TODO UMG Drop Feedback
		return FReply::Handled();
	}

	return FReply::Unhandled();
}

void SDesignerView::DetermineDragDropPreviewWidgets(TArray<UWidget*>& OutWidgets, const FDragDropEvent& DragDropEvent)
{
	OutWidgets.Empty();
	UWidgetBlueprint* Blueprint = GetBlueprint();

	TSharedPtr<FWidgetTemplateDragDropOp> TemplateDragDropOp = DragDropEvent.GetOperationAs<FWidgetTemplateDragDropOp>();
	TSharedPtr<FAssetDragDropOp> AssetDragDropOp = DragDropEvent.GetOperationAs<FAssetDragDropOp>();

	if (TemplateDragDropOp.IsValid())
	{
		UWidget* Widget = TemplateDragDropOp->Template->Create(Blueprint->WidgetTree);

		if (Widget)
		{
			if ( Cast<UUserWidget>(Widget) == nullptr || Blueprint->IsWidgetFreeFromCircularReferences(Cast<UUserWidget>(Widget)) )
			{
				OutWidgets.Add(Widget);
			}
		}
	}
	else if (AssetDragDropOp.IsValid())
	{
		for (const FAssetData& AssetData : AssetDragDropOp->GetAssets())
		{
			UWidget* Widget = nullptr;
			UClass* AssetClass = FindObjectChecked<UClass>(ANY_PACKAGE, *AssetData.AssetClass.ToString());

			if (FWidgetTemplateBlueprintClass::Supports(AssetClass))
			{
				// Allows a UMG Widget Blueprint to be dragged from the Content Browser to another Widget Blueprint...as long as we're not trying to place a
				// blueprint inside itself.
				FString BlueprintPath = Blueprint->GetPathName();
				if (BlueprintPath != AssetData.ObjectPath.ToString())
				{
					Widget = FWidgetTemplateBlueprintClass(AssetData).Create(Blueprint->WidgetTree);

					// Check to make sure that this widget can be added to the current blueprint
					if ( Cast<UUserWidget>(Widget) != nullptr && !Blueprint->IsWidgetFreeFromCircularReferences(Cast<UUserWidget>(Widget)) )
					{
						Widget = nullptr;
					}
				}
			}
			else if (FWidgetTemplateImageClass::Supports(AssetClass))
			{
				Widget = FWidgetTemplateImageClass(AssetData).Create(Blueprint->WidgetTree);
			}

			if (Widget)
			{
				OutWidgets.Add(Widget);
			}
		}
	}

	// Mark the widgets for design-time rendering
	for (UWidget* Widget : OutWidgets)
	{
		Widget->SetDesignerFlags(BlueprintEditor.Pin()->GetCurrentDesignerFlags());
	}
}

void SDesignerView::ProcessDropAndAddWidget(const FGeometry& MyGeometry, const FDragDropEvent& DragDropEvent, const bool bIsPreview)
{
	TSharedPtr<FDragDropOperation> DragOperation = DragDropEvent.GetOperation();

	// In order to prevent the GetWidgetAtCursor code from picking the widgets we're about to move, we need to mark them
	// as the drop preview widgets before any other code can run.
	TSharedPtr<FSelectedWidgetDragDropOp> SelectedDragDropOp = DragDropEvent.GetOperationAs<FSelectedWidgetDragDropOp>();
	if ( SelectedDragDropOp.IsValid() )
	{
		DropPreviews.Empty();
		
		for (const auto& DraggedWidget : SelectedDragDropOp->DraggedWidgets)
		{
			FDropPreview DropPreview;
			DropPreview.Parent = nullptr;
			DropPreview.Widget = DraggedWidget.Preview;
			DropPreview.DragOperation = DragOperation;
			DropPreviews.Add(DropPreview);
		}
	}

	ClearDropPreviews();

	UWidget* Target = nullptr;

	FWidgetHitResult HitResult;
	if ( FindWidgetUnderCursor(MyGeometry, DragDropEvent, UPanelWidget::StaticClass(), HitResult) )
	{
		Target = bIsPreview ? HitResult.Widget.GetPreview() : HitResult.Widget.GetTemplate();
	}

	FGeometry WidgetUnderCursorGeometry = HitResult.WidgetArranged.Geometry;
	UWidgetBlueprint* BP = GetBlueprint();
	
	TArray<UWidget*> DragDropPreviewWidgets;
	DetermineDragDropPreviewWidgets(DragDropPreviewWidgets, DragDropEvent);

	if ( DragDropPreviewWidgets.Num() > 0 )
	{
		BlueprintEditor.Pin()->SetHoveredWidget(HitResult.Widget);

		DragOperation->SetCursorOverride(TOptional<EMouseCursor::Type>());

		FScopedTransaction Transaction(LOCTEXT("Designer_AddWidget", "Add Widget"));

		// If there's no root widget go ahead and add the widget into the root slot.
		if ( BP->WidgetTree->RootWidget == nullptr )
		{
			if ( !bIsPreview )
			{
				BP->WidgetTree->SetFlags(RF_Transactional);
				BP->WidgetTree->Modify();
			}

			// TODO UMG This method isn't great, maybe the user widget should just be a canvas.

			// Add it to the root if there are no other widgets to add it to.
			BP->WidgetTree->RootWidget = DragDropPreviewWidgets[0];

			for (UWidget* Widget : DragDropPreviewWidgets)
			{
				FDropPreview DropPreview;
				DropPreview.Widget = Widget;
				DropPreview.Parent = nullptr;
				DropPreview.DragOperation = DragOperation;
				DropPreviews.Add(DropPreview);
			}
		}
		// If there's already a root widget we need to try and place our widget into a parent widget that we've picked against
		else if ( Target && Target->IsA(UPanelWidget::StaticClass()) )
		{
			UPanelWidget* Parent = Cast<UPanelWidget>(Target);

			// If this isn't a preview operation we need to modify a few things to properly undo the operation.
			if ( !bIsPreview )
			{
				Parent->SetFlags(RF_Transactional);
				Parent->Modify();

				BP->WidgetTree->SetFlags(RF_Transactional);
				BP->WidgetTree->Modify();
			}

			// Determine local position inside the parent widget and add the widget to the slot.
			FVector2D LocalPosition = WidgetUnderCursorGeometry.AbsoluteToLocal(DragDropEvent.GetScreenSpacePosition());

			for (UWidget* Widget : DragDropPreviewWidgets)
			{
				if (UPanelSlot* Slot = Parent->AddChild(Widget))
				{
					const UWidgetDesignerSettings* const WidgetDesignerSettings = GetDefault<UWidgetDesignerSettings>();
					const TOptional<int32> GridSnapSize = WidgetDesignerSettings->GridSnapEnabled ? TOptional<int32>(WidgetDesignerSettings->GridSnapSize) : TOptional<int32>();
					Slot->DragDropPreviewByDesigner(LocalPosition, GridSnapSize, GridSnapSize);

					FDropPreview DropPreview;
					DropPreview.Widget = Widget;
					DropPreview.Parent = Parent;
					DropPreview.DragOperation = DragOperation;
					DropPreviews.Add(DropPreview);
				}
				else
				{
					// Too many children. Stop processing them.
					if (Widget == DragDropPreviewWidgets[0])
					{
						DragOperation->SetCursorOverride(EMouseCursor::SlashedCircle);
					}
					break;

					// TODO UMG ERROR Slot can not be created because maybe the max children has been reached.
					//          Maybe we can traverse the hierarchy and add it to the first parent that will accept it?
				}
			}
		}
		else
		{
			DragOperation->SetCursorOverride(EMouseCursor::SlashedCircle);

			// Cancel the transaction even if it's not a preview, since we can't do anything
			Transaction.Cancel();
		}

		if (bIsPreview)
		{
			Transaction.Cancel();
		}

		// Remove widgets tracked by the 'DropPreviews' set. We don't consider them to be transient at this point because they have been inserted into the widget tree hierarchy.
		for (const FDropPreview& DropPreview : DropPreviews)
		{
			DragDropPreviewWidgets.RemoveSwap(DropPreview.Widget);
		}

		// Move the remaining widgets into the transient package. Otherwise, they will remain outered to the WidgetTree and end up as properties in the BP class layout as a result.
		for (UWidget* Widget : DragDropPreviewWidgets)
		{
			Widget->Rename(nullptr, GetTransientPackage());
		}

		// If we had preview widgets, we know that we can not be performing a selected widget drag/drop operation. Bail.
		return;
	}

	// Attempt to deal with moving widgets from a drag operation.
	if (SelectedDragDropOp.IsValid() && SelectedDragDropOp->DraggedWidgets.Num() > 0)
	{
		SelectedDragDropOp->SetCursorOverride(TOptional<EMouseCursor::Type>());

		FText TransactionText;
		if (SelectedDragDropOp->DraggedWidgets.Num() == 1)
		{
			TransactionText = LOCTEXT("Designer_MoveWidget", "Move Widget");
		}
		else
		{
			TransactionText = LOCTEXT("Designer_MoveWidgets", "Move Widgets");
		}

		FScopedTransaction Transaction(TransactionText);
		bool bWidgetMoved = false;

		for (auto& DraggedWidget : SelectedDragDropOp->DraggedWidgets)
		{
			// If they've pressed alt, and we were staying in the parent, disable that
			// and adjust the designer message to no longer warn.
			if (DragDropEvent.IsAltDown() && DraggedWidget.bStayingInParent)
			{
				DraggedWidget.bStayingInParent = false;
				if ( SelectedDragDropOp->bShowingMessage )
				{
					SelectedDragDropOp->bShowingMessage = false;
					PopDesignerMessage();
				}
			}

			// If we're staying in the parent we started in, replace the parent found under the cursor with
			// the original one, also update the arranged widget data so that our layout calculations are accurate.
			if (DraggedWidget.bStayingInParent)
			{
				WidgetUnderCursorGeometry = GetDesignerGeometry();
				if (GetWidgetGeometry(DraggedWidget.ParentWidget, WidgetUnderCursorGeometry))
				{
					Target = bIsPreview ? DraggedWidget.ParentWidget.GetPreview() : DraggedWidget.ParentWidget.GetTemplate();
				}
			}

			FWidgetReference TargetReference = bIsPreview ? BlueprintEditor.Pin()->GetReferenceFromPreview(Target) : BlueprintEditor.Pin()->GetReferenceFromTemplate(Target);
			BlueprintEditor.Pin()->SetHoveredWidget(TargetReference);

			// If the widget being hovered over is a panel, attempt to place it into that panel.
			if (Target && Target->IsA(UPanelWidget::StaticClass()))
			{
				bWidgetMoved = true;
				UPanelWidget* NewParent = Cast<UPanelWidget>(Target);

				UWidget* Widget = bIsPreview ? DraggedWidget.Preview : DraggedWidget.Template;

				if (ensure(Widget))
				{
					bool bIsChangingParent = Widget->GetParent() != NewParent;
					UBlueprint* OriginalBP = nullptr;

					check(Widget->GetParent() != nullptr || bIsChangingParent);

					// If this isn't a preview operation we need to modify a few things to properly undo the operation.
					if (!bIsPreview)
					{
						if (bIsChangingParent)
						{
							NewParent->SetFlags(RF_Transactional);
							NewParent->Modify();

							BP->WidgetTree->SetFlags(RF_Transactional);
							BP->WidgetTree->Modify();

							// If the Widget is changing parents, there's a chance it might be moving to a different WidgetTree as well.
							UWidgetTree* OriginalWidgetTree = Cast<UWidgetTree>(Widget->GetOuter());
							
							if (UWidgetTree::TryMoveWidgetToNewTree(Widget, BP->WidgetTree))
							{
								// The Widget likely originated from a different blueprint, so get what blueprint it was originally a part of.
								OriginalBP = OriginalWidgetTree ? OriginalWidgetTree->GetTypedOuter<UBlueprint>() : nullptr;
							}
						}

						Widget->Modify();
					}

					if (Widget->GetParent() && bIsChangingParent)
					{
						if (!bIsPreview)
						{
							Widget->GetParent()->Modify();
						}

						Widget->GetParent()->RemoveChild(Widget);

						// The Widget originated from a different blueprint, so mark it as modified.
						if (OriginalBP && OriginalBP != BP)
						{
							FBlueprintEditorUtils::MarkBlueprintAsStructurallyModified(OriginalBP);
						}
					}

					FVector2D ScreenSpacePosition = DragDropEvent.GetScreenSpacePosition();

					const UWidgetDesignerSettings* DesignerSettings = GetDefault<UWidgetDesignerSettings>();
					bool bGridSnapX, bGridSnapY;
					bGridSnapX = bGridSnapY = DesignerSettings->GridSnapEnabled;

					// As long as shift is pressed and we're staying in the same parent,
					// allow the user to lock the movement to a specific axis.
					const bool bLockToAxis =
						FSlateApplication::Get().GetModifierKeys().IsShiftDown() &&
						DraggedWidget.bStayingInParent;

					if (bLockToAxis)
					{
						// Choose the largest axis of movement as the primary axis to lock to.
						FVector2D DragDelta = ScreenSpacePosition - DraggingStartPositionScreenSpace;
						if (FMath::Abs(DragDelta.X) > FMath::Abs(DragDelta.Y))
						{
							// Lock to X Axis
							ScreenSpacePosition.Y = DraggingStartPositionScreenSpace.Y;
							bGridSnapY = false;
						}
						else
						{
							// Lock To Y Axis
							ScreenSpacePosition.X = DraggingStartPositionScreenSpace.X;
							bGridSnapX = false;
						}
					}

					FVector2D LocalPosition = WidgetUnderCursorGeometry.AbsoluteToLocal(ScreenSpacePosition);

					UPanelSlot* Slot;
					if (bIsChangingParent)
					{
						Slot = NewParent->AddChild(Widget);
					}
					else
					{
						check(Widget->GetParent()->GetChildIndex(Widget) != INDEX_NONE);

						Slot = Widget->GetParent()->GetSlots()[Widget->GetParent()->GetChildIndex(Widget)];
					}

					if (Slot != nullptr)
					{
						FVector2D NewPosition = LocalPosition - DraggedWidget.DraggedOffset;

						FWidgetBlueprintEditorUtils::ImportPropertiesFromText(Slot, DraggedWidget.ExportedSlotProperties);

						bool HasChangedLayout = false;
						// HACK UMG: In order to correctly drop items into the canvas that have a non-zero anchor,
						// we need to know the layout information after slate has performed a pre-pass.  So we have
						// to rebase the layout and reinterpret the new position based on anchor point layout data.
						// This should be pulled out into an extension of some kind so that this can be fixed for
						// other widgets as well that may need to do work like this.
						if (UCanvasPanelSlot* CanvasSlot = Cast<UCanvasPanelSlot>(Slot))
						{
							if (bIsPreview)
							{
								CanvasSlot->SaveBaseLayout();

								// Perform grid snapping on X and Y if we need to.
								if (bGridSnapX)
								{
									NewPosition.X = ((int32)NewPosition.X) - (((int32)NewPosition.X) % DesignerSettings->GridSnapSize);
								}
								if (bGridSnapY)
								{
									NewPosition.Y = ((int32)NewPosition.Y) - (((int32)NewPosition.Y) % DesignerSettings->GridSnapSize);
								}
								CanvasSlot->SetDesiredPosition(NewPosition);

								CanvasSlot->RebaseLayout();
								HasChangedLayout = true;
							}
						}
						else
						{
							const TOptional<int32> XGridSnapSize = bGridSnapX ? TOptional<int32>(DesignerSettings->GridSnapSize) : TOptional<int32>();
							const TOptional<int32> YGridSnapSize = bGridSnapY ? TOptional<int32>(DesignerSettings->GridSnapSize) : TOptional<int32>();
							HasChangedLayout = Slot->DragDropPreviewByDesigner(LocalPosition, XGridSnapSize, YGridSnapSize);
						}

						// Re-export slot properties.
						if (HasChangedLayout)
						{
							FWidgetBlueprintEditorUtils::ExportPropertiesToText(Slot, DraggedWidget.ExportedSlotProperties);
						}

						FDropPreview DropPreview;
						DropPreview.Widget = Widget;
						DropPreview.Parent = NewParent;
						DropPreviews.Add(DropPreview);
					}
					else
					{
						SelectedDragDropOp->SetCursorOverride(EMouseCursor::SlashedCircle);

						// TODO UMG ERROR Slot can not be created because maybe the max children has been reached.
						//          Maybe we can traverse the hierarchy and add it to the first parent that will accept it?
					}
				}
			}
			else
			{
				SelectedDragDropOp->SetCursorOverride(EMouseCursor::SlashedCircle);
			}
		}

		if (bIsPreview || !bWidgetMoved)
		{
			Transaction.Cancel();
		}
	}

	// Either we're not dragging anything, or no widgets were valid...
	if (DropPreviews.Num() == 0)
	{
		DragOperation->SetCursorOverride(EMouseCursor::SlashedCircle);
	}
}

FReply SDesignerView::OnDrop(const FGeometry& MyGeometry, const FDragDropEvent& DragDropEvent)
{
	SDesignSurface::OnDrop(MyGeometry, DragDropEvent);

	bMovingExistingWidget = false;

	ClearDropPreviews();
	
	const bool bIsPreview = false;
	ProcessDropAndAddWidget(MyGeometry, DragDropEvent, bIsPreview);
	TSharedPtr<FSelectedWidgetDragDropOp> SelectedDragDropOp = DragDropEvent.GetOperationAs<FSelectedWidgetDragDropOp>();
	if (DropPreviews.Num() > 0)
	{
		UWidgetBlueprint* BP = GetBlueprint();
		FBlueprintEditorUtils::MarkBlueprintAsStructurallyModified(BP);

		TSet<FWidgetReference> SelectedTemplates;

		for (const auto& DropPreview : DropPreviews)
		{
			SelectedTemplates.Add(BlueprintEditor.Pin()->GetReferenceFromTemplate(DropPreview.Widget));
		}

		BlueprintEditor.Pin()->SelectWidgets(SelectedTemplates, false);

		// Regenerate extension widgets now that we've finished moving or placing the widget.
		CreateExtensionWidgetsForSelection();

		DropPreviews.Empty();
		return FReply::Handled().SetUserFocus(SharedThis(this));
	}
	else if (SelectedDragDropOp.IsValid())
	{
		// If we were dragging any widgets, even if we didn't move them, we need to refresh the preview
		// because they are collapsed in the preview when the drag begins
		if (SelectedDragDropOp->DraggedWidgets.Num() > 0)
		{
			BlueprintEditor.Pin().Get()->RefreshPreview();
		}
	}
	return FReply::Unhandled();
}

FText SDesignerView::GetResolutionText(int32 Width, int32 Height, const FString& AspectRatio) const
{
	FInternationalization& I18N = FInternationalization::Get();
	FFormatNamedArguments Args;
	Args.Add(TEXT("Width"), FText::AsNumber(Width, nullptr, I18N.GetInvariantCulture()));
	Args.Add(TEXT("Height"), FText::AsNumber(Height, nullptr, I18N.GetInvariantCulture()));
	Args.Add(TEXT("AspectRatio"), FText::FromString(AspectRatio));

	return FText::Format(LOCTEXT("CommonResolutionFormat", "{Width} x {Height} ({AspectRatio})"), Args);
}

FText SDesignerView::GetCurrentResolutionText() const
{
	return GetResolutionText(PreviewWidth, PreviewHeight, PreviewAspectRatio);
}

FText SDesignerView::GetCurrentDPIScaleText() const
{
	FInternationalization& I18N = FInternationalization::Get();

	FNumberFormattingOptions Options;
	Options.MinimumIntegralDigits = 1;
	Options.MaximumFractionalDigits = 2;
	Options.MinimumFractionalDigits = 1;

	FText DPIString = FText::AsNumber(GetPreviewDPIScale(), &Options, I18N.GetInvariantCulture());
	return FText::Format(LOCTEXT("CurrentDPIScaleFormat", "DPI Scale {0}"), DPIString);
}

FSlateColor SDesignerView::GetResolutionTextColorAndOpacity() const
{
	return FLinearColor(1, 1, 1, 1.25f - ResolutionTextFade.GetLerp());
}

EVisibility SDesignerView::GetResolutionTextVisibility() const
{
	// If we're using a custom design time size, don't bother showing the resolution
	if ( UUserWidget* DefaultWidget = GetDefaultWidget() )
	{
		const bool bScreenlessSizing =
			DefaultWidget->DesignSizeMode == EDesignPreviewSizeMode::Custom ||
			DefaultWidget->DesignSizeMode == EDesignPreviewSizeMode::Desired;

		if ( bScreenlessSizing )
		{
			return EVisibility::Collapsed;
		}
	}

	return EVisibility::SelfHitTestInvisible;
}

EVisibility SDesignerView::GetDesignerOutlineVisibility() const
{
	if ( GEditor->bIsSimulatingInEditor || GEditor->PlayWorld != nullptr )
	{
		return EVisibility::HitTestInvisible;
	}

	TSharedPtr<ISequencer> Sequencer = BlueprintEditor.Pin()->GetSequencer();
	if ( Sequencer.IsValid() && Sequencer->GetAutoChangeMode() != EAutoChangeMode::None )
	{
		return EVisibility::HitTestInvisible;
	}

	return EVisibility::Hidden;
}

FSlateColor SDesignerView::GetDesignerOutlineColor() const
{
	if ( GEditor->bIsSimulatingInEditor || GEditor->PlayWorld != nullptr )
	{
		return FLinearColor(0.863f, 0.407, 0.0f);
	}

	TSharedPtr<ISequencer> Sequencer = BlueprintEditor.Pin()->GetSequencer();
	if ( Sequencer.IsValid() && Sequencer->GetAutoChangeMode() != EAutoChangeMode::None )
	{
		return FLinearColor::FromSRGBColor(FColor(251, 37, 0));
	}

	return FLinearColor::Transparent;
}

FText SDesignerView::GetDesignerOutlineText() const
{
	if ( GEditor->bIsSimulatingInEditor || GEditor->PlayWorld != nullptr )
	{
		return LOCTEXT("SIMULATING", "SIMULATING");
	}
	
	TSharedPtr<ISequencer> Sequencer = BlueprintEditor.Pin()->GetSequencer();
	if ( Sequencer.IsValid() && Sequencer->GetAutoChangeMode() != EAutoChangeMode::None )
	{
		return LOCTEXT("RECORDING", "RECORDING");
	}

	return FText::GetEmpty();
}

FReply SDesignerView::HandleDPISettingsClicked()
{
	FModuleManager::LoadModuleChecked<ISettingsModule>("Settings").ShowViewer("Project", "Engine", "UI");

	return FReply::Handled();
}

void SDesignerView::HandleOnCommonResolutionSelected(int32 Width, int32 Height, FString AspectRatio)
{
	PreviewWidth = Width;
	PreviewHeight = Height;
	PreviewAspectRatio = AspectRatio;

	GConfig->SetInt(*ConfigSectionName, TEXT("PreviewWidth"), Width, GEditorPerProjectIni);
	GConfig->SetInt(*ConfigSectionName, TEXT("PreviewHeight"), Height, GEditorPerProjectIni);
	GConfig->SetString(*ConfigSectionName, TEXT("PreviewAspectRatio"), *AspectRatio, GEditorPerProjectIni);

	if (UUserWidget* DefaultWidget = GetDefaultWidget())
	{
		// If we using custom or desired design time sizes and the user picks a screen size, he must
		// want to also change his visualization to be custom on screen or desired on screen, doesn't
		// make sense to change it otherwise as it would have no effect.
		if (DefaultWidget->DesignSizeMode == EDesignPreviewSizeMode::Custom)
		{
			DefaultWidget->DesignSizeMode = EDesignPreviewSizeMode::CustomOnScreen;
		}
		else if (DefaultWidget->DesignSizeMode == EDesignPreviewSizeMode::Desired)
		{
			DefaultWidget->DesignSizeMode = EDesignPreviewSizeMode::DesiredOnScreen;
		}

		MarkDesignModifed(/*bRequiresRecompile*/ false);
	}

	BroadcastDesignerChanged();

	ResolutionTextFade.Play(this->AsShared());
}

bool SDesignerView::HandleIsCommonResolutionSelected(int32 Width, int32 Height) const
{
	// If we're using a custom design time size, none of the other resolutions should appear selected, even if they match.
	if ( UUserWidget* DefaultWidget = GetDefaultWidget() )
	{
		if ( DefaultWidget->DesignSizeMode == EDesignPreviewSizeMode::Custom || DefaultWidget->DesignSizeMode == EDesignPreviewSizeMode::Desired )
		{
			return false;
		}
	}
	
	return ( Width == PreviewWidth ) && ( Height == PreviewHeight );
}

void SDesignerView::AddScreenResolutionSection(FMenuBuilder& MenuBuilder, const TArray<FPlayScreenResolution>& Resolutions, const FText& SectionName)
{
	MenuBuilder.BeginSection(NAME_None, SectionName);
	{
		for ( auto Iter = Resolutions.CreateConstIterator(); Iter; ++Iter )
		{
			// Actions for the resolution menu entry
			FExecuteAction OnResolutionSelected = FExecuteAction::CreateRaw(this, &SDesignerView::HandleOnCommonResolutionSelected, Iter->Width, Iter->Height, Iter->AspectRatio);
			FIsActionChecked OnIsResolutionSelected = FIsActionChecked::CreateRaw(this, &SDesignerView::HandleIsCommonResolutionSelected, Iter->Width, Iter->Height);
			FUIAction Action(OnResolutionSelected, FCanExecuteAction(), OnIsResolutionSelected);

			MenuBuilder.AddMenuEntry(FText::FromString(Iter->Description), GetResolutionText(Iter->Width, Iter->Height, Iter->AspectRatio), FSlateIcon(), Action, NAME_None, EUserInterfaceActionType::Check);
		}
	}
	MenuBuilder.EndSection();
}

TOptional<int32> SDesignerView::GetCustomResolutionWidth() const
{
	if ( UUserWidget* DefaultWidget = GetDefaultWidget() )
	{
		return DefaultWidget->DesignTimeSize.X;
	}

	return 1;
}

TOptional<int32> SDesignerView::GetCustomResolutionHeight() const
{
	if ( UUserWidget* DefaultWidget = GetDefaultWidget() )
	{
		return DefaultWidget->DesignTimeSize.Y;
	}

	return 1;
}

void SDesignerView::OnCustomResolutionWidthChanged(int32 InValue)
{
	if ( UUserWidget* DefaultWidget = GetDefaultWidget() )
	{
		DefaultWidget->DesignTimeSize.X = InValue;
		MarkDesignModifed(/*bRequiresRecompile*/ false);
	}
}

void SDesignerView::OnCustomResolutionHeightChanged(int32 InValue)
{
	if ( UUserWidget* DefaultWidget = GetDefaultWidget() )
	{
		DefaultWidget->DesignTimeSize.Y = InValue;
		MarkDesignModifed(/*bRequiresRecompile*/ false);
	}
}

EVisibility SDesignerView::GetCustomResolutionEntryVisibility() const
{
	if ( UUserWidget* DefaultWidget = GetDefaultWidget() )
	{
		const bool bCustomSizing =
			DefaultWidget->DesignSizeMode == EDesignPreviewSizeMode::Custom ||
			DefaultWidget->DesignSizeMode == EDesignPreviewSizeMode::CustomOnScreen;

		return bCustomSizing ? EVisibility::Visible : EVisibility::Collapsed;
	}

	return EVisibility::Collapsed;
}

UUserWidget* SDesignerView::GetDefaultWidget() const
{
	TSharedPtr<FWidgetBlueprintEditor> BPEd = BlueprintEditor.Pin();
	if ( UUserWidget* Default = BPEd->GetWidgetBlueprintObj()->GeneratedClass->GetDefaultObject<UUserWidget>() )
	{
		return Default;
	}

	return nullptr;
}

TSharedRef<SWidget> SDesignerView::GetResolutionsMenu()
{
	const ULevelEditorPlaySettings* PlaySettings = GetDefault<ULevelEditorPlaySettings>();
	FMenuBuilder MenuBuilder(true, nullptr);

	// Add the normal set of resolution options.
	AddScreenResolutionSection(MenuBuilder, PlaySettings->PhoneScreenResolutions, LOCTEXT("CommonPhonesSectionHeader", "Phones"));
	AddScreenResolutionSection(MenuBuilder, PlaySettings->TabletScreenResolutions, LOCTEXT("CommonTabletsSectionHeader", "Tablets"));
	AddScreenResolutionSection(MenuBuilder, PlaySettings->LaptopScreenResolutions, LOCTEXT("CommonLaptopsSectionHeader", "Laptops"));
	AddScreenResolutionSection(MenuBuilder, PlaySettings->MonitorScreenResolutions, LOCTEXT("CommoMonitorsSectionHeader", "Monitors"));
	AddScreenResolutionSection(MenuBuilder, PlaySettings->TelevisionScreenResolutions, LOCTEXT("CommonTelevesionsSectionHeader", "Televisions"));

	return MenuBuilder.MakeWidget();
}

TSharedRef<SWidget> SDesignerView::GetScreenSizingFillMenu()
{
	const ULevelEditorPlaySettings* PlaySettings = GetDefault<ULevelEditorPlaySettings>();
	FMenuBuilder MenuBuilder(true, nullptr);

	CreateScreenFillEntry(MenuBuilder, EDesignPreviewSizeMode::FillScreen);
	CreateScreenFillEntry(MenuBuilder, EDesignPreviewSizeMode::Custom);
	CreateScreenFillEntry(MenuBuilder, EDesignPreviewSizeMode::CustomOnScreen);
	CreateScreenFillEntry(MenuBuilder, EDesignPreviewSizeMode::Desired);
	CreateScreenFillEntry(MenuBuilder, EDesignPreviewSizeMode::DesiredOnScreen);

	return MenuBuilder.MakeWidget();
}

void SDesignerView::CreateScreenFillEntry(FMenuBuilder& MenuBuilder, EDesignPreviewSizeMode SizeMode)
{
	const static UEnum* PreviewSizeEnum = FindObject<UEnum>(ANY_PACKAGE, TEXT("EDesignPreviewSizeMode"), true);

	// Add desired size option
	FUIAction DesiredSizeAction(
		FExecuteAction::CreateRaw(this, &SDesignerView::OnScreenFillRuleSelected, SizeMode),
		FCanExecuteAction(),
		FIsActionChecked::CreateRaw(this, &SDesignerView::GetIsScreenFillRuleSelected, SizeMode));

	FText EntryText = PreviewSizeEnum->GetDisplayNameTextByValue((int64)SizeMode);
	MenuBuilder.AddMenuEntry(EntryText, FText::GetEmpty(), FSlateIcon(), DesiredSizeAction, NAME_None, EUserInterfaceActionType::Check);
}

FText SDesignerView::GetScreenSizingFillText() const
{
	const static UEnum* PreviewSizeEnum = FindObject<UEnum>(ANY_PACKAGE, TEXT("EDesignPreviewSizeMode"), true);

	if ( UUserWidget* DefaultWidget = GetDefaultWidget() )
	{
		return PreviewSizeEnum->GetDisplayNameTextByValue((int64)DefaultWidget->DesignSizeMode);
	}

	return FText::GetEmpty();
}

bool SDesignerView::GetIsScreenFillRuleSelected(EDesignPreviewSizeMode SizeMode) const
{
	if ( UUserWidget* DefaultWidget = GetDefaultWidget() )
	{
		return DefaultWidget->DesignSizeMode == SizeMode;
	}

	return false;
}

void SDesignerView::OnScreenFillRuleSelected(EDesignPreviewSizeMode SizeMode)
{
	if ( UUserWidget* DefaultWidget = GetDefaultWidget() )
	{
		DefaultWidget->DesignSizeMode = SizeMode;
		MarkDesignModifed(/*bRequiresRecompile*/ false);
	}
}

void SDesignerView::BeginTransaction(const FText& SessionName)
{
	if ( ScopedTransaction == nullptr )
	{
		ScopedTransaction = new FScopedTransaction(SessionName);

		for ( const FWidgetReference& SelectedWidget : GetSelectedWidgets() )
		{
			if ( SelectedWidget.IsValid() )
			{
				SelectedWidget.GetPreview()->Modify();
				SelectedWidget.GetTemplate()->Modify();
			}
		}
	}
}

bool SDesignerView::InTransaction() const
{
	return ScopedTransaction != nullptr;
}

void SDesignerView::EndTransaction(bool bCancel)
{
	if ( ScopedTransaction != nullptr )
	{
		if ( bCancel )
		{
			ScopedTransaction->Cancel();
		}

		delete ScopedTransaction;
		ScopedTransaction = nullptr;
	}
}

FReply SDesignerView::HandleZoomToFitClicked()
{
	ZoomToFit(/*bInstantZoom*/ false);
	return FReply::Handled();
}

EVisibility SDesignerView::GetRulerVisibility() const
{
	return EVisibility::Visible;
}

#undef LOCTEXT_NAMESPACE<|MERGE_RESOLUTION|>--- conflicted
+++ resolved
@@ -2030,23 +2030,11 @@
 			FSlateApplication::Get().GetDisplayMetrics(Metrics);
 
 			const FMargin DebugSafeMargin = 
-<<<<<<< HEAD
-#if PLATFORM_IOS
-=======
->>>>>>> 10f599bf
 				// FVector4(X,Y,Z,W) being used like FMargin(left, top, right, bottom)
 				( DebugSafeZoneMode == 1 )
 				? FMargin(Metrics.TitleSafePaddingSize.X, Metrics.TitleSafePaddingSize.Y, Metrics.TitleSafePaddingSize.Z, Metrics.TitleSafePaddingSize.W)
 				: FMargin(Metrics.ActionSafePaddingSize.X, Metrics.ActionSafePaddingSize.Y, Metrics.ActionSafePaddingSize.Z, Metrics.ActionSafePaddingSize.W);
-<<<<<<< HEAD
-#else
-				( DebugSafeZoneMode == 1 ) ?
-				FMargin(Metrics.TitleSafePaddingSize.X, Metrics.TitleSafePaddingSize.Y) :
-				FMargin(Metrics.ActionSafePaddingSize.X, Metrics.ActionSafePaddingSize.Y);
-#endif
-=======
-
->>>>>>> 10f599bf
+
 
 			float PaddingRatio = DebugSafeMargin.Left / ( Metrics.PrimaryDisplayWidth * 0.5 );
 
