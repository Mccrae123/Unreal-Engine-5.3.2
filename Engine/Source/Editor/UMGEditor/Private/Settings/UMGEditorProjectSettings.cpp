--- conflicted
+++ resolved
@@ -17,11 +17,7 @@
 	bShowWidgetsFromDeveloperContent = true;
 
 	bUseWidgetTemplateSelector = false;
-<<<<<<< HEAD
-	DefaultRootWidget = UCanvasPanel::StaticClass();
-=======
 	DefaultRootWidget = nullptr;
->>>>>>> 6bbb88c8
 	DefaultWidgetParentClass = UUserWidget::StaticClass();
 }
 
