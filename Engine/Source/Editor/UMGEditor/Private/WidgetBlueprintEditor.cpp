// Copyright 1998-2016 Epic Games, Inc. All Rights Reserved.

#include "UMGEditorPrivatePCH.h"

#include "SKismetInspector.h"
#include "WidgetBlueprintEditor.h"
#include "MovieScene.h"
#include "MovieSceneSequenceInstance.h"
#include "Editor/Sequencer/Public/ISequencerModule.h"
#include "ObjectEditorUtils.h"

#include "PropertyCustomizationHelpers.h"

#include "WidgetBlueprintApplicationModes.h"
#include "WidgetBlueprintEditorUtils.h"
#include "WidgetDesignerApplicationMode.h"
#include "WidgetGraphApplicationMode.h"

#include "WidgetBlueprintEditorToolbar.h"
#include "Blueprint/WidgetTree.h"
#include "Components/CanvasPanel.h"
#include "GenericCommands.h"
#include "WidgetBlueprint.h"
#include "Engine/SimpleConstructionScript.h"

#define LOCTEXT_NAMESPACE "UMG"

FWidgetBlueprintEditor::FWidgetBlueprintEditor()
	: PreviewScene(FPreviewScene::ConstructionValues().AllowAudioPlayback(true).ShouldSimulatePhysics(true))
	, PreviewBlueprint(nullptr)
	, bIsSimulateEnabled(false)
	, bIsRealTime(true)
{
	PreviewScene.GetWorld()->bBegunPlay = false;

	// Register sequencer menu extenders.
	ISequencerModule& SequencerModule = FModuleManager::Get().LoadModuleChecked<ISequencerModule>( "Sequencer" );
	int32 NewIndex = SequencerModule.GetMenuExtensibilityManager()->GetExtenderDelegates().Add(
		FAssetEditorExtender::CreateRaw( this, &FWidgetBlueprintEditor::GetContextSensitiveSequencerExtender ));
	SequencerExtenderHandle = SequencerModule.GetMenuExtensibilityManager()->GetExtenderDelegates()[NewIndex].GetHandle();
}

FWidgetBlueprintEditor::~FWidgetBlueprintEditor()
{
	UWidgetBlueprint* Blueprint = GetWidgetBlueprintObj();
	if ( Blueprint )
	{
		Blueprint->OnChanged().RemoveAll(this);
		Blueprint->OnCompiled().RemoveAll(this);
	}

	GEditor->OnObjectsReplaced().RemoveAll(this);
	
	Sequencer.Reset();

	// Un-Register sequencer menu extenders.
	ISequencerModule& SequencerModule = FModuleManager::Get().LoadModuleChecked<ISequencerModule>("Sequencer");
	SequencerModule.GetMenuExtensibilityManager()->GetExtenderDelegates().RemoveAll([this]( const FAssetEditorExtender& Extender )
	{
		return SequencerExtenderHandle == Extender.GetHandle();
	});
}

void FWidgetBlueprintEditor::InitWidgetBlueprintEditor(const EToolkitMode::Type Mode, const TSharedPtr< IToolkitHost >& InitToolkitHost, const TArray<UBlueprint*>& InBlueprints, bool bShouldOpenInDefaultsMode)
{
	TSharedPtr<FWidgetBlueprintEditor> ThisPtr(SharedThis(this));
	WidgetToolbar = MakeShareable(new FWidgetBlueprintEditorToolbar(ThisPtr));

	InitBlueprintEditor(Mode, InitToolkitHost, InBlueprints, bShouldOpenInDefaultsMode);

	// register for any objects replaced
	GEditor->OnObjectsReplaced().AddSP(this, &FWidgetBlueprintEditor::OnObjectsReplaced);

	UWidgetBlueprint* Blueprint = GetWidgetBlueprintObj();

	// If this blueprint is empty, add a canvas panel as the root widget.
	if ( Blueprint->WidgetTree->RootWidget == nullptr )
	{
		UWidget* RootWidget = Blueprint->WidgetTree->ConstructWidget<UCanvasPanel>(UCanvasPanel::StaticClass());
		RootWidget->SetDesignerFlags(GetCurrentDesignerFlags());
		Blueprint->WidgetTree->RootWidget = RootWidget;
	}

	UpdatePreview(GetWidgetBlueprintObj(), true);

	// If the user has close the sequencer tab, this will not be initialized.
	if (CurrentAnimation.IsValid())
	{
		CurrentAnimation->Initialize(PreviewWidgetPtr.Get());
	}

	DesignerCommandList = MakeShareable(new FUICommandList);

	DesignerCommandList->MapAction(FGenericCommands::Get().Delete,
		FExecuteAction::CreateSP(this, &FWidgetBlueprintEditor::DeleteSelectedWidgets),
		FCanExecuteAction::CreateSP(this, &FWidgetBlueprintEditor::CanDeleteSelectedWidgets)
		);

	DesignerCommandList->MapAction(FGenericCommands::Get().Copy,
		FExecuteAction::CreateSP(this, &FWidgetBlueprintEditor::CopySelectedWidgets),
		FCanExecuteAction::CreateSP(this, &FWidgetBlueprintEditor::CanCopySelectedWidgets)
		);

	DesignerCommandList->MapAction(FGenericCommands::Get().Cut,
		FExecuteAction::CreateSP(this, &FWidgetBlueprintEditor::CutSelectedWidgets),
		FCanExecuteAction::CreateSP(this, &FWidgetBlueprintEditor::CanCutSelectedWidgets)
		);

	DesignerCommandList->MapAction(FGenericCommands::Get().Paste,
		FExecuteAction::CreateSP(this, &FWidgetBlueprintEditor::PasteWidgets),
		FCanExecuteAction::CreateSP(this, &FWidgetBlueprintEditor::CanPasteWidgets)
		);
}

void FWidgetBlueprintEditor::RegisterApplicationModes(const TArray<UBlueprint*>& InBlueprints, bool bShouldOpenInDefaultsMode, bool bNewlyCreated/* = false*/)
{
	//FBlueprintEditor::RegisterApplicationModes(InBlueprints, bShouldOpenInDefaultsMode);

	if ( InBlueprints.Num() == 1 )
	{
		TSharedPtr<FWidgetBlueprintEditor> ThisPtr(SharedThis(this));

		// Create the modes and activate one (which will populate with a real layout)
		TArray< TSharedRef<FApplicationMode> > TempModeList;
		TempModeList.Add(MakeShareable(new FWidgetDesignerApplicationMode(ThisPtr)));
		TempModeList.Add(MakeShareable(new FWidgetGraphApplicationMode(ThisPtr)));

		for ( TSharedRef<FApplicationMode>& AppMode : TempModeList )
		{
			AddApplicationMode(AppMode->GetModeName(), AppMode);
		}

		SetCurrentMode(FWidgetBlueprintApplicationModes::DesignerMode);
	}
	else
	{
		//// We either have no blueprints or many, open in the defaults mode for multi-editing
		//AddApplicationMode(
		//	FBlueprintEditorApplicationModes::BlueprintDefaultsMode,
		//	MakeShareable(new FBlueprintDefaultsApplicationMode(SharedThis(this))));
		//SetCurrentMode(FBlueprintEditorApplicationModes::BlueprintDefaultsMode);
	}
}

void FWidgetBlueprintEditor::SelectWidgets(const TSet<FWidgetReference>& Widgets, bool bAppendOrToggle)
{
	TSet<FWidgetReference> TempSelection;
	for ( const FWidgetReference& Widget : Widgets )
	{
		if ( Widget.IsValid() )
		{
			TempSelection.Add(Widget);
		}
	}

	OnSelectedWidgetsChanging.Broadcast();

	// Finally change the selected widgets after we've updated the details panel 
	// to ensure values that are pending are committed on focus loss, and migrated properly
	// to the old selected widgets.
	if ( !bAppendOrToggle )
	{
		SelectedWidgets.Empty();
	}
	SelectedObjects.Empty();

	for ( const FWidgetReference& Widget : TempSelection )
	{
		if ( bAppendOrToggle && SelectedWidgets.Contains(Widget) )
		{
			SelectedWidgets.Remove(Widget);
		}
		else
		{
			SelectedWidgets.Add(Widget);
		}
	}

	OnSelectedWidgetsChanged.Broadcast();
}

void FWidgetBlueprintEditor::SelectObjects(const TSet<UObject*>& Objects)
{
	OnSelectedWidgetsChanging.Broadcast();

	SelectedWidgets.Empty();
	SelectedObjects.Empty();

	for ( UObject* Obj : Objects )
	{
		SelectedObjects.Add(Obj);
	}

	OnSelectedWidgetsChanged.Broadcast();
}

void FWidgetBlueprintEditor::CleanSelection()
{
	TSet<FWidgetReference> TempSelection;

	TArray<UWidget*> WidgetsInTree;
	GetWidgetBlueprintObj()->WidgetTree->GetAllWidgets(WidgetsInTree);
	TSet<UWidget*> TreeWidgetSet(WidgetsInTree);

	for ( FWidgetReference& WidgetRef : SelectedWidgets )
	{
		if ( WidgetRef.IsValid() )
		{
			if ( TreeWidgetSet.Contains(WidgetRef.GetTemplate()) )
			{
				TempSelection.Add(WidgetRef);
			}
		}
	}

	if ( TempSelection.Num() != SelectedWidgets.Num() )
	{
		SelectWidgets(TempSelection, false);
	}
}

const TSet<FWidgetReference>& FWidgetBlueprintEditor::GetSelectedWidgets() const
{
	return SelectedWidgets;
}

const TSet< TWeakObjectPtr<UObject> >& FWidgetBlueprintEditor::GetSelectedObjects() const
{
	return SelectedObjects;
}

void FWidgetBlueprintEditor::InvalidatePreview()
{
	bPreviewInvalidated = true;
}

void FWidgetBlueprintEditor::OnBlueprintChangedImpl(UBlueprint* InBlueprint, bool bIsJustBeingCompiled )
{
	DestroyPreview();

	FBlueprintEditor::OnBlueprintChangedImpl(InBlueprint, bIsJustBeingCompiled);

	if ( InBlueprint )
	{
		RefreshPreview();
	}
}

void FWidgetBlueprintEditor::OnObjectsReplaced(const TMap<UObject*, UObject*>& ReplacementMap)
{
	// Remove dead references and update references
	for ( int32 HandleIndex = WidgetHandlePool.Num() - 1; HandleIndex >= 0; HandleIndex-- )
	{
		TSharedPtr<FWidgetHandle> Ref = WidgetHandlePool[HandleIndex].Pin();

		if ( Ref.IsValid() )
		{
			UObject* const* NewObject = ReplacementMap.Find(Ref->Widget.Get());
			if ( NewObject )
			{
				Ref->Widget = Cast<UWidget>(*NewObject);
			}
		}
		else
		{
			WidgetHandlePool.RemoveAtSwap(HandleIndex);
		}
	}
}

bool FWidgetBlueprintEditor::CanDeleteSelectedWidgets()
{
	TSet<FWidgetReference> Widgets = GetSelectedWidgets();
	return Widgets.Num() > 0;
}

void FWidgetBlueprintEditor::DeleteSelectedWidgets()
{
	TSet<FWidgetReference> Widgets = GetSelectedWidgets();
	FWidgetBlueprintEditorUtils::DeleteWidgets(GetWidgetBlueprintObj(), Widgets);

	// Clear the selection now that the widget has been deleted.
	TSet<FWidgetReference> Empty;
	SelectWidgets(Empty, false);
}

bool FWidgetBlueprintEditor::CanCopySelectedWidgets()
{
	TSet<FWidgetReference> Widgets = GetSelectedWidgets();
	return Widgets.Num() > 0;
}

void FWidgetBlueprintEditor::CopySelectedWidgets()
{
	TSet<FWidgetReference> Widgets = GetSelectedWidgets();
	FWidgetBlueprintEditorUtils::CopyWidgets(GetWidgetBlueprintObj(), Widgets);
}

bool FWidgetBlueprintEditor::CanCutSelectedWidgets()
{
	TSet<FWidgetReference> Widgets = GetSelectedWidgets();
	return Widgets.Num() > 0;
}

void FWidgetBlueprintEditor::CutSelectedWidgets()
{
	TSet<FWidgetReference> Widgets = GetSelectedWidgets();
	FWidgetBlueprintEditorUtils::CutWidgets(GetWidgetBlueprintObj(), Widgets);
}

const UWidgetAnimation* FWidgetBlueprintEditor::RefreshCurrentAnimation()
{
	return CurrentAnimation.Get();
}

bool FWidgetBlueprintEditor::CanPasteWidgets()
{
	TSet<FWidgetReference> Widgets = GetSelectedWidgets();
	if ( Widgets.Num() == 1 )
	{
		FWidgetReference Target = *Widgets.CreateIterator();
		const bool bIsPanel = Cast<UPanelWidget>(Target.GetTemplate()) != nullptr;
		return bIsPanel;
	}
	else if ( Widgets.Num() == 0 )
	{
		if ( GetWidgetBlueprintObj()->WidgetTree->RootWidget == nullptr )
		{
			return true;
		}
	}

	return false;
}

void FWidgetBlueprintEditor::PasteWidgets()
{
	TSet<FWidgetReference> Widgets = GetSelectedWidgets();
	FWidgetReference Target = Widgets.Num() > 0 ? *Widgets.CreateIterator() : FWidgetReference();

	FWidgetBlueprintEditorUtils::PasteWidgets(SharedThis(this), GetWidgetBlueprintObj(), Target, PasteDropLocation);

	//TODO UMG - Select the newly selected pasted widgets.
}

void FWidgetBlueprintEditor::Tick(float DeltaTime)
{
	FBlueprintEditor::Tick(DeltaTime);

	// Tick the preview scene world.
	if ( !GIntraFrameDebuggingGameThread )
	{
		// Allow full tick only if preview simulation is enabled and we're not currently in an active SIE or PIE session
		if ( bIsSimulateEnabled && GEditor->PlayWorld == nullptr && !GEditor->bIsSimulatingInEditor )
		{
			PreviewScene.GetWorld()->Tick(bIsRealTime ? LEVELTICK_All : LEVELTICK_TimeOnly, DeltaTime);
		}
		else
		{
			PreviewScene.GetWorld()->Tick(bIsRealTime ? LEVELTICK_ViewportsOnly : LEVELTICK_TimeOnly, DeltaTime);
		}
	}

	// Note: The weak ptr can become stale if the actor is reinstanced due to a Blueprint change, etc. In that case we 
	//       look to see if we can find the new instance in the preview world and then update the weak ptr.
	if ( PreviewWidgetPtr.IsStale(true) || bPreviewInvalidated )
	{
		bPreviewInvalidated = false;
		RefreshPreview();
	}
}

static bool MigratePropertyValue(UObject* SourceObject, UObject* DestinationObject, FEditPropertyChain::TDoubleLinkedListNode* PropertyChainNode, UProperty* MemberProperty, bool bIsModify)
{
	UProperty* CurrentProperty = PropertyChainNode->GetValue();

	if ( PropertyChainNode->GetNextNode() == nullptr )
	{
		if (bIsModify)
		{
			if (DestinationObject)
			{
				DestinationObject->Modify();
			}
			return true;
		}
		else
		{
			// Check to see if there's an edit condition property we also need to migrate.
			bool bDummyNegate = false;
			UBoolProperty* EditConditionProperty = PropertyCustomizationHelpers::GetEditConditionProperty(MemberProperty, bDummyNegate);
			if ( EditConditionProperty != nullptr )
			{
				FObjectEditorUtils::MigratePropertyValue(SourceObject, EditConditionProperty, DestinationObject, EditConditionProperty);
			}

			return FObjectEditorUtils::MigratePropertyValue(SourceObject, MemberProperty, DestinationObject, MemberProperty);
		}
	}
	
	if ( UObjectProperty* CurrentObjectProperty = Cast<UObjectProperty>(CurrentProperty) )
	{
		// Get the property addresses for the source and destination objects.
		UObject* SourceObjectProperty = CurrentObjectProperty->GetObjectPropertyValue(CurrentObjectProperty->ContainerPtrToValuePtr<void>(SourceObject));
		UObject* DestionationObjectProperty = CurrentObjectProperty->GetObjectPropertyValue(CurrentObjectProperty->ContainerPtrToValuePtr<void>(DestinationObject));

		return MigratePropertyValue(SourceObjectProperty, DestionationObjectProperty, PropertyChainNode->GetNextNode(), PropertyChainNode->GetNextNode()->GetValue(), bIsModify);
	}
	else if ( UArrayProperty* CurrentArrayProperty = Cast<UArrayProperty>(CurrentProperty) )
	{
		// Arrays!
	}

	return MigratePropertyValue(SourceObject, DestinationObject, PropertyChainNode->GetNextNode(), MemberProperty, bIsModify);
}

void FWidgetBlueprintEditor::AddReferencedObjects( FReferenceCollector& Collector )
{
	FBlueprintEditor::AddReferencedObjects( Collector );

	UUserWidget* Preview = GetPreview();
	Collector.AddReferencedObject( Preview );
}

void FWidgetBlueprintEditor::MigrateFromChain(FEditPropertyChain* PropertyThatChanged, bool bIsModify)
{
	UWidgetBlueprint* Blueprint = GetWidgetBlueprintObj();

	UUserWidget* PreviewActor = GetPreview();
	if ( PreviewActor != nullptr )
	{
		for ( FWidgetReference& WidgetRef : SelectedWidgets )
		{
			UWidget* PreviewWidget = WidgetRef.GetPreview();

			if ( PreviewWidget )
			{
				FName PreviewWidgetName = PreviewWidget->GetFName();
				UWidget* TemplateWidget = Blueprint->WidgetTree->FindWidget(PreviewWidgetName);

				if ( TemplateWidget )
				{
					FEditPropertyChain::TDoubleLinkedListNode* PropertyChainNode = PropertyThatChanged->GetHead();
					MigratePropertyValue(PreviewWidget, TemplateWidget, PropertyChainNode, PropertyChainNode->GetValue(), bIsModify);
				}
			}
		}
	}
}

void FWidgetBlueprintEditor::PostUndo(bool bSuccessful)
{
	FBlueprintEditor::PostUndo(bSuccessful);

	OnWidgetBlueprintTransaction.Broadcast();
}

void FWidgetBlueprintEditor::PostRedo(bool bSuccessful)
{
	FBlueprintEditor::PostRedo(bSuccessful);

	OnWidgetBlueprintTransaction.Broadcast();
}

TSharedRef<SWidget> FWidgetBlueprintEditor::CreateSequencerWidget()
{
	TSharedRef<SOverlay> SequencerOverlayRef =
		SNew(SOverlay)
		.AddMetaData<FTagMetaData>(FTagMetaData(TEXT("Sequencer")));
	SequencerOverlay = SequencerOverlayRef;

	TSharedRef<STextBlock> NoAnimationTextBlockRef = 
		SNew(STextBlock)
		.TextStyle(FEditorStyle::Get(), "UMGEditor.NoAnimationFont")
		.Text(LOCTEXT("NoAnimationSelected", "No Animation Selected"));
	NoAnimationTextBlock = NoAnimationTextBlockRef;

	SequencerOverlayRef->AddSlot(0)
	[
		GetSequencer()->GetSequencerWidget()
	];

	SequencerOverlayRef->AddSlot(1)
		.HAlign(HAlign_Center)
		.VAlign(VAlign_Center)
	[
		NoAnimationTextBlockRef
	];

	return SequencerOverlayRef;
}

UWidgetBlueprint* FWidgetBlueprintEditor::GetWidgetBlueprintObj() const
{
	return Cast<UWidgetBlueprint>(GetBlueprintObj());
}

UUserWidget* FWidgetBlueprintEditor::GetPreview() const
{
	if ( PreviewWidgetPtr.IsStale(true) )
	{
		return nullptr;
	}

	return PreviewWidgetPtr.Get();
}

FPreviewScene* FWidgetBlueprintEditor::GetPreviewScene()
{
	return &PreviewScene;
}

bool FWidgetBlueprintEditor::IsSimulating() const
{
	return bIsSimulateEnabled;
}

void FWidgetBlueprintEditor::SetIsSimulating(bool bSimulating)
{
	bIsSimulateEnabled = bSimulating;
}

FWidgetReference FWidgetBlueprintEditor::GetReferenceFromTemplate(UWidget* TemplateWidget)
{
	TSharedRef<FWidgetHandle> Reference = MakeShareable(new FWidgetHandle(TemplateWidget));
	WidgetHandlePool.Add(Reference);

	return FWidgetReference(SharedThis(this), Reference);
}

FWidgetReference FWidgetBlueprintEditor::GetReferenceFromPreview(UWidget* PreviewWidget)
{
	UUserWidget* PreviewRoot = GetPreview();
	if ( PreviewRoot )
	{
		UWidgetBlueprint* Blueprint = GetWidgetBlueprintObj();

		if ( PreviewWidget )
		{
			FName Name = PreviewWidget->GetFName();
			return GetReferenceFromTemplate(Blueprint->WidgetTree->FindWidget(Name));
		}
	}

	return FWidgetReference(SharedThis(this), TSharedPtr<FWidgetHandle>());
}

TSharedPtr<ISequencer>& FWidgetBlueprintEditor::GetSequencer()
{
	if(!Sequencer.IsValid())
	{
		const float InTime = 0.f;
		const float OutTime = 5.0f;
<<<<<<< HEAD

		FSequencerViewParams ViewParams(TEXT("UMGSequencerSettings"));
		{
			ViewParams.InitalViewRange = TRange<float>(InTime, OutTime);
			ViewParams.InitialScrubPosition = 0;
			ViewParams.OnGetAddMenuContent = FOnGetAddMenuContent::CreateSP(this, &FWidgetBlueprintEditor::OnGetAnimationAddMenuContent);
		}

		FSequencerInitParams SequencerInitParams;
		{
			UWidgetAnimation* NullAnimation = UWidgetAnimation::GetNullAnimation();
			NullAnimation->MovieScene->StartTime = InTime;
			NullAnimation->MovieScene->InTime = InTime;
			NullAnimation->MovieScene->OutTime = OutTime;
			NullAnimation->MovieScene->EndTime = OutTime;

			SequencerInitParams.ViewParams = ViewParams;
			SequencerInitParams.RootSequence = NullAnimation;
			SequencerInitParams.bEditWithinLevelEditor = false;
			SequencerInitParams.ToolkitHost = nullptr;
		};

=======

		FSequencerViewParams ViewParams(TEXT("UMGSequencerSettings"));
		{
			ViewParams.InitialScrubPosition = 0;
			ViewParams.OnGetAddMenuContent = FOnGetAddMenuContent::CreateSP(this, &FWidgetBlueprintEditor::OnGetAnimationAddMenuContent);
		}

		FSequencerInitParams SequencerInitParams;
		{
			UWidgetAnimation* NullAnimation = UWidgetAnimation::GetNullAnimation();
			NullAnimation->MovieScene->SetPlaybackRange(InTime, OutTime);
			NullAnimation->MovieScene->GetEditorData().WorkingRange = TRange<float>(InTime, OutTime);

			SequencerInitParams.ViewParams = ViewParams;
			SequencerInitParams.RootSequence = NullAnimation;
			SequencerInitParams.bEditWithinLevelEditor = false;
			SequencerInitParams.ToolkitHost = GetToolkitHost();
		};

>>>>>>> 73f66985
		Sequencer = FModuleManager::LoadModuleChecked<ISequencerModule>("Sequencer").CreateSequencer(SequencerInitParams);
		ChangeViewedAnimation(*UWidgetAnimation::GetNullAnimation());
	}

	return Sequencer;
}

void FWidgetBlueprintEditor::ChangeViewedAnimation( UWidgetAnimation& InAnimationToView )
{
	if (CurrentAnimation.IsValid())
	{
		CurrentAnimation->Initialize(nullptr);
	}

	CurrentAnimation = &InAnimationToView;
	CurrentAnimation->Initialize(PreviewWidgetPtr.Get());

	Sequencer->ResetToNewRootSequence(InAnimationToView);

	TSharedPtr<SOverlay> SequencerOverlayPin = SequencerOverlay.Pin();
	if (SequencerOverlayPin.IsValid())
	{
		TSharedPtr<STextBlock> NoAnimationTextBlockPin = NoAnimationTextBlock.Pin();
		if( &InAnimationToView == UWidgetAnimation::GetNullAnimation())
		{
			// Disable sequencer from interaction
			Sequencer->GetSequencerWidget()->SetEnabled(false);
			Sequencer->SetAutoKeyMode(EAutoKeyMode::KeyNone);
			NoAnimationTextBlockPin->SetVisibility(EVisibility::Visible);
			SequencerOverlayPin->SetVisibility( EVisibility::HitTestInvisible );
		}
		else
		{
			// Allow sequencer to be interacted with
			Sequencer->GetSequencerWidget()->SetEnabled(true);
			NoAnimationTextBlockPin->SetVisibility(EVisibility::Collapsed);
			SequencerOverlayPin->SetVisibility( EVisibility::SelfHitTestInvisible );
		}
	}
	InvalidatePreview();
}

void FWidgetBlueprintEditor::RefreshPreview()
{
	// Rebuilding the preview can force objects to be recreated, so the selection may need to be updated.
	OnSelectedWidgetsChanging.Broadcast();

	UpdatePreview(GetWidgetBlueprintObj(), true);

	CleanSelection();

	// Fire the selection updated event to ensure everyone is watching the same widgets.
	OnSelectedWidgetsChanged.Broadcast();
}

void FWidgetBlueprintEditor::DestroyPreview()
{
	UUserWidget* PreviewActor = GetPreview();
	if ( PreviewActor != nullptr )
	{
		check(PreviewScene.GetWorld());

		PreviewActor->MarkPendingKill();
	}
}

void FWidgetBlueprintEditor::UpdatePreview(UBlueprint* InBlueprint, bool bInForceFullUpdate)
{
	UUserWidget* PreviewActor = GetPreview();

	// Signal that we're going to be constructing editor components
	if ( InBlueprint != nullptr && InBlueprint->SimpleConstructionScript != nullptr )
	{
		InBlueprint->SimpleConstructionScript->BeginEditorComponentConstruction();
	}

	// If the Blueprint is changing
	if ( InBlueprint != PreviewBlueprint || bInForceFullUpdate )
	{
		// Destroy the previous actor instance
		DestroyPreview();

		// Save the Blueprint we're creating a preview for
		PreviewBlueprint = Cast<UWidgetBlueprint>(InBlueprint);

		// Update the generated class'es widget tree to match the blueprint tree.  That way the preview can update
		// without needing to do a full recompile.
		Cast<UWidgetBlueprintGeneratedClass>(PreviewBlueprint->GeneratedClass)->DesignerWidgetTree = DuplicateObject<UWidgetTree>(PreviewBlueprint->WidgetTree, PreviewBlueprint->GeneratedClass);

		PreviewActor = CreateWidget<UUserWidget>(PreviewScene.GetWorld(), PreviewBlueprint->GeneratedClass);
		PreviewActor->SetFlags(RF_Transactional);
		
		// Configure all the widgets to be set to design time.
		PreviewActor->SetDesignerFlags(GetCurrentDesignerFlags());

		// Store a reference to the preview actor.
		PreviewWidgetPtr = PreviewActor;
	}

	if (CurrentAnimation.IsValid())
	{
		CurrentAnimation->Initialize(PreviewActor);
	}

	OnWidgetPreviewUpdated.Broadcast();
<<<<<<< HEAD
	Sequencer->UpdateRuntimeInstances();
=======
	GetSequencer()->UpdateRuntimeInstances();
>>>>>>> 73f66985
}

FGraphAppearanceInfo FWidgetBlueprintEditor::GetGraphAppearance(UEdGraph* InGraph) const
{
	FGraphAppearanceInfo AppearanceInfo = FBlueprintEditor::GetGraphAppearance(InGraph);

	if ( GetBlueprintObj()->IsA(UWidgetBlueprint::StaticClass()) )
	{
		AppearanceInfo.CornerText = LOCTEXT("AppearanceCornerText", "WIDGET BLUEPRINT");
	}

	return AppearanceInfo;
}

void FWidgetBlueprintEditor::ClearHoveredWidget()
{
	HoveredWidget = FWidgetReference();
	OnHoveredWidgetCleared.Broadcast();
}

void FWidgetBlueprintEditor::SetHoveredWidget(FWidgetReference& InHoveredWidget)
{
	if (InHoveredWidget != HoveredWidget)
	{
		HoveredWidget = InHoveredWidget;
		OnHoveredWidgetSet.Broadcast(InHoveredWidget);
	}
}

const FWidgetReference& FWidgetBlueprintEditor::GetHoveredWidget() const
{
	return HoveredWidget;
}

void FWidgetBlueprintEditor::AddPostDesignerLayoutAction(TFunction<void()> Action)
{
	QueuedDesignerActions.Add(MoveTemp(Action));
}

TArray< TFunction<void()> >& FWidgetBlueprintEditor::GetQueuedDesignerActions()
{
	return QueuedDesignerActions;
}

EWidgetDesignFlags::Type FWidgetBlueprintEditor::GetCurrentDesignerFlags() const
{
	EWidgetDesignFlags::Type Flags = EWidgetDesignFlags::Designing;
	
	if ( GetDefault<UWidgetDesignerSettings>()->bShowOutlines )
	{
		Flags = ( EWidgetDesignFlags::Type )(Flags | EWidgetDesignFlags::ShowOutline);
	}

	return Flags;
}

class FObjectAndDisplayName
{
public:
	FObjectAndDisplayName(FText InDisplayName, UObject* InObject)
	{
		DisplayName = InDisplayName;
		Object = InObject;
	}

	bool operator<(FObjectAndDisplayName const& Other) const
	{
		return DisplayName.CompareTo(Other.DisplayName) < 0;
	}

	FText DisplayName;
	UObject* Object;

};

void GetBindableObjects(UWidget* RootWidget, TArray<FObjectAndDisplayName>& BindableObjects)
{
	TArray<UWidget*> ToTraverse;
	ToTraverse.Add(RootWidget);
	while (ToTraverse.Num() > 0)
	{
		UWidget* Widget = ToTraverse[0];
		ToTraverse.RemoveAt(0);
		BindableObjects.Add(FObjectAndDisplayName(FText::FromString(Widget->GetName()), Widget));

		UUserWidget* UserWidget = Cast<UUserWidget>(Widget);
		if (UserWidget != nullptr)
		{
			TArray<FName> SlotNames;
			UserWidget->GetSlotNames(SlotNames);
			for (FName SlotName : SlotNames)
			{
				UWidget* Content = UserWidget->GetContentForSlot(SlotName);
				if (Content != nullptr)
				{
					ToTraverse.Add(Content);
				}
			}
		}

		UPanelWidget* PanelWidget = Cast<UPanelWidget>(Widget);
		if (PanelWidget != nullptr)
		{
			for (UPanelSlot* Slot : PanelWidget->GetSlots())
			{
				if (Slot->Content != nullptr)
				{
					FText SlotDisplayName = FText::Format(LOCTEXT("AddMenuSlotFormat", "{0} ({1} Slot)"), FText::FromString(Slot->Content->GetName()), FText::FromString(PanelWidget->GetName()));
					BindableObjects.Add(FObjectAndDisplayName(SlotDisplayName, Slot));
					ToTraverse.Add(Slot->Content);
				}
			}
		}
	}
}

void FWidgetBlueprintEditor::OnGetAnimationAddMenuContent(FMenuBuilder& MenuBuilder, TSharedRef<ISequencer> InSequencer)
{
	TArray<FObjectAndDisplayName> BindableObjects;
	{
		GetBindableObjects(GetPreview()->GetRootWidget(), BindableObjects);
		BindableObjects.Sort();
	}

	if (CurrentAnimation.IsValid())
	{
		for (FObjectAndDisplayName& BindableObject : BindableObjects)
		{
<<<<<<< HEAD
			FGuid BoundObjectGuid = CurrentAnimation->FindObjectId(*BindableObject.Object);
=======
			FGuid BoundObjectGuid = Sequencer->GetFocusedMovieSceneSequenceInstance()->FindObjectId(*BindableObject.Object);
>>>>>>> 73f66985
			if (BoundObjectGuid.IsValid() == false)
			{
				FUIAction AddMenuAction(FExecuteAction::CreateSP(this, &FWidgetBlueprintEditor::AddObjectToAnimation, BindableObject.Object));
				MenuBuilder.AddMenuEntry(BindableObject.DisplayName, FText(), FSlateIcon(), AddMenuAction);
			}
		}
	}
}

void FWidgetBlueprintEditor::AddObjectToAnimation(UObject* ObjectToAnimate)
{
	// @todo Sequencer - Make this kind of adding more explicit, this current setup seem a bit brittle.
	Sequencer->GetHandleToObject(ObjectToAnimate);
}

TSharedRef<FExtender> FWidgetBlueprintEditor::GetContextSensitiveSequencerExtender( const TSharedRef<FUICommandList> CommandList, const TArray<UObject*> ContextSensitiveObjects )
{
	TSharedRef<FExtender> AddTrackMenuExtender( new FExtender() );
	AddTrackMenuExtender->AddMenuExtension(
		SequencerMenuExtensionPoints::AddTrackMenu_PropertiesSection,
		EExtensionHook::Before,
		CommandList,
		FMenuExtensionDelegate::CreateRaw( this, &FWidgetBlueprintEditor::ExtendSequencerAddTrackMenu, ContextSensitiveObjects ) );
	return AddTrackMenuExtender;
}

void FWidgetBlueprintEditor::ExtendSequencerAddTrackMenu( FMenuBuilder& AddTrackMenuBuilder, TArray<UObject*> ContextObjects )
{
	if ( ContextObjects.Num() == 1 )
	{
		UWidget* Widget = Cast<UWidget>( ContextObjects[0] );
		if ( Widget != nullptr && Widget->GetParent() != nullptr && Widget->Slot != nullptr )
		{
			AddTrackMenuBuilder.BeginSection( "Slot", LOCTEXT( "SlotSection", "Slot" ) );
			{
				FUIAction AddSlotAction( FExecuteAction::CreateRaw( this, &FWidgetBlueprintEditor::AddSlotTrack, Widget->Slot ) );
				FText AddSlotLabel = FText::Format(LOCTEXT("SlotLabelFormat", "{0} Slot"), FText::FromString(Widget->GetParent()->GetName()));
				FText AddSlotToolTip = FText::Format(LOCTEXT("SlotToolTipFormat", "Add {0} slot"), FText::FromString( Widget->GetParent()->GetName()));
				AddTrackMenuBuilder.AddMenuEntry(AddSlotLabel, AddSlotToolTip, FSlateIcon(), AddSlotAction);
			}
			AddTrackMenuBuilder.EndSection();
		}
	}
}

void FWidgetBlueprintEditor::AddSlotTrack( UPanelSlot* Slot )
{
	GetSequencer()->GetHandleToObject( Slot );
}

#undef LOCTEXT_NAMESPACE<|MERGE_RESOLUTION|>--- conflicted
+++ resolved
@@ -551,30 +551,6 @@
 	{
 		const float InTime = 0.f;
 		const float OutTime = 5.0f;
-<<<<<<< HEAD
-
-		FSequencerViewParams ViewParams(TEXT("UMGSequencerSettings"));
-		{
-			ViewParams.InitalViewRange = TRange<float>(InTime, OutTime);
-			ViewParams.InitialScrubPosition = 0;
-			ViewParams.OnGetAddMenuContent = FOnGetAddMenuContent::CreateSP(this, &FWidgetBlueprintEditor::OnGetAnimationAddMenuContent);
-		}
-
-		FSequencerInitParams SequencerInitParams;
-		{
-			UWidgetAnimation* NullAnimation = UWidgetAnimation::GetNullAnimation();
-			NullAnimation->MovieScene->StartTime = InTime;
-			NullAnimation->MovieScene->InTime = InTime;
-			NullAnimation->MovieScene->OutTime = OutTime;
-			NullAnimation->MovieScene->EndTime = OutTime;
-
-			SequencerInitParams.ViewParams = ViewParams;
-			SequencerInitParams.RootSequence = NullAnimation;
-			SequencerInitParams.bEditWithinLevelEditor = false;
-			SequencerInitParams.ToolkitHost = nullptr;
-		};
-
-=======
 
 		FSequencerViewParams ViewParams(TEXT("UMGSequencerSettings"));
 		{
@@ -594,7 +570,6 @@
 			SequencerInitParams.ToolkitHost = GetToolkitHost();
 		};
 
->>>>>>> 73f66985
 		Sequencer = FModuleManager::LoadModuleChecked<ISequencerModule>("Sequencer").CreateSequencer(SequencerInitParams);
 		ChangeViewedAnimation(*UWidgetAnimation::GetNullAnimation());
 	}
@@ -700,11 +675,7 @@
 	}
 
 	OnWidgetPreviewUpdated.Broadcast();
-<<<<<<< HEAD
-	Sequencer->UpdateRuntimeInstances();
-=======
 	GetSequencer()->UpdateRuntimeInstances();
->>>>>>> 73f66985
 }
 
 FGraphAppearanceInfo FWidgetBlueprintEditor::GetGraphAppearance(UEdGraph* InGraph) const
@@ -833,11 +804,7 @@
 	{
 		for (FObjectAndDisplayName& BindableObject : BindableObjects)
 		{
-<<<<<<< HEAD
-			FGuid BoundObjectGuid = CurrentAnimation->FindObjectId(*BindableObject.Object);
-=======
 			FGuid BoundObjectGuid = Sequencer->GetFocusedMovieSceneSequenceInstance()->FindObjectId(*BindableObject.Object);
->>>>>>> 73f66985
 			if (BoundObjectGuid.IsValid() == false)
 			{
 				FUIAction AddMenuAction(FExecuteAction::CreateSP(this, &FWidgetBlueprintEditor::AddObjectToAnimation, BindableObject.Object));
