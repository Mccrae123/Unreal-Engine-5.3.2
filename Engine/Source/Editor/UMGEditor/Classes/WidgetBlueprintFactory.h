// Copyright Epic Games, Inc. All Rights Reserved.

#pragma once

#include "CoreMinimal.h"
#include "UObject/ObjectMacros.h"
#include "Templates/SubclassOf.h"
#include "Factories/Factory.h"
#include "Engine/Blueprint.h"
#include "WidgetBlueprintFactory.generated.h"

UCLASS(HideCategories=Object, MinimalAPI)
class UWidgetBlueprintFactory : public UFactory
{
	GENERATED_UCLASS_BODY()

	// The type of blueprint that will be created
	UPROPERTY(EditAnywhere, Category=WidgetBlueprintFactory)
	TEnumAsByte<enum EBlueprintType> BlueprintType;

	// The parent class of the created blueprint
	UPROPERTY(EditAnywhere, Category=WidgetBlueprintFactory, meta=(AllowAbstract = ""))
	TSubclassOf<class UUserWidget> ParentClass;

	//~ Begin UFactory Interface
	virtual bool ConfigureProperties() override;
	virtual bool ShouldShowInNewMenu() const override;
	virtual UObject* FactoryCreateNew(UClass* Class, UObject* InParent, FName Name, EObjectFlags Flags, UObject* Context, FFeedbackContext* Warn, FName CallingContext) override;
	virtual UObject* FactoryCreateNew(UClass* Class, UObject* InParent, FName Name, EObjectFlags Flags, UObject* Context, FFeedbackContext* Warn) override;
	//~ Begin UFactory Interface	

private:
	UPROPERTY(Transient)
<<<<<<< HEAD
	UClass* RootWidgetClass;
=======
	TObjectPtr<UClass> RootWidgetClass;
>>>>>>> 6bbb88c8
};<|MERGE_RESOLUTION|>--- conflicted
+++ resolved
@@ -31,9 +31,5 @@
 
 private:
 	UPROPERTY(Transient)
-<<<<<<< HEAD
-	UClass* RootWidgetClass;
-=======
 	TObjectPtr<UClass> RootWidgetClass;
->>>>>>> 6bbb88c8
 };