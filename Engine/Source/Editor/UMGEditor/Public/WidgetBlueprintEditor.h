--- conflicted
+++ resolved
@@ -25,10 +25,7 @@
 class UWidgetBlueprint;
 class FPaletteViewModel;
 class FLibraryViewModel;
-<<<<<<< HEAD
-=======
 namespace UE::UMG::Editor { class FPreviewMode; }
->>>>>>> 4af6daef
 
 struct FNamedSlotSelection
 {
@@ -77,11 +74,7 @@
 	//~ End FBlueprintEditor interface
 	
 	//~ Begin FAssetEditorToolkit Interface
-<<<<<<< HEAD
-	virtual bool OnRequestClose() override;
-=======
 	virtual bool OnRequestClose(EAssetEditorCloseReason InCloseReason) override;
->>>>>>> 4af6daef
 	// End of FAssetEditorToolkit 
 
 	//~ Begin FGCObjectInterface interface
@@ -264,12 +257,9 @@
 	TSharedPtr<FLibraryViewModel> GetLibraryViewModel() { return LibraryViewModel; };
 
 	void CreateEditorModeManager() override;
-<<<<<<< HEAD
-=======
 
 	/** Get the relative info for the Debug mode. */
 	TSharedPtr<UE::UMG::Editor::FPreviewMode> GetPreviewMode() const { return PreviewMode; }
->>>>>>> 4af6daef
 
 public:
 	/** Fires whenever a new widget is being hovered over */
@@ -463,17 +453,10 @@
 
 	/** Sequencer for creating and previewing widget animations in drawer */
 	TSharedPtr<ISequencer> DrawerSequencer;
-<<<<<<< HEAD
 
 	/** Overlay used to display UI on top of drawer sequencer */
 	TWeakPtr<SOverlay> DrawerSequencerOverlay;
 
-=======
-
-	/** Overlay used to display UI on top of drawer sequencer */
-	TWeakPtr<SOverlay> DrawerSequencerOverlay;
-
->>>>>>> 4af6daef
 	/** Widget created for anim drawer */
 	TSharedPtr<SWidget> AnimDrawerWidget;
 
@@ -553,11 +536,8 @@
 	/** ViewModel used by the Library View */
 	TSharedPtr<FLibraryViewModel> LibraryViewModel;
 
-<<<<<<< HEAD
-=======
 	TSharedPtr<UE::UMG::Editor::FPreviewMode> PreviewMode;
 
->>>>>>> 4af6daef
 	/** When true the sequencer selection is being updated from changes to the external selection. */
 	bool bUpdatingSequencerSelection;
 
