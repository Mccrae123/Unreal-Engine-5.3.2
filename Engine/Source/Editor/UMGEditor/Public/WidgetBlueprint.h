// Copyright Epic Games, Inc. All Rights Reserved.

#pragma once

#include "CoreMinimal.h"
#include "UObject/ObjectMacros.h"
#include "Misc/Guid.h"
#include "UObject/Class.h"
#include "BaseWidgetBlueprint.h"
#include "Binding/DynamicPropertyPath.h"
#include "Blueprint/WidgetBlueprintGeneratedClass.h"
#include "Animation/WidgetAnimationBinding.h"
#include "Templates/ValueOrError.h"

#include "WidgetBlueprint.generated.h"

class FCompilerResultsLog;
class UEdGraph;
class UMovieScene;
class UTexture2D;
class UUserWidget;
class UWidget;
class UWidgetAnimation;
class FKismetCompilerContext;
class UWidgetBlueprint;
enum class EWidgetTickFrequency : uint8;
enum class EWidgetCompileTimeTickPrediction : uint8;
class UWidgetEditingProjectSettings;


/** Widget Delegates */
class UMGEDITOR_API FWidgetBlueprintDelegates
{
public:
	// delegate for generating widget asset registry tags.
	DECLARE_MULTICAST_DELEGATE_TwoParams(FGetAssetTags, const UWidgetBlueprint*, TArray<UObject::FAssetRegistryTag>&);

	// called by UWdgetBlueprint::GetAssetRegistryTags()
	static FGetAssetTags GetAssetTags;
};


/** */
USTRUCT()
struct UMGEDITOR_API FEditorPropertyPathSegment
{
	GENERATED_USTRUCT_BODY()

public:
	FEditorPropertyPathSegment();
	FEditorPropertyPathSegment(const FProperty* InProperty);
	FEditorPropertyPathSegment(const UFunction* InFunction);
	FEditorPropertyPathSegment(const UEdGraph* InFunctionGraph);

	UStruct* GetStruct() const { return Struct; }
	FFieldVariant GetMember() const;

	void Rebase(UBlueprint* SegmentBase);
	bool ValidateMember(FDelegateProperty* DelegateProperty, FText& OutError) const;

	FName GetMemberName() const;
	FText GetMemberDisplayText() const;
	FGuid GetMemberGuid() const;

private:

	/** The owner of the path segment (ie. What class or structure was this property from) */
	UPROPERTY()
	TObjectPtr<UStruct> Struct;

	/** The member name in the structure this segment represents. */
	UPROPERTY()
	FName MemberName;

	/**
	 * The member guid in this structure this segment represents.  If this is valid it should 
	 * be used instead of Name to get the true name.
	 */
	UPROPERTY()
	FGuid MemberGuid;

	/** true if property, false if function */
	UPROPERTY()
	bool IsProperty;
};


/**  */
USTRUCT()
struct UMGEDITOR_API FEditorPropertyPath
{
	GENERATED_USTRUCT_BODY()

public:

	/**  */
	FEditorPropertyPath();

	/**  */
	FEditorPropertyPath(const TArray<FFieldVariant>& BindingChain);

	/**  */
	bool Rebase(UBlueprint* SegmentBase);

	/**  */
	bool IsEmpty() const { return Segments.Num() == 0; }

	/**  */
	bool Validate(FDelegateProperty* Destination, FText& OutError) const;

	/**  */
	FText GetDisplayText() const;

	/**  */
	FDynamicPropertyPath ToPropertyPath() const;

public:

	/** The path of properties. */
	UPROPERTY()
	TArray<FEditorPropertyPathSegment> Segments;
};

/** */
USTRUCT()
struct UMGEDITOR_API FDelegateEditorBinding
{
	GENERATED_USTRUCT_BODY()

	/** The member widget the binding is on, must be a direct variable of the UUserWidget. */
	UPROPERTY()
	FString ObjectName;

	/** The property on the ObjectName that we are binding to. */
	UPROPERTY()
	FName PropertyName;

	/** The function that was generated to return the SourceProperty */
	UPROPERTY()
	FName FunctionName;

	/** The property we are bindings to directly on the source object. */
	UPROPERTY()
	FName SourceProperty;

	/**  */
	UPROPERTY()
	FEditorPropertyPath SourcePath;

	/** If it's an actual Function Graph in the blueprint that we're bound to, there's a GUID we can use to lookup that function, to deal with renames better.  This is that GUID. */
	UPROPERTY()
	FGuid MemberGuid;

	UPROPERTY()
	EBindingKind Kind = EBindingKind::Property;

	bool operator==( const FDelegateEditorBinding& Other ) const
	{
		// NOTE: We intentionally only compare object name and property name, the function is irrelevant since
		// you're only allowed to bind a property on an object to a single function.
		return ObjectName == Other.ObjectName && PropertyName == Other.PropertyName;
	}

	bool IsAttributePropertyBinding(class UWidgetBlueprint* Blueprint) const;

	bool DoesBindingTargetExist(UWidgetBlueprint* Blueprint) const;

	bool IsBindingValid(UClass* Class, class UWidgetBlueprint* Blueprint, FCompilerResultsLog& MessageLog) const;

	FDelegateRuntimeBinding ToRuntimeBinding(class UWidgetBlueprint* Blueprint) const;
};


/** Struct used only for loading old animations */
USTRUCT()
struct FWidgetAnimation_DEPRECATED
{
	GENERATED_USTRUCT_BODY()

	UPROPERTY()
	TObjectPtr<UMovieScene> MovieScene = nullptr;

	UPROPERTY()
	TArray<FWidgetAnimationBinding> AnimationBindings;

	bool SerializeFromMismatchedTag(struct FPropertyTag const& Tag, FStructuredArchive::FSlot Slot);

};

template<>
struct TStructOpsTypeTraits<FWidgetAnimation_DEPRECATED> : public TStructOpsTypeTraitsBase2<FWidgetAnimation_DEPRECATED>
{
	enum
	{
		WithStructuredSerializeFromMismatchedTag = true,
	};
};

UENUM()
enum class EWidgetSupportsDynamicCreation : uint8
{
	Default,
	Yes,
	No,
};


UENUM()
enum class EThumbnailPreviewSizeMode : uint8
{
	MatchDesignerMode,
	FillScreen,
	Custom,
	Desired
};



/**
 * This represents the tickability of a widget computed at compile time
 * It is designed as a hint so the runtime can determine if ticking needs to be enabled
 * A lot of widgets set to WillTick means you might have a performance problem
 */
UENUM()
enum class EWidgetCompileTimeTickPrediction : uint8
{
	/** The widget is manually set to never tick or we dont detect any animations, latent actions, and/or script or possible native tick methods */
	WontTick,

	/** This widget is set to auto tick and we detect animations, latent actions but not script or native tick methods*/
	OnDemand,

	/** This widget has an implemented script tick or native tick */
	WillTick,
};

/**
 * The widget blueprint enables extending UUserWidget the user extensible UWidget.
 */
UCLASS(BlueprintType)
class UMGEDITOR_API UWidgetBlueprint : public UBaseWidgetBlueprint
{
	GENERATED_UCLASS_BODY()

public:

#if WITH_EDITORONLY_DATA
	
	UPROPERTY()
	TArray< FDelegateEditorBinding > Bindings;

	UPROPERTY()
	TArray<FWidgetAnimation_DEPRECATED> AnimationData_DEPRECATED;

	UPROPERTY()
	TArray<TObjectPtr<UWidgetAnimation>> Animations;

	/**
	 * Don't directly modify this property to change the palette category.  The actual value is stored 
	 * in the CDO of the UUserWidget, but a copy is stored here so that it's available in the serialized 
	 * Tag data in the asset header for access in the FAssetData.
	 */
	UPROPERTY(AssetRegistrySearchable, AssetRegistrySearchable)
	FString PaletteCategory;

#endif

public:

	/** UObject interface */
	virtual void PostLoad() override;
	virtual void PostDuplicate(bool bDuplicateForPIE) override;

#if WITH_EDITORONLY_DATA
	PRAGMA_DISABLE_DEPRECATION_WARNINGS // Suppress compiler warning on override of deprecated function
	UE_DEPRECATED(5.0, "Use version that takes FObjectPreSaveContext instead.")
	virtual void PreSave(const class ITargetPlatform* TargetPlatform) override;
	PRAGMA_ENABLE_DEPRECATION_WARNINGS
	virtual void PreSave(FObjectPreSaveContext ObjectSaveContext) override;
#endif // WITH_EDITORONLY_DATA

#if WITH_EDITOR
	virtual void GetAssetRegistryTags(TArray<FAssetRegistryTag>& OutTags) const override;
	virtual void NotifyGraphRenamed(class UEdGraph* Graph, FName OldName, FName NewName) override;
	virtual EDataValidationResult IsDataValid(class FDataValidationContext& Context) const override;
	bool DetectSlateWidgetLeaks(class FDataValidationContext& Context) const;
	virtual bool FindDiffs(const UBlueprint* OtherBlueprint, FDiffResults& Results) const override;
#endif

	virtual void Serialize(FArchive& Ar) override;

	UPackage* GetWidgetTemplatePackage() const;

	virtual void ReplaceDeprecatedNodes() override;
	
	//~ Begin UBlueprint Interface
	virtual UClass* GetBlueprintClass() const override;

	virtual bool AllowsDynamicBinding() const override;

	virtual bool SupportsInputEvents() const override;

	virtual bool SupportedByDefaultBlueprintFactory() const override
	{
		return false;
	}

	virtual void GetReparentingRules(TSet< const UClass* >& AllowedChildrenOfClasses, TSet< const UClass* >& DisallowedChildrenOfClasses) const override;

	/** UWidget blueprints are never data only, should always compile on load (data only blueprints cannot declare new variables) */
	virtual bool AlwaysCompileOnLoad() const override { return true; }
	//~ End UBlueprint Interface

	virtual void GatherDependencies(TSet<TWeakObjectPtr<UBlueprint>>& InDependencies) const override;

	/** Returns true if the supplied user widget will not create a circular reference when added to this blueprint */
	bool IsWidgetFreeFromCircularReferences(UUserWidget* UserWidget) const;
	
	/**  */
	TValueOrError<void, UWidget*> HasCircularReferences() const;

	static bool ValidateGeneratedClass(const UClass* InClass);
	
	static TSharedPtr<FKismetCompilerContext> GetCompilerForWidgetBP(UBlueprint* BP, FCompilerResultsLog& InMessageLog, const FKismetCompilerOptions& InCompileOptions);

	void UpdateTickabilityStats(bool& OutHasLatentActions, bool& OutHasAnimations, bool& OutClassRequiresNativeTick);

	bool ArePropertyBindingsAllowed() const;

	/** Gets any named slots exposed by the parent generated class that can be slotted into by the subclass. */
	TArray<FName> GetInheritedAvailableNamedSlots() const;

<<<<<<< HEAD
=======
	virtual UWidgetEditingProjectSettings* GetRelevantSettings();
	virtual const UWidgetEditingProjectSettings* GetRelevantSettings() const;

>>>>>>> 4af6daef
protected:
	virtual void LoadModulesRequiredForCompilation() override;

private:
	/**
	 * The desired tick frequency set by the user on the UserWidget's CDO.
	 */
	UPROPERTY(AssetRegistrySearchable)
	EWidgetTickFrequency TickFrequency;

	/**
	 * The computed frequency that the widget will need to be ticked at.  You can find the reasons for
	 * this decision by looking at TickPredictionReason.
	 */
	UPROPERTY(AssetRegistrySearchable)
	EWidgetCompileTimeTickPrediction TickPrediction;

	/**
	 * The reasons we may need to tick this widget.
	 */
	UPROPERTY(AssetRegistrySearchable)
	FString TickPredictionReason;

public:

	/**
	 * The total number of property bindings.  Consider this as a performance warning.
	 */
	UPROPERTY(AssetRegistrySearchable)
	int32 PropertyBindings;

	UPROPERTY(EditDefaultsOnly, Category = ThumbnailSettings)
	EThumbnailPreviewSizeMode ThumbnailSizeMode;

	UPROPERTY(EditDefaultsOnly, Category = ThumbnailSettings)
	FVector2D ThumbnailCustomSize;

	UPROPERTY(EditDefaultsOnly, Category = ThumbnailSettings)
	TObjectPtr<UTexture2D> ThumbnailImage;

};<|MERGE_RESOLUTION|>--- conflicted
+++ resolved
@@ -330,12 +330,9 @@
 	/** Gets any named slots exposed by the parent generated class that can be slotted into by the subclass. */
 	TArray<FName> GetInheritedAvailableNamedSlots() const;
 
-<<<<<<< HEAD
-=======
 	virtual UWidgetEditingProjectSettings* GetRelevantSettings();
 	virtual const UWidgetEditingProjectSettings* GetRelevantSettings() const;
 
->>>>>>> 4af6daef
 protected:
 	virtual void LoadModulesRequiredForCompilation() override;
 
