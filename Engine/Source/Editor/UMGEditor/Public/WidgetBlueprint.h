--- conflicted
+++ resolved
@@ -176,11 +176,7 @@
 	GENERATED_USTRUCT_BODY()
 
 	UPROPERTY()
-<<<<<<< HEAD
-	UMovieScene* MovieScene = nullptr;
-=======
 	TObjectPtr<UMovieScene> MovieScene = nullptr;
->>>>>>> 6bbb88c8
 
 	UPROPERTY()
 	TArray<FWidgetAnimationBinding> AnimationBindings;
