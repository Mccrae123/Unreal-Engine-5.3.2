--- conflicted
+++ resolved
@@ -320,18 +320,9 @@
 							NodeSizeMapData.AssetSize = Asset->GetResourceSize( EResourceSizeMode::Exclusive );
 						}
 
-<<<<<<< HEAD
-						NodeSizeMapData.bHasKnownSize = NodeSizeMapData.AssetSize != UObject::RESOURCE_SIZE_NONE && NodeSizeMapData.AssetSize != 0;
-						if( !NodeSizeMapData.bHasKnownSize )
-						{
-							// Asset has no meaningful size
-							NodeSizeMapData.AssetSize = 0;
-
-=======
 						NodeSizeMapData.bHasKnownSize = (NodeSizeMapData.AssetSize != 0);
 						if( !NodeSizeMapData.bHasKnownSize )
 						{
->>>>>>> a8a797ea
 							// @todo sizemap urgent: Try to serialize to figure out how big it is (not into sub-assets though!)
 							// FObjectMemoryAnalyzer ObjectMemoryAnalyzer( Asset );
 						}
@@ -522,22 +513,9 @@
 	else if( RootAssetPackageNames.Num() == 1 && !SharedRootNode.IsValid() )
 	{
 		// @todo sizemap: When zoomed right into one asset, can we use the Class color for the node instead of grey?
-<<<<<<< HEAD
-		
+
 		FString OnlyAssetName = RootAssetPackageNames[ 0 ].ToString();
 		if( RootTreeMapNode->Children.Num() > 0 )
-		{
-		// The root will only have one child, so go ahead and use that child as the actual root
-		FTreeMapNodeDataPtr OnlyChild = RootTreeMapNode->Children[0];
-		OnlyChild->CopyNodeInto( *RootTreeMapNode );
-		RootTreeMapNode->Children = OnlyChild->Children;
-		RootTreeMapNode->Parent = nullptr;
-		for( const auto& ChildNode : RootTreeMapNode->Children )
-=======
-
-		FString OnlyAssetName = RootAssetPackageNames[ 0 ].ToString();
-		if( RootTreeMapNode->Children.Num() > 0 )
->>>>>>> a8a797ea
 		{
 			// The root will only have one child, so go ahead and use that child as the actual root
 			FTreeMapNodeDataPtr OnlyChild = RootTreeMapNode->Children[ 0 ];
@@ -548,9 +526,6 @@
 			{
 				ChildNode->Parent = RootTreeMapNode.Get();
 			}
-
-			OnlyAssetName = OnlyChild->Name;
-		}
 
 			OnlyAssetName = OnlyChild->Name;
 		}
