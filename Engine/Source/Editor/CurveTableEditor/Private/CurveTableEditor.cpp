--- conflicted
+++ resolved
@@ -558,13 +558,7 @@
 	const FTextBlockStyle& CellTextStyle = FEditorStyle::GetWidgetStyle<FTextBlockStyle>("DataTableEditor.CellText");
 	static const float CellPadding = 10.0f;
 
-<<<<<<< HEAD
-	// Find unique column titles
-	TArray<float> UniqueColumns;
-	for (const TPair<FName, FRealCurve*>& CurveRow : Table->GetRowMap())
-=======
 	if (Table->HasRichCurves())
->>>>>>> 6bbb88c8
 	{
 		for (const TPair<FName, FRichCurve*>& CurveRow : Table->GetRichCurveRowMap())
 		{
@@ -575,28 +569,7 @@
 		}
 	}
 
-<<<<<<< HEAD
-	UniqueColumns.Sort();
-
-	AvailableColumns.Empty();
-	for (const float& ColumnTime : UniqueColumns)
-	{
-		const FText ColumnText = FText::AsNumber(ColumnTime);
-
-		FCurveTableEditorColumnHeaderDataPtr CachedColumnData = MakeShareable(new FCurveTableEditorColumnHeaderData());
-		CachedColumnData->ColumnId = *ColumnText.ToString();
-		CachedColumnData->DisplayName = ColumnText;
-		CachedColumnData->DesiredColumnWidth = FontMeasure->Measure(CachedColumnData->DisplayName, CellTextStyle.Font).X + CellPadding;
-
-		AvailableColumns.Add(CachedColumnData);
-	}
-
-	// Each curve is a row entry
-	AvailableRows.Reset(Table->GetRowMap().Num());
-	for (const TPair<FName, FRealCurve*>& CurveRow : Table->GetRowMap())
-=======
 	else
->>>>>>> 6bbb88c8
 	{
 		// Find unique column titles and setup columns
 		TArray<float> UniqueColumns;
