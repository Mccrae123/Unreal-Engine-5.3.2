--- conflicted
+++ resolved
@@ -392,101 +392,7 @@
 	{
 		const UEdGraphSchema* Schema = NodeContext->Pin->GetSchema();
 		Schema->BreakPinLinks(const_cast<UEdGraphPin&>(*(NodeContext->Pin)), true);
-<<<<<<< HEAD
-=======
-	}
-}
-
-bool SGraphEditorImpl::IsBreakPinLinksVisible(const FToolMenuContext& InContext) const
-{
-	UGraphNodeContextMenuContext* NodeContext = InContext.FindContext<UGraphNodeContextMenuContext>();
-	if (NodeContext && NodeContext->Pin)
-	{
-		return !NodeContext->bIsDebugging && (NodeContext->Pin->LinkedTo.Num() > 0);
-	}
-
-	return false;
-}
-
-bool SGraphEditorImpl::HasAnyLinkedPins(const FToolMenuContext& InContext) const
-{
-	UGraphNodeContextMenuContext* NodeContext = InContext.FindContext<UGraphNodeContextMenuContext>();
-	if (NodeContext && NodeContext->Pin)
-	{
-		return (NodeContext->Pin->LinkedTo.Num() > 0);
-	}
-
-	return false;
-}
-
-void SGraphEditorImpl::ExecuteSelectConnectedNodesFromPin(const FToolMenuContext& InContext) const
-{
-	UGraphNodeContextMenuContext* NodeContext = InContext.FindContext<UGraphNodeContextMenuContext>();
-	if (NodeContext && NodeContext->Pin)
-	{
-		SelectAllNodesInDirection(NodeContext->Pin);
-	}
-}
-
-void SGraphEditorImpl::SelectAllNodesInDirection(const UEdGraphPin* InGraphPin) const
-{
-	/** Traverses the node graph out from the specified pin, logging each node that it visits along the way. */
-	struct FDirectionalNodeVisitor
-	{
-		FDirectionalNodeVisitor(const UEdGraphPin* StartingPin, EEdGraphPinDirection TargetDirection)
-			: Direction(TargetDirection)
-		{
-			TraversePin(StartingPin);
-		}
-
-		/** If the pin is the right direction, visits each of its attached nodes */
-		void TraversePin(const UEdGraphPin* Pin)
-		{
-			if (Pin->Direction == Direction)
-			{
-				for (UEdGraphPin* LinkedPin : Pin->LinkedTo)
-				{
-					VisitNode(LinkedPin->GetOwningNode());
-				}
-			}
-		}
-
-		/** If the node has already been visited, does nothing. Otherwise it traverses each of its pins. */
-		void VisitNode(const UEdGraphNode* Node)
-		{
-			bool bAlreadyVisited = false;
-			VisitedNodes.Add(Node, &bAlreadyVisited);
-
-			if (!bAlreadyVisited)
-			{
-				for (UEdGraphPin* Pin : Node->Pins)
-				{
-					TraversePin(Pin);
-				}
-			}
-		}
-
-		EEdGraphPinDirection Direction;
-		TSet<const UEdGraphNode*>  VisitedNodes;
-	};
-
-	FDirectionalNodeVisitor NodeVisitor(InGraphPin, InGraphPin->Direction);
-	for (const UEdGraphNode* Node : NodeVisitor.VisitedNodes)
-	{
-		const_cast<SGraphEditorImpl*>(this)->SetNodeSelection(const_cast<UEdGraphNode*>(Node), true);
-	}
-}
-
-bool SGraphEditorImpl::IsSelectConnectedNodesFromPinVisible(const FToolMenuContext& InContext, EEdGraphPinDirection DirectionToSelect) const
-{
-	UGraphNodeContextMenuContext* NodeContext = InContext.FindContext<UGraphNodeContextMenuContext>();
-	if (NodeContext && NodeContext->Pin)
-	{
-		return (NodeContext->Pin->Direction == DirectionToSelect) && NodeContext->Pin->HasAnyConnections();
->>>>>>> 6bbb88c8
-	}
-
-	return false;
+	}
 }
 
 bool SGraphEditorImpl::IsBreakPinLinksVisible(const FToolMenuContext& InContext) const
@@ -1158,11 +1064,7 @@
 		Menu->AddDynamicSection("EdGraphSchemaPinActions", FNewToolMenuDelegate::CreateLambda([](UToolMenu* InMenu)
 			{
 				UGraphNodeContextMenuContext* NodeContext = InMenu->FindContext<UGraphNodeContextMenuContext>();
-<<<<<<< HEAD
-				if (NodeContext && NodeContext->Graph)
-=======
 				if (NodeContext && NodeContext->Graph && NodeContext->Pin)
->>>>>>> 6bbb88c8
 				{
 					if (TSharedPtr<SGraphEditorImpl> GraphEditor = StaticCastSharedPtr<SGraphEditorImpl>(FindGraphEditorForGraph(NodeContext->Graph)))
 					{
@@ -1270,14 +1172,11 @@
 				ToolkitMenuContext->Toolkit = AssetEditorToolkit;
 				Context.AddObject(ToolkitMenuContext);
 
-<<<<<<< HEAD
-=======
 				if (TSharedPtr<FAssetEditorToolkit> SharedToolKit = AssetEditorToolkit.Pin())
 				{
 					SharedToolKit->InitToolMenuContext(Context);
 				}
 
->>>>>>> 6bbb88c8
 				// Need to additionally pass through the asset toolkit to hook up those commands?
 
 				UToolMenus* ToolMenus = UToolMenus::Get();
