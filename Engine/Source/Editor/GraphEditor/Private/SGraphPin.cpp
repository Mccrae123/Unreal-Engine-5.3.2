// Copyright Epic Games, Inc. All Rights Reserved.


#include "SGraphPin.h"
#include "Widgets/SBoxPanel.h"
#include "Widgets/SToolTip.h"
#include "Widgets/Layout/SWrapBox.h"
#include "Widgets/Images/SImage.h"
#include "Widgets/Layout/SBox.h"
#include "Widgets/Input/SButton.h"
#include "GraphEditorSettings.h"
#include "SGraphPanel.h"
#include "GraphEditorDragDropAction.h"
#include "DragConnection.h"
#include "K2Node_Knot.h"
#include "EdGraphSchema_K2.h"
#include "Kismet2/BlueprintEditorUtils.h"
#include "Kismet2/KismetDebugUtilities.h"
#include "DragAndDrop/AssetDragDropOp.h"
#include "ScopedTransaction.h"
#include "SLevelOfDetailBranchNode.h"
#include "SPinTypeSelector.h"
#include "SPinValueInspector.h"
#include "Animation/AnimNodeBase.h"

/////////////////////////////////////////////////////
// FGraphPinHandle

FGraphPinHandle::FGraphPinHandle(UEdGraphPin* InPin)
{
	if (InPin != nullptr)
	{
		if (UEdGraphNode* Node = InPin->GetOwningNodeUnchecked())
		{
			NodeGuid = Node->NodeGuid;
			PinId = InPin->PinId;
		}
	}
}

UEdGraphPin* FGraphPinHandle::GetPinObj(const SGraphPanel& Panel) const
{
	UEdGraphPin* AssociatedPin = nullptr;
	if (IsValid())
	{
		TSharedPtr<SGraphNode> NodeWidget = Panel.GetNodeWidgetFromGuid(NodeGuid);
		if (NodeWidget.IsValid())
		{
			UEdGraphNode* NodeObj = NodeWidget->GetNodeObj();
			AssociatedPin = NodeObj->FindPinById(PinId);
		}
	}
	return AssociatedPin;
}

TSharedPtr<SGraphPin> FGraphPinHandle::FindInGraphPanel(const SGraphPanel& InPanel) const
{
	if (UEdGraphPin* ReferencedPin = GetPinObj(InPanel))
	{
		TSharedPtr<SGraphNode> GraphNode = InPanel.GetNodeWidgetFromGuid(NodeGuid);
		return GraphNode->FindWidgetForPin(ReferencedPin);
	}
	return TSharedPtr<SGraphPin>();
}


/////////////////////////////////////////////////////
// SGraphPin


SGraphPin::SGraphPin()
	: GraphPinObj(nullptr)
	, PinColorModifier(FLinearColor::White)
	, CachedNodeOffset(FVector2D::ZeroVector)
	, Custom_Brush_Connected(nullptr)
	, Custom_Brush_Disconnected(nullptr)
	, bGraphDataInvalid(false)
	, bShowLabel(true)
	, bOnlyShowDefaultValue(false)
	, bIsMovingLinks(false)
	, bUsePinColorForText(false)
	, bDragAndDropEnabled(true)
{
	IsEditable = true;

	// Make these names const so they're not created for every pin

	/** Original Pin Styles */
	static const FName NAME_Pin_Connected("Graph.Pin.Connected");
	static const FName NAME_Pin_Disconnected("Graph.Pin.Disconnected");

	/** Variant A Pin Styles */
	static const FName NAME_Pin_Connected_VarA("Graph.Pin.Connected_VarA");
	static const FName NAME_Pin_Disconnected_VarA("Graph.Pin.Disconnected_VarA");

	static const FName NAME_ArrayPin_Connected("Graph.ArrayPin.Connected");
	static const FName NAME_ArrayPin_Disconnected("Graph.ArrayPin.Disconnected");

	static const FName NAME_RefPin_Connected("Graph.RefPin.Connected");
	static const FName NAME_RefPin_Disconnected("Graph.RefPin.Disconnected");

	static const FName NAME_DelegatePin_Connected("Graph.DelegatePin.Connected");
	static const FName NAME_DelegatePin_Disconnected("Graph.DelegatePin.Disconnected");

	static const FName NAME_SetPin("Kismet.VariableList.SetTypeIcon");
	static const FName NAME_MapPinKey("Kismet.VariableList.MapKeyTypeIcon");
	static const FName NAME_MapPinValue("Kismet.VariableList.MapValueTypeIcon");

	static const FName NAME_Pin_Background("Graph.Pin.Background");
	static const FName NAME_Pin_BackgroundHovered("Graph.Pin.BackgroundHovered");

	static const FName NAME_PosePin_Connected("Graph.PosePin.Connected");
	static const FName NAME_PosePin_Disconnected("Graph.PosePin.Disconnected");

	const EBlueprintPinStyleType StyleType = GetDefault<UGraphEditorSettings>()->DataPinStyle;

	switch(StyleType)
	{
	case BPST_VariantA:
		CachedImg_Pin_Connected = FEditorStyle::GetBrush( NAME_Pin_Connected_VarA );
		CachedImg_Pin_Disconnected = FEditorStyle::GetBrush( NAME_Pin_Disconnected_VarA );
		break;
	case BPST_Original:
	default:
		CachedImg_Pin_Connected = FEditorStyle::GetBrush( NAME_Pin_Connected );
		CachedImg_Pin_Disconnected = FEditorStyle::GetBrush( NAME_Pin_Disconnected );
		break;
	}

	CachedImg_RefPin_Connected = FEditorStyle::GetBrush( NAME_RefPin_Connected );
	CachedImg_RefPin_Disconnected = FEditorStyle::GetBrush( NAME_RefPin_Disconnected );

	CachedImg_ArrayPin_Connected = FEditorStyle::GetBrush( NAME_ArrayPin_Connected );
	CachedImg_ArrayPin_Disconnected = FEditorStyle::GetBrush( NAME_ArrayPin_Disconnected );

	CachedImg_DelegatePin_Connected = FEditorStyle::GetBrush( NAME_DelegatePin_Connected );
	CachedImg_DelegatePin_Disconnected = FEditorStyle::GetBrush( NAME_DelegatePin_Disconnected );

	CachedImg_PosePin_Connected = FEditorStyle::GetBrush(NAME_PosePin_Connected);
	CachedImg_PosePin_Disconnected = FEditorStyle::GetBrush(NAME_PosePin_Disconnected);

	CachedImg_SetPin = FEditorStyle::GetBrush(NAME_SetPin);
	CachedImg_MapPinKey = FEditorStyle::GetBrush(NAME_MapPinKey);
	CachedImg_MapPinValue = FEditorStyle::GetBrush(NAME_MapPinValue);

	CachedImg_Pin_Background = FEditorStyle::GetBrush( NAME_Pin_Background );
	CachedImg_Pin_BackgroundHovered = FEditorStyle::GetBrush( NAME_Pin_BackgroundHovered );
}

SGraphPin::~SGraphPin()
{
	if (ValueInspectorTooltip.IsValid())
	{
		bool bForceDismiss = true;
		ValueInspectorTooltip.Pin()->TryDismissTooltip(bForceDismiss);
	}
}

void SGraphPin::Construct(const FArguments& InArgs, UEdGraphPin* InPin)
{
	bUsePinColorForText = InArgs._UsePinColorForText;
	this->SetCursor(EMouseCursor::Default);

	SetVisibility(MakeAttributeSP(this, &SGraphPin::GetPinVisiblity));

	GraphPinObj = InPin;
	check(GraphPinObj != NULL);

	const UEdGraphSchema* Schema = GraphPinObj->GetSchema();
	checkf(
		Schema, 
		TEXT("Missing schema for pin: %s with outer: %s of type %s"), 
		*(GraphPinObj->GetName()),
		GraphPinObj->GetOuter() ? *(GraphPinObj->GetOuter()->GetName()) : TEXT("NULL OUTER"), 
		GraphPinObj->GetOuter() ? *(GraphPinObj->GetOuter()->GetClass()->GetName()) : TEXT("NULL OUTER")
	);

	const bool bIsInput = (GetDirection() == EGPD_Input);

	// Create the pin icon widget
	TSharedRef<SWidget> PinWidgetRef = SPinTypeSelector::ConstructPinTypeImage(
		MakeAttributeSP(this, &SGraphPin::GetPinIcon ),
		MakeAttributeSP(this, &SGraphPin::GetPinColor),
		MakeAttributeSP(this, &SGraphPin::GetSecondaryPinIcon),
		MakeAttributeSP(this, &SGraphPin::GetSecondaryPinColor));
	PinImage = PinWidgetRef;

	PinWidgetRef->SetCursor( 
		TAttribute<TOptional<EMouseCursor::Type> >::Create (
			TAttribute<TOptional<EMouseCursor::Type> >::FGetter::CreateRaw( this, &SGraphPin::GetPinCursor )
		)
	);

	// Create the pin indicator widget (used for watched values)
	static const FName NAME_NoBorder("NoBorder");
	TSharedRef<SWidget> PinStatusIndicator =
		SNew(SButton)
		.ButtonStyle(FEditorStyle::Get(), NAME_NoBorder)
		.Visibility(this, &SGraphPin::GetPinStatusIconVisibility)
		.ContentPadding(0)
		.OnClicked(this, &SGraphPin::ClickedOnPinStatusIcon)
		[
			SNew(SImage)
			.Image(this, &SGraphPin::GetPinStatusIcon)
		];

	TSharedRef<SWidget> LabelWidget = GetLabelWidget(InArgs._PinLabelStyle);

	// Create the widget used for the pin body (status indicator, label, and value)
	LabelAndValue =
		SNew(SWrapBox)
		.PreferredSize(150.f);

	if (!bIsInput)
	{
		LabelAndValue->AddSlot()
			.VAlign(VAlign_Center)
			[
				PinStatusIndicator
			];

		LabelAndValue->AddSlot()
			.VAlign(VAlign_Center)
			[
				LabelWidget
			];
	}
	else
	{
		LabelAndValue->AddSlot()
			.VAlign(VAlign_Center)
			[
				LabelWidget
			];

		ValueWidget = GetDefaultValueWidget();

		if (ValueWidget != SNullWidget::NullWidget)
		{
			TSharedPtr<SBox> ValueBox;
			LabelAndValue->AddSlot()
				.Padding(bIsInput ? FMargin(InArgs._SideToSideMargin, 0, 0, 0) : FMargin(0, 0, InArgs._SideToSideMargin, 0))
				.VAlign(VAlign_Center)
				[
					SAssignNew(ValueBox, SBox)
					.Padding(0.0f)
					[
						ValueWidget.ToSharedRef()
					]
				];

			if (!DoesWidgetHandleSettingEditingEnabled())
			{
				ValueBox->SetEnabled(TAttribute<bool>(this, &SGraphPin::IsEditingEnabled));
			}
		}

		LabelAndValue->AddSlot()
			.VAlign(VAlign_Center)
			[
				PinStatusIndicator
			];
	}

	TSharedPtr<SHorizontalBox> PinContent;
	if (bIsInput)
	{
		// Input pin
		FullPinHorizontalRowWidget = PinContent = 
			SNew(SHorizontalBox)
			+SHorizontalBox::Slot()
			.AutoWidth()
			.VAlign(VAlign_Center)
			.Padding(0, 0, InArgs._SideToSideMargin, 0)
			[
				PinWidgetRef
			]
			+SHorizontalBox::Slot()
			.AutoWidth()
			.VAlign(VAlign_Center)
			[
				LabelAndValue.ToSharedRef()
			];
	}
	else
	{
		// Output pin
		FullPinHorizontalRowWidget = PinContent = SNew(SHorizontalBox)
			+SHorizontalBox::Slot()
			.AutoWidth()
			.VAlign(VAlign_Center)
			[
				LabelAndValue.ToSharedRef()
			]
			+SHorizontalBox::Slot()
			.AutoWidth()
			.VAlign(VAlign_Center)
			.Padding(InArgs._SideToSideMargin, 0, 0, 0)
			[
				PinWidgetRef
			];
	}

	// Set up a hover for pins that is tinted the color of the pin.
	SBorder::Construct(SBorder::FArguments()
		.BorderImage(this, &SGraphPin::GetPinBorder)
		.BorderBackgroundColor(this, &SGraphPin::GetPinColor)
		.OnMouseButtonDown(this, &SGraphPin::OnPinNameMouseDown)
		[
			SNew(SLevelOfDetailBranchNode)
			.UseLowDetailSlot(this, &SGraphPin::UseLowDetailPinNames)
			.LowDetail()
			[
				//@TODO: Try creating a pin-colored line replacement that doesn't measure text / call delegates but still renders
				PinWidgetRef
			]
			.HighDetail()
			[
				PinContent.ToSharedRef()
			]
		]
	);

	TSharedPtr<IToolTip> TooltipWidget = SNew(SToolTip)
		.Text(this, &SGraphPin::GetTooltipText);

	SetToolTip(TooltipWidget);
}

TSharedRef<SWidget>	SGraphPin::GetDefaultValueWidget()
{
	return SNullWidget::NullWidget;
}

TSharedRef<SWidget> SGraphPin::GetLabelWidget(const FName& InLabelStyle)
{
	return SNew(STextBlock)
		.Text(this, &SGraphPin::GetPinLabel)
		.TextStyle(FEditorStyle::Get(), InLabelStyle)
		.Visibility(this, &SGraphPin::GetPinLabelVisibility)
		.ColorAndOpacity(this, &SGraphPin::GetPinTextColor);
}

void SGraphPin::SetIsEditable(TAttribute<bool> InIsEditable)
{
	IsEditable = InIsEditable;
}

FReply SGraphPin::OnPinMouseDown( const FGeometry& SenderGeometry, const FPointerEvent& MouseEvent )
{
	bIsMovingLinks = false;

	if (MouseEvent.GetEffectingButton() == EKeys::LeftMouseButton && ensure(!bGraphDataInvalid))
	{
		if (IsEditingEnabled())
		{
			if (MouseEvent.IsAltDown())
			{
				// Alt-Left clicking will break all existing connections to a pin
				const UEdGraphSchema* Schema = GraphPinObj->GetSchema();
				Schema->BreakPinLinks(*GraphPinObj, true);
				return FReply::Handled();
			}

			TSharedPtr<SGraphNode> OwnerNodePinned = OwnerNodePtr.Pin();
			if (MouseEvent.IsControlDown() && (GraphPinObj->LinkedTo.Num() > 0))
			{
				// Get a reference to the owning panel widget
				check(OwnerNodePinned.IsValid());
				TSharedPtr<SGraphPanel> OwnerPanelPtr = OwnerNodePinned->GetOwnerPanel();
				check(OwnerPanelPtr.IsValid());

				// Obtain the set of all pins within the panel
				TSet<TSharedRef<SWidget> > AllPins;
				OwnerPanelPtr->GetAllPins(AllPins);

				// Construct a UEdGraphPin->SGraphPin mapping for the full pin set
				TMap< FGraphPinHandle, TSharedRef<SGraphPin> > PinToPinWidgetMap;
				for (const TSharedRef<SWidget>& SomePinWidget : AllPins)
				{
					const SGraphPin& PinWidget = static_cast<const SGraphPin&>(SomePinWidget.Get());

					UEdGraphPin* GraphPin = PinWidget.GetPinObj();
					if (GraphPin->LinkedTo.Num() > 0)
					{
						PinToPinWidgetMap.Add(FGraphPinHandle(GraphPin), StaticCastSharedRef<SGraphPin>(SomePinWidget));
					}
				}

				// Define a local struct to temporarily store lookup information for pins that we are currently linked to
				struct FLinkedToPinInfo
				{
					// Pin name string
					FName PinName;

					// A weak reference to the node object that owns the pin
					TWeakObjectPtr<UEdGraphNode> OwnerNodePtr;

					// The direction of the pin
					EEdGraphPinDirection Direction;
				};

				// Build a lookup table containing information about the set of pins that we're currently linked to
				TArray<FLinkedToPinInfo> LinkedToPinInfoArray;
				for (UEdGraphPin* Pin : GetPinObj()->LinkedTo)
				{
					if (TSharedRef<SGraphPin>* PinWidget = PinToPinWidgetMap.Find(Pin))
					{
						check((*PinWidget)->OwnerNodePtr.IsValid());

						FLinkedToPinInfo PinInfo;
						PinInfo.PinName = (*PinWidget)->GetPinObj()->PinName;
						PinInfo.OwnerNodePtr = (*PinWidget)->OwnerNodePtr.Pin()->GetNodeObj();
						PinInfo.Direction = (*PinWidget)->GetPinObj()->Direction;
						LinkedToPinInfoArray.Add(MoveTemp(PinInfo));
					}
				}


				// Now iterate over our lookup table to find the instances of pin widgets that we had previously linked to
				TArray<TSharedRef<SGraphPin>> PinArray;
				for (FLinkedToPinInfo PinInfo : LinkedToPinInfoArray)
				{
					if (UEdGraphNode* OwnerNodeObj = PinInfo.OwnerNodePtr.Get())
					{
						for (UEdGraphPin* Pin : PinInfo.OwnerNodePtr.Get()->Pins)
						{
							if (Pin->PinName == PinInfo.PinName && Pin->Direction == PinInfo.Direction)
							{
								if (TSharedRef<SGraphPin>* pWidget = PinToPinWidgetMap.Find(FGraphPinHandle(Pin)))
								{
									PinArray.Add(*pWidget);
								}
							}
						}
					}
				}

				TSharedPtr<FDragDropOperation> DragEvent;
				if (PinArray.Num() > 0)
				{
					DragEvent = SpawnPinDragEvent(OwnerPanelPtr.ToSharedRef(), PinArray);
				}

				// Control-Left clicking will break all existing connections to a pin
				// Note: that for some nodes, this can cause reconstruction. In that case, pins we had previously linked to may now be destroyed. 
				//       So the break MUST come after the SpawnPinDragEvent(), since that acquires handles from PinArray (the pins need to be
				//       around for us to construct valid handles from).
				const UEdGraphSchema* Schema = GraphPinObj->GetSchema();
				Schema->BreakPinLinks(*GraphPinObj, true);

				if (DragEvent.IsValid())
				{
					bIsMovingLinks = true;
					return FReply::Handled().BeginDragDrop(DragEvent.ToSharedRef());
				}
				else
				{
					// Shouldn't get here, but just in case we lose our previous links somehow after breaking them, we'll just skip the drag.
					return FReply::Handled();
				}
			}

			if (!MouseEvent.IsShiftDown() && !GraphPinObj->bNotConnectable && bDragAndDropEnabled)
			{
				// Start a drag-drop on the pin
				if (ensure(OwnerNodePinned.IsValid()))
				{
					TArray<TSharedRef<SGraphPin>> PinArray;
					PinArray.Add(SharedThis(this));

					return FReply::Handled().BeginDragDrop(SpawnPinDragEvent(OwnerNodePinned->GetOwnerPanel().ToSharedRef(), PinArray));
				}
				else
				{
					return FReply::Unhandled();
				}
			}
		}

		// It's not connectible, but we don't want anything above us to process this left click.
		return FReply::Handled();
	}
	else
	{
		return FReply::Unhandled();
	}
}

FReply SGraphPin::OnPinNameMouseDown( const FGeometry& SenderGeometry, const FPointerEvent& MouseEvent )
{
	const float LocalX = SenderGeometry.AbsoluteToLocal( MouseEvent.GetScreenSpacePosition() ).X;

	if ((GetDirection() == EGPD_Input) || FMath::Abs( SenderGeometry.GetLocalSize().X - LocalX ) < 60.f )
	{
		// Right half of the output pin or all of the input pin, treat it like a connection attempt
		return OnPinMouseDown(SenderGeometry, MouseEvent);
	}
	else
	{
		return FReply::Unhandled();
	}
}

FReply SGraphPin::OnMouseMove( const FGeometry& MyGeometry, const FPointerEvent& MouseEvent )
{
	bIsMovingLinks = MouseEvent.IsControlDown() && (GraphPinObj->LinkedTo.Num() > 0);

	return FReply::Unhandled();
}

TOptional<EMouseCursor::Type> SGraphPin::GetPinCursor() const
{
	check(PinImage.IsValid());

	if (PinImage->IsHovered())
	{
		if (bIsMovingLinks)
		{
			return EMouseCursor::GrabHandClosed;
		}
		else
		{
			return EMouseCursor::Crosshairs;
		}
	}
	else
	{
		return EMouseCursor::Default;
	}
}

TSharedRef<FDragDropOperation> SGraphPin::SpawnPinDragEvent(const TSharedRef<SGraphPanel>& InGraphPanel, const TArray< TSharedRef<SGraphPin> >& InStartingPins)
{
	FDragConnection::FDraggedPinTable PinHandles;
	PinHandles.Reserve(InStartingPins.Num());
	// since the graph can be refreshed and pins can be reconstructed/replaced 
	// behind the scenes, the DragDropOperation holds onto FGraphPinHandles 
	// instead of direct widgets/graph-pins
	for (const TSharedRef<SGraphPin>& PinWidget : InStartingPins)
	{
		PinHandles.Add(PinWidget->GetPinObj());
	}

	return FDragConnection::New(InGraphPanel, PinHandles);
}

/**
 * The system calls this method to notify the widget that a mouse button was release within it. This event is bubbled.
 *
 * @param MyGeometry The Geometry of the widget receiving the event
 * @param MouseEvent Information about the input event
 *
 * @return Whether the event was handled along with possible requests for the system to take action.
 */
FReply SGraphPin::OnMouseButtonUp( const FGeometry& MyGeometry, const FPointerEvent& MouseEvent )
{
	if (MouseEvent.IsShiftDown())
	{
		// Either store the shift-clicked pin or attempt to connect it if already stored
		TSharedPtr<SGraphPanel> OwnerPanelPtr = OwnerNodePtr.Pin()->GetOwnerPanel();
		check(OwnerPanelPtr.IsValid());
		if (OwnerPanelPtr->MarkedPin.IsValid())
		{
			// avoid creating transaction if toggling the marked pin
			if (!OwnerPanelPtr->MarkedPin.HasSameObject(this))
			{
				const FScopedTransaction Transaction( NSLOCTEXT("UnrealEd", "GraphEd_CreateConnection", "Create Pin Link") );
				TryHandlePinConnection(*OwnerPanelPtr->MarkedPin.Pin());
			}
			OwnerPanelPtr->MarkedPin.Reset();
		}
		else
		{
			OwnerPanelPtr->MarkedPin = SharedThis(this);
		}
		return FReply::Handled();
	}
	return FReply::Unhandled();
}

void SGraphPin::OnMouseEnter( const FGeometry& MyGeometry, const FPointerEvent& MouseEvent )
{
	if (!IsHovered() && ensure(!bGraphDataInvalid))
	{
		UEdGraphPin* MyPin = GetPinObj();
		if (MyPin && !MyPin->IsPendingKill() && MyPin->GetOuter() && MyPin->GetOuter()->IsA(UEdGraphNode::StaticClass()))
		{
			struct FHoverPinHelper
			{
				FHoverPinHelper(TSharedPtr<SGraphPanel> Panel, TSet<FEdGraphPinReference>& PinSet)
					: PinSetOut(PinSet), TargetPanel(Panel)
				{}

				void SetHovered(UEdGraphPin* Pin)
				{
					bool bAlreadyAdded = false;
					PinSetOut.Add(Pin, &bAlreadyAdded);
					if (bAlreadyAdded)
					{
						return;
					}
					TargetPanel->AddPinToHoverSet(Pin);
	
					for (UEdGraphPin* LinkedPin : Pin->LinkedTo)
					{
						int32 InputPinIndex = -1;
						int32 OutputPinIndex = -1;
						UEdGraphNode* InKnot = LinkedPin->GetOwningNodeUnchecked();
						if (InKnot != nullptr && InKnot->ShouldDrawNodeAsControlPointOnly(InputPinIndex, OutputPinIndex) == true &&
							InputPinIndex >= 0 && OutputPinIndex >= 0)
						{
							SetHovered(InKnot);
						}
					}
				}

			private:
				void SetHovered(UEdGraphNode* KnotNode)
				{
					bool bAlreadyTraversed = false;
					IntermediateNodes.Add(KnotNode, &bAlreadyTraversed);

					if (!bAlreadyTraversed)
					{
						for (UEdGraphPin* KnotPin : KnotNode->Pins)
						{
							SetHovered(KnotPin);
						}
					}
				}

			private:
				TSet<UEdGraphNode*> IntermediateNodes;
				TSet<FEdGraphPinReference>& PinSetOut;
				TSharedPtr<SGraphPanel>   TargetPanel;
			};


			TSharedPtr<SGraphPanel> Panel = OwnerNodePtr.Pin()->GetOwnerPanel();
			if (Panel.IsValid())
			{
				FHoverPinHelper(Panel, HoverPinSet).SetHovered(MyPin);
			}
		}
	}

	SCompoundWidget::OnMouseEnter(MyGeometry, MouseEvent);
}

void SGraphPin::OnMouseLeave( const FPointerEvent& MouseEvent )
{	
	TSharedPtr<SGraphPanel> Panel = OwnerNodePtr.Pin()->GetOwnerPanel();

	for (const FEdGraphPinReference& WeakPin : HoverPinSet)
	{
		if (UEdGraphPin* PinInNet = WeakPin.Get())
		{
			Panel->RemovePinFromHoverSet(PinInNet);
		}
	}
	HoverPinSet.Empty();

	SCompoundWidget::OnMouseLeave(MouseEvent);
}

void SGraphPin::OnDragEnter( const FGeometry& MyGeometry, const FDragDropEvent& DragDropEvent )
{
	TSharedPtr<FDragDropOperation> Operation = DragDropEvent.GetOperation();
	if (!Operation.IsValid())
	{
		return;
	}

	// Is someone dragging a connection?
	if (Operation->IsOfType<FGraphEditorDragDropAction>())
	{
		// Ensure that the pin is valid before using it
		if(GraphPinObj != NULL && !GraphPinObj->IsPendingKill() && GraphPinObj->GetOuter() != NULL && GraphPinObj->GetOuter()->IsA(UEdGraphNode::StaticClass()))
		{
			// Inform the Drag and Drop operation that we are hovering over this pin.
			TSharedPtr<FGraphEditorDragDropAction> DragConnectionOp = StaticCastSharedPtr<FGraphEditorDragDropAction>(Operation);
			DragConnectionOp->SetHoveredPin(GraphPinObj);
		}	

		// Pins treat being dragged over the same as being hovered outside of drag and drop if they know how to respond to the drag action.
		SBorder::OnMouseEnter( MyGeometry, DragDropEvent );
	}
}

void SGraphPin::OnDragLeave( const FDragDropEvent& DragDropEvent )
{
	TSharedPtr<FDragDropOperation> Operation = DragDropEvent.GetOperation();
	if (!Operation.IsValid())
	{
		return;
	}

	// Is someone dragging a connection?
	if (Operation->IsOfType<FGraphEditorDragDropAction>())
	{
		// Inform the Drag and Drop operation that we are not hovering any pins
		TSharedPtr<FGraphEditorDragDropAction> DragConnectionOp = StaticCastSharedPtr<FGraphEditorDragDropAction>(Operation);
		DragConnectionOp->SetHoveredPin(nullptr);

		SBorder::OnMouseLeave(DragDropEvent);
	}

	else if (Operation->IsOfType<FAssetDragDropOp>())
	{
		TSharedPtr<FAssetDragDropOp> AssetOp = StaticCastSharedPtr<FAssetDragDropOp>(Operation);
		AssetOp->ResetToDefaultToolTip();
	}
}

FReply SGraphPin::OnDragOver( const FGeometry& MyGeometry, const FDragDropEvent& DragDropEvent )
{
	TSharedPtr<FDragDropOperation> Operation = DragDropEvent.GetOperation();
	if (!Operation.IsValid())
	{
		return FReply::Unhandled();
	}

	if (Operation->IsOfType<FAssetDragDropOp>())
	{
		TSharedPtr<SGraphNode> NodeWidget = OwnerNodePtr.Pin();
		if (NodeWidget.IsValid())
		{
			UEdGraphNode* Node = NodeWidget->GetNodeObj();
			if(Node != NULL && Node->GetSchema() != NULL)
			{
				TSharedPtr<FAssetDragDropOp> AssetOp = StaticCastSharedPtr<FAssetDragDropOp>(Operation);
				bool bOkIcon = false;
				FString TooltipText;
				if (AssetOp->HasAssets())
				{
					Node->GetSchema()->GetAssetsPinHoverMessage(AssetOp->GetAssets(), GraphPinObj, TooltipText, bOkIcon);
				}
				const FSlateBrush* TooltipIcon = bOkIcon ? FEditorStyle::GetBrush(TEXT("Graph.ConnectorFeedback.OK")) : FEditorStyle::GetBrush(TEXT("Graph.ConnectorFeedback.Error"));;
				AssetOp->SetToolTip(FText::FromString(TooltipText), TooltipIcon);
					
				return FReply::Handled();
			}
		}
	}

	return FReply::Unhandled();
}

bool SGraphPin::TryHandlePinConnection(SGraphPin& OtherSPin)
{
	UEdGraphPin* PinA = GetPinObj();
	UEdGraphPin* PinB = OtherSPin.GetPinObj();
	if (PinA && PinB)
	{
		UEdGraph* MyGraphObj = PinA->GetOwningNode()->GetGraph();
		check(MyGraphObj);
		return MyGraphObj->GetSchema()->TryCreateConnection(PinA, PinB);
	}
	return false;
}

FReply SGraphPin::OnDrop( const FGeometry& MyGeometry, const FDragDropEvent& DragDropEvent )
{
	TSharedPtr<SGraphNode> NodeWidget = OwnerNodePtr.Pin();
	bool bReadOnly = NodeWidget.IsValid() ? !NodeWidget->IsNodeEditable() : false;

	TSharedPtr<FDragDropOperation> Operation = DragDropEvent.GetOperation();
	if (!Operation.IsValid() || bReadOnly)
	{
		return FReply::Unhandled();
	}

	// Is someone dropping a connection onto this pin?
	if (Operation->IsOfType<FGraphEditorDragDropAction>())
	{
		TSharedPtr<FGraphEditorDragDropAction> DragConnectionOp = StaticCastSharedPtr<FGraphEditorDragDropAction>(Operation);

		FVector2D NodeAddPosition = FVector2D::ZeroVector;
		TSharedPtr<SGraphNode> OwnerNode = OwnerNodePtr.Pin();
		if (OwnerNode.IsValid())
		{
			NodeAddPosition	= OwnerNode->GetPosition() + FVector2D(MyGeometry.Position);

			//Don't have access to bounding information for node, using fixed offset that should work for most cases.
			const float FixedOffset = 200.0f;

			//Line it up vertically with pin
			NodeAddPosition.Y += MyGeometry.Size.Y;

			// if the pin widget is nested into another compound
			if (MyGeometry.Position == FVector2f::ZeroVector)
			{
				FVector2D PinOffsetPosition = FVector2D(MyGeometry.AbsolutePosition) - FVector2D(NodeWidget->GetTickSpaceGeometry().AbsolutePosition);
				NodeAddPosition = OwnerNode->GetPosition() + PinOffsetPosition;
			}

			if(GetDirection() == EEdGraphPinDirection::EGPD_Input)
			{
				//left side just offset by fixed amount
				//@TODO: knowing the width of the node we are about to create would allow us to line this up more precisely,
				//       but this information is not available currently
				NodeAddPosition.X -= FixedOffset;
			}
			else
			{
				//right side we need the width of the pin + fixed amount because our reference position is the upper left corner of pin(which is variable length)
				NodeAddPosition.X += MyGeometry.Size.X + FixedOffset;
			}
			
		}

		return DragConnectionOp->DroppedOnPin(DragDropEvent.GetScreenSpacePosition(), NodeAddPosition);
	}
	// handle dropping an asset on the pin
	else if (Operation->IsOfType<FAssetDragDropOp>() && NodeWidget.IsValid())
	{
		UEdGraphNode* Node = NodeWidget->GetNodeObj();
		if(Node != NULL && Node->GetSchema() != NULL)
		{
			TSharedPtr<FAssetDragDropOp> AssetOp = StaticCastSharedPtr<FAssetDragDropOp>(Operation);
			if (AssetOp->HasAssets())
			{
				Node->GetSchema()->DroppedAssetsOnPin(AssetOp->GetAssets(), NodeWidget->GetPosition() + FVector2D(MyGeometry.Position), GraphPinObj);
			}
		}
		return FReply::Handled();
	}

	return FReply::Unhandled();
}

void SGraphPin::Tick( const FGeometry& AllottedGeometry, const double InCurrentTime, const float InDeltaTime )
{
	CachedNodeOffset = FVector2D(AllottedGeometry.AbsolutePosition)/AllottedGeometry.Scale - OwnerNodePtr.Pin()->GetUnscaledPosition();
	CachedNodeOffset.Y += AllottedGeometry.Size.Y * 0.5f;

	if (!ValueInspectorTooltip.IsValid() && IsHovered() && FKismetDebugUtilities::CanInspectPinValue(GetPinObj()))
	{
		ValueInspectorTooltip = FPinValueInspectorTooltip::SummonTooltip(GetPinObj());
		TSharedPtr<FPinValueInspectorTooltip> ValueTooltip = ValueInspectorTooltip.Pin();

		if (ValueTooltip.IsValid())
		{
			FVector2D TooltipLocation;
			GetInteractiveTooltipLocation(TooltipLocation);
			ValueTooltip->MoveTooltip(TooltipLocation);
		}
	}
	else if (ValueInspectorTooltip.IsValid() && ((!IsHovered()) || !FKismetDebugUtilities::CanInspectPinValue(GetPinObj())))
	{
		ValueInspectorTooltip.Pin()->TryDismissTooltip();
	}
}

UEdGraphPin* SGraphPin::GetPinObj() const
{
	ensureMsgf(!bGraphDataInvalid, TEXT("The Graph Pin Object has been invalidated. Someone is keeping a hard ref on the SGraphPin (%s). See InvalidateGraphData for more info"), *ToString());
	return !bGraphDataInvalid ? GraphPinObj : nullptr;
}

/** @param OwnerNode  The SGraphNode that this pin belongs to */
void SGraphPin::SetOwner( const TSharedRef<SGraphNode> OwnerNode )
{
	check( !OwnerNodePtr.IsValid() );
	OwnerNodePtr = OwnerNode;
}

EVisibility SGraphPin::IsPinVisibleAsAdvanced() const
{
	bool bHideAdvancedPin = false;
	const TSharedPtr<SGraphNode> NodeWidget = OwnerNodePtr.Pin();
	if (NodeWidget.IsValid())
	{
		if(const UEdGraphNode* Node = NodeWidget->GetNodeObj())
		{
			bHideAdvancedPin = (ENodeAdvancedPins::Hidden == Node->AdvancedPinDisplay);
		}
	}

	UEdGraphPin* GraphPin = GetPinObj();
	const bool bIsAdvancedPin = GraphPin && !GraphPin->IsPendingKill() && GraphPin->bAdvancedView;
	const bool bCanBeHidden = !IsConnected();
	return (bIsAdvancedPin && bHideAdvancedPin && bCanBeHidden) ? EVisibility::Collapsed : EVisibility::Visible;
}

FVector2D SGraphPin::GetNodeOffset() const
{
	return CachedNodeOffset;
}

FText SGraphPin::GetPinLabel() const
{
	UEdGraphPin* GraphPin = GetPinObj();
<<<<<<< HEAD
	if (UEdGraphNode* GraphNode = GraphPin ? GraphPin->GetOwningNodeUnchecked() : nullptr)
=======
	if (GraphPin && !GraphPin->IsPendingKill())
>>>>>>> 6bbb88c8
	{
		if (UEdGraphNode* GraphNode = GraphPin->GetOwningNodeUnchecked())
		{
			return GraphNode->GetPinDisplayName(GraphPin);
		}
	}
	return FText::GetEmpty();
}

/** @return whether this pin is incoming or outgoing */
EEdGraphPinDirection SGraphPin::GetDirection() const
{
	UEdGraphPin* GraphPin = GetPinObj();
	return GraphPin ? static_cast<EEdGraphPinDirection>(GraphPinObj->Direction) : EEdGraphPinDirection::EGPD_MAX;
}

bool SGraphPin::IsArray() const
{
	UEdGraphPin* GraphPin = GetPinObj();
	return GraphPin ? GraphPin->PinType.IsArray() : false;
}

bool SGraphPin::IsSet() const
{
	UEdGraphPin* GraphPin = GetPinObj();
	return GraphPin ? GraphPinObj->PinType.IsSet() : false;
}

bool SGraphPin::IsMap() const
{
	UEdGraphPin* GraphPin = GetPinObj();
	return GraphPin ? GraphPin->PinType.IsMap() : false;
}

bool SGraphPin::IsByMutableRef() const
{
	UEdGraphPin* GraphPin = GetPinObj();
	return GraphPin ? (GraphPin->PinType.bIsReference && !GraphPin->PinType.bIsConst) : false;
}

bool SGraphPin::IsDelegate() const
{
	UEdGraphPin* GraphPin = GetPinObj();
	const UEdGraphSchema* Schema = GraphPin ? GraphPin->GetSchema() : nullptr;
	return Schema && Schema->IsDelegateCategory(GraphPin->PinType.PinCategory);
}

/** @return whether this pin is connected to another pin */
bool SGraphPin::IsConnected() const
{
	UEdGraphPin* GraphPin = GetPinObj();
	return GraphPin? GraphPin->LinkedTo.Num() > 0 : false;
}

/** @return The brush with which to pain this graph pin's incoming/outgoing bullet point */
const FSlateBrush* SGraphPin::GetPinIcon() const
{
	UEdGraphPin* GraphPin = GetPinObj();
<<<<<<< HEAD
	if (GraphPin == nullptr)
=======
	if (!GraphPin || GraphPin->IsPendingKill() || !GraphPin->GetOwningNodeUnchecked())
>>>>>>> 6bbb88c8
	{
		return CachedImg_Pin_Disconnected;
	}

	if (Custom_Brush_Connected && Custom_Brush_Disconnected)
	{
		if (IsConnected())
		{
			return Custom_Brush_Connected;
		}
		else
		{
			return Custom_Brush_Disconnected;
		}
	}

	if (IsArray())
	{
		if (IsConnected())
		{
			return CachedImg_ArrayPin_Connected;
		}
		else
		{
			return CachedImg_ArrayPin_Disconnected;
		}
	}
	else if(IsDelegate())
	{
		if (IsConnected())
		{
			return CachedImg_DelegatePin_Connected;		
		}
		else
		{
			return CachedImg_DelegatePin_Disconnected;
		}
	}
	else if (GraphPin->bDisplayAsMutableRef || IsByMutableRef())
	{
		if (IsConnected())
		{
			return CachedImg_RefPin_Connected;		
		}
		else
		{
			return CachedImg_RefPin_Disconnected;
		}

	}
	else if (IsSet())
	{
		return CachedImg_SetPin;
	}
	else if (IsMap())
	{
		return CachedImg_MapPinKey;
	}
	else if (GraphPin->PinType.PinCategory == UEdGraphSchema_K2::PC_Struct && ((GraphPin->PinType.PinSubCategoryObject == FPoseLink::StaticStruct()) || (GraphPin->PinType.PinSubCategoryObject == FComponentSpacePoseLink::StaticStruct())))
	{
		if (IsConnected())
		{
			return CachedImg_PosePin_Connected;
		}
		else
		{
			return CachedImg_PosePin_Disconnected;
		}
	}
	else
	{
		if (IsConnected())
		{
			return CachedImg_Pin_Connected;
		}
		else
		{
			return CachedImg_Pin_Disconnected;
		}
	}
}

const FSlateBrush* SGraphPin::GetSecondaryPinIcon() const
{
	UEdGraphPin* GraphPin = GetPinObj();
	if( GraphPin && !GraphPin->IsPendingKill() && GraphPin->PinType.IsMap() )
	{
		return CachedImg_MapPinValue;
	}
	return nullptr;
}

const FSlateBrush* SGraphPin::GetPinBorder() const
{
	bool bIsMarkedPin = false;
	TSharedPtr<SGraphPanel> OwnerPanelPtr = OwnerNodePtr.Pin()->GetOwnerPanel();
	if (OwnerPanelPtr.IsValid())
	{
		if (OwnerPanelPtr->MarkedPin.IsValid())
		{
			bIsMarkedPin = (OwnerPanelPtr->MarkedPin.Pin() == SharedThis(this));
		}
	}
	UEdGraphPin* GraphPin = GetPinObj();
	return (IsHovered() || bIsMarkedPin || (GraphPin && GraphPin->bIsDiffing) || bOnlyShowDefaultValue) ? CachedImg_Pin_BackgroundHovered : CachedImg_Pin_Background;
}


FSlateColor SGraphPin::GetPinColor() const
{
	UEdGraphPin* GraphPin = GetPinObj();
	if (GraphPin && !GraphPin->IsPendingKill())
	{
		if (GraphPin->bIsDiffing)
		{
			return FSlateColor(FLinearColor(0.9f, 0.2f, 0.15f));
		}
		if (GraphPin->bOrphanedPin)
		{
			return FSlateColor(FLinearColor::Red);
		}
		if (const UEdGraphSchema* Schema = GraphPin->GetSchema())
		{
			if (!GetPinObj()->GetOwningNode()->IsNodeEnabled() || GetPinObj()->GetOwningNode()->IsDisplayAsDisabledForced() || !IsEditingEnabled() || GetPinObj()->GetOwningNode()->IsNodeUnrelated())
			{
				return Schema->GetPinTypeColor(GraphPin->PinType) * FLinearColor(1.0f, 1.0f, 1.0f, 0.5f);
			}

			return Schema->GetPinTypeColor(GraphPin->PinType) * PinColorModifier;
		}
	}

	return FLinearColor::White;
}

FSlateColor SGraphPin::GetSecondaryPinColor() const
{
	if (UEdGraphPin* GraphPin = GetPinObj())
	{
		if (!GraphPin->IsPendingKill())
		{
			if (const UEdGraphSchema_K2* Schema = Cast<UEdGraphSchema_K2>(GraphPin->GetSchema()))
			{
				return Schema->GetSecondaryPinTypeColor(GraphPin->PinType);
			}
		}
	}
	return FLinearColor::White;
}

FSlateColor SGraphPin::GetPinTextColor() const
{
	UEdGraphPin* GraphPin = GetPinObj();
	// If there is no schema there is no owning node (or basically this is a deleted node)
	if (UEdGraphNode* GraphNode = GraphPin ? GraphPin->GetOwningNodeUnchecked() : nullptr)
	{
		const bool bDisabled = (!GraphNode->IsNodeEnabled() || GraphNode->IsDisplayAsDisabledForced() || !IsEditingEnabled() || GraphNode->IsNodeUnrelated());
		if (GraphPin->bOrphanedPin)
		{
			FLinearColor PinColor = FLinearColor::Red;
			if (bDisabled)
			{
				PinColor.A = .25f;
			}
			return PinColor;
		}
		else if (bDisabled)
		{
			return FLinearColor(1.0f, 1.0f, 1.0f, 0.5f);
		}
		if (bUsePinColorForText)
		{
			return GetPinColor();
		}
	}
	return FLinearColor::White;
}


const FSlateBrush* SGraphPin::GetPinStatusIcon() const
{
	UEdGraphPin* GraphPin = GetPinObj();
	if (GraphPin && !GraphPin->IsPendingKill())
	{
		UEdGraphPin* WatchedPin = ((GraphPin->Direction == EGPD_Input) && (GraphPin->LinkedTo.Num() > 0)) ? GraphPin->LinkedTo[0] : GraphPin;

		if (UEdGraphNode* GraphNode = WatchedPin->GetOwningNodeUnchecked())
		{
			UBlueprint* Blueprint = FBlueprintEditorUtils::FindBlueprintForNodeChecked(GraphNode);

			if (FKismetDebugUtilities::DoesPinHaveWatches(Blueprint, WatchedPin))
			{
				return FEditorStyle::GetBrush(TEXT("Graph.WatchedPinIcon_Pinned"));
			}
		}
	}

	return nullptr;
}

EVisibility SGraphPin::GetPinStatusIconVisibility() const
{
	UEdGraphPin* GraphPin = GetPinObj();
	if (GraphPin == nullptr || GraphPinObj->IsPendingKill())
<<<<<<< HEAD
=======
	{
		return EVisibility::Collapsed;
	}

	UEdGraphNode* GraphNode = GraphPin->GetOwningNode();
	UBlueprint* Blueprint = FBlueprintEditorUtils::FindBlueprintForNode(GraphNode);
	if (!Blueprint)
>>>>>>> 6bbb88c8
	{
		return EVisibility::Collapsed;
	}

	UEdGraphPin const* WatchedPin = ((GraphPin->Direction == EGPD_Input) && (GraphPin->LinkedTo.Num() > 0)) ? GraphPin->LinkedTo[0] : GraphPin;

<<<<<<< HEAD
	UEdGraphSchema const* Schema = GraphPin->GetSchema();
	return Schema && Schema->IsPinBeingWatched(WatchedPin) ? EVisibility::Visible : EVisibility::Collapsed;
=======
	return FKismetDebugUtilities::DoesPinHaveWatches(Blueprint, WatchedPin) ? EVisibility::Visible : EVisibility::Collapsed;
>>>>>>> 6bbb88c8
}

FReply SGraphPin::ClickedOnPinStatusIcon()
{
	UEdGraphPin* GraphPin = GetPinObj();
	if (GraphPin == nullptr || GraphPinObj->IsPendingKill())
	{
		return FReply::Handled();
	}

	UEdGraphPin* WatchedPin = ((GraphPin->Direction == EGPD_Input) && (GraphPin->LinkedTo.Num() > 0)) ? GraphPin->LinkedTo[0] : GraphPin;

	UEdGraphSchema const* Schema = GraphPin->GetSchema();
	Schema->ClearPinWatch(WatchedPin);

	return FReply::Handled();
}

EVisibility SGraphPin::GetDefaultValueVisibility() const
{
	// If this is only for showing default value, always show
	if (bOnlyShowDefaultValue)
	{
		return EVisibility::Visible;
	}

	// First ask schema
	UEdGraphPin* GraphPin = GetPinObj();
	const UEdGraphSchema* Schema = (GraphPin && !GraphPin->IsPendingKill()) ? GraphPin->GetSchema() : nullptr;
	if (Schema == nullptr || Schema->ShouldHidePinDefaultValue(GraphPin))
	{
		return EVisibility::Collapsed;
	}

	if (GraphPin->bNotConnectable && !GraphPin->bOrphanedPin)
	{
		// The only reason this pin exists is to show something, so do so
		return EVisibility::Visible;
	}

	if (GraphPin->Direction == EGPD_Output)
	{
		//@TODO: Should probably be a bLiteralOutput flag or a Schema call
		return EVisibility::Collapsed;
	}
	else
	{
		return IsConnected() ? EVisibility::Collapsed : EVisibility::Visible;
	}
}

void SGraphPin::SetShowLabel(bool bNewShowLabel)
{
	bShowLabel = bNewShowLabel;
}

void SGraphPin::SetOnlyShowDefaultValue(bool bNewOnlyShowDefaultValue)
{
	bOnlyShowDefaultValue = bNewOnlyShowDefaultValue;
}

TSharedPtr<IToolTip> SGraphPin::GetToolTip()
{
	// If we want the PinValueInspector tooltip, we'll create a custom tooltip window
	const UEdGraphPin* GraphPin = GetPinObj();
	if (GraphPin && FKismetDebugUtilities::CanInspectPinValue(GraphPin))
	{
		return nullptr;
	}

	return SBorder::GetToolTip();
}

FText SGraphPin::GetTooltipText() const
{
	if(!ensure(!bGraphDataInvalid))
	{
		return FText();
	}

	FText HoverText = FText::GetEmpty();

	UEdGraphPin* GraphPin = GetPinObj();
	UEdGraphNode* GraphNode = (GraphPin && !GraphPin->IsPendingKill()) ? GraphPin->GetOwningNodeUnchecked() : nullptr;
	if (GraphNode != nullptr)
	{
		FString HoverStr;
		GraphNode->GetPinHoverText(*GraphPin, /*out*/HoverStr);
		if (!HoverStr.IsEmpty())
		{
			HoverText = FText::FromString(HoverStr);
		}
	}

	return HoverText;
}

void SGraphPin::GetInteractiveTooltipLocation(FVector2D& InOutDesiredLocation) const
{
	TSharedPtr<SGraphNode> OwnerNode = OwnerNodePtr.Pin();
	if (OwnerNode.IsValid())
	{
		TSharedPtr<SGraphPanel> GraphPanel = OwnerNode->GetOwnerPanel();
		if (GraphPanel.IsValid())
		{
			// Reset to the pin's location in graph space.
			InOutDesiredLocation = OwnerNode->GetPosition() + CachedNodeOffset;
			
			// Shift the desired location to the right edge of the pin's geometry.
			InOutDesiredLocation.X += GetTickSpaceGeometry().Size.X;

			// Align to the first entry in the inspector's tree view.
			TSharedPtr<FPinValueInspectorTooltip> Inspector = ValueInspectorTooltip.Pin();
			if (Inspector.IsValid() && Inspector->ValueInspectorWidget.IsValid())
			{
				// @todo - Find a way to calculate these at runtime, e.g. based off of actual child widget geometry?
				static const float VerticalOffsetWithSearchFilter = 41.0f;
				static const float VerticalOffsetWithoutSearchFilter = 19.0f;

				if (Inspector->ValueInspectorWidget->ShouldShowSearchFilter())
				{
					InOutDesiredLocation.Y -= VerticalOffsetWithSearchFilter;
				}
				else
				{
					InOutDesiredLocation.Y -= VerticalOffsetWithoutSearchFilter;
				}
			}

			// Convert our desired location from graph coordinates into panel space.
			InOutDesiredLocation -= GraphPanel->GetViewOffset();
			InOutDesiredLocation *= GraphPanel->GetZoomAmount();

			// Finally, convert the modified location from panel space into screen space.
			InOutDesiredLocation = GraphPanel->GetTickSpaceGeometry().LocalToAbsolute(InOutDesiredLocation);
		}
	}
}

bool SGraphPin::IsEditingEnabled() const
{
	if (OwnerNodePtr.IsValid())
	{
		return OwnerNodePtr.Pin()->IsNodeEditable() && IsEditable.Get();
	}
	return IsEditable.Get();
}

bool SGraphPin::UseLowDetailPinNames() const
{
	SGraphNode* MyOwnerNode = OwnerNodePtr.Pin().Get();
	if (MyOwnerNode)
	{
		if(MyOwnerNode->UseLowDetailPinNames())
		{
			return true;
		}

		if(MyOwnerNode->GetOwnerPanel().IsValid())
		{
			return MyOwnerNode->GetOwnerPanel()->GetCurrentLOD() <= EGraphRenderingLOD::LowDetail;
		}
	}
	return false;
}

EVisibility SGraphPin::GetPinVisiblity() const
{
	// The pin becomes too small to use at low LOD, so disable the hit test.
	if(UseLowDetailPinNames())
	{
		return EVisibility::HitTestInvisible;
	}
	return EVisibility::Visible;
}

TSharedPtr<SWidget> SGraphPin::GetPinImageWidget() const
{
	return PinImage;
}

void SGraphPin::SetPinImageWidget(TSharedRef<SWidget> NewWidget)
{
	PinImage = NewWidget;
}

void SGraphPin::SetCustomPinIcon(const FSlateBrush* InConnectedBrush, const FSlateBrush* InDisconnectedBrush)
{
	Custom_Brush_Connected = InConnectedBrush;
	Custom_Brush_Disconnected = InDisconnectedBrush;
}

bool SGraphPin::HasInteractiveTooltip() const
{
	return ValueInspectorTooltip.IsValid();
}

bool SGraphPin::GetIsConnectable() const
{
	UEdGraphPin* GraphPin = GetPinObj();
	return GraphPin ? !GraphPin->bNotConnectable : false;
}<|MERGE_RESOLUTION|>--- conflicted
+++ resolved
@@ -892,11 +892,7 @@
 FText SGraphPin::GetPinLabel() const
 {
 	UEdGraphPin* GraphPin = GetPinObj();
-<<<<<<< HEAD
-	if (UEdGraphNode* GraphNode = GraphPin ? GraphPin->GetOwningNodeUnchecked() : nullptr)
-=======
 	if (GraphPin && !GraphPin->IsPendingKill())
->>>>>>> 6bbb88c8
 	{
 		if (UEdGraphNode* GraphNode = GraphPin->GetOwningNodeUnchecked())
 		{
@@ -955,11 +951,7 @@
 const FSlateBrush* SGraphPin::GetPinIcon() const
 {
 	UEdGraphPin* GraphPin = GetPinObj();
-<<<<<<< HEAD
-	if (GraphPin == nullptr)
-=======
 	if (!GraphPin || GraphPin->IsPendingKill() || !GraphPin->GetOwningNodeUnchecked())
->>>>>>> 6bbb88c8
 	{
 		return CachedImg_Pin_Disconnected;
 	}
@@ -1164,8 +1156,6 @@
 {
 	UEdGraphPin* GraphPin = GetPinObj();
 	if (GraphPin == nullptr || GraphPinObj->IsPendingKill())
-<<<<<<< HEAD
-=======
 	{
 		return EVisibility::Collapsed;
 	}
@@ -1173,19 +1163,13 @@
 	UEdGraphNode* GraphNode = GraphPin->GetOwningNode();
 	UBlueprint* Blueprint = FBlueprintEditorUtils::FindBlueprintForNode(GraphNode);
 	if (!Blueprint)
->>>>>>> 6bbb88c8
 	{
 		return EVisibility::Collapsed;
 	}
 
 	UEdGraphPin const* WatchedPin = ((GraphPin->Direction == EGPD_Input) && (GraphPin->LinkedTo.Num() > 0)) ? GraphPin->LinkedTo[0] : GraphPin;
 
-<<<<<<< HEAD
-	UEdGraphSchema const* Schema = GraphPin->GetSchema();
-	return Schema && Schema->IsPinBeingWatched(WatchedPin) ? EVisibility::Visible : EVisibility::Collapsed;
-=======
 	return FKismetDebugUtilities::DoesPinHaveWatches(Blueprint, WatchedPin) ? EVisibility::Visible : EVisibility::Collapsed;
->>>>>>> 6bbb88c8
 }
 
 FReply SGraphPin::ClickedOnPinStatusIcon()
