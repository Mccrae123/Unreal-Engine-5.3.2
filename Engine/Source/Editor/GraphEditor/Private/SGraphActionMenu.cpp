// Copyright Epic Games, Inc. All Rights Reserved.


#include "SGraphActionMenu.h"

#include "EdGraph/EdGraph.h"
#include "EdGraph/EdGraphNode.h"
#include "EdGraphSchema_K2.h"
#include "EdGraphSchema_K2_Actions.h"
#include "EditorCategoryUtils.h"
#include "Fonts/SlateFontInfo.h"
#include "Framework/Application/SlateApplication.h"
#include "Framework/Views/ITypedTableView.h"
#include "GraphActionNode.h"
#include "GraphEditorDragDropAction.h"
#include "IDocumentation.h"
#include "Input/DragAndDrop.h"
#include "Input/Events.h"
#include "InputCoreTypes.h"
#include "Internationalization/Internationalization.h"
#include "K2Node.h"
#include "Layout/Children.h"
#include "Layout/Margin.h"
#include "Layout/Visibility.h"
#include "Math/NumericLimits.h"
#include "Math/UnrealMathSSE.h"
#include "Misc/AssertionMacros.h"
#include "Misc/CString.h"
#include "ProfilingDebugging/CpuProfilerTrace.h"
#include "SlotBase.h"
#include "Styling/AppStyle.h"
#include "Styling/CoreStyle.h"
#include "Styling/ISlateStyle.h"
#include "Styling/SlateTypes.h"
#include "UObject/ObjectPtr.h"
#include "UObject/UObjectGlobals.h"
#include "UObject/UnrealNames.h"
#include "Widgets/Input/SSearchBox.h"
#include "Widgets/Layout/SBorder.h"
#include "Widgets/Layout/SScrollBorder.h"
#include "Widgets/Layout/SSeparator.h"
#include "Widgets/SBoxPanel.h"
#include "Widgets/SNullWidget.h"
#include "Widgets/SToolTip.h"
#include "Widgets/Text/SInlineEditableTextBlock.h"
#include "Widgets/Text/SRichTextBlock.h"
#include "Widgets/Text/STextBlock.h"
#include "Widgets/Views/STableRow.h"

class ITableRow;
class SWidget;
struct FGeometry;
struct FSlateBrush;

#define LOCTEXT_NAMESPACE "GraphActionMenu"

//////////////////////////////////////////////////////////////////////////

template<typename ItemType>
class SCategoryHeaderTableRow : public STableRow<ItemType>
{
public:
	SLATE_BEGIN_ARGS(SCategoryHeaderTableRow)
	{}
		SLATE_DEFAULT_SLOT(typename SCategoryHeaderTableRow::FArguments, Content)
	SLATE_END_ARGS()

	void Construct(const FArguments& InArgs, const TSharedRef<STableViewBase>& InOwnerTableView)
	{
		STableRow<ItemType>::ChildSlot
		.Padding(0.0f, 2.0f, .0f, 0.0f)
		[
			SAssignNew(ContentBorder, SBorder)
			.BorderImage(this, &SCategoryHeaderTableRow::GetBackgroundImage)
			.Padding(FMargin(3.0f, 5.0f))
			[
				SNew(SHorizontalBox)
				+ SHorizontalBox::Slot()
				.VAlign(VAlign_Center)
				.Padding(5.0f)
				.AutoWidth()
				[
					SNew(SExpanderArrow, STableRow< ItemType >::SharedThis(this))
				]
				+ SHorizontalBox::Slot()
				.VAlign(VAlign_Center)
				.AutoWidth()
				[
					InArgs._Content.Widget
				]
			]
		];

		STableRow < ItemType >::ConstructInternal(
			typename STableRow< ItemType >::FArguments()
			.Style(FAppStyle::Get(), "DetailsView.TreeView.TableRow")
			.ShowSelection(false),
			InOwnerTableView
			);
	}

	const FSlateBrush* GetBackgroundImage() const
	{
		if ( STableRow<ItemType>::IsHovered() )
		{
			return FAppStyle::Get().GetBrush("Brushes.Secondary");
		}
		else
		{
			return FAppStyle::Get().GetBrush("Brushes.Header");
		}
	}

	virtual void SetContent(TSharedRef< SWidget > InContent) override
	{
		ContentBorder->SetContent(InContent);
	}

	virtual void SetRowContent(TSharedRef< SWidget > InContent) override
	{
		ContentBorder->SetContent(InContent);
	}

	virtual const FSlateBrush* GetBorder() const
	{
		return nullptr;
	}

	FReply OnMouseButtonDown(const FGeometry& MyGeometry, const FPointerEvent& MouseEvent)
	{
		if (MouseEvent.GetEffectingButton() == EKeys::LeftMouseButton)
		{
			STableRow<ItemType>::ToggleExpansion();
			return FReply::Handled();
		}
		else
		{
			return FReply::Unhandled();
		}
	}
private:
	TSharedPtr<SBorder> ContentBorder;
};

//////////////////////////////////////////////////////////////////////////

namespace GraphActionMenuHelpers
{
	bool ActionMatchesName(const FEdGraphSchemaAction* InGraphAction, const FName& ItemName)
	{
		bool bCheck = false;

		bCheck |= (InGraphAction->GetTypeId() == FEdGraphSchemaAction_K2Var::StaticGetTypeId() &&
			((FEdGraphSchemaAction_K2Var*)InGraphAction)->GetVariableName() == ItemName);
		bCheck |= (InGraphAction->GetTypeId() == FEdGraphSchemaAction_K2LocalVar::StaticGetTypeId() &&
			((FEdGraphSchemaAction_K2LocalVar*)InGraphAction)->GetVariableName() == ItemName);
		bCheck |= (InGraphAction->GetTypeId() == FEdGraphSchemaAction_K2Graph::StaticGetTypeId() &&
			((FEdGraphSchemaAction_K2Graph*)InGraphAction)->EdGraph &&
			((FEdGraphSchemaAction_K2Graph*)InGraphAction)->EdGraph->GetFName() == ItemName);
		bCheck |= (InGraphAction->GetTypeId() == FEdGraphSchemaAction_K2Enum::StaticGetTypeId() &&
			((FEdGraphSchemaAction_K2Enum*)InGraphAction)->GetPathName() == ItemName);
		bCheck |= (InGraphAction->GetTypeId() == FEdGraphSchemaAction_K2Struct::StaticGetTypeId() &&
			((FEdGraphSchemaAction_K2Struct*)InGraphAction)->GetPathName() == ItemName);
		bCheck |= (InGraphAction->GetTypeId() == FEdGraphSchemaAction_K2Delegate::StaticGetTypeId() &&
			((FEdGraphSchemaAction_K2Delegate*)InGraphAction)->GetDelegateName() == ItemName);

		const bool bIsTargetNodeSubclass = (InGraphAction->GetTypeId() == FEdGraphSchemaAction_K2TargetNode::StaticGetTypeId()) ||
			(InGraphAction->GetTypeId() == FEdGraphSchemaAction_K2Event::StaticGetTypeId()) ||
			(InGraphAction->GetTypeId() == FEdGraphSchemaAction_K2InputAction::StaticGetTypeId());
		bCheck |= (bIsTargetNodeSubclass &&
			((FEdGraphSchemaAction_K2TargetNode*)InGraphAction)->NodeTemplate->GetNodeTitle(ENodeTitleType::EditableTitle).ToString() == ItemName.ToString());

		return bCheck;
	}
}

//////////////////////////////////////////////////////////////////////////

void SDefaultGraphActionWidget::Construct(const FArguments& InArgs, const FCreateWidgetForActionData* InCreateData)
{
	ActionPtr = InCreateData->Action;
	MouseButtonDownDelegate = InCreateData->MouseButtonDownDelegate;

	this->ChildSlot
	[
		SNew(SHorizontalBox)
		.ToolTipText(InCreateData->Action->GetTooltipDescription())
		+ SHorizontalBox::Slot()
		.AutoWidth()
		.VAlign(VAlign_Center)
		[
			SNew(STextBlock)
			.Font(FCoreStyle::GetDefaultFontStyle("Regular", 9))
			.Text(InCreateData->Action->GetMenuDescription())
			.HighlightText(InArgs._HighlightText)
		]
	];
}

FReply SDefaultGraphActionWidget::OnMouseButtonDown( const FGeometry& MyGeometry, const FPointerEvent& MouseEvent )
{
	if( MouseButtonDownDelegate.Execute( ActionPtr ) )
	{
		return FReply::Handled();
	}

	return FReply::Unhandled();
}

//////////////////////////////////////////////////////////////////////////

class SGraphActionCategoryWidget : public SCompoundWidget
{
	SLATE_BEGIN_ARGS( SGraphActionCategoryWidget ) 
	{}
		SLATE_ATTRIBUTE( FText, HighlightText )
		SLATE_EVENT( FOnTextCommitted, OnTextCommitted )
		SLATE_EVENT( FIsSelected, IsSelected )
		SLATE_ATTRIBUTE( bool, IsReadOnly )
	SLATE_END_ARGS()

	TWeakPtr<FGraphActionNode> ActionNode;
	TAttribute<bool> IsReadOnly;
public:
	TWeakPtr<SInlineEditableTextBlock> InlineWidget;

	void Construct( const FArguments& InArgs, TSharedPtr<FGraphActionNode> InActionNode )
	{
		ActionNode = InActionNode;

		FText CategoryTooltip;
		FString CategoryLink, CategoryExcerpt;
		FEditorCategoryUtils::GetCategoryTooltipInfo(*InActionNode->GetDisplayName().ToString(), CategoryTooltip, CategoryLink, CategoryExcerpt);

		TSharedRef<SToolTip> ToolTipWidget = IDocumentation::Get()->CreateToolTip(CategoryTooltip, NULL, CategoryLink, CategoryExcerpt);
		IsReadOnly = InArgs._IsReadOnly;

		this->ChildSlot
		[
			SNew(SHorizontalBox)
			+SHorizontalBox::Slot()
			.VAlign(VAlign_Center)
			[
				SAssignNew(InlineWidget, SInlineEditableTextBlock)
				.Font( FCoreStyle::GetDefaultFontStyle("Bold", 9) )
				.Text( FEditorCategoryUtils::GetCategoryDisplayString(InActionNode->GetDisplayName()) )
				.ToolTip( ToolTipWidget )
				.HighlightText( InArgs._HighlightText )
				.OnVerifyTextChanged( this, &SGraphActionCategoryWidget::OnVerifyTextChanged )
				.OnTextCommitted( InArgs._OnTextCommitted )
				.IsSelected( InArgs._IsSelected )
				.IsReadOnly( InArgs._IsReadOnly )
			]
		];
	}

	// SWidget interface
	virtual FReply OnDrop( const FGeometry& MyGeometry, const FDragDropEvent& DragDropEvent ) override
	{
		TSharedPtr<FGraphEditorDragDropAction> GraphDropOp = DragDropEvent.GetOperationAs<FGraphEditorDragDropAction>();
		if (GraphDropOp.IsValid())
		{
			GraphDropOp->DroppedOnCategory( ActionNode.Pin()->GetCategoryPath() );
			return FReply::Handled();
		}
		return FReply::Unhandled();
	}

	virtual void OnDragEnter( const FGeometry& MyGeometry, const FDragDropEvent& DragDropEvent ) override
	{
		TSharedPtr<FGraphEditorDragDropAction> GraphDropOp = DragDropEvent.GetOperationAs<FGraphEditorDragDropAction>();
		if (GraphDropOp.IsValid())
		{
			GraphDropOp->SetHoveredCategoryName( ActionNode.Pin()->GetDisplayName() );
		}
	}

	virtual void OnDragLeave( const FDragDropEvent& DragDropEvent ) override
	{
		TSharedPtr<FGraphEditorDragDropAction> GraphDropOp = DragDropEvent.GetOperationAs<FGraphEditorDragDropAction>();
		if (GraphDropOp.IsValid())
		{
			GraphDropOp->SetHoveredCategoryName( FText::GetEmpty() );
		}
	}

	// End of SWidget interface

	/** Callback for the SInlineEditableTextBlock to verify the text before commit */
	bool OnVerifyTextChanged(const FText& InText, FText& OutErrorMessage)
	{
		if(InText.ToString().Len() >= NAME_SIZE)
		{
			OutErrorMessage = LOCTEXT("CategoryNameTooLong_Error", "Name too long!");
			return false;
		}

		return true;
	}
};

//////////////////////////////////////////////////////////////////////////

FString SGraphActionMenu::LastUsedFilterText;

void SGraphActionMenu::Construct( const FArguments& InArgs, bool bIsReadOnly/* = true*/ )
{
	this->SelectedSuggestionScore = TNumericLimits<float>::Lowest();
	this->SelectedSuggestionSourceIndex = INDEX_NONE;
	this->SelectedSuggestion = INDEX_NONE;
	this->bIgnoreUIUpdate = false;
	this->bUseSectionStyling = InArgs._UseSectionStyling;
	this->bAllowPreselectedItemActivation = InArgs._bAllowPreselectedItemActivation;

	this->bAutoExpandActionMenu = InArgs._AutoExpandActionMenu;
	this->bShowFilterTextBox = InArgs._ShowFilterTextBox;
	this->bAlphaSortItems = InArgs._AlphaSortItems;
	this->bSortItemsRecursively = InArgs._SortItemsRecursively;
	this->OnActionSelected = InArgs._OnActionSelected;
	this->OnActionDoubleClicked = InArgs._OnActionDoubleClicked;
	this->OnActionDragged = InArgs._OnActionDragged;
	this->OnCategoryDragged = InArgs._OnCategoryDragged;
	this->OnCreateWidgetForAction = InArgs._OnCreateWidgetForAction;
	this->OnCreateCustomRowExpander = InArgs._OnCreateCustomRowExpander;
	this->OnGetActionList = InArgs._OnGetActionList;
	this->OnCollectAllActions = InArgs._OnCollectAllActions;
	this->OnCollectStaticSections = InArgs._OnCollectStaticSections;
	this->OnCategoryTextCommitted = InArgs._OnCategoryTextCommitted;
	this->OnCanRenameSelectedAction = InArgs._OnCanRenameSelectedAction;
	this->OnGetSectionTitle = InArgs._OnGetSectionTitle;
	this->OnGetSectionToolTip = InArgs._OnGetSectionToolTip;
	this->OnGetSectionWidget = InArgs._OnGetSectionWidget;
	this->FilteredRootAction = FGraphActionNode::NewRootNode();
	this->OnActionMatchesName = InArgs._OnActionMatchesName;	
	this->DraggedFromPins = InArgs._DraggedFromPins;
	this->GraphObj = InArgs._GraphObj;

	// Default graph action list (also provides an empty source list to start with)
	AllActions = MakeShared<FGraphActionListBuilderBase>();
	
	if(OnGetActionList.IsBound())
	{
		// If we are obtaining a new action list at refresh time, ensure that the indirect collection delegate is unbound
		if (!ensureMsgf(!OnCollectAllActions.IsBound(), TEXT("The OnCollectAllActions delegate is bound, but will not be invoked, because OnGetActionList has also been bound and will be used to obtain the action list for this menu. To resolve this, one of these events should be removed from its construction.")))
		{
			OnCollectAllActions.Unbind();
		}
	}

	// If a delegate for filtering text is passed in, assign it so that it will be used instead of the built-in filter box
	if(InArgs._OnGetFilterText.IsBound())
	{
		this->OnGetFilterText = InArgs._OnGetFilterText;
	}

	TreeView = SNew(STreeView< TSharedPtr<FGraphActionNode> >)
		.ItemHeight(24)
		.TreeItemsSource(&(this->FilteredRootAction->Children))
		.OnGenerateRow(this, &SGraphActionMenu::MakeWidget, bIsReadOnly)
		.OnSelectionChanged(this, &SGraphActionMenu::OnItemSelected)
		.OnMouseButtonDoubleClick(this, &SGraphActionMenu::OnItemDoubleClicked)
		.OnContextMenuOpening(InArgs._OnContextMenuOpening)
		.OnGetChildren(this, &SGraphActionMenu::OnGetChildrenForCategory)
		.SelectionMode(ESelectionMode::Single)
		.OnItemScrolledIntoView(this, &SGraphActionMenu::OnItemScrolledIntoView)
		.OnSetExpansionRecursive(this, &SGraphActionMenu::OnSetExpansionRecursive)
		.HighlightParentNodesForSelection(true);


	this->ChildSlot
	[
		SNew(SVerticalBox)

		// FILTER BOX
		+SVerticalBox::Slot()
		.AutoHeight()
		[
			SAssignNew(FilterTextBox, SSearchBox)
			// If there is an external filter delegate, do not display this filter box
			.Visibility(InArgs._OnGetFilterText.IsBound()? EVisibility::Collapsed : EVisibility::Visible)
			.OnTextChanged( this, &SGraphActionMenu::OnFilterTextChanged )
			.OnTextCommitted( this, &SGraphActionMenu::OnFilterTextCommitted )
			.DelayChangeNotificationsWhileTyping(false)
		]

		// ACTION LIST
		+SVerticalBox::Slot()
		.Padding(FMargin(0.0f, 2.0f, 0.0f, 0.0f))
		.FillHeight(1.f)
		[
			SNew(SScrollBorder, TreeView.ToSharedRef())
			[
				TreeView.ToSharedRef()
			]
		]
	];

	// When the search box has focus, we want first chance handling of any key down events so we can handle the up/down and escape keys the way we want
	FilterTextBox->SetOnKeyDownHandler(FOnKeyDown::CreateSP(this, &SGraphActionMenu::OnKeyDown));

	if (!InArgs._ShowFilterTextBox)
	{
		FilterTextBox->SetVisibility(EVisibility::Collapsed);
	}

	// Get all actions.
	RefreshAllActions(false);
}

void SGraphActionMenu::RefreshAllActions(bool bPreserveExpansion, bool bHandleOnSelectionEvent/*=true*/)
{
	TRACE_CPUPROFILER_EVENT_SCOPE(SGraphActionMenu::RefreshAllActions);

	// Save Selection (of only the first selected thing)
	TArray< TSharedPtr<FGraphActionNode> > SelectedNodes = TreeView->GetSelectedItems();
	TSharedPtr<FGraphActionNode> SelectedAction = SelectedNodes.Num() > 0 ? SelectedNodes[0] : nullptr;

	if (OnGetActionList.IsBound())
	{
		// Obtain the source action list directly.
		AllActions = OnGetActionList.Execute();
	}
	else
	{
		TRACE_CPUPROFILER_EVENT_SCOPE(SGraphActionMenu::CollectAllActions);

		// Collect actions into our local list context.
		AllActions->Empty();
		OnCollectAllActions.ExecuteIfBound(*AllActions);
	}

	GenerateFilteredItems(bPreserveExpansion);

	// Re-apply selection #0 if possible
	if (SelectedAction.IsValid())
	{
		// Clear the selection, we will be re-selecting the previous action
		TreeView->ClearSelection();

		if(bHandleOnSelectionEvent)
		{
			SelectItemByName(*SelectedAction->GetDisplayName().ToString(), ESelectInfo::OnMouseClick, SelectedAction->SectionID, SelectedNodes[0]->IsCategoryNode());
		}
		else
		{
			// If we do not want to handle the selection, set it directly so it will reselect the item but not handle the event.
			SelectItemByName(*SelectedAction->GetDisplayName().ToString(), ESelectInfo::Direct, SelectedAction->SectionID, SelectedNodes[0]->IsCategoryNode());
		}
	}
}

void SGraphActionMenu::GetSectionExpansion(TMap<int32, bool>& SectionExpansion) const
{

}

void SGraphActionMenu::SetSectionExpansion(const TMap<int32, bool>& InSectionExpansion)
{
	for ( auto& PossibleSection : FilteredRootAction->Children )
	{
		if ( PossibleSection->IsSectionHeadingNode() )
		{
			const bool* IsExpanded = InSectionExpansion.Find(PossibleSection->SectionID);
			if ( IsExpanded != nullptr )
			{
				TreeView->SetItemExpansion(PossibleSection, *IsExpanded);
			}
		}
	}
}

TSharedRef<SEditableTextBox> SGraphActionMenu::GetFilterTextBox()
{
	return FilterTextBox.ToSharedRef();
}

void SGraphActionMenu::GetSelectedActions(TArray< TSharedPtr<FEdGraphSchemaAction> >& OutSelectedActions) const
{
	OutSelectedActions.Empty();

	TArray< TSharedPtr<FGraphActionNode> > SelectedNodes = TreeView->GetSelectedItems();
	if(SelectedNodes.Num() > 0)
	{
		for ( int32 NodeIndex = 0; NodeIndex < SelectedNodes.Num(); NodeIndex++ )
		{
			OutSelectedActions.Append( SelectedNodes[NodeIndex]->Actions );
		}
	}
}

void SGraphActionMenu::OnRequestRenameOnActionNode()
{
	TArray< TSharedPtr<FGraphActionNode> > SelectedNodes = TreeView->GetSelectedItems();
	if(SelectedNodes.Num() > 0)
	{
		if (!SelectedNodes[0]->BroadcastRenameRequest())
		{
			TreeView->RequestScrollIntoView(SelectedNodes[0]);
		}
	}
}

bool SGraphActionMenu::CanRequestRenameOnActionNode() const
{
	TArray< TSharedPtr<FGraphActionNode> > SelectedNodes = TreeView->GetSelectedItems();
	if(SelectedNodes.Num() == 1 && OnCanRenameSelectedAction.IsBound())
	{
		return OnCanRenameSelectedAction.Execute(SelectedNodes[0]);
	}

	return false;
}

FString SGraphActionMenu::GetSelectedCategoryName() const
{
	TArray< TSharedPtr<FGraphActionNode> > SelectedNodes = TreeView->GetSelectedItems();
	return (SelectedNodes.Num() > 0) ? SelectedNodes[0]->GetDisplayName().ToString() : FString();
}

void SGraphActionMenu::GetSelectedCategorySubActions(TArray<TSharedPtr<FEdGraphSchemaAction>>& OutActions) const
{
	TArray< TSharedPtr<FGraphActionNode> > SelectedNodes = TreeView->GetSelectedItems();
	for ( int32 SelectionIndex = 0; SelectionIndex < SelectedNodes.Num(); SelectionIndex++ )
	{
		if ( SelectedNodes[SelectionIndex].IsValid() )
		{
			GetCategorySubActions(SelectedNodes[SelectionIndex], OutActions);
		}
	}
}

void SGraphActionMenu::GetCategorySubActions(TWeakPtr<FGraphActionNode> InAction, TArray<TSharedPtr<FEdGraphSchemaAction>>& OutActions) const
{
	if(InAction.IsValid())
	{
		TSharedPtr<FGraphActionNode> CategoryNode = InAction.Pin();
		TArray<TSharedPtr<FGraphActionNode>> Children;
		CategoryNode->GetLeafNodes(Children);

		for (int32 i = 0; i < Children.Num(); ++i)
		{
			TSharedPtr<FGraphActionNode> CurrentChild = Children[i];

			if (CurrentChild.IsValid() && CurrentChild->IsActionNode())
			{
				for ( int32 ActionIndex = 0; ActionIndex != CurrentChild->Actions.Num(); ActionIndex++ )
				{
					OutActions.Add(CurrentChild->Actions[ActionIndex]);
				}
			}
		}
	}
}

bool SGraphActionMenu::SelectItemByName(const FName& ItemName, ESelectInfo::Type SelectInfo, int32 SectionId/* = INDEX_NONE */, bool bIsCategory/* = false*/)
{
	if (ItemName != NAME_None)
	{
		TSharedPtr<FGraphActionNode> SelectionNode;

		TArray<TSharedPtr<FGraphActionNode>> GraphNodes;
		FilteredRootAction->GetAllNodes(GraphNodes);
		for (int32 i = 0; i < GraphNodes.Num() && !SelectionNode.IsValid(); ++i)
		{
			TSharedPtr<FGraphActionNode> CurrentGraphNode = GraphNodes[i];
			FEdGraphSchemaAction* GraphAction = CurrentGraphNode->GetPrimaryAction().Get();

			// If the user is attempting to select a category, make sure it's a category
			if( CurrentGraphNode->IsCategoryNode() == bIsCategory )
			{
				if(SectionId == INDEX_NONE || CurrentGraphNode->SectionID == SectionId)
				{
					if (GraphAction)
					{
						if ((OnActionMatchesName.IsBound() && OnActionMatchesName.Execute(GraphAction, ItemName)) || GraphActionMenuHelpers::ActionMatchesName(GraphAction, ItemName))
						{
							SelectionNode = GraphNodes[i];

							break;
						}
					}
					
					if (CurrentGraphNode->GetDisplayName().ToString() == FName::NameToDisplayString(ItemName.ToString(), false))
					{
						SelectionNode = CurrentGraphNode;

						break;
					}
				}
			}

			// One of the children may match
			for(int32 ChildIdx = 0; ChildIdx < CurrentGraphNode->Children.Num() && !SelectionNode.IsValid(); ++ChildIdx)
			{
				TSharedPtr<FGraphActionNode> CurrentChildNode = CurrentGraphNode->Children[ChildIdx];

				for ( int32 ActionIndex = 0; ActionIndex < CurrentChildNode->Actions.Num(); ActionIndex++ )
				{
					FEdGraphSchemaAction* ChildGraphAction = CurrentChildNode->Actions[ActionIndex].Get();

					// If the user is attempting to select a category, make sure it's a category
					if( CurrentChildNode->IsCategoryNode() == bIsCategory )
					{
						if(SectionId == INDEX_NONE || CurrentChildNode->SectionID == SectionId)
						{
							if(ChildGraphAction)
							{
								if ((OnActionMatchesName.IsBound() && OnActionMatchesName.Execute(ChildGraphAction, ItemName)) || GraphActionMenuHelpers::ActionMatchesName(ChildGraphAction, ItemName))
								{
									SelectionNode = GraphNodes[i]->Children[ChildIdx];

									break;
								}
							}
							else if (CurrentChildNode->GetDisplayName().ToString() == FName::NameToDisplayString(ItemName.ToString(), false))
							{
								SelectionNode = CurrentChildNode;

								break;
							}
						}
					}
				}
			}
		}

		if(SelectionNode.IsValid())
		{
			// Expand the parent nodes
			for (TSharedPtr<FGraphActionNode> ParentAction = SelectionNode->GetParentNode().Pin(); ParentAction.IsValid(); ParentAction = ParentAction->GetParentNode().Pin())
			{
				TreeView->SetItemExpansion(ParentAction, true);
			}

			// Select the node
			TreeView->SetSelection(SelectionNode,SelectInfo);
			TreeView->RequestScrollIntoView(SelectionNode);
			return true;
		}
	}
	else
	{
		TreeView->ClearSelection();
		return true;
	}
	return false;
}

void SGraphActionMenu::ExpandCategory(const FText& CategoryName)
{
	if (!CategoryName.IsEmpty())
	{
		TArray<TSharedPtr<FGraphActionNode>> GraphNodes;
		FilteredRootAction->GetAllNodes(GraphNodes);
		for (int32 i = 0; i < GraphNodes.Num(); ++i)
		{
			if (GraphNodes[i]->GetDisplayName().EqualTo(CategoryName))
			{
				GraphNodes[i]->ExpandAllChildren(TreeView);
			}
		}
	}
}

static bool CompareGraphActionNode(TSharedPtr<FGraphActionNode> A, TSharedPtr<FGraphActionNode> B)
{
	check(A.IsValid());
	check(B.IsValid());

	// First check grouping is the same
	if (A->GetDisplayName().ToString() != B->GetDisplayName().ToString())
	{
		return false;
	}

	if (A->SectionID != B->SectionID)
	{
		return false;
	}

	if (A->HasValidAction() && B->HasValidAction())
	{
		return A->GetPrimaryAction()->GetMenuDescription().CompareTo(B->GetPrimaryAction()->GetMenuDescription()) == 0;
	}
	else if(!A->HasValidAction() && !B->HasValidAction())
	{
		return true;
	}
	else
	{
		return false;
	}
}

template<typename ItemType, typename ComparisonType> 
void RestoreExpansionState(TSharedPtr< STreeView<ItemType> > InTree, const TArray<ItemType>& ItemSource, const TSet<ItemType>& OldExpansionState, ComparisonType ComparisonFunction)
{
	check(InTree.IsValid());

	// Iterate over new tree items
	for(int32 ItemIdx=0; ItemIdx<ItemSource.Num(); ItemIdx++)
	{
		ItemType NewItem = ItemSource[ItemIdx];

		// Look through old expansion state
		for (typename TSet<ItemType>::TConstIterator OldExpansionIter(OldExpansionState); OldExpansionIter; ++OldExpansionIter)
		{
			const ItemType OldItem = *OldExpansionIter;
			// See if this matches this new item
			if(ComparisonFunction(OldItem, NewItem))
			{
				// It does, so expand it
				InTree->SetItemExpansion(NewItem, true);
			}
		}
	}
}

void SGraphActionMenu::UpdateForNewActions(int32 IdxStart)
{
	check(bAlphaSortItems && bSortItemsRecursively);

	FScoreResults Results = ScoreAndAddActions(IdxStart);
	UpdateActiveSelection(Results);

	if (ShouldExpandNodes())
	{
		// Expand all
		FilteredRootAction->ExpandAllChildren(TreeView);
	}

	TreeView->RequestTreeRefresh();
}

void SGraphActionMenu::GenerateFilteredItems(bool bPreserveExpansion)
{
	TRACE_CPUPROFILER_EVENT_SCOPE(SGraphActionMenu::GenerateFilteredItems);

<<<<<<< HEAD
=======
	SelectedSuggestionScore = TNumericLimits<float>::Lowest();
	SelectedSuggestionSourceIndex = INDEX_NONE;

>>>>>>> 4af6daef
	// First, save off current expansion state
	TSet< TSharedPtr<FGraphActionNode> > OldExpansionState;
	if(bPreserveExpansion)
	{
		TreeView->GetExpandedItems(OldExpansionState);
	}

	// Clear the filtered root action
	FilteredRootAction->ClearChildren();

	// Collect the list of always visible sections if any, and force the creation of those sections.
	if ( OnCollectStaticSections.IsBound() )
	{
		TArray<int32> StaticSectionIDs;
		OnCollectStaticSections.Execute(StaticSectionIDs);

		for ( int32 i = 0; i < StaticSectionIDs.Num(); i++ )
		{
			FilteredRootAction->AddSection(0, StaticSectionIDs[i]);
		}
	}
	
	FScoreResults Results = ScoreAndAddActions();

<<<<<<< HEAD
	// Remember the last filter string to that external clients can access it
	LastUsedFilterText = TrimmedFilterString;

	// Tokenize the search box text into a set of terms; all of them must be present to pass the filter
	TArray<FString> FilterTerms;
	TrimmedFilterString.ParseIntoArray(FilterTerms, TEXT(" "), true);
	for (FString& String : FilterTerms)
	{
		String = String.ToLower();
	}

	// Generate a list of sanitized versions of the strings
	TArray<FString> SanitizedFilterTerms;
	for (int32 iFilters = 0; iFilters < FilterTerms.Num() ; iFilters++)
	{
		FString EachString = FName::NameToDisplayString( FilterTerms[iFilters], false );
		EachString = EachString.Replace( TEXT( " " ), TEXT( "" ) );
		SanitizedFilterTerms.Add( EachString );
	}
	ensure( SanitizedFilterTerms.Num() == FilterTerms.Num() );// Both of these should match !

	const bool bRequiresFiltering = FilterTerms.Num() > 0;
	float BestMatchCount = TNumericLimits<float>::Lowest();
	int32 BestMatchIndex = INDEX_NONE;

	// Get the schema of the graph that we are in so that we can correctly get the action weight
	const UEdGraphSchema* ActionSchema = GraphObj ? GraphObj->GetSchema() : GetDefault<UEdGraphSchema>();
	check(ActionSchema);

	for (int32 CurTypeIndex = 0; CurTypeIndex < AllActions->GetNumActions(); ++CurTypeIndex)
	{
		FGraphActionListBuilderBase::ActionGroup& CurrentAction = AllActions->GetAction(CurTypeIndex);

		// If we're filtering, search check to see if we need to show this action
		bool bShowAction = true;
		float EachWeight = TNumericLimits<float>::Lowest();
		if (bRequiresFiltering)
		{
			// Combine the actions string, separate with \n so terms don't run into each other, and remove the spaces (incase the user is searching for a variable)
			// In the case of groups containing multiple actions, they will have been created and added at the same place in the code, using the same description
			// and keywords, so we only need to use the first one for filtering.
			const FString& SearchText = CurrentAction.GetSearchTextForFirstAction();

			FString EachTermSanitized;
			for (int32 FilterIndex = 0; (FilterIndex < FilterTerms.Num()) && bShowAction; ++FilterIndex)
			{
				const bool bMatchesTerm = (SearchText.Contains(FilterTerms[FilterIndex], ESearchCase::CaseSensitive) || (SearchText.Contains(SanitizedFilterTerms[FilterIndex], ESearchCase::CaseSensitive) == true));
				bShowAction = bShowAction && bMatchesTerm;
			}

			// Only if we are going to show the action do we want to generate the weight of the filter text
			if (bShowAction)
			{
				// Get the 'weight' of this in relation to the filter
				EachWeight = ActionSchema->GetActionFilteredWeight(CurrentAction, FilterTerms, SanitizedFilterTerms, DraggedFromPins);
			}
		}

		if (bShowAction)
		{
			// If this action has a greater relevance than others, cache its index.
			if( EachWeight > BestMatchCount )
			{
				BestMatchCount = EachWeight;
				BestMatchIndex = CurTypeIndex;
			}
			FilteredRootAction->AddChild(CurrentAction);
		}
	}
=======
>>>>>>> 4af6daef
	FilteredRootAction->SortChildren(bAlphaSortItems, bSortItemsRecursively);

	TreeView->RequestTreeRefresh();

<<<<<<< HEAD
	// Update the filtered list (needs to be done in a separate pass because the list is sorted as items are inserted)
	FilteredActionNodes.Empty();
	FilteredRootAction->GetLeafNodes(FilteredActionNodes);

	// Get _all_ new nodes (flattened tree basically)
	TArray< TSharedPtr<FGraphActionNode> > AllNodes;
	FilteredRootAction->GetAllNodes(AllNodes);

	// If theres a BestMatchIndex find it in the actions nodes and select it (maybe this should check the current selected suggestion first ?)
	if( BestMatchIndex != INDEX_NONE ) 
	{
		FGraphActionListBuilderBase::ActionGroup& FilterSelectAction = AllActions->GetAction( BestMatchIndex );
		if( FilterSelectAction.Actions[0].IsValid() == true )
		{
			for (int32 iNode = 0; iNode < FilteredActionNodes.Num() ; iNode++)
			{
				if( FilteredActionNodes[ iNode ].Get()->GetPrimaryAction() == FilterSelectAction.Actions[ 0 ] )
				{
					SelectedSuggestion = iNode;
				}
			}	
		}	
	}

	// Make sure the selected suggestion stays within the filtered list
	if ((SelectedSuggestion >= 0) && (FilteredActionNodes.Num() > 0))
	{
		//@TODO: Should try to actually maintain the highlight on the same item if it survived the filtering
		SelectedSuggestion = FMath::Clamp<int32>(SelectedSuggestion, 0, FilteredActionNodes.Num() - 1);
		MarkActiveSuggestion();
	}
	else
	{
		SelectedSuggestion = INDEX_NONE;
	}

=======
	UpdateActiveSelection(Results);
>>>>>>> 4af6daef

	if (ShouldExpandNodes())
	{
		// Expand all
		FilteredRootAction->ExpandAllChildren(TreeView);
	}
	else
	{
		// Get _all_ new nodes (flattened tree basically)
		TArray< TSharedPtr<FGraphActionNode> > AllNodes;
		FilteredRootAction->GetAllNodes(AllNodes);

		// Expand to match the old state
		RestoreExpansionState< TSharedPtr<FGraphActionNode> >(TreeView, AllNodes, OldExpansionState, CompareGraphActionNode);
	}
}

// Returns true if the tree should be autoexpanded
bool SGraphActionMenu::ShouldExpandNodes() const
{
	// Expand all the categories that have filter results, or when there are only a few to show
	const bool bFilterActive = !GetFilterText().IsEmpty();
	const bool bOnlyAFewTotal = AllActions->GetNumActions() < 10;

	return bFilterActive || bOnlyAFewTotal || bAutoExpandActionMenu;
}

bool SGraphActionMenu::CanRenameNode(TWeakPtr<FGraphActionNode> InNode) const
{
	return !OnCanRenameSelectedAction.Execute(InNode);
}

void SGraphActionMenu::OnFilterTextChanged( const FText& InFilterText )
{
	// Reset the selection if the string is empty
	if( InFilterText.IsEmpty() == true )
	{
		SelectedSuggestion = INDEX_NONE;
	}
	GenerateFilteredItems(false);
}

void SGraphActionMenu::OnFilterTextCommitted(const FText& InText, ETextCommit::Type CommitInfo)
{
	if (CommitInfo == ETextCommit::OnEnter)
	{
		TryToSpawnActiveSuggestion();
	}
}

bool SGraphActionMenu::TryToSpawnActiveSuggestion()
{
	TArray< TSharedPtr<FGraphActionNode> > SelectionList = TreeView->GetSelectedItems();

	if (SelectionList.Num() == 1)
	{
		// This isnt really a keypress - its Direct, but its always called from a keypress function. (Maybe pass the selectinfo in ?)
		OnItemSelected( SelectionList[0], ESelectInfo::OnKeyPress );
		return true;
	}
	else if (FilteredActionNodes.Num() == 1)
	{
		OnItemSelected( FilteredActionNodes[0], ESelectInfo::OnKeyPress );
		return true;
	}

	return false;
}

void SGraphActionMenu::OnGetChildrenForCategory( TSharedPtr<FGraphActionNode> InItem, TArray< TSharedPtr<FGraphActionNode> >& OutChildren )
{
	if (InItem->Children.Num())
	{
		OutChildren = InItem->Children;
	}
}

void SGraphActionMenu::OnNameTextCommitted(const FText& NewText, ETextCommit::Type InTextCommit, TWeakPtr< FGraphActionNode > InAction )
{
	if(OnCategoryTextCommitted.IsBound())
	{
		OnCategoryTextCommitted.Execute(NewText, InTextCommit, InAction);
	}
}

void SGraphActionMenu::OnItemScrolledIntoView( TSharedPtr<FGraphActionNode> InActionNode, const TSharedPtr<ITableRow>& InWidget )
{
	if (InActionNode->IsRenameRequestPending())
	{
		InActionNode->BroadcastRenameRequest();
	}
}

TSharedRef<ITableRow> SGraphActionMenu::MakeWidget( TSharedPtr<FGraphActionNode> InItem, const TSharedRef<STableViewBase>& OwnerTable, bool bIsReadOnly )
{
	TSharedPtr<IToolTip> SectionToolTip;

	if ( InItem->IsSectionHeadingNode() )
	{
		if ( OnGetSectionToolTip.IsBound() )
		{
			SectionToolTip = OnGetSectionToolTip.Execute(InItem->SectionID);
		}
	}

	// In the case of FGraphActionNodes that have multiple actions, all of the actions will
	// have the same text as they will have been created at the same point - only the actual
	// action itself will differ, which is why parts of this function only refer to InItem->Actions[0]
	// rather than iterating over the array

	// Create the widget but do not add any content, the widget is needed to pass the IsSelectedExclusively function down to the potential SInlineEditableTextBlock widget
	TSharedPtr< STableRow< TSharedPtr<FGraphActionNode> > > TableRow;
	
	if ( InItem->IsSectionHeadingNode() )
	{
		TableRow = SNew(SCategoryHeaderTableRow< TSharedPtr<FGraphActionNode> >, OwnerTable)
			.ToolTip(SectionToolTip);
	}
	else
	{
		TableRow = SNew(STableRow< TSharedPtr<FGraphActionNode> >, OwnerTable)
			.OnDragDetected(this, &SGraphActionMenu::OnItemDragDetected)
			.ShowSelection(!InItem->IsSeparator())
			.bAllowPreselectedItemActivation(bAllowPreselectedItemActivation);
	}

	TSharedPtr<SHorizontalBox> RowContainer;
	TableRow->SetRowContent
	( 
		SAssignNew(RowContainer, SHorizontalBox)
	);

	TSharedPtr<SWidget> RowContent;
	FMargin RowPadding = FMargin(0, 2);

	if( InItem->IsActionNode() )
	{
		check(InItem->HasValidAction());

		FCreateWidgetForActionData CreateData(&InItem->OnRenameRequest());
		CreateData.Action = InItem->GetPrimaryAction();
		CreateData.HighlightText = TAttribute<FText>(this, &SGraphActionMenu::GetFilterText);
		CreateData.MouseButtonDownDelegate = FCreateWidgetMouseButtonDown::CreateSP( this, &SGraphActionMenu::OnMouseButtonDownEvent );

		if(OnCreateWidgetForAction.IsBound())
		{
			CreateData.IsRowSelectedDelegate = FIsSelected::CreateSP( TableRow.Get(), &STableRow< TSharedPtr<FGraphActionNode> >::IsSelected );
			CreateData.bIsReadOnly = bIsReadOnly;
			CreateData.bHandleMouseButtonDown = false;		//Default to NOT using the delegate. OnCreateWidgetForAction can set to true if we need it
			RowContent = OnCreateWidgetForAction.Execute( &CreateData );
		}
		else
		{
			RowContent = SNew(SDefaultGraphActionWidget, &CreateData);
		}
	}
	else if( InItem->IsCategoryNode() )
	{
		TWeakPtr< FGraphActionNode > WeakItem = InItem;

		// Hook up the delegate for verifying the category action is read only or not
		SGraphActionCategoryWidget::FArguments ReadOnlyArgument;
		if(bIsReadOnly)
		{
			ReadOnlyArgument.IsReadOnly(bIsReadOnly);
		}
		else
		{
			ReadOnlyArgument.IsReadOnly(this, &SGraphActionMenu::CanRenameNode, WeakItem);
		}

		TSharedRef<SGraphActionCategoryWidget> CategoryWidget =
			SNew(SGraphActionCategoryWidget, InItem)
			.HighlightText(this, &SGraphActionMenu::GetFilterText)
			.OnTextCommitted(this, &SGraphActionMenu::OnNameTextCommitted, TWeakPtr< FGraphActionNode >(InItem))
			.IsSelected(TableRow.Get(), &STableRow< TSharedPtr<FGraphActionNode> >::IsSelectedExclusively)
			.IsReadOnly(ReadOnlyArgument._IsReadOnly);

		if(!bIsReadOnly)
		{
			InItem->OnRenameRequest().BindSP( CategoryWidget->InlineWidget.Pin().Get(), &SInlineEditableTextBlock::EnterEditingMode );
		}

		RowContent = CategoryWidget;
	}
	else if( InItem->IsSeparator() )
	{
		RowPadding = FMargin(0);

		FText SectionTitle;
		if( OnGetSectionTitle.IsBound() )
		{
			SectionTitle = OnGetSectionTitle.Execute(InItem->SectionID);
		}

		if( SectionTitle.IsEmpty() )
		{
			RowContent = SNew( SVerticalBox )
			.Visibility(EVisibility::HitTestInvisible)

			+ SVerticalBox::Slot()
			.VAlign(VAlign_Center)
			// Add some empty space before the line, and a tiny bit after it
			.Padding( 0.0f, 1.f, 0.0f, 1.f )
			[
				SNew(SSeparator)
				.SeparatorImage(FAppStyle::Get().GetBrush("Menu.Separator"))
				.Thickness(1.0f)
			];
		}
		else
		{
			RowContent = SNew(SHorizontalBox)

			+ SHorizontalBox::Slot()
			.VAlign(VAlign_Center)
			[
				SNew(SRichTextBlock)
				.Text(SectionTitle)
				.TransformPolicy(ETextTransformPolicy::ToUpper)
				.DecoratorStyleSet(&FAppStyle::Get())
				.TextStyle(FAppStyle::Get(), "DetailsView.CategoryTextStyle")
			]

			+ SHorizontalBox::Slot()
			.AutoWidth()
			.VAlign(VAlign_Center)
			.HAlign(HAlign_Right)
			.Padding(FMargin(0,0,2,0))
			[
				OnGetSectionWidget.IsBound() ? OnGetSectionWidget.Execute(TableRow.ToSharedRef(), InItem->SectionID) : SNullWidget::NullWidget
			];
		}
	}

	TSharedPtr<SExpanderArrow> ExpanderWidget;
	if (OnCreateCustomRowExpander.IsBound())
	{
		FCustomExpanderData CreateData;
		CreateData.TableRow        = TableRow;
		CreateData.WidgetContainer = RowContainer;

		if (InItem->IsActionNode())
		{
			check(InItem->HasValidAction());
			CreateData.RowAction = InItem->GetPrimaryAction();
		}

		ExpanderWidget = OnCreateCustomRowExpander.Execute(CreateData);
	}
	else 
	{
		ExpanderWidget =
			SNew(SExpanderArrow, TableRow)
			.BaseIndentLevel(1);
	}

	RowContainer->AddSlot()
		.AutoWidth()
		.VAlign(VAlign_Fill)
		.HAlign(HAlign_Right)
	[
		ExpanderWidget.ToSharedRef()
	];

	RowContainer->AddSlot()
	.FillWidth(1.0)
	.Padding(RowPadding)
	[
		RowContent.ToSharedRef()
	];

	return TableRow.ToSharedRef();
}

FText SGraphActionMenu::GetFilterText() const
{
	// If there is an external source for the filter, use that text instead
	if(OnGetFilterText.IsBound())
	{
		return OnGetFilterText.Execute();
	}
	
	return FilterTextBox->GetText();
}

void SGraphActionMenu::OnItemSelected( TSharedPtr< FGraphActionNode > InSelectedItem, ESelectInfo::Type SelectInfo )
{
	if (!bIgnoreUIUpdate)
	{
		HandleSelection(InSelectedItem, SelectInfo);
	}
}

void SGraphActionMenu::OnItemDoubleClicked( TSharedPtr< FGraphActionNode > InClickedItem )
{
	if ( InClickedItem.IsValid() && !bIgnoreUIUpdate )
	{
		if ( InClickedItem->IsActionNode() )
		{
			OnActionDoubleClicked.ExecuteIfBound(InClickedItem->Actions);
		}
		else if (InClickedItem->Children.Num())
		{
			TreeView->SetItemExpansion(InClickedItem, !TreeView->IsItemExpanded(InClickedItem));
		}
	}
}

FReply SGraphActionMenu::OnItemDragDetected( const FGeometry& MyGeometry, const FPointerEvent& MouseEvent )
{
	// Start a function-call drag event for any entry that can be called by kismet
	if (MouseEvent.IsMouseButtonDown(EKeys::LeftMouseButton))
	{
		TArray< TSharedPtr<FGraphActionNode> > SelectedNodes = TreeView->GetSelectedItems();
		if(SelectedNodes.Num() > 0)
		{
			TSharedPtr<FGraphActionNode> Node = SelectedNodes[0];
			// Dragging a ctaegory
			if(Node.IsValid() && Node->IsCategoryNode())
			{
				if(OnCategoryDragged.IsBound())
				{
					return OnCategoryDragged.Execute(Node->GetCategoryPath(), MouseEvent);
				}
			}
			// Dragging an action
			else
			{
				if(OnActionDragged.IsBound())
				{
					TArray< TSharedPtr<FEdGraphSchemaAction> > Actions;
					GetSelectedActions(Actions);
					return OnActionDragged.Execute(Actions, MouseEvent);
				}
			}
		}
	}

	return FReply::Unhandled();
}

bool SGraphActionMenu::OnMouseButtonDownEvent( TWeakPtr<FEdGraphSchemaAction> InAction )
{
	bool bResult = false;
	if( (!bIgnoreUIUpdate) && InAction.IsValid() )
	{
		TArray< TSharedPtr<FGraphActionNode> > SelectionList = TreeView->GetSelectedItems();
		TSharedPtr<FGraphActionNode> SelectedNode;
		if (SelectionList.Num() == 1)
		{	
			SelectedNode = SelectionList[0];			
		}
		else if (FilteredActionNodes.Num() == 1)
		{
			SelectedNode = FilteredActionNodes[0];			
		}
		if (SelectedNode.IsValid() && SelectedNode->HasValidAction())
		{
			if( SelectedNode->GetPrimaryAction().Get() == InAction.Pin().Get() )
			{				
				bResult = HandleSelection( SelectedNode, ESelectInfo::OnMouseClick );
			}
		}
	}
	return bResult;
}

FReply SGraphActionMenu::OnKeyDown( const FGeometry& MyGeometry, const FKeyEvent& KeyEvent )
{
	int32 SelectionDelta = 0;

	// Escape dismisses the menu without placing a node
	if (KeyEvent.GetKey() == EKeys::Escape)
	{
		FSlateApplication::Get().DismissAllMenus();
		return FReply::Handled();
	}
	else if ((KeyEvent.GetKey() == EKeys::Enter) && !bIgnoreUIUpdate)
	{
		return TryToSpawnActiveSuggestion() ? FReply::Handled() : FReply::Unhandled();
	}
	else if (!FilterTextBox->GetText().IsEmpty())
	{
		// Needs to be done here in order not to eat up the text navigation key events when list isn't populated
		if (FilteredActionNodes.Num() == 0)
		{
			return FReply::Unhandled();
		}

		if (KeyEvent.GetKey() == EKeys::Up)
		{
			SelectedSuggestion = FMath::Max(0, SelectedSuggestion - 1);
		}
		else if (KeyEvent.GetKey() == EKeys::Down)
		{
			SelectedSuggestion = FMath::Min(FilteredActionNodes.Num() - 1, SelectedSuggestion + 1);
		}
		else if (KeyEvent.GetKey() == EKeys::PageUp)
		{
			const int32 NumItemsInAPage = 15; // arbitrary jump because we can't get at the visible item count from here
			SelectedSuggestion = FMath::Max(0, SelectedSuggestion - NumItemsInAPage);
		}
		else if (KeyEvent.GetKey() == EKeys::PageDown)
		{
			const int32 NumItemsInAPage = 15; // arbitrary jump because we can't get at the visible item count from here
			SelectedSuggestion = FMath::Min(FilteredActionNodes.Num() - 1, SelectedSuggestion + NumItemsInAPage);
		}
		else if (KeyEvent.GetKey() == EKeys::Home && KeyEvent.IsControlDown())
		{
			SelectedSuggestion = 0;
		}
		else if (KeyEvent.GetKey() == EKeys::End && KeyEvent.IsControlDown())
		{
			SelectedSuggestion = FilteredActionNodes.Num() - 1;
		}
		else
		{
			return FReply::Unhandled();
		}

		MarkActiveSuggestion();
		return FReply::Handled();
	}
	else
	{
		// When all else fails, it means we haven't filtered the list and we want to handle it as if we were just scrolling through a normal tree view
		return TreeView->OnKeyDown(FindChildGeometry(MyGeometry, TreeView.ToSharedRef()), KeyEvent);
	}

	return FReply::Unhandled();
}

void SGraphActionMenu::MarkActiveSuggestion()
{
	TGuardValue<bool> PreventSelectionFromTriggeringCommit(bIgnoreUIUpdate, true);

	if (SelectedSuggestion >= 0)
	{
		TSharedPtr<FGraphActionNode>& ActionToSelect = FilteredActionNodes[SelectedSuggestion];

		TreeView->SetSelection(ActionToSelect);
		TreeView->RequestScrollIntoView(ActionToSelect);
	}
	else
	{
		TreeView->ClearSelection();
	}
}

void SGraphActionMenu::AddReferencedObjects( FReferenceCollector& Collector )
{
	for (int32 CurTypeIndex = 0; CurTypeIndex < AllActions->GetNumActions(); ++CurTypeIndex)
	{
		FGraphActionListBuilderBase::ActionGroup& Action = AllActions->GetAction(CurTypeIndex);

		for ( int32 ActionIndex = 0; ActionIndex < Action.Actions.Num(); ActionIndex++ )
		{
			Action.Actions[ActionIndex]->AddReferencedObjects(Collector);
		}
	}
}

FString SGraphActionMenu::GetReferencerName() const
{
	return TEXT("SGraphActionMenu");
}

bool SGraphActionMenu::HandleSelection( TSharedPtr< FGraphActionNode > &InSelectedItem, ESelectInfo::Type InSelectionType )
{
	bool bResult = false;
	if( OnActionSelected.IsBound() )
	{
		if ( InSelectedItem.IsValid() && InSelectedItem->IsActionNode() )
		{
			OnActionSelected.Execute(InSelectedItem->Actions, InSelectionType);
			bResult = true;
		}
		else
		{
			OnActionSelected.Execute(TArray< TSharedPtr<FEdGraphSchemaAction> >(), InSelectionType);
			bResult = true;
		}
	}
	return bResult;
}

void SGraphActionMenu::OnSetExpansionRecursive(TSharedPtr<FGraphActionNode> InTreeNode, bool bInIsItemExpanded)
{
	if (InTreeNode.IsValid() && InTreeNode->Children.Num())
	{
		TreeView->SetItemExpansion(InTreeNode, bInIsItemExpanded);

		for (TSharedPtr<FGraphActionNode> Child : InTreeNode->Children)
		{
			OnSetExpansionRecursive(Child, bInIsItemExpanded);
		}
	}
}

SGraphActionMenu::FScoreResults SGraphActionMenu::ScoreAndAddActions(int32 StartingIndex)
{
	// Trim and sanitized the filter text (so that it more likely matches the action descriptions)
	FString TrimmedFilterString = FText::TrimPrecedingAndTrailing(GetFilterText()).ToString();

	// Remember the last filter string to that external clients can access it
	LastUsedFilterText = TrimmedFilterString;

	// Tokenize the search box text into a set of terms; all of them must be present to pass the filter
	TArray<FString> FilterTerms;
	TrimmedFilterString.ParseIntoArray(FilterTerms, TEXT(" "), true);
	for (FString& String : FilterTerms)
	{
		String = String.ToLower();
	}

	// Generate a list of sanitized versions of the strings
	TArray<FString> SanitizedFilterTerms;
	for (int32 iFilters = 0; iFilters < FilterTerms.Num(); iFilters++)
	{
		FString EachString = FName::NameToDisplayString(FilterTerms[iFilters], false);
		EachString = EachString.Replace(TEXT(" "), TEXT(""));
		SanitizedFilterTerms.Add(EachString);
	}
	ensure(SanitizedFilterTerms.Num() == FilterTerms.Num());// Both of these should match !

	const bool bRequiresFiltering = FilterTerms.Num() > 0;
	float BestMatchCount = SelectedSuggestionScore;
	int32 BestMatchIndex = SelectedSuggestionSourceIndex;

	// Get the schema of the graph that we are in so that we can correctly get the action weight
	const UEdGraphSchema* ActionSchema = GraphObj ? GraphObj->GetSchema() : GetDefault<UEdGraphSchema>();
	check(ActionSchema);

	bool bIsPartialBuild = StartingIndex != INDEX_NONE;
	const int32 NumActions = AllActions->GetNumActions();
	for (int32 CurTypeIndex = bIsPartialBuild ? StartingIndex : 0; CurTypeIndex < NumActions; ++CurTypeIndex)
	{
		FGraphActionListBuilderBase::ActionGroup& CurrentAction = AllActions->GetAction(CurTypeIndex);

		// If we're filtering, search check to see if we need to show this action
		bool bShowAction = true;
		float EachWeight = TNumericLimits<float>::Lowest();

		const FString& SearchText = CurrentAction.GetSearchTextForFirstAction();
		for (int32 FilterIndex = 0; (FilterIndex < FilterTerms.Num()) && bShowAction; ++FilterIndex)
		{
			const bool bMatchesTerm = (SearchText.Contains(FilterTerms[FilterIndex], ESearchCase::CaseSensitive) || (SearchText.Contains(SanitizedFilterTerms[FilterIndex], ESearchCase::CaseSensitive) == true));
			bShowAction = bMatchesTerm;
		}

		if (!bShowAction)
		{
			continue;
		}

		if (bRequiresFiltering)
		{
			// Get the 'weight' of this in relation to the filter
			EachWeight = ActionSchema->GetActionFilteredWeight(CurrentAction, FilterTerms, SanitizedFilterTerms, DraggedFromPins);
			// If this action has a greater relevance than others, cache its index.
			if (EachWeight > BestMatchCount)
			{
				BestMatchCount = EachWeight;
				BestMatchIndex = CurTypeIndex;
			}
		}

		if (bIsPartialBuild)
		{
			FilteredRootAction->AddChildAlphabetical(CurrentAction);
		}
		else
		{
			FilteredRootAction->AddChild(CurrentAction);
		}
	}

	return {BestMatchIndex, BestMatchCount};
}

void SGraphActionMenu::UpdateActiveSelection(SGraphActionMenu::FScoreResults ForResults)
{
	int32 BestMatchIndex = ForResults.BestMatchIndex;
	float BestMatchCount = ForResults.BestMatchScore;
	// Update the filtered list (needs to be done in a separate pass because the list is sorted as items are inserted)
	FilteredActionNodes.Reset();
	FilteredRootAction->GetLeafNodes(FilteredActionNodes);

	// If theres a BestMatchIndex find it in the actions nodes and select it (maybe this should check the current selected suggestion first ?)
	if (BestMatchIndex != INDEX_NONE)
	{
		FGraphActionListBuilderBase::ActionGroup& FilterSelectAction = AllActions->GetAction(BestMatchIndex);
		if (FilterSelectAction.Actions[0].IsValid() == true)
		{
			for (int32 iNode = 0; iNode < FilteredActionNodes.Num(); iNode++)
			{
				if (FilteredActionNodes[iNode].Get()->GetPrimaryAction() == FilterSelectAction.Actions[0])
				{
					SelectedSuggestion = iNode;
					SelectedSuggestionScore = BestMatchCount;
					SelectedSuggestionSourceIndex = BestMatchIndex;
				}
			}
		}
	}

	// Make sure the selected suggestion stays within the filtered list
	if ((SelectedSuggestion >= 0) && (FilteredActionNodes.Num() > 0))
	{
		//@TODO: Should try to actually maintain the highlight on the same item if it survived the filtering
		SelectedSuggestion = FMath::Clamp<int32>(SelectedSuggestion, 0, FilteredActionNodes.Num() - 1);
		MarkActiveSuggestion();
	}
	else
	{
		SelectedSuggestionScore = TNumericLimits<float>::Lowest();
		SelectedSuggestionSourceIndex = INDEX_NONE;
		SelectedSuggestion = INDEX_NONE;
	}
}
/////////////////////////////////////////////////////

#undef LOCTEXT_NAMESPACE<|MERGE_RESOLUTION|>--- conflicted
+++ resolved
@@ -736,12 +736,9 @@
 {
 	TRACE_CPUPROFILER_EVENT_SCOPE(SGraphActionMenu::GenerateFilteredItems);
 
-<<<<<<< HEAD
-=======
 	SelectedSuggestionScore = TNumericLimits<float>::Lowest();
 	SelectedSuggestionSourceIndex = INDEX_NONE;
 
->>>>>>> 4af6daef
 	// First, save off current expansion state
 	TSet< TSharedPtr<FGraphActionNode> > OldExpansionState;
 	if(bPreserveExpansion)
@@ -766,122 +763,11 @@
 	
 	FScoreResults Results = ScoreAndAddActions();
 
-<<<<<<< HEAD
-	// Remember the last filter string to that external clients can access it
-	LastUsedFilterText = TrimmedFilterString;
-
-	// Tokenize the search box text into a set of terms; all of them must be present to pass the filter
-	TArray<FString> FilterTerms;
-	TrimmedFilterString.ParseIntoArray(FilterTerms, TEXT(" "), true);
-	for (FString& String : FilterTerms)
-	{
-		String = String.ToLower();
-	}
-
-	// Generate a list of sanitized versions of the strings
-	TArray<FString> SanitizedFilterTerms;
-	for (int32 iFilters = 0; iFilters < FilterTerms.Num() ; iFilters++)
-	{
-		FString EachString = FName::NameToDisplayString( FilterTerms[iFilters], false );
-		EachString = EachString.Replace( TEXT( " " ), TEXT( "" ) );
-		SanitizedFilterTerms.Add( EachString );
-	}
-	ensure( SanitizedFilterTerms.Num() == FilterTerms.Num() );// Both of these should match !
-
-	const bool bRequiresFiltering = FilterTerms.Num() > 0;
-	float BestMatchCount = TNumericLimits<float>::Lowest();
-	int32 BestMatchIndex = INDEX_NONE;
-
-	// Get the schema of the graph that we are in so that we can correctly get the action weight
-	const UEdGraphSchema* ActionSchema = GraphObj ? GraphObj->GetSchema() : GetDefault<UEdGraphSchema>();
-	check(ActionSchema);
-
-	for (int32 CurTypeIndex = 0; CurTypeIndex < AllActions->GetNumActions(); ++CurTypeIndex)
-	{
-		FGraphActionListBuilderBase::ActionGroup& CurrentAction = AllActions->GetAction(CurTypeIndex);
-
-		// If we're filtering, search check to see if we need to show this action
-		bool bShowAction = true;
-		float EachWeight = TNumericLimits<float>::Lowest();
-		if (bRequiresFiltering)
-		{
-			// Combine the actions string, separate with \n so terms don't run into each other, and remove the spaces (incase the user is searching for a variable)
-			// In the case of groups containing multiple actions, they will have been created and added at the same place in the code, using the same description
-			// and keywords, so we only need to use the first one for filtering.
-			const FString& SearchText = CurrentAction.GetSearchTextForFirstAction();
-
-			FString EachTermSanitized;
-			for (int32 FilterIndex = 0; (FilterIndex < FilterTerms.Num()) && bShowAction; ++FilterIndex)
-			{
-				const bool bMatchesTerm = (SearchText.Contains(FilterTerms[FilterIndex], ESearchCase::CaseSensitive) || (SearchText.Contains(SanitizedFilterTerms[FilterIndex], ESearchCase::CaseSensitive) == true));
-				bShowAction = bShowAction && bMatchesTerm;
-			}
-
-			// Only if we are going to show the action do we want to generate the weight of the filter text
-			if (bShowAction)
-			{
-				// Get the 'weight' of this in relation to the filter
-				EachWeight = ActionSchema->GetActionFilteredWeight(CurrentAction, FilterTerms, SanitizedFilterTerms, DraggedFromPins);
-			}
-		}
-
-		if (bShowAction)
-		{
-			// If this action has a greater relevance than others, cache its index.
-			if( EachWeight > BestMatchCount )
-			{
-				BestMatchCount = EachWeight;
-				BestMatchIndex = CurTypeIndex;
-			}
-			FilteredRootAction->AddChild(CurrentAction);
-		}
-	}
-=======
->>>>>>> 4af6daef
 	FilteredRootAction->SortChildren(bAlphaSortItems, bSortItemsRecursively);
 
 	TreeView->RequestTreeRefresh();
 
-<<<<<<< HEAD
-	// Update the filtered list (needs to be done in a separate pass because the list is sorted as items are inserted)
-	FilteredActionNodes.Empty();
-	FilteredRootAction->GetLeafNodes(FilteredActionNodes);
-
-	// Get _all_ new nodes (flattened tree basically)
-	TArray< TSharedPtr<FGraphActionNode> > AllNodes;
-	FilteredRootAction->GetAllNodes(AllNodes);
-
-	// If theres a BestMatchIndex find it in the actions nodes and select it (maybe this should check the current selected suggestion first ?)
-	if( BestMatchIndex != INDEX_NONE ) 
-	{
-		FGraphActionListBuilderBase::ActionGroup& FilterSelectAction = AllActions->GetAction( BestMatchIndex );
-		if( FilterSelectAction.Actions[0].IsValid() == true )
-		{
-			for (int32 iNode = 0; iNode < FilteredActionNodes.Num() ; iNode++)
-			{
-				if( FilteredActionNodes[ iNode ].Get()->GetPrimaryAction() == FilterSelectAction.Actions[ 0 ] )
-				{
-					SelectedSuggestion = iNode;
-				}
-			}	
-		}	
-	}
-
-	// Make sure the selected suggestion stays within the filtered list
-	if ((SelectedSuggestion >= 0) && (FilteredActionNodes.Num() > 0))
-	{
-		//@TODO: Should try to actually maintain the highlight on the same item if it survived the filtering
-		SelectedSuggestion = FMath::Clamp<int32>(SelectedSuggestion, 0, FilteredActionNodes.Num() - 1);
-		MarkActiveSuggestion();
-	}
-	else
-	{
-		SelectedSuggestion = INDEX_NONE;
-	}
-
-=======
 	UpdateActiveSelection(Results);
->>>>>>> 4af6daef
 
 	if (ShouldExpandNodes())
 	{
