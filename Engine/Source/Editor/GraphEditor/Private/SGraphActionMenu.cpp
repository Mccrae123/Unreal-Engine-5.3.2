--- conflicted
+++ resolved
@@ -165,7 +165,7 @@
 	this->OnActionDragged = InArgs._OnActionDragged;
 	this->OnCategoryDragged = InArgs._OnCategoryDragged;
 	this->OnCreateWidgetForAction = InArgs._OnCreateWidgetForAction;
-	this->OnCreateHoverOverlayWidget = InArgs._OnCreateHoverOverlayWidget;
+	this->OnCreateCustomRowExpander = InArgs._OnCreateCustomRowExpander;
 	this->OnCollectAllActions = InArgs._OnCollectAllActions;
 	this->OnCategoryTextCommitted = InArgs._OnCategoryTextCommitted;
 	this->OnCanRenameSelectedAction = InArgs._OnCanRenameSelectedAction;
@@ -803,7 +803,6 @@
 
 
 	TSharedPtr<SWidget> RowContent;
-	TSharedPtr<SWidget> RowOverlay;
 
 	if( InItem->IsActionNode() )
 	{
@@ -824,11 +823,6 @@
 		else
 		{
 			RowContent = SNew(SDefaultGraphActionWidget, &CreateData);
-		}
-
-		if (OnCreateHoverOverlayWidget.IsBound())
-		{
-			RowOverlay = OnCreateHoverOverlayWidget.Execute( &CreateData );
 		}
 	}
 	else if( InItem->IsCategoryNode() )
@@ -914,60 +908,45 @@
 		}
 	}
 
-	TSharedPtr<SOverlay> OverlayContainer;
+	TSharedPtr<SHorizontalBox> RowContainer;
 	TableRow->SetContent
 	( 
-<<<<<<< HEAD
-		SAssignNew(OverlayContainer, SOverlay)
-		+SOverlay::Slot()
-		[
-			SNew(SHorizontalBox)		
-			+SHorizontalBox::Slot()
-				.AutoWidth()
-				.HAlign(HAlign_Right) .VAlign(VAlign_Fill)
-			[
-				SNew(SExpanderArrow, TableRow )
-			]
-
-			+SHorizontalBox::Slot()
-				.FillWidth(1)
-			[
-				RowContent.ToSharedRef()
-			]
-		]
-=======
 		SAssignNew(RowContainer, SHorizontalBox)
->>>>>>> 5338f086
 	);
 
-	if (RowOverlay.IsValid())
-	{
-		struct HoverOverlayUtils
-		{
-			static EVisibility IsHovered(TSharedPtr<SOverlay> Container)
-			{
-				return Container->IsHovered() ? EVisibility::Visible :EVisibility::Collapsed;
-			}
-		};
-
-		OverlayContainer->AddSlot(0)
-		[
-			SNew(SHorizontalBox)
-			+SHorizontalBox::Slot()
-				.AutoWidth()
-			[
-				// nested horizontal-box that we can turn up the visibility on 
-				// (so the outer one doesn't block tooltips for underlaid widgets)
-				SNew(SHorizontalBox)
-					.Visibility(TAttribute<EVisibility>::Create(TAttribute<EVisibility>::FGetter::CreateStatic(&HoverOverlayUtils::IsHovered, OverlayContainer)))
-				+SHorizontalBox::Slot()
-					.AutoWidth()
-				[
-					RowOverlay.ToSharedRef()
-				]
-			]
-		];
-	}
+	TSharedPtr<SExpanderArrow> ExpanderWidget;
+	if (OnCreateCustomRowExpander.IsBound())
+	{
+		FCustomExpanderData CreateData;
+		CreateData.TableRow        = TableRow;
+		CreateData.WidgetContainer = RowContainer;
+
+		if (InItem->IsActionNode())
+		{
+			check(InItem->Actions.Num() > 0);
+			CreateData.RowAction = InItem->Actions[0];
+		}
+
+		ExpanderWidget = OnCreateCustomRowExpander.Execute(CreateData);
+	}
+	else 
+	{
+		ExpanderWidget = SNew(SExpanderArrow, TableRow);
+	}
+
+	RowContainer->AddSlot()
+		.AutoWidth()
+		.VAlign(VAlign_Fill)
+		.HAlign(HAlign_Right)
+	[
+		ExpanderWidget.ToSharedRef()
+	];
+
+	RowContainer->AddSlot()
+		.FillWidth(1.0)
+	[
+		RowContent.ToSharedRef()
+	];
 
 	return TableRow.ToSharedRef();
 }
