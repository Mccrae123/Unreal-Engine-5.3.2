--- conflicted
+++ resolved
@@ -112,34 +112,6 @@
 	TSharedPtr< FUICommandInfo > ResetPinToDefaultValue;
 	TSharedPtr< FUICommandInfo > SelectAllInputNodes;
 	TSharedPtr< FUICommandInfo > SelectAllOutputNodes;
-<<<<<<< HEAD
-
-	// SkeletalControl specific commands
-	TSharedPtr< FUICommandInfo > SelectBone;
-	// Blend list options
-	TSharedPtr< FUICommandInfo > AddBlendListPin;
-	TSharedPtr< FUICommandInfo > RemoveBlendListPin;
-
-	// options for sequence/evaluator converter
-	TSharedPtr< FUICommandInfo > ConvertToSeqEvaluator;
-	TSharedPtr< FUICommandInfo > ConvertToSeqPlayer;
-
-	// options for blendspace sequence/evaluator converter
-	TSharedPtr< FUICommandInfo > ConvertToBSEvaluator;
-	TSharedPtr< FUICommandInfo > ConvertToBSPlayer;
-
-	// options for aimoffset converter
-	TSharedPtr< FUICommandInfo > ConvertToAimOffsetLookAt;
-	TSharedPtr< FUICommandInfo > ConvertToAimOffsetSimple;
-
-	// options for sequence/evaluator converter
-	TSharedPtr< FUICommandInfo > ConvertToPoseBlender;
-	TSharedPtr< FUICommandInfo > ConvertToPoseByName;
-
-	// option for opening the asset related to the graph node
-	TSharedPtr< FUICommandInfo > OpenRelatedAsset;
-=======
->>>>>>> 6bbb88c8
 
 	//create a comment node
 	TSharedPtr< FUICommandInfo > CreateComment;
