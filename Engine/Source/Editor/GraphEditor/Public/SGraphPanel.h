// Copyright Epic Games, Inc. All Rights Reserved.

#pragma once

#include "Animation/CurveSequence.h"
#include "BlueprintUtilities.h"
#include "Containers/Array.h"
#include "Containers/Map.h"
#include "Containers/Set.h"
#include "Containers/UnrealString.h"
#include "CoreMinimal.h"
#include "Delegates/Delegate.h"
#include "EdGraph/EdGraphPin.h"
#include "GraphEditAction.h"
#include "GraphEditor.h"
#include "GraphSplineOverlapResult.h"
#include "HAL/PlatformMath.h"
#include "Input/Events.h"
#include "Input/Reply.h"
#include "Layout/Clipping.h"
#include "Layout/Geometry.h"
#include "Math/Vector2D.h"
#include "Misc/Attribute.h"
#include "Misc/Guid.h"
#include "SGraphNode.h"
#include "SGraphPin.h"
#include "SNodePanel.h"
#include "Templates/SharedPointer.h"
#include "Types/SlateEnums.h"
#include "UObject/GCObject.h"
#include "Widgets/DeclarativeSyntaxSupport.h"
#include "Widgets/SWidget.h"

class FActiveTimerHandle;
class FArrangedChildren;
class FDragDropEvent;
class FPaintArgs;
class FReferenceCollector;
class FSlateRect;
class FSlateWindowElementList;
class FText;
class FWidgetStyle;
class IMenu;
class IToolTip;
<<<<<<< HEAD
class IMenu;
=======
class SGraphNode;
class SWidget;
>>>>>>> d731a049
class UEdGraph;
class UEdGraphNode;
class UObject;
struct FAssetData;
struct FDiffSingleResult;
struct FEdGraphEditAction;
struct FGuid;

DECLARE_DELEGATE( FOnUpdateGraphPanel )

// Arguments when the graph panel wants to open a context menu
struct FGraphContextMenuArguments
{
	// The endpoint of the drag or the location of the right-click
	FVector2D NodeAddPosition;

	// The source node if there are any
	UEdGraphNode* GraphNode;

	// The source pin if there is one
	UEdGraphPin* GraphPin;

	// 
	TArray<UEdGraphPin*> DragFromPins;
};


class GRAPHEDITOR_API SGraphPanel : public SNodePanel, public FGCObject
{
public:
	DECLARE_DELEGATE_RetVal_OneParam(FActionMenuContent, FOnGetContextMenuFor, const FGraphContextMenuArguments& /*SpawnInfo*/)

	SLATE_BEGIN_ARGS( SGraphPanel )
		: _OnGetContextMenuFor()
		, _OnSelectionChanged()
		, _OnNodeDoubleClicked()
		, _GraphObj( static_cast<UEdGraph*>(NULL) )
		, _InitialZoomToFit( false )
		, _IsEditable( true )
		, _DisplayAsReadOnly( false )
		, _ShowGraphStateOverlay(true)
		, _OnUpdateGraphPanel()
		{
			_Clipping = EWidgetClipping::ClipToBounds;
		}

		SLATE_EVENT( FOnGetContextMenuFor, OnGetContextMenuFor )
		SLATE_EVENT( SGraphEditor::FOnSelectionChanged, OnSelectionChanged )
		SLATE_EVENT( FSingleNodeEvent, OnNodeDoubleClicked )
		SLATE_EVENT( SGraphEditor::FOnDropActor, OnDropActor )
		SLATE_EVENT( SGraphEditor::FOnDropStreamingLevel, OnDropStreamingLevel )
		SLATE_ARGUMENT( class UEdGraph*, GraphObj )
		SLATE_ARGUMENT( TSharedPtr<TArray<FDiffSingleResult>>, DiffResults )
		SLATE_ATTRIBUTE( int32, FocusedDiffResult )
		SLATE_ARGUMENT( bool, InitialZoomToFit )
		SLATE_ATTRIBUTE( bool, IsEditable )
		SLATE_ATTRIBUTE( bool, DisplayAsReadOnly )
		/** Show overlay elements for the graph state such as the PIE and read-only borders and text */
		SLATE_ATTRIBUTE(bool, ShowGraphStateOverlay)
		SLATE_EVENT( FOnNodeVerifyTextCommit, OnVerifyTextCommit )
		SLATE_EVENT( FOnNodeTextCommitted, OnTextCommitted )
		SLATE_EVENT( SGraphEditor::FOnSpawnNodeByShortcut, OnSpawnNodeByShortcut )
		SLATE_EVENT( FOnUpdateGraphPanel, OnUpdateGraphPanel )
		SLATE_EVENT( SGraphEditor::FOnDisallowedPinConnection, OnDisallowedPinConnection )
		SLATE_EVENT( SGraphEditor::FOnDoubleClicked, OnDoubleClicked )
		//SLATE_ATTRIBUTE( FGraphAppearanceInfo, Appearance )
	SLATE_END_ARGS()

	/**
	 * Construct a widget
	 *
	 * @param InArgs    The declaration describing how the widgets should be constructed.
	 */
	void Construct( const FArguments& InArgs );

	// Destructor
	~SGraphPanel();
public:
	// SWidget interface
	virtual FReply OnMouseButtonDown(const FGeometry& MyGeometry, const FPointerEvent& MouseEvent) override;
	virtual FReply OnMouseButtonUp(const FGeometry& MyGeometry, const FPointerEvent& MouseEvent) override;
	virtual FReply OnMouseButtonDoubleClick(const FGeometry& InMyGeometry, const FPointerEvent& InMouseEvent) override;
	virtual FReply OnMouseMove(const FGeometry& MyGeometry, const FPointerEvent& MouseEvent) override;
	virtual void OnDragEnter(const FGeometry& MyGeometry, const FDragDropEvent& DragDropEvent) override;
	virtual void OnDragLeave( const FDragDropEvent& DragDropEvent ) override;
	virtual FReply OnDragOver( const FGeometry& MyGeometry, const FDragDropEvent& DragDropEvent ) override;
	virtual FReply OnDrop( const FGeometry& MyGeometry, const FDragDropEvent& DragDropEvent ) override;
	virtual int32 OnPaint( const FPaintArgs& Args, const FGeometry& AllottedGeometry, const FSlateRect& MyCullingRect, FSlateWindowElementList& OutDrawElements, int32 LayerId, const FWidgetStyle& InWidgetStyle, bool bParentEnabled ) const override;
	virtual FReply OnKeyDown( const FGeometry& MyGeometry, const FKeyEvent& InKeyEvent ) override;
	virtual bool SupportsKeyboardFocus() const override;
	virtual void OnArrangeChildren( const FGeometry& AllottedGeometry, FArrangedChildren& ArrangedChildren ) const override;
	virtual TSharedPtr<IToolTip> GetToolTip() override;
	// End of SWidget interface

	// SNodePanel interface
	virtual TSharedPtr<SWidget> OnSummonContextMenu(const FGeometry& MyGeometry, const FPointerEvent& MouseEvent) override;
	virtual bool OnHandleLeftMouseRelease(const FGeometry& MyGeometry, const FPointerEvent& MouseEvent) override;
	virtual void AddGraphNode(const TSharedRef<SNode>& NodeToAdd) override;
	virtual void RemoveAllNodes() override;
	// End of SNodePanel interface

	// FGCObject interface.
	virtual void AddReferencedObjects( FReferenceCollector& Collector ) override;
	virtual FString GetReferencerName() const override;
	// End of FGCObject interface.

	void ArrangeChildrenForContextMenuSummon(const FGeometry& AllottedGeometry, FArrangedChildren& ArrangedChildren) const;
	TSharedPtr<SWidget> SummonContextMenu(const FVector2D& WhereToSummon, const FVector2D& WhereToAddNode, UEdGraphNode* ForNode, UEdGraphPin* ForPin, const TArray<UEdGraphPin*>& DragFromPins);
	void SummonCreateNodeMenuFromUICommand(uint32 NumNodesAdded);
	void DismissContextMenu();

	void OnBeginMakingConnection(UEdGraphPin* InOriginatingPin);
	void OnBeginMakingConnection(FGraphPinHandle PinHandle);
	void OnStopMakingConnection(bool bForceStop = false);
	void PreservePinPreviewUntilForced();

	/** Update this GraphPanel to match the data that it is observing. Expected to be called during ticking. */
	void Update();

	/** Purges the existing visual representation (typically followed by an Update call in the next tick) */
	void PurgeVisualRepresentation();

	/** Use to determine if a comment title is currently visible */
	bool IsNodeTitleVisible(const class UEdGraphNode* Node, bool bRequestRename);

	/** Use to determine if a rectangle is currently visible */
	bool IsRectVisible(const FVector2D &TopLeft, const FVector2D &BottomRight);

	/** Focuses the view on rectangle, zooming if neccesary */
	bool JumpToRect(const FVector2D &BottomLeft, const FVector2D &TopRight);

	void JumpToNode(const class UEdGraphNode* JumpToMe, bool bRequestRename, bool bSelectNode);

	void JumpToPin(const class UEdGraphPin* JumptToMe);

	void GetAllPins(TSet< TSharedRef<SWidget> >& AllPins);

	void AddPinToHoverSet(UEdGraphPin* HoveredPin);
	void RemovePinFromHoverSet(UEdGraphPin* UnhoveredPin);

	SGraphEditor::EPinVisibility GetPinVisibility() const { return PinVisibility; }
	void SetPinVisibility(SGraphEditor::EPinVisibility InVisibility) { PinVisibility = InVisibility; }

	UEdGraph* GetGraphObj() const { return GraphObj; }

	/** helper to attach graph events to sub node, which won't be placed directly on the graph */
	void AttachGraphEvents(TSharedPtr<SGraphNode> CreatedSubNode);

	/** Returns if this graph is editable */
	bool IsGraphEditable() const { return IsEditable.Get(); }

	/** Attempt to retrieve the bounds for the specified node */
	bool GetBoundsForNode(const UObject* InNode, FVector2D& MinCorner, FVector2D& MaxCorner, float Padding = 0.0f) const;

	/** Straighten all connections between the selected nodes */
	void StraightenConnections();
	
	/** Straighten any connections attached to the specified pin, optionally limiting to the specified pin to align */
	void StraightenConnections(UEdGraphPin* SourcePin, UEdGraphPin* PinToAlign = nullptr);

	/** Refresh the visual state of a single node */
	void RefreshNode(UEdGraphNode& Node);

	/** When the graph panel needs to be dynamically refreshing for animations, this function is registered to tick and invalidate the UI. */
	EActiveTimerReturnType InvalidatePerTick(double InCurrentTime, float InDeltaTime);

	/** Sets the current widget factory. */
	void SetNodeFactory(const TSharedRef<class FGraphNodeFactory>& NewNodeFactory);

protected:

	void NotifyGraphChanged ( const struct FEdGraphEditAction& InAction);

	const TSharedRef<SGraphNode> GetChild(int32 ChildIndex);

	/** Flag to control AddNode, more readable than a bool:*/
	enum AddNodeBehavior
	{
		CheckUserAddedNodesList,
		WasUserAdded,
		NotUserAdded
	};

	/** Helper method to add a new node to the panel */
	void AddNode(class UEdGraphNode* Node, AddNodeBehavior Behavior);

	/** Helper method to remove a node from the panel */
	void RemoveNode(const UEdGraphNode* Node);
public:
	/** Pin marked via shift-clicking */
	TWeakPtr<SGraphPin> MarkedPin;

	/** Get a graph node widget from the specified GUID, if it applies to any nodes in this graph */
	TSharedPtr<SGraphNode> GetNodeWidgetFromGuid(FGuid Guid) const;

private:

	/** A map of guid -> graph nodes */
	TMap<FGuid, TWeakPtr<SGraphNode>> NodeGuidMap;

protected:
	UEdGraph* GraphObj;
	
	// if this graph is displaying the results of a diff, this will provide info
	// on how to display the nodes
	TSharedPtr<TArray<FDiffSingleResult>> DiffResults;
	TAttribute<int32> FocusedDiffResult;

	// Should we ignore the OnStopMakingConnection unless forced?
	bool bPreservePinPreviewConnection;

	/** Pin visibility mode */
	SGraphEditor::EPinVisibility PinVisibility;

	/** List of pins currently being hovered over */
	TSet< FEdGraphPinReference > CurrentHoveredPins;

	/** Time since the last mouse enter/exit on a pin */
	double TimeWhenMouseEnteredPin;
	double TimeWhenMouseLeftPin;

	/** Sometimes the panel draws a preview connector; e.g. when the user is connecting pins */
	TArray< FGraphPinHandle > PreviewConnectorFromPins;
	FVector2D PreviewConnectorEndpoint;

	/** Last mouse position seen, used for paint-centric highlighting */
	FVector2D SavedMousePosForOnPaintEventLocalSpace;
	
	/** The overlap results from the previous OnPaint call */
	FVector2D PreviousFrameSavedMousePosForSplineOverlap;
	FGraphSplineOverlapResult PreviousFrameSplineOverlap;

	/** The mouse state from the last mouse move event, used to synthesize pin actions when hovering over a spline on the panel */
	FGeometry LastPointerGeometry;
	FPointerEvent LastPointerEvent;

	/** Invoked when we need to summon a context menu */
	FOnGetContextMenuFor OnGetContextMenuFor;

	/** Invoked when an actor is dropped onto the panel */
	SGraphEditor::FOnDropActor OnDropActor;

	/** Invoked when a streaming level is dropped onto the panel */
	SGraphEditor::FOnDropStreamingLevel OnDropStreamingLevel;

	/** What to do when a node is double-clicked */
	FSingleNodeEvent OnNodeDoubleClicked;

	/** Bouncing curve */
	FCurveSequence BounceCurve;

	/** Geometry cache */
	mutable FVector2D CachedAllottedGeometryScaledSize;

	/** Invoked when text is being committed on panel to verify it */
	FOnNodeVerifyTextCommit OnVerifyTextCommit;

	/** Invoked when text is committed on panel */
	FOnNodeTextCommitted OnTextCommitted;

	/** Invoked when the panel is updated */
	FOnUpdateGraphPanel OnUpdateGraphPanel;

	/** Called when the user generates a warning tooltip because a connection was invalid */
	SGraphEditor::FOnDisallowedPinConnection OnDisallowedPinConnection;

	/** Called when the graph itself is double clicked */
	SGraphEditor::FOnDoubleClicked OnDoubleClicked;

	/** Whether to draw the overlay indicating we're in PIE */
	bool bShowPIENotification;

	/** Whether to draw decorations for graph state (PIE / ReadOnly etc.) */
	TAttribute<bool> ShowGraphStateOverlay;

private:
	/** Ordered list of user actions, as they came in */
	TArray<FEdGraphEditAction> UserActions;

	/** Map of recently added nodes for the panel (maps from added nodes to UserActions indices) */
	TMap<const class UEdGraphNode*, int32> UserAddedNodes;

	/** Should the graph display all nodes in a read-only state (grayed)? This does not affect functionality of using them (IsEditable) */
	TAttribute<bool> DisplayAsReadOnly;

	FOnGraphChanged::FDelegate MyRegisteredGraphChangedDelegate;
	FDelegateHandle            MyRegisteredGraphChangedDelegateHandle;
private:
	/** Called when PIE begins */
	void OnBeginPIE( const bool bIsSimulating );

	/** Called when PIE ends */
	void OnEndPIE( const bool bIsSimulating );

	/** Called when watched graph changes */
	void OnGraphChanged( const FEdGraphEditAction& InAction );

	/** Update all selected nodes position by provided vector2d */
	void UpdateSelectedNodesPositions(FVector2D PositionIncrement);

	/** Handle updating the spline hover state */
	void OnSplineHoverStateChanged(const FGraphSplineOverlapResult& NewSplineHoverState);

	/** Returns the pin that we're considering as hovered if we are hovering over a spline; may be null */
	class SGraphPin* GetBestPinFromHoveredSpline() const;

	/** Returns true if all assets in the ReferencedAssets array are allowed to be referenced by this graph according to the AssetReferenceFilter. OutFailureReason if supplied if it is not.  */
	bool PassesAssetReferenceFilter(const TArray<FAssetData>& ReferencedAssets, FText* OutFailureReason = nullptr) const;

	/** Returns the top most graph node under the mouse pointer. Returns nullptr if no node found */
	TSharedPtr<SGraphNode> GetGraphNodeUnderMouse(const FGeometry& MyGeometry, const FPointerEvent& MouseEvent);

	/** Returns a pin that is under the mouse, given a specified node. Returns nullptr if no valid node is given or no pin found */
	UEdGraphPin* GetPinUnderMouse(const FGeometry& MyGeometry, const FPointerEvent& MouseEvent, TSharedPtr<SGraphNode> GraphNode) const;

	/** Handle to timer callback that allows the UI to refresh it's arrangement each tick, allows animations to occur within the UI */
	TWeakPtr<FActiveTimerHandle> ActiveTimerHandleInvalidatePerTick;

	/** Amount of time left to invalidate the UI per tick */
	float TimeLeftToInvalidatePerTick;

	/** The current node factory to create nodes, pins and connections. Uses the static FNodeFactory if not set. */
	TSharedPtr<class FGraphNodeFactory> NodeFactory;

	/** Weak pointer to the last summoned context menu, for dismissing it when requested. */
	TWeakPtr<IMenu> ContextMenu;
};<|MERGE_RESOLUTION|>--- conflicted
+++ resolved
@@ -42,12 +42,8 @@
 class FWidgetStyle;
 class IMenu;
 class IToolTip;
-<<<<<<< HEAD
-class IMenu;
-=======
 class SGraphNode;
 class SWidget;
->>>>>>> d731a049
 class UEdGraph;
 class UEdGraphNode;
 class UObject;
