// Copyright Epic Games, Inc. All Rights Reserved.

#pragma once

#include "CoreMinimal.h"
#include "SlateFwd.h"
#include "Misc/Attribute.h"
#include "Input/Reply.h"
#include "Widgets/DeclarativeSyntaxSupport.h"
#include "UObject/GCObject.h"
#include "Widgets/SWidget.h"
#include "Widgets/SCompoundWidget.h"
#include "Widgets/Views/SExpanderArrow.h"
#include "Widgets/Views/STableViewBase.h"
#include "Widgets/Views/STableRow.h"
#include "Widgets/Views/STreeView.h"
#include "EdGraph/EdGraphSchema.h"

class IToolTip;
class SEditableTextBox;
struct FCreateWidgetForActionData;
struct FGraphActionNode;

/** Delegate for hooking up an inline editable text block to be notified that a rename is requested. */
DECLARE_DELEGATE( FOnRenameRequestActionNode );
/** Delegate executed when the mouse button goes down */
DECLARE_DELEGATE_RetVal_OneParam( bool, FCreateWidgetMouseButtonDown, TWeakPtr<FEdGraphSchemaAction> );

/** Default widget for GraphActionMenu */
class GRAPHEDITOR_API SDefaultGraphActionWidget : public SCompoundWidget
{
	SLATE_BEGIN_ARGS( SDefaultGraphActionWidget ) {}
		SLATE_ATTRIBUTE(FText, HighlightText)
	SLATE_END_ARGS()

	void Construct(const FArguments& InArgs, const FCreateWidgetForActionData* InCreateData);
	virtual FReply OnMouseButtonDown( const FGeometry& MyGeometry, const FPointerEvent& MouseEvent ) override;

	/** The item that we want to display with this widget */
	TWeakPtr<FEdGraphSchemaAction> ActionPtr;
	/** Delegate executed when mouse button goes down */
	FCreateWidgetMouseButtonDown MouseButtonDownDelegate;
};

struct FCreateWidgetForActionData
{
	/** True if we want to use the mouse delegate */
	bool bHandleMouseButtonDown;
	/** Delegate for mouse button going down */
	FCreateWidgetMouseButtonDown MouseButtonDownDelegate;
	/** The action being used for the widget */
	TSharedPtr< FEdGraphSchemaAction > Action;
	/** The delegate to determine if the current action is selected in the row */
	FIsSelected IsRowSelectedDelegate;
	/** This will be returned, hooked up to request a rename */
	FOnRenameRequestActionNode* const OnRenameRequest;
	/** The text to highlight */
	TAttribute<FText> HighlightText;
	/** True if the widget should be read only - no renaming allowed */
	bool bIsReadOnly;

	FCreateWidgetForActionData(FOnRenameRequestActionNode* const InOnRenameRequest)
		: OnRenameRequest(InOnRenameRequest)
		, bIsReadOnly(false)
	{

	}
};

struct FCustomExpanderData
{
	/** The menu row associated with the widget being customized */
	TSharedPtr<ITableRow> TableRow;

	/** The action associated with the menu row being customized */
	TSharedPtr<FEdGraphSchemaAction> RowAction;

	/** The widget container that the custom expander will belong to */
	TSharedPtr<SPanel> WidgetContainer;
};

/** Class that displays a list of graph actions and them to be searched and selected */
class GRAPHEDITOR_API SGraphActionMenu : public SCompoundWidget, public FGCObject
{
public:
	/** Delegate that can be used to create a widget for a particular action */
	DECLARE_DELEGATE_RetVal_OneParam( TSharedRef<SWidget>, FOnCreateWidgetForAction, FCreateWidgetForActionData* const );
	/** Delegate that can be used to create a custom "expander" widget for a particular row */
	DECLARE_DELEGATE_RetVal_OneParam( TSharedRef<SExpanderArrow>, FOnCreateCustomRowExpander, FCustomExpanderData const& );
	/** Delegate executed when an action is selected */
	DECLARE_DELEGATE_TwoParams( FOnActionSelected, const TArray< TSharedPtr<FEdGraphSchemaAction> >&, ESelectInfo::Type );
	/** Delegate executed when an action is double clicked */
	DECLARE_DELEGATE_OneParam( FOnActionDoubleClicked, const TArray< TSharedPtr<FEdGraphSchemaAction> >& );
	/** Delegate executed when an action is dragged */
	DECLARE_DELEGATE_RetVal_TwoParams( FReply, FOnActionDragged, const TArray< TSharedPtr<FEdGraphSchemaAction> >&, const FPointerEvent& );
	/** Delegate executed when a category is dragged */
	DECLARE_DELEGATE_RetVal_TwoParams( FReply, FOnCategoryDragged, const FText&, const FPointerEvent& );
	/** Delegate executed when the list of all actions needs to be refreshed */
	DECLARE_DELEGATE_OneParam( FOnCollectAllActions, FGraphActionListBuilderBase& );
	/** Delegate executed when the list of all actions needs to be refreshed, should return any sections that should always be visible, even if they don't have children. */
	DECLARE_DELEGATE_OneParam( FOnCollectStaticSections, TArray<int32>& )
	/** Delegate executed when a category is being renamed so any post-rename actions can be handled */
	DECLARE_DELEGATE_ThreeParams( FOnCategoryTextCommitted, const FText&, ETextCommit::Type, TWeakPtr< FGraphActionNode >);
	/** Delegate executed to check if the selected action is valid for renaming */
	DECLARE_DELEGATE_RetVal_OneParam( bool, FCanRenameSelectedAction, TWeakPtr< FGraphActionNode > );
	/** Delegate to get the name of a section if the widget is a section separator. */
	DECLARE_DELEGATE_RetVal_OneParam( FText, FGetSectionTitle, int32 );
	/** Delegate to get the tooltip of a section if the widget is a section separator. */
	DECLARE_DELEGATE_RetVal_OneParam( TSharedPtr<IToolTip>, FGetSectionToolTip, int32 );
	/** Delegate to get the widget that appears on the section bar in the section separator. */
	DECLARE_DELEGATE_RetVal_TwoParams( TSharedRef<SWidget>, FGetSectionWidget, TSharedRef<SWidget>, int32 );
	/** Delegate to get the filter text */
	DECLARE_DELEGATE_RetVal( FText, FGetFilterText);
	/** Delegate to check if an action matches a specified name (used for renaming items etc.) */
	DECLARE_DELEGATE_RetVal_TwoParams( bool, FOnActionMatchesName, FEdGraphSchemaAction*, const FName& );

	SLATE_BEGIN_ARGS(SGraphActionMenu)
		: _AutoExpandActionMenu(false)
		, _AlphaSortItems(true)
		, _SortItemsRecursively(true)
		, _ShowFilterTextBox(true)
		, _UseSectionStyling(false)
<<<<<<< HEAD
=======
		, _bAllowPreselectedItemActivation(false)
>>>>>>> 6bbb88c8
		, _GraphObj(nullptr)
		{ }

		SLATE_EVENT( FOnActionSelected, OnActionSelected )
		SLATE_EVENT( FOnActionDoubleClicked, OnActionDoubleClicked )
		SLATE_EVENT( FOnActionDragged, OnActionDragged )
		SLATE_EVENT( FOnCategoryDragged, OnCategoryDragged )
		SLATE_EVENT( FOnContextMenuOpening, OnContextMenuOpening )
		SLATE_EVENT( FOnCreateWidgetForAction, OnCreateWidgetForAction )
		SLATE_EVENT( FOnCreateCustomRowExpander, OnCreateCustomRowExpander )
		SLATE_EVENT( FOnCollectAllActions, OnCollectAllActions )
		SLATE_EVENT( FOnCollectStaticSections, OnCollectStaticSections )
		SLATE_EVENT( FOnCategoryTextCommitted, OnCategoryTextCommitted )
		SLATE_EVENT( FCanRenameSelectedAction, OnCanRenameSelectedAction )
		SLATE_EVENT( FGetSectionTitle, OnGetSectionTitle )
		SLATE_EVENT( FGetSectionToolTip, OnGetSectionToolTip )
		SLATE_EVENT( FGetSectionWidget, OnGetSectionWidget )
		SLATE_EVENT( FGetFilterText, OnGetFilterText )
		SLATE_EVENT( FOnActionMatchesName, OnActionMatchesName )
		SLATE_ARGUMENT( bool, AutoExpandActionMenu )
		SLATE_ARGUMENT( bool, AlphaSortItems )
		SLATE_ARGUMENT( bool, SortItemsRecursively )
		SLATE_ARGUMENT( bool, ShowFilterTextBox )
		SLATE_ARGUMENT( bool, UseSectionStyling )
		SLATE_ARGUMENT( bool, bAllowPreselectedItemActivation )
		SLATE_ARGUMENT( TArray<UEdGraphPin*>, DraggedFromPins )
		SLATE_ARGUMENT( UEdGraph*, GraphObj )

	SLATE_END_ARGS()

	void Construct( const FArguments& InArgs, bool bIsReadOnly = true );

	// FGCObject override
	virtual void AddReferencedObjects( FReferenceCollector& Collector ) override;
	virtual FString GetReferencerName() const override;

	/**
	 * Refreshes the actions that this widget should display
	 *
	 * @param bPreserveExpansion		TRUE if the expansion state of the tree should be preserved
	 * @param bHandleOnSelectionEvent		TRUE if the item should be selected and any actions that occur with selection will be handled. FALSE and only selection will occur */
	void RefreshAllActions(bool bPreserveExpansion, bool bHandleOnSelectionEvent = true);

	/** Returns a map of all top level sections and their current expansion state. */
	void GetSectionExpansion(TMap<int32, bool>& SectionExpansion) const;

	/** Sets the sections to be expanded of all top level sections. */
	void SetSectionExpansion(const TMap<int32, bool>& SectionExpansion);

protected:
	/** Tree view for showing actions */
	TSharedPtr< STreeView< TSharedPtr<FGraphActionNode> > > TreeView;
	/** Text box used for searching for actions */
	TSharedPtr<SSearchBox> FilterTextBox;

	/** List of all actions we can browser */
	FGraphActionListBuilderBase AllActions;

	/** Flattened list of all actions passing the filter */
	TArray< TSharedPtr<FGraphActionNode> > FilteredActionNodes; 

	/** Root of filtered actions tree */
	TSharedPtr<FGraphActionNode> FilteredRootAction;

	/** Used to track selected action for keyboard interaction */
	int32 SelectedSuggestion;
	/** Allows us to set selection (via keyboard) without triggering action */
	bool bIgnoreUIUpdate;
	/** Should we auto-expand categories */
	bool bAutoExpandActionMenu;
	/** Should we display the filter text box */
	bool bShowFilterTextBox;
	/** Don't sort items alphabetically */
	bool bAlphaSortItems;
	/** If only the top entries should be sorted or subentries as well */
	bool bSortItemsRecursively;
	/** Should the rows and sections be styled like the details panel? */
	bool bUseSectionStyling;
	/** Whether we allow pre-selected items to be activated with a left-click */
	bool bAllowPreselectedItemActivation;
	
	/** Delegate to call when action is selected */
	FOnActionSelected OnActionSelected;
	/** Delegate to call when action is double clicked */
	FOnActionDoubleClicked OnActionDoubleClicked;
	/** Delegate to call when an action is dragged. */
	FOnActionDragged OnActionDragged;
	/** Delegate to call when a category is dragged. */
	FOnCategoryDragged OnCategoryDragged;
	/** Delegate to call to create widget for an action */
	FOnCreateWidgetForAction OnCreateWidgetForAction;
	/** Delegate to call for creating a custom "expander" widget for indenting a menu row with */
	FOnCreateCustomRowExpander OnCreateCustomRowExpander;
	/** Delegate to call to collect all actions */
	FOnCollectAllActions OnCollectAllActions;
	/** Delegate to call to collect all always visible sections */
	FOnCollectStaticSections OnCollectStaticSections;
	/** Delegate to call to handle any post-category rename events */
	FOnCategoryTextCommitted OnCategoryTextCommitted;
	/** Delegate to call to check if a selected action is valid for renaming */
	FCanRenameSelectedAction OnCanRenameSelectedAction;
	/** Delegate to get the name of a section separator. */
	FGetSectionTitle OnGetSectionTitle;
	/** Delegate to get the tooltip of a section separator. */
	FGetSectionToolTip OnGetSectionToolTip;
	/** Delegate to get the widgets of a section separator. */
	FGetSectionWidget OnGetSectionWidget;
	/** Delegate to get the filter text if supplied from an external source */
	FGetFilterText OnGetFilterText;
	/** Delegate to check if an action matches a specified name (used for renaming items etc.) */
	FOnActionMatchesName OnActionMatchesName;

public:
	// SWidget interface
	virtual FReply OnKeyDown(const FGeometry& MyGeometry, const FKeyEvent& KeyEvent) override;
	// End of SWidget interface

	/** Get filter text box widget */
	TSharedRef<SEditableTextBox> GetFilterTextBox();

	/** Get action that is currently selected */
	void GetSelectedActions(TArray< TSharedPtr<FEdGraphSchemaAction> >& OutSelectedActions) const;

	/** Initiates a rename on the selected action node, if possible */
	void OnRequestRenameOnActionNode();

	/** Queries if a rename on the selected action node is possible */
	bool CanRequestRenameOnActionNode() const;

	/** Get category that is currently selected */
	FString GetSelectedCategoryName() const;
	
	/** Get category child actions that is currently selected */
	void GetSelectedCategorySubActions(TArray<TSharedPtr<FEdGraphSchemaAction>>& OutActions) const;

	/** Get category child actions for the passed in action */
	void GetCategorySubActions(TWeakPtr<FGraphActionNode> InAction, TArray<TSharedPtr<FEdGraphSchemaAction>>& OutActions) const;

	/**
	 * Selects an non-creation item in the list, searching by FName, deselects if name is none 
	 *
	 * @param	ItemName		The name of the item to select
	 * @param	SelectInfo		The selection type
	 * @param	SectionId		If known, the section Id to restrict the selection to, useful in the case of categories where they can exist multiple times
	 * @param	bIsCategory		TRUE if the selection is a category, categories obey different rules and it's hard to re-select properly without this knowledge
	 * @return					TRUE if the item was successfully selected or the tree cleared, FALSE if unsuccessful
	 */
	bool SelectItemByName(const FName& ItemName, ESelectInfo::Type SelectInfo = ESelectInfo::Direct, int32 SectionId = INDEX_NONE, bool bIsCategory = false );

	/** Expands any category with the associated name */
	void ExpandCategory(const FText& CategoryName);

	/* Handler for mouse button going down */
	bool OnMouseButtonDownEvent( TWeakPtr<FEdGraphSchemaAction> InAction );

	/** Regenerated filtered results (FilteredRootAction and FilteredActionNodes) based on filter text  */ 
	void GenerateFilteredItems(bool bPreserveExpansion);

	/** The last typed action within the graph action menu */
	static FString LastUsedFilterText;

protected:
	/** Get current filter text */
	FText GetFilterText() const;

	/** Change the selection to reflect the active suggestion */
	void MarkActiveSuggestion();

	/** Try to spawn the node reflected by the active suggestion */
	bool TryToSpawnActiveSuggestion();

	/** Returns true if the tree should be autoexpanded */
	bool ShouldExpandNodes() const;

	/** Checks if the passed in node is safe for renaming */
	bool CanRenameNode(TWeakPtr<FGraphActionNode> InNode) const;

	// Delegates

	/** Called when filter text changes */
	void OnFilterTextChanged( const FText& InFilterText );
	/** Called when enter is hit in search box */
	void OnFilterTextCommitted(const FText& InText, ETextCommit::Type CommitInfo);
	/** Get children  */
	void OnGetChildrenForCategory( TSharedPtr<FGraphActionNode> InItem, TArray< TSharedPtr<FGraphActionNode> >& OutChildren );
	/** Create widget for the supplied node */
	TSharedRef<ITableRow> MakeWidget( TSharedPtr<FGraphActionNode> InItem, const TSharedRef<STableViewBase>& OwnerTable, bool bIsReadOnly );

	/**
	 * Called when tree item is selected 
	 *
	 * @param	InSelectedItem	The action node that is being selected
	 * @param	SelectInfo		Selection type - Only OnMouseClick and OnKeyPress will trigger a call to HandleSelection
	 */
	void OnItemSelected( TSharedPtr< FGraphActionNode > InSelectedItem, ESelectInfo::Type SelectInfo );

	/**
	 * Executes the selection delegate providing it has been bound, and the provided action node given is valid and is an action node
	 *
	 * @param InselectedItem	The graph action node selected
	 *
	 * @return true if item selection delegate was executed
	 */
	bool HandleSelection( TSharedPtr< FGraphActionNode > &InSelectedItem, ESelectInfo::Type InSelectionType );

	/** Called when tree item is double clicked */
	void OnItemDoubleClicked( TSharedPtr< FGraphActionNode > InClickedItem );
	/** Called when tree item dragged */
	FReply OnItemDragDetected( const FGeometry& MyGeometry, const FPointerEvent& MouseEvent );
	/** Callback when rename text is committed */
	void OnNameTextCommitted(const FText& NewText, ETextCommit::Type InTextCommit, TWeakPtr< FGraphActionNode > InAction);
	/** Handler for when an item has scrolled into view after having been requested to do so */
	void OnItemScrolledIntoView( TSharedPtr<FGraphActionNode> InActionNode, const TSharedPtr<ITableRow>& InWidget );
	/** Callback for expanding tree items recursively */
	void OnSetExpansionRecursive(TSharedPtr<FGraphActionNode> InTreeNode, bool bInIsItemExpanded);

private:
	/** The pins that have been dragged off of to prompt the creation of this action menu. */
	TArray<UEdGraphPin*> DraggedFromPins;

	/** The graph that this menu is being constructed in */
	UEdGraph* GraphObj;
};
<|MERGE_RESOLUTION|>--- conflicted
+++ resolved
@@ -120,10 +120,7 @@
 		, _SortItemsRecursively(true)
 		, _ShowFilterTextBox(true)
 		, _UseSectionStyling(false)
-<<<<<<< HEAD
-=======
 		, _bAllowPreselectedItemActivation(false)
->>>>>>> 6bbb88c8
 		, _GraphObj(nullptr)
 		{ }
 
