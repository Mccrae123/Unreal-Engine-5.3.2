--- conflicted
+++ resolved
@@ -40,13 +40,9 @@
 class SImage;
 class SWidget;
 class SWrapBox;
-<<<<<<< HEAD
-class FPinValueInspectorTooltip;
-=======
 struct FGeometry;
 struct FPointerEvent;
 struct FSlateBrush;
->>>>>>> d731a049
 
 #define NAME_DefaultPinLabelStyle TEXT("Graph.Node.PinName")
 
@@ -410,13 +406,10 @@
 
 	/** TRUE if the pin should allow any drag and drop */
 	bool bDragAndDropEnabled;
-<<<<<<< HEAD
-=======
 
 	/** True if this pin is being diffed and it's currently selected in the diff view. Highlights this pin */
 	bool bIsDiffHighlighted;
 
 	/** TRUE if the connections from this pin should be drawn at a lower opacity */
 	bool bFadeConnections;
->>>>>>> d731a049
 };