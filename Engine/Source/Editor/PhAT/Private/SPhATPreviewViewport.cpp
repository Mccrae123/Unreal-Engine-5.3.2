// Copyright 1998-2015 Epic Games, Inc. All Rights Reserved.

#include "PhATModule.h"
#include "PhAT.h"
#include "PreviewScene.h"
#include "Editor/UnrealEd/Public/SViewportToolBar.h"
#include "Runtime/Engine/Public/Slate/SceneViewport.h"
#include "PhATPreviewViewportClient.h"
#include "SPhATPreviewToolbar.h"
#include "SPhATPreviewViewport.h"
#include "SDockTab.h"


SPhATPreviewViewport::~SPhATPreviewViewport()
{
	if (EditorViewportClient.IsValid())
	{
		EditorViewportClient->Viewport->Destroy();
		EditorViewportClient->Viewport = NULL;
	}
}

void SPhATPreviewViewport::SetViewportType(ELevelViewportType ViewType)
{
	EditorViewportClient->SetViewportType(ViewType);
}

void SPhATPreviewViewport::Construct(const FArguments& InArgs)
{
	PhATPtr = InArgs._PhAT;

<<<<<<< HEAD
	this->ChildSlot
	[
		SAssignNew(ViewportWidget, SViewport)
		.EnableGammaCorrection(false)
		.IsEnabled(FSlateApplication::Get().GetNormalExecutionAttribute())
		.ShowEffectWhenDisabled(false)
		[
			SNew(SOverlay)
			+SOverlay::Slot()
			.VAlign(VAlign_Top)
			[
				SNew(SPhATPreviewViewportToolBar)
				.PhATPtr(PhATPtr)
				.IsEnabled(FSlateApplication::Get().GetNormalExecutionAttribute())
			]
		]
	];
	
	ViewportClient = MakeShareable(new FPhATEdPreviewViewportClient(PhATPtr, PhATPtr.Pin()->GetSharedData()));

	ViewportClient->bSetListenerPosition = false;

	if (!FPhAT::IsPIERunning())
	{
		ViewportClient->SetRealtime(true);
	}

	ViewportClient->VisibilityDelegate.BindSP(this, &SPhATPreviewViewport::IsVisible);

	Viewport = MakeShareable(new FSceneViewport(ViewportClient.Get(), ViewportWidget));
	ViewportClient->Viewport = Viewport.Get();

	// The viewport widget needs an interface so it knows what should render
	ViewportWidget->SetViewportInterface(Viewport.ToSharedRef());
=======
	SEditorViewport::Construct(SEditorViewport::FArguments());
	ViewportWidget->SetEnabled(FSlateApplication::Get().GetNormalExecutionAttribute());
>>>>>>> cce8678d
}

void SPhATPreviewViewport::RefreshViewport()
{
	SceneViewport->Invalidate();
	SceneViewport->InvalidateDisplay();
}

bool SPhATPreviewViewport::IsVisible() const
{
	return ViewportWidget.IsValid() && (!ParentTab.IsValid() || ParentTab.Pin()->IsForeground());
}

TSharedPtr<FSceneViewport> SPhATPreviewViewport::GetViewport() const
{
	return SceneViewport;
}

TSharedPtr<FPhATEdPreviewViewportClient> SPhATPreviewViewport::GetViewportClient() const
{
	return EditorViewportClient;
}

TSharedPtr<SViewport> SPhATPreviewViewport::GetViewportWidget() const
{
	return ViewportWidget;
}

TSharedRef<FEditorViewportClient> SPhATPreviewViewport::MakeEditorViewportClient()
{
	EditorViewportClient = MakeShareable(new FPhATEdPreviewViewportClient(PhATPtr, PhATPtr.Pin()->GetSharedData(), SharedThis(this)));

	EditorViewportClient->bSetListenerPosition = false;

	EditorViewportClient->SetRealtime(!FPhAT::IsPIERunning());
	EditorViewportClient->VisibilityDelegate.BindSP(this, &SPhATPreviewViewport::IsVisible);

	return EditorViewportClient.ToSharedRef();
}

TSharedPtr<SWidget> SPhATPreviewViewport::MakeViewportToolbar()
{
	return SNew(SPhATPreviewViewportToolBar, SharedThis(this))
			.PhATPtr(PhATPtr)
			.IsEnabled(FSlateApplication::Get().GetNormalExecutionAttribute());
}<|MERGE_RESOLUTION|>--- conflicted
+++ resolved
@@ -29,45 +29,8 @@
 {
 	PhATPtr = InArgs._PhAT;
 
-<<<<<<< HEAD
-	this->ChildSlot
-	[
-		SAssignNew(ViewportWidget, SViewport)
-		.EnableGammaCorrection(false)
-		.IsEnabled(FSlateApplication::Get().GetNormalExecutionAttribute())
-		.ShowEffectWhenDisabled(false)
-		[
-			SNew(SOverlay)
-			+SOverlay::Slot()
-			.VAlign(VAlign_Top)
-			[
-				SNew(SPhATPreviewViewportToolBar)
-				.PhATPtr(PhATPtr)
-				.IsEnabled(FSlateApplication::Get().GetNormalExecutionAttribute())
-			]
-		]
-	];
-	
-	ViewportClient = MakeShareable(new FPhATEdPreviewViewportClient(PhATPtr, PhATPtr.Pin()->GetSharedData()));
-
-	ViewportClient->bSetListenerPosition = false;
-
-	if (!FPhAT::IsPIERunning())
-	{
-		ViewportClient->SetRealtime(true);
-	}
-
-	ViewportClient->VisibilityDelegate.BindSP(this, &SPhATPreviewViewport::IsVisible);
-
-	Viewport = MakeShareable(new FSceneViewport(ViewportClient.Get(), ViewportWidget));
-	ViewportClient->Viewport = Viewport.Get();
-
-	// The viewport widget needs an interface so it knows what should render
-	ViewportWidget->SetViewportInterface(Viewport.ToSharedRef());
-=======
 	SEditorViewport::Construct(SEditorViewport::FArguments());
 	ViewportWidget->SetEnabled(FSlateApplication::Get().GetNormalExecutionAttribute());
->>>>>>> cce8678d
 }
 
 void SPhATPreviewViewport::RefreshViewport()
