--- conflicted
+++ resolved
@@ -6,17 +6,10 @@
 {
 	public Cascade(ReadOnlyTargetRules Target) : base(Target)
 	{
-<<<<<<< HEAD
-		PublicIncludePaths.AddRange(
-			new string[] {
-				"Editor/DistCurveEditor/Public",
-				"Editor/UnrealEd/Public",
-=======
 		PublicIncludePathModuleNames.AddRange(
 			new string[] {
 				"DistCurveEditor",
 				"UnrealEd",
->>>>>>> 4af6daef
 			}
 		);
 
