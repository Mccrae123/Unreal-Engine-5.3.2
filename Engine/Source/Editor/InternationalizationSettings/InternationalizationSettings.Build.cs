// Copyright Epic Games, Inc. All Rights Reserved.

namespace UnrealBuildTool.Rules
{
	public class InternationalizationSettings : ModuleRules
	{
		public InternationalizationSettings(ReadOnlyTargetRules Target) : base(Target)
		{
			PrivateDependencyModuleNames.AddRange(
				new string[] {
					"Core",
					"CoreUObject",
					"InputCore",
					"Engine",
					"Slate",
					"SlateCore",
					"AppFramework",
<<<<<<< HEAD
				    "PropertyEditor",
				    "SharedSettingsWidgets",
                    "Localization",
                }
            );
=======
					"PropertyEditor",
					"Localization",
				}
			);
>>>>>>> 4af6daef

			PrivateIncludePathModuleNames.AddRange(
				new string[] {
				}
			);

			DynamicallyLoadedModuleNames.AddRange(
				new string[] {
					"SettingsEditor"
				}
			);
		}
	}
}<|MERGE_RESOLUTION|>--- conflicted
+++ resolved
@@ -15,18 +15,10 @@
 					"Slate",
 					"SlateCore",
 					"AppFramework",
-<<<<<<< HEAD
-				    "PropertyEditor",
-				    "SharedSettingsWidgets",
-                    "Localization",
-                }
-            );
-=======
 					"PropertyEditor",
 					"Localization",
 				}
 			);
->>>>>>> 4af6daef
 
 			PrivateIncludePathModuleNames.AddRange(
 				new string[] {
