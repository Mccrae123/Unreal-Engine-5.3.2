// Copyright Epic Games, Inc. All Rights Reserved.

using UnrealBuildTool;

public class DetailCustomizations : ModuleRules
{
	public DetailCustomizations(ReadOnlyTargetRules Target) : base(Target)
	{
		PrivateIncludePaths.Add("Editor/DetailCustomizations/Private");	// For PCH includes (because they don't work with relative paths, yet)

		PrivateDependencyModuleNames.AddRange(
			new string[] {
				"AppFramework",
				"Core",
// 				"AudioEditor",
				"CoreUObject",
				"ApplicationCore",
				"DesktopWidgets",
				"Engine",
				"Landscape",
				"InputCore",
				"Slate",
				"SlateCore",
				"EditorStyle",
				"EditorFramework",
				"UnrealEd",
				"EditorWidgets",
				"Kismet",
				"KismetWidgets",
				"MovieSceneCapture",
				"MovieSceneTools",
				"MovieSceneTracks",
                "Sequencer",
                "MovieScene",
                "TimeManagement",
				"SharedSettingsWidgets",
				"ContentBrowser",
				"BlueprintGraph",
				"GraphEditor",
				"AnimGraph",
				"PropertyEditor",
				"LevelEditor",
				"DesktopPlatform",
				"ClassViewer",
				"TargetPlatform",
				"ExternalImagePicker",
				"MoviePlayer",
				"SourceControl",
				"InternationalizationSettings",
				"SourceCodeAccess",
				"RHI",
				"HardwareTargeting",
				"NavigationSystem",
				"AIModule", 
				"ConfigEditor",
				"CinematicCamera",
				"ComponentVisualizers",
				"SkeletonEditor",
				"LevelSequence",
				"AdvancedPreviewScene",
				"AudioSettingsEditor",
				"HeadMountedDisplay",
                "DataTableEditor",
				"ToolMenus",
				"PhysicsCore",
<<<<<<< HEAD
				"RenderCore"
=======
				"RenderCore",
				"ToolWidgets",
				"MaterialEditor",
				"VirtualTexturingEditor",
>>>>>>> 6bbb88c8
			}
		);

        PrivateIncludePathModuleNames.AddRange(
			new string[] {
				"Engine",
				"Media",
				"Landscape",
				"LandscapeEditor",
				"PropertyEditor",
				"GameProjectGeneration",
				"ComponentVisualizers",
				"GraphEditor",
				"MeshMergeUtilities",
				"MeshReductionInterface",
            }
		);

		DynamicallyLoadedModuleNames.AddRange(
			new string[] {
				"Layers",
				"GameProjectGeneration",
				"MeshMergeUtilities",
				"MeshReductionInterface",
            }
		);
	}
}<|MERGE_RESOLUTION|>--- conflicted
+++ resolved
@@ -63,14 +63,10 @@
                 "DataTableEditor",
 				"ToolMenus",
 				"PhysicsCore",
-<<<<<<< HEAD
-				"RenderCore"
-=======
 				"RenderCore",
 				"ToolWidgets",
 				"MaterialEditor",
 				"VirtualTexturingEditor",
->>>>>>> 6bbb88c8
 			}
 		);
 
