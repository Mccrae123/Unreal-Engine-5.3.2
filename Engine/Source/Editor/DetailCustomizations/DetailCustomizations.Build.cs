--- conflicted
+++ resolved
@@ -74,10 +74,6 @@
 				"Media",
 				"LandscapeEditor",
 				"Layers",
-<<<<<<< HEAD
-				"PropertyEditor",
-=======
->>>>>>> 4af6daef
 				"GameProjectGeneration",
 				"MeshMergeUtilities",
 				"MeshReductionInterface",
