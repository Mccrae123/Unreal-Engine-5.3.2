// Copyright 1998-2014 Epic Games, Inc. All Rights Reserved.

using UnrealBuildTool;

public class DetailCustomizations : ModuleRules
{
	public DetailCustomizations(TargetInfo Target)
	{
		PrivateIncludePaths.Add("Editor/DetailCustomizations/Private");	// For PCH includes (because they don't work with relative paths, yet)

		PrivateDependencyModuleNames.AddRange(
			new string[] {
				"Core",
				"CoreUObject",
				"Engine",
				"EngineSettings",
                "InputCore",
				"Slate",
                "EditorStyle",
				"UnrealEd",
				"EditorWidgets",
				"KismetWidgets",
				"SharedSettingsWidgets",
                "ContentBrowser",
				"BlueprintGraph",
				"AnimGraph",
                "PropertyEditor",
                "LevelEditor",
                "Cascade",
				"DesktopPlatform",
				"BspMode",
				"ClassViewer",
<<<<<<< HEAD
				"GeometryMode"
=======
				"TargetPlatform",
				"ExternalImagePicker",
				"GameProjectGeneration",
				"MoviePlayer",
				"SourceControl",
                "InternationalizationSettings"
>>>>>>> 5338f086
			}
			);

		PrivateIncludePathModuleNames.AddRange(
			new string[] {
				"PropertyEditor",
				"LandscapeEditor",
			}
			);

		DynamicallyLoadedModuleNames.AddRange(
			new string[] {
				"PropertyEditor",
				"Layers"
			}
			);
	}
}<|MERGE_RESOLUTION|>--- conflicted
+++ resolved
@@ -13,7 +13,6 @@
 				"Core",
 				"CoreUObject",
 				"Engine",
-				"EngineSettings",
                 "InputCore",
 				"Slate",
                 "EditorStyle",
@@ -26,20 +25,14 @@
 				"AnimGraph",
                 "PropertyEditor",
                 "LevelEditor",
-                "Cascade",
 				"DesktopPlatform",
-				"BspMode",
 				"ClassViewer",
-<<<<<<< HEAD
-				"GeometryMode"
-=======
 				"TargetPlatform",
 				"ExternalImagePicker",
 				"GameProjectGeneration",
 				"MoviePlayer",
 				"SourceControl",
                 "InternationalizationSettings"
->>>>>>> 5338f086
 			}
 			);
 
