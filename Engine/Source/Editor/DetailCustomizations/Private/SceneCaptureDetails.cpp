// Copyright Epic Games, Inc. All Rights Reserved.

#include "SceneCaptureDetails.h"

#include "Components/SceneCaptureComponent.h"
#include "Components/SceneCaptureComponent2D.h"
#include "Components/SceneCaptureComponentCube.h"
#include "Containers/Array.h"
#include "CoreTypes.h"
#include "DetailCategoryBuilder.h"
#include "DetailLayoutBuilder.h"
#include "DetailWidgetRow.h"
#include "Fonts/SlateFontInfo.h"
#include "GameFramework/Actor.h"
#include "HAL/PlatformCrt.h"
#include "IDetailGroup.h"
#include "IRenderCaptureProvider.h"
#include "Input/Reply.h"
#include "Internationalization/Internationalization.h"
#include "Internationalization/Text.h"
#include "Misc/AssertionMacros.h"
#include "Misc/Attribute.h"
#include "PropertyHandle.h"
#include "RenderCaptureInterface.h"
#include "ShowFlags.h"
#include "SlotBase.h"
#include "Styling/SlateTypes.h"
#include "Templates/Casts.h"
#include "Types/SlateEnums.h"
#include "UObject/Class.h"
#include "UObject/NameTypes.h"
#include "UObject/Object.h"
#include "UObject/UnrealType.h"
#include "UObject/WeakObjectPtr.h"
#include "UObject/WeakObjectPtrTemplates.h"
#include "Widgets/DeclarativeSyntaxSupport.h"
#include "Widgets/Input/SButton.h"
#include "Widgets/Input/SCheckBox.h"
#include "Widgets/SBoxPanel.h"
#include "Widgets/Text/STextBlock.h"

#define LOCTEXT_NAMESPACE "SceneCaptureDetails"

TSharedRef<IDetailCustomization> FSceneCaptureDetails::MakeInstance()
{
	return MakeShareable( new FSceneCaptureDetails );
}

// Used to sort the show flags inside of their categories in the order of the text that is actually displayed
inline static bool SortAlphabeticallyByLocalizedText(const FString& ip1, const FString& ip2)
{
	FText LocalizedText1;
	FEngineShowFlags::FindShowFlagDisplayName(ip1, LocalizedText1);

	FText LocalizedText2;
	FEngineShowFlags::FindShowFlagDisplayName(ip2, LocalizedText2);

	return LocalizedText1.ToString() < LocalizedText2.ToString();
}

void FSceneCaptureDetails::CustomizeDetails( IDetailLayoutBuilder& DetailLayout )
{
	IDetailCategoryBuilder& SceneCaptureCategoryBuilder = DetailLayout.EditCategory("SceneCapture");

	ShowFlagSettingsProperty = DetailLayout.GetProperty("ShowFlagSettings", USceneCaptureComponent::StaticClass());
	check(ShowFlagSettingsProperty->IsValidHandle());
	ShowFlagSettingsProperty->MarkHiddenByCustomization();
	
	// Add all the properties that are there by default
	// (These would get added by default anyway, but we want to add them first so what we add next comes later in the list)
	TArray<TSharedRef<IPropertyHandle>> SceneCaptureCategoryDefaultProperties;
	SceneCaptureCategoryBuilder.GetDefaultProperties(SceneCaptureCategoryDefaultProperties);
	for (TSharedRef<IPropertyHandle> Handle : SceneCaptureCategoryDefaultProperties)
	{
		if (Handle->GetProperty() != ShowFlagSettingsProperty->GetProperty())
		{
			SceneCaptureCategoryBuilder.AddProperty(Handle);
		}
	}

	// Show flags that should be exposed for Scene Captures
	TArray<FEngineShowFlags::EShowFlag> ShowFlagsToAllowForCaptures;

	ShowFlagsToAllowForCaptures.Add(FEngineShowFlags::EShowFlag::SF_Atmosphere);
	ShowFlagsToAllowForCaptures.Add(FEngineShowFlags::EShowFlag::SF_Cloud);
	ShowFlagsToAllowForCaptures.Add(FEngineShowFlags::EShowFlag::SF_BSP);
	ShowFlagsToAllowForCaptures.Add(FEngineShowFlags::EShowFlag::SF_Decals);
	ShowFlagsToAllowForCaptures.Add(FEngineShowFlags::EShowFlag::SF_Fog);
	ShowFlagsToAllowForCaptures.Add(FEngineShowFlags::EShowFlag::SF_Landscape);
	ShowFlagsToAllowForCaptures.Add(FEngineShowFlags::EShowFlag::SF_Particles);
	ShowFlagsToAllowForCaptures.Add(FEngineShowFlags::EShowFlag::SF_SkeletalMeshes);
	ShowFlagsToAllowForCaptures.Add(FEngineShowFlags::EShowFlag::SF_StaticMeshes);
	ShowFlagsToAllowForCaptures.Add(FEngineShowFlags::EShowFlag::SF_Translucency);
	ShowFlagsToAllowForCaptures.Add(FEngineShowFlags::EShowFlag::SF_Lighting);
	ShowFlagsToAllowForCaptures.Add(FEngineShowFlags::EShowFlag::SF_DeferredLighting);
	ShowFlagsToAllowForCaptures.Add(FEngineShowFlags::EShowFlag::SF_NaniteMeshes);
	ShowFlagsToAllowForCaptures.Add(FEngineShowFlags::EShowFlag::SF_InstancedStaticMeshes);
	ShowFlagsToAllowForCaptures.Add(FEngineShowFlags::EShowFlag::SF_InstancedFoliage);
	ShowFlagsToAllowForCaptures.Add(FEngineShowFlags::EShowFlag::SF_InstancedGrass);
	ShowFlagsToAllowForCaptures.Add(FEngineShowFlags::EShowFlag::SF_Paper2DSprites);
	ShowFlagsToAllowForCaptures.Add(FEngineShowFlags::EShowFlag::SF_TextRender);
	ShowFlagsToAllowForCaptures.Add(FEngineShowFlags::EShowFlag::SF_AmbientOcclusion);
	ShowFlagsToAllowForCaptures.Add(FEngineShowFlags::EShowFlag::SF_DynamicShadows);
	ShowFlagsToAllowForCaptures.Add(FEngineShowFlags::EShowFlag::SF_SkyLighting);
	ShowFlagsToAllowForCaptures.Add(FEngineShowFlags::EShowFlag::SF_VolumetricFog);
	ShowFlagsToAllowForCaptures.Add(FEngineShowFlags::EShowFlag::SF_AmbientCubemap);
	ShowFlagsToAllowForCaptures.Add(FEngineShowFlags::EShowFlag::SF_DistanceFieldAO);
	ShowFlagsToAllowForCaptures.Add(FEngineShowFlags::EShowFlag::SF_LightFunctions);
	ShowFlagsToAllowForCaptures.Add(FEngineShowFlags::EShowFlag::SF_LightShafts);
	ShowFlagsToAllowForCaptures.Add(FEngineShowFlags::EShowFlag::SF_PostProcessing);
	ShowFlagsToAllowForCaptures.Add(FEngineShowFlags::EShowFlag::SF_ReflectionEnvironment);
	ShowFlagsToAllowForCaptures.Add(FEngineShowFlags::EShowFlag::SF_ScreenSpaceReflections);
	ShowFlagsToAllowForCaptures.Add(FEngineShowFlags::EShowFlag::SF_TexturedLightProfiles);
	ShowFlagsToAllowForCaptures.Add(FEngineShowFlags::EShowFlag::SF_AntiAliasing);
	ShowFlagsToAllowForCaptures.Add(FEngineShowFlags::EShowFlag::SF_TemporalAA);
	ShowFlagsToAllowForCaptures.Add(FEngineShowFlags::EShowFlag::SF_MotionBlur);
	ShowFlagsToAllowForCaptures.Add(FEngineShowFlags::EShowFlag::SF_Bloom);
	ShowFlagsToAllowForCaptures.Add(FEngineShowFlags::EShowFlag::SF_LocalExposure);
	ShowFlagsToAllowForCaptures.Add(FEngineShowFlags::EShowFlag::SF_EyeAdaptation);
	ShowFlagsToAllowForCaptures.Add(FEngineShowFlags::EShowFlag::SF_Game);
	ShowFlagsToAllowForCaptures.Add(FEngineShowFlags::EShowFlag::SF_ToneCurve); 
	ShowFlagsToAllowForCaptures.Add(FEngineShowFlags::EShowFlag::SF_PathTracing);

	// Create array of flag name strings for each group
	TArray< TArray<FString> > ShowFlagsByGroup;
	for (int32 GroupIndex = 0; GroupIndex < SFG_Max; ++GroupIndex)
	{
		ShowFlagsByGroup.Add(TArray<FString>());
	}

	// Add the show flags we want to expose to their group's array
	for (FEngineShowFlags::EShowFlag AllowedFlag : ShowFlagsToAllowForCaptures)
	{
		FString FlagName;
		FlagName = FEngineShowFlags::FindNameByIndex(AllowedFlag);
		if (!FlagName.IsEmpty())
		{
			EShowFlagGroup Group = FEngineShowFlags::FindShowFlagGroup(*FlagName);
			ShowFlagsByGroup[Group].Add(FlagName);
		}
	}

	// Sort the flags in their respective group alphabetically
	for (TArray<FString>& ShowFlagGroup : ShowFlagsByGroup)
	{
		ShowFlagGroup.Sort(SortAlphabeticallyByLocalizedText);
	}

	// Add each group
	for (int32 GroupIndex = 0; GroupIndex < SFG_Max; ++GroupIndex)
	{
		// Don't add a group if there are no flags allowed for it
		if (ShowFlagsByGroup[GroupIndex].Num() >= 1)
		{
			FText GroupName;
			FText GroupTooltip;
			switch (GroupIndex)
			{
			case SFG_Normal:
				GroupName = LOCTEXT("CommonShowFlagHeader", "General Show Flags");
				break;
			case SFG_Advanced:
				GroupName = LOCTEXT("AdvancedShowFlagsMenu", "Advanced Show Flags");
				break;
			case SFG_PostProcess:
				GroupName = LOCTEXT("PostProcessShowFlagsMenu", "Post Processing Show Flags");
				break;
			case SFG_Developer:
				GroupName = LOCTEXT("DeveloperShowFlagsMenu", "Developer Show Flags");
				break;
			case SFG_Visualize:
				GroupName = LOCTEXT("VisualizeShowFlagsMenu", "Visualize Show Flags");
				break;
			case SFG_LightTypes:
				GroupName = LOCTEXT("LightTypesShowFlagsMenu", "Light Types Show Flags");
				break;
			case SFG_LightingComponents:
				GroupName = LOCTEXT("LightingComponentsShowFlagsMenu", "Lighting Components Show Flags");
				break;
			case SFG_LightingFeatures:
				GroupName = LOCTEXT("LightingFeaturesShowFlagsMenu", "Lighting Features Show Flags");
				break;
			case SFG_Lumen:
				GroupName = LOCTEXT("LumenFeaturesShowFlagsMenu", "Lumen Show Flags");
				break;
<<<<<<< HEAD
=======
			case SFG_Nanite:
				GroupName = LOCTEXT("NaniteFeaturesShowFlagsMenu", "Nanite Show Flags");
				break;
>>>>>>> 4af6daef
			case SFG_CollisionModes:
				GroupName = LOCTEXT("CollisionModesShowFlagsMenu", "Collision Modes Show Flags");
				break;
			case SFG_Hidden:
			case SFG_Transient:
				GroupName = LOCTEXT("HiddenShowFlagsMenu", "Hidden Show Flags");
				break;
			default:
				// Should not get here unless a new group is added without being updated here
				GroupName = LOCTEXT("MiscFlagsMenu", "Misc Show Flags");
				break;
			}

			FName GroupFName = FName(*(GroupName.ToString()));
			IDetailGroup& Group = SceneCaptureCategoryBuilder.AddGroup(GroupFName, GroupName, true);

			// Add each show flag for this group
			for (FString& FlagName : ShowFlagsByGroup[GroupIndex])
			{
				bool bFlagHidden = false;
				FText LocalizedText;
				FEngineShowFlags::FindShowFlagDisplayName(FlagName, LocalizedText);

				Group.AddWidgetRow()
					.IsEnabled(true)
					.NameContent()
					[
						SNew(STextBlock)
						.Text(LocalizedText)
					]
				.ValueContent()
					[
						SNew(SCheckBox)
						.OnCheckStateChanged(this, &FSceneCaptureDetails::OnShowFlagCheckStateChanged, FlagName)
						.IsChecked(this, &FSceneCaptureDetails::OnGetDisplayCheckState, FlagName)
					]
				.FilterString(LocalizedText);
			}
		}
	}

	if (IRenderCaptureProvider::IsAvailable())
	{
		IDetailCategoryBuilder& DebugCategoryBuilder = DetailLayout.EditCategory("Debug");
		TArray<TWeakObjectPtr<UObject>> Objects;
		DetailLayout.GetObjectsBeingCustomized(Objects);

		const FText RenderCaptureText = LOCTEXT("RenderCaptureText", "Render Capture");
		const FText RenderCaptureTooltip = LOCTEXT("RenderCaptureTooltip", "Triggers a render capture and opens it in the enabled render capture software (e.g. Render Doc, if RenderDocPlugin is enabled)");
		DebugCategoryBuilder.AddCustomRow(RenderCaptureText).WholeRowContent()
			[
				SNew(SHorizontalBox)

				+SHorizontalBox::Slot()
				.VAlign(VAlign_Center)
				.AutoWidth()
				.Padding(5.0f, 0.0f, 0.0f, 0.0f)
				[
					SNew(SButton)
					.ToolTipText(RenderCaptureTooltip)
					.IsEnabled_Lambda([Objects]() -> bool
					{
						for (TWeakObjectPtr<UObject> Object : Objects)
						{
							if (Object.IsValid() &&
								(Object->IsA<USceneCaptureComponent2D>() || Object->IsA<USceneCaptureComponentCube>()))
							{
								return true;
							}
						}

						return false;
					})
					.OnClicked_Lambda([Objects]() -> FReply
					{
						for (TWeakObjectPtr<UObject> Object : Objects)
						{
							if (USceneCaptureComponent* SceneCaptureComponent = Cast<USceneCaptureComponent>(Object.Get()))
							{
								RenderCaptureInterface::FScopedCapture RenderCapture(/*bEnable = */true, *FString::Format(TEXT("Scene Capture : {0}"), { SceneCaptureComponent->GetOwner()->GetActorLabel() }));
								if (USceneCaptureComponent2D* SceneCaptureComponent2D = Cast<USceneCaptureComponent2D>(SceneCaptureComponent))
								{
									SceneCaptureComponent2D->CaptureScene();
								}
								else if (USceneCaptureComponentCube* SceneCaptureComponentCube = Cast<USceneCaptureComponentCube>(SceneCaptureComponent))
								{
									SceneCaptureComponentCube->CaptureScene();
								}
							}
						}
				
						return FReply::Handled();
					})
					[
						SNew(STextBlock)
						.Font(IDetailLayoutBuilder::GetDetailFont())
						.Text(RenderCaptureText)
					]
				]
			];
	}
}

static bool FindShowFlagSetting(
	TArray<FEngineShowFlagsSetting>& ShowFlagSettings,
	FString FlagName,
	FEngineShowFlagsSetting** ShowFlagSettingOut)
{
	bool HasSetting = false;
	for (int32 ShowFlagSettingsIndex = 0; ShowFlagSettingsIndex < ShowFlagSettings.Num(); ++ShowFlagSettingsIndex)
	{
		if (ShowFlagSettings[ShowFlagSettingsIndex].ShowFlagName.Equals(FlagName))
		{
			HasSetting = true;
			*ShowFlagSettingOut = &(ShowFlagSettings[ShowFlagSettingsIndex]);
			break;
		}
	}
	return HasSetting;
}

ECheckBoxState FSceneCaptureDetails::OnGetDisplayCheckState(FString ShowFlagName) const
{
	TArray<const void*> RawData;
	ShowFlagSettingsProperty->AccessRawData(RawData);

	TArray<UObject*> OuterObjects;
	ShowFlagSettingsProperty->GetOuterObjects(OuterObjects);

	ECheckBoxState ReturnState = ECheckBoxState::Unchecked;
	bool bReturnStateSet = false;
	for (int32 ObjectIdx = 0; ObjectIdx < RawData.Num(); ++ObjectIdx)
	{
		const void* Data = RawData[ObjectIdx];

		// Data can be nullptr when the SceneCapture is removed while its details are visible
		if (!Data)
		{
			return ECheckBoxState::Unchecked;
		}

		const TArray<FEngineShowFlagsSetting>& ShowFlagSettings = *reinterpret_cast<const TArray<FEngineShowFlagsSetting>*>(Data);
		const FEngineShowFlagsSetting* Setting = ShowFlagSettings.FindByPredicate([&ShowFlagName](const FEngineShowFlagsSetting& S) { return S.ShowFlagName == ShowFlagName; });
		ECheckBoxState ThisObjectState = ECheckBoxState::Unchecked;
		if (Setting)
		{
			ThisObjectState = Setting->Enabled ? ECheckBoxState::Checked : ECheckBoxState::Unchecked;
		}
		else
		{
			const UObject* SceneComp = OuterObjects[ObjectIdx];
			const USceneCaptureComponent* SceneCompArchetype = SceneComp ? Cast<USceneCaptureComponent>(SceneComp->GetArchetype()) : nullptr;
			const int32 SettingIndex = SceneCompArchetype ? SceneCompArchetype->ShowFlags.FindIndexByName(*ShowFlagName) : INDEX_NONE;
			if (SettingIndex != INDEX_NONE)
			{
				ThisObjectState = SceneCompArchetype->ShowFlags.GetSingleFlag(SettingIndex) ? ECheckBoxState::Checked : ECheckBoxState::Unchecked;
			}
		}
		
		if (bReturnStateSet)
		{
			if (ThisObjectState != ReturnState)
			{
				ReturnState = ECheckBoxState::Undetermined;
				break;
			}
		}
		else
		{
			ReturnState = ThisObjectState;
			bReturnStateSet = true;
		}
	}

	return ReturnState;
}

void FSceneCaptureDetails::OnShowFlagCheckStateChanged(ECheckBoxState InNewRadioState, FString FlagName)
{
	if (InNewRadioState == ECheckBoxState::Undetermined)
	{
		return;
	}

	ShowFlagSettingsProperty->NotifyPreChange();

	TArray<void*> RawData;
	ShowFlagSettingsProperty->AccessRawData(RawData);

	TArray<UObject*> OuterObjects;
	ShowFlagSettingsProperty->GetOuterObjects(OuterObjects);

	const bool bNewEnabledState = (InNewRadioState == ECheckBoxState::Checked) ? true : false;
	for (int32 ObjectIdx = 0; ObjectIdx < RawData.Num(); ++ObjectIdx)
	{
		void* Data = RawData[ObjectIdx];
		check(Data);

		const UObject* SceneComp = OuterObjects[ObjectIdx];
		const USceneCaptureComponent* SceneCompArchetype = SceneComp ? Cast<USceneCaptureComponent>(SceneComp->GetArchetype()) : nullptr;
		const int32 SettingIndex = SceneCompArchetype ? SceneCompArchetype->ShowFlags.FindIndexByName(*FlagName) : INDEX_NONE;
		const bool bDefaultValue = (SettingIndex != INDEX_NONE) ? SceneCompArchetype->ShowFlags.GetSingleFlag(SettingIndex) : false;

		TArray<FEngineShowFlagsSetting>& ShowFlagSettings = *reinterpret_cast<TArray<FEngineShowFlagsSetting>*>(Data);
		if (bNewEnabledState == bDefaultValue)
		{
			// Just remove settings that are the same as defaults. This lets the flags return to their default state
			ShowFlagSettings.RemoveAll([&FlagName](const FEngineShowFlagsSetting& Setting) { return Setting.ShowFlagName == FlagName; });
		}
		else
		{
			FEngineShowFlagsSetting* Setting = ShowFlagSettings.FindByPredicate([&FlagName](const FEngineShowFlagsSetting& S) { return S.ShowFlagName == FlagName; });
			if (Setting)
			{
				// If the setting exists already for some reason, update it
				Setting->Enabled = bNewEnabledState;
			}
			else
			{
				// Otherwise create a new setting
				FEngineShowFlagsSetting NewFlagSetting;
				NewFlagSetting.ShowFlagName = FlagName;
				NewFlagSetting.Enabled = bNewEnabledState;
				ShowFlagSettings.Add(NewFlagSetting);
			}
		}
	}

	ShowFlagSettingsProperty->NotifyPostChange(EPropertyChangeType::ValueSet);
	ShowFlagSettingsProperty->NotifyFinishedChangingProperties();
}

#undef LOCTEXT_NAMESPACE<|MERGE_RESOLUTION|>--- conflicted
+++ resolved
@@ -183,12 +183,9 @@
 			case SFG_Lumen:
 				GroupName = LOCTEXT("LumenFeaturesShowFlagsMenu", "Lumen Show Flags");
 				break;
-<<<<<<< HEAD
-=======
 			case SFG_Nanite:
 				GroupName = LOCTEXT("NaniteFeaturesShowFlagsMenu", "Nanite Show Flags");
 				break;
->>>>>>> 4af6daef
 			case SFG_CollisionModes:
 				GroupName = LOCTEXT("CollisionModesShowFlagsMenu", "Collision Modes Show Flags");
 				break;
