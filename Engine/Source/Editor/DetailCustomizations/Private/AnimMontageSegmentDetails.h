--- conflicted
+++ resolved
@@ -27,16 +27,11 @@
 class STextBlock;
 class SViewport;
 class UAnimSequenceBase;
-<<<<<<< HEAD
-class USkeleton;
-struct FAnimSegment;
-=======
 class UAnimationAsset;
 class USceneComponent;
 struct FAnimSegment;
 struct FAssetData;
 struct FGeometry;
->>>>>>> d731a049
 
 class FAnimMontageSegmentDetails : public IDetailCustomization
 {
