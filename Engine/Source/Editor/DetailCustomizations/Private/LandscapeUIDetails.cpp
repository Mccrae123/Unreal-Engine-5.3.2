// Copyright 1998-2019 Epic Games, Inc. All Rights Reserved.

#include "LandscapeUIDetails.h"
#include "Widgets/DeclarativeSyntaxSupport.h"
#include "PropertyHandle.h"
#include "DetailLayoutBuilder.h"
#include "Runtime/Landscape/Classes/Landscape.h"
#include "Settings/EditorExperimentalSettings.h"
#include "DetailCategoryBuilder.h"
#include "DetailWidgetRow.h"
#include "Widgets/Input/SButton.h"
#include "Widgets/Input/SCheckBox.h"
#include "Widgets/Text/STextBlock.h"
#include "Widgets/Input/SCheckBox.h"
#include "Misc/MessageDialog.h"
#include "Editor.h"

#define LOCTEXT_NAMESPACE "FLandscapeUIDetails"

FLandscapeUIDetails::FLandscapeUIDetails()
{
}

FLandscapeUIDetails::~FLandscapeUIDetails()
{
	if (DetailLayoutBuilder)
	{
		GetMutableDefault<UEditorExperimentalSettings>()->OnSettingChanged().RemoveAll(this);
	}
}

TSharedRef<IDetailCustomization> FLandscapeUIDetails::MakeInstance()
{
	return MakeShareable( new FLandscapeUIDetails);
}

void FLandscapeUIDetails::CustomizeDetails( IDetailLayoutBuilder& DetailBuilder )
{
	TArray<TWeakObjectPtr<UObject>> EditingObjects;
	DetailBuilder.GetObjectsBeingCustomized(EditingObjects);

	if (EditingObjects.Num() == 1)
	{
		ALandscape* Landscape = Cast<ALandscape>(EditingObjects[0].Get());
		if (Landscape == nullptr)
		{
			return;
		}

		if (Landscape->NumSubsections == 1)
		{
			TSharedRef<IPropertyHandle> ComponentScreenSizeToUseSubSectionsProp = DetailBuilder.GetProperty(GET_MEMBER_NAME_CHECKED(ALandscapeProxy, ComponentScreenSizeToUseSubSections));
			DetailBuilder.HideProperty(ComponentScreenSizeToUseSubSectionsProp);
		}

		if (!DetailLayoutBuilder)
		{
			DetailLayoutBuilder = &DetailBuilder;
			GetMutableDefault<UEditorExperimentalSettings>()->OnSettingChanged().AddSP(this, &FLandscapeUIDetails::OnEditorExperimentalSettingsChanged);
		}
							   
		TSharedRef<IPropertyHandle> PropertyHandle = DetailBuilder.GetProperty(GET_MEMBER_NAME_CHECKED(ALandscape, bCanHaveLayersContent));
		DetailBuilder.HideProperty(PropertyHandle);
<<<<<<< HEAD
		if (GetMutableDefault<UEditorExperimentalSettings>()->bLandscapeLayerSystem)
		{
			const FText DisplayAndFilterText(LOCTEXT("LandscapeToggleLayerName", "Enable Layer System"));
			DetailBuilder.AddCustomRowToCategory(PropertyHandle, DisplayAndFilterText)
			.NameContent()
			[
				PropertyHandle->CreatePropertyNameWidget(DisplayAndFilterText)
			]
			.ValueContent()
			[
				SNew(SCheckBox)
				.ToolTipText(LOCTEXT("LandscapeToggleLayerToolTip", "Toggle whether or not to support layers on this Landscape and its streaming proxies. Toggling this will clear the undo stack."))
				.Type(ESlateCheckBoxType::CheckBox)
				.IsChecked_Lambda([=]()
=======
		const FText DisplayAndFilterText(LOCTEXT("LandscapeToggleLayerName", "Enable Edit Layers"));
		const FText ToolTipText(LOCTEXT("LandscapeToggleLayerToolTip", "Toggle whether or not to support edit layers on this Landscape. Toggling this will clear the undo stack."));
		DetailBuilder.AddCustomRowToCategory(PropertyHandle, DisplayAndFilterText)
		.NameContent()
		[
			PropertyHandle->CreatePropertyNameWidget(DisplayAndFilterText, ToolTipText)
		]
		.ValueContent()
		[
			SNew(SCheckBox)
			.ToolTipText(ToolTipText)
			.Type(ESlateCheckBoxType::CheckBox)
			.IsChecked_Lambda([=]()
			{
				return Landscape->CanHaveLayersContent() ? ECheckBoxState::Checked : ECheckBoxState::Unchecked;
			})
			.OnCheckStateChanged_Lambda([=](ECheckBoxState NewState)
			{
				bool bChecked = (NewState == ECheckBoxState::Checked);
				if (Landscape->CanHaveLayersContent() != bChecked)
>>>>>>> 69078e53
				{
					return Landscape->CanHaveLayersContent() ? ECheckBoxState::Checked : ECheckBoxState::Unchecked;
				})
				.OnCheckStateChanged_Lambda([=](ECheckBoxState NewState)
				{
					bool bChecked = (NewState == ECheckBoxState::Checked);
					if (Landscape->CanHaveLayersContent() != bChecked)
					{
						ToggleCanHaveLayersContent(Landscape);
					}
				})
			];
		}
	}
}

void FLandscapeUIDetails::OnEditorExperimentalSettingsChanged(FName PropertyName)
{
	if (DetailLayoutBuilder && PropertyName == GET_MEMBER_NAME_CHECKED(UEditorExperimentalSettings, bLandscapeLayerSystem))
	{
		DetailLayoutBuilder->ForceRefreshDetails();
	}
}

void FLandscapeUIDetails::ToggleCanHaveLayersContent(ALandscape* Landscape)
{
	bool bToggled = false;

	if (Landscape->bCanHaveLayersContent)
	{
		bool bHasHiddenLayers = false;
		for (int32 i = 0; i < Landscape->GetLayerCount(); ++i)
		{
			const FLandscapeLayer* Layer = Landscape->GetLayer(i);
			check(Layer != nullptr);

			if (!Layer->bVisible)
			{
				bHasHiddenLayers = true;
				break;
			}
		}
				
		FText Reason;

		if (bHasHiddenLayers)
		{
			Reason = LOCTEXT("LandscapeDisableLayers_HiddenLayers", "Are you sure you want to disable the edit layers on this Landscape?\n\nDoing so, will result in losing the data stored for each edit layer, but the current visual output will be kept. Be aware that some edit layers are currently hidden, continuing will result in their data being lost. Undo/redo buffer will also be cleared.");
		}
		else
		{
			Reason = LOCTEXT("LandscapeDisableLayers", "Are you sure you want to disable the edit layers on this Landscape?\n\nDoing so, will result in losing the data stored for each edit layers, but the current visual output will be kept. Undo/redo buffer will also be cleared.");
		}

		bToggled = FMessageDialog::Open(EAppMsgType::YesNo, Reason) == EAppReturnType::Yes;
	}
	else
	{
		
		bToggled = FMessageDialog::Open(EAppMsgType::YesNo, LOCTEXT("LandscapeEnableLayers", "Are you sure you want to enable edit layers on this landscape? Doing so will clear the undo/redo buffer.")) == EAppReturnType::Yes;
	}

	if (bToggled)
	{
		Landscape->ToggleCanHaveLayersContent();
		if (GEditor)
		{
			GEditor->ResetTransaction(LOCTEXT("ToggleLanscapeLayers", "Toggling Landscape Edit Layers"));
		}
	}
}

#undef LOCTEXT_NAMESPACE<|MERGE_RESOLUTION|>--- conflicted
+++ resolved
@@ -23,10 +23,6 @@
 
 FLandscapeUIDetails::~FLandscapeUIDetails()
 {
-	if (DetailLayoutBuilder)
-	{
-		GetMutableDefault<UEditorExperimentalSettings>()->OnSettingChanged().RemoveAll(this);
-	}
 }
 
 TSharedRef<IDetailCustomization> FLandscapeUIDetails::MakeInstance()
@@ -52,31 +48,9 @@
 			TSharedRef<IPropertyHandle> ComponentScreenSizeToUseSubSectionsProp = DetailBuilder.GetProperty(GET_MEMBER_NAME_CHECKED(ALandscapeProxy, ComponentScreenSizeToUseSubSections));
 			DetailBuilder.HideProperty(ComponentScreenSizeToUseSubSectionsProp);
 		}
-
-		if (!DetailLayoutBuilder)
-		{
-			DetailLayoutBuilder = &DetailBuilder;
-			GetMutableDefault<UEditorExperimentalSettings>()->OnSettingChanged().AddSP(this, &FLandscapeUIDetails::OnEditorExperimentalSettingsChanged);
-		}
 							   
 		TSharedRef<IPropertyHandle> PropertyHandle = DetailBuilder.GetProperty(GET_MEMBER_NAME_CHECKED(ALandscape, bCanHaveLayersContent));
 		DetailBuilder.HideProperty(PropertyHandle);
-<<<<<<< HEAD
-		if (GetMutableDefault<UEditorExperimentalSettings>()->bLandscapeLayerSystem)
-		{
-			const FText DisplayAndFilterText(LOCTEXT("LandscapeToggleLayerName", "Enable Layer System"));
-			DetailBuilder.AddCustomRowToCategory(PropertyHandle, DisplayAndFilterText)
-			.NameContent()
-			[
-				PropertyHandle->CreatePropertyNameWidget(DisplayAndFilterText)
-			]
-			.ValueContent()
-			[
-				SNew(SCheckBox)
-				.ToolTipText(LOCTEXT("LandscapeToggleLayerToolTip", "Toggle whether or not to support layers on this Landscape and its streaming proxies. Toggling this will clear the undo stack."))
-				.Type(ESlateCheckBoxType::CheckBox)
-				.IsChecked_Lambda([=]()
-=======
 		const FText DisplayAndFilterText(LOCTEXT("LandscapeToggleLayerName", "Enable Edit Layers"));
 		const FText ToolTipText(LOCTEXT("LandscapeToggleLayerToolTip", "Toggle whether or not to support edit layers on this Landscape. Toggling this will clear the undo stack."));
 		DetailBuilder.AddCustomRowToCategory(PropertyHandle, DisplayAndFilterText)
@@ -97,28 +71,11 @@
 			{
 				bool bChecked = (NewState == ECheckBoxState::Checked);
 				if (Landscape->CanHaveLayersContent() != bChecked)
->>>>>>> 69078e53
 				{
-					return Landscape->CanHaveLayersContent() ? ECheckBoxState::Checked : ECheckBoxState::Unchecked;
-				})
-				.OnCheckStateChanged_Lambda([=](ECheckBoxState NewState)
-				{
-					bool bChecked = (NewState == ECheckBoxState::Checked);
-					if (Landscape->CanHaveLayersContent() != bChecked)
-					{
-						ToggleCanHaveLayersContent(Landscape);
-					}
-				})
-			];
-		}
-	}
-}
-
-void FLandscapeUIDetails::OnEditorExperimentalSettingsChanged(FName PropertyName)
-{
-	if (DetailLayoutBuilder && PropertyName == GET_MEMBER_NAME_CHECKED(UEditorExperimentalSettings, bLandscapeLayerSystem))
-	{
-		DetailLayoutBuilder->ForceRefreshDetails();
+					ToggleCanHaveLayersContent(Landscape);
+				}
+			})
+		];
 	}
 }
 
