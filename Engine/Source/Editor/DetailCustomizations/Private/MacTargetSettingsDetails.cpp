--- conflicted
+++ resolved
@@ -114,18 +114,6 @@
 		FriendlyRHIName = LOCTEXT("D3DSM5", "Direct3D 11+ (SM5)");
 		break;
 	case SP_PCD3D_ES3_1:
-<<<<<<< HEAD
-		FriendlyRHIName = LOCTEXT("D3DES31", "Direct3D (ES3.1, Mobile Preview)");
-		break;
-	case SP_OPENGL_PCES3_1:
-		FriendlyRHIName = LOCTEXT("OpenGLES31PC", "OpenGL (ES3.1, Mobile Preview)");
-		break;
-	case SP_OPENGL_ES3_1_ANDROID:
-		FriendlyRHIName = LOCTEXT("OpenGLES31", "OpenGLES 3.1 (Mobile)");
-		break;
-	case SP_METAL:
-		FriendlyRHIName = LOCTEXT("Metal", "iOS Metal Mobile Renderer (ES3.1, Metal 2.4+, iOS 15.0 or later)");
-=======
 		FriendlyRHIName = LOCTEXT("D3DESMobile", "Direct3D (Mobile Preview)");
 		break;
 	case SP_OPENGL_PCES3_1:
@@ -136,17 +124,12 @@
 		break;
 	case SP_METAL:
 		FriendlyRHIName = LOCTEXT("Metal", "iOS Metal Mobile Renderer (Mobile, Metal 2.4+, iOS 15.0 or later)");
->>>>>>> 4af6daef
 		break;
 	case SP_METAL_MRT:
 		FriendlyRHIName = LOCTEXT("MetalMRT", "iOS Metal Desktop Renderer (SM5, Metal 2.4+, iOS 15.0 or later)");
 		break;
 	case SP_METAL_TVOS:
-<<<<<<< HEAD
-		FriendlyRHIName = LOCTEXT("MetalTV", "tvOS Metal Mobile Renderer (ES3.1, Metal 2.4+, tvOS 15.0 or later)");
-=======
 		FriendlyRHIName = LOCTEXT("MetalTV", "tvOS Metal Mobile Renderer (Mobile, Metal 2.4+, tvOS 15.0 or later)");
->>>>>>> 4af6daef
 		break;
 	case SP_METAL_MRT_TVOS:
 		FriendlyRHIName = LOCTEXT("MetalMRTTV", "tvOS Metal Desktop Renderer (SM5, Metal 2.4+, tvOS 15.0 or later)");
@@ -154,10 +137,6 @@
 	case SP_METAL_SM5:
 		FriendlyRHIName = LOCTEXT("MetalSM5", "Mac Metal Desktop Renderer (SM5, Metal 2.4+, macOS Monterey 12.0 or later)");
 		break;
-<<<<<<< HEAD
-	case SP_METAL_MACES3_1:
-		FriendlyRHIName = LOCTEXT("MetalES3.1", "Mac Metal High-End Mobile Preview (ES3.1)");
-=======
     case SP_METAL_SM6:
         FriendlyRHIName = LOCTEXT("MetalSM6", "Mac Metal Desktop Renderer Beta (SM6, Metal 2.4+, macOS 14.0 or later, M2+)");
         break;
@@ -166,7 +145,6 @@
 		break;
 	case SP_METAL_MACES3_1:
 		FriendlyRHIName = LOCTEXT("MetalMobile", "Mac Metal High-End Mobile Preview (Mobile Preview)");
->>>>>>> 4af6daef
 		break;
 	case SP_METAL_MRT_MAC:
 		FriendlyRHIName = LOCTEXT("MetalMRTMac", "Mac Metal iOS/tvOS Desktop Renderer Preview (SM5)");
@@ -175,21 +153,12 @@
 	case SP_VULKAN_SM5_ANDROID:
 		FriendlyRHIName = LOCTEXT("VulkanSM5", "Vulkan (SM5)");
 		break;
-<<<<<<< HEAD
-	case SP_VULKAN_PCES3_1:
-	case SP_VULKAN_ES3_1_ANDROID:
-		FriendlyRHIName = LOCTEXT("VulkanES31", "Vulkan (ES 3.1)");
-		break;
-	case SP_D3D_ES3_1_HOLOLENS:
-		FriendlyRHIName = LOCTEXT("D3DES31HL", "Direct3D (ES3.1, Hololens)");
-=======
 	case SP_VULKAN_SM6:
 		FriendlyRHIName = LOCTEXT("VulkanSM6", "Vulkan (SM6)");
 		break;
 	case SP_VULKAN_PCES3_1:
 	case SP_VULKAN_ES3_1_ANDROID:
 		FriendlyRHIName = LOCTEXT("VulkanMobile", "Vulkan (Mobile)");
->>>>>>> 4af6daef
 		break;
 	default:
 		FriendlyRHIName = FText::FromString(InRHIName.ToString());
