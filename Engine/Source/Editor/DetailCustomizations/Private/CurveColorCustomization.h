// Copyright 1998-2015 Epic Games, Inc. All Rights Reserved.

#pragma once

class UObject;
class SCurveEditor;
class IPropertyHandle;
class FDetailWidgetRow;
class IDetailChildrenBuilder;

struct FRuntimeCurveLinearColor;

/**
 * Customizes a RuntimeCurveLinearColor struct to display a Curve Editor
 */
class FCurveColorCustomization : public IPropertyTypeCustomization, public FCurveOwnerInterface
{
public:
	static TSharedRef<IPropertyTypeCustomization> MakeInstance();

	/**
	 * Destructor
	 */
	virtual ~FCurveColorCustomization();

	/** IPropertyTypeCustomization interface */
	virtual void CustomizeHeader( TSharedRef<IPropertyHandle> InStructPropertyHandle, FDetailWidgetRow& HeaderRow, IPropertyTypeCustomizationUtils& StructCustomizationUtils ) override;
	virtual void CustomizeChildren( TSharedRef<IPropertyHandle> InStructPropertyHandle, IDetailChildrenBuilder& StructBuilder, IPropertyTypeCustomizationUtils& StructCustomizationUtils ) override;

	/** FCurveOwnerInterface interface */
	virtual TArray<FRichCurveEditInfoConst> GetCurves() const override;
	virtual TArray<FRichCurveEditInfo> GetCurves() override;
	virtual void ModifyOwner() override;
	virtual void MakeTransactional() override;
	virtual void OnCurveChanged(const TArray<FRichCurveEditInfo>& ChangedCurveEditInfos) override;
	virtual bool IsLinearColorCurve() const override { return true; }
	virtual FLinearColor GetLinearColorValue(float InTime) const override;
	virtual bool HasAnyAlphaKeys() const override;
<<<<<<< HEAD
	virtual bool IsValidCurve( FRichCurveEditInfo CurveInfo );
=======
	virtual bool IsValidCurve( FRichCurveEditInfo CurveInfo ) override;
>>>>>>> cce8678d

private:
	/**
	 * Constructor
	 */
	FCurveColorCustomization();

	/**
	 * Get View Min Input for the Curve Editor
	 */
	float GetViewMinInput() const { return ViewMinInput; }

	/**
	 * Get View Min Input for the Curve Editor
	 */
	float GetViewMaxInput() const { return ViewMaxInput; }

	/**
	 * Get Timeline Length for the Curve Editor
	 */
	float GetTimelineLength() const;

	/**
	 * Set View Min and Max Inputs for the Curve Editor
	 */
	void SetInputViewRange(float InViewMinInput, float InViewMaxInput);

	/**
	 * Called when RuntimeCurveLinearColor's External Curve is changed
	 */
	void OnExternalCurveChanged(TSharedRef<IPropertyHandle> CurvePropertyHandle);

	/**
	 * Called when button clicked to create an External Colour Curve
	 */
	FReply OnCreateButtonClicked();

	/**
	 * Whether Create button is enabled
	 */
	bool IsCreateButtonEnabled() const;

	/**
	 * Called when button clicked to convert External Curve to internal curve
	 */
	FReply OnConvertButtonClicked();

	/**
	 * Whether Convert button is enabled
	 */
	bool IsConvertButtonEnabled() const;

	/**
	 * Called when user double clicks on the curve preview to open a full size editor
	 */
	FReply OnCurvePreviewDoubleClick( const FGeometry& InMyGeometry, const FPointerEvent& InMouseEvent );

	/**
	 * Copies data from one Rich Curve to another
	 */
	static void CopyCurveData( const FRichCurve* SrcCurve, FRichCurve* DestCurve );

	/**
	 * Destroys the pop out window used for editing internal curves.
	 */
	void DestroyPopOutWindow();

private:
	/** Cached RuntimeCurveLinearColor struct handle */
	TSharedPtr<IPropertyHandle> StructPropertyHandle;

	/** Cached External Curve handle */
	TSharedPtr<IPropertyHandle> ExternalCurveHandle;

	/** Small preview Curve Editor */
	TSharedPtr<SCurveEditor> CurveWidget;

	/** Window for pop out Curve Editor */
	TWeakPtr<SWindow> CurveEditorWindow;

	/** Cached pointer to the actual RuntimeCurveLinearColor struct */
	FRuntimeCurveLinearColor* RuntimeCurve;

	/** Object that owns the RuntimeFloatCurve */
	UObject* Owner;

	/** View Min Input for the Curve Editor */
	float ViewMinInput;

	/** View Max Input for the Curve Editor */
	float ViewMaxInput;

	/** Size of the pop out Curve Editor window */
	static const FVector2D DEFAULT_WINDOW_SIZE;
};<|MERGE_RESOLUTION|>--- conflicted
+++ resolved
@@ -36,11 +36,7 @@
 	virtual bool IsLinearColorCurve() const override { return true; }
 	virtual FLinearColor GetLinearColorValue(float InTime) const override;
 	virtual bool HasAnyAlphaKeys() const override;
-<<<<<<< HEAD
-	virtual bool IsValidCurve( FRichCurveEditInfo CurveInfo );
-=======
 	virtual bool IsValidCurve( FRichCurveEditInfo CurveInfo ) override;
->>>>>>> cce8678d
 
 private:
 	/**
