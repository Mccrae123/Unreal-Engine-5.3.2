// Copyright Epic Games, Inc. All Rights Reserved.

#include "BodyInstanceCustomization.h"
#include "Components/SceneComponent.h"
#include "Components/PrimitiveComponent.h"
#include "Components/StaticMeshComponent.h"
#include "SlateOptMacros.h"
#include "Widgets/Images/SImage.h"
#include "Widgets/Input/SButton.h"
#include "Widgets/Input/SCheckBox.h"
#include "Components/SkeletalMeshComponent.h"
#include "Components/ShapeComponent.h"
#include "Engine/CollisionProfile.h"
#include "Kismet2/ComponentEditorUtils.h"
#include "DetailLayoutBuilder.h"
#include "DetailWidgetRow.h"
#include "IDetailGroup.h"
#include "IDetailChildrenBuilder.h"
#include "IDetailPropertyRow.h"
#include "DetailCategoryBuilder.h"
#include "ScopedTransaction.h"
#include "Widgets/SToolTip.h"
#include "IDocumentation.h"
#include "Widgets/Input/SNumericEntryBox.h"
#include "PhysicsEngine/BodySetup.h"
#include "PhysicsEngine/PhysicsSettings.h"
#include "ObjectEditorUtils.h"
#include "DestructibleInterface.h"

#define LOCTEXT_NAMESPACE "BodyInstanceCustomization"

#define RowWidth_Customization 50

////////////////////////////////////////////////////////////////
FBodyInstanceCustomization::FBodyInstanceCustomization()
{
	CollisionProfile = UCollisionProfile::Get();

	RefreshCollisionProfiles();
}

UStaticMeshComponent* FBodyInstanceCustomization::GetDefaultCollisionProvider(const FBodyInstance* BI) const
{
	UPrimitiveComponent* OwnerComp = BI->OwnerComponent.Get();
	if(!OwnerComp)
	{
		TWeakObjectPtr<UPrimitiveComponent> FoundComp = BodyInstanceToPrimComponent.FindRef(BI);
		OwnerComp = FoundComp.Get();
	}
	
	UStaticMeshComponent* SMC = Cast<UStaticMeshComponent>(OwnerComp);
	return SMC && SMC->SupportsDefaultCollision() ? SMC : nullptr;
}

bool FBodyInstanceCustomization::CanUseDefaultCollision() const
{
	bool bResult = BodyInstances.Num() > 0;
	for(const FBodyInstance* BI : BodyInstances)
	{
		bResult &= GetDefaultCollisionProvider(BI) != nullptr;
	}

	return bResult;
}

void FBodyInstanceCustomization::RefreshCollisionProfiles()
{
	int32 NumProfiles = CollisionProfile->GetNumOfProfiles();

	bool bCanUseDefaultCollision = CanUseDefaultCollision();

	// first create profile combo list
	CollisionProfileComboList.Empty(NumProfiles + (bCanUseDefaultCollision ? 2 : 1));	//If we can use default collision we'll add a "Default" option

	// first one is default one
	if(bCanUseDefaultCollision)
	{
		CollisionProfileComboList.Add(MakeShareable(new FString(TEXT("Default"))));
	}
	
	CollisionProfileComboList.Add(MakeShareable(new FString(TEXT("Custom..."))));

	// go through profile and see if it has mine
	for (int32 ProfileId = 0; ProfileId < NumProfiles; ++ProfileId)
	{
		CollisionProfileComboList.Add(MakeShareable(new FString(CollisionProfile->GetProfileByIndex(ProfileId)->Name.ToString())));
	}

	if(CollsionProfileComboBox.IsValid())
	{
		CollsionProfileComboBox->RefreshOptions();
	}
}

void FBodyInstanceCustomization::AddCollisionCategory(TSharedRef<class IPropertyHandle> StructPropertyHandle, class IDetailChildrenBuilder& StructBuilder, IPropertyTypeCustomizationUtils& StructCustomizationUtils)
{
	CollisionProfileNameHandle = StructPropertyHandle->GetChildHandle(TEXT("CollisionProfileName"));
	CollisionEnabledHandle = StructPropertyHandle->GetChildHandle(TEXT("CollisionEnabled"));
	ObjectTypeHandle = StructPropertyHandle->GetChildHandle(TEXT("ObjectType"));

	CollisionResponsesHandle = StructPropertyHandle->GetChildHandle(TEXT("CollisionResponses"));

	check (CollisionProfileNameHandle.IsValid());
	check (CollisionEnabledHandle.IsValid());
	check (ObjectTypeHandle.IsValid());

	// need to find profile name
	FName ProfileName;
	TSharedPtr< FString > DisplayName = CollisionProfileComboList[0];
	bool bDisplayAdvancedCollisionSettings = true;

	// if I have valid profile name
	if (!AreAllCollisionUsingDefault() && CollisionProfileNameHandle->GetValue(ProfileName) ==  FPropertyAccess::Result::Success && FBodyInstance::IsValidCollisionProfileName(ProfileName) )
	{
		DisplayName = GetProfileString(ProfileName);
		bDisplayAdvancedCollisionSettings = false;
	}

	const FString PresetsDocLink = TEXT("Shared/Collision");
	TSharedPtr<SToolTip> ProfileTooltip = IDocumentation::Get()->CreateToolTip(LOCTEXT("SelectCollisionPreset", "Select collision presets. You can set this data in Project settings."), NULL, PresetsDocLink, TEXT("PresetDetail"));

	IDetailGroup& CollisionGroup = StructBuilder.AddGroup( TEXT("Collision"), LOCTEXT("CollisionPresetsLabel", "Collision Presets") );
	CollisionGroup.HeaderRow()
	.OverrideResetToDefault(FResetToDefaultOverride::Create(
		TAttribute<bool>::Create([this]() { return ShouldShowResetToDefaultProfile(); }),
		FSimpleDelegate::CreateLambda([this]() { SetToDefaultProfile(); })
	))
	.NameContent()
	[
		SNew(SHorizontalBox)
		+ SHorizontalBox::Slot()
		.HAlign(HAlign_Right)
		[ 
			SNew(STextBlock)
			.Text(LOCTEXT("CollisionPresetsLabel", "Collision Presets"))
			.ToolTip(ProfileTooltip)
			.Font(IDetailLayoutBuilder::GetDetailFont())
		]
	]
	.ValueContent()
	[
		SNew(SHorizontalBox)
		.IsEnabled(this, &FBodyInstanceCustomization::IsCollisionEnabled)
		+ SHorizontalBox::Slot()
		.VAlign(VAlign_Center)
		[
			SAssignNew(CollsionProfileComboBox, SComboBox< TSharedPtr<FString> >)
			.OptionsSource(&CollisionProfileComboList)
			.OnGenerateWidget(this, &FBodyInstanceCustomization::MakeCollisionProfileComboWidget)
			.OnSelectionChanged(this, &FBodyInstanceCustomization::OnCollisionProfileChanged, &CollisionGroup)
			.OnComboBoxOpening(this, &FBodyInstanceCustomization::OnCollisionProfileComboOpening)
			.InitiallySelectedItem(DisplayName)
			.Content()
			[
				SNew(STextBlock)
				.Text(this, &FBodyInstanceCustomization::GetCollisionProfileComboBoxContent)
				.Font(IDetailLayoutBuilder::GetDetailFont())
				.ToolTipText(this, &FBodyInstanceCustomization::GetCollisionProfileComboBoxToolTip)
			]
		]
	];

	CollisionGroup.ToggleExpansion(bDisplayAdvancedCollisionSettings);
	// now create custom set up
	CreateCustomCollisionSetup( StructPropertyHandle, CollisionGroup );
}

BEGIN_SLATE_FUNCTION_BUILD_OPTIMIZATION
void FBodyInstanceCustomization::CustomizeChildren( TSharedRef<class IPropertyHandle> StructPropertyHandle, class IDetailChildrenBuilder& StructBuilder, IPropertyTypeCustomizationUtils& StructCustomizationUtils )
{
	BodyInstanceHandle = StructPropertyHandle;

	// copy all bodyinstances I'm accessing right now
	TArray<void*> StructPtrs;
	StructPropertyHandle->AccessRawData(StructPtrs);
	check(StructPtrs.Num() != 0);

	BodyInstances.AddUninitialized(StructPtrs.Num());
	for (auto Iter = StructPtrs.CreateIterator(); Iter; ++Iter)
	{
		check(*Iter);
		BodyInstances[Iter.GetIndex()] = (FBodyInstance*)(*Iter);
	}

	TArray<UObject*> OwningObjects;
	StructPropertyHandle->GetOuterObjects(OwningObjects);

	PrimComponents.Empty(OwningObjects.Num());
	for(UObject* Obj : OwningObjects)
	{
		if(UPrimitiveComponent* PrimComponent = Cast<UPrimitiveComponent>(Obj))
		{
			PrimComponents.Add(PrimComponent);	

			if(FBodyInstance* BI = PrimComponent->GetBodyInstance())
			{
				BodyInstanceToPrimComponent.Add(BI, PrimComponent);
			}
		}
	}

	RefreshCollisionProfiles();
	
	// get all parent instances
	TSharedPtr<IPropertyHandle> CollisionCategoryHandle = StructPropertyHandle->GetParentHandle();
	TSharedPtr<IPropertyHandle> StaticMeshComponentHandle = CollisionCategoryHandle->GetParentHandle();

	if(CollisionCategoryHandle.IsValid())
	{
		
		UseDefaultCollisionHandle = CollisionCategoryHandle->GetChildHandle(GET_MEMBER_NAME_CHECKED(UStaticMeshComponent, bUseDefaultCollision));
	}

	if (StaticMeshComponentHandle.IsValid())
	{
		StaticMeshHandle = StaticMeshComponentHandle->GetChildHandle(UStaticMeshComponent::GetMemberNameChecked_StaticMesh());
		if(StaticMeshHandle.IsValid())
		{
			FSimpleDelegate OnStaticMeshChangedDelegate = FSimpleDelegate::CreateSP(this, &FBodyInstanceCustomization::RefreshCollisionProfiles);
			StaticMeshHandle->SetOnPropertyValueChanged(OnStaticMeshChangedDelegate);
		}
	}
	
	TSharedPtr<IPropertyHandle> SimulatePhysicsPropertyHandle = BodyInstanceHandle->GetChildHandle(GET_MEMBER_NAME_CHECKED(FBodyInstance, bSimulatePhysics));
	if (SimulatePhysicsPropertyHandle.IsValid())
	{
		FSimpleDelegate OnSimulatePhysicsChangedDelegate = FSimpleDelegate::CreateSP(this, &FBodyInstanceCustomization::OnSimulatePhysicsChanged);
		SimulatePhysicsPropertyHandle->SetOnPropertyValueChanged(OnSimulatePhysicsChangedDelegate);
	}

	AddCollisionCategory(StructPropertyHandle, StructBuilder, StructCustomizationUtils);
}
END_SLATE_FUNCTION_BUILD_OPTIMIZATION

int32 FBodyInstanceCustomization::InitializeObjectTypeComboList()
{
	ObjectTypeComboList.Empty();
	ObjectTypeValues.Empty();

	UEnum * Enum = StaticEnum<ECollisionChannel>();
	const FString KeyName = TEXT("DisplayName");
	const FString QueryType = TEXT("TraceQuery");

	int32 NumEnum = Enum->NumEnums();
	int32 Selected = 0;
	uint8 ObjectTypeIndex = 0;
	if (ObjectTypeHandle->GetValue(ObjectTypeIndex) != FPropertyAccess::Result::Success)
	{
		ObjectTypeIndex = 0; // if multi, just let it be 0
	}

	// go through enum and fill up the list
	for (int32 EnumIndex = 0; EnumIndex < NumEnum; ++EnumIndex)
	{
		// make sure the enum entry is object channel
		const FString& QueryTypeMetaData = Enum->GetMetaData(*QueryType, EnumIndex);
		// if query type is object, we allow it to be on movement channel
		if (QueryTypeMetaData.Len() == 0 || QueryTypeMetaData[0] == '0')
		{
			const FString& KeyNameMetaData = Enum->GetMetaData(*KeyName, EnumIndex);

			if ( KeyNameMetaData.Len() > 0 )
			{
				int32 NewIndex = ObjectTypeComboList.Add( MakeShareable( new FString (KeyNameMetaData) ));
				// @todo: I don't think this would work well if we customize entry, but I don't think we can do that yet
				// i.e. enum a { a1=5, a2=6 }
				ObjectTypeValues.Add((ECollisionChannel)EnumIndex);

				// this solution poses problem when the item was saved with ALREADY INVALID movement channel
				// that will automatically select 0, but I think that is the right solution
				if (ObjectTypeIndex == EnumIndex)
				{
					Selected = NewIndex;
				}
			}
		}
	}

	// it can't be zero. If so you need to fix it
	check ( ObjectTypeComboList.Num() > 0 );

	return Selected;
}

int32 FBodyInstanceCustomization::GetNumberOfSpecialProfiles() const
{
	return CanUseDefaultCollision() ? 2 : 1;
}

int32 FBodyInstanceCustomization::GetCustomIndex() const
{
	return CanUseDefaultCollision() ? 1 : 0;
}

int32 FBodyInstanceCustomization::GetDefaultIndex() const
{
	ensure(CanUseDefaultCollision());
	return 0;
}

TSharedPtr<FString> FBodyInstanceCustomization::GetProfileString(FName ProfileName) const
{
	FString ProfileNameString = ProfileName.ToString();

	// go through profile and see if it has mine
	int32 NumProfiles = CollisionProfile->GetNumOfProfiles();
	// refresh collision count
	if( NumProfiles + GetNumberOfSpecialProfiles() == CollisionProfileComboList.Num() )
	{
		for(int32 ProfileId = 0; ProfileId < NumProfiles; ++ProfileId)
		{
			if(*CollisionProfileComboList[ProfileId+GetNumberOfSpecialProfiles()].Get() == ProfileNameString)
			{
				return CollisionProfileComboList[ProfileId+GetNumberOfSpecialProfiles()];
			}
		}
	}

	return CollisionProfileComboList[GetCustomIndex()];
}

// filter through find valid index of enum values matching each item
// this needs refresh when displayname of the enum has change
// which can happen when we have engine project settings in place working
void FBodyInstanceCustomization::UpdateValidCollisionChannels()
{
	// find the enum
	UEnum * Enum = StaticEnum<ECollisionChannel>();
	// we need this Enum
	check (Enum);
	const FString KeyName = TEXT("DisplayName");
	const FString TraceType = TEXT("TraceQuery");

	// need to initialize displaynames separate
	int32 NumEnum = Enum->NumEnums();
	ValidCollisionChannels.Empty(NumEnum);

	// first go through enum entry, and add suffix to displaynames
	for ( int32 EnumIndex=0; EnumIndex<NumEnum; ++EnumIndex )
	{
		const FString& MetaData = Enum->GetMetaData(*KeyName, EnumIndex);
		if ( MetaData.Len() > 0 )
		{
			FCollisionChannelInfo Info;
			Info.DisplayName = MetaData;
			Info.CollisionChannel = (ECollisionChannel)EnumIndex;
			if (Enum->GetMetaData(*TraceType, EnumIndex) == TEXT("1"))
			{
				Info.TraceType = true;
			}
			else
			{
				Info.TraceType = false;
			}

			ValidCollisionChannels.Add(Info);
		}
	}
}

BEGIN_SLATE_FUNCTION_BUILD_OPTIMIZATION
void FBodyInstanceCustomization::CreateCustomCollisionSetup( TSharedRef<class IPropertyHandle> StructPropertyHandle, class IDetailGroup& CollisionGroup )
{
	UpdateValidCollisionChannels();

	if (ValidCollisionChannels.Num() == 0)
	{
		return;
	}

	int32 TotalNumChildren = ValidCollisionChannels.Num();
	TAttribute<bool> CollisionEnabled(this, &FBodyInstanceCustomization::IsCollisionEnabled );
	TAttribute<bool> CustomCollisionEnabled( this, &FBodyInstanceCustomization::ShouldEnableCustomCollisionSetup );
	TAttribute<EVisibility> CustomCollisionVisibility(this, &FBodyInstanceCustomization::ShouldShowCustomCollisionSetup);

	// initialize ObjectTypeComboList
	// we only display things that has "DisplayName"
	int32 IndexSelected = InitializeObjectTypeComboList();

	CollisionGroup.AddPropertyRow(CollisionEnabledHandle.ToSharedRef())
	.IsEnabled(CustomCollisionEnabled)
	.Visibility(CustomCollisionVisibility);

	if (!StructPropertyHandle->GetProperty()->GetBoolMetaData(TEXT("HideObjectType")))
	{
		CollisionGroup.AddWidgetRow()
		.Visibility(CustomCollisionVisibility)
		.IsEnabled(CustomCollisionEnabled)
		.NameContent()
		[
			ObjectTypeHandle->CreatePropertyNameWidget()
		]
		.ValueContent()
		[
			SAssignNew(ObjectTypeComboBox, SComboBox<TSharedPtr<FString>>)
			.OptionsSource(&ObjectTypeComboList)
			.OnGenerateWidget(this, &FBodyInstanceCustomization::MakeObjectTypeComboWidget)
			.OnSelectionChanged(this, &FBodyInstanceCustomization::OnObjectTypeChanged)
			.InitiallySelectedItem(ObjectTypeComboList[IndexSelected])
			.ContentPadding(2)
			.Content()
			[
				SNew(STextBlock)
				.Text(this, &FBodyInstanceCustomization::GetObjectTypeComboBoxContent)
				.Font(IDetailLayoutBuilder::GetDetailFont())
			]
		];
	}

	// Add Title
	CollisionGroup.AddWidgetRow()
	.IsEnabled(CustomCollisionEnabled)
	.Visibility(CustomCollisionVisibility)
	.ValueContent()
	.MaxDesiredWidth(0)
	.MinDesiredWidth(0)
	[
		SNew(SHorizontalBox)
		+SHorizontalBox::Slot()
		.AutoWidth()
		[
			SNew(SBox)
			.WidthOverride(RowWidth_Customization)
			.HAlign( HAlign_Left )
			.Content()
			[
				SNew(STextBlock)
				.Text(LOCTEXT("IgnoreCollisionLabel", "Ignore"))
				.Font( IDetailLayoutBuilder::GetDetailFontBold() )
			]
		]
		+SHorizontalBox::Slot()
		.AutoWidth()
		[
			SNew(SBox)
			.HAlign( HAlign_Left )
			.WidthOverride(RowWidth_Customization)
			.Content()
			[
				SNew(STextBlock)
				.Text(LOCTEXT("OverlapCollisionLabel", "Overlap"))
				.Font( IDetailLayoutBuilder::GetDetailFontBold() )
			]
		]
		+SHorizontalBox::Slot()
		.AutoWidth()
		[
			SNew(STextBlock)
			.Text(LOCTEXT("BlockCollisionLabel", "Block"))
			.Font( IDetailLayoutBuilder::GetDetailFontBold() )
		]
	];

	// Add All check box
	CollisionGroup.AddWidgetRow()
	.IsEnabled(CustomCollisionEnabled)
	.Visibility(CustomCollisionVisibility)
	.NameContent()
	[
		SNew(SHorizontalBox)
		+SHorizontalBox::Slot()
		.Padding( 2.0f )
		.VAlign(VAlign_Center)
		.AutoWidth()
		[
			SNew( STextBlock )
			.Text(LOCTEXT("CollisionResponsesLabel", "Collision Responses"))
			.Font( IDetailLayoutBuilder::GetDetailFontBold() )
			.ToolTipText(LOCTEXT("CollsionResponse_ToolTip", "When trace by channel, this information will be used for filtering."))
		]
		+SHorizontalBox::Slot()
		.HAlign(HAlign_Left)
		.VAlign(VAlign_Center)
		[
			IDocumentation::Get()->CreateAnchor( TEXT("Engine/Physics/Collision") )
		]
	]
	.ValueContent()
	[
		SNew(SHorizontalBox)
		+SHorizontalBox::Slot()
		.AutoWidth()
		[
			SNew(SBox)
			.WidthOverride(RowWidth_Customization)
			.Content()
			[
				SNew(SCheckBox)
				.OnCheckStateChanged( this, &FBodyInstanceCustomization::OnAllCollisionChannelChanged, ECR_Ignore )
				.IsChecked( this, &FBodyInstanceCustomization::IsAllCollisionChannelChecked, ECR_Ignore )
			]
		]

		+SHorizontalBox::Slot()
		.AutoWidth()
		[
			SNew(SBox)
			.WidthOverride(RowWidth_Customization)
			.Content()
			[
				SNew(SCheckBox)
				.OnCheckStateChanged( this, &FBodyInstanceCustomization::OnAllCollisionChannelChanged, ECR_Overlap )
				.IsChecked( this, &FBodyInstanceCustomization::IsAllCollisionChannelChecked, ECR_Overlap )
			]
		]

		+SHorizontalBox::Slot()
		.AutoWidth()
		[
			SNew(SBox)
			.WidthOverride(RowWidth_Customization)
			.Content()
			[
				SNew(SCheckBox)
				.OnCheckStateChanged( this, &FBodyInstanceCustomization::OnAllCollisionChannelChanged, ECR_Block )
				.IsChecked( this, &FBodyInstanceCustomization::IsAllCollisionChannelChecked, ECR_Block )
			]
		]
	];

	// add header
	// Add Title
	CollisionGroup.AddWidgetRow()
	.IsEnabled(CustomCollisionEnabled)
	.Visibility(CustomCollisionVisibility)
	.NameContent()
	[
		SNew(SBox)
		.Padding(FMargin(10, 0))
		.Content()
		[
			SNew(STextBlock)
			.Text(LOCTEXT("CollisionTraceResponsesLabel", "Trace Responses"))
			.Font(IDetailLayoutBuilder::GetDetailFontBold())
		]
	];

	// each channel set up
	FName MetaData(TEXT("DisplayName"));
	// Add option for each channel - first do trace
	for ( int32 Index=0; Index<TotalNumChildren; ++Index )
	{
		if (ValidCollisionChannels[Index].TraceType)
		{
			FString DisplayName = ValidCollisionChannels[Index].DisplayName;
			EVisibility Visibility = EVisibility::Visible;

			CollisionGroup.AddWidgetRow()
			.IsEnabled(CustomCollisionEnabled)
			.Visibility(CustomCollisionVisibility)
			.OverrideResetToDefault(FResetToDefaultOverride::Create(
				TAttribute<bool>::Create([this, Index]() { return ShouldShowResetToDefaultResponse(Index); }),
				FSimpleDelegate::CreateLambda([this, Index]() { SetToDefaultResponse(Index); })
			))
			.NameContent()
			[
				SNew(SBox)
				.Padding(FMargin(15, 0))
				.Content()
				[
					SNew(STextBlock)
					.Text(FText::FromString(DisplayName))
					.Font( IDetailLayoutBuilder::GetDetailFont() )
				]
			]
			.ValueContent()
			[
				SNew( SHorizontalBox )
				+SHorizontalBox::Slot()
				.AutoWidth()
				.VAlign(VAlign_Center)
				[
					SNew(SBox)
					.WidthOverride(RowWidth_Customization)
					.Content()
					[
						SNew(SCheckBox)
						.OnCheckStateChanged( this, &FBodyInstanceCustomization::OnCollisionChannelChanged, Index, ECR_Ignore )
						.IsChecked( this, &FBodyInstanceCustomization::IsCollisionChannelChecked, Index, ECR_Ignore )
					]
				]
				+SHorizontalBox::Slot()
				.AutoWidth()
				.VAlign(VAlign_Center)
				[
					SNew(SBox)
					.WidthOverride(RowWidth_Customization)
					.Content()
					[
						SNew(SCheckBox)
						.OnCheckStateChanged( this, &FBodyInstanceCustomization::OnCollisionChannelChanged, Index, ECR_Overlap )
						.IsChecked( this, &FBodyInstanceCustomization::IsCollisionChannelChecked, Index, ECR_Overlap )
					]

				]
				+SHorizontalBox::Slot()
				.AutoWidth()
				.VAlign(VAlign_Center)
				[
					SNew(SCheckBox)
					.OnCheckStateChanged( this, &FBodyInstanceCustomization::OnCollisionChannelChanged, Index, ECR_Block )
					.IsChecked( this, &FBodyInstanceCustomization::IsCollisionChannelChecked, Index, ECR_Block )
				]
			];
		}
	}

	// Add Title
	CollisionGroup.AddWidgetRow()
	.IsEnabled(CustomCollisionEnabled)
	.Visibility(CustomCollisionVisibility)
	.NameContent()
	[
		SNew(SBox)
		.Padding(FMargin(10, 0))
		.Content()
		[
			SNew( STextBlock )
			.Text(LOCTEXT("CollisionObjectResponses", "Object Responses"))
			.Font( IDetailLayoutBuilder::GetDetailFontBold() )
		]
	];

	for ( int32 Index=0; Index<TotalNumChildren; ++Index )
	{
		if (!ValidCollisionChannels[Index].TraceType)
		{
			FString DisplayName = ValidCollisionChannels[Index].DisplayName;
			EVisibility Visibility = EVisibility::Visible;

			CollisionGroup.AddWidgetRow()
			.IsEnabled(CustomCollisionEnabled)
			.Visibility(CustomCollisionVisibility)
			.OverrideResetToDefault(FResetToDefaultOverride::Create(
				TAttribute<bool>::Create([this, Index]() { return ShouldShowResetToDefaultResponse(Index); }),
				FSimpleDelegate::CreateLambda([this, Index]() { SetToDefaultResponse(Index); })
			))
			.NameContent()
			[
				SNew(SBox)
				.Padding(FMargin(15, 0))
				.Content()
				[
					SNew(STextBlock)
					.Text(FText::FromString(DisplayName))
					.Font( IDetailLayoutBuilder::GetDetailFont() )
				]
			]
			.ValueContent()
			[
				SNew( SHorizontalBox )
				+SHorizontalBox::Slot()
				.AutoWidth()
				.VAlign(VAlign_Center)
				[
					SNew(SBox)
					.WidthOverride(RowWidth_Customization)
					.Content()
					[
						SNew(SCheckBox)
						.OnCheckStateChanged( this, &FBodyInstanceCustomization::OnCollisionChannelChanged, Index, ECR_Ignore )
						.IsChecked( this, &FBodyInstanceCustomization::IsCollisionChannelChecked, Index, ECR_Ignore )
					]
				]
				+SHorizontalBox::Slot()
				.AutoWidth()
				.VAlign(VAlign_Center)
				[
					SNew(SBox)
					.WidthOverride(RowWidth_Customization)
					.Content()
					[
						SNew(SCheckBox)
						.OnCheckStateChanged( this, &FBodyInstanceCustomization::OnCollisionChannelChanged, Index, ECR_Overlap )
						.IsChecked( this, &FBodyInstanceCustomization::IsCollisionChannelChecked, Index, ECR_Overlap )
					]

				]
				+SHorizontalBox::Slot()
				.AutoWidth()
				.VAlign(VAlign_Center)
				[
					SNew(SCheckBox)
					.OnCheckStateChanged( this, &FBodyInstanceCustomization::OnCollisionChannelChanged, Index, ECR_Block )
					.IsChecked( this, &FBodyInstanceCustomization::IsCollisionChannelChecked, Index, ECR_Block )
<<<<<<< HEAD
				]

				+SHorizontalBox::Slot()
				.VAlign(VAlign_Center)
				[
					SNew(SButton)
					.OnClicked(this, &FBodyInstanceCustomization::SetToDefaultResponse, Index)
					.Visibility(this, &FBodyInstanceCustomization::ShouldShowResetToDefaultResponse, Index)
					.ContentPadding(0.f)
					.ToolTipText(LOCTEXT("ResetToDefaultToolTip", "Reset to Default"))
					.ButtonStyle( FEditorStyle::Get(), "NoBorder" )
					.Content()
					[
						SNew(SImage)
						.Image( FEditorStyle::GetBrush("PropertyWindow.DiffersFromDefault") )
					]
=======
>>>>>>> 6bbb88c8
				]
			];
		}
	}
}
END_SLATE_FUNCTION_BUILD_OPTIMIZATION

TSharedRef<SWidget> FBodyInstanceCustomization::MakeObjectTypeComboWidget( TSharedPtr<FString> InItem )
{
	return SNew(STextBlock) .Text( FText::FromString(*InItem) ) .Font( IDetailLayoutBuilder::GetDetailFont() );
}

void FBodyInstanceCustomization::OnObjectTypeChanged( TSharedPtr<FString> NewSelection, ESelectInfo::Type SelectInfo  )
{
	// if it's set from code, we did that on purpose
	if (SelectInfo != ESelectInfo::Direct)
	{
		FString NewValue = *NewSelection.Get();
		uint8 NewEnumVal = ECC_WorldStatic;
		// find index of NewValue
		for (auto Iter = ObjectTypeComboList.CreateConstIterator(); Iter; ++Iter)
		{
			// if value is same
			if (*(Iter->Get()) == NewValue)
			{
				NewEnumVal = ObjectTypeValues[Iter.GetIndex()];
			}
		}
		ensure(ObjectTypeHandle->SetValue(NewEnumVal) == FPropertyAccess::Result::Success);
	}
}

FText FBodyInstanceCustomization::GetObjectTypeComboBoxContent() const
{
	FName ObjectTypeName;
	if (ObjectTypeHandle->GetValue(ObjectTypeName) == FPropertyAccess::Result::MultipleValues)
	{
		return LOCTEXT("MultipleValues", "Multiple Values");
	}

	return FText::FromString(*ObjectTypeComboBox.Get()->GetSelectedItem().Get());
}

TSharedRef<SWidget> FBodyInstanceCustomization::MakeCollisionProfileComboWidget(TSharedPtr<FString> InItem)
{
	FString ProfileMessage;

	FCollisionResponseTemplate ProfileData;
	if (CollisionProfile->GetProfileTemplate(FName(**InItem), ProfileData))
	{
		ProfileMessage = ProfileData.HelpMessage;
	}

	return
		SNew(STextBlock)
		.Text(FText::FromString(*InItem))
		.ToolTipText(FText::FromString(ProfileMessage))
		.Font(IDetailLayoutBuilder::GetDetailFont());
}

void FBodyInstanceCustomization::OnSimulatePhysicsChanged()
{
	UpdateCollisionProfile();
}

/////////////////////////////////////////////////////////////////////////////////////////////////////////////
// NOTE! I have a lot of ensure to make sure it's set correctly
// in case for if type changes or any set up changes, this won't work, but ensure will remind you that! :)
/////////////////////////////////////////////////////////////////////////////////////////////////////////////

void FBodyInstanceCustomization::OnCollisionProfileComboOpening()
{
	if(AreAllCollisionUsingDefault())
	{
		TSharedPtr<FString> ComboStringPtr = CollisionProfileComboList[GetDefaultIndex()];
		if (ComboStringPtr.IsValid())
		{
			CollsionProfileComboBox->SetSelectedItem(ComboStringPtr);
			return;
		}
	}

	FName ProfileName;
	if (CollisionProfileNameHandle->GetValue(ProfileName) != FPropertyAccess::Result::MultipleValues)
	{
		TSharedPtr<FString> ComboStringPtr = GetProfileString(ProfileName);
		if( ComboStringPtr.IsValid() )
		{
			CollsionProfileComboBox->SetSelectedItem(ComboStringPtr);
		}
	}
}

void FBodyInstanceCustomization::MarkAllBodiesDefaultCollision(bool bUseDefaultCollision)
{
	CollisionResponsesHandle->NotifyPreChange();

	if(PrimComponents.Num() && UseDefaultCollisionHandle.IsValid())	//If we have prim components we might be coming from bp editor which needs to propagate all instances
	{
		for(UPrimitiveComponent* PrimComp : PrimComponents)
		{
			if(UStaticMeshComponent* SMC = Cast<UStaticMeshComponent>(PrimComp))
			{
				const bool bOldDefault = SMC->bUseDefaultCollision;
				const bool bNewDefault = bUseDefaultCollision;

				TSet<USceneComponent*> UpdatedInstances;
				FComponentEditorUtils::PropagateDefaultValueChange(SMC, UseDefaultCollisionHandle->GetProperty(), bOldDefault, bNewDefault, UpdatedInstances);

				SMC->bUseDefaultCollision = bNewDefault;
			}
		}
	}
	else
	{
		for (const FBodyInstance* BI : BodyInstances)
		{
			if (UStaticMeshComponent* SMC = GetDefaultCollisionProvider(BI))
			{
				SMC->bUseDefaultCollision = bUseDefaultCollision;
			}
		}
	}

	CollisionResponsesHandle->NotifyPostChange(EPropertyChangeType::ValueSet);
}

void FBodyInstanceCustomization::OnCollisionProfileChanged( TSharedPtr<FString> NewSelection, ESelectInfo::Type SelectInfo, IDetailGroup* CollisionGroup )
{
	// if it's set from code, we did that on purpose
	if (SelectInfo != ESelectInfo::Direct)
	{
		FString NewValue = *NewSelection.Get();
		int32 NumProfiles = CollisionProfile->GetNumOfProfiles();
		for (int32 ProfileId = 0; ProfileId < NumProfiles; ++ProfileId)
		{
			const FCollisionResponseTemplate* CurProfile = CollisionProfile->GetProfileByIndex(ProfileId);
			if ( NewValue == CurProfile->Name.ToString() )
			{
				// trigget transaction before UpdateCollisionProfile
				const FScopedTransaction Transaction( LOCTEXT( "ChangeCollisionProfile", "Change Collision Profile" ) );
				// set profile set up
				MarkAllBodiesDefaultCollision(false);
				ensure ( CollisionProfileNameHandle->SetValue(NewValue) ==  FPropertyAccess::Result::Success );
				UpdateCollisionProfile();
				return;
			}
		}

		if(CanUseDefaultCollision())
		{
			if(NewSelection == CollisionProfileComboList[GetDefaultIndex()])
			{
				MarkAllBodiesDefaultCollision(true);
				return;
			}
		}

		if( NewSelection == CollisionProfileComboList[GetCustomIndex()])
		{
			// Force expansion when the user chooses the selected item
			CollisionGroup->ToggleExpansion( true );
		}

		// if none of them found, clear it
		FName Name=UCollisionProfile::CustomCollisionProfileName;
		ensure ( CollisionProfileNameHandle->SetValue(Name) ==  FPropertyAccess::Result::Success );

		MarkAllBodiesDefaultCollision(false);
	}
}

void FBodyInstanceCustomization::UpdateCollisionProfile()
{
	FName ProfileName;

	// if I have valid profile name
	if (!AreAllCollisionUsingDefault() && CollisionProfileNameHandle->GetValue(ProfileName) ==  FPropertyAccess::Result::Success && FBodyInstance::IsValidCollisionProfileName(ProfileName) )
	{
		int32 NumProfiles = CollisionProfile->GetNumOfProfiles();
		const int32 NumSpecialProfiles = GetNumberOfSpecialProfiles();
		for (int32 ProfileId = 0; ProfileId < NumProfiles; ++ProfileId)
		{
			// find the profile
			const FCollisionResponseTemplate* CurProfile = CollisionProfile->GetProfileByIndex(ProfileId);
			if (ProfileName == CurProfile->Name)
			{
				// set the profile set up
				ensure(CollisionEnabledHandle->SetValue((uint8)CurProfile->CollisionEnabled) == FPropertyAccess::Result::Success);
				ensure(ObjectTypeHandle->SetValue((uint8)CurProfile->ObjectType) == FPropertyAccess::Result::Success);

				SetCollisionResponseContainer(CurProfile->ResponseToChannels);

				// now update combo box
				CollsionProfileComboBox.Get()->SetSelectedItem(CollisionProfileComboList[ProfileId+NumSpecialProfiles]);
				if (ObjectTypeComboBox.IsValid())
				{
					for (auto Iter = ObjectTypeValues.CreateConstIterator(); Iter; ++Iter)
					{
						if (*Iter == CurProfile->ObjectType)
						{
							ObjectTypeComboBox.Get()->SetSelectedItem(ObjectTypeComboList[Iter.GetIndex()]);
							break;
						}
					}
				}

				return;
			}
		}
	}

	CollsionProfileComboBox.Get()->SetSelectedItem(CollisionProfileComboList[AreAllCollisionUsingDefault() ? GetDefaultIndex() : GetCustomIndex()]);
}

void FBodyInstanceCustomization::SetToDefaultProfile()
{
	// trigger transaction before UpdateCollisionProfile
	const FScopedTransaction Transaction( LOCTEXT( "ResetCollisionProfile", "Reset Collision Profile" ) );
	MarkAllBodiesDefaultCollision(false);
	CollisionProfileNameHandle.Get()->ResetToDefault();
	UpdateCollisionProfile();
}

bool FBodyInstanceCustomization::ShouldShowResetToDefaultProfile() const
{
	return CollisionProfileNameHandle.Get()->DiffersFromDefault();
}

void FBodyInstanceCustomization::SetToDefaultResponse(int32 Index)
{
	if (ValidCollisionChannels.IsValidIndex(Index))
	{
		const FScopedTransaction Transaction( LOCTEXT( "ResetCollisionResponse", "Reset Collision Response" ) );
		const ECollisionResponse DefaultResponse = FCollisionResponseContainer::GetDefaultResponseContainer().GetResponse(ValidCollisionChannels[Index].CollisionChannel);

		SetResponse(Index, DefaultResponse);
	}
}

bool FBodyInstanceCustomization::ShouldShowResetToDefaultResponse(int32 Index) const
{
	
	if (ValidCollisionChannels.IsValidIndex(Index))
	{
		const ECollisionResponse DefaultResponse = FCollisionResponseContainer::GetDefaultResponseContainer().GetResponse(ValidCollisionChannels[Index].CollisionChannel);

		if (IsCollisionChannelChecked(Index, DefaultResponse) != ECheckBoxState::Checked)
		{
			return true;
		}
	}

	return false;
}

bool FBodyInstanceCustomization::AreAllCollisionUsingDefault() const
{
	bool bAllUsingDefault = BodyInstances.Num() > 0;
	for(const FBodyInstance* BI : BodyInstances)
	{
		if(UStaticMeshComponent* SMC = GetDefaultCollisionProvider(BI))
		{
			bAllUsingDefault &= SMC->bUseDefaultCollision;
		}
		else
		{
			bAllUsingDefault = false;
			break;
		}
	}

	return bAllUsingDefault;
}

bool FBodyInstanceCustomization::IsCollisionEnabled() const
{
	bool bEnabled = false;
	if(BodyInstanceHandle.IsValid())
	{
		bEnabled = BodyInstanceHandle->IsEditable() && FSlateApplication::Get().GetNormalExecutionAttribute().Get();
	}

	return bEnabled;
}

bool FBodyInstanceCustomization::ShouldEnableCustomCollisionSetup() const
{
	FName ProfileName;
	if (!AreAllCollisionUsingDefault() && CollisionProfileNameHandle->GetValue(ProfileName) == FPropertyAccess::Result::Success && FBodyInstance::IsValidCollisionProfileName(ProfileName) == false)
	{
		return IsCollisionEnabled();
	}

	return false;
}

EVisibility FBodyInstanceCustomization::ShouldShowCustomCollisionSetup() const
{
	return AreAllCollisionUsingDefault() ? EVisibility::Hidden : EVisibility::Visible;
}

FText FBodyInstanceCustomization::GetCollisionProfileComboBoxContent() const
{
	bool bAllUseDefaultCollision = BodyInstances.Num() > 0;
	bool bSomeUseDefaultCollision = false;

	for(const FBodyInstance* BI : BodyInstances)
	{
		if(UStaticMeshComponent* SMC = GetDefaultCollisionProvider(BI))
		{
			bAllUseDefaultCollision &= SMC->bUseDefaultCollision;
			bSomeUseDefaultCollision |= SMC->bUseDefaultCollision;
		}
		else
		{
			bAllUseDefaultCollision = false;
		}
	}

	if(bAllUseDefaultCollision)
	{
		return FText::FromString(*CollisionProfileComboList[GetDefaultIndex()]);
	}

	FName ProfileName;
	if (bSomeUseDefaultCollision || CollisionProfileNameHandle->GetValue(ProfileName) == FPropertyAccess::Result::MultipleValues)
	{
		return LOCTEXT("MultipleValues", "Multiple Values");
	}

	return FText::FromString(*GetProfileString(ProfileName).Get());
}

FText FBodyInstanceCustomization::GetCollisionProfileComboBoxToolTip() const
{
	if(AreAllCollisionUsingDefault())
	{
		return LOCTEXT("DefaultCollision", "Default collision preset specified in the StaticMesh asset");
	}

	FName ProfileName;
	if (CollisionProfileNameHandle->GetValue(ProfileName) == FPropertyAccess::Result::Success)
	{
		FCollisionResponseTemplate ProfileData;
		if ( CollisionProfile->GetProfileTemplate(ProfileName, ProfileData) )
		{
			return FText::FromString(ProfileData.HelpMessage);
		}
		return FText::GetEmpty();
	}

	return LOCTEXT("MultipleValues", "Multiple Values");
}

void FBodyInstanceCustomization::OnCollisionChannelChanged(ECheckBoxState InNewValue, int32 ValidIndex, ECollisionResponse InCollisionResponse)
{
	if ( ValidCollisionChannels.IsValidIndex(ValidIndex) )
	{
		SetResponse(ValidIndex, InCollisionResponse);
	}
}

struct FUpdateCollisionResponseHelper
{
	FUpdateCollisionResponseHelper(UPrimitiveComponent* InPrimComp, TSharedPtr<IPropertyHandle> InCollisionResponseHandle)
	: PrimComp(InPrimComp)
	, CollisionResponsesHandle(InCollisionResponseHandle)
	{
		OldCollision = PrimComp->BodyInstance.GetCollisionResponse();
	}

	~FUpdateCollisionResponseHelper()
	{
		if(CollisionResponsesHandle.IsValid())
		{
			const SIZE_T PropertyOffset = (SIZE_T)&((UPrimitiveComponent*)0)->BodyInstance.CollisionResponses;
			check(PropertyOffset <= MAX_int32);

			TSet<USceneComponent*> UpdatedInstances;
			FComponentEditorUtils::PropagateDefaultValueChange(PrimComp, CollisionResponsesHandle->GetProperty(), OldCollision, PrimComp->BodyInstance.GetCollisionResponse(), UpdatedInstances, PropertyOffset);
		}
	}

	UPrimitiveComponent* PrimComp;
	TSharedPtr<IPropertyHandle> CollisionResponsesHandle;
	FCollisionResponse OldCollision;
};

void FBodyInstanceCustomization::SetResponse(int32 ValidIndex, ECollisionResponse InCollisionResponse)
{
	const FScopedTransaction Transaction( LOCTEXT( "ChangeIndividualChannel", "Change Individual Channel" ) );

	CollisionResponsesHandle->NotifyPreChange();

	if(PrimComponents.Num())	//If we have owning prim components we may be in blueprint editor which means we have to propagate to instances.
	{
		for (UPrimitiveComponent* PrimComp : PrimComponents)
		{
			FUpdateCollisionResponseHelper UpdateCollisionResponseHelper(PrimComp, CollisionResponsesHandle);
			FBodyInstance& BodyInstance = PrimComp->BodyInstance;
			BodyInstance.CollisionResponses.SetResponse(ValidCollisionChannels[ValidIndex].CollisionChannel, InCollisionResponse);
		}
	}
	else
	{
		for (FBodyInstance* BodyInstance : BodyInstances)
		{
			BodyInstance->CollisionResponses.SetResponse(ValidCollisionChannels[ValidIndex].CollisionChannel, InCollisionResponse);
		}
	}

	CollisionResponsesHandle->NotifyPostChange(EPropertyChangeType::ValueSet);
}

ECheckBoxState FBodyInstanceCustomization::IsCollisionChannelChecked( int32 ValidIndex, ECollisionResponse InCollisionResponse) const
{
	TArray<uint8> CollisionResponses;

	if ( ValidCollisionChannels.IsValidIndex(ValidIndex) )
	{
		for (auto Iter=BodyInstances.CreateConstIterator(); Iter; ++Iter)
		{
			FBodyInstance* BodyInstance = *Iter;

			CollisionResponses.AddUnique(BodyInstance->CollisionResponses.GetResponse(ValidCollisionChannels[ValidIndex].CollisionChannel));
		}

		if (CollisionResponses.Num() == 1)
		{
			if (CollisionResponses[0] == InCollisionResponse)
			{
				return ECheckBoxState::Checked;
			}
			else
			{
				return ECheckBoxState::Unchecked;
			}
		}
		else if (CollisionResponses.Contains(InCollisionResponse))
		{
			return ECheckBoxState::Undetermined;
		}

		// if it didn't contain and it's not found, return Unchecked
		return ECheckBoxState::Unchecked;
	}

	return ECheckBoxState::Undetermined;
}

void FBodyInstanceCustomization::OnAllCollisionChannelChanged(ECheckBoxState InNewValue, ECollisionResponse InCollisionResponse)
{
	FCollisionResponseContainer NewContainer;
	NewContainer.SetAllChannels(InCollisionResponse);
	SetCollisionResponseContainer(NewContainer);
}

ECheckBoxState FBodyInstanceCustomization::IsAllCollisionChannelChecked(ECollisionResponse InCollisionResponse) const
{
	ECheckBoxState State = ECheckBoxState::Undetermined;

	uint32 TotalNumChildren = ValidCollisionChannels.Num();
	if (TotalNumChildren >= 1)
	{
		State = IsCollisionChannelChecked(0, InCollisionResponse);

		for (uint32 Index = 1; Index < TotalNumChildren; ++Index)
		{
			if (State != IsCollisionChannelChecked(Index, InCollisionResponse))
			{
				State = ECheckBoxState::Undetermined;
				break;
			}
		}
	}

	return State;
}

void FBodyInstanceCustomization::SetCollisionResponseContainer(const FCollisionResponseContainer& ResponseContainer)
{
	// trigget transaction before UpdateCollisionProfile
	uint32 TotalNumChildren = ValidCollisionChannels.Num();

	if(TotalNumChildren)
	{
		const FScopedTransaction Transaction(LOCTEXT("Collision", "Collision Channel Changes"));

		CollisionResponsesHandle->NotifyPreChange();


		// iterate through bodyinstance and fix it
		if(PrimComponents.Num())	//If we have owning prim components we may be in blueprint editor which means we have to propagate to instances.
		{

			for (UPrimitiveComponent* PrimComponent : PrimComponents)
			{
				FUpdateCollisionResponseHelper UpdateCollisionResponseHelper(PrimComponent, CollisionResponsesHandle);
			
				FBodyInstance& BodyInstance = PrimComponent->BodyInstance;
				// only go through valid channels
				for (uint32 Index = 0; Index < TotalNumChildren; ++Index)
				{
					ECollisionChannel Channel = ValidCollisionChannels[Index].CollisionChannel;
					ECollisionResponse Response = ResponseContainer.GetResponse(Channel);

					BodyInstance.CollisionResponses.SetResponse(Channel, Response);
				}
			}
		}
		else
		{
			for (FBodyInstance* BodyInstance : BodyInstances)
			{
				// only go through valid channels
				for (uint32 Index = 0; Index < TotalNumChildren; ++Index)
				{
					ECollisionChannel Channel = ValidCollisionChannels[Index].CollisionChannel;
					ECollisionResponse Response = ResponseContainer.GetResponse(Channel);

					BodyInstance->CollisionResponses.SetResponse(Channel, Response);
				}
			}
		}

		CollisionResponsesHandle->NotifyPostChange(EPropertyChangeType::ValueSet);
	}
	
}

FBodyInstanceCustomizationHelper::FBodyInstanceCustomizationHelper(const TArray<TWeakObjectPtr<UObject>>& InObjectsCustomized)
: ObjectsCustomized(InObjectsCustomized)
{
}

void FBodyInstanceCustomizationHelper::UpdateFilters()
{
	bDisplayMass = true;
	bDisplayConstraints = true;
	bDisplayEnablePhysics = true;
	bDisplayAsyncScene = true;

	for (int32 i = 0; i < ObjectsCustomized.Num(); ++i)
	{
		if (ObjectsCustomized[i].IsValid())
		{
			if(Cast<IDestructibleInterface>(ObjectsCustomized[i].Get()))
			{
				bDisplayMass = false;
				bDisplayConstraints = false;
			}
			else
			{
				if(ObjectsCustomized[i]->IsA(UBodySetup::StaticClass()))
				{
					bDisplayEnablePhysics = false;
					bDisplayConstraints = false;
				}
			}

			if(ObjectsCustomized[i]->IsA(USkeletalMeshComponent::StaticClass()))
			{
				bDisplayMass = false;
				bDisplayAsyncScene = false;
			}
		}
	}
}

void FBodyInstanceCustomizationHelper::CustomizeDetails( IDetailLayoutBuilder& DetailBuilder, TSharedRef<IPropertyHandle> BodyInstanceHandler)
{
	if( BodyInstanceHandler->IsValidHandle() )
	{
		UpdateFilters();

		IDetailCategoryBuilder& PhysicsCategory = DetailBuilder.EditCategory("Physics");

		TSharedRef<IPropertyHandle> PhysicsEnable = BodyInstanceHandler->GetChildHandle(GET_MEMBER_NAME_CHECKED(FBodyInstance, bSimulatePhysics)).ToSharedRef();
		if(bDisplayEnablePhysics)
		{
			PhysicsCategory.AddProperty(PhysicsEnable).EditCondition(TAttribute<bool>(this, &FBodyInstanceCustomizationHelper::IsSimulatePhysicsEditable), NULL);
		}
		else
		{
			PhysicsEnable->MarkHiddenByCustomization();
		}

		AddMassInKg(PhysicsCategory, BodyInstanceHandler);

		PhysicsCategory.AddProperty(BodyInstanceHandler->GetChildHandle(GET_MEMBER_NAME_CHECKED(FBodyInstance, LinearDamping)));
		PhysicsCategory.AddProperty(BodyInstanceHandler->GetChildHandle(GET_MEMBER_NAME_CHECKED(FBodyInstance, AngularDamping)));
		PhysicsCategory.AddProperty(BodyInstanceHandler->GetChildHandle(GET_MEMBER_NAME_CHECKED(FBodyInstance, bEnableGravity)));

		AddBodyConstraint(PhysicsCategory, BodyInstanceHandler);

		//ADVANCED
		PhysicsCategory.AddProperty(BodyInstanceHandler->GetChildHandle(GET_MEMBER_NAME_CHECKED(FBodyInstance, bAutoWeld)))
			.Visibility(TAttribute<EVisibility>(this, &FBodyInstanceCustomizationHelper::IsAutoWeldVisible));

		PhysicsCategory.AddProperty(BodyInstanceHandler->GetChildHandle(GET_MEMBER_NAME_CHECKED(FBodyInstance, bStartAwake)));

		PhysicsCategory.AddProperty(BodyInstanceHandler->GetChildHandle(GET_MEMBER_NAME_CHECKED(FBodyInstance, COMNudge)));
		PhysicsCategory.AddProperty(BodyInstanceHandler->GetChildHandle(GET_MEMBER_NAME_CHECKED(FBodyInstance, MassScale)));

		AddMaxAngularVelocity(PhysicsCategory, BodyInstanceHandler);

#if WITH_CHAOS
		// Hide PhysX-Only settings in Chaos
		BodyInstanceHandler->GetChildHandle(GET_MEMBER_NAME_CHECKED(FBodyInstance, DOFMode))->MarkHiddenByCustomization();
		BodyInstanceHandler->GetChildHandle(GET_MEMBER_NAME_CHECKED(FBodyInstance, bLockTranslation))->MarkHiddenByCustomization();
		BodyInstanceHandler->GetChildHandle(GET_MEMBER_NAME_CHECKED(FBodyInstance, bLockRotation))->MarkHiddenByCustomization();
		BodyInstanceHandler->GetChildHandle(GET_MEMBER_NAME_CHECKED(FBodyInstance, bLockXTranslation))->MarkHiddenByCustomization();
		BodyInstanceHandler->GetChildHandle(GET_MEMBER_NAME_CHECKED(FBodyInstance, bLockYTranslation))->MarkHiddenByCustomization();
		BodyInstanceHandler->GetChildHandle(GET_MEMBER_NAME_CHECKED(FBodyInstance, bLockZTranslation))->MarkHiddenByCustomization();
		BodyInstanceHandler->GetChildHandle(GET_MEMBER_NAME_CHECKED(FBodyInstance, bLockXRotation))->MarkHiddenByCustomization();
		BodyInstanceHandler->GetChildHandle(GET_MEMBER_NAME_CHECKED(FBodyInstance, bLockYRotation))->MarkHiddenByCustomization();
		BodyInstanceHandler->GetChildHandle(GET_MEMBER_NAME_CHECKED(FBodyInstance, bLockZRotation))->MarkHiddenByCustomization();
		BodyInstanceHandler->GetChildHandle(GET_MEMBER_NAME_CHECKED(FBodyInstance, PositionSolverIterationCount))->MarkHiddenByCustomization();
		BodyInstanceHandler->GetChildHandle(GET_MEMBER_NAME_CHECKED(FBodyInstance, VelocitySolverIterationCount))->MarkHiddenByCustomization();
		BodyInstanceHandler->GetChildHandle(GET_MEMBER_NAME_CHECKED(FBodyInstance, MaxDepenetrationVelocity))->MarkHiddenByCustomization();
		BodyInstanceHandler->GetChildHandle(GET_MEMBER_NAME_CHECKED(FBodyInstance, CustomDOFPlaneNormal))->MarkHiddenByCustomization();
#endif
		//Add the rest
		uint32 NumChildren = 0;
		BodyInstanceHandler->GetNumChildren(NumChildren);
		for(uint32 ChildIdx = 0; ChildIdx < NumChildren; ++ChildIdx)
		{
			TSharedPtr<IPropertyHandle> ChildProp = BodyInstanceHandler->GetChildHandle(ChildIdx);

			FName CategoryName = FObjectEditorUtils::GetCategoryFName(ChildProp->GetProperty());
			if(ChildProp->IsCustomized() == false && CategoryName == FName(TEXT("Physics")))	//add the rest of the physics properties
			{
				PhysicsCategory.AddProperty(ChildProp);
			}
		}
	}
}

bool FBodyInstanceCustomizationHelper::IsSimulatePhysicsEditable() const
{
	// Check whether to enable editing of bSimulatePhysics - this will happen if all objects are UPrimitiveComponents & have collision geometry.
	bool bEnableSimulatePhysics = ObjectsCustomized.Num() > 0;
	for (TWeakObjectPtr<UObject> CustomizedObject : ObjectsCustomized)
	{
		if (UPrimitiveComponent* PrimitiveComponent = Cast<UPrimitiveComponent>(CustomizedObject.Get()))
		{
			if (!PrimitiveComponent->CanEditSimulatePhysics())
			{
				bEnableSimulatePhysics = false;
				break;
			}
		}
	}

	return bEnableSimulatePhysics;
}


EVisibility FBodyInstanceCustomizationHelper::IsMassVisible(bool bOverrideMass) const
{
	bool bIsMassReadOnly = IsBodyMassReadOnly();
	if (bOverrideMass)
	{
		return bIsMassReadOnly ? EVisibility::Collapsed : EVisibility::Visible;
	}
	else
	{
		return bIsMassReadOnly ? EVisibility::Visible : EVisibility::Collapsed;
	}
}

bool FBodyInstanceCustomizationHelper::IsBodyMassReadOnly() const
{
	for (auto ObjectIt = ObjectsCustomized.CreateConstIterator(); ObjectIt; ++ObjectIt)
	{
		if (ObjectIt->IsValid() && (*ObjectIt)->IsA(UPrimitiveComponent::StaticClass()))
		{
			if (UPrimitiveComponent* Comp = Cast<UPrimitiveComponent>(ObjectIt->Get()))
			{
				if (Comp->BodyInstance.bOverrideMass == false) { return true; }
			}
		}else if(ObjectIt->IsValid() && (*ObjectIt)->IsA(UBodySetup::StaticClass()))
		{
			UBodySetup* BS = Cast<UBodySetup>(ObjectIt->Get());
			if (BS->DefaultInstance.bOverrideMass == false)
			{
				return true;
			}
		}
	}

	return false;
}

TOptional<float> FBodyInstanceCustomizationHelper::OnGetBodyMaxAngularVelocity() const
{
	UPrimitiveComponent* Comp = nullptr;

	const float DefaultMaxAngularVelocity = UPhysicsSettings::Get()->MaxAngularVelocity;
	float MaxAngularVelocity = DefaultMaxAngularVelocity;
	bool bFoundComponent = false;

	for (auto ObjectIt = ObjectsCustomized.CreateConstIterator(); ObjectIt; ++ObjectIt)
	{
		if (ObjectIt->IsValid() && (*ObjectIt)->IsA(UPrimitiveComponent::StaticClass()))
		{
			Comp = Cast<UPrimitiveComponent>(ObjectIt->Get());

			const float CompMaxAngularVelocity = Comp->BodyInstance.bOverrideMaxAngularVelocity ?
													Comp->BodyInstance.MaxAngularVelocity :
													DefaultMaxAngularVelocity;

			if (!bFoundComponent)
			{
				bFoundComponent = true;
				MaxAngularVelocity = CompMaxAngularVelocity;
			}
			else if (MaxAngularVelocity != CompMaxAngularVelocity)
			{
				return TOptional<float>();
			}
		}
	}

	return MaxAngularVelocity;
}

bool FBodyInstanceCustomizationHelper::IsMaxAngularVelocityReadOnly() const
{
	for (auto ObjectIt = ObjectsCustomized.CreateConstIterator(); ObjectIt; ++ObjectIt)
	{
		if (ObjectIt->IsValid() && (*ObjectIt)->IsA(UPrimitiveComponent::StaticClass()))
		{
			if (UPrimitiveComponent* Comp = Cast<UPrimitiveComponent>(ObjectIt->Get()))
			{
				if (Comp->BodyInstance.bOverrideMaxAngularVelocity == false) { return true; }
			}
		}
	}

	return false;
}

EVisibility FBodyInstanceCustomizationHelper::IsMaxAngularVelocityVisible(bool bOverrideMaxAngularVelocity) const
{
	bool bIsMaxAngularVelocityReadOnly = IsMaxAngularVelocityReadOnly();
	if (bOverrideMaxAngularVelocity)
	{
		return bIsMaxAngularVelocityReadOnly ? EVisibility::Collapsed : EVisibility::Visible;
	}
	else
	{
		return bIsMaxAngularVelocityReadOnly ? EVisibility::Visible : EVisibility::Collapsed;
	}
}

EVisibility FBodyInstanceCustomizationHelper::IsAutoWeldVisible() const
{
	for (int32 i = 0; i < ObjectsCustomized.Num(); ++i)
	{
		if (ObjectsCustomized[i].IsValid() && !(ObjectsCustomized[i]->IsA(UStaticMeshComponent::StaticClass()) || ObjectsCustomized[i]->IsA(UShapeComponent::StaticClass())))
		{
			return EVisibility::Collapsed;
		}
	}

	return EVisibility::Visible;
}

void FBodyInstanceCustomizationHelper::OnSetBodyMass(float BodyMass, ETextCommit::Type Commit)
{
	MassInKgOverrideHandle->SetValue(BodyMass);
}


TOptional<float> FBodyInstanceCustomizationHelper::OnGetBodyMass() const
{
	UPrimitiveComponent* Comp = nullptr;
	UBodySetup* BS = nullptr;

	float Mass = 0.0f;
	bool bMultipleValue = false;

	for (auto ObjectIt = ObjectsCustomized.CreateConstIterator(); ObjectIt; ++ObjectIt)
	{
		float NewMass = 0.f;
		if (ObjectIt->IsValid() && (*ObjectIt)->IsA(UPrimitiveComponent::StaticClass()))
		{
			Comp = Cast<UPrimitiveComponent>(ObjectIt->Get());
			NewMass = Comp->CalculateMass();
		}
		else if (ObjectIt->IsValid() && (*ObjectIt)->IsA(UBodySetup::StaticClass()))
		{
			BS = Cast<UBodySetup>(ObjectIt->Get());

			NewMass = BS->CalculateMass();
		}

		if (Mass == 0.0f || FMath::Abs(Mass - NewMass) < SMALL_NUMBER)
		{
			Mass = NewMass;
		}
		else
		{
			bMultipleValue = true;
			break;
		}
	}

	if (bMultipleValue)
	{
		return TOptional<float>();
	}

	return Mass;
}

EVisibility FBodyInstanceCustomizationHelper::IsDOFMode(EDOFMode::Type Mode) const
{
	bool bVisible = false;
	if (DOFModeProperty.IsValid() && bDisplayConstraints)
	{
		uint8 CurrentMode;
		if (DOFModeProperty->GetValue(CurrentMode) == FPropertyAccess::Success)
		{
			EDOFMode::Type PropertyDOF = FBodyInstance::ResolveDOFMode(static_cast<EDOFMode::Type>(CurrentMode));
			bVisible = PropertyDOF == Mode;
		}
	}

	return bVisible ? EVisibility::Visible : EVisibility::Collapsed;
}


void FBodyInstanceCustomizationHelper::AddMassInKg(IDetailCategoryBuilder& PhysicsCategory, TSharedRef<IPropertyHandle> BodyInstanceHandler)
{
	MassInKgOverrideHandle = BodyInstanceHandler->GetChildHandle(GET_MEMBER_NAME_CHECKED(FBodyInstance, MassInKgOverride)).ToSharedRef();

	if (bDisplayMass)
	{
		PhysicsCategory.AddProperty(MassInKgOverrideHandle).CustomWidget()
		.NameContent()
		[
			MassInKgOverrideHandle->CreatePropertyNameWidget()
		]
		.ValueContent()
		.VAlign(VAlign_Center)
		[
			SNew(SNumericEntryBox<float>)
			.IsEnabled(this, &FBodyInstanceCustomizationHelper::IsBodyMassEnabled)
			.Font(IDetailLayoutBuilder::GetDetailFont())
			.Value(this, &FBodyInstanceCustomizationHelper::OnGetBodyMass)
			.OnValueCommitted(this, &FBodyInstanceCustomizationHelper::OnSetBodyMass)
		];
	}
	else
	{
		MassInKgOverrideHandle->MarkHiddenByCustomization();
	}
}

void FBodyInstanceCustomizationHelper::AddMaxAngularVelocity(IDetailCategoryBuilder& PhysicsCategory, TSharedRef<IPropertyHandle> BodyInstanceHandler)
{
	TSharedRef<IPropertyHandle> MaxAngularVelocityHandle = BodyInstanceHandler->GetChildHandle(GET_MEMBER_NAME_CHECKED(FBodyInstance, MaxAngularVelocity)).ToSharedRef();
	
	PhysicsCategory.AddProperty(MaxAngularVelocityHandle).CustomWidget()
	.NameContent()
	[
		MaxAngularVelocityHandle->CreatePropertyNameWidget()
	]
	.ValueContent()
	[
		SNew(SVerticalBox)
		+ SVerticalBox::Slot()
		.VAlign(VAlign_Center)
		[
			SNew(SNumericEntryBox<float>)
			.IsEnabled(false)
			.Font(IDetailLayoutBuilder::GetDetailFont())
			.Value(this, &FBodyInstanceCustomizationHelper::OnGetBodyMaxAngularVelocity)
			.Visibility(this, &FBodyInstanceCustomizationHelper::IsMaxAngularVelocityVisible, false)
		]

		+ SVerticalBox::Slot()
		.VAlign(VAlign_Center)
		[
			SNew(SVerticalBox)
			.Visibility(this, &FBodyInstanceCustomizationHelper::IsMaxAngularVelocityVisible, true)
			+ SVerticalBox::Slot()
			.AutoHeight()
			[
				MaxAngularVelocityHandle->CreatePropertyValueWidget()
			]
		]
	];
}

void FBodyInstanceCustomizationHelper::AddBodyConstraint(IDetailCategoryBuilder& PhysicsCategory, TSharedRef<IPropertyHandle> BodyInstanceHandler)
{
	const float XYZPadding = 5.f;
	
	TSharedPtr<IPropertyHandle> bLockXTranslation = BodyInstanceHandler->GetChildHandle(GET_MEMBER_NAME_CHECKED(FBodyInstance, bLockXTranslation));
	bLockXTranslation->MarkHiddenByCustomization();

	TSharedPtr<IPropertyHandle> bLockYTranslation = BodyInstanceHandler->GetChildHandle(GET_MEMBER_NAME_CHECKED(FBodyInstance, bLockYTranslation));
	bLockYTranslation->MarkHiddenByCustomization();

	TSharedPtr<IPropertyHandle> bLockZTranslation = BodyInstanceHandler->GetChildHandle(GET_MEMBER_NAME_CHECKED(FBodyInstance, bLockZTranslation));
	bLockZTranslation->MarkHiddenByCustomization();

	TSharedPtr<IPropertyHandle> bLockXRotation = BodyInstanceHandler->GetChildHandle(GET_MEMBER_NAME_CHECKED(FBodyInstance, bLockXRotation));
	bLockXRotation->MarkHiddenByCustomization();

	TSharedPtr<IPropertyHandle> bLockYRotation = BodyInstanceHandler->GetChildHandle(GET_MEMBER_NAME_CHECKED(FBodyInstance, bLockYRotation));
	bLockYRotation->MarkHiddenByCustomization();

	TSharedPtr<IPropertyHandle> bLockZRotation = BodyInstanceHandler->GetChildHandle(GET_MEMBER_NAME_CHECKED(FBodyInstance, bLockZRotation));
	bLockZRotation->MarkHiddenByCustomization();

	DOFModeProperty = BodyInstanceHandler->GetChildHandle(GET_MEMBER_NAME_CHECKED(FBodyInstance, DOFMode)).ToSharedRef();
	DOFModeProperty->MarkHiddenByCustomization();

	TSharedRef<IPropertyHandle> bLockRotation = BodyInstanceHandler->GetChildHandle(GET_MEMBER_NAME_CHECKED(FBodyInstance, bLockRotation)).ToSharedRef();
	bLockRotation->MarkHiddenByCustomization();

	TSharedRef<IPropertyHandle> bLockTranslation = BodyInstanceHandler->GetChildHandle(GET_MEMBER_NAME_CHECKED(FBodyInstance, bLockTranslation)).ToSharedRef();
	bLockTranslation->MarkHiddenByCustomization();

	TSharedRef<IPropertyHandle> CustomDOFPlaneNormal = BodyInstanceHandler->GetChildHandle(GET_MEMBER_NAME_CHECKED(FBodyInstance, CustomDOFPlaneNormal)).ToSharedRef();
	CustomDOFPlaneNormal->MarkHiddenByCustomization();

	//the above are all marked hidden even if we don't display constraints because the user wants to hide it anyway

	if (bDisplayConstraints)
	{
		IDetailGroup& ConstraintsGroup = PhysicsCategory.AddGroup(TEXT("ConstraintsGroup"), LOCTEXT("Constraints", "Constraints"));

		ConstraintsGroup.AddWidgetRow()
		.Visibility(TAttribute<EVisibility>::Create(TAttribute<EVisibility>::FGetter::CreateSP(this, &FBodyInstanceCustomizationHelper::IsDOFMode, EDOFMode::SixDOF)))
		.NameContent()
		[
			SNew(STextBlock)
			.Text(LOCTEXT("LockPositionLabel", "Lock Position"))
			.ToolTipText(LOCTEXT("LockPositionTooltip", "Locks movement along the specified axis"))
			.Font(IDetailLayoutBuilder::GetDetailFont())
			.Justification(ETextJustify::Right)
		]
		.ValueContent()
		[
			SNew(SHorizontalBox)
			+ SHorizontalBox::Slot()
			.Padding(0.f, 0.f, XYZPadding, 0.f)
			.AutoWidth()
			[
				SNew(SHorizontalBox)
				+ SHorizontalBox::Slot()
				.AutoWidth()
				[
					bLockXTranslation->CreatePropertyNameWidget()
				]
				+ SHorizontalBox::Slot()
				.AutoWidth()
				[
					bLockXTranslation->CreatePropertyValueWidget()
				]
			]

			+ SHorizontalBox::Slot()
			.Padding(0.f, 0.f, XYZPadding, 0.f)
			.AutoWidth()
			[
				SNew(SHorizontalBox)
				+ SHorizontalBox::Slot()
				.AutoWidth()
				[
					bLockYTranslation->CreatePropertyNameWidget()
				]
				+ SHorizontalBox::Slot()
				.AutoWidth()
				[
					bLockYTranslation->CreatePropertyValueWidget()
				]
			]

			+ SHorizontalBox::Slot()
			.Padding(0.f, 0.f, XYZPadding, 0.f)
			.AutoWidth()
			[
				SNew(SHorizontalBox)
				+ SHorizontalBox::Slot()
				.AutoWidth()
				[
					bLockZTranslation->CreatePropertyNameWidget()
				]
				+ SHorizontalBox::Slot()
				.AutoWidth()
				[
					bLockZTranslation->CreatePropertyValueWidget()
				]
			]
		];

		ConstraintsGroup.AddWidgetRow()
		.Visibility(TAttribute<EVisibility>::Create(TAttribute<EVisibility>::FGetter::CreateSP(this, &FBodyInstanceCustomizationHelper::IsDOFMode, EDOFMode::SixDOF)))
		.NameContent()
		[
			SNew(STextBlock)
			.Text(LOCTEXT("LockRotationLabel", "Lock Rotation"))
			.ToolTipText(LOCTEXT("LockRotationTooltip", "Locks rotation about the specified axis"))
			.Font(IDetailLayoutBuilder::GetDetailFont())
		]
		.ValueContent()
		[
			SNew(SHorizontalBox)
			+ SHorizontalBox::Slot()
			.Padding(0.f, 0.f, XYZPadding, 0.f)
			.AutoWidth()
			[
				SNew(SHorizontalBox)
				+ SHorizontalBox::Slot()
				.AutoWidth()
				[
					bLockXRotation->CreatePropertyNameWidget()
				]
				+ SHorizontalBox::Slot()
				.AutoWidth()
				[
					bLockXRotation->CreatePropertyValueWidget()
				]
			]

			+ SHorizontalBox::Slot()
			.Padding(0.f, 0.f, XYZPadding, 0.f)
			.AutoWidth()
			[
				SNew(SHorizontalBox)
				+ SHorizontalBox::Slot()
				.AutoWidth()
				[
					bLockYRotation->CreatePropertyNameWidget()
				]
				+ SHorizontalBox::Slot()
				.AutoWidth()
				[
					bLockYRotation->CreatePropertyValueWidget()
				]
			]

			+ SHorizontalBox::Slot()
			.Padding(0.f, 0.f, XYZPadding, 0.f)
			.AutoWidth()
			[
				SNew(SHorizontalBox)
				+ SHorizontalBox::Slot()
				.AutoWidth()
				[
					bLockZRotation->CreatePropertyNameWidget()
				]
				+ SHorizontalBox::Slot()
				.AutoWidth()
				[
					bLockZRotation->CreatePropertyValueWidget()
				]
			]
		];

		//we only show the custom plane normal if we've selected that mode
		ConstraintsGroup.AddPropertyRow(CustomDOFPlaneNormal).Visibility(TAttribute<EVisibility>::Create(TAttribute<EVisibility>::FGetter::CreateSP(this, &FBodyInstanceCustomizationHelper::IsDOFMode, EDOFMode::CustomPlane)));
		ConstraintsGroup.AddPropertyRow(bLockTranslation).Visibility(TAttribute<EVisibility>::Create(TAttribute<EVisibility>::FGetter::CreateSP(this, &FBodyInstanceCustomizationHelper::IsDOFMode, EDOFMode::CustomPlane)));
		ConstraintsGroup.AddPropertyRow(bLockRotation).Visibility(TAttribute<EVisibility>::Create(TAttribute<EVisibility>::FGetter::CreateSP(this, &FBodyInstanceCustomizationHelper::IsDOFMode, EDOFMode::CustomPlane)));
		ConstraintsGroup.AddPropertyRow(DOFModeProperty.ToSharedRef());
	}
}

////////////////////////////////////////////////////////////////

#undef LOCTEXT_NAMESPACE
#undef RowWidth_Customization<|MERGE_RESOLUTION|>--- conflicted
+++ resolved
@@ -683,25 +683,6 @@
 					SNew(SCheckBox)
 					.OnCheckStateChanged( this, &FBodyInstanceCustomization::OnCollisionChannelChanged, Index, ECR_Block )
 					.IsChecked( this, &FBodyInstanceCustomization::IsCollisionChannelChecked, Index, ECR_Block )
-<<<<<<< HEAD
-				]
-
-				+SHorizontalBox::Slot()
-				.VAlign(VAlign_Center)
-				[
-					SNew(SButton)
-					.OnClicked(this, &FBodyInstanceCustomization::SetToDefaultResponse, Index)
-					.Visibility(this, &FBodyInstanceCustomization::ShouldShowResetToDefaultResponse, Index)
-					.ContentPadding(0.f)
-					.ToolTipText(LOCTEXT("ResetToDefaultToolTip", "Reset to Default"))
-					.ButtonStyle( FEditorStyle::Get(), "NoBorder" )
-					.Content()
-					[
-						SNew(SImage)
-						.Image( FEditorStyle::GetBrush("PropertyWindow.DiffersFromDefault") )
-					]
-=======
->>>>>>> 6bbb88c8
 				]
 			];
 		}
