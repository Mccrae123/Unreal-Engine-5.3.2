// Copyright Epic Games, Inc. All Rights Reserved.

#include "LandscapeProxyUIDetails.h"

<<<<<<< HEAD
=======
#include "Algo/AnyOf.h"
>>>>>>> 4af6daef
#include "Algo/Count.h"
#include "Algo/Find.h"
#include "Algo/Transform.h"
#include "Components/RuntimeVirtualTextureComponent.h"
#include "Containers/Array.h"
#include "Containers/Map.h"
#include "DetailCategoryBuilder.h"
#include "DetailLayoutBuilder.h"
#include "DetailWidgetRow.h"
#include "Engine/World.h"
#include "Fonts/SlateFontInfo.h"
#include "HAL/PlatformCrt.h"
#include "IDetailPropertyRow.h"
#include "Internationalization/Internationalization.h"
#include "Internationalization/Text.h"
#include "Landscape.h"
#include "LandscapeInfo.h"
#include "LandscapeProxy.h"
#include "LandscapeStreamingProxy.h"
#include "LandscapeSubsystem.h"
#include "Layout/Margin.h"
#include "Math/IntPoint.h"
#include "Math/IntRect.h"
#include "Math/UnrealMathSSE.h"
#include "Misc/Attribute.h"
#include "RuntimeVirtualTextureSetBounds.h"
#include "ScopedTransaction.h"
#include "Templates/Casts.h"
#include "Types/SlateEnums.h"
#include "UObject/LazyObjectPtr.h"
#include "UObject/ObjectMacros.h"
#include "UObject/ObjectPtr.h"
#include "UObject/UObjectIterator.h"
#include "UObject/WeakObjectPtr.h"
#include "UObject/WeakObjectPtrTemplates.h"
#include "VT/RuntimeVirtualTextureVolume.h"
#include "Widgets/DeclarativeSyntaxSupport.h"
#include "Widgets/Input/SButton.h"
<<<<<<< HEAD
=======
#include "Widgets/Input/SCheckBox.h"
#include "Widgets/IToolTip.h"
#include "Widgets/Layout/SBox.h"
>>>>>>> 4af6daef
#include "Widgets/Text/STextBlock.h"

class IPropertyHandle;
class SWidget;
class UObject;
class URuntimeVirtualTexture;

#define LOCTEXT_NAMESPACE "FLandscapeProxyUIDetails"

static TAutoConsoleVariable<int32> CVarShowCompressWeightMapsOption(
	TEXT("landscape.ShowCompressHeightMapsOption"),
	0,
	TEXT("Enable editing of the compressed height map option on landscape proxies (experimental)."),
	ECVF_Default);

FLandscapeProxyUIDetails::FLandscapeProxyUIDetails()
{
}

TSharedRef<IDetailCustomization> FLandscapeProxyUIDetails::MakeInstance()
{
	return MakeShareable( new FLandscapeProxyUIDetails);
}

void FLandscapeProxyUIDetails::CustomizeDetails( IDetailLayoutBuilder& DetailBuilder )
{
	TArray<TWeakObjectPtr<UObject>> EditingObjects;
	DetailBuilder.GetObjectsBeingCustomized(EditingObjects);

	auto GenerateTextWidget = [](const FText& InText, bool bInBold = false) -> TSharedRef<SWidget>
	{
		return SNew(STextBlock)
				.Font(bInBold? IDetailLayoutBuilder::GetDetailFontBold() : IDetailLayoutBuilder::GetDetailFont())
				.Text(InText);
	};

	TArray<TWeakObjectPtr<ALandscapeProxy>> EditingProxies;
	Algo::Transform(EditingObjects, EditingProxies, [](TWeakObjectPtr<UObject> InObject) { return TWeakObjectPtr<ALandscapeProxy>(Cast<ALandscapeProxy>(InObject.Get())); });

	TArray<TWeakObjectPtr<ALandscape>> LandscapeActors;
<<<<<<< HEAD
	for (TWeakObjectPtr<ALandscapeProxy> EditingProxy : EditingProxies)
	{
		if (EditingProxy.IsValid())
		{
			if (ALandscape* LandscapeActor = EditingProxy->GetLandscapeActor())
			{
				LandscapeActors.AddUnique(LandscapeActor);
			}
		}
	}

	if (LandscapeActors.Num() == 1)
	{
		TWeakObjectPtr<ALandscape> LandscapeActor = LandscapeActors[0];
		if (ULandscapeInfo* LandscapeInfo = LandscapeActor->GetLandscapeInfo())
		{
			IDetailCategoryBuilder& CategoryBuilder = DetailBuilder.EditCategory("Information", FText::GetEmpty(), ECategoryPriority::Important);

			FText CreateRVTVolumesTooltip = LOCTEXT("Button_CreateVolumes_Tooltip", "Create volumes for the selected Runtime Virtual Textures.");
				
			FText RowDisplayText = LOCTEXT("LandscapeComponentResolution", "Component Resolution (Verts)");
			CategoryBuilder.AddCustomRow(RowDisplayText)
			.RowTag(TEXT("LandscapeComponentResolution"))
			.NameContent()
			[
				GenerateTextWidget(RowDisplayText)
			]
			.ValueContent()
			[
				GenerateTextWidget(FText::Format(LOCTEXT("LandscapeComponentResolutionValue", "{0} x {0}"), LandscapeActor->ComponentSizeQuads+1), true) // Verts
			];

			RowDisplayText = LOCTEXT("LandscapeComponentCount", "Component Count");
			CategoryBuilder.AddCustomRow(RowDisplayText)
			.RowTag(TEXT("LandscapeComponentCount"))
			.NameContent()
			[
				GenerateTextWidget(RowDisplayText)
			]
			.ValueContent()
			[
				GenerateTextWidget(FText::Format(LOCTEXT("LandscapeComponentCountValue", "{0}"), LandscapeActor->LandscapeComponents.Num()), true)
			];

			RowDisplayText = LOCTEXT("LandscapeComponentSubsections", "Component Subsections");
			CategoryBuilder.AddCustomRow(RowDisplayText)
			.RowTag(TEXT("LandscapeComponentSubsections"))
			.NameContent()
			[
				GenerateTextWidget(RowDisplayText)
			]
			.ValueContent()
			[
				GenerateTextWidget(FText::Format(LOCTEXT("LandscapeComponentSubSectionsValue", "{0} x {0}"), LandscapeActor->NumSubsections), true)
			];

			FIntRect Rect = LandscapeActor->GetBoundingRect();
			FIntPoint Size = Rect.Size();
			RowDisplayText = LOCTEXT("LandscapeResolution", "Resolution (Verts)");
			CategoryBuilder.AddCustomRow(RowDisplayText)
			.RowTag(TEXT("LandscapeResolution"))
			.NameContent()
			[
				GenerateTextWidget(RowDisplayText)
			]
			.ValueContent()
			[
				GenerateTextWidget(FText::Format(LOCTEXT("LandscapeResolutionValue", "{0} x {1}"), Size.X+1, Size.Y+1), true)
			];

			int32 LandscapeCount = LandscapeInfo->StreamingProxies.Num() + (LandscapeInfo->LandscapeActor.Get() ? 1 : 0);
			RowDisplayText = LOCTEXT("LandscapeCount", "Landscape Count");
			CategoryBuilder.AddCustomRow(RowDisplayText)
			.RowTag(TEXT("LandscapeCount"))
			.NameContent()
			[
				GenerateTextWidget(RowDisplayText)
			]
			.ValueContent()
			[
				GenerateTextWidget(FText::Format(LOCTEXT("LandscapeCountValue", "{0}"), LandscapeCount), true)
			];

			int32 TotalComponentCount = LandscapeInfo->XYtoComponentMap.Num();
			RowDisplayText = LOCTEXT("TotalLandscapeComponentCount", "Total Component Count");
			CategoryBuilder.AddCustomRow(RowDisplayText)
			.RowTag(TEXT("TotalLandscapeComponentCount"))
			.NameContent()
			[
				GenerateTextWidget(RowDisplayText)
			]
			.ValueContent()
			[
				GenerateTextWidget(FText::Format(LOCTEXT("TotalLandscapeComponentCountValue", "{0}"), TotalComponentCount), true)
			];

			LandscapeInfo->GetLandscapeExtent(Rect.Min.X, Rect.Min.Y, Rect.Max.X, Rect.Max.Y);
			Size = Rect.Size();
			RowDisplayText = LOCTEXT("LandscapeOverallResolution", "Overall Resolution (Verts)");
			CategoryBuilder.AddCustomRow(RowDisplayText)
			.RowTag(TEXT("LandscapeOverallResolution"))
			.NameContent()
			[
				GenerateTextWidget(RowDisplayText)
			]
			.ValueContent()
			[
				GenerateTextWidget(FText::Format(LOCTEXT("LandscapeOverallResolutionValue", "{0} x {1}"), Size.X + 1, Size.Y + 1), true)
			];

			// Apply custom widget for CreateVolume.
			TSharedRef<IPropertyHandle> CreateVolumePropertyHandle = DetailBuilder.GetProperty(TEXT("bSetCreateRuntimeVirtualTextureVolumes"));
			DetailBuilder.EditDefaultProperty(CreateVolumePropertyHandle)->CustomWidget()
			.NameContent()
			[
				SNew(STextBlock)
				.Font(IDetailLayoutBuilder::GetDetailFont())
				.Text(LOCTEXT("Button_CreateVolumes", "Create Volumes"))
				.ToolTipText(CreateRVTVolumesTooltip)
			]
			.ValueContent()
			.MinDesiredWidth(125.f)
			[
				SNew(SButton)
				.VAlign(VAlign_Center)
				.HAlign(HAlign_Center)
				.ContentPadding(2)
				.Text(LOCTEXT("Button_CreateVolumes", "Create Volumes"))
				.OnClicked_Lambda([LandscapeActor, this]() { return CreateRuntimeVirtualTextureVolume(LandscapeActor.Get()); })
				.IsEnabled_Lambda([LandscapeActor, this]() { return IsCreateRuntimeVirtualTextureVolumeEnabled(LandscapeActor.Get()); })
				.ToolTipText_Lambda([LandscapeActor, this, CreateRVTVolumesTooltip]()
				{
					return IsCreateRuntimeVirtualTextureVolumeEnabled(LandscapeActor.Get())
						? CreateRVTVolumesTooltip
						: LOCTEXT("Button_CreateVolumes_Tooltip_Invalid", "No Runtime Virtual Textures found in the world.");
				})
			];
		}
	}

	// Add Nanite buttons :
	if (!EditingProxies.IsEmpty())
	{
		auto BuildNaniteData = [EditingProxies](bool bInForceRebuild) -> FReply
		{
			TArray<ALandscapeProxy*> ProxiesToBuild;
			Algo::TransformIf(EditingProxies, ProxiesToBuild, [](const TWeakObjectPtr<ALandscapeProxy>& InProxy) { return InProxy.IsValid(); }, [](const TWeakObjectPtr<ALandscapeProxy>& InProxy) { return InProxy.Get(); });
			if (ProxiesToBuild.IsEmpty())
			{
				return FReply::Unhandled();
			}

			if (UWorld* World = ProxiesToBuild[0]->GetWorld())
			{
				if (ULandscapeSubsystem* LandscapeSubsystem = World->GetSubsystem<ULandscapeSubsystem>())
				{
					LandscapeSubsystem->BuildNanite(MakeArrayView(ProxiesToBuild), bInForceRebuild);
				}
			}

			return FReply::Handled();
		};

		auto GetNumProxiesNeedingRebuild = [EditingProxies](bool bInForceRebuild) -> int32
		{
			TSet<TWeakObjectPtr<ALandscapeProxy>> ProxiesToBuild;
			for (TWeakObjectPtr<ALandscapeProxy> EditingProxy : EditingProxies)
			{
				if (EditingProxy.IsValid())
				{
					ProxiesToBuild.Add(EditingProxy);
					// Build all streaming proxies in the case of a ALandscape :
					if (ALandscape* Landscape = Cast<ALandscape>(EditingProxy.Get()))
					{
						ULandscapeInfo* LandscapeInfo = Landscape->GetLandscapeInfo();
						if (LandscapeInfo != nullptr)
						{
							Algo::Transform(LandscapeInfo->StreamingProxies, ProxiesToBuild, [](const TWeakObjectPtr<ALandscapeStreamingProxy>& InStreamingProxy) { return InStreamingProxy; });
						}
					}
				}
			}

			return Algo::CountIf(ProxiesToBuild, [bInForceRebuild](TWeakObjectPtr<ALandscapeProxy> InProxy) { return (InProxy.IsValid() && (bInForceRebuild || !InProxy->IsNaniteMeshUpToDate())); });
		};

		auto HasAtLeastOneNaniteLandscape = [LandscapeActors]() -> bool
		{
			return Algo::FindByPredicate(LandscapeActors, [](TWeakObjectPtr<ALandscape> InLandscape) { return (InLandscape.IsValid() && InLandscape->IsNaniteEnabled()); }) != nullptr;
		};

		IDetailCategoryBuilder& CategoryBuilder = DetailBuilder.EditCategory("Nanite", FText::GetEmpty(), ECategoryPriority::Default);
		TSharedRef<IPropertyHandle> EnableNaniteProperty = DetailBuilder.GetProperty(GET_MEMBER_NAME_CHECKED(ALandscape, bEnableNanite));
		CategoryBuilder.AddCustomRow(FText::FromString(TEXT("Rebuild Nanite Data")))
		[
			SNew(SHorizontalBox)
			.IsEnabled_Lambda([HasAtLeastOneNaniteLandscape] { return HasAtLeastOneNaniteLandscape(); })
			+ SHorizontalBox::Slot()
			.FillWidth(1)
			[
				SNew(SButton)
				.Text(LOCTEXT("BuildNaniteData", "Build Data"))
				.HAlign(HAlign_Center)
				.VAlign(VAlign_Center)
				.ToolTipText_Lambda([GetNumProxiesNeedingRebuild]()
				{ 
					return FText::Format(LOCTEXT("BuildNaniteDataTooltip", "Builds the Nanite mesh representation from the Landscape data if it's not up to date ({0} {0}|plural(one=actors, other=actors) to build)"), GetNumProxiesNeedingRebuild(/*bInForceRebuild = */false));
				})
				.OnClicked_Lambda([BuildNaniteData]() { return BuildNaniteData(/*bInForceRebuild = */false); })
				.IsEnabled_Lambda([GetNumProxiesNeedingRebuild]() { return (GetNumProxiesNeedingRebuild(/*bInForceRebuild = */false) > 0); })
			]
			+ SHorizontalBox::Slot()
			.FillWidth(1)
			[
				SNew(SButton)
				.Text(LOCTEXT("RebuildNaniteData", "Rebuild Data"))
				.HAlign(HAlign_Center)
				.VAlign(VAlign_Center)
				.ToolTipText_Lambda([GetNumProxiesNeedingRebuild]()
				{ 
					return FText::Format(LOCTEXT("RebuildNaniteDataTooltip", "Rebuilds the Nanite mesh representation from the Landscape data ({0} {0}|plural(one=actors, other=actors) to build)"), GetNumProxiesNeedingRebuild(/*bInForceRebuild = */true));
				})
				.OnClicked_Lambda([BuildNaniteData]() { return BuildNaniteData(/*bInForceRebuild = */true); })
			]
		];
=======
	TArray<TWeakObjectPtr<ALandscapeStreamingProxy>> EditingStreamingProxies;
	for (TWeakObjectPtr<ALandscapeProxy> EditingProxy : EditingProxies)
	{
		if (EditingProxy.IsValid())
		{
			if (ALandscape* LandscapeActor = EditingProxy->GetLandscapeActor())
			{
				LandscapeActors.AddUnique(LandscapeActor);
			}

			if (ALandscapeStreamingProxy* LandscapeStreamingProxy = Cast<ALandscapeStreamingProxy>(EditingProxy.Get()))
			{
				EditingStreamingProxies.Add(LandscapeStreamingProxy);
			}
		}
	}

	// Hide World Partition specific properties in non WP levels
	const bool bShouldDisplayWorldPartitionProperties = Algo::AnyOf(EditingProxies, [](const TWeakObjectPtr<ALandscapeProxy> InProxy)
	{
		UWorld* World = InProxy.IsValid() ? InProxy->GetTypedOuter<UWorld>() : nullptr;
		return UWorld::IsPartitionedWorld(World);
	});

	if (!bShouldDisplayWorldPartitionProperties)
	{
		DetailBuilder.HideProperty(DetailBuilder.GetProperty(GET_MEMBER_NAME_CHECKED(ALandscape, bAreNewLandscapeActorsSpatiallyLoaded), ALandscape::StaticClass()));
	}

	if (CVarShowCompressWeightMapsOption->GetInt() == 0)
	{
		DetailBuilder.HideProperty(DetailBuilder.GetProperty(GET_MEMBER_NAME_CHECKED(ALandscapeProxy, bUseCompressedHeightmapStorage), ALandscapeProxy::StaticClass()));
	}

	if (LandscapeActors.Num() == 1)
	{
		TWeakObjectPtr<ALandscape> LandscapeActor = LandscapeActors[0];
		if (ULandscapeInfo* LandscapeInfo = LandscapeActor->GetLandscapeInfo())
		{
			IDetailCategoryBuilder& CategoryBuilder = DetailBuilder.EditCategory("Information", FText::GetEmpty(), ECategoryPriority::Important);

			FText CreateRVTVolumesTooltip = LOCTEXT("Button_CreateVolumes_Tooltip", "Create volumes for the selected Runtime Virtual Textures.");
				
			FText RowDisplayText = LOCTEXT("LandscapeComponentResolution", "Component Resolution (Verts)");
			CategoryBuilder.AddCustomRow(RowDisplayText)
			.RowTag(TEXT("LandscapeComponentResolution"))
			.NameContent()
			[
				GenerateTextWidget(RowDisplayText)
			]
			.ValueContent()
			[
				GenerateTextWidget(FText::Format(LOCTEXT("LandscapeComponentResolutionValue", "{0} x {0}"), LandscapeActor->ComponentSizeQuads+1), true) // Verts
			];

			RowDisplayText = LOCTEXT("LandscapeComponentCount", "Component Count");
			int32 NumComponents = LandscapeActor->LandscapeComponents.Num();
			// If displaying streaming proxies, don't show the main landscape actor's component count, which is always 0 : 
			if (!EditingStreamingProxies.IsEmpty())
			{
				NumComponents = EditingStreamingProxies[0]->LandscapeComponents.Num();
				if (Algo::AnyOf(EditingStreamingProxies, [NumComponents](const TWeakObjectPtr<ALandscapeStreamingProxy> InStreamingProxy) { return InStreamingProxy.Get()->LandscapeComponents.Num() != NumComponents; }))
				{
					NumComponents = -1;
				}
			}
			CategoryBuilder.AddCustomRow(RowDisplayText)
			.RowTag(TEXT("LandscapeComponentCount"))
			.NameContent()
			[
				GenerateTextWidget(RowDisplayText)
			]
			.ValueContent()
			[
				GenerateTextWidget((NumComponents == -1) ? LOCTEXT("MultipleValues", "Multiple Values") : FText::Format(LOCTEXT("LandscapeComponentCountValue", "{0}"), NumComponents), true)
			];

			RowDisplayText = LOCTEXT("LandscapeComponentSubsections", "Component Subsections");
			CategoryBuilder.AddCustomRow(RowDisplayText)
			.RowTag(TEXT("LandscapeComponentSubsections"))
			.NameContent()
			[
				GenerateTextWidget(RowDisplayText)
			]
			.ValueContent()
			[
				GenerateTextWidget(FText::Format(LOCTEXT("LandscapeComponentSubSectionsValue", "{0} x {0}"), LandscapeActor->NumSubsections), true)
			];

			FIntRect Rect = LandscapeActor->GetBoundingRect();
			FIntPoint Size = Rect.Size();
			RowDisplayText = LOCTEXT("LandscapeResolution", "Resolution (Verts)");
			CategoryBuilder.AddCustomRow(RowDisplayText)
			.RowTag(TEXT("LandscapeResolution"))
			.NameContent()
			[
				GenerateTextWidget(RowDisplayText)
			]
			.ValueContent()
			[
				GenerateTextWidget(FText::Format(LOCTEXT("LandscapeResolutionValue", "{0} x {1}"), Size.X+1, Size.Y+1), true)
			];

			int32 LandscapeCount = LandscapeInfo->StreamingProxies.Num() + (LandscapeInfo->LandscapeActor.Get() ? 1 : 0);
			RowDisplayText = LOCTEXT("LandscapeCount", "Landscape Proxy Count");
			CategoryBuilder.AddCustomRow(RowDisplayText)
			.RowTag(TEXT("LandscapeCount"))
			.NameContent()
			[
				GenerateTextWidget(RowDisplayText)
			]
			.ValueContent()
			[
				GenerateTextWidget(FText::Format(LOCTEXT("LandscapeProxyCountValue", "{0}"), LandscapeCount), true)
			];

			int32 TotalComponentCount = LandscapeInfo->XYtoComponentMap.Num();
			RowDisplayText = LOCTEXT("TotalLandscapeComponentCount", "Total Component Count");
			CategoryBuilder.AddCustomRow(RowDisplayText)
			.RowTag(TEXT("TotalLandscapeComponentCount"))
			.NameContent()
			[
				GenerateTextWidget(RowDisplayText)
			]
			.ValueContent()
			[
				GenerateTextWidget(FText::Format(LOCTEXT("TotalLandscapeComponentCountValue", "{0}"), TotalComponentCount), true)
			];

			LandscapeInfo->GetLandscapeExtent(Rect.Min.X, Rect.Min.Y, Rect.Max.X, Rect.Max.Y);
			Size = Rect.Size();
			RowDisplayText = LOCTEXT("LandscapeOverallResolution", "Overall Resolution (Verts)");
			CategoryBuilder.AddCustomRow(RowDisplayText)
			.RowTag(TEXT("LandscapeOverallResolution"))
			.NameContent()
			[
				GenerateTextWidget(RowDisplayText)
			]
			.ValueContent()
			[
				GenerateTextWidget(FText::Format(LOCTEXT("LandscapeOverallResolutionValue", "{0} x {1}"), Size.X + 1, Size.Y + 1), true)
			];

			// Apply custom widget for CreateVolume.
			TSharedRef<IPropertyHandle> CreateVolumePropertyHandle = DetailBuilder.GetProperty(TEXT("bSetCreateRuntimeVirtualTextureVolumes"));
			DetailBuilder.EditDefaultProperty(CreateVolumePropertyHandle)->CustomWidget()
			.NameContent()
			[
				SNew(STextBlock)
				.Font(IDetailLayoutBuilder::GetDetailFont())
				.Text(LOCTEXT("Button_CreateVolumes", "Create Volumes"))
				.ToolTipText(CreateRVTVolumesTooltip)
			]
			.ValueContent()
			.MinDesiredWidth(125.f)
			[
				SNew(SButton)
				.VAlign(VAlign_Center)
				.HAlign(HAlign_Center)
				.ContentPadding(2)
				.Text(LOCTEXT("Button_CreateVolumes", "Create Volumes"))
				.OnClicked_Lambda([LandscapeActor, this]() { return CreateRuntimeVirtualTextureVolume(LandscapeActor.Get()); })
				.IsEnabled_Lambda([LandscapeActor, this]() { return IsCreateRuntimeVirtualTextureVolumeEnabled(LandscapeActor.Get()); })
				.ToolTipText_Lambda([LandscapeActor, this, CreateRVTVolumesTooltip]()
				{
					return IsCreateRuntimeVirtualTextureVolumeEnabled(LandscapeActor.Get())
						? CreateRVTVolumesTooltip
						: LOCTEXT("Button_CreateVolumes_Tooltip_Invalid", "No Runtime Virtual Textures found in the world.");
				})
			];
		}
	}

	// Add Nanite buttons :
	if (!EditingProxies.IsEmpty())
	{
		auto BuildNaniteData = [EditingProxies](bool bInForceRebuild) -> FReply
		{
			TArray<ALandscapeProxy*> ProxiesToBuild;
			Algo::TransformIf(EditingProxies, ProxiesToBuild, [](const TWeakObjectPtr<ALandscapeProxy>& InProxy) { return InProxy.IsValid(); }, [](const TWeakObjectPtr<ALandscapeProxy>& InProxy) { return InProxy.Get(); });
			if (ProxiesToBuild.IsEmpty())
			{
				return FReply::Unhandled();
			}

			if (UWorld* World = ProxiesToBuild[0]->GetWorld())
			{
				if (ULandscapeSubsystem* LandscapeSubsystem = World->GetSubsystem<ULandscapeSubsystem>())
				{
					LandscapeSubsystem->BuildNanite(MakeArrayView(ProxiesToBuild), bInForceRebuild);
				}
			}

			return FReply::Handled();
		};

		auto GetNumProxiesNeedingRebuild = [EditingProxies](bool bInForceRebuild) -> int32
		{
			TSet<TWeakObjectPtr<ALandscapeProxy>> ProxiesToBuild;
			for (TWeakObjectPtr<ALandscapeProxy> EditingProxy : EditingProxies)
			{
				if (EditingProxy.IsValid())
				{
					ProxiesToBuild.Add(EditingProxy);
					// Build all streaming proxies in the case of a ALandscape :
					if (ALandscape* Landscape = Cast<ALandscape>(EditingProxy.Get()))
					{
						ULandscapeInfo* LandscapeInfo = Landscape->GetLandscapeInfo();
						if (LandscapeInfo != nullptr)
						{
							Algo::Transform(LandscapeInfo->StreamingProxies, ProxiesToBuild, [](const TWeakObjectPtr<ALandscapeStreamingProxy>& InStreamingProxy) { return InStreamingProxy; });
						}
					}
				}
			}

			return Algo::CountIf(ProxiesToBuild, [bInForceRebuild](TWeakObjectPtr<ALandscapeProxy> InProxy) { return (InProxy.IsValid() && (bInForceRebuild || !InProxy->IsNaniteMeshUpToDate())); });
		};

		auto HasAtLeastOneNaniteLandscape = [LandscapeActors]() -> bool
		{
			return Algo::FindByPredicate(LandscapeActors, [](TWeakObjectPtr<ALandscape> InLandscape) { return (InLandscape.IsValid() && InLandscape->IsNaniteEnabled()); }) != nullptr;
		};

		IDetailCategoryBuilder& CategoryBuilder = DetailBuilder.EditCategory("Nanite", FText::GetEmpty(), ECategoryPriority::Default);
		CategoryBuilder.AddCustomRow(FText::FromString(TEXT("Rebuild Nanite Data")))
		.RowTag("RebuildNaniteData")
		[
			SNew(SHorizontalBox)
			.IsEnabled_Lambda([HasAtLeastOneNaniteLandscape] { return HasAtLeastOneNaniteLandscape(); })
			+ SHorizontalBox::Slot()
			.FillWidth(1)
			[
				SNew(SButton)
				.Text(LOCTEXT("BuildNaniteData", "Build Data"))
				.HAlign(HAlign_Center)
				.VAlign(VAlign_Center)
				.ToolTipText_Lambda([GetNumProxiesNeedingRebuild]()
				{ 
					return FText::Format(LOCTEXT("BuildNaniteDataTooltip", "Builds the Nanite mesh representation from the Landscape data if it's not up to date ({0} {0}|plural(one=actors, other=actors) to build)"), GetNumProxiesNeedingRebuild(/*bInForceRebuild = */false));
				})
				.OnClicked_Lambda([BuildNaniteData]() { return BuildNaniteData(/*bInForceRebuild = */false); })
				.IsEnabled_Lambda([GetNumProxiesNeedingRebuild]() { return (GetNumProxiesNeedingRebuild(/*bInForceRebuild = */false) > 0); })
			]
			+ SHorizontalBox::Slot()
			.FillWidth(1)
			[
				SNew(SButton)
				.Text(LOCTEXT("RebuildNaniteData", "Rebuild Data"))
				.HAlign(HAlign_Center)
				.VAlign(VAlign_Center)
				.ToolTipText_Lambda([GetNumProxiesNeedingRebuild]()
				{ 
					return FText::Format(LOCTEXT("RebuildNaniteDataTooltip", "Rebuilds the Nanite mesh representation from the Landscape data ({0} {0}|plural(one=actors, other=actors) to build)"), GetNumProxiesNeedingRebuild(/*bInForceRebuild = */true));
				})
				.OnClicked_Lambda([BuildNaniteData]() { return BuildNaniteData(/*bInForceRebuild = */true); })
			]
		];
	}

	ALandscapeStreamingProxy* LandscapeStreamingProxy = EditingStreamingProxies.IsEmpty() ? nullptr : EditingStreamingProxies[0].Get();

	if (LandscapeStreamingProxy != nullptr)
	{
		for (TFieldIterator<FProperty> PropertyIterator(LandscapeStreamingProxy->GetClass()); PropertyIterator; ++PropertyIterator)
		{
			FProperty* Property = *PropertyIterator;

			if (Property == nullptr)
			{
				continue;
			}

			if (LandscapeStreamingProxy->IsPropertyInherited(Property))
			{
				TSharedPtr<IPropertyHandle> PropertyHandle = DetailBuilder.GetProperty(Property->GetFName());
				
				if (PropertyHandle->IsValidHandle())
				{
					IDetailPropertyRow* DetailRow = DetailBuilder.EditDefaultProperty(PropertyHandle);

					if (DetailRow != nullptr)
					{
						// Extend the tool tip to indicate this property is inherited
						FText ToolTipText = PropertyHandle->GetToolTipText();
						DetailRow->ToolTip(FText::Format(NSLOCTEXT("Landscape", "InheritedProperty", "{0} This property is inherited from the parent Landscape proxy."), ToolTipText));

						// Disable the property editing
						DetailRow->IsEnabled(false);
					}
				}
			}
			else if (LandscapeStreamingProxy->IsPropertyOverridable(Property))
			{
				TSharedPtr<IPropertyHandle> PropertyHandle = DetailBuilder.GetProperty(Property->GetFName());

				if (PropertyHandle->IsValidHandle())
				{
					const FText TooltipText = NSLOCTEXT("Landscape", "OverriddenProperty", "Check this box to override the parent landscape's property.");
					FString PropertyName = Property->GetName();
					IDetailPropertyRow* DetailRow = DetailBuilder.EditDefaultProperty(PropertyHandle);
					TSharedPtr<SWidget> NameWidget = nullptr;
					TSharedPtr<SWidget> ValueWidget = nullptr;

					DetailRow->GetDefaultWidgets(NameWidget, ValueWidget);

					DetailRow->CustomWidget()
					.NameContent()
					[
						SNew(SHorizontalBox)
						+ SHorizontalBox::Slot()
						.AutoWidth()
						[
							SNew(SCheckBox)
							.ToolTipText(TooltipText)
							.IsChecked_Lambda([EditingStreamingProxies, PropertyName]() -> ECheckBoxState
							{
								bool bContainsOverriddenProperty = false;
								bool bContainsDefaultProperty = false;

								for (const TWeakObjectPtr<ALandscapeStreamingProxy> StreamingProxy : EditingStreamingProxies)
								{
									if (!StreamingProxy.IsValid())
									{
										continue;
									}

									const bool bIsPropertyOverridden = StreamingProxy->IsSharedPropertyOverridden(PropertyName);

									bContainsOverriddenProperty |= bIsPropertyOverridden;
									bContainsDefaultProperty |= !bIsPropertyOverridden;
								}

								if (bContainsOverriddenProperty && bContainsDefaultProperty)
								{
									return ECheckBoxState::Undetermined;
								}

								return bContainsOverriddenProperty ? ECheckBoxState::Checked : ECheckBoxState::Unchecked;
							})
							.OnCheckStateChanged_Lambda([EditingStreamingProxies, PropertyName](ECheckBoxState NewState)
							{
								if (NewState == ECheckBoxState::Undetermined)
								{
									return;
								}

								const bool bChecked = NewState == ECheckBoxState::Checked;

								for (const TWeakObjectPtr<ALandscapeStreamingProxy> StreamingProxy : EditingStreamingProxies)
								{
									if (!StreamingProxy.IsValid())
									{
										continue;
									}

									StreamingProxy->SetSharedPropertyOverride(PropertyName, bChecked);
								}
							})
						]
						+ SHorizontalBox::Slot()
						.AutoWidth()
						[
							NameWidget->AsShared()
						]
					]
					.ValueContent()
					[
						SNew(SBox)
						.IsEnabled_Lambda([LandscapeStreamingProxy, PropertyName]() { return LandscapeStreamingProxy->IsSharedPropertyOverridden(PropertyName); })
						[
							ValueWidget->AsShared()
						]
					];
				}
			}
		}
>>>>>>> 4af6daef
	}
}

static void GetMissingRuntimeVirtualTextureVolumes(ALandscape* InLandscapeActor, TArray<URuntimeVirtualTexture*>& OutVirtualTextures)
{
	UWorld* World = InLandscapeActor != nullptr ? InLandscapeActor->GetWorld() : nullptr;
	if (World == nullptr)
	{
		return;
	}

	TArray<URuntimeVirtualTexture*> FoundVolumes;
	for (TObjectIterator<URuntimeVirtualTextureComponent> It(RF_ClassDefaultObject, false, EInternalObjectFlags::Garbage); It; ++It)
	{
		if (It->GetWorld() == World)
		{
			if (URuntimeVirtualTexture* VirtualTexture = It->GetVirtualTexture())
			{
				FoundVolumes.Add(VirtualTexture);
			}
		}
	}

	for (URuntimeVirtualTexture* VirtualTexture : InLandscapeActor->RuntimeVirtualTextures)
	{
		if (VirtualTexture != nullptr && FoundVolumes.Find(VirtualTexture) == INDEX_NONE)
		{
			OutVirtualTextures.Add(VirtualTexture);
		}
	}
}

bool FLandscapeProxyUIDetails::IsCreateRuntimeVirtualTextureVolumeEnabled(ALandscape* InLandscapeActor) const
{
	if (InLandscapeActor == nullptr)
	{
		return false;
	}

	TArray<URuntimeVirtualTexture*> VirtualTextureVolumesToCreate;
	GetMissingRuntimeVirtualTextureVolumes(InLandscapeActor, VirtualTextureVolumesToCreate);
	return VirtualTextureVolumesToCreate.Num() > 0;
}

FReply FLandscapeProxyUIDetails::CreateRuntimeVirtualTextureVolume(ALandscape* InLandscapeActor)
{
	if (InLandscapeActor == nullptr)
	{
		return FReply::Unhandled();
	}

	TArray<URuntimeVirtualTexture*> VirtualTextureVolumesToCreate;
	GetMissingRuntimeVirtualTextureVolumes(InLandscapeActor, VirtualTextureVolumesToCreate);
	if (VirtualTextureVolumesToCreate.Num() == 0)
	{
		return FReply::Unhandled();
	}

	const FScopedTransaction Transaction(LOCTEXT("Transaction_CreateVolumes", "Create Runtime Virtual Texture Volumes"));
	
	for (URuntimeVirtualTexture* VirtualTexture : VirtualTextureVolumesToCreate)
	{
		ARuntimeVirtualTextureVolume* NewVolume = InLandscapeActor->GetWorld()->SpawnActor<ARuntimeVirtualTextureVolume>();
		NewVolume->VirtualTextureComponent->SetVirtualTexture(VirtualTexture);
		NewVolume->VirtualTextureComponent->SetBoundsAlignActor(InLandscapeActor);
		RuntimeVirtualTexture::SetBounds(NewVolume->VirtualTextureComponent);
	}

	return FReply::Handled();
}

#undef LOCTEXT_NAMESPACE<|MERGE_RESOLUTION|>--- conflicted
+++ resolved
@@ -2,10 +2,7 @@
 
 #include "LandscapeProxyUIDetails.h"
 
-<<<<<<< HEAD
-=======
 #include "Algo/AnyOf.h"
->>>>>>> 4af6daef
 #include "Algo/Count.h"
 #include "Algo/Find.h"
 #include "Algo/Transform.h"
@@ -44,12 +41,9 @@
 #include "VT/RuntimeVirtualTextureVolume.h"
 #include "Widgets/DeclarativeSyntaxSupport.h"
 #include "Widgets/Input/SButton.h"
-<<<<<<< HEAD
-=======
 #include "Widgets/Input/SCheckBox.h"
 #include "Widgets/IToolTip.h"
 #include "Widgets/Layout/SBox.h"
->>>>>>> 4af6daef
 #include "Widgets/Text/STextBlock.h"
 
 class IPropertyHandle;
@@ -90,233 +84,6 @@
 	Algo::Transform(EditingObjects, EditingProxies, [](TWeakObjectPtr<UObject> InObject) { return TWeakObjectPtr<ALandscapeProxy>(Cast<ALandscapeProxy>(InObject.Get())); });
 
 	TArray<TWeakObjectPtr<ALandscape>> LandscapeActors;
-<<<<<<< HEAD
-	for (TWeakObjectPtr<ALandscapeProxy> EditingProxy : EditingProxies)
-	{
-		if (EditingProxy.IsValid())
-		{
-			if (ALandscape* LandscapeActor = EditingProxy->GetLandscapeActor())
-			{
-				LandscapeActors.AddUnique(LandscapeActor);
-			}
-		}
-	}
-
-	if (LandscapeActors.Num() == 1)
-	{
-		TWeakObjectPtr<ALandscape> LandscapeActor = LandscapeActors[0];
-		if (ULandscapeInfo* LandscapeInfo = LandscapeActor->GetLandscapeInfo())
-		{
-			IDetailCategoryBuilder& CategoryBuilder = DetailBuilder.EditCategory("Information", FText::GetEmpty(), ECategoryPriority::Important);
-
-			FText CreateRVTVolumesTooltip = LOCTEXT("Button_CreateVolumes_Tooltip", "Create volumes for the selected Runtime Virtual Textures.");
-				
-			FText RowDisplayText = LOCTEXT("LandscapeComponentResolution", "Component Resolution (Verts)");
-			CategoryBuilder.AddCustomRow(RowDisplayText)
-			.RowTag(TEXT("LandscapeComponentResolution"))
-			.NameContent()
-			[
-				GenerateTextWidget(RowDisplayText)
-			]
-			.ValueContent()
-			[
-				GenerateTextWidget(FText::Format(LOCTEXT("LandscapeComponentResolutionValue", "{0} x {0}"), LandscapeActor->ComponentSizeQuads+1), true) // Verts
-			];
-
-			RowDisplayText = LOCTEXT("LandscapeComponentCount", "Component Count");
-			CategoryBuilder.AddCustomRow(RowDisplayText)
-			.RowTag(TEXT("LandscapeComponentCount"))
-			.NameContent()
-			[
-				GenerateTextWidget(RowDisplayText)
-			]
-			.ValueContent()
-			[
-				GenerateTextWidget(FText::Format(LOCTEXT("LandscapeComponentCountValue", "{0}"), LandscapeActor->LandscapeComponents.Num()), true)
-			];
-
-			RowDisplayText = LOCTEXT("LandscapeComponentSubsections", "Component Subsections");
-			CategoryBuilder.AddCustomRow(RowDisplayText)
-			.RowTag(TEXT("LandscapeComponentSubsections"))
-			.NameContent()
-			[
-				GenerateTextWidget(RowDisplayText)
-			]
-			.ValueContent()
-			[
-				GenerateTextWidget(FText::Format(LOCTEXT("LandscapeComponentSubSectionsValue", "{0} x {0}"), LandscapeActor->NumSubsections), true)
-			];
-
-			FIntRect Rect = LandscapeActor->GetBoundingRect();
-			FIntPoint Size = Rect.Size();
-			RowDisplayText = LOCTEXT("LandscapeResolution", "Resolution (Verts)");
-			CategoryBuilder.AddCustomRow(RowDisplayText)
-			.RowTag(TEXT("LandscapeResolution"))
-			.NameContent()
-			[
-				GenerateTextWidget(RowDisplayText)
-			]
-			.ValueContent()
-			[
-				GenerateTextWidget(FText::Format(LOCTEXT("LandscapeResolutionValue", "{0} x {1}"), Size.X+1, Size.Y+1), true)
-			];
-
-			int32 LandscapeCount = LandscapeInfo->StreamingProxies.Num() + (LandscapeInfo->LandscapeActor.Get() ? 1 : 0);
-			RowDisplayText = LOCTEXT("LandscapeCount", "Landscape Count");
-			CategoryBuilder.AddCustomRow(RowDisplayText)
-			.RowTag(TEXT("LandscapeCount"))
-			.NameContent()
-			[
-				GenerateTextWidget(RowDisplayText)
-			]
-			.ValueContent()
-			[
-				GenerateTextWidget(FText::Format(LOCTEXT("LandscapeCountValue", "{0}"), LandscapeCount), true)
-			];
-
-			int32 TotalComponentCount = LandscapeInfo->XYtoComponentMap.Num();
-			RowDisplayText = LOCTEXT("TotalLandscapeComponentCount", "Total Component Count");
-			CategoryBuilder.AddCustomRow(RowDisplayText)
-			.RowTag(TEXT("TotalLandscapeComponentCount"))
-			.NameContent()
-			[
-				GenerateTextWidget(RowDisplayText)
-			]
-			.ValueContent()
-			[
-				GenerateTextWidget(FText::Format(LOCTEXT("TotalLandscapeComponentCountValue", "{0}"), TotalComponentCount), true)
-			];
-
-			LandscapeInfo->GetLandscapeExtent(Rect.Min.X, Rect.Min.Y, Rect.Max.X, Rect.Max.Y);
-			Size = Rect.Size();
-			RowDisplayText = LOCTEXT("LandscapeOverallResolution", "Overall Resolution (Verts)");
-			CategoryBuilder.AddCustomRow(RowDisplayText)
-			.RowTag(TEXT("LandscapeOverallResolution"))
-			.NameContent()
-			[
-				GenerateTextWidget(RowDisplayText)
-			]
-			.ValueContent()
-			[
-				GenerateTextWidget(FText::Format(LOCTEXT("LandscapeOverallResolutionValue", "{0} x {1}"), Size.X + 1, Size.Y + 1), true)
-			];
-
-			// Apply custom widget for CreateVolume.
-			TSharedRef<IPropertyHandle> CreateVolumePropertyHandle = DetailBuilder.GetProperty(TEXT("bSetCreateRuntimeVirtualTextureVolumes"));
-			DetailBuilder.EditDefaultProperty(CreateVolumePropertyHandle)->CustomWidget()
-			.NameContent()
-			[
-				SNew(STextBlock)
-				.Font(IDetailLayoutBuilder::GetDetailFont())
-				.Text(LOCTEXT("Button_CreateVolumes", "Create Volumes"))
-				.ToolTipText(CreateRVTVolumesTooltip)
-			]
-			.ValueContent()
-			.MinDesiredWidth(125.f)
-			[
-				SNew(SButton)
-				.VAlign(VAlign_Center)
-				.HAlign(HAlign_Center)
-				.ContentPadding(2)
-				.Text(LOCTEXT("Button_CreateVolumes", "Create Volumes"))
-				.OnClicked_Lambda([LandscapeActor, this]() { return CreateRuntimeVirtualTextureVolume(LandscapeActor.Get()); })
-				.IsEnabled_Lambda([LandscapeActor, this]() { return IsCreateRuntimeVirtualTextureVolumeEnabled(LandscapeActor.Get()); })
-				.ToolTipText_Lambda([LandscapeActor, this, CreateRVTVolumesTooltip]()
-				{
-					return IsCreateRuntimeVirtualTextureVolumeEnabled(LandscapeActor.Get())
-						? CreateRVTVolumesTooltip
-						: LOCTEXT("Button_CreateVolumes_Tooltip_Invalid", "No Runtime Virtual Textures found in the world.");
-				})
-			];
-		}
-	}
-
-	// Add Nanite buttons :
-	if (!EditingProxies.IsEmpty())
-	{
-		auto BuildNaniteData = [EditingProxies](bool bInForceRebuild) -> FReply
-		{
-			TArray<ALandscapeProxy*> ProxiesToBuild;
-			Algo::TransformIf(EditingProxies, ProxiesToBuild, [](const TWeakObjectPtr<ALandscapeProxy>& InProxy) { return InProxy.IsValid(); }, [](const TWeakObjectPtr<ALandscapeProxy>& InProxy) { return InProxy.Get(); });
-			if (ProxiesToBuild.IsEmpty())
-			{
-				return FReply::Unhandled();
-			}
-
-			if (UWorld* World = ProxiesToBuild[0]->GetWorld())
-			{
-				if (ULandscapeSubsystem* LandscapeSubsystem = World->GetSubsystem<ULandscapeSubsystem>())
-				{
-					LandscapeSubsystem->BuildNanite(MakeArrayView(ProxiesToBuild), bInForceRebuild);
-				}
-			}
-
-			return FReply::Handled();
-		};
-
-		auto GetNumProxiesNeedingRebuild = [EditingProxies](bool bInForceRebuild) -> int32
-		{
-			TSet<TWeakObjectPtr<ALandscapeProxy>> ProxiesToBuild;
-			for (TWeakObjectPtr<ALandscapeProxy> EditingProxy : EditingProxies)
-			{
-				if (EditingProxy.IsValid())
-				{
-					ProxiesToBuild.Add(EditingProxy);
-					// Build all streaming proxies in the case of a ALandscape :
-					if (ALandscape* Landscape = Cast<ALandscape>(EditingProxy.Get()))
-					{
-						ULandscapeInfo* LandscapeInfo = Landscape->GetLandscapeInfo();
-						if (LandscapeInfo != nullptr)
-						{
-							Algo::Transform(LandscapeInfo->StreamingProxies, ProxiesToBuild, [](const TWeakObjectPtr<ALandscapeStreamingProxy>& InStreamingProxy) { return InStreamingProxy; });
-						}
-					}
-				}
-			}
-
-			return Algo::CountIf(ProxiesToBuild, [bInForceRebuild](TWeakObjectPtr<ALandscapeProxy> InProxy) { return (InProxy.IsValid() && (bInForceRebuild || !InProxy->IsNaniteMeshUpToDate())); });
-		};
-
-		auto HasAtLeastOneNaniteLandscape = [LandscapeActors]() -> bool
-		{
-			return Algo::FindByPredicate(LandscapeActors, [](TWeakObjectPtr<ALandscape> InLandscape) { return (InLandscape.IsValid() && InLandscape->IsNaniteEnabled()); }) != nullptr;
-		};
-
-		IDetailCategoryBuilder& CategoryBuilder = DetailBuilder.EditCategory("Nanite", FText::GetEmpty(), ECategoryPriority::Default);
-		TSharedRef<IPropertyHandle> EnableNaniteProperty = DetailBuilder.GetProperty(GET_MEMBER_NAME_CHECKED(ALandscape, bEnableNanite));
-		CategoryBuilder.AddCustomRow(FText::FromString(TEXT("Rebuild Nanite Data")))
-		[
-			SNew(SHorizontalBox)
-			.IsEnabled_Lambda([HasAtLeastOneNaniteLandscape] { return HasAtLeastOneNaniteLandscape(); })
-			+ SHorizontalBox::Slot()
-			.FillWidth(1)
-			[
-				SNew(SButton)
-				.Text(LOCTEXT("BuildNaniteData", "Build Data"))
-				.HAlign(HAlign_Center)
-				.VAlign(VAlign_Center)
-				.ToolTipText_Lambda([GetNumProxiesNeedingRebuild]()
-				{ 
-					return FText::Format(LOCTEXT("BuildNaniteDataTooltip", "Builds the Nanite mesh representation from the Landscape data if it's not up to date ({0} {0}|plural(one=actors, other=actors) to build)"), GetNumProxiesNeedingRebuild(/*bInForceRebuild = */false));
-				})
-				.OnClicked_Lambda([BuildNaniteData]() { return BuildNaniteData(/*bInForceRebuild = */false); })
-				.IsEnabled_Lambda([GetNumProxiesNeedingRebuild]() { return (GetNumProxiesNeedingRebuild(/*bInForceRebuild = */false) > 0); })
-			]
-			+ SHorizontalBox::Slot()
-			.FillWidth(1)
-			[
-				SNew(SButton)
-				.Text(LOCTEXT("RebuildNaniteData", "Rebuild Data"))
-				.HAlign(HAlign_Center)
-				.VAlign(VAlign_Center)
-				.ToolTipText_Lambda([GetNumProxiesNeedingRebuild]()
-				{ 
-					return FText::Format(LOCTEXT("RebuildNaniteDataTooltip", "Rebuilds the Nanite mesh representation from the Landscape data ({0} {0}|plural(one=actors, other=actors) to build)"), GetNumProxiesNeedingRebuild(/*bInForceRebuild = */true));
-				})
-				.OnClicked_Lambda([BuildNaniteData]() { return BuildNaniteData(/*bInForceRebuild = */true); })
-			]
-		];
-=======
 	TArray<TWeakObjectPtr<ALandscapeStreamingProxy>> EditingStreamingProxies;
 	for (TWeakObjectPtr<ALandscapeProxy> EditingProxy : EditingProxies)
 	{
@@ -694,7 +461,6 @@
 				}
 			}
 		}
->>>>>>> 4af6daef
 	}
 }
 
