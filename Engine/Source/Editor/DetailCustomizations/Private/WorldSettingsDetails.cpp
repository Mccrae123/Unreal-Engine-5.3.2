// Copyright Epic Games, Inc. All Rights Reserved.

#include "WorldSettingsDetails.h"

#include "AssetRegistry/AssetData.h"
#include "AssetThumbnail.h"
#include "DetailCategoryBuilder.h"
#include "DetailLayoutBuilder.h"
#include "DetailWidgetRow.h"
#include "Editor.h"
#include "Editor/EditorEngine.h"
#include "Engine/Engine.h"
#include "Engine/Level.h"
#include "Engine/Texture2D.h"
#include "Engine/World.h"
#include "Fonts/SlateFontInfo.h"
#include "Framework/Application/MenuStack.h"
#include "Framework/Application/SlateApplication.h"
#include "Framework/Commands/UIAction.h"
#include "Framework/MultiBox/MultiBoxBuilder.h"
#include "GameFramework/Actor.h"
#include "GameFramework/WorldSettings.h"
#include "GameModeInfoCustomizer.h"
#include "HAL/PlatformCrt.h"
#include "HAL/PlatformMisc.h"
#include "IDetailChildrenBuilder.h"
#include "Input/Events.h"
#include "InputCoreTypes.h"
#include "Internationalization/Internationalization.h"
#include "Layout/ArrangedChildren.h"
#include "Layout/ArrangedWidget.h"
#include "Layout/Margin.h"
#include "Layout/WidgetPath.h"
#include "Math/Vector2D.h"
#include "Misc/AssertionMacros.h"
#include "Misc/Attribute.h"
#include "Misc/MessageDialog.h"
#include "Misc/PackageName.h"
#include "ScopedTransaction.h"
#include "Settings/EditorExperimentalSettings.h"
#include "SlotBase.h"
#include "Styling/AppStyle.h"
#include "Subsystems/AssetEditorSubsystem.h"
#include "Templates/Casts.h"
#include "Textures/SlateIcon.h"
#include "Types/SlateEnums.h"
#include "Types/SlateStructs.h"
#include "UObject/Class.h"
#include "UObject/Object.h"
#include "UObject/ObjectMacros.h"
#include "UObject/Package.h"
#include "UObject/TopLevelAssetPath.h"
#include "UObject/UObjectGlobals.h"
#include "Widgets/DeclarativeSyntaxSupport.h"
#include "Widgets/Input/SButton.h"
#include "Widgets/Input/SCheckBox.h"
#include "Widgets/Layout/SBorder.h"
#include "Widgets/Layout/SBox.h"
#include "Widgets/SBoxPanel.h"
#include "Widgets/SNullWidget.h"
#include "Widgets/Text/STextBlock.h"

class IPropertyHandle;
class SWidget;
struct FGeometry;

#define LOCTEXT_NAMESPACE "WorldSettingsDetails"


FWorldSettingsDetails::~FWorldSettingsDetails()
{
}

/* IDetailCustomization overrides
 *****************************************************************************/

void FWorldSettingsDetails::CustomizeDetails( IDetailLayoutBuilder& DetailBuilder )
{
	IDetailCategoryBuilder& Category = DetailBuilder.EditCategory("GameMode");
	CustomizeGameInfoProperty("DefaultGameMode", DetailBuilder, Category);

	AddLightmapCustomization(DetailBuilder);

	AddWorldCustomization(DetailBuilder);
	
	DetailBuilder.HideProperty(AActor::GetHiddenPropertyName(), AActor::StaticClass());
}


/* FWorldSettingsDetails implementation
 *****************************************************************************/


void FWorldSettingsDetails::CustomizeGameInfoProperty( const FName& PropertyName, IDetailLayoutBuilder& DetailBuilder, IDetailCategoryBuilder& CategoryBuilder )
{
	// Get the object that we are viewing details of. Expect to only edit one WorldSettings object at a time!
	TArray< TWeakObjectPtr<UObject> > ObjectsCustomized;
	DetailBuilder.GetObjectsBeingCustomized(ObjectsCustomized);
	UObject* ObjectCustomized = (ObjectsCustomized.Num() > 0) ? ObjectsCustomized[0].Get() : NULL;

	// Allocate customizer object
	GameInfoModeCustomizer = MakeShareable(new FGameModeInfoCustomizer(ObjectCustomized, PropertyName));

	// Then use it to customize
	GameInfoModeCustomizer->CustomizeGameModeSetting(DetailBuilder, CategoryBuilder);
}


void FWorldSettingsDetails::AddLightmapCustomization( IDetailLayoutBuilder& DetailBuilder )
{
	IDetailCategoryBuilder& Category = DetailBuilder.EditCategory("Lightmass");

	TSharedRef<FLightmapCustomNodeBuilder> LightMapGroupBuilder = MakeShareable(new FLightmapCustomNodeBuilder(DetailBuilder.GetThumbnailPool()));
	const bool bForAdvanced = true;
	Category.AddCustomBuilder(LightMapGroupBuilder, bForAdvanced);
}

void FWorldSettingsDetails::AddWorldCustomization(IDetailLayoutBuilder& DetailBuilder)
{
	TArray<TWeakObjectPtr<UObject>> CustomizedObjects;
	DetailBuilder.GetObjectsBeingCustomized(CustomizedObjects);
	ULevel* CustomizedLevel = nullptr;
	if (CustomizedObjects.Num() > 0)
	{
		if (AWorldSettings* WorldSettings = Cast<AWorldSettings>(CustomizedObjects[0]))
		{
			CustomizedLevel = WorldSettings->GetLevel();
			SelectedWorldSettings = WorldSettings;
		}
	}

	// Hide some of the WorldPartition properties found in AActor
	TArray<TSharedRef<IPropertyHandle>> PropertiesToHide;
	PropertiesToHide.Add(DetailBuilder.GetProperty(AActor::GetRuntimeGridPropertyName(), AActor::StaticClass()));
	PropertiesToHide.Add(DetailBuilder.GetProperty(AActor::GetIsSpatiallyLoadedPropertyName(), AActor::StaticClass()));
	for (TSharedRef<IPropertyHandle> Property : PropertiesToHide)
	{
		DetailBuilder.HideProperty(Property);
	}

	if (CustomizedLevel)
	{
		IDetailCategoryBuilder& WorldCategory = DetailBuilder.EditCategory("World");
		
		WorldCategory.AddCustomRow(LOCTEXT("LevelUseExternalActorsRow", "LevelUseExternalActors"), true)
			.NameContent()
			[
				SNew(STextBlock)
				.Text(LOCTEXT("LevelUseExternalActors", "Use External Actors"))
				.ToolTipText(LOCTEXT("ActorPackagingMode_ToolTip", "Use external actors, new actor spawned in this level will be external and existing external actors will be loaded on load."))
				.Font(IDetailLayoutBuilder::GetDetailFont())
				.IsEnabled(this, &FWorldSettingsDetails::IsUseExternalActorsEnabled, CustomizedLevel)
			]
			.ValueContent()
			[
				SNew(SCheckBox)
				.OnCheckStateChanged(this, &FWorldSettingsDetails::OnUseExternalActorsChanged, CustomizedLevel)
				.IsChecked(this, &FWorldSettingsDetails::IsUseExternalActorsChecked, CustomizedLevel)
				.IsEnabled(this, &FWorldSettingsDetails::IsUseExternalActorsEnabled, CustomizedLevel)
			];
		

		const bool bIsUsingActorFolders = CustomizedLevel->IsUsingActorFolders();
		WorldCategory.AddCustomRow(LOCTEXT("LevelUseActorFoldersRow", "LevelUseActorFolders"), true)
			.NameContent()
			[
				SNew(STextBlock)
				.Text(LOCTEXT("LevelUseActorFolders", "Use Actor Folder Objects"))
				.ToolTipText(LOCTEXT("LevelUseActorFolders_ToolTip", "Use actor folder objects, actor folders of this level will be persistent in their own object."))
				.Font(IDetailLayoutBuilder::GetDetailFont())
				.IsEnabled(this, &FWorldSettingsDetails::IsUsingActorFoldersEnabled, CustomizedLevel)
			]
			.ValueContent()
			[
				SNew(SCheckBox)
				.OnCheckStateChanged(this, &FWorldSettingsDetails::OnUseActorFoldersChanged, CustomizedLevel)
				.IsChecked(this, &FWorldSettingsDetails::IsUsingActorFoldersChecked, CustomizedLevel)
				.IsEnabled(this, &FWorldSettingsDetails::IsUsingActorFoldersEnabled, CustomizedLevel)
			];
		

		if (IsPartitionedWorld(CustomizedLevel))
		{
			IDetailCategoryBuilder& WorldPartitionCategory = DetailBuilder.EditCategory("WorldPartition");

			WorldPartitionCategory.AddCustomRow(LOCTEXT("DefaultWorldPartitionSettingsRow", "DefaultWorldPartitionSettings"), true)
				.NameContent()
				[
					SNew(STextBlock)
					.Text(LOCTEXT("DefaultWorldPartitionSettings", "Default World Partition Settings"))
					.ToolTipText(LOCTEXT("DefaultWorldPartitionSettings_ToolTip", "Save or Reset the current World Partition default editor state"))
					.Font(IDetailLayoutBuilder::GetDetailFont())
				]
				.ValueContent()
				[
					SNew(SHorizontalBox)
					+ SHorizontalBox::Slot()
					[
						SNew(SButton)
						.OnClicked_Lambda([CustomizedLevel]()
							{
								FScopedTransaction Transaction(LOCTEXT("ResetDefaultWorldPartitionSettings", "Reset Default World Partition Settings"));
								CustomizedLevel->GetWorldSettings()->ResetDefaultWorldPartitionSettings();
								return FReply::Handled();
							})
						[
							SNew(STextBlock)
							.Text(LOCTEXT("ResetButtonText", "Reset"))
							.ToolTipText(LOCTEXT("ResetButtonToolTip", "Reset World Partition default editor state"))
							.Font(IDetailLayoutBuilder::GetDetailFont())
						]
					]
					+ SHorizontalBox::Slot()
					[
						SNew(SButton)
						.OnClicked_Lambda([CustomizedLevel]()
							{
								FScopedTransaction Transaction(LOCTEXT("SaveDefaultWorldPartitionSettings", "Save Default World Partition Settings"));
								CustomizedLevel->GetWorldSettings()->SaveDefaultWorldPartitionSettings();
								return FReply::Handled();
							})
						[
							SNew(STextBlock)
							.Text(LOCTEXT("SaveButtonText", "Save"))
							.ToolTipText(LOCTEXT("SaveButtonToolTip", "Save current World Partition editor state as map default"))
							.Font(IDetailLayoutBuilder::GetDetailFont())
						]
					]
				];
		}
	}
}

void FWorldSettingsDetails::OnUseActorFoldersChanged(ECheckBoxState BoxState, ULevel* Level)
{
	if (Level && (BoxState == ECheckBoxState::Checked))
	{
		Level->SetUseActorFolders(true, /*bInteractiveMode*/ true);
	}
}

ECheckBoxState FWorldSettingsDetails::IsUsingActorFoldersChecked(ULevel* Level) const
{
	return Level->IsUsingActorFolders() ? ECheckBoxState::Checked : ECheckBoxState::Unchecked;
}

bool FWorldSettingsDetails::IsUsingActorFoldersEnabled(ULevel* Level) const
{
	return !Level->IsUsingActorFolders();
}

void FWorldSettingsDetails::OnUseExternalActorsChanged(ECheckBoxState BoxState, ULevel* Level)
{
	if (Level != nullptr)
	{
		// Validate we have a saved map
		UPackage* LevelPackage = Level->GetOutermost();
		if (LevelPackage == GetTransientPackage()
			|| LevelPackage->HasAnyFlags(RF_Transient)
			|| !FPackageName::IsValidLongPackageName(LevelPackage->GetName()))
		{
			FMessageDialog::Open(EAppMsgType::Ok, LOCTEXT("UseExternalActorsSaveMap", "You need to save the level before enabling the `Use External Actors` option."));
			return;
		}

		FText MessageTitle(LOCTEXT("ConvertActorPackagingDialog", "Convert Actors Packaging"));
		FText PackagingMode = !Level->IsUsingExternalActors() ? LOCTEXT("ExternalActors", "External") : LOCTEXT("InternalActors", "Internal");
		FText Message = FText::Format(LOCTEXT("ConvertActorPackagingMsg", "Do you want to convert all actors to {0} packaging as well?"), PackagingMode);
<<<<<<< HEAD
		EAppReturnType::Type ConvertAnswer = FMessageDialog::Open(EAppMsgType::YesNo, Message, &MessageTitle);
=======
		EAppReturnType::Type ConvertAnswer = FMessageDialog::Open(EAppMsgType::YesNo, Message, MessageTitle);
>>>>>>> 4af6daef
		// if the user accepts, convert all actors to what the new packaging mode will be
		if (ConvertAnswer == EAppReturnType::Yes)
		{
			Level->Modify();
			Level->ConvertAllActorsToPackaging(BoxState == ECheckBoxState::Checked);

			if (Level->IsUsingExternalActors())
			{
				Level->SetUseActorFolders(true);
			}
		}
	}
}

ECheckBoxState FWorldSettingsDetails::IsUseExternalActorsChecked(ULevel* Level) const
{
	return Level->IsUsingExternalActors() ? ECheckBoxState::Checked : ECheckBoxState::Unchecked;
}

bool FWorldSettingsDetails::IsPartitionedWorld(ULevel* Level) const
{
	return UWorld::IsPartitionedWorld(Level->GetWorld());
}

bool FWorldSettingsDetails::IsUseExternalActorsEnabled(ULevel* Level) const
{
	return !IsPartitionedWorld(Level);
}

FLightmapCustomNodeBuilder::FLightmapCustomNodeBuilder(const TSharedPtr<FAssetThumbnailPool>& InThumbnailPool)
{
	ThumbnailPool = InThumbnailPool;
}


FLightmapCustomNodeBuilder::~FLightmapCustomNodeBuilder()
{
	FEditorDelegates::OnLightingBuildKept.RemoveAll(this);
	FEditorDelegates::NewCurrentLevel.RemoveAll(this);
}


void FLightmapCustomNodeBuilder::SetOnRebuildChildren(FSimpleDelegate InOnRegenerateChildren)
{
	OnRegenerateChildren = InOnRegenerateChildren;

	FEditorDelegates::OnLightingBuildKept.AddSP(this, &FLightmapCustomNodeBuilder::HandleLightingBuildKept);
	FEditorDelegates::NewCurrentLevel.AddSP(this, &FLightmapCustomNodeBuilder::HandleNewCurrentLevel);
}


void FLightmapCustomNodeBuilder::GenerateHeaderRowContent(FDetailWidgetRow& NodeRow)
{
	NodeRow.NameContent()
	[
		SNew( STextBlock )
		.Text( LOCTEXT("LightmapHeaderRowContent", "Lightmaps") )
		.Font( IDetailLayoutBuilder::GetDetailFont() )
	];

	NodeRow.ValueContent()
	[
		SNew( STextBlock )
		.Text( this, &FLightmapCustomNodeBuilder::GetLightmapCountText )
		.Font( IDetailLayoutBuilder::GetDetailFont() )
	];
}


void FLightmapCustomNodeBuilder::GenerateChildContent(IDetailChildrenBuilder& ChildrenBuilder)
{
	RefreshLightmapItems();

	for(TSharedPtr<FLightmapItem>& Item : LightmapItems)
	{
		ChildrenBuilder.AddCustomRow(LOCTEXT("LightMapsFilter", "Lightmaps"))
		.WholeRowContent()
		.HAlign(HAlign_Fill)
		[
			MakeLightMapList(Item)
		];
	}
}


FText FLightmapCustomNodeBuilder::GetLightmapCountText() const
{
	return FText::Format( LOCTEXT("LightmapHeaderRowCount", "{0} Lightmap(s)"), FText::AsNumber(LightmapItems.Num()) );
}


void FLightmapCustomNodeBuilder::HandleLightingBuildKept()
{
	OnRegenerateChildren.ExecuteIfBound();
}

void FLightmapCustomNodeBuilder::HandleNewCurrentLevel()
{
	OnRegenerateChildren.ExecuteIfBound();
}


TSharedRef<SWidget> FLightmapCustomNodeBuilder::MakeLightMapList(TSharedPtr<FLightmapItem> LightMapItem)
{
	if ( !ensure(LightMapItem.IsValid()) )
	{
		return SNullWidget::NullWidget;
	}

	const uint32 ThumbnailResolution = 64;
	const uint32 ThumbnailBoxPadding = 4;
	UObject* LightMapObject = FindObject<UObject>(NULL, *LightMapItem->ObjectPath);
	FAssetData LightMapAssetData(LightMapObject);

	FAssetThumbnailConfig ThumbnailConfig;
	ThumbnailConfig.bAllowFadeIn = true;

	TWeakPtr<FLightmapItem> LightmapWeakPtr = LightMapItem;
	return
		SNew(SBorder)
		.BorderImage(nullptr)
		.Padding(0.0f)
		.OnMouseButtonUp(this, &FLightmapCustomNodeBuilder::OnMouseButtonUp, LightmapWeakPtr)
		.OnMouseDoubleClick(this, &FLightmapCustomNodeBuilder::OnLightMapListMouseButtonDoubleClick, LightmapWeakPtr)
		[
			SNew(SHorizontalBox)
			// Viewport
			+SHorizontalBox::Slot()
			.AutoWidth()
			.VAlign(VAlign_Center)
			[
				SNew( SBox )
				.WidthOverride( ThumbnailResolution + ThumbnailBoxPadding * 2 )
				.HeightOverride( ThumbnailResolution + ThumbnailBoxPadding * 2 )
				[
					// Drop shadow border
					SNew(SBorder)
					.Padding(ThumbnailBoxPadding)
					.BorderImage( FAppStyle::GetBrush("ContentBrowser.ThumbnailShadow") )
					[
						LightMapItem->Thumbnail->MakeThumbnailWidget(ThumbnailConfig)
					]
				]
			]

			+SHorizontalBox::Slot()
			.AutoWidth()
			.Padding(6, 0, 0, 0)
			.VAlign(VAlign_Center)
			[
				SNew(SVerticalBox)

				+SVerticalBox::Slot()
				.AutoHeight()
				.Padding(0, 1)
				[
					SNew(STextBlock)
					.Font(IDetailLayoutBuilder::GetDetailFont())
					.Text(FText::FromName(LightMapAssetData.AssetName) )
				]

				+SVerticalBox::Slot()
				.AutoHeight()
				.Padding(0, 1)
				[
					// Class
					SNew(STextBlock)
					.Font(IDetailLayoutBuilder::GetDetailFont())
					.Text(FText::FromString(LightMapAssetData.AssetClassPath.ToString()))
				]
			]
		];
}


TSharedPtr<SWidget> FLightmapCustomNodeBuilder::OnGetLightMapContextMenuContent(TSharedPtr<FLightmapItem> Lightmap)
{
	if (Lightmap.IsValid() )
	{
		FMenuBuilder MenuBuilder(/*bInShouldCloseWindowAfterMenuSelection=*/true, NULL);

		MenuBuilder.BeginSection("LightMapsContextMenuSection", LOCTEXT("LightMapsContextMenuHeading", "Options") );
		{
			MenuBuilder.AddMenuEntry(
				LOCTEXT("ViewLightmapLabel", "View Lightmap"),
				LOCTEXT("ViewLightmapTooltip", "Opens the texture editor with this lightmap."),
				FSlateIcon(),
				FUIAction(FExecuteAction::CreateSP(this, &FLightmapCustomNodeBuilder::ExecuteViewLightmap, Lightmap->ObjectPath))
				);
		}
		MenuBuilder.EndSection(); //LightMapsContextMenuSection

		return MenuBuilder.MakeWidget();
	}

	return nullptr;
}


FReply FLightmapCustomNodeBuilder::OnMouseButtonUp(const FGeometry& MyGeometry, const FPointerEvent& MouseEvent, TWeakPtr<FLightmapItem> Lightmap)
{
	if(MouseEvent.GetEffectingButton() == EKeys::RightMouseButton)
	{
		TSharedPtr<SWidget> MenuContent = OnGetLightMapContextMenuContent(Lightmap.Pin());

		if(MenuContent.IsValid() && MouseEvent.GetEventPath() != nullptr)
		{
			const FVector2D& SummonLocation = MouseEvent.GetScreenSpacePosition();
			FWidgetPath WidgetPath = *MouseEvent.GetEventPath();
			FSlateApplication::Get().PushMenu(WidgetPath.Widgets.Last().Widget, WidgetPath, MenuContent.ToSharedRef(), SummonLocation, FPopupTransitionEffect(FPopupTransitionEffect::ContextMenu));
		}

		return FReply::Handled();
	}

	return FReply::Unhandled();
}

FReply FLightmapCustomNodeBuilder::OnLightMapListMouseButtonDoubleClick(const FGeometry& MyGeom, const FPointerEvent& PointerEvent, TWeakPtr<FLightmapItem> SelectedLightmap)
{
	if ( ensure(SelectedLightmap.IsValid()) )
	{
		ExecuteViewLightmap(SelectedLightmap.Pin()->ObjectPath);
	}

	return FReply::Handled();
}


void FLightmapCustomNodeBuilder::ExecuteViewLightmap(FString SelectedLightmapPath)
{
	UObject* LightMapObject = FindObject<UObject>(NULL, *SelectedLightmapPath);
	if ( LightMapObject )
	{
		GEditor->GetEditorSubsystem<UAssetEditorSubsystem>()->OpenEditorForAsset(LightMapObject);
	}
}

void FLightmapCustomNodeBuilder::RefreshLightmapItems()
{
	LightmapItems.Empty();

	FWorldContext& Context = GEditor->GetEditorWorldContext();
	UWorld* World = Context.World();
	if ( World )
	{
		TArray<UTexture2D*> LightMapsAndShadowMaps;
		World->GetLightMapsAndShadowMaps(World->GetCurrentLevel(), LightMapsAndShadowMaps, false);

		for ( auto ObjIt = LightMapsAndShadowMaps.CreateConstIterator(); ObjIt; ++ObjIt )
		{
			UTexture2D* CurrentObject = *ObjIt;
			if (CurrentObject)
			{
				FAssetData AssetData = FAssetData(CurrentObject);
				const uint32 ThumbnailResolution = 64;
				TSharedPtr<FAssetThumbnail> LightMapThumbnail = MakeShareable( new FAssetThumbnail( AssetData, ThumbnailResolution, ThumbnailResolution, ThumbnailPool ) );
				TSharedPtr<FLightmapItem> NewItem = MakeShareable( new FLightmapItem(CurrentObject->GetPathName(), LightMapThumbnail) );
				LightmapItems.Add(NewItem);
			}
		}
	}
}


#undef LOCTEXT_NAMESPACE<|MERGE_RESOLUTION|>--- conflicted
+++ resolved
@@ -266,11 +266,7 @@
 		FText MessageTitle(LOCTEXT("ConvertActorPackagingDialog", "Convert Actors Packaging"));
 		FText PackagingMode = !Level->IsUsingExternalActors() ? LOCTEXT("ExternalActors", "External") : LOCTEXT("InternalActors", "Internal");
 		FText Message = FText::Format(LOCTEXT("ConvertActorPackagingMsg", "Do you want to convert all actors to {0} packaging as well?"), PackagingMode);
-<<<<<<< HEAD
-		EAppReturnType::Type ConvertAnswer = FMessageDialog::Open(EAppMsgType::YesNo, Message, &MessageTitle);
-=======
 		EAppReturnType::Type ConvertAnswer = FMessageDialog::Open(EAppMsgType::YesNo, Message, MessageTitle);
->>>>>>> 4af6daef
 		// if the user accepts, convert all actors to what the new packaging mode will be
 		if (ConvertAnswer == EAppReturnType::Yes)
 		{
