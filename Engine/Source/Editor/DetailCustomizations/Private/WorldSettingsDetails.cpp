--- conflicted
+++ resolved
@@ -16,6 +16,7 @@
 #include "ScopedTransaction.h"
 #include "Editor.h"
 #include "Engine/Texture2D.h"
+#include "Misc/MessageDialog.h"
 
 #include "DetailLayoutBuilder.h"
 #include "DetailWidgetRow.h"
@@ -23,6 +24,7 @@
 #include "GameModeInfoCustomizer.h"
 #include "Settings/EditorExperimentalSettings.h"
 #include "GameFramework/WorldSettings.h"
+#include "ScopedTransaction.h"
 
 #define LOCTEXT_NAMESPACE "WorldSettingsDetails"
 
@@ -87,7 +89,6 @@
 			CustomizedLevel = WorldSettings->GetLevel();
 		}
 	}
-<<<<<<< HEAD
 
 	if (CustomizedLevel)
 	{
@@ -137,68 +138,13 @@
 		if (ConvertAnswer == EAppReturnType::Yes)
 		{
 			Level->ConvertAllActorsToPackaging(Level->IsUsingExternalActors());
-=======
-
-	if (CustomizedLevel)
-	{
-		IDetailCategoryBuilder& WorldCategory = DetailBuilder.EditCategory("World");
-		WorldCategory.AddCustomRow(LOCTEXT("LevelUseExternalActorsRow", "LevelUseExternalActors"), true)
-		.NameContent()
-		[
-			SNew(STextBlock)
-			.Text(LOCTEXT("LevelUseExternalActors", "Use External Actors"))
-			.ToolTipText(LOCTEXT("ActorPackagingMode_ToolTip", "Use external actors, new actor spawned in this level will be external and existing external actors will be loaded on load."))
-			.Font(IDetailLayoutBuilder::GetDetailFont())
-		]
-		.ValueContent()
-		[
-			SNew(SCheckBox)
-			.OnCheckStateChanged(this, &FWorldSettingsDetails::OnUseExternalActorsChanged, CustomizedLevel)
-			.IsChecked(this, &FWorldSettingsDetails::IsUseExternalActorsChecked, CustomizedLevel)
-		];
-	}
-}
-
-void FWorldSettingsDetails::OnUseExternalActorsChanged(ECheckBoxState BoxState, ULevel* Level)
-{
-	if (Level != nullptr)
-	{
-		// Validate we have a saved map
-		UPackage* LevelPackage = Level->GetOutermost();
-		if (LevelPackage == GetTransientPackage()
-			|| LevelPackage->HasAnyFlags(RF_Transient)
-			|| !FPackageName::IsValidLongPackageName(LevelPackage->GetName()))
-		{
-			FMessageDialog::Open(EAppMsgType::Ok, LOCTEXT("UseExternalActorsSaveMap", "You need to save the level before enabling the `Use External Actors` option."));
-			return;
-		}
-
-		FScopedTransaction Transaction(LOCTEXT("WorldUseExternalActors", "Change World Use External Actors"));
-
-		Level->Modify();
-		Level->bUseExternalActors = BoxState == ECheckBoxState::Checked;
-
-		FText MessageTitle(LOCTEXT("ConvertActorPackagingDialog", "Convert Actors Packaging"));
-		FText PackagingMode = Level->bUseExternalActors ? LOCTEXT("ExternalActors", "External") : LOCTEXT("InternalActors", "Internal");
-		FText Message = FText::Format(LOCTEXT("ConvertActorPackagingMsg", "Do you want to convert all actors to {0} packaging as well?"), PackagingMode);
-		EAppReturnType::Type ConvertAnswer = FMessageDialog::Open(EAppMsgType::YesNo, Message, &MessageTitle);
-
-		// if the user accepts, convert all actors to what the new packaging mode will be
-		if (ConvertAnswer == EAppReturnType::Yes)
-		{
-			Level->ConvertAllActorsToPackaging(Level->bUseExternalActors);
->>>>>>> 3ecbc206
 		}
 	}
 }
 
 ECheckBoxState FWorldSettingsDetails::IsUseExternalActorsChecked(ULevel* Level) const
 {
-<<<<<<< HEAD
 	return Level->IsUsingExternalActors() ? ECheckBoxState::Checked : ECheckBoxState::Unchecked;
-=======
-	return Level->bUseExternalActors ? ECheckBoxState::Checked : ECheckBoxState::Unchecked;
->>>>>>> 3ecbc206
 }
 
 FLightmapCustomNodeBuilder::FLightmapCustomNodeBuilder(const TSharedPtr<FAssetThumbnailPool>& InThumbnailPool)
