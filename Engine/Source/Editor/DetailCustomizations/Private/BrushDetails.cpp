// Copyright 1998-2018 Epic Games, Inc. All Rights Reserved.

#include "BrushDetails.h"
#include "Layout/Visibility.h"
#include "Engine/Brush.h"
#include "Modules/ModuleManager.h"
#include "Widgets/DeclarativeSyntaxSupport.h"
#include "Widgets/SWidget.h"
#include "Widgets/SBoxPanel.h"
#include "SlateOptMacros.h"
#include "Framework/Application/SlateApplication.h"
#include "Framework/Commands/UICommandList.h"
#include "Widgets/Text/STextBlock.h"
#include "Framework/MultiBox/MultiBoxBuilder.h"
#include "Widgets/Input/SButton.h"
#include "Widgets/Input/SComboButton.h"
#include "Engine/BrushBuilder.h"
#include "Editor/UnrealEdEngine.h"
#include "GameFramework/Volume.h"
#include "Engine/StaticMeshActor.h"
#include "UnrealEdGlobals.h"
#include "PropertyHandle.h"
#include "DetailLayoutBuilder.h"
#include "DetailWidgetRow.h"
#include "DetailCategoryBuilder.h"
#include "IDetailsView.h"
#include "LevelEditor.h"
#include "LevelEditorActions.h"
#include "ActorEditorUtils.h"
#include "ClassViewerModule.h"
#include "ClassViewerFilter.h"
#include "ScopedTransaction.h"
#include "IPropertyUtilities.h"

#define LOCTEXT_NAMESPACE "BrushDetails"


TSharedRef<IDetailCustomization> FBrushDetails::MakeInstance()
{
	return MakeShareable( new FBrushDetails );
}

FBrushDetails::~FBrushDetails()
{
}

BEGIN_SLATE_FUNCTION_BUILD_OPTIMIZATION
void FBrushDetails::CustomizeDetails( IDetailLayoutBuilder& InDetailLayout )
{
<<<<<<< HEAD
	DetailLayout = &InDetailLayout;
=======
	PropertyUtils = InDetailLayout.GetPropertyUtilities();
>>>>>>> e3a25b20

	// Get level editor commands for our menus
	FLevelEditorModule& LevelEditor = FModuleManager::GetModuleChecked<FLevelEditorModule>( TEXT("LevelEditor") );
	TSharedRef<const FUICommandList> CommandBindings = LevelEditor.GetGlobalLevelEditorActions();
	const FLevelEditorCommands& Commands = LevelEditor.GetLevelEditorCommands();

	// See if we have a volume. If we do - we hide the BSP stuff (solidity, order)
	bool bHaveAVolume = false;
	const TArray< TWeakObjectPtr<UObject> >& SelectedObjects = InDetailLayout.GetSelectedObjects();
	for (int32 ObjIdx = 0; ObjIdx < SelectedObjects.Num(); ObjIdx++)
	{
		if (ABrush* Brush = Cast<ABrush>(SelectedObjects[ObjIdx].Get()))
		{
			if (AVolume* Volume = Cast<AVolume>(Brush))
			{
				bHaveAVolume = true;
			}

			if (!FActorEditorUtils::IsABuilderBrush(Brush))
			{
				// Store the selected actors for use later. Its fine to do this when CustomizeDetails is called because if the selected actors changes, CustomizeDetails will be called again on a new instance
				// and our current resource would be destroyed.
				SelectedBrushes.Add(Brush);
			}
		}
	}

	FMenuBuilder PolygonsMenuBuilder( true, CommandBindings );
	{
		PolygonsMenuBuilder.BeginSection("BrushDetailsPolygons");
		{
			PolygonsMenuBuilder.AddMenuEntry( Commands.MergePolys );
			PolygonsMenuBuilder.AddMenuEntry( Commands.SeparatePolys );
		}
		PolygonsMenuBuilder.EndSection();
	}

	FMenuBuilder SolidityMenuBuilder( true, CommandBindings );
	{
		SolidityMenuBuilder.AddMenuEntry( Commands.MakeSolid );
		SolidityMenuBuilder.AddMenuEntry( Commands.MakeSemiSolid );
		SolidityMenuBuilder.AddMenuEntry( Commands.MakeNonSolid );
	}

	FMenuBuilder OrderMenuBuilder( true, CommandBindings );
	{
		OrderMenuBuilder.AddMenuEntry( Commands.OrderFirst );
		OrderMenuBuilder.AddMenuEntry( Commands.OrderLast );
	}

	// Hide the brush builder if it is NULL
	BrushBuilderHandle = InDetailLayout.GetProperty(GET_MEMBER_NAME_CHECKED(ABrush, BrushBuilder));
	UObject* BrushBuilderObject = nullptr;
	BrushBuilderHandle->GetValue(BrushBuilderObject);
	if(BrushBuilderObject == nullptr)
	{
		InDetailLayout.HideProperty("BrushBuilder");
	}
	else
	{
		BrushBuilderObject->SetFlags( RF_Transactional );
	}

	IDetailCategoryBuilder& BrushBuilderCategory = InDetailLayout.EditCategory( "BrushSettings", FText::GetEmpty() );

	BrushBuilderCategory.AddProperty( GET_MEMBER_NAME_CHECKED(ABrush, BrushType) );
	BrushBuilderCategory.AddCustomRow( LOCTEXT("BrushShape", "Brush Shape") )
	.NameContent()
	[
		SNew( STextBlock )
		.Text( LOCTEXT("BrushShape", "Brush Shape"))
		.Font( IDetailLayoutBuilder::GetDetailFont() )
	]
	.ValueContent()
	.MinDesiredWidth(105)
	.MaxDesiredWidth(105)
	[
		SNew(SComboButton)
		.ToolTipText(LOCTEXT("BspModeBuildTooltip", "Rebuild this brush from a parametric builder."))
		.OnGetMenuContent(this, &FBrushDetails::GenerateBuildMenuContent)
		.ContentPadding(2)
		.ButtonContent()
		[
			SNew(STextBlock)
			.Text(this, &FBrushDetails::GetBuilderText)
			.Font( IDetailLayoutBuilder::GetDetailFont() )
		]
	];

	BrushBuilderCategory.AddCustomRow( FText::GetEmpty(), true )
	[
		SNew(SHorizontalBox)
		+ SHorizontalBox::Slot()
		.FillWidth(1)
		.Padding(1.0f)
		[
			SNew(SComboButton)
			.ContentPadding(2)
			.ButtonContent()
			[
				SNew(STextBlock)
				.Text(NSLOCTEXT("BrushDetails", "PolygonsMenu", "Polygons"))
				.ToolTipText(NSLOCTEXT("BrushDetails", "PolygonsMenu_ToolTip", "Polygon options"))
				.Font(IDetailLayoutBuilder::GetDetailFont())
			]
			.MenuContent()
			[
				PolygonsMenuBuilder.MakeWidget()
			]
		]
		+ SHorizontalBox::Slot()
		.FillWidth(1)
		.Padding(1.0f)
		[
			SNew(SComboButton)
			.ContentPadding(2)
			.Visibility(bHaveAVolume ? EVisibility::Collapsed : EVisibility::Visible)
			.ButtonContent()
			[
				SNew(STextBlock)
				.Text(NSLOCTEXT("BrushDetails", "SolidityMenu", "Solidity"))
				.ToolTipText(NSLOCTEXT("BrushDetails", "SolidityMenu_ToolTip", "Solidity options"))
				.Font(IDetailLayoutBuilder::GetDetailFont())
			]
			.MenuContent()
			[
				SolidityMenuBuilder.MakeWidget()
			]
		]
		+ SHorizontalBox::Slot()
		.FillWidth(1)
		.Padding(1.0f)
		[
			SNew(SComboButton)
			.ContentPadding(2)
			.Visibility(bHaveAVolume ? EVisibility::Collapsed : EVisibility::Visible)
			.ButtonContent()
			[
				SNew(STextBlock)
				.Text(NSLOCTEXT("BrushDetails", "OrderMenu", "Order"))
				.ToolTipText(NSLOCTEXT("BrushDetails", "OrderMenu_ToolTip", "Order options"))
				.Font(IDetailLayoutBuilder::GetDetailFont())
			]
			.MenuContent()
			[
				OrderMenuBuilder.MakeWidget()
			]
		]
	];

	TSharedPtr< SHorizontalBox > BrushHorizontalBox;

	BrushBuilderCategory.AddCustomRow( FText::GetEmpty(), true)
	[
		SAssignNew(BrushHorizontalBox, SHorizontalBox)
		+SHorizontalBox::Slot()
		[
			SNew( SButton )
			.ToolTipText( LOCTEXT("AlignBrushVerts_Tooltip", "Aligns each vertex of the brush to the grid.") )
			.OnClicked( FOnClicked::CreateSP(this, &FBrushDetails::ExecuteExecCommand, FString( TEXT("ACTOR ALIGN VERTS") ) ) )
			.HAlign( HAlign_Center )
			[
				SNew( STextBlock )
				.Text( LOCTEXT("AlignBrushVerts", "Align Brush Vertices") )
				.Font( IDetailLayoutBuilder::GetDetailFont() )
			]
		]
	];

	if (SelectedBrushes.Num() > 0)
	{
		BrushHorizontalBox->AddSlot()
		[
			SNew( SButton )
			.ToolTipText( LOCTEXT("CreateStaticMeshActor_Tooltip", "Creates a static mesh from selected brushes or volumes and replaces them in the scene with the new static mesh") )
			.OnClicked( this, &FBrushDetails::OnCreateStaticMesh )
			.HAlign( HAlign_Center )
			[
				SNew( STextBlock )
				.Text( LOCTEXT("CreateStaticMeshActor", "Create Static Mesh") )
				.Font( IDetailLayoutBuilder::GetDetailFont() )
			]
		];
	}
}

FReply FBrushDetails::ExecuteExecCommand(FString InCommand)
{
	GUnrealEd->Exec(GWorld, *InCommand);
	return FReply::Handled();
}

TSharedRef<SWidget> FBrushDetails::GenerateBuildMenuContent()
{
	class FBrushFilter : public IClassViewerFilter
	{
	public:
		virtual bool IsClassAllowed(const FClassViewerInitializationOptions& InInitOptions, const UClass* InClass, TSharedRef< class FClassViewerFilterFuncs > InFilterFuncs)
		{
			return !InClass->HasAnyClassFlags(CLASS_NotPlaceable) && !InClass->HasAnyClassFlags(CLASS_Abstract) && InClass->IsChildOf(UBrushBuilder::StaticClass());
		}

		virtual bool IsUnloadedClassAllowed(const FClassViewerInitializationOptions& InInitOptions, const TSharedRef< const class IUnloadedBlueprintData > InUnloadedClassData, TSharedRef< class FClassViewerFilterFuncs > InFilterFuncs)
		{
			return false;
		}
	};

	FClassViewerInitializationOptions Options;
	Options.ClassFilter = MakeShareable(new FBrushFilter);
	Options.Mode = EClassViewerMode::ClassPicker;
	Options.DisplayMode = EClassViewerDisplayMode::ListView;
	return FModuleManager::LoadModuleChecked<FClassViewerModule>("ClassViewer").CreateClassViewer(Options, FOnClassPicked::CreateSP(this, &FBrushDetails::OnClassPicked));
}

void FBrushDetails::OnClassPicked(UClass* InChosenClass)
{
	FSlateApplication::Get().DismissAllMenus();

	TArray<UObject*> OuterObjects;
	BrushBuilderHandle->GetOuterObjects(OuterObjects);

	struct FNewBrushBuilder
	{
		UBrushBuilder* Builder;
		ABrush* Brush;
	};

	TArray<FNewBrushBuilder> NewBuilders;
	TArray<FString> NewObjectPaths;

<<<<<<< HEAD
=======
	if(BrushBuilderHandle->IsValidHandle() && OuterObjects.Num() > 0)
>>>>>>> e3a25b20
	{
		const FScopedTransaction Transaction(NSLOCTEXT("UnrealEd", "BrushSet", "Brush Set"));
		for (UObject* OuterObject : OuterObjects)
		{
			UBrushBuilder* NewUObject = NewObject<UBrushBuilder>(OuterObject, InChosenClass, NAME_None, RF_Transactional);

			FNewBrushBuilder NewBuilder;
			NewBuilder.Builder = NewUObject;
			NewBuilder.Brush = CastChecked<ABrush>(OuterObject);

			NewBuilders.Add(NewBuilder);
			NewObjectPaths.Add(NewUObject->GetPathName());
		}

		BrushBuilderHandle->SetPerObjectValues(NewObjectPaths);

		// make sure the brushes are rebuilt
		for (FNewBrushBuilder& NewObject : NewBuilders)
		{
			NewObject.Builder->Build(NewObject.Brush->GetWorld(), NewObject.Brush);
		}

		GEditor->RebuildAlteredBSP();
<<<<<<< HEAD
	}

	DetailLayout->ForceRefreshDetails();
=======

		if (PropertyUtils.IsValid())
		{
			PropertyUtils.Pin()->ForceRefresh();
		}
	}
>>>>>>> e3a25b20
}

FText FBrushDetails::GetBuilderText() const
{
	UObject* Object = nullptr;
	BrushBuilderHandle->GetValue(Object);
	if (Object != nullptr)
	{
		UBrushBuilder* BrushBuilder = CastChecked<UBrushBuilder>(Object);
		const FText NameText = BrushBuilder->GetClass()->GetDisplayNameText();
		if (!NameText.IsEmpty())
		{
			return NameText;
		}
		else
		{
			return FText::FromString(FName::NameToDisplayString(BrushBuilder->GetClass()->GetName(), false));
		}
	}

	return LOCTEXT("None", "None");
}


END_SLATE_FUNCTION_BUILD_OPTIMIZATION

FReply FBrushDetails::OnCreateStaticMesh()
{
	TArray<AActor*> ValidSelectedBrushes;
	CopyFromWeakArray(ValidSelectedBrushes, SelectedBrushes);

	GEditor->ConvertActors(ValidSelectedBrushes, AStaticMeshActor::StaticClass(), TSet<FString>(), true);

	return FReply::Handled();
}

#undef LOCTEXT_NAMESPACE
<|MERGE_RESOLUTION|>--- conflicted
+++ resolved
@@ -47,11 +47,7 @@
 BEGIN_SLATE_FUNCTION_BUILD_OPTIMIZATION
 void FBrushDetails::CustomizeDetails( IDetailLayoutBuilder& InDetailLayout )
 {
-<<<<<<< HEAD
-	DetailLayout = &InDetailLayout;
-=======
 	PropertyUtils = InDetailLayout.GetPropertyUtilities();
->>>>>>> e3a25b20
 
 	// Get level editor commands for our menus
 	FLevelEditorModule& LevelEditor = FModuleManager::GetModuleChecked<FLevelEditorModule>( TEXT("LevelEditor") );
@@ -283,10 +279,7 @@
 	TArray<FNewBrushBuilder> NewBuilders;
 	TArray<FString> NewObjectPaths;
 
-<<<<<<< HEAD
-=======
 	if(BrushBuilderHandle->IsValidHandle() && OuterObjects.Num() > 0)
->>>>>>> e3a25b20
 	{
 		const FScopedTransaction Transaction(NSLOCTEXT("UnrealEd", "BrushSet", "Brush Set"));
 		for (UObject* OuterObject : OuterObjects)
@@ -310,18 +303,12 @@
 		}
 
 		GEditor->RebuildAlteredBSP();
-<<<<<<< HEAD
-	}
-
-	DetailLayout->ForceRefreshDetails();
-=======
 
 		if (PropertyUtils.IsValid())
 		{
 			PropertyUtils.Pin()->ForceRefresh();
 		}
 	}
->>>>>>> e3a25b20
 }
 
 FText FBrushDetails::GetBuilderText() const
