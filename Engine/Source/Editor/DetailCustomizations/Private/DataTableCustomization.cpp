--- conflicted
+++ resolved
@@ -143,21 +143,12 @@
 		return LOCTEXT("MultipleValues", "Multiple Values").ToString();
 	}
 }
-<<<<<<< HEAD
 
 void FDataTableCustomizationLayout::OnGetRowStrings(TArray< TSharedPtr<FString> >& OutStrings, TArray<TSharedPtr<SToolTip>>& OutToolTips, TArray<bool>& OutRestrictedItems) const
 {
 	UDataTable* DataTable = nullptr;
 	FName IgnoredRowName;
 
-=======
-
-void FDataTableCustomizationLayout::OnGetRowStrings(TArray< TSharedPtr<FString> >& OutStrings, TArray<TSharedPtr<SToolTip>>& OutToolTips, TArray<bool>& OutRestrictedItems) const
-{
-	UDataTable* DataTable = nullptr;
-	FName IgnoredRowName;
-
->>>>>>> 6bbb88c8
 	// Ignore return value as we will show rows if table is the same but row names are multiple values
 	GetCurrentValue(DataTable, IgnoredRowName);
 
