--- conflicted
+++ resolved
@@ -54,9 +54,6 @@
 #include "ObjectEditorUtils.h"
 #include "Misc/MessageDialog.h"
 #include "ScopedTransaction.h"
-<<<<<<< HEAD
-#include "Settings/EditorExperimentalSettings.h"
-=======
 #include "WorldPartition/WorldPartitionSubsystem.h"
 #include "Settings/EditorExperimentalSettings.h"
 #include "Algo/AnyOf.h"
@@ -64,7 +61,6 @@
 #include "Kismet2/BlueprintEditorUtils.h"
 #include "K2Node_AddDelegate.h"
 #include "EdGraphSchema_K2_Actions.h"
->>>>>>> 6bbb88c8
 
 #define LOCTEXT_NAMESPACE "ActorDetails"
 
@@ -490,8 +486,6 @@
 	TransformCategory.AddCustomBuilder( TransformDetails );
 }
 
-<<<<<<< HEAD
-=======
 void FActorDetails::AddEventsCategory(IDetailLayoutBuilder& DetailBuilder)
 {
 	// Get the currently selected actor, which would be the "Default__Actor" 
@@ -586,7 +580,6 @@
 	return FReply::Handled();
 }
 
->>>>>>> 6bbb88c8
 namespace ActorDetailsUtil
 {
 	constexpr int32 MultipleValuesIndicator = 2;
@@ -705,42 +698,6 @@
 		];
 	}
 
-<<<<<<< HEAD
-	// Actor Packaging Mode
-	const bool bOFPASupportEnabled = GetDefault<UEditorExperimentalSettings>()->bEnableOneFilePerActorSupport;
-	const bool bActorClassSupportsOFPA = SelectedActorInfo.SelectionClass ? CastChecked<AActor>(SelectedActorInfo.SelectionClass->GetDefaultObject())->SupportsExternalPackaging() : false;
-	const bool bShowActorPackagingModeProperty = bOFPASupportEnabled && bActorClassSupportsOFPA;
-	if (bShowActorPackagingModeProperty)
-	{
-		auto OnGetMenuContent = [=]() -> TSharedRef<SWidget> {
-			FMenuBuilder MenuBuilder(true, nullptr);
-			MenuBuilder.AddMenuEntry(ActorDetailsUtil::GetActorPackagingModeText(0), FText(), FSlateIcon(), FExecuteAction::CreateSP(this, &FActorDetails::OnActorPackagingModeChanged, false));
-			MenuBuilder.AddMenuEntry(ActorDetailsUtil::GetActorPackagingModeText(1), FText(), FSlateIcon(), FExecuteAction::CreateSP(this, &FActorDetails::OnActorPackagingModeChanged, true));
-			return MenuBuilder.MakeWidget();
-		};
-
-		ActorCategory.AddCustomRow( LOCTEXT("ActorPackagingModeRow", "ActorPackagingMode"), true)
-			.NameContent()
-			[
-				SNew(STextBlock)
-				.Text(LOCTEXT("ActorPackagingMode", "Packaging Mode"))
-				.ToolTipText(LOCTEXT("ActorPackagingMode_ToolTip", "Change the actor packaging mode. This will indicate if the actor is packaged alongside its level or in an external package."))
-				.Font(IDetailLayoutBuilder::GetDetailFont())
-			]
-			.ValueContent()
-			[
-				SNew(SComboButton)
-				.ContentPadding(2)
-				.OnGetMenuContent_Lambda(OnGetMenuContent)
-				.IsEnabled(this, &FActorDetails::IsActorPackagingModeEditable)
-				.ButtonContent()
-				[
-					SNew(STextBlock)
-					.Text(this, &FActorDetails::GetCurrentActorPackagingMode)
-					.Font(IDetailLayoutBuilder::GetDetailFont())
-				]
-			];
-=======
 	if (GetDefault<UEditorExperimentalSettings>()->bEnableOneFilePerActorSupport)
 	{
 		// WorldSettings should not be packaged externally
@@ -779,7 +736,6 @@
 					.IsEnabled(!bIsPartitionedWorld)
 				];
 		}
->>>>>>> 6bbb88c8
 	}
 }
 
@@ -789,11 +745,7 @@
 	{
 		if (Actor.IsValid() && Actor->GetLevel())
 		{
-<<<<<<< HEAD
-			if (!ULevel::CanConvertActorToExternalPackaging(Actor.Get()))
-=======
 			if (!Actor->SupportsExternalPackaging())
->>>>>>> 6bbb88c8
 			{
 				return false;
 			}
@@ -835,11 +787,7 @@
 				FMessageDialog::Open(EAppMsgType::Ok, Message);
 				return;
 			}
-<<<<<<< HEAD
-			else if (Level->CanConvertActorToExternalPackaging(Actor.Get()))
-=======
 			else if (Actor->SupportsExternalPackaging())
->>>>>>> 6bbb88c8
 			{
 				ActorsToConvert.Add(Actor.Get());
 			}
