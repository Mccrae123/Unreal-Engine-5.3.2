// Copyright Epic Games, Inc. All Rights Reserved.

#include "ActorDetails.h"
#include "Engine/EngineBaseTypes.h"
#include "Engine/Level.h"
#include "UObject/UnrealType.h"
#include "GameFramework/Actor.h"
#include "Modules/ModuleManager.h"
#include "Misc/PackageName.h"
#include "Misc/MessageDialog.h"
#include "Widgets/SNullWidget.h"
#include "Widgets/DeclarativeSyntaxSupport.h"
#include "Widgets/SBoxPanel.h"
#include "Framework/Application/SlateApplication.h"
#include "Textures/SlateIcon.h"
#include "Framework/Commands/UIAction.h"
#include "Framework/Commands/UICommandList.h"
#include "Widgets/Layout/SBorder.h"
#include "Widgets/Images/SImage.h"
#include "Widgets/Text/STextBlock.h"
#include "Widgets/Layout/SBox.h"
#include "ToolMenus.h"
#include "Widgets/Input/SButton.h"
#include "Widgets/Input/SComboButton.h"
#include "Styling/AppStyle.h"
#include "Engine/Blueprint.h"
#include "Engine/Brush.h"
#include "Editor/UnrealEdEngine.h"
#include "GameFramework/Volume.h"
#include "GameFramework/WorldSettings.h"
#include "Components/BillboardComponent.h"
#include "Engine/BlueprintGeneratedClass.h"
#include "Engine/Selection.h"
#include "EditorModeManager.h"
#include "EditorModes.h"
#include "UnrealEdGlobals.h"
#include "DetailLayoutBuilder.h"
#include "DetailWidgetRow.h"
#include "DetailCategoryBuilder.h"
#include "IDetailsView.h"
#include "LayersModule.h"
#include "LevelEditor.h"
#include "ClassViewerModule.h"
#include "ClassViewerFilter.h"
#include "Kismet2/KismetEditorUtilities.h"
#include "EdGraphSchema_K2.h"
#include "ComponentTransformDetails.h"
#include "Widgets/SToolTip.h"
#include "IDocumentation.h"
#include "Engine/BrushShape.h"
#include "ActorDetailsDelegates.h"
#include "EditorCategoryUtils.h"
#include "Widgets/Input/SHyperlink.h"
#include "ObjectEditorUtils.h"
#include "Misc/MessageDialog.h"
#include "ScopedTransaction.h"
#include "WorldPartition/WorldPartitionSubsystem.h"
#include "Settings/EditorExperimentalSettings.h"
#include "Algo/AnyOf.h"

#include "Kismet2/BlueprintEditorUtils.h"
#include "K2Node_AddDelegate.h"
#include "EdGraphSchema_K2_Actions.h"

#define LOCTEXT_NAMESPACE "ActorDetails"

FExtendActorDetails OnExtendActorDetails;

TSharedRef<IDetailCustomization> FActorDetails::MakeInstance()
{
	return MakeShared<FActorDetails>();
}

FActorDetails::~FActorDetails()
{
}

void FActorDetails::CustomizeDetails( IDetailLayoutBuilder& DetailLayout )
{
	// Get the list of hidden categories
	TArray<FString> HideCategories;
	if (DetailLayout.GetBaseClass())
	{
		FEditorCategoryUtils::GetClassHideCategories(DetailLayout.GetBaseClass(), HideCategories);
	}

	// These details only apply when adding an instance of the actor in a level
	if (!DetailLayout.HasClassDefaultObject() && DetailLayout.GetDetailsView() && DetailLayout.GetDetailsView()->GetSelectedActorInfo().NumSelected > 0)
	{
		// Build up a list of unique blueprints in the selection set (recording the first actor in the set for each one)
		TMap<UBlueprint*, UObject*> UniqueBlueprints;

		// Per level Actor Counts
		TMap<ULevel*, int32> ActorsPerLevelCount;

		bool bHasBillboardComponent = false;
		const TArray< TWeakObjectPtr<UObject> >& SelectedObjects = DetailLayout.GetSelectedObjects();
		for (int32 ObjectIndex = 0; ObjectIndex < SelectedObjects.Num(); ++ObjectIndex)
		{
			AActor* Actor = Cast<AActor>( SelectedObjects[ObjectIndex].Get() );

			if (Actor != NULL)
			{
				// Store the selected actors for use later. Its fine to do this when CustomizeDetails is called because if the selected actors changes, CustomizeDetails will be called again on a new instance
				// and our current resource would be destroyed.
				SelectedActors.Add( Actor );

				// Record the level that contains this actor and increment it's actor count
				ULevel* Level = Actor->GetLevel();
				if (Level != NULL)
				{
					int32& ActorCountForThisLevel = ActorsPerLevelCount.FindOrAdd(Level);
					++ActorCountForThisLevel;
				}

				// Add to the unique blueprint map if the actor is generated from a blueprint
				if (UBlueprint* Blueprint = Cast<UBlueprint>(Actor->GetClass()->ClassGeneratedBy))
				{
					if (!UniqueBlueprints.Find(Blueprint))
					{
						UniqueBlueprints.Add(Blueprint, Actor);
					}
				}

				if (!bHasBillboardComponent)
				{
					bHasBillboardComponent = Actor->FindComponentByClass<UBillboardComponent>() != NULL;
				}
			}
		}

		if (!bHasBillboardComponent)
		{
			// Actor billboard scale is not relevant if the actor doesn't have a billboard component
			DetailLayout.HideProperty( GET_MEMBER_NAME_CHECKED(AActor, SpriteScale) );
		}

		if (!HideCategories.Contains(TEXT("Transform")))
		{
			AddTransformCategory(DetailLayout);
		}
		
		if (!HideCategories.Contains(TEXT("Actor")))
		{
			AddActorCategory(DetailLayout, ActorsPerLevelCount);
		}

		// Hide World Partition specific properties in non WP levels
		const bool bShouldDisplayWorldPartitionProperties = Algo::AnyOf(SelectedActors, [](const TWeakObjectPtr<AActor> Actor)
		{
			UWorld* World = Actor.IsValid() ? Actor->GetTypedOuter<UWorld>() : nullptr;
<<<<<<< HEAD
			return World != nullptr && UWorld::HasSubsystem<UWorldPartitionSubsystem>(World);
=======
			return UWorld::IsPartitionedWorld(World);
>>>>>>> d731a049
		});

		if (!bShouldDisplayWorldPartitionProperties)
		{
			DetailLayout.HideProperty(DetailLayout.GetProperty(AActor::GetRuntimeGridPropertyName(), AActor::StaticClass()));
			DetailLayout.HideProperty(DetailLayout.GetProperty(AActor::GetIsSpatiallyLoadedPropertyName(), AActor::StaticClass()));
<<<<<<< HEAD
			DetailLayout.HideProperty(DetailLayout.GetProperty(AActor::GetDataLayersPropertyName(), AActor::StaticClass()));
=======
			DetailLayout.HideProperty(DetailLayout.GetProperty(AActor::GetDataLayerAssetsPropertyName(), AActor::StaticClass()));
			DetailLayout.HideProperty(DetailLayout.GetProperty(AActor::GetDataLayerPropertyName(), AActor::StaticClass()));
>>>>>>> d731a049
			DetailLayout.HideProperty(DetailLayout.GetProperty(AActor::GetHLODLayerPropertyName(), AActor::StaticClass()));
		}

		OnExtendActorDetails.Broadcast(DetailLayout, FGetSelectedActors::CreateSP(this, &FActorDetails::GetSelectedActors));
	}

	TSharedPtr<IPropertyHandle> PrimaryTickProperty = DetailLayout.GetProperty(GET_MEMBER_NAME_CHECKED(AActor, PrimaryActorTick));

	// Defaults only show tick properties
	if (DetailLayout.HasClassDefaultObject())
	{
		if (!HideCategories.Contains(TEXT("Tick")))
		{
			// Note: the category is renamed to differentiate between 
			IDetailCategoryBuilder& TickCategory = DetailLayout.EditCategory("Tick", LOCTEXT("TickCategoryName", "Actor Tick") );

			TickCategory.AddProperty(PrimaryTickProperty->GetChildHandle(GET_MEMBER_NAME_CHECKED(FTickFunction, bStartWithTickEnabled)));
			TickCategory.AddProperty(PrimaryTickProperty->GetChildHandle(GET_MEMBER_NAME_CHECKED(FTickFunction, TickInterval)));
			TickCategory.AddProperty(PrimaryTickProperty->GetChildHandle(GET_MEMBER_NAME_CHECKED(FTickFunction, bTickEvenWhenPaused)), EPropertyLocation::Advanced);
			TickCategory.AddProperty(PrimaryTickProperty->GetChildHandle(GET_MEMBER_NAME_CHECKED(FTickFunction, bAllowTickOnDedicatedServer)), EPropertyLocation::Advanced);
			TickCategory.AddProperty(PrimaryTickProperty->GetChildHandle(GET_MEMBER_NAME_CHECKED(FTickFunction, TickGroup)), EPropertyLocation::Advanced);
		}
		
		if (!HideCategories.Contains(TEXT("Events")))
		{
			AddEventsCategory(DetailLayout);
		}	
	}

	PrimaryTickProperty->MarkHiddenByCustomization();
}

void FActorDetails::OnConvertActor(UClass* ChosenClass)
{
	if (ChosenClass)
	{
		// Check each selected actor's pointer.
		TArray<AActor*> SelectedActorsRaw;
		for (int32 i=0; i<SelectedActors.Num(); i++)
		{
			if (SelectedActors[i].IsValid())
			{
				SelectedActorsRaw.Add(SelectedActors[i].Get());
			}
		}

		// If there are valid pointers, convert the actors.
		if (SelectedActorsRaw.Num())
		{
			// Dismiss the menu BEFORE converting actors as it can refresh the details panel and if the menu is still open
			// it will be parented to an invalid actor details widget
			FSlateApplication::Get().DismissAllMenus();

			GEditor->ConvertActors(SelectedActorsRaw, ChosenClass, TSet<FString>(), true);
		}
	}
}

class FConvertToClassFilter : public IClassViewerFilter
{
public:
	/** All classes in this set will be allowed. */
	TSet< const UClass* > AllowedClasses;

	/** All classes in this set will be disallowed. */
	TSet< const UClass* > DisallowedClasses;

	/** Allowed ChildOf relationship. */
	TSet< const UClass* > AllowedChildOfRelationship;

	virtual bool IsClassAllowed(const FClassViewerInitializationOptions& InInitOptions, const UClass* InClass, TSharedRef< FClassViewerFilterFuncs > InFilterFuncs ) override
	{
		EFilterReturn::Type eState = InFilterFuncs->IfInClassesSet(AllowedClasses, InClass);
		if(eState == EFilterReturn::NoItems)
		{
			eState = InFilterFuncs->IfInChildOfClassesSet(AllowedChildOfRelationship, InClass);
		}

		// As long as it has not failed to be on an allowed list, check if it is on a disallowed list.
		if(eState == EFilterReturn::Passed)
		{
			eState = InFilterFuncs->IfInClassesSet(DisallowedClasses, InClass);

			// If it passes, it's on the disallowed list, so we do not want it.
			if(eState == EFilterReturn::Passed)
			{
				return false;
			}
			else
			{
				return true;
			}
		}

		return false;
	}

	virtual bool IsUnloadedClassAllowed(const FClassViewerInitializationOptions& InInitOptions, const TSharedRef< const IUnloadedBlueprintData > InUnloadedClassData, TSharedRef< FClassViewerFilterFuncs > InFilterFuncs) override
	{
		EFilterReturn::Type eState = InFilterFuncs->IfInClassesSet(AllowedClasses, InUnloadedClassData);
		if(eState == EFilterReturn::NoItems)
		{
			eState = InFilterFuncs->IfInChildOfClassesSet(AllowedChildOfRelationship, InUnloadedClassData);
		}

		// As long as it has not failed to be on an allowed list, check if it is on a disallowed list.
		if(eState == EFilterReturn::Passed)
		{
			eState = InFilterFuncs->IfInClassesSet(DisallowedClasses, InUnloadedClassData);

			// If it passes, it's on the disallowed list, so we do not want it.
			if(eState == EFilterReturn::Passed)
			{
				return false;
			}
			else
			{
				return true;
			}
		}

		return false;
	}
};

UClass* FActorDetails::GetConversionRoot( UClass* InCurrentClass ) const
{
	UClass* ParentClass = InCurrentClass;

	while(ParentClass)
	{
		if( ParentClass->GetBoolMetaData(FName(TEXT("IsConversionRoot"))) )
		{
			break;
		}
		ParentClass = ParentClass->GetSuperClass();
	}

	return ParentClass;
}

void FActorDetails::CreateClassPickerConvertActorFilter(const TWeakObjectPtr<AActor> ConvertActor, class FClassViewerInitializationOptions* ClassPickerOptions)
{
	// Shouldn't ever be overwriting an already established filter
	check( ConvertActor.IsValid() )
	check( ClassPickerOptions != nullptr && ClassPickerOptions->ClassFilters.IsEmpty() );
	TSharedRef<FConvertToClassFilter> Filter = MakeShared<FConvertToClassFilter>();
	ClassPickerOptions->ClassFilters.Add(Filter);

	UClass* ConvertClass = ConvertActor->GetClass();
	UClass* RootConversionClass = GetConversionRoot(ConvertClass);

	if(RootConversionClass)
	{
		Filter->AllowedChildOfRelationship.Add(RootConversionClass);
	}

	// Never convert to the same class
	Filter->DisallowedClasses.Add(ConvertClass);

	if( ConvertActor->IsA<ABrush>() )
	{
		// Volumes cannot be converted to brushes or brush shapes or the abstract type
		Filter->DisallowedClasses.Add(ABrush::StaticClass());
		Filter->DisallowedClasses.Add(ABrushShape::StaticClass());
		Filter->DisallowedClasses.Add(AVolume::StaticClass());
	}
}


TSharedRef<SWidget> FActorDetails::OnGetConvertContent()
{
	// Build a class picker widget

	// Fill in options
	FClassViewerInitializationOptions Options;

	Options.bShowUnloadedBlueprints = true;
	Options.bIsActorsOnly = true;
	Options.bIsPlaceableOnly = true;

	// All selected actors are of the same class, so just need to use one to generate the filter
	if ( SelectedActors.Num() > 0 )
	{
		CreateClassPickerConvertActorFilter(SelectedActors.Top(), &Options);
	}

	Options.Mode = EClassViewerMode::ClassPicker;
	Options.DisplayMode = EClassViewerDisplayMode::ListView;

	TSharedRef<SWidget> ClassPicker = FModuleManager::LoadModuleChecked<FClassViewerModule>("ClassViewer").CreateClassViewer(Options, FOnClassPicked::CreateSP(this, &FActorDetails::OnConvertActor));

	return
		SNew(SBox)
		.WidthOverride(280)
		.MaxDesiredHeight(500)
		[
			ClassPicker
		];
}

EVisibility FActorDetails::GetConvertMenuVisibility() const
{
	return EVisibility::Visible;
}

TSharedRef<SWidget> FActorDetails::MakeConvertMenu( const FSelectedActorInfo& SelectedActorInfo )
{
	UClass* RootConversionClass = GetConversionRoot(SelectedActorInfo.SelectionClass);
	return
		SNew(SComboButton)
		.ContentPadding(2)
		.IsEnabled(RootConversionClass != NULL)
		.Visibility(this, &FActorDetails::GetConvertMenuVisibility)
		.OnGetMenuContent(this, &FActorDetails::OnGetConvertContent)
		.ButtonContent()
		[
			SNew(STextBlock)
			.Text(LOCTEXT("SelectAType", "Select a Type"))
			.Font(IDetailLayoutBuilder::GetDetailFont())
		];

}

void FActorDetails::OnNarrowSelectionSetToSpecificLevel( TWeakObjectPtr<ULevel> LevelToNarrowInto )
{
	if (ULevel* RequiredLevel = LevelToNarrowInto.Get())
	{
		// Remove any selected objects that aren't in the specified level
		TArray<AActor*> ActorsToDeselect;
		for ( TArray< TWeakObjectPtr<AActor> >::TConstIterator Iter(SelectedActors); Iter; ++Iter)
		{ 
			if( (*Iter).IsValid() )
			{
				AActor* Actor = (*Iter).Get();
				if (!Actor->IsIn(RequiredLevel))
				{
					ActorsToDeselect.Add(Actor);
				}
			}
		}

		for (TArray<AActor*>::TIterator DeselectIt(ActorsToDeselect); DeselectIt; ++DeselectIt)
		{
			AActor* Actor = *DeselectIt;
			GEditor->SelectActor(Actor, /*bSelected=*/ false, /*bNotify=*/ false);
		}

		// Tell the editor selection status was changed.
		GEditor->NoteSelectionChange();
	}
}

bool FActorDetails::IsActorValidForLevelScript() const
{
	AActor* Actor = GEditor->GetSelectedActors()->GetTop<AActor>();
	return FKismetEditorUtilities::IsActorValidForLevelScript(Actor);
}

FReply FActorDetails::FindSelectedActorsInLevelScript()
{
	GUnrealEd->FindSelectedActorsInLevelScript();
	return FReply::Handled();
};

bool FActorDetails::AreAnySelectedActorsInLevelScript() const
{
	return GUnrealEd->AreAnySelectedActorsInLevelScript();
};

/** Util to create a menu for events we can add for the selected actor */
TSharedRef<SWidget> FActorDetails::MakeEventOptionsWidgetFromSelection()
{
	UToolMenus* ToolMenus = UToolMenus::Get();
	static const FName MenuName("DetailCustomizations.EventOptions");
	if (!ToolMenus->IsMenuRegistered(MenuName))
	{
		ToolMenus->RegisterMenu(MenuName);
	}

	FToolMenuContext Context;
	UToolMenu* Menu = ToolMenus->GenerateMenu(MenuName, Context);
	AActor* Actor = SelectedActors[0].Get();
	FKismetEditorUtilities::AddLevelScriptEventOptionsForActor(Menu, SelectedActors[0], true, true, false);
	return ToolMenus->GenerateWidget(Menu);
}


void FActorDetails::AddLayersCategory( IDetailLayoutBuilder& DetailBuilder )
{
	if( !FModuleManager::Get().IsModuleLoaded( TEXT("Layers") ) )
	{
		return;
	}

	FLayersModule& LayersModule = FModuleManager::LoadModuleChecked< FLayersModule >( TEXT("Layers") );

	const FText LayerCategory = LOCTEXT("LayersCategory", "Layers");

	DetailBuilder.EditCategory( "Layers", LayerCategory, ECategoryPriority::Uncommon )
	.AddCustomRow( FText::GetEmpty() )
	[
		LayersModule.CreateLayerCloud( SelectedActors )
	];
}

void FActorDetails::AddTransformCategory( IDetailLayoutBuilder& DetailBuilder )
{
	const FSelectedActorInfo& SelectedActorInfo = DetailBuilder.GetDetailsView()->GetSelectedActorInfo();

	bool bAreBrushesSelected = SelectedActorInfo.bHaveBrush;
	bool bIsOnlyWorldPropsSelected =  SelectedActors.Num() == 1 && SelectedActors[0].IsValid() && SelectedActors[0]->IsA<AWorldSettings>();
	bool bLacksRootComponent = SelectedActors[0].IsValid() && (SelectedActors[0]->GetRootComponent()==NULL);

	// Don't show the Transform details if the only actor selected is world properties, or if they have no RootComponent
	if ( bIsOnlyWorldPropsSelected || bLacksRootComponent )
	{
		return;
	}
	
	TSharedRef<FComponentTransformDetails> TransformDetails = MakeShareable( new FComponentTransformDetails( DetailBuilder.GetSelectedObjects(), SelectedActorInfo, DetailBuilder ) );

	IDetailCategoryBuilder& TransformCategory = DetailBuilder.EditCategory( "TransformCommon", LOCTEXT("TransformCommonCategory", "Transform"), ECategoryPriority::Transform );

	TransformCategory.AddCustomBuilder( TransformDetails );
}

void FActorDetails::AddEventsCategory(IDetailLayoutBuilder& DetailBuilder)
{
	// Get the currently selected actor, which would be the "Default__Actor" 
	const TArray<TWeakObjectPtr<UObject>>& Selected = DetailBuilder.GetSelectedObjects();
	if(Selected.IsEmpty())
	{
		return;
	}

	AActor* Actor = Cast<AActor>(Selected[0].Get());
	UBlueprint* Blueprint = Actor ? Cast<UBlueprint>(Actor->GetClass()->ClassGeneratedBy) : nullptr;

	if(!Actor || !Blueprint || !FBlueprintEditorUtils::DoesSupportEventGraphs(Blueprint))
	{
		return;
	}

	IDetailCategoryBuilder& EventsCategory = DetailBuilder.EditCategory("Events", FText::GetEmpty(), ECategoryPriority::Uncommon);
	static const FName HideInDetailPanelName("HideInDetailPanel");

	// Find all the Multicast delegate properties and give a binding button for them
	for (TFieldIterator<FMulticastDelegateProperty> PropertyIt(Actor->GetClass(), EFieldIteratorFlags::IncludeSuper); PropertyIt; ++PropertyIt)
	{
		FMulticastDelegateProperty* Property = *PropertyIt;
		
		// Only show BP assiangable, non-hidden delegates		
		if (!Property->HasAnyPropertyFlags(CPF_Parm) && Property->HasAllPropertyFlags(CPF_BlueprintAssignable) && !Property->HasMetaData(HideInDetailPanelName))
		{
			const FName EventName = Property->GetFName();
			FText EventText = Property->GetDisplayNameText();

			EventsCategory.AddCustomRow(EventText)
			.WholeRowContent()
			[
				SNew(SHorizontalBox)
				.ToolTipText(Property->GetToolTipText())

				+ SHorizontalBox::Slot()
				.AutoWidth()
				.VAlign(VAlign_Center)
				.Padding(0.0f, 0.0f, 5.0f, 0.0f)
				[
					SNew(SImage)
					.Image(FAppStyle::GetBrush("GraphEditor.Event_16x"))
				]

				+ SHorizontalBox::Slot()
				.VAlign(VAlign_Center)
				[
					SNew(STextBlock)
					.Font(IDetailLayoutBuilder::GetDetailFont())
					.Text(EventText)
				]

				+ SHorizontalBox::Slot()
				.HAlign(HAlign_Left)
				.VAlign(VAlign_Center)
				.Padding(0)
				[
					// A "Plus" button to add a binding. For dynamic delegates on the CDO, you can always
					// make a new binding, so always display the "Plus"
					SNew(SButton)
					.ContentPadding(FMargin(3.0, 2.0))
					.HAlign(HAlign_Center)
					.OnClicked(this, &FActorDetails::HandleAddOrViewEventForVariable, Blueprint, Property)
					[
						SNew(SImage)
						.ColorAndOpacity(FSlateColor::UseForeground())
						.Image(FAppStyle::Get().GetBrush("Icons.Plus"))
					]
				]
			];
		}
	}
}

FReply FActorDetails::HandleAddOrViewEventForVariable(UBlueprint* BP, FMulticastDelegateProperty* Property)
{
	const UFunction* SignatureFunction = Property ? Property->SignatureFunction : nullptr;
	UEdGraph* EventGraph = BP ? FBlueprintEditorUtils::FindEventGraph(BP) : nullptr;

	if (EventGraph && SignatureFunction)
	{
		const FVector2D SpawnPos = EventGraph->GetGoodPlaceForNewNode();

		// Adding a bound dynatic delegate from the Actor that is based off this BP will always be in a self context
		UK2Node_AddDelegate* TemplateNode = NewObject<UK2Node_AddDelegate>();
		TemplateNode->SetFromProperty(Property, /* bSelfContext */ true, Property->GetOwnerClass());

		UEdGraphNode* SpawnedDelegate = FEdGraphSchemaAction_K2AssignDelegate::AssignDelegate(TemplateNode, EventGraph, nullptr, SpawnPos, true);
		FKismetEditorUtilities::BringKismetToFocusAttentionOnObject(SpawnedDelegate, false);
	}

	return FReply::Handled();
}

namespace ActorDetailsUtil
{
	constexpr int32 MultipleValuesIndicator = 2;

	FText GetActorPackagingModeText(int32 Mode)
	{
		switch (Mode)
		{
			// false: internal
		case 0:
			return LOCTEXT("InternalActorPackaging", "Internal");
			// true: external
		case 1:
			return LOCTEXT("ExternalActorPackaging", "External");
		case MultipleValuesIndicator:
			return LOCTEXT("MultipleValues", "Multiple Values");
		default:
			return LOCTEXT("InternalActorPackaging", "Internal");
		}
	}
}

void FActorDetails::AddActorCategory( IDetailLayoutBuilder& DetailBuilder, const TMap<ULevel*, int32>& ActorsPerLevelCount )
{		
	FLevelEditorModule& LevelEditor = FModuleManager::GetModuleChecked<FLevelEditorModule>( TEXT("LevelEditor") );

	const FLevelEditorCommands& Commands = LevelEditor.GetLevelEditorCommands();
	TSharedRef<const FUICommandList> CommandBindings = LevelEditor.GetGlobalLevelEditorActions();

	const FSelectedActorInfo& SelectedActorInfo = DetailBuilder.GetDetailsView()->GetSelectedActorInfo();
	TSharedPtr<SVerticalBox> LevelBox;

	IDetailCategoryBuilder& ActorCategory = DetailBuilder.EditCategory("Actor", FText::GetEmpty(), ECategoryPriority::Uncommon );

	if (GetSelectedActors().Num() == 1)
	{
		if (AActor* Actor = GEditor->GetSelectedActors()->GetTop<AActor>())
		{
<<<<<<< HEAD
			const FText ActorGuidText = FText::FromString(Actor->GetActorGuid().ToString());
			ActorCategory.AddCustomRow( LOCTEXT("ActorGuid", "ActorGuid") )
				.NameContent()
				[
					SNew(STextBlock)
					.Text(LOCTEXT("ActorGuid2", "Actor Guid"))
					.ToolTipText(LOCTEXT("ActorGuid_ToolTip", "Actor Guid"))
					.Font(IDetailLayoutBuilder::GetDetailFont())
				]
				.ValueContent()
				[
					SNew(STextBlock)
						.Text(ActorGuidText)
						.Font(IDetailLayoutBuilder::GetDetailFont())
						.IsEnabled(false)
				];
=======
			if (Actor->GetActorGuid().IsValid())
			{
				const FText ActorGuidText = FText::FromString(Actor->GetActorGuid().ToString());
				ActorCategory.AddCustomRow( LOCTEXT("ActorGuid", "ActorGuid") )
					.NameContent()
					[
						SNew(STextBlock)
						.Text(LOCTEXT("ActorGuid2", "Actor Guid"))
						.ToolTipText(LOCTEXT("ActorGuid_ToolTip", "Actor Guid"))
						.Font(IDetailLayoutBuilder::GetDetailFont())
					]
					.ValueContent()
					[
						SNew(STextBlock)
							.Text(ActorGuidText)
							.Font(IDetailLayoutBuilder::GetDetailFont())
							.IsEnabled(false)
					];
			}

			if (Actor->GetContentBundleGuid().IsValid())
			{
				const FText ActorContentBundleGuidText = FText::FromString(Actor->GetContentBundleGuid().ToString());
				ActorCategory.AddCustomRow( LOCTEXT("ContentBundleGuid", "ContentBundleGuid") )
					.NameContent()
					[
						SNew(STextBlock)
						.Text(LOCTEXT("ContentBundleGuid2", "Content Bundle Guid"))
						.ToolTipText(LOCTEXT("ActorContentBundleGuid_ToolTip", "Actor Content BundleGuid"))
						.Font(IDetailLayoutBuilder::GetDetailFont())
					]
					.ValueContent()
					[
						SNew(STextBlock)
							.Text(ActorContentBundleGuidText)
							.Font(IDetailLayoutBuilder::GetDetailFont())
							.IsEnabled(false)
					];
			}
>>>>>>> d731a049
		}
	};

#if 1
	// Create the info buttons per level
	for ( auto LevelIt( ActorsPerLevelCount.CreateConstIterator() ); LevelIt; ++LevelIt)
	{
		ULevel* Level = LevelIt.Key();
		int32 SelectedActorCountInLevel = LevelIt.Value();
		
		// Get a description of the level
		FText LevelDescription = FText::FromString( FPackageName::GetShortName( Level->GetOutermost()->GetFName() ) );
		if (Level == Level->OwningWorld->PersistentLevel)
		{
			LevelDescription = NSLOCTEXT("UnrealEd", "PersistentLevel", "Persistent Level");
		}

		// Create a description and tooltip for the actor count/selection hyperlink
		const FText ActorCountDescription = FText::Format( LOCTEXT("SelectedActorsInOneLevel", "{0} selected in"), FText::AsNumber( SelectedActorCountInLevel ) );

		const FText Tooltip = FText::Format( LOCTEXT("SelectedActorsHyperlinkTooltip", "Narrow the selection set to just the actors in {0}"), LevelDescription);

		// Create the row for this level
		TWeakObjectPtr<ULevel> WeakLevelPtr = Level;

		ActorCategory.AddCustomRow( LOCTEXT("SelectionFilter", "Selected") )
		.NameContent()
		[
			SNew(SHyperlink)
				.Style(FAppStyle::Get(), "HoverOnlyHyperlink")
				.OnNavigate(this, &FActorDetails::OnNarrowSelectionSetToSpecificLevel, WeakLevelPtr)
				.Text(ActorCountDescription)
				.TextStyle(FAppStyle::Get(), "DetailsView.HyperlinkStyle")
				.ToolTipText(Tooltip)
		]
		.ValueContent()
		.MaxDesiredWidth(0)
		[
			SNew(STextBlock)
				.Text(LevelDescription)
				.Font(IDetailLayoutBuilder::GetDetailFont())
		];

	}
#endif

	// Convert Actor Menu
	// WorldSettings should never convert to another class type
	if( SelectedActorInfo.SelectionClass != AWorldSettings::StaticClass() && SelectedActorInfo.HasConvertableAsset() )
	{
		ActorCategory.AddCustomRow( LOCTEXT("ConvertMenu", "Convert") )
		.NameContent()
		[
			SNew(STextBlock)
			.Text(LOCTEXT("ConvertActor", "Convert Actor"))
			.ToolTipText(LOCTEXT("ConvertActor_ToolTip", "Convert actors to different types"))
			.Font(IDetailLayoutBuilder::GetDetailFont())
		]
		.ValueContent()
		[
			MakeConvertMenu( SelectedActorInfo )
		];
	}

	if (GetDefault<UEditorExperimentalSettings>()->bEnableOneFilePerActorSupport)
	{
		// WorldSettings should not be packaged externally
		if (SelectedActorInfo.SelectionClass != AWorldSettings::StaticClass())
		{
			// Actor Packaging Mode
			const bool bIsPartitionedWorld = UWorld::IsPartitionedWorld(SelectedActorInfo.SharedWorld);

			auto OnGetMenuContent = [=]() -> TSharedRef<SWidget> {
				FMenuBuilder MenuBuilder(true, nullptr);
				MenuBuilder.AddMenuEntry(ActorDetailsUtil::GetActorPackagingModeText(0), FText(), FSlateIcon(), FExecuteAction::CreateSP(this, &FActorDetails::OnActorPackagingModeChanged, false));
				MenuBuilder.AddMenuEntry(ActorDetailsUtil::GetActorPackagingModeText(1), FText(), FSlateIcon(), FExecuteAction::CreateSP(this, &FActorDetails::OnActorPackagingModeChanged, true));
				return MenuBuilder.MakeWidget();
			};

			ActorCategory.AddCustomRow( LOCTEXT("ActorPackagingModeRow", "ActorPackagingMode"), true)
				.NameContent()
				[
					SNew(STextBlock)
					.Text(LOCTEXT("ActorPackagingMode", "Packaging Mode"))
					.ToolTipText(LOCTEXT("ActorPackagingMode_ToolTip", "Change the actor packaging mode. This will indicate if the actor is packaged alongside its level or in an external package."))
					.Font(IDetailLayoutBuilder::GetDetailFont())
				]
				.ValueContent()
				[
					SNew(SComboButton)
					.ContentPadding(2)
					.OnGetMenuContent_Lambda(OnGetMenuContent)
					.IsEnabled(this, &FActorDetails::IsActorPackagingModeEditable)
					.ButtonContent()
					[
						SNew(STextBlock)
						.Text(this, &FActorDetails::GetCurrentActorPackagingMode)
						.Font(IDetailLayoutBuilder::GetDetailFont())
					]
					.IsEnabled(!bIsPartitionedWorld)
				];
		}
	}
}

bool FActorDetails::IsActorPackagingModeEditable() const
{
	for (TWeakObjectPtr<AActor> Actor : SelectedActors)
	{
		if (Actor.IsValid() && Actor->GetLevel())
		{
			if (!Actor->SupportsExternalPackaging())
			{
				return false;
			}
		}
	}
	return true;
}

FText FActorDetails::GetCurrentActorPackagingMode() const
{
	int32 PackagingMode = -1;
	for (TWeakObjectPtr<AActor> Actor : SelectedActors)
	{
		if (Actor.IsValid())
		{
			// If loading strategy is `Count` initialize it, otherwise set it to `None` if different between selected actors
			PackagingMode = PackagingMode == -1 ? (int32)Actor->IsPackageExternal() : (PackagingMode != (int32)Actor->IsPackageExternal() ? ActorDetailsUtil::MultipleValuesIndicator : PackagingMode);
		}
	}
	return ActorDetailsUtil::GetActorPackagingModeText(PackagingMode);
}

void FActorDetails::OnActorPackagingModeChanged(bool bExternal)
{
	// Validate all actors are in a saved map
	TArray<AActor*> ActorsToConvert;
	for (TWeakObjectPtr<AActor> Actor : SelectedActors)
	{
		if (Actor.IsValid() && Actor->GetLevel())
		{
			ULevel* Level = Actor->GetLevel();
			UPackage* LevelPackage = Level->GetOutermost();
			FString LevelName = LevelPackage->GetName();
			if (LevelPackage == GetTransientPackage()
				|| LevelPackage->HasAnyFlags(RF_Transient)
				|| !FPackageName::IsValidLongPackageName(LevelName))
			{
				FText Message = FText::Format(LOCTEXT("ActorPackagingModeSaveMap", "You need to save level {0} before changing packaging mode on its actors."), FText::FromString(LevelName));
				FMessageDialog::Open(EAppMsgType::Ok, Message);
				return;
			}
			else if (Actor->SupportsExternalPackaging())
			{
				ActorsToConvert.Add(Actor.Get());
			}
			else
			{
				UE_LOG(LogLevel, Warning, TEXT("Can't convert %s to external packaging."), *Actor->GetName());
			}
		}
	}

	FScopedTransaction Transaction(LOCTEXT("ActorSetPackageExternal", "Change Actors Assigned Package"));
	for (AActor* Actor : ActorsToConvert)
	{
		Actor->SetPackageExternal(bExternal);
	}
}

const TArray< TWeakObjectPtr<AActor> >& FActorDetails::GetSelectedActors() const
{
	return SelectedActors;
}

#undef LOCTEXT_NAMESPACE<|MERGE_RESOLUTION|>--- conflicted
+++ resolved
@@ -149,23 +149,15 @@
 		const bool bShouldDisplayWorldPartitionProperties = Algo::AnyOf(SelectedActors, [](const TWeakObjectPtr<AActor> Actor)
 		{
 			UWorld* World = Actor.IsValid() ? Actor->GetTypedOuter<UWorld>() : nullptr;
-<<<<<<< HEAD
-			return World != nullptr && UWorld::HasSubsystem<UWorldPartitionSubsystem>(World);
-=======
 			return UWorld::IsPartitionedWorld(World);
->>>>>>> d731a049
 		});
 
 		if (!bShouldDisplayWorldPartitionProperties)
 		{
 			DetailLayout.HideProperty(DetailLayout.GetProperty(AActor::GetRuntimeGridPropertyName(), AActor::StaticClass()));
 			DetailLayout.HideProperty(DetailLayout.GetProperty(AActor::GetIsSpatiallyLoadedPropertyName(), AActor::StaticClass()));
-<<<<<<< HEAD
-			DetailLayout.HideProperty(DetailLayout.GetProperty(AActor::GetDataLayersPropertyName(), AActor::StaticClass()));
-=======
 			DetailLayout.HideProperty(DetailLayout.GetProperty(AActor::GetDataLayerAssetsPropertyName(), AActor::StaticClass()));
 			DetailLayout.HideProperty(DetailLayout.GetProperty(AActor::GetDataLayerPropertyName(), AActor::StaticClass()));
->>>>>>> d731a049
 			DetailLayout.HideProperty(DetailLayout.GetProperty(AActor::GetHLODLayerPropertyName(), AActor::StaticClass()));
 		}
 
@@ -627,24 +619,6 @@
 	{
 		if (AActor* Actor = GEditor->GetSelectedActors()->GetTop<AActor>())
 		{
-<<<<<<< HEAD
-			const FText ActorGuidText = FText::FromString(Actor->GetActorGuid().ToString());
-			ActorCategory.AddCustomRow( LOCTEXT("ActorGuid", "ActorGuid") )
-				.NameContent()
-				[
-					SNew(STextBlock)
-					.Text(LOCTEXT("ActorGuid2", "Actor Guid"))
-					.ToolTipText(LOCTEXT("ActorGuid_ToolTip", "Actor Guid"))
-					.Font(IDetailLayoutBuilder::GetDetailFont())
-				]
-				.ValueContent()
-				[
-					SNew(STextBlock)
-						.Text(ActorGuidText)
-						.Font(IDetailLayoutBuilder::GetDetailFont())
-						.IsEnabled(false)
-				];
-=======
 			if (Actor->GetActorGuid().IsValid())
 			{
 				const FText ActorGuidText = FText::FromString(Actor->GetActorGuid().ToString());
@@ -684,7 +658,6 @@
 							.IsEnabled(false)
 					];
 			}
->>>>>>> d731a049
 		}
 	};
 
