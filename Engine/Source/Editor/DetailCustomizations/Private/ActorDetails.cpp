// Copyright Epic Games, Inc. All Rights Reserved.

#include "ActorDetails.h"
#include "Engine/EngineBaseTypes.h"
#include "Engine/Level.h"
#include "UObject/UnrealType.h"
#include "GameFramework/Actor.h"
#include "Modules/ModuleManager.h"
#include "Misc/PackageName.h"
#include "Misc/MessageDialog.h"
#include "Widgets/SNullWidget.h"
#include "Widgets/DeclarativeSyntaxSupport.h"
#include "Widgets/SBoxPanel.h"
#include "Framework/Application/SlateApplication.h"
#include "Textures/SlateIcon.h"
#include "Framework/Commands/UIAction.h"
#include "Framework/Commands/UICommandList.h"
#include "Widgets/Layout/SBorder.h"
#include "Widgets/Images/SImage.h"
#include "Widgets/Text/STextBlock.h"
#include "Widgets/Layout/SBox.h"
#include "ToolMenus.h"
#include "Widgets/Input/SButton.h"
#include "Widgets/Input/SComboButton.h"
#include "Styling/AppStyle.h"
#include "Engine/Blueprint.h"
#include "Engine/Brush.h"
#include "Editor/UnrealEdEngine.h"
#include "GameFramework/Volume.h"
#include "GameFramework/WorldSettings.h"
#include "Components/BillboardComponent.h"
#include "Engine/BlueprintGeneratedClass.h"
#include "Engine/Selection.h"
#include "EditorModeManager.h"
#include "EditorModes.h"
#include "UnrealEdGlobals.h"
#include "DetailLayoutBuilder.h"
#include "DetailWidgetRow.h"
#include "DetailCategoryBuilder.h"
#include "IDetailsView.h"
#include "LayersModule.h"
#include "LevelEditor.h"
#include "ClassViewerModule.h"
#include "ClassViewerFilter.h"
#include "Kismet2/KismetEditorUtilities.h"
#include "EdGraphSchema_K2.h"
#include "ComponentTransformDetails.h"
#include "Widgets/SToolTip.h"
#include "IDocumentation.h"
#include "Engine/BrushShape.h"
#include "ActorDetailsDelegates.h"
#include "EditorCategoryUtils.h"
#include "Widgets/Input/SHyperlink.h"
#include "ObjectEditorUtils.h"
#include "Misc/MessageDialog.h"
#include "ScopedTransaction.h"
#include "WorldPartition/WorldPartitionSubsystem.h"
#include "Algo/AnyOf.h"

#include "Kismet2/BlueprintEditorUtils.h"
#include "K2Node_AddDelegate.h"
#include "EdGraphSchema_K2_Actions.h"

#define LOCTEXT_NAMESPACE "ActorDetails"

FExtendActorDetails OnExtendActorDetails;

TSharedRef<IDetailCustomization> FActorDetails::MakeInstance()
{
	return MakeShared<FActorDetails>();
}

FActorDetails::~FActorDetails()
{
}

void FActorDetails::CustomizeDetails( IDetailLayoutBuilder& DetailLayout )
{
	// Get the list of hidden categories
	TArray<FString> HideCategories;
	if (DetailLayout.GetBaseClass())
	{
		FEditorCategoryUtils::GetClassHideCategories(DetailLayout.GetBaseClass(), HideCategories);
	}

	// These details only apply when adding an instance of the actor in a level
	if (!DetailLayout.HasClassDefaultObject() && DetailLayout.GetDetailsView() && DetailLayout.GetDetailsView()->GetSelectedActorInfo().NumSelected > 0)
	{
		// Build up a list of unique blueprints in the selection set (recording the first actor in the set for each one)
		TMap<UBlueprint*, UObject*> UniqueBlueprints;

		// Per level Actor Counts
		TMap<ULevel*, int32> ActorsPerLevelCount;

		bool bHasBillboardComponent = false;
		const TArray< TWeakObjectPtr<UObject> >& SelectedObjects = DetailLayout.GetSelectedObjects();
		for (int32 ObjectIndex = 0; ObjectIndex < SelectedObjects.Num(); ++ObjectIndex)
		{
			AActor* Actor = Cast<AActor>( SelectedObjects[ObjectIndex].Get() );

			if (Actor != NULL)
			{
				// Store the selected actors for use later. Its fine to do this when CustomizeDetails is called because if the selected actors changes, CustomizeDetails will be called again on a new instance
				// and our current resource would be destroyed.
				SelectedActors.Add( Actor );

				// Record the level that contains this actor and increment it's actor count
				ULevel* Level = Actor->GetLevel();
				if (Level != NULL)
				{
					int32& ActorCountForThisLevel = ActorsPerLevelCount.FindOrAdd(Level);
					++ActorCountForThisLevel;
				}

				// Add to the unique blueprint map if the actor is generated from a blueprint
				if (UBlueprint* Blueprint = Cast<UBlueprint>(Actor->GetClass()->ClassGeneratedBy))
				{
					if (!UniqueBlueprints.Find(Blueprint))
					{
						UniqueBlueprints.Add(Blueprint, Actor);
					}
				}

				if (!bHasBillboardComponent)
				{
					bHasBillboardComponent = Actor->FindComponentByClass<UBillboardComponent>() != NULL;
				}
			}
		}

		if (!bHasBillboardComponent)
		{
			// Actor billboard scale is not relevant if the actor doesn't have a billboard component
			DetailLayout.HideProperty( GET_MEMBER_NAME_CHECKED(AActor, SpriteScale) );
		}

		if (!HideCategories.Contains(TEXT("Transform")))
		{
			AddTransformCategory(DetailLayout);
		}
		
		if (!HideCategories.Contains(TEXT("Actor")))
		{
			AddActorCategory(DetailLayout, ActorsPerLevelCount);
		}

		// Hide World Partition specific properties in non WP levels
		const bool bShouldDisplayWorldPartitionProperties = Algo::AnyOf(SelectedActors, [](const TWeakObjectPtr<AActor> Actor)
		{
			UWorld* World = Actor.IsValid() ? Actor->GetTypedOuter<UWorld>() : nullptr;
			return UWorld::IsPartitionedWorld(World);
		});

		if (!bShouldDisplayWorldPartitionProperties)
		{
			DetailLayout.HideProperty(DetailLayout.GetProperty(AActor::GetRuntimeGridPropertyName(), AActor::StaticClass()));
			DetailLayout.HideProperty(DetailLayout.GetProperty(AActor::GetIsSpatiallyLoadedPropertyName(), AActor::StaticClass()));
			DetailLayout.HideProperty(DetailLayout.GetProperty(AActor::GetDataLayerAssetsPropertyName(), AActor::StaticClass()));
			DetailLayout.HideProperty(DetailLayout.GetProperty(AActor::GetDataLayerPropertyName(), AActor::StaticClass()));
			DetailLayout.HideProperty(DetailLayout.GetProperty(AActor::GetHLODLayerPropertyName(), AActor::StaticClass()));
		}

		OnExtendActorDetails.Broadcast(DetailLayout, FGetSelectedActors::CreateSP(this, &FActorDetails::GetSelectedActors));
	}

	TSharedPtr<IPropertyHandle> PrimaryTickProperty = DetailLayout.GetProperty(GET_MEMBER_NAME_CHECKED(AActor, PrimaryActorTick));

	// Defaults only show tick properties
	if (DetailLayout.HasClassDefaultObject())
	{
		if (!HideCategories.Contains(TEXT("Tick")))
		{
			// Note: the category is renamed to differentiate between 
			IDetailCategoryBuilder& TickCategory = DetailLayout.EditCategory("Tick", LOCTEXT("TickCategoryName", "Actor Tick") );

			TickCategory.AddProperty(PrimaryTickProperty->GetChildHandle(GET_MEMBER_NAME_CHECKED(FTickFunction, bStartWithTickEnabled)));
			TickCategory.AddProperty(PrimaryTickProperty->GetChildHandle(GET_MEMBER_NAME_CHECKED(FTickFunction, TickInterval)));
			TickCategory.AddProperty(PrimaryTickProperty->GetChildHandle(GET_MEMBER_NAME_CHECKED(FTickFunction, bTickEvenWhenPaused)), EPropertyLocation::Advanced);
			TickCategory.AddProperty(PrimaryTickProperty->GetChildHandle(GET_MEMBER_NAME_CHECKED(FTickFunction, bAllowTickOnDedicatedServer)), EPropertyLocation::Advanced);
			TickCategory.AddProperty(PrimaryTickProperty->GetChildHandle(GET_MEMBER_NAME_CHECKED(FTickFunction, TickGroup)), EPropertyLocation::Advanced);
		}
		
		if (!HideCategories.Contains(TEXT("Events")))
		{
			AddEventsCategory(DetailLayout);
		}	
	}

	PrimaryTickProperty->MarkHiddenByCustomization();
}

void FActorDetails::OnConvertActor(UClass* ChosenClass)
{
	if (ChosenClass)
	{
		// Check each selected actor's pointer.
		TArray<AActor*> SelectedActorsRaw;
		for (int32 i=0; i<SelectedActors.Num(); i++)
		{
			if (SelectedActors[i].IsValid())
			{
				SelectedActorsRaw.Add(SelectedActors[i].Get());
			}
		}

		// If there are valid pointers, convert the actors.
		if (SelectedActorsRaw.Num())
		{
			// Dismiss the menu BEFORE converting actors as it can refresh the details panel and if the menu is still open
			// it will be parented to an invalid actor details widget
			FSlateApplication::Get().DismissAllMenus();

			GEditor->ConvertActors(SelectedActorsRaw, ChosenClass, TSet<FString>(), true);
		}
	}
}

class FConvertToClassFilter : public IClassViewerFilter
{
public:
	/** All classes in this set will be allowed. */
	TSet< const UClass* > AllowedClasses;

	/** All classes in this set will be disallowed. */
	TSet< const UClass* > DisallowedClasses;

	/** Allowed ChildOf relationship. */
	TSet< const UClass* > AllowedChildOfRelationship;

	virtual bool IsClassAllowed(const FClassViewerInitializationOptions& InInitOptions, const UClass* InClass, TSharedRef< FClassViewerFilterFuncs > InFilterFuncs ) override
	{
		EFilterReturn::Type eState = InFilterFuncs->IfInClassesSet(AllowedClasses, InClass);
		if(eState == EFilterReturn::NoItems)
		{
			eState = InFilterFuncs->IfInChildOfClassesSet(AllowedChildOfRelationship, InClass);
		}

		// As long as it has not failed to be on an allowed list, check if it is on a disallowed list.
		if(eState == EFilterReturn::Passed)
		{
			eState = InFilterFuncs->IfInClassesSet(DisallowedClasses, InClass);

			// If it passes, it's on the disallowed list, so we do not want it.
			if(eState == EFilterReturn::Passed)
			{
				return false;
			}
			else
			{
				return true;
			}
		}

		return false;
	}

	virtual bool IsUnloadedClassAllowed(const FClassViewerInitializationOptions& InInitOptions, const TSharedRef< const IUnloadedBlueprintData > InUnloadedClassData, TSharedRef< FClassViewerFilterFuncs > InFilterFuncs) override
	{
		EFilterReturn::Type eState = InFilterFuncs->IfInClassesSet(AllowedClasses, InUnloadedClassData);
		if(eState == EFilterReturn::NoItems)
		{
			eState = InFilterFuncs->IfInChildOfClassesSet(AllowedChildOfRelationship, InUnloadedClassData);
		}

		// As long as it has not failed to be on an allowed list, check if it is on a disallowed list.
		if(eState == EFilterReturn::Passed)
		{
			eState = InFilterFuncs->IfInClassesSet(DisallowedClasses, InUnloadedClassData);

			// If it passes, it's on the disallowed list, so we do not want it.
			if(eState == EFilterReturn::Passed)
			{
				return false;
			}
			else
			{
				return true;
			}
		}

		return false;
	}
};

UClass* FActorDetails::GetConversionRoot( UClass* InCurrentClass ) const
{
	UClass* ParentClass = InCurrentClass;

	while(ParentClass)
	{
		if( ParentClass->GetBoolMetaData(FName(TEXT("IsConversionRoot"))) )
		{
			break;
		}
		ParentClass = ParentClass->GetSuperClass();
	}

	return ParentClass;
}

void FActorDetails::CreateClassPickerConvertActorFilter(const TWeakObjectPtr<AActor> ConvertActor, class FClassViewerInitializationOptions* ClassPickerOptions)
{
	// Shouldn't ever be overwriting an already established filter
	check( ConvertActor.IsValid() )
	check( ClassPickerOptions != nullptr && ClassPickerOptions->ClassFilters.IsEmpty() );
	TSharedRef<FConvertToClassFilter> Filter = MakeShared<FConvertToClassFilter>();
	ClassPickerOptions->ClassFilters.Add(Filter);

	UClass* ConvertClass = ConvertActor->GetClass();
	UClass* RootConversionClass = GetConversionRoot(ConvertClass);

	if(RootConversionClass)
	{
		Filter->AllowedChildOfRelationship.Add(RootConversionClass);
	}

	// Never convert to the same class
	Filter->DisallowedClasses.Add(ConvertClass);

	if( ConvertActor->IsA<ABrush>() )
	{
		// Volumes cannot be converted to brushes or brush shapes or the abstract type
		Filter->DisallowedClasses.Add(ABrush::StaticClass());
		Filter->DisallowedClasses.Add(ABrushShape::StaticClass());
		Filter->DisallowedClasses.Add(AVolume::StaticClass());
	}
}


TSharedRef<SWidget> FActorDetails::OnGetConvertContent()
{
	// Build a class picker widget

	// Fill in options
	FClassViewerInitializationOptions Options;

	Options.bShowUnloadedBlueprints = true;
	Options.bIsActorsOnly = true;
	Options.bIsPlaceableOnly = true;

	// All selected actors are of the same class, so just need to use one to generate the filter
	if ( SelectedActors.Num() > 0 )
	{
		CreateClassPickerConvertActorFilter(SelectedActors.Top(), &Options);
	}

	Options.Mode = EClassViewerMode::ClassPicker;
	Options.DisplayMode = EClassViewerDisplayMode::ListView;

	TSharedRef<SWidget> ClassPicker = FModuleManager::LoadModuleChecked<FClassViewerModule>("ClassViewer").CreateClassViewer(Options, FOnClassPicked::CreateSP(this, &FActorDetails::OnConvertActor));

	return
		SNew(SBox)
		.WidthOverride(280)
		.MaxDesiredHeight(500)
		[
			ClassPicker
		];
}

EVisibility FActorDetails::GetConvertMenuVisibility() const
{
	return EVisibility::Visible;
}

TSharedRef<SWidget> FActorDetails::MakeConvertMenu( const FSelectedActorInfo& SelectedActorInfo )
{
	UClass* RootConversionClass = GetConversionRoot(SelectedActorInfo.SelectionClass);
	return
		SNew(SComboButton)
		.ContentPadding(2)
		.IsEnabled(RootConversionClass != NULL)
		.Visibility(this, &FActorDetails::GetConvertMenuVisibility)
		.OnGetMenuContent(this, &FActorDetails::OnGetConvertContent)
		.ButtonContent()
		[
			SNew(STextBlock)
			.Text(LOCTEXT("SelectAType", "Select a Type"))
			.Font(IDetailLayoutBuilder::GetDetailFont())
		];

}

void FActorDetails::OnNarrowSelectionSetToSpecificLevel( TWeakObjectPtr<ULevel> LevelToNarrowInto )
{
	if (ULevel* RequiredLevel = LevelToNarrowInto.Get())
	{
		// Remove any selected objects that aren't in the specified level
		TArray<AActor*> ActorsToDeselect;
		for ( TArray< TWeakObjectPtr<AActor> >::TConstIterator Iter(SelectedActors); Iter; ++Iter)
		{ 
			if( (*Iter).IsValid() )
			{
				AActor* Actor = (*Iter).Get();
				if (!Actor->IsIn(RequiredLevel))
				{
					ActorsToDeselect.Add(Actor);
				}
			}
		}

		for (TArray<AActor*>::TIterator DeselectIt(ActorsToDeselect); DeselectIt; ++DeselectIt)
		{
			AActor* Actor = *DeselectIt;
			GEditor->SelectActor(Actor, /*bSelected=*/ false, /*bNotify=*/ false);
		}

		// Tell the editor selection status was changed.
		GEditor->NoteSelectionChange();
	}
}

bool FActorDetails::IsActorValidForLevelScript() const
{
	AActor* Actor = GEditor->GetSelectedActors()->GetTop<AActor>();
	return FKismetEditorUtilities::IsActorValidForLevelScript(Actor);
}

FReply FActorDetails::FindSelectedActorsInLevelScript()
{
	GUnrealEd->FindSelectedActorsInLevelScript();
	return FReply::Handled();
};

bool FActorDetails::AreAnySelectedActorsInLevelScript() const
{
	return GUnrealEd->AreAnySelectedActorsInLevelScript();
};

/** Util to create a menu for events we can add for the selected actor */
TSharedRef<SWidget> FActorDetails::MakeEventOptionsWidgetFromSelection()
{
	UToolMenus* ToolMenus = UToolMenus::Get();
	static const FName MenuName("DetailCustomizations.EventOptions");
	if (!ToolMenus->IsMenuRegistered(MenuName))
	{
		ToolMenus->RegisterMenu(MenuName);
	}

	FToolMenuContext Context;
	UToolMenu* Menu = ToolMenus->GenerateMenu(MenuName, Context);
	AActor* Actor = SelectedActors[0].Get();
	FKismetEditorUtilities::AddLevelScriptEventOptionsForActor(Menu, SelectedActors[0], true, true, false);
	return ToolMenus->GenerateWidget(Menu);
}


void FActorDetails::AddLayersCategory( IDetailLayoutBuilder& DetailBuilder )
{
	if( !FModuleManager::Get().IsModuleLoaded( TEXT("Layers") ) )
	{
		return;
	}

	FLayersModule& LayersModule = FModuleManager::LoadModuleChecked< FLayersModule >( TEXT("Layers") );

	const FText LayerCategory = LOCTEXT("LayersCategory", "Layers");

	DetailBuilder.EditCategory( "Layers", LayerCategory, ECategoryPriority::Uncommon )
	.AddCustomRow( FText::GetEmpty() )
	[
		LayersModule.CreateLayerCloud( SelectedActors )
	];
}

void FActorDetails::AddTransformCategory( IDetailLayoutBuilder& DetailBuilder )
{
	const FSelectedActorInfo& SelectedActorInfo = DetailBuilder.GetDetailsView()->GetSelectedActorInfo();

	bool bAreBrushesSelected = SelectedActorInfo.bHaveBrush;
	bool bIsOnlyWorldPropsSelected =  SelectedActors.Num() == 1 && SelectedActors[0].IsValid() && SelectedActors[0]->IsA<AWorldSettings>();
	bool bLacksRootComponent = SelectedActors[0].IsValid() && (SelectedActors[0]->GetRootComponent()==NULL);

	// Don't show the Transform details if the only actor selected is world properties, or if they have no RootComponent
	if ( bIsOnlyWorldPropsSelected || bLacksRootComponent )
	{
		return;
	}
	
	TSharedRef<FComponentTransformDetails> TransformDetails = MakeShareable( new FComponentTransformDetails( DetailBuilder.GetSelectedObjects(), SelectedActorInfo, DetailBuilder ) );

	IDetailCategoryBuilder& TransformCategory = DetailBuilder.EditCategory( "TransformCommon", LOCTEXT("TransformCommonCategory", "Transform"), ECategoryPriority::Transform );

	TransformCategory.AddCustomBuilder( TransformDetails );
}

void FActorDetails::AddEventsCategory(IDetailLayoutBuilder& DetailBuilder)
{
	// Get the currently selected actor, which would be the "Default__Actor" 
	const TArray<TWeakObjectPtr<UObject>>& Selected = DetailBuilder.GetSelectedObjects();
	if(Selected.IsEmpty())
	{
		return;
	}

	AActor* Actor = Cast<AActor>(Selected[0].Get());
	UBlueprint* Blueprint = Actor ? Cast<UBlueprint>(Actor->GetClass()->ClassGeneratedBy) : nullptr;

	if(!Actor || !Blueprint || !FBlueprintEditorUtils::DoesSupportEventGraphs(Blueprint))
	{
		return;
	}

	IDetailCategoryBuilder& EventsCategory = DetailBuilder.EditCategory("Events", FText::GetEmpty(), ECategoryPriority::Uncommon);
	static const FName HideInDetailPanelName("HideInDetailPanel");

	// Find all the Multicast delegate properties and give a binding button for them
	for (TFieldIterator<FMulticastDelegateProperty> PropertyIt(Actor->GetClass(), EFieldIteratorFlags::IncludeSuper); PropertyIt; ++PropertyIt)
	{
		FMulticastDelegateProperty* Property = *PropertyIt;
		
		// Only show BP assiangable, non-hidden delegates		
		if (!Property->HasAnyPropertyFlags(CPF_Parm) && Property->HasAllPropertyFlags(CPF_BlueprintAssignable) && !Property->HasMetaData(HideInDetailPanelName))
		{
			const FName EventName = Property->GetFName();
			FText EventText = Property->GetDisplayNameText();

			EventsCategory.AddCustomRow(EventText)
			.WholeRowContent()
			[
				SNew(SHorizontalBox)
				.ToolTipText(Property->GetToolTipText())

				+ SHorizontalBox::Slot()
				.AutoWidth()
				.VAlign(VAlign_Center)
				.Padding(0.0f, 0.0f, 5.0f, 0.0f)
				[
					SNew(SImage)
					.Image(FAppStyle::GetBrush("GraphEditor.Event_16x"))
				]

				+ SHorizontalBox::Slot()
				.VAlign(VAlign_Center)
				[
					SNew(STextBlock)
					.Font(IDetailLayoutBuilder::GetDetailFont())
					.Text(EventText)
				]

				+ SHorizontalBox::Slot()
				.HAlign(HAlign_Left)
				.VAlign(VAlign_Center)
				.Padding(0)
				[
					// A "Plus" button to add a binding. For dynamic delegates on the CDO, you can always
					// make a new binding, so always display the "Plus"
					SNew(SButton)
					.ContentPadding(FMargin(3.0, 2.0))
					.HAlign(HAlign_Center)
					.OnClicked(this, &FActorDetails::HandleAddOrViewEventForVariable, Blueprint, Property)
					[
						SNew(SImage)
						.ColorAndOpacity(FSlateColor::UseForeground())
						.Image(FAppStyle::Get().GetBrush("Icons.Plus"))
					]
				]
			];
		}
	}
}

FReply FActorDetails::HandleAddOrViewEventForVariable(UBlueprint* BP, FMulticastDelegateProperty* Property)
{
	const UFunction* SignatureFunction = Property ? Property->SignatureFunction : nullptr;
	UEdGraph* EventGraph = BP ? FBlueprintEditorUtils::FindEventGraph(BP) : nullptr;

	if (EventGraph && SignatureFunction && Property)
	{
		const FVector2D SpawnPos = EventGraph->GetGoodPlaceForNewNode();

		// Adding a bound dynatic delegate from the Actor that is based off this BP will always be in a self context
		UK2Node_AddDelegate* TemplateNode = NewObject<UK2Node_AddDelegate>();
		TemplateNode->SetFromProperty(Property, /* bSelfContext */ true, Property->GetOwnerClass());

		UEdGraphNode* SpawnedDelegate = FEdGraphSchemaAction_K2AssignDelegate::AssignDelegate(TemplateNode, EventGraph, nullptr, SpawnPos, true);
		FKismetEditorUtilities::BringKismetToFocusAttentionOnObject(SpawnedDelegate, false);
	}

	return FReply::Handled();
}

void FActorDetails::AddActorCategory( IDetailLayoutBuilder& DetailBuilder, const TMap<ULevel*, int32>& ActorsPerLevelCount )
{		
	FLevelEditorModule& LevelEditor = FModuleManager::GetModuleChecked<FLevelEditorModule>( TEXT("LevelEditor") );

	const FLevelEditorCommands& Commands = LevelEditor.GetLevelEditorCommands();
	TSharedRef<const FUICommandList> CommandBindings = LevelEditor.GetGlobalLevelEditorActions();

	const FSelectedActorInfo& SelectedActorInfo = DetailBuilder.GetDetailsView()->GetSelectedActorInfo();
	TSharedPtr<SVerticalBox> LevelBox;

	IDetailCategoryBuilder& ActorCategory = DetailBuilder.EditCategory("Actor", FText::GetEmpty(), ECategoryPriority::Uncommon );

	if (GetSelectedActors().Num() == 1)
	{
		if (AActor* Actor = GEditor->GetSelectedActors()->GetTop<AActor>())
		{
			if (Actor->GetActorGuid().IsValid())
			{
				const FText ActorGuidText = FText::FromString(Actor->GetActorGuid().ToString());
				ActorCategory.AddCustomRow( LOCTEXT("ActorGuid", "ActorGuid") )
					.NameContent()
					[
						SNew(STextBlock)
						.Text(LOCTEXT("ActorGuid2", "Actor Guid"))
						.ToolTipText(LOCTEXT("ActorGuid_ToolTip", "Actor Guid"))
						.Font(IDetailLayoutBuilder::GetDetailFont())
					]
					.ValueContent()
					[
						SNew(STextBlock)
							.Text(ActorGuidText)
							.Font(IDetailLayoutBuilder::GetDetailFont())
							.IsEnabled(false)
					];
<<<<<<< HEAD
=======

				if (Actor->GetActorInstanceGuid() != Actor->GetActorGuid())
				{
					const FText ActorInstanceGuidText = FText::FromString(Actor->GetActorInstanceGuid().ToString());
					ActorCategory.AddCustomRow( LOCTEXT("ActorInstanceGuid", "ActorInstanceGuid") )
						.NameContent()
						[
							SNew(STextBlock)
							.Text(LOCTEXT("ActorInstanceGuid2", "Actor Instance Guid"))
							.ToolTipText(LOCTEXT("ActorInstanceGuid_ToolTip", "Actor Instance Guid"))
							.Font(IDetailLayoutBuilder::GetDetailFont())
						]
						.ValueContent()
						[
							SNew(STextBlock)
								.Text(ActorInstanceGuidText)
								.Font(IDetailLayoutBuilder::GetDetailFont())
								.IsEnabled(false)
						];
				}
>>>>>>> 4af6daef
			}

			if (Actor->GetContentBundleGuid().IsValid())
			{
				const FText ActorContentBundleGuidText = FText::FromString(Actor->GetContentBundleGuid().ToString());
				ActorCategory.AddCustomRow( LOCTEXT("ContentBundleGuid", "ContentBundleGuid") )
					.NameContent()
					[
						SNew(STextBlock)
						.Text(LOCTEXT("ContentBundleGuid2", "Content Bundle Guid"))
						.ToolTipText(LOCTEXT("ActorContentBundleGuid_ToolTip", "Actor Content BundleGuid"))
						.Font(IDetailLayoutBuilder::GetDetailFont())
					]
					.ValueContent()
					[
						SNew(STextBlock)
							.Text(ActorContentBundleGuidText)
							.Font(IDetailLayoutBuilder::GetDetailFont())
							.IsEnabled(false)
					];
			}
		}
	};

#if 1
	// Create the info buttons per level
	for ( auto LevelIt( ActorsPerLevelCount.CreateConstIterator() ); LevelIt; ++LevelIt)
	{
		ULevel* Level = LevelIt.Key();
		int32 SelectedActorCountInLevel = LevelIt.Value();
		
		// Get a description of the level
		FText LevelDescription = FText::FromString( FPackageName::GetShortName( Level->GetOutermost()->GetFName() ) );
		if (Level == Level->OwningWorld->PersistentLevel)
		{
			LevelDescription = NSLOCTEXT("UnrealEd", "PersistentLevel", "Persistent Level");
		}

		// Create a description and tooltip for the actor count/selection hyperlink
		const FText ActorCountDescription = FText::Format( LOCTEXT("SelectedActorsInOneLevel", "{0} selected in"), FText::AsNumber( SelectedActorCountInLevel ) );

		const FText Tooltip = FText::Format( LOCTEXT("SelectedActorsHyperlinkTooltip", "Narrow the selection set to just the actors in {0}"), LevelDescription);

		// Create the row for this level
		TWeakObjectPtr<ULevel> WeakLevelPtr = Level;

		ActorCategory.AddCustomRow( LOCTEXT("SelectionFilter", "Selected") )
		.NameContent()
		[
			SNew(SHyperlink)
				.Style(FAppStyle::Get(), "HoverOnlyHyperlink")
				.OnNavigate(this, &FActorDetails::OnNarrowSelectionSetToSpecificLevel, WeakLevelPtr)
				.Text(ActorCountDescription)
				.TextStyle(FAppStyle::Get(), "DetailsView.HyperlinkStyle")
				.ToolTipText(Tooltip)
		]
		.ValueContent()
		.MaxDesiredWidth(0)
		[
			SNew(STextBlock)
				.Text(LevelDescription)
				.Font(IDetailLayoutBuilder::GetDetailFont())
		];

	}
#endif

	// Convert Actor Menu
	// WorldSettings should never convert to another class type
	if( SelectedActorInfo.SelectionClass != AWorldSettings::StaticClass() && SelectedActorInfo.HasConvertableAsset() )
	{
		ActorCategory.AddCustomRow( LOCTEXT("ConvertMenu", "Convert") )
		.NameContent()
		[
			SNew(STextBlock)
			.Text(LOCTEXT("ConvertActor", "Convert Actor"))
			.ToolTipText(LOCTEXT("ConvertActor_ToolTip", "Convert actors to different types"))
			.Font(IDetailLayoutBuilder::GetDetailFont())
		]
		.ValueContent()
		[
			MakeConvertMenu( SelectedActorInfo )
		];
	}
}

const TArray< TWeakObjectPtr<AActor> >& FActorDetails::GetSelectedActors() const
{
	return SelectedActors;
}

#undef LOCTEXT_NAMESPACE<|MERGE_RESOLUTION|>--- conflicted
+++ resolved
@@ -614,8 +614,6 @@
 							.Font(IDetailLayoutBuilder::GetDetailFont())
 							.IsEnabled(false)
 					];
-<<<<<<< HEAD
-=======
 
 				if (Actor->GetActorInstanceGuid() != Actor->GetActorGuid())
 				{
@@ -636,7 +634,6 @@
 								.IsEnabled(false)
 						];
 				}
->>>>>>> 4af6daef
 			}
 
 			if (Actor->GetContentBundleGuid().IsValid())
