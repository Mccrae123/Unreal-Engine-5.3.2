--- conflicted
+++ resolved
@@ -556,19 +556,11 @@
 
  FReply FPoseAssetDetails::UpdateRetargetSourceAssetData()
  {
-<<<<<<< HEAD
-	 RetargetSourceAssetHandle->NotifyPostChange();
-	 return FReply::Handled();
- }
-
- bool FPoseAssetDetails::CanApplySettings() const
-=======
 	 RetargetSourceAssetHandle->NotifyPostChange(EPropertyChangeType::Unspecified);
 	 return FReply::Handled();
  }
 
  EVisibility FPoseAssetDetails::CanApplySettings() const
->>>>>>> 6bbb88c8
  {
 	 if (PoseAsset.IsValid())
 	 {
