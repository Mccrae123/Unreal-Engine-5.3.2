// Copyright Epic Games, Inc. All Rights Reservekd.

#include "PoseAssetDetails.h"

#include "Animation/AnimSequence.h"
#include "Animation/SmartName.h"
#include "Containers/Map.h"
#include "Containers/UnrealString.h"
#include "Delegates/Delegate.h"
#include "DetailCategoryBuilder.h"
#include "DetailLayoutBuilder.h"
#include "DetailWidgetRow.h"
#include "Fonts/SlateFontInfo.h"
#include "Framework/Application/SlateApplication.h"
#include "Framework/Notifications/NotificationManager.h"
#include "HAL/PlatformCrt.h"
#include "Internationalization/Internationalization.h"
#include "Layout/Margin.h"
#include "Misc/AssertionMacros.h"
#include "Misc/Attribute.h"
#include "Misc/Guid.h"
#include "PropertyCustomizationHelpers.h"
#include "PropertyEditorModule.h"
#include "PropertyHandle.h"
#include "SSearchableComboBox.h"
#include "ScopedTransaction.h"
#include "SlotBase.h"
#include "Templates/Casts.h"
#include "Templates/ChooseClass.h"
#include "UObject/Object.h"
#include "UObject/ObjectPtr.h"
#include "UObject/SoftObjectPtr.h"
#include "UObject/UObjectBaseUtility.h"
#include "UObject/UnrealNames.h"
#include "UObject/UnrealType.h"
#include "Widgets/DeclarativeSyntaxSupport.h"
#include "Widgets/Input/SButton.h"
#include "Widgets/Input/SCheckBox.h"
#include "Widgets/Notifications/SNotificationList.h"
#include "Widgets/SBoxPanel.h"
#include "Widgets/Text/STextBlock.h"

class SWidget;

#define LOCTEXT_NAMESPACE	"PoseAssetDetails"

// default name for retarget source
#define DEFAULT_RETARGET_SOURCE_NAME	TEXT("Default")
#define REFERENCE_BASE_POSE_NAME		TEXT("Reference Pose")

TSharedRef<IDetailCustomization> FPoseAssetDetails::MakeInstance()
{
	return MakeShareable(new FPoseAssetDetails);
}

void FPoseAssetDetails::CustomizeDetails(IDetailLayoutBuilder& DetailBuilder)
{
	const TArray< TWeakObjectPtr<UObject> >& SelectedObjectsList = DetailBuilder.GetSelectedObjects();
	TArray< TWeakObjectPtr<UPoseAsset> > SelectedPoseAssets;

	for (auto SelectionIt = SelectedObjectsList.CreateConstIterator(); SelectionIt; ++SelectionIt)
	{
		if (UPoseAsset* TestPoseAsset = Cast<UPoseAsset>(SelectionIt->Get()))
		{
			SelectedPoseAssets.Add(TestPoseAsset);
		}
	}

	// we only support 1 asset for now
	if (SelectedPoseAssets.Num() > 1)
	{
		return;
	}

	PoseAsset = SelectedPoseAssets[0];

	// now additive/pose selector

	/////////////////////////////////////////////////////////////////////////////////
	// retarget source handler in Animation
	/////////////////////////////////////////////////////////////////////////////////
	IDetailCategoryBuilder& AnimationCategory = DetailBuilder.EditCategory("Animation");
	RetargetSourceNameHandler = DetailBuilder.GetProperty(GET_MEMBER_NAME_CHECKED(UPoseAsset, RetargetSource));
	RetargetSourceAssetHandle = DetailBuilder.GetProperty(GET_MEMBER_NAME_CHECKED(UAnimSequence, RetargetSourceAsset));

	// first create profile combo list
	RetargetSourceComboList.Empty();
	// first one is default one
	RetargetSourceComboList.Add( MakeShareable( new FString (DEFAULT_RETARGET_SOURCE_NAME) ));

	// find skeleton
	TSharedPtr<IPropertyHandle> SkeletonHanlder = DetailBuilder.GetProperty(TEXT("Skeleton"));
	FName CurrentPoseName;
	ensure (RetargetSourceNameHandler->GetValue(CurrentPoseName) != FPropertyAccess::Fail);
	
	// Check if we use only one skeleton
	TargetSkeleton = PoseAsset->GetSkeleton();

	// find what is initial selection is
	TSharedPtr<FString> InitialSelected;
	if (TargetSkeleton.IsValid())
	{
		RegisterRetargetSourceChanged();
		// go through profile and see if it has mine
		for (auto Iter = TargetSkeleton->AnimRetargetSources.CreateConstIterator(); Iter; ++Iter)
		{
			RetargetSourceComboList.Add( MakeShareable( new FString ( Iter.Key().ToString() )));

			if (Iter.Key() == CurrentPoseName) 
			{
				InitialSelected = RetargetSourceComboList.Last();
			}
		}
	}

	// add widget for editing retarget source
	AnimationCategory.AddCustomRow(RetargetSourceNameHandler->GetPropertyDisplayName())
	.NameContent()
	[
		RetargetSourceNameHandler->CreatePropertyNameWidget()
	]
	.ValueContent()
	[
		SAssignNew(RetargetSourceComboBox, SSearchableComboBox)
		.OptionsSource(&RetargetSourceComboList)
		.OnGenerateWidget(this, &FPoseAssetDetails::MakeRetargetSourceComboWidget)
		.OnSelectionChanged(this, &FPoseAssetDetails::OnRetargetSourceChanged)
		.OnComboBoxOpening(this, &FPoseAssetDetails::OnRetargetSourceComboOpening)
		.InitiallySelectedItem(InitialSelected)
		.IsEnabled( FSlateApplication::Get().GetNormalExecutionAttribute() )
		.ContentPadding(0)
		.Content()
		[
			SNew( STextBlock )
			.Text(this, &FPoseAssetDetails::GetRetargetSourceComboBoxContent)
			.Font( IDetailLayoutBuilder::GetDetailFont() )
			.ToolTipText(this, &FPoseAssetDetails::GetRetargetSourceComboBoxToolTip)
		]	
	];

	AnimationCategory.AddCustomRow(RetargetSourceAssetHandle->GetPropertyDisplayName())
	.NameContent()
	[
		RetargetSourceAssetHandle->CreatePropertyNameWidget()
	]
	.ValueContent()
	.HAlign(EHorizontalAlignment::HAlign_Fill)
	[
		SNew(SVerticalBox)
		+SVerticalBox::Slot()
		.AutoHeight()
		.HAlign(EHorizontalAlignment::HAlign_Left)
		[
			RetargetSourceAssetHandle->CreatePropertyValueWidget()
		]
		+SVerticalBox::Slot()
		.AutoHeight()
		.HAlign(EHorizontalAlignment::HAlign_Left)
		[
			SNew(SButton)
			.Text(LOCTEXT("UpdateRetargetSourceAssetDataButton", "Update"))
			.ToolTipText(LOCTEXT("UpdateRetargetSourceAssetDataButtonToolTip", "Updates retargeting data for RetargetSourceAsset. This is updated automatically at save, but you can click here to update without saving."))
			.Visibility(this, &FPoseAssetDetails::UpdateRetargetSourceAssetDataVisibility)
			.OnClicked(this, &FPoseAssetDetails::UpdateRetargetSourceAssetData)
		]
	];

	DetailBuilder.HideProperty(RetargetSourceNameHandler);
	DetailBuilder.HideProperty(RetargetSourceAssetHandle);
	/////////////////////////////////////////////////////////////////////////////
	// Additive settings category
	/////////////////////////////////////////////////////////////////////////////
	// now customize to combo box
	// cache for UI
	CachePoseAssetData();
	// get list of poses list
	// first create profile combo list
	BasePoseComboList.Empty();
	// add ref pose
	BasePoseComboList.Add(MakeShareable(new FString(REFERENCE_BASE_POSE_NAME)));

	TArray<FSmartName> PoseNames = PoseAsset->GetPoseNames();
	FSmartName BasePoseName;

	if (PoseNames.IsValidIndex(CachedBasePoseIndex))
	{
		BasePoseName = PoseNames[CachedBasePoseIndex];
	}

	TSharedPtr<FString> InitialSelectedPose;
	if (PoseNames.Num() > 0)
	{
		RegisterBasePoseChanged();

		// go through profile and see if it has mine
		for (const auto& PoseName : PoseNames)
		{
			BasePoseComboList.Add(MakeShareable(new FString(PoseName.DisplayName.ToString())));

			if (PoseName == BasePoseName)
			{
				InitialSelectedPose = BasePoseComboList.Last();
			}
		}
	}
	else
	{
		InitialSelectedPose = BasePoseComboList.Last();
	}

	IDetailCategoryBuilder& AdditiveCategory = DetailBuilder.EditCategory("Additive");

	AdditiveCategory.AddCustomRow(LOCTEXT("AdditiveSettingCategoryLabel", "AdditiveSetting"))
	.NameContent()
	[
		SNew(SCheckBox)
		.OnCheckStateChanged(this, &FPoseAssetDetails::OnAdditiveToggled)
		.IsChecked(this, &FPoseAssetDetails::IsAdditiveChecked)
		[
			SNew(STextBlock)
			.Text(LOCTEXT("AdditiveLabel", "Additive"))
			.Font(IDetailLayoutBuilder::GetDetailFont())
		]
	]
	.ValueContent()
	.MinDesiredWidth(200.f)
	[
		SNew(SHorizontalBox)

		// if additive, show base pose
		+ SHorizontalBox::Slot()
		.AutoWidth()
		.HAlign(HAlign_Left)
		.VAlign(VAlign_Center)
		.Padding(FMargin(4.0f,5.0f))
		[
			SNew(STextBlock)
			.Text(LOCTEXT("AdditiveBasePoseLabel", "Base Pose"))
			.Font(IDetailLayoutBuilder::GetDetailFont())
		]

		// if additive, let them choose base pose
		+ SHorizontalBox::Slot()
		.AutoWidth()
		.Padding(FMargin(4.0f,5.0f))
		[
			SAssignNew(BasePoseComboBox, SSearchableComboBox)
			.OptionsSource(&BasePoseComboList)
			.OnGenerateWidget(this, &FPoseAssetDetails::MakeBasePoseComboWidget)
			.OnSelectionChanged(this, &FPoseAssetDetails::OnBasePoseChanged)
			.OnComboBoxOpening(this, &FPoseAssetDetails::OnBasePoseComboOpening)
			.InitiallySelectedItem(InitialSelectedPose)
			.IsEnabled(this, &FPoseAssetDetails::CanSelectBasePose)
			.Content()
			[
				SNew(STextBlock)
				.Text(this, &FPoseAssetDetails::GetBasePoseComboBoxContent)
				.Font(IDetailLayoutBuilder::GetDetailFont())
				.ToolTipText(this, &FPoseAssetDetails::GetBasePoseComboBoxToolTip)
				.Font(IDetailLayoutBuilder::GetDetailFont())
			]
		]

		+ SHorizontalBox::Slot()
		.AutoWidth()
		.Padding(FMargin(4.0f,5.0f))
		[
			// apply button 
			SNew(SButton)
			.Text(this, &FPoseAssetDetails::GetButtonText)
			.ToolTipText(LOCTEXT("ApplySettingButton_Tooltip", "Apply Additive Setting changes"))
			.OnClicked(this, &FPoseAssetDetails::OnApplyAdditiveSettings)
			.HAlign(HAlign_Center)
			.VAlign(VAlign_Center)
			.Visibility(this, &FPoseAssetDetails::CanApplySettings)
		]
	];

	/////////////////////////////////
	// Source Animation filter for skeleton
	IDetailCategoryBuilder& SourceCategory = DetailBuilder.EditCategory("Source");
	SourceAnimationPropertyHandle = DetailBuilder.GetProperty(GET_MEMBER_NAME_CHECKED(UPoseAsset, SourceAnimation));

	DetailBuilder.HideProperty(SourceAnimationPropertyHandle);

	SourceCategory.AddCustomRow(SourceAnimationPropertyHandle->GetPropertyDisplayName())
	.NameContent()
	[
		SourceAnimationPropertyHandle->CreatePropertyNameWidget()
	]
	.ValueContent()
	.MinDesiredWidth(200)
	[
<<<<<<< HEAD
		SNew(SHorizontalBox)
		+ SHorizontalBox::Slot()
		.AutoWidth()
=======
		SNew(SVerticalBox)
		+ SVerticalBox::Slot()
		.HAlign(EHorizontalAlignment::HAlign_Left)
		.AutoHeight()
>>>>>>> d731a049
		[
			SNew(SObjectPropertyEntryBox)
			.AllowedClass(UAnimSequence::StaticClass())
			.OnShouldFilterAsset(this, &FPoseAssetDetails::ShouldFilterAsset)
			.PropertyHandle(SourceAnimationPropertyHandle)
		]
<<<<<<< HEAD
		+ SHorizontalBox::Slot()
		.Padding(FMargin(0.f, 5.f))
		.AutoWidth()
		[			
			SNew(SButton)			
=======
		+ SVerticalBox::Slot()
		.HAlign(EHorizontalAlignment::HAlign_Left)
		.AutoHeight()
		[
			SNew(SButton)
>>>>>>> d731a049
			.Text(LOCTEXT("UpdateSource_Lable", "Update Source"))
			.ToolTipText(LOCTEXT("UpdateSource_Tooltip", "Update Poses From Source Animation"))
			.OnClicked(this, &FPoseAssetDetails::OnUpdatePoseSourceAnimation)
			.IsEnabled(this, &FPoseAssetDetails::IsUpdateSourceEnabled)
			.HAlign(HAlign_Center)
		]
	];
}

void FPoseAssetDetails::OnSourceAnimationChanged(const FAssetData& AssetData)
{
	ensureAlways(SourceAnimationPropertyHandle->SetValue(AssetData) == FPropertyAccess::Result::Success);;
}

bool FPoseAssetDetails::ShouldFilterAsset(const FAssetData& AssetData)
{
	if (TargetSkeleton.IsValid())
	{
		return !TargetSkeleton->IsCompatibleSkeletonByAssetData(AssetData);
	}

	return true;
}

FText FPoseAssetDetails::GetButtonText() const
{
	if (PoseAsset.IsValid())
	{
		bool bIsAdditiveAsset = PoseAsset->IsValidAdditive();
		if (bCachedAdditive != bIsAdditiveAsset)
		{
			if (bCachedAdditive)
			{
				return LOCTEXT("ApplyPose_ConvertToAdditive_Label", "Convert To Additive Pose");
			}
			else
			{
				return LOCTEXT("ApplyPose_ConvertToFull_Label", "Convert To Full Pose");
			}
		}
		
		if (bIsAdditiveAsset && CachedBasePoseIndex != PoseAsset->GetBasePoseIndex())
		{
			return LOCTEXT("ApplyPose_RecalculateAdditive_Label", "Apply New Base Pose");
		}

	}

	return LOCTEXT("ApplyPose_Apply_Label", "Apply");
}

bool FPoseAssetDetails::CanSelectBasePose() const
{
	return (bCachedAdditive);
}

TSharedRef<SWidget> FPoseAssetDetails::MakeBasePoseComboWidget(TSharedPtr<FString> InItem)
{
	return 	SNew(STextBlock).Text(FText::FromString(*InItem)).Font(IDetailLayoutBuilder::GetDetailFont());
}

void FPoseAssetDetails::RefreshBasePoseChanged()
{
	if (PoseAsset.IsValid())
	{
		BasePoseComboList.Reset();
		// cache current value again 
		TSharedPtr<FString> SelectedItem = BasePoseComboBox->GetSelectedItem();
		if (SelectedItem.IsValid())
		{
			FString SelectedString = *SelectedItem;
			CachedBasePoseIndex = PoseAsset->GetPoseIndexByName(FName(*SelectedString));
		}
		else
		{
			CachedBasePoseIndex = -1;
		}

		TArray<FSmartName> PoseNames = PoseAsset->GetPoseNames();
		// add ref pose
		BasePoseComboList.Add(MakeShareable(new FString(REFERENCE_BASE_POSE_NAME)));

		if (PoseNames.Num() > 0)
		{
			// go through profile and see if it has mine
			for (const auto& PoseName : PoseNames)
			{
				BasePoseComboList.Add(MakeShareable(new FString(PoseName.DisplayName.ToString())));
			}
		}

		BasePoseComboBox->RefreshOptions();
	}
}

void FPoseAssetDetails::RegisterBasePoseChanged()
{
	if (PoseAsset.IsValid() && !OnDelegatePoseListChanged.IsBound())
	{
		OnDelegatePoseListChanged = UPoseAsset::FOnPoseListChanged::CreateSP(this, &FPoseAssetDetails::RefreshBasePoseChanged);
		OnDelegatePoseListChangedDelegateHandle = PoseAsset->RegisterOnPoseListChanged(OnDelegatePoseListChanged);
	}
}

void FPoseAssetDetails::OnBasePoseComboOpening()
{
	TSharedPtr<FString> ComboStringPtr = GetBasePoseString(CachedBasePoseIndex);
	if (ComboStringPtr.IsValid())
	{
		BasePoseComboBox->SetSelectedItem(ComboStringPtr);
	}
}

void FPoseAssetDetails::OnBasePoseChanged(TSharedPtr<FString> NewSelection, ESelectInfo::Type SelectInfo)
{
	// if it's set from code, we did that on purpose
	if (SelectInfo != ESelectInfo::Direct)
	{
		FString NewValue = *NewSelection.Get();

		if (NewValue == REFERENCE_BASE_POSE_NAME)
		{
			CachedBasePoseIndex = -1;
		}
		else
		{
			CachedBasePoseIndex = PoseAsset->GetPoseIndexByName(FName(*NewValue));
		}
	}
}

FText FPoseAssetDetails::GetBasePoseComboBoxContent() const
{
	return FText::FromString(*GetBasePoseString(CachedBasePoseIndex).Get());
}

FText FPoseAssetDetails::GetBasePoseComboBoxToolTip() const
{
	return LOCTEXT("BasePoseComboToolTip", "Select Base Pose for the ");
}

TSharedPtr<FString> FPoseAssetDetails::GetBasePoseString(int32 InBasePoseIndex) const
{
	if (PoseAsset.IsValid())
	{
		FName BasePoseName = PoseAsset->GetPoseNameByIndex(InBasePoseIndex);
		if (BasePoseName != NAME_None)
		{
			FString BasePoseNameString = BasePoseName.ToString();
			// go through profile and see if it has mine
			for (int32 Index = 1; Index < BasePoseComboList.Num(); ++Index)
			{
				if (BasePoseNameString == *BasePoseComboList[Index])
				{
					return BasePoseComboList[Index];
				}
			}

		}
	}

	return BasePoseComboList[0];
}
void FPoseAssetDetails::CachePoseAssetData()
{
	bCachedAdditive = PoseAsset->IsValidAdditive();
	CachedBasePoseIndex = PoseAsset->GetBasePoseIndex();
}

 TSharedRef<SWidget> FPoseAssetDetails::MakeRetargetSourceComboWidget(TSharedPtr<FString> InItem)
 {
	 return SNew(STextBlock).Text(FText::FromString(*InItem)).Font(IDetailLayoutBuilder::GetDetailFont());
 }

 void FPoseAssetDetails::DelegateRetargetSourceChanged()
 {
	 if (TargetSkeleton.IsValid())
	 {
		 // first create profile combo list
		 RetargetSourceComboList.Empty();
		 // first one is default one
		 RetargetSourceComboList.Add(MakeShareable(new FString(DEFAULT_RETARGET_SOURCE_NAME)));

		 // go through profile and see if it has mine
		 for (auto Iter = TargetSkeleton->AnimRetargetSources.CreateConstIterator(); Iter; ++Iter)
		 {
			 RetargetSourceComboList.Add(MakeShareable(new FString(Iter.Key().ToString())));
		 }

		 RetargetSourceComboBox->RefreshOptions();
	 }
 }

 void FPoseAssetDetails::RegisterRetargetSourceChanged()
 {
	 if (TargetSkeleton.IsValid() && !OnDelegateRetargetSourceChanged.IsBound())
	 {
		 OnDelegateRetargetSourceChanged = USkeleton::FOnRetargetSourceChanged::CreateSP(this, &FPoseAssetDetails::DelegateRetargetSourceChanged);
		 OnDelegateRetargetSourceChangedDelegateHandle = TargetSkeleton->RegisterOnRetargetSourceChanged(OnDelegateRetargetSourceChanged);
	 }
 }

 void FPoseAssetDetails::OnRetargetSourceComboOpening()
 {
	 FName RetargetSourceName;
	 if (RetargetSourceNameHandler->GetValue(RetargetSourceName) != FPropertyAccess::Result::MultipleValues)
	 {
		 TSharedPtr<FString> ComboStringPtr = GetRetargetSourceString(RetargetSourceName);
		 if (ComboStringPtr.IsValid())
		 {
			 RetargetSourceComboBox->SetSelectedItem(ComboStringPtr);
		 }
	 }
 }

 void FPoseAssetDetails::OnRetargetSourceChanged(TSharedPtr<FString> NewSelection, ESelectInfo::Type SelectInfo)
 {
	 // if it's set from code, we did that on purpose
	 if (SelectInfo != ESelectInfo::Direct)
	 {
		 FString NewValue = *NewSelection.Get();

		 if (NewValue == DEFAULT_RETARGET_SOURCE_NAME)
		 {
			 NewValue = TEXT("");
		 }
		 // set profile set up
		 ensure(RetargetSourceNameHandler->SetValue(NewValue) == FPropertyAccess::Result::Success);
	 }
 }

 FText FPoseAssetDetails::GetRetargetSourceComboBoxContent() const
 {
	 FName RetargetSourceName;
	 if (RetargetSourceNameHandler->GetValue(RetargetSourceName) == FPropertyAccess::Result::MultipleValues)
	 {
		 return LOCTEXT("MultipleValues", "Multiple Values");
	 }

	 return FText::FromString(*GetRetargetSourceString(RetargetSourceName).Get());
 }

 FText FPoseAssetDetails::GetRetargetSourceComboBoxToolTip() const
 {
	 return LOCTEXT("RetargetSourceComboToolTip", "When retargeting, this pose will be used as a base of animation");
 }

 TSharedPtr<FString> FPoseAssetDetails::GetRetargetSourceString(FName RetargetSourceName) const
 {
	 FString RetargetSourceString = RetargetSourceName.ToString();

	 // go through profile and see if it has mine
	 for (int32 Index = 1; Index < RetargetSourceComboList.Num(); ++Index)
	 {
		 if (RetargetSourceString == *RetargetSourceComboList[Index])
		 {
			 return RetargetSourceComboList[Index];
		 }
	 }

	 return RetargetSourceComboList[0];
 }

 EVisibility FPoseAssetDetails::UpdateRetargetSourceAssetDataVisibility() const
 {
	 if (UPoseAsset* Pose = PoseAsset.Get())
	 {
		 if (!Pose->RetargetSourceAsset.IsNull())
		 {
			 return EVisibility::Visible;
		 }
	 }

	 return EVisibility::Collapsed;
 }

 FReply FPoseAssetDetails::UpdateRetargetSourceAssetData()
 {
	 RetargetSourceAssetHandle->NotifyPostChange(EPropertyChangeType::Unspecified);
	 return FReply::Handled();
 }

 EVisibility FPoseAssetDetails::CanApplySettings() const
 {
	 if (PoseAsset.IsValid())
	 {
		 bool bIsAdditiveAsset = PoseAsset->IsValidAdditive();
		 return (bCachedAdditive != bIsAdditiveAsset || (bIsAdditiveAsset && CachedBasePoseIndex != PoseAsset->GetBasePoseIndex())) ? EVisibility::Visible : EVisibility::Collapsed;
	 }

	 return EVisibility::Collapsed;
 }

 FReply FPoseAssetDetails::OnApplyAdditiveSettings()
 {
	 if (PoseAsset.IsValid())
	 {
		 FScopedTransaction Transaction(LOCTEXT("ApplyAdditiveSetting_Transaction", "Apply Additive Setting"));
		 PoseAsset->Modify();

		 PoseAsset->ConvertSpace(bCachedAdditive, CachedBasePoseIndex);
	 }

	 return FReply::Handled();
 }

 FPoseAssetDetails::~FPoseAssetDetails()
 {
	 if (TargetSkeleton.IsValid() && OnDelegateRetargetSourceChanged.IsBound())
	 {
		 TargetSkeleton->UnregisterOnRetargetSourceChanged(OnDelegateRetargetSourceChangedDelegateHandle);
	 }

	 if (PoseAsset.IsValid() && OnDelegatePoseListChanged.IsBound())
	 {
		 PoseAsset->UnregisterOnPoseListChanged(OnDelegatePoseListChangedDelegateHandle);
	 }
 }

 void FPoseAssetDetails::OnAdditiveToggled(ECheckBoxState NewCheckedState)
 {
	 bCachedAdditive = NewCheckedState == ECheckBoxState::Checked;
 }

 ECheckBoxState FPoseAssetDetails::IsAdditiveChecked() const
 {
	 return (bCachedAdditive ? ECheckBoxState::Checked : ECheckBoxState::Unchecked);
 }


 FReply FPoseAssetDetails::OnUpdatePoseSourceAnimation()
 {
	 if (PoseAsset.IsValid())
	 {
		 UObject* ObjectSet;
		 SourceAnimationPropertyHandle->GetValue(ObjectSet);

		 UAnimSequence* AnimSequenceSelected = Cast<UAnimSequence>(ObjectSet);
		 if (AnimSequenceSelected && PoseAsset->GetSkeleton()->IsCompatible(AnimSequenceSelected->GetSkeleton()))
		 {
			 FScopedTransaction Transaction(LOCTEXT("UpdatePoseSourceAnimation_Transaction", "Update Pose"));
			 PoseAsset->Modify();
			 PoseAsset->UpdatePoseFromAnimation(AnimSequenceSelected);

			 FFormatNamedArguments Args;
			 Args.Add(TEXT("AssetName"), FText::FromString(PoseAsset->GetName()));
			 Args.Add(TEXT("SourceAsset"), FText::FromString(AnimSequenceSelected->GetName()));
			 FText ResultText = FText::Format(LOCTEXT("PoseAssetSourceHasBeenUpdated", "PoseAsset {AssetName} has been updated from {SourceAsset}"), Args);

			 FNotificationInfo Info(ResultText);
			 Info.bFireAndForget = true;
			 Info.bUseLargeFont = false;

			 TSharedPtr<SNotificationItem> Item = FSlateNotificationManager::Get().AddNotification(Info);
			 if (Item.IsValid())
			 {
				 Item->SetCompletionState(SNotificationItem::CS_Success);
			 }
		 }
		 else
		 {
			 // invalid source asset message
			 FFormatNamedArguments Args;
			 Args.Add(TEXT("AssetName"), FText::FromString(PoseAsset->GetName()));
			 Args.Add(TEXT("SourceAsset"), FText::FromString(GetNameSafe(AnimSequenceSelected)));
			 Args.Add(TEXT("SkeletonName"), FText::FromString(GetNameSafe(PoseAsset->GetSkeleton())));
			 FText ResultText = FText::Format(LOCTEXT("UpdatePoseWithInvalidSkeleton", "Source Asset {SourceAsset} is invalid or does not have a compatible skeleton {SkeletonName} with {AssetName}"), Args);

			 FNotificationInfo Info(ResultText);
			 Info.bFireAndForget = true;
			 Info.bUseLargeFont = true;

			 TSharedPtr<SNotificationItem> Item = FSlateNotificationManager::Get().AddNotification(Info);
			 if (Item.IsValid())
			 {
				 Item->SetCompletionState(SNotificationItem::CS_Fail);
			 }
		 }
	 }
	 return FReply::Handled();
 }

bool FPoseAssetDetails::IsUpdateSourceEnabled() const
{
	const UObject* ObjectSet;
	SourceAnimationPropertyHandle->GetValue(ObjectSet);

	const UAnimSequence* AnimSequenceSelected = Cast<UAnimSequence>(ObjectSet);
	if (AnimSequenceSelected && PoseAsset.IsValid())
	{
		return (PoseAsset->SourceAnimation && PoseAsset->SourceAnimation->GetRawDataGuid() != PoseAsset->SourceAnimationRawDataGUID);		
	}

	return false;
}

#undef LOCTEXT_NAMESPACE<|MERGE_RESOLUTION|>--- conflicted
+++ resolved
@@ -291,35 +291,21 @@
 	.ValueContent()
 	.MinDesiredWidth(200)
 	[
-<<<<<<< HEAD
-		SNew(SHorizontalBox)
-		+ SHorizontalBox::Slot()
-		.AutoWidth()
-=======
 		SNew(SVerticalBox)
 		+ SVerticalBox::Slot()
 		.HAlign(EHorizontalAlignment::HAlign_Left)
 		.AutoHeight()
->>>>>>> d731a049
 		[
 			SNew(SObjectPropertyEntryBox)
 			.AllowedClass(UAnimSequence::StaticClass())
 			.OnShouldFilterAsset(this, &FPoseAssetDetails::ShouldFilterAsset)
 			.PropertyHandle(SourceAnimationPropertyHandle)
 		]
-<<<<<<< HEAD
-		+ SHorizontalBox::Slot()
-		.Padding(FMargin(0.f, 5.f))
-		.AutoWidth()
-		[			
-			SNew(SButton)			
-=======
 		+ SVerticalBox::Slot()
 		.HAlign(EHorizontalAlignment::HAlign_Left)
 		.AutoHeight()
 		[
 			SNew(SButton)
->>>>>>> d731a049
 			.Text(LOCTEXT("UpdateSource_Lable", "Update Source"))
 			.ToolTipText(LOCTEXT("UpdateSource_Tooltip", "Update Poses From Source Animation"))
 			.OnClicked(this, &FPoseAssetDetails::OnUpdatePoseSourceAnimation)
