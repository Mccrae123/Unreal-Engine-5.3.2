// Copyright Epic Games, Inc. All Rights Reserved.

#include "LinuxTargetSettingsDetails.h"
#include "Engine/Engine.h"
#include "Misc/Paths.h"
#include "Misc/ConfigCacheIni.h"
#include "Misc/App.h"
#include "Modules/ModuleManager.h"
#include "Layout/Margin.h"
#include "Widgets/SNullWidget.h"
#include "Widgets/DeclarativeSyntaxSupport.h"
#include "Widgets/SBoxPanel.h"
#include "Styling/SlateTypes.h"
#include "Textures/SlateIcon.h"
#include "Framework/Commands/UIAction.h"
#include "Widgets/Text/STextBlock.h"
#include "Framework/MultiBox/MultiBoxBuilder.h"
#include "Widgets/Input/SEditableTextBox.h"
#include "Widgets/Input/SComboButton.h"
#include "Widgets/Input/SCheckBox.h"
#include "Styling/AppStyle.h"
#include "EditorDirectories.h"
#include "PropertyHandle.h"
#include "DetailLayoutBuilder.h"
#include "DetailWidgetRow.h"
#include "IDetailPropertyRow.h"
#include "DetailCategoryBuilder.h"
#include "Interfaces/ITargetPlatform.h"
#include "Interfaces/ITargetPlatformModule.h"
#include "SExternalImageReference.h"
#include "RHIDefinitions.h"
#include "RHIShaderFormatDefinitions.inl"
#include "ShaderFormatsPropertyDetails.h"

#if WITH_ENGINE
#include "AudioDevice.h"
#endif 

#define LOCTEXT_NAMESPACE "LinuxTargetSettingsDetails"

namespace LinuxTargetSettingsDetailsConstants
{
	/** The filename for the game splash screen */
	const FString GameSplashFileName(TEXT("Splash/Splash.bmp"));

	/** The filename for the editor splash screen */
	const FString EditorSplashFileName(TEXT("Splash/EdSplash.bmp"));

	/** ToolTip used when an option is not available to binary users. */
	const FText DisabledTip = LOCTEXT("GitHubSourceRequiredToolTip", "This requires GitHub source.");
}

static FText GetFriendlyNameFromLinuxShaderFormat(const FName InShaderFormat)
{
	FText FriendlyRHIName;

	if (InShaderFormat == NAME_GLSL_150_ES31)
	{
		FriendlyRHIName = LOCTEXT("OpenGL3ES31", "OpenGL 3 (Mobile, Experimental)");
	}
	else if (InShaderFormat == NAME_VULKAN_ES3_1_ANDROID || InShaderFormat == NAME_VULKAN_ES3_1)
	{
		FriendlyRHIName = LOCTEXT("Vulkan ES31", "Vulkan Mobile (ES3.1)");
	}
	else if (InShaderFormat == NAME_VULKAN_SM5)
	{
		FriendlyRHIName = LOCTEXT("VulkanSM5", "Vulkan Desktop (SM5)");
	}
<<<<<<< HEAD
=======
	else if (InShaderFormat == NAME_VULKAN_SM6)
	{
		FriendlyRHIName = LOCTEXT("VulkanSM6", "Vulkan Desktop (SM6)");
	}
>>>>>>> 4af6daef
	else if (InShaderFormat == TEXT("GLSL_430"))
	{
		// Explicitly remove these formats as they are obsolete/not quite supported; users can still target them by adding them as +TargetedRHIs in the TargetPlatform ini.
		FriendlyRHIName = FText::GetEmpty();
	}
	else
	{
		FriendlyRHIName = LOCTEXT("UnknownRHI", "UnknownRHI");
	}

	return FriendlyRHIName;
}


TSharedRef<IDetailCustomization> FLinuxTargetSettingsDetails::MakeInstance()
{
	return MakeShareable(new FLinuxTargetSettingsDetails);
}

namespace ELinuxImageScope
{
	enum Type
	{
		Engine,
		GameOverride
	};
}

/* Helper function used to generate filenames for splash screens */
static FString GetLinuxSplashFilename(ELinuxImageScope::Type Scope, bool bIsEditorSplash)
{
	FString Filename;

	if (Scope == ELinuxImageScope::Engine)
	{
		Filename = FPaths::EngineContentDir();
	}
	else
	{
		Filename = FPaths::ProjectContentDir();
	}

	if(bIsEditorSplash)
	{
		Filename /= LinuxTargetSettingsDetailsConstants::EditorSplashFileName;
	}
	else
	{
		Filename /= LinuxTargetSettingsDetailsConstants::GameSplashFileName;
	}

	Filename = FPaths::ConvertRelativePathToFull(Filename);

	return Filename;
}

/* Helper function used to generate filenames for icons */
static FString GetLinuxIconFilename(ELinuxImageScope::Type Scope)
{
	const FString& PlatformName = FModuleManager::GetModuleChecked<ITargetPlatformModule>("LinuxTargetPlatform").GetTargetPlatforms()[0]->PlatformName();

	if (Scope == ELinuxImageScope::Engine)
	{
		FString Filename = FPaths::EngineDir() / FString(TEXT("Source/Runtime/Launch/Resources")) / PlatformName / FString("UnrealEngine.png");
		return FPaths::ConvertRelativePathToFull(Filename);
	}
	else
	{
		FString Filename = FPaths::ProjectDir() / TEXT("Build/Linux/Application.png");
		if(!FPaths::FileExists(Filename))
		{
			FString LegacyFilename = FPaths::GameSourceDir() / FString(FApp::GetProjectName()) / FString(TEXT("Resources")) / PlatformName / FString(FApp::GetProjectName()) + TEXT(".icns");
			if(FPaths::FileExists(LegacyFilename))
			{
				Filename = LegacyFilename;
			}
		}
		return FPaths::ConvertRelativePathToFull(Filename);
	}
}

void FLinuxTargetSettingsDetails::CustomizeDetails( IDetailLayoutBuilder& DetailBuilder )
{
	// Setup the supported/targeted RHI property view
	ITargetPlatform* TargetPlatform = FModuleManager::GetModuleChecked<ITargetPlatformModule>("LinuxTargetPlatform").GetTargetPlatforms()[0];
	TargetShaderFormatsDetails = MakeShareable(new FShaderFormatsPropertyDetails(&DetailBuilder));
	TargetShaderFormatsDetails->CreateTargetShaderFormatsPropertyView(TargetPlatform, &GetFriendlyNameFromLinuxShaderFormat);

	// Next add the splash image customization
	const FText EditorSplashDesc(LOCTEXT("EditorSplashLabel", "Editor Splash"));
	IDetailCategoryBuilder& SplashCategoryBuilder = DetailBuilder.EditCategory(TEXT("Splash"));
	FDetailWidgetRow& EditorSplashWidgetRow = SplashCategoryBuilder.AddCustomRow(EditorSplashDesc);

	const FString EditorSplash_TargetImagePath = GetLinuxSplashFilename(ELinuxImageScope::GameOverride, true);
	const FString EditorSplash_DefaultImagePath = GetLinuxSplashFilename(ELinuxImageScope::Engine, true);

	TArray<FString> ImageExtensions;
	ImageExtensions.Add(TEXT("png"));
	ImageExtensions.Add(TEXT("jpg"));
	ImageExtensions.Add(TEXT("bmp"));

	EditorSplashWidgetRow
	.NameContent()
	[
		SNew(SHorizontalBox)
		+SHorizontalBox::Slot()
		.Padding( FMargin( 0, 1, 0, 1 ) )
		.FillWidth(1.0f)
		[
			SNew(STextBlock)
			.Text(EditorSplashDesc)
			.Font(DetailBuilder.GetDetailFont())
		]
	]
	.ValueContent()
	.MaxDesiredWidth(500.0f)
	.MinDesiredWidth(100.0f)
	[
		SNew(SHorizontalBox)
		+SHorizontalBox::Slot()
		.FillWidth(1.0f)
		.VAlign(VAlign_Center)
		[
			SNew(SExternalImageReference, EditorSplash_DefaultImagePath, EditorSplash_TargetImagePath)
			.FileDescription(EditorSplashDesc)
			.OnGetPickerPath(FOnGetPickerPath::CreateSP(this, &FLinuxTargetSettingsDetails::GetPickerPath))
			.OnPostExternalImageCopy(FOnPostExternalImageCopy::CreateSP(this, &FLinuxTargetSettingsDetails::HandlePostExternalIconCopy))
			.DeleteTargetWhenDefaultChosen(true)
			.FileExtensions(ImageExtensions)
			.DeletePreviousTargetWhenExtensionChanges(true)
		]
	];

	const FText GameSplashDesc(LOCTEXT("GameSplashLabel", "Game Splash"));
	FDetailWidgetRow& GameSplashWidgetRow = SplashCategoryBuilder.AddCustomRow(GameSplashDesc);
	const FString GameSplash_TargetImagePath = GetLinuxSplashFilename(ELinuxImageScope::GameOverride, false);
	const FString GameSplash_DefaultImagePath = GetLinuxSplashFilename(ELinuxImageScope::Engine, false);

	GameSplashWidgetRow
	.NameContent()
	[
		SNew(SHorizontalBox)
		+SHorizontalBox::Slot()
		.Padding( FMargin( 0, 1, 0, 1 ) )
		.FillWidth(1.0f)
		[
			SNew(STextBlock)
			.Text(GameSplashDesc)
			.Font(DetailBuilder.GetDetailFont())
		]
	]
	.ValueContent()
	.MaxDesiredWidth(500.0f)
	.MinDesiredWidth(100.0f)
	[
		SNew(SHorizontalBox)
		+SHorizontalBox::Slot()
		.FillWidth(1.0f)
		.VAlign(VAlign_Center)
		[
			SNew(SExternalImageReference, GameSplash_DefaultImagePath, GameSplash_TargetImagePath)
			.FileDescription(GameSplashDesc)
			.OnGetPickerPath(FOnGetPickerPath::CreateSP(this, &FLinuxTargetSettingsDetails::GetPickerPath))
			.OnPostExternalImageCopy(FOnPostExternalImageCopy::CreateSP(this, &FLinuxTargetSettingsDetails::HandlePostExternalIconCopy))
			.DeleteTargetWhenDefaultChosen(true)
			.FileExtensions(ImageExtensions)
			.DeletePreviousTargetWhenExtensionChanges(true)
		]
	];

	IDetailCategoryBuilder& IconsCategoryBuilder = DetailBuilder.EditCategory(TEXT("Icon"));
	FDetailWidgetRow& GameIconWidgetRow = IconsCategoryBuilder.AddCustomRow(LOCTEXT("GameIconLabel", "Game Icon"));
	GameIconWidgetRow
	.NameContent()
	[
		SNew(SHorizontalBox)
		+SHorizontalBox::Slot()
		.Padding( FMargin( 0, 1, 0, 1 ) )
		.FillWidth(1.0f)
		[
			SNew(STextBlock)
			.Text(LOCTEXT("GameIconLabel", "Game Icon"))
			.Font(DetailBuilder.GetDetailFont())
		]
	]
	.ValueContent()
	.MaxDesiredWidth(500.0f)
	.MinDesiredWidth(100.0f)
	[
		SNew(SHorizontalBox)
		+SHorizontalBox::Slot()
		.FillWidth(1.0f)
		.VAlign(VAlign_Center)
		[
			SNew(SExternalImageReference, GetLinuxIconFilename(ELinuxImageScope::Engine), GetLinuxIconFilename(ELinuxImageScope::GameOverride))
			.FileDescription(GameSplashDesc)
			.OnPreExternalImageCopy(FOnPreExternalImageCopy::CreateSP(this, &FLinuxTargetSettingsDetails::HandlePreExternalIconCopy))
			.OnGetPickerPath(FOnGetPickerPath::CreateSP(this, &FLinuxTargetSettingsDetails::GetPickerPath))
			.OnPostExternalImageCopy(FOnPostExternalImageCopy::CreateSP(this, &FLinuxTargetSettingsDetails::HandlePostExternalIconCopy))
		]
	];

	AudioPluginWidgetManager.BuildAudioCategory(DetailBuilder, FString(TEXT("Linux")));
}


bool FLinuxTargetSettingsDetails::HandlePreExternalIconCopy(const FString& InChosenImage)
{
	return true;
}


FString FLinuxTargetSettingsDetails::GetPickerPath()
{
	return FEditorDirectories::Get().GetLastDirectory(ELastDirectory::GENERIC_OPEN);
}


bool FLinuxTargetSettingsDetails::HandlePostExternalIconCopy(const FString& InChosenImage)
{
	FEditorDirectories::Get().SetLastDirectory(ELastDirectory::GENERIC_OPEN, FPaths::GetPath(InChosenImage));
	return true;
}

void FLinuxTargetSettingsDetails::HandleAudioDeviceSelected(FString AudioDeviceName, TSharedPtr<IPropertyHandle> PropertyHandle)
{
	PropertyHandle->SetValue(AudioDeviceName);
}

FSlateColor FLinuxTargetSettingsDetails::HandleAudioDeviceBoxForegroundColor(TSharedPtr<IPropertyHandle> PropertyHandle) const
{
	FString Value;

	if (PropertyHandle->GetValue(Value) == FPropertyAccess::Success)
	{
		if (Value.IsEmpty() || IsValidAudioDeviceName(Value))
		{
			static const FName InvertedForegroundName("InvertedForeground");

			// Return a valid slate color for a valid audio device
			return FAppStyle::GetSlateColor(InvertedForegroundName);
		}
	}

	// Return Red, which means its an invalid audio device
	return FLinearColor::Red;
}

FText FLinuxTargetSettingsDetails::HandleAudioDeviceTextBoxText(TSharedPtr<IPropertyHandle> PropertyHandle) const
{
	FString Value;

	if (PropertyHandle->GetValue(Value) == FPropertyAccess::Success)
	{
		FString LinuxAudioDeviceName;
		GConfig->GetString(TEXT("/Script/LinuxTargetPlatform.LinuxTargetSettings"), TEXT("AudioDevice"), LinuxAudioDeviceName, GEngineIni);
		return FText::FromString(LinuxAudioDeviceName);
	}

	return FText::GetEmpty();
}

void FLinuxTargetSettingsDetails::HandleAudioDeviceTextBoxTextChanged(const FText& InText, TSharedPtr<IPropertyHandle> PropertyHandle)
{
	PropertyHandle->SetValue(InText.ToString());
}

void FLinuxTargetSettingsDetails::HandleAudioDeviceTextBoxTextComitted(const FText& InText, ETextCommit::Type CommitType, TSharedPtr<IPropertyHandle> PropertyHandle)
{
	FString Value;

	// Clear the property if its not valid
	if ((PropertyHandle->GetValue(Value) != FPropertyAccess::Success) || !IsValidAudioDeviceName(Value))
	{
		PropertyHandle->SetValue(FString());
	}
}

bool FLinuxTargetSettingsDetails::IsValidAudioDeviceName(const FString& InDeviceName) const
{
	bool bIsValid = false;

#if WITH_ENGINE
	FAudioDeviceHandle AudioDevice = GEngine->GetMainAudioDevice();
	if (AudioDevice)
	{
		TArray<FString> DeviceNames;
		AudioDevice->GetAudioDeviceList(DeviceNames);

		for (FString& DeviceName : DeviceNames)
		{
			if (InDeviceName == DeviceName)
			{
				bIsValid = true;
				break;
			}
		}
	}
#endif

	return bIsValid;
}

TSharedRef<SWidget> FLinuxTargetSettingsDetails::MakeAudioDeviceMenu(const TSharedPtr<IPropertyHandle>& PropertyHandle)
{
	FMenuBuilder MenuBuilder(true, nullptr);

#if WITH_ENGINE
	FAudioDeviceHandle AudioDevice = GEngine->GetMainAudioDevice();
	if (AudioDevice)
	{
		TArray<FString> AudioDeviceNames;
		AudioDevice->GetAudioDeviceList(AudioDeviceNames);

		// Construct the custom menu widget from the list of device names
		MenuBuilder.BeginSection(NAME_None, LOCTEXT("AudioDevicesSectionHeader", "Audio Devices"));
		{
			for (int32 i = 0; i < AudioDeviceNames.Num(); i++)
			{
				FUIAction Action(FExecuteAction::CreateRaw(this, &FLinuxTargetSettingsDetails::HandleAudioDeviceSelected, AudioDeviceNames[i], PropertyHandle));
				MenuBuilder.AddMenuEntry(
					FText::FromString(AudioDeviceNames[i]),
					FText::FromString(TEXT("")),
					FSlateIcon(),
					Action
					);
			}
		}
		MenuBuilder.EndSection();
	}
#endif

	return MenuBuilder.MakeWidget();
}

#undef LOCTEXT_NAMESPACE<|MERGE_RESOLUTION|>--- conflicted
+++ resolved
@@ -66,13 +66,10 @@
 	{
 		FriendlyRHIName = LOCTEXT("VulkanSM5", "Vulkan Desktop (SM5)");
 	}
-<<<<<<< HEAD
-=======
 	else if (InShaderFormat == NAME_VULKAN_SM6)
 	{
 		FriendlyRHIName = LOCTEXT("VulkanSM6", "Vulkan Desktop (SM6)");
 	}
->>>>>>> 4af6daef
 	else if (InShaderFormat == TEXT("GLSL_430"))
 	{
 		// Explicitly remove these formats as they are obsolete/not quite supported; users can still target them by adding them as +TargetedRHIs in the TargetPlatform ini.
