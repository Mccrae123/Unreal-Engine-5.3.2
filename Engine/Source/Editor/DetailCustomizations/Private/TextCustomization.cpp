// Copyright Epic Games, Inc. All Rights Reserved.

#include "TextCustomization.h"
#include "Widgets/DeclarativeSyntaxSupport.h"
#include "Engine/GameViewportClient.h"
#include "PropertyHandle.h"
#include "DetailWidgetRow.h"
#include "IPropertyUtilities.h"
#include "STextPropertyEditableTextBox.h"

namespace
{
	/** Allows STextPropertyEditableTextBox to edit a property handle */
	class FEditableTextPropertyHandle : public IEditableTextProperty
	{
	public:
		FEditableTextPropertyHandle(const TSharedRef<IPropertyHandle>& InPropertyHandle, const TSharedPtr<IPropertyUtilities>& InPropertyUtilities)
			: PropertyHandle(InPropertyHandle)
			, PropertyUtilities(InPropertyUtilities)
		{
			static const FName NAME_MaxLength = "MaxLength";
			MaxLength = PropertyHandle->IsValidHandle() ? PropertyHandle->GetIntMetaData(NAME_MaxLength) : 0;
		}

		virtual bool IsMultiLineText() const override
		{
			static const FName NAME_MultiLine = "MultiLine";
			return PropertyHandle->IsValidHandle() && PropertyHandle->GetBoolMetaData(NAME_MultiLine);
		}

		virtual bool IsPassword() const override
		{
			static const FName NAME_PasswordField = "PasswordField";
			return PropertyHandle->IsValidHandle() && PropertyHandle->GetBoolMetaData(NAME_PasswordField);
		}

		virtual bool IsReadOnly() const override
		{
			return !PropertyHandle->IsValidHandle() || PropertyHandle->IsEditConst();
		}

		virtual bool IsDefaultValue() const override
		{
			return PropertyHandle->IsValidHandle() && !PropertyHandle->DiffersFromDefault();
		}

		virtual FText GetToolTipText() const override
		{
			return (PropertyHandle->IsValidHandle())
				? PropertyHandle->GetToolTipText()
				: FText::GetEmpty();
		}

		virtual int32 GetNumTexts() const override
		{
			return (PropertyHandle->IsValidHandle())
				? PropertyHandle->GetNumPerObjectValues() 
				: 0;
		}

		virtual FText GetText(const int32 InIndex) const override
		{
			if (PropertyHandle->IsValidHandle())
			{
				FString ObjectValue;
				if (PropertyHandle->GetPerObjectValue(InIndex, ObjectValue) == FPropertyAccess::Success)
				{
					FText TextValue;
					if (FTextStringHelper::ReadFromBuffer(*ObjectValue, TextValue))
					{
						return TextValue;
					}
				}
			}

			return FText::GetEmpty();
		}

		virtual void SetText(const int32 InIndex, const FText& InText) override
		{
			if (PropertyHandle->IsValidHandle())
			{
				FString ObjectValue;
				FTextStringHelper::WriteToBuffer(ObjectValue, InText);
				PropertyHandle->SetPerObjectValue(InIndex, ObjectValue);
			}
		}

		virtual bool IsValidText(const FText& InText, FText& OutErrorMsg) const override
		{
			if (MaxLength > 0 && InText.ToString().Len() > MaxLength)
			{
				OutErrorMsg = FText::Format(NSLOCTEXT("PropertyEditor", "PropertyTextTooLongError", "This value is too long ({0}/{1} characters)"), InText.ToString().Len(), MaxLength);
				return false;
			}

			return true;
		}

#if USE_STABLE_LOCALIZATION_KEYS
		virtual void GetStableTextId(const int32 InIndex, const ETextPropertyEditAction InEditAction, const FString& InTextSource, const FString& InProposedNamespace, const FString& InProposedKey, FString& OutStableNamespace, FString& OutStableKey) const override
		{
			if (PropertyHandle->IsValidHandle())
			{
				static const FName NAME_UniqueIdWhenEditedOnDefault  = "UniqueIdWhenEditedOnDefault";
				static const FName NAME_UniqueIdWhenEditedOnInstance = "UniqueIdWhenEditedOnInstance";

				UPackage* PropertyPackage = nullptr;
				bool bForceUniqueId = false;

				// We can't query if this property handle is under an object or an external struct, so try and get the objects first before falling back to using the packages
				// Note: We want to use the object where possible so that we can tell if we're editing a CDO/archetype or an instance
				{
					TArray<UObject*> PropertyObjects;
					PropertyHandle->GetOuterObjects(PropertyObjects);

<<<<<<< HEAD
=======
					if (PropertyObjects.IsValidIndex(InIndex))
					{
						PropertyPackage = PropertyObjects[InIndex]->GetPackage();
						bForceUniqueId = PropertyHandle->HasMetaData(PropertyObjects[InIndex]->HasAnyFlags(RF_ClassDefaultObject | RF_ArchetypeObject) ? NAME_UniqueIdWhenEditedOnDefault : NAME_UniqueIdWhenEditedOnInstance);
					}
				}
				if (!PropertyPackage)
				{
					TArray<UPackage*> PropertyPackages;
					PropertyHandle->GetOuterPackages(PropertyPackages);

					check(PropertyPackages.IsValidIndex(InIndex));
					PropertyPackage = PropertyPackages[InIndex];
				}

				ensureAlwaysMsgf(PropertyPackage, TEXT("A package must be available for key stabilization to work correctly. Did you forget to set the package on a FStructOnScope?"));
				StaticStableTextId(PropertyPackage, InEditAction, InTextSource, InProposedNamespace, bForceUniqueId ? FString() : InProposedKey, OutStableNamespace, OutStableKey);
			}
		}
#endif // USE_STABLE_LOCALIZATION_KEYS

>>>>>>> 4af6daef
	private:
		TSharedRef<IPropertyHandle> PropertyHandle;
		TSharedPtr<IPropertyUtilities> PropertyUtilities;

		/** The maximum length of the value that can be edited, or <=0 for unlimited */
		int32 MaxLength = 0;
	};
}

void FTextCustomization::CustomizeHeader( TSharedRef<class IPropertyHandle> InPropertyHandle, class FDetailWidgetRow& HeaderRow, IPropertyTypeCustomizationUtils& PropertyTypeCustomizationUtils )
{
	TSharedRef<IEditableTextProperty> EditableTextProperty = MakeShareable(new FEditableTextPropertyHandle(InPropertyHandle, PropertyTypeCustomizationUtils.GetPropertyUtilities()));
	const bool bIsMultiLine = EditableTextProperty->IsMultiLineText();

	HeaderRow.FilterString(InPropertyHandle->GetPropertyDisplayName())
		.NameContent()
		[
			InPropertyHandle->CreatePropertyNameWidget()
		]
		.ValueContent()
		.MinDesiredWidth(bIsMultiLine ? 250.f : 125.f)
		.MaxDesiredWidth(600.f)
		[
			SNew(STextPropertyEditableTextBox, EditableTextProperty)
				.Font(FAppStyle::GetFontStyle("PropertyWindow.NormalFont"))
				.AutoWrapText(true)
		];
}

void FTextCustomization::CustomizeChildren( TSharedRef<class IPropertyHandle> InPropertyHandle, class IDetailChildrenBuilder& StructBuilder, IPropertyTypeCustomizationUtils& PropertyTypeCustomizationUtils )
{

}<|MERGE_RESOLUTION|>--- conflicted
+++ resolved
@@ -114,8 +114,6 @@
 					TArray<UObject*> PropertyObjects;
 					PropertyHandle->GetOuterObjects(PropertyObjects);
 
-<<<<<<< HEAD
-=======
 					if (PropertyObjects.IsValidIndex(InIndex))
 					{
 						PropertyPackage = PropertyObjects[InIndex]->GetPackage();
@@ -137,7 +135,6 @@
 		}
 #endif // USE_STABLE_LOCALIZATION_KEYS
 
->>>>>>> 4af6daef
 	private:
 		TSharedRef<IPropertyHandle> PropertyHandle;
 		TSharedPtr<IPropertyUtilities> PropertyUtilities;
