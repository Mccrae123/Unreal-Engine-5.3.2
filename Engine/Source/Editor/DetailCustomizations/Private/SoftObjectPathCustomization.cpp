--- conflicted
+++ resolved
@@ -17,8 +17,6 @@
 		? FEditorClassUtils::GetClassFromString(MetaClassName)
 		: UObject::StaticClass();
 
-<<<<<<< HEAD
-=======
 	TSharedRef<SObjectPropertyEntryBox> ObjectPropertyEntryBox = SNew(SObjectPropertyEntryBox)
 		.AllowedClass(MetaClass)
 		.PropertyHandle(InStructPropertyHandle)
@@ -27,7 +25,6 @@
 	float MinDesiredWidth, MaxDesiredWidth;
 	ObjectPropertyEntryBox->GetDesiredWidth(MinDesiredWidth, MaxDesiredWidth);
 
->>>>>>> 6bbb88c8
 	HeaderRow
 	.NameContent()
 	[
@@ -38,14 +35,7 @@
 	.MaxDesiredWidth(MaxDesiredWidth)
 	[
 		// Add an object entry box.  Even though this isn't an object entry, we will simulate one
-<<<<<<< HEAD
-		SNew(SObjectPropertyEntryBox)
-		.AllowedClass(MetaClass)
-		.PropertyHandle(InStructPropertyHandle)
-		.ThumbnailPool(StructCustomizationUtils.GetThumbnailPool())
-=======
 		ObjectPropertyEntryBox
->>>>>>> 6bbb88c8
 	];
 
 	// This avoids making duplicate reset boxes
