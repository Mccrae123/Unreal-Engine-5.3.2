--- conflicted
+++ resolved
@@ -61,13 +61,10 @@
 	{
 		return GetWidget(PlatformGroupName, StructPropertyHandle, StructBuilder);
 	});
-<<<<<<< HEAD
-=======
 	Args.IsEnabled = TAttribute<bool>::CreateLambda([StructPropertyHandle]()
 	{		
 		return StructPropertyHandle->IsEditable();
 	});		
->>>>>>> 4af6daef
 	
 	StructBuilder.AddCustomBuilder(MakeShared<FPerPlatformPropertyCustomNodeBuilder>(MoveTemp(Args)));
 }
@@ -128,20 +125,11 @@
 			EditProperty->SetInstanceMetaData(*It.Key.ToString(), *It.Value);
 		}
 
-<<<<<<< HEAD
-	if (ensure(EditProperty.IsValid()))
-	{
-=======
->>>>>>> 4af6daef
 		if (EditProperty->GetProperty()->IsA<FStructProperty>())
 		{
 			return StructBuilder.GenerateStructValueWidget(EditProperty->AsShared());
 		}
-<<<<<<< HEAD
-		
-=======
-
->>>>>>> 4af6daef
+
 		return EditProperty->CreatePropertyValueWidget(false);
 	}
 	
