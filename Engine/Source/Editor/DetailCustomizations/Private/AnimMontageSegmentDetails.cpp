--- conflicted
+++ resolved
@@ -45,12 +45,6 @@
 #include "Settings/SkeletalMeshEditorSettings.h"
 #include "ShowFlags.h"
 #include "Slate/SceneViewport.h"
-<<<<<<< HEAD
-#include "Settings/SkeletalMeshEditorSettings.h"
-#include "Widgets/Input/SNumericEntryBox.h"
-#include "Animation/EditorAnimSegment.h"
-#include "Animation/AnimCompositeBase.h"
-=======
 #include "SlotBase.h"
 #include "Templates/Casts.h"
 #include "Templates/ChooseClass.h"
@@ -67,7 +61,6 @@
 
 class SWidget;
 struct FGeometry;
->>>>>>> d731a049
 
 #define LOCTEXT_NAMESPACE "AnimMontageSegmentDetails"
 
@@ -137,12 +130,7 @@
 	TSharedPtr<SWidget> ValueWidget;
 	FDetailWidgetRow Row;
 	PropertyRow.GetDefaultWidgets(NameWidget, ValueWidget, Row);
-<<<<<<< HEAD
-
-	const bool bAllowClear = !(ObjectProperty->PropertyFlags & CPF_NoClear);
-=======
 	PropertyRow.OverrideResetToDefault(FResetToDefaultOverride::Hide());
->>>>>>> d731a049
 
 	SAssignNew(ValueWidget, SObjectPropertyEntryBox)
 		.PropertyHandle(TargetPropertyHandle)
@@ -183,19 +171,11 @@
 			.AllowSpin(true)
 			.MinSliderValue(0.f)
 			.MinValue(0.f)
-<<<<<<< HEAD
-			.MaxSliderValue_Raw(this, &FAnimMontageSegmentDetails::GetAnimationAssetPlayLength)
-			.MaxValue_Raw(this, &FAnimMontageSegmentDetails::GetAnimationAssetPlayLength)
-			.Value_Raw(this, &FAnimMontageSegmentDetails::GetStartTime)
-			.OnValueChanged_Raw(this, &FAnimMontageSegmentDetails::OnStartTimeChanged, ETextCommit::Default, true)
-			.OnValueCommitted_Raw(this, &FAnimMontageSegmentDetails::OnStartTimeChanged, false)
-=======
 			.MaxSliderValue(this, &FAnimMontageSegmentDetails::GetAnimationAssetPlayLength)
 			.MaxValue(this, &FAnimMontageSegmentDetails::GetAnimationAssetPlayLength)
 			.Value(this, &FAnimMontageSegmentDetails::GetStartTime)
 			.OnValueChanged(this, &FAnimMontageSegmentDetails::OnStartTimeChanged, ETextCommit::Default, true)
 			.OnValueCommitted(this, &FAnimMontageSegmentDetails::OnStartTimeChanged, false)
->>>>>>> d731a049
 		];
 
 		FResetToDefaultOverride Handler = FResetToDefaultOverride::Create
@@ -230,54 +210,6 @@
 			.AllowSpin(true)
 			.MinSliderValue(0.f)
 			.MinValue(0.f)
-<<<<<<< HEAD
-			.MaxSliderValue_Raw(this, &FAnimMontageSegmentDetails::GetAnimationAssetPlayLength)
-			.MaxValue_Raw(this, &FAnimMontageSegmentDetails::GetAnimationAssetPlayLength)
-			.Value_Raw(this, &FAnimMontageSegmentDetails::GetEndTime)
-			.OnValueChanged_Raw(this, &FAnimMontageSegmentDetails::OnEndTimeChanged, ETextCommit::Default, true)
-			.OnValueCommitted_Raw(this, &FAnimMontageSegmentDetails::OnEndTimeChanged, false)
-		];
-
-		const TSharedPtr<IPropertyHandle> AnimPlayRateProperty = AnimSegmentHandle->GetChildHandle(GET_MEMBER_NAME_CHECKED(FAnimSegment, AnimPlayRate));
-		
-		IDetailPropertyRow& PlayRatePropertyRow = SegmentCategory.AddProperty(AnimPlayRateProperty);
-
-		PlayRatePropertyRow.CustomWidget()
-		.NameContent()
-		[
-			AnimPlayRateProperty->CreatePropertyNameWidget()
-		]
-		.ValueContent()
-		[
-			SNew(SNumericEntryBox<float>)
-			.Font(DetailBuilder.GetDetailFont())
-			.AllowSpin(true)
-			.MinSliderValue(-1.f)
-			.MinValue(-32.f)
-			.MaxSliderValue(1.f)
-			.MaxValue(32.f)
-			.Value_Raw(this, &FAnimMontageSegmentDetails::GetPlayRate)
-			.OnValueChanged_Lambda([AnimPlayRateProperty](float InValue)
-			{
-				if(AnimPlayRateProperty.IsValid() && !FMath::IsNearlyZero(InValue))
-				{
-					AnimPlayRateProperty->SetValue(InValue, EPropertyValueSetFlags::InteractiveChange);
-				}
-			})
-			.OnValueCommitted_Lambda([AnimPlayRateProperty](float InValue, ETextCommit::Type InCommitType)
-			{
-                if(AnimPlayRateProperty.IsValid() && !FMath::IsNearlyZero(InValue))
-                {
-					AnimPlayRateProperty->SetValue(InValue);
-                }
-			})
-		];
-
-		const TSharedPtr<IPropertyHandle> LoopingCountProperty = AnimSegmentHandle->GetChildHandle(GET_MEMBER_NAME_CHECKED(FAnimSegment, LoopingCount));
-		
-		IDetailPropertyRow& LoopingPropertyRow = SegmentCategory.AddProperty(LoopingCountProperty);
-
-=======
 			.MaxSliderValue(this, &FAnimMontageSegmentDetails::GetAnimationAssetPlayLength)
 			.MaxValue(this, &FAnimMontageSegmentDetails::GetAnimationAssetPlayLength)
 			.Value(this, &FAnimMontageSegmentDetails::GetEndTime)
@@ -324,7 +256,6 @@
 		
 		IDetailPropertyRow& LoopingPropertyRow = SegmentCategory.AddProperty(LoopingCountProperty);
 
->>>>>>> d731a049
 		LoopingPropertyRow.CustomWidget()
 		.NameContent()
 		[
@@ -405,11 +336,7 @@
 {
 	if (const FAnimSegment* AnimSegment = GetAnimationSegment())
 	{
-<<<<<<< HEAD
-		return AnimSegment->AnimReference.Get();
-=======
 		return AnimSegment->GetAnimReference().Get();
->>>>>>> d731a049
 	}
 
 	return nullptr;
@@ -420,11 +347,7 @@
 	if (FAnimSegment* AnimSegment = GetAnimationSegment())
 	{
 		UAnimSequenceBase* AnimSequenceBase = Cast<UAnimSequenceBase>(InAssetData.GetAsset());
-<<<<<<< HEAD
-		AnimSegment->AnimReference = AnimSequenceBase;
-=======
 		AnimSegment->SetAnimReference(AnimSequenceBase);
->>>>>>> d731a049
 	}
 }
 
@@ -594,12 +517,8 @@
 			.ViewInputMax(this, &SAnimationSegmentViewport::GetViewMaxInput)
 			.PreviewInstance(this, &SAnimationSegmentViewport::GetPreviewInstance)
 			.DraggableBars(this, &SAnimationSegmentViewport::GetBars)
-<<<<<<< HEAD
-			.OnBarDrag(this, &SAnimationSegmentViewport::OnBarDrag, false)
-=======
 			.OnBarDrag(this, &SAnimationSegmentViewport::OnBarDrag, true)
 			.OnBarCommit(this, &SAnimationSegmentViewport::OnBarDrag, false)
->>>>>>> d731a049
 			.bAllowZoom(true)
 		]
 	];
@@ -638,11 +557,7 @@
 		if (Skeleton && PreviewMesh)
 		{
 			UAnimSingleNodeInstance* Preview = PreviewComponent->PreviewInstance;
-<<<<<<< HEAD
-			if((Preview == nullptr || Preview->GetCurrentAsset() != AnimSequenceBase) || (PreviewComponent->SkeletalMesh != PreviewMesh))
-=======
 			if((Preview == nullptr || Preview->GetCurrentAsset() != AnimSequenceBase) || (PreviewComponent->GetSkeletalMeshAsset() != PreviewMesh))
->>>>>>> d731a049
 			{
 				const float PlayRate = PlayRateAttribute.Get().Get(1.f);
 
