--- conflicted
+++ resolved
@@ -60,11 +60,7 @@
 	}
 	else if (InRHIName == TEXT("SF_VULKAN_SM5"))
 	{
-<<<<<<< HEAD
-		FriendlyRHIName = LOCTEXT("VulkanSM5", "Vulkan (SM5, Experimental)");
-=======
 		FriendlyRHIName = LOCTEXT("VulkanSM5", "Vulkan (SM5)");
->>>>>>> 9ba46998
 	}
 	else if (InRHIName == TEXT("GLSL_SWITCH"))
 	{
