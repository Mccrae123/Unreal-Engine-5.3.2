// Copyright Epic Games, Inc. All Rights Reserved.

#include "WindowsTargetSettingsDetails.h"
#include "Misc/Paths.h"
#include "Misc/ConfigCacheIni.h"
#include "Misc/App.h"
#include "Modules/ModuleManager.h"
#include "Layout/Margin.h"
#include "Widgets/SNullWidget.h"
#include "Widgets/DeclarativeSyntaxSupport.h"
#include "Widgets/SBoxPanel.h"
#include "Widgets/Input/SCheckBox.h"
#include "Styling/SlateTypes.h"
#include "Textures/SlateIcon.h"
#include "Framework/Commands/UIAction.h"
#include "Widgets/Text/STextBlock.h"
#include "Framework/MultiBox/MultiBoxBuilder.h"
#include "Widgets/Input/SEditableTextBox.h"
#include "Widgets/Input/SComboButton.h"
#include "Widgets/Input/SCheckBox.h"
#include "Styling/AppStyle.h"
#include "EditorDirectories.h"
#include "PropertyHandle.h"
#include "DetailLayoutBuilder.h"
#include "DetailWidgetRow.h"
#include "IDetailPropertyRow.h"
#include "DetailCategoryBuilder.h"
#include "Interfaces/ITargetPlatform.h"
#include "Interfaces/ITargetPlatformModule.h"
#include "SExternalImageReference.h"
#include "UnrealEngine.h"
#include "RHIShaderFormatDefinitions.inl"
#include "ShaderFormatsPropertyDetails.h"

#if WITH_ENGINE
#include "AudioDevice.h"
#include "ContentStreaming.h"
#endif 

#define LOCTEXT_NAMESPACE "WindowsTargetSettingsDetails"

namespace WindowsTargetSettingsDetailsConstants
{
	/** The filename for the game splash screen */
	const FString GameSplashFileName(TEXT("Splash/Splash.bmp"));

	/** The filename for the editor splash screen */
	const FString EditorSplashFileName(TEXT("Splash/EdSplash.bmp"));

	/** ToolTip used when an option is not available to binary users. */
	const FText DisabledTip = LOCTEXT("GitHubSourceRequiredToolTip", "This requires GitHub source.");
}

static FText GetFriendlyNameFromWindowsShaderPlatform(FName InShaderPlatformName)
{
	const EShaderPlatform ShaderPlatform = ShaderFormatNameToShaderPlatform(InShaderPlatformName);

	FText FriendlyRHIName;
	switch (ShaderPlatform)
	{
	case SP_PCD3D_SM6:
		FriendlyRHIName = LOCTEXT("DirectX12", "DirectX 12 (SM6)");
		break;
	case SP_PCD3D_SM5:
		FriendlyRHIName = LOCTEXT("DirectX11", "DirectX 11 & 12 (SM5)");
		break;
	case SP_PCD3D_ES3_1:
<<<<<<< HEAD
		FriendlyRHIName = LOCTEXT("DirectXES31", "DirectX Mobile Emulation (ES3.1)");
		break;
	case SP_D3D_ES3_1_HOLOLENS:
		FriendlyRHIName = LOCTEXT("DirectXES31HL", "DirectX Hololens (ES3.1)");
=======
		FriendlyRHIName = LOCTEXT("DirectXMobile", "DirectX Mobile Emulation (Mobile)");
>>>>>>> 4af6daef
		break;
	case SP_VULKAN_SM5:
		FriendlyRHIName = LOCTEXT("VulkanSM5", "Vulkan (SM5)");
		break;
<<<<<<< HEAD
=======
	case SP_VULKAN_SM6:
		FriendlyRHIName = LOCTEXT("VulkanSM6", "Vulkan (SM6)");
		break;
>>>>>>> 4af6daef

	case SP_OPENGL_PCES3_1:
	case SP_VULKAN_PCES3_1:
		// Explicitly remove these formats as they are obsolete/not quite supported; users can still target them by adding them as +TargetedRHIs in the TargetPlatform ini.
		FriendlyRHIName = FText::GetEmpty();
		break;

	default:
		UE_LOG(LogEngine, Warning, TEXT("Unknown Windows target RHI %s"), *InShaderPlatformName.ToString());
		FriendlyRHIName = LOCTEXT("UnknownRHI", "UnknownRHI");
		break;
	}

	return FriendlyRHIName;
}

static FText GetFriendlyNameForWindowsShaderPlatformCheckbox(FName InShaderPlatformName)
{
	const EShaderPlatform ShaderPlatform = ShaderFormatNameToShaderPlatform(InShaderPlatformName);

	FText FriendlyName;

	switch (ShaderPlatform)
	{
	case SP_PCD3D_SM6:
<<<<<<< HEAD
		FriendlyName = LOCTEXT("SM6", "SM6");
		break;
	case SP_PCD3D_SM5:
		FriendlyName = LOCTEXT("SM5", "SM5");
		break;
	case SP_PCD3D_ES3_1:
		FriendlyName = LOCTEXT("ES31", "ES3.1");
		break;
	case SP_VULKAN_SM5:
		FriendlyName = LOCTEXT("SM5", "SM5");
=======
	case SP_VULKAN_SM6:
		FriendlyName = LOCTEXT("SM6", "SM6");
		break;
	case SP_PCD3D_SM5:
	case SP_VULKAN_SM5:
		FriendlyName = LOCTEXT("SM5", "SM5");
		break;
	case SP_PCD3D_ES3_1:
		FriendlyName = LOCTEXT("Mobile", "Mobile");
>>>>>>> 4af6daef
		break;
	default:
		break;
	}

	return FriendlyName;
}

static bool FilterShaderPlatform_D3D12(FName InShaderPlatform)
{
	return InShaderPlatform == NAME_PCD3D_SM6 || InShaderPlatform == NAME_PCD3D_SM5 || InShaderPlatform == NAME_PCD3D_ES3_1;
}

static bool FilterShaderPlatform_D3D11(FName InShaderPlatform)
{
	return InShaderPlatform == NAME_PCD3D_SM5 || InShaderPlatform == NAME_PCD3D_ES3_1;
}

static bool FilterShaderPlatform_Vulkan(FName InShaderPlatform)
{
<<<<<<< HEAD
	return InShaderPlatform == NAME_VULKAN_SM5;
=======
	return InShaderPlatform == NAME_VULKAN_SM5 || InShaderPlatform == NAME_VULKAN_SM6;
>>>>>>> 4af6daef
}

TSharedRef<IDetailCustomization> FWindowsTargetSettingsDetails::MakeInstance()
{
	return MakeShareable(new FWindowsTargetSettingsDetails);
}

namespace EWindowsImageScope
{
	enum Type
	{
		Engine,
		GameOverride
	};
}

/* Helper function used to generate filenames for splash screens */
static FString GetWindowsSplashFilename(EWindowsImageScope::Type Scope, bool bIsEditorSplash)
{
	FString Filename;

	if (Scope == EWindowsImageScope::Engine)
	{
		Filename = FPaths::EngineContentDir();
	}
	else
	{
		Filename = FPaths::ProjectContentDir();
	}

	if(bIsEditorSplash)
	{
		Filename /= WindowsTargetSettingsDetailsConstants::EditorSplashFileName;
	}
	else
	{
		Filename /= WindowsTargetSettingsDetailsConstants::GameSplashFileName;
	}

	Filename = FPaths::ConvertRelativePathToFull(Filename);

	return Filename;
}

/* Helper function used to generate filenames for icons */
static FString GetWindowsIconFilename(EWindowsImageScope::Type Scope)
{
	const FString& PlatformName = FModuleManager::GetModuleChecked<ITargetPlatformModule>("WindowsTargetPlatform").GetTargetPlatforms()[0]->PlatformName();

	if (Scope == EWindowsImageScope::Engine)
	{
		FString Filename = FPaths::EngineDir() / FString(TEXT("Build/Windows/Resources/Default.ico"));
		return FPaths::ConvertRelativePathToFull(Filename);
	}
	else
	{
		FString Filename = FPaths::ProjectDir() / TEXT("Build/Windows/Application.ico");
		if(!FPaths::FileExists(Filename))
		{
			FString LegacyFilename = FPaths::GameSourceDir() / FString(FApp::GetProjectName()) / FString(TEXT("Resources")) / PlatformName / FString(FApp::GetProjectName()) + TEXT(".ico");
			if(FPaths::FileExists(LegacyFilename))
			{
				Filename = LegacyFilename;
			}
		}
		return FPaths::ConvertRelativePathToFull(Filename);
	}
}

void FWindowsTargetSettingsDetails::CustomizeDetails( IDetailLayoutBuilder& DetailBuilder )
{
	// Setup the supported/targeted RHI property view
	ITargetPlatform* TargetPlatform = FModuleManager::GetModuleChecked<ITargetPlatformModule>("WindowsTargetPlatform").GetTargetPlatforms()[0];

	D3D12TargetShaderFormatsDetails = MakeShareable(new FShaderFormatsPropertyDetails(&DetailBuilder, TEXT("D3D12TargetedShaderFormats"), TEXT("D3D12 Targeted Shader Formats")));
	D3D12TargetShaderFormatsDetails->CreateTargetShaderFormatsPropertyView(TargetPlatform, &GetFriendlyNameForWindowsShaderPlatformCheckbox, &FilterShaderPlatform_D3D12, ECategoryPriority::Important);

	D3D11TargetShaderFormatsDetails = MakeShareable(new FShaderFormatsPropertyDetails(&DetailBuilder, TEXT("D3D11TargetedShaderFormats"), TEXT("D3D11 Targeted Shader Formats")));
	D3D11TargetShaderFormatsDetails->CreateTargetShaderFormatsPropertyView(TargetPlatform, &GetFriendlyNameForWindowsShaderPlatformCheckbox, &FilterShaderPlatform_D3D11, ECategoryPriority::Important);

	VulkanTargetShaderFormatsDetails = MakeShareable(new FShaderFormatsPropertyDetails(&DetailBuilder, TEXT("VulkanTargetedShaderFormats"), TEXT("Vulkan Targeted Shader Formats")));
	VulkanTargetShaderFormatsDetails->CreateTargetShaderFormatsPropertyView(TargetPlatform, &GetFriendlyNameForWindowsShaderPlatformCheckbox, &FilterShaderPlatform_Vulkan, ECategoryPriority::Important);

	// Next add the splash image customization
	const FText EditorSplashDesc(LOCTEXT("EditorSplashLabel", "Editor Splash"));
	IDetailCategoryBuilder& SplashCategoryBuilder = DetailBuilder.EditCategory(TEXT("Splash"));
	FDetailWidgetRow& EditorSplashWidgetRow = SplashCategoryBuilder.AddCustomRow(EditorSplashDesc);

	const FString EditorSplash_TargetImagePath = GetWindowsSplashFilename(EWindowsImageScope::GameOverride, true);
	const FString EditorSplash_DefaultImagePath = GetWindowsSplashFilename(EWindowsImageScope::Engine, true);

	TArray<FString> ImageExtensions;
	ImageExtensions.Add(TEXT("png"));
	ImageExtensions.Add(TEXT("jpg"));
	ImageExtensions.Add(TEXT("bmp"));

	EditorSplashWidgetRow
	.NameContent()
	[
		SNew(SHorizontalBox)
		+SHorizontalBox::Slot()
		.Padding( FMargin( 0, 1, 0, 1 ) )
		.FillWidth(1.0f)
		[
			SNew(STextBlock)
			.Text(EditorSplashDesc)
			.Font(DetailBuilder.GetDetailFont())
		]
	]
	.ValueContent()
	.MaxDesiredWidth(500.0f)
	.MinDesiredWidth(100.0f)
	[
		SNew(SHorizontalBox)
		+SHorizontalBox::Slot()
		.FillWidth(1.0f)
		.VAlign(VAlign_Center)
		[
			SNew(SExternalImageReference, EditorSplash_DefaultImagePath, EditorSplash_TargetImagePath)
			.FileDescription(EditorSplashDesc)
			.OnGetPickerPath(FOnGetPickerPath::CreateSP(this, &FWindowsTargetSettingsDetails::GetPickerPath))
			.OnPostExternalImageCopy(FOnPostExternalImageCopy::CreateSP(this, &FWindowsTargetSettingsDetails::HandlePostExternalIconCopy))
			.DeleteTargetWhenDefaultChosen(true)
			.FileExtensions(ImageExtensions)
			.DeletePreviousTargetWhenExtensionChanges(true)
		]
	];

	const FText GameSplashDesc(LOCTEXT("GameSplashLabel", "Game Splash"));
	FDetailWidgetRow& GameSplashWidgetRow = SplashCategoryBuilder.AddCustomRow(GameSplashDesc);
	const FString GameSplash_TargetImagePath = GetWindowsSplashFilename(EWindowsImageScope::GameOverride, false);
	const FString GameSplash_DefaultImagePath = GetWindowsSplashFilename(EWindowsImageScope::Engine, false);

	GameSplashWidgetRow
	.NameContent()
	[
		SNew(SHorizontalBox)
		+SHorizontalBox::Slot()
		.Padding( FMargin( 0, 1, 0, 1 ) )
		.FillWidth(1.0f)
		[
			SNew(STextBlock)
			.Text(GameSplashDesc)
			.Font(DetailBuilder.GetDetailFont())
		]
	]
	.ValueContent()
	.MaxDesiredWidth(500.0f)
	.MinDesiredWidth(100.0f)
	[
		SNew(SHorizontalBox)
		+SHorizontalBox::Slot()
		.FillWidth(1.0f)
		.VAlign(VAlign_Center)
		[
			SNew(SExternalImageReference, GameSplash_DefaultImagePath, GameSplash_TargetImagePath)
			.FileDescription(GameSplashDesc)
			.OnGetPickerPath(FOnGetPickerPath::CreateSP(this, &FWindowsTargetSettingsDetails::GetPickerPath))
			.OnPostExternalImageCopy(FOnPostExternalImageCopy::CreateSP(this, &FWindowsTargetSettingsDetails::HandlePostExternalIconCopy))
			.DeleteTargetWhenDefaultChosen(true)
			.FileExtensions(ImageExtensions)
			.DeletePreviousTargetWhenExtensionChanges(true)
		]
	];

	IDetailCategoryBuilder& IconsCategoryBuilder = DetailBuilder.EditCategory(TEXT("Icon"));	
	FDetailWidgetRow& GameIconWidgetRow = IconsCategoryBuilder.AddCustomRow(LOCTEXT("GameIconLabel", "Game Icon"));
	GameIconWidgetRow
	.NameContent()
	[
		SNew(SHorizontalBox)
		+SHorizontalBox::Slot()
		.Padding( FMargin( 0, 1, 0, 1 ) )
		.FillWidth(1.0f)
		[
			SNew(STextBlock)
			.Text(LOCTEXT("GameIconLabel", "Game Icon"))
			.Font(DetailBuilder.GetDetailFont())
		]
	]
	.ValueContent()
	.MaxDesiredWidth(500.0f)
	.MinDesiredWidth(100.0f)
	[
		SNew(SHorizontalBox)
		+SHorizontalBox::Slot()
		.FillWidth(1.0f)
		.VAlign(VAlign_Center)
		[
			SNew(SExternalImageReference, GetWindowsIconFilename(EWindowsImageScope::Engine), GetWindowsIconFilename(EWindowsImageScope::GameOverride))
			.FileDescription(GameSplashDesc)
			.OnPreExternalImageCopy(FOnPreExternalImageCopy::CreateSP(this, &FWindowsTargetSettingsDetails::HandlePreExternalIconCopy))
			.OnGetPickerPath(FOnGetPickerPath::CreateSP(this, &FWindowsTargetSettingsDetails::GetPickerPath))
			.OnPostExternalImageCopy(FOnPostExternalImageCopy::CreateSP(this, &FWindowsTargetSettingsDetails::HandlePostExternalIconCopy))
		]
	];


	AudioPluginWidgetManager.BuildAudioCategory(DetailBuilder, TEXT("Windows"));
	IDetailCategoryBuilder& AudioCategory = DetailBuilder.EditCategory("Audio");

	// Here we add a callback when the 
// 	TSharedPtr<IPropertyHandle> AudioStreamCachingPropertyHandle = DetailBuilder.GetProperty("bUseAudioStreamCaching");
// 	IDetailCategoryBuilder& AudioStreamCachingCategory = DetailBuilder.EditCategory("Audio");
// 	IDetailPropertyRow& AudioStreamCachingPropertyRow = AudioCategory.AddProperty(AudioStreamCachingPropertyHandle);
// 	AudioStreamCachingPropertyRow.CustomWidget()
// 		.NameContent()
// 		[
// 			AudioStreamCachingPropertyHandle->CreatePropertyNameWidget()
// 		]
// 		.ValueContent()
// 		.MaxDesiredWidth(500.0f)
// 		.MinDesiredWidth(100.0f)
// 		[
// 			SNew(SHorizontalBox)
// 
// 			+ SHorizontalBox::Slot()
// 			.FillWidth(1.0f)
// 			[
// 				SNew(SCheckBox)
// 				.OnCheckStateChanged(this, &FWindowsTargetSettingsDetails::HandleAudioStreamCachingToggled, AudioStreamCachingPropertyHandle)
// 				.IsChecked(this, &FWindowsTargetSettingsDetails::GetAudioStreamCachingToggled, AudioStreamCachingPropertyHandle)
// 				.ToolTipText(AudioStreamCachingPropertyHandle->GetToolTipText())
// 			]
// 		];
}

bool FWindowsTargetSettingsDetails::HandlePreExternalIconCopy(const FString& InChosenImage)
{
	return true;
}


FString FWindowsTargetSettingsDetails::GetPickerPath()
{
	return FEditorDirectories::Get().GetLastDirectory(ELastDirectory::GENERIC_OPEN);
}


bool FWindowsTargetSettingsDetails::HandlePostExternalIconCopy(const FString& InChosenImage)
{
	FEditorDirectories::Get().SetLastDirectory(ELastDirectory::GENERIC_OPEN, FPaths::GetPath(InChosenImage));
	return true;
}

void FWindowsTargetSettingsDetails::HandleAudioStreamCachingToggled(ECheckBoxState EnableStreamCaching, TSharedPtr<IPropertyHandle> PropertyHandle)
{
	PropertyHandle->SetValue(EnableStreamCaching == ECheckBoxState::Checked);

#if WITH_ENGINE
	IStreamingManager::Get().OnAudioStreamingParamsChanged();
#endif
}

ECheckBoxState FWindowsTargetSettingsDetails::GetAudioStreamCachingToggled(TSharedPtr<IPropertyHandle> PropertyHandle) const
{
	bool bEnabled = false;
	PropertyHandle->GetValue(bEnabled);

	if (bEnabled)
	{
		return ECheckBoxState::Checked;
	}
	else
	{
		return ECheckBoxState::Unchecked;
	}
}

#undef LOCTEXT_NAMESPACE<|MERGE_RESOLUTION|>--- conflicted
+++ resolved
@@ -65,24 +65,14 @@
 		FriendlyRHIName = LOCTEXT("DirectX11", "DirectX 11 & 12 (SM5)");
 		break;
 	case SP_PCD3D_ES3_1:
-<<<<<<< HEAD
-		FriendlyRHIName = LOCTEXT("DirectXES31", "DirectX Mobile Emulation (ES3.1)");
-		break;
-	case SP_D3D_ES3_1_HOLOLENS:
-		FriendlyRHIName = LOCTEXT("DirectXES31HL", "DirectX Hololens (ES3.1)");
-=======
 		FriendlyRHIName = LOCTEXT("DirectXMobile", "DirectX Mobile Emulation (Mobile)");
->>>>>>> 4af6daef
 		break;
 	case SP_VULKAN_SM5:
 		FriendlyRHIName = LOCTEXT("VulkanSM5", "Vulkan (SM5)");
 		break;
-<<<<<<< HEAD
-=======
 	case SP_VULKAN_SM6:
 		FriendlyRHIName = LOCTEXT("VulkanSM6", "Vulkan (SM6)");
 		break;
->>>>>>> 4af6daef
 
 	case SP_OPENGL_PCES3_1:
 	case SP_VULKAN_PCES3_1:
@@ -108,18 +98,6 @@
 	switch (ShaderPlatform)
 	{
 	case SP_PCD3D_SM6:
-<<<<<<< HEAD
-		FriendlyName = LOCTEXT("SM6", "SM6");
-		break;
-	case SP_PCD3D_SM5:
-		FriendlyName = LOCTEXT("SM5", "SM5");
-		break;
-	case SP_PCD3D_ES3_1:
-		FriendlyName = LOCTEXT("ES31", "ES3.1");
-		break;
-	case SP_VULKAN_SM5:
-		FriendlyName = LOCTEXT("SM5", "SM5");
-=======
 	case SP_VULKAN_SM6:
 		FriendlyName = LOCTEXT("SM6", "SM6");
 		break;
@@ -129,7 +107,6 @@
 		break;
 	case SP_PCD3D_ES3_1:
 		FriendlyName = LOCTEXT("Mobile", "Mobile");
->>>>>>> 4af6daef
 		break;
 	default:
 		break;
@@ -150,11 +127,7 @@
 
 static bool FilterShaderPlatform_Vulkan(FName InShaderPlatform)
 {
-<<<<<<< HEAD
-	return InShaderPlatform == NAME_VULKAN_SM5;
-=======
 	return InShaderPlatform == NAME_VULKAN_SM5 || InShaderPlatform == NAME_VULKAN_SM6;
->>>>>>> 4af6daef
 }
 
 TSharedRef<IDetailCustomization> FWindowsTargetSettingsDetails::MakeInstance()
