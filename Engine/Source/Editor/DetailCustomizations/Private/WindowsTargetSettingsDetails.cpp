// Copyright 1998-2019 Epic Games, Inc. All Rights Reserved.

#include "WindowsTargetSettingsDetails.h"
#include "Misc/Paths.h"
#include "Misc/ConfigCacheIni.h"
#include "Misc/App.h"
#include "Modules/ModuleManager.h"
#include "Layout/Margin.h"
#include "Widgets/SNullWidget.h"
#include "Widgets/DeclarativeSyntaxSupport.h"
#include "Widgets/SBoxPanel.h"
#include "Widgets/Input/SCheckBox.h"
#include "Styling/SlateTypes.h"
#include "Textures/SlateIcon.h"
#include "Framework/Commands/UIAction.h"
#include "Widgets/Text/STextBlock.h"
#include "Framework/MultiBox/MultiBoxBuilder.h"
#include "Widgets/Input/SEditableTextBox.h"
#include "Widgets/Input/SComboButton.h"
#include "Widgets/Input/SCheckBox.h"
#include "EditorStyleSet.h"
#include "EditorDirectories.h"
#include "PropertyHandle.h"
#include "DetailLayoutBuilder.h"
#include "DetailWidgetRow.h"
#include "IDetailPropertyRow.h"
#include "DetailCategoryBuilder.h"
#include "Interfaces/ITargetPlatform.h"
#include "Interfaces/ITargetPlatformModule.h"
#include "SExternalImageReference.h"
#include "UnrealEngine.h"

#if WITH_ENGINE
#include "AudioDevice.h"
#include "ContentStreaming.h"
#endif 

#define LOCTEXT_NAMESPACE "WindowsTargetSettingsDetails"

namespace WindowsTargetSettingsDetailsConstants
{
	/** The filename for the game splash screen */
	const FString GameSplashFileName(TEXT("Splash/Splash.bmp"));

	/** The filename for the editor splash screen */
	const FString EditorSplashFileName(TEXT("Splash/EdSplash.bmp"));

	/** ToolTip used when an option is not available to binary users. */
	const FText DisabledTip = LOCTEXT("GitHubSourceRequiredToolTip", "This requires GitHub source.");
}

static FText GetFriendlyNameFromWindowsRHIName(const FString& InRHIName)
{
	FText FriendlyRHIName;
	if (InRHIName == TEXT("PCD3D_SM5"))
	{
		FriendlyRHIName = LOCTEXT("DirectX11", "DirectX 11 & 12 (SM5)");
	}
	else if (InRHIName == TEXT("PCD3D_ES31"))
	{
		FriendlyRHIName = LOCTEXT("DirectXES31", "DirectX Mobile Emulation (ES3.1)");
	}
	else if (InRHIName == TEXT("SF_VULKAN_SM5"))
	{
		FriendlyRHIName = LOCTEXT("VulkanSM5", "Vulkan (SM5)");
	}
	else if (InRHIName == TEXT("GLSL_SWITCH"))
	{
		FriendlyRHIName = LOCTEXT("Switch", "Switch (Deferred)");
	}
	else if (InRHIName == TEXT("GLSL_SWITCH_FORWARD"))
	{
		FriendlyRHIName = LOCTEXT("SwitchForward", "Switch (Forward)");
	}
	else if (InRHIName == TEXT("GLSL_150_ES2") || InRHIName == TEXT("GLSL_150_ES31") || InRHIName == TEXT("GLSL_150")
		|| InRHIName == TEXT("SF_VULKAN_ES31_ANDROID") || InRHIName == TEXT("SF_VULKAN_ES31")
<<<<<<< HEAD
		|| InRHIName == TEXT("SF_VULKAN_SM4") || InRHIName == TEXT("PCD3D_ES2")
=======
		|| InRHIName == TEXT("PCD3D_ES2")
>>>>>>> 69078e53
		|| InRHIName == TEXT("GLSL_430") || InRHIName == TEXT("PCD3D_SM4"))
	{
		// Explicitly remove these formats as they are obsolete/not quite supported; users can still target them by adding them as +TargetedRHIs in the TargetPlatform ini.
		FriendlyRHIName = FText::GetEmpty();
	}
	else
	{
		UE_LOG(LogEngine, Warning, TEXT("Unknown Windows target RHI %s"), *InRHIName);
		FriendlyRHIName = LOCTEXT("UnknownRHI", "UnknownRHI");
	}

	return FriendlyRHIName;
}


TSharedRef<IDetailCustomization> FWindowsTargetSettingsDetails::MakeInstance()
{
	return MakeShareable(new FWindowsTargetSettingsDetails);
}

namespace EWindowsImageScope
{
	enum Type
	{
		Engine,
		GameOverride
	};
}

/* Helper function used to generate filenames for splash screens */
static FString GetWindowsSplashFilename(EWindowsImageScope::Type Scope, bool bIsEditorSplash)
{
	FString Filename;

	if (Scope == EWindowsImageScope::Engine)
	{
		Filename = FPaths::EngineContentDir();
	}
	else
	{
		Filename = FPaths::ProjectContentDir();
	}

	if(bIsEditorSplash)
	{
		Filename /= WindowsTargetSettingsDetailsConstants::EditorSplashFileName;
	}
	else
	{
		Filename /= WindowsTargetSettingsDetailsConstants::GameSplashFileName;
	}

	Filename = FPaths::ConvertRelativePathToFull(Filename);

	return Filename;
}

/* Helper function used to generate filenames for icons */
static FString GetWindowsIconFilename(EWindowsImageScope::Type Scope)
{
	const FString& PlatformName = FModuleManager::GetModuleChecked<ITargetPlatformModule>("WindowsTargetPlatform").GetTargetPlatforms()[0]->PlatformName();

	if (Scope == EWindowsImageScope::Engine)
	{
		FString Filename = FPaths::EngineDir() / FString(TEXT("Build/Windows/Resources/Default.ico"));
		return FPaths::ConvertRelativePathToFull(Filename);
	}
	else
	{
		FString Filename = FPaths::ProjectDir() / TEXT("Build/Windows/Application.ico");
		if(!FPaths::FileExists(Filename))
		{
			FString LegacyFilename = FPaths::GameSourceDir() / FString(FApp::GetProjectName()) / FString(TEXT("Resources")) / PlatformName / FString(FApp::GetProjectName()) + TEXT(".ico");
			if(FPaths::FileExists(LegacyFilename))
			{
				Filename = LegacyFilename;
			}
		}
		return FPaths::ConvertRelativePathToFull(Filename);
	}
}

void FWindowsTargetSettingsDetails::CustomizeDetails( IDetailLayoutBuilder& DetailBuilder )
{
	// Setup the supported/targeted RHI property view
	ITargetPlatform* TargetPlatform = FModuleManager::GetModuleChecked<ITargetPlatformModule>("WindowsTargetPlatform").GetTargetPlatforms()[0];
	TargetShaderFormatsDetails = MakeShareable(new FShaderFormatsPropertyDetails(&DetailBuilder));
	TargetShaderFormatsDetails->CreateTargetShaderFormatsPropertyView(TargetPlatform, GetFriendlyNameFromWindowsRHIName);

	TSharedRef<IPropertyHandle> MinOSProperty = DetailBuilder.GetProperty("MinimumOSVersion");
	IDetailCategoryBuilder& OSInfoCategory = DetailBuilder.EditCategory(TEXT("OS Info"));
	
	// Setup edit condition and tool tip of Min OS property. Determined by whether the engine is installed or not.
	bool bIsMinOSSelectionAvailable = FApp::IsEngineInstalled() == false;
	IDetailPropertyRow& MinOSRow = OSInfoCategory.AddProperty(MinOSProperty);
	MinOSRow.IsEnabled(bIsMinOSSelectionAvailable);
	MinOSRow.ToolTip(bIsMinOSSelectionAvailable ? MinOSProperty->GetToolTipText() : WindowsTargetSettingsDetailsConstants::DisabledTip);

	// Next add the splash image customization
	const FText EditorSplashDesc(LOCTEXT("EditorSplashLabel", "Editor Splash"));
	IDetailCategoryBuilder& SplashCategoryBuilder = DetailBuilder.EditCategory(TEXT("Splash"));
	FDetailWidgetRow& EditorSplashWidgetRow = SplashCategoryBuilder.AddCustomRow(EditorSplashDesc);

	const FString EditorSplash_TargetImagePath = GetWindowsSplashFilename(EWindowsImageScope::GameOverride, true);
	const FString EditorSplash_DefaultImagePath = GetWindowsSplashFilename(EWindowsImageScope::Engine, true);

	TArray<FString> ImageExtensions;
	ImageExtensions.Add(TEXT("png"));
	ImageExtensions.Add(TEXT("jpg"));
	ImageExtensions.Add(TEXT("bmp"));

	EditorSplashWidgetRow
	.NameContent()
	[
		SNew(SHorizontalBox)
		+SHorizontalBox::Slot()
		.Padding( FMargin( 0, 1, 0, 1 ) )
		.FillWidth(1.0f)
		[
			SNew(STextBlock)
			.Text(EditorSplashDesc)
			.Font(DetailBuilder.GetDetailFont())
		]
	]
	.ValueContent()
	.MaxDesiredWidth(500.0f)
	.MinDesiredWidth(100.0f)
	[
		SNew(SHorizontalBox)
		+SHorizontalBox::Slot()
		.FillWidth(1.0f)
		.VAlign(VAlign_Center)
		[
			SNew(SExternalImageReference, EditorSplash_DefaultImagePath, EditorSplash_TargetImagePath)
			.FileDescription(EditorSplashDesc)
			.OnGetPickerPath(FOnGetPickerPath::CreateSP(this, &FWindowsTargetSettingsDetails::GetPickerPath))
			.OnPostExternalImageCopy(FOnPostExternalImageCopy::CreateSP(this, &FWindowsTargetSettingsDetails::HandlePostExternalIconCopy))
			.DeleteTargetWhenDefaultChosen(true)
			.FileExtensions(ImageExtensions)
			.DeletePreviousTargetWhenExtensionChanges(true)
		]
	];

	const FText GameSplashDesc(LOCTEXT("GameSplashLabel", "Game Splash"));
	FDetailWidgetRow& GameSplashWidgetRow = SplashCategoryBuilder.AddCustomRow(GameSplashDesc);
	const FString GameSplash_TargetImagePath = GetWindowsSplashFilename(EWindowsImageScope::GameOverride, false);
	const FString GameSplash_DefaultImagePath = GetWindowsSplashFilename(EWindowsImageScope::Engine, false);

	GameSplashWidgetRow
	.NameContent()
	[
		SNew(SHorizontalBox)
		+SHorizontalBox::Slot()
		.Padding( FMargin( 0, 1, 0, 1 ) )
		.FillWidth(1.0f)
		[
			SNew(STextBlock)
			.Text(GameSplashDesc)
			.Font(DetailBuilder.GetDetailFont())
		]
	]
	.ValueContent()
	.MaxDesiredWidth(500.0f)
	.MinDesiredWidth(100.0f)
	[
		SNew(SHorizontalBox)
		+SHorizontalBox::Slot()
		.FillWidth(1.0f)
		.VAlign(VAlign_Center)
		[
			SNew(SExternalImageReference, GameSplash_DefaultImagePath, GameSplash_TargetImagePath)
			.FileDescription(GameSplashDesc)
			.OnGetPickerPath(FOnGetPickerPath::CreateSP(this, &FWindowsTargetSettingsDetails::GetPickerPath))
			.OnPostExternalImageCopy(FOnPostExternalImageCopy::CreateSP(this, &FWindowsTargetSettingsDetails::HandlePostExternalIconCopy))
			.DeleteTargetWhenDefaultChosen(true)
			.FileExtensions(ImageExtensions)
			.DeletePreviousTargetWhenExtensionChanges(true)
		]
	];

	IDetailCategoryBuilder& IconsCategoryBuilder = DetailBuilder.EditCategory(TEXT("Icon"));	
	FDetailWidgetRow& GameIconWidgetRow = IconsCategoryBuilder.AddCustomRow(LOCTEXT("GameIconLabel", "Game Icon"));
	GameIconWidgetRow
	.NameContent()
	[
		SNew(SHorizontalBox)
		+SHorizontalBox::Slot()
		.Padding( FMargin( 0, 1, 0, 1 ) )
		.FillWidth(1.0f)
		[
			SNew(STextBlock)
			.Text(LOCTEXT("GameIconLabel", "Game Icon"))
			.Font(DetailBuilder.GetDetailFont())
		]
	]
	.ValueContent()
	.MaxDesiredWidth(500.0f)
	.MinDesiredWidth(100.0f)
	[
		SNew(SHorizontalBox)
		+SHorizontalBox::Slot()
		.FillWidth(1.0f)
		.VAlign(VAlign_Center)
		[
			SNew(SExternalImageReference, GetWindowsIconFilename(EWindowsImageScope::Engine), GetWindowsIconFilename(EWindowsImageScope::GameOverride))
			.FileDescription(GameSplashDesc)
			.OnPreExternalImageCopy(FOnPreExternalImageCopy::CreateSP(this, &FWindowsTargetSettingsDetails::HandlePreExternalIconCopy))
			.OnGetPickerPath(FOnGetPickerPath::CreateSP(this, &FWindowsTargetSettingsDetails::GetPickerPath))
			.OnPostExternalImageCopy(FOnPostExternalImageCopy::CreateSP(this, &FWindowsTargetSettingsDetails::HandlePostExternalIconCopy))
		]
	];

<<<<<<< HEAD
	AudioPluginWidgetManager.BuildAudioCategory(DetailBuilder, EAudioPlatform::Windows);
=======

	AudioPluginWidgetManager.BuildAudioCategory(DetailBuilder, TEXT("Windows"));
	IDetailCategoryBuilder& AudioCategory = DetailBuilder.EditCategory("Audio");

	// Here we add a callback when the 
	TSharedPtr<IPropertyHandle> AudioStreamCachingPropertyHandle = DetailBuilder.GetProperty("bUseAudioStreamCaching");
	IDetailCategoryBuilder& AudioStreamCachingCategory = DetailBuilder.EditCategory("Audio");
	IDetailPropertyRow& AudioStreamCachingPropertyRow = AudioCategory.AddProperty(AudioStreamCachingPropertyHandle);
	AudioStreamCachingPropertyRow.CustomWidget()
		.NameContent()
		[
			AudioStreamCachingPropertyHandle->CreatePropertyNameWidget()
		]
		.ValueContent()
		.MaxDesiredWidth(500.0f)
		.MinDesiredWidth(100.0f)
		[
			SNew(SHorizontalBox)

			+ SHorizontalBox::Slot()
			.FillWidth(1.0f)
			[
				SNew(SCheckBox)
				.OnCheckStateChanged(this, &FWindowsTargetSettingsDetails::HandleAudioStreamCachingToggled, AudioStreamCachingPropertyHandle)
				.IsChecked(this, &FWindowsTargetSettingsDetails::GetAudioStreamCachingToggled, AudioStreamCachingPropertyHandle)
				.ToolTipText(AudioStreamCachingPropertyHandle->GetToolTipText())
			]
		];
>>>>>>> 69078e53
}

bool FWindowsTargetSettingsDetails::HandlePreExternalIconCopy(const FString& InChosenImage)
{
	return true;
}


FString FWindowsTargetSettingsDetails::GetPickerPath()
{
	return FEditorDirectories::Get().GetLastDirectory(ELastDirectory::GENERIC_OPEN);
}


bool FWindowsTargetSettingsDetails::HandlePostExternalIconCopy(const FString& InChosenImage)
{
	FEditorDirectories::Get().SetLastDirectory(ELastDirectory::GENERIC_OPEN, FPaths::GetPath(InChosenImage));
	return true;
}

<<<<<<< HEAD
=======
void FWindowsTargetSettingsDetails::HandleAudioStreamCachingToggled(ECheckBoxState EnableStreamCaching, TSharedPtr<IPropertyHandle> PropertyHandle)
{
	PropertyHandle->SetValue(EnableStreamCaching == ECheckBoxState::Checked);

#if WITH_ENGINE
	IStreamingManager::Get().OnAudioStreamingParamsChanged();
#endif
}

ECheckBoxState FWindowsTargetSettingsDetails::GetAudioStreamCachingToggled(TSharedPtr<IPropertyHandle> PropertyHandle) const
{
	bool bEnabled = false;
	PropertyHandle->GetValue(bEnabled);

	if (bEnabled)
	{
		return ECheckBoxState::Checked;
	}
	else
	{
		return ECheckBoxState::Unchecked;
	}
}

>>>>>>> 69078e53
#undef LOCTEXT_NAMESPACE<|MERGE_RESOLUTION|>--- conflicted
+++ resolved
@@ -74,11 +74,7 @@
 	}
 	else if (InRHIName == TEXT("GLSL_150_ES2") || InRHIName == TEXT("GLSL_150_ES31") || InRHIName == TEXT("GLSL_150")
 		|| InRHIName == TEXT("SF_VULKAN_ES31_ANDROID") || InRHIName == TEXT("SF_VULKAN_ES31")
-<<<<<<< HEAD
-		|| InRHIName == TEXT("SF_VULKAN_SM4") || InRHIName == TEXT("PCD3D_ES2")
-=======
 		|| InRHIName == TEXT("PCD3D_ES2")
->>>>>>> 69078e53
 		|| InRHIName == TEXT("GLSL_430") || InRHIName == TEXT("PCD3D_SM4"))
 	{
 		// Explicitly remove these formats as they are obsolete/not quite supported; users can still target them by adding them as +TargetedRHIs in the TargetPlatform ini.
@@ -291,9 +287,6 @@
 		]
 	];
 
-<<<<<<< HEAD
-	AudioPluginWidgetManager.BuildAudioCategory(DetailBuilder, EAudioPlatform::Windows);
-=======
 
 	AudioPluginWidgetManager.BuildAudioCategory(DetailBuilder, TEXT("Windows"));
 	IDetailCategoryBuilder& AudioCategory = DetailBuilder.EditCategory("Audio");
@@ -322,7 +315,6 @@
 				.ToolTipText(AudioStreamCachingPropertyHandle->GetToolTipText())
 			]
 		];
->>>>>>> 69078e53
 }
 
 bool FWindowsTargetSettingsDetails::HandlePreExternalIconCopy(const FString& InChosenImage)
@@ -343,8 +335,6 @@
 	return true;
 }
 
-<<<<<<< HEAD
-=======
 void FWindowsTargetSettingsDetails::HandleAudioStreamCachingToggled(ECheckBoxState EnableStreamCaching, TSharedPtr<IPropertyHandle> PropertyHandle)
 {
 	PropertyHandle->SetValue(EnableStreamCaching == ECheckBoxState::Checked);
@@ -369,5 +359,4 @@
 	}
 }
 
->>>>>>> 69078e53
 #undef LOCTEXT_NAMESPACE