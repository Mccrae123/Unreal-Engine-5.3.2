// Copyright 1998-2019 Epic Games, Inc. All Rights Reserved.

#pragma once

#include "CoreMinimal.h"
#include "Input/Reply.h"
#include "Layout/Visibility.h"
#include "Widgets/SWidget.h"
#include "Framework/Commands/UIAction.h"
#include "IDetailCustomNodeBuilder.h"
#include "Widgets/Input/NumericTypeInterface.h"
#include "AssetSelection.h"

class FDetailWidgetRow;
class FMenuBuilder;
class FNotifyHook;
class IDetailChildrenBuilder;
class IDetailLayoutBuilder;

namespace ETransformField
{
	enum Type
	{
		Location,
		Rotation,
		Scale
	};
}
/**
 * Manages the Transform section of a details view                    
 */
class FComponentTransformDetails : public TSharedFromThis<FComponentTransformDetails>, public IDetailCustomNodeBuilder, public TNumericUnitTypeInterface<float>
{
public:
	FComponentTransformDetails( const TArray< TWeakObjectPtr<UObject> >& InSelectedObjects, const FSelectedActorInfo& InSelectedActorInfo, IDetailLayoutBuilder& DetailBuilder );

	/**
	 * Caches the representation of the actor transform for the user input boxes                   
	 */
	void CacheTransform();

	virtual void GenerateHeaderRowContent( FDetailWidgetRow& NodeRow ) override {}
	virtual void GenerateChildContent( IDetailChildrenBuilder& ChildrenBuilder ) override;
	virtual bool RequiresTick() const override { return true; }
	virtual FName GetName() const override { return NAME_None; }
	virtual bool InitiallyCollapsed() const override { return false; }
	virtual void Tick( float DeltaTime ) override;
	virtual void SetOnRebuildChildren( FSimpleDelegate OnRebuildChildren ) override{}

	void HideTransformField(const ETransformField::Type InTransformField)
	{
		HiddenFieldMask |= (1 << InTransformField);
	}

private:
	/** @return Whether the transform details panel should be enabled (editable) or not (read-only / greyed out) */
	bool GetIsEnabled() const;

	/** Sets a vector based on two source vectors and an axis list */
	FVector GetAxisFilteredVector(EAxisList::Type Axis, const FVector& NewValue, const FVector& OldValue);

	/**
	 * Sets the selected object(s) axis to passed in value
	 *
	 * @param TransformField	The field (location/rotation/scale) to modify
	 * @param Axis				Bitfield of which axis to set, can be multiple
	 * @param NewValue			The new vector values, it only uses the ones with specified axis
	 * @param bMirror			If true, set the value to it's inverse instead of using NewValue
	 * @param bCommittted		True if the value was committed, false is the value comes from the slider
	 */
	void OnSetTransform(ETransformField::Type TransformField, EAxisList::Type Axis, FVector NewValue, bool bMirror, bool bCommitted);

	/**
	 * Sets a single axis value, called from UI
	 *
	 * @param TransformField	The field (location/rotation/scale) to modify
	 * @param NewValue		The new translation value
	 * @param CommitInfo	Whether or not this was committed from pressing enter or losing focus
	 * @param Axis				Bitfield of which axis to set, can be multiple
	 * @param bCommittted	true if the value was committed, false is the value comes from the slider
	 */
	void OnSetTransformAxis(float NewValue, ETextCommit::Type CommitInfo, ETransformField::Type TransformField, EAxisList::Type Axis, bool bCommitted);


	/** 
	 * Helper to begin a new transaction for a slider interaction. 
	 * @param ActorTransaction		The name to give the transaction when changing an actor transform.
	 * @param ComponentTransaction	The name to give the transaction when directly editing a component transform.
	 */
	void BeginSliderTransaction(FText ActorTransaction, FText ComponentTransaction) const;

	/** Called when the one of the axis sliders for object rotation begins to change for the first time */
	void OnBeginRotationSlider();

	/** Called when the one of the axis sliders for object rotation is released */
	void OnEndRotationSlider(float NewValue);

	/** Called when one of the axis sliders for object location begins to change */
	void OnBeginLocationSlider();

	/** Called when one of the axis sliders for object location is released */
	void OnEndLocationSlider(float NewValue);

	/** Called when one of the axis sliders for object scale begins to change */
	void OnBeginScaleSlider();

	/** Called when one of the axis sliders for object scale is released */
	void OnEndScaleSlider(float NewValue);

	/** @return Icon to use in the preserve scale ratio check box */
	const FSlateBrush* GetPreserveScaleRatioImage() const;

	/** @return The state of the preserve scale ratio checkbox */
	ECheckBoxState IsPreserveScaleRatioChecked() const;

	/**
	 * Called when the preserve scale ratio checkbox is toggled
	 */
	void OnPreserveScaleRatioToggled( ECheckBoxState NewState );

	/**
	 * Builds a transform field label
	 *
	 * @param TransformField The field to build the label for
	 * @return The label widget
	 */
	TSharedRef<SWidget> BuildTransformFieldLabel( ETransformField::Type TransformField );

	/**
	 * Gets display text for a transform field
	 *
	 * @param TransformField	The field to get the text for
	 * @return The text label for TransformField
	 */
	FText GetTransformFieldText( ETransformField::Type TransformField ) const;

	/**
	 * @return the text to display for translation                   
	 */
	FText GetLocationText() const;

	/**
	 * @return the text to display for rotation                   
	 */
	FText GetRotationText() const;

	/**
	 * @return the text to display for scale                   
	 */
	FText GetScaleText() const;

	/**
	 * Sets relative transform on the specified field
	 *
	 * @param The field that should be set to relative
	 */
	void OnSetAbsoluteTransform( ETransformField::Type TransformField, bool bAbsoluteEnabled);

	/** @return true if Absolute flag of transform type matches passed in bCheckAbsolute*/
	bool IsAbsoluteTransformChecked( ETransformField::Type TransformField, bool bAbsoluteEnabled=true) const;

	/** @return true of copy is enabled for the specified field */
	bool OnCanCopy( ETransformField::Type TransformField ) const;

	/**
	 * Copies the specified transform field to the clipboard
	 */
	void OnCopy( ETransformField::Type TransformField );

	/**
	 * Pastes the specified transform field from the clipboard
	 */
	void OnPaste( ETransformField::Type TransformField );

	/**
	 * Creates a UI action for copying a specified transform field
	 */
	FUIAction CreateCopyAction( ETransformField::Type TransformField ) const;

	/**
	 * Creates a UI action for pasting a specified transform field
	 */
	FUIAction CreatePasteAction( ETransformField::Type TransformField ) const;

	/** Called when the "Reset to Default" button for the location has been clicked */
	FReply OnLocationResetClicked();

	/** Called when the "Reset to Default" button for the rotation has been clicked */
	FReply OnRotationResetClicked();

	/** Called when the "Reset to Default" button for the scale has been clicked */
	FReply OnScaleResetClicked();

	/** Extend the context menu for the X component */
	void ExtendXScaleContextMenu( FMenuBuilder& MenuBuilder );
	/** Extend the context menu for the Y component */
	void ExtendYScaleContextMenu( FMenuBuilder& MenuBuilder );
	/** Extend the context menu for the Z component */
	void ExtendZScaleContextMenu( FMenuBuilder& MenuBuilder );

	/** Called when the X axis scale is mirrored */
	void OnXScaleMirrored();
	/** Called when the Y axis scale is mirrored */
	void OnYScaleMirrored();
	/** Called when the Z axis scale is mirrored */
	void OnZScaleMirrored();

	/** @return The X component of location */
	TOptional<float> GetLocationX() const { return CachedLocation.X; }
	/** @return The Y component of location */
	TOptional<float> GetLocationY() const { return CachedLocation.Y; }
	/** @return The Z component of location */
	TOptional<float> GetLocationZ() const { return CachedLocation.Z; }
	/** @return The visibility of the "Reset to Default" button for the location component */
	EVisibility GetLocationResetVisibility() const;

	/** @return The X component of rotation */
	TOptional<float> GetRotationX() const { return CachedRotation.X; }
	/** @return The Y component of rotation */
	TOptional<float> GetRotationY() const { return CachedRotation.Y; }
	/** @return The Z component of rotation */
	TOptional<float> GetRotationZ() const { return CachedRotation.Z; }
	/** @return The visibility of the "Reset to Default" button for the rotation component */
	EVisibility GetRotationResetVisibility() const;

	/** @return The X component of scale */
	TOptional<float> GetScaleX() const { return CachedScale.X; }
	/** @return The Y component of scale */
	TOptional<float> GetScaleY() const { return CachedScale.Y; }
	/** @return The Z component of scale */
	TOptional<float> GetScaleZ() const { return CachedScale.Z; }
	/** @return The visibility of the "Reset to Default" button for the scale component */
	EVisibility GetScaleResetVisibility() const;

	/** Cache a single unit to display all location components in */
	void CacheCommonLocationUnits();

private:
	/** A vector where it may optionally be unset */
	struct FOptionalVector
	{
		/**
		 * Sets the value from an FVector                   
		 */
		void Set( const FVector& InVec )
		{
			X = InVec.X;
			Y = InVec.Y;
			Z = InVec.Z;
		}

		/**
		 * Sets the value from an FRotator                   
		 */
		void Set( const FRotator& InRot )
		{
			X = InRot.Roll;
			Y = InRot.Pitch;
			Z = InRot.Yaw;
		}

		/** @return Whether or not the value is set */
		bool IsSet() const
		{
			// The vector is set if all values are set
			return X.IsSet() && Y.IsSet() && Z.IsSet();
		}

		TOptional<float> X;
		TOptional<float> Y;
		TOptional<float> Z;
	};

	FSelectedActorInfo SelectedActorInfo;
	/** Copy of selected actor references in the details view */
	TArray< TWeakObjectPtr<UObject> > SelectedObjects;
	/** Cache translation value of the selected set */
	FOptionalVector CachedLocation;
	/** Cache rotation value of the selected set */
	FOptionalVector CachedRotation;
	/** Cache scale value of the selected set */
	FOptionalVector CachedScale;
	/** Notify hook to use */
	FNotifyHook* NotifyHook;
	/** Mapping from object to relative rotation values which are not affected by Quat->Rotator conversions during transform calculations */
	TMap< UObject*, FRotator > ObjectToRelativeRotationMap;
	/** Whether or not we are in absolute translation mode */
	bool bAbsoluteLocation;
	/** Whether or not we are in absolute rotation mode */
	bool bAbsoluteRotation;
	/** Whether or not we are in absolute scale mode */
	bool bAbsoluteScale;
	/** Whether or not to preserve scale ratios */
	bool bPreserveScaleRatio;
<<<<<<< HEAD
=======
	/** Scale ratio to use when we are using the sliders with bPreserveScaleRatio set. */
	FVector SliderScaleRatio;
>>>>>>> 69078e53
	/** Flag to indicate we are currently editing the rotation in the UI, so we should rely on the cached value in objectToRelativeRotationMap, not the value from the object */
	bool bEditingRotationInUI;
	/** Flag to indicate we are currently performing a slider transaction */
	bool bIsSliderTransaction;
	/** Bitmask to indicate which fields should be hidden (if any) */
	uint8 HiddenFieldMask;
};<|MERGE_RESOLUTION|>--- conflicted
+++ resolved
@@ -292,11 +292,8 @@
 	bool bAbsoluteScale;
 	/** Whether or not to preserve scale ratios */
 	bool bPreserveScaleRatio;
-<<<<<<< HEAD
-=======
 	/** Scale ratio to use when we are using the sliders with bPreserveScaleRatio set. */
 	FVector SliderScaleRatio;
->>>>>>> 69078e53
 	/** Flag to indicate we are currently editing the rotation in the UI, so we should rely on the cached value in objectToRelativeRotationMap, not the value from the object */
 	bool bEditingRotationInUI;
 	/** Flag to indicate we are currently performing a slider transaction */
