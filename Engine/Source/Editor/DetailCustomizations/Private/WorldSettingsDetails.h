--- conflicted
+++ resolved
@@ -62,17 +62,10 @@
 	void AddLightmapCustomization( IDetailLayoutBuilder& DetailBuilder );
 
 	/**
-<<<<<<< HEAD
-	 * Add the level external actors customization to the World section
-	 * @param DetailBuilder the detail builder.
-	 */
-	void AddLevelExternalActorsCustomization(IDetailLayoutBuilder& DetailBuilder);
-=======
 	 * Add customization to the World section
 	 * @param DetailBuilder the detail builder.
 	 */
 	void AddWorldCustomization(IDetailLayoutBuilder& DetailBuilder);
->>>>>>> 6bbb88c8
 
 private:
 	// Called when `ULevel::bUseExternalActors` changes.
@@ -80,15 +73,12 @@
 
 	// return the state of `ULevel::bUseExternalActors`
 	ECheckBoxState IsUseExternalActorsChecked(ULevel* Level) const;
-<<<<<<< HEAD
-=======
 
 	// Called when `ULevel::bUseActorFolders` changes.
 	void OnUseActorFoldersChanged(ECheckBoxState BoxState, ULevel* Level);
 
 	// return the state of `ULevel::bUseActorFolders`
 	ECheckBoxState IsUsingActorFoldersChecked(ULevel* Level) const;
->>>>>>> 6bbb88c8
 
 	// Handles checking whether a given asset is acceptable for drag-and-drop.
 	bool HandleAssetDropTargetIsAssetAcceptableForDrop( const UObject* InObject ) const;
