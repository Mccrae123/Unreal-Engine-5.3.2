--- conflicted
+++ resolved
@@ -270,30 +270,16 @@
 	if (DeltaString.Len())
 	{
 		TTypeFromString<NumericType>::FromString(MetadataOut.Delta, *DeltaString);
-<<<<<<< HEAD
-=======
 	}
 
 	MetadataOut.LinearDeltaSensitivity = 0;
 	if (LinearDeltaSensitivityString.Len())
 	{
 		TTypeFromString<int32>::FromString(MetadataOut.LinearDeltaSensitivity, *LinearDeltaSensitivityString);
->>>>>>> d731a049
 	}
 	// LinearDeltaSensitivity only works in SSpinBox if delta is provided, so add it in if it wasn't.
 	MetadataOut.Delta = (MetadataOut.LinearDeltaSensitivity != 0 && MetadataOut.Delta == NumericType(0)) ? NumericType(1) : MetadataOut.Delta;
 
-<<<<<<< HEAD
-	MetadataOut.LinearDeltaSensitivity = 0;
-	if (LinearDeltaSensitivityString.Len())
-	{
-		TTypeFromString<int32>::FromString(MetadataOut.LinearDeltaSensitivity, *LinearDeltaSensitivityString);
-	}
-	// LinearDeltaSensitivity only works in SSpinBox if delta is provided, so add it in if it wasn't.
-	MetadataOut.Delta = (MetadataOut.LinearDeltaSensitivity != 0 && MetadataOut.Delta == NumericType(0)) ? NumericType(1) : MetadataOut.Delta;
-
-=======
->>>>>>> d731a049
 	MetadataOut.ShiftMouseMovePixelPerDelta = 1;
 	if (ShiftMouseMovePixelPerDeltaString.Len())
 	{
