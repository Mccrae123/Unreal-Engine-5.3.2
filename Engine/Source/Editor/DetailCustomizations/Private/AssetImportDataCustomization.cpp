// Copyright Epic Games, Inc. All Rights Reserved.

#include "AssetImportDataCustomization.h"
#include "Widgets/DeclarativeSyntaxSupport.h"
#include "Engine/GameViewportClient.h"
#include "Widgets/SBoxPanel.h"
#include "Widgets/Images/SImage.h"
#include "Widgets/Text/STextBlock.h"
#include "Widgets/Input/SEditableText.h"
#include "Widgets/Input/SButton.h"
#include "EditorReimportHandler.h"
#include "EditorFramework/AssetImportData.h"
#include "PropertyHandle.h"
#include "IDetailChildrenBuilder.h"
#include "DetailWidgetRow.h"
#include "DetailLayoutBuilder.h"

#include "ScopedTransaction.h"

#define LOCTEXT_NAMESPACE "AssetImportDataCustomization"

TSharedRef<IPropertyTypeCustomization> FAssetImportDataCustomization::MakeInstance()
{
	return MakeShareable( new FAssetImportDataCustomization );
}

void FAssetImportDataCustomization::CustomizeHeader( TSharedRef<IPropertyHandle> InPropertyHandle, FDetailWidgetRow& HeaderRow, IPropertyTypeCustomizationUtils& CustomizationUtils )
{
}

void FAssetImportDataCustomization::CustomizeChildren( TSharedRef<IPropertyHandle> InPropertyHandle, IDetailChildrenBuilder& ChildBuilder, IPropertyTypeCustomizationUtils& CustomizationUtils )
{
	PropertyHandle = InPropertyHandle;

	auto Font = IDetailLayoutBuilder::GetDetailFont();

	FAssetImportInfo* Info = GetEditStruct();
	if (Info)
	{
		const FText SourceFileText = LOCTEXT("SourceFile", "Source File");
		int32 NumSourceFiles = Info->SourceFiles.Num() ? Info->SourceFiles.Num() : 1;

		for (int32 Index = 0; Index < NumSourceFiles; ++Index)
		{
			FText SourceFileLabel = SourceFileText;
			if (Info->SourceFiles.IsValidIndex(Index) && Info->SourceFiles[Index].DisplayLabelName.Len() > 0)
			{
				SourceFileLabel = FText::FromString(SourceFileText.ToString() + TEXT(" (") + Info->SourceFiles[Index].DisplayLabelName + TEXT(")"));
			}

			ChildBuilder.AddCustomRow(SourceFileLabel)
			.NameContent()
			[
				SNew(STextBlock)
				.Text(SourceFileLabel)
				.Font(Font)
			]
			.ValueContent()
			.HAlign(HAlign_Fill)
			.MaxDesiredWidth(TOptional<float>())
			[
				SNew(SHorizontalBox)
				+ SHorizontalBox::Slot()
				.VAlign(VAlign_Center)
				[
					SNew(SEditableText)
					.IsReadOnly(true)
					.Text(this, &FAssetImportDataCustomization::GetFilenameText, Index)
					.ToolTipText(this, &FAssetImportDataCustomization::GetFilenameText, Index)
					.Font(Font)
				]

				+SHorizontalBox::Slot()
				.VAlign(VAlign_Center)
				.AutoWidth()
				[
					SNew(SButton)
					.OnClicked(this, &FAssetImportDataCustomization::OnChangePathClicked, Index)
					.ToolTipText(LOCTEXT("ChangePath_Tooltip", "Browse for a new source file path"))
					[
						SNew(STextBlock)
						.Text(LOCTEXT("...", "..."))
						.Font(Font)
					]
				]

				+SHorizontalBox::Slot()
				.AutoWidth()
				[
					SNew(SButton)
					.VAlign(VAlign_Center)
					.HAlign(HAlign_Center)
					.ButtonStyle(FEditorStyle::Get(), "HoverHintOnly")
					.OnClicked(this, &FAssetImportDataCustomization::OnClearPathClicked, Index)
					.ToolTipText(LOCTEXT("ClearPath_Tooltip", "Clear this source file information from the asset"))
					[
						SNew(SImage)
						.Image(FEditorStyle::GetBrush("Cross"))
					]
				]
			];

			ChildBuilder.AddCustomRow(SourceFileText)
				.ValueContent()
				.HAlign(HAlign_Fill)
				.MaxDesiredWidth(TOptional<float>())
				[
					SNew(SHorizontalBox)
					+ SHorizontalBox::Slot()
					.VAlign(VAlign_Center)
					.FillWidth(1.0f)
					[
						SNew(SEditableText)
						.IsReadOnly(true)
						.Text(this, &FAssetImportDataCustomization::GetTimestampText, Index)
						.Font(Font)
					]
					+ SHorizontalBox::Slot()
					.VAlign(VAlign_Center)
					.HAlign(HAlign_Center)
					.AutoWidth()
					[
						SNew(SButton)
						.VAlign(VAlign_Center)
						.HAlign(HAlign_Center)
						.ButtonStyle(FEditorStyle::Get(), "HoverHintOnly")
						.IsEnabled(this, &FAssetImportDataCustomization::IsPropagateFromAbovePathEnable, Index)
						.OnClicked(this, &FAssetImportDataCustomization::OnPropagateFromAbovePathClicked, Index)
						.ToolTipText(LOCTEXT("PropagateFromAbovePath_Tooltip", "Use the above source path to set this path."))
						[
							SNew(SImage)
							.Image(FEditorStyle::GetBrush("ArrowDown"))
						]
					]
					+ SHorizontalBox::Slot()
					.VAlign(VAlign_Center)
					.HAlign(HAlign_Center)
					.AutoWidth()
					[
						SNew(SButton)
						.VAlign(VAlign_Center)
						.HAlign(HAlign_Center)
						.ButtonStyle(FEditorStyle::Get(), "HoverHintOnly")
						.IsEnabled(this, &FAssetImportDataCustomization::IsPropagateFromBelowPathEnable, Index)
						.OnClicked(this, &FAssetImportDataCustomization::OnPropagateFromBelowPathClicked, Index)
						.ToolTipText(LOCTEXT("PropagateFromBelowPath_Tooltip", "Use the below source path to set this path."))
						[
							SNew(SImage)
							.Image(FEditorStyle::GetBrush("ArrowUp"))
						]
					]
				];
		}
	}
	else
	{
		ChildBuilder.AddCustomRow(FText::GetEmpty())
			.NameContent()
			[
				SNew(STextBlock)
				.Text(LOCTEXT("ClearAllSourceData", "Clear all the source file information from the asset."))
				.Font(Font)
			]
			.ValueContent()
			.HAlign(HAlign_Left)
			[
				SNew(SButton)
				.VAlign(VAlign_Center)
				.HAlign(HAlign_Center)
				.ButtonStyle(FEditorStyle::Get(), "HoverHintOnly")
				.OnClicked(this, &FAssetImportDataCustomization::OnClearAllPathsClicked)
				.ToolTipText(LOCTEXT("ClearAllSourceData_Tooltip", "Clear all the source file information from the asset."))
				[
					SNew(SImage)
					.Image(FEditorStyle::GetBrush("Cross"))
				]
			];
	}
}

FText FAssetImportDataCustomization::GetFilenameText(int32 Index) const
{
	FAssetImportInfo* Info = GetEditStruct();
	if (Info)
	{
		if (Info->SourceFiles.IsValidIndex(Index))
		{
			return FText::FromString(Info->SourceFiles[Index].RelativeFilename);
		}
	}
	return LOCTEXT("NoFilenameFound", "No Source Path Set");
}

FText FAssetImportDataCustomization::GetTimestampText(int32 Index) const
{
	FAssetImportInfo* Info = GetEditStruct();
	if (Info)
	{
		if (Info->SourceFiles.IsValidIndex(Index))
		{
			return FText::FromString(Info->SourceFiles[Index].Timestamp.ToString());
		}
	}
	return FText();
}


FAssetImportInfo* FAssetImportDataCustomization::GetEditStruct() const
{
	TArray<FAssetImportInfo*> AssetImportInfo;

	if(PropertyHandle->IsValidHandle())
	{
		PropertyHandle->AccessRawData(reinterpret_cast<TArray<void*>&>(AssetImportInfo));
	}

	if (AssetImportInfo.Num() == 1)
	{
		return AssetImportInfo[0];
	}
	return nullptr;
}

TArray<FAssetImportInfo*> FAssetImportDataCustomization::GetEditStructs() const
{
	TArray<FAssetImportInfo*> AssetImportInfo;

	if (PropertyHandle->IsValidHandle())
	{
		PropertyHandle->AccessRawData(reinterpret_cast<TArray<void*>&>(AssetImportInfo));
	}

	return AssetImportInfo;
}

UAssetImportData* FAssetImportDataCustomization::GetOuterClass() const
{
	static TArray<UObject*> OuterObjects;
	OuterObjects.Reset();

	PropertyHandle->GetOuterObjects(OuterObjects);

	return OuterObjects.Num() ? Cast<UAssetImportData>(OuterObjects[0]) : nullptr;
}

TArray<UAssetImportData*> FAssetImportDataCustomization::GetAllAssetImportData() const
{
	TArray<UObject*> OuterObjects;
	PropertyHandle->GetOuterObjects(OuterObjects);

	TArray<UAssetImportData*> AllAssetImportData;
	for (UObject* Data : OuterObjects)
	{
		AllAssetImportData.Add(Cast<UAssetImportData>(Data));
	}

	return AllAssetImportData;
}

class FImportDataSourceFileTransactionScope
{
public:
	FImportDataSourceFileTransactionScope(FText TransactionName, UAssetImportData* InImportData)
	{
		check(InImportData);
		ImportData = InImportData;
		FScopedTransaction Transaction(TransactionName);

		bIsTransactionnal = (ImportData->GetFlags() & RF_Transactional) > 0;
		if (!bIsTransactionnal)
		{
			ImportData->SetFlags(RF_Transactional);
		}

		ImportData->Modify();
	}
	
	~FImportDataSourceFileTransactionScope()
	{
		if (!bIsTransactionnal)
		{
			ImportData->ClearFlags(RF_Transactional);
		}
		ImportData->MarkPackageDirty();
	}
private:
	bool bIsTransactionnal;
	UAssetImportData* ImportData;
};

FReply FAssetImportDataCustomization::OnChangePathClicked(int32 Index) const
{
	UAssetImportData* ImportData = GetOuterClass();
	UObject* Obj = ImportData ? ImportData->GetOuter() : nullptr;

	FAssetImportInfo* Info = GetEditStruct();

	if (!Obj)
	{
		return FReply::Handled();
	}

	TArray<FString> OpenFilenames;
	FReimportManager::Instance()->GetNewReimportPath(Obj, OpenFilenames);
	if (OpenFilenames.Num() == 1 && !OpenFilenames[0].IsEmpty())
	{
		FImportDataSourceFileTransactionScope TransactionScope(LOCTEXT("SourceReimportChangePath", "Change source file path"), ImportData);
		if (!Info || !Info->SourceFiles.IsValidIndex(Index))
		{
			ImportData->UpdateFilenameOnly(FPaths::ConvertRelativePathToFull(OpenFilenames[0]));
		}
		else
		{
			ImportData->UpdateFilenameOnly(FPaths::ConvertRelativePathToFull(OpenFilenames[0]), Index);
		}
	}
	return FReply::Handled();
}

FReply FAssetImportDataCustomization::OnClearPathClicked(int32 Index) const
{
	UAssetImportData* ImportData = GetOuterClass();
	if (ImportData && ImportData->SourceData.SourceFiles.IsValidIndex(Index))
	{
		FImportDataSourceFileTransactionScope TransactionScope(LOCTEXT("SourceReimportClearPath", "Clear Source file path"), ImportData);
		//Clear the filename, Hash and timestamp. Leave the Display label.
		ImportData->SourceData.SourceFiles[Index].RelativeFilename = FString();
		ImportData->SourceData.SourceFiles[Index].FileHash = FMD5Hash();
		ImportData->SourceData.SourceFiles[Index].Timestamp = 0;
<<<<<<< HEAD
=======
	}

	return FReply::Handled();
}

FReply FAssetImportDataCustomization::OnClearAllPathsClicked() const
{
	TArray<UAssetImportData*> ImportDatas = GetAllAssetImportData();

	FScopedTransaction Transaction(LOCTEXT("ClearAllSourceFilePaths", "Clear all source file paths"));
	for (UAssetImportData* ImportData : ImportDatas)
	{
		FImportDataSourceFileTransactionScope TransactionScope(LOCTEXT("SourceReimportClearPath", "Clear Source file path"), ImportData);
		
		//Clear the filename, Hash and timestamp. Leave the Display label.
		for (FAssetImportInfo::FSourceFile& SourceFile : ImportData->SourceData.SourceFiles)
		{
			SourceFile.RelativeFilename = FString();
			SourceFile.FileHash = FMD5Hash();
			SourceFile.Timestamp = 0;
		}
>>>>>>> 6bbb88c8
	}

	return FReply::Handled();
}

bool FAssetImportDataCustomization::IsPropagateFromAbovePathEnable(int32 Index) const
{
	UAssetImportData* ImportData = GetOuterClass();
	return (ImportData && ImportData->SourceData.SourceFiles.IsValidIndex(Index) && ImportData->SourceData.SourceFiles.IsValidIndex(Index - 1));
}

bool FAssetImportDataCustomization::IsPropagateFromBelowPathEnable(int32 Index) const
{
	UAssetImportData* ImportData = GetOuterClass();
	return (ImportData && ImportData->SourceData.SourceFiles.IsValidIndex(Index) && ImportData->SourceData.SourceFiles.IsValidIndex(Index + 1));
}

void FAssetImportDataCustomization::PropagatePath(int32 SrcIndex, int32 DstIndex) const
{
	UAssetImportData* ImportData = GetOuterClass();
	if (ImportData && ImportData->SourceData.SourceFiles.IsValidIndex(DstIndex) && ImportData->SourceData.SourceFiles.IsValidIndex(SrcIndex))
	{
		FImportDataSourceFileTransactionScope TransactionScope(LOCTEXT("SourceReimportPropagateFromAbove", "Propagate source file path"), ImportData);
		FString OriginalLabel = ImportData->SourceData.SourceFiles[DstIndex].DisplayLabelName;
		ImportData->SourceData.SourceFiles[DstIndex] = ImportData->SourceData.SourceFiles[SrcIndex];
		ImportData->SourceData.SourceFiles[DstIndex].DisplayLabelName = OriginalLabel;
	}
}

FReply FAssetImportDataCustomization::OnPropagateFromAbovePathClicked(int32 Index) const
{
	PropagatePath(Index - 1, Index);
	return FReply::Handled();
}


FReply FAssetImportDataCustomization::OnPropagateFromBelowPathClicked(int32 Index) const
{
	PropagatePath(Index + 1, Index);
	return FReply::Handled();
}

#undef LOCTEXT_NAMESPACE<|MERGE_RESOLUTION|>--- conflicted
+++ resolved
@@ -327,8 +327,6 @@
 		ImportData->SourceData.SourceFiles[Index].RelativeFilename = FString();
 		ImportData->SourceData.SourceFiles[Index].FileHash = FMD5Hash();
 		ImportData->SourceData.SourceFiles[Index].Timestamp = 0;
-<<<<<<< HEAD
-=======
 	}
 
 	return FReply::Handled();
@@ -350,7 +348,6 @@
 			SourceFile.FileHash = FMD5Hash();
 			SourceFile.Timestamp = 0;
 		}
->>>>>>> 6bbb88c8
 	}
 
 	return FReply::Handled();
