// Copyright Epic Games, Inc. All Rights Reserved.

#pragma once

#include "CoreMinimal.h"
#include "Layout/Visibility.h"
#include "Input/Reply.h"
#include "Widgets/SWidget.h"
#include "IPropertyTypeCustomization.h"
#include "PropertyHandle.h"
#include "MathStructCustomizations.h"

class FDetailWidgetRow;
class SColorPicker;
class SBorder;

/**
 * Base class for color struct customization (FColor,FLinearColor).
 */
class DETAILCUSTOMIZATIONS_API FColorStructCustomization
	: public FMathStructCustomization
{
public:

	static TSharedRef<IPropertyTypeCustomization> MakeInstance();
	~FColorStructCustomization();

protected:

	FColorStructCustomization()
		: bIgnoreAlpha(false)
		, bIsInlineColorPickerVisible(false)
		, bIsInteractive(false)
		, bDontUpdateWhileEditing(false)

	{}

protected:

	/** Creates the color widget that when clicked spawns the color picker window. */
	TSharedRef<SWidget> CreateColorWidget(TWeakPtr<IPropertyHandle>);

	/**
	 * Get the color used by this struct as a linear color value
	 * @param InColor To be filled with the color value used by this struct, or white if this struct is being used to edit multiple values  
	 * @return The result of trying to get the color value
	 */
	FPropertyAccess::Result GetColorAsLinear(FLinearColor& InColor) const;

	/**
	 * Does this struct have multiple values?
	 * @return EVisibility::Visible if it does, EVisibility::Collapsed otherwise
	 */
	EVisibility GetMultipleValuesTextVisibility() const;

	/**
	 * Creates a new color picker for interactively selecting the color
	 *
	 * @param bUseAlpha If true alpha will be displayed, otherwise it is ignored
	 * @param bOnlyRefreshOnOk If true the value of the property will only be refreshed when the user clicks OK in the color picker
	 */
	void CreateColorPicker(bool bUseAlpha);
	
	/** Creates a new color picker for interactively selecting color */
	TSharedRef<SColorPicker> CreateInlineColorPicker(TWeakPtr<IPropertyHandle>);

	/**
	 * Called when the property is set from the color picker 
	 * 
	 * @param NewColor The new color value
	 */
	void OnSetColorFromColorPicker(FLinearColor NewColor);
	
	/**
	 * Called to reset all colors to before the color picker spawned
	 */
	void ResetColors();

	/**
	 * Called when the user clicks cancel in the color picker
	 * The values are reset to their original state when this happens
	 *
	 * @param OriginalColor Original color of the property
	 */
	void OnColorPickerCancelled(FLinearColor OriginalColor);

	/**
	 * Called when the color picker window is clsoed
	 */
	void OnColorPickerWindowClosed(const TSharedRef<SWindow>& Window);

	/**
	 * Called when the user enters an interactive color change (dragging something in the picker)
	 */
	void OnColorPickerInteractiveBegin();

	/**
	 * Called when the user completes an interactive color change (dragging something in the picker)
	 */
	void OnColorPickerInteractiveEnd();

	/**
	 * @return The color that should be displayed in the color block                                                              
	 */
	FLinearColor OnGetColorForColorBlock() const;
	
	/**
	 * @return The color that should be displayed in the color block in slate color format                                                           
	 */
	FSlateColor  OnGetSlateColorForBlock() const;

	/**
	 * @return The border color encompassing the entire color block                                                         
	 */
	FSlateColor GetColorWidgetBorderColor() const;
	/**
	 * Called when the user clicks in the color block (opens inline color picker)
	 */
	FReply OnMouseButtonDownColorBlock(const FGeometry& MyGeometry, const FPointerEvent& MouseEvent);
	
	/** Called when the user clicks on the the button to get the full color picker */
	FReply OnOpenFullColorPickerClicked();

protected:

	// FMathStructCustomization interface

	virtual void CustomizeHeader(TSharedRef<IPropertyHandle> StructPropertyHandle, FDetailWidgetRow& HeaderRow, IPropertyTypeCustomizationUtils& StructCustomizationUtils) override;
	virtual void MakeHeaderRow(TSharedRef<IPropertyHandle>& InStructPropertyHandle, FDetailWidgetRow& Row) override;
	virtual void GetSortedChildren(TSharedRef<IPropertyHandle> StructPropertyHandle, TArray< TSharedRef<IPropertyHandle> >& OutChildren) override;

protected:
	/** Stores a linear or srb color without converting between the two. Only one is valid at a time */
	struct FLinearOrSrgbColor
	{
		FLinearOrSrgbColor(const FLinearColor& InLinearColor)
			: LinearColor(InLinearColor)
		{}

		FLinearOrSrgbColor(const FColor& InSrgbColor)
			: SrgbColor(InSrgbColor)
		{}

		FLinearColor GetLinear() const { return LinearColor; }
		FColor GetSrgb() const { return SrgbColor; }
	private:
		FLinearColor LinearColor;
		FColor SrgbColor;
	};

	/** Saved per struct colors in case the user clicks cancel in the color picker */
	TArray<FLinearOrSrgbColor> SavedPreColorPickerColors;

	/** Color struct handle */
	TSharedPtr<IPropertyHandle> StructPropertyHandle;

	/** Cached widget for the color picker to use as a parent */
	TSharedPtr<SWidget> ColorPickerParentWidget;

	TSharedPtr<SWidget > ColorWidgetBackgroundBorder;

	/** Overrides the default state of the sRGB check box */
	TOptional<bool> sRGBOverride;

	/** True if the property is a linear color property */
	bool bIsLinearColor;

	/** True if the property wants to ignore the alpha component */
	bool bIgnoreAlpha;

	/** True if the inline color picker is visible */
	bool bIsInlineColorPickerVisible;

	/** True if the user is performing an interactive color change */
	bool bIsInteractive;

	/** Last color set from color picker as string*/
	FString LastPickerColorString;

<<<<<<< HEAD
	/** Cached widget for the color picker to use as a parent */
	TSharedPtr<SWidget> ColorPickerParentWidget;
=======
>>>>>>> 6bbb88c8

	/** The value won;t be updated while editing */
	bool bDontUpdateWhileEditing;


	
};<|MERGE_RESOLUTION|>--- conflicted
+++ resolved
@@ -177,11 +177,6 @@
 	/** Last color set from color picker as string*/
 	FString LastPickerColorString;
 
-<<<<<<< HEAD
-	/** Cached widget for the color picker to use as a parent */
-	TSharedPtr<SWidget> ColorPickerParentWidget;
-=======
->>>>>>> 6bbb88c8
 
 	/** The value won;t be updated while editing */
 	bool bDontUpdateWhileEditing;
