--- conflicted
+++ resolved
@@ -210,17 +210,6 @@
 	EBlueprintUsage BlueprintUsage;
 
 	// Function called before the node is updated for the first time
-<<<<<<< HEAD
-	UPROPERTY(EditAnywhere, Category = Functions, meta=(FunctionReference, AllowFunctionLibraries, PrototypeFunction="/Script/AnimGraphRuntime.AnimExecutionContextLibrary.Prototype_ThreadSafeAnimUpdateCall"), DisplayName="On Initial Update")
-	FMemberReference InitialUpdateFunction;
-
-	// Function called when the node becomes relevant
-	UPROPERTY(EditAnywhere, Category = Functions, meta=(FunctionReference, AllowFunctionLibraries, PrototypeFunction="/Script/AnimGraphRuntime.AnimExecutionContextLibrary.Prototype_ThreadSafeAnimUpdateCall"), DisplayName="On Become Relevant")
-	FMemberReference BecomeRelevantFunction;
-
-	// Function called when the node is updated
-	UPROPERTY(EditAnywhere, Category = Functions, meta=(FunctionReference, AllowFunctionLibraries, PrototypeFunction="/Script/AnimGraphRuntime.AnimExecutionContextLibrary.Prototype_ThreadSafeAnimUpdateCall"), DisplayName="On Update")
-=======
 	UPROPERTY(EditAnywhere, Category = Functions, meta=(FunctionReference, AllowFunctionLibraries, PrototypeFunction="/Script/AnimGraphRuntime.AnimExecutionContextLibrary.Prototype_ThreadSafeAnimUpdateCall", DefaultBindingName="OnInitialUpdate"), DisplayName="On Initial Update")
 	FMemberReference InitialUpdateFunction;
 
@@ -230,7 +219,6 @@
 
 	// Function called when the node is updated
 	UPROPERTY(EditAnywhere, Category = Functions, meta=(FunctionReference, AllowFunctionLibraries, PrototypeFunction="/Script/AnimGraphRuntime.AnimExecutionContextLibrary.Prototype_ThreadSafeAnimUpdateCall", DefaultBindingName="OnUpdate"), DisplayName="On Update")
->>>>>>> 4af6daef
 	FMemberReference UpdateFunction;
 
 private:
@@ -523,7 +511,6 @@
 	// Get the property corresponding to a pin. For array element pins returns the outer array property. Returns null if a property cannot be found.
 	FProperty* GetPinProperty(const UEdGraphPin* InPin) const;
 	virtual FProperty* GetPinProperty(FName InPinName) const;
-<<<<<<< HEAD
 	
 	// Check whether the named pin is bindable
 	virtual bool IsPinBindable(const UEdGraphPin* InPin) const;
@@ -547,35 +534,10 @@
 	// or in a paused PIE world
 	void PostEditRefreshDebuggedComponent();
 
-=======
-	
-	// Check whether the named pin is bindable
-	virtual bool IsPinBindable(const UEdGraphPin* InPin) const;
-
-	// Get the tag for this node, if any
-	FName GetTag() const { return Tag; }
-
-	// Set the tag for this node
-	void SetTag(FName InTag);
-
-	// Get the currently-debugged runtime anim node (in the anim BP debugger that this node is currently being edited in)
-	// @return nullptr if the node cannot be found
-	FAnimNode_Base* GetDebuggedAnimNode() const { return GetDebuggedAnimNode<FAnimNode_Base>(); }
-
-	// Get the currently-debugged runtime anim node of a specified type (in the anim BP debugger that this node is currently being edited in)
-	// @return nullptr if the node cannot be found
-	template< typename TNodeType > TNodeType* GetDebuggedAnimNode() const;
-
-	// Refreshes the debugged component post-edit.
-	// This is required to see changes as the component may be either an editor-only component that is not ticking,
-	// or in a paused PIE world
-	void PostEditRefreshDebuggedComponent();
-
 	// Gets editor information for all the bound anim node functions (category metadata string, member variable's name)
 	// Used by SAnimGraphNode to display all bound functions of an anim node.
 	virtual void GetBoundFunctionsInfo(TArray<TPair<FName, FName>> & InOutBindingsInfo);
 	
->>>>>>> 4af6daef
 	// Check if a specified function reference appears to be valid by inspecting only the validity of the name and guid
 	static bool IsPotentiallyBoundFunction(const FMemberReference& FunctionReference);
 
@@ -666,12 +628,9 @@
 	/** @return the current object being debugged from the blueprint for this node. Can be nullptr. */
 	UObject* GetObjectBeingDebugged() const;
 
-<<<<<<< HEAD
-=======
 	/** Helper function used to validate anim node function references */
 	void ValidateFunctionRef(FName InPropertyName, const FMemberReference& InRef, const FText& InFunctionName, FCompilerResultsLog& MessageLog);
 	
->>>>>>> 4af6daef
 protected:
 	// Old shown pins. Needs to be a member variable to track pin visibility changes between Pre and PostEditChange 
 	TArray<FName> OldShownPins;
