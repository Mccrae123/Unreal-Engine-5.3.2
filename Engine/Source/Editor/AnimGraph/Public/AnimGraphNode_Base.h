--- conflicted
+++ resolved
@@ -523,17 +523,12 @@
 
 	// Get the currently-debugged runtime anim node (in the anim BP debugger that this node is currently being edited in)
 	// @return nullptr if the node cannot be found
-<<<<<<< HEAD
-	FAnimNode_Base* GetDebuggedAnimNode() const;
-	
-=======
 	FAnimNode_Base* GetDebuggedAnimNode() const { return GetDebuggedAnimNode<FAnimNode_Base>(); }
 
 	// Get the currently-debugged runtime anim node of a specified type (in the anim BP debugger that this node is currently being edited in)
 	// @return nullptr if the node cannot be found
 	template< typename TNodeType > TNodeType* GetDebuggedAnimNode() const;
 
->>>>>>> d731a049
 	// Refreshes the debugged component post-edit.
 	// This is required to see changes as the component may be either an editor-only component that is not ticking,
 	// or in a paused PIE world
@@ -626,12 +621,9 @@
 	// Helper function used to refresh the type of a binding
 	void RecalculateBindingType(FAnimGraphNodePropertyBinding& InBinding);
 	
-<<<<<<< HEAD
-=======
 	/** @return the current object being debugged from the blueprint for this node. Can be nullptr. */
 	UObject* GetObjectBeingDebugged() const;
 
->>>>>>> d731a049
 protected:
 	// Old shown pins. Needs to be a member variable to track pin visibility changes between Pre and PostEditChange 
 	TArray<FName> OldShownPins;
