--- conflicted
+++ resolved
@@ -88,13 +88,9 @@
 	virtual bool OnShouldFilterInstanceBlueprint(const FAssetData& AssetData) const override;
 	virtual FString GetCurrentInstanceBlueprintPath() const override;
 	virtual bool IsStructuralProperty(FProperty* InProperty) const override;
-<<<<<<< HEAD
-
-=======
 	virtual FLinearColor GetDefaultNodeTitleColor() const override;
 	virtual void HandleFunctionReferenceChanged(FName InNewName) override;
 	
->>>>>>> d731a049
 	friend class FAnimationLayerDragDropAction;
 	
 	// Helper function to get the interface currently in use by the selected layer
