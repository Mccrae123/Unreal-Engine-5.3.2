// Copyright Epic Games, Inc. All Rights Reserved.

#pragma once

#include "CoreMinimal.h"
#include "UObject/ObjectMacros.h"
#include "AnimNodes/AnimNode_PoseDriver.h"
#include "AnimGraphNode_PoseHandler.h"
#include "EdGraph/EdGraphNodeUtils.h"
#include "AnimGraphNode_PoseDriver.generated.h"

class FCompilerResultsLog;

UCLASS(BlueprintType)
class ANIMGRAPH_API UAnimGraphNode_PoseDriver : public UAnimGraphNode_PoseHandler
{
	GENERATED_UCLASS_BODY()

		UPROPERTY(EditAnywhere, BlueprintReadWrite, Category = Settings)
		FAnimNode_PoseDriver Node;

	/** Length of axis in world units used for debug drawing */
	UPROPERTY(EditAnywhere, Category = Debugging, meta = (DefaultValue = "20.0", UIMin = "1.0", UIMax = "100.0"))
		float AxisLength;

	/** Number of subdivisions / lines used when debug drawing a cone */
	UPROPERTY(EditAnywhere, Category = Debugging, meta = (DefaultValue = "32", UIMin = "6", UIMax = "128"))
		int32 ConeSubdivision;

	/** If checked the cones will be drawn in 3d for debugging */
	UPROPERTY(EditAnywhere, Category = Debugging, meta = (DefaultValue = "True"))
		bool bDrawDebugCones;

	/** Used to indicate selected target to edit mode drawing */
	int32 SelectedTargetIndex;
	/** Delegate to call when selection changes */
	FSimpleMulticastDelegate SelectedTargetChangeDelegate;

public:

	/** Get the current preview node instance */
	FAnimNode_PoseDriver* GetPreviewPoseDriverNode() const;

	/** Util to replace current contents of PoseTargets with info from assigned PoseAsset */
	UFUNCTION(BlueprintCallable, Category=PoseDriver)
	void CopyTargetsFromPoseAsset();

	/** Sets the pose-driver its source bones by name */
	UFUNCTION(BlueprintCallable, Category=PoseDriver)
	void SetSourceBones(const TArray<FName>& BoneNames);

	/** Returns the pose-driver its source bones by name */
	UFUNCTION(BlueprintPure, Category=PoseDriver)
	void GetSourceBoneNames(TArray<FName>& BoneNames);
 
	/** Set the pose-driver its driven bones by name */
	UFUNCTION(BlueprintCallable, Category=PoseDriver)
	void SetDrivingBones(const TArray<FName>& BoneNames);

	/** Returns the pose-driver its driven bones by name */
	UFUNCTION(BlueprintPure, Category=PoseDriver)
	void GetDrivingBoneNames(TArray<FName>& BoneNames);

	/**  */
	UFUNCTION(BlueprintCallable, Category=PoseDriver)
	void SetRBFParameters(FRBFParams Parameters);

	/**  */
	UFUNCTION(BlueprintPure, Category=PoseDriver)
	FRBFParams& GetRBFParameters();
	
	/**  */
	UFUNCTION(BlueprintCallable, Category=PoseDriver)
	void SetPoseDriverSource(EPoseDriverSource DriverSource);

	/**  */
	UFUNCTION(BlueprintPure, Category=PoseDriver)
	EPoseDriverSource& GetPoseDriverSource();
	
	/**  */
	UFUNCTION(BlueprintCallable, Category=PoseDriver)
	void SetPoseDriverOutput(EPoseDriverOutput DriverOutput);

	/**  */
	UFUNCTION(BlueprintPure, Category=PoseDriver)
	EPoseDriverOutput& GetPoseDriverOutput();
	
<<<<<<< HEAD
	/**  */
	UFUNCTION(BlueprintCallable, Category=PoseDriver)
	void SetOnlyDriveSelectedBones(bool bOnlyDriveSelectedBones);

	/**  */
	UFUNCTION(BlueprintPure, Category=PoseDriver)
	bool GetOnlyDriveSelectedBones();


	

=======
>>>>>>> 4af6daef
	/** Automatically modify TargetScale for each PoseTarget, based on distance to nearest neighbor */
	void AutoSetTargetScales(float& OutMaxDistance);

	/** Adds a new target, reallocating transforms array appropriately */
	void AddNewTarget();

	/** Reallocates transforms arrays as necessary to accommodate source bones */
	void ReserveTargetTransforms();

	/** Return the color for a given weight. Used for Details and EditMode */
	FLinearColor GetColorFromWeight(float InWeight);

	/** Used to refer back to preview instance in anim tools */
	UPROPERTY(Transient)
	TObjectPtr<USkeletalMeshComponent> LastPreviewComponent;

	// Begin UObject Interface.
	virtual void PostLoad() override;
	virtual void Serialize(FArchive& Ar) override;
	// End UObject Interface.

	// UEdGraphNode interface
	virtual FText GetNodeTitle(ENodeTitleType::Type TitleType) const override;
	virtual FText GetTooltipText() const override;
	virtual FText GetMenuCategory() const override;
	virtual FLinearColor GetNodeBodyTintColor() const override;
	// End of UEdGraphNode interface

	// UAnimGraphNode_Base interface
	virtual void ValidateAnimNodeDuringCompilation(USkeleton* ForSkeleton, FCompilerResultsLog& MessageLog) override;
	virtual FEditorModeID GetEditorMode() const override;
	virtual EAnimAssetHandlerType SupportsAssetClass(const UClass* AssetClass) const override;
	virtual void CopyNodeDataToPreviewNode(FAnimNode_Base* InPreviewNode) override;
	// End of UAnimGraphNode_Base interface

protected:
	// UAnimGraphNode_PoseHandler interface
	virtual bool IsPoseAssetRequired() override { return false; }
	virtual FAnimNode_PoseHandler* GetPoseHandlerNode() override { return &Node; }
	virtual const FAnimNode_PoseHandler* GetPoseHandlerNode() const override { return &Node; }
	// End of UAnimGraphNode_PoseHandler interface

	/** Constructing FText strings can be costly, so we cache the node's title */
	FNodeTitleTextTable CachedNodeTitles;
};<|MERGE_RESOLUTION|>--- conflicted
+++ resolved
@@ -16,20 +16,20 @@
 {
 	GENERATED_UCLASS_BODY()
 
-		UPROPERTY(EditAnywhere, BlueprintReadWrite, Category = Settings)
-		FAnimNode_PoseDriver Node;
+	UPROPERTY(EditAnywhere, BlueprintReadWrite, Category = Settings)
+	FAnimNode_PoseDriver Node;
 
 	/** Length of axis in world units used for debug drawing */
 	UPROPERTY(EditAnywhere, Category = Debugging, meta = (DefaultValue = "20.0", UIMin = "1.0", UIMax = "100.0"))
-		float AxisLength;
+	float AxisLength;
 
 	/** Number of subdivisions / lines used when debug drawing a cone */
 	UPROPERTY(EditAnywhere, Category = Debugging, meta = (DefaultValue = "32", UIMin = "6", UIMax = "128"))
-		int32 ConeSubdivision;
+	int32 ConeSubdivision;
 
 	/** If checked the cones will be drawn in 3d for debugging */
 	UPROPERTY(EditAnywhere, Category = Debugging, meta = (DefaultValue = "True"))
-		bool bDrawDebugCones;
+	bool bDrawDebugCones;
 
 	/** Used to indicate selected target to edit mode drawing */
 	int32 SelectedTargetIndex;
@@ -85,20 +85,6 @@
 	UFUNCTION(BlueprintPure, Category=PoseDriver)
 	EPoseDriverOutput& GetPoseDriverOutput();
 	
-<<<<<<< HEAD
-	/**  */
-	UFUNCTION(BlueprintCallable, Category=PoseDriver)
-	void SetOnlyDriveSelectedBones(bool bOnlyDriveSelectedBones);
-
-	/**  */
-	UFUNCTION(BlueprintPure, Category=PoseDriver)
-	bool GetOnlyDriveSelectedBones();
-
-
-	
-
-=======
->>>>>>> 4af6daef
 	/** Automatically modify TargetScale for each PoseTarget, based on distance to nearest neighbor */
 	void AutoSetTargetScales(float& OutMaxDistance);
 
