// Copyright Epic Games, Inc. All Rights Reserved.

#pragma once

#include "CoreMinimal.h"
#include "UObject/Interface.h"

#include "IClassVariableCreator.generated.h"

class FKismetCompilerContext;
class FProperty;
struct FEdGraphPinType;

/** Context passed to IClassVariableCreator::CreateClassVariablesFromBlueprint */
class IAnimBlueprintVariableCreationContext
{
public:
<<<<<<< HEAD
	/** Create a class variable in the current class */
	virtual FProperty* CreateVariable(const FName Name, const FEdGraphPinType& Type) = 0;
=======
	/** Create a class variable in the current class. Note that no name conflict resolution is performed, if a unique name is needed, use CreateUniqueVariable */
	virtual FProperty* CreateVariable(const FName Name, const FEdGraphPinType& Type) = 0;

	/** Create a uniquely named variable corresponding to an object in the current class. */
	virtual FProperty* CreateUniqueVariable(UObject* InForObject, const FEdGraphPinType& Type) = 0;
>>>>>>> 3aae9151
};

UINTERFACE(MinimalAPI)
class UClassVariableCreator : public UInterface
{
	GENERATED_BODY()
};

class IClassVariableCreator
{
	GENERATED_BODY()

public:
	/** 
	 * Implement this in a graph node and the anim BP compiler will call this expecting to generate
	 * class variables.
	 * @param	InVariableCreator	The variable creation context for the current BP compilation
	 */
	virtual void CreateClassVariablesFromBlueprint(IAnimBlueprintVariableCreationContext& InCreationContext) = 0;
};<|MERGE_RESOLUTION|>--- conflicted
+++ resolved
@@ -15,16 +15,11 @@
 class IAnimBlueprintVariableCreationContext
 {
 public:
-<<<<<<< HEAD
-	/** Create a class variable in the current class */
-	virtual FProperty* CreateVariable(const FName Name, const FEdGraphPinType& Type) = 0;
-=======
 	/** Create a class variable in the current class. Note that no name conflict resolution is performed, if a unique name is needed, use CreateUniqueVariable */
 	virtual FProperty* CreateVariable(const FName Name, const FEdGraphPinType& Type) = 0;
 
 	/** Create a uniquely named variable corresponding to an object in the current class. */
 	virtual FProperty* CreateUniqueVariable(UObject* InForObject, const FEdGraphPinType& Type) = 0;
->>>>>>> 3aae9151
 };
 
 UINTERFACE(MinimalAPI)
