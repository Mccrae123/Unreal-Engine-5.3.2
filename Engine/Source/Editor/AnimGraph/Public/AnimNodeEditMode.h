// Copyright Epic Games, Inc. All Rights Reserved.

#pragma once

#include "Animation/AnimTypes.h"
#include "BonePose.h"
#include "Containers/Array.h"
#include "CoreMinimal.h"
#include "Engine/EngineBaseTypes.h"
#include "IAnimNodeEditMode.h"
#include "IPersonaPreviewScene.h"
#include "InputCoreTypes.h"
#include "Math/Matrix.h"
#include "Math/Quat.h"
#include "Math/Rotator.h"
#include "Math/Sphere.h"
#include "Math/Transform.h"
#include "Math/UnrealMathSSE.h"
#include "UObject/NameTypes.h"
#include "UnrealWidgetFwd.h"

class FCanvas;
class FEditorViewportClient;
class FPrimitiveDrawInterface;
class FSceneView;
class FText;
class FViewport;
class HHitProxy;
class UAnimGraphNode_Base;
class USkeletalMeshComponent;
struct FAnimNode_Base;
struct FBoneSocketTarget;
struct FCompactHeapPose;
struct FViewportClick;
template <class PoseType> struct FCSPose;

/** Base implementation for anim node edit modes */
class ANIMGRAPH_API FAnimNodeEditMode : public IAnimNodeEditMode
{
public:
	FAnimNodeEditMode();

	/** IAnimNodeEditMode interface */
	virtual ECoordSystem GetWidgetCoordinateSystem() const override;
	virtual UE::Widget::EWidgetMode GetWidgetMode() const override;
	virtual UE::Widget::EWidgetMode ChangeToNextWidgetMode(UE::Widget::EWidgetMode CurWidgetMode) override;
	virtual bool SetWidgetMode(UE::Widget::EWidgetMode InWidgetMode) override;
	virtual FName GetSelectedBone() const override;
	virtual void DoTranslation(FVector& InTranslation) override;
	virtual void DoRotation(FRotator& InRotation) override;
	virtual void DoScale(FVector& InScale) override;
	virtual void EnterMode(class UAnimGraphNode_Base* InEditorNode, struct FAnimNode_Base* InRuntimeNode) override;
	virtual void ExitMode() override;
	virtual bool SupportsPoseWatch() override { return false; };

	/** IPersonaEditMode interface */
	virtual bool GetCameraTarget(FSphere& OutTarget) const override;
	virtual class IPersonaPreviewScene& GetAnimPreviewScene() const override;
	virtual void GetOnScreenDebugInfo(TArray<FText>& OutDebugInfo) const override;

	/** FEdMode interface */
	virtual void Render(const FSceneView* View, FViewport* Viewport, FPrimitiveDrawInterface* PDI) override;
	virtual void DrawHUD(FEditorViewportClient* ViewportClient, FViewport* Viewport, const FSceneView* View, FCanvas* Canvas) override;
	virtual bool HandleClick(FEditorViewportClient* InViewportClient, HHitProxy* HitProxy, const FViewportClick& Click) override;
	virtual FVector GetWidgetLocation() const override;
	virtual bool StartTracking(FEditorViewportClient* InViewportClient, FViewport* InViewport) override;
	virtual bool EndTracking(FEditorViewportClient* InViewportClient, FViewport* InViewport) override;
	virtual bool InputKey(FEditorViewportClient* InViewportClient, FViewport* InViewport, FKey InKey, EInputEvent InEvent) override;
	virtual bool InputDelta(FEditorViewportClient* InViewportClient, FViewport* InViewport, FVector& InDrag, FRotator& InRot, FVector& InScale) override;
	virtual bool GetCustomDrawingCoordinateSystem(FMatrix& InMatrix, void* InData) override;
	virtual bool GetCustomInputCoordinateSystem(FMatrix& InMatrix, void* InData) override;
	virtual bool ShouldDrawWidget() const override;
	virtual void Tick(FEditorViewportClient* ViewportClient, float DeltaTime) override;
	virtual void Exit() override;
<<<<<<< HEAD
=======

	virtual void RegisterPoseWatchedNode(UAnimGraphNode_Base* InEditorNode, FAnimNode_Base* InRuntimeNode);

	struct EditorRuntimeNodePair
	{
		EditorRuntimeNodePair(UAnimGraphNode_Base* InEditorAnimNode, FAnimNode_Base* InRuntimeAnimNode)
			: EditorAnimNode(InEditorAnimNode)
			, RuntimeAnimNode(InRuntimeAnimNode)
		{}

		/** The node we are operating on */
		UAnimGraphNode_Base* EditorAnimNode;

		/** The runtime node in the preview scene */
		FAnimNode_Base* RuntimeAnimNode;
	};
>>>>>>> d731a049

protected:
	// local conversion functions for drawing
	static void ConvertToComponentSpaceTransform(const USkeletalMeshComponent* SkelComp, const FTransform & InTransform, FTransform & OutCSTransform, int32 BoneIndex, EBoneControlSpace Space);
	static void ConvertToBoneSpaceTransform(const USkeletalMeshComponent* SkelComp, const FTransform & InCSTransform, FTransform & OutBSTransform, int32 BoneIndex, EBoneControlSpace Space);
	// convert drag vector in component space to bone space 
	static FVector ConvertCSVectorToBoneSpace(const USkeletalMeshComponent* SkelComp, FVector& InCSVector, FCSPose<FCompactHeapPose>& MeshBases, const FName& BoneName, const EBoneControlSpace Space);
	static FVector ConvertCSVectorToBoneSpace(const USkeletalMeshComponent* SkelComp, FVector& InCSVector, FCSPose<FCompactHeapPose>& MeshBases, const FBoneSocketTarget& InTarget, const EBoneControlSpace Space);
	// convert rotator in component space to bone space 
	static FQuat ConvertCSRotationToBoneSpace(const USkeletalMeshComponent* SkelComp, FRotator& InCSRotator, FCSPose<FCompactHeapPose>& MeshBases, const FName& BoneName, const EBoneControlSpace Space);
	// convert widget location according to bone control space
	static FVector ConvertWidgetLocation(const USkeletalMeshComponent* InSkelComp, FCSPose<FCompactHeapPose>& InMeshBases, const FName& BoneName, const FVector& InLocation, const EBoneControlSpace Space);
	static FVector ConvertWidgetLocation(const USkeletalMeshComponent* InSkelComp, FCSPose<FCompactHeapPose>& InMeshBases, const FBoneSocketTarget& Target, const FVector& InLocation, const EBoneControlSpace Space);

	virtual UAnimGraphNode_Base* GetActiveWidgetAnimNode() const; // Return the editor node associated with the selected widget. All widget operations are performed on this node.
	virtual FAnimNode_Base*	GetActiveWidgetRuntimeAnimNode() const; // Return the runtime node associated with the selected widget. All widget operations are performed on this node.

<<<<<<< HEAD
protected:

	struct EditorRuntimeNodePair
	{
		EditorRuntimeNodePair(UAnimGraphNode_Base* InEditorAnimNode, FAnimNode_Base* InRuntimeAnimNode)
			: EditorAnimNode(InEditorAnimNode)
			, RuntimeAnimNode(InRuntimeAnimNode)
		{}

		/** The node we are operating on */
		UAnimGraphNode_Base* EditorAnimNode;

		/** The runtime node in the preview scene */
		FAnimNode_Base* RuntimeAnimNode;
	};

	TArray< EditorRuntimeNodePair > AnimNodes;
=======
	const bool IsManipulatingWidget() const { return bManipulating; }

	TArray< EditorRuntimeNodePair > SelectedAnimNodes;	// Selected Anim Graph Nodes
	TArray< EditorRuntimeNodePair > PoseWatchedAnimNodes; 	// Pose Watched Anim Graph Nodes. 
>>>>>>> d731a049

private:
	bool bManipulating;

	bool bInTransaction;
};<|MERGE_RESOLUTION|>--- conflicted
+++ resolved
@@ -72,8 +72,6 @@
 	virtual bool ShouldDrawWidget() const override;
 	virtual void Tick(FEditorViewportClient* ViewportClient, float DeltaTime) override;
 	virtual void Exit() override;
-<<<<<<< HEAD
-=======
 
 	virtual void RegisterPoseWatchedNode(UAnimGraphNode_Base* InEditorNode, FAnimNode_Base* InRuntimeNode);
 
@@ -90,7 +88,6 @@
 		/** The runtime node in the preview scene */
 		FAnimNode_Base* RuntimeAnimNode;
 	};
->>>>>>> d731a049
 
 protected:
 	// local conversion functions for drawing
@@ -108,30 +105,10 @@
 	virtual UAnimGraphNode_Base* GetActiveWidgetAnimNode() const; // Return the editor node associated with the selected widget. All widget operations are performed on this node.
 	virtual FAnimNode_Base*	GetActiveWidgetRuntimeAnimNode() const; // Return the runtime node associated with the selected widget. All widget operations are performed on this node.
 
-<<<<<<< HEAD
-protected:
-
-	struct EditorRuntimeNodePair
-	{
-		EditorRuntimeNodePair(UAnimGraphNode_Base* InEditorAnimNode, FAnimNode_Base* InRuntimeAnimNode)
-			: EditorAnimNode(InEditorAnimNode)
-			, RuntimeAnimNode(InRuntimeAnimNode)
-		{}
-
-		/** The node we are operating on */
-		UAnimGraphNode_Base* EditorAnimNode;
-
-		/** The runtime node in the preview scene */
-		FAnimNode_Base* RuntimeAnimNode;
-	};
-
-	TArray< EditorRuntimeNodePair > AnimNodes;
-=======
 	const bool IsManipulatingWidget() const { return bManipulating; }
 
 	TArray< EditorRuntimeNodePair > SelectedAnimNodes;	// Selected Anim Graph Nodes
 	TArray< EditorRuntimeNodePair > PoseWatchedAnimNodes; 	// Pose Watched Anim Graph Nodes. 
->>>>>>> d731a049
 
 private:
 	bool bManipulating;
