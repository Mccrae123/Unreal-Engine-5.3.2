// Copyright Epic Games, Inc. All Rights Reserved.

#include "AnimGraphNode_AssetPlayerBase.h"
#include "EdGraphSchema_K2.h"
#include "Animation/AnimComposite.h"
#include "BlueprintActionFilter.h"
#include "BlueprintNodeSpawner.h"
#include "BlueprintAssetNodeSpawner.h"
#include "UObject/UObjectIterator.h"
#include "Animation/AnimLayerInterface.h"
#include "IAnimBlueprintGeneratedClassCompiledData.h"
#include "IAnimBlueprintCompilationContext.h"
#include "Animation/AnimSync.h"
#include "Animation/AnimAttributes.h"
#include "AssetRegistry/AssetRegistryModule.h"
#include "UObject/UE5MainStreamObjectVersion.h"
#include "BlueprintActionDatabaseRegistrar.h"
#include "BlueprintNodeTemplateCache.h"
#include "Animation/AnimNode_AssetPlayerBase.h"

#define LOCTEXT_NAMESPACE "UAnimGraphNode_AssetPlayerBase"

void UAnimGraphNode_AssetPlayerBase::Serialize(FArchive& Ar)
{
	Super::Serialize(Ar);

	Ar.UsingCustomVersion(FUE5MainStreamObjectVersion::GUID);

	if(Ar.IsLoading() && Ar.CustomVer(FUE5MainStreamObjectVersion::GUID) < FUE5MainStreamObjectVersion::AnimSyncGroupsExplicitSyncMethod)
	{
		if(SyncGroup_DEPRECATED.GroupName != NAME_None)
		{
			SyncGroup_DEPRECATED.Method = EAnimSyncMethod::SyncGroup;
		}
	}

	if(Ar.IsLoading() && Ar.CustomVer(FUE5MainStreamObjectVersion::GUID) < FUE5MainStreamObjectVersion::AnimNodeConstantDataRefactorPhase0)
	{
		FStructProperty* NodeProperty = GetFNodeProperty();
		if(NodeProperty->Struct->IsChildOf(FAnimNode_AssetPlayerBase::StaticStruct()))
		{
			FAnimNode_AssetPlayerBase* Node = NodeProperty->ContainerPtrToValuePtr<FAnimNode_AssetPlayerBase>(this);
			Node->SetGroupName(SyncGroup_DEPRECATED.GroupName);
			Node->SetGroupRole(SyncGroup_DEPRECATED.GroupRole);
			Node->SetGroupMethod(SyncGroup_DEPRECATED.Method);
		}
	}
}

void UAnimGraphNode_AssetPlayerBase::PostEditChangeProperty(FPropertyChangedEvent& PropertyChangedEvent)
{
	Super::PostEditChangeProperty(PropertyChangedEvent);

	FStructProperty* NodeProperty = GetFNodeProperty();
	if(NodeProperty->Struct->IsChildOf(FAnimNode_AssetPlayerBase::StaticStruct()))
	{
		if(PropertyChangedEvent.GetPropertyName() == TEXT("Method"))
		{
			FAnimNode_AssetPlayerBase* Node = NodeProperty->ContainerPtrToValuePtr<FAnimNode_AssetPlayerBase>(this);
			if(Node->GetGroupMethod() != EAnimSyncMethod::SyncGroup)
			{
				Node->SetGroupName(NAME_None);
				Node->SetGroupRole(EAnimGroupRole::CanBeLeader);
			}
		}
	}
}

void UAnimGraphNode_AssetPlayerBase::PinConnectionListChanged(UEdGraphPin* Pin)
{
	Super::PinConnectionListChanged(Pin);

	if (Pin->PinType.PinCategory == UEdGraphSchema_K2::PC_Object)
	{
		// recache visualization now an asset pin's connection is changed
		if (const UEdGraphSchema* Schema = GetSchema())
		{
			Schema->ForceVisualizationCacheClear();
		}
	}
}

void UAnimGraphNode_AssetPlayerBase::PinDefaultValueChanged(UEdGraphPin* Pin)
{
	Super::PinDefaultValueChanged(Pin);

	if (Pin->PinType.PinCategory == UEdGraphSchema_K2::PC_Object)
	{
		// recache visualization now an asset pin's default value has changed
		if (const UEdGraphSchema* Schema = GetSchema())
		{
			Schema->ForceVisualizationCacheClear();
		}
	}
}

FText UAnimGraphNode_AssetPlayerBase::GetTooltipText() const
{
	bool const bIsTemplateNode = GetGraph() == nullptr || FBlueprintNodeTemplateCache::IsTemplateOuter(GetGraph());
	if(bIsTemplateNode)
	{
		return FText::GetEmpty();
	}
	else
	{
		// FText::Format() is slow, so we utilize the cached list title
		return GetNodeTitle(ENodeTitleType::ListView);
	}
}

void UAnimGraphNode_AssetPlayerBase::OnProcessDuringCompilation(IAnimBlueprintCompilationContext& InCompilationContext, IAnimBlueprintGeneratedClassCompiledData& OutCompiledData)
{
	UBlueprint* Blueprint = GetBlueprint();

	// Process Asset Player nodes to, if necessary cache off their node index for retrieval at runtime (used for evaluating Automatic Rule Transitions when using Layer nodes)
	auto ProcessGraph = [this, &OutCompiledData](UEdGraph* Graph)
	{
		FString GraphName = Graph->GetName();
		// Also make sure we do not process any empty stub graphs
		if (!GraphName.Contains(ANIM_FUNC_DECORATOR))
		{
			if (Graph->Nodes.ContainsByPredicate([this, &OutCompiledData](UEdGraphNode* Node) { return Node && Node->NodeGuid == NodeGuid; }))
			{
				if (int32* IndexPtr = OutCompiledData.GetAnimBlueprintDebugData().NodeGuidToIndexMap.Find(NodeGuid))
				{
					FGraphAssetPlayerInformation& Info = OutCompiledData.GetGraphAssetPlayerInformation().FindOrAdd(FName(*GraphName));
					Info.PlayerNodeIndices.AddUnique(*IndexPtr);
				}
			}
		}
	};

	// Check for any definition of a layer graph
	for (UEdGraph* Graph : Blueprint->FunctionGraphs)
	{
		ProcessGraph(Graph);
	}

	// Check for any implemented AnimLayer interface graphs
	for (FBPInterfaceDescription& InterfaceDesc : Blueprint->ImplementedInterfaces)
	{
		// Only process Anim Layer interfaces
		if (InterfaceDesc.Interface->IsChildOf<UAnimLayerInterface>())
		{
			for (UEdGraph* Graph : InterfaceDesc.Graphs)
			{
				ProcessGraph(Graph);
			}
		}
	}
}

void UAnimGraphNode_AssetPlayerBase::ValidateAnimNodeDuringCompilation(USkeleton* ForSkeleton, FCompilerResultsLog& MessageLog)
{
	Super::ValidateAnimNodeDuringCompilation(ForSkeleton, MessageLog);

	FStructProperty* NodeProperty = GetFNodeProperty();
	if(NodeProperty->Struct->IsChildOf(FAnimNode_AssetPlayerBase::StaticStruct()))
	{
		FAnimNode_AssetPlayerBase* Node = NodeProperty->ContainerPtrToValuePtr<FAnimNode_AssetPlayerBase>(this);

		const FName GroupName = Node->GetGroupName();
		if(Node->GetGroupMethod() == EAnimSyncMethod::SyncGroup && GroupName == NAME_None)
		{
			MessageLog.Error(*LOCTEXT("NoSyncGroupSupplied", "Node @@ is set to use sync groups, but no sync group has been supplied").ToString(), this);
		}
		else if(Node->GetGroupMethod() != EAnimSyncMethod::SyncGroup && GroupName != NAME_None)
		{
			FText const ErrorFormat = LOCTEXT("InvalidSyncGroupSupplied", "Node @@ is set to not use named sync groups, but a sync group {0} is set.");
			MessageLog.Error( *FText::Format(ErrorFormat, FText::FromName(GroupName)).ToString(), this );
		}
	}
}

void UAnimGraphNode_AssetPlayerBase::GetOutputLinkAttributes(FNodeAttributeArray& OutAttributes) const
{
	OutAttributes.Add(UE::Anim::FAttributes::Curves);
	OutAttributes.Add(UE::Anim::FAttributes::Attributes);

	FStructProperty* NodeProperty = GetFNodeProperty();
	if(NodeProperty->Struct->IsChildOf(FAnimNode_AssetPlayerBase::StaticStruct()))
	{
		const FAnimNode_AssetPlayerBase* Node = NodeProperty->ContainerPtrToValuePtr<FAnimNode_AssetPlayerBase>(this);
		if(Node->GetGroupMethod() == EAnimSyncMethod::Graph)
		{
			OutAttributes.Add(UE::Anim::FAnimSync::Attribute);
		}
	}
}

UClass* GetNodeClassForAsset(const UClass* AssetClass)
{
	UClass* NodeClass = nullptr;

	// Iterate over all classes..
	for (TObjectIterator<UClass> ClassIt; ClassIt; ++ClassIt)
	{
		UClass *Class = *ClassIt;
		// Look for AnimGraphNode classes
		if (Class->IsChildOf(UAnimGraphNode_Base::StaticClass()))
		{
			// See if this node is the 'primary handler' for this asset type
			const UAnimGraphNode_Base* NodeCDO = Class->GetDefaultObject<UAnimGraphNode_Base>();
			if (NodeCDO->SupportsAssetClass(AssetClass) == EAnimAssetHandlerType::PrimaryHandler)
			{
				NodeClass = Class;
				break;
			}
		}
	}

	return NodeClass;
}

bool SupportNodeClassForAsset(const UClass* AssetClass, UClass* NodeClass)
{
	// Get node CDO
	const UAnimGraphNode_Base* NodeCDO = NodeClass->GetDefaultObject<UAnimGraphNode_Base>();
	// See if this node supports this asset type (primary or not)
	return (NodeCDO->SupportsAssetClass(AssetClass) != EAnimAssetHandlerType::NotSupported);
}

void UAnimGraphNode_AssetPlayerBase::SetupNewNode(UEdGraphNode* InNewNode, bool bInIsTemplateNode, const FAssetData InAssetData)
{
	UAnimGraphNode_AssetPlayerBase* GraphNode = CastChecked<UAnimGraphNode_AssetPlayerBase>(InNewNode);
	
	if(InAssetData.IsValid())
	{
		InAssetData.GetTagValue("Skeleton", GraphNode->UnloadedSkeletonName);
		if(GraphNode->UnloadedSkeletonName == TEXT("None"))
		{
			GraphNode->UnloadedSkeletonName.Empty();
		}
		
		if(!bInIsTemplateNode)
		{
			GraphNode->SetAnimationAsset(CastChecked<UAnimationAsset>(InAssetData.GetAsset()));
		}
	}
}

void UAnimGraphNode_AssetPlayerBase::GetMenuActionsHelper(
	FBlueprintActionDatabaseRegistrar& InActionRegistrar,
	TSubclassOf<UAnimGraphNode_Base> InNodeClass,
	const TArray<TSubclassOf<UObject>>& InAssetTypes,
	const TArray<TSubclassOf<UObject>>& InExcludedAssetTypes,
	const TFunctionRef<FText(const FAssetData&, UClass*)>& InMenuNameFunction,
	const TFunctionRef<FText(const FAssetData&, UClass*)>& InMenuTooltipFunction,
	const TFunction<void(UEdGraphNode*, bool, const FAssetData)>& InSetupNewNodeFromAssetFunction,
	const TFunction<void(UEdGraphNode*, bool, TSubclassOf<UObject>)>& InSetupNewNodeFromClassFunction,
	const TFunction<FText(const FAssetData&)>& InMenuCategoryFunction)
{
	auto MakeActionFromAsset = [&InActionRegistrar, &InMenuNameFunction, &InMenuTooltipFunction, InSetupNewNodeFromAssetFunction, InNodeClass, InMenuCategoryFunction](const FAssetData& InAssetData)
	{
		auto AssetSetup = [InSetupNewNodeFromAssetFunction, InAssetData, InMenuCategoryFunction](UEdGraphNode* InNewNode, bool bInIsTemplateNode)
		{
			InSetupNewNodeFromAssetFunction(InNewNode, bInIsTemplateNode, InAssetData);
		};

		UBlueprintAssetNodeSpawner* NodeSpawner = UBlueprintAssetNodeSpawner::Create(InNodeClass.Get(), InAssetData);
		NodeSpawner->CustomizeNodeDelegate = UBlueprintNodeSpawner::FCustomizeNodeDelegate::CreateLambda(AssetSetup);
		NodeSpawner->DefaultMenuSignature.MenuName = InMenuNameFunction(InAssetData, InAssetData.GetClass());
		NodeSpawner->DefaultMenuSignature.Category = InMenuCategoryFunction != nullptr ? InMenuCategoryFunction(InAssetData) : FText::GetEmpty();
		NodeSpawner->DefaultMenuSignature.Tooltip = InMenuTooltipFunction(InAssetData, InAssetData.GetClass());
		InActionRegistrar.AddBlueprintAction(InAssetData, NodeSpawner);
	};

	auto MakeActionFromClass = [&InActionRegistrar, &InMenuNameFunction, &InMenuTooltipFunction, InSetupNewNodeFromClassFunction, InNodeClass](const TSubclassOf<UObject>& InAssetClass)
	{
		if(InSetupNewNodeFromClassFunction != nullptr)
		{
			auto AssetSetup = [InSetupNewNodeFromClassFunction, InAssetClass](UEdGraphNode* InNewNode, bool bInIsTemplateNode)
			{
				InSetupNewNodeFromClassFunction(InNewNode, bInIsTemplateNode, InAssetClass);
			};

			UBlueprintNodeSpawner* NodeSpawner = UBlueprintNodeSpawner::Create(InNodeClass.Get());
			NodeSpawner->CustomizeNodeDelegate = UBlueprintNodeSpawner::FCustomizeNodeDelegate::CreateLambda(AssetSetup);
			NodeSpawner->DefaultMenuSignature.MenuName = InMenuNameFunction(FAssetData(), InAssetClass.Get());
			NodeSpawner->DefaultMenuSignature.Tooltip = InMenuTooltipFunction(FAssetData(), InAssetClass.Get());
			InActionRegistrar.AddBlueprintAction(InAssetClass, NodeSpawner);
		}
	};
	
	const UObject* QueryObject = InActionRegistrar.GetActionKeyFilter();
	bool bIsObjectOfAssetType = false;
	for(const TSubclassOf<UObject>& AssetType : InAssetTypes)
	{
		if(QueryObject && QueryObject->IsA(AssetType.Get()))
		{
			bIsObjectOfAssetType = true;
			break;
		}
	}
	
	if (QueryObject == nullptr || QueryObject == InNodeClass.Get())
	{
		FAssetRegistryModule& AssetRegistryModule = FModuleManager::LoadModuleChecked<FAssetRegistryModule>(TEXT("AssetRegistry"));

		FARFilter Filter;
		for(const TSubclassOf<UObject>& AssetType : InAssetTypes)
		{
			Filter.ClassPaths.Add(AssetType.Get()->GetClassPathName());
		}
		for(const TSubclassOf<UObject>& ExcludedAssetType : InExcludedAssetTypes)
		{
			Filter.RecursiveClassPathsExclusionSet.Add(ExcludedAssetType.Get()->GetClassPathName());
		}	
		Filter.bRecursiveClasses = true;
		
		TArray<FAssetData> Assets;
		AssetRegistryModule.Get().GetAssets(Filter, Assets);

		for (const FAssetData& AssetData : Assets)
		{
			if(AssetData.IsUAsset())
			{
				MakeActionFromAsset(AssetData);
			}
		}

		if(InSetupNewNodeFromClassFunction != nullptr)
		{
			// Add 'class' nodes
			for(const TSubclassOf<UObject>& AssetType : InAssetTypes)
			{
				MakeActionFromClass(AssetType);
			}
		}
		else
		{
			// Add 'empty' asset node
			MakeActionFromAsset(FAssetData());
		}
	}
	else if (bIsObjectOfAssetType)
	{
		MakeActionFromAsset(FAssetData(QueryObject));
	}
}

bool UAnimGraphNode_AssetPlayerBase::IsActionFilteredOut(class FBlueprintActionFilter const& Filter)
{
	bool bIsFilteredOut = false;
	FBlueprintActionContext const& FilterContext = Filter.Context;

	for (UBlueprint* Blueprint : FilterContext.Blueprints)
	{
		UAnimBlueprint* AnimBlueprint = Cast<UAnimBlueprint>(Blueprint);
		if (AnimBlueprint)
		{
			UAnimationAsset* Asset = GetAnimationAsset();
			if(Asset)
			{
				if (AnimBlueprint->TargetSkeleton == nullptr || !AnimBlueprint->TargetSkeleton->IsCompatibleForEditor(Asset->GetSkeleton()))
				{
					// Asset does not use a compatible skeleton with the Blueprint, cannot use
					bIsFilteredOut = true;
					break;
				}
			}
			else if(!UnloadedSkeletonName.IsEmpty())
			{
				if(AnimBlueprint->TargetSkeleton == nullptr || !AnimBlueprint->TargetSkeleton->IsCompatibleForEditor(UnloadedSkeletonName))
				{
					bIsFilteredOut = true;
					break;
				}
			}
		}
		else
		{
			// Not an animation Blueprint, cannot use
			bIsFilteredOut = true;
			break;
		}
	}
	return bIsFilteredOut;
}

FText UAnimGraphNode_AssetPlayerBase::GetNodeTitleHelper(ENodeTitleType::Type InTitleType, UEdGraphPin* InAssetPin, const FText& InAssetDesc, const TFunction<FText(UAnimationAsset*)> InPostFixFunctionRef) const
{
	UAnimationAsset* Asset = GetAnimationAsset();
	if (Asset == nullptr)
	{
		// Check for bindings
		bool bHasBinding = false;
		if(InAssetPin != nullptr)
		{
			if (PropertyBindings.Find(InAssetPin->GetFName()) != nullptr)
			{
				bHasBinding = true;
			}
		}

		// Also check for links
		if (bHasBinding || (InAssetPin && InAssetPin->LinkedTo.Num() > 0))
		{
			return InAssetDesc;
		}
		// check for a default value on the pin
		else if (InAssetPin && InAssetPin->DefaultObject != nullptr)
		{
			return GetNodeTitleForAsset(InTitleType, CastChecked<UAnimationAsset>(InAssetPin->DefaultObject), InAssetDesc, InPostFixFunctionRef);
		}
		else
		{
			return InAssetDesc;
		}
	}
	else
	{
		return GetNodeTitleForAsset(InTitleType, Asset, InAssetDesc, InPostFixFunctionRef);
	}
}

FText UAnimGraphNode_AssetPlayerBase::GetNodeTitleForAsset(ENodeTitleType::Type InTitleType, UAnimationAsset* InAsset, const FText& InAssetDesc, const TFunction<FText(UAnimationAsset*)> InPostFixFunctionRef) const
{
	UAnimationAsset* Asset = GetAnimationAsset();
	check(Asset);
	const FText AssetName = FText::FromString(Asset->GetName());

	if (InTitleType == ENodeTitleType::ListView || InTitleType == ENodeTitleType::MenuTitle)
	{
		FFormatNamedArguments Args;
		Args.Add(TEXT("AssetName"), AssetName);
		Args.Add(TEXT("AssetDesc"), InAssetDesc);

		if(InPostFixFunctionRef != nullptr)
		{
			const FText PostFix = InPostFixFunctionRef(InAsset);
			if(!PostFix.IsEmpty())
			{
				Args.Add(TEXT("PostFix"), PostFix);
				static const FTextFormat FormatWithPostFix(LOCTEXT("AssetPlayerTitlewithPostFix", "{AssetDesc} {PostFix} '{AssetName}'"));
				return FText::Format(FormatWithPostFix, Args);
			}
		}

		static const FTextFormat FormatWithoutPostFix(LOCTEXT("AssetPlayerTitle", "{AssetDesc} '{AssetName}'"));
		return FText::Format(FormatWithoutPostFix, Args);
	}
	else
	{
		FFormatNamedArguments TitleArgs;
		TitleArgs.Add(TEXT("AssetName"), AssetName);
		TitleArgs.Add(TEXT("AssetDesc"), InAssetDesc);
		FText Title = FText::Format(LOCTEXT("AssetPlayerFullTitle", "{AssetName}\n{AssetDesc}"), TitleArgs);

		if (InTitleType == ENodeTitleType::FullTitle)
		{
			FStructProperty* NodeProperty = GetFNodeProperty();
			if(NodeProperty->Struct->IsChildOf(FAnimNode_AssetPlayerBase::StaticStruct()))
			{
				const FAnimNode_AssetPlayerBase* Node = NodeProperty->ContainerPtrToValuePtr<FAnimNode_AssetPlayerBase>(this);
				
				FFormatNamedArguments Args;
				Args.Add(TEXT("Title"), Title);

				if(Node->GetGroupMethod() == EAnimSyncMethod::SyncGroup)
				{
					Args.Add(TEXT("SyncGroupName"), FText::FromName(Node->GetGroupName()));
					static const FTextFormat FormatAssetPlayerNodeSyncGroupSubtitle(LOCTEXT("AssetPlayerNodeSyncGroupSubtitle", "{Title}\nSync group {SyncGroupName}"));
					Title = FText::Format(FormatAssetPlayerNodeSyncGroupSubtitle, Args);
				}
				else if(Node->GetGroupMethod() == EAnimSyncMethod::Graph)
				{
					static const FTextFormat FormatAssetPlayerNodeGraphSyncGroupSubtitle(LOCTEXT("AssetPlayerNodeGraphSyncGroupSubtitle", "{Title}\nGraph sync group"));
					Title = FText::Format(FormatAssetPlayerNodeGraphSyncGroupSubtitle, Args);

					UObject* ObjectBeingDebugged = GetAnimBlueprint()->GetObjectBeingDebugged();
					UAnimBlueprintGeneratedClass* GeneratedClass = GetAnimBlueprint()->GetAnimBlueprintGeneratedClass();
					if (ObjectBeingDebugged && GeneratedClass)
					{
						int32 NodeIndex = GeneratedClass->GetNodeIndexFromGuid(NodeGuid);
						if(NodeIndex != INDEX_NONE)
						{
							if(const FName* SyncGroupNamePtr = GeneratedClass->GetAnimBlueprintDebugData().NodeSyncsThisFrame.Find(NodeIndex))
							{
								Args.Add(TEXT("SyncGroupName"), FText::FromName(*SyncGroupNamePtr));
								static const FTextFormat FormatAssetPlayerNodeDynamicGraphSyncGroupSubtitle(LOCTEXT("AssetPlayerNodeDynamicGraphSyncGroupSubtitle", "{Title}\nGraph sync group {SyncGroupName}"));
								Title = FText::Format(FormatAssetPlayerNodeDynamicGraphSyncGroupSubtitle, Args);
							}
						}
					}
				}
			}
		}

		return Title;
	}
}

void UAnimGraphNode_AssetPlayerBase::ValidateAnimNodeDuringCompilationHelper(USkeleton* ForSkeleton, FCompilerResultsLog& MessageLog, UAnimationAsset* InAsset, TSubclassOf<UAnimationAsset> InAssetType, UEdGraphPin* InExposedPin, FName InPropertyName)
{
	UAnimationAsset* AssetToCheck = InAsset;
	if(InExposedPin != nullptr && AssetToCheck == nullptr)
	{
		AssetToCheck = Cast<UAnimationAsset>(InExposedPin->DefaultObject);
	}

	if(AssetToCheck == nullptr)
	{
		if(!GetAnimBlueprint()->bIsTemplate)
		{
			// Check for bindings
			bool bHasBinding = false;
			bool bAlwaysDynamic = false;
			if(InExposedPin != nullptr)
			{
				if(PropertyBindings.Contains(InExposedPin->GetFName()))
				{
					bHasBinding = true;
				}
			}

			if(AlwaysDynamicProperties.Contains(InPropertyName))
			{
				bAlwaysDynamic = true;
			}
			
			// we may have a connected node or binding
			if(!bAlwaysDynamic)
			{
				if (InExposedPin == nullptr || (InExposedPin->LinkedTo.Num() == 0 && !bHasBinding))
				{
					MessageLog.Error(*FText::Format(LOCTEXT("MissingAssetFormat", "@@ references an unknown {0}"), InAssetType->GetDisplayNameText()).ToString(), this);
				}
			}
		}
	}
	else 
	{
		USkeleton* AssetSkeleton = AssetToCheck->GetSkeleton();
		
		// if asset doesn't have a skeleton, it might be due to the asset no being not loaded yet
		if(AssetSkeleton == nullptr)
		{
			MessageLog.Error(*FText::Format(LOCTEXT("MissingSkeletonFormat", "@@ references {0} that uses a missing skeleton @@"), InAssetType->GetDisplayNameText()).ToString(), this, AssetSkeleton);
		}
	}
}

void UAnimGraphNode_AssetPlayerBase::PreloadRequiredAssetsHelper(UAnimationAsset* InAsset, UEdGraphPin* InExposedPin)
{
	UAnimationAsset* AssetToLoad = InAsset;
	if(InExposedPin != nullptr && AssetToLoad == nullptr)
	{
		AssetToLoad = Cast<UAnimationAsset>(InExposedPin->DefaultObject);
	}

<<<<<<< HEAD
	PreloadObject(AssetToLoad);
=======
	if(AssetToLoad)
	{
		// HandleAnimReferenceCollection adds 'this' as well as any recursive dependencies
		TArray<UAnimationAsset*> AssetAndDependencies;
		AssetToLoad->HandleAnimReferenceCollection(AssetAndDependencies, true);

		for (UAnimationAsset* Dependency : AssetAndDependencies)
		{
			PreloadObject(Dependency);
		}
	}
>>>>>>> 4af6daef
}

#undef LOCTEXT_NAMESPACE<|MERGE_RESOLUTION|>--- conflicted
+++ resolved
@@ -549,9 +549,6 @@
 		AssetToLoad = Cast<UAnimationAsset>(InExposedPin->DefaultObject);
 	}
 
-<<<<<<< HEAD
-	PreloadObject(AssetToLoad);
-=======
 	if(AssetToLoad)
 	{
 		// HandleAnimReferenceCollection adds 'this' as well as any recursive dependencies
@@ -563,7 +560,6 @@
 			PreloadObject(Dependency);
 		}
 	}
->>>>>>> 4af6daef
 }
 
 #undef LOCTEXT_NAMESPACE