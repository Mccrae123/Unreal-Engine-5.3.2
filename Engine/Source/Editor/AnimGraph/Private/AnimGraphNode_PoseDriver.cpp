--- conflicted
+++ resolved
@@ -61,11 +61,11 @@
 	const FText& Description = Node.SoloTargetIndex == INDEX_NONE ? DescriptionAll : DescriptionSolo;
 
 	const FName FirstSourceBone = (Node.SourceBones.Num() > 0) ? Node.SourceBones[0].BoneName : NAME_None;
-	if ((TitleType == ENodeTitleType::ListView || TitleType == ENodeTitleType::MenuTitle) && (FirstSourceBone == NAME_None))
+ 	if ((TitleType == ENodeTitleType::ListView || TitleType == ENodeTitleType::MenuTitle) && (FirstSourceBone == NAME_None))
 	{
 		return Description;
 	}
-	else
+	else 
 	{
 		FFormatNamedArguments Args;
 		Args.Add(TEXT("ControllerDescription"), Description);
@@ -126,7 +126,7 @@
 		}
 	}
 
-	if (MissingBoneName != NAME_None)
+	if(MissingBoneName != NAME_None)
 	{
 		MessageLog.Warning(*LOCTEXT("SourceBoneNotFound", "@@ - Entry in SourceBones not found").ToString(), this);
 	}
@@ -136,7 +136,7 @@
 	TArray<int> InvalidTargets;
 	if (!FRBFSolver::ValidateTargets(Node.RBFParams, RBFTargets, InvalidTargets))
 	{
-		for (int TargetIdx : InvalidTargets)
+		for (int TargetIdx: InvalidTargets)
 		{
 			MessageLog.Error(*LOCTEXT("PoseDriver_InvalidTarget", "@@ - '@@' is an invalid or duplicate target.").ToString(),
 				this, GetData(Node.PoseTargets[TargetIdx].DrivenName.ToString()));
@@ -145,11 +145,7 @@
 
 	if (Node.SoloTargetIndex != INDEX_NONE)
 	{
-<<<<<<< HEAD
-		MessageLog.Warning(*LOCTEXT("PoseDriver_SoloEnabled", "@@ - Solo enabled on target '@@'").ToString(),
-=======
 		MessageLog.Warning(*LOCTEXT("PoseDriver_SoloEnabled", "@@ - Solo enabled on target '@@'").ToString(), 
->>>>>>> 6bbb88c8
 			this, GetData(Node.PoseTargets[Node.SoloTargetIndex].DrivenName.ToString()));
 	}
 
@@ -240,11 +236,7 @@
 	Ar.UsingCustomVersion(FPoseDriverCustomVersion::GUID);
 }
 
-<<<<<<< HEAD
-void UAnimGraphNode_PoseDriver::CopyNodeDataToPreviewNode(FAnimNode_Base* InPreviewNode) {
-=======
 void UAnimGraphNode_PoseDriver::CopyNodeDataToPreviewNode(FAnimNode_Base* InPreviewNode){
->>>>>>> 6bbb88c8
 	FAnimNode_PoseDriver* PreviewPoseDriver = static_cast<FAnimNode_PoseDriver*>(InPreviewNode);
 
 	PreviewPoseDriver->RBFParams.SolverType = Node.RBFParams.SolverType;
@@ -269,14 +261,14 @@
 FAnimNode_PoseDriver* UAnimGraphNode_PoseDriver::GetPreviewPoseDriverNode() const
 {
 	FAnimNode_PoseDriver* PreviewNode = nullptr;
-	USkeletalMeshComponent* Component = nullptr;
+	USkeletalMeshComponent * Component = nullptr;
 
 	// look for a valid component in the object being debugged,
 	// we might be set to something other than the preview.
-	UObject* ObjectBeingDebugged = GetAnimBlueprint()->GetObjectBeingDebugged();
+	UObject * ObjectBeingDebugged = GetAnimBlueprint()->GetObjectBeingDebugged();
 	if (ObjectBeingDebugged)
 	{
-		UAnimInstance* InstanceBeingDebugged = Cast<UAnimInstance>(ObjectBeingDebugged);
+		UAnimInstance * InstanceBeingDebugged = Cast<UAnimInstance>(ObjectBeingDebugged);
 		if (InstanceBeingDebugged)
 		{
 			Component = InstanceBeingDebugged->GetSkelMeshComponent();
@@ -389,7 +381,7 @@
 			}
 
 			// re-apply the same setting in case we have seen this target before
-			const FPoseDriverTarget* PreviousTarget = PreviousTargets.Find(PoseTarget.DrivenName);
+			const FPoseDriverTarget * PreviousTarget = PreviousTargets.Find(PoseTarget.DrivenName);
 			if (PreviousTarget)
 			{
 				PoseTarget.TargetScale = PreviousTarget->TargetScale;
@@ -493,7 +485,7 @@
 void UAnimGraphNode_PoseDriver::ReserveTargetTransforms()
 {
 	// reallocate transforms array in each target
-	for (FPoseDriverTarget& PoseTarget : Node.PoseTargets)
+	for(FPoseDriverTarget& PoseTarget : Node.PoseTargets)
 	{
 		PoseTarget.BoneTransforms.SetNum(Node.SourceBones.Num());
 	}
@@ -504,7 +496,7 @@
 	return FMath::Lerp(FLinearColor::Blue.Desaturate(0.5), FLinearColor::Red, InWeight);
 }
 
-void UAnimGraphNode_PoseDriver::AutoSetTargetScales(float& OutMaxDistance)
+void UAnimGraphNode_PoseDriver::AutoSetTargetScales(float &OutMaxDistance)
 {
 	if (LastPreviewComponent && LastPreviewComponent->AnimScriptInstance)
 	{
