--- conflicted
+++ resolved
@@ -198,8 +198,6 @@
 	{
 		Node.bAllowTwist = !Node.bNoTwist_DEPRECATED;
 	}
-<<<<<<< HEAD
-=======
 
 	if (CustomAnimVersion < FAnimationCustomVersion::ConvertIKToSupportBoneSocketTarget)
 	{
@@ -213,7 +211,6 @@
 			Node.JointTarget = FBoneSocketTarget(Node.JointTargetSpaceBoneName_DEPRECATED);
 		}
 	}
->>>>>>> 9f6ccf49
 }
 
 void UAnimGraphNode_TwoBoneIK::Draw(FPrimitiveDrawInterface* PDI, USkeletalMeshComponent* SkelMeshComp) const
