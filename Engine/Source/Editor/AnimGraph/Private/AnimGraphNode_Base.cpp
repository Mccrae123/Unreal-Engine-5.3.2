// Copyright Epic Games, Inc. All Rights Reserved.


#include "AnimGraphNode_Base.h"
#include "Kismet2/BlueprintEditorUtils.h"
#include "Animation/AnimInstance.h"
#include "AnimationGraphSchema.h"
#include "BlueprintNodeSpawner.h"
#include "BlueprintActionDatabaseRegistrar.h"
#include "Components/SkeletalMeshComponent.h"
#include "AnimBlueprintNodeOptionalPinManager.h"
#include "IAnimNodeEditMode.h"
#include "AnimNodeEditModes.h"
#include "AnimationGraph.h"
#include "EditorModeManager.h"

#include "AnimationEditorUtils.h"
#include "UObject/UnrealType.h"
#include "Kismet2/CompilerResultsLog.h"
#include "Subsystems/AssetEditorSubsystem.h"
#include "AnimBlueprintCompiler.h"
#include "AnimBlueprintExtension_Base.h"
#include "AnimBlueprintExtension_Attributes.h"
#include "AnimBlueprintExtension_PropertyAccess.h"
#include "AnimBlueprintExtension_Tag.h"
#include "IAnimBlueprintCompilationContext.h"
#include "AnimBlueprintCompilationContext.h"
#include "AnimBlueprintExtension.h"
#include "FindInBlueprintManager.h"
#include "IPropertyAccessBlueprintBinding.h"
#include "IPropertyAccessEditor.h"
#include "ScopedTransaction.h"
#include "Algo/Accumulate.h"
#include "Fonts/FontMeasure.h"
#include "UObject/ReleaseObjectVersion.h"
#include "Framework/Application/SlateApplication.h"
#include "Framework/MultiBox/MultiBoxBuilder.h"
#include "Widgets/Layout/SBorder.h"
#include "Widgets/Layout/SSpacer.h"
#include "Widgets/Layout/SBox.h"
#include "Widgets/SOverlay.h"
#include "Widgets/Text/STextBlock.h"
#include "Fonts/FontMeasure.h"
#include "ObjectEditorUtils.h"

#define LOCTEXT_NAMESPACE "UAnimGraphNode_Base"

/////////////////////////////////////////////////////
// UAnimGraphNode_Base

UAnimGraphNode_Base::UAnimGraphNode_Base(const FObjectInitializer& ObjectInitializer)
	: Super(ObjectInitializer)
{
}

void UAnimGraphNode_Base::ExpandNode(FKismetCompilerContext& CompilerContext, UEdGraph* SourceGraph)
{
	TUniquePtr<IAnimBlueprintCompilationContext> CompilationContext = IAnimBlueprintCompilationContext::Get(CompilerContext);
	UAnimBlueprintExtension_Base* Extension = UAnimBlueprintExtension_Base::GetExtension<UAnimBlueprintExtension_Base>(GetAnimBlueprint());
	Extension->CreateEvaluationHandlerForNode(*CompilationContext.Get(), this);
}

void UAnimGraphNode_Base::PreEditChange(FProperty* PropertyThatWillChange)
{
	Super::PreEditChange(PropertyThatWillChange);

	if (PropertyThatWillChange && PropertyThatWillChange->GetFName() == GET_MEMBER_NAME_CHECKED(FOptionalPinFromProperty, bShowPin))
	{
		FOptionalPinManager::CacheShownPins(ShowPinForProperties, OldShownPins);
	}
}

void UAnimGraphNode_Base::PostEditUndo()
{
	Super::PostEditUndo();

	if(HasValidBlueprint())
	{
		// Node may have been removed or added by undo/redo so make sure extensions are refreshed
		GetAnimBlueprint()->RequestRefreshExtensions();
	}
}

void UAnimGraphNode_Base::PostEditChangeProperty(FPropertyChangedEvent& PropertyChangedEvent)
{
	FName PropertyName = (PropertyChangedEvent.Property != NULL) ? PropertyChangedEvent.Property->GetFName() : NAME_None;
	FName MemberPropertyName = (PropertyChangedEvent.MemberProperty != NULL) ? PropertyChangedEvent.MemberProperty->GetFName() : NAME_None;

	if (PropertyName == GET_MEMBER_NAME_CHECKED(FOptionalPinFromProperty, bShowPin) && MemberPropertyName == GET_MEMBER_NAME_CHECKED(UAnimGraphNode_Base, ShowPinForProperties))
	{
		FOptionalPinManager::EvaluateOldShownPins(ShowPinForProperties, OldShownPins, this);
		GetSchema()->ReconstructNode(*this);
	}
	else if(PropertyName == GET_MEMBER_NAME_CHECKED(UAnimGraphNode_Base, InitialUpdateFunction))
	{
		GetFNode()->InitialUpdateFunction.SetFromFunction(InitialUpdateFunction.ResolveMember<UFunction>(GetBlueprintClassFromNode()));
		GetAnimBlueprint()->RequestRefreshExtensions();
		GetSchema()->ReconstructNode(*this);
	}
	else if(PropertyName == GET_MEMBER_NAME_CHECKED(UAnimGraphNode_Base, BecomeRelevantFunction))
	{
		GetFNode()->BecomeRelevantFunction.SetFromFunction(BecomeRelevantFunction.ResolveMember<UFunction>(GetBlueprintClassFromNode()));
		GetAnimBlueprint()->RequestRefreshExtensions();
		GetSchema()->ReconstructNode(*this);
	}
	else if(PropertyName == GET_MEMBER_NAME_CHECKED(UAnimGraphNode_Base, UpdateFunction))
	{
		GetFNode()->UpdateFunction.SetFromFunction(UpdateFunction.ResolveMember<UFunction>(GetBlueprintClassFromNode()));
		GetSchema()->ReconstructNode(*this);
	}
	else if(PropertyName == GET_MEMBER_NAME_CHECKED(UAnimGraphNode_Base, Tag))
	{
		GetAnimBlueprint()->RequestRefreshExtensions();
		FBlueprintEditorUtils::MarkBlueprintAsStructurallyModified(GetAnimBlueprint());
	}
	
	Super::PostEditChangeProperty(PropertyChangedEvent);

	PropertyChangeEvent.Broadcast(PropertyChangedEvent);
}

void UAnimGraphNode_Base::SetPinVisibility(bool bInVisible, int32 InOptionalPinIndex)
{
	if(ShowPinForProperties[InOptionalPinIndex].bShowPin != bInVisible)
	{
		FOptionalPinManager::CacheShownPins(ShowPinForProperties, OldShownPins);

		ShowPinForProperties[InOptionalPinIndex].bShowPin = bInVisible;
		
		FOptionalPinManager::EvaluateOldShownPins(ShowPinForProperties, OldShownPins, this);
		ReconstructNode();

		PinVisibilityChangedEvent.Broadcast(bInVisible, InOptionalPinIndex);
	}
}

void UAnimGraphNode_Base::Serialize(FArchive& Ar)
{
	Super::Serialize(Ar);

	Ar.UsingCustomVersion(FReleaseObjectVersion::GUID);

	if (Ar.IsLoading())
	{
		if (Ar.CustomVer(FReleaseObjectVersion::GUID) < FReleaseObjectVersion::AnimationGraphNodeBindingsDisplayedAsPins)
		{
			// Push any bindings to optional pins
			bool bPushedBinding = false;
			for(const TPair<FName, FAnimGraphNodePropertyBinding>& BindingPair : PropertyBindings)
			{
				for(FOptionalPinFromProperty& OptionalPin : ShowPinForProperties)
				{
					if(OptionalPin.bCanToggleVisibility && !OptionalPin.bShowPin && OptionalPin.PropertyName == BindingPair.Key)
					{
						OptionalPin.bShowPin = true;
						bPushedBinding = true;
					}
				}
			}

			if(bPushedBinding)
			{
				FOptionalPinManager::EvaluateOldShownPins(ShowPinForProperties, OldShownPins, this);
			}
		}
	}
}

void UAnimGraphNode_Base::PostPlacedNewNode()
{
	Super::PostPlacedNewNode();

	// This makes sure that all anim BP extensions are registered that this node needs
	UAnimBlueprintExtension::RequestExtensionsForNode(this);
}

void UAnimGraphNode_Base::PostPasteNode()
{
	Super::PostPasteNode();

	// This makes sure that all anim BP extensions are registered that this node needs
	UAnimBlueprintExtension::RequestExtensionsForNode(this);
}

void UAnimGraphNode_Base::DestroyNode()
{
	// This node may have been the last using its extension, so refresh
	GetAnimBlueprint()->RequestRefreshExtensions();
	
	// Cleanup the pose watch if one exists on this node
	AnimationEditorUtils::RemovePoseWatchFromNode(this, GetAnimBlueprint());

	Super::DestroyNode();
}

void UAnimGraphNode_Base::CreateOutputPins()
{
	if (!IsSinkNode())
	{
		CreatePin(EGPD_Output, UAnimationGraphSchema::PC_Struct, FPoseLink::StaticStruct(), TEXT("Pose"));
	}
}

void UAnimGraphNode_Base::ValidateFunctionRef(FName InPropertyName, const FMemberReference& InRef, const FText& InFunctionName, FCompilerResultsLog& MessageLog)
{
	if (InRef.GetMemberName() != NAME_None)
	{
		const UFunction* Function = InRef.ResolveMember<UFunction>(GetAnimBlueprint()->SkeletonGeneratedClass);
		if(Function == nullptr)
		{
			MessageLog.Error(*FText::Format(LOCTEXT("CouldNotResolveFunctionErrorFormat", "Could not resolve {0} function @@"), InFunctionName).ToString(), this);
		}
		else
		{
			// Check signatures match
			const FProperty* Property = GetClass()->FindPropertyByName(InPropertyName);
			check(Property);
			const FString& PrototypeFunctionName = Property->GetMetaData("PrototypeFunction");
			const UFunction* PrototypeFunction = PrototypeFunctionName.IsEmpty() ? nullptr : FindObject<UFunction>(nullptr, *PrototypeFunctionName);
			if (PrototypeFunction != nullptr && !PrototypeFunction->IsSignatureCompatibleWith(Function))
			{
				MessageLog.Error(*FText::Format(LOCTEXT("FunctionSignatureErrorFormat", "{0} function's signature is not compatible @@"), InFunctionName).ToString(), this);
			}

			// Check thread safety
			if (!FBlueprintEditorUtils::HasFunctionBlueprintThreadSafeMetaData(Function))
			{
				MessageLog.Error(*FText::Format(LOCTEXT("FunctionThreadSafetyErrorFormat", "{0} function is not thread safe @@"), InFunctionName).ToString(), this);
			}
		}
	}
}

void UAnimGraphNode_Base::GetBoundFunctionsInfo(TArray<TPair<FName, FName>>& InOutBindingsInfo)
{
	FName CategoryName = TEXT("Functions");

	if (InitialUpdateFunction.ResolveMember<UFunction>(GetBlueprintClassFromNode()) != nullptr)
	{
		InOutBindingsInfo.Emplace(CategoryName, GET_MEMBER_NAME_CHECKED(UAnimGraphNode_Base, InitialUpdateFunction));
	}
	
	if (BecomeRelevantFunction.ResolveMember<UFunction>(GetBlueprintClassFromNode()) != nullptr)
	{
		InOutBindingsInfo.Emplace(CategoryName, GET_MEMBER_NAME_CHECKED(UAnimGraphNode_Base, BecomeRelevantFunction));
	}

	if (UpdateFunction.ResolveMember<UFunction>(GetBlueprintClassFromNode()) != nullptr)
	{
		InOutBindingsInfo.Emplace(CategoryName, GET_MEMBER_NAME_CHECKED(UAnimGraphNode_Base, UpdateFunction));
	}
};

void UAnimGraphNode_Base::ValidateAnimNodeDuringCompilation(USkeleton* ForSkeleton, FCompilerResultsLog& MessageLog)
{
	// Validate any bone references we have
	for(const TPair<FStructProperty*, const void*>& PropertyValuePair : TPropertyValueRange<FStructProperty>(GetClass(), this))
	{
		if(PropertyValuePair.Key->Struct == FBoneReference::StaticStruct())
		{
			const FBoneReference& BoneReference = *(const FBoneReference*)PropertyValuePair.Value;

			// Temporary fix where skeleton is not fully loaded during AnimBP compilation and thus virtual bone name check is invalid UE-39499 (NEED FIX) 
			if (ForSkeleton && !ForSkeleton->HasAnyFlags(RF_NeedPostLoad))
			{
				if (BoneReference.BoneName != NAME_None)
				{
					if (ForSkeleton->GetReferenceSkeleton().FindBoneIndex(BoneReference.BoneName) == INDEX_NONE)
					{
						FFormatNamedArguments Args;
						Args.Add(TEXT("BoneName"), FText::FromName(BoneReference.BoneName));

						MessageLog.Warning(*FText::Format(LOCTEXT("NoBoneFoundToModify", "@@ - Bone {BoneName} not found in Skeleton"), Args).ToString(), this);
					}
				}
			}
		}
	}

<<<<<<< HEAD
	auto ValidateFunctionRef = [this, &MessageLog](const FMemberReference& InRef, const FText& InFunctionName)
	{
		if(InRef.GetMemberName() != NAME_None)
		{
			UFunction* Function = InRef.ResolveMember<UFunction>(GetAnimBlueprint()->SkeletonGeneratedClass);
			if(Function == nullptr)
			{
				MessageLog.Error(*FText::Format(LOCTEXT("CouldNotResolveFunctionErrorFormat", "Could not resolve {0} function @@"), InFunctionName).ToString(), this);
			}
			else
			{
				if(!FBlueprintEditorUtils::HasFunctionBlueprintThreadSafeMetaData(Function))
				{
					MessageLog.Error(*FText::Format(LOCTEXT("FunctionThreadSafetyErrorFormat", "{0} function is not thread safe @@"), InFunctionName).ToString(), this);
				}
			}
		}
	};
	
=======
>>>>>>> 4af6daef
	bool bBaseClassIsExperimental = false;
	bool bBaseClassIsEarlyAccess = false;
	FString MostDerivedDevelopmentClassName;
	FObjectEditorUtils::GetClassDevelopmentStatus(GetClass(), bBaseClassIsExperimental, bBaseClassIsEarlyAccess, MostDerivedDevelopmentClassName);
	if (bBaseClassIsExperimental)
	{
		MessageLog.Note(*(LOCTEXT("ExperimentalNode", "@@ - Node is experimental")).ToString(), this);
	}
	if (bBaseClassIsEarlyAccess)
	{
		MessageLog.Note(*(LOCTEXT("EarlyAccessNode", "@@ - Node is in early access")).ToString(), this);
	}

<<<<<<< HEAD
	ValidateFunctionRef(InitialUpdateFunction, LOCTEXT("InitialUpdateFunctionName", "Initial Update"));
	ValidateFunctionRef(BecomeRelevantFunction, LOCTEXT("BecomeRelevantFunctionName", "Become Relevant"));
	ValidateFunctionRef(UpdateFunction, LOCTEXT("UpdateFunctionName", "Update"));
=======
	ValidateFunctionRef(GET_MEMBER_NAME_CHECKED(UAnimGraphNode_Base, InitialUpdateFunction), InitialUpdateFunction, LOCTEXT("InitialUpdateFunctionName", "Initial Update"), MessageLog);
	ValidateFunctionRef(GET_MEMBER_NAME_CHECKED(UAnimGraphNode_Base, BecomeRelevantFunction), BecomeRelevantFunction, LOCTEXT("BecomeRelevantFunctionName", "Become Relevant"), MessageLog);
	ValidateFunctionRef(GET_MEMBER_NAME_CHECKED(UAnimGraphNode_Base, UpdateFunction), UpdateFunction, LOCTEXT("UpdateFunctionName", "Update"), MessageLog);
>>>>>>> 4af6daef
}

void UAnimGraphNode_Base::CopyTermDefaultsToDefaultObject(IAnimBlueprintCopyTermDefaultsContext& InCompilationContext, IAnimBlueprintNodeCopyTermDefaultsContext& InPerNodeContext, IAnimBlueprintGeneratedClassCompiledData& OutCompiledData)
{
	InPerNodeContext.GetTargetProperty()->CopyCompleteValue(InPerNodeContext.GetDestinationPtr(), InPerNodeContext.GetSourcePtr());

	OnCopyTermDefaultsToDefaultObject(InCompilationContext, InPerNodeContext, OutCompiledData);
}

void UAnimGraphNode_Base::OverrideAssets(IAnimBlueprintNodeOverrideAssetsContext& InContext) const
{
	if(InContext.GetAssets().Num() > 0)
	{
		if(UAnimationAsset* AnimationAsset = Cast<UAnimationAsset>(InContext.GetAssets()[0]))
		{
			// Call the legacy implementation
PRAGMA_DISABLE_DEPRECATION_WARNINGS
			InContext.GetAnimNode<FAnimNode_Base>().OverrideAsset(AnimationAsset);
PRAGMA_ENABLE_DEPRECATION_WARNINGS
		}
	}
	OnOverrideAssets(InContext);
}

void UAnimGraphNode_Base::InternalPinCreation(TArray<UEdGraphPin*>* OldPins)
{
	// preload required assets first before creating pins
	PreloadRequiredAssets();

	const UAnimationGraphSchema* Schema = GetDefault<UAnimationGraphSchema>();
	if (const FStructProperty* NodeStruct = GetFNodeProperty())
	{
		// Display any currently visible optional pins
		{
			UObject* NodeDefaults = GetArchetype();
			FAnimBlueprintNodeOptionalPinManager OptionalPinManager(this, OldPins);
			OptionalPinManager.AllocateDefaultPins(NodeStruct->Struct, NodeStruct->ContainerPtrToValuePtr<uint8>(this), NodeDefaults ? NodeStruct->ContainerPtrToValuePtr<uint8>(NodeDefaults) : nullptr);
		}

		// Create the output pin, if needed
		CreateOutputPins();
	}

	if(HasValidBlueprint())
	{
		// Update any binding's display text
		IPropertyAccessEditor& PropertyAccessEditor = IModularFeatures::Get().GetModularFeature<IPropertyAccessEditor>("PropertyAccessEditor");
		for(TPair<FName, FAnimGraphNodePropertyBinding>& BindingPair : PropertyBindings)
		{
			BindingPair.Value.PathAsText = PropertyAccessEditor.MakeTextPath(BindingPair.Value.PropertyPath, GetBlueprint()->SkeletonGeneratedClass);
		}
	}
}

void UAnimGraphNode_Base::AllocateDefaultPins()
{
	InternalPinCreation(nullptr);

	CreateCustomPins(nullptr);
}

void UAnimGraphNode_Base::RecalculateBindingType(FAnimGraphNodePropertyBinding& InBinding)
{
	if(FProperty* BindingProperty = GetPinProperty(InBinding.PropertyName))
	{
		// Use the inner for array properties
		if(BindingProperty->IsA<FArrayProperty>() && InBinding.ArrayIndex != INDEX_NONE)
		{
			BindingProperty = CastFieldChecked<FArrayProperty>(BindingProperty)->Inner;
		}
		
		UAnimBlueprint* AnimBlueprint = GetAnimBlueprint();

		IPropertyAccessEditor& PropertyAccessEditor = IModularFeatures::Get().GetModularFeature<IPropertyAccessEditor>("PropertyAccessEditor");
		const UAnimationGraphSchema* Schema = GetDefault<UAnimationGraphSchema>();
		
		FProperty* LeafProperty = nullptr;
		int32 ArrayIndex = INDEX_NONE;
		FPropertyAccessResolveResult Result = PropertyAccessEditor.ResolvePropertyAccess(AnimBlueprint->SkeletonGeneratedClass, InBinding.PropertyPath, LeafProperty, ArrayIndex);
		if(Result.Result == EPropertyAccessResolveResult::Succeeded)
		{
			if(LeafProperty)
			{
				Schema->ConvertPropertyToPinType(LeafProperty, InBinding.PinType);
				
				if(PropertyAccessEditor.GetPropertyCompatibility(LeafProperty, BindingProperty) == EPropertyAccessCompatibility::Promotable)
				{
					InBinding.bIsPromotion = true;
					Schema->ConvertPropertyToPinType(LeafProperty, InBinding.PromotedPinType);
				}
				else
				{
					InBinding.bIsPromotion = false;
					InBinding.PromotedPinType = InBinding.PinType;
				}
			}
		}
	}
}

void UAnimGraphNode_Base::ReconstructNode()
{
	if(HasValidBlueprint())
	{
		// Refresh bindings
		for(auto& BindingPair : PropertyBindings)
		{
			RecalculateBindingType(BindingPair.Value);
		}
	}
	
	Super::ReconstructNode();
}

void UAnimGraphNode_Base::ReallocatePinsDuringReconstruction(TArray<UEdGraphPin*>& OldPins)
{
	InternalPinCreation(&OldPins);

	CreateCustomPins(&OldPins);

	RestoreSplitPins(OldPins);
}

bool UAnimGraphNode_Base::CanJumpToDefinition() const
{
	return GetJumpTargetForDoubleClick() != nullptr;
}

void UAnimGraphNode_Base::JumpToDefinition() const
{
	if (UObject* HyperlinkTarget = GetJumpTargetForDoubleClick())
	{
		GEditor->GetEditorSubsystem<UAssetEditorSubsystem>()->OpenEditorForAsset(HyperlinkTarget);
	}
}

FLinearColor UAnimGraphNode_Base::GetNodeTitleColor() const
{
	return FLinearColor::Black;
}

UScriptStruct* UAnimGraphNode_Base::GetFNodeType() const
{
	UScriptStruct* BaseFStruct = FAnimNode_Base::StaticStruct();

	for (TFieldIterator<FProperty> PropIt(GetClass(), EFieldIteratorFlags::IncludeSuper); PropIt; ++PropIt)
	{
		if (FStructProperty* StructProp = CastField<FStructProperty>(*PropIt))
		{
			if (StructProp->Struct->IsChildOf(BaseFStruct))
			{
				return StructProp->Struct;
			}
		}
	}

	return NULL;
}

FStructProperty* UAnimGraphNode_Base::GetFNodeProperty() const
{
	UScriptStruct* BaseFStruct = FAnimNode_Base::StaticStruct();

	for (TFieldIterator<FProperty> PropIt(GetClass(), EFieldIteratorFlags::IncludeSuper); PropIt; ++PropIt)
	{
		if (FStructProperty* StructProp = CastField<FStructProperty>(*PropIt))
		{
			if (StructProp->Struct->IsChildOf(BaseFStruct))
			{
				return StructProp;
			}
		}
	}

	return NULL;
}

FAnimNode_Base* UAnimGraphNode_Base::GetFNode()
{
	if(FStructProperty* Property = GetFNodeProperty())
	{
		return Property->ContainerPtrToValuePtr<FAnimNode_Base>(this);
	}

	return nullptr;
}

FString UAnimGraphNode_Base::GetNodeCategory() const
{
	return TEXT("Misc.");
}

void UAnimGraphNode_Base::GetNodeAttributes( TArray<TKeyValuePair<FString, FString>>& OutNodeAttributes ) const
{
	OutNodeAttributes.Add( TKeyValuePair<FString, FString>( TEXT( "Type" ), TEXT( "AnimGraphNode" ) ));
	OutNodeAttributes.Add( TKeyValuePair<FString, FString>( TEXT( "Class" ), GetClass()->GetName() ));
	OutNodeAttributes.Add( TKeyValuePair<FString, FString>( TEXT( "Name" ), GetName() ));
}

void UAnimGraphNode_Base::GetMenuActions(FBlueprintActionDatabaseRegistrar& ActionRegistrar) const
{
	// actions get registered under specific object-keys; the idea is that 
	// actions might have to be updated (or deleted) if their object-key is  
	// mutated (or removed)... here we use the node's class (so if the node 
	// type disappears, then the action should go with it)
	UClass* ActionKey = GetClass();
	// to keep from needlessly instantiating a UBlueprintNodeSpawner, first   
	// check to make sure that the registrar is looking for actions of this type
	// (could be regenerating actions for a specific asset, and therefore the 
	// registrar would only accept actions corresponding to that asset)
	if (ActionRegistrar.IsOpenForRegistration(ActionKey))
	{
		UBlueprintNodeSpawner* NodeSpawner = UBlueprintNodeSpawner::Create(GetClass());
		check(NodeSpawner != nullptr);
		ActionRegistrar.AddBlueprintAction(ActionKey, NodeSpawner);
	}
}

FText UAnimGraphNode_Base::GetMenuCategory() const
{
	return FText::FromString(GetNodeCategory());
}

void UAnimGraphNode_Base::GetPinAssociatedProperty(const UScriptStruct* NodeType, const UEdGraphPin* InputPin, FProperty*& OutProperty, int32& OutIndex) const
{
	OutProperty = nullptr;
	OutIndex = INDEX_NONE;

	//@TODO: Name-based hackery, avoid the roundtrip and better indicate when it's an array pose pin
	const FString PinNameStr = InputPin->PinName.ToString();
	const int32 UnderscoreIndex = PinNameStr.Find(TEXT("_"), ESearchCase::CaseSensitive);
	if (UnderscoreIndex != INDEX_NONE)
	{
		const FString ArrayName = PinNameStr.Left(UnderscoreIndex);

		if (FArrayProperty* ArrayProperty = FindFProperty<FArrayProperty>(NodeType, *ArrayName))
		{
			const int32 ArrayIndex = FCString::Atoi(*(PinNameStr.Mid(UnderscoreIndex + 1)));

			OutProperty = ArrayProperty;
			OutIndex = ArrayIndex;
		}
	}
	
	// If the array check failed or we have no underscores
	if(OutProperty == nullptr)
	{
		if (FProperty* Property = FindFProperty<FProperty>(NodeType, InputPin->PinName))
		{
			OutProperty = Property;
			OutIndex = INDEX_NONE;
		}
	}
}

FPoseLinkMappingRecord UAnimGraphNode_Base::GetLinkIDLocation(const UScriptStruct* NodeType, UEdGraphPin* SourcePin)
{
	if (SourcePin->LinkedTo.Num() > 0)
	{
		if (UAnimGraphNode_Base* LinkedNode = Cast<UAnimGraphNode_Base>(FBlueprintEditorUtils::FindFirstCompilerRelevantNode(SourcePin->LinkedTo[0])))
		{
			//@TODO: Name-based hackery, avoid the roundtrip and better indicate when it's an array pose pin
			const FString SourcePinName = SourcePin->PinName.ToString();
			const int32 UnderscoreIndex = SourcePinName.Find(TEXT("_"), ESearchCase::CaseSensitive);
			if (UnderscoreIndex != INDEX_NONE)
			{
				const FString ArrayName = SourcePinName.Left(UnderscoreIndex);

				if (FArrayProperty* ArrayProperty = FindFProperty<FArrayProperty>(NodeType, *ArrayName))
				{
					if (FStructProperty* Property = CastField<FStructProperty>(ArrayProperty->Inner))
					{
						if (Property->Struct->IsChildOf(FPoseLinkBase::StaticStruct()))
						{
							const int32 ArrayIndex = FCString::Atoi(*(SourcePinName.Mid(UnderscoreIndex + 1)));
							return FPoseLinkMappingRecord::MakeFromArrayEntry(this, LinkedNode, ArrayProperty, ArrayIndex);
						}
					}
				}
			}
			else
			{
				if (FStructProperty* Property = FindFProperty<FStructProperty>(NodeType, SourcePin->PinName))
				{
					if (Property->Struct->IsChildOf(FPoseLinkBase::StaticStruct()))
					{
						return FPoseLinkMappingRecord::MakeFromMember(this, LinkedNode, Property);
					}
				}
			}
		}
	}

	return FPoseLinkMappingRecord::MakeInvalid();
}

void UAnimGraphNode_Base::CreatePinsForPoseLink(FProperty* PoseProperty, int32 ArrayIndex)
{
	UScriptStruct* A2PoseStruct = FA2Pose::StaticStruct();

	// pose input
	const FName NewPinName = (ArrayIndex == INDEX_NONE) ? PoseProperty->GetFName() : *FString::Printf(TEXT("%s_%d"), *(PoseProperty->GetName()), ArrayIndex);
	CreatePin(EGPD_Input, UAnimationGraphSchema::PC_Struct, A2PoseStruct, NewPinName);
}

void UAnimGraphNode_Base::PostProcessPinName(const UEdGraphPin* Pin, FString& DisplayName) const
{
	if (Pin->Direction == EGPD_Output)
	{
		if (Pin->PinName == TEXT("Pose"))
		{
			DisplayName.Reset();
		}
	}
}

bool UAnimGraphNode_Base::CanCreateUnderSpecifiedSchema(const UEdGraphSchema* DesiredSchema) const
{
	return DesiredSchema->GetClass()->IsChildOf(UAnimationGraphSchema::StaticClass());
}

FString UAnimGraphNode_Base::GetDocumentationLink() const
{
	return TEXT("Shared/GraphNodes/Animation");
}

void UAnimGraphNode_Base::GetPinHoverText(const UEdGraphPin& Pin, FString& HoverTextOut) const
{
	if (UAnimationGraphSchema::IsLocalSpacePosePin(Pin.PinType))
	{
		HoverTextOut = TEXT("Animation Pose");
	}
	else if (UAnimationGraphSchema::IsComponentSpacePosePin(Pin.PinType))
	{
		HoverTextOut = TEXT("Animation Pose (Component Space)");
	}
	else
	{
		Super::GetPinHoverText(Pin, HoverTextOut);
	}
}

void UAnimGraphNode_Base::ProcessDuringCompilation(IAnimBlueprintCompilationContext& InCompilationContext, IAnimBlueprintGeneratedClassCompiledData& OutCompiledData)
{
	UAnimBlueprintExtension_Base* Extension = UAnimBlueprintExtension::GetExtension<UAnimBlueprintExtension_Base>(GetAnimBlueprint());

	// Record pose pins for later patchup and gather pins that have an associated evaluation handler
	Extension->ProcessNodePins(this, InCompilationContext, OutCompiledData);

	// Resolve functions
	GetFNode()->InitialUpdateFunction.SetFromFunction(InitialUpdateFunction.ResolveMember<UFunction>(GetBlueprintClassFromNode()));
	GetFNode()->BecomeRelevantFunction.SetFromFunction(BecomeRelevantFunction.ResolveMember<UFunction>(GetBlueprintClassFromNode()));
	GetFNode()->UpdateFunction.SetFromFunction(UpdateFunction.ResolveMember<UFunction>(GetBlueprintClassFromNode())); 

	// Insert tag, if any
	if(Tag != NAME_None)
	{
		UAnimBlueprintExtension_Tag* TagExtension = UAnimBlueprintExtension::GetExtension<UAnimBlueprintExtension_Tag>(GetAnimBlueprint());
		TagExtension->AddTaggedNode(this, InCompilationContext);
	}
	
	// Call the override point
	OnProcessDuringCompilation(InCompilationContext, OutCompiledData);
}

void UAnimGraphNode_Base::HandleAnimReferenceCollection(UAnimationAsset* AnimAsset, TArray<UAnimationAsset*>& AnimationAssets) const
{
	if(AnimAsset)
	{
		AnimAsset->HandleAnimReferenceCollection(AnimationAssets, true);
	}
}

void UAnimGraphNode_Base::OnNodeSelected(bool bInIsSelected, FEditorModeTools& InModeTools, FAnimNode_Base* InRuntimeNode)
{
	const FEditorModeID ModeID = GetEditorMode();
	if (ModeID != NAME_None)
	{
		if (bInIsSelected)
		{
			InModeTools.ActivateMode(ModeID);
			if (FEdMode* EdMode = InModeTools.GetActiveMode(ModeID))
			{
				static_cast<IAnimNodeEditMode*>(EdMode)->EnterMode(this, InRuntimeNode);
			}
		}
		else
		{
			if (FEdMode* EdMode = InModeTools.GetActiveMode(ModeID))
			{
				static_cast<IAnimNodeEditMode*>(EdMode)->ExitMode();
			}
			InModeTools.DeactivateMode(ModeID);
		}
	}
}

void UAnimGraphNode_Base::OnPoseWatchChanged(const bool IsPoseWatchEnabled, TObjectPtr<class UPoseWatch> InPoseWatch, FEditorModeTools& InModeTools, FAnimNode_Base* InRuntimeNode)
{
	const FEditorModeID ModeID = GetEditorMode();
	if (ModeID != NAME_None)
	{
		if (IsPoseWatchEnabled)
		{
			InModeTools.ActivateMode(ModeID);
			if (FEdMode* EdMode = InModeTools.GetActiveMode(ModeID))
			{
				const bool bSupportsPoseWatch =
					   static_cast<IAnimNodeEditMode*>(EdMode)->SupportsPoseWatch()
					|| EdMode->GetID() == AnimNodeEditModes::AnimNode;

				if (bSupportsPoseWatch)
				{
					static_cast<IAnimNodeEditMode*>(EdMode)->RegisterPoseWatchedNode(this, InRuntimeNode);
				}
				else
				{
					InModeTools.DeactivateMode(ModeID);
				}
			}
		}
		else
		{
			if (FEdMode* EdMode = InModeTools.GetActiveMode(ModeID))
			{
				static_cast<IAnimNodeEditMode*>(EdMode)->ExitMode();
			}
			InModeTools.DeactivateMode(ModeID);
		}
	}
}

FEditorModeID UAnimGraphNode_Base::GetEditorMode() const
{
	return AnimNodeEditModes::AnimNode;
}

void UAnimGraphNode_Base::Draw(FPrimitiveDrawInterface* PDI, USkeletalMeshComponent* PreviewSkelMeshComp, const bool IsSelected, const bool IsPoseWatchEnabled) const
{
	if (IsSelected)
	{
		Draw(PDI, PreviewSkelMeshComp); 
	}
}

FAnimNode_Base* UAnimGraphNode_Base::FindDebugAnimNode(USkeletalMeshComponent* InPreviewSkelMeshComp) const
{
	FAnimNode_Base* DebugNode = nullptr;

	if (InPreviewSkelMeshComp != nullptr)
	{
		auto FindDebugNode = [this](UAnimInstance* InAnimInstance) -> FAnimNode_Base* 
		{
			if (!InAnimInstance)
			{
				return nullptr;
			}
			UAnimBlueprintGeneratedClass* AnimBlueprintClass = Cast<UAnimBlueprintGeneratedClass>(InAnimInstance->GetClass());
			if (!AnimBlueprintClass)
			{
				return nullptr;
			}

			// Search for the node by GUID, since we can have multiple instantiations of this node, and therefore
			// different pointers from ourselves even though they represent the same node in the graph.
			const int32 AnimNodeIndex = AnimBlueprintClass->GetNodeIndexFromGuid(NodeGuid, EPropertySearchMode::Hierarchy);
			if (AnimNodeIndex == INDEX_NONE)
			{
				return nullptr;
			}
			
			return AnimBlueprintClass->GetAnimNodeProperties()[AnimNodeIndex]->ContainerPtrToValuePtr<FAnimNode_Base>(InAnimInstance);
		};
	
		// Try to find this node on the anim BP.
		DebugNode = FindDebugNode(InPreviewSkelMeshComp->GetAnimInstance());
		
		// Failing that, try the post-process BP instead.
		if (!DebugNode)
		{
			DebugNode = FindDebugNode(InPreviewSkelMeshComp->GetPostProcessInstance());			
		}
	}

	return DebugNode;
}

EAnimAssetHandlerType UAnimGraphNode_Base::SupportsAssetClass(const UClass* AssetClass) const
{
	return EAnimAssetHandlerType::NotSupported;
}


void UAnimGraphNode_Base::PinDefaultValueChanged(UEdGraphPin* Pin)
{
	Super::PinDefaultValueChanged(Pin);

	CopyPinDefaultsToNodeData(Pin);

	if(UAnimationGraph* AnimationGraph = Cast<UAnimationGraph>(GetGraph()))
	{
		AnimationGraph->OnPinDefaultValueChanged.Broadcast(Pin);
	}
}

FString UAnimGraphNode_Base::GetPinMetaData(FName InPinName, FName InKey)
{
	FString MetaData = Super::GetPinMetaData(InPinName, InKey);
	if(MetaData.IsEmpty())
	{
		// Check properties of our anim node
		if(FStructProperty* NodeStructProperty = GetFNodeProperty())
		{
			for (TFieldIterator<FProperty> It(NodeStructProperty->Struct); It; ++It)
			{
				const FProperty* Property = *It;
				if (Property && Property->GetFName() == InPinName)
				{
					return Property->GetMetaData(InKey);
				}
			}
		}
	}
	return MetaData;
}

void UAnimGraphNode_Base::AddSearchMetaDataInfo(TArray<struct FSearchTagDataPair>& OutTaggedMetaData) const
{
	Super::AddSearchMetaDataInfo(OutTaggedMetaData);

	const auto ConditionallyTagNodeFuncRef = [&OutTaggedMetaData](const FMemberReference& FuncMember, const FText& LocText)
<<<<<<< HEAD
	{
		if (IsPotentiallyBoundFunction(FuncMember))
		{
			const FText FunctionName = FText::FromName(FuncMember.GetMemberName());
			OutTaggedMetaData.Add(FSearchTagDataPair(LocText, FunctionName));
		}
	};

	// Conditionally include anim node function references as part of the node's search metadata
	ConditionallyTagNodeFuncRef(InitialUpdateFunction, LOCTEXT("InitialUpdateFunctionName", "Initial Update"));
	ConditionallyTagNodeFuncRef(BecomeRelevantFunction, LOCTEXT("BecomeRelevantFunctionName", "Become Relevant"));
	ConditionallyTagNodeFuncRef(UpdateFunction, LOCTEXT("UpdateFunctionName", "Update"));

	if(Tag != NAME_None)
	{
		OutTaggedMetaData.Add(FSearchTagDataPair(LOCTEXT("Tag", "Tag"), FText::FromName(Tag)));
	}
}

void UAnimGraphNode_Base::AddPinSearchMetaDataInfo(const UEdGraphPin* InPin, TArray<struct FSearchTagDataPair>& OutTaggedMetaData) const
{
	Super::AddPinSearchMetaDataInfo(InPin, OutTaggedMetaData);
	
	FName BindingName;
	FProperty* PinProperty;
	int32 OptionalPinIndex;
	if(GetPinBindingInfo(InPin->GetFName(), BindingName, PinProperty, OptionalPinIndex))
	{
=======
	{
		if (IsPotentiallyBoundFunction(FuncMember))
		{
			const FText FunctionName = FText::FromName(FuncMember.GetMemberName());
			OutTaggedMetaData.Add(FSearchTagDataPair(LocText, FunctionName));
		}
	};

	// Conditionally include anim node function references as part of the node's search metadata
	ConditionallyTagNodeFuncRef(InitialUpdateFunction, LOCTEXT("InitialUpdateFunctionName", "Initial Update"));
	ConditionallyTagNodeFuncRef(BecomeRelevantFunction, LOCTEXT("BecomeRelevantFunctionName", "Become Relevant"));
	ConditionallyTagNodeFuncRef(UpdateFunction, LOCTEXT("UpdateFunctionName", "Update"));

	if(Tag != NAME_None)
	{
		OutTaggedMetaData.Add(FSearchTagDataPair(LOCTEXT("Tag", "Tag"), FText::FromName(Tag)));
	}
}

void UAnimGraphNode_Base::AddPinSearchMetaDataInfo(const UEdGraphPin* InPin, TArray<struct FSearchTagDataPair>& OutTaggedMetaData) const
{
	Super::AddPinSearchMetaDataInfo(InPin, OutTaggedMetaData);
	
	FName BindingName;
	FProperty* PinProperty;
	int32 OptionalPinIndex;
	if(GetPinBindingInfo(InPin->GetFName(), BindingName, PinProperty, OptionalPinIndex))
	{
>>>>>>> 4af6daef
		if(const FAnimGraphNodePropertyBinding* BindingInfo = PropertyBindings.Find(BindingName))
		{
			OutTaggedMetaData.Add(FSearchTagDataPair(FText::FromString(TEXT("Binding")), BindingInfo->PathAsText));
		}
	}
}

bool UAnimGraphNode_Base::IsPinExposedAndLinked(const FString& InPinName, const EEdGraphPinDirection InDirection) const
{
	UEdGraphPin* Pin = FindPin(InPinName, InDirection);
	return Pin != nullptr && Pin->LinkedTo.Num() > 0 && Pin->LinkedTo[0] != nullptr;
}

bool UAnimGraphNode_Base::IsPinExposedAndBound(const FString& InPinName, const EEdGraphPinDirection InDirection) const
{
	UEdGraphPin* Pin = FindPin(InPinName, InDirection);
	return Pin != nullptr && Pin->LinkedTo.Num() == 0 && PropertyBindings.Find(Pin->GetFName()) != nullptr;
}

bool UAnimGraphNode_Base::IsPinUnlinkedUnboundAndUnset(const FString& InPinName, const EEdGraphPinDirection InDirection) const
{
	UEdGraphPin* Pin = FindPin(InPinName, InDirection);
	if (Pin)
	{
		return Pin->LinkedTo.Num() == 0 && PropertyBindings.Find(Pin->GetFName()) == nullptr && Pin->DefaultValue == Pin->AutogeneratedDefaultValue;
	}
	return false;
}

bool UAnimGraphNode_Base::IsPinBindable(const UEdGraphPin* InPin) const
{
	if(const FProperty* PinProperty = GetPinProperty(InPin->GetFName()))
	{
		const int32 OptionalPinIndex = ShowPinForProperties.IndexOfByPredicate([PinProperty](const FOptionalPinFromProperty& InOptionalPin)
		{
			return PinProperty->GetFName() == InOptionalPin.PropertyName;
		});

		return OptionalPinIndex != INDEX_NONE;
	}

	return false;
}

bool UAnimGraphNode_Base::GetPinBindingInfo(FName InPinName, FName& OutBindingName, FProperty*& OutPinProperty, int32& OutOptionalPinIndex) const
{
	OutPinProperty = GetPinProperty(InPinName);
	if(OutPinProperty)
	{
		OutOptionalPinIndex = ShowPinForProperties.IndexOfByPredicate([OutPinProperty](const FOptionalPinFromProperty& InOptionalPin)
		{
			return OutPinProperty->GetFName() == InOptionalPin.PropertyName;
		});

		OutBindingName = InPinName;
		return OutOptionalPinIndex != INDEX_NONE;
	}

	return false;
}

bool UAnimGraphNode_Base::HasBinding(FName InBindingName) const
{
	// Comparison without name index to deal with arrays
	const FName ComparisonName = FName(InBindingName, 0);

	for(const TPair<FName, FAnimGraphNodePropertyBinding>& BindingPair : PropertyBindings)
	{
		if(ComparisonName == FName(BindingPair.Key, 0))
		{
			return true;
		}
	}

	return false;
}

void UAnimGraphNode_Base::SetTag(FName InTag)
{
	FName OldTag = Tag;
	Tag = InTag;
	if(Tag != OldTag)
	{
		GetAnimBlueprint()->RequestRefreshExtensions();
		FBlueprintEditorUtils::MarkBlueprintAsStructurallyModified(GetAnimBlueprint());
	}
}

FProperty* UAnimGraphNode_Base::GetPinProperty(const UEdGraphPin* InPin) const
{
	return GetPinProperty(InPin->GetFName());
}


FProperty* UAnimGraphNode_Base::GetPinProperty(FName InPinName) const
{
	// Compare FName without number to make sure we catch array properties that are split into multiple pins
	FName ComparisonName = InPinName;
	ComparisonName.SetNumber(0);
	
	return GetFNodeType()->FindPropertyByName(ComparisonName);
}

void UAnimGraphNode_Base::PinConnectionListChanged(UEdGraphPin* Pin)
{
	if(Pin->LinkedTo.Num() > 0)
	{
		// If we have links, clear any bindings
		// Compare FName without number to make sure we catch array properties that are split into multiple pins
		FName ComparisonName = Pin->GetFName();
		ComparisonName.SetNumber(0);

		for(auto Iter = PropertyBindings.CreateIterator(); Iter; ++Iter)
		{
			if(ComparisonName == FName(Iter.Key(), 0))
			{
				Iter.RemoveCurrent();
			}
		}
	}
}

void UAnimGraphNode_Base::AutowireNewNode(UEdGraphPin* FromPin)
{
	// Ensure the pin is valid, a pose pin, and has a single link
	if (FromPin && UAnimationGraphSchema::IsPosePin(FromPin->PinType))
	{
		auto FindFirstPosePinInDirection = [this](EEdGraphPinDirection Direction) -> UEdGraphPin*
		{
			UEdGraphPin** PinToConnectTo = Pins.FindByPredicate([Direction](UEdGraphPin* Pin) -> bool
            {
                return Pin && Pin->Direction == Direction && UAnimationGraphSchema::IsPosePin(Pin->PinType);
            });

			return PinToConnectTo ? *PinToConnectTo : nullptr;
		};
		
		// Get the linked pin, if valid, and ensure it iss also a pose pin
		UEdGraphPin* LinkedPin = FromPin->LinkedTo.Num() == 1 ? FromPin->LinkedTo[0] : nullptr;
		if (LinkedPin && UAnimationGraphSchema::IsPosePin(LinkedPin->PinType))
		{
			// Retrieve the first pin, of similar direction, from this node
			UEdGraphPin* PinToConnectTo = FindFirstPosePinInDirection(FromPin->Direction);
			if (PinToConnectTo)
			{
				ensure(GetSchema()->TryCreateConnection(LinkedPin, PinToConnectTo));
			}
		}

		// Link this node to the FromPin, so find the first pose pin of opposite direction on this node
		UEdGraphPin* PinToConnectTo = FindFirstPosePinInDirection(FromPin->Direction == EEdGraphPinDirection::EGPD_Input ? EEdGraphPinDirection::EGPD_Output : EEdGraphPinDirection::EGPD_Input);
		if (PinToConnectTo)
		{
			ensure(GetSchema()->TryCreateConnection(FromPin, PinToConnectTo));
		}
	}
	else
	{
		UK2Node::AutowireNewNode(FromPin);
	}
}

TSharedRef<SWidget> UAnimGraphNode_Base::MakePropertyBindingWidget(const FAnimPropertyBindingWidgetArgs& InArgs)
{
	UAnimGraphNode_Base* FirstAnimGraphNode = InArgs.Nodes[0];
	const bool bMultiSelect = InArgs.Nodes.Num() > 1;
	
	if(FirstAnimGraphNode->HasValidBlueprint() && IModularFeatures::Get().IsModularFeatureAvailable("PropertyAccessEditor"))
	{
		UBlueprint* Blueprint = FirstAnimGraphNode->GetAnimBlueprint();
		
		int32 PinArrayIndex = InArgs.PinName.GetNumber() - 1;
		const bool bIsArrayOrArrayElement = InArgs.PinProperty->IsA<FArrayProperty>();
		const bool bIsArrayElement = bIsArrayOrArrayElement && PinArrayIndex != INDEX_NONE && InArgs.bPropertyIsOnFNode;
		const bool bIsArray = bIsArrayOrArrayElement && PinArrayIndex == INDEX_NONE && InArgs.bPropertyIsOnFNode;

		FProperty* PropertyToBindTo = bIsArrayElement ? CastField<FArrayProperty>(InArgs.PinProperty)->Inner : InArgs.PinProperty;
		
		// Properties could potentially be removed underneath this widget, so keep a TFieldPath reference to them
		TFieldPath<FProperty> BindingPropertyPath(PropertyToBindTo);
		TFieldPath<FProperty> PinPropertyPath(InArgs.PinProperty);
		
		auto OnCanBindProperty = [BindingPropertyPath](FProperty* InProperty)
		{
			// Note: We support type promotion here
			IPropertyAccessEditor& PropertyAccessEditor = IModularFeatures::Get().GetModularFeature<IPropertyAccessEditor>("PropertyAccessEditor");
			FProperty* BindingProperty = BindingPropertyPath.Get();
			return BindingProperty && PropertyAccessEditor.GetPropertyCompatibility(InProperty, BindingProperty) != EPropertyAccessCompatibility::Incompatible;
		};

		auto OnCanBindFunction = [BindingPropertyPath](UFunction* InFunction)
		{
			IPropertyAccessEditor& PropertyAccessEditor = IModularFeatures::Get().GetModularFeature<IPropertyAccessEditor>("PropertyAccessEditor");
			FProperty* BindingProperty = BindingPropertyPath.Get();
			
			// Note: We support type promotion here
			return InFunction->NumParms == 1 
				&& BindingProperty != nullptr && PropertyAccessEditor.GetPropertyCompatibility(InFunction->GetReturnProperty(), BindingProperty) != EPropertyAccessCompatibility::Incompatible
				&& InFunction->HasAnyFunctionFlags(FUNC_BlueprintPure);
		};

		auto OnAddBinding = [InArgs, Blueprint, BindingPropertyPath, PinPropertyPath, bIsArrayElement, bIsArray](FName InPropertyName, const TArray<FBindingChainElement>& InBindingChain)
		{
			const UEdGraphSchema_K2* Schema = GetDefault<UEdGraphSchema_K2>();
			IPropertyAccessEditor& PropertyAccessEditor = IModularFeatures::Get().GetModularFeature<IPropertyAccessEditor>("PropertyAccessEditor");

			for(UAnimGraphNode_Base* AnimGraphNode : InArgs.Nodes)
			{
				AnimGraphNode->Modify();

				// Reset to default so that references are not preserved
				FProperty* BindingProperty = BindingPropertyPath.Get();
				if(BindingProperty && BindingProperty->GetOwner<UStruct>() && AnimGraphNode->GetFNodeType()->IsChildOf(BindingProperty->GetOwner<UStruct>()) && BindingProperty->IsA<FObjectPropertyBase>())
				{
					void* PropertyAddress = BindingProperty->ContainerPtrToValuePtr<void>(AnimGraphNode->GetFNode());
					BindingProperty->InitializeValue(PropertyAddress);
				}
				
				// Pins are exposed if we have a binding or not - and after running this we do.
				InArgs.OnSetPinVisibility.ExecuteIfBound(AnimGraphNode, true, InArgs.OptionalPinIndex);

				// Need to break all pin links now we have a binding
				if(UEdGraphPin* Pin = AnimGraphNode->FindPin(InArgs.PinName))
				{
					Pin->BreakAllPinLinks();
				}

				if(bIsArray)
				{
					// Remove bindings for array elements if this is an array
					FName ComparisonName(InArgs.BindingName, 0);
					for(auto Iter = AnimGraphNode->PropertyBindings.CreateIterator(); Iter; ++Iter)
					{
						if(ComparisonName == FName(Iter.Key(), 0))
						{
							Iter.RemoveCurrent();
						}
					}
				}
				else if(bIsArrayElement)
				{
					// If we are an array element, remove only whole-array bindings
					FName ComparisonName(InArgs.BindingName, 0);
					for(auto Iter = AnimGraphNode->PropertyBindings.CreateIterator(); Iter; ++Iter)
					{
						if(ComparisonName == Iter.Key())
						{
							Iter.RemoveCurrent();
						}
					}
				}
				
				const FFieldVariant& LeafField = InBindingChain.Last().Field;

				FProperty* PinProperty = PinPropertyPath.Get();
				if(PinProperty && BindingProperty)
				{
					FAnimGraphNodePropertyBinding Binding;
					Binding.PropertyName = InArgs.BindingName;
					if(bIsArrayElement)
					{
						// Pull array index from the pin's FName if this is an array property
						Binding.ArrayIndex = InArgs.PinName.GetNumber() - 1;
					}
					PropertyAccessEditor.MakeStringPath(InBindingChain, Binding.PropertyPath);
					Binding.PathAsText = PropertyAccessEditor.MakeTextPath(Binding.PropertyPath, Blueprint->SkeletonGeneratedClass);
					Binding.Type = LeafField.IsA<UFunction>() ? EAnimGraphNodePropertyBindingType::Function : EAnimGraphNodePropertyBindingType::Property;
					Binding.bIsBound = true;
					AnimGraphNode->RecalculateBindingType(Binding);

					AnimGraphNode->PropertyBindings.Add(InArgs.BindingName, Binding);
				}
			}

			FBlueprintEditorUtils::MarkBlueprintAsModified(Blueprint);
		};

		auto OnRemoveBinding = [InArgs, Blueprint](FName InPropertyName)
		{
			for(UAnimGraphNode_Base* AnimGraphNode : InArgs.Nodes)
			{
				AnimGraphNode->Modify();
				AnimGraphNode->PropertyBindings.Remove(InArgs.BindingName);
			}

			FBlueprintEditorUtils::MarkBlueprintAsModified(Blueprint);
		};

		auto CanRemoveBinding = [InArgs](FName InPropertyName)
		{
			for(UAnimGraphNode_Base* AnimGraphNode : InArgs.Nodes)
			{
				if(AnimGraphNode->PropertyBindings.Contains(InArgs.BindingName))
				{
					return true;
				}
			}

			return false;
		}; 

		enum class ECurrentValueType : int32
		{
			None,
			Pin,
			Binding,
			Dynamic,
			MultipleValues,
		};

		auto CurrentBindingText = [InArgs]()
		{
			ECurrentValueType CurrentValueType = ECurrentValueType::None;

			const FText MultipleValues = LOCTEXT("MultipleValuesLabel", "Multiple Values");
			const FText Bind = LOCTEXT("BindLabel", "Bind");
			const FText ExposedAsPin = LOCTEXT("ExposedAsPinLabel", "Pin");
			const FText Dynamic = LOCTEXT("DynamicLabel", "Dynamic");
			FText CurrentValue = Bind;

			auto SetAssignValue = [&CurrentValueType, &CurrentValue, &MultipleValues](const FText& InValue, ECurrentValueType InType)
			{
				if(CurrentValueType != ECurrentValueType::MultipleValues)
				{
					if(CurrentValueType == ECurrentValueType::None)
					{
						CurrentValueType = InType;
						CurrentValue = InValue;
					}
					else if(CurrentValueType == InType)
					{
						if(!CurrentValue.EqualTo(InValue))
						{
							CurrentValueType = ECurrentValueType::MultipleValues;
							CurrentValue = MultipleValues;
						}
					}
					else
					{
						CurrentValueType = ECurrentValueType::MultipleValues;
						CurrentValue = MultipleValues;
					}
				}
			};

			const FName ComparisonName = FName(InArgs.PinName, 0);

			for(UAnimGraphNode_Base* AnimGraphNode : InArgs.Nodes)
			{
				if(FAnimGraphNodePropertyBinding* BindingPtr = AnimGraphNode->PropertyBindings.Find(InArgs.BindingName))
				{
					SetAssignValue(BindingPtr->PathAsText, ECurrentValueType::Binding);
				}
				else if(AnimGraphNode->AlwaysDynamicProperties.Find(ComparisonName))
				{
					SetAssignValue(Dynamic, ECurrentValueType::Dynamic);
				}
				else
				{
					TArrayView<FOptionalPinFromProperty> OptionalPins; 
					InArgs.OnGetOptionalPins.ExecuteIfBound(AnimGraphNode, OptionalPins);
					if(OptionalPins.IsValidIndex(InArgs.OptionalPinIndex) && OptionalPins[InArgs.OptionalPinIndex].bShowPin)
					{
						SetAssignValue(InArgs.bOnGraphNode ? Bind : ExposedAsPin, ECurrentValueType::Pin);
					}
					else
					{
						SetAssignValue(Bind, ECurrentValueType::None);
					}
				}
			}

			return CurrentValue;
		};

		auto CurrentBindingToolTipText = [InArgs]()
		{
			ECurrentValueType CurrentValueType = ECurrentValueType::None;

			const FText MultipleValues = LOCTEXT("MultipleValuesToolTip", "Bindings Have Multiple Values");
			const FText ExposedAsPin = LOCTEXT("ExposedAsPinToolTip", "Exposed As a Pin on the Node");
			const FText BindValue = LOCTEXT("BindValueToolTip", "Bind This Value");
			const FText DynamicValue = LOCTEXT("DynamicValueToolTip", "Dynamic value that can be set externally");
			FText CurrentValue;
			
			auto SetAssignValue = [&CurrentValueType, &CurrentValue, &MultipleValues](const FText& InValue, ECurrentValueType InType)
			{
				if(CurrentValueType != ECurrentValueType::MultipleValues)
				{
					if(CurrentValueType == ECurrentValueType::None)
					{
						CurrentValueType = InType;
						CurrentValue = InValue;
					}
					else if(CurrentValueType == InType)
					{
						if(!CurrentValue.EqualTo(InValue))
						{
							CurrentValueType = ECurrentValueType::MultipleValues;
							CurrentValue = MultipleValues;
						}
					}
					else
					{
						CurrentValueType = ECurrentValueType::MultipleValues;
						CurrentValue = MultipleValues;
					}
				}
			};

			const FName ComparisonName = FName(InArgs.PinName, 0);

			for(UAnimGraphNode_Base* AnimGraphNode : InArgs.Nodes)
			{
				if(FAnimGraphNodePropertyBinding* BindingPtr = AnimGraphNode->PropertyBindings.Find(InArgs.BindingName))
				{
					if(BindingPtr->PathAsText.IsEmpty())
					{
						SetAssignValue(BindValue, ECurrentValueType::Binding);
					}
					else
					{
						IPropertyAccessEditor& PropertyAccessEditor = IModularFeatures::Get().GetModularFeature<IPropertyAccessEditor>("PropertyAccessEditor");
						const FText UnderlyingPath = PropertyAccessEditor.MakeTextPath(BindingPtr->PropertyPath);
						const FText& CompilationContext = BindingPtr->CompiledContext;
						const FText& CompilationContextDesc = BindingPtr->CompiledContextDesc;
						if(CompilationContext.IsEmpty() && CompilationContextDesc.IsEmpty())
						{
							SetAssignValue(FText::Format(LOCTEXT("BindingToolTipFormat", "Pin is bound to property '{0}'\nNative: {1}"), BindingPtr->PathAsText, UnderlyingPath), ECurrentValueType::Binding);
						}
						else
						{
							SetAssignValue(FText::Format(LOCTEXT("BindingToolTipFormatWithDesc", "Pin is bound to property '{0}'\nNative: {1}\n{2}\n{2}"), BindingPtr->PathAsText, UnderlyingPath, CompilationContext, CompilationContextDesc), ECurrentValueType::Binding);
						}
					}
				}
				else if(AnimGraphNode->AlwaysDynamicProperties.Find(ComparisonName))
				{
					SetAssignValue(DynamicValue, ECurrentValueType::Dynamic);
				}
				else
				{
					TArrayView<FOptionalPinFromProperty> OptionalPins; 
					InArgs.OnGetOptionalPins.ExecuteIfBound(AnimGraphNode, OptionalPins);
					if(OptionalPins.IsValidIndex(InArgs.OptionalPinIndex) && OptionalPins[InArgs.OptionalPinIndex].bShowPin)
					{
						SetAssignValue(InArgs.bOnGraphNode ? BindValue : ExposedAsPin, ECurrentValueType::Pin);
					}
					else
					{
						SetAssignValue(BindValue, ECurrentValueType::None);
					}
				}
			}

			return CurrentValue;
		};

		auto CurrentBindingImage = [InArgs, BindingPropertyPath]() -> const FSlateBrush*
		{
			static FName PropertyIcon(TEXT("Kismet.VariableList.TypeIcon"));
			static FName FunctionIcon(TEXT("GraphEditor.Function_16x"));

			EAnimGraphNodePropertyBindingType BindingType = EAnimGraphNodePropertyBindingType::None;
			for(UObject* OuterObject : InArgs.Nodes)
			{
				if(UAnimGraphNode_Base* AnimGraphNode = Cast<UAnimGraphNode_Base>(OuterObject))
				{
					TArrayView<FOptionalPinFromProperty> OptionalPins; 
					InArgs.OnGetOptionalPins.ExecuteIfBound(AnimGraphNode, OptionalPins);
					if(OptionalPins.IsValidIndex(InArgs.OptionalPinIndex) && OptionalPins[InArgs.OptionalPinIndex].bShowPin)
					{
						BindingType = EAnimGraphNodePropertyBindingType::None;
						break;
					}
					else if(FAnimGraphNodePropertyBinding* BindingPtr = AnimGraphNode->PropertyBindings.Find(InArgs.BindingName))
					{
						if(BindingType == EAnimGraphNodePropertyBindingType::None)
						{
							BindingType = BindingPtr->Type;
						}
						else if(BindingType != BindingPtr->Type)
						{
							BindingType = EAnimGraphNodePropertyBindingType::None;
							break;
						}
					}
					else if(BindingType != EAnimGraphNodePropertyBindingType::None)
					{
						BindingType = EAnimGraphNodePropertyBindingType::None;
						break;
					}
				}
			}

			if (BindingType == EAnimGraphNodePropertyBindingType::Function)
			{
				return FAppStyle::GetBrush(FunctionIcon);
			}
			else
			{
				const UAnimationGraphSchema* AnimationGraphSchema = GetDefault<UAnimationGraphSchema>();
				FProperty* BindingProperty = BindingPropertyPath.Get();
				FEdGraphPinType PinType;
				if(BindingProperty != nullptr && AnimationGraphSchema->ConvertPropertyToPinType(BindingProperty, PinType))
				{
					return FBlueprintEditorUtils::GetIconFromPin(PinType, false);
				}
				else
				{
					return FAppStyle::GetBrush(PropertyIcon);
				}
			}
		};

		auto CurrentBindingColor = [InArgs, BindingPropertyPath]() -> FLinearColor
		{
			const UEdGraphSchema_K2* Schema = GetDefault<UEdGraphSchema_K2>();

			FLinearColor BindingColor = FLinearColor::Gray;

			FProperty* BindingProperty = BindingPropertyPath.Get();
			FEdGraphPinType PinType;
			if(BindingProperty != nullptr && Schema->ConvertPropertyToPinType(BindingProperty, PinType))
			{
				BindingColor = Schema->GetPinTypeColor(PinType);

				enum class EPromotionState
				{
					NotChecked,
					NotPromoted,
					Promoted,
				} Promotion = EPromotionState::NotChecked;

				for(UAnimGraphNode_Base* AnimGraphNode : InArgs.Nodes)
				{
					TArrayView<FOptionalPinFromProperty> OptionalPins; 
					InArgs.OnGetOptionalPins.ExecuteIfBound(AnimGraphNode, OptionalPins);
					if(FAnimGraphNodePropertyBinding* BindingPtr = AnimGraphNode->PropertyBindings.Find(InArgs.BindingName))
					{
						if(Promotion == EPromotionState::NotChecked)
						{
							if(BindingPtr->bIsPromotion)
							{
								Promotion = EPromotionState::Promoted;
								BindingColor = Schema->GetPinTypeColor(BindingPtr->PromotedPinType);
							}
							else
							{
								Promotion = EPromotionState::NotPromoted;
							}
						}
						else
						{
							EPromotionState NewPromotion = BindingPtr->bIsPromotion ? EPromotionState::Promoted : EPromotionState::NotPromoted;
							if(Promotion != NewPromotion)
							{
								BindingColor = FLinearColor::Gray;
								break;
							}
						}
					}
					else if(OptionalPins.IsValidIndex(InArgs.OptionalPinIndex) && OptionalPins[InArgs.OptionalPinIndex].bShowPin)
					{
						if(Promotion == EPromotionState::NotChecked)
						{
							Promotion = EPromotionState::NotPromoted;
						}
						else if(Promotion == EPromotionState::Promoted)
						{
							BindingColor = FLinearColor::Gray;
							break;
						}
					}
				}
			}

			return BindingColor;
		};

		auto AddMenuExtension = [InArgs, Blueprint, BindingPropertyPath, PinPropertyPath](FMenuBuilder& InMenuBuilder)
		{
			InMenuBuilder.BeginSection("Pins", LOCTEXT("Pin", "Pin"));
			{
				auto ExposeAsPin = [InArgs, Blueprint]()
				{
					bool bHasBinding = false;

					for(UAnimGraphNode_Base* AnimGraphNode : InArgs.Nodes)
					{
						if(AnimGraphNode->HasBinding(InArgs.BindingName))
						{
							bHasBinding = true;
							break;
						}
					}

					{
						FScopedTransaction Transaction(LOCTEXT("PinExposure", "Pin Exposure"));

						// Switching from non-pin to pin, remove any bindings
						for(UAnimGraphNode_Base* AnimGraphNode : InArgs.Nodes)
						{
							AnimGraphNode->Modify();

							TArrayView<FOptionalPinFromProperty> OptionalPins; 
							InArgs.OnGetOptionalPins.ExecuteIfBound(AnimGraphNode, OptionalPins);
							const bool bVisible = OptionalPins.IsValidIndex(InArgs.OptionalPinIndex) && OptionalPins[InArgs.OptionalPinIndex].bShowPin;
							InArgs.OnSetPinVisibility.ExecuteIfBound(AnimGraphNode, !bVisible || bHasBinding, InArgs.OptionalPinIndex);

							// Remove all bindings that match the property, array or array elements
							const FName ComparisonName = FName(InArgs.BindingName, 0);
							for(auto It = AnimGraphNode->PropertyBindings.CreateIterator(); It; ++It)
							{
								if(ComparisonName == FName(It.Key(), 0))
								{
									It.RemoveCurrent();
								}
							}
						}

						FBlueprintEditorUtils::MarkBlueprintAsModified(Blueprint);
					}
				}; 

				auto GetExposedAsPinCheckState = [InArgs]()
				{
					bool bPinShown = false;
					bool bHasBinding = false;

					for(UAnimGraphNode_Base* AnimGraphNode : InArgs.Nodes)
					{
						if(AnimGraphNode->HasBinding(InArgs.BindingName))
						{
							bHasBinding = true;
							break;
						}

						TArrayView<FOptionalPinFromProperty> OptionalPins; 
						InArgs.OnGetOptionalPins.ExecuteIfBound(AnimGraphNode, OptionalPins);
						bPinShown |= OptionalPins.IsValidIndex(InArgs.OptionalPinIndex) && OptionalPins[InArgs.OptionalPinIndex].bShowPin;
					}

					// Pins are exposed if we have a binding or not, so treat as unchecked only if we have
					// no binding
					return bPinShown && !bHasBinding ? ECheckBoxState::Checked : ECheckBoxState::Unchecked;
				};
				
				InMenuBuilder.AddMenuEntry(
					LOCTEXT("ExposeAsPin", "Expose As Pin"),
					LOCTEXT("ExposeAsPinTooltip", "Show/hide this property as a pin on the node"),
					FSlateIcon(FAppStyle::GetAppStyleSetName(), "GraphEditor.PinIcon"),
					FUIAction(
						FExecuteAction::CreateLambda(ExposeAsPin),
						FCanExecuteAction(),
						FGetActionCheckState::CreateLambda(GetExposedAsPinCheckState)
					),
					NAME_None,
					EUserInterfaceActionType::Check
				);

				if(InArgs.bPropertyIsOnFNode)
				{
					auto MakeDynamic = [InArgs, Blueprint]()
					{
						// Comparison without name index to deal with arrays
						const FName ComparisonName = FName(InArgs.PinName, 0);

						bool bIsAlwaysDynamic = false;
						for(UAnimGraphNode_Base* AnimGraphNode : InArgs.Nodes)
						{
							if(AnimGraphNode->AlwaysDynamicProperties.Contains(ComparisonName))
							{
								bIsAlwaysDynamic = true;
								break;
							}
						}

						{
							FScopedTransaction Transaction(LOCTEXT("AlwaysDynamic", "Always Dynamic"));

							for(UAnimGraphNode_Base* AnimGraphNode : InArgs.Nodes)
							{
								AnimGraphNode->Modify();

								if(bIsAlwaysDynamic)
<<<<<<< HEAD
								{
									AnimGraphNode->AlwaysDynamicProperties.Remove(ComparisonName);
								}
								else
								{
=======
								{
									AnimGraphNode->AlwaysDynamicProperties.Remove(ComparisonName);
								}
								else
								{
>>>>>>> 4af6daef
									AnimGraphNode->AlwaysDynamicProperties.Add(ComparisonName);
								}
							}

							FBlueprintEditorUtils::MarkBlueprintAsModified(Blueprint);
						}
					};

					auto GetDynamicCheckState = [InArgs]()
					{
						// Comparison without name index to deal with arrays
						const FName ComparisonName = FName(InArgs.PinName, 0);

						bool bIsAlwaysDynamic = false;
						for(UAnimGraphNode_Base* AnimGraphNode : InArgs.Nodes)
						{
							for(const FName& AlwaysDynamicPropertyName : AnimGraphNode->AlwaysDynamicProperties)
							{
								if(ComparisonName == FName(AlwaysDynamicPropertyName, 0))
								{
									bIsAlwaysDynamic = true;
									break;
								}
							}
						}
						
						return bIsAlwaysDynamic ? ECheckBoxState::Checked : ECheckBoxState::Unchecked;
					};
					
					InMenuBuilder.AddMenuEntry(
						LOCTEXT("DynamicValue", "Dynamic Value"),
						LOCTEXT("DynamicValueTooltip", "Flag this value as dynamic. This way it can be set from functions even when not exposed as a pin."),
						FSlateIcon(),
						FUIAction(
							FExecuteAction::CreateLambda(MakeDynamic),
							FCanExecuteAction(),
							FGetActionCheckState::CreateLambda(GetDynamicCheckState)
						),
						NAME_None,
						EUserInterfaceActionType::Check
					);
				}
			}
			InMenuBuilder.EndSection();
		};

		FPropertyBindingWidgetArgs Args;
		Args.Property = PropertyToBindTo;
		Args.OnCanBindProperty = FOnCanBindProperty::CreateLambda(OnCanBindProperty);
		Args.OnCanBindFunction = FOnCanBindFunction::CreateLambda(OnCanBindFunction);
		Args.OnCanBindToClass = FOnCanBindToClass::CreateLambda([](UClass* InClass){ return true; });
		Args.OnAddBinding = FOnAddBinding::CreateLambda(OnAddBinding);
		Args.OnRemoveBinding = FOnRemoveBinding::CreateLambda(OnRemoveBinding);
		Args.OnCanRemoveBinding = FOnCanRemoveBinding::CreateLambda(CanRemoveBinding);
		Args.CurrentBindingText = MakeAttributeLambda(CurrentBindingText);
		Args.CurrentBindingToolTipText = MakeAttributeLambda(CurrentBindingToolTipText);
		Args.CurrentBindingImage = MakeAttributeLambda(CurrentBindingImage);
		Args.CurrentBindingColor = MakeAttributeLambda(CurrentBindingColor);
		Args.MenuExtender = MakeShared<FExtender>();
		Args.MenuExtender->AddMenuExtension("BindingActions", EExtensionHook::Before, nullptr, FMenuExtensionDelegate::CreateLambda(AddMenuExtension));
		if(InArgs.MenuExtender.IsValid())
		{
			Args.MenuExtender = FExtender::Combine( { Args.MenuExtender, InArgs.MenuExtender } );
		}

		IPropertyAccessBlueprintBinding::FContext BindingContext;
		BindingContext.Blueprint = FBlueprintEditorUtils::FindBlueprintForNode(FirstAnimGraphNode);
		BindingContext.Graph = FirstAnimGraphNode->GetGraph();
		BindingContext.Node = FirstAnimGraphNode;
		BindingContext.Pin = FirstAnimGraphNode->FindPin(InArgs.PinName);

		auto OnSetPropertyAccessContextId = [InArgs, Blueprint](const FName& InContextId)
		{
			for(UAnimGraphNode_Base* AnimGraphNode : InArgs.Nodes)
			{
				if(FAnimGraphNodePropertyBinding* Binding = AnimGraphNode->PropertyBindings.Find(InArgs.BindingName))
				{
					AnimGraphNode->Modify();
					Binding->ContextId = InContextId;
				}
			}

			FBlueprintEditorUtils::MarkBlueprintAsModified(Blueprint);
		};

		auto OnCanSetPropertyAccessContextId = [InArgs, FirstAnimGraphNode](const FName& InContextId)
		{
			return FirstAnimGraphNode->PropertyBindings.Find(InArgs.BindingName) != nullptr;
		};
		
		auto OnGetPropertyAccessContextId = [InArgs]() -> FName
		{
			FName CurrentContext = NAME_None;
			for(UAnimGraphNode_Base* AnimGraphNode : InArgs.Nodes)
			{
				if(FAnimGraphNodePropertyBinding* Binding = AnimGraphNode->PropertyBindings.Find(InArgs.BindingName))
				{
					if(CurrentContext != NAME_None && CurrentContext != Binding->ContextId)
					{
						return NAME_None;
					}
					else
					{
						CurrentContext = Binding->ContextId;
					}
				}
			}
		
			return CurrentContext;
		};
		
		IPropertyAccessBlueprintBinding::FBindingMenuArgs MenuArgs;
		MenuArgs.OnSetPropertyAccessContextId = FOnSetPropertyAccessContextId::CreateLambda(OnSetPropertyAccessContextId);
		MenuArgs.OnCanSetPropertyAccessContextId = FOnCanSetPropertyAccessContextId::CreateLambda(OnCanSetPropertyAccessContextId);
		MenuArgs.OnGetPropertyAccessContextId = FOnGetPropertyAccessContextId::CreateLambda(OnGetPropertyAccessContextId);
		
		// Add the binding menu extenders
		TArray<TSharedPtr<FExtender>> Extenders( { Args.MenuExtender } );
		for(IPropertyAccessBlueprintBinding* Binding : IModularFeatures::Get().GetModularFeatureImplementations<IPropertyAccessBlueprintBinding>("PropertyAccessBlueprintBinding"))
		{
			TSharedPtr<FExtender> BindingExtender = Binding->MakeBindingMenuExtender(BindingContext, MenuArgs);
			if(BindingExtender)
			{
				Extenders.Add(BindingExtender);
			}
		}
		
		if(Extenders.Num() > 0)
		{
			Args.MenuExtender = FExtender::Combine(Extenders);
		}

		Args.bAllowNewBindings = false;
		Args.bAllowArrayElementBindings = !bIsArray;
		Args.bAllowUObjectFunctions = !bIsArray;
		Args.bAllowStructFunctions = !bIsArray;

		IPropertyAccessEditor& PropertyAccessEditor = IModularFeatures::Get().GetModularFeature<IPropertyAccessEditor>("PropertyAccessEditor");

		const FTextBlockStyle& TextBlockStyle = FAppStyle::Get().GetWidgetStyle<FTextBlockStyle>("PropertyAccess.CompiledContext.Text");
		
		return
			SNew(SBox)
			.MaxDesiredWidth(200.0f)
			[
				SNew(SOverlay)
				+SOverlay::Slot()
				.HAlign(HAlign_Right)
				.VAlign(VAlign_Bottom)
				[
					SNew(SBorder)
					.Padding(FMargin(1.0f, 3.0f, 1.0f, 1.0f))
					.Visibility(InArgs.bOnGraphNode ? EVisibility::Visible : EVisibility::Collapsed)
					.BorderImage(FAppStyle::GetBrush("PropertyAccess.CompiledContext.Border"))
					.RenderTransform_Lambda([InArgs, FirstAnimGraphNode, &TextBlockStyle]()
					{
						const FAnimGraphNodePropertyBinding* BindingPtr = FirstAnimGraphNode->PropertyBindings.Find(InArgs.BindingName);
						FVector2D TextSize(0.0f, 0.0f);
						if(BindingPtr)
						{
							const TSharedRef<FSlateFontMeasure> FontMeasureService = FSlateApplication::Get().GetRenderer()->GetFontMeasureService();
							TextSize = FontMeasureService->Measure(BindingPtr->CompiledContext, TextBlockStyle.Font);
						}
						return FSlateRenderTransform(FVector2D(0.0f, TextSize.Y - 1.0f));
					})	
					[
						SNew(STextBlock)
						.TextStyle(&TextBlockStyle)
						.Visibility_Lambda([InArgs, FirstAnimGraphNode, bMultiSelect]()
						{
							const FAnimGraphNodePropertyBinding* BindingPtr = FirstAnimGraphNode->PropertyBindings.Find(InArgs.BindingName);
							return bMultiSelect || BindingPtr == nullptr || BindingPtr->CompiledContext.IsEmpty() ? EVisibility::Collapsed : EVisibility::Visible;
						})
						.Text_Lambda([InArgs, FirstAnimGraphNode]()
						{
							const FAnimGraphNodePropertyBinding* BindingPtr = FirstAnimGraphNode->PropertyBindings.Find(InArgs.BindingName);
							return BindingPtr != nullptr ? BindingPtr->CompiledContext : FText::GetEmpty();
						})
					]
				]
				+SOverlay::Slot()
				[
					PropertyAccessEditor.MakePropertyBindingWidget(Blueprint, Args)
				]	
			];
	}
	else
	{
		return SNew(SSpacer);
	}
}

void UAnimGraphNode_Base::HandleVariableRenamed(UBlueprint* InBlueprint, UClass* InVariableClass, UEdGraph* InGraph, const FName& InOldVarName, const FName& InNewVarName)
{
	IPropertyAccessEditor& PropertyAccessEditor = IModularFeatures::Get().GetModularFeature<IPropertyAccessEditor>("PropertyAccessEditor");

	UClass* SkeletonVariableClass = FBlueprintEditorUtils::GetSkeletonClass(InVariableClass);
	
	// See if any of bindings reference the variable
	for(auto& BindingPair : PropertyBindings)
	{
		TArray<int32> RenameIndices;
		IPropertyAccessEditor::FResolvePropertyAccessArgs ResolveArgs;
		ResolveArgs.PropertyFunction = [InOldVarName, SkeletonVariableClass, &RenameIndices](int32 InSegmentIndex, FProperty* InProperty, int32 InStaticArrayIndex)
		{
			UClass* OwnerClass = InProperty->GetOwnerClass();
			if(OwnerClass && InProperty->GetFName() == InOldVarName && OwnerClass->IsChildOf(SkeletonVariableClass))
			{
				RenameIndices.Add(InSegmentIndex);
			}
		};
		
		PropertyAccessEditor.ResolvePropertyAccess(GetAnimBlueprint()->SkeletonGeneratedClass, BindingPair.Value.PropertyPath, ResolveArgs);

		// Rename any references we found
		for(const int32& RenameIndex : RenameIndices)
		{
			BindingPair.Value.PropertyPath[RenameIndex] = InNewVarName.ToString();
			BindingPair.Value.PathAsText = PropertyAccessEditor.MakeTextPath(BindingPair.Value.PropertyPath, GetAnimBlueprint()->SkeletonGeneratedClass);
		}
	}
}

void UAnimGraphNode_Base::ReplaceReferences(UBlueprint* InBlueprint, UBlueprint* InReplacementBlueprint, const FMemberReference& InSource, const FMemberReference& InReplacement)
{
	IPropertyAccessEditor& PropertyAccessEditor = IModularFeatures::Get().GetModularFeature<IPropertyAccessEditor>("PropertyAccessEditor");
	
	UClass* SkeletonClass = InBlueprint->SkeletonGeneratedClass;

	FMemberReference Source = InSource;
	FProperty* SourceProperty = Source.ResolveMember<FProperty>(InBlueprint);
	FMemberReference Replacement = InReplacement;
	FProperty* ReplacementProperty = Replacement.ResolveMember<FProperty>(InReplacementBlueprint);
	
	// See if any of bindings reference the variable
	for(auto& BindingPair : PropertyBindings)
	{
		TArray<int32> ReplaceIndices;
		IPropertyAccessEditor::FResolvePropertyAccessArgs ResolveArgs;
		ResolveArgs.PropertyFunction = [SourceProperty, &ReplaceIndices](int32 InSegmentIndex, FProperty* InProperty, int32 InStaticArrayIndex)
		{
			if(InProperty == SourceProperty)
			{
				ReplaceIndices.Add(InSegmentIndex);
			}
		};
		
		PropertyAccessEditor.ResolvePropertyAccess(GetAnimBlueprint()->SkeletonGeneratedClass, BindingPair.Value.PropertyPath, ResolveArgs);

		// Replace any references we found
		for(const int32& RenameIndex : ReplaceIndices)
		{
			BindingPair.Value.PropertyPath[RenameIndex] = ReplacementProperty->GetName();
			BindingPair.Value.PathAsText = PropertyAccessEditor.MakeTextPath(BindingPair.Value.PropertyPath, GetAnimBlueprint()->SkeletonGeneratedClass);
		}
	}
}

bool UAnimGraphNode_Base::ReferencesVariable(const FName& InVarName, const UStruct* InScope) const
{
	IPropertyAccessEditor& PropertyAccessEditor = IModularFeatures::Get().GetModularFeature<IPropertyAccessEditor>("PropertyAccessEditor");

	const UClass* SkeletonVariableClass = FBlueprintEditorUtils::GetSkeletonClass(Cast<UClass>(InScope));
	
	// See if any of bindings reference the variable
	for(const auto& BindingPair : PropertyBindings)
	{
		bool bReferencesVariable = false;
		
		IPropertyAccessEditor::FResolvePropertyAccessArgs ResolveArgs;
		ResolveArgs.PropertyFunction = [InVarName, SkeletonVariableClass, &bReferencesVariable](int32 InSegmentIndex, FProperty* InProperty, int32 InStaticArrayIndex)
		{
			if(SkeletonVariableClass)
			{
				const UClass* OwnerSkeletonVariableClass = FBlueprintEditorUtils::GetSkeletonClass(Cast<UClass>(InProperty->GetOwnerStruct()));

				if(OwnerSkeletonVariableClass && InProperty->GetFName() == InVarName && OwnerSkeletonVariableClass->IsChildOf(SkeletonVariableClass))
				{
					bReferencesVariable = true;
				}
			}
			else if(InProperty->GetFName() == InVarName)
			{
				bReferencesVariable = true;
			}
		};
		
		PropertyAccessEditor.ResolvePropertyAccess(GetAnimBlueprint()->SkeletonGeneratedClass, BindingPair.Value.PropertyPath, ResolveArgs);

		if(bReferencesVariable)
		{
			return true;
		}
	}

	return false;
}

bool UAnimGraphNode_Base::ReferencesFunction(const FName& InFunctionName,const UStruct* InScope) const
{
	IPropertyAccessEditor& PropertyAccessEditor = IModularFeatures::Get().GetModularFeature<IPropertyAccessEditor>("PropertyAccessEditor");

	const UClass* SkeletonFunctionClass = FBlueprintEditorUtils::GetSkeletonClass(Cast<UClass>(InScope));

	// See if any of bindings reference the function
	for (const auto& BindingPair : PropertyBindings)
	{
		bool bReferencesFunction = false;

		IPropertyAccessEditor::FResolvePropertyAccessArgs ResolveArgs;
		ResolveArgs.FunctionFunction = [InFunctionName, SkeletonFunctionClass, &bReferencesFunction](int32 InSegmentIndex, UFunction* InFunction, FProperty* InProperty)
		{
			if (SkeletonFunctionClass)
			{
				const UClass* OwnerSkeletonFunctionClass = FBlueprintEditorUtils::GetSkeletonClass(InFunction->GetOuterUClass());

				if (OwnerSkeletonFunctionClass && InFunction->GetFName() == InFunctionName && OwnerSkeletonFunctionClass->IsChildOf(SkeletonFunctionClass))
				{
					bReferencesFunction = true;
				}
			}
			else if (InFunction->GetFName() == InFunctionName)
			{
				bReferencesFunction = true;
			}
		};

		PropertyAccessEditor.ResolvePropertyAccess(GetAnimBlueprint()->SkeletonGeneratedClass, BindingPair.Value.PropertyPath, ResolveArgs);

		if (bReferencesFunction)
		{
			return true;
		}
	}

	// Check private member anim node function binding 
	return InitialUpdateFunction.GetMemberName() == InFunctionName || BecomeRelevantFunction.GetMemberName() == InFunctionName || UpdateFunction.GetMemberName() == InFunctionName;
}

void UAnimGraphNode_Base::PostEditRefreshDebuggedComponent()
{
	if(FAnimNode_Base* DebuggedAnimNode = GetDebuggedAnimNode())
	{
		if(const IAnimClassInterface* AnimClassInterface = DebuggedAnimNode->GetAnimClassInterface())
		{
			if(const UAnimInstance* HostingInstance = Cast<UAnimInstance>(IAnimClassInterface::GetObjectPtrFromAnimNode(AnimClassInterface, DebuggedAnimNode)))
			{
				if(UWorld* World = HostingInstance->GetWorld())
				{
					if(World->IsPaused() || World->WorldType == EWorldType::Editor)
					{
						if(USkeletalMeshComponent* SkelMeshComponent = HostingInstance->GetSkelMeshComponent())
						{
							SkelMeshComponent->RefreshBoneTransforms();
						}
					}
				}
			}
		}
	}
}

UObject* UAnimGraphNode_Base::GetObjectBeingDebugged() const
{
	if (UBlueprint* Blueprint = FBlueprintEditorUtils::FindBlueprintForNode(this))
	{
		return Blueprint->GetObjectBeingDebugged();
	}

	return nullptr;
}

bool UAnimGraphNode_Base::IsPotentiallyBoundFunction(const FMemberReference& FunctionReference)
{
	return FunctionReference.GetMemberGuid().IsValid() || FunctionReference.GetMemberName() != NAME_None;
}

#undef LOCTEXT_NAMESPACE<|MERGE_RESOLUTION|>--- conflicted
+++ resolved
@@ -277,28 +277,6 @@
 		}
 	}
 
-<<<<<<< HEAD
-	auto ValidateFunctionRef = [this, &MessageLog](const FMemberReference& InRef, const FText& InFunctionName)
-	{
-		if(InRef.GetMemberName() != NAME_None)
-		{
-			UFunction* Function = InRef.ResolveMember<UFunction>(GetAnimBlueprint()->SkeletonGeneratedClass);
-			if(Function == nullptr)
-			{
-				MessageLog.Error(*FText::Format(LOCTEXT("CouldNotResolveFunctionErrorFormat", "Could not resolve {0} function @@"), InFunctionName).ToString(), this);
-			}
-			else
-			{
-				if(!FBlueprintEditorUtils::HasFunctionBlueprintThreadSafeMetaData(Function))
-				{
-					MessageLog.Error(*FText::Format(LOCTEXT("FunctionThreadSafetyErrorFormat", "{0} function is not thread safe @@"), InFunctionName).ToString(), this);
-				}
-			}
-		}
-	};
-	
-=======
->>>>>>> 4af6daef
 	bool bBaseClassIsExperimental = false;
 	bool bBaseClassIsEarlyAccess = false;
 	FString MostDerivedDevelopmentClassName;
@@ -312,15 +290,9 @@
 		MessageLog.Note(*(LOCTEXT("EarlyAccessNode", "@@ - Node is in early access")).ToString(), this);
 	}
 
-<<<<<<< HEAD
-	ValidateFunctionRef(InitialUpdateFunction, LOCTEXT("InitialUpdateFunctionName", "Initial Update"));
-	ValidateFunctionRef(BecomeRelevantFunction, LOCTEXT("BecomeRelevantFunctionName", "Become Relevant"));
-	ValidateFunctionRef(UpdateFunction, LOCTEXT("UpdateFunctionName", "Update"));
-=======
 	ValidateFunctionRef(GET_MEMBER_NAME_CHECKED(UAnimGraphNode_Base, InitialUpdateFunction), InitialUpdateFunction, LOCTEXT("InitialUpdateFunctionName", "Initial Update"), MessageLog);
 	ValidateFunctionRef(GET_MEMBER_NAME_CHECKED(UAnimGraphNode_Base, BecomeRelevantFunction), BecomeRelevantFunction, LOCTEXT("BecomeRelevantFunctionName", "Become Relevant"), MessageLog);
 	ValidateFunctionRef(GET_MEMBER_NAME_CHECKED(UAnimGraphNode_Base, UpdateFunction), UpdateFunction, LOCTEXT("UpdateFunctionName", "Update"), MessageLog);
->>>>>>> 4af6daef
 }
 
 void UAnimGraphNode_Base::CopyTermDefaultsToDefaultObject(IAnimBlueprintCopyTermDefaultsContext& InCompilationContext, IAnimBlueprintNodeCopyTermDefaultsContext& InPerNodeContext, IAnimBlueprintGeneratedClassCompiledData& OutCompiledData)
@@ -852,7 +824,6 @@
 	Super::AddSearchMetaDataInfo(OutTaggedMetaData);
 
 	const auto ConditionallyTagNodeFuncRef = [&OutTaggedMetaData](const FMemberReference& FuncMember, const FText& LocText)
-<<<<<<< HEAD
 	{
 		if (IsPotentiallyBoundFunction(FuncMember))
 		{
@@ -881,36 +852,6 @@
 	int32 OptionalPinIndex;
 	if(GetPinBindingInfo(InPin->GetFName(), BindingName, PinProperty, OptionalPinIndex))
 	{
-=======
-	{
-		if (IsPotentiallyBoundFunction(FuncMember))
-		{
-			const FText FunctionName = FText::FromName(FuncMember.GetMemberName());
-			OutTaggedMetaData.Add(FSearchTagDataPair(LocText, FunctionName));
-		}
-	};
-
-	// Conditionally include anim node function references as part of the node's search metadata
-	ConditionallyTagNodeFuncRef(InitialUpdateFunction, LOCTEXT("InitialUpdateFunctionName", "Initial Update"));
-	ConditionallyTagNodeFuncRef(BecomeRelevantFunction, LOCTEXT("BecomeRelevantFunctionName", "Become Relevant"));
-	ConditionallyTagNodeFuncRef(UpdateFunction, LOCTEXT("UpdateFunctionName", "Update"));
-
-	if(Tag != NAME_None)
-	{
-		OutTaggedMetaData.Add(FSearchTagDataPair(LOCTEXT("Tag", "Tag"), FText::FromName(Tag)));
-	}
-}
-
-void UAnimGraphNode_Base::AddPinSearchMetaDataInfo(const UEdGraphPin* InPin, TArray<struct FSearchTagDataPair>& OutTaggedMetaData) const
-{
-	Super::AddPinSearchMetaDataInfo(InPin, OutTaggedMetaData);
-	
-	FName BindingName;
-	FProperty* PinProperty;
-	int32 OptionalPinIndex;
-	if(GetPinBindingInfo(InPin->GetFName(), BindingName, PinProperty, OptionalPinIndex))
-	{
->>>>>>> 4af6daef
 		if(const FAnimGraphNodePropertyBinding* BindingInfo = PropertyBindings.Find(BindingName))
 		{
 			OutTaggedMetaData.Add(FSearchTagDataPair(FText::FromString(TEXT("Binding")), BindingInfo->PathAsText));
@@ -1597,19 +1538,11 @@
 								AnimGraphNode->Modify();
 
 								if(bIsAlwaysDynamic)
-<<<<<<< HEAD
 								{
 									AnimGraphNode->AlwaysDynamicProperties.Remove(ComparisonName);
 								}
 								else
 								{
-=======
-								{
-									AnimGraphNode->AlwaysDynamicProperties.Remove(ComparisonName);
-								}
-								else
-								{
->>>>>>> 4af6daef
 									AnimGraphNode->AlwaysDynamicProperties.Add(ComparisonName);
 								}
 							}
