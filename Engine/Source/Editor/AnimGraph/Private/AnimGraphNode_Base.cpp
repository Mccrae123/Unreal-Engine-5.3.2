// Copyright Epic Games, Inc. All Rights Reserved.


#include "AnimGraphNode_Base.h"
#include "Kismet2/BlueprintEditorUtils.h"
#include "Animation/AnimInstance.h"
#include "AnimationGraphSchema.h"
#include "BlueprintNodeSpawner.h"
#include "BlueprintActionDatabaseRegistrar.h"
#include "AnimBlueprintNodeOptionalPinManager.h"
#include "IAnimNodeEditMode.h"
#include "AnimNodeEditModes.h"
#include "AnimationGraph.h"
#include "EditorModeManager.h"

#include "AnimationEditorUtils.h"
#include "UObject/UnrealType.h"
#include "Kismet2/CompilerResultsLog.h"
#include "Subsystems/AssetEditorSubsystem.h"
#include "AnimBlueprintCompiler.h"
#include "AnimBlueprintExtension_Base.h"
#include "AnimBlueprintExtension_Attributes.h"
#include "AnimBlueprintExtension_PropertyAccess.h"
#include "AnimBlueprintExtension_Tag.h"
#include "IAnimBlueprintCompilationContext.h"
#include "AnimBlueprintCompilationContext.h"
#include "AnimBlueprintExtension.h"
#include "FindInBlueprintManager.h"
#include "IPropertyAccessBlueprintBinding.h"
#include "IPropertyAccessEditor.h"
#include "ScopedTransaction.h"
#include "Algo/Accumulate.h"
#include "Fonts/FontMeasure.h"
#include "UObject/ReleaseObjectVersion.h"
#include "Framework/MultiBox/MultiBoxBuilder.h"
#include "Widgets/Layout/SSpacer.h"
#include "Widgets/Layout/SBox.h"
#include "Widgets/SOverlay.h"
#include "Widgets/Text/STextBlock.h"
#include "Fonts/FontMeasure.h"
#include "ObjectEditorUtils.h"

#define LOCTEXT_NAMESPACE "UAnimGraphNode_Base"

/////////////////////////////////////////////////////
// UAnimGraphNode_Base

UAnimGraphNode_Base::UAnimGraphNode_Base(const FObjectInitializer& ObjectInitializer)
	: Super(ObjectInitializer)
{
}

void UAnimGraphNode_Base::ExpandNode(FKismetCompilerContext& CompilerContext, UEdGraph* SourceGraph)
{
	TUniquePtr<IAnimBlueprintCompilationContext> CompilationContext = IAnimBlueprintCompilationContext::Get(CompilerContext);
	UAnimBlueprintExtension_Base* Extension = UAnimBlueprintExtension_Base::GetExtension<UAnimBlueprintExtension_Base>(GetAnimBlueprint());
	Extension->CreateEvaluationHandlerForNode(*CompilationContext.Get(), this);
}

void UAnimGraphNode_Base::PreEditChange(FProperty* PropertyThatWillChange)
{
	Super::PreEditChange(PropertyThatWillChange);

	if (PropertyThatWillChange && PropertyThatWillChange->GetFName() == GET_MEMBER_NAME_CHECKED(FOptionalPinFromProperty, bShowPin))
	{
		FOptionalPinManager::CacheShownPins(ShowPinForProperties, OldShownPins);
	}
}

void UAnimGraphNode_Base::PostEditUndo()
{
	Super::PostEditUndo();

	if(HasValidBlueprint())
	{
		// Node may have been removed or added by undo/redo so make sure extensions are refreshed
		GetAnimBlueprint()->RequestRefreshExtensions();
	}
}

void UAnimGraphNode_Base::PostEditChangeProperty(FPropertyChangedEvent& PropertyChangedEvent)
{
	FName PropertyName = (PropertyChangedEvent.Property != NULL) ? PropertyChangedEvent.Property->GetFName() : NAME_None;
	FName MemberPropertyName = (PropertyChangedEvent.MemberProperty != NULL) ? PropertyChangedEvent.MemberProperty->GetFName() : NAME_None;

	if (PropertyName == GET_MEMBER_NAME_CHECKED(FOptionalPinFromProperty, bShowPin) && MemberPropertyName == GET_MEMBER_NAME_CHECKED(UAnimGraphNode_Base, ShowPinForProperties))
	{
		FOptionalPinManager::EvaluateOldShownPins(ShowPinForProperties, OldShownPins, this);
		GetSchema()->ReconstructNode(*this);
	}
	else if(PropertyName == GET_MEMBER_NAME_CHECKED(UAnimGraphNode_Base, InitialUpdateFunction))
	{
		GetFNode()->InitialUpdateFunction.SetFromFunction(InitialUpdateFunction.ResolveMember<UFunction>(GetBlueprintClassFromNode()));
		GetAnimBlueprint()->RequestRefreshExtensions();
		GetSchema()->ReconstructNode(*this);
	}
	else if(PropertyName == GET_MEMBER_NAME_CHECKED(UAnimGraphNode_Base, BecomeRelevantFunction))
	{
		GetFNode()->BecomeRelevantFunction.SetFromFunction(BecomeRelevantFunction.ResolveMember<UFunction>(GetBlueprintClassFromNode()));
		GetAnimBlueprint()->RequestRefreshExtensions();
		GetSchema()->ReconstructNode(*this);
	}
	else if(PropertyName == GET_MEMBER_NAME_CHECKED(UAnimGraphNode_Base, UpdateFunction))
	{
		GetFNode()->UpdateFunction.SetFromFunction(UpdateFunction.ResolveMember<UFunction>(GetBlueprintClassFromNode()));
		GetSchema()->ReconstructNode(*this);
	}
	else if(PropertyName == GET_MEMBER_NAME_CHECKED(UAnimGraphNode_Base, Tag))
	{
		GetAnimBlueprint()->RequestRefreshExtensions();
		FBlueprintEditorUtils::MarkBlueprintAsStructurallyModified(GetAnimBlueprint());
	}
	
	Super::PostEditChangeProperty(PropertyChangedEvent);

	PropertyChangeEvent.Broadcast(PropertyChangedEvent);
}

void UAnimGraphNode_Base::SetPinVisibility(bool bInVisible, int32 InOptionalPinIndex)
{
	if(ShowPinForProperties[InOptionalPinIndex].bShowPin != bInVisible)
	{
		FOptionalPinManager::CacheShownPins(ShowPinForProperties, OldShownPins);

		ShowPinForProperties[InOptionalPinIndex].bShowPin = bInVisible;
		
		FOptionalPinManager::EvaluateOldShownPins(ShowPinForProperties, OldShownPins, this);
		ReconstructNode();

		PinVisibilityChangedEvent.Broadcast(bInVisible, InOptionalPinIndex);
	}
}

void UAnimGraphNode_Base::Serialize(FArchive& Ar)
{
	Super::Serialize(Ar);

	Ar.UsingCustomVersion(FReleaseObjectVersion::GUID);

	if (Ar.IsLoading())
	{
		if (Ar.CustomVer(FReleaseObjectVersion::GUID) < FReleaseObjectVersion::AnimationGraphNodeBindingsDisplayedAsPins)
		{
			// Push any bindings to optional pins
			bool bPushedBinding = false;
			for(const TPair<FName, FAnimGraphNodePropertyBinding>& BindingPair : PropertyBindings)
			{
				for(FOptionalPinFromProperty& OptionalPin : ShowPinForProperties)
				{
					if(OptionalPin.bCanToggleVisibility && !OptionalPin.bShowPin && OptionalPin.PropertyName == BindingPair.Key)
					{
						OptionalPin.bShowPin = true;
						bPushedBinding = true;
					}
				}
			}

			if(bPushedBinding)
			{
				FOptionalPinManager::EvaluateOldShownPins(ShowPinForProperties, OldShownPins, this);
			}
		}
	}
}

void UAnimGraphNode_Base::PostPlacedNewNode()
{
	Super::PostPlacedNewNode();

	// This makes sure that all anim BP extensions are registered that this node needs
	UAnimBlueprintExtension::RequestExtensionsForNode(this);
}

void UAnimGraphNode_Base::PostPasteNode()
{
	Super::PostPasteNode();

	// This makes sure that all anim BP extensions are registered that this node needs
	UAnimBlueprintExtension::RequestExtensionsForNode(this);
}

void UAnimGraphNode_Base::DestroyNode()
{
	// This node may have been the last using its extension, so refresh
	GetAnimBlueprint()->RequestRefreshExtensions();
	
	// Cleanup the pose watch if one exists on this node
	AnimationEditorUtils::RemovePoseWatchFromNode(this, GetAnimBlueprint());

	Super::DestroyNode();
}

void UAnimGraphNode_Base::CreateOutputPins()
{
	if (!IsSinkNode())
	{
		CreatePin(EGPD_Output, UAnimationGraphSchema::PC_Struct, FPoseLink::StaticStruct(), TEXT("Pose"));
	}
}

void UAnimGraphNode_Base::ValidateAnimNodeDuringCompilation(USkeleton* ForSkeleton, FCompilerResultsLog& MessageLog)
{
	// Validate any bone references we have
	for(const TPair<FStructProperty*, const void*>& PropertyValuePair : TPropertyValueRange<FStructProperty>(GetClass(), this))
	{
		if(PropertyValuePair.Key->Struct == FBoneReference::StaticStruct())
		{
			const FBoneReference& BoneReference = *(const FBoneReference*)PropertyValuePair.Value;

			// Temporary fix where skeleton is not fully loaded during AnimBP compilation and thus virtual bone name check is invalid UE-39499 (NEED FIX) 
			if (ForSkeleton && !ForSkeleton->HasAnyFlags(RF_NeedPostLoad))
			{
				if (BoneReference.BoneName != NAME_None)
				{
					if (ForSkeleton->GetReferenceSkeleton().FindBoneIndex(BoneReference.BoneName) == INDEX_NONE)
					{
						FFormatNamedArguments Args;
						Args.Add(TEXT("BoneName"), FText::FromName(BoneReference.BoneName));

						MessageLog.Warning(*FText::Format(LOCTEXT("NoBoneFoundToModify", "@@ - Bone {BoneName} not found in Skeleton"), Args).ToString(), this);
					}
				}
			}
		}
	}

	auto ValidateFunctionRef = [this, &MessageLog](const FMemberReference& InRef, const FText& InFunctionName)
	{
		if(InRef.GetMemberName() != NAME_None)
		{
			UFunction* Function = InRef.ResolveMember<UFunction>(GetAnimBlueprint()->SkeletonGeneratedClass);
			if(Function == nullptr)
			{
				MessageLog.Error(*FText::Format(LOCTEXT("CouldNotResolveFunctionErrorFormat", "Could not resolve {0} function @@"), InFunctionName).ToString(), this);
			}
			else
			{
				if(!FBlueprintEditorUtils::HasFunctionBlueprintThreadSafeMetaData(Function))
				{
					MessageLog.Error(*FText::Format(LOCTEXT("FunctionThreadSafetyErrorFormat", "{0} function is not thread safe @@"), InFunctionName).ToString(), this);
				}
			}
		}
	};
	
	bool bBaseClassIsExperimental = false;
	bool bBaseClassIsEarlyAccess = false;
	FString MostDerivedDevelopmentClassName;
	FObjectEditorUtils::GetClassDevelopmentStatus(GetClass(), bBaseClassIsExperimental, bBaseClassIsEarlyAccess, MostDerivedDevelopmentClassName);
	if (bBaseClassIsExperimental)
	{
		MessageLog.Note(*(LOCTEXT("ExperimentalNode", "@@ - Node is experimental")).ToString(), this);
	}
	if (bBaseClassIsEarlyAccess)
	{
		MessageLog.Note(*(LOCTEXT("EarlyAccessNode", "@@ - Node is in early access")).ToString(), this);
	}

	ValidateFunctionRef(InitialUpdateFunction, LOCTEXT("InitialUpdateFunctionName", "Initial Update"));
	ValidateFunctionRef(BecomeRelevantFunction, LOCTEXT("BecomeRelevantFunctionName", "Become Relevant"));
	ValidateFunctionRef(UpdateFunction, LOCTEXT("UpdateFunctionName", "Update"));
}

void UAnimGraphNode_Base::CopyTermDefaultsToDefaultObject(IAnimBlueprintCopyTermDefaultsContext& InCompilationContext, IAnimBlueprintNodeCopyTermDefaultsContext& InPerNodeContext, IAnimBlueprintGeneratedClassCompiledData& OutCompiledData)
{
	InPerNodeContext.GetTargetProperty()->CopyCompleteValue(InPerNodeContext.GetDestinationPtr(), InPerNodeContext.GetSourcePtr());

	OnCopyTermDefaultsToDefaultObject(InCompilationContext, InPerNodeContext, OutCompiledData);
}

void UAnimGraphNode_Base::OverrideAssets(IAnimBlueprintNodeOverrideAssetsContext& InContext) const
{
	if(InContext.GetAssets().Num() > 0)
	{
		if(UAnimationAsset* AnimationAsset = Cast<UAnimationAsset>(InContext.GetAssets()[0]))
		{
			// Call the legacy implementation
PRAGMA_DISABLE_DEPRECATION_WARNINGS
			InContext.GetAnimNode<FAnimNode_Base>().OverrideAsset(AnimationAsset);
PRAGMA_ENABLE_DEPRECATION_WARNINGS
		}
	}
	OnOverrideAssets(InContext);
}

void UAnimGraphNode_Base::InternalPinCreation(TArray<UEdGraphPin*>* OldPins)
{
	// preload required assets first before creating pins
	PreloadRequiredAssets();

	const UAnimationGraphSchema* Schema = GetDefault<UAnimationGraphSchema>();
	if (const FStructProperty* NodeStruct = GetFNodeProperty())
	{
		// Display any currently visible optional pins
		{
			UObject* NodeDefaults = GetArchetype();
			FAnimBlueprintNodeOptionalPinManager OptionalPinManager(this, OldPins);
			OptionalPinManager.AllocateDefaultPins(NodeStruct->Struct, NodeStruct->ContainerPtrToValuePtr<uint8>(this), NodeDefaults ? NodeStruct->ContainerPtrToValuePtr<uint8>(NodeDefaults) : nullptr);
		}

		// Create the output pin, if needed
		CreateOutputPins();
	}

	if(HasValidBlueprint())
	{
		// Update any binding's display text
		IPropertyAccessEditor& PropertyAccessEditor = IModularFeatures::Get().GetModularFeature<IPropertyAccessEditor>("PropertyAccessEditor");
		for(TPair<FName, FAnimGraphNodePropertyBinding>& BindingPair : PropertyBindings)
		{
			BindingPair.Value.PathAsText = PropertyAccessEditor.MakeTextPath(BindingPair.Value.PropertyPath, GetBlueprint()->SkeletonGeneratedClass);
		}
	}
}

void UAnimGraphNode_Base::AllocateDefaultPins()
{
	InternalPinCreation(nullptr);

	CreateCustomPins(nullptr);
}

void UAnimGraphNode_Base::RecalculateBindingType(FAnimGraphNodePropertyBinding& InBinding)
{
	if(FProperty* BindingProperty = GetPinProperty(InBinding.PropertyName))
	{
		// Use the inner for array properties
		if(BindingProperty->IsA<FArrayProperty>() && InBinding.ArrayIndex != INDEX_NONE)
		{
			BindingProperty = CastFieldChecked<FArrayProperty>(BindingProperty)->Inner;
		}
		
		UAnimBlueprint* AnimBlueprint = GetAnimBlueprint();

		IPropertyAccessEditor& PropertyAccessEditor = IModularFeatures::Get().GetModularFeature<IPropertyAccessEditor>("PropertyAccessEditor");
		const UAnimationGraphSchema* Schema = GetDefault<UAnimationGraphSchema>();
		
		FProperty* LeafProperty = nullptr;
		int32 ArrayIndex = INDEX_NONE;
		FPropertyAccessResolveResult Result = PropertyAccessEditor.ResolvePropertyAccess(AnimBlueprint->SkeletonGeneratedClass, InBinding.PropertyPath, LeafProperty, ArrayIndex);
		if(Result.Result == EPropertyAccessResolveResult::Succeeded)
		{
			if(LeafProperty)
			{
				Schema->ConvertPropertyToPinType(LeafProperty, InBinding.PinType);
				
				if(PropertyAccessEditor.GetPropertyCompatibility(LeafProperty, BindingProperty) == EPropertyAccessCompatibility::Promotable)
				{
					InBinding.bIsPromotion = true;
					Schema->ConvertPropertyToPinType(LeafProperty, InBinding.PromotedPinType);
				}
				else
				{
					InBinding.bIsPromotion = false;
					InBinding.PromotedPinType = InBinding.PinType;
				}
			}
		}
	}
}

void UAnimGraphNode_Base::ReconstructNode()
{
	if(HasValidBlueprint())
	{
		// Refresh bindings
		for(auto& BindingPair : PropertyBindings)
		{
			RecalculateBindingType(BindingPair.Value);
		}
	}
	
	Super::ReconstructNode();
}

void UAnimGraphNode_Base::ReallocatePinsDuringReconstruction(TArray<UEdGraphPin*>& OldPins)
{
	InternalPinCreation(&OldPins);

	CreateCustomPins(&OldPins);

	RestoreSplitPins(OldPins);
}

bool UAnimGraphNode_Base::CanJumpToDefinition() const
{
	return GetJumpTargetForDoubleClick() != nullptr;
}

void UAnimGraphNode_Base::JumpToDefinition() const
{
	if (UObject* HyperlinkTarget = GetJumpTargetForDoubleClick())
	{
		GEditor->GetEditorSubsystem<UAssetEditorSubsystem>()->OpenEditorForAsset(HyperlinkTarget);
	}
}

FLinearColor UAnimGraphNode_Base::GetNodeTitleColor() const
{
	return FLinearColor::Black;
}

UScriptStruct* UAnimGraphNode_Base::GetFNodeType() const
{
	UScriptStruct* BaseFStruct = FAnimNode_Base::StaticStruct();

	for (TFieldIterator<FProperty> PropIt(GetClass(), EFieldIteratorFlags::IncludeSuper); PropIt; ++PropIt)
	{
		if (FStructProperty* StructProp = CastField<FStructProperty>(*PropIt))
		{
			if (StructProp->Struct->IsChildOf(BaseFStruct))
			{
				return StructProp->Struct;
			}
		}
	}

	return NULL;
}

FStructProperty* UAnimGraphNode_Base::GetFNodeProperty() const
{
	UScriptStruct* BaseFStruct = FAnimNode_Base::StaticStruct();

	for (TFieldIterator<FProperty> PropIt(GetClass(), EFieldIteratorFlags::IncludeSuper); PropIt; ++PropIt)
	{
		if (FStructProperty* StructProp = CastField<FStructProperty>(*PropIt))
		{
			if (StructProp->Struct->IsChildOf(BaseFStruct))
			{
				return StructProp;
			}
		}
	}

	return NULL;
}

FAnimNode_Base* UAnimGraphNode_Base::GetFNode()
{
	if(FStructProperty* Property = GetFNodeProperty())
	{
		return Property->ContainerPtrToValuePtr<FAnimNode_Base>(this);
	}

	return nullptr;
}

FString UAnimGraphNode_Base::GetNodeCategory() const
{
	return TEXT("Misc.");
}

void UAnimGraphNode_Base::GetNodeAttributes( TArray<TKeyValuePair<FString, FString>>& OutNodeAttributes ) const
{
	OutNodeAttributes.Add( TKeyValuePair<FString, FString>( TEXT( "Type" ), TEXT( "AnimGraphNode" ) ));
	OutNodeAttributes.Add( TKeyValuePair<FString, FString>( TEXT( "Class" ), GetClass()->GetName() ));
	OutNodeAttributes.Add( TKeyValuePair<FString, FString>( TEXT( "Name" ), GetName() ));
}

void UAnimGraphNode_Base::GetMenuActions(FBlueprintActionDatabaseRegistrar& ActionRegistrar) const
{
	// actions get registered under specific object-keys; the idea is that 
	// actions might have to be updated (or deleted) if their object-key is  
	// mutated (or removed)... here we use the node's class (so if the node 
	// type disappears, then the action should go with it)
	UClass* ActionKey = GetClass();
	// to keep from needlessly instantiating a UBlueprintNodeSpawner, first   
	// check to make sure that the registrar is looking for actions of this type
	// (could be regenerating actions for a specific asset, and therefore the 
	// registrar would only accept actions corresponding to that asset)
	if (ActionRegistrar.IsOpenForRegistration(ActionKey))
	{
		UBlueprintNodeSpawner* NodeSpawner = UBlueprintNodeSpawner::Create(GetClass());
		check(NodeSpawner != nullptr);
		ActionRegistrar.AddBlueprintAction(ActionKey, NodeSpawner);
	}
}

FText UAnimGraphNode_Base::GetMenuCategory() const
{
	return FText::FromString(GetNodeCategory());
}

void UAnimGraphNode_Base::GetPinAssociatedProperty(const UScriptStruct* NodeType, const UEdGraphPin* InputPin, FProperty*& OutProperty, int32& OutIndex) const
{
	OutProperty = nullptr;
	OutIndex = INDEX_NONE;

	//@TODO: Name-based hackery, avoid the roundtrip and better indicate when it's an array pose pin
	const FString PinNameStr = InputPin->PinName.ToString();
	const int32 UnderscoreIndex = PinNameStr.Find(TEXT("_"), ESearchCase::CaseSensitive);
	if (UnderscoreIndex != INDEX_NONE)
	{
		const FString ArrayName = PinNameStr.Left(UnderscoreIndex);

		if (FArrayProperty* ArrayProperty = FindFProperty<FArrayProperty>(NodeType, *ArrayName))
		{
			const int32 ArrayIndex = FCString::Atoi(*(PinNameStr.Mid(UnderscoreIndex + 1)));

			OutProperty = ArrayProperty;
			OutIndex = ArrayIndex;
		}
	}
	
	// If the array check failed or we have no underscores
	if(OutProperty == nullptr)
	{
		if (FProperty* Property = FindFProperty<FProperty>(NodeType, InputPin->PinName))
		{
			OutProperty = Property;
			OutIndex = INDEX_NONE;
		}
	}
}

FPoseLinkMappingRecord UAnimGraphNode_Base::GetLinkIDLocation(const UScriptStruct* NodeType, UEdGraphPin* SourcePin)
{
	if (SourcePin->LinkedTo.Num() > 0)
	{
		if (UAnimGraphNode_Base* LinkedNode = Cast<UAnimGraphNode_Base>(FBlueprintEditorUtils::FindFirstCompilerRelevantNode(SourcePin->LinkedTo[0])))
		{
			//@TODO: Name-based hackery, avoid the roundtrip and better indicate when it's an array pose pin
			const FString SourcePinName = SourcePin->PinName.ToString();
			const int32 UnderscoreIndex = SourcePinName.Find(TEXT("_"), ESearchCase::CaseSensitive);
			if (UnderscoreIndex != INDEX_NONE)
			{
				const FString ArrayName = SourcePinName.Left(UnderscoreIndex);

				if (FArrayProperty* ArrayProperty = FindFProperty<FArrayProperty>(NodeType, *ArrayName))
				{
					if (FStructProperty* Property = CastField<FStructProperty>(ArrayProperty->Inner))
					{
						if (Property->Struct->IsChildOf(FPoseLinkBase::StaticStruct()))
						{
							const int32 ArrayIndex = FCString::Atoi(*(SourcePinName.Mid(UnderscoreIndex + 1)));
							return FPoseLinkMappingRecord::MakeFromArrayEntry(this, LinkedNode, ArrayProperty, ArrayIndex);
						}
					}
				}
			}
			else
			{
				if (FStructProperty* Property = FindFProperty<FStructProperty>(NodeType, SourcePin->PinName))
				{
					if (Property->Struct->IsChildOf(FPoseLinkBase::StaticStruct()))
					{
						return FPoseLinkMappingRecord::MakeFromMember(this, LinkedNode, Property);
					}
				}
			}
		}
	}

	return FPoseLinkMappingRecord::MakeInvalid();
}

void UAnimGraphNode_Base::CreatePinsForPoseLink(FProperty* PoseProperty, int32 ArrayIndex)
{
	UScriptStruct* A2PoseStruct = FA2Pose::StaticStruct();

	// pose input
	const FName NewPinName = (ArrayIndex == INDEX_NONE) ? PoseProperty->GetFName() : *FString::Printf(TEXT("%s_%d"), *(PoseProperty->GetName()), ArrayIndex);
	CreatePin(EGPD_Input, UAnimationGraphSchema::PC_Struct, A2PoseStruct, NewPinName);
}

void UAnimGraphNode_Base::PostProcessPinName(const UEdGraphPin* Pin, FString& DisplayName) const
{
	if (Pin->Direction == EGPD_Output)
	{
		if (Pin->PinName == TEXT("Pose"))
		{
			DisplayName.Reset();
		}
	}
}

bool UAnimGraphNode_Base::CanCreateUnderSpecifiedSchema(const UEdGraphSchema* DesiredSchema) const
{
	return DesiredSchema->GetClass()->IsChildOf(UAnimationGraphSchema::StaticClass());
}

FString UAnimGraphNode_Base::GetDocumentationLink() const
{
	return TEXT("Shared/GraphNodes/Animation");
}

void UAnimGraphNode_Base::GetPinHoverText(const UEdGraphPin& Pin, FString& HoverTextOut) const
{
	if (UAnimationGraphSchema::IsLocalSpacePosePin(Pin.PinType))
	{
		HoverTextOut = TEXT("Animation Pose");
	}
	else if (UAnimationGraphSchema::IsComponentSpacePosePin(Pin.PinType))
	{
		HoverTextOut = TEXT("Animation Pose (Component Space)");
	}
	else
	{
		Super::GetPinHoverText(Pin, HoverTextOut);
	}
}

void UAnimGraphNode_Base::ProcessDuringCompilation(IAnimBlueprintCompilationContext& InCompilationContext, IAnimBlueprintGeneratedClassCompiledData& OutCompiledData)
{
	UAnimBlueprintExtension_Base* Extension = UAnimBlueprintExtension::GetExtension<UAnimBlueprintExtension_Base>(GetAnimBlueprint());

	// Record pose pins for later patchup and gather pins that have an associated evaluation handler
	Extension->ProcessNodePins(this, InCompilationContext, OutCompiledData);

	// Resolve functions
	GetFNode()->InitialUpdateFunction.SetFromFunction(InitialUpdateFunction.ResolveMember<UFunction>(GetBlueprintClassFromNode()));
	GetFNode()->BecomeRelevantFunction.SetFromFunction(BecomeRelevantFunction.ResolveMember<UFunction>(GetBlueprintClassFromNode()));
	GetFNode()->UpdateFunction.SetFromFunction(UpdateFunction.ResolveMember<UFunction>(GetBlueprintClassFromNode())); 

	// Insert tag, if any
	if(Tag != NAME_None)
	{
		UAnimBlueprintExtension_Tag* TagExtension = UAnimBlueprintExtension::GetExtension<UAnimBlueprintExtension_Tag>(GetAnimBlueprint());
		TagExtension->AddTaggedNode(this, InCompilationContext);
	}
	
	// Call the override point
	OnProcessDuringCompilation(InCompilationContext, OutCompiledData);
}

void UAnimGraphNode_Base::HandleAnimReferenceCollection(UAnimationAsset* AnimAsset, TArray<UAnimationAsset*>& AnimationAssets) const
{
	if(AnimAsset)
	{
		AnimAsset->HandleAnimReferenceCollection(AnimationAssets, true);
	}
}

void UAnimGraphNode_Base::OnNodeSelected(bool bInIsSelected, FEditorModeTools& InModeTools, FAnimNode_Base* InRuntimeNode)
{
	const FEditorModeID ModeID = GetEditorMode();
	if (ModeID != NAME_None)
	{
		if (bInIsSelected)
		{
			InModeTools.ActivateMode(ModeID);
			if (FEdMode* EdMode = InModeTools.GetActiveMode(ModeID))
			{
				static_cast<IAnimNodeEditMode*>(EdMode)->EnterMode(this, InRuntimeNode);
			}
		}
		else
		{
			if (FEdMode* EdMode = InModeTools.GetActiveMode(ModeID))
			{
				static_cast<IAnimNodeEditMode*>(EdMode)->ExitMode();
			}
			InModeTools.DeactivateMode(ModeID);
		}
	}
}

void UAnimGraphNode_Base::OnPoseWatchChanged(const bool IsPoseWatchEnabled, TObjectPtr<class UPoseWatch> InPoseWatch, FEditorModeTools& InModeTools, FAnimNode_Base* InRuntimeNode)
{
	const FEditorModeID ModeID = GetEditorMode();
	if (ModeID != NAME_None)
	{
		if (IsPoseWatchEnabled)
		{
			InModeTools.ActivateMode(ModeID);
			if (FEdMode* EdMode = InModeTools.GetActiveMode(ModeID))
			{
				const bool bSupportsPoseWatch =
					   static_cast<IAnimNodeEditMode*>(EdMode)->SupportsPoseWatch()
					|| EdMode->GetID() == AnimNodeEditModes::AnimNode;

				if (bSupportsPoseWatch)
				{
					static_cast<IAnimNodeEditMode*>(EdMode)->RegisterPoseWatchedNode(this, InRuntimeNode);
				}
				else
				{
					InModeTools.DeactivateMode(ModeID);
				}
			}
		}
		else
		{
			if (FEdMode* EdMode = InModeTools.GetActiveMode(ModeID))
			{
				static_cast<IAnimNodeEditMode*>(EdMode)->ExitMode();
			}
			InModeTools.DeactivateMode(ModeID);
		}
	}
}

FEditorModeID UAnimGraphNode_Base::GetEditorMode() const
{
	return AnimNodeEditModes::AnimNode;
}

<<<<<<< HEAD
=======
void UAnimGraphNode_Base::Draw(FPrimitiveDrawInterface* PDI, USkeletalMeshComponent* PreviewSkelMeshComp, const bool IsSelected, const bool IsPoseWatchEnabled) const
{
	if (IsSelected)
	{
		Draw(PDI, PreviewSkelMeshComp); 
	}
}

>>>>>>> d731a049
FAnimNode_Base* UAnimGraphNode_Base::FindDebugAnimNode(USkeletalMeshComponent* InPreviewSkelMeshComp) const
{
	FAnimNode_Base* DebugNode = nullptr;

	if (InPreviewSkelMeshComp != nullptr)
	{
		auto FindDebugNode = [this](UAnimInstance* InAnimInstance) -> FAnimNode_Base* 
		{
			if (!InAnimInstance)
			{
				return nullptr;
			}
			UAnimBlueprintGeneratedClass* AnimBlueprintClass = Cast<UAnimBlueprintGeneratedClass>(InAnimInstance->GetClass());
			if (!AnimBlueprintClass)
			{
				return nullptr;
			}
			
			FAnimBlueprintDebugData& DebugData = AnimBlueprintClass->GetAnimBlueprintDebugData();
			int32* IndexPtr = DebugData.NodePropertyToIndexMap.Find(this);
			if (!IndexPtr)
			{
				return nullptr;
			}
			
			int32 AnimNodeIndex = *IndexPtr;
			// reverse node index temporarily because of a bug in NodeGuidToIndexMap
			AnimNodeIndex = AnimBlueprintClass->GetAnimNodeProperties().Num() - AnimNodeIndex - 1;

			return AnimBlueprintClass->GetAnimNodeProperties()[AnimNodeIndex]->ContainerPtrToValuePtr<FAnimNode_Base>(InAnimInstance);
		};
	
		// Try to find this node on the anim BP.
		DebugNode = FindDebugNode(InPreviewSkelMeshComp->GetAnimInstance());
		
		// Failing that, try the post-process BP instead.
		if (!DebugNode)
		{
			DebugNode = FindDebugNode(InPreviewSkelMeshComp->GetPostProcessInstance());			
		}
	}

	return DebugNode;
}

EAnimAssetHandlerType UAnimGraphNode_Base::SupportsAssetClass(const UClass* AssetClass) const
{
	return EAnimAssetHandlerType::NotSupported;
}


void UAnimGraphNode_Base::PinDefaultValueChanged(UEdGraphPin* Pin)
{
	Super::PinDefaultValueChanged(Pin);

	CopyPinDefaultsToNodeData(Pin);

	if(UAnimationGraph* AnimationGraph = Cast<UAnimationGraph>(GetGraph()))
	{
		AnimationGraph->OnPinDefaultValueChanged.Broadcast(Pin);
	}
}

FString UAnimGraphNode_Base::GetPinMetaData(FName InPinName, FName InKey)
{
	FString MetaData = Super::GetPinMetaData(InPinName, InKey);
	if(MetaData.IsEmpty())
	{
		// Check properties of our anim node
		if(FStructProperty* NodeStructProperty = GetFNodeProperty())
		{
			for (TFieldIterator<FProperty> It(NodeStructProperty->Struct); It; ++It)
			{
				const FProperty* Property = *It;
				if (Property && Property->GetFName() == InPinName)
				{
					return Property->GetMetaData(InKey);
				}
			}
		}
	}
	return MetaData;
}

void UAnimGraphNode_Base::AddSearchMetaDataInfo(TArray<struct FSearchTagDataPair>& OutTaggedMetaData) const
{
	Super::AddSearchMetaDataInfo(OutTaggedMetaData);

	const auto ConditionallyTagNodeFuncRef = [&OutTaggedMetaData](const FMemberReference& FuncMember, const FText& LocText)
	{
		if (IsPotentiallyBoundFunction(FuncMember))
		{
			const FText FunctionName = FText::FromName(FuncMember.GetMemberName());
			OutTaggedMetaData.Add(FSearchTagDataPair(LocText, FunctionName));
		}
	};

	// Conditionally include anim node function references as part of the node's search metadata
	ConditionallyTagNodeFuncRef(InitialUpdateFunction, LOCTEXT("InitialUpdateFunctionName", "Initial Update"));
	ConditionallyTagNodeFuncRef(BecomeRelevantFunction, LOCTEXT("BecomeRelevantFunctionName", "Become Relevant"));
	ConditionallyTagNodeFuncRef(UpdateFunction, LOCTEXT("UpdateFunctionName", "Update"));

	if(Tag != NAME_None)
	{
		OutTaggedMetaData.Add(FSearchTagDataPair(LOCTEXT("Tag", "Tag"), FText::FromName(Tag)));
	}
}

void UAnimGraphNode_Base::AddPinSearchMetaDataInfo(const UEdGraphPin* InPin, TArray<struct FSearchTagDataPair>& OutTaggedMetaData) const
{
	Super::AddPinSearchMetaDataInfo(InPin, OutTaggedMetaData);
	
	FName BindingName;
	FProperty* PinProperty;
	int32 OptionalPinIndex;
	if(GetPinBindingInfo(InPin->GetFName(), BindingName, PinProperty, OptionalPinIndex))
	{
		if(const FAnimGraphNodePropertyBinding* BindingInfo = PropertyBindings.Find(BindingName))
		{
			OutTaggedMetaData.Add(FSearchTagDataPair(FText::FromString(TEXT("Binding")), BindingInfo->PathAsText));
		}
	}
}

bool UAnimGraphNode_Base::IsPinExposedAndLinked(const FString& InPinName, const EEdGraphPinDirection InDirection) const
{
	UEdGraphPin* Pin = FindPin(InPinName, InDirection);
	return Pin != nullptr && Pin->LinkedTo.Num() > 0 && Pin->LinkedTo[0] != nullptr;
}

bool UAnimGraphNode_Base::IsPinExposedAndBound(const FString& InPinName, const EEdGraphPinDirection InDirection) const
{
	UEdGraphPin* Pin = FindPin(InPinName, InDirection);
	return Pin != nullptr && Pin->LinkedTo.Num() == 0 && PropertyBindings.Find(Pin->GetFName()) != nullptr;
}

bool UAnimGraphNode_Base::IsPinUnlinkedUnboundAndUnset(const FString& InPinName, const EEdGraphPinDirection InDirection) const
{
	UEdGraphPin* Pin = FindPin(InPinName, InDirection);
	if (Pin)
	{
		return Pin->LinkedTo.Num() == 0 && PropertyBindings.Find(Pin->GetFName()) == nullptr && Pin->DefaultValue == Pin->AutogeneratedDefaultValue;
	}
	return false;
}

bool UAnimGraphNode_Base::IsPinBindable(const UEdGraphPin* InPin) const
{
	if(const FProperty* PinProperty = GetPinProperty(InPin->GetFName()))
	{
		const int32 OptionalPinIndex = ShowPinForProperties.IndexOfByPredicate([PinProperty](const FOptionalPinFromProperty& InOptionalPin)
		{
			return PinProperty->GetFName() == InOptionalPin.PropertyName;
		});

		return OptionalPinIndex != INDEX_NONE;
	}

	return false;
}

bool UAnimGraphNode_Base::GetPinBindingInfo(FName InPinName, FName& OutBindingName, FProperty*& OutPinProperty, int32& OutOptionalPinIndex) const
{
	OutPinProperty = GetPinProperty(InPinName);
	if(OutPinProperty)
	{
		OutOptionalPinIndex = ShowPinForProperties.IndexOfByPredicate([OutPinProperty](const FOptionalPinFromProperty& InOptionalPin)
		{
			return OutPinProperty->GetFName() == InOptionalPin.PropertyName;
		});

		OutBindingName = InPinName;
		return OutOptionalPinIndex != INDEX_NONE;
	}

	return false;
}

bool UAnimGraphNode_Base::HasBinding(FName InBindingName) const
{
	// Comparison without name index to deal with arrays
	const FName ComparisonName = FName(InBindingName, 0);

	for(const TPair<FName, FAnimGraphNodePropertyBinding>& BindingPair : PropertyBindings)
	{
		if(ComparisonName == FName(BindingPair.Key, 0))
		{
			return true;
		}
	}

	return false;
}

void UAnimGraphNode_Base::SetTag(FName InTag)
{
	FName OldTag = Tag;
	Tag = InTag;
	if(Tag != OldTag)
	{
		GetAnimBlueprint()->RequestRefreshExtensions();
		FBlueprintEditorUtils::MarkBlueprintAsStructurallyModified(GetAnimBlueprint());
	}
}

FProperty* UAnimGraphNode_Base::GetPinProperty(const UEdGraphPin* InPin) const
{
	return GetPinProperty(InPin->GetFName());
}


FProperty* UAnimGraphNode_Base::GetPinProperty(FName InPinName) const
{
	// Compare FName without number to make sure we catch array properties that are split into multiple pins
	FName ComparisonName = InPinName;
	ComparisonName.SetNumber(0);
	
	return GetFNodeType()->FindPropertyByName(ComparisonName);
}

void UAnimGraphNode_Base::PinConnectionListChanged(UEdGraphPin* Pin)
{
	if(Pin->LinkedTo.Num() > 0)
	{
		// If we have links, clear any bindings
		// Compare FName without number to make sure we catch array properties that are split into multiple pins
		FName ComparisonName = Pin->GetFName();
		ComparisonName.SetNumber(0);

		for(auto Iter = PropertyBindings.CreateIterator(); Iter; ++Iter)
		{
			if(ComparisonName == FName(Iter.Key(), 0))
			{
				Iter.RemoveCurrent();
			}
		}
	}
}

void UAnimGraphNode_Base::AutowireNewNode(UEdGraphPin* FromPin)
{
	// Ensure the pin is valid, a pose pin, and has a single link
	if (FromPin && UAnimationGraphSchema::IsPosePin(FromPin->PinType))
	{
		auto FindFirstPosePinInDirection = [this](EEdGraphPinDirection Direction) -> UEdGraphPin*
		{
			UEdGraphPin** PinToConnectTo = Pins.FindByPredicate([Direction](UEdGraphPin* Pin) -> bool
            {
                return Pin && Pin->Direction == Direction && UAnimationGraphSchema::IsPosePin(Pin->PinType);
            });

			return PinToConnectTo ? *PinToConnectTo : nullptr;
		};
		
		// Get the linked pin, if valid, and ensure it iss also a pose pin
		UEdGraphPin* LinkedPin = FromPin->LinkedTo.Num() == 1 ? FromPin->LinkedTo[0] : nullptr;
		if (LinkedPin && UAnimationGraphSchema::IsPosePin(LinkedPin->PinType))
		{
			// Retrieve the first pin, of similar direction, from this node
			UEdGraphPin* PinToConnectTo = FindFirstPosePinInDirection(FromPin->Direction);
			if (PinToConnectTo)
			{
				ensure(GetSchema()->TryCreateConnection(LinkedPin, PinToConnectTo));
			}
		}

		// Link this node to the FromPin, so find the first pose pin of opposite direction on this node
		UEdGraphPin* PinToConnectTo = FindFirstPosePinInDirection(FromPin->Direction == EEdGraphPinDirection::EGPD_Input ? EEdGraphPinDirection::EGPD_Output : EEdGraphPinDirection::EGPD_Input);
		if (PinToConnectTo)
		{
			ensure(GetSchema()->TryCreateConnection(FromPin, PinToConnectTo));
		}
	}
	else
	{
		UK2Node::AutowireNewNode(FromPin);
	}
}

TSharedRef<SWidget> UAnimGraphNode_Base::MakePropertyBindingWidget(const FAnimPropertyBindingWidgetArgs& InArgs)
{
	UAnimGraphNode_Base* FirstAnimGraphNode = InArgs.Nodes[0];
	const bool bMultiSelect = InArgs.Nodes.Num() > 1;
	
	if(FirstAnimGraphNode->HasValidBlueprint() && IModularFeatures::Get().IsModularFeatureAvailable("PropertyAccessEditor"))
	{
		UBlueprint* Blueprint = FirstAnimGraphNode->GetAnimBlueprint();
		
		int32 PinArrayIndex = InArgs.PinName.GetNumber() - 1;
		const bool bIsArrayOrArrayElement = InArgs.PinProperty->IsA<FArrayProperty>();
		const bool bIsArrayElement = bIsArrayOrArrayElement && PinArrayIndex != INDEX_NONE && InArgs.bPropertyIsOnFNode;
		const bool bIsArray = bIsArrayOrArrayElement && PinArrayIndex == INDEX_NONE && InArgs.bPropertyIsOnFNode;

		FProperty* PropertyToBindTo = bIsArrayElement ? CastField<FArrayProperty>(InArgs.PinProperty)->Inner : InArgs.PinProperty;
		
		// Properties could potentially be removed underneath this widget, so keep a TFieldPath reference to them
		TFieldPath<FProperty> BindingPropertyPath(PropertyToBindTo);
		TFieldPath<FProperty> PinPropertyPath(InArgs.PinProperty);
		
		auto OnCanBindProperty = [BindingPropertyPath](FProperty* InProperty)
		{
			// Note: We support type promotion here
			IPropertyAccessEditor& PropertyAccessEditor = IModularFeatures::Get().GetModularFeature<IPropertyAccessEditor>("PropertyAccessEditor");
			FProperty* BindingProperty = BindingPropertyPath.Get();
			return BindingProperty && PropertyAccessEditor.GetPropertyCompatibility(InProperty, BindingProperty) != EPropertyAccessCompatibility::Incompatible;
		};

		auto OnCanBindFunction = [BindingPropertyPath](UFunction* InFunction)
		{
			IPropertyAccessEditor& PropertyAccessEditor = IModularFeatures::Get().GetModularFeature<IPropertyAccessEditor>("PropertyAccessEditor");
			FProperty* BindingProperty = BindingPropertyPath.Get();
			
			// Note: We support type promotion here
			return InFunction->NumParms == 1 
				&& BindingProperty != nullptr && PropertyAccessEditor.GetPropertyCompatibility(InFunction->GetReturnProperty(), BindingProperty) != EPropertyAccessCompatibility::Incompatible
				&& InFunction->HasAnyFunctionFlags(FUNC_BlueprintPure);
		};

		auto OnAddBinding = [InArgs, Blueprint, BindingPropertyPath, PinPropertyPath, bIsArrayElement, bIsArray](FName InPropertyName, const TArray<FBindingChainElement>& InBindingChain)
		{
			const UEdGraphSchema_K2* Schema = GetDefault<UEdGraphSchema_K2>();
			IPropertyAccessEditor& PropertyAccessEditor = IModularFeatures::Get().GetModularFeature<IPropertyAccessEditor>("PropertyAccessEditor");

			for(UAnimGraphNode_Base* AnimGraphNode : InArgs.Nodes)
			{
				AnimGraphNode->Modify();

				// Reset to default so that references are not preserved
				FProperty* BindingProperty = BindingPropertyPath.Get();
				if(BindingProperty && BindingProperty->GetOwner<UStruct>() && AnimGraphNode->GetFNodeType()->IsChildOf(BindingProperty->GetOwner<UStruct>()) && BindingProperty->IsA<FObjectPropertyBase>())
				{
					void* PropertyAddress = BindingProperty->ContainerPtrToValuePtr<void>(AnimGraphNode->GetFNode());
					BindingProperty->InitializeValue(PropertyAddress);
				}
				
				// Pins are exposed if we have a binding or not - and after running this we do.
				InArgs.OnSetPinVisibility.ExecuteIfBound(AnimGraphNode, true, InArgs.OptionalPinIndex);

				// Need to break all pin links now we have a binding
				if(UEdGraphPin* Pin = AnimGraphNode->FindPin(InArgs.PinName))
				{
					Pin->BreakAllPinLinks();
				}

				if(bIsArray)
				{
					// Remove bindings for array elements if this is an array
					FName ComparisonName(InArgs.BindingName, 0);
					for(auto Iter = AnimGraphNode->PropertyBindings.CreateIterator(); Iter; ++Iter)
					{
						if(ComparisonName == FName(Iter.Key(), 0))
						{
							Iter.RemoveCurrent();
						}
					}
				}
				else if(bIsArrayElement)
				{
					// If we are an array element, remove only whole-array bindings
					FName ComparisonName(InArgs.BindingName, 0);
					for(auto Iter = AnimGraphNode->PropertyBindings.CreateIterator(); Iter; ++Iter)
					{
						if(ComparisonName == Iter.Key())
						{
							Iter.RemoveCurrent();
						}
					}
				}
				
				const FFieldVariant& LeafField = InBindingChain.Last().Field;

				FProperty* PinProperty = PinPropertyPath.Get();
				if(PinProperty && BindingProperty)
				{
					FAnimGraphNodePropertyBinding Binding;
					Binding.PropertyName = InArgs.BindingName;
					if(bIsArrayElement)
					{
						// Pull array index from the pin's FName if this is an array property
						Binding.ArrayIndex = InArgs.PinName.GetNumber() - 1;
					}
					PropertyAccessEditor.MakeStringPath(InBindingChain, Binding.PropertyPath);
					Binding.PathAsText = PropertyAccessEditor.MakeTextPath(Binding.PropertyPath, Blueprint->SkeletonGeneratedClass);
					Binding.Type = LeafField.IsA<UFunction>() ? EAnimGraphNodePropertyBindingType::Function : EAnimGraphNodePropertyBindingType::Property;
					Binding.bIsBound = true;
					AnimGraphNode->RecalculateBindingType(Binding);

					AnimGraphNode->PropertyBindings.Add(InArgs.BindingName, Binding);
				}
			}

			FBlueprintEditorUtils::MarkBlueprintAsModified(Blueprint);
		};

		auto OnRemoveBinding = [InArgs, Blueprint](FName InPropertyName)
		{
			for(UAnimGraphNode_Base* AnimGraphNode : InArgs.Nodes)
			{
				AnimGraphNode->Modify();
				AnimGraphNode->PropertyBindings.Remove(InArgs.BindingName);
			}

			FBlueprintEditorUtils::MarkBlueprintAsModified(Blueprint);
		};

		auto CanRemoveBinding = [InArgs](FName InPropertyName)
		{
			for(UAnimGraphNode_Base* AnimGraphNode : InArgs.Nodes)
			{
				if(AnimGraphNode->PropertyBindings.Contains(InArgs.BindingName))
				{
					return true;
				}
			}

			return false;
		}; 

		enum class ECurrentValueType : int32
		{
			None,
			Pin,
			Binding,
			Dynamic,
			MultipleValues,
		};

		auto CurrentBindingText = [InArgs]()
		{
			ECurrentValueType CurrentValueType = ECurrentValueType::None;

			const FText MultipleValues = LOCTEXT("MultipleValuesLabel", "Multiple Values");
			const FText Bind = LOCTEXT("BindLabel", "Bind");
			const FText ExposedAsPin = LOCTEXT("ExposedAsPinLabel", "Pin");
			const FText Dynamic = LOCTEXT("DynamicLabel", "Dynamic");
			FText CurrentValue = Bind;

			auto SetAssignValue = [&CurrentValueType, &CurrentValue, &MultipleValues](const FText& InValue, ECurrentValueType InType)
			{
				if(CurrentValueType != ECurrentValueType::MultipleValues)
				{
					if(CurrentValueType == ECurrentValueType::None)
					{
						CurrentValueType = InType;
						CurrentValue = InValue;
					}
					else if(CurrentValueType == InType)
					{
						if(!CurrentValue.EqualTo(InValue))
						{
							CurrentValueType = ECurrentValueType::MultipleValues;
							CurrentValue = MultipleValues;
						}
					}
					else
					{
						CurrentValueType = ECurrentValueType::MultipleValues;
						CurrentValue = MultipleValues;
					}
				}
			};

			const FName ComparisonName = FName(InArgs.PinName, 0);

			for(UAnimGraphNode_Base* AnimGraphNode : InArgs.Nodes)
			{
				if(FAnimGraphNodePropertyBinding* BindingPtr = AnimGraphNode->PropertyBindings.Find(InArgs.BindingName))
				{
					SetAssignValue(BindingPtr->PathAsText, ECurrentValueType::Binding);
				}
				else if(AnimGraphNode->AlwaysDynamicProperties.Find(ComparisonName))
				{
					SetAssignValue(Dynamic, ECurrentValueType::Dynamic);
				}
				else
				{
					TArrayView<FOptionalPinFromProperty> OptionalPins; 
					InArgs.OnGetOptionalPins.ExecuteIfBound(AnimGraphNode, OptionalPins);
					if(OptionalPins.IsValidIndex(InArgs.OptionalPinIndex) && OptionalPins[InArgs.OptionalPinIndex].bShowPin)
					{
						SetAssignValue(InArgs.bOnGraphNode ? Bind : ExposedAsPin, ECurrentValueType::Pin);
					}
					else
					{
						SetAssignValue(Bind, ECurrentValueType::None);
					}
				}
			}

			return CurrentValue;
		};

		auto CurrentBindingToolTipText = [InArgs]()
		{
			ECurrentValueType CurrentValueType = ECurrentValueType::None;

			const FText MultipleValues = LOCTEXT("MultipleValuesToolTip", "Bindings Have Multiple Values");
			const FText ExposedAsPin = LOCTEXT("ExposedAsPinToolTip", "Exposed As a Pin on the Node");
			const FText BindValue = LOCTEXT("BindValueToolTip", "Bind This Value");
			const FText DynamicValue = LOCTEXT("DynamicValueToolTip", "Dynamic value that can be set externally");
			FText CurrentValue;
			
			auto SetAssignValue = [&CurrentValueType, &CurrentValue, &MultipleValues](const FText& InValue, ECurrentValueType InType)
			{
				if(CurrentValueType != ECurrentValueType::MultipleValues)
				{
					if(CurrentValueType == ECurrentValueType::None)
					{
						CurrentValueType = InType;
						CurrentValue = InValue;
					}
					else if(CurrentValueType == InType)
					{
						if(!CurrentValue.EqualTo(InValue))
						{
							CurrentValueType = ECurrentValueType::MultipleValues;
							CurrentValue = MultipleValues;
						}
					}
					else
					{
						CurrentValueType = ECurrentValueType::MultipleValues;
						CurrentValue = MultipleValues;
					}
				}
			};

			const FName ComparisonName = FName(InArgs.PinName, 0);

			for(UAnimGraphNode_Base* AnimGraphNode : InArgs.Nodes)
			{
				if(FAnimGraphNodePropertyBinding* BindingPtr = AnimGraphNode->PropertyBindings.Find(InArgs.BindingName))
				{
					if(BindingPtr->PathAsText.IsEmpty())
					{
						SetAssignValue(BindValue, ECurrentValueType::Binding);
					}
					else
					{
						IPropertyAccessEditor& PropertyAccessEditor = IModularFeatures::Get().GetModularFeature<IPropertyAccessEditor>("PropertyAccessEditor");
						const FText UnderlyingPath = PropertyAccessEditor.MakeTextPath(BindingPtr->PropertyPath);
						const FText& CompilationContext = BindingPtr->CompiledContext;
						const FText& CompilationContextDesc = BindingPtr->CompiledContextDesc;
						if(CompilationContext.IsEmpty() && CompilationContextDesc.IsEmpty())
						{
							SetAssignValue(FText::Format(LOCTEXT("BindingToolTipFormat", "Pin is bound to property '{0}'\nNative: {1}"), BindingPtr->PathAsText, UnderlyingPath), ECurrentValueType::Binding);
						}
						else
						{
							SetAssignValue(FText::Format(LOCTEXT("BindingToolTipFormatWithDesc", "Pin is bound to property '{0}'\nNative: {1}\n{2}\n{2}"), BindingPtr->PathAsText, UnderlyingPath, CompilationContext, CompilationContextDesc), ECurrentValueType::Binding);
						}
					}
				}
				else if(AnimGraphNode->AlwaysDynamicProperties.Find(ComparisonName))
				{
					SetAssignValue(DynamicValue, ECurrentValueType::Dynamic);
				}
				else
				{
					TArrayView<FOptionalPinFromProperty> OptionalPins; 
					InArgs.OnGetOptionalPins.ExecuteIfBound(AnimGraphNode, OptionalPins);
					if(OptionalPins.IsValidIndex(InArgs.OptionalPinIndex) && OptionalPins[InArgs.OptionalPinIndex].bShowPin)
					{
						SetAssignValue(InArgs.bOnGraphNode ? BindValue : ExposedAsPin, ECurrentValueType::Pin);
					}
					else
					{
						SetAssignValue(BindValue, ECurrentValueType::None);
					}
				}
			}

			return CurrentValue;
		};

		auto CurrentBindingImage = [InArgs, BindingPropertyPath]() -> const FSlateBrush*
		{
			static FName PropertyIcon(TEXT("Kismet.VariableList.TypeIcon"));
			static FName FunctionIcon(TEXT("GraphEditor.Function_16x"));

			EAnimGraphNodePropertyBindingType BindingType = EAnimGraphNodePropertyBindingType::None;
			for(UObject* OuterObject : InArgs.Nodes)
			{
				if(UAnimGraphNode_Base* AnimGraphNode = Cast<UAnimGraphNode_Base>(OuterObject))
				{
					TArrayView<FOptionalPinFromProperty> OptionalPins; 
					InArgs.OnGetOptionalPins.ExecuteIfBound(AnimGraphNode, OptionalPins);
					if(OptionalPins.IsValidIndex(InArgs.OptionalPinIndex) && OptionalPins[InArgs.OptionalPinIndex].bShowPin)
					{
						BindingType = EAnimGraphNodePropertyBindingType::None;
						break;
					}
					else if(FAnimGraphNodePropertyBinding* BindingPtr = AnimGraphNode->PropertyBindings.Find(InArgs.BindingName))
					{
						if(BindingType == EAnimGraphNodePropertyBindingType::None)
						{
							BindingType = BindingPtr->Type;
						}
						else if(BindingType != BindingPtr->Type)
						{
							BindingType = EAnimGraphNodePropertyBindingType::None;
							break;
						}
					}
					else if(BindingType != EAnimGraphNodePropertyBindingType::None)
					{
						BindingType = EAnimGraphNodePropertyBindingType::None;
						break;
					}
				}
			}

			if (BindingType == EAnimGraphNodePropertyBindingType::Function)
			{
				return FAppStyle::GetBrush(FunctionIcon);
			}
			else
			{
				const UAnimationGraphSchema* AnimationGraphSchema = GetDefault<UAnimationGraphSchema>();
				FProperty* BindingProperty = BindingPropertyPath.Get();
				FEdGraphPinType PinType;
				if(BindingProperty != nullptr && AnimationGraphSchema->ConvertPropertyToPinType(BindingProperty, PinType))
				{
					return FBlueprintEditorUtils::GetIconFromPin(PinType, false);
				}
				else
				{
					return FAppStyle::GetBrush(PropertyIcon);
				}
			}
		};

		auto CurrentBindingColor = [InArgs, BindingPropertyPath]() -> FLinearColor
		{
			const UEdGraphSchema_K2* Schema = GetDefault<UEdGraphSchema_K2>();

			FLinearColor BindingColor = FLinearColor::Gray;

			FProperty* BindingProperty = BindingPropertyPath.Get();
			FEdGraphPinType PinType;
			if(BindingProperty != nullptr && Schema->ConvertPropertyToPinType(BindingProperty, PinType))
			{
				BindingColor = Schema->GetPinTypeColor(PinType);

				enum class EPromotionState
				{
					NotChecked,
					NotPromoted,
					Promoted,
				} Promotion = EPromotionState::NotChecked;

				for(UAnimGraphNode_Base* AnimGraphNode : InArgs.Nodes)
				{
					TArrayView<FOptionalPinFromProperty> OptionalPins; 
					InArgs.OnGetOptionalPins.ExecuteIfBound(AnimGraphNode, OptionalPins);
					if(FAnimGraphNodePropertyBinding* BindingPtr = AnimGraphNode->PropertyBindings.Find(InArgs.BindingName))
					{
						if(Promotion == EPromotionState::NotChecked)
						{
							if(BindingPtr->bIsPromotion)
							{
								Promotion = EPromotionState::Promoted;
								BindingColor = Schema->GetPinTypeColor(BindingPtr->PromotedPinType);
							}
							else
							{
								Promotion = EPromotionState::NotPromoted;
							}
						}
						else
						{
							EPromotionState NewPromotion = BindingPtr->bIsPromotion ? EPromotionState::Promoted : EPromotionState::NotPromoted;
							if(Promotion != NewPromotion)
							{
								BindingColor = FLinearColor::Gray;
								break;
							}
						}
					}
					else if(OptionalPins.IsValidIndex(InArgs.OptionalPinIndex) && OptionalPins[InArgs.OptionalPinIndex].bShowPin)
					{
						if(Promotion == EPromotionState::NotChecked)
						{
							Promotion = EPromotionState::NotPromoted;
						}
						else if(Promotion == EPromotionState::Promoted)
						{
							BindingColor = FLinearColor::Gray;
							break;
						}
					}
				}
			}

			return BindingColor;
		};

		auto AddMenuExtension = [InArgs, Blueprint, BindingPropertyPath, PinPropertyPath](FMenuBuilder& InMenuBuilder)
		{
			InMenuBuilder.BeginSection("Pins", LOCTEXT("Pin", "Pin"));
			{
				auto ExposeAsPin = [InArgs, Blueprint]()
				{
					bool bHasBinding = false;

					for(UAnimGraphNode_Base* AnimGraphNode : InArgs.Nodes)
					{
						if(AnimGraphNode->HasBinding(InArgs.BindingName))
						{
							bHasBinding = true;
							break;
						}
					}

					{
						FScopedTransaction Transaction(LOCTEXT("PinExposure", "Pin Exposure"));

						// Switching from non-pin to pin, remove any bindings
						for(UAnimGraphNode_Base* AnimGraphNode : InArgs.Nodes)
						{
							AnimGraphNode->Modify();

							TArrayView<FOptionalPinFromProperty> OptionalPins; 
							InArgs.OnGetOptionalPins.ExecuteIfBound(AnimGraphNode, OptionalPins);
							const bool bVisible = OptionalPins.IsValidIndex(InArgs.OptionalPinIndex) && OptionalPins[InArgs.OptionalPinIndex].bShowPin;
							InArgs.OnSetPinVisibility.ExecuteIfBound(AnimGraphNode, !bVisible || bHasBinding, InArgs.OptionalPinIndex);

							// Remove all bindings that match the property, array or array elements
							const FName ComparisonName = FName(InArgs.BindingName, 0);
							for(auto It = AnimGraphNode->PropertyBindings.CreateIterator(); It; ++It)
							{
								if(ComparisonName == FName(It.Key(), 0))
								{
									It.RemoveCurrent();
								}
							}
						}

						FBlueprintEditorUtils::MarkBlueprintAsModified(Blueprint);
					}
				}; 

				auto GetExposedAsPinCheckState = [InArgs]()
				{
					bool bPinShown = false;
					bool bHasBinding = false;

					for(UAnimGraphNode_Base* AnimGraphNode : InArgs.Nodes)
					{
						if(AnimGraphNode->HasBinding(InArgs.BindingName))
						{
							bHasBinding = true;
							break;
						}

						TArrayView<FOptionalPinFromProperty> OptionalPins; 
						InArgs.OnGetOptionalPins.ExecuteIfBound(AnimGraphNode, OptionalPins);
						bPinShown |= OptionalPins.IsValidIndex(InArgs.OptionalPinIndex) && OptionalPins[InArgs.OptionalPinIndex].bShowPin;
					}

					// Pins are exposed if we have a binding or not, so treat as unchecked only if we have
					// no binding
					return bPinShown && !bHasBinding ? ECheckBoxState::Checked : ECheckBoxState::Unchecked;
				};
				
				InMenuBuilder.AddMenuEntry(
					LOCTEXT("ExposeAsPin", "Expose As Pin"),
					LOCTEXT("ExposeAsPinTooltip", "Show/hide this property as a pin on the node"),
					FSlateIcon(FAppStyle::GetAppStyleSetName(), "GraphEditor.PinIcon"),
					FUIAction(
						FExecuteAction::CreateLambda(ExposeAsPin),
						FCanExecuteAction(),
						FGetActionCheckState::CreateLambda(GetExposedAsPinCheckState)
					),
					NAME_None,
					EUserInterfaceActionType::Check
				);

				if(InArgs.bPropertyIsOnFNode)
				{
					auto MakeDynamic = [InArgs, Blueprint]()
					{
						// Comparison without name index to deal with arrays
						const FName ComparisonName = FName(InArgs.PinName, 0);

						bool bIsAlwaysDynamic = false;
						for(UAnimGraphNode_Base* AnimGraphNode : InArgs.Nodes)
						{
							if(AnimGraphNode->AlwaysDynamicProperties.Contains(ComparisonName))
							{
								bIsAlwaysDynamic = true;
								break;
							}
						}

						{
							FScopedTransaction Transaction(LOCTEXT("AlwaysDynamic", "Always Dynamic"));

							for(UAnimGraphNode_Base* AnimGraphNode : InArgs.Nodes)
							{
								AnimGraphNode->Modify();

								if(bIsAlwaysDynamic)
								{
									AnimGraphNode->AlwaysDynamicProperties.Remove(ComparisonName);
								}
								else
								{
									AnimGraphNode->AlwaysDynamicProperties.Add(ComparisonName);
								}
							}

							FBlueprintEditorUtils::MarkBlueprintAsModified(Blueprint);
						}
					};

					auto GetDynamicCheckState = [InArgs]()
					{
						// Comparison without name index to deal with arrays
						const FName ComparisonName = FName(InArgs.PinName, 0);

						bool bIsAlwaysDynamic = false;
						for(UAnimGraphNode_Base* AnimGraphNode : InArgs.Nodes)
						{
							for(const FName& AlwaysDynamicPropertyName : AnimGraphNode->AlwaysDynamicProperties)
							{
								if(ComparisonName == FName(AlwaysDynamicPropertyName, 0))
								{
									bIsAlwaysDynamic = true;
									break;
								}
							}
						}
						
						return bIsAlwaysDynamic ? ECheckBoxState::Checked : ECheckBoxState::Unchecked;
					};
					
					InMenuBuilder.AddMenuEntry(
						LOCTEXT("DynamicValue", "Dynamic Value"),
						LOCTEXT("DynamicValueTooltip", "Flag this value as dynamic. This way it can be set from functions even when not exposed as a pin."),
						FSlateIcon(),
						FUIAction(
							FExecuteAction::CreateLambda(MakeDynamic),
							FCanExecuteAction(),
							FGetActionCheckState::CreateLambda(GetDynamicCheckState)
						),
						NAME_None,
						EUserInterfaceActionType::Check
					);
				}
			}
			InMenuBuilder.EndSection();
		};

		FPropertyBindingWidgetArgs Args;
		Args.Property = PropertyToBindTo;
		Args.OnCanBindProperty = FOnCanBindProperty::CreateLambda(OnCanBindProperty);
		Args.OnCanBindFunction = FOnCanBindFunction::CreateLambda(OnCanBindFunction);
		Args.OnCanBindToClass = FOnCanBindToClass::CreateLambda([](UClass* InClass){ return true; });
		Args.OnAddBinding = FOnAddBinding::CreateLambda(OnAddBinding);
		Args.OnRemoveBinding = FOnRemoveBinding::CreateLambda(OnRemoveBinding);
		Args.OnCanRemoveBinding = FOnCanRemoveBinding::CreateLambda(CanRemoveBinding);
		Args.CurrentBindingText = MakeAttributeLambda(CurrentBindingText);
		Args.CurrentBindingToolTipText = MakeAttributeLambda(CurrentBindingToolTipText);
		Args.CurrentBindingImage = MakeAttributeLambda(CurrentBindingImage);
		Args.CurrentBindingColor = MakeAttributeLambda(CurrentBindingColor);
		Args.MenuExtender = MakeShared<FExtender>();
		Args.MenuExtender->AddMenuExtension("BindingActions", EExtensionHook::Before, nullptr, FMenuExtensionDelegate::CreateLambda(AddMenuExtension));
		if(InArgs.MenuExtender.IsValid())
		{
			Args.MenuExtender = FExtender::Combine( { Args.MenuExtender, InArgs.MenuExtender } );
		}

		IPropertyAccessBlueprintBinding::FContext BindingContext;
		BindingContext.Blueprint = FBlueprintEditorUtils::FindBlueprintForNode(FirstAnimGraphNode);
		BindingContext.Graph = FirstAnimGraphNode->GetGraph();
		BindingContext.Node = FirstAnimGraphNode;
		BindingContext.Pin = FirstAnimGraphNode->FindPin(InArgs.PinName);

		auto OnSetPropertyAccessContextId = [InArgs, Blueprint](const FName& InContextId)
		{
			for(UAnimGraphNode_Base* AnimGraphNode : InArgs.Nodes)
			{
				if(FAnimGraphNodePropertyBinding* Binding = AnimGraphNode->PropertyBindings.Find(InArgs.BindingName))
				{
					AnimGraphNode->Modify();
					Binding->ContextId = InContextId;
				}
			}

			FBlueprintEditorUtils::MarkBlueprintAsModified(Blueprint);
		};

		auto OnCanSetPropertyAccessContextId = [InArgs, FirstAnimGraphNode](const FName& InContextId)
		{
			return FirstAnimGraphNode->PropertyBindings.Find(InArgs.BindingName) != nullptr;
		};
		
		auto OnGetPropertyAccessContextId = [InArgs]() -> FName
		{
			FName CurrentContext = NAME_None;
			for(UAnimGraphNode_Base* AnimGraphNode : InArgs.Nodes)
			{
				if(FAnimGraphNodePropertyBinding* Binding = AnimGraphNode->PropertyBindings.Find(InArgs.BindingName))
				{
					if(CurrentContext != NAME_None && CurrentContext != Binding->ContextId)
					{
						return NAME_None;
					}
					else
					{
						CurrentContext = Binding->ContextId;
					}
				}
			}
		
			return CurrentContext;
		};
		
		IPropertyAccessBlueprintBinding::FBindingMenuArgs MenuArgs;
		MenuArgs.OnSetPropertyAccessContextId = FOnSetPropertyAccessContextId::CreateLambda(OnSetPropertyAccessContextId);
		MenuArgs.OnCanSetPropertyAccessContextId = FOnCanSetPropertyAccessContextId::CreateLambda(OnCanSetPropertyAccessContextId);
		MenuArgs.OnGetPropertyAccessContextId = FOnGetPropertyAccessContextId::CreateLambda(OnGetPropertyAccessContextId);
		
		// Add the binding menu extenders
		TArray<TSharedPtr<FExtender>> Extenders( { Args.MenuExtender } );
		for(IPropertyAccessBlueprintBinding* Binding : IModularFeatures::Get().GetModularFeatureImplementations<IPropertyAccessBlueprintBinding>("PropertyAccessBlueprintBinding"))
		{
			TSharedPtr<FExtender> BindingExtender = Binding->MakeBindingMenuExtender(BindingContext, MenuArgs);
			if(BindingExtender)
			{
				Extenders.Add(BindingExtender);
			}
		}
		
		if(Extenders.Num() > 0)
		{
			Args.MenuExtender = FExtender::Combine(Extenders);
		}

		Args.bAllowNewBindings = false;
		Args.bAllowArrayElementBindings = !bIsArray;
		Args.bAllowUObjectFunctions = !bIsArray;
		Args.bAllowStructFunctions = !bIsArray;

		IPropertyAccessEditor& PropertyAccessEditor = IModularFeatures::Get().GetModularFeature<IPropertyAccessEditor>("PropertyAccessEditor");

		const FTextBlockStyle& TextBlockStyle = FAppStyle::Get().GetWidgetStyle<FTextBlockStyle>("PropertyAccess.CompiledContext.Text");
		
		return
			SNew(SBox)
			.MaxDesiredWidth(200.0f)
			[
				SNew(SOverlay)
				+SOverlay::Slot()
				.HAlign(HAlign_Right)
				.VAlign(VAlign_Bottom)
				[
					SNew(SBorder)
					.Padding(FMargin(1.0f, 3.0f, 1.0f, 1.0f))
					.Visibility(InArgs.bOnGraphNode ? EVisibility::Visible : EVisibility::Collapsed)
					.BorderImage(FAppStyle::GetBrush("PropertyAccess.CompiledContext.Border"))
					.RenderTransform_Lambda([InArgs, FirstAnimGraphNode, &TextBlockStyle]()
					{
						const FAnimGraphNodePropertyBinding* BindingPtr = FirstAnimGraphNode->PropertyBindings.Find(InArgs.BindingName);
						FVector2D TextSize(0.0f, 0.0f);
						if(BindingPtr)
						{
							const TSharedRef<FSlateFontMeasure> FontMeasureService = FSlateApplication::Get().GetRenderer()->GetFontMeasureService();
							TextSize = FontMeasureService->Measure(BindingPtr->CompiledContext, TextBlockStyle.Font);
						}
						return FSlateRenderTransform(FVector2D(0.0f, TextSize.Y - 1.0f));
					})	
					[
						SNew(STextBlock)
						.TextStyle(&TextBlockStyle)
						.Visibility_Lambda([InArgs, FirstAnimGraphNode, bMultiSelect]()
						{
							const FAnimGraphNodePropertyBinding* BindingPtr = FirstAnimGraphNode->PropertyBindings.Find(InArgs.BindingName);
							return bMultiSelect || BindingPtr == nullptr || BindingPtr->CompiledContext.IsEmpty() ? EVisibility::Collapsed : EVisibility::Visible;
						})
						.Text_Lambda([InArgs, FirstAnimGraphNode]()
						{
							const FAnimGraphNodePropertyBinding* BindingPtr = FirstAnimGraphNode->PropertyBindings.Find(InArgs.BindingName);
							return BindingPtr != nullptr ? BindingPtr->CompiledContext : FText::GetEmpty();
						})
					]
				]
				+SOverlay::Slot()
				[
					PropertyAccessEditor.MakePropertyBindingWidget(Blueprint, Args)
				]	
			];
	}
	else
	{
		return SNew(SSpacer);
	}
}

void UAnimGraphNode_Base::HandleVariableRenamed(UBlueprint* InBlueprint, UClass* InVariableClass, UEdGraph* InGraph, const FName& InOldVarName, const FName& InNewVarName)
{
	IPropertyAccessEditor& PropertyAccessEditor = IModularFeatures::Get().GetModularFeature<IPropertyAccessEditor>("PropertyAccessEditor");

	UClass* SkeletonVariableClass = FBlueprintEditorUtils::GetSkeletonClass(InVariableClass);
	
	// See if any of bindings reference the variable
	for(auto& BindingPair : PropertyBindings)
	{
		TArray<int32> RenameIndices;
		IPropertyAccessEditor::FResolvePropertyAccessArgs ResolveArgs;
		ResolveArgs.PropertyFunction = [InOldVarName, SkeletonVariableClass, &RenameIndices](int32 InSegmentIndex, FProperty* InProperty, int32 InStaticArrayIndex)
		{
			UClass* OwnerClass = InProperty->GetOwnerClass();
			if(OwnerClass && InProperty->GetFName() == InOldVarName && OwnerClass->IsChildOf(SkeletonVariableClass))
			{
				RenameIndices.Add(InSegmentIndex);
			}
		};
		
		PropertyAccessEditor.ResolvePropertyAccess(GetAnimBlueprint()->SkeletonGeneratedClass, BindingPair.Value.PropertyPath, ResolveArgs);

		// Rename any references we found
		for(const int32& RenameIndex : RenameIndices)
		{
			BindingPair.Value.PropertyPath[RenameIndex] = InNewVarName.ToString();
			BindingPair.Value.PathAsText = PropertyAccessEditor.MakeTextPath(BindingPair.Value.PropertyPath, GetAnimBlueprint()->SkeletonGeneratedClass);
		}
	}
}

void UAnimGraphNode_Base::ReplaceReferences(UBlueprint* InBlueprint, UBlueprint* InReplacementBlueprint, const FMemberReference& InSource, const FMemberReference& InReplacement)
{
	IPropertyAccessEditor& PropertyAccessEditor = IModularFeatures::Get().GetModularFeature<IPropertyAccessEditor>("PropertyAccessEditor");
	
	UClass* SkeletonClass = InBlueprint->SkeletonGeneratedClass;

	FMemberReference Source = InSource;
	FProperty* SourceProperty = Source.ResolveMember<FProperty>(InBlueprint);
	FMemberReference Replacement = InReplacement;
	FProperty* ReplacementProperty = Replacement.ResolveMember<FProperty>(InReplacementBlueprint);
	
	// See if any of bindings reference the variable
	for(auto& BindingPair : PropertyBindings)
	{
		TArray<int32> ReplaceIndices;
		IPropertyAccessEditor::FResolvePropertyAccessArgs ResolveArgs;
		ResolveArgs.PropertyFunction = [SourceProperty, &ReplaceIndices](int32 InSegmentIndex, FProperty* InProperty, int32 InStaticArrayIndex)
		{
			if(InProperty == SourceProperty)
			{
				ReplaceIndices.Add(InSegmentIndex);
			}
		};
		
		PropertyAccessEditor.ResolvePropertyAccess(GetAnimBlueprint()->SkeletonGeneratedClass, BindingPair.Value.PropertyPath, ResolveArgs);

		// Replace any references we found
		for(const int32& RenameIndex : ReplaceIndices)
		{
			BindingPair.Value.PropertyPath[RenameIndex] = ReplacementProperty->GetName();
			BindingPair.Value.PathAsText = PropertyAccessEditor.MakeTextPath(BindingPair.Value.PropertyPath, GetAnimBlueprint()->SkeletonGeneratedClass);
		}
	}
}

bool UAnimGraphNode_Base::ReferencesVariable(const FName& InVarName, const UStruct* InScope) const
{
	IPropertyAccessEditor& PropertyAccessEditor = IModularFeatures::Get().GetModularFeature<IPropertyAccessEditor>("PropertyAccessEditor");

	const UClass* SkeletonVariableClass = FBlueprintEditorUtils::GetSkeletonClass(Cast<UClass>(InScope));
	
	// See if any of bindings reference the variable
	for(const auto& BindingPair : PropertyBindings)
	{
		bool bReferencesVariable = false;
		
		IPropertyAccessEditor::FResolvePropertyAccessArgs ResolveArgs;
		ResolveArgs.PropertyFunction = [InVarName, SkeletonVariableClass, &bReferencesVariable](int32 InSegmentIndex, FProperty* InProperty, int32 InStaticArrayIndex)
		{
			if(SkeletonVariableClass)
			{
				const UClass* OwnerSkeletonVariableClass = FBlueprintEditorUtils::GetSkeletonClass(Cast<UClass>(InProperty->GetOwnerStruct()));

				if(OwnerSkeletonVariableClass && InProperty->GetFName() == InVarName && OwnerSkeletonVariableClass->IsChildOf(SkeletonVariableClass))
				{
					bReferencesVariable = true;
				}
			}
			else if(InProperty->GetFName() == InVarName)
			{
				bReferencesVariable = true;
			}
		};
		
		PropertyAccessEditor.ResolvePropertyAccess(GetAnimBlueprint()->SkeletonGeneratedClass, BindingPair.Value.PropertyPath, ResolveArgs);

		if(bReferencesVariable)
		{
			return true;
		}
	}

	return false;
}

bool UAnimGraphNode_Base::ReferencesFunction(const FName& InFunctionName,const UStruct* InScope) const
{
	IPropertyAccessEditor& PropertyAccessEditor = IModularFeatures::Get().GetModularFeature<IPropertyAccessEditor>("PropertyAccessEditor");

	const UClass* SkeletonFunctionClass = FBlueprintEditorUtils::GetSkeletonClass(Cast<UClass>(InScope));

	// See if any of bindings reference the function
	for (const auto& BindingPair : PropertyBindings)
	{
		bool bReferencesFunction = false;

		IPropertyAccessEditor::FResolvePropertyAccessArgs ResolveArgs;
		ResolveArgs.FunctionFunction = [InFunctionName, SkeletonFunctionClass, &bReferencesFunction](int32 InSegmentIndex, UFunction* InFunction, FProperty* InProperty)
		{
			if (SkeletonFunctionClass)
			{
				const UClass* OwnerSkeletonFunctionClass = FBlueprintEditorUtils::GetSkeletonClass(InFunction->GetOuterUClass());

				if (OwnerSkeletonFunctionClass && InFunction->GetFName() == InFunctionName && OwnerSkeletonFunctionClass->IsChildOf(SkeletonFunctionClass))
				{
					bReferencesFunction = true;
				}
			}
			else if (InFunction->GetFName() == InFunctionName)
			{
				bReferencesFunction = true;
			}
		};

		PropertyAccessEditor.ResolvePropertyAccess(GetAnimBlueprint()->SkeletonGeneratedClass, BindingPair.Value.PropertyPath, ResolveArgs);

		if (bReferencesFunction)
		{
			return true;
		}
	}

	// Check private member anim node function binding 
	return InitialUpdateFunction.GetMemberName() == InFunctionName || BecomeRelevantFunction.GetMemberName() == InFunctionName || UpdateFunction.GetMemberName() == InFunctionName;
}

<<<<<<< HEAD
FAnimNode_Base* UAnimGraphNode_Base::GetDebuggedAnimNode() const
{
	if (UBlueprint* Blueprint = FBlueprintEditorUtils::FindBlueprintForNode(this))
	{
		if (UObject* ActiveObject = Blueprint->GetObjectBeingDebugged())
		{
			if (UAnimBlueprintGeneratedClass* Class = Cast<UAnimBlueprintGeneratedClass>((UObject*)ActiveObject->GetClass()))
			{
				return Class->GetPropertyInstance<FAnimNode_Base>(ActiveObject, this);
			}
		}
	}

	return nullptr;
}

=======
>>>>>>> d731a049
void UAnimGraphNode_Base::PostEditRefreshDebuggedComponent()
{
	if(FAnimNode_Base* DebuggedAnimNode = GetDebuggedAnimNode())
	{
		if(const IAnimClassInterface* AnimClassInterface = DebuggedAnimNode->GetAnimClassInterface())
		{
			if(const UAnimInstance* HostingInstance = Cast<UAnimInstance>(IAnimClassInterface::GetObjectPtrFromAnimNode(AnimClassInterface, DebuggedAnimNode)))
			{
				if(UWorld* World = HostingInstance->GetWorld())
				{
					if(World->IsPaused() || World->WorldType == EWorldType::Editor)
					{
						if(USkeletalMeshComponent* SkelMeshComponent = HostingInstance->GetSkelMeshComponent())
						{
							SkelMeshComponent->RefreshBoneTransforms();
						}
					}
				}
			}
		}
	}
}

<<<<<<< HEAD
=======
UObject* UAnimGraphNode_Base::GetObjectBeingDebugged() const
{
	if (UBlueprint* Blueprint = FBlueprintEditorUtils::FindBlueprintForNode(this))
	{
		return Blueprint->GetObjectBeingDebugged();
	}

	return nullptr;
}

>>>>>>> d731a049
bool UAnimGraphNode_Base::IsPotentiallyBoundFunction(const FMemberReference& FunctionReference)
{
	return FunctionReference.GetMemberGuid().IsValid() || FunctionReference.GetMemberName() != NAME_None;
}

#undef LOCTEXT_NAMESPACE<|MERGE_RESOLUTION|>--- conflicted
+++ resolved
@@ -696,8 +696,6 @@
 	return AnimNodeEditModes::AnimNode;
 }
 
-<<<<<<< HEAD
-=======
 void UAnimGraphNode_Base::Draw(FPrimitiveDrawInterface* PDI, USkeletalMeshComponent* PreviewSkelMeshComp, const bool IsSelected, const bool IsPoseWatchEnabled) const
 {
 	if (IsSelected)
@@ -706,7 +704,6 @@
 	}
 }
 
->>>>>>> d731a049
 FAnimNode_Base* UAnimGraphNode_Base::FindDebugAnimNode(USkeletalMeshComponent* InPreviewSkelMeshComp) const
 {
 	FAnimNode_Base* DebugNode = nullptr;
@@ -1854,61 +1851,39 @@
 	return InitialUpdateFunction.GetMemberName() == InFunctionName || BecomeRelevantFunction.GetMemberName() == InFunctionName || UpdateFunction.GetMemberName() == InFunctionName;
 }
 
-<<<<<<< HEAD
-FAnimNode_Base* UAnimGraphNode_Base::GetDebuggedAnimNode() const
+void UAnimGraphNode_Base::PostEditRefreshDebuggedComponent()
+{
+	if(FAnimNode_Base* DebuggedAnimNode = GetDebuggedAnimNode())
+	{
+		if(const IAnimClassInterface* AnimClassInterface = DebuggedAnimNode->GetAnimClassInterface())
+		{
+			if(const UAnimInstance* HostingInstance = Cast<UAnimInstance>(IAnimClassInterface::GetObjectPtrFromAnimNode(AnimClassInterface, DebuggedAnimNode)))
+			{
+				if(UWorld* World = HostingInstance->GetWorld())
+				{
+					if(World->IsPaused() || World->WorldType == EWorldType::Editor)
+					{
+						if(USkeletalMeshComponent* SkelMeshComponent = HostingInstance->GetSkelMeshComponent())
+						{
+							SkelMeshComponent->RefreshBoneTransforms();
+						}
+					}
+				}
+			}
+		}
+	}
+}
+
+UObject* UAnimGraphNode_Base::GetObjectBeingDebugged() const
 {
 	if (UBlueprint* Blueprint = FBlueprintEditorUtils::FindBlueprintForNode(this))
 	{
-		if (UObject* ActiveObject = Blueprint->GetObjectBeingDebugged())
-		{
-			if (UAnimBlueprintGeneratedClass* Class = Cast<UAnimBlueprintGeneratedClass>((UObject*)ActiveObject->GetClass()))
-			{
-				return Class->GetPropertyInstance<FAnimNode_Base>(ActiveObject, this);
-			}
-		}
+		return Blueprint->GetObjectBeingDebugged();
 	}
 
 	return nullptr;
 }
 
-=======
->>>>>>> d731a049
-void UAnimGraphNode_Base::PostEditRefreshDebuggedComponent()
-{
-	if(FAnimNode_Base* DebuggedAnimNode = GetDebuggedAnimNode())
-	{
-		if(const IAnimClassInterface* AnimClassInterface = DebuggedAnimNode->GetAnimClassInterface())
-		{
-			if(const UAnimInstance* HostingInstance = Cast<UAnimInstance>(IAnimClassInterface::GetObjectPtrFromAnimNode(AnimClassInterface, DebuggedAnimNode)))
-			{
-				if(UWorld* World = HostingInstance->GetWorld())
-				{
-					if(World->IsPaused() || World->WorldType == EWorldType::Editor)
-					{
-						if(USkeletalMeshComponent* SkelMeshComponent = HostingInstance->GetSkelMeshComponent())
-						{
-							SkelMeshComponent->RefreshBoneTransforms();
-						}
-					}
-				}
-			}
-		}
-	}
-}
-
-<<<<<<< HEAD
-=======
-UObject* UAnimGraphNode_Base::GetObjectBeingDebugged() const
-{
-	if (UBlueprint* Blueprint = FBlueprintEditorUtils::FindBlueprintForNode(this))
-	{
-		return Blueprint->GetObjectBeingDebugged();
-	}
-
-	return nullptr;
-}
-
->>>>>>> d731a049
 bool UAnimGraphNode_Base::IsPotentiallyBoundFunction(const FMemberReference& FunctionReference)
 {
 	return FunctionReference.GetMemberGuid().IsValid() || FunctionReference.GetMemberName() != NAME_None;
