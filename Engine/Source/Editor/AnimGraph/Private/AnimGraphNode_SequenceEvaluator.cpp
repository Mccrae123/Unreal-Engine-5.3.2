// Copyright Epic Games, Inc. All Rights Reserved.

#include "AnimGraphNode_SequenceEvaluator.h"
#include "ToolMenus.h"

#include "Kismet2/CompilerResultsLog.h"
#include "AnimGraphCommands.h"
#include "Animation/AnimComposite.h"
#include "Animation/AnimSequence.h"
#include "AnimGraphNode_SequenceEvaluator.h"

#include "BlueprintNodeSpawner.h"
#include "EditorCategoryUtils.h"
#include "IAnimBlueprintNodeOverrideAssetsContext.h"
#include "AssetRegistry/AssetRegistryModule.h"
#include "BlueprintActionDatabaseRegistrar.h"
#include "BlueprintNodeTemplateCache.h"
#include "Animation/AnimRootMotionProvider.h"

/////////////////////////////////////////////////////
// UAnimGraphNode_SequenceEvaluator

#define LOCTEXT_NAMESPACE "UAnimGraphNode_SequenceEvaluator"

UAnimGraphNode_SequenceEvaluator::UAnimGraphNode_SequenceEvaluator(const FObjectInitializer& ObjectInitializer)
	: Super(ObjectInitializer)
{
}

void UAnimGraphNode_SequenceEvaluator::PreloadRequiredAssets()
{
	PreloadObject(Node.GetSequence());

	Super::PreloadRequiredAssets();
}

void UAnimGraphNode_SequenceEvaluator::BakeDataDuringCompilation(class FCompilerResultsLog& MessageLog)
{
	UAnimBlueprint* AnimBlueprint = GetAnimBlueprint();
<<<<<<< HEAD
	AnimBlueprint->FindOrAddGroup(SyncGroup.GroupName);
	Node.GroupName = SyncGroup.GroupName;
	Node.GroupRole = SyncGroup.GroupRole;
	Node.GroupScope = SyncGroup.GroupScope;
=======
	AnimBlueprint->FindOrAddGroup(Node.GetGroupName());
>>>>>>> 6bbb88c8
}

void UAnimGraphNode_SequenceEvaluator::GetAllAnimationSequencesReferred(TArray<UAnimationAsset*>& AnimationAssets) const
{
	if(Node.GetSequence())
	{
		HandleAnimReferenceCollection(Node.Sequence, AnimationAssets);
	}
}

void UAnimGraphNode_SequenceEvaluator::ReplaceReferredAnimations(const TMap<UAnimationAsset*, UAnimationAsset*>& AnimAssetReplacementMap)
{
	HandleAnimReferenceReplacement(Node.Sequence, AnimAssetReplacementMap);
}

FText UAnimGraphNode_SequenceEvaluator::GetMenuCategory() const
{
	return FEditorCategoryUtils::GetCommonCategory(FCommonEditorCategory::Animation);
}

FText UAnimGraphNode_SequenceEvaluator::GetNodeTitle(ENodeTitleType::Type TitleType) const
{
	UEdGraphPin* SequencePin = FindPin(GET_MEMBER_NAME_STRING_CHECKED(FAnimNode_SequenceEvaluator, Sequence));
	return GetNodeTitleHelper(TitleType, SequencePin, LOCTEXT("PlayerDesc", "Sequence Evaluator"));
}

FSlateIcon UAnimGraphNode_SequenceEvaluator::GetIconAndTint(FLinearColor& OutColor) const
{
	return FSlateIcon("EditorStyle", "ClassIcon.AnimSequence");
}

void UAnimGraphNode_SequenceEvaluator::GetMenuActions(FBlueprintActionDatabaseRegistrar& InActionRegistrar) const
{
	GetMenuActionsHelper(
		InActionRegistrar,
		GetClass(),
		{ UAnimSequence::StaticClass() },
		{ },
		[](const FAssetData& InAssetData, UClass* InClass)
		{
			if(InAssetData.IsValid())
			{
				const FString TagValue = InAssetData.GetTagValueRef<FString>(GET_MEMBER_NAME_CHECKED(UAnimSequence, AdditiveAnimType));
				if(const bool bKnownToBeAdditive = (!TagValue.IsEmpty() && !TagValue.Equals(TEXT("AAT_None"))))
				{
					return FText::Format(LOCTEXT("MenuDescFormatAdditive", "Evaluate '{0}' (additive)"), FText::FromName(InAssetData.AssetName));
				}
				else
				{
					return FText::Format(LOCTEXT("MenuDescFormat", "Evaluate '{0}'"), FText::FromName(InAssetData.AssetName));
				}
			}
			else
			{
				return LOCTEXT("MenuDesc", "Sequence Evaluator");
			}
		},
		[](const FAssetData& InAssetData, UClass* InClass)
		{
			if(InAssetData.IsValid())
			{
				const FString TagValue = InAssetData.GetTagValueRef<FString>(GET_MEMBER_NAME_CHECKED(UAnimSequence, AdditiveAnimType));
				if(const bool bKnownToBeAdditive = (!TagValue.IsEmpty() && !TagValue.Equals(TEXT("AAT_None"))))
				{
					return FText::Format(LOCTEXT("MenuDescTooltipFormat_EvaluateAdditive", "Evaluate (additive)\n'{0}'"), FText::FromName(InAssetData.ObjectPath));
				}
				else
				{
					return FText::Format(LOCTEXT("MenuDescTooltipFormat_Evaluate", "Evaluate\n'{0}'"), FText::FromName(InAssetData.ObjectPath));
				}
			}
			else
			{
				return LOCTEXT("MenuDescTooltip", "Sequence Evaluator");
			}
		},
		[](UEdGraphNode* InNewNode, bool bInIsTemplateNode, const FAssetData InAssetData)
		{
			UAnimGraphNode_AssetPlayerBase::SetupNewNode(InNewNode, bInIsTemplateNode, InAssetData);
		});
}

void UAnimGraphNode_SequenceEvaluator::SetAnimationAsset(UAnimationAsset* Asset)
{
	if (UAnimSequenceBase* Seq =  Cast<UAnimSequence>(Asset))
	{
		Node.SetSequence(Seq);
	}
}

void UAnimGraphNode_SequenceEvaluator::OnOverrideAssets(IAnimBlueprintNodeOverrideAssetsContext& InContext) const
{
<<<<<<< HEAD
	Super::ValidateAnimNodeDuringCompilation(ForSkeleton, MessageLog);

	UAnimSequenceBase* SequenceToCheck = Node.Sequence;
	UEdGraphPin* SequencePin = FindPin(GET_MEMBER_NAME_STRING_CHECKED(FAnimNode_SequenceEvaluator, Sequence));
	if (SequencePin != nullptr && SequenceToCheck == nullptr)
	{
		SequenceToCheck = Cast<UAnimSequenceBase>(SequencePin->DefaultObject);
	}

	if (SequenceToCheck == nullptr)
	{
		// Check for bindings
		bool bHasBinding = false;
		if(SequencePin != nullptr)
		{
			if (FAnimGraphNodePropertyBinding* BindingPtr = PropertyBindings.Find(SequencePin->GetFName()))
			{
				bHasBinding = true;
			}
		}

		// we may have a connected node or binding
		if (SequencePin == nullptr || (SequencePin->LinkedTo.Num() == 0 && !bHasBinding))
		{
			MessageLog.Error(TEXT("@@ references an unknown sequence"), this);
		}
	}
	else
=======
	if(InContext.GetAssets().Num() > 0)
>>>>>>> 6bbb88c8
	{
		if (UAnimSequenceBase* Sequence = Cast<UAnimSequenceBase>(InContext.GetAssets()[0]))
		{
			FAnimNode_SequenceEvaluator& AnimNode = InContext.GetAnimNode<FAnimNode_SequenceEvaluator>();
			AnimNode.SetSequence(Sequence);
		}
	}
}

void UAnimGraphNode_SequenceEvaluator::ValidateAnimNodeDuringCompilation(class USkeleton* ForSkeleton, class FCompilerResultsLog& MessageLog)
{
	Super::ValidateAnimNodeDuringCompilation(ForSkeleton, MessageLog);

	ValidateAnimNodeDuringCompilationHelper(ForSkeleton, MessageLog, Node.GetSequence(), UAnimSequenceBase::StaticClass(), FindPin(GET_MEMBER_NAME_STRING_CHECKED(FAnimNode_SequenceEvaluator, Sequence)), GET_MEMBER_NAME_CHECKED(FAnimNode_SequenceEvaluator, Sequence));
}

void UAnimGraphNode_SequenceEvaluator::GetNodeContextMenuActions(UToolMenu* Menu, UGraphNodeContextMenuContext* Context) const
{
	if (!Context->bIsDebugging)
	{
		// add an option to convert to a regular sequence player
		{
			FToolMenuSection& Section = Menu->AddSection("AnimGraphNodeSequenceEvaluator", LOCTEXT("SequenceEvaluatorHeading", "Sequence Evaluator"));
			Section.AddMenuEntry(FAnimGraphCommands::Get().OpenRelatedAsset);
			Section.AddMenuEntry(FAnimGraphCommands::Get().ConvertToSeqPlayer);
		}
	}
}

bool UAnimGraphNode_SequenceEvaluator::DoesSupportTimeForTransitionGetter() const
{
	return true;
}

UAnimationAsset* UAnimGraphNode_SequenceEvaluator::GetAnimationAsset() const 
{
	UAnimSequenceBase* Sequence = Node.GetSequence();
	UEdGraphPin* SequencePin = FindPin(GET_MEMBER_NAME_STRING_CHECKED(FAnimNode_SequenceEvaluator, Sequence));
	if (SequencePin != nullptr && Sequence == nullptr)
	{
		Sequence = Cast<UAnimSequenceBase>(SequencePin->DefaultObject);
	}

	return Sequence;
}

const TCHAR* UAnimGraphNode_SequenceEvaluator::GetTimePropertyName() const 
{
	return TEXT("ExplicitTime");
}

UScriptStruct* UAnimGraphNode_SequenceEvaluator::GetTimePropertyStruct() const 
{
	return FAnimNode_SequenceEvaluator::StaticStruct();
}

EAnimAssetHandlerType UAnimGraphNode_SequenceEvaluator::SupportsAssetClass(const UClass* AssetClass) const
{
	if (AssetClass->IsChildOf(UAnimSequence::StaticClass()) || AssetClass->IsChildOf(UAnimComposite::StaticClass()))
	{
		return EAnimAssetHandlerType::Supported;
	}
	else
	{
		return EAnimAssetHandlerType::NotSupported;
	}
}

void UAnimGraphNode_SequenceEvaluator::GetOutputLinkAttributes(FNodeAttributeArray& OutAttributes) const
{
	Super::GetOutputLinkAttributes(OutAttributes);

	if (UE::Anim::IAnimRootMotionProvider::Get())
	{
		OutAttributes.Add(UE::Anim::IAnimRootMotionProvider::AttributeName);
	}
}

#undef LOCTEXT_NAMESPACE<|MERGE_RESOLUTION|>--- conflicted
+++ resolved
@@ -37,14 +37,7 @@
 void UAnimGraphNode_SequenceEvaluator::BakeDataDuringCompilation(class FCompilerResultsLog& MessageLog)
 {
 	UAnimBlueprint* AnimBlueprint = GetAnimBlueprint();
-<<<<<<< HEAD
-	AnimBlueprint->FindOrAddGroup(SyncGroup.GroupName);
-	Node.GroupName = SyncGroup.GroupName;
-	Node.GroupRole = SyncGroup.GroupRole;
-	Node.GroupScope = SyncGroup.GroupScope;
-=======
 	AnimBlueprint->FindOrAddGroup(Node.GetGroupName());
->>>>>>> 6bbb88c8
 }
 
 void UAnimGraphNode_SequenceEvaluator::GetAllAnimationSequencesReferred(TArray<UAnimationAsset*>& AnimationAssets) const
@@ -137,38 +130,7 @@
 
 void UAnimGraphNode_SequenceEvaluator::OnOverrideAssets(IAnimBlueprintNodeOverrideAssetsContext& InContext) const
 {
-<<<<<<< HEAD
-	Super::ValidateAnimNodeDuringCompilation(ForSkeleton, MessageLog);
-
-	UAnimSequenceBase* SequenceToCheck = Node.Sequence;
-	UEdGraphPin* SequencePin = FindPin(GET_MEMBER_NAME_STRING_CHECKED(FAnimNode_SequenceEvaluator, Sequence));
-	if (SequencePin != nullptr && SequenceToCheck == nullptr)
-	{
-		SequenceToCheck = Cast<UAnimSequenceBase>(SequencePin->DefaultObject);
-	}
-
-	if (SequenceToCheck == nullptr)
-	{
-		// Check for bindings
-		bool bHasBinding = false;
-		if(SequencePin != nullptr)
-		{
-			if (FAnimGraphNodePropertyBinding* BindingPtr = PropertyBindings.Find(SequencePin->GetFName()))
-			{
-				bHasBinding = true;
-			}
-		}
-
-		// we may have a connected node or binding
-		if (SequencePin == nullptr || (SequencePin->LinkedTo.Num() == 0 && !bHasBinding))
-		{
-			MessageLog.Error(TEXT("@@ references an unknown sequence"), this);
-		}
-	}
-	else
-=======
 	if(InContext.GetAssets().Num() > 0)
->>>>>>> 6bbb88c8
 	{
 		if (UAnimSequenceBase* Sequence = Cast<UAnimSequenceBase>(InContext.GetAssets()[0]))
 		{
