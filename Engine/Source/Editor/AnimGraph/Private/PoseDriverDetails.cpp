// Copyright Epic Games, Inc. All Rights Reserved.

#include "PoseDriverDetails.h"
#include "AnimGraphNode_PoseDriver.h"
#include "DetailLayoutBuilder.h"
#include "IDetailsView.h"
#include "DetailCategoryBuilder.h"
#include "DetailWidgetRow.h"
#include "IDetailPropertyRow.h"
#include "PropertyCustomizationHelpers.h"
#include "Widgets/Input/SVectorInputBox.h"
#include "Widgets/Input/SRotatorInputBox.h"
#include "Widgets/Input/SNumericEntryBox.h"
#include "Widgets/Input/SEditableTextBox.h"
#include "Widgets/Layout/SWidgetSwitcher.h"
#include "Widgets/Layout/SExpandableArea.h"
#include "Widgets/Input/SComboBox.h"
#include "SSearchableComboBox.h"
#include "Widgets/Input/SButton.h"
#include "SCurveEditor.h"
#include "Widgets/Input/SCheckBox.h"
#include "Framework/MultiBox/MultiBoxBuilder.h"

#define LOCTEXT_NAMESPACE "PoseDriverDetails"

static const FName ColumnId_Target("Target");
TArray< TSharedPtr<FString> > SPDD_TargetRow::DistanceMethodOptions;
TArray< TSharedPtr<FString> > SPDD_TargetRow::FunctionTypeOptions;

class FSoloToggleButton : public SButton
{
public:
	SLATE_BEGIN_ARGS(FSoloToggleButton)
	{}
<<<<<<< HEAD
	SLATE_EVENT(FSimpleDelegate, OnSoloStartAction)
		SLATE_EVENT(FSimpleDelegate, OnSoloEndAction)
		SLATE_ATTRIBUTE(bool, SoloState)
		SLATE_END_ARGS()

		void Construct(const FArguments& InArgs)
=======
		SLATE_EVENT(FSimpleDelegate, OnSoloStartAction)
		SLATE_EVENT(FSimpleDelegate, OnSoloEndAction)
		SLATE_ATTRIBUTE(bool, SoloState)
	SLATE_END_ARGS()

	void Construct(const FArguments& InArgs)
>>>>>>> 6bbb88c8
	{
		OnSoloStartAction = InArgs._OnSoloStartAction;
		OnSoloEndAction = InArgs._OnSoloEndAction;
		SoloState = InArgs._SoloState;

		SButton::Construct(
			SButton::FArguments()
			.Text(FText::FromString(TEXT("S")))
			.ButtonStyle(FEditorStyle::Get(), "FlatButton.Default")
			.TextStyle(FEditorStyle::Get(), "FlatButton.DefaultTextStyle")
			.ContentPadding(4.0f)
			.ForegroundColor(FSlateColor::UseForeground())
			.OnPressed(this, &FSoloToggleButton::OnButtonPressed)
			.OnReleased(this, &FSoloToggleButton::OnButtonReleased)
			.IsFocusable(false)
		);
<<<<<<< HEAD
=======

		SetAppearPressed(SoloState);
>>>>>>> 6bbb88c8
	}

	FReply OnMouseButtonDoubleClick(const FGeometry& InMyGeometry, const FPointerEvent& InMouseEvent) override
	{
		OnSoloStartAction.ExecuteIfBound();
		return FReply::Handled();
	}

<<<<<<< HEAD
protected:
	bool IsPressed() const override
	{
		return SButton::IsPressed() || SoloState.Get(false);
	}

=======
>>>>>>> 6bbb88c8
private:
	void OnButtonPressed()
	{
		OnSoloStartAction.ExecuteIfBound();
	}

	void OnButtonReleased()
	{
<<<<<<< HEAD
		OnSoloEndAction.ExecuteIfBound();
=======
		OnSoloEndAction.ExecuteIfBound();	
>>>>>>> 6bbb88c8
	}

	FSimpleDelegate OnSoloStartAction;
	FSimpleDelegate OnSoloEndAction;
	TAttribute< bool > SoloState;
};


void SPDD_TargetRow::Construct(const FArguments& InArgs, const TSharedRef<STableViewBase>& InOwnerTableView)
{
	TargetInfoPtr = InArgs._TargetInfo;
	PoseDriverDetailsPtr = InArgs._PoseDriverDetails;

	if (DistanceMethodOptions.Num() == 0)
	{
		UEnum* Enum = FindObjectChecked<UEnum>(ANY_PACKAGE, TEXT("ERBFDistanceMethod"));
		for (int32 i = 0; i < Enum->NumEnums() - 1; i++)
		{
			DistanceMethodOptions.Add(MakeShareable(new FString(Enum->GetDisplayNameTextByIndex(i).ToString())));
		}
	}

	if (FunctionTypeOptions.Num() == 0)
	{
		UEnum* Enum = FindObjectChecked<UEnum>(ANY_PACKAGE, TEXT("ERBFFunctionType"));
		for (int32 i = 0; i < Enum->NumEnums() - 1; i++)
		{
			FunctionTypeOptions.Add(MakeShareable(new FString(Enum->GetDisplayNameTextByIndex(i).ToString())));
		}
	}

	// Register delegate so TargetInfo can trigger UI expansion
	TSharedPtr<FPDD_TargetInfo> TargetInfo = TargetInfoPtr.Pin();
	TargetInfo->ExpandTargetDelegate.AddSP(this, &SPDD_TargetRow::ExpandTargetInfo);

	SMultiColumnTableRow< TSharedPtr<FPDD_TargetInfo> >::Construct(FSuperRowType::FArguments(), InOwnerTableView);
}

TSharedRef< SWidget > SPDD_TargetRow::GenerateWidgetForColumn(const FName& ColumnName)
{
	TSharedPtr<FPoseDriverDetails> PoseDriverDetails = PoseDriverDetailsPtr.Pin();

	TSharedPtr<SVerticalBox> TargetEntryVertBox;

	TSharedRef<SWidget> RowWidget = SNew(SBox)
		.Padding(2)
		[
			SNew(SBorder)
			.Padding(0)
		.ForegroundColor(FLinearColor::White)
		.BorderImage(FEditorStyle::GetBrush("NoBorder"))
		[
			SAssignNew(ExpandArea, SExpandableArea)
			.Padding(0)
		.InitiallyCollapsed(true)
		.BorderBackgroundColor(FLinearColor(.6f, .6f, .6f))
		.OnAreaExpansionChanged(this, &SPDD_TargetRow::OnTargetExpansionChanged)
		.HeaderContent()
		[
			SNew(SHorizontalBox)

			+ SHorizontalBox::Slot()
		.AutoWidth()
		.VAlign(VAlign_Center)
		[
			SNew(STextBlock)
			.Text(this, &SPDD_TargetRow::GetTargetTitleText)
		]

	+ SHorizontalBox::Slot()
		.FillWidth(1)
		[
			SNew(SSpacer)
		]

	+ SHorizontalBox::Slot()
		.Padding(0, 3)
		.AutoWidth()
		[
			SNew(SBox)
			.MinDesiredWidth(150)
		.Content()
		[
			SNew(SHorizontalBox)

			+ SHorizontalBox::Slot()
		.FillWidth(TAttribute<float>::Create(TAttribute<float>::FGetter::CreateLambda([this] { return 1.f - this->GetTargetWeight(); })))
		[
			SNew(SSpacer)
		]

<<<<<<< HEAD
	+ SHorizontalBox::Slot()
		.FillWidth(TAttribute<float>::Create(TAttribute<float>::FGetter::CreateLambda([this] { return this->GetTargetWeight(); })))
		[
			SNew(SImage)
			.ColorAndOpacity(this, &SPDD_TargetRow::GetWeightBarColor)
		.Image(FEditorStyle::GetBrush("WhiteBrush"))
		]
		]
=======
				+ SHorizontalBox::Slot()
				.AutoWidth()
				.Padding(FMargin(3, 0, 6, 0))
				[
					SNew(FSoloToggleButton)
					.SoloState(TAttribute<bool>::Create(TAttribute<bool>::FGetter::CreateLambda([this] { return this->IsSoloTarget(); })))
					.OnSoloStartAction(FSimpleDelegate::CreateSP(this, &SPDD_TargetRow::SoloTargetStart))
					.OnSoloEndAction(FSimpleDelegate::CreateSP(this, &SPDD_TargetRow::SoloTargetEnd))
					.ToolTipText(LOCTEXT("SoloTarget", "Hold to solo temporarily. Doube-click to keep solo enabled."))
				]

				+ SHorizontalBox::Slot()
				.AutoWidth()
				[
					PropertyCustomizationHelpers::MakeDeleteButton(FSimpleDelegate::CreateSP(this, &SPDD_TargetRow::RemoveTarget), LOCTEXT("RemoveTarget", "Remove Target"))
				]
			]
			.BodyContent()
			[
				SNew(SBorder)
				.BorderImage(FEditorStyle::GetBrush("ToolPanel.GroupBorder"))
				[
					SAssignNew(TargetEntryVertBox, SVerticalBox)

					+SVerticalBox::Slot()
					.AutoHeight()
					.Padding(2.0f)
					.VAlign(VAlign_Fill)
					[
						SNew(SHorizontalBox)

						+ SHorizontalBox::Slot()
						.VAlign(VAlign_Center)
						.AutoWidth()
						.Padding(FMargin(0, 0, 3, 0))
						[
							SNew(STextBlock)
							.Text(LOCTEXT("Scale", "Scale:"))
						]

						+ SHorizontalBox::Slot()
						.AutoWidth()
						.VAlign(VAlign_Center)
						[
							SNew(SBox)
							.MinDesiredWidth(150.f)
							.Content()
							[
								SNew(SNumericEntryBox<float>)
								.MinSliderValue(0.f)
								.MaxSliderValue(1.f)
								.Value(this, &SPDD_TargetRow::GetScale)
								.OnValueChanged(this, &SPDD_TargetRow::SetScale)
								.AllowSpin(true)
							]
						]

						+ SHorizontalBox::Slot()
						.VAlign(VAlign_Center)
						.AutoWidth()
						.Padding(FMargin(6, 0, 3, 0))
						[
							SNew(STextBlock)
							.Text(LOCTEXT("DrivenName","Drive:"))
						]

						+ SHorizontalBox::Slot()
						.AutoWidth()
						[
							SNew(SSearchableComboBox)
							.OptionsSource(&PoseDriverDetails->DrivenNameOptions)
							.OnGenerateWidget(this, &SPDD_TargetRow::MakeDrivenNameWidget)
							.OnSelectionChanged(this, &SPDD_TargetRow::OnDrivenNameChanged)
							.Content()						
							[
								SNew(STextBlock)
								.Text(this, &SPDD_TargetRow::GetDrivenNameText)
							]
						]

						+ SHorizontalBox::Slot()
						.VAlign(VAlign_Center)
						.AutoWidth()
						.Padding(FMargin(6, 0, 3, 0))
						[
							SNew(STextBlock)
							.Text(LOCTEXT("IsHidden", "Hidden:"))
						]

						+ SHorizontalBox::Slot()
						.VAlign(VAlign_Center)
						.AutoWidth()
						.Padding(FMargin(6, 0, 3, 0))
						[
							SNew(SCheckBox)
							.IsChecked_Lambda([=]() { return IsHidden() ? ECheckBoxState::Checked : ECheckBoxState::Unchecked; })
							.OnCheckStateChanged(this, &SPDD_TargetRow::OnIsHiddenChanged)
							.Padding(FMargin(4.0f, 0.0f))
							.ToolTipText(LOCTEXT("IsHiddenToolTip", "Define if this target should be hidden from debug drawing."))
						]

						+ SHorizontalBox::Slot()
						.FillWidth(1)
						[
							SNew(SSpacer)
						]

					]

					+ SVerticalBox::Slot()
					.AutoHeight()
					.Padding(2.0f)
					.VAlign(VAlign_Fill)
					[
						SNew(SHorizontalBox)

						+ SHorizontalBox::Slot()
						.VAlign(VAlign_Center)
						.AutoWidth()
						.Padding(FMargin(6, 0, 3, 0))
						[
							SNew(STextBlock)
							.Text(LOCTEXT("Override", "Override:"))
						]
					
						+ SHorizontalBox::Slot()
						.VAlign(VAlign_Center)
						.AutoWidth()
						.Padding(FMargin(6, 0, 3, 0))
						[
							SNew(SSearchableComboBox)
							.OptionsSource(&DistanceMethodOptions)
							.OnGenerateWidget(this, &SPDD_TargetRow::MakeDrivenNameWidget)
							.OnSelectionChanged(this, &SPDD_TargetRow::OnDistanceMethodChanged)
							.IsEnabled_Lambda([this]() { return IsOverrideEnabled(); })
							.Content()
							[
								SNew(STextBlock)
								.Text(this, &SPDD_TargetRow::GetDistanceMethodAsText)
							]
						]

						+ SHorizontalBox::Slot()
						.VAlign(VAlign_Center)
						.AutoWidth()
						.Padding(FMargin(6, 0, 3, 0))
						[
							SNew(SSearchableComboBox)
							.Visibility_Lambda([=]() { return IsCustomCurveEnabled() ? EVisibility::Collapsed : EVisibility::Visible;  })
							.OptionsSource(&FunctionTypeOptions)
							.OnGenerateWidget(this, &SPDD_TargetRow::MakeDrivenNameWidget)
							.OnSelectionChanged(this, &SPDD_TargetRow::OnFunctionTypeChanged)
							.IsEnabled_Lambda([this]() { return IsOverrideEnabled(); })
							.Content()
							[
								SNew(STextBlock)
								.Text(this, &SPDD_TargetRow::GetFunctionTypeAsText)
							]
						]

						+ SHorizontalBox::Slot()
						.VAlign(VAlign_Center)
						.AutoWidth()
						.Padding(FMargin(6, 0, 3, 0))
						[
							SNew(STextBlock)
							.Text(LOCTEXT("CustomCurve", "Curve:"))
						]

						+ SHorizontalBox::Slot()
						.VAlign(VAlign_Center)
						.AutoWidth()
						.Padding(FMargin(6, 0, 3, 0))
						[
							SNew(SCheckBox)
							.IsChecked_Lambda([=]() { return IsCustomCurveEnabled() ? ECheckBoxState::Checked : ECheckBoxState::Unchecked; })
							.OnCheckStateChanged(this, &SPDD_TargetRow::OnApplyCustomCurveChanged)
							.Padding(FMargin(4.0f, 0.0f))
							.ToolTipText(LOCTEXT("CustomCurveTooltip", "Define a custom response curve for this target."))
						]

						+ SHorizontalBox::Slot()
						.FillWidth(1)
						[
							SNew(SSpacer)
						]
					]

					+ SVerticalBox::Slot()
					.AutoHeight()
					.Padding(2.0f)
					.VAlign(VAlign_Fill)
					[
						SNew(SBox)
						.Visibility_Lambda([=]() { return IsCustomCurveEnabled() ? EVisibility::Visible : EVisibility::Collapsed;  })
						.IsEnabled_Lambda([this]() { return IsOverrideEnabled(); })
						.Content()
						[
							SAssignNew(CurveEditor, SCurveEditor)
							.ViewMinInput(0.f)
							.ViewMaxInput(1.f)
							.ViewMinOutput(0.f)
							.ViewMaxOutput(1.f)
							.TimelineLength(1.f)
							.DesiredSize(FVector2D(512, 128))
							.HideUI(true)
						]
					]
				]
			]
>>>>>>> 6bbb88c8
		]

	+ SHorizontalBox::Slot()
		.AutoWidth()
		.VAlign(VAlign_Center)
		.Padding(FMargin(3, 0))
		[
			SNew(SBox)
			.MinDesiredWidth(40)
		.MaxDesiredWidth(40)
		.Content()
		[
			SNew(STextBlock)
			.Text(this, &SPDD_TargetRow::GetTargetWeightText)
		]
		]

	+ SHorizontalBox::Slot()
		.AutoWidth()
		.Padding(FMargin(3, 0, 6, 0))
		[
			SNew(FSoloToggleButton)
			.SoloState(TAttribute<bool>::Create(TAttribute<bool>::FGetter::CreateLambda([this] { return this->IsSoloTarget(); })))
		.OnSoloStartAction(FSimpleDelegate::CreateSP(this, &SPDD_TargetRow::SoloTargetStart))
		.OnSoloEndAction(FSimpleDelegate::CreateSP(this, &SPDD_TargetRow::SoloTargetEnd))
		.ToolTipText(LOCTEXT("SoloTarget", "Hold to solo temporarily. Doube-click to keep solo enabled."))
		]

	+ SHorizontalBox::Slot()
		.AutoWidth()
		[
			PropertyCustomizationHelpers::MakeDeleteButton(FSimpleDelegate::CreateSP(this, &SPDD_TargetRow::RemoveTarget), LOCTEXT("RemoveTarget", "Remove Target"))
		]
		]
	.BodyContent()
		[
			SNew(SBorder)
			.BorderImage(FEditorStyle::GetBrush("ToolPanel.GroupBorder"))
		[
			SAssignNew(TargetEntryVertBox, SVerticalBox)

			+ SVerticalBox::Slot()
		.AutoHeight()
		.Padding(2.0f)
		.VAlign(VAlign_Fill)
		[
			SNew(SHorizontalBox)

			+ SHorizontalBox::Slot()
		.VAlign(VAlign_Center)
		.AutoWidth()
		.Padding(FMargin(0, 0, 3, 0))
		[
			SNew(STextBlock)
			.Text(LOCTEXT("Scale", "Scale:"))
		]

	+ SHorizontalBox::Slot()
		.AutoWidth()
		.VAlign(VAlign_Center)
		[
			SNew(SBox)
			.MinDesiredWidth(150.f)
		.Content()
		[
			SNew(SNumericEntryBox<float>)
			.MinSliderValue(0.f)
		.MaxSliderValue(1.f)
		.Value(this, &SPDD_TargetRow::GetScale)
		.OnValueChanged(this, &SPDD_TargetRow::SetScale)
		.AllowSpin(true)
		]
		]

	+ SHorizontalBox::Slot()
		.VAlign(VAlign_Center)
		.AutoWidth()
		.Padding(FMargin(6, 0, 3, 0))
		[
			SNew(STextBlock)
			.Text(LOCTEXT("DrivenName", "Drive:"))
		]

	+ SHorizontalBox::Slot()
		.AutoWidth()
		[
			SNew(SSearchableComboBox)
			.OptionsSource(&PoseDriverDetails->DrivenNameOptions)
		.OnGenerateWidget(this, &SPDD_TargetRow::MakeDrivenNameWidget)
		.OnSelectionChanged(this, &SPDD_TargetRow::OnDrivenNameChanged)
		.Content()
		[
			SNew(STextBlock)
			.Text(this, &SPDD_TargetRow::GetDrivenNameText)
		]
		]

	+ SHorizontalBox::Slot()
		.VAlign(VAlign_Center)
		.AutoWidth()
		.Padding(FMargin(6, 0, 3, 0))
		[
			SNew(STextBlock)
			.Text(LOCTEXT("IsHidden", "Hidden:"))
		]

	+ SHorizontalBox::Slot()
		.VAlign(VAlign_Center)
		.AutoWidth()
		.Padding(FMargin(6, 0, 3, 0))
		[
			SNew(SCheckBox)
			.IsChecked_Lambda([=]() { return IsHidden() ? ECheckBoxState::Checked : ECheckBoxState::Unchecked; })
		.OnCheckStateChanged(this, &SPDD_TargetRow::OnIsHiddenChanged)
		.Padding(FMargin(4.0f, 0.0f))
		.ToolTipText(LOCTEXT("IsHiddenToolTip", "Define if this target should be hidden from debug drawing."))
		]

	+ SHorizontalBox::Slot()
		.FillWidth(1)
		[
			SNew(SSpacer)
		]

		]

	+ SVerticalBox::Slot()
		.AutoHeight()
		.Padding(2.0f)
		.VAlign(VAlign_Fill)
		[
			SNew(SHorizontalBox)

			+ SHorizontalBox::Slot()
		.VAlign(VAlign_Center)
		.AutoWidth()
		.Padding(FMargin(6, 0, 3, 0))
		[
			SNew(STextBlock)
			.Text(LOCTEXT("Override", "Override:"))
		]

	+ SHorizontalBox::Slot()
		.VAlign(VAlign_Center)
		.AutoWidth()
		.Padding(FMargin(6, 0, 3, 0))
		[
			SNew(SSearchableComboBox)
			.OptionsSource(&DistanceMethodOptions)
		.OnGenerateWidget(this, &SPDD_TargetRow::MakeDrivenNameWidget)
		.OnSelectionChanged(this, &SPDD_TargetRow::OnDistanceMethodChanged)
		.IsEnabled_Lambda([this]() { return IsOverrideEnabled(); })
		.Content()
		[
			SNew(STextBlock)
			.Text(this, &SPDD_TargetRow::GetDistanceMethodAsText)
		]
		]

	+ SHorizontalBox::Slot()
		.VAlign(VAlign_Center)
		.AutoWidth()
		.Padding(FMargin(6, 0, 3, 0))
		[
			SNew(SSearchableComboBox)
			.Visibility_Lambda([=]() { return IsCustomCurveEnabled() ? EVisibility::Collapsed : EVisibility::Visible;  })
		.OptionsSource(&FunctionTypeOptions)
		.OnGenerateWidget(this, &SPDD_TargetRow::MakeDrivenNameWidget)
		.OnSelectionChanged(this, &SPDD_TargetRow::OnFunctionTypeChanged)
		.IsEnabled_Lambda([this]() { return IsOverrideEnabled(); })
		.Content()
		[
			SNew(STextBlock)
			.Text(this, &SPDD_TargetRow::GetFunctionTypeAsText)
		]
		]

	+ SHorizontalBox::Slot()
		.VAlign(VAlign_Center)
		.AutoWidth()
		.Padding(FMargin(6, 0, 3, 0))
		[
			SNew(STextBlock)
			.Text(LOCTEXT("CustomCurve", "Curve:"))
		]

	+ SHorizontalBox::Slot()
		.VAlign(VAlign_Center)
		.AutoWidth()
		.Padding(FMargin(6, 0, 3, 0))
		[
			SNew(SCheckBox)
			.IsChecked_Lambda([=]() { return IsCustomCurveEnabled() ? ECheckBoxState::Checked : ECheckBoxState::Unchecked; })
		.OnCheckStateChanged(this, &SPDD_TargetRow::OnApplyCustomCurveChanged)
		.Padding(FMargin(4.0f, 0.0f))
		.ToolTipText(LOCTEXT("CustomCurveTooltip", "Define a custom response curve for this target."))
		]

	+ SHorizontalBox::Slot()
		.FillWidth(1)
		[
			SNew(SSpacer)
		]
		]

	+ SVerticalBox::Slot()
		.AutoHeight()
		.Padding(2.0f)
		.VAlign(VAlign_Fill)
		[
			SNew(SBox)
			.Visibility_Lambda([=]() { return IsCustomCurveEnabled() ? EVisibility::Visible : EVisibility::Collapsed;  })
		.IsEnabled_Lambda([this]() { return IsOverrideEnabled(); })
		.Content()
		[
			SAssignNew(CurveEditor, SCurveEditor)
			.ViewMinInput(0.f)
		.ViewMaxInput(1.f)
		.ViewMinOutput(0.f)
		.ViewMaxOutput(1.f)
		.TimelineLength(1.f)
		.DesiredSize(FVector2D(512, 128))
		.HideUI(true)
		]
		]
		]
		]
		]
		];

	CurveEditor->SetCurveOwner(this);

	// Find number of bones we are reading, which gives the number of entry boxes we need
	int32 NumSourceBones = PoseDriverDetails->GetFirstSelectedPoseDriver()->Node.SourceBones.Num();

	for (int32 BoneIndex = 0; BoneIndex < NumSourceBones; BoneIndex++)
	{
		TargetEntryVertBox->AddSlot()
			.AutoHeight()
			.Padding(2.0f)
			.VAlign(VAlign_Fill)
			[
				SNew(SBox)
				.MaxDesiredWidth(800.f)
			.Content()
			[
				SNew(SHorizontalBox)

				+ SHorizontalBox::Slot()
			.FillWidth(1)
			[
				SNew(SWidgetSwitcher)
				.WidgetIndex(this, &SPDD_TargetRow::GetTransRotWidgetIndex)

			+ SWidgetSwitcher::Slot()
			[
				SNew(SVectorInputBox)
				.AllowSpin(true)
			.X(this, &SPDD_TargetRow::GetTranslation, BoneIndex, EAxis::X)
			.OnXChanged(this, &SPDD_TargetRow::SetTranslation, BoneIndex, EAxis::X)
			.Y(this, &SPDD_TargetRow::GetTranslation, BoneIndex, EAxis::Y)
			.OnYChanged(this, &SPDD_TargetRow::SetTranslation, BoneIndex, EAxis::Y)
			.Z(this, &SPDD_TargetRow::GetTranslation, BoneIndex, EAxis::Z)
			.OnZChanged(this, &SPDD_TargetRow::SetTranslation, BoneIndex, EAxis::Z)
			]

		+ SWidgetSwitcher::Slot()
			[
				SNew(SRotatorInputBox)
				.Roll(this, &SPDD_TargetRow::GetRotation, BoneIndex, EAxis::X)
			.OnRollChanged(this, &SPDD_TargetRow::SetRotation, BoneIndex, EAxis::X)
			.Pitch(this, &SPDD_TargetRow::GetRotation, BoneIndex, EAxis::Y)
			.OnPitchChanged(this, &SPDD_TargetRow::SetRotation, BoneIndex, EAxis::Y)
			.Yaw(this, &SPDD_TargetRow::GetRotation, BoneIndex, EAxis::Z)
			.OnYawChanged(this, &SPDD_TargetRow::SetRotation, BoneIndex, EAxis::Z)
			]
			]
			]
			];
	}

	return RowWidget;
}

FPoseDriverTarget* SPDD_TargetRow::GetTarget() const
{
	FPoseDriverTarget* Target = nullptr;

	UAnimGraphNode_PoseDriver* Driver = GetPoseDriverGraphNode();
	if (Driver)
	{
		Target = &(Driver->Node.PoseTargets[GetTargetIndex()]);
	}

	return Target;
}

UAnimGraphNode_PoseDriver* SPDD_TargetRow::GetPoseDriverGraphNode() const
{
	UAnimGraphNode_PoseDriver* Driver = nullptr;
	TSharedPtr<FPoseDriverDetails> PoseDriverDetails = PoseDriverDetailsPtr.Pin();
	if (PoseDriverDetails.IsValid())
	{
		Driver = PoseDriverDetails->GetFirstSelectedPoseDriver();
	}

	return Driver;
}

bool SPDD_TargetRow::IsEditingRotation() const
{
	UAnimGraphNode_PoseDriver* Driver = GetPoseDriverGraphNode();
	if (Driver)
	{
		return (Driver->Node.DriveSource == EPoseDriverSource::Rotation);
	}
	return false;
}

void SPDD_TargetRow::NotifyTargetChanged()
{
	TSharedPtr<FPoseDriverDetails> PoseDriverDetails = PoseDriverDetailsPtr.Pin();
	if (PoseDriverDetails.IsValid())
	{
		PoseDriverDetails->NodePropHandle->NotifyPostChange(EPropertyChangeType::ValueSet); // Will push change to preview node instance
	}
}

int32 SPDD_TargetRow::GetTargetIndex() const
{
	TSharedPtr<FPDD_TargetInfo> TargetInfo = TargetInfoPtr.Pin();
	return TargetInfo->TargetIndex;
}

bool SPDD_TargetRow::IsOverrideEnabled() const
{
	bool bOverrideEnabled = true;
	UAnimGraphNode_PoseDriver* Driver = GetPoseDriverGraphNode();
	if (Driver)
	{
		bOverrideEnabled = Driver->Node.RBFParams.SolverType == ERBFSolverType::Additive;
	}

	return bOverrideEnabled;
}

float SPDD_TargetRow::GetTargetWeight() const
{
	float OutWeight = 0.f;

	UAnimGraphNode_PoseDriver* Driver = GetPoseDriverGraphNode();
	if (Driver)
	{
		FAnimNode_PoseDriver* PreviewNode = Driver->GetPreviewPoseDriverNode();
		if (PreviewNode)
		{
			for (const FRBFOutputWeight& Weight : PreviewNode->OutputWeights)
			{
				if (Weight.TargetIndex == GetTargetIndex())
				{
					OutWeight = Weight.TargetWeight;
				}
			}
		}
	}


	return OutWeight;
}


int32 SPDD_TargetRow::GetTransRotWidgetIndex() const
{
	return IsEditingRotation() ? 1 : 0;
}


TOptional<float> SPDD_TargetRow::GetTranslation(int32 BoneIndex, EAxis::Type Axis) const
{
	float Translation = 0.f;
	const FPoseDriverTarget* Target = GetTarget();
	if (Target && Target->BoneTransforms.IsValidIndex(BoneIndex))
	{
		Translation = Target->BoneTransforms[BoneIndex].TargetTranslation.GetComponentForAxis(Axis);
	}

	return Translation;
}

TOptional<float> SPDD_TargetRow::GetRotation(int32 BoneIndex, EAxis::Type Axis) const
{
	float Rotation = 0.f;
	const FPoseDriverTarget* Target = GetTarget();
	if (Target && Target->BoneTransforms.IsValidIndex(BoneIndex))
	{
		Rotation = Target->BoneTransforms[BoneIndex].TargetRotation.GetComponentForAxis(Axis);
	}

	return Rotation;
}

TOptional<float> SPDD_TargetRow::GetScale() const
{
	const FPoseDriverTarget* Target = GetTarget();
	return (Target) ? Target->TargetScale : 0.f;
}

bool SPDD_TargetRow::IsCustomCurveEnabled() const
{
	FPoseDriverTarget* Target = GetTarget();
	return (Target && Target->bApplyCustomCurve);
}


void SPDD_TargetRow::OnApplyCustomCurveChanged(const ECheckBoxState NewCheckState)
{
	FPoseDriverTarget* Target = GetTarget();
	if (Target)
	{
		Target->bApplyCustomCurve = (NewCheckState == ECheckBoxState::Checked);

		// As a convenience, if curve is empty, add linear mapping here
		if (Target->bApplyCustomCurve && Target->CustomCurve.GetNumKeys() == 0)
		{
			Target->CustomCurve.AddKey(0.f, 0.f);
			Target->CustomCurve.AddKey(1.f, 1.f);
			CurveEditor->ZoomToFitHorizontal(true);
		}

		// Push value to preview
		NotifyTargetChanged();
	}
}

bool SPDD_TargetRow::IsHidden() const
{
	FPoseDriverTarget* Target = GetTarget();
	if (Target)
	{
		return Target->bIsHidden;
	}
	return false;
}


void SPDD_TargetRow::OnIsHiddenChanged(const ECheckBoxState NewCheckState)
{
	FPoseDriverTarget* Target = GetTarget();
	if (Target)
	{
		Target->bIsHidden = (NewCheckState == ECheckBoxState::Checked);
		NotifyTargetChanged();
	}
}

FText SPDD_TargetRow::GetDistanceMethodAsText() const
{
	const FPoseDriverTarget* Target = GetTarget();
	if (Target)
	{
		return FText::FromString(*DistanceMethodOptions[(int32)Target->DistanceMethod]);
	}
	return FText();
}

void SPDD_TargetRow::OnDistanceMethodChanged(TSharedPtr<FString> InItem, ESelectInfo::Type SelectionType)
{
	FPoseDriverTarget* Target = GetTarget();
	if (Target)
	{
		for (int32 i = 0; i < DistanceMethodOptions.Num(); i++)
		{
			if (InItem->Compare(*DistanceMethodOptions[i]) == 0)
			{
				Target->DistanceMethod = (ERBFDistanceMethod)i;
				NotifyTargetChanged();
				return;
			}
		}
	}
}

FText SPDD_TargetRow::GetFunctionTypeAsText() const
{
	const FPoseDriverTarget* Target = GetTarget();
	if (Target)
	{
		return FText::FromString(*FunctionTypeOptions[(int32)Target->FunctionType]);
	}
	return FText();
}

void SPDD_TargetRow::OnFunctionTypeChanged(TSharedPtr<FString> InItem, ESelectInfo::Type SelectionType)
{
	FPoseDriverTarget* Target = GetTarget();
	if (Target)
	{
		for (int32 i = 0; i < FunctionTypeOptions.Num(); i++)
		{
			if (InItem->Compare(*FunctionTypeOptions[i]) == 0)
			{
				Target->FunctionType = (ERBFFunctionType)i;
				NotifyTargetChanged();
				return;
			}
		}
	}
}

FText SPDD_TargetRow::GetDrivenNameText() const
{
	FPoseDriverTarget* Target = GetTarget();
	return (Target) ? FText::FromName(Target->DrivenName) : FText::GetEmpty();
}

void SPDD_TargetRow::OnDrivenNameChanged(TSharedPtr<FString> NewName, ESelectInfo::Type SelectInfo)
{
	FPoseDriverTarget* Target = GetTarget();
	if (Target && SelectInfo != ESelectInfo::Direct)
	{
		Target->DrivenName = FName(*NewName.Get());
		NotifyTargetChanged();
	}
}

TSharedRef<SWidget> SPDD_TargetRow::MakeDrivenNameWidget(TSharedPtr<FString> InItem)
{
	return
		SNew(STextBlock)
		.Text(FText::FromString(*InItem));
}

FText SPDD_TargetRow::GetTargetTitleText() const
{
	FPoseDriverTarget* Target = GetTarget();
	FString DrivenName = (Target) ? Target->DrivenName.ToString() : TEXT("");
	FString Title = FString::Printf(TEXT("%d - %s"), GetTargetIndex(), *DrivenName);
	return FText::FromString(Title);
}

FText SPDD_TargetRow::GetTargetWeightText() const
{
	FString Title = FString::Printf(TEXT("%2.1f"), GetTargetWeight() * 100.f);
	return FText::FromString(Title);
}

FSlateColor SPDD_TargetRow::GetWeightBarColor() const
{
	UAnimGraphNode_PoseDriver* PoseDriver = GetPoseDriverGraphNode();
	if (PoseDriver)
	{
		return PoseDriver->GetColorFromWeight(GetTargetWeight());
	}
	return FLinearColor::Black;
}

void SPDD_TargetRow::SetTranslation(float NewTrans, int32 BoneIndex, EAxis::Type Axis)
{
	FPoseDriverTarget* Target = GetTarget();
	if (Target && Target->BoneTransforms.IsValidIndex(BoneIndex))
	{
		Target->BoneTransforms[BoneIndex].TargetTranslation.SetComponentForAxis(Axis, NewTrans);
	}

	NotifyTargetChanged();
}

void SPDD_TargetRow::SetRotation(float NewRot, int32 BoneIndex, EAxis::Type Axis)
{
	FPoseDriverTarget* Target = GetTarget();
	if (Target && Target->BoneTransforms.IsValidIndex(BoneIndex))
	{
		Target->BoneTransforms[BoneIndex].TargetRotation.SetComponentForAxis(Axis, NewRot);
	}

	NotifyTargetChanged();
}

void SPDD_TargetRow::SetScale(float NewScale)
{
	FPoseDriverTarget* Target = GetTarget();
	if (Target)
	{
		Target->TargetScale = NewScale;
		NotifyTargetChanged();
	}
}

void SPDD_TargetRow::SetDrivenNameText(const FText& NewText, ETextCommit::Type CommitType)
{
	FPoseDriverTarget* Target = GetTarget();
	if (Target)
	{
		Target->DrivenName = FName(*NewText.ToString());
		NotifyTargetChanged();
	}
}



void SPDD_TargetRow::RemoveTarget()
{
	TSharedPtr<FPoseDriverDetails> PoseDriverDetails = PoseDriverDetailsPtr.Pin();
	if (PoseDriverDetails.IsValid())
	{
		PoseDriverDetails->RemoveTarget(GetTargetIndex()); // This will remove me
	}
}

void SPDD_TargetRow::SoloTargetStart()
{
	TSharedPtr<FPoseDriverDetails> PoseDriverDetails = PoseDriverDetailsPtr.Pin();
	if (PoseDriverDetails.IsValid())
	{
<<<<<<< HEAD
		PoseDriverDetails->SetSoloTarget(GetTargetIndex());
=======
		PoseDriverDetails->SetSoloTarget(GetTargetIndex()); 
>>>>>>> 6bbb88c8
	}
}

void SPDD_TargetRow::SoloTargetEnd()
{
	TSharedPtr<FPoseDriverDetails> PoseDriverDetails = PoseDriverDetailsPtr.Pin();
	if (PoseDriverDetails.IsValid())
	{
<<<<<<< HEAD
		PoseDriverDetails->SetSoloTarget(INDEX_NONE);
=======
		PoseDriverDetails->SetSoloTarget(INDEX_NONE); 
>>>>>>> 6bbb88c8
	}
}

bool SPDD_TargetRow::IsSoloTarget() const
{
	TSharedPtr<FPoseDriverDetails> PoseDriverDetails = PoseDriverDetailsPtr.Pin();
	if (PoseDriverDetails.IsValid())
	{
		return PoseDriverDetails->GetSoloTarget() == GetTargetIndex();
	}

	return false;
}

void SPDD_TargetRow::ExpandTargetInfo()
{
	ExpandArea->SetExpanded(true); // This fires OnTargetExpansionChanged which causes item to get selected as well, which is fine
}

void SPDD_TargetRow::OnTargetExpansionChanged(bool bExpanded)
{
	TSharedPtr<FPoseDriverDetails> PoseDriverDetails = PoseDriverDetailsPtr.Pin();
	if (PoseDriverDetails.IsValid())
	{
		PoseDriverDetails->SelectTarget(GetTargetIndex(), false);
	}
}

////// curve editor interface

TArray<FRichCurveEditInfoConst> SPDD_TargetRow::GetCurves() const
{
	TArray<FRichCurveEditInfoConst> Curves;

	FPoseDriverTarget* Target = GetTarget();
	if (Target)
	{
		Curves.Add(&(Target->CustomCurve));
	}

	return Curves;
}

TArray<FRichCurveEditInfo> SPDD_TargetRow::GetCurves()
{
	TArray<FRichCurveEditInfo> Curves;

	FPoseDriverTarget* Target = GetTarget();
	if (Target)
	{
		Curves.Add(&(Target->CustomCurve));
	}

	return Curves;
}

void SPDD_TargetRow::ModifyOwner()
{
	UAnimGraphNode_PoseDriver* PoseDriver = GetPoseDriverGraphNode();
	if (PoseDriver)
	{
		PoseDriver->Modify();
	}
}

TArray<const UObject*> SPDD_TargetRow::GetOwners() const
{
	TArray<const UObject*> Owners;

	UAnimGraphNode_PoseDriver* PoseDriver = GetPoseDriverGraphNode();
	if (PoseDriver)
	{
		Owners.Add(GetPoseDriverGraphNode());
	}

	return Owners;
}

void SPDD_TargetRow::MakeTransactional()
{
	UAnimGraphNode_PoseDriver* PoseDriver = GetPoseDriverGraphNode();
	if (PoseDriver)
	{
		PoseDriver->SetFlags(PoseDriver->GetFlags() | RF_Transactional);
	}
}

bool SPDD_TargetRow::IsValidCurve(FRichCurveEditInfo CurveInfo)
{
	FPoseDriverTarget* Target = GetTarget();
	if (Target)
	{
		return CurveInfo.CurveToEdit == &(Target->CustomCurve);
	}
	else
	{
		return false;
	}
}

void SPDD_TargetRow::OnCurveChanged(const TArray<FRichCurveEditInfo>& ChangedCurveEditInfos)
{
	NotifyTargetChanged();
}

//////////////////////////////////////////////////////////////////////////

TSharedRef<IDetailCustomization> FPoseDriverDetails::MakeInstance()
{
	return MakeShareable(new FPoseDriverDetails);
}

TSharedRef<SWidget> FPoseDriverDetails::GetToolsMenuContent()
{
	FMenuBuilder MenuBuilder(true, nullptr);

	MenuBuilder.AddMenuEntry(
		LOCTEXT("CopyFromPoseAsset", "Copy All From PoseAsset"),
		LOCTEXT("CopyFromPoseAssetTooltip", "Copy target positions from PoseAsset. Will overwrite any existing targets."),
		FSlateIcon(),
		FUIAction(
			FExecuteAction::CreateRaw(this, &FPoseDriverDetails::ClickedOnCopyFromPoseAsset),
			FCanExecuteAction::CreateRaw(this, &FPoseDriverDetails::CopyFromPoseAssetIsEnabled)
		)
	);

	MenuBuilder.AddMenuEntry(
		LOCTEXT("AutoTargetScale", "Auto Scale"),
		LOCTEXT("AutoTargetScaleTooltip", "Automatically set all Scale factors, based on distance to nearest neighbour targets."),
		FSlateIcon(),
		FUIAction(
			FExecuteAction::CreateRaw(this, &FPoseDriverDetails::ClickedOnAutoScaleFactors),
			FCanExecuteAction::CreateRaw(this, &FPoseDriverDetails::AutoScaleFactorsIsEnabled)
		)
	);

	return MenuBuilder.MakeWidget();
}

FSlateColor FPoseDriverDetails::GetToolsForegroundColor() const
{
	static const FName InvertedForegroundName("InvertedForeground");
	static const FName DefaultForegroundName("DefaultForeground");

	return ToolsButton->IsHovered() ? FEditorStyle::GetSlateColor(InvertedForegroundName) : FEditorStyle::GetSlateColor(DefaultForegroundName);
}

void FPoseDriverDetails::CustomizeDetails(IDetailLayoutBuilder& DetailBuilder)
{
	IDetailCategoryBuilder& PoseTargetsCategory = DetailBuilder.EditCategory("PoseTargets");

	// Get a property handle because we might need to to invoke NotifyPostChange
	NodePropHandle = DetailBuilder.GetProperty(GET_MEMBER_NAME_CHECKED(UAnimGraphNode_PoseDriver, Node));

	// Bind delegate to PoseAsset changing
	TSharedRef<IPropertyHandle> PoseAssetPropHandle = DetailBuilder.GetProperty("Node.PoseAsset");
	PoseAssetPropHandle->SetOnPropertyValueChanged(FSimpleDelegate::CreateSP(this, &FPoseDriverDetails::OnPoseAssetChanged));

	// Bind delegate to source bones changing
	TSharedRef<IPropertyHandle> SourceBonesPropHandle = DetailBuilder.GetProperty("Node.SourceBones");
	SourceBonesPropHandle->SetOnPropertyValueChanged(FSimpleDelegate::CreateSP(this, &FPoseDriverDetails::OnSourceBonesChanged));

	// Cache set of selected things
	SelectedObjectsList = DetailBuilder.GetSelectedObjects();

	// Create list of driven names
	UpdateDrivenNameOptions();

	TSharedPtr<IPropertyHandle> PoseTargetsProperty = DetailBuilder.GetProperty("Node.PoseTargets", UAnimGraphNode_PoseDriver::StaticClass());

	IDetailPropertyRow& PoseTargetsRow = PoseTargetsCategory.AddProperty(PoseTargetsProperty);
	PoseTargetsRow.ShowPropertyButtons(false);
	FDetailWidgetRow& PoseTargetRowWidget = PoseTargetsRow.CustomWidget();

	TSharedRef<SWidget> PoseTargetsHeaderWidget =
		SNew(SHorizontalBox)
		+ SHorizontalBox::Slot()
		.FillWidth(1.0f)
		.VAlign(VAlign_Center)
		.HAlign(HAlign_Right)
		[
			SNew(SButton)
			.ButtonStyle(FEditorStyle::Get(), "RoundButton")
		.ForegroundColor(FEditorStyle::GetSlateColor("DefaultForeground"))
		.ContentPadding(FMargin(2, 0))
		.OnClicked(this, &FPoseDriverDetails::ClickedAddTarget)
		.HAlign(HAlign_Center)
		.VAlign(VAlign_Center)
		[
			SNew(SHorizontalBox)

			+ SHorizontalBox::Slot()
		.AutoWidth()
		.Padding(FMargin(0, 1))
		[
			SNew(SImage)
			.Image(FEditorStyle::GetBrush("Plus"))
		]

	+ SHorizontalBox::Slot()
		.VAlign(VAlign_Center)
		.AutoWidth()
		.Padding(FMargin(2, 0, 0, 0))
		[
			SNew(STextBlock)
			.Font(IDetailLayoutBuilder::GetDetailFontBold())
		.Text(LOCTEXT("AddTarget", "Add Target"))
		.ShadowOffset(FVector2D(1, 1))
		]
		]
		];

	PoseTargetsCategory.HeaderContent(PoseTargetsHeaderWidget);

	static const FName DefaultForegroundName("DefaultForeground");

	PoseTargetRowWidget.WholeRowContent()
		.HAlign(HAlign_Fill)
		[
			SNew(SVerticalBox)

			+ SVerticalBox::Slot()
		.FillHeight(1)
		[
			SAssignNew(TargetListWidget, SPDD_TargetListType)
			.ListItemsSource(&TargetInfos)
		.OnGenerateRow(this, &FPoseDriverDetails::GenerateTargetRow)
		.SelectionMode(ESelectionMode::SingleToggle)
		.OnSelectionChanged(this, &FPoseDriverDetails::OnTargetSelectionChanged)
		.HeaderRow
		(
			SNew(SHeaderRow)
			.Visibility(EVisibility::Collapsed)
			+ SHeaderRow::Column(ColumnId_Target)
		)
		]

	+ SVerticalBox::Slot()
		.AutoHeight()
		[
			SNew(SHorizontalBox)

			+ SHorizontalBox::Slot()
<<<<<<< HEAD
		.VAlign(VAlign_Center)
		.AutoWidth()
		.Padding(FMargin(6, 0, 3, 0))
		[
			SNew(SCheckBox)
			.IsChecked_Lambda([=]() { return IsSoloDrivenOnly() ? ECheckBoxState::Checked : ECheckBoxState::Unchecked; })
		.OnCheckStateChanged(this, &FPoseDriverDetails::OnSoloDrivenOnlyChanged)
		.Padding(FMargin(4.0f, 0.0f))
		.ToolTipText(LOCTEXT("SoloDrivenOnlyHelp", "Only solo the driven poses or curves and leave the source joint(s) in place."))
		[
			SNew(STextBlock)
			.Text(LOCTEXT("SoloDrivenOnly", "Solo Driven Pose/Curve Only"))
		]
		]
=======
			.VAlign(VAlign_Center)
			.AutoWidth()
			.Padding(FMargin(6, 0, 3, 0))
			[
				SNew(SCheckBox)
				.IsChecked_Lambda([=]() { return IsSoloDrivenOnly() ? ECheckBoxState::Checked : ECheckBoxState::Unchecked; })
				.OnCheckStateChanged(this, &FPoseDriverDetails::OnSoloDrivenOnlyChanged)
				.Padding(FMargin(4.0f, 0.0f))
				.ToolTipText(LOCTEXT("SoloDrivenOnlyHelp", "Only solo the driven poses or curves and leave the source joint(s) in place."))
				[
					SNew(STextBlock)
					.Text(LOCTEXT("SoloDrivenOnly", "Solo Driven Pose/Curve Only"))
				]
			]

			+ SHorizontalBox::Slot()
			.FillWidth(1)
			[
				SNew(SSpacer)
			]
>>>>>>> 6bbb88c8

	+ SHorizontalBox::Slot()
		.FillWidth(1)
		[
			SNew(SSpacer)
		]

	+ SHorizontalBox::Slot()
		.Padding(2, 2)
		.AutoWidth()
		[
			SAssignNew(ToolsButton, SComboButton)
			.ContentPadding(3)
		.ForegroundColor(this, &FPoseDriverDetails::GetToolsForegroundColor)
		.ButtonStyle(FEditorStyle::Get(), "ToggleButton") // Use the tool bar item style for this button
		.OnGetMenuContent(this, &FPoseDriverDetails::GetToolsMenuContent)
		.ButtonContent()
		[
			SNew(STextBlock).Text(LOCTEXT("ViewButton", "Tools "))
		]
		]
		]
		];

	// Update target list from selected pose driver node
	UpdateTargetInfosList();

	UAnimGraphNode_PoseDriver* PoseDriver = GetFirstSelectedPoseDriver();

	PoseDriver->SelectedTargetChangeDelegate.AddSP(this, &FPoseDriverDetails::SelectedTargetChanged);
}

void FPoseDriverDetails::SelectedTargetChanged()
{
	UAnimGraphNode_PoseDriver* PoseDriver = GetFirstSelectedPoseDriver();
	if (PoseDriver)
	{
		SelectTarget(PoseDriver->SelectedTargetIndex, true);
	}
}

TSharedRef<ITableRow> FPoseDriverDetails::GenerateTargetRow(TSharedPtr<FPDD_TargetInfo> InInfo, const TSharedRef<STableViewBase>& OwnerTable)
{
	check(InInfo.IsValid());

	return
		SNew(SPDD_TargetRow, OwnerTable)
		.TargetInfo(InInfo)
		.PoseDriverDetails(SharedThis(this));
}

void FPoseDriverDetails::OnTargetSelectionChanged(TSharedPtr<FPDD_TargetInfo> InInfo, ESelectInfo::Type SelectInfo)
{
	UAnimGraphNode_PoseDriver* PoseDriver = GetFirstSelectedPoseDriver();
	if (PoseDriver)
	{
		if (InInfo.IsValid())
		{
			PoseDriver->SelectedTargetIndex = InInfo->TargetIndex;
		}
		else
		{
			PoseDriver->SelectedTargetIndex = INDEX_NONE;
		}
	}
}

void FPoseDriverDetails::OnPoseAssetChanged()
{
	UpdateDrivenNameOptions();
}

void FPoseDriverDetails::OnSourceBonesChanged()
{
	for (const TWeakObjectPtr<UObject>& Object : SelectedObjectsList)
	{
		UAnimGraphNode_PoseDriver* PoseDriver = Cast<UAnimGraphNode_PoseDriver>(Object.Get());
		if (PoseDriver)
		{
			PoseDriver->ReserveTargetTransforms();
		}
	}

	UpdateTargetInfosList();
}

void FPoseDriverDetails::OnSoloDrivenOnlyChanged(const ECheckBoxState NewCheckState)
<<<<<<< HEAD
{
	bool bDrivenOnly = (NewCheckState == ECheckBoxState::Checked);

	UAnimGraphNode_PoseDriver* PoseDriver = GetFirstSelectedPoseDriver();
	if (PoseDriver && PoseDriver->Node.bSoloDrivenOnly != bDrivenOnly)
=======
{	
	bool bDrivenOnly = (NewCheckState == ECheckBoxState::Checked);

	UAnimGraphNode_PoseDriver* PoseDriver = GetFirstSelectedPoseDriver();
	if (PoseDriver&& PoseDriver->Node.bSoloDrivenOnly != bDrivenOnly)
>>>>>>> 6bbb88c8
	{
		PoseDriver->Node.bSoloDrivenOnly = bDrivenOnly;

		// Set this as an interactive change to avoid triggering the "node needs recompile"
		// message, since it won't be needed anyway.
		NodePropHandle->NotifyPostChange(EPropertyChangeType::Interactive);
	}
}

UAnimGraphNode_PoseDriver* FPoseDriverDetails::GetFirstSelectedPoseDriver() const
{
	for (const TWeakObjectPtr<UObject>& Object : SelectedObjectsList)
	{
		UAnimGraphNode_PoseDriver* TestPoseDriver = Cast<UAnimGraphNode_PoseDriver>(Object.Get());
		if (TestPoseDriver != nullptr && !TestPoseDriver->IsTemplate())
		{
			return TestPoseDriver;
		}
	}

	return nullptr;
}

void FPoseDriverDetails::UpdateTargetInfosList()
{
	TargetInfos.Empty();

	if (SelectedObjectsList.Num() == 1)
	{
		UAnimGraphNode_PoseDriver* PoseDriver = GetFirstSelectedPoseDriver();
		if (PoseDriver)
		{
			for (int32 i = 0; i < PoseDriver->Node.PoseTargets.Num(); i++)
			{
				TargetInfos.Add(FPDD_TargetInfo::Make(i));
			}
		}
	}

	TargetListWidget->RequestListRefresh();
}

void FPoseDriverDetails::UpdateDrivenNameOptions()
{
	DrivenNameOptions.Empty();

	UAnimGraphNode_PoseDriver* PoseDriver = GetFirstSelectedPoseDriver();
	if (PoseDriver)
	{
		// None is always an option
		DrivenNameOptions.Add(MakeShareable(new FString()));

		// Compile list of all curves in Skeleton
		if (PoseDriver->Node.DriveOutput == EPoseDriverOutput::DriveCurves)
		{
			USkeleton* Skeleton = PoseDriver->GetAnimBlueprint()->TargetSkeleton;
			if (Skeleton)
			{
				const FSmartNameMapping* Mapping = Skeleton->GetSmartNameContainer(USkeleton::AnimCurveMappingName);
				if (Mapping)
				{
					TArray<FName> NameArray;
					Mapping->FillNameArray(NameArray);
					NameArray.Sort(FNameLexicalLess());

					for (FName CurveName : NameArray)
					{
						DrivenNameOptions.Add(MakeShareable(new FString(CurveName.ToString())));
					}
				}
			}
		}
		// Compile list of all poses in PoseAsset
		else
		{
			if (PoseDriver->Node.PoseAsset)
			{
				const TArray<FSmartName> PoseNames = PoseDriver->Node.PoseAsset->GetPoseNames();
				for (const FSmartName& SmartName : PoseNames)
				{
					DrivenNameOptions.Add(MakeShareable(new FString(SmartName.DisplayName.ToString())));
				}
			}
		}
	}
}


void FPoseDriverDetails::ClickedOnCopyFromPoseAsset()
{
	UAnimGraphNode_PoseDriver* PoseDriver = GetFirstSelectedPoseDriver();
	if (PoseDriver)
	{
		PoseDriver->CopyTargetsFromPoseAsset();

		// Also update radius/scales
		float MaxDist;
		PoseDriver->AutoSetTargetScales(MaxDist);
		PoseDriver->Node.RBFParams.Radius = 0.5f * MaxDist; // reasonable default radius

		UpdateTargetInfosList();
		NodePropHandle->NotifyPostChange(EPropertyChangeType::ValueSet);
	}
}

bool FPoseDriverDetails::CopyFromPoseAssetIsEnabled() const
{
	UAnimGraphNode_PoseDriver* PoseDriver = GetFirstSelectedPoseDriver();
	return(PoseDriver && PoseDriver->Node.PoseAsset);
}


void FPoseDriverDetails::ClickedOnAutoScaleFactors()
{
	UAnimGraphNode_PoseDriver* PoseDriver = GetFirstSelectedPoseDriver();
	if (PoseDriver)
	{
		float MaxDist;
		PoseDriver->AutoSetTargetScales(MaxDist);
		PoseDriver->Node.RBFParams.Radius = 0.5f * MaxDist; // reasonable default radius
		NodePropHandle->NotifyPostChange(EPropertyChangeType::ValueSet);
	}
}

bool FPoseDriverDetails::AutoScaleFactorsIsEnabled() const
{
	UAnimGraphNode_PoseDriver* PoseDriver = GetFirstSelectedPoseDriver();
	return(PoseDriver && PoseDriver->Node.PoseTargets.Num() > 1);
}

FReply FPoseDriverDetails::ClickedAddTarget()
{
	UAnimGraphNode_PoseDriver* PoseDriver = GetFirstSelectedPoseDriver();
	if (PoseDriver)
	{
		PoseDriver->AddNewTarget();
		UpdateTargetInfosList();
		NodePropHandle->NotifyPostChange(EPropertyChangeType::ArrayAdd); // will push changes to preview node instance
	}
	return FReply::Handled();
}

void FPoseDriverDetails::RemoveTarget(int32 TargetIndex)
{
	UAnimGraphNode_PoseDriver* PoseDriver = GetFirstSelectedPoseDriver();
	if (PoseDriver && PoseDriver->Node.PoseTargets.IsValidIndex(TargetIndex))
	{
		PoseDriver->Node.PoseTargets.RemoveAt(TargetIndex);
		UpdateTargetInfosList();
		NodePropHandle->NotifyPostChange(EPropertyChangeType::ArrayRemove); // will push changes to preview node instance
	}
}

void FPoseDriverDetails::SetSoloTarget(int32 TargetIndex)
{
	UAnimGraphNode_PoseDriver* PoseDriver = GetFirstSelectedPoseDriver();
	if (PoseDriver)
	{
		FAnimNode_PoseDriver& Node = PoseDriver->Node;

		if (PoseDriver->Node.PoseTargets.IsValidIndex(TargetIndex))
		{
			Node.SoloTargetIndex = TargetIndex;
		}
		else
		{
			Node.SoloTargetIndex = INDEX_NONE;
		}

		// Set this as an interactive change to avoid triggering the "node needs recompile"
		// message, since it won't be needed anyway.
		NodePropHandle->NotifyPostChange(EPropertyChangeType::Interactive);
	}
}

int32 FPoseDriverDetails::GetSoloTarget() const
{
	const UAnimGraphNode_PoseDriver* PoseDriver = GetFirstSelectedPoseDriver();
	if (PoseDriver)
	{
		return PoseDriver->Node.SoloTargetIndex;
	}

	return INDEX_NONE;
}

bool FPoseDriverDetails::IsSoloDrivenOnly() const
{
	const UAnimGraphNode_PoseDriver* PoseDriver = GetFirstSelectedPoseDriver();

	return PoseDriver ? PoseDriver->Node.bSoloDrivenOnly : true;
}

void FPoseDriverDetails::SelectTarget(int32 TargetIndex, bool bExpandTarget)
{
	if (TargetInfos.IsValidIndex(TargetIndex))
	{
		TargetListWidget->SetSelection(TargetInfos[TargetIndex]);

		if (bExpandTarget)
		{
			TargetInfos[TargetIndex]->ExpandTargetDelegate.Broadcast();
		}
	}
}

#undef LOCTEXT_NAMESPACE
<|MERGE_RESOLUTION|>--- conflicted
+++ resolved
@@ -32,21 +32,12 @@
 public:
 	SLATE_BEGIN_ARGS(FSoloToggleButton)
 	{}
-<<<<<<< HEAD
-	SLATE_EVENT(FSimpleDelegate, OnSoloStartAction)
-		SLATE_EVENT(FSimpleDelegate, OnSoloEndAction)
-		SLATE_ATTRIBUTE(bool, SoloState)
-		SLATE_END_ARGS()
-
-		void Construct(const FArguments& InArgs)
-=======
 		SLATE_EVENT(FSimpleDelegate, OnSoloStartAction)
 		SLATE_EVENT(FSimpleDelegate, OnSoloEndAction)
 		SLATE_ATTRIBUTE(bool, SoloState)
 	SLATE_END_ARGS()
 
 	void Construct(const FArguments& InArgs)
->>>>>>> 6bbb88c8
 	{
 		OnSoloStartAction = InArgs._OnSoloStartAction;
 		OnSoloEndAction = InArgs._OnSoloEndAction;
@@ -63,11 +54,8 @@
 			.OnReleased(this, &FSoloToggleButton::OnButtonReleased)
 			.IsFocusable(false)
 		);
-<<<<<<< HEAD
-=======
 
 		SetAppearPressed(SoloState);
->>>>>>> 6bbb88c8
 	}
 
 	FReply OnMouseButtonDoubleClick(const FGeometry& InMyGeometry, const FPointerEvent& InMouseEvent) override
@@ -76,15 +64,6 @@
 		return FReply::Handled();
 	}
 
-<<<<<<< HEAD
-protected:
-	bool IsPressed() const override
-	{
-		return SButton::IsPressed() || SoloState.Get(false);
-	}
-
-=======
->>>>>>> 6bbb88c8
 private:
 	void OnButtonPressed()
 	{
@@ -93,11 +72,7 @@
 
 	void OnButtonReleased()
 	{
-<<<<<<< HEAD
-		OnSoloEndAction.ExecuteIfBound();
-=======
 		OnSoloEndAction.ExecuteIfBound();	
->>>>>>> 6bbb88c8
 	}
 
 	FSimpleDelegate OnSoloStartAction;
@@ -113,7 +88,7 @@
 
 	if (DistanceMethodOptions.Num() == 0)
 	{
-		UEnum* Enum = FindObjectChecked<UEnum>(ANY_PACKAGE, TEXT("ERBFDistanceMethod"));
+		UEnum * Enum = FindObjectChecked<UEnum>(ANY_PACKAGE, TEXT("ERBFDistanceMethod"));
 		for (int32 i = 0; i < Enum->NumEnums() - 1; i++)
 		{
 			DistanceMethodOptions.Add(MakeShareable(new FString(Enum->GetDisplayNameTextByIndex(i).ToString())));
@@ -122,7 +97,7 @@
 
 	if (FunctionTypeOptions.Num() == 0)
 	{
-		UEnum* Enum = FindObjectChecked<UEnum>(ANY_PACKAGE, TEXT("ERBFFunctionType"));
+		UEnum * Enum = FindObjectChecked<UEnum>(ANY_PACKAGE, TEXT("ERBFFunctionType"));
 		for (int32 i = 0; i < Enum->NumEnums() - 1; i++)
 		{
 			FunctionTypeOptions.Add(MakeShareable(new FString(Enum->GetDisplayNameTextByIndex(i).ToString())));
@@ -143,62 +118,77 @@
 	TSharedPtr<SVerticalBox> TargetEntryVertBox;
 
 	TSharedRef<SWidget> RowWidget = SNew(SBox)
-		.Padding(2)
-		[
-			SNew(SBorder)
-			.Padding(0)
+	.Padding(2)
+	[
+		SNew(SBorder)
+		.Padding(0)
 		.ForegroundColor(FLinearColor::White)
 		.BorderImage(FEditorStyle::GetBrush("NoBorder"))
 		[
 			SAssignNew(ExpandArea, SExpandableArea)
 			.Padding(0)
-		.InitiallyCollapsed(true)
-		.BorderBackgroundColor(FLinearColor(.6f, .6f, .6f))
-		.OnAreaExpansionChanged(this, &SPDD_TargetRow::OnTargetExpansionChanged)
-		.HeaderContent()
-		[
-			SNew(SHorizontalBox)
-
-			+ SHorizontalBox::Slot()
-		.AutoWidth()
-		.VAlign(VAlign_Center)
-		[
-			SNew(STextBlock)
-			.Text(this, &SPDD_TargetRow::GetTargetTitleText)
-		]
-
-	+ SHorizontalBox::Slot()
-		.FillWidth(1)
-		[
-			SNew(SSpacer)
-		]
-
-	+ SHorizontalBox::Slot()
-		.Padding(0, 3)
-		.AutoWidth()
-		[
-			SNew(SBox)
-			.MinDesiredWidth(150)
-		.Content()
-		[
-			SNew(SHorizontalBox)
-
-			+ SHorizontalBox::Slot()
-		.FillWidth(TAttribute<float>::Create(TAttribute<float>::FGetter::CreateLambda([this] { return 1.f - this->GetTargetWeight(); })))
-		[
-			SNew(SSpacer)
-		]
-
-<<<<<<< HEAD
-	+ SHorizontalBox::Slot()
-		.FillWidth(TAttribute<float>::Create(TAttribute<float>::FGetter::CreateLambda([this] { return this->GetTargetWeight(); })))
-		[
-			SNew(SImage)
-			.ColorAndOpacity(this, &SPDD_TargetRow::GetWeightBarColor)
-		.Image(FEditorStyle::GetBrush("WhiteBrush"))
-		]
-		]
-=======
+			.InitiallyCollapsed(true)
+			.BorderBackgroundColor(FLinearColor(.6f, .6f, .6f))
+			.OnAreaExpansionChanged(this, &SPDD_TargetRow::OnTargetExpansionChanged)
+			.HeaderContent()
+			[
+				SNew(SHorizontalBox)
+
+				+ SHorizontalBox::Slot()
+				.AutoWidth()
+				.VAlign(VAlign_Center)
+				[
+					SNew(STextBlock)
+					.Text(this, &SPDD_TargetRow::GetTargetTitleText)
+				]
+
+				+ SHorizontalBox::Slot()
+				.FillWidth(1)
+				[
+					SNew(SSpacer)
+				]
+
+				+ SHorizontalBox::Slot()
+				.Padding(0,3)
+				.AutoWidth()
+				[
+					SNew(SBox)
+					.MinDesiredWidth(150)
+					.Content()
+					[
+						SNew(SHorizontalBox)
+
+						+ SHorizontalBox::Slot()
+						.FillWidth(TAttribute<float>::Create(TAttribute<float>::FGetter::CreateLambda([this] { return 1.f - this->GetTargetWeight(); })))
+						[
+							SNew(SSpacer)
+						]
+
+						+ SHorizontalBox::Slot()
+						.FillWidth(TAttribute<float>::Create(TAttribute<float>::FGetter::CreateLambda([this] { return this->GetTargetWeight(); })))
+						[
+							SNew(SImage)
+							.ColorAndOpacity(this, &SPDD_TargetRow::GetWeightBarColor)
+							.Image(FEditorStyle::GetBrush("WhiteBrush"))
+						]
+					]
+				]
+
+				+ SHorizontalBox::Slot()
+				.AutoWidth()
+				.VAlign(VAlign_Center)
+				.Padding(FMargin(3, 0))
+				[
+					SNew(SBox)
+					.MinDesiredWidth(40)
+					.MaxDesiredWidth(40)
+					.Content()
+					[
+						SNew(STextBlock)
+						.Text(this, &SPDD_TargetRow::GetTargetWeightText)
+					]
+				]
+
 				+ SHorizontalBox::Slot()
 				.AutoWidth()
 				.Padding(FMargin(3, 0, 6, 0))
@@ -409,286 +399,58 @@
 					]
 				]
 			]
->>>>>>> 6bbb88c8
 		]
-
-	+ SHorizontalBox::Slot()
-		.AutoWidth()
-		.VAlign(VAlign_Center)
-		.Padding(FMargin(3, 0))
-		[
-			SNew(SBox)
-			.MinDesiredWidth(40)
-		.MaxDesiredWidth(40)
-		.Content()
-		[
-			SNew(STextBlock)
-			.Text(this, &SPDD_TargetRow::GetTargetWeightText)
-		]
-		]
-
-	+ SHorizontalBox::Slot()
-		.AutoWidth()
-		.Padding(FMargin(3, 0, 6, 0))
-		[
-			SNew(FSoloToggleButton)
-			.SoloState(TAttribute<bool>::Create(TAttribute<bool>::FGetter::CreateLambda([this] { return this->IsSoloTarget(); })))
-		.OnSoloStartAction(FSimpleDelegate::CreateSP(this, &SPDD_TargetRow::SoloTargetStart))
-		.OnSoloEndAction(FSimpleDelegate::CreateSP(this, &SPDD_TargetRow::SoloTargetEnd))
-		.ToolTipText(LOCTEXT("SoloTarget", "Hold to solo temporarily. Doube-click to keep solo enabled."))
-		]
-
-	+ SHorizontalBox::Slot()
-		.AutoWidth()
-		[
-			PropertyCustomizationHelpers::MakeDeleteButton(FSimpleDelegate::CreateSP(this, &SPDD_TargetRow::RemoveTarget), LOCTEXT("RemoveTarget", "Remove Target"))
-		]
-		]
-	.BodyContent()
-		[
-			SNew(SBorder)
-			.BorderImage(FEditorStyle::GetBrush("ToolPanel.GroupBorder"))
-		[
-			SAssignNew(TargetEntryVertBox, SVerticalBox)
-
-			+ SVerticalBox::Slot()
-		.AutoHeight()
-		.Padding(2.0f)
-		.VAlign(VAlign_Fill)
-		[
-			SNew(SHorizontalBox)
-
-			+ SHorizontalBox::Slot()
-		.VAlign(VAlign_Center)
-		.AutoWidth()
-		.Padding(FMargin(0, 0, 3, 0))
-		[
-			SNew(STextBlock)
-			.Text(LOCTEXT("Scale", "Scale:"))
-		]
-
-	+ SHorizontalBox::Slot()
-		.AutoWidth()
-		.VAlign(VAlign_Center)
-		[
-			SNew(SBox)
-			.MinDesiredWidth(150.f)
-		.Content()
-		[
-			SNew(SNumericEntryBox<float>)
-			.MinSliderValue(0.f)
-		.MaxSliderValue(1.f)
-		.Value(this, &SPDD_TargetRow::GetScale)
-		.OnValueChanged(this, &SPDD_TargetRow::SetScale)
-		.AllowSpin(true)
-		]
-		]
-
-	+ SHorizontalBox::Slot()
-		.VAlign(VAlign_Center)
-		.AutoWidth()
-		.Padding(FMargin(6, 0, 3, 0))
-		[
-			SNew(STextBlock)
-			.Text(LOCTEXT("DrivenName", "Drive:"))
-		]
-
-	+ SHorizontalBox::Slot()
-		.AutoWidth()
-		[
-			SNew(SSearchableComboBox)
-			.OptionsSource(&PoseDriverDetails->DrivenNameOptions)
-		.OnGenerateWidget(this, &SPDD_TargetRow::MakeDrivenNameWidget)
-		.OnSelectionChanged(this, &SPDD_TargetRow::OnDrivenNameChanged)
-		.Content()
-		[
-			SNew(STextBlock)
-			.Text(this, &SPDD_TargetRow::GetDrivenNameText)
-		]
-		]
-
-	+ SHorizontalBox::Slot()
-		.VAlign(VAlign_Center)
-		.AutoWidth()
-		.Padding(FMargin(6, 0, 3, 0))
-		[
-			SNew(STextBlock)
-			.Text(LOCTEXT("IsHidden", "Hidden:"))
-		]
-
-	+ SHorizontalBox::Slot()
-		.VAlign(VAlign_Center)
-		.AutoWidth()
-		.Padding(FMargin(6, 0, 3, 0))
-		[
-			SNew(SCheckBox)
-			.IsChecked_Lambda([=]() { return IsHidden() ? ECheckBoxState::Checked : ECheckBoxState::Unchecked; })
-		.OnCheckStateChanged(this, &SPDD_TargetRow::OnIsHiddenChanged)
-		.Padding(FMargin(4.0f, 0.0f))
-		.ToolTipText(LOCTEXT("IsHiddenToolTip", "Define if this target should be hidden from debug drawing."))
-		]
-
-	+ SHorizontalBox::Slot()
-		.FillWidth(1)
-		[
-			SNew(SSpacer)
-		]
-
-		]
-
-	+ SVerticalBox::Slot()
-		.AutoHeight()
-		.Padding(2.0f)
-		.VAlign(VAlign_Fill)
-		[
-			SNew(SHorizontalBox)
-
-			+ SHorizontalBox::Slot()
-		.VAlign(VAlign_Center)
-		.AutoWidth()
-		.Padding(FMargin(6, 0, 3, 0))
-		[
-			SNew(STextBlock)
-			.Text(LOCTEXT("Override", "Override:"))
-		]
-
-	+ SHorizontalBox::Slot()
-		.VAlign(VAlign_Center)
-		.AutoWidth()
-		.Padding(FMargin(6, 0, 3, 0))
-		[
-			SNew(SSearchableComboBox)
-			.OptionsSource(&DistanceMethodOptions)
-		.OnGenerateWidget(this, &SPDD_TargetRow::MakeDrivenNameWidget)
-		.OnSelectionChanged(this, &SPDD_TargetRow::OnDistanceMethodChanged)
-		.IsEnabled_Lambda([this]() { return IsOverrideEnabled(); })
-		.Content()
-		[
-			SNew(STextBlock)
-			.Text(this, &SPDD_TargetRow::GetDistanceMethodAsText)
-		]
-		]
-
-	+ SHorizontalBox::Slot()
-		.VAlign(VAlign_Center)
-		.AutoWidth()
-		.Padding(FMargin(6, 0, 3, 0))
-		[
-			SNew(SSearchableComboBox)
-			.Visibility_Lambda([=]() { return IsCustomCurveEnabled() ? EVisibility::Collapsed : EVisibility::Visible;  })
-		.OptionsSource(&FunctionTypeOptions)
-		.OnGenerateWidget(this, &SPDD_TargetRow::MakeDrivenNameWidget)
-		.OnSelectionChanged(this, &SPDD_TargetRow::OnFunctionTypeChanged)
-		.IsEnabled_Lambda([this]() { return IsOverrideEnabled(); })
-		.Content()
-		[
-			SNew(STextBlock)
-			.Text(this, &SPDD_TargetRow::GetFunctionTypeAsText)
-		]
-		]
-
-	+ SHorizontalBox::Slot()
-		.VAlign(VAlign_Center)
-		.AutoWidth()
-		.Padding(FMargin(6, 0, 3, 0))
-		[
-			SNew(STextBlock)
-			.Text(LOCTEXT("CustomCurve", "Curve:"))
-		]
-
-	+ SHorizontalBox::Slot()
-		.VAlign(VAlign_Center)
-		.AutoWidth()
-		.Padding(FMargin(6, 0, 3, 0))
-		[
-			SNew(SCheckBox)
-			.IsChecked_Lambda([=]() { return IsCustomCurveEnabled() ? ECheckBoxState::Checked : ECheckBoxState::Unchecked; })
-		.OnCheckStateChanged(this, &SPDD_TargetRow::OnApplyCustomCurveChanged)
-		.Padding(FMargin(4.0f, 0.0f))
-		.ToolTipText(LOCTEXT("CustomCurveTooltip", "Define a custom response curve for this target."))
-		]
-
-	+ SHorizontalBox::Slot()
-		.FillWidth(1)
-		[
-			SNew(SSpacer)
-		]
-		]
-
-	+ SVerticalBox::Slot()
+	];
+
+	CurveEditor->SetCurveOwner(this);
+
+	// Find number of bones we are reading, which gives the number of entry boxes we need
+	int32 NumSourceBones = PoseDriverDetails->GetFirstSelectedPoseDriver()->Node.SourceBones.Num();
+
+	for (int32 BoneIndex = 0; BoneIndex < NumSourceBones; BoneIndex++)
+	{
+		TargetEntryVertBox->AddSlot()
 		.AutoHeight()
 		.Padding(2.0f)
 		.VAlign(VAlign_Fill)
 		[
 			SNew(SBox)
-			.Visibility_Lambda([=]() { return IsCustomCurveEnabled() ? EVisibility::Visible : EVisibility::Collapsed;  })
-		.IsEnabled_Lambda([this]() { return IsOverrideEnabled(); })
-		.Content()
-		[
-			SAssignNew(CurveEditor, SCurveEditor)
-			.ViewMinInput(0.f)
-		.ViewMaxInput(1.f)
-		.ViewMinOutput(0.f)
-		.ViewMaxOutput(1.f)
-		.TimelineLength(1.f)
-		.DesiredSize(FVector2D(512, 128))
-		.HideUI(true)
-		]
-		]
-		]
-		]
-		]
-		];
-
-	CurveEditor->SetCurveOwner(this);
-
-	// Find number of bones we are reading, which gives the number of entry boxes we need
-	int32 NumSourceBones = PoseDriverDetails->GetFirstSelectedPoseDriver()->Node.SourceBones.Num();
-
-	for (int32 BoneIndex = 0; BoneIndex < NumSourceBones; BoneIndex++)
-	{
-		TargetEntryVertBox->AddSlot()
-			.AutoHeight()
-			.Padding(2.0f)
-			.VAlign(VAlign_Fill)
-			[
-				SNew(SBox)
-				.MaxDesiredWidth(800.f)
+			.MaxDesiredWidth(800.f)
 			.Content()
 			[
 				SNew(SHorizontalBox)
 
 				+ SHorizontalBox::Slot()
-			.FillWidth(1)
-			[
-				SNew(SWidgetSwitcher)
-				.WidgetIndex(this, &SPDD_TargetRow::GetTransRotWidgetIndex)
-
-			+ SWidgetSwitcher::Slot()
-			[
-				SNew(SVectorInputBox)
-				.AllowSpin(true)
-			.X(this, &SPDD_TargetRow::GetTranslation, BoneIndex, EAxis::X)
-			.OnXChanged(this, &SPDD_TargetRow::SetTranslation, BoneIndex, EAxis::X)
-			.Y(this, &SPDD_TargetRow::GetTranslation, BoneIndex, EAxis::Y)
-			.OnYChanged(this, &SPDD_TargetRow::SetTranslation, BoneIndex, EAxis::Y)
-			.Z(this, &SPDD_TargetRow::GetTranslation, BoneIndex, EAxis::Z)
-			.OnZChanged(this, &SPDD_TargetRow::SetTranslation, BoneIndex, EAxis::Z)
+				.FillWidth(1)
+				[
+					SNew(SWidgetSwitcher)
+					.WidgetIndex(this, &SPDD_TargetRow::GetTransRotWidgetIndex)
+
+					+SWidgetSwitcher::Slot()
+					[
+						SNew(SVectorInputBox)
+						.AllowSpin(true)
+						.X(this, &SPDD_TargetRow::GetTranslation, BoneIndex, EAxis::X)
+						.OnXChanged(this, &SPDD_TargetRow::SetTranslation, BoneIndex, EAxis::X)
+						.Y(this, &SPDD_TargetRow::GetTranslation, BoneIndex, EAxis::Y)
+						.OnYChanged(this, &SPDD_TargetRow::SetTranslation, BoneIndex, EAxis::Y)
+						.Z(this, &SPDD_TargetRow::GetTranslation, BoneIndex, EAxis::Z)
+						.OnZChanged(this, &SPDD_TargetRow::SetTranslation, BoneIndex, EAxis::Z)
+					]
+
+					+ SWidgetSwitcher::Slot()
+					[
+						SNew(SRotatorInputBox)
+						.Roll(this, &SPDD_TargetRow::GetRotation, BoneIndex, EAxis::X)
+						.OnRollChanged(this, &SPDD_TargetRow::SetRotation, BoneIndex, EAxis::X)
+						.Pitch(this, &SPDD_TargetRow::GetRotation, BoneIndex, EAxis::Y)
+						.OnPitchChanged(this, &SPDD_TargetRow::SetRotation, BoneIndex, EAxis::Y)
+						.Yaw(this, &SPDD_TargetRow::GetRotation, BoneIndex, EAxis::Z)
+						.OnYawChanged(this, &SPDD_TargetRow::SetRotation, BoneIndex, EAxis::Z)
+					]
+				]
 			]
-
-		+ SWidgetSwitcher::Slot()
-			[
-				SNew(SRotatorInputBox)
-				.Roll(this, &SPDD_TargetRow::GetRotation, BoneIndex, EAxis::X)
-			.OnRollChanged(this, &SPDD_TargetRow::SetRotation, BoneIndex, EAxis::X)
-			.Pitch(this, &SPDD_TargetRow::GetRotation, BoneIndex, EAxis::Y)
-			.OnPitchChanged(this, &SPDD_TargetRow::SetRotation, BoneIndex, EAxis::Y)
-			.Yaw(this, &SPDD_TargetRow::GetRotation, BoneIndex, EAxis::Z)
-			.OnYawChanged(this, &SPDD_TargetRow::SetRotation, BoneIndex, EAxis::Z)
-			]
-			]
-			]
-			];
+		];
 	}
 
 	return RowWidget;
@@ -707,7 +469,7 @@
 	return Target;
 }
 
-UAnimGraphNode_PoseDriver* SPDD_TargetRow::GetPoseDriverGraphNode() const
+UAnimGraphNode_PoseDriver* SPDD_TargetRow::GetPoseDriverGraphNode() const 
 {
 	UAnimGraphNode_PoseDriver* Driver = nullptr;
 	TSharedPtr<FPoseDriverDetails> PoseDriverDetails = PoseDriverDetailsPtr.Pin();
@@ -860,7 +622,7 @@
 	FPoseDriverTarget* Target = GetTarget();
 	if (Target)
 	{
-		Target->bIsHidden = (NewCheckState == ECheckBoxState::Checked);
+		Target->bIsHidden= (NewCheckState == ECheckBoxState::Checked);
 		NotifyTargetChanged();
 	}
 }
@@ -937,7 +699,7 @@
 
 TSharedRef<SWidget> SPDD_TargetRow::MakeDrivenNameWidget(TSharedPtr<FString> InItem)
 {
-	return
+	return 
 		SNew(STextBlock)
 		.Text(FText::FromString(*InItem));
 }
@@ -1024,11 +786,7 @@
 	TSharedPtr<FPoseDriverDetails> PoseDriverDetails = PoseDriverDetailsPtr.Pin();
 	if (PoseDriverDetails.IsValid())
 	{
-<<<<<<< HEAD
-		PoseDriverDetails->SetSoloTarget(GetTargetIndex());
-=======
 		PoseDriverDetails->SetSoloTarget(GetTargetIndex()); 
->>>>>>> 6bbb88c8
 	}
 }
 
@@ -1037,11 +795,7 @@
 	TSharedPtr<FPoseDriverDetails> PoseDriverDetails = PoseDriverDetailsPtr.Pin();
 	if (PoseDriverDetails.IsValid())
 	{
-<<<<<<< HEAD
-		PoseDriverDetails->SetSoloTarget(INDEX_NONE);
-=======
 		PoseDriverDetails->SetSoloTarget(INDEX_NONE); 
->>>>>>> 6bbb88c8
 	}
 }
 
@@ -1159,8 +913,8 @@
 	FMenuBuilder MenuBuilder(true, nullptr);
 
 	MenuBuilder.AddMenuEntry(
-		LOCTEXT("CopyFromPoseAsset", "Copy All From PoseAsset"),
-		LOCTEXT("CopyFromPoseAssetTooltip", "Copy target positions from PoseAsset. Will overwrite any existing targets."),
+		LOCTEXT("CopyFromPoseAsset", "Copy All From PoseAsset"), 
+		LOCTEXT("CopyFromPoseAssetTooltip", "Copy target positions from PoseAsset. Will overwrite any existing targets."), 
 		FSlateIcon(),
 		FUIAction(
 			FExecuteAction::CreateRaw(this, &FPoseDriverDetails::ClickedOnCopyFromPoseAsset),
@@ -1225,33 +979,33 @@
 		[
 			SNew(SButton)
 			.ButtonStyle(FEditorStyle::Get(), "RoundButton")
-		.ForegroundColor(FEditorStyle::GetSlateColor("DefaultForeground"))
-		.ContentPadding(FMargin(2, 0))
-		.OnClicked(this, &FPoseDriverDetails::ClickedAddTarget)
-		.HAlign(HAlign_Center)
-		.VAlign(VAlign_Center)
-		[
-			SNew(SHorizontalBox)
-
-			+ SHorizontalBox::Slot()
-		.AutoWidth()
-		.Padding(FMargin(0, 1))
-		[
-			SNew(SImage)
-			.Image(FEditorStyle::GetBrush("Plus"))
-		]
-
-	+ SHorizontalBox::Slot()
-		.VAlign(VAlign_Center)
-		.AutoWidth()
-		.Padding(FMargin(2, 0, 0, 0))
-		[
-			SNew(STextBlock)
-			.Font(IDetailLayoutBuilder::GetDetailFontBold())
-		.Text(LOCTEXT("AddTarget", "Add Target"))
-		.ShadowOffset(FVector2D(1, 1))
-		]
-		]
+			.ForegroundColor(FEditorStyle::GetSlateColor("DefaultForeground"))
+			.ContentPadding(FMargin(2, 0))
+			.OnClicked(this, &FPoseDriverDetails::ClickedAddTarget)
+			.HAlign(HAlign_Center)
+			.VAlign(VAlign_Center)
+			[
+				SNew(SHorizontalBox)
+
+				+ SHorizontalBox::Slot()
+				.AutoWidth()
+				.Padding(FMargin(0, 1))
+				[
+					SNew(SImage)
+					.Image(FEditorStyle::GetBrush("Plus"))
+				]
+
+				+ SHorizontalBox::Slot()
+				.VAlign(VAlign_Center)
+				.AutoWidth()
+				.Padding(FMargin(2, 0, 0, 0))
+				[
+					SNew(STextBlock)
+					.Font(IDetailLayoutBuilder::GetDetailFontBold())
+					.Text(LOCTEXT("AddTarget", "Add Target"))
+					.ShadowOffset(FVector2D(1, 1))
+				]
+			]
 		];
 
 	PoseTargetsCategory.HeaderContent(PoseTargetsHeaderWidget);
@@ -1259,48 +1013,32 @@
 	static const FName DefaultForegroundName("DefaultForeground");
 
 	PoseTargetRowWidget.WholeRowContent()
-		.HAlign(HAlign_Fill)
-		[
-			SNew(SVerticalBox)
-
-			+ SVerticalBox::Slot()
+	.HAlign(HAlign_Fill)
+	[
+		SNew(SVerticalBox)
+
+		+SVerticalBox::Slot()
 		.FillHeight(1)
 		[
 			SAssignNew(TargetListWidget, SPDD_TargetListType)
 			.ListItemsSource(&TargetInfos)
-		.OnGenerateRow(this, &FPoseDriverDetails::GenerateTargetRow)
-		.SelectionMode(ESelectionMode::SingleToggle)
-		.OnSelectionChanged(this, &FPoseDriverDetails::OnTargetSelectionChanged)
-		.HeaderRow
-		(
-			SNew(SHeaderRow)
-			.Visibility(EVisibility::Collapsed)
-			+ SHeaderRow::Column(ColumnId_Target)
-		)
+			.OnGenerateRow(this, &FPoseDriverDetails::GenerateTargetRow)
+			.SelectionMode(ESelectionMode::SingleToggle)
+			.OnSelectionChanged(this, &FPoseDriverDetails::OnTargetSelectionChanged)
+			.HeaderRow
+			(
+				SNew(SHeaderRow)
+				.Visibility(EVisibility::Collapsed)
+				+ SHeaderRow::Column(ColumnId_Target)
+			)
 		]
 
-	+ SVerticalBox::Slot()
+		+SVerticalBox::Slot()
 		.AutoHeight()
 		[
 			SNew(SHorizontalBox)
 
 			+ SHorizontalBox::Slot()
-<<<<<<< HEAD
-		.VAlign(VAlign_Center)
-		.AutoWidth()
-		.Padding(FMargin(6, 0, 3, 0))
-		[
-			SNew(SCheckBox)
-			.IsChecked_Lambda([=]() { return IsSoloDrivenOnly() ? ECheckBoxState::Checked : ECheckBoxState::Unchecked; })
-		.OnCheckStateChanged(this, &FPoseDriverDetails::OnSoloDrivenOnlyChanged)
-		.Padding(FMargin(4.0f, 0.0f))
-		.ToolTipText(LOCTEXT("SoloDrivenOnlyHelp", "Only solo the driven poses or curves and leave the source joint(s) in place."))
-		[
-			SNew(STextBlock)
-			.Text(LOCTEXT("SoloDrivenOnly", "Solo Driven Pose/Curve Only"))
-		]
-		]
-=======
 			.VAlign(VAlign_Center)
 			.AutoWidth()
 			.Padding(FMargin(6, 0, 3, 0))
@@ -1321,30 +1059,23 @@
 			[
 				SNew(SSpacer)
 			]
->>>>>>> 6bbb88c8
-
-	+ SHorizontalBox::Slot()
-		.FillWidth(1)
-		[
-			SNew(SSpacer)
+
+			+ SHorizontalBox::Slot()
+			.Padding(2, 2)
+			.AutoWidth()
+			[
+				SAssignNew(ToolsButton, SComboButton)
+				.ContentPadding(3)
+				.ForegroundColor(this, &FPoseDriverDetails::GetToolsForegroundColor)
+				.ButtonStyle(FEditorStyle::Get(), "ToggleButton") // Use the tool bar item style for this button
+				.OnGetMenuContent(this, &FPoseDriverDetails::GetToolsMenuContent)
+				.ButtonContent()
+				[
+					SNew(STextBlock).Text(LOCTEXT("ViewButton", "Tools "))
+				]
+			]
 		]
-
-	+ SHorizontalBox::Slot()
-		.Padding(2, 2)
-		.AutoWidth()
-		[
-			SAssignNew(ToolsButton, SComboButton)
-			.ContentPadding(3)
-		.ForegroundColor(this, &FPoseDriverDetails::GetToolsForegroundColor)
-		.ButtonStyle(FEditorStyle::Get(), "ToggleButton") // Use the tool bar item style for this button
-		.OnGetMenuContent(this, &FPoseDriverDetails::GetToolsMenuContent)
-		.ButtonContent()
-		[
-			SNew(STextBlock).Text(LOCTEXT("ViewButton", "Tools "))
-		]
-		]
-		]
-		];
+	];
 
 	// Update target list from selected pose driver node
 	UpdateTargetInfosList();
@@ -1399,7 +1130,7 @@
 	for (const TWeakObjectPtr<UObject>& Object : SelectedObjectsList)
 	{
 		UAnimGraphNode_PoseDriver* PoseDriver = Cast<UAnimGraphNode_PoseDriver>(Object.Get());
-		if (PoseDriver)
+		if(PoseDriver)
 		{
 			PoseDriver->ReserveTargetTransforms();
 		}
@@ -1409,19 +1140,11 @@
 }
 
 void FPoseDriverDetails::OnSoloDrivenOnlyChanged(const ECheckBoxState NewCheckState)
-<<<<<<< HEAD
-{
-	bool bDrivenOnly = (NewCheckState == ECheckBoxState::Checked);
-
-	UAnimGraphNode_PoseDriver* PoseDriver = GetFirstSelectedPoseDriver();
-	if (PoseDriver && PoseDriver->Node.bSoloDrivenOnly != bDrivenOnly)
-=======
 {	
 	bool bDrivenOnly = (NewCheckState == ECheckBoxState::Checked);
 
 	UAnimGraphNode_PoseDriver* PoseDriver = GetFirstSelectedPoseDriver();
 	if (PoseDriver&& PoseDriver->Node.bSoloDrivenOnly != bDrivenOnly)
->>>>>>> 6bbb88c8
 	{
 		PoseDriver->Node.bSoloDrivenOnly = bDrivenOnly;
 
@@ -1448,15 +1171,15 @@
 void FPoseDriverDetails::UpdateTargetInfosList()
 {
 	TargetInfos.Empty();
-
-	if (SelectedObjectsList.Num() == 1)
+	
+	if(SelectedObjectsList.Num() == 1)
 	{
 		UAnimGraphNode_PoseDriver* PoseDriver = GetFirstSelectedPoseDriver();
 		if (PoseDriver)
 		{
 			for (int32 i = 0; i < PoseDriver->Node.PoseTargets.Num(); i++)
 			{
-				TargetInfos.Add(FPDD_TargetInfo::Make(i));
+				TargetInfos.Add( FPDD_TargetInfo::Make(i) );
 			}
 		}
 	}
