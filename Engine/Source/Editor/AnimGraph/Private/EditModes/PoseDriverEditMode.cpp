--- conflicted
+++ resolved
@@ -88,17 +88,10 @@
 	if (SkelComp->AnimScriptInstance)
 	{
 		const FBoneContainer& RequiredBones = SkelComp->AnimScriptInstance->GetRequiredBones();
-<<<<<<< HEAD
 
 		TArray<FRBFTarget> RBFTargets;
 		RuntimeNode->GetRBFTargets(RBFTargets, &RequiredBones);
 
-=======
-
-		TArray<FRBFTarget> RBFTargets;
-		RuntimeNode->GetRBFTargets(RBFTargets, &RequiredBones);
-
->>>>>>> d731a049
 		// Iterate over each bone in the 'source bones' array
 		for (int32 SourceIdx=0; SourceIdx< RuntimeNode->SourceBones.Num(); SourceIdx++)
 		{
