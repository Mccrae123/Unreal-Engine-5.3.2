// Copyright Epic Games, Inc. All Rights Reserved.

#include "AnimNodeEditMode.h"

#include "AnimGraphNode_Base.h"
#include "AnimGraphNode_SkeletalControlBase.h"
#include "Animation/BoneSocketReference.h"
#include "Animation/DebugSkelMeshComponent.h"
#include "Animation/Skeleton.h"
#include "AssetEditorModeManager.h"
#include "BoneContainer.h"
#include "BoneControllers/AnimNode_SkeletalControlBase.h"
#include "BoneIndices.h"
#include "BonePose.h"
#include "Components/SkeletalMeshComponent.h"
#include "Containers/UnrealString.h"
#include "Editor.h"
#include "Editor/EditorEngine.h"
#include "EditorModeManager.h"
#include "EditorViewportClient.h"
#include "Engine/SkeletalMesh.h"
#include "EngineLogs.h"
#include "EngineUtils.h"
#include "HAL/PlatformCrt.h"
#include "HitProxies.h"
#include "IPersonaPreviewScene.h"
#include "Internationalization/Internationalization.h"
#include "Logging/LogCategory.h"
#include "Logging/LogMacros.h"
#include "Math/Axis.h"
#include "Math/Vector.h"
#include "Math/Vector4.h"
#include "Math/VectorRegister.h"
#include "Misc/AssertionMacros.h"
#include "ReferenceSkeleton.h"
#include "Templates/Casts.h"
#include "Templates/Tuple.h"
#include "Trace/Detail/Channel.h"
#include "UObject/ObjectMacros.h"
#include "UObject/ObjectPtr.h"
#include "UObject/UObjectBaseUtility.h"
#include "UObject/UnrealNames.h"
#include "UnrealClient.h"

class FSceneView;
class FText;
struct FAnimNode_Base;

#define LOCTEXT_NAMESPACE "AnimNodeEditMode"

const bool operator==(const FAnimNodeEditMode::EditorRuntimeNodePair& Lhs, const FAnimNodeEditMode::EditorRuntimeNodePair& Rhs)
{
	return (Lhs.EditorAnimNode == Rhs.EditorAnimNode) && (Lhs.RuntimeAnimNode == Rhs.RuntimeAnimNode);
}

FAnimNodeEditMode::FAnimNodeEditMode()
	: bManipulating(false)
	, bInTransaction(false)
{
	// Disable grid drawing for this mode as the viewport handles this
	bDrawGrid = false;
}

bool FAnimNodeEditMode::GetCameraTarget(FSphere& OutTarget) const
{
	FVector Location(GetWidgetLocation());
	OutTarget.Center = Location;
	OutTarget.W = 50.0f;

	return true;
}

IPersonaPreviewScene& FAnimNodeEditMode::GetAnimPreviewScene() const
{
	return *static_cast<IPersonaPreviewScene*>(static_cast<FAssetEditorModeManager*>(Owner)->GetPreviewScene());
}

void FAnimNodeEditMode::GetOnScreenDebugInfo(TArray<FText>& OutDebugInfo) const
{
<<<<<<< HEAD
	for (EditorRuntimeNodePair CurrentNodePair : AnimNodes)
=======
	for (EditorRuntimeNodePair CurrentNodePair : SelectedAnimNodes)
>>>>>>> d731a049
	{
		if ((CurrentNodePair.EditorAnimNode != nullptr) && (CurrentNodePair.RuntimeAnimNode != nullptr))
		{
			CurrentNodePair.EditorAnimNode->GetOnScreenDebugInfo(OutDebugInfo, CurrentNodePair.RuntimeAnimNode, GetAnimPreviewScene().GetPreviewMeshComponent());
		}
	}
}

ECoordSystem FAnimNodeEditMode::GetWidgetCoordinateSystem() const
{
	UAnimGraphNode_SkeletalControlBase* SkelControl = Cast<UAnimGraphNode_SkeletalControlBase>(GetActiveWidgetAnimNode());
	if (SkelControl != nullptr)
	{
		PRAGMA_DISABLE_DEPRECATION_WARNINGS
		return (ECoordSystem)SkelControl->GetWidgetCoordinateSystem(GetAnimPreviewScene().GetPreviewMeshComponent());
		PRAGMA_ENABLE_DEPRECATION_WARNINGS
	}

	return ECoordSystem::COORD_None;
}

UE::Widget::EWidgetMode FAnimNodeEditMode::GetWidgetMode() const
{
	UAnimGraphNode_SkeletalControlBase* SkelControl = Cast<UAnimGraphNode_SkeletalControlBase>(GetActiveWidgetAnimNode());
	if (SkelControl != nullptr)
	{
		PRAGMA_DISABLE_DEPRECATION_WARNINGS
		return (UE::Widget::EWidgetMode)SkelControl->GetWidgetMode(GetAnimPreviewScene().GetPreviewMeshComponent());
		PRAGMA_ENABLE_DEPRECATION_WARNINGS
	}

	return UE::Widget::EWidgetMode::WM_None;
}

UE::Widget::EWidgetMode FAnimNodeEditMode::ChangeToNextWidgetMode(UE::Widget::EWidgetMode CurWidgetMode)
{
	UAnimGraphNode_SkeletalControlBase* SkelControl = Cast<UAnimGraphNode_SkeletalControlBase>(GetActiveWidgetAnimNode());
	if (SkelControl != nullptr)
	{
		PRAGMA_DISABLE_DEPRECATION_WARNINGS
		return (UE::Widget::EWidgetMode)SkelControl->ChangeToNextWidgetMode(GetAnimPreviewScene().GetPreviewMeshComponent(), CurWidgetMode);
		PRAGMA_ENABLE_DEPRECATION_WARNINGS
	}

	return UE::Widget::EWidgetMode::WM_None;
}

bool FAnimNodeEditMode::SetWidgetMode(UE::Widget::EWidgetMode InWidgetMode)
{
	UAnimGraphNode_SkeletalControlBase* SkelControl = Cast<UAnimGraphNode_SkeletalControlBase>(GetActiveWidgetAnimNode());
	if (SkelControl != nullptr)
	{
		PRAGMA_DISABLE_DEPRECATION_WARNINGS
		return SkelControl->SetWidgetMode(GetAnimPreviewScene().GetPreviewMeshComponent(), InWidgetMode);
		PRAGMA_ENABLE_DEPRECATION_WARNINGS
	}

	return false;
}

FName FAnimNodeEditMode::GetSelectedBone() const
{
	UAnimGraphNode_SkeletalControlBase* const SkelControl = Cast<UAnimGraphNode_SkeletalControlBase>(GetActiveWidgetAnimNode());
	if (SkelControl != nullptr)
	{
		PRAGMA_DISABLE_DEPRECATION_WARNINGS
		return SkelControl->FindSelectedBone();
		PRAGMA_ENABLE_DEPRECATION_WARNINGS
	}

	return NAME_None;
}

void FAnimNodeEditMode::EnterMode(UAnimGraphNode_Base* InEditorNode, FAnimNode_Base* InRuntimeNode)
{
	check(InEditorNode && InRuntimeNode); // Expect valid Node ptrs.

	if (InEditorNode && InRuntimeNode)
	{
<<<<<<< HEAD
		AnimNodes.Add(EditorRuntimeNodePair(InEditorNode, InRuntimeNode));
=======
		SelectedAnimNodes.Add(EditorRuntimeNodePair(InEditorNode, InRuntimeNode));
>>>>>>> d731a049

		UAnimGraphNode_SkeletalControlBase* SkelControl = Cast<UAnimGraphNode_SkeletalControlBase>(InEditorNode);
		if (SkelControl != nullptr)
		{
			PRAGMA_DISABLE_DEPRECATION_WARNINGS
			SkelControl->MoveSelectActorLocation(GetAnimPreviewScene().GetPreviewMeshComponent(), static_cast<FAnimNode_SkeletalControlBase*>(InRuntimeNode));
			SkelControl->CopyNodeDataTo(InRuntimeNode);
			PRAGMA_ENABLE_DEPRECATION_WARNINGS
		}
	}

	GetModeManager()->SetCoordSystem(GetWidgetCoordinateSystem());
	GetModeManager()->SetWidgetMode(GetWidgetMode());
}

void FAnimNodeEditMode::ExitMode()
{
<<<<<<< HEAD
	for (EditorRuntimeNodePair CurrentNodePair : AnimNodes)
=======
	for (EditorRuntimeNodePair CurrentNodePair : SelectedAnimNodes)
>>>>>>> d731a049
	{
		if (CurrentNodePair.EditorAnimNode != nullptr)
		{
			UAnimGraphNode_SkeletalControlBase* SkelControl = Cast<UAnimGraphNode_SkeletalControlBase>(CurrentNodePair.EditorAnimNode);
			if (SkelControl != nullptr)
			{
				PRAGMA_DISABLE_DEPRECATION_WARNINGS
				SkelControl->DeselectActor(GetAnimPreviewScene().GetPreviewMeshComponent());
				PRAGMA_ENABLE_DEPRECATION_WARNINGS
			}
		}
	}

<<<<<<< HEAD
	AnimNodes.Empty();
=======
	SelectedAnimNodes.Empty();
	PoseWatchedAnimNodes.Empty();
>>>>>>> d731a049
}

void FAnimNodeEditMode::Render(const FSceneView* View, FViewport* Viewport, FPrimitiveDrawInterface* PDI)
{
<<<<<<< HEAD
	for (EditorRuntimeNodePair CurrentNodePair : AnimNodes)
	{
		if (CurrentNodePair.EditorAnimNode != nullptr)
		{
			CurrentNodePair.EditorAnimNode->Draw(PDI, GetAnimPreviewScene().GetPreviewMeshComponent());
		}
=======
	USkeletalMeshComponent* const PreviewSkelMeshComp = GetAnimPreviewScene().GetPreviewMeshComponent();

	check(View);
	check(PDI);
	check(PreviewSkelMeshComp);

	// Build a unique list of all selected or pose watched nodes, 0 = Node, 1 = IsSelected, 2 = IsPoseWatchEnabled. 
	using DrawParameters = TTuple<UAnimGraphNode_Base*, bool, bool>;

	TArray< DrawParameters > DrawParameterList;

	// Collect selected nodes.	
	for (const FAnimNodeEditMode::EditorRuntimeNodePair& CurrentNodePair : SelectedAnimNodes)
	{
		if (CurrentNodePair.EditorAnimNode != nullptr)
		{
			DrawParameterList.Add(DrawParameters(CurrentNodePair.EditorAnimNode, true, false));
		}
	}

	// Collect pose watched nodes.
	for (const FAnimNodeEditMode::EditorRuntimeNodePair& CurrentNodePair : PoseWatchedAnimNodes)
	{
		if (CurrentNodePair.EditorAnimNode != nullptr)
		{
			if (DrawParameters* Parameter = DrawParameterList.FindByPredicate([CurrentNodePair](DrawParameters& Other) { return Other.Get<0>() == CurrentNodePair.EditorAnimNode; }))
			{
				// Add pose watch flag to existing, selected node's draw parameters.
				Parameter->Get<2>() = true;
			}
			else
			{
				// Create a new draw parameter for this pose watched but not selected node.
				DrawParameterList.Add(DrawParameters(CurrentNodePair.EditorAnimNode, false, true));
			}
		}
	}

	// Draw all collected nodes.
	for (DrawParameters CurrentParameters : DrawParameterList)
	{
		CurrentParameters.Get<0>()->Draw(PDI, PreviewSkelMeshComp, CurrentParameters.Get<1>(), CurrentParameters.Get<2>());
>>>>>>> d731a049
	}
}

void FAnimNodeEditMode::DrawHUD(FEditorViewportClient* ViewportClient, FViewport* Viewport, const FSceneView* View, FCanvas* Canvas)
{
<<<<<<< HEAD
	for (EditorRuntimeNodePair CurrentNodePair : AnimNodes)
=======
	for (EditorRuntimeNodePair CurrentNodePair : SelectedAnimNodes)
>>>>>>> d731a049
	{
		if (CurrentNodePair.EditorAnimNode != nullptr)
		{
			CurrentNodePair.EditorAnimNode->DrawCanvas(*Viewport, *const_cast<FSceneView*>(View), *Canvas, GetAnimPreviewScene().GetPreviewMeshComponent());
		}
	}
}

bool FAnimNodeEditMode::HandleClick(FEditorViewportClient* InViewportClient, HHitProxy* HitProxy, const FViewportClick& Click)
{
	if (HitProxy != nullptr && HitProxy->IsA(HActor::StaticGetType()))
	{
		HActor* ActorHitProxy = static_cast<HActor*>(HitProxy);
		GetAnimPreviewScene().SetSelectedActor(ActorHitProxy->Actor);

<<<<<<< HEAD
		for (EditorRuntimeNodePair CurrentNodePair : AnimNodes)
=======
		for (EditorRuntimeNodePair CurrentNodePair : SelectedAnimNodes)
>>>>>>> d731a049
		{
			UAnimGraphNode_SkeletalControlBase* SkelControl = Cast<UAnimGraphNode_SkeletalControlBase>(CurrentNodePair.EditorAnimNode);
			if (SkelControl != nullptr)
			{
				PRAGMA_DISABLE_DEPRECATION_WARNINGS
				SkelControl->ProcessActorClick(ActorHitProxy);
				PRAGMA_ENABLE_DEPRECATION_WARNINGS
			}
		}

		return true;
	}

	return false;
}

FVector FAnimNodeEditMode::GetWidgetLocation() const
{
	UAnimGraphNode_SkeletalControlBase* const EditorSkelControl = Cast<UAnimGraphNode_SkeletalControlBase>(GetActiveWidgetAnimNode());
	FAnimNode_SkeletalControlBase* const RuntimeSkelControl = static_cast<FAnimNode_SkeletalControlBase*>(GetActiveWidgetRuntimeAnimNode());
	if ((EditorSkelControl != nullptr) && (RuntimeSkelControl != nullptr))
	{
		PRAGMA_DISABLE_DEPRECATION_WARNINGS
		return EditorSkelControl->GetWidgetLocation(GetAnimPreviewScene().GetPreviewMeshComponent(), RuntimeSkelControl);
		PRAGMA_ENABLE_DEPRECATION_WARNINGS
	}

	return FVector::ZeroVector;
}

bool FAnimNodeEditMode::StartTracking(FEditorViewportClient* InViewportClient, FViewport* InViewport)
{
	if (!bInTransaction)
	{
		GEditor->BeginTransaction(LOCTEXT("EditSkelControlNodeTransaction", "Edit Skeletal Control Node"));

<<<<<<< HEAD
		for (EditorRuntimeNodePair CurrentNodePair : AnimNodes)
=======
		for (EditorRuntimeNodePair CurrentNodePair : SelectedAnimNodes)
>>>>>>> d731a049
		{
			if (CurrentNodePair.EditorAnimNode != nullptr)
			{
				CurrentNodePair.EditorAnimNode->SetFlags(RF_Transactional);
				CurrentNodePair.EditorAnimNode->Modify();
			}
		}

		bInTransaction = true;
	}

	bManipulating = true;

	return true;
}

bool FAnimNodeEditMode::EndTracking(FEditorViewportClient* InViewportClient, FViewport* InViewport)
{
	if (bManipulating)
	{
		bManipulating = false;
	}

	if (bInTransaction)
	{
		GEditor->EndTransaction();
		bInTransaction = false;
	}

	return true;
}

bool FAnimNodeEditMode::InputKey(FEditorViewportClient* InViewportClient, FViewport* InViewport, FKey InKey, EInputEvent InEvent)
{
	bool bHandled = false;

	// Handle switching modes - only allowed when not already manipulating
	if ((InEvent == IE_Pressed) && (InKey == EKeys::SpaceBar) && !bManipulating)
	{
		UE::Widget::EWidgetMode WidgetMode = (UE::Widget::EWidgetMode)ChangeToNextWidgetMode(GetModeManager()->GetWidgetMode());
		GetModeManager()->SetWidgetMode(WidgetMode);
		if (WidgetMode == UE::Widget::WM_Scale)
		{
			GetModeManager()->SetCoordSystem(COORD_Local);
		}
		else
		{
			GetModeManager()->SetCoordSystem(COORD_World);
		}

		bHandled = true;
		InViewportClient->Invalidate();
	}

	return bHandled;
}

bool FAnimNodeEditMode::InputDelta(FEditorViewportClient* InViewportClient, FViewport* InViewport, FVector& InDrag, FRotator& InRot, FVector& InScale)
{
	const EAxisList::Type CurrentAxis = InViewportClient->GetCurrentWidgetAxis();
	const UE::Widget::EWidgetMode WidgetMode = InViewportClient->GetWidgetMode();

	bool bHandled = false;

	if (bManipulating && CurrentAxis != EAxisList::None)
	{
		bHandled = true;

		const bool bDoRotation = WidgetMode == UE::Widget::WM_Rotate || WidgetMode == UE::Widget::WM_TranslateRotateZ;
		const bool bDoTranslation = WidgetMode == UE::Widget::WM_Translate || WidgetMode == UE::Widget::WM_TranslateRotateZ;
		const bool bDoScale = WidgetMode == UE::Widget::WM_Scale;

		if (bDoRotation)
		{
			DoRotation(InRot);
		}

		if (bDoTranslation)
		{
			DoTranslation(InDrag);
		}

		if (bDoScale)
		{
			DoScale(InScale);
		}

<<<<<<< HEAD
		for (EditorRuntimeNodePair CurrentNodePair : AnimNodes)
=======
		for (EditorRuntimeNodePair CurrentNodePair : SelectedAnimNodes)
>>>>>>> d731a049
		{
			if (CurrentNodePair.EditorAnimNode)
			{
				CurrentNodePair.EditorAnimNode->PostEditRefreshDebuggedComponent();
			}
		}

		InViewport->Invalidate();
	}

	return bHandled;
}

bool FAnimNodeEditMode::GetCustomDrawingCoordinateSystem(FMatrix& InMatrix, void* InData)
{
	UDebugSkelMeshComponent* PreviewMeshComponent = GetAnimPreviewScene().GetPreviewMeshComponent();
	FName BoneName = GetSelectedBone();
	int32 BoneIndex = PreviewMeshComponent->GetBoneIndex(BoneName);
	if (BoneIndex != INDEX_NONE)
	{
		FTransform BoneMatrix = PreviewMeshComponent->GetBoneTransform(BoneIndex);
		InMatrix = BoneMatrix.ToMatrixNoScale().RemoveTranslation();
		return true;
	}

	return false;
}

bool FAnimNodeEditMode::GetCustomInputCoordinateSystem(FMatrix& InMatrix, void* InData)
{
	return GetCustomDrawingCoordinateSystem(InMatrix, InData);
}

bool FAnimNodeEditMode::ShouldDrawWidget() const
{
	return true;
}

void FAnimNodeEditMode::DoTranslation(FVector& InTranslation)
{
	UAnimGraphNode_SkeletalControlBase* const EditorSkelControl = Cast<UAnimGraphNode_SkeletalControlBase>(GetActiveWidgetAnimNode());
	FAnimNode_SkeletalControlBase* const RuntimeSkelControl = static_cast<FAnimNode_SkeletalControlBase*>(GetActiveWidgetRuntimeAnimNode());
	if ((EditorSkelControl != nullptr) && (RuntimeSkelControl != nullptr))
	{
		PRAGMA_DISABLE_DEPRECATION_WARNINGS
		EditorSkelControl->DoTranslation(GetAnimPreviewScene().GetPreviewMeshComponent(), InTranslation, RuntimeSkelControl);
		PRAGMA_ENABLE_DEPRECATION_WARNINGS
	}
}

void FAnimNodeEditMode::DoRotation(FRotator& InRotation)
{
	UAnimGraphNode_SkeletalControlBase* const EditorSkelControl = Cast<UAnimGraphNode_SkeletalControlBase>(GetActiveWidgetAnimNode());
	FAnimNode_SkeletalControlBase* const RuntimeSkelControl = static_cast<FAnimNode_SkeletalControlBase*>(GetActiveWidgetRuntimeAnimNode());
	if ((EditorSkelControl != nullptr) && (RuntimeSkelControl != nullptr))
	{
		PRAGMA_DISABLE_DEPRECATION_WARNINGS
		EditorSkelControl->DoRotation(GetAnimPreviewScene().GetPreviewMeshComponent(), InRotation, RuntimeSkelControl);
		PRAGMA_ENABLE_DEPRECATION_WARNINGS
	}
}

void FAnimNodeEditMode::DoScale(FVector& InScale)
{
	UAnimGraphNode_SkeletalControlBase* const EditorSkelControl = Cast<UAnimGraphNode_SkeletalControlBase>(GetActiveWidgetAnimNode());
	FAnimNode_SkeletalControlBase* const RuntimeSkelControl = static_cast<FAnimNode_SkeletalControlBase*>(GetActiveWidgetRuntimeAnimNode());
	if ((EditorSkelControl != nullptr) && (RuntimeSkelControl != nullptr))
	{
		PRAGMA_DISABLE_DEPRECATION_WARNINGS
		EditorSkelControl->DoScale(GetAnimPreviewScene().GetPreviewMeshComponent(), InScale, RuntimeSkelControl);
		PRAGMA_ENABLE_DEPRECATION_WARNINGS
	}
}

void FAnimNodeEditMode::Tick(FEditorViewportClient* ViewportClient, float DeltaTime)
{
	IAnimNodeEditMode::Tick(ViewportClient, DeltaTime);

	// Keep actor location in sync with animation
	UAnimGraphNode_SkeletalControlBase* const EditorSkelControl = Cast<UAnimGraphNode_SkeletalControlBase>(GetActiveWidgetAnimNode());
	FAnimNode_SkeletalControlBase* const RuntimeSkelControl = static_cast<FAnimNode_SkeletalControlBase*>(GetActiveWidgetRuntimeAnimNode());
	if ((EditorSkelControl != nullptr) && (RuntimeSkelControl != nullptr))
	{
		PRAGMA_DISABLE_DEPRECATION_WARNINGS
		EditorSkelControl->MoveSelectActorLocation(GetAnimPreviewScene().GetPreviewMeshComponent(), RuntimeSkelControl);
		PRAGMA_ENABLE_DEPRECATION_WARNINGS
	}
}

void FAnimNodeEditMode::Exit()
{
	IAnimNodeEditMode::Exit();

<<<<<<< HEAD
	AnimNodes.Empty();
=======
	SelectedAnimNodes.Empty();
}

void FAnimNodeEditMode::RegisterPoseWatchedNode(UAnimGraphNode_Base* InEditorNode, FAnimNode_Base* InRuntimeNode)
{
	PoseWatchedAnimNodes.Add(FAnimNodeEditMode::EditorRuntimeNodePair(InEditorNode, InRuntimeNode));
>>>>>>> d731a049
}

UAnimGraphNode_Base* FAnimNodeEditMode::GetActiveWidgetAnimNode() const
{
<<<<<<< HEAD
	if (AnimNodes.Num() > 0)
	{
		return AnimNodes.Last().EditorAnimNode;
=======
	if (SelectedAnimNodes.Num() > 0)
	{
		return SelectedAnimNodes.Last().EditorAnimNode;
>>>>>>> d731a049
	}

	return nullptr;
}

FAnimNode_Base* FAnimNodeEditMode::GetActiveWidgetRuntimeAnimNode() const
{
<<<<<<< HEAD
	if (AnimNodes.Num() > 0)
	{
		return AnimNodes.Last().RuntimeAnimNode;
=======
	if (SelectedAnimNodes.Num() > 0)
	{
		return SelectedAnimNodes.Last().RuntimeAnimNode;
>>>>>>> d731a049
	}

	return nullptr;
}

void FAnimNodeEditMode::ConvertToComponentSpaceTransform(const USkeletalMeshComponent* SkelComp, const FTransform & InTransform, FTransform & OutCSTransform, int32 BoneIndex, EBoneControlSpace Space)
{
	USkeletalMesh* SkelMesh = SkelComp->GetSkeletalMeshAsset();
	USkeleton* Skeleton = SkelMesh->GetSkeleton();

	switch (Space)
	{
	case BCS_WorldSpace:
	{
		OutCSTransform = InTransform;
		OutCSTransform.SetToRelativeTransform(SkelComp->GetComponentTransform());
	}
	break;

	case BCS_ComponentSpace:
	{
		// Component Space, no change.
		OutCSTransform = InTransform;
	}
	break;

	case BCS_ParentBoneSpace:
		if (BoneIndex != INDEX_NONE)
		{
			const int32 ParentIndex = Skeleton->GetReferenceSkeleton().GetParentIndex(BoneIndex);
			if (ParentIndex != INDEX_NONE)
			{
				const int32 MeshParentIndex = Skeleton->GetMeshBoneIndexFromSkeletonBoneIndex(SkelMesh, ParentIndex);
				if (MeshParentIndex != INDEX_NONE)
				{
					const FTransform ParentTM = SkelComp->GetBoneTransform(MeshParentIndex);
					OutCSTransform = InTransform * ParentTM;
				}
				else
				{
					OutCSTransform = InTransform;
				}
			}
		}
		break;

	case BCS_BoneSpace:
		if (BoneIndex != INDEX_NONE)
		{
			const int32 MeshBoneIndex = Skeleton->GetMeshBoneIndexFromSkeletonBoneIndex(SkelMesh, BoneIndex);
			if (MeshBoneIndex != INDEX_NONE)
			{
				const FTransform BoneTM = SkelComp->GetBoneTransform(MeshBoneIndex);
				OutCSTransform = InTransform * BoneTM;
			}
			else
			{
				OutCSTransform = InTransform;
			}
		}
		break;

	default:
		if (SkelMesh)
		{
			UE_LOG(LogAnimation, Warning, TEXT("ConvertToComponentSpaceTransform: Unknown BoneSpace %d  for Mesh: %s"), (uint8)Space, *SkelMesh->GetFName().ToString());
		}
		else
		{
			UE_LOG(LogAnimation, Warning, TEXT("ConvertToComponentSpaceTransform: Unknown BoneSpace %d  for Skeleton: %s"), (uint8)Space, *Skeleton->GetFName().ToString());
		}
		break;
	}
}


void FAnimNodeEditMode::ConvertToBoneSpaceTransform(const USkeletalMeshComponent* SkelComp, const FTransform & InCSTransform, FTransform & OutBSTransform, int32 BoneIndex, EBoneControlSpace Space)
{
	USkeletalMesh* SkelMesh = SkelComp->GetSkeletalMeshAsset();
	USkeleton* Skeleton = SkelMesh->GetSkeleton();

	switch(Space)
	{
		case BCS_WorldSpace:
		{
			OutBSTransform = InCSTransform * SkelComp->GetComponentTransform();
			break;
		}
		
		case BCS_ComponentSpace:
		{
			// Component Space, no change.
			OutBSTransform = InCSTransform;
			break;
		}

		case BCS_ParentBoneSpace:
		{
			if(BoneIndex != INDEX_NONE)
			{
				const int32 ParentIndex = Skeleton->GetReferenceSkeleton().GetParentIndex(BoneIndex);
				if(ParentIndex != INDEX_NONE)
				{
					const int32 MeshParentIndex = Skeleton->GetMeshBoneIndexFromSkeletonBoneIndex(SkelMesh, ParentIndex);
					if(MeshParentIndex != INDEX_NONE)
					{
						const FTransform ParentTM = SkelComp->GetBoneTransform(MeshParentIndex);
						OutBSTransform = InCSTransform.GetRelativeTransform(ParentTM);
					}
					else
					{
						OutBSTransform = InCSTransform;
					}
				}
			}
			break;
		}

		case BCS_BoneSpace:
		{
			if(BoneIndex != INDEX_NONE)
			{
				const int32 MeshBoneIndex = Skeleton->GetMeshBoneIndexFromSkeletonBoneIndex(SkelMesh, BoneIndex);
				if(MeshBoneIndex != INDEX_NONE)
				{
					FTransform BoneCSTransform = SkelComp->GetBoneTransform(MeshBoneIndex);
					OutBSTransform = InCSTransform.GetRelativeTransform(BoneCSTransform);
				}
				else
				{
					OutBSTransform = InCSTransform;
				}
			}
			break;
		}

		default:
		{
			UE_LOG(LogAnimation, Warning, TEXT("ConvertToBoneSpaceTransform: Unknown BoneSpace %d  for Mesh: %s"), (int32)Space, *GetNameSafe(SkelMesh));
			break;
		}
	}
}

FVector FAnimNodeEditMode::ConvertCSVectorToBoneSpace(const USkeletalMeshComponent* SkelComp, FVector& InCSVector, FCSPose<FCompactHeapPose>& MeshBases, const FBoneSocketTarget& InTarget, const EBoneControlSpace Space)
{
	FVector OutVector = FVector::ZeroVector;

	if (MeshBases.GetPose().IsValid())
	{
		const FCompactPoseBoneIndex BoneIndex = InTarget.GetCompactPoseBoneIndex();

		switch (Space)
		{
			// World Space, no change in preview window
		case BCS_WorldSpace:
		case BCS_ComponentSpace:
			// Component Space, no change.
			OutVector = InCSVector;
			break;

		case BCS_ParentBoneSpace:
		{
			if (BoneIndex != INDEX_NONE)
			{
				const FCompactPoseBoneIndex ParentIndex = MeshBases.GetPose().GetParentBoneIndex(BoneIndex);
				if (ParentIndex != INDEX_NONE)
				{
					const FTransform& ParentTM = MeshBases.GetComponentSpaceTransform(ParentIndex);
					OutVector = ParentTM.InverseTransformVector(InCSVector);
				}
			}
		}
		break;

		case BCS_BoneSpace:
		{
			FTransform BoneTransform = InTarget.GetTargetTransform(FVector::ZeroVector, MeshBases, SkelComp->GetComponentToWorld());
			OutVector = BoneTransform.InverseTransformVector(InCSVector);
		}
		break;
		}
	}

	return OutVector;
}

FVector FAnimNodeEditMode::ConvertCSVectorToBoneSpace(const USkeletalMeshComponent* SkelComp, FVector& InCSVector, FCSPose<FCompactHeapPose>& MeshBases, const FName& BoneName, const EBoneControlSpace Space)
{
	FVector OutVector = FVector::ZeroVector;

	if (MeshBases.GetPose().IsValid())
	{
		const FMeshPoseBoneIndex MeshBoneIndex(SkelComp->GetBoneIndex(BoneName));
		const FCompactPoseBoneIndex BoneIndex = MeshBases.GetPose().GetBoneContainer().MakeCompactPoseIndex(MeshBoneIndex);

		switch (Space)
		{
			// World Space, no change in preview window
		case BCS_WorldSpace:
		case BCS_ComponentSpace:
			// Component Space, no change.
			OutVector = InCSVector;
			break;

		case BCS_ParentBoneSpace:
		{
			const FCompactPoseBoneIndex ParentIndex = MeshBases.GetPose().GetParentBoneIndex(BoneIndex);
			if (ParentIndex != INDEX_NONE)
			{
				const FTransform& ParentTM = MeshBases.GetComponentSpaceTransform(ParentIndex);
				OutVector = ParentTM.InverseTransformVector(InCSVector);
			}
		}
		break;

		case BCS_BoneSpace:
		{
			if (BoneIndex != INDEX_NONE)
			{
				const FTransform& BoneTM = MeshBases.GetComponentSpaceTransform(BoneIndex);
				OutVector = BoneTM.InverseTransformVector(InCSVector);
			}
		}
		break;
		}
	}

	return OutVector;
}

FQuat FAnimNodeEditMode::ConvertCSRotationToBoneSpace(const USkeletalMeshComponent* SkelComp, FRotator& InCSRotator, FCSPose<FCompactHeapPose>& MeshBases, const FName& BoneName, const EBoneControlSpace Space)
{
	FQuat OutQuat = FQuat::Identity;

	if (MeshBases.GetPose().IsValid())
	{
		const FMeshPoseBoneIndex MeshBoneIndex(SkelComp->GetBoneIndex(BoneName));
		const FCompactPoseBoneIndex BoneIndex = MeshBases.GetPose().GetBoneContainer().MakeCompactPoseIndex(MeshBoneIndex);

		FVector RotAxis;
		float RotAngle;
		InCSRotator.Quaternion().ToAxisAndAngle(RotAxis, RotAngle);

		switch (Space)
		{
			// World Space, no change in preview window
		case BCS_WorldSpace:
		case BCS_ComponentSpace:
			// Component Space, no change.
			OutQuat = InCSRotator.Quaternion();
			break;

		case BCS_ParentBoneSpace:
		{
			const FCompactPoseBoneIndex ParentIndex = MeshBases.GetPose().GetParentBoneIndex(BoneIndex);
			if (ParentIndex != INDEX_NONE)
			{
				const FTransform& ParentTM = MeshBases.GetComponentSpaceTransform(ParentIndex);
				FTransform InverseParentTM = ParentTM.Inverse();
				//Calculate the new delta rotation
				FVector4 BoneSpaceAxis = InverseParentTM.TransformVector(RotAxis);
				FQuat DeltaQuat(BoneSpaceAxis, RotAngle);
				DeltaQuat.Normalize();
				OutQuat = DeltaQuat;
			}
		}
		break;

		case BCS_BoneSpace:
		{
			const FTransform& BoneTM = MeshBases.GetComponentSpaceTransform(BoneIndex);
			FTransform InverseBoneTM = BoneTM.Inverse();
			FVector4 BoneSpaceAxis = InverseBoneTM.TransformVector(RotAxis);
			//Calculate the new delta rotation
			FQuat DeltaQuat(BoneSpaceAxis, RotAngle);
			DeltaQuat.Normalize();
			OutQuat = DeltaQuat;
		}
		break;
		}
	}

	return OutQuat;
}

FVector FAnimNodeEditMode::ConvertWidgetLocation(const USkeletalMeshComponent* InSkelComp, FCSPose<FCompactHeapPose>& InMeshBases, const FBoneSocketTarget& Target, const FVector& InLocation, const EBoneControlSpace Space)
{
	FVector WidgetLoc = FVector::ZeroVector;

	switch (Space)
	{
		// GetComponentTransform() must be Identity in preview window so same as ComponentSpace
	case BCS_WorldSpace:
	case BCS_ComponentSpace:
	{
		// Component Space, no change.
		WidgetLoc = InLocation;
	}
	break;

	case BCS_ParentBoneSpace:
	{
		const FCompactPoseBoneIndex CompactBoneIndex = Target.GetCompactPoseBoneIndex();
		
		if (CompactBoneIndex != INDEX_NONE)
		{
			if (ensure(InMeshBases.GetPose().IsValidIndex(CompactBoneIndex)))
			{
				const FCompactPoseBoneIndex CompactParentIndex = InMeshBases.GetPose().GetParentBoneIndex(CompactBoneIndex);
				if (CompactParentIndex != INDEX_NONE)
				{
					const FTransform& ParentTM = InMeshBases.GetComponentSpaceTransform(CompactParentIndex);
					WidgetLoc = ParentTM.TransformPosition(InLocation);
				}
			}
			else
			{
				UE_LOG(LogAnimation, Warning, TEXT("Using socket(%d), Socket name(%s), Bone name(%s)"), 
					Target.bUseSocket, *Target.SocketReference.SocketName.ToString(), *Target.BoneReference.BoneName.ToString());
			}
		}
	}
	break;

	case BCS_BoneSpace:
	{
		FTransform BoneTM = Target.GetTargetTransform(FVector::ZeroVector, InMeshBases, InSkelComp->GetComponentToWorld());
		WidgetLoc = BoneTM.TransformPosition(InLocation);
	}
	break;
	}

	return WidgetLoc;
}
FVector FAnimNodeEditMode::ConvertWidgetLocation(const USkeletalMeshComponent* SkelComp, FCSPose<FCompactHeapPose>& MeshBases, const FName& BoneName, const FVector& Location, const EBoneControlSpace Space)
{
	FVector WidgetLoc = FVector::ZeroVector;

	auto GetCompactBoneIndex = [](const USkeletalMeshComponent* InSkelComp, FCSPose<FCompactHeapPose>& InMeshBases, const FName& InBoneName)
	{
		if (InMeshBases.GetPose().IsValid())
		{
			USkeleton* Skeleton = InSkelComp->GetSkeletalMeshAsset()->GetSkeleton();
			const int32 MeshBoneIndex = InSkelComp->GetBoneIndex(InBoneName);
			if (MeshBoneIndex != INDEX_NONE)
			{
				return InMeshBases.GetPose().GetBoneContainer().MakeCompactPoseIndex(FMeshPoseBoneIndex(MeshBoneIndex));
			}
		}

		return FCompactPoseBoneIndex(INDEX_NONE);
	};

	switch (Space)
	{
		// GetComponentTransform() must be Identity in preview window so same as ComponentSpace
	case BCS_WorldSpace:
	case BCS_ComponentSpace:
	{
		// Component Space, no change.
		WidgetLoc = Location;
	}
	break;

	case BCS_ParentBoneSpace:
		{
			const FCompactPoseBoneIndex CompactBoneIndex = GetCompactBoneIndex(SkelComp, MeshBases, BoneName);
			if (CompactBoneIndex != INDEX_NONE)
			{
				const FCompactPoseBoneIndex CompactParentIndex = MeshBases.GetPose().GetParentBoneIndex(CompactBoneIndex);
				if (CompactParentIndex != INDEX_NONE)
				{
					const FTransform& ParentTM = MeshBases.GetComponentSpaceTransform(CompactParentIndex);
					WidgetLoc = ParentTM.TransformPosition(Location);
				}
			}
		}
		break;

	case BCS_BoneSpace:
		{
			const FCompactPoseBoneIndex CompactBoneIndex = GetCompactBoneIndex(SkelComp, MeshBases, BoneName);
			if (CompactBoneIndex != INDEX_NONE)
			{
				const FTransform& BoneTM = MeshBases.GetComponentSpaceTransform(CompactBoneIndex);
				WidgetLoc = BoneTM.TransformPosition(Location);
			}
		}
		break;
	}

	return WidgetLoc;
}

#undef LOCTEXT_NAMESPACE<|MERGE_RESOLUTION|>--- conflicted
+++ resolved
@@ -77,11 +77,7 @@
 
 void FAnimNodeEditMode::GetOnScreenDebugInfo(TArray<FText>& OutDebugInfo) const
 {
-<<<<<<< HEAD
-	for (EditorRuntimeNodePair CurrentNodePair : AnimNodes)
-=======
 	for (EditorRuntimeNodePair CurrentNodePair : SelectedAnimNodes)
->>>>>>> d731a049
 	{
 		if ((CurrentNodePair.EditorAnimNode != nullptr) && (CurrentNodePair.RuntimeAnimNode != nullptr))
 		{
@@ -161,11 +157,7 @@
 
 	if (InEditorNode && InRuntimeNode)
 	{
-<<<<<<< HEAD
-		AnimNodes.Add(EditorRuntimeNodePair(InEditorNode, InRuntimeNode));
-=======
 		SelectedAnimNodes.Add(EditorRuntimeNodePair(InEditorNode, InRuntimeNode));
->>>>>>> d731a049
 
 		UAnimGraphNode_SkeletalControlBase* SkelControl = Cast<UAnimGraphNode_SkeletalControlBase>(InEditorNode);
 		if (SkelControl != nullptr)
@@ -183,11 +175,7 @@
 
 void FAnimNodeEditMode::ExitMode()
 {
-<<<<<<< HEAD
-	for (EditorRuntimeNodePair CurrentNodePair : AnimNodes)
-=======
 	for (EditorRuntimeNodePair CurrentNodePair : SelectedAnimNodes)
->>>>>>> d731a049
 	{
 		if (CurrentNodePair.EditorAnimNode != nullptr)
 		{
@@ -201,24 +189,12 @@
 		}
 	}
 
-<<<<<<< HEAD
-	AnimNodes.Empty();
-=======
 	SelectedAnimNodes.Empty();
 	PoseWatchedAnimNodes.Empty();
->>>>>>> d731a049
 }
 
 void FAnimNodeEditMode::Render(const FSceneView* View, FViewport* Viewport, FPrimitiveDrawInterface* PDI)
 {
-<<<<<<< HEAD
-	for (EditorRuntimeNodePair CurrentNodePair : AnimNodes)
-	{
-		if (CurrentNodePair.EditorAnimNode != nullptr)
-		{
-			CurrentNodePair.EditorAnimNode->Draw(PDI, GetAnimPreviewScene().GetPreviewMeshComponent());
-		}
-=======
 	USkeletalMeshComponent* const PreviewSkelMeshComp = GetAnimPreviewScene().GetPreviewMeshComponent();
 
 	check(View);
@@ -261,17 +237,12 @@
 	for (DrawParameters CurrentParameters : DrawParameterList)
 	{
 		CurrentParameters.Get<0>()->Draw(PDI, PreviewSkelMeshComp, CurrentParameters.Get<1>(), CurrentParameters.Get<2>());
->>>>>>> d731a049
 	}
 }
 
 void FAnimNodeEditMode::DrawHUD(FEditorViewportClient* ViewportClient, FViewport* Viewport, const FSceneView* View, FCanvas* Canvas)
 {
-<<<<<<< HEAD
-	for (EditorRuntimeNodePair CurrentNodePair : AnimNodes)
-=======
 	for (EditorRuntimeNodePair CurrentNodePair : SelectedAnimNodes)
->>>>>>> d731a049
 	{
 		if (CurrentNodePair.EditorAnimNode != nullptr)
 		{
@@ -287,11 +258,7 @@
 		HActor* ActorHitProxy = static_cast<HActor*>(HitProxy);
 		GetAnimPreviewScene().SetSelectedActor(ActorHitProxy->Actor);
 
-<<<<<<< HEAD
-		for (EditorRuntimeNodePair CurrentNodePair : AnimNodes)
-=======
 		for (EditorRuntimeNodePair CurrentNodePair : SelectedAnimNodes)
->>>>>>> d731a049
 		{
 			UAnimGraphNode_SkeletalControlBase* SkelControl = Cast<UAnimGraphNode_SkeletalControlBase>(CurrentNodePair.EditorAnimNode);
 			if (SkelControl != nullptr)
@@ -328,11 +295,7 @@
 	{
 		GEditor->BeginTransaction(LOCTEXT("EditSkelControlNodeTransaction", "Edit Skeletal Control Node"));
 
-<<<<<<< HEAD
-		for (EditorRuntimeNodePair CurrentNodePair : AnimNodes)
-=======
 		for (EditorRuntimeNodePair CurrentNodePair : SelectedAnimNodes)
->>>>>>> d731a049
 		{
 			if (CurrentNodePair.EditorAnimNode != nullptr)
 			{
@@ -420,11 +383,7 @@
 			DoScale(InScale);
 		}
 
-<<<<<<< HEAD
-		for (EditorRuntimeNodePair CurrentNodePair : AnimNodes)
-=======
 		for (EditorRuntimeNodePair CurrentNodePair : SelectedAnimNodes)
->>>>>>> d731a049
 		{
 			if (CurrentNodePair.EditorAnimNode)
 			{
@@ -518,29 +477,19 @@
 {
 	IAnimNodeEditMode::Exit();
 
-<<<<<<< HEAD
-	AnimNodes.Empty();
-=======
 	SelectedAnimNodes.Empty();
 }
 
 void FAnimNodeEditMode::RegisterPoseWatchedNode(UAnimGraphNode_Base* InEditorNode, FAnimNode_Base* InRuntimeNode)
 {
 	PoseWatchedAnimNodes.Add(FAnimNodeEditMode::EditorRuntimeNodePair(InEditorNode, InRuntimeNode));
->>>>>>> d731a049
 }
 
 UAnimGraphNode_Base* FAnimNodeEditMode::GetActiveWidgetAnimNode() const
 {
-<<<<<<< HEAD
-	if (AnimNodes.Num() > 0)
-	{
-		return AnimNodes.Last().EditorAnimNode;
-=======
 	if (SelectedAnimNodes.Num() > 0)
 	{
 		return SelectedAnimNodes.Last().EditorAnimNode;
->>>>>>> d731a049
 	}
 
 	return nullptr;
@@ -548,15 +497,9 @@
 
 FAnimNode_Base* FAnimNodeEditMode::GetActiveWidgetRuntimeAnimNode() const
 {
-<<<<<<< HEAD
-	if (AnimNodes.Num() > 0)
-	{
-		return AnimNodes.Last().RuntimeAnimNode;
-=======
 	if (SelectedAnimNodes.Num() > 0)
 	{
 		return SelectedAnimNodes.Last().RuntimeAnimNode;
->>>>>>> d731a049
 	}
 
 	return nullptr;
