--- conflicted
+++ resolved
@@ -36,10 +36,7 @@
 				"Kismet",
 				"EditorWidgets",
 				"ToolWidgets",
-<<<<<<< HEAD
-=======
 				"AnimationEditMode",
->>>>>>> d731a049
 			}
 		);
 
