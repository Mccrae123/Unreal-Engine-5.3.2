--- conflicted
+++ resolved
@@ -25,10 +25,7 @@
 class UEdGraphPin;
 class UObject;
 struct FEdGraphPinType;
-<<<<<<< HEAD
-=======
 struct FGraphNodeClassHelper;
->>>>>>> 4af6daef
 
 /** Action to add a node to the graph */
 USTRUCT()
@@ -92,12 +89,9 @@
 
 	static TSharedPtr<FDecoratorSchemaAction_NewNode> AddNewDecoratorAction(FGraphContextMenuBuilder& ContextMenuBuilder, const FText& Category, const FText& MenuDesc, const FText& Tooltip);
 
-<<<<<<< HEAD
-=======
 protected:
 	virtual FGraphNodeClassHelper& GetClassCache() const;
 
->>>>>>> 4af6daef
 private:
 	inline static int32 CurrentCacheRefreshID = 0;
 };