// Copyright Epic Games, Inc. All Rights Reserved.

using UnrealBuildTool;

public class BehaviorTreeEditor : ModuleRules
{
	public BehaviorTreeEditor(ReadOnlyTargetRules Target) : base(Target)
	{
        PrivateIncludePaths.AddRange(
            new string[] {
				System.IO.Path.Combine(GetModuleDirectory("AIGraph"), "Private"),
<<<<<<< HEAD
				System.IO.Path.Combine(GetModuleDirectory("BehaviorTreeEditor"), "Private"),
				System.IO.Path.Combine(GetModuleDirectory("GraphEditor"), "Private"),
=======
>>>>>>> 4af6daef
			}
		);

        PrivateIncludePathModuleNames.AddRange(
            new string[] {
				"AssetRegistry",
				"AssetTools",
				"ContentBrowser"
			}
		);

		PrivateDependencyModuleNames.AddRange(
			new string[] {
				"Core", 
				"CoreUObject", 
				"ApplicationCore",
				"Engine", 
                "RenderCore",
                "InputCore",
				"Slate",
				"SlateCore",
<<<<<<< HEAD
                
=======
                "AssetDefinition",
>>>>>>> 4af6daef
				"EditorFramework",
				"UnrealEd", 
                "AudioEditor",
				"MessageLog", 
				"GraphEditor",
                "Kismet",
				"KismetWidgets",
                "PropertyEditor",
				"AnimGraph",
				"BlueprintGraph",
                "AIGraph",
                "AIModule",
				"ClassViewer",
				"ToolMenus",
			}
		);

		PublicIncludePathModuleNames.Add("LevelEditor");

		DynamicallyLoadedModuleNames.AddRange(
            new string[] { 
                "WorkspaceMenuStructure",
				"AssetTools",
				"AssetRegistry",
				"ContentBrowser"
            }
		);
	}
}<|MERGE_RESOLUTION|>--- conflicted
+++ resolved
@@ -9,11 +9,6 @@
         PrivateIncludePaths.AddRange(
             new string[] {
 				System.IO.Path.Combine(GetModuleDirectory("AIGraph"), "Private"),
-<<<<<<< HEAD
-				System.IO.Path.Combine(GetModuleDirectory("BehaviorTreeEditor"), "Private"),
-				System.IO.Path.Combine(GetModuleDirectory("GraphEditor"), "Private"),
-=======
->>>>>>> 4af6daef
 			}
 		);
 
@@ -35,11 +30,7 @@
                 "InputCore",
 				"Slate",
 				"SlateCore",
-<<<<<<< HEAD
-                
-=======
                 "AssetDefinition",
->>>>>>> 4af6daef
 				"EditorFramework",
 				"UnrealEd", 
                 "AudioEditor",
