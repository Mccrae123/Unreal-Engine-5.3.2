--- conflicted
+++ resolved
@@ -43,13 +43,9 @@
 				"Analytics",
 				"ToolMenus",
 				"LauncherServices",
-<<<<<<< HEAD
-				"DerivedDataCache",
-=======
 				"InterchangeCore",
 				"InterchangeEngine",
 				"ToolWidgets",
->>>>>>> 6bbb88c8
 			}
 		);
 
