--- conflicted
+++ resolved
@@ -53,15 +53,10 @@
 	TSharedPtr< FUICommandInfo > OpenMarketplace;
 
 	TSharedPtr< FUICommandInfo > DocumentationHome;
-<<<<<<< HEAD
-=======
 	TSharedPtr< FUICommandInfo > BrowseAPIReference;
 	TSharedPtr< FUICommandInfo > BrowseCVars;
 	TSharedPtr< FUICommandInfo > VisitCommunityHome;
->>>>>>> d731a049
 	TSharedPtr< FUICommandInfo > VisitOnlineLearning;
-	TSharedPtr< FUICommandInfo > BrowseAPIReference;
-	TSharedPtr< FUICommandInfo > BrowseCVars;
 	TSharedPtr< FUICommandInfo > VisitForums;
 	TSharedPtr< FUICommandInfo > VisitSearchForAnswersPage;
 	TSharedPtr< FUICommandInfo > VisitCommunitySnippets;
@@ -156,12 +151,6 @@
 	/** Opens the issue tracker page */
 	static void OpenIssueTracker();
 
-<<<<<<< HEAD
-	/** Visits the "search for answers" page on UDN */
-	static void VisitSearchForAnswersPage();
-
-=======
->>>>>>> d731a049
 	/** Visits the UDN support web site */
 	static void VisitSupportWebSite();
 
@@ -171,23 +160,12 @@
 	/** Opens the documentation home page*/
 	static void DocumentationHome();
 
-<<<<<<< HEAD
-	/** Visits The Unreal Online Learning page*/
-	static void VisitOnlineLearning();
-
 	/** Opens the API documentation site */
 	static void BrowseAPIReference();
 
 	/** Creates an HTML file to browse the console variables and commands */
 	static void BrowseCVars();
 
-=======
-	/** Opens the API documentation site */
-	static void BrowseAPIReference();
-
-	/** Creates an HTML file to browse the console variables and commands */
-	static void BrowseCVars();
-
 	/** Visits the home page of the Epic Games Dev Community web site */
 	static void VisitCommunityHome();
 
@@ -195,7 +173,6 @@
 	static void VisitOnlineLearning();
 
 	/** Visits the Unreal Engine community forums */
->>>>>>> d731a049
 	static void VisitForums();
 
 	/** Visits the Q&A section of the Unreal Engine community forums */
