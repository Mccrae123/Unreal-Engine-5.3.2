// Copyright Epic Games, Inc. All Rights Reserved.

#pragma once

#include "CoreMinimal.h"
#include "SlateFwd.h"
#include "HAL/IConsoleManager.h"
#include "Input/Reply.h"
#include "Framework/Commands/Commands.h"

class FUICommandList;
struct FRecentProjectFile;

/**
 * Unreal editor main frame actions
 */
class FMainFrameCommands : public TCommands<FMainFrameCommands>
{
public:
	/** FMainFrameCommands constructor */
	FMainFrameCommands();

	/** List of all of the main frame commands */
	static TSharedRef< FUICommandList > ActionList;

	TSharedPtr< FUICommandInfo > SaveAll;
	TSharedPtr< FUICommandInfo > Exit;
	TSharedPtr< FUICommandInfo > ChooseFilesToSave;
	TSharedPtr< FUICommandInfo > ViewChangelists;
	TSharedPtr< FUICommandInfo > SubmitContent;
	TSharedPtr< FUICommandInfo > ConnectToSourceControl;
	TSharedPtr< FUICommandInfo > ChangeSourceControlSettings;
	TSharedPtr< FUICommandInfo > NewProject;
	TSharedPtr< FUICommandInfo > OpenProject;
	TSharedPtr< FUICommandInfo > AddCodeToProject;
	TSharedPtr< FUICommandInfo > OpenIDE;
	TSharedPtr< FUICommandInfo > RefreshCodeProject;
	TSharedPtr< FUICommandInfo > ZipUpProject;
	TSharedPtr< FUICommandInfo > LocalizeProject;
	TArray< TSharedPtr< FUICommandInfo > > SwitchProjectCommands;

	TSharedPtr< FUICommandInfo > OpenContentBrowser;
	TSharedPtr< FUICommandInfo > OpenLevelEditor;
	TSharedPtr< FUICommandInfo > OpenOutputLog;
	TSharedPtr< FUICommandInfo > OpenMessageLog;
	TSharedPtr< FUICommandInfo > OpenKeybindings;
	TSharedPtr< FUICommandInfo > OpenSessionManagerApp;
	TSharedPtr< FUICommandInfo > OpenDeviceManagerApp;
	TSharedPtr< FUICommandInfo > OpenToolbox;
	TSharedPtr< FUICommandInfo > OpenDebugView;
	TSharedPtr< FUICommandInfo > OpenClassViewer;
	TSharedPtr< FUICommandInfo > OpenWidgetReflector;
	TSharedPtr< FUICommandInfo > OpenMarketplace;

<<<<<<< HEAD
	TSharedPtr< FUICommandInfo > VisitOnlineLearning;
=======
	TSharedPtr< FUICommandInfo > DocumentationHome;
	TSharedPtr< FUICommandInfo > VisitOnlineLearning;
	TSharedPtr< FUICommandInfo > BrowseAPIReference;
	TSharedPtr< FUICommandInfo > BrowseCVars;
>>>>>>> 6bbb88c8
	TSharedPtr< FUICommandInfo > VisitForums;
	TSharedPtr< FUICommandInfo > VisitSearchForAnswersPage;
	TSharedPtr< FUICommandInfo > ReportABug;
	TSharedPtr< FUICommandInfo > OpenIssueTracker;
	TSharedPtr< FUICommandInfo > VisitSupportWebSite;
	TSharedPtr< FUICommandInfo > VisitEpicGamesDotCom;
	TSharedPtr< FUICommandInfo > AboutUnrealEd;
	TSharedPtr< FUICommandInfo > CreditsUnrealEd;

	// Layout
	TSharedPtr< FUICommandInfo > ImportLayout;
	TSharedPtr< FUICommandInfo > SaveLayoutAs;
	TSharedPtr< FUICommandInfo > ExportLayout;
	TSharedPtr< FUICommandInfo > RemoveUserLayouts;

	TSharedPtr< FUICommandInfo > ToggleFullscreen;

	virtual void RegisterCommands() override;


private:

	/** Console command for toggling full screen.  We need this to expose the full screen toggle action to
	    the game UI system for play-in-editor view ports */
	FAutoConsoleCommand ToggleFullscreenConsoleCommand;

	void RegisterLayoutCommands();
};


/**
 * Implementation of various main frame action callback functions
 */
class FMainFrameActionCallbacks
{

public:
	/** Global handler for unhandled key-down events in the editor. */
	static FReply OnUnhandledKeyDownEvent(const FKeyEvent& InKeyEvent);

	/**
	 * The default can execute action for all commands unless they override it
	 * By default commands cannot be executed if the application is in K2 debug mode.
	 */
	static bool DefaultCanExecuteAction();

	/** Determine whether we are allowed to save the world at this moment */
	static bool CanSaveWorld();

	/** Saves all levels and asset packages */
	static void SaveAll();
	
	/** Opens a dialog to choose packages to save */
	static void ChoosePackagesToSave();

	/** Opens a dialog to view the pending changelists */
	static void ViewChangelists();

	/** Determines whether we can show the changelist view */
	static bool CanViewChangelists();

	/** Enable source control features */
	static void ConnectToSourceControl();

	/** Quits the application */
	static void Exit();

	/** Edit menu commands */
	static bool Undo_CanExecute();
	static bool Redo_CanExecute();

	/**
	 * Called when many of the menu items in the main frame context menu are clicked
	 *
	 * @param Command	The command to execute
	 */
	static void ExecuteExecCommand( FString Command );

	/** Opens up the specified slate window by name after loading the module */
	static void OpenSlateApp_ViaModule( FName AppName, FName ModuleName );

	/** Opens up the specified slate window by name */
	static void OpenSlateApp( FName AppName );

	/** Checks if a slate window is already open */
	static bool OpenSlateApp_IsChecked( FName AppName );

	/** Visits the report a bug page */
	static void ReportABug();

	/** Opens the issue tracker page */
	static void OpenIssueTracker();

	/** Visits the "search for answers" page on UDN */
	static void VisitSearchForAnswersPage();

	/** Visits the UDN support web site */
	static void VisitSupportWebSite();

	/** Visits EpicGames.com */
	static void VisitEpicGamesDotCom();

<<<<<<< HEAD
	/** Visits The Unreal Online Learning page*/
	static void VisitOnlineLearning();
=======
	/** Opens the documentation home page*/
	static void DocumentationHome();

	/** Visits The Unreal Online Learning page*/
	static void VisitOnlineLearning();

	/** Opens the API documentation site */
	static void BrowseAPIReference();

	/** Creates an HTML file to browse the console variables and commands */
	static void BrowseCVars();
>>>>>>> 6bbb88c8

	static void VisitForums();

	static void AboutUnrealEd_Execute();

	static void CreditsUnrealEd_Execute();

	static void OpenWidgetReflector_Execute();

	/** Opens the new project dialog */
	static void NewProject( bool bAllowProjectOpening, bool bAllowProjectCreate );

	/** Adds code to the current project if it does not already have any */
	static void AddCodeToProject();

	/** Checks whether a menu action for packaging the project can execute. */
	static bool PackageProjectCanExecute( const FName PlatformInfoName );

	/** Refresh the project in the current IDE */
	static void RefreshCodeProject();

	/** Determines whether the project is a code project */
	static bool IsCodeProject();

	/** Opens an IDE to edit c++ code */
	static void OpenIDE();

	/** Determines whether we can open the IDE to edit c++ code */
	static bool CanOpenIDE();

	/** Zips up the project */
	static void ZipUpProject();

	/** Opens the Project Localization Dashboard */
	static void LocalizeProject();
	
	/** Restarts the editor and switches projects */
	static void SwitchProjectByIndex( int32 ProjectIndex );

	/** Opens the specified project file or game. Restarts the editor */
	static void SwitchProject(const FString& GameOrProjectFileName);

	/** Opens the directory where the backup for preferences is stored. */
	static void OpenBackupDirectory( FString BackupFile );

	/** Toggle the level editor's fullscreen mode */
	static void ToggleFullscreen_Execute();

	/** Is the level editor fullscreen? */
	static bool FullScreen_IsChecked();

	/** 
	 * Checks if the selected project can be switched to
	 *
	 * @param	InProjectIndex  Index from the available projects
	 *
	 * @return true if the selected project can be switched to (i.e. it's not the current project)
	 */
	static bool CanSwitchToProject( int32 InProjectIndex );

	/** 
	 * Checks which Switch Project sub menu entry should be checked
	 *
	 * @param	InProjectIndex  Index from the available projects
	 *
	 * @return true if the menu entry should be checked
	 */
	static bool IsSwitchProjectChecked( int32 InProjectIndex );

	/** Gathers all available projects the user can switch to from main menu */
	static void CacheProjectNames();

	/** Opens the marketplace */
	static void OpenMarketplace();
public:

	// List of projects that the user can switch to.
	static TArray<FRecentProjectFile> RecentProjects;

protected:

	/**
	 * Adds a message to the message log.
	 *
	 * @param Text The main message text.
	 * @param Detail The detailed description.
	 * @param TutorialLink A link to an associated tutorial.
	 * @param DocumentationLink A link to documentation.
	 */
	static void AddMessageLog( const FText& Text, const FText& Detail, const FString& TutorialLink, const FString& DocumentationLink );

private:

	/** The notification in place while we choose packages to check in */
	static TWeakPtr<SNotificationItem> ChoosePackagesToCheckInNotification;
};<|MERGE_RESOLUTION|>--- conflicted
+++ resolved
@@ -52,14 +52,10 @@
 	TSharedPtr< FUICommandInfo > OpenWidgetReflector;
 	TSharedPtr< FUICommandInfo > OpenMarketplace;
 
-<<<<<<< HEAD
-	TSharedPtr< FUICommandInfo > VisitOnlineLearning;
-=======
 	TSharedPtr< FUICommandInfo > DocumentationHome;
 	TSharedPtr< FUICommandInfo > VisitOnlineLearning;
 	TSharedPtr< FUICommandInfo > BrowseAPIReference;
 	TSharedPtr< FUICommandInfo > BrowseCVars;
->>>>>>> 6bbb88c8
 	TSharedPtr< FUICommandInfo > VisitForums;
 	TSharedPtr< FUICommandInfo > VisitSearchForAnswersPage;
 	TSharedPtr< FUICommandInfo > ReportABug;
@@ -162,22 +158,17 @@
 	/** Visits EpicGames.com */
 	static void VisitEpicGamesDotCom();
 
-<<<<<<< HEAD
+	/** Opens the documentation home page*/
+	static void DocumentationHome();
+
 	/** Visits The Unreal Online Learning page*/
 	static void VisitOnlineLearning();
-=======
-	/** Opens the documentation home page*/
-	static void DocumentationHome();
-
-	/** Visits The Unreal Online Learning page*/
-	static void VisitOnlineLearning();
 
 	/** Opens the API documentation site */
 	static void BrowseAPIReference();
 
 	/** Creates an HTML file to browse the console variables and commands */
 	static void BrowseCVars();
->>>>>>> 6bbb88c8
 
 	static void VisitForums();
 
