// Copyright 1998-2016 Epic Games, Inc. All Rights Reserved.

#include "MainFramePrivatePCH.h"

#include "MainFrameHandler.h"
#include "SDockTab.h"


void FMainFrameHandler::ShutDownEditor()
{
	FEditorDelegates::OnShutdownPostPackagesSaved.Broadcast();

	// Any pending autosaves should not happen.  A tick will go by before the editor shuts down and we want to avoid auto-saving during this time.
	GUnrealEd->GetPackageAutoSaver().ResetAutoSaveTimer();
	GEditor->RequestEndPlayMap();

	// End any play on console/PC games still happening
	GEditor->EndPlayOnLocalPc();

	// Cancel any current Launch On in progress
	GEditor->CancelPlayingViaLauncher();
<<<<<<< HEAD
=======
	
	//Broadcast we are closing the editor
	GEditor->BroadcastEditorClose();
>>>>>>> e58dcb1b

	TSharedPtr<SWindow> RootWindow = RootWindowPtr.Pin();

	// Save root window placement so we can restore it.
	if (RootWindow.IsValid())
	{
		FSlateRect WindowRect = RootWindow->GetNonMaximizedRectInScreen();
		FRootWindowLocation RootWindowLocation(FVector2D(WindowRect.Left, WindowRect.Top), WindowRect.GetSize(), RootWindow->IsWindowMaximized());
		RootWindowLocation.SaveToIni();
	}

	// Save the visual state of the editor before we even
	// ask whether we can shut down.
	TSharedRef<FGlobalTabmanager> GlobalTabManager = FGlobalTabmanager::Get();
	if (FUnrealEdMisc::Get().IsSavingLayoutOnClosedAllowed())
	{
		GlobalTabManager->SaveAllVisualState();
	}
	else
	{
		GConfig->EmptySection(TEXT("EditorLayouts"), *GEditorLayoutIni);
	}

	// Clear the callback for destructionfrom the main tab; otherwise it will re-enter this shutdown function.
	if (MainTabPtr.IsValid())
	{
		MainTabPtr.Pin()->SetOnTabClosed(SDockTab::FOnTabClosedCallback());
	}

	// Inform the AssetEditorManager that the editor is exiting so that it may save open assets
	// and report usage stats
	FAssetEditorManager::Get().OnExit();

	if (RootWindow.IsValid())
	{
		RootWindow->SetRequestDestroyWindowOverride(FRequestDestroyWindowOverride());
		RootWindow->RequestDestroyWindow();
	}

	// Save out any config settings for the editor so they don't get lost
	GEditor->SaveConfig();
	GLevelEditorModeTools().SaveConfig();

	// Delete user settings, if requested
	if (FUnrealEdMisc::Get().IsDeletePreferences())
	{
		IFileManager::Get().Delete(*GEditorPerProjectIni);
	}

	// Take a screenshot of this project for the project browser
	if (FApp::HasGameName())
	{
		const FString ExistingBaseFilename = FString(FApp::GetGameName()) + TEXT(".png");
		const FString ExistingScreenshotFilename = FPaths::Combine(*FPaths::GameDir(), *ExistingBaseFilename);

		// If there is already a screenshot, no need to take an auto screenshot
		if (!FPaths::FileExists(ExistingScreenshotFilename))
		{
			const FString ScreenShotFilename = FPaths::Combine(*FPaths::GameSavedDir(), TEXT("AutoScreenshot.png"));
			FViewport* Viewport = GEditor->GetActiveViewport();
			if (Viewport)
			{
				UThumbnailManager::CaptureProjectThumbnail(Viewport, ScreenShotFilename, false);
			}
		}
	}

	// Shut down the editor
	// NOTE: We can't close the editor from within this stack frame as it will cause various DLLs
	//       (such as MainFrame) to become unloaded out from underneath the code pointer.  We'll shut down
	//       as soon as it's safe to do so.
	// Note this is the only place in slate that should be calling QUIT_EDITOR
	GEngine->DeferredCommands.Add(TEXT("QUIT_EDITOR"));
}

void FMainFrameHandler::EnableTabClosedDelegate()
{
	if (MainTabPtr.IsValid())
	{
		MainTabPtr.Pin()->SetOnTabClosed(SDockTab::FOnTabClosedCallback::CreateRaw(this, &FMainFrameHandler::ShutDownEditor));
		MainTabPtr.Pin()->SetCanCloseTab(SDockTab::FCanCloseTab::CreateRaw(this, &FMainFrameHandler::CanCloseTab));
	}
}

void FMainFrameHandler::DisableTabClosedDelegate()
{
	if (MainTabPtr.IsValid())
	{
		MainTabPtr.Pin()->SetOnTabClosed(SDockTab::FOnTabClosedCallback());
		MainTabPtr.Pin()->SetCanCloseTab(SDockTab::FCanCloseTab());
	}
}<|MERGE_RESOLUTION|>--- conflicted
+++ resolved
@@ -19,12 +19,9 @@
 
 	// Cancel any current Launch On in progress
 	GEditor->CancelPlayingViaLauncher();
-<<<<<<< HEAD
-=======
 	
 	//Broadcast we are closing the editor
 	GEditor->BroadcastEditorClose();
->>>>>>> e58dcb1b
 
 	TSharedPtr<SWindow> RootWindow = RootWindowPtr.Pin();
 
