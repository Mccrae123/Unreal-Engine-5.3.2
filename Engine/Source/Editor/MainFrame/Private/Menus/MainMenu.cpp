--- conflicted
+++ resolved
@@ -195,37 +195,8 @@
 	{
 		if (FLauncherPlatformModule::Get()->CanOpenLauncher(true))
 		{
-<<<<<<< HEAD
-			FToolMenuSection& Section = Menu->AddSection("ExperimentalTabSpawners", LOCTEXT("ExperimentalTabSpawnersHeading", "Experimental"), FToolMenuInsert("WindowGlobalTabSpawners", EToolMenuInsertType::After));
-			{
-				// Localization Dashboard
-				if (bLocalizationDashboard)
-				{
-					Section.AddMenuEntry(
-						"LocalizationDashboard",
-						LOCTEXT("LocalizationDashboardLabel", "Localization Dashboard"),
-						LOCTEXT("LocalizationDashboardToolTip", "Open the Localization Dashboard for this Project."),
-						FSlateIcon(),
-						FUIAction(FExecuteAction::CreateStatic(&FMainMenu::OpenLocalizationDashboard))
-						);
-				}
-
-				// Translation Picker
-				if (bTranslationPicker)
-				{
-					Section.AddMenuEntry(
-						"TranslationPicker",
-						LOCTEXT("TranslationPickerMenuItem", "Translation Picker"),
-						LOCTEXT("TranslationPickerMenuItemToolTip", "Launch the Translation Picker to Modify Editor Translations"),
-						FSlateIcon(),
-						FUIAction(FExecuteAction::CreateStatic(&FMainFrameTranslationEditorMenu::HandleOpenTranslationPicker))
-						);
-				}
-			}
-=======
 			FToolMenuSection& Section = Menu->AddSection("GetContent", NSLOCTEXT("MainAppMenu", "GetContentHeader", "Get Content"));
 			Section.AddMenuEntry(FMainFrameCommands::Get().OpenMarketplace);
->>>>>>> 6bbb88c8
 		}
 		
 	}
@@ -299,23 +270,10 @@
 
 	FToolMenuSection& CommunitySection = Menu->AddSection("Community", NSLOCTEXT("MainHelpMenu", "CommunitySection", "Community"));
 	{
-<<<<<<< HEAD
-		HelpOnlineSection.AddMenuEntry(FMainFrameCommands::Get().VisitSupportWebSite);
-		HelpOnlineSection.AddMenuEntry(FMainFrameCommands::Get().VisitForums);
-		HelpOnlineSection.AddMenuEntry(FMainFrameCommands::Get().VisitSearchForAnswersPage);
-		HelpOnlineSection.AddMenuEntry(FMainFrameCommands::Get().VisitOnlineLearning);
-
-
-		const FText SupportWebSiteLabel = NSLOCTEXT("MainHelpMenu", "VisitUnrealEngineSupportWebSite", "Unreal Engine Support Web Site...");
-
-		HelpOnlineSection.AddSeparator("EpicGamesHelp");
-		HelpOnlineSection.AddMenuEntry(FMainFrameCommands::Get().VisitEpicGamesDotCom);
-=======
 		CommunitySection.AddMenuEntry(FMainFrameCommands::Get().VisitOnlineLearning);
 		CommunitySection.AddMenuEntry(FMainFrameCommands::Get().VisitForums);
 		CommunitySection.AddMenuEntry(FMainFrameCommands::Get().VisitSearchForAnswersPage);
 	}
->>>>>>> 6bbb88c8
 
 	FToolMenuSection& BugReportingSection = Menu->AddSection("Support", NSLOCTEXT("MainHelpMenu", "SupportSection", "Support"));
 	{
