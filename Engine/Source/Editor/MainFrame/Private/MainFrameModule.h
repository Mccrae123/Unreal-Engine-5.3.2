--- conflicted
+++ resolved
@@ -15,7 +15,6 @@
 /**
  * Editor main frame module
  */
-PRAGMA_DISABLE_DEPRECATION_WARNINGS
 class FMainFrameModule
 	: public IMainFrameModule
 {
@@ -36,12 +35,7 @@
 	virtual bool IsRecreatingDefaultMainFrame() const override;
 	virtual TSharedRef<SWidget> MakeMainMenu(const TSharedPtr<FTabManager>& TabManager, const FName MenuName, FToolMenuContext& ToolMenuContext) const override;
 	
-<<<<<<< HEAD
-	// deprecated in 4.26
-	virtual TSharedRef<SWidget> MakeMainTabMenu(const TSharedPtr<FTabManager>& TabManager, const FName MenuName, FToolMenuContext& ToolMenuContext) const override;
-=======
-
->>>>>>> 6bbb88c8
+
 	virtual TSharedRef<SWidget> MakeDeveloperTools( const TArray<FMainFrameDeveloperTool>& AdditionalTools ) const override;
 
 	virtual bool IsWindowInitialized( ) const override
@@ -264,12 +258,7 @@
 
 	// Allow delaying when to show main frame's window
 	bool bDelayedShowMainFrame;
-<<<<<<< HEAD
-};
-PRAGMA_ENABLE_DEPRECATION_WARNINGS
-=======
 
 	// Is recreating Default Main Frame
 	bool bRecreatingDefaultMainFrame;
-};
->>>>>>> 6bbb88c8
+};