// Copyright Epic Games, Inc. All Rights Reserved.

#include "MainFrameModule.h"
#include "Widgets/Text/STextBlock.h"
#include "Widgets/Layout/SBorder.h"
#include "SlateOptMacros.h"
#include "Widgets/Images/SImage.h"
#include "Widgets/Layout/SBox.h"
#include "Widgets/Input/SButton.h"
#include "GameProjectGenerationModule.h"
#include "MessageLogModule.h"
#include "MRUFavoritesList.h"
#include "EditorStyleSet.h"
#include "Editor/EditorPerProjectUserSettings.h"
#include "Sound/SoundBase.h"
#include "ISourceCodeAccessor.h"
#include "ISourceCodeAccessModule.h"
#include "Menus/MainMenu.h"
#include "Frame/RootWindowLocation.h"
#include "Kismet2/CompilerResultsLog.h"
#include "Developer/HotReload/Public/IHotReload.h"
#include "Framework/Notifications/NotificationManager.h"
#include "Widgets/Notifications/SNotificationList.h"
#include "Widgets/Input/SEditableTextBox.h"
#include "Framework/Commands/GenericCommands.h"
#include "AnalyticsEventAttribute.h"
#include "Interfaces/IAnalyticsProvider.h"
#include "EngineAnalytics.h"
#include "Editor/EditorPerformanceSettings.h"
#include "HAL/PlatformApplicationMisc.h"
#include "HAL/PlatformFilemanager.h"
#include "Toolkits/FConsoleCommandExecutor.h"
#include "Misc/MessageDialog.h"

DEFINE_LOG_CATEGORY(LogMainFrame);
#define LOCTEXT_NAMESPACE "FMainFrameModule"


const FText StaticGetApplicationTitle( const bool bIncludeGameName )
{
	static const FText ApplicationTitle = NSLOCTEXT("UnrealEditor", "ApplicationTitle", "Unreal Editor");

	if (bIncludeGameName && FApp::HasProjectName())
	{
		FFormatNamedArguments Args;
		Args.Add(TEXT("GameName"), FText::FromString( FString( FApp::GetProjectName())));
		Args.Add(TEXT("AppTitle"), ApplicationTitle);

		const EBuildConfiguration BuildConfig = FApp::GetBuildConfiguration();

		if (BuildConfig != EBuildConfiguration::Shipping && BuildConfig != EBuildConfiguration::Development && BuildConfig != EBuildConfiguration::Unknown)
		{
			Args.Add( TEXT("Config"), EBuildConfigurations::ToText(BuildConfig));

			return FText::Format( NSLOCTEXT("UnrealEditor", "AppTitleGameNameWithConfig", "{GameName} [{Config}] - {AppTitle}"), Args );
		}

		return FText::Format( NSLOCTEXT("UnrealEditor", "AppTitleGameName", "{GameName} - {AppTitle}"), Args );
	}

	return ApplicationTitle;
}


/* IMainFrameModule implementation
 *****************************************************************************/

void FMainFrameModule::CreateDefaultMainFrame( const bool bStartImmersive, const bool bStartPIE )
{
	if (!IsWindowInitialized())
	{
		FRootWindowLocation DefaultWindowLocation;

		bool bEmbedTitleAreaContent = true;
		bool bIsUserSizable = true;
		bool bSupportsMaximize = true;
		bool bSupportsMinimize = true;
		EAutoCenter CenterRules = EAutoCenter::None;
		FText WindowTitle;
		if ( ShouldShowProjectDialogAtStartup() )
		{
			// Force tabs restored from layout that have no window (the LevelEditor tab) to use a docking area with
			// embedded title area content.  We need to override the behavior here because we're creating the actual
			// window ourselves instead of letting the tab management system create it for us.
			bEmbedTitleAreaContent = false;

			// Do not maximize the window initially. Keep a small dialog feel.
			DefaultWindowLocation.InitiallyMaximized = false;

			DefaultWindowLocation.WindowSize = GetProjectBrowserWindowSize();

			bIsUserSizable = true;
			bSupportsMaximize = true;
			bSupportsMinimize = true;
			CenterRules = EAutoCenter::PreferredWorkArea;;
			// When opening the project dialog, show "Project Browser" in the window title
			WindowTitle = LOCTEXT("ProjectBrowserDialogTitle", "Unreal Project Browser");
		}
		else
		{
			if( bStartImmersive )
			{
				// Start maximized if we are in immersive mode
				DefaultWindowLocation.InitiallyMaximized = true;
			}

			const bool bIncludeGameName = true;
			WindowTitle = GetApplicationTitle( bIncludeGameName );
		}

		TSharedRef<SWindow> RootWindow = SNew(SWindow)
			.AutoCenter(CenterRules)
			.Title( WindowTitle )
			.IsInitiallyMaximized( DefaultWindowLocation.InitiallyMaximized )
			.ScreenPosition( DefaultWindowLocation.ScreenPosition )
			.ClientSize( DefaultWindowLocation.WindowSize )
			.CreateTitleBar( !bEmbedTitleAreaContent )
			.SizingRule( bIsUserSizable ? ESizingRule::UserSized : ESizingRule::FixedSize )
			.SupportsMaximize( bSupportsMaximize )
			.SupportsMinimize( bSupportsMinimize );

		const bool bShowRootWindowImmediately = false;
		FSlateApplication::Get().AddWindow( RootWindow, bShowRootWindowImmediately );

		FGlobalTabmanager::Get()->SetRootWindow(RootWindow);
		FSlateNotificationManager::Get().SetRootWindow(RootWindow);

		TSharedPtr<SWidget> MainFrameContent;
		bool bLevelEditorIsMainTab = false;
		if ( ShouldShowProjectDialogAtStartup() )
		{
			MainFrameContent = FGameProjectGenerationModule::Get().CreateGameProjectDialog(/*bAllowProjectOpening=*/true, /*bAllowProjectCreate=*/true);
		}
		else
		{
			// Get desktop metrics
			FDisplayMetrics DisplayMetrics;
			FSlateApplication::Get().GetDisplayMetrics( DisplayMetrics );

			const float DPIScale = FPlatformApplicationMisc::GetDPIScaleFactorAtPoint(DisplayMetrics.PrimaryDisplayWorkAreaRect.Left, DisplayMetrics.PrimaryDisplayWorkAreaRect.Top);

			// Setup a position and size for the main frame window that's centered in the desktop work area
			const float CenterScale = 0.65f;
			const FVector2D DisplaySize(
				DisplayMetrics.PrimaryDisplayWorkAreaRect.Right - DisplayMetrics.PrimaryDisplayWorkAreaRect.Left,
				DisplayMetrics.PrimaryDisplayWorkAreaRect.Bottom - DisplayMetrics.PrimaryDisplayWorkAreaRect.Top );
			const FVector2D WindowSize = (CenterScale * DisplaySize) / DPIScale;

			// IMPORTANT: If you want to change the default value of "LevelEditor_Layout_v1.1" or "UnrealEd_Layout_v1.4" (even if you only change their version numbers), these are the steps to follow:
			// 1. Check out Engine\Config\Layouts\DefaultLayout.ini in Perforce.
			// 2. Change the code below as you wish and compile the code.
			// 3. (Optional:) Save your current layout so you can load it later.
			// 4. Close the editor.
			// 5. Manually remove Engine\Saved\Config\Windows\EditorLayout.ini
			// 6. Open the Editor, which will auto-regenerate a default EditorLayout.ini that uses your new code below.
			// 7. "Window" --> "Save Layout" --> "Save Layout As..."
			//     - Name: Default Editor Layout
			//     - Description: Default layout that the Unreal Editor automatically generates
			// 8. Either click on the toast generated by Unreal that would open the saving path or manually open Engine\Saved\Config\Layouts\ in your explorer
			// 9. Move and rename the new file (Engine\Saved\Config\Layouts\Default_Editor_Layout.ini) into Engine\Config\Layouts\DefaultLayout.ini. You might also have to modify:
			//     9.1. QAGame/Config/DefaultEditorLayout.ini
			//     9.2. Engine/Config/BaseEditorLayout.ini
			//     9.3. Etc
			// 10. Push the new "DefaultLayout.ini" together with your new code.
			// 11. Also update these instructions if you change the version number (e.g., from "UnrealEd_Layout_v1.4" to "UnrealEd_Layout_v1.5").
<<<<<<< HEAD
			TSharedRef<FTabManager::FLayout> DefaultLayout =
=======
			const FName LayoutName = TEXT("UnrealEd_Layout_v1.4");
			const TSharedRef<FTabManager::FLayout> DefaultLayout =
>>>>>>> 24776ab6
				// We persist the positioning of the level editor and the content browser.
				// The asset editors currently do not get saved.
				FTabManager::NewLayout(LayoutName)
				->AddArea
				(
					// level editor window
					FTabManager::NewPrimaryArea()
					->Split
					(
						FTabManager::NewStack()
						->SetSizeCoefficient(2.0f)
						->AddTab("LevelEditor", ETabState::OpenedTab)
						->AddTab("DockedToolkit", ETabState::ClosedTab)
					)
				)
				->AddArea
				(
					// content browser window
					FTabManager::NewArea(WindowSize)
					->Split
					(
						FTabManager::NewStack()
						->SetSizeCoefficient(1.0f)
						->AddTab("ContentBrowser1Tab", ETabState::ClosedTab)
					)
				)
				->AddArea
				(
					// toolkits window
					FTabManager::NewArea(WindowSize)
					->SetOrientation(Orient_Vertical)
					->Split
					(
						FTabManager::NewStack()
						->SetSizeCoefficient(1.0f)
						->AddTab("StandaloneToolkit", ETabState::ClosedTab)
					)
					->Split
					(
						FTabManager::NewStack()
						->SetSizeCoefficient(0.35f)
						->AddTab("MergeTool", ETabState::ClosedTab)
					)
				)
				->AddArea
				(
					// settings window
					FTabManager::NewArea(WindowSize)
					->Split
					(
						FTabManager::NewStack()
						->SetSizeCoefficient(1.0f)
						->AddTab("EditorSettings", ETabState::ClosedTab)
						->AddTab("ProjectSettings", ETabState::ClosedTab)
						->AddTab("PluginsEditor", ETabState::ClosedTab)
					)
				);
<<<<<<< HEAD
			TSharedRef<FTabManager::FLayout> LoadedLayout = FLayoutSaveRestore::LoadFromConfig(GEditorLayoutIni, DefaultLayout);

=======
			const bool bPrimaryAreaMustHaveOpenedTabsToBeValid = true;
>>>>>>> 24776ab6
			const EOutputCanBeNullptr OutputCanBeNullptr = EOutputCanBeNullptr::IfNoOpenTabValid;
			TArray<FString> RemovedOlderLayoutVersions;
			const TSharedRef<FTabManager::FLayout> LoadedLayout = FLayoutSaveRestore::LoadFromConfig(GEditorLayoutIni,
				DefaultLayout, OutputCanBeNullptr, RemovedOlderLayoutVersions);

			// If older fields of the layout name (i.e., lower versions than "UnrealEd_Layout_v1.4") were found
			if (RemovedOlderLayoutVersions.Num() > 0)
			{
				// FMessageDialog - Notify the user that the layout version was updated and the current layout uses a deprecated one
				const FText TextTitle = LOCTEXT("MainFrameModuleVersionErrorTitle", "Unreal Editor Layout Version Mismatch");
				const FText TextBody = FText::Format(LOCTEXT("MainFrameModuleVersionErrorBody", "The expected Unreal Editor layout version is \"{0}\", while only version \"{1}\" was found. I.e., the current layout was created with a previous version of Unreal that is deprecated and no longer compatible.\n\nUnreal will continue with the default layout for its current version, the deprecated one has been removed.\n\nYou can create and save your custom layouts with \"Window\"->\"Save Layout\"->\"Save Layout As...\"."),
					FText::FromString(LayoutName.ToString()), FText::FromString(RemovedOlderLayoutVersions[0]));
				FMessageDialog::Open(EAppMsgType::Ok, TextBody, &TextTitle);
			}

			MainFrameContent = FGlobalTabmanager::Get()->RestoreFrom(LoadedLayout, RootWindow, bEmbedTitleAreaContent, OutputCanBeNullptr);
			// MainFrameContent will only be nullptr if its main area contains invalid tabs (probably some layout bug). If so, reset layout to avoid potential crashes
			if (!MainFrameContent.IsValid())
			{
				// Clean FSlateApplication & FGlobalTabmanager
				FSlateApplication::Get().CloseAllWindowsImmediately();
				FGlobalTabmanager::Get()->CloseAllAreas();
				// Remove and reload file
				GConfig->UnloadFile(GEditorLayoutIni); // We must re-read it to avoid the Editor to use a previously cached name and description
<<<<<<< HEAD
				FPlatformFileManager::Get().GetPlatformFile().DeleteFile(*GEditorLayoutIni);
				GConfig->LoadFile(GEditorLayoutIni);
				// Warn user/developer
				const FString WarningMessage = FString::Format(TEXT("UnrealEd layout could not be loaded from the config file {0}, reseting this config file to the"
					" default one."), { *GEditorLayoutIni });
				UE_LOG(LogMainFrame, Warning, TEXT("%s"), *WarningMessage);
				ensureMsgf(false, TEXT("%s Some additional testing of that layout file should be done."));
=======
				const FString FaultyEditorLayoutPath = GEditorLayoutIni + TEXT("_faulty.ini");
				FPlatformFileManager::Get().GetPlatformFile().MoveFile(*FaultyEditorLayoutPath, *GEditorLayoutIni);
				GConfig->LoadFile(GEditorLayoutIni);
				// Warn user/developer
				const FString WarningMessage = FString::Format(TEXT("UnrealEd layout could not be loaded from the config file {0}, reseting this config file to the default one."), { *GEditorLayoutIni });
				UE_LOG(LogMainFrame, Warning, TEXT("%s"), *WarningMessage);
				ensureMsgf(false, TEXT("%s Some additional testing of that layout file should be done. Saved as %s."), *WarningMessage, *FaultyEditorLayoutPath);
>>>>>>> 24776ab6
				// Reload default main frame
				CreateDefaultMainFrame(bStartImmersive, bStartPIE);
				return;
			}
			bLevelEditorIsMainTab = true;
		}

		check(MainFrameContent.IsValid());
		RootWindow->SetContent(MainFrameContent.ToSharedRef());

		TSharedPtr<SDockTab> MainTab;
		if ( bLevelEditorIsMainTab )
		{
			MainTab = FGlobalTabmanager::Get()->TryInvokeTab( FTabId("LevelEditor") );

			// make sure we only allow the message log to be shown when we have a level editor main tab
			FMessageLogModule& MessageLogModule = FModuleManager::LoadModuleChecked<FMessageLogModule>(TEXT("MessageLog"));
			MessageLogModule.EnableMessageLogDisplay(!FApp::IsUnattended());
		}

		// Initialize the main frame window
		MainFrameHandler->OnMainFrameGenerated( MainTab, RootWindow );
		
		if (bDelayedShowMainFrame)
		{
			// Setup delegate to show main frame
			DelayedShowMainFrameDelegate.BindLambda([this, RootWindow, bStartImmersive, bStartPIE]()
			{
				// Show the window!
				MainFrameHandler->ShowMainFrameWindow(RootWindow, bStartImmersive, bStartPIE);
			});
		}
		else
		{
			// Show the window!
			MainFrameHandler->ShowMainFrameWindow(RootWindow, bStartImmersive, bStartPIE);
		}
		
		MRUFavoritesList = new FMainMRUFavoritesList;
		MRUFavoritesList->ReadFromINI();

		MainFrameCreationFinishedEvent.Broadcast(RootWindow, ShouldShowProjectDialogAtStartup());
	}
}

void FMainFrameModule::RecreateDefaultMainFrame(const bool bStartImmersive, const bool bStartPIE)
{
	// Clean previous default main frame
	if (IsWindowInitialized())
	{
		// Clean FSlateApplication
		FSlateApplication::Get().CloseAllWindowsImmediately();
		// Clean FGlobalTabmanager
		FGlobalTabmanager::Get()->CloseAllAreas();
	}
	// (Re-)create default main frame
	CreateDefaultMainFrame(bStartImmersive, bStartPIE);
}


TSharedRef<SWidget> FMainFrameModule::MakeMainMenu(const TSharedPtr<FTabManager>& TabManager, const FName MenuName, FToolMenuContext& ToolMenuContext) const
{
	return FMainMenu::MakeMainMenu(TabManager, MenuName, ToolMenuContext);
}


TSharedRef<SWidget> FMainFrameModule::MakeMainTabMenu(const TSharedPtr<FTabManager>& TabManager, const FName MenuName, FToolMenuContext& ToolMenuContext) const
{
	return FMainMenu::MakeMainTabMenu(TabManager, MenuName, ToolMenuContext);
}


BEGIN_SLATE_FUNCTION_BUILD_OPTIMIZATION
TSharedRef<SWidget> FMainFrameModule::MakeDeveloperTools( const TArray<FMainFrameDeveloperTool>& AdditionalTools ) const
{
	struct Local
	{
		static FText GetFrameRateAsString() 
		{
			// Clamp to avoid huge averages at startup or after hitches
			const float AverageFPS = 1.0f / FSlateApplication::Get().GetAverageDeltaTime();
			const float ClampedFPS = ( AverageFPS < 0.0f || AverageFPS > 4000.0f ) ? 0.0f : AverageFPS;

			static const FNumberFormattingOptions FormatOptions = FNumberFormattingOptions()
				.SetMinimumFractionalDigits(1)
				.SetMaximumFractionalDigits(1);
			return FText::AsNumber( ClampedFPS, &FormatOptions );
		}

		static FText GetFrameTimeAsString() 
		{
			// Clamp to avoid huge averages at startup or after hitches
			const float AverageMS = FSlateApplication::Get().GetAverageDeltaTime() * 1000.0f;
			const float ClampedMS = ( AverageMS < 0.0f || AverageMS > 4000.0f ) ? 0.0f : AverageMS;

			static const FNumberFormattingOptions FormatOptions = FNumberFormattingOptions()
				.SetMinimumFractionalDigits(1)
				.SetMaximumFractionalDigits(1);
			static const FText FrameTimeFmt = FText::FromString(TEXT("{0} ms"));
			return FText::Format( FrameTimeFmt, FText::AsNumber( ClampedMS, &FormatOptions ) );
		}

		static FText GetMemoryAsString() 
		{
			// Only refresh process memory allocated after every so often, to reduce fixed frame time overhead
			static SIZE_T StaticLastTotalAllocated = 0;
			static int32 QueriesUntilUpdate = 1;
			if( --QueriesUntilUpdate <= 0 )
			{
				// Query OS for process memory used
				FPlatformMemoryStats MemoryStats = FPlatformMemory::GetStats();
				StaticLastTotalAllocated = MemoryStats.UsedPhysical;

				// Wait 60 queries until we refresh memory again
				QueriesUntilUpdate = 60;
			}

			static const FNumberFormattingOptions FormatOptions = FNumberFormattingOptions()
				.SetMinimumFractionalDigits(2)
				.SetMaximumFractionalDigits(2);
			static const FText MemorySizeFmt = FText::FromString(TEXT("{0} mb"));
			return FText::Format( MemorySizeFmt, FText::AsNumber( (float)StaticLastTotalAllocated / ( 1024.0f * 1024.0f ), &FormatOptions ) );
		}

		static FText GetUObjectCountAsString() 
		{
			return FText::AsNumber(GUObjectArray.GetObjectArrayNumMinusAvailable());
		}

		static void OpenVideo( FString SourceFilePath )
		{
			FPlatformProcess::ExploreFolder( *( FPaths::GetPath(SourceFilePath) ) );
		}

		/** @return Returns true if frame rate and memory should be displayed in the UI */
		static EVisibility ShouldShowFrameRateAndMemory()
		{
			return GetDefault<UEditorPerformanceSettings>()->bShowFrameRateAndMemory ? EVisibility::SelfHitTestInvisible : EVisibility::Collapsed;
		}

		static void AddSlot(TSharedRef<SHorizontalBox>& HorizontalBox, const FSlateFontInfo& LabelFont, const FSlateFontInfo& ValueFont, const FMainFrameDeveloperTool& DeveloperTool)
		{
			HorizontalBox->AddSlot()
				.AutoWidth()
				.Padding(4.0f, 0.0f, 4.0f, 0.0f)
				[
					SNew(SHorizontalBox)
					.Visibility(DeveloperTool.Visibility)
					+ SHorizontalBox::Slot()
					.AutoWidth()
					.VAlign(VAlign_Bottom)
					[
						SNew(STextBlock)
						.Text(DeveloperTool.Label)
						.Font(LabelFont)
						.ColorAndOpacity(FLinearColor(0.3f, 0.3f, 0.3f))
					]
					+ SHorizontalBox::Slot()
					.AutoWidth()
					.VAlign(VAlign_Bottom)
					[
						SNew(STextBlock)
						.Text(DeveloperTool.Value)
						.Font(ValueFont)
						.ColorAndOpacity(FLinearColor(0.6f, 0.6f, 0.6f))
					]
				];
		}
	};

	const FSlateFontInfo& SmallFixedFont = FEditorStyle::GetFontStyle(TEXT("MainFrame.DebugTools.SmallFont") );
	const FSlateFontInfo& NormalFixedFont = FEditorStyle::GetFontStyle(TEXT("MainFrame.DebugTools.NormalFont") );
	const FSlateFontInfo& LabelFont = FEditorStyle::GetFontStyle(TEXT("MainFrame.DebugTools.LabelFont") );

	TSharedRef<SHorizontalBox> DeveloperToolWidget =
		SNew( SHorizontalBox )
		.Visibility(GIsDemoMode ? EVisibility::Collapsed : EVisibility::HitTestInvisible);

	for (const FMainFrameDeveloperTool& DeveloperTool : AdditionalTools)
	{
		Local::AddSlot(DeveloperToolWidget, LabelFont, NormalFixedFont, DeveloperTool);
	}

	{
		FMainFrameDeveloperTool FpsDeveloperTool;
		FpsDeveloperTool.Visibility = TAttribute<EVisibility>::Create(&Local::ShouldShowFrameRateAndMemory);
		FpsDeveloperTool.Label = LOCTEXT("FrameRateLabel", "FPS: ");
		FpsDeveloperTool.Value = TAttribute<FText>::Create(&Local::GetFrameRateAsString);
		Local::AddSlot(DeveloperToolWidget, LabelFont, NormalFixedFont, FpsDeveloperTool);
	}
	{
		FMainFrameDeveloperTool FrameDeveloperTool;
		FrameDeveloperTool.Visibility = TAttribute<EVisibility>::Create(&Local::ShouldShowFrameRateAndMemory);
		FrameDeveloperTool.Label = LOCTEXT("FrameRate/FrameTime", "/ ");
		FrameDeveloperTool.Value = TAttribute<FText>::Create(&Local::GetFrameTimeAsString);
		Local::AddSlot(DeveloperToolWidget, LabelFont, NormalFixedFont, FrameDeveloperTool);
	}
	{
		FMainFrameDeveloperTool MemDeveloperTool;
		MemDeveloperTool.Visibility = TAttribute<EVisibility>::Create(&Local::ShouldShowFrameRateAndMemory);
		MemDeveloperTool.Label = LOCTEXT("MemoryLabel", "Mem: ");
		MemDeveloperTool.Value = TAttribute<FText>::Create(&Local::GetMemoryAsString);
		Local::AddSlot(DeveloperToolWidget, LabelFont, NormalFixedFont, MemDeveloperTool);
	}
	{
		FMainFrameDeveloperTool ObjDeveloperTool;
		ObjDeveloperTool.Visibility = TAttribute<EVisibility>::Create(&Local::ShouldShowFrameRateAndMemory);
		ObjDeveloperTool.Label = LOCTEXT("UObjectCountLabel", "Objs: ");
		ObjDeveloperTool.Value = TAttribute<FText>::Create(&Local::GetUObjectCountAsString);
		Local::AddSlot(DeveloperToolWidget, LabelFont, NormalFixedFont, ObjDeveloperTool);
	}


	// Invisible border, so that we can animate our box panel size
	return SNew( SBorder )
		.Visibility( EVisibility::SelfHitTestInvisible )
		.Padding( FMargin(0.0f, 0.0f, 0.0f, 1.0f) )
		.VAlign(VAlign_Bottom)
		.BorderImage( FEditorStyle::GetBrush("NoBorder") )
		[
			SNew( SHorizontalBox )
			.Visibility( EVisibility::SelfHitTestInvisible )

			+ SHorizontalBox::Slot()
			.AutoWidth()
			.Padding( 0.0f )
			[
				DeveloperToolWidget
			]
		];
}
END_SLATE_FUNCTION_BUILD_OPTIMIZATION


void FMainFrameModule::SetLevelNameForWindowTitle( const FString& InLevelFileName )
{
	LoadedLevelName = (InLevelFileName.Len() > 0)
		? FPaths::GetBaseFilename(InLevelFileName)
		: NSLOCTEXT("UnrealEd", "Untitled", "Untitled" ).ToString();
}

void FMainFrameModule::SetApplicationTitleOverride(const FText& NewOverriddenApplicationTitle)
{
	OverriddenWindowTitle = NewOverriddenApplicationTitle;
}



/* IModuleInterface implementation
 *****************************************************************************/

void FMainFrameModule::StartupModule( )
{
	bDelayedShowMainFrame = false;

	MRUFavoritesList = NULL;

	ensureMsgf(!IsRunningGame(), TEXT("The MainFrame module should only be loaded when running the editor.  Code that extends the editor, adds menu items, etc... should not run when running in -game mode or in a non-WITH_EDITOR build"));
	MainFrameHandler = MakeShareable(new FMainFrameHandler);

	FGenericCommands::Register();
	FMainFrameCommands::Register();

	SetLevelNameForWindowTitle(TEXT(""));

	// Register to find out about when hot reload completes, so we can show a notification
	IHotReloadModule& HotReloadModule = IHotReloadModule::Get();
	HotReloadModule.OnModuleCompilerStarted().AddRaw( this, &FMainFrameModule::HandleLevelEditorModuleCompileStarted );
	HotReloadModule.OnModuleCompilerFinished().AddRaw( this, &FMainFrameModule::HandleLevelEditorModuleCompileFinished );
	HotReloadModule.OnHotReload().AddRaw( this, &FMainFrameModule::HandleHotReloadFinished );

#if WITH_EDITOR
	ISourceCodeAccessModule& SourceCodeAccessModule = FModuleManager::LoadModuleChecked<ISourceCodeAccessModule>("SourceCodeAccess");
	SourceCodeAccessModule.OnLaunchingCodeAccessor().AddRaw( this, &FMainFrameModule::HandleCodeAccessorLaunching );
	SourceCodeAccessModule.OnDoneLaunchingCodeAccessor().AddRaw( this, &FMainFrameModule::HandleCodeAccessorLaunched );
	SourceCodeAccessModule.OnOpenFileFailed().AddRaw( this, &FMainFrameModule::HandleCodeAccessorOpenFileFailed );
#endif

	ModuleCompileStartTime = 0.0f;

	// migrate old layout settings
	FLayoutSaveRestore::MigrateConfig(GEditorPerProjectIni, GEditorLayoutIni);
}


void FMainFrameModule::ShutdownModule( )
{
	ClearDelayedShowMainFrameDelegate();

	// Destroy the main frame window
	TSharedPtr< SWindow > ParentWindow( GetParentWindow() );
	if( ParentWindow.IsValid() )
	{
		ParentWindow->DestroyWindowImmediately();
	}

	MainFrameHandler.Reset();

	FMainFrameCommands::Unregister();

	if( IHotReloadModule::IsAvailable() )
	{
		IHotReloadModule& HotReloadModule = IHotReloadModule::Get();
		HotReloadModule.OnHotReload().RemoveAll( this );
		HotReloadModule.OnModuleCompilerStarted().RemoveAll( this );
		HotReloadModule.OnModuleCompilerFinished().RemoveAll( this );
	}

#if WITH_EDITOR
	if(FModuleManager::Get().IsModuleLoaded("SourceCodeAccess"))
	{
		ISourceCodeAccessModule& SourceCodeAccessModule = FModuleManager::GetModuleChecked<ISourceCodeAccessModule>("SourceCodeAccess");
		SourceCodeAccessModule.OnLaunchingCodeAccessor().RemoveAll( this );
		SourceCodeAccessModule.OnDoneLaunchingCodeAccessor().RemoveAll( this );
		SourceCodeAccessModule.OnOpenFileFailed().RemoveAll( this );
	}
#endif
}


/* FMainFrameModule implementation
 *****************************************************************************/

bool FMainFrameModule::ShouldShowProjectDialogAtStartup( ) const
{
	return !FApp::HasProjectName();
}


/* FMainFrameModule event handlers
 *****************************************************************************/

void FMainFrameModule::HandleLevelEditorModuleCompileStarted( bool bIsAsyncCompile )
{
	ModuleCompileStartTime = FPlatformTime::Seconds();

	if (CompileNotificationPtr.IsValid())
	{
		CompileNotificationPtr.Pin()->ExpireAndFadeout();
	}

	if ( GEditor )
	{
		GEditor->PlayEditorSound(TEXT("/Engine/EditorSounds/Notifications/CompileStart_Cue.CompileStart_Cue"));
	}

	FNotificationInfo Info( NSLOCTEXT("MainFrame", "RecompileInProgress", "Compiling C++ Code") );
	Info.Image = FEditorStyle::GetBrush(TEXT("LevelEditor.RecompileGameCode"));
	Info.ExpireDuration = 5.0f;
	Info.bFireAndForget = false;
	
	// We can only show the cancel button on async builds
	if (bIsAsyncCompile)
	{
		Info.ButtonDetails.Add(FNotificationButtonInfo(LOCTEXT("CancelC++Compilation", "Cancel"), FText(), FSimpleDelegate::CreateRaw(this, &FMainFrameModule::OnCancelCodeCompilationClicked)));
	}

	CompileNotificationPtr = FSlateNotificationManager::Get().AddNotification(Info);

	if (CompileNotificationPtr.IsValid())
	{
		CompileNotificationPtr.Pin()->SetCompletionState(SNotificationItem::CS_Pending);
	}
}

void FMainFrameModule::OnCancelCodeCompilationClicked()
{
	IHotReloadModule::Get().RequestStopCompilation();
}

void FMainFrameModule::HandleLevelEditorModuleCompileFinished(const FString& LogDump, ECompilationResult::Type CompilationResult, bool bShowLog)
{
	// Track stats
	{
		const float ModuleCompileDuration = (float)(FPlatformTime::Seconds() - ModuleCompileStartTime);
		UE_LOG(LogMainFrame, Log, TEXT("MainFrame: Module compiling took %.3f seconds"), ModuleCompileDuration);

		if( FEngineAnalytics::IsAvailable() )
		{
			TArray< FAnalyticsEventAttribute > CompileAttribs;
			CompileAttribs.Add(FAnalyticsEventAttribute(TEXT("Duration"), FString::Printf(TEXT("%.3f"), ModuleCompileDuration)));
			CompileAttribs.Add(FAnalyticsEventAttribute(TEXT("Result"), ECompilationResult::ToString(CompilationResult)));
			FEngineAnalytics::GetProvider().RecordEvent(TEXT("Editor.Modules.Recompile"), CompileAttribs);
		}
	}

	TSharedPtr<SNotificationItem> NotificationItem = CompileNotificationPtr.Pin();

	if (NotificationItem.IsValid())
	{
		if (!ECompilationResult::Failed(CompilationResult))
		{
			if ( GEditor )
			{
				GEditor->PlayEditorSound(TEXT("/Engine/EditorSounds/Notifications/CompileSuccess_Cue.CompileSuccess_Cue"));
			}

			NotificationItem->SetText(NSLOCTEXT("MainFrame", "RecompileComplete", "Compile Complete!"));
			NotificationItem->SetExpireDuration( 5.0f );
			NotificationItem->SetCompletionState(SNotificationItem::CS_Success);
		}
		else
		{
			struct Local
			{
				static void ShowCompileLog()
				{
					FMessageLogModule& MessageLogModule = FModuleManager::GetModuleChecked<FMessageLogModule>("MessageLog");
					MessageLogModule.OpenMessageLog(FCompilerResultsLog::GetLogName());
				}
			};

			if ( GEditor )
			{
				GEditor->PlayEditorSound(TEXT("/Engine/EditorSounds/Notifications/CompileFailed_Cue.CompileFailed_Cue"));
			}

			if (CompilationResult == ECompilationResult::FailedDueToHeaderChange)
			{
				NotificationItem->SetText(NSLOCTEXT("MainFrame", "RecompileFailedDueToHeaderChange", "Compile failed due to the header changes. Close the editor and recompile project in IDE to apply changes."));
			}
			else if (CompilationResult == ECompilationResult::Canceled)
			{
				NotificationItem->SetText(NSLOCTEXT("MainFrame", "RecompileCanceled", "Compile Canceled!"));
			}
			else
			{
				NotificationItem->SetText(NSLOCTEXT("MainFrame", "RecompileFailed", "Compile Failed!"));
			}
			
			NotificationItem->SetCompletionState(SNotificationItem::CS_Fail);
			NotificationItem->SetHyperlink(FSimpleDelegate::CreateStatic(&Local::ShowCompileLog));
			NotificationItem->SetExpireDuration(30.0f);
		}

		NotificationItem->ExpireAndFadeout();

		CompileNotificationPtr.Reset();
	}
}


void FMainFrameModule::HandleHotReloadFinished( bool bWasTriggeredAutomatically )
{
	// Only play the notification for hot reloads that were triggered automatically.  If the user triggered the hot reload, they'll
	// have a different visual cue for that, such as the "Compiling Complete!" notification
	if( bWasTriggeredAutomatically )
	{
		FNotificationInfo Info( LOCTEXT("HotReloadFinished", "Hot Reload Complete!") );
		Info.Image = FEditorStyle::GetBrush(TEXT("LevelEditor.RecompileGameCode"));
		Info.FadeInDuration = 0.1f;
		Info.FadeOutDuration = 0.5f;
		Info.ExpireDuration = 1.5f;
		Info.bUseThrobber = false;
		Info.bUseSuccessFailIcons = true;
		Info.bUseLargeFont = true;
		Info.bFireAndForget = false;
		Info.bAllowThrottleWhenFrameRateIsLow = false;
		auto NotificationItem = FSlateNotificationManager::Get().AddNotification( Info );
		NotificationItem->SetCompletionState(SNotificationItem::CS_Success);
		NotificationItem->ExpireAndFadeout();
	
		GEditor->PlayEditorSound(TEXT("/Engine/EditorSounds/Notifications/CompileSuccess_Cue.CompileSuccess_Cue"));
	}
}


void FMainFrameModule::HandleCodeAccessorLaunched( const bool WasSuccessful )
{
	TSharedPtr<SNotificationItem> NotificationItem = CodeAccessorNotificationPtr.Pin();
	
	if (NotificationItem.IsValid())
	{
		ISourceCodeAccessModule& SourceCodeAccessModule = FModuleManager::LoadModuleChecked<ISourceCodeAccessModule>("SourceCodeAccess");
		const FText AccessorNameText = SourceCodeAccessModule.GetAccessor().GetNameText();

		if (WasSuccessful)
		{
			NotificationItem->SetText( FText::Format(LOCTEXT("CodeAccessorLoadComplete", "{0} loaded!"), AccessorNameText) );
			NotificationItem->SetCompletionState(SNotificationItem::CS_Success);
		}
		else
		{
			NotificationItem->SetText( FText::Format(LOCTEXT("CodeAccessorLoadFailed", "{0} failed to launch!"), AccessorNameText) );
			NotificationItem->SetCompletionState(SNotificationItem::CS_Fail);
		}

		NotificationItem->ExpireAndFadeout();
		CodeAccessorNotificationPtr.Reset();
	}
}


void FMainFrameModule::HandleCodeAccessorLaunching()
{
	if (CodeAccessorNotificationPtr.IsValid())
	{
		CodeAccessorNotificationPtr.Pin()->ExpireAndFadeout();
	}

	ISourceCodeAccessModule& SourceCodeAccessModule = FModuleManager::LoadModuleChecked<ISourceCodeAccessModule>("SourceCodeAccess");
	const FText AccessorNameText = SourceCodeAccessModule.GetAccessor().GetNameText();

	FNotificationInfo Info( FText::Format(LOCTEXT("CodeAccessorLoadInProgress", "Loading {0}"), AccessorNameText) );
	Info.bFireAndForget = false;

	CodeAccessorNotificationPtr = FSlateNotificationManager::Get().AddNotification(Info);
	CodeAccessorNotificationPtr.Pin()->SetCompletionState(SNotificationItem::CS_Pending);
}

void FMainFrameModule::HandleCodeAccessorOpenFileFailed(const FString& Filename)
{
	auto* Info = new FNotificationInfo(FText::Format(LOCTEXT("FileNotFound", "Could not find code file, {0}"), FText::FromString(Filename)));
	Info->ExpireDuration = 3.0f;
	FSlateNotificationManager::Get().QueueNotification(Info);
}

#undef LOCTEXT_NAMESPACE


IMPLEMENT_MODULE(FMainFrameModule, MainFrame);<|MERGE_RESOLUTION|>--- conflicted
+++ resolved
@@ -163,12 +163,8 @@
 			//     9.3. Etc
 			// 10. Push the new "DefaultLayout.ini" together with your new code.
 			// 11. Also update these instructions if you change the version number (e.g., from "UnrealEd_Layout_v1.4" to "UnrealEd_Layout_v1.5").
-<<<<<<< HEAD
-			TSharedRef<FTabManager::FLayout> DefaultLayout =
-=======
 			const FName LayoutName = TEXT("UnrealEd_Layout_v1.4");
 			const TSharedRef<FTabManager::FLayout> DefaultLayout =
->>>>>>> 24776ab6
 				// We persist the positioning of the level editor and the content browser.
 				// The asset editors currently do not get saved.
 				FTabManager::NewLayout(LayoutName)
@@ -226,12 +222,7 @@
 						->AddTab("PluginsEditor", ETabState::ClosedTab)
 					)
 				);
-<<<<<<< HEAD
-			TSharedRef<FTabManager::FLayout> LoadedLayout = FLayoutSaveRestore::LoadFromConfig(GEditorLayoutIni, DefaultLayout);
-
-=======
 			const bool bPrimaryAreaMustHaveOpenedTabsToBeValid = true;
->>>>>>> 24776ab6
 			const EOutputCanBeNullptr OutputCanBeNullptr = EOutputCanBeNullptr::IfNoOpenTabValid;
 			TArray<FString> RemovedOlderLayoutVersions;
 			const TSharedRef<FTabManager::FLayout> LoadedLayout = FLayoutSaveRestore::LoadFromConfig(GEditorLayoutIni,
@@ -256,15 +247,6 @@
 				FGlobalTabmanager::Get()->CloseAllAreas();
 				// Remove and reload file
 				GConfig->UnloadFile(GEditorLayoutIni); // We must re-read it to avoid the Editor to use a previously cached name and description
-<<<<<<< HEAD
-				FPlatformFileManager::Get().GetPlatformFile().DeleteFile(*GEditorLayoutIni);
-				GConfig->LoadFile(GEditorLayoutIni);
-				// Warn user/developer
-				const FString WarningMessage = FString::Format(TEXT("UnrealEd layout could not be loaded from the config file {0}, reseting this config file to the"
-					" default one."), { *GEditorLayoutIni });
-				UE_LOG(LogMainFrame, Warning, TEXT("%s"), *WarningMessage);
-				ensureMsgf(false, TEXT("%s Some additional testing of that layout file should be done."));
-=======
 				const FString FaultyEditorLayoutPath = GEditorLayoutIni + TEXT("_faulty.ini");
 				FPlatformFileManager::Get().GetPlatformFile().MoveFile(*FaultyEditorLayoutPath, *GEditorLayoutIni);
 				GConfig->LoadFile(GEditorLayoutIni);
@@ -272,7 +254,6 @@
 				const FString WarningMessage = FString::Format(TEXT("UnrealEd layout could not be loaded from the config file {0}, reseting this config file to the default one."), { *GEditorLayoutIni });
 				UE_LOG(LogMainFrame, Warning, TEXT("%s"), *WarningMessage);
 				ensureMsgf(false, TEXT("%s Some additional testing of that layout file should be done. Saved as %s."), *WarningMessage, *FaultyEditorLayoutPath);
->>>>>>> 24776ab6
 				// Reload default main frame
 				CreateDefaultMainFrame(bStartImmersive, bStartPIE);
 				return;
