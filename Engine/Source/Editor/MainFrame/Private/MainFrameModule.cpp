--- conflicted
+++ resolved
@@ -158,7 +158,6 @@
 
 		TArray<IEditorMainFrameProvider*> MainFrameProviders = IModularFeatures::Get().GetModularFeatureImplementations<IEditorMainFrameProvider>(IEditorMainFrameProvider::GetModularFeatureName());		
 		for (IEditorMainFrameProvider* Provider: MainFrameProviders)
-<<<<<<< HEAD
 		{
 			if (Provider && Provider->IsRequestingMainFrameControl())
 			{
@@ -175,24 +174,6 @@
 		{
 			DefaultWindowLocation.ScreenPosition = WindowConfig.ScreenPosition.GetValue();
 		}
-=======
-		{
-			if (Provider && Provider->IsRequestingMainFrameControl())
-			{
-				WindowConfig = Provider->GetDesiredWindowConfiguration();
-				MainFrameContent = Provider->CreateMainFrameContentWidget();
-				bShowStartupDialogInPlaceOfMainEditor = true;
-
-				// We can only have one main frame provider, which means we just use  the first active one
-				break;
-			}
-		}
-
-		if (WindowConfig.ScreenPosition.IsSet())
-		{
-			DefaultWindowLocation.ScreenPosition = WindowConfig.ScreenPosition.GetValue();
-		}
->>>>>>> 4af6daef
 		if (WindowConfig.WindowSize.IsSet())
 		{
 			DefaultWindowLocation.WindowSize = WindowConfig.WindowSize.GetValue();
