--- conflicted
+++ resolved
@@ -69,24 +69,11 @@
 					}
 				}
 
-<<<<<<< HEAD
 				if (bMetaDataAllowVisible)
-=======
-			if (bMetaDataAllowVisible)
-			{
-				// Add if we are showing non-editable props and this is the 'None' category, 
-				// or if this is the right category, and we are showing non-editable
-				if (FObjectEditorUtils::GetCategoryFName(*It) == CategoryName && PropertyEditorHelpers::ShouldBeVisible(*this, *It))
->>>>>>> a57f0c39
 				{
-					static const FName Name_InlineEditConditionToggle("InlineEditConditionToggle");
-					const bool bOnlyShowAsInlineEditCondition = (*It)->HasMetaData(Name_InlineEditConditionToggle);
-					const bool bShowIfEditableProperty = (*It)->HasAnyPropertyFlags(CPF_Edit);
-					const bool bShowIfDisableEditOnInstance = !(*It)->HasAnyPropertyFlags(CPF_DisableEditOnInstance) || bShouldShowDisableEditOnInstance;
-
 					// Add if we are showing non-editable props and this is the 'None' category, 
-					// or if this is the right category, and we are either showing non-editable
-					if (FObjectEditorUtils::GetCategoryFName(*It) == CategoryName && (bShowHiddenProperties || (bShowIfEditableProperty && !bOnlyShowAsInlineEditCondition && bShowIfDisableEditOnInstance)))
+					// or if this is the right category, and we are showing non-editable
+					if (FObjectEditorUtils::GetCategoryFName(*It) == CategoryName && PropertyEditorHelpers::ShouldBeVisible(*this, *It))
 					{
 						if (bIsSparseStruct)
 						{
