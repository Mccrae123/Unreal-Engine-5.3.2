--- conflicted
+++ resolved
@@ -18,46 +18,7 @@
 
 void FPropertyTextUtilities::PropertyToTextHelper(FString& OutString, const FPropertyNode* InPropertyNode, const FProperty* Property, const FObjectBaseAddress& ObjectAddress, EPropertyPortFlags PortFlags)
 {
-<<<<<<< HEAD
-	bool bIsSparseProperty = !!InPropertyNode->HasNodeFlags(EPropertyNodeFlags::IsSparseClassData);
-	bool bIsInContainer = false;
-	const FProperty* Outer = Property->GetOwner<FProperty>();
-	if (bIsSparseProperty)
-	{
-		while (Outer)
-		{
-			const FArrayProperty* ArrayOuter = Property->GetOwner<FArrayProperty>();
-			const FSetProperty* SetOuter = Property->GetOwner<FSetProperty>();
-			const FMapProperty* MapOuter = Property->GetOwner<FMapProperty>();
-			if (ArrayOuter || SetOuter || MapOuter)
-			{
-				bIsInContainer = true;
-				break;
-			}
-
-			Outer = Outer->GetOwner<FProperty>();
-		}
-	}
-
-	if (!bIsSparseProperty || bIsInContainer)
-	{
-		PropertyToTextHelper(OutString, InPropertyNode, Property, ObjectAddress.BaseAddress, PortFlags);
-	}
-	else
-	{
-		// TODO: once we're sure that these don't differ we should always use the call to PropertyToTextHelper
-		UObject* Object = (UObject*) ObjectAddress.GetUObject();
-		void* BaseAddress = Object->GetClass()->GetOrCreateSparseClassData();
-		void* ValueAddress = Property->ContainerPtrToValuePtr<void>(BaseAddress);
-		Property->ExportText_Direct(OutString, ValueAddress, ValueAddress, nullptr, PortFlags);
-
-		FString Test;
-		PropertyToTextHelper(Test, InPropertyNode, Property, (uint8*)ValueAddress, PortFlags);
-		check(Test.Compare(OutString) == 0);
-	}
-=======
 	PropertyToTextHelper(OutString, InPropertyNode, Property, ObjectAddress.BaseAddress, ObjectAddress.Object, PortFlags);
->>>>>>> 6bbb88c8
 }
 
 void FPropertyTextUtilities::TextToPropertyHelper(const TCHAR* Buffer, const FPropertyNode* InPropertyNode, const FProperty* Property, uint8* ValueAddress, UObject* Object, EPropertyPortFlags PortFlags)
@@ -74,10 +35,5 @@
 
 void FPropertyTextUtilities::TextToPropertyHelper(const TCHAR* Buffer, const FPropertyNode* InPropertyNode, const FProperty* Property, const FObjectBaseAddress& ObjectAddress, EPropertyPortFlags PortFlags)
 {
-<<<<<<< HEAD
-	uint8* BaseAddress = InPropertyNode ? InPropertyNode->GetValueBaseAddressFromObject(ObjectAddress.GetUObject()) : ObjectAddress.BaseAddress;
-	TextToPropertyHelper(Buffer, InPropertyNode, Property, ObjectAddress.BaseAddress, ObjectAddress.GetUObject(), PortFlags);
-=======
 	TextToPropertyHelper(Buffer, InPropertyNode, Property, ObjectAddress.BaseAddress, ObjectAddress.Object, PortFlags);
->>>>>>> 6bbb88c8
 }