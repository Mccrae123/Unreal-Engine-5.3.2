// Copyright Epic Games, Inc. All Rights Reserved.

#include "DetailLayoutBuilderImpl.h"
#include "CategoryPropertyNode.h"
#include "DetailCategoryBuilderImpl.h"
#include "DetailMultiTopLevelObjectRootNode.h"
#include "DetailPropertyRow.h"
#include "IPropertyGenerationUtilities.h"
#include "ObjectEditorUtils.h"
#include "ObjectPropertyNode.h"
#include "PropertyEditorHelpers.h"
#include "PropertyHandleImpl.h"
#include "StructurePropertyNode.h"

FDetailLayoutBuilderImpl::FDetailLayoutBuilderImpl(TSharedPtr<FComplexPropertyNode>& InRootNode, FClassToPropertyMap& InPropertyMap, const TSharedRef<IPropertyUtilities>& InPropertyUtilities, const TSharedRef<IPropertyGenerationUtilities>& InPropertyGenerationUtilities, const TSharedPtr< IDetailsViewPrivate >& InDetailsView, bool bIsExternal)
	: RootNode( InRootNode )
	, PropertyMap( InPropertyMap )
	, PropertyDetailsUtilities( InPropertyUtilities )
	, PropertyGenerationUtilities( InPropertyGenerationUtilities )
	, DetailsView( InDetailsView.Get() )
	, CurrentCustomizationClass( nullptr )
	, bLayoutForExternalRoot(bIsExternal)
{
}


FDetailLayoutBuilderImpl::~FDetailLayoutBuilderImpl()
{
	if (GetDetailsView())
	{
		for (TSharedPtr<FComplexPropertyNode> ExternalRootPropertyNode : ExternalRootPropertyNodes)
		{
			GetDetailsView()->SaveExpandedItems(ExternalRootPropertyNode.ToSharedRef());
		}
	}
}

IDetailCategoryBuilder& FDetailLayoutBuilderImpl::EditCategory(FName CategoryName, const FText& NewLocalizedDisplayName, ECategoryPriority::Type CategoryType)
{
	FText LocalizedDisplayName = NewLocalizedDisplayName;

	// Use a generic name if one was not specified
	if (CategoryName == NAME_None)
	{
		static const FText GeneralString = NSLOCTEXT("DetailLayoutBuilderImpl", "General", "General");
		static const FName GeneralName = TEXT("General");

		CategoryName = GeneralName;
		LocalizedDisplayName = GeneralString;
	}

	TSharedPtr<FDetailCategoryImpl> CategoryImpl;
	// If the default category map had a category by the provided name, remove it from the map as it is now customized
	if (!DefaultCategoryMap.RemoveAndCopyValue(CategoryName, CategoryImpl))
	{
		// Default category map did not have a category by the requested name. Find or add it to the custom map
		TSharedPtr<FDetailCategoryImpl>& NewCategoryImpl = CustomCategoryMap.FindOrAdd(CategoryName);

		if (!NewCategoryImpl.IsValid())
		{
			NewCategoryImpl = MakeShareable(new FDetailCategoryImpl(CategoryName, SharedThis(this)));
			// Categories within a type should display in the order they were added but sorting is unstable so numbers are made unique
			const int32 SortOrder = CategoryType * 1000 + (CustomCategoryMap.Num() - 1);
			NewCategoryImpl->SetSortOrder( SortOrder );
		}
		CategoryImpl = NewCategoryImpl;
	}
	else
	{
		// Custom category should not exist yet as it was in the default category map
		checkSlow(!CustomCategoryMap.Contains(CategoryName) && CategoryImpl.IsValid());
		CustomCategoryMap.Add(CategoryName, CategoryImpl);

		// Categories within a type should display in the order they were added but sorting is unstable so numbers are made unique
		const int32 SortOrder = CategoryType * 1000 + (CustomCategoryMap.Num() - 1);
		CategoryImpl->SetSortOrder( SortOrder );
	}
	CategoryImpl->SetDisplayName(CategoryName, LocalizedDisplayName);

	return *CategoryImpl;
}

void FDetailLayoutBuilderImpl::GetCategoryNames(TArray<FName>& OutCategoryNames) const
{
	OutCategoryNames.Reserve(OutCategoryNames.Num() + DefaultCategoryMap.Num() + CustomCategoryMap.Num());

	TArray<FName> TempCategoryNames;
	DefaultCategoryMap.GenerateKeyArray(TempCategoryNames);
	OutCategoryNames.Append(TempCategoryNames);
	CustomCategoryMap.GenerateKeyArray(TempCategoryNames);
	OutCategoryNames.Append(TempCategoryNames);
}

IDetailPropertyRow& FDetailLayoutBuilderImpl::AddPropertyToCategory(TSharedPtr<IPropertyHandle> InPropertyHandle)
{
	// Get the FProperty itself
	FProperty* Property = InPropertyHandle->GetProperty();

	// Get the property's category name
	FName CategoryFName = FObjectEditorUtils::GetCategoryFName(Property);

	// Get the layout builder's category builder
	IDetailCategoryBuilder& MyCategory = EditCategory(CategoryFName);

	// Add the property to the category
	return MyCategory.AddProperty(InPropertyHandle);
}

FDetailWidgetRow& FDetailLayoutBuilderImpl::AddCustomRowToCategory(TSharedPtr<IPropertyHandle> InPropertyHandle, const FText& CustomSearchString, bool bForAdvanced)
{
	// Get the FProperty itself
	FProperty* Property = InPropertyHandle->GetProperty();

	// Get the property's category name
	FName CategoryFName = FObjectEditorUtils::GetCategoryFName(Property);

	// Get the layout builder's category builder
	IDetailCategoryBuilder& MyCategory = EditCategory(CategoryFName);

	// Add the property to the category
	return MyCategory.AddCustomRow(CustomSearchString, bForAdvanced);
}

TSharedPtr<IPropertyHandle> FDetailLayoutBuilderImpl::AddObjectPropertyData(TConstArrayView<UObject*> Objects, FName PropertyName)
{
	TSharedPtr<IPropertyHandle> Handle;

	if (PropertyName != NAME_None)
	{
		TSharedPtr<FObjectPropertyNode> RootPropertyNode = MakeShared<FObjectPropertyNode>();

		for (UObject* Obj : Objects)
		{
			RootPropertyNode->AddObject(Obj);
		}
		FPropertyNodeInitParams Params;
		Params.bAllowChildren = false;

		RootPropertyNode->InitNode(Params);

		if (TSharedPtr<FPropertyNode> PropertyNode = RootPropertyNode->GenerateSingleChild(PropertyName))
		{
			RootPropertyNode->AddChildNode(PropertyNode);
			PropertyNode->RebuildChildren();
			Handle = GetPropertyHandle(PropertyNode);
			AddExternalRootPropertyNode(RootPropertyNode.ToSharedRef());
			
			FClassInstanceToPropertyMap& ClassInstanceToPropertyMap = PropertyMap.FindOrAdd(PropertyNode->GetProperty()->GetOwnerStruct()->GetFName());
			FPropertyNodeMap& PropertyNodeMap = ClassInstanceToPropertyMap.FindOrAdd(NAME_None);
			PropertyNodeMap.Add(PropertyName, PropertyNode);
		}
	}

	return Handle;
}

TSharedPtr<IPropertyHandle> FDetailLayoutBuilderImpl::AddStructurePropertyData(const TSharedPtr<FStructOnScope>& StructData, FName PropertyName)
{
	TSharedPtr<IPropertyHandle> Handle;

	if (PropertyName != NAME_None && StructData && StructData->IsValid())
	{
		TSharedPtr<FStructurePropertyNode> RootPropertyNode = MakeShared<FStructurePropertyNode>();
		
		RootPropertyNode->SetStructure(StructData);
		RootPropertyNode->InitNode(FPropertyNodeInitParams());

		for (int32 ChildIdx = 0; ChildIdx < RootPropertyNode->GetNumChildNodes(); ++ChildIdx)
		{
			TSharedPtr< FPropertyNode > PropertyNode = RootPropertyNode->GetChildNode(ChildIdx);
			if (FProperty* Property = PropertyNode->GetProperty())
			{
				if (Property->GetFName() == PropertyName)
				{
					AddExternalRootPropertyNode(RootPropertyNode.ToSharedRef());
					FClassInstanceToPropertyMap& ClassInstanceToPropertyMap = PropertyMap.FindOrAdd(PropertyNode->GetProperty()->GetOwnerStruct()->GetFName());
					FPropertyNodeMap& PropertyNodeMap = ClassInstanceToPropertyMap.FindOrAdd(NAME_None);
					PropertyNodeMap.Add(PropertyName, PropertyNode);
<<<<<<< HEAD
=======

					RootPropertyNode->AddChildNode(PropertyNode);
					PropertyNode->RebuildChildren();
					Handle = GetPropertyHandle(PropertyNode);
>>>>>>> 6bbb88c8
					break;
				}
			}
		}
	}

	return Handle;
}

IDetailPropertyRow* FDetailLayoutBuilderImpl::EditDefaultProperty(TSharedPtr<IPropertyHandle> InPropertyHandle)
{
	if (InPropertyHandle.IsValid() && InPropertyHandle->IsValidHandle())
	{
		TSharedPtr<FPropertyNode> PropertyNode = GetPropertyNode(InPropertyHandle);
		if (PropertyNode.IsValid())
		{
			FProperty* Property = InPropertyHandle->GetProperty();

			// Get the property's category name
			FName CategoryFName = FObjectEditorUtils::GetCategoryFName(Property);

			// Get the layout builder's category builder
			TSharedPtr<FDetailCategoryImpl> DefaultCategory = DefaultCategoryMap.FindRef(CategoryFName);

			if(DefaultCategory.IsValid())
			{
				FDetailLayoutCustomization* Customization = DefaultCategory->GetDefaultCustomization(PropertyNode.ToSharedRef());
				if (Customization)
				{
					return Customization->PropertyRow.Get();
				}
			}
		}

	}

	return nullptr;
}

TSharedRef<IPropertyHandle> FDetailLayoutBuilderImpl::GetProperty( const FName PropertyPath, const UStruct* ClassOutermost, FName InInstanceName ) const
{	
	TSharedPtr<FPropertyHandleBase> PropertyHandle; 

	TSharedPtr<FPropertyNode> PropertyNodePtr = GetPropertyNode( PropertyPath, ClassOutermost, InInstanceName );
	
	return GetPropertyHandle( PropertyNodePtr );

}

FName FDetailLayoutBuilderImpl::GetTopLevelProperty()
{
	for (auto It = PropertyMap.CreateConstIterator(); It; ++It)
	{
		return It.Key();
	}
	return NAME_None;
}

void FDetailLayoutBuilderImpl::HideProperty( const TSharedPtr<IPropertyHandle> PropertyHandle )
{
	if( PropertyHandle.IsValid() && PropertyHandle->IsValidHandle() )
	{
		// Mark the property as customized so it wont show up in the default location
		TSharedPtr<FPropertyNode> PropertyNode = GetPropertyNode( PropertyHandle );
		if( PropertyNode.IsValid() )
		{
			SetCustomProperty( PropertyNode );
		}
	}
}

void FDetailLayoutBuilderImpl::HideProperty( FName PropertyPath, const UStruct* ClassOutermost, FName InstanceName )
{
	TSharedPtr<FPropertyNode> PropertyNode = GetPropertyNode( PropertyPath, ClassOutermost, InstanceName );
	if( PropertyNode.IsValid() )
	{
		SetCustomProperty( PropertyNode );
	}
}

void FDetailLayoutBuilderImpl::ForceRefreshDetails()
{
	PropertyDetailsUtilities.Pin()->ForceRefresh();
}

FDetailCategoryImpl& FDetailLayoutBuilderImpl::DefaultCategory(FName CategoryName)
{
	for (const TSharedRef<FDetailTreeNode>& RootTreeNode : AllRootTreeNodes)
	{
		if (RootTreeNode->GetNodeType() == EDetailNodeType::Category && 
			CategoryName == RootTreeNode->GetNodeName())
		{
			return (FDetailCategoryImpl&) RootTreeNode.Get();
		}
	}

	TSharedPtr<FDetailCategoryImpl>& CategoryImpl = DefaultCategoryMap.FindOrAdd(CategoryName);
	if (!CategoryImpl.IsValid())
	{
		CategoryImpl = MakeShareable(new FDetailCategoryImpl(CategoryName, SharedThis(this)));

		// We want categories within a type to display in the order they were added but sorting is unstable so we make unique numbers 
		uint32 SortOrder = (uint32) ECategoryPriority::Default * 1000 + (DefaultCategoryMap.Num() - 1);
		CategoryImpl->SetSortOrder(SortOrder);

		CategoryImpl->SetDisplayName(CategoryName, FText::GetEmpty());
	}

	return *CategoryImpl;
}

TSharedPtr<FDetailCategoryImpl> FDetailLayoutBuilderImpl::GetSubCategoryImpl(FName CategoryName) const
{
	return SubCategoryMap.FindRef(CategoryName);
}

bool FDetailLayoutBuilderImpl::HasCategory(FName CategoryName) const
{
	return DefaultCategoryMap.Contains(CategoryName);
}

void FDetailLayoutBuilderImpl::BuildCategories( const FCategoryMap& CategoryMap, TArray< TSharedRef<FDetailCategoryImpl> >& OutSimpleCategories, TArray< TSharedRef<FDetailCategoryImpl> >& OutAdvancedCategories )
{		
	for( FCategoryMap::TConstIterator It(CategoryMap); It; ++It )
	{
		TSharedRef<FDetailCategoryImpl> DetailCategory = It.Value().ToSharedRef();

		TSharedPtr<FComplexPropertyNode> RootPropertyNode = GetRootNode();
		const bool bCategoryHidden = PropertyEditorHelpers::IsCategoryHiddenByClass(RootPropertyNode, DetailCategory->GetCategoryName())
			|| ForceHiddenCategories.Contains(DetailCategory->GetCategoryName());

		if( !bCategoryHidden )
		{
			DetailCategory->GenerateLayout();

			if( DetailCategory->ContainsOnlyAdvanced() )
			{
				OutAdvancedCategories.Add( DetailCategory );
			}
			else
			{
				OutSimpleCategories.Add( DetailCategory );
			}
		}
	}
}

void FDetailLayoutBuilderImpl::GenerateDetailLayout()
{
	AllRootTreeNodes.Empty();

	// Sort by the order in which categories were edited
	struct FCompareFDetailCategoryImpl
	{
		FORCEINLINE bool operator()( TSharedPtr<FDetailCategoryImpl> A, TSharedPtr<FDetailCategoryImpl> B ) const
		{
			return A->GetSortOrder() < B->GetSortOrder();
		}
	};

	TArray<TSharedRef<FDetailCategoryImpl>> SimpleCategories;
	TArray<TSharedRef<FDetailCategoryImpl>> AdvancedOnlyCategories;

	SubCategoryMap.Empty();
	for (FCategoryMap::TIterator It(DefaultCategoryMap); It; ++It)
	{
		// Remove all subcategories
		TSharedPtr<FDetailCategoryImpl> DetailCategory = It.Value();
		// Note: Sub-categories are added later
		int32 Index = INDEX_NONE;
		if (DetailCategory->GetCategoryName().ToString().FindChar(FPropertyNodeConstants::CategoryDelimiterChar, Index))
		{
			SubCategoryMap.Add(It.Key(), DetailCategory);
			It.RemoveCurrent();
		}
	}

	// Build default categories
	while (DefaultCategoryMap.Num() > 0)
	{
		FCategoryMap DefaultCategoryMapCopy = DefaultCategoryMap;

		DefaultCategoryMap.Empty();

		BuildCategories(DefaultCategoryMapCopy, SimpleCategories, AdvancedOnlyCategories);
	}

	// Customizations can add more categories while customizing so just keep doing this until the maps are empty
	while (CustomCategoryMap.Num() > 0)
	{
		FCategoryMap CustomCategoryMapCopy = CustomCategoryMap;

		CustomCategoryMap.Empty();

		BuildCategories(CustomCategoryMapCopy, SimpleCategories, AdvancedOnlyCategories);
	}

	FDetailNodeList CategoryNodes;

	// Run initial sort
	SimpleCategories.Sort(FCompareFDetailCategoryImpl());
	AdvancedOnlyCategories.Sort(FCompareFDetailCategoryImpl());

	if (CategorySortOrderFunctions.Num() > 0)
	{
		TMap<FName, IDetailCategoryBuilder*> AllCategoryMap;
		TArray<TSharedRef<FDetailCategoryImpl>> AllCategories;

		for (TSharedRef<FDetailCategoryImpl>& CategoryImpl : SimpleCategories)
		{
			const FName CategoryName = CategoryImpl->GetCategoryName();
			AllCategories.Add(CategoryImpl);
			IDetailCategoryBuilder* Builder = static_cast<IDetailCategoryBuilder*>(&CategoryImpl.Get());
			AllCategoryMap.Add(CategoryName, Builder);
		}

		for (TSharedRef<FDetailCategoryImpl>& CategoryImpl : AdvancedOnlyCategories)
		{
			const FName CategoryName = CategoryImpl->GetCategoryName();
			AllCategories.Add(CategoryImpl);
			IDetailCategoryBuilder* Builder = static_cast<IDetailCategoryBuilder*>(&CategoryImpl.Get());
			AllCategoryMap.Add(CategoryName, Builder);
		}

		// Run second override function sort
		for (FOnCategorySortOrderFunction& SortFunction : CategorySortOrderFunctions)
		{
			SortFunction(AllCategoryMap);
		}
		AllCategories.Sort(FCompareFDetailCategoryImpl());

		// Merge the two category lists in sorted order
		for (int32 CategoryIndex = 0; CategoryIndex < AllCategories.Num(); ++CategoryIndex)
		{
			CategoryNodes.AddUnique(AllCategories[CategoryIndex]);
		}
	}
	else
	{
		// Merge the two category lists in sorted order
		for (int32 CategoryIndex = 0; CategoryIndex < SimpleCategories.Num(); ++CategoryIndex)
		{
			CategoryNodes.AddUnique(SimpleCategories[CategoryIndex]);
		}

		for (int32 CategoryIndex = 0; CategoryIndex < AdvancedOnlyCategories.Num(); ++CategoryIndex)
		{
			CategoryNodes.AddUnique(AdvancedOnlyCategories[CategoryIndex]);
		}
	}

	TSharedPtr<FComplexPropertyNode> RootNodePinned = RootNode.Pin();
	if (DetailsView && DetailsView->GetRootObjectCustomization() && RootNodePinned->GetInstancesNum())
	{
		FObjectPropertyNode* ObjectNode = RootNodePinned->AsObjectNode();

		TSharedPtr<IDetailRootObjectCustomization> RootObjectCustomization = DetailsView->GetRootObjectCustomization();

		// there are multiple objects in the details panel.  Separate each one with a unique object name node to differentiate them
		TSharedRef<FDetailMultiTopLevelObjectRootNode> NewRootNode = MakeShared<FDetailMultiTopLevelObjectRootNode>(RootObjectCustomization, DetailsView, ObjectNode);
		NewRootNode->SetChildren(CategoryNodes);

		AllRootTreeNodes.Add(NewRootNode);
	}
	else
	{
		// The categories are the root in this case
		AllRootTreeNodes = CategoryNodes;
	}
}

void FDetailLayoutBuilderImpl::FilterDetailLayout( const FDetailFilter& InFilter )
{
	CurrentFilter = InFilter;
	FilteredRootTreeNodes.Reset();

	for(int32 RootNodeIndex = 0; RootNodeIndex < AllRootTreeNodes.Num(); ++RootNodeIndex)
	{
		TSharedRef<FDetailTreeNode>& RootTreeNode = AllRootTreeNodes[RootNodeIndex];

		RootTreeNode->FilterNode(InFilter);

		if(RootTreeNode->GetVisibility() == ENodeVisibility::Visible)
		{
			FilteredRootTreeNodes.Add(RootTreeNode);
			if (DetailsView)
			{
				DetailsView->RequestItemExpanded(RootTreeNode, RootTreeNode->ShouldBeExpanded());
			}
		}
	}
}

void FDetailLayoutBuilderImpl::SetCurrentCustomizationClass( UStruct* CurrentClass, FName VariableName )
{
	CurrentCustomizationClass = CurrentClass;
	CurrentCustomizationVariableName = VariableName;
}

TSharedPtr<FPropertyNode> FDetailLayoutBuilderImpl::GetPropertyNode( const FName PropertyName, const UStruct* ClassOutermost, FName InstanceName ) const
{
	TSharedPtr<FPropertyNode> PropertyNode = GetPropertyNodeInternal( PropertyName, ClassOutermost, InstanceName );
	return PropertyNode;
}

/**
 * Parses a path node string into a property and index  The string should be in the format "Property[Index]" for arrays or "Property" for non arrays
 * 
 * @param OutProperty	The property name parsed from the string
 * @param OutIndex		The index of the property in an array (INDEX_NONE if not found)
 */
static void GetPropertyAndIndex( const FString& PathNode, FString& OutProperty, int32& OutIndex )
{
	OutIndex = INDEX_NONE;
	FString FoundIndexStr;
	// Split the text into the property (left of the brackets) and index Right of the open bracket
	if( PathNode.Split( TEXT("["), &OutProperty, &FoundIndexStr, ESearchCase::IgnoreCase, ESearchDir::FromEnd ) )
	{
		// Convert the index string into a number 
		OutIndex = FCString::Atoi( *FoundIndexStr );
	}
	else
	{
		// No index was found, the path node is just the property
		OutProperty = PathNode;
	}
}
/**
 * Finds a child property node from the provided parent node (does not recurse into grandchildren)
 *
 * @param InParentNode	The parent node to locate the child from
 * @param PropertyName	The property name to find
 * @param Index			The index of the property if its in an array
 */
static TSharedPtr<FPropertyNode> FindChildPropertyNode( FPropertyNode& InParentNode, const FString& PropertyName, int32 Index )
{
	TSharedPtr<FPropertyNode> FoundNode(nullptr);

	// search each child for a property with the provided name
	for( int32 ChildIndex = 0; ChildIndex < InParentNode.GetNumChildNodes(); ++ChildIndex )
	{
		TSharedPtr<FPropertyNode>& ChildNode = InParentNode.GetChildNode(ChildIndex);
		FProperty* Property = ChildNode->GetProperty();
		if( Property && Property->GetFName() == *PropertyName )
		{
			FoundNode = ChildNode;
			break;
		}
	}

	// Find the array element.
	if( FoundNode.IsValid() && Index != INDEX_NONE )
	{
		// The found node is the top array so get its child which is the actual node
		FoundNode = FoundNode->GetChildNode( Index );
	}

	return FoundNode;
}

TSharedPtr<FPropertyNode> FDetailLayoutBuilderImpl::GetPropertyNode( TSharedPtr<IPropertyHandle> PropertyHandle ) const
{
	TSharedPtr<FPropertyNode> PropertyNode = nullptr;
	if( PropertyHandle->IsValidHandle() )
	{
		PropertyNode = StaticCastSharedPtr<FPropertyHandleBase>(PropertyHandle)->GetPropertyNode();
	}

	return PropertyNode;
}

/**
 Contains the location of a property, by path

 Supported format: instance_name'outer.outer.value[optional_index]
 Instance name is needed if multiple UProperties of the same type exist (such as two identical structs, the instance name is one of the struct variable names)
 Items in arrays are indexed by []
 Example setup
*/

TSharedPtr<FPropertyNode> FDetailLayoutBuilderImpl::GetPropertyNodeInternal( const FName PropertyPath, const UStruct* ClassOutermost, FName InstanceName ) const
{
	FName PropertyName;
	TArray<FString> PathList;
	PropertyPath.ToString().ParseIntoArray( PathList, TEXT("."), true );

	int32 ArrayFoundIndex = 0;
	if( PathList.Num() == 1 && !PathList[0].FindChar(TEXT('['), ArrayFoundIndex))
	{
		PropertyName = FName( *PathList[0] );
	}
	// The class to find properties in defaults to the class currently being customized
	FName ClassName = CurrentCustomizationClass ? CurrentCustomizationClass->GetFName() : NAME_None;
	if( ClassOutermost != nullptr)
	{
		// The requested a different class
		ClassName = ClassOutermost->GetFName();
	}

	// Find the outer variable name.  This only matters if there are multiple instances of the same property
	FName OuterVariableName = CurrentCustomizationVariableName;
	if( InstanceName != NAME_None )
	{
		OuterVariableName = InstanceName;
	}

	// If this fails there are no properties associated with the class name provided
	FClassInstanceToPropertyMap* ClassInstanceToPropertyMapPtr = PropertyMap.Find( ClassName );

	if( ClassInstanceToPropertyMapPtr )
	{
		FClassInstanceToPropertyMap& ClassInstanceToPropertyMap = *ClassInstanceToPropertyMapPtr;
		if( OuterVariableName == NAME_None && ClassInstanceToPropertyMap.Num() == 1 )
		{
			// If the outer  variable name still wasnt specified and there is only one instance, just use that
			auto FirstKey = ClassInstanceToPropertyMap.CreateIterator();
			OuterVariableName = FirstKey.Key();
		}

		FPropertyNodeMap* PropertyNodeMapPtr = ClassInstanceToPropertyMap.Find( OuterVariableName );

		if( PropertyNodeMapPtr )
		{
			FPropertyNodeMap& PropertyNodeMap = *PropertyNodeMapPtr;
			// Check for property name fast path first
			if( PropertyName != NAME_None )
			{
				// The property name was ambiguous or not found if this fails.  If ambiguous, it means there are multiple data same typed data structures(components or structs) in the class which
				// causes multiple properties by the same name to exist.  These properties must be found via the path method.
				return PropertyNodeMap.PropertyNameToNode.FindRef( PropertyName );
			}
			else
			{
				// We need to search through the tree for a property with the given path
				TSharedPtr<FPropertyNode> PropertyNode;

				// Path should be in the format A[optional_index].B.C
				if( PathList.Num() )
				{
					// Get the base property and index
					FString Property;
					int32 Index;
					GetPropertyAndIndex( PathList[0], Property, Index );

					// Get the parent most property node which is the one in the map.  Its children need to be searched
					PropertyNode = PropertyNodeMap.PropertyNameToNode.FindRef( FName( *Property ) );
					if( PropertyNode.IsValid() )
					{
						if( Index != INDEX_NONE )
						{
							if (Index >= PropertyNode->GetNumChildNodes())
							{
								return nullptr;
							}

							// The parent is the actual array, its children are array elements
							PropertyNode = PropertyNode->GetChildNode( Index );
						}

						// Search any additional paths for the child
						for( int32 PathIndex = 1; PathIndex < PathList.Num(); ++PathIndex )
						{
							GetPropertyAndIndex( PathList[PathIndex], Property, Index );

							PropertyNode = FindChildPropertyNode( *PropertyNode, Property, Index );
						}
					}
				}

				return PropertyNode;
			}
		}
	}

	return nullptr;
}


TSharedRef<IPropertyHandle> FDetailLayoutBuilderImpl::GetPropertyHandle( TSharedPtr<FPropertyNode> PropertyNodePtr ) const
{
	TSharedPtr<IPropertyHandle> PropertyHandle;
	if( PropertyNodePtr.IsValid() )
	{ 
		TSharedRef<FPropertyNode> PropertyNode = PropertyNodePtr.ToSharedRef();
		FNotifyHook* NotifyHook = GetPropertyUtilities()->GetNotifyHook();

		PropertyHandle = PropertyEditorHelpers::GetPropertyHandle( PropertyNode, NotifyHook, PropertyDetailsUtilities.Pin() );
	}
	else
	{
		// Invalid handle
		PropertyHandle = MakeShareable( new FPropertyHandleBase(nullptr, nullptr, nullptr) );
	}	

	return PropertyHandle.ToSharedRef();
}

void FDetailLayoutBuilderImpl::AddExternalRootPropertyNode(TSharedRef<FComplexPropertyNode> InExternalRootNode)
{
	ExternalRootPropertyNodes.Add(InExternalRootNode);
	if (GetDetailsView())
	{
		GetDetailsView()->RestoreExpandedItems(InExternalRootNode);
	}
}

void FDetailLayoutBuilderImpl::RemoveExternalRootPropertyNode(TSharedRef<FComplexPropertyNode> InExternalRootNode)
{
	int32 NumRemoved = ExternalRootPropertyNodes.RemoveAll([InExternalRootNode](TSharedPtr<FComplexPropertyNode> ExternalRootPropertyNode)
	{
		return ExternalRootPropertyNode == InExternalRootNode;
	});

	if (NumRemoved > 0 && GetDetailsView())
	{
		GetDetailsView()->SaveExpandedItems(InExternalRootNode);
	}
}

FDelegateHandle FDetailLayoutBuilderImpl::AddNodeVisibilityChangedHandler(FSimpleMulticastDelegate::FDelegate InOnNodeVisibilityChanged)
{
	return OnNodeVisibilityChanged.Add(InOnNodeVisibilityChanged);
}

void FDetailLayoutBuilderImpl::RemoveNodeVisibilityChangedHandler(FDelegateHandle DelegateHandle)
{
	OnNodeVisibilityChanged.Remove(DelegateHandle);
}

void FDetailLayoutBuilderImpl::NotifyNodeVisibilityChanged()
{
	OnNodeVisibilityChanged.Broadcast();
}

IPropertyGenerationUtilities& FDetailLayoutBuilderImpl::GetPropertyGenerationUtilities() const
{
	TSharedPtr<IPropertyGenerationUtilities> PropertyGenerationUtilitiesPinned = PropertyGenerationUtilities.Pin();
	checkf(PropertyGenerationUtilitiesPinned.IsValid(), TEXT("Property generation utilities were destroyed while the layout builder was still in use."));
	return *PropertyGenerationUtilitiesPinned.Get();
}

FCustomPropertyTypeLayoutMap FDetailLayoutBuilderImpl::GetInstancedPropertyTypeLayoutMap() const
{
	FCustomPropertyTypeLayoutMap TypeLayoutMap = GetPropertyGenerationUtilities().GetInstancedPropertyTypeLayoutMap();
	TypeLayoutMap.Append(InstancePropertyTypeExtensions);
	return TypeLayoutMap;
}

TSharedPtr<FAssetThumbnailPool> FDetailLayoutBuilderImpl::GetThumbnailPool() const
{
	return PropertyDetailsUtilities.Pin()->GetThumbnailPool();
}

bool FDetailLayoutBuilderImpl::IsPropertyVisible( TSharedRef<IPropertyHandle> PropertyHandle ) const
{
	if (PropertyHandle->IsValidHandle() && DetailsView != nullptr)
	{
		TSharedPtr<FPropertyNode> PropertyNode = PropertyHandle->GetPropertyNode();
		const FCategoryPropertyNode* CategoryNode = PropertyNode.IsValid() ? PropertyNode->AsCategoryNode() : nullptr;
		if (CategoryNode != nullptr)
		{
			// this is a subcategory
			FName CategoryName = CategoryNode->GetCategoryName();
			return DetailsView->IsCustomRowVisible(FName(), CategoryName);
		}
		else if (PropertyHandle->GetProperty() != nullptr)
		{
			FPropertyAndParent PropertyAndParent(PropertyHandle);
			return DetailsView->IsPropertyVisible(PropertyAndParent);
		}
	}

	return true;
}

bool FDetailLayoutBuilderImpl::IsPropertyVisible( const struct FPropertyAndParent& PropertyAndParent ) const
{
	return DetailsView ? DetailsView->IsPropertyVisible( PropertyAndParent ) : true;
}

void FDetailLayoutBuilderImpl::HideCategory( FName CategoryName )
{
	ForceHiddenCategories.Add(CategoryName);
}

const IDetailsView* FDetailLayoutBuilderImpl::GetDetailsView() const
{ 
	return DetailsView; 
}

void FDetailLayoutBuilderImpl::GetObjectsBeingCustomized( TArray< TWeakObjectPtr<UObject> >& OutObjects ) const
{
	OutObjects.Empty();

	FObjectPropertyNode* RootObjectNode = RootNode.IsValid() ? RootNode.Pin()->AsObjectNode() : nullptr;

	// The class to find properties in defaults to the class currently being customized
	FName ClassName = CurrentCustomizationClass ? CurrentCustomizationClass->GetFName() : NAME_None;

	if(ClassName != NAME_None && CurrentCustomizationVariableName != NAME_None)
	{
		// If this fails there are no properties associated with the class name provided
		FClassInstanceToPropertyMap* ClassInstanceToPropertyMapPtr = PropertyMap.Find(ClassName);

		if(ClassInstanceToPropertyMapPtr)
		{
			FClassInstanceToPropertyMap& ClassInstanceToPropertyMap = *ClassInstanceToPropertyMapPtr;

			FPropertyNodeMap* PropertyNodeMapPtr = ClassInstanceToPropertyMap.Find(CurrentCustomizationVariableName);

			if(PropertyNodeMapPtr)
			{
				FPropertyNodeMap& PropertyNodeMap = *PropertyNodeMapPtr;
				FObjectPropertyNode* ParentObjectProperty = PropertyNodeMap.ParentProperty ? PropertyNodeMap.ParentProperty->AsObjectNode() : NULL;
				if(ParentObjectProperty)
				{
					for(int32 ObjectIndex = 0; ObjectIndex < ParentObjectProperty->GetNumObjects(); ++ObjectIndex)
					{
						OutObjects.Add(ParentObjectProperty->GetUObject(ObjectIndex));
					}
				}
			}
		}
	}
	else if(RootObjectNode)
	{
		for (int32 ObjectIndex = 0; ObjectIndex < RootObjectNode->GetNumObjects(); ++ObjectIndex)
		{
			OutObjects.Add(RootObjectNode->GetUObject(ObjectIndex));
		}
	}
}

void FDetailLayoutBuilderImpl::GetStructsBeingCustomized( TArray< TSharedPtr<FStructOnScope> >& OutStructs ) const
{
	OutStructs.Reset();

	FStructurePropertyNode* RootStructNode = RootNode.IsValid() ? RootNode.Pin()->AsStructureNode() : nullptr;

	// The class to find properties in defaults to the class currently being customized
	FName ClassName = CurrentCustomizationClass ? CurrentCustomizationClass->GetFName() : NAME_None;

	if(ClassName != NAME_None && CurrentCustomizationVariableName != NAME_None)
	{
		// If this fails there are no properties associated with the class name provided
		FClassInstanceToPropertyMap* ClassInstanceToPropertyMapPtr = PropertyMap.Find(ClassName);

		if(ClassInstanceToPropertyMapPtr)
		{
			FClassInstanceToPropertyMap& ClassInstanceToPropertyMap = *ClassInstanceToPropertyMapPtr;

			FPropertyNodeMap* PropertyNodeMapPtr = ClassInstanceToPropertyMap.Find(CurrentCustomizationVariableName);

			if(PropertyNodeMapPtr)
			{
				FPropertyNodeMap& PropertyNodeMap = *PropertyNodeMapPtr;
				FComplexPropertyNode* ParentComplexProperty = PropertyNodeMap.ParentProperty ? PropertyNodeMap.ParentProperty->AsComplexNode() : nullptr;
				FStructurePropertyNode* StructureNode = ParentComplexProperty ? ParentComplexProperty->AsStructureNode() : nullptr;
				if(StructureNode)
				{
					OutStructs.Add(StructureNode->GetStructData());
				}
			}
		}
	}

	if(RootStructNode)
	{
		OutStructs.Add(RootStructNode->GetStructData());
	}
}

const TSharedRef< IPropertyUtilities > FDetailLayoutBuilderImpl::GetPropertyUtilities() const
{
	return PropertyDetailsUtilities.Pin().ToSharedRef();
}

UClass* FDetailLayoutBuilderImpl::GetBaseClass() const
{
	return RootNode.IsValid() ? Cast<UClass>(RootNode.Pin()->GetBaseStructure()) : nullptr;
}

const TArray<TWeakObjectPtr<UObject>>& FDetailLayoutBuilderImpl::GetSelectedObjects() const
{
	return PropertyDetailsUtilities.Pin()->GetSelectedObjects();
}


bool FDetailLayoutBuilderImpl::HasClassDefaultObject() const
{
	return PropertyDetailsUtilities.Pin()->HasClassDefaultObject();
}

void FDetailLayoutBuilderImpl::SetCustomProperty( const TSharedPtr<FPropertyNode>& PropertyNode ) 
{
	PropertyNode->SetNodeFlags( EPropertyNodeFlags::IsCustomized, true );
}

void FDetailLayoutBuilderImpl::Tick( float DeltaTime )
{
	for( auto It = TickableNodes.CreateIterator(); It; ++It )
	{
		(*It)->Tick( DeltaTime );
	}
}

void FDetailLayoutBuilderImpl::AddTickableNode( FDetailTreeNode& TickableNode )
{
	TickableNodes.Add( &TickableNode );
}

void FDetailLayoutBuilderImpl::RemoveTickableNode( FDetailTreeNode& TickableNode )
{
	TickableNodes.Remove( &TickableNode );
}

void FDetailLayoutBuilderImpl::SaveExpansionState( const FString& NodePath, bool bIsExpanded )
{
	if (DetailsView)
	{
		DetailsView->SaveCustomExpansionState(NodePath, bIsExpanded);
	}
}

bool FDetailLayoutBuilderImpl::GetSavedExpansionState( const FString& NodePath ) const
{
	return DetailsView ? DetailsView->GetCustomSavedExpansionState(NodePath) : false;
}

void FDetailLayoutBuilderImpl::RegisterInstancedCustomPropertyTypeLayout(FName PropertyTypeName, FOnGetPropertyTypeCustomizationInstance PropertyTypeLayoutDelegate, TSharedPtr<IPropertyTypeIdentifier> Identifier)
{
	FPropertyTypeLayoutCallback Callback;
	Callback.PropertyTypeLayoutDelegate = PropertyTypeLayoutDelegate;
	Callback.PropertyTypeIdentifier = Identifier;

	FPropertyTypeLayoutCallbackList* LayoutCallbacks = InstancePropertyTypeExtensions.Find(PropertyTypeName);
	if (LayoutCallbacks)
	{
		LayoutCallbacks->Add(Callback);
	}
	else
	{
		FPropertyTypeLayoutCallbackList NewLayoutCallbacks;
		NewLayoutCallbacks.Add(Callback);
		InstancePropertyTypeExtensions.Add(PropertyTypeName, NewLayoutCallbacks);
	}
}

void FDetailLayoutBuilderImpl::SortCategories(const FOnCategorySortOrderFunction& InSortFunction)
{
	CategorySortOrderFunctions.Add(InSortFunction);
}<|MERGE_RESOLUTION|>--- conflicted
+++ resolved
@@ -176,13 +176,10 @@
 					FClassInstanceToPropertyMap& ClassInstanceToPropertyMap = PropertyMap.FindOrAdd(PropertyNode->GetProperty()->GetOwnerStruct()->GetFName());
 					FPropertyNodeMap& PropertyNodeMap = ClassInstanceToPropertyMap.FindOrAdd(NAME_None);
 					PropertyNodeMap.Add(PropertyName, PropertyNode);
-<<<<<<< HEAD
-=======
 
 					RootPropertyNode->AddChildNode(PropertyNode);
 					PropertyNode->RebuildChildren();
 					Handle = GetPropertyHandle(PropertyNode);
->>>>>>> 6bbb88c8
 					break;
 				}
 			}
