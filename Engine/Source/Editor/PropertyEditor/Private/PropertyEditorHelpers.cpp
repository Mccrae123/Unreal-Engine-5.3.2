--- conflicted
+++ resolved
@@ -850,9 +850,6 @@
 		.ParentRow(InParentRow)
 		.Cursor(EMouseCursor::GrabHand)
 		.IsEnabled(InEnabledAttr)
-<<<<<<< HEAD
-		.Visibility_Lambda([InParentRow]() { return InParentRow->IsHovered() ? EVisibility::Visible : EVisibility::Hidden; });
-=======
 		.Visibility_Lambda([RowPtr]()
 		{
 			if( const TSharedPtr<SDetailSingleItemRow> Row = RowPtr.Pin())
@@ -861,7 +858,6 @@
 			}
 			return EVisibility::Hidden;
 		});
->>>>>>> 4af6daef
 		return Handle;
 	}
 
@@ -1138,8 +1134,6 @@
 		return InvalidEnumValues;
 	}
 
-<<<<<<< HEAD
-=======
 	TMap<FName, FText> GetEnumValueDisplayNamesFromPropertyOverride(const FProperty* Property, const UEnum* InEnum)
 	{
 		TMap<FName, FText> DisplayNameOverrides;
@@ -1166,7 +1160,6 @@
 		return DisplayNameOverrides;
 	}
 
->>>>>>> 4af6daef
 	bool IsCategoryHiddenByClass(const TSharedPtr<FComplexPropertyNode>& InRootNode, FName CategoryName)
 	{
 		return InRootNode->AsObjectNode() && InRootNode->AsObjectNode()->GetHiddenCategories().Contains(CategoryName);
