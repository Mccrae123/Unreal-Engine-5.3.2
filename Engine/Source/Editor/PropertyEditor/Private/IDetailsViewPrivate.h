--- conflicted
+++ resolved
@@ -144,12 +144,6 @@
 	*/
 	virtual void RestoreExpandedItems(TSharedRef<FPropertyNode> StartNode) = 0;
 
-<<<<<<< HEAD
-	/** Mark node as animating, useful if animating during behaviors that trigger widget reconstruction */
-	virtual void MarkNodeAnimating(TSharedPtr<FPropertyNode> InNode, float InAnimationDuration) = 0;
-
-	/** Returns true if node is animating, currently we only keep track of the last animated node */
-=======
 	/**
 	* Mark node as animating, useful if animating during behaviors that trigger widget reconstruction.
 	* @param InNode				The slate property node to animate.
@@ -159,7 +153,6 @@
 	virtual void MarkNodeAnimating(TSharedPtr<FPropertyNode> InNode, float InAnimationDuration, TOptional<FGuid> InAnimationBatchId = {}) = 0;
 
 	/** @return true if node is animating */
->>>>>>> 4af6daef
 	virtual bool IsNodeAnimating(TSharedPtr<FPropertyNode> InNode) = 0;
 
 	/** Column width accessibility */
