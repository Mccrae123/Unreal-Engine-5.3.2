// Copyright Epic Games, Inc. All Rights Reserved.

#pragma once

#include "CoreMinimal.h"
#include "DetailTreeNode.h"
#include "PropertyCustomizationHelpers.h"
#include "SDetailTableRowBase.h"
#include "SDetailsViewBase.h"
#include "ScopedTransaction.h"

#include "DragAndDrop/DecoratedDragDropOp.h"
#include "Framework/Commands/Commands.h"
#include "Input/Reply.h"
#include "Widgets/DeclarativeSyntaxSupport.h"
#include "Widgets/SWidget.h"
#include "Widgets/Views/STableViewBase.h"

class IDetailKeyframeHandler;
struct FDetailLayoutCustomization;
class SDetailSingleItemRow;

class SArrayRowHandle : public SCompoundWidget
{
public:
	SLATE_BEGIN_ARGS(SArrayRowHandle)
	{}
	SLATE_DEFAULT_SLOT(FArguments, Content)
	SLATE_ARGUMENT(TSharedPtr<SDetailSingleItemRow>, ParentRow)
	SLATE_END_ARGS()

	void Construct(const FArguments& InArgs);

	FReply OnMouseButtonDown(const FGeometry& MyGeometry, const FPointerEvent& MouseEvent) override
	{
		return FReply::Handled().DetectDrag(SharedThis(this), EKeys::LeftMouseButton);
	};

	FReply OnDragDetected(const FGeometry& MyGeometry, const FPointerEvent& MouseEvent) override;

private:
	TWeakPtr<SDetailSingleItemRow> ParentRow;
};

/**
 * A widget for details that span the entire tree row and have no columns                                                              
 */
class SDetailSingleItemRow : public SDetailTableRowBase
{
public:
	SLATE_BEGIN_ARGS( SDetailSingleItemRow )
		: _ColumnSizeData() {}

		SLATE_ARGUMENT( FDetailColumnSizeData, ColumnSizeData )
		SLATE_ARGUMENT( bool, AllowFavoriteSystem)
	SLATE_END_ARGS()

	/**
	 * Construct the widget
	 */
	void Construct( const FArguments& InArgs, FDetailLayoutCustomization* InCustomization, bool bHasMultipleColumns, TSharedRef<FDetailTreeNode> InOwnerTreeNode, const TSharedRef<STableViewBase>& InOwnerTableView );

	// ~Begin SWidget Interface
	virtual FReply OnMouseButtonUp(const FGeometry& MyGeometry, const FPointerEvent& MouseEvent) override;
	// ~Begin End Interface

	TSharedPtr<FDragDropOperation> CreateDragDropOperation();

	virtual void Tick(const FGeometry& AllottedGeometry, const double InCurrentTime, const float InDeltaTime);
protected:
	virtual bool OnContextMenuOpening( FMenuBuilder& MenuBuilder ) override;
private:
	void OnCopyProperty();
	void OnCopyPropertyDisplayName();
	void OnPasteProperty();
	bool CanPasteProperty() const;
	FSlateColor GetOuterBackgroundColor() const;
	FSlateColor GetInnerBackgroundColor() const;

	void CreateGlobalExtensionWidgets(TArray<FPropertyRowExtensionButton>& ExtensionButtons) const;
	void PopulateExtensionWidget();

	void UpdateResetToDefault();
	void OnResetToDefaultClicked() const;
	bool IsResetToDefaultVisible() const;

	bool IsHighlighted() const;

	void OnFavoriteMenuToggle();
	bool CanFavorite() const;
	bool IsFavorite() const;
<<<<<<< HEAD

	/** UIActions to help populate the PropertyEditorPermissionList, which must first be turned on through FPropertyEditorPermissionList::Get().SetShouldShowMenuEntries */
=======
	
	/** UIActions to help populate the PropertyEditorPermissionList, which must first be turned on through FPropertyEditorPermissionList::Get().SetShouldShowMenuEntries */
	FString GetRowNameText() const;
>>>>>>> d731a049
	void CopyRowNameText() const;
	void OnToggleAllowList() const;
	bool IsAllowListChecked() const;
	void OnToggleDenyList() const;
	bool IsDenyListChecked() const;

	void OnArrayOrCustomDragLeave(const FDragDropEvent& DragDropEvent);
	FReply OnArrayAcceptDrop(const FDragDropEvent& DragDropEvent, EItemDropZone DropZone, TSharedPtr<FDetailTreeNode> TargetItem);
	FReply OnArrayHeaderAcceptDrop(const FDragDropEvent& DragDropEvent, EItemDropZone DropZone, TSharedPtr<FDetailTreeNode> TargetItem);

	TOptional<EItemDropZone> OnArrayCanAcceptDrop(const FDragDropEvent& DragDropEvent, EItemDropZone DropZone, TSharedPtr< FDetailTreeNode > Type);

	FReply OnCustomAcceptDrop(const FDragDropEvent& DragDropEvent, EItemDropZone DropZone, TSharedPtr<FDetailTreeNode> TargetItem);
	TOptional<EItemDropZone> OnCustomCanAcceptDrop(const FDragDropEvent& DragDropEvent, EItemDropZone DropZone, TSharedPtr<FDetailTreeNode> Type);

	/** Checks if the current drop event is being dropped into a valid location
	 */
	bool CheckValidDrop(const TSharedPtr<SDetailSingleItemRow> RowPtr, EItemDropZone DropZone) const;
	
	TSharedPtr<FPropertyNode> GetPropertyNode() const;
	TSharedPtr<IPropertyHandle> GetPropertyHandle() const;

private:
	/** Customization for this widget */
	FDetailLayoutCustomization* Customization;
	FDetailWidgetRow WidgetRow;
	bool bAllowFavoriteSystem;
	bool bCachedResetToDefaultVisible;
	TSharedPtr<FPropertyNode> SwappablePropertyNode;
	TSharedPtr<SButton> ExpanderArrow;
	TWeakPtr<FDragDropOperation> DragOperation; // last drag initiated by this widget
	FUIAction CopyAction;
	FUIAction PasteAction;

	/** Animation curve for displaying pulse */
	FCurveSequence PulseAnimation;
};

class FArrayRowDragDropOp : public FDecoratedDragDropOp
{
public:
	DRAG_DROP_OPERATOR_TYPE(FArrayRowDragDropOp, FDecoratedDragDropOp)

	FArrayRowDragDropOp(TSharedPtr<SDetailSingleItemRow> InRow);

	/** Inits the tooltip, needs to be called after constructing */
	void Init();

	/** Update the drag tool tip indicating whether the current drop target is valid */
	void SetValidTarget(bool IsValidTarget);

	TWeakPtr<SDetailSingleItemRow> Row;
};<|MERGE_RESOLUTION|>--- conflicted
+++ resolved
@@ -89,14 +89,9 @@
 	void OnFavoriteMenuToggle();
 	bool CanFavorite() const;
 	bool IsFavorite() const;
-<<<<<<< HEAD
-
-	/** UIActions to help populate the PropertyEditorPermissionList, which must first be turned on through FPropertyEditorPermissionList::Get().SetShouldShowMenuEntries */
-=======
 	
 	/** UIActions to help populate the PropertyEditorPermissionList, which must first be turned on through FPropertyEditorPermissionList::Get().SetShouldShowMenuEntries */
 	FString GetRowNameText() const;
->>>>>>> d731a049
 	void CopyRowNameText() const;
 	void OnToggleAllowList() const;
 	bool IsAllowListChecked() const;
