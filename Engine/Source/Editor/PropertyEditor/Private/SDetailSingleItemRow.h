--- conflicted
+++ resolved
@@ -75,10 +75,7 @@
 private:
 	void OnCopyProperty();
 	void OnCopyPropertyDisplayName();
-<<<<<<< HEAD
-=======
 	bool CanCopyPropertyDisplayName();
->>>>>>> 4af6daef
 	void OnCopyPropertyInternalName();
 	bool CanCopyPropertyInternalName();
 	void OnPasteProperty();
@@ -156,15 +153,12 @@
 	FUIAction CopyAction;
 	FUIAction PasteAction;
 
-<<<<<<< HEAD
-=======
 	/** Previously parsed clipboard data. */
 	UE::PropertyEditor::Internal::FClipboardData PreviousClipboardData;
 
 	/** Delegate handling pasting an optionally tagged text snippet */
 	TSharedPtr<FOnPasteFromText> OnPasteFromTextDelegate;
 
->>>>>>> 4af6daef
 	/** Animation curve for displaying pulse */
 	FCurveSequence PulseAnimation;
 };
