// Copyright Epic Games, Inc. All Rights Reserved.

#include "DetailItemNode.h"
#include "CategoryPropertyNode.h"
#include "DetailCategoryGroupNode.h"
#include "DetailGroup.h"
#include "DetailPropertyRow.h"
#include "IDetailKeyframeHandler.h"
#include "ObjectPropertyNode.h"
#include "SConstrainedBox.h"
#include "PropertyCustomizationHelpers.h"
#include "PropertyEditorPermissionList.h"
#include "SDetailCategoryTableRow.h"
#include "SDetailSingleItemRow.h"

FDetailItemNode::FDetailItemNode(const FDetailLayoutCustomization& InCustomization, TSharedRef<FDetailCategoryImpl> InParentCategory, TAttribute<bool> InIsParentEnabled, TSharedPtr<IDetailGroup> InParentGroup)
	: Customization( InCustomization )
	, ParentCategory( InParentCategory )
	, ParentGroup(InParentGroup)
	, IsParentEnabled( InIsParentEnabled )
	, CachedItemVisibility( EVisibility::Visible )
	, bShouldBeVisibleDueToFiltering( false )
	, bShouldBeVisibleDueToChildFiltering( false )
	, bTickable( false )
	, bIsExpanded( InCustomization.HasCustomBuilder() ? !InCustomization.CustomBuilderRow->IsInitiallyCollapsed() : false )
	, bIsHighlighted( false )
{
	SetParentNode(InParentCategory);
}

void FDetailItemNode::Initialize()
{
	if( ( Customization.HasCustomWidget() && Customization.WidgetDecl->VisibilityAttr.IsBound() )
		|| ( Customization.HasCustomBuilder() && Customization.CustomBuilderRow->RequiresTick() )
		|| ( Customization.HasPropertyNode() && Customization.PropertyRow->RequiresTick() )
		|| ( Customization.HasGroup() && Customization.DetailGroup->RequiresTick() ) )
	{
		// The node needs to be ticked because it has widgets that can dynamically come and go
		bTickable = true;
		ParentCategory.Pin()->AddTickableNode( *this );
	}

	if( Customization.HasPropertyNode() )
	{
		InitPropertyEditor();
	}
	else if( Customization.HasCustomBuilder() )
	{
		InitCustomBuilder();
	}
	else if( Customization.HasGroup() )
	{
		InitGroup();
	}

	if (Customization.PropertyRow.IsValid() && Customization.PropertyRow->GetForceAutoExpansion())
	{
		const bool bShouldExpand = true;
		const bool bSaveState = false;
		SetExpansionState(bShouldExpand, bSaveState);
	}

	CachedItemVisibility = ComputeItemVisibility();

	const bool bUpdateFilteredNodes = false;
	GenerateChildren( bUpdateFilteredNodes );
}

FDetailItemNode::~FDetailItemNode()
{
	if( bTickable && ParentCategory.IsValid() )
	{
		ParentCategory.Pin()->RemoveTickableNode( *this );
	}
}

EDetailNodeType FDetailItemNode::GetNodeType() const
{
	if (Customization.HasPropertyNode() && Customization.GetPropertyNode()->AsCategoryNode())
	{
		return EDetailNodeType::Category;
	}
	else
	{
		return EDetailNodeType::Item;
	}
}

TSharedPtr<IPropertyHandle> FDetailItemNode::CreatePropertyHandle() const
{
	TSharedPtr<FDetailCategoryImpl> ParentCategoryPtr = ParentCategory.Pin();
	if (Customization.HasPropertyNode() && ParentCategoryPtr && ParentCategoryPtr->IsParentLayoutValid())
	{
		return ParentCategoryPtr->GetParentLayoutImpl().GetPropertyHandle(Customization.GetPropertyNode());
<<<<<<< HEAD
	}
	else if (Customization.HasCustomWidget())
	{
		const TArray<TSharedPtr<IPropertyHandle>>& Handles = Customization.WidgetDecl->GetPropertyHandles();
		if (Handles.Num() > 0)
		{
			return Handles[0];
		}
		else
		{
			return nullptr;
		}
=======
>>>>>>> 6bbb88c8
	}
	else if (Customization.HasCustomWidget())
	{
		const TArray<TSharedPtr<IPropertyHandle>>& Handles = Customization.WidgetDecl->GetPropertyHandles();
		if (Handles.Num() > 0)
		{
			return Handles[0];
		}
	}

	return nullptr;
}

void FDetailItemNode::GetFilterStrings(TArray<FString>& OutFilterStrings) const
{
	if (Customization.HasCustomWidget())
	{
		OutFilterStrings.Add(Customization.GetWidgetRow().FilterTextString.ToString());
	}

	if (Customization.HasPropertyNode())
	{
		TSharedPtr<FPropertyNode> PropertyNode = Customization.GetPropertyNode();
		if (PropertyNode.IsValid())
		{
			OutFilterStrings.Add(GetPropertyNode()->GetDisplayName().ToString());
			if (PropertyNode->GetDisplayName().ToString() != PropertyNode->GetProperty()->GetName())
			{
				OutFilterStrings.Add(PropertyNode->GetProperty()->GetName());
			}
		}
	}
}

bool FDetailItemNode::GetInitiallyCollapsed() const
{
	if (Customization.IsValidCustomization() && Customization.PropertyRow.IsValid())
	{
		return Customization.PropertyRow->GetForceAutoExpansion() == false;
	}
	return true;
}

void FDetailItemNode::InitPropertyEditor()
{
	FProperty* NodeProperty = Customization.GetPropertyNode()->GetProperty();

	if( NodeProperty && (NodeProperty->IsA<FArrayProperty>() || NodeProperty->IsA<FSetProperty>() || NodeProperty->IsA<FMapProperty>() ))
	{
		const bool bUpdateFilteredNodes = false;
		FSimpleDelegate OnRegenerateChildren = FSimpleDelegate::CreateSP( this, &FDetailItemNode::GenerateChildren, bUpdateFilteredNodes );

		Customization.GetPropertyNode()->SetOnRebuildChildren( OnRegenerateChildren );
	}

	Customization.PropertyRow->OnItemNodeInitialized( ParentCategory.Pin().ToSharedRef(), IsParentEnabled, ParentGroup.IsValid() ? ParentGroup.Pin() : nullptr );

	if (Customization.HasExternalPropertyRow())
	{
		const bool bSaveState = false;
		SetExpansionState(ParentCategory.Pin()->GetSavedExpansionState(*this), bSaveState);
	}
}

void FDetailItemNode::InitCustomBuilder()
{
	Customization.CustomBuilderRow->OnItemNodeInitialized( AsShared(), ParentCategory.Pin().ToSharedRef(), IsParentEnabled );

	// Restore saved expansion state
	FName BuilderName = Customization.CustomBuilderRow->GetCustomBuilderName();
	if( BuilderName != NAME_None )
	{
		const bool bSaveState = false;
		SetExpansionState(ParentCategory.Pin()->GetSavedExpansionState(*this), bSaveState);
	}
}

void FDetailItemNode::InitGroup()
{
	Customization.DetailGroup->OnItemNodeInitialized( AsShared(), ParentCategory.Pin().ToSharedRef(), IsParentEnabled );

	if (Customization.DetailGroup->ShouldStartExpanded())
	{
		bIsExpanded = true;
	}
	else
	{
		// Restore saved expansion state
		FName GroupName = Customization.DetailGroup->GetGroupName();
		if (GroupName != NAME_None)
		{
			const bool bSaveState = false;
			SetExpansionState(ParentCategory.Pin()->GetSavedExpansionState(*this), bSaveState);
		}
	}
}

bool FDetailItemNode::HasMultiColumnWidget() const
{
	return ( Customization.HasCustomWidget() && Customization.WidgetDecl->HasColumns() )
		|| ( Customization.HasCustomBuilder() && Customization.CustomBuilderRow->HasColumns() )
		|| ( Customization.HasGroup() && Customization.DetailGroup->HasColumns() )
		|| ( Customization.HasPropertyNode() && Customization.PropertyRow->HasColumns());
}

void FDetailItemNode::ToggleExpansion()
{
	const bool bSaveState = true;
	SetExpansionState( !bIsExpanded, bSaveState );
}

void FDetailItemNode::SetExpansionState(bool bWantsExpanded, bool bSaveState)
{
	bIsExpanded = bWantsExpanded;

	// Expand the child after filtering if it wants to be expanded
	ParentCategory.Pin()->RequestItemExpanded(AsShared(), bIsExpanded);

	OnItemExpansionChanged(bIsExpanded, bSaveState);
}

void FDetailItemNode::SetExpansionState(bool bWantsExpanded)
{
	const bool bSaveState = true;
	SetExpansionState(bWantsExpanded, bSaveState);
}

TSharedRef< ITableRow > FDetailItemNode::GenerateWidgetForTableView( const TSharedRef<STableViewBase>& OwnerTable, bool bAllowFavoriteSystem)
{
	FTagMetaData TagMeta(TEXT("DetailRowItem"));
	if (ParentCategory.IsValid())
	{
		if (Customization.IsValidCustomization() && Customization.GetPropertyNode().IsValid())
		{
			TagMeta.Tag = *FString::Printf(TEXT("DetailRowItem.%s"), *Customization.GetPropertyNode()->GetDisplayName().ToString());
		}
		else if (Customization.HasCustomWidget() )
		{
			TagMeta.Tag = Customization.GetWidgetRow().RowTagName;
		}
	}

	if( Customization.HasPropertyNode() && Customization.GetPropertyNode()->AsCategoryNode() )
	{
		return
			SNew(SDetailCategoryTableRow, AsShared(), OwnerTable)
			.DisplayName(Customization.GetPropertyNode()->GetDisplayName())
			.AddMetaData<FTagMetaData>(TagMeta)
			.InnerCategory(true);
	}
	else
	{
		return
			SNew(SDetailSingleItemRow, &Customization, HasMultiColumnWidget(), AsShared(), OwnerTable )
			.AddMetaData<FTagMetaData>(TagMeta)
			.AllowFavoriteSystem(bAllowFavoriteSystem);
	}
}

bool FDetailItemNode::GenerateStandaloneWidget(FDetailWidgetRow& OutRow) const
{
	bool bResult = false;

	if (Customization.HasPropertyNode() && Customization.GetPropertyNode()->AsCategoryNode())
	{
		const bool bIsInnerCategory = true;

		OutRow.NameContent()
		[
			SNew(STextBlock)
			.Text(Customization.GetPropertyNode()->GetDisplayName())
			.Font(FEditorStyle::GetFontStyle(bIsInnerCategory ? "PropertyWindow.NormalFont" : "DetailsView.CategoryFontStyle"))
			.ShadowOffset(bIsInnerCategory ? FVector2D::ZeroVector : FVector2D(1.0f, 1.0f))
		];

		bResult = true;
	}
	else if (Customization.IsValidCustomization())
	{
		FDetailWidgetRow Row = Customization.GetWidgetRow();

		// We make some slight modifications to the row here before giving it to OutRow
		if (HasMultiColumnWidget())
		{
			TSharedPtr<SWidget> NameWidget = Row.NameWidget.Widget;
			TSharedPtr<SWidget> ValueWidget =
				SNew(SConstrainedBox)
				.MinWidth(Row.ValueWidget.MinWidth)
				.MaxWidth(Row.ValueWidget.MaxWidth)
				[
					Row.ValueWidget.Widget
				];

			if (Row.IsEnabledAttr.IsSet() || Row.IsValueEnabledAttr.IsSet() || Row.EditConditionValue.IsSet())
			{
				// copies of attributes for lambda captures
				TAttribute<bool> PropertyEnabledAttribute = IsPropertyEditingEnabled();
				TAttribute<bool> RowIsEnabledAttribute = Row.IsEnabledAttr;
				TAttribute<bool> RowEditConditionAttribute = Row.EditConditionValue;

				TAttribute<bool> IsEnabledAttribute = TAttribute<bool>::CreateLambda(
					[PropertyEnabledAttribute, RowIsEnabledAttribute, RowEditConditionAttribute]()
					{
						return PropertyEnabledAttribute.Get() && RowIsEnabledAttribute.Get(true) && RowEditConditionAttribute.Get(true);
					});

				// there's an unavoidable conflict here if the user customizes the widget to have a custom IsEnabled,
				// and a custom EditCondition/IsEnabled on the widget row - we choose to favor the row in this case
				NameWidget->SetEnabled(IsEnabledAttribute);

				if (Row.IsValueEnabledAttr.IsSet())
				{
					TAttribute<bool> RowIsValueEnabledAttribute = Row.IsValueEnabledAttr;
					TAttribute<bool> IsValueWidgetEnabledAttribute = TAttribute<bool>::CreateLambda(
						[IsEnabledAttribute, RowIsValueEnabledAttribute]()
						{
							return IsEnabledAttribute.Get() && RowIsValueEnabledAttribute.Get(true);
						});

					ValueWidget->SetEnabled(IsValueWidgetEnabledAttribute);
				}
				else
				{
					ValueWidget->SetEnabled(IsEnabledAttribute);
				}
			}

			OutRow.NameContent()
			[
				NameWidget.ToSharedRef()
			];

			OutRow.ValueContent()
			[
				ValueWidget.ToSharedRef()
			];
		}
		else
		{
			OutRow.WholeRowContent()
			[
				Row.WholeRowWidget.Widget
			];
		}

<<<<<<< HEAD
		OutRow.CopyMenuAction = Row.CopyMenuAction;
		OutRow.PasteMenuAction = Row.PasteMenuAction;
		OutRow.CustomMenuItems = Row.CustomMenuItems;
=======
		OutRow.CustomResetToDefault = Row.CustomResetToDefault;
		OutRow.IsEnabledAttr = Row.IsEnabledAttr;
		OutRow.EditConditionValue = Row.EditConditionValue;
		OutRow.OnEditConditionValueChanged = Row.OnEditConditionValueChanged;

		OutRow.CopyMenuAction = Row.CopyMenuAction;
		OutRow.PasteMenuAction = Row.PasteMenuAction;
		OutRow.CustomMenuItems = Row.CustomMenuItems;

>>>>>>> 6bbb88c8
		OutRow.FilterTextString = Row.FilterTextString;

		bResult = true;
	}

	return bResult;
}

void FDetailItemNode::GetChildren(FDetailNodeList& OutChildren)
{
	for( int32 ChildIndex = 0; ChildIndex < Children.Num(); ++ChildIndex )
	{
		TSharedRef<FDetailTreeNode>& Child = Children[ChildIndex];

		ENodeVisibility ChildVisibility = Child->GetVisibility();

		// Report the child if the child is visible or we are visible due to filtering and there were no filtered children.  
		// If we are visible due to filtering and so is a child, we only show that child.  
		// If we are visible due to filtering and no child is visible, we show all children

		if( ChildVisibility == ENodeVisibility::Visible ||
			( !bShouldBeVisibleDueToChildFiltering && bShouldBeVisibleDueToFiltering && ChildVisibility != ENodeVisibility::ForcedHidden ) )
		{
			if( Child->ShouldShowOnlyChildren() )
			{
				Child->GetChildren( OutChildren );
			}
			else
			{
				OutChildren.Add( Child );
			}
		}
	}
}

void FDetailItemNode::GenerateChildren( bool bUpdateFilteredNodes )
{
	FDetailNodeList OldChildren = Children;
	Children.Empty();

	TSharedPtr<FDetailCategoryImpl> ParentCategoryPinned = ParentCategory.Pin();
	if (ParentCategoryPinned.IsValid() == false || !ParentCategoryPinned->IsParentLayoutValid())
	{
		return;
	}

	// Make sure to remove the root properties referenced by the old children, otherwise they will leak.
	for (TSharedRef<FDetailTreeNode> OldChild : OldChildren)
	{
		TSharedPtr<FComplexPropertyNode> OldChildExternalRootPropertyNode = OldChild->GetExternalRootPropertyNode();
		if (OldChildExternalRootPropertyNode.IsValid())
		{
			ParentCategoryPinned->GetParentLayoutImpl().RemoveExternalRootPropertyNode(OldChildExternalRootPropertyNode.ToSharedRef());
		}
	}

	if( Customization.HasPropertyNode() )
	{
		Customization.PropertyRow->OnGenerateChildren( Children );
	}
	else if( Customization.HasCustomBuilder() )
	{
		Customization.CustomBuilderRow->OnGenerateChildren( Children );

		// Need to refresh the tree for custom builders as we could be regenerating children at any point
		ParentCategory.Pin()->RefreshTree( bUpdateFilteredNodes );
	}
	else if( Customization.HasGroup() )
	{
		Customization.DetailGroup->OnGenerateChildren( Children );
	}

	// Discard generated nodes that don't pass the property allow list, as well as generated categories who no longer contain any children
	// Searching backwards guarantees that a category's children will be culled before the category itself.
	for (int32 i = Children.Num() - 1; i >= 0; --i)
	{
		Children[i]->SetParentNode(AsShared());
		if (Children[i]->GetNodeType() == EDetailNodeType::Object || Children[i]->GetNodeType() == EDetailNodeType::Item)
		{
			if (!FPropertyEditorPermissionList::Get().DoesPropertyPassFilter(Children[i]->GetParentBaseStructure(), Children[i]->GetNodeName()))
			{
				Children.RemoveAt(i);
			}
		}
		else if (Children[i]->GetNodeType() == EDetailNodeType::Category)
		{
			// Nodes default to hidden until the filter runs the first time - categories return no children if they're hidden, so force an empty filter to initialize properly
			Children[i]->FilterNode(FDetailFilter());
			FDetailNodeList Subchildren;
			Children[i]->GetChildren(Subchildren);
			if (Subchildren.Num() == 0)
			{
				Children.RemoveAt(i);
			}
		}
	}
}


void FDetailItemNode::OnItemExpansionChanged( bool bInIsExpanded, bool bShouldSaveState )
{
	bIsExpanded = bInIsExpanded;
	if( Customization.HasPropertyNode() )
	{
		Customization.GetPropertyNode()->SetNodeFlags( EPropertyNodeFlags::Expanded, bInIsExpanded );
	}

	if (ParentCategory.IsValid() && bShouldSaveState &&
			(  (Customization.HasCustomBuilder() && Customization.CustomBuilderRow->GetCustomBuilderName() != NAME_None)
			|| (Customization.HasGroup() && Customization.DetailGroup->GetGroupName() != NAME_None)
			|| (Customization.HasExternalPropertyRow())))
	{
		ParentCategory.Pin()->SaveExpansionState(*this);
	}
}

bool FDetailItemNode::ShouldBeExpanded() const
{
	bool bShouldBeExpanded = bIsExpanded || bShouldBeVisibleDueToChildFiltering;
	if( Customization.HasPropertyNode() )
	{
		FPropertyNode& PropertyNode = *Customization.GetPropertyNode();
		bShouldBeExpanded = PropertyNode.HasNodeFlags( EPropertyNodeFlags::Expanded ) != 0;
		bShouldBeExpanded |= PropertyNode.HasNodeFlags( EPropertyNodeFlags::IsSeenDueToChildFiltering ) != 0;
	}
	return bShouldBeExpanded;
}

ENodeVisibility FDetailItemNode::GetVisibility() const
{
	ENodeVisibility Visibility = CachedItemVisibility == EVisibility::Collapsed ? ENodeVisibility::ForcedHidden : ENodeVisibility::Visible;
	if(Customization.IsHidden())
	{
		Visibility = ENodeVisibility::ForcedHidden;
	}
	else
	{
		Visibility = (bShouldBeVisibleDueToFiltering || bShouldBeVisibleDueToChildFiltering) ? Visibility : ENodeVisibility::HiddenDueToFiltering;
	}
	return Visibility;
}

static bool PassesAllFilters( FDetailItemNode* ItemNode, const FDetailLayoutCustomization& InCustomization, const FDetailFilter& InFilter, const FString& InCategoryName )
{	
	struct Local
	{
		static bool StringPassesFilter(const FDetailFilter& InDetailFilter, const FString& InString)
		{
			// Make sure the passed string matches all filter strings
			if( InString.Len() > 0 )
			{
				for (int32 TestNameIndex = 0; TestNameIndex < InDetailFilter.FilterStrings.Num(); ++TestNameIndex)
				{
					const FString& TestName = InDetailFilter.FilterStrings[TestNameIndex];
					if ( !InString.Contains(TestName) ) 
					{
						return false;
					}
				}
				return true;
			}
			return false;
		}
		static bool ItemIsKeyable( FDetailItemNode *InItemNode, UClass *ObjectClass, TSharedPtr<FPropertyNode> PropertyNode)
		{
			IDetailsViewPrivate* DetailsView = InItemNode->GetDetailsView();
			TSharedPtr<IDetailKeyframeHandler> KeyframeHandler = DetailsView->GetKeyframeHandler();
			if (KeyframeHandler.IsValid())
			{
				TSharedPtr<IPropertyHandle> PropertyHandle = PropertyEditorHelpers::GetPropertyHandle(PropertyNode.ToSharedRef(), nullptr, nullptr);

				return
					KeyframeHandler->IsPropertyKeyingEnabled() &&
					KeyframeHandler->IsPropertyKeyable(ObjectClass, *PropertyHandle);
			}
			return false;
		}

		static bool ItemIsAnimated(FDetailItemNode *InItemNode, TSharedPtr<FPropertyNode> PropertyNode)
		{
			IDetailsViewPrivate* DetailsView = InItemNode->GetDetailsView();
			TSharedPtr<IDetailKeyframeHandler> KeyframeHandler = DetailsView->GetKeyframeHandler();
			if (KeyframeHandler.IsValid())
			{
				TSharedPtr<IPropertyHandle> PropertyHandle = PropertyEditorHelpers::GetPropertyHandle(PropertyNode.ToSharedRef(), nullptr, nullptr);
				FObjectPropertyNode *ParentPropertyNode = PropertyNode->FindObjectItemParent();
				// Get an iterator for the enclosing objects.
				for (int32 ObjIndex = 0; ObjIndex < ParentPropertyNode->GetNumObjects(); ++ObjIndex)
				{
					UObject* ParentObject = ParentPropertyNode->GetUObject(ObjIndex);

					if (KeyframeHandler->IsPropertyAnimated(*PropertyHandle, ParentObject))
					{
						return true;
					}
				}
			}
			return false;
		}

		static FString GetPropertyNodeValueFilterString(const FDetailLayoutCustomization& InCustomization, TSharedPtr<FPropertyNode> PropertyNode)
		{
			if (PropertyNode.IsValid())
			{
				// Is it a container (array, map, set?) - if so, ignore it, we don't care about these, only their inner nodes.
				if (CastField<FArrayProperty>(PropertyNode->GetProperty()) || CastField<FMapProperty>(PropertyNode->GetProperty()) || CastField<FSetProperty>(PropertyNode->GetProperty()))
				{
					return FString();
				}

				// Is it a struct?  If so, some structs are useful, like FGameplayTag, or FGameplayTags, but if it's a user struct for the game
				// like FMyGameplayStruct, with a bunch of other sub nodes, that will individually be matched and filtered, there's no reason
				// to filter on the struct as a whole, so essentially what we're doing here is only checking structs that are leaf nodes.
				if (CastField<FStructProperty>(PropertyNode->GetProperty()))
				{
					if (PropertyNode->GetNumChildNodes() > 0)
					{
						return FString();
					}
				}

				// TODO Will have to do something special for EditInlineNew UObjects, rather than just a simple object path.
				if (FObjectProperty* ObjectProperty = CastField<FObjectProperty>(PropertyNode->GetProperty()))
				{
					uint8* ValueAddress = nullptr;
					FPropertyAccess::Result Result = PropertyNode->GetSingleReadAddress(ValueAddress);
					if (ValueAddress != nullptr)
					{
						if (UObject* ObjectValue = ObjectProperty->GetObjectPropertyValue(ValueAddress))
						{
							return ObjectValue->GetName();
						}
					}
				}
				else
				{
					// PPF_SimpleObjectText, seems to get the most reasonable string for searching.
					FString OutString;
					PropertyNode->GetPropertyValueString(OutString, true, PPF_SimpleObjectText);

					return OutString;
				}
			}

			return FString();
		}
	};

	bool bPassesAllFilters = true;

	if( InFilter.FilterStrings.Num() > 0 || 
		InFilter.bShowOnlyModified == true || 
		InFilter.bShowOnlyAllowed == true ||
		InFilter.bShowOnlyKeyable == true || 
		InFilter.bShowOnlyAnimated == true)
	{
		const bool bSearchFilterIsEmpty = InFilter.FilterStrings.Num() == 0;

		TSharedPtr<FPropertyNode> PropertyNodePin = InCustomization.GetPropertyNode();
		
		const bool bPassesCategoryFilter = !bSearchFilterIsEmpty && InFilter.bShowAllChildrenIfCategoryMatches ? Local::StringPassesFilter(InFilter, InCategoryName) : false;
		const bool bPassesValueFilter = !bSearchFilterIsEmpty && Local::StringPassesFilter(InFilter, Local::GetPropertyNodeValueFilterString(InCustomization, PropertyNodePin));

		bPassesAllFilters = false;
		if( PropertyNodePin.IsValid() && !PropertyNodePin->AsCategoryNode())
		{
			const bool bIsNotBeingFiltered = PropertyNodePin->HasNodeFlags(EPropertyNodeFlags::IsBeingFiltered) == 0;
			const bool bIsSeenDueToFiltering = PropertyNodePin->HasNodeFlags(EPropertyNodeFlags::IsSeenDueToFiltering) != 0;
			const bool bIsParentSeenDueToFiltering = PropertyNodePin->HasNodeFlags(EPropertyNodeFlags::IsParentSeenDueToFiltering) != 0;

			const bool bPassesSearchFilter = bPassesCategoryFilter || bPassesValueFilter || bSearchFilterIsEmpty || ( bIsNotBeingFiltered || bIsSeenDueToFiltering || bIsParentSeenDueToFiltering );
			const bool bPassesModifiedFilter = bPassesSearchFilter && ( InFilter.bShowOnlyModified == false || PropertyNodePin->GetDiffersFromDefault() == true );
			const bool bPassesAllowListFilter = InFilter.bShowOnlyAllowed ? InFilter.PropertyAllowList.Contains(*FPropertyNode::CreatePropertyPath(PropertyNodePin.ToSharedRef())) : true;

			bool bPassesKeyableFilter = true;
			if (InFilter.bShowOnlyKeyable)
			{
				FObjectPropertyNode* ParentPropertyNode = PropertyNodePin->FindObjectItemParent();
				if (ParentPropertyNode != nullptr)
				{
					UClass* ObjectClass = ParentPropertyNode->GetObjectBaseClass();
					bPassesKeyableFilter = Local::ItemIsKeyable(ItemNode, ObjectClass, PropertyNodePin);
				}
				else
				{
					bPassesKeyableFilter = false;
				}
			}
			const bool bPassesAnimatedFilter = (InFilter.bShowOnlyAnimated == false || Local::ItemIsAnimated(ItemNode, PropertyNodePin));

			// The property node is visible (note categories are never visible unless they have a child that is visible )
			bPassesAllFilters = bPassesSearchFilter && bPassesModifiedFilter && bPassesAllowListFilter && bPassesKeyableFilter && bPassesAnimatedFilter;
		}
		else if (InCustomization.HasCustomWidget())
		{
			const bool bPassesTextFilter = bPassesCategoryFilter || bPassesValueFilter || Local::StringPassesFilter(InFilter, InCustomization.WidgetDecl->FilterTextString.ToString());
			const bool bPassesModifiedFilter = InFilter.bShowOnlyModified == false || InCustomization.WidgetDecl->EditConditionValue.Get(false);
			//@todo we need to support custom widgets for keyable, animated, in particular for transforms(ComponentTransformDetails).
			const bool bPassesKeyableFilter = (InFilter.bShowOnlyKeyable == false);
			const bool bPassesAnimatedFilter = (InFilter.bShowOnlyAnimated == false);
			bPassesAllFilters = bPassesTextFilter && bPassesModifiedFilter && bPassesKeyableFilter && bPassesAnimatedFilter;
		}
		else if (InCustomization.HasCustomBuilder())
		{
			const bool bPassesTextFilter = bPassesCategoryFilter || bPassesValueFilter || Local::StringPassesFilter(InFilter, InCustomization.CustomBuilderRow->GetWidgetRow().FilterTextString.ToString());
			//@todo we need to support custom builders for modified, keyable, animated, in particular for transforms(ComponentTransformDetails).
			const bool bPassesModifiedFilter = (InFilter.bShowOnlyModified == false);
			const bool bPassesKeyableFilter = (InFilter.bShowOnlyKeyable == false);
			const bool bPassesAnimatedFilter = (InFilter.bShowOnlyAnimated == false);
			bPassesAllFilters = bPassesTextFilter && bPassesModifiedFilter && bPassesKeyableFilter && bPassesAnimatedFilter;
		}
	}

	return bPassesAllFilters;
}

void FDetailItemNode::Tick( float DeltaTime )
{
	if( ensure( bTickable ) )
	{
		if( Customization.HasCustomBuilder() && Customization.CustomBuilderRow->RequiresTick() ) 
		{
			Customization.CustomBuilderRow->Tick( DeltaTime );
		}

		// Recache visibility
		EVisibility NewVisibility = ComputeItemVisibility();
	
		if( CachedItemVisibility != NewVisibility )
		{
			// The visibility of a node in the tree has changed.  We must refresh the tree to remove the widget
			CachedItemVisibility = NewVisibility;
			const bool bRefilterCategory = true;
			ParentCategory.Pin()->RefreshTree( bRefilterCategory );
		}
	}
}

EVisibility FDetailItemNode::ComputeItemVisibility() const
{
	EVisibility NewVisibility = EVisibility::Visible;
	if (Customization.HasPropertyNode())
	{
		NewVisibility = Customization.PropertyRow->GetPropertyVisibility();

		if (NewVisibility != EVisibility::Collapsed)
		{
			TSharedPtr<FDetailCategoryImpl> ParentCategoryPtr = GetParentCategory();
			if (ParentCategoryPtr.IsValid() && ParentCategoryPtr->IsParentLayoutValid())
			{
				if (!ParentCategoryPtr->GetParentLayout().IsPropertyVisible(CreatePropertyHandle().ToSharedRef()))
				{
					NewVisibility = EVisibility::Collapsed;
				}
			}
		}
	}
	else if (Customization.HasCustomWidget())
	{	
		NewVisibility = Customization.WidgetDecl->VisibilityAttr.Get();
	}
	else if (Customization.HasGroup())
	{
		NewVisibility = Customization.DetailGroup->GetGroupVisibility();
	}
	else if (Customization.HasCustomBuilder() && Children.Num() > 0)
	{
		NewVisibility = EVisibility::Collapsed;

		for (TSharedRef<FDetailTreeNode> Child : Children)
		{
			if (Child->GetVisibility() == ENodeVisibility::Visible)
			{
				NewVisibility = EVisibility::Visible;
				break;
			}
		}
	}

	// check the details view's IsCustomRowVisible delegate if this isn't a property row
	if (NewVisibility != EVisibility::Collapsed && 
		GetDetailsView() != nullptr && 
		!Customization.HasPropertyNode())
	{
		const FName CategoryName = GetParentCategory()->GetCategoryName();
		FName RowName;
		if (Customization.HasCustomWidget())
		{
			RowName = Customization.WidgetDecl->GetRowName();
		}
		else if (Customization.HasCustomBuilder())
		{
			RowName = Customization.CustomBuilderRow->GetCustomBuilderName();
		}
		else if (Customization.HasGroup())
		{
			RowName = Customization.DetailGroup->GetGroupName();
		}

		if (!GetDetailsView()->IsCustomRowVisible(RowName, CategoryName))
		{
			NewVisibility = EVisibility::Collapsed;
		}
	}

	return NewVisibility;
}

bool FDetailItemNode::ShouldShowOnlyChildren() const
{
	// Show only children of this node if there is no content for custom details or the property node requests that only children be shown
	return ( Customization.HasCustomBuilder() && Customization.CustomBuilderRow->ShowOnlyChildren() )
		 || (Customization.HasPropertyNode() && Customization.PropertyRow->ShowOnlyChildren() );
}

FPropertyPath FDetailItemNode::GetPropertyPath() const
{
	FPropertyPath Ret;
	TSharedPtr<FPropertyNode> PropertyNode = Customization.GetPropertyNode();
	if( PropertyNode.IsValid() )
	{
		Ret = *FPropertyNode::CreatePropertyPath( PropertyNode.ToSharedRef() );
	}
	return Ret;
}

TAttribute<bool> FDetailItemNode::IsPropertyEditingEnabled() const
{
	return MakeAttributeSP(this, &FDetailItemNode::IsPropertyEditingEnabledImpl);
}

bool FDetailItemNode::IsPropertyEditingEnabledImpl() const
{
	const bool IsParentEnabledValue = IsParentEnabled.Get(true);
	if (Customization.HasCustomWidget())
	{
		IDetailsViewPrivate* DetailsView = GetDetailsView();
		if (DetailsView)
		{
			return IsParentEnabledValue &&
				!DetailsView->IsCustomRowReadOnly(FName(*Customization.WidgetDecl->FilterTextString.ToString()), FName(*GetParentCategory()->GetDisplayName().ToString()));
		}
	}
	
	return IsParentEnabledValue;
}

TSharedPtr<FPropertyNode> FDetailItemNode::GetPropertyNode() const
{
	return Customization.GetPropertyNode();
}

TSharedPtr<IDetailPropertyRow> FDetailItemNode::GetRow() const
{
	if (Customization.IsValidCustomization() && Customization.PropertyRow.IsValid())
	{
		return Customization.PropertyRow;
	}
	return nullptr;
}

TSharedPtr<FComplexPropertyNode> FDetailItemNode::GetExternalRootPropertyNode() const
{
	if (Customization.IsValidCustomization() && Customization.PropertyRow.IsValid())
	{
		return Customization.PropertyRow->GetExternalRootNode();
	}
	return nullptr;
}

void FDetailItemNode::FilterNode(const FDetailFilter& InFilter)
{
	bShouldBeVisibleDueToFiltering = PassesAllFilters(this, Customization, InFilter, ParentCategory.Pin()->GetDisplayName().ToString());
	if (!bShouldBeVisibleDueToFiltering && ParentGroup.IsValid() && !ParentGroup.Pin()->GetGroupName().IsNone())
	{
		bShouldBeVisibleDueToFiltering = PassesAllFilters(this, Customization, InFilter, ParentGroup.Pin()->GetGroupName().ToString());
	}

	if (!bShouldBeVisibleDueToFiltering && ParentGroup.IsValid() && !ParentGroup.Pin()->GetGroupName().IsNone())
	{
		bShouldBeVisibleDueToFiltering = PassesAllFilters( this, Customization, InFilter, ParentGroup.Pin()->GetGroupName().ToString() );
	}

	bShouldBeVisibleDueToChildFiltering = false;

	// Filter each child
	for( int32 ChildIndex = 0; ChildIndex < Children.Num(); ++ChildIndex )
	{
		TSharedRef<FDetailTreeNode>& Child = Children[ChildIndex];

		// If the parent is visible, we pass an empty filter to all children so that they resume their
		// default expansion.  This is a lot safer method, otherwise customized details panels tend to be
		// filtered incorrectly because they have no means of discovering if their parents were filtered.
		if ( bShouldBeVisibleDueToFiltering )
		{
			Child->FilterNode(FDetailFilter());

			// The child should be visible, but maybe something else has it hidden, check if it's
			// visible just for safety reasons.
			if ( Child->GetVisibility() == ENodeVisibility::Visible )
			{
				// Expand the child after filtering if it wants to be expanded
				ParentCategory.Pin()->RequestItemExpanded(Child, Child->ShouldBeExpanded());
			}
		}
		else
		{
			Child->FilterNode(InFilter);

			if ( Child->GetVisibility() == ENodeVisibility::Visible )
			{
				if ( !InFilter.IsEmptyFilter() )
				{
					// The child is visible due to filtering so we must also be visible
					bShouldBeVisibleDueToChildFiltering = true;
				}

				// Expand the child after filtering if it wants to be expanded
				ParentCategory.Pin()->RequestItemExpanded(Child, Child->ShouldBeExpanded());
			}
		}
	}

	// if this is a subcategory, it should only be visible if one or more of its children is visible
	if (Customization.HasPropertyNode() &&
		Customization.GetPropertyNode()->AsCategoryNode() && 
		bShouldBeVisibleDueToFiltering)
	{
		bool bAnyChildVisible = false;
		for (const TSharedRef<FDetailTreeNode>& Child : Children)
		{
			if (Child->GetVisibility() == ENodeVisibility::Visible)
			{
				bAnyChildVisible = true;
				break;
			}
		}
		if (!bAnyChildVisible)
		{
			bShouldBeVisibleDueToFiltering = false;
		}
	}
}<|MERGE_RESOLUTION|>--- conflicted
+++ resolved
@@ -92,21 +92,6 @@
 	if (Customization.HasPropertyNode() && ParentCategoryPtr && ParentCategoryPtr->IsParentLayoutValid())
 	{
 		return ParentCategoryPtr->GetParentLayoutImpl().GetPropertyHandle(Customization.GetPropertyNode());
-<<<<<<< HEAD
-	}
-	else if (Customization.HasCustomWidget())
-	{
-		const TArray<TSharedPtr<IPropertyHandle>>& Handles = Customization.WidgetDecl->GetPropertyHandles();
-		if (Handles.Num() > 0)
-		{
-			return Handles[0];
-		}
-		else
-		{
-			return nullptr;
-		}
-=======
->>>>>>> 6bbb88c8
 	}
 	else if (Customization.HasCustomWidget())
 	{
@@ -352,11 +337,6 @@
 			];
 		}
 
-<<<<<<< HEAD
-		OutRow.CopyMenuAction = Row.CopyMenuAction;
-		OutRow.PasteMenuAction = Row.PasteMenuAction;
-		OutRow.CustomMenuItems = Row.CustomMenuItems;
-=======
 		OutRow.CustomResetToDefault = Row.CustomResetToDefault;
 		OutRow.IsEnabledAttr = Row.IsEnabledAttr;
 		OutRow.EditConditionValue = Row.EditConditionValue;
@@ -366,7 +346,6 @@
 		OutRow.PasteMenuAction = Row.PasteMenuAction;
 		OutRow.CustomMenuItems = Row.CustomMenuItems;
 
->>>>>>> 6bbb88c8
 		OutRow.FilterTextString = Row.FilterTextString;
 
 		bResult = true;
@@ -845,11 +824,6 @@
 		bShouldBeVisibleDueToFiltering = PassesAllFilters(this, Customization, InFilter, ParentGroup.Pin()->GetGroupName().ToString());
 	}
 
-	if (!bShouldBeVisibleDueToFiltering && ParentGroup.IsValid() && !ParentGroup.Pin()->GetGroupName().IsNone())
-	{
-		bShouldBeVisibleDueToFiltering = PassesAllFilters( this, Customization, InFilter, ParentGroup.Pin()->GetGroupName().ToString() );
-	}
-
 	bShouldBeVisibleDueToChildFiltering = false;
 
 	// Filter each child
