// Copyright Epic Games, Inc. All Rights Reserved.

#include "SDetailsViewBase.h"

#include "Classes/EditorStyleSettings.h"
#include "Engine/Engine.h"
#include "GameFramework/Actor.h"
#include "Misc/ConfigCacheIni.h"
#include "Modules/ModuleManager.h"
#include "Presentation/PropertyEditor/PropertyEditor.h"
#include "Settings/EditorExperimentalSettings.h"
#include "UserInterface/PropertyEditor/SPropertyEditorEditInline.h"
#include "Widgets/Colors/SColorPicker.h"
#include "Widgets/Input/SSearchBox.h"

#include "CategoryPropertyNode.h"
#include "DetailCategoryBuilderImpl.h"
#include "DetailLayoutBuilderImpl.h"
#include "DetailLayoutHelpers.h"
#include "DetailPropertyRow.h"
#include "EditConditionParser.h"
#include "Editor.h"
<<<<<<< HEAD
=======
#include "EditorConfigSubsystem.h"
#include "IDetailCustomization.h"
#include "ObjectEditorUtils.h"
#include "ObjectPropertyNode.h"
#include "ScopedTransaction.h"
#include "SDetailNameArea.h"
#include "SDetailsView.h"
#include "PropertyEditorPermissionList.h"
>>>>>>> 6bbb88c8

#include "ThumbnailRendering/ThumbnailManager.h"

SDetailsViewBase::SDetailsViewBase() :
	bHasActiveFilter(false)
	, bIsLocked(false)
	, bHasOpenColorPicker(false)
	, bDisableCustomDetailLayouts( false )
	, NumVisibleTopLevelObjectNodes(0)
	, bPendingCleanupTimerSet(false)
{
	UDetailsConfig* DetailsConfig = GetMutableDefault<UDetailsConfig>();
	DetailsConfig->LoadEditorConfig();

	const FDetailsViewConfig* ViewConfig = GetConstViewConfig();
	if (ViewConfig != nullptr)
	{
		CurrentFilter.bShowAllAdvanced = ViewConfig->bShowAllAdvanced;
		CurrentFilter.bShowAllChildrenIfCategoryMatches = ViewConfig->bShowAllChildrenIfCategoryMatches;
		CurrentFilter.bShowOnlyAnimated = ViewConfig->bShowOnlyAnimated;
		CurrentFilter.bShowOnlyKeyable = ViewConfig->bShowOnlyKeyable;
		CurrentFilter.bShowOnlyModified = ViewConfig->bShowOnlyModified;
	}

	PropertyPermissionListChangedDelegate = FPropertyEditorPermissionList::Get().PermissionListUpdatedDelegate.AddLambda([this](TSoftObjectPtr<UStruct> Struct, FName Owner) { ForceRefresh(); });
	PropertyPermissionListEnabledDelegate = FPropertyEditorPermissionList::Get().PermissionListEnabledDelegate.AddRaw(this, &SDetailsViewBase::ForceRefresh);
}

SDetailsViewBase::~SDetailsViewBase()
{
	FPropertyEditorPermissionList::Get().PermissionListUpdatedDelegate.Remove(PropertyPermissionListChangedDelegate);
	FPropertyEditorPermissionList::Get().PermissionListEnabledDelegate.Remove(PropertyPermissionListEnabledDelegate);
}

void SDetailsViewBase::OnGetChildrenForDetailTree(TSharedRef<FDetailTreeNode> InTreeNode, TArray< TSharedRef<FDetailTreeNode> >& OutChildren)
{
	InTreeNode->GetChildren(OutChildren);
}

TSharedRef<ITableRow> SDetailsViewBase::OnGenerateRowForDetailTree(TSharedRef<FDetailTreeNode> InTreeNode, const TSharedRef<STableViewBase>& OwnerTable)
{
	return InTreeNode->GenerateWidgetForTableView(OwnerTable, DetailsViewArgs.bAllowFavoriteSystem);
}

void SDetailsViewBase::SetRootExpansionStates(const bool bExpand, const bool bRecurse)
{
	if(ContainsMultipleTopLevelObjects())
	{
		FDetailNodeList Children;
		for(auto Iter = RootTreeNodes.CreateIterator(); Iter; ++Iter)
		{
			Children.Reset();
			(*Iter)->GetChildren(Children);

			for(TSharedRef<class FDetailTreeNode>& Child : Children)
			{
				SetNodeExpansionState(Child, bExpand, bRecurse);
			}
		}
	}
	else
	{
		for(auto Iter = RootTreeNodes.CreateIterator(); Iter; ++Iter)
		{
			SetNodeExpansionState(*Iter, bExpand, bRecurse);
		}
	}
}

void SDetailsViewBase::SetNodeExpansionState(TSharedRef<FDetailTreeNode> InTreeNode, bool bIsItemExpanded, bool bRecursive)
{
	TArray< TSharedRef<FDetailTreeNode> > Children;
	InTreeNode->GetChildren(Children);

	if (Children.Num())
	{
		RequestItemExpanded(InTreeNode, bIsItemExpanded);
		const bool bShouldSaveState = true;
		InTreeNode->OnItemExpansionChanged(bIsItemExpanded, bShouldSaveState);

		if (bRecursive)
		{
			for (int32 ChildIndex = 0; ChildIndex < Children.Num(); ++ChildIndex)
			{
				TSharedRef<FDetailTreeNode> Child = Children[ChildIndex];

				SetNodeExpansionState(Child, bIsItemExpanded, bRecursive);
			}
		}
	}
}

void SDetailsViewBase::SetNodeExpansionStateRecursive(TSharedRef<FDetailTreeNode> InTreeNode, bool bIsItemExpanded)
{
	SetNodeExpansionState(InTreeNode, bIsItemExpanded, true);
}

void SDetailsViewBase::OnItemExpansionChanged(TSharedRef<FDetailTreeNode> InTreeNode, bool bIsItemExpanded)
{
	SetNodeExpansionState(InTreeNode, bIsItemExpanded, false);
}

FReply SDetailsViewBase::OnLockButtonClicked()
{
	bIsLocked = !bIsLocked;
	return FReply::Handled();
}

void SDetailsViewBase::HideFilterArea(bool bHide)
{
	DetailsViewArgs.bAllowSearch = !bHide;
}

static void GetPropertiesInOrderDisplayedRecursive(const TArray< TSharedRef<FDetailTreeNode> >& TreeNodes, TArray< FPropertyPath > &OutLeaves)
{
	for( const TSharedRef<FDetailTreeNode>& TreeNode : TreeNodes )
	{
		const bool bIsPropertyRoot = TreeNode->IsLeaf() ||
			(	TreeNode->GetPropertyNode() && 
				TreeNode->GetPropertyNode()->GetProperty() );
		if( bIsPropertyRoot )
		{
			FPropertyPath Path = TreeNode->GetPropertyPath();
			// Some leaf nodes are not associated with properties, specifically the collision presets.
			// @todo doc: investigate what we can do about this, result is that for these fields
			// we can't highlight the property in the diff tool.
			if( Path.GetNumProperties() != 0 )
			{
				OutLeaves.Push(Path);
			}
		}
		else
		{
			TArray< TSharedRef<FDetailTreeNode> > Children;
			TreeNode->GetChildren(Children);
			GetPropertiesInOrderDisplayedRecursive(Children, OutLeaves);
		}
	}
}
TArray< FPropertyPath > SDetailsViewBase::GetPropertiesInOrderDisplayed() const
{
	TArray< FPropertyPath > Ret;
	GetPropertiesInOrderDisplayedRecursive(RootTreeNodes, Ret);
	return Ret;
}

// @return populates OutNodes with the leaf node corresponding to property as the first entry in the list (e.g. [leaf, parent, grandparent]):
static void FindTreeNodeFromPropertyRecursive( const TArray< TSharedRef<FDetailTreeNode> >& Nodes, const FPropertyPath& Property, TArray< TSharedPtr< FDetailTreeNode > >& OutNodes )
{
	if (Property == FPropertyPath())
	{
		return;
	}

	for (const TSharedRef<FDetailTreeNode>& TreeNode : Nodes)
	{
		if (TreeNode->IsLeaf())
		{
			FPropertyPath tmp = TreeNode->GetPropertyPath();
			if( Property == tmp )
			{
				OutNodes.Push(TreeNode);
				return;
			}
		}

		// Need to check children even if we're a leaf, because all DetailItemNodes are leaves, even if they may have sub-children
		TArray< TSharedRef<FDetailTreeNode> > Children;
		TreeNode->GetChildren(Children);
		FindTreeNodeFromPropertyRecursive(Children, Property, OutNodes);
		if (OutNodes.Num() > 0)
		{
			OutNodes.Push(TreeNode);
			return;
		}
	}
}

void SDetailsViewBase::HighlightProperty(const FPropertyPath& Property)
{
	TSharedPtr<FDetailTreeNode> PrevHighlightedNodePtr = CurrentlyHighlightedNode.Pin();
	if (PrevHighlightedNodePtr.IsValid())
	{
		PrevHighlightedNodePtr->SetIsHighlighted(false);
	}

	TSharedPtr< FDetailTreeNode > FinalNodePtr = nullptr;
	TArray< TSharedPtr< FDetailTreeNode > > TreeNodeChain;
	FindTreeNodeFromPropertyRecursive(RootTreeNodes, Property, TreeNodeChain);
	if (TreeNodeChain.Num() > 0)
	{
		FinalNodePtr = TreeNodeChain[0];
		check(FinalNodePtr.IsValid());
		FinalNodePtr->SetIsHighlighted(true);

		for (int ParentIndex = 1; ParentIndex < TreeNodeChain.Num(); ++ParentIndex)
		{
			TSharedPtr< FDetailTreeNode > CurrentParent = TreeNodeChain[ParentIndex];
			check(CurrentParent.IsValid());
			DetailTree->SetItemExpansion(CurrentParent.ToSharedRef(), true);
		}

		DetailTree->RequestScrollIntoView(FinalNodePtr.ToSharedRef());
	}
	CurrentlyHighlightedNode = FinalNodePtr;
}

void SDetailsViewBase::ShowAllAdvancedProperties()
{
	CurrentFilter.bShowAllAdvanced = true;
}

void SDetailsViewBase::SetOnDisplayedPropertiesChanged(FOnDisplayedPropertiesChanged InOnDisplayedPropertiesChangedDelegate)
{
	OnDisplayedPropertiesChangedDelegate = InOnDisplayedPropertiesChangedDelegate;
}

void SDetailsViewBase::RerunCurrentFilter()
{
	UpdateFilteredDetails();
}

EVisibility SDetailsViewBase::GetTreeVisibility() const
{
	for(const FDetailLayoutData& Data : DetailLayouts)
	{
		if(Data.DetailLayout.IsValid() && Data.DetailLayout->HasDetails())
		{
			return EVisibility::Visible;
		}
	}

	return EVisibility::Collapsed;
}

EVisibility SDetailsViewBase::GetScrollBarVisibility() const
{
	const bool bHasAnythingToShow = RootTreeNodes.Num() > 0;
	const bool bShowScrollBar = DetailsViewArgs.bShowScrollBar && bHasAnythingToShow;
	return bShowScrollBar ? EVisibility::Visible : EVisibility::Collapsed;
}

/** Returns the image used for the icon on the filter button */
const FSlateBrush* SDetailsViewBase::OnGetFilterButtonImageResource() const
{
	if (HasActiveSearch())
	{
		return FEditorStyle::GetBrush(TEXT("PropertyWindow.FilterCancel"));
	}
	else
	{
		return FEditorStyle::GetBrush(TEXT("PropertyWindow.FilterSearch"));
	}
}

void SDetailsViewBase::EnqueueDeferredAction(FSimpleDelegate& DeferredAction)
{
	DeferredActions.Add(DeferredAction);
}

/**
* Creates the color picker window for this property view.
*
* @param Node				The slate property node to edit.
* @param bUseAlpha			Whether or not alpha is supported
*/
void SDetailsViewBase::CreateColorPickerWindow(const TSharedRef< FPropertyEditor >& PropertyEditor, bool bUseAlpha)
{
	const TSharedRef< FPropertyNode > PinnedColorPropertyNode = PropertyEditor->GetPropertyNode();
	ColorPropertyNode = PinnedColorPropertyNode;

	FProperty* Property = PinnedColorPropertyNode->GetProperty();
	check(Property);

	FReadAddressList ReadAddresses;
	PinnedColorPropertyNode->GetReadAddress(false, ReadAddresses, false);

	TArray<FLinearColor*> LinearColor;
	TArray<FColor*> DWORDColor;
	for (int32 ColorIndex = 0; ColorIndex < ReadAddresses.Num(); ++ColorIndex)
	{
		const uint8* Addr = ReadAddresses.GetAddress(ColorIndex);
		if (Addr)
		{
			if (CastField<FStructProperty>(Property)->Struct->GetFName() == NAME_Color)
			{
				DWORDColor.Add((FColor*)Addr);
			}
			else
			{
				check(CastField<FStructProperty>(Property)->Struct->GetFName() == NAME_LinearColor);
				LinearColor.Add((FLinearColor*)Addr);
			}
		}
	}

	bHasOpenColorPicker = true;

	FColorPickerArgs PickerArgs;
	PickerArgs.ParentWidget = AsShared();
	PickerArgs.bUseAlpha = bUseAlpha;
	PickerArgs.DisplayGamma = TAttribute<float>::Create(TAttribute<float>::FGetter::CreateUObject(GEngine, &UEngine::GetDisplayGamma));
	PickerArgs.ColorArray = &DWORDColor;
	PickerArgs.LinearColorArray = &LinearColor;
	PickerArgs.OnColorCommitted = FOnLinearColorValueChanged::CreateSP(this, &SDetailsViewBase::SetColorPropertyFromColorPicker);
	PickerArgs.OnColorPickerWindowClosed = FOnWindowClosed::CreateSP(this, &SDetailsViewBase::OnColorPickerWindowClosed);
	PickerArgs.OptionalOwningDetailsView = AsShared();
	OpenColorPicker(PickerArgs);
}

void SDetailsViewBase::SetColorPropertyFromColorPicker(FLinearColor NewColor)
{
	const TSharedPtr< FPropertyNode > PinnedColorPropertyNode = ColorPropertyNode.Pin();
	if (ensure(PinnedColorPropertyNode.IsValid()))
	{
		FProperty* Property = PinnedColorPropertyNode->GetProperty();
		check(Property);

		FObjectPropertyNode* ObjectNode = PinnedColorPropertyNode->FindObjectItemParent();

		if (ObjectNode && ObjectNode->GetNumObjects())
		{
			FScopedTransaction Transaction(NSLOCTEXT("UnrealEd", "SetColorProperty", "Set Color Property"));

			PinnedColorPropertyNode->NotifyPreChange(Property, GetNotifyHook());

			FPropertyChangedEvent ChangeEvent(Property, EPropertyChangeType::ValueSet);
			PinnedColorPropertyNode->NotifyPostChange(ChangeEvent, GetNotifyHook());
		}
	}
}


void SDetailsViewBase::UpdatePropertyMaps()
{
	RootTreeNodes.Empty();

	for(FDetailLayoutData& LayoutData : DetailLayouts)
	{
		// Check uniqueness.  It is critical that detail layouts can be destroyed
		// We need to be able to create a new detail layout and properly clean up the old one in the process
		check(!LayoutData.DetailLayout.IsValid() || LayoutData.DetailLayout.IsUnique());

		// Allow customizations to perform cleanup as the delete occurs later on
		for (TSharedPtr<IDetailCustomization>& DetailCustomization : LayoutData.CustomizationClassInstances)
		{
			if (DetailCustomization.IsValid())
			{
				DetailCustomization->PendingDelete();
			}
		}

		// All the current customization instances need to be deleted when it is safe
		CustomizationClassInstancesPendingDelete.Append(LayoutData.CustomizationClassInstances);

		// All the current detail layouts need to be deleted when it is safe
		DetailLayoutsPendingDelete.Add(LayoutData.DetailLayout);
	}

	if (DetailLayouts.Num() > 0)
	{
		// Set timer to free memory even when widget is not visible or ticking
		SetPendingCleanupTimer();
	}

	FRootPropertyNodeList& RootPropertyNodes = GetRootNodes();
	
	DetailLayouts.Empty(RootPropertyNodes.Num());

	// There should be one detail layout for each root node
	DetailLayouts.AddDefaulted(RootPropertyNodes.Num());

	for(int32 RootNodeIndex = 0; RootNodeIndex < RootPropertyNodes.Num(); ++RootNodeIndex)
	{
		FDetailLayoutData& LayoutData = DetailLayouts[RootNodeIndex];
		UpdateSinglePropertyMap(RootPropertyNodes[RootNodeIndex], LayoutData, false);
	}
}

void SDetailsViewBase::UpdateSinglePropertyMap(TSharedPtr<FComplexPropertyNode> InRootPropertyNode, FDetailLayoutData& LayoutData, bool bIsExternal)
{
	// Reset everything
	LayoutData.ClassToPropertyMap.Empty();

	TSharedPtr<FDetailLayoutBuilderImpl> DetailLayout = MakeShareable(new FDetailLayoutBuilderImpl(InRootPropertyNode, LayoutData.ClassToPropertyMap, PropertyUtilities.ToSharedRef(), PropertyGenerationUtilities.ToSharedRef(), SharedThis(this), bIsExternal));
	LayoutData.DetailLayout = DetailLayout;

	TSharedPtr<FComplexPropertyNode> RootPropertyNode = InRootPropertyNode;
	check(RootPropertyNode.IsValid());

	const bool bEnableFavoriteSystem = IsEngineExitRequested() ? false : DetailsViewArgs.bAllowFavoriteSystem;

	DetailLayoutHelpers::FUpdatePropertyMapArgs Args;

	Args.LayoutData = &LayoutData;
	Args.InstancedPropertyTypeToDetailLayoutMap = &InstancedTypeToLayoutMap;
	Args.IsPropertyReadOnly = [this](const FPropertyAndParent& PropertyAndParent) { return IsPropertyReadOnly(PropertyAndParent); };
	Args.IsPropertyVisible = [this](const FPropertyAndParent& PropertyAndParent) { return IsPropertyVisible(PropertyAndParent); };
	Args.bEnableFavoriteSystem = bEnableFavoriteSystem;
	Args.bUpdateFavoriteSystemOnly = false;
	DetailLayoutHelpers::UpdateSinglePropertyMapRecursive(*RootPropertyNode, NAME_None, RootPropertyNode.Get(), Args);

	CustomUpdatePropertyMap(LayoutData.DetailLayout);

	// Ask for custom detail layouts, unless disabled. One reason for disabling custom layouts is that the custom layouts
	// inhibit our ability to find a single property's tree node. This is problematic for the diff and merge tools, that need
	// to display and highlight each changed property for the user. We could allow 'known good' customizations here if 
	// we can make them work with the diff/merge tools.
	if (!bDisableCustomDetailLayouts)
	{
		DetailLayoutHelpers::QueryCustomDetailLayout(LayoutData, InstancedClassToDetailLayoutMap, GenericLayoutDelegate);
	}

	if (bEnableFavoriteSystem && InRootPropertyNode->GetInstancesNum() > 0)
	{
		static const FName FavoritesCategoryName("Favorites");
		FDetailCategoryImpl& FavoritesCategory = LayoutData.DetailLayout->DefaultCategory(FavoritesCategoryName);
		FavoritesCategory.SetSortOrder(0);
		FavoritesCategory.SetCategoryAsSpecialFavorite();

		if (FavoritesCategory.GetNumCustomizations() == 0)
		{
			FavoritesCategory.AddCustomRow(NSLOCTEXT("DetailLayoutHelpers", "Favorites", "Favorites"))
				.WholeRowContent()
				.VAlign(VAlign_Center)
				.HAlign(HAlign_Center)
				[
					SNew(STextBlock)
					.Text(NSLOCTEXT("DetailLayoutHelpers", "AddToFavoritesDescription", "Right-click on a property to add it to your Favorites."))
					.TextStyle(FAppStyle::Get(), "HintText")
				];
		}
	}

	LayoutData.DetailLayout->GenerateDetailLayout();
}

void SDetailsViewBase::OnColorPickerWindowClosed(const TSharedRef<SWindow>& Window)
{
	const TSharedPtr< FPropertyNode > PinnedColorPropertyNode = ColorPropertyNode.Pin();
	if (ensure(PinnedColorPropertyNode.IsValid()))
	{
		FProperty* Property = PinnedColorPropertyNode->GetProperty();
		if (Property && PropertyUtilities.IsValid())
		{
			FPropertyChangedEvent ChangeEvent(Property, EPropertyChangeType::ArrayAdd);
			PinnedColorPropertyNode->FixPropertiesInEvent(ChangeEvent);
			PropertyUtilities->NotifyFinishedChangingProperties(ChangeEvent);
		}
	}

	// A color picker window is no longer open
	bHasOpenColorPicker = false;
	ColorPropertyNode.Reset();
}

void SDetailsViewBase::SetIsPropertyVisibleDelegate(FIsPropertyVisible InIsPropertyVisible)
{
	IsPropertyVisibleDelegate = InIsPropertyVisible;
}

void SDetailsViewBase::SetIsPropertyReadOnlyDelegate(FIsPropertyReadOnly InIsPropertyReadOnly)
{
	IsPropertyReadOnlyDelegate = InIsPropertyReadOnly;
}

void SDetailsViewBase::SetIsCustomRowVisibleDelegate(FIsCustomRowVisible InIsCustomRowVisible)
{
	IsCustomRowVisibleDelegate = InIsCustomRowVisible;
}

void SDetailsViewBase::SetIsCustomRowReadOnlyDelegate(FIsCustomRowReadOnly InIsCustomRowReadOnly)
{
	IsCustomRowReadOnlyDelegate = InIsCustomRowReadOnly;
}

void SDetailsViewBase::SetIsPropertyEditingEnabledDelegate(FIsPropertyEditingEnabled IsPropertyEditingEnabled)
{
	IsPropertyEditingEnabledDelegate = IsPropertyEditingEnabled;
}

bool SDetailsViewBase::IsPropertyEditingEnabled() const
{
	// If the delegate is not bound assume property editing is enabled, otherwise ask the delegate
	return !IsPropertyEditingEnabledDelegate.IsBound() || IsPropertyEditingEnabledDelegate.Execute();
}

void SDetailsViewBase::SetKeyframeHandler( TSharedPtr<class IDetailKeyframeHandler> InKeyframeHandler )
{
	// if we don't have a keyframe handler and a valid handler is set, add width to the right column
	// if we do have a keyframe handler and an invalid handler is set, remove width
	float ExtraWidth = 0;
	if (!KeyframeHandler.IsValid() && InKeyframeHandler.IsValid())
	{
		ExtraWidth = 22;
	}
	else if (KeyframeHandler.IsValid() && !InKeyframeHandler.IsValid())
	{
		ExtraWidth = -22;
	}
	
	const float NewWidth = ColumnSizeData.GetRightColumnMinWidth() + ExtraWidth;
	ColumnSizeData.SetRightColumnMinWidth(NewWidth);

	KeyframeHandler = InKeyframeHandler;
	RefreshTree();
}

void SDetailsViewBase::SetExtensionHandler(TSharedPtr<class IDetailPropertyExtensionHandler> InExtensionHandler)
{
	ExtensionHandler = InExtensionHandler;
}

void SDetailsViewBase::SetGenericLayoutDetailsDelegate(FOnGetDetailCustomizationInstance OnGetGenericDetails)
{
	GenericLayoutDelegate = OnGetGenericDetails;
}

void SDetailsViewBase::RefreshRootObjectVisibility()
{
	RerunCurrentFilter();
}

TSharedPtr<FAssetThumbnailPool> SDetailsViewBase::GetThumbnailPool() const
{
	return UThumbnailManager::Get().GetSharedThumbnailPool();
}

const TArray<TSharedRef<class IClassViewerFilter>>& SDetailsViewBase::GetClassViewerFilters() const
{
	return ClassViewerFilters;
}

void SDetailsViewBase::NotifyFinishedChangingProperties(const FPropertyChangedEvent& PropertyChangedEvent)
{
	OnFinishedChangingPropertiesDelegate.Broadcast(PropertyChangedEvent);
}

void SDetailsViewBase::RequestItemExpanded(TSharedRef<FDetailTreeNode> TreeNode, bool bExpand)
{
	FilteredNodesRequestingExpansionState.Add(TreeNode, bExpand);
}

void SDetailsViewBase::RefreshTree()
{
	if (OnDisplayedPropertiesChangedDelegate.IsBound())
	{
		OnDisplayedPropertiesChangedDelegate.Execute();
	}

	DetailTree->RequestTreeRefresh();
}

void SDetailsViewBase::SaveCustomExpansionState(const FString& NodePath, bool bIsExpanded)
{
	if (bIsExpanded)
	{
		ExpandedDetailNodes.Add(NodePath);
	}
	else
	{
		ExpandedDetailNodes.Remove(NodePath);
	}
}

bool SDetailsViewBase::GetCustomSavedExpansionState(const FString& NodePath) const
{
	return ExpandedDetailNodes.Contains(NodePath);
}

bool SDetailsViewBase::IsPropertyVisible( const FPropertyAndParent& PropertyAndParent ) const
{
	return IsPropertyVisibleDelegate.IsBound() ? IsPropertyVisibleDelegate.Execute(PropertyAndParent) : true;
}

bool SDetailsViewBase::IsPropertyReadOnly( const FPropertyAndParent& PropertyAndParent ) const
{
	return IsPropertyReadOnlyDelegate.IsBound() ? IsPropertyReadOnlyDelegate.Execute(PropertyAndParent) : false;
}

bool SDetailsViewBase::IsCustomRowVisible(FName InRowName, FName InParentName) const
{
	return IsCustomRowVisibleDelegate.IsBound() ? IsCustomRowVisibleDelegate.Execute(InRowName, InParentName) : true;
}

bool SDetailsViewBase::IsCustomRowReadOnly(FName InRowName, FName InParentName) const
{
	return IsCustomRowReadOnlyDelegate.IsBound() ? IsCustomRowReadOnlyDelegate.Execute(InRowName, InParentName) : false;
}

TSharedPtr<IPropertyUtilities> SDetailsViewBase::GetPropertyUtilities()
{
	return PropertyUtilities;
}

const FDetailsViewConfig* SDetailsViewBase::GetConstViewConfig() const 
{
	if (DetailsViewArgs.ViewIdentifier.IsNone())
	{
		return nullptr;
	}

	const UDetailsConfig* DetailsConfig = GetDefault<UDetailsConfig>();
	return DetailsConfig->Views.Find(DetailsViewArgs.ViewIdentifier);
}

FDetailsViewConfig* SDetailsViewBase::GetMutableViewConfig()
{ 
	if (DetailsViewArgs.ViewIdentifier.IsNone())
	{
		return nullptr;
	}

	UDetailsConfig* DetailsConfig = GetMutableDefault<UDetailsConfig>();
	return &DetailsConfig->Views.FindOrAdd(DetailsViewArgs.ViewIdentifier);
}

void SDetailsViewBase::SaveViewConfig()
{
	GetMutableDefault<UDetailsConfig>()->SaveEditorConfig();
}

void SDetailsViewBase::OnShowOnlyModifiedClicked()
{
	CurrentFilter.bShowOnlyModified = !CurrentFilter.bShowOnlyModified;

	FDetailsViewConfig* ViewConfig = GetMutableViewConfig();
	if (ViewConfig != nullptr)
	{
		ViewConfig->bShowOnlyModified = CurrentFilter.bShowOnlyModified;
		SaveViewConfig();
	}

	UpdateFilteredDetails();
}

void SDetailsViewBase::OnCustomFilterClicked()
{
	if (CustomFilterDelegate.IsBound())
	{
		CustomFilterDelegate.Execute();
		bCustomFilterActive = !bCustomFilterActive;
	}
}

void SDetailsViewBase::OnShowAllAdvancedClicked()
{
	CurrentFilter.bShowAllAdvanced = !CurrentFilter.bShowAllAdvanced;

	FDetailsViewConfig* ViewConfig = GetMutableViewConfig();
	if (ViewConfig != nullptr)
	{
		ViewConfig->bShowAllAdvanced = CurrentFilter.bShowAllAdvanced;
		SaveViewConfig();
	}

	UpdateFilteredDetails();
}

void SDetailsViewBase::OnShowOnlyAllowedClicked()
{
	CurrentFilter.bShowOnlyAllowed = !CurrentFilter.bShowOnlyAllowed;

	UpdateFilteredDetails();
}

void SDetailsViewBase::OnShowAllChildrenIfCategoryMatchesClicked()
{
	CurrentFilter.bShowAllChildrenIfCategoryMatches = !CurrentFilter.bShowAllChildrenIfCategoryMatches;

	FDetailsViewConfig* ViewConfig = GetMutableViewConfig();
	if (ViewConfig != nullptr)
	{
		ViewConfig->bShowAllChildrenIfCategoryMatches = CurrentFilter.bShowAllChildrenIfCategoryMatches;
		SaveViewConfig();
	}

	UpdateFilteredDetails();
}

void SDetailsViewBase::OnShowKeyableClicked()
{
	CurrentFilter.bShowOnlyKeyable = !CurrentFilter.bShowOnlyKeyable;

	FDetailsViewConfig* ViewConfig = GetMutableViewConfig();
	if (ViewConfig != nullptr)
	{
		ViewConfig->bShowOnlyKeyable = CurrentFilter.bShowOnlyKeyable;
		SaveViewConfig();
	}
	UpdateFilteredDetails();
}

void SDetailsViewBase::OnShowAnimatedClicked()
{
	CurrentFilter.bShowOnlyAnimated = !CurrentFilter.bShowOnlyAnimated;

	FDetailsViewConfig* ViewConfig = GetMutableViewConfig();
	if (ViewConfig != nullptr)
	{
		ViewConfig->bShowOnlyAnimated = CurrentFilter.bShowOnlyAnimated;
		SaveViewConfig();
	}

	UpdateFilteredDetails();
}

/** Called when the filter text changes.  This filters specific property nodes out of view */
void SDetailsViewBase::OnFilterTextChanged(const FText& InFilterText)
{
	FilterView(InFilterText.ToString());
}

void SDetailsViewBase::OnFilterTextCommitted(const FText& InSearchText, ETextCommit::Type InCommitType)
{
	if (InCommitType == ETextCommit::OnCleared)
	{
		SearchBox->SetText(FText::GetEmpty());
		OnFilterTextChanged(FText::GetEmpty());
		FSlateApplication::Get().ClearKeyboardFocus(EFocusCause::Cleared);
	}
}

TSharedPtr<SWidget> SDetailsViewBase::GetNameAreaWidget()
{
	return DetailsViewArgs.bCustomNameAreaLocation ? NameArea : nullptr;
}

void SDetailsViewBase::SetNameAreaCustomContent( TSharedRef<SWidget>& InCustomContent )
{
	NameArea->SetCustomContent(InCustomContent);	
}

TSharedPtr<SWidget> SDetailsViewBase::GetFilterAreaWidget()
{
	return DetailsViewArgs.bCustomFilterAreaLocation ? FilterRow : nullptr;
}

TSharedPtr<class FUICommandList> SDetailsViewBase::GetHostCommandList() const
{
	return DetailsViewArgs.HostCommandList;
}

TSharedPtr<FTabManager> SDetailsViewBase::GetHostTabManager() const
{
	return DetailsViewArgs.HostTabManager;
}

void SDetailsViewBase::SetHostTabManager(TSharedPtr<FTabManager> InTabManager)
{
	DetailsViewArgs.HostTabManager = InTabManager;
}

/** 
 * Hides or shows properties based on the passed in filter text
 * 
 * @param InFilter The filter text
 */
void SDetailsViewBase::FilterView(const FString& InFilter)
{
	bool bHadActiveFilter = CurrentFilter.FilterStrings.Num() > 0;

	TArray<FString> CurrentFilterStrings;

	FString ParseString = InFilter;
	// Remove whitespace from the front and back of the string
	ParseString.TrimStartAndEndInline();
	ParseString.ParseIntoArray(CurrentFilterStrings, TEXT(" "), true);

PRAGMA_DISABLE_DEPRECATION_WARNINGS
	bHasActiveFilter = CurrentFilterStrings.Num() > 0;
PRAGMA_ENABLE_DEPRECATION_WARNINGS
	
	CurrentFilter.FilterStrings = CurrentFilterStrings;

	if (!bHadActiveFilter && CurrentFilter.FilterStrings.Num() > 0)
	{
		SavePreSearchExpandedItems();
	}

	UpdateFilteredDetails();
	
	if (bHadActiveFilter && CurrentFilter.FilterStrings.Num() == 0)
	{
		RestorePreSearchExpandedItems();
	}
}

EVisibility SDetailsViewBase::GetFilterBoxVisibility() const
{
	EVisibility Result = EVisibility::Collapsed;
	// Visible if we allow search and we have anything to search otherwise collapsed so it doesn't take up room	
	if (DetailsViewArgs.bAllowSearch && IsConnected())
	{
		if (RootTreeNodes.Num() > 0 || HasActiveSearch() || !CurrentFilter.IsEmptyFilter())
		{
			Result = EVisibility::Visible;
		}
	}

	return Result;
}

bool SDetailsViewBase::SupportsKeyboardFocus() const
{
	return DetailsViewArgs.bSearchInitialKeyFocus && SearchBox->SupportsKeyboardFocus() && GetFilterBoxVisibility() == EVisibility::Visible;
}

FReply SDetailsViewBase::OnFocusReceived(const FGeometry& MyGeometry, const FFocusEvent& InFocusEvent)
{
	FReply Reply = FReply::Handled();

	if (InFocusEvent.GetCause() != EFocusCause::Cleared)
	{
		Reply.SetUserFocus(SearchBox.ToSharedRef(), InFocusEvent.GetCause());
	}

	return Reply;
}

void SDetailsViewBase::SetPendingCleanupTimer()
{
	if (!bPendingCleanupTimerSet)
	{
		if (GEditor && GEditor->IsTimerManagerValid())
		{
			bPendingCleanupTimerSet = true;
			GEditor->GetTimerManager()->SetTimerForNextTick(FTimerDelegate::CreateSP(this, &SDetailsViewBase::HandlePendingCleanupTimer));
		}
	}
}

void SDetailsViewBase::HandlePendingCleanupTimer()
{
	bPendingCleanupTimerSet = false;

	HandlePendingCleanup();

	for (auto It = FilteredNodesRequestingExpansionState.CreateIterator(); It; ++It)
	{
		if (!It->Key.IsValid())
		{
			It.RemoveCurrent();
		}
	}
}

void SDetailsViewBase::HandlePendingCleanup()
{
	for (int32 i = 0; i < CustomizationClassInstancesPendingDelete.Num(); ++i)
	{
		ensure(CustomizationClassInstancesPendingDelete[i].IsUnique());
	}

	// Release any pending kill nodes.
	for ( TSharedPtr<FComplexPropertyNode>& PendingKillNode : RootNodesPendingKill )
	{
		if ( PendingKillNode.IsValid() )
		{
			PendingKillNode->Disconnect();
			PendingKillNode.Reset();
		}
	}
	RootNodesPendingKill.Empty();

	// Empty all the customization instances that need to be deleted
	CustomizationClassInstancesPendingDelete.Empty();

	// Empty all the detail layouts that need to be deleted
	DetailLayoutsPendingDelete.Empty();
}

/** Ticks the property view.  This function performs a data consistency check */
void SDetailsViewBase::Tick( const FGeometry& AllottedGeometry, const double InCurrentTime, const float InDeltaTime )
{
	HandlePendingCleanup();
<<<<<<< HEAD
=======

	FDetailsViewConfig* ViewConfig = GetMutableViewConfig();
	if (ViewConfig && ViewConfig->ValueColumnWidth != ColumnSizeData.ValueColumnWidth.Get(0))
	{
		ViewConfig->ValueColumnWidth = ColumnSizeData.ValueColumnWidth.Get(0);
		SaveViewConfig();
	}
>>>>>>> 6bbb88c8

	FRootPropertyNodeList& RootPropertyNodes = GetRootNodes();

	bool bHadDeferredActions = DeferredActions.Num() > 0;
	auto PreProcessRootNode = [bHadDeferredActions, this](TSharedPtr<FComplexPropertyNode> RootPropertyNode) 
	{
		check(RootPropertyNode.IsValid());

		// Purge any objects that are marked pending kill from the object list
		if (FObjectPropertyNode* ObjectRoot = RootPropertyNode->AsObjectNode())
		{
			ObjectRoot->PurgeKilledObjects();
		}

		if (bHadDeferredActions)
		{		
			// Any deferred actions are likely to cause the node tree to be at least partially rebuilt
			// Save the expansion state of existing nodes so we can expand them later
			SaveExpandedItems(RootPropertyNode.ToSharedRef());
		}
	};

	for (TSharedPtr<FComplexPropertyNode>& RootPropertyNode : RootPropertyNodes)
	{
		PreProcessRootNode(RootPropertyNode);
	}

	for (FDetailLayoutData& LayoutData : DetailLayouts)
	{
		FRootPropertyNodeList& ExternalRootPropertyNodes = LayoutData.DetailLayout->GetExternalRootPropertyNodes();
		for (TSharedPtr<FComplexPropertyNode>& ExternalRootPropertyNode : ExternalRootPropertyNodes)
		{
			PreProcessRootNode(ExternalRootPropertyNode);
		}
	}

	if (bHadDeferredActions)
	{
		TArray<FSimpleDelegate> DeferredActionsCopy;
		
		do
<<<<<<< HEAD
		{
			DeferredActionsCopy = MoveTemp(DeferredActions);
			DeferredActions.Reset();

			// Execute any deferred actions
			for (const FSimpleDelegate& DeferredAction : DeferredActionsCopy)
			{
				DeferredAction.ExecuteIfBound();
			}
		} while (DeferredActions.Num() > 0);

		for (TSharedPtr<FComplexPropertyNode>& RootPropertyNode : RootPropertyNodes)
=======
>>>>>>> 6bbb88c8
		{
			// Execute any deferred actions
			DeferredActionsCopy = MoveTemp(DeferredActions);
			DeferredActions.Reset();

			// Execute any deferred actions
			for (const FSimpleDelegate& DeferredAction : DeferredActionsCopy)
			{
				DeferredAction.ExecuteIfBound();
			}
		} while (DeferredActions.Num() > 0);

		RestoreAllExpandedItems();
	}

	TSharedPtr<FComplexPropertyNode> LastRootPendingKill;
	if (RootNodesPendingKill.Num() > 0 )
	{
		LastRootPendingKill = RootNodesPendingKill.Last();
	}

	bool bValidateExternalNodes = true;

	int32 FoundIndex = RootPropertyNodes.Find(LastRootPendingKill);
	bool bUpdateFilteredDetails = false;
	if (FoundIndex != INDEX_NONE)
	{ 
		// Reacquire the root property nodes.  It may have been changed by the deferred actions if something like a blueprint editor forcefully resets a details panel during a posteditchange
		ForceRefresh();

		// All objects are being reset, no need to validate external nodes
		bValidateExternalNodes = false;
	}
	else
	{
		if (CustomValidatePropertyNodesFunction.IsBound())
		{
			bool bIsValid = CustomValidatePropertyNodesFunction.Execute(RootPropertyNodes);
		}
		else // standard validation behavior
		{
			for (TSharedPtr<FComplexPropertyNode>& RootPropertyNode : RootPropertyNodes)
			{
				EPropertyDataValidationResult Result = RootPropertyNode->EnsureDataIsValid();
				if (Result == EPropertyDataValidationResult::PropertiesChanged || Result == EPropertyDataValidationResult::EditInlineNewValueChanged)
				{
					UpdatePropertyMaps();
					bUpdateFilteredDetails = true;
				}
				else if (Result == EPropertyDataValidationResult::ArraySizeChanged || Result == EPropertyDataValidationResult::ChildrenRebuilt)
				{
					bUpdateFilteredDetails = true;
				}
				else if (Result == EPropertyDataValidationResult::ObjectInvalid)
				{
					bValidateExternalNodes = false;

					ForceRefresh();
					break;
				}
			}
		}
	}

	if (bValidateExternalNodes)
	{
		for (FDetailLayoutData& LayoutData : DetailLayouts)
		{
			FRootPropertyNodeList& ExternalRootPropertyNodes = LayoutData.DetailLayout->GetExternalRootPropertyNodes();

			for (int32 NodeIndex = 0; NodeIndex < ExternalRootPropertyNodes.Num(); ++NodeIndex)
			{
				TSharedPtr<FPropertyNode> PropertyNode = ExternalRootPropertyNodes[NodeIndex];
				{
					EPropertyDataValidationResult Result = PropertyNode->EnsureDataIsValid();
					if (Result == EPropertyDataValidationResult::PropertiesChanged || Result == EPropertyDataValidationResult::EditInlineNewValueChanged)
					{
						// Note this will invalidate all the external root nodes so there is no need to continue
						ExternalRootPropertyNodes.Empty();

						UpdatePropertyMaps();
						bUpdateFilteredDetails = true;

						break;
					}
					else if (Result == EPropertyDataValidationResult::ArraySizeChanged || Result == EPropertyDataValidationResult::ChildrenRebuilt)
					{
						bUpdateFilteredDetails = true;
					}
				}
			}
		}
	}

	if (bUpdateFilteredDetails)
	{
		UpdateFilteredDetails();

		RestoreAllExpandedItems();
	}

	for(FDetailLayoutData& LayoutData : DetailLayouts)
	{
		if(LayoutData.DetailLayout.IsValid())
		{
			LayoutData.DetailLayout->Tick(InDeltaTime);
		}
	}

	if (!ColorPropertyNode.IsValid() && bHasOpenColorPicker)
	{
		// Destroy the color picker window if the color property node has become invalid
		DestroyColorPicker();
		bHasOpenColorPicker = false;
	}

	if (FilteredNodesRequestingExpansionState.Num() > 0)
	{
		// change expansion state on the nodes that request it
		for (TMap<TWeakPtr<FDetailTreeNode>, bool>::TConstIterator It(FilteredNodesRequestingExpansionState); It; ++It)
		{
<<<<<<< HEAD
			TWeakPtr<FDetailTreeNode> DetailTreeNode = It.Key();
			if (DetailTreeNode.IsValid())
			{
				DetailTree->SetItemExpansion(DetailTreeNode.Pin().ToSharedRef(), It.Value());
=======
			TSharedPtr<FDetailTreeNode> DetailTreeNode = It.Key().Pin();
			if (DetailTreeNode.IsValid())
			{
				DetailTree->SetItemExpansion(DetailTreeNode.ToSharedRef(), It.Value());
>>>>>>> 6bbb88c8
			}
		}

		FilteredNodesRequestingExpansionState.Empty();
	}
}

/**
* Recursively gets expanded items for a node
*
* @param InPropertyNode			The node to get expanded items from
* @param OutExpandedItems	List of expanded items that were found
*/
static void GetExpandedItems(TSharedPtr<FPropertyNode> InPropertyNode, TSet<FString>& OutExpandedItems)
{
	if (InPropertyNode->HasNodeFlags(EPropertyNodeFlags::Expanded))
	{
		const bool bWithArrayIndex = true;
		FString Path;
		Path.Empty(128);
		InPropertyNode->GetQualifiedName(Path, bWithArrayIndex);

		OutExpandedItems.Add(Path);
	}

	for (int32 ChildIndex = 0; ChildIndex < InPropertyNode->GetNumChildNodes(); ++ChildIndex)
	{
		GetExpandedItems(InPropertyNode->GetChildNode(ChildIndex), OutExpandedItems);
	}
}

/**
* Recursively sets expanded items for a node
*
* @param InNode			The node to set expanded items on
* @param OutExpandedItems	List of expanded items to set
*/
static void SetExpandedItems(TSharedPtr<FPropertyNode> InPropertyNode, const TSet<FString>& InExpandedItems, bool bCollapseRest)
{
	const bool bWithArrayIndex = true;
	FString Path;
	Path.Empty(128);
	InPropertyNode->GetQualifiedName(Path, bWithArrayIndex);

	if (InExpandedItems.Contains(Path))
	{
		InPropertyNode->SetNodeFlags(EPropertyNodeFlags::Expanded, true);
	}
	else if (bCollapseRest)
	{
		InPropertyNode->SetNodeFlags(EPropertyNodeFlags::Expanded, false);
	}

	for (int32 NodeIndex = 0; NodeIndex < InPropertyNode->GetNumChildNodes(); ++NodeIndex)
	{
		SetExpandedItems(InPropertyNode->GetChildNode(NodeIndex), InExpandedItems, bCollapseRest);
	}
}

void SDetailsViewBase::SavePreSearchExpandedItems()
{
	PreSearchExpandedItems.Reset();

	FRootPropertyNodeList& RootPropertyNodes = GetRootNodes();

	for (TSharedPtr<FComplexPropertyNode>& RootPropertyNode : RootPropertyNodes)
	{
		GetExpandedItems(RootPropertyNode.ToSharedRef(), PreSearchExpandedItems);
	}

	for (FDetailLayoutData& LayoutData : DetailLayouts)
	{
		FRootPropertyNodeList& ExternalRootPropertyNodes = LayoutData.DetailLayout->GetExternalRootPropertyNodes();
		for (TSharedPtr<FComplexPropertyNode>& ExternalRootPropertyNode : ExternalRootPropertyNodes)
		{
			GetExpandedItems(ExternalRootPropertyNode.ToSharedRef(), PreSearchExpandedItems);
		}
	}

	PreSearchExpandedCategories.Reset();

	for (const TSharedRef<FDetailTreeNode>& RootNode : RootTreeNodes)
	{
		if (RootNode->GetNodeType() == EDetailNodeType::Category)
		{
			FDetailCategoryImpl& Category = (FDetailCategoryImpl&) RootNode.Get();
			if (Category.ShouldBeExpanded())
			{
				PreSearchExpandedCategories.Add(Category.GetCategoryPathName());
			}
		}
	}
}
<<<<<<< HEAD

void SDetailsViewBase::RestorePreSearchExpandedItems()
{
	FRootPropertyNodeList& RootPropertyNodes = GetRootNodes();

=======

void SDetailsViewBase::RestorePreSearchExpandedItems()
{
	FRootPropertyNodeList& RootPropertyNodes = GetRootNodes();

>>>>>>> 6bbb88c8
	for (TSharedPtr<FComplexPropertyNode>& RootPropertyNode : RootPropertyNodes)
	{
		SetExpandedItems(RootPropertyNode, PreSearchExpandedItems, true);
	}

	for (FDetailLayoutData& LayoutData : DetailLayouts)
	{
		FRootPropertyNodeList& ExternalRootPropertyNodes = LayoutData.DetailLayout->GetExternalRootPropertyNodes();
		for (TSharedPtr<FComplexPropertyNode>& ExternalRootPropertyNode : ExternalRootPropertyNodes)
		{
			SetExpandedItems(ExternalRootPropertyNode, PreSearchExpandedItems, true);
		}
	}

	PreSearchExpandedItems.Reset();

	for (const TSharedRef<FDetailTreeNode>& RootNode : RootTreeNodes)
	{
		if (RootNode->GetNodeType() == EDetailNodeType::Category)
		{
			FDetailCategoryImpl& Category = (FDetailCategoryImpl&) RootNode.Get();
			
			bool bShouldBeExpanded = PreSearchExpandedCategories.Contains(Category.GetCategoryPathName());
			RequestItemExpanded(RootNode, bShouldBeExpanded);
		}
	}

	PreSearchExpandedCategories.Reset();
}

void SDetailsViewBase::SaveExpandedItems(TSharedRef<FPropertyNode> StartNode)
{
	UStruct* BestBaseStruct = StartNode->FindComplexParent()->GetBaseStructure();

	TSet<FString> ExpandedPropertyItemSet;
	GetExpandedItems(StartNode, ExpandedPropertyItemSet);

	TArray<FString> ExpandedPropertyItems = ExpandedPropertyItemSet.Array();

	// Handle spaces in expanded node names by wrapping them in quotes
	for (FString& String : ExpandedPropertyItems)
	{
		String.InsertAt(0, '"');
		String.AppendChar('"');
	}

	TArray<FString> ExpandedCustomItems = ExpandedDetailNodes.Array();

	// Expanded custom items may have spaces but SetSingleLineArray doesn't support spaces (treats it as another element in the array)
	// Append a '|' after each element instead
	FString ExpandedCustomItemsString;
	for (const FString& DetailNode : ExpandedDetailNodes)
	{
		ExpandedCustomItemsString += DetailNode;
		ExpandedCustomItemsString += TEXT(",");
	}

	//while a valid class, and we're either the same as the base class (for multiple actors being selected and base class is AActor) OR we're not down to AActor yet)
	for (UStruct* Struct = BestBaseStruct; Struct && ((BestBaseStruct == Struct) || (Struct != AActor::StaticClass())); Struct = Struct->GetSuperStruct())
	{
		if (StartNode->GetNumChildNodes() > 0)
		{
			bool bShouldSave = ExpandedPropertyItems.Num() > 0;
			if (!bShouldSave)
			{
				TArray<FString> DummyExpandedPropertyItems;
				GConfig->GetSingleLineArray(TEXT("DetailPropertyExpansion"), *Struct->GetName(), DummyExpandedPropertyItems, GEditorPerProjectIni);
				bShouldSave = DummyExpandedPropertyItems.Num() > 0;
			}

			if (bShouldSave)
			{
				GConfig->SetSingleLineArray(TEXT("DetailPropertyExpansion"), *Struct->GetName(), ExpandedPropertyItems, GEditorPerProjectIni);
			}
		}
	}

	if (DetailLayouts.Num() > 0 && BestBaseStruct)
	{
		bool bShouldSave = !ExpandedCustomItemsString.IsEmpty();
		if (!bShouldSave)
		{
			FString DummyExpandedCustomItemsString;
			GConfig->GetString(TEXT("DetailCustomWidgetExpansion"), *BestBaseStruct->GetName(), DummyExpandedCustomItemsString, GEditorPerProjectIni);
			bShouldSave = !DummyExpandedCustomItemsString.IsEmpty();
		}
		if (bShouldSave)
		{
			GConfig->SetString(TEXT("DetailCustomWidgetExpansion"), *BestBaseStruct->GetName(), *ExpandedCustomItemsString, GEditorPerProjectIni);
		}
	}
}

<<<<<<< HEAD
void SDetailsViewBase::RestoreExpandedItems(TSharedRef<FPropertyNode> StartNode)
{
=======
void SDetailsViewBase::RestoreAllExpandedItems()
{
	for (TSharedPtr<FComplexPropertyNode>& RootPropertyNode : GetRootNodes())
	{
		check(RootPropertyNode.IsValid());
		RestoreExpandedItems(RootPropertyNode.ToSharedRef());
	}

	for (FDetailLayoutData& LayoutData : DetailLayouts)
	{
		FRootPropertyNodeList& ExternalRootPropertyNodes = LayoutData.DetailLayout->GetExternalRootPropertyNodes();
		for (TSharedPtr<FComplexPropertyNode>& ExternalRootPropertyNode : ExternalRootPropertyNodes)
		{
			check(ExternalRootPropertyNode.IsValid());
			RestoreExpandedItems(ExternalRootPropertyNode.ToSharedRef());
		}
	}
}

void SDetailsViewBase::RestoreExpandedItems(TSharedRef<FPropertyNode> StartNode)
{
>>>>>>> 6bbb88c8
	FString ExpandedCustomItems;

	UStruct* BestBaseStruct = StartNode->FindComplexParent()->GetBaseStructure();

	//while a valid class, and we're either the same as the base class (for multiple actors being selected and base class is AActor) OR we're not down to AActor yet)
	TArray<FString> DetailPropertyExpansionStrings;
	for (UStruct* Struct = BestBaseStruct; Struct && ((BestBaseStruct == Struct) || (Struct != AActor::StaticClass())); Struct = Struct->GetSuperStruct())
	{
		GConfig->GetSingleLineArray(TEXT("DetailPropertyExpansion"), *Struct->GetName(), DetailPropertyExpansionStrings, GEditorPerProjectIni);
	}

	TSet<FString> ExpandedPropertyItems;
	ExpandedPropertyItems.Append(DetailPropertyExpansionStrings);
	SetExpandedItems(StartNode, ExpandedPropertyItems, false);

	if (BestBaseStruct)
	{
		GConfig->GetString(TEXT("DetailCustomWidgetExpansion"), *BestBaseStruct->GetName(), ExpandedCustomItems, GEditorPerProjectIni);
		TArray<FString> ExpandedCustomItemsArray;
		ExpandedCustomItems.ParseIntoArray(ExpandedCustomItemsArray, TEXT(","), true);

		ExpandedDetailNodes.Append(ExpandedCustomItemsArray);
	}
}

void SDetailsViewBase::MarkNodeAnimating(TSharedPtr<FPropertyNode> InNode, float InAnimationDuration)
{
	if (InNode.IsValid() && InAnimationDuration > 0.0f)
	{
		CurrentlyAnimatingNodePath = FPropertyNode::CreatePropertyPath(InNode.ToSharedRef());
		GEditor->GetTimerManager()->ClearTimer(AnimateNodeTimer);
		GEditor->GetTimerManager()->SetTimer(AnimateNodeTimer, FTimerDelegate::CreateSP(this, &SDetailsViewBase::HandleNodeAnimationComplete), InAnimationDuration, false);
	}
}

bool SDetailsViewBase::IsNodeAnimating(TSharedPtr<FPropertyNode> InNode)
{
	if (CurrentlyAnimatingNodePath.IsValid() && InNode.IsValid())
	{
		TSharedRef<FPropertyPath> InNodePath = FPropertyNode::CreatePropertyPath(InNode.ToSharedRef());
		return FPropertyPath::AreEqual(CurrentlyAnimatingNodePath.ToSharedRef(), InNodePath);
	}

	return false;
}

void SDetailsViewBase::HandleNodeAnimationComplete()
{
	CurrentlyAnimatingNodePath = nullptr;
}

void SDetailsViewBase::UpdateFilteredDetails()
{
	RootTreeNodes.Reset();

	FDetailNodeList InitialRootNodeList;
	
	NumVisibleTopLevelObjectNodes = 0;
	
	FRootPropertyNodeList& RootPropertyNodes = GetRootNodes();
	for(int32 RootNodeIndex = 0; RootNodeIndex < RootPropertyNodes.Num(); ++RootNodeIndex)
	{
		const TSharedPtr<FComplexPropertyNode>& RootPropertyNode = RootPropertyNodes[RootNodeIndex];
		if(RootPropertyNode.IsValid())
		{
			RootPropertyNode->FilterNodes(CurrentFilter.FilterStrings);
			RootPropertyNode->ProcessSeenFlags(true);

			RestoreExpandedItems(RootPropertyNode.ToSharedRef());

			const TSharedPtr<FDetailLayoutBuilderImpl>& DetailLayout = DetailLayouts[RootNodeIndex].DetailLayout;
			if(DetailLayout.IsValid())
			{
				FRootPropertyNodeList& ExternalRootPropertyNodes = DetailLayout->GetExternalRootPropertyNodes();
				for (const TSharedPtr<FComplexPropertyNode>& ExternalRootNode : ExternalRootPropertyNodes)
				{
					if (ExternalRootNode.IsValid())
					{
						ExternalRootNode->FilterNodes(CurrentFilter.FilterStrings);
						ExternalRootNode->ProcessSeenFlags(true);

						RestoreExpandedItems(ExternalRootNode.ToSharedRef());
					}
				}

				DetailLayout->FilterDetailLayout(CurrentFilter);

				FDetailNodeList& LayoutRoots = DetailLayout->GetFilteredRootTreeNodes();
				if (LayoutRoots.Num() > 0)
				{
					// A top level object nodes has a non-filtered away root so add one to the total number we have
					++NumVisibleTopLevelObjectNodes;

					InitialRootNodeList.Append(LayoutRoots);
				}
			}
		}
	}

	// for multiple top level object we need to do a secondary pass on top level object nodes after we have determined if there is any nodes visible at all.  If there are then we ask the details panel if it wants to show childen
	for(TSharedRef<class FDetailTreeNode> RootNode : InitialRootNodeList)
	{
		if(RootNode->ShouldShowOnlyChildren())
		{
			RootNode->GetChildren(RootTreeNodes);
		}
		else
		{
			RootTreeNodes.Add(RootNode);
		}
	}

	RefreshTree();
}

void SDetailsViewBase::RegisterInstancedCustomPropertyLayout(UStruct* Class, FOnGetDetailCustomizationInstance DetailLayoutDelegate)
{
	check( Class );

	FDetailLayoutCallback Callback;
	Callback.DetailLayoutDelegate = DetailLayoutDelegate;
	// @todo: DetailsView: Fix me: this specifies the order in which detail layouts should be queried
	Callback.Order = InstancedClassToDetailLayoutMap.Num();

	InstancedClassToDetailLayoutMap.Add( Class, Callback );	
}

void SDetailsViewBase::RegisterInstancedCustomPropertyTypeLayout(FName PropertyTypeName, FOnGetPropertyTypeCustomizationInstance PropertyTypeLayoutDelegate, TSharedPtr<IPropertyTypeIdentifier> Identifier /*= nullptr*/)
{
	FPropertyTypeLayoutCallback Callback;
	Callback.PropertyTypeLayoutDelegate = PropertyTypeLayoutDelegate;
	Callback.PropertyTypeIdentifier = Identifier;

	FPropertyTypeLayoutCallbackList* LayoutCallbacks = InstancedTypeToLayoutMap.Find(PropertyTypeName);
	if (LayoutCallbacks)
	{
		LayoutCallbacks->Add(Callback);
	}
	else
	{
		FPropertyTypeLayoutCallbackList NewLayoutCallbacks;
		NewLayoutCallbacks.Add(Callback);
		InstancedTypeToLayoutMap.Add(PropertyTypeName, NewLayoutCallbacks);
	}
}

void SDetailsViewBase::UnregisterInstancedCustomPropertyLayout(UStruct* Class)
{
	check( Class );

	InstancedClassToDetailLayoutMap.Remove( Class );	
}

void SDetailsViewBase::UnregisterInstancedCustomPropertyTypeLayout(FName PropertyTypeName, TSharedPtr<IPropertyTypeIdentifier> Identifier /*= nullptr*/)
{
	FPropertyTypeLayoutCallbackList* LayoutCallbacks = InstancedTypeToLayoutMap.Find(PropertyTypeName);

	if (LayoutCallbacks)
	{
		LayoutCallbacks->Remove(Identifier);
	}
}<|MERGE_RESOLUTION|>--- conflicted
+++ resolved
@@ -20,8 +20,6 @@
 #include "DetailPropertyRow.h"
 #include "EditConditionParser.h"
 #include "Editor.h"
-<<<<<<< HEAD
-=======
 #include "EditorConfigSubsystem.h"
 #include "IDetailCustomization.h"
 #include "ObjectEditorUtils.h"
@@ -30,7 +28,6 @@
 #include "SDetailNameArea.h"
 #include "SDetailsView.h"
 #include "PropertyEditorPermissionList.h"
->>>>>>> 6bbb88c8
 
 #include "ThumbnailRendering/ThumbnailManager.h"
 
@@ -907,8 +904,6 @@
 void SDetailsViewBase::Tick( const FGeometry& AllottedGeometry, const double InCurrentTime, const float InDeltaTime )
 {
 	HandlePendingCleanup();
-<<<<<<< HEAD
-=======
 
 	FDetailsViewConfig* ViewConfig = GetMutableViewConfig();
 	if (ViewConfig && ViewConfig->ValueColumnWidth != ColumnSizeData.ValueColumnWidth.Get(0))
@@ -916,7 +911,6 @@
 		ViewConfig->ValueColumnWidth = ColumnSizeData.ValueColumnWidth.Get(0);
 		SaveViewConfig();
 	}
->>>>>>> 6bbb88c8
 
 	FRootPropertyNodeList& RootPropertyNodes = GetRootNodes();
 
@@ -958,21 +952,6 @@
 		TArray<FSimpleDelegate> DeferredActionsCopy;
 		
 		do
-<<<<<<< HEAD
-		{
-			DeferredActionsCopy = MoveTemp(DeferredActions);
-			DeferredActions.Reset();
-
-			// Execute any deferred actions
-			for (const FSimpleDelegate& DeferredAction : DeferredActionsCopy)
-			{
-				DeferredAction.ExecuteIfBound();
-			}
-		} while (DeferredActions.Num() > 0);
-
-		for (TSharedPtr<FComplexPropertyNode>& RootPropertyNode : RootPropertyNodes)
-=======
->>>>>>> 6bbb88c8
 		{
 			// Execute any deferred actions
 			DeferredActionsCopy = MoveTemp(DeferredActions);
@@ -1094,17 +1073,10 @@
 		// change expansion state on the nodes that request it
 		for (TMap<TWeakPtr<FDetailTreeNode>, bool>::TConstIterator It(FilteredNodesRequestingExpansionState); It; ++It)
 		{
-<<<<<<< HEAD
-			TWeakPtr<FDetailTreeNode> DetailTreeNode = It.Key();
-			if (DetailTreeNode.IsValid())
-			{
-				DetailTree->SetItemExpansion(DetailTreeNode.Pin().ToSharedRef(), It.Value());
-=======
 			TSharedPtr<FDetailTreeNode> DetailTreeNode = It.Key().Pin();
 			if (DetailTreeNode.IsValid())
 			{
 				DetailTree->SetItemExpansion(DetailTreeNode.ToSharedRef(), It.Value());
->>>>>>> 6bbb88c8
 			}
 		}
 
@@ -1198,19 +1170,11 @@
 		}
 	}
 }
-<<<<<<< HEAD
 
 void SDetailsViewBase::RestorePreSearchExpandedItems()
 {
 	FRootPropertyNodeList& RootPropertyNodes = GetRootNodes();
 
-=======
-
-void SDetailsViewBase::RestorePreSearchExpandedItems()
-{
-	FRootPropertyNodeList& RootPropertyNodes = GetRootNodes();
-
->>>>>>> 6bbb88c8
 	for (TSharedPtr<FComplexPropertyNode>& RootPropertyNode : RootPropertyNodes)
 	{
 		SetExpandedItems(RootPropertyNode, PreSearchExpandedItems, true);
@@ -1304,10 +1268,6 @@
 	}
 }
 
-<<<<<<< HEAD
-void SDetailsViewBase::RestoreExpandedItems(TSharedRef<FPropertyNode> StartNode)
-{
-=======
 void SDetailsViewBase::RestoreAllExpandedItems()
 {
 	for (TSharedPtr<FComplexPropertyNode>& RootPropertyNode : GetRootNodes())
@@ -1329,7 +1289,6 @@
 
 void SDetailsViewBase::RestoreExpandedItems(TSharedRef<FPropertyNode> StartNode)
 {
->>>>>>> 6bbb88c8
 	FString ExpandedCustomItems;
 
 	UStruct* BestBaseStruct = StartNode->FindComplexParent()->GetBaseStructure();
