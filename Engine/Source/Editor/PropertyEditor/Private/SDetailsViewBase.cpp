--- conflicted
+++ resolved
@@ -1096,16 +1096,7 @@
 					bUpdateFilteredDetails = true;
 				}
 				else if (Result == EPropertyDataValidationResult::ArraySizeChanged)
-<<<<<<< HEAD
-=======
 				{
-					bUpdateFilteredDetails = true;
-				}
-				else if (Result == EPropertyDataValidationResult::ChildrenRebuilt)
->>>>>>> 74d0b334
-				{
-					RootPropertyNode->MarkChildrenAsRebuilt();
-				
 					bUpdateFilteredDetails = true;
 				}
 				else if (Result == EPropertyDataValidationResult::ChildrenRebuilt)
@@ -1237,25 +1228,7 @@
 		InPropertyNode->SetNodeFlags(EPropertyNodeFlags::Expanded, false);
 	}
 
-<<<<<<< HEAD
-	bool bAnyPrefix = false;
-	for (const FString& Item : InExpandedItems)
-	{
-		// check if this path is a prefix to some other path
-		// if it's not, we can early out and skip checking every child node, which is a win for very large child arrays
-		if (Item.Len() > Path.Len() && 
-			(Item[Path.Len()] == '[' || Item[Path.Len()] == '.') &&
-			Item.StartsWith(Path))
-		{
-			bAnyPrefix = true;
-			break;
-		}
-	}
-
-	if (bAnyPrefix)
-=======
 	if (InExpandedItems.AnyStartsWith(Path))
->>>>>>> 74d0b334
 	{
 		for (int32 NodeIndex = 0; NodeIndex < InPropertyNode->GetNumChildNodes(); ++NodeIndex)
 		{
@@ -1435,8 +1408,6 @@
 
 void SDetailsViewBase::RestoreExpandedItems(TSharedRef<FPropertyNode> StartNode)
 {
-<<<<<<< HEAD
-=======
 	if (bRunningDeferredActions)
 	{
 		// Deferred actions can manipulate the tree, eg. Add Item
@@ -1445,7 +1416,6 @@
 		return;
 	}
 
->>>>>>> 74d0b334
 	UStruct* BestBaseStruct = StartNode->FindComplexParent()->GetBaseStructure();
 
 	//while a valid class, and we're either the same as the base class (for multiple actors being selected and base class is AActor) OR we're not down to AActor yet)
