// Copyright Epic Games, Inc. All Rights Reserved.

#include "SDetailsViewBase.h"

<<<<<<< HEAD
=======
#include "Algo/AllOf.h"
#include "Algo/AnyOf.h"
>>>>>>> 4af6daef
#include "Engine/Engine.h"
#include "GameFramework/Actor.h"
#include "Misc/ConfigCacheIni.h"
#include "Modules/ModuleManager.h"
#include "Presentation/PropertyEditor/PropertyEditor.h"
<<<<<<< HEAD
#include "Settings/EditorExperimentalSettings.h"
#include "UserInterface/PropertyEditor/SPropertyEditorEditInline.h"
#include "Widgets/Colors/SColorPicker.h"
#include "Widgets/Input/SSearchBox.h"

#include "CategoryPropertyNode.h"
#include "DetailCategoryBuilderImpl.h"
#include "DetailLayoutBuilderImpl.h"
#include "DetailLayoutHelpers.h"
#include "DetailPropertyRow.h"
#include "EditConditionParser.h"
#include "Editor.h"
#include "EditorConfigSubsystem.h"
#include "IDetailCustomization.h"
#include "ObjectEditorUtils.h"
#include "ObjectPropertyNode.h"
#include "ScopedTransaction.h"
#include "SDetailNameArea.h"
#include "SDetailsView.h"
#include "PropertyEditorPermissionList.h"
=======
#include "Widgets/Colors/SColorPicker.h"
#include "Widgets/Input/SSearchBox.h"
#include "Framework/Application/SlateApplication.h"
#include "DetailCategoryBuilderImpl.h"
#include "DetailLayoutBuilderImpl.h"
#include "DetailLayoutHelpers.h"
#include "Editor.h"
#include "IDetailCustomization.h"
#include "ObjectPropertyNode.h"
#include "PropertyPermissionList.h"
#include "ScopedTransaction.h"
#include "SDetailNameArea.h"
>>>>>>> 4af6daef
#include "ThumbnailRendering/ThumbnailManager.h"

SDetailsViewBase::SDetailsViewBase() :
	  NumVisibleTopLevelObjectNodes(0)
	, bIsLocked(false)
	, bHasOpenColorPicker(false)
	, bDisableCustomDetailLayouts(false)
	, bPendingCleanupTimerSet(false)
	, bRunningDeferredActions(false)
{
	UDetailsConfig::Initialize();
	UDetailsConfig::Get()->LoadEditorConfig();

	const FDetailsViewConfig* ViewConfig = GetConstViewConfig();
	if (ViewConfig != nullptr)
	{
		CurrentFilter.bShowAllAdvanced = ViewConfig->bShowAllAdvanced;
		CurrentFilter.bShowAllChildrenIfCategoryMatches = ViewConfig->bShowAllChildrenIfCategoryMatches;
		CurrentFilter.bShowOnlyAnimated = ViewConfig->bShowOnlyAnimated;
		CurrentFilter.bShowOnlyKeyable = ViewConfig->bShowOnlyKeyable;
		CurrentFilter.bShowOnlyModified = ViewConfig->bShowOnlyModified;
	}

	PropertyPermissionListChangedDelegate = FPropertyEditorPermissionList::Get().PermissionListUpdatedDelegate.AddLambda([this](TSoftObjectPtr<UStruct> Struct, FName Owner) { ForceRefresh(); });
	PropertyPermissionListEnabledDelegate = FPropertyEditorPermissionList::Get().PermissionListEnabledDelegate.AddRaw(this, &SDetailsViewBase::ForceRefresh);
}

SDetailsViewBase::~SDetailsViewBase()
{
	FPropertyEditorPermissionList::Get().PermissionListUpdatedDelegate.Remove(PropertyPermissionListChangedDelegate);
	FPropertyEditorPermissionList::Get().PermissionListEnabledDelegate.Remove(PropertyPermissionListEnabledDelegate);
}

void SDetailsViewBase::OnGetChildrenForDetailTree(TSharedRef<FDetailTreeNode> InTreeNode, TArray< TSharedRef<FDetailTreeNode> >& OutChildren)
{
	InTreeNode->GetChildren(OutChildren);
}

TSharedRef<ITableRow> SDetailsViewBase::OnGenerateRowForDetailTree(TSharedRef<FDetailTreeNode> InTreeNode, const TSharedRef<STableViewBase>& OwnerTable)
{
	return InTreeNode->GenerateWidgetForTableView(OwnerTable, DetailsViewArgs.bAllowFavoriteSystem);
}

void SDetailsViewBase::ClearKeyboardFocusIfWithin(const TSharedRef<SWidget>& Widget) const
{
	// search upwards from the current keyboard-focused widget to see if it's contained in our row
	TSharedPtr<SWidget> CurrentWidget = FSlateApplication::Get().GetKeyboardFocusedWidget();
	while (CurrentWidget.IsValid())
	{
		if (CurrentWidget == Widget)
		{
			// if so, clear focus so that any pending value changes are committed
			FSlateApplication::Get().ClearKeyboardFocus();
			return;
		}
		CurrentWidget = CurrentWidget->GetParentWidget();
	}
}

void SDetailsViewBase::OnRowReleasedForDetailTree(const TSharedRef<ITableRow>& TableRow)
{
	ClearKeyboardFocusIfWithin(TableRow->AsWidget());
}

void SDetailsViewBase::SetRootExpansionStates(const bool bExpand, const bool bRecurse)
{
	if(ContainsMultipleTopLevelObjects())
	{
		FDetailNodeList Children;
		for(auto Iter = RootTreeNodes.CreateIterator(); Iter; ++Iter)
		{
			Children.Reset();
			(*Iter)->GetChildren(Children);

			for(TSharedRef<FDetailTreeNode>& Child : Children)
			{
				SetNodeExpansionState(Child, bExpand, bRecurse);
			}
		}
	}
	else
	{
		for(auto Iter = RootTreeNodes.CreateIterator(); Iter; ++Iter)
		{
			SetNodeExpansionState(*Iter, bExpand, bRecurse);
		}
	}
}

void SDetailsViewBase::SetNodeExpansionState(TSharedRef<FDetailTreeNode> InTreeNode, bool bExpand, bool bRecursive)
{
	TArray< TSharedRef<FDetailTreeNode> > Children;
	InTreeNode->GetChildren(Children);

	if (Children.Num())
	{
		RequestItemExpanded(InTreeNode, bExpand);
		const bool bShouldSaveState = true;
		InTreeNode->OnItemExpansionChanged(bExpand, bShouldSaveState);

		if (bRecursive)
		{
			TArray<FString> TypesToIgnoreForRecursiveExpansion;
			GConfig->GetArray(TEXT("DetailPropertyExpansion"), TEXT("TypesToIgnoreForRecursiveExpansion"), TypesToIgnoreForRecursiveExpansion, GEditorPerProjectIni);

			for (const TSharedRef<FDetailTreeNode>& Child : Children)
			{
				if (bExpand)
				{
					const FProperty* ChildProperty = Child->GetPropertyNode().IsValid() ? Child->GetPropertyNode()->GetProperty() : nullptr;
					if (ChildProperty != nullptr)
					{
						if (TypesToIgnoreForRecursiveExpansion.Contains(ChildProperty->GetClass()->GetName()))
						{
							continue;
						}
					}
				}


				SetNodeExpansionState(Child, bExpand, bRecursive);
			}
		}
	}
}

void SDetailsViewBase::SetNodeExpansionStateRecursive(TSharedRef<FDetailTreeNode> InTreeNode, bool bIsItemExpanded)
{
	SetNodeExpansionState(InTreeNode, bIsItemExpanded, true);
}

void SDetailsViewBase::OnItemExpansionChanged(TSharedRef<FDetailTreeNode> InTreeNode, bool bIsItemExpanded)
{
	SetNodeExpansionState(InTreeNode, bIsItemExpanded, false);
}

FReply SDetailsViewBase::OnLockButtonClicked()
{
	bIsLocked = !bIsLocked;
	return FReply::Handled();
}

void SDetailsViewBase::HideFilterArea(bool bHide)
{
	DetailsViewArgs.bAllowSearch = !bHide;
}

static void GetPropertiesInOrderDisplayedRecursive(const TArray< TSharedRef<FDetailTreeNode> >& TreeNodes, TArray< FPropertyPath > &OutLeaves)
{
	for( const TSharedRef<FDetailTreeNode>& TreeNode : TreeNodes )
	{
		const bool bIsPropertyRoot = TreeNode->IsLeaf() ||
			(	TreeNode->GetPropertyNode() && 
				TreeNode->GetPropertyNode()->GetProperty() );
		if( bIsPropertyRoot )
		{
			FPropertyPath Path = TreeNode->GetPropertyPath();
			// Some leaf nodes are not associated with properties, specifically the collision presets.
			// @todo doc: investigate what we can do about this, result is that for these fields
			// we can't highlight the property in the diff tool.
			if( Path.GetNumProperties() != 0 )
			{
				OutLeaves.Push(Path);
			}
		}
		else
		{
			TArray< TSharedRef<FDetailTreeNode> > Children;
			TreeNode->GetChildren(Children);
			GetPropertiesInOrderDisplayedRecursive(Children, OutLeaves);
		}
	}
}
TArray< FPropertyPath > SDetailsViewBase::GetPropertiesInOrderDisplayed() const
{
	TArray< FPropertyPath > Ret;
	GetPropertiesInOrderDisplayedRecursive(RootTreeNodes, Ret);
	return Ret;
}

static void GetPropertyRowRowNumbersRecursive(const TArray<TSharedRef<FDetailTreeNode>>& TreeNodes, int32& CurrentRowNumber, const TSharedPtr<SDetailTree>& DetailTree, TArray<TPair<int32, FPropertyPath>>& OutResults)
{
	for (const TSharedRef<FDetailTreeNode>& TreeNode : TreeNodes)
	{
		// pre-order traversal (add parents to list before their children)
		FPropertyPath Path = TreeNode->GetPropertyPath();

		if(Path.IsValid())
		{
			OutResults.Add(TPair<int32, FPropertyPath>(CurrentRowNumber, Path));
		}
		++CurrentRowNumber;

		if (!TreeNode->IsLeaf() && DetailTree->IsItemExpanded(TreeNode))
		{
			TArray<TSharedRef<FDetailTreeNode>> Children;
			TreeNode->GetChildren(Children);
			GetPropertyRowRowNumbersRecursive(Children, CurrentRowNumber, DetailTree, OutResults);
		}
	}
}

TArray<TPair<int32, FPropertyPath>> SDetailsViewBase::GetPropertyRowNumbers() const
{
	TArray<TPair<int32, FPropertyPath>> Results;
	int32 OverallIdx = 0;
	GetPropertyRowRowNumbersRecursive(RootTreeNodes, OverallIdx, DetailTree, Results);
	return Results;
}

static int32 CountRowsRecursive(const TArray<TSharedRef<FDetailTreeNode>>& TreeNodes, const TSharedPtr<SDetailTree>& DetailTree)
{
	int32 Count = 0;
	for (const TSharedRef<FDetailTreeNode>& TreeNode : TreeNodes)
	{
		++Count;
		
		if (!TreeNode->IsLeaf() && DetailTree->IsItemExpanded(TreeNode))
		{
			TArray<TSharedRef<FDetailTreeNode>> Children;
			TreeNode->GetChildren(Children);
			Count += CountRowsRecursive(Children, DetailTree);
		}
	}
	return Count;
}

int32 SDetailsViewBase::CountRows() const
{
	return CountRowsRecursive(RootTreeNodes, DetailTree);
}

// construct a map for fast FPropertyPath.ToString() -> FDetailTreeNode lookup
static void GetPropertyPathToTreeNodes(const TArray<TSharedRef<FDetailTreeNode>>& RootTreeNodes, TMap<FString, TSharedRef<FDetailTreeNode>> &OutMap)
{
	for (const TSharedRef<FDetailTreeNode>& TreeNode : RootTreeNodes)
	{
		FPropertyPath Path = TreeNode->GetPropertyPath();
		if (Path.IsValid())
		{
			OutMap.Add(Path.ToString(), TreeNode);
		}

		// Need to check children even if we're a leaf, because all DetailItemNodes are leaves, even if they may have sub-children
		TArray< TSharedRef<FDetailTreeNode> > Children;
		TreeNode->GetChildren(Children);
		GetPropertyPathToTreeNodes(Children, OutMap);
<<<<<<< HEAD
=======
	}
}

// Find an FDetailTreeNode in the tree that most closely matches the provided property.
// If there isn't an exact match, the provided property will be trimmed until we find a match
static TSharedPtr<FDetailTreeNode> FindBestFitTreeNodeFromProperty(const TArray<TSharedRef<FDetailTreeNode>>& RootTreeNodes, FPropertyPath Property)
{
	TMap<FString, TSharedRef<FDetailTreeNode>> PropertyPathToTreeNodes;
	GetPropertyPathToTreeNodes(RootTreeNodes, PropertyPathToTreeNodes);
	
	TSharedRef< FDetailTreeNode >* TreeNode = PropertyPathToTreeNodes.Find(Property.ToString());

	// if we couldn't find the exact property, trim the path to get the next best option
	while (!TreeNode && Property.GetNumProperties() > 1)
	{
		Property = *Property.TrimPath(1);
		TreeNode = PropertyPathToTreeNodes.Find(Property.ToString());
>>>>>>> 4af6daef
	}
	return TreeNode? *TreeNode : TSharedPtr<FDetailTreeNode>();
}

// Find an FDetailTreeNode in the tree that most closely matches the provided property.
// If there isn't an exact match, the provided property will be trimmed until we find a match
static TSharedPtr<FDetailTreeNode> FindBestFitTreeNodeFromProperty(const TArray<TSharedRef<FDetailTreeNode>>& RootTreeNodes, FPropertyPath Property)
{
	TMap<FString, TSharedRef<FDetailTreeNode>> PropertyPathToTreeNodes;
	GetPropertyPathToTreeNodes(RootTreeNodes, PropertyPathToTreeNodes);
	
	TSharedRef< FDetailTreeNode >* TreeNode = PropertyPathToTreeNodes.Find(Property.ToString());

	// if we couldn't find the exact property, trim the path to get the next best option
	while (!TreeNode && Property.GetNumProperties() > 1)
	{
		Property = *Property.TrimPath(1);
		TreeNode = PropertyPathToTreeNodes.Find(Property.ToString());
	}
	return TreeNode? *TreeNode : TSharedPtr<FDetailTreeNode>();
}

void SDetailsViewBase::HighlightProperty(const FPropertyPath& Property)
{
	if (!Property.IsValid())
	{
		return;
	}
	
	TSharedPtr<FDetailTreeNode> PrevHighlightedNodePtr = CurrentlyHighlightedNode.Pin();
	if (PrevHighlightedNodePtr.IsValid())
	{
		PrevHighlightedNodePtr->SetIsHighlighted(false);
	}
	
	if (!Property.IsValid())
	{
		CurrentlyHighlightedNode = nullptr;
		return;
	}

	const TSharedPtr< FDetailTreeNode > TreeNode = FindBestFitTreeNodeFromProperty(RootTreeNodes, Property);
	if (TreeNode.IsValid())
	{
		// highlight the found node
		TreeNode->SetIsHighlighted(true);

		// make sure all ancestors are expanded so we can see the found node
		TSharedPtr< FDetailTreeNode > Ancestor = TreeNode;
		while(Ancestor->GetParentNode().IsValid())
		{
			Ancestor = Ancestor->GetParentNode().Pin();
			DetailTree->SetItemExpansion(Ancestor.ToSharedRef(), true);
		}
		
		// scroll to the found node
		DetailTree->RequestScrollIntoView(TreeNode.ToSharedRef());
<<<<<<< HEAD
	}
	
	CurrentlyHighlightedNode = TreeNode;
=======
	}
	
	CurrentlyHighlightedNode = TreeNode;
}

static void ExpandPaintSpacePropertyBoundsRecursive(const TArray<TSharedRef<FDetailTreeNode>>& TreeNodes, TSharedPtr<SDetailTree> DetailTree, FSlateRect& InOutRect)
{
	for(const TSharedRef<FDetailTreeNode>& TreeNode : TreeNodes)
	{
		if (const TSharedPtr<ITableRow> Row = DetailTree->WidgetFromItem(TreeNode))
		{
			if (const TSharedPtr<SWidget> Widget = Row->AsWidget())
			{
				FSlateRect ChildRect = Widget->GetPaintSpaceGeometry().GetLayoutBoundingRect();
				InOutRect = InOutRect.IsValid() ? InOutRect.Expand(ChildRect) : ChildRect;
			}
		}
		
		if (!TreeNode->IsLeaf() && DetailTree->IsItemExpanded(TreeNode))
		{
			TArray<TSharedRef<FDetailTreeNode>> Children;
			TreeNode->GetChildren(Children);
			ExpandPaintSpacePropertyBoundsRecursive(Children, DetailTree, InOutRect);
		}
	}
}

FSlateRect SDetailsViewBase::GetPaintSpacePropertyBounds(const TSharedRef<FDetailTreeNode>& InDetailTreeNode, bool bIncludeChildren) const
{
	const TSharedRef<FDetailTreeNode> DetailTreeNode = StaticCastSharedRef<FDetailTreeNode>(InDetailTreeNode);
	FSlateRect Result{-1,-1,-1,-1};
	if (const TSharedPtr<ITableRow> Row = DetailTree->WidgetFromItem(DetailTreeNode))
	{
		if (const TSharedPtr<SWidget> Widget = Row->AsWidget())
		{
			Result = Widget->GetPaintSpaceGeometry().GetLayoutBoundingRect();
		}
	}
	if (bIncludeChildren && !DetailTreeNode->IsLeaf() && DetailTree->IsItemExpanded(DetailTreeNode))
	{
		TArray<TSharedRef<FDetailTreeNode>> Children;
		DetailTreeNode->GetChildren(Children);
		ExpandPaintSpacePropertyBoundsRecursive(Children, DetailTree, Result);
	}
	return Result;
}

static void ExpandTickSpacePropertyBoundsRecursive(const TArray<TSharedRef<FDetailTreeNode>>& TreeNodes, TSharedPtr<SDetailTree> DetailTree, FSlateRect& InOutRect)
{
	for(const TSharedRef<FDetailTreeNode>& TreeNode : TreeNodes)
	{
		if (const TSharedPtr<ITableRow> Row = DetailTree->WidgetFromItem(TreeNode))
		{
			if (const TSharedPtr<SWidget> Widget = Row->AsWidget())
			{
				FSlateRect ChildRect = Widget->GetTickSpaceGeometry().GetLayoutBoundingRect();
				InOutRect = InOutRect.IsValid() ? InOutRect.Expand(ChildRect) : ChildRect;
			}
		}
		
		if (!TreeNode->IsLeaf() && DetailTree->IsItemExpanded(TreeNode))
		{
			TArray<TSharedRef<FDetailTreeNode>> Children;
			TreeNode->GetChildren(Children);
			ExpandTickSpacePropertyBoundsRecursive(Children, DetailTree, InOutRect);
		}
	}
}

FSlateRect SDetailsViewBase::GetTickSpacePropertyBounds(const TSharedRef<FDetailTreeNode>& InDetailTreeNode, bool bIncludeChildren) const
{
	const TSharedRef<FDetailTreeNode> DetailTreeNode = StaticCastSharedRef<FDetailTreeNode>(InDetailTreeNode);
	FSlateRect Result{-1,-1,-1,-1};
	if (const TSharedPtr<ITableRow> Row = DetailTree->WidgetFromItem(DetailTreeNode))
	{
		if (const TSharedPtr<SWidget> Widget = Row->AsWidget())
		{
			Result = Widget->GetTickSpaceGeometry().GetLayoutBoundingRect();
		}
	}
	if (bIncludeChildren && !DetailTreeNode->IsLeaf() && DetailTree->IsItemExpanded(DetailTreeNode))
	{
		TArray<TSharedRef<FDetailTreeNode>> Children;
		DetailTreeNode->GetChildren(Children);
		ExpandTickSpacePropertyBoundsRecursive(Children, DetailTree, Result);
	}
	return Result;
}

bool SDetailsViewBase::IsAncestorCollapsed(const TSharedRef<IDetailTreeNode>& Node) const
{
	// in order for a node to be expanded, all it's parents have to be expanded
	bool bIsCollapsed = false;
	TSharedPtr<FDetailTreeNode> Ancestor = StaticCastSharedRef<FDetailTreeNode>(Node)->GetParentNode().Pin();
	while (!bIsCollapsed && Ancestor)
	{
		bIsCollapsed = !Ancestor->ShouldShowOnlyChildren() && !DetailTree->IsItemExpanded(Ancestor.ToSharedRef());
		Ancestor = Ancestor->GetParentNode().Pin();
	}
	return bIsCollapsed;
>>>>>>> 4af6daef
}

void SDetailsViewBase::ShowAllAdvancedProperties()
{
	CurrentFilter.bShowAllAdvanced = true;
}

void SDetailsViewBase::SetOnDisplayedPropertiesChanged(FOnDisplayedPropertiesChanged InOnDisplayedPropertiesChangedDelegate)
{
	OnDisplayedPropertiesChangedDelegate = InOnDisplayedPropertiesChangedDelegate;
}

<<<<<<< HEAD
=======
void SDetailsViewBase::GetHeadNodes(TArray<TWeakPtr<FDetailTreeNode>>& OutNodes)
{
	for (TSharedRef<FDetailTreeNode>& Node : RootTreeNodes)
	{
		OutNodes.Add(Node.ToWeakPtr());
	}
}

>>>>>>> 4af6daef
void SDetailsViewBase::SetRightColumnMinWidth(float InMinWidth)
{
	ColumnSizeData.SetRightColumnMinWidth(InMinWidth);
}

void SDetailsViewBase::RerunCurrentFilter()
{
	UpdateFilteredDetails();
}

EVisibility SDetailsViewBase::GetTreeVisibility() const
{
	for(const FDetailLayoutData& Data : DetailLayouts)
	{
		if(Data.DetailLayout.IsValid() && Data.DetailLayout->HasDetails())
		{
			return EVisibility::Visible;
		}
	}

	return EVisibility::Collapsed;
}

EVisibility SDetailsViewBase::GetScrollBarVisibility() const
{
	const bool bHasAnythingToShow = RootTreeNodes.Num() > 0;
	const bool bShowScrollBar = DetailsViewArgs.bShowScrollBar && bHasAnythingToShow;
	return bShowScrollBar ? EVisibility::Visible : EVisibility::Collapsed;
}

/** Returns the image used for the icon on the filter button */
const FSlateBrush* SDetailsViewBase::OnGetFilterButtonImageResource() const
{
	if (HasActiveSearch())
	{
		return FAppStyle::GetBrush(TEXT("PropertyWindow.FilterCancel"));
	}
	else
	{
		return FAppStyle::GetBrush(TEXT("PropertyWindow.FilterSearch"));
	}
}

void SDetailsViewBase::EnqueueDeferredAction(FSimpleDelegate& DeferredAction)
{
	DeferredActions.Add(DeferredAction);
}

namespace UE::PropertyEditor::Private
{
/** Set the color for the property node */
void SDetailsViewBase_SetColor(FLinearColor NewColor, TWeakPtr<IPropertyHandle> WeakPropertyHandle)
{
	if (TSharedPtr<IPropertyHandle> PropertyHandle = WeakPropertyHandle.Pin())
	{
		const FProperty* NodeProperty = PropertyHandle->GetProperty();
		check(NodeProperty);

		const UScriptStruct* Struct = CastField<FStructProperty>(NodeProperty)->Struct;
		if (Struct->GetFName() == NAME_Color)
		{
			const bool bSRGB = true;
			FColor NewFColor = NewColor.ToFColor(bSRGB);
			ensure(PropertyHandle->SetValueFromFormattedString(NewFColor.ToString(), EPropertyValueSetFlags::DefaultFlags) == FPropertyAccess::Result::Success);
		}
		else
		{
			check(Struct->GetFName() == NAME_LinearColor);
			ensure(PropertyHandle->SetValueFromFormattedString(NewColor.ToString(), EPropertyValueSetFlags::DefaultFlags) == FPropertyAccess::Result::Success);
		}
	}
}
}//namespace

void SDetailsViewBase::CreateColorPickerWindow(const TSharedRef< FPropertyEditor >& PropertyEditor, bool bUseAlpha)
{
	const FProperty* Property = PropertyEditor->GetProperty();
	check(Property);

	FReadAddressList ReadAddresses;
	PropertyEditor->GetPropertyNode()->GetReadAddress(false, ReadAddresses, false);

	TOptional<FLinearColor> DefaultColor;
	bool bClampValue = false;
	if (ReadAddresses.Num())
	{
		for (int32 ColorIndex = 0; ColorIndex < ReadAddresses.Num(); ++ColorIndex)
		{
			const uint8* Addr = ReadAddresses.GetAddress(ColorIndex);
			if (Addr)
			{
				if (CastField<FStructProperty>(Property)->Struct->GetFName() == NAME_Color)
				{
					DefaultColor = *reinterpret_cast<const FColor*>(Addr);
					bClampValue = true;
				}
				else
				{
					check(CastField<FStructProperty>(Property)->Struct->GetFName() == NAME_LinearColor);
					DefaultColor = *reinterpret_cast<const FLinearColor*>(Addr);
				}
			}
		}
	}

	if (DefaultColor.IsSet())
	{
		bHasOpenColorPicker = true;
		ColorPropertyNode = PropertyEditor->GetPropertyNode();

		TWeakPtr<IPropertyHandle> WeakPropertyHandle = PropertyEditor->GetPropertyHandle();
		FColorPickerArgs PickerArgs = FColorPickerArgs(DefaultColor.GetValue(), FOnLinearColorValueChanged::CreateStatic(&UE::PropertyEditor::Private::SDetailsViewBase_SetColor, WeakPropertyHandle));
		PickerArgs.ParentWidget = AsShared();
		PickerArgs.bUseAlpha = bUseAlpha;
		PickerArgs.bClampValue = bClampValue;
		PickerArgs.DisplayGamma = TAttribute<float>::Create(TAttribute<float>::FGetter::CreateUObject(GEngine, &UEngine::GetDisplayGamma));
		PickerArgs.OnColorPickerWindowClosed = FOnWindowClosed::CreateSP(this, &SDetailsViewBase::OnColorPickerWindowClosed);
		PickerArgs.OptionalOwningDetailsView = AsShared();
		OpenColorPicker(PickerArgs);
	}
}

void SDetailsViewBase::UpdatePropertyMaps()
{
	TRACE_CPUPROFILER_EVENT_SCOPE(SDetailsView::UpdatePropertyMaps);

	RootTreeNodes.Empty();

	for(FDetailLayoutData& LayoutData : DetailLayouts)
	{
		// Check uniqueness.  It is critical that detail layouts can be destroyed
		// We need to be able to create a new detail layout and properly clean up the old one in the process
		check(!LayoutData.DetailLayout.IsValid() || LayoutData.DetailLayout.IsUnique());

		// Allow customizations to perform cleanup as the delete occurs later on
		for (TSharedPtr<IDetailCustomization>& DetailCustomization : LayoutData.CustomizationClassInstances)
		{
			if (DetailCustomization.IsValid())
			{
				DetailCustomization->PendingDelete();
			}
		}

		// All the current customization instances need to be deleted when it is safe
		CustomizationClassInstancesPendingDelete.Append(LayoutData.CustomizationClassInstances);

		// All the current detail layouts need to be deleted when it is safe
		DetailLayoutsPendingDelete.Add(LayoutData.DetailLayout);
	}

	if (DetailLayouts.Num() > 0)
	{
		// Set timer to free memory even when widget is not visible or ticking
		SetPendingCleanupTimer();
	}

	FRootPropertyNodeList& RootPropertyNodes = GetRootNodes();
	
	DetailLayouts.Empty(RootPropertyNodes.Num());

	// There should be one detail layout for each root node
	DetailLayouts.AddDefaulted(RootPropertyNodes.Num());

	for(int32 RootNodeIndex = 0; RootNodeIndex < RootPropertyNodes.Num(); ++RootNodeIndex)
	{
		FDetailLayoutData& LayoutData = DetailLayouts[RootNodeIndex];
		UpdateSinglePropertyMap(RootPropertyNodes[RootNodeIndex], LayoutData, false);
	}
}

void SDetailsViewBase::UpdateSinglePropertyMap(TSharedPtr<FComplexPropertyNode> InRootPropertyNode, FDetailLayoutData& LayoutData, bool bIsExternal)
{
	// Reset everything
	LayoutData.ClassToPropertyMap.Empty();

	TSharedPtr<FDetailLayoutBuilderImpl> DetailLayout = MakeShareable(new FDetailLayoutBuilderImpl(InRootPropertyNode, LayoutData.ClassToPropertyMap, PropertyUtilities.ToSharedRef(), PropertyGenerationUtilities.ToSharedRef(), SharedThis(this), bIsExternal));
	LayoutData.DetailLayout = DetailLayout;

	TSharedPtr<FComplexPropertyNode> RootPropertyNode = InRootPropertyNode;
	check(RootPropertyNode.IsValid());

	const bool bEnableFavoriteSystem = IsEngineExitRequested() ? false : DetailsViewArgs.bAllowFavoriteSystem;

	DetailLayoutHelpers::FUpdatePropertyMapArgs Args;

	Args.LayoutData = &LayoutData;
	Args.InstancedPropertyTypeToDetailLayoutMap = &InstancedTypeToLayoutMap;
	Args.bEnableFavoriteSystem = bEnableFavoriteSystem;
	Args.bUpdateFavoriteSystemOnly = false;
	DetailLayoutHelpers::UpdateSinglePropertyMapRecursive(*RootPropertyNode, NAME_None, RootPropertyNode.Get(), Args);

	CustomUpdatePropertyMap(LayoutData.DetailLayout);

	// Ask for custom detail layouts, unless disabled. One reason for disabling custom layouts is that the custom layouts
	// inhibit our ability to find a single property's tree node. This is problematic for the diff and merge tools, that need
	// to display and highlight each changed property for the user. We could allow 'known good' customizations here if 
	// we can make them work with the diff/merge tools.
	if (!bDisableCustomDetailLayouts)
	{
		DetailLayoutHelpers::QueryCustomDetailLayout(LayoutData, InstancedClassToDetailLayoutMap, GenericLayoutDelegate);
	}

	if (bEnableFavoriteSystem && InRootPropertyNode->GetInstancesNum() > 0)
	{
		static const FName FavoritesCategoryName("Favorites");
		FDetailCategoryImpl& FavoritesCategory = LayoutData.DetailLayout->DefaultCategory(FavoritesCategoryName);
		FavoritesCategory.SetSortOrder(0);
		FavoritesCategory.SetCategoryAsSpecialFavorite();

		if (FavoritesCategory.GetNumCustomizations() == 0)
		{
			FavoritesCategory.AddCustomRow(NSLOCTEXT("DetailLayoutHelpers", "Favorites", "Favorites"))
				.WholeRowContent()
				.VAlign(VAlign_Center)
				.HAlign(HAlign_Center)
				[
					SNew(STextBlock)
					.Text(NSLOCTEXT("DetailLayoutHelpers", "AddToFavoritesDescription", "Right-click on a property to add it to your Favorites."))
					.TextStyle(FAppStyle::Get(), "HintText")
				];
		}
	}

	LayoutData.DetailLayout->GenerateDetailLayout();
}

void SDetailsViewBase::OnColorPickerWindowClosed(const TSharedRef<SWindow>& Window)
{
	// A color picker window is no longer open
	bHasOpenColorPicker = false;
	ColorPropertyNode.Reset();
}

void SDetailsViewBase::SetIsPropertyVisibleDelegate(FIsPropertyVisible InIsPropertyVisible)
{
	IsPropertyVisibleDelegate = InIsPropertyVisible;
}

void SDetailsViewBase::SetIsPropertyReadOnlyDelegate(FIsPropertyReadOnly InIsPropertyReadOnly)
{
	IsPropertyReadOnlyDelegate = InIsPropertyReadOnly;
}

void SDetailsViewBase::SetIsCustomRowVisibleDelegate(FIsCustomRowVisible InIsCustomRowVisible)
{
	IsCustomRowVisibleDelegate = InIsCustomRowVisible;
}

void SDetailsViewBase::SetIsCustomRowReadOnlyDelegate(FIsCustomRowReadOnly InIsCustomRowReadOnly)
{
	IsCustomRowReadOnlyDelegate = InIsCustomRowReadOnly;
}

void SDetailsViewBase::SetIsPropertyEditingEnabledDelegate(FIsPropertyEditingEnabled IsPropertyEditingEnabled)
{
	IsPropertyEditingEnabledDelegate = IsPropertyEditingEnabled;
}

bool SDetailsViewBase::IsPropertyEditingEnabled() const
{
	// If the delegate is not bound assume property editing is enabled, otherwise ask the delegate
	return !IsPropertyEditingEnabledDelegate.IsBound() || IsPropertyEditingEnabledDelegate.Execute();
}

void SDetailsViewBase::SetKeyframeHandler( TSharedPtr<class IDetailKeyframeHandler> InKeyframeHandler )
{
	// if we don't have a keyframe handler and a valid handler is set, add width to the right column
	// if we do have a keyframe handler and an invalid handler is set, remove width
	float ExtraWidth = 0;
	if (!KeyframeHandler.IsValid() && InKeyframeHandler.IsValid())
	{
		ExtraWidth = 22;
	}
	else if (KeyframeHandler.IsValid() && !InKeyframeHandler.IsValid())
	{
		ExtraWidth = -22;
	}
	
	const float NewWidth = ColumnSizeData.GetRightColumnMinWidth().Get(0) + ExtraWidth;
	ColumnSizeData.SetRightColumnMinWidth(NewWidth);

	KeyframeHandler = InKeyframeHandler;
	RefreshTree();
}

void SDetailsViewBase::SetExtensionHandler(TSharedPtr<class IDetailPropertyExtensionHandler> InExtensionHandler)
{
	ExtensionHandler = InExtensionHandler;
}

void SDetailsViewBase::SetGenericLayoutDetailsDelegate(FOnGetDetailCustomizationInstance OnGetGenericDetails)
{
	GenericLayoutDelegate = OnGetGenericDetails;
}

void SDetailsViewBase::RefreshRootObjectVisibility()
{
	RerunCurrentFilter();
}

TSharedPtr<FAssetThumbnailPool> SDetailsViewBase::GetThumbnailPool() const
{
	return UThumbnailManager::Get().GetSharedThumbnailPool();
}

const TArray<TSharedRef<class IClassViewerFilter>>& SDetailsViewBase::GetClassViewerFilters() const
{
	return ClassViewerFilters;
}

void SDetailsViewBase::NotifyFinishedChangingProperties(const FPropertyChangedEvent& PropertyChangedEvent)
{
	OnFinishedChangingPropertiesDelegate.Broadcast(PropertyChangedEvent);
}

void SDetailsViewBase::RequestItemExpanded(TSharedRef<FDetailTreeNode> TreeNode, bool bExpand)
{
	FilteredNodesRequestingExpansionState.Add(TreeNode, bExpand);
}

void SDetailsViewBase::RefreshTree()
{
	if (OnDisplayedPropertiesChangedDelegate.IsBound())
	{
		OnDisplayedPropertiesChangedDelegate.Execute();
	}

	DetailTree->RequestTreeRefresh();
}

void SDetailsViewBase::SaveCustomExpansionState(const FString& NodePath, bool bIsExpanded)
{
	if (bIsExpanded)
	{
		ExpandedDetailNodes.Insert(NodePath);
	}
	else
	{
		ExpandedDetailNodes.Remove(NodePath);
	}
}

bool SDetailsViewBase::GetCustomSavedExpansionState(const FString& NodePath) const
{
	return ExpandedDetailNodes.Contains(NodePath);
}

bool SDetailsViewBase::IsPropertyVisible( const FPropertyAndParent& PropertyAndParent ) const
{
	return IsPropertyVisibleDelegate.IsBound() ? IsPropertyVisibleDelegate.Execute(PropertyAndParent) : true;
}

bool SDetailsViewBase::IsPropertyReadOnly( const FPropertyAndParent& PropertyAndParent ) const
{
	return IsPropertyReadOnlyDelegate.IsBound() ? IsPropertyReadOnlyDelegate.Execute(PropertyAndParent) : false;
}

bool SDetailsViewBase::IsCustomRowVisible(FName InRowName, FName InParentName) const
{
	return IsCustomRowVisibleDelegate.IsBound() ? IsCustomRowVisibleDelegate.Execute(InRowName, InParentName) : true;
}

bool SDetailsViewBase::IsCustomRowReadOnly(FName InRowName, FName InParentName) const
{
	return IsCustomRowReadOnlyDelegate.IsBound() ? IsCustomRowReadOnlyDelegate.Execute(InRowName, InParentName) : false;
}

TSharedPtr<IPropertyUtilities> SDetailsViewBase::GetPropertyUtilities()
{
	return PropertyUtilities;
}

const FDetailsViewConfig* SDetailsViewBase::GetConstViewConfig() const 
{
	if (DetailsViewArgs.ViewIdentifier.IsNone())
	{
		return nullptr;
	}

	return UDetailsConfig::Get()->Views.Find(DetailsViewArgs.ViewIdentifier);
}

FDetailsViewConfig* SDetailsViewBase::GetMutableViewConfig()
{ 
	if (DetailsViewArgs.ViewIdentifier.IsNone())
	{
		return nullptr;
	}

	return &UDetailsConfig::Get()->Views.FindOrAdd(DetailsViewArgs.ViewIdentifier);
}

void SDetailsViewBase::SaveViewConfig()
{
	UDetailsConfig::Get()->SaveEditorConfig();
}

void SDetailsViewBase::OnShowOnlyModifiedClicked()
{
	CurrentFilter.bShowOnlyModified = !CurrentFilter.bShowOnlyModified;

	FDetailsViewConfig* ViewConfig = GetMutableViewConfig();
	if (ViewConfig != nullptr)
	{
		ViewConfig->bShowOnlyModified = CurrentFilter.bShowOnlyModified;
		SaveViewConfig();
	}

	UpdateFilteredDetails();
}

void SDetailsViewBase::OnCustomFilterClicked()
{
	if (CustomFilterDelegate.IsBound())
	{
		CustomFilterDelegate.Execute();
		bCustomFilterActive = !bCustomFilterActive;
	}
}

void SDetailsViewBase::OnShowAllAdvancedClicked()
{
	CurrentFilter.bShowAllAdvanced = !CurrentFilter.bShowAllAdvanced;

	FDetailsViewConfig* ViewConfig = GetMutableViewConfig();
	if (ViewConfig != nullptr)
	{
		ViewConfig->bShowAllAdvanced = CurrentFilter.bShowAllAdvanced;
		SaveViewConfig();
	}

	UpdateFilteredDetails();
}

void SDetailsViewBase::OnShowOnlyAllowedClicked()
{
	CurrentFilter.bShowOnlyAllowed = !CurrentFilter.bShowOnlyAllowed;

	UpdateFilteredDetails();
}

void SDetailsViewBase::OnShowAllChildrenIfCategoryMatchesClicked()
{
	CurrentFilter.bShowAllChildrenIfCategoryMatches = !CurrentFilter.bShowAllChildrenIfCategoryMatches;

	FDetailsViewConfig* ViewConfig = GetMutableViewConfig();
	if (ViewConfig != nullptr)
	{
		ViewConfig->bShowAllChildrenIfCategoryMatches = CurrentFilter.bShowAllChildrenIfCategoryMatches;
		SaveViewConfig();
	}

	UpdateFilteredDetails();
}

void SDetailsViewBase::OnShowKeyableClicked()
{
	CurrentFilter.bShowOnlyKeyable = !CurrentFilter.bShowOnlyKeyable;

	FDetailsViewConfig* ViewConfig = GetMutableViewConfig();
	if (ViewConfig != nullptr)
	{
		ViewConfig->bShowOnlyKeyable = CurrentFilter.bShowOnlyKeyable;
		SaveViewConfig();
	}
	UpdateFilteredDetails();
}

void SDetailsViewBase::OnShowAnimatedClicked()
{
	CurrentFilter.bShowOnlyAnimated = !CurrentFilter.bShowOnlyAnimated;

	FDetailsViewConfig* ViewConfig = GetMutableViewConfig();
	if (ViewConfig != nullptr)
	{
		ViewConfig->bShowOnlyAnimated = CurrentFilter.bShowOnlyAnimated;
		SaveViewConfig();
	}

	UpdateFilteredDetails();
}

/** Called when the filter text changes.  This filters specific property nodes out of view */
void SDetailsViewBase::OnFilterTextChanged(const FText& InFilterText)
{
	FilterView(InFilterText.ToString());
}

void SDetailsViewBase::OnFilterTextCommitted(const FText& InSearchText, ETextCommit::Type InCommitType)
{
	if (InCommitType == ETextCommit::OnCleared)
	{
		SearchBox->SetText(FText::GetEmpty());
		OnFilterTextChanged(FText::GetEmpty());
		FSlateApplication::Get().ClearKeyboardFocus(EFocusCause::Cleared);
	}
}

TSharedPtr<SWidget> SDetailsViewBase::GetNameAreaWidget()
{
	return DetailsViewArgs.bCustomNameAreaLocation ? NameArea : nullptr;
}

void SDetailsViewBase::SetNameAreaCustomContent( TSharedRef<SWidget>& InCustomContent )
{
	NameArea->SetCustomContent(InCustomContent);	
}

TSharedPtr<SWidget> SDetailsViewBase::GetFilterAreaWidget()
{
	return DetailsViewArgs.bCustomFilterAreaLocation ? FilterRow : nullptr;
}

TSharedPtr<FUICommandList> SDetailsViewBase::GetHostCommandList() const
{
	return DetailsViewArgs.HostCommandList;
}

TSharedPtr<FTabManager> SDetailsViewBase::GetHostTabManager() const
{
	return DetailsViewArgs.HostTabManager;
}

void SDetailsViewBase::SetHostTabManager(TSharedPtr<FTabManager> InTabManager)
{
	DetailsViewArgs.HostTabManager = InTabManager;
}

/** 
 * Hides or shows properties based on the passed in filter text
 * 
 * @param InFilter The filter text
 */
void SDetailsViewBase::FilterView(const FString& InFilter)
{
	bool bHadActiveFilter = CurrentFilter.FilterStrings.Num() > 0;

	TArray<FString> CurrentFilterStrings;

	FString ParseString = InFilter;
	// Remove whitespace from the front and back of the string
	ParseString.TrimStartAndEndInline();
	ParseString.ParseIntoArray(CurrentFilterStrings, TEXT(" "), true);

	CurrentFilter.FilterStrings = CurrentFilterStrings;

	if (!bHadActiveFilter && CurrentFilter.FilterStrings.Num() > 0)
	{
		SavePreSearchExpandedItems();
	}

	UpdateFilteredDetails();
	
	if (bHadActiveFilter && CurrentFilter.FilterStrings.Num() == 0)
	{
		RestorePreSearchExpandedItems();
	}
}

EVisibility SDetailsViewBase::GetFilterBoxVisibility() const
{
	EVisibility Result = EVisibility::Collapsed;
	// Visible if we allow search and we have anything to search otherwise collapsed so it doesn't take up room	
	if (DetailsViewArgs.bAllowSearch && IsConnected())
	{
		if (RootTreeNodes.Num() > 0 || HasActiveSearch() || !CurrentFilter.IsEmptyFilter())
		{
			Result = EVisibility::Visible;
		}
	}

	return Result;
}

bool SDetailsViewBase::SupportsKeyboardFocus() const
{
	return DetailsViewArgs.bSearchInitialKeyFocus && SearchBox->SupportsKeyboardFocus() && GetFilterBoxVisibility() == EVisibility::Visible;
}

FReply SDetailsViewBase::OnFocusReceived(const FGeometry& MyGeometry, const FFocusEvent& InFocusEvent)
{
	FReply Reply = FReply::Handled();

	if (InFocusEvent.GetCause() != EFocusCause::Cleared)
	{
		Reply.SetUserFocus(SearchBox.ToSharedRef(), InFocusEvent.GetCause());
	}

	return Reply;
}

void SDetailsViewBase::SetPendingCleanupTimer()
{
	if (!bPendingCleanupTimerSet)
	{
		if (GEditor && GEditor->IsTimerManagerValid())
		{
			bPendingCleanupTimerSet = true;
			GEditor->GetTimerManager()->SetTimerForNextTick(FTimerDelegate::CreateSP(this, &SDetailsViewBase::HandlePendingCleanupTimer));
		}
	}
}

void SDetailsViewBase::HandlePendingCleanupTimer()
{
	bPendingCleanupTimerSet = false;

	HandlePendingCleanup();

	for (auto It = FilteredNodesRequestingExpansionState.CreateIterator(); It; ++It)
	{
		if (!It->Key.IsValid())
		{
			It.RemoveCurrent();
		}
	}
}

void SDetailsViewBase::HandlePendingCleanup()
{
	for (int32 i = 0; i < CustomizationClassInstancesPendingDelete.Num(); ++i)
	{
		ensure(CustomizationClassInstancesPendingDelete[i].IsUnique());
	}

	// Release any pending kill nodes.
	for ( TSharedPtr<FComplexPropertyNode>& PendingKillNode : RootNodesPendingKill )
	{
		if ( PendingKillNode.IsValid() )
		{
			PendingKillNode->Disconnect();
			PendingKillNode.Reset();
		}
	}
	RootNodesPendingKill.Empty();

	// Empty all the customization instances that need to be deleted
	CustomizationClassInstancesPendingDelete.Empty();

	// Empty all the detail layouts that need to be deleted
	DetailLayoutsPendingDelete.Empty();
}

/** Ticks the property view.  This function performs a data consistency check */
void SDetailsViewBase::Tick( const FGeometry& AllottedGeometry, const double InCurrentTime, const float InDeltaTime )
{
	TRACE_CPUPROFILER_EVENT_SCOPE(SDetailsViewBase::Tick);

	HandlePendingCleanup();

	FDetailsViewConfig* ViewConfig = GetMutableViewConfig();
	if (ViewConfig != nullptr && 
		ViewConfig->ValueColumnWidth != ColumnSizeData.GetValueColumnWidth().Get(0))
	{
		ViewConfig->ValueColumnWidth = ColumnSizeData.GetValueColumnWidth().Get(0);
		SaveViewConfig();
	}

	FRootPropertyNodeList& RootPropertyNodes = GetRootNodes();

	bool bHadDeferredActions = DeferredActions.Num() > 0;
	bool bDidPurgeObjects = false;
	auto PreProcessRootNode = [bHadDeferredActions, &bDidPurgeObjects, this](TSharedPtr<FComplexPropertyNode> RootPropertyNode)
	{
		check(RootPropertyNode.IsValid());

		// Purge any objects that are marked pending kill from the object list
		if (FObjectPropertyNode* ObjectRoot = RootPropertyNode->AsObjectNode())
		{
			bDidPurgeObjects |= ObjectRoot->PurgeKilledObjects();
		}

		if (bHadDeferredActions)
		{
			// Any deferred actions are likely to cause the node tree to be at least partially rebuilt
			// Save the expansion state of existing nodes so we can expand them later
			SaveExpandedItems(RootPropertyNode.ToSharedRef());
		}
	};

	for (TSharedPtr<FComplexPropertyNode>& RootPropertyNode : RootPropertyNodes)
	{
		PreProcessRootNode(RootPropertyNode);
	}

	for (FDetailLayoutData& LayoutData : DetailLayouts)
	{
		FRootPropertyNodeList& ExternalRootPropertyNodes = LayoutData.DetailLayout->GetExternalRootPropertyNodes();
		for (TSharedPtr<FComplexPropertyNode>& ExternalRootPropertyNode : ExternalRootPropertyNodes)
		{
			PreProcessRootNode(ExternalRootPropertyNode);
		}
	}

	if (bHadDeferredActions)
	{
<<<<<<< HEAD
		bRunningDeferredActions = true;
		ON_SCOPE_EXIT { bRunningDeferredActions = false; };

		TArray<FSimpleDelegate> DeferredActionsCopy;
		
		do
=======
		// Note: Extra scope so that RestoreAllExpandedItems actually restores state, as it does nothing when bRunningDeferredActions is true
>>>>>>> 4af6daef
		{
			bRunningDeferredActions = true;
			ON_SCOPE_EXIT{ bRunningDeferredActions = false; };

			TArray<FSimpleDelegate> DeferredActionsCopy;

			do
			{
<<<<<<< HEAD
				DeferredAction.ExecuteIfBound();
			}
		} while (DeferredActions.Num() > 0);
	}

	if (bHadDeferredActions)
	{
		// Restore expansion state after processing all deferred actions. Must be done outside of the scope where
		// bRunningDeferredActions is true since RestoreAllExpandedItems returns immediately when it is true
=======
				// Execute any deferred actions
				DeferredActionsCopy = MoveTemp(DeferredActions);
				DeferredActions.Reset();

				// Execute any deferred actions
				for (const FSimpleDelegate& DeferredAction : DeferredActionsCopy)
				{
					DeferredAction.ExecuteIfBound();
				}
			} while (DeferredActions.Num() > 0);
		}

>>>>>>> 4af6daef
		RestoreAllExpandedItems();
	}

	TSharedPtr<FComplexPropertyNode> LastRootPendingKill;
	if (RootNodesPendingKill.Num() > 0 )
	{
		LastRootPendingKill = RootNodesPendingKill.Last();
	}

	bool bValidateExternalNodes = true;

	int32 FoundIndex = RootPropertyNodes.Find(LastRootPendingKill);
	bool bUpdateFilteredDetails = false;
	if (FoundIndex != INDEX_NONE || bDidPurgeObjects)
	{ 
		// Reacquire the root property nodes.  It may have been changed by the deferred actions if something like a blueprint editor forcefully resets a details panel during a posteditchange
		ForceRefresh();

		// All objects are being reset, no need to validate external nodes
		bValidateExternalNodes = false;
	}
	else
	{
		if (CustomValidatePropertyNodesFunction.IsBound())
		{
			bool bIsValid = CustomValidatePropertyNodesFunction.Execute(RootPropertyNodes);
		}
		else // standard validation behavior
		{
			for (const TSharedPtr<FComplexPropertyNode>& RootPropertyNode : RootPropertyNodes)
			{
				EPropertyDataValidationResult Result = RootPropertyNode->EnsureDataIsValid();
				if (Result == EPropertyDataValidationResult::PropertiesChanged || Result == EPropertyDataValidationResult::EditInlineNewValueChanged)
				{
					UpdatePropertyMaps();
					bUpdateFilteredDetails = true;
				}
				else if (Result == EPropertyDataValidationResult::ArraySizeChanged)
				{
					bUpdateFilteredDetails = true;
				}
				else if (Result == EPropertyDataValidationResult::ChildrenRebuilt)
				{
					RootPropertyNode->MarkChildrenAsRebuilt();
				
					bUpdateFilteredDetails = true;
				}
				else if (Result == EPropertyDataValidationResult::ObjectInvalid)
				{
					bValidateExternalNodes = false;

					ForceRefresh();
					break;
				}
			}
		}
	}

	if (bValidateExternalNodes)
	{
		for (FDetailLayoutData& LayoutData : DetailLayouts)
		{
			FRootPropertyNodeList& ExternalRootPropertyNodes = LayoutData.DetailLayout->GetExternalRootPropertyNodes();

			for (int32 NodeIndex = 0; NodeIndex < ExternalRootPropertyNodes.Num(); ++NodeIndex)
			{
				TSharedPtr<FPropertyNode> PropertyNode = ExternalRootPropertyNodes[NodeIndex];
				{
					EPropertyDataValidationResult Result = PropertyNode->EnsureDataIsValid();
					if (Result == EPropertyDataValidationResult::PropertiesChanged || Result == EPropertyDataValidationResult::EditInlineNewValueChanged)
					{
						// Note this will invalidate all the external root nodes so there is no need to continue
						ExternalRootPropertyNodes.Empty();

						UpdatePropertyMaps();
						bUpdateFilteredDetails = true;

						break;
					}
					else if (Result == EPropertyDataValidationResult::ArraySizeChanged || Result == EPropertyDataValidationResult::ChildrenRebuilt)
					{
						bUpdateFilteredDetails = true;
					}
				}
			}
		}
	}

	if (bUpdateFilteredDetails)
	{
		UpdateFilteredDetails();
	}

	for (FDetailLayoutData& LayoutData : DetailLayouts)
	{
		if (LayoutData.DetailLayout.IsValid())
		{
			LayoutData.DetailLayout->Tick(InDeltaTime);
		}
	}

	if (!ColorPropertyNode.IsValid() && bHasOpenColorPicker)
	{
		// Destroy the color picker window if the color property node has become invalid
		DestroyColorPicker();
		bHasOpenColorPicker = false;
	}

	if (FilteredNodesRequestingExpansionState.Num() > 0)
	{
		// change expansion state on the nodes that request it
		for (TMap<TWeakPtr<FDetailTreeNode>, bool>::TConstIterator It(FilteredNodesRequestingExpansionState); It; ++It)
		{
			TSharedPtr<FDetailTreeNode> DetailTreeNode = It.Key().Pin();
			if (DetailTreeNode.IsValid())
			{
				DetailTree->SetItemExpansion(DetailTreeNode.ToSharedRef(), It.Value());
			}
		}

		FilteredNodesRequestingExpansionState.Empty();
	}
}

/**
* Recursively gets expanded items for a node
*
* @param InPropertyNode			The node to get expanded items from
* @param OutExpandedItems	List of expanded items that were found
*/
static void GetExpandedItems(TSharedPtr<FPropertyNode> InPropertyNode, FStringPrefixTree& OutExpandedItems)
{
	if (InPropertyNode->HasNodeFlags(EPropertyNodeFlags::Expanded))
	{
		const bool bWithArrayIndex = true;
		FString Path;
		Path.Empty(128);
		InPropertyNode->GetQualifiedName(Path, bWithArrayIndex);

		OutExpandedItems.Insert(Path);
	}

	for (int32 ChildIndex = 0; ChildIndex < InPropertyNode->GetNumChildNodes(); ++ChildIndex)
	{
		GetExpandedItems(InPropertyNode->GetChildNode(ChildIndex), OutExpandedItems);
	}
}

/**
* Recursively sets expanded items for a node
*
* @param InNode			The node to set expanded items on
* @param OutExpandedItems	List of expanded items to set
*/
static void SetExpandedItems(TSharedPtr<FPropertyNode> InPropertyNode, const FStringPrefixTree& InExpandedItems, bool bCollapseRest)
{
	const bool bWithArrayIndex = true;
	FString Path;
	Path.Empty(128);
	InPropertyNode->GetQualifiedName(Path, bWithArrayIndex);

	if (InExpandedItems.Contains(Path))
	{
		InPropertyNode->SetNodeFlags(EPropertyNodeFlags::Expanded, true);
	}
	else if (bCollapseRest)
	{
		InPropertyNode->SetNodeFlags(EPropertyNodeFlags::Expanded, false);
	}

	if (InExpandedItems.AnyStartsWith(Path))
	{
		for (int32 NodeIndex = 0; NodeIndex < InPropertyNode->GetNumChildNodes(); ++NodeIndex)
		{
			SetExpandedItems(InPropertyNode->GetChildNode(NodeIndex), InExpandedItems, bCollapseRest);
		}
	}
}

void SDetailsViewBase::SavePreSearchExpandedItems()
{
	PreSearchExpandedItems.Clear();

	FRootPropertyNodeList& RootPropertyNodes = GetRootNodes();

	for (TSharedPtr<FComplexPropertyNode>& RootPropertyNode : RootPropertyNodes)
	{
		GetExpandedItems(RootPropertyNode.ToSharedRef(), PreSearchExpandedItems);
	}

	for (FDetailLayoutData& LayoutData : DetailLayouts)
	{
		FRootPropertyNodeList& ExternalRootPropertyNodes = LayoutData.DetailLayout->GetExternalRootPropertyNodes();
		for (TSharedPtr<FComplexPropertyNode>& ExternalRootPropertyNode : ExternalRootPropertyNodes)
		{
			GetExpandedItems(ExternalRootPropertyNode.ToSharedRef(), PreSearchExpandedItems);
		}
	}

	PreSearchExpandedCategories.Clear();

	for (const TSharedRef<FDetailTreeNode>& RootNode : RootTreeNodes)
	{
		if (RootNode->GetNodeType() == EDetailNodeType::Category)
		{
			FDetailCategoryImpl& Category = (FDetailCategoryImpl&) RootNode.Get();
			if (Category.ShouldBeExpanded())
			{
				PreSearchExpandedCategories.Insert(Category.GetCategoryPathName());
			}
		}
	}
}

void SDetailsViewBase::RestorePreSearchExpandedItems()
{
	FRootPropertyNodeList& RootPropertyNodes = GetRootNodes();

	for (TSharedPtr<FComplexPropertyNode>& RootPropertyNode : RootPropertyNodes)
	{
		SetExpandedItems(RootPropertyNode, PreSearchExpandedItems, true);
	}

	for (FDetailLayoutData& LayoutData : DetailLayouts)
	{
		FRootPropertyNodeList& ExternalRootPropertyNodes = LayoutData.DetailLayout->GetExternalRootPropertyNodes();
		for (TSharedPtr<FComplexPropertyNode>& ExternalRootPropertyNode : ExternalRootPropertyNodes)
		{
			SetExpandedItems(ExternalRootPropertyNode, PreSearchExpandedItems, true);
		}
	}

	PreSearchExpandedItems.Clear();

	for (const TSharedRef<FDetailTreeNode>& RootNode : RootTreeNodes)
	{
		if (RootNode->GetNodeType() == EDetailNodeType::Category)
		{
			FDetailCategoryImpl& Category = (FDetailCategoryImpl&) RootNode.Get();
			
			bool bShouldBeExpanded = PreSearchExpandedCategories.Contains(Category.GetCategoryPathName());
			RequestItemExpanded(RootNode, bShouldBeExpanded);
		}
	}

	PreSearchExpandedCategories.Clear();
}

void SDetailsViewBase::SaveExpandedItems(TSharedRef<FPropertyNode> StartNode)
{
	TRACE_CPUPROFILER_EVENT_SCOPE(SDetailsView::SaveExpandedItems);

	if (bRunningDeferredActions)
	{
		// Deferred actions can manipulate the tree, eg. Add Item
		// However, there's no reason for us to save expanded items during deferred actions, 
		// because the expansion state was already stored at the beginning and will be restored afterwards.
		return;
	}

	UStruct* BestBaseStruct = StartNode->FindComplexParent()->GetBaseStructure();

	FStringPrefixTree ExpandedPropertyItemSet;
	GetExpandedItems(StartNode, ExpandedPropertyItemSet);

	TArray<FString> ExpandedPropertyItems = ExpandedPropertyItemSet.GetAllEntries();

	// Handle spaces in expanded node names by wrapping them in quotes
	for (FString& String : ExpandedPropertyItems)
	{
		String.InsertAt(0, '"');
		String.AppendChar('"');
	}

	//while a valid class, and we're either the same as the base class (for multiple actors being selected and base class is AActor) OR we're not down to AActor yet)
	for (UStruct* Struct = BestBaseStruct; Struct && ((BestBaseStruct == Struct) || (Struct != AActor::StaticClass())); Struct = Struct->GetSuperStruct())
	{
		if (StartNode->GetNumChildNodes() > 0)
		{
			bool bShouldSave = ExpandedPropertyItems.Num() > 0;
			if (!bShouldSave)
			{
				TArray<FString> DummyExpandedPropertyItems;
				GConfig->GetSingleLineArray(TEXT("DetailPropertyExpansion"), *Struct->GetName(), DummyExpandedPropertyItems, GEditorPerProjectIni);
				bShouldSave = DummyExpandedPropertyItems.Num() > 0;
			}

			if (bShouldSave)
			{
				GConfig->SetSingleLineArray(TEXT("DetailPropertyExpansion"), *Struct->GetName(), ExpandedPropertyItems, GEditorPerProjectIni);
			}
		}
	}

	if (DetailLayouts.Num() > 0 && BestBaseStruct)
	{
		TArray<FString> ExpandedCustomItems = ExpandedDetailNodes.GetAllEntries();

		// Expanded custom items may have spaces but SetSingleLineArray doesn't support spaces (treats it as another element in the array)
		// Append a ',' after each element instead
		TStringBuilder<256> ExpandedCustomItemsBuilder;
		ExpandedCustomItemsBuilder.Join(ExpandedCustomItems, TEXT(","));

		// if there are no expanded custom items currently, save if there used to be items
		bool bShouldSave = ExpandedCustomItemsBuilder.Len() > 0;
		if (!bShouldSave)
		{
			FString DummyExpandedCustomItemsString;
			GConfig->GetString(TEXT("DetailCustomWidgetExpansion"), *BestBaseStruct->GetName(), DummyExpandedCustomItemsString, GEditorPerProjectIni);
			bShouldSave = !DummyExpandedCustomItemsString.IsEmpty();
		}

		if (bShouldSave)
		{
			GConfig->SetString(TEXT("DetailCustomWidgetExpansion"), *BestBaseStruct->GetName(), *ExpandedCustomItemsBuilder, GEditorPerProjectIni);
		}
	}
}

void SDetailsViewBase::RestoreAllExpandedItems()
{
	TRACE_CPUPROFILER_EVENT_SCOPE(SDetailsViewBase::RestoreAllExpandedItems);

	if (bRunningDeferredActions)
	{
		// Deferred actions can manipulate the tree, eg. Add Item
		// However, there's no reason for us to restore expanded items during deferred actions, 
		// because the expansion state was already stored at the beginning and will be restored afterwards.
		return;
	}

	for (TSharedPtr<FComplexPropertyNode>& RootPropertyNode : GetRootNodes())
	{
		check(RootPropertyNode.IsValid());
		RestoreExpandedItems(RootPropertyNode.ToSharedRef());
	}

	for (FDetailLayoutData& LayoutData : DetailLayouts)
	{
		FRootPropertyNodeList& ExternalRootPropertyNodes = LayoutData.DetailLayout->GetExternalRootPropertyNodes();
		for (TSharedPtr<FComplexPropertyNode>& ExternalRootPropertyNode : ExternalRootPropertyNodes)
		{
			check(ExternalRootPropertyNode.IsValid());
			RestoreExpandedItems(ExternalRootPropertyNode.ToSharedRef());
		}
	}
}

void SDetailsViewBase::RestoreExpandedItems(TSharedRef<FPropertyNode> StartNode)
{
	if (bRunningDeferredActions)
	{
		// Deferred actions can manipulate the tree, eg. Add Item
		// However, there's no reason for us to restore expanded items during deferred actions,
		// because the expansion state was already stored at the beginning and will be restored afterwards.
		return;
	}

	UStruct* BestBaseStruct = StartNode->FindComplexParent()->GetBaseStructure();

	//while a valid class, and we're either the same as the base class (for multiple actors being selected and base class is AActor) OR we're not down to AActor yet)
	TArray<FString> DetailPropertyExpansionStrings;
	for (UStruct* Struct = BestBaseStruct; Struct && ((BestBaseStruct == Struct) || (Struct != AActor::StaticClass())); Struct = Struct->GetSuperStruct())
	{
		GConfig->GetSingleLineArray(TEXT("DetailPropertyExpansion"), *Struct->GetName(), DetailPropertyExpansionStrings, GEditorPerProjectIni);
	}

	FStringPrefixTree PrefixTree;
	PrefixTree.InsertAll(DetailPropertyExpansionStrings);

	SetExpandedItems(StartNode, PrefixTree, false);

	if (BestBaseStruct)
	{
		FString ExpandedCustomItems;
		GConfig->GetString(TEXT("DetailCustomWidgetExpansion"), *BestBaseStruct->GetName(), ExpandedCustomItems, GEditorPerProjectIni);

		TArray<FString> ExpandedCustomItemsArray;
		ExpandedCustomItems.ParseIntoArray(ExpandedCustomItemsArray, TEXT(","), true);

		ExpandedDetailNodes.InsertAll(ExpandedCustomItemsArray);
	}
}

<<<<<<< HEAD
void SDetailsViewBase::MarkNodeAnimating(TSharedPtr<FPropertyNode> InNode, float InAnimationDuration)
{
	if (InNode.IsValid() && InAnimationDuration > 0.0f)
	{
		CurrentlyAnimatingNodePath = FPropertyNode::CreatePropertyPath(InNode.ToSharedRef());
		GEditor->GetTimerManager()->ClearTimer(AnimateNodeTimer);
		GEditor->GetTimerManager()->SetTimer(AnimateNodeTimer, FTimerDelegate::CreateSP(this, &SDetailsViewBase::HandleNodeAnimationComplete), InAnimationDuration, false);
=======
void SDetailsViewBase::MarkNodeAnimating(TSharedPtr<FPropertyNode> InNode, float InAnimationDuration, TOptional<FGuid> InAnimationBatchId)
{
	if (InNode.IsValid() && InAnimationDuration > 0.0f)
	{
		TSharedPtr<FPropertyPath> NodePropertyPath = FPropertyNode::CreatePropertyPath(InNode.ToSharedRef());
		
		// Try finding existing, ignore Batch Id
		FAnimatingNodeCollection* AnimatingNode = CurrentlyAnimatingNodeCollections.FindByPredicate(
			[NodePropertyPath](const FAnimatingNodeCollection& AnimatingNode)
			{
				return Algo::AnyOf(AnimatingNode.NodePaths, [NodePropertyPath](const TSharedPtr<FPropertyPath>& NodePath)
				{
					return FPropertyPath::AreEqual(NodePath.ToSharedRef(), NodePropertyPath.ToSharedRef());
				});
			});

		// If this node is part of a batch animation, let it play out (don't reset it)
		if (AnimatingNode)
		{
			if (AnimatingNode->NodePaths.Num() > 1
				|| (InAnimationBatchId.IsSet() && AnimatingNode->BatchId == InAnimationBatchId))
			{
				return;
			}
		}
		
		// If not found, but batch id found, add it to that batch
		if (!AnimatingNode && InAnimationBatchId.IsSet())
		{
			AnimatingNode = CurrentlyAnimatingNodeCollections.FindByPredicate(
				[InAnimationBatchId](const FAnimatingNodeCollection& AnimatingNode)
				{
					return AnimatingNode.BatchId == InAnimationBatchId;
				});
			
			if (AnimatingNode != nullptr)
			{
				AnimatingNode->NodePaths.Add(NodePropertyPath);

				// Timer Handle already in progress, so no need to clear/set below
				return;
			}
		}

		// Otherwise add it
		if (AnimatingNode == nullptr)
		{
			AnimatingNode = &CurrentlyAnimatingNodeCollections.Add_GetRef({{NodePropertyPath}});
			if (InAnimationBatchId.IsSet())
			{
				AnimatingNode->BatchId = InAnimationBatchId.GetValue();
			}
		}
		
		GEditor->GetTimerManager()->ClearTimer(AnimatingNode->NodeTimer);
		GEditor->GetTimerManager()->SetTimer(AnimatingNode->NodeTimer, FTimerDelegate::CreateSP(this, &SDetailsViewBase::HandleNodeAnimationComplete, AnimatingNode), InAnimationDuration, false);
>>>>>>> 4af6daef
	}
}

bool SDetailsViewBase::IsNodeAnimating(TSharedPtr<FPropertyNode> InNode)
{
<<<<<<< HEAD
	if (CurrentlyAnimatingNodePath.IsValid() && InNode.IsValid())
	{
		TSharedRef<FPropertyPath> InNodePath = FPropertyNode::CreatePropertyPath(InNode.ToSharedRef());
		return FPropertyPath::AreEqual(CurrentlyAnimatingNodePath.ToSharedRef(), InNodePath);
	}

	return false;
}

void SDetailsViewBase::HandleNodeAnimationComplete()
{
	CurrentlyAnimatingNodePath = nullptr;
=======
	if (!InNode.IsValid())
	{
		return false;
	}

	TSharedRef<FPropertyPath> InNodePath = FPropertyNode::CreatePropertyPath(InNode.ToSharedRef());
	return CurrentlyAnimatingNodeCollections.ContainsByPredicate(
		[InNodePath](const FAnimatingNodeCollection& AnimatingNode)
		{
			return Algo::AnyOf(AnimatingNode.NodePaths, [InNodePath](const TSharedPtr<FPropertyPath>& NodePath)
			{
				return FPropertyPath::AreEqual(NodePath.ToSharedRef(), InNodePath);
			});
		});
}

bool SDetailsViewBase::FAnimatingNodeCollection::IsValid() const
{
	return Algo::AllOf(NodePaths,
			[](const TSharedPtr<FPropertyPath>& InNodePath)
			{
				return InNodePath.IsValid();
			});
}

void SDetailsViewBase::HandleNodeAnimationComplete(FAnimatingNodeCollection* InAnimatedNode)
{
	if (InAnimatedNode)
	{
		GEditor->GetTimerManager()->ClearTimer(InAnimatedNode->NodeTimer);
		CurrentlyAnimatingNodeCollections.RemoveAll([InAnimatedNode](FAnimatingNodeCollection& AnimatedNode)
		{
			return AnimatedNode == *InAnimatedNode;		
		});
	}
>>>>>>> 4af6daef
}

void SDetailsViewBase::FilterRootNode(const TSharedPtr<FComplexPropertyNode>& RootNode)
{
	if (RootNode.IsValid())
	{
		SaveExpandedItems(RootNode.ToSharedRef());

		RootNode->FilterNodes(CurrentFilter.FilterStrings);
		RootNode->ProcessSeenFlags(true);

		RestoreExpandedItems(RootNode.ToSharedRef());
	}
}

void SDetailsViewBase::UpdateFilteredDetails()
{
	TRACE_CPUPROFILER_EVENT_SCOPE(SDetailsViewBase::UpdateFilteredDetails);

	RootTreeNodes.Reset();

	FDetailNodeList InitialRootNodeList;
	NumVisibleTopLevelObjectNodes = 0;
	
	const FRootPropertyNodeList& RootPropertyNodes = GetRootNodes();
	for (int32 RootNodeIndex = 0; RootNodeIndex < RootPropertyNodes.Num(); ++RootNodeIndex)
	{
		if (RootPropertyNodes[RootNodeIndex].IsValid())
		{
			FilterRootNode(RootPropertyNodes[RootNodeIndex]);

			const TSharedPtr<FDetailLayoutBuilderImpl>& DetailLayout = DetailLayouts[RootNodeIndex].DetailLayout;
			if (DetailLayout.IsValid())
			{
				for (const TSharedPtr<FComplexPropertyNode>& ExternalRootNode : DetailLayout->GetExternalRootPropertyNodes())
				{
					FilterRootNode(ExternalRootNode);
				}

				DetailLayout->FilterDetailLayout(CurrentFilter);

				const FDetailNodeList& LayoutRoots = DetailLayout->GetFilteredRootTreeNodes();
				if (LayoutRoots.Num() > 0)
				{
					// A top level object nodes has a non-filtered away root so add one to the total number we have
					++NumVisibleTopLevelObjectNodes;

					InitialRootNodeList.Append(LayoutRoots);
				}
			}
		}
	}

	// for multiple top level object we need to do a secondary pass on top level object nodes after we have determined if there is any nodes visible at all.  If there are then we ask the details panel if it wants to show childen
	for (const TSharedRef<FDetailTreeNode>& RootNode : InitialRootNodeList)
	{
		if (RootNode->ShouldShowOnlyChildren())
		{
			RootNode->GetChildren(RootTreeNodes);
		}
		else
		{
			RootTreeNodes.Add(RootNode);
		}
	}

	RefreshTree();
}

void SDetailsViewBase::RegisterInstancedCustomPropertyLayout(UStruct* Class, FOnGetDetailCustomizationInstance DetailLayoutDelegate)
{
	check( Class );

	FDetailLayoutCallback Callback;
	Callback.DetailLayoutDelegate = DetailLayoutDelegate;
	// @todo: DetailsView: Fix me: this specifies the order in which detail layouts should be queried
	Callback.Order = InstancedClassToDetailLayoutMap.Num();

	InstancedClassToDetailLayoutMap.Add( Class, Callback );	
}

void SDetailsViewBase::RegisterInstancedCustomPropertyTypeLayout(FName PropertyTypeName, FOnGetPropertyTypeCustomizationInstance PropertyTypeLayoutDelegate, TSharedPtr<IPropertyTypeIdentifier> Identifier /*= nullptr*/)
{
	FPropertyTypeLayoutCallback Callback;
	Callback.PropertyTypeLayoutDelegate = PropertyTypeLayoutDelegate;
	Callback.PropertyTypeIdentifier = Identifier;

	FPropertyTypeLayoutCallbackList* LayoutCallbacks = InstancedTypeToLayoutMap.Find(PropertyTypeName);
	if (LayoutCallbacks)
	{
		LayoutCallbacks->Add(Callback);
	}
	else
	{
		FPropertyTypeLayoutCallbackList NewLayoutCallbacks;
		NewLayoutCallbacks.Add(Callback);
		InstancedTypeToLayoutMap.Add(PropertyTypeName, NewLayoutCallbacks);
	}
}

void SDetailsViewBase::UnregisterInstancedCustomPropertyLayout(UStruct* Class)
{
	check( Class );

	InstancedClassToDetailLayoutMap.Remove( Class );	
}

void SDetailsViewBase::UnregisterInstancedCustomPropertyTypeLayout(FName PropertyTypeName, TSharedPtr<IPropertyTypeIdentifier> Identifier /*= nullptr*/)
{
	FPropertyTypeLayoutCallbackList* LayoutCallbacks = InstancedTypeToLayoutMap.Find(PropertyTypeName);

	if (LayoutCallbacks)
	{
		LayoutCallbacks->Remove(Identifier);
	}
}<|MERGE_RESOLUTION|>--- conflicted
+++ resolved
@@ -2,38 +2,13 @@
 
 #include "SDetailsViewBase.h"
 
-<<<<<<< HEAD
-=======
 #include "Algo/AllOf.h"
 #include "Algo/AnyOf.h"
->>>>>>> 4af6daef
 #include "Engine/Engine.h"
 #include "GameFramework/Actor.h"
 #include "Misc/ConfigCacheIni.h"
 #include "Modules/ModuleManager.h"
 #include "Presentation/PropertyEditor/PropertyEditor.h"
-<<<<<<< HEAD
-#include "Settings/EditorExperimentalSettings.h"
-#include "UserInterface/PropertyEditor/SPropertyEditorEditInline.h"
-#include "Widgets/Colors/SColorPicker.h"
-#include "Widgets/Input/SSearchBox.h"
-
-#include "CategoryPropertyNode.h"
-#include "DetailCategoryBuilderImpl.h"
-#include "DetailLayoutBuilderImpl.h"
-#include "DetailLayoutHelpers.h"
-#include "DetailPropertyRow.h"
-#include "EditConditionParser.h"
-#include "Editor.h"
-#include "EditorConfigSubsystem.h"
-#include "IDetailCustomization.h"
-#include "ObjectEditorUtils.h"
-#include "ObjectPropertyNode.h"
-#include "ScopedTransaction.h"
-#include "SDetailNameArea.h"
-#include "SDetailsView.h"
-#include "PropertyEditorPermissionList.h"
-=======
 #include "Widgets/Colors/SColorPicker.h"
 #include "Widgets/Input/SSearchBox.h"
 #include "Framework/Application/SlateApplication.h"
@@ -46,7 +21,6 @@
 #include "PropertyPermissionList.h"
 #include "ScopedTransaction.h"
 #include "SDetailNameArea.h"
->>>>>>> 4af6daef
 #include "ThumbnailRendering/ThumbnailManager.h"
 
 SDetailsViewBase::SDetailsViewBase() :
@@ -294,8 +268,6 @@
 		TArray< TSharedRef<FDetailTreeNode> > Children;
 		TreeNode->GetChildren(Children);
 		GetPropertyPathToTreeNodes(Children, OutMap);
-<<<<<<< HEAD
-=======
 	}
 }
 
@@ -313,36 +285,12 @@
 	{
 		Property = *Property.TrimPath(1);
 		TreeNode = PropertyPathToTreeNodes.Find(Property.ToString());
->>>>>>> 4af6daef
 	}
 	return TreeNode? *TreeNode : TSharedPtr<FDetailTreeNode>();
 }
 
-// Find an FDetailTreeNode in the tree that most closely matches the provided property.
-// If there isn't an exact match, the provided property will be trimmed until we find a match
-static TSharedPtr<FDetailTreeNode> FindBestFitTreeNodeFromProperty(const TArray<TSharedRef<FDetailTreeNode>>& RootTreeNodes, FPropertyPath Property)
-{
-	TMap<FString, TSharedRef<FDetailTreeNode>> PropertyPathToTreeNodes;
-	GetPropertyPathToTreeNodes(RootTreeNodes, PropertyPathToTreeNodes);
-	
-	TSharedRef< FDetailTreeNode >* TreeNode = PropertyPathToTreeNodes.Find(Property.ToString());
-
-	// if we couldn't find the exact property, trim the path to get the next best option
-	while (!TreeNode && Property.GetNumProperties() > 1)
-	{
-		Property = *Property.TrimPath(1);
-		TreeNode = PropertyPathToTreeNodes.Find(Property.ToString());
-	}
-	return TreeNode? *TreeNode : TSharedPtr<FDetailTreeNode>();
-}
-
 void SDetailsViewBase::HighlightProperty(const FPropertyPath& Property)
 {
-	if (!Property.IsValid())
-	{
-		return;
-	}
-	
 	TSharedPtr<FDetailTreeNode> PrevHighlightedNodePtr = CurrentlyHighlightedNode.Pin();
 	if (PrevHighlightedNodePtr.IsValid())
 	{
@@ -371,11 +319,6 @@
 		
 		// scroll to the found node
 		DetailTree->RequestScrollIntoView(TreeNode.ToSharedRef());
-<<<<<<< HEAD
-	}
-	
-	CurrentlyHighlightedNode = TreeNode;
-=======
 	}
 	
 	CurrentlyHighlightedNode = TreeNode;
@@ -476,7 +419,6 @@
 		Ancestor = Ancestor->GetParentNode().Pin();
 	}
 	return bIsCollapsed;
->>>>>>> 4af6daef
 }
 
 void SDetailsViewBase::ShowAllAdvancedProperties()
@@ -489,8 +431,6 @@
 	OnDisplayedPropertiesChangedDelegate = InOnDisplayedPropertiesChangedDelegate;
 }
 
-<<<<<<< HEAD
-=======
 void SDetailsViewBase::GetHeadNodes(TArray<TWeakPtr<FDetailTreeNode>>& OutNodes)
 {
 	for (TSharedRef<FDetailTreeNode>& Node : RootTreeNodes)
@@ -499,7 +439,6 @@
 	}
 }
 
->>>>>>> 4af6daef
 void SDetailsViewBase::SetRightColumnMinWidth(float InMinWidth)
 {
 	ColumnSizeData.SetRightColumnMinWidth(InMinWidth);
@@ -1196,16 +1135,7 @@
 
 	if (bHadDeferredActions)
 	{
-<<<<<<< HEAD
-		bRunningDeferredActions = true;
-		ON_SCOPE_EXIT { bRunningDeferredActions = false; };
-
-		TArray<FSimpleDelegate> DeferredActionsCopy;
-		
-		do
-=======
 		// Note: Extra scope so that RestoreAllExpandedItems actually restores state, as it does nothing when bRunningDeferredActions is true
->>>>>>> 4af6daef
 		{
 			bRunningDeferredActions = true;
 			ON_SCOPE_EXIT{ bRunningDeferredActions = false; };
@@ -1214,17 +1144,6 @@
 
 			do
 			{
-<<<<<<< HEAD
-				DeferredAction.ExecuteIfBound();
-			}
-		} while (DeferredActions.Num() > 0);
-	}
-
-	if (bHadDeferredActions)
-	{
-		// Restore expansion state after processing all deferred actions. Must be done outside of the scope where
-		// bRunningDeferredActions is true since RestoreAllExpandedItems returns immediately when it is true
-=======
 				// Execute any deferred actions
 				DeferredActionsCopy = MoveTemp(DeferredActions);
 				DeferredActions.Reset();
@@ -1237,7 +1156,6 @@
 			} while (DeferredActions.Num() > 0);
 		}
 
->>>>>>> 4af6daef
 		RestoreAllExpandedItems();
 	}
 
@@ -1622,15 +1540,6 @@
 	}
 }
 
-<<<<<<< HEAD
-void SDetailsViewBase::MarkNodeAnimating(TSharedPtr<FPropertyNode> InNode, float InAnimationDuration)
-{
-	if (InNode.IsValid() && InAnimationDuration > 0.0f)
-	{
-		CurrentlyAnimatingNodePath = FPropertyNode::CreatePropertyPath(InNode.ToSharedRef());
-		GEditor->GetTimerManager()->ClearTimer(AnimateNodeTimer);
-		GEditor->GetTimerManager()->SetTimer(AnimateNodeTimer, FTimerDelegate::CreateSP(this, &SDetailsViewBase::HandleNodeAnimationComplete), InAnimationDuration, false);
-=======
 void SDetailsViewBase::MarkNodeAnimating(TSharedPtr<FPropertyNode> InNode, float InAnimationDuration, TOptional<FGuid> InAnimationBatchId)
 {
 	if (InNode.IsValid() && InAnimationDuration > 0.0f)
@@ -1687,26 +1596,11 @@
 		
 		GEditor->GetTimerManager()->ClearTimer(AnimatingNode->NodeTimer);
 		GEditor->GetTimerManager()->SetTimer(AnimatingNode->NodeTimer, FTimerDelegate::CreateSP(this, &SDetailsViewBase::HandleNodeAnimationComplete, AnimatingNode), InAnimationDuration, false);
->>>>>>> 4af6daef
 	}
 }
 
 bool SDetailsViewBase::IsNodeAnimating(TSharedPtr<FPropertyNode> InNode)
 {
-<<<<<<< HEAD
-	if (CurrentlyAnimatingNodePath.IsValid() && InNode.IsValid())
-	{
-		TSharedRef<FPropertyPath> InNodePath = FPropertyNode::CreatePropertyPath(InNode.ToSharedRef());
-		return FPropertyPath::AreEqual(CurrentlyAnimatingNodePath.ToSharedRef(), InNodePath);
-	}
-
-	return false;
-}
-
-void SDetailsViewBase::HandleNodeAnimationComplete()
-{
-	CurrentlyAnimatingNodePath = nullptr;
-=======
 	if (!InNode.IsValid())
 	{
 		return false;
@@ -1742,7 +1636,6 @@
 			return AnimatedNode == *InAnimatedNode;		
 		});
 	}
->>>>>>> 4af6daef
 }
 
 void SDetailsViewBase::FilterRootNode(const TSharedPtr<FComplexPropertyNode>& RootNode)
