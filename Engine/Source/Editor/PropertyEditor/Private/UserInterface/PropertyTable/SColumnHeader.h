--- conflicted
+++ resolved
@@ -112,25 +112,8 @@
 			[
 				SNew( STextBlock )
 				.Font( FAppStyle::GetFontStyle( TextFontStyle ) )
-<<<<<<< HEAD
-				.Text( FText::FromString(DisplayNamePieces[ Index ]) )
-			];
-
-			if ( Index < DisplayNamePieces.Num() - 1 )
-			{
-				NameBox->AddSlot()
-				.AutoWidth()
-				.HAlign( HAlign_Center )
-				.VAlign( VAlign_Center )
-				[
-					SNew( SImage )
-					.Image( FAppStyle::GetBrush( Style, ".HeaderRow.Column.PathDelimiter" ) )
-				];
-			}
-=======
 				.Text( FText::FromString(DisplayNamePieces[ DisplayNamePieces.Num() - 1 ]) )
 			];
->>>>>>> 4af6daef
 		}
 		
 		return NameBox;
