// Copyright Epic Games, Inc. All Rights Reserved.
#pragma once

#include "CoreMinimal.h"
#include "Input/Reply.h"
#include "Widgets/SWidget.h"
#include "Widgets/SNullWidget.h"
#include "Widgets/DeclarativeSyntaxSupport.h"
#include "Styling/AppStyle.h"
#include "Widgets/Views/STableViewBase.h"
#include "Widgets/Views/STableRow.h"
#include "Widgets/Text/STextBlock.h"
#include "Widgets/Views/SListView.h"
#include "IPropertyTable.h"
#include "UserInterface/PropertyTable/SPropertyTableHeaderRow.h"
#include "IPropertyTableCell.h"
#include "IPropertyTableRow.h"

typedef SMultiColumnTableRow< TSharedRef< class IPropertyTableRow > > SPropertyTableRowBase;

class SPropertyTableRow : public SPropertyTableRowBase
{
public:

	SLATE_BEGIN_ARGS( SPropertyTableRow )
		: _Style( "PropertyTable" )
	{}
		SLATE_ARGUMENT( FName, Style )
	SLATE_END_ARGS()

	/**
	 * Construct this widget.  Called by the SNew() Slate macro.
	 *
	 * @param	InArgs				Declaration used by the SNew() macro to construct this widget
	 * @param	InOwnerTableView	The owner of the row widget
	 */
	void Construct( const FArguments& InArgs, 
		const TSharedRef< class IPropertyTableRow >& InPropertyTableRow, 
		const TSharedRef< class SPropertyTableHeaderRow > InPropertyTableHeaderRow, 
		const TSharedRef< STableViewBase >& InOwnerTableView )
	{
		Row = InPropertyTableRow;
		HeaderRowWeakPtr = InPropertyTableHeaderRow;
		Row->OnRefresh()->AddSP( this, &SPropertyTableRow::Refresh );
		Style = InArgs._Style;

<<<<<<< HEAD
		SMultiColumnTableRow< TSharedRef< class IPropertyTableRow > >::Construct( FSuperRowType::FArguments().Style( FAppStyle::Get(), "PropertyTable.TableRow" ), InOwnerTableView );
=======
		SMultiColumnTableRow< TSharedRef< class IPropertyTableRow > >::Construct(
			FSuperRowType::FArguments()
			.Style( FAppStyle::Get(), "TableView.AlternatingRow" )
			.ShowSelection(false) // We don't show row selection on the property table - each selected cell is invidually shown
			, InOwnerTableView );
>>>>>>> 4af6daef
	}

	FReply OnMouseButtonDown( const FGeometry& MyGeometry, const FPointerEvent& MouseEvent ) override
	{
		PreviousCurrentCell = Row->GetTable()->GetCurrentCell();
		Row->GetTable()->SetCurrentCell( NULL );

		return FReply::Unhandled();
	}

	FReply OnMouseButtonUp( const FGeometry& MyGeometry, const FPointerEvent& MouseEvent ) override
	{
		FReply Reply = FReply::Unhandled();

		const TSharedRef< IPropertyTable > Table = Row->GetTable();
		const EPropertyTableSelectionUnit::Type SelectionUnit = Table->GetSelectionUnit();

		Table->SetCurrentCell( PreviousCurrentCell );
		const TSharedPtr< IPropertyTableCell > CurrentCell = Table->GetCurrentCell();
		const TSharedPtr< IPropertyTableCell > LastClickedCell = Table->GetLastClickedCell();

		TSet< TSharedRef< IPropertyTableCell > > SelectedCells( Table->GetSelectedCells() );

		Reply = SPropertyTableRowBase::OnMouseButtonUp( MyGeometry, MouseEvent );

		if ( SelectionUnit == EPropertyTableSelectionUnit::Cell )
		{
			if ( LastClickedCell.IsValid() )
			{
				// The Row may not have any cells, so we'll detect an old LastClickedCell and clear
				if ( !Row->HasCells() || LastClickedCell->GetRow() != Row || !LastClickedCell->GetColumn()->CanSelectCells() )
				{
					Table->SetLastClickedCell( NULL );
					Table->SetCurrentCell( NULL );
				}
				else
				{
					if ( CurrentCell.IsValid() && LastClickedCell == CurrentCell )
					{
						Table->GetLastClickedCell()->EnterEditMode();
					}
					else if ( MouseEvent.IsShiftDown() && CurrentCell.IsValid() && LastClickedCell != CurrentCell )
					{
						const int32 LastClickedRowIndex = Table->GetRows().Find( LastClickedCell->GetRow() );
						const int32 CurrentRowIndex = Table->GetRows().Find( CurrentCell->GetRow() );

						const int32 TopMostRowIndex = LastClickedRowIndex < CurrentRowIndex ? LastClickedRowIndex : CurrentRowIndex;
						const int32 BottomMostRowIndex = LastClickedRowIndex > CurrentRowIndex ? LastClickedRowIndex : CurrentRowIndex;

						const int32 LastClickedColumnIndex = Table->GetColumns().Find( LastClickedCell->GetColumn() );
						const int32 CurrentColumnIndex = Table->GetColumns().Find( CurrentCell->GetColumn() );

						const int32 LeftMostColumnIndex = LastClickedColumnIndex < CurrentColumnIndex ? LastClickedColumnIndex : CurrentColumnIndex;
						const int32 RightMostColumnIndex = LastClickedColumnIndex > CurrentColumnIndex ? LastClickedColumnIndex : CurrentColumnIndex;

						const TSharedRef< IPropertyTableCell > StartingCell = Table->GetColumns()[ LeftMostColumnIndex ]->GetCell( Table->GetRows()[ TopMostRowIndex ] );
						const TSharedRef< IPropertyTableCell > EndingCell = Table->GetColumns()[ RightMostColumnIndex ]->GetCell( Table->GetRows()[ BottomMostRowIndex ] );

						Table->SelectCellRange( StartingCell, EndingCell );
						Table->SetCurrentCell( CurrentCell );
					}
					else if ( MouseEvent.IsControlDown() )
					{
						SelectedCells.Add( LastClickedCell.ToSharedRef() );

						Table->SetSelectedCells( SelectedCells );
						Table->SetCurrentCell( LastClickedCell );
					}
					else
					{
						SelectedCells.Empty();
						SelectedCells.Add( LastClickedCell.ToSharedRef() );

						Table->SetSelectedCells( SelectedCells );
						Table->SetCurrentCell( LastClickedCell );
					}
				}
			}
		}
		else if ( SelectionUnit == EPropertyTableSelectionUnit::Row )
		{
			if ( !Table->GetSelectedRows().Contains( Row.ToSharedRef() ) )
			{
				Table->SetCurrentCell( NULL );
			}
		}
		
		return Reply;
	}

	FReply OnMouseButtonDoubleClick( const FGeometry& MyGeometry, const FPointerEvent& MouseEvent ) override
	{
		FReply Reply = FReply::Unhandled();
		const TSharedRef< IPropertyTable > Table = Row->GetTable();

		const EPropertyTableSelectionUnit::Type SelectionUnit = Table->GetSelectionUnit();
		if ( SelectionUnit == EPropertyTableSelectionUnit::Row || SelectionUnit == EPropertyTableSelectionUnit::Cell )
		{
			Reply = SPropertyTableRowBase::OnMouseButtonDoubleClick( MyGeometry, MouseEvent );
			Table->SetCurrentRow( Row );

			if ( SelectionUnit == EPropertyTableSelectionUnit::Cell && Reply.IsEventHandled() )
			{
				const TSharedPtr< IPropertyTableCell > LastClickedCell = Table->GetLastClickedCell();
				if ( !Reply.GetDetectDragRequest().IsValid() && LastClickedCell.IsValid() )
				{
					Table->SetCurrentCell( LastClickedCell );
					Table->GetLastClickedCell()->EnterEditMode();
				}
			}
		}

		return Reply;
	}

	virtual void Tick( const FGeometry& AllottedGeometry, const double InCurrentTime, const float InDeltaTime ) override
	{
		Row->Tick();
	}


protected:

	void Refresh()
	{
		ClearCellCache();
		GenerateColumns( HeaderRowWeakPtr.Pin().ToSharedRef() );
	}

	virtual TSharedRef< SWidget > GenerateWidgetForColumn( const FName& ColumnId ) override
	{
		TSharedPtr< SPropertyTableHeaderRow > PropertyTableHeaderRow = HeaderRowWeakPtr.Pin();
		if ( !PropertyTableHeaderRow.IsValid() )
		{
			return SNullWidget::NullWidget;
		}

		TSharedPtr< SColumnHeader > ColumnHeader = PropertyTableHeaderRow->Find( ColumnId );

		if( !ColumnHeader.IsValid() )
		{
			return SNew( STextBlock ).Text( NSLOCTEXT("PropertyTable", "UnknownColumnId", "ERROR INVALID COLUMN ID") );
		}

		TSharedRef< SWidget > CellWidget = ColumnHeader->GenerateCell( Row.ToSharedRef() );

		return CellWidget;
	}


private:

	TSharedPtr< class IPropertyTableRow > Row;
	TSharedPtr< class IPropertyTableCell > PreviousCurrentCell;
	TWeakPtr< class SPropertyTableHeaderRow > HeaderRowWeakPtr;
	FName Style;
};<|MERGE_RESOLUTION|>--- conflicted
+++ resolved
@@ -44,15 +44,11 @@
 		Row->OnRefresh()->AddSP( this, &SPropertyTableRow::Refresh );
 		Style = InArgs._Style;
 
-<<<<<<< HEAD
-		SMultiColumnTableRow< TSharedRef< class IPropertyTableRow > >::Construct( FSuperRowType::FArguments().Style( FAppStyle::Get(), "PropertyTable.TableRow" ), InOwnerTableView );
-=======
 		SMultiColumnTableRow< TSharedRef< class IPropertyTableRow > >::Construct(
 			FSuperRowType::FArguments()
 			.Style( FAppStyle::Get(), "TableView.AlternatingRow" )
 			.ShowSelection(false) // We don't show row selection on the property table - each selected cell is invidually shown
 			, InOwnerTableView );
->>>>>>> 4af6daef
 	}
 
 	FReply OnMouseButtonDown( const FGeometry& MyGeometry, const FPointerEvent& MouseEvent ) override
