// Copyright Epic Games, Inc. All Rights Reserved.
#pragma once

#include "CoreMinimal.h"
#include "Layout/Visibility.h"
#include "Widgets/DeclarativeSyntaxSupport.h"
#include "Input/Reply.h"
#include "Widgets/SWidget.h"
#include "Widgets/SCompoundWidget.h"
#include "Widgets/Layout/SBorder.h"
#include "IPropertyTable.h"
#include "Widgets/Images/SImage.h"
#include "Styling/AppStyle.h"
#include "Widgets/SOverlay.h"
#include "PropertyEditorHelpers.h"
#include "IPropertyTableCell.h"
#include "Widgets/Layout/SBox.h"

class SRowHeaderCell : public SCompoundWidget
{
	public:

	SLATE_BEGIN_ARGS( SRowHeaderCell )
		: _Style( TEXT("PropertyTable") )
	{}
		SLATE_ARGUMENT( FName, Style )
	SLATE_END_ARGS()

	/**
	 * Construct this widget.  Called by the SNew() Slate macro.
	 *
	 * @param	InArgs				Declaration used by the SNew() macro to construct this widget
	 * @param	InViewModel			The UI logic not specific to slate
	 */
	void Construct( const FArguments& InArgs, const TSharedRef< class IPropertyTableCell >& InCell, const TSharedPtr< FPropertyEditor >& PropertyEditor )
	{
		Style = InArgs._Style;
		Cell = InCell;

		// This draws a box around the cell which looks like gridlines on the table
		CellBackground = FAppStyle::GetBrush( Style, ".CellBorder" );
		
		TArray< EPropertyButton::Type > RequiredButtons;
		if ( PropertyEditor.IsValid() )
		{
			PropertyEditorHelpers::GetRequiredPropertyButtons( PropertyEditor->GetPropertyNode(), RequiredButtons );
		}

		TSharedRef< SWidget > Content = 
			SNew(SImage)
<<<<<<< HEAD
			.Image( FAppStyle::GetBrush("ContentBrowser.ContentDirty") )
=======
			.Image( FAppStyle::GetBrush("Icons.DirtyBadge") )
			.DesiredSizeOverride(FVector2D{ 16.0f })
			.ColorAndOpacity(FSlateColor::UseForeground())
>>>>>>> 4af6daef
			.Visibility( this, &SRowHeaderCell::GetDirtyImageVisibility );

		if ( RequiredButtons.Contains( EPropertyButton::Insert_Delete_Duplicate ) )
		{
			Editor = PropertyEditor;
			Content =
				SNew( SOverlay )
				+SOverlay::Slot()
				[
					Content
				]
				
				+SOverlay::Slot()
				[
					PropertyEditorHelpers::MakePropertyButton( EPropertyButton::Insert_Delete_Duplicate, PropertyEditor.ToSharedRef() )
				];
		}

		ChildSlot
		[
			SNew( SBox )
			.HeightOverride( 20.0f )
			.HAlign(HAlign_Center)
			.VAlign(VAlign_Center)
			[
				Content
			]
		];
	}

	virtual FReply OnMouseButtonDown( const FGeometry& MyGeometry, const FPointerEvent& MouseEvent ) override
	{
		const TSharedRef< IPropertyTable > Table = Cell->GetTable();
		Table->SetLastClickedCell( Cell );

		return FReply::Unhandled();
	}

	virtual FReply OnMouseButtonDoubleClick( const FGeometry& InMyGeometry, const FPointerEvent& MouseEvent ) override
	{
		const TSharedRef< IPropertyTable > Table = Cell->GetTable();
		Table->SetLastClickedCell( Cell );

		return FReply::Unhandled();
	}

	virtual int32 OnPaint( const FPaintArgs& Args, const FGeometry& AllottedGeometry, const FSlateRect& MyCullingRect, FSlateWindowElementList& OutDrawElements, int32 LayerId, const FWidgetStyle& InWidgetStyle, bool bParentEnabled ) const override
	{
		if ( CellBackground && CellBackground->DrawAs != ESlateBrushDrawType::NoDrawType )
		{
			FSlateDrawElement::MakeBox(
				OutDrawElements,
				LayerId,
				AllottedGeometry.ToPaintGeometry(),
				CellBackground,
				ESlateDrawEffect::None,
				CellBackground->GetTint( InWidgetStyle ) * InWidgetStyle.GetColorAndOpacityTint() 
				);
		}

		return SCompoundWidget::OnPaint( Args, AllottedGeometry, MyCullingRect, OutDrawElements, LayerId, InWidgetStyle, bParentEnabled );
	}



private:

	const FSlateBrush* GetBorder() const 
	{
		return FAppStyle::GetBrush( Style, ".RowHeader.Background" );
	}

	EVisibility GetDirtyImageVisibility() const
	{
		const TWeakObjectPtr< UObject > Object = Cell->GetObject();

		if ( !Object.IsValid() )
		{
			return EVisibility::Hidden;
		}

		UPackage* Package = Object->GetOutermost();
		return Package != NULL && Package->IsDirty() ? EVisibility::Visible : EVisibility::Hidden;
	}


private:

	TSharedPtr< IPropertyTableCell > Cell;
	TSharedPtr< FPropertyEditor > Editor;
	FName Style;
	const FSlateBrush* CellBackground = nullptr;
};<|MERGE_RESOLUTION|>--- conflicted
+++ resolved
@@ -48,13 +48,9 @@
 
 		TSharedRef< SWidget > Content = 
 			SNew(SImage)
-<<<<<<< HEAD
-			.Image( FAppStyle::GetBrush("ContentBrowser.ContentDirty") )
-=======
 			.Image( FAppStyle::GetBrush("Icons.DirtyBadge") )
 			.DesiredSizeOverride(FVector2D{ 16.0f })
 			.ColorAndOpacity(FSlateColor::UseForeground())
->>>>>>> 4af6daef
 			.Visibility( this, &SRowHeaderCell::GetDirtyImageVisibility );
 
 		if ( RequiredButtons.Contains( EPropertyButton::Insert_Delete_Duplicate ) )
