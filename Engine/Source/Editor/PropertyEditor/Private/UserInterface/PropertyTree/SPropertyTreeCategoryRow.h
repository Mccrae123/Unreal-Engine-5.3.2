// Copyright Epic Games, Inc. All Rights Reserved.
#pragma once

#include "CoreMinimal.h"
#include "Widgets/DeclarativeSyntaxSupport.h"
#include "Layout/Margin.h"
#include "Widgets/Views/STableViewBase.h"
#include "Widgets/Layout/SBorder.h"
#include "Widgets/Views/STableRow.h"
#include "Widgets/Text/STextBlock.h"
#include "Widgets/Views/SListView.h"
#include "Styling/AppStyle.h"
#include "UserInterface/PropertyEditor/PropertyEditorConstants.h"

class FPropertyNode;

class SPropertyTreeCategoryRow : public STableRow< TSharedPtr< class FPropertyNode* > >
{
public:

	SLATE_BEGIN_ARGS( SPropertyTreeCategoryRow )
		: _DisplayName()
	{}
		SLATE_ARGUMENT( FText, DisplayName )

	SLATE_END_ARGS()


	void Construct( const FArguments& InArgs, const TSharedRef<STableViewBase>& InOwnerTable )
	{
		STableRow< TSharedPtr< class FPropertyNode* > >::Construct(
			STableRow< TSharedPtr< class FPropertyNode* > >::FArguments()
				.Padding(3)
				[
					SNew( STextBlock )
					.Text( InArgs._DisplayName )
					.Font( FAppStyle::GetFontStyle( PropertyEditorConstants::CategoryFontStyle ) )
				]
			, InOwnerTable );
	}

	// We override ConstructChildren because we want a border around the row to add some spacing between headers and have the expander spaced differently
	virtual void ConstructChildren( ETableViewMode::Type InOwnerTableMode, const TAttribute<FMargin>& InPadding, const TSharedRef<SWidget>& InContent ) override
	{
		this->Content = InContent;
		InnerContentSlot = nullptr;

		SHorizontalBox::FSlot* InnerContentSlotNativePtr = nullptr;

		this->ChildSlot
		[
			// This border determines how far the category header will be indented based on its hierarchy
			SNew(SBorder)
			.Padding(this, &SPropertyTreeCategoryRow::GetBorderPadding)
			.BorderImage(FAppStyle::GetBrush("Brushes.Panel"))
			[
				// This border draws a grind line after the header for when two headers are next to each other
				SNew(SBorder)
				.BorderImage(FAppStyle::Get().GetBrush("DetailsView.GridLine"))
				.Padding(FMargin(0,0,0,1))
				[
					// This border is what contains the actual category row color and contents
					SNew(SBorder)
<<<<<<< HEAD
					.VAlign(VAlign_Center)
					.BorderImage(FAppStyle::GetBrush("PropertyWindow.CategoryBackground"))
					.Padding(FMargin(5,1,5,0))
					.ForegroundColor(FAppStyle::GetColor("PropertyWindow.CategoryForeground"))
					[
						SNew( STextBlock )
						.Text( InArgs._DisplayName )
						.Font( FAppStyle::GetFontStyle( PropertyEditorConstants::CategoryFontStyle ) )
=======
					.BorderImage(this, &SPropertyTreeCategoryRow::GetInnerBackgroundImage)
					.Padding(FMargin(5,1,5,0))
					[
						SNew(SHorizontalBox)

						+ SHorizontalBox::Slot()
						.AutoWidth()
						.HAlign(HAlign_Right)
						.VAlign(VAlign_Fill)
						.Padding(FMargin(4, 0, 0, 0))
						[
							SAssignNew(ExpanderArrowWidget, SExpanderArrow, SharedThis(this) )
							.StyleSet(ExpanderStyleSet)
							// We set the indent amount to 0 as we indent the widget ourselves so that we can also indent the border around it
							.IndentAmount(0) 
						]

						+ SHorizontalBox::Slot()
						.FillWidth(1)
						.Expose( InnerContentSlotNativePtr )
						.Padding( InPadding )
						[
							InContent
						]
>>>>>>> 4af6daef
					]
				]
			]
		];

		InnerContentSlot = InnerContentSlotNativePtr;
	}


	virtual FReply OnMouseButtonDown( const FGeometry& MyGeometry, const FPointerEvent& MouseEvent ) override
	{
		if (MouseEvent.GetEffectingButton() == EKeys::LeftMouseButton)
		{
			ToggleExpansion();
		}

		return STableRow< TSharedPtr< class FPropertyNode* > >::OnMouseButtonDown(MyGeometry, MouseEvent);
	}

protected:

	const FSlateBrush* GetInnerBackgroundImage() const
	{
		if(IsHovered())
		{
			return FAppStyle::GetBrush("Brushes.Dropdown");
		}

		return FAppStyle::GetBrush("Brushes.Header");
	}

	/** @return the margin corresponding to how far this item is indented */
	FMargin GetBorderPadding() const
	{
		const int32 NestingDepth = GetIndentLevel();
		const float Indent = 20.0f;
		return FMargin( NestingDepth * Indent, 0,0,0 );
	}

};<|MERGE_RESOLUTION|>--- conflicted
+++ resolved
@@ -61,16 +61,6 @@
 				[
 					// This border is what contains the actual category row color and contents
 					SNew(SBorder)
-<<<<<<< HEAD
-					.VAlign(VAlign_Center)
-					.BorderImage(FAppStyle::GetBrush("PropertyWindow.CategoryBackground"))
-					.Padding(FMargin(5,1,5,0))
-					.ForegroundColor(FAppStyle::GetColor("PropertyWindow.CategoryForeground"))
-					[
-						SNew( STextBlock )
-						.Text( InArgs._DisplayName )
-						.Font( FAppStyle::GetFontStyle( PropertyEditorConstants::CategoryFontStyle ) )
-=======
 					.BorderImage(this, &SPropertyTreeCategoryRow::GetInnerBackgroundImage)
 					.Padding(FMargin(5,1,5,0))
 					[
@@ -95,7 +85,6 @@
 						[
 							InContent
 						]
->>>>>>> 4af6daef
 					]
 				]
 			]
