--- conflicted
+++ resolved
@@ -346,19 +346,6 @@
 			{
 				Value = *InternalValuePtr;
 			}
-<<<<<<< HEAD
-			else if (FEnumProperty* EnumProperty = CastField<FEnumProperty>(Property))
-			{
-				Enum = EnumProperty->GetEnum();
-			}
-			check(Enum != nullptr);
-
-			const int32 Index = FindEnumValueIndex(Enum, NewValue);
-			check(Index != INDEX_NONE);
-
-			Value = Enum->GetNameStringByIndex(Index);
-=======
->>>>>>> 4af6daef
 		}
 
 		ComboArgs.PropertyHandle->SetValueFromFormattedString(Value);
