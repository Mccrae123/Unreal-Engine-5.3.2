// Copyright Epic Games, Inc. All Rights Reserved.

#include "UserInterface/PropertyEditor/SPropertyEditorAsset.h"
#include "Engine/Texture.h"
#include "Engine/SkeletalMesh.h"
#include "Components/StaticMeshComponent.h"
#include "Engine/StaticMesh.h"
#include "Engine/LevelScriptActor.h"
#include "Editor.h"
#include "Modules/ModuleManager.h"
#include "UObject/UObjectHash.h"
#include "UObject/UObjectIterator.h"
#include "Widgets/Layout/SBox.h"
#include "Widgets/Images/SImage.h"
#include "Components/SkeletalMeshComponent.h"
#include "Particles/ParticleSystem.h"
#include "UserInterface/PropertyEditor/PropertyEditorConstants.h"
#include "PropertyEditorHelpers.h"
#include "IAssetTools.h"
#include "IAssetTypeActions.h"
#include "AssetToolsModule.h"
#include "SAssetDropTarget.h"
#include "AssetRegistryModule.h"
#include "Engine/Selection.h"
#include "ObjectPropertyNode.h"
#include "PropertyHandleImpl.h"
#include "HAL/PlatformApplicationMisc.h"
#include "Editor/UnrealEdEngine.h"
#include "UnrealEdGlobals.h"
#include "Framework/Notifications/NotificationManager.h"
#include "Widgets/Notifications/SNotificationList.h"
#include "FileHelpers.h"

#define LOCTEXT_NAMESPACE "PropertyEditor"

DECLARE_DELEGATE( FOnCopy );
DECLARE_DELEGATE( FOnPaste );

// Helper to retrieve the correct property that has the applicable metadata.
static const FProperty* GetActualMetadataProperty(const FProperty* Property)
{
	if (FProperty* OuterProperty = Property->GetOwner<FProperty>())
	{
		if (OuterProperty->IsA<FArrayProperty>()
			|| OuterProperty->IsA<FSetProperty>()
			|| OuterProperty->IsA<FMapProperty>())
		{
			return OuterProperty;
		}
	}

	return Property;
}

// Helper to support both meta=(TagName) and meta=(TagName=true) syntaxes
static bool GetTagOrBoolMetadata(const FProperty* Property, const TCHAR* TagName, bool bDefault)
{
	bool bResult = bDefault;

	if (Property->HasMetaData(TagName))
	{
		bResult = true;

		const FString ValueString = Property->GetMetaData(TagName);
		if (!ValueString.IsEmpty())
		{
			if (ValueString == TEXT("true"))
			{
				bResult = true;
			}
			else if (ValueString == TEXT("false"))
			{
				bResult = false;
			}
		}
	}

	return bResult;
}

bool SPropertyEditorAsset::ShouldDisplayThumbnail(const FArguments& InArgs, const UClass* InObjectClass) const
{
	if (!InArgs._DisplayThumbnail || !InArgs._ThumbnailPool.IsValid())
	{
		return false;
	}

<<<<<<< HEAD
	bool bShowThumbnail = InObjectClass == nullptr || !(InObjectClass->IsChildOf(AActor::StaticClass()) || InObjectClass->IsChildOf(UInterface::StaticClass()));
=======
	bool bShowThumbnail = InObjectClass == nullptr || !InObjectClass->IsChildOf(AActor::StaticClass());
>>>>>>> 6bbb88c8

	// also check metadata for thumbnail & text display
	const FProperty* PropertyToCheck = nullptr;
	if (PropertyEditor.IsValid())
	{
		PropertyToCheck = PropertyEditor->GetProperty();
	}
	else if (PropertyHandle.IsValid())
	{
		PropertyToCheck = PropertyHandle->GetProperty();
	}

	if (PropertyToCheck != nullptr)
	{
		PropertyToCheck = GetActualMetadataProperty(PropertyToCheck);

		return GetTagOrBoolMetadata(PropertyToCheck, TEXT("DisplayThumbnail"), bShowThumbnail);
	}

	return bShowThumbnail;
}

const FSlateBrush* SPropertyEditorAsset::GetThumbnailBorder() const
{
	static const FName HoveredBorderName("PropertyEditor.AssetThumbnailBorderHovered");
	static const FName RegularBorderName("PropertyEditor.AssetThumbnailBorder");

	return ThumbnailBorder->IsHovered() ? FAppStyle::Get().GetBrush(HoveredBorderName) : FAppStyle::Get().GetBrush(RegularBorderName);
}

void SPropertyEditorAsset::InitializeClassFilters(const FProperty* Property)
{
	if (Property == nullptr)
	{
		AllowedClassFilters.Add(ObjectClass);
		return;
	}

	// Account for the allowed classes specified in the property metadata
	const FProperty* MetadataProperty = GetActualMetadataProperty(Property);

	bExactClass = GetTagOrBoolMetadata(MetadataProperty, TEXT("ExactClass"), false);

	const FString AllowedClassesFilterString = MetadataProperty->GetMetaData(TEXT("AllowedClasses"));
	if (!AllowedClassesFilterString.IsEmpty())
	{
		TArray<FString> AllowedClassFilterNames;
		AllowedClassesFilterString.ParseIntoArrayWS(AllowedClassFilterNames, TEXT(","), true);

		for (const FString& ClassName : AllowedClassFilterNames)
		{
			UClass* Class = FindObject<UClass>(ANY_PACKAGE, *ClassName);
			if (!Class)
			{
				Class = LoadObject<UClass>(nullptr, *ClassName);
			}

			if (Class)
			{
				// If the class is an interface, expand it to be all classes in memory that implement the class.
				if (Class->HasAnyClassFlags(CLASS_Interface))
				{
					for (TObjectIterator<UClass> ClassIt; ClassIt; ++ClassIt)
					{
						UClass* const ClassWithInterface = (*ClassIt);
						if (ClassWithInterface->ImplementsInterface(Class))
						{
							AllowedClassFilters.Add(ClassWithInterface);
						}
					}
				}
				else
				{
					AllowedClassFilters.Add(Class);
				}
			}
		}
	}
	
	if (AllowedClassFilters.Num() == 0)
	{
		// always add the object class to the filters
		AllowedClassFilters.Add(ObjectClass);
	}

	const FString DisallowedClassesFilterString = MetadataProperty->GetMetaData(TEXT("DisallowedClasses"));
	if (!DisallowedClassesFilterString.IsEmpty())
	{
		TArray<FString> DisallowedClassFilterNames;
		DisallowedClassesFilterString.ParseIntoArrayWS(DisallowedClassFilterNames, TEXT(","), true);

		for (const FString& ClassName : DisallowedClassFilterNames)
		{
			UClass* Class = FindObject<UClass>(ANY_PACKAGE, *ClassName);
			if (!Class)
			{
				Class = LoadObject<UClass>(nullptr, *ClassName);
			}

			if (Class)
			{
				// If the class is an interface, expand it to be all classes in memory that implement the class.
				if (Class->HasAnyClassFlags(CLASS_Interface))
				{
					for (TObjectIterator<UClass> ClassIt; ClassIt; ++ClassIt)
					{
						UClass* const ClassWithInterface = (*ClassIt);
						if (ClassWithInterface->ImplementsInterface(Class))
						{
							DisallowedClassFilters.Add(ClassWithInterface);
						}
					}
				}
				else
				{
					DisallowedClassFilters.Add(Class);
				}
			}
		}
	}
}

void SPropertyEditorAsset::InitializeAssetDataTags(const FProperty* Property)
{
	if (Property == nullptr)
	{
		return;
	}

	const FProperty* MetadataProperty = GetActualMetadataProperty(Property);
	const FString DisallowedAssetDataTagsFilterString = MetadataProperty->GetMetaData(TEXT("DisallowedAssetDataTags"));
	if (!DisallowedAssetDataTagsFilterString.IsEmpty())
	{
		TArray<FString> DisallowedAssetDataTagsAndValues;
		DisallowedAssetDataTagsFilterString.ParseIntoArray(DisallowedAssetDataTagsAndValues, TEXT(","), true);

		for (const FString& TagAndOptionalValueString : DisallowedAssetDataTagsAndValues)
		{
			TArray<FString> TagAndOptionalValue;
			TagAndOptionalValueString.ParseIntoArray(TagAndOptionalValue, TEXT("="), true);
			size_t NumStrings = TagAndOptionalValue.Num();
			check((NumStrings == 1) || (NumStrings == 2)); // there should be a single '=' within a tag/value pair

			if (!DisallowedAssetDataTags.IsValid())
			{
				DisallowedAssetDataTags = MakeShared<FAssetDataTagMap>();
			}
			DisallowedAssetDataTags->Add(FName(*TagAndOptionalValue[0]), (NumStrings > 1) ? TagAndOptionalValue[1] : FString());
		}
	}

	const FString RequiredAssetDataTagsFilterString = MetadataProperty->GetMetaData(TEXT("RequiredAssetDataTags"));
	if (!RequiredAssetDataTagsFilterString.IsEmpty())
	{
		TArray<FString> RequiredAssetDataTagsAndValues;
		RequiredAssetDataTagsFilterString.ParseIntoArray(RequiredAssetDataTagsAndValues, TEXT(","), true);

		for (const FString& TagAndOptionalValueString : RequiredAssetDataTagsAndValues)
		{
			TArray<FString> TagAndOptionalValue;
			TagAndOptionalValueString.ParseIntoArray(TagAndOptionalValue, TEXT("="), true);
			size_t NumStrings = TagAndOptionalValue.Num();
			check((NumStrings == 1) || (NumStrings == 2)); // there should be a single '=' within a tag/value pair

			if (!RequiredAssetDataTags.IsValid())
			{
				RequiredAssetDataTags = MakeShared<FAssetDataTagMap>();
			}
			RequiredAssetDataTags->Add(FName(*TagAndOptionalValue[0]), (NumStrings > 1) ? TagAndOptionalValue[1] : FString());
		}
	}
}

bool SPropertyEditorAsset::IsAssetAllowed(const FAssetData& InAssetData)
{
	if (DisallowedAssetDataTags.IsValid())
	{
		for (const auto& DisallowedTagAndValue : *DisallowedAssetDataTags.Get())
		{
			if (InAssetData.TagsAndValues.ContainsKeyValue(DisallowedTagAndValue.Key, DisallowedTagAndValue.Value))
			{
				return false;
			}
		}
	}
	if (RequiredAssetDataTags.IsValid())
	{
		for (const auto& RequiredTagAndValue : *RequiredAssetDataTags.Get())
		{
			if (!InAssetData.TagsAndValues.ContainsKeyValue(RequiredTagAndValue.Key, RequiredTagAndValue.Value))
			{
				return false;
			}
		}
	}
	return true;
}

// Awful hack to deal with UClass::FindCommonBase taking an array of non-const classes...
static TArray<UClass*> ConstCastClassArray(TArray<const UClass*>& Classes)
{
	TArray<UClass*> Result;
	for (const UClass* Class : Classes)
	{
		Result.Add(const_cast<UClass*>(Class));
	}

	return Result;
}

void SPropertyEditorAsset::Construct(const FArguments& InArgs, const TSharedPtr<FPropertyEditor>& InPropertyEditor)
{
	PropertyEditor = InPropertyEditor;
	PropertyHandle = InArgs._PropertyHandle;
	OwnerAssetDataArray = InArgs._OwnerAssetDataArray;
	OnSetObject = InArgs._OnSetObject;
	OnShouldFilterAsset = InArgs._OnShouldFilterAsset;
	ObjectPath = InArgs._ObjectPath;

	FProperty* Property = nullptr;
	if (PropertyEditor.IsValid())
	{
		Property = PropertyEditor->GetPropertyNode()->GetProperty();
	}
	else if (PropertyHandle.IsValid() && PropertyHandle->IsValidHandle())
	{
		Property = PropertyHandle->GetProperty();
	}

	ObjectClass = InArgs._Class != nullptr ? InArgs._Class : GetObjectPropertyClass(Property);
	bAllowClear = InArgs._AllowClear.IsSet() ? InArgs._AllowClear.GetValue() : (Property ? !(Property->PropertyFlags & CPF_NoClear) : true);

	InitializeAssetDataTags(Property);
	if (DisallowedAssetDataTags.IsValid() || RequiredAssetDataTags.IsValid())
	{
		// re-route the filter delegate to our own if we have our own asset data tags filter :
		OnShouldFilterAsset.BindLambda([this, AssetFilter = InArgs._OnShouldFilterAsset](const FAssetData& InAssetData)
		{
			if (IsAssetAllowed(InAssetData))
			{
				return AssetFilter.IsBound() ? AssetFilter.Execute(InAssetData) : false;
			}
			return true;
		});
	}

	InitializeClassFilters(Property);

	// Make the ObjectClass more specific if we only have one class filter
	// eg. if ObjectClass was set to Actor, but AllowedClasses="PointLight", we can limit it to PointLight immediately
	if (AllowedClassFilters.Num() == 1 && DisallowedClassFilters.Num() == 0)
	{
		ObjectClass = const_cast<UClass*>(AllowedClassFilters[0]);
	}
	else
	{
		ObjectClass = UClass::FindCommonBase(ConstCastClassArray(AllowedClassFilters));
	}

	bIsActor = ObjectClass->IsChildOf(AActor::StaticClass()) || ObjectClass->IsChildOf(UInterface::StaticClass());

	const bool bAllowCreation = !Property || !Property->HasMetaData("NoCreate");
	if (bAllowCreation) 
	{
		if (InArgs._NewAssetFactories.IsSet())
		{
			NewAssetFactories = InArgs._NewAssetFactories.GetValue();
		}
		// If there are more allowed classes than just UObject 
		else if (AllowedClassFilters.Num() > 1 || !AllowedClassFilters.Contains(UObject::StaticClass()))
		{
			NewAssetFactories = PropertyCustomizationHelpers::GetNewAssetFactoriesForClasses(AllowedClassFilters, DisallowedClassFilters);
		}
	}
	
	TSharedPtr<SHorizontalBox> ValueContentBox = nullptr;
	ChildSlot
	[
		SNew( SAssetDropTarget )
		.OnAreAssetsAcceptableForDropWithReason( this, &SPropertyEditorAsset::OnAssetDraggedOver )
		.OnAssetsDropped( this, &SPropertyEditorAsset::OnAssetDropped )
		[
			SAssignNew( ValueContentBox, SHorizontalBox )	
		]
	];

	TAttribute<bool> IsEnabledAttribute(this, &SPropertyEditorAsset::CanEdit);
	TAttribute<FText> TooltipAttribute(this, &SPropertyEditorAsset::OnGetToolTip);

	if (Property)
	{
		const FProperty* PropToConsider = GetActualMetadataProperty(Property);
		if (PropToConsider->HasAnyPropertyFlags(CPF_EditConst | CPF_DisableEditOnTemplate))
		{
			TArray<UObject*> ObjectList;
			if (PropertyEditor.IsValid())
			{
				PropertyEditor->GetPropertyHandle()->GetOuterObjects(ObjectList);
			}

			// NOTE: This code decides that 99% of structs are "defaults" which is not technically correct, 
			// but we want to stop hard actor references from being set in places like data tables without banning soft references.
			// The actor check should get refactored to be independent of EditOnTemplate and do more explicit checks for world-owned object references
			if (ObjectList.Num() == 0)
			{
				IsEnabledAttribute.Set(false);
				TooltipAttribute.Set(LOCTEXT("VariableHasDisableEditOnTemplate", "Editing this value in structure's defaults is not allowed"));
			}
			else
			{
				// Go through all the found objects and see if any are a CDO, we can't set an actor in a CDO default.
				for (UObject* Obj : ObjectList)
				{
					if (Obj->IsTemplate() && !Obj->IsA<ALevelScriptActor>())
					{
						IsEnabledAttribute.Set(false);
						TooltipAttribute.Set(LOCTEXT("VariableHasDisableEditOnTemplateTooltip", "Editing this value in a Class Default Object is not allowed"));
						break;
					}

				}
			}
		}
	}

	bool bOldEnableAttribute = IsEnabledAttribute.Get();
	if (bOldEnableAttribute && !InArgs._EnableContentPicker)
	{
		IsEnabledAttribute.Set(false);
	}

	AssetComboButton = SNew(SComboButton)
		.ToolTipText(TooltipAttribute)
		.OnGetMenuContent( this, &SPropertyEditorAsset::OnGetMenuContent )
		.OnMenuOpenChanged( this, &SPropertyEditorAsset::OnMenuOpenChanged )
		.IsEnabled(IsEnabledAttribute)
		.ButtonContent()
		[
			SNew(SHorizontalBox)
			+SHorizontalBox::Slot()
			.AutoWidth()
			.HAlign(HAlign_Left)
			.VAlign(VAlign_Center)
			[
				SNew(SImage)
				.Image( this, &SPropertyEditorAsset::GetStatusIcon )
			]

			+SHorizontalBox::Slot()
			.FillWidth(1)
			.VAlign(VAlign_Center)
			[
				// Show the name of the asset or actor
				SNew(STextBlock)
				.Font( FEditorStyle::GetFontStyle( PropertyEditorConstants::PropertyFontStyle ) )
				.Text(this,&SPropertyEditorAsset::OnGetAssetName)
			]
		];

	if (bOldEnableAttribute && !InArgs._EnableContentPicker)
	{
		IsEnabledAttribute.Set(true);
	}

	TSharedPtr<SWidget> ButtonBoxWrapper;
	TSharedRef<SHorizontalBox> ButtonBox = SNew( SHorizontalBox );
	
	TSharedPtr<SHorizontalBox> CustomContentBox;

	if (ShouldDisplayThumbnail(InArgs, ObjectClass))
	{
		FObjectOrAssetData Value; 
		GetValue( Value );

		AssetThumbnail = MakeShareable( new FAssetThumbnail( Value.AssetData, InArgs._ThumbnailSize.X, InArgs._ThumbnailSize.Y, InArgs._ThumbnailPool ) );

		FAssetThumbnailConfig AssetThumbnailConfig;
		TSharedPtr<IAssetTypeActions> AssetTypeActions;
		if (ObjectClass != nullptr)
		{
			FAssetToolsModule& AssetToolsModule = FModuleManager::LoadModuleChecked<FAssetToolsModule>(TEXT("AssetTools"));
			AssetTypeActions = AssetToolsModule.Get().GetAssetTypeActionsForClass(ObjectClass).Pin();

			if (AssetTypeActions.IsValid())
			{
				AssetThumbnailConfig.AssetTypeColorOverride = AssetTypeActions->GetTypeColor();
			}
		}

		ValueContentBox->AddSlot()
		.Padding(0,3,5,0)
		.AutoWidth()
		.VAlign(VAlign_Center)
		[
			SNew(SBorder)
			.Visibility(EVisibility::SelfHitTestInvisible)
			.Padding(FMargin(0, 0, 4, 4))
			.BorderImage(FAppStyle::Get().GetBrush("PropertyEditor.AssetTileItem.DropShadow"))
			[
				SNew(SOverlay)
				+SOverlay::Slot()
				.Padding(1)
				[
					SAssignNew(ThumbnailBorder, SBorder)
					.Padding(0)
					.BorderImage(FStyleDefaults::GetNoBrush())
					.OnMouseDoubleClick(this, &SPropertyEditorAsset::OnAssetThumbnailDoubleClick)
					[
						SNew(SBox)
						.ToolTipText(TooltipAttribute)
						.WidthOverride(InArgs._ThumbnailSize.X)
						.HeightOverride(InArgs._ThumbnailSize.Y)
						[
							AssetThumbnail->MakeThumbnailWidget(AssetThumbnailConfig)
						]
					]
				]
				+ SOverlay::Slot()
				[
					SNew(SImage)
					.Image(this, &SPropertyEditorAsset::GetThumbnailBorder)
					.Visibility(EVisibility::SelfHitTestInvisible)
				]
			]
		];

	
		ValueContentBox->AddSlot()
		.Padding(0)
		.VAlign(VAlign_Center)
		[
			SNew(SVerticalBox)
			+ SVerticalBox::Slot()
			.VAlign(VAlign_Center)
			.AutoHeight()
			[
				AssetComboButton.ToSharedRef()
			]
			+ SVerticalBox::Slot()
			.VAlign(VAlign_Center)
			.AutoHeight()
			[
				SAssignNew(CustomContentBox, SHorizontalBox)
				+ SHorizontalBox::Slot()
				.AutoWidth()
				[
					SAssignNew(ButtonBoxWrapper, SBox)
					.Padding(FMargin(0.0f, 2.0f, 4.0f, 2.0f))
					[
						ButtonBox
					]
				]
			]
		];
	}
	else
	{
		ValueContentBox->AddSlot()
		[
			SNew(SVerticalBox)
			+SVerticalBox::Slot()
			.VAlign( VAlign_Center )
			[
				SNew( SHorizontalBox )
				+ SHorizontalBox::Slot()
				[
					AssetComboButton.ToSharedRef()
				]
				+ SHorizontalBox::Slot()
				.AutoWidth()
				[
					SAssignNew(ButtonBoxWrapper, SBox)
					.Padding(FMargin(4.0f,0.0f))
					[
						ButtonBox
					]
				]
			]
			+ SVerticalBox::Slot()
			.VAlign(VAlign_Center)
			.AutoHeight()
			[
				SAssignNew(CustomContentBox, SHorizontalBox)
			]
		];
	}

	if( InArgs._CustomContentSlot.Widget != SNullWidget::NullWidget )
	{
		CustomContentBox->AddSlot()
		.VAlign( VAlign_Center )
		.Padding( FMargin( 0.0f, 2.0f ) )
		[
			InArgs._CustomContentSlot.Widget
		];
	}

	if( !bIsActor && InArgs._DisplayUseSelected )
	{
		ButtonBox->AddSlot()
		.VAlign(VAlign_Center)
		.AutoWidth()
		.Padding( 2.0f, 0.0f )
		[
			PropertyCustomizationHelpers::MakeUseSelectedButton( FSimpleDelegate::CreateSP( this, &SPropertyEditorAsset::OnUse ), FText(), IsEnabledAttribute )
		];
	}

	bool bDisplayBrowse = InArgs._DisplayBrowse;
	if (bDisplayBrowse && bIsActor)
	{
		FObjectOrAssetData Value;
		GetValue(Value);

		UWorld* World = Value.Object ? CastChecked<AActor>(Value.Object)->GetWorld() : nullptr;

		if (!World)
		{			
			FSoftObjectPath MapObjectPath = FSoftObjectPath(Value.ObjectPath.GetAssetPathName(), FString());

			if (UObject* MapObject = MapObjectPath.ResolveObject())
			{
				World = Cast<UWorld>(MapObject);
			}
		}

		if (World && World->IsPartitionedWorld())
		{
			bDisplayBrowse = false;
		}
	}

	if( bDisplayBrowse )
	{
		ButtonBox->AddSlot()
		.Padding( 2.0f, 0.0f )
		.AutoWidth()
		.VAlign(VAlign_Center)
		[
			PropertyCustomizationHelpers::MakeBrowseButton(
				FSimpleDelegate::CreateSP( this, &SPropertyEditorAsset::OnBrowse ),
				TAttribute<FText>( this, &SPropertyEditorAsset::GetOnBrowseToolTip ),
				true,
				bIsActor
				)
		];
	}

	if( bIsActor )
	{
		TSharedRef<SWidget> ActorPicker = PropertyCustomizationHelpers::MakeInteractiveActorPicker( FOnGetAllowedClasses::CreateSP(this, &SPropertyEditorAsset::OnGetAllowedClasses), FOnShouldFilterActor(), FOnActorSelected::CreateSP( this, &SPropertyEditorAsset::OnActorSelected ) );
		ActorPicker->SetEnabled( IsEnabledAttribute );

		ButtonBox->AddSlot()
		.Padding( 2.0f, 0.0f )
		.AutoWidth()
		.VAlign(VAlign_Center)
		[
			ActorPicker
		];
	}

	NumButtons = ButtonBox->NumSlots();
	
	if (ButtonBoxWrapper.IsValid())
	{
		ButtonBoxWrapper->SetVisibility(NumButtons > 0 ? EVisibility::Visible : EVisibility::Collapsed);
	}
}

void SPropertyEditorAsset::GetDesiredWidth( float& OutMinDesiredWidth, float &OutMaxDesiredWidth )
{
	OutMinDesiredWidth = 250.f;
	OutMaxDesiredWidth = 350.f;

	if (!AssetThumbnail.IsValid())
	{
		static const float ButtonWidth = 20.0f /* button width */ + 4.0f /* padding */;

		const float AdditionalButtonSize = NumButtons * ButtonWidth + 8.0f /* button box padding */;
		OutMinDesiredWidth += AdditionalButtonSize;
		OutMaxDesiredWidth += AdditionalButtonSize;
	}
}

const FSlateBrush* SPropertyEditorAsset::GetStatusIcon() const
{
	static FSlateNoResource EmptyBrush = FSlateNoResource();

	EActorReferenceState State = GetActorReferenceState();

	if (State == EActorReferenceState::Unknown)
	{
		return FEditorStyle::GetBrush("Icons.Warning");
	}
	else if (State == EActorReferenceState::Error)
	{
		return FEditorStyle::GetBrush("Icons.Error");
	}

	return &EmptyBrush;
}

SPropertyEditorAsset::EActorReferenceState SPropertyEditorAsset::GetActorReferenceState() const
{
	if (bIsActor)
	{
		FObjectOrAssetData Value;
		GetValue(Value);

		if (Value.Object != nullptr)
		{
			// If this is not an actual actor, this is broken
			if (!Value.Object->IsA(AActor::StaticClass()))
			{
				return EActorReferenceState::Error;
			}

			return EActorReferenceState::Loaded;
		}
		else if (Value.ObjectPath.IsNull())
		{
			return EActorReferenceState::Null;
		}
		else
		{
			// Get a path pointing to the owning map
			FSoftObjectPath MapObjectPath = FSoftObjectPath(Value.ObjectPath.GetAssetPathName(), FString());

			if (UObject* MapObject = MapObjectPath.ResolveObject())
			{
				UWorld* World = Cast<UWorld>(MapObject);

				// In a partitioned world, the world object will exist but the actor itself can be unloaded
				if (World && World->IsPartitionedWorld())
				{
					UObject* Object = nullptr;
					if (World->ResolveSubobject(*Value.ObjectPath.GetSubPathString(), Object, /*bLoadIfExists*/false))
					{
						return EActorReferenceState::Exists;
					}
				}

				return EActorReferenceState::Error;
			}

			return EActorReferenceState::Unknown;
		}
	}
	return EActorReferenceState::NotAnActor;
}

void SPropertyEditorAsset::Tick( const FGeometry& AllottedGeometry, const double InCurrentTime, const float InDeltaTime )
{
	if( AssetThumbnail.IsValid() && !GIsSavingPackage && !IsGarbageCollecting() )
	{
		// Ensure the thumbnail is up to date
		FObjectOrAssetData Value;
		GetValue( Value );

		// If the thumbnail is not the same as the object value set the thumbnail to the new value
		if( !(AssetThumbnail->GetAssetData() == Value.AssetData) )
		{
			AssetThumbnail->SetAsset( Value.AssetData );
		}
	}
}

bool SPropertyEditorAsset::Supports(const TSharedRef<FPropertyEditor >& InPropertyEditor)
{
	const TSharedRef<FPropertyNode> PropertyNode = InPropertyEditor->GetPropertyNode();
	if (PropertyNode->HasNodeFlags(EPropertyNodeFlags::EditInlineNew))
	{
		return false;
	}

	return Supports(PropertyNode->GetProperty());
}

bool SPropertyEditorAsset::Supports(const FProperty* NodeProperty)
{
	const FObjectPropertyBase* ObjectProperty = CastField<const FObjectPropertyBase>(NodeProperty);
	const FInterfaceProperty* InterfaceProperty = CastField<const FInterfaceProperty>(NodeProperty);

	if ((ObjectProperty != nullptr || InterfaceProperty != nullptr)
		 && !NodeProperty->IsA(FClassProperty::StaticClass()) 
		 && !NodeProperty->IsA(FSoftClassProperty::StaticClass()))
	{
		return true;
	}
	
	return false;
}

TSharedRef<SWidget> SPropertyEditorAsset::OnGetMenuContent()
{
	FObjectOrAssetData Value;
	GetValue(Value);

	if (bIsActor)
	{
		return PropertyCustomizationHelpers::MakeActorPickerWithMenu(Cast<AActor>(Value.Object),
																	 bAllowClear,
																	 FOnShouldFilterActor::CreateSP( this, &SPropertyEditorAsset::IsFilteredActor ),
																	 FOnActorSelected::CreateSP( this, &SPropertyEditorAsset::OnActorSelected),
																	 FSimpleDelegate::CreateSP( this, &SPropertyEditorAsset::CloseComboButton ),
																	 FSimpleDelegate::CreateSP( this, &SPropertyEditorAsset::OnUse ) );
	}
	else
	{
		return PropertyCustomizationHelpers::MakeAssetPickerWithMenu(Value.AssetData,
																	 bAllowClear,
																	 AllowedClassFilters,
																	 DisallowedClassFilters,
																	 NewAssetFactories,
																	 OnShouldFilterAsset,
																	 FOnAssetSelected::CreateSP(this, &SPropertyEditorAsset::OnAssetSelected),
																	 FSimpleDelegate::CreateSP(this, &SPropertyEditorAsset::CloseComboButton),
																	 GetMostSpecificPropertyHandle(),
																	 OwnerAssetDataArray);
	}
}

void SPropertyEditorAsset::OnMenuOpenChanged(bool bOpen)
{
	if (bOpen == false)
	{
		AssetComboButton->SetMenuContent(SNullWidget::NullWidget);
	}
}

bool SPropertyEditorAsset::IsFilteredActor( const AActor* const Actor ) const
{
<<<<<<< HEAD
	bool bActorTypeValid = ObjectClass->IsChildOf(UInterface::StaticClass()) ? Actor->GetClass()->ImplementsInterface(ObjectClass) : Actor->IsA(ObjectClass);
	bool IsAllowed = bActorTypeValid && !Actor->IsChildActor() && IsClassAllowed(Actor->GetClass());
=======
	bool IsAllowed = Actor != nullptr && Actor->IsA(ObjectClass) && !Actor->IsChildActor() && IsClassAllowed(Actor->GetClass());
>>>>>>> 6bbb88c8
	return IsAllowed;
}

void SPropertyEditorAsset::CloseComboButton()
{
	AssetComboButton->SetIsOpen(false);
}

FText SPropertyEditorAsset::OnGetAssetName() const
{
	FObjectOrAssetData Value; 
	FPropertyAccess::Result Result = GetValue( Value );

	FText Name = LOCTEXT("None", "None");
	if( Result == FPropertyAccess::Success )
	{
		if(Value.Object != nullptr)
		{
			if( bIsActor )
			{
				AActor* Actor = Cast<AActor>(Value.Object);

				if (Actor)
				{
					Name = FText::AsCultureInvariant(Actor->GetActorLabel());
				}
				else
				{
					Name = FText::AsCultureInvariant(Value.Object->GetName());
				}
			}
			else if (UField* AsField = Cast<UField>(Value.Object))
			{
				Name = AsField->GetDisplayNameText();
			}
			else
			{
				Name = FText::AsCultureInvariant(Value.Object->GetName());
			}
		}
		else if( Value.AssetData.IsValid() )
		{
			Name = FText::AsCultureInvariant(Value.AssetData.AssetName.ToString());
		}
		else if (Value.ObjectPath.IsValid())
		{
			Name = FText::AsCultureInvariant(Value.ObjectPath.ToString());
		}
	}
	else if( Result == FPropertyAccess::MultipleValues )
	{
		Name = LOCTEXT("MultipleValues", "Multiple Values");
	}

	return Name;
}

FText SPropertyEditorAsset::OnGetAssetClassName() const
{
	UClass* Class = GetDisplayedClass();
	if(Class)
	{
		return FText::AsCultureInvariant(Class->GetName());
	}
	return FText::GetEmpty();
}

FText SPropertyEditorAsset::OnGetToolTip() const
{
	FObjectOrAssetData Value; 
	FPropertyAccess::Result Result = GetValue( Value );

	FText ToolTipText = FText::GetEmpty();

	if( Result == FPropertyAccess::Success )
	{
		if ( bIsActor )
		{
			// Always show full path instead of label
			EActorReferenceState State = GetActorReferenceState();
			FFormatNamedArguments Args;
			Args.Add(TEXT("Actor"), FText::AsCultureInvariant(Value.ObjectPath.ToString()));
			if (State == EActorReferenceState::Null)
			{
				ToolTipText = LOCTEXT("EmptyActorReference", "None");
			}
			else if (State == EActorReferenceState::Error)
			{
				ToolTipText = FText::Format(LOCTEXT("BrokenActorReference", "Broken reference to Actor ID '{Actor}', it was deleted or renamed"), Args);
			}
			else if (State == EActorReferenceState::Exists)
			{
				ToolTipText = FText::Format(LOCTEXT("ExistsActorReference", "Unloaded reference to Actor ID '{Actor}', use World Partition editor to load its corresponding cells"), Args);
			}
			else if (State == EActorReferenceState::Unknown)
			{
				ToolTipText = FText::Format(LOCTEXT("UnknownActorReference", "Unloaded reference to Actor ID '{Actor}', use Browse to load level"), Args);
			}
			else
			{
				ToolTipText = FText::Format(LOCTEXT("GoodActorReference", "Reference to Actor ID '{Actor}'"), Args);
			}
		}
		else if( Value.Object != nullptr )
		{
			// Display the package name which is a valid path to the object without redundant information
			ToolTipText = FText::AsCultureInvariant(Value.Object->GetOutermost()->GetName());
		}
		else if( Value.AssetData.IsValid() )
		{
			ToolTipText = FText::AsCultureInvariant(Value.AssetData.PackageName.ToString());
		}
	}
	else if( Result == FPropertyAccess::MultipleValues )
	{
		ToolTipText = LOCTEXT("MultipleValues", "Multiple Values");
	}

	if( ToolTipText.IsEmpty() )
	{
		ToolTipText = FText::AsCultureInvariant(ObjectPath.Get());
	}

	return ToolTipText;
}

void SPropertyEditorAsset::SetValue( const FAssetData& AssetData )
{
	AssetComboButton->SetIsOpen(false);

	if (CanSetBasedOnCustomClasses(AssetData))
	{
		FText AssetReferenceFilterFailureReason;
		if (CanSetBasedOnAssetReferenceFilter(AssetData, &AssetReferenceFilterFailureReason))
		{
			if (PropertyEditor.IsValid())
			{
				PropertyEditor->GetPropertyHandle()->SetValue(AssetData);
			}

			OnSetObject.ExecuteIfBound(AssetData);
		}
		else if (!AssetReferenceFilterFailureReason.IsEmpty())
		{
			FNotificationInfo Info(AssetReferenceFilterFailureReason);
			Info.ExpireDuration = 4.f;
			FSlateNotificationManager::Get().AddNotification(Info);
		}
	}
}

FPropertyAccess::Result SPropertyEditorAsset::GetValue( FObjectOrAssetData& OutValue ) const
{
	// Potentially accessing the value while garbage collecting or saving the package could trigger a crash.
	// so we fail to get the value when that is occurring.
	if ( GIsSavingPackage || IsGarbageCollecting() )
	{
		return FPropertyAccess::Fail;
	}

	FPropertyAccess::Result Result = FPropertyAccess::Fail;

	if( PropertyEditor.IsValid() && PropertyEditor->GetPropertyHandle()->IsValidHandle() )
	{
		UObject* Object = nullptr;
		Result = PropertyEditor->GetPropertyHandle()->GetValue(Object);

		if (Object == nullptr)
		{
			// Check to see if it's pointing to an unloaded object
			FString CurrentObjectPath;
			PropertyEditor->GetPropertyHandle()->GetValueAsFormattedString( CurrentObjectPath );

			if (CurrentObjectPath.Len() > 0 && CurrentObjectPath != TEXT("None"))
			{
				FSoftObjectPath SoftObjectPath = FSoftObjectPath(CurrentObjectPath);

				if (SoftObjectPath.IsAsset())
				{
					if (!CachedAssetData.IsValid() || CachedAssetData.ObjectPath.ToString() != CurrentObjectPath)
					{
						static FName AssetRegistryName("AssetRegistry");

						FAssetRegistryModule& AssetRegistryModule = FModuleManager::Get().LoadModuleChecked<FAssetRegistryModule>(AssetRegistryName);
						CachedAssetData = AssetRegistryModule.Get().GetAssetByObjectPath(*CurrentObjectPath);
					}

					Result = FPropertyAccess::Success;
					OutValue = FObjectOrAssetData(CachedAssetData);
				}
				else
				{
					// This is an actor or other subobject reference
					if (CachedAssetData.IsValid())
					{
						CachedAssetData = FAssetData();
					}

					Result = FPropertyAccess::Success;
					OutValue = FObjectOrAssetData(SoftObjectPath);
				}

				return Result;
			}
		}

#if !UE_BUILD_SHIPPING
		if (Object && !Object->IsValidLowLevel())
		{
			const FProperty* Property = PropertyEditor->GetProperty();
			UE_LOG(LogPropertyNode, Fatal, TEXT("Property \"%s\" (%s) contains invalid data."), *Property->GetName(), *Property->GetCPPType());
		}
#endif

		OutValue = FObjectOrAssetData( Object );
	}
	else
	{
		FSoftObjectPath SoftObjectPath;
		UObject* Object = nullptr;
		if (PropertyHandle.IsValid())
		{
			Result = PropertyHandle->GetValue(Object);
		}
		else
		{
			SoftObjectPath = FSoftObjectPath(ObjectPath.Get());
			Object = SoftObjectPath.ResolveObject();

			if (Object != nullptr)
			{
				Result = FPropertyAccess::Success;
			}
		}

		if (Object != nullptr)
		{
#if !UE_BUILD_SHIPPING
			if (!Object->IsValidLowLevel())
			{
				const FProperty* Property = PropertyEditor->GetProperty();
				UE_LOG(LogPropertyNode, Fatal, TEXT("Property \"%s\" (%s) contains invalid data."), *Property->GetName(), *Property->GetCPPType());
			}
#endif

			OutValue = FObjectOrAssetData(Object);
		}
		else
		{
			if (SoftObjectPath.IsNull())
			{
				SoftObjectPath = FSoftObjectPath(ObjectPath.Get());
			}

			if (SoftObjectPath.IsAsset())
			{
				const FString CurrentObjectPath = SoftObjectPath.ToString();
				if (CurrentObjectPath != TEXT("None") && (!CachedAssetData.IsValid() || CachedAssetData.ObjectPath.ToString() != CurrentObjectPath))
				{
					static FName AssetRegistryName("AssetRegistry");

					FAssetRegistryModule& AssetRegistryModule = FModuleManager::Get().LoadModuleChecked<FAssetRegistryModule>(AssetRegistryName);
					CachedAssetData = AssetRegistryModule.Get().GetAssetByObjectPath(*CurrentObjectPath);
				}

				OutValue = FObjectOrAssetData(CachedAssetData);
				Result = FPropertyAccess::Success;
			}
			else
			{
				// This is an actor or other subobject reference
				if (CachedAssetData.IsValid())
				{
					CachedAssetData = FAssetData();
				}

				OutValue = FObjectOrAssetData(SoftObjectPath);
			}

			if (PropertyHandle.IsValid())
			{
				// No property editor was specified so check if multiple property values are associated with the property handle
				TArray<FString> ObjectValues;
				PropertyHandle->GetPerObjectValues(ObjectValues);

				if (ObjectValues.Num() > 1)
				{
					for (int32 ObjectIndex = 1; ObjectIndex < ObjectValues.Num() && Result == FPropertyAccess::Success; ++ObjectIndex)
					{
						if (ObjectValues[ObjectIndex] != ObjectValues[0])
						{
							Result = FPropertyAccess::MultipleValues;
						}
					}
				}
			}
		}
	}

	return Result;
}

UClass* SPropertyEditorAsset::GetDisplayedClass() const
{
	FObjectOrAssetData Value;
	GetValue( Value );
	if(Value.Object != nullptr)
	{
		return Value.Object->GetClass();
	}
	else
	{
		return ObjectClass;	
	}
}

void SPropertyEditorAsset::OnAssetSelected( const struct FAssetData& AssetData )
{
	SetValue(AssetData);
}

void SPropertyEditorAsset::OnActorSelected( AActor* InActor )
{
	SetValue(InActor);
}

void SPropertyEditorAsset::OnGetAllowedClasses(TArray<const UClass*>& AllowedClasses)
{
	AllowedClasses.Append(AllowedClassFilters);
}

void SPropertyEditorAsset::OnOpenAssetEditor()
{
	FObjectOrAssetData Value;
	GetValue( Value );

	UObject* ObjectToEdit = Value.AssetData.GetAsset();
	if( ObjectToEdit )
	{
		if (UWorld* World = Cast<UWorld>(ObjectToEdit))
		{
			constexpr bool bPromptUserToSave = true;
			constexpr bool bSaveMapPackages = true;
			constexpr bool bSaveContentPackages = true;
			if (!FEditorFileUtils::SaveDirtyPackages(bPromptUserToSave, bSaveMapPackages, bSaveContentPackages))
			{
				return;
			}
		}

		GEditor->EditObject( ObjectToEdit );
	}
}

void SPropertyEditorAsset::OnBrowse()
{
	FObjectOrAssetData Value;
	GetValue( Value );

	if(PropertyEditor.IsValid() && Value.Object)
	{
		// This code only works on loaded objects
		FPropertyEditor::SyncToObjectsInNode(PropertyEditor->GetPropertyNode());		
	}
	else
	{
		TArray<FAssetData> AssetDataList;
		AssetDataList.Add( Value.AssetData );
		GEditor->SyncBrowserToObjects( AssetDataList );
	}
}

FText SPropertyEditorAsset::GetOnBrowseToolTip() const
{
	FObjectOrAssetData Value;
	GetValue( Value );

	if (Value.Object)
	{
		FFormatNamedArguments Args;
		Args.Add(TEXT("Asset"), FText::AsCultureInvariant(Value.Object->GetName()));
		if (bIsActor)
		{
			return FText::Format(LOCTEXT( "BrowseToAssetInViewport", "Select '{Asset}' in the viewport"), Args);
		}
		else
		{
			return FText::Format(LOCTEXT( "BrowseToSpecificAssetInContentBrowser", "Browse to '{Asset}' in Content Browser"), Args);
		}
	}
	
	return LOCTEXT( "BrowseToAssetInContentBrowser", "Browse to Asset in Content Browser");
}

void SPropertyEditorAsset::OnUse()
{
	// Use the property editor path if it is valid and there is no custom filtering required
	if(PropertyEditor.IsValid()
		&& !OnShouldFilterAsset.IsBound()
		&& AllowedClassFilters.Num() == 0
		&& DisallowedClassFilters.Num() == 0
		&& (GEditor ? !GEditor->MakeAssetReferenceFilter(FAssetReferenceFilterContext()).IsValid() : true))
	{
		PropertyEditor->GetPropertyHandle()->SetObjectValueFromSelection();
	}
	else
	{
		// Load selected assets
		FEditorDelegates::LoadSelectedAssetsIfNeeded.Broadcast();

		// try to get a selected object of our class
		UObject* Selection = nullptr;
		if( ObjectClass && ObjectClass->IsChildOf( AActor::StaticClass() ) )
		{
			Selection = GEditor->GetSelectedActors()->GetTop( ObjectClass );
		}
		else if( ObjectClass )
		{
			// Get the first material selected
			Selection = GEditor->GetSelectedObjects()->GetTop( ObjectClass );
		}

		// Check against custom asset filter
		if (Selection != nullptr
			&& OnShouldFilterAsset.IsBound()
			&& OnShouldFilterAsset.Execute(FAssetData(Selection)))
		{
			Selection = nullptr;
		}

		if( Selection )
		{
			SetValue( Selection );
		}
	}
}

void SPropertyEditorAsset::OnClear()
{
	SetValue(nullptr);
}

FSlateColor SPropertyEditorAsset::GetAssetClassColor()
{
	FAssetToolsModule& AssetToolsModule = FModuleManager::LoadModuleChecked<FAssetToolsModule>(TEXT("AssetTools"));	
	TWeakPtr<IAssetTypeActions> AssetTypeActions = AssetToolsModule.Get().GetAssetTypeActionsForClass(GetDisplayedClass());
	if(AssetTypeActions.IsValid())
	{
		return FSlateColor(AssetTypeActions.Pin()->GetTypeColor());
	}

	return FSlateColor::UseForeground();
}

bool SPropertyEditorAsset::OnAssetDraggedOver( TArrayView<FAssetData> InAssets, FText& OutReason ) const
{
	UObject* AssetObject = InAssets[0].GetAsset();
	if (CanEdit() && (AssetObject != nullptr) && AssetObject->IsA(ObjectClass))
	{
		FAssetData AssetData(InAssets[0]);
		// Check against custom asset filter
		if (!OnShouldFilterAsset.IsBound()
			|| !OnShouldFilterAsset.Execute(AssetData))
		{
			if (CanSetBasedOnCustomClasses(AssetData))
			{
				return CanSetBasedOnAssetReferenceFilter(AssetData, &OutReason);
			}
		}
	}

	return false;
}

void SPropertyEditorAsset::OnAssetDropped( const FDragDropEvent&, TArrayView<FAssetData> InAssets )
{
	if( CanEdit() )
	{
		SetValue(InAssets[0].GetAsset());
	}
}


void SPropertyEditorAsset::OnCopy()
{
	FObjectOrAssetData Value;
	GetValue( Value );

	if( Value.AssetData.IsValid() )
	{
		FPlatformApplicationMisc::ClipboardCopy(*Value.AssetData.GetExportTextName());
	}
	else
	{
		FPlatformApplicationMisc::ClipboardCopy(*Value.ObjectPath.ToString());
	}
}

void SPropertyEditorAsset::OnPaste()
{
	FString DestPath;
	FPlatformApplicationMisc::ClipboardPaste(DestPath);

	if(DestPath == TEXT("None"))
	{
		SetValue(nullptr);
	}
	else
	{
		UObject* Object = LoadObject<UObject>(nullptr, *DestPath);
		if(Object && Object->IsA(ObjectClass))
		{
			// Check against custom asset filter
			if (!OnShouldFilterAsset.IsBound()
				|| !OnShouldFilterAsset.Execute(FAssetData(Object)))
			{
				SetValue(Object);
			}
		}
	}
}

bool SPropertyEditorAsset::CanPaste()
{
	FString ClipboardText;
	FPlatformApplicationMisc::ClipboardPaste(ClipboardText);

	const FString PossibleObjectPath = FPackageName::ExportTextPathToObjectPath(ClipboardText);

	bool bCanPaste = false;

	if( CanEdit() )
	{
		if( PossibleObjectPath == TEXT("None") )
		{
			bCanPaste = true;
		}
		else
		{
			FAssetRegistryModule& AssetRegistryModule = FModuleManager::Get().LoadModuleChecked<FAssetRegistryModule>(TEXT("AssetRegistry"));
			bCanPaste = PossibleObjectPath.Len() < NAME_SIZE && AssetRegistryModule.Get().GetAssetByObjectPath( *PossibleObjectPath ).IsValid();
		}
	}

	return bCanPaste;
}

FReply SPropertyEditorAsset::OnAssetThumbnailDoubleClick( const FGeometry& InMyGeometry, const FPointerEvent& InMouseEvent )
{
	OnOpenAssetEditor();
	return FReply::Handled();
}

bool SPropertyEditorAsset::CanEdit() const
{
	return PropertyEditor.IsValid() ? !PropertyEditor->IsEditConst() : true;
}

bool SPropertyEditorAsset::CanSetBasedOnCustomClasses( const FAssetData& InAssetData ) const
{
	if (InAssetData.IsValid())
	{
		return IsClassAllowed(InAssetData.GetClass());
	}

	return true;
}

bool SPropertyEditorAsset::IsClassAllowed(const UClass* InClass) const
{
	bool bClassAllowed = true;
	if (AllowedClassFilters.Num() > 0)
	{
		bClassAllowed = false;
		for (const UClass* AllowedClass : AllowedClassFilters)
		{
			const bool bAllowedClassIsInterface = AllowedClass->HasAnyClassFlags(CLASS_Interface);
			bClassAllowed = bExactClass ? InClass == AllowedClass :
				InClass->IsChildOf(AllowedClass) || (bAllowedClassIsInterface && InClass->ImplementsInterface(AllowedClass));

			if (bClassAllowed)
			{
				break;
			}
		}
	}

	if (DisallowedClassFilters.Num() > 0 && bClassAllowed)
	{
		for (const UClass* DisallowedClass : DisallowedClassFilters)
		{
			const bool bDisallowedClassIsInterface = DisallowedClass->HasAnyClassFlags(CLASS_Interface);
			if (InClass->IsChildOf(DisallowedClass) || (bDisallowedClassIsInterface && InClass->ImplementsInterface(DisallowedClass)))
			{
				bClassAllowed = false;
				break;
			}
		}
	}

	return bClassAllowed;
}

bool SPropertyEditorAsset::CanSetBasedOnAssetReferenceFilter( const FAssetData& InAssetData, FText* OutOptionalFailureReason) const
{
	if (GEditor && InAssetData.IsValid())
	{
		TSharedPtr<IPropertyHandle> PropertyHandleToUse = GetMostSpecificPropertyHandle();
		FAssetReferenceFilterContext AssetReferenceFilterContext;
		if (PropertyHandleToUse.IsValid())
		{
			TArray<UObject*> ReferencingObjects;
			PropertyHandleToUse->GetOuterObjects(ReferencingObjects);
			for (UObject* ReferencingObject : ReferencingObjects)
			{
				AssetReferenceFilterContext.ReferencingAssets.Add(FAssetData(ReferencingObject));
			}
		}
		
		if(OwnerAssetDataArray.Num() > 0)
		{
			for (const FAssetData& AssetData : OwnerAssetDataArray)
			{
				if (AssetData.IsValid())
				{
					//Use add unique in case the PropertyHandle as already add the referencing asset
					AssetReferenceFilterContext.ReferencingAssets.AddUnique(AssetData);
				}
			}
		}

		TSharedPtr<IAssetReferenceFilter> AssetReferenceFilter = GEditor->MakeAssetReferenceFilter(AssetReferenceFilterContext);
		if (AssetReferenceFilter.IsValid() && !AssetReferenceFilter->PassesFilter(InAssetData, OutOptionalFailureReason))
		{
			return false;
		}
	}

	return true;
}

TSharedPtr<IPropertyHandle> SPropertyEditorAsset::GetMostSpecificPropertyHandle() const
{
	if (PropertyHandle.IsValid())
	{
		return PropertyHandle;
	}
	else if (PropertyEditor.IsValid())
	{
		return PropertyEditor->GetPropertyHandle();
	}
	
	return TSharedPtr<IPropertyHandle>();
}

UClass* SPropertyEditorAsset::GetObjectPropertyClass(const FProperty* Property)
{
	UClass* Class = nullptr;

	if (CastField<const FObjectPropertyBase>(Property) != nullptr)
	{
		Class = CastField<const FObjectPropertyBase>(Property)->PropertyClass;
		if (Class == nullptr)
		{
			UE_LOG(LogPropertyNode, Warning, TEXT("Object Property (%s) has a null class, falling back to UObject"), *Property->GetFullName());
			Class = UObject::StaticClass();
		}
	}
	else if (CastField<const FInterfaceProperty>(Property) != nullptr)
	{
		Class = CastField<const FInterfaceProperty>(Property)->InterfaceClass;
		if (Class == nullptr)
		{
			UE_LOG(LogPropertyNode, Warning, TEXT("Interface Property (%s) has a null class, falling back to UObject"), *Property->GetFullName());
			Class = UObject::StaticClass();
		}
	}
	else
	{
		ensureMsgf(Class != nullptr, TEXT("Property (%s) is not an object or interface class"), Property ? *Property->GetFullName() : TEXT("null"));
		Class = UObject::StaticClass();
	}
	return Class;
}

#undef LOCTEXT_NAMESPACE<|MERGE_RESOLUTION|>--- conflicted
+++ resolved
@@ -85,11 +85,7 @@
 		return false;
 	}
 
-<<<<<<< HEAD
-	bool bShowThumbnail = InObjectClass == nullptr || !(InObjectClass->IsChildOf(AActor::StaticClass()) || InObjectClass->IsChildOf(UInterface::StaticClass()));
-=======
 	bool bShowThumbnail = InObjectClass == nullptr || !InObjectClass->IsChildOf(AActor::StaticClass());
->>>>>>> 6bbb88c8
 
 	// also check metadata for thumbnail & text display
 	const FProperty* PropertyToCheck = nullptr;
@@ -349,7 +345,7 @@
 		ObjectClass = UClass::FindCommonBase(ConstCastClassArray(AllowedClassFilters));
 	}
 
-	bIsActor = ObjectClass->IsChildOf(AActor::StaticClass()) || ObjectClass->IsChildOf(UInterface::StaticClass());
+	bIsActor = ObjectClass->IsChildOf(AActor::StaticClass());
 
 	const bool bAllowCreation = !Property || !Property->HasMetaData("NoCreate");
 	if (bAllowCreation) 
@@ -823,12 +819,7 @@
 
 bool SPropertyEditorAsset::IsFilteredActor( const AActor* const Actor ) const
 {
-<<<<<<< HEAD
-	bool bActorTypeValid = ObjectClass->IsChildOf(UInterface::StaticClass()) ? Actor->GetClass()->ImplementsInterface(ObjectClass) : Actor->IsA(ObjectClass);
-	bool IsAllowed = bActorTypeValid && !Actor->IsChildActor() && IsClassAllowed(Actor->GetClass());
-=======
 	bool IsAllowed = Actor != nullptr && Actor->IsA(ObjectClass) && !Actor->IsChildActor() && IsClassAllowed(Actor->GetClass());
->>>>>>> 6bbb88c8
 	return IsAllowed;
 }
 
