// Copyright 1998-2019 Epic Games, Inc. All Rights Reserved.

#include "UserInterface/PropertyEditor/SPropertyEditorAsset.h"
#include "Engine/Texture.h"
#include "Engine/SkeletalMesh.h"
#include "Components/StaticMeshComponent.h"
#include "Engine/StaticMesh.h"
#include "Engine/LevelScriptActor.h"
#include "Editor.h"
#include "Modules/ModuleManager.h"
#include "UObject/UObjectHash.h"
#include "UObject/UObjectIterator.h"
#include "Widgets/Layout/SBox.h"
#include "Widgets/Images/SImage.h"
#include "Components/SkeletalMeshComponent.h"
#include "Particles/ParticleSystem.h"
#include "UserInterface/PropertyEditor/PropertyEditorConstants.h"
#include "PropertyEditorHelpers.h"
#include "IAssetTools.h"
#include "IAssetTypeActions.h"
#include "AssetToolsModule.h"
#include "SAssetDropTarget.h"
#include "AssetRegistryModule.h"
#include "Engine/Selection.h"
#include "ObjectPropertyNode.h"
#include "PropertyHandleImpl.h"
#include "HAL/PlatformApplicationMisc.h"
#include "Editor/UnrealEdEngine.h"
#include "UnrealEdGlobals.h"
#include "Framework/Notifications/NotificationManager.h"
#include "Widgets/Notifications/SNotificationList.h"

#define LOCTEXT_NAMESPACE "PropertyEditor"

DECLARE_DELEGATE( FOnCopy );
DECLARE_DELEGATE( FOnPaste );

// Helper to retrieve the correct property that has the applicable metadata.
static const UProperty* GetActualMetadataProperty(const UProperty* Property)
{
	if (UProperty* OuterProperty = Cast<UProperty>(Property->GetOuter()))
	{
		if (OuterProperty->IsA<UArrayProperty>()
			|| OuterProperty->IsA<USetProperty>()
			|| OuterProperty->IsA<UMapProperty>())
		{
			return OuterProperty;
		}
	}

	return Property;
}

// Helper to support both meta=(TagName) and meta=(TagName=true) syntaxes
static bool GetTagOrBoolMetadata(const UProperty* Property, const TCHAR* TagName, bool bDefault)
{
	bool bResult = bDefault;

	if (Property->HasMetaData(TagName))
	{
		bResult = true;

		const FString ValueString = Property->GetMetaData(TagName);
		if (!ValueString.IsEmpty())
		{
			if (ValueString == TEXT("true"))
			{
				bResult = true;
			}
			else if (ValueString == TEXT("false"))
			{
				bResult = false;
			}
		}
	}

	return bResult;
}

bool SPropertyEditorAsset::ShouldDisplayThumbnail(const FArguments& InArgs, const UClass* InObjectClass) const
{
<<<<<<< HEAD
	if (!InArgs._DisplayThumbnail || !InArgs._ThumbnailPool.IsValid())
	{
		return false;
	}
=======
	PropertyEditor = InPropertyEditor;
	PropertyHandle = InArgs._PropertyHandle;
	OwnerAssetDataArray = InArgs._OwnerAssetDataArray;
	OnSetObject = InArgs._OnSetObject;
	OnShouldFilterAsset = InArgs._OnShouldFilterAsset;
	bool DisplayCompactedSize = InArgs._DisplayCompactSize;
>>>>>>> 4d0f2297

	bool bShowThumbnail = InObjectClass == nullptr || !InObjectClass->IsChildOf(AActor::StaticClass());
	
	// also check metadata for thumbnail & text display
	const UProperty* PropertyToCheck = nullptr;
	if (PropertyEditor.IsValid())
	{
		PropertyToCheck = PropertyEditor->GetProperty();
	}
	else if (PropertyHandle.IsValid())
	{
		PropertyToCheck = PropertyHandle->GetProperty();
	}

	if (PropertyToCheck != nullptr)
	{
		PropertyToCheck = GetActualMetadataProperty(PropertyToCheck);

		return GetTagOrBoolMetadata(PropertyToCheck, TEXT("DisplayThumbnail"), bShowThumbnail);
	}

	return bShowThumbnail;
}

void SPropertyEditorAsset::InitializeClassFilters(const UProperty* Property)
{
	if (Property == nullptr)
	{
		AllowedClassFilters.Add(ObjectClass);
		return;
	}

	// Account for the allowed classes specified in the property metadata
	const UProperty* MetadataProperty = GetActualMetadataProperty(Property);

	bExactClass = GetTagOrBoolMetadata(MetadataProperty, TEXT("ExactClass"), false);

	const FString AllowedClassesFilterString = MetadataProperty->GetMetaData(TEXT("AllowedClasses"));
	if (!AllowedClassesFilterString.IsEmpty())
	{
		TArray<FString> AllowedClassFilterNames;
		AllowedClassesFilterString.ParseIntoArray(AllowedClassFilterNames, TEXT(","), true);

		for (FString& ClassName : AllowedClassFilterNames)
		{
			// User can potentially list class names with leading or trailing whitespace
			ClassName.TrimStartAndEndInline();

			UClass* Class = FindObject<UClass>(ANY_PACKAGE, *ClassName);
			if (!Class)
			{
				Class = LoadObject<UClass>(nullptr, *ClassName);
			}

			if (Class)
			{
				// If the class is an interface, expand it to be all classes in memory that implement the class.
				if (Class->HasAnyClassFlags(CLASS_Interface))
				{
					for (TObjectIterator<UClass> ClassIt; ClassIt; ++ClassIt)
					{
						UClass* const ClassWithInterface = (*ClassIt);
						if (ClassWithInterface->ImplementsInterface(Class))
						{
							AllowedClassFilters.Add(ClassWithInterface);
						}
					}
				}
				else
				{
					AllowedClassFilters.Add(Class);
				}
			}
		}
	}
	else
	{
		// always add the object class to the filters
		AllowedClassFilters.Add(ObjectClass);
	}

	const FString DisallowedClassesFilterString = MetadataProperty->GetMetaData(TEXT("DisallowedClasses"));
	if (!DisallowedClassesFilterString.IsEmpty())
	{
		TArray<FString> DisallowedClassFilterNames;
		DisallowedClassesFilterString.ParseIntoArray(DisallowedClassFilterNames, TEXT(","), true);

		for (FString& ClassName : DisallowedClassFilterNames)
		{
			// User can potentially list class names with leading or trailing whitespace
			ClassName.TrimStartAndEndInline();

			UClass* Class = FindObject<UClass>(ANY_PACKAGE, *ClassName);
			if (!Class)
			{
				Class = LoadObject<UClass>(nullptr, *ClassName);
			}

			if (Class)
			{
				// If the class is an interface, expand it to be all classes in memory that implement the class.
				if (Class->HasAnyClassFlags(CLASS_Interface))
				{
					for (TObjectIterator<UClass> ClassIt; ClassIt; ++ClassIt)
					{
						UClass* const ClassWithInterface = (*ClassIt);
						if (ClassWithInterface->ImplementsInterface(Class))
						{
							DisallowedClassFilters.Add(ClassWithInterface);
						}
					}
				}
				else
				{
					DisallowedClassFilters.Add(Class);
				}
			}
		}
	}
}

// Awful hack to deal with UClass::FindCommonBase taking an array of non-const classes...
static TArray<UClass*> ConstCastClassArray(TArray<const UClass*>& Classes)
{
	TArray<UClass*> Result;
	for (const UClass* Class : Classes)
	{
		Result.Add(const_cast<UClass*>(Class));
	}

	return Result;
}

void SPropertyEditorAsset::Construct(const FArguments& InArgs, const TSharedPtr<FPropertyEditor>& InPropertyEditor)
{
	PropertyEditor = InPropertyEditor;
	PropertyHandle = InArgs._PropertyHandle;
	OnSetObject = InArgs._OnSetObject;
	OnShouldFilterAsset = InArgs._OnShouldFilterAsset;
	ObjectPath = InArgs._ObjectPath;

	UProperty* Property = nullptr;
	if (PropertyEditor.IsValid())
	{
		Property = PropertyEditor->GetPropertyNode()->GetProperty();
	}
	else if (PropertyHandle.IsValid() && PropertyHandle->IsValidHandle())
	{
		Property = PropertyHandle->GetProperty();
	}

	ObjectClass = InArgs._Class != nullptr ? InArgs._Class : GetObjectPropertyClass(Property);
	bAllowClear = InArgs._AllowClear.IsSet() ? InArgs._AllowClear.GetValue() : (Property ? !(Property->PropertyFlags & CPF_NoClear) : true);

	InitializeClassFilters(Property);

	ensure(AllowedClassFilters.Num() > 0);

	// Make the ObjectClass more specific if we only have one class filter
	// eg. if ObjectClass was set to Actor, but AllowedClasses="PointLight", we can limit it to PointLight immediately
	if (AllowedClassFilters.Num() == 1 && DisallowedClassFilters.Num() == 0)
	{
		ObjectClass = const_cast<UClass*>(AllowedClassFilters[0]);
	}
	else
	{
		ObjectClass = UClass::FindCommonBase(ConstCastClassArray(AllowedClassFilters));
	}

	bIsActor = ObjectClass->IsChildOf(AActor::StaticClass());

	if (InArgs._NewAssetFactories.IsSet())
	{
		NewAssetFactories = InArgs._NewAssetFactories.GetValue();
	}
	// If there are more allowed classes than just UObject 
	else if (AllowedClassFilters.Num() > 1 || !AllowedClassFilters.Contains(UObject::StaticClass()))
	{
		NewAssetFactories = PropertyCustomizationHelpers::GetNewAssetFactoriesForClasses(AllowedClassFilters, DisallowedClassFilters);
	}
	
	TSharedPtr<SHorizontalBox> ValueContentBox = nullptr;
	ChildSlot
	[
		SNew( SAssetDropTarget )
		.OnIsAssetAcceptableForDrop( this, &SPropertyEditorAsset::OnAssetDraggedOver )
		.OnAssetDropped( this, &SPropertyEditorAsset::OnAssetDropped )
		[
			SAssignNew( ValueContentBox, SHorizontalBox )	
		]
	];

	TAttribute<bool> IsEnabledAttribute(this, &SPropertyEditorAsset::CanEdit);
	TAttribute<FText> TooltipAttribute(this, &SPropertyEditorAsset::OnGetToolTip);

	if (Property)
	{
		const UProperty* PropToConsider = GetActualMetadataProperty(Property);
		if (PropToConsider->HasAnyPropertyFlags(CPF_EditConst | CPF_DisableEditOnTemplate))
		{
			// There are some cases where editing an Actor Property is not allowed, such as when it is contained within a struct or a CDO
			TArray<UObject*> ObjectList;
			if (PropertyEditor.IsValid())
			{
				PropertyEditor->GetPropertyHandle()->GetOuterObjects(ObjectList);
			}

			// If there is no objects, that means we must have a struct asset managing this property
			if (ObjectList.Num() == 0)
			{
				IsEnabledAttribute.Set(false);
				TooltipAttribute.Set(LOCTEXT("VariableHasDisableEditOnTemplate", "Editing this value in structure's defaults is not allowed"));
			}
			else
			{
				// Go through all the found objects and see if any are a CDO, we can't set an actor in a CDO default.
				for (UObject* Obj : ObjectList)
				{
					if (Obj->IsTemplate() && !Obj->IsA<ALevelScriptActor>())
					{
						IsEnabledAttribute.Set(false);
						TooltipAttribute.Set(LOCTEXT("VariableHasDisableEditOnTemplateTooltip", "Editing this value in a Class Default Object is not allowed"));
						break;
					}

				}
			}
		}
	}

	bool bOldEnableAttribute = IsEnabledAttribute.Get();
	if (bOldEnableAttribute && !InArgs._EnableContentPicker)
	{
		IsEnabledAttribute.Set(false);
	}

	AssetComboButton = SNew(SComboButton)
		.ToolTipText(TooltipAttribute)
		.ButtonStyle( FEditorStyle::Get(), "PropertyEditor.AssetComboStyle" )
		.ForegroundColor(FEditorStyle::GetColor("PropertyEditor.AssetName.ColorAndOpacity"))
		.OnGetMenuContent( this, &SPropertyEditorAsset::OnGetMenuContent )
		.OnMenuOpenChanged( this, &SPropertyEditorAsset::OnMenuOpenChanged )
		.IsEnabled( IsEnabledAttribute )
		.ContentPadding(2.0f)
		.ButtonContent()
		[
			SNew(SHorizontalBox)
			+SHorizontalBox::Slot()
			.AutoWidth()
			.HAlign(HAlign_Left)
			.VAlign(VAlign_Center)
			[
				SNew(SImage)
				.Image( this, &SPropertyEditorAsset::GetStatusIcon )
			]

			+SHorizontalBox::Slot()
			.FillWidth(1)
			.VAlign(VAlign_Center)
			[
				// Show the name of the asset or actor
				SNew(STextBlock)
				.TextStyle( FEditorStyle::Get(), "PropertyEditor.AssetClass" )
				.Font( FEditorStyle::GetFontStyle( PropertyEditorConstants::PropertyFontStyle ) )
				.Text(this,&SPropertyEditorAsset::OnGetAssetName)
			]
		];

	if (bOldEnableAttribute && !InArgs._EnableContentPicker)
	{
		IsEnabledAttribute.Set(true);
	}

	TSharedPtr<SWidget> ButtonBoxWrapper;
	TSharedRef<SHorizontalBox> ButtonBox = SNew( SHorizontalBox );
	
	TSharedPtr<SVerticalBox> CustomContentBox;

	if(ShouldDisplayThumbnail(InArgs, ObjectClass))
	{
		FObjectOrAssetData Value; 
		GetValue( Value );

		AssetThumbnail = MakeShareable( new FAssetThumbnail( Value.AssetData, InArgs._ThumbnailSize.X, InArgs._ThumbnailSize.Y, InArgs._ThumbnailPool ) );

		FAssetThumbnailConfig AssetThumbnailConfig;
		TSharedPtr<IAssetTypeActions> AssetTypeActions;
		if (ObjectClass != nullptr)
		{
			FAssetToolsModule& AssetToolsModule = FModuleManager::LoadModuleChecked<FAssetToolsModule>(TEXT("AssetTools"));
			AssetTypeActions = AssetToolsModule.Get().GetAssetTypeActionsForClass(ObjectClass).Pin();

			if (AssetTypeActions.IsValid())
			{
				AssetThumbnailConfig.AssetTypeColorOverride = AssetTypeActions->GetTypeColor();
			}
		}

		ValueContentBox->AddSlot()
		.Padding( 0.0f, 0.0f, 2.0f, 0.0f )
		.AutoWidth()
		.VAlign(VAlign_Center)
		[
			SNew(SVerticalBox)
			+ SVerticalBox::Slot()
			.AutoHeight()
			[
				SAssignNew( ThumbnailBorder, SBorder )
				.Padding( 5.0f )
				.BorderImage( this, &SPropertyEditorAsset::GetThumbnailBorder )
				.OnMouseDoubleClick( this, &SPropertyEditorAsset::OnAssetThumbnailDoubleClick )
				[
					SNew( SBox )
					.ToolTipText(TooltipAttribute)
					.WidthOverride( InArgs._ThumbnailSize.X ) 
					.HeightOverride( InArgs._ThumbnailSize.Y )
					[
						AssetThumbnail->MakeThumbnailWidget(AssetThumbnailConfig)
					]
				]
			]
		];

		if(InArgs._DisplayCompactSize)
		{
			ValueContentBox->AddSlot()
			[
				SNew( SBox )
				.VAlign( VAlign_Center )
				[
					SAssignNew( CustomContentBox, SVerticalBox )
					+ SVerticalBox::Slot()
					.AutoHeight()
					.Padding(0.0f, 4.0f, 0.0f, 0.0f)
					[
						SNew(SHorizontalBox)
						+SHorizontalBox::Slot()
						.FillWidth(1.0f)
						.VAlign(VAlign_Center)
						[
							AssetComboButton.ToSharedRef()
						]
						+ SHorizontalBox::Slot()
						.AutoWidth()
						[
							SAssignNew(ButtonBoxWrapper, SBox)
							.Padding(FMargin(0.0f, 2.0f, 4.0f, 2.0f))
							[
								ButtonBox
							]
						]
					]
				]
			];
		}
		else
		{
			ValueContentBox->AddSlot()
			[
				SNew( SBox )
				.VAlign( VAlign_Center )
				[
					SAssignNew( CustomContentBox, SVerticalBox )
					+ SVerticalBox::Slot()
					.Padding(0.0f, 4.0f, 0.0f, 0.0f)
					[
						AssetComboButton.ToSharedRef()
					]
					+ SVerticalBox::Slot()
					.AutoHeight()
					[
						SAssignNew(ButtonBoxWrapper, SBox)
						.Padding( FMargin( 0.0f, 2.0f, 4.0f, 2.0f ) )
						[
							ButtonBox
						]
					]
				]
			];
		}
	}
	else
	{
		ValueContentBox->AddSlot()
		[
			SAssignNew( CustomContentBox, SVerticalBox )
			+SVerticalBox::Slot()
			.VAlign( VAlign_Center )
			[
				SNew( SHorizontalBox )
				+ SHorizontalBox::Slot()
				[
					AssetComboButton.ToSharedRef()
				]
				+ SHorizontalBox::Slot()
				.AutoWidth()
				[
					SAssignNew(ButtonBoxWrapper, SBox)
					.Padding( FMargin( 4.f, 0.f ) )
					[
						ButtonBox
					]
				]
			]
		];
	}

	if( InArgs._CustomContentSlot.Widget != SNullWidget::NullWidget )
	{
		CustomContentBox->AddSlot()
		.VAlign( VAlign_Center )
		.Padding( FMargin( 0.0f, 2.0f ) )
		[
			InArgs._CustomContentSlot.Widget
		];
	}

	if( !bIsActor && InArgs._DisplayUseSelected )
	{
		ButtonBox->AddSlot()
		.VAlign(VAlign_Center)
		.AutoWidth()
		.Padding( 2.0f, 0.0f )
		[
			PropertyCustomizationHelpers::MakeUseSelectedButton( FSimpleDelegate::CreateSP( this, &SPropertyEditorAsset::OnUse ), FText(), IsEnabledAttribute )
		];
	}

	if( InArgs._DisplayBrowse )
	{
		ButtonBox->AddSlot()
		.Padding( 2.0f, 0.0f )
		.AutoWidth()
		.VAlign(VAlign_Center)
		[
			PropertyCustomizationHelpers::MakeBrowseButton(
				FSimpleDelegate::CreateSP( this, &SPropertyEditorAsset::OnBrowse ),
				TAttribute<FText>( this, &SPropertyEditorAsset::GetOnBrowseToolTip )
				)
		];
	}

	if( bIsActor )
	{
		TSharedRef<SWidget> ActorPicker = PropertyCustomizationHelpers::MakeInteractiveActorPicker( FOnGetAllowedClasses::CreateSP(this, &SPropertyEditorAsset::OnGetAllowedClasses), FOnShouldFilterActor(), FOnActorSelected::CreateSP( this, &SPropertyEditorAsset::OnActorSelected ) );
		ActorPicker->SetEnabled( IsEnabledAttribute );

		ButtonBox->AddSlot()
		.Padding( 2.0f, 0.0f )
		.AutoWidth()
		.VAlign(VAlign_Center)
		[
			ActorPicker
		];
	}

	if(InArgs._ResetToDefaultSlot.Widget != SNullWidget::NullWidget )
	{
		TSharedRef<SWidget> ResetToDefaultWidget  = InArgs._ResetToDefaultSlot.Widget;
		ResetToDefaultWidget->SetEnabled( IsEnabledAttribute );

		ButtonBox->AddSlot()
		.Padding( 4.0f, 0.0f )
		.AutoWidth()
		.VAlign(VAlign_Center)
		[
			ResetToDefaultWidget
		];
	}

	if (ButtonBoxWrapper.IsValid())
	{
		ButtonBoxWrapper->SetVisibility(ButtonBox->NumSlots() > 0 ? EVisibility::Visible : EVisibility::Collapsed);
	}
}

void SPropertyEditorAsset::GetDesiredWidth( float& OutMinDesiredWidth, float &OutMaxDesiredWidth )
{
	OutMinDesiredWidth = 250.f;
	// No max width
	OutMaxDesiredWidth = 350.f;
}

const FSlateBrush* SPropertyEditorAsset::GetThumbnailBorder() const
{
	if ( ThumbnailBorder->IsHovered() )
	{
		return FEditorStyle::GetBrush("PropertyEditor.AssetThumbnailLight");
	}
	else
	{
		return FEditorStyle::GetBrush("PropertyEditor.AssetThumbnailShadow");
	}
}

const FSlateBrush* SPropertyEditorAsset::GetStatusIcon() const
{
	static FSlateNoResource EmptyBrush = FSlateNoResource();

	EActorReferenceState State = GetActorReferenceState();

	if (State == EActorReferenceState::Unknown)
	{
		return FEditorStyle::GetBrush("Icons.Warning");
	}
	else if (State == EActorReferenceState::Error)
	{
		return FEditorStyle::GetBrush("Icons.Error");
	}

	return &EmptyBrush;
}

SPropertyEditorAsset::EActorReferenceState SPropertyEditorAsset::GetActorReferenceState() const
{
	if (bIsActor)
	{
		FObjectOrAssetData Value;
		GetValue(Value);

		if (Value.Object != nullptr)
		{
			// If this is not an actual actor, this is broken
			if (!Value.Object->IsA(AActor::StaticClass()))
			{
				return EActorReferenceState::Error;
			}

			return EActorReferenceState::Loaded;
		}
		else if (Value.ObjectPath.IsNull())
		{
			return EActorReferenceState::Null;
		}
		else
		{
			// Get a path pointing to the owning map
			FSoftObjectPath MapObjectPath = FSoftObjectPath(Value.ObjectPath.GetAssetPathName(), FString());

			if (MapObjectPath.ResolveObject())
			{
				// If the map is valid but the object is not
				return EActorReferenceState::Error;
			}

			return EActorReferenceState::Unknown;
		}
	}
	return EActorReferenceState::NotAnActor;
}

void SPropertyEditorAsset::Tick( const FGeometry& AllottedGeometry, const double InCurrentTime, const float InDeltaTime )
{
	if( AssetThumbnail.IsValid() && !GIsSavingPackage && !IsGarbageCollecting() )
	{
		// Ensure the thumbnail is up to date
		FObjectOrAssetData Value;
		GetValue( Value );

		// If the thumbnail is not the same as the object value set the thumbnail to the new value
		if( !(AssetThumbnail->GetAssetData() == Value.AssetData) )
		{
			AssetThumbnail->SetAsset( Value.AssetData );
		}
	}
}

bool SPropertyEditorAsset::Supports( const TSharedRef< FPropertyEditor >& InPropertyEditor )
{
	const TSharedRef< FPropertyNode > PropertyNode = InPropertyEditor->GetPropertyNode();
	if(	PropertyNode->HasNodeFlags(EPropertyNodeFlags::EditInlineNew) )
	{
		return false;
	}

	return Supports(PropertyNode->GetProperty());
}

bool SPropertyEditorAsset::Supports( const UProperty* NodeProperty )
{
	const UObjectPropertyBase* ObjectProperty = Cast<const UObjectPropertyBase>( NodeProperty );
	const UInterfaceProperty* InterfaceProperty = Cast<const UInterfaceProperty>( NodeProperty );

	if ( ( ObjectProperty != nullptr || InterfaceProperty != nullptr )
		 && !NodeProperty->IsA(UClassProperty::StaticClass()) 
		 && !NodeProperty->IsA(USoftClassProperty::StaticClass()) )
	{
		return true;
	}
	
	return false;
}

TSharedRef<SWidget> SPropertyEditorAsset::OnGetMenuContent()
{
	FObjectOrAssetData Value;
	GetValue(Value);

	if(bIsActor)
	{
		return PropertyCustomizationHelpers::MakeActorPickerWithMenu(Cast<AActor>(Value.Object),
																	 bAllowClear,
																	 FOnShouldFilterActor::CreateSP( this, &SPropertyEditorAsset::IsFilteredActor ),
																	 FOnActorSelected::CreateSP( this, &SPropertyEditorAsset::OnActorSelected),
																	 FSimpleDelegate::CreateSP( this, &SPropertyEditorAsset::CloseComboButton ),
																	 FSimpleDelegate::CreateSP( this, &SPropertyEditorAsset::OnUse ) );
	}
	else
	{
		return PropertyCustomizationHelpers::MakeAssetPickerWithMenu(Value.AssetData,
																	 bAllowClear,
																	 AllowedClassFilters,
																	 DisallowedClassFilters,
																	 NewAssetFactories,
																	 OnShouldFilterAsset,
																	 FOnAssetSelected::CreateSP(this, &SPropertyEditorAsset::OnAssetSelected),
																	 FSimpleDelegate::CreateSP(this, &SPropertyEditorAsset::CloseComboButton),
																	 GetMostSpecificPropertyHandle(),
																	 OwnerAssetDataArray);
	}
}

void SPropertyEditorAsset::OnMenuOpenChanged(bool bOpen)
{
	if ( bOpen == false )
	{
		AssetComboButton->SetMenuContent(SNullWidget::NullWidget);
	}
}

bool SPropertyEditorAsset::IsFilteredActor( const AActor* const Actor ) const
{
	bool IsAllowed = Actor->IsA(ObjectClass) && !Actor->IsChildActor() && IsClassAllowed(Actor->GetClass());
	return IsAllowed;
}

void SPropertyEditorAsset::CloseComboButton()
{
	AssetComboButton->SetIsOpen(false);
}

FText SPropertyEditorAsset::OnGetAssetName() const
{
	FObjectOrAssetData Value; 
	FPropertyAccess::Result Result = GetValue( Value );

	FText Name = LOCTEXT("None", "None");
	if( Result == FPropertyAccess::Success )
	{
		if(Value.Object != nullptr)
		{
			if( bIsActor )
			{
				AActor* Actor = Cast<AActor>(Value.Object);

				if (Actor)
				{
					Name = FText::AsCultureInvariant(Actor->GetActorLabel());
				}
				else
				{
					Name = FText::AsCultureInvariant(Value.Object->GetName());
				}
			}
			else if (UField* AsField = Cast<UField>(Value.Object))
			{
				Name = AsField->GetDisplayNameText();
			}
			else
			{
				Name = FText::AsCultureInvariant(Value.Object->GetName());
			}
		}
		else if( Value.AssetData.IsValid() )
		{
			Name = FText::AsCultureInvariant(Value.AssetData.AssetName.ToString());
		}
		else if (Value.ObjectPath.IsValid())
		{
			Name = FText::AsCultureInvariant(Value.ObjectPath.ToString());
		}
	}
	else if( Result == FPropertyAccess::MultipleValues )
	{
		Name = LOCTEXT("MultipleValues", "Multiple Values");
	}

	return Name;
}

FText SPropertyEditorAsset::OnGetAssetClassName() const
{
	UClass* Class = GetDisplayedClass();
	if(Class)
	{
		return FText::AsCultureInvariant(Class->GetName());
	}
	return FText::GetEmpty();
}

FText SPropertyEditorAsset::OnGetToolTip() const
{
	FObjectOrAssetData Value; 
	FPropertyAccess::Result Result = GetValue( Value );

	FText ToolTipText = FText::GetEmpty();

	if( Result == FPropertyAccess::Success )
	{
		if ( bIsActor )
		{
			// Always show full path instead of label
			EActorReferenceState State = GetActorReferenceState();
			FFormatNamedArguments Args;
			Args.Add(TEXT("Actor"), FText::AsCultureInvariant(Value.ObjectPath.ToString()));
			if (State == EActorReferenceState::Null)
			{
				ToolTipText = LOCTEXT("EmptyActorReference", "None");
			}
			else if (State == EActorReferenceState::Error)
			{
				ToolTipText = FText::Format(LOCTEXT("BrokenActorReference", "Broken reference to Actor ID '{Actor}', it was deleted or renamed"), Args);
			}
			else if (State == EActorReferenceState::Unknown)
			{
				ToolTipText = FText::Format(LOCTEXT("UnknownActorReference", "Unloaded reference to Actor ID '{Actor}', use Browse to load level"), Args);
			}
			else
			{
				ToolTipText = FText::Format(LOCTEXT("GoodActorReference", "Reference to Actor ID '{Actor}'"), Args);
			}
		}
		else if( Value.Object != nullptr )
		{
			// Display the package name which is a valid path to the object without redundant information
			ToolTipText = FText::AsCultureInvariant(Value.Object->GetOutermost()->GetName());
		}
		else if( Value.AssetData.IsValid() )
		{
			ToolTipText = FText::AsCultureInvariant(Value.AssetData.PackageName.ToString());
		}
	}
	else if( Result == FPropertyAccess::MultipleValues )
	{
		ToolTipText = LOCTEXT("MultipleValues", "Multiple Values");
	}

	if( ToolTipText.IsEmpty() )
	{
		ToolTipText = FText::AsCultureInvariant(ObjectPath.Get());
	}

	return ToolTipText;
}

void SPropertyEditorAsset::SetValue( const FAssetData& AssetData )
{
	AssetComboButton->SetIsOpen(false);

	if(CanSetBasedOnCustomClasses(AssetData))
	{
		FText AssetReferenceFilterFailureReason;
		if (CanSetBasedOnAssetReferenceFilter(AssetData, &AssetReferenceFilterFailureReason))
		{
			if (PropertyEditor.IsValid())
			{
				PropertyEditor->GetPropertyHandle()->SetValue(AssetData);
			}

			OnSetObject.ExecuteIfBound(AssetData);
		}
		else if (!AssetReferenceFilterFailureReason.IsEmpty())
		{
			FNotificationInfo Info(AssetReferenceFilterFailureReason);
			Info.ExpireDuration = 4.f;
			FSlateNotificationManager::Get().AddNotification(Info);
		}
	}
}

FPropertyAccess::Result SPropertyEditorAsset::GetValue( FObjectOrAssetData& OutValue ) const
{
	// Potentially accessing the value while garbage collecting or saving the package could trigger a crash.
	// so we fail to get the value when that is occurring.
	if ( GIsSavingPackage || IsGarbageCollecting() )
	{
		return FPropertyAccess::Fail;
	}

	FPropertyAccess::Result Result = FPropertyAccess::Fail;

	if( PropertyEditor.IsValid() && PropertyEditor->GetPropertyHandle()->IsValidHandle() )
	{
		UObject* Object = nullptr;
		Result = PropertyEditor->GetPropertyHandle()->GetValue(Object);

		if (Object == nullptr)
		{
			// Check to see if it's pointing to an unloaded object
			FString CurrentObjectPath;
			PropertyEditor->GetPropertyHandle()->GetValueAsFormattedString( CurrentObjectPath );

			if (CurrentObjectPath.Len() > 0 && CurrentObjectPath != TEXT("None"))
			{
				FSoftObjectPath SoftObjectPath = FSoftObjectPath(CurrentObjectPath);

				if (SoftObjectPath.IsAsset())
				{
					if (!CachedAssetData.IsValid() || CachedAssetData.ObjectPath.ToString() != CurrentObjectPath)
					{
						static FName AssetRegistryName("AssetRegistry");

						FAssetRegistryModule& AssetRegistryModule = FModuleManager::Get().LoadModuleChecked<FAssetRegistryModule>(AssetRegistryName);
						CachedAssetData = AssetRegistryModule.Get().GetAssetByObjectPath(*CurrentObjectPath);
					}

					Result = FPropertyAccess::Success;
					OutValue = FObjectOrAssetData(CachedAssetData);
				}
				else
				{
					// This is an actor or other subobject reference
					if (CachedAssetData.IsValid())
					{
						CachedAssetData = FAssetData();
					}

					Result = FPropertyAccess::Success;
					OutValue = FObjectOrAssetData(SoftObjectPath);
				}

				return Result;
			}
		}

#if !UE_BUILD_SHIPPING
		if (Object && !Object->IsValidLowLevel())
		{
			const UProperty* Property = PropertyEditor->GetProperty();
			UE_LOG(LogPropertyNode, Fatal, TEXT("Property \"%s\" (%s) contains invalid data."), *Property->GetName(), *Property->GetCPPType());
		}
#endif

		OutValue = FObjectOrAssetData( Object );
	}
	else
	{
		FSoftObjectPath SoftObjectPath;
		UObject* Object = nullptr;
		if (PropertyHandle.IsValid())
		{
			Result = PropertyHandle->GetValue(Object);
		}
		else
		{
			SoftObjectPath = FSoftObjectPath(ObjectPath.Get());
			Object = SoftObjectPath.ResolveObject();

			if (Object != nullptr)
			{
				Result = FPropertyAccess::Success;
			}
		}

		if (Object != nullptr)
		{
#if !UE_BUILD_SHIPPING
			if (!Object->IsValidLowLevel())
			{
				const UProperty* Property = PropertyEditor->GetProperty();
				UE_LOG(LogPropertyNode, Fatal, TEXT("Property \"%s\" (%s) contains invalid data."), *Property->GetName(), *Property->GetCPPType());
			}
#endif

			OutValue = FObjectOrAssetData(Object);
		}
		else
		{
			if (SoftObjectPath.IsNull())
			{
				SoftObjectPath = FSoftObjectPath(ObjectPath.Get());
			}

			if (SoftObjectPath.IsAsset())
			{
				const FString CurrentObjectPath = SoftObjectPath.ToString();
				if (CurrentObjectPath != TEXT("None") && (!CachedAssetData.IsValid() || CachedAssetData.ObjectPath.ToString() != CurrentObjectPath))
				{
					static FName AssetRegistryName("AssetRegistry");

					FAssetRegistryModule& AssetRegistryModule = FModuleManager::Get().LoadModuleChecked<FAssetRegistryModule>(AssetRegistryName);
					CachedAssetData = AssetRegistryModule.Get().GetAssetByObjectPath(*CurrentObjectPath);
				}

				OutValue = FObjectOrAssetData(CachedAssetData);
				Result = FPropertyAccess::Success;
			}
			else
			{
				// This is an actor or other subobject reference
				if (CachedAssetData.IsValid())
				{
					CachedAssetData = FAssetData();
				}

				OutValue = FObjectOrAssetData(SoftObjectPath);
			}

			if (PropertyHandle.IsValid())
			{
				// No property editor was specified so check if multiple property values are associated with the property handle
				TArray<FString> ObjectValues;
				PropertyHandle->GetPerObjectValues(ObjectValues);

				if (ObjectValues.Num() > 1)
				{
					for (int32 ObjectIndex = 1; ObjectIndex < ObjectValues.Num() && Result == FPropertyAccess::Success; ++ObjectIndex)
					{
						if (ObjectValues[ObjectIndex] != ObjectValues[0])
						{
							Result = FPropertyAccess::MultipleValues;
						}
					}
				}
			}
		}
	}

	return Result;
}

UClass* SPropertyEditorAsset::GetDisplayedClass() const
{
	FObjectOrAssetData Value;
	GetValue( Value );
	if(Value.Object != nullptr)
	{
		return Value.Object->GetClass();
	}
	else
	{
		return ObjectClass;	
	}
}

void SPropertyEditorAsset::OnAssetSelected( const struct FAssetData& AssetData )
{
	SetValue(AssetData);
}

void SPropertyEditorAsset::OnActorSelected( AActor* InActor )
{
	SetValue(InActor);
}

void SPropertyEditorAsset::OnGetAllowedClasses(TArray<const UClass*>& AllowedClasses)
{
	AllowedClasses.Append(AllowedClassFilters);
}

void SPropertyEditorAsset::OnOpenAssetEditor()
{
	FObjectOrAssetData Value;
	GetValue( Value );

	UObject* ObjectToEdit = Value.AssetData.GetAsset();
	if( ObjectToEdit )
	{
		GEditor->EditObject( ObjectToEdit );
	}
}

void SPropertyEditorAsset::OnBrowse()
{
	FObjectOrAssetData Value;
	GetValue( Value );

	if(PropertyEditor.IsValid() && Value.Object)
	{
		// This code only works on loaded objects
		FPropertyEditor::SyncToObjectsInNode(PropertyEditor->GetPropertyNode());		
	}
	else
	{
		TArray<FAssetData> AssetDataList;
		AssetDataList.Add( Value.AssetData );
		GEditor->SyncBrowserToObjects( AssetDataList );
	}
}

FText SPropertyEditorAsset::GetOnBrowseToolTip() const
{
	FObjectOrAssetData Value;
	GetValue( Value );

	if (Value.Object)
	{
		FFormatNamedArguments Args;
		Args.Add(TEXT("Asset"), FText::AsCultureInvariant(Value.Object->GetName()));
		if (bIsActor)
		{
			return FText::Format(LOCTEXT( "BrowseToAssetInViewport", "Select '{Asset}' in the viewport"), Args);
		}
		else
		{
			return FText::Format(LOCTEXT( "BrowseToSpecificAssetInContentBrowser", "Browse to '{Asset}' in Content Browser"), Args);
		}
	}
	
	return LOCTEXT( "BrowseToAssetInContentBrowser", "Browse to Asset in Content Browser");
}

void SPropertyEditorAsset::OnUse()
{
	// Use the property editor path if it is valid and there is no custom filtering required
	if(PropertyEditor.IsValid()
		&& !OnShouldFilterAsset.IsBound()
		&& AllowedClassFilters.Num() == 0
		&& DisallowedClassFilters.Num() == 0
		&& (GUnrealEd ? !GUnrealEd->MakeAssetReferenceFilter(FAssetReferenceFilterContext()).IsValid() : true))
	{
		PropertyEditor->GetPropertyHandle()->SetObjectValueFromSelection();
	}
	else
	{
		// Load selected assets
		FEditorDelegates::LoadSelectedAssetsIfNeeded.Broadcast();

		// try to get a selected object of our class
		UObject* Selection = nullptr;
		if( ObjectClass && ObjectClass->IsChildOf( AActor::StaticClass() ) )
		{
			Selection = GEditor->GetSelectedActors()->GetTop( ObjectClass );
		}
		else if( ObjectClass )
		{
			// Get the first material selected
			Selection = GEditor->GetSelectedObjects()->GetTop( ObjectClass );
		}

		// Check against custom asset filter
		if (Selection != nullptr
			&& OnShouldFilterAsset.IsBound()
			&& OnShouldFilterAsset.Execute(FAssetData(Selection)))
		{
			Selection = nullptr;
		}

		if( Selection )
		{
			SetValue( Selection );
		}
	}
}

void SPropertyEditorAsset::OnClear()
{
	SetValue(nullptr);
}

FSlateColor SPropertyEditorAsset::GetAssetClassColor()
{
	FAssetToolsModule& AssetToolsModule = FModuleManager::LoadModuleChecked<FAssetToolsModule>(TEXT("AssetTools"));	
	TWeakPtr<IAssetTypeActions> AssetTypeActions = AssetToolsModule.Get().GetAssetTypeActionsForClass(GetDisplayedClass());
	if(AssetTypeActions.IsValid())
	{
		return FSlateColor(AssetTypeActions.Pin()->GetTypeColor());
	}

	return FSlateColor::UseForeground();
}

bool SPropertyEditorAsset::OnAssetDraggedOver( const UObject* InObject ) const
{
	if (CanEdit() && InObject != nullptr && InObject->IsA(ObjectClass))
	{
		// Check against custom asset filter
		FAssetData AssetData(InObject);
		if (!OnShouldFilterAsset.IsBound()
			|| !OnShouldFilterAsset.Execute(AssetData))
		{
			if (CanSetBasedOnCustomClasses(AssetData))
			{
				return CanSetBasedOnAssetReferenceFilter(AssetData);
			}
		}
	}

	return false;
}

void SPropertyEditorAsset::OnAssetDropped( UObject* InObject )
{
	if( CanEdit() )
	{
		SetValue(InObject);
	}
}


void SPropertyEditorAsset::OnCopy()
{
	FObjectOrAssetData Value;
	GetValue( Value );

	if( Value.AssetData.IsValid() )
	{
		FPlatformApplicationMisc::ClipboardCopy(*Value.AssetData.GetExportTextName());
	}
	else
	{
		FPlatformApplicationMisc::ClipboardCopy(*Value.ObjectPath.ToString());
	}
}

void SPropertyEditorAsset::OnPaste()
{
	FString DestPath;
	FPlatformApplicationMisc::ClipboardPaste(DestPath);

	if(DestPath == TEXT("None"))
	{
		SetValue(nullptr);
	}
	else
	{
		UObject* Object = LoadObject<UObject>(nullptr, *DestPath);
		if(Object && Object->IsA(ObjectClass))
		{
			// Check against custom asset filter
			if (!OnShouldFilterAsset.IsBound()
				|| !OnShouldFilterAsset.Execute(FAssetData(Object)))
			{
				SetValue(Object);
			}
		}
	}
}

bool SPropertyEditorAsset::CanPaste()
{
	FString ClipboardText;
	FPlatformApplicationMisc::ClipboardPaste(ClipboardText);

	const FString PossibleObjectPath = FPackageName::ExportTextPathToObjectPath(ClipboardText);

	bool bCanPaste = false;

	if( CanEdit() )
	{
		if( PossibleObjectPath == TEXT("None") )
		{
			bCanPaste = true;
		}
		else
		{
			FAssetRegistryModule& AssetRegistryModule = FModuleManager::Get().LoadModuleChecked<FAssetRegistryModule>(TEXT("AssetRegistry"));
			bCanPaste = PossibleObjectPath.Len() < NAME_SIZE && AssetRegistryModule.Get().GetAssetByObjectPath( *PossibleObjectPath ).IsValid();
		}
	}

	return bCanPaste;
}

FReply SPropertyEditorAsset::OnAssetThumbnailDoubleClick( const FGeometry& InMyGeometry, const FPointerEvent& InMouseEvent )
{
	OnOpenAssetEditor();
	return FReply::Handled();
}

bool SPropertyEditorAsset::CanEdit() const
{
	return PropertyEditor.IsValid() ? !PropertyEditor->IsEditConst() : true;
}

bool SPropertyEditorAsset::CanSetBasedOnCustomClasses( const FAssetData& InAssetData ) const
{
	if (InAssetData.IsValid())
	{
		return IsClassAllowed(InAssetData.GetClass());
	}

	return true;
}

bool SPropertyEditorAsset::IsClassAllowed(const UClass* InClass) const
{
	bool bClassAllowed = true;
	if (AllowedClassFilters.Num() > 0)
	{
		bClassAllowed = false;
		for (const UClass* AllowedClass : AllowedClassFilters)
		{
			const bool bAllowedClassIsInterface = AllowedClass->HasAnyClassFlags(CLASS_Interface);
			bClassAllowed = bExactClass ? InClass == AllowedClass :
				InClass->IsChildOf(AllowedClass) || (bAllowedClassIsInterface && InClass->ImplementsInterface(AllowedClass));

			if (bClassAllowed)
			{
				break;
			}
		}
	}

	if (DisallowedClassFilters.Num() > 0 && bClassAllowed)
	{
		for (const UClass* DisallowedClass : DisallowedClassFilters)
		{
			const bool bDisallowedClassIsInterface = DisallowedClass->HasAnyClassFlags(CLASS_Interface);
			if (InClass->IsChildOf(DisallowedClass) || (bDisallowedClassIsInterface && InClass->ImplementsInterface(DisallowedClass)))
			{
				bClassAllowed = false;
				break;
			}
		}
	}

	return bClassAllowed;
}

bool SPropertyEditorAsset::CanSetBasedOnAssetReferenceFilter( const FAssetData& InAssetData, FText* OutOptionalFailureReason) const
{
	if (GUnrealEd && InAssetData.IsValid())
	{
		TSharedPtr<IPropertyHandle> PropertyHandleToUse = GetMostSpecificPropertyHandle();
		FAssetReferenceFilterContext AssetReferenceFilterContext;
		if (PropertyHandleToUse.IsValid())
		{
			TArray<UObject*> ReferencingObjects;
			PropertyHandleToUse->GetOuterObjects(ReferencingObjects);
			for (UObject* ReferencingObject : ReferencingObjects)
			{
				AssetReferenceFilterContext.ReferencingAssets.Add(FAssetData(ReferencingObject));
			}
		}
		
		if(OwnerAssetDataArray.Num() > 0)
		{
			for (const FAssetData& AssetData : OwnerAssetDataArray)
			{
				if (AssetData.IsValid())
				{
					//Use add unique in case the PropertyHandle as already add the referencing asset
					AssetReferenceFilterContext.ReferencingAssets.AddUnique(AssetData);
				}
			}
		}

		TSharedPtr<IAssetReferenceFilter> AssetReferenceFilter = GUnrealEd->MakeAssetReferenceFilter(AssetReferenceFilterContext);
		if (AssetReferenceFilter.IsValid() && !AssetReferenceFilter->PassesFilter(InAssetData, OutOptionalFailureReason))
		{
			return false;
		}
	}

	return true;
}

TSharedPtr<IPropertyHandle> SPropertyEditorAsset::GetMostSpecificPropertyHandle() const
{
	if (PropertyHandle.IsValid())
	{
		return PropertyHandle;
	}
	else if (PropertyEditor.IsValid())
	{
		return PropertyEditor->GetPropertyHandle();
	}
	
	return TSharedPtr<IPropertyHandle>();
}

UClass* SPropertyEditorAsset::GetObjectPropertyClass(const UProperty* Property)
{
	UClass* Class = nullptr;

	if (Cast<const UObjectPropertyBase>(Property) != nullptr)
	{
		Class = Cast<const UObjectPropertyBase>(Property)->PropertyClass;
	}
	else if (Cast<const UInterfaceProperty>(Property) != nullptr)
	{
		Class = Cast<const UInterfaceProperty>(Property)->InterfaceClass;
	}

	if (!ensureMsgf(Class != nullptr, TEXT("Property (%s) is not an object or interface class"), Property ? *Property->GetFullName() : TEXT("null")))
	{
		Class = UObject::StaticClass();
	}
	return Class;
}

#undef LOCTEXT_NAMESPACE<|MERGE_RESOLUTION|>--- conflicted
+++ resolved
@@ -79,19 +79,10 @@
 
 bool SPropertyEditorAsset::ShouldDisplayThumbnail(const FArguments& InArgs, const UClass* InObjectClass) const
 {
-<<<<<<< HEAD
 	if (!InArgs._DisplayThumbnail || !InArgs._ThumbnailPool.IsValid())
 	{
 		return false;
 	}
-=======
-	PropertyEditor = InPropertyEditor;
-	PropertyHandle = InArgs._PropertyHandle;
-	OwnerAssetDataArray = InArgs._OwnerAssetDataArray;
-	OnSetObject = InArgs._OnSetObject;
-	OnShouldFilterAsset = InArgs._OnShouldFilterAsset;
-	bool DisplayCompactedSize = InArgs._DisplayCompactSize;
->>>>>>> 4d0f2297
 
 	bool bShowThumbnail = InObjectClass == nullptr || !InObjectClass->IsChildOf(AActor::StaticClass());
 	
@@ -229,6 +220,7 @@
 {
 	PropertyEditor = InPropertyEditor;
 	PropertyHandle = InArgs._PropertyHandle;
+	OwnerAssetDataArray = InArgs._OwnerAssetDataArray;
 	OnSetObject = InArgs._OnSetObject;
 	OnShouldFilterAsset = InArgs._OnShouldFilterAsset;
 	ObjectPath = InArgs._ObjectPath;
