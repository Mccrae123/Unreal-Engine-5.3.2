--- conflicted
+++ resolved
@@ -34,10 +34,7 @@
 #include "FileHelpers.h"
 #include "Presentation/PropertyEditor/PropertyEditor.h"
 #include "AssetThumbnail.h"
-<<<<<<< HEAD
-=======
 #include "DetailWidgetRow.h"
->>>>>>> 4af6daef
 
 #define LOCTEXT_NAMESPACE "PropertyEditor"
 
@@ -560,22 +557,15 @@
 
 	if( InArgs._DisplayBrowse )
 	{
-<<<<<<< HEAD
-=======
 		FSimpleDelegate OnBrowseDelegate = InArgs._OnBrowseOverride.IsBound() ? InArgs._OnBrowseOverride : FSimpleDelegate::CreateSP(this, &SPropertyEditorAsset::OnBrowse);
 
->>>>>>> 4af6daef
 		ButtonBox->AddSlot()
 		.Padding( 2.0f, 0.0f )
 		.AutoWidth()
 		.VAlign(VAlign_Center)
 		[
 			PropertyCustomizationHelpers::MakeBrowseButton(
-<<<<<<< HEAD
-				FSimpleDelegate::CreateSP( this, &SPropertyEditorAsset::OnBrowse ),
-=======
 				OnBrowseDelegate,
->>>>>>> 4af6daef
 				TAttribute<FText>( this, &SPropertyEditorAsset::GetOnBrowseToolTip ),
 				true,
 				bIsActor
@@ -1154,11 +1144,7 @@
 				{
 					if (UWorld* World = Cast<UWorld>(MapObject); World && World->IsPartitionedWorld())
 					{
-<<<<<<< HEAD
-						if (const FWorldPartitionActorDesc* ActorDesc = World->GetWorldPartition()->GetActorDesc(Value.ObjectPath))
-=======
 						if (const FWorldPartitionActorDesc* ActorDesc = World->GetWorldPartition()->GetActorDescByName(Value.ObjectPath))
->>>>>>> 4af6daef
 						{
 							World->GetWorldPartition()->PinActors({ ActorDesc->GetGuid() });
 							GetValue(Value);
@@ -1170,11 +1156,7 @@
 			if (Value.Object)
 			{
 				// This code only works on loaded objects
-<<<<<<< HEAD
-				if (TSharedPtr<FPropertyNode> PropertyNodeToSync = PropertyHandleToUse->GetPropertyNode())
-=======
 				if (TSharedPtr<FPropertyNode> PropertyNodeToSync = StaticCastSharedPtr<FPropertyHandleBase>(PropertyHandleToUse)->GetPropertyNode())
->>>>>>> 4af6daef
 				{
 					FPropertyEditor::SyncToObjectsInNode(PropertyNodeToSync);
 				}
