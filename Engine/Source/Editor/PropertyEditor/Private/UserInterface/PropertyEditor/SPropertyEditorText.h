// Copyright Epic Games, Inc. All Rights Reserved.
#pragma once

#include "Fonts/SlateFontInfo.h"
#include "Framework/Text/CharRangeList.h"
#include "Input/Reply.h"
#include "Misc/Attribute.h"
#include "Styling/AppStyle.h"
#include "Templates/SharedPointer.h"
#include "Templates/TypeHash.h"
#include "Types/SlateEnums.h"
#include "UserInterface/PropertyEditor/PropertyEditorConstants.h"
#include "Widgets/DeclarativeSyntaxSupport.h"
#include "Widgets/SCompoundWidget.h"

class FText;
class SEditableTextBox;
class SMultiLineEditableTextBox;
struct FFocusEvent;
struct FGeometry;

class SPropertyEditorText : public SCompoundWidget
{
public:

	SLATE_BEGIN_ARGS( SPropertyEditorText )
		: _Font( FAppStyle::GetFontStyle( PropertyEditorConstants::PropertyFontStyle ) ) 
		{}
		SLATE_ATTRIBUTE( FSlateFontInfo, Font )
	SLATE_END_ARGS()

	static bool Supports( const TSharedRef< class FPropertyEditor >& InPropertyEditor );

	void Construct( const FArguments& InArgs, const TSharedRef< class FPropertyEditor >& InPropertyEditor );

	void GetDesiredWidth( float& OutMinDesiredWidth, float& OutMaxDesiredWidth );

	bool SupportsKeyboardFocus() const override;

	FReply OnFocusReceived( const FGeometry& MyGeometry, const FFocusEvent& InFocusEvent ) override;

private:

	void OnTextCommitted( const FText& NewText, ETextCommit::Type CommitInfo );

	bool OnVerifyTextChanged(const FText& Text, FText& OutError);

	/** @return True if the property can be edited */
	bool CanEdit() const;

	/** @return True if the property is Read Only */
	bool IsReadOnly() const;

private:

	TSharedPtr< class FPropertyEditor > PropertyEditor;

	TSharedPtr< class SWidget > PrimaryWidget;

	/** Widget used for the multiline version of the text property */
	TSharedPtr<SMultiLineEditableTextBox> MultiLineWidget;

	/** Widget used for the single line version of the text property */
	TSharedPtr<SEditableTextBox> SingleLineWidget;

	/** Cached flag as we would like multi-line text widgets to be slightly larger */
	bool bIsMultiLine;
	
	/** The maximum length of the value that can be edited, or <=0 for unlimited */
	int32 MaxLength = 0;
<<<<<<< HEAD
=======

	/** The characters that are allowed in the value. If empty, any character is allowed. */
	FCharRangeList AllowedCharacters;
>>>>>>> 4af6daef
};<|MERGE_RESOLUTION|>--- conflicted
+++ resolved
@@ -68,10 +68,7 @@
 	
 	/** The maximum length of the value that can be edited, or <=0 for unlimited */
 	int32 MaxLength = 0;
-<<<<<<< HEAD
-=======
 
 	/** The characters that are allowed in the value. If empty, any character is allowed. */
 	FCharRangeList AllowedCharacters;
->>>>>>> 4af6daef
 };