// Copyright Epic Games, Inc. All Rights Reserved.
#pragma once

#include "HAL/Platform.h"
#include "Styling/SlateColor.h"
#include "Templates/SharedPointer.h"

class FName;
struct FSlateBrush;

namespace UE::PropertyEditor::Private
{
	constexpr float PulseAnimationLength = 0.5f;
}

class PropertyEditorConstants
{
public:

	static const FName PropertyFontStyle;
	static const FName CategoryFontStyle;

	static const FName MD_Bitmask;
	static const FName MD_BitmaskEnum;
	static const FName MD_UseEnumValuesAsMaskValuesInEditor;

	static constexpr float PropertyRowHeight = 26.0f;
<<<<<<< HEAD

	static const FSlateBrush* GetOverlayBrush(const TSharedRef<class FPropertyEditor> PropertyEditor);

=======

	static const FSlateBrush* GetOverlayBrush(const TSharedRef<class FPropertyEditor> PropertyEditor);

>>>>>>> 4af6daef
	static FSlateColor GetRowBackgroundColor(int32 IndentLevel, bool IsHovered);
};<|MERGE_RESOLUTION|>--- conflicted
+++ resolved
@@ -25,14 +25,8 @@
 	static const FName MD_UseEnumValuesAsMaskValuesInEditor;
 
 	static constexpr float PropertyRowHeight = 26.0f;
-<<<<<<< HEAD
 
 	static const FSlateBrush* GetOverlayBrush(const TSharedRef<class FPropertyEditor> PropertyEditor);
 
-=======
-
-	static const FSlateBrush* GetOverlayBrush(const TSharedRef<class FPropertyEditor> PropertyEditor);
-
->>>>>>> 4af6daef
 	static FSlateColor GetRowBackgroundColor(int32 IndentLevel, bool IsHovered);
 };