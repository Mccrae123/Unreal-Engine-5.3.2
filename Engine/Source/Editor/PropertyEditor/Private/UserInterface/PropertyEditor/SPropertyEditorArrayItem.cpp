--- conflicted
+++ resolved
@@ -31,11 +31,7 @@
 			FText::GetFormatPatternParameters(TitleFormatter->Format, OutParameterNames);
 			for (const FString& ParameterName : OutParameterNames)
 			{
-<<<<<<< HEAD
-				TSharedPtr<IPropertyHandle> Handle = RootProperty->GetChildHandle(FName(*ParameterName), false /*bRecurse*/);
-=======
 				TSharedPtr<IPropertyHandle> Handle = RootProperty->GetChildHandle(FName(*ParameterName), true);
->>>>>>> d731a049
 				if (Handle.IsValid())
 				{
 					TitleFormatter->PropertyHandles.Add(Handle);
@@ -51,11 +47,7 @@
 		}
 		else // Support the old style where it was just a name of a property with no formatting.
 		{
-<<<<<<< HEAD
-			TSharedPtr<IPropertyHandle> Handle = RootProperty->GetChildHandle(FName(*TitlePropertyRaw), false /*bRecurse*/);
-=======
 			TSharedPtr<IPropertyHandle> Handle = RootProperty->GetChildHandle(FName(*TitlePropertyRaw), true);
->>>>>>> d731a049
 			if (Handle.IsValid())
 			{
 				TitleFormatter->PropertyHandles.Add(Handle);
