--- conflicted
+++ resolved
@@ -543,7 +543,6 @@
 {
 	const TSharedPtr<FPropertySection>* Section = DefinedSections.Find(SectionName);
 	if (Section == nullptr)
-<<<<<<< HEAD
 	{
 		return TSharedPtr<FPropertySection>();
 	}
@@ -607,16 +606,9 @@
 	if (ClassMapping != nullptr)
 	{
 		(*ClassMapping)->RemoveSection(SectionName);
-=======
-	{
-		return TSharedPtr<FPropertySection>();
->>>>>>> 4af6daef
-	}
-
-	return *Section;
-}
-
-<<<<<<< HEAD
+	}
+}
+
 
 TSharedRef<FPropertySection> FPropertyEditorModule::FindOrCreateSection(FName ClassName, FName SectionName, FText DisplayName)
 {
@@ -628,78 +620,6 @@
 	TSharedPtr<FClassSectionMapping>* ExistingMapping = ClassSectionMappings.Find(ClassName);
 	if (ExistingMapping == nullptr)
 	{
-=======
-TSharedRef<FPropertySection> FClassSectionMapping::FindOrAddSection(FName SectionName, FText DisplayName)
-{
-	TSharedPtr<FPropertySection> Section = FindSection(SectionName);
-	if (!Section.IsValid())
-	{
-		Section = MakeShared<FPropertySection>(SectionName, DisplayName);
-		DefinedSections.Add(SectionName, Section);
-	}
-
-	return Section.ToSharedRef();
-}
-
-void FClassSectionMapping::RemoveSection(FName SectionName)
-{
-	DefinedSections.Remove(SectionName);
-}
-
-bool FClassSectionMapping::GetSectionsForCategory(FName CategoryName, TArray<TSharedPtr<FPropertySection>>& OutSections) const 
-{
-	bool bModified = false;
-
-	for (const TPair<FName, TSharedPtr<FPropertySection>>& Pair : DefinedSections)
-	{
-		if (Pair.Value->HasAddedCategory(CategoryName))
-		{
-			OutSections.Add(Pair.Value);
-			bModified = true;
-		}
-
-		if (Pair.Value->HasRemovedCategory(CategoryName))
-		{
-			// if this class removes a category, then we need to remove all previously-added sections of the same name
-			// this is because superstructs are added before inherited structs, and you can remove categories from sections in more-derived classes
-			for (int32 Idx = 0; Idx < OutSections.Num(); ++Idx)
-			{
-				if (OutSections[Idx]->GetName() == Pair.Key)
-				{
-					OutSections.RemoveAt(Idx);
-					--Idx;
-				}
-			}
-
-			bModified = true;
-		}
-	}
-
-	return bModified;
-}
-
-
-void FPropertyEditorModule::RemoveSection(FName ClassName, FName SectionName)
-{
-	TSharedPtr<FClassSectionMapping>* ClassMapping = ClassSectionMappings.Find(ClassName);
-	if (ClassMapping != nullptr)
-	{
-		(*ClassMapping)->RemoveSection(SectionName);
-	}
-}
-
-
-TSharedRef<FPropertySection> FPropertyEditorModule::FindOrCreateSection(FName ClassName, FName SectionName, FText DisplayName)
-{
-	checkf(!ClassName.IsNone(), TEXT("Invalid class name given."));
-	checkf(!SectionName.IsNone(), TEXT("Invalid section name given."));
-
-	TSharedPtr<FClassSectionMapping> ClassMapping;
-
-	TSharedPtr<FClassSectionMapping>* ExistingMapping = ClassSectionMappings.Find(ClassName);
-	if (ExistingMapping == nullptr)
-	{
->>>>>>> 4af6daef
 		ClassMapping = ClassSectionMappings.Add(ClassName, MakeShared<FClassSectionMapping>(ClassName));
 	}
 	else
