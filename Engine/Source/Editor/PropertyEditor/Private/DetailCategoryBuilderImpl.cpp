// Copyright Epic Games, Inc. All Rights Reserved.

#include "DetailCategoryBuilderImpl.h"

#include "Components/ActorComponent.h"
#include "DetailAdvancedDropdownNode.h"
#include "DetailBuilderTypes.h"
#include "DetailCategoryGroupNode.h"
#include "DetailGroup.h"
#include "DetailItemNode.h"
#include "DetailPropertyRow.h"
#include "IPropertyGenerationUtilities.h"
<<<<<<< HEAD
#include "ItemPropertyNode.h"
#include "Misc/ConfigCacheIni.h"
#include "Modules/ModuleManager.h"
#include "ObjectPropertyNode.h"
#include "PropertyCustomizationHelpers.h"
#include "PropertyEditorModule.h"
#include "PropertyEditorPermissionList.h"
#include "SDetailCategoryTableRow.h"
#include "SDetailSingleItemRow.h"
=======
#include "Misc/ConfigCacheIni.h"
#include "Modules/ModuleManager.h"
#include "ObjectPropertyNode.h"
#include "PropertyEditorModule.h"
#include "PropertyPermissionList.h"
#include "SDetailCategoryTableRow.h"
>>>>>>> 4af6daef
#include "StructurePropertyNode.h"
#include "Styling/StyleColors.h"
 
static void AddLayoutToList(const FDetailLayoutCustomization& Layout, TArray<FDetailLayoutCustomization>& List)
{
	if (Layout.bCustom)
	{
		int32 Index = 0;
		for (; Index < List.Num(); ++Index)
		{
			if (!List[Index].bCustom)
			{
				break;
			}
		}

		List.Insert(Layout, Index);
	}
	else
	{
		List.Add(Layout);
	}
}

void FDetailLayout::AddLayout(const FDetailLayoutCustomization& Layout)
{
	if (Layout.bAdvanced)
	{
		AddLayoutToList(Layout, AdvancedLayouts);
	}
	else
	{
		AddLayoutToList(Layout, SimpleLayouts);
	}
}

FDetailLayoutCustomization* FDetailLayout::GetDefaultLayout(const TSharedRef<FPropertyNode>& PropertyNode)
{
	FDetailLayoutCustomization* Customization = 
		SimpleLayouts.FindByPredicate([&PropertyNode](const FDetailLayoutCustomization& TestCustomization)
		{
			return TestCustomization.GetPropertyNode() == PropertyNode;
		});

	// Didn't find it in the simple layouts, look in advanced layouts
	if (Customization == nullptr)
	{
		Customization = 
			AdvancedLayouts.FindByPredicate([&PropertyNode](const FDetailLayoutCustomization& TestCustomization)
			{
				return TestCustomization.GetPropertyNode() == PropertyNode;
			});
	}

	if (Customization != nullptr && Customization->bCustom)
	{
		return nullptr;
	}

	return Customization;
}

FDetailLayoutCustomization::FDetailLayoutCustomization()
	: PropertyRow(nullptr)
	, WidgetDecl(nullptr)
	, CustomBuilderRow(nullptr)
{

}

bool FDetailLayoutCustomization::HasExternalPropertyRow() const
{
	return HasPropertyNode() && PropertyRow->HasExternalProperty();
}

bool FDetailLayoutCustomization::IsHidden() const
{
	return !IsValidCustomization()
		|| (HasCustomWidget() && WidgetDecl->VisibilityAttr.Get() != EVisibility::Visible)
		|| (HasPropertyNode() && PropertyRow->GetPropertyVisibility() != EVisibility::Visible);
}

TSharedPtr<FPropertyNode> FDetailLayoutCustomization::GetPropertyNode() const
{
	return PropertyRow.IsValid() ? PropertyRow->GetPropertyNode() : nullptr;
}

FDetailWidgetRow FDetailLayoutCustomization::GetWidgetRow() const
{
	if (HasCustomWidget())
	{
		return *WidgetDecl;
	}
	else if (HasCustomBuilder())
	{
		return *CustomBuilderRow->GetWidgetRow();
	}
	else if (HasPropertyNode())
	{
		return PropertyRow->GetWidgetRow();
	}
	else
	{
		return DetailGroup->GetWidgetRow();
	}
}

<<<<<<< HEAD
const IDetailLayoutRow* FDetailLayoutCustomization::GetDetailLayoutRow() const
{
	if (HasCustomWidget())
	{
		return WidgetDecl.Get();
	}
	else if (HasCustomBuilder())
	{
=======
TArrayView<TSharedPtr<IPropertyHandle>> FDetailLayoutCustomization::GetPropertyHandles() const
{
	if (HasCustomWidget())
	{
		return WidgetDecl->PropertyHandles;
	}
	else if (HasCustomBuilder())
	{
		return CustomBuilderRow->GetWidgetRow()->PropertyHandles;
	}
	else if (HasPropertyNode())
	{
		return PropertyRow->GetPropertyHandles();
	}
	else if (DetailGroup->GetHeaderPropertyRow())
	{
		return DetailGroup->GetHeaderPropertyRow()->GetPropertyHandles();
	}
	return TArrayView<TSharedPtr<IPropertyHandle>>();
}

const IDetailLayoutRow* FDetailLayoutCustomization::GetDetailLayoutRow() const
{
	if (HasCustomWidget())
	{
		return WidgetDecl.Get();
	}
	else if (HasCustomBuilder())
	{
>>>>>>> 4af6daef
		return CustomBuilderRow.Get();
	}
	else if (HasGroup())
	{
		return DetailGroup.Get();
<<<<<<< HEAD
	}
	else if (PropertyRow.IsValid())
	{
		return PropertyRow.Get();
	}
	return nullptr;
}

FName FDetailLayoutCustomization::GetName() const
{
	if (const IDetailLayoutRow* LayoutRow = GetDetailLayoutRow())
	{
=======
	}
	else if (PropertyRow.IsValid())
	{
		return PropertyRow.Get();
	}
	return nullptr;
}

FName FDetailLayoutCustomization::GetName() const
{
	if (const IDetailLayoutRow* LayoutRow = GetDetailLayoutRow())
	{
>>>>>>> 4af6daef
		return LayoutRow->GetRowName();
	}
	return NAME_None;
}

TOptional<FResetToDefaultOverride> FDetailLayoutCustomization::GetCustomResetToDefault() const
{
	if (const IDetailLayoutRow* LayoutRow = GetDetailLayoutRow())
	{
		return LayoutRow->GetCustomResetToDefault();
	}
	return TOptional<FResetToDefaultOverride>();
}

FDetailCategoryImpl::FDetailCategoryImpl(FName InCategoryName, TSharedRef<FDetailLayoutBuilderImpl> InDetailLayout)
	: HeaderContentWidget(nullptr)
	, DetailLayoutBuilder(InDetailLayout)
	, PasteFromTextDelegate(MakeShared<FOnPasteFromText>())
	, CategoryName(InCategoryName)
	, SortOrder(0)
	, bRestoreExpansionState(!ContainsOnlyAdvanced())
	, bShouldBeInitiallyCollapsed(false)
	, bUserShowAdvanced(false)
	, bForceAdvanced(false)
	, bHasFilterStrings(false)
	, bHasVisibleDetails(true)
	, bIsCategoryVisible(true)
	, bFavoriteCategory(false)
	, bShowOnlyChildren(false)
	, bHasVisibleAdvanced(false)
{
	const UStruct* BaseStruct = InDetailLayout->GetRootNode()->GetBaseStructure();

	static const FName NoCategoryName = TEXT("NoCategory");
	bShowOnlyChildren = (InDetailLayout->IsLayoutForExternalRoot() && !InDetailLayout->GetRootNode()->HasNodeFlags(EPropertyNodeFlags::ShowCategories)) || CategoryName == NoCategoryName;

	// Use the base class name if there is one otherwise this is a generic category not specific to a class
	FName BaseStructName = BaseStruct ? BaseStruct->GetFName() : FName("Generic");

	//Path is separate by '.' so convert category delimiter from '|' to '.'
	FString CategoryDelimiterString;
	CategoryDelimiterString.AppendChar(FPropertyNodeConstants::CategoryDelimiterChar);
	FString CategoryPathDelimiterString;
	CategoryPathDelimiterString.AppendChar(TCHAR('.'));
	CategoryPathName = BaseStructName.ToString() + TEXT(".") + CategoryName.ToString().Replace(*CategoryDelimiterString, *CategoryPathDelimiterString);
	bool bUserShowAdvancedConfigValue = false;
	GConfig->GetBool(TEXT("DetailCategoriesAdvanced"), *CategoryPathName, bUserShowAdvancedConfigValue, GEditorPerProjectIni);

	bUserShowAdvanced = bUserShowAdvancedConfigValue;
}

FDetailCategoryImpl::~FDetailCategoryImpl()
{
}


FDetailWidgetRow& FDetailCategoryImpl::AddCustomRow(const FText& FilterString, bool bForAdvanced)
{
	FDetailLayoutCustomization NewCustomization;
	NewCustomization.bCustom = true;
	NewCustomization.bAdvanced = bForAdvanced;
	NewCustomization.WidgetDecl = MakeShareable(new FDetailWidgetRow);
	NewCustomization.WidgetDecl->FilterString(FilterString);

	AddCustomLayout(NewCustomization);

	return *NewCustomization.WidgetDecl;
}


void FDetailCategoryImpl::AddCustomBuilder(TSharedRef<IDetailCustomNodeBuilder> InCustomBuilder, bool bForAdvanced)
{
	FDetailLayoutCustomization NewCustomization;
	NewCustomization.bCustom = true;
	NewCustomization.bAdvanced = bForAdvanced;
	NewCustomization.CustomBuilderRow = MakeShareable(new FDetailCustomBuilderRow(InCustomBuilder));

	if (!InCustomBuilder->GetName().IsNone())
	{
		TStringBuilder<256> PathToNode;
		PathToNode.Append(GetCategoryPathName());
		PathToNode.Append(TEXT("."));
		PathToNode.Append(InCustomBuilder->GetName().ToString());
		NewCustomization.CustomBuilderRow->SetOriginalPath(PathToNode.ToString());
	}

	if (GetDetailsView() != nullptr && !bFavoriteCategory)
	{
		if (GetDetailsView()->IsCustomBuilderFavorite(NewCustomization.CustomBuilderRow->GetOriginalPath()))
		{
			TSharedPtr<FDetailLayoutBuilderImpl> ParentLayout = GetParentLayoutImpl();
			if (ParentLayout.IsValid())
			{
				static const FName FavoritesCategoryName(TEXT("Favorites"));
				FDetailCategoryImpl& FavoritesCategory = ParentLayout->DefaultCategory(FavoritesCategoryName);

				FDetailLayoutCustomization FavoritesCustomization;
				FavoritesCustomization.bCustom = true;
				FavoritesCustomization.bAdvanced = false;
				FavoritesCustomization.CustomBuilderRow = MakeShareable(new FDetailCustomBuilderRow(InCustomBuilder));
				FavoritesCustomization.CustomBuilderRow->SetOriginalPath(NewCustomization.CustomBuilderRow->GetOriginalPath());
				FavoritesCategory.AddCustomLayout(FavoritesCustomization);
			}
		}
	}

	AddCustomLayout(NewCustomization);
}

IDetailGroup& FDetailCategoryImpl::AddGroup(FName GroupName, const FText& LocalizedDisplayName, bool bForAdvanced, bool bStartExpanded)
{
	FDetailLayoutCustomization NewCustomization;
	NewCustomization.bCustom = true;
	NewCustomization.bAdvanced = bForAdvanced;
	NewCustomization.DetailGroup = MakeShareable(new FDetailGroup(GroupName, AsShared(), LocalizedDisplayName, bStartExpanded));

	AddCustomLayout(NewCustomization);

	return *NewCustomization.DetailGroup;
}

int32 FDetailCategoryImpl::GetNumCustomizations() const
{
	int32 NumCustomizations = 0;

	for (const FDetailLayout& Layout : LayoutMap)
	{
		NumCustomizations += Layout.GetSimpleLayouts().Num();
		NumCustomizations += Layout.GetAdvancedLayouts().Num();
	}

	return NumCustomizations;
}

void FDetailCategoryImpl::GetDefaultProperties(TArray<TSharedRef<IPropertyHandle> >& OutDefaultProperties, bool bSimpleProperties, bool bAdvancedProperties)
{
	TSharedPtr<FDetailLayoutBuilderImpl> ParentLayout = GetParentLayoutImpl();
	for (const FDetailLayout& Layout : LayoutMap)
	{
		if (bSimpleProperties)
		{
			for (const FDetailLayoutCustomization& Customization : Layout.GetSimpleLayouts())
			{
				if (Customization.HasPropertyNode())
				{
					const TSharedPtr<FPropertyNode>& Node = Customization.GetPropertyNode();

					TSharedRef<IPropertyHandle> PropertyHandle = ParentLayout->GetPropertyHandle(Node);
					if (PropertyHandle->IsValidHandle())
					{
						OutDefaultProperties.Add(PropertyHandle);
					}
				}
			}
		}

		if (bAdvancedProperties)
		{
			for (const FDetailLayoutCustomization& Customization : Layout.GetAdvancedLayouts())
			{
				if (Customization.HasPropertyNode())
				{
					const TSharedPtr<FPropertyNode>& Node = Customization.GetPropertyNode();
					TSharedRef<IPropertyHandle> PropertyHandle = ParentLayout->GetPropertyHandle(Node);
					if (PropertyHandle->IsValidHandle())
					{
						OutDefaultProperties.Add(PropertyHandle);
					}
				}
			}
		}
	}
}

void FDetailCategoryImpl::SetCategoryVisibility(bool bIsVisible)
{
	if (bIsVisible != bIsCategoryVisible)
	{
		bIsCategoryVisible = bIsVisible;

		if (GetDetailsView())
		{
			GetDetailsView()->RerunCurrentFilter();
		}

		TSharedPtr<FDetailLayoutBuilderImpl> ParentLayout = GetParentLayoutImpl();
		if (ParentLayout.IsValid())
		{
			ParentLayout->NotifyNodeVisibilityChanged();
		}
	}
}

IDetailCategoryBuilder& FDetailCategoryImpl::InitiallyCollapsed(bool bInShouldBeInitiallyCollapsed)
{
	this->bShouldBeInitiallyCollapsed = bInShouldBeInitiallyCollapsed;
	return *this;
}

IDetailCategoryBuilder& FDetailCategoryImpl::OnExpansionChanged(FOnBooleanValueChanged InOnExpansionChanged)
{
	this->OnExpansionChangedDelegate = InOnExpansionChanged;
	return *this;
}

IDetailCategoryBuilder& FDetailCategoryImpl::RestoreExpansionState(bool bRestore)
{
	this->bRestoreExpansionState = bRestore;
	return *this;
}

IDetailCategoryBuilder& FDetailCategoryImpl::HeaderContent(TSharedRef<SWidget> InHeaderContent)
{
	ensureMsgf(!this->HeaderContentWidget.IsValid(), TEXT("Category already has a header content widget defined!"));
	this->HeaderContentWidget = InHeaderContent;
	return *this;
}

IDetailPropertyRow& FDetailCategoryImpl::AddProperty(FName PropertyPath, UClass* ClassOutermost, FName InstanceName, EPropertyLocation::Type Location)
{
	FDetailLayoutCustomization NewCustomization;
	NewCustomization.bCustom = true;

	TSharedPtr<FDetailLayoutBuilderImpl> ParentLayout = GetParentLayoutImpl();
	TSharedPtr<FPropertyNode> PropertyNode = ParentLayout->GetPropertyNode(PropertyPath, ClassOutermost, InstanceName);
	if (PropertyNode.IsValid())
	{
		ParentLayout->SetCustomProperty(PropertyNode);
	}

	NewCustomization.PropertyRow = MakeShareable(new FDetailPropertyRow(PropertyNode, AsShared()));
	NewCustomization.bAdvanced = (Location == EPropertyLocation::Default) ? IsAdvancedLayout(NewCustomization) : (Location == EPropertyLocation::Advanced);

	AddCustomLayout(NewCustomization);

	return *NewCustomization.PropertyRow;
}

IDetailPropertyRow& FDetailCategoryImpl::AddProperty(TSharedPtr<IPropertyHandle> PropertyHandle, EPropertyLocation::Type Location)
{
	FDetailLayoutCustomization NewCustomization;
	NewCustomization.bCustom = true;

	TSharedPtr<FDetailLayoutBuilderImpl> ParentLayout = GetParentLayoutImpl();
	TSharedPtr<FPropertyNode> PropertyNode = ParentLayout->GetPropertyNode(PropertyHandle);
	if (PropertyNode.IsValid())
	{
		ParentLayout->SetCustomProperty(PropertyNode);
	}

	NewCustomization.PropertyRow = MakeShareable(new FDetailPropertyRow(PropertyNode, AsShared()));
	NewCustomization.bAdvanced = (Location == EPropertyLocation::Default) ? IsAdvancedLayout(NewCustomization) : (Location == EPropertyLocation::Advanced);

	AddCustomLayout(NewCustomization);

	return *NewCustomization.PropertyRow;
}

IDetailPropertyRow* FDetailCategoryImpl::AddExternalObjects(const TArray<UObject*>& Objects, EPropertyLocation::Type Location /*= EPropertyLocation::Default*/, const FAddPropertyParams& Params /*= FAddPropertyParams()*/)
{
	FDetailLayoutCustomization NewCustomization;
	NewCustomization.bCustom = true;
	NewCustomization.bAdvanced = Location == EPropertyLocation::Advanced;

	FAddPropertyParams AddPropertyParams = Params;
	AddPropertyParams.AllowChildren(true);

	FDetailPropertyRow::MakeExternalPropertyRowCustomization(Objects, NAME_None, AsShared(), NewCustomization, AddPropertyParams);

	if (Params.ShouldHideRootObjectNode() && NewCustomization.HasPropertyNode() && NewCustomization.GetPropertyNode()->AsObjectNode())
	{
		NewCustomization.PropertyRow->SetForceShowOnlyChildren(true);
	}

	TSharedPtr<FDetailPropertyRow> NewRow = NewCustomization.PropertyRow;

	if (NewRow.IsValid())
	{
		AddCustomLayout(NewCustomization);
	}

	return NewRow.Get();
}

IDetailPropertyRow* FDetailCategoryImpl::AddExternalObjectProperty(const TArray<UObject*>& Objects, FName PropertyName, EPropertyLocation::Type Location, const FAddPropertyParams& Params)
{
	FDetailLayoutCustomization NewCustomization;
	NewCustomization.bCustom = true;
	NewCustomization.bAdvanced = Location == EPropertyLocation::Advanced;

	FDetailPropertyRow::MakeExternalPropertyRowCustomization(Objects, PropertyName, AsShared(), NewCustomization, Params);

	TSharedPtr<FDetailPropertyRow> NewRow = NewCustomization.PropertyRow;

	if (NewRow.IsValid())
	{
		AddCustomLayout(NewCustomization);

	}

	return NewRow.Get();
}

IDetailPropertyRow* FDetailCategoryImpl::AddExternalStructure(TSharedPtr<FStructOnScope> StructData, EPropertyLocation::Type Location /*= EPropertyLocation::Default*/)
{
	return AddExternalStructureProperty(StructData, NAME_None, Location);
}

IDetailPropertyRow* FDetailCategoryImpl::AddExternalStructureProperty(TSharedPtr<FStructOnScope> StructData, FName PropertyName, EPropertyLocation::Type Location/* = EPropertyLocation::Default*/, const FAddPropertyParams& Params)
{
	FDetailLayoutCustomization NewCustomization;
	NewCustomization.bCustom = true;
	NewCustomization.bAdvanced = Location == EPropertyLocation::Advanced;

	FDetailPropertyRow::MakeExternalPropertyRowCustomization(StructData, PropertyName, AsShared(), NewCustomization, Params);

	TSharedPtr<FDetailPropertyRow> NewRow = NewCustomization.PropertyRow;

	if (NewRow.IsValid())
	{
		TSharedPtr<FPropertyNode> PropertyNode = NewRow->GetPropertyNode();
		TSharedPtr<FComplexPropertyNode> RootNode = StaticCastSharedRef<FComplexPropertyNode>(PropertyNode->FindComplexParent()->AsShared());

		AddCustomLayout(NewCustomization);
	}

	return NewRow.Get();
}

TArray<TSharedPtr<IPropertyHandle>> FDetailCategoryImpl::AddAllExternalStructureProperties(TSharedRef<FStructOnScope> StructData, EPropertyLocation::Type Location, TArray<IDetailPropertyRow*>* OutPropertiesRow)
{
	TSharedPtr<FStructurePropertyNode> RootPropertyNode(new FStructurePropertyNode);
	RootPropertyNode->SetStructure(StructData);

	FPropertyNodeInitParams InitParams;
	InitParams.ParentNode = nullptr;
	InitParams.Property = nullptr;
	InitParams.ArrayOffset = 0;
	InitParams.ArrayIndex = INDEX_NONE;
	InitParams.bAllowChildren = false;
	InitParams.bForceHiddenPropertyVisibility = FPropertySettings::Get().ShowHiddenProperties();
	InitParams.bCreateCategoryNodes = false;

	RootPropertyNode->InitNode(InitParams);

	TArray<TSharedPtr<IPropertyHandle>> Handles;


	if (RootPropertyNode.IsValid())
	{
		RootPropertyNode->RebuildChildren();

		TSharedPtr<FDetailLayoutBuilderImpl> ParentLayout = GetParentLayoutImpl();
		ParentLayout->AddExternalRootPropertyNode(RootPropertyNode.ToSharedRef());

		for (int32 ChildIdx = 0; ChildIdx < RootPropertyNode->GetNumChildNodes(); ++ChildIdx)
		{
			TSharedPtr< FPropertyNode > PropertyNode = RootPropertyNode->GetChildNode(ChildIdx);
			if (FProperty* Property = PropertyNode->GetProperty())
			{
				FDetailLayoutCustomization NewCustomization;
				NewCustomization.PropertyRow = MakeShared<FDetailPropertyRow>(PropertyNode, AsShared(), RootPropertyNode);
				NewCustomization.bAdvanced = Location == EPropertyLocation::Advanced;
				AddDefaultLayout(NewCustomization, NAME_None);

				Handles.Add(ParentLayout->GetPropertyHandle(PropertyNode));
				if (OutPropertiesRow)
				{
					OutPropertiesRow->Add(NewCustomization.PropertyRow.Get());
				}
			}
		}
	}

	return Handles;
}

void FDetailCategoryImpl::AddPropertyNode(TSharedRef<FPropertyNode> PropertyNode, FName InstanceName)
{
	FDetailLayoutCustomization NewCustomization;
	NewCustomization.PropertyRow = MakeShared<FDetailPropertyRow>(PropertyNode, AsShared());
	NewCustomization.bAdvanced = IsAdvancedLayout(NewCustomization);
	AddDefaultLayout(NewCustomization, InstanceName);
}

bool FDetailCategoryImpl::IsAdvancedLayout(const FDetailLayoutCustomization& LayoutInfo)
{
	TSharedPtr<FPropertyNode> PropertyNode = LayoutInfo.GetPropertyNode();
	if (PropertyNode.IsValid() && PropertyNode->HasNodeFlags(EPropertyNodeFlags::IsAdvanced))
	{
		return true;
	}

	return false;
}

void FDetailCategoryImpl::AddCustomLayout(const FDetailLayoutCustomization& LayoutInfo)
{
	ensure(LayoutInfo.bCustom == true);
	GetLayoutForInstance(GetParentLayoutImpl()->GetCurrentCustomizationVariableName()).AddLayout(LayoutInfo);
}

void FDetailCategoryImpl::AddDefaultLayout(const FDetailLayoutCustomization& LayoutInfo, FName InstanceName)
{
	ensure(LayoutInfo.bCustom == false);
	GetLayoutForInstance(InstanceName).AddLayout(LayoutInfo);
}

FDetailLayout& FDetailCategoryImpl::GetLayoutForInstance(FName InstanceName)
{
	return LayoutMap.FindOrAdd(InstanceName);
}

void FDetailCategoryImpl::OnAdvancedDropdownClicked()
{
	bUserShowAdvanced = !bUserShowAdvanced;

	GConfig->SetBool(TEXT("DetailCategoriesAdvanced"), *CategoryPathName, bUserShowAdvanced, GEditorPerProjectIni);

	const bool bRefilterCategory = true;
	RefreshTree(bRefilterCategory);
}

FDetailLayoutCustomization* FDetailCategoryImpl::GetDefaultCustomization(TSharedRef<FPropertyNode> PropertyNode)
{
	FDetailLayout& Layout = GetLayoutForInstance(GetParentLayoutImpl()->GetCurrentCustomizationVariableName());
	
	FDetailLayoutCustomization* Customization = Layout.GetDefaultLayout(PropertyNode);
	return Customization;
}

bool FDetailCategoryImpl::ShouldAdvancedBeExpanded() const
{
	return bUserShowAdvanced || bForceAdvanced;
}

void FDetailCategoryImpl::SetShowAdvanced(bool bShowAdvanced)
{
	bUserShowAdvanced = bShowAdvanced;
}

int32 FDetailCategoryImpl::GetSortOrder() const
{
	return SortOrder;
}

void FDetailCategoryImpl::SetSortOrder(int32 InSortOrder)
{
	SortOrder = InSortOrder;
}

void FDetailCategoryImpl::AddPropertyDisableInstancedReference(TSharedPtr<IPropertyHandle> PropertyHandle)
{
	FDetailLayoutCustomization NewCustomization;
	NewCustomization.bCustom = true;

	TSharedPtr<FDetailLayoutBuilderImpl> ParentLayout = GetParentLayoutImpl();
	TSharedPtr<FPropertyNode> PropertyNode = ParentLayout->GetPropertyNode(PropertyHandle);
	if (PropertyNode.IsValid())
	{
		ParentLayout->SetCustomProperty(PropertyNode);
		PropertyNode->SetIgnoreInstancedReference();
	}

	NewCustomization.PropertyRow = MakeShareable(new FDetailPropertyRow(PropertyNode, AsShared()));
	NewCustomization.bAdvanced = IsAdvancedLayout(NewCustomization);

	AddCustomLayout(NewCustomization);
}

bool FDetailCategoryImpl::IsAdvancedDropdownEnabled() const
{
	return !bForceAdvanced;
}

bool FDetailCategoryImpl::ShouldAdvancedBeVisible() const
{
	return bHasVisibleAdvanced;
}

void FDetailCategoryImpl::RequestItemExpanded(TSharedRef<FDetailTreeNode> TreeNode, bool bShouldBeExpanded)
{
	if (GetDetailsView())
	{		
		GetDetailsView()->RequestItemExpanded(TreeNode, bShouldBeExpanded);
	}
}

void FDetailCategoryImpl::RefreshTree(bool bRefilterCategory)
{
	if (bRefilterCategory)
	{
		TSharedPtr<FDetailLayoutBuilderImpl> ParentLayout = GetParentLayoutImpl();
		if (ParentLayout.IsValid())
		{
<<<<<<< HEAD
=======
			ParentLayout->RefreshNodeVisbility();
>>>>>>> 4af6daef
			FilterNode(ParentLayout->GetCurrentFilter());
			ParentLayout->GetPropertyGenerationUtilities().RebuildTreeNodes();
		}
	}
	else
	{
		if (GetDetailsView())
		{
			GetDetailsView()->RefreshTree();
		}
	}
}

void FDetailCategoryImpl::AddTickableNode(FDetailTreeNode& TickableNode)
{
	TSharedPtr<FDetailLayoutBuilderImpl> ParentLayout = GetParentLayoutImpl();
	if (ParentLayout.IsValid())
	{
		ParentLayout->AddTickableNode(TickableNode);
	}
}

void FDetailCategoryImpl::RemoveTickableNode(FDetailTreeNode& TickableNode)
{
	TSharedPtr<FDetailLayoutBuilderImpl> ParentLayout = GetParentLayoutImpl();
	if (ParentLayout.IsValid())
	{
		ParentLayout->RemoveTickableNode(TickableNode);
	}
}

void FDetailCategoryImpl::SaveExpansionState(FDetailTreeNode& InTreeNode)
{
	TSharedPtr<FDetailLayoutBuilderImpl> ParentLayout = GetParentLayoutImpl();
	if (ParentLayout.IsValid())
	{
		bool bIsExpanded = InTreeNode.ShouldBeExpanded();

		FString Key = CategoryPathName;
		Key += TEXT(".");
		Key += InTreeNode.GetNodeName().ToString();

		ParentLayout->SaveExpansionState(Key, bIsExpanded);
	}
}

bool FDetailCategoryImpl::GetSavedExpansionState(FDetailTreeNode& InTreeNode) const
{
	TSharedPtr<FDetailLayoutBuilderImpl> ParentLayout = GetParentLayoutImpl();
	if (ParentLayout.IsValid())
	{
		FString Key = CategoryPathName;
		Key += TEXT(".");
		Key += InTreeNode.GetNodeName().ToString();

		return ParentLayout->GetSavedExpansionState(Key);
	}

	return false;
}

bool FDetailCategoryImpl::ContainsOnlyAdvanced() const
{
	return !bFavoriteCategory && SimpleChildNodes.Num() == 0 && AdvancedChildNodes.Num() > 0;
}

void FDetailCategoryImpl::SetDisplayName(const FText& InDisplayName)
{
	SetDisplayName(CategoryName, InDisplayName);
}

void FDetailCategoryImpl::SetDisplayName(FName InCategoryName, const FText& LocalizedNameOverride)
{
	if (!LocalizedNameOverride.IsEmpty())
	{
		DisplayName = LocalizedNameOverride;
	}
	else if (InCategoryName != NAME_None)
	{
		static const FTextKey CategoryLocalizationNamespace = TEXT("UObjectCategory");
		static const FName CategoryMetaDataKey = TEXT("Category");

		DisplayName = FText();

		const FString NativeCategory = InCategoryName.ToString();
		if (FText::FindText(CategoryLocalizationNamespace, NativeCategory, /*OUT*/DisplayName, &NativeCategory))
		{
			// Category names in English are typically gathered in their non-pretty form (eg "UserInterface" rather than "User Interface"), so skip 
			// applying the localized variant if the text matches the raw category name, as in this case the pretty printer will do a better job
			if (NativeCategory.Equals(DisplayName.ToString(), ESearchCase::CaseSensitive))
			{
				DisplayName = FText();
			}
		}
		
		if (DisplayName.IsEmpty())
		{
			DisplayName = FText::AsCultureInvariant(FName::NameToDisplayString(NativeCategory, false));
		}
	}
	else
	{
		// Use the base class name if there is one otherwise this is a generic category not specific to a class
		const UStruct* BaseStruct = GetParentLayoutImpl()->GetRootNode()->GetBaseStructure();
		if (BaseStruct)
		{
			DisplayName = BaseStruct->GetDisplayNameText();
		}
		else
		{
			DisplayName = NSLOCTEXT("DetailCategory", "GenericCategory", "Generic");
		}
	}
}

IDetailsViewPrivate* FDetailCategoryImpl::GetDetailsView() const
{
	TSharedPtr<FDetailLayoutBuilderImpl> ParentLayout = GetParentLayoutImpl();
	if (ParentLayout.IsValid())
	{
		return ParentLayout->GetDetailsView();
	}

	return nullptr;
}

TSharedRef<ITableRow> FDetailCategoryImpl::GenerateWidgetForTableView(const TSharedRef<STableViewBase>& OwnerTable, bool bAllowFavoriteSystem)
{
	TSharedPtr<SWidget> HeaderContent = HeaderContentWidget;
	if (InlinePropertyNode.IsValid())
	{
		FDetailWidgetRow Row;
		InlinePropertyNode->GenerateStandaloneWidget(Row);
		HeaderContent = Row.ValueWidget.Widget;
	}

	TSharedPtr<FDetailLayoutBuilderImpl> ParentLayout = GetParentLayoutImpl();

	return SNew(SDetailCategoryTableRow, AsShared(), OwnerTable)
<<<<<<< HEAD
=======
		.PasteFromText(OnPasteFromText())
>>>>>>> 4af6daef
		.InnerCategory(ParentLayout.IsValid() ? ParentLayout->IsLayoutForExternalRoot() : false)
		.DisplayName(GetDisplayName())
		.HeaderContent(HeaderContent);
}

bool FDetailCategoryImpl::GenerateStandaloneWidget(FDetailWidgetRow& OutRow) const
{
	TSharedPtr<SWidget> HeaderContent = HeaderContentWidget;
	if (InlinePropertyNode.IsValid())
	{
		FDetailWidgetRow Row;
		InlinePropertyNode->GenerateStandaloneWidget(Row);
		HeaderContent = Row.ValueWidget.Widget;
	}

	const bool bIsInnerCategory = GetParentLayoutImpl()->IsLayoutForExternalRoot();
	FTextBlockStyle NameStyle = bIsInnerCategory ? FAppStyle::Get().GetWidgetStyle<FTextBlockStyle>("NormalText") : FAppStyle::Get().GetWidgetStyle<FTextBlockStyle>("DetailsView.CategoryTextStyle");
	OutRow.NameContent()
	[
		SNew(STextBlock)
		.Text(GetDisplayName())
		.TextStyle(&NameStyle)
		.ShadowOffset(FVector2D::ZeroVector)
	];

	if(HeaderContentWidget.IsValid())
	{
		OutRow
			.ValueContent()
			.HAlign(HAlign_Fill)
			[
				HeaderContent.ToSharedRef()
			];
	}

	return true;
}

void FDetailCategoryImpl::GetFilterStrings(TArray<FString>& OutFilterStrings) const
{
	OutFilterStrings.Add(GetDisplayName().ToString());
}

bool FDetailCategoryImpl::GetInitiallyCollapsed() const
{
	return bShouldBeInitiallyCollapsed;
}

void FDetailCategoryImpl::OnItemExpansionChanged(bool bIsExpanded, bool bShouldSaveState)
{
	if (bRestoreExpansionState && bShouldSaveState)
	{
		// Save the collapsed state of this section
		GConfig->SetBool(TEXT("DetailCategories"), *CategoryPathName, bIsExpanded, GEditorPerProjectIni);
	}

	OnExpansionChangedDelegate.ExecuteIfBound(bIsExpanded);
}

bool FDetailCategoryImpl::ShouldBeExpanded() const
{
	if (bHasFilterStrings)
	{
		return true;
	}
	else if (bRestoreExpansionState)
	{
		// Collapse by default if there are no simple child nodes
		bool bShouldBeExpanded = !ContainsOnlyAdvanced() && !bShouldBeInitiallyCollapsed;
		// Save the collapsed state of this section
		GConfig->GetBool(TEXT("DetailCategories"), *CategoryPathName, bShouldBeExpanded, GEditorPerProjectIni);
		return bShouldBeExpanded;
	}
	else
	{
		return !bShouldBeInitiallyCollapsed;
	}
}

ENodeVisibility FDetailCategoryImpl::GetVisibility() const
{
	return bHasVisibleDetails && bIsCategoryVisible ? 
		ENodeVisibility::Visible : ENodeVisibility::ForcedHidden;
}

static bool IsCustomProperty(const TSharedPtr<FPropertyNode>& PropertyNode)
{
	// The property node is custom if it has a custom layout or if its a struct and any of its children have a custom layout
	bool bIsCustom = !PropertyNode.IsValid() || PropertyNode->HasNodeFlags(EPropertyNodeFlags::IsCustomized) != 0;

	return bIsCustom;
}

static bool ShouldBeInlineNode(const TSharedRef<FDetailItemNode>& Node)
{
	TSharedPtr<FPropertyNode> PropertyNode = Node->GetPropertyNode();
	if (PropertyNode.IsValid())
	{
		const FProperty* Property = PropertyNode->GetProperty();
		if (Property != nullptr)
		{
			const FBoolProperty* BoolProperty = CastField<FBoolProperty>(Property);
			const FEnumProperty* EnumProperty = CastField<FEnumProperty>(Property);
			const FByteProperty* ByteProperty = CastField<FByteProperty>(Property);

			// Only allow bools and enums as inline nodes.
			if (BoolProperty != nullptr || EnumProperty != nullptr ||
				(ByteProperty != nullptr && ByteProperty->IsEnum()))
			{
				static const FName Name_InlineCategoryProperty("InlineCategoryProperty");
				if (Property->HasMetaData(Name_InlineCategoryProperty))
				{
					return true;
				}
			}
		}
	}

	return false;
}

bool PassesInlineFilters(FDetailItemNode& Node)
{
	if (TSharedPtr<FPropertyNode> PropertyNode = Node.GetPropertyNode())
	{
		if (FPropertyNode* ParentNode = PropertyNode->GetParentNode())
		{
			if (FProperty* ParentProperty = ParentNode->GetProperty())
			{
				// If the DetailParentNode check below ends up having issues, removing it and checking ShowOnlyInnerProperties instead is safer,
				// but may not catch some edge cases with certain customizations (eg PrimaryActorTick).
				if (ParentProperty->GetClass() == FStructProperty::StaticClass()/* && ParentProperty->HasMetaData("ShowOnlyInnerProperties")*/)
				{
					if (TSharedPtr<FDetailTreeNode> DetailNodeParent = Node.GetParentNode().Pin())
					{
						// If the parent detail node's property node doesn't match the property node's parent node, there is a mismatch meaning
						// the struct's properties are inlined. This means we must check separately to see if the struct property itself
						// passes the filter before deciding whether to include its child properties.
						if (ParentNode != DetailNodeParent->GetPropertyNode().Get())
						{
							return FPropertyEditorPermissionList::Get().DoesPropertyPassFilter(FDetailTreeNode::GetPropertyNodeBaseStructure(ParentNode->GetParentNode()), ParentProperty->GetFName());
						}
					}
				}
			}
			else if (FPropertyNode* GrandparentNode = ParentNode->GetParentNode())
			{
				// VisibleAnywhere EditInline properties have to be special-cased as they don't have a proper detail node created, and instead
				// their children are inlined one level higher than they'd normally be. On top of this, object property nodes have an extra property node
				// in them before the child properties, so the grandparent node must be queried instead of the parent.
				if (FObjectPropertyNode* GrandparentAsObjectNode = GrandparentNode->AsObjectNode())
				{
					// It's not reasonable to expect an Actor to allow all possible components that could be added to it,
					// so just always allow inlined Components. This means a Component's property will always show up on
					// an Actor if the property passes the Component's filter rather than both the Component's and the Actor's.
					if (!GrandparentAsObjectNode->GetBaseStructure()->IsChildOf(UActorComponent::StaticClass()))
					{
						if (FProperty* GrandparentProperty = GrandparentAsObjectNode->GetStoredProperty())
						{
							if (GrandparentProperty->HasMetaData("EditInline"))
							{
								return FPropertyEditorPermissionList::Get().DoesPropertyPassFilter(GrandparentProperty->GetOwnerClass(), GrandparentProperty->GetFName());
							}
						}
					}
				}
			}
		}
	}
	return true;
}

void FDetailCategoryImpl::GenerateNodesFromCustomizations(const TArray<FDetailLayoutCustomization>& InCustomizationList, FDetailNodeList& OutNodeList)
{
	TAttribute<bool> IsParentEnabled(this, &FDetailCategoryImpl::IsParentEnabled);
	TArray<FDetailLayoutCustomization> CustomizationList = InCustomizationList;
	for (const FDetailLayoutCustomization& Customization : CustomizationList)
	{
		if (Customization.IsValidCustomization())
		{
			// if a property is customized, skip the default customization
			if (!IsCustomProperty(Customization.GetPropertyNode()) || Customization.bCustom || bFavoriteCategory)
			{
				TSharedRef<FDetailItemNode> NewNode = MakeShareable(new FDetailItemNode(Customization, AsShared(), IsParentEnabled));
				// Discard nodes that don't pass the property permission test. There is a special check here for properties in structs that do not have a
				// parent struct node (eg ShowOnlyInnerProperties). Both the node and it's container must pass the filter.
				if (FPropertyEditorPermissionList::Get().IsEnabled() && (NewNode->GetNodeType() == EDetailNodeType::Object || NewNode->GetNodeType() == EDetailNodeType::Item))
				{
					if (!FPropertyEditorPermissionList::Get().DoesPropertyPassFilter(NewNode->GetParentBaseStructure(), NewNode->GetNodeName()) || !PassesInlineFilters(NewNode.Get()))
					{
						continue;
					}
				}
				NewNode->Initialize();

				if (ShouldBeInlineNode(NewNode))
				{
					ensureMsgf(!InlinePropertyNode.IsValid(), TEXT("Multiple properties marked InlineCategoryProperty detected in category %s."), *DisplayName.ToString());
					InlinePropertyNode = NewNode;
					continue;
				}

				// Add the node unless only its children should be visible or it didn't generate any children or if it is a custom builder which can generate children at any point
				if (!NewNode->ShouldShowOnlyChildren() || NewNode->HasGeneratedChildren() || Customization.HasCustomBuilder())
				{
					OutNodeList.Add(NewNode);
				}
			}
		}
	}
}

void FDetailCategoryImpl::GenerateChildrenForSingleLayout(const FDetailLayout& Layout, const TArray<FDetailLayoutCustomization>& Customizations, FDetailNodeList& OutChildren)
{
	FDetailNodeList GeneratedChildren;
	GenerateNodesFromCustomizations(Customizations, GeneratedChildren);

	const FName InstanceName = Layout.GetInstanceName();
	if (LayoutMap.ShouldShowGroup(InstanceName))
	{
		TSharedRef<FDetailCategoryGroupNode> GroupNode = MakeShareable(new FDetailCategoryGroupNode(InstanceName, AsShared()));
		GroupNode->SetChildren(GeneratedChildren);
		OutChildren.Add(GroupNode);
	}
	else
	{
		OutChildren.Append(GeneratedChildren);
	}
}

void FDetailCategoryImpl::GenerateChildrenForLayouts()
{
	// note: these can't be ranged-for, because the map may have items added to it by customizations during iteration
	for (int32 LayoutIndex = 0; LayoutIndex < LayoutMap.Num(); ++LayoutIndex)
	{
		const FDetailLayout& Layout = LayoutMap[LayoutIndex];
		GenerateChildrenForSingleLayout(Layout, Layout.GetSimpleLayouts(), SimpleChildNodes);
	}

	for (int32 LayoutIndex = 0; LayoutIndex < LayoutMap.Num(); ++LayoutIndex)
	{
		const FDetailLayout& Layout = LayoutMap[LayoutIndex];
		GenerateChildrenForSingleLayout(Layout, Layout.GetAdvancedLayouts(), AdvancedChildNodes);
	}

	// Generate nodes for advanced dropdowns
	if (AdvancedChildNodes.Num() > 0)
	{
		TAttribute<bool> IsExpanded(this, &FDetailCategoryImpl::ShouldAdvancedBeExpanded);
		TAttribute<bool> IsEnabled(this, &FDetailCategoryImpl::IsAdvancedDropdownEnabled);
		TAttribute<bool> IsVisible(this, &FDetailCategoryImpl::ShouldAdvancedBeVisible);

		AdvancedDropdownNode = MakeShared<FAdvancedDropdownNode>(AsShared(), IsExpanded, IsEnabled, IsVisible);
	}
}

<<<<<<< HEAD
void FDetailCategoryImpl::GetChildren(FDetailNodeList& OutChildren)
=======
void FDetailCategoryImpl::GetChildren(FDetailNodeList& OutChildren, const bool& bInIgnoreVisibility)
>>>>>>> 4af6daef
{
	GetGeneratedChildren(OutChildren, bInIgnoreVisibility, false);
}

void FDetailCategoryImpl::GetGeneratedChildren(FDetailNodeList& OutChildren, bool bIgnoreVisibility, bool bIgnoreAdvanced)
{
	for (TSharedRef<FDetailTreeNode>& Child : SimpleChildNodes)
	{
		if (bIgnoreVisibility || Child->GetVisibility() == ENodeVisibility::Visible)
		{
			if (Child->ShouldShowOnlyChildren())
			{
				Child->GetChildren(OutChildren, bIgnoreVisibility);
			}
			else
			{
				OutChildren.Add(Child);
			}
		}
	}

	if (!bIgnoreAdvanced)
	{
		if (AdvancedChildNodes.Num() > 0 && AdvancedDropdownNode.IsValid())
		{
			OutChildren.Add(AdvancedDropdownNode.ToSharedRef());
		}

<<<<<<< HEAD
		if (ShouldAdvancedBeExpanded())
=======
		// bIgnoreVisibility treats advanced as expanded
		if (bIgnoreVisibility || ShouldAdvancedBeExpanded())
>>>>>>> 4af6daef
		{
			for (TSharedRef<FDetailTreeNode>& Child : AdvancedChildNodes)
			{
				if (bIgnoreVisibility || Child->GetVisibility() == ENodeVisibility::Visible)
				{
					if (Child->ShouldShowOnlyChildren())
					{
<<<<<<< HEAD
						Child->GetChildren(OutChildren);
=======
						Child->GetChildren(OutChildren, bIgnoreVisibility);
>>>>>>> 4af6daef
					}
					else
					{
						OutChildren.Add(Child);
					}
				}
			}
		}
	}
}

void FDetailCategoryImpl::FilterNode(const FDetailFilter& InFilter)
{
	bHasFilterStrings = InFilter.FilterStrings.Num() > 0;
	bForceAdvanced = bFavoriteCategory || InFilter.bShowAllAdvanced == true || bHasFilterStrings || ContainsOnlyAdvanced();

	bHasVisibleDetails = false;
	bHasVisibleAdvanced = false;

	if (bFavoriteCategory && !InFilter.bShowFavoritesCategory)
	{
		return;
	}

	// only apply the section filter if the user hasn't typed anything and this isn't the favorites category
	if (InFilter.FilterStrings.IsEmpty() && !InFilter.VisibleSections.IsEmpty() && !bFavoriteCategory)
	{
		const UStruct* BaseStruct = GetParentBaseStructure();
		if (BaseStruct != nullptr)
		{
			static FName PropertyEditor("PropertyEditor");
			const FPropertyEditorModule& PropertyModule = FModuleManager::GetModuleChecked<FPropertyEditorModule>(PropertyEditor);

			TArray<TSharedPtr<FPropertySection>> PropertySections = PropertyModule.FindSectionsForCategory(BaseStruct, CategoryName);
			if (PropertySections.IsEmpty())
			{
				// property has no sections, must be filtered
				return;
			}

			// if this property is not in any visible section, hide it
			bool bFound = false;
			for (const TSharedPtr<FPropertySection>& Section : PropertySections)
			{
				if (Section->HasAddedCategory(CategoryName) &&
					InFilter.VisibleSections.Contains(Section->GetName()))
				{
					bFound = true; 
					break;
				}
			}

			if (!bFound)
			{
				return;
			}
		}
	}

	if (InlinePropertyNode.IsValid())
	{
		bHasVisibleDetails = true;
	}

	for (TSharedRef<FDetailTreeNode>& Child : SimpleChildNodes)
	{
		Child->FilterNode(InFilter);

		if (Child->GetVisibility() == ENodeVisibility::Visible)
		{
			bHasVisibleDetails = true;
			RequestItemExpanded(Child, Child->ShouldBeExpanded());
		}
	}

	for (TSharedRef<FDetailTreeNode>& Child : AdvancedChildNodes)
	{
		Child->FilterNode(InFilter);

		if (Child->GetVisibility() == ENodeVisibility::Visible)
		{
			bHasVisibleDetails = true;
			bHasVisibleAdvanced = true;
			RequestItemExpanded(Child, Child->ShouldBeExpanded());
		}
	}
}

FCustomPropertyTypeLayoutMap FDetailCategoryImpl::GetCustomPropertyTypeLayoutMap() const
{
	TSharedPtr<FDetailLayoutBuilderImpl> ParentLayout = GetParentLayoutImpl();
	if (ParentLayout.IsValid())
	{
		return ParentLayout->GetInstancedPropertyTypeLayoutMap();
	}

	return FCustomPropertyTypeLayoutMap();
}

void FDetailCategoryImpl::GenerateLayout()
{
	// Reset all children
	SimpleChildNodes.Empty();
	AdvancedChildNodes.Empty();
	AdvancedDropdownNode.Reset();
	InlinePropertyNode.Reset();

	GenerateChildrenForLayouts();

	bHasVisibleDetails = SimpleChildNodes.Num() + AdvancedChildNodes.Num() > 0;
}

bool FDetailCategoryImpl::IsParentEnabled() const
{
	IDetailsViewPrivate* DetailsView = GetDetailsView();
	return !DetailsView || DetailsView->IsPropertyEditingEnabled();
}<|MERGE_RESOLUTION|>--- conflicted
+++ resolved
@@ -10,24 +10,12 @@
 #include "DetailItemNode.h"
 #include "DetailPropertyRow.h"
 #include "IPropertyGenerationUtilities.h"
-<<<<<<< HEAD
-#include "ItemPropertyNode.h"
-#include "Misc/ConfigCacheIni.h"
-#include "Modules/ModuleManager.h"
-#include "ObjectPropertyNode.h"
-#include "PropertyCustomizationHelpers.h"
-#include "PropertyEditorModule.h"
-#include "PropertyEditorPermissionList.h"
-#include "SDetailCategoryTableRow.h"
-#include "SDetailSingleItemRow.h"
-=======
 #include "Misc/ConfigCacheIni.h"
 #include "Modules/ModuleManager.h"
 #include "ObjectPropertyNode.h"
 #include "PropertyEditorModule.h"
 #include "PropertyPermissionList.h"
 #include "SDetailCategoryTableRow.h"
->>>>>>> 4af6daef
 #include "StructurePropertyNode.h"
 #include "Styling/StyleColors.h"
  
@@ -135,7 +123,27 @@
 	}
 }
 
-<<<<<<< HEAD
+TArrayView<TSharedPtr<IPropertyHandle>> FDetailLayoutCustomization::GetPropertyHandles() const
+{
+	if (HasCustomWidget())
+	{
+		return WidgetDecl->PropertyHandles;
+	}
+	else if (HasCustomBuilder())
+	{
+		return CustomBuilderRow->GetWidgetRow()->PropertyHandles;
+	}
+	else if (HasPropertyNode())
+	{
+		return PropertyRow->GetPropertyHandles();
+	}
+	else if (DetailGroup->GetHeaderPropertyRow())
+	{
+		return DetailGroup->GetHeaderPropertyRow()->GetPropertyHandles();
+	}
+	return TArrayView<TSharedPtr<IPropertyHandle>>();
+}
+
 const IDetailLayoutRow* FDetailLayoutCustomization::GetDetailLayoutRow() const
 {
 	if (HasCustomWidget())
@@ -144,43 +152,11 @@
 	}
 	else if (HasCustomBuilder())
 	{
-=======
-TArrayView<TSharedPtr<IPropertyHandle>> FDetailLayoutCustomization::GetPropertyHandles() const
-{
-	if (HasCustomWidget())
-	{
-		return WidgetDecl->PropertyHandles;
-	}
-	else if (HasCustomBuilder())
-	{
-		return CustomBuilderRow->GetWidgetRow()->PropertyHandles;
-	}
-	else if (HasPropertyNode())
-	{
-		return PropertyRow->GetPropertyHandles();
-	}
-	else if (DetailGroup->GetHeaderPropertyRow())
-	{
-		return DetailGroup->GetHeaderPropertyRow()->GetPropertyHandles();
-	}
-	return TArrayView<TSharedPtr<IPropertyHandle>>();
-}
-
-const IDetailLayoutRow* FDetailLayoutCustomization::GetDetailLayoutRow() const
-{
-	if (HasCustomWidget())
-	{
-		return WidgetDecl.Get();
-	}
-	else if (HasCustomBuilder())
-	{
->>>>>>> 4af6daef
 		return CustomBuilderRow.Get();
 	}
 	else if (HasGroup())
 	{
 		return DetailGroup.Get();
-<<<<<<< HEAD
 	}
 	else if (PropertyRow.IsValid())
 	{
@@ -193,20 +169,6 @@
 {
 	if (const IDetailLayoutRow* LayoutRow = GetDetailLayoutRow())
 	{
-=======
-	}
-	else if (PropertyRow.IsValid())
-	{
-		return PropertyRow.Get();
-	}
-	return nullptr;
-}
-
-FName FDetailLayoutCustomization::GetName() const
-{
-	if (const IDetailLayoutRow* LayoutRow = GetDetailLayoutRow())
-	{
->>>>>>> 4af6daef
 		return LayoutRow->GetRowName();
 	}
 	return NAME_None;
@@ -702,10 +664,7 @@
 		TSharedPtr<FDetailLayoutBuilderImpl> ParentLayout = GetParentLayoutImpl();
 		if (ParentLayout.IsValid())
 		{
-<<<<<<< HEAD
-=======
 			ParentLayout->RefreshNodeVisbility();
->>>>>>> 4af6daef
 			FilterNode(ParentLayout->GetCurrentFilter());
 			ParentLayout->GetPropertyGenerationUtilities().RebuildTreeNodes();
 		}
@@ -845,10 +804,7 @@
 	TSharedPtr<FDetailLayoutBuilderImpl> ParentLayout = GetParentLayoutImpl();
 
 	return SNew(SDetailCategoryTableRow, AsShared(), OwnerTable)
-<<<<<<< HEAD
-=======
 		.PasteFromText(OnPasteFromText())
->>>>>>> 4af6daef
 		.InnerCategory(ParentLayout.IsValid() ? ParentLayout->IsLayoutForExternalRoot() : false)
 		.DisplayName(GetDisplayName())
 		.HeaderContent(HeaderContent);
@@ -1105,11 +1061,7 @@
 	}
 }
 
-<<<<<<< HEAD
-void FDetailCategoryImpl::GetChildren(FDetailNodeList& OutChildren)
-=======
 void FDetailCategoryImpl::GetChildren(FDetailNodeList& OutChildren, const bool& bInIgnoreVisibility)
->>>>>>> 4af6daef
 {
 	GetGeneratedChildren(OutChildren, bInIgnoreVisibility, false);
 }
@@ -1138,12 +1090,8 @@
 			OutChildren.Add(AdvancedDropdownNode.ToSharedRef());
 		}
 
-<<<<<<< HEAD
-		if (ShouldAdvancedBeExpanded())
-=======
 		// bIgnoreVisibility treats advanced as expanded
 		if (bIgnoreVisibility || ShouldAdvancedBeExpanded())
->>>>>>> 4af6daef
 		{
 			for (TSharedRef<FDetailTreeNode>& Child : AdvancedChildNodes)
 			{
@@ -1151,11 +1099,7 @@
 				{
 					if (Child->ShouldShowOnlyChildren())
 					{
-<<<<<<< HEAD
-						Child->GetChildren(OutChildren);
-=======
 						Child->GetChildren(OutChildren, bIgnoreVisibility);
->>>>>>> 4af6daef
 					}
 					else
 					{
