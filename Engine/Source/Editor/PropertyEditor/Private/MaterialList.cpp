--- conflicted
+++ resolved
@@ -157,10 +157,7 @@
 		for (TSharedPtr<SWidget> Widget : Widgets)
 		{
 			WidgetContainer->AddSlot()
-<<<<<<< HEAD
-=======
 				.AutoHeight()
->>>>>>> d731a049
 			[
 				Widget.ToSharedRef()
 			];
@@ -172,15 +169,12 @@
 
 TSharedRef<SWidget> FMaterialItemView::CreateValueContent(IDetailLayoutBuilder& InDetailBuilder, const TArray<FAssetData>& OwnerAssetDataArray, UActorComponent* InActorComponent)
 {	
-<<<<<<< HEAD
-=======
 	// Always consider the InActorComponent's asset location (BP, Level, etc.) as part of the OwnerAssetArray
 	TArray<FAssetData> AssetDataArray = OwnerAssetDataArray;
 	if (InActorComponent)
 	{
 		AssetDataArray.Add((FAssetData)InActorComponent->GetOuter());
 	}
->>>>>>> d731a049
 
 	return
 		SNew(SVerticalBox)
