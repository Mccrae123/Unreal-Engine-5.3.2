--- conflicted
+++ resolved
@@ -6,11 +6,8 @@
 #include "ObjectPropertyNode.h"
 #include "PropertyEditorHelpers.h"
 #include "PropertyPathHelpers.h"
-<<<<<<< HEAD
-=======
 #include "Classes/EditorStyleSettings.h"
 #include "UserInterface/PropertyEditor/SPropertyEditorArrayItem.h"
->>>>>>> 6bbb88c8
 
 #define LOCTEXT_NAMESPACE "ItemPropertyNode"
 
@@ -535,66 +532,6 @@
 			if (CastField<FSetProperty>(ParentProperty) == nullptr &&  CastField<FMapProperty>(ParentProperty) == nullptr)
 			{
 				if (PropertyPtr != nullptr)
-<<<<<<< HEAD
-				{
-					// Check if this property has Title Property Meta
-					static const FName NAME_TitleProperty = FName(TEXT("TitleProperty"));
-					FName TitlePropertyName = *PropertyPtr->GetMetaData(NAME_TitleProperty);
-					if (TitlePropertyName != NAME_None)
-					{
-						FItemPropertyNode* NonConstThis = const_cast<FItemPropertyNode*>(this);
-
-						FReadAddressListData ReadAddress;
-						GetReadAddressUncached(*NonConstThis, ReadAddress);
-
-						const UStruct* PropertyStruct = nullptr;
-
-						if (const FObjectProperty* ObjectProperty = CastField<FObjectProperty>(PropertyPtr))
-						{
-							// We do this so we get the classes *exact* value and not just the base from PropertyClass
-							uint8* FoundAddress = ReadAddress.GetAddress(0);
-							UObject* ObjectValue = FoundAddress != nullptr ? ObjectProperty->GetObjectPropertyValue(FoundAddress) : nullptr;
-
-							if (ObjectValue != nullptr)
-							{
-								PropertyStruct = ObjectValue->GetClass();
-							}
-						}
-
-						// Find the property and get the right property handle
-						if (PropertyStruct != nullptr)
-						{
-							FProperty* TitleProperty = PropertyStruct->FindPropertyByName(TitlePropertyName);
-							if (TitleProperty != nullptr)
-							{
-								const TSharedPtr<IPropertyHandle> ThisAsHandle = PropertyEditorHelpers::GetPropertyHandle(NonConstThis->AsShared(), nullptr, nullptr);
-								const TSharedPtr<IPropertyHandle> ChildPropertyHandle = ThisAsHandle->GetChildHandle(TitlePropertyName, true);
-
-								// Can be null in the case that it doesn't have a UI handle yet (like in the case of newly created instanced properties)
-								if (ChildPropertyHandle.IsValid())
-								{
-									ChildPropertyHandle->GetValueAsDisplayText(FinalDisplayName);
-								}
-							}
-						}
-					}
-
-					if (FinalDisplayName.IsEmpty())
-					{
-						if (ArraySizeEnum == nullptr)
-						{
-							FinalDisplayName = FText::AsNumber(GetArrayIndex());
-						}
-						else
-						{
-							FinalDisplayName = ArraySizeEnum->GetDisplayNameTextByIndex(GetArrayIndex());
-						}
-					}
-				}
-				// This item is a member of an array, its display name is its index 
-				else if (PropertyPtr == NULL || ArraySizeEnum == NULL)
-=======
->>>>>>> 6bbb88c8
 				{
 					// Check if this property has Title Property Meta
 					static const FName NAME_TitleProperty = FName(TEXT("TitleProperty"));
