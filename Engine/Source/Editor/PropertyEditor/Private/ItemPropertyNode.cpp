// Copyright Epic Games, Inc. All Rights Reserved.

#include "ItemPropertyNode.h"
#include "Editor.h"
#include "EditorMetadataOverrides.h"
#include "ObjectPropertyNode.h"
#include "PropertyEditorHelpers.h"
#include "PropertyPathHelpers.h"
#include "Settings/EditorStyleSettings.h"
#include "UserInterface/PropertyEditor/SPropertyEditorArrayItem.h"

#define LOCTEXT_NAMESPACE "ItemPropertyNode"

FItemPropertyNode::FItemPropertyNode()
{
	bCanDisplayFavorite = false;
}

FItemPropertyNode::~FItemPropertyNode()
{

}

uint8* FItemPropertyNode::GetValueBaseAddress(uint8* StartAddress, bool bIsSparseData, bool bIsStruct) const
{
	const FProperty* MyProperty = GetProperty();
	const TSharedPtr<FPropertyNode> ParentNode = ParentNodeWeakPtr.Pin();
	if (MyProperty && ParentNode)
	{
		const FArrayProperty* OuterArrayProp = MyProperty->GetOwner<FArrayProperty>();
		const FSetProperty* OuterSetProp = MyProperty->GetOwner<FSetProperty>();
		const FMapProperty* OuterMapProp = MyProperty->GetOwner<FMapProperty>();

		uint8* ValueBaseAddress = ParentNode->GetValueBaseAddress(StartAddress, bIsSparseData, bIsStruct);

		if (OuterArrayProp != nullptr)
		{
			FScriptArrayHelper ArrayHelper(OuterArrayProp, ValueBaseAddress);
			if (ValueBaseAddress != nullptr && ArrayHelper.IsValidIndex(ArrayIndex))
			{
				return ArrayHelper.GetRawPtr(ArrayIndex);
			}
		}
		else if (OuterSetProp != nullptr)
		{
			FScriptSetHelper SetHelper(OuterSetProp, ValueBaseAddress);
			if (ValueBaseAddress != nullptr)
			{
				int32 ActualIndex = SetHelper.FindInternalIndex(ArrayIndex);
				if (ActualIndex != INDEX_NONE)
				{
					return SetHelper.GetElementPtr(ActualIndex);
				}
			}
		}
		else if (OuterMapProp != nullptr)
		{
			FScriptMapHelper MapHelper(OuterMapProp, ValueBaseAddress);
			if (ValueBaseAddress != nullptr)
			{
				int32 ActualIndex = MapHelper.FindInternalIndex(ArrayIndex);
				if (ActualIndex != INDEX_NONE)
				{
					uint8* PairPtr = MapHelper.GetPairPtr(ActualIndex);
					return MyProperty->ContainerPtrToValuePtr<uint8>(PairPtr);
				}
			}
		}
		else
		{
			uint8* ValueAddress = ParentNode->GetValueAddress(StartAddress, bIsSparseData, bIsStruct);
			if (ValueAddress != nullptr && ParentNode->GetProperty() != MyProperty)
			{
				// if this is not a fixed size array (in which the parent property and this property are the same), we need to offset from the property (otherwise, the parent already did that for us)
				ValueAddress = MyProperty->ContainerPtrToValuePtr<uint8>(ValueAddress);
			}

			if (ValueAddress != nullptr)
			{
				ValueAddress += ArrayOffset;
			}
			return ValueAddress;
		}
	}

	return nullptr;
}

uint8* FItemPropertyNode::GetValueAddress(uint8* StartAddress, bool bIsSparseData, bool bIsStruct) const
{
<<<<<<< HEAD
	uint8* Result = GetValueBaseAddress(StartAddress, bIsSparseData);
=======
	uint8* Result = GetValueBaseAddress(StartAddress, bIsSparseData, bIsStruct);
>>>>>>> 4af6daef
	return Result;
}

/**
 * Overridden function for special setup
 */
void FItemPropertyNode::InitExpansionFlags (void)
{
	FProperty* MyProperty = GetProperty();

	bool bExpandableType = CastField<FStructProperty>(MyProperty) 
		|| (CastField<FArrayProperty>(MyProperty) || CastField<FSetProperty>(MyProperty) || CastField<FMapProperty>(MyProperty));

	if(	bExpandableType
		|| HasNodeFlags(EPropertyNodeFlags::EditInlineNew)
		|| HasNodeFlags(EPropertyNodeFlags::ShowInnerObjectProperties)
		|| ( MyProperty->ArrayDim > 1 && ArrayIndex == -1 ) )
	{
		SetNodeFlags(EPropertyNodeFlags::CanBeExpanded, true);
	}
}
/**
 * Overridden function for Creating Child Nodes
 */
void FItemPropertyNode::InitChildNodes()
{
	//NOTE - this is only turned off as to not invalidate child object nodes.
	FProperty* MyProperty = GetProperty();
	FStructProperty* StructProperty = CastField<FStructProperty>(MyProperty);
	FArrayProperty* ArrayProperty = CastField<FArrayProperty>(MyProperty);
	FSetProperty* SetProperty = CastField<FSetProperty>(MyProperty);
	FMapProperty* MapProperty = CastField<FMapProperty>(MyProperty);
	FObjectPropertyBase* ObjectProperty = CastField<FObjectPropertyBase>(MyProperty);

	const bool bShouldShowHiddenProperties = !!HasNodeFlags(EPropertyNodeFlags::ShouldShowHiddenProperties);
	const bool bShouldShowDisableEditOnInstance = !!HasNodeFlags(EPropertyNodeFlags::ShouldShowDisableEditOnInstance);

	if( MyProperty->ArrayDim > 1 && ArrayIndex == -1 )
	{
		// Do not add array children which are defined by an enum but the enum at the array index is hidden
		// This only applies to static arrays
		static const FName NAME_ArraySizeEnum("ArraySizeEnum");
		UEnum* ArraySizeEnum = NULL; 
		if (MyProperty->HasMetaData(NAME_ArraySizeEnum))
		{
			ArraySizeEnum	= FindObject<UEnum>(NULL, *MyProperty->GetMetaData(NAME_ArraySizeEnum));
		}

		// Expand array.
		for( int32 Index = 0 ; Index < MyProperty->ArrayDim ; Index++ )
		{
			bool bShouldBeHidden = false;
			if( ArraySizeEnum )
			{
				// The enum at this array index is hidden
				bShouldBeHidden = ArraySizeEnum->HasMetaData(TEXT("Hidden"), Index );
			}

			if( !bShouldBeHidden )
			{
				TSharedPtr<FItemPropertyNode> NewItemNode( new FItemPropertyNode);
				FPropertyNodeInitParams InitParams;
				InitParams.ParentNode = SharedThis(this);
				InitParams.Property = MyProperty;
				InitParams.ArrayOffset = Index*MyProperty->ElementSize;
				InitParams.ArrayIndex = Index;
				InitParams.bAllowChildren = true;
				InitParams.bForceHiddenPropertyVisibility = bShouldShowHiddenProperties;
				InitParams.bCreateDisableEditOnInstanceNodes = bShouldShowDisableEditOnInstance;

				NewItemNode->InitNode( InitParams );
				AddChildNode(NewItemNode);
			}
		}
	}
	else if( ArrayProperty )
	{
		void* Array = NULL;
		FReadAddressList Addresses;
		if ( GetReadAddress(HasNodeFlags(EPropertyNodeFlags::SingleSelectOnly), Addresses ) )
		{
			Array = Addresses.GetAddress(0);
		}

		if( Array )
		{
			FScriptArrayHelper ArrayHelper(ArrayProperty, Array);
			for( int32 Index = 0 ; Index < ArrayHelper.Num(); Index++ )
			{
				TSharedPtr<FItemPropertyNode> NewItemNode( new FItemPropertyNode );

				FPropertyNodeInitParams InitParams;
				InitParams.ParentNode = SharedThis(this);
				InitParams.Property = ArrayProperty->Inner;
				InitParams.ArrayOffset = Index * ArrayProperty->Inner->ElementSize;
				InitParams.ArrayIndex = Index;
				InitParams.bAllowChildren = true;
				InitParams.bForceHiddenPropertyVisibility = bShouldShowHiddenProperties;
				InitParams.bCreateDisableEditOnInstanceNodes = bShouldShowDisableEditOnInstance;

				NewItemNode->InitNode( InitParams );
				AddChildNode(NewItemNode);
			}
		}
	}
	else if ( SetProperty )
	{
		void* Set = NULL;
		FReadAddressList Addresses;
		if (GetReadAddress(!!HasNodeFlags(EPropertyNodeFlags::SingleSelectOnly), Addresses))
		{
			Set = Addresses.GetAddress(0);
		}

		if (Set)
		{
			FScriptSetHelper SetHelper(SetProperty, Set);

			for (int32 Index = 0; Index < SetHelper.Num(); ++Index)
			{
				TSharedPtr<FItemPropertyNode> NewItemNode(new FItemPropertyNode);

				FPropertyNodeInitParams InitParams;
				InitParams.ParentNode = SharedThis(this);
				InitParams.Property = SetProperty->ElementProp;
				InitParams.ArrayIndex = Index;
				InitParams.bAllowChildren = true;
				InitParams.bForceHiddenPropertyVisibility = bShouldShowHiddenProperties;
				InitParams.bCreateDisableEditOnInstanceNodes = bShouldShowDisableEditOnInstance;

				NewItemNode->InitNode(InitParams);
				AddChildNode(NewItemNode);
			}
		}
	}
	else if ( MapProperty )
	{
		void* Map = NULL;
		FReadAddressList Addresses;
		if (GetReadAddress(!!HasNodeFlags(EPropertyNodeFlags::SingleSelectOnly), Addresses))
		{
			Map = Addresses.GetAddress(0);
		}

		if ( Map )
		{
			FScriptMapHelper MapHelper(MapProperty, Map);

			for (int32 Index = 0; Index < MapHelper.Num(); ++Index)
			{
				// Construct the key node first
				TSharedPtr<FPropertyNode> KeyNode(new FItemPropertyNode());
					
				FPropertyNodeInitParams InitParams;
				InitParams.ParentNode = SharedThis(this);	// Key Node needs to point to this node to ensure its data is set correctly
				InitParams.Property = MapHelper.KeyProp;
				InitParams.ArrayIndex = Index;
				InitParams.ArrayOffset = 0;
				InitParams.bAllowChildren = true;
				InitParams.bForceHiddenPropertyVisibility = bShouldShowHiddenProperties;
				InitParams.bCreateDisableEditOnInstanceNodes = bShouldShowDisableEditOnInstance;

				KeyNode->InitNode(InitParams);
				// Not adding the key node as a child, otherwise it'll show up in the wrong spot.

				// Then the value node
				TSharedPtr<FPropertyNode> ValueNode(new FItemPropertyNode());
					
				// Reuse the init params
				InitParams.ParentNode = SharedThis(this);
				InitParams.Property = MapHelper.ValueProp;

				ValueNode->InitNode(InitParams);
				AddChildNode(ValueNode);

				FPropertyNode::SetupKeyValueNodePair(KeyNode, ValueNode);
			}
		}
	}
	else if( StructProperty )
	{
		// Expand struct.
		TArray<FProperty*> StructMembers;
		for (TFieldIterator<FProperty> It(StructProperty->Struct); It; ++It)
		{
			FProperty* StructMember = *It;
			
			if (PropertyEditorHelpers::ShouldBeVisible(*this, StructMember))
			{
				StructMembers.Add(StructMember);
			}
		}

		PropertyEditorHelpers::OrderPropertiesFromMetadata(StructMembers);

		for (FProperty* StructMember : StructMembers)
		{
			TSharedPtr<FItemPropertyNode> NewItemNode( new FItemPropertyNode );
		
			FPropertyNodeInitParams InitParams;
			InitParams.ParentNode = SharedThis(this);
			InitParams.Property = StructMember;
			InitParams.ArrayOffset = 0;
			InitParams.ArrayIndex = INDEX_NONE;
			InitParams.bAllowChildren = true;
			InitParams.bForceHiddenPropertyVisibility = bShouldShowHiddenProperties;
			InitParams.bCreateDisableEditOnInstanceNodes = bShouldShowDisableEditOnInstance;

			NewItemNode->InitNode( InitParams );
			AddChildNode(NewItemNode);

			if ( FPropertySettings::Get().ExpandDistributions() == false)
			{
				// auto-expand distribution structs
				if ( CastField<FObjectProperty>(StructMember) || CastField<FWeakObjectProperty>(StructMember) || CastField<FLazyObjectProperty>(StructMember) || CastField<FSoftObjectProperty>(StructMember) )
				{
					const FName StructName = StructProperty->Struct->GetFName();
					if (StructName == NAME_RawDistributionFloat || StructName == NAME_RawDistributionVector)
					{
						NewItemNode->SetNodeFlags(EPropertyNodeFlags::Expanded, true);
					}
				}
			}
		}
	}
	else if( ObjectProperty )
	{
		uint8* ReadValue = NULL;

		FReadAddressList ReadAddresses;
		if( GetReadAddress(!!HasNodeFlags(EPropertyNodeFlags::SingleSelectOnly), ReadAddresses, false ) )
		{
			// We've got some addresses, and we know they're all NULL or non-NULL.
			// Have a peek at the first one, and only build an objects node if we've got addresses.
			if( UObject* Obj = (ReadAddresses.Num() > 0) ? ObjectProperty->GetObjectPropertyValue(ReadAddresses.GetAddress(0)) : nullptr )
			{
				//verify it's not above in the hierarchy somewhere
				FObjectPropertyNode* ParentObjectNode = FindObjectItemParent();
				while (ParentObjectNode)
				{
					for ( TPropObjectIterator Itor( ParentObjectNode->ObjectIterator() ) ; Itor ; ++Itor )
					{
						if (*Itor == Obj)
						{
							SetNodeFlags(EPropertyNodeFlags::NoChildrenDueToCircularReference, true);
							//stop the circular loop!!!
							return;
						}
					}
					FPropertyNode* UpwardTravesalNode = ParentObjectNode->GetParentNode();
					ParentObjectNode = (UpwardTravesalNode==NULL) ? NULL : UpwardTravesalNode->FindObjectItemParent();
				}

			
				TSharedPtr<FObjectPropertyNode> NewObjectNode( new FObjectPropertyNode );
				for ( int32 AddressIndex = 0 ; AddressIndex < ReadAddresses.Num() ; ++AddressIndex )
				{
					NewObjectNode->AddObject( ObjectProperty->GetObjectPropertyValue(ReadAddresses.GetAddress(AddressIndex) ) );
				}

				FPropertyNodeInitParams InitParams;
				InitParams.ParentNode = SharedThis(this);
				InitParams.Property = MyProperty;
				InitParams.ArrayOffset = 0;
				InitParams.ArrayIndex = INDEX_NONE;
				InitParams.bAllowChildren = true;
				InitParams.bForceHiddenPropertyVisibility = bShouldShowHiddenProperties;
				InitParams.bCreateDisableEditOnInstanceNodes = bShouldShowDisableEditOnInstance;

				NewObjectNode->InitNode( InitParams );
				AddChildNode(NewObjectNode);
			}
		}
	}
}

void FItemPropertyNode::SetFavorite(bool IsFavorite)
{
	if (GEditor == nullptr)
	{
		return;
	}

	UEditorMetadataOverrides* MetadataOverrides = GEditor->GetEditorSubsystem<UEditorMetadataOverrides>();
	if (MetadataOverrides == nullptr)
	{
		return;
	}

	const FObjectPropertyNode* ObjectParent = FindObjectItemParent();
	if (ObjectParent == nullptr)
	{
		return;
	}
				
	FString Path;
	GetQualifiedName(Path, /*bWithArrayIndex=*/true, ObjectParent, /*bIgnoreCategories=*/true);

	static const FName FavoritePropertiesName("FavoriteProperties");

	TArray<FString> FavoritePropertiesList;
	if (MetadataOverrides->GetArrayMetadata(ObjectParent->GetObjectBaseClass(), FavoritePropertiesName, FavoritePropertiesList))
	{
		if (IsFavorite)
		{
			FavoritePropertiesList.AddUnique(Path);
		}
		else
		{
			FavoritePropertiesList.Remove(Path);
		}

		MetadataOverrides->SetArrayMetadata(ObjectParent->GetObjectBaseClass(), FavoritePropertiesName, FavoritePropertiesList);
	}
	else
	{
		if (IsFavorite)
		{
			FavoritePropertiesList.Add(Path);
			MetadataOverrides->SetArrayMetadata(ObjectParent->GetObjectBaseClass(), FavoritePropertiesName, FavoritePropertiesList);
		}
	}
}

bool FItemPropertyNode::IsFavorite() const
{
	if (GEditor == nullptr)
	{
		return false;
	}

	UEditorMetadataOverrides* MetadataOverrides = GEditor->GetEditorSubsystem<UEditorMetadataOverrides>();
	if (MetadataOverrides == nullptr)
	{
		return false;
	}

	const FObjectPropertyNode* ObjectParent = FindObjectItemParent();
	if (ObjectParent == nullptr)
	{
		return false;
	}

	FString Path;
	GetQualifiedName(Path, /*bWithArrayIndex=*/true, ObjectParent, /*bIgnoreCategories=*/true);

	static const FName FavoritePropertiesName("FavoriteProperties");

	TArray<FString> FavoritePropertiesList;
	if (MetadataOverrides->GetArrayMetadata(ObjectParent->GetObjectBaseClass(), FavoritePropertiesName, FavoritePropertiesList))
	{
		return FavoritePropertiesList.Contains(Path);
	}

	return false;
}

void FItemPropertyNode::SetDisplayNameOverride( const FText& InDisplayNameOverride )
{
	DisplayNameOverride = InDisplayNameOverride;
}

FText FItemPropertyNode::GetDisplayName() const
{
	FText FinalDisplayName;

	if( !DisplayNameOverride.IsEmpty() )
	{
		FinalDisplayName = DisplayNameOverride;
	}
	else 
	{
		const FProperty* PropertyPtr = GetProperty();
		if( GetArrayIndex()==-1 && PropertyPtr != NULL  )
		{
			// This item is not a member of an array, get a traditional display name
			if ( FPropertySettings::Get().ShowFriendlyPropertyNames() )
			{
				//We are in "readable display name mode"../ Make a nice name
				FinalDisplayName = PropertyPtr->GetDisplayNameText();
				if ( FinalDisplayName.IsEmpty() )
				{
					FString PropertyDisplayName;
					bool bIsBoolProperty = CastField<const FBoolProperty>(PropertyPtr) != NULL;

					const TSharedPtr<FPropertyNode> ParentNode = ParentNodeWeakPtr.Pin();
					const FStructProperty* ParentStructProperty = CastField<const FStructProperty>(ParentNode->GetProperty());
					if( ParentStructProperty && ParentStructProperty->Struct->GetFName() == NAME_Rotator )
					{
						if( Property->GetFName() == "Roll" )
						{
							PropertyDisplayName = TEXT("X");
						}
						else if( Property->GetFName() == "Pitch" )
						{
							PropertyDisplayName = TEXT("Y");
						}
						else if( Property->GetFName() == "Yaw" )
						{
							PropertyDisplayName = TEXT("Z");
						}
						else
						{
							check(0);
						}
					}
					else
					{
						PropertyDisplayName = Property->GetName();
					}
					if( GetDefault<UEditorStyleSettings>()->bShowFriendlyNames )
					{
						PropertyDisplayName = FName::NameToDisplayString( PropertyDisplayName, bIsBoolProperty );
					}

					FinalDisplayName = FText::FromString( PropertyDisplayName );
				}
			}
			else
			{
				FinalDisplayName =  FText::FromString( PropertyPtr->GetName() );
			}
		}
		else if (const TSharedPtr<FPropertyNode> ParentNode = ParentNodeWeakPtr.Pin())
		{	
			// Sets and maps do not have a display index.
			FProperty* ParentProperty = ParentNode->GetProperty();

			// Get the ArraySizeEnum class from meta data.
			static const FName NAME_ArraySizeEnum("ArraySizeEnum");
			UEnum* ArraySizeEnum = NULL; 
			if (PropertyPtr && PropertyPtr->HasMetaData(NAME_ArraySizeEnum))
			{
				ArraySizeEnum	= FindObject<UEnum>(NULL, *Property->GetMetaData(NAME_ArraySizeEnum));
			}
		
			// Also handle UArray's having the ArraySizeEnum entry...
			if (ArraySizeEnum == nullptr && CastField<FArrayProperty>(ParentProperty) != nullptr && ParentProperty->HasMetaData(NAME_ArraySizeEnum))
			{
				ArraySizeEnum = FindObject<UEnum>(NULL, *ParentProperty->GetMetaData(NAME_ArraySizeEnum));
			}

			if (CastField<FSetProperty>(ParentProperty) == nullptr &&  CastField<FMapProperty>(ParentProperty) == nullptr)
			{
				if (PropertyPtr != nullptr)
				{
					// Check if this property has Title Property Meta
					static const FName NAME_TitleProperty = FName(TEXT("TitleProperty"));
					FString TitleProperty = PropertyPtr->GetMetaData(NAME_TitleProperty);
					if (!TitleProperty.IsEmpty())
					{
						FItemPropertyNode* NonConstThis = const_cast<FItemPropertyNode*>(this);

						FReadAddressListData ReadAddress;
						GetReadAddressUncached(*NonConstThis, ReadAddress);

						const UStruct* PropertyStruct = nullptr;

						if (const FObjectProperty* ObjectProperty = CastField<FObjectProperty>(PropertyPtr))
						{
							// We do this so we get the classes *exact* value and not just the base from PropertyClass
							uint8* FoundAddress = ReadAddress.GetAddress(0);
							UObject* ObjectValue = FoundAddress != nullptr ? ObjectProperty->GetObjectPropertyValue(FoundAddress) : nullptr;

							if (ObjectValue != nullptr)
							{
								PropertyStruct = ObjectValue->GetClass();
							}
						}

						// Find the property and get the right property handle
						if (PropertyStruct != nullptr)
						{
							const TSharedPtr<IPropertyHandle> ThisAsHandle = PropertyEditorHelpers::GetPropertyHandle(NonConstThis->AsShared(), nullptr, nullptr);
							TSharedPtr<FTitleMetadataFormatter> TitleFormatter = FTitleMetadataFormatter::TryParse(ThisAsHandle, TitleProperty);
							if (TitleFormatter)
							{
								TitleFormatter->GetDisplayText(FinalDisplayName);
							}
						}
					}
				}

				if(FinalDisplayName.IsEmpty())
				{
					// This item is a member of an array, its display name is its index 
					if (PropertyPtr == NULL || ArraySizeEnum == NULL)
					{
						if (ArraySizeEnum == nullptr)
						{
							FinalDisplayName = FText::AsNumber(GetArrayIndex());
						}
						else
						{
							FinalDisplayName = ArraySizeEnum->GetDisplayNameTextByIndex(GetArrayIndex());
						}
					}
					else
					{
						FinalDisplayName = ArraySizeEnum->GetDisplayNameTextByIndex(GetArrayIndex());
					}
				}
			}
			// Maps should have display names that reflect the key and value types
			else if (PropertyPtr != nullptr && CastField<FMapProperty>(ParentProperty) != nullptr)
			{
				FText FormatText = GetPropertyKeyNode().IsValid()
					? LOCTEXT("MapValueDisplayFormat", "Value ({0})")
					: LOCTEXT("MapKeyDisplayFormat", "Key ({0})");

				FString TypeName;

				if (const FStructProperty* StructProp = CastField<FStructProperty>(PropertyPtr))
				{
					// For struct props, use the name of the struct itself
					TypeName = StructProp->Struct->GetName();
				}
				else if (const FEnumProperty* EnumProp = CastField<FEnumProperty>(PropertyPtr))
				{
					// For enum props, use the name of the enum
					if (EnumProp->GetEnum() != nullptr)
					{
						TypeName = EnumProp->GetEnum()->GetName();
					}
					else
					{
						TypeName = TEXT("Enum");
					}
				}
				else if(PropertyPtr->IsA<FStrProperty>())
				{
					// For strings, actually return "String" and not "Str"
					TypeName = TEXT("String");
				}
				else
				{
					// For any other property, get the type from the property class
					TypeName = PropertyPtr->GetClass()->GetName();

					int32 EndIndex = TypeName.Find(TEXT("Property"), ESearchCase::IgnoreCase, ESearchDir::FromEnd);

					if (EndIndex != -1)
					{
						TypeName.MidInline(0, EndIndex, false);
					}
				}

				if (FPropertySettings::Get().ShowFriendlyPropertyNames())
				{
					TypeName = FName::NameToDisplayString(TypeName, false);
				}

				FinalDisplayName = FText::Format(FormatText, FText::FromString(TypeName));
			}
		}
	}
	
	return FinalDisplayName;
}

void FItemPropertyNode::SetToolTipOverride( const FText& InToolTipOverride )
{
	ToolTipOverride = InToolTipOverride;
}

FText FItemPropertyNode::GetToolTipText() const
{
	if(!ToolTipOverride.IsEmpty())
	{
		return ToolTipOverride;
	}

	return PropertyEditorHelpers::GetToolTipText(GetProperty());
}

#undef LOCTEXT_NAMESPACE<|MERGE_RESOLUTION|>--- conflicted
+++ resolved
@@ -88,11 +88,7 @@
 
 uint8* FItemPropertyNode::GetValueAddress(uint8* StartAddress, bool bIsSparseData, bool bIsStruct) const
 {
-<<<<<<< HEAD
-	uint8* Result = GetValueBaseAddress(StartAddress, bIsSparseData);
-=======
 	uint8* Result = GetValueBaseAddress(StartAddress, bIsSparseData, bIsStruct);
->>>>>>> 4af6daef
 	return Result;
 }
 
