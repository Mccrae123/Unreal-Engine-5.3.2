// Copyright Epic Games, Inc. All Rights Reserved.

#pragma once

#include "CoreMinimal.h"
#include "UObject/Object.h"
#include "UObject/UnrealType.h"
#include "PropertyPath.h"
#include "PropertyEditorModule.h"
#include "EditConditionParser.h"

class FComplexPropertyNode;
class FEditConditionContext;
class FEditConditionExpression;
class FNotifyHook;
class FObjectPropertyNode;
class FPropertyItemValueDataTrackerSlate;
class FPropertyNode;
class FStructurePropertyNode;

DECLARE_LOG_CATEGORY_EXTERN(LogPropertyNode, Log, All);

namespace EPropertyNodeFlags
{
	typedef uint32 Type;

	const Type	IsSeen							= 1 << 0;		/** true if this node can be seen based on current parent expansion.  Does not take into account clipping*/
	const Type	IsSeenDueToFiltering			= 1 << 1;		/** true if this node has been accepted by the filter*/
	const Type	IsSeenDueToChildFiltering		= 1 << 2;		/** true if this node or one of it's children is seen due to filtering.  It will then be forced on as well.*/
	const Type	IsParentSeenDueToFiltering		= 1 << 3;		/** True if the parent was visible due to filtering*/
	const Type	IsSeenDueToChildFavorite		= 1 << 4;		/** True if this node is seen to it having a favorite as a child */
	
	const Type	Expanded						= 1 << 5;		/** true if this node should display its children*/
	const Type	CanBeExpanded					= 1 << 6;		/** true if this node is able to be expanded */

	const Type	EditInlineNew					= 1 << 7;		/** true if the property can be expanded into the property window. */

	const Type	SingleSelectOnly				= 1 << 8;		/** true if only a single object is selected. */
	const Type  ShowCategories					= 1 << 9;		/** true if this node should show categories.  Different*/

	const Type  HasEverBeenExpanded				= 1 << 10;	/** true if expand has ever been called on this node */

	const Type	IsBeingFiltered					= 1 << 11;	/** true if the node is being filtered. If this is true, seen flags should be checked for visibility.  If this is false the node has no filter and is visible */

	const Type  IsFavorite						= 1 << 12;	/** true if this item has been dubbed a favorite by the user */

	const Type  NoChildrenDueToCircularReference= 1 << 13;	/** true if this node has no children (but normally would) due to circular referencing */

	const Type	AutoExpanded					= 1 << 14;	/** true if this node was autoexpanded due to being filtered */
	const Type	ShouldShowHiddenProperties		= 1 << 15;	/** true if this node should all properties not just those with the correct flag(s) to be shown in the editor */
	const Type	IsAdvanced						= 1 << 16;	/** true if the property node is advanced (i.e it only shows up in advanced sections) */
	const Type	IsCustomized					= 1 << 17;	/** true if this node's visual representation has been customized by the editor */
	
	const Type	RequiresValidation				= 1 << 18; /** true if this node could unexpectedly change (array changes, editinlinenew changes) */

	const Type	ShouldShowDisableEditOnInstance = 1 << 19; /** true if this node should show child properties marked CPF_DisableEditOnInstance */

	const Type	IsReadOnly						= 1 << 20; /** true if this node is overridden to appear as read-only */

	const Type	SkipChildValidation				= 1 << 21; /** true if this node should skip child validation */

	const Type  ShowInnerObjectProperties		= 1 << 22;

	const Type	HasCustomResetToDefault			= 1 << 23;	/** true if this node's visual representation of reset to default has been customized*/

	const Type	IsSparseClassData				= 1 << 24;	/** true if the property on this node is part of a sparse class data structure */

	const Type	ShouldShowInViewport			= 1 << 25; /** true if the property should be shown in the viewport context menu */

	const Type 	NoFlags							= 0;

};

namespace FPropertyNodeConstants
{
	const int32 NoDepthRestrictions = -1;

	/** Character used to deliminate sub-categories in category path names */
	const TCHAR CategoryDelimiterChar = TCHAR( '|' );
};

class FPropertySettings
{
public:
	static FPropertySettings& Get();
	bool ShowFriendlyPropertyNames() const { return bShowFriendlyPropertyNames; }
	bool ShowHiddenProperties() const { return bShowHiddenProperties; }
	bool ExpandDistributions() const { return bExpandDistributions; }
private:
	FPropertySettings();
private:
	bool bShowFriendlyPropertyNames;
	bool bExpandDistributions;
	bool bShowHiddenProperties;
};

class FPropertyItemValueDataTrackerSlate;
class FPropertyNode;

struct FAddressPair
{
	FAddressPair(const UObject* InObject, uint8* Address, bool bInIsStruct)
		: Object( InObject)
		, ReadAddress( Address )
		, bIsStruct(bInIsStruct)
	{}
	TWeakObjectPtr<const UObject> Object;
	uint8* ReadAddress;
	bool bIsStruct;
};

template<> struct TIsPODType<FAddressPair> { enum { Value = true }; };

struct FReadAddressListData
{
public:
	FReadAddressListData()
		: bAllValuesTheSame( false )
		, bRequiresCache( true )
	{
	}
	void Add(const UObject* Object, uint8* Address, bool bIsStruct = false)
	{
		ReadAddresses.Add(FAddressPair(Object, Address, bIsStruct));
	}

	int32 Num() const
	{
		return ReadAddresses.Num();
	}

	uint8* GetAddress( int32 Index )
	{
		const FAddressPair& Pair = ReadAddresses[Index];
		return (Pair.Object.IsValid() || Pair.bIsStruct) ? Pair.ReadAddress : 0;
	}

	bool IsValidIndex( int32 Index ) const
	{
		return ReadAddresses.IsValidIndex(Index);
	}

	void Reset()
	{
		ReadAddresses.Reset();
		bAllValuesTheSame = false;
		bRequiresCache = true;
	}

	bool bAllValuesTheSame;
	bool bRequiresCache;
private:
	TArray<FAddressPair> ReadAddresses;
};

/**
 * A list of read addresses for a property node which contains the address for the nodes FProperty on each object
 */
class FReadAddressList
{
	friend class FPropertyNode;
public:
	FReadAddressList()
		: ReadAddressListData(nullptr)
	{}

	int32 Num() const
	{
		return (ReadAddressListData != nullptr) ? ReadAddressListData->Num() : 0;
	}

	uint8* GetAddress( int32 Index )
	{
		return ReadAddressListData->GetAddress( Index );
	}
	
	bool IsValidIndex( int32 Index ) const
	{
		return ReadAddressListData->IsValidIndex( Index );
	}

	void Reset()
	{
		if (ReadAddressListData != nullptr)
		{
			ReadAddressListData->Reset();
		}
	}

private:
	FReadAddressListData* ReadAddressListData;
};



/**
 * Parameters for initializing a property node
 */
struct FPropertyNodeInitParams
{
	enum class EIsSparseDataProperty : uint8
	{
		False,
		True,
		Inherit,
	};

	/** The parent of the property node */
	TSharedPtr<FPropertyNode> ParentNode;
	/** The property that the node observes and modifies*/
	FProperty* Property;
	/** Offset to the property data within either a fixed array or a dynamic array */
	int32 ArrayOffset;
	/** Index of the property in its array parent */
	int32 ArrayIndex;
	/** Whether or not to create any children */
	bool bAllowChildren;
	/** Whether or not to allow hidden properties (ones without CPF_Edit) to be visible */
	bool bForceHiddenPropertyVisibility;
	/** Whether or not to create category nodes (note: this setting is only valid for the root node of a property tree. The setting will propagate to children) */
	bool bCreateCategoryNodes;
	/** Whether or not to create nodes for properties marked CPF_DisableEditOnInstance */
	bool bCreateDisableEditOnInstanceNodes;
	/** Whether or not this property is sparse data */
	EIsSparseDataProperty IsSparseProperty;

	FPropertyNodeInitParams()
		: ParentNode(nullptr)
		, Property(nullptr)
		, ArrayOffset(0)
		, ArrayIndex( INDEX_NONE )
		, bAllowChildren( true )
		, bForceHiddenPropertyVisibility( false )
		, bCreateCategoryNodes( true )
		, bCreateDisableEditOnInstanceNodes( true )
		, IsSparseProperty( EIsSparseDataProperty::Inherit )
	{}
};

/** Describes in which way an array property change has happend. This is used
	for propagation of array property changes to the instances of archetype objects. */
struct EPropertyArrayChangeType
{
	enum Type
	{
		/** A value was added to the array */
		Add,
		/** The array was cleared */
		Clear,
		/** A new item has been inserted. */
		Insert,
		/** An item has been deleted */
		Delete,
		/** An item has been duplicated */
		Duplicate,
		/** Two items have been swapped */
		Swap,
	};
};

class FComplexPropertyNode;

enum EPropertyDataValidationResult : uint8
{
	/** The object(s) being viewed are now invalid */
	ObjectInvalid,
	/** Non dynamic array property nodes were added or removed that would require a refresh */
	PropertiesChanged,
	/** An edit inline new value changed,  In the tree this rebuilds the nodes, in the details view we don't need to do this */
	EditInlineNewValueChanged,
	/** The size of an array changed (delete,insert,add) */
	ArraySizeChanged,
	/** An internal node's children were rebuilt for some reason */
	ChildrenRebuilt,
	/** All data is valid */
	DataValid,
};

/**
 * The base class for all property nodes
 */
class FPropertyNode : public TSharedFromThis<FPropertyNode>
{
public:

	FPropertyNode(void);
	virtual ~FPropertyNode(void);

	/**
	 * Init Tree Node internally (used only derived classes to pass through variables that are common to all nodes
	 * @param InitParams	Parameters for how the node should be initialized
	 */
	void InitNode(const FPropertyNodeInitParams& InitParams);

	/**
	 * Indicates that children of this node should be rebuilt next tick.  Some topology changes will require this
	 */
	void RequestRebuildChildren() { bRebuildChildrenRequested = true; }

	/**
	 * Used for rebuilding this nodes children
	 */
	void RebuildChildren();

	/**
	 * For derived windows to be able to add their nodes to the child array
	 */
	void AddChildNode(TSharedPtr<FPropertyNode> InNode);

	/**
	 * Clears cached read address data
	 */
	void ClearCachedReadAddresses(bool bRecursive = true);

	/**
	 * Interface function to get at the derived FObjectPropertyNode class
	 */
	virtual class FObjectPropertyNode* AsObjectNode() { return nullptr; }
	virtual const FObjectPropertyNode* AsObjectNode() const { return nullptr; }

	/**
	 * Interface function to get at the derived FComplexPropertyNode class
	 */
	virtual class FComplexPropertyNode* AsComplexNode() { return nullptr; }
	virtual const FComplexPropertyNode* AsComplexNode() const { return nullptr; }

	/**
	 * Interface function to get at the derived FCategoryPropertyNode class
	 */
	virtual class FCategoryPropertyNode* AsCategoryNode() { return nullptr; }
	virtual const FCategoryPropertyNode* AsCategoryNode() const { return nullptr; }

	/**
	 * Interface function to get at the derived FItemPropertyNode class
	 */
	virtual class FItemPropertyNode* AsItemPropertyNode() { return nullptr; }
	virtual const FItemPropertyNode* AsItemPropertyNode() const { return nullptr; }

	/**
	 * Follows the chain of items upwards until it finds the complex property that houses this item.
	 */
	class FComplexPropertyNode* FindComplexParent();
	const FComplexPropertyNode* FindComplexParent() const;

	/**
	 * Follows the chain of items upwards until it finds the object property that houses this item.
	 */
	class FObjectPropertyNode* FindObjectItemParent();
	const FObjectPropertyNode* FindObjectItemParent() const;

	/**
	 * Follows the top-most object window that contains this property window item.
	 */
	class FObjectPropertyNode* FindRootObjectItemParent();

	/**
	 * Used to see if any data has been destroyed from under the property tree.  Should only be called during Tick
	 */
	EPropertyDataValidationResult EnsureDataIsValid();

	//////////////////////////////////////////////////////////////////////////
	// Text

	/**
	 * @param OutText						The property formatted in a string
	 * @param bAllowAlternateDisplayValue	Allow the function to potentially use an alternate form more suitable for display in the UI
	 * @param PortFlags						Determines how the property's value is accessed. Defaults to PPF_PropertyWindow
	 * @return true if the value was retrieved successfully
	 */
	FPropertyAccess::Result GetPropertyValueString(FString& OutString, const bool bAllowAlternateDisplayValue, EPropertyPortFlags PortFlags = PPF_PropertyWindow) const;

	/**
	 * @param OutText			The property formatted in text
	 * @param bAllowAlternateDisplayValue Allow the function to potentially use an alternate form more suitable for display in the UI
	 * @return true if the value was retrieved successfully
	 */
	FPropertyAccess::Result GetPropertyValueText(FText& OutText, const bool bAllowAlternateDisplayValue) const;

	//////////////////////////////////////////////////////////////////////////
	//Flags
	bool HasNodeFlags(const EPropertyNodeFlags::Type InTestFlags) const { return (PropertyNodeFlags & InTestFlags) != 0; }
	/**
	 * Sets the flags used by the window and the root node
	 * @param InFlags - flags to turn on or off
	 * @param InOnOff - whether to toggle the bits on or off
	 */
	void SetNodeFlags(const EPropertyNodeFlags::Type InFlags, const bool InOnOff);

	/**
	 * Finds a child of this property node
	 *
	 * @param InPropertyName	The name of the property to find
	 * @param bRecurse		true if we should recurse into children's children and so on.
	 */
	TSharedPtr<FPropertyNode> FindChildPropertyNode(const FName InPropertyName, bool bRecurse = false);

	/**
	 * Returns the parent node in the hierarchy
	 */
	FPropertyNode*			GetParentNode() { return ParentNodeWeakPtr.IsValid() ? ParentNodeWeakPtr.Pin().Get() : nullptr; }
	const FPropertyNode*	GetParentNode() const { return ParentNodeWeakPtr.IsValid() ? ParentNodeWeakPtr.Pin().Get() : nullptr; }
	TSharedPtr<FPropertyNode> GetParentNodeSharedPtr() { return ParentNodeWeakPtr.Pin(); }
	/**
	 * Returns the Property this Node represents
	 */
	FProperty*			GetProperty() { return Property.Get(); }
	const FProperty*	GetProperty() const { return Property.Get(); }

	/**
	 * Accessor functions for internals
	 */
	const int32 GetArrayOffset() const { return ArrayOffset; }
	const int32 GetArrayIndex() const { return ArrayIndex; }

	/**
	 * Return number of children that survived being filtered
	 */
	int32 GetNumChildNodes() const { return ChildNodes.Num(); }

	/**
	 * Returns the matching Child node
	 */
	TSharedPtr<FPropertyNode>& GetChildNode(const int32 ChildIndex)
	{
		check(ChildNodes[ChildIndex].IsValid());
		return ChildNodes[ChildIndex];
	}

	/**
	 * Returns the matching Child node
	 */
	const TSharedPtr<FPropertyNode>& GetChildNode(const int32 ChildIndex) const
	{
		check(ChildNodes[ChildIndex].IsValid());
		return ChildNodes[ChildIndex];
	}

	/**
	 * Returns the Child node whose ArrayIndex matches the supplied ChildIndex
	 */
	bool GetChildNode(const int32 ChildArrayIndex, TSharedPtr<FPropertyNode>& OutChildNode);

	/**
	* Returns the Child node whose ArrayIndex matches the supplied ChildIndex
	*/
	bool GetChildNode(const int32 ChildArrayIndex, TSharedPtr<FPropertyNode>& OutChildNode) const;

	/**
	 * Returns whether this window's property is read only or has the CPF_EditConst flag.
	 */
	bool IsPropertyConst() const;

	/** @return whether this window's property is constant (can't be edited by the user) */
	bool IsEditConst() const;

	/**
	 * Gets the full name of this node
	 * @param PathPlusIndex - return value with full path of node
	 * @param bWithArrayIndex - If True, adds an array index (where appropriate)
	 * @param StopParent	- Stop at this parent (if any). Does NOT include it in the path
	 * @param bIgnoreCategories - Skip over categories
	 */
	virtual bool GetQualifiedName(FString& PathPlusIndex, const bool bWithArrayIndex, const FPropertyNode* StopParent = nullptr, bool bIgnoreCategories = false) const;

	// The bArrayPropertiesCanDifferInSize flag is an override for array properties which want to display
	// e.g. the "Clear" and "Empty" buttons, even though the array properties may differ in the number of elements.
	bool GetReadAddress(
		bool InRequiresSingleSelection,
		FReadAddressList& OutAddresses,
		bool bComparePropertyContents = true,
		bool bObjectForceCompare = false,
		bool bArrayPropertiesCanDifferInSize = false) const;

	/**
	 * fills in the OutAddresses array with the addresses of all of the available objects.
	 * @param OutAddresses	Storage array for all of the objects' addresses.
	 */
	bool GetReadAddress(FReadAddressList& OutAddresses) const;

	/**
	 * Fills in the OutValueAddress with the address of the value of all the available objects.
	 * If multiple items are selected, this will return a null address unless they are all the same value.
	 * @param OutValueAddress	The address of the item
	 */
	FPropertyAccess::Result GetSingleReadAddress(uint8*& OutValueAddress) const;

	/**
	 * Gets read addresses without accessing cached data.  Is less efficient but gets the must up to date data
	 */
	virtual bool GetReadAddressUncached(const FPropertyNode& InNode, bool InRequiresSingleSelection, FReadAddressListData* OutAddresses, bool bComparePropertyContents = true, bool bObjectForceCompare = false, bool bArrayPropertiesCanDifferInSize = false) const;
	virtual bool GetReadAddressUncached(const FPropertyNode& InNode, FReadAddressListData& OutAddresses) const;

	/**
	 * Calculates the memory address for the data associated with this item's property.  This is typically the value of a FProperty or a UObject address.
	 *
	 * @param	StartAddress	the location to use as the starting point for the calculation; typically the address of the object that contains this property.
	 * @param	bIsSparseData	True if StartAddress is pointing to a sidecar structure containing sparse class data, false otherwise
	 *
	 * @return	a pointer to a FProperty value or UObject.  (For dynamic arrays, you'd cast this value to an FArray*)
	 */
	virtual uint8* GetValueBaseAddress(uint8* StartAddress, bool bIsSparseData) const;

	/**
	 * Calculates the memory address for the data associated with this item's value.  For most properties, identical to GetValueBaseAddress.  For items corresponding
	 * to dynamic array elements, the pointer returned will be the location for that element's data.
	 *
	 * @param	StartAddress	the location to use as the starting point for the calculation; typically the address of the object that contains this property.
	 * @param	bIsSparseData	True if StartAddress is pointing to a sidecar structure containing sparse class data, false otherwise
	 *
	 * @return	a pointer to a FProperty value or UObject.  (For dynamic arrays, you'd cast this value to whatever type is the Inner for the dynamic array)
	 */
	virtual uint8* GetValueAddress(uint8* StartAddress, bool bIsSparseData) const;

	/**
	 * Caclulates the memory address for the starting point of the structure that contains the property this node uses.
	 * This will often be Obj but may also point to a sidecar data structure.
	 */
	uint8* GetStartAddressFromObject(const UObject* Obj) const;

	/**
	 * Calculates the memory address for the data associated with this item's property.  This is typically the value of a FProperty or a UObject address.
	 *
	 * @param	Obj	The object that contains this property; used as the starting point for the calculation
	 *
	 * @return	a pointer to a FProperty value or UObject.  (For dynamic arrays, you'd cast this value to an FArray*)
	 */
	uint8* GetValueBaseAddressFromObject(const UObject* Obj) const;

	/**
	 * Calculates the memory address for the data associated with this item's value.  For most properties, identical to GetValueBaseAddress.  For items corresponding
	 * to dynamic array elements, the pointer returned will be the location for that element's data.
	 *
	 * @param	Obj	The object that contains this property; used as the starting point for the calculation
	 *
	 * @return	a pointer to a FProperty value or UObject.  (For dynamic arrays, you'd cast this value to whatever type is the Inner for the dynamic array)
	 */
	uint8* GetValueAddressFromObject(const UObject* Obj) const;

	/**
	 * Sets the display name override to use instead of the display name
	 */
	virtual void SetDisplayNameOverride(const FText& InDisplayNameOverride) {}

	/**
	* @return true if the property is mark as a favorite
	*/
	virtual void SetFavorite(bool FavoriteValue) {}

	/**
	* @return true if the property is mark as a favorite
	*/
	virtual bool IsFavorite() const { return false; }

	/**
	 * @return The formatted display name for the property in this node
	 */
	virtual FText GetDisplayName() const { return FText::GetEmpty(); }

	/**
	 * Sets the tooltip override to use instead of the property tooltip
	 */
	virtual void SetToolTipOverride(const FText& InToolTipOverride) {}

	/**
	 * @return The tooltip for the property in this node
	 */
	virtual FText GetToolTipText() const { return FText::GetEmpty(); }

	/**
	 * If there is a property, sees if it matches.  Otherwise sees if the entire parent structure matches
	 */
	bool GetDiffersFromDefault();

	/**
	 * @return The label for displaying a reset to default value
	 */
	FText GetResetToDefaultLabel();

	/**
	 * @return If this property node is associated with a property that can be reordered within an array
	 */
	bool IsReorderable();

	/**Walks up the hierarchy and return true if any parent node is a favorite*/
	bool IsChildOfFavorite(void) const;

	void NotifyPreChange(FProperty* PropertyAboutToChange, class FNotifyHook* InNotifyHook);
	void NotifyPreChange(FProperty* PropertyAboutToChange, class FNotifyHook* InNotifyHook, const TSet<UObject*>& AffectedInstances);
	void NotifyPreChange(FProperty* PropertyAboutToChange, class FNotifyHook* InNotifyHook, TSet<UObject*>&& AffectedInstances);

	void NotifyPostChange(FPropertyChangedEvent& InPropertyChangedEvent, class FNotifyHook* InNotifyHook);

	void SetOnRebuildChildren(FSimpleDelegate InOnRebuildChildren);

	/**
	 * Propagates the property change to all instances of an archetype
	 *
	 * @param	ModifiedObject	Object which property has been modified
	 * @param	NewValue		New value of the property
	 * @param	PreviousValue	Value of the property before the modification
	 */
	void PropagatePropertyChange(UObject* ModifiedObject, const TCHAR* NewValue, const FString& PreviousValue);

	/**
	 * Propagates the property change of a container property to all instances of an archetype
	 *
	 * @param	ModifiedObject				Object which property has been modified
	 * @param	OriginalContainerAddr		Original address holding the container value before the modification
	 * @param	ChangeType					In which way was the container modified
	 * @param	Index						Index of the modified item
	 */
	void PropagateContainerPropertyChange(UObject* ModifiedObject, const void* OriginalContainerAddr,
		EPropertyArrayChangeType::Type ChangeType, int32 Index, int32 SwapIndex = INDEX_NONE);

	/**
	 * Helper function to centralize logic for duplcating an array entry and ensuring that instanced object references are correctly handled
	 */
	static void DuplicateArrayEntry(FProperty* NodeProperty, FScriptArrayHelper& ArrayHelper, int32 Index);

	/**
	 * Gather the list of all instances that will be affected by a container property change
	 *
	 * @param	ModifiedObject				Object which property has been modified
	 * @param	OriginalContainerAddr		Original address holding the container value before the modification
	 * @param	ChangeType					In which way is the container modified
	 * @param	OutAffectedInstances		Instances affected by the property change
	 */
	void GatherInstancesAffectedByContainerPropertyChange(UObject* ModifiedObject, const void* OriginalContainerAddr, EPropertyArrayChangeType::Type ChangeType, TArray<UObject*>& OutAffectedInstances);

	/**
	 * Propagates the property change of a container property to the provided archetype instances
	 *
	 * @param	ModifiedObject				Object which property has been modified
	 * @param	OriginalContainerAddr		Original address holding the container value before the modification
	 * @param	AffectedInstances			Instances affected by the property change
	 * @param	ChangeType					In which way was the container modified
	 * @param	Index						Index of the modified item
	 */
	void PropagateContainerPropertyChange(UObject* ModifiedObject, const void* OriginalContainerAddr, const TArray<UObject*>& AffectedInstances,
		EPropertyArrayChangeType::Type ChangeType, int32 Index, int32 SwapIndex = INDEX_NONE);

	/** Broadcasts when a property value changes */
	DECLARE_EVENT(FPropertyNode, FPropertyValueChangedEvent);
	FPropertyValueChangedEvent& OnPropertyValueChanged() { return PropertyValueChangedEvent; }

	/** Broadcasts when a child of this property changes */
	FPropertyValueChangedEvent& OnChildPropertyValueChanged() { return ChildPropertyValueChangedEvent; }

	/** Broadcasts when a property value changes */
	DECLARE_EVENT(FPropertyNode, FPropertyValuePreChangeEvent);
	FPropertyValuePreChangeEvent& OnPropertyValuePreChange() { return PropertyValuePreChangeEvent; }

	/** Broadcasts when a child of this property changes */
	FPropertyValuePreChangeEvent& OnChildPropertyValuePreChange() { return ChildPropertyValuePreChangeEvent; }

	/** Broadcasts when this property is reset to default */
	DECLARE_EVENT(FPropertyNode, FPropertyResetToDefaultEvent);
	FPropertyResetToDefaultEvent& OnPropertyResetToDefault() { return PropertyResetToDefaultEvent; }

	/**
	 * Marks window's seem due to filtering flags
	 * @param InFilterStrings	- List of strings that must be in the property name in order to display
	 *					Empty InFilterStrings means display as normal
	 *					All strings must match in order to be accepted by the filter
	 * @param bParentAllowsVisible - is NOT true for an expander that is NOT expanded
	 */
	void FilterNodes(const TArray<FString>& InFilterStrings, const bool bParentSeenDueToFiltering = false);

	/**
	 * Marks windows as visible based on the filter strings or standard visibility
	 *
	 * @param bParentAllowsVisible - is NOT true for an expander that is NOT expanded
	 */
	void ProcessSeenFlags(const bool bParentAllowsVisible);

	/**
	 * Marks windows as visible based their favorites status
	 */
	void ProcessSeenFlagsForFavorites(void);

	/**
	 * @return true if this node should be visible in a tree
	 */
	bool IsVisible() const { return HasNodeFlags(EPropertyNodeFlags::IsBeingFiltered) == 0 || HasNodeFlags(EPropertyNodeFlags::IsSeen) || HasNodeFlags(EPropertyNodeFlags::IsSeenDueToChildFiltering); };

	static TSharedRef< FPropertyPath > CreatePropertyPath(const TSharedRef< FPropertyNode >& PropertyNode)
	{
		TArray< FPropertyInfo > Properties;
		FPropertyNode* CurrentNode = &PropertyNode.Get();

		if (CurrentNode != nullptr && CurrentNode->AsCategoryNode() != nullptr)
		{
			TSharedRef< FPropertyPath > NewPath = MakeShareable(new FPropertyPath());
			return NewPath;
		}

		while (CurrentNode != nullptr)
		{
			if (CurrentNode->AsItemPropertyNode() != nullptr)
			{
				FPropertyInfo NewPropInfo;
				NewPropInfo.Property = CurrentNode->GetProperty();
				NewPropInfo.ArrayIndex = CurrentNode->GetArrayIndex();

				Properties.Add(NewPropInfo);
			}

			CurrentNode = CurrentNode->GetParentNode();
		}

		TSharedRef< FPropertyPath > NewPath = MakeShareable(new FPropertyPath());

		for (int PropertyIndex = Properties.Num() - 1; PropertyIndex >= 0; --PropertyIndex)
		{
			NewPath->AddProperty(Properties[PropertyIndex]);
		}

		return NewPath;
	}

	static TSharedPtr< FPropertyNode > FindPropertyNodeByPath(const TSharedPtr< FPropertyPath > Path, const TSharedRef< FPropertyNode >& StartingNode)
	{
		if (!Path.IsValid() || Path->GetNumProperties() == 0)
		{
			return StartingNode;
		}

		bool FailedToFindProperty = false;
		TSharedPtr< FPropertyNode > PropertyNode = StartingNode;
		for (int PropertyIndex = 0; PropertyIndex < Path->GetNumProperties() && !FailedToFindProperty; PropertyIndex++)
		{
			FailedToFindProperty = true;
			const FPropertyInfo& PropInfo = Path->GetPropertyInfo(PropertyIndex);

			TArray< TSharedRef< FPropertyNode > > ChildrenStack;
			ChildrenStack.Push(PropertyNode.ToSharedRef());
			while (ChildrenStack.Num() > 0)
			{
				const TSharedRef< FPropertyNode > CurrentNode = ChildrenStack.Pop();

				for (int32 ChildIndex = 0; ChildIndex < CurrentNode->GetNumChildNodes(); ++ChildIndex)
				{
					const TSharedPtr< FPropertyNode > ChildNode = CurrentNode->GetChildNode(ChildIndex);

					if (ChildNode->AsItemPropertyNode() == nullptr)
					{
						ChildrenStack.Add(ChildNode.ToSharedRef());
					}
					else if (ChildNode.IsValid() &&
						ChildNode->GetProperty() == PropInfo.Property.Get() &&
						ChildNode->GetArrayIndex() == PropInfo.ArrayIndex)
					{
						PropertyNode = ChildNode;
						FailedToFindProperty = false;
						break;
					}
				}
			}
		}

		if (FailedToFindProperty)
		{
			PropertyNode = nullptr;
		}

		return PropertyNode;
	}


	static TArray< FPropertyInfo > GetPossibleExtensionsForPath(const TSharedPtr< FPropertyPath > Path, const TSharedRef< FPropertyNode >& StartingNode)
	{
		TArray< FPropertyInfo > PossibleExtensions;
		TSharedPtr< FPropertyNode > PropertyNode = FindPropertyNodeByPath(Path, StartingNode);

		if (!PropertyNode.IsValid())
		{
			return PossibleExtensions;
		}

		for (int32 ChildIndex = 0; ChildIndex < PropertyNode->GetNumChildNodes(); ++ChildIndex)
		{
			TSharedPtr< FPropertyNode > CurrentNode = PropertyNode->GetChildNode(ChildIndex);

			if (CurrentNode.IsValid() && CurrentNode->AsItemPropertyNode() != nullptr)
			{
				FPropertyInfo NewPropInfo;
				NewPropInfo.Property = CurrentNode->GetProperty();
				NewPropInfo.ArrayIndex = CurrentNode->GetArrayIndex();

				bool AlreadyExists = false;
				for (auto ExtensionIter = PossibleExtensions.CreateConstIterator(); ExtensionIter; ++ExtensionIter)
				{
					if (*ExtensionIter == NewPropInfo)
					{
						AlreadyExists = true;
						break;
					}
				}

				if (!AlreadyExists)
				{
					PossibleExtensions.Add(NewPropInfo);
				}
			}
		}

		return PossibleExtensions;
	}

	/**
	 * Adds a restriction to the possible values for this property.
	 * @param Restriction	The restriction being added to this property.
	 */
	virtual void AddRestriction(TSharedRef<const class FPropertyRestriction> Restriction);

	/**
	* Tests if a value is hidden for this property
	* @param Value			The value to test for being hidden.
	* @return				True if this value is hidden.
	*/
	bool IsHidden(const FString& Value) const
	{
		return IsHidden(Value, nullptr);
	}

	/**
	 * Tests if a value is disabled for this property
	 * @param Value			The value to test for being disabled.
	 * @return				True if this value is disabled.
	 */
	bool IsDisabled(const FString& Value) const
	{
		return IsDisabled(Value, nullptr);
	}

	bool IsRestricted(const FString& Value) const
	{
		return IsHidden(Value) || IsDisabled(Value);
	}

	/**
	* Tests if a value is hidden for this property.
	* @param Value			The value to test for being hidden.
	* @param OutReasons		If hidden, the reasons why.
	* @return				True if this value is hidden.
	*/
	virtual bool IsHidden(const FString& Value, TArray<FText>* OutReasons) const;

	/**
	 * Tests if a value is disabled for this property.
	 * @param Value			The value to test for being disabled.
	 * @param OutReasons	If disabled, the reasons why.
	 * @return				True if this value is disabled.
	 */
	virtual bool IsDisabled(const FString& Value, TArray<FText>* OutReasons) const;

	/**
	* Tests if a value is restricted for this property.
	* @param Value			The value to test for being restricted.
	* @param OutReasons		If restricted, the reasons why.
	* @return				True if this value is restricted.
	*/
	bool IsRestricted(const FString& Value, TArray<FText>& OutReasons) const;

	/**
	 * Generates a consistent tooltip describing this restriction for use in the editor.
	 * @param Value			The value to test for restriction and generate the tooltip from.
	 * @param OutTooltip	The tooltip describing why this value is restricted.
	 * @return				True if this value is restricted.
	 */
	virtual bool GenerateRestrictionToolTip(const FString& Value, FText& OutTooltip)const;

	const TArray<TSharedRef<const class FPropertyRestriction>>& GetRestrictions() const
	{
		return Restrictions;
	}

	FPropertyChangedEvent& FixPropertiesInEvent(FPropertyChangedEvent& Event);

	/** Set metadata value for 'Key' to 'Value' on this property instance (as opposed to the class) */
	void SetInstanceMetaData(const FName& Key, const FString& Value);

	/**
	 * Get metadata value for 'Key' for this property instance (as opposed to the class)
	 *
	 * @return Pointer to metadata value; nullptr if Key not found
	 */
	const FString* GetInstanceMetaData(const FName& Key) const;

	/**
	 * Get metadata map for this property instance (as opposed to the class)
	 *
	 * @return Map ptr containing metadata pairs
	 */
	const TMap<FName, FString>* GetInstanceMetaDataMap() const;

	bool ParentOrSelfHasMetaData(const FName& MetaDataKey) const;

	/**
	 * Invalidates the cached state of this node in all children;
	 */
	void InvalidateCachedState();

	static void SetupKeyValueNodePair( TSharedPtr<FPropertyNode>& KeyNode, TSharedPtr<FPropertyNode>& ValueNode )
	{
		check( KeyNode.IsValid() && ValueNode.IsValid() );
		check( !KeyNode->PropertyKeyNode.IsValid() && !ValueNode->PropertyKeyNode.IsValid() );

		ValueNode->PropertyKeyNode = KeyNode;
	}

	TSharedPtr<FPropertyNode>& GetPropertyKeyNode() { return PropertyKeyNode; }

	const TSharedPtr<FPropertyNode>& GetPropertyKeyNode() const { return PropertyKeyNode; }

	/**
	* Gets the default value of the property as string.
	*/
	FString GetDefaultValueAsString(bool bUseDisplayName = true);

	/**
	 * Broadcasts reset to default property changes
	 */
	void BroadcastPropertyResetToDefault();
<<<<<<< HEAD

	/**
	 * Helper to fetch a list of child property nodes that are expanded
	 */
	void GetExpandedChildPropertyPaths(TSet<FString>& OutExpandedChildPropertyPaths) const;

	/**
	 * Helper to set the expansion state of a list of child property nodes
	 */
	void SetExpandedChildPropertyNodes(const TSet<FString>& InNodesToExpand);

protected:
=======
>>>>>>> 6bbb88c8

	/** @return Whether this property should have an edit condition toggle. */
	bool SupportsEditConditionToggle() const;

	/** Toggle the current state of the edit condition if this SupportsEditConditionToggle() */
	void ToggleEditConditionState();

	/**	@return Whether the property has a condition which must be met before allowing editing of it's value */
	bool HasEditCondition() const;

	/**	@return Whether the condition has been met to allow editing of this property's value */
	bool IsEditConditionMet() const;

	/**	@return Whether this property derives its visibility from its edit condition */
	bool IsOnlyVisibleWhenEditConditionMet() const;


	/**
	 * Helper to fetch a list of child property nodes that are expanded
	 */
	void GetExpandedChildPropertyPaths(TSet<FString>& OutExpandedChildPropertyPaths) const;

	/**
	 * Helper to set the expansion state of a list of child property nodes
	 */
	void SetExpandedChildPropertyNodes(const TSet<FString>& InNodesToExpand);

protected:

	TSharedRef<FEditPropertyChain> BuildPropertyChain( FProperty* PropertyAboutToChange );
	TSharedRef<FEditPropertyChain> BuildPropertyChain( FProperty* PropertyAboutToChange, const TSet<UObject*>& InAffectedArchetypeInstances );
	TSharedRef<FEditPropertyChain> BuildPropertyChain( FProperty* PropertyAboutToChange, TSet<UObject*>&& InAffectedArchetypeInstances );

	void NotifyPreChangeInternal(TSharedRef<FEditPropertyChain> PropertyChain, FProperty* PropertyAboutToChange, FNotifyHook* InNotifyHook);

	/**
	 * Destroys all node within the hierarchy
	 */
	void DestroyTree(const bool bInDestroySelf=true);

	/**
	 * Interface function for Custom Setup of Node (prior to node flags being set)
	 */
	virtual void InitBeforeNodeFlags() {};

	/**
	 * Interface function for Custom expansion Flags.  Default is objects and categories which always expand
	 */
	virtual void InitExpansionFlags() { SetNodeFlags(EPropertyNodeFlags::CanBeExpanded, true); };

	/**
	 * Interface function for Creating Child Nodes
	 */
	virtual void InitChildNodes() = 0;

	/**
	 * Does the string compares to ensure this Name is acceptable to the filter that is passed in
	 */
	bool IsFilterAcceptable(const TArray<FString>& InAcceptableNames, const TArray<FString>& InFilterStrings);
	/**
	 * Make sure that parent nodes are expanded
	 */
	void ExpandParent( bool bInRecursive );

	/** @return		The property stored at this node, to be passed to Pre/PostEditChange. */
	FProperty*		GetStoredProperty()		{ return nullptr; }

	bool GetDiffersFromDefaultForObject( FPropertyItemValueDataTrackerSlate& ValueTracker, FProperty* InProperty );

	FString GetDefaultValueAsStringForObject( FPropertyItemValueDataTrackerSlate& ValueTracker, UObject* InObject, FProperty* InProperty, bool bUseDisplayName );

	FString GetDefaultValueAsStringForObject( FPropertyItemValueDataTrackerSlate& ValueTracker, UObject* InObject, FProperty* InProperty );
	
	/**
	 * Helper function to obtain the display name for an enum property
	 * @param InEnum		The enum whose metadata to pull from
	 * @param DisplayName	The name of the enum value to adjust
	 *
	 * @return	true if the DisplayName has been changed
	 */
	bool AdjustEnumPropDisplayName(UEnum* InEnum, FString& DisplayName) const;

	/**
	 * Helper function for derived members to be able to
	 * broadcast property changed notifications
	 */
	void BroadcastPropertyChangedDelegates();


	/**
	* Helper function for derived members to be able to
	* broadcast property pre-change notifications
	*/
	void BroadcastPropertyPreChangeDelegates();

	/**
	 * Gets a value tracker for the default of this property in the passed in object
	 *
	 * @param Object	The object to get the value for
	 * @param ObjIndex	The index of the object in the parent property node's object array (for caching)
	 */
	TSharedPtr< FPropertyItemValueDataTrackerSlate > GetValueTracker( UObject* Object, uint32 ObjIndex );

	/**
	 * Updates and caches the current edit const state of this property
	 */
	void UpdateEditConstState();

	/**
	 * Checks to see if the supplied property of a child node requires validation
	 * @param	InChildProp		The property of the child node
	 * @return	True if the property requires validation, false otherwise
	 */
	static bool DoesChildPropertyRequireValidation(FProperty* InChildProp);

protected:

	static FEditConditionParser EditConditionParser;

	/**
	 * The node that is the parent of this node or nullptr for the root
	 */
	TWeakPtr<FPropertyNode> ParentNodeWeakPtr;
	//@todo consolidate with ParentNodeWeakPtr, ParentNode is legacy
	FPropertyNode* ParentNode;

	/**	The property node, if any, that serves as the key value for this node */
	TSharedPtr<FPropertyNode> PropertyKeyNode;

	/** Cached read addresses for this property node */
	mutable FReadAddressListData CachedReadAddresses;

	/** List of per object default value trackers associated with this property node */
	TArray< TSharedPtr<FPropertyItemValueDataTrackerSlate> > ObjectDefaultValueTrackers;

	/** List of all child nodes this node is responsible for */
	TArray< TSharedPtr<FPropertyNode> > ChildNodes;

	/** Called when this node's children are rebuilt */
	FSimpleDelegate OnRebuildChildren;

	/** Called when this node's property value is about to change (called during NotifyPreChange) */
	FPropertyValuePreChangeEvent PropertyValuePreChangeEvent;

	/** Called when a child's property value is about to change */
	FPropertyValuePreChangeEvent ChildPropertyValuePreChangeEvent;

	/** Called when this node's property value has changed (called during NotifyPostChange) */
	FPropertyValueChangedEvent PropertyValueChangedEvent;

	/** Called when a child's property value has changed */
	FPropertyValueChangedEvent ChildPropertyValueChangedEvent;

	/** Called when the property is reset to default */
	FPropertyResetToDefaultEvent PropertyResetToDefaultEvent;

	/** The property being displayed/edited. */
	TWeakFieldPtr<FProperty> Property;

	/** Offset to the property data within either a fixed array or a dynamic array */
	int32 ArrayOffset;

	/** The index of the property if it is inside an array, set, or map (internally, we'll use set/map helpers that store element indices in an array) */
	int32 ArrayIndex;

	/** Safety Value representing Depth in the property tree used to stop diabolical topology cases
	 * -1 = No limit on children
	 *  0 = No more children are allowed.  Do not process child nodes
	 *  >0 = A limit has been set by the property and will tick down for successive children
	 */
	int32 MaxChildDepthAllowed;

	/**
	 * Used for flags to determine if the node is seen (if not seen and never been created, don't create it on display)
	 */
	EPropertyNodeFlags::Type PropertyNodeFlags;

	/** If true, children of this node will be rebuilt next tick. */
	bool bRebuildChildrenRequested;

	/** Set to true when RebuildChildren is called on the node */
	bool bChildrenRebuilt;

	/** An array of restrictions limiting this property's potential values in property editors.*/
	TArray<TSharedRef<const class FPropertyRestriction>> Restrictions;

	/** Optional reference to a tree node that is displaying this property */
	TWeakPtr< class FDetailTreeNode > TreeNode;

	/**
	 * Stores metadata for this instance of the property (in contrast
	 * to regular metadata, which is stored per-class)
	 */
	TMap<FName, FString> InstanceMetaData;

	/**
	* The property path for this property
	*/
	FString PropertyPath;

	/** Edit condition expression used to determine if this property editor can modify its property */
	TSharedPtr<FEditConditionExpression> EditConditionExpression;
	TSharedPtr<FEditConditionContext> EditConditionContext;

	/**
	* Cached state of flags that are expensive to update
	* These update when values are changed in the details panel
	*/
	mutable bool bIsEditConst;
	mutable bool bUpdateEditConstState;
	mutable bool bDiffersFromDefault;
	mutable bool bUpdateDiffersFromDefault;
};

class FComplexPropertyNode : public FPropertyNode
{
public:

	enum EPropertyType
	{
		EPT_Object,
		EPT_StandaloneStructure,
	};

	FComplexPropertyNode() : FPropertyNode() {}
	virtual ~FComplexPropertyNode() {}

	virtual FComplexPropertyNode* AsComplexNode() override { return this; }
	virtual const FComplexPropertyNode* AsComplexNode() const override { return this; }

	virtual class FStructurePropertyNode* AsStructureNode() { return nullptr; }
	virtual const FStructurePropertyNode* AsStructureNode() const { return nullptr; }

	virtual UStruct* GetBaseStructure() = 0;
	virtual const UStruct* GetBaseStructure() const = 0;

	// Returns the base struct as well as any sidecar data structs
	virtual TArray<UStruct*> GetAllStructures() = 0;
	virtual TArray<const UStruct*> GetAllStructures() const = 0;

	virtual int32 GetInstancesNum() const = 0;
	virtual uint8* GetMemoryOfInstance(int32 Index) const = 0;

	/**
	 * Returns a pointer to the stored value of InProperty on InParentNode's Index'th instance.
	 */
	virtual uint8* GetValuePtrOfInstance(int32 Index, const FProperty* InProperty, const FPropertyNode* InParentNode) const = 0;
	virtual TWeakObjectPtr<UObject> GetInstanceAsUObject(int32 Index) const = 0;
	virtual EPropertyType GetPropertyType() const = 0;

	virtual void Disconnect() = 0;
};<|MERGE_RESOLUTION|>--- conflicted
+++ resolved
@@ -922,21 +922,6 @@
 	 * Broadcasts reset to default property changes
 	 */
 	void BroadcastPropertyResetToDefault();
-<<<<<<< HEAD
-
-	/**
-	 * Helper to fetch a list of child property nodes that are expanded
-	 */
-	void GetExpandedChildPropertyPaths(TSet<FString>& OutExpandedChildPropertyPaths) const;
-
-	/**
-	 * Helper to set the expansion state of a list of child property nodes
-	 */
-	void SetExpandedChildPropertyNodes(const TSet<FString>& InNodesToExpand);
-
-protected:
-=======
->>>>>>> 6bbb88c8
 
 	/** @return Whether this property should have an edit condition toggle. */
 	bool SupportsEditConditionToggle() const;
