// Copyright Epic Games, Inc. All Rights Reserved.

#pragma once

#include "CoreMinimal.h"
#include "UObject/Object.h"
#include "UObject/UnrealType.h"
#include "PropertyPath.h"
#include "PropertyEditorModule.h"
#include "EditConditionParser.h"

class FCategoryPropertyNode;
class FComplexPropertyNode;
class FDetailTreeNode;
class FEditConditionContext;
class FEditConditionExpression;
class FItemPropertyNode;
class FNotifyHook;
class FObjectPropertyNode;
class FPropertyItemValueDataTrackerSlate;
class FPropertyNode;
class FPropertyRestriction;
class FStructurePropertyNode;

DECLARE_LOG_CATEGORY_EXTERN(LogPropertyNode, Log, All);

namespace EPropertyNodeFlags
{
	typedef uint32 Type;

<<<<<<< HEAD
	const Type	IsSeen							= 1 << 0;	/** true if this node can be seen based on current parent expansion.  Does not take into account clipping*/
	const Type	IsSeenDueToFiltering			= 1 << 1;	/** true if this node has been accepted by the filter*/
	const Type	IsSeenDueToChildFiltering		= 1 << 2;	/** true if this node or one of it's children is seen due to filtering.  It will then be forced on as well.*/
	const Type	IsParentSeenDueToFiltering		= 1 << 3;	/** True if the parent was visible due to filtering*/
	const Type	IsSeenDueToChildFavorite		= 1 << 4;	/** True if this node is seen to it having a favorite as a child */
	
	const Type	Expanded						= 1 << 5;	/** true if this node should display its children*/
	const Type	CanBeExpanded					= 1 << 6;	/** true if this node is able to be expanded */

	const Type	EditInlineNew					= 1 << 7;	/** true if the property can be expanded into the property window. */

	const Type	SingleSelectOnly				= 1 << 8;	/** true if only a single object is selected. */
	const Type  ShowCategories					= 1 << 9;	/** true if this node should show categories.  Different*/
=======
	inline const Type	IsSeen							= 1 << 0;	/** true if this node can be seen based on current parent expansion.  Does not take into account clipping*/
	inline const Type	IsSeenDueToFiltering			= 1 << 1;	/** true if this node has been accepted by the filter*/
	inline const Type	IsSeenDueToChildFiltering		= 1 << 2;	/** true if this node or one of it's children is seen due to filtering.  It will then be forced on as well.*/
	inline const Type	IsParentSeenDueToFiltering		= 1 << 3;	/** True if the parent was visible due to filtering*/
	inline const Type	IsSeenDueToChildFavorite		= 1 << 4;	/** True if this node is seen to it having a favorite as a child */
	
	inline const Type	Expanded						= 1 << 5;	/** true if this node should display its children*/
	inline const Type	CanBeExpanded					= 1 << 6;	/** true if this node is able to be expanded */

	inline const Type	EditInlineNew					= 1 << 7;	/** true if the property can be expanded into the property window. */

	inline const Type	SingleSelectOnly				= 1 << 8;	/** true if only a single object is selected. */
	inline const Type  ShowCategories					= 1 << 9;	/** true if this node should show categories.  Different*/
>>>>>>> 74d0b334

	inline const Type  HasEverBeenExpanded				= 1 << 10;	/** true if expand has ever been called on this node */

	inline const Type	IsBeingFiltered					= 1 << 11;	/** true if the node is being filtered. If this is true, seen flags should be checked for visibility.  If this is false the node has no filter and is visible */

	inline const Type  IsFavorite						= 1 << 12;	/** true if this item has been dubbed a favorite by the user */

	inline const Type  NoChildrenDueToCircularReference= 1 << 13;	/** true if this node has no children (but normally would) due to circular referencing */

	inline const Type	AutoExpanded					= 1 << 14;	/** true if this node was autoexpanded due to being filtered */
	inline const Type	ShouldShowHiddenProperties		= 1 << 15;	/** true if this node should all properties not just those with the correct flag(s) to be shown in the editor */
	inline const Type	IsAdvanced						= 1 << 16;	/** true if the property node is advanced (i.e it only shows up in advanced sections) */
	inline const Type	IsCustomized					= 1 << 17;	/** true if this node's visual representation has been customized by the editor */
	
<<<<<<< HEAD
	const Type	RequiresValidation				= 1 << 18;	/** true if this node could unexpectedly change (array changes, editinlinenew changes) */

	const Type	ShouldShowDisableEditOnInstance = 1 << 19;	/** true if this node should show child properties marked CPF_DisableEditOnInstance */

	const Type	IsReadOnly						= 1 << 20;	/** true if this node is overridden to appear as read-only */

	const Type	SkipChildValidation				= 1 << 21;	/** true if this node should skip child validation */
=======
	inline const Type	RequiresValidation				= 1 << 18;	/** true if this node could unexpectedly change (array changes, editinlinenew changes) */

	inline const Type	ShouldShowDisableEditOnInstance = 1 << 19;	/** true if this node should show child properties marked CPF_DisableEditOnInstance */

	inline const Type	IsReadOnly						= 1 << 20;	/** true if this node is overridden to appear as read-only */

	inline const Type	SkipChildValidation				= 1 << 21;	/** true if this node should skip child validation */
>>>>>>> 74d0b334

	inline const Type  ShowInnerObjectProperties		= 1 << 22;

	inline const Type	HasCustomResetToDefault			= 1 << 23;	/** true if this node's visual representation of reset to default has been customized*/

	inline const Type	IsSparseClassData				= 1 << 24;	/** true if the property on this node is part of a sparse class data structure */

<<<<<<< HEAD
	const Type	ShouldShowInViewport			= 1 << 25;	/** true if the property should be shown in the viewport context menu */
=======
	inline const Type	ShouldShowInViewport			= 1 << 25;	/** true if the property should be shown in the viewport context menu */
>>>>>>> 74d0b334

	inline const Type 	NoFlags							= 0;

};

namespace FPropertyNodeConstants
{
	inline const int32 NoDepthRestrictions = -1;

	/** Character used to deliminate sub-categories in category path names */
	inline const TCHAR CategoryDelimiterChar = TCHAR( '|' );
};

class FPropertySettings
{
public:
	static FPropertySettings& Get();
	bool ShowFriendlyPropertyNames() const { return bShowFriendlyPropertyNames; }
	bool ShowHiddenProperties() const { return bShowHiddenProperties; }
	bool ExpandDistributions() const { return bExpandDistributions; }
private:
	FPropertySettings();
private:
	bool bShowFriendlyPropertyNames;
	bool bExpandDistributions;
	bool bShowHiddenProperties;
};

struct FAddressPair
{
	FAddressPair(const UObject* InObject, uint8* Address, bool bInIsStruct)
		: Object( InObject)
		, ReadAddress( Address )
		, bIsStruct(bInIsStruct)
	{}
	TWeakObjectPtr<const UObject> Object;
	uint8* ReadAddress;
	bool bIsStruct;
};

template<> struct TIsPODType<FAddressPair> { enum { Value = true }; };

struct FReadAddressListData
{
public:
	FReadAddressListData()
		: bAllValuesTheSame( false )
		, bRequiresCache( true )
	{
	}
	void Add(const UObject* Object, uint8* Address, bool bIsStruct = false)
	{
		ReadAddresses.Add(FAddressPair(Object, Address, bIsStruct));
	}

	int32 Num() const
	{
		return ReadAddresses.Num();
	}

	uint8* GetAddress( int32 Index )
	{
		const FAddressPair& Pair = ReadAddresses[Index];
		return (Pair.Object.IsValid() || Pair.bIsStruct) ? Pair.ReadAddress : 0;
	}

	const UObject* GetObject(int32 Index)
	{
		const FAddressPair& Pair = ReadAddresses[Index];
		return Pair.Object.Get();
	}

	bool IsValidIndex( int32 Index ) const
	{
		return ReadAddresses.IsValidIndex(Index);
	}

	void Reset()
	{
		ReadAddresses.Reset();
		bAllValuesTheSame = false;
		bRequiresCache = true;
	}

	bool bAllValuesTheSame;
	bool bRequiresCache;
private:
	TArray<FAddressPair> ReadAddresses;
};

/**
 * A list of read addresses for a property node which contains the address for the nodes FProperty on each object
 */
class FReadAddressList
{
	friend class FPropertyNode;
public:
	FReadAddressList()
		: ReadAddressListData(nullptr)
	{}

	int32 Num() const
	{
		return (ReadAddressListData != nullptr) ? ReadAddressListData->Num() : 0;
	}

	uint8* GetAddress( int32 Index )
	{
		return ReadAddressListData->GetAddress( Index );
	}
	
	const UObject* GetObject(int32 Index)
	{
		return ReadAddressListData->GetObject(Index);
	}

	bool IsValidIndex( int32 Index ) const
	{
		return ReadAddressListData->IsValidIndex( Index );
	}

	void Reset()
	{
		if (ReadAddressListData != nullptr)
		{
			ReadAddressListData->Reset();
		}
	}

private:
	FReadAddressListData* ReadAddressListData;
};



/**
 * Parameters for initializing a property node
 */
struct FPropertyNodeInitParams
{
	enum class EIsSparseDataProperty : uint8
	{
		False,
		True,
		Inherit,
	};

	/** The parent of the property node */
	TSharedPtr<FPropertyNode> ParentNode;
	/** The property that the node observes and modifies*/
	FProperty* Property;
	/** Offset to the property data within either a fixed array or a dynamic array */
	int32 ArrayOffset;
	/** Index of the property in its array parent */
	int32 ArrayIndex;
	/** Whether or not to create any children */
	bool bAllowChildren;
	/** Whether or not to allow hidden properties (ones without CPF_Edit) to be visible */
	bool bForceHiddenPropertyVisibility;
	/** Whether or not to create category nodes (note: this setting is only valid for the root node of a property tree. The setting will propagate to children) */
	bool bCreateCategoryNodes;
	/** Whether or not to create nodes for properties marked CPF_DisableEditOnInstance */
	bool bCreateDisableEditOnInstanceNodes;
	/** Whether or not this property is sparse data */
	EIsSparseDataProperty IsSparseProperty;

	FPropertyNodeInitParams()
		: ParentNode(nullptr)
		, Property(nullptr)
		, ArrayOffset(0)
		, ArrayIndex( INDEX_NONE )
		, bAllowChildren( true )
		, bForceHiddenPropertyVisibility( false )
		, bCreateCategoryNodes( true )
		, bCreateDisableEditOnInstanceNodes( true )
		, IsSparseProperty( EIsSparseDataProperty::Inherit )
	{}
};

/** Describes in which way an array property change has happend. This is used
	for propagation of array property changes to the instances of archetype objects. */
struct EPropertyArrayChangeType
{
	enum Type
	{
		/** A value was added to the array */
		Add,
		/** The array was cleared */
		Clear,
		/** A new item has been inserted. */
		Insert,
		/** An item has been deleted */
		Delete,
		/** An item has been duplicated */
		Duplicate,
		/** Two items have been swapped */
		Swap,
	};
};

enum EPropertyDataValidationResult : uint8
{
	/** The object(s) being viewed are now invalid */
	ObjectInvalid,
	/** Non dynamic array property nodes were added or removed that would require a refresh */
	PropertiesChanged,
	/** An edit inline new value changed,  In the tree this rebuilds the nodes, in the details view we don't need to do this */
	EditInlineNewValueChanged,
	/** The size of an array changed (delete,insert,add) */
	ArraySizeChanged,
	/** An internal node's children were rebuilt for some reason */
	ChildrenRebuilt,
	/** All data is valid */
	DataValid,
};

/** Helper class for modifying property values with setters and getters */
class FPropertyNodeEditStack
{
	struct FMemoryFrame
	{
		FMemoryFrame() = default;
		FMemoryFrame(const FProperty* InProperty, uint8* InMemory)
			: Property(InProperty)
			, Memory(InMemory)
		{
		}
		/** Property that points to the memory in this frame */
		const FProperty* Property = nullptr;
		/** Property address */
		uint8* Memory = nullptr;
	};
public:

	/**
	* Constructs property stack for the specified node
	* InNode Property node to construct the stack for
	* InObj Optional Object instance that contains the property being modified (if not provided the root container pointer will be acquired from the provided node hierarchy)
	*/
	FPropertyNodeEditStack(const FPropertyNode* InNode, const UObject* InObj = nullptr);
	FPropertyNodeEditStack() = default;
	~FPropertyNodeEditStack();

	FPropertyNodeEditStack& operator = (const FPropertyNodeEditStack& Other) = delete;
	FPropertyNodeEditStack(const FPropertyNodeEditStack& Other) = delete;

	/**
	* Initializes property stack for the specified node
	* InNode Property node to construct the stack for
	* InObj Object instance that contains the property being modified
	*/
	FPropertyAccess::Result Initialize(const FPropertyNode* InNode, const UObject* InObj);

	/**
	* Returns the address of the property being modified.
	* If anywhere in the property stack is a property with a setter or getter this will point to a temporarily allocated memory.
	*/
	uint8* GetDirectPropertyAddress()
	{
		return MemoryStack.Last().Memory;
	}

	/**
	* Commits all modifications to temporarily allocated property values back to the actual member variables using setters and getters where available
	*/
	void CommitChanges();

	/** Checks if this edit stack is valid */
	bool IsValid() const
	{
		return MemoryStack.Num() > 0;
	}

private:

	FPropertyAccess::Result InitializeInternal(const FPropertyNode* InNode, const UObject* InObj);
	void Cleanup();

	TArray<FMemoryFrame> MemoryStack;
};

/**
 * The base class for all property nodes
 */
class FPropertyNode : public TSharedFromThis<FPropertyNode>
{
public:

	FPropertyNode();
	virtual ~FPropertyNode();

	/**
	 * Init Tree Node internally (used only derived classes to pass through variables that are common to all nodes
	 * @param InitParams	Parameters for how the node should be initialized
	 */
	void InitNode(const FPropertyNodeInitParams& InitParams);

	/**
	 * Indicates that children of this node should be rebuilt next tick.  Some topology changes will require this
	 */
	void RequestRebuildChildren() { bRebuildChildrenRequested = true; }

	/**
	 * Used for rebuilding this nodes children
	 */
	void RebuildChildren();

	/**
	 * Mark this and all children as having been rebuilt.
	 */
	void MarkChildrenAsRebuilt();

	/**
	 * For derived windows to be able to add their nodes to the child array
	 */
	void AddChildNode(TSharedPtr<FPropertyNode> InNode);

	/**
	 * Clears cached read address data
	 */
	void ClearCachedReadAddresses(bool bRecursive = true);

	/**
	 * Interface function to get at the derived FObjectPropertyNode class
	 */
	virtual FObjectPropertyNode* AsObjectNode() { return nullptr; }
	virtual const FObjectPropertyNode* AsObjectNode() const { return nullptr; }

	/**
	 * Interface function to get at the derived FComplexPropertyNode class
	 */
	virtual FComplexPropertyNode* AsComplexNode() { return nullptr; }
	virtual const FComplexPropertyNode* AsComplexNode() const { return nullptr; }

	/**
	 * Interface function to get at the derived FCategoryPropertyNode class
	 */
	virtual FCategoryPropertyNode* AsCategoryNode() { return nullptr; }
	virtual const FCategoryPropertyNode* AsCategoryNode() const { return nullptr; }

	/**
	 * Interface function to get at the derived FItemPropertyNode class
	 */
	virtual FItemPropertyNode* AsItemPropertyNode() { return nullptr; }
	virtual const FItemPropertyNode* AsItemPropertyNode() const { return nullptr; }

	/**
	 * Follows the chain of items upwards until it finds the complex property that houses this item.
	 */
	FComplexPropertyNode* FindComplexParent();
	const FComplexPropertyNode* FindComplexParent() const;

	/**
	 * Follows the chain of items upwards until it finds the object property that houses this item.
	 */
	FObjectPropertyNode* FindObjectItemParent();
	const FObjectPropertyNode* FindObjectItemParent() const;

	/**
	 * Follows the top-most object window that contains this property window item.
	 */
	FObjectPropertyNode* FindRootObjectItemParent();

	/**
	 * Used to see if any data has been destroyed from under the property tree.  Should only be called during Tick
	 */
	EPropertyDataValidationResult EnsureDataIsValid();

	//////////////////////////////////////////////////////////////////////////
	// Text

	/**
	 * @param OutText						The property formatted in a string
	 * @param bAllowAlternateDisplayValue	Allow the function to potentially use an alternate form more suitable for display in the UI
	 * @param PortFlags						Determines how the property's value is accessed. Defaults to PPF_PropertyWindow
	 * @return true if the value was retrieved successfully
	 */
	FPropertyAccess::Result GetPropertyValueString(FString& OutString, const bool bAllowAlternateDisplayValue, EPropertyPortFlags PortFlags = PPF_PropertyWindow) const;

	/**
	 * @param OutText			The property formatted in text
	 * @param bAllowAlternateDisplayValue Allow the function to potentially use an alternate form more suitable for display in the UI
	 * @return true if the value was retrieved successfully
	 */
	FPropertyAccess::Result GetPropertyValueText(FText& OutText, const bool bAllowAlternateDisplayValue) const;

	//////////////////////////////////////////////////////////////////////////
	//Flags
	bool HasNodeFlags(const EPropertyNodeFlags::Type InTestFlags) const { return (PropertyNodeFlags & InTestFlags) != 0; }
	/**
	 * Sets the flags used by the window and the root node
	 * @param InFlags - flags to turn on or off
	 * @param InOnOff - whether to toggle the bits on or off
	 */
	void SetNodeFlags(const EPropertyNodeFlags::Type InFlags, const bool InOnOff);

	/**
	 * Finds a child of this property node
	 *
	 * @param InPropertyName	The name of the property to find
	 * @param bRecurse		true if we should recurse into children's children and so on.
	 */
	TSharedPtr<FPropertyNode> FindChildPropertyNode(const FName InPropertyName, bool bRecurse = false);

	/**
	 * Returns the parent node in the hierarchy
	 */
	FPropertyNode*			GetParentNode() { return ParentNodeWeakPtr.Pin().Get(); }
	const FPropertyNode*	GetParentNode() const { return ParentNodeWeakPtr.Pin().Get(); }
	TSharedPtr<FPropertyNode> GetParentNodeSharedPtr() { return ParentNodeWeakPtr.Pin(); }
	/**
	 * Returns the Property this Node represents
	 */
	FProperty*			GetProperty() { return Property.Get(); }
	const FProperty*	GetProperty() const { return Property.Get(); }

	/**
	 * Accessor functions for internals
	 */
	const int32 GetArrayOffset() const { return ArrayOffset; }
	const int32 GetArrayIndex() const { return ArrayIndex; }

	/**
	 * Return number of children that survived being filtered
	 */
	int32 GetNumChildNodes() const { return ChildNodes.Num(); }

	/**
	 * Returns the matching Child node
	 */
	TSharedPtr<FPropertyNode>& GetChildNode(const int32 ChildIndex)
	{
		check(ChildNodes[ChildIndex].IsValid());
		return ChildNodes[ChildIndex];
	}

	/**
	 * Returns the matching Child node
	 */
	const TSharedPtr<FPropertyNode>& GetChildNode(const int32 ChildIndex) const
	{
		check(ChildNodes[ChildIndex].IsValid());
		return ChildNodes[ChildIndex];
	}

	/**
	 * Returns the Child node whose ArrayIndex matches the supplied ChildIndex
	 */
	bool GetChildNode(const int32 ChildArrayIndex, TSharedPtr<FPropertyNode>& OutChildNode);

	/**
	* Returns the Child node whose ArrayIndex matches the supplied ChildIndex
	*/
	bool GetChildNode(const int32 ChildArrayIndex, TSharedPtr<FPropertyNode>& OutChildNode) const;

	/**
	 * Returns whether this window's property is read only or has the CPF_EditConst flag.
	 */
	bool IsPropertyConst() const;

	/** @return whether this window's property is constant (can't be edited by the user) */
	bool IsEditConst() const;

	/**
	 * Returns whether this window's property should not be serialized (determined by the CPF_SkipSerialization flag).
	 */
	bool ShouldSkipSerialization() const;

	/**
	 * Gets the full name of this node
	 * @param PathPlusIndex - return value with full path of node
	 * @param bWithArrayIndex - If True, adds an array index (where appropriate)
	 * @param StopParent	- Stop at this parent (if any). Does NOT include it in the path
	 * @param bIgnoreCategories - Skip over categories
	 */
	virtual bool GetQualifiedName(FString& PathPlusIndex, const bool bWithArrayIndex, const FPropertyNode* StopParent = nullptr, bool bIgnoreCategories = false) const;

	// The bArrayPropertiesCanDifferInSize flag is an override for array properties which want to display
	// e.g. the "Clear" and "Empty" buttons, even though the array properties may differ in the number of elements.
	bool GetReadAddress(
		bool InRequiresSingleSelection,
		FReadAddressList& OutAddresses,
		bool bComparePropertyContents = true,
		bool bObjectForceCompare = false,
		bool bArrayPropertiesCanDifferInSize = false) const;

	/**
	 * fills in the OutAddresses array with the addresses of all of the available objects.
	 * @param OutAddresses	Storage array for all of the objects' addresses.
	 */
	bool GetReadAddress(FReadAddressList& OutAddresses) const;

	/**
	 * Fills in the OutValueAddress with the address of the value of all the available objects.
	 * If multiple items are selected, this will return a null address unless they are all the same value.
	 * @param OutValueAddress	The address of the item
	 */
	FPropertyAccess::Result GetSingleReadAddress(uint8*& OutValueAddress) const;

	/**
	 * Fills in the OutObject with the address of the object of all the available objects.
	 * If multiple items are selected, this will return a null address unless they are all the same value.
	 * @param OutObject	The address of the Object
	 */
	FPropertyAccess::Result GetSingleObject(UObject*& OutObject) const;

	/**
	 * Fills in the OutContainer with the address of the container (struct or UObject instance) that owns the property this node represents.
	 * @param OutContainer	The address of the container instance
	 */
	FPropertyAccess::Result GetSingleEditStack(FPropertyNodeEditStack& OutStack) const;

	/**
	 * Gets read addresses without accessing cached data.  Is less efficient but gets the must up to date data
	 */
	virtual bool GetReadAddressUncached(const FPropertyNode& InNode, bool InRequiresSingleSelection, FReadAddressListData* OutAddresses, bool bComparePropertyContents = true, bool bObjectForceCompare = false, bool bArrayPropertiesCanDifferInSize = false) const;
	virtual bool GetReadAddressUncached(const FPropertyNode& InNode, FReadAddressListData& OutAddresses) const;

	/**
	 * Calculates the memory address for the data associated with this item's property.  This is typically the value of a FProperty or a UObject address.
	 *
	 * @param	StartAddress	the location to use as the starting point for the calculation; typically the address of the object that contains this property.
	 * @param	bIsSparseData	True if StartAddress is pointing to a sidecar structure containing sparse class data, false otherwise
	 *
	 * @return	a pointer to a FProperty value or UObject.  (For dynamic arrays, you'd cast this value to an FArray*)
	 */
	virtual uint8* GetValueBaseAddress(uint8* StartAddress, bool bIsSparseData) const;

	/**
	 * Calculates the memory address for the data associated with this item's value.  For most properties, identical to GetValueBaseAddress.  For items corresponding
	 * to dynamic array elements, the pointer returned will be the location for that element's data.
	 *
	 * @param	StartAddress	the location to use as the starting point for the calculation; typically the address of the object that contains this property.
	 * @param	bIsSparseData	True if StartAddress is pointing to a sidecar structure containing sparse class data, false otherwise
	 *
	 * @return	a pointer to a FProperty value or UObject.  (For dynamic arrays, you'd cast this value to whatever type is the Inner for the dynamic array)
	 */
	virtual uint8* GetValueAddress(uint8* StartAddress, bool bIsSparseData) const;

	/**
	 * Caclulates the memory address for the starting point of the structure that contains the property this node uses.
	 * This will often be Obj but may also point to a sidecar data structure.
	 */
	uint8* GetStartAddressFromObject(const UObject* Obj) const;

	/**
	 * Calculates the memory address for the data associated with this item's property.  This is typically the value of a FProperty or a UObject address.
	 *
	 * @param	Obj	The object that contains this property; used as the starting point for the calculation
	 *
	 * @return	a pointer to a FProperty value or UObject.  (For dynamic arrays, you'd cast this value to an FArray*)
	 */
	uint8* GetValueBaseAddressFromObject(const UObject* Obj) const;

	/**
	 * Calculates the memory address for the data associated with this item's value.  For most properties, identical to GetValueBaseAddress.  For items corresponding
	 * to dynamic array elements, the pointer returned will be the location for that element's data.
	 *
	 * @param	Obj	The object that contains this property; used as the starting point for the calculation
	 *
	 * @return	a pointer to a FProperty value or UObject.  (For dynamic arrays, you'd cast this value to whatever type is the Inner for the dynamic array)
	 */
	uint8* GetValueAddressFromObject(const UObject* Obj) const;

	/**
	 * Sets the display name override to use instead of the display name
	 */
	virtual void SetDisplayNameOverride(const FText& InDisplayNameOverride) {}

	/**
	* @return true if the property is mark as a favorite
	*/
	virtual void SetFavorite(bool FavoriteValue) {}

	/**
	* @return true if the property is mark as a favorite
	*/
	virtual bool IsFavorite() const { return false; }

	/**
	 * @return The formatted display name for the property in this node
	 */
	virtual FText GetDisplayName() const { return FText::GetEmpty(); }

	/**
	 * Sets the tooltip override to use instead of the property tooltip
	 */
	virtual void SetToolTipOverride(const FText& InToolTipOverride) {}

	/**
	 * @return The tooltip for the property in this node
	 */
	virtual FText GetToolTipText() const { return FText::GetEmpty(); }

	/**
	 * If there is a property, sees if it matches.  Otherwise sees if the entire parent structure matches
	 */
	bool GetDiffersFromDefault();

	/**
	 * @return The label for displaying a reset to default value
	 */
	FText GetResetToDefaultLabel();

	/**
	 * @return If this property node is associated with a property that can be reordered within an array
	 */
	bool IsReorderable();

	/**Walks up the hierarchy and return true if any parent node is a favorite*/
	bool IsChildOfFavorite() const;

	void NotifyPreChange(FProperty* PropertyAboutToChange, FNotifyHook* InNotifyHook);
	void NotifyPreChange(FProperty* PropertyAboutToChange, FNotifyHook* InNotifyHook, const TSet<UObject*>& AffectedInstances);
	void NotifyPreChange(FProperty* PropertyAboutToChange, FNotifyHook* InNotifyHook, TSet<UObject*>&& AffectedInstances);

	void NotifyPostChange(FPropertyChangedEvent& InPropertyChangedEvent, FNotifyHook* InNotifyHook);

	void SetOnRebuildChildren(FSimpleDelegate InOnRebuildChildren);

	/**
	 * Propagates the property change to all instances of an archetype
	 *
	 * @param	ModifiedObject	Object which property has been modified
	 * @param	NewValue		New value of the property
	 * @param	PreviousValue	Value of the property before the modification
	 */
	void PropagatePropertyChange(UObject* ModifiedObject, const TCHAR* NewValue, const FString& PreviousValue);

	/**
	 * Propagates the property change of a container property to all instances of an archetype
	 *
	 * @param	ModifiedObject				Object which property has been modified
	 * @param	OriginalContainerAddr		Original address holding the container value before the modification
	 * @param	ChangeType					In which way was the container modified
	 * @param	Index						Index of the modified item
	 */
	void PropagateContainerPropertyChange(UObject* ModifiedObject, const void* OriginalContainerAddr,
		EPropertyArrayChangeType::Type ChangeType, int32 Index, int32 SwapIndex = INDEX_NONE);

	/**
	 * Helper function to centralize logic for duplcating an array entry and ensuring that instanced object references are correctly handled
	 */
	static void DuplicateArrayEntry(FProperty* NodeProperty, FScriptArrayHelper& ArrayHelper, int32 Index);

	/**
	 * Gather the list of all instances that will be affected by a container property change
	 *
	 * @param	ModifiedObject				Object which property has been modified
	 * @param	OriginalContainerAddr		Original address holding the container value before the modification
	 * @param	ChangeType					In which way is the container modified
	 * @param	OutAffectedInstances		Instances affected by the property change
	 */
	void GatherInstancesAffectedByContainerPropertyChange(UObject* ModifiedObject, const void* OriginalContainerAddr, EPropertyArrayChangeType::Type ChangeType, TArray<UObject*>& OutAffectedInstances);

	/**
	 * Propagates the property change of a container property to the provided archetype instances
	 *
	 * @param	ModifiedObject				Object which property has been modified
	 * @param	OriginalContainerAddr		Original address holding the container value before the modification
	 * @param	AffectedInstances			Instances affected by the property change
	 * @param	ChangeType					In which way was the container modified
	 * @param	Index						Index of the modified item
	 */
	void PropagateContainerPropertyChange(UObject* ModifiedObject, const void* OriginalContainerAddr, const TArray<UObject*>& AffectedInstances,
		EPropertyArrayChangeType::Type ChangeType, int32 Index, int32 SwapIndex = INDEX_NONE);

	/** Broadcasts when a property value changes */
	DECLARE_EVENT(FPropertyNode, FPropertyValueChangedEvent);
	/** Broadcasts when a property value changes, but additionally includes the property changed event.*/
	DECLARE_MULTICAST_DELEGATE_OneParam(FPropertyValueChangedWithData, const FPropertyChangedEvent&)
	FPropertyValueChangedEvent& OnPropertyValueChanged() { return PropertyValueChangedEvent; }
	FPropertyValueChangedWithData& OnPropertyValueChangedWithData() { return PropertyValueChangedDelegate; }
	
	/** Broadcasts when a child of this property changes */
	FPropertyValueChangedEvent& OnChildPropertyValueChanged() { return ChildPropertyValueChangedEvent; }
	FPropertyValueChangedWithData& OnChildPropertyValueChangedWithData() { return ChildPropertyValueChangedDelegate; }

	/** Broadcasts when a property value changes */
	DECLARE_EVENT(FPropertyNode, FPropertyValuePreChangeEvent);
	FPropertyValuePreChangeEvent& OnPropertyValuePreChange() { return PropertyValuePreChangeEvent; }

	/** Broadcasts when a child of this property changes */
	FPropertyValuePreChangeEvent& OnChildPropertyValuePreChange() { return ChildPropertyValuePreChangeEvent; }

	/** Broadcasts when this property is reset to default */
	DECLARE_EVENT(FPropertyNode, FPropertyResetToDefaultEvent);
	FPropertyResetToDefaultEvent& OnPropertyResetToDefault() { return PropertyResetToDefaultEvent; }

	/**
	 * Marks window's seem due to filtering flags
	 * @param InFilterStrings	- List of strings that must be in the property name in order to display
	 *					Empty InFilterStrings means display as normal
	 *					All strings must match in order to be accepted by the filter
	 * @param bParentAllowsVisible - is NOT true for an expander that is NOT expanded
	 */
	void FilterNodes(const TArray<FString>& InFilterStrings, const bool bParentSeenDueToFiltering = false);

	/**
	 * Marks windows as visible based on the filter strings or standard visibility
	 *
	 * @param bParentAllowsVisible - is NOT true for an expander that is NOT expanded
	 */
	void ProcessSeenFlags(const bool bParentAllowsVisible);

	/**
	 * Marks windows as visible based their favorites status
	 */
	void ProcessSeenFlagsForFavorites();

	/**
	 * @return true if this node should be visible in a tree
	 */
	bool IsVisible() const { return HasNodeFlags(EPropertyNodeFlags::IsBeingFiltered) == 0 || HasNodeFlags(EPropertyNodeFlags::IsSeen) || HasNodeFlags(EPropertyNodeFlags::IsSeenDueToChildFiltering); };

	static TSharedRef< FPropertyPath > CreatePropertyPath(const TSharedRef< FPropertyNode >& PropertyNode)
	{
		TArray< FPropertyInfo > Properties;
		FPropertyNode* CurrentNode = &PropertyNode.Get();

		if (CurrentNode != nullptr && CurrentNode->AsCategoryNode() != nullptr)
		{
			TSharedRef< FPropertyPath > NewPath = MakeShareable(new FPropertyPath());
			return NewPath;
		}

		while (CurrentNode != nullptr)
		{
			if (CurrentNode->AsItemPropertyNode() != nullptr)
			{
				FPropertyInfo NewPropInfo;
				NewPropInfo.Property = CurrentNode->GetProperty();
				NewPropInfo.ArrayIndex = CurrentNode->GetArrayIndex();

				Properties.Add(NewPropInfo);
			}

			CurrentNode = CurrentNode->GetParentNode();
		}

		TSharedRef< FPropertyPath > NewPath = MakeShareable(new FPropertyPath());

		for (int PropertyIndex = Properties.Num() - 1; PropertyIndex >= 0; --PropertyIndex)
		{
			NewPath->AddProperty(Properties[PropertyIndex]);
		}

		return NewPath;
	}

	static TSharedPtr< FPropertyNode > FindPropertyNodeByPath(const TSharedPtr< FPropertyPath > Path, const TSharedRef< FPropertyNode >& StartingNode)
	{
		if (!Path.IsValid() || Path->GetNumProperties() == 0)
		{
			return StartingNode;
		}

		bool FailedToFindProperty = false;
		TSharedPtr< FPropertyNode > PropertyNode = StartingNode;
		for (int PropertyIndex = 0; PropertyIndex < Path->GetNumProperties() && !FailedToFindProperty; PropertyIndex++)
		{
			FailedToFindProperty = true;
			const FPropertyInfo& PropInfo = Path->GetPropertyInfo(PropertyIndex);

			TArray< TSharedRef< FPropertyNode > > ChildrenStack;
			ChildrenStack.Push(PropertyNode.ToSharedRef());
			while (ChildrenStack.Num() > 0)
			{
				const TSharedRef< FPropertyNode > CurrentNode = ChildrenStack.Pop();

				for (int32 ChildIndex = 0; ChildIndex < CurrentNode->GetNumChildNodes(); ++ChildIndex)
				{
					const TSharedPtr< FPropertyNode > ChildNode = CurrentNode->GetChildNode(ChildIndex);

					if (ChildNode->AsItemPropertyNode() == nullptr)
					{
						ChildrenStack.Add(ChildNode.ToSharedRef());
					}
					else if (ChildNode.IsValid() &&
						ChildNode->GetProperty() == PropInfo.Property.Get() &&
						ChildNode->GetArrayIndex() == PropInfo.ArrayIndex)
					{
						PropertyNode = ChildNode;
						FailedToFindProperty = false;
						break;
					}
				}
			}
		}

		if (FailedToFindProperty)
		{
			PropertyNode = nullptr;
		}

		return PropertyNode;
	}


	static TArray< FPropertyInfo > GetPossibleExtensionsForPath(const TSharedPtr< FPropertyPath > Path, const TSharedRef< FPropertyNode >& StartingNode)
	{
		TArray< FPropertyInfo > PossibleExtensions;
		TSharedPtr< FPropertyNode > PropertyNode = FindPropertyNodeByPath(Path, StartingNode);

		if (!PropertyNode.IsValid())
		{
			return PossibleExtensions;
		}

		for (int32 ChildIndex = 0; ChildIndex < PropertyNode->GetNumChildNodes(); ++ChildIndex)
		{
			TSharedPtr< FPropertyNode > CurrentNode = PropertyNode->GetChildNode(ChildIndex);

			if (CurrentNode.IsValid() && CurrentNode->AsItemPropertyNode() != nullptr)
			{
				FPropertyInfo NewPropInfo;
				NewPropInfo.Property = CurrentNode->GetProperty();
				NewPropInfo.ArrayIndex = CurrentNode->GetArrayIndex();

				bool AlreadyExists = false;
				for (auto ExtensionIter = PossibleExtensions.CreateConstIterator(); ExtensionIter; ++ExtensionIter)
				{
					if (*ExtensionIter == NewPropInfo)
					{
						AlreadyExists = true;
						break;
					}
				}

				if (!AlreadyExists)
				{
					PossibleExtensions.Add(NewPropInfo);
				}
			}
		}

		return PossibleExtensions;
	}

	/**
	 * Adds a restriction to the possible values for this property.
	 * @param Restriction	The restriction being added to this property.
	 */
	virtual void AddRestriction(TSharedRef<const FPropertyRestriction> Restriction);

	/**
	* Tests if a value is hidden for this property
	* @param Value			The value to test for being hidden.
	* @return				True if this value is hidden.
	*/
	bool IsHidden(const FString& Value) const
	{
		return IsHidden(Value, nullptr);
	}

	/**
	 * Tests if a value is disabled for this property
	 * @param Value			The value to test for being disabled.
	 * @return				True if this value is disabled.
	 */
	bool IsDisabled(const FString& Value) const
	{
		return IsDisabled(Value, nullptr);
	}

	bool IsRestricted(const FString& Value) const
	{
		return IsHidden(Value) || IsDisabled(Value);
	}

	/**
	* Tests if a value is hidden for this property.
	* @param Value			The value to test for being hidden.
	* @param OutReasons		If hidden, the reasons why.
	* @return				True if this value is hidden.
	*/
	virtual bool IsHidden(const FString& Value, TArray<FText>* OutReasons) const;

	/**
	 * Tests if a value is disabled for this property.
	 * @param Value			The value to test for being disabled.
	 * @param OutReasons	If disabled, the reasons why.
	 * @return				True if this value is disabled.
	 */
	virtual bool IsDisabled(const FString& Value, TArray<FText>* OutReasons) const;

	/**
	* Tests if a value is restricted for this property.
	* @param Value			The value to test for being restricted.
	* @param OutReasons		If restricted, the reasons why.
	* @return				True if this value is restricted.
	*/
	bool IsRestricted(const FString& Value, TArray<FText>& OutReasons) const;

	/**
	 * Generates a consistent tooltip describing this restriction for use in the editor.
	 * @param Value			The value to test for restriction and generate the tooltip from.
	 * @param OutTooltip	The tooltip describing why this value is restricted.
	 * @return				True if this value is restricted.
	 */
	virtual bool GenerateRestrictionToolTip(const FString& Value, FText& OutTooltip)const;

	const TArray<TSharedRef<const FPropertyRestriction>>& GetRestrictions() const
	{
		return Restrictions;
	}

	FPropertyChangedEvent& FixPropertiesInEvent(FPropertyChangedEvent& Event);

	/** Set metadata value for 'Key' to 'Value' on this property instance (as opposed to the class) */
	void SetInstanceMetaData(const FName& Key, const FString& Value);

	/**
	 * Get metadata value for 'Key' for this property instance (as opposed to the class)
	 *
	 * @return Pointer to metadata value; nullptr if Key not found
	 */
	const FString* GetInstanceMetaData(const FName& Key) const;

	/**
	 * Get metadata map for this property instance (as opposed to the class)
	 *
	 * @return Map ptr containing metadata pairs
	 */
	const TMap<FName, FString>* GetInstanceMetaDataMap() const;

	bool ParentOrSelfHasMetaData(const FName& MetaDataKey) const;

	/**
	 * Invalidates the cached state of this node in all children;
	 */
	void InvalidateCachedState();

	static void SetupKeyValueNodePair( TSharedPtr<FPropertyNode>& KeyNode, TSharedPtr<FPropertyNode>& ValueNode )
	{
		check( KeyNode.IsValid() && ValueNode.IsValid() );
		check( !KeyNode->PropertyKeyNode.IsValid() && !ValueNode->PropertyKeyNode.IsValid() );

		ValueNode->PropertyKeyNode = KeyNode;
	}

	TSharedPtr<FPropertyNode>& GetPropertyKeyNode() { return PropertyKeyNode; }

	const TSharedPtr<FPropertyNode>& GetPropertyKeyNode() const { return PropertyKeyNode; }

	/**
	* Gets the default value of the property as string.
	*/
	FString GetDefaultValueAsString(bool bUseDisplayName = true);

	/**
	 * Broadcasts reset to default property changes
	 */
	void BroadcastPropertyResetToDefault();

	/** @return Whether this property should have an edit condition toggle. */
	bool SupportsEditConditionToggle() const;

	/** Toggle the current state of the edit condition if this SupportsEditConditionToggle() */
	void ToggleEditConditionState();

	/**	@return Whether the property has a condition which must be met before allowing editing of it's value */
	bool HasEditCondition() const;

	/**	@return Whether the condition has been met to allow editing of this property's value */
	bool IsEditConditionMet() const;

	/**	@return Whether this property derives its visibility from its edit condition */
	bool IsOnlyVisibleWhenEditConditionMet() const;


	/**
	 * Helper to fetch a list of child property nodes that are expanded
	 */
	void GetExpandedChildPropertyPaths(TSet<FString>& OutExpandedChildPropertyPaths) const;

	/**
	 * Helper to set the expansion state of a list of child property nodes
	 */
	void SetExpandedChildPropertyNodes(const TSet<FString>& InNodesToExpand);

	/**
	 * Helper to fetch a PropertyPath 
	 */
	const FString& GetPropertyPath() const { return PropertyPath; }

protected:
	TSharedRef<FEditPropertyChain> BuildPropertyChain( FProperty* PropertyAboutToChange ) const;
	TSharedRef<FEditPropertyChain> BuildPropertyChain( FProperty* PropertyAboutToChange, const TSet<UObject*>& InAffectedArchetypeInstances ) const;
	TSharedRef<FEditPropertyChain> BuildPropertyChain( FProperty* PropertyAboutToChange, TSet<UObject*>&& InAffectedArchetypeInstances ) const;

	void NotifyPreChangeInternal(TSharedRef<FEditPropertyChain> PropertyChain, FProperty* PropertyAboutToChange, FNotifyHook* InNotifyHook);

	/**
	 * Destroys all node within the hierarchy
	 */
	void DestroyTree(const bool bInDestroySelf=true);

	/**
	 * Interface function for Custom Setup of Node (prior to node flags being set)
	 */
	virtual void InitBeforeNodeFlags() {};

	/**
	 * Interface function for Custom expansion Flags.  Default is objects and categories which always expand
	 */
	virtual void InitExpansionFlags() { SetNodeFlags(EPropertyNodeFlags::CanBeExpanded, true); };

	/**
	 * Interface function for Creating Child Nodes
	 */
	virtual void InitChildNodes() = 0;

	/**
	 * Does the string compares to ensure this Name is acceptable to the filter that is passed in
	 */
	bool IsFilterAcceptable(const TArray<FString>& InAcceptableNames, const TArray<FString>& InFilterStrings);
	/**
	 * Make sure that parent nodes are expanded
	 */
	void ExpandParent( bool bInRecursive );

	/** @return		The property stored at this node, to be passed to Pre/PostEditChange. */
	FProperty*		GetStoredProperty()		{ return nullptr; }

	bool GetDiffersFromDefaultForObject( FPropertyItemValueDataTrackerSlate& ValueTracker, FProperty* InProperty );

	FString GetDefaultValueAsStringForObject( FPropertyItemValueDataTrackerSlate& ValueTracker, UObject* InObject, FProperty* InProperty, bool bUseDisplayName );

	FString GetDefaultValueAsStringForObject( FPropertyItemValueDataTrackerSlate& ValueTracker, UObject* InObject, FProperty* InProperty );
	
	/**
	 * Helper function to obtain the display name for an enum property
	 * @param InEnum		The enum whose metadata to pull from
	 * @param DisplayName	The name of the enum value to adjust
	 *
	 * @return	true if the DisplayName has been changed
	 */
	bool AdjustEnumPropDisplayName(UEnum* InEnum, FString& DisplayName) const;

	/**
	 * Helper function for derived members to be able to
	 * broadcast property changed notifications
	 */
	void BroadcastPropertyChangedDelegates();

	/**
	 * Helper function for derived members to be able to 
	 * broadcast property changed notifications including property changed event data
	 */
	void BroadcastPropertyChangedDelegates(const FPropertyChangedEvent& Event);


	/**
	* Helper function for derived members to be able to
	* broadcast property pre-change notifications
	*/
	void BroadcastPropertyPreChangeDelegates();

	/**
	 * Gets a value tracker for the default of this property in the passed in object
	 *
	 * @param Object	The object to get the value for
	 * @param ObjIndex	The index of the object in the parent property node's object array (for caching)
	 */
	TSharedPtr< FPropertyItemValueDataTrackerSlate > GetValueTracker( UObject* Object, uint32 ObjIndex );

	/**
	 * Updates and caches the current edit const state of this property
	 */
	void UpdateEditConstState();

	/**
	 * Checks to see if the supplied property of a child node requires validation
	 * @param	InChildProp		The property of the child node
	 * @return	True if the property requires validation, false otherwise
	 */
	static bool DoesChildPropertyRequireValidation(FProperty* InChildProp);

protected:

	static FEditConditionParser EditConditionParser;

	/**
	 * The node that is the parent of this node or nullptr for the root
	 */
	TWeakPtr<FPropertyNode> ParentNodeWeakPtr;

	/**	The property node, if any, that serves as the key value for this node */
	TSharedPtr<FPropertyNode> PropertyKeyNode;

	/** Cached read addresses for this property node */
	mutable FReadAddressListData CachedReadAddresses;

	/** List of per object default value trackers associated with this property node */
	TArray< TSharedPtr<FPropertyItemValueDataTrackerSlate> > ObjectDefaultValueTrackers;

	/** List of all child nodes this node is responsible for */
	TArray< TSharedPtr<FPropertyNode> > ChildNodes;

	/** Called when this node's children are rebuilt */
	FSimpleDelegate OnRebuildChildren;

	/** Called when this node's property value is about to change (called during NotifyPreChange) */
	FPropertyValuePreChangeEvent PropertyValuePreChangeEvent;

	/** Called when a child's property value is about to change */
	FPropertyValuePreChangeEvent ChildPropertyValuePreChangeEvent;

	/** Called when this node's property value has changed (called during NotifyPostChange) */
	FPropertyValueChangedEvent PropertyValueChangedEvent;
	/** Called when this node's property value has changed with the property changed event data as payload (called during NotifyPostChange) */
	FPropertyValueChangedWithData PropertyValueChangedDelegate;
	
	/** Called when a child's property value has changed */
	FPropertyValueChangedEvent ChildPropertyValueChangedEvent;
	/** Called when a child's property value has changed with the property changed event data as payload */
	FPropertyValueChangedWithData ChildPropertyValueChangedDelegate;

	/** Called when the property is reset to default */
	FPropertyResetToDefaultEvent PropertyResetToDefaultEvent;

	/** The property being displayed/edited. */
	TWeakFieldPtr<FProperty> Property;

	/** Offset to the property data within either a fixed array or a dynamic array */
	int32 ArrayOffset;

	/** The index of the property if it is inside an array, set, or map (internally, we'll use set/map helpers that store element indices in an array) */
	int32 ArrayIndex;

	/** Safety Value representing Depth in the property tree used to stop diabolical topology cases
	 * -1 = No limit on children
	 *  0 = No more children are allowed.  Do not process child nodes
	 *  >0 = A limit has been set by the property and will tick down for successive children
	 */
	int32 MaxChildDepthAllowed;

	/**
	 * Used for flags to determine if the node is seen (if not seen and never been created, don't create it on display)
	 */
	EPropertyNodeFlags::Type PropertyNodeFlags;

	/** If true, children of this node will be rebuilt next tick. */
	bool bRebuildChildrenRequested;

	/** Set to true when RebuildChildren is called on the node */
	bool bChildrenRebuilt;

	/** An array of restrictions limiting this property's potential values in property editors.*/
	TArray<TSharedRef<const FPropertyRestriction>> Restrictions;

	/** Optional reference to a tree node that is displaying this property */
	TWeakPtr<FDetailTreeNode> TreeNode;

	/**
	 * Stores metadata for this instance of the property (in contrast
	 * to regular metadata, which is stored per-class)
	 */
	TMap<FName, FString> InstanceMetaData;

	/**
	* The property path for this property
	*/
	FString PropertyPath;

	/** Edit condition expression used to determine if this property editor can modify its property */
	TSharedPtr<FEditConditionExpression> EditConditionExpression;
	TSharedPtr<FEditConditionContext> EditConditionContext;

	/**
	* Cached state of flags that are expensive to update
	* These update when values are changed in the details panel
	*/
	mutable bool bIsEditConst;
	mutable bool bUpdateEditConstState;
	mutable bool bDiffersFromDefault;
	mutable bool bUpdateDiffersFromDefault;
};

class FComplexPropertyNode : public FPropertyNode
{
public:

	enum EPropertyType
	{
		EPT_Object,
		EPT_StandaloneStructure,
	};

	FComplexPropertyNode() : FPropertyNode() {}
	virtual ~FComplexPropertyNode() {}

	virtual FComplexPropertyNode* AsComplexNode() override { return this; }
	virtual const FComplexPropertyNode* AsComplexNode() const override { return this; }

	virtual FStructurePropertyNode* AsStructureNode() { return nullptr; }
	virtual const FStructurePropertyNode* AsStructureNode() const { return nullptr; }

	virtual UStruct* GetBaseStructure() = 0;
	virtual const UStruct* GetBaseStructure() const = 0;

	// Returns the base struct as well as any sidecar data structs
	virtual TArray<UStruct*> GetAllStructures() = 0;
	virtual TArray<const UStruct*> GetAllStructures() const = 0;

	virtual int32 GetInstancesNum() const = 0;
	virtual uint8* GetMemoryOfInstance(int32 Index) const = 0;

	/**
	 * Returns a pointer to the stored value of InProperty on InParentNode's Index'th instance.
	 */
	virtual uint8* GetValuePtrOfInstance(int32 Index, const FProperty* InProperty, const FPropertyNode* InParentNode) const = 0;
	virtual TWeakObjectPtr<UObject> GetInstanceAsUObject(int32 Index) const = 0;
	virtual EPropertyType GetPropertyType() const = 0;

	virtual void Disconnect() = 0;
};<|MERGE_RESOLUTION|>--- conflicted
+++ resolved
@@ -28,21 +28,6 @@
 {
 	typedef uint32 Type;
 
-<<<<<<< HEAD
-	const Type	IsSeen							= 1 << 0;	/** true if this node can be seen based on current parent expansion.  Does not take into account clipping*/
-	const Type	IsSeenDueToFiltering			= 1 << 1;	/** true if this node has been accepted by the filter*/
-	const Type	IsSeenDueToChildFiltering		= 1 << 2;	/** true if this node or one of it's children is seen due to filtering.  It will then be forced on as well.*/
-	const Type	IsParentSeenDueToFiltering		= 1 << 3;	/** True if the parent was visible due to filtering*/
-	const Type	IsSeenDueToChildFavorite		= 1 << 4;	/** True if this node is seen to it having a favorite as a child */
-	
-	const Type	Expanded						= 1 << 5;	/** true if this node should display its children*/
-	const Type	CanBeExpanded					= 1 << 6;	/** true if this node is able to be expanded */
-
-	const Type	EditInlineNew					= 1 << 7;	/** true if the property can be expanded into the property window. */
-
-	const Type	SingleSelectOnly				= 1 << 8;	/** true if only a single object is selected. */
-	const Type  ShowCategories					= 1 << 9;	/** true if this node should show categories.  Different*/
-=======
 	inline const Type	IsSeen							= 1 << 0;	/** true if this node can be seen based on current parent expansion.  Does not take into account clipping*/
 	inline const Type	IsSeenDueToFiltering			= 1 << 1;	/** true if this node has been accepted by the filter*/
 	inline const Type	IsSeenDueToChildFiltering		= 1 << 2;	/** true if this node or one of it's children is seen due to filtering.  It will then be forced on as well.*/
@@ -56,7 +41,6 @@
 
 	inline const Type	SingleSelectOnly				= 1 << 8;	/** true if only a single object is selected. */
 	inline const Type  ShowCategories					= 1 << 9;	/** true if this node should show categories.  Different*/
->>>>>>> 74d0b334
 
 	inline const Type  HasEverBeenExpanded				= 1 << 10;	/** true if expand has ever been called on this node */
 
@@ -71,15 +55,6 @@
 	inline const Type	IsAdvanced						= 1 << 16;	/** true if the property node is advanced (i.e it only shows up in advanced sections) */
 	inline const Type	IsCustomized					= 1 << 17;	/** true if this node's visual representation has been customized by the editor */
 	
-<<<<<<< HEAD
-	const Type	RequiresValidation				= 1 << 18;	/** true if this node could unexpectedly change (array changes, editinlinenew changes) */
-
-	const Type	ShouldShowDisableEditOnInstance = 1 << 19;	/** true if this node should show child properties marked CPF_DisableEditOnInstance */
-
-	const Type	IsReadOnly						= 1 << 20;	/** true if this node is overridden to appear as read-only */
-
-	const Type	SkipChildValidation				= 1 << 21;	/** true if this node should skip child validation */
-=======
 	inline const Type	RequiresValidation				= 1 << 18;	/** true if this node could unexpectedly change (array changes, editinlinenew changes) */
 
 	inline const Type	ShouldShowDisableEditOnInstance = 1 << 19;	/** true if this node should show child properties marked CPF_DisableEditOnInstance */
@@ -87,7 +62,6 @@
 	inline const Type	IsReadOnly						= 1 << 20;	/** true if this node is overridden to appear as read-only */
 
 	inline const Type	SkipChildValidation				= 1 << 21;	/** true if this node should skip child validation */
->>>>>>> 74d0b334
 
 	inline const Type  ShowInnerObjectProperties		= 1 << 22;
 
@@ -95,11 +69,7 @@
 
 	inline const Type	IsSparseClassData				= 1 << 24;	/** true if the property on this node is part of a sparse class data structure */
 
-<<<<<<< HEAD
-	const Type	ShouldShowInViewport			= 1 << 25;	/** true if the property should be shown in the viewport context menu */
-=======
 	inline const Type	ShouldShowInViewport			= 1 << 25;	/** true if the property should be shown in the viewport context menu */
->>>>>>> 74d0b334
 
 	inline const Type 	NoFlags							= 0;
 
