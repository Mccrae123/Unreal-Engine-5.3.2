--- conflicted
+++ resolved
@@ -958,13 +958,6 @@
 	 */
 	void SetExpandedChildPropertyNodes(const TSet<FString>& InNodesToExpand);
 
-<<<<<<< HEAD
-protected:
-
-	TSharedRef<FEditPropertyChain> BuildPropertyChain( FProperty* PropertyAboutToChange );
-	TSharedRef<FEditPropertyChain> BuildPropertyChain( FProperty* PropertyAboutToChange, const TSet<UObject*>& InAffectedArchetypeInstances );
-	TSharedRef<FEditPropertyChain> BuildPropertyChain( FProperty* PropertyAboutToChange, TSet<UObject*>&& InAffectedArchetypeInstances );
-=======
 	/**
 	 * Helper to fetch a PropertyPath 
 	 */
@@ -974,7 +967,6 @@
 	TSharedRef<FEditPropertyChain> BuildPropertyChain( FProperty* PropertyAboutToChange ) const;
 	TSharedRef<FEditPropertyChain> BuildPropertyChain( FProperty* PropertyAboutToChange, const TSet<UObject*>& InAffectedArchetypeInstances ) const;
 	TSharedRef<FEditPropertyChain> BuildPropertyChain( FProperty* PropertyAboutToChange, TSet<UObject*>&& InAffectedArchetypeInstances ) const;
->>>>>>> d731a049
 
 	void NotifyPreChangeInternal(TSharedRef<FEditPropertyChain> PropertyChain, FProperty* PropertyAboutToChange, FNotifyHook* InNotifyHook);
 
@@ -1096,13 +1088,9 @@
 
 	/** Called when this node's property value has changed (called during NotifyPostChange) */
 	FPropertyValueChangedEvent PropertyValueChangedEvent;
-<<<<<<< HEAD
-
-=======
 	/** Called when this node's property value has changed with the property changed event data as payload (called during NotifyPostChange) */
 	FPropertyValueChangedWithData PropertyValueChangedDelegate;
 	
->>>>>>> d731a049
 	/** Called when a child's property value has changed */
 	FPropertyValueChangedEvent ChildPropertyValueChangedEvent;
 	/** Called when a child's property value has changed with the property changed event data as payload */
