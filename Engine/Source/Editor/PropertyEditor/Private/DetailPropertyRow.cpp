--- conflicted
+++ resolved
@@ -637,7 +637,6 @@
 {
 	bool Result = IsParentEnabled.Get();
 
-<<<<<<< HEAD
 	Result = Result && CustomIsEnabledAttrib.Get(true);
 
 	if (HasEditCondition())
@@ -650,21 +649,6 @@
 		{
 			Result = Result && PropertyEditor->IsEditConditionMet();
 		}
-=======
-	if (PropertyEditor.IsValid())
-	{
-		Result = Result && !PropertyEditor->IsEditConst();
-	}
-
-	if (CustomEditConditionValue.IsSet())
-	{
-		Result = Result && CustomEditConditionValue.Get();
-	}
-	
-	if (CustomIsEnabledAttrib.IsSet())
-	{
-		Result = Result && CustomIsEnabledAttrib.Get();
->>>>>>> efc9b2f3
 	}
 
 	return Result;
@@ -770,7 +754,7 @@
 	TSharedRef<SHorizontalBox> NameHorizontalBox = SNew(SHorizontalBox)
 		.Clipping(EWidgetClipping::OnDemand);
 	
-	TSharedPtr<SWidget> NameWidget;
+	TSharedPtr<SWidget> NameWidget = SNullWidget::NullWidget;
 
 	// Key nodes take precedence over custom rows
 	if (bHasKeyNode)
@@ -804,7 +788,7 @@
 				InCustomRow->NameWidget.Widget
 			];
 	}
-	else
+	else if (PropertyEditor.IsValid())
 	{
 		NameWidget = 
 			SNew( SPropertyNameWidget, PropertyEditor )
@@ -848,43 +832,40 @@
 	TOptional<float> MinWidth;
 	TOptional<float> MaxWidth;
 
-	if( InCustomRow.IsValid() )
-	{
-		VerticalAlignment = InCustomRow->ValueWidget.VerticalAlignment;
-		HorizontalAlignment = InCustomRow->ValueWidget.HorizontalAlignment;
-	}
-
 	TAttribute<bool> IsEnabledAttrib = TAttribute<bool>::CreateSP( this, &FDetailPropertyRow::GetEnabledState );
 
 	TSharedRef<SHorizontalBox> ValueWidget = 
 		SNew( SHorizontalBox )
 		.IsEnabled( IsEnabledAttrib );
 
-	TSharedPtr<SPropertyValueWidget> PropertyValue;
-
-	if( InCustomRow.IsValid() )
-	{
+	if (InCustomRow.IsValid())
+	{
+		VerticalAlignment = InCustomRow->ValueWidget.VerticalAlignment;
+		HorizontalAlignment = InCustomRow->ValueWidget.HorizontalAlignment;
 		MinWidth = InCustomRow->ValueWidget.MinWidth;
 		MaxWidth = InCustomRow->ValueWidget.MaxWidth;
+
 		ValueWidget->AddSlot()
 		[
 			InCustomRow->ValueWidget.Widget
 		];
 	}
-	else
-	{
+	else if (PropertyEditor.IsValid())
+	{
+		TSharedPtr<SPropertyValueWidget> PropertyValue;
 		ValueWidget->AddSlot()
 		[
 			SAssignNew( PropertyValue, SPropertyValueWidget, PropertyEditor, GetPropertyUtilities() )
 			.ShowPropertyButtons( false ) // We handle this ourselves
 		];
+		
 		MinWidth = PropertyValue->GetMinDesiredWidth();
 		MaxWidth = PropertyValue->GetMaxDesiredWidth();
 	}
 
-	if( bAddWidgetDecoration )
-	{
-		if( bShowPropertyButtons )
+	if (bAddWidgetDecoration && PropertyEditor.IsValid())
+	{
+		if (bShowPropertyButtons)
 		{
 			TArray< TSharedRef<SWidget> > RequiredButtons;
 			PropertyEditorHelpers::MakeRequiredPropertyButtons( PropertyEditor.ToSharedRef(), /*OUT*/RequiredButtons );
