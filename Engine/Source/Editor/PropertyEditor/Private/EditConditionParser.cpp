--- conflicted
+++ resolved
@@ -185,26 +185,13 @@
 }
 
 template <typename ValueType>
-<<<<<<< HEAD
-static void LogEditConditionError(const TValueOrError<ValueType, FExpressionError>& Error)
-=======
 static void LogEditConditionError(const TValueOrError<ValueType, FExpressionError>& Error, const IEditConditionContext* Context = nullptr)
->>>>>>> d731a049
 {
 	if (!Error.HasError())
 	{
 		return;
 	}
 
-<<<<<<< HEAD
-	static TSet<FString> ErrorsAlreadyLogged;
-	
-	const FString& Message = Error.GetError().Text.ToString();
-	if (!ErrorsAlreadyLogged.Find(Message))
-	{
-		ErrorsAlreadyLogged.Add(Message);
-		UE_LOG(LogEditCondition, Error, TEXT("%s"), *Message);
-=======
 	const FString Message = Error.GetError().Text.ToString();
 	FString Formatted = Message;
 	if (Context != nullptr)
@@ -217,7 +204,6 @@
 	{
 		ErrorsAlreadyLogged.Add(Formatted);
 		UE_LOG(LogEditCondition, Error, TEXT("%s"), *Formatted);
->>>>>>> d731a049
 	}
 }
 
@@ -818,11 +804,7 @@
 	}
 	else
 	{
-<<<<<<< HEAD
-		LogEditConditionError(Result);
-=======
 		LogEditConditionError(Result, &Context);
->>>>>>> d731a049
 	}
 
 	const FText ErrorText = Result.HasError() ? Result.StealError().Text : FText::GetEmpty();
