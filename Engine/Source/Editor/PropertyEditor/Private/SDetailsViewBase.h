--- conflicted
+++ resolved
@@ -6,18 +6,6 @@
 #include "AssetThumbnail.h"
 #include "DetailColumnSizeData.h"
 #include "DetailFilter.h"
-<<<<<<< HEAD
-#include "DetailTreeNode.h"
-#include "DetailsViewConfig.h"
-#include "Framework/Commands/UICommandList.h"
-#include "IDetailsView.h"
-#include "IDetailsViewPrivate.h"
-#include "IPropertyUtilities.h"
-#include "Input/Reply.h"
-#include "Layout/Visibility.h"
-#include "Misc/Attribute.h"
-#include "PropertyCustomizationHelpers.h"
-=======
 #include "DetailsViewConfig.h"
 #include "DetailTreeNode.h"
 #include "Framework/Commands/UICommandList.h"
@@ -27,16 +15,11 @@
 #include "IPropertyUtilities.h"
 #include "Layout/Visibility.h"
 #include "Misc/Attribute.h"
->>>>>>> 4af6daef
 #include "PropertyEditorModule.h"
 #include "PropertyNode.h"
 #include "PropertyPath.h"
 #include "PropertyRowGenerator.h"
 #include "StringPrefixTree.h"
-<<<<<<< HEAD
-#include "Widgets/Layout/SSplitter.h"
-=======
->>>>>>> 4af6daef
 #include "Widgets/SWindow.h"
 #include "Widgets/Views/STableRow.h"
 #include "Widgets/Views/STableViewBase.h"
@@ -160,11 +143,7 @@
 	virtual const FCustomPropertyTypeLayoutMap& GetCustomPropertyTypeLayoutMap() const { return InstancedTypeToLayoutMap; }
 	virtual void SaveExpandedItems( TSharedRef<FPropertyNode> StartNode ) override;
 	virtual void RestoreExpandedItems(TSharedRef<FPropertyNode> StartNode) override;
-<<<<<<< HEAD
-	virtual void MarkNodeAnimating(TSharedPtr<FPropertyNode> InNode, float InAnimationDuration) override;
-=======
 	virtual void MarkNodeAnimating(TSharedPtr<FPropertyNode> InNode, float InAnimationDuration, TOptional<FGuid> InAnimationBatchId) override;
->>>>>>> 4af6daef
 	virtual bool IsNodeAnimating(TSharedPtr<FPropertyNode> InNode) override;
 	virtual FDetailColumnSizeData& GetColumnSizeData() override { return ColumnSizeData; }
 	virtual bool IsFavoritingEnabled() const override { return DetailsViewArgs.bAllowFavoriteSystem; }
@@ -213,10 +192,6 @@
 	 */
 	void SetColorPropertyFromColorPicker(FLinearColor NewColor);
 
-<<<<<<< HEAD
-	/** Called when node animation completes */
-	void HandleNodeAnimationComplete();
-=======
 	/** Contains one or more nodes being animated by a single timer. */
 	struct FAnimatingNodeCollection
 	{
@@ -266,7 +241,6 @@
 
 	/** Called when a node collection animation completes */
 	void HandleNodeAnimationComplete(FAnimatingNodeCollection* InAnimatedNode);
->>>>>>> 4af6daef
 
 	/** Updates the property map for access when customizing the details view.  Generates default layout for properties */
 	void UpdatePropertyMaps();
@@ -494,15 +468,8 @@
 	TSharedPtr<IDetailPropertyExtensionHandler> ExtensionHandler;
 	/** The tree node that is currently highlighted, may be none. */
 	TWeakPtr<FDetailTreeNode> CurrentlyHighlightedNode;
-<<<<<<< HEAD
-	/** The property node whose widget-equivalent should be animating, may be none. */
-	TSharedPtr<FPropertyPath> CurrentlyAnimatingNodePath;
-	/** Timer for that current node's widget animation duration. */
-	FTimerHandle AnimateNodeTimer;
-=======
 	/** The list of nodes whose widgets should be animating. */
 	TArray<FAnimatingNodeCollection> CurrentlyAnimatingNodeCollections;
->>>>>>> 4af6daef
 
 	/** Current set of expanded detail nodes (by path) that should be saved when the details panel closes */
 	FStringPrefixTree ExpandedDetailNodes;
