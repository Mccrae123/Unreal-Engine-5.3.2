// Copyright Epic Games, Inc. All Rights Reserved.

#include "PropertyCustomizationHelpers.h"
#include "IDetailChildrenBuilder.h"
#include "Widgets/Text/STextBlock.h"
#include "Framework/MultiBox/MultiBoxBuilder.h"
#include "Engine/Texture.h"
#include "Factories/Factory.h"
#include "Editor.h"
#include "UObject/UObjectHash.h"
#include "UObject/UObjectIterator.h"
#include "Widgets/Images/SImage.h"
#include "Widgets/Layout/SBox.h"
#include "Widgets/Layout/SGridPanel.h"
#include "Widgets/Input/SEditableTextBox.h"
#include "Widgets/Input/SButton.h"
#include "Widgets/Input/SComboButton.h"
#include "DetailLayoutBuilder.h"
#include "UserInterface/PropertyEditor/SPropertyAssetPicker.h"
#include "UserInterface/PropertyEditor/SPropertyMenuAssetPicker.h"
#include "UserInterface/PropertyEditor/SPropertyMenuComponentPicker.h"
#include "UserInterface/PropertyEditor/SPropertyMenuActorPicker.h"
#include "UserInterface/PropertyEditor/SPropertySceneOutliner.h"
#include "Presentation/PropertyEditor/PropertyEditor.h"
#include "UserInterface/PropertyEditor/SPropertyEditorAsset.h"
#include "UserInterface/PropertyEditor/SPropertyEditorCombo.h"
#include "UserInterface/PropertyEditor/SPropertyEditorClass.h"
#include "UserInterface/PropertyEditor/SPropertyEditorStruct.h"
#include "UserInterface/PropertyEditor/SPropertyEditorInteractiveActorPicker.h"
#include "UserInterface/PropertyEditor/SPropertyEditorSceneDepthPicker.h"
#include "Widgets/Input/SHyperlink.h"
#include "Widgets/Layout/SWidgetSwitcher.h"
#include "IDocumentation.h"
#include "SResetToDefaultPropertyEditor.h"
#include "EditorFontGlyphs.h"
#include "DetailCategoryBuilder.h"
#include "IDetailGroup.h"
#include "AssetToolsModule.h"

#define LOCTEXT_NAMESPACE "PropertyCustomizationHelpers"

namespace PropertyCustomizationHelpers
{
	class SPropertyEditorButton : public SCompoundWidget
	{
	public:

		SLATE_BEGIN_ARGS( SPropertyEditorButton ) 
			: _Text( )
			, _Image( FEditorStyle::GetBrush("Default") )
			, _IsFocusable( true )
		{}
			SLATE_ATTRIBUTE( FText, Text )
			SLATE_ARGUMENT( const FSlateBrush*, Image )
			SLATE_EVENT( FSimpleDelegate, OnClickAction )

			/** Sometimes a button should only be mouse-clickable and never keyboard focusable. */
			SLATE_ARGUMENT( bool, IsFocusable )
		SLATE_END_ARGS()

		void Construct( const FArguments& InArgs )
		{
			OnClickAction = InArgs._OnClickAction;

			ChildSlot
			[
				SNew(SBox)
				.HAlign(HAlign_Center)
				.VAlign(VAlign_Center)
				.WidthOverride(22)
				.HeightOverride(22)
				.ToolTipText(InArgs._Text)
				[
					SNew(SButton)
					.ButtonStyle( FAppStyle::Get(), "SimpleButton" )
					.OnClicked( this, &SPropertyEditorButton::OnClick )
					.ContentPadding(0)
					.IsFocusable(InArgs._IsFocusable)
					[ 
						SNew( SImage )
						.Image( InArgs._Image )
						.ColorAndOpacity( FSlateColor::UseForeground() )
					]
				]
			]; 
		}


	private:
		FReply OnClick()
		{
			OnClickAction.ExecuteIfBound();
			return FReply::Handled();
		}
	private:
		FSimpleDelegate OnClickAction;
	};

	TSharedRef<SWidget> MakeResetButton(FSimpleDelegate OnResetClicked, TAttribute<FText> OptionalToolTipText /*= FText()*/, TAttribute<bool> IsEnabled /*= true*/)
	{
		return
			SNew(SPropertyEditorButton)
			.Text(OptionalToolTipText.Get().IsEmpty() ? LOCTEXT("ResetButtonToolTipText", "Reset Element to Default Value") : OptionalToolTipText)
			.Image(FEditorStyle::GetBrush("PropertyWindow.DiffersFromDefault"))
			.OnClickAction(OnResetClicked)
			.IsEnabled(IsEnabled)
			.Visibility(IsEnabled.Get() ? EVisibility::Visible : EVisibility::Collapsed)
			.IsFocusable(false);
	}


	TSharedRef<SWidget> MakeAddButton( FSimpleDelegate OnAddClicked, TAttribute<FText> OptionalToolTipText, TAttribute<bool> IsEnabled )
	{
		return	
			SNew( SPropertyEditorButton )
			.Text( OptionalToolTipText.Get().IsEmpty() ? LOCTEXT( "AddButtonToolTipText", "Add Element") : OptionalToolTipText )
			.Image( FEditorStyle::GetBrush("Icons.PlusCircle") )
			.OnClickAction( OnAddClicked )
			.IsEnabled(IsEnabled)
			.IsFocusable( false );
	}

	TSharedRef<SWidget> MakeRemoveButton( FSimpleDelegate OnRemoveClicked, TAttribute<FText> OptionalToolTipText, TAttribute<bool> IsEnabled )
	{
		return	
			SNew( SPropertyEditorButton )
			.Text( OptionalToolTipText.Get().IsEmpty() ? LOCTEXT( "RemoveButtonToolTipText", "Remove Element") : OptionalToolTipText )
			.Image( FEditorStyle::GetBrush("Icons.Minus") )
			.OnClickAction( OnRemoveClicked )
			.IsEnabled(IsEnabled)
			.IsFocusable( false );
	}

	TSharedRef<SWidget> MakeEmptyButton( FSimpleDelegate OnEmptyClicked, TAttribute<FText> OptionalToolTipText, TAttribute<bool> IsEnabled )
	{
		return
			SNew( SPropertyEditorButton )
			.Text( OptionalToolTipText.Get().IsEmpty() ? LOCTEXT( "EmptyButtonToolTipText", "Remove All Elements") : OptionalToolTipText )
			.Image( FEditorStyle::GetBrush("Icons.Delete") )
			.OnClickAction( OnEmptyClicked )
			.IsEnabled(IsEnabled)
			.IsFocusable( false );
	}

	TSharedRef<SWidget> MakeUseSelectedButton( FSimpleDelegate OnUseSelectedClicked, TAttribute<FText> OptionalToolTipText, TAttribute<bool> IsEnabled )
	{
		return
			SNew( SPropertyEditorButton )
			.Text( OptionalToolTipText.Get().IsEmpty() ? LOCTEXT( "UseButtonToolTipText", "Use Selected Asset from Content Browser") : OptionalToolTipText )
			.Image( FEditorStyle::GetBrush("Icons.Use") )
			.OnClickAction( OnUseSelectedClicked )
			.IsEnabled(IsEnabled)
			.IsFocusable( false );
	}

	TSharedRef<SWidget> MakeDeleteButton( FSimpleDelegate OnDeleteClicked, TAttribute<FText> OptionalToolTipText, TAttribute<bool> IsEnabled )
	{
		return
			SNew( SPropertyEditorButton )
			.Text( OptionalToolTipText.Get().IsEmpty() ? LOCTEXT( "DeleteButtonToolTipText", "Delete") : OptionalToolTipText )
			.Image( FEditorStyle::GetBrush("Icons.Delete") )
			.OnClickAction( OnDeleteClicked )
			.IsEnabled(IsEnabled)
			.IsFocusable( false );
	}

	TSharedRef<SWidget> MakeClearButton( FSimpleDelegate OnClearClicked, TAttribute<FText> OptionalToolTipText, TAttribute<bool> IsEnabled )
	{
		return
			SNew( SPropertyEditorButton )
			.Text( OptionalToolTipText.Get().IsEmpty() ? LOCTEXT( "ClearButtonToolTipText", "Clear") : OptionalToolTipText )
			.Image(FAppStyle::Get().GetBrush("Icons.X"))
			.OnClickAction( OnClearClicked )
			.IsEnabled(IsEnabled)
			.IsFocusable( false );
	}

	FText GetVisibilityDisplay(TAttribute<bool> bEnabled)
	{
		return bEnabled.Get() ? FEditorFontGlyphs::Eye : FEditorFontGlyphs::Eye_Slash;
	}

	TSharedRef<SWidget> MakeVisibilityButton(FOnClicked OnVisibilityClicked, TAttribute<FText> OptionalToolTipText, TAttribute<bool> VisibilityDelegate)
	{
		TAttribute<FText>::FGetter DynamicVisibilityGetter;
		DynamicVisibilityGetter.BindStatic(&GetVisibilityDisplay, VisibilityDelegate);
		TAttribute<FText> DynamicVisibilityAttribute = TAttribute<FText>::Create(DynamicVisibilityGetter);
		return
			SNew( SButton )
			.OnClicked( OnVisibilityClicked )
			.IsEnabled(true)
			.IsFocusable( false )
			.ButtonStyle(FEditorStyle::Get(), "HoverHintOnly")
			.ToolTipText(LOCTEXT("ToggleVisibility", "Toggle Visibility"))
			.ContentPadding(2.0f)
			.ForegroundColor(FSlateColor::UseForeground())
			[
				SNew(STextBlock)
				.Font(FEditorStyle::Get().GetFontStyle("FontAwesome.10"))
				.Text(DynamicVisibilityAttribute)
			];
	}

	TSharedRef<SWidget> MakeBrowseButton( FSimpleDelegate OnFindClicked, TAttribute<FText> OptionalToolTipText, TAttribute<bool> IsEnabled, const bool IsActor)
	{
		const FSlateBrush* BrowseIcon = IsActor ? FAppStyle::Get().GetBrush("Icons.SelectInViewport") : FAppStyle::Get().GetBrush("Icons.BrowseContent");

		return
			SNew( SPropertyEditorButton )
			.Text( OptionalToolTipText.Get().IsEmpty() ? LOCTEXT( "BrowseButtonToolTipText", "Browse to Asset in Content Browser") : OptionalToolTipText )
			.Image(BrowseIcon)
			.OnClickAction( OnFindClicked )
			.IsEnabled(IsEnabled)
			.IsFocusable( false );
	}

	TSharedRef<SWidget> MakeNewBlueprintButton( FSimpleDelegate OnNewBlueprintClicked, TAttribute<FText> OptionalToolTipText, TAttribute<bool> IsEnabled )
	{
		return
			SNew( SPropertyEditorButton )
<<<<<<< HEAD
			.Text( LOCTEXT( "NewBlueprintButtonLabel", "New Blueprint") )
			.ToolTipText( OptionalToolTipText.Get().IsEmpty() ? LOCTEXT( "NewBlueprintButtonToolTipText", "Create New Blueprint") : OptionalToolTipText )
			.Image( FEditorStyle::GetBrush("PropertyWindow.Button_CreateNewBlueprint") )
=======
			.Text( OptionalToolTipText.Get().IsEmpty() ? LOCTEXT( "NewBlueprintButtonToolTipText", "Create New Blueprint") : OptionalToolTipText )
			.Image( FEditorStyle::GetBrush("Icons.PlusCircle") )
>>>>>>> 6bbb88c8
			.OnClickAction( OnNewBlueprintClicked )
			.IsEnabled(IsEnabled)
			.IsFocusable( false );
	}

	TSharedRef<SWidget> MakeInsertDeleteDuplicateButton(FExecuteAction OnInsertClicked, FExecuteAction OnDeleteClicked, FExecuteAction OnDuplicateClicked)
	{
		FMenuBuilder MenuContentBuilder( true, nullptr, nullptr, true );
		{
			if (OnInsertClicked.IsBound())
			{
				FUIAction InsertAction(OnInsertClicked);
				MenuContentBuilder.AddMenuEntry(LOCTEXT("InsertButtonLabel", "Insert"), FText::GetEmpty(), FSlateIcon(), InsertAction);
			}

			if (OnDeleteClicked.IsBound())
			{
				FUIAction DeleteAction(OnDeleteClicked);
				MenuContentBuilder.AddMenuEntry(LOCTEXT("DeleteButtonLabel", "Delete"), FText::GetEmpty(), FSlateIcon(), DeleteAction);
			}

			if (OnDuplicateClicked.IsBound())
			{
				FUIAction DuplicateAction( OnDuplicateClicked );
				MenuContentBuilder.AddMenuEntry( LOCTEXT( "DuplicateButtonLabel", "Duplicate"), FText::GetEmpty(), FSlateIcon(), DuplicateAction );
			}
		}

		return
			SNew(SComboButton)
			.ComboButtonStyle( FAppStyle::Get(), "SimpleComboButton" )
			.ContentPadding(2)
			.ForegroundColor( FSlateColor::UseForeground() )
			.HasDownArrow(true)
			.MenuContent()
			[
				MenuContentBuilder.MakeWidget()
			];
	}

	TSharedRef<SWidget> MakeAssetPickerAnchorButton( FOnGetAllowedClasses OnGetAllowedClasses, FOnAssetSelected OnAssetSelectedFromPicker, const TSharedPtr<IPropertyHandle>& PropertyHandle)
	{
		return 
			SNew( SPropertyAssetPicker )
			.OnGetAllowedClasses( OnGetAllowedClasses )
			.OnAssetSelected( OnAssetSelectedFromPicker )
			.PropertyHandle( PropertyHandle );
	}

	TArray<const UClass*> EmptyClassArray;

	TSharedRef<SWidget> MakeAssetPickerWithMenu(const FAssetData& InitialObject, const bool AllowClear, const TArray<const UClass*>& AllowedClasses, const TArray<UFactory*>& NewAssetFactories, FOnShouldFilterAsset OnShouldFilterAsset, FOnAssetSelected OnSet, FSimpleDelegate OnClose, const TSharedPtr<IPropertyHandle>& PropertyHandle, const TArray<FAssetData>& OwnerAssetArray)
	{
		return MakeAssetPickerWithMenu(InitialObject, AllowClear, true, AllowedClasses, EmptyClassArray, NewAssetFactories, OnShouldFilterAsset, OnSet, OnClose, PropertyHandle, OwnerAssetArray);
	}

	TSharedRef<SWidget> MakeAssetPickerWithMenu(const FAssetData& InitialObject, const bool AllowClear, const TArray<const UClass*>& AllowedClasses, const TArray<const UClass*>& DisallowedClasses, const TArray<UFactory*>& NewAssetFactories, FOnShouldFilterAsset OnShouldFilterAsset, FOnAssetSelected OnSet, FSimpleDelegate OnClose, const TSharedPtr<IPropertyHandle>& PropertyHandle, const TArray<FAssetData>& OwnerAssetArray)
	{
		return MakeAssetPickerWithMenu(InitialObject, AllowClear, true, AllowedClasses, DisallowedClasses, NewAssetFactories, OnShouldFilterAsset, OnSet, OnClose, PropertyHandle, OwnerAssetArray);
	}

	TSharedRef<SWidget> MakeAssetPickerWithMenu(const FAssetData& InitialObject, const bool AllowClear, const bool AllowCopyPaste, const TArray<const UClass*>& AllowedClasses, const TArray<UFactory*>& NewAssetFactories, FOnShouldFilterAsset OnShouldFilterAsset, FOnAssetSelected OnSet, FSimpleDelegate OnClose, const TSharedPtr<IPropertyHandle>& PropertyHandle, const TArray<FAssetData>& OwnerAssetArray)
	{
		return MakeAssetPickerWithMenu(InitialObject, AllowClear, AllowCopyPaste, AllowedClasses, EmptyClassArray, NewAssetFactories, OnShouldFilterAsset, OnSet, OnClose, PropertyHandle, OwnerAssetArray);
	}

	TSharedRef<SWidget> MakeAssetPickerWithMenu( const FAssetData& InitialObject, const bool AllowClear, const bool AllowCopyPaste, const TArray<const UClass*>& AllowedClasses, const TArray<const UClass*>& DisallowedClasses, const TArray<UFactory*>& NewAssetFactories, FOnShouldFilterAsset OnShouldFilterAsset, FOnAssetSelected OnSet, FSimpleDelegate OnClose, const TSharedPtr<IPropertyHandle>& PropertyHandle, const TArray<FAssetData>& OwnerAssetArray)
	{
		return
			SNew(SPropertyMenuAssetPicker)
			.InitialObject(InitialObject)
			.PropertyHandle(PropertyHandle)
			.OwnerAssetArray(OwnerAssetArray)
			.AllowClear(AllowClear)
			.AllowCopyPaste(AllowCopyPaste)
			.AllowedClasses(AllowedClasses)
			.DisallowedClasses(DisallowedClasses)
			.NewAssetFactories(NewAssetFactories)
			.OnShouldFilterAsset(OnShouldFilterAsset)
			.OnSet(OnSet)
			.OnClose(OnClose);
	}

	TSharedRef<SWidget> MakeActorPickerAnchorButton( FOnGetActorFilters OnGetActorFilters, FOnActorSelected OnActorSelectedFromPicker )
	{
		return 
			SNew( SPropertySceneOutliner )
			.OnGetActorFilters( OnGetActorFilters )
			.OnActorSelected( OnActorSelectedFromPicker );
	}

	TSharedRef<SWidget> MakeActorPickerWithMenu( AActor* const InitialActor, const bool AllowClear, FOnShouldFilterActor ActorFilter, FOnActorSelected OnSet, FSimpleDelegate OnClose, FSimpleDelegate OnUseSelected )
	{
		return 
			SNew( SPropertyMenuActorPicker )
			.InitialActor(InitialActor)
			.AllowClear(AllowClear)
			.ActorFilter(ActorFilter)
			.OnSet(OnSet)
			.OnClose(OnClose)
			.OnUseSelected(OnUseSelected);
	}

	TSharedRef<SWidget> MakeComponentPickerWithMenu( UActorComponent* const InitialComponent, const bool AllowClear, FOnShouldFilterActor ActorFilter, FOnShouldFilterComponent ComponentFilter, FOnComponentSelected OnSet, FSimpleDelegate OnClose )
	{
		return
			SNew(SPropertyMenuComponentPicker)
			.InitialComponent(InitialComponent)
			.AllowClear(AllowClear)
			.ActorFilter(ActorFilter)
			.ComponentFilter(ComponentFilter)
			.OnSet(OnSet)
			.OnClose(OnClose);
	}

	TSharedRef<SWidget> MakeInteractiveActorPicker( FOnGetAllowedClasses OnGetAllowedClasses, FOnShouldFilterActor OnShouldFilterActor, FOnActorSelected OnActorSelectedFromPicker )
	{
		return 
			SNew( SPropertyEditorInteractiveActorPicker )
			.ToolTipText( LOCTEXT( "PickButtonLabel", "Pick Actor from scene") )
			.OnGetAllowedClasses( OnGetAllowedClasses )
			.OnShouldFilterActor( OnShouldFilterActor )
			.OnActorSelected( OnActorSelectedFromPicker );
	}

	TSharedRef<SWidget> MakeSceneDepthPicker(FOnSceneDepthLocationSelected OnSceneDepthLocationSelected)
	{
		return
			SNew(SPropertyEditorSceneDepthPicker)
			.ToolTipText(LOCTEXT("PickSceneDepthLabel", "Sample Scene Depth from scene"))
			.OnSceneDepthLocationSelected(OnSceneDepthLocationSelected);
	}

	TSharedRef<SWidget> MakeEditConfigHierarchyButton(FSimpleDelegate OnEditConfigClicked, TAttribute<FText> OptionalToolTipText, TAttribute<bool> IsEnabled)
	{
		return
			SNew(SPropertyEditorButton)
			.Text(OptionalToolTipText.Get().IsEmpty() ? LOCTEXT("EditConfigHierarchyButtonToolTipText", "Edit the config values of this property") : OptionalToolTipText)
			.Image(FEditorStyle::GetBrush("DetailsView.EditConfigProperties"))
			.OnClickAction(OnEditConfigClicked)
			.IsEnabled(IsEnabled)
			.IsFocusable(false);
	}

	TSharedRef<SWidget> MakeDocumentationButton(const TSharedRef<FPropertyEditor>& InPropertyEditor)
	{
		TSharedPtr<IPropertyHandle> PropertyHandle = InPropertyEditor->GetPropertyHandle();

		FString DocLink;
		FString DocExcerptName;

		if (PropertyHandle.IsValid() && PropertyHandle->HasDocumentation())
		{
			DocLink = PropertyHandle->GetDocumentationLink();
			DocExcerptName = PropertyHandle->GetDocumentationExcerptName();
		}
		else
		{
			DocLink = InPropertyEditor->GetDocumentationLink();
			DocExcerptName = InPropertyEditor->GetDocumentationExcerptName();
		}

		return IDocumentation::Get()->CreateAnchor(DocLink, FString(), DocExcerptName);
	}

	TSharedRef<SWidget> MakeSaveButton(FSimpleDelegate OnSaveClicked, TAttribute<FText> OptionalToolTipText, TAttribute<bool> IsEnabled)
	{
		return
			SNew(SPropertyEditorButton)
			.Text(OptionalToolTipText.Get().IsEmpty() ? LOCTEXT("SaveButtonTooltipText", "Save the currently selected asset.") : OptionalToolTipText)
			.Image(FEditorStyle::GetBrush("Icons.Save"))
			.OnClickAction(OnSaveClicked)
			.IsEnabled(IsEnabled)
			.IsFocusable(false);
	}

	FBoolProperty* GetEditConditionProperty(const FProperty* InProperty, bool& bNegate)
	{
		FBoolProperty* EditConditionProperty = NULL;
		bNegate = false;

		if ( InProperty != NULL )
		{
			// find the name of the property that should be used to determine whether this property should be editable
			FString ConditionPropertyName = InProperty->GetMetaData(TEXT("EditCondition"));

			// Support negated edit conditions whose syntax is !BoolProperty
			if ( ConditionPropertyName.StartsWith(FString(TEXT("!"))) )
			{
				bNegate = true;
				// Chop off the negation from the property name
				ConditionPropertyName = ConditionPropertyName.Right(ConditionPropertyName.Len() - 1);
			}

			// for now, only support boolean conditions, and only allow use of another property within the same struct as the conditional property
			if ( ConditionPropertyName.Len() > 0 && !ConditionPropertyName.Contains(TEXT(".")) )
			{
				UStruct* Scope = InProperty->GetOwnerStruct();
				EditConditionProperty = FindFProperty<FBoolProperty>(Scope, *ConditionPropertyName);
			}
		}

		return EditConditionProperty;
	}

	TArray<UFactory*> GetNewAssetFactoriesForClasses(const TArray<const UClass*>& Classes)
	{
		return GetNewAssetFactoriesForClasses(Classes, EmptyClassArray);
	}

	TArray<UFactory*> GetNewAssetFactoriesForClasses(const TArray<const UClass*>& Classes, const TArray<const UClass*>& DisallowedClasses)
	{
		const IAssetTools& AssetTools = FModuleManager::LoadModuleChecked<FAssetToolsModule>("AssetTools").Get();
		TArray<UFactory*> AllFactories = AssetTools.GetNewAssetFactories();
		TArray<UFactory*> FilteredFactories;

		for (UFactory* Factory : AllFactories)
				{
					UClass* SupportedClass = Factory->GetSupportedClass();
			auto IsChildOfLambda = [SupportedClass](const UClass* InClass) { return SupportedClass->IsChildOf(InClass); };

					if (SupportedClass != nullptr 
				&& Classes.ContainsByPredicate(IsChildOfLambda)
				&& !DisallowedClasses.ContainsByPredicate(IsChildOfLambda))
					{
				FilteredFactories.Add(Factory);
			}
		}

		FilteredFactories.Sort([](UFactory& A, UFactory& B) -> bool
		{
			return A.GetDisplayName().CompareToCaseIgnored(B.GetDisplayName()) < 0;
		});

		return FilteredFactories;
	}
}

void SObjectPropertyEntryBox::Construct( const FArguments& InArgs )
{
	ObjectPath = InArgs._ObjectPath;
	OnObjectChanged = InArgs._OnObjectChanged;
	OnShouldSetAsset = InArgs._OnShouldSetAsset;
	OnIsEnabled = InArgs._OnIsEnabled;

	const TArray<FAssetData>& OwnerAssetDataArray = InArgs._OwnerAssetDataArray;

	bool bDisplayThumbnail = InArgs._DisplayThumbnail;
	FIntPoint ThumbnailSize(48, 48);
	if (InArgs._ThumbnailSizeOverride.IsSet())
	{
		ThumbnailSize = InArgs._ThumbnailSizeOverride.Get();
	}

	if( InArgs._PropertyHandle.IsValid() && InArgs._PropertyHandle->IsValidHandle() )
	{
		PropertyHandle = InArgs._PropertyHandle;

		// check if the property metadata wants us to display a thumbnail
		const FString& DisplayThumbnailString = PropertyHandle->GetProperty()->GetMetaData(TEXT("DisplayThumbnail"));
		if(DisplayThumbnailString.Len() > 0)
		{
			bDisplayThumbnail = DisplayThumbnailString == TEXT("true");
		}

		// check if the property metadata has an override to the thumbnail size
		const FString& ThumbnailSizeString = PropertyHandle->GetProperty()->GetMetaData(TEXT("ThumbnailSize"));
		if ( ThumbnailSizeString.Len() > 0 )
		{
			FVector2D ParsedVector;
			if ( ParsedVector.InitFromString(ThumbnailSizeString) )
			{
				ThumbnailSize.X = (int32)ParsedVector.X;
				ThumbnailSize.Y = (int32)ParsedVector.Y;
			}
		}

		// if being used with an object property, check the allowed class is valid for the property
		FObjectPropertyBase* ObjectProperty = CastField<FObjectPropertyBase>(PropertyHandle->GetProperty());
		if (ObjectProperty != NULL)
		{
			checkSlow(InArgs._AllowedClass->IsChildOf(ObjectProperty->PropertyClass));
		}
	}

	ChildSlot
	[	
		SNew(SHorizontalBox)
		+SHorizontalBox::Slot()
		.FillWidth(1)
		.VAlign(VAlign_Center)	
		[
			SAssignNew(PropertyEditorAsset, SPropertyEditorAsset)
				.ObjectPath( this, &SObjectPropertyEntryBox::OnGetObjectPath )
				.Class( InArgs._AllowedClass )
				.NewAssetFactories( InArgs._NewAssetFactories )
				.IsEnabled(this, &SObjectPropertyEntryBox::IsEnabled)
				.OnSetObject(this, &SObjectPropertyEntryBox::OnSetObject)
				.ThumbnailPool(InArgs._ThumbnailPool)
				.DisplayThumbnail(bDisplayThumbnail)
				.OnShouldFilterAsset(InArgs._OnShouldFilterAsset)
				.AllowClear(InArgs._AllowClear)
				.DisplayUseSelected(InArgs._DisplayUseSelected)
				.DisplayBrowse(InArgs._DisplayBrowse)
				.EnableContentPicker(InArgs._EnableContentPicker)
				.PropertyHandle(PropertyHandle)
				.OwnerAssetDataArray(OwnerAssetDataArray)
				.ThumbnailSize(ThumbnailSize)
				.DisplayCompactSize(InArgs._DisplayCompactSize)
				.CustomContentSlot()
				[
					InArgs._CustomContentSlot.Widget
				]
		]
	];
}

void SObjectPropertyEntryBox::GetDesiredWidth(float& OutMinDesiredWidth, float &OutMaxDesiredWidth)
{
	checkf(PropertyEditorAsset.IsValid(), TEXT("SObjectPropertyEntryBox hasn't been constructed yet."));
	PropertyEditorAsset->GetDesiredWidth(OutMinDesiredWidth, OutMaxDesiredWidth);
}

FString SObjectPropertyEntryBox::OnGetObjectPath() const
{
	FString StringReference;
	if (ObjectPath.IsSet())
	{
		StringReference = ObjectPath.Get();
	}
	else if( PropertyHandle.IsValid() )
	{
		PropertyHandle->GetValueAsFormattedString( StringReference );
	}
	
	return StringReference;
}

void SObjectPropertyEntryBox::OnSetObject(const FAssetData& AssetData)
{
	if( PropertyHandle.IsValid() && PropertyHandle->IsValidHandle() )
	{
		if (!OnShouldSetAsset.IsBound() || OnShouldSetAsset.Execute(AssetData))
		{
			PropertyHandle->SetValue(AssetData);
		}
	}
	OnObjectChanged.ExecuteIfBound(AssetData);
}

bool SObjectPropertyEntryBox::IsEnabled() const
{
	bool IsEnabled = true;
	if (PropertyHandle.IsValid())
	{
		IsEnabled &= PropertyHandle->IsEditable();
	}

	if (OnIsEnabled.IsBound())
	{
		IsEnabled &= OnIsEnabled.Execute();
	}

	return IsEnabled;
}

void SClassPropertyEntryBox::Construct(const FArguments& InArgs)
{
	ChildSlot
	[	
		SNew(SHorizontalBox)
		+SHorizontalBox::Slot()
		.VAlign(VAlign_Center)
		[
			SAssignNew(PropertyEditorClass, SPropertyEditorClass)
				.MetaClass(InArgs._MetaClass)
				.RequiredInterface(InArgs._RequiredInterface)
				.AllowAbstract(InArgs._AllowAbstract)
				.IsBlueprintBaseOnly(InArgs._IsBlueprintBaseOnly)
				.AllowNone(InArgs._AllowNone)
				.ShowViewOptions(!InArgs._HideViewOptions)
				.ShowDisplayNames(InArgs._ShowDisplayNames)
				.ShowTree(InArgs._ShowTreeView)
				.SelectedClass(InArgs._SelectedClass)
				.OnSetClass(InArgs._OnSetClass)
		]
	];
}

void SStructPropertyEntryBox::Construct(const FArguments& InArgs)
{
	ChildSlot
	[	
		SNew(SHorizontalBox)
		+SHorizontalBox::Slot()
		.VAlign(VAlign_Center)
		[
			SAssignNew(PropertyEditorStruct, SPropertyEditorStruct)
				.MetaStruct(InArgs._MetaStruct)
				.AllowNone(InArgs._AllowNone)
				.ShowViewOptions(!InArgs._HideViewOptions)
				.ShowDisplayNames(InArgs._ShowDisplayNames)
				.ShowTree(InArgs._ShowTreeView)
				.SelectedStruct(InArgs._SelectedStruct)
				.OnSetStruct(InArgs._OnSetStruct)
		]
	];
}

void SProperty::Construct( const FArguments& InArgs, TSharedPtr<IPropertyHandle> InPropertyHandle )
{
	TSharedPtr<SWidget> ChildSlotContent;

	const FText& DisplayName = InArgs._DisplayName.Get();

	PropertyHandle = InPropertyHandle;

	if( PropertyHandle->IsValidHandle() )
	{
		InPropertyHandle->MarkHiddenByCustomization();

		if( InArgs._CustomWidget.Widget != SNullWidget::NullWidget )
		{
			TSharedRef<SWidget> CustomWidget = InArgs._CustomWidget.Widget;

			// If the name should be displayed create it now
			if( InArgs._ShouldDisplayName )
			{
				CustomWidget = 
					SNew( SHorizontalBox )
					+ SHorizontalBox::Slot()
					.VAlign(VAlign_Center)
					.HAlign(HAlign_Right)
					.Padding( 4.0f, 0.0f )
					.FillWidth(1.0f)
					[
						InPropertyHandle->CreatePropertyNameWidget( DisplayName )
					]
					+ SHorizontalBox::Slot()
					.Padding( 0.0f, 0.0f )
					.VAlign(VAlign_Center)
					.FillWidth(1.0f)
					[
						CustomWidget
					];
			}

			ChildSlotContent = CustomWidget;
		}
		else
		{
			if( InArgs._ShouldDisplayName )
			{
				ChildSlotContent = 
					SNew( SHorizontalBox )
					+ SHorizontalBox::Slot()
					.VAlign(VAlign_Center)
					.HAlign(HAlign_Right)
					.Padding( 3.0f, 0.0f )
					.FillWidth(1.0f)
					[
						InPropertyHandle->CreatePropertyNameWidget( DisplayName )
					]
					+ SHorizontalBox::Slot()
					.VAlign(VAlign_Center)
					.FillWidth(1.0f)
					[
						InPropertyHandle->CreatePropertyValueWidget()
					];
			}
			else
			{
				ChildSlotContent = InPropertyHandle->CreatePropertyValueWidget();
			}
		}
	}
	else
	{
		// The property was not found, just filter out this widget completely
		// Note a spacer widget is used instead of setting the visibility of this widget in the case that a user overrides the visibility of this widget
		ChildSlotContent = 
			SNew( SSpacer )
			.Visibility( EVisibility::Collapsed );
	}
	
	ChildSlot
	[
		ChildSlotContent.ToSharedRef()
	];
}

void SProperty::ResetToDefault()
{
	if( PropertyHandle->IsValidHandle() )
	{
		PropertyHandle->ResetToDefault();
	}
}

FText SProperty::GetResetToDefaultLabel() const
{
	if( PropertyHandle->IsValidHandle() )
	{
		return PropertyHandle->GetResetToDefaultLabel();
	}

	return FText();
}

bool SProperty::ShouldShowResetToDefault() const
{
	return PropertyHandle->IsValidHandle() && !PropertyHandle->IsEditConst() && PropertyHandle->DiffersFromDefault();
}

bool SProperty::IsValidProperty() const
{
	return PropertyHandle.IsValid() && PropertyHandle->IsValidHandle();
}

TSharedRef<SWidget> PropertyCustomizationHelpers::MakePropertyComboBox(const FPropertyComboBoxArgs& InArgs)
{
	return SNew(SPropertyEditorCombo).ComboArgs(InArgs);
}

TSharedRef<SWidget> PropertyCustomizationHelpers::MakePropertyComboBox(const TSharedPtr<IPropertyHandle>& InPropertyHandle, FOnGetPropertyComboBoxStrings OnGetStrings, FOnGetPropertyComboBoxValue OnGetValue, FOnPropertyComboBoxValueSelected OnValueSelected)
{
	return MakePropertyComboBox(FPropertyComboBoxArgs(InPropertyHandle, OnGetStrings, OnGetValue, OnValueSelected));
}

void PropertyCustomizationHelpers::MakeInstancedPropertyCustomUI(TMap<FName, IDetailGroup*>& ExistingGroup, IDetailCategoryBuilder& BaseCategory, TSharedRef<IPropertyHandle>& BaseProperty, FOnInstancedPropertyIteration AddRowDelegate)
{
	uint32 NumChildren = 0;
	BaseProperty->GetNumChildren(NumChildren);
	for (uint32 PropertyIndex = 0; PropertyIndex < NumChildren; ++PropertyIndex)
	{
		TSharedRef<IPropertyHandle> ChildHandle = BaseProperty->GetChildHandle(PropertyIndex).ToSharedRef();

		if (ChildHandle->GetProperty())
		{
			const FName DefaultCategoryName = ChildHandle->GetDefaultCategoryName();
			const bool DelegateIsBound = AddRowDelegate.IsBound();
			IDetailGroup* DetailGroup = nullptr;

			if (!DefaultCategoryName.IsNone())
			{
				// Custom categories don't work with instanced object properties, so we are using groups instead here.
				IDetailGroup*& DetailGroupPtr = ExistingGroup.FindOrAdd(DefaultCategoryName);
				if (!DetailGroupPtr)
				{
					DetailGroupPtr = &BaseCategory.AddGroup(DefaultCategoryName, ChildHandle->GetDefaultCategoryText());
				}
				DetailGroup = DetailGroupPtr;
			}

			if (DelegateIsBound)
			{
				AddRowDelegate.Execute(BaseCategory, DetailGroup, ChildHandle);
			}
			else if (DetailGroup)
			{
				DetailGroup->AddPropertyRow(ChildHandle);
			}
			else
			{
				BaseCategory.AddProperty(ChildHandle);
			}
		}
		else
		{
			MakeInstancedPropertyCustomUI(ExistingGroup, BaseCategory, ChildHandle, AddRowDelegate);
		}
	}
}

//////////////////////////////////////////////////////////////////////////
//
// Sections list

/**
* Builds up a list of unique Sections while creating some information about the Sections
*/
class FSectionListBuilder : public ISectionListBuilder
{
	friend class FSectionList;
public:
	
	FSectionListBuilder(int32 InThumbnailSize)
		:ThumbnailSize(InThumbnailSize)
	{}
	
	/**
	* Adds a new Section to the list
	*
	* @param SlotIndex		The slot (usually mesh element index) where the Section is located on the component
	* @param Section		The Section being used
	* @param bCanBeReplced	Whether or not the Section can be replaced by a user
	*/
	virtual void AddSection(int32 LodIndex, int32 SectionIndex, FName InMaterialSlotName, int32 InMaterialSlotIndex, FName InOriginalMaterialSlotName, const TMap<int32, FName> &InAvailableMaterialSlotName, const UMaterialInterface* Material, bool IsSectionUsingCloth, bool bIsChunkSection, int32 DefaultMaterialIndex) override
	{
		FSectionListItem SectionItem(LodIndex, SectionIndex, InMaterialSlotName, InMaterialSlotIndex, InOriginalMaterialSlotName, InAvailableMaterialSlotName, Material, IsSectionUsingCloth, ThumbnailSize, bIsChunkSection, DefaultMaterialIndex);
		if (!Sections.Contains(SectionItem))
		{
			Sections.Add(SectionItem);
			if (!SectionsByLOD.Contains(SectionItem.LodIndex))
			{
				TArray<FSectionListItem> LodSectionsArray;
				LodSectionsArray.Add(SectionItem);
				SectionsByLOD.Add(SectionItem.LodIndex, LodSectionsArray);
			}
			else
			{
				//Remove old entry
				TArray<FSectionListItem> &ExistingSections = *SectionsByLOD.Find(SectionItem.LodIndex);
				for (int32 ExistingSectionIndex = 0; ExistingSectionIndex < ExistingSections.Num(); ++ExistingSectionIndex)
				{
					const FSectionListItem &ExistingSectionItem = ExistingSections[ExistingSectionIndex];
					if (ExistingSectionItem.LodIndex == LodIndex && ExistingSectionItem.SectionIndex == SectionIndex)
					{
						ExistingSections.RemoveAt(ExistingSectionIndex);
						break;
					}
				}
				ExistingSections.Add(SectionItem);
			}
		}
	}

	/** Empties the list */
	void Empty()
	{
		Sections.Reset();
		SectionsByLOD.Reset();
	}

	/** Sorts the list by lod and section index */
	void Sort()
	{
		struct FSortByIndex
		{
			bool operator()(const FSectionListItem& A, const FSectionListItem& B) const
			{
				return (A.LodIndex == B.LodIndex) ? A.SectionIndex < B.SectionIndex : A.LodIndex < B.LodIndex;
			}
		};

		Sections.Sort(FSortByIndex());
	}

	/** @return The number of Sections in the list */
	uint32 GetNumSections() const
	{
		return Sections.Num();
	}

	uint32 GetNumSections(int32 LodIndex) const
	{
		return SectionsByLOD.Contains(LodIndex) ? SectionsByLOD.Find(LodIndex)->Num() : 0;
	}

private:
	/** All Section items in the list */
	TArray<FSectionListItem> Sections;
	/** All Section items in the list */
	TMap<int32, TArray<FSectionListItem>> SectionsByLOD;

	int32 ThumbnailSize;
};


/**
* A view of a single item in an FSectionList
*/
class FSectionItemView : public TSharedFromThis<FSectionItemView>
{
public:
	/**
	* Creates a new instance of this class
	*
	* @param Section				The Section to view
	* @param InOnSectionChanged	Delegate for when the Section changes
	*/
	static TSharedRef<FSectionItemView> Create(
		const FSectionListItem& Section,
		FOnSectionChanged InOnSectionChanged,
		FOnGenerateWidgetsForSection InOnGenerateNameWidgetsForSection,
		FOnGenerateWidgetsForSection InOnGenerateWidgetsForSection,
		FOnResetSectionToDefaultClicked InOnResetToDefaultClicked,
		int32 InMultipleSectionCount,
		int32 InThumbnailSize)
	{
		return MakeShareable(new FSectionItemView(Section, InOnSectionChanged, InOnGenerateNameWidgetsForSection, InOnGenerateWidgetsForSection, InOnResetToDefaultClicked, InMultipleSectionCount, InThumbnailSize));
	}

	TSharedRef<SWidget> CreateNameContent()
	{
		FFormatNamedArguments Arguments;
		Arguments.Add(TEXT("SectionIndex"), SectionItem.SectionIndex);
		return
			SNew(SVerticalBox)
			+ SVerticalBox::Slot()
			.VAlign(VAlign_Center)
			[
				SNew(STextBlock)
				.Font(IDetailLayoutBuilder::GetDetailFont())
				.Text(FText::Format(LOCTEXT("SectionIndex", "Section {SectionIndex}"), Arguments))
			]
			+ SVerticalBox::Slot()
			.Padding(0.0f, 4.0f)
			.AutoHeight()
			[
				OnGenerateCustomNameWidgets.IsBound() ? OnGenerateCustomNameWidgets.Execute(SectionItem.LodIndex, SectionItem.SectionIndex) : StaticCastSharedRef<SWidget>(SNullWidget::NullWidget)
			];
	}

	TSharedRef<SWidget> CreateValueContent(const TSharedPtr<FAssetThumbnailPool>& ThumbnailPool)
	{
		FFormatNamedArguments Arguments;
		Arguments.Add(TEXT("DefaultMaterialIndex"), SectionItem.DefaultMaterialIndex);
		FText BaseMaterialSlotTooltip = SectionItem.DefaultMaterialIndex != SectionItem.MaterialSlotIndex ? FText::Format(LOCTEXT("SectionIndex_BaseMaterialSlotNameTooltip", "This section material slot was change from the default value [{DefaultMaterialIndex}]."), Arguments) : FText::GetEmpty();
		FText MaterialSlotNameTooltipText = SectionItem.IsSectionUsingCloth ? FText(LOCTEXT("SectionIndex_MaterialSlotNameTooltip", "Cannot change the material slot when the mesh section use the cloth system.")) : BaseMaterialSlotTooltip;
		return
			SNew(SHorizontalBox)
			+ SHorizontalBox::Slot()
			.HAlign(HAlign_Fill)
			[
				SNew(SVerticalBox)
				+ SVerticalBox::Slot()
				.AutoHeight()
				.Padding(0.0f)
				.VAlign(VAlign_Center)
				.HAlign(HAlign_Fill)
				[
					SNew(SHorizontalBox)
					.Visibility(SectionItem.bIsChunkSection ? EVisibility::Collapsed : EVisibility::Visible)
					+ SHorizontalBox::Slot()
					.FillWidth(1.0f)
					[
						SNew(SPropertyEditorAsset)
						.ObjectPath(SectionItem.Material->GetPathName())
						.Class(UMaterialInterface::StaticClass())
						.DisplayThumbnail(true)
						.ThumbnailSize(FIntPoint(ThumbnailSize, ThumbnailSize))
						.DisplayUseSelected(false)
						.AllowClear(false)
						.DisplayBrowse(false)
						.EnableContentPicker(false)
						.ThumbnailPool(ThumbnailPool)
						.DisplayCompactSize(true)
						.CustomContentSlot()
						[
							SNew( SBox )
							.HAlign(HAlign_Fill)
							[
								SNew(SVerticalBox)
								+SVerticalBox::Slot()
								.AutoHeight()
								[
									SNew(SHorizontalBox)
									+ SHorizontalBox::Slot()
									.Padding(0)
									.VAlign(VAlign_Center)
									.AutoWidth()
									[
										SNew(SBox)
										.HAlign(HAlign_Right)
										.MinDesiredWidth(65.0f)
										[
											SNew(STextBlock)
											.Font(IDetailLayoutBuilder::GetDetailFont())
											.Text(LOCTEXT("SectionListItemMaterialSlotNameLabel", "Material Slot"))
											.ToolTipText(MaterialSlotNameTooltipText)
										]
									]
									+ SHorizontalBox::Slot()
									.VAlign(VAlign_Center)
									.FillWidth(1.0f)
									.Padding(5, 0, 0, 0)
									[
										SNew(SBox)
										.HAlign(HAlign_Fill)
										.VAlign(VAlign_Center)
										.MinDesiredWidth(210.0f)
										[
											//Material Slot Name
											SNew(SComboButton)
											.OnGetMenuContent(this, &FSectionItemView::OnGetMaterialSlotNameMenuForSection)
											.VAlign(VAlign_Center)
											.ContentPadding(2)
											.IsEnabled(!SectionItem.IsSectionUsingCloth)
											.ButtonContent()
											[
												SNew(STextBlock)
												.Font(IDetailLayoutBuilder::GetDetailFont())
												.Text(this, &FSectionItemView::GetCurrentMaterialSlotName)
												.ToolTipText(MaterialSlotNameTooltipText)
											]
										]
									]
								]
								+SVerticalBox::Slot()
								.AutoHeight()
								.VAlign(VAlign_Center)
								[
									OnGenerateCustomSectionWidgets.IsBound() ? OnGenerateCustomSectionWidgets.Execute(SectionItem.LodIndex, SectionItem.SectionIndex) : StaticCastSharedRef<SWidget>(SNullWidget::NullWidget)
								]
							]
						]
					]
				]
				+ SVerticalBox::Slot()
				.AutoHeight()
				.Padding(0.0f)
				.VAlign(VAlign_Center)
				.HAlign(HAlign_Fill)
				[
					SNew(SHorizontalBox)
					.Visibility(SectionItem.bIsChunkSection ? EVisibility::Visible : EVisibility::Collapsed)
					+ SHorizontalBox::Slot()
					.FillWidth(1.0f)
					[
						SNew(STextBlock)
						.Font(IDetailLayoutBuilder::GetDetailFont())
						.Text(LOCTEXT("SectionListItemChunkSectionValueLabel", "Chunked"))
					]
				]
			];
	}

private:

	FSectionItemView(const FSectionListItem& InSection,
		FOnSectionChanged& InOnSectionChanged,
		FOnGenerateWidgetsForSection& InOnGenerateNameWidgets,
		FOnGenerateWidgetsForSection& InOnGenerateSectionWidgets,
		FOnResetSectionToDefaultClicked& InOnResetToDefaultClicked,
		int32 InMultipleSectionCount,
		int32 InThumbnailSize)
		: SectionItem(InSection)
		, OnSectionChanged(InOnSectionChanged)
		, OnGenerateCustomNameWidgets(InOnGenerateNameWidgets)
		, OnGenerateCustomSectionWidgets(InOnGenerateSectionWidgets)
		, OnResetToDefaultClicked(InOnResetToDefaultClicked)
		, MultipleSectionCount(InMultipleSectionCount)
		, ThumbnailSize(InThumbnailSize)
	{

	}

	TSharedRef<SWidget> OnGetMaterialSlotNameMenuForSection()
	{
		FMenuBuilder MenuBuilder(true, NULL);

		// Add a menu item for each texture.  Clicking on the texture will display it in the content browser
		for (auto kvp : SectionItem.AvailableMaterialSlotName)
		{
			FName AvailableMaterialSlotName = kvp.Value;
			int32 AvailableMaterialSlotIndex = kvp.Key;

			FUIAction Action(FExecuteAction::CreateSP(this, &FSectionItemView::SetMaterialSlotName, AvailableMaterialSlotIndex, AvailableMaterialSlotName));

			FString MaterialSlotDisplayName;
			AvailableMaterialSlotName.ToString(MaterialSlotDisplayName);
			MaterialSlotDisplayName = TEXT("[") + FString::FromInt(kvp.Key) + TEXT("] ") + MaterialSlotDisplayName;
			MenuBuilder.AddMenuEntry(FText::FromString(MaterialSlotDisplayName), LOCTEXT("BrowseAvailableMaterialSlotName_ToolTip", "Set the material slot name for this section"), FSlateIcon(), Action);
		}

		return MenuBuilder.MakeWidget();
	}

	void SetMaterialSlotName(int32 MaterialSlotIndex, FName NewSlotName)
	{
		OnSectionChanged.ExecuteIfBound(SectionItem.LodIndex, SectionItem.SectionIndex, MaterialSlotIndex, NewSlotName);
	}

	FText GetCurrentMaterialSlotName() const
	{
		FString MaterialSlotDisplayName;
		SectionItem.MaterialSlotName.ToString(MaterialSlotDisplayName);
		FString MaterialSlotRemapString = TEXT("");
		if (SectionItem.DefaultMaterialIndex != INDEX_NONE && SectionItem.DefaultMaterialIndex != SectionItem.MaterialSlotIndex)
		{
			MaterialSlotRemapString = TEXT(" (Modified)");
		}
		MaterialSlotDisplayName = TEXT("[") + FString::FromInt(SectionItem.MaterialSlotIndex) + TEXT("] ") + MaterialSlotDisplayName + MaterialSlotRemapString;
		return FText::FromString(MaterialSlotDisplayName);
	}

	/**
	* Called when reset to base is clicked
	*/
	void OnResetToBaseClicked(TSharedRef<IPropertyHandle> PropertyHandle)
	{
		OnResetToDefaultClicked.ExecuteIfBound(SectionItem.LodIndex, SectionItem.SectionIndex);
	}

private:
	FSectionListItem SectionItem;
	FOnSectionChanged OnSectionChanged;
	FOnGenerateWidgetsForSection OnGenerateCustomNameWidgets;
	FOnGenerateWidgetsForSection OnGenerateCustomSectionWidgets;
	FOnResetSectionToDefaultClicked OnResetToDefaultClicked;
	int32 MultipleSectionCount;
	int32 ThumbnailSize;
};


FSectionList::FSectionList(IDetailLayoutBuilder& InDetailLayoutBuilder, FSectionListDelegates& InSectionListDelegates, bool bInInitiallyCollapsed, int32 InThumbnailSize, int32 InSectionsLodIndex, FName InSectionListName)
	: SectionListDelegates(InSectionListDelegates)
	, DetailLayoutBuilder(InDetailLayoutBuilder)
	, SectionListBuilder(new FSectionListBuilder(InThumbnailSize))
	, bInitiallyCollapsed(bInInitiallyCollapsed)
	, SectionListName(InSectionListName)
	, ThumbnailSize(InThumbnailSize)
	, SectionsLodIndex(InSectionsLodIndex)
{
}

void FSectionList::OnDisplaySectionsForLod(int32 LodIndex)
{
	// We now want to display all the materials in the element
	ExpandedSlots.Add(LodIndex);

	SectionListBuilder->Empty();
	SectionListDelegates.OnGetSections.ExecuteIfBound(*SectionListBuilder);

	OnRebuildChildren.ExecuteIfBound();
}

void FSectionList::OnHideSectionsForLod(int32 SlotIndex)
{
	// No longer want to expand the element
	ExpandedSlots.Remove(SlotIndex);

	// regenerate the Sections
	SectionListBuilder->Empty();
	SectionListDelegates.OnGetSections.ExecuteIfBound(*SectionListBuilder);

	OnRebuildChildren.ExecuteIfBound();
}


void FSectionList::Tick(float DeltaTime)
{
	// Check each Section to see if its still valid.  This allows the Section list to stay up to date when Sections are changed out from under us
	if (SectionListDelegates.OnGetSections.IsBound())
	{
		// Whether or not to refresh the Section list
		bool bRefrestSectionList = false;

		// Get the current list of Sections from the user
		SectionListBuilder->Empty();
		SectionListDelegates.OnGetSections.ExecuteIfBound(*SectionListBuilder);

		if (SectionListBuilder->GetNumSections() != DisplayedSections.Num())
		{
			// The array sizes differ so we need to refresh the list
			bRefrestSectionList = true;
		}
		else
		{
			// Compare the new list against the currently displayed list
			for (int32 SectionIndex = 0; SectionIndex < SectionListBuilder->Sections.Num(); ++SectionIndex)
			{
				const FSectionListItem& Item = SectionListBuilder->Sections[SectionIndex];

				// The displayed Sections is out of date if there isn't a 1:1 mapping between the Section sets
				if (!DisplayedSections.IsValidIndex(SectionIndex) || DisplayedSections[SectionIndex] != Item)
				{
					bRefrestSectionList = true;
					break;
				}
			}
		}

		if (bRefrestSectionList)
		{
			OnRebuildChildren.ExecuteIfBound();
		}
	}
}

void FSectionList::GenerateHeaderRowContent(FDetailWidgetRow& NodeRow)
{
	NodeRow.CopyAction(FUIAction(FExecuteAction::CreateSP(this, &FSectionList::OnCopySectionList), FCanExecuteAction::CreateSP(this, &FSectionList::OnCanCopySectionList)));
	NodeRow.PasteAction(FUIAction(FExecuteAction::CreateSP(this, &FSectionList::OnPasteSectionList)));

	NodeRow.NameContent()
	[
		SNew(STextBlock)
		.Text(LOCTEXT("SectionHeaderTitle", "Sections"))
		.Font(IDetailLayoutBuilder::GetDetailFont())
	];
}

void FSectionList::GenerateChildContent(IDetailChildrenBuilder& ChildrenBuilder)
{
	ViewedSections.Empty();
	DisplayedSections.Empty();
	if (SectionListBuilder->GetNumSections() > 0)
	{
		DisplayedSections = SectionListBuilder->Sections;

		SectionListBuilder->Sort();
		TArray<FSectionListItem>& Sections = SectionListBuilder->Sections;

		int32 CurrentLODIndex = INDEX_NONE;
		bool bDisplayAllSectionsInSlot = true;
		for (auto It = Sections.CreateConstIterator(); It; ++It)
		{
			const FSectionListItem& Section = *It;

			CurrentLODIndex = Section.LodIndex;

			// Display each thumbnail element unless we shouldn't display multiple Sections for one slot
			if (bDisplayAllSectionsInSlot)
			{
				FDetailWidgetRow& ChildRow = ChildrenBuilder.AddCustomRow(Section.Material.IsValid() ? FText::FromString(Section.Material->GetName()) : FText::GetEmpty());
				AddSectionItem(ChildRow, CurrentLODIndex, FSectionListItem(CurrentLODIndex, Section.SectionIndex, Section.MaterialSlotName, Section.MaterialSlotIndex, Section.OriginalMaterialSlotName, Section.AvailableMaterialSlotName, Section.Material.Get(), Section.IsSectionUsingCloth, ThumbnailSize, Section.bIsChunkSection, Section.DefaultMaterialIndex), !bDisplayAllSectionsInSlot);
			}
		}
	}
	else
	{
		FDetailWidgetRow& ChildRow = ChildrenBuilder.AddCustomRow(LOCTEXT("NoSections", "No Sections"));

		ChildRow
			[
				SNew(SBox)
				.HAlign(HAlign_Center)
				[
					SNew(STextBlock)
					.Text(LOCTEXT("NoSections", "No Sections"))
					.Font(IDetailLayoutBuilder::GetDetailFont())
				]
			];
	}
}

bool FSectionList::OnCanCopySectionList() const
{
	if (SectionListDelegates.OnCanCopySectionList.IsBound())
	{
		return SectionListDelegates.OnCanCopySectionList.Execute();
	}

	return false;
}

void FSectionList::OnCopySectionList()
{
	if (SectionListDelegates.OnCopySectionList.IsBound())
	{
		SectionListDelegates.OnCopySectionList.Execute();
	}
}

void FSectionList::OnPasteSectionList()
{
	if (SectionListDelegates.OnPasteSectionList.IsBound())
	{
		SectionListDelegates.OnPasteSectionList.Execute();
	}
}

bool FSectionList::OnCanCopySectionItem(int32 LODIndex, int32 SectionIndex) const
{
	if (SectionListDelegates.OnCanCopySectionItem.IsBound())
	{
		return SectionListDelegates.OnCanCopySectionItem.Execute(LODIndex, SectionIndex);
	}

	return false;
}

void FSectionList::OnCopySectionItem(int32 LODIndex, int32 SectionIndex)
{
	if (SectionListDelegates.OnCopySectionItem.IsBound())
	{
		SectionListDelegates.OnCopySectionItem.Execute(LODIndex, SectionIndex);
	}
}

void FSectionList::OnPasteSectionItem(int32 LODIndex, int32 SectionIndex)
{
	if (SectionListDelegates.OnPasteSectionItem.IsBound())
	{
		SectionListDelegates.OnPasteSectionItem.Execute(LODIndex, SectionIndex);
	}
}

void FSectionList::OnEnableSectionItem(int32 LodIndex, int32 SectionIndex, bool bEnable)
{
	SectionListDelegates.OnEnableSectionItem.ExecuteIfBound(LodIndex, SectionIndex, bEnable);
}

void FSectionList::AddSectionItem(FDetailWidgetRow& Row, int32 LodIndex, const struct FSectionListItem& Item, bool bDisplayLink)
{
	uint32 NumSections = SectionListBuilder->GetNumSections(LodIndex);

	bool bIsChunkSection = Item.bIsChunkSection;
	TSharedRef<FSectionItemView> NewView = FSectionItemView::Create(Item, SectionListDelegates.OnSectionChanged, SectionListDelegates.OnGenerateCustomNameWidgets, SectionListDelegates.OnGenerateCustomSectionWidgets, SectionListDelegates.OnResetSectionToDefaultClicked, NumSections, ThumbnailSize);

	TSharedPtr<SWidget> RightSideContent;
	if (bDisplayLink)
	{
		FFormatNamedArguments Arguments;
		Arguments.Add(TEXT("NumSections"), NumSections);

		RightSideContent =
			SNew(SBox)
			.HAlign(HAlign_Left)
			.VAlign(VAlign_Top)
			[
				SNew(SHyperlink)
				.TextStyle(FEditorStyle::Get(), "MaterialList.HyperlinkStyle")
				.Text(FText::Format(LOCTEXT("DisplayAllSectionLinkText", "Display {NumSections} Sections"), Arguments))
				.ToolTipText(LOCTEXT("DisplayAllSectionLink_ToolTip", "Display all Sections. Drag and drop a Section here to replace all Sections."))
				.OnNavigate(this, &FSectionList::OnDisplaySectionsForLod, LodIndex)
			];
	}
	else
	{
		RightSideContent = NewView->CreateValueContent(DetailLayoutBuilder.GetThumbnailPool());
		ViewedSections.Add(NewView);
	}

	//Chunk section cannot be copy enable or disable, do the operation on the parent section
	if (!bIsChunkSection)
	{
		Row.CopyAction(FUIAction(FExecuteAction::CreateSP(this, &FSectionList::OnCopySectionItem, LodIndex, Item.SectionIndex), FCanExecuteAction::CreateSP(this, &FSectionList::OnCanCopySectionItem, LodIndex, Item.SectionIndex)));
		Row.PasteAction(FUIAction(FExecuteAction::CreateSP(this, &FSectionList::OnPasteSectionItem, LodIndex, Item.SectionIndex)));

		if (SectionListDelegates.OnEnableSectionItem.IsBound())
		{
			Row.AddCustomContextMenuAction(FUIAction(FExecuteAction::CreateSP(this, &FSectionList::OnEnableSectionItem, LodIndex, Item.SectionIndex, true)), LOCTEXT("SectionItemContexMenu_Enable", "Enable"));
			Row.AddCustomContextMenuAction(FUIAction(FExecuteAction::CreateSP(this, &FSectionList::OnEnableSectionItem, LodIndex, Item.SectionIndex, false)), LOCTEXT("SectionItemContexMenu_Disable", "Disable"));
		}
	}

	Row.RowTag(SectionListName);
	Row.NameContent()
		[
			NewView->CreateNameContent()
		]
	.ValueContent()
		.MinDesiredWidth(250.0f)
		.MaxDesiredWidth(0.0f) // no maximum
		[
			RightSideContent.ToSharedRef()
		];
}


void SMaterialSlotWidget::Construct(const FArguments& InArgs, int32 SlotIndex, bool bIsMaterialUsed)
{
	TSharedPtr<SHorizontalBox> SlotNameBox;

	TSharedRef<SWidget> DeleteButton =
		PropertyCustomizationHelpers::MakeDeleteButton(
			InArgs._OnDeleteMaterialSlot,
			LOCTEXT("CustomNameMaterialNotUsedDeleteTooltip", "Delete this material slot"),
			InArgs._CanDeleteMaterialSlot);

	ChildSlot
	[
		SAssignNew(SlotNameBox, SHorizontalBox)
		+ SHorizontalBox::Slot()
		.AutoWidth()
		.HAlign(HAlign_Left)
		.VAlign(VAlign_Center)
		[
			SNew(SBox)
			.VAlign(VAlign_Center)
			[
				SNew(STextBlock)
				.Font(IDetailLayoutBuilder::GetDetailFont())
				.Text(LOCTEXT("MaterialArrayNameLabelStringKey", "Slot Name"))
			]
		]
		+ SHorizontalBox::Slot()
		.FillWidth(1.0f)
		.Padding(5.0f, 0.0f, 0.0f,0.0f)
		[
			SNew(SBox)
			.VAlign(VAlign_Center)
			.MinDesiredWidth(160.0f)
			[
				SNew(SEditableTextBox)
				.Text(InArgs._MaterialName)
				.OnTextChanged(InArgs._OnMaterialNameChanged)
				.OnTextCommitted(InArgs._OnMaterialNameCommitted)
				.Font(IDetailLayoutBuilder::GetDetailFont())
			]
		]
	];

	
	if (bIsMaterialUsed)
	{
		DeleteButton->SetEnabled(false);
	}
	

	SlotNameBox->AddSlot()
		.AutoWidth()
		.VAlign(VAlign_Center)
		.Padding(2)
		[
			DeleteButton
		];
}

#undef LOCTEXT_NAMESPACE<|MERGE_RESOLUTION|>--- conflicted
+++ resolved
@@ -218,14 +218,8 @@
 	{
 		return
 			SNew( SPropertyEditorButton )
-<<<<<<< HEAD
-			.Text( LOCTEXT( "NewBlueprintButtonLabel", "New Blueprint") )
-			.ToolTipText( OptionalToolTipText.Get().IsEmpty() ? LOCTEXT( "NewBlueprintButtonToolTipText", "Create New Blueprint") : OptionalToolTipText )
-			.Image( FEditorStyle::GetBrush("PropertyWindow.Button_CreateNewBlueprint") )
-=======
 			.Text( OptionalToolTipText.Get().IsEmpty() ? LOCTEXT( "NewBlueprintButtonToolTipText", "Create New Blueprint") : OptionalToolTipText )
 			.Image( FEditorStyle::GetBrush("Icons.PlusCircle") )
->>>>>>> 6bbb88c8
 			.OnClickAction( OnNewBlueprintClicked )
 			.IsEnabled(IsEnabled)
 			.IsFocusable( false );
