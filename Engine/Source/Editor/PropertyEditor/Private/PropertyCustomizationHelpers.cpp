// Copyright Epic Games, Inc. All Rights Reserved.

#include "PropertyCustomizationHelpers.h"
#include "IDetailChildrenBuilder.h"
#include "Widgets/Text/STextBlock.h"
#include "Framework/MultiBox/MultiBoxBuilder.h"
#include "Engine/Texture.h"
#include "Factories/Factory.h"
#include "Editor.h"
#include "UObject/UObjectHash.h"
#include "UObject/UObjectIterator.h"
#include "Widgets/Images/SImage.h"
#include "Widgets/Layout/SBox.h"
#include "Widgets/Layout/SGridPanel.h"
#include "Widgets/Input/SEditableTextBox.h"
#include "Widgets/Input/SButton.h"
#include "Widgets/Input/SComboButton.h"
#include "DetailLayoutBuilder.h"
#include "UserInterface/PropertyEditor/SPropertyAssetPicker.h"
#include "UserInterface/PropertyEditor/SPropertyMenuAssetPicker.h"
#include "UserInterface/PropertyEditor/SPropertyMenuComponentPicker.h"
#include "UserInterface/PropertyEditor/SPropertyMenuActorPicker.h"
#include "UserInterface/PropertyEditor/SPropertySceneOutliner.h"
#include "Presentation/PropertyEditor/PropertyEditor.h"
#include "UserInterface/PropertyEditor/SPropertyEditorAsset.h"
#include "UserInterface/PropertyEditor/SPropertyEditorCombo.h"
#include "UserInterface/PropertyEditor/SPropertyEditorClass.h"
#include "UserInterface/PropertyEditor/SPropertyEditorStruct.h"
#include "UserInterface/PropertyEditor/SPropertyEditorInteractiveActorPicker.h"
#include "UserInterface/PropertyEditor/SPropertyEditorSceneDepthPicker.h"
#include "Widgets/Input/SHyperlink.h"
#include "Widgets/Layout/SWidgetSwitcher.h"
#include "IDocumentation.h"
#include "SResetToDefaultPropertyEditor.h"
#include "EditorFontGlyphs.h"
#include "DetailCategoryBuilder.h"
#include "IDetailGroup.h"
#include "AssetToolsModule.h"

#define LOCTEXT_NAMESPACE "PropertyCustomizationHelpers"

namespace PropertyCustomizationHelpers
{
	class SPropertyEditorButton : public SCompoundWidget
	{
	public:

		SLATE_BEGIN_ARGS( SPropertyEditorButton ) 
			: _Text( )
			, _Image( FAppStyle::GetBrush("Default") )
			, _IsFocusable( true )
		{}
			SLATE_ATTRIBUTE( FText, Text )
			SLATE_ARGUMENT( const FSlateBrush*, Image )
			SLATE_EVENT( FSimpleDelegate, OnClickAction )

			/** Sometimes a button should only be mouse-clickable and never keyboard focusable. */
			SLATE_ARGUMENT( bool, IsFocusable )
		SLATE_END_ARGS()

		void Construct( const FArguments& InArgs )
		{
			OnClickAction = InArgs._OnClickAction;

			ChildSlot
			[
				SNew(SBox)
				.HAlign(HAlign_Center)
				.VAlign(VAlign_Center)
				.WidthOverride(22)
				.HeightOverride(22)
				.ToolTipText(InArgs._Text)
				[
					SNew(SButton)
					.ButtonStyle( FAppStyle::Get(), "SimpleButton" )
					.OnClicked( this, &SPropertyEditorButton::OnClick )
					.ContentPadding(0)
					.IsFocusable(InArgs._IsFocusable)
					[ 
						SNew( SImage )
						.Image( InArgs._Image )
						.ColorAndOpacity( FSlateColor::UseForeground() )
					]
				]
			]; 
		}


	private:
		FReply OnClick()
		{
			OnClickAction.ExecuteIfBound();
			return FReply::Handled();
		}
	private:
		FSimpleDelegate OnClickAction;
	};

	TSharedRef<SWidget> MakeResetButton(FSimpleDelegate OnResetClicked, TAttribute<FText> OptionalToolTipText /*= FText()*/, TAttribute<bool> IsEnabled /*= true*/)
	{
		return
			SNew(SPropertyEditorButton)
			.Text(OptionalToolTipText.Get().IsEmpty() ? LOCTEXT("ResetButtonToolTipText", "Reset Element to Default Value") : OptionalToolTipText)
			.Image(FAppStyle::GetBrush("PropertyWindow.DiffersFromDefault"))
			.OnClickAction(OnResetClicked)
			.IsEnabled(IsEnabled)
			.Visibility(IsEnabled.Get() ? EVisibility::Visible : EVisibility::Collapsed)
			.IsFocusable(false);
	}


	TSharedRef<SWidget> MakeAddButton( FSimpleDelegate OnAddClicked, TAttribute<FText> OptionalToolTipText, TAttribute<bool> IsEnabled )
	{
		return	
			SNew( SPropertyEditorButton )
			.Text( OptionalToolTipText.Get().IsEmpty() ? LOCTEXT( "AddButtonToolTipText", "Add Element") : OptionalToolTipText )
			.Image( FAppStyle::GetBrush("Icons.PlusCircle") )
			.OnClickAction( OnAddClicked )
			.IsEnabled(IsEnabled)
			.IsFocusable( false );
	}

	TSharedRef<SWidget> MakeRemoveButton( FSimpleDelegate OnRemoveClicked, TAttribute<FText> OptionalToolTipText, TAttribute<bool> IsEnabled )
	{
		return	
			SNew( SPropertyEditorButton )
			.Text( OptionalToolTipText.Get().IsEmpty() ? LOCTEXT( "RemoveButtonToolTipText", "Remove Element") : OptionalToolTipText )
			.Image( FAppStyle::GetBrush("Icons.Minus") )
			.OnClickAction( OnRemoveClicked )
			.IsEnabled(IsEnabled)
			.IsFocusable( false );
	}

	TSharedRef<SWidget> MakeEmptyButton( FSimpleDelegate OnEmptyClicked, TAttribute<FText> OptionalToolTipText, TAttribute<bool> IsEnabled )
	{
		return
			SNew( SPropertyEditorButton )
			.Text( OptionalToolTipText.Get().IsEmpty() ? LOCTEXT( "EmptyButtonToolTipText", "Remove All Elements") : OptionalToolTipText )
			.Image( FAppStyle::GetBrush("Icons.Delete") )
			.OnClickAction( OnEmptyClicked )
			.IsEnabled(IsEnabled)
			.IsFocusable( false );
	}

	TSharedRef<SWidget> MakeUseSelectedButton( FSimpleDelegate OnUseSelectedClicked, TAttribute<FText> OptionalToolTipText, TAttribute<bool> IsEnabled )
	{
		return
			SNew( SPropertyEditorButton )
			.Text( OptionalToolTipText.Get().IsEmpty() ? LOCTEXT( "UseButtonToolTipText", "Use Selected Asset from Content Browser") : OptionalToolTipText )
<<<<<<< HEAD
			.Image( FEditorStyle::GetBrush("Icons.Use") )
=======
			.Image( FAppStyle::GetBrush("Icons.Use") )
>>>>>>> d731a049
			.OnClickAction( OnUseSelectedClicked )
			.IsEnabled(IsEnabled)
			.IsFocusable( false );
	}

	TSharedRef<SWidget> MakeDeleteButton( FSimpleDelegate OnDeleteClicked, TAttribute<FText> OptionalToolTipText, TAttribute<bool> IsEnabled )
	{
		return
			SNew( SPropertyEditorButton )
			.Text( OptionalToolTipText.Get().IsEmpty() ? LOCTEXT( "DeleteButtonToolTipText", "Delete") : OptionalToolTipText )
			.Image( FAppStyle::GetBrush("Icons.Delete") )
			.OnClickAction( OnDeleteClicked )
			.IsEnabled(IsEnabled)
			.IsFocusable( false );
	}

	TSharedRef<SWidget> MakeClearButton( FSimpleDelegate OnClearClicked, TAttribute<FText> OptionalToolTipText, TAttribute<bool> IsEnabled )
	{
		return
			SNew( SPropertyEditorButton )
			.Text( OptionalToolTipText.Get().IsEmpty() ? LOCTEXT( "ClearButtonToolTipText", "Clear") : OptionalToolTipText )
			.Image(FAppStyle::Get().GetBrush("Icons.X"))
			.OnClickAction( OnClearClicked )
			.IsEnabled(IsEnabled)
			.IsFocusable( false );
	}

	FText GetVisibilityDisplay(TAttribute<bool> bEnabled)
	{
		return bEnabled.Get() ? FEditorFontGlyphs::Eye : FEditorFontGlyphs::Eye_Slash;
	}

	TSharedRef<SWidget> MakeVisibilityButton(FOnClicked OnVisibilityClicked, TAttribute<FText> OptionalToolTipText, TAttribute<bool> VisibilityDelegate)
	{
		TAttribute<FText>::FGetter DynamicVisibilityGetter;
		DynamicVisibilityGetter.BindStatic(&GetVisibilityDisplay, VisibilityDelegate);
		TAttribute<FText> DynamicVisibilityAttribute = TAttribute<FText>::Create(DynamicVisibilityGetter);
		return
			SNew( SButton )
			.OnClicked( OnVisibilityClicked )
			.IsEnabled(true)
			.IsFocusable( false )
			.ButtonStyle(FAppStyle::Get(), "HoverHintOnly")
			.ToolTipText(LOCTEXT("ToggleVisibility", "Toggle Visibility"))
			.ContentPadding(2.0f)
			.ForegroundColor(FSlateColor::UseForeground())
			[
				SNew(STextBlock)
				.Font(FAppStyle::Get().GetFontStyle("FontAwesome.10"))
				.Text(DynamicVisibilityAttribute)
			];
	}

	TSharedRef<SWidget> MakeBrowseButton( FSimpleDelegate OnFindClicked, TAttribute<FText> OptionalToolTipText, TAttribute<bool> IsEnabled, const bool IsActor)
	{
		const FSlateBrush* BrowseIcon = IsActor ? FAppStyle::Get().GetBrush("Icons.SelectInViewport") : FAppStyle::Get().GetBrush("Icons.BrowseContent");

		return
			SNew( SPropertyEditorButton )
			.Text( OptionalToolTipText.Get().IsEmpty() ? LOCTEXT( "BrowseButtonToolTipText", "Browse to Asset in Content Browser") : OptionalToolTipText )
			.Image(BrowseIcon)
			.OnClickAction( OnFindClicked )
			.IsEnabled(IsEnabled)
			.IsFocusable( false );
	}

	TSharedRef<SWidget> MakeNewBlueprintButton( FSimpleDelegate OnNewBlueprintClicked, TAttribute<FText> OptionalToolTipText, TAttribute<bool> IsEnabled )
	{
		return
			SNew( SPropertyEditorButton )
			.Text( OptionalToolTipText.Get().IsEmpty() ? LOCTEXT( "NewBlueprintButtonToolTipText", "Create New Blueprint") : OptionalToolTipText )
			.Image( FAppStyle::GetBrush("Icons.PlusCircle") )
			.OnClickAction( OnNewBlueprintClicked )
			.IsEnabled(IsEnabled)
			.IsFocusable( false );
	}

	TSharedRef<SWidget> MakeInsertDeleteDuplicateButton(FExecuteAction OnInsertClicked, FExecuteAction OnDeleteClicked, FExecuteAction OnDuplicateClicked)
	{
		FMenuBuilder MenuContentBuilder( true, nullptr, nullptr, true );
		{
			if (OnInsertClicked.IsBound())
			{
				FUIAction InsertAction(OnInsertClicked);
				MenuContentBuilder.AddMenuEntry(LOCTEXT("InsertButtonLabel", "Insert"), FText::GetEmpty(), FSlateIcon(), InsertAction);
			}

			if (OnDeleteClicked.IsBound())
			{
				FUIAction DeleteAction(OnDeleteClicked);
				MenuContentBuilder.AddMenuEntry(LOCTEXT("DeleteButtonLabel", "Delete"), FText::GetEmpty(), FSlateIcon(), DeleteAction);
			}

			if (OnDuplicateClicked.IsBound())
			{
				FUIAction DuplicateAction( OnDuplicateClicked );
				MenuContentBuilder.AddMenuEntry( LOCTEXT( "DuplicateButtonLabel", "Duplicate"), FText::GetEmpty(), FSlateIcon(), DuplicateAction );
			}
		}

		return
			SNew(SComboButton)
			.ComboButtonStyle( FAppStyle::Get(), "SimpleComboButton" )
			.ContentPadding(2)
			.ForegroundColor( FSlateColor::UseForeground() )
			.HasDownArrow(true)
			.MenuContent()
			[
				MenuContentBuilder.MakeWidget()
			];
	}

	TSharedRef<SWidget> MakeAssetPickerAnchorButton( FOnGetAllowedClasses OnGetAllowedClasses, FOnAssetSelected OnAssetSelectedFromPicker, const TSharedPtr<IPropertyHandle>& PropertyHandle)
	{
		return 
			SNew( SPropertyAssetPicker )
			.OnGetAllowedClasses( OnGetAllowedClasses )
			.OnAssetSelected( OnAssetSelectedFromPicker )
			.PropertyHandle( PropertyHandle );
	}

	TArray<const UClass*> EmptyClassArray;

	TSharedRef<SWidget> MakeAssetPickerWithMenu(const FAssetData& InitialObject, const bool AllowClear, const TArray<const UClass*>& AllowedClasses, const TArray<UFactory*>& NewAssetFactories, FOnShouldFilterAsset OnShouldFilterAsset, FOnAssetSelected OnSet, FSimpleDelegate OnClose, const TSharedPtr<IPropertyHandle>& PropertyHandle, const TArray<FAssetData>& OwnerAssetArray)
	{
		return MakeAssetPickerWithMenu(InitialObject, AllowClear, true, AllowedClasses, EmptyClassArray, NewAssetFactories, OnShouldFilterAsset, OnSet, OnClose, PropertyHandle, OwnerAssetArray);
	}

	TSharedRef<SWidget> MakeAssetPickerWithMenu(const FAssetData& InitialObject, const bool AllowClear, const TArray<const UClass*>& AllowedClasses, const TArray<const UClass*>& DisallowedClasses, const TArray<UFactory*>& NewAssetFactories, FOnShouldFilterAsset OnShouldFilterAsset, FOnAssetSelected OnSet, FSimpleDelegate OnClose, const TSharedPtr<IPropertyHandle>& PropertyHandle, const TArray<FAssetData>& OwnerAssetArray)
	{
		return MakeAssetPickerWithMenu(InitialObject, AllowClear, true, AllowedClasses, DisallowedClasses, NewAssetFactories, OnShouldFilterAsset, OnSet, OnClose, PropertyHandle, OwnerAssetArray);
	}

	TSharedRef<SWidget> MakeAssetPickerWithMenu(const FAssetData& InitialObject, const bool AllowClear, const bool AllowCopyPaste, const TArray<const UClass*>& AllowedClasses, const TArray<UFactory*>& NewAssetFactories, FOnShouldFilterAsset OnShouldFilterAsset, FOnAssetSelected OnSet, FSimpleDelegate OnClose, const TSharedPtr<IPropertyHandle>& PropertyHandle, const TArray<FAssetData>& OwnerAssetArray)
	{
		return MakeAssetPickerWithMenu(InitialObject, AllowClear, AllowCopyPaste, AllowedClasses, EmptyClassArray, NewAssetFactories, OnShouldFilterAsset, OnSet, OnClose, PropertyHandle, OwnerAssetArray);
	}

	TSharedRef<SWidget> MakeAssetPickerWithMenu( const FAssetData& InitialObject, const bool AllowClear, const bool AllowCopyPaste, const TArray<const UClass*>& AllowedClasses, const TArray<const UClass*>& DisallowedClasses, const TArray<UFactory*>& NewAssetFactories, FOnShouldFilterAsset OnShouldFilterAsset, FOnAssetSelected OnSet, FSimpleDelegate OnClose, const TSharedPtr<IPropertyHandle>& PropertyHandle, const TArray<FAssetData>& OwnerAssetArray)
	{
		return
			SNew(SPropertyMenuAssetPicker)
			.InitialObject(InitialObject)
			.PropertyHandle(PropertyHandle)
			.OwnerAssetArray(OwnerAssetArray)
			.AllowClear(AllowClear)
			.AllowCopyPaste(AllowCopyPaste)
			.AllowedClasses(AllowedClasses)
			.DisallowedClasses(DisallowedClasses)
			.NewAssetFactories(NewAssetFactories)
			.OnShouldFilterAsset(OnShouldFilterAsset)
			.OnSet(OnSet)
			.OnClose(OnClose);
	}

	TSharedRef<SWidget> MakeActorPickerAnchorButton( FOnGetActorFilters OnGetActorFilters, FOnActorSelected OnActorSelectedFromPicker )
	{
		return 
			SNew( SPropertySceneOutliner )
			.OnGetActorFilters( OnGetActorFilters )
			.OnActorSelected( OnActorSelectedFromPicker );
	}

	TSharedRef<SWidget> MakeActorPickerWithMenu( AActor* const InitialActor, const bool AllowClear, FOnShouldFilterActor ActorFilter, FOnActorSelected OnSet, FSimpleDelegate OnClose, FSimpleDelegate OnUseSelected )
	{
		return 
			SNew( SPropertyMenuActorPicker )
			.InitialActor(InitialActor)
			.AllowClear(AllowClear)
			.ActorFilter(ActorFilter)
			.OnSet(OnSet)
			.OnClose(OnClose)
			.OnUseSelected(OnUseSelected);
	}

	TSharedRef<SWidget> MakeComponentPickerWithMenu( UActorComponent* const InitialComponent, const bool AllowClear, FOnShouldFilterActor ActorFilter, FOnShouldFilterComponent ComponentFilter, FOnComponentSelected OnSet, FSimpleDelegate OnClose )
	{
		return
			SNew(SPropertyMenuComponentPicker)
			.InitialComponent(InitialComponent)
			.AllowClear(AllowClear)
			.ActorFilter(ActorFilter)
			.ComponentFilter(ComponentFilter)
			.OnSet(OnSet)
			.OnClose(OnClose);
	}

	TSharedRef<SWidget> MakeInteractiveActorPicker( FOnGetAllowedClasses OnGetAllowedClasses, FOnShouldFilterActor OnShouldFilterActor, FOnActorSelected OnActorSelectedFromPicker )
	{
		return 
			SNew( SPropertyEditorInteractiveActorPicker )
			.ToolTipText( LOCTEXT( "PickButtonLabel", "Pick Actor from scene") )
			.OnGetAllowedClasses( OnGetAllowedClasses )
			.OnShouldFilterActor( OnShouldFilterActor )
			.OnActorSelected( OnActorSelectedFromPicker );
	}

	TSharedRef<SWidget> MakeSceneDepthPicker(FOnSceneDepthLocationSelected OnSceneDepthLocationSelected)
	{
		return
			SNew(SPropertyEditorSceneDepthPicker)
			.ToolTipText(LOCTEXT("PickSceneDepthLabel", "Sample Scene Depth from scene"))
			.OnSceneDepthLocationSelected(OnSceneDepthLocationSelected);
	}

	TSharedRef<SWidget> MakeEditConfigHierarchyButton(FSimpleDelegate OnEditConfigClicked, TAttribute<FText> OptionalToolTipText, TAttribute<bool> IsEnabled)
	{
		return
			SNew(SPropertyEditorButton)
			.Text(OptionalToolTipText.Get().IsEmpty() ? LOCTEXT("EditConfigHierarchyButtonToolTipText", "Edit the config values of this property") : OptionalToolTipText)
			.Image(FAppStyle::GetBrush("DetailsView.EditConfigProperties"))
			.OnClickAction(OnEditConfigClicked)
			.IsEnabled(IsEnabled)
			.IsFocusable(false);
	}

	TSharedRef<SWidget> MakeDocumentationButton(const TSharedRef<FPropertyEditor>& InPropertyEditor)
	{
		TSharedPtr<IPropertyHandle> PropertyHandle = InPropertyEditor->GetPropertyHandle();

		FString DocLink;
		FString DocExcerptName;

		if (PropertyHandle.IsValid() && PropertyHandle->HasDocumentation())
		{
			DocLink = PropertyHandle->GetDocumentationLink();
			DocExcerptName = PropertyHandle->GetDocumentationExcerptName();
		}
		else
		{
			DocLink = InPropertyEditor->GetDocumentationLink();
			DocExcerptName = InPropertyEditor->GetDocumentationExcerptName();
		}

		return IDocumentation::Get()->CreateAnchor(DocLink, FString(), DocExcerptName);
	}

	TSharedRef<SWidget> MakeSaveButton(FSimpleDelegate OnSaveClicked, TAttribute<FText> OptionalToolTipText, TAttribute<bool> IsEnabled)
	{
		return
			SNew(SPropertyEditorButton)
			.Text(OptionalToolTipText.Get().IsEmpty() ? LOCTEXT("SaveButtonTooltipText", "Save the currently selected asset.") : OptionalToolTipText)
			.Image(FAppStyle::GetBrush("Icons.Save"))
			.OnClickAction(OnSaveClicked)
			.IsEnabled(IsEnabled)
			.IsFocusable(false);
	}

	FBoolProperty* GetEditConditionProperty(const FProperty* InProperty, bool& bNegate)
	{
		FBoolProperty* EditConditionProperty = NULL;
		bNegate = false;

		if ( InProperty != NULL )
		{
			// find the name of the property that should be used to determine whether this property should be editable
			FString ConditionPropertyName = InProperty->GetMetaData(TEXT("EditCondition"));

			// Support negated edit conditions whose syntax is !BoolProperty
			if ( ConditionPropertyName.StartsWith(FString(TEXT("!"))) )
			{
				bNegate = true;
				// Chop off the negation from the property name
				ConditionPropertyName = ConditionPropertyName.Right(ConditionPropertyName.Len() - 1);
			}

			// for now, only support boolean conditions, and only allow use of another property within the same struct as the conditional property
			if ( ConditionPropertyName.Len() > 0 && !ConditionPropertyName.Contains(TEXT(".")) )
			{
				UStruct* Scope = InProperty->GetOwnerStruct();
				EditConditionProperty = FindFProperty<FBoolProperty>(Scope, *ConditionPropertyName);
			}
		}

		return EditConditionProperty;
	}

	TArray<UFactory*> GetNewAssetFactoriesForClasses(const TArray<const UClass*>& Classes)
	{
		return GetNewAssetFactoriesForClasses(Classes, EmptyClassArray);
	}

	TArray<UFactory*> GetNewAssetFactoriesForClasses(const TArray<const UClass*>& Classes, const TArray<const UClass*>& DisallowedClasses)
	{
		const IAssetTools& AssetTools = FModuleManager::LoadModuleChecked<FAssetToolsModule>("AssetTools").Get();
		TArray<UFactory*> AllFactories = AssetTools.GetNewAssetFactories();
		TArray<UFactory*> FilteredFactories;

		for (UFactory* Factory : AllFactories)
				{
					UClass* SupportedClass = Factory->GetSupportedClass();
			auto IsChildOfLambda = [SupportedClass](const UClass* InClass) { return SupportedClass->IsChildOf(InClass); };

					if (SupportedClass != nullptr 
				&& Classes.ContainsByPredicate(IsChildOfLambda)
				&& !DisallowedClasses.ContainsByPredicate(IsChildOfLambda))
					{
				FilteredFactories.Add(Factory);
			}
		}

		FilteredFactories.Sort([](UFactory& A, UFactory& B) -> bool
		{
			return A.GetDisplayName().CompareToCaseIgnored(B.GetDisplayName()) < 0;
		});

		return FilteredFactories;
	}
}

void SObjectPropertyEntryBox::Construct( const FArguments& InArgs )
{
	ObjectPath = InArgs._ObjectPath;
	OnObjectChanged = InArgs._OnObjectChanged;
	OnShouldSetAsset = InArgs._OnShouldSetAsset;
	OnIsEnabled = InArgs._OnIsEnabled;
	OnShouldFilterActor = InArgs._OnShouldFilterActor;

	const TArray<FAssetData>& OwnerAssetDataArray = InArgs._OwnerAssetDataArray;

	bool bDisplayThumbnail = InArgs._DisplayThumbnail;
	FIntPoint ThumbnailSize(48, 48);
	if (InArgs._ThumbnailSizeOverride.IsSet())
	{
		ThumbnailSize = InArgs._ThumbnailSizeOverride.Get();
	}

	if( InArgs._PropertyHandle.IsValid() && InArgs._PropertyHandle->IsValidHandle() )
	{
		PropertyHandle = InArgs._PropertyHandle;

		// check if the property metadata wants us to display a thumbnail
		const FString& DisplayThumbnailString = PropertyHandle->GetProperty()->GetMetaData(TEXT("DisplayThumbnail"));
		if(DisplayThumbnailString.Len() > 0)
		{
			bDisplayThumbnail = DisplayThumbnailString == TEXT("true");
		}

		// check if the property metadata has an override to the thumbnail size
		const FString& ThumbnailSizeString = PropertyHandle->GetProperty()->GetMetaData(TEXT("ThumbnailSize"));
		if ( ThumbnailSizeString.Len() > 0 )
		{
			FVector2D ParsedVector;
			if ( ParsedVector.InitFromString(ThumbnailSizeString) )
			{
				ThumbnailSize.X = (int32)ParsedVector.X;
				ThumbnailSize.Y = (int32)ParsedVector.Y;
			}
		}

		// if being used with an object property, check the allowed class is valid for the property
		FObjectPropertyBase* ObjectProperty = CastField<FObjectPropertyBase>(PropertyHandle->GetProperty());
		if (ObjectProperty != NULL)
		{
			checkSlow(InArgs._AllowedClass->IsChildOf(ObjectProperty->PropertyClass));
		}
	}

	ChildSlot
	[	
		SNew(SHorizontalBox)
		+SHorizontalBox::Slot()
		.FillWidth(1)
		.VAlign(VAlign_Center)	
		[
			SAssignNew(PropertyEditorAsset, SPropertyEditorAsset)
				.ObjectPath( this, &SObjectPropertyEntryBox::OnGetObjectPath )
				.Class( InArgs._AllowedClass )
				.NewAssetFactories( InArgs._NewAssetFactories )
				.IsEnabled(this, &SObjectPropertyEntryBox::IsEnabled)
				.OnSetObject(this, &SObjectPropertyEntryBox::OnSetObject)
				.ThumbnailPool(InArgs._ThumbnailPool)
				.DisplayThumbnail(bDisplayThumbnail)
				.OnShouldFilterAsset(InArgs._OnShouldFilterAsset)
				.AllowClear(InArgs._AllowClear)
				.AllowCreate(InArgs._AllowCreate)
				.DisplayUseSelected(InArgs._DisplayUseSelected)
				.DisplayBrowse(InArgs._DisplayBrowse)
				.EnableContentPicker(InArgs._EnableContentPicker)
				.PropertyHandle(PropertyHandle)
				.OwnerAssetDataArray(OwnerAssetDataArray)
				.ThumbnailSize(ThumbnailSize)
				.DisplayCompactSize(InArgs._DisplayCompactSize)
				.OnShouldFilterActor(InArgs._OnShouldFilterActor)
				.CustomContentSlot()
				[
					InArgs._CustomContentSlot.Widget
				]
		]
	];
}

void SObjectPropertyEntryBox::GetDesiredWidth(float& OutMinDesiredWidth, float &OutMaxDesiredWidth)
{
	checkf(PropertyEditorAsset.IsValid(), TEXT("SObjectPropertyEntryBox hasn't been constructed yet."));
	PropertyEditorAsset->GetDesiredWidth(OutMinDesiredWidth, OutMaxDesiredWidth);
}

FString SObjectPropertyEntryBox::OnGetObjectPath() const
{
	FString StringReference;
	if (ObjectPath.IsSet())
	{
		StringReference = ObjectPath.Get();
	}
	else if( PropertyHandle.IsValid() )
	{
		PropertyHandle->GetValueAsFormattedString( StringReference );
	}
	
	return StringReference;
}

void SObjectPropertyEntryBox::OnSetObject(const FAssetData& AssetData)
{
	if( PropertyHandle.IsValid() && PropertyHandle->IsValidHandle() )
	{
		if (!OnShouldSetAsset.IsBound() || OnShouldSetAsset.Execute(AssetData))
		{
			PropertyHandle->SetValue(AssetData);
		}
	}
	OnObjectChanged.ExecuteIfBound(AssetData);
}

bool SObjectPropertyEntryBox::IsEnabled() const
{
	bool IsEnabled = true;
	if (PropertyHandle.IsValid())
	{
		IsEnabled &= PropertyHandle->IsEditable();
	}

	if (OnIsEnabled.IsBound())
	{
		IsEnabled &= OnIsEnabled.Execute();
	}

	return IsEnabled;
}

void SClassPropertyEntryBox::Construct(const FArguments& InArgs)
{
	ChildSlot
	[	
		SNew(SHorizontalBox)
		+SHorizontalBox::Slot()
		.VAlign(VAlign_Center)
		[
			SAssignNew(PropertyEditorClass, SPropertyEditorClass)
				.MetaClass(InArgs._MetaClass)
				.RequiredInterface(InArgs._RequiredInterface)
				.AllowAbstract(InArgs._AllowAbstract)
				.IsBlueprintBaseOnly(InArgs._IsBlueprintBaseOnly)
				.AllowNone(InArgs._AllowNone)
				.ShowViewOptions(!InArgs._HideViewOptions)
				.ShowDisplayNames(InArgs._ShowDisplayNames)
				.ShowTree(InArgs._ShowTreeView)
				.SelectedClass(InArgs._SelectedClass)
				.OnSetClass(InArgs._OnSetClass)
		]
	];
}

void SStructPropertyEntryBox::Construct(const FArguments& InArgs)
{
	ChildSlot
	[	
		SNew(SHorizontalBox)
		+SHorizontalBox::Slot()
		.VAlign(VAlign_Center)
		[
			SAssignNew(PropertyEditorStruct, SPropertyEditorStruct)
				.MetaStruct(InArgs._MetaStruct)
				.AllowNone(InArgs._AllowNone)
				.ShowViewOptions(!InArgs._HideViewOptions)
				.ShowDisplayNames(InArgs._ShowDisplayNames)
				.ShowTree(InArgs._ShowTreeView)
				.SelectedStruct(InArgs._SelectedStruct)
				.OnSetStruct(InArgs._OnSetStruct)
		]
	];
}

void SProperty::Construct( const FArguments& InArgs, TSharedPtr<IPropertyHandle> InPropertyHandle )
{
	TSharedPtr<SWidget> ChildSlotContent;

	const FText& DisplayName = InArgs._DisplayName.Get();

	PropertyHandle = InPropertyHandle;

	if( PropertyHandle->IsValidHandle() )
	{
		InPropertyHandle->MarkHiddenByCustomization();

		if( InArgs._CustomWidget.Widget != SNullWidget::NullWidget )
		{
			TSharedRef<SWidget> CustomWidget = InArgs._CustomWidget.Widget;

			// If the name should be displayed create it now
			if( InArgs._ShouldDisplayName )
			{
				CustomWidget = 
					SNew( SHorizontalBox )
					+ SHorizontalBox::Slot()
					.VAlign(VAlign_Center)
					.HAlign(HAlign_Right)
					.Padding( 4.0f, 0.0f )
					.FillWidth(1.0f)
					[
						InPropertyHandle->CreatePropertyNameWidget( DisplayName )
					]
					+ SHorizontalBox::Slot()
					.Padding( 0.0f, 0.0f )
					.VAlign(VAlign_Center)
					.FillWidth(1.0f)
					[
						CustomWidget
					];
			}

			ChildSlotContent = CustomWidget;
		}
		else
		{
			if( InArgs._ShouldDisplayName )
			{
				ChildSlotContent = 
					SNew( SHorizontalBox )
					+ SHorizontalBox::Slot()
					.VAlign(VAlign_Center)
					.HAlign(HAlign_Right)
					.Padding( 3.0f, 0.0f )
					.FillWidth(1.0f)
					[
						InPropertyHandle->CreatePropertyNameWidget( DisplayName )
					]
					+ SHorizontalBox::Slot()
					.VAlign(VAlign_Center)
					.FillWidth(1.0f)
					[
						InPropertyHandle->CreatePropertyValueWidget()
					];
			}
			else
			{
				ChildSlotContent = InPropertyHandle->CreatePropertyValueWidget();
			}
		}
	}
	else
	{
		// The property was not found, just filter out this widget completely
		// Note a spacer widget is used instead of setting the visibility of this widget in the case that a user overrides the visibility of this widget
		ChildSlotContent = 
			SNew( SSpacer )
			.Visibility( EVisibility::Collapsed );
	}
	
	ChildSlot
	[
		ChildSlotContent.ToSharedRef()
	];
}

void SProperty::ResetToDefault()
{
	if( PropertyHandle->IsValidHandle() )
	{
		PropertyHandle->ResetToDefault();
	}
}

FText SProperty::GetResetToDefaultLabel() const
{
	if( PropertyHandle->IsValidHandle() )
	{
		return PropertyHandle->GetResetToDefaultLabel();
	}

	return FText();
}

bool SProperty::ShouldShowResetToDefault() const
{
	return PropertyHandle->IsValidHandle() && !PropertyHandle->IsEditConst() && PropertyHandle->DiffersFromDefault();
}

bool SProperty::IsValidProperty() const
{
	return PropertyHandle.IsValid() && PropertyHandle->IsValidHandle();
}

TSharedRef<SWidget> PropertyCustomizationHelpers::MakePropertyComboBox(const FPropertyComboBoxArgs& InArgs)
{
	return SNew(SPropertyEditorCombo).ComboArgs(InArgs);
}

TSharedRef<SWidget> PropertyCustomizationHelpers::MakePropertyComboBox(const TSharedPtr<IPropertyHandle>& InPropertyHandle, FOnGetPropertyComboBoxStrings OnGetStrings, FOnGetPropertyComboBoxValue OnGetValue, FOnPropertyComboBoxValueSelected OnValueSelected)
{
	return MakePropertyComboBox(FPropertyComboBoxArgs(InPropertyHandle, OnGetStrings, OnGetValue, OnValueSelected));
}

void PropertyCustomizationHelpers::MakeInstancedPropertyCustomUI(TMap<FName, IDetailGroup*>& ExistingGroup, IDetailCategoryBuilder& BaseCategory, TSharedRef<IPropertyHandle>& BaseProperty, FOnInstancedPropertyIteration AddRowDelegate)
{
	uint32 NumChildren = 0;
	BaseProperty->GetNumChildren(NumChildren);
	for (uint32 PropertyIndex = 0; PropertyIndex < NumChildren; ++PropertyIndex)
	{
		TSharedRef<IPropertyHandle> ChildHandle = BaseProperty->GetChildHandle(PropertyIndex).ToSharedRef();

		if (ChildHandle->GetProperty())
		{
			const FName DefaultCategoryName = ChildHandle->GetDefaultCategoryName();
			const bool DelegateIsBound = AddRowDelegate.IsBound();
			IDetailGroup* DetailGroup = nullptr;

			if (!DefaultCategoryName.IsNone())
			{
				// Custom categories don't work with instanced object properties, so we are using groups instead here.
				IDetailGroup*& DetailGroupPtr = ExistingGroup.FindOrAdd(DefaultCategoryName);
				if (!DetailGroupPtr)
				{
					DetailGroupPtr = &BaseCategory.AddGroup(DefaultCategoryName, ChildHandle->GetDefaultCategoryText());
				}
				DetailGroup = DetailGroupPtr;
			}

			if (DelegateIsBound)
			{
				AddRowDelegate.Execute(BaseCategory, DetailGroup, ChildHandle);
			}
			else if (DetailGroup)
			{
				DetailGroup->AddPropertyRow(ChildHandle);
			}
			else
			{
				BaseCategory.AddProperty(ChildHandle);
			}
		}
		else
		{
			MakeInstancedPropertyCustomUI(ExistingGroup, BaseCategory, ChildHandle, AddRowDelegate);
		}
	}
}

//////////////////////////////////////////////////////////////////////////
//
// Sections list

/**
* Builds up a list of unique Sections while creating some information about the Sections
*/
class FSectionListBuilder : public ISectionListBuilder
{
	friend class FSectionList;
public:
	
	FSectionListBuilder(int32 InThumbnailSize)
		:ThumbnailSize(InThumbnailSize)
	{}
	
	/**
	* Adds a new Section to the list
	*
	* @param SlotIndex		The slot (usually mesh element index) where the Section is located on the component
	* @param Section		The Section being used
	* @param bCanBeReplced	Whether or not the Section can be replaced by a user
	*/
	virtual void AddSection(int32 LodIndex, int32 SectionIndex, FName InMaterialSlotName, int32 InMaterialSlotIndex, FName InOriginalMaterialSlotName, const TMap<int32, FName> &InAvailableMaterialSlotName, const UMaterialInterface* Material, bool IsSectionUsingCloth, bool bIsChunkSection, int32 DefaultMaterialIndex) override
	{
		FSectionListItem SectionItem(LodIndex, SectionIndex, InMaterialSlotName, InMaterialSlotIndex, InOriginalMaterialSlotName, InAvailableMaterialSlotName, Material, IsSectionUsingCloth, ThumbnailSize, bIsChunkSection, DefaultMaterialIndex);
		if (!Sections.Contains(SectionItem))
		{
			Sections.Add(SectionItem);
			if (!SectionsByLOD.Contains(SectionItem.LodIndex))
			{
				TArray<FSectionListItem> LodSectionsArray;
				LodSectionsArray.Add(SectionItem);
				SectionsByLOD.Add(SectionItem.LodIndex, LodSectionsArray);
			}
			else
			{
				//Remove old entry
				TArray<FSectionListItem> &ExistingSections = *SectionsByLOD.Find(SectionItem.LodIndex);
				for (int32 ExistingSectionIndex = 0; ExistingSectionIndex < ExistingSections.Num(); ++ExistingSectionIndex)
				{
					const FSectionListItem &ExistingSectionItem = ExistingSections[ExistingSectionIndex];
					if (ExistingSectionItem.LodIndex == LodIndex && ExistingSectionItem.SectionIndex == SectionIndex)
					{
						ExistingSections.RemoveAt(ExistingSectionIndex);
						break;
					}
				}
				ExistingSections.Add(SectionItem);
			}
		}
	}

	/** Empties the list */
	void Empty()
	{
		Sections.Reset();
		SectionsByLOD.Reset();
	}

	/** Sorts the list by lod and section index */
	void Sort()
	{
		struct FSortByIndex
		{
			bool operator()(const FSectionListItem& A, const FSectionListItem& B) const
			{
				return (A.LodIndex == B.LodIndex) ? A.SectionIndex < B.SectionIndex : A.LodIndex < B.LodIndex;
			}
		};

		Sections.Sort(FSortByIndex());
	}

	/** @return The number of Sections in the list */
	uint32 GetNumSections() const
	{
		return Sections.Num();
	}

	uint32 GetNumSections(int32 LodIndex) const
	{
		return SectionsByLOD.Contains(LodIndex) ? SectionsByLOD.Find(LodIndex)->Num() : 0;
	}

private:
	/** All Section items in the list */
	TArray<FSectionListItem> Sections;
	/** All Section items in the list */
	TMap<int32, TArray<FSectionListItem>> SectionsByLOD;

	int32 ThumbnailSize;
};


/**
* A view of a single item in an FSectionList
*/
class FSectionItemView : public TSharedFromThis<FSectionItemView>
{
public:
	/**
	* Creates a new instance of this class
	*
	* @param Section				The Section to view
	* @param InOnSectionChanged	Delegate for when the Section changes
	*/
	static TSharedRef<FSectionItemView> Create(
		const FSectionListItem& Section,
		FOnSectionChanged InOnSectionChanged,
		FOnGenerateWidgetsForSection InOnGenerateNameWidgetsForSection,
		FOnGenerateWidgetsForSection InOnGenerateWidgetsForSection,
		FOnResetSectionToDefaultClicked InOnResetToDefaultClicked,
		int32 InMultipleSectionCount,
		int32 InThumbnailSize)
	{
		return MakeShareable(new FSectionItemView(Section, InOnSectionChanged, InOnGenerateNameWidgetsForSection, InOnGenerateWidgetsForSection, InOnResetToDefaultClicked, InMultipleSectionCount, InThumbnailSize));
	}

	TSharedRef<SWidget> CreateNameContent()
	{
		FFormatNamedArguments Arguments;
		Arguments.Add(TEXT("SectionIndex"), SectionItem.SectionIndex);
		return
			SNew(SVerticalBox)
			+ SVerticalBox::Slot()
			.VAlign(VAlign_Center)
			[
				SNew(STextBlock)
				.Font(IDetailLayoutBuilder::GetDetailFont())
				.Text(FText::Format(LOCTEXT("SectionIndex", "Section {SectionIndex}"), Arguments))
			]
			+ SVerticalBox::Slot()
			.Padding(0.0f, 4.0f)
			.AutoHeight()
			[
				OnGenerateCustomNameWidgets.IsBound() ? OnGenerateCustomNameWidgets.Execute(SectionItem.LodIndex, SectionItem.SectionIndex) : StaticCastSharedRef<SWidget>(SNullWidget::NullWidget)
			];
	}

	TSharedRef<SWidget> CreateValueContent(const TSharedPtr<FAssetThumbnailPool>& ThumbnailPool)
	{
		FFormatNamedArguments Arguments;
		Arguments.Add(TEXT("DefaultMaterialIndex"), SectionItem.DefaultMaterialIndex);
		FText BaseMaterialSlotTooltip = SectionItem.DefaultMaterialIndex != SectionItem.MaterialSlotIndex ? FText::Format(LOCTEXT("SectionIndex_BaseMaterialSlotNameTooltip", "This section material slot was change from the default value [{DefaultMaterialIndex}]."), Arguments) : FText::GetEmpty();
		FText MaterialSlotNameTooltipText = SectionItem.IsSectionUsingCloth ? FText(LOCTEXT("SectionIndex_MaterialSlotNameTooltip", "Cannot change the material slot when the mesh section use the cloth system.")) : BaseMaterialSlotTooltip;
		return
			SNew(SHorizontalBox)
			+ SHorizontalBox::Slot()
			.HAlign(HAlign_Fill)
			[
				SNew(SVerticalBox)
				+ SVerticalBox::Slot()
				.AutoHeight()
				.Padding(0.0f)
				.VAlign(VAlign_Center)
				.HAlign(HAlign_Fill)
				[
					SNew(SHorizontalBox)
					.Visibility(SectionItem.bIsChunkSection ? EVisibility::Collapsed : EVisibility::Visible)
					+ SHorizontalBox::Slot()
					.FillWidth(1.0f)
					[
						SNew(SPropertyEditorAsset)
						.ObjectPath(SectionItem.Material->GetPathName())
						.Class(UMaterialInterface::StaticClass())
						.DisplayThumbnail(true)
						.ThumbnailSize(FIntPoint(ThumbnailSize, ThumbnailSize))
						.DisplayUseSelected(false)
						.AllowClear(false)
						.DisplayBrowse(false)
						.EnableContentPicker(false)
						.ThumbnailPool(ThumbnailPool)
						.DisplayCompactSize(true)
						.CustomContentSlot()
						[
							SNew( SBox )
							.HAlign(HAlign_Fill)
							[
								SNew(SVerticalBox)
								+SVerticalBox::Slot()
								.AutoHeight()
								[
									SNew(SHorizontalBox)
									+ SHorizontalBox::Slot()
									.Padding(0)
									.VAlign(VAlign_Center)
									.AutoWidth()
									[
										SNew(SBox)
										.HAlign(HAlign_Right)
										.MinDesiredWidth(65.0f)
										[
											SNew(STextBlock)
											.Font(IDetailLayoutBuilder::GetDetailFont())
											.Text(LOCTEXT("SectionListItemMaterialSlotNameLabel", "Material Slot"))
											.ToolTipText(MaterialSlotNameTooltipText)
										]
									]
									+ SHorizontalBox::Slot()
									.VAlign(VAlign_Center)
									.FillWidth(1.0f)
									.Padding(5, 0, 0, 0)
									[
										SNew(SBox)
										.HAlign(HAlign_Fill)
										.VAlign(VAlign_Center)
										.MinDesiredWidth(210.0f)
										[
											//Material Slot Name
											SNew(SComboButton)
											.OnGetMenuContent(this, &FSectionItemView::OnGetMaterialSlotNameMenuForSection)
											.VAlign(VAlign_Center)
											.ContentPadding(2)
											.IsEnabled(!SectionItem.IsSectionUsingCloth)
											.ButtonContent()
											[
												SNew(STextBlock)
												.Font(IDetailLayoutBuilder::GetDetailFont())
												.Text(this, &FSectionItemView::GetCurrentMaterialSlotName)
												.ToolTipText(MaterialSlotNameTooltipText)
											]
										]
									]
								]
								+SVerticalBox::Slot()
								.AutoHeight()
								.VAlign(VAlign_Center)
								[
									OnGenerateCustomSectionWidgets.IsBound() ? OnGenerateCustomSectionWidgets.Execute(SectionItem.LodIndex, SectionItem.SectionIndex) : StaticCastSharedRef<SWidget>(SNullWidget::NullWidget)
								]
							]
						]
					]
				]
				+ SVerticalBox::Slot()
				.AutoHeight()
				.Padding(0.0f)
				.VAlign(VAlign_Center)
				.HAlign(HAlign_Fill)
				[
					SNew(SHorizontalBox)
					.Visibility(SectionItem.bIsChunkSection ? EVisibility::Visible : EVisibility::Collapsed)
					+ SHorizontalBox::Slot()
					.FillWidth(1.0f)
					[
						SNew(STextBlock)
						.Font(IDetailLayoutBuilder::GetDetailFont())
						.Text(LOCTEXT("SectionListItemChunkSectionValueLabel", "Chunked"))
					]
				]
			];
	}

private:

	FSectionItemView(const FSectionListItem& InSection,
		FOnSectionChanged& InOnSectionChanged,
		FOnGenerateWidgetsForSection& InOnGenerateNameWidgets,
		FOnGenerateWidgetsForSection& InOnGenerateSectionWidgets,
		FOnResetSectionToDefaultClicked& InOnResetToDefaultClicked,
		int32 InMultipleSectionCount,
		int32 InThumbnailSize)
		: SectionItem(InSection)
		, OnSectionChanged(InOnSectionChanged)
		, OnGenerateCustomNameWidgets(InOnGenerateNameWidgets)
		, OnGenerateCustomSectionWidgets(InOnGenerateSectionWidgets)
		, OnResetToDefaultClicked(InOnResetToDefaultClicked)
		, MultipleSectionCount(InMultipleSectionCount)
		, ThumbnailSize(InThumbnailSize)
	{

	}

	TSharedRef<SWidget> OnGetMaterialSlotNameMenuForSection()
	{
		FMenuBuilder MenuBuilder(true, NULL);

		// Add a menu item for each texture.  Clicking on the texture will display it in the content browser
		for (auto kvp : SectionItem.AvailableMaterialSlotName)
		{
			FName AvailableMaterialSlotName = kvp.Value;
			int32 AvailableMaterialSlotIndex = kvp.Key;

			FUIAction Action(FExecuteAction::CreateSP(this, &FSectionItemView::SetMaterialSlotName, AvailableMaterialSlotIndex, AvailableMaterialSlotName));

			FString MaterialSlotDisplayName;
			AvailableMaterialSlotName.ToString(MaterialSlotDisplayName);
			MaterialSlotDisplayName = TEXT("[") + FString::FromInt(kvp.Key) + TEXT("] ") + MaterialSlotDisplayName;
			MenuBuilder.AddMenuEntry(FText::FromString(MaterialSlotDisplayName), LOCTEXT("BrowseAvailableMaterialSlotName_ToolTip", "Set the material slot name for this section"), FSlateIcon(), Action);
		}

		return MenuBuilder.MakeWidget();
	}

	void SetMaterialSlotName(int32 MaterialSlotIndex, FName NewSlotName)
	{
		OnSectionChanged.ExecuteIfBound(SectionItem.LodIndex, SectionItem.SectionIndex, MaterialSlotIndex, NewSlotName);
	}

	FText GetCurrentMaterialSlotName() const
	{
		FString MaterialSlotDisplayName;
		SectionItem.MaterialSlotName.ToString(MaterialSlotDisplayName);
		FString MaterialSlotRemapString = TEXT("");
		if (SectionItem.DefaultMaterialIndex != INDEX_NONE && SectionItem.DefaultMaterialIndex != SectionItem.MaterialSlotIndex)
		{
			MaterialSlotRemapString = TEXT(" (Modified)");
		}
		MaterialSlotDisplayName = TEXT("[") + FString::FromInt(SectionItem.MaterialSlotIndex) + TEXT("] ") + MaterialSlotDisplayName + MaterialSlotRemapString;
		return FText::FromString(MaterialSlotDisplayName);
	}

	/**
	* Called when reset to base is clicked
	*/
	void OnResetToBaseClicked(TSharedRef<IPropertyHandle> PropertyHandle)
	{
		OnResetToDefaultClicked.ExecuteIfBound(SectionItem.LodIndex, SectionItem.SectionIndex);
	}

private:
	FSectionListItem SectionItem;
	FOnSectionChanged OnSectionChanged;
	FOnGenerateWidgetsForSection OnGenerateCustomNameWidgets;
	FOnGenerateWidgetsForSection OnGenerateCustomSectionWidgets;
	FOnResetSectionToDefaultClicked OnResetToDefaultClicked;
	int32 MultipleSectionCount;
	int32 ThumbnailSize;
};


FSectionList::FSectionList(IDetailLayoutBuilder& InDetailLayoutBuilder, FSectionListDelegates& InSectionListDelegates, bool bInInitiallyCollapsed, int32 InThumbnailSize, int32 InSectionsLodIndex, FName InSectionListName)
	: SectionListDelegates(InSectionListDelegates)
	, DetailLayoutBuilder(InDetailLayoutBuilder)
	, SectionListBuilder(new FSectionListBuilder(InThumbnailSize))
	, bInitiallyCollapsed(bInInitiallyCollapsed)
	, SectionListName(InSectionListName)
	, ThumbnailSize(InThumbnailSize)
	, SectionsLodIndex(InSectionsLodIndex)
{
}

void FSectionList::OnDisplaySectionsForLod(int32 LodIndex)
{
	// We now want to display all the materials in the element
	ExpandedSlots.Add(LodIndex);

	SectionListBuilder->Empty();
	SectionListDelegates.OnGetSections.ExecuteIfBound(*SectionListBuilder);

	OnRebuildChildren.ExecuteIfBound();
}

void FSectionList::OnHideSectionsForLod(int32 SlotIndex)
{
	// No longer want to expand the element
	ExpandedSlots.Remove(SlotIndex);

	// regenerate the Sections
	SectionListBuilder->Empty();
	SectionListDelegates.OnGetSections.ExecuteIfBound(*SectionListBuilder);

	OnRebuildChildren.ExecuteIfBound();
}


void FSectionList::Tick(float DeltaTime)
{
	// Check each Section to see if its still valid.  This allows the Section list to stay up to date when Sections are changed out from under us
	if (SectionListDelegates.OnGetSections.IsBound())
	{
		// Whether or not to refresh the Section list
		bool bRefrestSectionList = false;

		// Get the current list of Sections from the user
		SectionListBuilder->Empty();
		SectionListDelegates.OnGetSections.ExecuteIfBound(*SectionListBuilder);

		if (SectionListBuilder->GetNumSections() != DisplayedSections.Num())
		{
			// The array sizes differ so we need to refresh the list
			bRefrestSectionList = true;
		}
		else
		{
			// Compare the new list against the currently displayed list
			for (int32 SectionIndex = 0; SectionIndex < SectionListBuilder->Sections.Num(); ++SectionIndex)
			{
				const FSectionListItem& Item = SectionListBuilder->Sections[SectionIndex];

				// The displayed Sections is out of date if there isn't a 1:1 mapping between the Section sets
				if (!DisplayedSections.IsValidIndex(SectionIndex) || DisplayedSections[SectionIndex] != Item)
				{
					bRefrestSectionList = true;
					break;
				}
			}
		}

		if (bRefrestSectionList)
		{
			OnRebuildChildren.ExecuteIfBound();
		}
	}
}

void FSectionList::GenerateHeaderRowContent(FDetailWidgetRow& NodeRow)
{
	NodeRow.CopyAction(FUIAction(FExecuteAction::CreateSP(this, &FSectionList::OnCopySectionList), FCanExecuteAction::CreateSP(this, &FSectionList::OnCanCopySectionList)));
	NodeRow.PasteAction(FUIAction(FExecuteAction::CreateSP(this, &FSectionList::OnPasteSectionList)));

	NodeRow.NameContent()
	[
		SNew(STextBlock)
		.Text(LOCTEXT("SectionHeaderTitle", "Sections"))
		.Font(IDetailLayoutBuilder::GetDetailFont())
	];
}

void FSectionList::GenerateChildContent(IDetailChildrenBuilder& ChildrenBuilder)
{
	ViewedSections.Empty();
	DisplayedSections.Empty();
	if (SectionListBuilder->GetNumSections() > 0)
	{
		DisplayedSections = SectionListBuilder->Sections;

		SectionListBuilder->Sort();
		TArray<FSectionListItem>& Sections = SectionListBuilder->Sections;

		int32 CurrentLODIndex = INDEX_NONE;
		bool bDisplayAllSectionsInSlot = true;
		for (auto It = Sections.CreateConstIterator(); It; ++It)
		{
			const FSectionListItem& Section = *It;

			CurrentLODIndex = Section.LodIndex;

			// Display each thumbnail element unless we shouldn't display multiple Sections for one slot
			if (bDisplayAllSectionsInSlot)
			{
				FDetailWidgetRow& ChildRow = ChildrenBuilder.AddCustomRow(Section.Material.IsValid() ? FText::FromString(Section.Material->GetName()) : FText::GetEmpty());
				AddSectionItem(ChildRow, CurrentLODIndex, FSectionListItem(CurrentLODIndex, Section.SectionIndex, Section.MaterialSlotName, Section.MaterialSlotIndex, Section.OriginalMaterialSlotName, Section.AvailableMaterialSlotName, Section.Material.Get(), Section.IsSectionUsingCloth, ThumbnailSize, Section.bIsChunkSection, Section.DefaultMaterialIndex), !bDisplayAllSectionsInSlot);
			}
		}
	}
	else
	{
		FDetailWidgetRow& ChildRow = ChildrenBuilder.AddCustomRow(LOCTEXT("NoSections", "No Sections"));

		ChildRow
			[
				SNew(SBox)
				.HAlign(HAlign_Center)
				[
					SNew(STextBlock)
					.Text(LOCTEXT("NoSections", "No Sections"))
					.Font(IDetailLayoutBuilder::GetDetailFont())
				]
			];
	}
}

bool FSectionList::OnCanCopySectionList() const
{
	if (SectionListDelegates.OnCanCopySectionList.IsBound())
	{
		return SectionListDelegates.OnCanCopySectionList.Execute();
	}

	return false;
}

void FSectionList::OnCopySectionList()
{
	if (SectionListDelegates.OnCopySectionList.IsBound())
	{
		SectionListDelegates.OnCopySectionList.Execute();
	}
}

void FSectionList::OnPasteSectionList()
{
	if (SectionListDelegates.OnPasteSectionList.IsBound())
	{
		SectionListDelegates.OnPasteSectionList.Execute();
	}
}

bool FSectionList::OnCanCopySectionItem(int32 LODIndex, int32 SectionIndex) const
{
	if (SectionListDelegates.OnCanCopySectionItem.IsBound())
	{
		return SectionListDelegates.OnCanCopySectionItem.Execute(LODIndex, SectionIndex);
	}

	return false;
}

void FSectionList::OnCopySectionItem(int32 LODIndex, int32 SectionIndex)
{
	if (SectionListDelegates.OnCopySectionItem.IsBound())
	{
		SectionListDelegates.OnCopySectionItem.Execute(LODIndex, SectionIndex);
	}
}

void FSectionList::OnPasteSectionItem(int32 LODIndex, int32 SectionIndex)
{
	if (SectionListDelegates.OnPasteSectionItem.IsBound())
	{
		SectionListDelegates.OnPasteSectionItem.Execute(LODIndex, SectionIndex);
	}
}

void FSectionList::OnEnableSectionItem(int32 LodIndex, int32 SectionIndex, bool bEnable)
{
	SectionListDelegates.OnEnableSectionItem.ExecuteIfBound(LodIndex, SectionIndex, bEnable);
}

void FSectionList::AddSectionItem(FDetailWidgetRow& Row, int32 LodIndex, const struct FSectionListItem& Item, bool bDisplayLink)
{
	uint32 NumSections = SectionListBuilder->GetNumSections(LodIndex);

	bool bIsChunkSection = Item.bIsChunkSection;
	TSharedRef<FSectionItemView> NewView = FSectionItemView::Create(Item, SectionListDelegates.OnSectionChanged, SectionListDelegates.OnGenerateCustomNameWidgets, SectionListDelegates.OnGenerateCustomSectionWidgets, SectionListDelegates.OnResetSectionToDefaultClicked, NumSections, ThumbnailSize);

	TSharedPtr<SWidget> RightSideContent;
	if (bDisplayLink)
	{
		FFormatNamedArguments Arguments;
		Arguments.Add(TEXT("NumSections"), NumSections);

		RightSideContent =
			SNew(SBox)
			.HAlign(HAlign_Left)
			.VAlign(VAlign_Top)
			[
				SNew(SHyperlink)
				.TextStyle(FAppStyle::Get(), "MaterialList.HyperlinkStyle")
				.Text(FText::Format(LOCTEXT("DisplayAllSectionLinkText", "Display {NumSections} Sections"), Arguments))
				.ToolTipText(LOCTEXT("DisplayAllSectionLink_ToolTip", "Display all Sections. Drag and drop a Section here to replace all Sections."))
				.OnNavigate(this, &FSectionList::OnDisplaySectionsForLod, LodIndex)
			];
	}
	else
	{
		RightSideContent = NewView->CreateValueContent(DetailLayoutBuilder.GetThumbnailPool());
		ViewedSections.Add(NewView);
	}

	//Chunk section cannot be copy enable or disable, do the operation on the parent section
	if (!bIsChunkSection)
	{
		Row.CopyAction(FUIAction(FExecuteAction::CreateSP(this, &FSectionList::OnCopySectionItem, LodIndex, Item.SectionIndex), FCanExecuteAction::CreateSP(this, &FSectionList::OnCanCopySectionItem, LodIndex, Item.SectionIndex)));
		Row.PasteAction(FUIAction(FExecuteAction::CreateSP(this, &FSectionList::OnPasteSectionItem, LodIndex, Item.SectionIndex)));

		if (SectionListDelegates.OnEnableSectionItem.IsBound())
		{
			Row.AddCustomContextMenuAction(FUIAction(FExecuteAction::CreateSP(this, &FSectionList::OnEnableSectionItem, LodIndex, Item.SectionIndex, true)), LOCTEXT("SectionItemContexMenu_Enable", "Enable"));
			Row.AddCustomContextMenuAction(FUIAction(FExecuteAction::CreateSP(this, &FSectionList::OnEnableSectionItem, LodIndex, Item.SectionIndex, false)), LOCTEXT("SectionItemContexMenu_Disable", "Disable"));
		}
	}

	Row.RowTag(SectionListName);
	Row.NameContent()
		[
			NewView->CreateNameContent()
		]
	.ValueContent()
		.MinDesiredWidth(250.0f)
		.MaxDesiredWidth(0.0f) // no maximum
		[
			RightSideContent.ToSharedRef()
		];
}


void SMaterialSlotWidget::Construct(const FArguments& InArgs, int32 SlotIndex, bool bIsMaterialUsed)
{
	TSharedPtr<SHorizontalBox> SlotNameBox;

	TSharedRef<SWidget> DeleteButton =
		PropertyCustomizationHelpers::MakeDeleteButton(
			InArgs._OnDeleteMaterialSlot,
			LOCTEXT("CustomNameMaterialNotUsedDeleteTooltip", "Delete this material slot"),
			InArgs._CanDeleteMaterialSlot);

	ChildSlot
	[
		SAssignNew(SlotNameBox, SHorizontalBox)
		+ SHorizontalBox::Slot()
		.AutoWidth()
		.HAlign(HAlign_Left)
		.VAlign(VAlign_Center)
		[
			SNew(SBox)
			.VAlign(VAlign_Center)
			[
				SNew(STextBlock)
				.Font(IDetailLayoutBuilder::GetDetailFont())
				.Text(LOCTEXT("MaterialArrayNameLabelStringKey", "Slot Name"))
			]
		]
		+ SHorizontalBox::Slot()
		.FillWidth(1.0f)
		.Padding(5.0f, 0.0f, 0.0f,0.0f)
		[
			SNew(SBox)
			.VAlign(VAlign_Center)
			.MinDesiredWidth(160.0f)
			[
				SNew(SEditableTextBox)
				.Text(InArgs._MaterialName)
				.OnTextChanged(InArgs._OnMaterialNameChanged)
				.OnTextCommitted(InArgs._OnMaterialNameCommitted)
				.Font(IDetailLayoutBuilder::GetDetailFont())
			]
		]
	];

	
	if (bIsMaterialUsed)
	{
		DeleteButton->SetEnabled(false);
	}
	

	SlotNameBox->AddSlot()
		.AutoWidth()
		.VAlign(VAlign_Center)
		.Padding(2)
		[
			DeleteButton
		];
}

#undef LOCTEXT_NAMESPACE<|MERGE_RESOLUTION|>--- conflicted
+++ resolved
@@ -147,11 +147,7 @@
 		return
 			SNew( SPropertyEditorButton )
 			.Text( OptionalToolTipText.Get().IsEmpty() ? LOCTEXT( "UseButtonToolTipText", "Use Selected Asset from Content Browser") : OptionalToolTipText )
-<<<<<<< HEAD
-			.Image( FEditorStyle::GetBrush("Icons.Use") )
-=======
 			.Image( FAppStyle::GetBrush("Icons.Use") )
->>>>>>> d731a049
 			.OnClickAction( OnUseSelectedClicked )
 			.IsEnabled(IsEnabled)
 			.IsFocusable( false );
