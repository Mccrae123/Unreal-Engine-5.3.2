// Copyright Epic Games, Inc. All Rights Reserved.


#include "SDetailsView.h"

#include "CategoryPropertyNode.h"
#include "Classes/EditorStyleSettings.h"
#include "DetailCategoryBuilderImpl.h"
#include "DetailLayoutBuilderImpl.h"
#include "DetailsViewGenericObjectFilter.h"
#include "DetailsViewPropertyGenerationUtilities.h"
#include "Editor.h"
#include "EditorMetadataOverrides.h"
#include "Framework/MultiBox/MultiBoxBuilder.h"
#include "GameFramework/Actor.h"
#include "Misc/ConfigCacheIni.h"
#include "Modules/ModuleManager.h"
#include "ObjectPropertyNode.h"
#include "PropertyEditorHelpers.h"
#include "SDetailNameArea.h"
#include "Styling/StyleColors.h"
#include "UserInterface/PropertyDetails/PropertyDetailsUtilities.h"
#include "Widgets/Colors/SColorPicker.h"
#include "Widgets/Images/SImage.h"
#include "Widgets/Input/SButton.h"
#include "Widgets/Input/SComboButton.h"
#include "Widgets/Input/SSearchBox.h"
#include "Widgets/Input/SSegmentedControl.h"
#include "Widgets/Layout/SWrapBox.h"

#define LOCTEXT_NAMESPACE "SDetailsView"

SDetailsView::~SDetailsView()
{
	const FRootPropertyNodeList& RootNodes = GetRootNodes();
	for(const TSharedPtr<FComplexPropertyNode>& RootNode : RootNodes)
	{
		SaveExpandedItems(RootNode.ToSharedRef());
	}

	FEditorDelegates::PostUndoRedo.Remove(PostUndoRedoDelegateHandle);
};

/**
 * Constructs the widget
 *
 * @param InArgs   Declaration from which to construct this widget.              
 */
void SDetailsView::Construct(const FArguments& InArgs, const FDetailsViewArgs& InDetailsViewArgs)
{
	DetailsViewArgs = InDetailsViewArgs;

	const FDetailsViewConfig* ViewConfig = GetConstViewConfig();
	if (ViewConfig != nullptr)
	{
		if (ViewConfig->ValueColumnWidth != 0 && ViewConfig->ValueColumnWidth != DetailsViewArgs.ColumnWidth)
		{
			DetailsViewArgs.ColumnWidth = ViewConfig->ValueColumnWidth;
		}

		if (DetailsViewArgs.bShowSectionSelector)
		{
			DetailsViewArgs.bShowSectionSelector = ViewConfig->bShowSections;
		}

		CurrentFilter.bShowFavoritesCategory = ViewConfig->bShowFavoritesCategory;
	}

	ColumnSizeData.SetValueColumnWidth(DetailsViewArgs.ColumnWidth);
	ColumnSizeData.SetRightColumnMinWidth(DetailsViewArgs.RightColumnMinWidth);

	SetObjectFilter(InDetailsViewArgs.ObjectFilter);
	SetClassViewerFilters(InDetailsViewArgs.ClassViewerFilters);

	bViewingClassDefaultObject = false;

	PropertyUtilities = MakeShareable( new FPropertyDetailsUtilities( *this ) );
	PropertyGenerationUtilities = MakeShareable( new FDetailsViewPropertyGenerationUtilities(*this) );

	PostUndoRedoDelegateHandle = FEditorDelegates::PostUndoRedo.AddSP(this, &SDetailsView::OnPostUndoRedo);

	// We want the scrollbar to always be visible when objects are selected, but not when there is no selection - however:
	//  - We can't use AlwaysShowScrollbar for this, as this will also show the scrollbar when nothing is selected
	//  - We can't use the Visibility construction parameter, as it gets translated into user visibility and can hide the scrollbar even when objects are selected
	// We instead have to explicitly set the visibility after the scrollbar has been constructed to get the exact behavior we want
	TSharedRef<SScrollBar> ExternalScrollbar = SNew(SScrollBar);
	ExternalScrollbar->SetVisibility( TAttribute<EVisibility>( this, &SDetailsView::GetScrollBarVisibility ) );

	FMenuBuilder DetailViewOptions( true, nullptr);

	if (DetailsViewArgs.bShowModifiedPropertiesOption)
	{
		DetailViewOptions.AddMenuEntry( 
			LOCTEXT("ShowOnlyModified", "Show Only Modified Properties"),
			LOCTEXT("ShowOnlyModified_ToolTip", "Displays only properties which have been changed from their default"),
			FSlateIcon(),
			FUIAction( 
				FExecuteAction::CreateSP( this, &SDetailsView::OnShowOnlyModifiedClicked ),
				FCanExecuteAction(),
				FIsActionChecked::CreateSP( this, &SDetailsView::IsShowOnlyModifiedChecked )
			),
			NAME_None,
			EUserInterfaceActionType::Check 
		);
	}

	if (DetailsViewArgs.bShowCustomFilterOption)
	{
		TAttribute<FText> CustomFilterLabelDelegate;
		CustomFilterLabelDelegate.BindRaw(this, &SDetailsView::GetCustomFilterLabel);
		DetailViewOptions.AddMenuEntry(
			CustomFilterLabelDelegate,
			FText(),
			FSlateIcon(),
			FUIAction(
				FExecuteAction::CreateSP(this, &SDetailsView::OnCustomFilterClicked),
				FCanExecuteAction(),
				FIsActionChecked::CreateSP(this, &SDetailsView::IsCustomFilterChecked)
			),
			NAME_None,
			EUserInterfaceActionType::Check
		);
	}

	if (DetailsViewArgs.bShowDifferingPropertiesOption)
	{
		DetailViewOptions.AddMenuEntry(
			LOCTEXT("ShowOnlyDiffering", "Show Only Differing Properties"),
			LOCTEXT("ShowOnlyDiffering_ToolTip", "Displays only properties in this instance which have been changed or added from the instance being compared"),
			FSlateIcon(),
			FUIAction(
				FExecuteAction::CreateSP(this, &SDetailsView::OnShowOnlyAllowedClicked),
				FCanExecuteAction(),
				FIsActionChecked::CreateSP(this, &SDetailsView::IsShowOnlyAllowedChecked)
			),
			NAME_None,
			EUserInterfaceActionType::Check
		);
	}

	if (DetailsViewArgs.bShowKeyablePropertiesOption)
	{
		DetailViewOptions.AddMenuEntry(
			LOCTEXT("ShowOnlyKeyable", "Show Only Keyable Properties"),
			LOCTEXT("ShowOnlyKeyable_ToolTip", "Displays only properties which are keyable"),
			FSlateIcon(),
			FUIAction(
				FExecuteAction::CreateSP(this, &SDetailsView::OnShowKeyableClicked),
				FCanExecuteAction(),
				FIsActionChecked::CreateSP(this, &SDetailsView::IsShowKeyableChecked)
			),
			NAME_None,
			EUserInterfaceActionType::Check
		);
	}

	if (DetailsViewArgs.bShowAnimatedPropertiesOption)
	{
		DetailViewOptions.AddMenuEntry(
			LOCTEXT("ShowAnimated", "Show Only Animated Properties"),
			LOCTEXT("ShowAnimated_ToolTip", "Displays only properties which are animated (have tracks)"),
			FSlateIcon(),
			FUIAction(
				FExecuteAction::CreateSP(this, &SDetailsView::OnShowAnimatedClicked),
				FCanExecuteAction(),
				FIsActionChecked::CreateSP(this, &SDetailsView::IsShowAnimatedChecked)
			),
			NAME_None,
			EUserInterfaceActionType::Check
		);
	}

	DetailViewOptions.AddMenuEntry(
		LOCTEXT("ShowAllAdvanced", "Show All Advanced Details"),
		LOCTEXT("ShowAllAdvanced_ToolTip", "Shows all advanced detail sections in each category"),
		FSlateIcon(),
		FUIAction( 
		FExecuteAction::CreateSP( this, &SDetailsView::OnShowAllAdvancedClicked ),
		FCanExecuteAction(),
		FIsActionChecked::CreateSP( this, &SDetailsView::IsShowAllAdvancedChecked )
			),
		NAME_None,
		EUserInterfaceActionType::Check
	);

	if (DetailsViewArgs.bShowHiddenPropertiesWhilePlayingOption)
	{
		DetailViewOptions.AddMenuEntry(
			LOCTEXT("ShowHiddenPropertiesWhilePlaying", "Show Hidden Properties while Playing"),
			LOCTEXT("ShowHiddenPropertiesWhilePlaying_ToolTip", "When Playing or Simulating, shows all properties (even non-visible and non-editable properties), if the object belongs to a simulating world.  This is useful for debugging."),
			FSlateIcon(),
			FUIAction(
				FExecuteAction::CreateSP(this, &SDetailsView::OnShowHiddenPropertiesWhilePlayingClicked),
				FCanExecuteAction(),
				FIsActionChecked::CreateSP(this, &SDetailsView::IsShowHiddenPropertiesWhilePlayingChecked)
			),
			NAME_None,
			EUserInterfaceActionType::Check
		);
	}

	DetailViewOptions.AddMenuEntry(
		LOCTEXT("ShowAllChildrenIfCategoryMatches", "Show Child On Category Match"),
		LOCTEXT("ShowAllChildrenIfCategoryMatches_ToolTip", "Shows children if their category matches the search criteria"),
		FSlateIcon(),
		FUIAction( 
			FExecuteAction::CreateSP( this, &SDetailsView::OnShowAllChildrenIfCategoryMatchesClicked ),
			FCanExecuteAction(),
			FIsActionChecked::CreateSP( this, &SDetailsView::IsShowAllChildrenIfCategoryMatchesChecked )
		),
		NAME_None,
		EUserInterfaceActionType::Check
	);

	DetailViewOptions.AddMenuEntry(
		LOCTEXT("ShowSections", "Show Sections"),
		LOCTEXT("ShowSections_ToolTip", "Shows the sections list."),
		FSlateIcon(),
		FUIAction( 
			FExecuteAction::CreateSP(this, &SDetailsView::OnShowSectionsClicked),
			FCanExecuteAction(),
			FIsActionChecked::CreateSP(this, &SDetailsView::IsShowSectionsChecked)
		),
		NAME_None,
		EUserInterfaceActionType::Check
	);		

	DetailViewOptions.AddMenuEntry(
		LOCTEXT("CollapseAll", "Collapse All Categories"),
		LOCTEXT("CollapseAll_ToolTip", "Collapses all root level categories"),
		FSlateIcon(),
		FUIAction(FExecuteAction::CreateSP(this, &SDetailsView::SetRootExpansionStates, /*bExpanded=*/false, /*bRecurse=*/false )));

	DetailViewOptions.AddMenuEntry(
		LOCTEXT("ExpandAll", "Expand All Categories"),
		LOCTEXT("ExpandAll_ToolTip", "Expands all root level categories"),
		FSlateIcon(),
		FUIAction(FExecuteAction::CreateSP(this, &SDetailsView::SetRootExpansionStates, /*bExpanded=*/true, /*bRecurse=*/false )));

	TSharedRef<SVerticalBox> VerticalBox = SNew(SVerticalBox);
		
	// Create the name area which does not change when selection changes
	SAssignNew(NameArea, SDetailNameArea, &SelectedObjects)
		// the name area is only for actors
		.Visibility(this, &SDetailsView::GetActorNameAreaVisibility)
		.OnLockButtonClicked(this, &SDetailsView::OnLockButtonClicked)
		.IsLocked(this, &SDetailsView::IsLocked)
		.ShowLockButton(DetailsViewArgs.bLockable)
		.ShowObjectLabel(DetailsViewArgs.bShowObjectLabel)
		// only show the selection tip if we're not selecting objects
		.SelectionTip(!DetailsViewArgs.bHideSelectionTip);

	if( !DetailsViewArgs.bCustomNameAreaLocation )
	{
		VerticalBox->AddSlot()
		.AutoHeight()
		.Padding(0.0f, 0.0f, 0.0f, 4.0f)
		[
			NameArea.ToSharedRef()
		];
	}

	TSharedRef<SHorizontalBox> FilterRowHBox = 
		SNew( SHorizontalBox )
		+SHorizontalBox::Slot()
		.Padding(6.f)
		.FillWidth(1)
		[
<<<<<<< HEAD
			SNew(SOverlay)
			+SOverlay::Slot()
			.Padding(0.0f, 0.0f, 0.0f, 0.0f)
			[
				SNew(SImage)
				.Image(FEditorStyle::GetBrush("Searching.SearchActiveTab"))
				.Visibility_Lambda([this](){ return this->HasActiveSearch() ? EVisibility::Visible : EVisibility::Collapsed; })
			]
			+SOverlay::Slot()
			.Padding(2.f, 2.0f, 4.f, 2.f)
			.VAlign( VAlign_Center )
			[
				// Create the search box
				SAssignNew(SearchBox, SSearchBox)
				.HintText(LOCTEXT("SearchDetailsHint", "Search Details"))
				.OnTextChanged(this, &SDetailsView::OnFilterTextChanged)
				.OnTextCommitted(this, &SDetailsView::OnFilterTextCommitted)
				.AddMetaData<FTagMetaData>(TEXT("Details.Search"))
			]
=======
			// Create the search box
			SAssignNew(SearchBox, SSearchBox)
			.HintText(LOCTEXT("SearchDetailsHint", "Search"))
			.OnTextChanged(this, &SDetailsView::OnFilterTextChanged)
			.OnTextCommitted(this, &SDetailsView::OnFilterTextCommitted)
			.AddMetaData<FTagMetaData>(TEXT("Details.Search"))
>>>>>>> 6bbb88c8
		];

	if (DetailsViewArgs.bShowPropertyMatrixButton)
	{
		FilterRowHBox->AddSlot()
			.Padding(0)
			.HAlign(HAlign_Right)
			.VAlign(VAlign_Center)
			.AutoWidth()
			[
				// Create the property matrix button
				SNew(SButton)
				.ButtonStyle( FAppStyle::Get(), "SimpleButton" )
				.OnClicked(this, &SDetailsView::OnOpenRawPropertyEditorClicked)
				.IsEnabled(this, &SDetailsView::CanOpenRawPropertyEditor)
				.ToolTipText(LOCTEXT("RawPropertyEditorButtonLabel", "Open Selection in Property Matrix"))
				[
					SNew(SImage)
					.ColorAndOpacity(FSlateColor::UseForeground())
					.Image(FAppStyle::Get().GetBrush("DetailsView.EditRawProperties"))
				]
			];
	} 

	if (DetailsViewArgs.bAllowFavoriteSystem)
	{
		FilterRowHBox->AddSlot()
			.Padding(0)
			.HAlign(HAlign_Right)
			.VAlign(VAlign_Center)
			.AutoWidth()
			[
				// Create the toggle favorites button
				SNew(SButton)
				.ButtonStyle( FAppStyle::Get(), "SimpleButton" )
				.OnClicked(this, &SDetailsView::OnToggleFavoritesClicked)
				.ToolTipText(LOCTEXT("ToggleFavorites", "Toggle Favorites"))
				[
					SNew(SImage)
					.ColorAndOpacity(this, &SDetailsView::GetToggleFavoritesColor)
					.Image(FAppStyle::Get().GetBrush("Icons.Star"))
				]
			];
	}

	if (DetailsViewArgs.bShowOptions)
	{
		FilterRowHBox->AddSlot()
			.Padding(0)
			.HAlign(HAlign_Right)
			.VAlign(VAlign_Center)
			.AutoWidth()
			[
				SNew( SComboButton )
				.HasDownArrow(false)
				.ContentPadding(0)
				.ForegroundColor( FSlateColor::UseForeground() )
				.ButtonStyle( FAppStyle::Get(), "SimpleButton" )
				.AddMetaData<FTagMetaData>(FTagMetaData(TEXT("ViewOptions")))
				.MenuContent()
				[
					DetailViewOptions.MakeWidget()
				]
				.ButtonContent()
				[
					SNew(SImage)
					.ColorAndOpacity(FSlateColor::UseForeground())
					.Image(FAppStyle::Get().GetBrush("DetailsView.ViewOptions"))
				]
			];
	}

	TSharedRef<SVerticalBox> FilterRowVBox = SNew(SVerticalBox)
		.Visibility( this, &SDetailsView::GetFilterBoxVisibility )
		+ SVerticalBox::Slot()
		.AutoHeight()
		[
			FilterRowHBox
		];

	FilterRowVBox->AddSlot()
		.Padding(8, 2, 8, 7)
		.AutoHeight()
		[
			SAssignNew(SectionSelectorBox, SWrapBox)
			.UseAllottedSize(true)
			.InnerSlotPadding(FVector2D(4,4))
		];

	RebuildSectionSelector();

	FilterRow = FilterRowVBox;

	if( !DetailsViewArgs.bCustomFilterAreaLocation )
	{
		VerticalBox->AddSlot()
		.AutoHeight()
		[
			SNew(SBorder)
			.BorderImage(FAppStyle::Get().GetBrush("Brushes.Panel"))
			[
				FilterRow.ToSharedRef()
			]
		];
	}

	VerticalBox->AddSlot()
	.FillHeight(1)
	.Padding(0)
	[
		SNew(SOverlay)
		+ SOverlay::Slot()
		[
			ConstructTreeView(ExternalScrollbar)
		]
		+ SOverlay::Slot()
		.HAlign(HAlign_Right)
		[
			SNew(SBox)
			.WidthOverride(16.0f)
			[
				ExternalScrollbar
			]
		]
		+ SOverlay::Slot()
		.HAlign(HAlign_Center)
		.Padding(2.0f, 24.0f, 2.0f, 2.0f)
		[
			SNew(STextBlock)
			.Text(LOCTEXT("AllItemsFiltered", "All results have been filtered. Try changing your active filters above."))
<<<<<<< HEAD
=======
			.AutoWrapText(true)
>>>>>>> 6bbb88c8
			.Visibility_Lambda([this]() { return ((this->GetFilterBoxVisibility() == EVisibility::Visible) && !this->CurrentFilter.IsEmptyFilter() && RootTreeNodes.Num() == 0) ? EVisibility::HitTestInvisible : EVisibility::Collapsed; })
		]
		+ SOverlay::Slot()
		[
			SNew(SImage)
			.Image(FEditorStyle::GetBrush("Searching.SearchActiveBorder"))
			.Visibility_Lambda([this]() { return (this->GetFilterBoxVisibility() == EVisibility::Visible) && this->HasActiveSearch() ? EVisibility::HitTestInvisible : EVisibility::Collapsed; })
		]
	];

	ChildSlot
	[
		VerticalBox
	];
}

TSharedRef<SDetailTree> SDetailsView::ConstructTreeView( TSharedRef<SScrollBar>& ScrollBar )
{
	check( !DetailTree.IsValid() || DetailTree.IsUnique() );

	return
		SAssignNew(DetailTree, SDetailTree)
		.Visibility(this, &SDetailsView::GetTreeVisibility)
		.TreeItemsSource(&RootTreeNodes)
		.OnGetChildren(this, &SDetailsView::OnGetChildrenForDetailTree)
		.OnSetExpansionRecursive(this, &SDetailsView::SetNodeExpansionStateRecursive)
		.OnGenerateRow(this, &SDetailsView::OnGenerateRowForDetailTree)
		.OnExpansionChanged(this, &SDetailsView::OnItemExpansionChanged)
		.SelectionMode(ESelectionMode::None)
		.HandleDirectionalNavigation(false)
		.AllowOverscroll(DetailsViewArgs.bShowScrollBar ? EAllowOverscroll::Yes : EAllowOverscroll::No)
		.ExternalScrollbar(ScrollBar);
}

bool SDetailsView::CanOpenRawPropertyEditor() const
{
	return SelectedObjects.Num() > 0 && IsPropertyEditingEnabled();
}

FReply SDetailsView::OnOpenRawPropertyEditorClicked()
{
	FPropertyEditorModule& PropertyEditorModule = FModuleManager::LoadModuleChecked<FPropertyEditorModule>( "PropertyEditor" );
	PropertyEditorModule.CreatePropertyEditorToolkit(TSharedPtr<IToolkitHost>(), SelectedObjects );

	return FReply::Handled();
}

EVisibility SDetailsView::GetActorNameAreaVisibility() const
{
	const bool bVisible = DetailsViewArgs.NameAreaSettings != FDetailsViewArgs::HideNameArea && !bViewingClassDefaultObject;
	return bVisible ? EVisibility::Visible : EVisibility::Collapsed; 
}

void SDetailsView::ForceRefresh()
{
	TArray<UObject*> NewObjectList;
	NewObjectList.Reserve(UnfilteredSelectedObjects.Num());
	TArray<TWeakObjectPtr<UObject>> ValidSelectedObjects;
	ValidSelectedObjects.Reserve(UnfilteredSelectedObjects.Num());

	for (const TWeakObjectPtr<UObject>& Object : UnfilteredSelectedObjects)
	{
		if (Object.IsValid())
		{
			ValidSelectedObjects.Add(Object);
			NewObjectList.Add(Object.Get());
		}
	}

	UnfilteredSelectedObjects = MoveTemp(ValidSelectedObjects);

	SetObjectArrayPrivate(NewObjectList);
}

void SDetailsView::MoveScrollOffset(int32 DeltaOffset)
{
	DetailTree->AddScrollOffset((float)DeltaOffset);
}

void SDetailsView::SetObjects(const TArray<UObject*>& InObjects, bool bForceRefresh/* = false*/, bool bOverrideLock/* = false*/)
{
	if (!IsLocked() || bOverrideLock)
	{
		if( bForceRefresh || ShouldSetNewObjects(InObjects) )
		{
			// Keep source object list around to reapply the object filter when it changes or force refresh.
			UnfilteredSelectedObjects.Empty(InObjects.Num());
			for (UObject* InObject : InObjects)
			{
				if (InObject)
				{
					UnfilteredSelectedObjects.Add(InObject);
				}
			}

			SetObjectArrayPrivate(InObjects);
		}
	}
}

void SDetailsView::SetObjects(const TArray<TWeakObjectPtr<UObject>>& InObjects, bool bForceRefresh/* = false*/, bool bOverrideLock/* = false*/)
{
	TArray<UObject*> SourceObjects;
	SourceObjects.Reserve(InObjects.Num());
	for (const TWeakObjectPtr<UObject>& Object : InObjects)
	{
		if (Object.IsValid())
		{
			SourceObjects.Add(Object.Get());
		}
	}

	SetObjects(SourceObjects, bForceRefresh, bOverrideLock);
}

void SDetailsView::SetObject(UObject* InObject, bool bForceRefresh)
{
	TArray<UObject*> SourceObjects;
	SourceObjects.Reserve(1);

	SourceObjects.Add(InObject);

	SetObjects(SourceObjects, bForceRefresh);
}

void SDetailsView::RemoveInvalidObjects()
{
	ForceRefresh();
}

void SDetailsView::SetObjectPackageOverrides(const TMap<TWeakObjectPtr<UObject>, TWeakObjectPtr<UPackage>>& InMapping)
{
	for(TSharedPtr<FComplexPropertyNode>& ComplexRootNode : RootPropertyNodes)
	{
		FObjectPropertyNode* RootNode = ComplexRootNode->AsObjectNode();
		if(RootNode)
		{
			RootNode->SetObjectPackageOverrides(InMapping);
		}
	}
}

void SDetailsView::SetRootObjectCustomizationInstance(TSharedPtr<IDetailRootObjectCustomization> InRootObjectCustomization)
{
	RootObjectCustomization = InRootObjectCustomization;
	RerunCurrentFilter();
}

void SDetailsView::ClearSearch()
{
	CurrentFilter.FilterStrings.Empty();
	SearchBox->SetText(FText::GetEmpty());
	RerunCurrentFilter();
}

void SDetailsView::SetObjectFilter(TSharedPtr<FDetailsViewObjectFilter> InFilter)
{
	ObjectFilter = InFilter;

	if (!ObjectFilter.IsValid())
	{
		ObjectFilter = MakeShared<FDetailsViewDefaultObjectFilter>(!!DetailsViewArgs.bAllowMultipleTopLevelObjects);
	}
}

void SDetailsView::SetClassViewerFilters(const TArray<TSharedRef<class IClassViewerFilter>>& InFilters)
{
	ClassViewerFilters = InFilters;
}

bool SDetailsView::ShouldSetNewObjects(const TArray<UObject*>& InObjects) const
{
	bool bShouldSetObjects = false;

	const bool bHadBSPBrushSelected = SelectedActorInfo.bHaveBSPBrush;
	if( bHadBSPBrushSelected == true )
	{
		// If a BSP brush was selected we need to refresh because surface could have been selected and the object set not updated
		bShouldSetObjects = true;
	}
	else if( InObjects.Num() != GetNumObjects() )
	{
		// If the object arrays differ in size then at least one object is different so we must reset
		bShouldSetObjects = true;
	}
	else if(InObjects.Num() == 0)
	{
		// User is likely resetting details panel
		bShouldSetObjects = true;
	}
	else
	{
		// Check to see if the objects passed in are different. If not we do not need to set anything
		TSet<UObject*> NewObjects;
		NewObjects.Append(InObjects);

		if(RootPropertyNodes.Num() > 1)
		{
			// For multiple top level node support, if the single object in each node is not found in the new object set
			// then we need to refresh
			for(int32 RootNodeIndex = 0; RootNodeIndex < RootPropertyNodes.Num(); ++RootNodeIndex)
			{
				FObjectPropertyNode* RootPropertyNode = RootPropertyNodes[RootNodeIndex]->AsObjectNode();
				
				if(RootPropertyNode && RootPropertyNode->GetNumObjects() > 0)
				{
					if(!NewObjects.Contains(RootPropertyNode->GetUObject(0)))
					{
						bShouldSetObjects = true;
						break;
					}
				}
				else
				{
					bShouldSetObjects = true;
					break;
				}
			}
		}
		else
		{
			FObjectPropertyNode* RootPropertyNode = RootPropertyNodes[0]->AsObjectNode();
			if( RootPropertyNode )
			{
				for(TPropObjectIterator Itor(RootPropertyNode->ObjectIterator()); Itor; ++Itor)
				{
					TWeakObjectPtr<UObject> Object = *Itor;
					if(Object.IsValid() && !NewObjects.Contains(Object.Get()))
					{
						// An existing object is not in the list of new objects to set
						bShouldSetObjects = true;
						break;
					}
					else if(!Object.IsValid())
					{
						// An existing object is invalid
						bShouldSetObjects = true;
						break;
					}
				}
			}
			else
			{
				bShouldSetObjects = true;
			}
		}
	}
	
	if (!bShouldSetObjects && AssetSelectionUtils::IsAnySurfaceSelected(nullptr))
	{
		bShouldSetObjects = true;
	}

	return bShouldSetObjects;
}

int32 SDetailsView::GetNumObjects() const
{
	if(RootPropertyNodes.Num() > 1)
	{
		return RootPropertyNodes.Num();
	}
	else if( RootPropertyNodes.Num() > 0 && RootPropertyNodes[0]->AsObjectNode())
	{
		return RootPropertyNodes[0]->AsObjectNode()->GetNumObjects();
	}

	return 0;
}

void SDetailsView::SetObjectArrayPrivate(const TArray<UObject*>& InObjects)
{
	double StartTime = FPlatformTime::Seconds();

	const TArray<FDetailsViewObjectRoot> Roots = ObjectFilter->FilterObjects(InObjects);

	PreSetObject(Roots.Num());

	// Selected actors for building SelectedActorInfo
	TArray<AActor*> SelectedRawActors;

	bViewingClassDefaultObject = InObjects.Num() > 0 ? true : false;
	bool bOwnedByLockedLevel = false;

	check(RootPropertyNodes.Num() == Roots.Num());

	for(int32 RootIndex = 0; RootIndex < Roots.Num(); ++RootIndex)
	{
		const FDetailsViewObjectRoot& Root = Roots[RootIndex];

		FObjectPropertyNode* RootNode = RootPropertyNodes[RootIndex]->AsObjectNode();

		for(const TWeakObjectPtr<UObject> Object : Root.Objects)
		{
			if (Object.IsValid())
			{
				bViewingClassDefaultObject &= Object->HasAnyFlags(RF_ClassDefaultObject);

				RootNode->AddObject(Object.Get());

				SelectedObjects.Add(Object);
				if (AActor* Actor = Cast<AActor>(Object.Get()))
				{
					SelectedActors.Add(Actor);
					SelectedRawActors.Add(Actor);
				}
			}
		}
	}

	if(SelectedObjects.Num() == 0)
	{
		// Unlock the view automatically if we are viewing nothing
		bIsLocked = false;
	}

	// Selection changed, refresh the detail area
	NameArea->Refresh(SelectedObjects, DetailsViewArgs.NameAreaSettings);
	
	// When selection changes rebuild information about the selection
	SelectedActorInfo = AssetSelectionUtils::BuildSelectedActorInfo(SelectedRawActors);

	PostSetObject(Roots);

	// Set the title of the window based on the objects we are viewing
	// Or call the delegate for handling when the title changed
	FString Title;

	if(SelectedObjects.Num() == 0 )
	{
		Title = NSLOCTEXT("PropertyView", "NothingSelectedTitle", "Nothing selected").ToString();
	}
	else if(Roots.Num() == 1 && RootPropertyNodes[0]->AsObjectNode()->GetNumObjects() == 1)
	{
		// if the object is the default metaobject for a UClass, use the UClass's name instead
		UObject* Object = RootPropertyNodes[0]->AsObjectNode()->GetUObject(0);

		FString ObjectName;
		if ( Object && Object->GetClass()->GetDefaultObject() == Object )
		{
			ObjectName = Object->GetClass()->GetName();
		}
		else if( Object )
		{
			ObjectName = Object->GetName();
			// Is this an actor?  If so, it might have a friendly name to display
			const AActor* Actor = Cast<const  AActor >( Object );
			if( Actor != nullptr)
			{
				// Use the friendly label for this actor
				ObjectName = Actor->GetActorLabel();
			}
		}

		Title = ObjectName;
	}
	else if(Roots.Num() > 1)
	{
		Title = FText::Format(NSLOCTEXT("PropertyView", "MultipleToLevelObjectsSelectedFmt", "{0} selected"), Roots.Num()).ToString();
	}
	else
	{
		FObjectPropertyNode* RootPropertyNode = RootPropertyNodes[0]->AsObjectNode();
		Title = FText::Format( NSLOCTEXT("PropertyView", "MultipleSelected", "{0} ({1} selected)"), FText::FromString(RootPropertyNode->GetObjectBaseClass()->GetName()), RootPropertyNode->GetNumObjects() ).ToString();
	}

	OnObjectArrayChanged.ExecuteIfBound(Title, InObjects);

	RebuildSectionSelector();

	double ElapsedTime = FPlatformTime::Seconds() - StartTime;
}

void SDetailsView::ReplaceObjects(const TMap<UObject*, UObject*>& OldToNewObjectMap)
{
	TArray<UObject*> NewObjectList;
	NewObjectList.Reserve(UnfilteredSelectedObjects.Num());
	TArray<TWeakObjectPtr<UObject>> NewUnfilteredSelectedObjects;
	NewUnfilteredSelectedObjects.Reserve(UnfilteredSelectedObjects.Num());

	bool bNeedRefresh = false;
	for (const TWeakObjectPtr<UObject>& Object : UnfilteredSelectedObjects)
	{
		// We could be replacing an object that has already been garbage collected, so look up the object using the raw pointer.
		UObject* Replacement = OldToNewObjectMap.FindRef(Object.GetEvenIfUnreachable());
		if (Replacement)
		{
			NewObjectList.Add(Replacement);
			NewUnfilteredSelectedObjects.Add(Replacement);
			bNeedRefresh = true;
		}
		else if (Object.IsValid())
		{
			NewObjectList.Add(Object.Get());
			NewUnfilteredSelectedObjects.Add(Object);
		}
		else
		{
			bNeedRefresh = true;
		}
	}

	if (bNeedRefresh)
	{
		UnfilteredSelectedObjects = MoveTemp(NewUnfilteredSelectedObjects);
		SetObjectArrayPrivate(NewObjectList);
	}
}

void SDetailsView::RemoveDeletedObjects(const TArray<UObject*>& DeletedObjects)
{
	TArray<UObject*> NewObjectList;
	NewObjectList.Reserve(UnfilteredSelectedObjects.Num());
	TArray<TWeakObjectPtr<UObject>> NewUnfilteredSelectedObjects;
	NewUnfilteredSelectedObjects.Reserve(UnfilteredSelectedObjects.Num());

	for (const TWeakObjectPtr<UObject>& Object : UnfilteredSelectedObjects)
	{
		if (Object.IsValid() && !DeletedObjects.Contains(Object.Get()))
		{
			NewUnfilteredSelectedObjects.Add(Object);
			NewObjectList.Add(Object.Get());
		}
	}

	if (NewUnfilteredSelectedObjects.Num() != UnfilteredSelectedObjects.Num())
	{
		UnfilteredSelectedObjects = MoveTemp(NewUnfilteredSelectedObjects);
		SetObjectArrayPrivate(NewObjectList);
	}
}

/** Called before during SetObjectArray before we change the objects being observed */
void SDetailsView::PreSetObject(int32 InNewNumObjects)
{
	TSharedPtr<SColorPicker> ExistingColorPicker = GetColorPicker();
	if (ExistingColorPicker.IsValid()
		&& ExistingColorPicker->GetOptionalOwningDetailsView().IsValid()
		&& ExistingColorPicker->GetOptionalOwningDetailsView().Get() != this)
	{
		DestroyColorPicker();
	}

	// Save existing expanded items first
	for(TSharedPtr<FComplexPropertyNode>& RootNode : RootPropertyNodes)
	{
		SaveExpandedItems(RootNode.ToSharedRef());

		RootNodesPendingKill.Add(RootNode);
		FObjectPropertyNode* RootObjectNode = RootNode->AsObjectNode();
		RootObjectNode->RemoveAllObjects();
		RootObjectNode->ClearCachedReadAddresses(true);
		RootObjectNode->ClearObjectPackageOverrides();
	}

	for(const FDetailLayoutData& Layout : DetailLayouts)
	{
		FRootPropertyNodeList& ExternalRootPropertyNodes = Layout.DetailLayout->GetExternalRootPropertyNodes();
		for (TSharedPtr<FComplexPropertyNode>& ExternalRootNode : ExternalRootPropertyNodes)
		{
			if (ExternalRootNode.IsValid())
			{
				SaveExpandedItems(ExternalRootNode.ToSharedRef());

				ExternalRootNode->Disconnect();
			}
		}
	}

	RootPropertyNodes.Empty(InNewNumObjects);
	ExpandedDetailNodes.Empty();

	for (int32 NewRootIndex = 0; NewRootIndex < InNewNumObjects; ++NewRootIndex)
	{
		RootPropertyNodes.Add(MakeShareable(new FObjectPropertyNode));
	}

	SelectedActors.Empty();
	SelectedObjects.Empty();
}


/** Called at the end of SetObjectArray after we change the objects being observed */
void SDetailsView::PostSetObject(const TArray<FDetailsViewObjectRoot>& Roots)
{
	TSharedPtr<SColorPicker> ExistingColorPicker = GetColorPicker();
	if (ExistingColorPicker.IsValid()
		&& (!ExistingColorPicker->GetOptionalOwningDetailsView().IsValid()
			|| ExistingColorPicker->GetOptionalOwningDetailsView().Get() == this))
	{
		DestroyColorPicker();
	}

	ColorPropertyNode = nullptr;

	// Are we editing PIE objects?  If the bShowHiddenPropertiesWhilePlaying setting is enabled, we may want to
	// show all of the properties that would normally be hidden for objects that are part of the PIE world.
	bool bAnyPIEObjects = false;
	{
		for( int32 RootNodeIndex = 0; RootNodeIndex < RootPropertyNodes.Num(); ++RootNodeIndex )
		{
			FObjectPropertyNode* RootPropertyNode = RootPropertyNodes[ RootNodeIndex ]->AsObjectNode();
			if( RootPropertyNode != nullptr )
			{
				const int32 ObjectCount = RootPropertyNode->GetNumObjects();
				for( int32 ObjectIndex = 0; ObjectIndex < ObjectCount; ++ObjectIndex )
				{
					UObject* Object = RootPropertyNode->GetUObject( ObjectIndex );
					if( Object->GetOutermost()->HasAnyPackageFlags( PKG_PlayInEditor ) )
					{
						bAnyPIEObjects = true;
						break;
					}
				}
			}
		}
	}

	FPropertyNodeInitParams InitParams;
	InitParams.ParentNode = nullptr;
	InitParams.Property = nullptr;
	InitParams.ArrayOffset = 0;
	InitParams.ArrayIndex = INDEX_NONE;
	InitParams.bAllowChildren = true;
	InitParams.bForceHiddenPropertyVisibility = 
		FPropertySettings::Get().ShowHiddenProperties() || 
		( GetDefault<UEditorStyleSettings>()->bShowHiddenPropertiesWhilePlaying && bAnyPIEObjects ) ||
		DetailsViewArgs.bForceHiddenPropertyVisibility;

	switch ( DetailsViewArgs.DefaultsOnlyVisibility )
	{
	case EEditDefaultsOnlyNodeVisibility::Hide:
		InitParams.bCreateDisableEditOnInstanceNodes = false;
		break;
	case EEditDefaultsOnlyNodeVisibility::Show:
		InitParams.bCreateDisableEditOnInstanceNodes = true;
		break;
	case EEditDefaultsOnlyNodeVisibility::Automatic:
		InitParams.bCreateDisableEditOnInstanceNodes = HasClassDefaultObject();
		break;
	default:
		check(false);
	}

	for( TSharedPtr<FComplexPropertyNode>& ComplexRootNode : RootPropertyNodes )
	{
		FObjectPropertyNode* RootPropertyNode = ComplexRootNode->AsObjectNode();

		RootPropertyNode->InitNode( InitParams );
	}

	RestoreAllExpandedItems();

	UpdatePropertyMaps();
	UpdateFilteredDetails();
}

void SDetailsView::SetOnObjectArrayChanged(FOnObjectArrayChanged OnObjectArrayChangedDelegate)
{
	OnObjectArrayChanged = OnObjectArrayChangedDelegate;
}

void SDetailsView::OnPostUndoRedo()
{
	InvalidateCachedState();
}

void SDetailsView::InvalidateCachedState()
{
	for (const TSharedPtr<FComplexPropertyNode>& RootNode : RootPropertyNodes)
	{
		RootNode->InvalidateCachedState();
	}
}

bool SDetailsView::IsConnected() const
{
	return GetNumObjects() > 0;
}

const FSlateBrush* SDetailsView::OnGetLockButtonImageResource() const
{
	if (bIsLocked)
	{
		return FEditorStyle::GetBrush(TEXT("PropertyWindow.Locked"));
	}
	else
	{
		return FEditorStyle::GetBrush(TEXT("PropertyWindow.Unlocked"));
	}
}

bool SDetailsView::IsShowHiddenPropertiesWhilePlayingChecked() const
{
	const FDetailsViewConfig* ViewConfig = GetConstViewConfig();
	if (ViewConfig != nullptr)
	{
		return ViewConfig->bShowHiddenPropertiesWhilePlaying;
	}

	return false;
}

void SDetailsView::OnShowHiddenPropertiesWhilePlayingClicked()
{
	const bool bNewValue = !IsShowHiddenPropertiesWhilePlayingChecked();

	FDetailsViewConfig* ViewConfig = GetMutableViewConfig();
	if (ViewConfig != nullptr)
	{
		ViewConfig->bShowHiddenPropertiesWhilePlaying = bNewValue;
		SaveViewConfig();
	}

	GConfig->SetBool(TEXT("/Script/EditorStyle.EditorStyleSettings"), TEXT("bShowHiddenPropertiesWhilePlaying"), bNewValue, GEditorPerProjectIni);

	// Force a refresh of the whole details panel, as the entire set of visible properties may be different
	ForceRefresh();
}

void SDetailsView::OnShowSectionsClicked()
{
	DetailsViewArgs.bShowSectionSelector = !DetailsViewArgs.bShowSectionSelector;

	FDetailsViewConfig* ViewConfig = GetMutableViewConfig();
	if (ViewConfig != nullptr)
	{
		ViewConfig->bShowSections = DetailsViewArgs.bShowSectionSelector;
		SaveViewConfig();
	}

	if (!DetailsViewArgs.bShowSectionSelector)
	{
		CurrentFilter.VisibleSections.Reset();
	}

	RebuildSectionSelector();
	UpdateFilteredDetails();
}

FSlateColor SDetailsView::GetToggleFavoritesColor() const
{
	if (DetailsViewArgs.bAllowFavoriteSystem && CurrentFilter.bShowFavoritesCategory)
	{
		return FSlateColor(EStyleColor::AccentBlue);
	}
	else
	{
		return FSlateColor(EStyleColor::Foreground);
	}
}

FReply SDetailsView::OnToggleFavoritesClicked()
{
	CurrentFilter.bShowFavoritesCategory = !CurrentFilter.bShowFavoritesCategory;

	FDetailsViewConfig* ViewConfig = GetMutableViewConfig();
	if (ViewConfig != nullptr)
	{
		ViewConfig->bShowFavoritesCategory = CurrentFilter.bShowFavoritesCategory;
		SaveViewConfig();
	}

	RerunCurrentFilter();

	return FReply::Handled();
}

static bool IsInEditorMetadataList(FName ListKey, FStringView Value, const TArray<TSharedPtr<FComplexPropertyNode>>& RootPropertyNodes)
{
	if (Value.IsEmpty())
	{
		return false;
	}

	UEditorMetadataOverrides* EditorMetadata = GEditor->GetEditorSubsystem<UEditorMetadataOverrides>();
	if (!EditorMetadata)
	{
		return false;
	}

	const FString ValueString(Value);

	for (const TSharedPtr<FComplexPropertyNode>& RootPropertyNode : RootPropertyNodes)
	{
		const UStruct* BaseStruct = RootPropertyNode->GetBaseStructure();
		if (BaseStruct != nullptr)
		{
			TArray<FString> ValueList;
			if (EditorMetadata->GetArrayMetadata(BaseStruct, ListKey, ValueList))
			{
				if (ValueList.Contains(ValueString))
				{
					return true;
				}
			}
		}
	}

	return false;
}

static void AddToEditorMetadataList(FName ListKey, FStringView Value, const TArray<TSharedPtr<FComplexPropertyNode>>& RootPropertyNodes)
{
	if (Value.IsEmpty())
	{
		return;
	}

	UEditorMetadataOverrides* MetadataOverrides = GEditor->GetEditorSubsystem<UEditorMetadataOverrides>();
	if (!MetadataOverrides)
	{
		return;
	}

	const FString ValueString(Value);

	for (const TSharedPtr<FComplexPropertyNode>& RootPropertyNode : RootPropertyNodes)
	{
		const UStruct* BaseStruct = RootPropertyNode->GetBaseStructure();
		if (BaseStruct != nullptr)
		{

			TArray<FString> ValueList;
			if (MetadataOverrides->GetArrayMetadata(BaseStruct, ListKey, ValueList))
			{
				ValueList.AddUnique(ValueString);
				MetadataOverrides->SetArrayMetadata(BaseStruct, ListKey, ValueList);
			}
			else
			{
				ValueList.Add(ValueString);
				MetadataOverrides->SetArrayMetadata(BaseStruct, ListKey, ValueList);
			}
		}
	}
}

static void RemoveFromEditorMetadataList(FName ListKey, FStringView Value, const TArray<TSharedPtr<FComplexPropertyNode>>& RootPropertyNodes)
{
	if (Value.IsEmpty())
	{
		return;
	}

	UEditorMetadataOverrides* MetadataOverrides = GEditor->GetEditorSubsystem<UEditorMetadataOverrides>();
	if (!MetadataOverrides)
	{
		return;
	}

	const FString ValueString(Value);

	for (const TSharedPtr<FComplexPropertyNode>& RootPropertyNode : RootPropertyNodes)
	{
		const UStruct* BaseStruct = RootPropertyNode->GetBaseStructure();
		if (BaseStruct != nullptr)
		{
			TArray<FString> ValueList;
			if (MetadataOverrides->GetArrayMetadata(BaseStruct, ListKey, ValueList))
			{
				ValueList.Remove(ValueString);
				MetadataOverrides->SetArrayMetadata(BaseStruct, ListKey, ValueList);
			}
		}
	}
}

bool SDetailsView::IsGroupFavorite(FStringView GroupPath) const
{
	static const FName FavoriteGroupsName("FavoriteGroups");
	return IsInEditorMetadataList(FavoriteGroupsName, GroupPath, RootPropertyNodes);
}

void SDetailsView::SetGroupFavorite(FStringView GroupPath, bool IsFavorite)
{
	static const FName FavoriteGroupsName("FavoriteGroups");
	if (IsFavorite)
	{
		AddToEditorMetadataList(FavoriteGroupsName, GroupPath, RootPropertyNodes);
	}
	else
	{
		RemoveFromEditorMetadataList(FavoriteGroupsName, GroupPath, RootPropertyNodes);
	}
}

bool SDetailsView::IsCustomBuilderFavorite(FStringView Path) const
{
	static const FName FavoriteCustomBuildersName("FavoriteCustomBuilders");
	return IsInEditorMetadataList(FavoriteCustomBuildersName, Path, RootPropertyNodes);
}

void SDetailsView::SetCustomBuilderFavorite(FStringView Path, bool IsFavorite)
{
	static const FName FavoriteCustomBuildersName("FavoriteCustomBuilders");
	if (IsFavorite)
	{
		AddToEditorMetadataList(FavoriteCustomBuildersName, Path, RootPropertyNodes);
	}
	else
	{
		RemoveFromEditorMetadataList(FavoriteCustomBuildersName, Path, RootPropertyNodes);
	}
}

void SDetailsView::RebuildSectionSelector()
{
	SectionSelectorBox->ClearChildren();
	SectionSelectorBox->SetVisibility(EVisibility::Collapsed);

	if (!DetailsViewArgs.bShowSectionSelector)
	{
		return;
	}

	const TMap<FName, FText> AllSections = GetAllSections();
	if (AllSections.IsEmpty())
	{
		// we've selected something that has no sections - rather than show just "All", hide the box
		return;
	}

	auto CreateSection = [this](FName SectionName, FText SectionDisplayName) 
		-> TSharedRef<SWidget>
	{
		return SNew(SBox)
			[
				SNew(SCheckBox)
				.Style(FAppStyle::Get(), "DetailsView.SectionButton")
				.OnCheckStateChanged(this, &SDetailsView::OnSectionCheckedChanged, SectionName)
				.IsChecked(this, &SDetailsView::IsSectionChecked, SectionName)
				[
					SNew(STextBlock)
					.TextStyle(FAppStyle::Get(), "SmallText")
					.Text(SectionDisplayName)
				]
			];
	};

	TArray<FName> SortedKeys;
	AllSections.GenerateKeyArray(SortedKeys);
	SortedKeys.Sort([](FName A, FName B)
		{
			static const FName General("General");
			static const FName All("All");

			// General first, All last, rest alphabetical
			if (A.IsEqual(General) || B.IsEqual(All))
			{
				return true;
			}
			if (A.IsEqual(All) || B.IsEqual(General))
			{
				return false;
			}
			return A.LexicalLess(B);
		});

	for (const FName& Key : SortedKeys)
	{
		SectionSelectorBox->AddSlot()
		[
			CreateSection(Key, AllSections[Key])
		];
	}

	SectionSelectorBox->AddSlot()
	[
		CreateSection(FName("All"), NSLOCTEXT("UObjectSection", "All", "All"))
	];

	SectionSelectorBox->SetVisibility(EVisibility::Visible);

	CurrentFilter.VisibleSections.Reset();

	for (const TSharedPtr<FComplexPropertyNode>& RootPropertyNode : RootPropertyNodes)
	{
		const UStruct* RootBaseStruct = RootPropertyNode->GetBaseStructure();
		const FDetailsViewConfig* ViewConfig = GetConstViewConfig();
		if (ViewConfig != nullptr)
		{
			const FDetailsSectionSelection* SectionSelection = ViewConfig->SelectedSections.Find(RootBaseStruct->GetFName());
			if (SectionSelection != nullptr)
			{
				CurrentFilter.VisibleSections = SectionSelection->SectionNames;
			}
		}
	}
}

void SDetailsView::OnSectionCheckedChanged(ECheckBoxState State, FName SectionName)
{
	const bool IsControlDown = FSlateApplication::Get().GetModifierKeys().IsControlDown();

	if (State == ECheckBoxState::Unchecked)
	{
		if (IsControlDown)
		{
			CurrentFilter.VisibleSections.Remove(SectionName);
		}
		else
		{
			CurrentFilter.VisibleSections.Reset();

			if (SectionName != "All")
			{
				CurrentFilter.VisibleSections.Add(SectionName);
			}
		}
	}
	else if (State == ECheckBoxState::Checked)
	{
		if (!IsControlDown)
		{
			CurrentFilter.VisibleSections.Reset();
		}

		if (SectionName != "All")
		{
			CurrentFilter.VisibleSections.Add(SectionName);
		}
	}

	for (const TSharedPtr<FComplexPropertyNode>& RootPropertyNode : RootPropertyNodes)
	{
		const UStruct* RootBaseStruct = RootPropertyNode->GetBaseStructure();
		FDetailsViewConfig* ViewConfig = GetMutableViewConfig();
		if (ViewConfig != nullptr)
		{
			FDetailsSectionSelection& SectionSelection = ViewConfig->SelectedSections.FindOrAdd(RootBaseStruct->GetFName());
			SectionSelection.SectionNames = CurrentFilter.VisibleSections;

			SaveViewConfig();
		}
	}

	UpdateFilteredDetails();
}

ECheckBoxState SDetailsView::IsSectionChecked(FName Section) const
{
	if (CurrentFilter.VisibleSections.IsEmpty() && Section == "All")
	{
		return ECheckBoxState::Checked;
	}

	for (FName VisibleSection : CurrentFilter.VisibleSections)
	{
		if (Section == VisibleSection)
		{
			return ECheckBoxState::Checked;
		}
	}

	return ECheckBoxState::Unchecked;
}

TMap<FName, FText> SDetailsView::GetAllSections() const
{
	static const FName PropertyEditor("PropertyEditor");
	FPropertyEditorModule& PropertyModule = FModuleManager::GetModuleChecked<FPropertyEditorModule>(PropertyEditor);

	TMap<FName, FText> AllSections;

	// for every category, check every base struct and find the associated section
	// if one exists, add it to the set of valid section names
	// we fetch the list of categories from the layouts since AllTreeNodes gets filtered
	TArray<FName> LayoutCategories;
	for (const FDetailLayoutData& Layout : DetailLayouts)
	{
		for (const TSharedRef<FDetailTreeNode>& TreeNode : Layout.DetailLayout->GetAllRootTreeNodes())
		{
			if (TreeNode->GetNodeType() == EDetailNodeType::Category)
			{
				FDetailCategoryImpl& Category = (FDetailCategoryImpl&) TreeNode.Get();
				TArray<TSharedRef<FDetailTreeNode>> Children;
				Category.GetGeneratedChildren(Children, true, false);

				LayoutCategories.Add(TreeNode->GetNodeName());
			}
		}
	}

	for (const TSharedPtr<FComplexPropertyNode>& RootPropertyNode : RootPropertyNodes)
	{
		const UStruct* RootBaseStruct = RootPropertyNode->GetBaseStructure();
		
		for (const FName& Category : LayoutCategories)
		{
			TArray<TSharedPtr<FPropertySection>> SectionsForCategory = PropertyModule.FindSectionsForCategory(RootBaseStruct, Category);
			for (const TSharedPtr<FPropertySection>& Section : SectionsForCategory)
			{
				AllSections.Add(Section->GetName(), Section->GetDisplayName());
			}
		}
	}

	return MoveTemp(AllSections);
}

#undef LOCTEXT_NAMESPACE<|MERGE_RESOLUTION|>--- conflicted
+++ resolved
@@ -266,34 +266,12 @@
 		.Padding(6.f)
 		.FillWidth(1)
 		[
-<<<<<<< HEAD
-			SNew(SOverlay)
-			+SOverlay::Slot()
-			.Padding(0.0f, 0.0f, 0.0f, 0.0f)
-			[
-				SNew(SImage)
-				.Image(FEditorStyle::GetBrush("Searching.SearchActiveTab"))
-				.Visibility_Lambda([this](){ return this->HasActiveSearch() ? EVisibility::Visible : EVisibility::Collapsed; })
-			]
-			+SOverlay::Slot()
-			.Padding(2.f, 2.0f, 4.f, 2.f)
-			.VAlign( VAlign_Center )
-			[
-				// Create the search box
-				SAssignNew(SearchBox, SSearchBox)
-				.HintText(LOCTEXT("SearchDetailsHint", "Search Details"))
-				.OnTextChanged(this, &SDetailsView::OnFilterTextChanged)
-				.OnTextCommitted(this, &SDetailsView::OnFilterTextCommitted)
-				.AddMetaData<FTagMetaData>(TEXT("Details.Search"))
-			]
-=======
 			// Create the search box
 			SAssignNew(SearchBox, SSearchBox)
 			.HintText(LOCTEXT("SearchDetailsHint", "Search"))
 			.OnTextChanged(this, &SDetailsView::OnFilterTextChanged)
 			.OnTextCommitted(this, &SDetailsView::OnFilterTextCommitted)
 			.AddMetaData<FTagMetaData>(TEXT("Details.Search"))
->>>>>>> 6bbb88c8
 		];
 
 	if (DetailsViewArgs.bShowPropertyMatrixButton)
@@ -424,10 +402,7 @@
 		[
 			SNew(STextBlock)
 			.Text(LOCTEXT("AllItemsFiltered", "All results have been filtered. Try changing your active filters above."))
-<<<<<<< HEAD
-=======
 			.AutoWrapText(true)
->>>>>>> 6bbb88c8
 			.Visibility_Lambda([this]() { return ((this->GetFilterBoxVisibility() == EVisibility::Visible) && !this->CurrentFilter.IsEmptyFilter() && RootTreeNodes.Num() == 0) ? EVisibility::HitTestInvisible : EVisibility::Collapsed; })
 		]
 		+ SOverlay::Slot()
