// Copyright Epic Games, Inc. All Rights Reserved.

#pragma once

#include "CoreMinimal.h"
#include "PropertyNode.h"
#include "UObject/StructOnScope.h"
#include "IStructureDataProvider.h"

//-----------------------------------------------------------------------------
//	FStructPropertyNode - Used for the root and various sub-nodes
//-----------------------------------------------------------------------------

class FStructurePropertyNode : public FComplexPropertyNode
{
public:
	FStructurePropertyNode() : FComplexPropertyNode() {}
	virtual ~FStructurePropertyNode() override {}

	virtual FStructurePropertyNode* AsStructureNode() override { return this; }
	virtual const FStructurePropertyNode* AsStructureNode() const override { return this; }

	void RemoveStructure()
	{
		ClearCachedReadAddresses(true);
		DestroyTree();
		StructProvider = nullptr;
	}

	void SetStructure(TSharedPtr<FStructOnScope> InStructData)
	{
		RemoveStructure();
		if (InStructData)
		{
			StructProvider = MakeShared<FStructOnScopeStructureDataProvider>(InStructData);
		}
	}

	void SetStructure(TSharedPtr<IStructureDataProvider> InStructProvider)
	{
		RemoveStructure();
		StructProvider = InStructProvider;
	}

	bool HasValidStructData() const
	{
		return StructProvider.IsValid() && StructProvider->IsValid();
	}

	// Returns just the first structure. Please use GetStructProvider() or GetAllStructureData() when dealing with multiple struct instances.
	TSharedPtr<FStructOnScope> GetStructData() const
	{
		if (StructProvider)
		{
			TArray<TSharedPtr<FStructOnScope>> Instances;
			StructProvider->GetInstances(Instances);
			
			if (Instances.Num() > 0)
			{
				return Instances[0];
			}
		}
		return nullptr;
	}

	void GetAllStructureData(TArray<TSharedPtr<FStructOnScope>>& OutStructs) const
	{
		if (StructProvider)
		{
			StructProvider->GetInstances(OutStructs);
		}
	}

	TSharedPtr<IStructureDataProvider> GetStructProvider() const
	{
		return StructProvider;
	}

	bool GetReadAddressUncached(const FPropertyNode& InPropertyNode, FReadAddressListData& OutAddresses) const override
	{
		if (!HasValidStructData())
		{
			return false;
		}
		check(StructProvider.IsValid());

		const FProperty* InItemProperty = InPropertyNode.GetProperty();
		if (!InItemProperty)
		{
			return false;
		}

		UStruct* OwnerStruct = InItemProperty->GetOwnerStruct();
		if (!OwnerStruct || OwnerStruct->IsStructTrashed())
		{
			// Verify that the property is not part of an invalid trash class
			return false;
		}

		TArray<TSharedPtr<FStructOnScope>> Instances;
		StructProvider->GetInstances(Instances);
		bool bHasData = false;

		for (TSharedPtr<FStructOnScope>& Instance : Instances)
		{
			uint8* ReadAddress = Instance.IsValid() ? Instance->GetStructMemory() : nullptr;
			if (ReadAddress)
			{
				OutAddresses.Add(nullptr, InPropertyNode.GetValueBaseAddress(ReadAddress, InPropertyNode.HasNodeFlags(EPropertyNodeFlags::IsSparseClassData) != 0, /*bIsStruct=*/true), /*bIsStruct=*/true);
				bHasData = true;
			}
		}
		return bHasData;
	}

	bool GetReadAddressUncached(const FPropertyNode& InPropertyNode,
		bool InRequiresSingleSelection,
		FReadAddressListData* OutAddresses,
		bool bComparePropertyContents,
		bool bObjectForceCompare,
		bool bArrayPropertiesCanDifferInSize) const override
	{
		if (!HasValidStructData())
		{
			return false;
		}
		check(StructProvider.IsValid());

		const FProperty* InItemProperty = InPropertyNode.GetProperty();
		if (!InItemProperty)
		{
			return false;
		}

		const UStruct* OwnerStruct = InItemProperty->GetOwnerStruct();
		if (!OwnerStruct || OwnerStruct->IsStructTrashed())
		{
			// Verify that the property is not part of an invalid trash class
			return false;
		}

		bool bAllTheSame = true;

		TArray<TSharedPtr<FStructOnScope>> Instances;
		StructProvider->GetInstances(Instances);
		
		if (Instances.IsEmpty())
		{
			return false;
		}

		if (bComparePropertyContents || bObjectForceCompare)
		{
			const bool bIsSparse = InPropertyNode.HasNodeFlags(EPropertyNodeFlags::IsSparseClassData) != 0;
			const uint8* BaseAddress = nullptr;
			const UStruct* BaseStruct = nullptr;

			for (TSharedPtr<FStructOnScope>& Instance : Instances)
			{
				if (Instance.IsValid())
				{
					if (const UStruct* Struct = Instance->GetStruct())
					{
						if (const uint8* ReadAddress = InPropertyNode.GetValueBaseAddress(Instance->GetStructMemory(), bIsSparse, /*bIsStruct=*/true))
						{
							if (!BaseAddress)
							{
								BaseAddress = ReadAddress;
								BaseStruct = Struct;
							}
							else
							{
								if (BaseStruct != Struct)
								{
									bAllTheSame = false;
									break;
								}
								if (!InItemProperty->Identical(BaseAddress, ReadAddress))
								{
									bAllTheSame = false;
									break;
								}
							}
						}
					}
				}
			}
		}
		else
		{
			// Check that all are valid or invalid.
			const UStruct* BaseStruct = Instances[0].IsValid() ? Instances[0]->GetStruct() : nullptr;
			for (int32 Index = 1; Index < Instances.Num(); Index++)
			{
				const UStruct* Struct = Instances[Index].IsValid() ? Instances[Index]->GetStruct() : nullptr;
				if (BaseStruct != Struct)
				{
					bAllTheSame = false;
					break;
				}
			}
		}

		if (bAllTheSame && OutAddresses)
		{
			for (TSharedPtr<FStructOnScope>& Instance : Instances)
			{
				uint8* ReadAddress = Instance.IsValid() ? Instance->GetStructMemory() : nullptr;
				if (ReadAddress)
				{
					OutAddresses->Add(nullptr, InPropertyNode.GetValueBaseAddress(ReadAddress, InPropertyNode.HasNodeFlags(EPropertyNodeFlags::IsSparseClassData) != 0, /*bIsStruct=*/true), /*bIsStruct=*/true);
				}
			}
		}

		return bAllTheSame;
	}

	void GetOwnerPackages(TArray<UPackage*>& OutPackages) const
	{
		if (StructProvider)
		{
			TArray<TSharedPtr<FStructOnScope>> Instances;
			StructProvider->GetInstances(Instances);

			for (TSharedPtr<FStructOnScope>& Instance : Instances)
			{
				// Returning null for invalid instances, to match instance count.
				OutPackages.Add(Instance.IsValid() ? Instance->GetPackage() : nullptr);
			}
		}
	}

	/** FComplexPropertyNode Interface */
	virtual const UStruct* GetBaseStructure() const override
	{ 
		if (StructProvider)
		{
			return StructProvider->GetBaseStructure();
		}
		return nullptr; 
	}
	virtual UStruct* GetBaseStructure() override
	{
		if (StructProvider)
		{
			return const_cast<UStruct*>(StructProvider->GetBaseStructure());
		}
		return nullptr; 
	}
	virtual TArray<UStruct*> GetAllStructures() override
	{
		TArray<UStruct*> RetVal;
		if (StructProvider)
		{
			TArray<TSharedPtr<FStructOnScope>> Instances;
			StructProvider->GetInstances(Instances);
			
			for (TSharedPtr<FStructOnScope>& Instance : Instances)
			{
				const UStruct* Struct = Instance.IsValid() ? Instance->GetStruct() : nullptr;
				if (Struct)
				{
					RetVal.AddUnique(const_cast<UStruct*>(Struct));
				}
			}
		}

		return RetVal;
	}
	virtual TArray<const UStruct*> GetAllStructures() const override
	{
		TArray<const UStruct*> RetVal;
		if (StructProvider)
		{
			TArray<TSharedPtr<FStructOnScope>> Instances;
			StructProvider->GetInstances(Instances);
			
			for (TSharedPtr<FStructOnScope>& Instance : Instances)
			{
				const UStruct* Struct = Instance.IsValid() ? Instance->GetStruct() : nullptr;
				if (Struct)
				{
					RetVal.AddUnique(Struct);
				}
			}
		}
		return RetVal;
	}
	virtual int32 GetInstancesNum() const override
	{
		if (StructProvider)
		{
			TArray<TSharedPtr<FStructOnScope>> Instances;
			StructProvider->GetInstances(Instances);
			
			return Instances.Num();
		}
		return 0;
		
	}
	virtual uint8* GetMemoryOfInstance(int32 Index) const override
<<<<<<< HEAD
	{ 
		check(0 == Index);
		return HasValidStructData() ? StructData->GetStructMemory() : NULL;
=======
	{
		if (StructProvider)
		{
			TArray<TSharedPtr<FStructOnScope>> Instances;
			StructProvider->GetInstances(Instances);
			if (Instances.IsValidIndex(Index) && Instances[Index].IsValid())
			{
				return Instances[Index]->GetStructMemory();
			}
		}
		return nullptr;
>>>>>>> 4af6daef
	}
	virtual uint8* GetValuePtrOfInstance(int32 Index, const FProperty* InProperty, const FPropertyNode* InParentNode) const override
	{ 
		if (InProperty == nullptr || InParentNode == nullptr)
		{
			return nullptr;
		}

		uint8* StructBaseAddress = GetMemoryOfInstance(Index);
		if (StructBaseAddress == nullptr)
		{
			return nullptr;
		}

<<<<<<< HEAD
		uint8* ParentBaseAddress = InParentNode->GetValueAddress(StructBaseAddress, false);
=======
		uint8* ParentBaseAddress = InParentNode->GetValueAddress(StructBaseAddress, false, /*bIsStruct=*/true);
>>>>>>> 4af6daef
		if (ParentBaseAddress == nullptr)
		{
			return nullptr;
		}

		return InProperty->ContainerPtrToValuePtr<uint8>(ParentBaseAddress);
	}

	virtual TWeakObjectPtr<UObject> GetInstanceAsUObject(int32 Index) const override
	{
		return nullptr;
	}
	virtual EPropertyType GetPropertyType() const override
	{
		return EPT_StandaloneStructure;
	}

	virtual void Disconnect() override
	{
		ClearCachedReadAddresses(true);
		DestroyTree();
		StructProvider = nullptr;
	}

protected:

	virtual EPropertyDataValidationResult EnsureDataIsValid() override;

	/** FPropertyNode interface */
	virtual void InitChildNodes() override;

	virtual uint8* GetValueBaseAddress(uint8* Base, bool bIsSparseData, bool bIsStruct) const override;

	virtual bool GetQualifiedName(FString& PathPlusIndex, const bool bWithArrayIndex, const FPropertyNode* StopParent = nullptr, bool bIgnoreCategories = false) const override
	{
		bool bAddedAnything = false;
		const TSharedPtr<FPropertyNode> ParentNode = ParentNodeWeakPtr.Pin();
		if (ParentNode && StopParent != ParentNode.Get())
		{
			bAddedAnything = ParentNode->GetQualifiedName(PathPlusIndex, bWithArrayIndex, StopParent, bIgnoreCategories);
		}

		if (bAddedAnything)
		{
			PathPlusIndex += TEXT(".");
		}

		PathPlusIndex += TEXT("Struct");
		bAddedAnything = true;

		return bAddedAnything;
	}

private:
	TSharedPtr<IStructureDataProvider> StructProvider;
};<|MERGE_RESOLUTION|>--- conflicted
+++ resolved
@@ -300,11 +300,6 @@
 		
 	}
 	virtual uint8* GetMemoryOfInstance(int32 Index) const override
-<<<<<<< HEAD
-	{ 
-		check(0 == Index);
-		return HasValidStructData() ? StructData->GetStructMemory() : NULL;
-=======
 	{
 		if (StructProvider)
 		{
@@ -316,7 +311,6 @@
 			}
 		}
 		return nullptr;
->>>>>>> 4af6daef
 	}
 	virtual uint8* GetValuePtrOfInstance(int32 Index, const FProperty* InProperty, const FPropertyNode* InParentNode) const override
 	{ 
@@ -331,11 +325,7 @@
 			return nullptr;
 		}
 
-<<<<<<< HEAD
-		uint8* ParentBaseAddress = InParentNode->GetValueAddress(StructBaseAddress, false);
-=======
 		uint8* ParentBaseAddress = InParentNode->GetValueAddress(StructBaseAddress, false, /*bIsStruct=*/true);
->>>>>>> 4af6daef
 		if (ParentBaseAddress == nullptr)
 		{
 			return nullptr;
