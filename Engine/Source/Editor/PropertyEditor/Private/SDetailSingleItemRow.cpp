// Copyright Epic Games, Inc. All Rights Reserved.

#include "SDetailSingleItemRow.h"

#include "DetailGroup.h"
#include "DetailPropertyRow.h"
#include "DetailWidgetRow.h"
#include "Editor.h"
#include "EditorMetadataOverrides.h"
#include "IDetailDragDropHandler.h"
#include "IDetailPropertyExtensionHandler.h"
#include "ObjectPropertyNode.h"
#include "PropertyEditorConstants.h"
#include "PropertyEditorModule.h"
#include "PropertyHandleImpl.h"
<<<<<<< HEAD
#include "PropertyEditorModule.h"
#include "Modules/ModuleInterface.h"
#include "Modules/ModuleManager.h"
=======
#include "SConstrainedBox.h"
#include "SDetailExpanderArrow.h"
#include "SDetailRowIndent.h"
#include "SResetToDefaultPropertyEditor.h"
>>>>>>> 6bbb88c8

#include "HAL/PlatformApplicationMisc.h"
#include "Modules/ModuleInterface.h"
#include "Modules/ModuleManager.h"
#include "Settings/EditorExperimentalSettings.h"
#include "Styling/StyleColors.h"
#include "Widgets/Images/SImage.h"
#include "Widgets/Input/SButton.h"
#include "Widgets/Input/SComboButton.h"
#include "PropertyEditorPermissionList.h"

namespace DetailWidgetConstants
{
	const FMargin LeftRowPadding( 20.0f, 0.0f, 10.0f, 0.0f );
	const FMargin RightRowPadding( 12.0f, 0.0f, 2.0f, 0.0f );
	const float PulseAnimationLength = 0.5f;
}

namespace SDetailSingleItemRow_Helper
{
	// Get the node item number in case it is expand we have to recursively count all expanded children
	void RecursivelyGetItemShow(TSharedRef<FDetailTreeNode> ParentItem, int32& ItemShowNum)
	{
		if (ParentItem->GetVisibility() == ENodeVisibility::Visible)
		{
			ItemShowNum++;
		}

		if (ParentItem->ShouldBeExpanded())
		{
			TArray< TSharedRef<FDetailTreeNode> > Childrens;
			ParentItem->GetChildren(Childrens);
			for (TSharedRef<FDetailTreeNode> ItemChild : Childrens)
			{
				RecursivelyGetItemShow(ItemChild, ItemShowNum);
			}
		}
	}
}

void SDetailSingleItemRow::OnArrayOrCustomDragLeave(const FDragDropEvent& DragDropEvent)
{
	TSharedPtr<FDecoratedDragDropOp> DecoratedOp = DragDropEvent.GetOperationAs<FDecoratedDragDropOp>();
	if (DecoratedOp.IsValid())
	{
		DecoratedOp->ResetToDefaultToolTip();
	}
}

/** Compute the new index to which to move the item when it's dropped onto the given index/drop zone. */
static int32 ComputeNewIndex(int32 OriginalIndex, int32 DropOntoIndex, EItemDropZone DropZone)
{
	check(DropZone != EItemDropZone::OntoItem);

	int32 NewIndex = DropOntoIndex;
	if (DropZone == EItemDropZone::BelowItem)
	{
		// If the drop zone is below, then we actually move it to the next item's index
		NewIndex++;
	}
	if (OriginalIndex < NewIndex)
	{
		// If the item is moved down the list, then all the other elements below it are shifted up one
		NewIndex--;
	}

	return ensure(NewIndex >= 0) ? NewIndex : 0;
}

bool SDetailSingleItemRow::CheckValidDrop(const TSharedPtr<SDetailSingleItemRow> RowPtr, EItemDropZone DropZone) const
{
	// Can't drop onto another array item; need to drop above or below
	if (DropZone == EItemDropZone::OntoItem)
	{
		return false;
	}

	// Disallow dropping immediately below an expanded item (e.g. array of structs) since the drop zone is between the item and its children
	// User can drop above the next array item instead
	// For example:
	// - A    <- allow drop below A because it's collapsed
	// + B    <- don't allow drop below B because it's expanded;
	// | - a     dropping here seems to "parent" the dropped row to B
	// | - b
	// - C    <- user can drop above C instead
	if (DropZone == EItemDropZone::BelowItem && IsItemExpanded())
	{
		return false;
	}

	TSharedPtr<FPropertyNode> SwappingPropertyNode = RowPtr->SwappablePropertyNode;
	if (SwappingPropertyNode.IsValid() && SwappablePropertyNode.IsValid() && SwappingPropertyNode != SwappablePropertyNode)
	{
		const int32 OriginalIndex = SwappingPropertyNode->GetArrayIndex();
		const int32 NewIndex = ComputeNewIndex(OriginalIndex, SwappablePropertyNode->GetArrayIndex(), DropZone);

		if (OriginalIndex != NewIndex)
		{
			IDetailsViewPrivate* DetailsView = OwnerTreeNode.Pin()->GetDetailsView();
			TSharedPtr<IPropertyHandle> SwappingHandle = PropertyEditorHelpers::GetPropertyHandle(SwappingPropertyNode.ToSharedRef(), DetailsView->GetNotifyHook(), DetailsView->GetPropertyUtilities());
			TSharedPtr<IPropertyHandleArray> ParentHandle = SwappingHandle->GetParentHandle()->AsArray();

			if (ParentHandle.IsValid() && SwappablePropertyNode->GetParentNode() == SwappingPropertyNode->GetParentNode())
			{
				return true;
			}
		}
	}
	return false;
}

FReply SDetailSingleItemRow::OnArrayAcceptDrop(const FDragDropEvent& DragDropEvent, EItemDropZone DropZone, TSharedPtr<FDetailTreeNode> TargetItem)
{
	TSharedPtr<FArrayRowDragDropOp> ArrayDropOp = DragDropEvent.GetOperationAs< FArrayRowDragDropOp >();
	if (!ArrayDropOp.IsValid())
	{
		return FReply::Unhandled();
	}

	TSharedPtr<SDetailSingleItemRow> RowPtr = ArrayDropOp->Row.Pin();
	if (!RowPtr.IsValid())
	{
		return FReply::Unhandled();
	}

	if (!CheckValidDrop(RowPtr, DropZone))
	{
		return FReply::Unhandled();
	}

	IDetailsViewPrivate* DetailsView = OwnerTreeNode.Pin()->GetDetailsView();

	TSharedPtr<FPropertyNode> SwappingPropertyNode = RowPtr->SwappablePropertyNode;
	TSharedPtr<IPropertyHandle> SwappingHandle = PropertyEditorHelpers::GetPropertyHandle(SwappingPropertyNode.ToSharedRef(), DetailsView->GetNotifyHook(), DetailsView->GetPropertyUtilities());
	TSharedPtr<IPropertyHandleArray> ParentHandle = SwappingHandle->GetParentHandle()->AsArray();
	const int32 OriginalIndex = SwappingPropertyNode->GetArrayIndex();
	const int32 NewIndex = ComputeNewIndex(OriginalIndex, SwappablePropertyNode->GetArrayIndex(), DropZone);

	// Need to swap the moving and target expansion states before saving
	bool bOriginalSwappableExpansion = SwappablePropertyNode->HasNodeFlags(EPropertyNodeFlags::Expanded) != 0;
	bool bOriginalSwappingExpansion = SwappingPropertyNode->HasNodeFlags(EPropertyNodeFlags::Expanded) != 0;
	SwappablePropertyNode->SetNodeFlags(EPropertyNodeFlags::Expanded, bOriginalSwappingExpansion);
	SwappingPropertyNode->SetNodeFlags(EPropertyNodeFlags::Expanded, bOriginalSwappableExpansion);

	DetailsView->SaveExpandedItems(SwappablePropertyNode->GetParentNodeSharedPtr().ToSharedRef());
	FScopedTransaction Transaction(NSLOCTEXT("UnrealEd", "MoveRow", "Move Row"));

	SwappingHandle->GetParentHandle()->NotifyPreChange();

	ParentHandle->MoveElementTo(OriginalIndex, NewIndex);

	FPropertyChangedEvent MoveEvent(SwappingHandle->GetParentHandle()->GetProperty(), EPropertyChangeType::Unspecified);
	SwappingHandle->GetParentHandle()->NotifyPostChange(EPropertyChangeType::Unspecified);
	if (DetailsView->GetPropertyUtilities().IsValid())
	{
		DetailsView->GetPropertyUtilities()->NotifyFinishedChangingProperties(MoveEvent);
	}

	return FReply::Handled();
}

TOptional<EItemDropZone> SDetailSingleItemRow::OnArrayCanAcceptDrop(const FDragDropEvent& DragDropEvent, EItemDropZone DropZone, TSharedPtr<FDetailTreeNode> TargetItem)
{
	TSharedPtr<FArrayRowDragDropOp> ArrayDropOp = DragDropEvent.GetOperationAs< FArrayRowDragDropOp >();
	if (!ArrayDropOp.IsValid())
	{
		return TOptional<EItemDropZone>();
	}

	TSharedPtr<SDetailSingleItemRow> RowPtr = ArrayDropOp->Row.Pin();
	if (!RowPtr.IsValid())
	{
		return TOptional<EItemDropZone>();
	}

	// Can't drop onto another array item, so recompute our own drop zone to ensure it's above or below
	const FGeometry& Geometry = GetTickSpaceGeometry();
	const float LocalPointerY = Geometry.AbsoluteToLocal(DragDropEvent.GetScreenSpacePosition()).Y;
	const EItemDropZone OverrideDropZone = LocalPointerY < Geometry.GetLocalSize().Y * 0.5f ? EItemDropZone::AboveItem : EItemDropZone::BelowItem;

	const bool IsValidDrop = CheckValidDrop(RowPtr, OverrideDropZone);

	ArrayDropOp->SetValidTarget(IsValidDrop);

	if (!IsValidDrop)
	{
		return TOptional<EItemDropZone>();
	}

	return OverrideDropZone;
}

FReply SDetailSingleItemRow::OnArrayHeaderAcceptDrop(const FDragDropEvent& DragDropEvent, EItemDropZone DropZone, TSharedPtr< FDetailTreeNode > Type)
{
	OnArrayOrCustomDragLeave(DragDropEvent);
	return FReply::Handled();
}

FReply SDetailSingleItemRow::OnCustomAcceptDrop(const FDragDropEvent& DragDropEvent, EItemDropZone DropZone, TSharedPtr<FDetailTreeNode> TargetItem)
{
	// This should only be registered as a delegate if there's a custom handler
	if (ensure(WidgetRow.CustomDragDropHandler))
	{
		if (WidgetRow.CustomDragDropHandler->AcceptDrop(DragDropEvent, DropZone))
		{
			return FReply::Handled();
		}
	}
	return FReply::Unhandled();
}

TOptional<EItemDropZone> SDetailSingleItemRow::OnCustomCanAcceptDrop(const FDragDropEvent& DragDropEvent, EItemDropZone DropZone, TSharedPtr<FDetailTreeNode> Type)
{
	// Disallow drop between expanded parent item and its first child
	if (DropZone == EItemDropZone::BelowItem && IsItemExpanded())
	{
		return TOptional<EItemDropZone>();
	}

	// This should only be registered as a delegate if there's a custom handler
	if (ensure(WidgetRow.CustomDragDropHandler))
	{
		return WidgetRow.CustomDragDropHandler->CanAcceptDrop(DragDropEvent, DropZone);
	}
	return TOptional<EItemDropZone>();
}

TSharedPtr<FPropertyNode> SDetailSingleItemRow::GetPropertyNode() const
{
	TSharedPtr<FPropertyNode> PropertyNode = Customization->GetPropertyNode();
	if (!PropertyNode.IsValid() && Customization->DetailGroup.IsValid())
	{
		PropertyNode = Customization->DetailGroup->GetHeaderPropertyNode();
	}

	// See if a custom builder has an associated node
	if (!PropertyNode.IsValid() && Customization->HasCustomBuilder())
	{
		TSharedPtr<IPropertyHandle> PropertyHandle = Customization->CustomBuilderRow->GetPropertyHandle();
		if (PropertyHandle.IsValid())
		{
			PropertyNode = StaticCastSharedPtr<FPropertyHandleBase>(PropertyHandle)->GetPropertyNode();
		}
	}

	return PropertyNode;
}

TSharedPtr<IPropertyHandle> SDetailSingleItemRow::GetPropertyHandle() const
{
	TSharedPtr<IPropertyHandle> Handle;
	TSharedPtr<FPropertyNode> PropertyNode = GetPropertyNode();
	if (PropertyNode.IsValid())
	{
<<<<<<< HEAD
		Handle = PropertyEditorHelpers::GetPropertyHandle(PropertyNode.ToSharedRef(), OwnerTreeNode.Pin()->GetDetailsView()->GetNotifyHook(), OwnerTreeNode.Pin()->GetDetailsView()->GetPropertyUtilities());
	}
	else if (Customization->GetWidgetRow().PropertyHandles.Num() > 0)
	{
		// @todo: Handle more than 1 property handle?
		Handle = Customization->GetWidgetRow().PropertyHandles[0];
=======
		TSharedPtr<FDetailTreeNode> OwnerTreeNodePtr = OwnerTreeNode.Pin();
		if (OwnerTreeNodePtr.IsValid())
		{
			IDetailsViewPrivate* DetailsView = OwnerTreeNodePtr->GetDetailsView();
			if (DetailsView != nullptr)
			{
				Handle = PropertyEditorHelpers::GetPropertyHandle(PropertyNode.ToSharedRef(), DetailsView->GetNotifyHook(), DetailsView->GetPropertyUtilities());
			}
		}
	}
	else if (WidgetRow.PropertyHandles.Num() > 0)
	{
		// @todo: Handle more than 1 property handle?
		Handle = WidgetRow.PropertyHandles[0];
>>>>>>> 6bbb88c8
	}

	return Handle;
}

<<<<<<< HEAD
const FSlateBrush* SDetailSingleItemRow::GetFavoriteButtonBrush() const
=======
bool SDetailSingleItemRow::UpdateResetToDefault()
>>>>>>> 6bbb88c8
{
	TSharedPtr<IPropertyHandle> PropertyHandle = GetPropertyHandle();
	if (PropertyHandle.IsValid())
	{
		if (PropertyHandle->HasMetaData("NoResetToDefault") || PropertyHandle->GetInstanceMetaData("NoResetToDefault"))
		{
			return false;
		}
	}

	if (WidgetRow.CustomResetToDefault.IsSet())
	{
		return WidgetRow.CustomResetToDefault.GetValue().IsResetToDefaultVisible(PropertyHandle);
	}
	else if (PropertyHandle.IsValid())
	{
		return PropertyHandle->CanResetToDefault();
	}

	return false;

}

void SDetailSingleItemRow::Construct( const FArguments& InArgs, FDetailLayoutCustomization* InCustomization, bool bHasMultipleColumns, TSharedRef<FDetailTreeNode> InOwnerTreeNode, const TSharedRef<STableViewBase>& InOwnerTableView )
{
	OwnerTreeNode = InOwnerTreeNode;
	bAllowFavoriteSystem = InArgs._AllowFavoriteSystem;
	Customization = InCustomization;

	TSharedRef<SWidget> Widget = SNullWidget::NullWidget;

	FOnTableRowDragLeave DragLeaveDelegate;
	FOnAcceptDrop AcceptDropDelegate;
	FOnCanAcceptDrop CanAcceptDropDelegate;

	IDetailsViewPrivate* DetailsView = InOwnerTreeNode->GetDetailsView();
	FDetailColumnSizeData& ColumnSizeData = DetailsView->GetColumnSizeData();

	PulseAnimation.AddCurve(0.0f, DetailWidgetConstants::PulseAnimationLength, ECurveEaseFunction::CubicInOut);

	// Play on construction if animation was started from a behavior the re-constructs this widget
	if (DetailsView->IsNodeAnimating(GetPropertyNode()))
	{
		PulseAnimation.Play(SharedThis(this));
	}

	const bool bIsValidTreeNode = InOwnerTreeNode->GetParentCategory().IsValid() && InOwnerTreeNode->GetParentCategory()->IsParentLayoutValid();
	if (bIsValidTreeNode)
	{
		if (Customization->IsValidCustomization())
		{
			WidgetRow = Customization->GetWidgetRow();

<<<<<<< HEAD
			NameWidget = Row.NameWidget.Widget;
			if (Row.IsEnabledAttr.IsBound() || Row.IsEnabledAttr.IsSet())
=======
			// Setup copy / paste actions
>>>>>>> 6bbb88c8
			{
				if (WidgetRow.IsCopyPasteBound())
				{
					CopyAction = WidgetRow.CopyMenuAction;
					PasteAction = WidgetRow.PasteMenuAction;
				}
				else
				{
					TSharedPtr<FPropertyNode> PropertyNode = GetPropertyNode();
					static const FName DisableCopyPasteMetaDataName("DisableCopyPaste");
					if (PropertyNode.IsValid() && !PropertyNode->ParentOrSelfHasMetaData(DisableCopyPasteMetaDataName))
					{
						CopyAction.ExecuteAction = FExecuteAction::CreateSP(this, &SDetailSingleItemRow::OnCopyProperty);
						PasteAction.ExecuteAction = FExecuteAction::CreateSP(this, &SDetailSingleItemRow::OnPasteProperty);
						PasteAction.CanExecuteAction = FCanExecuteAction::CreateSP(this, &SDetailSingleItemRow::CanPasteProperty);
					}
					else
					{
						CopyAction.ExecuteAction = FExecuteAction::CreateLambda([]() {});
						CopyAction.CanExecuteAction = FCanExecuteAction::CreateLambda([]() { return false; });
						PasteAction.ExecuteAction = FExecuteAction::CreateLambda([]() {});
						PasteAction.CanExecuteAction = FCanExecuteAction::CreateLambda([]() { return false; });
					}
				}
			}

			// Populate the extension content in the WidgetRow if there's an extension handler.
			PopulateExtensionWidget();

			TSharedPtr<SWidget> NameWidget = WidgetRow.NameWidget.Widget;

			TSharedPtr<SWidget> ValueWidget =
				SNew(SConstrainedBox)
				.MinWidth(WidgetRow.ValueWidget.MinWidth)
				.MaxWidth(WidgetRow.ValueWidget.MaxWidth)
				[
					WidgetRow.ValueWidget.Widget
				];

			TSharedPtr<SWidget> ExtensionWidget = WidgetRow.ExtensionWidget.Widget;

<<<<<<< HEAD
			if (Row.IsEnabledAttr.IsBound() || Row.IsEnabledAttr.IsSet())
			{
				ValueWidget->SetEnabled(Row.IsEnabledAttr);
				ExtensionWidget->SetEnabled(Row.IsEnabledAttr);
			}

			TArray<TSharedRef<SWidget>> GlobalWidgetExtensions;
			FOnGenerateGlobalRowExtensionArgs Args{ GetPropertyHandle(), GetPropertyNode(), OwnerTreeNode };

			FPropertyEditorModule& Module = FModuleManager::LoadModuleChecked<FPropertyEditorModule>("PropertyEditor");
			Module.GetGlobalRowExtensionDelegate().Broadcast(Args, FOnGenerateGlobalRowExtensionArgs::EWidgetPosition::Left, GlobalWidgetExtensions);

			TSharedRef<SWidget> KeyFrameButton = CreateKeyframeButton(*Customization, InOwnerTreeNode);
			TAttribute<bool> IsPropertyEditingEnabled = InOwnerTreeNode->IsPropertyEditingEnabled();
=======
			// copies of attributes for lambda captures
			TAttribute<bool> PropertyEnabledAttribute = InOwnerTreeNode->IsPropertyEditingEnabled();
			TAttribute<bool> RowEditConditionAttribute = WidgetRow.EditConditionValue;
			TAttribute<bool> RowIsEnabledAttribute = WidgetRow.IsEnabledAttr;

			TAttribute<bool> IsEnabledAttribute = TAttribute<bool>::CreateLambda(
				[PropertyEnabledAttribute, RowIsEnabledAttribute, RowEditConditionAttribute]()
				{
					return PropertyEnabledAttribute.Get() && RowIsEnabledAttribute.Get(true) && RowEditConditionAttribute.Get(true);
				});

			TAttribute<bool> RowIsValueEnabledAttribute = WidgetRow.IsValueEnabledAttr;
			TAttribute<bool> IsValueEnabledAttribute = TAttribute<bool>::CreateLambda(
				[IsEnabledAttribute, RowIsValueEnabledAttribute]()
				{
					return IsEnabledAttribute.Get() && RowIsValueEnabledAttribute.Get(true);
				});
>>>>>>> 6bbb88c8

			NameWidget->SetEnabled(IsEnabledAttribute);
			ValueWidget->SetEnabled(IsValueEnabledAttribute);
			ExtensionWidget->SetEnabled(IsEnabledAttribute);

			TSharedRef<SSplitter> Splitter = SNew(SSplitter)
					.Style(FEditorStyle::Get(), "DetailsView.Splitter")
					.PhysicalSplitterHandleSize(1.0f)
					.HitDetectionSplitterHandleSize(5.0f)
					.HighlightedHandleIndex(ColumnSizeData.HoveredSplitterIndex)
					.OnHandleHovered(ColumnSizeData.OnSplitterHandleHovered);

			Widget = SNew(SBorder)
				.BorderImage(FAppStyle::Get().GetBrush("DetailsView.CategoryMiddle"))
				.BorderBackgroundColor(this, &SDetailSingleItemRow::GetInnerBackgroundColor)
				.Padding(0)
				[
					Splitter
				];

			// create Name column:
			// | Name | Value | Right |
			TSharedRef<SHorizontalBox> NameColumnBox = SNew(SHorizontalBox)
				.Clipping(EWidgetClipping::OnDemand);

<<<<<<< HEAD
			if(GlobalWidgetExtensions.Num() > 0)
			{
				TSharedRef<SHorizontalBox> LeftExtensions = SNew(SHorizontalBox);

				for (TSharedRef<SWidget>& GlobalExtensionWidget : GlobalWidgetExtensions)
				{
					LeftExtensions->AddSlot()
					.AutoWidth()
					[
						MoveTemp(GlobalExtensionWidget)
					];
				}

				InternalLeftColumnRowBox->AddSlot()
					.Padding(0.0f, 0.0f)
					.HAlign(HAlign_Left)
					.VAlign(VAlign_Center)
					.AutoWidth()
					[
						MoveTemp(LeftExtensions)
					];

			}

			if (bEnableFavoriteSystem)
			{
				InternalLeftColumnRowBox->AddSlot()
					.Padding(0.0f, 0.0f)
					.HAlign(HAlign_Left)
					.VAlign(VAlign_Center)
					.AutoWidth()
					[
						SNew(SButton)
						.HAlign(HAlign_Center)
						.VAlign(VAlign_Center)
						.IsFocusable(false)
						.ButtonStyle(FEditorStyle::Get(), "NoBorder")
						.OnClicked(this, &SDetailSingleItemRow::OnFavoriteToggle)
						[
							SNew(SImage).Image(this, &SDetailSingleItemRow::GetFavoriteButtonBrush)
						]
					];
			}
			TSharedPtr<SOverlay> LeftSideOverlay;
			LeftSideOverlay = SNew(SOverlay);
			LeftSideOverlay->AddSlot()
				.Padding(3.0f, 0.0f)
=======
			// indentation and expander arrow
			NameColumnBox->AddSlot()
>>>>>>> 6bbb88c8
				.HAlign(HAlign_Left)
				.VAlign(VAlign_Fill)
				.Padding(0)
				.AutoWidth()
				[
					SNew(SDetailRowIndent, SharedThis(this))
				];

			if (WidgetRow.CustomDragDropHandler)
			{
				TSharedPtr<SDetailSingleItemRow> InRow = SharedThis(this);
				TSharedRef<SWidget> ReorderHandle = PropertyEditorHelpers::MakePropertyReorderHandle(InRow, IsEnabledAttribute);
				
				NameColumnBox->AddSlot()
					.HAlign(HAlign_Left)
					.VAlign(VAlign_Center)
					.Padding(-4, 0, -10, 0)
					.AutoWidth()
					[
						ReorderHandle
					];

				DragLeaveDelegate = FOnTableRowDragLeave::CreateSP(this, &SDetailSingleItemRow::OnArrayOrCustomDragLeave);
				AcceptDropDelegate = FOnAcceptDrop::CreateSP(this, &SDetailSingleItemRow::OnCustomAcceptDrop);
				CanAcceptDropDelegate = FOnCanAcceptDrop::CreateSP(this, &SDetailSingleItemRow::OnCustomCanAcceptDrop);
			}
			else if (TSharedPtr<FPropertyNode> PropertyNode = Customization->GetPropertyNode())
			{
				if (PropertyNode->IsReorderable())
				{
					TSharedPtr<SDetailSingleItemRow> InRow = SharedThis(this);
					TSharedRef<SWidget> ArrayHandle = PropertyEditorHelpers::MakePropertyReorderHandle(InRow, IsEnabledAttribute);

					NameColumnBox->AddSlot()
						.HAlign(HAlign_Left)
						.VAlign(VAlign_Center)
						.Padding(-4, 0, -10, 0)
						.AutoWidth()
						[
							ArrayHandle
						];

					SwappablePropertyNode = PropertyNode;
				}
				
				if (PropertyNode->IsReorderable() || 
					(CastField<FArrayProperty>(PropertyNode->GetProperty()) != nullptr && 
					CastField<FObjectProperty>(CastField<FArrayProperty>(PropertyNode->GetProperty())->Inner) != nullptr)) // Is an object array
				{
					DragLeaveDelegate = FOnTableRowDragLeave::CreateSP(this, &SDetailSingleItemRow::OnArrayOrCustomDragLeave);
					AcceptDropDelegate = FOnAcceptDrop::CreateSP(this, PropertyNode->IsReorderable() ? &SDetailSingleItemRow::OnArrayAcceptDrop : &SDetailSingleItemRow::OnArrayHeaderAcceptDrop);
					CanAcceptDropDelegate = FOnCanAcceptDrop::CreateSP(this, &SDetailSingleItemRow::OnArrayCanAcceptDrop);
				}
			}

			NameColumnBox->AddSlot()
				.HAlign(HAlign_Left)
				.VAlign(VAlign_Center)
				.Padding(2,0,0,0)
				.AutoWidth()
				[
					SNew(SDetailExpanderArrow, SharedThis(this))
				];

			NameColumnBox->AddSlot()
				.VAlign(VAlign_Center)
				.HAlign(HAlign_Left)
				.Padding(2,0,0,0)
				.AutoWidth()
				[
					SNew(SEditConditionWidget)
					.EditConditionValue(WidgetRow.EditConditionValue)
					.OnEditConditionValueChanged(WidgetRow.OnEditConditionValueChanged)
				];

			if (bHasMultipleColumns)
			{
				NameColumnBox->AddSlot()
					.HAlign(WidgetRow.NameWidget.HorizontalAlignment)
					.VAlign(WidgetRow.NameWidget.VerticalAlignment)
					.Padding(2,0,0,0)
					[
						NameWidget.ToSharedRef()
					];

<<<<<<< HEAD
				GlobalWidgetExtensions.Reset();
				Module.GetGlobalRowExtensionDelegate().Broadcast(Args, FOnGenerateGlobalRowExtensionArgs::EWidgetPosition::Right, GlobalWidgetExtensions);
				if (GlobalWidgetExtensions.Num() > 0)
				{
					TSharedRef<SHorizontalBox> RightExtensions = SNew(SHorizontalBox);

					for (TSharedRef<SWidget>& GlobalRowExtension: GlobalWidgetExtensions)
					{
						RightExtensions->AddSlot()
						.AutoWidth()
						[
							MoveTemp(GlobalRowExtension)
						];
					}

					InternalLeftColumnRowBox->AddSlot()
						.Padding(0.0f, 0.0f)
						.HAlign(HAlign_Right)
						.VAlign(VAlign_Center)
						.AutoWidth()
						[
							MoveTemp(RightExtensions)
						];
				}

				TSharedRef<SSplitter> Splitter =
					SNew(SSplitter)
					.Style(FEditorStyle::Get(), "DetailsView.Splitter")
					.PhysicalSplitterHandleSize(1.0f)
					.HitDetectionSplitterHandleSize(5.0f)

					+ SSplitter::Slot()
					.Value(ColumnSizeData.LeftColumnWidth)
					.OnSlotResized(SSplitter::FOnSlotResized::CreateSP(this, &SDetailSingleItemRow::OnLeftColumnResized))
=======
				// create Name column:
				// | Name | Value | Right |
				Splitter->AddSlot()
					.Value(ColumnSizeData.NameColumnWidth)
					.OnSlotResized(ColumnSizeData.OnNameColumnResized)
>>>>>>> 6bbb88c8
					[
						NameColumnBox
					];

				// create Value column:
				// | Name | Value | Right |
				Splitter->AddSlot()
					.Value(ColumnSizeData.ValueColumnWidth)
					.OnSlotResized(ColumnSizeData.OnValueColumnResized) 
					[
						SNew(SHorizontalBox)
						.Clipping(EWidgetClipping::OnDemand)
						+ SHorizontalBox::Slot()
						.HAlign(WidgetRow.ValueWidget.HorizontalAlignment)
						.VAlign(WidgetRow.ValueWidget.VerticalAlignment)
						.Padding(DetailWidgetConstants::RightRowPadding)
						[
							ValueWidget.ToSharedRef()
						]
						// extension widget
						+ SHorizontalBox::Slot()
						.HAlign(WidgetRow.ExtensionWidget.HorizontalAlignment)
						.VAlign(WidgetRow.ExtensionWidget.VerticalAlignment)
						.Padding(5,0,0,0)
						.AutoWidth()
						[
							ExtensionWidget.ToSharedRef()
						]
					];
			}
			else
			{
				// create whole row widget, which takes up both the Name and Value columns:
				// | Name | Value | Right |
				NameColumnBox->SetEnabled(IsEnabledAttribute);
				NameColumnBox->AddSlot()
					.HAlign(WidgetRow.WholeRowWidget.HorizontalAlignment)
					.VAlign(WidgetRow.WholeRowWidget.VerticalAlignment)
					.Padding(2,0,0,0)
					[
						WidgetRow.WholeRowWidget.Widget
					];

				Splitter->AddSlot()
					.Value(ColumnSizeData.PropertyColumnWidth)
					.OnSlotResized(ColumnSizeData.OnPropertyColumnResized)
					[
						NameColumnBox
					];
			}

			TArray<FPropertyRowExtensionButton> ExtensionButtons;

			FPropertyRowExtensionButton& ResetToDefault = ExtensionButtons.AddDefaulted_GetRef();
			ResetToDefault.Label = NSLOCTEXT("PropertyEditor", "ResetToDefault", "Reset to Default");
			ResetToDefault.UIAction = FUIAction(
				FExecuteAction::CreateSP(this, &SDetailSingleItemRow::OnResetToDefaultClicked),
				FCanExecuteAction::CreateSP(this, &SDetailSingleItemRow::IsResetToDefaultEnabled)
			);

			// We could just collapse the Reset to Default button by setting the FIsActionButtonVisible delegate,
			// but this would cause the reset to defaults not to reserve space in the toolbar and not be aligned across all rows.
			// Instead, we show an empty icon and tooltip and disable the button.
			static FSlateIcon EnabledResetToDefaultIcon(FAppStyle::Get().GetStyleSetName(), "PropertyWindow.DiffersFromDefault");
			static FSlateIcon DisabledResetToDefaultIcon(FAppStyle::Get().GetStyleSetName(), "NoBrush");
			ResetToDefault.Icon = TAttribute<FSlateIcon>::Create([this]()
			{
				return IsResetToDefaultEnabled() ? 
					EnabledResetToDefaultIcon :
					DisabledResetToDefaultIcon;
			});
			ResetToDefault.ToolTip = TAttribute<FText>::Create([this]() 
			{
				return IsResetToDefaultEnabled() ?
					NSLOCTEXT("PropertyEditor", "ResetToDefaultPropertyValueToolTip", "Reset this property to its default value.") :
					FText::GetEmpty();
			});

			CreateGlobalExtensionWidgets(ExtensionButtons);

			FSlimHorizontalToolBarBuilder ToolbarBuilder(TSharedPtr<FUICommandList>(), FMultiBoxCustomization::None);
			ToolbarBuilder.SetLabelVisibility(EVisibility::Collapsed);
			ToolbarBuilder.SetStyle(&FAppStyle::Get(), "DetailsView.ExtensionToolBar");
			ToolbarBuilder.SetIsFocusable(false);

			for (const FPropertyRowExtensionButton& Extension : ExtensionButtons)
			{
				ToolbarBuilder.AddToolBarButton(Extension.UIAction, NAME_None, Extension.Label, Extension.ToolTip, Extension.Icon);
			}

			Splitter->AddSlot()
				.Value(ColumnSizeData.RightColumnWidth)
				.OnSlotResized(ColumnSizeData.OnRightColumnResized)
				.MinSize(ColumnSizeData.RightColumnMinWidth)
			[
				SNew(SBorder)
				.BorderImage(FAppStyle::Get().GetBrush("DetailsView.CategoryMiddle"))
				.BorderBackgroundColor(this, &SDetailSingleItemRow::GetOuterBackgroundColor)
				.HAlign(HAlign_Fill)
				.VAlign(VAlign_Center)
				.Padding(0)
				[
					ToolbarBuilder.MakeWidget()
				]
			];
		}
	}
	else
	{
		// details panel layout became invalid.  This is probably a scenario where a widget is coming into view in the parent tree but some external event previous in the frame has invalidated the contents of the details panel.
		// The next frame update of the details panel will fix it
		Widget = SNew(SSpacer);
	}

	TWeakPtr<STableViewBase> OwnerTableViewWeak = InOwnerTableView;
	auto GetScrollbarWellBrush = [this, OwnerTableViewWeak]()
	{
		return SDetailTableRowBase::IsScrollBarVisible(OwnerTableViewWeak) ?
			FAppStyle::Get().GetBrush("DetailsView.GridLine") : 
			FAppStyle::Get().GetBrush("DetailsView.CategoryMiddle");
	};

	auto GetScrollbarWellTint = [this, OwnerTableViewWeak]()
	{
		return SDetailTableRowBase::IsScrollBarVisible(OwnerTableViewWeak) ?
			FStyleColors::White : 
			this->GetOuterBackgroundColor();
	};

	auto GetHighlightBorderPadding = [this]()
	{
		return this->IsHighlighted() ? FMargin(1) : FMargin(0);
	};

	this->ChildSlot
	[
		SNew( SBorder )
		.BorderImage(FAppStyle::Get().GetBrush("DetailsView.GridLine"))
		.Padding(FMargin(0,0,0,1))
		.Clipping(EWidgetClipping::ClipToBounds)
		[
			SNew(SBox)
			.MinDesiredHeight(PropertyEditorConstants::PropertyRowHeight)
			[
				SNew( SHorizontalBox )
				+ SHorizontalBox::Slot()
				.HAlign(HAlign_Fill)
				.VAlign(VAlign_Fill)
				[
					SNew( SBorder )
					.BorderImage(FAppStyle::Get().GetBrush("DetailsView.Highlight"))
					.Padding_Lambda(GetHighlightBorderPadding)
					[
						SNew( SBorder )
						.BorderImage(FAppStyle::Get().GetBrush("DetailsView.CategoryMiddle"))
						.BorderBackgroundColor(this, &SDetailSingleItemRow::GetOuterBackgroundColor)
						.Padding(0)
						[
							Widget
						]
					]
				]
				+ SHorizontalBox::Slot()
				.HAlign(HAlign_Right)
				.VAlign(VAlign_Fill)
				.AutoWidth()
				[
					SNew( SBorder )
					.BorderImage_Lambda(GetScrollbarWellBrush)
					.BorderBackgroundColor_Lambda(GetScrollbarWellTint)
					.Padding(FMargin(0, 0, SDetailTableRowBase::ScrollBarPadding, 0))
				]
			]
		]
	];

	STableRow< TSharedPtr< FDetailTreeNode > >::ConstructInternal(
		STableRow::FArguments()
			.Style(FEditorStyle::Get(), "DetailsView.TreeView.TableRow")
			.ShowSelection(false)
			.OnDragLeave(DragLeaveDelegate)
			.OnAcceptDrop(AcceptDropDelegate)
			.OnCanAcceptDrop(CanAcceptDropDelegate),
		InOwnerTableView
	);
}

FReply SDetailSingleItemRow::OnMouseButtonUp(const FGeometry& MyGeometry, const FPointerEvent& MouseEvent)
{
	if (MouseEvent.GetModifierKeys().IsShiftDown())
	{
		bool bIsHandled = false;
		if (CopyAction.CanExecute() && MouseEvent.GetEffectingButton() == EKeys::RightMouseButton)
		{
			CopyAction.Execute();
			PulseAnimation.Play(SharedThis(this));
			bIsHandled = true;
		}
		else if (PasteAction.CanExecute() && MouseEvent.GetEffectingButton() == EKeys::LeftMouseButton)
		{
			PasteAction.Execute();
			PulseAnimation.Play(SharedThis(this));
			if(TSharedPtr<FPropertyNode> PropertyNode = GetPropertyNode())
			{
				// Mark property node as animating so we will animate after any potential re-construction
				IDetailsViewPrivate* DetailsView = OwnerTreeNode.Pin()->GetDetailsView();
				DetailsView->MarkNodeAnimating(PropertyNode, DetailWidgetConstants::PulseAnimationLength);
			}
			bIsHandled = true;
		}

		if (bIsHandled)
		{
			return FReply::Handled();
		}
	}

	return SDetailTableRowBase::OnMouseButtonUp(MyGeometry, MouseEvent);
}

bool SDetailSingleItemRow::IsResetToDefaultEnabled() const
{
	return bCachedResetToDefaultEnabled;
}

void SDetailSingleItemRow::OnResetToDefaultClicked() const
{
	TSharedPtr<IPropertyHandle> PropertyHandle = GetPropertyHandle();
	if (WidgetRow.CustomResetToDefault.IsSet())
	{
		WidgetRow.CustomResetToDefault.GetValue().OnResetToDefaultClicked(PropertyHandle);
	}
	else if (PropertyHandle.IsValid())
	{
		PropertyHandle->ResetToDefault();
	}
}

/** Get the background color of the outer part of the row, which contains the edit condition and extension widgets. */
FSlateColor SDetailSingleItemRow::GetOuterBackgroundColor() const
{
	if (IsHighlighted() || DragOperation.IsValid())
	{
		return FAppStyle::Get().GetSlateColor("Colors.Hover");
	}

	return PropertyEditorConstants::GetRowBackgroundColor(0, this->IsHovered());
}

/** Get the background color of the inner part of the row, which contains the name and value widgets. */
FSlateColor SDetailSingleItemRow::GetInnerBackgroundColor() const
{
	FSlateColor Color;

	if (IsHighlighted())
	{
		Color = FAppStyle::Get().GetSlateColor("Colors.Hover");
	}
	else
	{
<<<<<<< HEAD
		TSharedPtr<FPropertyNode> PropertyNode = GetPropertyNode();
		static const FName DisableCopyPasteMetaDataName("DisableCopyPaste");
		if (PropertyNode.IsValid() && !PropertyNode->ParentOrSelfHasMetaData(DisableCopyPasteMetaDataName))
		{
			CopyAction.ExecuteAction = FExecuteAction::CreateSP(this, &SDetailSingleItemRow::OnCopyProperty);
			PasteAction.ExecuteAction = FExecuteAction::CreateSP(this, &SDetailSingleItemRow::OnPasteProperty);
			PasteAction.CanExecuteAction = FCanExecuteAction::CreateSP(this, &SDetailSingleItemRow::CanPasteProperty);
		}
=======
		const int32 IndentLevel = GetIndentLevelForBackgroundColor();
		Color = PropertyEditorConstants::GetRowBackgroundColor(IndentLevel, this->IsHovered());
>>>>>>> 6bbb88c8
	}

	if (PulseAnimation.IsPlaying())
	{
		float Lerp = PulseAnimation.GetLerp();
		return FMath::Lerp(FAppStyle::Get().GetSlateColor("Colors.Hover2").GetSpecifiedColor(), Color.GetSpecifiedColor(), Lerp);
	}

	return Color;
}

bool SDetailSingleItemRow::OnContextMenuOpening(FMenuBuilder& MenuBuilder)
{
	FUIAction CopyDisplayNameAction = FExecuteAction::CreateSP(this, &SDetailSingleItemRow::OnCopyPropertyDisplayName);

	bool bAddedMenuEntry = false;
	if (CopyAction.IsBound() && PasteAction.IsBound())
	{
		// Hide separator line if it only contains the SearchWidget, making the next 2 elements the top of the list
		if (MenuBuilder.GetMultiBox()->GetBlocks().Num() > 1)
		{
			MenuBuilder.AddMenuSeparator();
		}

		bool bLongDisplayName = false;

		FMenuEntryParams CopyContentParams;
		CopyContentParams.LabelOverride = NSLOCTEXT("PropertyView", "CopyProperty", "Copy");
		CopyContentParams.ToolTipOverride = NSLOCTEXT("PropertyView", "CopyProperty_ToolTip", "Copy this property value");
		CopyContentParams.InputBindingOverride = FInputChord(EModifierKey::Shift, EKeys::RightMouseButton).GetInputText(bLongDisplayName);
		CopyContentParams.IconOverride = FSlateIcon(FCoreStyle::Get().GetStyleSetName(), "GenericCommands.Copy");
		CopyContentParams.DirectActions = CopyAction;
		MenuBuilder.AddMenuEntry(CopyContentParams);

		FMenuEntryParams PasteContentParams;
		PasteContentParams.LabelOverride = NSLOCTEXT("PropertyView", "PasteProperty", "Paste");
		PasteContentParams.ToolTipOverride = NSLOCTEXT("PropertyView", "PasteProperty_ToolTip", "Paste the copied value here");
		PasteContentParams.InputBindingOverride = FInputChord(EModifierKey::Shift, EKeys::LeftMouseButton).GetInputText(bLongDisplayName);
		PasteContentParams.IconOverride = FSlateIcon(FCoreStyle::Get().GetStyleSetName(), "GenericCommands.Paste");
		PasteContentParams.DirectActions = PasteAction;
		MenuBuilder.AddMenuEntry(PasteContentParams);

		MenuBuilder.AddMenuEntry(
			NSLOCTEXT("PropertyView", "CopyPropertyDisplayName", "Copy Display Name"),
			NSLOCTEXT("PropertyView", "CopyPropertyDisplayName_ToolTip", "Copy this property display name"),
			FSlateIcon(FCoreStyle::Get().GetStyleSetName(), "GenericCommands.Copy"),
			CopyDisplayNameAction);
	}

	if (OwnerTreeNode.Pin()->GetDetailsView()->IsFavoritingEnabled())
	{
		FUIAction FavoriteAction;
		FavoriteAction.ExecuteAction = FExecuteAction::CreateSP(this, &SDetailSingleItemRow::OnFavoriteMenuToggle);
		FavoriteAction.CanExecuteAction = FCanExecuteAction::CreateSP(this, &SDetailSingleItemRow::CanFavorite);

		FText FavoriteText = NSLOCTEXT("PropertyView", "FavoriteProperty", "Add to Favorites");
		FText FavoriteTooltipText = NSLOCTEXT("PropertyView", "FavoriteProperty_ToolTip", "Add this property to your favorites.");
		FName FavoriteIcon = "DetailsView.PropertyIsFavorite";

		if (IsFavorite())
		{
			FavoriteText = NSLOCTEXT("PropertyView", "RemoveFavoriteProperty", "Remove from Favorites");
			FavoriteTooltipText = NSLOCTEXT("PropertyView", "RemoveFavoriteProperty_ToolTip", "Remove this property from your favorites.");
			FavoriteIcon = "DetailsView.PropertyIsNotFavorite";
		}

		MenuBuilder.AddMenuEntry(
			FavoriteText,
			FavoriteTooltipText,
			FSlateIcon(FEditorStyle::Get().GetStyleSetName(), FavoriteIcon),
			FavoriteAction);
	}

	if (FPropertyEditorPermissionList::Get().ShouldShowMenuEntries())
	{
		// Hide separator line if it only contains the SearchWidget, making the next 2 elements the top of the list
		if (MenuBuilder.GetMultiBox()->GetBlocks().Num() > 1)
		{
			MenuBuilder.AddMenuSeparator();
		}
		
		MenuBuilder.AddMenuEntry(
        	NSLOCTEXT("PropertyView", "CopyRowName", "Copy internal row name"),
        	NSLOCTEXT("PropertyView", "CopyRowName_ToolTip", "Copy the row's parent struct and internal name to use in the property editor's allow/deny lists."),
        	FSlateIcon(),
        	FUIAction(FExecuteAction::CreateSP(this, &SDetailSingleItemRow::CopyRowNameText)));

		MenuBuilder.AddMenuEntry(
			NSLOCTEXT("PropertyView", "AddAllowList", "Add to Allowed"),
			NSLOCTEXT("PropertyView", "AddAllowList_ToolTip", "Add this row to the property editor's allowed properties list."),
			FSlateIcon(),
			FUIAction(FExecuteAction::CreateSP(this, &SDetailSingleItemRow::OnToggleAllowList), FCanExecuteAction(),
					  FIsActionChecked::CreateSP(this, &SDetailSingleItemRow::IsAllowListChecked)),
			NAME_None,
			EUserInterfaceActionType::Check);

		MenuBuilder.AddMenuEntry(
			NSLOCTEXT("PropertyView", "AddDenyList", "Add to Denied"),
			NSLOCTEXT("PropertyView", "AddDenyList_ToolTip", "Add this row to the property editor's denied properties list."),
			FSlateIcon(),
			FUIAction(FExecuteAction::CreateSP(this, &SDetailSingleItemRow::OnToggleDenyList), FCanExecuteAction(),
					  FIsActionChecked::CreateSP(this, &SDetailSingleItemRow::IsDenyListChecked)),
			NAME_None,
			EUserInterfaceActionType::Check);
			
		bAddedMenuEntry = true;
	}

	if (WidgetRow.CustomMenuItems.Num() > 0)
	{
		// Hide separator line if it only contains the SearchWidget, making the next 2 elements the top of the list
		if (MenuBuilder.GetMultiBox()->GetBlocks().Num() > 1)
		{
			MenuBuilder.AddMenuSeparator();
		}

		for (const FDetailWidgetRow::FCustomMenuData& CustomMenuData : WidgetRow.CustomMenuItems)
		{
			// Add the menu entry
			MenuBuilder.AddMenuEntry(
				CustomMenuData.Name,
				CustomMenuData.Tooltip,
				CustomMenuData.SlateIcon,
				CustomMenuData.Action);
		}
	}

	return true;
}

void SDetailSingleItemRow::OnCopyProperty()
{
	if (OwnerTreeNode.IsValid())
	{
		TSharedPtr<FPropertyNode> PropertyNode = GetPropertyNode();
		if (PropertyNode.IsValid())
		{
			IDetailsViewPrivate* DetailsView = OwnerTreeNode.Pin()->GetDetailsView();
			TSharedPtr<IPropertyHandle> Handle = PropertyEditorHelpers::GetPropertyHandle(PropertyNode.ToSharedRef(), DetailsView->GetNotifyHook(), DetailsView->GetPropertyUtilities());

			FString Value;
			if (Handle->GetValueAsFormattedString(Value, PPF_Copy) == FPropertyAccess::Success)
			{
				FPlatformApplicationMisc::ClipboardCopy(*Value);
				PulseAnimation.Play(SharedThis(this));
			}
		}
	}
}

void SDetailSingleItemRow::OnCopyPropertyDisplayName()
{
	if (OwnerTreeNode.IsValid())
	{
		TSharedPtr<FPropertyNode> PropertyNode = GetPropertyNode();
		if (PropertyNode.IsValid())
		{
			FPlatformApplicationMisc::ClipboardCopy(*PropertyNode->GetDisplayName().ToString());
		}
	}
}

void SDetailSingleItemRow::OnPasteProperty()
{
	FString ClipboardContent;
	FPlatformApplicationMisc::ClipboardPaste(ClipboardContent);

	if (!ClipboardContent.IsEmpty() && OwnerTreeNode.IsValid())
	{
		TSharedPtr<FPropertyNode> PropertyNode = GetPropertyNode();
		if (!PropertyNode.IsValid() && Customization->DetailGroup.IsValid())
		{
			PropertyNode = Customization->DetailGroup->GetHeaderPropertyNode();
		}
		if (PropertyNode.IsValid())
		{
			FScopedTransaction Transaction(NSLOCTEXT("UnrealEd", "PasteProperty", "Paste Property"));

<<<<<<< HEAD
			TSharedPtr<IPropertyHandle> Handle = PropertyEditorHelpers::GetPropertyHandle(PropertyNode.ToSharedRef(), OwnerTreeNode.Pin()->GetDetailsView()->GetNotifyHook(), OwnerTreeNode.Pin()->GetDetailsView()->GetPropertyUtilities());
=======
			IDetailsViewPrivate* DetailsView = OwnerTreeNode.Pin()->GetDetailsView();
			TSharedPtr<IPropertyHandle> Handle = PropertyEditorHelpers::GetPropertyHandle(PropertyNode.ToSharedRef(), DetailsView->GetNotifyHook(), DetailsView->GetPropertyUtilities());
>>>>>>> 6bbb88c8

			Handle->SetValueFromFormattedString(ClipboardContent, EPropertyValueSetFlags::InstanceObjects);

			// Need to refresh the details panel in case a property was pasted over another.
			OwnerTreeNode.Pin()->GetDetailsView()->ForceRefresh();

			// Mark property node as animating so we will animate after re-construction
			DetailsView->MarkNodeAnimating(PropertyNode, DetailWidgetConstants::PulseAnimationLength);
		}
	}
}

bool SDetailSingleItemRow::CanPasteProperty() const
{
	// Prevent paste from working if the property's edit condition is not met.
	TSharedPtr<FDetailPropertyRow> PropertyRow = Customization->PropertyRow;
	if (!PropertyRow.IsValid() && Customization->DetailGroup.IsValid())
	{
		PropertyRow = Customization->DetailGroup->GetHeaderPropertyRow();
	}

	if (PropertyRow.IsValid())
	{
		FPropertyEditor* PropertyEditor = PropertyRow->GetPropertyEditor().Get();
		if (PropertyEditor)
		{
			return !PropertyEditor->IsEditConst();
		}
	}

	FString ClipboardContent;
	if (OwnerTreeNode.IsValid())
	{
		FPlatformApplicationMisc::ClipboardPaste(ClipboardContent);
	}

	return !ClipboardContent.IsEmpty();
}

// Helper function to determine which parent Struct a property comes from. If PropertyName is not a real property,
// it will return the passed-in Struct (eg a DetailsCustomization with a custom name is a "fake" property).
const UStruct* GetExactStructForProperty(const UStruct* MostDerivedStruct, const FName PropertyName)
{
	if (FProperty* Property = MostDerivedStruct->FindPropertyByName(PropertyName))
	{
		return Property->GetOwnerStruct();
	}
	return MostDerivedStruct;
}

void SDetailSingleItemRow::CopyRowNameText() const
{
	if (const TSharedPtr<FDetailTreeNode> Owner = OwnerTreeNode.Pin())
	{
		const UStruct* BaseStructure = Owner->GetParentBaseStructure();
		if (BaseStructure)
		{
			const UStruct* ExactStruct = GetExactStructForProperty(Owner->GetParentBaseStructure(), Owner->GetNodeName());
			FPlatformApplicationMisc::ClipboardCopy(*FString::Printf(TEXT("(%s, %s)"), *FSoftObjectPtr(ExactStruct).ToString(), *Owner->GetNodeName().ToString()));
		}
	}
}

void SDetailSingleItemRow::OnToggleAllowList() const
{
	const TSharedPtr<FDetailTreeNode> Owner = OwnerTreeNode.Pin();
	if (Owner)
	{
		const FName OwnerName = "DetailRowContextMenu";
		const UStruct* ExactStruct = GetExactStructForProperty(Owner->GetParentBaseStructure(), Owner->GetNodeName());
		if (IsAllowListChecked())
		{
			FPropertyEditorPermissionList::Get().RemoveFromAllowList(ExactStruct, Owner->GetNodeName(), OwnerName);
		}
		else
		{
			FPropertyEditorPermissionList::Get().AddToAllowList(ExactStruct, Owner->GetNodeName(), OwnerName);
		}
	}
}

bool SDetailSingleItemRow::IsAllowListChecked() const
{
	if (const TSharedPtr<FDetailTreeNode> Owner = OwnerTreeNode.Pin())
	{
		const UStruct* ExactStruct = GetExactStructForProperty(Owner->GetParentBaseStructure(), Owner->GetNodeName());
		return FPropertyEditorPermissionList::Get().IsSpecificPropertyAllowListed(ExactStruct, Owner->GetNodeName());
	}
	return false;
}

void SDetailSingleItemRow::OnToggleDenyList() const
{
	const TSharedPtr<FDetailTreeNode> Owner = OwnerTreeNode.Pin();
	if (Owner)
	{
		const FName OwnerName = "DetailRowContextMenu";
		const UStruct* ExactStruct = GetExactStructForProperty(Owner->GetParentBaseStructure(), Owner->GetNodeName());
		if (IsDenyListChecked())
		{
			FPropertyEditorPermissionList::Get().RemoveFromDenyList(ExactStruct, Owner->GetNodeName(), OwnerName);
		}
		else
		{
			FPropertyEditorPermissionList::Get().AddToDenyList(ExactStruct, Owner->GetNodeName(), OwnerName);
		}
	}
}

bool SDetailSingleItemRow::IsDenyListChecked() const
{
	if (const TSharedPtr<FDetailTreeNode> Owner = OwnerTreeNode.Pin())
    {
    	return FPropertyEditorPermissionList::Get().IsSpecificPropertyDenyListed(Owner->GetParentBaseStructure(), Owner->GetNodeName());
    }
	return false;
}

void SDetailSingleItemRow::PopulateExtensionWidget()
{
	TSharedPtr<FDetailTreeNode> OwnerTreeNodePinned = OwnerTreeNode.Pin();
	if (OwnerTreeNodePinned.IsValid())
	{ 
		IDetailsViewPrivate* DetailsView = OwnerTreeNodePinned->GetDetailsView();
		TSharedPtr<IDetailPropertyExtensionHandler> ExtensionHandler = DetailsView->GetExtensionHandler();
		if (Customization->HasPropertyNode() && ExtensionHandler.IsValid())
		{
			TSharedPtr<IPropertyHandle> Handle = PropertyEditorHelpers::GetPropertyHandle(Customization->GetPropertyNode().ToSharedRef(), nullptr, nullptr);
			const UClass* ObjectClass = Handle->GetOuterBaseClass();
			if (Handle->IsValidHandle() && ObjectClass && ExtensionHandler->IsPropertyExtendable(ObjectClass, *Handle))
			{
				FDetailLayoutBuilderImpl& DetailLayout = OwnerTreeNodePinned->GetParentCategory()->GetParentLayoutImpl();
				ExtensionHandler->ExtendWidgetRow(WidgetRow, DetailLayout, ObjectClass, Handle);
			}
		}
	}
}

bool SDetailSingleItemRow::CanFavorite() const
{
	if (Customization->HasPropertyNode())
	{
		return true;
	}

	if (Customization->HasCustomBuilder())
	{
		TSharedPtr<IPropertyHandle> PropertyHandle = Customization->CustomBuilderRow->GetPropertyHandle();
		const FString& OriginalPath = Customization->CustomBuilderRow->GetOriginalPath();
		
		return PropertyHandle.IsValid() || !OriginalPath.IsEmpty();
	}

	return false;
}

bool SDetailSingleItemRow::IsFavorite() const
{
	if (Customization->HasPropertyNode())
	{
		return Customization->GetPropertyNode()->IsFavorite();
	}

	if (Customization->HasCustomBuilder())
	{
		TSharedPtr<FDetailTreeNode> OwnerTreeNodePinned = OwnerTreeNode.Pin();
		if (OwnerTreeNodePinned.IsValid())
		{
			TSharedPtr<FDetailCategoryImpl> ParentCategory = OwnerTreeNodePinned->GetParentCategory();
			if (ParentCategory.IsValid() && ParentCategory->IsFavoriteCategory())
			{
				return true;
			}

			TSharedPtr<IPropertyHandle> PropertyHandle = Customization->CustomBuilderRow->GetPropertyHandle();
			if (PropertyHandle.IsValid())
			{
				return PropertyHandle->GetPropertyNode()->IsFavorite();
			}

			const FString& OriginalPath = Customization->CustomBuilderRow->GetOriginalPath();
			if (!OriginalPath.IsEmpty())
			{
				return OwnerTreeNodePinned->GetDetailsView()->IsCustomBuilderFavorite(OriginalPath);
			}
		}
	}

	return false;
}

void SDetailSingleItemRow::OnFavoriteMenuToggle()
{
	if (!CanFavorite())
	{
		return; 
	}

	TSharedPtr<FDetailTreeNode> OwnerTreeNodePinned = OwnerTreeNode.Pin();
	if (!OwnerTreeNodePinned.IsValid())
	{
		return;
	}

	IDetailsViewPrivate* DetailsView = OwnerTreeNodePinned->GetDetailsView();

	bool bNewValue = !IsFavorite();
	if (Customization->HasPropertyNode())
	{
		TSharedPtr<FPropertyNode> PropertyNode = Customization->GetPropertyNode();
		PropertyNode->SetFavorite(bNewValue);
	}
	else if (Customization->HasCustomBuilder())
	{
		TSharedPtr<IPropertyHandle> PropertyHandle = Customization->CustomBuilderRow->GetPropertyHandle();
		const FString& OriginalPath = Customization->CustomBuilderRow->GetOriginalPath();

		if (PropertyHandle.IsValid())
		{
			PropertyHandle->GetPropertyNode()->SetFavorite(bNewValue); 
		}
		else if (!OriginalPath.IsEmpty())
		{		
			bNewValue = !DetailsView->IsCustomBuilderFavorite(OriginalPath);
			DetailsView->SetCustomBuilderFavorite(OriginalPath, bNewValue);
		}
	}

	// Calculate the scrolling offset (by item) to make sure the mouse stay over the same property
	int32 ExpandSize = 0;
	if (OwnerTreeNodePinned->ShouldBeExpanded())
	{
		SDetailSingleItemRow_Helper::RecursivelyGetItemShow(OwnerTreeNodePinned.ToSharedRef(), ExpandSize);
	}
	else
	{
		// if the item is not expand count is 1
		ExpandSize = 1;
	}

	// Apply the calculated offset
	DetailsView->MoveScrollOffset(bNewValue ? ExpandSize : -ExpandSize);

	// Refresh the tree
	DetailsView->ForceRefresh();
}

void SDetailSingleItemRow::CreateGlobalExtensionWidgets(TArray<FPropertyRowExtensionButton>& OutExtensions) const
{
	// fetch global extension widgets 
	FPropertyEditorModule& PropertyEditorModule = FModuleManager::Get().GetModuleChecked<FPropertyEditorModule>("PropertyEditor");

	FOnGenerateGlobalRowExtensionArgs Args;
	Args.OwnerTreeNode = OwnerTreeNode;

	if (Customization->HasPropertyNode())
	{
		Args.PropertyHandle = PropertyEditorHelpers::GetPropertyHandle(Customization->GetPropertyNode().ToSharedRef(), nullptr, nullptr);
	}
	else if (WidgetRow.GetPropertyHandles().Num() && WidgetRow.GetPropertyHandles()[0] && WidgetRow.GetPropertyHandles()[0]->IsValidHandle())
	{
		Args.PropertyHandle = WidgetRow.GetPropertyHandles()[0];
	}

	PropertyEditorModule.GetGlobalRowExtensionDelegate().Broadcast(Args, OutExtensions);
}

bool SDetailSingleItemRow::IsHighlighted() const
{
	TSharedPtr<FDetailTreeNode> OwnerTreeNodePtr = OwnerTreeNode.Pin();
	return OwnerTreeNodePtr.IsValid() ? OwnerTreeNodePtr->IsHighlighted() : false;
}

TSharedPtr<FDragDropOperation> SDetailSingleItemRow::CreateDragDropOperation()
{
	if (WidgetRow.CustomDragDropHandler)
	{
		TSharedPtr<FDragDropOperation> DragOp = WidgetRow.CustomDragDropHandler->CreateDragDropOperation();
		DragOperation = DragOp;
		return DragOp;
	}
	else
	{
		TSharedPtr<FArrayRowDragDropOp> ArrayDragOp = MakeShareable(new FArrayRowDragDropOp(SharedThis(this)));
		ArrayDragOp->Init();
		DragOperation = ArrayDragOp;
		return ArrayDragOp;
	}
}

void SDetailSingleItemRow::Tick(const FGeometry& AllottedGeometry, const double InCurrentTime, const float InDeltaTime)
{
	bCachedResetToDefaultEnabled = UpdateResetToDefault();
}

void SArrayRowHandle::Construct(const FArguments& InArgs)
{
	ParentRow = InArgs._ParentRow;

	ChildSlot
	[
		InArgs._Content.Widget
	];
}

FReply SArrayRowHandle::OnDragDetected(const FGeometry& MyGeometry, const FPointerEvent& MouseEvent)
{
	if (MouseEvent.IsMouseButtonDown(EKeys::LeftMouseButton))
	{
		TSharedPtr<FDragDropOperation> DragDropOp = ParentRow.Pin()->CreateDragDropOperation();
		if (DragDropOp.IsValid())
		{
			return FReply::Handled().BeginDragDrop(DragDropOp.ToSharedRef());
		}
	}

	return FReply::Unhandled();
}

FArrayRowDragDropOp::FArrayRowDragDropOp(TSharedPtr<SDetailSingleItemRow> InRow)
{
	check(InRow.IsValid());
	Row = InRow;
	MouseCursor = EMouseCursor::GrabHandClosed;
}

void FArrayRowDragDropOp::Init()
{
	SetValidTarget(false);
	SetupDefaults();
	Construct();
}

void FArrayRowDragDropOp::SetValidTarget(bool IsValidTarget)
{
	if (IsValidTarget)
	{
		CurrentHoverText = NSLOCTEXT("ArrayDragDrop", "PlaceRowHere", "Place Row Here");
		CurrentIconBrush = FEditorStyle::GetBrush("Graph.ConnectorFeedback.OK");
	}
	else
	{
		CurrentHoverText = NSLOCTEXT("ArrayDragDrop", "CannotPlaceRowHere", "Cannot Place Row Here");
		CurrentIconBrush = FEditorStyle::GetBrush("Graph.ConnectorFeedback.Error");
	}
}<|MERGE_RESOLUTION|>--- conflicted
+++ resolved
@@ -13,16 +13,10 @@
 #include "PropertyEditorConstants.h"
 #include "PropertyEditorModule.h"
 #include "PropertyHandleImpl.h"
-<<<<<<< HEAD
-#include "PropertyEditorModule.h"
-#include "Modules/ModuleInterface.h"
-#include "Modules/ModuleManager.h"
-=======
 #include "SConstrainedBox.h"
 #include "SDetailExpanderArrow.h"
 #include "SDetailRowIndent.h"
 #include "SResetToDefaultPropertyEditor.h"
->>>>>>> 6bbb88c8
 
 #include "HAL/PlatformApplicationMisc.h"
 #include "Modules/ModuleInterface.h"
@@ -277,14 +271,6 @@
 	TSharedPtr<FPropertyNode> PropertyNode = GetPropertyNode();
 	if (PropertyNode.IsValid())
 	{
-<<<<<<< HEAD
-		Handle = PropertyEditorHelpers::GetPropertyHandle(PropertyNode.ToSharedRef(), OwnerTreeNode.Pin()->GetDetailsView()->GetNotifyHook(), OwnerTreeNode.Pin()->GetDetailsView()->GetPropertyUtilities());
-	}
-	else if (Customization->GetWidgetRow().PropertyHandles.Num() > 0)
-	{
-		// @todo: Handle more than 1 property handle?
-		Handle = Customization->GetWidgetRow().PropertyHandles[0];
-=======
 		TSharedPtr<FDetailTreeNode> OwnerTreeNodePtr = OwnerTreeNode.Pin();
 		if (OwnerTreeNodePtr.IsValid())
 		{
@@ -299,17 +285,12 @@
 	{
 		// @todo: Handle more than 1 property handle?
 		Handle = WidgetRow.PropertyHandles[0];
->>>>>>> 6bbb88c8
 	}
 
 	return Handle;
 }
 
-<<<<<<< HEAD
-const FSlateBrush* SDetailSingleItemRow::GetFavoriteButtonBrush() const
-=======
 bool SDetailSingleItemRow::UpdateResetToDefault()
->>>>>>> 6bbb88c8
 {
 	TSharedPtr<IPropertyHandle> PropertyHandle = GetPropertyHandle();
 	if (PropertyHandle.IsValid())
@@ -363,12 +344,7 @@
 		{
 			WidgetRow = Customization->GetWidgetRow();
 
-<<<<<<< HEAD
-			NameWidget = Row.NameWidget.Widget;
-			if (Row.IsEnabledAttr.IsBound() || Row.IsEnabledAttr.IsSet())
-=======
 			// Setup copy / paste actions
->>>>>>> 6bbb88c8
 			{
 				if (WidgetRow.IsCopyPasteBound())
 				{
@@ -410,22 +386,6 @@
 
 			TSharedPtr<SWidget> ExtensionWidget = WidgetRow.ExtensionWidget.Widget;
 
-<<<<<<< HEAD
-			if (Row.IsEnabledAttr.IsBound() || Row.IsEnabledAttr.IsSet())
-			{
-				ValueWidget->SetEnabled(Row.IsEnabledAttr);
-				ExtensionWidget->SetEnabled(Row.IsEnabledAttr);
-			}
-
-			TArray<TSharedRef<SWidget>> GlobalWidgetExtensions;
-			FOnGenerateGlobalRowExtensionArgs Args{ GetPropertyHandle(), GetPropertyNode(), OwnerTreeNode };
-
-			FPropertyEditorModule& Module = FModuleManager::LoadModuleChecked<FPropertyEditorModule>("PropertyEditor");
-			Module.GetGlobalRowExtensionDelegate().Broadcast(Args, FOnGenerateGlobalRowExtensionArgs::EWidgetPosition::Left, GlobalWidgetExtensions);
-
-			TSharedRef<SWidget> KeyFrameButton = CreateKeyframeButton(*Customization, InOwnerTreeNode);
-			TAttribute<bool> IsPropertyEditingEnabled = InOwnerTreeNode->IsPropertyEditingEnabled();
-=======
 			// copies of attributes for lambda captures
 			TAttribute<bool> PropertyEnabledAttribute = InOwnerTreeNode->IsPropertyEditingEnabled();
 			TAttribute<bool> RowEditConditionAttribute = WidgetRow.EditConditionValue;
@@ -443,7 +403,6 @@
 				{
 					return IsEnabledAttribute.Get() && RowIsValueEnabledAttribute.Get(true);
 				});
->>>>>>> 6bbb88c8
 
 			NameWidget->SetEnabled(IsEnabledAttribute);
 			ValueWidget->SetEnabled(IsValueEnabledAttribute);
@@ -469,58 +428,8 @@
 			TSharedRef<SHorizontalBox> NameColumnBox = SNew(SHorizontalBox)
 				.Clipping(EWidgetClipping::OnDemand);
 
-<<<<<<< HEAD
-			if(GlobalWidgetExtensions.Num() > 0)
-			{
-				TSharedRef<SHorizontalBox> LeftExtensions = SNew(SHorizontalBox);
-
-				for (TSharedRef<SWidget>& GlobalExtensionWidget : GlobalWidgetExtensions)
-				{
-					LeftExtensions->AddSlot()
-					.AutoWidth()
-					[
-						MoveTemp(GlobalExtensionWidget)
-					];
-				}
-
-				InternalLeftColumnRowBox->AddSlot()
-					.Padding(0.0f, 0.0f)
-					.HAlign(HAlign_Left)
-					.VAlign(VAlign_Center)
-					.AutoWidth()
-					[
-						MoveTemp(LeftExtensions)
-					];
-
-			}
-
-			if (bEnableFavoriteSystem)
-			{
-				InternalLeftColumnRowBox->AddSlot()
-					.Padding(0.0f, 0.0f)
-					.HAlign(HAlign_Left)
-					.VAlign(VAlign_Center)
-					.AutoWidth()
-					[
-						SNew(SButton)
-						.HAlign(HAlign_Center)
-						.VAlign(VAlign_Center)
-						.IsFocusable(false)
-						.ButtonStyle(FEditorStyle::Get(), "NoBorder")
-						.OnClicked(this, &SDetailSingleItemRow::OnFavoriteToggle)
-						[
-							SNew(SImage).Image(this, &SDetailSingleItemRow::GetFavoriteButtonBrush)
-						]
-					];
-			}
-			TSharedPtr<SOverlay> LeftSideOverlay;
-			LeftSideOverlay = SNew(SOverlay);
-			LeftSideOverlay->AddSlot()
-				.Padding(3.0f, 0.0f)
-=======
 			// indentation and expander arrow
 			NameColumnBox->AddSlot()
->>>>>>> 6bbb88c8
 				.HAlign(HAlign_Left)
 				.VAlign(VAlign_Fill)
 				.Padding(0)
@@ -606,48 +515,11 @@
 						NameWidget.ToSharedRef()
 					];
 
-<<<<<<< HEAD
-				GlobalWidgetExtensions.Reset();
-				Module.GetGlobalRowExtensionDelegate().Broadcast(Args, FOnGenerateGlobalRowExtensionArgs::EWidgetPosition::Right, GlobalWidgetExtensions);
-				if (GlobalWidgetExtensions.Num() > 0)
-				{
-					TSharedRef<SHorizontalBox> RightExtensions = SNew(SHorizontalBox);
-
-					for (TSharedRef<SWidget>& GlobalRowExtension: GlobalWidgetExtensions)
-					{
-						RightExtensions->AddSlot()
-						.AutoWidth()
-						[
-							MoveTemp(GlobalRowExtension)
-						];
-					}
-
-					InternalLeftColumnRowBox->AddSlot()
-						.Padding(0.0f, 0.0f)
-						.HAlign(HAlign_Right)
-						.VAlign(VAlign_Center)
-						.AutoWidth()
-						[
-							MoveTemp(RightExtensions)
-						];
-				}
-
-				TSharedRef<SSplitter> Splitter =
-					SNew(SSplitter)
-					.Style(FEditorStyle::Get(), "DetailsView.Splitter")
-					.PhysicalSplitterHandleSize(1.0f)
-					.HitDetectionSplitterHandleSize(5.0f)
-
-					+ SSplitter::Slot()
-					.Value(ColumnSizeData.LeftColumnWidth)
-					.OnSlotResized(SSplitter::FOnSlotResized::CreateSP(this, &SDetailSingleItemRow::OnLeftColumnResized))
-=======
 				// create Name column:
 				// | Name | Value | Right |
 				Splitter->AddSlot()
 					.Value(ColumnSizeData.NameColumnWidth)
 					.OnSlotResized(ColumnSizeData.OnNameColumnResized)
->>>>>>> 6bbb88c8
 					[
 						NameColumnBox
 					];
@@ -908,19 +780,8 @@
 	}
 	else
 	{
-<<<<<<< HEAD
-		TSharedPtr<FPropertyNode> PropertyNode = GetPropertyNode();
-		static const FName DisableCopyPasteMetaDataName("DisableCopyPaste");
-		if (PropertyNode.IsValid() && !PropertyNode->ParentOrSelfHasMetaData(DisableCopyPasteMetaDataName))
-		{
-			CopyAction.ExecuteAction = FExecuteAction::CreateSP(this, &SDetailSingleItemRow::OnCopyProperty);
-			PasteAction.ExecuteAction = FExecuteAction::CreateSP(this, &SDetailSingleItemRow::OnPasteProperty);
-			PasteAction.CanExecuteAction = FCanExecuteAction::CreateSP(this, &SDetailSingleItemRow::CanPasteProperty);
-		}
-=======
 		const int32 IndentLevel = GetIndentLevelForBackgroundColor();
 		Color = PropertyEditorConstants::GetRowBackgroundColor(IndentLevel, this->IsHovered());
->>>>>>> 6bbb88c8
 	}
 
 	if (PulseAnimation.IsPlaying())
@@ -1099,12 +960,8 @@
 		{
 			FScopedTransaction Transaction(NSLOCTEXT("UnrealEd", "PasteProperty", "Paste Property"));
 
-<<<<<<< HEAD
-			TSharedPtr<IPropertyHandle> Handle = PropertyEditorHelpers::GetPropertyHandle(PropertyNode.ToSharedRef(), OwnerTreeNode.Pin()->GetDetailsView()->GetNotifyHook(), OwnerTreeNode.Pin()->GetDetailsView()->GetPropertyUtilities());
-=======
 			IDetailsViewPrivate* DetailsView = OwnerTreeNode.Pin()->GetDetailsView();
 			TSharedPtr<IPropertyHandle> Handle = PropertyEditorHelpers::GetPropertyHandle(PropertyNode.ToSharedRef(), DetailsView->GetNotifyHook(), DetailsView->GetPropertyUtilities());
->>>>>>> 6bbb88c8
 
 			Handle->SetValueFromFormattedString(ClipboardContent, EPropertyValueSetFlags::InstanceObjects);
 
