// Copyright Epic Games, Inc. All Rights Reserved.

#include "SDetailSingleItemRow.h"

#include "DetailGroup.h"
#include "DetailPropertyRow.h"
#include "DetailWidgetRow.h"
#include "Editor.h"
#include "EditorMetadataOverrides.h"
#include "IDetailDragDropHandler.h"
#include "IDetailPropertyExtensionHandler.h"
#include "ObjectPropertyNode.h"
#include "UserInterface/PropertyEditor/PropertyEditorConstants.h"
#include "PropertyEditorModule.h"
#include "PropertyHandleImpl.h"
#include "SConstrainedBox.h"
#include "SDetailExpanderArrow.h"
#include "SDetailRowIndent.h"

#include "HAL/PlatformApplicationMisc.h"
#include "Modules/ModuleInterface.h"
#include "Modules/ModuleManager.h"
#include "Settings/EditorExperimentalSettings.h"
#include "Styling/StyleColors.h"
#include "Widgets/Images/SImage.h"
#include "Widgets/Input/SButton.h"
#include "Widgets/Input/SComboButton.h"
#include "PropertyEditorPermissionList.h"

namespace DetailWidgetConstants
{
	const FMargin LeftRowPadding( 20.0f, 0.0f, 10.0f, 0.0f );
	const FMargin RightRowPadding( 12.0f, 0.0f, 2.0f, 0.0f );
	const float PulseAnimationLength = 0.5f;
}

namespace SDetailSingleItemRow_Helper
{
	// Get the node item number in case it is expand we have to recursively count all expanded children
	void RecursivelyGetItemShow(TSharedRef<FDetailTreeNode> ParentItem, int32& ItemShowNum)
	{
		if (ParentItem->GetVisibility() == ENodeVisibility::Visible)
		{
			ItemShowNum++;
		}

		if (ParentItem->ShouldBeExpanded())
		{
			TArray< TSharedRef<FDetailTreeNode> > Childrens;
			ParentItem->GetChildren(Childrens);
			for (TSharedRef<FDetailTreeNode> ItemChild : Childrens)
			{
				RecursivelyGetItemShow(ItemChild, ItemShowNum);
			}
		}
	}
}

void SDetailSingleItemRow::OnArrayOrCustomDragLeave(const FDragDropEvent& DragDropEvent)
{
	TSharedPtr<FDecoratedDragDropOp> DecoratedOp = DragDropEvent.GetOperationAs<FDecoratedDragDropOp>();
	if (DecoratedOp.IsValid())
	{
		DecoratedOp->ResetToDefaultToolTip();
	}
}

/** Compute the new index to which to move the item when it's dropped onto the given index/drop zone. */
static int32 ComputeNewIndex(int32 OriginalIndex, int32 DropOntoIndex, EItemDropZone DropZone)
{
	check(DropZone != EItemDropZone::OntoItem);

	int32 NewIndex = DropOntoIndex;
	if (DropZone == EItemDropZone::BelowItem)
	{
		// If the drop zone is below, then we actually move it to the next item's index
		NewIndex++;
	}
	if (OriginalIndex < NewIndex)
	{
		// If the item is moved down the list, then all the other elements below it are shifted up one
		NewIndex--;
	}

	return ensure(NewIndex >= 0) ? NewIndex : 0;
}

bool SDetailSingleItemRow::CheckValidDrop(const TSharedPtr<SDetailSingleItemRow> RowPtr, EItemDropZone DropZone) const
{
	// Can't drop onto another array item; need to drop above or below
	if (DropZone == EItemDropZone::OntoItem)
	{
		return false;
	}

	// Disallow dropping immediately below an expanded item (e.g. array of structs) since the drop zone is between the item and its children
	// User can drop above the next array item instead
	// For example:
	// - A    <- allow drop below A because it's collapsed
	// + B    <- don't allow drop below B because it's expanded;
	// | - a     dropping here seems to "parent" the dropped row to B
	// | - b
	// - C    <- user can drop above C instead
	if (DropZone == EItemDropZone::BelowItem && IsItemExpanded())
	{
		return false;
	}

	TSharedPtr<FPropertyNode> SwappingPropertyNode = RowPtr->SwappablePropertyNode;
	if (SwappingPropertyNode.IsValid() && SwappablePropertyNode.IsValid() && SwappingPropertyNode != SwappablePropertyNode)
	{
		const int32 OriginalIndex = SwappingPropertyNode->GetArrayIndex();
		const int32 NewIndex = ComputeNewIndex(OriginalIndex, SwappablePropertyNode->GetArrayIndex(), DropZone);

		if (OriginalIndex != NewIndex)
		{
			IDetailsViewPrivate* DetailsView = OwnerTreeNode.Pin()->GetDetailsView();
			TSharedPtr<IPropertyHandle> SwappingHandle = PropertyEditorHelpers::GetPropertyHandle(SwappingPropertyNode.ToSharedRef(), DetailsView->GetNotifyHook(), DetailsView->GetPropertyUtilities());
			TSharedPtr<IPropertyHandleArray> ParentHandle = SwappingHandle->GetParentHandle()->AsArray();

			if (ParentHandle.IsValid() && SwappablePropertyNode->GetParentNode() == SwappingPropertyNode->GetParentNode())
			{
				return true;
			}
		}
	}
	return false;
}

FReply SDetailSingleItemRow::OnArrayAcceptDrop(const FDragDropEvent& DragDropEvent, EItemDropZone DropZone, TSharedPtr<FDetailTreeNode> TargetItem)
{
	TSharedPtr<FArrayRowDragDropOp> ArrayDropOp = DragDropEvent.GetOperationAs< FArrayRowDragDropOp >();
	if (!ArrayDropOp.IsValid())
	{
		return FReply::Unhandled();
	}

	TSharedPtr<SDetailSingleItemRow> RowPtr = ArrayDropOp->Row.Pin();
	if (!RowPtr.IsValid())
	{
		return FReply::Unhandled();
	}

	if (!CheckValidDrop(RowPtr, DropZone))
	{
		return FReply::Unhandled();
	}

	IDetailsViewPrivate* DetailsView = OwnerTreeNode.Pin()->GetDetailsView();

	TSharedPtr<FPropertyNode> SwappingPropertyNode = RowPtr->SwappablePropertyNode;
	TSharedPtr<IPropertyHandle> SwappingHandle = PropertyEditorHelpers::GetPropertyHandle(SwappingPropertyNode.ToSharedRef(), DetailsView->GetNotifyHook(), DetailsView->GetPropertyUtilities());
	TSharedPtr<IPropertyHandleArray> ParentHandle = SwappingHandle->GetParentHandle()->AsArray();
	const int32 OriginalIndex = SwappingPropertyNode->GetArrayIndex();
	const int32 NewIndex = ComputeNewIndex(OriginalIndex, SwappablePropertyNode->GetArrayIndex(), DropZone);

	// Need to swap the moving and target expansion states before saving
	bool bOriginalSwappableExpansion = SwappablePropertyNode->HasNodeFlags(EPropertyNodeFlags::Expanded) != 0;
	bool bOriginalSwappingExpansion = SwappingPropertyNode->HasNodeFlags(EPropertyNodeFlags::Expanded) != 0;
	SwappablePropertyNode->SetNodeFlags(EPropertyNodeFlags::Expanded, bOriginalSwappingExpansion);
	SwappingPropertyNode->SetNodeFlags(EPropertyNodeFlags::Expanded, bOriginalSwappableExpansion);

	DetailsView->SaveExpandedItems(SwappablePropertyNode->GetParentNodeSharedPtr().ToSharedRef());
	FScopedTransaction Transaction(NSLOCTEXT("UnrealEd", "MoveRow", "Move Row"));

	SwappingHandle->GetParentHandle()->NotifyPreChange();

	ParentHandle->MoveElementTo(OriginalIndex, NewIndex);

	FPropertyChangedEvent MoveEvent(SwappingHandle->GetParentHandle()->GetProperty(), EPropertyChangeType::ArrayMove);
	SwappingHandle->GetParentHandle()->NotifyPostChange(EPropertyChangeType::ArrayMove);
	if (DetailsView->GetPropertyUtilities().IsValid())
	{
		DetailsView->GetPropertyUtilities()->NotifyFinishedChangingProperties(MoveEvent);
	}

	return FReply::Handled();
}

TOptional<EItemDropZone> SDetailSingleItemRow::OnArrayCanAcceptDrop(const FDragDropEvent& DragDropEvent, EItemDropZone DropZone, TSharedPtr<FDetailTreeNode> TargetItem)
{
	TSharedPtr<FArrayRowDragDropOp> ArrayDropOp = DragDropEvent.GetOperationAs< FArrayRowDragDropOp >();
	if (!ArrayDropOp.IsValid())
	{
		return TOptional<EItemDropZone>();
	}

	TSharedPtr<SDetailSingleItemRow> RowPtr = ArrayDropOp->Row.Pin();
	if (!RowPtr.IsValid())
	{
		return TOptional<EItemDropZone>();
	}

	// Can't drop onto another array item, so recompute our own drop zone to ensure it's above or below
	const FGeometry& Geometry = GetTickSpaceGeometry();
	const float LocalPointerY = Geometry.AbsoluteToLocal(DragDropEvent.GetScreenSpacePosition()).Y;
	const EItemDropZone OverrideDropZone = LocalPointerY < Geometry.GetLocalSize().Y * 0.5f ? EItemDropZone::AboveItem : EItemDropZone::BelowItem;

	const bool IsValidDrop = CheckValidDrop(RowPtr, OverrideDropZone);

	ArrayDropOp->SetValidTarget(IsValidDrop);

	if (!IsValidDrop)
	{
		return TOptional<EItemDropZone>();
	}

	return OverrideDropZone;
}

FReply SDetailSingleItemRow::OnArrayHeaderAcceptDrop(const FDragDropEvent& DragDropEvent, EItemDropZone DropZone, TSharedPtr< FDetailTreeNode > Type)
{
	OnArrayOrCustomDragLeave(DragDropEvent);
	return FReply::Handled();
}

FReply SDetailSingleItemRow::OnCustomAcceptDrop(const FDragDropEvent& DragDropEvent, EItemDropZone DropZone, TSharedPtr<FDetailTreeNode> TargetItem)
{
	// This should only be registered as a delegate if there's a custom handler
	if (ensure(WidgetRow.CustomDragDropHandler))
	{
		if (WidgetRow.CustomDragDropHandler->AcceptDrop(DragDropEvent, DropZone))
		{
			return FReply::Handled();
		}
	}
	return FReply::Unhandled();
}

TOptional<EItemDropZone> SDetailSingleItemRow::OnCustomCanAcceptDrop(const FDragDropEvent& DragDropEvent, EItemDropZone DropZone, TSharedPtr<FDetailTreeNode> Type)
{
	// Disallow drop between expanded parent item and its first child
	if (DropZone == EItemDropZone::BelowItem && IsItemExpanded())
	{
		return TOptional<EItemDropZone>();
	}

	// This should only be registered as a delegate if there's a custom handler
	if (ensure(WidgetRow.CustomDragDropHandler))
	{
		return WidgetRow.CustomDragDropHandler->CanAcceptDrop(DragDropEvent, DropZone);
	}
	return TOptional<EItemDropZone>();
}

TSharedPtr<FPropertyNode> SDetailSingleItemRow::GetPropertyNode() const
{
	TSharedPtr<FPropertyNode> PropertyNode = Customization->GetPropertyNode();
	if (!PropertyNode.IsValid() && Customization->DetailGroup.IsValid())
	{
		PropertyNode = Customization->DetailGroup->GetHeaderPropertyNode();
	}

	// See if a custom builder has an associated node
	if (!PropertyNode.IsValid() && Customization->HasCustomBuilder())
	{
		TSharedPtr<IPropertyHandle> PropertyHandle = Customization->CustomBuilderRow->GetPropertyHandle();
		if (PropertyHandle.IsValid())
		{
			PropertyNode = StaticCastSharedPtr<FPropertyHandleBase>(PropertyHandle)->GetPropertyNode();
		}
	}

	return PropertyNode;
}

TSharedPtr<IPropertyHandle> SDetailSingleItemRow::GetPropertyHandle() const
{
	TSharedPtr<IPropertyHandle> Handle;
	TSharedPtr<FPropertyNode> PropertyNode = GetPropertyNode();
	if (PropertyNode.IsValid())
	{
		TSharedPtr<FDetailTreeNode> OwnerTreeNodePtr = OwnerTreeNode.Pin();
		if (OwnerTreeNodePtr.IsValid())
		{
			IDetailsViewPrivate* DetailsView = OwnerTreeNodePtr->GetDetailsView();
			if (DetailsView != nullptr)
			{
				Handle = PropertyEditorHelpers::GetPropertyHandle(PropertyNode.ToSharedRef(), DetailsView->GetNotifyHook(), DetailsView->GetPropertyUtilities());
			}
		}
	}
	else if (WidgetRow.PropertyHandles.Num() > 0)
	{
		// @todo: Handle more than 1 property handle?
		Handle = WidgetRow.PropertyHandles[0];
	}

	return Handle;
}

void SDetailSingleItemRow::UpdateResetToDefault()
{
	bCachedResetToDefaultVisible = false;

	TSharedPtr<IPropertyHandle> PropertyHandle = GetPropertyHandle();
	if (WidgetRow.CustomResetToDefault.IsSet())
	{
		bCachedResetToDefaultVisible = WidgetRow.CustomResetToDefault.GetValue().IsResetToDefaultVisible(PropertyHandle);
		return;
	}

	if (PropertyHandle.IsValid())
	{
		if (PropertyHandle->HasMetaData("NoResetToDefault") || PropertyHandle->GetInstanceMetaData("NoResetToDefault"))
		{
			bCachedResetToDefaultVisible = false;
			return;
		}

		bCachedResetToDefaultVisible = PropertyHandle->CanResetToDefault();
	}
}

void SDetailSingleItemRow::Construct( const FArguments& InArgs, FDetailLayoutCustomization* InCustomization, bool bHasMultipleColumns, TSharedRef<FDetailTreeNode> InOwnerTreeNode, const TSharedRef<STableViewBase>& InOwnerTableView )
{
	OwnerTreeNode = InOwnerTreeNode;
	bAllowFavoriteSystem = InArgs._AllowFavoriteSystem;
	Customization = InCustomization;

	TSharedRef<SWidget> Widget = SNullWidget::NullWidget;

	FOnTableRowDragLeave DragLeaveDelegate;
	FOnAcceptDrop AcceptDropDelegate;
	FOnCanAcceptDrop CanAcceptDropDelegate;

	IDetailsViewPrivate* DetailsView = InOwnerTreeNode->GetDetailsView();
	FDetailColumnSizeData& ColumnSizeData = DetailsView->GetColumnSizeData();

	PulseAnimation.AddCurve(0.0f, DetailWidgetConstants::PulseAnimationLength, ECurveEaseFunction::CubicInOut);

	// Play on construction if animation was started from a behavior the re-constructs this widget
	if (DetailsView->IsNodeAnimating(GetPropertyNode()))
	{
		PulseAnimation.Play(SharedThis(this));
	}

	const bool bIsValidTreeNode = InOwnerTreeNode->GetParentCategory().IsValid() && InOwnerTreeNode->GetParentCategory()->IsParentLayoutValid();
	if (bIsValidTreeNode)
	{
		if (Customization->IsValidCustomization())
		{
			WidgetRow = Customization->GetWidgetRow();

			// Setup copy / paste actions
			{
				if (WidgetRow.IsCopyPasteBound())
				{
					CopyAction = WidgetRow.CopyMenuAction;
					PasteAction = WidgetRow.PasteMenuAction;
				}
				else
				{
					TSharedPtr<FPropertyNode> PropertyNode = GetPropertyNode();
					static const FName DisableCopyPasteMetaDataName("DisableCopyPaste");
					if (PropertyNode.IsValid() && !PropertyNode->ParentOrSelfHasMetaData(DisableCopyPasteMetaDataName))
					{
						CopyAction.ExecuteAction = FExecuteAction::CreateSP(this, &SDetailSingleItemRow::OnCopyProperty);
						PasteAction.ExecuteAction = FExecuteAction::CreateSP(this, &SDetailSingleItemRow::OnPasteProperty);
						PasteAction.CanExecuteAction = FCanExecuteAction::CreateSP(this, &SDetailSingleItemRow::CanPasteProperty);
					}
					else
					{
						CopyAction.ExecuteAction = FExecuteAction::CreateLambda([]() {});
						CopyAction.CanExecuteAction = FCanExecuteAction::CreateLambda([]() { return false; });
						PasteAction.ExecuteAction = FExecuteAction::CreateLambda([]() {});
						PasteAction.CanExecuteAction = FCanExecuteAction::CreateLambda([]() { return false; });
					}
				}
			}

			// Populate the extension content in the WidgetRow if there's an extension handler.
			PopulateExtensionWidget();

			TSharedPtr<SWidget> NameWidget = WidgetRow.NameWidget.Widget;

			TSharedPtr<SWidget> ValueWidget =
				SNew(SConstrainedBox)
				.MinWidth(WidgetRow.ValueWidget.MinWidth)
				.MaxWidth(WidgetRow.ValueWidget.MaxWidth)
				[
					WidgetRow.ValueWidget.Widget
				];

			TSharedPtr<SWidget> ExtensionWidget = WidgetRow.ExtensionWidget.Widget;

			// copies of attributes for lambda captures
			TAttribute<bool> PropertyEnabledAttribute = InOwnerTreeNode->IsPropertyEditingEnabled();
			TAttribute<bool> RowEditConditionAttribute = WidgetRow.EditConditionValue;
			TAttribute<bool> RowIsEnabledAttribute = WidgetRow.IsEnabledAttr;

			TAttribute<bool> IsEnabledAttribute = TAttribute<bool>::CreateLambda(
				[PropertyEnabledAttribute, RowIsEnabledAttribute, RowEditConditionAttribute]()
				{
					return PropertyEnabledAttribute.Get(true) && RowIsEnabledAttribute.Get(true) && RowEditConditionAttribute.Get(true);
				});

			TAttribute<bool> RowIsValueEnabledAttribute = WidgetRow.IsValueEnabledAttr;
			TAttribute<bool> IsValueEnabledAttribute = TAttribute<bool>::CreateLambda(
				[IsEnabledAttribute, RowIsValueEnabledAttribute]()
				{
					return IsEnabledAttribute.Get() && RowIsValueEnabledAttribute.Get(true);
				});

			NameWidget->SetEnabled(IsEnabledAttribute);
			ValueWidget->SetEnabled(IsValueEnabledAttribute);
			ExtensionWidget->SetEnabled(IsEnabledAttribute);

			TSharedRef<SSplitter> Splitter = SNew(SSplitter)
					.Style(FAppStyle::Get(), "DetailsView.Splitter")
					.PhysicalSplitterHandleSize(1.0f)
					.HitDetectionSplitterHandleSize(5.0f)
					.HighlightedHandleIndex(ColumnSizeData.GetHoveredSplitterIndex())
					.OnHandleHovered(ColumnSizeData.GetOnSplitterHandleHovered());

			Widget = SNew(SBorder)
				.BorderImage(FAppStyle::Get().GetBrush("DetailsView.CategoryMiddle"))
				.BorderBackgroundColor(this, &SDetailSingleItemRow::GetInnerBackgroundColor)
				.Padding(0)
				[
					Splitter
				];

			// create Name column:
			// | Name | Value | Right |
			TSharedRef<SHorizontalBox> NameColumnBox = SNew(SHorizontalBox)
				.Clipping(EWidgetClipping::OnDemand);

			// indentation and expander arrow
			NameColumnBox->AddSlot()
				.HAlign(HAlign_Left)
				.VAlign(VAlign_Fill)
				.Padding(0)
				.AutoWidth()
				[
					SNew(SDetailRowIndent, SharedThis(this))
				];

			if (WidgetRow.CustomDragDropHandler)
			{
				TSharedPtr<SDetailSingleItemRow> InRow = SharedThis(this);
				TSharedRef<SWidget> ReorderHandle = PropertyEditorHelpers::MakePropertyReorderHandle(InRow, IsEnabledAttribute);
				
				NameColumnBox->AddSlot()
					.HAlign(HAlign_Left)
					.VAlign(VAlign_Center)
					.Padding(-4, 0, -10, 0)
					.AutoWidth()
					[
						ReorderHandle
					];

				DragLeaveDelegate = FOnTableRowDragLeave::CreateSP(this, &SDetailSingleItemRow::OnArrayOrCustomDragLeave);
				AcceptDropDelegate = FOnAcceptDrop::CreateSP(this, &SDetailSingleItemRow::OnCustomAcceptDrop);
				CanAcceptDropDelegate = FOnCanAcceptDrop::CreateSP(this, &SDetailSingleItemRow::OnCustomCanAcceptDrop);
			}
			else if (TSharedPtr<FPropertyNode> PropertyNode = Customization->GetPropertyNode())
			{
				if (PropertyNode->IsReorderable())
				{
					TSharedPtr<SDetailSingleItemRow> InRow = SharedThis(this);
					TSharedRef<SWidget> ArrayHandle = PropertyEditorHelpers::MakePropertyReorderHandle(InRow, IsEnabledAttribute);

					NameColumnBox->AddSlot()
						.HAlign(HAlign_Left)
						.VAlign(VAlign_Center)
						.Padding(-4, 0, -10, 0)
						.AutoWidth()
						[
							ArrayHandle
						];

					SwappablePropertyNode = PropertyNode;
				}
				
				if (PropertyNode->IsReorderable() || 
					(CastField<FArrayProperty>(PropertyNode->GetProperty()) != nullptr && 
					CastField<FObjectProperty>(CastField<FArrayProperty>(PropertyNode->GetProperty())->Inner) != nullptr)) // Is an object array
				{
					DragLeaveDelegate = FOnTableRowDragLeave::CreateSP(this, &SDetailSingleItemRow::OnArrayOrCustomDragLeave);
					AcceptDropDelegate = FOnAcceptDrop::CreateSP(this, PropertyNode->IsReorderable() ? &SDetailSingleItemRow::OnArrayAcceptDrop : &SDetailSingleItemRow::OnArrayHeaderAcceptDrop);
					CanAcceptDropDelegate = FOnCanAcceptDrop::CreateSP(this, &SDetailSingleItemRow::OnArrayCanAcceptDrop);
				}
			}

			NameColumnBox->AddSlot()
				.HAlign(HAlign_Left)
				.VAlign(VAlign_Center)
				.Padding(2,0,0,0)
				.AutoWidth()
				[
					SNew(SDetailExpanderArrow, SharedThis(this))
				];

			NameColumnBox->AddSlot()
				.VAlign(VAlign_Center)
				.HAlign(HAlign_Left)
				.Padding(2,0,0,0)
				.AutoWidth()
				[
					SNew(SEditConditionWidget)
					.EditConditionValue(WidgetRow.EditConditionValue)
					.OnEditConditionValueChanged(WidgetRow.OnEditConditionValueChanged)
				];

			if (bHasMultipleColumns)
			{
				NameColumnBox->AddSlot()
					.HAlign(WidgetRow.NameWidget.HorizontalAlignment)
					.VAlign(WidgetRow.NameWidget.VerticalAlignment)
					.Padding(2,0,0,0)
					[
						NameWidget.ToSharedRef()
					];

				// create Name column:
				// | Name | Value | Right |
				Splitter->AddSlot()
					.Value(ColumnSizeData.GetNameColumnWidth())
					.OnSlotResized(ColumnSizeData.GetOnNameColumnResized())
					[
						NameColumnBox
					];

				// create Value column:
				// | Name | Value | Right |
				Splitter->AddSlot()
					.Value(ColumnSizeData.GetValueColumnWidth())
					.OnSlotResized(ColumnSizeData.GetOnValueColumnResized())
					[
						SNew(SHorizontalBox)
						.Clipping(EWidgetClipping::OnDemand)
						+ SHorizontalBox::Slot()
						.HAlign(WidgetRow.ValueWidget.HorizontalAlignment)
						.VAlign(WidgetRow.ValueWidget.VerticalAlignment)
						.Padding(DetailWidgetConstants::RightRowPadding)
						[
							ValueWidget.ToSharedRef()
						]
						// extension widget
						+ SHorizontalBox::Slot()
						.HAlign(WidgetRow.ExtensionWidget.HorizontalAlignment)
						.VAlign(WidgetRow.ExtensionWidget.VerticalAlignment)
						.Padding(5,0,0,0)
						.AutoWidth()
						[
							ExtensionWidget.ToSharedRef()
						]
					];
			}
			else
			{
				// create whole row widget, which takes up both the Name and Value columns:
				// | Name | Value | Right |
				NameColumnBox->SetEnabled(IsEnabledAttribute);
				NameColumnBox->AddSlot()
					.HAlign(WidgetRow.WholeRowWidget.HorizontalAlignment)
					.VAlign(WidgetRow.WholeRowWidget.VerticalAlignment)
					.Padding(2,0,0,0)
					[
						WidgetRow.WholeRowWidget.Widget
					];

				Splitter->AddSlot()
					.Value(ColumnSizeData.GetWholeRowColumnWidth())
					.OnSlotResized(ColumnSizeData.GetOnWholeRowColumnResized())
					[
						NameColumnBox
					];
			}

			TArray<FPropertyRowExtensionButton> ExtensionButtons;

			FPropertyRowExtensionButton& ResetToDefault = ExtensionButtons.AddDefaulted_GetRef();
			ResetToDefault.Label = NSLOCTEXT("PropertyEditor", "ResetToDefault", "Reset to Default");
			ResetToDefault.UIAction = FUIAction(
				FExecuteAction::CreateSP(this, &SDetailSingleItemRow::OnResetToDefaultClicked),
				FCanExecuteAction::CreateLambda([this, IsValueEnabledAttribute]()
					{
						return IsResetToDefaultVisible() && IsValueEnabledAttribute.Get(true);
					})
			);

			// We could just collapse the Reset to Default button by setting the FIsActionButtonVisible delegate,
			// but this would cause the reset to defaults not to reserve space in the toolbar and not be aligned across all rows.
			// Instead, we show an empty icon and tooltip and disable the button.
			static FSlateIcon EnabledResetToDefaultIcon(FAppStyle::Get().GetStyleSetName(), "PropertyWindow.DiffersFromDefault");
			static FSlateIcon DisabledResetToDefaultIcon(FAppStyle::Get().GetStyleSetName(), "NoBrush");
			ResetToDefault.Icon = TAttribute<FSlateIcon>::Create([this]()
			{
				return IsResetToDefaultVisible() ?
					EnabledResetToDefaultIcon :
					DisabledResetToDefaultIcon;
			});

			ResetToDefault.ToolTip = TAttribute<FText>::Create([this]() 
			{
<<<<<<< HEAD
				return IsResetToDefaultEnabled() ?
=======
				return IsResetToDefaultVisible() ?
>>>>>>> d731a049
					NSLOCTEXT("PropertyEditor", "ResetToDefaultPropertyValueToolTip", "Reset this property to its default value.") :
					FText::GetEmpty();
			});

			CreateGlobalExtensionWidgets(ExtensionButtons);

			FSlimHorizontalToolBarBuilder ToolbarBuilder(TSharedPtr<FUICommandList>(), FMultiBoxCustomization::None);
			ToolbarBuilder.SetLabelVisibility(EVisibility::Collapsed);
			ToolbarBuilder.SetStyle(&FAppStyle::Get(), "DetailsView.ExtensionToolBar");
			ToolbarBuilder.SetIsFocusable(false);

			for (const FPropertyRowExtensionButton& Extension : ExtensionButtons)
			{
				ToolbarBuilder.AddToolBarButton(Extension.UIAction, NAME_None, Extension.Label, Extension.ToolTip, Extension.Icon);
			}

			Splitter->AddSlot()
				.Value(ColumnSizeData.GetRightColumnWidth())
				.OnSlotResized(ColumnSizeData.GetOnRightColumnResized())
				.MinSize(ColumnSizeData.GetRightColumnMinWidth())
			[
				SNew(SBorder)
				.BorderImage(FAppStyle::Get().GetBrush("DetailsView.CategoryMiddle"))
				.BorderBackgroundColor(this, &SDetailSingleItemRow::GetOuterBackgroundColor)
				.HAlign(HAlign_Fill)
				.VAlign(VAlign_Center)
				.Padding(0)
				[
					ToolbarBuilder.MakeWidget()
				]
			];
		}
	}
	else
	{
		// details panel layout became invalid.  This is probably a scenario where a widget is coming into view in the parent tree but some external event previous in the frame has invalidated the contents of the details panel.
		// The next frame update of the details panel will fix it
		Widget = SNew(SSpacer);
	}

	TWeakPtr<STableViewBase> OwnerTableViewWeak = InOwnerTableView;
	auto GetScrollbarWellBrush = [this, OwnerTableViewWeak]()
	{
		return SDetailTableRowBase::IsScrollBarVisible(OwnerTableViewWeak) ?
			FAppStyle::Get().GetBrush("DetailsView.GridLine") : 
			FAppStyle::Get().GetBrush("DetailsView.CategoryMiddle");
	};

	auto GetScrollbarWellTint = [this, OwnerTableViewWeak]()
	{
		return SDetailTableRowBase::IsScrollBarVisible(OwnerTableViewWeak) ?
			FStyleColors::White : 
			this->GetOuterBackgroundColor();
	};

	auto GetHighlightBorderPadding = [this]()
	{
		return this->IsHighlighted() ? FMargin(1) : FMargin(0);
	};

	this->ChildSlot
	[
		SNew( SBorder )
		.BorderImage(FAppStyle::Get().GetBrush("DetailsView.GridLine"))
		.Padding(FMargin(0,0,0,1))
		.Clipping(EWidgetClipping::ClipToBounds)
		[
			SNew(SBox)
			.MinDesiredHeight(PropertyEditorConstants::PropertyRowHeight)
			[
				SNew( SHorizontalBox )
				+ SHorizontalBox::Slot()
				.HAlign(HAlign_Fill)
				.VAlign(VAlign_Fill)
				[
					SNew( SBorder )
					.BorderImage(FAppStyle::Get().GetBrush("DetailsView.Highlight"))
					.Padding_Lambda(GetHighlightBorderPadding)
					[
						SNew( SBorder )
						.BorderImage(FAppStyle::Get().GetBrush("DetailsView.CategoryMiddle"))
						.BorderBackgroundColor(this, &SDetailSingleItemRow::GetOuterBackgroundColor)
						.Padding(0)
						[
							Widget
						]
					]
				]
				+ SHorizontalBox::Slot()
				.HAlign(HAlign_Right)
				.VAlign(VAlign_Fill)
				.AutoWidth()
				[
					SNew( SBorder )
					.BorderImage_Lambda(GetScrollbarWellBrush)
					.BorderBackgroundColor_Lambda(GetScrollbarWellTint)
					.Padding(FMargin(0, 0, SDetailTableRowBase::ScrollBarPadding, 0))
				]
			]
		]
	];

	STableRow< TSharedPtr< FDetailTreeNode > >::ConstructInternal(
		STableRow::FArguments()
			.Style(FAppStyle::Get(), "DetailsView.TreeView.TableRow")
			.ShowSelection(false)
			.OnDragLeave(DragLeaveDelegate)
			.OnAcceptDrop(AcceptDropDelegate)
			.OnCanAcceptDrop(CanAcceptDropDelegate),
		InOwnerTableView
	);
}

FReply SDetailSingleItemRow::OnMouseButtonUp(const FGeometry& MyGeometry, const FPointerEvent& MouseEvent)
{
	if (MouseEvent.GetModifierKeys().IsShiftDown())
	{
		bool bIsHandled = false;
		if (CopyAction.CanExecute() && MouseEvent.GetEffectingButton() == EKeys::RightMouseButton)
		{
			CopyAction.Execute();
			PulseAnimation.Play(SharedThis(this));
			bIsHandled = true;
		}
		else if (PasteAction.CanExecute() && MouseEvent.GetEffectingButton() == EKeys::LeftMouseButton)
		{
			PasteAction.Execute();
			PulseAnimation.Play(SharedThis(this));
			if(TSharedPtr<FPropertyNode> PropertyNode = GetPropertyNode())
			{
				// Mark property node as animating so we will animate after any potential re-construction
				IDetailsViewPrivate* DetailsView = OwnerTreeNode.Pin()->GetDetailsView();
				DetailsView->MarkNodeAnimating(PropertyNode, DetailWidgetConstants::PulseAnimationLength);
			}
			bIsHandled = true;
		}

		if (bIsHandled)
		{
			return FReply::Handled();
		}
	}

	return SDetailTableRowBase::OnMouseButtonUp(MyGeometry, MouseEvent);
}

<<<<<<< HEAD
bool SDetailSingleItemRow::IsResetToDefaultEnabled() const
=======
bool SDetailSingleItemRow::IsResetToDefaultVisible() const
>>>>>>> d731a049
{
	return bCachedResetToDefaultVisible;
}

void SDetailSingleItemRow::OnResetToDefaultClicked() const
{
	TSharedPtr<IPropertyHandle> PropertyHandle = GetPropertyHandle();
	if (WidgetRow.CustomResetToDefault.IsSet())
	{
		WidgetRow.CustomResetToDefault.GetValue().OnResetToDefaultClicked(PropertyHandle);
	}
	else if (PropertyHandle.IsValid())
	{
		PropertyHandle->ResetToDefault();
	}
}

/** Get the background color of the outer part of the row, which contains the edit condition and extension widgets. */
FSlateColor SDetailSingleItemRow::GetOuterBackgroundColor() const
{
	if (IsHighlighted() || DragOperation.IsValid())
	{
		return FAppStyle::Get().GetSlateColor("Colors.Hover");
	}

	return PropertyEditorConstants::GetRowBackgroundColor(0, this->IsHovered());
}

/** Get the background color of the inner part of the row, which contains the name and value widgets. */
FSlateColor SDetailSingleItemRow::GetInnerBackgroundColor() const
{
	FSlateColor Color;

	if (IsHighlighted())
	{
		Color = FAppStyle::Get().GetSlateColor("Colors.Hover");
	}
	else
	{
		const int32 IndentLevel = GetIndentLevelForBackgroundColor();
		Color = PropertyEditorConstants::GetRowBackgroundColor(IndentLevel, this->IsHovered());
	}

	if (PulseAnimation.IsPlaying())
	{
		float Lerp = PulseAnimation.GetLerp();
		return FMath::Lerp(FAppStyle::Get().GetSlateColor("Colors.Hover2").GetSpecifiedColor(), Color.GetSpecifiedColor(), Lerp);
	}

	return Color;
}

bool SDetailSingleItemRow::OnContextMenuOpening(FMenuBuilder& MenuBuilder)
{
	FUIAction CopyDisplayNameAction = FExecuteAction::CreateSP(this, &SDetailSingleItemRow::OnCopyPropertyDisplayName);

	bool bAddedMenuEntry = false;
	if (CopyAction.IsBound() && PasteAction.IsBound())
	{
		// Hide separator line if it only contains the SearchWidget, making the next 2 elements the top of the list
		if (MenuBuilder.GetMultiBox()->GetBlocks().Num() > 1)
		{
			MenuBuilder.AddMenuSeparator();
		}

		bool bLongDisplayName = false;

		FMenuEntryParams CopyContentParams;
		CopyContentParams.LabelOverride = NSLOCTEXT("PropertyView", "CopyProperty", "Copy");
		CopyContentParams.ToolTipOverride = NSLOCTEXT("PropertyView", "CopyProperty_ToolTip", "Copy this property value");
		CopyContentParams.InputBindingOverride = FInputChord(EModifierKey::Shift, EKeys::RightMouseButton).GetInputText(bLongDisplayName);
		CopyContentParams.IconOverride = FSlateIcon(FCoreStyle::Get().GetStyleSetName(), "GenericCommands.Copy");
		CopyContentParams.DirectActions = CopyAction;
		MenuBuilder.AddMenuEntry(CopyContentParams);

		FMenuEntryParams PasteContentParams;
		PasteContentParams.LabelOverride = NSLOCTEXT("PropertyView", "PasteProperty", "Paste");
		PasteContentParams.ToolTipOverride = NSLOCTEXT("PropertyView", "PasteProperty_ToolTip", "Paste the copied value here");
		PasteContentParams.InputBindingOverride = FInputChord(EModifierKey::Shift, EKeys::LeftMouseButton).GetInputText(bLongDisplayName);
		PasteContentParams.IconOverride = FSlateIcon(FCoreStyle::Get().GetStyleSetName(), "GenericCommands.Paste");
		PasteContentParams.DirectActions = PasteAction;
		MenuBuilder.AddMenuEntry(PasteContentParams);

		MenuBuilder.AddMenuEntry(
			NSLOCTEXT("PropertyView", "CopyPropertyDisplayName", "Copy Display Name"),
			NSLOCTEXT("PropertyView", "CopyPropertyDisplayName_ToolTip", "Copy this property display name"),
			FSlateIcon(FCoreStyle::Get().GetStyleSetName(), "GenericCommands.Copy"),
			CopyDisplayNameAction);
	}

	if (OwnerTreeNode.Pin()->GetDetailsView()->IsFavoritingEnabled())
	{
		FUIAction FavoriteAction;
		FavoriteAction.ExecuteAction = FExecuteAction::CreateSP(this, &SDetailSingleItemRow::OnFavoriteMenuToggle);
		FavoriteAction.CanExecuteAction = FCanExecuteAction::CreateSP(this, &SDetailSingleItemRow::CanFavorite);

		FText FavoriteText = NSLOCTEXT("PropertyView", "FavoriteProperty", "Add to Favorites");
		FText FavoriteTooltipText = NSLOCTEXT("PropertyView", "FavoriteProperty_ToolTip", "Add this property to your favorites.");
		FName FavoriteIcon = "DetailsView.PropertyIsFavorite";

		if (IsFavorite())
		{
			FavoriteText = NSLOCTEXT("PropertyView", "RemoveFavoriteProperty", "Remove from Favorites");
			FavoriteTooltipText = NSLOCTEXT("PropertyView", "RemoveFavoriteProperty_ToolTip", "Remove this property from your favorites.");
			FavoriteIcon = "DetailsView.PropertyIsNotFavorite";
		}

		MenuBuilder.AddMenuEntry(
			FavoriteText,
			FavoriteTooltipText,
			FSlateIcon(FAppStyle::Get().GetStyleSetName(), FavoriteIcon),
			FavoriteAction);
	}

	if (FPropertyEditorPermissionList::Get().ShouldShowMenuEntries())
	{
		// Hide separator line if it only contains the SearchWidget, making the next 2 elements the top of the list
		if (MenuBuilder.GetMultiBox()->GetBlocks().Num() > 1)
		{
			MenuBuilder.AddMenuSeparator();
		}
		
		MenuBuilder.AddMenuEntry(
        	NSLOCTEXT("PropertyView", "CopyRowName", "Copy internal row name"),
        	NSLOCTEXT("PropertyView", "CopyRowName_ToolTip", "Copy the row's parent struct and internal name to use in the property editor's allow/deny lists."),
        	FSlateIcon(),
        	FUIAction(FExecuteAction::CreateSP(this, &SDetailSingleItemRow::CopyRowNameText)));

		MenuBuilder.AddMenuEntry(
			NSLOCTEXT("PropertyView", "AddAllowList", "Add to Allowed"),
			NSLOCTEXT("PropertyView", "AddAllowList_ToolTip", "Add this row to the property editor's allowed properties list."),
			FSlateIcon(),
			FUIAction(FExecuteAction::CreateSP(this, &SDetailSingleItemRow::OnToggleAllowList), FCanExecuteAction(),
					  FIsActionChecked::CreateSP(this, &SDetailSingleItemRow::IsAllowListChecked)),
			NAME_None,
			EUserInterfaceActionType::Check);

		MenuBuilder.AddMenuEntry(
			NSLOCTEXT("PropertyView", "AddDenyList", "Add to Denied"),
			NSLOCTEXT("PropertyView", "AddDenyList_ToolTip", "Add this row to the property editor's denied properties list."),
			FSlateIcon(),
			FUIAction(FExecuteAction::CreateSP(this, &SDetailSingleItemRow::OnToggleDenyList), FCanExecuteAction(),
					  FIsActionChecked::CreateSP(this, &SDetailSingleItemRow::IsDenyListChecked)),
			NAME_None,
			EUserInterfaceActionType::Check);
			
		bAddedMenuEntry = true;
	}

	if (WidgetRow.CustomMenuItems.Num() > 0)
	{
		// Hide separator line if it only contains the SearchWidget, making the next 2 elements the top of the list
		if (MenuBuilder.GetMultiBox()->GetBlocks().Num() > 1)
		{
			MenuBuilder.AddMenuSeparator();
		}

		for (const FDetailWidgetRow::FCustomMenuData& CustomMenuData : WidgetRow.CustomMenuItems)
		{
			// Add the menu entry
			MenuBuilder.AddMenuEntry(
				CustomMenuData.Name,
				CustomMenuData.Tooltip,
				CustomMenuData.SlateIcon,
				CustomMenuData.Action);
		}
	}

	return true;
}

void SDetailSingleItemRow::OnCopyProperty()
{
	if (OwnerTreeNode.IsValid())
	{
		TSharedPtr<FPropertyNode> PropertyNode = GetPropertyNode();
		if (PropertyNode.IsValid())
		{
			IDetailsViewPrivate* DetailsView = OwnerTreeNode.Pin()->GetDetailsView();
			TSharedPtr<IPropertyHandle> Handle = PropertyEditorHelpers::GetPropertyHandle(PropertyNode.ToSharedRef(), DetailsView->GetNotifyHook(), DetailsView->GetPropertyUtilities());

			FString Value;
			if (Handle->GetValueAsFormattedString(Value, PPF_Copy) == FPropertyAccess::Success)
			{
				FPlatformApplicationMisc::ClipboardCopy(*Value);
				PulseAnimation.Play(SharedThis(this));
			}
		}
	}
}

void SDetailSingleItemRow::OnCopyPropertyDisplayName()
{
	if (OwnerTreeNode.IsValid())
	{
		TSharedPtr<FPropertyNode> PropertyNode = GetPropertyNode();
		if (PropertyNode.IsValid())
		{
			FPlatformApplicationMisc::ClipboardCopy(*PropertyNode->GetDisplayName().ToString());
		}
	}
}

void SDetailSingleItemRow::OnPasteProperty()
{
	FString ClipboardContent;
	FPlatformApplicationMisc::ClipboardPaste(ClipboardContent);

	if (!ClipboardContent.IsEmpty() && OwnerTreeNode.IsValid())
	{
		TSharedPtr<FPropertyNode> PropertyNode = GetPropertyNode();
		if (!PropertyNode.IsValid() && Customization->DetailGroup.IsValid())
		{
			PropertyNode = Customization->DetailGroup->GetHeaderPropertyNode();
		}
		if (PropertyNode.IsValid())
		{
			FScopedTransaction Transaction(NSLOCTEXT("UnrealEd", "PasteProperty", "Paste Property"));

			IDetailsViewPrivate* DetailsView = OwnerTreeNode.Pin()->GetDetailsView();
			TSharedPtr<IPropertyHandle> Handle = PropertyEditorHelpers::GetPropertyHandle(PropertyNode.ToSharedRef(), DetailsView->GetNotifyHook(), DetailsView->GetPropertyUtilities());

			Handle->SetValueFromFormattedString(ClipboardContent, EPropertyValueSetFlags::InstanceObjects);

			// Need to refresh the details panel in case a property was pasted over another.
			OwnerTreeNode.Pin()->GetDetailsView()->ForceRefresh();

			// Mark property node as animating so we will animate after re-construction
			DetailsView->MarkNodeAnimating(PropertyNode, DetailWidgetConstants::PulseAnimationLength);
		}
	}
}

bool SDetailSingleItemRow::CanPasteProperty() const
{
	// Prevent paste from working if the property's edit condition is not met.
	TSharedPtr<FDetailPropertyRow> PropertyRow = Customization->PropertyRow;
	if (!PropertyRow.IsValid() && Customization->DetailGroup.IsValid())
	{
		PropertyRow = Customization->DetailGroup->GetHeaderPropertyRow();
	}

	if (PropertyRow.IsValid())
	{
		FPropertyEditor* PropertyEditor = PropertyRow->GetPropertyEditor().Get();
		if (PropertyEditor)
		{
			return !PropertyEditor->IsEditConst();
		}
	}

	FString ClipboardContent;
	if (OwnerTreeNode.IsValid())
	{
		FPlatformApplicationMisc::ClipboardPaste(ClipboardContent);
	}

	return !ClipboardContent.IsEmpty();
}

// Helper function to determine which parent Struct a property comes from. If PropertyName is not a real property,
// it will return the passed-in Struct (eg a DetailsCustomization with a custom name is a "fake" property).
const UStruct* GetExactStructForProperty(const UStruct* MostDerivedStruct, const FName PropertyName)
{
	if (FProperty* Property = MostDerivedStruct->FindPropertyByName(PropertyName))
	{
		return Property->GetOwnerStruct();
	}
	return MostDerivedStruct;
}

<<<<<<< HEAD
void SDetailSingleItemRow::CopyRowNameText() const
=======
FString SDetailSingleItemRow::GetRowNameText() const
>>>>>>> d731a049
{
	if (const TSharedPtr<FDetailTreeNode> Owner = OwnerTreeNode.Pin())
	{
		const UStruct* BaseStructure = Owner->GetParentBaseStructure();
		if (BaseStructure)
		{
			const UStruct* ExactStruct = GetExactStructForProperty(Owner->GetParentBaseStructure(), Owner->GetNodeName());
			return FString::Printf(TEXT("(%s, %s)"), *FSoftObjectPtr(ExactStruct).ToString(), *Owner->GetNodeName().ToString());
		}
	}
	return FString();
}

<<<<<<< HEAD
=======
void SDetailSingleItemRow::CopyRowNameText() const
{
	const FString RowNameText = GetRowNameText();
	if (!RowNameText.IsEmpty())
	{
		FPlatformApplicationMisc::ClipboardCopy(*RowNameText);
	}
}

>>>>>>> d731a049
void SDetailSingleItemRow::OnToggleAllowList() const
{
	const TSharedPtr<FDetailTreeNode> Owner = OwnerTreeNode.Pin();
	if (Owner)
	{
		const FName OwnerName = "DetailRowContextMenu";
		const UStruct* ExactStruct = GetExactStructForProperty(Owner->GetParentBaseStructure(), Owner->GetNodeName());
		if (IsAllowListChecked())
		{
			FPropertyEditorPermissionList::Get().RemoveFromAllowList(ExactStruct, Owner->GetNodeName(), OwnerName);
<<<<<<< HEAD
=======
			UE_LOG(LogPropertyEditorPermissionList, Log, TEXT("Removing %s from AllowList"), *GetRowNameText());
>>>>>>> d731a049
		}
		else
		{
			FPropertyEditorPermissionList::Get().AddToAllowList(ExactStruct, Owner->GetNodeName(), OwnerName);
<<<<<<< HEAD
=======
			UE_LOG(LogPropertyEditorPermissionList, Log, TEXT("Adding %s to AllowList"), *GetRowNameText());
>>>>>>> d731a049
		}
	}
}

bool SDetailSingleItemRow::IsAllowListChecked() const
{
	if (const TSharedPtr<FDetailTreeNode> Owner = OwnerTreeNode.Pin())
	{
		const UStruct* ExactStruct = GetExactStructForProperty(Owner->GetParentBaseStructure(), Owner->GetNodeName());
		return FPropertyEditorPermissionList::Get().IsSpecificPropertyAllowListed(ExactStruct, Owner->GetNodeName());
	}
	return false;
}

void SDetailSingleItemRow::OnToggleDenyList() const
{
	const TSharedPtr<FDetailTreeNode> Owner = OwnerTreeNode.Pin();
	if (Owner)
	{
		const FName OwnerName = "DetailRowContextMenu";
		const UStruct* ExactStruct = GetExactStructForProperty(Owner->GetParentBaseStructure(), Owner->GetNodeName());
		if (IsDenyListChecked())
		{
			FPropertyEditorPermissionList::Get().RemoveFromDenyList(ExactStruct, Owner->GetNodeName(), OwnerName);
<<<<<<< HEAD
=======
			UE_LOG(LogPropertyEditorPermissionList, Log, TEXT("Removing %s from DenyList"), *GetRowNameText());
>>>>>>> d731a049
		}
		else
		{
			FPropertyEditorPermissionList::Get().AddToDenyList(ExactStruct, Owner->GetNodeName(), OwnerName);
<<<<<<< HEAD
=======
			UE_LOG(LogPropertyEditorPermissionList, Log, TEXT("Adding %s to AllowList"), *GetRowNameText());
>>>>>>> d731a049
		}
	}
}

bool SDetailSingleItemRow::IsDenyListChecked() const
{
	if (const TSharedPtr<FDetailTreeNode> Owner = OwnerTreeNode.Pin())
    {
    	return FPropertyEditorPermissionList::Get().IsSpecificPropertyDenyListed(Owner->GetParentBaseStructure(), Owner->GetNodeName());
    }
	return false;
}

void SDetailSingleItemRow::PopulateExtensionWidget()
{
	TSharedPtr<FDetailTreeNode> OwnerTreeNodePinned = OwnerTreeNode.Pin();
	if (OwnerTreeNodePinned.IsValid())
	{ 
		IDetailsViewPrivate* DetailsView = OwnerTreeNodePinned->GetDetailsView();
		TSharedPtr<IDetailPropertyExtensionHandler> ExtensionHandler = DetailsView->GetExtensionHandler();
		if (Customization->HasPropertyNode() && ExtensionHandler.IsValid())
		{
			TSharedPtr<IPropertyHandle> Handle = PropertyEditorHelpers::GetPropertyHandle(Customization->GetPropertyNode().ToSharedRef(), nullptr, nullptr);
			const UClass* ObjectClass = Handle->GetOuterBaseClass();
			if (Handle->IsValidHandle() && ObjectClass && ExtensionHandler->IsPropertyExtendable(ObjectClass, *Handle))
			{
				IDetailLayoutBuilder& DetailLayout = OwnerTreeNodePinned->GetParentCategory()->GetParentLayout();
				ExtensionHandler->ExtendWidgetRow(WidgetRow, DetailLayout, ObjectClass, Handle);
			}
		}
	}
}

bool SDetailSingleItemRow::CanFavorite() const
{
	if (Customization->HasPropertyNode())
	{
		return true;
	}

	if (Customization->HasCustomBuilder())
	{
		TSharedPtr<IPropertyHandle> PropertyHandle = Customization->CustomBuilderRow->GetPropertyHandle();
		const FString& OriginalPath = Customization->CustomBuilderRow->GetOriginalPath();
		
		return PropertyHandle.IsValid() || !OriginalPath.IsEmpty();
	}

	return false;
}

bool SDetailSingleItemRow::IsFavorite() const
{
	if (Customization->HasPropertyNode())
	{
		return Customization->GetPropertyNode()->IsFavorite();
	}

	if (Customization->HasCustomBuilder())
	{
		TSharedPtr<FDetailTreeNode> OwnerTreeNodePinned = OwnerTreeNode.Pin();
		if (OwnerTreeNodePinned.IsValid())
		{
			TSharedPtr<FDetailCategoryImpl> ParentCategory = OwnerTreeNodePinned->GetParentCategory();
			if (ParentCategory.IsValid() && ParentCategory->IsFavoriteCategory())
			{
				return true;
			}

			TSharedPtr<IPropertyHandle> PropertyHandle = Customization->CustomBuilderRow->GetPropertyHandle();
			if (PropertyHandle.IsValid())
			{
				return PropertyHandle->GetPropertyNode()->IsFavorite();
			}

			const FString& OriginalPath = Customization->CustomBuilderRow->GetOriginalPath();
			if (!OriginalPath.IsEmpty())
			{
				return OwnerTreeNodePinned->GetDetailsView()->IsCustomBuilderFavorite(OriginalPath);
			}
		}
	}

	return false;
}

void SDetailSingleItemRow::OnFavoriteMenuToggle()
{
	if (!CanFavorite())
	{
		return; 
	}

	TSharedPtr<FDetailTreeNode> OwnerTreeNodePinned = OwnerTreeNode.Pin();
	if (!OwnerTreeNodePinned.IsValid())
	{
		return;
	}

	IDetailsViewPrivate* DetailsView = OwnerTreeNodePinned->GetDetailsView();

	bool bNewValue = !IsFavorite();
	if (Customization->HasPropertyNode())
	{
		TSharedPtr<FPropertyNode> PropertyNode = Customization->GetPropertyNode();
		PropertyNode->SetFavorite(bNewValue);
	}
	else if (Customization->HasCustomBuilder())
	{
		TSharedPtr<IPropertyHandle> PropertyHandle = Customization->CustomBuilderRow->GetPropertyHandle();
		const FString& OriginalPath = Customization->CustomBuilderRow->GetOriginalPath();

		if (PropertyHandle.IsValid())
		{
			PropertyHandle->GetPropertyNode()->SetFavorite(bNewValue); 
		}
		else if (!OriginalPath.IsEmpty())
		{		
			bNewValue = !DetailsView->IsCustomBuilderFavorite(OriginalPath);
			DetailsView->SetCustomBuilderFavorite(OriginalPath, bNewValue);
		}
	}

	// Calculate the scrolling offset (by item) to make sure the mouse stay over the same property
	int32 ExpandSize = 0;
	if (OwnerTreeNodePinned->ShouldBeExpanded())
	{
		SDetailSingleItemRow_Helper::RecursivelyGetItemShow(OwnerTreeNodePinned.ToSharedRef(), ExpandSize);
	}
	else
	{
		// if the item is not expand count is 1
		ExpandSize = 1;
	}

	// Apply the calculated offset
	DetailsView->MoveScrollOffset(bNewValue ? ExpandSize : -ExpandSize);

	// Refresh the tree
	DetailsView->ForceRefresh();
}

void SDetailSingleItemRow::CreateGlobalExtensionWidgets(TArray<FPropertyRowExtensionButton>& OutExtensions) const
{
	// fetch global extension widgets 
	FPropertyEditorModule& PropertyEditorModule = FModuleManager::Get().GetModuleChecked<FPropertyEditorModule>("PropertyEditor");

	FOnGenerateGlobalRowExtensionArgs Args;
	Args.OwnerTreeNode = OwnerTreeNode;

	if (Customization->HasPropertyNode())
	{
		Args.PropertyHandle = PropertyEditorHelpers::GetPropertyHandle(Customization->GetPropertyNode().ToSharedRef(), nullptr, nullptr);
	}
	else if (WidgetRow.GetPropertyHandles().Num() && WidgetRow.GetPropertyHandles()[0] && WidgetRow.GetPropertyHandles()[0]->IsValidHandle())
	{
		Args.PropertyHandle = WidgetRow.GetPropertyHandles()[0];
	}

	PropertyEditorModule.GetGlobalRowExtensionDelegate().Broadcast(Args, OutExtensions);
}

bool SDetailSingleItemRow::IsHighlighted() const
{
	TSharedPtr<FDetailTreeNode> OwnerTreeNodePtr = OwnerTreeNode.Pin();
	return OwnerTreeNodePtr.IsValid() ? OwnerTreeNodePtr->IsHighlighted() : false;
}

TSharedPtr<FDragDropOperation> SDetailSingleItemRow::CreateDragDropOperation()
{
	if (WidgetRow.CustomDragDropHandler)
	{
		TSharedPtr<FDragDropOperation> DragOp = WidgetRow.CustomDragDropHandler->CreateDragDropOperation();
		DragOperation = DragOp;
		return DragOp;
	}
	else
	{
		TSharedPtr<FArrayRowDragDropOp> ArrayDragOp = MakeShareable(new FArrayRowDragDropOp(SharedThis(this)));
		ArrayDragOp->Init();
		DragOperation = ArrayDragOp;
		return ArrayDragOp;
	}
}

void SDetailSingleItemRow::Tick(const FGeometry& AllottedGeometry, const double InCurrentTime, const float InDeltaTime)
{
	UpdateResetToDefault();
}

void SArrayRowHandle::Construct(const FArguments& InArgs)
{
	ParentRow = InArgs._ParentRow;

	ChildSlot
	[
		InArgs._Content.Widget
	];
}

FReply SArrayRowHandle::OnDragDetected(const FGeometry& MyGeometry, const FPointerEvent& MouseEvent)
{
	if (MouseEvent.IsMouseButtonDown(EKeys::LeftMouseButton))
	{
		TSharedPtr<FDragDropOperation> DragDropOp = ParentRow.Pin()->CreateDragDropOperation();
		if (DragDropOp.IsValid())
		{
			return FReply::Handled().BeginDragDrop(DragDropOp.ToSharedRef());
		}
	}

	return FReply::Unhandled();
}

FArrayRowDragDropOp::FArrayRowDragDropOp(TSharedPtr<SDetailSingleItemRow> InRow)
{
	check(InRow.IsValid());
	Row = InRow;
	MouseCursor = EMouseCursor::GrabHandClosed;
}

void FArrayRowDragDropOp::Init()
{
	SetValidTarget(false);
	SetupDefaults();
	Construct();
}

void FArrayRowDragDropOp::SetValidTarget(bool IsValidTarget)
{
	if (IsValidTarget)
	{
		CurrentHoverText = NSLOCTEXT("ArrayDragDrop", "PlaceRowHere", "Place Row Here");
		CurrentIconBrush = FAppStyle::GetBrush("Graph.ConnectorFeedback.OK");
	}
	else
	{
		CurrentHoverText = NSLOCTEXT("ArrayDragDrop", "CannotPlaceRowHere", "Cannot Place Row Here");
		CurrentIconBrush = FAppStyle::GetBrush("Graph.ConnectorFeedback.Error");
	}
}<|MERGE_RESOLUTION|>--- conflicted
+++ resolved
@@ -595,11 +595,7 @@
 
 			ResetToDefault.ToolTip = TAttribute<FText>::Create([this]() 
 			{
-<<<<<<< HEAD
-				return IsResetToDefaultEnabled() ?
-=======
 				return IsResetToDefaultVisible() ?
->>>>>>> d731a049
 					NSLOCTEXT("PropertyEditor", "ResetToDefaultPropertyValueToolTip", "Reset this property to its default value.") :
 					FText::GetEmpty();
 			});
@@ -746,11 +742,7 @@
 	return SDetailTableRowBase::OnMouseButtonUp(MyGeometry, MouseEvent);
 }
 
-<<<<<<< HEAD
-bool SDetailSingleItemRow::IsResetToDefaultEnabled() const
-=======
 bool SDetailSingleItemRow::IsResetToDefaultVisible() const
->>>>>>> d731a049
 {
 	return bCachedResetToDefaultVisible;
 }
@@ -1022,11 +1014,7 @@
 	return MostDerivedStruct;
 }
 
-<<<<<<< HEAD
-void SDetailSingleItemRow::CopyRowNameText() const
-=======
 FString SDetailSingleItemRow::GetRowNameText() const
->>>>>>> d731a049
 {
 	if (const TSharedPtr<FDetailTreeNode> Owner = OwnerTreeNode.Pin())
 	{
@@ -1040,8 +1028,6 @@
 	return FString();
 }
 
-<<<<<<< HEAD
-=======
 void SDetailSingleItemRow::CopyRowNameText() const
 {
 	const FString RowNameText = GetRowNameText();
@@ -1051,7 +1037,6 @@
 	}
 }
 
->>>>>>> d731a049
 void SDetailSingleItemRow::OnToggleAllowList() const
 {
 	const TSharedPtr<FDetailTreeNode> Owner = OwnerTreeNode.Pin();
@@ -1062,18 +1047,12 @@
 		if (IsAllowListChecked())
 		{
 			FPropertyEditorPermissionList::Get().RemoveFromAllowList(ExactStruct, Owner->GetNodeName(), OwnerName);
-<<<<<<< HEAD
-=======
 			UE_LOG(LogPropertyEditorPermissionList, Log, TEXT("Removing %s from AllowList"), *GetRowNameText());
->>>>>>> d731a049
 		}
 		else
 		{
 			FPropertyEditorPermissionList::Get().AddToAllowList(ExactStruct, Owner->GetNodeName(), OwnerName);
-<<<<<<< HEAD
-=======
 			UE_LOG(LogPropertyEditorPermissionList, Log, TEXT("Adding %s to AllowList"), *GetRowNameText());
->>>>>>> d731a049
 		}
 	}
 }
@@ -1098,18 +1077,12 @@
 		if (IsDenyListChecked())
 		{
 			FPropertyEditorPermissionList::Get().RemoveFromDenyList(ExactStruct, Owner->GetNodeName(), OwnerName);
-<<<<<<< HEAD
-=======
 			UE_LOG(LogPropertyEditorPermissionList, Log, TEXT("Removing %s from DenyList"), *GetRowNameText());
->>>>>>> d731a049
 		}
 		else
 		{
 			FPropertyEditorPermissionList::Get().AddToDenyList(ExactStruct, Owner->GetNodeName(), OwnerName);
-<<<<<<< HEAD
-=======
 			UE_LOG(LogPropertyEditorPermissionList, Log, TEXT("Adding %s to AllowList"), *GetRowNameText());
->>>>>>> d731a049
 		}
 	}
 }
