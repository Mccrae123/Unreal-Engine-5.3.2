// Copyright Epic Games, Inc. All Rights Reserved.

#include "EditConditionContext.h"
#include "EditConditionParser.h"

#include "PropertyNode.h"
#include "PropertyEditorHelpers.h"

DEFINE_LOG_CATEGORY(LogEditCondition);

FEditConditionContext::FEditConditionContext(FPropertyNode& InPropertyNode)
{
	PropertyNode = InPropertyNode.AsShared();
}

const FBoolProperty* FEditConditionContext::GetSingleBoolProperty(const TSharedPtr<FEditConditionExpression>& Expression) const
{
	if (!PropertyNode.IsValid())
	{
		return nullptr;
	}

	const FProperty* Property = PropertyNode.Pin()->GetProperty();

	const FBoolProperty* BoolProperty = nullptr;
	for (const FCompiledToken& Token : Expression->Tokens)
	{
		if (const EditConditionParserTokens::FPropertyToken* PropertyToken = Token.Node.Cast<EditConditionParserTokens::FPropertyToken>())
		{
			if (BoolProperty != nullptr)
			{
				// second property token in the same expression, this can't be a simple expression like "bValue == false"
				return nullptr;
			}

			BoolProperty = FindFProperty<FBoolProperty>(Property->GetOwnerStruct(), *PropertyToken->PropertyName);
			if (BoolProperty == nullptr)
			{
				return nullptr;
			}
		}
	}

	return BoolProperty;
}

static TSet<TPair<FName, FString>> AlreadyLogged;

template<typename T>
const T* FindTypedField(const TSharedPtr<FPropertyNode>& PropertyNode, const FString& FieldName)
{
	if (!PropertyNode.IsValid())
	{
		return nullptr;
	}

	const FProperty* Property = PropertyNode->GetProperty();
	if (Property == nullptr)
	{
		return nullptr;
	}

	const FProperty* Field = FindFProperty<FProperty>(Property->GetOwnerStruct(), *FieldName);
	if (Field == nullptr)
	{
		TPair<FName, FString> FieldKey(Property->GetOwnerStruct()->GetFName(), FieldName);
		if (!AlreadyLogged.Find(FieldKey))
		{
			AlreadyLogged.Add(FieldKey);
			UE_LOG(LogEditCondition, Error, TEXT("EditCondition parsing failed: Field name \"%s\" was not found in class \"%s\"."), *FieldName, *Property->GetOwnerStruct()->GetName());
		}

		return nullptr;
	}

	return CastField<T>(Field);
}

/** 
 * Get the parent to use as the context when evaluating the edit condition.
 * For normal properties inside a UObject, this is the UObject. 
 * For children of containers, this is the UObject the container is in. 
 * Note: We do not support nested containers.
 * The result can be nullptr in exceptional cases, eg. if the UI is getting rebuilt.
 */
static const FPropertyNode* GetEditConditionParentNode(const TSharedPtr<FPropertyNode>& PropertyNode)
{
	const FPropertyNode* ParentNode = PropertyNode->GetParentNode();
	FFieldVariant PropertyOuter = PropertyNode->GetProperty()->GetOwnerVariant();

	if (PropertyOuter.Get<FArrayProperty>() != nullptr ||
		PropertyOuter.Get<FSetProperty>() != nullptr ||
		PropertyOuter.Get<FMapProperty>() != nullptr)
	{
		// in a dynamic container, parent is actually one level up
		return ParentNode->GetParentNode();
	}

	if (PropertyNode->GetProperty()->ArrayDim > 1 && PropertyNode->GetArrayIndex() != INDEX_NONE)
	{
		// in a fixed size container, parent node is just the header field
		return ParentNode->GetParentNode();
	}

	return ParentNode;
}

<<<<<<< HEAD
static uint8* GetPropertyValuePtr(const FProperty* Property, const TSharedPtr<FPropertyNode>& PropertyNode, FPropertyNode* ParentNode, FComplexPropertyNode* ComplexParentNode, int32 Index)
{
	uint8* ValuePtr = ComplexParentNode->GetValuePtrOfInstance(Index, Property, ParentNode);
=======
static const uint8* GetPropertyValuePtr(const FProperty* Property, const TSharedPtr<FPropertyNode>& PropertyNode, const FPropertyNode* ParentNode, const FComplexPropertyNode* ComplexParentNode, int32 Index)
{
	const uint8* ValuePtr = ComplexParentNode->GetValuePtrOfInstance(Index, Property, ParentNode);
>>>>>>> 6bbb88c8
	return ValuePtr;
}

TOptional<bool> FEditConditionContext::GetBoolValue(const FString& PropertyName) const
{
	TSharedPtr<FPropertyNode> PinnedNode = PropertyNode.Pin();
	if (!PinnedNode.IsValid())
	{
		return TOptional<bool>();
	}

	const FBoolProperty* BoolProperty = FindTypedField<FBoolProperty>(PinnedNode, PropertyName);
	if (BoolProperty == nullptr)
	{
		return TOptional<bool>();
	}

	const FPropertyNode* ParentNode = GetEditConditionParentNode(PinnedNode);
	if (ParentNode == nullptr)
	{
		return TOptional<bool>();
	}

<<<<<<< HEAD
	FComplexPropertyNode* ComplexParentNode = PinnedNode->FindComplexParent();
=======
	const FComplexPropertyNode* ComplexParentNode = PinnedNode->FindComplexParent();
>>>>>>> 6bbb88c8
	if (ComplexParentNode == nullptr)
	{
		return TOptional<bool>();
	}

	TOptional<bool> Result;
	for (int32 Index = 0; Index < ComplexParentNode->GetInstancesNum(); ++Index)
	{
		const uint8* ValuePtr = GetPropertyValuePtr(BoolProperty, PinnedNode, ParentNode, ComplexParentNode, Index);
		if (ValuePtr == nullptr)
		{
			return TOptional<bool>();
		}

		bool bValue = BoolProperty->GetPropertyValue(ValuePtr);
		if (!Result.IsSet())
		{
			Result = bValue;
		}
		else if (Result.GetValue() != bValue)
		{
			// all values aren't the same...
			return TOptional<bool>();
		}
	}

	return Result;
}

TOptional<int64> FEditConditionContext::GetIntegerValue(const FString& PropertyName) const
{
	TSharedPtr<FPropertyNode> PinnedNode = PropertyNode.Pin();
	if (!PinnedNode.IsValid())
	{
		return TOptional<int64>();
	}

	const FNumericProperty* NumericProperty = FindTypedField<FNumericProperty>(PinnedNode, PropertyName);
	if (NumericProperty == nullptr || !NumericProperty->IsInteger())
	{
		return TOptional<int64>();
	}

	const FPropertyNode* ParentNode = GetEditConditionParentNode(PinnedNode);
	if (ParentNode == nullptr)
	{
		return TOptional<int64>();
	}

	const FComplexPropertyNode* ComplexParentNode = PinnedNode->FindComplexParent();
	if (ComplexParentNode == nullptr)
	{
		return TOptional<int64>();
	}

<<<<<<< HEAD
	FComplexPropertyNode* ComplexParentNode = PinnedNode->FindComplexParent();
	if (ComplexParentNode == nullptr)
	{
		return TOptional<int64>();
	}

=======
>>>>>>> 6bbb88c8
	TOptional<int64> Result;
	for (int32 Index = 0; Index < ComplexParentNode->GetInstancesNum(); ++Index)
	{
		const uint8* ValuePtr = GetPropertyValuePtr(NumericProperty, PinnedNode, ParentNode, ComplexParentNode, Index);
		if (ValuePtr == nullptr)
		{
			return TOptional<int64>();
		}

		int64 Value = NumericProperty->GetSignedIntPropertyValue(ValuePtr);
		if (!Result.IsSet())
		{
			Result = Value;
		}
		else if (Result.GetValue() != Value)
		{
			// all values aren't the same...
			return TOptional<int64>();
		}
	}

	return Result;
}

TOptional<double> FEditConditionContext::GetNumericValue(const FString& PropertyName) const
{
	TSharedPtr<FPropertyNode> PinnedNode = PropertyNode.Pin();
	if (!PinnedNode.IsValid())
	{
		return TOptional<double>();
	}

	const FNumericProperty* NumericProperty = FindTypedField<FNumericProperty>(PinnedNode, PropertyName);
	if (NumericProperty == nullptr)
	{
		return TOptional<double>();
	}

	const FPropertyNode* ParentNode = GetEditConditionParentNode(PinnedNode);
	if (ParentNode == nullptr)
	{
		return TOptional<double>();
	}

<<<<<<< HEAD
	FComplexPropertyNode* ComplexParentNode = PinnedNode->FindComplexParent();
=======
	const FComplexPropertyNode* ComplexParentNode = PinnedNode->FindComplexParent();
>>>>>>> 6bbb88c8
	if (ComplexParentNode == nullptr)
	{
		return TOptional<double>();
	}

	TOptional<double> Result;
	for (int32 Index = 0; Index < ComplexParentNode->GetInstancesNum(); ++Index)
	{
		const uint8* ValuePtr = GetPropertyValuePtr(NumericProperty, PinnedNode, ParentNode, ComplexParentNode, Index);
		if (ValuePtr == nullptr)
		{
			return TOptional<double>();
		}

		double Value = 0;

		if (NumericProperty->IsInteger())
		{
			Value = (double) NumericProperty->GetSignedIntPropertyValue(ValuePtr);
		}
		else if (NumericProperty->IsFloatingPoint())
		{
			Value = NumericProperty->GetFloatingPointPropertyValue(ValuePtr);
		}

		if (!Result.IsSet())
		{
			Result = Value;
		}
		else if (!FMath::IsNearlyEqual(Result.GetValue(), Value))
		{
			// all values aren't the same...
			return TOptional<double>();
		}
	}

	return Result;
}

TOptional<FString> FEditConditionContext::GetEnumValue(const FString& PropertyName) const
{
	TSharedPtr<FPropertyNode> PinnedNode = PropertyNode.Pin();
	if (!PinnedNode.IsValid())
	{
		return TOptional<FString>();
	}

	const FProperty* Property = FindTypedField<FProperty>(PinnedNode, PropertyName);
	if (Property == nullptr)
	{
		return TOptional<FString>();
	}

	const UEnum* EnumType = nullptr;
	const FNumericProperty* NumericProperty = nullptr;
	if (const FEnumProperty* EnumProperty = CastField<FEnumProperty>(Property))
	{
		NumericProperty = EnumProperty->GetUnderlyingProperty();
		EnumType = EnumProperty->GetEnum();
	}
	else if (const FByteProperty* ByteProperty = CastField<FByteProperty>(Property))
	{
		NumericProperty = ByteProperty;
		EnumType = ByteProperty->GetIntPropertyEnum();
	}

	if (EnumType == nullptr || NumericProperty == nullptr || !NumericProperty->IsInteger())
	{
		return TOptional<FString>();
	}

	const FPropertyNode* ParentNode = GetEditConditionParentNode(PinnedNode);
	if (ParentNode == nullptr)
	{
		return TOptional<FString>();
	}

	const FComplexPropertyNode* ComplexParentNode = PinnedNode->FindComplexParent();
	if (ComplexParentNode == nullptr)
	{
		return TOptional<FString>();
	}

<<<<<<< HEAD
	FComplexPropertyNode* ComplexParentNode = PinnedNode->FindComplexParent();
	if (ComplexParentNode == nullptr)
	{
		return TOptional<FString>();
	}

=======
>>>>>>> 6bbb88c8
	TOptional<int64> Result;
	for (int32 Index = 0; Index < ComplexParentNode->GetInstancesNum(); ++Index)
	{
		// NOTE: this very intentionally fetches the value from Property, not NumericProperty, 
		// because the underlying property of an enum does not return a valid value
		const uint8* ValuePtr = GetPropertyValuePtr(Property, PinnedNode, ParentNode, ComplexParentNode, Index);
		if (ValuePtr == nullptr)
		{
			return TOptional<FString>();
		}

		const int64 Value = NumericProperty->GetSignedIntPropertyValue(ValuePtr);
		if (!Result.IsSet())
		{
			Result = Value;
		}
		else if (Result.GetValue() != Value)
		{
			// all values aren't the same...
			return TOptional<FString>();
		}
	}

	if (!Result.IsSet())
	{
		return TOptional<FString>();
	}

	return EnumType->GetNameStringByValue(Result.GetValue());
}

TOptional<UObject*> FEditConditionContext::GetPointerValue(const FString& PropertyName) const
{
	TSharedPtr<FPropertyNode> PinnedNode = PropertyNode.Pin();
	if (!PinnedNode.IsValid())
	{
		return TOptional<UObject*>();
	}

	const FProperty* Property = FindTypedField<FProperty>(PinnedNode, PropertyName);
	if (Property == nullptr)
	{
		return TOptional<UObject*>();
	}

	const FObjectPropertyBase* ObjectProperty = CastField<FObjectPropertyBase>(Property);
	if (ObjectProperty == nullptr)
	{
		return TOptional<UObject*>();
	}

	const FPropertyNode* ParentNode = GetEditConditionParentNode(PinnedNode);
	if (ParentNode == nullptr)
	{
		return TOptional<UObject*>();
	}

	const FComplexPropertyNode* ComplexParentNode = PinnedNode->FindComplexParent();
	if (ComplexParentNode == nullptr)
	{
		return TOptional<UObject*>();
	}

<<<<<<< HEAD
	FComplexPropertyNode* ComplexParentNode = PinnedNode->FindComplexParent();
	if (ComplexParentNode == nullptr)
	{
		return TOptional<UObject*>();
	}

=======
>>>>>>> 6bbb88c8
	TOptional<UObject*> Result;
	for (int32 Index = 0; Index < ComplexParentNode->GetInstancesNum(); ++Index)
	{
		const uint8* ValuePtr = GetPropertyValuePtr(Property, PinnedNode, ParentNode, ComplexParentNode, Index);
		if (ValuePtr == nullptr)
		{
			return TOptional<UObject*>();
		}

		UObject* Value = ObjectProperty->GetObjectPropertyValue(ValuePtr);
		if (!Result.IsSet())
		{
			Result = Value;
		}
		else if (Result.GetValue() != Value)
		{
			// all values aren't the same
			return TOptional<UObject*>();
		}
	}

	return Result;
}

TOptional<FString> FEditConditionContext::GetTypeName(const FString& PropertyName) const
{
	TSharedPtr<FPropertyNode> PinnedNode = PropertyNode.Pin();
	if (!PinnedNode.IsValid())
	{
		return TOptional<FString>();
	}

	const FProperty* Property = FindTypedField<FProperty>(PinnedNode, PropertyName);
	if (Property == nullptr)
	{
		return TOptional<FString>();
	}

	if (const FEnumProperty* EnumProperty = CastField<FEnumProperty>(Property))
	{
		return EnumProperty->GetEnum()->GetName();
	}
	else if (const FByteProperty* ByteProperty = CastField<FByteProperty>(Property))
	{
		const UEnum* EnumType = ByteProperty->GetIntPropertyEnum();
		if (EnumType != nullptr)
		{
			return EnumType->GetName();
		}
	}

	return Property->GetCPPType();
}

TOptional<int64> FEditConditionContext::GetIntegerValueOfEnum(const FString& EnumTypeName, const FString& MemberName) const
{
	const UEnum* EnumType = FindObject<UEnum>((UObject*) ANY_PACKAGE, *EnumTypeName, true);
	if (EnumType == nullptr)
	{
		return TOptional<int64>();
	}

	const int64 EnumValue = EnumType->GetValueByName(FName(*MemberName));
	if (EnumValue == INDEX_NONE)
	{
		return TOptional<int64>();
	}

	return EnumValue;
}<|MERGE_RESOLUTION|>--- conflicted
+++ resolved
@@ -105,15 +105,9 @@
 	return ParentNode;
 }
 
-<<<<<<< HEAD
-static uint8* GetPropertyValuePtr(const FProperty* Property, const TSharedPtr<FPropertyNode>& PropertyNode, FPropertyNode* ParentNode, FComplexPropertyNode* ComplexParentNode, int32 Index)
-{
-	uint8* ValuePtr = ComplexParentNode->GetValuePtrOfInstance(Index, Property, ParentNode);
-=======
 static const uint8* GetPropertyValuePtr(const FProperty* Property, const TSharedPtr<FPropertyNode>& PropertyNode, const FPropertyNode* ParentNode, const FComplexPropertyNode* ComplexParentNode, int32 Index)
 {
 	const uint8* ValuePtr = ComplexParentNode->GetValuePtrOfInstance(Index, Property, ParentNode);
->>>>>>> 6bbb88c8
 	return ValuePtr;
 }
 
@@ -137,11 +131,7 @@
 		return TOptional<bool>();
 	}
 
-<<<<<<< HEAD
-	FComplexPropertyNode* ComplexParentNode = PinnedNode->FindComplexParent();
-=======
 	const FComplexPropertyNode* ComplexParentNode = PinnedNode->FindComplexParent();
->>>>>>> 6bbb88c8
 	if (ComplexParentNode == nullptr)
 	{
 		return TOptional<bool>();
@@ -197,15 +187,6 @@
 		return TOptional<int64>();
 	}
 
-<<<<<<< HEAD
-	FComplexPropertyNode* ComplexParentNode = PinnedNode->FindComplexParent();
-	if (ComplexParentNode == nullptr)
-	{
-		return TOptional<int64>();
-	}
-
-=======
->>>>>>> 6bbb88c8
 	TOptional<int64> Result;
 	for (int32 Index = 0; Index < ComplexParentNode->GetInstancesNum(); ++Index)
 	{
@@ -250,11 +231,7 @@
 		return TOptional<double>();
 	}
 
-<<<<<<< HEAD
-	FComplexPropertyNode* ComplexParentNode = PinnedNode->FindComplexParent();
-=======
 	const FComplexPropertyNode* ComplexParentNode = PinnedNode->FindComplexParent();
->>>>>>> 6bbb88c8
 	if (ComplexParentNode == nullptr)
 	{
 		return TOptional<double>();
@@ -338,15 +315,6 @@
 		return TOptional<FString>();
 	}
 
-<<<<<<< HEAD
-	FComplexPropertyNode* ComplexParentNode = PinnedNode->FindComplexParent();
-	if (ComplexParentNode == nullptr)
-	{
-		return TOptional<FString>();
-	}
-
-=======
->>>>>>> 6bbb88c8
 	TOptional<int64> Result;
 	for (int32 Index = 0; Index < ComplexParentNode->GetInstancesNum(); ++Index)
 	{
@@ -410,15 +378,6 @@
 		return TOptional<UObject*>();
 	}
 
-<<<<<<< HEAD
-	FComplexPropertyNode* ComplexParentNode = PinnedNode->FindComplexParent();
-	if (ComplexParentNode == nullptr)
-	{
-		return TOptional<UObject*>();
-	}
-
-=======
->>>>>>> 6bbb88c8
 	TOptional<UObject*> Result;
 	for (int32 Index = 0; Index < ComplexParentNode->GetInstancesNum(); ++Index)
 	{
