// Copyright Epic Games, Inc. All Rights Reserved.

#pragma once

#include "CoreMinimal.h"
#include "UObject/UnrealType.h"
#include "Widgets/SWidget.h"
#include "PropertyEditorModule.h"
#include "UObject/PropertyPortFlags.h"

struct FAssetData;
class FPropertyRestriction;
class FResetToDefaultOverride;
class IPropertyHandleArray;
class IPropertyHandleMap;
class IPropertyHandleSet;
class IPropertyHandleStruct;
class IStructureDataProvider;

namespace EPropertyValueSetFlags
{
	typedef uint32 Type;

	/** Normal way to call set value (make a transaction, call posteditchange) */
	inline const Type DefaultFlags = 0;
	/** No transaction will be created when setting this value (no undo/redo) */
	inline const Type NotTransactable = 1 << 0;
	/** When PostEditChange is called mark the change as interactive (e.g, user is spinning a value in a spin box) */
	inline const Type InteractiveChange = 1 << 1;
	/** If the property being imported to is an instanced object, create a new object rather than simply setting the value literally */
	inline const Type InstanceObjects = 1 << 2;

};

/**
 * A handle to a property which is used to read and write the value without needing to handle Pre/PostEditChange, transactions, package modification
 * A handle also is used to identify the property in detail customization interfaces
 */
class IPropertyHandle : public TSharedFromThis<IPropertyHandle>
{
public:
	virtual ~IPropertyHandle(){}

	/**
	 * @return Whether or not the handle points to a valid property node. This can be true but GetProperty may still return null
	 */
	virtual bool IsValidHandle() const = 0;

	/**
	 * @return Whether or not the handle points to the same property node. Will return true if both point to an invalid node.
	 */
	virtual bool IsSamePropertyNode(TSharedPtr<IPropertyHandle> OtherHandle) const = 0;
	
	/**
	 * @return Whether or not the property is edit const (can't be changed)
	 */
	virtual bool IsEditConst() const = 0;

	/**
	* @return The opposite of IsEditConst
	*/
	virtual bool IsEditable() const = 0;

	/**
	 * Gets the class of the property being edited
	 */
	virtual const FFieldClass* GetPropertyClass() const = 0;

	/**
	 * Gets the property being edited
	 */
	virtual FProperty* GetProperty() const = 0;

	/**
	 * Helper to fetch a PropertyPath 
	 */
	virtual FStringView GetPropertyPath() const = 0;

	/**
	 * Helper to fetch the ArrayIndex
	 */
	virtual int32 GetArrayIndex() const = 0;

	/**
	 * Indicates that children of this node should be rebuilt next tick.  Some topology changes will require this
	 */
	virtual void RequestRebuildChildren() = 0;

	/**
	 * Gets the property we should use to read meta-data
	 */
	virtual FProperty* GetMetaDataProperty() const = 0;

	/**
	 * Determines if the property has any metadata associated with the key
	 * 
	 * @param Key The key to lookup in the metadata
	 * @return true if there is a (possibly blank) value associated with this key
	 */
	virtual bool HasMetaData(const FName& Key) const = 0;

	/**
	 * Find the metadata value associated with the key
	 * 
	 * @param Key The key to lookup in the metadata
	 * @return The value associated with the key
	 */
	virtual const FString& GetMetaData(const FName& Key) const = 0;

	/**
	 * Find the metadata value associated with the key and return bool
	 *
	 * @param Key The key to lookup in the metadata
	 * @return return true if the value was true (case insensitive)
	 */
	virtual bool GetBoolMetaData(const FName& Key) const = 0;

	/**
	 * Find the metadata value associated with the key and return int32
	 *
	 * @param Key The key to lookup in the metadata
	 * @return the int value stored in the metadata.
	 */
	virtual int32 GetIntMetaData(const FName& Key) const = 0;

	/**
	 * Find the metadata value associated with the key and return float
	 *
	 * @param Key The key to lookup in the metadata
	 * @return the float value stored in the metadata.
	 */
	virtual float GetFloatMetaData(const FName& Key) const = 0;

	/**
	 * Find the metadata value associated with the key and return double
	 *
	 * @param Key The key to lookup in the metadata
	 * @return the double value stored in the metadata.
	 */
	virtual double GetDoubleMetaData(const FName& Key) const = 0;

	/**
	 * Find the metadata value associated with the key and return UClass*
	 *
	 * @param Key The key to lookup in the metadata
	 * @return the UClass value stored in the metadata.
	 */
	virtual UClass* GetClassMetaData(const FName& Key) const = 0;

	/** Set metadata value for 'Key' to 'Value' on this property instance (as opposed to the class) */
	virtual void SetInstanceMetaData(const FName& Key, const FString& Value) = 0;

	/**
	 * Get metadata value for 'Key' for this property instance (as opposed to the class)
	 * 
	 * @return Pointer to metadata value; nullptr if Key not found
	 */
	virtual const FString* GetInstanceMetaData(const FName& Key) const = 0;

	/**
	 * Get metadata map for this property instance (as opposed to the class)
	 * 
	 * @return Map ptr containing metadata pairs; nullptr if property node is invalid
	 */
	virtual const TMap<FName, FString>* GetInstanceMetaDataMap() const = 0;

	/**
	 * Gets the property tool tip text.
	 */
	virtual FText GetToolTipText() const = 0;
	
	/**
	 * Sets the tooltip shown for this property
	 *
	 * @param ToolTip	The tool tip to show
	 */
	virtual void SetToolTipText(const FText& ToolTip) = 0;

	/**
	 * @return True if this property has custom documentation, false otherwise
	 */
	virtual bool HasDocumentation() = 0;

	/**
	 * @return The custom documentation link for this property
	 */
	virtual FString GetDocumentationLink() = 0;

	/**
	 * @return The custom documentation except name for this property
	 */
	virtual FString GetDocumentationExcerptName() = 0;

	/**
	* Calculates the memory address for the data associated with this item's value.
	*
	* @param Base The location to use as the starting point for the calculation; typically the address of an object.
	*
	* @return A pointer to a FProperty value or UObject.
	*/
	virtual uint8* GetValueBaseAddress( uint8* Base ) const = 0;

	/**
	 * Gets the value formatted as a string.
	 *
	 * @param OutValue		String where the value is stored.  Remains unchanged if the value could not be set
	 * @param PortFlags		Property flags to determine how the string is retrieved. Defaults to PPF_PropertyWindow
	 * @return The result of attempting to get the value
	 */
	virtual FPropertyAccess::Result GetValueAsFormattedString( FString& OutValue, EPropertyPortFlags PortFlags = PPF_PropertyWindow ) const = 0;

	/**
	 * Gets the value formatted as a string, possibly using an alternate form more suitable for display in the UI
	 *
	 * @param OutValue		String where the value is stored.  Remains unchanged if the value could not be set
	 * @param PortFlags		Property flags to determine how the string is retrieved. Defaults to PPF_PropertyWindow
	 * @return The result of attempting to get the value
	 */
	virtual FPropertyAccess::Result GetValueAsDisplayString( FString& OutValue, EPropertyPortFlags PortFlags = PPF_PropertyWindow ) const = 0;

	/**
	 * Gets the value formatted as a string, as Text.
	 *
	 * @param OutValue	Text where the value is stored.  Remains unchanged if the value could not be set
	 * @return The result of attempting to get the value
	 */
	virtual FPropertyAccess::Result GetValueAsFormattedText( FText& OutValue ) const = 0;

	/**
	 * Gets the value formatted as a string, as Text, possibly using an alternate form more suitable for display in the UI
	 *
	 * @param OutValue	Text where the value is stored.  Remains unchanged if the value could not be set
	 * @return The result of attempting to get the value
	 */
	virtual FPropertyAccess::Result GetValueAsDisplayText( FText& OutValue ) const = 0;

	/**
	 * Sets the value formatted as a string.
	 *
	 * @param OutValue	String where the value is stored.  Is unchanged if the value could not be set
	 * @return The result of attempting to set the value
	 */
	virtual FPropertyAccess::Result SetValueFromFormattedString( const FString& InValue,  EPropertyValueSetFlags::Type Flags = EPropertyValueSetFlags::DefaultFlags ) = 0;
	
	/**
	 * Sets a delegate to call when the value of the property is changed
	 *
	 * @param InOnPropertyValueChanged	The delegate to call
	 */
	virtual void SetOnPropertyValueChanged( const FSimpleDelegate& InOnPropertyValueChanged ) = 0;
	
	/**
	 * Sets a delegate to call when the value of the property is changed including the property changed event as parameter
	 * 
	 * @param InOnPropertyValueChanged The delegate to call. Needs to be of type void with a const FPropertyChangedEvent& parameter
	 */
	virtual void SetOnPropertyValueChangedWithData( const TDelegate<void(const FPropertyChangedEvent&)>& InOnPropertyValueChanged ) = 0;

	/**
	 * Sets a delegate to call when the value of the property of a child is changed
	 * 
	 * @param InOnChildPropertyValueChanged	The delegate to call
	 */
	virtual void SetOnChildPropertyValueChanged( const FSimpleDelegate& InOnChildPropertyValueChanged ) = 0;
	
	/**
	 * Sets a delegate to call when the value of the property of a child is changed including the property changed event as parameter
	 * 
	 * @param InOnPropertyValueChanged The delegate to call. Needs to be of type void with a const FPropertyChangedEvent& parameter
	 */
	virtual void SetOnChildPropertyValueChangedWithData( const TDelegate<void(const FPropertyChangedEvent&)>& InOnPropertyValueChanged ) = 0;

	/**
	 * Sets a delegate to call when the value of the property is about to be changed
	 *
	 * @param InOnPropertyValuePreChange	The delegate to call
	 */
	virtual void SetOnPropertyValuePreChange(const FSimpleDelegate& InOnPropertyValuePreChange) = 0;

	/**
	 * Sets a delegate to call when the value of the property of a child is about to be changed
	 *
	 * @param InOnChildPropertyValuePreChange	The delegate to call
	 */
	virtual void SetOnChildPropertyValuePreChange(const FSimpleDelegate& InOnChildPropertyValuePreChange) = 0;

	/**
	 * Sets a delegate to call when the property is reset to default
	 *
	 * @param InOnPropertyResetToDefault	The delegate to call
	 */
	virtual void SetOnPropertyResetToDefault(const FSimpleDelegate& InOnPropertyResetToDefault) = 0;

	/**
	 * Gets the typed value of a property.  
	 * If the property does not support the value type FPropertyAccess::Fail is returned
	 *
	 * @param OutValue	The value that will be set if successful
	 * @return The result of attempting to get the value
	 */
	virtual FPropertyAccess::Result GetValue( float& OutValue ) const = 0;
	virtual FPropertyAccess::Result GetValue( double& OutValue ) const = 0;
	virtual FPropertyAccess::Result GetValue( bool& OutValue ) const = 0;
	virtual FPropertyAccess::Result GetValue( int8& OutValue ) const = 0;
	virtual FPropertyAccess::Result GetValue( int16& OutValue ) const = 0;
	virtual FPropertyAccess::Result GetValue( int32& OutValue ) const = 0;
	virtual FPropertyAccess::Result GetValue( int64& OutValue ) const = 0;
	virtual FPropertyAccess::Result GetValue( uint8& OutValue ) const = 0;
	virtual FPropertyAccess::Result GetValue( uint16& OutValue ) const = 0;
	virtual FPropertyAccess::Result GetValue( uint32& OutValue ) const = 0;
	virtual FPropertyAccess::Result GetValue( uint64& OutValue ) const = 0;
	virtual FPropertyAccess::Result GetValue( FString& OutValue ) const = 0;
	virtual FPropertyAccess::Result GetValue( FText& OutValue ) const = 0;
	virtual FPropertyAccess::Result GetValue( FName& OutValue ) const = 0;
	virtual FPropertyAccess::Result GetValue( FVector& OutValue ) const = 0;
	virtual FPropertyAccess::Result GetValue( FVector2D& OutValue ) const = 0;
	virtual FPropertyAccess::Result GetValue( FVector4& OutValue ) const = 0;
	virtual FPropertyAccess::Result GetValue( FQuat& OutValue ) const = 0;
	virtual FPropertyAccess::Result GetValue( FRotator& OutValue ) const = 0;
	virtual FPropertyAccess::Result GetValue( UObject*& OutValue ) const = 0;
	virtual FPropertyAccess::Result GetValue( const UObject*& OutValue ) const = 0;
	virtual FPropertyAccess::Result GetValue( FAssetData& OutValue ) const = 0;
	virtual FPropertyAccess::Result GetValueData( void*& OutAddress ) const = 0;
	virtual FPropertyAccess::Result GetValue(FProperty*& OutValue) const = 0;
	virtual FPropertyAccess::Result GetValue(const FProperty*& OutValue) const = 0;
	/**
	 * Sets the typed value of a property.  
	 * If the property does not support the value type FPropertyAccess::Fail is returned
	 *
	 * @param InValue	The value to set
	 * @return The result of attempting to set the value
	 */
	virtual FPropertyAccess::Result SetValue( const float& InValue, EPropertyValueSetFlags::Type Flags = EPropertyValueSetFlags::DefaultFlags ) = 0;
	virtual FPropertyAccess::Result SetValue( const double& InValue, EPropertyValueSetFlags::Type Flags = EPropertyValueSetFlags::DefaultFlags ) = 0;
	virtual FPropertyAccess::Result SetValue( const bool& InValue,  EPropertyValueSetFlags::Type Flags = EPropertyValueSetFlags::DefaultFlags ) = 0;
	virtual FPropertyAccess::Result SetValue( const int8& InValue, EPropertyValueSetFlags::Type Flags = EPropertyValueSetFlags::DefaultFlags ) = 0;
	virtual FPropertyAccess::Result SetValue( const int16& InValue, EPropertyValueSetFlags::Type Flags = EPropertyValueSetFlags::DefaultFlags ) = 0;
	virtual FPropertyAccess::Result SetValue( const int32& InValue, EPropertyValueSetFlags::Type Flags = EPropertyValueSetFlags::DefaultFlags ) = 0;
	virtual FPropertyAccess::Result SetValue( const int64& InValue, EPropertyValueSetFlags::Type Flags = EPropertyValueSetFlags::DefaultFlags ) = 0;
	virtual FPropertyAccess::Result SetValue( const uint8& InValue,  EPropertyValueSetFlags::Type Flags = EPropertyValueSetFlags::DefaultFlags ) = 0;
	virtual FPropertyAccess::Result SetValue( const uint16& InValue,  EPropertyValueSetFlags::Type Flags = EPropertyValueSetFlags::DefaultFlags ) = 0;
	virtual FPropertyAccess::Result SetValue( const uint32& InValue,  EPropertyValueSetFlags::Type Flags = EPropertyValueSetFlags::DefaultFlags ) = 0;
	virtual FPropertyAccess::Result SetValue( const uint64& InValue,  EPropertyValueSetFlags::Type Flags = EPropertyValueSetFlags::DefaultFlags ) = 0;
	virtual FPropertyAccess::Result SetValue( const FString& InValue,  EPropertyValueSetFlags::Type Flags = EPropertyValueSetFlags::DefaultFlags ) = 0;
	virtual FPropertyAccess::Result SetValue( const FText& InValue,  EPropertyValueSetFlags::Type Flags = EPropertyValueSetFlags::DefaultFlags ) = 0;
	virtual FPropertyAccess::Result SetValue( const FName& InValue, EPropertyValueSetFlags::Type Flags = EPropertyValueSetFlags::DefaultFlags ) = 0;
	virtual FPropertyAccess::Result SetValue( const FVector& InValue,  EPropertyValueSetFlags::Type Flags = EPropertyValueSetFlags::DefaultFlags ) = 0;
	virtual FPropertyAccess::Result SetValue( const FVector2D& InValue,  EPropertyValueSetFlags::Type Flags = EPropertyValueSetFlags::DefaultFlags ) = 0;
	virtual FPropertyAccess::Result SetValue( const FVector4& InValue,  EPropertyValueSetFlags::Type Flags = EPropertyValueSetFlags::DefaultFlags ) = 0;
	virtual FPropertyAccess::Result SetValue( const FQuat& InValue,  EPropertyValueSetFlags::Type Flags = EPropertyValueSetFlags::DefaultFlags ) = 0;
	virtual FPropertyAccess::Result SetValue( const FRotator& InValue,  EPropertyValueSetFlags::Type Flags = EPropertyValueSetFlags::DefaultFlags ) = 0;
	virtual FPropertyAccess::Result SetValue( UObject* const& InValue,  EPropertyValueSetFlags::Type Flags = EPropertyValueSetFlags::DefaultFlags ) = 0;
	virtual FPropertyAccess::Result SetValue( const UObject* const& InValue,  EPropertyValueSetFlags::Type Flags = EPropertyValueSetFlags::DefaultFlags ) = 0;
	virtual FPropertyAccess::Result SetValue( const FAssetData& InValue,  EPropertyValueSetFlags::Type Flags = EPropertyValueSetFlags::DefaultFlags ) = 0;
	virtual FPropertyAccess::Result SetValue( const TCHAR* InValue, EPropertyValueSetFlags::Type Flags = EPropertyValueSetFlags::DefaultFlags ) = 0;
	virtual FPropertyAccess::Result SetValue( FProperty* const& InValue, EPropertyValueSetFlags::Type Flags = EPropertyValueSetFlags::DefaultFlags) = 0;
	virtual FPropertyAccess::Result SetValue( const FProperty* const& InValue, EPropertyValueSetFlags::Type Flags = EPropertyValueSetFlags::DefaultFlags) = 0;

	/**
	 * Called to manually notify root objects that this property is about to change
	 * This does not need to be called when SetValue functions are used since it will be called automatically
	 */
	virtual void NotifyPreChange() = 0;

	/**
	 * Called to manually notify root objects that this property has changed
	 * This does not need to be called when SetValue functions are used since it will be called automatically
	 */
	virtual void NotifyPostChange(EPropertyChangeType::Type ChangeType) = 0;

	/**
	 * Called to manually notify root objects that this property has finished changing
	 * This does not need to be called when SetValue functions are used since it will be called automatically
	 */
	virtual void NotifyFinishedChangingProperties() = 0;

	/**
	 * Sets the object value from the current editor selection
	 * Will fail if this handle isn't an object property
	 */
	virtual FPropertyAccess::Result SetObjectValueFromSelection() = 0;

	/**
	 * Gets the number of objects that this handle is editing
	 */
	virtual int32 GetNumPerObjectValues() const = 0;

	/**
	 * Sets a unique value for each object this handle is editing
	 *
	 * @param PerObjectValues	The per object values as a formatted string.  There must be one entry per object or the return value is FPropertyAccess::Fail
	 */
	virtual FPropertyAccess::Result SetPerObjectValues( const TArray<FString>& PerObjectValues, EPropertyValueSetFlags::Type Flags = EPropertyValueSetFlags::DefaultFlags ) = 0;

	/**
	 * Gets a unique value for each object this handle is editing
	 */
	virtual FPropertyAccess::Result GetPerObjectValues( TArray<FString>& OutPerObjectValues ) const = 0;

	/**
	 * Sets a value on the specified object that this handle is editing
	 *
	 * @param ObjectIndex		The index of the object to set the value of
	 * @param ObjectValue		The value to set on the given object
	 */
	virtual FPropertyAccess::Result SetPerObjectValue( const int32 ObjectIndex, const FString& ObjectValue, EPropertyValueSetFlags::Type Flags = EPropertyValueSetFlags::DefaultFlags ) = 0;

	/**
	 * Gets a value for the specified object that this handle is editing
	 *
	 * @param ObjectIndex		The index of the object to get the value of
	 * @param OutObjectValue	Filled with the value for this object
	 */
	virtual FPropertyAccess::Result GetPerObjectValue( const int32 ObjectIndex, FString& OutObjectValue ) const = 0;

	/**
	 * @return The index of this element in an array if it is in one.  INDEX_NONE otherwise                                                              
	 */
	virtual int32 GetIndexInArray() const = 0;

	/**
	 * Gets a child handle of this handle.  Useful for accessing properties in structs.  
	 * Array elements cannot be accessed in this way  
	 *
	 * @param ChildName The name of the child
	 * @param bRecurse	Whether or not to recurse into children of children and so on. If false will only search all immediate children
	 * @return The property handle for the child if it exists
	 */
	virtual TSharedPtr<IPropertyHandle> GetChildHandle( FName ChildName, bool bRecurse = true ) const = 0;

	/**
	 * Gets a child handle of this handle.  Useful for accessing properties in structs.  
	 *
	 * @param The index of the child
	 * @return The property handle for the child if it exists
	 */
	virtual TSharedPtr<IPropertyHandle> GetChildHandle( uint32 Index ) const = 0;
	
	/**
	 * @return a handle to the parent property 
	 * This parent handle may not contain a valid FProperty if the parent is the uobject.
	 */
	virtual TSharedPtr<IPropertyHandle> GetParentHandle() const = 0;

	/**
	 * @return The property handle to the key element for this value if this is a map element
	 */
	virtual TSharedPtr<IPropertyHandle> GetKeyHandle() const = 0;

	/**
	 * @return The number of children the property handle has
	 */
	virtual FPropertyAccess::Result GetNumChildren( uint32& OutNumChildren ) const = 0;

	/**
	 * @return Get the number objects that contain this property and are being observed in the property editor
	 */
	virtual uint32 GetNumOuterObjects() const = 0;
	
	/**
	 * Get the objects that contain this property 
	 *
	 * @param OuterObjects	An array that will be populated with the outer objects 
	 */
	virtual void GetOuterObjects( TArray<UObject*>& OuterObjects ) const = 0;

	/**
	 * Get the shared base class of the objects that contain this property.
	 *
	 * @return The shared base class of the outer objects, or null if none are selected.
	 */
	virtual const UClass* GetOuterBaseClass() const = 0;

	/**
	 * Set the outer objects for this property
	 *
	 * @param OuterObjects An array that contains the new outer objects
	 */
	virtual void ReplaceOuterObjects( const TArray<UObject*>& OuterObjects ) = 0;


	/**
	 * Get the packages that contain this property
	 *
	 * @param OuterPackages	An array that will be populated with the outer packages
	 */
	virtual void GetOuterPackages(TArray<UPackage*>& OuterPackages) const = 0;

	/**
	 * Enumerate the raw data of this property.  (Each pointer can be cast to the property data type)
	 *
	 * @param InRawDataCallback		The function to call for each data
	 */ 
	typedef TFunctionRef<bool(void* /*RawData*/, const int32 /*DataIndex*/, const int32 /*NumDatas*/)> EnumerateRawDataFuncRef; /** Return true to continue enumeration */
	typedef TFunctionRef<bool(const void* /*RawData*/, const int32 /*DataIndex*/, const int32 /*NumDatas*/)> EnumerateConstRawDataFuncRef; /** Return true to continue enumeration */
	virtual void EnumerateRawData( const EnumerateRawDataFuncRef& InRawDataCallback ) = 0;
	virtual void EnumerateConstRawData( const EnumerateConstRawDataFuncRef& InRawDataCallback ) const = 0;

	/**
	 * Accesses the raw data of this property.  (Each pointer can be cast to the property data type)
	 *
	 * @param RawData	An array of raw data.  The elements in this array are the raw data for this property on each of the objects in the  property editor
	 */ 
	virtual void AccessRawData( TArray<void*>& RawData ) = 0;
	virtual void AccessRawData( TArray<const void*>& RawData ) const = 0;

	/**
	 * Returns this handle as an array if possible
	 *
	 * @return the handle as an array if it is an array (static or dynamic)
	 */
	virtual TSharedPtr<IPropertyHandleArray> AsArray() = 0;

	/**
	 * @return This handle as a set if possible
	 */
	virtual TSharedPtr<IPropertyHandleSet> AsSet() = 0;

	/**
	 * @return This handle as a map if possible
	 */
	virtual TSharedPtr<IPropertyHandleMap> AsMap() = 0;
<<<<<<< HEAD
=======

	/**
	 * @return This handle as struct if possible
	 */
	virtual TSharedPtr<IPropertyHandleStruct> AsStruct() = 0;
>>>>>>> 4af6daef

	/**
	 * @return The display name of the property
	 */
	virtual FText GetPropertyDisplayName() const = 0;

	/** 
	* Allows the handle to override the node's display name
	*/
	virtual void SetPropertyDisplayName(FText InDisplayName) = 0;
	
	/**
	 * Resets the value to its default
	 */
	virtual void ResetToDefault() = 0;

	/**
	 * @return Whether or not the value differs from its default                   
	 */
	virtual bool DiffersFromDefault() const = 0;

	/**
	 * @return A label suitable for displaying the reset to default value
	 */
	virtual FText GetResetToDefaultLabel() const = 0;

	/**
	 * Generates a list of possible enum/class options for the property
	 */
	virtual bool GeneratePossibleValues(TArray< TSharedPtr<FString> >& OutOptionStrings, TArray< FText >& OutToolTips, TArray<bool>& OutRestrictedItems) = 0;

	/**
	 * Marks this property has hidden by customizaton (will not show up in the default place)
	 */
	virtual void MarkHiddenByCustomization() = 0;

	/**
	 * Marks this property has having a custom reset to default (reset to default will not show up in the default place)
	 */
	virtual void MarkResetToDefaultCustomized(bool bCustomized = true) = 0;

	/**
	 * Marks this property as not having a custom reset to default (useful when a widget customizing reset to default goes away)
	 */
	virtual void ClearResetToDefaultCustomized() = 0;

	/**
	* @return true if the property is mark as a favorite
	*/
	virtual bool IsFavorite() const = 0;

	/**
	 * @return True if this property's UI is customized                                                              
	 */
	virtual bool IsCustomized() const = 0;

	/**
	 * @return True if this property's reset to default UI is customized (but not necessarialy the property UI itself)
	 */
	virtual bool IsResetToDefaultCustomized() const = 0;

	/**
	 * Generates a path from the parent UObject class to this property
	 *
	 * @return The path to this property
	 */
	virtual FString GeneratePathToProperty() const = 0;

	/**
	 * Creates a name widget for this property
	 * @param NameOverride				The name override to use instead of the property name
	 * @param ToolTipOverride			The tooltip override to use instead of the property name
	 * @param bDisplayResetToDefault	Whether or not to display the reset to default button
	 * @param bDisplayText				Whether or not to display the text name of the property
	 * @param bDisplayThumbnail			Whether or not to display the thumbnail for the property (if any)
	 * @return the name widget for this property
	 */
	UE_DEPRECATED(5.0, "CreatePropertyNameWidget no longer supports bDisplayResetToDefault, bDisplayText or bDisplayThumbnail.")
	virtual TSharedRef<SWidget> CreatePropertyNameWidget( const FText& NameOverride, const FText& ToolTipOverride, bool bDisplayResetToDefault, bool bDisplayText = true, bool bDisplayThumbnail = true ) const = 0;

	/**
	 * Creates a name widget for this property
	 * @param NameOverride				The name override to use instead of the property name
	 * @param ToolTipOverride			The tooltip override to use instead of the property name
	 */
	virtual TSharedRef<SWidget> CreatePropertyNameWidget(const FText& NameOverride = FText::GetEmpty(), const FText& ToolTipOverride = FText::GetEmpty()) const = 0;
	/**
	 * Creates a value widget for this property

	 * @return the value widget for this property
	 */
	virtual TSharedRef<SWidget> CreatePropertyValueWidget( bool bDisplayDefaultPropertyButtons = true ) const = 0;

	/**
	 * Creates the default buttons which appear next to value widgets.  This is useful when creating customizations
	 * which don't use CreatePropertyValueWidget but you still want array item behaviors and reset to default capabilities.
	 */
	virtual TSharedRef<SWidget> CreateDefaultPropertyButtonWidgets() const = 0;

	/**
	 * Creates the default copy and paste actions for a single property.  This is useful when creating customizations which use
	 * custom node builders since they can't implement copy/paste by default because the contents of the rows is not known,
	 * but frequently you're using the handles on each row to generate this UI.
	 */
	virtual void CreateDefaultPropertyCopyPasteActions(FUIAction& OutCopyAction, FUIAction& OutPasteAction) const = 0;

	/**
	 * Adds a restriction to the possible values for this property.
	 * @param Restriction	The restriction being added to this property.
	 */
	virtual void AddRestriction( TSharedRef<const FPropertyRestriction> Restriction ) = 0;

	/**
	* Tests if a value is restricted for this property
	* @param Value			The value to test for restriction.
	* @return				True if this value is restricted.
	*/
	virtual bool IsRestricted(const FString& Value) const = 0;

	/**
	* Tests if a value is restricted for this property.
	* @param Value			The value to test for restriction.
	 * @param OutReasons	Outputs an array of the reasons why this value is restricted.
	* @return				True if this value is restricted.
	*/
	virtual bool IsRestricted(const FString& Value, TArray<FText>& OutReasons) const = 0;

	/**
	 * Generates a consistent tooltip describing this restriction for use in the editor.
	 * @param Value			The value to test for restriction and generate the tooltip from.
	 * @param OutTooltip	The tooltip describing why this value is restricted.
	 * @return				True if this value is restricted.
	 */
	virtual bool GenerateRestrictionToolTip(const FString& Value, FText& OutTooltip) const = 0;

	/**
	* Tests if a value is disabled for this property
	* @param Value			The value to test whether it is disabled.
	* @return				True if this value is disabled.
	*/
	virtual bool IsDisabled(const FString& Value) const = 0;

	/**
	* Tests if a value is disabled for this property.
	* @param Value			The value to test whether it is disabled.
	* @param OutReasons	Outputs an array of the reasons why this value is disabled.
	* @return				True if this value is disabled.
	*/
	virtual bool IsDisabled(const FString& Value, TArray<FText>& OutReasons) const = 0;

	/**
	* Tests if a value is hidden for this property
	* @param Value			The value to test whether it is hidden.
	* @return				True if this value is hidden.
	*/
	virtual bool IsHidden(const FString& Value) const = 0;

	/**
	* Tests if a value is hidden for this property.
	* @param Value			The value to test whether it is hidden.
	* @param OutReasons	Outputs an array of the reasons why this value is hidden.
	* @return				True if this value is hidden.
	*/
	virtual bool IsHidden(const FString& Value, TArray<FText>& OutReasons) const = 0;

	 /** 
	  * Sets whether or not data validation should occur for this property and all of its children. It is generally unsafe to set this value unless you know what you are doing.  Data validation done by the details panel ensures changes to properties out from under the details panel are known
	  * This should only ever be set for extremely large arrays or other costly validation checks where validation is handled by the customizer
	  */
	virtual void SetIgnoreValidation(bool bInIgnore) = 0;
	
	/**
	 * Adds a child structure
	 * 
	 * @param ChildStructure	The structure to add
	 * @return An array of interfaces to the properties that were added
	 */
	virtual TArray<TSharedPtr<IPropertyHandle>> AddChildStructure( TSharedRef<FStructOnScope> ChildStructure ) = 0;
	virtual TArray<TSharedPtr<IPropertyHandle>> AddChildStructure( TSharedRef<IStructureDataProvider> ChildStructure ) = 0;

	/**
	 * Returns whether or not the property can be set to default
	 * 
	 * @return If this property can be reset to default
	 */
	virtual bool CanResetToDefault() const = 0;
	
	/**
	 * Sets an override for this property's reset to default behavior
	 */
	virtual void ExecuteCustomResetToDefault(const FResetToDefaultOverride& OnCustomResetToDefault) = 0;

	/**
	 * Gets the category FName that a property is in at the default location defined by the class the property is in
	 * It does not handle the property being moved to another category during customization
	 */
	virtual FName GetDefaultCategoryName() const = 0;

	/**
	* Gets the category display name that a property is in at the default location defined by the class the property is in
	* It does not handle the property being moved to another category during customization
	*/
	virtual FText GetDefaultCategoryText() const = 0;
};

/**
 * A handle to an array property which allows you to manipulate the array                                                              
 */
class IPropertyHandleArray
{
public:
	virtual ~IPropertyHandleArray(){}
	
	/**
	 * Adds an item to the end of the array
	 * @return Whether or not this was successful
	 */
	virtual FPropertyAccess::Result AddItem() = 0;

	/**
	 * Empty the array
	 * @return Whether or not this was successful
	 */
	virtual FPropertyAccess::Result EmptyArray() = 0;

	/**
	 * Inserts an item into the array at the specified index
	 * @return Whether or not this was successful
	 */
	virtual FPropertyAccess::Result Insert( int32 Index ) = 0;

	/**
	 * Duplicates the item at the specified index in the array.
	 * @return Whether or not this was successful
	 */
	virtual FPropertyAccess::Result DuplicateItem( int32 Index ) = 0;

	/**
	 * Deletes the item at the specified index of the array
	 * @return Whether or not this was successful
	 */
	virtual FPropertyAccess::Result DeleteItem( int32 Index ) = 0;

	/**
	 * Swaps two items
	 * @return Whether or not this was successful
	 */
	virtual FPropertyAccess::Result SwapItems( int32 FirstIndex, int32 SecondIndex ) = 0;

	/**
	 * @return The number of elements in the array
	 */
	virtual FPropertyAccess::Result GetNumElements( uint32& OutNumItems ) const = 0;

	/**
	 * @return a handle to the element at the specified index
	 */
	virtual TSharedRef<IPropertyHandle> GetElement( int32 Index ) const = 0;

	/**
	* Moves an element from OriginalIndex to NewIndex
	* @return Whether or not this was successful
	*/
	virtual FPropertyAccess::Result MoveElementTo(int32 OriginalIndex, int32 NewIndex) = 0;


	/**
	 * Sets a delegate to call when the number of elements changes
<<<<<<< HEAD
=======
	 */
	virtual FDelegateHandle SetOnNumElementsChanged( const FSimpleDelegate& InOnNumElementsChanged ) = 0;

	/**
	 * Unregisters a delegate that is called when the number of elements changes
>>>>>>> 4af6daef
	 */
	virtual void UnregisterOnNumElementsChanged(FDelegateHandle Handle) = 0;
};

/**
 * A handle to a property which allows you to manipulate a Set
 */
class IPropertyHandleSet
{
public:
	virtual ~IPropertyHandleSet(){}

	/**
	 * @return True if the set contains an element with a default value, false otherwise
	 */
	virtual bool HasDefaultElement() = 0;

	/**
	 * Adds an item to the set.
	 * @return Whether or not this was successful
	 */
	virtual FPropertyAccess::Result AddItem() = 0;

	/**
	 * Empties the set
	 * @return Whether or not this was successful
	 */
	virtual FPropertyAccess::Result Empty() = 0;

	/**
	* Deletes the item in the set with the specified internal index
	* @return Whether or not this was successful
	*/
	virtual FPropertyAccess::Result DeleteItem(int32 Index) = 0;

	/**
	 * @return The number of elements in the set
	 */
	virtual FPropertyAccess::Result GetNumElements(uint32& OutNumElements) = 0;

	/**
	 * @return a handle to the element at the specified index
	 */
	virtual TSharedRef<IPropertyHandle> GetElement(int32 Index) const = 0;


	/**
	 * Sets a delegate to call when the number of elements changes
	 */
	virtual FDelegateHandle SetOnNumElementsChanged(const FSimpleDelegate& InOnNumElementsChanged) = 0;

	/**
	 * Unregisters a delegate that is called when the number of elements changes
	 */
	virtual void UnregisterOnNumElementsChanged(FDelegateHandle Handle) = 0;
};

/**
 * A handle to a property which allows you to manipulate a Map
 */
class IPropertyHandleMap
{
public:
	virtual ~IPropertyHandleMap() {}

	/**
	 * @return True if the map contains a key with a default value, false otherwise
	 */
	virtual bool HasDefaultKey() = 0;

	/**
	 * Adds an item to the map.
	 * @return Whether or not this was successful
	 */
	virtual FPropertyAccess::Result AddItem() = 0;

	/**
	 * Empties the map
	 * @return Whether or not this was successful
	 */
	virtual FPropertyAccess::Result Empty() = 0;

	/**
	 * Deletes the item in the map with the specified internal index
	 * @return Whether or not this was successful
	 */
	virtual FPropertyAccess::Result DeleteItem(int32 Index) = 0;

	/**
	 * @return The number of elements in the map
	 */
	virtual FPropertyAccess::Result GetNumElements(uint32& OutNumElements) = 0;

	/**
	 * Sets a delegate to call when the number of elements changes
	 */
	virtual FDelegateHandle SetOnNumElementsChanged(const FSimpleDelegate& InOnNumElementsChanged) = 0;
	
	/**
	 * Unregisters a delegate that is called when the number of elements changes
	 */
	virtual void UnregisterOnNumElementsChanged(FDelegateHandle Handle) = 0;
};

/**
 * A handle to a property which allows you to access a Struct's Data
 */
class IPropertyHandleStruct
{
public:
	virtual ~IPropertyHandleStruct() {}

	virtual TSharedPtr<FStructOnScope> GetStructData() const = 0;
};<|MERGE_RESOLUTION|>--- conflicted
+++ resolved
@@ -520,14 +520,11 @@
 	 * @return This handle as a map if possible
 	 */
 	virtual TSharedPtr<IPropertyHandleMap> AsMap() = 0;
-<<<<<<< HEAD
-=======
 
 	/**
 	 * @return This handle as struct if possible
 	 */
 	virtual TSharedPtr<IPropertyHandleStruct> AsStruct() = 0;
->>>>>>> 4af6daef
 
 	/**
 	 * @return The display name of the property
@@ -796,14 +793,11 @@
 
 	/**
 	 * Sets a delegate to call when the number of elements changes
-<<<<<<< HEAD
-=======
 	 */
 	virtual FDelegateHandle SetOnNumElementsChanged( const FSimpleDelegate& InOnNumElementsChanged ) = 0;
 
 	/**
 	 * Unregisters a delegate that is called when the number of elements changes
->>>>>>> 4af6daef
 	 */
 	virtual void UnregisterOnNumElementsChanged(FDelegateHandle Handle) = 0;
 };
