// Copyright Epic Games, Inc. All Rights Reserved.

#pragma once

#include "CoreMinimal.h"
#include "UObject/UnrealType.h"
#include "Widgets/SWidget.h"
#include "PropertyEditorModule.h"
#include "UObject/PropertyPortFlags.h"

struct FAssetData;
class IPropertyHandleArray;
class IPropertyHandleMap;
class IPropertyHandleSet;

namespace EPropertyValueSetFlags
{
	typedef uint32 Type;

	/** Normal way to call set value (make a transaction, call posteditchange) */
	const Type DefaultFlags = 0;
	/** No transaction will be created when setting this value (no undo/redo) */
	const Type NotTransactable = 1 << 0;
	/** When PostEditChange is called mark the change as interactive (e.g, user is spinning a value in a spin box) */
	const Type InteractiveChange = 1 << 1;
	/** If the property being imported to is an instanced object, create a new object rather than simply setting the value literally */
	const Type InstanceObjects = 1 << 2;

};

/**
 * A handle to a property which is used to read and write the value without needing to handle Pre/PostEditChange, transactions, package modification
 * A handle also is used to identify the property in detail customization interfaces
 */
class IPropertyHandle : public TSharedFromThis<IPropertyHandle>
{
public:
	virtual ~IPropertyHandle(){}

	/**
	 * @return Whether or not the handle points to a valid property node. This can be true but GetProperty may still return null
	 */
	virtual bool IsValidHandle() const = 0;
	
	/**
	 * @return Whether or not the property is edit const (can't be changed)
	 */
	virtual bool IsEditConst() const = 0;

	/**
	* @return The opposite of IsEditConst
	*/
	virtual bool IsEditable() const = 0;

	/**
	 * Gets the class of the property being edited
	 */
	virtual const FFieldClass* GetPropertyClass() const = 0;

	/**
	 * Gets the property being edited
	 */
	virtual FProperty* GetProperty() const = 0;

	/**
	 * Gets the property node being edited.
	 */
	virtual TSharedPtr<FPropertyNode> GetPropertyNode() const = 0;

	/**
	 * Gets the property we should use to read meta-data
	 */
	virtual FProperty* GetMetaDataProperty() const = 0;

	/**
	 * Determines if the property has any metadata associated with the key
	 * 
	 * @param Key The key to lookup in the metadata
	 * @return true if there is a (possibly blank) value associated with this key
	 */
	virtual bool HasMetaData(const FName& Key) const = 0;

	/**
	 * Find the metadata value associated with the key
	 * 
	 * @param Key The key to lookup in the metadata
	 * @return The value associated with the key
	 */
	virtual const FString& GetMetaData(const FName& Key) const = 0;

	/**
	 * Find the metadata value associated with the key and return bool
	 *
	 * @param Key The key to lookup in the metadata
	 * @return return true if the value was true (case insensitive)
	 */
	virtual bool GetBoolMetaData(const FName& Key) const = 0;

	/**
	 * Find the metadata value associated with the key and return int32
	 *
	 * @param Key The key to lookup in the metadata
	 * @return the int value stored in the metadata.
	 */
	virtual int32 GetIntMetaData(const FName& Key) const = 0;

	/**
	 * Find the metadata value associated with the key and return float
	 *
	 * @param Key The key to lookup in the metadata
	 * @return the float value stored in the metadata.
	 */
	virtual float GetFloatMetaData(const FName& Key) const = 0;

	/**
	 * Find the metadata value associated with the key and return UClass*
	 *
	 * @param Key The key to lookup in the metadata
	 * @return the UClass value stored in the metadata.
	 */
	virtual UClass* GetClassMetaData(const FName& Key) const = 0;

	/** Set metadata value for 'Key' to 'Value' on this property instance (as opposed to the class) */
	virtual void SetInstanceMetaData(const FName& Key, const FString& Value) = 0;

	/**
	 * Get metadata value for 'Key' for this property instance (as opposed to the class)
	 * 
	 * @return Pointer to metadata value; nullptr if Key not found
	 */
	virtual const FString* GetInstanceMetaData(const FName& Key) const = 0;

	/**
	 * Get metadata map for this property instance (as opposed to the class)
	 * 
	 * @return Map ptr containing metadata pairs; nullptr if property node is invalid
	 */
	virtual const TMap<FName, FString>* GetInstanceMetaDataMap() const = 0;

	/**
	 * Gets the property tool tip text.
	 */
	virtual FText GetToolTipText() const = 0;
	
	/**
	 * Sets the tooltip shown for this property
	 *
	 * @param ToolTip	The tool tip to show
	 */
	virtual void SetToolTipText(const FText& ToolTip) = 0;

	/**
	 * @return True if this property has custom documentation, false otherwise
	 */
	virtual bool HasDocumentation() = 0;

	/**
	 * @return The custom documentation link for this property
	 */
	virtual FString GetDocumentationLink() = 0;

	/**
	 * @return The custom documentation except name for this property
	 */
	virtual FString GetDocumentationExcerptName() = 0;

	/**
	* Calculates the memory address for the data associated with this item's value.
	*
	* @param Base The location to use as the starting point for the calculation; typically the address of an object.
	*
	* @return A pointer to a FProperty value or UObject.
	*/
	virtual uint8* GetValueBaseAddress( uint8* Base ) const = 0;

	/**
	 * Gets the value formatted as a string.
	 *
	 * @param OutValue		String where the value is stored.  Remains unchanged if the value could not be set
	 * @param PortFlags		Property flags to determine how the string is retrieved. Defaults to PPF_PropertyWindow
	 * @return The result of attempting to get the value
	 */
	virtual FPropertyAccess::Result GetValueAsFormattedString( FString& OutValue, EPropertyPortFlags PortFlags = PPF_PropertyWindow ) const = 0;

	/**
	 * Gets the value formatted as a string, possibly using an alternate form more suitable for display in the UI
	 *
	 * @param OutValue		String where the value is stored.  Remains unchanged if the value could not be set
	 * @param PortFlags		Property flags to determine how the string is retrieved. Defaults to PPF_PropertyWindow
	 * @return The result of attempting to get the value
	 */
	virtual FPropertyAccess::Result GetValueAsDisplayString( FString& OutValue, EPropertyPortFlags PortFlags = PPF_PropertyWindow ) const = 0;

	/**
	 * Gets the value formatted as a string, as Text.
	 *
	 * @param OutValue	Text where the value is stored.  Remains unchanged if the value could not be set
	 * @return The result of attempting to get the value
	 */
	virtual FPropertyAccess::Result GetValueAsFormattedText( FText& OutValue ) const = 0;

	/**
	 * Gets the value formatted as a string, as Text, possibly using an alternate form more suitable for display in the UI
	 *
	 * @param OutValue	Text where the value is stored.  Remains unchanged if the value could not be set
	 * @return The result of attempting to get the value
	 */
	virtual FPropertyAccess::Result GetValueAsDisplayText( FText& OutValue ) const = 0;

	/**
	 * Sets the value formatted as a string.
	 *
	 * @param OutValue	String where the value is stored.  Is unchanged if the value could not be set
	 * @return The result of attempting to set the value
	 */
	virtual FPropertyAccess::Result SetValueFromFormattedString( const FString& InValue,  EPropertyValueSetFlags::Type Flags = EPropertyValueSetFlags::DefaultFlags ) = 0;
	
	/**
	 * Sets a delegate to call when the value of the property is changed
	 *
	 * @param InOnPropertyValueChanged	The delegate to call
	 */
	virtual void SetOnPropertyValueChanged( const FSimpleDelegate& InOnPropertyValueChanged ) = 0;
	
	/**
	 * Sets a delegate to call when the value of the property of a child is changed
	 * 
	 * @param InOnChildPropertyValueChanged	The delegate to call
	 */
	virtual void SetOnChildPropertyValueChanged( const FSimpleDelegate& InOnChildPropertyValueChanged ) = 0;

	/**
	 * Sets a delegate to call when the value of the property is about to be changed
	 *
	 * @param InOnPropertyValuePreChange	The delegate to call
	 */
	virtual void SetOnPropertyValuePreChange(const FSimpleDelegate& InOnPropertyValuePreChange) = 0;

	/**
	 * Sets a delegate to call when the value of the property of a child is about to be changed
	 *
	 * @param InOnChildPropertyValuePreChange	The delegate to call
	 */
	virtual void SetOnChildPropertyValuePreChange(const FSimpleDelegate& InOnChildPropertyValuePreChange) = 0;

	/**
	 * Sets a delegate to call when the property is reset to default
	 *
	 * @param InOnPropertyResetToDefault	The delegate to call
	 */
	virtual void SetOnPropertyResetToDefault(const FSimpleDelegate& InOnPropertyResetToDefault) = 0;

	/**
	 * Gets the typed value of a property.  
	 * If the property does not support the value type FPropertyAccess::Fail is returned
	 *
	 * @param OutValue	The value that will be set if successful
	 * @return The result of attempting to get the value
	 */
	virtual FPropertyAccess::Result GetValue( float& OutValue ) const = 0;
	virtual FPropertyAccess::Result GetValue( double& OutValue ) const = 0;
	virtual FPropertyAccess::Result GetValue( bool& OutValue ) const = 0;
	virtual FPropertyAccess::Result GetValue( int8& OutValue ) const = 0;
	virtual FPropertyAccess::Result GetValue( int16& OutValue ) const = 0;
	virtual FPropertyAccess::Result GetValue( int32& OutValue ) const = 0;
	virtual FPropertyAccess::Result GetValue( int64& OutValue ) const = 0;
	virtual FPropertyAccess::Result GetValue( uint8& OutValue ) const = 0;
	virtual FPropertyAccess::Result GetValue( uint16& OutValue ) const = 0;
	virtual FPropertyAccess::Result GetValue( uint32& OutValue ) const = 0;
	virtual FPropertyAccess::Result GetValue( uint64& OutValue ) const = 0;
	virtual FPropertyAccess::Result GetValue( FString& OutValue ) const = 0;
	virtual FPropertyAccess::Result GetValue( FText& OutValue ) const = 0;
	virtual FPropertyAccess::Result GetValue( FName& OutValue ) const = 0;
	virtual FPropertyAccess::Result GetValue( FVector& OutValue ) const = 0;
	virtual FPropertyAccess::Result GetValue( FVector2D& OutValue ) const = 0;
	virtual FPropertyAccess::Result GetValue( FVector4& OutValue ) const = 0;
	virtual FPropertyAccess::Result GetValue( FQuat& OutValue ) const = 0;
	virtual FPropertyAccess::Result GetValue( FRotator& OutValue ) const = 0;
	virtual FPropertyAccess::Result GetValue( UObject*& OutValue ) const = 0;
	virtual FPropertyAccess::Result GetValue( const UObject*& OutValue ) const = 0;
	virtual FPropertyAccess::Result GetValue( FAssetData& OutValue ) const = 0;
	virtual FPropertyAccess::Result GetValueData( void*& OutAddress ) const = 0;
	virtual FPropertyAccess::Result GetValue(FProperty*& OutValue) const = 0;
	virtual FPropertyAccess::Result GetValue(const FProperty*& OutValue) const = 0;
	/**
	 * Sets the typed value of a property.  
	 * If the property does not support the value type FPropertyAccess::Fail is returned
	 *
	 * @param InValue	The value to set
	 * @return The result of attempting to set the value
	 */
	virtual FPropertyAccess::Result SetValue( const float& InValue, EPropertyValueSetFlags::Type Flags = EPropertyValueSetFlags::DefaultFlags ) = 0;
	virtual FPropertyAccess::Result SetValue( const double& InValue, EPropertyValueSetFlags::Type Flags = EPropertyValueSetFlags::DefaultFlags ) = 0;
	virtual FPropertyAccess::Result SetValue( const bool& InValue,  EPropertyValueSetFlags::Type Flags = EPropertyValueSetFlags::DefaultFlags ) = 0;
	virtual FPropertyAccess::Result SetValue( const int8& InValue, EPropertyValueSetFlags::Type Flags = EPropertyValueSetFlags::DefaultFlags ) = 0;
	virtual FPropertyAccess::Result SetValue( const int16& InValue, EPropertyValueSetFlags::Type Flags = EPropertyValueSetFlags::DefaultFlags ) = 0;
	virtual FPropertyAccess::Result SetValue( const int32& InValue, EPropertyValueSetFlags::Type Flags = EPropertyValueSetFlags::DefaultFlags ) = 0;
	virtual FPropertyAccess::Result SetValue( const int64& InValue, EPropertyValueSetFlags::Type Flags = EPropertyValueSetFlags::DefaultFlags ) = 0;
	virtual FPropertyAccess::Result SetValue( const uint8& InValue,  EPropertyValueSetFlags::Type Flags = EPropertyValueSetFlags::DefaultFlags ) = 0;
	virtual FPropertyAccess::Result SetValue( const uint16& InValue,  EPropertyValueSetFlags::Type Flags = EPropertyValueSetFlags::DefaultFlags ) = 0;
	virtual FPropertyAccess::Result SetValue( const uint32& InValue,  EPropertyValueSetFlags::Type Flags = EPropertyValueSetFlags::DefaultFlags ) = 0;
	virtual FPropertyAccess::Result SetValue( const uint64& InValue,  EPropertyValueSetFlags::Type Flags = EPropertyValueSetFlags::DefaultFlags ) = 0;
	virtual FPropertyAccess::Result SetValue( const FString& InValue,  EPropertyValueSetFlags::Type Flags = EPropertyValueSetFlags::DefaultFlags ) = 0;
	virtual FPropertyAccess::Result SetValue( const FText& InValue,  EPropertyValueSetFlags::Type Flags = EPropertyValueSetFlags::DefaultFlags ) = 0;
	virtual FPropertyAccess::Result SetValue( const FName& InValue, EPropertyValueSetFlags::Type Flags = EPropertyValueSetFlags::DefaultFlags ) = 0;
	virtual FPropertyAccess::Result SetValue( const FVector& InValue,  EPropertyValueSetFlags::Type Flags = EPropertyValueSetFlags::DefaultFlags ) = 0;
	virtual FPropertyAccess::Result SetValue( const FVector2D& InValue,  EPropertyValueSetFlags::Type Flags = EPropertyValueSetFlags::DefaultFlags ) = 0;
	virtual FPropertyAccess::Result SetValue( const FVector4& InValue,  EPropertyValueSetFlags::Type Flags = EPropertyValueSetFlags::DefaultFlags ) = 0;
	virtual FPropertyAccess::Result SetValue( const FQuat& InValue,  EPropertyValueSetFlags::Type Flags = EPropertyValueSetFlags::DefaultFlags ) = 0;
	virtual FPropertyAccess::Result SetValue( const FRotator& InValue,  EPropertyValueSetFlags::Type Flags = EPropertyValueSetFlags::DefaultFlags ) = 0;
	virtual FPropertyAccess::Result SetValue( UObject* const& InValue,  EPropertyValueSetFlags::Type Flags = EPropertyValueSetFlags::DefaultFlags ) = 0;
	virtual FPropertyAccess::Result SetValue( const UObject* const& InValue,  EPropertyValueSetFlags::Type Flags = EPropertyValueSetFlags::DefaultFlags ) = 0;
	virtual FPropertyAccess::Result SetValue( const FAssetData& InValue,  EPropertyValueSetFlags::Type Flags = EPropertyValueSetFlags::DefaultFlags ) = 0;
	virtual FPropertyAccess::Result SetValue( const TCHAR* InValue, EPropertyValueSetFlags::Type Flags = EPropertyValueSetFlags::DefaultFlags ) = 0;
	virtual FPropertyAccess::Result SetValue( FProperty* const& InValue, EPropertyValueSetFlags::Type Flags = EPropertyValueSetFlags::DefaultFlags) = 0;
	virtual FPropertyAccess::Result SetValue( const FProperty* const& InValue, EPropertyValueSetFlags::Type Flags = EPropertyValueSetFlags::DefaultFlags) = 0;

	/**
	 * Called to manually notify root objects that this property is about to change
	 * This does not need to be called when SetValue functions are used since it will be called automatically
	 */
	virtual void NotifyPreChange() = 0;

	/**
	 * Called to manually notify root objects that this property has changed
	 * This does not need to be called when SetValue functions are used since it will be called automatically
	 */
	virtual void NotifyPostChange(EPropertyChangeType::Type ChangeType) = 0;

	/**
	 * Called to manually notify root objects that this property has finished changing
	 * This does not need to be called when SetValue functions are used since it will be called automatically
	 */
	virtual void NotifyFinishedChangingProperties() = 0;

	/**
	 * Sets the object value from the current editor selection
	 * Will fail if this handle isn't an object property
	 */
	virtual FPropertyAccess::Result SetObjectValueFromSelection() = 0;

	/**
	 * Gets the number of objects that this handle is editing
	 */
	virtual int32 GetNumPerObjectValues() const = 0;

	/**
	 * Sets a unique value for each object this handle is editing
	 *
	 * @param PerObjectValues	The per object values as a formatted string.  There must be one entry per object or the return value is FPropertyAccess::Fail
	 */
	virtual FPropertyAccess::Result SetPerObjectValues( const TArray<FString>& PerObjectValues, EPropertyValueSetFlags::Type Flags = EPropertyValueSetFlags::DefaultFlags ) = 0;

	/**
	 * Gets a unique value for each object this handle is editing
	 */
	virtual FPropertyAccess::Result GetPerObjectValues( TArray<FString>& OutPerObjectValues ) const = 0;

	/**
	 * Sets a value on the specified object that this handle is editing
	 *
	 * @param ObjectIndex		The index of the object to set the value of
	 * @param ObjectValue		The value to set on the given object
	 */
	virtual FPropertyAccess::Result SetPerObjectValue( const int32 ObjectIndex, const FString& ObjectValue, EPropertyValueSetFlags::Type Flags = EPropertyValueSetFlags::DefaultFlags ) = 0;

	/**
	 * Gets a value for the specified object that this handle is editing
	 *
	 * @param ObjectIndex		The index of the object to get the value of
	 * @param OutObjectValue	Filled with the value for this object
	 */
	virtual FPropertyAccess::Result GetPerObjectValue( const int32 ObjectIndex, FString& OutObjectValue ) const = 0;

	/**
	 * @return The index of this element in an array if it is in one.  INDEX_NONE otherwise                                                              
	 */
	virtual int32 GetIndexInArray() const = 0;

	/**
	 * Gets a child handle of this handle.  Useful for accessing properties in structs.  
	 * Array elements cannot be accessed in this way  
	 *
	 * @param ChildName The name of the child
	 * @param bRecurse	Whether or not to recurse into children of children and so on. If false will only search all immediate children
	 * @return The property handle for the child if it exists
	 */
	virtual TSharedPtr<IPropertyHandle> GetChildHandle( FName ChildName, bool bRecurse = true ) const = 0;

	/**
	 * Gets a child handle of this handle.  Useful for accessing properties in structs.  
	 *
	 * @param The index of the child
	 * @return The property handle for the child if it exists
	 */
	virtual TSharedPtr<IPropertyHandle> GetChildHandle( uint32 Index ) const = 0;
	
	/**
	 * @return a handle to the parent property 
	 * This parent handle may not contain a valid FProperty if the parent is the uobject.
	 */
	virtual TSharedPtr<IPropertyHandle> GetParentHandle() const = 0;

	/**
	 * @return The property handle to the key element for this value if this is a map element
	 */
	virtual TSharedPtr<IPropertyHandle> GetKeyHandle() const = 0;

	/**
	 * @return The number of children the property handle has
	 */
	virtual FPropertyAccess::Result GetNumChildren( uint32& OutNumChildren ) const = 0;

	/**
	 * @return Get the number objects that contain this property and are being observed in the property editor
	 */
	virtual uint32 GetNumOuterObjects() const = 0;
	
	/**
	 * Get the objects that contain this property 
	 *
	 * @param OuterObjects	An array that will be populated with the outer objects 
	 */
	virtual void GetOuterObjects( TArray<UObject*>& OuterObjects ) const = 0;

	/**
<<<<<<< HEAD
=======
	 * Get the shared base class of the objects that contain this property.
	 *
	 * @return The shared base class of the outer objects, or null if none are selected.
	 */
	virtual const UClass* GetOuterBaseClass() const = 0;

	/**
>>>>>>> 6bbb88c8
	 * Set the outer objects for this property
	 *
	 * @param OuterObjects An array that contains the new outer objects
	 */
	virtual void ReplaceOuterObjects( const TArray<UObject*>& OuterObjects ) = 0;


	/**
	 * Get the packages that contain this property
	 *
	 * @param OuterPackages	An array that will be populated with the outer packages
	 */
	virtual void GetOuterPackages(TArray<UPackage*>& OuterPackages) const = 0;

	/**
	 * Enumerate the raw data of this property.  (Each pointer can be cast to the property data type)
	 *
	 * @param InRawDataCallback		The function to call for each data
	 */ 
	typedef TFunctionRef<bool(void* /*RawData*/, const int32 /*DataIndex*/, const int32 /*NumDatas*/)> EnumerateRawDataFuncRef; /** Return true to continue enumeration */
	typedef TFunctionRef<bool(const void* /*RawData*/, const int32 /*DataIndex*/, const int32 /*NumDatas*/)> EnumerateConstRawDataFuncRef; /** Return true to continue enumeration */
	virtual void EnumerateRawData( const EnumerateRawDataFuncRef& InRawDataCallback ) = 0;
	virtual void EnumerateConstRawData( const EnumerateConstRawDataFuncRef& InRawDataCallback ) const = 0;

	/**
	 * Accesses the raw data of this property.  (Each pointer can be cast to the property data type)
	 *
	 * @param RawData	An array of raw data.  The elements in this array are the raw data for this property on each of the objects in the  property editor
	 */ 
	virtual void AccessRawData( TArray<void*>& RawData ) = 0;
	virtual void AccessRawData( TArray<const void*>& RawData ) const = 0;

	/**
	 * Returns this handle as an array if possible
	 *
	 * @return the handle as an array if it is an array (static or dynamic)
	 */
	virtual TSharedPtr<class IPropertyHandleArray> AsArray() = 0;

	/**
	 * @return This handle as a set if possible
	 */
	virtual TSharedPtr<class IPropertyHandleSet> AsSet() = 0;

	/**
	 * @return This handle as a map if possible
	 */
	virtual TSharedPtr<class IPropertyHandleMap> AsMap() = 0;

	/**
	 * @return The display name of the property
	 */
	virtual FText GetPropertyDisplayName() const = 0;

	/** 
	* Allows the handle to override the node's display name
	*/
	virtual void SetPropertyDisplayName(FText InDisplayName) = 0;
	
	/**
	 * Resets the value to its default
	 */
	virtual void ResetToDefault() = 0;

	/**
	 * @return Whether or not the value differs from its default                   
	 */
	virtual bool DiffersFromDefault() const = 0;

	/**
	 * @return A label suitable for displaying the reset to default value
	 */
	virtual FText GetResetToDefaultLabel() const = 0;

	/**
	 * Generates a list of possible enum/class options for the property
	 */
	virtual bool GeneratePossibleValues(TArray< TSharedPtr<FString> >& OutOptionStrings, TArray< FText >& OutToolTips, TArray<bool>& OutRestrictedItems) = 0;

	/**
	 * Marks this property has hidden by customizaton (will not show up in the default place)
	 */
	virtual void MarkHiddenByCustomization() = 0;

	/**
	 * Marks this property has having a custom reset to default (reset to default will not show up in the default place)
	 */
	virtual void MarkResetToDefaultCustomized(bool bCustomized = true) = 0;

	/**
	 * Marks this property as not having a custom reset to default (useful when a widget customizing reset to default goes away)
	 */
	virtual void ClearResetToDefaultCustomized() = 0;

	/**
	 * @return True if this property's UI is customized                                                              
	 */
	virtual bool IsCustomized() const = 0;

	/**
	 * @return True if this property's reset to default UI is customized (but not necessarialy the property UI itself)
	 */
	virtual bool IsResetToDefaultCustomized() const = 0;

	/**
	 * Generates a path from the parent UObject class to this property
	 *
	 * @return The path to this property
	 */
	virtual FString GeneratePathToProperty() const = 0;

	/**
	 * Creates a name widget for this property
	 * @param NameOverride				The name override to use instead of the property name
	 * @param ToolTipOverride			The tooltip override to use instead of the property name
	 * @param bDisplayResetToDefault	Whether or not to display the reset to default button
	 * @param bDisplayText				Whether or not to display the text name of the property
	 * @param bDisplayThumbnail			Whether or not to display the thumbnail for the property (if any)
	 * @return the name widget for this property
	 */
	virtual TSharedRef<SWidget> CreatePropertyNameWidget( const FText& NameOverride = FText::GetEmpty(), const FText& ToolTipOverride = FText::GetEmpty(), bool bDisplayResetToDefault = false, bool bDisplayText = true, bool bDisplayThumbnail = true ) const = 0;

	/**
	 * Creates a value widget for this property

	 * @return the value widget for this property
	 */
	virtual TSharedRef<SWidget> CreatePropertyValueWidget( bool bDisplayDefaultPropertyButtons = true ) const = 0;

	/**
	 * Creates the default buttons which appear next to value widgets.  This is useful when creating customizations
	 * which don't use CreatePropertyValueWidget but you still want array item behaviors and reset to default capabilities.
	 */
	virtual TSharedRef<SWidget> CreateDefaultPropertyButtonWidgets() const = 0;

	/**
	 * Creates the default copy and paste actions for a single property.  This is useful when creating customizations which use
	 * custom node builders since they can't implement copy/paste by default because the contents of the rows is not known,
	 * but frequently you're using the handles on each row to generate this UI.
	 */
	virtual void CreateDefaultPropertyCopyPasteActions(FUIAction& OutCopyAction, FUIAction& OutPasteAction) const = 0;

	/**
	 * Adds a restriction to the possible values for this property.
	 * @param Restriction	The restriction being added to this property.
	 */
	virtual void AddRestriction( TSharedRef<const class FPropertyRestriction> Restriction ) = 0;

	/**
	* Tests if a value is restricted for this property
	* @param Value			The value to test for restriction.
	* @return				True if this value is restricted.
	*/
	virtual bool IsRestricted(const FString& Value) const = 0;

	/**
	* Tests if a value is restricted for this property.
	* @param Value			The value to test for restriction.
	 * @param OutReasons	Outputs an array of the reasons why this value is restricted.
	* @return				True if this value is restricted.
	*/
	virtual bool IsRestricted(const FString& Value, TArray<FText>& OutReasons) const = 0;

	/**
	 * Generates a consistent tooltip describing this restriction for use in the editor.
	 * @param Value			The value to test for restriction and generate the tooltip from.
	 * @param OutTooltip	The tooltip describing why this value is restricted.
	 * @return				True if this value is restricted.
	 */
	virtual bool GenerateRestrictionToolTip(const FString& Value, FText& OutTooltip) const = 0;

	/**
	* Tests if a value is disabled for this property
	* @param Value			The value to test whether it is disabled.
	* @return				True if this value is disabled.
	*/
	virtual bool IsDisabled(const FString& Value) const = 0;

	/**
	* Tests if a value is disabled for this property.
	* @param Value			The value to test whether it is disabled.
	* @param OutReasons	Outputs an array of the reasons why this value is disabled.
	* @return				True if this value is disabled.
	*/
	virtual bool IsDisabled(const FString& Value, TArray<FText>& OutReasons) const = 0;

	/**
	* Tests if a value is hidden for this property
	* @param Value			The value to test whether it is hidden.
	* @return				True if this value is hidden.
	*/
	virtual bool IsHidden(const FString& Value) const = 0;

	/**
	* Tests if a value is hidden for this property.
	* @param Value			The value to test whether it is hidden.
	* @param OutReasons	Outputs an array of the reasons why this value is hidden.
	* @return				True if this value is hidden.
	*/
	virtual bool IsHidden(const FString& Value, TArray<FText>& OutReasons) const = 0;

	 /** 
	  * Sets whether or not data validation should occur for this property and all of its children. It is generally unsafe to set this value unless you know what you are doing.  Data validation done by the details panel ensures changes to properties out from under the details panel are known
	  * This should only ever be set for extremely large arrays or other costly validation checks where validation is handled by the customizer
	  */
	virtual void SetIgnoreValidation(bool bInIgnore) = 0;
	
	/**
	 * Adds a child structure
	 * 
	 * @param ChildStructure	The structure to add
	 * @return An array of interfaces to the properties that were added
	 */
	virtual TArray<TSharedPtr<IPropertyHandle>> AddChildStructure( TSharedRef<FStructOnScope> ChildStructure ) = 0;

	/**
	 * Returns whether or not the property can be set to default
	 * 
	 * @return If this property can be reset to default
	 */
	virtual bool CanResetToDefault() const = 0;
	
	/**
	 * Sets an override for this property's reset to default behavior
	 */
	virtual void ExecuteCustomResetToDefault(const class FResetToDefaultOverride& OnCustomResetToDefault) = 0;

	/**
	 * Gets the category FName that a property is in at the default location defined by the class the property is in
	 * It does not handle the property being moved to another category during customization
	 */
	virtual FName GetDefaultCategoryName() const = 0;

	/**
	* Gets the category display name that a property is in at the default location defined by the class the property is in
	* It does not handle the property being moved to another category during customization
	*/
	virtual FText GetDefaultCategoryText() const = 0;
};

/**
 * A handle to an array property which allows you to manipulate the array                                                              
 */
class IPropertyHandleArray
{
public:
	virtual ~IPropertyHandleArray(){}
	
	/**
	 * Adds an item to the end of the array
	 * @return Whether or not this was successful
	 */
	virtual FPropertyAccess::Result AddItem() = 0;

	/**
	 * Empty the array
	 * @return Whether or not this was successful
	 */
	virtual FPropertyAccess::Result EmptyArray() = 0;

	/**
	 * Inserts an item into the array at the specified index
	 * @return Whether or not this was successful
	 */
	virtual FPropertyAccess::Result Insert( int32 Index ) = 0;

	/**
	 * Duplicates the item at the specified index in the array.
	 * @return Whether or not this was successful
	 */
	virtual FPropertyAccess::Result DuplicateItem( int32 Index ) = 0;

	/**
	 * Deletes the item at the specified index of the array
	 * @return Whether or not this was successful
	 */
	virtual FPropertyAccess::Result DeleteItem( int32 Index ) = 0;

	/**
	 * Swaps two items
	 * @return Whether or not this was successful
	 */
	virtual FPropertyAccess::Result SwapItems( int32 FirstIndex, int32 SecondIndex ) = 0;

	/**
	 * @return The number of elements in the array
	 */
	virtual FPropertyAccess::Result GetNumElements( uint32& OutNumItems ) const = 0;

	/**
	 * @return a handle to the element at the specified index                                                              
	 */
	virtual TSharedRef<IPropertyHandle> GetElement( int32 Index ) const = 0;

	/**
	* Moves an element from OriginalIndex to NewIndex
	* @return Whether or not this was successful
	*/
	virtual FPropertyAccess::Result MoveElementTo(int32 OriginalIndex, int32 NewIndex) = 0;


	/**
	 * Sets a delegate to call when the number of elements changes                                                  
	 */
	virtual void SetOnNumElementsChanged( FSimpleDelegate& InOnNumElementsChanged ) = 0;
};

/**
 * A handle to a property which allows you to manipulate a Set
 */
class IPropertyHandleSet
{
public:
	virtual ~IPropertyHandleSet(){}

	/**
	 * @return True if the set contains an element with a default value, false otherwise
	 */
	virtual bool HasDefaultElement() = 0;

	/**
	 * Adds an item to the set.
	 * @return Whether or not this was successful
	 */
	virtual FPropertyAccess::Result AddItem() = 0;

	/**
	 * Empties the set
	 * @return Whether or not this was successful
	 */
	virtual FPropertyAccess::Result Empty() = 0;

	/**
	* Deletes the item in the set with the specified internal index
	* @return Whether or not this was successful
	*/
	virtual FPropertyAccess::Result DeleteItem(int32 Index) = 0;

	/**
	 * @return The number of elements in the set
	 */
	virtual FPropertyAccess::Result GetNumElements(uint32& OutNumElements) = 0;

	/**
	 * Sets a delegate to call when the number of elements changes
	 */
	virtual void SetOnNumElementsChanged(FSimpleDelegate& InOnNumElementsChanged) = 0;
};

/**
 * A handle to a property which allows you to manipulate a Map
 */
class IPropertyHandleMap
{
public:
	virtual ~IPropertyHandleMap() {}

	/**
	 * @return True if the map contains a key with a default value, false otherwise
	 */
	virtual bool HasDefaultKey() = 0;

	/**
	 * Adds an item to the map.
	 * @return Whether or not this was successful
	 */
	virtual FPropertyAccess::Result AddItem() = 0;

	/**
	 * Empties the map
	 * @return Whether or not this was successful
	 */
	virtual FPropertyAccess::Result Empty() = 0;

	/**
	 * Deletes the item in the map with the specified internal index
	 * @return Whether or not this was successful
	 */
	virtual FPropertyAccess::Result DeleteItem(int32 Index) = 0;

	/**
	 * @return The number of elements in the map
	 */
	virtual FPropertyAccess::Result GetNumElements(uint32& OutNumElements) = 0;

	/**
	 * Sets a delegate to call when the number of elements changes
	 */
	virtual void SetOnNumElementsChanged(FSimpleDelegate& InOnNumElementsChanged) = 0;
};<|MERGE_RESOLUTION|>--- conflicted
+++ resolved
@@ -424,8 +424,6 @@
 	virtual void GetOuterObjects( TArray<UObject*>& OuterObjects ) const = 0;
 
 	/**
-<<<<<<< HEAD
-=======
 	 * Get the shared base class of the objects that contain this property.
 	 *
 	 * @return The shared base class of the outer objects, or null if none are selected.
@@ -433,7 +431,6 @@
 	virtual const UClass* GetOuterBaseClass() const = 0;
 
 	/**
->>>>>>> 6bbb88c8
 	 * Set the outer objects for this property
 	 *
 	 * @param OuterObjects An array that contains the new outer objects
