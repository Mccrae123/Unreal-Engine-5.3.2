--- conflicted
+++ resolved
@@ -412,8 +412,4 @@
 	TArray<TSharedPtr<IPropertyHandle>> PropertyHandles;
 	/** True to force auto-expansion */
 	TOptional<bool> ForceAutoExpansion;
-<<<<<<< HEAD
-};
-=======
-};
->>>>>>> 4af6daef
+};