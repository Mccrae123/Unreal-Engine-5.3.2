// Copyright Epic Games, Inc. All Rights Reserved.

#pragma once

#include "DetailCategoryBuilder.h"
#include "Internationalization/Text.h"
#include "Templates/SharedPointer.h"

class FDetailWidgetRow;
class IDetailPropertyRow;
class IPropertyHandle;

/**
 * How the group should be formatted - either as a minor group, or identically to a major subcategory.
 */
enum class EDetailGroupDisplayMode
<<<<<<< HEAD
{
	Group,
	Category
};

/**
 * A group in the details panel that can have children
 */
class IDetailGroup : public IDetailLayoutRow
{
public:
=======
{
	Group,
	Category
};
>>>>>>> 4af6daef

/**
 * A group in the details panel that can have children
 */
class IDetailGroup : public IDetailLayoutRow
{
public:
	virtual ~IDetailGroup() = default;

	/**
	 * Makes a custom row for the groups header
	 *
	 * @return a new row for customizing the header
	 */
	virtual FDetailWidgetRow& HeaderRow() = 0;

	/**
	 * Adds a property as the groups header      
	 */
	virtual IDetailPropertyRow& HeaderProperty( TSharedRef<IPropertyHandle> PropertyHandle ) = 0;

	/** 
	 * Adds a new row for custom widgets *
	 * 
	 * @return a new row for adding widgets
	 */
	virtual FDetailWidgetRow& AddWidgetRow() = 0;

	/**
	 * Adds a new row for a property
	 *
	 * @return an interface for customizing the appearance of the property row
	 */
	virtual IDetailPropertyRow& AddPropertyRow(TSharedRef<IPropertyHandle> PropertyHandle) = 0;

	/**
	 * Adds a group to the category
	 *
	 * @param NewGroupName	The name of the group
	 * @param LocalizedDisplayName	The display name of the group
	 * @param true if the group should start expanded
	 */
	virtual IDetailGroup& AddGroup(FName NewGroupName, const FText& InLocalizedDisplayName, bool bInStartExpanded = false) = 0;

	/**
	 * Toggles expansion on the group
	 *
	 * @param bExpand	true to expand the group, false to collapse
	 */
	virtual void ToggleExpansion( bool bExpand ) = 0;

	/**
	 * Gets the current state of expansion for the group
	 */
	virtual bool GetExpansionState() const = 0;

	/**
	* Permit resetting the properties in this group
	*/
	virtual void EnableReset(bool InValue) = 0;

	/**
	* Delegate called when user press the Group Reset ui
	*/
	DECLARE_MULTICAST_DELEGATE(FDetailGroupReset);

	/**
	* Return the delegate called when user press the Group Reset ui
	*/
	virtual FDetailGroupReset& GetOnDetailGroupReset() = 0;

	/**
	* Return the name associated with this group
	*/
	virtual FName GetGroupName() const = 0;

	/**
	* Return the property row associated with the specified property handle
	*/
	virtual TSharedPtr<IDetailPropertyRow> FindPropertyRow(TSharedRef<IPropertyHandle> PropertyHandle) const = 0;

	/** Specify whether this group should be formatted to display like a subcategory */
	virtual void SetDisplayMode(EDetailGroupDisplayMode Mode) = 0;
<<<<<<< HEAD
=======

	/** Return an optional PasteFromText delegate */
	virtual TSharedPtr<FOnPasteFromText> OnPasteFromText() const { return nullptr; }
>>>>>>> 4af6daef
};<|MERGE_RESOLUTION|>--- conflicted
+++ resolved
@@ -14,24 +14,10 @@
  * How the group should be formatted - either as a minor group, or identically to a major subcategory.
  */
 enum class EDetailGroupDisplayMode
-<<<<<<< HEAD
 {
 	Group,
 	Category
 };
-
-/**
- * A group in the details panel that can have children
- */
-class IDetailGroup : public IDetailLayoutRow
-{
-public:
-=======
-{
-	Group,
-	Category
-};
->>>>>>> 4af6daef
 
 /**
  * A group in the details panel that can have children
@@ -115,10 +101,7 @@
 
 	/** Specify whether this group should be formatted to display like a subcategory */
 	virtual void SetDisplayMode(EDetailGroupDisplayMode Mode) = 0;
-<<<<<<< HEAD
-=======
 
 	/** Return an optional PasteFromText delegate */
 	virtual TSharedPtr<FOnPasteFromText> OnPasteFromText() const { return nullptr; }
->>>>>>> 4af6daef
 };