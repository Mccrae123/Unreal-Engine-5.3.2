--- conflicted
+++ resolved
@@ -10,11 +10,8 @@
 #include "UObject/StructOnScope.h"
 #include "Widgets/SWidget.h"
 #include "Widgets/SWindow.h"
-<<<<<<< HEAD
-=======
 
 #include "Misc/Optional.h"
->>>>>>> 4af6daef
 
 class FAssetEditorToolkit;
 class FNotifyHook;
@@ -215,15 +212,12 @@
 	TMap<FName, TSharedPtr<FPropertySection>> DefinedSections;
 };
 
-<<<<<<< HEAD
-=======
 
 struct FRegisterCustomClassLayoutParams
 {
 	/* Optional order to register this class layout with. Registration order is used when not specified. Lower values are added first */
 	TOptional<int32> OptionalOrder;
 };
->>>>>>> 4af6daef
 
 class FPropertyEditorModule : public IModuleInterface
 {
