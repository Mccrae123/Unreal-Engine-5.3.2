--- conflicted
+++ resolved
@@ -199,15 +199,6 @@
 
 	// Callback for executing the Fill To Viewport action.
 	void HandleFillToViewportActionExecute( );
-<<<<<<< HEAD
-
-	virtual bool IsFitToViewport() const;
-	virtual bool IsFillToViewport() const;
-	
-	// Callback for executing the Fit To 100% action.
-	void HandleZoomToNaturalActionExecute( );
-=======
->>>>>>> 6bbb88c8
 
 	virtual bool IsFitToViewport() const;
 	virtual bool IsFillToViewport() const;
@@ -401,12 +392,9 @@
 	/** The texture's zoom factor. */
 	double Zoom;
 
-<<<<<<< HEAD
-=======
 	// Which exposure level should be used, in FStop e.g. 0:original, -1:half as bright, 1:2x as bright, 2:4x as bright.
 	int32 ExposureBias;
 
->>>>>>> 6bbb88c8
 	/** This toolkit's current zoom mode **/
 	ETextureEditorZoomMode ZoomMode;
 
