// Copyright Epic Games, Inc. All Rights Reserved.

#include "Widgets/STextureEditorViewport.h"
#include "Framework/Application/SlateApplication.h"
#include "Widgets/Text/STextBlock.h"
#include "Framework/MultiBox/MultiBoxBuilder.h"
#include "Widgets/Layout/SScrollBar.h"
#include "Widgets/SToolTip.h"
#include "Widgets/Input/SComboButton.h"
#include "Widgets/SViewport.h"
#include "Widgets/Input/SSlider.h"
#include "Engine/Texture.h"
#include "Engine/VolumeTexture.h"
#include "Engine/TextureRenderTargetVolume.h"
#include "Slate/SceneViewport.h"
#include "TextureEditorConstants.h"
#include "Widgets/Input/SNumericEntryBox.h"
#include "TextureEditorSettings.h"


#define LOCTEXT_NAMESPACE "STextureEditorViewport"



/* STextureEditorViewport interface
 *****************************************************************************/

void STextureEditorViewport::AddReferencedObjects( FReferenceCollector& Collector )
{
	ViewportClient->AddReferencedObjects(Collector);
}


void STextureEditorViewport::Construct( const FArguments& InArgs, const TSharedRef<ITextureEditorToolkit>& InToolkit )
{

	bIsRenderingEnabled = true;
	ToolkitPtr = InToolkit;
	
<<<<<<< HEAD
	// create zoom menu
	FMenuBuilder ZoomMenuBuilder(true, NULL);
	{
		FUIAction Zoom25Action(FExecuteAction::CreateSP(this, &STextureEditorViewport::HandleZoomMenuEntryClicked, 0.25));
		ZoomMenuBuilder.AddMenuEntry(LOCTEXT("Zoom25Action", "25%"), LOCTEXT("Zoom25ActionHint", "Show the texture at a quarter of its size."), FSlateIcon(), Zoom25Action);

		FUIAction Zoom50Action(FExecuteAction::CreateSP(this, &STextureEditorViewport::HandleZoomMenuEntryClicked, 0.5));
		ZoomMenuBuilder.AddMenuEntry(LOCTEXT("Zoom50Action", "50%"), LOCTEXT("Zoom50ActionHint", "Show the texture at half its size."), FSlateIcon(), Zoom50Action);

		FUIAction Zoom100Action(FExecuteAction::CreateSP(this, &STextureEditorViewport::HandleZoomMenuEntryClicked, 1.0));
		ZoomMenuBuilder.AddMenuEntry(LOCTEXT("Zoom100Action", "100%"), LOCTEXT("Zoom100ActionHint", "Show the texture in its original size."), FSlateIcon(), Zoom100Action);

		FUIAction Zoom200Action(FExecuteAction::CreateSP(this, &STextureEditorViewport::HandleZoomMenuEntryClicked, 2.0));
		ZoomMenuBuilder.AddMenuEntry(LOCTEXT("Zoom200Action", "200%"), LOCTEXT("Zoom200ActionHint", "Show the texture at twice its size."), FSlateIcon(), Zoom200Action);

		FUIAction Zoom400Action(FExecuteAction::CreateSP(this, &STextureEditorViewport::HandleZoomMenuEntryClicked, 4.0));
		ZoomMenuBuilder.AddMenuEntry(LOCTEXT("Zoom400Action", "400%"), LOCTEXT("Zoom400ActionHint", "Show the texture at four times its size."), FSlateIcon(), Zoom400Action);

		ZoomMenuBuilder.AddMenuSeparator();

		FUIAction ZoomFitAction(
			FExecuteAction::CreateSP(this, &STextureEditorViewport::HandleZoomMenuFitClicked),
			FCanExecuteAction(),
			FIsActionChecked::CreateSP(this, &STextureEditorViewport::IsZoomMenuFitChecked)
		);
		ZoomMenuBuilder.AddMenuEntry(LOCTEXT("ZoomFitAction", "Scale To Fit"), LOCTEXT("ZoomFitActionHint", "Scales the texture down to fit within the viewport if needed."), FSlateIcon(), ZoomFitAction, NAME_None, EUserInterfaceActionType::RadioButton);

		FUIAction ZoomFillAction(
			FExecuteAction::CreateSP(this, &STextureEditorViewport::HandleZoomMenuFillClicked),
			FCanExecuteAction(),
			FIsActionChecked::CreateSP(this, &STextureEditorViewport::IsZoomMenuFillChecked)
		);
		ZoomMenuBuilder.AddMenuEntry(LOCTEXT("ZoomFillAction", "Scale To Fill"), LOCTEXT("ZoomFillActionHint", "Scales the texture up and down to fill the viewport."), FSlateIcon(), ZoomFillAction, NAME_None, EUserInterfaceActionType::RadioButton);
	}

=======
>>>>>>> 6bbb88c8
	FText TextureName = FText::GetEmpty();

	if (InToolkit->GetTexture() != nullptr)
	{
		FText FormattedText = InToolkit->HasValidTextureResource() ? FText::FromString(TEXT("{0}")) : LOCTEXT( "InvalidTextureWithParam", "{0} (Invalid Texture)");
		TextureName = FText::Format(FormattedText, FText::FromName(InToolkit->GetTexture()->GetFName()));
<<<<<<< HEAD

		bIsVolumeTexture = InToolkit->GetTexture()->IsA<UVolumeTexture>() || InToolkit->GetTexture()->IsA<UTextureRenderTargetVolume>();
=======
>>>>>>> 6bbb88c8
	}


	TSharedPtr<SHorizontalBox> HorizontalBox;

	this->ChildSlot
	[
		SNew(SVerticalBox)
		+ SVerticalBox::Slot()
		.FillHeight(1.0f)
		[
			SNew(SOverlay)
			// viewport canvas
			+ SOverlay::Slot()
			.Padding(5.0f, 0.0f)
			[
				SAssignNew(ViewportWidget, SViewport)
				.EnableGammaCorrection(false)
				.IsEnabled(FSlateApplication::Get().GetNormalExecutionAttribute())
				.ShowEffectWhenDisabled(false)
				.EnableBlending(true)
				.ToolTip(SNew(SToolTip).Text(this, &STextureEditorViewport::GetDisplayedResolution))
			]
			+ SOverlay::Slot()
			.HAlign(HAlign_Right)
			[
				// vertical scroll bar
				SAssignNew(TextureViewportVerticalScrollBar, SScrollBar)
				.Visibility(this, &STextureEditorViewport::HandleVerticalScrollBarVisibility)
				.OnUserScrolled(this, &STextureEditorViewport::HandleVerticalScrollBarScrolled)
			]
		]
		+ SVerticalBox::Slot()
		.AutoHeight()
		[
			// horizontal scrollbar
			SAssignNew(TextureViewportHorizontalScrollBar, SScrollBar)
				.Orientation( Orient_Horizontal )
				.Visibility(this, &STextureEditorViewport::HandleHorizontalScrollBarVisibility)
				.OnUserScrolled(this, &STextureEditorViewport::HandleHorizontalScrollBarScrolled)
		]

	];

<<<<<<< HEAD
	// zoom slider
	HorizontalBox->AddSlot()
		.FillWidth(0.3f)
		[
			SNew(SHorizontalBox)

			+ SHorizontalBox::Slot()
				.AutoWidth()
				.VAlign(VAlign_Center)
				[
					SNew(STextBlock)
						.Text(LOCTEXT("ZoomLabel", "Zoom:"))
				]

			+ SHorizontalBox::Slot()
				.FillWidth(1.0f)
				.Padding(4.0f, 0.0f)
				.VAlign(VAlign_Center)
				[
					SNew(SSlider)
						.OnValueChanged(this, &STextureEditorViewport::HandleZoomSliderChanged)
						.Value(this, &STextureEditorViewport::HandleZoomSliderValue)
				]

			+ SHorizontalBox::Slot()
				.AutoWidth()
				.VAlign(VAlign_Center)
				[
					SNew(STextBlock)
						.Text(this, &STextureEditorViewport::HandleZoomPercentageText)
				]

			+ SHorizontalBox::Slot()
				.AutoWidth()
				.Padding(4.0f, 0.0f, 0.0f, 0.0f)
				.VAlign(VAlign_Center)
				[
					SNew(SComboButton)
						.ContentPadding(FMargin(0.0))
						.MenuContent()
						[
							ZoomMenuBuilder.MakeWidget()
						]
				]
		];
=======
>>>>>>> 6bbb88c8

	
	ViewportClient = MakeShareable(new FTextureEditorViewportClient(ToolkitPtr, SharedThis(this)));

	Viewport = MakeShareable(new FSceneViewport(ViewportClient.Get(), ViewportWidget));

	// The viewport widget needs an interface so it knows what should render
	ViewportWidget->SetViewportInterface( Viewport.ToSharedRef() );
}


void STextureEditorViewport::ModifyCheckerboardTextureColors( )
{
	if (ViewportClient.IsValid())
	{
		ViewportClient->ModifyCheckerboardTextureColors();
	}
}

void STextureEditorViewport::EnableRendering()
{
	bIsRenderingEnabled = true;
}

void STextureEditorViewport::DisableRendering()
{
	bIsRenderingEnabled = false;
}

TSharedPtr<FSceneViewport> STextureEditorViewport::GetViewport( ) const
{
	return Viewport;
}

TSharedPtr<SViewport> STextureEditorViewport::GetViewportWidget( ) const
{
	return ViewportWidget;
}

TSharedPtr<SScrollBar> STextureEditorViewport::GetVerticalScrollBar( ) const
{
	return TextureViewportVerticalScrollBar;
}

TSharedPtr<SScrollBar> STextureEditorViewport::GetHorizontalScrollBar( ) const
{
	return TextureViewportHorizontalScrollBar;
}


/* SWidget overrides
 *****************************************************************************/

void STextureEditorViewport::Tick( const FGeometry& AllottedGeometry, const double InCurrentTime, const float InDeltaTime )
{
	if (bIsRenderingEnabled)
	{
		Viewport->Invalidate();
	}
}


/* STextureEditorViewport implementation
 *****************************************************************************/

FText STextureEditorViewport::GetDisplayedResolution( ) const
{
	return ViewportClient->GetDisplayedResolution();
}


/* STextureEditorViewport event handlers
 *****************************************************************************/


void STextureEditorViewport::HandleHorizontalScrollBarScrolled( float InScrollOffsetFraction )
{
	float Ratio = ViewportClient->GetViewportHorizontalScrollBarRatio();
	float MaxOffset = (Ratio < 1.0f) ? 1.0f - Ratio : 0.0f;
	InScrollOffsetFraction = FMath::Clamp(InScrollOffsetFraction, 0.0f, MaxOffset);

	TextureViewportHorizontalScrollBar->SetState(InScrollOffsetFraction, Ratio);
}


EVisibility STextureEditorViewport::HandleHorizontalScrollBarVisibility( ) const
{
	if (ViewportClient->GetViewportHorizontalScrollBarRatio() < 1.0f)
	{
		return EVisibility::Visible;
	}
	
	return EVisibility::Collapsed;
}


void STextureEditorViewport::HandleVerticalScrollBarScrolled( float InScrollOffsetFraction )
{
	float Ratio = ViewportClient->GetViewportVerticalScrollBarRatio();
	float MaxOffset = (Ratio < 1.0f) ? 1.0f - Ratio : 0.0f;
	InScrollOffsetFraction = FMath::Clamp(InScrollOffsetFraction, 0.0f, MaxOffset);

	TextureViewportVerticalScrollBar->SetState(InScrollOffsetFraction, Ratio);
}


EVisibility STextureEditorViewport::HandleVerticalScrollBarVisibility( ) const
{
	if (ViewportClient->GetViewportVerticalScrollBarRatio() < 1.0f)
	{
		return EVisibility::Visible;
	}
	
	return EVisibility::Collapsed;
}


<<<<<<< HEAD
void STextureEditorViewport::HandleZoomMenuEntryClicked( double ZoomValue )
{
	ToolkitPtr.Pin()->SetCustomZoomLevel(ZoomValue);
}


void STextureEditorViewport::HandleZoomMenuFillClicked()
{
	ToolkitPtr.Pin()->SetZoomMode(ETextureEditorZoomMode::Fill);
}

void STextureEditorViewport::HandleZoomMenuFitClicked()
{
	ToolkitPtr.Pin()->SetZoomMode(ETextureEditorZoomMode::Fit);
}


bool STextureEditorViewport::IsZoomMenuFillChecked() const
{
	return ToolkitPtr.Pin()->IsCurrentZoomMode(ETextureEditorZoomMode::Fill);
}

bool STextureEditorViewport::IsZoomMenuFitChecked() const
{
	return ToolkitPtr.Pin()->IsCurrentZoomMode(ETextureEditorZoomMode::Fit);
}

bool STextureEditorViewport::HasValidTextureResource() const
{
	return ToolkitPtr.Pin()->HasValidTextureResource();
}

FText STextureEditorViewport::HandleZoomPercentageText( ) const
{
	double DisplayedZoomLevel = ToolkitPtr.Pin()->CalculateDisplayedZoomLevel();
	FText ZoomLevelPercent = FText::AsPercent(DisplayedZoomLevel);

	// For fit and fill, show the effective zoom level in parenthesis - eg. "Fill (220%)"
	static const FText ZoomModeWithPercentFormat = LOCTEXT("ZoomModeWithPercentFormat", "{ZoomMode} ({ZoomPercent})");
	if (ToolkitPtr.Pin()->GetZoomMode() == ETextureEditorZoomMode::Fit)
	{
		static const FText ZoomModeFit = LOCTEXT("ZoomModeFit", "Fit");
		return FText::FormatNamed(ZoomModeWithPercentFormat, TEXT("ZoomMode"), ZoomModeFit, TEXT("ZoomPercent"), ZoomLevelPercent);
	}

	if (ToolkitPtr.Pin()->GetZoomMode() == ETextureEditorZoomMode::Fill)
	{
		static const FText ZoomModeFill = LOCTEXT("ZoomModeFill", "Fill");
		return FText::FormatNamed(ZoomModeWithPercentFormat, TEXT("ZoomMode"), ZoomModeFill, TEXT("ZoomPercent"), ZoomLevelPercent);
	}

	// If custom, then just the percent is enough
	return ZoomLevelPercent;
}


void STextureEditorViewport::HandleZoomSliderChanged( float NewValue )
{
	ToolkitPtr.Pin()->SetCustomZoomLevel(NewValue * MaxZoom);
}


float STextureEditorViewport::HandleZoomSliderValue( ) const
{
	return (ToolkitPtr.Pin()->CalculateDisplayedZoomLevel() / MaxZoom);
}

void STextureEditorViewport::HandleOpacitySliderChanged(float NewValue)
{
	ToolkitPtr.Pin()->SetVolumeOpacity(NewValue);
}

float STextureEditorViewport::HandleOpacitySliderValue() const
{
	return ToolkitPtr.Pin()->GetVolumeOpacity();
}
=======
>>>>>>> 6bbb88c8


#undef LOCTEXT_NAMESPACE<|MERGE_RESOLUTION|>--- conflicted
+++ resolved
@@ -37,55 +37,12 @@
 	bIsRenderingEnabled = true;
 	ToolkitPtr = InToolkit;
 	
-<<<<<<< HEAD
-	// create zoom menu
-	FMenuBuilder ZoomMenuBuilder(true, NULL);
-	{
-		FUIAction Zoom25Action(FExecuteAction::CreateSP(this, &STextureEditorViewport::HandleZoomMenuEntryClicked, 0.25));
-		ZoomMenuBuilder.AddMenuEntry(LOCTEXT("Zoom25Action", "25%"), LOCTEXT("Zoom25ActionHint", "Show the texture at a quarter of its size."), FSlateIcon(), Zoom25Action);
-
-		FUIAction Zoom50Action(FExecuteAction::CreateSP(this, &STextureEditorViewport::HandleZoomMenuEntryClicked, 0.5));
-		ZoomMenuBuilder.AddMenuEntry(LOCTEXT("Zoom50Action", "50%"), LOCTEXT("Zoom50ActionHint", "Show the texture at half its size."), FSlateIcon(), Zoom50Action);
-
-		FUIAction Zoom100Action(FExecuteAction::CreateSP(this, &STextureEditorViewport::HandleZoomMenuEntryClicked, 1.0));
-		ZoomMenuBuilder.AddMenuEntry(LOCTEXT("Zoom100Action", "100%"), LOCTEXT("Zoom100ActionHint", "Show the texture in its original size."), FSlateIcon(), Zoom100Action);
-
-		FUIAction Zoom200Action(FExecuteAction::CreateSP(this, &STextureEditorViewport::HandleZoomMenuEntryClicked, 2.0));
-		ZoomMenuBuilder.AddMenuEntry(LOCTEXT("Zoom200Action", "200%"), LOCTEXT("Zoom200ActionHint", "Show the texture at twice its size."), FSlateIcon(), Zoom200Action);
-
-		FUIAction Zoom400Action(FExecuteAction::CreateSP(this, &STextureEditorViewport::HandleZoomMenuEntryClicked, 4.0));
-		ZoomMenuBuilder.AddMenuEntry(LOCTEXT("Zoom400Action", "400%"), LOCTEXT("Zoom400ActionHint", "Show the texture at four times its size."), FSlateIcon(), Zoom400Action);
-
-		ZoomMenuBuilder.AddMenuSeparator();
-
-		FUIAction ZoomFitAction(
-			FExecuteAction::CreateSP(this, &STextureEditorViewport::HandleZoomMenuFitClicked),
-			FCanExecuteAction(),
-			FIsActionChecked::CreateSP(this, &STextureEditorViewport::IsZoomMenuFitChecked)
-		);
-		ZoomMenuBuilder.AddMenuEntry(LOCTEXT("ZoomFitAction", "Scale To Fit"), LOCTEXT("ZoomFitActionHint", "Scales the texture down to fit within the viewport if needed."), FSlateIcon(), ZoomFitAction, NAME_None, EUserInterfaceActionType::RadioButton);
-
-		FUIAction ZoomFillAction(
-			FExecuteAction::CreateSP(this, &STextureEditorViewport::HandleZoomMenuFillClicked),
-			FCanExecuteAction(),
-			FIsActionChecked::CreateSP(this, &STextureEditorViewport::IsZoomMenuFillChecked)
-		);
-		ZoomMenuBuilder.AddMenuEntry(LOCTEXT("ZoomFillAction", "Scale To Fill"), LOCTEXT("ZoomFillActionHint", "Scales the texture up and down to fill the viewport."), FSlateIcon(), ZoomFillAction, NAME_None, EUserInterfaceActionType::RadioButton);
-	}
-
-=======
->>>>>>> 6bbb88c8
 	FText TextureName = FText::GetEmpty();
 
 	if (InToolkit->GetTexture() != nullptr)
 	{
 		FText FormattedText = InToolkit->HasValidTextureResource() ? FText::FromString(TEXT("{0}")) : LOCTEXT( "InvalidTextureWithParam", "{0} (Invalid Texture)");
 		TextureName = FText::Format(FormattedText, FText::FromName(InToolkit->GetTexture()->GetFName()));
-<<<<<<< HEAD
-
-		bIsVolumeTexture = InToolkit->GetTexture()->IsA<UVolumeTexture>() || InToolkit->GetTexture()->IsA<UTextureRenderTargetVolume>();
-=======
->>>>>>> 6bbb88c8
 	}
 
 
@@ -130,54 +87,6 @@
 
 	];
 
-<<<<<<< HEAD
-	// zoom slider
-	HorizontalBox->AddSlot()
-		.FillWidth(0.3f)
-		[
-			SNew(SHorizontalBox)
-
-			+ SHorizontalBox::Slot()
-				.AutoWidth()
-				.VAlign(VAlign_Center)
-				[
-					SNew(STextBlock)
-						.Text(LOCTEXT("ZoomLabel", "Zoom:"))
-				]
-
-			+ SHorizontalBox::Slot()
-				.FillWidth(1.0f)
-				.Padding(4.0f, 0.0f)
-				.VAlign(VAlign_Center)
-				[
-					SNew(SSlider)
-						.OnValueChanged(this, &STextureEditorViewport::HandleZoomSliderChanged)
-						.Value(this, &STextureEditorViewport::HandleZoomSliderValue)
-				]
-
-			+ SHorizontalBox::Slot()
-				.AutoWidth()
-				.VAlign(VAlign_Center)
-				[
-					SNew(STextBlock)
-						.Text(this, &STextureEditorViewport::HandleZoomPercentageText)
-				]
-
-			+ SHorizontalBox::Slot()
-				.AutoWidth()
-				.Padding(4.0f, 0.0f, 0.0f, 0.0f)
-				.VAlign(VAlign_Center)
-				[
-					SNew(SComboButton)
-						.ContentPadding(FMargin(0.0))
-						.MenuContent()
-						[
-							ZoomMenuBuilder.MakeWidget()
-						]
-				]
-		];
-=======
->>>>>>> 6bbb88c8
 
 	
 	ViewportClient = MakeShareable(new FTextureEditorViewportClient(ToolkitPtr, SharedThis(this)));
@@ -295,85 +204,6 @@
 }
 
 
-<<<<<<< HEAD
-void STextureEditorViewport::HandleZoomMenuEntryClicked( double ZoomValue )
-{
-	ToolkitPtr.Pin()->SetCustomZoomLevel(ZoomValue);
-}
-
-
-void STextureEditorViewport::HandleZoomMenuFillClicked()
-{
-	ToolkitPtr.Pin()->SetZoomMode(ETextureEditorZoomMode::Fill);
-}
-
-void STextureEditorViewport::HandleZoomMenuFitClicked()
-{
-	ToolkitPtr.Pin()->SetZoomMode(ETextureEditorZoomMode::Fit);
-}
-
-
-bool STextureEditorViewport::IsZoomMenuFillChecked() const
-{
-	return ToolkitPtr.Pin()->IsCurrentZoomMode(ETextureEditorZoomMode::Fill);
-}
-
-bool STextureEditorViewport::IsZoomMenuFitChecked() const
-{
-	return ToolkitPtr.Pin()->IsCurrentZoomMode(ETextureEditorZoomMode::Fit);
-}
-
-bool STextureEditorViewport::HasValidTextureResource() const
-{
-	return ToolkitPtr.Pin()->HasValidTextureResource();
-}
-
-FText STextureEditorViewport::HandleZoomPercentageText( ) const
-{
-	double DisplayedZoomLevel = ToolkitPtr.Pin()->CalculateDisplayedZoomLevel();
-	FText ZoomLevelPercent = FText::AsPercent(DisplayedZoomLevel);
-
-	// For fit and fill, show the effective zoom level in parenthesis - eg. "Fill (220%)"
-	static const FText ZoomModeWithPercentFormat = LOCTEXT("ZoomModeWithPercentFormat", "{ZoomMode} ({ZoomPercent})");
-	if (ToolkitPtr.Pin()->GetZoomMode() == ETextureEditorZoomMode::Fit)
-	{
-		static const FText ZoomModeFit = LOCTEXT("ZoomModeFit", "Fit");
-		return FText::FormatNamed(ZoomModeWithPercentFormat, TEXT("ZoomMode"), ZoomModeFit, TEXT("ZoomPercent"), ZoomLevelPercent);
-	}
-
-	if (ToolkitPtr.Pin()->GetZoomMode() == ETextureEditorZoomMode::Fill)
-	{
-		static const FText ZoomModeFill = LOCTEXT("ZoomModeFill", "Fill");
-		return FText::FormatNamed(ZoomModeWithPercentFormat, TEXT("ZoomMode"), ZoomModeFill, TEXT("ZoomPercent"), ZoomLevelPercent);
-	}
-
-	// If custom, then just the percent is enough
-	return ZoomLevelPercent;
-}
-
-
-void STextureEditorViewport::HandleZoomSliderChanged( float NewValue )
-{
-	ToolkitPtr.Pin()->SetCustomZoomLevel(NewValue * MaxZoom);
-}
-
-
-float STextureEditorViewport::HandleZoomSliderValue( ) const
-{
-	return (ToolkitPtr.Pin()->CalculateDisplayedZoomLevel() / MaxZoom);
-}
-
-void STextureEditorViewport::HandleOpacitySliderChanged(float NewValue)
-{
-	ToolkitPtr.Pin()->SetVolumeOpacity(NewValue);
-}
-
-float STextureEditorViewport::HandleOpacitySliderValue() const
-{
-	return ToolkitPtr.Pin()->GetVolumeOpacity();
-}
-=======
->>>>>>> 6bbb88c8
 
 
 #undef LOCTEXT_NAMESPACE