// Copyright 1998-2018 Epic Games, Inc. All Rights Reserved.

#include "Models/TextureEditorViewportClient.h"
#include "Widgets/Layout/SScrollBar.h"
#include "CanvasItem.h"
#include "Editor/UnrealEdEngine.h"
#include "Engine/Texture2D.h"
#include "ThumbnailRendering/ThumbnailManager.h"
#include "Engine/TextureCube.h"
#include "Engine/VolumeTexture.h"
#include "Engine/TextureRenderTarget2D.h"
#include "Engine/TextureRenderTargetCube.h"
#include "UnrealEdGlobals.h"
#include "CubemapUnwrapUtils.h"
#include "Slate/SceneViewport.h"
#include "Texture2DPreview.h"
#include "VolumeTexturePreview.h"
#include "TextureEditorSettings.h"
#include "Widgets/STextureEditorViewport.h"
#include "CanvasTypes.h"
#include "ImageUtils.h"


/* FTextureEditorViewportClient structors
 *****************************************************************************/

FTextureEditorViewportClient::FTextureEditorViewportClient( TWeakPtr<ITextureEditorToolkit> InTextureEditor, TWeakPtr<STextureEditorViewport> InTextureEditorViewport )
	: TextureEditorPtr(InTextureEditor)
	, TextureEditorViewportPtr(InTextureEditorViewport)
	, CheckerboardTexture(NULL)
{
	check(TextureEditorPtr.IsValid() && TextureEditorViewportPtr.IsValid());

	ModifyCheckerboardTextureColors();
}


FTextureEditorViewportClient::~FTextureEditorViewportClient( )
{
	DestroyCheckerboardTexture();
}


/* FViewportClient interface
 *****************************************************************************/

void FTextureEditorViewportClient::Draw(FViewport* Viewport, FCanvas* Canvas)
{
	if (!TextureEditorPtr.IsValid())
	{
		return;
	}
	
	UTexture* Texture = TextureEditorPtr.Pin()->GetTexture();
	FVector2D Ratio = FVector2D(GetViewportHorizontalScrollBarRatio(), GetViewportVerticalScrollBarRatio());
	FVector2D ViewportSize = FVector2D(TextureEditorViewportPtr.Pin()->GetViewport()->GetSizeXY().X, TextureEditorViewportPtr.Pin()->GetViewport()->GetSizeXY().Y);
	FVector2D ScrollBarPos = GetViewportScrollBarPositions();
	int32 YOffset = (Ratio.Y > 1.0f)? ((ViewportSize.Y - (ViewportSize.Y / Ratio.Y)) * 0.5f): 0;
	int32 YPos = YOffset - ScrollBarPos.Y;
	int32 XOffset = (Ratio.X > 1.0f)? ((ViewportSize.X - (ViewportSize.X / Ratio.X)) * 0.5f): 0;
	int32 XPos = XOffset - ScrollBarPos.X;
	
	UpdateScrollBars();

	const UTextureEditorSettings& Settings = *GetDefault<UTextureEditorSettings>();

	Canvas->Clear( Settings.BackgroundColor );

<<<<<<< HEAD
	TextureEditorPtr.Pin()->PopulateQuickInfo();
	
	UTexture2D* Texture2D = Cast<UTexture2D>(Texture);
	UTextureCube* TextureCube = Cast<UTextureCube>(Texture);
=======
	UTexture2D* Texture2D = Cast<UTexture2D>(Texture);
	UTextureCube* TextureCube = Cast<UTextureCube>(Texture);
	UVolumeTexture* VolumeTexture = Cast<UVolumeTexture>(Texture);
>>>>>>> a23640a2
	UTextureRenderTarget2D* TextureRT2D = Cast<UTextureRenderTarget2D>(Texture);
	UTextureRenderTargetCube* RTTextureCube = Cast<UTextureRenderTargetCube>(Texture);

	// Fully stream in the texture before drawing it.
	if (Texture2D)
	{
		Texture2D->SetForceMipLevelsToBeResident(30.0f);
		Texture2D->WaitForStreaming();
	}
<<<<<<< HEAD
=======

	TextureEditorPtr.Pin()->PopulateQuickInfo();
>>>>>>> a23640a2

	// Figure out the size we need
	uint32 Width, Height;
	TextureEditorPtr.Pin()->CalculateTextureDimensions(Width, Height);
<<<<<<< HEAD
=======
	const float MipLevel = (float)TextureEditorPtr.Pin()->GetMipLevel();
>>>>>>> a23640a2

	TRefCountPtr<FBatchedElementParameters> BatchedElementParameters;

	if (GMaxRHIFeatureLevel >= ERHIFeatureLevel::SM4)
	{
		if (TextureCube || RTTextureCube)
		{
<<<<<<< HEAD
			BatchedElementParameters = new FMipLevelBatchedElementParameters((float)TextureEditorPtr.Pin()->GetMipLevel(), false);
		}
		else if (Texture2D)
		{
			float MipLevel = (float)TextureEditorPtr.Pin()->GetMipLevel();
=======
			BatchedElementParameters = new FMipLevelBatchedElementParameters(MipLevel, false);
		}
		else if (VolumeTexture)
		{
			BatchedElementParameters = new FBatchedElementVolumeTexturePreviewParameters(
				Settings.VolumeViewMode == TextureEditorVolumeViewMode_DepthSlices, 
				FMath::Max<int32>(VolumeTexture->GetSizeZ() >> VolumeTexture->GetCachedLODBias(), 1), 
				MipLevel, 
				(float)TextureEditorPtr.Pin()->GetVolumeOpacity(),
				true, 
				TextureEditorPtr.Pin()->GetVolumeOrientation());
		}
		else if (Texture2D)
		{
>>>>>>> a23640a2
			bool bIsNormalMap = Texture2D->IsNormalMap();
			bool bIsSingleChannel = Texture2D->CompressionSettings == TC_Grayscale || Texture2D->CompressionSettings == TC_Alpha;
			BatchedElementParameters = new FBatchedElementTexture2DPreviewParameters(MipLevel, bIsNormalMap, bIsSingleChannel);
		}
		else if (TextureRT2D)
		{
<<<<<<< HEAD
			float MipLevel = (float)TextureEditorPtr.Pin()->GetMipLevel();
=======
>>>>>>> a23640a2
			BatchedElementParameters = new FBatchedElementTexture2DPreviewParameters(MipLevel, false, false);
		}
		else
		{
			// Default to treating any UTexture derivative as a 2D texture resource
<<<<<<< HEAD
			float MipLevel = (float)TextureEditorPtr.Pin()->GetMipLevel();
=======
>>>>>>> a23640a2
			BatchedElementParameters = new FBatchedElementTexture2DPreviewParameters(MipLevel, false, false);
		}
	}

	// Draw the background checkerboard pattern in the same size/position as the render texture so it will show up anywhere
	// the texture has transparency
	if (Settings.Background == TextureEditorBackground_CheckeredFill)
	{
		Canvas->DrawTile( 0.0f, 0.0f, Viewport->GetSizeXY().X, Viewport->GetSizeXY().Y, 0.0f, 0.0f, (Viewport->GetSizeXY().X / CheckerboardTexture->GetSizeX()), (Viewport->GetSizeXY().Y / CheckerboardTexture->GetSizeY()), FLinearColor::White, CheckerboardTexture->Resource);
	}
	else if (Settings.Background == TextureEditorBackground_Checkered)
	{
		Canvas->DrawTile( XPos, YPos, Width, Height, 0.0f, 0.0f, (Width / CheckerboardTexture->GetSizeX()), (Height / CheckerboardTexture->GetSizeY()), FLinearColor::White, CheckerboardTexture->Resource);
	}

	float Exposure = FMath::Pow(2.0f, (float)TextureEditorViewportPtr.Pin()->GetExposureBias());
<<<<<<< HEAD

	if ( Texture->Resource != nullptr )
	{
		FCanvasTileItem TileItem( FVector2D( XPos, YPos ), Texture->Resource, FVector2D( Width, Height ), FLinearColor(Exposure, Exposure, Exposure) );
		TileItem.BlendMode = TextureEditorPtr.Pin()->GetColourChannelBlendMode();
		TileItem.BatchedElementParameters = BatchedElementParameters;
		Canvas->DrawItem( TileItem );

=======

	if ( Texture->Resource != nullptr )
	{
		FCanvasTileItem TileItem( FVector2D( XPos, YPos ), Texture->Resource, FVector2D( Width, Height ), FLinearColor(Exposure, Exposure, Exposure) );
		TileItem.BlendMode = TextureEditorPtr.Pin()->GetColourChannelBlendMode();
		TileItem.BatchedElementParameters = BatchedElementParameters;
		Canvas->DrawItem( TileItem );

>>>>>>> a23640a2
		// Draw a white border around the texture to show its extents
		if (Settings.TextureBorderEnabled)
		{
			FCanvasBoxItem BoxItem( FVector2D(XPos, YPos), FVector2D(Width , Height ) );
			BoxItem.SetColor( Settings.TextureBorderColor );
			Canvas->DrawItem( BoxItem );
		}
	}
}


bool FTextureEditorViewportClient::InputKey(FViewport* Viewport, int32 ControllerId, FKey Key, EInputEvent Event, float AmountDepressed, bool Gamepad)
{
	if (Key == EKeys::MouseScrollUp)
	{
		TextureEditorPtr.Pin()->ZoomIn();

		return true;
	}
	else if (Key == EKeys::MouseScrollDown)
	{
		TextureEditorPtr.Pin()->ZoomOut();

		return true;
	}
	else if (Key == EKeys::RightMouseButton)
	{
		TextureEditorPtr.Pin()->SetVolumeOrientation(FRotator(90, 0, -90));
	}
	return false;
}

bool FTextureEditorViewportClient::InputAxis(FViewport* Viewport, int32 ControllerId, FKey Key, float Delta, float DeltaTime, int32 NumSamples, bool bGamepad)
{
	if (Key == EKeys::MouseX || Key == EKeys::MouseY)
	{
		FRotator DeltaRotator(ForceInitToZero);
		const float RotationSpeed = .2f;
		if (Key == EKeys::MouseY)
		{
			DeltaRotator.Pitch = Delta * RotationSpeed;
		}
		else
		{
			DeltaRotator.Yaw = Delta * RotationSpeed;
		}

		TextureEditorPtr.Pin()->SetVolumeOrientation((FRotationMatrix::Make(DeltaRotator) * FRotationMatrix::Make(TextureEditorPtr.Pin()->GetVolumeOrientation())).Rotator());
		return true;
	}

	return false;
}

bool FTextureEditorViewportClient::InputGesture(FViewport* Viewport, EGestureEvent GestureType, const FVector2D& GestureDelta, bool bIsDirectionInvertedFromDevice)
{
	const bool LeftMouseButtonDown = Viewport->KeyState(EKeys::LeftMouseButton);
	const bool RightMouseButtonDown = Viewport->KeyState(EKeys::RightMouseButton);

	if (GestureType == EGestureEvent::Scroll && !LeftMouseButtonDown && !RightMouseButtonDown)
	{
		double CurrentZoom = TextureEditorPtr.Pin()->GetZoom();
		TextureEditorPtr.Pin()->SetZoom(CurrentZoom + GestureDelta.Y * 0.01);
		return true;
	}

	return false;
}


void FTextureEditorViewportClient::AddReferencedObjects(FReferenceCollector& Collector)
{
	Collector.AddReferencedObject(CheckerboardTexture);
}


void FTextureEditorViewportClient::ModifyCheckerboardTextureColors()
{
	DestroyCheckerboardTexture();

	const UTextureEditorSettings& Settings = *GetDefault<UTextureEditorSettings>();
	CheckerboardTexture = FImageUtils::CreateCheckerboardTexture(Settings.CheckerColorOne, Settings.CheckerColorTwo, Settings.CheckerSize);
}


FText FTextureEditorViewportClient::GetDisplayedResolution() const
{
	uint32 Height = 1;
	uint32 Width = 1;
	TextureEditorPtr.Pin()->CalculateTextureDimensions(Width, Height);
	return FText::Format( NSLOCTEXT("TextureEditor", "DisplayedResolution", "Displayed: {0}x{1}"), FText::AsNumber( FMath::Max((uint32)1, Width) ), FText::AsNumber( FMath::Max((uint32)1, Height)) );
}


float FTextureEditorViewportClient::GetViewportVerticalScrollBarRatio() const
{
	uint32 Height = 1;
	uint32 Width = 1;
	float WidgetHeight = 1.0f;
	if (TextureEditorViewportPtr.Pin()->GetVerticalScrollBar().IsValid())
	{
		TextureEditorPtr.Pin()->CalculateTextureDimensions(Width, Height);

		WidgetHeight = TextureEditorViewportPtr.Pin()->GetViewport()->GetSizeXY().Y;
	}

	return WidgetHeight / Height;
}


float FTextureEditorViewportClient::GetViewportHorizontalScrollBarRatio() const
{
	uint32 Width = 1;
	uint32 Height = 1;
	float WidgetWidth = 1.0f;
	if (TextureEditorViewportPtr.Pin()->GetHorizontalScrollBar().IsValid())
	{
		TextureEditorPtr.Pin()->CalculateTextureDimensions(Width, Height);

		WidgetWidth = TextureEditorViewportPtr.Pin()->GetViewport()->GetSizeXY().X;
	}

	return WidgetWidth / Width;
}


void FTextureEditorViewportClient::UpdateScrollBars()
{
	TSharedPtr<STextureEditorViewport> Viewport = TextureEditorViewportPtr.Pin();

	if (!Viewport.IsValid() || !Viewport->GetVerticalScrollBar().IsValid() || !Viewport->GetHorizontalScrollBar().IsValid())
	{
		return;
	}

	float VRatio = GetViewportVerticalScrollBarRatio();
	float HRatio = GetViewportHorizontalScrollBarRatio();
	float VDistFromBottom = Viewport->GetVerticalScrollBar()->DistanceFromBottom();
	float HDistFromBottom = Viewport->GetHorizontalScrollBar()->DistanceFromBottom();

	if (VRatio < 1.0f)
	{
		if (VDistFromBottom < 1.0f)
		{
			Viewport->GetVerticalScrollBar()->SetState(FMath::Clamp(1.0f - VRatio - VDistFromBottom, 0.0f, 1.0f), VRatio);
		}
		else
		{
			Viewport->GetVerticalScrollBar()->SetState(0.0f, VRatio);
		}
	}

	if (HRatio < 1.0f)
	{
		if (HDistFromBottom < 1.0f)
		{
			Viewport->GetHorizontalScrollBar()->SetState(FMath::Clamp(1.0f - HRatio - HDistFromBottom, 0.0f, 1.0f), HRatio);
		}
		else
		{
			Viewport->GetHorizontalScrollBar()->SetState(0.0f, HRatio);
		}
	}
}


FVector2D FTextureEditorViewportClient::GetViewportScrollBarPositions() const
{
	FVector2D Positions = FVector2D::ZeroVector;
	if (TextureEditorViewportPtr.Pin()->GetVerticalScrollBar().IsValid() && TextureEditorViewportPtr.Pin()->GetHorizontalScrollBar().IsValid())
	{
		uint32 Width, Height;
		UTexture* Texture = TextureEditorPtr.Pin()->GetTexture();
		float VRatio = GetViewportVerticalScrollBarRatio();
		float HRatio = GetViewportHorizontalScrollBarRatio();
		float VDistFromBottom = TextureEditorViewportPtr.Pin()->GetVerticalScrollBar()->DistanceFromBottom();
		float HDistFromBottom = TextureEditorViewportPtr.Pin()->GetHorizontalScrollBar()->DistanceFromBottom();
	
		TextureEditorPtr.Pin()->CalculateTextureDimensions(Width, Height);

		if ((TextureEditorViewportPtr.Pin()->GetVerticalScrollBar()->GetVisibility() == EVisibility::Visible) && VDistFromBottom < 1.0f)
		{
			Positions.Y = FMath::Clamp(1.0f - VRatio - VDistFromBottom, 0.0f, 1.0f) * Height;
		}
		else
		{
			Positions.Y = 0.0f;
		}

		if ((TextureEditorViewportPtr.Pin()->GetHorizontalScrollBar()->GetVisibility() == EVisibility::Visible) && HDistFromBottom < 1.0f)
		{
			Positions.X = FMath::Clamp(1.0f - HRatio - HDistFromBottom, 0.0f, 1.0f) * Width;
		}
		else
		{
			Positions.X = 0.0f;
		}
	}

	return Positions;
}

void FTextureEditorViewportClient::DestroyCheckerboardTexture()
{
	if (CheckerboardTexture)
	{
		if (CheckerboardTexture->Resource)
		{
			CheckerboardTexture->ReleaseResource();
		}
		CheckerboardTexture->MarkPendingKill();
		CheckerboardTexture = NULL;
	}
}<|MERGE_RESOLUTION|>--- conflicted
+++ resolved
@@ -66,16 +66,9 @@
 
 	Canvas->Clear( Settings.BackgroundColor );
 
-<<<<<<< HEAD
-	TextureEditorPtr.Pin()->PopulateQuickInfo();
-	
-	UTexture2D* Texture2D = Cast<UTexture2D>(Texture);
-	UTextureCube* TextureCube = Cast<UTextureCube>(Texture);
-=======
 	UTexture2D* Texture2D = Cast<UTexture2D>(Texture);
 	UTextureCube* TextureCube = Cast<UTextureCube>(Texture);
 	UVolumeTexture* VolumeTexture = Cast<UVolumeTexture>(Texture);
->>>>>>> a23640a2
 	UTextureRenderTarget2D* TextureRT2D = Cast<UTextureRenderTarget2D>(Texture);
 	UTextureRenderTargetCube* RTTextureCube = Cast<UTextureRenderTargetCube>(Texture);
 
@@ -85,19 +78,13 @@
 		Texture2D->SetForceMipLevelsToBeResident(30.0f);
 		Texture2D->WaitForStreaming();
 	}
-<<<<<<< HEAD
-=======
 
 	TextureEditorPtr.Pin()->PopulateQuickInfo();
->>>>>>> a23640a2
 
 	// Figure out the size we need
 	uint32 Width, Height;
 	TextureEditorPtr.Pin()->CalculateTextureDimensions(Width, Height);
-<<<<<<< HEAD
-=======
 	const float MipLevel = (float)TextureEditorPtr.Pin()->GetMipLevel();
->>>>>>> a23640a2
 
 	TRefCountPtr<FBatchedElementParameters> BatchedElementParameters;
 
@@ -105,13 +92,6 @@
 	{
 		if (TextureCube || RTTextureCube)
 		{
-<<<<<<< HEAD
-			BatchedElementParameters = new FMipLevelBatchedElementParameters((float)TextureEditorPtr.Pin()->GetMipLevel(), false);
-		}
-		else if (Texture2D)
-		{
-			float MipLevel = (float)TextureEditorPtr.Pin()->GetMipLevel();
-=======
 			BatchedElementParameters = new FMipLevelBatchedElementParameters(MipLevel, false);
 		}
 		else if (VolumeTexture)
@@ -126,26 +106,17 @@
 		}
 		else if (Texture2D)
 		{
->>>>>>> a23640a2
 			bool bIsNormalMap = Texture2D->IsNormalMap();
 			bool bIsSingleChannel = Texture2D->CompressionSettings == TC_Grayscale || Texture2D->CompressionSettings == TC_Alpha;
 			BatchedElementParameters = new FBatchedElementTexture2DPreviewParameters(MipLevel, bIsNormalMap, bIsSingleChannel);
 		}
 		else if (TextureRT2D)
 		{
-<<<<<<< HEAD
-			float MipLevel = (float)TextureEditorPtr.Pin()->GetMipLevel();
-=======
->>>>>>> a23640a2
 			BatchedElementParameters = new FBatchedElementTexture2DPreviewParameters(MipLevel, false, false);
 		}
 		else
 		{
 			// Default to treating any UTexture derivative as a 2D texture resource
-<<<<<<< HEAD
-			float MipLevel = (float)TextureEditorPtr.Pin()->GetMipLevel();
-=======
->>>>>>> a23640a2
 			BatchedElementParameters = new FBatchedElementTexture2DPreviewParameters(MipLevel, false, false);
 		}
 	}
@@ -162,7 +133,6 @@
 	}
 
 	float Exposure = FMath::Pow(2.0f, (float)TextureEditorViewportPtr.Pin()->GetExposureBias());
-<<<<<<< HEAD
 
 	if ( Texture->Resource != nullptr )
 	{
@@ -171,16 +141,6 @@
 		TileItem.BatchedElementParameters = BatchedElementParameters;
 		Canvas->DrawItem( TileItem );
 
-=======
-
-	if ( Texture->Resource != nullptr )
-	{
-		FCanvasTileItem TileItem( FVector2D( XPos, YPos ), Texture->Resource, FVector2D( Width, Height ), FLinearColor(Exposure, Exposure, Exposure) );
-		TileItem.BlendMode = TextureEditorPtr.Pin()->GetColourChannelBlendMode();
-		TileItem.BatchedElementParameters = BatchedElementParameters;
-		Canvas->DrawItem( TileItem );
-
->>>>>>> a23640a2
 		// Draw a white border around the texture to show its extents
 		if (Settings.TextureBorderEnabled)
 		{
