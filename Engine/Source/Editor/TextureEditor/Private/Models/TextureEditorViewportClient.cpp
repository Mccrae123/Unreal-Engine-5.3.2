--- conflicted
+++ resolved
@@ -73,17 +73,10 @@
 	FVector2D ViewportSize = FVector2D(TextureEditorViewportPtr.Pin()->GetViewport()->GetSizeXY());
 	FVector2D ScrollBarPos = GetViewportScrollBarPositions();
 	int32 BorderSize = Settings.TextureBorderEnabled ? 1 : 0;
-<<<<<<< HEAD
-	float YOffset = (Ratio.Y > 1.0f) ? ((ViewportSize.Y - (ViewportSize.Y / Ratio.Y)) * 0.5f) : 0;
-	int32 YPos = FMath::RoundToInt(YOffset - ScrollBarPos.Y + BorderSize);
-	float XOffset = (Ratio.X > 1.0f) ? ((ViewportSize.X - (ViewportSize.X / Ratio.X)) * 0.5f) : 0;
-	int32 XPos = FMath::RoundToInt(XOffset - ScrollBarPos.X + BorderSize);
-=======
 	float YOffset = static_cast<float>((Ratio.Y > 1.0) ? ((ViewportSize.Y - (ViewportSize.Y / Ratio.Y)) * 0.5) : 0);
 	int32 YPos = (int32)FMath::Clamp(FMath::RoundToInt(YOffset - ScrollBarPos.Y + BorderSize), TNumericLimits<int32>::Min(), TNumericLimits<int32>::Max());
 	float XOffset = static_cast<float>((Ratio.X > 1.0) ? ((ViewportSize.X - (ViewportSize.X / Ratio.X)) * 0.5) : 0);
 	int32 XPos = (int32)FMath::Clamp(FMath::RoundToInt(XOffset - ScrollBarPos.X + BorderSize), TNumericLimits<int32>::Min(), TNumericLimits<int32>::Max());
->>>>>>> 4af6daef
 	
 	UpdateScrollBars();
 
@@ -228,14 +221,9 @@
 		// Draw a white border around the texture to show its extents
 		if (Settings.TextureBorderEnabled)
 		{
-<<<<<<< HEAD
-			FCanvasBoxItem BoxItem(FVector2D(XPos - (BorderSize - 1) * 0.5f, YPos - (BorderSize - 1) * 0.5f), FVector2D(Width + BorderSize, Height + BorderSize));
-			BoxItem.LineThickness = BorderSize;
-=======
 			float ScaledBorderSize = ((float)BorderSize - 1) * 0.5f;
 			FCanvasBoxItem BoxItem(FVector2D((float)XPos - ScaledBorderSize, (float)YPos - ScaledBorderSize), FVector2D(Width + BorderSize, Height + BorderSize));
 			BoxItem.LineThickness = (float)BorderSize;
->>>>>>> 4af6daef
 			BoxItem.SetColor( Settings.TextureBorderColor );
 			Canvas->DrawItem( BoxItem );
 		}
@@ -532,11 +520,7 @@
 
 		if ((TextureEditorViewportPtr.Pin()->GetVerticalScrollBar()->GetVisibility() == EVisibility::Visible) && VDistFromBottom < 1.0f)
 		{
-<<<<<<< HEAD
-			Positions.Y = FMath::Clamp((1.0f + VDistFromTop - VDistFromBottom - VRatio) * 0.5f, 0.0f, 1.0f - VRatio) * Height;
-=======
 			Positions.Y = FMath::Clamp((1.0f + VDistFromTop - VDistFromBottom - VRatio) * 0.5f, 0.0f, 1.0f - VRatio) * (float)Height;
->>>>>>> 4af6daef
 		}
 		else
 		{
@@ -545,11 +529,7 @@
 
 		if ((TextureEditorViewportPtr.Pin()->GetHorizontalScrollBar()->GetVisibility() == EVisibility::Visible) && HDistFromBottom < 1.0f)
 		{
-<<<<<<< HEAD
-			Positions.X = FMath::Clamp((1.0f + HDistFromTop - HDistFromBottom - HRatio) * 0.5f, 0.0f, 1.0f - HRatio) * Width;
-=======
 			Positions.X = FMath::Clamp((1.0f + HDistFromTop - HDistFromBottom - HRatio) * 0.5f, 0.0f, 1.0f - HRatio) * (float)Width;
->>>>>>> 4af6daef
 		}
 		else
 		{
