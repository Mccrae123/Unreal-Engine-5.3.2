--- conflicted
+++ resolved
@@ -46,14 +46,10 @@
 				"UnrealEd",
                 "PropertyEditor",
 				"MediaUtils",
-<<<<<<< HEAD
-				"MediaAssets"
-=======
 				"EditorWidgets",
 				"MediaAssets",
 				"DerivedDataCache",
 				"DeveloperToolSettings"
->>>>>>> 6bbb88c8
 			}
 		);
 	}
