--- conflicted
+++ resolved
@@ -57,15 +57,12 @@
 	DECLARE_MULTICAST_DELEGATE_OneParam( FOnAssetPathChanged, const FString& /*NewPath*/ );
 	/** */
 	DECLARE_DELEGATE_OneParam( FAddPathViewPluginFilters, TArray<TSharedRef<FContentBrowserPluginFilter>>& /*Filters*/ );
-<<<<<<< HEAD
-=======
 	/** */
 	DECLARE_MULTICAST_DELEGATE_OneParam( FOnContentBrowserSettingChanged, FName /*PropertyName*/);
 	/** */
 	DECLARE_DELEGATE_OneParam( FDefaultSelectedPathsDelegate, TArray<FName>& /*VirtualPaths*/ );
 	/** */
 	DECLARE_DELEGATE_OneParam( FDefaultPathsToExpandDelegate, TArray<FName>& /*VirtualPaths*/ );
->>>>>>> 6bbb88c8
 
 	/**
 	 * Called right after the plugin DLL has been loaded and the plugin object has been created
@@ -153,13 +150,8 @@
 	
 
 private:
-<<<<<<< HEAD
-	/** Resize the recently opened asset list */
-	void ResizeRecentAssetList(FName InName);
-=======
 	/** Handle changes to content browser settings */
 	void ContentBrowserSettingChanged(FName InName);
->>>>>>> 6bbb88c8
 	
 	/** List of asset classes whose tags are dynamic and therefore we should union all asset's tags rather than grabbing the first available. */
 	TArray<FName> AssetClassesRequiringDynamicTags;
