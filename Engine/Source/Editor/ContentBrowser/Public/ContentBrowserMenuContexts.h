// Copyright Epic Games, Inc. All Rights Reserved.

#pragma once

#include "AssetTypeCategories.h"
#include "Containers/Array.h"
#include "ContentBrowserDelegates.h"
#include "CoreMinimal.h"
#include "Algo/SelectRandomWeighted.h"
#include "HAL/Platform.h"
#include "Templates/SharedPointer.h"
#include "UObject/NameTypes.h"
#include "UObject/Object.h"
#include "UObject/ObjectPtr.h"
#include "UObject/WeakObjectPtrTemplates.h"

#include "ContentBrowserMenuContexts.generated.h"

class FAssetContextMenu;
class IAssetTypeActions;
class SAssetView;
class SContentBrowser;
class SFilterList;
class UClass;
class UAssetDefinition;
struct FFrame;
struct FToolMenuSection;
struct FToolMenuContext;

enum class EIncludeSubclasses : uint8
{
	No,
	Yes
};

UCLASS()
class CONTENTBROWSER_API UContentBrowserAssetContextMenuContext : public UObject
{
	GENERATED_BODY()

public:

	TWeakPtr<FAssetContextMenu> AssetContextMenu;

	UE_DEPRECATED(5.2, "IAssetTypeActions (CommonAssetTypeActions) is being phased out too much menu related stuff was built into their design that forced loading assets.  Please use UAssetDefinition (CommonAssetDefinition).")
	TWeakPtr<IAssetTypeActions> CommonAssetTypeActions;
	
	UPROPERTY()
	TObjectPtr<const UAssetDefinition> CommonAssetDefinition;
	
	UE_DEPRECATED(5.1, "Use SelectedAssets now, this field will not contain any objects.  You should call LoadSelectedObjects() based on what you need.")
	TArray<TWeakObjectPtr<UObject>> SelectedObjects;

	/**
	 * The currently selected assets in the content browser.
	 */
	UPROPERTY(BlueprintReadOnly, Category="Tool Menus")
	TArray<FAssetData> SelectedAssets;

	UPROPERTY()
	TObjectPtr<UClass> CommonClass;

	UPROPERTY()
	bool bCanBeModified;

<<<<<<< HEAD
=======
	UPROPERTY()
	bool bHasCookedPackages;

	UPROPERTY(BlueprintReadOnly, Category = ContentBrowser)
	bool bContainsUnsupportedAssets = true;

>>>>>>> 4af6daef
	//UE_DEPRECATED(5.2, "GetSelectedObjects has been deprecated.  We no longer automatically load assets on right click.  Please use SelectedAssets and determine whatever you need for your context menu options without actually loading the assets.  When you finally need all or a subset of the selected assets use LoadSelectedAssets or LoadSelectedAssetsIf")
	UFUNCTION(BlueprintCallable, Category="Tool Menus", meta=(DeprecatedFunction, DeprecationMessage = "GetSelectedObjects has been deprecated.  We no longer automatically load assets on right click.  If you can work without loading the assets, please use SelectedAssets.  Otherwise call LoadSelectedObjects"))
	TArray<UObject*> GetSelectedObjects() const
	{
		return LoadSelectedObjectsIfNeeded();
	}

	template<typename ExpectedAssetType>
	TArray<ExpectedAssetType*> GetSelectedObjectsInMemory() const
	{
		TArray<ExpectedAssetType*> Result;
		Result.Reserve(SelectedAssets.Num());
		for (const FAssetData& Asset : SelectedAssets)
		{
			if (Asset.IsInstanceOf(ExpectedAssetType::StaticClass()))
			{
				if (UObject* AssetObject = Asset.FastGetAsset(false))
				{
					if (ExpectedAssetType* AssetObjectTyped = Cast<ExpectedAssetType>(AssetObject))
					{
						Result.Add(AssetObjectTyped);
					}
				}
			}
		}
		return Result;
	}

	/**
	 * Loads the selected assets (if needed) which is based on AssetViewUtils::LoadAssetsIfNeeded, this exists primarily
	 * for backwards compatability.  Reliance on a black box to determine 'neededness' is not recommended, this function
	 * will likely be deprecated a few versions after GetSelectedObjects.
	 */
	UFUNCTION(BlueprintCallable, Category="Tool Menus")
	TArray<UObject*> LoadSelectedObjectsIfNeeded() const;

	/**
	 * Loads all the selected assets and returns an array of the objects.
	 */
	UFUNCTION(BlueprintCallable, Category="Tool Menus")
	TArray<UObject*> LoadSelectedObjects(TSet<FName> LoadTags) const
	{
		return LoadSelectedObjects<UObject>(LoadTags);
	}

	/**
	 * Loads all the selected assets and returns an array of the ExpectedAssetType.
	 */
	template<typename ExpectedAssetType>
	TArray<ExpectedAssetType*> LoadSelectedObjects(TSet<FName> LoadTags = {}) const
	{
		return LoadSelectedObjectsIf<ExpectedAssetType>(LoadTags, [](const FAssetData& AssetData){ return true; });
	}

	/**
	 * Loads the selected assets if the PredicateFilter returns true, and returns an array of the objects.
     */
	template<typename ExpectedAssetType>
    TArray<ExpectedAssetType*> LoadSelectedObjectsIf(TFunctionRef<bool(const FAssetData& AssetData)> PredicateFilter) const
    {
		return LoadSelectedObjectsIf<ExpectedAssetType>({}, PredicateFilter);
    }

	/**
	 * Loads the selected assets if the PredicateFilter returns true, and returns an array of the objects.
	 */
	template<typename ExpectedAssetType>
	TArray<ExpectedAssetType*> LoadSelectedObjectsIf(TSet<FName> LoadTags, TFunctionRef<bool(const FAssetData& AssetData)> PredicateFilter) const
	{
		TArray<ExpectedAssetType*> Result;
		Result.Reserve(SelectedAssets.Num());
		for (const FAssetData& Asset : SelectedAssets)
		{
			if (Asset.IsInstanceOf(ExpectedAssetType::StaticClass()))
			{
				if (PredicateFilter(Asset))
				{
					if (UObject* AssetObject = Asset.GetAsset(LoadTags))
					{
						if (ExpectedAssetType* AssetObjectTyped = Cast<ExpectedAssetType>(AssetObject))
						{
							Result.Add(AssetObjectTyped);
						}
					}
				}
			}
		}
		return Result;
	}

	/**
	 * Loads the first selected valid asset and returns it.
	 */
	template<typename ExpectedAssetType>
	ExpectedAssetType* LoadFirstSelectedObject(const TSet<FName>& LoadTags = {}) const
	{   	
		for (const FAssetData& Asset : SelectedAssets)
		{
			if (Asset.IsInstanceOf(ExpectedAssetType::StaticClass()))
			{
				if (ExpectedAssetType* ExpectedType = Cast<ExpectedAssetType>(Asset.GetAsset(LoadTags)))
				{
					return ExpectedType;
				}
			}	
		}
    
		return nullptr;
	}

	/**
	 * Returns a filtered array of assets that are of the desired class and potentially any subclasses.
	 */
	TArray<FAssetData> GetSelectedAssetsOfType(const UClass* AssetClass, EIncludeSubclasses IncludeSubclasses = EIncludeSubclasses::Yes) const;
	
	/**
	 * Sometimes you want to write actions that will only operate on a singular selected asset, in those cases you
	 * can use the following function which will only return a live ptr if it's an instance of that asset type, and
	 * only one thing is selected.
	 */
	const FAssetData* GetSingleSelectedAssetOfType(const UClass* AssetClass, EIncludeSubclasses IncludeSubclasses = EIncludeSubclasses::Yes) const;

	/**
	 * Get the selected assets as an array of SoftObjectPtr<T>'s.
	 */
	template<typename ExpectedAssetType>
	TArray<TSoftObjectPtr<ExpectedAssetType>> GetSelectedAssetSoftObjects(EIncludeSubclasses IncludeSubclasses = EIncludeSubclasses::Yes) const
	{
		TArray<TSoftObjectPtr<ExpectedAssetType>> Result;
		Result.Reserve(SelectedAssets.Num());
		if (IncludeSubclasses == EIncludeSubclasses::Yes)
		{
			Algo::TransformIf(SelectedAssets, Result,
				[](const FAssetData& AssetData) { return AssetData.IsInstanceOf(ExpectedAssetType::StaticClass()); },
				[](const FAssetData& AssetData) { return TSoftObjectPtr<ExpectedAssetType>(AssetData.ToSoftObjectPath()); }
			);
		}
		else
		{
			Algo::TransformIf(SelectedAssets, Result,
				[](const FAssetData& AssetData) { return AssetData.GetClass() == ExpectedAssetType::StaticClass(); },
				[](const FAssetData& AssetData) { return TSoftObjectPtr<ExpectedAssetType>(AssetData.ToSoftObjectPath()); }
			);
		}

		return Result;
	}

<<<<<<< HEAD
=======
	/** Read-only access to the list of currently selected items */
	const TArray<FContentBrowserItem>& GetSelectedItems() const;

>>>>>>> 4af6daef
	/**
	 * Finds the Content Browser MenuContext from a Menu or Section, and returns the context provided there are some
	 * selected assets.
	 */
	template<typename MenuOrSectionType>
	static const UContentBrowserAssetContextMenuContext* FindContextWithAssets(const MenuOrSectionType& MenuOrSection)
	{
		const UContentBrowserAssetContextMenuContext* Context = MenuOrSection.template FindContext<UContentBrowserAssetContextMenuContext>();
		if (!Context || Context->SelectedAssets.IsEmpty())
		{
			return nullptr;
		}

		return Context;
	}

	template<typename MenuOrSectionType>
	static int32 GetNumAssetsSelected(const MenuOrSectionType& MenuOrSection)
	{
		if (const UContentBrowserAssetContextMenuContext* Context = UContentBrowserAssetContextMenuContext::template FindContextWithAssets(MenuOrSection))
		{
			return Context->SelectedAssets.Num();
		}
		return 0;
	}

	template<typename ExpectedType, typename MenuOrSectionType>
	static ExpectedType* LoadSingleSelectedAsset(const MenuOrSectionType& MenuOrSection)
	{
		if (const UContentBrowserAssetContextMenuContext* Context = UContentBrowserAssetContextMenuContext::template FindContextWithAssets(MenuOrSection))
		{
			if (ensure(Context->SelectedAssets.Num() == 1))
			{
				return Cast<ExpectedType>(Context->SelectedAssets[0].GetAsset());
			}
		}
		return nullptr;
	}
};

UCLASS()
class CONTENTBROWSER_API UContentBrowserAssetViewContextMenuContext : public UObject
{
	GENERATED_BODY()

public:
	TWeakPtr<SContentBrowser> OwningContentBrowser;
	TWeakPtr<SAssetView> AssetView;
};

UCLASS()
class CONTENTBROWSER_API UContentBrowserMenuContext : public UObject
{
	GENERATED_BODY()

public:

	TWeakPtr<SContentBrowser> ContentBrowser;
};

UCLASS()
class CONTENTBROWSER_API UContentBrowserFolderContext : public UContentBrowserMenuContext
{
	GENERATED_BODY()

public:

	UPROPERTY(BlueprintReadOnly, Category = "ContentBrowser")
	bool bCanBeModified;

	UPROPERTY(BlueprintReadOnly, Category = "ContentBrowser")
	bool bNoFolderOnDisk;

	UPROPERTY(BlueprintReadOnly, Category = "ContentBrowser")
	int32 NumAssetPaths;

	UPROPERTY(BlueprintReadOnly, Category = "ContentBrowser")
	int32 NumClassPaths;

	UPROPERTY(BlueprintReadOnly, Category = "ContentBrowser")
	TArray<FString> SelectedPackagePaths;

	FOnCreateNewFolder OnCreateNewFolder;

	const TArray<FString>& GetSelectedPackagePaths() const { return SelectedPackagePaths; }
};

UCLASS()
class CONTENTBROWSER_API UContentBrowserFilterListContext : public UObject
{
	GENERATED_BODY()

public:

	TWeakPtr<SFilterList> FilterList;

	EAssetTypeCategories::Type MenuExpansion;
};

UCLASS()
class CONTENTBROWSER_API UContentBrowserAddNewContextMenuContext : public UObject
{
	GENERATED_BODY()

public:

	TWeakPtr<SContentBrowser> ContentBrowser;
};

UCLASS()
class CONTENTBROWSER_API UContentBrowserToolbarMenuContext : public UObject
{
	GENERATED_BODY()

public:
	FName GetCurrentPath() const;

	bool CanWriteToCurrentPath() const;

	TWeakPtr<SContentBrowser> ContentBrowser;
};

class UToolMenu;

namespace UE::ContentBrowser
{
	CONTENTBROWSER_API UToolMenu* ExtendToolMenu_AssetContextMenu(UClass* AssetClass);
	CONTENTBROWSER_API UToolMenu* ExtendToolMenu_AssetContextMenu(TSoftClassPtr<UObject> AssetSoftClass);
	CONTENTBROWSER_API TArray<UToolMenu*> ExtendToolMenu_AssetContextMenus(TConstArrayView<UClass*> AssetClasses);
}<|MERGE_RESOLUTION|>--- conflicted
+++ resolved
@@ -63,15 +63,12 @@
 	UPROPERTY()
 	bool bCanBeModified;
 
-<<<<<<< HEAD
-=======
 	UPROPERTY()
 	bool bHasCookedPackages;
 
 	UPROPERTY(BlueprintReadOnly, Category = ContentBrowser)
 	bool bContainsUnsupportedAssets = true;
 
->>>>>>> 4af6daef
 	//UE_DEPRECATED(5.2, "GetSelectedObjects has been deprecated.  We no longer automatically load assets on right click.  Please use SelectedAssets and determine whatever you need for your context menu options without actually loading the assets.  When you finally need all or a subset of the selected assets use LoadSelectedAssets or LoadSelectedAssetsIf")
 	UFUNCTION(BlueprintCallable, Category="Tool Menus", meta=(DeprecatedFunction, DeprecationMessage = "GetSelectedObjects has been deprecated.  We no longer automatically load assets on right click.  If you can work without loading the assets, please use SelectedAssets.  Otherwise call LoadSelectedObjects"))
 	TArray<UObject*> GetSelectedObjects() const
@@ -220,12 +217,9 @@
 		return Result;
 	}
 
-<<<<<<< HEAD
-=======
 	/** Read-only access to the list of currently selected items */
 	const TArray<FContentBrowserItem>& GetSelectedItems() const;
 
->>>>>>> 4af6daef
 	/**
 	 * Finds the Content Browser MenuContext from a Menu or Section, and returns the context provided there are some
 	 * selected assets.
