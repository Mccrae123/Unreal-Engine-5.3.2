--- conflicted
+++ resolved
@@ -61,8 +61,6 @@
 
 UCLASS()
 class CONTENTBROWSER_API UContentBrowserMenuContext : public UObject
-<<<<<<< HEAD
-=======
 {
 	GENERATED_BODY()
 
@@ -73,19 +71,11 @@
 
 UCLASS()
 class CONTENTBROWSER_API UContentBrowserFolderContext : public UContentBrowserMenuContext
->>>>>>> 6bbb88c8
 {
 	GENERATED_BODY()
 
 public:
 
-<<<<<<< HEAD
-	TWeakPtr<SContentBrowser> ContentBrowser;
-};
-
-UCLASS()
-class CONTENTBROWSER_API UContentBrowserFolderContext : public UContentBrowserMenuContext
-=======
 	UPROPERTY()
 	bool bCanBeModified;
 
@@ -103,27 +93,11 @@
 
 UCLASS()
 class CONTENTBROWSER_API UContentBrowserFilterListContext : public UObject
->>>>>>> 6bbb88c8
 {
 	GENERATED_BODY()
 
 public:
 
-<<<<<<< HEAD
-	UPROPERTY()
-	bool bCanBeModified;
-
-	UPROPERTY()
-	bool bNoFolderOnDisk;
-
-	UPROPERTY()
-	int32 NumAssetPaths;
-
-	UPROPERTY()
-	int32 NumClassPaths;
-
-	FOnCreateNewFolder OnCreateNewFolder;
-=======
 	TWeakPtr<SFilterList> FilterList;
 
 	EAssetTypeCategories::Type MenuExpansion;
@@ -149,5 +123,4 @@
 public:
 
 	TWeakPtr<SContentBrowser> ContentBrowser;
->>>>>>> 6bbb88c8
 };