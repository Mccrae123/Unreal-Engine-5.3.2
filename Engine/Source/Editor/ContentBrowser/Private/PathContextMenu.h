--- conflicted
+++ resolved
@@ -84,12 +84,9 @@
 	FReply ExecuteDeleteFolderConfirmed();
 
 private:
-<<<<<<< HEAD
-=======
 	/** Get tooltip for delete */
 	FText GetDeleteToolTip() const;
 
->>>>>>> 6bbb88c8
 	void SaveFilesWithinSelectedFolders(EContentBrowserItemSaveFlags InSaveFlags);
 
 	/** Checks to see if any of the selected paths use custom colors */
