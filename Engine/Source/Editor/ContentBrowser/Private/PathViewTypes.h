// Copyright Epic Games, Inc. All Rights Reserved.

#pragma once

#include "CoreMinimal.h"
#include "ContentBrowserItem.h"

<<<<<<< HEAD
=======
class FTreeItem;

// Sorts array of tree items
DECLARE_DELEGATE_TwoParams(FSortTreeItemChildrenDelegate, const FTreeItem* /* OptionalOwner */, TArray<TSharedPtr<FTreeItem>>& /* Items to sort */);

>>>>>>> 6bbb88c8
/** A folder item shown in the asset tree */
class FTreeItem : public TSharedFromThis<FTreeItem>
{
public:
	FTreeItem() = default;

	explicit FTreeItem(FContentBrowserItem&& InItem);
	explicit FTreeItem(const FContentBrowserItem& InItem);

	explicit FTreeItem(FContentBrowserItemData&& InItemData);
	explicit FTreeItem(const FContentBrowserItemData& InItemData);

	void AppendItemData(const FContentBrowserItem& InItem);

	void AppendItemData(const FContentBrowserItemData& InItemData);

	void RemoveItemData(const FContentBrowserItem& InItem);

	void RemoveItemData(const FContentBrowserItemData& InItemData);

	/** Get the underlying Content Browser item */
	const FContentBrowserItem& GetItem() const;

	/** Get the event fired whenever a rename is requested */
	FSimpleMulticastDelegate& OnRenameRequested();

	/** True if this folder is in the process of being named */
	bool IsNamingFolder() const;

	/** Set whether this folder is in the process of being named */
	void SetNamingFolder(const bool InNamingFolder);

	/** Returns true if this item is a child of the specified item */
	bool IsChildOf(const FTreeItem& InParent);

	/** Returns the child item by name or NULL if the child does not exist */
	TSharedPtr<FTreeItem> GetChild(const FName InChildFolderName) const;

	/** Finds the child who's path matches the one specified */
	TSharedPtr<FTreeItem> FindItemRecursive(const FName InFullPath);

	/** Request that the children be sorted the next time someone calls SortChildrenIfNeeded */
	void RequestSortChildren();

	/** Sort the children by name (but only if they need to be) */
	void SortChildrenIfNeeded();

	/** Represents a folder that does not correspond to a mounted location */
	bool IsDisplayOnlyFolder() const;

<<<<<<< HEAD
	/** Follows tree until it finds folders that are not display only*/
	void ExpandToNonDisplayOnlyFolders(TArray<TSharedPtr<FTreeItem>>& OutTreeItems);
=======
	/** Set delegate to use during sort */
	void SetSortOverride(FSortTreeItemChildrenDelegate& InSortOverride);
>>>>>>> 6bbb88c8

public:
	/** The children of this tree item */
	TArray<TSharedPtr<FTreeItem>> Children;

	/** The parent folder for this item */
	TWeakPtr<FTreeItem> Parent;

private:
	/** Underlying Content Browser item data */
	FContentBrowserItem Item;

	/** Broadcasts whenever a rename is requested */
	FSimpleMulticastDelegate RenameRequestedEvent;

<<<<<<< HEAD
=======
	/** Delegate used to control sort */
	FSortTreeItemChildrenDelegate SortOverride;

>>>>>>> 6bbb88c8
	/** If true, this folder is in the process of being named */
	bool bNamingFolder = false;

	/** If true, the children of this item need sorting */
	bool bChildrenRequireSort = false;
};<|MERGE_RESOLUTION|>--- conflicted
+++ resolved
@@ -5,14 +5,11 @@
 #include "CoreMinimal.h"
 #include "ContentBrowserItem.h"
 
-<<<<<<< HEAD
-=======
 class FTreeItem;
 
 // Sorts array of tree items
 DECLARE_DELEGATE_TwoParams(FSortTreeItemChildrenDelegate, const FTreeItem* /* OptionalOwner */, TArray<TSharedPtr<FTreeItem>>& /* Items to sort */);
 
->>>>>>> 6bbb88c8
 /** A folder item shown in the asset tree */
 class FTreeItem : public TSharedFromThis<FTreeItem>
 {
@@ -63,13 +60,8 @@
 	/** Represents a folder that does not correspond to a mounted location */
 	bool IsDisplayOnlyFolder() const;
 
-<<<<<<< HEAD
-	/** Follows tree until it finds folders that are not display only*/
-	void ExpandToNonDisplayOnlyFolders(TArray<TSharedPtr<FTreeItem>>& OutTreeItems);
-=======
 	/** Set delegate to use during sort */
 	void SetSortOverride(FSortTreeItemChildrenDelegate& InSortOverride);
->>>>>>> 6bbb88c8
 
 public:
 	/** The children of this tree item */
@@ -85,12 +77,9 @@
 	/** Broadcasts whenever a rename is requested */
 	FSimpleMulticastDelegate RenameRequestedEvent;
 
-<<<<<<< HEAD
-=======
 	/** Delegate used to control sort */
 	FSortTreeItemChildrenDelegate SortOverride;
 
->>>>>>> 6bbb88c8
 	/** If true, this folder is in the process of being named */
 	bool bNamingFolder = false;
 
