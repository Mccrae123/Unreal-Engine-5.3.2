// Copyright Epic Games, Inc. All Rights Reserved.


#include "AssetViewWidgets.h"
#include "UObject/UnrealType.h"
#include "HAL/PlatformApplicationMisc.h"
#include "Widgets/SOverlay.h"
#include "Widgets/Layout/SWrapBox.h"
#include "Engine/GameViewportClient.h"
#include "SlateOptMacros.h"
#include "Framework/Application/SlateApplication.h"
#include "Widgets/Images/SImage.h"
#include "Materials/Material.h"
#include "ISourceControlProvider.h"
#include "ISourceControlModule.h"
#include "SourceControlHelpers.h"
#include "EditorFramework/AssetImportData.h"
#include "Engine/Texture2D.h"
#include "ARFilter.h"
#include "AssetRegistryModule.h"
#include "CollectionManagerTypes.h"
#include "ICollectionManager.h"
#include "CollectionManagerModule.h"
#include "AssetViewTypes.h"
#include "SThumbnailEditModeTools.h"
#include "AutoReimport/AssetSourceFilenameCache.h"
#include "SAssetTagItem.h"
#include "CollectionViewUtils.h"
#include "DragAndDrop/AssetDragDropOp.h"
#include "DragDropHandler.h"
#include "Internationalization/BreakIterator.h"
#include "Widgets/Text/SInlineEditableTextBlock.h"
#include "Misc/EngineBuildSettings.h"
#include "ContentBrowserLog.h"
#include "ObjectTools.h"
#include "AssetThumbnail.h"
#include "ContentBrowserModule.h"
#include "ContentBrowserUtils.h"
#include "ContentBrowserDataSource.h"
<<<<<<< HEAD
=======
#include "Widgets/Images/SLayeredImage.h"
#include "Fonts/FontMeasure.h"
#include "Styling/StyleColors.h"
>>>>>>> 6bbb88c8

#define LOCTEXT_NAMESPACE "ContentBrowser"

static float GenericThumbnailSizes[(int32)EThumbnailSize::MAX] = { 24, 32, 64, 128, 200 };

///////////////////////////////
// FAssetViewModeUtils
///////////////////////////////

FReply FAssetViewModeUtils::OnViewModeKeyDown( const TSet< TSharedPtr<FAssetViewItem> >& SelectedItems, const FKeyEvent& InKeyEvent )
{
	// All asset views use Ctrl-C to copy references to assets
	if ( InKeyEvent.IsControlDown() && InKeyEvent.GetCharacter() == 'C' 
		&& !InKeyEvent.IsShiftDown() && !InKeyEvent.IsAltDown()
		)
	{
		TArray<FContentBrowserItem> SelectedFiles;
		for (const TSharedPtr<FAssetViewItem>& SelectedItem : SelectedItems)
		{
			if (SelectedItem->GetItem().IsFile())
			{
				SelectedFiles.Add(SelectedItem->GetItem());
			}
		}

		if (SelectedFiles.Num() > 0)
		{
			ContentBrowserUtils::CopyItemReferencesToClipboard(SelectedFiles);
		}

		return FReply::Handled();
	}

	return FReply::Unhandled();
}

namespace AssetViewWidgets 
{
bool IsTopLevelFolder(const FStringView InFolderPath)
{
	int32 SlashCount = 0;
	for (const TCHAR PathChar : InFolderPath)
	{
		if (PathChar == TEXT('/'))
		{
			if (++SlashCount > 1)
			{
				break;
			}
		}
	}

	return SlashCount == 1;
}

bool IsTopLevelFolder(const FName InFolderPath)
{
	return IsTopLevelFolder(FNameBuilder(InFolderPath));
}

}

///////////////////////////////
// FAssetViewModeUtils
///////////////////////////////

TSharedRef<SWidget> FAssetViewItemHelper::CreateListItemContents(SAssetListItem* const InListItem, const TSharedRef<SWidget>& InThumbnail, FName& OutItemShadowBorder)
{
	return CreateListTileItemContents(InListItem, InThumbnail, OutItemShadowBorder);
}

TSharedRef<SWidget> FAssetViewItemHelper::CreateTileItemContents(SAssetTileItem* const InTileItem, const TSharedRef<SWidget>& InThumbnail, FName& OutItemShadowBorder)
{
	return CreateListTileItemContents(InTileItem, InThumbnail, OutItemShadowBorder);
}

template <typename T>
TSharedRef<SWidget> FAssetViewItemHelper::CreateListTileItemContents(T* const InTileOrListItem, const TSharedRef<SWidget>& InThumbnail, FName& OutItemShadowBorder)
{
	TSharedRef<SOverlay> ItemContentsOverlay = SNew(SOverlay);

	OutItemShadowBorder = FName("ContentBrowser.AssetTileItem.DropShadow");

	if (InTileOrListItem->IsFolder())
	{
		// TODO: Allow items to customize their widget

<<<<<<< HEAD
		// TODO: Allow items to customize their widget

		const bool bDeveloperFolder = ContentBrowserUtils::IsItemDeveloperContent(InTileOrListItem->AssetItem->GetItem());

=======
		const bool bDeveloperFolder = ContentBrowserUtils::IsItemDeveloperContent(InTileOrListItem->AssetItem->GetItem());

>>>>>>> 6bbb88c8
		const bool bCollectionFolder = EnumHasAnyFlags(InTileOrListItem->AssetItem->GetItem().GetItemCategory(), EContentBrowserItemFlags::Category_Collection);
		ECollectionShareType::Type CollectionFolderShareType = ECollectionShareType::CST_All;
		if (bCollectionFolder)
		{
			ContentBrowserUtils::IsCollectionPath(InTileOrListItem->AssetItem->GetItem().GetVirtualPath().ToString(), nullptr, &CollectionFolderShareType);
		}

		const FSlateBrush* FolderBaseImage = bDeveloperFolder
<<<<<<< HEAD
			? FEditorStyle::GetBrush("ContentBrowser.ListViewDeveloperFolderIcon.Base") 
			: FEditorStyle::GetBrush("ContentBrowser.ListViewFolderIcon.Base");

		const FSlateBrush* FolderTintImage = bDeveloperFolder
			? FEditorStyle::GetBrush("ContentBrowser.ListViewDeveloperFolderIcon.Mask") 
			: FEditorStyle::GetBrush("ContentBrowser.ListViewFolderIcon.Mask");
=======
			? FEditorStyle::GetBrush("ContentBrowser.ListViewDeveloperFolderIcon") 
			: FEditorStyle::GetBrush("ContentBrowser.ListViewFolderIcon");
>>>>>>> 6bbb88c8

		// Folder base
		ItemContentsOverlay->AddSlot()
		.Padding(FMargin(5))
		[
			SNew(SBorder)
			.BorderImage(FAppStyle::Get().GetBrush("ContentBrowser.FolderItem.DropShadow"))
			.Padding(FMargin(0,0,2.0f,2.0f))
			[
				SNew(SImage)
				.Image(FolderBaseImage)
				.ColorAndOpacity(InTileOrListItem, &T::GetAssetColor)
			]
		];

		if (bCollectionFolder)
		{
			FLinearColor IconColor = FLinearColor::White;
			switch(CollectionFolderShareType)
			{
			case ECollectionShareType::CST_Local:
				IconColor = FColor(196, 15, 24);
				break;
			case ECollectionShareType::CST_Private:
				IconColor = FColor(192, 196, 0);
				break;
			case ECollectionShareType::CST_Shared:
				IconColor = FColor(0, 136, 0);
				break;
			default:
				break;
			}

			auto GetCollectionIconBoxSize = [InTileOrListItem]() -> FOptionalSize
			{
				return FOptionalSize(InTileOrListItem->GetThumbnailBoxSize().Get() * 0.3f);
			};

			auto GetCollectionIconBrush = [=]() -> const FSlateBrush*
			{
				const TCHAR* IconSizeSuffix = (GetCollectionIconBoxSize().Get() <= 16.0f) ? TEXT(".Small") : TEXT(".Large");
				return FEditorStyle::GetBrush(ECollectionShareType::GetIconStyleName(CollectionFolderShareType, IconSizeSuffix));
			};

			// Collection share type
			ItemContentsOverlay->AddSlot()
			.HAlign(HAlign_Center)
			.VAlign(VAlign_Center)
			[
				SNew(SBox)
				.WidthOverride_Lambda(GetCollectionIconBoxSize)
				.HeightOverride_Lambda(GetCollectionIconBoxSize)
				[
					SNew(SImage)
					.Image_Lambda(GetCollectionIconBrush)
					.ColorAndOpacity(IconColor)
				]
			];
		}
	}
	else
	{


		// The actual thumbnail
		ItemContentsOverlay->AddSlot()
		[
			InThumbnail
		];

		// Source control state
		ItemContentsOverlay->AddSlot()
		.HAlign(HAlign_Right)
		.VAlign(VAlign_Top)
		.Padding(FMargin(0.0f, 3.0f, 3.0f, 0.0f))
		[
			SNew(SBox)
			.WidthOverride(InTileOrListItem, &T::GetStateIconImageSize)
			.HeightOverride(InTileOrListItem, &T::GetStateIconImageSize)
			[
				InTileOrListItem->GenerateSourceControlIconWidget()
			]
		];

		// Extra external state hook
		ItemContentsOverlay->AddSlot()
		.HAlign(HAlign_Left)
		.VAlign(VAlign_Top)
		[
			SNew(SBox)
			.MaxDesiredWidth(InTileOrListItem, &T::GetExtraStateIconMaxWidth)
			.MaxDesiredHeight(InTileOrListItem, &T::GetStateIconImageSize)
			[
				InTileOrListItem->GenerateExtraStateIconWidget(TAttribute<float>(InTileOrListItem, &T::GetExtraStateIconWidth))
			]
		];

		// Dirty state
		ItemContentsOverlay->AddSlot()
		.HAlign(HAlign_Left)
		.VAlign(VAlign_Bottom)
		[
			SNew(SBox)
			.MaxDesiredWidth(InTileOrListItem, &T::GetStateIconImageSize)
			.MaxDesiredHeight(InTileOrListItem, &T::GetStateIconImageSize)
			[
				SNew(SImage)
				.Image(InTileOrListItem, &T::GetDirtyImage)
			]
		];

		// Tools for thumbnail edit mode
		ItemContentsOverlay->AddSlot()
		[
			SNew(SThumbnailEditModeTools, InTileOrListItem->AssetThumbnail)
			.SmallView(!InTileOrListItem->CanDisplayPrimitiveTools())
			.Visibility(InTileOrListItem, &T::GetThumbnailEditModeUIVisibility)
		];

		InTileOrListItem->HandleSourceControlStateChanged();
	}
	
	return ItemContentsOverlay;
}


///////////////////////////////
// Asset view item tool tip
///////////////////////////////

class SAssetViewItemToolTip : public SToolTip
{
public:
	SLATE_BEGIN_ARGS(SAssetViewItemToolTip)
		: _AssetViewItem()
	{ }

		SLATE_ARGUMENT(TSharedPtr<SAssetViewItem>, AssetViewItem)

	SLATE_END_ARGS()

	void Construct(const FArguments& InArgs)
	{
		AssetViewItem = InArgs._AssetViewItem;

		SToolTip::Construct(
			SToolTip::FArguments()
			.TextMargin(1.0f)
			.BorderImage(FEditorStyle::GetBrush("ContentBrowser.TileViewTooltip.ToolTipBorder"))
			);
	}

	// IToolTip interface
	virtual bool IsEmpty() const override
	{
		return !AssetViewItem.IsValid();
	}

	virtual void OnOpening() override
	{
		TSharedPtr<SAssetViewItem> AssetViewItemPin = AssetViewItem.Pin();
		if (AssetViewItemPin.IsValid())
		{
			SetContentWidget(AssetViewItemPin->CreateToolTipWidget());
		}
	}

	virtual void OnClosed() override
	{
		ResetContentWidget();
	}

private:
	TWeakPtr<SAssetViewItem> AssetViewItem;
};


///////////////////////////////
// Asset view modes
///////////////////////////////

FReply SAssetTileView::OnKeyDown( const FGeometry& InGeometry, const FKeyEvent& InKeyEvent )
{
	FReply Reply = FAssetViewModeUtils::OnViewModeKeyDown(SelectedItems, InKeyEvent);

	if ( Reply.IsEventHandled() )
	{
		return Reply;
	}
	else
	{
		return STileView<TSharedPtr<FAssetViewItem>>::OnKeyDown(InGeometry, InKeyEvent);
	}
}

void SAssetTileView::Tick(const FGeometry& AllottedGeometry, const double InCurrentTime, const float InDeltaTime)
{
	// Refreshing an asset view is an intensive task. Do not do this while a user
	// is dragging around content for maximum responsiveness.
	// Also prevents a re-entrancy crash caused by potentially complex thumbnail generators.
	if (!FSlateApplication::Get().IsDragDropping())
	{
		STileView<TSharedPtr<FAssetViewItem>>::Tick(AllottedGeometry, InCurrentTime, InDeltaTime);
	}
}

FReply SAssetListView::OnKeyDown(const FGeometry& InGeometry, const FKeyEvent& InKeyEvent)
{
	FReply Reply = FAssetViewModeUtils::OnViewModeKeyDown(SelectedItems, InKeyEvent);

	if ( Reply.IsEventHandled() )
	{
		return Reply;
	}
	else
	{
		return SListView<TSharedPtr<FAssetViewItem>>::OnKeyDown(InGeometry, InKeyEvent);
	}
}

void SAssetListView::Tick(const FGeometry& AllottedGeometry, const double InCurrentTime, const float InDeltaTime)
{
	// Refreshing an asset view is an intensive task. Do not do this while a user
	// is dragging around content for maximum responsiveness.
	// Also prevents a re-entrancy crash caused by potentially complex thumbnail generators.
	if (!FSlateApplication::Get().IsDragDropping())
	{
		SListView<TSharedPtr<FAssetViewItem>>::Tick(AllottedGeometry, InCurrentTime, InDeltaTime);
	}
}

FReply SAssetColumnView::OnKeyDown(const FGeometry& InGeometry, const FKeyEvent& InKeyEvent)
{
	FReply Reply = FAssetViewModeUtils::OnViewModeKeyDown(SelectedItems, InKeyEvent);

	if ( Reply.IsEventHandled() )
	{
		return Reply;
	}
	else
	{
		return SListView<TSharedPtr<FAssetViewItem>>::OnKeyDown(InGeometry, InKeyEvent);
	}
}


void SAssetColumnView::Tick(const FGeometry& AllottedGeometry, const double InCurrentTime, const float InDeltaTime)
{
	// Refreshing an asset view is an intensive task. Do not do this while a user
	// is dragging around content for maximum responsiveness.
	// Also prevents a re-entrancy crash caused by potentially complex thumbnail generators.
	if (!FSlateApplication::Get().IsDragDropping())
	{
		return SListView<TSharedPtr<FAssetViewItem>>::Tick(AllottedGeometry, InCurrentTime, InDeltaTime);
	}
}

///////////////////////////////
// SAssetViewItem
///////////////////////////////

SAssetViewItem::~SAssetViewItem()
{
	if (AssetItem.IsValid())
	{
		AssetItem->OnItemDataChanged().RemoveAll(this);
	}

	OnItemDestroyed.ExecuteIfBound(AssetItem);
}

void SAssetViewItem::Construct( const FArguments& InArgs )
{
	AssetItem = InArgs._AssetItem;
	OnRenameBegin = InArgs._OnRenameBegin;
	OnRenameCommit = InArgs._OnRenameCommit;
	OnVerifyRenameCommit = InArgs._OnVerifyRenameCommit;
	OnItemDestroyed = InArgs._OnItemDestroyed;
	ShouldAllowToolTip = InArgs._ShouldAllowToolTip;
	ThumbnailEditMode = InArgs._ThumbnailEditMode;
	HighlightText = InArgs._HighlightText;
	OnIsAssetValidForCustomToolTip = InArgs._OnIsAssetValidForCustomToolTip;
	OnGetCustomAssetToolTip = InArgs._OnGetCustomAssetToolTip;
	OnVisualizeAssetToolTip = InArgs._OnVisualizeAssetToolTip;
	OnAssetToolTipClosing = InArgs._OnAssetToolTipClosing;
	IsSelected = InArgs._IsSelected;

	bDraggedOver = false;

	bItemDirty = false;
	OnAssetDataChanged();

	AssetItem->OnItemDataChanged().AddSP(this, &SAssetViewItem::OnAssetDataChanged);

	AssetDirtyBrush = FEditorStyle::GetBrush("ContentBrowser.ContentDirty");

	// Set our tooltip - this will refresh each time it's opened to make sure it's up-to-date
	SetToolTip(SNew(SAssetViewItemToolTip).AssetViewItem(SharedThis(this)));

	SourceControlStateDelay = 0.0f;
	bSourceControlStateRequested = false;

	ISourceControlModule::Get().RegisterProviderChanged(FSourceControlProviderChanged::FDelegate::CreateSP(this, &SAssetViewItem::HandleSourceControlProviderChanged));
	SourceControlStateChangedDelegateHandle = ISourceControlModule::Get().GetProvider().RegisterSourceControlStateChanged_Handle(FSourceControlStateChanged::FDelegate::CreateSP(this, &SAssetViewItem::HandleSourceControlStateChanged));

	// Source control state may have already been cached, make sure the control is in sync with 
	// cached state as the delegate is not going to be invoked again until source control state 
	// changes. This will be necessary any time the widget is destroyed and recreated after source 
	// control state has been cached; for instance when the widget is killed via FWidgetGenerator::OnEndGenerationPass 
	// or a view is refreshed due to user filtering/navigating):
	HandleSourceControlStateChanged();
}

void SAssetViewItem::Tick( const FGeometry& AllottedGeometry, const double InCurrentTime, const float InDeltaTime )
{
	const float PrevSizeX = LastGeometry.Size.X;

	LastGeometry = AllottedGeometry;

	// Set cached wrap text width based on new "LastGeometry" value. 
	// We set this only when changed because binding a delegate to text wrapping attributes is expensive
	if( PrevSizeX != AllottedGeometry.Size.X && InlineRenameWidget.IsValid() )
	{
		const float WrapWidth = GetNameTextWrapWidth();
		InlineRenameWidget->SetWrapTextAt(WrapWidth);
	}

	UpdateDirtyState();

	UpdateSourceControlState((float)InDeltaTime);
}

TSharedPtr<IToolTip> SAssetViewItem::GetToolTip()
{
	return ShouldAllowToolTip.Get() ? SCompoundWidget::GetToolTip() : NULL;
}

void SAssetViewItem::OnDragEnter( const FGeometry& MyGeometry, const FDragDropEvent& DragDropEvent )
{
	bDraggedOver = AssetItem && DragDropHandler::HandleDragEnterItem(AssetItem->GetItem(), DragDropEvent);
}
	
void SAssetViewItem::OnDragLeave( const FDragDropEvent& DragDropEvent )
{
	if (AssetItem)
	{
		DragDropHandler::HandleDragLeaveItem(AssetItem->GetItem(), DragDropEvent);
	}
	bDraggedOver = false;
}

FReply SAssetViewItem::OnDragOver( const FGeometry& MyGeometry, const FDragDropEvent& DragDropEvent )
{
	bDraggedOver = AssetItem && DragDropHandler::HandleDragOverItem(AssetItem->GetItem(), DragDropEvent);
	return (bDraggedOver) ? FReply::Handled() : FReply::Unhandled();
}

FReply SAssetViewItem::OnDrop(const FGeometry& MyGeometry, const FDragDropEvent& DragDropEvent, const TSharedRef<SWidget>& InParentWidget)
{
	if (AssetItem && DragDropHandler::HandleDragDropOnItem(AssetItem->GetItem(), DragDropEvent, InParentWidget))
	{
		bDraggedOver = false;
		return FReply::Handled();
	}

	if (bDraggedOver)
	{
		// We were able to handle this operation, but could not due to another error - still report this drop as handled so it doesn't fall through to other widgets
		bDraggedOver = false;
		return FReply::Handled();
	}

	return FReply::Unhandled();
}

FReply SAssetViewItem::OnDrop( const FGeometry& MyGeometry, const FDragDropEvent& DragDropEvent )
{
	return OnDrop(MyGeometry, DragDropEvent, AsShared());
}

bool SAssetViewItem::IsNameReadOnly() const
{
	if (ThumbnailEditMode.Get())
	{
		// Read-only while editing thumbnails
		return true;
	}

	if (!AssetItem.IsValid())
	{
		// Read-only if no valid asset item
		return true;
	}

	if (AssetItem->GetItem().IsTemporary())
	{
		// Temporary items can always be renamed (required for creation/duplication, etc)
		return false;
	}

	// Read-only if we can't be renamed
	return !AssetItem->GetItem().CanRename(nullptr);
}

void SAssetViewItem::HandleBeginNameChange( const FText& OriginalText )
{
	OnRenameBegin.ExecuteIfBound(AssetItem, OriginalText.ToString(), LastGeometry.GetLayoutBoundingRect());
}

void SAssetViewItem::HandleNameCommitted( const FText& NewText, ETextCommit::Type CommitInfo )
{
	OnRenameCommit.ExecuteIfBound(AssetItem, NewText.ToString(), LastGeometry.GetLayoutBoundingRect(), CommitInfo);
}

bool  SAssetViewItem::HandleVerifyNameChanged( const FText& NewText, FText& OutErrorMessage )
{
	return !OnVerifyRenameCommit.IsBound() || OnVerifyRenameCommit.Execute(AssetItem, NewText, LastGeometry.GetLayoutBoundingRect(), OutErrorMessage);
}

void SAssetViewItem::OnAssetDataChanged()
{
	UpdateDirtyState();
<<<<<<< HEAD
=======

	if ( InlineRenameWidget.IsValid() )
	{
		InlineRenameWidget->SetText( GetNameText() );
	}
>>>>>>> 6bbb88c8

	if (ClassTextWidget.IsValid())
	{
		ClassTextWidget->SetText(GetAssetClassText());
	}


	CacheDisplayTags();
}

void SAssetViewItem::DirtyStateChanged()
{
}

FText SAssetViewItem::GetAssetClassText() const
{
	if (!AssetItem)
	{
		return FText();
	}
	
	if (AssetItem->IsFolder())
	{
		return LOCTEXT("FolderName", "Folder");
	}

	FContentBrowserItemDataAttributeValue DisplayNameAttributeValue = AssetItem->GetItem().GetItemAttribute(ContentBrowserItemAttributes::ItemTypeDisplayName);
	if (!DisplayNameAttributeValue.IsValid())
	{
		DisplayNameAttributeValue = AssetItem->GetItem().GetItemAttribute(ContentBrowserItemAttributes::ItemTypeName);
	}
	return DisplayNameAttributeValue.IsValid() ? DisplayNameAttributeValue.GetValue<FText>() : FText();
<<<<<<< HEAD
}

const FSlateBrush* SAssetViewItem::GetSCCStateImage() const
{
	return ThumbnailEditMode.Get() ? FEditorStyle::GetNoBrush() : SCCStateBrush;
=======
>>>>>>> 6bbb88c8
}

void SAssetViewItem::HandleSourceControlProviderChanged(ISourceControlProvider& OldProvider, ISourceControlProvider& NewProvider)
{
	OldProvider.UnregisterSourceControlStateChanged_Handle(SourceControlStateChangedDelegateHandle);
	SourceControlStateChangedDelegateHandle = NewProvider.RegisterSourceControlStateChanged_Handle(FSourceControlStateChanged::FDelegate::CreateSP(this, &SAssetViewItem::HandleSourceControlStateChanged));
	
	// Reset this so the state will be queried from the new provider on the next Tick
	SourceControlStateDelay = 0.0f;
	bSourceControlStateRequested = false;
	
	HandleSourceControlStateChanged();
}

void SAssetViewItem::HandleSourceControlStateChanged()
{
	if (AssetItem && AssetItem->IsFile() && !AssetItem->IsTemporary() && ISourceControlModule::Get().IsEnabled())
	{
		FString AssetFilename;
		if (AssetItem->GetItem().GetItemPhysicalPath(AssetFilename))
		{
			FSourceControlStatePtr SourceControlState = ISourceControlModule::Get().GetProvider().GetState(AssetFilename, EStateCacheUsage::Use);
			if (SourceControlState)
			{
<<<<<<< HEAD
				SCCStateBrush = FEditorStyle::GetBrush(SourceControlState->GetIconName());
=======
				if (SCCStateWidget.IsValid())
				{
					SCCStateWidget->SetFromSlateIcon(SourceControlState->GetIcon());
				}
>>>>>>> 6bbb88c8
			}
		}
	}
}

const FSlateBrush* SAssetViewItem::GetDirtyImage() const
{
	return IsDirty() ? AssetDirtyBrush : NULL;
}

TSharedRef<SWidget> SAssetViewItem::GenerateSourceControlIconWidget()
{
	TSharedRef<SLayeredImage> Image = SNew(SLayeredImage).Image(FStyleDefaults::GetNoBrush());
	SCCStateWidget = Image;

	return Image;
}

TSharedRef<SWidget> SAssetViewItem::GenerateExtraStateIconWidget(TAttribute<float> InMaxExtraStateIconWidth) const
{
	const TArray<FAssetViewExtraStateGenerator>& Generators = FModuleManager::GetModuleChecked<FContentBrowserModule>(TEXT("ContentBrowser")).GetAllAssetViewExtraStateGenerators();
	if (AssetItem && AssetItem->IsFile() && Generators.Num() > 0)
	{
		FAssetData ItemAssetData;
		if (AssetItem->GetItem().Legacy_TryGetAssetData(ItemAssetData))
		{
			// Add extra state icons
			TSharedPtr<SHorizontalBox> Content = SNew(SHorizontalBox);

			for (const FAssetViewExtraStateGenerator& Generator : Generators)
			{
				if (Generator.IconGenerator.IsBound())
				{
					Content->AddSlot()
						.HAlign(HAlign_Left)
						.MaxWidth(InMaxExtraStateIconWidth)
						[
							Generator.IconGenerator.Execute(ItemAssetData)
						];
				}
			}
			return Content.ToSharedRef();
		}
	}
	return SNullWidget::NullWidget;
}

TSharedRef<SWidget> SAssetViewItem::GenerateExtraStateTooltipWidget() const
{
	const TArray<FAssetViewExtraStateGenerator>& Generators = FModuleManager::GetModuleChecked<FContentBrowserModule>(TEXT("ContentBrowser")).GetAllAssetViewExtraStateGenerators();
	if (AssetItem && AssetItem->IsFile() && Generators.Num() > 0)
	{
		FAssetData ItemAssetData;
		if (AssetItem->GetItem().Legacy_TryGetAssetData(ItemAssetData))
		{
			TSharedPtr<SVerticalBox> Content = SNew(SVerticalBox);
			for (const auto& Generator : Generators)
			{
				if (Generator.ToolTipGenerator.IsBound() && Generator.IconGenerator.IsBound())
				{
					Content->AddSlot()
						.Padding(FMargin(0, 2.0F))
						.AutoHeight()
						[
							SNew(SHorizontalBox)

							+SHorizontalBox::Slot()
							.AutoWidth()
							.VAlign(VAlign_Center)
							.Padding(FMargin(0, 0, 2.0f, 0))
							[
								Generator.IconGenerator.Execute(ItemAssetData)
							]

							+SHorizontalBox::Slot()
							.VAlign(VAlign_Center)
							[
								Generator.ToolTipGenerator.Execute(ItemAssetData)
							]
						];
				}
			}
			return Content.ToSharedRef();
		}
	}
	return SNullWidget::NullWidget;
}

EVisibility SAssetViewItem::GetThumbnailEditModeUIVisibility() const
{
	return !IsFolder() && ThumbnailEditMode.Get() ? EVisibility::Visible : EVisibility::Collapsed;
}


TSharedRef<SWidget> SAssetViewItem::CreateToolTipWidget() const
{
	if ( AssetItem.IsValid() )
	{
		// Legacy custom asset tooltips
		if (OnGetCustomAssetToolTip.IsBound())
		{
			FAssetData ItemAssetData;
			if (AssetItem->GetItem().Legacy_TryGetAssetData(ItemAssetData))
			{
				const bool bTryCustomAssetToolTip = !OnIsAssetValidForCustomToolTip.IsBound() || OnIsAssetValidForCustomToolTip.Execute(ItemAssetData);
				if (bTryCustomAssetToolTip)
				{
					return OnGetCustomAssetToolTip.Execute(ItemAssetData);
				}
			}
		}

		// TODO: Remove this special caseness so that folders can also have visible attributes
		if(AssetItem->IsFile())
		{
			// The tooltip contains the name, class, path, and asset registry tags
			const FText NameText = GetNameText();
			const FText ClassText = FText::Format(LOCTEXT("ClassName", "({0})"), GetAssetClassText());

			// Create a box to hold every line of info in the body of the tooltip
			TSharedRef<SVerticalBox> InfoBox = SNew(SVerticalBox);

			FAssetData ItemAssetData;
			AssetItem->GetItem().Legacy_TryGetAssetData(ItemAssetData);
<<<<<<< HEAD

			// TODO: Always use the virtual path?
			if (ItemAssetData.IsValid())
			{
				AddToToolTipInfoBox(InfoBox, LOCTEXT("TileViewTooltipPath", "Path"), FText::FromName(ItemAssetData.PackagePath), false);
			}
			else
			{
				AddToToolTipInfoBox(InfoBox, LOCTEXT("TileViewTooltipPath", "Path"), FText::FromName(AssetItem->GetItem().GetVirtualPath()), false);
			}

			if (ItemAssetData.IsValid() && ItemAssetData.PackageName != NAME_None)
			{
=======

			// TODO: Always use the virtual path?
			if (ItemAssetData.IsValid())
			{
				AddToToolTipInfoBox(InfoBox, LOCTEXT("TileViewTooltipPath", "Path"), FText::FromName(ItemAssetData.PackagePath), false);
			}
			else
			{
				AddToToolTipInfoBox(InfoBox, LOCTEXT("TileViewTooltipPath", "Path"), FText::FromName(AssetItem->GetItem().GetVirtualPath()), false);
			}

			if (ItemAssetData.IsValid() && ItemAssetData.PackageName != NAME_None)
			{
				const FString PackagePathWithinRoot = ContentBrowserUtils::GetPackagePathWithinRoot(ItemAssetData.PackageName.ToString());
				int32 PackageNameLength = PackagePathWithinRoot.Len();

				int32 MaxAssetPathLen = ContentBrowserUtils::GetMaxAssetPathLen();
				AddToToolTipInfoBox( InfoBox, LOCTEXT( "TileViewTooltipAssetPathLengthKey", "Asset Filepath Length" ), FText::Format( LOCTEXT( "TileViewTooltipAssetPathLengthValue", "{0} / {1}" ),
					FText::AsNumber( PackageNameLength ), FText::AsNumber( MaxAssetPathLen ) ), PackageNameLength > MaxAssetPathLen ? true : false );

>>>>>>> 6bbb88c8
				int32 PackageNameLengthForCooking = ContentBrowserUtils::GetPackageLengthForCooking(ItemAssetData.PackageName.ToString(), FEngineBuildSettings::IsInternalBuild());

				int32 MaxCookPathLen = ContentBrowserUtils::GetMaxCookPathLen();
				AddToToolTipInfoBox(InfoBox, LOCTEXT("TileViewTooltipPathLengthForCookingKey", "Cooking Filepath Length"), FText::Format(LOCTEXT("TileViewTooltipPathLengthForCookingValue", "{0} / {1}"),
					FText::AsNumber(PackageNameLengthForCooking), FText::AsNumber(MaxCookPathLen)), PackageNameLengthForCooking > MaxCookPathLen ? true : false);
			}

			// Add tags
			for (const auto& DisplayTagItem : CachedDisplayTags)
			{
				AddToToolTipInfoBox(InfoBox, DisplayTagItem.DisplayKey, DisplayTagItem.DisplayValue, DisplayTagItem.bImportant);
			}

			// Add asset source files
			if (ItemAssetData.IsValid())
			{
				TOptional<FAssetImportInfo> ImportInfo = FAssetSourceFilenameCache::ExtractAssetImportInfo(ItemAssetData);
				if (ImportInfo.IsSet())
				{
					for (const auto& File : ImportInfo->SourceFiles)
					{
						FText SourceLabel = LOCTEXT("TileViewTooltipSourceFile", "Source File");
						if (File.DisplayLabelName.Len() > 0)
						{
							SourceLabel = FText::FromString(FText(LOCTEXT("TileViewTooltipSourceFile", "Source File")).ToString() + TEXT(" (") + File.DisplayLabelName + TEXT(")"));
						}
						AddToToolTipInfoBox(InfoBox, SourceLabel, FText::FromString(File.RelativeFilename), false);
					}
				}
			}

			TSharedRef<SVerticalBox> OverallTooltipVBox = SNew(SVerticalBox);

			// Top section (asset name, type, is checked out)
			OverallTooltipVBox->AddSlot()
				.AutoHeight()
				.Padding(0, 0, 0, 4)
				[
					SNew(SBorder)
					.Padding(6)
					.BorderImage(FEditorStyle::GetBrush("ContentBrowser.TileViewTooltip.ContentBorder"))
					[
						SNew(SVerticalBox)

						+ SVerticalBox::Slot()
						.AutoHeight()
						[
							SNew(SHorizontalBox)

							+ SHorizontalBox::Slot()
							.AutoWidth()
							.VAlign(VAlign_Center)
							.Padding(0, 0, 4, 0)
							[
								SNew(STextBlock)
								.Text(NameText)
								.Font(FEditorStyle::GetFontStyle("ContentBrowser.TileViewTooltip.NameFont"))
							]

							+ SHorizontalBox::Slot()
							.AutoWidth()
							.VAlign(VAlign_Center)
							[
								SNew(STextBlock)
								.Text(ClassText)
								.HighlightText(HighlightText)
							]
						]

						+ SVerticalBox::Slot()
						.AutoHeight()
						[
							SNew(STextBlock)
							.Visibility(this, &SAssetViewItem::GetCheckedOutByOtherTextVisibility)
							.Text(this, &SAssetViewItem::GetCheckedOutByOtherText)
							.ColorAndOpacity(FLinearColor(0.1f, 0.5f, 1.f, 1.f))
						]

						+ SVerticalBox::Slot()
						.AutoHeight()
						[
							GenerateExtraStateTooltipWidget()
						]
					]
				];

			// Middle section (user description, if present)
			FText UserDescription = GetAssetUserDescription();
			if (!UserDescription.IsEmpty())
			{
				OverallTooltipVBox->AddSlot()
					.AutoHeight()
					.Padding(0, 0, 0, 4)
					[
						SNew(SBorder)
						.Padding(6)
						.BorderImage(FEditorStyle::GetBrush("ContentBrowser.TileViewTooltip.ContentBorder"))
						[
							SNew(STextBlock)
							.WrapTextAt(300.0f)
							.Font(FEditorStyle::GetFontStyle("ContentBrowser.TileViewTooltip.AssetUserDescriptionFont"))
							.Text(UserDescription)
						]
					];
			}

			// Bottom section (asset registry tags)
			OverallTooltipVBox->AddSlot()
				.AutoHeight()
				[
					SNew(SBorder)
					.Padding(6)
					.BorderImage(FEditorStyle::GetBrush("ContentBrowser.TileViewTooltip.ContentBorder"))
					[
						InfoBox
					]
				];

			// Final section (collection pips)
			if (ItemAssetData.IsValid())
			{
				ICollectionManager& CollectionManager = FCollectionManagerModule::GetModule().Get();

				TArray<FCollectionNameType> CollectionsContainingObject;
				CollectionManager.GetCollectionsContainingObject(ItemAssetData.ObjectPath, CollectionsContainingObject);

				if (CollectionsContainingObject.Num() > 0)
				{
					TSharedRef<SWrapBox> CollectionPipsWrapBox = SNew(SWrapBox)
						.PreferredSize(700.0f);

					for (const FCollectionNameType& CollectionContainingObject : CollectionsContainingObject)
					{
						FCollectionStatusInfo CollectionStatusInfo;
						if (CollectionManager.GetCollectionStatusInfo(CollectionContainingObject.Name, CollectionContainingObject.Type, CollectionStatusInfo))
						{
							CollectionPipsWrapBox->AddSlot()
							.Padding(0, 4, 4, 0)
							[
								SNew(SAssetTagItem)
								.ViewMode(EAssetTagItemViewMode::Compact)
								.BaseColor(CollectionViewUtils::ResolveColor(CollectionContainingObject.Name, CollectionContainingObject.Type))
								.DisplayName(FText::FromName(CollectionContainingObject.Name))
								.CountText(FText::AsNumber(CollectionStatusInfo.NumObjects))
							];
						}
					}

					OverallTooltipVBox->AddSlot()
						.AutoHeight()
						.Padding(0, 4, 0, 0)
						[
							SNew(SBorder)
							.Padding(FMargin(6, 2, 6, 6))
							.BorderImage(FEditorStyle::GetBrush("ContentBrowser.TileViewTooltip.ContentBorder"))
							[
								CollectionPipsWrapBox
							]
						];
				}
			}

			return SNew(SBorder)
				.Padding(6)
				.BorderImage( FEditorStyle::GetBrush("ContentBrowser.TileViewTooltip.NonContentBorder") )
				[
					OverallTooltipVBox
				];
		}
		else
		{
			const FText FolderName = GetNameText();
			const FText FolderPath = FText::FromName(AssetItem->GetItem().GetVirtualPath());

			// Create a box to hold every line of info in the body of the tooltip
			TSharedRef<SVerticalBox> InfoBox = SNew(SVerticalBox);

			AddToToolTipInfoBox( InfoBox, LOCTEXT("TileViewTooltipPath", "Path"), FolderPath, false );
<<<<<<< HEAD
=======

			const FName InternalPath = AssetItem->GetItem().GetInternalPath();
			if (!InternalPath.IsNone())
			{
				FNameBuilder FolderPathBuilder(InternalPath);
				if (AssetViewWidgets::IsTopLevelFolder(FStringView(FolderPathBuilder)))
				{
					FStringView PluginName(FolderPathBuilder);
					PluginName.RightChopInline(1);

					if (TSharedPtr<IPlugin> Plugin = IPluginManager::Get().FindPlugin(PluginName))
					{
						if (Plugin->GetDescriptor().Description.Len() > 0)
						{
							AddToToolTipInfoBox( InfoBox, LOCTEXT("TileViewTooltipPluginDescription", "Plugin Description"), FText::FromString(Plugin->GetDescriptor().Description), false );
						}
					}
				}
			}
>>>>>>> 6bbb88c8

			return SNew(SBorder)
				.Padding(6)
				.BorderImage( FEditorStyle::GetBrush("ContentBrowser.TileViewTooltip.NonContentBorder") )
				[
					SNew(SVerticalBox)

					+SVerticalBox::Slot()
					.AutoHeight()
					.Padding(0, 0, 0, 4)
					[
						SNew(SBorder)
						.Padding(6)
						.BorderImage( FEditorStyle::GetBrush("ContentBrowser.TileViewTooltip.ContentBorder") )
						[
							SNew(SVerticalBox)

							+SVerticalBox::Slot()
							.AutoHeight()
							[
								SNew(SHorizontalBox)

								+SHorizontalBox::Slot()
								.AutoWidth()
								.VAlign(VAlign_Center)
								.Padding(0, 0, 4, 0)
								[
									SNew(STextBlock)
									.Text( FolderName )
									.Font( FEditorStyle::GetFontStyle("ContentBrowser.TileViewTooltip.NameFont") )
								]

								+SHorizontalBox::Slot()
								.AutoWidth()
								.VAlign(VAlign_Center)
								[
									SNew(STextBlock) 
									.Text( LOCTEXT("FolderNameBracketed", "(Folder)") )
								]
							]
						]
					]

					+SVerticalBox::Slot()
					.AutoHeight()
					[
						SNew(SBorder)
						.Padding(6)
						.BorderImage( FEditorStyle::GetBrush("ContentBrowser.TileViewTooltip.ContentBorder") )
						[
							InfoBox
						]
					]
				];
		}
	}
	else
	{
		// Return an empty tooltip since the asset item wasn't valid
		return SNullWidget::NullWidget;
	}
}

EVisibility SAssetViewItem::GetCheckedOutByOtherTextVisibility() const
{
	return GetCheckedOutByOtherText().IsEmpty() ? EVisibility::Collapsed : EVisibility::Visible;
}

FText SAssetViewItem::GetCheckedOutByOtherText() const
{
	if (AssetItem && AssetItem->IsFile() && !AssetItem->IsTemporary() && ISourceControlModule::Get().IsEnabled())
	{
		FString AssetFilename;
		if (AssetItem->GetItem().GetItemPhysicalPath(AssetFilename))
		{
			FSourceControlStatePtr SourceControlState = ISourceControlModule::Get().GetProvider().GetState(AssetFilename, EStateCacheUsage::Use);
			if (SourceControlState && (SourceControlState->IsCheckedOutOther() || SourceControlState->IsCheckedOutOrModifiedInOtherBranch()))
			{
				return SourceControlState->GetDisplayTooltip();
			}
		}
	}

	return FText::GetEmpty();
}

FText SAssetViewItem::GetAssetUserDescription() const
{
	if (AssetItem && AssetItem->IsFile())
	{
		FContentBrowserItemDataAttributeValue DescriptionAttributeValue = AssetItem->GetItem().GetItemAttribute(ContentBrowserItemAttributes::ItemDescription);
		if (DescriptionAttributeValue.IsValid())
		{
			return DescriptionAttributeValue.GetValue<FText>();
		}
	}

	return FText::GetEmpty();
}

void SAssetViewItem::AddToToolTipInfoBox(const TSharedRef<SVerticalBox>& InfoBox, const FText& Key, const FText& Value, bool bImportant) const
{
	FWidgetStyle ImportantStyle;
	ImportantStyle.SetForegroundColor(FLinearColor(1, 0.5, 0, 1));

	InfoBox->AddSlot()
	.AutoHeight()
	.Padding(0, 1)
	[
		SNew(SHorizontalBox)

		+SHorizontalBox::Slot()
		.AutoWidth()
		.Padding(0, 0, 4, 0)
		[
			SNew(STextBlock) .Text( FText::Format(LOCTEXT("AssetViewTooltipFormat", "{0}:"), Key ) )
			.ColorAndOpacity(bImportant ? ImportantStyle.GetSubduedForegroundColor() : FSlateColor::UseSubduedForeground())
		]

		+SHorizontalBox::Slot()
		.AutoWidth()
		[
			SNew(STextBlock) .Text( Value )
			.ColorAndOpacity(bImportant ? ImportantStyle.GetForegroundColor() : FSlateColor::UseForeground())
			.HighlightText((Key.ToString() == TEXT("Path")) ? HighlightText : FText())
			.WrapTextAt(700.0f)
		]
	];
}

void SAssetViewItem::UpdateDirtyState()
{
	bool bNewIsDirty = false;

	// Only update the dirty state for non-temporary items
	if (AssetItem && !AssetItem->IsTemporary())
	{
		bNewIsDirty = AssetItem->GetItem().IsDirty();
	}

	if (bNewIsDirty != bItemDirty)
	{
		bItemDirty = bNewIsDirty;
		DirtyStateChanged();
	}
}

bool SAssetViewItem::IsDirty() const
{
	return bItemDirty;
}

void SAssetViewItem::UpdateSourceControlState(float InDeltaTime)
{
	SourceControlStateDelay += InDeltaTime;

	if (AssetItem && AssetItem->IsFile() && !AssetItem->IsTemporary() && !bSourceControlStateRequested && SourceControlStateDelay > 1.0f && ISourceControlModule::Get().IsEnabled())
	{
		FString AssetFilename;
		if (AssetItem->GetItem().GetItemPhysicalPath(AssetFilename))
		{
			ISourceControlModule::Get().QueueStatusUpdate(AssetFilename);
			bSourceControlStateRequested = true;
		}
	}
}

void SAssetViewItem::CacheDisplayTags()
{
	CachedDisplayTags.Reset();

	const FContentBrowserItemDataAttributeValues AssetItemAttributes = AssetItem->GetItem().GetItemAttributes(/*bIncludeMetaData*/true);
	
	FAssetData ItemAssetData;
	AssetItem->GetItem().Legacy_TryGetAssetData(ItemAssetData);

	// Add all visible attributes
	for (const auto& AssetItemAttributePair : AssetItemAttributes)
	{
		const FName AttributeName = AssetItemAttributePair.Key;
		const FContentBrowserItemDataAttributeValue& AttributeValue = AssetItemAttributePair.Value;
		const FContentBrowserItemDataAttributeMetaData& AttributeMetaData = AttributeValue.GetMetaData();

		if (AttributeMetaData.AttributeType == UObject::FAssetRegistryTag::TT_Hidden)
		{
			continue;
		}
	
		// Build the display value for this attribute
		FText DisplayValue;
		if (AttributeValue.GetValueType() == EContentBrowserItemDataAttributeValueType::Text)
		{
			DisplayValue = AttributeValue.GetValueText();
		}
		else
		{
			const FString AttributeValueStr = AttributeValue.GetValue<FString>();

			auto ReformatNumberStringForDisplay = [](const FString& InNumberString) -> FText
			{
				// Respect the number of decimal places in the source string when converting for display
				int32 NumDecimalPlaces = 0;
				{
					int32 DotIndex = INDEX_NONE;
					if (InNumberString.FindChar(TEXT('.'), DotIndex))
					{
						NumDecimalPlaces = InNumberString.Len() - DotIndex - 1;
					}
				}
	
				if (NumDecimalPlaces > 0)
				{
					// Convert the number as a double
					double Num = 0.0;
					LexFromString(Num, *InNumberString);
	
					const FNumberFormattingOptions NumFormatOpts = FNumberFormattingOptions()
						.SetMinimumFractionalDigits(NumDecimalPlaces)
						.SetMaximumFractionalDigits(NumDecimalPlaces);
	
					return FText::AsNumber(Num, &NumFormatOpts);
				}
				else
				{
					const bool bIsSigned = InNumberString.Len() > 0 && (InNumberString[0] == TEXT('-') || InNumberString[0] == TEXT('+'));
	
					if (bIsSigned)
					{
						// Convert the number as a signed int
						int64 Num = 0;
						LexFromString(Num, *InNumberString);
	
						return FText::AsNumber(Num);
					}
					else
					{
						// Convert the number as an unsigned int
						uint64 Num = 0;
						LexFromString(Num, *InNumberString);
	
						return FText::AsNumber(Num);
					}
				}
	
				return FText::GetEmpty();
			};
	
			bool bHasSetDisplayValue = false;
	
			// Numerical tags need to format the specified number based on the display flags
			if (!bHasSetDisplayValue && AttributeMetaData.AttributeType == UObject::FAssetRegistryTag::TT_Numerical && AttributeValueStr.IsNumeric())
			{
				bHasSetDisplayValue = true;
	
				const bool bAsMemory = !!(AttributeMetaData.DisplayFlags & UObject::FAssetRegistryTag::TD_Memory);
	
				if (bAsMemory)
				{
					// Memory should be a 64-bit unsigned number of bytes
					uint64 NumBytes = 0;
					LexFromString(NumBytes, *AttributeValueStr);
	
					DisplayValue = FText::AsMemory(NumBytes);
				}
				else
				{
					DisplayValue = ReformatNumberStringForDisplay(AttributeValueStr);
				}
			}
	
			// Dimensional tags need to be split into their component numbers, with each component number re-format
			if (!bHasSetDisplayValue && AttributeMetaData.AttributeType == UObject::FAssetRegistryTag::TT_Dimensional)
			{
				TArray<FString> NumberStrTokens;
				AttributeValueStr.ParseIntoArray(NumberStrTokens, TEXT("x"), true);
	
				if (NumberStrTokens.Num() > 0 && NumberStrTokens.Num() <= 3)
				{
					bHasSetDisplayValue = true;
	
					switch (NumberStrTokens.Num())
					{
					case 1:
						DisplayValue = ReformatNumberStringForDisplay(NumberStrTokens[0]);
						break;
	
					case 2:
						DisplayValue = FText::Format(LOCTEXT("DisplayTag2xFmt", "{0} \u00D7 {1}"), ReformatNumberStringForDisplay(NumberStrTokens[0]), ReformatNumberStringForDisplay(NumberStrTokens[1]));
						break;
	
					case 3:
						DisplayValue = FText::Format(LOCTEXT("DisplayTag3xFmt", "{0} \u00D7 {1} \u00D7 {2}"), ReformatNumberStringForDisplay(NumberStrTokens[0]), ReformatNumberStringForDisplay(NumberStrTokens[1]), ReformatNumberStringForDisplay(NumberStrTokens[2]));
						break;
	
					default:
						break;
					}
				}
			}
	
			// Chronological tags need to format the specified timestamp based on the display flags
			if (!bHasSetDisplayValue && AttributeMetaData.AttributeType == UObject::FAssetRegistryTag::TT_Chronological)
			{
				bHasSetDisplayValue = true;
	
				FDateTime Timestamp;
				if (FDateTime::Parse(AttributeValueStr, Timestamp))
				{
					const bool bDisplayDate = !!(AttributeMetaData.DisplayFlags & UObject::FAssetRegistryTag::TD_Date);
					const bool bDisplayTime = !!(AttributeMetaData.DisplayFlags & UObject::FAssetRegistryTag::TD_Time);
					const FString TimeZone = (AttributeMetaData.DisplayFlags & UObject::FAssetRegistryTag::TD_InvariantTz) ? FText::GetInvariantTimeZone() : FString();
	
					if (bDisplayDate && bDisplayTime)
					{
						DisplayValue = FText::AsDateTime(Timestamp, EDateTimeStyle::Short, EDateTimeStyle::Short, TimeZone);
					}
					else if (bDisplayDate)
					{
						DisplayValue = FText::AsDate(Timestamp, EDateTimeStyle::Short, TimeZone);
					}
					else if (bDisplayTime)
					{
						DisplayValue = FText::AsTime(Timestamp, EDateTimeStyle::Short, TimeZone);
					}
				}
			}
	
			// The tag value might be localized text, so we need to parse it for display
			if (!bHasSetDisplayValue && FTextStringHelper::IsComplexText(*AttributeValueStr))
			{
				bHasSetDisplayValue = FTextStringHelper::ReadFromBuffer(*AttributeValueStr, DisplayValue) != nullptr;
			}
	
			// Do our best to build something valid from the string value
			if (!bHasSetDisplayValue)
			{
				bHasSetDisplayValue = true;
	
				// Since all we have at this point is a string, we can't be very smart here.
				// We need to strip some noise off class paths in some cases, but can't load the asset to inspect its UPROPERTYs manually due to performance concerns.
				FString ValueString = FPackageName::ExportTextPathToObjectPath(AttributeValueStr);
	
				const TCHAR StringToRemove[] = TEXT("/Script/");
				if (ValueString.StartsWith(StringToRemove))
				{
					// Remove the class path for native classes, and also remove Engine. for engine classes
					const int32 SizeOfPrefix = UE_ARRAY_COUNT(StringToRemove) - 1;
					ValueString.MidInline(SizeOfPrefix, ValueString.Len() - SizeOfPrefix, false);
					ValueString.ReplaceInline(TEXT("Engine."), TEXT(""));
				}
	
				if (ItemAssetData.IsValid())
				{
					if (const UClass* AssetClass = ItemAssetData.GetClass())
					{
						if (const FProperty* TagField = FindFProperty<FProperty>(AssetClass, AttributeName))
						{
							const FProperty* TagProp = nullptr;
							const UEnum* TagEnum = nullptr;
							if (const FByteProperty* ByteProp = CastField<FByteProperty>(TagField))
							{
								TagProp = ByteProp;
								TagEnum = ByteProp->Enum;
							}
							else if (const FEnumProperty* EnumProp = CastField<FEnumProperty>(TagField))
							{
								TagProp = EnumProp;
								TagEnum = EnumProp->GetEnum();
							}

							// Strip off enum prefixes if they exist
							if (TagProp)
							{
								if (TagEnum)
								{
									const FString EnumPrefix = TagEnum->GenerateEnumPrefix();
									if (EnumPrefix.Len() && ValueString.StartsWith(EnumPrefix))
									{
										ValueString.RightChopInline(EnumPrefix.Len() + 1, false);	// +1 to skip over the underscore
									}
								}

								ValueString = FName::NameToDisplayString(ValueString, false);
							}
						}
					}
				}
	
				DisplayValue = FText::AsCultureInvariant(MoveTemp(ValueString));
			}
			
			// Add suffix to the value, if one is defined for this tag
			if (!AttributeMetaData.Suffix.IsEmpty())
			{
				DisplayValue = FText::Format(LOCTEXT("DisplayTagSuffixFmt", "{0} {1}"), DisplayValue, AttributeMetaData.Suffix);
			}
		}
	
		if (!DisplayValue.IsEmpty())
		{
			CachedDisplayTags.Add(FTagDisplayItem(AttributeName, AttributeMetaData.DisplayName, DisplayValue, AttributeMetaData.bIsImportant));
		}
	}
}

const FSlateBrush* SAssetViewItem::GetBorderImage() const
{
	return bDraggedOver ? FEditorStyle::GetBrush("Menu.Background") : FEditorStyle::GetBrush("NoBorder");
}

bool SAssetViewItem::IsFolder() const
{
	return AssetItem && AssetItem->IsFolder();
}

FText SAssetViewItem::GetNameText() const
{
	return AssetItem
		? AssetItem->GetItem().GetDisplayName()
		: FText();
}

FSlateColor SAssetViewItem::GetAssetColor() const
{
	if (AssetItem)
	{
		FContentBrowserItemDataAttributeValue ColorAttributeValue = AssetItem->GetItem().GetItemAttribute(ContentBrowserItemAttributes::ItemColor);
		if (ColorAttributeValue.IsValid())
		{
			const FString ColorStr = ColorAttributeValue.GetValue<FString>();

			FLinearColor Color;
			if (Color.InitFromString(ColorStr))
			{
				return Color;
			}
		}
		else if (AssetItem->GetItem().IsFolder())
		{
			const bool bCollectionFolder = EnumHasAnyFlags(AssetItem->GetItem().GetItemCategory(), EContentBrowserItemFlags::Category_Collection);
			if (bCollectionFolder)
			{
				FName CollectionName;
				ECollectionShareType::Type CollectionFolderShareType = ECollectionShareType::CST_All;
				ContentBrowserUtils::IsCollectionPath(AssetItem->GetItem().GetVirtualPath().ToString(), &CollectionName, &CollectionFolderShareType);
				
				if (TOptional<FLinearColor> Color = CollectionViewUtils::GetCustomColor(CollectionName, CollectionFolderShareType))
				{
					return Color.GetValue();
				}
			}
			else
			{
<<<<<<< HEAD
				if (TSharedPtr<FLinearColor> Color = ContentBrowserUtils::LoadColor(AssetItem->GetItem().GetVirtualPath().ToString()))
=======
				if (TSharedPtr<FLinearColor> Color = ContentBrowserUtils::LoadColor(AssetItem->GetItem().GetInvariantPath().ToString()))
>>>>>>> 6bbb88c8
				{
					return *Color;
				}
			}
		}
	}
	return ContentBrowserUtils::GetDefaultColor();
}

bool SAssetViewItem::OnVisualizeTooltip(const TSharedPtr<SWidget>& TooltipContent)
{
	// OnVisualizeTooltip will be called when tooltips are opening for any children of SAssetColumnViewRow
	// So we only want custom visualization for the parent row's SAssetViewItemToolTip
	TSharedPtr<IToolTip> ThisTooltip = GetToolTip();
	if (!ThisTooltip.IsValid() || (ThisTooltip->AsWidget() != TooltipContent))
	{
		return false;
	}

	if(OnVisualizeAssetToolTip.IsBound() && TooltipContent.IsValid() && AssetItem && AssetItem->IsFile())
	{
		FAssetData ItemAssetData;
		if (AssetItem->GetItem().Legacy_TryGetAssetData(ItemAssetData))
		{
			return OnVisualizeAssetToolTip.Execute(TooltipContent, ItemAssetData);
		}
	}

	// No custom behavior, return false to allow slate to visualize the widget
	return false;
}

void SAssetViewItem::OnToolTipClosing()
{
	OnAssetToolTipClosing.ExecuteIfBound();
}

///////////////////////////////
// SAssetListItem
///////////////////////////////

SAssetListItem::~SAssetListItem()
{

}

BEGIN_SLATE_FUNCTION_BUILD_OPTIMIZATION
void SAssetListItem::Construct( const FArguments& InArgs )
{
	SAssetViewItem::Construct( SAssetViewItem::FArguments()
		.AssetItem(InArgs._AssetItem)
		.OnRenameBegin(InArgs._OnRenameBegin)
		.OnRenameCommit(InArgs._OnRenameCommit)
		.OnVerifyRenameCommit(InArgs._OnVerifyRenameCommit)
		.OnItemDestroyed(InArgs._OnItemDestroyed)
		.ShouldAllowToolTip(InArgs._ShouldAllowToolTip)
		.ThumbnailEditMode(InArgs._ThumbnailEditMode)
		.HighlightText(InArgs._HighlightText)
		.OnIsAssetValidForCustomToolTip(InArgs._OnIsAssetValidForCustomToolTip)
		.OnGetCustomAssetToolTip(InArgs._OnGetCustomAssetToolTip)
		.OnVisualizeAssetToolTip(InArgs._OnVisualizeAssetToolTip)
		.OnAssetToolTipClosing( InArgs._OnAssetToolTipClosing )
		.IsSelected(InArgs._IsSelected)
		);

	AssetThumbnail = InArgs._AssetThumbnail;
	ItemHeight = InArgs._ItemHeight;

	const float ThumbnailPadding = InArgs._ThumbnailPadding;

	TSharedPtr<SWidget> Thumbnail;
	if ( AssetItem.IsValid() && AssetThumbnail.IsValid() )
	{
		FAssetThumbnailConfig ThumbnailConfig;
		ThumbnailConfig.bAllowFadeIn = true;
		ThumbnailConfig.bAllowHintText = InArgs._AllowThumbnailHintLabel;
		ThumbnailConfig.bForceGenericThumbnail = AssetItem->GetItem().GetItemTemporaryReason() == EContentBrowserItemFlags::Temporary_Creation;
		ThumbnailConfig.bAllowAssetSpecificThumbnailOverlay = !ThumbnailConfig.bForceGenericThumbnail;
		ThumbnailConfig.ThumbnailLabel = InArgs._ThumbnailLabel;
		ThumbnailConfig.HighlightedText = InArgs._HighlightText;
		ThumbnailConfig.HintColorAndOpacity = InArgs._ThumbnailHintColorAndOpacity;

		{
			FContentBrowserItemDataAttributeValue ColorAttributeValue = AssetItem->GetItem().GetItemAttribute(ContentBrowserItemAttributes::ItemColor);
			if (ColorAttributeValue.IsValid())
			{
				const FString ColorStr = ColorAttributeValue.GetValue<FString>();

				FLinearColor Color;
				if (Color.InitFromString(ColorStr))
				{
					ThumbnailConfig.AssetTypeColorOverride = Color;
				}
			}
		}

		Thumbnail = AssetThumbnail->MakeThumbnailWidget(ThumbnailConfig);
	}
	else
	{
		Thumbnail = SNew(SImage) .Image( FEditorStyle::GetDefaultBrush() );
	}

	FName ItemShadowBorderName;
	TSharedRef<SWidget> ItemContents = FAssetViewItemHelper::CreateListItemContents(this, Thumbnail.ToSharedRef(), ItemShadowBorderName);

	ChildSlot
	[
		SNew(SBorder)
		.BorderImage(this, &SAssetViewItem::GetBorderImage)
		.Padding(0)
		.AddMetaData<FTagMetaData>(FTagMetaData(AssetItem->GetItem().GetVirtualPath()))
		[
			SNew(SHorizontalBox)

			// Viewport
			+SHorizontalBox::Slot()
			.AutoWidth()
			.VAlign(VAlign_Center)
			[
				SNew( SBox )
				.Padding(ThumbnailPadding - 4.f)
				.WidthOverride( this, &SAssetListItem::GetThumbnailBoxSize )
				.HeightOverride( this, &SAssetListItem::GetThumbnailBoxSize )
				[
					ItemContents
				]
			]

			+SHorizontalBox::Slot()
			.AutoWidth()
			.Padding(6, 0, 0, 0)
			.VAlign(VAlign_Center)
			[
				SNew(SVerticalBox)

				+SVerticalBox::Slot()
				.AutoHeight()
				.Padding(0, 1)
				[
					SAssignNew(InlineRenameWidget, SInlineEditableTextBlock)
					.Font(FEditorStyle::GetFontStyle("ContentBrowser.AssetTileViewNameFont"))
					.Text( GetNameText() )
					.OnBeginTextEdit(this, &SAssetListItem::HandleBeginNameChange)
					.OnTextCommitted(this, &SAssetListItem::HandleNameCommitted)
					.OnVerifyTextChanged(this, &SAssetListItem::HandleVerifyNameChanged)
					.HighlightText(InArgs._HighlightText)
					.IsSelected(InArgs._IsSelectedExclusively)
					.IsReadOnly(this, &SAssetListItem::IsNameReadOnly)
				]

				+SVerticalBox::Slot()
				.AutoHeight()
				.Padding(0, 1)
				[
					// Class
					SAssignNew(ClassTextWidget, STextBlock)
					.Font(FEditorStyle::GetFontStyle("ContentBrowser.AssetListViewClassFont"))
					.Text(GetAssetClassText())
					.HighlightText(InArgs._HighlightText)
				]
			]
		]
	];

	if(AssetItem.IsValid())
	{
		AssetItem->OnRenameRequested().BindSP(InlineRenameWidget.Get(), &SInlineEditableTextBlock::EnterEditingMode);
		AssetItem->OnRenameCanceled().BindSP(InlineRenameWidget.Get(), &SInlineEditableTextBlock::ExitEditingMode);
	}
}
END_SLATE_FUNCTION_BUILD_OPTIMIZATION

void SAssetListItem::OnAssetDataChanged()
{
	SAssetViewItem::OnAssetDataChanged();

	if (ClassTextWidget.IsValid())
	{
		ClassTextWidget->SetText(GetAssetClassText());
	}

	if (AssetThumbnail)
	{
		bool bSetThumbnail = false;
		if (AssetItem)
		{
			bSetThumbnail = AssetItem->GetItem().UpdateThumbnail(*AssetThumbnail);
		}
		if (!bSetThumbnail)
		{
			AssetThumbnail->SetAsset(FAssetData());
		}
	}
}

void SAssetListItem::OnMouseEnter(const FGeometry& MyGeometry, const FPointerEvent& MouseEvent)
{
	SAssetViewItem::OnMouseEnter(MyGeometry, MouseEvent);

	if (AssetThumbnail.IsValid())
	{
		AssetThumbnail->SetRealTime(true);
	}
}

<<<<<<< HEAD
	if (AssetThumbnail)
	{
		bool bSetThumbnail = false;
		if (AssetItem)
		{
			bSetThumbnail = AssetItem->GetItem().UpdateThumbnail(*AssetThumbnail);
		}
		if (!bSetThumbnail)
		{
			AssetThumbnail->SetAsset(FAssetData());
		}
=======
void SAssetListItem::OnMouseLeave(const FPointerEvent& MouseEvent)
{
	SAssetViewItem::OnMouseLeave(MouseEvent);

	if (AssetThumbnail.IsValid())
	{
		AssetThumbnail->SetRealTime(false);
>>>>>>> 6bbb88c8
	}
}

float SAssetListItem::GetExtraStateIconWidth() const
{
	return GetStateIconImageSize().Get();
}

FOptionalSize SAssetListItem::GetExtraStateIconMaxWidth() const
{
	return GetThumbnailBoxSize().Get() * 0.7;
}

FOptionalSize SAssetListItem::GetStateIconImageSize() const
{
	float IconSize = FMath::TruncToFloat(GetThumbnailBoxSize().Get() * 0.3);
	return IconSize > 12 ? IconSize : 12;
}

FOptionalSize SAssetListItem::GetThumbnailBoxSize() const
{
	return FOptionalSize( ItemHeight.Get() );
}

///////////////////////////////
// SAssetTileItem
///////////////////////////////

SAssetTileItem::~SAssetTileItem()
{

}

void SAssetTileItem::Construct( const FArguments& InArgs )
{
	SAssetViewItem::Construct( SAssetViewItem::FArguments()
		.AssetItem(InArgs._AssetItem)
		.OnRenameBegin(InArgs._OnRenameBegin)
		.OnRenameCommit(InArgs._OnRenameCommit)
		.OnVerifyRenameCommit(InArgs._OnVerifyRenameCommit)
		.OnItemDestroyed(InArgs._OnItemDestroyed)
		.ShouldAllowToolTip(InArgs._ShouldAllowToolTip)
		.ThumbnailEditMode(InArgs._ThumbnailEditMode)
		.HighlightText(InArgs._HighlightText)
		.OnIsAssetValidForCustomToolTip(InArgs._OnIsAssetValidForCustomToolTip)
		.OnGetCustomAssetToolTip(InArgs._OnGetCustomAssetToolTip)
		.OnVisualizeAssetToolTip(InArgs._OnVisualizeAssetToolTip)
		.OnAssetToolTipClosing( InArgs._OnAssetToolTipClosing )
		.IsSelected(InArgs._IsSelected)
		);

	bShowType = InArgs._ShowType;
	AssetThumbnail = InArgs._AssetThumbnail;
	ItemWidth = InArgs._ItemWidth;
	ThumbnailPadding = InArgs._ThumbnailPadding;

	CurrentThumbnailSize = InArgs._CurrentThumbnailSize;

	InitializeAssetNameHeights();

	TSharedPtr<SWidget> Thumbnail;
	if ( AssetItem.IsValid() && AssetThumbnail.IsValid() )
	{
		FAssetThumbnailConfig ThumbnailConfig;
		ThumbnailConfig.bAllowFadeIn = true;
		ThumbnailConfig.bAllowHintText = InArgs._AllowThumbnailHintLabel;
<<<<<<< HEAD
=======
		ThumbnailConfig.bAllowRealTimeOnHovered = false; // we use our own OnMouseEnter/Leave for logical asset item
>>>>>>> 6bbb88c8
		ThumbnailConfig.bForceGenericThumbnail = AssetItem->GetItem().GetItemTemporaryReason() == EContentBrowserItemFlags::Temporary_Creation;
		ThumbnailConfig.bAllowAssetSpecificThumbnailOverlay = !ThumbnailConfig.bForceGenericThumbnail;
		ThumbnailConfig.ThumbnailLabel = InArgs._ThumbnailLabel;
		ThumbnailConfig.HighlightedText = InArgs._HighlightText;
		ThumbnailConfig.HintColorAndOpacity = InArgs._ThumbnailHintColorAndOpacity;
<<<<<<< HEAD
=======
		ThumbnailConfig.Padding= FMargin(2.0f);
		ThumbnailConfig.GenericThumbnailSize = MakeAttributeSP(this, &SAssetTileItem::GetGenericThumbnailSize);
>>>>>>> 6bbb88c8

		{
			FContentBrowserItemDataAttributeValue ColorAttributeValue = AssetItem->GetItem().GetItemAttribute(ContentBrowserItemAttributes::ItemColor);
			if (ColorAttributeValue.IsValid())
			{
				const FString ColorStr = ColorAttributeValue.GetValue<FString>();

				FLinearColor Color;
				if (Color.InitFromString(ColorStr))
				{
					ThumbnailConfig.AssetTypeColorOverride = Color;
				}
			}
		}

		Thumbnail = AssetThumbnail->MakeThumbnailWidget(ThumbnailConfig);
	}
	else
	{
		Thumbnail = SNew(SImage).Image(FEditorStyle::GetDefaultBrush());
	}

	FName ItemShadowBorderName;
	TSharedRef<SWidget> ItemContents = FAssetViewItemHelper::CreateTileItemContents(this, Thumbnail.ToSharedRef(), ItemShadowBorderName);

	ChildSlot
	.Padding(FMargin(0.0f, 0.0f, 4.0f, 4.0f))
	[				
		// Drop shadow border
		SNew(SBorder)
<<<<<<< HEAD
		.BorderImage(this, &SAssetViewItem::GetBorderImage)
		.Padding(0)
		.AddMetaData<FTagMetaData>(FTagMetaData(AssetItem->GetItem().GetVirtualPath()))
=======
		.Padding(FMargin(0.0f, 0.0f, 5.0f, 5.0f))
		.BorderImage(IsFolder() ? TAttribute<const FSlateBrush*>(this, &SAssetTileItem::GetFolderBackgroundShadowImage) : FAppStyle::Get().GetBrush(ItemShadowBorderName))
>>>>>>> 6bbb88c8
		[
			SNew(SOverlay)
			.AddMetaData<FTagMetaData>(FTagMetaData(AssetItem->GetItem().GetVirtualPath()))
			+SOverlay::Slot()
			[
				SNew(SBorder)
				.Padding(0)
				.BorderImage(IsFolder() ? TAttribute<const FSlateBrush*>(this, &SAssetTileItem::GetFolderBackgroundImage) : FAppStyle::Get().GetBrush("ContentBrowser.AssetTileItem.ThumbnailAreaBackground"))
				[
					SNew(SVerticalBox)
					// Thumbnail
					+SVerticalBox::Slot()
					.AutoHeight()
					[
						// The remainder of the space is reserved for the name.
						SNew(SBox)
						.Padding(0)
						.WidthOverride(this, &SAssetTileItem::GetThumbnailBoxSize)
						.HeightOverride(this, &SAssetTileItem::GetThumbnailBoxSize)
						[
							ItemContents
						]
					]

					+SVerticalBox::Slot()
					[
						SNew(SBorder)
						.Padding(FMargin(2.0f, 3.0f))
						.BorderImage(this, &SAssetTileItem::GetNameAreaBackgroundImage)
						[
							SNew(SVerticalBox)
							+ SVerticalBox::Slot()
							.Padding(2.0f,2.0f,0.0f,0.0f)
							.VAlign(VAlign_Top)
							[
								SNew(SBox)
								.MaxDesiredHeight(this, &SAssetTileItem::GetNameAreaMaxDesiredHeight)
								[
									SAssignNew(InlineRenameWidget, SInlineEditableTextBlock)
									.Font(this, &SAssetTileItem::GetThumbnailFont)
									.Text(GetNameText())
									.OnBeginTextEdit(this, &SAssetTileItem::HandleBeginNameChange)
									.OnTextCommitted(this, &SAssetTileItem::HandleNameCommitted)
									.OnVerifyTextChanged(this, &SAssetTileItem::HandleVerifyNameChanged)
									.HighlightText(InArgs._HighlightText)
									.IsSelected(InArgs._IsSelectedExclusively)
									.IsReadOnly(this, &SAssetTileItem::IsNameReadOnly)
									.Justification(IsFolder() ? ETextJustify::Center : ETextJustify::Left)
									.LineBreakPolicy(FBreakIterator::CreateCamelCaseBreakIterator())
									.OverflowPolicy(ETextOverflowPolicy::Ellipsis)
									.ColorAndOpacity(this, &SAssetTileItem::GetNameAreaTextColor)
								]
							]
							+ SVerticalBox::Slot()
							.VAlign(VAlign_Bottom)
							.AutoHeight()
							.Padding(2.0f,0.0f, 0.0f, 2.0f)
							[
								SAssignNew(ClassTextWidget, STextBlock)
								.Visibility(this, &SAssetTileItem::GetAssetClassLabelVisibility)
								.TextStyle(FAppStyle::Get(), "ContentBrowser.ClassFont")
								.OverflowPolicy(ETextOverflowPolicy::Ellipsis)
								.Text(this, &SAssetTileItem::GetAssetClassText)
								.ColorAndOpacity(this, &SAssetTileItem::GetAssetClassLabelTextColor)
							]
							
						]
					]
				]
			]
			+SOverlay::Slot()
			[
				SNew(SImage)
				.Image(this, &SAssetViewItem::GetBorderImage)
				.Visibility(EVisibility::HitTestInvisible)	
			]
		]
	];

	if(AssetItem.IsValid())
	{
		AssetItem->OnRenameRequested().BindSP(InlineRenameWidget.Get(), &SInlineEditableTextBlock::EnterEditingMode);
		AssetItem->OnRenameCanceled().BindSP(InlineRenameWidget.Get(), &SInlineEditableTextBlock::ExitEditingMode);
	}
}

void SAssetTileItem::OnAssetDataChanged()
{
	SAssetViewItem::OnAssetDataChanged();

	if (AssetThumbnail)
<<<<<<< HEAD
	{
		bool bSetThumbnail = false;
		if (AssetItem)
		{
			bSetThumbnail = AssetItem->GetItem().UpdateThumbnail(*AssetThumbnail);
		}
		if (!bSetThumbnail)
		{
			AssetThumbnail->SetAsset(FAssetData());
		}
=======
	{
		bool bSetThumbnail = false;
		if (AssetItem)
		{
			bSetThumbnail = AssetItem->GetItem().UpdateThumbnail(*AssetThumbnail);
		}
		if (!bSetThumbnail)
		{
			AssetThumbnail->SetAsset(FAssetData());
		}
	}
}

void SAssetTileItem::OnMouseEnter(const FGeometry& MyGeometry, const FPointerEvent& MouseEvent)
{
	SAssetViewItem::OnMouseEnter(MyGeometry, MouseEvent);

	if (AssetThumbnail.IsValid())
	{
		AssetThumbnail->SetRealTime( true );
	}
}

void SAssetTileItem::OnMouseLeave(const FPointerEvent& MouseEvent)
{
	SAssetViewItem::OnMouseLeave(MouseEvent);

	if (AssetThumbnail.IsValid())
	{
		AssetThumbnail->SetRealTime( false );
>>>>>>> 6bbb88c8
	}
}

const FSlateBrush* SAssetTileItem::GetBorderImage() const
{
	const bool bIsSelected = IsSelected.IsBound() ? IsSelected.Execute() : false;
	const bool bIsHoveredOrDraggedOver = IsHovered() || bDraggedOver;
	if (bIsSelected && bIsHoveredOrDraggedOver)
	{
		static const FName SelectedHover("ContentBrowser.AssetTileItem.SelectedHoverBorder");
		return FAppStyle::Get().GetBrush(SelectedHover);
	}
	else if (bIsSelected)
	{
		static const FName Selected("ContentBrowser.AssetTileItem.SelectedBorder");
		return FAppStyle::Get().GetBrush(Selected);
	}
	else if (bIsHoveredOrDraggedOver && !IsFolder())
	{
		static const FName Hovered("ContentBrowser.AssetTileItem.HoverBorder");
		return FAppStyle::Get().GetBrush(Hovered);
	}

	return FStyleDefaults::GetNoBrush();
}

float SAssetTileItem::GetExtraStateIconWidth() const
{
	return GetStateIconImageSize().Get();
}

FOptionalSize SAssetTileItem::GetExtraStateIconMaxWidth() const
{
	return GetThumbnailBoxSize().Get() * 0.8;
}

FOptionalSize SAssetTileItem::GetStateIconImageSize() const
{
	float IconSize = FMath::TruncToFloat(GetThumbnailBoxSize().Get() * 0.2);
	return IconSize > 12 ? IconSize : 12;
}

FOptionalSize SAssetTileItem::GetThumbnailBoxSize() const
{
	return FOptionalSize(ItemWidth.Get()- ThumbnailPadding);
}

EVisibility SAssetTileItem::GetAssetClassLabelVisibility() const
{
	if(!IsFolder() && bShowType)
	{
		FOptionalSize ThumbSize = GetThumbnailBoxSize();
		if (ThumbSize.IsSet())
		{
			float Size = ThumbSize.Get() * GetTickSpaceGeometry().Scale;
			return Size < 100 ? EVisibility::Collapsed : EVisibility::Visible;
		}
	}
	return EVisibility::Collapsed;
}

FSlateColor SAssetTileItem::GetAssetClassLabelTextColor() const
{
	const bool bIsSelected = IsSelected.IsBound() ? IsSelected.Execute() : false;
	const bool bIsHoveredOrDraggedOver = IsHovered() || bDraggedOver;
	if (bIsSelected || bIsHoveredOrDraggedOver)
	{
		return FStyleColors::White;
	}

	return FSlateColor::UseSubduedForeground();
}

FSlateFontInfo SAssetTileItem::GetThumbnailFont() const
{
	FOptionalSize ThumbSize = GetThumbnailBoxSize();
	if ( ThumbSize.IsSet() )
	{
		float Size = ThumbSize.Get();
		if ( Size < 50 )
		{
			const static FName SmallFontName("ContentBrowser.AssetTileViewNameFontVerySmall");
			return FEditorStyle::GetFontStyle(SmallFontName);
		}
		else if ( Size < 85 )
		{
			const static FName SmallFontName("ContentBrowser.AssetTileViewNameFontSmall");
			return FEditorStyle::GetFontStyle(SmallFontName);
		}
	}

	const static FName RegularFont("ContentBrowser.AssetTileViewNameFont");
	return FEditorStyle::GetFontStyle(RegularFont);
}

const FSlateBrush* SAssetTileItem::GetFolderBackgroundImage() const
{
	const bool bIsSelected = IsSelected.IsBound() ? IsSelected.Execute() : false;
	const bool bIsHoveredOrDraggedOver = IsHovered() || bDraggedOver;

	if (bIsSelected && bIsHoveredOrDraggedOver)
	{
		static const FName SelectedHoverBackground("ContentBrowser.AssetTileItem.FolderAreaSelectedHoverBackground");
		return FAppStyle::Get().GetBrush(SelectedHoverBackground);
	}
	else if (bIsSelected)
	{
		static const FName SelectedBackground("ContentBrowser.AssetTileItem.FolderAreaSelectedBackground");
		return FAppStyle::Get().GetBrush(SelectedBackground);
	}
	else if (bIsHoveredOrDraggedOver)
	{
		static const FName HoveredBackground("ContentBrowser.AssetTileItem.FolderAreaHoveredBackground");
		return FAppStyle::Get().GetBrush(HoveredBackground);
	}

	return FStyleDefaults::GetNoBrush();
}

const FSlateBrush* SAssetTileItem::GetFolderBackgroundShadowImage() const
{
	const bool bIsSelected = IsSelected.IsBound() ? IsSelected.Execute() : false;
	const bool bIsHoveredOrDraggedOver = IsHovered() || bDraggedOver;

	if (bIsSelected || bIsHoveredOrDraggedOver)
	{
		static const FName DropShadowName("ContentBrowser.AssetTileItem.DropShadow");
		return FAppStyle::Get().GetBrush(DropShadowName);
	}

	return FStyleDefaults::GetNoBrush();
}

const FSlateBrush* SAssetTileItem::GetNameAreaBackgroundImage() const
{
	const bool bIsSelected = IsSelected.IsBound() ? IsSelected.Execute() : false;
	const bool bIsHoveredOrDraggedOver = IsHovered() || bDraggedOver;
	if (bIsSelected && bIsHoveredOrDraggedOver)
	{
		static const FName SelectedHover("ContentBrowser.AssetTileItem.NameAreaSelectedHoverBackground");
		return FAppStyle::Get().GetBrush(SelectedHover);
	}
	else if (bIsSelected)
	{
		static const FName Selected("ContentBrowser.AssetTileItem.NameAreaSelectedBackground");
		return FAppStyle::Get().GetBrush(Selected);
	}
	else if (bIsHoveredOrDraggedOver && !IsFolder())
	{
		static const FName Hovered("ContentBrowser.AssetTileItem.NameAreaHoverBackground");
		return FAppStyle::Get().GetBrush(Hovered);
	}
	else if (!IsFolder())
	{
		static const FName Normal("ContentBrowser.AssetTileItem.NameAreaBackground");
		return FAppStyle::Get().GetBrush(Normal);
	}

	return FStyleDefaults::GetNoBrush();
}

FSlateColor SAssetTileItem::GetNameAreaTextColor() const
{
	const bool bIsSelected = IsSelected.IsBound() ? IsSelected.Execute() : false;
	const bool bIsHoveredOrDraggedOver = IsHovered() || bDraggedOver;
	if (bIsSelected || bIsHoveredOrDraggedOver)
	{
		return FStyleColors::White;
	}

	return FSlateColor::UseForeground();
}

FOptionalSize SAssetTileItem::GetNameAreaMaxDesiredHeight() const
{
	return AssetNameHeights[(int32)CurrentThumbnailSize.Get()];
}

int32 SAssetTileItem::GetGenericThumbnailSize() const
{
	return GenericThumbnailSizes[(int32)CurrentThumbnailSize.Get()];
}

void SAssetTileItem::InitializeAssetNameHeights()
{
	// The height of the asset name field for each thumbnail size
	static bool bInitializedHeights = false;

	if (!bInitializedHeights)
	{
		AssetNameHeights[(int32)EThumbnailSize::Tiny] = 0;

		{
			const static FName SmallFontName("ContentBrowser.AssetTileViewNameFontSmall");
			FSlateFontInfo Font = FEditorStyle::GetFontStyle(SmallFontName);
			TSharedRef<FSlateFontMeasure> FontMeasureService = FSlateApplication::Get().GetRenderer()->GetFontMeasureService();
			SmallFontHeight = FontMeasureService->GetMaxCharacterHeight(Font);
			AssetNameHeights[(int32)EThumbnailSize::Small] = SmallFontHeight * 2 ;
		}


		{
			const static FName SmallFontName("ContentBrowser.AssetTileViewNameFont");
			FSlateFontInfo Font = FEditorStyle::GetFontStyle(SmallFontName);
			TSharedRef<FSlateFontMeasure> FontMeasureService = FSlateApplication::Get().GetRenderer()->GetFontMeasureService();
			RegularFontHeight = FontMeasureService->GetMaxCharacterHeight(Font);
			AssetNameHeights[(int32)EThumbnailSize::Medium] = RegularFontHeight * 3;
			AssetNameHeights[(int32)EThumbnailSize::Large] = RegularFontHeight * 4;
			AssetNameHeights[(int32)EThumbnailSize::Huge] = RegularFontHeight * 5;
		}

		bInitializedHeights = true;
	}

}

float SAssetTileItem::AssetNameHeights[(int32)EThumbnailSize::MAX];
float SAssetTileItem::RegularFontHeight(0);
float SAssetTileItem::SmallFontHeight(0);

///////////////////////////////
// SAssetColumnItem
///////////////////////////////

/** Custom box for the Name column of an asset */
class SAssetColumnItemNameBox : public SCompoundWidget
{
public:
	SLATE_BEGIN_ARGS( SAssetColumnItemNameBox ) {}

		/** The color of the asset  */
		SLATE_ATTRIBUTE( FMargin, Padding )

		/** The widget content presented in the box */
		SLATE_DEFAULT_SLOT(FArguments, Content)

	SLATE_END_ARGS()

	~SAssetColumnItemNameBox() {}

	void Construct( const FArguments& InArgs, const TSharedRef<SAssetColumnItem>& InOwnerAssetColumnItem )
	{
		OwnerAssetColumnItem = InOwnerAssetColumnItem;

		ChildSlot
		[
			SNew(SBox)
			.Padding(InArgs._Padding)
			[
				InArgs._Content.Widget
			]
		];
	}

	virtual TSharedPtr<IToolTip> GetToolTip() override
	{
		if ( OwnerAssetColumnItem.IsValid() )
		{
			return OwnerAssetColumnItem.Pin()->GetToolTip();
		}

		return nullptr;
	}

	/** Forward the event to the view item that this name box belongs to */
	virtual void OnToolTipClosing() override
	{
		if ( OwnerAssetColumnItem.IsValid() )
		{
			OwnerAssetColumnItem.Pin()->OnToolTipClosing();
		}
	}

private:
	TWeakPtr<SAssetViewItem> OwnerAssetColumnItem;
};

void SAssetColumnItem::Construct( const FArguments& InArgs )
{
	SAssetViewItem::Construct( SAssetViewItem::FArguments()
		.AssetItem(InArgs._AssetItem)
		.OnRenameBegin(InArgs._OnRenameBegin)
		.OnRenameCommit(InArgs._OnRenameCommit)
		.OnVerifyRenameCommit(InArgs._OnVerifyRenameCommit)
		.OnItemDestroyed(InArgs._OnItemDestroyed)
		.HighlightText(InArgs._HighlightText)
		.OnIsAssetValidForCustomToolTip(InArgs._OnIsAssetValidForCustomToolTip)
		.OnGetCustomAssetToolTip(InArgs._OnGetCustomAssetToolTip)
		.OnVisualizeAssetToolTip(InArgs._OnVisualizeAssetToolTip)
		.OnAssetToolTipClosing(InArgs._OnAssetToolTipClosing)
		);
	
	HighlightText = InArgs._HighlightText;
}

TSharedRef<SWidget> SAssetColumnItem::GenerateWidgetForColumn( const FName& ColumnName, FIsSelected InIsSelected )
{
	TSharedPtr<SWidget> Content;

	// A little right padding so text from this column does not run directly into text from the next.
	static const FMargin ColumnItemPadding( 5, 0, 5, 0 );

	if ( ColumnName == "Name" )
	{
		const FSlateBrush* IconBrush;
		if(IsFolder())
		{
			if(ContentBrowserUtils::IsItemDeveloperContent(AssetItem->GetItem()))
			{
				IconBrush = FEditorStyle::GetBrush("ContentBrowser.ColumnViewDeveloperFolderIcon");
			}
			else
			{
				IconBrush = FEditorStyle::GetBrush("ContentBrowser.ColumnViewFolderIcon");
			}
		}
		else
		{
			IconBrush = FEditorStyle::GetBrush("ContentBrowser.ColumnViewAssetIcon");
		}

		// Make icon overlays (eg, SCC and dirty status) a reasonable size in relation to the icon size (note: it is assumed this icon is square)
		const float IconOverlaySize = IconBrush->ImageSize.X * 0.6f;

		Content = SNew(SHorizontalBox)
			.AddMetaData<FTagMetaData>(FTagMetaData(AssetItem->GetItem().GetVirtualPath()))
			// Icon
			+SHorizontalBox::Slot()
			.AutoWidth()
			.Padding(0, 0, 4, 0)
			[
				SNew(SOverlay)
				
				// The actual icon
				+SOverlay::Slot()
				[
					SNew(SImage)
					.Image( IconBrush )
					.ColorAndOpacity(this, &SAssetColumnItem::GetAssetColor)
				]

				// Source control state
				+SOverlay::Slot()
				.HAlign(HAlign_Right)
				.VAlign(VAlign_Top)
				[
					SNew(SBox)
					.WidthOverride(IconOverlaySize)
					.HeightOverride(IconOverlaySize)
					[
						SAssignNew(SCCStateWidget, SLayeredImage)
						.Image(FStyleDefaults::GetNoBrush())
					]
				]

				// Extra external state hook
				+ SOverlay::Slot()
				.HAlign(HAlign_Left)
				.VAlign(VAlign_Top)
				[
					SNew(SBox)
					.HeightOverride(IconOverlaySize)
					.MaxDesiredWidth(IconOverlaySize)
					[
						GenerateExtraStateIconWidget(IconOverlaySize)
					]
				]

				// Dirty state
				+SOverlay::Slot()
				.HAlign(HAlign_Left)
				.VAlign(VAlign_Bottom)
				[
					SNew(SBox)
					.WidthOverride(IconOverlaySize)
					.HeightOverride(IconOverlaySize)
					[
						SNew(SImage)
						.Image(this, &SAssetColumnItem::GetDirtyImage)
					]
				]
			]

			// Editable Name
			+SHorizontalBox::Slot()
			.AutoWidth()
			[
				SAssignNew(InlineRenameWidget, SInlineEditableTextBlock)
				.Text( GetNameText() )
				.OnBeginTextEdit(this, &SAssetColumnItem::HandleBeginNameChange)
				.OnTextCommitted(this, &SAssetColumnItem::HandleNameCommitted)
				.OnVerifyTextChanged(this, &SAssetColumnItem::HandleVerifyNameChanged)
				.HighlightText(HighlightText)
				.IsSelected(InIsSelected)
				.IsReadOnly(this, &SAssetColumnItem::IsNameReadOnly)
			];

		if(AssetItem.IsValid())
		{
			AssetItem->OnRenameRequested().BindSP(InlineRenameWidget.Get(), &SInlineEditableTextBlock::EnterEditingMode);
			AssetItem->OnRenameCanceled().BindSP(InlineRenameWidget.Get(), &SInlineEditableTextBlock::ExitEditingMode);
		}

		return SNew(SBorder)
			.BorderImage(this, &SAssetViewItem::GetBorderImage)
			.Padding(0)
			.VAlign(VAlign_Center)
			.HAlign(HAlign_Left)
			[
				SNew( SAssetColumnItemNameBox, SharedThis(this) )
				.Padding( ColumnItemPadding )
				[
					Content.ToSharedRef()
				]
			];
	}
	else if ( ColumnName == "Class" )
	{
		Content = SAssignNew(ClassText, STextBlock)
			.ToolTipText( this, &SAssetColumnItem::GetAssetClassText )
			.Text( GetAssetClassText() )
			.HighlightText( HighlightText );
	}
	else if ( ColumnName == "Path" )
	{
		Content = SAssignNew(PathText, STextBlock)
			.ToolTipText( this, &SAssetColumnItem::GetAssetPathText )
			.Text( GetAssetPathText() )
			.HighlightText( HighlightText );
	}
	else
	{
		Content = SNew(STextBlock)
			.ToolTipText( TAttribute<FText>::Create( TAttribute<FText>::FGetter::CreateSP(this, &SAssetColumnItem::GetAssetTagText, ColumnName) ) )
			.Text( TAttribute<FText>::Create( TAttribute<FText>::FGetter::CreateSP(this, &SAssetColumnItem::GetAssetTagText, ColumnName) ) );
	}

	HandleSourceControlStateChanged();

	return SNew(SBox)
		.Padding( ColumnItemPadding )
		.VAlign(VAlign_Center)
		.HAlign(HAlign_Left)
		[
			Content.ToSharedRef()
		];
}


void SAssetColumnItem::OnAssetDataChanged()
{
	SAssetViewItem::OnAssetDataChanged();

	if ( ClassText.IsValid() )
	{
		ClassText->SetText( GetAssetClassText() );
	}

	if ( PathText.IsValid() )
	{
		PathText->SetText( GetAssetPathText() );
	}
}

FText SAssetColumnItem::GetAssetPathText() const
{
	return AssetItem
		? FText::AsCultureInvariant(AssetItem->GetItem().GetVirtualPath().ToString())
		: FText();
}

FText SAssetColumnItem::GetAssetTagText(FName AssetTag) const
{
	if (AssetItem)
	{
		// Check custom type
		{
			FText TagText;
			if (AssetItem->GetCustomColumnDisplayValue(AssetTag, TagText))
			{
				return TagText;
			}
		}

		// Check display tags
		{
			const FTagDisplayItem* FoundTagItem = CachedDisplayTags.FindByPredicate([AssetTag](const FTagDisplayItem& TagItem)
			{
				return TagItem.TagKey == AssetTag;
			});
			
			if (FoundTagItem)
			{
				return FoundTagItem->DisplayValue;
			}
		}

	}
	
	return FText();
}

#undef LOCTEXT_NAMESPACE<|MERGE_RESOLUTION|>--- conflicted
+++ resolved
@@ -37,12 +37,9 @@
 #include "ContentBrowserModule.h"
 #include "ContentBrowserUtils.h"
 #include "ContentBrowserDataSource.h"
-<<<<<<< HEAD
-=======
 #include "Widgets/Images/SLayeredImage.h"
 #include "Fonts/FontMeasure.h"
 #include "Styling/StyleColors.h"
->>>>>>> 6bbb88c8
 
 #define LOCTEXT_NAMESPACE "ContentBrowser"
 
@@ -130,15 +127,8 @@
 	{
 		// TODO: Allow items to customize their widget
 
-<<<<<<< HEAD
-		// TODO: Allow items to customize their widget
-
 		const bool bDeveloperFolder = ContentBrowserUtils::IsItemDeveloperContent(InTileOrListItem->AssetItem->GetItem());
 
-=======
-		const bool bDeveloperFolder = ContentBrowserUtils::IsItemDeveloperContent(InTileOrListItem->AssetItem->GetItem());
-
->>>>>>> 6bbb88c8
 		const bool bCollectionFolder = EnumHasAnyFlags(InTileOrListItem->AssetItem->GetItem().GetItemCategory(), EContentBrowserItemFlags::Category_Collection);
 		ECollectionShareType::Type CollectionFolderShareType = ECollectionShareType::CST_All;
 		if (bCollectionFolder)
@@ -147,17 +137,8 @@
 		}
 
 		const FSlateBrush* FolderBaseImage = bDeveloperFolder
-<<<<<<< HEAD
-			? FEditorStyle::GetBrush("ContentBrowser.ListViewDeveloperFolderIcon.Base") 
-			: FEditorStyle::GetBrush("ContentBrowser.ListViewFolderIcon.Base");
-
-		const FSlateBrush* FolderTintImage = bDeveloperFolder
-			? FEditorStyle::GetBrush("ContentBrowser.ListViewDeveloperFolderIcon.Mask") 
-			: FEditorStyle::GetBrush("ContentBrowser.ListViewFolderIcon.Mask");
-=======
 			? FEditorStyle::GetBrush("ContentBrowser.ListViewDeveloperFolderIcon") 
 			: FEditorStyle::GetBrush("ContentBrowser.ListViewFolderIcon");
->>>>>>> 6bbb88c8
 
 		// Folder base
 		ItemContentsOverlay->AddSlot()
@@ -580,14 +561,11 @@
 void SAssetViewItem::OnAssetDataChanged()
 {
 	UpdateDirtyState();
-<<<<<<< HEAD
-=======
 
 	if ( InlineRenameWidget.IsValid() )
 	{
 		InlineRenameWidget->SetText( GetNameText() );
 	}
->>>>>>> 6bbb88c8
 
 	if (ClassTextWidget.IsValid())
 	{
@@ -620,14 +598,6 @@
 		DisplayNameAttributeValue = AssetItem->GetItem().GetItemAttribute(ContentBrowserItemAttributes::ItemTypeName);
 	}
 	return DisplayNameAttributeValue.IsValid() ? DisplayNameAttributeValue.GetValue<FText>() : FText();
-<<<<<<< HEAD
-}
-
-const FSlateBrush* SAssetViewItem::GetSCCStateImage() const
-{
-	return ThumbnailEditMode.Get() ? FEditorStyle::GetNoBrush() : SCCStateBrush;
-=======
->>>>>>> 6bbb88c8
 }
 
 void SAssetViewItem::HandleSourceControlProviderChanged(ISourceControlProvider& OldProvider, ISourceControlProvider& NewProvider)
@@ -652,14 +622,10 @@
 			FSourceControlStatePtr SourceControlState = ISourceControlModule::Get().GetProvider().GetState(AssetFilename, EStateCacheUsage::Use);
 			if (SourceControlState)
 			{
-<<<<<<< HEAD
-				SCCStateBrush = FEditorStyle::GetBrush(SourceControlState->GetIconName());
-=======
 				if (SCCStateWidget.IsValid())
 				{
 					SCCStateWidget->SetFromSlateIcon(SourceControlState->GetIcon());
 				}
->>>>>>> 6bbb88c8
 			}
 		}
 	}
@@ -784,21 +750,6 @@
 
 			FAssetData ItemAssetData;
 			AssetItem->GetItem().Legacy_TryGetAssetData(ItemAssetData);
-<<<<<<< HEAD
-
-			// TODO: Always use the virtual path?
-			if (ItemAssetData.IsValid())
-			{
-				AddToToolTipInfoBox(InfoBox, LOCTEXT("TileViewTooltipPath", "Path"), FText::FromName(ItemAssetData.PackagePath), false);
-			}
-			else
-			{
-				AddToToolTipInfoBox(InfoBox, LOCTEXT("TileViewTooltipPath", "Path"), FText::FromName(AssetItem->GetItem().GetVirtualPath()), false);
-			}
-
-			if (ItemAssetData.IsValid() && ItemAssetData.PackageName != NAME_None)
-			{
-=======
 
 			// TODO: Always use the virtual path?
 			if (ItemAssetData.IsValid())
@@ -819,7 +770,6 @@
 				AddToToolTipInfoBox( InfoBox, LOCTEXT( "TileViewTooltipAssetPathLengthKey", "Asset Filepath Length" ), FText::Format( LOCTEXT( "TileViewTooltipAssetPathLengthValue", "{0} / {1}" ),
 					FText::AsNumber( PackageNameLength ), FText::AsNumber( MaxAssetPathLen ) ), PackageNameLength > MaxAssetPathLen ? true : false );
 
->>>>>>> 6bbb88c8
 				int32 PackageNameLengthForCooking = ContentBrowserUtils::GetPackageLengthForCooking(ItemAssetData.PackageName.ToString(), FEngineBuildSettings::IsInternalBuild());
 
 				int32 MaxCookPathLen = ContentBrowserUtils::GetMaxCookPathLen();
@@ -998,8 +948,6 @@
 			TSharedRef<SVerticalBox> InfoBox = SNew(SVerticalBox);
 
 			AddToToolTipInfoBox( InfoBox, LOCTEXT("TileViewTooltipPath", "Path"), FolderPath, false );
-<<<<<<< HEAD
-=======
 
 			const FName InternalPath = AssetItem->GetItem().GetInternalPath();
 			if (!InternalPath.IsNone())
@@ -1019,7 +967,6 @@
 					}
 				}
 			}
->>>>>>> 6bbb88c8
 
 			return SNew(SBorder)
 				.Padding(6)
@@ -1473,11 +1420,7 @@
 			}
 			else
 			{
-<<<<<<< HEAD
-				if (TSharedPtr<FLinearColor> Color = ContentBrowserUtils::LoadColor(AssetItem->GetItem().GetVirtualPath().ToString()))
-=======
 				if (TSharedPtr<FLinearColor> Color = ContentBrowserUtils::LoadColor(AssetItem->GetItem().GetInvariantPath().ToString()))
->>>>>>> 6bbb88c8
 				{
 					return *Color;
 				}
@@ -1684,19 +1627,6 @@
 	}
 }
 
-<<<<<<< HEAD
-	if (AssetThumbnail)
-	{
-		bool bSetThumbnail = false;
-		if (AssetItem)
-		{
-			bSetThumbnail = AssetItem->GetItem().UpdateThumbnail(*AssetThumbnail);
-		}
-		if (!bSetThumbnail)
-		{
-			AssetThumbnail->SetAsset(FAssetData());
-		}
-=======
 void SAssetListItem::OnMouseLeave(const FPointerEvent& MouseEvent)
 {
 	SAssetViewItem::OnMouseLeave(MouseEvent);
@@ -1704,7 +1634,6 @@
 	if (AssetThumbnail.IsValid())
 	{
 		AssetThumbnail->SetRealTime(false);
->>>>>>> 6bbb88c8
 	}
 }
 
@@ -1771,20 +1700,14 @@
 		FAssetThumbnailConfig ThumbnailConfig;
 		ThumbnailConfig.bAllowFadeIn = true;
 		ThumbnailConfig.bAllowHintText = InArgs._AllowThumbnailHintLabel;
-<<<<<<< HEAD
-=======
 		ThumbnailConfig.bAllowRealTimeOnHovered = false; // we use our own OnMouseEnter/Leave for logical asset item
->>>>>>> 6bbb88c8
 		ThumbnailConfig.bForceGenericThumbnail = AssetItem->GetItem().GetItemTemporaryReason() == EContentBrowserItemFlags::Temporary_Creation;
 		ThumbnailConfig.bAllowAssetSpecificThumbnailOverlay = !ThumbnailConfig.bForceGenericThumbnail;
 		ThumbnailConfig.ThumbnailLabel = InArgs._ThumbnailLabel;
 		ThumbnailConfig.HighlightedText = InArgs._HighlightText;
 		ThumbnailConfig.HintColorAndOpacity = InArgs._ThumbnailHintColorAndOpacity;
-<<<<<<< HEAD
-=======
 		ThumbnailConfig.Padding= FMargin(2.0f);
 		ThumbnailConfig.GenericThumbnailSize = MakeAttributeSP(this, &SAssetTileItem::GetGenericThumbnailSize);
->>>>>>> 6bbb88c8
 
 		{
 			FContentBrowserItemDataAttributeValue ColorAttributeValue = AssetItem->GetItem().GetItemAttribute(ContentBrowserItemAttributes::ItemColor);
@@ -1815,14 +1738,8 @@
 	[				
 		// Drop shadow border
 		SNew(SBorder)
-<<<<<<< HEAD
-		.BorderImage(this, &SAssetViewItem::GetBorderImage)
-		.Padding(0)
-		.AddMetaData<FTagMetaData>(FTagMetaData(AssetItem->GetItem().GetVirtualPath()))
-=======
 		.Padding(FMargin(0.0f, 0.0f, 5.0f, 5.0f))
 		.BorderImage(IsFolder() ? TAttribute<const FSlateBrush*>(this, &SAssetTileItem::GetFolderBackgroundShadowImage) : FAppStyle::Get().GetBrush(ItemShadowBorderName))
->>>>>>> 6bbb88c8
 		[
 			SNew(SOverlay)
 			.AddMetaData<FTagMetaData>(FTagMetaData(AssetItem->GetItem().GetVirtualPath()))
@@ -1914,7 +1831,6 @@
 	SAssetViewItem::OnAssetDataChanged();
 
 	if (AssetThumbnail)
-<<<<<<< HEAD
 	{
 		bool bSetThumbnail = false;
 		if (AssetItem)
@@ -1925,17 +1841,6 @@
 		{
 			AssetThumbnail->SetAsset(FAssetData());
 		}
-=======
-	{
-		bool bSetThumbnail = false;
-		if (AssetItem)
-		{
-			bSetThumbnail = AssetItem->GetItem().UpdateThumbnail(*AssetThumbnail);
-		}
-		if (!bSetThumbnail)
-		{
-			AssetThumbnail->SetAsset(FAssetData());
-		}
 	}
 }
 
@@ -1956,7 +1861,6 @@
 	if (AssetThumbnail.IsValid())
 	{
 		AssetThumbnail->SetRealTime( false );
->>>>>>> 6bbb88c8
 	}
 }
 
