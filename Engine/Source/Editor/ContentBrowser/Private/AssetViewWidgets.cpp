// Copyright Epic Games, Inc. All Rights Reserved.


#include "AssetViewWidgets.h"

#include "AssetRegistry/AssetData.h"
#include "AssetTagItemTypes.h"
#include "AssetThumbnail.h"
#include "AssetViewTypes.h"
#include "AssetViewUtils.h"
#include "AutoReimport/AssetSourceFilenameCache.h"
#include "CollectionManagerModule.h"
#include "CollectionManagerTypes.h"
#include "CollectionViewUtils.h"
#include "Containers/Map.h"
#include "Containers/StringFwd.h"
#include "Containers/StringView.h"
#include "Containers/UnrealString.h"
#include "ContentBrowserDataSource.h"
#include "ContentBrowserItem.h"
#include "ContentBrowserItemData.h"
#include "ContentBrowserModule.h"
#include "ContentBrowserUtils.h"
#include "DragDropHandler.h"
#include "EditorFramework/AssetImportData.h"
#include "Fonts/FontMeasure.h"
#include "Framework/Application/SlateApplication.h"
#include "Framework/Text/TextLayout.h"
#include "HAL/IConsoleManager.h"
#include "ICollectionManager.h"
#include "ISourceControlModule.h"
#include "ISourceControlProvider.h"
#include "ISourceControlState.h"
#include "Input/Events.h"
#include "Interfaces/IPluginManager.h"
#include "Internationalization/BreakIterator.h"
#include "Layout/Children.h"
#include "Layout/Margin.h"
#include "Math/UnrealMathSSE.h"
#include "Misc/DateTime.h"
#include "Misc/EngineBuildSettings.h"
#include "Misc/EnumClassFlags.h"
#include "Misc/PackageName.h"
#include "Misc/StringBuilder.h"
#include "Modules/ModuleManager.h"
#include "PluginDescriptor.h"
#include "ProfilingDebugging/CpuProfilerTrace.h"
#include "Rendering/SlateRenderer.h"
#include "SAssetTagItem.h"
#include "SThumbnailEditModeTools.h"
#include "SlateOptMacros.h"
#include "SlotBase.h"
#include "SourceControlHelpers.h"
#include "Styling/ISlateStyle.h"
#include "Styling/SlateBrush.h"
#include "Styling/SlateTypes.h"
#include "Styling/StyleColors.h"
#include "Styling/StyleDefaults.h"
#include "Styling/WidgetStyle.h"
#include "Templates/Tuple.h"
#include "Types/ISlateMetaData.h"
#include "UObject/Class.h"
#include "UObject/EnumProperty.h"
#include "UObject/Field.h"
#include "UObject/Object.h"
#include "UObject/ObjectMacros.h"
#include "UObject/UnrealNames.h"
#include "UObject/UnrealType.h"
#include "Widgets/IToolTip.h"
#include "Widgets/Images/SImage.h"
#include "Widgets/Images/SLayeredImage.h"
#include "Widgets/Layout/SBorder.h"
#include "Widgets/Layout/SBox.h"
#include "Widgets/Layout/SWrapBox.h"
#include "Widgets/SBoxPanel.h"
#include "Widgets/SNullWidget.h"
#include "Widgets/SOverlay.h"
#include "Widgets/SToolTip.h"
#include "Widgets/Text/SInlineEditableTextBlock.h"

class FDragDropEvent;

#define LOCTEXT_NAMESPACE "ContentBrowser"

static int32 GenericThumbnailSizes[(int32)EThumbnailSize::MAX] = { 24, 32, 64, 128, 200 };

///////////////////////////////
// FAssetViewModeUtils
///////////////////////////////

FReply FAssetViewModeUtils::OnViewModeKeyDown( const TSet< TSharedPtr<FAssetViewItem> >& SelectedItems, const FKeyEvent& InKeyEvent )
{
	// All asset views use Ctrl-C to copy references to assets
	if ( InKeyEvent.IsControlDown() && InKeyEvent.GetCharacter() == 'C' 
		&& !InKeyEvent.IsShiftDown() && !InKeyEvent.IsAltDown()
		)
	{
		TArray<FContentBrowserItem> SelectedFiles;
		for (const TSharedPtr<FAssetViewItem>& SelectedItem : SelectedItems)
		{
			if (SelectedItem->GetItem().IsFile())
			{
				SelectedFiles.Add(SelectedItem->GetItem());
			}
		}

		if (SelectedFiles.Num() > 0)
		{
			ContentBrowserUtils::CopyItemReferencesToClipboard(SelectedFiles);
		}

		return FReply::Handled();
	}

	return FReply::Unhandled();
}

namespace AssetViewWidgets 
{
bool IsTopLevelFolder(const FStringView InFolderPath)
{
	int32 SlashCount = 0;
	for (const TCHAR PathChar : InFolderPath)
	{
		if (PathChar == TEXT('/'))
		{
			if (++SlashCount > 1)
			{
				break;
			}
		}
	}

	return SlashCount == 1;
}

bool IsTopLevelFolder(const FName InFolderPath)
{
	return IsTopLevelFolder(FNameBuilder(InFolderPath));
}

}

///////////////////////////////
// FAssetViewModeUtils
///////////////////////////////

TSharedRef<SWidget> FAssetViewItemHelper::CreateListItemContents(SAssetListItem* const InListItem, const TSharedRef<SWidget>& InThumbnail, FName& OutItemShadowBorder)
{
	return CreateListTileItemContents(InListItem, InThumbnail, OutItemShadowBorder);
}

TSharedRef<SWidget> FAssetViewItemHelper::CreateTileItemContents(SAssetTileItem* const InTileItem, const TSharedRef<SWidget>& InThumbnail, FName& OutItemShadowBorder)
{
	return CreateListTileItemContents(InTileItem, InThumbnail, OutItemShadowBorder);
}

template <typename T>
TSharedRef<SWidget> FAssetViewItemHelper::CreateListTileItemContents(T* const InTileOrListItem, const TSharedRef<SWidget>& InThumbnail, FName& OutItemShadowBorder)
{
	TSharedRef<SOverlay> ItemContentsOverlay = SNew(SOverlay);

	OutItemShadowBorder = FName("ContentBrowser.AssetTileItem.DropShadow");

	if (InTileOrListItem->IsFolder())
	{
		// TODO: Allow items to customize their widget

		const bool bDeveloperFolder = ContentBrowserUtils::IsItemDeveloperContent(InTileOrListItem->AssetItem->GetItem());
		const bool bCodeFolder = EnumHasAnyFlags(InTileOrListItem->AssetItem->GetItem().GetItemCategory(), EContentBrowserItemFlags::Category_Class);

		const bool bCollectionFolder = EnumHasAnyFlags(InTileOrListItem->AssetItem->GetItem().GetItemCategory(), EContentBrowserItemFlags::Category_Collection);
		ECollectionShareType::Type CollectionFolderShareType = ECollectionShareType::CST_All;
		if (bCollectionFolder)
		{
			ContentBrowserUtils::IsCollectionPath(InTileOrListItem->AssetItem->GetItem().GetVirtualPath().ToString(), nullptr, &CollectionFolderShareType);
		}

		const FSlateBrush* FolderBaseImage = bDeveloperFolder
			? FAppStyle::GetBrush("ContentBrowser.ListViewDeveloperFolderIcon") 
			: bCodeFolder
				? FAppStyle::GetBrush("ContentBrowser.ListViewCodeFolderIcon")
				: FAppStyle::GetBrush("ContentBrowser.ListViewFolderIcon");

		// Folder base
		ItemContentsOverlay->AddSlot()
		.Padding(FMargin(5))
		[
			SNew(SBorder)
			.BorderImage(FAppStyle::Get().GetBrush("ContentBrowser.FolderItem.DropShadow"))
			.Padding(FMargin(0,0,2.0f,2.0f))
			[
				SNew(SImage)
				.Image(FolderBaseImage)
				.ColorAndOpacity(InTileOrListItem, &T::GetAssetColor)
			]
		];

		if (bCollectionFolder)
		{
			FLinearColor IconColor = FLinearColor::White;
			switch(CollectionFolderShareType)
			{
			case ECollectionShareType::CST_Local:
				IconColor = FColor(196, 15, 24);
				break;
			case ECollectionShareType::CST_Private:
				IconColor = FColor(192, 196, 0);
				break;
			case ECollectionShareType::CST_Shared:
				IconColor = FColor(0, 136, 0);
				break;
			default:
				break;
			}

			auto GetCollectionIconBoxSize = [InTileOrListItem]() -> FOptionalSize
			{
				return FOptionalSize(InTileOrListItem->GetThumbnailBoxSize().Get() * 0.3f);
			};

			auto GetCollectionIconBrush = [=]() -> const FSlateBrush*
			{
				const TCHAR* IconSizeSuffix = (GetCollectionIconBoxSize().Get() <= 16.0f) ? TEXT(".Small") : TEXT(".Large");
				return FAppStyle::GetBrush(ECollectionShareType::GetIconStyleName(CollectionFolderShareType, IconSizeSuffix));
			};

			// Collection share type
			ItemContentsOverlay->AddSlot()
			.HAlign(HAlign_Center)
			.VAlign(VAlign_Center)
			[
				SNew(SBox)
				.WidthOverride_Lambda(GetCollectionIconBoxSize)
				.HeightOverride_Lambda(GetCollectionIconBoxSize)
				[
					SNew(SImage)
					.Image_Lambda(GetCollectionIconBrush)
					.ColorAndOpacity(IconColor)
				]
			];
		}
	}
	else
	{
		// The actual thumbnail
		ItemContentsOverlay->AddSlot()
		[
			InThumbnail
		];

		// Extra external state hook
		ItemContentsOverlay->AddSlot()
		.HAlign(HAlign_Left)
		.VAlign(VAlign_Top)
		[
			SNew(SBox)
			.MaxDesiredWidth(InTileOrListItem, &T::GetExtraStateIconMaxWidth)
			.MaxDesiredHeight(InTileOrListItem, &T::GetStateIconImageSize)
			[
				InTileOrListItem->GenerateExtraStateIconWidget(TAttribute<float>(InTileOrListItem, &T::GetExtraStateIconWidth))
			]
		];

		// Dirty state
		ItemContentsOverlay->AddSlot()
		.HAlign(HAlign_Left)
		.VAlign(VAlign_Bottom)
		[
			SNew(SBox)
			.MaxDesiredWidth(InTileOrListItem, &T::GetStateIconImageSize)
			.MaxDesiredHeight(InTileOrListItem, &T::GetStateIconImageSize)
			[
				SNew(SImage)
				.Image(InTileOrListItem, &T::GetDirtyImage)
			]
		];

		// Tools for thumbnail edit mode
		ItemContentsOverlay->AddSlot()
		[
			SNew(SThumbnailEditModeTools, InTileOrListItem->AssetThumbnail)
			.SmallView(!InTileOrListItem->CanDisplayPrimitiveTools())
			.Visibility(InTileOrListItem, &T::GetThumbnailEditModeUIVisibility)
		];
	}
	
	return ItemContentsOverlay;
}


///////////////////////////////
// Asset view item tool tip
///////////////////////////////

class SAssetViewItemToolTip : public SToolTip
{
public:
	SLATE_BEGIN_ARGS(SAssetViewItemToolTip)
		: _AssetViewItem()
	{ }

		SLATE_ARGUMENT(TSharedPtr<SAssetViewItem>, AssetViewItem)

	SLATE_END_ARGS()

	void Construct(const FArguments& InArgs)
	{
		AssetViewItem = InArgs._AssetViewItem;

		SToolTip::Construct(
			SToolTip::FArguments()
			.TextMargin(1.0f)
			.BorderImage(FAppStyle::GetBrush("ContentBrowser.TileViewTooltip.ToolTipBorder"))
			);
	}

	// IToolTip interface
	virtual bool IsEmpty() const override
	{
		return !AssetViewItem.IsValid();
	}

	virtual void OnOpening() override
	{
		TSharedPtr<SAssetViewItem> AssetViewItemPin = AssetViewItem.Pin();
		if (AssetViewItemPin.IsValid())
		{
			SetContentWidget(AssetViewItemPin->CreateToolTipWidget());
		}
	}

	virtual void OnClosed() override
	{
		ResetContentWidget();
	}

private:
	TWeakPtr<SAssetViewItem> AssetViewItem;
};


///////////////////////////////
// Asset view modes
///////////////////////////////

FReply SAssetTileView::OnKeyDown( const FGeometry& InGeometry, const FKeyEvent& InKeyEvent )
{
	FReply Reply = FAssetViewModeUtils::OnViewModeKeyDown(SelectedItems, InKeyEvent);

	if ( Reply.IsEventHandled() )
	{
		return Reply;
	}
	else
	{
		return STileView<TSharedPtr<FAssetViewItem>>::OnKeyDown(InGeometry, InKeyEvent);
	}
}

void SAssetTileView::Tick(const FGeometry& AllottedGeometry, const double InCurrentTime, const float InDeltaTime)
{
	// Refreshing an asset view is an intensive task. Do not do this while a user
	// is dragging around content for maximum responsiveness.
	// Also prevents a re-entrancy crash caused by potentially complex thumbnail generators.
	if (!FSlateApplication::Get().IsDragDropping())
	{
		STileView<TSharedPtr<FAssetViewItem>>::Tick(AllottedGeometry, InCurrentTime, InDeltaTime);
	}
}

FReply SAssetListView::OnKeyDown(const FGeometry& InGeometry, const FKeyEvent& InKeyEvent)
{
	FReply Reply = FAssetViewModeUtils::OnViewModeKeyDown(SelectedItems, InKeyEvent);

	if ( Reply.IsEventHandled() )
	{
		return Reply;
	}
	else
	{
		return SListView<TSharedPtr<FAssetViewItem>>::OnKeyDown(InGeometry, InKeyEvent);
	}
}

void SAssetListView::Tick(const FGeometry& AllottedGeometry, const double InCurrentTime, const float InDeltaTime)
{
	// Refreshing an asset view is an intensive task. Do not do this while a user
	// is dragging around content for maximum responsiveness.
	// Also prevents a re-entrancy crash caused by potentially complex thumbnail generators.
	if (!FSlateApplication::Get().IsDragDropping())
	{
		SListView<TSharedPtr<FAssetViewItem>>::Tick(AllottedGeometry, InCurrentTime, InDeltaTime);
	}
}

FReply SAssetColumnView::OnKeyDown(const FGeometry& InGeometry, const FKeyEvent& InKeyEvent)
{
	FReply Reply = FAssetViewModeUtils::OnViewModeKeyDown(SelectedItems, InKeyEvent);

	if ( Reply.IsEventHandled() )
	{
		return Reply;
	}
	else
	{
		return SListView<TSharedPtr<FAssetViewItem>>::OnKeyDown(InGeometry, InKeyEvent);
	}
}


void SAssetColumnView::Tick(const FGeometry& AllottedGeometry, const double InCurrentTime, const float InDeltaTime)
{
	// Refreshing an asset view is an intensive task. Do not do this while a user
	// is dragging around content for maximum responsiveness.
	// Also prevents a re-entrancy crash caused by potentially complex thumbnail generators.
	if (!FSlateApplication::Get().IsDragDropping())
	{
		return SListView<TSharedPtr<FAssetViewItem>>::Tick(AllottedGeometry, InCurrentTime, InDeltaTime);
	}
}

///////////////////////////////
// SAssetViewItem
///////////////////////////////

SAssetViewItem::~SAssetViewItem()
{
	if (AssetItem.IsValid())
	{
		AssetItem->OnItemDataChanged().RemoveAll(this);
	}

	OnItemDestroyed.ExecuteIfBound(AssetItem);
}

void SAssetViewItem::Construct( const FArguments& InArgs )
{
	AssetItem = InArgs._AssetItem;
	OnRenameBegin = InArgs._OnRenameBegin;
	OnRenameCommit = InArgs._OnRenameCommit;
	OnVerifyRenameCommit = InArgs._OnVerifyRenameCommit;
	OnItemDestroyed = InArgs._OnItemDestroyed;
	ShouldAllowToolTip = InArgs._ShouldAllowToolTip;
	ThumbnailEditMode = InArgs._ThumbnailEditMode;
	HighlightText = InArgs._HighlightText;
	OnIsAssetValidForCustomToolTip = InArgs._OnIsAssetValidForCustomToolTip;
	OnGetCustomAssetToolTip = InArgs._OnGetCustomAssetToolTip;
	OnVisualizeAssetToolTip = InArgs._OnVisualizeAssetToolTip;
	OnAssetToolTipClosing = InArgs._OnAssetToolTipClosing;
	IsSelected = InArgs._IsSelected;

	bDraggedOver = false;

	bItemDirty = false;
	OnAssetDataChanged();

	AssetItem->OnItemDataChanged().AddSP(this, &SAssetViewItem::OnAssetDataChanged);

	AssetDirtyBrush = FAppStyle::GetBrush("ContentBrowser.ContentDirty");

	// Set our tooltip - this will refresh each time it's opened to make sure it's up-to-date
	SetToolTip(SNew(SAssetViewItemToolTip).AssetViewItem(SharedThis(this)));

	SourceControlStateDelay = 0.0f;
	bSourceControlStateRequested = false;

	ISourceControlModule::Get().RegisterProviderChanged(FSourceControlProviderChanged::FDelegate::CreateSP(this, &SAssetViewItem::HandleSourceControlProviderChanged));
	SourceControlStateChangedDelegateHandle = ISourceControlModule::Get().GetProvider().RegisterSourceControlStateChanged_Handle(FSourceControlStateChanged::FDelegate::CreateSP(this, &SAssetViewItem::HandleSourceControlStateChanged));

	// Source control state may have already been cached, make sure the control is in sync with 
	// cached state as the delegate is not going to be invoked again until source control state 
	// changes. This will be necessary any time the widget is destroyed and recreated after source 
	// control state has been cached; for instance when the widget is killed via FWidgetGenerator::OnEndGenerationPass 
	// or a view is refreshed due to user filtering/navigating):
	HandleSourceControlStateChanged();
}

void SAssetViewItem::Tick( const FGeometry& AllottedGeometry, const double InCurrentTime, const float InDeltaTime )
{
	const float PrevSizeX = LastGeometry.Size.X;

	LastGeometry = AllottedGeometry;

	// Set cached wrap text width based on new "LastGeometry" value. 
	// We set this only when changed because binding a delegate to text wrapping attributes is expensive
	if( PrevSizeX != AllottedGeometry.Size.X && InlineRenameWidget.IsValid() )
	{
		const float WrapWidth = GetNameTextWrapWidth();
		InlineRenameWidget->SetWrapTextAt(WrapWidth);
	}

	UpdateDirtyState();

	UpdateSourceControlState((float)InDeltaTime);
}

TSharedPtr<IToolTip> SAssetViewItem::GetToolTip()
{
	return ShouldAllowToolTip.Get() ? SCompoundWidget::GetToolTip() : NULL;
}

void SAssetViewItem::OnDragEnter( const FGeometry& MyGeometry, const FDragDropEvent& DragDropEvent )
{
	bDraggedOver = AssetItem && DragDropHandler::HandleDragEnterItem(AssetItem->GetItem(), DragDropEvent);
}
	
void SAssetViewItem::OnDragLeave( const FDragDropEvent& DragDropEvent )
{
	if (AssetItem)
	{
		DragDropHandler::HandleDragLeaveItem(AssetItem->GetItem(), DragDropEvent);
	}
	bDraggedOver = false;
}

FReply SAssetViewItem::OnDragOver( const FGeometry& MyGeometry, const FDragDropEvent& DragDropEvent )
{
	bDraggedOver = AssetItem && DragDropHandler::HandleDragOverItem(AssetItem->GetItem(), DragDropEvent);
	return (bDraggedOver) ? FReply::Handled() : FReply::Unhandled();
}

FReply SAssetViewItem::OnDrop(const FGeometry& MyGeometry, const FDragDropEvent& DragDropEvent, const TSharedRef<SWidget>& InParentWidget)
{
	if (AssetItem && DragDropHandler::HandleDragDropOnItem(AssetItem->GetItem(), DragDropEvent, InParentWidget))
	{
		bDraggedOver = false;
		return FReply::Handled();
	}

	if (bDraggedOver)
	{
		// We were able to handle this operation, but could not due to another error - still report this drop as handled so it doesn't fall through to other widgets
		bDraggedOver = false;
		return FReply::Handled();
	}

	return FReply::Unhandled();
}

FReply SAssetViewItem::OnDrop( const FGeometry& MyGeometry, const FDragDropEvent& DragDropEvent )
{
	return OnDrop(MyGeometry, DragDropEvent, AsShared());
}

bool SAssetViewItem::IsNameReadOnly() const
{
	if (ThumbnailEditMode.Get())
	{
		// Read-only while editing thumbnails
		return true;
	}

	if (!AssetItem.IsValid())
	{
		// Read-only if no valid asset item
		return true;
	}

	if (AssetItem->GetItem().IsTemporary())
	{
		// Temporary items can always be renamed (required for creation/duplication, etc)
		return false;
	}

	// Read-only if we can't be renamed
	return !AssetItem->GetItem().CanRename(nullptr);
}

void SAssetViewItem::HandleBeginNameChange( const FText& OriginalText )
{
	OnRenameBegin.ExecuteIfBound(AssetItem, OriginalText.ToString(), LastGeometry.GetLayoutBoundingRect());
}

void SAssetViewItem::HandleNameCommitted( const FText& NewText, ETextCommit::Type CommitInfo )
{
	OnRenameCommit.ExecuteIfBound(AssetItem, NewText.ToString(), LastGeometry.GetLayoutBoundingRect(), CommitInfo);
}

bool  SAssetViewItem::HandleVerifyNameChanged( const FText& NewText, FText& OutErrorMessage )
{
	return !OnVerifyRenameCommit.IsBound() || OnVerifyRenameCommit.Execute(AssetItem, NewText, LastGeometry.GetLayoutBoundingRect(), OutErrorMessage);
}

void SAssetViewItem::OnAssetDataChanged()
{
	UpdateDirtyState();

	if ( InlineRenameWidget.IsValid() )
	{
		InlineRenameWidget->SetText( GetNameText() );
	}

	if (ClassTextWidget.IsValid())
	{
		ClassTextWidget->SetText(GetAssetClassText());
	}


	CacheDisplayTags();
}

void SAssetViewItem::DirtyStateChanged()
{
}

FText SAssetViewItem::GetAssetClassText() const
{
	if (!AssetItem)
	{
		return FText();
	}
	
	if (AssetItem->IsFolder())
	{
		return LOCTEXT("FolderName", "Folder");
	}

	FContentBrowserItemDataAttributeValue DisplayNameAttributeValue = AssetItem->GetItem().GetItemAttribute(ContentBrowserItemAttributes::ItemTypeDisplayName);
	if (!DisplayNameAttributeValue.IsValid())
	{
		DisplayNameAttributeValue = AssetItem->GetItem().GetItemAttribute(ContentBrowserItemAttributes::ItemTypeName);
	}
	return DisplayNameAttributeValue.IsValid() ? DisplayNameAttributeValue.GetValue<FText>() : FText();
}

void SAssetViewItem::HandleSourceControlProviderChanged(ISourceControlProvider& OldProvider, ISourceControlProvider& NewProvider)
{
	OldProvider.UnregisterSourceControlStateChanged_Handle(SourceControlStateChangedDelegateHandle);
	SourceControlStateChangedDelegateHandle = NewProvider.RegisterSourceControlStateChanged_Handle(FSourceControlStateChanged::FDelegate::CreateSP(this, &SAssetViewItem::HandleSourceControlStateChanged));
	
	// Reset this so the state will be queried from the new provider on the next Tick
	SourceControlStateDelay = 0.0f;
	bSourceControlStateRequested = false;
	
	HandleSourceControlStateChanged();
}

void SAssetViewItem::HandleSourceControlStateChanged()
{
	TRACE_CPUPROFILER_EVENT_SCOPE(SAssetViewItem::HandleSourceControlStateChanged);

	if (AssetItem && AssetItem->IsFile() && !AssetItem->IsTemporary() && ISourceControlModule::Get().IsEnabled())
	{
		FString AssetFilename;
		if (AssetItem->GetItem().GetItemPhysicalPath(AssetFilename))
		{
			FSourceControlStatePtr SourceControlState = ISourceControlModule::Get().GetProvider().GetState(AssetFilename, EStateCacheUsage::Use);
			if (SourceControlState)
			{
				if (SCCStateWidget.IsValid())
				{
					FSlateIcon SCCIcon = SourceControlState->GetIcon();
					bHasCCStateBrush = SCCIcon.GetIcon() != nullptr;
					SCCStateWidget->SetFromSlateIcon(SCCIcon);
				}
			}
		}
	}
}

const FSlateBrush* SAssetViewItem::GetDirtyImage() const
{
	return IsDirty() ? AssetDirtyBrush : NULL;
}

TSharedRef<SWidget> SAssetViewItem::GenerateSourceControlIconWidget()
{
	TSharedRef<SLayeredImage> Image = SNew(SLayeredImage).Image(FStyleDefaults::GetNoBrush());
	SCCStateWidget = Image;

	return Image;
}

TSharedRef<SWidget> SAssetViewItem::GenerateExtraStateIconWidget(TAttribute<float> InMaxExtraStateIconWidth) const
{
	const TArray<FAssetViewExtraStateGenerator>& Generators = FModuleManager::GetModuleChecked<FContentBrowserModule>(TEXT("ContentBrowser")).GetAllAssetViewExtraStateGenerators();
	if (AssetItem && AssetItem->IsFile() && Generators.Num() > 0)
	{
		FAssetData ItemAssetData;
		if (AssetItem->GetItem().Legacy_TryGetAssetData(ItemAssetData))
		{
			// Add extra state icons
			TSharedPtr<SHorizontalBox> Content = SNew(SHorizontalBox);

			for (const FAssetViewExtraStateGenerator& Generator : Generators)
			{
				if (Generator.IconGenerator.IsBound())
				{
					Content->AddSlot()
						.HAlign(HAlign_Left)
						.MaxWidth(InMaxExtraStateIconWidth)
						[
							Generator.IconGenerator.Execute(ItemAssetData)
						];
				}
			}
			return Content.ToSharedRef();
		}
	}
	return SNullWidget::NullWidget;
}

TSharedRef<SWidget> SAssetViewItem::GenerateExtraStateTooltipWidget() const
{
	const TArray<FAssetViewExtraStateGenerator>& Generators = FModuleManager::GetModuleChecked<FContentBrowserModule>(TEXT("ContentBrowser")).GetAllAssetViewExtraStateGenerators();
	if (AssetItem && AssetItem->IsFile() && Generators.Num() > 0)
	{
		FAssetData ItemAssetData;
		if (AssetItem->GetItem().Legacy_TryGetAssetData(ItemAssetData))
		{
			TSharedPtr<SVerticalBox> Content = SNew(SVerticalBox);
			for (const auto& Generator : Generators)
			{
				if (Generator.ToolTipGenerator.IsBound() && Generator.IconGenerator.IsBound())
				{
					Content->AddSlot()
						.Padding(FMargin(0, 2.0F))
						.AutoHeight()
						[
							SNew(SHorizontalBox)

							+SHorizontalBox::Slot()
							.AutoWidth()
							.VAlign(VAlign_Center)
							.Padding(FMargin(0, 0, 2.0f, 0))
							[
								Generator.IconGenerator.Execute(ItemAssetData)
							]

							+SHorizontalBox::Slot()
							.VAlign(VAlign_Center)
							[
								Generator.ToolTipGenerator.Execute(ItemAssetData)
							]
						];
				}
			}
			return Content.ToSharedRef();
		}
	}
	return SNullWidget::NullWidget;
}

EVisibility SAssetViewItem::GetThumbnailEditModeUIVisibility() const
{
	return !IsFolder() && ThumbnailEditMode.Get() ? EVisibility::Visible : EVisibility::Collapsed;
}


TSharedRef<SWidget> SAssetViewItem::CreateToolTipWidget() const
{
	if ( AssetItem.IsValid() )
	{
		// Legacy custom asset tooltips
		if (OnGetCustomAssetToolTip.IsBound())
		{
			FAssetData ItemAssetData;
			if (AssetItem->GetItem().Legacy_TryGetAssetData(ItemAssetData))
			{
				const bool bTryCustomAssetToolTip = !OnIsAssetValidForCustomToolTip.IsBound() || OnIsAssetValidForCustomToolTip.Execute(ItemAssetData);
				if (bTryCustomAssetToolTip)
				{
					return OnGetCustomAssetToolTip.Execute(ItemAssetData);
				}
			}
		}

		// TODO: Remove this special caseness so that folders can also have visible attributes
		if(AssetItem->IsFile())
		{
			// The tooltip contains the name, class, path, asset registry tags and source control status
			const FText NameText = GetNameText();
			const FText ClassText = FText::Format(LOCTEXT("ClassName", "({0})"), GetAssetClassText());
			FText PublicStateText = LOCTEXT("PublicAssetState", "Public");

			FText PublicStateText;
			FName PublicStateTextBorder = "ContentBrowser.TileViewTooltip.PillBorder";

			// Create a box to hold every line of info in the body of the tooltip
			TSharedRef<SVerticalBox> InfoBox = SNew(SVerticalBox);

			FAssetData ItemAssetData;
			AssetItem->GetItem().Legacy_TryGetAssetData(ItemAssetData);

			// TODO: Always use the virtual path?
			if (ItemAssetData.IsValid())
			{
				AddToToolTipInfoBox(InfoBox, LOCTEXT("TileViewTooltipPath", "Path"), FText::FromName(ItemAssetData.PackagePath), false);
			}
			else
			{
				AddToToolTipInfoBox(InfoBox, LOCTEXT("TileViewTooltipPath", "Path"), FText::FromName(AssetItem->GetItem().GetVirtualPath()), false);
			}

#if UE_USE_VERSE_PATHS
			{
				FString VersePath;
				if (ItemAssetData.GetTagValue(UObject::AssetVersePathTagName(), VersePath))
				{
					AddToToolTipInfoBox( InfoBox, LOCTEXT( "TileViewTooltipVersePath", "Asset Verse Path" ), FText::FromString(VersePath), false);
				}
			}
#endif

			if (ItemAssetData.IsValid() && ItemAssetData.PackageName != NAME_None)
			{
				const FString PackagePathWithinRoot = ContentBrowserUtils::GetPackagePathWithinRoot(ItemAssetData.PackageName.ToString());
				int32 PackageNameLength = PackagePathWithinRoot.Len();

				int32 MaxAssetPathLen = ContentBrowserUtils::GetMaxAssetPathLen();
				AddToToolTipInfoBox( InfoBox, LOCTEXT( "TileViewTooltipAssetPathLengthKey", "Asset Filepath Length" ), FText::Format( LOCTEXT( "TileViewTooltipAssetPathLengthValue", "{0} / {1}" ),
					FText::AsNumber( PackageNameLength ), FText::AsNumber( MaxAssetPathLen ) ), PackageNameLength > MaxAssetPathLen ? true : false );

				int32 PackageNameLengthForCooking = ContentBrowserUtils::GetPackageLengthForCooking(ItemAssetData.PackageName.ToString(), FEngineBuildSettings::IsInternalBuild());

				int32 MaxCookPathLen = ContentBrowserUtils::GetMaxCookPathLen();
				AddToToolTipInfoBox(InfoBox, LOCTEXT("TileViewTooltipPathLengthForCookingKey", "Cooking Filepath Length"), FText::Format(LOCTEXT("TileViewTooltipPathLengthForCookingValue", "{0} / {1}"),
					FText::AsNumber(PackageNameLengthForCooking), FText::AsNumber(MaxCookPathLen)), PackageNameLengthForCooking > MaxCookPathLen ? true : false);


				if (ItemAssetData.PackageFlags & PKG_NotExternallyReferenceable)
				{
					PublicStateText = LOCTEXT("PrivateAssetState", "Private");
				}
<<<<<<< HEAD
=======
				else
				{
					PublicStateText = LOCTEXT("PublicAssetState", "Public");
				}
>>>>>>> 4af6daef
			}

			if (!AssetItem->GetItem().CanEdit())
			{
				PublicStateText = LOCTEXT("ReadOnlyAssetState", "Read Only");
<<<<<<< HEAD
=======
			}

			if(!AssetItem->GetItem().IsSupported())
			{
				PublicStateText = LOCTEXT("UnsupportedAssetState", "Unsupported");
				PublicStateTextBorder = "ContentBrowser.TileViewTooltip.UnsupportedAssetPillBorder";
>>>>>>> 4af6daef
			}

			// Add tags
			for (const auto& DisplayTagItem : CachedDisplayTags)
			{
				AddToToolTipInfoBox(InfoBox, DisplayTagItem.DisplayKey, DisplayTagItem.DisplayValue, DisplayTagItem.bImportant);
			}

			// Add asset source files
			if (ItemAssetData.IsValid())
			{
				TOptional<FAssetImportInfo> ImportInfo = FAssetSourceFilenameCache::ExtractAssetImportInfo(ItemAssetData);
				if (ImportInfo.IsSet())
				{
					for (const auto& File : ImportInfo->SourceFiles)
					{
						FText SourceLabel = LOCTEXT("TileViewTooltipSourceFile", "Source File");
						if (File.DisplayLabelName.Len() > 0)
						{
							SourceLabel = FText::FromString(FText(LOCTEXT("TileViewTooltipSourceFile", "Source File")).ToString() + TEXT(" (") + File.DisplayLabelName + TEXT(")"));
						}
						AddToToolTipInfoBox(InfoBox, SourceLabel, FText::FromString(File.RelativeFilename), false);
					}
				}
			}

			TSharedRef<SVerticalBox> OverallTooltipVBox = SNew(SVerticalBox);

			static const auto PublicAssetUIEnabledCVar = IConsoleManager::Get().FindConsoleVariable(TEXT("ContentBrowser.PublicAsset.EnablePublicAssetFeature"));
<<<<<<< HEAD
			bool bIsPublicAssetUIEnabled = false;

			if (PublicAssetUIEnabledCVar)
			{
				bIsPublicAssetUIEnabled = PublicAssetUIEnabledCVar->GetBool();
			}		 
=======
			const bool bIsPublicAssetUIEnabled = PublicAssetUIEnabledCVar && PublicAssetUIEnabledCVar->GetBool();
>>>>>>> 4af6daef

			// Top section (asset name, type, is checked out)
			OverallTooltipVBox->AddSlot()
				.AutoHeight()
				.Padding(0, 0, 0, 4)
				[
					SNew(SBorder)
					.Padding(6)
					.BorderImage(FAppStyle::GetBrush("ContentBrowser.TileViewTooltip.ContentBorder"))
					[
						SNew(SVerticalBox)

						+ SVerticalBox::Slot()
						.AutoHeight()
						[
							SNew(SHorizontalBox)

							+ SHorizontalBox::Slot()
							.AutoWidth()
							.VAlign(VAlign_Center)
							.Padding(0, 0, 4, 0)
							[
								SNew(STextBlock)
								.Text(NameText)
								.Font(FAppStyle::GetFontStyle("ContentBrowser.TileViewTooltip.NameFont"))
							]

							+ SHorizontalBox::Slot()
							.AutoWidth()
							.VAlign(VAlign_Center)
							[
								SNew(STextBlock)
								.Text(ClassText)
								.HighlightText(HighlightText)
							]
							+ SHorizontalBox::Slot()
							.FillWidth(1.0f)
							.Padding(10.0f, 4.0f)
							.VAlign(VAlign_Center)
							.HAlign(HAlign_Right) 
							[
								SNew(SBorder)
<<<<<<< HEAD
								.BorderImage(FAppStyle::GetBrush("ContentBrowser.TileViewTooltip.PillBorder"))
								.Padding(FMargin(12.0f, 2.0f, 12.0f, 2.0f))
								.Visibility(bIsPublicAssetUIEnabled ? EVisibility::Visible : EVisibility::Hidden)
=======
								.BorderImage(FAppStyle::GetBrush(PublicStateTextBorder))
								.Padding(FMargin(12.0f, 2.0f, 12.0f, 2.0f))
								.Visibility(bIsPublicAssetUIEnabled && !PublicStateText.IsEmpty() ? EVisibility::Visible : EVisibility::Hidden)
>>>>>>> 4af6daef
								[
									SNew(STextBlock)
									.Text(PublicStateText)
									.HighlightText(HighlightText)
								]
								
							]
<<<<<<< HEAD
=======
						]

						+ SVerticalBox::Slot()
						.AutoHeight()
						[
							SNew(STextBlock)
							.Visibility_Lambda([this]()
							{
								return AssetItem->GetItem().IsSupported() ? EVisibility::Collapsed : EVisibility::Visible;
							})
							.Text(LOCTEXT("UnsupportedAssetDescriptionText", "This type of asset is not allowed in this project. Delete unsupported assets to avoid errors."))
							.ColorAndOpacity(FStyleColors::Warning)
>>>>>>> 4af6daef
						]

						+ SVerticalBox::Slot()
						.AutoHeight()
						[
							SNew(STextBlock)
							.Visibility(this, &SAssetViewItem::GetSourceControlTextVisibility)
							.Text(this, &SAssetViewItem::GetSourceControlText)
							.ColorAndOpacity(FLinearColor(0.1f, 0.5f, 1.f, 1.f))
						]

						+ SVerticalBox::Slot()
						.AutoHeight()
						[
							GenerateExtraStateTooltipWidget()
						]
					]
				];

			// Middle section (user description, if present)
			FText UserDescription = GetAssetUserDescription();
			if (!UserDescription.IsEmpty())
			{
				OverallTooltipVBox->AddSlot()
					.AutoHeight()
					.Padding(0, 0, 0, 4)
					[
						SNew(SBorder)
						.Padding(6)
						.BorderImage(FAppStyle::GetBrush("ContentBrowser.TileViewTooltip.ContentBorder"))
						[
							SNew(STextBlock)
							.WrapTextAt(700.0f)
							.Font(FAppStyle::GetFontStyle("ContentBrowser.TileViewTooltip.AssetUserDescriptionFont"))
							.Text(UserDescription)
						]
					];
			}

			// Bottom section (asset registry tags)
			OverallTooltipVBox->AddSlot()
				.AutoHeight()
				[
					SNew(SBorder)
					.Padding(6)
					.BorderImage(FAppStyle::GetBrush("ContentBrowser.TileViewTooltip.ContentBorder"))
					[
						InfoBox
					]
				];

			// Final section (collection pips)
			if (ItemAssetData.IsValid())
			{
				ICollectionManager& CollectionManager = FCollectionManagerModule::GetModule().Get();

				TArray<FCollectionNameType> CollectionsContainingObject;
PRAGMA_DISABLE_DEPRECATION_WARNINGS
				CollectionManager.GetCollectionsContainingObject(ItemAssetData.ObjectPath, CollectionsContainingObject);
PRAGMA_ENABLE_DEPRECATION_WARNINGS

				if (CollectionsContainingObject.Num() > 0)
				{
					TSharedRef<SWrapBox> CollectionPipsWrapBox = SNew(SWrapBox)
						.PreferredSize(700.0f);

					for (const FCollectionNameType& CollectionContainingObject : CollectionsContainingObject)
					{
						FCollectionStatusInfo CollectionStatusInfo;
						if (CollectionManager.GetCollectionStatusInfo(CollectionContainingObject.Name, CollectionContainingObject.Type, CollectionStatusInfo))
						{
							CollectionPipsWrapBox->AddSlot()
							.Padding(0, 4, 4, 0)
							[
								SNew(SAssetTagItem)
								.ViewMode(EAssetTagItemViewMode::Compact)
								.BaseColor(CollectionViewUtils::ResolveColor(CollectionContainingObject.Name, CollectionContainingObject.Type))
								.DisplayName(FText::FromName(CollectionContainingObject.Name))
								.CountText(FText::AsNumber(CollectionStatusInfo.NumObjects))
							];
						}
					}

					OverallTooltipVBox->AddSlot()
						.AutoHeight()
						.Padding(0, 4, 0, 0)
						[
							SNew(SBorder)
							.Padding(FMargin(6, 2, 6, 6))
							.BorderImage(FAppStyle::GetBrush("ContentBrowser.TileViewTooltip.ContentBorder"))
							[
								CollectionPipsWrapBox
							]
						];
				}
			}

			return SNew(SBorder)
				.Padding(6)
				.BorderImage( FAppStyle::GetBrush("ContentBrowser.TileViewTooltip.NonContentBorder") )
				[
					OverallTooltipVBox
				];
		}
		else
		{
			const FText FolderName = GetNameText();
			const FText FolderPath = FText::FromName(AssetItem->GetItem().GetVirtualPath());

			// Create a box to hold every line of info in the body of the tooltip
			TSharedRef<SVerticalBox> InfoBox = SNew(SVerticalBox);

			AddToToolTipInfoBox( InfoBox, LOCTEXT("TileViewTooltipPath", "Path"), FolderPath, false );

			const FName InternalPath = AssetItem->GetItem().GetInternalPath();
			if (!InternalPath.IsNone())
			{
				FNameBuilder FolderPathBuilder(InternalPath);
				if (AssetViewWidgets::IsTopLevelFolder(FStringView(FolderPathBuilder)))
				{
					FStringView PluginName(FolderPathBuilder);
					PluginName.RightChopInline(1);

					if (TSharedPtr<IPlugin> Plugin = IPluginManager::Get().FindPlugin(PluginName))
					{
						if (Plugin->GetDescriptor().Description.Len() > 0)
						{
							AddToToolTipInfoBox( InfoBox, LOCTEXT("TileViewTooltipPluginDescription", "Plugin Description"), FText::FromString(Plugin->GetDescriptor().Description), false );
						}
					}
				}
			}

			return SNew(SBorder)
				.Padding(6)
				.BorderImage( FAppStyle::GetBrush("ContentBrowser.TileViewTooltip.NonContentBorder") )
				[
					SNew(SVerticalBox)

					+SVerticalBox::Slot()
					.AutoHeight()
					.Padding(0, 0, 0, 4)
					[
						SNew(SBorder)
						.Padding(6)
						.BorderImage( FAppStyle::GetBrush("ContentBrowser.TileViewTooltip.ContentBorder") )
						[
							SNew(SVerticalBox)

							+SVerticalBox::Slot()
							.AutoHeight()
							[
								SNew(SHorizontalBox)

								+SHorizontalBox::Slot()
								.AutoWidth()
								.VAlign(VAlign_Center)
								.Padding(0, 0, 4, 0)
								[
									SNew(STextBlock)
									.Text( FolderName )
									.Font( FAppStyle::GetFontStyle("ContentBrowser.TileViewTooltip.NameFont") )
								]

								+SHorizontalBox::Slot()
								.AutoWidth()
								.VAlign(VAlign_Center)
								[
									SNew(STextBlock) 
									.Text( LOCTEXT("FolderNameBracketed", "(Folder)") )
								]
							]
						]
					]

					+SVerticalBox::Slot()
					.AutoHeight()
					[
						SNew(SBorder)
						.Padding(6)
						.BorderImage( FAppStyle::GetBrush("ContentBrowser.TileViewTooltip.ContentBorder") )
						[
							InfoBox
						]
					]
				];
		}
	}
	else
	{
		// Return an empty tooltip since the asset item wasn't valid
		return SNullWidget::NullWidget;
	}
}

EVisibility SAssetViewItem::GetSourceControlTextVisibility() const
{
	return GetSourceControlText().IsEmpty() ? EVisibility::Collapsed : EVisibility::Visible;
}

FText SAssetViewItem::GetSourceControlText() const
{
	if (AssetItem && AssetItem->IsFile() && !AssetItem->IsTemporary() && ISourceControlModule::Get().IsEnabled())
	{
		FString AssetFilename;
		if (AssetItem->GetItem().GetItemPhysicalPath(AssetFilename))
		{
			FSourceControlStatePtr SourceControlState = ISourceControlModule::Get().GetProvider().GetState(AssetFilename, EStateCacheUsage::Use);
			if (SourceControlState)
			{
				return SourceControlState->GetStatusText().Get(FText::GetEmpty());
			}
		}
	}

	return FText::GetEmpty();
}

FText SAssetViewItem::GetAssetUserDescription() const
{
	if (AssetItem && AssetItem->IsFile())
	{
		FContentBrowserItemDataAttributeValue DescriptionAttributeValue = AssetItem->GetItem().GetItemAttribute(ContentBrowserItemAttributes::ItemDescription);
		if (DescriptionAttributeValue.IsValid())
		{
			return DescriptionAttributeValue.GetValue<FText>();
		}
	}

	return FText::GetEmpty();
}

void SAssetViewItem::AddToToolTipInfoBox(const TSharedRef<SVerticalBox>& InfoBox, const FText& Key, const FText& Value, bool bImportant) const
{
	FWidgetStyle ImportantStyle;
	ImportantStyle.SetForegroundColor(FLinearColor(1, 0.5, 0, 1));

	InfoBox->AddSlot()
	.AutoHeight()
	.Padding(0, 1)
	[
		SNew(SHorizontalBox)

		+SHorizontalBox::Slot()
		.AutoWidth()
		.Padding(0, 0, 4, 0)
		[
			SNew(STextBlock) .Text( FText::Format(LOCTEXT("AssetViewTooltipFormat", "{0}:"), Key ) )
			.ColorAndOpacity(bImportant ? ImportantStyle.GetSubduedForegroundColor() : FSlateColor::UseSubduedForeground())
		]

		+SHorizontalBox::Slot()
		.AutoWidth()
		[
			SNew(STextBlock) .Text( Value )
			.ColorAndOpacity(bImportant ? ImportantStyle.GetForegroundColor() : FSlateColor::UseForeground())
			.HighlightText((Key.ToString() == TEXT("Path")) ? HighlightText : FText())
			.WrapTextAt(700.0f)
		]
	];
}

void SAssetViewItem::UpdateDirtyState()
{
	bool bNewIsDirty = false;

	// Only update the dirty state for non-temporary items
	if (AssetItem && !AssetItem->IsTemporary())
	{
		bNewIsDirty = AssetItem->GetItem().IsDirty();
	}

	if (bNewIsDirty != bItemDirty)
	{
		bItemDirty = bNewIsDirty;
		DirtyStateChanged();
	}
}

bool SAssetViewItem::IsDirty() const
{
	return bItemDirty;
}

void SAssetViewItem::UpdateSourceControlState(float InDeltaTime)
{
	SourceControlStateDelay += InDeltaTime;

	if (AssetItem && AssetItem->IsFile() && !AssetItem->IsTemporary() && !bSourceControlStateRequested && SourceControlStateDelay > 1.0f && ISourceControlModule::Get().IsEnabled())
	{
		FString AssetFilename;
		if (AssetItem->GetItem().GetItemPhysicalPath(AssetFilename))
		{
			ISourceControlModule::Get().QueueStatusUpdate(AssetFilename);
			bSourceControlStateRequested = true;
		}
	}
}

void SAssetViewItem::CacheDisplayTags()
{
	CachedDisplayTags.Reset();

	const FContentBrowserItemDataAttributeValues AssetItemAttributes = AssetItem->GetItem().GetItemAttributes(/*bIncludeMetaData*/true);
	
	FAssetData ItemAssetData;
	AssetItem->GetItem().Legacy_TryGetAssetData(ItemAssetData);

	// Add all visible attributes
	for (const auto& AssetItemAttributePair : AssetItemAttributes)
	{
		const FName AttributeName = AssetItemAttributePair.Key;
		const FContentBrowserItemDataAttributeValue& AttributeValue = AssetItemAttributePair.Value;
		const FContentBrowserItemDataAttributeMetaData& AttributeMetaData = AttributeValue.GetMetaData();

		if (AttributeMetaData.AttributeType == UObject::FAssetRegistryTag::TT_Hidden)
		{
			continue;
		}
	
		// Build the display value for this attribute
		FText DisplayValue;
		if (AttributeValue.GetValueType() == EContentBrowserItemDataAttributeValueType::Text)
		{
			DisplayValue = AttributeValue.GetValueText();
		}
		else
		{
			const FString AttributeValueStr = AttributeValue.GetValue<FString>();

			auto ReformatNumberStringForDisplay = [](const FString& InNumberString) -> FText
			{
				// Respect the number of decimal places in the source string when converting for display
				int32 NumDecimalPlaces = 0;
				{
					int32 DotIndex = INDEX_NONE;
					if (InNumberString.FindChar(TEXT('.'), DotIndex))
					{
						NumDecimalPlaces = InNumberString.Len() - DotIndex - 1;
					}
				}
	
				if (NumDecimalPlaces > 0)
				{
					// Convert the number as a double
					double Num = 0.0;
					LexFromString(Num, *InNumberString);
	
					const FNumberFormattingOptions NumFormatOpts = FNumberFormattingOptions()
						.SetMinimumFractionalDigits(NumDecimalPlaces)
						.SetMaximumFractionalDigits(NumDecimalPlaces);
	
					return FText::AsNumber(Num, &NumFormatOpts);
				}
				else
				{
					const bool bIsSigned = InNumberString.Len() > 0 && (InNumberString[0] == TEXT('-') || InNumberString[0] == TEXT('+'));
	
					if (bIsSigned)
					{
						// Convert the number as a signed int
						int64 Num = 0;
						LexFromString(Num, *InNumberString);
	
						return FText::AsNumber(Num);
					}
					else
					{
						// Convert the number as an unsigned int
						uint64 Num = 0;
						LexFromString(Num, *InNumberString);
	
						return FText::AsNumber(Num);
					}
				}
	
				return FText::GetEmpty();
			};
	
			bool bHasSetDisplayValue = false;
	
			// Numerical tags need to format the specified number based on the display flags
			if (!bHasSetDisplayValue && AttributeMetaData.AttributeType == UObject::FAssetRegistryTag::TT_Numerical && AttributeValueStr.IsNumeric())
			{
				bHasSetDisplayValue = true;
	
				const bool bAsMemory = !!(AttributeMetaData.DisplayFlags & UObject::FAssetRegistryTag::TD_Memory);
	
				if (bAsMemory)
				{
					// Memory should be a 64-bit unsigned number of bytes
					uint64 NumBytes = 0;
					LexFromString(NumBytes, *AttributeValueStr);
	
					DisplayValue = FText::AsMemory(NumBytes);
				}
				else
				{
					DisplayValue = ReformatNumberStringForDisplay(AttributeValueStr);
				}
			}
	
			// Dimensional tags need to be split into their component numbers, with each component number re-format
			if (!bHasSetDisplayValue && AttributeMetaData.AttributeType == UObject::FAssetRegistryTag::TT_Dimensional)
			{
				TArray<FString> NumberStrTokens;
				AttributeValueStr.ParseIntoArray(NumberStrTokens, TEXT("x"), true);
	
				if (NumberStrTokens.Num() > 0 && NumberStrTokens.Num() <= 3)
				{
					bHasSetDisplayValue = true;
	
					switch (NumberStrTokens.Num())
					{
					case 1:
						DisplayValue = ReformatNumberStringForDisplay(NumberStrTokens[0]);
						break;
	
					case 2:
						DisplayValue = FText::Format(LOCTEXT("DisplayTag2xFmt", "{0} \u00D7 {1}"), ReformatNumberStringForDisplay(NumberStrTokens[0]), ReformatNumberStringForDisplay(NumberStrTokens[1]));
						break;
	
					case 3:
						DisplayValue = FText::Format(LOCTEXT("DisplayTag3xFmt", "{0} \u00D7 {1} \u00D7 {2}"), ReformatNumberStringForDisplay(NumberStrTokens[0]), ReformatNumberStringForDisplay(NumberStrTokens[1]), ReformatNumberStringForDisplay(NumberStrTokens[2]));
						break;
	
					default:
						break;
					}
				}
			}
	
			// Chronological tags need to format the specified timestamp based on the display flags
			if (!bHasSetDisplayValue && AttributeMetaData.AttributeType == UObject::FAssetRegistryTag::TT_Chronological)
			{
				bHasSetDisplayValue = true;
	
				FDateTime Timestamp;
				if (FDateTime::Parse(AttributeValueStr, Timestamp))
				{
					const bool bDisplayDate = !!(AttributeMetaData.DisplayFlags & UObject::FAssetRegistryTag::TD_Date);
					const bool bDisplayTime = !!(AttributeMetaData.DisplayFlags & UObject::FAssetRegistryTag::TD_Time);
					const FString TimeZone = (AttributeMetaData.DisplayFlags & UObject::FAssetRegistryTag::TD_InvariantTz) ? FText::GetInvariantTimeZone() : FString();
	
					if (bDisplayDate && bDisplayTime)
					{
						DisplayValue = FText::AsDateTime(Timestamp, EDateTimeStyle::Short, EDateTimeStyle::Short, TimeZone);
					}
					else if (bDisplayDate)
					{
						DisplayValue = FText::AsDate(Timestamp, EDateTimeStyle::Short, TimeZone);
					}
					else if (bDisplayTime)
					{
						DisplayValue = FText::AsTime(Timestamp, EDateTimeStyle::Short, TimeZone);
					}
				}
			}
	
			// The tag value might be localized text, so we need to parse it for display
			if (!bHasSetDisplayValue && FTextStringHelper::IsComplexText(*AttributeValueStr))
			{
				bHasSetDisplayValue = FTextStringHelper::ReadFromBuffer(*AttributeValueStr, DisplayValue) != nullptr;
			}
	
			// Do our best to build something valid from the string value
			if (!bHasSetDisplayValue)
			{
				bHasSetDisplayValue = true;
	
				// Since all we have at this point is a string, we can't be very smart here.
				// We need to strip some noise off class paths in some cases, but can't load the asset to inspect its UPROPERTYs manually due to performance concerns.
				FString ValueString = FPackageName::ExportTextPathToObjectPath(AttributeValueStr);
	
				const TCHAR StringToRemove[] = TEXT("/Script/");
				if (ValueString.StartsWith(StringToRemove))
				{
					// Remove the class path for native classes, and also remove Engine. for engine classes
					const int32 SizeOfPrefix = UE_ARRAY_COUNT(StringToRemove) - 1;
					ValueString.MidInline(SizeOfPrefix, ValueString.Len() - SizeOfPrefix, false);
					ValueString.ReplaceInline(TEXT("Engine."), TEXT(""));
				}
	
				if (ItemAssetData.IsValid())
				{
					if (const UClass* AssetClass = ItemAssetData.GetClass())
					{
						if (const FProperty* TagField = FindFProperty<FProperty>(AssetClass, AttributeName))
						{
							const FProperty* TagProp = nullptr;
							const UEnum* TagEnum = nullptr;
							if (const FByteProperty* ByteProp = CastField<FByteProperty>(TagField))
							{
								TagProp = ByteProp;
								TagEnum = ByteProp->Enum;
							}
							else if (const FEnumProperty* EnumProp = CastField<FEnumProperty>(TagField))
							{
								TagProp = EnumProp;
								TagEnum = EnumProp->GetEnum();
							}

							// Strip off enum prefixes if they exist
							if (TagProp)
							{
								if (TagEnum)
								{
									const FString EnumPrefix = TagEnum->GenerateEnumPrefix();
									if (EnumPrefix.Len() && ValueString.StartsWith(EnumPrefix))
									{
										ValueString.RightChopInline(EnumPrefix.Len() + 1, false);	// +1 to skip over the underscore
									}
								}

								ValueString = FName::NameToDisplayString(ValueString, false);
							}
						}
					}
				}
	
				DisplayValue = FText::AsCultureInvariant(MoveTemp(ValueString));
			}
			
			// Add suffix to the value, if one is defined for this tag
			if (!AttributeMetaData.Suffix.IsEmpty())
			{
				DisplayValue = FText::Format(LOCTEXT("DisplayTagSuffixFmt", "{0} {1}"), DisplayValue, AttributeMetaData.Suffix);
			}
		}
	
		if (!DisplayValue.IsEmpty())
		{
			CachedDisplayTags.Add(FTagDisplayItem(AttributeName, AttributeMetaData.DisplayName, DisplayValue, AttributeMetaData.bIsImportant));
		}
	}
}

const FSlateBrush* SAssetViewItem::GetBorderImage() const
{
	return bDraggedOver ? FAppStyle::GetBrush("Menu.Background") : FAppStyle::GetBrush("NoBorder");
}

bool SAssetViewItem::IsFolder() const
{
	return AssetItem && AssetItem->IsFolder();
}

FText SAssetViewItem::GetNameText() const
{
	return AssetItem
		? AssetItem->GetItem().GetDisplayName()
		: FText();
}

FSlateColor SAssetViewItem::GetAssetColor() const
{
	if (AssetItem)
	{
		FContentBrowserItemDataAttributeValue ColorAttributeValue = AssetItem->GetItem().GetItemAttribute(ContentBrowserItemAttributes::ItemColor);
		if (ColorAttributeValue.IsValid())
		{
			const FString ColorStr = ColorAttributeValue.GetValue<FString>();

			FLinearColor Color;
			if (Color.InitFromString(ColorStr))
			{
				return Color;
			}
		}
		else if (AssetItem->GetItem().IsFolder())
		{
			const bool bCollectionFolder = EnumHasAnyFlags(AssetItem->GetItem().GetItemCategory(), EContentBrowserItemFlags::Category_Collection);
			if (bCollectionFolder)
			{
				FName CollectionName;
				ECollectionShareType::Type CollectionFolderShareType = ECollectionShareType::CST_All;
				ContentBrowserUtils::IsCollectionPath(AssetItem->GetItem().GetVirtualPath().ToString(), &CollectionName, &CollectionFolderShareType);
				
				if (TOptional<FLinearColor> Color = CollectionViewUtils::GetCustomColor(CollectionName, CollectionFolderShareType))
				{
					return Color.GetValue();
				}
			}
			else
			{
				if (TOptional<FLinearColor> Color = ContentBrowserUtils::GetPathColor(AssetItem->GetItem().GetInvariantPath().ToString()))
				{
					return Color.GetValue();
				}
			}
		}

		if(!AssetItem->GetItem().IsSupported())
		{
			return FSlateColor::UseForeground();
		}
	}
	return ContentBrowserUtils::GetDefaultColor();
}

bool SAssetViewItem::OnVisualizeTooltip(const TSharedPtr<SWidget>& TooltipContent)
{
	// OnVisualizeTooltip will be called when tooltips are opening for any children of SAssetColumnViewRow
	// So we only want custom visualization for the parent row's SAssetViewItemToolTip
	TSharedPtr<IToolTip> ThisTooltip = GetToolTip();
	if (!ThisTooltip.IsValid() || (ThisTooltip->AsWidget() != TooltipContent))
	{
		return false;
	}

	if(OnVisualizeAssetToolTip.IsBound() && TooltipContent.IsValid() && AssetItem && AssetItem->IsFile())
	{
		FAssetData ItemAssetData;
		if (AssetItem->GetItem().Legacy_TryGetAssetData(ItemAssetData))
		{
			return OnVisualizeAssetToolTip.Execute(TooltipContent, ItemAssetData);
		}
	}

	// No custom behavior, return false to allow slate to visualize the widget
	return false;
}

void SAssetViewItem::OnToolTipClosing()
{
	OnAssetToolTipClosing.ExecuteIfBound();
}

///////////////////////////////
// SAssetListItem
///////////////////////////////

SAssetListItem::~SAssetListItem()
{

}

BEGIN_SLATE_FUNCTION_BUILD_OPTIMIZATION
void SAssetListItem::Construct( const FArguments& InArgs )
{
	SAssetViewItem::Construct( SAssetViewItem::FArguments()
		.AssetItem(InArgs._AssetItem)
		.OnRenameBegin(InArgs._OnRenameBegin)
		.OnRenameCommit(InArgs._OnRenameCommit)
		.OnVerifyRenameCommit(InArgs._OnVerifyRenameCommit)
		.OnItemDestroyed(InArgs._OnItemDestroyed)
		.ShouldAllowToolTip(InArgs._ShouldAllowToolTip)
		.ThumbnailEditMode(InArgs._ThumbnailEditMode)
		.HighlightText(InArgs._HighlightText)
		.OnIsAssetValidForCustomToolTip(InArgs._OnIsAssetValidForCustomToolTip)
		.OnGetCustomAssetToolTip(InArgs._OnGetCustomAssetToolTip)
		.OnVisualizeAssetToolTip(InArgs._OnVisualizeAssetToolTip)
		.OnAssetToolTipClosing( InArgs._OnAssetToolTipClosing )
		.IsSelected(InArgs._IsSelected)
		);

	AssetThumbnail = InArgs._AssetThumbnail;
	ItemHeight = InArgs._ItemHeight;
	IsSelectedExclusively = InArgs._IsSelectedExclusively;
	HighlightText = InArgs._HighlightText;

	ThumbnailPadding = InArgs._ThumbnailPadding;

	if ( AssetItem.IsValid() && AssetThumbnail.IsValid() )
	{
		FAssetThumbnailConfig ThumbnailConfig;
		ThumbnailConfig.bAllowFadeIn = true;
		ThumbnailConfig.bAllowHintText = InArgs._AllowThumbnailHintLabel;
		ThumbnailConfig.bForceGenericThumbnail = AssetItem->GetItem().GetItemTemporaryReason() == EContentBrowserItemFlags::Temporary_Creation;
		ThumbnailConfig.bAllowAssetSpecificThumbnailOverlay = !ThumbnailConfig.bForceGenericThumbnail;
		ThumbnailConfig.ThumbnailLabel = InArgs._ThumbnailLabel;
		ThumbnailConfig.HighlightedText = InArgs._HighlightText;
		ThumbnailConfig.HintColorAndOpacity = InArgs._ThumbnailHintColorAndOpacity;

		if(!AssetItem->GetItem().IsSupported())
		{
			ThumbnailConfig.ClassThumbnailBrushOverride = FName("Icons.WarningWithColor.Thumbnail");
		}

		{
			FContentBrowserItemDataAttributeValue ColorAttributeValue = AssetItem->GetItem().GetItemAttribute(ContentBrowserItemAttributes::ItemColor);
			if (ColorAttributeValue.IsValid())
			{
				const FString ColorStr = ColorAttributeValue.GetValue<FString>();

				FLinearColor Color;
				if (Color.InitFromString(ColorStr))
				{
					ThumbnailConfig.AssetTypeColorOverride = Color;
				}
			}
		}

		ThumbnailWidget = AssetThumbnail->MakeThumbnailWidget(ThumbnailConfig);
	}
	else
	{
		ThumbnailWidget = SNew(SImage) .Image( FAppStyle::GetDefaultBrush() );
	}
}
END_SLATE_FUNCTION_BUILD_OPTIMIZATION

void SAssetListItem::OnAssetDataChanged()
{
	SAssetViewItem::OnAssetDataChanged();

	if (ClassTextWidget.IsValid())
	{
		ClassTextWidget->SetText(GetAssetClassText());
	}

	if (AssetThumbnail)
	{
		bool bSetThumbnail = false;
		if (AssetItem)
		{
			bSetThumbnail = AssetItem->GetItem().UpdateThumbnail(*AssetThumbnail);
		}
		if (!bSetThumbnail)
		{
			AssetThumbnail->SetAsset(FAssetData());
		}
	}
}

void SAssetListItem::OnMouseEnter(const FGeometry& MyGeometry, const FPointerEvent& MouseEvent)
{
	SAssetViewItem::OnMouseEnter(MyGeometry, MouseEvent);

	if (AssetThumbnail.IsValid())
	{
		AssetThumbnail->SetRealTime(true);
	}
}

void SAssetListItem::OnMouseLeave(const FPointerEvent& MouseEvent)
{
	SAssetViewItem::OnMouseLeave(MouseEvent);

	if (AssetThumbnail.IsValid())
	{
		AssetThumbnail->SetRealTime(false);
	}
}

FSlateColor SAssetListItem::GetColumnTextColor(FIsSelected InIsSelected) const
{
	const bool bIsSelected = InIsSelected.IsBound() ? InIsSelected.Execute() : false;
	const bool bIsHoveredOrDraggedOver = IsHovered() || bDraggedOver;
	if (bIsSelected || bIsHoveredOrDraggedOver)
	{
		return FStyleColors::White;
	}

	return FSlateColor::UseForeground();
}

TSharedRef<SWidget> SAssetListItem::GenerateWidgetForColumn( const FName& ColumnName, FIsSelected InIsSelected )
{
	TSharedPtr<SWidget> Content;

	if ( ColumnName == "Name" )
	{
		FName ItemShadowBorderName;
		TSharedRef<SWidget> ItemContents = FAssetViewItemHelper::CreateListItemContents(this, ThumbnailWidget.ToSharedRef(), ItemShadowBorderName);

		Content = SNew(SBorder)
		.BorderImage(this, &SAssetViewItem::GetBorderImage)
		.Padding(0)
		.AddMetaData<FTagMetaData>(FTagMetaData(AssetItem->GetItem().GetVirtualPath()))
		[
			SNew(SHorizontalBox)

			// Viewport
			+SHorizontalBox::Slot()
			.AutoWidth()
			.VAlign(VAlign_Center)
			[
				SNew( SBox )
				.Padding(ThumbnailPadding - 4.f)
				.WidthOverride( this, &SAssetListItem::GetThumbnailBoxSize )
				.HeightOverride( this, &SAssetListItem::GetThumbnailBoxSize )
				[
					ItemContents
				]
			]

			+SHorizontalBox::Slot()
			.AutoWidth()
			.Padding(6, 0, 0, 0)
			.VAlign(VAlign_Center)
			[
				SNew(SVerticalBox)

				+SVerticalBox::Slot()
				.AutoHeight()
				.Padding(0, 1)
				[
					SAssignNew(InlineRenameWidget, SInlineEditableTextBlock)
					.Font(FAppStyle::GetFontStyle("ContentBrowser.AssetTileViewNameFont"))
					.Text( GetNameText() )
					.OnBeginTextEdit(this, &SAssetListItem::HandleBeginNameChange)
					.OnTextCommitted(this, &SAssetListItem::HandleNameCommitted)
					.OnVerifyTextChanged(this, &SAssetListItem::HandleVerifyNameChanged)
					.HighlightText(HighlightText)
					.IsSelected(IsSelectedExclusively)
					.IsReadOnly(this, &SAssetListItem::IsNameReadOnly)
					.ColorAndOpacity(this, &SAssetListItem::GetColumnTextColor, InIsSelected)
				]

				+SVerticalBox::Slot()
				.AutoHeight()
				.Padding(0, 1)
				[
					// Class
					SAssignNew(ClassTextWidget, STextBlock)
					.Font(FAppStyle::GetFontStyle("ContentBrowser.AssetListViewClassFont"))
					.Text(GetAssetClassText())
					.HighlightText(HighlightText)
					.ColorAndOpacity(this, &SAssetListItem::GetColumnTextColor, InIsSelected)
				]
			]
		];

		if(AssetItem.IsValid())
		{
			AssetItem->OnRenameRequested().BindSP(InlineRenameWidget.Get(), &SInlineEditableTextBlock::EnterEditingMode);
			AssetItem->OnRenameCanceled().BindSP(InlineRenameWidget.Get(), &SInlineEditableTextBlock::ExitEditingMode);
		}

	}
	else if ( ColumnName == "RevisionControl")
	{
		Content = SNew(SBox)
			.WidthOverride(16.0f)
			.HeightOverride(16.0f)
			.VAlign(VAlign_Center)
			.HAlign(HAlign_Center)
			[
				GenerateSourceControlIconWidget()
			];
	}
	
	HandleSourceControlStateChanged();

	return Content.ToSharedRef();
}


float SAssetListItem::GetExtraStateIconWidth() const
{
	return GetStateIconImageSize().Get();
}

FOptionalSize SAssetListItem::GetExtraStateIconMaxWidth() const
{
	return GetThumbnailBoxSize().Get() * 0.7f;
}

FOptionalSize SAssetListItem::GetStateIconImageSize() const
{
	float IconSize = FMath::TruncToFloat(GetThumbnailBoxSize().Get() * 0.3f);
	return IconSize > 12 ? IconSize : 12;
}

FOptionalSize SAssetListItem::GetThumbnailBoxSize() const
{
	return FOptionalSize( ItemHeight.Get() );
}

///////////////////////////////
// SAssetTileItem
///////////////////////////////

SAssetTileItem::~SAssetTileItem()
{

}

void SAssetTileItem::Construct( const FArguments& InArgs )
{
	SAssetViewItem::Construct( SAssetViewItem::FArguments()
		.AssetItem(InArgs._AssetItem)
		.OnRenameBegin(InArgs._OnRenameBegin)
		.OnRenameCommit(InArgs._OnRenameCommit)
		.OnVerifyRenameCommit(InArgs._OnVerifyRenameCommit)
		.OnItemDestroyed(InArgs._OnItemDestroyed)
		.ShouldAllowToolTip(InArgs._ShouldAllowToolTip)
		.ThumbnailEditMode(InArgs._ThumbnailEditMode)
		.HighlightText(InArgs._HighlightText)
		.OnIsAssetValidForCustomToolTip(InArgs._OnIsAssetValidForCustomToolTip)
		.OnGetCustomAssetToolTip(InArgs._OnGetCustomAssetToolTip)
		.OnVisualizeAssetToolTip(InArgs._OnVisualizeAssetToolTip)
		.OnAssetToolTipClosing( InArgs._OnAssetToolTipClosing )
		.IsSelected(InArgs._IsSelected)
		);

	bShowType = InArgs._ShowType;
	AssetThumbnail = InArgs._AssetThumbnail;
	ItemWidth = InArgs._ItemWidth;
	ThumbnailPadding = InArgs._ThumbnailPadding;

	CurrentThumbnailSize = InArgs._CurrentThumbnailSize;

	InitializeAssetNameHeights();

	TSharedPtr<SWidget> Thumbnail;
	if ( AssetItem.IsValid() && AssetThumbnail.IsValid() )
	{
		FAssetThumbnailConfig ThumbnailConfig;
		ThumbnailConfig.bAllowFadeIn = true;
		ThumbnailConfig.bAllowHintText = InArgs._AllowThumbnailHintLabel;
		ThumbnailConfig.bAllowRealTimeOnHovered = false; // we use our own OnMouseEnter/Leave for logical asset item
		ThumbnailConfig.bForceGenericThumbnail = AssetItem->GetItem().GetItemTemporaryReason() == EContentBrowserItemFlags::Temporary_Creation;
		ThumbnailConfig.bAllowAssetSpecificThumbnailOverlay = !ThumbnailConfig.bForceGenericThumbnail;
		ThumbnailConfig.ThumbnailLabel = InArgs._ThumbnailLabel;
		ThumbnailConfig.HighlightedText = InArgs._HighlightText;
		ThumbnailConfig.HintColorAndOpacity = InArgs._ThumbnailHintColorAndOpacity;
		ThumbnailConfig.Padding= FMargin(2.0f);
		ThumbnailConfig.GenericThumbnailSize = MakeAttributeSP(this, &SAssetTileItem::GetGenericThumbnailSize);

		if(!AssetItem->GetItem().IsSupported())
		{
			ThumbnailConfig.ClassThumbnailBrushOverride = FName("Icons.WarningWithColor.Thumbnail");
		}
		
		{
			FContentBrowserItemDataAttributeValue ColorAttributeValue = AssetItem->GetItem().GetItemAttribute(ContentBrowserItemAttributes::ItemColor);
			if (ColorAttributeValue.IsValid())
			{
				const FString ColorStr = ColorAttributeValue.GetValue<FString>();

				FLinearColor Color;
				if (Color.InitFromString(ColorStr))
				{
					ThumbnailConfig.AssetTypeColorOverride = Color;
				}
			}
		}

		Thumbnail = AssetThumbnail->MakeThumbnailWidget(ThumbnailConfig);
	}
	else
	{
		Thumbnail = SNew(SImage).Image(FAppStyle::GetDefaultBrush());
	}

	FName ItemShadowBorderName;
	TSharedRef<SWidget> ItemContents = FAssetViewItemHelper::CreateTileItemContents(this, Thumbnail.ToSharedRef(), ItemShadowBorderName);

	if (bShowType)
	{
		SAssignNew(InlineRenameWidget, SInlineEditableTextBlock)
			.Font(this, &SAssetTileItem::GetThumbnailFont)
			.Text(GetNameText())
			.OnBeginTextEdit(this, &SAssetTileItem::HandleBeginNameChange)
			.OnTextCommitted(this, &SAssetTileItem::HandleNameCommitted)
			.OnVerifyTextChanged(this, &SAssetTileItem::HandleVerifyNameChanged)
			.HighlightText(InArgs._HighlightText)
			.IsSelected(InArgs._IsSelectedExclusively)
			.IsReadOnly(this, &SAssetTileItem::IsNameReadOnly)
			.LineBreakPolicy(FBreakIterator::CreateCamelCaseBreakIterator())
			.OverflowPolicy(ETextOverflowPolicy::Ellipsis)
			.ColorAndOpacity(this, &SAssetTileItem::GetNameAreaTextColor);
	}
	else
	{
		SAssignNew(InlineRenameWidget, SInlineEditableTextBlock)
			.Font(this, &SAssetTileItem::GetThumbnailFont)
			.Text(GetNameText())
			.OnBeginTextEdit(this, &SAssetTileItem::HandleBeginNameChange)
			.OnTextCommitted(this, &SAssetTileItem::HandleNameCommitted)
			.OnVerifyTextChanged(this, &SAssetTileItem::HandleVerifyNameChanged)
			.HighlightText(InArgs._HighlightText)
			.IsSelected(InArgs._IsSelectedExclusively)
			.IsReadOnly(this, &SAssetTileItem::IsNameReadOnly)
			.OverflowPolicy(ETextOverflowPolicy::Ellipsis)
			.ColorAndOpacity(this, &SAssetTileItem::GetNameAreaTextColor);
	}

	ChildSlot
	.Padding(FMargin(0.0f, 0.0f, 4.0f, 4.0f))
	[				
		// Drop shadow border
		SNew(SBorder)
		.Padding(FMargin(0.0f, 0.0f, 5.0f, 5.0f))
		.BorderImage(IsFolder() ? TAttribute<const FSlateBrush*>(this, &SAssetTileItem::GetFolderBackgroundShadowImage) : FAppStyle::Get().GetBrush(ItemShadowBorderName))
		[
			SNew(SOverlay)
			.AddMetaData<FTagMetaData>(FTagMetaData(AssetItem->GetItem().GetVirtualPath()))
			+SOverlay::Slot()
			[
				SNew(SBorder)
				.Padding(0)
				.BorderImage(IsFolder() ? TAttribute<const FSlateBrush*>(this, &SAssetTileItem::GetFolderBackgroundImage) : FAppStyle::Get().GetBrush("ContentBrowser.AssetTileItem.ThumbnailAreaBackground"))
				[
					SNew(SVerticalBox)
					// Thumbnail
					+SVerticalBox::Slot()
					.AutoHeight()
					[
						// The remainder of the space is reserved for the name.
						SNew(SBox)
						.Padding(0)
						.WidthOverride(this, &SAssetTileItem::GetThumbnailBoxSize)
						.HeightOverride(this, &SAssetTileItem::GetThumbnailBoxSize)
						[
							ItemContents
						]
					]

					+SVerticalBox::Slot()
					[
						SNew(SBorder)
						.Padding(FMargin(2.0f, 3.0f))
						.BorderImage(this, &SAssetTileItem::GetNameAreaBackgroundImage)
						[
							SNew(SVerticalBox)
							+ SVerticalBox::Slot()
							.Padding(2.0f,2.0f,0.0f,0.0f)
							.VAlign(VAlign_Top)
							.HAlign(IsFolder() ? HAlign_Center : HAlign_Left)
							[
								SNew(SBox)
								.MaxDesiredHeight(this, &SAssetTileItem::GetNameAreaMaxDesiredHeight)
								[
<<<<<<< HEAD
									SAssignNew(InlineRenameWidget, SInlineEditableTextBlock)
									.Font(this, &SAssetTileItem::GetThumbnailFont)
									.Text(GetNameText())
									.OnBeginTextEdit(this, &SAssetTileItem::HandleBeginNameChange)
									.OnTextCommitted(this, &SAssetTileItem::HandleNameCommitted)
									.OnVerifyTextChanged(this, &SAssetTileItem::HandleVerifyNameChanged)
									.HighlightText(InArgs._HighlightText)
									.IsSelected(InArgs._IsSelectedExclusively)
									.IsReadOnly(this, &SAssetTileItem::IsNameReadOnly)
									.Justification(IsFolder() ? ETextJustify::Center : ETextJustify::Left)
									.LineBreakPolicy(FBreakIterator::CreateCamelCaseBreakIterator())
									.OverflowPolicy(ETextOverflowPolicy::Ellipsis)
									.ColorAndOpacity(this, &SAssetTileItem::GetNameAreaTextColor)
=======
									InlineRenameWidget.ToSharedRef()
>>>>>>> 4af6daef
								]
							]
							+ SVerticalBox::Slot()
							.VAlign(VAlign_Bottom)
							.AutoHeight()
							.Padding(2.0f,0.0f, 0.0f, 2.0f)
							[
								SNew(SHorizontalBox)
								+SHorizontalBox::Slot()
								[
									SAssignNew(ClassTextWidget, STextBlock)
<<<<<<< HEAD
=======
									.Visibility(this, &SAssetTileItem::GetAssetClassLabelVisibility)
>>>>>>> 4af6daef
									.TextStyle(FAppStyle::Get(), "ContentBrowser.ClassFont")
									.OverflowPolicy(ETextOverflowPolicy::Ellipsis)
									.Text(this, &SAssetTileItem::GetAssetClassText)
									.ColorAndOpacity(this, &SAssetTileItem::GetAssetClassLabelTextColor)
								]

								+SHorizontalBox::Slot()
								.Padding(FMargin(3.0f, 0.0f, 0.0f, 1.0f))
								.AutoWidth()
								.HAlign(HAlign_Right)
								[
									SNew(SBox)
									.WidthOverride(16.0f)
									.HeightOverride(16.0f)
<<<<<<< HEAD
=======
									.Visibility(this, &SAssetTileItem::GetSCCIconVisibility)
>>>>>>> 4af6daef
									[
										GenerateSourceControlIconWidget()
									]
								]
							]
							
						]
					]
				]
			]
			+SOverlay::Slot()
			[
				SNew(SImage)
				.Image(this, &SAssetViewItem::GetBorderImage)
				.Visibility(EVisibility::HitTestInvisible)	
			]
		]
	];

	HandleSourceControlStateChanged();

	if(AssetItem.IsValid())
	{
		AssetItem->OnRenameRequested().BindSP(InlineRenameWidget.Get(), &SInlineEditableTextBlock::EnterEditingMode);
		AssetItem->OnRenameCanceled().BindSP(InlineRenameWidget.Get(), &SInlineEditableTextBlock::ExitEditingMode);
	}
}

void SAssetTileItem::OnAssetDataChanged()
{
	SAssetViewItem::OnAssetDataChanged();

	if (AssetThumbnail)
	{
		bool bSetThumbnail = false;
		if (AssetItem)
		{
			bSetThumbnail = AssetItem->GetItem().UpdateThumbnail(*AssetThumbnail);
		}
		if (!bSetThumbnail)
		{
			AssetThumbnail->SetAsset(FAssetData());
		}
	}
}

void SAssetTileItem::OnMouseEnter(const FGeometry& MyGeometry, const FPointerEvent& MouseEvent)
{
	SAssetViewItem::OnMouseEnter(MyGeometry, MouseEvent);

	if (AssetThumbnail.IsValid())
	{
		AssetThumbnail->SetRealTime( true );
	}
}

void SAssetTileItem::OnMouseLeave(const FPointerEvent& MouseEvent)
{
	SAssetViewItem::OnMouseLeave(MouseEvent);

	if (AssetThumbnail.IsValid())
	{
		AssetThumbnail->SetRealTime( false );
	}
}

const FSlateBrush* SAssetTileItem::GetBorderImage() const
{
	const bool bIsSelected = IsSelected.IsBound() ? IsSelected.Execute() : false;
	const bool bIsHoveredOrDraggedOver = IsHovered() || bDraggedOver;
	if (bIsSelected && bIsHoveredOrDraggedOver)
	{
		static const FName SelectedHover("ContentBrowser.AssetTileItem.SelectedHoverBorder");
		return FAppStyle::Get().GetBrush(SelectedHover);
	}
	else if (bIsSelected)
	{
		static const FName Selected("ContentBrowser.AssetTileItem.SelectedBorder");
		return FAppStyle::Get().GetBrush(Selected);
	}
	else if (bIsHoveredOrDraggedOver && !IsFolder())
	{
		static const FName Hovered("ContentBrowser.AssetTileItem.HoverBorder");
		return FAppStyle::Get().GetBrush(Hovered);
	}

	return FStyleDefaults::GetNoBrush();
}

float SAssetTileItem::GetExtraStateIconWidth() const
{
	return GetStateIconImageSize().Get();
}

FOptionalSize SAssetTileItem::GetExtraStateIconMaxWidth() const
{
	return GetThumbnailBoxSize().Get() * 0.8f;
}

FOptionalSize SAssetTileItem::GetStateIconImageSize() const
{
	float IconSize = FMath::TruncToFloat(GetThumbnailBoxSize().Get() * 0.2f);
	return IconSize > 12 ? IconSize : 12;
}

FOptionalSize SAssetTileItem::GetThumbnailBoxSize() const
{
	return FOptionalSize(ItemWidth.Get()- ThumbnailPadding);
}

EVisibility SAssetTileItem::GetAssetClassLabelVisibility() const
{
<<<<<<< HEAD
	if(!IsFolder() && bShowType)
=======
	return (!IsFolder() && bShowType)
		? EVisibility::Visible
		: EVisibility::Collapsed;
}

FSlateColor SAssetTileItem::GetAssetClassLabelTextColor() const
{
	const bool bIsSelected = IsSelected.IsBound() ? IsSelected.Execute() : false;
	const bool bIsHoveredOrDraggedOver = IsHovered() || bDraggedOver;
	if (bIsSelected || bIsHoveredOrDraggedOver)
>>>>>>> 4af6daef
	{
		return FStyleColors::White;
	}

	return FSlateColor::UseSubduedForeground();
}

FSlateColor SAssetTileItem::GetAssetClassLabelTextColor() const
{
	const bool bIsSelected = IsSelected.IsBound() ? IsSelected.Execute() : false;
	const bool bIsHoveredOrDraggedOver = IsHovered() || bDraggedOver;
	if (bIsSelected || bIsHoveredOrDraggedOver)
	{
		return FStyleColors::White;
	}

	return FSlateColor::UseSubduedForeground();
}

FSlateFontInfo SAssetTileItem::GetThumbnailFont() const
{
	FOptionalSize ThumbSize = GetThumbnailBoxSize();
	if ( ThumbSize.IsSet() )
	{
		float Size = ThumbSize.Get();
		if ( Size < 50 )
		{
			const static FName SmallFontName("ContentBrowser.AssetTileViewNameFontVerySmall");
			return FAppStyle::GetFontStyle(SmallFontName);
		}
		else if ( Size < 85 )
		{
			const static FName SmallFontName("ContentBrowser.AssetTileViewNameFontSmall");
			return FAppStyle::GetFontStyle(SmallFontName);
		}
	}

	const static FName RegularFont("ContentBrowser.AssetTileViewNameFont");
	return FAppStyle::GetFontStyle(RegularFont);
}

const FSlateBrush* SAssetTileItem::GetFolderBackgroundImage() const
{
	const bool bIsSelected = IsSelected.IsBound() ? IsSelected.Execute() : false;
	const bool bIsHoveredOrDraggedOver = IsHovered() || bDraggedOver;

	if (bIsSelected && bIsHoveredOrDraggedOver)
	{
		static const FName SelectedHoverBackground("ContentBrowser.AssetTileItem.FolderAreaSelectedHoverBackground");
		return FAppStyle::Get().GetBrush(SelectedHoverBackground);
	}
	else if (bIsSelected)
	{
		static const FName SelectedBackground("ContentBrowser.AssetTileItem.FolderAreaSelectedBackground");
		return FAppStyle::Get().GetBrush(SelectedBackground);
	}
	else if (bIsHoveredOrDraggedOver)
	{
		static const FName HoveredBackground("ContentBrowser.AssetTileItem.FolderAreaHoveredBackground");
		return FAppStyle::Get().GetBrush(HoveredBackground);
	}

	return FStyleDefaults::GetNoBrush();
}

const FSlateBrush* SAssetTileItem::GetFolderBackgroundShadowImage() const
{
	const bool bIsSelected = IsSelected.IsBound() ? IsSelected.Execute() : false;
	const bool bIsHoveredOrDraggedOver = IsHovered() || bDraggedOver;

	if (bIsSelected || bIsHoveredOrDraggedOver)
	{
		static const FName DropShadowName("ContentBrowser.AssetTileItem.DropShadow");
		return FAppStyle::Get().GetBrush(DropShadowName);
	}

	return FStyleDefaults::GetNoBrush();
}

const FSlateBrush* SAssetTileItem::GetNameAreaBackgroundImage() const
{
	const bool bIsSelected = IsSelected.IsBound() ? IsSelected.Execute() : false;
	const bool bIsHoveredOrDraggedOver = IsHovered() || bDraggedOver;
	if (bIsSelected && bIsHoveredOrDraggedOver)
	{
		static const FName SelectedHover("ContentBrowser.AssetTileItem.NameAreaSelectedHoverBackground");
		return FAppStyle::Get().GetBrush(SelectedHover);
	}
	else if (bIsSelected)
	{
		static const FName Selected("ContentBrowser.AssetTileItem.NameAreaSelectedBackground");
		return FAppStyle::Get().GetBrush(Selected);
	}
	else if (bIsHoveredOrDraggedOver && !IsFolder())
	{
		static const FName Hovered("ContentBrowser.AssetTileItem.NameAreaHoverBackground");
		return FAppStyle::Get().GetBrush(Hovered);
	}
	else if (!IsFolder())
	{
		static const FName Normal("ContentBrowser.AssetTileItem.NameAreaBackground");
		return FAppStyle::Get().GetBrush(Normal);
	}

	return FStyleDefaults::GetNoBrush();
}

FSlateColor SAssetTileItem::GetNameAreaTextColor() const
{
	const bool bIsSelected = IsSelected.IsBound() ? IsSelected.Execute() : false;
	const bool bIsHoveredOrDraggedOver = IsHovered() || bDraggedOver;
	if (bIsSelected || bIsHoveredOrDraggedOver)
	{
		return FStyleColors::White;
	}

	return FSlateColor::UseForeground();
}

FOptionalSize SAssetTileItem::GetNameAreaMaxDesiredHeight() const
{
	return AssetNameHeights[(int32)CurrentThumbnailSize.Get()];
}

int32 SAssetTileItem::GetGenericThumbnailSize() const
{
	return GenericThumbnailSizes[(int32)CurrentThumbnailSize.Get()];
}

EVisibility SAssetTileItem::GetSCCIconVisibility() const
{
	// Hide the scc state icon when there is no brush or in tiny size since there isn't enough space
	return bHasCCStateBrush &&  CurrentThumbnailSize.Get() != EThumbnailSize::Tiny ? EVisibility::Visible : EVisibility::Collapsed;
}


void SAssetTileItem::InitializeAssetNameHeights()
{
	// The height of the asset name field for each thumbnail size
	static bool bInitializedHeights = false;

	if (!bInitializedHeights)
	{
		AssetNameHeights[(int32)EThumbnailSize::Tiny] = 0;

		{
			const static FName SmallFontName("ContentBrowser.AssetTileViewNameFontSmall");
			FSlateFontInfo Font = FAppStyle::GetFontStyle(SmallFontName);
			TSharedRef<FSlateFontMeasure> FontMeasureService = FSlateApplication::Get().GetRenderer()->GetFontMeasureService();
			SmallFontHeight = FontMeasureService->GetMaxCharacterHeight(Font);
			AssetNameHeights[(int32)EThumbnailSize::Small] = SmallFontHeight * 2 ;
		}


		{
			const static FName SmallFontName("ContentBrowser.AssetTileViewNameFont");
			FSlateFontInfo Font = FAppStyle::GetFontStyle(SmallFontName);
			TSharedRef<FSlateFontMeasure> FontMeasureService = FSlateApplication::Get().GetRenderer()->GetFontMeasureService();
			RegularFontHeight = FontMeasureService->GetMaxCharacterHeight(Font);
			AssetNameHeights[(int32)EThumbnailSize::Medium] = RegularFontHeight * 3;
			AssetNameHeights[(int32)EThumbnailSize::Large] = RegularFontHeight * 4;
			AssetNameHeights[(int32)EThumbnailSize::Huge] = RegularFontHeight * 5;
		}

		bInitializedHeights = true;
	}

}

float SAssetTileItem::AssetNameHeights[(int32)EThumbnailSize::MAX];
float SAssetTileItem::RegularFontHeight(0);
float SAssetTileItem::SmallFontHeight(0);

///////////////////////////////
// SAssetColumnItem
///////////////////////////////

/** Custom box for the Name column of an asset */
class SAssetColumnItemNameBox : public SCompoundWidget
{
public:
	SLATE_BEGIN_ARGS( SAssetColumnItemNameBox ) {}

		/** The color of the asset  */
		SLATE_ATTRIBUTE( FMargin, Padding )

		/** The widget content presented in the box */
		SLATE_DEFAULT_SLOT(FArguments, Content)

	SLATE_END_ARGS()

	~SAssetColumnItemNameBox() {}

	void Construct( const FArguments& InArgs, const TSharedRef<SAssetColumnItem>& InOwnerAssetColumnItem )
	{
		OwnerAssetColumnItem = InOwnerAssetColumnItem;

		ChildSlot
		[
			SNew(SBox)
			.Padding(InArgs._Padding)
			[
				InArgs._Content.Widget
			]
		];
	}

	virtual TSharedPtr<IToolTip> GetToolTip() override
	{
		if ( OwnerAssetColumnItem.IsValid() )
		{
			return OwnerAssetColumnItem.Pin()->GetToolTip();
		}

		return nullptr;
	}

	/** Forward the event to the view item that this name box belongs to */
	virtual void OnToolTipClosing() override
	{
		if ( OwnerAssetColumnItem.IsValid() )
		{
			OwnerAssetColumnItem.Pin()->OnToolTipClosing();
		}
	}

private:
	TWeakPtr<SAssetViewItem> OwnerAssetColumnItem;
};

void SAssetColumnItem::Construct( const FArguments& InArgs )
{
	SAssetViewItem::Construct( SAssetViewItem::FArguments()
		.AssetItem(InArgs._AssetItem)
		.OnRenameBegin(InArgs._OnRenameBegin)
		.OnRenameCommit(InArgs._OnRenameCommit)
		.OnVerifyRenameCommit(InArgs._OnVerifyRenameCommit)
		.OnItemDestroyed(InArgs._OnItemDestroyed)
		.HighlightText(InArgs._HighlightText)
		.OnIsAssetValidForCustomToolTip(InArgs._OnIsAssetValidForCustomToolTip)
		.OnGetCustomAssetToolTip(InArgs._OnGetCustomAssetToolTip)
		.OnVisualizeAssetToolTip(InArgs._OnVisualizeAssetToolTip)
		.OnAssetToolTipClosing(InArgs._OnAssetToolTipClosing)
		);
	
	HighlightText = InArgs._HighlightText;
}

FSlateColor SAssetColumnItem::GetColumnTextColor(FIsSelected InIsSelected) const
{
	const bool bIsSelected = InIsSelected.IsBound() ? InIsSelected.Execute() : false;
	const bool bIsHoveredOrDraggedOver = IsHovered() || bDraggedOver;
	if (bIsSelected || bIsHoveredOrDraggedOver)
	{
		return FStyleColors::White;
	}

	return FSlateColor::UseForeground();
}

TSharedRef<SWidget> SAssetColumnItem::GenerateWidgetForColumn( const FName& ColumnName, FIsSelected InIsSelected )
{
	TSharedPtr<SWidget> Content;

	// A little right padding so text from this column does not run directly into text from the next.
	static const FMargin ColumnItemPadding( 5, 0, 5, 0 );

	if ( ColumnName == "Name" )
	{
		const FSlateBrush* IconBrush;
		if(IsFolder())
		{
			if(ContentBrowserUtils::IsItemDeveloperContent(AssetItem->GetItem()))
			{
				IconBrush = FAppStyle::GetBrush("ContentBrowser.ColumnViewDeveloperFolderIcon");
			}
			else
			{
				IconBrush = FAppStyle::GetBrush("ContentBrowser.ColumnViewFolderIcon");
			}
		}
		else
		{
<<<<<<< HEAD
			IconBrush = FAppStyle::GetBrush("ContentBrowser.ColumnViewAssetIcon");
=======
			if(!AssetItem->GetItem().IsSupported())
			{
				IconBrush = FAppStyle::GetBrush("Icons.WarningWithColor");
			}
			else
			{
				IconBrush = FAppStyle::GetBrush("ContentBrowser.ColumnViewAssetIcon");
			}
>>>>>>> 4af6daef
		}

		// Make icon overlays (eg, SCC and dirty status) a reasonable size in relation to the icon size (note: it is assumed this icon is square)
		const float IconOverlaySize = IconBrush->ImageSize.X * 0.6f;

		Content = SNew(SHorizontalBox)
			.AddMetaData<FTagMetaData>(FTagMetaData(AssetItem->GetItem().GetVirtualPath()))
			// Icon
			+SHorizontalBox::Slot()
			.AutoWidth()
			.Padding(0, 0, 4, 0)
			[
				SNew(SOverlay)
				
				// The actual icon
				+SOverlay::Slot()
				[
					SNew(SImage)
					.Image( IconBrush )
					.ColorAndOpacity(this, &SAssetColumnItem::GetAssetColor)
				]

				// Extra external state hook
				+ SOverlay::Slot()
				.HAlign(HAlign_Left)
				.VAlign(VAlign_Top)
				[
					SNew(SBox)
					.HeightOverride(IconOverlaySize)
					.MaxDesiredWidth(IconOverlaySize)
					[
						GenerateExtraStateIconWidget(IconOverlaySize)
					]
				]

				// Dirty state
				+SOverlay::Slot()
				.HAlign(HAlign_Left)
				.VAlign(VAlign_Bottom)
				[
					SNew(SBox)
					.WidthOverride(IconOverlaySize)
					.HeightOverride(IconOverlaySize)
					[
						SNew(SImage)
						.Image(this, &SAssetColumnItem::GetDirtyImage)
					]
				]
			]

			// Editable Name
			+SHorizontalBox::Slot()
			.AutoWidth()
			[
				SAssignNew(InlineRenameWidget, SInlineEditableTextBlock)
				.Text( GetNameText() )
				.OnBeginTextEdit(this, &SAssetColumnItem::HandleBeginNameChange)
				.OnTextCommitted(this, &SAssetColumnItem::HandleNameCommitted)
				.OnVerifyTextChanged(this, &SAssetColumnItem::HandleVerifyNameChanged)
				.HighlightText(HighlightText)
				.IsSelected(InIsSelected)
				.IsReadOnly(this, &SAssetColumnItem::IsNameReadOnly)
				.ColorAndOpacity(this, &SAssetColumnItem::GetColumnTextColor, InIsSelected)
			];

		if(AssetItem.IsValid())
		{
			AssetItem->OnRenameRequested().BindSP(InlineRenameWidget.Get(), &SInlineEditableTextBlock::EnterEditingMode);
			AssetItem->OnRenameCanceled().BindSP(InlineRenameWidget.Get(), &SInlineEditableTextBlock::ExitEditingMode);
		}

		return SNew(SBorder)
			.BorderImage(this, &SAssetViewItem::GetBorderImage)
			.Padding(0)
			.VAlign(VAlign_Center)
			.HAlign(HAlign_Left)
			[
				SNew( SAssetColumnItemNameBox, SharedThis(this) )
				.Padding( ColumnItemPadding )
				[
					Content.ToSharedRef()
				]
			];
	}
	else if ( ColumnName == "Class" )
	{
		Content = SAssignNew(ClassText, STextBlock)
			.ToolTipText( this, &SAssetColumnItem::GetAssetClassText )
			.Text( GetAssetClassText() )
			.HighlightText( HighlightText );
	}
	else if ( ColumnName == "Path" )
	{
		Content = SAssignNew(PathText, STextBlock)
			.ToolTipText( this, &SAssetColumnItem::GetAssetPathText )
			.Text( GetAssetPathText() )
			.HighlightText( HighlightText );
	}
	else if ( ColumnName == "RevisionControl" )
	{
		Content = SNew(SBox)
			.WidthOverride(16.0f)
			.HeightOverride(16.0f)
			[
				GenerateSourceControlIconWidget()
			];
	}
	else
	{
		Content = SNew(STextBlock)
			.ToolTipText( TAttribute<FText>::Create( TAttribute<FText>::FGetter::CreateSP(this, &SAssetColumnItem::GetAssetTagText, ColumnName) ) )
			.Text( TAttribute<FText>::Create( TAttribute<FText>::FGetter::CreateSP(this, &SAssetColumnItem::GetAssetTagText, ColumnName) ) );
	}

	HandleSourceControlStateChanged();

	return SNew(SBox)
		.Padding( ColumnItemPadding )
		.VAlign(VAlign_Center)
		.HAlign(HAlign_Left)
		[
			Content.ToSharedRef()
		];
}


void SAssetColumnItem::OnAssetDataChanged()
{
	SAssetViewItem::OnAssetDataChanged();

	if ( ClassText.IsValid() )
	{
		ClassText->SetText( GetAssetClassText() );
	}

	if ( PathText.IsValid() )
	{
		PathText->SetText( GetAssetPathText() );
	}
}

FText SAssetColumnItem::GetAssetPathText() const
{
	return AssetItem
		? FText::AsCultureInvariant(AssetItem->GetItem().GetVirtualPath().ToString())
		: FText();
}

FText SAssetColumnItem::GetAssetTagText(FName AssetTag) const
{
	if (AssetItem)
	{
		// Check custom type
		{
			FText TagText;
			if (AssetItem->GetCustomColumnDisplayValue(AssetTag, TagText))
			{
				return TagText;
			}
		}

		// Check display tags
		{
			const FTagDisplayItem* FoundTagItem = CachedDisplayTags.FindByPredicate([AssetTag](const FTagDisplayItem& TagItem)
			{
				return TagItem.TagKey == AssetTag;
			});
			
			if (FoundTagItem)
			{
				return FoundTagItem->DisplayValue;
			}
		}

	}
	
	return FText();
}

#undef LOCTEXT_NAMESPACE<|MERGE_RESOLUTION|>--- conflicted
+++ resolved
@@ -772,7 +772,6 @@
 			// The tooltip contains the name, class, path, asset registry tags and source control status
 			const FText NameText = GetNameText();
 			const FText ClassText = FText::Format(LOCTEXT("ClassName", "({0})"), GetAssetClassText());
-			FText PublicStateText = LOCTEXT("PublicAssetState", "Public");
 
 			FText PublicStateText;
 			FName PublicStateTextBorder = "ContentBrowser.TileViewTooltip.PillBorder";
@@ -823,27 +822,21 @@
 				{
 					PublicStateText = LOCTEXT("PrivateAssetState", "Private");
 				}
-<<<<<<< HEAD
-=======
 				else
 				{
 					PublicStateText = LOCTEXT("PublicAssetState", "Public");
 				}
->>>>>>> 4af6daef
 			}
 
 			if (!AssetItem->GetItem().CanEdit())
 			{
 				PublicStateText = LOCTEXT("ReadOnlyAssetState", "Read Only");
-<<<<<<< HEAD
-=======
 			}
 
 			if(!AssetItem->GetItem().IsSupported())
 			{
 				PublicStateText = LOCTEXT("UnsupportedAssetState", "Unsupported");
 				PublicStateTextBorder = "ContentBrowser.TileViewTooltip.UnsupportedAssetPillBorder";
->>>>>>> 4af6daef
 			}
 
 			// Add tags
@@ -873,16 +866,7 @@
 			TSharedRef<SVerticalBox> OverallTooltipVBox = SNew(SVerticalBox);
 
 			static const auto PublicAssetUIEnabledCVar = IConsoleManager::Get().FindConsoleVariable(TEXT("ContentBrowser.PublicAsset.EnablePublicAssetFeature"));
-<<<<<<< HEAD
-			bool bIsPublicAssetUIEnabled = false;
-
-			if (PublicAssetUIEnabledCVar)
-			{
-				bIsPublicAssetUIEnabled = PublicAssetUIEnabledCVar->GetBool();
-			}		 
-=======
 			const bool bIsPublicAssetUIEnabled = PublicAssetUIEnabledCVar && PublicAssetUIEnabledCVar->GetBool();
->>>>>>> 4af6daef
 
 			// Top section (asset name, type, is checked out)
 			OverallTooltipVBox->AddSlot()
@@ -925,15 +909,9 @@
 							.HAlign(HAlign_Right) 
 							[
 								SNew(SBorder)
-<<<<<<< HEAD
-								.BorderImage(FAppStyle::GetBrush("ContentBrowser.TileViewTooltip.PillBorder"))
-								.Padding(FMargin(12.0f, 2.0f, 12.0f, 2.0f))
-								.Visibility(bIsPublicAssetUIEnabled ? EVisibility::Visible : EVisibility::Hidden)
-=======
 								.BorderImage(FAppStyle::GetBrush(PublicStateTextBorder))
 								.Padding(FMargin(12.0f, 2.0f, 12.0f, 2.0f))
 								.Visibility(bIsPublicAssetUIEnabled && !PublicStateText.IsEmpty() ? EVisibility::Visible : EVisibility::Hidden)
->>>>>>> 4af6daef
 								[
 									SNew(STextBlock)
 									.Text(PublicStateText)
@@ -941,8 +919,6 @@
 								]
 								
 							]
-<<<<<<< HEAD
-=======
 						]
 
 						+ SVerticalBox::Slot()
@@ -955,7 +931,6 @@
 							})
 							.Text(LOCTEXT("UnsupportedAssetDescriptionText", "This type of asset is not allowed in this project. Delete unsupported assets to avoid errors."))
 							.ColorAndOpacity(FStyleColors::Warning)
->>>>>>> 4af6daef
 						]
 
 						+ SVerticalBox::Slot()
@@ -1982,23 +1957,7 @@
 								SNew(SBox)
 								.MaxDesiredHeight(this, &SAssetTileItem::GetNameAreaMaxDesiredHeight)
 								[
-<<<<<<< HEAD
-									SAssignNew(InlineRenameWidget, SInlineEditableTextBlock)
-									.Font(this, &SAssetTileItem::GetThumbnailFont)
-									.Text(GetNameText())
-									.OnBeginTextEdit(this, &SAssetTileItem::HandleBeginNameChange)
-									.OnTextCommitted(this, &SAssetTileItem::HandleNameCommitted)
-									.OnVerifyTextChanged(this, &SAssetTileItem::HandleVerifyNameChanged)
-									.HighlightText(InArgs._HighlightText)
-									.IsSelected(InArgs._IsSelectedExclusively)
-									.IsReadOnly(this, &SAssetTileItem::IsNameReadOnly)
-									.Justification(IsFolder() ? ETextJustify::Center : ETextJustify::Left)
-									.LineBreakPolicy(FBreakIterator::CreateCamelCaseBreakIterator())
-									.OverflowPolicy(ETextOverflowPolicy::Ellipsis)
-									.ColorAndOpacity(this, &SAssetTileItem::GetNameAreaTextColor)
-=======
 									InlineRenameWidget.ToSharedRef()
->>>>>>> 4af6daef
 								]
 							]
 							+ SVerticalBox::Slot()
@@ -2010,10 +1969,7 @@
 								+SHorizontalBox::Slot()
 								[
 									SAssignNew(ClassTextWidget, STextBlock)
-<<<<<<< HEAD
-=======
 									.Visibility(this, &SAssetTileItem::GetAssetClassLabelVisibility)
->>>>>>> 4af6daef
 									.TextStyle(FAppStyle::Get(), "ContentBrowser.ClassFont")
 									.OverflowPolicy(ETextOverflowPolicy::Ellipsis)
 									.Text(this, &SAssetTileItem::GetAssetClassText)
@@ -2028,10 +1984,7 @@
 									SNew(SBox)
 									.WidthOverride(16.0f)
 									.HeightOverride(16.0f)
-<<<<<<< HEAD
-=======
 									.Visibility(this, &SAssetTileItem::GetSCCIconVisibility)
->>>>>>> 4af6daef
 									[
 										GenerateSourceControlIconWidget()
 									]
@@ -2144,25 +2097,9 @@
 
 EVisibility SAssetTileItem::GetAssetClassLabelVisibility() const
 {
-<<<<<<< HEAD
-	if(!IsFolder() && bShowType)
-=======
 	return (!IsFolder() && bShowType)
 		? EVisibility::Visible
 		: EVisibility::Collapsed;
-}
-
-FSlateColor SAssetTileItem::GetAssetClassLabelTextColor() const
-{
-	const bool bIsSelected = IsSelected.IsBound() ? IsSelected.Execute() : false;
-	const bool bIsHoveredOrDraggedOver = IsHovered() || bDraggedOver;
-	if (bIsSelected || bIsHoveredOrDraggedOver)
->>>>>>> 4af6daef
-	{
-		return FStyleColors::White;
-	}
-
-	return FSlateColor::UseSubduedForeground();
 }
 
 FSlateColor SAssetTileItem::GetAssetClassLabelTextColor() const
@@ -2441,9 +2378,6 @@
 		}
 		else
 		{
-<<<<<<< HEAD
-			IconBrush = FAppStyle::GetBrush("ContentBrowser.ColumnViewAssetIcon");
-=======
 			if(!AssetItem->GetItem().IsSupported())
 			{
 				IconBrush = FAppStyle::GetBrush("Icons.WarningWithColor");
@@ -2452,7 +2386,6 @@
 			{
 				IconBrush = FAppStyle::GetBrush("ContentBrowser.ColumnViewAssetIcon");
 			}
->>>>>>> 4af6daef
 		}
 
 		// Make icon overlays (eg, SCC and dirty status) a reasonable size in relation to the icon size (note: it is assumed this icon is square)
