--- conflicted
+++ resolved
@@ -58,10 +58,7 @@
 #include "ContentBrowserDataSubsystem.h"
 #include "ContentBrowserDataLegacyBridge.h"
 #include "ContentBrowserDataDragDropOp.h"
-<<<<<<< HEAD
-=======
 #include "SPrimaryButton.h"
->>>>>>> 6bbb88c8
 
 #define LOCTEXT_NAMESPACE "ContentBrowser"
 #define MAX_THUMBNAIL_SIZE 4096
@@ -82,16 +79,6 @@
 	const double JumpDelaySeconds = 2.0;
 }
 
-<<<<<<< HEAD
-class FAssetViewFrontendFilterHelper
-{
-public:
-	explicit FAssetViewFrontendFilterHelper(SAssetView* InAssetView)
-		: AssetView(InAssetView)
-		, ContentBrowserData(IContentBrowserDataModule::Get().GetSubsystem())
-		, bDisplayEmptyFolders(AssetView->IsShowingEmptyFolders())
-	{
-=======
 
 FText SAssetView::ThumbnailSizeToDisplayName(EThumbnailSize InSize)
 {
@@ -109,46 +96,9 @@
 		return LOCTEXT("HugeThumbnailSize", "Huge");
 	default:
 		return FText::GetEmpty();
->>>>>>> 6bbb88c8
-	}
-}
-
-<<<<<<< HEAD
-	bool DoesItemPassQueryFilter(const TSharedPtr<FAssetViewItem>& InItemToFilter)
-	{
-		// Folders aren't subject to additional filtering
-		if (InItemToFilter->IsFolder())
-		{
-			return true;
-		}
-
-		// If we have OnShouldFilterAsset then it is assumed that we really only want to see true assets and 
-		// nothing else so only include things that have asset data and also pass the query filter
-		FAssetData ItemAssetData;
-		if (InItemToFilter->GetItem().Legacy_TryGetAssetData(ItemAssetData))
-		{
-			if (!AssetView->OnShouldFilterAsset.Execute(ItemAssetData))
-			{
-				return true;
-			}
-		}
-
-		return false;
-	}
-
-	bool DoesItemPassFrontendFilter(const TSharedPtr<FAssetViewItem>& InItemToFilter)
-	{
-		// Folders are only subject to "empty" filtering
-		if (InItemToFilter->IsFolder())
-		{
-			return bDisplayEmptyFolders || ContentBrowserData->IsFolderVisibleIfHidingEmpty(InItemToFilter->GetItem().GetVirtualPath());
-		}
-
-		// Run the item through the filters
-		if (!AssetView->IsFrontendFilterActive() || AssetView->PassesCurrentFrontendFilter(InItemToFilter->GetItem()))
-		{
-			return true;
-=======
+	}
+}
+
 class FAssetViewFrontendFilterHelper
 {
 public:
@@ -176,44 +126,34 @@
 			{
 				return true;
 			}
->>>>>>> 6bbb88c8
 		}
 
 		return false;
 	}
 
-<<<<<<< HEAD
+	bool DoesItemPassFrontendFilter(const TSharedPtr<FAssetViewItem>& InItemToFilter)
+	{
+		// Folders are only subject to "empty" filtering
+		if (InItemToFilter->IsFolder())
+		{
+			return bDisplayEmptyFolders || ContentBrowserData->IsFolderVisibleIfHidingEmpty(InItemToFilter->GetItem().GetVirtualPath());
+		}
+
+		// Run the item through the filters
+		if (!AssetView->IsFrontendFilterActive() || AssetView->PassesCurrentFrontendFilter(InItemToFilter->GetItem()))
+		{
+			return true;
+		}
+
+		return false;
+	}
+
 private:
 	SAssetView* AssetView = nullptr;
 	UContentBrowserDataSubsystem* ContentBrowserData = nullptr;
 	const bool bDisplayEmptyFolders = true;
 };
 
-=======
-	bool DoesItemPassFrontendFilter(const TSharedPtr<FAssetViewItem>& InItemToFilter)
-	{
-		// Folders are only subject to "empty" filtering
-		if (InItemToFilter->IsFolder())
-		{
-			return bDisplayEmptyFolders || ContentBrowserData->IsFolderVisibleIfHidingEmpty(InItemToFilter->GetItem().GetVirtualPath());
-		}
-
-		// Run the item through the filters
-		if (!AssetView->IsFrontendFilterActive() || AssetView->PassesCurrentFrontendFilter(InItemToFilter->GetItem()))
-		{
-			return true;
-		}
-
-		return false;
-	}
-
-private:
-	SAssetView* AssetView = nullptr;
-	UContentBrowserDataSubsystem* ContentBrowserData = nullptr;
-	const bool bDisplayEmptyFolders = true;
-};
-
->>>>>>> 6bbb88c8
 SAssetView::~SAssetView()
 {
 	if (IContentBrowserDataModule* ContentBrowserDataModule = IContentBrowserDataModule::GetPtr())
@@ -585,20 +525,10 @@
 
 TOptional< float > SAssetView::GetIsWorkingProgressBarState() const
 {
-<<<<<<< HEAD
-	if (bIsWorking)
-	{
-		const int32 TotalAssetCount = FilteredAssetItems.Num() + ItemsPendingFrontendFilter.Num();
-		if (TotalAssetCount > 0)
-		{
-			return static_cast<float>(FilteredAssetItems.Num()) / static_cast<float>(TotalAssetCount);
-		}
-=======
 	if (InitialNumAmortizedTasks > 0)
 	{
 		const int32 CompletedTasks = FMath::Max(0, InitialNumAmortizedTasks - ItemsPendingFrontendFilter.Num());
 		return static_cast<float>(CompletedTasks) / static_cast<float>(InitialNumAmortizedTasks);
->>>>>>> 6bbb88c8
 	}
 	return 0.0f;
 }
@@ -632,11 +562,7 @@
 	}
 
 	int32 NumAssetPaths, NumClassPaths;
-<<<<<<< HEAD
-	ContentBrowserUtils::CountPathTypes(SourcesData.VirtualPaths, NumAssetPaths, NumClassPaths);
-=======
 	ContentBrowserUtils::CountPathTypes(InternalPaths, NumAssetPaths, NumClassPaths);
->>>>>>> 6bbb88c8
 
 	// Check that only asset paths are selected
 	return NumAssetPaths > 0 && NumClassPaths == 0;
@@ -662,10 +588,6 @@
 		return;
 	}
 
-<<<<<<< HEAD
-	// we should only be creating one deferred folder per tick
-	check(!DeferredItemToCreate.IsValid());
-=======
 	// we should only be creating one deferred folder at a time
 	if (!ensureAlwaysMsgf(!DeferredItemToCreate.IsValid(), TEXT("Deferred new asset folder creation while there is already a deferred item creation: %s"), *NewItemContext.GetItem().GetItemName().ToString()))
 	{
@@ -679,7 +601,6 @@
 		DeferredItemToCreate.Release();
 	}
 
->>>>>>> 6bbb88c8
 
 	// Folder creation requires focus to give object a name, otherwise object will not be created
 	TSharedPtr<SWindow> OwnerWindow = FSlateApplication::Get().FindWidgetWindow(AsShared());
@@ -690,19 +611,11 @@
 
 	// Notify that we're about to start creating this item, as we may need to do things like ensure the parent folder is visible
 	OnNewItemRequested.ExecuteIfBound(NewItemContext.GetItem());
-<<<<<<< HEAD
 
 	// Defer folder creation until next tick, so we get a chance to refresh the view
 	DeferredItemToCreate = MakeUnique<FCreateDeferredItemData>();
 	DeferredItemToCreate->ItemContext = NewItemContext;
 
-=======
-
-	// Defer folder creation until next tick, so we get a chance to refresh the view
-	DeferredItemToCreate = MakeUnique<FCreateDeferredItemData>();
-	DeferredItemToCreate->ItemContext = NewItemContext;
-
->>>>>>> 6bbb88c8
 	UE_LOG(LogContentBrowser, Log, TEXT("Deferred new asset folder creation: %s"), *NewItemContext.GetItem().GetItemName().ToString());
 }
 
@@ -715,9 +628,6 @@
 	}
 
 	// We should only be creating one deferred file at a time
-<<<<<<< HEAD
-	check(!DeferredItemToCreate.IsValid());
-=======
 	if (!ensureAlwaysMsgf(!DeferredItemToCreate.IsValid(), TEXT("Deferred new asset file creation while there is already a deferred item creation: %s"), *NewItemContext.GetItemData().GetItemName().ToString()))
 	{
 		if (DeferredItemToCreate->bWasAddedToView)
@@ -729,7 +639,6 @@
 
 		DeferredItemToCreate.Release();
 	}
->>>>>>> 6bbb88c8
 
 	// File creation requires focus to give item a name, otherwise the item will not be created
 	TSharedPtr<SWindow> OwnerWindow = FSlateApplication::Get().FindWidgetWindow(AsShared());
@@ -784,15 +693,6 @@
 		// If not finalizing then we just discard the temporary
 		if (bFinalize)
 		{
-<<<<<<< HEAD
-			if (DeferredItemToCreate->ItemContext.ValidateItem(InName, &OutErrorText))
-			{
-				FinalizedItem = DeferredItemToCreate->ItemContext.FinalizeItem(InName, &OutErrorText);
-			}
-		}
-	}
-
-=======
 			UContentBrowserDataSubsystem* ContentBrowserData = IContentBrowserDataModule::Get().GetSubsystem();
 			FScopedSuppressContentBrowserDataTick TickSuppression(ContentBrowserData);
 
@@ -803,7 +703,6 @@
 		}
 	}
 
->>>>>>> 6bbb88c8
 	// Always reset the deferred item to avoid having it dangle, which can lead to potential crashes.
 	DeferredItemToCreate.Reset();
 
@@ -896,7 +795,6 @@
 }
 
 TArray<FContentBrowserItem> SAssetView::GetSelectedItems() const
-<<<<<<< HEAD
 {
 	TArray<TSharedPtr<FAssetViewItem>> SelectedViewItems = GetSelectedViewItems();
 
@@ -957,27 +855,12 @@
 		}
 	}
 	return SelectedAssets;
-=======
+}
+
+TArray<FString> SAssetView::GetSelectedFolders() const
 {
 	TArray<TSharedPtr<FAssetViewItem>> SelectedViewItems = GetSelectedViewItems();
 
-	TArray<FContentBrowserItem> SelectedItems;
-	for (const TSharedPtr<FAssetViewItem>& SelectedViewItem : SelectedViewItems)
-	{
-		if (!SelectedViewItem->IsTemporary())
-		{
-			SelectedItems.Emplace(SelectedViewItem->GetItem());
-		}
-	}
-	return SelectedItems;
->>>>>>> 6bbb88c8
-}
-
-TArray<FContentBrowserItem> SAssetView::GetSelectedFolderItems() const
-{
-	TArray<TSharedPtr<FAssetViewItem>> SelectedViewItems = GetSelectedViewItems();
-
-<<<<<<< HEAD
 	// TODO: Abstract away?
 	TArray<FString> SelectedFolders;
 	for (const TSharedPtr<FAssetViewItem>& SelectedViewItem : SelectedViewItems)
@@ -985,87 +868,24 @@
 		if (SelectedViewItem->IsFolder())
 		{
 			SelectedFolders.Emplace(SelectedViewItem->GetItem().GetVirtualPath().ToString());
-=======
-	TArray<FContentBrowserItem> SelectedFolders;
-	for (const TSharedPtr<FAssetViewItem>& SelectedViewItem : SelectedViewItems)
-	{
-		if (SelectedViewItem->IsFolder() && !SelectedViewItem->IsTemporary())
-		{
-			SelectedFolders.Emplace(SelectedViewItem->GetItem());
->>>>>>> 6bbb88c8
 		}
 	}
 	return SelectedFolders;
 }
 
-TArray<FContentBrowserItem> SAssetView::GetSelectedFileItems() const
-{
-	TArray<TSharedPtr<FAssetViewItem>> SelectedViewItems = GetSelectedViewItems();
-
-	TArray<FContentBrowserItem> SelectedFiles;
-	for (const TSharedPtr<FAssetViewItem>& SelectedViewItem : SelectedViewItems)
-	{
-		if (SelectedViewItem->IsFile() && !SelectedViewItem->IsTemporary())
-		{
-			SelectedFiles.Emplace(SelectedViewItem->GetItem());
-		}
-	}
-	return SelectedFiles;
-}
-
-<<<<<<< HEAD
+void SAssetView::RequestSlowFullListRefresh()
+{
+	bSlowFullListRefreshRequested = true;
+}
+
+void SAssetView::RequestQuickFrontendListRefresh()
+{
+	bQuickFrontendListRefreshRequested = true;
+}
+
 FString SAssetView::GetThumbnailScaleSettingPath(const FString& SettingsString) const
 {
-	return SettingsString + TEXT(".ThumbnailSizeScale");
-=======
-TArray<FAssetData> SAssetView::GetSelectedAssets() const
-{
-	TArray<TSharedPtr<FAssetViewItem>> SelectedViewItems = GetSelectedViewItems();
-
-	// TODO: Abstract away?
-	TArray<FAssetData> SelectedAssets;
-	for (const TSharedPtr<FAssetViewItem>& SelectedViewItem : SelectedViewItems)
-	{
-		// Only report non-temporary & non-folder items
-		FAssetData ItemAssetData;
-		if (!SelectedViewItem->IsTemporary() && SelectedViewItem->IsFile() && SelectedViewItem->GetItem().Legacy_TryGetAssetData(ItemAssetData))
-		{
-			SelectedAssets.Add(MoveTemp(ItemAssetData));
-		}
-	}
-	return SelectedAssets;
-}
-
-TArray<FString> SAssetView::GetSelectedFolders() const
-{
-	TArray<TSharedPtr<FAssetViewItem>> SelectedViewItems = GetSelectedViewItems();
-
-	// TODO: Abstract away?
-	TArray<FString> SelectedFolders;
-	for (const TSharedPtr<FAssetViewItem>& SelectedViewItem : SelectedViewItems)
-	{
-		if (SelectedViewItem->IsFolder())
-		{
-			SelectedFolders.Emplace(SelectedViewItem->GetItem().GetVirtualPath().ToString());
-		}
-	}
-	return SelectedFolders;
-}
-
-void SAssetView::RequestSlowFullListRefresh()
-{
-	bSlowFullListRefreshRequested = true;
-}
-
-void SAssetView::RequestQuickFrontendListRefresh()
-{
-	bQuickFrontendListRefreshRequested = true;
-}
-
-FString SAssetView::GetThumbnailScaleSettingPath(const FString& SettingsString) const
-{
 	return SettingsString + TEXT(".ThumbnailSize");
->>>>>>> 6bbb88c8
 }
 
 FString SAssetView::GetCurrentViewTypeSettingPath(const FString& SettingsString) const
@@ -1152,13 +972,10 @@
 
 void SAssetView::Tick( const FGeometry& AllottedGeometry, const double InCurrentTime, const float InDeltaTime )
 {
-<<<<<<< HEAD
-=======
 	// Adjust min and max thumbnail scale based on dpi
 	MinThumbnailScale = (0.2f * ThumbnailScaleRangeScalar)/AllottedGeometry.Scale;
 	MaxThumbnailScale = (1.9f * ThumbnailScaleRangeScalar)/AllottedGeometry.Scale;
 
->>>>>>> 6bbb88c8
 	CalculateFillScale( AllottedGeometry );
 
 	CurrentTime = InCurrentTime;
@@ -1168,7 +985,6 @@
 		// If we're in a model window then we need to tick the thumbnail pool in order for thumbnails to render correctly.
 		AssetThumbnailPool->Tick(InDeltaTime);
 	}
-<<<<<<< HEAD
 
 	CalculateThumbnailHintColorAndOpacity();
 
@@ -1194,34 +1010,6 @@
 
 		bQuickFrontendListRefreshRequested = false;
 		bForceViewUpdate = true; // If HasItemsPendingFilter is empty we still need to update the view
-=======
-
-	CalculateThumbnailHintColorAndOpacity();
-
-	if (bPendingUpdateThumbnails)
-	{
-		UpdateThumbnails();
-		bPendingUpdateThumbnails = false;
->>>>>>> 6bbb88c8
-	}
-
-	if (HasItemsPendingFilter() || bForceViewUpdate)
-	{
-		bForceViewUpdate = false;
-
-<<<<<<< HEAD
-		const double TickStartTime = FPlatformTime::Seconds();
-		const bool bWasWorking = bIsWorking;
-=======
-	bool bForceViewUpdate = false;
-	if (bQuickFrontendListRefreshRequested)
-	{
-		ResetQuickJump();
-
-		RefreshFilteredItems();
-
-		bQuickFrontendListRefreshRequested = false;
-		bForceViewUpdate = true; // If HasItemsPendingFilter is empty we still need to update the view
 	}
 
 	if (HasItemsPendingFilter() || bForceViewUpdate)
@@ -1230,7 +1018,6 @@
 
 		const double TickStartTime = FPlatformTime::Seconds();
 		const bool bWasWorking = InitialNumAmortizedTasks > 0;
->>>>>>> 6bbb88c8
 
 		// Mark the first amortize time
 		if (AmortizeStartTime == 0)
@@ -1239,11 +1026,7 @@
 			InitialNumAmortizedTasks = ItemsPendingFrontendFilter.Num();
 		}
 
-<<<<<<< HEAD
-		ProcessItemsPendingFilter(bUserSearching ? -1.0 : TickStartTime);
-=======
 		ProcessItemsPendingFilter(TickStartTime);
->>>>>>> 6bbb88c8
 
 		if (HasItemsPendingFilter())
 		{
@@ -1260,11 +1043,7 @@
 		{
 			TotalAmortizeTime += FPlatformTime::Seconds() - AmortizeStartTime;
 			AmortizeStartTime = 0;
-<<<<<<< HEAD
-			bIsWorking = false;
-=======
 			InitialNumAmortizedTasks = 0;
->>>>>>> 6bbb88c8
 
 			// Update the columns in the column view now that we know the majority type
 			if (CurrentViewType == EAssetViewType::Column)
@@ -1805,9 +1584,6 @@
 
 			if (AssetsToCopy.Num())
 			{
-<<<<<<< HEAD
-				ContentBrowserUtils::CopyAssets(AssetsToCopy, SourcesData.VirtualPaths[0].ToString());
-=======
 				UContentBrowserDataSubsystem* ContentBrowserData = IContentBrowserDataModule::Get().GetSubsystem();
 				if (ensure(ContentBrowserData))
 				{
@@ -1825,7 +1601,6 @@
 						}
 					}
 				}
->>>>>>> 6bbb88c8
 			}
 		}
 
@@ -2012,7 +1787,6 @@
 		DataFilter.ItemCategoryFilter |= EContentBrowserItemCategoryFilter::IncludeClasses;
 	}
 	else
-<<<<<<< HEAD
 	{
 		DataFilter.ItemCategoryFilter &= ~EContentBrowserItemCategoryFilter::IncludeClasses;
 	}
@@ -2024,7 +1798,8 @@
 		| (IsShowingDevelopersContent() ? EContentBrowserItemAttributeFilter::IncludeDeveloper : EContentBrowserItemAttributeFilter::IncludeNone)
 		| (IsShowingLocalizedContent() ? EContentBrowserItemAttributeFilter::IncludeLocalized : EContentBrowserItemAttributeFilter::IncludeNone);
 
-	ContentBrowserUtils::AppendAssetFilterToContentBrowserFilter(BackendFilter, AssetClassBlacklist, FolderBlacklist, DataFilter);
+	TSharedPtr<FPathPermissionList> CombinedFolderPermissionList = ContentBrowserUtils::GetCombinedFolderPermissionList(FolderPermissionList, IsShowingReadOnlyFolders() ? nullptr : WritableFolderPermissionList);
+	ContentBrowserUtils::AppendAssetFilterToContentBrowserFilter(BackendFilter, AssetClassPermissionList, CombinedFolderPermissionList, DataFilter);
 
 	if (bHasCollections && !SourcesData.IsDynamicCollection())
 	{
@@ -2051,125 +1826,12 @@
 	VisibleItems.Reset();
 	RelevantThumbnails.Reset();
 
-=======
-	{
-		DataFilter.ItemCategoryFilter &= ~EContentBrowserItemCategoryFilter::IncludeClasses;
-	}
-	DataFilter.ItemCategoryFilter |= EContentBrowserItemCategoryFilter::IncludeCollections;
-
-	DataFilter.ItemAttributeFilter = EContentBrowserItemAttributeFilter::IncludeProject
-		| (IsShowingEngineContent() ? EContentBrowserItemAttributeFilter::IncludeEngine : EContentBrowserItemAttributeFilter::IncludeNone)
-		| (IsShowingPluginContent() ? EContentBrowserItemAttributeFilter::IncludePlugins : EContentBrowserItemAttributeFilter::IncludeNone)
-		| (IsShowingDevelopersContent() ? EContentBrowserItemAttributeFilter::IncludeDeveloper : EContentBrowserItemAttributeFilter::IncludeNone)
-		| (IsShowingLocalizedContent() ? EContentBrowserItemAttributeFilter::IncludeLocalized : EContentBrowserItemAttributeFilter::IncludeNone);
-
-	TSharedPtr<FPathPermissionList> CombinedFolderPermissionList = ContentBrowserUtils::GetCombinedFolderPermissionList(FolderPermissionList, IsShowingReadOnlyFolders() ? nullptr : WritableFolderPermissionList);
-	ContentBrowserUtils::AppendAssetFilterToContentBrowserFilter(BackendFilter, AssetClassPermissionList, CombinedFolderPermissionList, DataFilter);
-
-	if (bHasCollections && !SourcesData.IsDynamicCollection())
-	{
-		FContentBrowserDataCollectionFilter& CollectionFilter = DataFilter.ExtraFilters.FindOrAddFilter<FContentBrowserDataCollectionFilter>();
-		CollectionFilter.SelectedCollections = SourcesData.Collections;
-		CollectionFilter.bIncludeChildCollections = !bUsingFolders;
-	}
-
-	if (OnGetCustomSourceAssets.IsBound())
-	{
-		FContentBrowserDataLegacyFilter& LegacyFilter = DataFilter.ExtraFilters.FindOrAddFilter<FContentBrowserDataLegacyFilter>();
-		LegacyFilter.OnGetCustomSourceAssets = OnGetCustomSourceAssets;
-	}
-
-	return DataFilter;
-}
-
-void SAssetView::RefreshSourceItems()
-{
-	const double RefreshSourceItemsStartTime = FPlatformTime::Seconds();
-
-	FilteredAssetItems.Reset();
-	FilteredAssetItemTypeCounts.Reset();
-	VisibleItems.Reset();
-	RelevantThumbnails.Reset();
-
->>>>>>> 6bbb88c8
 	TMap<FContentBrowserItemKey, TSharedPtr<FAssetViewItem>> PreviousAvailableBackendItems = MoveTemp(AvailableBackendItems);
 	AvailableBackendItems.Reset();
 	ItemsPendingPriorityFilter.Reset();
 	ItemsPendingFrontendFilter.Reset();
 	{
 		UContentBrowserDataSubsystem* ContentBrowserData = IContentBrowserDataModule::Get().GetSubsystem();
-<<<<<<< HEAD
-		const FContentBrowserDataFilter DataFilter = CreateBackendDataFilter();
-
-		bWereItemsRecursivelyFiltered = DataFilter.bRecursivePaths;
-
-		if (SourcesData.HasCollections() && EnumHasAnyFlags(DataFilter.ItemCategoryFilter, EContentBrowserItemCategoryFilter::IncludeCollections))
-		{
-			// If we are showing collections then we may need to add dummy folder items for the child collections
-			// Note: We don't check the IncludeFolders flag here, as that is forced to false when collections are selected,
-			// instead we check the state of bIncludeChildCollections which will be false when we want to show collection folders
-			const FContentBrowserDataCollectionFilter* CollectionFilter = DataFilter.ExtraFilters.FindFilter<FContentBrowserDataCollectionFilter>();
-			if (CollectionFilter && !CollectionFilter->bIncludeChildCollections)
-			{
-				FCollectionManagerModule& CollectionManagerModule = FCollectionManagerModule::GetModule();
-				
-				TArray<FCollectionNameType> ChildCollections;
-				for(const FCollectionNameType& Collection : SourcesData.Collections)
-				{
-					ChildCollections.Reset();
-					CollectionManagerModule.Get().GetChildCollections(Collection.Name, Collection.Type, ChildCollections);
-
-					for (const FCollectionNameType& ChildCollection : ChildCollections)
-					{
-						// Use "Collections" as the root of the path to avoid this being confused with other view folders - see ContentBrowserUtils::IsCollectionPath
-						FContentBrowserItemData FolderItemData(
-							nullptr, 
-							EContentBrowserItemFlags::Type_Folder | EContentBrowserItemFlags::Category_Collection, 
-							*FString::Printf(TEXT("/Collections/%s/%s"), ECollectionShareType::ToString(ChildCollection.Type), *ChildCollection.Name.ToString()), 
-							ChildCollection.Name, 
-							FText::FromName(ChildCollection.Name), 
-							nullptr
-							);
-
-						const FContentBrowserItemKey FolderItemDataKey(FolderItemData);
-						AvailableBackendItems.Add(FolderItemDataKey, MakeShared<FAssetViewItem>(MoveTemp(FolderItemData)));
-					}
-				}
-			}
-		}
-
-		static const FName RootPath = "/";
-		const TArrayView<const FName> DataSourcePaths = SourcesData.HasVirtualPaths() ? MakeArrayView(SourcesData.VirtualPaths) : MakeArrayView(&RootPath, 1);
-		for (const FName& DataSourcePath : DataSourcePaths)
-		{
-			ContentBrowserData->EnumerateItemsUnderPath(DataSourcePath, DataFilter, [this, &PreviousAvailableBackendItems](FContentBrowserItemData&& InItemData)
-			{
-				const FContentBrowserItemKey ItemDataKey(InItemData);
-				const uint32 ItemDataKeyHash = GetTypeHash(ItemDataKey);
-				
-				TSharedPtr<FAssetViewItem>& NewItem = AvailableBackendItems.FindOrAddByHash(ItemDataKeyHash, ItemDataKey);
-				if (!NewItem && InItemData.IsFile())
-				{
-					// Re-use the old view item where possible to avoid list churn when our backend view already included the item
-					if (TSharedPtr<FAssetViewItem>* PreviousItem = PreviousAvailableBackendItems.FindByHash(ItemDataKeyHash, ItemDataKey))
-					{
-						NewItem = *PreviousItem;
-						NewItem->ClearCachedCustomColumns();
-					}
-				}
-				if (NewItem)
-				{
-					NewItem->AppendItemData(InItemData);
-					NewItem->CacheCustomColumns(CustomColumns, true, true, false /*bUpdateExisting*/);
-				}
-				else
-				{
-					NewItem = MakeShared<FAssetViewItem>(MoveTemp(InItemData));
-				}
-
-				return true;
-			});
-=======
 
 		auto AddNewItem = [this, &PreviousAvailableBackendItems](FContentBrowserItemData&& InItemData)
 		{
@@ -2256,7 +1918,6 @@
 					ContentBrowserData->EnumerateItemsUnderPath(DataSourcePath, DataFilter, AddNewItem);
 				}
 			}
->>>>>>> 6bbb88c8
 		}
 	}
 
@@ -2330,7 +1991,9 @@
 	FilteredAssetItemTypeCounts.Reset();
 	RelevantThumbnails.Reset();
 
-<<<<<<< HEAD
+	AmortizeStartTime = 0;
+	InitialNumAmortizedTasks = 0;
+
 	LastSortTime = 0;
 	bPendingSortFilteredItems = true;
 
@@ -2343,23 +2006,6 @@
 	// Let the frontend filters know the currently used asset filter in case it is necessary to conditionally filter based on path or class filters
 	if (IsFrontendFilterActive() && FrontendFilters.IsValid())
 	{
-=======
-	AmortizeStartTime = 0;
-	InitialNumAmortizedTasks = 0;
-
-	LastSortTime = 0;
-	bPendingSortFilteredItems = true;
-
-	ItemsPendingFrontendFilter.Reserve(AvailableBackendItems.Num());
-	for (const auto& AvailableBackendItemPair : AvailableBackendItems)
-	{
-		ItemsPendingFrontendFilter.Add(AvailableBackendItemPair.Value);
-	}
-
-	// Let the frontend filters know the currently used asset filter in case it is necessary to conditionally filter based on path or class filters
-	if (IsFrontendFilterActive() && FrontendFilters.IsValid())
-	{
->>>>>>> 6bbb88c8
 		static const FName RootPath = "/";
 		const TArrayView<const FName> DataSourcePaths = SourcesData.HasVirtualPaths() ? MakeArrayView(SourcesData.VirtualPaths) : MakeArrayView(&RootPath, 1);
 
@@ -2381,40 +2027,24 @@
 
 void SAssetView::ToggleShowAllFolder()
 {
-<<<<<<< HEAD
-	GetMutableDefault<UContentBrowserSettings>()->ShowAllFolder = !GetDefault<UContentBrowserSettings>()->ShowAllFolder;
-=======
 	GetMutableDefault<UContentBrowserSettings>()->bShowAllFolder = !GetDefault<UContentBrowserSettings>()->bShowAllFolder;
->>>>>>> 6bbb88c8
 	GetMutableDefault<UContentBrowserSettings>()->PostEditChange();
 }
 
 bool SAssetView::IsShowingAllFolder() const
 {
-<<<<<<< HEAD
-	return GetDefault<UContentBrowserSettings>()->ShowAllFolder;
-=======
 	return GetDefault<UContentBrowserSettings>()->bShowAllFolder;
->>>>>>> 6bbb88c8
 }
 
 void SAssetView::ToggleOrganizeFolders()
 {
-<<<<<<< HEAD
-	GetMutableDefault<UContentBrowserSettings>()->OrganizeFolders = !GetDefault<UContentBrowserSettings>()->OrganizeFolders;
-=======
 	GetMutableDefault<UContentBrowserSettings>()->bOrganizeFolders = !GetDefault<UContentBrowserSettings>()->bOrganizeFolders;
->>>>>>> 6bbb88c8
 	GetMutableDefault<UContentBrowserSettings>()->PostEditChange();
 }
 
 bool SAssetView::IsOrganizingFolders() const
 {
-<<<<<<< HEAD
-	return GetDefault<UContentBrowserSettings>()->OrganizeFolders;
-=======
 	return GetDefault<UContentBrowserSettings>()->bOrganizeFolders;
->>>>>>> 6bbb88c8
 }
 
 void SAssetView::SetMajorityAssetType(FName NewMajorityAssetType)
@@ -2679,19 +2309,6 @@
 	{
 		RequestSlowFullListRefresh();
 	}
-<<<<<<< HEAD
-}
-
-bool SAssetView::IsFrontendFilterActive() const
-{
-	return ( FrontendFilters.IsValid() && FrontendFilters->Num() > 0 );
-}
-
-bool SAssetView::PassesCurrentFrontendFilter(const FContentBrowserItem& Item) const
-{
-	return !FrontendFilters.IsValid() || FrontendFilters->PassesAllFilters(Item);
-=======
->>>>>>> 6bbb88c8
 }
 
 bool SAssetView::IsFrontendFilterActive() const
@@ -2886,33 +2503,6 @@
 			EUserInterfaceActionType::ToggleButton
 		);
 
-<<<<<<< HEAD
-		//Section.AddMenuEntry(
-		//	"ShowAllFolder",
-		//	LOCTEXT("ShowAllFolderOption", "Show All Folder"),
-		//	LOCTEXT("ShowAllFolderOptionToolTip", "Show the all folder in the view?"),
-		//	FSlateIcon(),
-		//	FUIAction(
-		//		FExecuteAction::CreateSP(this, &SAssetView::ToggleShowAllFolder),
-		//		FCanExecuteAction(),
-		//		FIsActionChecked::CreateSP(this, &SAssetView::IsShowingAllFolder)
-		//	),
-		//	EUserInterfaceActionType::ToggleButton
-		//);
-
-		//Section.AddMenuEntry(
-		//	"OrganizeFolders",
-		//	LOCTEXT("OrganizeFoldersOption", "Organize Folders"),
-		//	LOCTEXT("OrganizeFoldersOptionToolTip", "Organize folders in the view?"),
-		//	FSlateIcon(),
-		//	FUIAction(
-		//		FExecuteAction::CreateSP(this, &SAssetView::ToggleOrganizeFolders),
-		//		FCanExecuteAction(),
-		//		FIsActionChecked::CreateSP(this, &SAssetView::IsOrganizingFolders)
-		//	),
-		//	EUserInterfaceActionType::ToggleButton
-		//);
-=======
 		Section.AddMenuEntry(
 			"ShowAllFolder",
 			LOCTEXT("ShowAllFolderOption", "Show All Folder"),
@@ -2938,7 +2528,6 @@
 			),
 			EUserInterfaceActionType::ToggleButton
 		);
->>>>>>> 6bbb88c8
 
 		if (bShowPathViewFilters)
 		{
@@ -3697,12 +3286,8 @@
 			.OnItemDestroyed(this, &SAssetView::AssetItemWidgetDestroyed)
 			.ShouldAllowToolTip(this, &SAssetView::ShouldAllowToolTips)
 			.HighlightText( HighlightedText )
-<<<<<<< HEAD
-			.IsSelected( FIsSelected::CreateSP(TableRowWidget.Get(), &STableRow<TSharedPtr<FAssetViewItem>>::IsSelectedExclusively) );
-=======
 			.IsSelected(FIsSelected::CreateSP(TableRowWidget.Get(), &STableRow<TSharedPtr<FAssetViewItem>>::IsSelected))
 			.IsSelectedExclusively(FIsSelected::CreateSP(TableRowWidget.Get(), &STableRow<TSharedPtr<FAssetViewItem>>::IsSelectedExclusively));
->>>>>>> 6bbb88c8
 
 		TableRowWidget->SetContent(Item);
 
@@ -4003,21 +3588,12 @@
 	for (const TSharedPtr<FAssetViewItem>& Item : SelectedItems)
 	{
 		if (Item->IsTemporary())
-<<<<<<< HEAD
 		{
 			++NumTemporaryItemsSelected;
 		}
 
 		if (Item->IsFolder() && EnumHasAnyFlags(Item->GetItem().GetItemCategory(), EContentBrowserItemFlags::Category_Collection))
 		{
-=======
-		{
-			++NumTemporaryItemsSelected;
-		}
-
-		if (Item->IsFolder() && EnumHasAnyFlags(Item->GetItem().GetItemCategory(), EContentBrowserItemFlags::Category_Collection))
-		{
->>>>>>> 6bbb88c8
 			++NumCollectionFoldersSelected;
 		}
 	}
@@ -4129,7 +3705,6 @@
 	if (DeferredItemToCreate.IsValid() && DeferredItemToCreate->bWasAddedToView)
 	{
 		checkf(FContentBrowserItemKey(Item->GetItem()) == FContentBrowserItemKey(DeferredItemToCreate->ItemContext.GetItem()), TEXT("DeferredItemToCreate was still set when attempting to rename a different item!"));
-<<<<<<< HEAD
 
 		return DeferredItemToCreate->ItemContext.ValidateItem(NewItemName, &OutErrorMessage);
 	}
@@ -4145,6 +3720,11 @@
 {
 	check(!RenamingAsset.IsValid());
 	RenamingAsset = Item;
+
+	if (DeferredItemToCreate.IsValid())
+	{
+		UE_LOG(LogContentBrowser, Log, TEXT("Renaming the item being created (Deferred Item: %s)."), *Item->GetItem().GetItemName().ToString());
+	}
 }
 
 void SAssetView::AssetRenameCommit(const TSharedPtr<FAssetViewItem>& Item, const FString& NewName, const FSlateRect& MessageAnchor, const ETextCommit::Type CommitType)
@@ -4171,6 +3751,9 @@
 	}
 	else if (CommitType != ETextCommit::OnCleared && !Item->GetItem().GetItemName().ToString().Equals(NewName))
 	{
+		UContentBrowserDataSubsystem* ContentBrowserData = IContentBrowserDataModule::Get().GetSubsystem();
+		FScopedSuppressContentBrowserDataTick TickSuppression(ContentBrowserData);
+
 		FContentBrowserItem NewItem;
 		if (Item->GetItem().CanRename(&NewName, &ErrorMessage) && Item->GetItem().Rename(NewName, &NewItem))
 		{
@@ -4181,67 +3764,6 @@
 			FilteredAssetItems.Add(UpdatedItem);
 		}
 	}
-=======
-
-		return DeferredItemToCreate->ItemContext.ValidateItem(NewItemName, &OutErrorMessage);
-	}
-	else if (!Item->GetItem().GetItemName().ToString().Equals(NewItemName))
-	{
-		return Item->GetItem().CanRename(&NewItemName, &OutErrorMessage);
-	}
-
-	return true;
-}
-
-void SAssetView::AssetRenameBegin(const TSharedPtr<FAssetViewItem>& Item, const FString& NewName, const FSlateRect& MessageAnchor)
-{
-	check(!RenamingAsset.IsValid());
-	RenamingAsset = Item;
-
-	if (DeferredItemToCreate.IsValid())
-	{
-		UE_LOG(LogContentBrowser, Log, TEXT("Renaming the item being created (Deferred Item: %s)."), *Item->GetItem().GetItemName().ToString());
-	}
-}
-
-void SAssetView::AssetRenameCommit(const TSharedPtr<FAssetViewItem>& Item, const FString& NewName, const FSlateRect& MessageAnchor, const ETextCommit::Type CommitType)
-{
-	bool bSuccess = false;
-	FText ErrorMessage;
-	TSharedPtr<FAssetViewItem> UpdatedItem;
-
-	UE_LOG(LogContentBrowser, Log, TEXT("Attempting asset rename: %s -> %s"), *Item->GetItem().GetItemName().ToString(), *NewName);
-
-	if (DeferredItemToCreate.IsValid() && DeferredItemToCreate->bWasAddedToView)
-	{
-		const bool bFinalize = CommitType != ETextCommit::OnCleared; // Clearing the rename box on a newly created item cancels the entire creation process
-
-		FContentBrowserItem NewItem = EndCreateDeferredItem(Item, NewName, bFinalize, ErrorMessage);
-		if (NewItem.IsValid())
-		{
-			bSuccess = true;
-
-			// Add result to view
-			UpdatedItem = AvailableBackendItems.Add(FContentBrowserItemKey(NewItem), MakeShared<FAssetViewItem>(NewItem));
-			FilteredAssetItems.Add(UpdatedItem);
-		}
-	}
-	else if (CommitType != ETextCommit::OnCleared && !Item->GetItem().GetItemName().ToString().Equals(NewName))
-	{
-		UContentBrowserDataSubsystem* ContentBrowserData = IContentBrowserDataModule::Get().GetSubsystem();
-		FScopedSuppressContentBrowserDataTick TickSuppression(ContentBrowserData);
-
-		FContentBrowserItem NewItem;
-		if (Item->GetItem().CanRename(&NewName, &ErrorMessage) && Item->GetItem().Rename(NewName, &NewItem))
-		{
-			bSuccess = true;
-
-			// Add result to view (the old item will be removed via the notifications, as not all data sources may have been able to perform the rename)
-			UpdatedItem = AvailableBackendItems.Add(FContentBrowserItemKey(NewItem), MakeShared<FAssetViewItem>(NewItem));
-			FilteredAssetItems.Add(UpdatedItem);
-		}
-	}
->>>>>>> 6bbb88c8
 	
 	if (bSuccess)
 	{
@@ -4251,7 +3773,6 @@
 			bPendingSortFilteredItems = true;
 
 			if (UpdatedItem->IsFile())
-<<<<<<< HEAD
 			{
 				// Refresh the thumbnail
 				if (TSharedPtr<FAssetThumbnail> AssetThumbnail = RelevantThumbnails.FindRef(Item))
@@ -4272,28 +3793,6 @@
 			
 			// Sync the view
 			{
-=======
-			{
-				// Refresh the thumbnail
-				if (TSharedPtr<FAssetThumbnail> AssetThumbnail = RelevantThumbnails.FindRef(Item))
-				{
-					if (UpdatedItem != Item)
-					{
-						// This item was newly created - move the thumbnail over from the temporary item
-						RelevantThumbnails.Remove(Item);
-						RelevantThumbnails.Add(UpdatedItem, AssetThumbnail);
-						UpdatedItem->GetItem().UpdateThumbnail(*AssetThumbnail);
-					}
-					if (AssetThumbnail->GetAssetData().IsValid())
-					{
-						AssetThumbnailPool->RefreshThumbnail(AssetThumbnail);
-					}
-				}
-			}
-			
-			// Sync the view
-			{
->>>>>>> 6bbb88c8
 				TArray<FContentBrowserItem> ItemsToSync;
 				ItemsToSync.Add(UpdatedItem->GetItem());
 
@@ -4887,10 +4386,7 @@
 	UContentBrowserDataSubsystem* ContentBrowserData = IContentBrowserDataModule::Get().GetSubsystem();
 
 	TArray<FContentBrowserDataCompiledFilter> CompiledDataFilters;
-<<<<<<< HEAD
-=======
 	if (SourcesData.IsIncludingVirtualPaths())
->>>>>>> 6bbb88c8
 	{
 		const FContentBrowserDataFilter DataFilter = CreateBackendDataFilter();
 
@@ -4983,15 +4479,12 @@
 		switch (ItemDataUpdate.GetUpdateType())
 		{
 		case EContentBrowserItemUpdateType::Added:
-<<<<<<< HEAD
-=======
 			if (DoesItemPassBackendFilter(ItemData))
 			{
 				AddItem(ItemDataKey, ItemData);
 			}
 			break;
 
->>>>>>> 6bbb88c8
 		case EContentBrowserItemUpdateType::Modified:
 			if (DoesItemPassBackendFilter(ItemData))
 			{
