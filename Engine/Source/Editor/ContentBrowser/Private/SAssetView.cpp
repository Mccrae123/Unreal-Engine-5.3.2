// Copyright Epic Games, Inc. All Rights Reserved.

#include "SAssetView.h"
#include "HAL/FileManager.h"
#include "UObject/UnrealType.h"
#include "Widgets/SOverlay.h"
#include "Engine/GameViewportClient.h"
#include "Factories/Factory.h"
#include "Framework/Commands/UIAction.h"
#include "Textures/SlateIcon.h"
#include "Misc/CommandLine.h"
#include "Misc/ConfigCacheIni.h"
#include "SlateOptMacros.h"
#include "Framework/Application/SlateApplication.h"
#include "Widgets/Images/SImage.h"
#include "Widgets/Notifications/SProgressBar.h"
#include "Widgets/Text/STextBlock.h"
#include "Framework/MultiBox/MultiBoxBuilder.h"
#include "Widgets/Input/SButton.h"
#include "Widgets/Layout/SScrollBorder.h"
#include "Widgets/Input/SComboButton.h"
#include "Widgets/Input/SSlider.h"
#include "Framework/Docking/TabManager.h"
#include "EditorStyleSet.h"
#include "Settings/ContentBrowserSettings.h"
#include "Engine/Blueprint.h"
#include "Editor.h"
#include "AssetSelection.h"
#include "AssetRegistryModule.h"
#include "IAssetTools.h"
#include "AssetToolsModule.h"
#include "ContentBrowserLog.h"
#include "FrontendFilterBase.h"
#include "ContentBrowserSingleton.h"
#include "EditorWidgetsModule.h"
#include "AssetViewTypes.h"
#include "DragAndDrop/AssetDragDropOp.h"
#include "DragDropHandler.h"
#include "AssetViewWidgets.h"
#include "ContentBrowserModule.h"
#include "ObjectTools.h"
#include "NativeClassHierarchy.h"
#include "EmptyFolderVisibilityManager.h"
#include "Framework/Notifications/NotificationManager.h"
#include "Widgets/Notifications/SNotificationList.h"
#include "Widgets/Layout/SSplitter.h"
#include "HAL/PlatformApplicationMisc.h"
#include "DesktopPlatformModule.h"
#include "Misc/FileHelper.h"
#include "Misc/TextFilterUtils.h"
#include "Misc/BlacklistNames.h"
#include "AssetRegistryState.h"
#include "Materials/Material.h"
#include "ContentBrowserMenuContexts.h"
#include "ToolMenus.h"

#define LOCTEXT_NAMESPACE "ContentBrowser"
#define MAX_THUMBNAIL_SIZE 4096

namespace
{
	/** Time delay between recently added items being added to the filtered asset items list */
	const double TimeBetweenAddingNewAssets = 4.0;

	/** Time delay between performing the last jump, and the jump term being reset */
	const double JumpDelaySeconds = 2.0;
}

namespace AssetViewUtils
{
	/** Higher performance version of FAssetData::IsUAsset()
	 * Returns true if this is the primary asset in a package, true for maps and assets but false for secondary objects like class redirectors
	 */
	bool IsUAsset(const FAssetData& Item)
	{
		TextFilterUtils::FNameBufferWithNumber AssetNameBuffer(Item.AssetName);
		TextFilterUtils::FNameBufferWithNumber PackageNameBuffer(Item.PackageName);

		if (PackageNameBuffer.IsWide())
		{
			// Skip to final slash
			const WIDECHAR* LongPackageAssetNameWide = PackageNameBuffer.GetWideNamePtr();
			for (const WIDECHAR* CharPtr = PackageNameBuffer.GetWideNamePtr(); *CharPtr; ++CharPtr)
			{
				if (*CharPtr == '/')
				{
					LongPackageAssetNameWide = CharPtr + 1;
				}
			}

			if (AssetNameBuffer.IsWide())
			{
				return !FCStringWide::Stricmp(LongPackageAssetNameWide, AssetNameBuffer.GetWideNamePtr());
			}
			else if (FCString::IsPureAnsi(LongPackageAssetNameWide))
			{
				// Convert PackageName to ANSI for comparison
				ANSICHAR LongPackageAssetNameAnsi[NAME_WITH_NUMBER_SIZE];
				FPlatformString::Convert(LongPackageAssetNameAnsi, NAME_WITH_NUMBER_SIZE, LongPackageAssetNameWide, FCStringWide::Strlen(LongPackageAssetNameWide) + 1);
				return !FCStringAnsi::Stricmp(LongPackageAssetNameAnsi, AssetNameBuffer.GetAnsiNamePtr());
			}
		}
		else if (!AssetNameBuffer.IsWide())
		{
			// Skip to final slash
			const ANSICHAR* LongPackageAssetNameAnsi = PackageNameBuffer.GetAnsiNamePtr();
			for (const ANSICHAR* CharPtr = PackageNameBuffer.GetAnsiNamePtr(); *CharPtr; ++CharPtr)
			{
				if (*CharPtr == '/')
				{
					LongPackageAssetNameAnsi = CharPtr + 1;
				}
			}

			return !FCStringAnsi::Stricmp(LongPackageAssetNameAnsi, AssetNameBuffer.GetAnsiNamePtr());
		}

		return false;
	}

	/** Expands blacklist of class names to include subclasses */
	void ExpandClassesBlacklist(const FBlacklistNames& InBlacklist, FBlacklistNames& ExpandedBlacklist)
	{
		FAssetRegistryModule& AssetRegistryModule = FModuleManager::LoadModuleChecked<FAssetRegistryModule>("AssetRegistry");
		if (InBlacklist.GetBlacklist().Num() > 0)
		{
			TArray<FName> BlacklistKeys;
			InBlacklist.GetBlacklist().GetKeys(BlacklistKeys);
			const TSet<FName> EmptySet;
			TSet<FName> BlacklistSubClassNames;
			AssetRegistryModule.Get().GetDerivedClassNames(BlacklistKeys, EmptySet, BlacklistSubClassNames);
			for (const FName ClassName : BlacklistSubClassNames)
			{
				ExpandedBlacklist.AddBlacklistItem(NAME_None, ClassName);
			}
		}

		if (InBlacklist.GetWhitelist().Num() > 0)
		{
			TArray<FName> WhitelistKeys;
			InBlacklist.GetWhitelist().GetKeys(WhitelistKeys);
			const TSet<FName> EmptySet;
			TSet<FName> WhitelistSubClassNames;
			AssetRegistryModule.Get().GetDerivedClassNames(WhitelistKeys, EmptySet, WhitelistSubClassNames);
			for (const FName ClassName : WhitelistSubClassNames)
			{
				ExpandedBlacklist.AddWhitelistItem(NAME_None, ClassName);
			}
		}
	}

	class FInitialAssetFilter
	{
	public:
		FInitialAssetFilter(bool InDisplayL10N, bool InDisplayEngine, bool InDisplayPlugins, const FBlacklistPaths* InFolderBlacklist, const FBlacklistNames* InClassBlacklist) :
			bDisplayL10N(InDisplayL10N),
			bDisplayEngine(InDisplayEngine),
			bDisplayPlugins(InDisplayPlugins),
			FolderBlacklist(InFolderBlacklist),
			AssetClassBlacklist(nullptr)
		{
			ObjectRedirectorClassName = UObjectRedirector::StaticClass()->GetFName();

			Plugins = IPluginManager::Get().GetEnabledPluginsWithContent();
			PluginNamesUpperWide.Reset(Plugins.Num());
			PluginNamesUpperAnsi.Reset(Plugins.Num());
			PluginLoadedFromEngine.Reset(Plugins.Num());
			for (const TSharedRef<IPlugin>& PluginRef : Plugins)
			{
				FString& PluginNameUpperWide = PluginNamesUpperWide.Add_GetRef(PluginRef->GetName().ToUpper());
				TextFilterUtils::TryConvertWideToAnsi(PluginNameUpperWide, PluginNamesUpperAnsi.AddDefaulted_GetRef());
				PluginLoadedFromEngine.Add(PluginRef->GetLoadedFrom() == EPluginLoadedFrom::Engine);
			}

			if (InClassBlacklist && InClassBlacklist->HasFiltering())
			{
				ExpandClassesBlacklist(*InClassBlacklist, ExpandedClassesBlacklist);
				AssetClassBlacklist = &ExpandedClassesBlacklist;
			}
		}

		FORCEINLINE bool PassesFilter(const FAssetData& Item) const
		{
			if (!PassesRedirectorMainAssetFilter(Item))
			{
				return false;
			}

			if (AssetClassBlacklist && !AssetClassBlacklist->PassesFilter(Item.AssetClass))
			{
				return false;
			}

			return PassesPackagePathFilter(Item.PackagePath);
		}

		FORCEINLINE bool PassesRedirectorMainAssetFilter(const FAssetData& Item) const
		{
			// Do not show redirectors if they are not the main asset in the uasset file.
			if (Item.AssetClass == ObjectRedirectorClassName && !AssetViewUtils::IsUAsset(Item))
			{
				return false;
			}

			return true;
		}

		FORCEINLINE bool PassesPackagePathFilter(const FName& PackagePath) const
		{
			TextFilterUtils::FNameBufferWithNumber ObjectPathBuffer(PackagePath);
			if (ObjectPathBuffer.IsWide())
			{
				if (!PassesPackagePathFilter(ObjectPathBuffer.GetWideNamePtr()))
				{
					return false;
				}
			}
			else
			{
				if (!PassesPackagePathFilter(ObjectPathBuffer.GetAnsiNamePtr()))
				{
					return false;
				}
			}
			
			if (FolderBlacklist && !FolderBlacklist->PassesStartsWithFilter(PackagePath))
			{
				return false;
			}

			return true;
		}

		template <typename CharType>
		FORCEINLINE bool PassesPackagePathFilter(CharType* PackagePath) const
		{
			CharType* PathCh = PackagePath;
			if (*PathCh++ != '/')
			{
				return true;
			}

			for (; *PathCh && *PathCh != '/'; ++PathCh)
			{
				*PathCh = TChar<CharType>::ToUpper(*PathCh);
			}

			if (*PathCh)
			{
				if (!bDisplayL10N)
				{
					if ((PathCh[1] == 'L' || PathCh[1] == 'l') &&
						PathCh[2] == '1' &&
						PathCh[3] == '0' &&
						(PathCh[4] == 'N' || PathCh[4] == 'n') &&
						(PathCh[5] == '/' || PathCh[5] == 0))
					{
						return false;
					}
				}
				*PathCh = 0;
			}

			CharType* PackageRootFolderName = PackagePath + 1;
			int32 PackageRootFolderNameLength = PathCh - PackageRootFolderName;
			if (PackageRootFolderNameLength == 4 && TCString<CharType>::Strncmp(PackageRootFolderName, LITERAL(CharType, "GAME"), 4) == 0)
			{
				return true;
			}
			else if (PackageRootFolderNameLength == 6 && TCString<CharType>::Strncmp(PackageRootFolderName, LITERAL(CharType, "ENGINE"), 4) == 0)
			{
				return bDisplayEngine;
			}
			else
			{
				if (!bDisplayPlugins || !bDisplayEngine)
				{
					int32 PluginIndex = FindPluginNameUpper(PackageRootFolderName, PackageRootFolderNameLength);
					if (PluginIndex != INDEX_NONE)
					{
						if (!bDisplayPlugins)
						{
							return false;
						}
						else if (!bDisplayEngine && PluginLoadedFromEngine[PluginIndex])
						{
							return false;
						}
					}
				}
			}

			return true;
		}

		

	private:
		FName ObjectRedirectorClassName;
		bool bDisplayL10N;
		bool bDisplayEngine;
		bool bDisplayPlugins;
		TArray<TArray<ANSICHAR>> PluginNamesUpperAnsi;
		TArray<FString> PluginNamesUpperWide;
		TArray<bool> PluginLoadedFromEngine;
		TArray<TSharedRef<IPlugin>> Plugins;
		const FBlacklistPaths* FolderBlacklist;
		const FBlacklistNames* AssetClassBlacklist;
		FBlacklistNames ExpandedClassesBlacklist;

		FORCEINLINE int32 FindPluginNameUpper(const WIDECHAR* PluginNameUpper, int32 Length) const
		{
			int32 i = 0;
			for (const FString& OtherPluginNameUpper : PluginNamesUpperWide)
			{
				if (OtherPluginNameUpper.Len() == Length && TCString<WIDECHAR>::Strcmp(PluginNameUpper, *OtherPluginNameUpper) == 0)
				{
					return i;
				}
				++i;
			}

			return INDEX_NONE;
		}

		FORCEINLINE int32 FindPluginNameUpper(const ANSICHAR* PluginNameUpper, int32 Length) const
		{
			const int32 LengthWithNull = Length + 1;
			int32 i = 0;
			for (const TArray<ANSICHAR>& OtherPluginNameUpper : PluginNamesUpperAnsi)
			{
				if (OtherPluginNameUpper.Num() == LengthWithNull && TCString<ANSICHAR>::Strcmp(PluginNameUpper, OtherPluginNameUpper.GetData()) == 0)
				{
					return i;
				}
				++i;
			}

			return INDEX_NONE;
		}
	};
} // namespace AssetViewUtils

SAssetView::~SAssetView()
{
	// Load the asset registry module to unregister delegates
	if ( FModuleManager::Get().IsModuleLoaded("AssetRegistry") )
	{
		FAssetRegistryModule& AssetRegistryModule = FModuleManager::GetModuleChecked<FAssetRegistryModule>(TEXT("AssetRegistry"));
		AssetRegistryModule.Get().OnAssetAdded().RemoveAll( this );
		AssetRegistryModule.Get().OnAssetRemoved().RemoveAll( this );
		AssetRegistryModule.Get().OnAssetRenamed().RemoveAll( this );
		AssetRegistryModule.Get().OnAssetUpdated().RemoveAll( this );
		AssetRegistryModule.Get().OnPathAdded().RemoveAll( this );
		AssetRegistryModule.Get().OnPathRemoved().RemoveAll( this );
	}

	// Unregister listener for asset loading and object property changes
	FCoreUObjectDelegates::OnAssetLoaded.RemoveAll(this);
	FCoreUObjectDelegates::OnObjectPropertyChanged.RemoveAll(this);

	// Unsubscribe from folder population events
	{
		TSharedRef<FEmptyFolderVisibilityManager> EmptyFolderVisibilityManager = FContentBrowserSingleton::Get().GetEmptyFolderVisibilityManager();
		EmptyFolderVisibilityManager->OnFolderPopulated().RemoveAll(this);
	}

	// Unsubscribe from class events
	if ( bCanShowClasses )
	{
		TSharedRef<FNativeClassHierarchy> NativeClassHierarchy = FContentBrowserSingleton::Get().GetNativeClassHierarchy();
		NativeClassHierarchy->OnClassHierarchyUpdated().RemoveAll( this );
	}

	// Remove the listener for when view settings are changed
	UContentBrowserSettings::OnSettingChanged().RemoveAll(this);

	if ( FrontendFilters.IsValid() )
	{
		// Clear the frontend filter changed delegate
		FrontendFilters->OnChanged().RemoveAll( this );
	}

	// Release all rendering resources being held onto
	AssetThumbnailPool.Reset();
}

BEGIN_SLATE_FUNCTION_BUILD_OPTIMIZATION
void SAssetView::Construct( const FArguments& InArgs )
{
	bIsWorking = false;
	TotalAmortizeTime = 0;
	AmortizeStartTime = 0;
	MaxSecondsPerFrame = 0.015;

	bFillEmptySpaceInTileView = InArgs._FillEmptySpaceInTileView;
	FillScale = 1.0f;

	ThumbnailHintFadeInSequence.JumpToStart();
	ThumbnailHintFadeInSequence.AddCurve(0, 0.5f, ECurveEaseFunction::Linear);

	// Load the asset registry module to listen for updates
	FAssetRegistryModule& AssetRegistryModule = FModuleManager::LoadModuleChecked<FAssetRegistryModule>(TEXT("AssetRegistry"));
	AssetRegistryModule.Get().OnAssetAdded().AddSP( this, &SAssetView::OnAssetAdded );
	AssetRegistryModule.Get().OnAssetRemoved().AddSP( this, &SAssetView::OnAssetRemoved );
	AssetRegistryModule.Get().OnAssetRenamed().AddSP( this, &SAssetView::OnAssetRenamed );
	AssetRegistryModule.Get().OnAssetUpdated().AddSP( this, &SAssetView::OnAssetUpdated );
	AssetRegistryModule.Get().OnPathAdded().AddSP( this, &SAssetView::OnAssetRegistryPathAdded );
	AssetRegistryModule.Get().OnPathRemoved().AddSP( this, &SAssetView::OnAssetRegistryPathRemoved );

	FCollectionManagerModule& CollectionManagerModule = FCollectionManagerModule::GetModule();
	CollectionManagerModule.Get().OnAssetsAdded().AddSP( this, &SAssetView::OnAssetsAddedToCollection );
	CollectionManagerModule.Get().OnAssetsRemoved().AddSP( this, &SAssetView::OnAssetsRemovedFromCollection );
	CollectionManagerModule.Get().OnCollectionRenamed().AddSP( this, &SAssetView::OnCollectionRenamed );
	CollectionManagerModule.Get().OnCollectionUpdated().AddSP( this, &SAssetView::OnCollectionUpdated );

	// Listen for when assets are loaded or changed to update item data
	FCoreUObjectDelegates::OnAssetLoaded.AddSP(this, &SAssetView::OnAssetLoaded);
	FCoreUObjectDelegates::OnObjectPropertyChanged.AddSP(this, &SAssetView::OnObjectPropertyChanged);

	// Listen to find out when the available classes are changed, so that we can refresh our paths
	if ( bCanShowClasses )
	{
		TSharedRef<FNativeClassHierarchy> NativeClassHierarchy = FContentBrowserSingleton::Get().GetNativeClassHierarchy();
		NativeClassHierarchy->OnClassHierarchyUpdated().AddSP( this, &SAssetView::OnClassHierarchyUpdated );
	}

	// Listen to find out when previously empty paths are populated with content
	{
		TSharedRef<FEmptyFolderVisibilityManager> EmptyFolderVisibilityManager = FContentBrowserSingleton::Get().GetEmptyFolderVisibilityManager();
		EmptyFolderVisibilityManager->OnFolderPopulated().AddSP(this, &SAssetView::OnFolderPopulated);
	}

	// Listen for when view settings are changed
	UContentBrowserSettings::OnSettingChanged().AddSP(this, &SAssetView::HandleSettingChanged);

	// Get desktop metrics
	FDisplayMetrics DisplayMetrics;
	FSlateApplication::Get().GetCachedDisplayMetrics( DisplayMetrics );

	const FVector2D DisplaySize(
		DisplayMetrics.PrimaryDisplayWorkAreaRect.Right - DisplayMetrics.PrimaryDisplayWorkAreaRect.Left,
		DisplayMetrics.PrimaryDisplayWorkAreaRect.Bottom - DisplayMetrics.PrimaryDisplayWorkAreaRect.Top );

	const float ThumbnailScaleRangeScalar = ( DisplaySize.Y / 1080 );

	// Create a thumbnail pool for rendering thumbnails	
	AssetThumbnailPool = MakeShareable( new FAssetThumbnailPool(1024, InArgs._AreRealTimeThumbnailsAllowed) );
	NumOffscreenThumbnails = 64;
	ListViewThumbnailResolution = 128;
	ListViewThumbnailSize = 64;
	ListViewThumbnailPadding = 4;
	TileViewThumbnailResolution = 256;
	TileViewThumbnailSize = 128;
	TileViewThumbnailPadding = 5;

	TileViewNameHeight = 36;
	ThumbnailScaleSliderValue = InArgs._ThumbnailScale; 

	if ( !ThumbnailScaleSliderValue.IsBound() )
	{
		ThumbnailScaleSliderValue = FMath::Clamp<float>(ThumbnailScaleSliderValue.Get(), 0.0f, 1.0f);
	}

	MinThumbnailScale = 0.2f * ThumbnailScaleRangeScalar;
	MaxThumbnailScale = 2.0f * ThumbnailScaleRangeScalar;

	bCanShowClasses = InArgs._CanShowClasses;

	bCanShowFolders = InArgs._CanShowFolders;

	bFilterRecursivelyWithBackendFilter = InArgs._FilterRecursivelyWithBackendFilter;
		
	bCanShowRealTimeThumbnails = InArgs._CanShowRealTimeThumbnails;

	bCanShowDevelopersFolder = InArgs._CanShowDevelopersFolder;

	bCanShowFavorites = InArgs._CanShowFavorites;
	bCanDockCollections = InArgs._CanDockCollections;
	bPreloadAssetsForContextMenu = InArgs._PreloadAssetsForContextMenu;

	SelectionMode = InArgs._SelectionMode;

	bShowPathInColumnView = InArgs._ShowPathInColumnView;
	bShowTypeInColumnView = InArgs._ShowTypeInColumnView;
	bSortByPathInColumnView = bShowPathInColumnView & InArgs._SortByPathInColumnView;

	bPendingUpdateThumbnails = false;
	bShouldNotifyNextAssetSync = true;
	CurrentThumbnailSize = TileViewThumbnailSize;

	SourcesData = InArgs._InitialSourcesData;
	BackendFilter = InArgs._InitialBackendFilter;

	FrontendFilters = InArgs._FrontendFilters;
	if ( FrontendFilters.IsValid() )
	{
		FrontendFilters->OnChanged().AddSP( this, &SAssetView::OnFrontendFiltersChanged );
	}

	OnShouldFilterAsset = InArgs._OnShouldFilterAsset;
	OnAssetSelected = InArgs._OnAssetSelected;
	OnAssetSelectionChanged = InArgs._OnAssetSelectionChanged;
	OnAssetsActivated = InArgs._OnAssetsActivated;
	OnGetAssetContextMenu = InArgs._OnGetAssetContextMenu;
	OnGetFolderContextMenu = InArgs._OnGetFolderContextMenu;
	OnGetPathContextMenuExtender = InArgs._OnGetPathContextMenuExtender;
	OnFindInAssetTreeRequested = InArgs._OnFindInAssetTreeRequested;
	OnAssetRenameCommitted = InArgs._OnAssetRenameCommitted;
	OnAssetTagWantsToBeDisplayed = InArgs._OnAssetTagWantsToBeDisplayed;
	OnIsAssetValidForCustomToolTip = InArgs._OnIsAssetValidForCustomToolTip;
	OnGetCustomAssetToolTip = InArgs._OnGetCustomAssetToolTip;
	OnVisualizeAssetToolTip = InArgs._OnVisualizeAssetToolTip;
	OnAssetToolTipClosing = InArgs._OnAssetToolTipClosing;
	OnGetCustomSourceAssets = InArgs._OnGetCustomSourceAssets;
	HighlightedText = InArgs._HighlightedText;
	ThumbnailLabel = InArgs._ThumbnailLabel;
	AllowThumbnailHintLabel = InArgs._AllowThumbnailHintLabel;
	AssetShowWarningText = InArgs._AssetShowWarningText;
	bAllowDragging = InArgs._AllowDragging;
	bAllowFocusOnSync = InArgs._AllowFocusOnSync;
	OnPathSelected = InArgs._OnPathSelected;
	HiddenColumnNames = DefaultHiddenColumnNames = InArgs._HiddenColumnNames;
	CustomColumns = InArgs._CustomColumns;
	OnSearchOptionsChanged = InArgs._OnSearchOptionsChanged;

	if ( InArgs._InitialViewType >= 0 && InArgs._InitialViewType < EAssetViewType::MAX )
	{
		CurrentViewType = InArgs._InitialViewType;
	}
	else
	{
		CurrentViewType = EAssetViewType::Tile;
	}

	bPendingSortFilteredItems = false;
	bQuickFrontendListRefreshRequested = false;
	bSlowFullListRefreshRequested = false;
	LastSortTime = 0;
	SortDelaySeconds = 8;

	LastProcessAddsTime = 0;

	bBulkSelecting = false;
	bAllowThumbnailEditMode = InArgs._AllowThumbnailEditMode;
	bThumbnailEditMode = false;
	bUserSearching = false;
	bPendingFocusOnSync = false;
	bWereItemsRecursivelyFiltered = false;

	NumVisibleColumns = 0;

	FAssetToolsModule& AssetToolsModule = FModuleManager::LoadModuleChecked<FAssetToolsModule>("AssetTools");
	AssetClassBlacklist = AssetToolsModule.Get().GetAssetClassBlacklist();
	FolderBlacklist = AssetToolsModule.Get().GetFolderBlacklist();

	FEditorWidgetsModule& EditorWidgetsModule = FModuleManager::LoadModuleChecked<FEditorWidgetsModule>("EditorWidgets");
	TSharedRef<SWidget> AssetDiscoveryIndicator = EditorWidgetsModule.CreateAssetDiscoveryIndicator(EAssetDiscoveryIndicatorScaleMode::Scale_Vertical);

	TSharedRef<SVerticalBox> VerticalBox = SNew(SVerticalBox);

	ChildSlot
	[
		VerticalBox
	];

	// Assets area
	VerticalBox->AddSlot()
	.FillHeight(1.f)
	[
		SNew( SVerticalBox ) 

		+ SVerticalBox::Slot()
		.AutoHeight()
		[
			SNew( SBox )
			.Visibility_Lambda([this] { return bIsWorking ? EVisibility::SelfHitTestInvisible : EVisibility::Collapsed; })
			.HeightOverride( 2 )
			[
				SNew( SProgressBar )
				.Percent( this, &SAssetView::GetIsWorkingProgressBarState )
				.Style( FEditorStyle::Get(), "WorkingBar" )
				.BorderPadding( FVector2D(0,0) )
			]
		]
		
		+ SVerticalBox::Slot()
		.FillHeight(1.f)
		[
			SNew(SOverlay)

			+ SOverlay::Slot()
			.HAlign(HAlign_Fill)
			.VAlign(VAlign_Fill)
			[
				// Container for the view types
				SAssignNew(ViewContainer, SBorder)
				.Padding(0)
				.BorderImage(FEditorStyle::GetBrush("NoBorder"))
			]

			+ SOverlay::Slot()
			.HAlign(HAlign_Fill)
			.VAlign(VAlign_Center)
			.Padding(FMargin(0, 14, 0, 0))
			[
				// A warning to display when there are no assets to show
				SNew( STextBlock )
				.Justification( ETextJustify::Center )
				.Text( this, &SAssetView::GetAssetShowWarningText )
				.Visibility( this, &SAssetView::IsAssetShowWarningTextVisible )
				.AutoWrapText( true )
			]

			+ SOverlay::Slot()
			.HAlign(HAlign_Fill)
			.VAlign(VAlign_Bottom)
			.Padding(FMargin(24, 0, 24, 0))
			[
				// Asset discovery indicator
				AssetDiscoveryIndicator
			]

			+ SOverlay::Slot()
			.HAlign(HAlign_Right)
			.VAlign(VAlign_Bottom)
			.Padding(FMargin(8, 0))
			[
				SNew(SBorder)
				.BorderImage(FEditorStyle::GetBrush("ErrorReporting.EmptyBox"))
				.BorderBackgroundColor(this, &SAssetView::GetQuickJumpColor)
				.Visibility(this, &SAssetView::IsQuickJumpVisible)
				[
					SNew(STextBlock)
					.Text(this, &SAssetView::GetQuickJumpTerm)
				]
			]
		]
	];

	// Thumbnail edit mode banner
	VerticalBox->AddSlot()
	.AutoHeight()
	.Padding(0, 4)
	[
		SNew(SBorder)
		.Visibility( this, &SAssetView::GetEditModeLabelVisibility )
		.BorderImage( FEditorStyle::GetBrush("ContentBrowser.EditModeLabelBorder") )
		.Content()
		[
			SNew( SHorizontalBox )

			+SHorizontalBox::Slot()
			.VAlign(VAlign_Center)
			.Padding(4, 0, 0, 0)
			.FillWidth(1.f)
			[
				SNew(STextBlock)
				.Text(LOCTEXT("ThumbnailEditModeLabel", "Editing Thumbnails. Drag a thumbnail to rotate it if there is a 3D environment."))
				.TextStyle( FEditorStyle::Get(), "ContentBrowser.EditModeLabelFont" )
			]

			+SHorizontalBox::Slot()
			.AutoWidth()
			.VAlign(VAlign_Center)
			[
				SNew(SButton)
				.Text( LOCTEXT("EndThumbnailEditModeButton", "Done Editing") )
				.OnClicked( this, &SAssetView::EndThumbnailEditModeClicked )
			]
		]
	];

	if (InArgs._ShowBottomToolbar)
	{
		// Bottom panel
		VerticalBox->AddSlot()
		.AutoHeight()
		[
			SNew(SHorizontalBox)

			// Asset count
			+SHorizontalBox::Slot()
			.FillWidth(1.f)
			.VAlign(VAlign_Center)
			.Padding(8, 0)
			[
				SNew(STextBlock)
				.Text(this, &SAssetView::GetAssetCountText)
			]

			// View mode combo button
			+SHorizontalBox::Slot()
			.AutoWidth()
			[
				SAssignNew( ViewOptionsComboButton, SComboButton )
				.ContentPadding(0)
				.ForegroundColor( this, &SAssetView::GetViewButtonForegroundColor )
				.ButtonStyle( FEditorStyle::Get(), "ToggleButton" ) // Use the tool bar item style for this button
				.OnGetMenuContent( this, &SAssetView::GetViewButtonContent )
				.ButtonContent()
				[
					SNew(SHorizontalBox)
 
					+SHorizontalBox::Slot()
					.AutoWidth()
					.VAlign(VAlign_Center)
					[
						SNew(SImage).Image( FEditorStyle::GetBrush("GenericViewButton") )
					]
 
					+SHorizontalBox::Slot()
					.AutoWidth()
					.Padding(2, 0, 0, 0)
					.VAlign(VAlign_Center)
					[
						SNew(STextBlock).Text( LOCTEXT("ViewButton", "View Options") )
					]
				]
			]
		];
	}

	CreateCurrentView();

	if( InArgs._InitialAssetSelection.IsValid() )
	{
		// sync to the initial item without notifying of selection
		bShouldNotifyNextAssetSync = false;
		TArray<FAssetData> AssetsToSync;
		AssetsToSync.Add( InArgs._InitialAssetSelection );
		SyncToAssets( AssetsToSync );
	}

	// If currently looking at column, and you could choose to sort by path in column first and then name
	// Generalizing this is a bit difficult because the column ID is not accessible or is not known
	// Currently I assume this won't work, if this view mode is not column. Otherwise, I don't think sorting by path
	// is a good idea. 
	if (CurrentViewType == EAssetViewType::Column && bSortByPathInColumnView)
	{
		SortManager.SetSortColumnId(EColumnSortPriority::Primary, SortManager.PathColumnId);
		SortManager.SetSortColumnId(EColumnSortPriority::Secondary, SortManager.NameColumnId);
		SortManager.SetSortMode(EColumnSortPriority::Primary, EColumnSortMode::Ascending);
		SortManager.SetSortMode(EColumnSortPriority::Secondary, EColumnSortMode::Ascending);
		SortList();
	}
}

END_SLATE_FUNCTION_BUILD_OPTIMIZATION

TOptional< float > SAssetView::GetIsWorkingProgressBarState() const
{
	return bIsWorking ? TOptional< float >() : 0.0f; 
}

void SAssetView::SetSourcesData(const FSourcesData& InSourcesData)
{
	// Update the path and collection lists
	SourcesData = InSourcesData;
	RequestSlowFullListRefresh();
	ClearSelection();
}

const FSourcesData& SAssetView::GetSourcesData() const
{
	return SourcesData;
}

bool SAssetView::IsAssetPathSelected() const
{
	int32 NumAssetPaths, NumClassPaths;
	ContentBrowserUtils::CountPathTypes(SourcesData.PackagePaths, NumAssetPaths, NumClassPaths);

	// Check that only asset paths are selected
	return NumAssetPaths > 0 && NumClassPaths == 0;
}

void SAssetView::SetBackendFilter(const FARFilter& InBackendFilter)
{
	// Update the path and collection lists
	BackendFilter = InBackendFilter;
	RequestSlowFullListRefresh();
}

void SAssetView::AppendBackendFilter(FARFilter& FilterToAppendTo) const
{
	FilterToAppendTo.Append(BackendFilter);

}

void SAssetView::OnCreateNewFolder(const FString& FolderName, const FString& FolderPath)
{
	// we should only be creating one deferred folder per tick
	check(!DeferredFolderToCreate.IsValid());

	// Folder creation requires focus to give object a name, otherwise object will not be created
	TSharedPtr<SWindow> OwnerWindow = FSlateApplication::Get().FindWidgetWindow(AsShared());
	if (OwnerWindow.IsValid() && !OwnerWindow->HasAnyUserFocusOrFocusedDescendants())
	{
		FSlateApplication::Get().SetUserFocus(FSlateApplication::Get().GetUserIndexForKeyboard(), AsShared(), EFocusCause::SetDirectly);
	}

	// Make sure we are showing the location of the new folder (we may have created it in a folder)
	OnPathSelected.Execute(FolderPath);

	DeferredFolderToCreate = MakeUnique<FCreateDeferredFolderData>();
	DeferredFolderToCreate->FolderName = FolderName;
	DeferredFolderToCreate->FolderPath = FolderPath;
}

void SAssetView::DeferredCreateNewFolder()
{
	if (DeferredFolderToCreate.IsValid())
	{
		TSharedPtr<FAssetViewFolder> NewItem = MakeShareable(new FAssetViewFolder(DeferredFolderToCreate->FolderPath / DeferredFolderToCreate->FolderName));
		NewItem->bNewFolder = true;
		NewItem->bRenameWhenScrolledIntoview = true;
		FilteredAssetItems.Insert( NewItem, 0 );

		SetSelection(NewItem);
		RequestScrollIntoView(NewItem);

		DeferredFolderToCreate.Reset();
	}
}

void SAssetView::CreateNewAsset(const FString& DefaultAssetName, const FString& PackagePath, UClass* AssetClass, UFactory* Factory)
{
	if ( !ensure(AssetClass || Factory) )
	{
		return;
	}

	if ( AssetClass && Factory && !ensure(AssetClass->IsChildOf(Factory->GetSupportedClass())) )
	{
		return;
	}
	
	// we should only be creating one deferred asset per tick
	check(!DeferredAssetToCreate.IsValid());

	// Asset creation requires focus to give object a name, otherwise object will not be created
	TSharedPtr<SWindow> OwnerWindow = FSlateApplication::Get().FindWidgetWindow(AsShared());
	if (OwnerWindow.IsValid() && !OwnerWindow->HasAnyUserFocusOrFocusedDescendants())
	{
		FSlateApplication::Get().SetUserFocus(FSlateApplication::Get().GetUserIndexForKeyboard(), AsShared(), EFocusCause::SetDirectly);
	}

	// Make sure we are showing the location of the new asset (we may have created it in a folder)
	OnPathSelected.Execute(PackagePath);

	// Defer asset creation until next tick, so we get a chance to refresh the view
	DeferredAssetToCreate = MakeUnique<FCreateDeferredAssetData>();
	DeferredAssetToCreate->DefaultAssetName = DefaultAssetName;
	DeferredAssetToCreate->PackagePath = PackagePath;
	DeferredAssetToCreate->AssetClass = AssetClass;
	DeferredAssetToCreate->Factory = Factory;
}

void SAssetView::DeferredCreateNewAsset()
{
	if(DeferredAssetToCreate.IsValid())
	{
		FString PackageNameStr = DeferredAssetToCreate->PackagePath + "/" + DeferredAssetToCreate->DefaultAssetName;
		FName PackageName = FName(*PackageNameStr);
		FName PackagePathFName = FName(*DeferredAssetToCreate->PackagePath);
		FName AssetName = FName(*DeferredAssetToCreate->DefaultAssetName);
		FName AssetClassName = DeferredAssetToCreate->AssetClass->GetFName();

		FAssetData NewAssetData(PackageName, PackagePathFName, AssetName, AssetClassName);
		TSharedPtr<FAssetViewItem> NewItem = MakeShareable(new FAssetViewCreation(NewAssetData, DeferredAssetToCreate->AssetClass, DeferredAssetToCreate->Factory));

		NewItem->bRenameWhenScrolledIntoview = true;
		FilteredAssetItems.Insert( NewItem, 0 );
		SortManager.SortList(FilteredAssetItems, MajorityAssetType, CustomColumns);

		SetSelection(NewItem);
		RequestScrollIntoView(NewItem);

		FEditorDelegates::OnNewAssetCreated.Broadcast(DeferredAssetToCreate->Factory);

		DeferredAssetToCreate.Reset();
	}
}

void SAssetView::DuplicateAsset(const FString& PackagePath, const TWeakObjectPtr<UObject>& OriginalObject)
{
	if ( !ensure(OriginalObject.IsValid()) )
	{
		return;
	}

	FString AssetNameStr;
	FString PackageNameStr;

	// Find a unique default name for the duplicated asset
	static FName AssetToolsModuleName = FName("AssetTools");
	FAssetToolsModule& AssetToolsModule = FModuleManager::GetModuleChecked<FAssetToolsModule>(AssetToolsModuleName);
	AssetToolsModule.Get().CreateUniqueAssetName(PackagePath + TEXT("/") + OriginalObject->GetName(), TEXT(""), PackageNameStr, AssetNameStr);

	FName PackageName = FName(*PackageNameStr);
	FName PackagePathFName = FName(*PackagePath);
	FName AssetName = FName(*AssetNameStr);
	FName AssetClass = OriginalObject->GetClass()->GetFName();
	
	FAssetData NewAssetData(PackageName, PackagePathFName, AssetName, AssetClass);
	TSharedPtr<FAssetViewItem> NewItem = MakeShareable(new FAssetViewDuplication(NewAssetData, OriginalObject));
	NewItem->bRenameWhenScrolledIntoview = true;

	// Insert into the list and sort
	FilteredAssetItems.Insert( NewItem, 0 );
	SortManager.SortList(FilteredAssetItems, MajorityAssetType, CustomColumns);

	SetSelection(NewItem);
	RequestScrollIntoView(NewItem);
}

void SAssetView::RenameAsset(const FAssetData& ItemToRename)
{
	for ( auto ItemIt = FilteredAssetItems.CreateConstIterator(); ItemIt; ++ItemIt )
	{
		const TSharedPtr<FAssetViewItem>& Item = *ItemIt;
		if ( Item.IsValid() && Item->GetType() != EAssetItemType::Folder )	
		{
			const TSharedPtr<FAssetViewAsset>& ItemAsAsset = StaticCastSharedPtr<FAssetViewAsset>(Item);
			if ( ItemAsAsset->Data.ObjectPath == ItemToRename.ObjectPath )
			{
				ItemAsAsset->bRenameWhenScrolledIntoview = true;

				SetSelection(Item);
				RequestScrollIntoView(Item);
				break;
			}
		}
	}
}

void SAssetView::RenameFolder(const FString& FolderToRename)
{
	for ( auto ItemIt = FilteredAssetItems.CreateConstIterator(); ItemIt; ++ItemIt )
	{
		const TSharedPtr<FAssetViewItem>& Item = *ItemIt;
		if ( Item.IsValid() && Item->GetType() == EAssetItemType::Folder )	
		{
			const TSharedPtr<FAssetViewFolder>& ItemAsFolder = StaticCastSharedPtr<FAssetViewFolder>(Item);
			if ( ItemAsFolder->FolderPath == FolderToRename )
			{
				ItemAsFolder->bRenameWhenScrolledIntoview = true;

				SetSelection(Item);
				RequestScrollIntoView(Item);
				break;
			}
		}
	}
}

void SAssetView::SyncToAssets( const TArray<FAssetData>& AssetDataList, const bool bFocusOnSync )
{
	PendingSyncItems.Reset();
	for (const FAssetData& AssetData : AssetDataList)
	{
		PendingSyncItems.SelectedAssets.Add(AssetData.ObjectPath);
	}

	bPendingFocusOnSync = bFocusOnSync;
}

void SAssetView::SyncToFolders(const TArray<FString>& FolderList, const bool bFocusOnSync)
{
	PendingSyncItems.Reset();
	PendingSyncItems.SelectedFolders = TSet<FString>(FolderList);

	bPendingFocusOnSync = bFocusOnSync;
}

void SAssetView::SyncTo(const FContentBrowserSelection& ItemSelection, const bool bFocusOnSync)
{
	PendingSyncItems.Reset();
	PendingSyncItems.SelectedFolders = TSet<FString>(ItemSelection.SelectedFolders);
	for (const FAssetData& AssetData : ItemSelection.SelectedAssets)
	{
		PendingSyncItems.SelectedAssets.Add(AssetData.ObjectPath);
	}

	bPendingFocusOnSync = bFocusOnSync;
}

void SAssetView::SyncToSelection( const bool bFocusOnSync )
{
	PendingSyncItems.Reset();

	TArray<TSharedPtr<FAssetViewItem>> SelectedItems = GetSelectedItems();
	for (const TSharedPtr<FAssetViewItem>& Item : SelectedItems)
	{
		if (Item.IsValid())
		{
			if (Item->GetType() == EAssetItemType::Folder)
			{
				PendingSyncItems.SelectedFolders.Add(StaticCastSharedPtr<FAssetViewFolder>(Item)->FolderPath);
			}
			else
			{
				PendingSyncItems.SelectedAssets.Add(StaticCastSharedPtr<FAssetViewAsset>(Item)->Data.ObjectPath);
			}
		}
	}

	bPendingFocusOnSync = bFocusOnSync;
}

void SAssetView::ApplyHistoryData( const FHistoryData& History )
{
	SetSourcesData(History.SourcesData);
	PendingSyncItems = History.SelectionData;
	bPendingFocusOnSync = true;
}

TArray<TSharedPtr<FAssetViewItem>> SAssetView::GetSelectedItems() const
{
	switch ( GetCurrentViewType() )
	{
		case EAssetViewType::List: return ListView->GetSelectedItems();
		case EAssetViewType::Tile: return TileView->GetSelectedItems();
		case EAssetViewType::Column: return ColumnView->GetSelectedItems();
		default:
		ensure(0); // Unknown list type
		return TArray<TSharedPtr<FAssetViewItem>>();
	}
}

TArray<FAssetData> SAssetView::GetSelectedAssets() const
{
	TArray<TSharedPtr<FAssetViewItem>> SelectedItems = GetSelectedItems();
	TArray<FAssetData> SelectedAssets;
	for ( auto ItemIt = SelectedItems.CreateConstIterator(); ItemIt; ++ItemIt )
	{
		const TSharedPtr<FAssetViewItem>& Item = *ItemIt;

		// Only report non-temporary & non-folder items
		if ( Item.IsValid() && !Item->IsTemporaryItem() && Item->GetType() != EAssetItemType::Folder )	
		{
			SelectedAssets.Add(StaticCastSharedPtr<FAssetViewAsset>(Item)->Data);
		}
	}

	return SelectedAssets;
}

TArray<FString> SAssetView::GetSelectedFolders() const
{
	TArray<TSharedPtr<FAssetViewItem>> SelectedItems = GetSelectedItems();
	TArray<FString> SelectedFolders;
	for ( auto ItemIt = SelectedItems.CreateConstIterator(); ItemIt; ++ItemIt )
	{
		const TSharedPtr<FAssetViewItem>& Item = *ItemIt;
		if ( Item.IsValid() && Item->GetType() == EAssetItemType::Folder )	
		{
			SelectedFolders.Add(StaticCastSharedPtr<FAssetViewFolder>(Item)->FolderPath);
		}
	}

	return SelectedFolders;
}

void SAssetView::RequestSlowFullListRefresh()
{
	bSlowFullListRefreshRequested = true;
}

void SAssetView::RequestQuickFrontendListRefresh()
{
	bQuickFrontendListRefreshRequested = true;
}

void SAssetView::RequestAddNewAssetsNextFrame()
{
	LastProcessAddsTime = FPlatformTime::Seconds() - TimeBetweenAddingNewAssets;
}

FString SAssetView::GetThumbnailScaleSettingPath(const FString& SettingsString) const
{
	return SettingsString + TEXT(".ThumbnailSizeScale");
}

FString SAssetView::GetCurrentViewTypeSettingPath(const FString& SettingsString) const
{
	return SettingsString + TEXT(".CurrentViewType");
}

void SAssetView::SaveSettings(const FString& IniFilename, const FString& IniSection, const FString& SettingsString) const
{
	GConfig->SetFloat(*IniSection, *GetThumbnailScaleSettingPath(SettingsString), ThumbnailScaleSliderValue.Get(), IniFilename);
	GConfig->SetInt(*IniSection, *GetCurrentViewTypeSettingPath(SettingsString), CurrentViewType, IniFilename);
	
	GConfig->SetArray(*IniSection, *(SettingsString + TEXT(".HiddenColumns")), HiddenColumnNames, IniFilename);
}

void SAssetView::LoadSettings(const FString& IniFilename, const FString& IniSection, const FString& SettingsString)
{
	float Scale = 0.f;
	if ( GConfig->GetFloat(*IniSection, *GetThumbnailScaleSettingPath(SettingsString), Scale, IniFilename) )
	{
		// Clamp value to normal range and update state
		Scale = FMath::Clamp<float>(Scale, 0.f, 1.f);
		SetThumbnailScale(Scale);
	}

	int32 ViewType = EAssetViewType::Tile;
	if ( GConfig->GetInt(*IniSection, *GetCurrentViewTypeSettingPath(SettingsString), ViewType, IniFilename) )
	{
		// Clamp value to normal range and update state
		if ( ViewType < 0 || ViewType >= EAssetViewType::MAX)
		{
			ViewType = EAssetViewType::Tile;
		}
		SetCurrentViewType( (EAssetViewType::Type)ViewType );
	}
	
	TArray<FString> LoadedHiddenColumnNames;
	GConfig->GetArray(*IniSection, *(SettingsString + TEXT(".HiddenColumns")), LoadedHiddenColumnNames, IniFilename);
	if (LoadedHiddenColumnNames.Num() > 0)
	{
		HiddenColumnNames = LoadedHiddenColumnNames;
	}
}

// Adjusts the selected asset by the selection delta, which should be +1 or -1)
void SAssetView::AdjustActiveSelection(int32 SelectionDelta)
{
	// Find the index of the first selected item
	TArray<TSharedPtr<FAssetViewItem>> SelectionSet = GetSelectedItems();
	
	int32 SelectedSuggestion = INDEX_NONE;

	if (SelectionSet.Num() > 0)
	{
		if (!FilteredAssetItems.Find(SelectionSet[0], /*out*/ SelectedSuggestion))
		{
			// Should never happen
			ensureMsgf(false, TEXT("SAssetView has a selected item that wasn't in the filtered list"));
			return;
		}
	}
	else
	{
		SelectedSuggestion = 0;
		SelectionDelta = 0;
	}

	if (FilteredAssetItems.Num() > 0)
	{
		// Move up or down one, wrapping around
		SelectedSuggestion = (SelectedSuggestion + SelectionDelta + FilteredAssetItems.Num()) % FilteredAssetItems.Num();

		// Pick the new asset
		const TSharedPtr<FAssetViewItem>& NewSelection = FilteredAssetItems[SelectedSuggestion];

		RequestScrollIntoView(NewSelection);
		SetSelection(NewSelection);
	}
	else
	{
		ClearSelection();
	}
}

void SAssetView::ProcessRecentlyLoadedOrChangedAssets()
{
	if (RecentlyLoadedOrChangedAssets.Num() == 0)
	{
		return;
	}

	// Gather recently loaded or changed assets
	TArray<FAssetData> AssetDatas;
	TArray<int32> FilteredAssetItemIndices;
	for (int32 AssetIdx = FilteredAssetItems.Num() - 1; AssetIdx >= 0 && RecentlyLoadedOrChangedAssets.Num() > 0; --AssetIdx)
	{
		if (FilteredAssetItems[AssetIdx]->GetType() != EAssetItemType::Folder)
		{
			const TSharedPtr<FAssetViewAsset>& ItemAsAsset = StaticCastSharedPtr<FAssetViewAsset>(FilteredAssetItems[AssetIdx]);
				
			// Find the updated version of the asset data from the set
			// This is the version of the data we should use to update our view
			if (const FAssetData* RecentlyLoadedOrChangedAssetPtr = RecentlyLoadedOrChangedAssets.Find(ItemAsAsset->Data))
			{
				if (RecentlyLoadedOrChangedAssetPtr->IsValid())
				{
					AssetDatas.Add(*RecentlyLoadedOrChangedAssetPtr);
					FilteredAssetItemIndices.Add(AssetIdx);
				}

				RecentlyLoadedOrChangedAssets.Remove(ItemAsAsset->Data);
			}
		}
	}

	// Run backend filter
	TSet<FAssetData> PassedBackendFilterSet;
	if (AssetDatas.Num() > 0)
	{
		TArray<FAssetData> AssetDatasCopy = AssetDatas;
		RunAssetsThroughBackendFilter(AssetDatasCopy);
		PassedBackendFilterSet.Append(AssetDatasCopy);
	}

	// Update or remove
	for (int32 i = 0; i < FilteredAssetItemIndices.Num(); ++i)
	{
		const int32 AssetIdx = FilteredAssetItemIndices[i];
		const TSharedPtr<FAssetViewAsset>& ItemAsAsset = StaticCastSharedPtr<FAssetViewAsset>(FilteredAssetItems[AssetIdx]);
		const FAssetData& RecentlyLoadedOrChangedAsset = AssetDatas[i];

		bool bShouldRemoveAsset = false;

		if (!PassedBackendFilterSet.Contains(ItemAsAsset->Data))
		{
			bShouldRemoveAsset = true;
		}

		if (!bShouldRemoveAsset && OnShouldFilterAsset.IsBound() && OnShouldFilterAsset.Execute(RecentlyLoadedOrChangedAsset))
		{
			bShouldRemoveAsset = true;
		}

		if (!bShouldRemoveAsset && (IsFrontendFilterActive() && !PassesCurrentFrontendFilter(RecentlyLoadedOrChangedAsset)))
		{
			bShouldRemoveAsset = true;
		}

		if (bShouldRemoveAsset)
		{
			FilteredAssetItems.RemoveAt(AssetIdx);
		}
		else
		{
			// Update the asset data on the item
			ItemAsAsset->SetAssetData(RecentlyLoadedOrChangedAsset);

			// Update the custom column data
			ItemAsAsset->CacheCustomColumns(CustomColumns, true, true, true);
		}
	}

	if (FilteredAssetItemIndices.Num() > 0)
	{
		RefreshList();
	}

	if (FilteredRecentlyAddedAssets.Num() == 0 && RecentlyAddedAssets.Num() == 0)
	{
		//No more assets coming in so if we haven't found them now we aren't going to
		RecentlyLoadedOrChangedAssets.Reset();
	}
}

void SAssetView::Tick( const FGeometry& AllottedGeometry, const double InCurrentTime, const float InDeltaTime )
{
	CalculateFillScale( AllottedGeometry );

	CurrentTime = InCurrentTime;

	// If there were any assets that were recently added via the asset registry, process them now
	ProcessRecentlyAddedAssets();

	// If there were any assets loaded since last frame that we are currently displaying thumbnails for, push them on the render stack now.
	ProcessRecentlyLoadedOrChangedAssets();

	CalculateThumbnailHintColorAndOpacity();

	if (FSlateApplication::Get().GetActiveModalWindow().IsValid())
	{
		// If we're in a model window then we need to tick the thumbnail pool in order for thumbnails to render correctly.
		AssetThumbnailPool->Tick(InDeltaTime);
	}

	if (bPendingUpdateThumbnails)
	{
		UpdateThumbnails();
		bPendingUpdateThumbnails = false;
	}

	if (bSlowFullListRefreshRequested)
	{
		RefreshSourceItems();
		bSlowFullListRefreshRequested = false;
		bQuickFrontendListRefreshRequested = true;
	}

	if (QueriedAssetItems.Num() > 0)
	{
		check(OnShouldFilterAsset.IsBound());
		double TickStartTime = FPlatformTime::Seconds();

		// Mark the first amortize time
		if (AmortizeStartTime == 0)
		{
			AmortizeStartTime = FPlatformTime::Seconds();
			bIsWorking = true;
		}

		ProcessQueriedItems(TickStartTime);

		if (QueriedAssetItems.Num() == 0)
		{
			TotalAmortizeTime += FPlatformTime::Seconds() - AmortizeStartTime;
			AmortizeStartTime = 0;
			bIsWorking = false;
		}
		else
		{
			// Need to finish processing queried items before rest of function is safe
			return;
		}
	}

	if (bQuickFrontendListRefreshRequested)
	{
		ResetQuickJump();
		
		RefreshFilteredItems();
		RefreshFolders();
		// Don't sync to selection if we are just going to do it below
		SortList(!PendingSyncItems.Num());

		bQuickFrontendListRefreshRequested = false;
	}

	if ( PendingSyncItems.Num() > 0 )
	{
		if (bPendingSortFilteredItems)
		{
			// Don't sync to selection because we are just going to do it below
			SortList(/*bSyncToSelection=*/false);
		}
		
		bBulkSelecting = true;
		ClearSelection();
		bool bFoundScrollIntoViewTarget = false;

		for ( auto ItemIt = FilteredAssetItems.CreateConstIterator(); ItemIt; ++ItemIt )
		{
			const auto& Item = *ItemIt;
			if(Item.IsValid())
			{
				if(Item->GetType() == EAssetItemType::Folder)
				{
					const TSharedPtr<FAssetViewFolder>& ItemAsFolder = StaticCastSharedPtr<FAssetViewFolder>(Item);
					if ( PendingSyncItems.SelectedFolders.Contains(ItemAsFolder->FolderPath) )
					{
						SetItemSelection(*ItemIt, true, ESelectInfo::OnNavigation);

						// Scroll the first item in the list that can be shown into view
						if ( !bFoundScrollIntoViewTarget )
						{
							RequestScrollIntoView(Item);
							bFoundScrollIntoViewTarget = true;
						}
					}
				}
				else
				{
					const TSharedPtr<FAssetViewAsset>& ItemAsAsset = StaticCastSharedPtr<FAssetViewAsset>(Item);
					if ( PendingSyncItems.SelectedAssets.Contains(ItemAsAsset->Data.ObjectPath) )
					{
						SetItemSelection(*ItemIt, true, ESelectInfo::OnNavigation);

						// Scroll the first item in the list that can be shown into view
						if ( !bFoundScrollIntoViewTarget )
						{
							RequestScrollIntoView(Item);
							bFoundScrollIntoViewTarget = true;
						}
					}
				}
			}
		}
	
		bBulkSelecting = false;

		if (bShouldNotifyNextAssetSync && !bUserSearching)
		{
			AssetSelectionChanged(TSharedPtr<FAssetViewAsset>(), ESelectInfo::Direct);
		}

		// Default to always notifying
		bShouldNotifyNextAssetSync = true;

		PendingSyncItems.Reset();

		if (bAllowFocusOnSync && bPendingFocusOnSync)
		{
			FocusList();
		}
	}

	if ( IsHovered() )
	{
		// This prevents us from sorting the view immediately after the cursor leaves it
		LastSortTime = CurrentTime;
	}
	else if ( bPendingSortFilteredItems && InCurrentTime > LastSortTime + SortDelaySeconds )
	{
		SortList();
	}

	// create any assets & folders we need to now
	DeferredCreateNewAsset();
	DeferredCreateNewFolder();

	// Do quick-jump last as the Tick function might have canceled it
	if(QuickJumpData.bHasChangedSinceLastTick)
	{
		QuickJumpData.bHasChangedSinceLastTick = false;

		const bool bWasJumping = QuickJumpData.bIsJumping;
		QuickJumpData.bIsJumping = true;

		QuickJumpData.LastJumpTime = InCurrentTime;
		QuickJumpData.bHasValidMatch = PerformQuickJump(bWasJumping);
	}
	else if(QuickJumpData.bIsJumping && InCurrentTime > QuickJumpData.LastJumpTime + JumpDelaySeconds)
	{
		ResetQuickJump();
	}

	TSharedPtr<FAssetViewItem> AssetAwaitingRename = AwaitingRename.Pin();
	if (AssetAwaitingRename.IsValid())
	{
		TSharedPtr<SWindow> OwnerWindow = FSlateApplication::Get().FindWidgetWindow(AsShared());
		if (!OwnerWindow.IsValid())
		{
			AssetAwaitingRename->bRenameWhenScrolledIntoview = false;
			AwaitingRename = nullptr;
		}
		else if (OwnerWindow->HasAnyUserFocusOrFocusedDescendants())
		{
			AssetAwaitingRename->RenamedRequestEvent.ExecuteIfBound();
			AssetAwaitingRename->bRenameWhenScrolledIntoview = false;
			AwaitingRename = nullptr;
		}
	}
}

void SAssetView::CalculateFillScale( const FGeometry& AllottedGeometry )
{
	if ( bFillEmptySpaceInTileView && CurrentViewType == EAssetViewType::Tile )
	{
		float ItemWidth = GetTileViewItemBaseWidth();

		// Scrollbars are 16, but we add 1 to deal with half pixels.
		const float ScrollbarWidth = 16 + 1;
		float TotalWidth = AllottedGeometry.GetLocalSize().X - ( ScrollbarWidth / AllottedGeometry.Scale );
		float Coverage = TotalWidth / ItemWidth;
		int32 Items = (int)( TotalWidth / ItemWidth );

		// If there isn't enough room to support even a single item, don't apply a fill scale.
		if ( Items > 0 )
		{
			float GapSpace = ItemWidth * ( Coverage - Items );
			float ExpandAmount = GapSpace / (float)Items;
			FillScale = ( ItemWidth + ExpandAmount ) / ItemWidth;
			FillScale = FMath::Max( 1.0f, FillScale );
		}
		else
		{
			FillScale = 1.0f;
		}
	}
	else
	{
		FillScale = 1.0f;
	}
}

void SAssetView::CalculateThumbnailHintColorAndOpacity()
{
	if ( HighlightedText.Get().IsEmpty() )
	{
		if ( ThumbnailHintFadeInSequence.IsPlaying() )
		{
			if ( ThumbnailHintFadeInSequence.IsForward() )
			{
				ThumbnailHintFadeInSequence.Reverse();
			}
		}
		else if ( ThumbnailHintFadeInSequence.IsAtEnd() ) 
		{
			ThumbnailHintFadeInSequence.PlayReverse(this->AsShared());
		}
	}
	else 
	{
		if ( ThumbnailHintFadeInSequence.IsPlaying() )
		{
			if ( ThumbnailHintFadeInSequence.IsInReverse() )
			{
				ThumbnailHintFadeInSequence.Reverse();
			}
		}
		else if ( ThumbnailHintFadeInSequence.IsAtStart() ) 
		{
			ThumbnailHintFadeInSequence.Play(this->AsShared());
		}
	}

	const float Opacity = ThumbnailHintFadeInSequence.GetLerp();
	ThumbnailHintColorAndOpacity = FLinearColor( 1.0, 1.0, 1.0, Opacity );
}

void SAssetView::ProcessQueriedItems(const double TickStartTime)
{
	const bool bFlushFullBuffer = TickStartTime < 0;

	bool ListNeedsRefresh = false;
	int32 AssetIndex = 0;
	for (AssetIndex = QueriedAssetItems.Num() - 1; AssetIndex >= 0; AssetIndex--)
	{
		if (!OnShouldFilterAsset.Execute(QueriedAssetItems[AssetIndex]))
		{
			AssetItems.Add(QueriedAssetItems[AssetIndex]);

			if (!IsFrontendFilterActive() || PassesCurrentFrontendFilter(QueriedAssetItems[AssetIndex]))
			{
				const FAssetData& AssetData = QueriedAssetItems[AssetIndex];
				FilteredAssetItems.Add(MakeShareable(new FAssetViewAsset(AssetData)));
				ListNeedsRefresh = true;
				bPendingSortFilteredItems = true;
			}
		}

		// Check to see if we have run out of time in this tick
		if (!bFlushFullBuffer && (FPlatformTime::Seconds() - TickStartTime) > MaxSecondsPerFrame)
		{
			break;
		}
	}

	// Trim the results array
	if (AssetIndex > 0)
	{
		QueriedAssetItems.RemoveAt(AssetIndex, QueriedAssetItems.Num() - AssetIndex);
	}
	else
	{
		QueriedAssetItems.Reset();
	}

	if (ListNeedsRefresh)
	{
		RefreshList();
	}
}

void SAssetView::OnDragLeave( const FDragDropEvent& DragDropEvent )
{
	TSharedPtr< FAssetDragDropOp > AssetDragDropOp = DragDropEvent.GetOperationAs< FAssetDragDropOp >();
	if( AssetDragDropOp.IsValid() )
	{
		AssetDragDropOp->ResetToDefaultToolTip();
		return;
	}

	TSharedPtr<FDragDropOperation> DragDropOp = DragDropEvent.GetOperation();
	if (DragDropOp.IsValid())
	{
		// Do we have a custom handler for this drag event?
		FContentBrowserModule& ContentBrowserModule = FModuleManager::GetModuleChecked<FContentBrowserModule>("ContentBrowser");
		const TArray<FAssetViewDragAndDropExtender>& AssetViewDragAndDropExtenders = ContentBrowserModule.GetAssetViewDragAndDropExtenders();
		for (const auto& AssetViewDragAndDropExtender : AssetViewDragAndDropExtenders)
		{
			if (AssetViewDragAndDropExtender.OnDragLeaveDelegate.IsBound() && AssetViewDragAndDropExtender.OnDragLeaveDelegate.Execute(FAssetViewDragAndDropExtender::FPayload(DragDropOp, SourcesData.PackagePaths, SourcesData.Collections)))
			{
				return;
			}
		}
	}
}

FReply SAssetView::OnDragOver( const FGeometry& MyGeometry, const FDragDropEvent& DragDropEvent )
{
	TSharedPtr<FDragDropOperation> DragDropOp = DragDropEvent.GetOperation();
	if (DragDropOp.IsValid())
	{
		// Do we have a custom handler for this drag event?
		FContentBrowserModule& ContentBrowserModule = FModuleManager::GetModuleChecked<FContentBrowserModule>("ContentBrowser");
		const TArray<FAssetViewDragAndDropExtender>& AssetViewDragAndDropExtenders = ContentBrowserModule.GetAssetViewDragAndDropExtenders();
		for (const auto& AssetViewDragAndDropExtender : AssetViewDragAndDropExtenders)
		{
			if (AssetViewDragAndDropExtender.OnDragOverDelegate.IsBound() && AssetViewDragAndDropExtender.OnDragOverDelegate.Execute(FAssetViewDragAndDropExtender::FPayload(DragDropOp, SourcesData.PackagePaths, SourcesData.Collections)))
			{
				return FReply::Handled();
			}
		}
	}

	if (SourcesData.HasPackagePaths())
	{
		// Note: We don't test IsAssetPathSelected here as we need to prevent dropping assets on class paths
		const FString DestPath = SourcesData.PackagePaths[0].ToString();

		bool bUnused = false;
		DragDropHandler::ValidateDragDropOnAssetFolder(MyGeometry, DragDropEvent, DestPath, bUnused);
		return FReply::Handled();
	}
	else if (HasSingleCollectionSource())
	{
		TArray< FAssetData > AssetDatas = AssetUtil::ExtractAssetDataFromDrag(DragDropEvent);

		if (AssetDatas.Num() > 0)
		{
			TSharedPtr<FAssetDragDropOp> AssetDragDropOp = DragDropEvent.GetOperationAs< FAssetDragDropOp >();
			if (AssetDragDropOp.IsValid())
			{
				TArray< FName > ObjectPaths;
				FCollectionManagerModule& CollectionManagerModule = FCollectionManagerModule::GetModule();
				const FCollectionNameType& Collection = SourcesData.Collections[0];
				CollectionManagerModule.Get().GetObjectsInCollection(Collection.Name, Collection.Type, ObjectPaths);

				bool IsValidDrop = false;
				for (const auto& AssetData : AssetDatas)
				{
					if (AssetData.GetClass()->IsChildOf(UClass::StaticClass()))
					{
						continue;
					}

					if (!ObjectPaths.Contains(AssetData.ObjectPath))
					{
						IsValidDrop = true;
						break;
					}
				}

				if (IsValidDrop)
				{
					AssetDragDropOp->SetToolTip(NSLOCTEXT("AssetView", "OnDragOverCollection", "Add to Collection"), FEditorStyle::GetBrush(TEXT("Graph.ConnectorFeedback.OK")));
				}
			}

			return FReply::Handled();
		}
	}

	return FReply::Unhandled();
}

FReply SAssetView::OnDrop( const FGeometry& MyGeometry, const FDragDropEvent& DragDropEvent )
{
	TSharedPtr<FDragDropOperation> DragDropOp = DragDropEvent.GetOperation();
	if (DragDropOp.IsValid())
	{
		// Do we have a custom handler for this drag event?
		FContentBrowserModule& ContentBrowserModule = FModuleManager::GetModuleChecked<FContentBrowserModule>("ContentBrowser");
		const TArray<FAssetViewDragAndDropExtender>& AssetViewDragAndDropExtenders = ContentBrowserModule.GetAssetViewDragAndDropExtenders();
		for (const auto& AssetViewDragAndDropExtender : AssetViewDragAndDropExtenders)
		{
			if (AssetViewDragAndDropExtender.OnDropDelegate.IsBound() && AssetViewDragAndDropExtender.OnDropDelegate.Execute(FAssetViewDragAndDropExtender::FPayload(DragDropOp, SourcesData.PackagePaths, SourcesData.Collections)))
			{
				return FReply::Handled();
			}
		}
	}

	if (SourcesData.HasPackagePaths())
	{
		// Note: We don't test IsAssetPathSelected here as we need to prevent dropping assets on class paths
		const FString DestPath = SourcesData.PackagePaths[0].ToString();

		// If the DragDrop event is validated, continue trying to dock it to the Widget
		bool bUnused = false;
		if (DragDropHandler::ValidateDragDropOnAssetFolder(MyGeometry, DragDropEvent, DestPath, bUnused))
		{
			// Handle drag drop for import
			TSharedPtr<FExternalDragOperation> ExternalDragDropOp = DragDropEvent.GetOperationAs<FExternalDragOperation>();
			if (ExternalDragDropOp.IsValid())
			{
				if (ExternalDragDropOp->HasFiles())
				{
					// Delay import until next tick to avoid blocking the process that files were dragged from
					GEditor->GetEditorSubsystem<UImportSubsystem>()->ImportNextTick(ExternalDragDropOp->GetFiles(), SourcesData.PackagePaths[0].ToString());
				}
			}

			TSharedPtr<FAssetDragDropOp> AssetDragDropOp = DragDropEvent.GetOperationAs<FAssetDragDropOp>();
			if (AssetDragDropOp.IsValid())
			{
				OnAssetsOrPathsDragDropped(AssetDragDropOp->GetAssets(), AssetDragDropOp->GetAssetPaths(), DestPath);
			}
			return FReply::Handled();
		}
		// If the DragDropEvent is not successful, it has not been handled
		// If it returned Handled rather than Unhandled, when a widget were dragged in there (which is not dropable nor dockable in there),
		// that widget would disappear rather than being placed as an undocked widget
		else
		{
			return FReply::Unhandled();
		}
	}
	else if (HasSingleCollectionSource())
	{
		TArray<FAssetData> SelectedAssetDatas = AssetUtil::ExtractAssetDataFromDrag(DragDropEvent);

		if (SelectedAssetDatas.Num() > 0)
		{
			TSharedPtr<FAssetDragDropOp> AssetDragDropOp = DragDropEvent.GetOperationAs< FAssetDragDropOp >();
			if (AssetDragDropOp.IsValid())
			{
				TArray<FName> ObjectPaths;
				for (const auto& AssetData : SelectedAssetDatas)
				{
					if (!AssetData.GetClass()->IsChildOf(UClass::StaticClass()))
					{
						ObjectPaths.Add(AssetData.ObjectPath);
					}
				}

				if (ObjectPaths.Num() > 0)
				{
					FCollectionManagerModule& CollectionManagerModule = FCollectionManagerModule::GetModule();
					const FCollectionNameType& Collection = SourcesData.Collections[0];
					CollectionManagerModule.Get().AddToCollection(Collection.Name, Collection.Type, ObjectPaths);
				}	
			}

			return FReply::Handled();
		}
	}

	return FReply::Unhandled();
}

FReply SAssetView::OnKeyChar( const FGeometry& MyGeometry,const FCharacterEvent& InCharacterEvent )
{
	const bool bIsControlOrCommandDown = InCharacterEvent.IsControlDown() || InCharacterEvent.IsCommandDown();
	
	const bool bTestOnly = false;
	if(HandleQuickJumpKeyDown(InCharacterEvent.GetCharacter(), bIsControlOrCommandDown, InCharacterEvent.IsAltDown(), bTestOnly).IsEventHandled())
	{
		return FReply::Handled();
	}

	// If the user pressed a key we couldn't handle, reset the quick-jump search
	ResetQuickJump();

	return FReply::Unhandled();
}

static bool IsValidObjectPath(const FString& Path)
{
	int32 NameStartIndex = INDEX_NONE;
	Path.FindChar(TCHAR('\''), NameStartIndex);
	if (NameStartIndex != INDEX_NONE)
	{
		int32 NameEndIndex = INDEX_NONE;
		Path.FindLastChar(TCHAR('\''), NameEndIndex);
		if (NameEndIndex > NameStartIndex)
		{
			const FString ClassName = Path.Left(NameStartIndex);
			const FString PathName = Path.Mid(NameStartIndex + 1, NameEndIndex - NameStartIndex - 1);

			UClass* Class = FindObject<UClass>(ANY_PACKAGE, *ClassName, true);
			if (Class)
			{
				return FPackageName::IsValidLongPackageName(FPackageName::ObjectPathToPackageName(PathName));
			}
		}
	}

	return false;
}

static bool ContainsT3D(const FString& ClipboardText)
{
	return (ClipboardText.StartsWith(TEXT("Begin Object")) && ClipboardText.EndsWith(TEXT("End Object")))
		|| (ClipboardText.StartsWith(TEXT("Begin Map")) && ClipboardText.EndsWith(TEXT("End Map")));
}

FReply SAssetView::OnKeyDown( const FGeometry& MyGeometry, const FKeyEvent& InKeyEvent )
{
	const bool bIsControlOrCommandDown = InKeyEvent.IsControlDown() || InKeyEvent.IsCommandDown();
	
	if (bIsControlOrCommandDown && InKeyEvent.GetCharacter() == 'V' && IsAssetPathSelected())
	{
		FString AssetPaths;
		TArray<FString> AssetPathsSplit;

		// Get the copied asset paths
		FPlatformApplicationMisc::ClipboardPaste(AssetPaths);

		// Make sure the clipboard does not contain T3D
		AssetPaths.TrimEndInline();
		if (!ContainsT3D(AssetPaths))
		{
			AssetPaths.ParseIntoArrayLines(AssetPathsSplit);

			// Get assets and copy them
			TArray<UObject*> AssetsToCopy;
			for (const FString& AssetPath : AssetPathsSplit)
			{
				// Validate string
				if (IsValidObjectPath(AssetPath))
				{
					UObject* ObjectToCopy = LoadObject<UObject>(nullptr, *AssetPath);
					if (ObjectToCopy && !ObjectToCopy->IsA(UClass::StaticClass()))
					{
						AssetsToCopy.Add(ObjectToCopy);
					}
				}
			}

			if (AssetsToCopy.Num())
			{
				ContentBrowserUtils::CopyAssets(AssetsToCopy, SourcesData.PackagePaths[0].ToString());
			}
		}

		return FReply::Handled();
	}
	// Swallow the key-presses used by the quick-jump in OnKeyChar to avoid other things (such as the viewport commands) getting them instead
	// eg) Pressing "W" without this would set the viewport to "translate" mode
	else if(HandleQuickJumpKeyDown(InKeyEvent.GetCharacter(), bIsControlOrCommandDown, InKeyEvent.IsAltDown(), /*bTestOnly*/true).IsEventHandled())
	{
		return FReply::Handled();
	}

	return FReply::Unhandled();
}

FReply SAssetView::OnMouseWheel( const FGeometry& MyGeometry, const FPointerEvent& MouseEvent )
{
	if( MouseEvent.IsControlDown() )
	{
		const float DesiredScale = FMath::Clamp<float>(GetThumbnailScale() + ( MouseEvent.GetWheelDelta() * 0.05f ), 0.0f, 1.0f);
		if ( DesiredScale != GetThumbnailScale() )
		{
			SetThumbnailScale( DesiredScale );
		}		
		return FReply::Handled();
	}
	return FReply::Unhandled();
}

void SAssetView::OnFocusChanging( const FWeakWidgetPath& PreviousFocusPath, const FWidgetPath& NewWidgetPath, const FFocusEvent& InFocusEvent)
{
	ResetQuickJump();
}

void SAssetView::AddReferencedObjects(FReferenceCollector& Collector)
{
	if (DeferredAssetToCreate)
	{
		DeferredAssetToCreate->AddReferencedObjects(Collector);
	}
}

TSharedRef<SAssetTileView> SAssetView::CreateTileView()
{
	return SNew(SAssetTileView)
		.SelectionMode( SelectionMode )
		.ListItemsSource(&FilteredAssetItems)
		.OnGenerateTile(this, &SAssetView::MakeTileViewWidget)
		.OnItemScrolledIntoView(this, &SAssetView::ItemScrolledIntoView)
		.OnContextMenuOpening(this, &SAssetView::OnGetContextMenuContent)
		.OnMouseButtonDoubleClick(this, &SAssetView::OnListMouseButtonDoubleClick)
		.OnSelectionChanged(this, &SAssetView::AssetSelectionChanged)
		.ItemHeight(this, &SAssetView::GetTileViewItemHeight)
		.ItemWidth(this, &SAssetView::GetTileViewItemWidth);
}

TSharedRef<SAssetListView> SAssetView::CreateListView()
{
	return SNew(SAssetListView)
		.SelectionMode( SelectionMode )
		.ListItemsSource(&FilteredAssetItems)
		.OnGenerateRow(this, &SAssetView::MakeListViewWidget)
		.OnItemScrolledIntoView(this, &SAssetView::ItemScrolledIntoView)
		.OnContextMenuOpening(this, &SAssetView::OnGetContextMenuContent)
		.OnMouseButtonDoubleClick(this, &SAssetView::OnListMouseButtonDoubleClick)
		.OnSelectionChanged(this, &SAssetView::AssetSelectionChanged)
		.ItemHeight(this, &SAssetView::GetListViewItemHeight);
}

TSharedRef<SAssetColumnView> SAssetView::CreateColumnView()
{
	TSharedPtr<SAssetColumnView> NewColumnView = SNew(SAssetColumnView)
		.SelectionMode( SelectionMode )
		.ListItemsSource(&FilteredAssetItems)
		.OnGenerateRow(this, &SAssetView::MakeColumnViewWidget)
		.OnItemScrolledIntoView(this, &SAssetView::ItemScrolledIntoView)
		.OnContextMenuOpening(this, &SAssetView::OnGetContextMenuContent)
		.OnMouseButtonDoubleClick(this, &SAssetView::OnListMouseButtonDoubleClick)
		.OnSelectionChanged(this, &SAssetView::AssetSelectionChanged)
		.Visibility(this, &SAssetView::GetColumnViewVisibility)
		.HeaderRow
		(
			SNew(SHeaderRow)
			.ResizeMode(ESplitterResizeMode::FixedSize)
			+ SHeaderRow::Column(SortManager.NameColumnId)
			.FillWidth(300)
			.SortMode( TAttribute< EColumnSortMode::Type >::Create( TAttribute< EColumnSortMode::Type >::FGetter::CreateSP( this, &SAssetView::GetColumnSortMode, SortManager.NameColumnId ) ) )
			.SortPriority(TAttribute< EColumnSortPriority::Type >::Create(TAttribute< EColumnSortPriority::Type >::FGetter::CreateSP(this, &SAssetView::GetColumnSortPriority, SortManager.NameColumnId)))
			.OnSort( FOnSortModeChanged::CreateSP( this, &SAssetView::OnSortColumnHeader ) )
			.DefaultLabel( LOCTEXT("Column_Name", "Name") )
			.ShouldGenerateWidget(TAttribute<bool>::Create(TAttribute<bool>::FGetter::CreateSP(this, &SAssetView::ShouldColumnGenerateWidget, SortManager.NameColumnId.ToString())))
			.MenuContent()
			[
				CreateRowHeaderMenuContent(SortManager.NameColumnId.ToString())
			]
		);

	NewColumnView->GetHeaderRow()->SetOnGetMaxRowSizeForColumn(FOnGetMaxRowSizeForColumn::CreateRaw(NewColumnView.Get(), &SAssetColumnView::GetMaxRowSizeForColumn));


	NumVisibleColumns = HiddenColumnNames.Contains(SortManager.NameColumnId.ToString()) ? 0 : 1;

	if(bShowTypeInColumnView)
	{
		NewColumnView->GetHeaderRow()->AddColumn(
				SHeaderRow::Column(SortManager.ClassColumnId)
				.FillWidth(160)
				.SortMode(TAttribute< EColumnSortMode::Type >::Create(TAttribute< EColumnSortMode::Type >::FGetter::CreateSP(this, &SAssetView::GetColumnSortMode, SortManager.ClassColumnId)))
				.SortPriority(TAttribute< EColumnSortPriority::Type >::Create(TAttribute< EColumnSortPriority::Type >::FGetter::CreateSP(this, &SAssetView::GetColumnSortPriority, SortManager.ClassColumnId)))
				.OnSort(FOnSortModeChanged::CreateSP(this, &SAssetView::OnSortColumnHeader))
				.DefaultLabel(LOCTEXT("Column_Class", "Type"))
				.ShouldGenerateWidget(TAttribute<bool>::Create(TAttribute<bool>::FGetter::CreateSP(this, &SAssetView::ShouldColumnGenerateWidget, SortManager.ClassColumnId.ToString())))
				.MenuContent()
				[
					CreateRowHeaderMenuContent(SortManager.ClassColumnId.ToString())
				]
			);

		NumVisibleColumns += HiddenColumnNames.Contains(SortManager.ClassColumnId.ToString()) ? 0 : 1;
	}


	if (bShowPathInColumnView)
	{
		NewColumnView->GetHeaderRow()->AddColumn(
				SHeaderRow::Column(SortManager.PathColumnId)
				.FillWidth(160)
				.SortMode(TAttribute< EColumnSortMode::Type >::Create(TAttribute< EColumnSortMode::Type >::FGetter::CreateSP(this, &SAssetView::GetColumnSortMode, SortManager.PathColumnId)))
				.SortPriority(TAttribute< EColumnSortPriority::Type >::Create(TAttribute< EColumnSortPriority::Type >::FGetter::CreateSP(this, &SAssetView::GetColumnSortPriority, SortManager.PathColumnId)))
				.OnSort(FOnSortModeChanged::CreateSP(this, &SAssetView::OnSortColumnHeader))
				.DefaultLabel(LOCTEXT("Column_Path", "Path"))
				.ShouldGenerateWidget(TAttribute<bool>::Create(TAttribute<bool>::FGetter::CreateSP(this, &SAssetView::ShouldColumnGenerateWidget, SortManager.PathColumnId.ToString())))
				.MenuContent()
				[
					CreateRowHeaderMenuContent(SortManager.PathColumnId.ToString())
				]
			);


		NumVisibleColumns += HiddenColumnNames.Contains(SortManager.PathColumnId.ToString()) ? 0 : 1;
	}

	return NewColumnView.ToSharedRef();
}

bool SAssetView::IsValidSearchToken(const FString& Token) const
{
	if ( Token.Len() == 0 )
	{
		return false;
	}

	// A token may not be only apostrophe only, or it will match every asset because the text filter compares against the pattern Class'ObjectPath'
	if ( Token.Len() == 1 && Token[0] == '\'' )
	{
		return false;
	}

	return true;
}

void SAssetView::RefreshSourceItems()
{
	// Load the asset registry module
	static const FName AssetRegistryName(TEXT("AssetRegistry"));
	FAssetRegistryModule& AssetRegistryModule = FModuleManager::LoadModuleChecked<FAssetRegistryModule>(AssetRegistryName);

	RecentlyLoadedOrChangedAssets.Reset();
	RecentlyAddedAssets.Reset();
	FilteredRecentlyAddedAssets.Reset();
	QueriedAssetItems.Reset();
	AssetItems.Reset();
	FilteredAssetItems.Reset();
	VisibleItems.Reset();
	RelevantThumbnails.Reset();
	Folders.Reset();

	TArray<FAssetData>& Items = OnShouldFilterAsset.IsBound() ? QueriedAssetItems : AssetItems;

	const FBlacklistPaths* FolderBlacklistToUse = (FolderBlacklist.IsValid() && FolderBlacklist->HasFiltering()) ? FolderBlacklist.Get() : nullptr;
	const FBlacklistNames* AssetClassBlacklistToUse = (AssetClassBlacklist.IsValid() && AssetClassBlacklist->HasFiltering()) ? AssetClassBlacklist.Get() : nullptr;
	const bool bShowAll = SourcesData.IsEmpty() && BackendFilter.IsEmpty() && !FolderBlacklistToUse && !AssetClassBlacklistToUse;

	bool bOriginalRegistryTemporaryCachingMode = AssetRegistryModule.Get().GetTemporaryCachingMode();
	if (AssetClassBlacklistToUse && !bOriginalRegistryTemporaryCachingMode)
	{
		// Optimization to reduce number of times class tree is generated
		AssetRegistryModule.Get().SetTemporaryCachingMode(true);
	}

	bool bShowClasses = false;
	TArray<FName> ClassPathsToShow;
	AssetViewUtils::FInitialAssetFilter InitialAssetFilter(IsShowingLocalizedContent(), IsShowingEngineContent(), IsShowingPluginContent(), FolderBlacklistToUse, AssetClassBlacklistToUse);

	if ( bShowAll )
	{
		// Include assets in memory
		TSet<FName> PackageNamesToSkip = AssetRegistryModule.Get().GetCachedEmptyPackages();
		for (FObjectIterator ObjIt; ObjIt; ++ObjIt)
		{
			if (ObjIt->IsAsset())
			{
				if (!InitialAssetFilter.PassesPackagePathFilter(ObjIt->GetOutermost()->GetFName()))
				{
					continue;
				}

				int32 Index = Items.Emplace(*ObjIt);
				const FAssetData& AssetData = Items[Index];
				if (!InitialAssetFilter.PassesRedirectorMainAssetFilter(AssetData))
				{
					Items.RemoveAtSwap(Index, 1, false);
					continue;
				}

				PackageNamesToSkip.Add(AssetData.PackageName);
			}
		}

		// Include assets on disk
		const TMap<FName, const FAssetData*>& AssetDataMap = AssetRegistryModule.Get().GetAssetRegistryState()->GetObjectPathToAssetDataMap();
		for (const TPair<FName, const FAssetData*>& AssetDataPair : AssetDataMap)
		{
			const FAssetData* AssetData = AssetDataPair.Value;
			if (AssetData == nullptr)
			{
				continue;
			}

			// Make sure the asset's package was not loaded then the object was deleted/renamed
			if (PackageNamesToSkip.Contains(AssetData->PackageName))
			{
				continue;
			}

			if (!InitialAssetFilter.PassesFilter(*AssetData))
			{
				continue;
			}

			Items.Emplace(*AssetData);
		}

		bShowClasses = IsShowingCppContent();
		bWereItemsRecursivelyFiltered = true;
	}
	else
	{
		// Assemble the filter using the current sources
		// force recursion when the user is searching
		const bool bRecurse = ShouldFilterRecursively();
		const bool bUsingFolders = IsShowingFolders();
		const bool bIsDynamicCollection = SourcesData.IsDynamicCollection();
		FARFilter Filter = SourcesData.MakeFilter(bRecurse, bUsingFolders);

		AppendBackendFilter(Filter);
		
		bWereItemsRecursivelyFiltered = bRecurse;

		// Move any class paths into their own array
		Filter.PackagePaths.RemoveAll([&ClassPathsToShow](const FName& PackagePath) -> bool
		{
			if(ContentBrowserUtils::IsClassPath(PackagePath.ToString()))
			{
				ClassPathsToShow.Add(PackagePath);
				return true;
			}
			return false;
		});

		// Only show classes if we have class paths, and the filter allows classes to be shown
		const bool bFilterAllowsClasses = IsShowingCppContent() && (Filter.ClassNames.Num() == 0 || Filter.ClassNames.Contains(NAME_Class));
		bShowClasses = (ClassPathsToShow.Num() > 0 || bIsDynamicCollection) && bFilterAllowsClasses;

		if ( SourcesData.HasCollections() && Filter.ObjectPaths.Num() == 0 && !bIsDynamicCollection )
		{
			// This is an empty collection, no asset will pass the check
		}
		else if ( ClassPathsToShow.Num() > 0 && Filter.PackagePaths.Num() == 0 )
		{
			// Only class paths are selected, no asset will pass the check
		}
		else
		{
			// Add assets found in the asset registry
			AssetRegistryModule.Get().GetAssets(Filter, Items);
		}

		if ( bFilterAllowsClasses )
		{
			FCollectionManagerModule& CollectionManagerModule = FCollectionManagerModule::GetModule();

			// Include objects from child collections if we're recursing
			const ECollectionRecursionFlags::Flags CollectionRecursionMode = (Filter.bRecursivePaths) ? ECollectionRecursionFlags::SelfAndChildren : ECollectionRecursionFlags::Self;

			TArray< FName > ClassPaths;
			for (const FCollectionNameType& Collection : SourcesData.Collections)
			{
				CollectionManagerModule.Get().GetClassesInCollection( Collection.Name, Collection.Type, ClassPaths, CollectionRecursionMode );
			}

			for (const FName& ClassPath : ClassPaths)
			{
				UClass* Class = FindObject<UClass>(ANY_PACKAGE, *ClassPath.ToString());

				if ( Class != NULL )
				{
					Items.Add( Class );
				}
			}
		}

		// Add any custom assets 
		if (OnGetCustomSourceAssets.IsBound())
		{
			OnGetCustomSourceAssets.Execute(Filter, Items);
		}

		for (int32 AssetIdx = Items.Num() - 1; AssetIdx >= 0; --AssetIdx)
		{
			if (!InitialAssetFilter.PassesFilter(Items[AssetIdx]))
			{
				Items.RemoveAtSwap(AssetIdx);
			}
		}
	}

	// If we are showing classes in the asset list...
	if (bShowClasses)
	{
		// Load the native class hierarchy
		TSharedRef<FNativeClassHierarchy> NativeClassHierarchy = FContentBrowserSingleton::Get().GetNativeClassHierarchy();

		FNativeClassHierarchyFilter ClassFilter;
		ClassFilter.ClassPaths = ClassPathsToShow;
		ClassFilter.bRecursivePaths = ShouldFilterRecursively() || !IsShowingFolders() || !ClassPathsToShow.Num();

		// Find all the classes that match the current criteria
		TArray<UClass*> MatchingClasses;
		NativeClassHierarchy->GetMatchingClasses(ClassFilter, MatchingClasses);
		for(UClass* CurrentClass : MatchingClasses)
		{
			Items.Add(FAssetData(CurrentClass));
		}
	}

	AssetRegistryModule.Get().SetTemporaryCachingMode(bOriginalRegistryTemporaryCachingMode);
}

bool SAssetView::IsFilteringRecursively() const
{
	// In some cases we want to not filter recursively even if we have a backend filter (e.g. the open level window)
	// Most of the time, bFilterRecursivelyWithBackendFilter is true
	return bFilterRecursivelyWithBackendFilter && GetDefault<UContentBrowserSettings>()->FilterRecursively;
}

bool SAssetView::IsToggleFilteringRecursivelyAllowed() const
{
	return bFilterRecursivelyWithBackendFilter;
}

void SAssetView::ToggleFilteringRecursively()
{
	check(IsToggleFilteringRecursivelyAllowed());
	GetMutableDefault<UContentBrowserSettings>()->FilterRecursively = !GetDefault<UContentBrowserSettings>()->FilterRecursively;
	GetMutableDefault<UContentBrowserSettings>()->PostEditChange();
}

bool SAssetView::ShouldFilterRecursively() const
{
	// Quick check for conditions which force recursive filtering
	if (bUserSearching)
	{
		return true;
	}

	if (IsFilteringRecursively() && !BackendFilter.IsEmpty() )
	{
		return true;
	}

	// Otherwise, check if there are any non-inverse frontend filters selected
	if (FrontendFilters.IsValid())
	{
		for (int32 FilterIndex = 0; FilterIndex < FrontendFilters->Num(); ++FilterIndex)
		{
			const auto* Filter = static_cast<FFrontendFilter*>(FrontendFilters->GetFilterAtIndex(FilterIndex).Get());
			if (Filter)
			{
				if (!Filter->IsInverseFilter())
				{
					return true;
				}
			}
		}
	}

	// No filters, do not override folder view with recursive filtering
	return false;
}

void SAssetView::RefreshFilteredItems()
{
	// Build up a map of the existing AssetItems so we can preserve them while filtering
	TMap< FName, TSharedPtr< FAssetViewAsset > > ItemToObjectPath;
	for (const TSharedPtr<FAssetViewItem>& AssetItem : FilteredAssetItems)
	{
		if (AssetItem.IsValid() && AssetItem->GetType() != EAssetItemType::Folder)
		{
			TSharedPtr<FAssetViewAsset> Item = StaticCastSharedPtr<FAssetViewAsset>(AssetItem);

			// Clear custom column data
			Item->CustomColumnData.Reset();
			Item->CustomColumnDisplayText.Reset();

			ItemToObjectPath.Add(Item->Data.ObjectPath, Item);
		}
	}

	// Empty all the filtered lists
	FilteredAssetItems.Reset();
	VisibleItems.Reset();
	RelevantThumbnails.Reset();
	Folders.Reset();

	// true if the results from the asset registry query are filtered further by the content browser
	const bool bIsFrontendFilterActive = IsFrontendFilterActive();

	// true if we are looking at columns so we need to determine the majority asset type
	const bool bGatherAssetTypeCount = CurrentViewType == EAssetViewType::Column;
	TMap<FName, int32> AssetTypeCount;

	if (bIsFrontendFilterActive && FrontendFilters.IsValid())
	{
		const bool bRecurse = ShouldFilterRecursively();
		const bool bUsingFolders = IsShowingFolders();
		FARFilter CombinedFilter = SourcesData.MakeFilter(bRecurse, bUsingFolders);
		AppendBackendFilter(CombinedFilter);

		// Let the frontend filters know the currently used filter in case it is necessary to conditionally filter based on path or class filters
		for (int32 FilterIdx = 0; FilterIdx < FrontendFilters->Num(); ++FilterIdx)
		{
			// There are only FFrontendFilters in this collection
			const TSharedPtr<FFrontendFilter>& Filter = StaticCastSharedPtr<FFrontendFilter>(FrontendFilters->GetFilterAtIndex(FilterIdx));
			if (Filter.IsValid())
			{
				Filter->SetCurrentFilter(CombinedFilter);
			}
		}
	}

	// Check the frontend filter for every asset and keep track of how many assets were found of each type
	for (const FAssetData& AssetData : AssetItems)
	{
		if (bIsFrontendFilterActive == false ||
			PassesCurrentFrontendFilter(AssetData) )
		{
			const TSharedPtr< FAssetViewAsset >* AssetItem = ItemToObjectPath.Find( AssetData.ObjectPath );
			if (AssetItem != nullptr)
			{
				FilteredAssetItems.Add(*AssetItem);
			}
			else
			{
				FilteredAssetItems.Add(MakeShareable(new FAssetViewAsset(AssetData)));
			}

			if (bGatherAssetTypeCount)
			{
				int32* TypeCount = AssetTypeCount.Find(AssetData.AssetClass);
				if (TypeCount)
				{
					(*TypeCount)++;
				}
				else
				{
					AssetTypeCount.Add(AssetData.AssetClass, 1);
				}
			}
		}
	}

	if (bGatherAssetTypeCount)
	{
		int32 HighestCount = 0;
		FName HighestType;
		for (auto TypeIt = AssetTypeCount.CreateConstIterator(); TypeIt; ++TypeIt)
		{
			if (TypeIt.Value() > HighestCount)
			{
				HighestType = TypeIt.Key();
				HighestCount = TypeIt.Value();
			}
		}

		SetMajorityAssetType(HighestType);
	}
}

void SAssetView::RefreshFolders()
{
	if(!IsShowingFolders() || ShouldFilterRecursively())
	{
		return;
	}
	
	// Split the selected paths into asset and class paths
	TArray<FName> AssetPathsToShow;
	TArray<FName> ClassPathsToShow;
	for(const FName& PackagePath : SourcesData.PackagePaths)
	{
		if(ContentBrowserUtils::IsClassPath(PackagePath.ToString()))
		{
			ClassPathsToShow.Add(PackagePath);
		}
		else
		{
			AssetPathsToShow.Add(PackagePath);
		}
	}

	TArray<FString> FoldersToAdd;

	TSharedRef<FEmptyFolderVisibilityManager> EmptyFolderVisibilityManager = FContentBrowserSingleton::Get().GetEmptyFolderVisibilityManager();

	const bool bDisplayEmpty = IsShowingEmptyFolders();
	const bool bDisplayDev = IsShowingDevelopersContent();
	const bool bDisplayL10N = IsShowingLocalizedContent();
	FAssetRegistryModule& AssetRegistryModule = FModuleManager::LoadModuleChecked<FAssetRegistryModule>(TEXT("AssetRegistry"));
	{
		TArray<FString> SubPaths;
		for(const FName& PackagePath : AssetPathsToShow)
		{
			SubPaths.Reset();
			AssetRegistryModule.Get().GetSubPaths(PackagePath.ToString(), SubPaths, false);

			for(const FString& SubPath : SubPaths)
			{
				if (!bDisplayEmpty && !EmptyFolderVisibilityManager->ShouldShowPath(SubPath))
				{
					continue;
				}

				if (!bDisplayDev && ContentBrowserUtils::IsDevelopersFolder(SubPath))
				{
					continue;
				}

				if (!bDisplayL10N && ContentBrowserUtils::IsLocalizationFolder(SubPath))
				{
					continue;
				}

				if (FolderBlacklist.IsValid() && !FolderBlacklist->PassesStartsWithFilter(SubPath))
				{
					continue;
				}

				if(!Folders.Contains(SubPath))
				{
					FoldersToAdd.Add(SubPath);
				}
			}
		}
	}

	// If we are showing classes in the asset list then we need to show their folders too
	if(IsShowingCppContent() && ClassPathsToShow.Num() > 0)
	{
		// Load the native class hierarchy
		TSharedRef<FNativeClassHierarchy> NativeClassHierarchy = FContentBrowserSingleton::Get().GetNativeClassHierarchy();

		FNativeClassHierarchyFilter ClassFilter;
		ClassFilter.ClassPaths = ClassPathsToShow;
		ClassFilter.bRecursivePaths = false;

		// Find all the classes that match the current criteria
		TArray<FString> MatchingFolders;
		NativeClassHierarchy->GetMatchingFolders(ClassFilter, MatchingFolders);
		FoldersToAdd.Append(MatchingFolders);
	}

	// Add folders for any child collections of the currently selected collections
	if (SourcesData.HasCollections())
	{
		FCollectionManagerModule& CollectionManagerModule = FCollectionManagerModule::GetModule();
		
		TArray<FCollectionNameType> ChildCollections;
		for(const FCollectionNameType& Collection : SourcesData.Collections)
		{
			ChildCollections.Reset();
			CollectionManagerModule.Get().GetChildCollections(Collection.Name, Collection.Type, ChildCollections);

			for (const FCollectionNameType& ChildCollection : ChildCollections)
			{
				// Use "Collections" as the root of the path to avoid this being confused with other asset view folders - see ContentBrowserUtils::IsCollectionPath
				FoldersToAdd.Add(FString::Printf(TEXT("/Collections/%s/%s"), ECollectionShareType::ToString(ChildCollection.Type), *ChildCollection.Name.ToString()));
			}
		}
	}

	if (FoldersToAdd.Num() > 0)
	{
		for (const FString& FolderPath : FoldersToAdd)
		{
			FilteredAssetItems.Add(MakeShareable(new FAssetViewFolder(FolderPath)));
			Folders.Add(FolderPath);
		}

		RefreshList();
		bPendingSortFilteredItems = true;
	}
}

void SAssetView::SetMajorityAssetType(FName NewMajorityAssetType)
{
	auto IsFixedColumn = [this](FName InColumnId)
	{
		const bool bIsFixedNameColumn = InColumnId == SortManager.NameColumnId;
		const bool bIsFixedClassColumn = bShowTypeInColumnView && InColumnId == SortManager.ClassColumnId;
		const bool bIsFixedPathColumn = bShowPathInColumnView && InColumnId == SortManager.PathColumnId;
		return bIsFixedNameColumn || bIsFixedClassColumn || bIsFixedPathColumn;
	};

	if ( NewMajorityAssetType != MajorityAssetType )
	{
		UE_LOG(LogContentBrowser, Verbose, TEXT("The majority of assets in the view are of type: %s"), *NewMajorityAssetType.ToString());

		MajorityAssetType = NewMajorityAssetType;

		TArray<FName> AddedColumns;

		// Since the asset type has changed, remove all columns except name and class
		const TIndirectArray<SHeaderRow::FColumn>& Columns = ColumnView->GetHeaderRow()->GetColumns();

		for ( int32 ColumnIdx = Columns.Num() - 1; ColumnIdx >= 0; --ColumnIdx )
		{
			const FName ColumnId = Columns[ColumnIdx].ColumnId;

			if ( ColumnId != NAME_None && !IsFixedColumn(ColumnId) )
			{
				ColumnView->GetHeaderRow()->RemoveColumn(ColumnId);
			}
		}

		// Keep track of the current column name to see if we need to change it now that columns are being removed
		// Name, Class, and Path are always relevant
		struct FSortOrder
		{
			bool bSortRelevant;
			FName SortColumn;
			FSortOrder(bool bInSortRelevant, const FName& InSortColumn) : bSortRelevant(bInSortRelevant), SortColumn(InSortColumn) {}
		};
		TArray<FSortOrder> CurrentSortOrder;
		for (int32 PriorityIdx = 0; PriorityIdx < EColumnSortPriority::Max; PriorityIdx++)
		{
			const FName SortColumn = SortManager.GetSortColumnId(static_cast<EColumnSortPriority::Type>(PriorityIdx));
			if (SortColumn != NAME_None)
			{
				const bool bSortRelevant = SortColumn == FAssetViewSortManager::NameColumnId
					|| SortColumn == FAssetViewSortManager::ClassColumnId
					|| SortColumn == FAssetViewSortManager::PathColumnId;
				CurrentSortOrder.Add(FSortOrder(bSortRelevant, SortColumn));
			}
		}

		// Add custom columns
		for (const FAssetViewCustomColumn& Column : CustomColumns)
		{
			FName TagName = Column.ColumnName;

			if (AddedColumns.Contains(TagName))
			{
				continue;
			}
			AddedColumns.Add(TagName);

			ColumnView->GetHeaderRow()->AddColumn(
				SHeaderRow::Column(TagName)
				.SortMode(TAttribute< EColumnSortMode::Type >::Create(TAttribute< EColumnSortMode::Type >::FGetter::CreateSP(this, &SAssetView::GetColumnSortMode, TagName)))
				.SortPriority(TAttribute< EColumnSortPriority::Type >::Create(TAttribute< EColumnSortPriority::Type >::FGetter::CreateSP(this, &SAssetView::GetColumnSortPriority, TagName)))
				.OnSort(FOnSortModeChanged::CreateSP(this, &SAssetView::OnSortColumnHeader))
				.DefaultLabel(Column.DisplayName)
				.DefaultTooltip(Column.TooltipText)
				.FillWidth(180)
				.ShouldGenerateWidget(TAttribute<bool>::Create(TAttribute<bool>::FGetter::CreateSP(this, &SAssetView::ShouldColumnGenerateWidget, TagName.ToString())))
				.MenuContent()
				[
					CreateRowHeaderMenuContent(TagName.ToString())
				]);

			NumVisibleColumns += HiddenColumnNames.Contains(TagName.ToString()) ? 0 : 1;

			// If we found a tag the matches the column we are currently sorting on, there will be no need to change the column
			for (int32 SortIdx = 0; SortIdx < CurrentSortOrder.Num(); SortIdx++)
			{
				if (TagName == CurrentSortOrder[SortIdx].SortColumn)
				{
					CurrentSortOrder[SortIdx].bSortRelevant = true;
				}
			}
		}

		// If we have a new majority type, add the new type's columns
		if ( NewMajorityAssetType != NAME_None )
		{
			// Determine the columns by querying the CDO for the tag map
			UClass* TypeClass = FindObject<UClass>(ANY_PACKAGE, *NewMajorityAssetType.ToString());
			if ( TypeClass )
			{
				UObject* CDO = TypeClass->GetDefaultObject();
				if ( CDO )
				{
					TArray<UObject::FAssetRegistryTag> AssetRegistryTags;
					CDO->GetAssetRegistryTags(AssetRegistryTags);

					// Add a column for every tag that isn't hidden or using a reserved name
					for ( auto TagIt = AssetRegistryTags.CreateConstIterator(); TagIt; ++TagIt )
					{
						if ( TagIt->Type != UObject::FAssetRegistryTag::TT_Hidden )
						{
							const FName TagName = TagIt->Name;

							if (IsFixedColumn(TagName))
							{
								// Reserved name
								continue;
							}

							if ( !OnAssetTagWantsToBeDisplayed.IsBound() || OnAssetTagWantsToBeDisplayed.Execute(NewMajorityAssetType, TagName) )
							{
								if (AddedColumns.Contains(TagName))
								{
									continue;
								}
								AddedColumns.Add(TagName);

								// Get tag metadata
								TMap<FName, UObject::FAssetRegistryTagMetadata> MetadataMap;
								CDO->GetAssetRegistryTagMetadata(MetadataMap);
								const UObject::FAssetRegistryTagMetadata* Metadata = MetadataMap.Find(TagName);

								FText DisplayName;
								if (Metadata != nullptr && !Metadata->DisplayName.IsEmpty())
								{
									DisplayName = Metadata->DisplayName;
								}
								else
								{
									DisplayName = FText::FromName(TagName);
								}

								FText TooltipText;
								if (Metadata != nullptr && !Metadata->TooltipText.IsEmpty())
								{
									TooltipText = Metadata->TooltipText;
								}
								else
								{
									// If the tag name corresponds to a property name, use the property tooltip
									FProperty* Property = FindField<FProperty>(TypeClass, TagName);
									TooltipText = (Property != nullptr) ? Property->GetToolTipText() : FText::FromString(FName::NameToDisplayString(TagName.ToString(), false));
								}

								ColumnView->GetHeaderRow()->AddColumn(
									SHeaderRow::Column(TagName)
									.SortMode(TAttribute< EColumnSortMode::Type >::Create(TAttribute< EColumnSortMode::Type >::FGetter::CreateSP(this, &SAssetView::GetColumnSortMode, TagName)))
									.SortPriority(TAttribute< EColumnSortPriority::Type >::Create(TAttribute< EColumnSortPriority::Type >::FGetter::CreateSP(this, &SAssetView::GetColumnSortPriority, TagName)))
									.OnSort(FOnSortModeChanged::CreateSP(this, &SAssetView::OnSortColumnHeader))
									.DefaultLabel(DisplayName)
									.DefaultTooltip(TooltipText)
									.FillWidth(180)
									.ShouldGenerateWidget(TAttribute<bool>::Create(TAttribute<bool>::FGetter::CreateSP(this, &SAssetView::ShouldColumnGenerateWidget, TagName.ToString())))
									.MenuContent()
									[
										CreateRowHeaderMenuContent(TagName.ToString())
									]);								
								
								NumVisibleColumns += HiddenColumnNames.Contains(TagName.ToString()) ? 0 : 1;

								// If we found a tag the matches the column we are currently sorting on, there will be no need to change the column
								for (int32 SortIdx = 0; SortIdx < CurrentSortOrder.Num(); SortIdx++)
								{
									if (TagName == CurrentSortOrder[SortIdx].SortColumn)
									{
										CurrentSortOrder[SortIdx].bSortRelevant = true;
									}
								}
							}
						}
					}
				}			
			}	
		}

		// Are any of the sort columns irrelevant now, if so remove them from the list
		bool CurrentSortChanged = false;
		for (int32 SortIdx = CurrentSortOrder.Num() - 1; SortIdx >= 0; SortIdx--)
		{
			if (!CurrentSortOrder[SortIdx].bSortRelevant)
			{
				CurrentSortOrder.RemoveAt(SortIdx);
				CurrentSortChanged = true;
			}
		}
		if (CurrentSortOrder.Num() > 0 && CurrentSortChanged)
		{
			// Sort order has changed, update the columns keeping those that are relevant
			int32 PriorityNum = EColumnSortPriority::Primary;
			for (int32 SortIdx = 0; SortIdx < CurrentSortOrder.Num(); SortIdx++)
			{
				check(CurrentSortOrder[SortIdx].bSortRelevant);
				if (!SortManager.SetOrToggleSortColumn(static_cast<EColumnSortPriority::Type>(PriorityNum), CurrentSortOrder[SortIdx].SortColumn))
				{
					// Toggle twice so mode is preserved if this isn't a new column assignation
					SortManager.SetOrToggleSortColumn(static_cast<EColumnSortPriority::Type>(PriorityNum), CurrentSortOrder[SortIdx].SortColumn);
				}				
				bPendingSortFilteredItems = true;
				PriorityNum++;
			}
		}
		else if (CurrentSortOrder.Num() == 0)
		{
			// If the current sort column is no longer relevant, revert to "Name" and resort when convenient
			SortManager.ResetSort();
			bPendingSortFilteredItems = true;
		}
	}
}

void SAssetView::OnAssetsAddedToCollection( const FCollectionNameType& Collection, const TArray< FName >& ObjectPaths )
{
	if ( !SourcesData.Collections.Contains( Collection ) )
	{
		return;
	}

	FAssetRegistryModule& AssetRegistryModule = FModuleManager::LoadModuleChecked<FAssetRegistryModule>(TEXT("AssetRegistry"));
	for (int Index = 0; Index < ObjectPaths.Num(); Index++)
	{
		OnAssetAdded( AssetRegistryModule.Get().GetAssetByObjectPath( ObjectPaths[Index] ) );
	}
}

void SAssetView::OnAssetAdded(const FAssetData& AssetData)
{
	RecentlyAddedAssets.Add(AssetData);
}

void SAssetView::ProcessRecentlyAddedAssets()
{
	if (
		(RecentlyAddedAssets.Num() > 2048) ||
		(RecentlyAddedAssets.Num() > 0 && FPlatformTime::Seconds() - LastProcessAddsTime >= TimeBetweenAddingNewAssets)
		)
	{
		RunAssetsThroughBackendFilter(RecentlyAddedAssets);
		FilteredRecentlyAddedAssets.Append(RecentlyAddedAssets);
		RecentlyAddedAssets.Reset();
		LastProcessAddsTime = FPlatformTime::Seconds();
	}

	if (FilteredRecentlyAddedAssets.Num() > 0)
	{
		double TickStartTime = FPlatformTime::Seconds();
		bool bNeedsRefresh = false;

		TSet<FName> ExistingObjectPaths;
		for (const FAssetData& AssetItem : AssetItems)
		{
			ExistingObjectPaths.Add(AssetItem.ObjectPath);
		}

		for (const FAssetData& AssetItem : AssetItems)
		{
			ExistingObjectPaths.Add(AssetItem.ObjectPath);
		}

		int32 AssetIdx = 0;
		for ( ; AssetIdx < FilteredRecentlyAddedAssets.Num(); ++AssetIdx )
		{
			const FAssetData& AssetData = FilteredRecentlyAddedAssets[AssetIdx];
			if ( !ExistingObjectPaths.Contains(AssetData.ObjectPath) )
			{
				if ( AssetData.AssetClass != UObjectRedirector::StaticClass()->GetFName() || AssetData.IsUAsset() )
				{
					if ( !OnShouldFilterAsset.IsBound() || !OnShouldFilterAsset.Execute(AssetData) )
					{
						// Add the asset to the list
						int32 AddedAssetIdx = AssetItems.Add(AssetData);
						ExistingObjectPaths.Add(AssetData.ObjectPath);
						if (!IsFrontendFilterActive() || PassesCurrentFrontendFilter(AssetData))
						{
							FilteredAssetItems.Add(MakeShareable(new FAssetViewAsset(AssetData)));
							bNeedsRefresh = true;
							bPendingSortFilteredItems = true;
						}
					}
				}
			}

			if ( (FPlatformTime::Seconds() - TickStartTime) > MaxSecondsPerFrame)
			{
				// Increment the index to properly trim the buffer below
				++AssetIdx;
				break;
			}
		}

		// Trim the results array
		if (AssetIdx > 0)
		{
			FilteredRecentlyAddedAssets.RemoveAt(0, AssetIdx);
		}

		if (bNeedsRefresh)
		{
			RefreshList();
		}
	}
}

void SAssetView::OnAssetsRemovedFromCollection( const FCollectionNameType& Collection, const TArray< FName >& ObjectPaths )
{
	if ( !SourcesData.Collections.Contains( Collection ) )
	{
		return;
	}

	FAssetRegistryModule& AssetRegistryModule = FModuleManager::LoadModuleChecked<FAssetRegistryModule>(TEXT("AssetRegistry"));
	for (int Index = 0; Index < ObjectPaths.Num(); Index++)
	{
		OnAssetRemoved( AssetRegistryModule.Get().GetAssetByObjectPath( ObjectPaths[Index] ) );
	}
}

void SAssetView::OnAssetRemoved(const FAssetData& AssetData)
{
	RemoveAssetByPath( AssetData.ObjectPath );
	RecentlyAddedAssets.RemoveSingleSwap(AssetData);
}

void SAssetView::OnAssetRegistryPathAdded(const FString& Path)
{
	if(IsShowingFolders() && !ShouldFilterRecursively())
	{
		TSharedRef<FEmptyFolderVisibilityManager> EmptyFolderVisibilityManager = FContentBrowserSingleton::Get().GetEmptyFolderVisibilityManager();

		// If this isn't a developer folder or we want to show them, continue
		const bool bDisplayEmpty = IsShowingEmptyFolders();
		const bool bDisplayDev = IsShowingDevelopersContent();
		const bool bDisplayL10N = IsShowingLocalizedContent();
		if ((bDisplayEmpty || EmptyFolderVisibilityManager->ShouldShowPath(Path)) &&  
			(bDisplayDev || !ContentBrowserUtils::IsDevelopersFolder(Path)) && 
			(bDisplayL10N || !ContentBrowserUtils::IsLocalizationFolder(Path)) &&
			(!FolderBlacklist.IsValid() || FolderBlacklist->PassesStartsWithFilter(Path))
			)
		{
			for (const FName& SourcePathName : SourcesData.PackagePaths)
			{
				// Ensure that /Folder2 is not considered a subfolder of /Folder by appending /
				FString SourcePath = SourcePathName.ToString() / TEXT("");
				if(Path.StartsWith(SourcePath))
				{
					const FString SubPath = Path.RightChop(SourcePath.Len());

					TArray<FString> SubPathItemList;
					SubPath.ParseIntoArray(SubPathItemList, TEXT("/"), /*InCullEmpty=*/true);

					if (SubPathItemList.Num() > 0)
					{
						const FString NewSubFolder = SourcePath / SubPathItemList[0];
						if (!Folders.Contains(NewSubFolder))
						{
							FilteredAssetItems.Add(MakeShareable(new FAssetViewFolder(NewSubFolder)));
							RefreshList();
							Folders.Add(NewSubFolder);
							bPendingSortFilteredItems = true;
						}
					}
				}
			}
		}
	}
}

void SAssetView::OnAssetRegistryPathRemoved(const FString& Path)
{
	FString* Folder = Folders.Find(Path);
	if (Folder != nullptr)
	{
		Folders.Remove(Path);

		for (int32 AssetIdx = 0; AssetIdx < FilteredAssetItems.Num(); ++AssetIdx)
		{
			if (FilteredAssetItems[AssetIdx]->GetType() == EAssetItemType::Folder)
			{
				if ( StaticCastSharedPtr<FAssetViewFolder>(FilteredAssetItems[AssetIdx])->FolderPath == Path )
				{
					// Found the folder in the filtered items list, remove it
					FilteredAssetItems.RemoveAt(AssetIdx);
					RefreshList();
					break;
				}
			}
		}
	}
}

void SAssetView::OnFolderPopulated(const FString& Path)
{
	OnAssetRegistryPathAdded(Path);
}

void SAssetView::RemoveAssetByPath( const FName& ObjectPath )
{
	bool bFoundAsset = false;
	for (int32 AssetIdx = 0; AssetIdx < AssetItems.Num(); ++AssetIdx)
	{
		if ( AssetItems[AssetIdx].ObjectPath == ObjectPath )
		{
			// Found the asset in the cached list, remove it
			AssetItems.RemoveAt(AssetIdx);
			bFoundAsset = true;
			break;
		}
	}

	if ( bFoundAsset )
	{
		// If it was in the AssetItems list, see if it is also in the FilteredAssetItems list
		for (int32 AssetIdx = 0; AssetIdx < FilteredAssetItems.Num(); ++AssetIdx)
		{
			if(FilteredAssetItems[AssetIdx].IsValid() && FilteredAssetItems[AssetIdx]->GetType() != EAssetItemType::Folder)
			{
				if ( StaticCastSharedPtr<FAssetViewAsset>(FilteredAssetItems[AssetIdx])->Data.ObjectPath == ObjectPath && !FilteredAssetItems[AssetIdx]->IsTemporaryItem() )
				{
					// Found the asset in the filtered items list, remove it
					FilteredAssetItems.RemoveAt(AssetIdx);
					RefreshList();
					break;
				}
			}
		}
	}
	else
	{
		//Make sure we don't have the item still queued up for processing
		for (int32 AssetIdx = 0; AssetIdx < QueriedAssetItems.Num(); ++AssetIdx)
		{
			if ( QueriedAssetItems[AssetIdx].ObjectPath == ObjectPath )
			{
				// Found the asset in the cached list, remove it
				QueriedAssetItems.RemoveAt(AssetIdx);
				bFoundAsset = true;
				break;
			}
		}
	}
}

void SAssetView::OnCollectionRenamed( const FCollectionNameType& OriginalCollection, const FCollectionNameType& NewCollection )
{
	int32 FoundIndex = INDEX_NONE;
	if ( SourcesData.Collections.Find( OriginalCollection, FoundIndex ) )
	{
		SourcesData.Collections[ FoundIndex ] = NewCollection;
	}
}

void SAssetView::OnCollectionUpdated( const FCollectionNameType& Collection )
{
	// A collection has changed in some way, so we need to refresh our backend list
	RequestSlowFullListRefresh();
}

void SAssetView::OnAssetRenamed(const FAssetData& AssetData, const FString& OldObjectPath)
{
	// Remove the old asset, if it exists
	FName OldObjectPackageName = *OldObjectPath;
	RemoveAssetByPath( OldObjectPackageName );
	RecentlyAddedAssets.RemoveAllSwap( [&](const FAssetData& Other) { return Other.ObjectPath == OldObjectPackageName; } );

	// Add the new asset, if it should be in the cached list
	OnAssetAdded( AssetData );

	// Force an update of the recently added asset next frame
	RequestAddNewAssetsNextFrame();
}

void SAssetView::OnAssetUpdated(const FAssetData& AssetData)
{
	RecentlyLoadedOrChangedAssets.Add(AssetData);
}

void SAssetView::OnAssetLoaded(UObject* Asset)
{
	if (Asset == nullptr)
	{
		return;
	}

	if (Asset->GetOutermost()->HasAnyPackageFlags(PKG_ForDiffing))
	{
		// No need to consider packages loaded for diffing purposes
		return;
	}

	FName AssetPathName = FName(*Asset->GetPathName());
	RecentlyLoadedOrChangedAssets.Add( FAssetData(Asset) );

	UTexture2D* Texture2D = Cast<UTexture2D>(Asset);
	UMaterial* Material = Texture2D ? nullptr : Cast<UMaterial>(Asset);
	if ((Texture2D && !Texture2D->bForceMiplevelsToBeResident) || Material)
	{
		bool bHasWidgetForAsset = false;
		switch (GetCurrentViewType())
		{
		case EAssetViewType::List:
			bHasWidgetForAsset = ListView->HasWidgetForAsset(AssetPathName);
			break;
		case EAssetViewType::Tile:
			bHasWidgetForAsset = TileView->HasWidgetForAsset(AssetPathName);
			break;
		default:
			bHasWidgetForAsset = false;
			break;
		}

		if (bHasWidgetForAsset)
		{
			if (Texture2D)
			{
				Texture2D->bForceMiplevelsToBeResident = true;
			}
			else if (Material)
			{
				Material->SetForceMipLevelsToBeResident(true, true, -1.0f);
			}
		}
	};
}

void SAssetView::OnObjectPropertyChanged(UObject* Object, FPropertyChangedEvent& PropertyChangedEvent)
{
	if (Object != nullptr && Object->IsAsset())
	{
		RecentlyLoadedOrChangedAssets.Add(FAssetData(Object));
	}
}

void SAssetView::OnClassHierarchyUpdated()
{
	// The class hierarchy has changed in some way, so we need to refresh our backend list
	RequestSlowFullListRefresh();
}

void SAssetView::OnFrontendFiltersChanged()
{
	RequestQuickFrontendListRefresh();

	// If we're not operating on recursively filtered data, we need to ensure a full slow
	// refresh is performed.
	if ( ShouldFilterRecursively() && !bWereItemsRecursivelyFiltered )
	{
		RequestSlowFullListRefresh();
	}
}

bool SAssetView::IsFrontendFilterActive() const
{
	return ( FrontendFilters.IsValid() && FrontendFilters->Num() > 0 );
}

bool SAssetView::PassesCurrentFrontendFilter(const FAssetData& Item) const
{
	// Check the frontend filters list
	if ( FrontendFilters.IsValid() && !FrontendFilters->PassesAllFilters(Item) )
	{
		return false;
	}

	return true;
}

void SAssetView::RunAssetsThroughBlacklists(TArray<FAssetData>& InOutAssetDataList) const
{
	if (InOutAssetDataList.Num() == 0)
	{
		return;
	}

	const bool bClassFiltering = AssetClassBlacklist.IsValid() && AssetClassBlacklist->HasFiltering();
	if ((FolderBlacklist.IsValid() && FolderBlacklist->HasFiltering()) || bClassFiltering)
	{
		if ((FolderBlacklist.IsValid() && FolderBlacklist->IsBlacklistAll()) || (bClassFiltering && AssetClassBlacklist->IsBlacklistAll()))
		{
			InOutAssetDataList.Reset();
			return;
		}

		// Expand filter to include subclasses so an exact FName comparison can occur
		FBlacklistNames ExpandedClassesBlacklist;
		if (bClassFiltering)
		{
			AssetViewUtils::ExpandClassesBlacklist(*AssetClassBlacklist.Get(), ExpandedClassesBlacklist);
		}

		InOutAssetDataList.RemoveAll([this, &ExpandedClassesBlacklist](const FAssetData& AssetData)
		{
			if (!ExpandedClassesBlacklist.PassesFilter(AssetData.AssetClass))
			{
				return true;
			}
			else if (FolderBlacklist.IsValid() && !FolderBlacklist->PassesStartsWithFilter(AssetData.PackagePath))
			{
				return true;
			}
			return false;
		});
	}
}

void SAssetView::RunAssetsThroughBackendFilter(TArray<FAssetData>& InOutAssetDataList) const
{
	const bool bRecurse = ShouldFilterRecursively();
	const bool bUsingFolders = IsShowingFolders();
	const bool bIsDynamicCollection = SourcesData.IsDynamicCollection();
	FARFilter Filter = SourcesData.MakeFilter(bRecurse, bUsingFolders);

	if (SourcesData.HasCollections() && Filter.ObjectPaths.Num() == 0 && !bIsDynamicCollection)
	{
		// This is an empty collection, no asset will pass the check
		InOutAssetDataList.Reset();
	}
	else
	{
		AppendBackendFilter(Filter);

		FAssetRegistryModule& AssetRegistryModule = FModuleManager::LoadModuleChecked<FAssetRegistryModule>(TEXT("AssetRegistry"));
		AssetRegistryModule.Get().RunAssetsThroughFilter(InOutAssetDataList, Filter);

		RunAssetsThroughBlacklists(InOutAssetDataList);

		if (SourcesData.HasCollections() && !bIsDynamicCollection)
		{
			// Include objects from child collections if we're recursing
			const ECollectionRecursionFlags::Flags CollectionRecursionMode = (Filter.bRecursivePaths) ? ECollectionRecursionFlags::SelfAndChildren : ECollectionRecursionFlags::Self;

			FCollectionManagerModule& CollectionManagerModule = FCollectionManagerModule::GetModule();
			TArray< FName > CollectionObjectPaths;
			for (const FCollectionNameType& Collection : SourcesData.Collections)
			{
				CollectionManagerModule.Get().GetObjectsInCollection(Collection.Name, Collection.Type, CollectionObjectPaths, CollectionRecursionMode);
			}

			for (int32 AssetDataIdx = InOutAssetDataList.Num() - 1; AssetDataIdx >= 0; --AssetDataIdx)
			{
				const FAssetData& AssetData = InOutAssetDataList[AssetDataIdx];

				if (!CollectionObjectPaths.Contains(AssetData.ObjectPath))
				{
					InOutAssetDataList.RemoveAtSwap(AssetDataIdx);
				}
			}
		}
	}
}

void SAssetView::SortList(bool bSyncToSelection)
{
	if ( !IsRenamingAsset() )
	{
		SortManager.SortList(FilteredAssetItems, MajorityAssetType, CustomColumns);

		// Update the thumbnails we were using since the order has changed
		bPendingUpdateThumbnails = true;

		if ( bSyncToSelection )
		{
			// Make sure the selection is in view
			const bool bFocusOnSync = false;
			SyncToSelection(bFocusOnSync);
		}

		RefreshList();
		bPendingSortFilteredItems = false;
		LastSortTime = CurrentTime;
	}
	else
	{
		bPendingSortFilteredItems = true;
	}
}

FLinearColor SAssetView::GetThumbnailHintColorAndOpacity() const
{
	//We update this color in tick instead of here as an optimization
	return ThumbnailHintColorAndOpacity;
}

FSlateColor SAssetView::GetViewButtonForegroundColor() const
{
	static const FName InvertedForegroundName("InvertedForeground");
	static const FName DefaultForegroundName("DefaultForeground");

	return ViewOptionsComboButton->IsHovered() ? FEditorStyle::GetSlateColor(InvertedForegroundName) : FEditorStyle::GetSlateColor(DefaultForegroundName);
}

TSharedRef<SWidget> SAssetView::GetViewButtonContent()
{
	SAssetView::RegisterGetViewButtonMenu();

	// Get all menu extenders for this context menu from the content browser module
	FContentBrowserModule& ContentBrowserModule = FModuleManager::GetModuleChecked<FContentBrowserModule>( TEXT("ContentBrowser") );
	TArray<FContentBrowserMenuExtender> MenuExtenderDelegates = ContentBrowserModule.GetAllAssetViewViewMenuExtenders();

	TArray<TSharedPtr<FExtender>> Extenders;
	for (int32 i = 0; i < MenuExtenderDelegates.Num(); ++i)
	{
		if (MenuExtenderDelegates[i].IsBound())
		{
			Extenders.Add(MenuExtenderDelegates[i].Execute());
		}
	}
	TSharedPtr<FExtender> MenuExtender = FExtender::Combine(Extenders);

	UContentBrowserAssetViewContextMenuContext* Context = NewObject<UContentBrowserAssetViewContextMenuContext>();
	Context->AssetView = SharedThis(this);
	FToolMenuContext MenuContext(nullptr, MenuExtender, Context);
	return UToolMenus::Get()->GenerateWidget("ContentBrowser.AssetViewOptions", MenuContext);
}

void SAssetView::RegisterGetViewButtonMenu()
{
	if (!UToolMenus::Get()->IsMenuRegistered("ContentBrowser.AssetViewOptions"))
	{
		UToolMenu* Menu = UToolMenus::Get()->RegisterMenu("ContentBrowser.AssetViewOptions");
		Menu->bCloseSelfOnly = true;
		Menu->AddDynamicSection("DynamicContent", FNewToolMenuDelegate::CreateLambda([](UToolMenu* InMenu)
		{
			if (UContentBrowserAssetViewContextMenuContext* Context = InMenu->FindContext<UContentBrowserAssetViewContextMenuContext>())
			{
				if (Context->AssetView.IsValid())
				{
					Context->AssetView.Pin()->PopulateViewButtonMenu(InMenu);
				}
			}
		}));
	}
}

void SAssetView::PopulateViewButtonMenu(UToolMenu* Menu)
{
	{
		FToolMenuSection& Section = Menu->AddSection("AssetViewType", LOCTEXT("ViewTypeHeading", "View Type"));
		Section.AddMenuEntry(
			"TileView",
			LOCTEXT("TileViewOption", "Tiles"),
			LOCTEXT("TileViewOptionToolTip", "View assets as tiles in a grid."),
			FSlateIcon(),
			FUIAction(
				FExecuteAction::CreateSP( this, &SAssetView::SetCurrentViewTypeFromMenu, EAssetViewType::Tile ),
				FCanExecuteAction(),
				FIsActionChecked::CreateSP( this, &SAssetView::IsCurrentViewType, EAssetViewType::Tile )
				),
			EUserInterfaceActionType::RadioButton
			);

		Section.AddMenuEntry(
			"ListView",
			LOCTEXT("ListViewOption", "List"),
			LOCTEXT("ListViewOptionToolTip", "View assets in a list with thumbnails."),
			FSlateIcon(),
			FUIAction(
				FExecuteAction::CreateSP( this, &SAssetView::SetCurrentViewTypeFromMenu, EAssetViewType::List ),
				FCanExecuteAction(),
				FIsActionChecked::CreateSP( this, &SAssetView::IsCurrentViewType, EAssetViewType::List )
				),
			EUserInterfaceActionType::RadioButton
			);

		Section.AddMenuEntry(
			"ColumnView",
			LOCTEXT("ColumnViewOption", "Columns"),
			LOCTEXT("ColumnViewOptionToolTip", "View assets in a list with columns of details."),
			FSlateIcon(),
			FUIAction(
				FExecuteAction::CreateSP( this, &SAssetView::SetCurrentViewTypeFromMenu, EAssetViewType::Column ),
				FCanExecuteAction(),
				FIsActionChecked::CreateSP( this, &SAssetView::IsCurrentViewType, EAssetViewType::Column )
				),
			EUserInterfaceActionType::RadioButton
			);
	}

	{
		FToolMenuSection& Section = Menu->AddSection("View", LOCTEXT("ViewHeading", "View"));
		auto CreateShowFoldersSubMenu = [this](UToolMenu* SubMenu)
		{
			FToolMenuSection& ShowEmptyFoldersSection = SubMenu->AddSection("ShowEmptyFolders");
			ShowEmptyFoldersSection.AddMenuEntry(
				"ShowEmptyFolders",
				LOCTEXT("ShowEmptyFoldersOption", "Show Empty Folders"),
				LOCTEXT("ShowEmptyFoldersOptionToolTip", "Show empty folders in the view as well as assets?"),
				FSlateIcon(),
				FUIAction(
					FExecuteAction::CreateSP( this, &SAssetView::ToggleShowEmptyFolders ),
					FCanExecuteAction::CreateSP( this, &SAssetView::IsToggleShowEmptyFoldersAllowed ),
					FIsActionChecked::CreateSP( this, &SAssetView::IsShowingEmptyFolders )
				),
				EUserInterfaceActionType::ToggleButton
			);
		};

		Section.AddEntry(FToolMenuEntry::InitSubMenu(
			"ShowFolders",
			LOCTEXT("ShowFoldersOption", "Show Folders"),
			LOCTEXT("ShowFoldersOptionToolTip", "Show folders in the view as well as assets?"),
			FNewToolMenuDelegate::CreateLambda(CreateShowFoldersSubMenu),
			FUIAction(
				FExecuteAction::CreateSP( this, &SAssetView::ToggleShowFolders ),
				FCanExecuteAction::CreateSP( this, &SAssetView::IsToggleShowFoldersAllowed ),
				FIsActionChecked::CreateSP( this, &SAssetView::IsShowingFolders )
			),
			EUserInterfaceActionType::ToggleButton
		));

		Section.AddMenuEntry(
			"ShowFavorite",
			LOCTEXT("ShowFavoriteOptions", "Show Favorites"),
			LOCTEXT("ShowFavoriteOptionToolTip", "Show the favorite folders in the view?"),
			FSlateIcon(),
			FUIAction(
				FExecuteAction::CreateSP(this, &SAssetView::ToggleShowFavorites),
				FCanExecuteAction::CreateSP(this, &SAssetView::IsToggleShowFavoritesAllowed),
				FIsActionChecked::CreateSP(this, &SAssetView::IsShowingFavorites)
			),
			EUserInterfaceActionType::ToggleButton
		);

<<<<<<< HEAD
		Section.AddMenuEntry(
			"DockCollections",
=======
		MenuBuilder.AddMenuEntry(
>>>>>>> fa8a8d0d
			LOCTEXT("DockCollectionsOptions", "Dock Collections"),
			LOCTEXT("DockCollectionsOptionToolTip", "Dock the collections view under the path view?"),
			FSlateIcon(),
			FUIAction(
				FExecuteAction::CreateSP(this, &SAssetView::ToggleDockCollections),
				FCanExecuteAction::CreateSP(this, &SAssetView::IsToggleDockCollectionsAllowed),
				FIsActionChecked::CreateSP(this, &SAssetView::HasDockedCollections)
			),
<<<<<<< HEAD
			EUserInterfaceActionType::ToggleButton
		);

		Section.AddMenuEntry(
			"FilterRecursively",
=======
			NAME_None,
			EUserInterfaceActionType::ToggleButton
		);

		MenuBuilder.AddMenuEntry(
>>>>>>> fa8a8d0d
			LOCTEXT("FilterRecursivelyOption", "Filter Recursively"),
			LOCTEXT("FilterRecursivelyOptionToolTip", "Should filters apply recursively in the view?"),
			FSlateIcon(),
			FUIAction(
				FExecuteAction::CreateSP(this, &SAssetView::ToggleFilteringRecursively),
				FCanExecuteAction::CreateSP(this, &SAssetView::IsToggleFilteringRecursivelyAllowed),
				FIsActionChecked::CreateSP(this, &SAssetView::IsFilteringRecursively)
			),
			EUserInterfaceActionType::ToggleButton
		);
	}

	{
		FToolMenuSection& Section = Menu->AddSection("Content", LOCTEXT("ContentHeading", "Content"));
		Section.AddMenuEntry(
			"ShowCppClasses",
			LOCTEXT("ShowCppClassesOption", "Show C++ Classes"),
			LOCTEXT("ShowCppClassesOptionToolTip", "Show C++ classes in the view?"),
			FSlateIcon(),
			FUIAction(
				FExecuteAction::CreateSP( this, &SAssetView::ToggleShowCppContent ),
				FCanExecuteAction::CreateSP( this, &SAssetView::IsToggleShowCppContentAllowed ),
				FIsActionChecked::CreateSP( this, &SAssetView::IsShowingCppContent )
			),
			EUserInterfaceActionType::ToggleButton
		);

		Section.AddMenuEntry(
			"ShowDevelopersContent",
			LOCTEXT("ShowDevelopersContentOption", "Show Developers Content"),
			LOCTEXT("ShowDevelopersContentOptionToolTip", "Show developers content in the view?"),
			FSlateIcon(),
			FUIAction(
				FExecuteAction::CreateSP( this, &SAssetView::ToggleShowDevelopersContent ),
				FCanExecuteAction::CreateSP( this, &SAssetView::IsToggleShowDevelopersContentAllowed ),
				FIsActionChecked::CreateSP( this, &SAssetView::IsShowingDevelopersContent )
				),
			EUserInterfaceActionType::ToggleButton
		);

		Section.AddMenuEntry(
			"ShowEngineFolder",
			LOCTEXT("ShowEngineFolderOption", "Show Engine Content"),
			LOCTEXT("ShowEngineFolderOptionToolTip", "Show engine content in the view?"),
			FSlateIcon(),
			FUIAction(
				FExecuteAction::CreateSP( this, &SAssetView::ToggleShowEngineContent ),
				FCanExecuteAction(),
				FIsActionChecked::CreateSP( this, &SAssetView::IsShowingEngineContent )
			),
			EUserInterfaceActionType::ToggleButton
		);

		Section.AddMenuEntry(
			"ShowPluginFolder",
			LOCTEXT("ShowPluginFolderOption", "Show Plugin Content"),
			LOCTEXT("ShowPluginFolderOptionToolTip", "Show plugin content in the view?"),
			FSlateIcon(),
			FUIAction(
				FExecuteAction::CreateSP( this, &SAssetView::ToggleShowPluginContent ),
				FCanExecuteAction(),
				FIsActionChecked::CreateSP( this, &SAssetView::IsShowingPluginContent )
			),
			EUserInterfaceActionType::ToggleButton
		);

		Section.AddMenuEntry(
			"ShowLocalizedContent",
			LOCTEXT("ShowLocalizedContentOption", "Show Localized Content"),
			LOCTEXT("ShowLocalizedContentOptionToolTip", "Show localized content in the view?"),
			FSlateIcon(),
			FUIAction(
				FExecuteAction::CreateSP(this, &SAssetView::ToggleShowLocalizedContent),
				FCanExecuteAction::CreateSP(this, &SAssetView::IsToggleShowLocalizedContentAllowed),
				FIsActionChecked::CreateSP(this, &SAssetView::IsShowingLocalizedContent)
				),
			EUserInterfaceActionType::ToggleButton
			);
	}

	{
		FToolMenuSection& Section = Menu->AddSection("Search", LOCTEXT("SearchHeading", "Search"));
		Section.AddMenuEntry(
			"IncludeClassName",
			LOCTEXT("IncludeClassNameOption", "Search Asset Class Names"),
			LOCTEXT("IncludeClassesNameOptionTooltip", "Include asset type names in search criteria?  (e.g. Blueprint, Texture, Sound)"),
			FSlateIcon(),
			FUIAction(
				FExecuteAction::CreateSP(this, &SAssetView::ToggleIncludeClassNames),
				FCanExecuteAction::CreateSP(this, &SAssetView::IsToggleIncludeClassNamesAllowed),
				FIsActionChecked::CreateSP(this, &SAssetView::IsIncludingClassNames)
			),
			EUserInterfaceActionType::ToggleButton
		);

		Section.AddMenuEntry(
			"IncludeAssetPath",
			LOCTEXT("IncludeAssetPathOption", "Search Asset Path"),
			LOCTEXT("IncludeAssetPathOptionTooltip", "Include entire asset path in search criteria?"),
			FSlateIcon(),
			FUIAction(
				FExecuteAction::CreateSP(this, &SAssetView::ToggleIncludeAssetPaths),
				FCanExecuteAction::CreateSP(this, &SAssetView::IsToggleIncludeAssetPathsAllowed),
				FIsActionChecked::CreateSP(this, &SAssetView::IsIncludingAssetPaths)
			),
			EUserInterfaceActionType::ToggleButton
		);

		Section.AddMenuEntry(
			"IncludeCollectionName",
			LOCTEXT("IncludeCollectionNameOption", "Search Collection Names"),
			LOCTEXT("IncludeCollectionNameOptionTooltip", "Include Collection names in search criteria?"),
			FSlateIcon(),
			FUIAction(
				FExecuteAction::CreateSP(this, &SAssetView::ToggleIncludeCollectionNames),
				FCanExecuteAction::CreateSP(this, &SAssetView::IsToggleIncludeCollectionNamesAllowed),
				FIsActionChecked::CreateSP(this, &SAssetView::IsIncludingCollectionNames)
			),
			EUserInterfaceActionType::ToggleButton
		);
	}

	{
		FToolMenuSection& Section = Menu->AddSection("AssetThumbnails", LOCTEXT("ThumbnailsHeading", "Thumbnails"));
		Section.AddEntry(FToolMenuEntry::InitWidget(
			"ThumbnailScale",
			SNew(SSlider)
				.ToolTipText( LOCTEXT("ThumbnailScaleToolTip", "Adjust the size of thumbnails.") )
				.Value( this, &SAssetView::GetThumbnailScale )
				.OnValueChanged( this, &SAssetView::SetThumbnailScale )
				.Locked( this, &SAssetView::IsThumbnailScalingLocked ),
			LOCTEXT("ThumbnailScaleLabel", "Scale"),
			/*bNoIndent=*/true
			));

		Section.AddMenuEntry(
			"ThumbnailEditMode",
			LOCTEXT("ThumbnailEditModeOption", "Thumbnail Edit Mode"),
			LOCTEXT("ThumbnailEditModeOptionToolTip", "Toggle thumbnail editing mode. When in this mode you can rotate the camera on 3D thumbnails by dragging them."),
			FSlateIcon(),
			FUIAction(
				FExecuteAction::CreateSP( this, &SAssetView::ToggleThumbnailEditMode ),
				FCanExecuteAction::CreateSP( this, &SAssetView::IsThumbnailEditModeAllowed ),
				FIsActionChecked::CreateSP( this, &SAssetView::IsThumbnailEditMode )
				),
			EUserInterfaceActionType::ToggleButton
			);

		Section.AddMenuEntry(
			"RealTimeThumbnails",
			LOCTEXT("RealTimeThumbnailsOption", "Real-Time Thumbnails"),
			LOCTEXT("RealTimeThumbnailsOptionToolTip", "Renders the assets thumbnails in real-time"),
			FSlateIcon(),
			FUIAction(
				FExecuteAction::CreateSP( this, &SAssetView::ToggleRealTimeThumbnails ),
				FCanExecuteAction::CreateSP( this, &SAssetView::CanShowRealTimeThumbnails ),
				FIsActionChecked::CreateSP( this, &SAssetView::IsShowingRealTimeThumbnails )
			),
			EUserInterfaceActionType::ToggleButton
			);
	}

	if (GetColumnViewVisibility() == EVisibility::Visible)
	{
		{
			FToolMenuSection& Section = Menu->AddSection("AssetColumns", LOCTEXT("ToggleColumnsHeading", "Columns"));
			Section.AddSubMenu(
				"ToggleColumns",
				LOCTEXT("ToggleColumnsMenu", "Toggle columns"),
				LOCTEXT("ToggleColumnsMenuTooltip", "Show or hide specific columns."),
				FNewMenuDelegate::CreateSP(this, &SAssetView::FillToggleColumnsMenu),
				false,
				FSlateIcon(),
				false
				);

			Section.AddMenuEntry(
				"ResetColumns",
				LOCTEXT("ResetColumns", "Reset Columns"),
				LOCTEXT("ResetColumnsToolTip", "Reset all columns to be visible again."),
				FSlateIcon(),
				FUIAction(FExecuteAction::CreateSP(this, &SAssetView::ResetColumns)),
				EUserInterfaceActionType::Button
				);

			Section.AddMenuEntry(
				"ExportColumns",
				LOCTEXT("ExportColumns", "Export to CSV"),
				LOCTEXT("ExportColumnsToolTip", "Export column data to CSV."),
				FSlateIcon(),
				FUIAction(FExecuteAction::CreateSP(this, &SAssetView::ExportColumns)),
				EUserInterfaceActionType::Button
			);
		}
	}
}

void SAssetView::ToggleShowFolders()
{
	check( IsToggleShowFoldersAllowed() );
	GetMutableDefault<UContentBrowserSettings>()->DisplayFolders = !GetDefault<UContentBrowserSettings>()->DisplayFolders;
	GetMutableDefault<UContentBrowserSettings>()->PostEditChange();
}

bool SAssetView::IsToggleShowFoldersAllowed() const
{
	return bCanShowFolders;
}

bool SAssetView::IsShowingFolders() const
{
	return IsToggleShowFoldersAllowed() && GetDefault<UContentBrowserSettings>()->DisplayFolders;
}

void SAssetView::ToggleShowEmptyFolders()
{
	check( IsToggleShowEmptyFoldersAllowed() );
	GetMutableDefault<UContentBrowserSettings>()->DisplayEmptyFolders = !GetDefault<UContentBrowserSettings>()->DisplayEmptyFolders;
	GetMutableDefault<UContentBrowserSettings>()->PostEditChange();
}

bool SAssetView::IsToggleShowEmptyFoldersAllowed() const
{
	return bCanShowFolders;
}

bool SAssetView::IsShowingEmptyFolders() const
{
	return IsToggleShowEmptyFoldersAllowed() && GetDefault<UContentBrowserSettings>()->DisplayEmptyFolders;
}

void SAssetView::ToggleRealTimeThumbnails()
{
	check( CanShowRealTimeThumbnails() );
	GetMutableDefault<UContentBrowserSettings>()->RealTimeThumbnails = !GetDefault<UContentBrowserSettings>()->RealTimeThumbnails;
	GetMutableDefault<UContentBrowserSettings>()->PostEditChange();
}

bool SAssetView::CanShowRealTimeThumbnails() const
{
	return bCanShowRealTimeThumbnails;
}

bool SAssetView::IsShowingRealTimeThumbnails() const
{
	return CanShowRealTimeThumbnails() && GetDefault<UContentBrowserSettings>()->RealTimeThumbnails;
}

void SAssetView::ToggleShowPluginContent()
{
	bool bDisplayPlugins = GetDefault<UContentBrowserSettings>()->GetDisplayPluginFolders();
	bool bRawDisplayPlugins = GetDefault<UContentBrowserSettings>()->GetDisplayPluginFolders( true );

	// Only if both these flags are false when toggling we want to enable the flag, otherwise we're toggling off
	if ( !bDisplayPlugins && !bRawDisplayPlugins )
	{
		GetMutableDefault<UContentBrowserSettings>()->SetDisplayPluginFolders( true );
	}
	else
	{
		GetMutableDefault<UContentBrowserSettings>()->SetDisplayPluginFolders( false );
		GetMutableDefault<UContentBrowserSettings>()->SetDisplayPluginFolders( false, true );
	}	
	GetMutableDefault<UContentBrowserSettings>()->PostEditChange();
}

bool SAssetView::IsShowingPluginContent() const
{
	return GetDefault<UContentBrowserSettings>()->GetDisplayPluginFolders();
}

void SAssetView::ToggleShowEngineContent()
{
	bool bDisplayEngine = GetDefault<UContentBrowserSettings>()->GetDisplayEngineFolder();
	bool bRawDisplayEngine = GetDefault<UContentBrowserSettings>()->GetDisplayEngineFolder( true );

	// Only if both these flags are false when toggling we want to enable the flag, otherwise we're toggling off
	if ( !bDisplayEngine && !bRawDisplayEngine )
	{
		GetMutableDefault<UContentBrowserSettings>()->SetDisplayEngineFolder( true );
	}
	else
	{
		GetMutableDefault<UContentBrowserSettings>()->SetDisplayEngineFolder( false );
		GetMutableDefault<UContentBrowserSettings>()->SetDisplayEngineFolder( false, true );
	}	
	GetMutableDefault<UContentBrowserSettings>()->PostEditChange();
}

bool SAssetView::IsShowingEngineContent() const
{
	return GetDefault<UContentBrowserSettings>()->GetDisplayEngineFolder();
}

void SAssetView::ToggleShowDevelopersContent()
{
	bool bDisplayDev = GetDefault<UContentBrowserSettings>()->GetDisplayDevelopersFolder();
	bool bRawDisplayDev = GetDefault<UContentBrowserSettings>()->GetDisplayDevelopersFolder( true );

	// Only if both these flags are false when toggling we want to enable the flag, otherwise we're toggling off
	if ( !bDisplayDev && !bRawDisplayDev )
	{
		GetMutableDefault<UContentBrowserSettings>()->SetDisplayDevelopersFolder( true );
	}
	else
	{
		GetMutableDefault<UContentBrowserSettings>()->SetDisplayDevelopersFolder( false );
		GetMutableDefault<UContentBrowserSettings>()->SetDisplayDevelopersFolder( false, true );
	}	
	GetMutableDefault<UContentBrowserSettings>()->PostEditChange();
}

bool SAssetView::IsToggleShowDevelopersContentAllowed() const
{
	return bCanShowDevelopersFolder;
}

bool SAssetView::IsShowingDevelopersContent() const
{
	return IsToggleShowDevelopersContentAllowed() && GetDefault<UContentBrowserSettings>()->GetDisplayDevelopersFolder();
}

void SAssetView::ToggleShowLocalizedContent()
{
	GetMutableDefault<UContentBrowserSettings>()->SetDisplayL10NFolder(!GetDefault<UContentBrowserSettings>()->GetDisplayL10NFolder());
	GetMutableDefault<UContentBrowserSettings>()->PostEditChange();
}

bool SAssetView::IsToggleShowLocalizedContentAllowed() const
{
	return true;
}

bool SAssetView::IsShowingLocalizedContent() const
{
	return IsToggleShowLocalizedContentAllowed() && GetDefault<UContentBrowserSettings>()->GetDisplayL10NFolder();
}

void SAssetView::ToggleShowFavorites()
{
	const bool bShowingFavorites = GetDefault<UContentBrowserSettings>()->GetDisplayFavorites();
	GetMutableDefault<UContentBrowserSettings>()->SetDisplayFavorites(!bShowingFavorites);
	GetMutableDefault<UContentBrowserSettings>()->PostEditChange();
}

bool SAssetView::IsToggleShowFavoritesAllowed() const
{
	return bCanShowFavorites;
}

bool SAssetView::IsShowingFavorites() const
{
	return IsToggleShowFavoritesAllowed() && GetDefault<UContentBrowserSettings>()->GetDisplayFavorites();
}

void SAssetView::ToggleDockCollections()
{
	const bool bDockCollections = GetDefault<UContentBrowserSettings>()->GetDockCollections();
	GetMutableDefault<UContentBrowserSettings>()->SetDockCollections(!bDockCollections);
	GetMutableDefault<UContentBrowserSettings>()->PostEditChange();
}

bool SAssetView::IsToggleDockCollectionsAllowed() const
{
	return bCanDockCollections;
}

bool SAssetView::HasDockedCollections() const
{
	return IsToggleDockCollectionsAllowed() && GetDefault<UContentBrowserSettings>()->GetDockCollections();
}

void SAssetView::ToggleShowCppContent()
{
	const bool bDisplayCppFolders = GetDefault<UContentBrowserSettings>()->GetDisplayCppFolders();
	GetMutableDefault<UContentBrowserSettings>()->SetDisplayCppFolders(!bDisplayCppFolders);
	GetMutableDefault<UContentBrowserSettings>()->PostEditChange();
}

bool SAssetView::IsToggleShowCppContentAllowed() const
{
	return bCanShowClasses;
}

bool SAssetView::IsShowingCppContent() const
{
	return IsToggleShowCppContentAllowed() && GetDefault<UContentBrowserSettings>()->GetDisplayCppFolders();
}

void SAssetView::ToggleIncludeClassNames()
{
	const bool bIncludeClassNames = GetDefault<UContentBrowserSettings>()->GetIncludeClassNames();
	GetMutableDefault<UContentBrowserSettings>()->SetIncludeClassNames(!bIncludeClassNames);
	GetMutableDefault<UContentBrowserSettings>()->PostEditChange();

	OnSearchOptionsChanged.ExecuteIfBound();
}

bool SAssetView::IsToggleIncludeClassNamesAllowed() const
{
	return true;
}

bool SAssetView::IsIncludingClassNames() const
{
	return IsToggleIncludeClassNamesAllowed() && GetDefault<UContentBrowserSettings>()->GetIncludeClassNames();
}

void SAssetView::ToggleIncludeAssetPaths()
{
	const bool bIncludeAssetPaths = GetDefault<UContentBrowserSettings>()->GetIncludeAssetPaths();
	GetMutableDefault<UContentBrowserSettings>()->SetIncludeAssetPaths(!bIncludeAssetPaths);
	GetMutableDefault<UContentBrowserSettings>()->PostEditChange();

	OnSearchOptionsChanged.ExecuteIfBound();
}

bool SAssetView::IsToggleIncludeAssetPathsAllowed() const
{
	return true;
}

bool SAssetView::IsIncludingAssetPaths() const
{
	return IsToggleIncludeAssetPathsAllowed() && GetDefault<UContentBrowserSettings>()->GetIncludeAssetPaths();
}

void SAssetView::ToggleIncludeCollectionNames()
{
	const bool bIncludeCollectionNames = GetDefault<UContentBrowserSettings>()->GetIncludeCollectionNames();
	GetMutableDefault<UContentBrowserSettings>()->SetIncludeCollectionNames(!bIncludeCollectionNames);
	GetMutableDefault<UContentBrowserSettings>()->PostEditChange();

	OnSearchOptionsChanged.ExecuteIfBound();
}

bool SAssetView::IsToggleIncludeCollectionNamesAllowed() const
{
	return true;
}

bool SAssetView::IsIncludingCollectionNames() const
{
	return IsToggleIncludeCollectionNamesAllowed() && GetDefault<UContentBrowserSettings>()->GetIncludeCollectionNames();
}


void SAssetView::SetCurrentViewType(EAssetViewType::Type NewType)
{
	if ( ensure(NewType != EAssetViewType::MAX) && NewType != CurrentViewType )
	{
		ResetQuickJump();

		CurrentViewType = NewType;
		CreateCurrentView();

		SyncToSelection();

		// Clear relevant thumbnails to render fresh ones in the new view if needed
		RelevantThumbnails.Reset();
		VisibleItems.Reset();

		if ( NewType == EAssetViewType::Tile )
		{
			CurrentThumbnailSize = TileViewThumbnailSize;
			bPendingUpdateThumbnails = true;
		}
		else if ( NewType == EAssetViewType::List )
		{
			CurrentThumbnailSize = ListViewThumbnailSize;
			bPendingUpdateThumbnails = true;
		}
		else if ( NewType == EAssetViewType::Column )
		{
			// No thumbnails, but we do need to refresh filtered items to determine a majority asset type
			MajorityAssetType = NAME_None;
			RefreshFilteredItems();
			RefreshFolders();
			SortList();
		}
	}
}

void SAssetView::SetCurrentViewTypeFromMenu(EAssetViewType::Type NewType)
{
	if (NewType != CurrentViewType)
	{
		SetCurrentViewType(NewType);
		FSlateApplication::Get().DismissAllMenus();
	}
}

void SAssetView::CreateCurrentView()
{
	TileView.Reset();
	ListView.Reset();
	ColumnView.Reset();

	TSharedRef<SWidget> NewView = SNullWidget::NullWidget;
	switch (CurrentViewType)
	{
		case EAssetViewType::Tile:
			TileView = CreateTileView();
			NewView = CreateShadowOverlay(TileView.ToSharedRef());
			break;
		case EAssetViewType::List:
			ListView = CreateListView();
			NewView = CreateShadowOverlay(ListView.ToSharedRef());
			break;
		case EAssetViewType::Column:
			ColumnView = CreateColumnView();
			NewView = CreateShadowOverlay(ColumnView.ToSharedRef());
			break;
	}
	
	ViewContainer->SetContent( NewView );
}

TSharedRef<SWidget> SAssetView::CreateShadowOverlay( TSharedRef<STableViewBase> Table )
{
	return SNew(SScrollBorder, Table)
		[
			Table
		];
}

EAssetViewType::Type SAssetView::GetCurrentViewType() const
{
	return CurrentViewType;
}

bool SAssetView::IsCurrentViewType(EAssetViewType::Type ViewType) const
{
	return GetCurrentViewType() == ViewType;
}

void SAssetView::FocusList() const
{
	switch ( GetCurrentViewType() )
	{
		case EAssetViewType::List: FSlateApplication::Get().SetKeyboardFocus(ListView, EFocusCause::SetDirectly); break;
		case EAssetViewType::Tile: FSlateApplication::Get().SetKeyboardFocus(TileView, EFocusCause::SetDirectly); break;
		case EAssetViewType::Column: FSlateApplication::Get().SetKeyboardFocus(ColumnView, EFocusCause::SetDirectly); break;
	}
}

void SAssetView::RefreshList()
{
	switch ( GetCurrentViewType() )
	{
		case EAssetViewType::List: ListView->RequestListRefresh(); break;
		case EAssetViewType::Tile: TileView->RequestListRefresh(); break;
		case EAssetViewType::Column: ColumnView->RequestListRefresh(); break;
	}
}

void SAssetView::SetSelection(const TSharedPtr<FAssetViewItem>& Item)
{
	switch ( GetCurrentViewType() )
	{
		case EAssetViewType::List: ListView->SetSelection(Item); break;
		case EAssetViewType::Tile: TileView->SetSelection(Item); break;
		case EAssetViewType::Column: ColumnView->SetSelection(Item); break;
	}
}

void SAssetView::SetItemSelection(const TSharedPtr<FAssetViewItem>& Item, bool bSelected, const ESelectInfo::Type SelectInfo)
{
	switch ( GetCurrentViewType() )
	{
		case EAssetViewType::List: ListView->SetItemSelection(Item, bSelected, SelectInfo); break;
		case EAssetViewType::Tile: TileView->SetItemSelection(Item, bSelected, SelectInfo); break;
		case EAssetViewType::Column: ColumnView->SetItemSelection(Item, bSelected, SelectInfo); break;
	}
}

void SAssetView::RequestScrollIntoView(const TSharedPtr<FAssetViewItem>& Item)
{
	switch ( GetCurrentViewType() )
	{
		case EAssetViewType::List: ListView->RequestScrollIntoView(Item); break;
		case EAssetViewType::Tile: TileView->RequestScrollIntoView(Item); break;
		case EAssetViewType::Column: ColumnView->RequestScrollIntoView(Item); break;
	}
}

void SAssetView::OnOpenAssetsOrFolders()
{
	TArray<FAssetData> SelectedAssets = GetSelectedAssets();
	TArray<FString> SelectedFolders = GetSelectedFolders();
	if (SelectedAssets.Num() > 0 && SelectedFolders.Num() == 0)
	{
		OnAssetsActivated.ExecuteIfBound(SelectedAssets, EAssetTypeActivationMethod::Opened);
	}
	else if (SelectedAssets.Num() == 0 && SelectedFolders.Num() > 0)
	{
		OnPathSelected.ExecuteIfBound(SelectedFolders[0]);
	}
}

void SAssetView::OnPreviewAssets()
{
	OnAssetsActivated.ExecuteIfBound(GetSelectedAssets(), EAssetTypeActivationMethod::Previewed);
}

void SAssetView::ClearSelection(bool bForceSilent)
{
	const bool bTempBulkSelectingValue = bForceSilent ? true : bBulkSelecting;
	TGuardValue<bool>(bBulkSelecting, bTempBulkSelectingValue);
	switch ( GetCurrentViewType() )
	{
		case EAssetViewType::List: ListView->ClearSelection(); break;
		case EAssetViewType::Tile: TileView->ClearSelection(); break;
		case EAssetViewType::Column: ColumnView->ClearSelection(); break;
	}
}

TSharedRef<ITableRow> SAssetView::MakeListViewWidget(TSharedPtr<FAssetViewItem> AssetItem, const TSharedRef<STableViewBase>& OwnerTable)
{
	if ( !ensure(AssetItem.IsValid()) )
	{
		return SNew( STableRow<TSharedPtr<FAssetViewAsset>>, OwnerTable );
	}

	VisibleItems.Add(AssetItem);
	bPendingUpdateThumbnails = true;

	if(AssetItem->GetType() == EAssetItemType::Folder)
	{
		TSharedPtr< STableRow<TSharedPtr<FAssetViewItem>> > TableRowWidget;
		SAssignNew( TableRowWidget, STableRow<TSharedPtr<FAssetViewItem>>, OwnerTable )
			.Style(FEditorStyle::Get(), "ContentBrowser.AssetListView.TableRow")
			.Cursor( bAllowDragging ? EMouseCursor::GrabHand : EMouseCursor::Default )
			.OnDragDetected( this, &SAssetView::OnDraggingAssetItem );

		TSharedRef<SAssetListItem> Item =
			SNew(SAssetListItem)
			.AssetItem(AssetItem)
			.ItemHeight(this, &SAssetView::GetListViewItemHeight)
			.OnRenameBegin(this, &SAssetView::AssetRenameBegin)
			.OnRenameCommit(this, &SAssetView::AssetRenameCommit)
			.OnVerifyRenameCommit(this, &SAssetView::AssetVerifyRenameCommit)
			.OnItemDestroyed(this, &SAssetView::AssetItemWidgetDestroyed)
			.ShouldAllowToolTip(this, &SAssetView::ShouldAllowToolTips)
			.HighlightText(HighlightedText)
			.IsSelected( FIsSelected::CreateSP(TableRowWidget.Get(), &STableRow<TSharedPtr<FAssetViewItem>>::IsSelectedExclusively) )
			.OnAssetsOrPathsDragDropped(this, &SAssetView::OnAssetsOrPathsDragDropped)
			.OnFilesDragDropped(this, &SAssetView::OnFilesDragDropped);

		TableRowWidget->SetContent(Item);

		return TableRowWidget.ToSharedRef();
	}
	else
	{
		TSharedPtr<FAssetViewAsset> AssetItemAsAsset = StaticCastSharedPtr<FAssetViewAsset>(AssetItem);

		TSharedPtr<FAssetThumbnail>* AssetThumbnailPtr = RelevantThumbnails.Find(AssetItemAsAsset);
		TSharedPtr<FAssetThumbnail> AssetThumbnail;
		if ( AssetThumbnailPtr )
		{
			AssetThumbnail = *AssetThumbnailPtr;
		}
		else
		{
			const float ThumbnailResolution = ListViewThumbnailResolution;
			AssetThumbnail = MakeShareable( new FAssetThumbnail( AssetItemAsAsset->Data, ThumbnailResolution, ThumbnailResolution, AssetThumbnailPool ) );
			RelevantThumbnails.Add( AssetItemAsAsset, AssetThumbnail );
			AssetThumbnail->GetViewportRenderTargetTexture(); // Access the texture once to trigger it to render
		}

		TSharedPtr< STableRow<TSharedPtr<FAssetViewItem>> > TableRowWidget;
		SAssignNew( TableRowWidget, STableRow<TSharedPtr<FAssetViewItem>>, OwnerTable )
		.Style(FEditorStyle::Get(), "ContentBrowser.AssetListView.TableRow")
		.Cursor( bAllowDragging ? EMouseCursor::GrabHand : EMouseCursor::Default )
		.OnDragDetected( this, &SAssetView::OnDraggingAssetItem );

		TSharedRef<SAssetListItem> Item =
			SNew(SAssetListItem)
			.AssetThumbnail(AssetThumbnail)
			.AssetItem(AssetItem)
			.ThumbnailPadding(ListViewThumbnailPadding)
			.ItemHeight(this, &SAssetView::GetListViewItemHeight)
			.OnRenameBegin(this, &SAssetView::AssetRenameBegin)
			.OnRenameCommit(this, &SAssetView::AssetRenameCommit)
			.OnVerifyRenameCommit(this, &SAssetView::AssetVerifyRenameCommit)
			.OnItemDestroyed(this, &SAssetView::AssetItemWidgetDestroyed)
			.ShouldAllowToolTip(this, &SAssetView::ShouldAllowToolTips)
			.HighlightText(HighlightedText)
			.ThumbnailEditMode(this, &SAssetView::IsThumbnailEditMode)
			.ThumbnailLabel( ThumbnailLabel )
			.ThumbnailHintColorAndOpacity( this, &SAssetView::GetThumbnailHintColorAndOpacity )
			.AllowThumbnailHintLabel( AllowThumbnailHintLabel )
			.IsSelected( FIsSelected::CreateSP(TableRowWidget.Get(), &STableRow<TSharedPtr<FAssetViewItem>>::IsSelectedExclusively) )
			.OnIsAssetValidForCustomToolTip(OnIsAssetValidForCustomToolTip)
			.OnGetCustomAssetToolTip(OnGetCustomAssetToolTip)
			.OnVisualizeAssetToolTip(OnVisualizeAssetToolTip)
			.OnAssetToolTipClosing(OnAssetToolTipClosing);

		TableRowWidget->SetContent(Item);

		return TableRowWidget.ToSharedRef();
	}
}

TSharedRef<ITableRow> SAssetView::MakeTileViewWidget(TSharedPtr<FAssetViewItem> AssetItem, const TSharedRef<STableViewBase>& OwnerTable)
{
	if ( !ensure(AssetItem.IsValid()) )
	{
		return SNew( STableRow<TSharedPtr<FAssetViewAsset>>, OwnerTable );
	}

	VisibleItems.Add(AssetItem);
	bPendingUpdateThumbnails = true;

	if(AssetItem->GetType() == EAssetItemType::Folder)
	{
		TSharedPtr< STableRow<TSharedPtr<FAssetViewItem>> > TableRowWidget;
		SAssignNew( TableRowWidget, STableRow<TSharedPtr<FAssetViewItem>>, OwnerTable )
			.Style( FEditorStyle::Get(), "ContentBrowser.AssetListView.TableRow" )
			.Cursor( bAllowDragging ? EMouseCursor::GrabHand : EMouseCursor::Default )
			.OnDragDetected( this, &SAssetView::OnDraggingAssetItem );

		TSharedRef<SAssetTileItem> Item =
			SNew(SAssetTileItem)
			.AssetItem(AssetItem)
			.ItemWidth(this, &SAssetView::GetTileViewItemWidth)
			.OnRenameBegin(this, &SAssetView::AssetRenameBegin)
			.OnRenameCommit(this, &SAssetView::AssetRenameCommit)
			.OnVerifyRenameCommit(this, &SAssetView::AssetVerifyRenameCommit)
			.OnItemDestroyed(this, &SAssetView::AssetItemWidgetDestroyed)
			.ShouldAllowToolTip(this, &SAssetView::ShouldAllowToolTips)
			.HighlightText( HighlightedText )
			.IsSelected( FIsSelected::CreateSP(TableRowWidget.Get(), &STableRow<TSharedPtr<FAssetViewItem>>::IsSelectedExclusively) )
			.OnAssetsOrPathsDragDropped(this, &SAssetView::OnAssetsOrPathsDragDropped)
			.OnFilesDragDropped(this, &SAssetView::OnFilesDragDropped);

		TableRowWidget->SetContent(Item);

		return TableRowWidget.ToSharedRef();
	}
	else
	{
		TSharedPtr<FAssetViewAsset> AssetItemAsAsset = StaticCastSharedPtr<FAssetViewAsset>(AssetItem);

		TSharedPtr<FAssetThumbnail>* AssetThumbnailPtr = RelevantThumbnails.Find(AssetItemAsAsset);
		TSharedPtr<FAssetThumbnail> AssetThumbnail;
		if ( AssetThumbnailPtr )
		{
			AssetThumbnail = *AssetThumbnailPtr;
		}
		else
		{
			const float ThumbnailResolution = TileViewThumbnailResolution;
			AssetThumbnail = MakeShareable( new FAssetThumbnail( AssetItemAsAsset->Data, ThumbnailResolution, ThumbnailResolution, AssetThumbnailPool ) );
			RelevantThumbnails.Add( AssetItemAsAsset, AssetThumbnail );
			AssetThumbnail->GetViewportRenderTargetTexture(); // Access the texture once to trigger it to render
		}

		TSharedPtr< STableRow<TSharedPtr<FAssetViewItem>> > TableRowWidget;
		SAssignNew( TableRowWidget, STableRow<TSharedPtr<FAssetViewItem>>, OwnerTable )
		.Style(FEditorStyle::Get(), "ContentBrowser.AssetListView.TableRow")
		.Cursor( bAllowDragging ? EMouseCursor::GrabHand : EMouseCursor::Default )
		.OnDragDetected( this, &SAssetView::OnDraggingAssetItem );

		TSharedRef<SAssetTileItem> Item =
			SNew(SAssetTileItem)
			.AssetThumbnail(AssetThumbnail)
			.AssetItem(AssetItem)
			.ThumbnailPadding(TileViewThumbnailPadding)
			.ItemWidth(this, &SAssetView::GetTileViewItemWidth)
			.OnRenameBegin(this, &SAssetView::AssetRenameBegin)
			.OnRenameCommit(this, &SAssetView::AssetRenameCommit)
			.OnVerifyRenameCommit(this, &SAssetView::AssetVerifyRenameCommit)
			.OnItemDestroyed(this, &SAssetView::AssetItemWidgetDestroyed)
			.ShouldAllowToolTip(this, &SAssetView::ShouldAllowToolTips)
			.HighlightText( HighlightedText )
			.ThumbnailEditMode(this, &SAssetView::IsThumbnailEditMode)
			.ThumbnailLabel( ThumbnailLabel )
			.ThumbnailHintColorAndOpacity( this, &SAssetView::GetThumbnailHintColorAndOpacity )
			.AllowThumbnailHintLabel( AllowThumbnailHintLabel )
			.IsSelected( FIsSelected::CreateSP(TableRowWidget.Get(), &STableRow<TSharedPtr<FAssetViewItem>>::IsSelectedExclusively) )
			.OnIsAssetValidForCustomToolTip(OnIsAssetValidForCustomToolTip)
			.OnGetCustomAssetToolTip(OnGetCustomAssetToolTip)
			.OnVisualizeAssetToolTip( OnVisualizeAssetToolTip )
			.OnAssetToolTipClosing( OnAssetToolTipClosing );

		TableRowWidget->SetContent(Item);

		return TableRowWidget.ToSharedRef();
	}
}

TSharedRef<ITableRow> SAssetView::MakeColumnViewWidget(TSharedPtr<FAssetViewItem> AssetItem, const TSharedRef<STableViewBase>& OwnerTable)
{
	if ( !ensure(AssetItem.IsValid()) )
	{
		return SNew( STableRow<TSharedPtr<FAssetViewItem>>, OwnerTable )
			.Style(FEditorStyle::Get(), "ContentBrowser.AssetListView.TableRow");
	}

	// Update the cached custom data
	AssetItem->CacheCustomColumns(CustomColumns, false, true, false);
	
	return
		SNew( SAssetColumnViewRow, OwnerTable )
		.OnDragDetected( this, &SAssetView::OnDraggingAssetItem )
		.Cursor( bAllowDragging ? EMouseCursor::GrabHand : EMouseCursor::Default )
		.AssetColumnItem(
			SNew(SAssetColumnItem)
				.AssetItem(AssetItem)
				.OnRenameBegin(this, &SAssetView::AssetRenameBegin)
				.OnRenameCommit(this, &SAssetView::AssetRenameCommit)
				.OnVerifyRenameCommit(this, &SAssetView::AssetVerifyRenameCommit)
				.OnItemDestroyed(this, &SAssetView::AssetItemWidgetDestroyed)
				.HighlightText( HighlightedText )
				.OnAssetsOrPathsDragDropped(this, &SAssetView::OnAssetsOrPathsDragDropped)
				.OnFilesDragDropped(this, &SAssetView::OnFilesDragDropped)
				.OnIsAssetValidForCustomToolTip(OnIsAssetValidForCustomToolTip)
				.OnGetCustomAssetToolTip(OnGetCustomAssetToolTip)
				.OnVisualizeAssetToolTip( OnVisualizeAssetToolTip )
				.OnAssetToolTipClosing( OnAssetToolTipClosing )
		);
}

UObject* SAssetView::CreateAssetFromTemporary(FString InName, const TSharedPtr<FAssetViewAsset>& InItem, FText& OutErrorText)
{
	UObject* Asset = NULL;

	const EAssetItemType::Type ItemType = InItem->GetType();
	if ( ItemType == EAssetItemType::Creation )
	{
		// Committed creation
		TSharedPtr<FAssetViewCreation> CreationItem = StaticCastSharedPtr<FAssetViewCreation>(InItem);
		UFactory* Factory = CreationItem->Factory;
		UClass* AssetClass = CreationItem->AssetClass;
		FString PackagePath = CreationItem->Data.PackagePath.ToString();

		// Remove the temporary item before we do any work to ensure the new item creation is not prevented.
		FilteredAssetItems.Remove(InItem);
		RefreshList();

		if ( AssetClass || Factory )
		{
			FAssetToolsModule& AssetToolsModule = FModuleManager::LoadModuleChecked<FAssetToolsModule>("AssetTools");
			Asset = AssetToolsModule.Get().CreateAsset(InName, PackagePath, AssetClass, Factory, FName("ContentBrowserNewAsset"));
		}

		if ( Asset == NULL )
		{
			OutErrorText = LOCTEXT("AssetCreationFailed", "Failed to create asset.");
		}
	}
	else if ( ItemType == EAssetItemType::Duplication )
	{
		// Committed duplication
		TSharedPtr<FAssetViewDuplication> DuplicationItem = StaticCastSharedPtr<FAssetViewDuplication>(InItem);
		UObject* SourceObject = DuplicationItem->SourceObject.Get();
		FString PackagePath = DuplicationItem->Data.PackagePath.ToString();

		// Remove the temporary item before we do any work to ensure the new item creation is not prevented.
		FilteredAssetItems.Remove(InItem);
		RefreshList();

		if ( SourceObject )
		{
			FAssetToolsModule& AssetToolsModule = FModuleManager::LoadModuleChecked<FAssetToolsModule>("AssetTools");
			Asset = AssetToolsModule.Get().DuplicateAsset(InName, PackagePath, SourceObject);
		}

		if ( Asset == NULL )
		{
			OutErrorText = LOCTEXT("AssetCreationFailed", "Failed to create asset.");
		}
	}

	return Asset;
}

void SAssetView::AssetItemWidgetDestroyed(const TSharedPtr<FAssetViewItem>& Item)
{
	if(RenamingAsset.Pin().Get() == Item.Get())
	{
		/* Check if the item is in a temp state and if it is, commit using the default name so that it does not entirely vanish on the user.
		   This keeps the functionality consistent for content to never be in a temporary state */
		if ( Item.IsValid() && Item->IsTemporaryItem() && Item->GetType() != EAssetItemType::Folder )
		{
			FText OutErrorText;
			const TSharedPtr<FAssetViewAsset>& ItemAsAsset = StaticCastSharedPtr<FAssetViewAsset>(Item);
			CreateAssetFromTemporary(ItemAsAsset->Data.AssetName.ToString(), ItemAsAsset, OutErrorText);

			// Remove the temporary item.
			FilteredAssetItems.Remove(Item);
			RefreshList();
		}

		RenamingAsset.Reset();
	}

	if ( VisibleItems.Remove(Item) != INDEX_NONE )
	{
		bPendingUpdateThumbnails = true;
	}
}

void SAssetView::UpdateThumbnails()
{
	int32 MinItemIdx = INDEX_NONE;
	int32 MaxItemIdx = INDEX_NONE;
	int32 MinVisibleItemIdx = INDEX_NONE;
	int32 MaxVisibleItemIdx = INDEX_NONE;

	const int32 HalfNumOffscreenThumbnails = NumOffscreenThumbnails * 0.5;
	for ( auto ItemIt = VisibleItems.CreateConstIterator(); ItemIt; ++ItemIt )
	{
		int32 ItemIdx = FilteredAssetItems.Find(*ItemIt);
		if ( ItemIdx != INDEX_NONE )
		{
			const int32 ItemIdxLow = FMath::Max<int32>(0, ItemIdx - HalfNumOffscreenThumbnails);
			const int32 ItemIdxHigh = FMath::Min<int32>(FilteredAssetItems.Num() - 1, ItemIdx + HalfNumOffscreenThumbnails);
			if ( MinItemIdx == INDEX_NONE || ItemIdxLow < MinItemIdx )
			{
				MinItemIdx = ItemIdxLow;
			}
			if ( MaxItemIdx == INDEX_NONE || ItemIdxHigh > MaxItemIdx )
			{
				MaxItemIdx = ItemIdxHigh;
			}
			if ( MinVisibleItemIdx == INDEX_NONE || ItemIdx < MinVisibleItemIdx )
			{
				MinVisibleItemIdx = ItemIdx;
			}
			if ( MaxVisibleItemIdx == INDEX_NONE || ItemIdx > MaxVisibleItemIdx )
			{
				MaxVisibleItemIdx = ItemIdx;
			}
		}
	}

	if ( MinItemIdx != INDEX_NONE && MaxItemIdx != INDEX_NONE && MinVisibleItemIdx != INDEX_NONE && MaxVisibleItemIdx != INDEX_NONE )
	{
		// We have a new min and a new max, compare it to the old min and max so we can create new thumbnails
		// when appropriate and remove old thumbnails that are far away from the view area.
		TMap< TSharedPtr<FAssetViewAsset>, TSharedPtr<FAssetThumbnail> > NewRelevantThumbnails;

		// Operate on offscreen items that are furthest away from the visible items first since the thumbnail pool processes render requests in a LIFO order.
		while (MinItemIdx < MinVisibleItemIdx || MaxItemIdx > MaxVisibleItemIdx)
		{
			const int32 LowEndDistance = MinVisibleItemIdx - MinItemIdx;
			const int32 HighEndDistance = MaxItemIdx - MaxVisibleItemIdx;

			if ( HighEndDistance > LowEndDistance )
			{
				if(FilteredAssetItems.IsValidIndex(MaxItemIdx) && FilteredAssetItems[MaxItemIdx]->GetType() != EAssetItemType::Folder)
				{
					AddItemToNewThumbnailRelevancyMap( StaticCastSharedPtr<FAssetViewAsset>(FilteredAssetItems[MaxItemIdx]), NewRelevantThumbnails );
				}
				MaxItemIdx--;
			}
			else
			{
				if(FilteredAssetItems.IsValidIndex(MinItemIdx) && FilteredAssetItems[MinItemIdx]->GetType() != EAssetItemType::Folder)
				{
					AddItemToNewThumbnailRelevancyMap( StaticCastSharedPtr<FAssetViewAsset>(FilteredAssetItems[MinItemIdx]), NewRelevantThumbnails );
				}
				MinItemIdx++;
			}
		}

		// Now operate on VISIBLE items then prioritize them so they are rendered first
		TArray< TSharedPtr<FAssetThumbnail> > ThumbnailsToPrioritize;
		for ( int32 ItemIdx = MinVisibleItemIdx; ItemIdx <= MaxVisibleItemIdx; ++ItemIdx )
		{
			if(FilteredAssetItems.IsValidIndex(ItemIdx) && FilteredAssetItems[ItemIdx]->GetType() != EAssetItemType::Folder)
			{
				TSharedPtr<FAssetThumbnail> Thumbnail = AddItemToNewThumbnailRelevancyMap( StaticCastSharedPtr<FAssetViewAsset>(FilteredAssetItems[ItemIdx]), NewRelevantThumbnails );
				if ( Thumbnail.IsValid() )
				{
					ThumbnailsToPrioritize.Add(Thumbnail);
				}
			}
		}

		// Now prioritize all thumbnails there were in the visible range
		if ( ThumbnailsToPrioritize.Num() > 0 )
		{
			AssetThumbnailPool->PrioritizeThumbnails(ThumbnailsToPrioritize, CurrentThumbnailSize, CurrentThumbnailSize);
		}

		// Assign the new map of relevant thumbnails. This will remove any entries that were no longer relevant.
		RelevantThumbnails = NewRelevantThumbnails;
	}
}

TSharedPtr<FAssetThumbnail> SAssetView::AddItemToNewThumbnailRelevancyMap(const TSharedPtr<FAssetViewAsset>& Item, TMap< TSharedPtr<FAssetViewAsset>, TSharedPtr<FAssetThumbnail> >& NewRelevantThumbnails)
{
	const TSharedPtr<FAssetThumbnail>* Thumbnail = RelevantThumbnails.Find(Item);
	if ( Thumbnail )
	{
		// The thumbnail is still relevant, add it to the new list
		NewRelevantThumbnails.Add(Item, *Thumbnail);

		return *Thumbnail;
	}
	else
	{
		if ( !ensure(CurrentThumbnailSize > 0 && CurrentThumbnailSize <= MAX_THUMBNAIL_SIZE) )
		{
			// Thumbnail size must be in a sane range
			CurrentThumbnailSize = 64;
		}

		// The thumbnail newly relevant, create a new thumbnail
		const float ThumbnailResolution = CurrentThumbnailSize * MaxThumbnailScale;
		TSharedPtr<FAssetThumbnail> NewThumbnail = MakeShareable( new FAssetThumbnail( Item->Data, ThumbnailResolution, ThumbnailResolution, AssetThumbnailPool ) );
		NewRelevantThumbnails.Add( Item, NewThumbnail );
		NewThumbnail->GetViewportRenderTargetTexture(); // Access the texture once to trigger it to render

		return NewThumbnail;
	}
}

void SAssetView::AssetSelectionChanged( TSharedPtr< struct FAssetViewItem > AssetItem, ESelectInfo::Type SelectInfo )
{
	if ( !bBulkSelecting )
	{
		if ( AssetItem.IsValid() && AssetItem->GetType() != EAssetItemType::Folder )
		{
			OnAssetSelected.ExecuteIfBound(StaticCastSharedPtr<FAssetViewAsset>(AssetItem)->Data);
			OnAssetSelectionChanged.ExecuteIfBound(StaticCastSharedPtr<FAssetViewAsset>(AssetItem)->Data, SelectInfo);
		}
		else
		{
			OnAssetSelected.ExecuteIfBound(FAssetData());
			OnAssetSelectionChanged.ExecuteIfBound(FAssetData(), SelectInfo);
		}
	}
}

void SAssetView::ItemScrolledIntoView(TSharedPtr<struct FAssetViewItem> AssetItem, const TSharedPtr<ITableRow>& Widget )
{
	if ( AssetItem->bRenameWhenScrolledIntoview )
	{
		// Make sure we have window focus to avoid the inline text editor from canceling itself if we try to click on it
		// This can happen if creating an asset opens an intermediary window which steals our focus, 
		// eg, the blueprint and slate widget style class windows (TTP# 314240)
		TSharedPtr<SWindow> OwnerWindow = FSlateApplication::Get().FindWidgetWindow(AsShared());
		if(OwnerWindow.IsValid())
		{
			OwnerWindow->BringToFront();
		}

		AwaitingRename = AssetItem;
	}
}

TSharedPtr<SWidget> SAssetView::OnGetContextMenuContent()
{
	if ( CanOpenContextMenu() )
	{
		if (IsRenamingAsset())
		{
			RenamingAsset.Pin()->RenameCanceledEvent.ExecuteIfBound();
			RenamingAsset.Reset();
		}

		const TArray<FString> SelectedFolders = GetSelectedFolders();
		if(SelectedFolders.Num() > 0)
		{
			return OnGetFolderContextMenu.Execute(SelectedFolders, OnGetPathContextMenuExtender, FOnCreateNewFolder::CreateSP(this, &SAssetView::OnCreateNewFolder));
		}
		else
		{
			return OnGetAssetContextMenu.Execute(GetSelectedAssets());
		}
	}
	
	return NULL;
}

bool SAssetView::CanOpenContextMenu() const
{
	if ( !OnGetAssetContextMenu.IsBound() )
	{
		// You can only a summon a context menu if one is set up
		return false;
	}

	if ( IsThumbnailEditMode() )
	{
		// You can not summon a context menu for assets when in thumbnail edit mode because right clicking may happen inadvertently while adjusting thumbnails.
		return false;
	}

	TArray<FAssetData> SelectedAssets = GetSelectedAssets();

	// Detect if at least one temporary item was selected. If there were no valid assets selected and a temporary one was, then deny the context menu.
	TArray<TSharedPtr<FAssetViewItem>> SelectedItems = GetSelectedItems();
	bool bAtLeastOneTemporaryItemFound = false;
	for ( auto ItemIt = SelectedItems.CreateConstIterator(); ItemIt; ++ItemIt )
	{
		const TSharedPtr<FAssetViewItem>& Item = *ItemIt;
		if ( Item->IsTemporaryItem() )
		{
			bAtLeastOneTemporaryItemFound = true;
		}
	}

	// If there were no valid assets found, but some invalid assets were found, deny the context menu
	if ( SelectedAssets.Num() == 0 && bAtLeastOneTemporaryItemFound )
	{
		return false;
	}

	if ( SelectedAssets.Num() == 0 && SourcesData.HasCollections() )
	{
		// Don't allow a context menu when we're viewing a collection and have no assets selected
		return false;
	}

	// Build a list of selected object paths
	TArray<FString> ObjectPaths;
	for(auto AssetIt = SelectedAssets.CreateConstIterator(); AssetIt; ++AssetIt)
	{
		ObjectPaths.Add( AssetIt->ObjectPath.ToString() );
	}

	bool bLoadSuccessful = true;

	if ( bPreloadAssetsForContextMenu )
	{
		TArray<UObject*> LoadedObjects;
		const bool bAllowedToPrompt = false;
		bLoadSuccessful = ContentBrowserUtils::LoadAssetsIfNeeded(ObjectPaths, LoadedObjects, bAllowedToPrompt);
	}

	// Do not show the context menu if the load failed
	return bLoadSuccessful;
}

void SAssetView::OnListMouseButtonDoubleClick(TSharedPtr<FAssetViewItem> AssetItem)
{
	if ( !ensure(AssetItem.IsValid()) )
	{
		return;
	}

	if ( IsThumbnailEditMode() )
	{
		// You can not activate assets when in thumbnail edit mode because double clicking may happen inadvertently while adjusting thumbnails.
		return;
	}

	if ( AssetItem->GetType() == EAssetItemType::Folder )
	{
		OnPathSelected.ExecuteIfBound(StaticCastSharedPtr<FAssetViewFolder>(AssetItem)->FolderPath);
		return;
	}

	if ( AssetItem->IsTemporaryItem() )
	{
		// You may not activate temporary items, they are just for display.
		return;
	}

	TArray<FAssetData> ActivatedAssets;
	ActivatedAssets.Add(StaticCastSharedPtr<FAssetViewAsset>(AssetItem)->Data);
	OnAssetsActivated.ExecuteIfBound( ActivatedAssets, EAssetTypeActivationMethod::DoubleClicked );
}

FReply SAssetView::OnDraggingAssetItem( const FGeometry& MyGeometry, const FPointerEvent& MouseEvent )
{
	if (bAllowDragging)
	{
		TArray<FAssetData> DraggedAssets;
		TArray<FString> DraggedAssetPaths;

		// Work out which assets to drag
		{
			TArray<FAssetData> AssetDataList = GetSelectedAssets();
			for (const FAssetData& AssetData : AssetDataList)
			{
				// Skip invalid assets and redirectors
				if (AssetData.IsValid() && AssetData.AssetClass != UObjectRedirector::StaticClass()->GetFName())
				{
					DraggedAssets.Add(AssetData);
				}
			}
		}

		// Work out which asset paths to drag
		{
			TArray<FString> SelectedFolders = GetSelectedFolders();
			if (SelectedFolders.Num() > 0 && !SourcesData.HasCollections())
			{
				DraggedAssetPaths = MoveTemp(SelectedFolders);
			}
		}

		// Use the custom drag handler?
		if (DraggedAssets.Num() > 0 && FEditorDelegates::OnAssetDragStarted.IsBound())
		{
			FEditorDelegates::OnAssetDragStarted.Broadcast(DraggedAssets, nullptr);
			return FReply::Handled();
		}
		
		// Use the standard drag handler?
		if ((DraggedAssets.Num() > 0 || DraggedAssetPaths.Num() > 0) && MouseEvent.IsMouseButtonDown(EKeys::LeftMouseButton))
		{
			return FReply::Handled().BeginDragDrop(FAssetDragDropOp::New(MoveTemp(DraggedAssets), MoveTemp(DraggedAssetPaths)));
		}
	}

	return FReply::Unhandled();
}

bool SAssetView::AssetVerifyRenameCommit(const TSharedPtr<FAssetViewItem>& Item, const FText& NewName, const FSlateRect& MessageAnchor, FText& OutErrorMessage)
{
	// Everything other than a folder is considered an asset, including "Creation" and "Duplication"
	// See FAssetViewCreation and FAssetViewDuplication
	const bool bIsAssetType = Item->GetType() != EAssetItemType::Folder;

	FString NewNameString = NewName.ToString();
	if ( bIsAssetType )
	{
		const TSharedPtr<FAssetViewAsset>& ItemAsAsset = StaticCastSharedPtr<FAssetViewAsset>(Item);
		if ( !Item->IsTemporaryItem() && NewNameString == ItemAsAsset->Data.AssetName.ToString() )
		{
			return true;
		}
	}
	else
	{
		const TSharedPtr<FAssetViewFolder>& ItemAsFolder = StaticCastSharedPtr<FAssetViewFolder>(Item);
		if (NewNameString == ItemAsFolder->FolderName.ToString())
		{
			return true;
		}
	}

	if ( bIsAssetType )
	{
		const TSharedPtr<FAssetViewAsset>& ItemAsAsset = StaticCastSharedPtr<FAssetViewAsset>(Item);
		const FString NewObjectPath = ItemAsAsset->Data.PackagePath.ToString() / NewNameString + TEXT(".") + NewNameString;
		return ContentBrowserUtils::IsValidObjectPathForCreate(NewObjectPath, OutErrorMessage);
	}
	else
	{
		const TSharedPtr<FAssetViewFolder>& ItemAsFolder = StaticCastSharedPtr<FAssetViewFolder>(Item);
		const FString FolderPath = FPaths::GetPath(ItemAsFolder->FolderPath);
		return ContentBrowserUtils::IsValidFolderPathForCreate(FolderPath, NewNameString, OutErrorMessage);
	}

	return true;
}

void SAssetView::AssetRenameBegin(const TSharedPtr<FAssetViewItem>& Item, const FString& NewName, const FSlateRect& MessageAnchor)
{
	check(!RenamingAsset.IsValid());
	RenamingAsset = Item;
}

void SAssetView::AssetRenameCommit(const TSharedPtr<FAssetViewItem>& Item, const FString& NewName, const FSlateRect& MessageAnchor, const ETextCommit::Type CommitType)
{
	const EAssetItemType::Type ItemType = Item->GetType();

	// If the item had a factory, create a new object, otherwise rename
	bool bSuccess = false;
	UObject* Asset = NULL;
	FText ErrorMessage;
	if ( ItemType == EAssetItemType::Normal )
	{
		const TSharedPtr<FAssetViewAsset>& ItemAsAsset = StaticCastSharedPtr<FAssetViewAsset>(Item);

		// Check if the name is different
		if( NewName.Equals(ItemAsAsset->Data.AssetName.ToString(), ESearchCase::CaseSensitive) )
		{
			RenamingAsset.Reset();
			return;
		}

		// Committed rename
		Asset = ItemAsAsset->Data.GetAsset();
		if(Asset == NULL)
		{
			//put back the original name
			RenamingAsset.Reset();
			
			//Notify the user rename fail and link the output log
			FNotificationInfo Info(LOCTEXT("RenameAssetsFailed", "Failed to rename assets"));
			Info.ExpireDuration = 5.0f;
			Info.Hyperlink = FSimpleDelegate::CreateStatic([](){ FGlobalTabmanager::Get()->InvokeTab(FName("OutputLog")); });
			Info.HyperlinkText = LOCTEXT("ShowOutputLogHyperlink", "Show Output Log");
			FSlateNotificationManager::Get().AddNotification(Info);
			
			//Set the content browser error message
			ErrorMessage = LOCTEXT("RenameAssetsFailed", "Failed to rename assets");
		}
		else
		{
			ContentBrowserUtils::RenameAsset(Asset, NewName, ErrorMessage);
			bSuccess = true;
		}
	}
	else if ( ItemType == EAssetItemType::Creation || ItemType == EAssetItemType::Duplication )
	{
		if (CommitType == ETextCommit::OnCleared)
		{
			// Clearing the rename box on a newly created asset cancels the entire creation process
			FilteredAssetItems.Remove(Item);
			RefreshList();
		}
		else
		{
			Asset = CreateAssetFromTemporary(NewName, StaticCastSharedPtr<FAssetViewAsset>(Item), ErrorMessage);
			bSuccess = Asset != NULL;
		}
	}
	else if( ItemType == EAssetItemType::Folder )
	{
		const TSharedPtr<FAssetViewFolder>& ItemAsFolder = StaticCastSharedPtr<FAssetViewFolder>(Item);
		if(ItemAsFolder->bNewFolder)
		{
			ItemAsFolder->bNewFolder = false;

			if (CommitType == ETextCommit::OnCleared)
			{
				// Clearing the rename box on a newly created folder cancels the entire creation process
				FilteredAssetItems.Remove(Item);
				RefreshList();
			}
			else
			{
				const FString NewPath = FPaths::GetPath(ItemAsFolder->FolderPath) / NewName;
				FText ErrorText;
				if( ContentBrowserUtils::IsValidFolderName(NewName, ErrorText) &&
					!ContentBrowserUtils::DoesFolderExist(NewPath))
				{
					// ensure the folder exists on disk
					FString NewPathOnDisk;
					bSuccess = FPackageName::TryConvertLongPackageNameToFilename(NewPath, NewPathOnDisk) && IFileManager::Get().MakeDirectory(*NewPathOnDisk, true);

					if (bSuccess)
					{
						TSharedRef<FEmptyFolderVisibilityManager> EmptyFolderVisibilityManager = FContentBrowserSingleton::Get().GetEmptyFolderVisibilityManager();
						EmptyFolderVisibilityManager->SetAlwaysShowPath(NewPath);

						FAssetRegistryModule& AssetRegistryModule = FModuleManager::LoadModuleChecked<FAssetRegistryModule>(TEXT("AssetRegistry"));
						bSuccess = AssetRegistryModule.Get().AddPath(NewPath);
					}
				}

				// remove this temp item - a new one will have been added by the asset registry callback
				FilteredAssetItems.Remove(Item);
				RefreshList();

				if(!bSuccess)
				{
					ErrorMessage = LOCTEXT("CreateFolderFailed", "Failed to create folder.");
				}
			}
		}
		else if(NewName != ItemAsFolder->FolderName.ToString())
		{
			FAssetRegistryModule& AssetRegistryModule = FModuleManager::LoadModuleChecked<FAssetRegistryModule>(TEXT("AssetRegistry"));

			// first create the new folder
			const FString NewPath = FPaths::GetPath(ItemAsFolder->FolderPath) / NewName;
			FText ErrorText;
			if( ContentBrowserUtils::IsValidFolderName(NewName, ErrorText) &&
				!ContentBrowserUtils::DoesFolderExist(NewPath))
			{
				// ensure the folder exists on disk
				FString NewPathOnDisk;
				bSuccess = FPackageName::TryConvertLongPackageNameToFilename(NewPath, NewPathOnDisk) && IFileManager::Get().MakeDirectory(*NewPathOnDisk, true);

				if (bSuccess)
				{
					bSuccess = AssetRegistryModule.Get().AddPath(NewPath);
				}
			}

			if(bSuccess && ContentBrowserUtils::RenameFolder(NewPath, ItemAsFolder->FolderPath))
			{
				TArray<FMovedContentFolder> MovedFolders;
				MovedFolders.Add(FMovedContentFolder(ItemAsFolder->FolderPath, NewPath));
				OnFolderPathChanged.ExecuteIfBound(MovedFolders);
			}
			RequestQuickFrontendListRefresh();
		}		
	}
	else
	{
		// Unknown AssetItemType
		ensure(0);
	}

	if ( bSuccess )
	{
		// Sort in the new item
		bPendingSortFilteredItems = true;
		RequestQuickFrontendListRefresh();

		if ( ItemType == EAssetItemType::Folder )
		{
			const TSharedPtr<FAssetViewFolder>& ItemAsFolder = StaticCastSharedPtr<FAssetViewFolder>(Item);
			const FString NewPath = FPaths::GetPath(ItemAsFolder->FolderPath) / NewName;

			// Sync the view to the new folder
			TArray<FString> FolderList;
			FolderList.Add(NewPath);
			SyncToFolders(FolderList);
		}
		else
		{
			if ( ensure(Asset != NULL) )
			{
				// Refresh the thumbnail
				const TSharedPtr<FAssetThumbnail>* AssetThumbnail = RelevantThumbnails.Find(StaticCastSharedPtr<FAssetViewAsset>(Item));
				if ( AssetThumbnail )
				{
					AssetThumbnailPool->RefreshThumbnail(*AssetThumbnail);
				}

				// Sync to its location
				TArray<FAssetData> AssetDataList;
				new(AssetDataList) FAssetData(Asset);

				if ( OnAssetRenameCommitted.IsBound() && !bUserSearching)
				{
					// If our parent wants to potentially handle the sync, let it, but only if we're not currently searching (or it would cancel the search)
					OnAssetRenameCommitted.Execute(AssetDataList); 
				}
				else
				{
					// Otherwise, sync just the view
					SyncToAssets(AssetDataList);
				}
			}
		}
	}
	else if ( !ErrorMessage.IsEmpty() )
	{
		// Prompt the user with the reason the rename/creation failed
		ContentBrowserUtils::DisplayMessage(ErrorMessage, MessageAnchor, SharedThis(this));
	}

	RenamingAsset.Reset();
}

bool SAssetView::IsRenamingAsset() const
{
	return RenamingAsset.IsValid();
}

bool SAssetView::ShouldAllowToolTips() const
{
	bool bIsRightClickScrolling = false;
	switch( CurrentViewType )
	{
		case EAssetViewType::List:
			bIsRightClickScrolling = ListView->IsRightClickScrolling();
			break;

		case EAssetViewType::Tile:
			bIsRightClickScrolling = TileView->IsRightClickScrolling();
			break;

		case EAssetViewType::Column:
			bIsRightClickScrolling = ColumnView->IsRightClickScrolling();
			break;

		default:
			bIsRightClickScrolling = false;
			break;
	}

	return !bIsRightClickScrolling && !IsThumbnailEditMode() && !IsRenamingAsset();
}

bool SAssetView::IsThumbnailEditMode() const
{
	return IsThumbnailEditModeAllowed() && bThumbnailEditMode;
}

bool SAssetView::IsThumbnailEditModeAllowed() const
{
	return bAllowThumbnailEditMode && GetCurrentViewType() != EAssetViewType::Column;
}

FReply SAssetView::EndThumbnailEditModeClicked()
{
	bThumbnailEditMode = false;

	return FReply::Handled();
}

FText SAssetView::GetAssetCountText() const
{
	const int32 NumAssets = FilteredAssetItems.Num();
	const int32 NumSelectedAssets = GetSelectedItems().Num();

	FText AssetCount = FText::GetEmpty();
	if ( NumSelectedAssets == 0 )
	{
		if ( NumAssets == 1 )
		{
			AssetCount = LOCTEXT("AssetCountLabelSingular", "1 item");
		}
		else
		{
			AssetCount = FText::Format( LOCTEXT("AssetCountLabelPlural", "{0} items"), FText::AsNumber(NumAssets) );
		}
	}
	else
	{
		if ( NumAssets == 1 )
		{
			AssetCount = FText::Format( LOCTEXT("AssetCountLabelSingularPlusSelection", "1 item ({0} selected)"), FText::AsNumber(NumSelectedAssets) );
		}
		else
		{
			AssetCount = FText::Format( LOCTEXT("AssetCountLabelPluralPlusSelection", "{0} items ({1} selected)"), FText::AsNumber(NumAssets), FText::AsNumber(NumSelectedAssets) );
		}
	}

	return AssetCount;
}

EVisibility SAssetView::GetEditModeLabelVisibility() const
{
	return IsThumbnailEditMode() ? EVisibility::Visible : EVisibility::Collapsed;
}

EVisibility SAssetView::GetListViewVisibility() const
{
	return GetCurrentViewType() == EAssetViewType::List ? EVisibility::Visible : EVisibility::Collapsed;
}

EVisibility SAssetView::GetTileViewVisibility() const
{
	return GetCurrentViewType() == EAssetViewType::Tile ? EVisibility::Visible : EVisibility::Collapsed;
}

EVisibility SAssetView::GetColumnViewVisibility() const
{
	return GetCurrentViewType() == EAssetViewType::Column ? EVisibility::Visible : EVisibility::Collapsed;
}

void SAssetView::ToggleThumbnailEditMode()
{
	bThumbnailEditMode = !bThumbnailEditMode;
}

float SAssetView::GetThumbnailScale() const
{
	return ThumbnailScaleSliderValue.Get();
}

void SAssetView::SetThumbnailScale( float NewValue )
{
	ThumbnailScaleSliderValue = NewValue;
	RefreshList();
}

bool SAssetView::IsThumbnailScalingLocked() const
{
	return GetCurrentViewType() == EAssetViewType::Column;
}

float SAssetView::GetListViewItemHeight() const
{
	return (ListViewThumbnailSize + ListViewThumbnailPadding * 2) * FMath::Lerp(MinThumbnailScale, MaxThumbnailScale, GetThumbnailScale());
}

float SAssetView::GetTileViewItemHeight() const
{
	return TileViewNameHeight + GetTileViewItemBaseHeight() * FillScale;
}

float SAssetView::GetTileViewItemBaseHeight() const
{
	return (TileViewThumbnailSize + TileViewThumbnailPadding * 2) * FMath::Lerp(MinThumbnailScale, MaxThumbnailScale, GetThumbnailScale());
}

float SAssetView::GetTileViewItemWidth() const
{
	return GetTileViewItemBaseWidth() * FillScale;
}

float SAssetView::GetTileViewItemBaseWidth() const //-V524
{
	return ( TileViewThumbnailSize + TileViewThumbnailPadding * 2 ) * FMath::Lerp( MinThumbnailScale, MaxThumbnailScale, GetThumbnailScale() );
}

EColumnSortMode::Type SAssetView::GetColumnSortMode(const FName ColumnId) const
{
	for (int32 PriorityIdx = 0; PriorityIdx < EColumnSortPriority::Max; PriorityIdx++)
	{
		const EColumnSortPriority::Type SortPriority = static_cast<EColumnSortPriority::Type>(PriorityIdx);
		if (ColumnId == SortManager.GetSortColumnId(SortPriority))
		{
			return SortManager.GetSortMode(SortPriority);
		}
	}
	return EColumnSortMode::None;
}

EColumnSortPriority::Type SAssetView::GetColumnSortPriority(const FName ColumnId) const
{
	for (int32 PriorityIdx = 0; PriorityIdx < EColumnSortPriority::Max; PriorityIdx++)
	{
		const EColumnSortPriority::Type SortPriority = static_cast<EColumnSortPriority::Type>(PriorityIdx);
		if (ColumnId == SortManager.GetSortColumnId(SortPriority))
		{
			return SortPriority;
		}
	}
	return EColumnSortPriority::Primary;
}

void SAssetView::OnSortColumnHeader(const EColumnSortPriority::Type SortPriority, const FName& ColumnId, const EColumnSortMode::Type NewSortMode)
{
	SortManager.SetSortColumnId(SortPriority, ColumnId);
	SortManager.SetSortMode(SortPriority, NewSortMode);
	SortList();
}

EVisibility SAssetView::IsAssetShowWarningTextVisible() const
{
	return (FilteredAssetItems.Num() > 0 || bQuickFrontendListRefreshRequested) ? EVisibility::Collapsed : EVisibility::HitTestInvisible;
}

FText SAssetView::GetAssetShowWarningText() const
{
	if (AssetShowWarningText.IsSet())
	{
		return AssetShowWarningText.Get();
	}
	
	FText NothingToShowText, DropText;
	if (ShouldFilterRecursively())
	{
		NothingToShowText = LOCTEXT( "NothingToShowCheckFilter", "No results, check your filter." );
	}

	if ( SourcesData.HasCollections() && !SourcesData.IsDynamicCollection() )
	{
		if (SourcesData.Collections[0].Name.IsNone())
		{
			DropText = LOCTEXT("NoCollectionSelected", "No collection selected.");
		}
		else
		{
			DropText = LOCTEXT("DragAssetsHere", "Drag and drop assets here to add them to the collection.");
		}
	}
	else if ( OnGetAssetContextMenu.IsBound() )
	{
		DropText = LOCTEXT( "DropFilesOrRightClick", "Drop files here or right click to create content." );
	}
	
	return NothingToShowText.IsEmpty() ? DropText : FText::Format(LOCTEXT("NothingToShowPattern", "{0}\n\n{1}"), NothingToShowText, DropText);
}

bool SAssetView::HasSingleCollectionSource() const
{
	return ( SourcesData.Collections.Num() == 1 && SourcesData.PackagePaths.Num() == 0 );
}

void SAssetView::OnAssetsOrPathsDragDropped(const TArray<FAssetData>& AssetList, const TArray<FString>& AssetPaths, const FString& DestinationPath)
{
	DragDropHandler::HandleDropOnAssetFolder(
		SharedThis(this), 
		AssetList, 
		AssetPaths, 
		DestinationPath, 
		FText::FromString(FPaths::GetCleanFilename(DestinationPath)), 
		DragDropHandler::FExecuteCopyOrMove::CreateSP(this, &SAssetView::ExecuteDropCopy),
		DragDropHandler::FExecuteCopyOrMove::CreateSP(this, &SAssetView::ExecuteDropMove),
		DragDropHandler::FExecuteCopyOrMove::CreateSP(this, &SAssetView::ExecuteDropAdvancedCopy)
		);
}

void SAssetView::OnFilesDragDropped(const TArray<FString>& AssetList, const FString& DestinationPath)
{
	FAssetToolsModule& AssetToolsModule = FModuleManager::Get().LoadModuleChecked<FAssetToolsModule>("AssetTools");
	AssetToolsModule.Get().ImportAssets( AssetList, DestinationPath );
}

void SAssetView::ExecuteDropCopy(TArray<FAssetData> AssetList, TArray<FString> AssetPaths, FString DestinationPath)
{
	int32 NumItemsCopied = 0;

	if (AssetList.Num() > 0)
	{
		TArray<UObject*> DroppedObjects;
		ContentBrowserUtils::GetObjectsInAssetData(AssetList, DroppedObjects);

		TArray<UObject*> NewObjects;
		ObjectTools::DuplicateObjects(DroppedObjects, TEXT(""), DestinationPath, /*bOpenDialog=*/false, &NewObjects);

		NumItemsCopied += NewObjects.Num();
	}

	if (AssetPaths.Num() > 0)
	{
		if (ContentBrowserUtils::CopyFolders(AssetPaths, DestinationPath))
		{
			NumItemsCopied += AssetPaths.Num();
		}
	}

	// If any items were duplicated, report the success
	if (NumItemsCopied > 0)
	{
		const FText Message = FText::Format(LOCTEXT("AssetItemsDroppedCopy", "{0} {0}|plural(one=item,other=items) copied"), NumItemsCopied);
		const FVector2D& CursorPos = FSlateApplication::Get().GetCursorPos();
		FSlateRect MessageAnchor(CursorPos.X, CursorPos.Y, CursorPos.X, CursorPos.Y);
		ContentBrowserUtils::DisplayMessage(Message, MessageAnchor, SharedThis(this));
	}
}

void SAssetView::ExecuteDropMove(TArray<FAssetData> AssetList, TArray<FString> AssetPaths, FString DestinationPath)
{
	if (AssetList.Num() > 0)
	{
		TArray<UObject*> DroppedObjects;
		ContentBrowserUtils::GetObjectsInAssetData(AssetList, DroppedObjects);

		ContentBrowserUtils::MoveAssets(DroppedObjects, DestinationPath);
	}

	// Prepare to fixup any asset paths that are favorites
	TArray<FMovedContentFolder> MovedFolders;
	for (const FString& OldPath : AssetPaths)
	{
		const FString SubFolderName = FPackageName::GetLongPackageAssetName(OldPath);
		const FString NewPath = DestinationPath + TEXT("/") + SubFolderName;
		MovedFolders.Add(FMovedContentFolder(OldPath, NewPath));
	}

	if (AssetPaths.Num() > 0)
	{
		ContentBrowserUtils::MoveFolders(AssetPaths, DestinationPath);
	}

	OnFolderPathChanged.ExecuteIfBound(MovedFolders);
}


void SAssetView::ExecuteDropAdvancedCopy(TArray<FAssetData> AssetList, TArray<FString> AssetPaths, FString DestinationPath)
{
	ContentBrowserUtils::BeginAdvancedCopyPackages(AssetList, AssetPaths, DestinationPath);
}

void SAssetView::SetUserSearching(bool bInSearching)
{
	if(bUserSearching != bInSearching)
	{
		RequestSlowFullListRefresh();
	}
	bUserSearching = bInSearching;
}

void SAssetView::HandleSettingChanged(FName PropertyName)
{
	if ((PropertyName == GET_MEMBER_NAME_CHECKED(UContentBrowserSettings, DisplayFolders)) ||
		(PropertyName == GET_MEMBER_NAME_CHECKED(UContentBrowserSettings, DisplayEmptyFolders)) ||
		(PropertyName == "DisplayDevelopersFolder") ||
		(PropertyName == "DisplayEngineFolder") ||
		(PropertyName == NAME_None))	// @todo: Needed if PostEditChange was called manually, for now
	{
		RequestSlowFullListRefresh();
	}
}

FText SAssetView::GetQuickJumpTerm() const
{
	return FText::FromString(QuickJumpData.JumpTerm);
}

EVisibility SAssetView::IsQuickJumpVisible() const
{
	return (QuickJumpData.JumpTerm.IsEmpty()) ? EVisibility::Collapsed : EVisibility::HitTestInvisible;
}

FSlateColor SAssetView::GetQuickJumpColor() const
{
	return FEditorStyle::GetColor((QuickJumpData.bHasValidMatch) ? "InfoReporting.BackgroundColor" : "ErrorReporting.BackgroundColor");
}

void SAssetView::ResetQuickJump()
{
	QuickJumpData.JumpTerm.Empty();
	QuickJumpData.bIsJumping = false;
	QuickJumpData.bHasChangedSinceLastTick = false;
	QuickJumpData.bHasValidMatch = false;
}

FReply SAssetView::HandleQuickJumpKeyDown(const TCHAR InCharacter, const bool bIsControlDown, const bool bIsAltDown, const bool bTestOnly)
{
	// Check for special characters
	if(bIsControlDown || bIsAltDown)
	{
		return FReply::Unhandled();
	}

	// Check for invalid characters
	for(int InvalidCharIndex = 0; InvalidCharIndex < UE_ARRAY_COUNT(INVALID_OBJECTNAME_CHARACTERS) - 1; ++InvalidCharIndex)
	{
		if(InCharacter == INVALID_OBJECTNAME_CHARACTERS[InvalidCharIndex])
		{
			return FReply::Unhandled();
		}
	}

	switch(InCharacter)
	{
	// Ignore some other special characters that we don't want to be entered into the buffer
	case 0:		// Any non-character key press, e.g. f1-f12, Delete, Pause/Break, etc.
				// These should be explicitly not handled so that their input bindings are handled higher up the chain.

	case 8:		// Backspace
	case 13:	// Enter
	case 27:	// Esc
		return FReply::Unhandled();

	default:
		break;
	}

	// Any other character!
	if(!bTestOnly)
	{
		QuickJumpData.JumpTerm.AppendChar(InCharacter);
		QuickJumpData.bHasChangedSinceLastTick = true;
	}

	return FReply::Handled();
}

bool SAssetView::PerformQuickJump(const bool bWasJumping)
{
	auto GetAssetViewItemName = [](const TSharedPtr<FAssetViewItem> &Item) -> FString
	{
		switch(Item->GetType())
		{
		case EAssetItemType::Normal:
			{
				const TSharedPtr<FAssetViewAsset>& ItemAsAsset = StaticCastSharedPtr<FAssetViewAsset>(Item);
				return ItemAsAsset->Data.AssetName.ToString();
			}

		case EAssetItemType::Folder:
			{
				const TSharedPtr<FAssetViewFolder>& ItemAsFolder = StaticCastSharedPtr<FAssetViewFolder>(Item);
				return ItemAsFolder->FolderName.ToString();
			}

		default:
			return FString();
		}
	};

	auto JumpToNextMatch = [this, &GetAssetViewItemName](const int StartIndex, const int EndIndex) -> bool
	{
		check(StartIndex >= 0);
		check(EndIndex <= FilteredAssetItems.Num());

		for(int NewSelectedItemIndex = StartIndex; NewSelectedItemIndex < EndIndex; ++NewSelectedItemIndex)
		{
			TSharedPtr<FAssetViewItem>& NewSelectedItem = FilteredAssetItems[NewSelectedItemIndex];
			const FString NewSelectedItemName = GetAssetViewItemName(NewSelectedItem);
			if(NewSelectedItemName.StartsWith(QuickJumpData.JumpTerm, ESearchCase::IgnoreCase))
			{
				SetSelection(NewSelectedItem);
				RequestScrollIntoView(NewSelectedItem);
				return true;
			}
		}

		return false;
	};

	TArray<TSharedPtr<FAssetViewItem>> SelectedItems = GetSelectedItems();
	TSharedPtr<FAssetViewItem> SelectedItem = (SelectedItems.Num()) ? SelectedItems[0] : nullptr;

	// If we have a selection, and we were already jumping, first check to see whether 
	// the current selection still matches the quick-jump term; if it does, we do nothing
	if(bWasJumping && SelectedItem.IsValid())
	{
		const FString SelectedItemName = GetAssetViewItemName(SelectedItem);
		if(SelectedItemName.StartsWith(QuickJumpData.JumpTerm, ESearchCase::IgnoreCase))
		{
			return true;
		}
	}

	// We need to move on to the next match in FilteredAssetItems that starts with the given quick-jump term
	const int SelectedItemIndex = (SelectedItem.IsValid()) ? FilteredAssetItems.Find(SelectedItem) : INDEX_NONE;
	const int StartIndex = (SelectedItemIndex == INDEX_NONE) ? 0 : SelectedItemIndex + 1;
	
	bool ValidMatch = JumpToNextMatch(StartIndex, FilteredAssetItems.Num());
	if(!ValidMatch && StartIndex > 0)
	{
		// If we didn't find a match, we need to loop around and look again from the start (assuming we weren't already)
		return JumpToNextMatch(0, StartIndex);
	}

	return ValidMatch;
}

void SAssetView::FillToggleColumnsMenu(FMenuBuilder& MenuBuilder)
{
	// Column view may not be valid if we toggled off columns view while the columns menu was open
	if(ColumnView.IsValid())
	{
		const TIndirectArray<SHeaderRow::FColumn> Columns = ColumnView->GetHeaderRow()->GetColumns();

		for (int32 ColumnIndex = 0; ColumnIndex < Columns.Num(); ++ColumnIndex)
		{
			const FString ColumnName = Columns[ColumnIndex].ColumnId.ToString();

			MenuBuilder.AddMenuEntry(
				Columns[ColumnIndex].DefaultText,
				LOCTEXT("ShowHideColumnTooltip", "Show or hide column"),
				FSlateIcon(),
				FUIAction(
					FExecuteAction::CreateSP(this, &SAssetView::ToggleColumn, ColumnName),
					FCanExecuteAction::CreateSP(this, &SAssetView::CanToggleColumn, ColumnName),
					FIsActionChecked::CreateSP(this, &SAssetView::IsColumnVisible, ColumnName),
					EUIActionRepeatMode::RepeatEnabled
				),
				NAME_None,
				EUserInterfaceActionType::Check
			);
		}
	}
}

void SAssetView::ResetColumns()
{
	HiddenColumnNames.Empty();
	NumVisibleColumns = ColumnView->GetHeaderRow()->GetColumns().Num();
	ColumnView->GetHeaderRow()->RefreshColumns();
	ColumnView->RebuildList();
}

void SAssetView::ExportColumns()
{
	IDesktopPlatform* DesktopPlatform = FDesktopPlatformModule::Get();

	const void* ParentWindowWindowHandle = FSlateApplication::Get().FindBestParentWindowHandleForDialogs(nullptr);

	const FText Title = LOCTEXT("ExportToCSV", "Export columns as CSV...");
	const FString FileTypes = TEXT("Data Table CSV (*.csv)|*.csv");

	TArray<FString> OutFilenames;
	DesktopPlatform->SaveFileDialog(
		ParentWindowWindowHandle,
		Title.ToString(),
		TEXT(""),
		TEXT("Report.csv"),
		FileTypes,
		EFileDialogFlags::None,
		OutFilenames
	);

	if (OutFilenames.Num() > 0)
	{
		const TIndirectArray<SHeaderRow::FColumn>& Columns = ColumnView->GetHeaderRow()->GetColumns();

		TArray<FName> ColumnNames;
		for (const SHeaderRow::FColumn& Column : Columns)
		{
			ColumnNames.Add(Column.ColumnId);
		}

		FString SaveString;
		SortManager.ExportColumnsToCSV(FilteredAssetItems, ColumnNames, CustomColumns, SaveString);

		FFileHelper::SaveStringToFile(SaveString, *OutFilenames[0]);
	}
}

void SAssetView::ToggleColumn(const FString ColumnName)
{
	SetColumnVisibility(ColumnName, HiddenColumnNames.Contains(ColumnName));
}

void SAssetView::SetColumnVisibility(const FString ColumnName, const bool bShow)
{
	if (!bShow)
	{
		--NumVisibleColumns;
		HiddenColumnNames.Add(ColumnName);
	}
	else
	{
		++NumVisibleColumns;
		check(HiddenColumnNames.Contains(ColumnName));
		HiddenColumnNames.Remove(ColumnName);
	}

	ColumnView->GetHeaderRow()->RefreshColumns();
	ColumnView->RebuildList();
}

bool SAssetView::CanToggleColumn(const FString ColumnName) const
{
	return (HiddenColumnNames.Contains(ColumnName) || NumVisibleColumns > 1);
}

bool SAssetView::IsColumnVisible(const FString ColumnName) const
{
	return !HiddenColumnNames.Contains(ColumnName);
}

bool SAssetView::ShouldColumnGenerateWidget(const FString ColumnName) const
{
	return !HiddenColumnNames.Contains(ColumnName);
}

TSharedRef<SWidget> SAssetView::CreateRowHeaderMenuContent(const FString ColumnName)
{
	FMenuBuilder MenuBuilder(true, NULL);

	MenuBuilder.AddMenuEntry(
		LOCTEXT("HideColumn", "Hide Column"),
		LOCTEXT("HideColumnToolTip", "Hides this column."),
		FSlateIcon(),
		FUIAction(FExecuteAction::CreateSP(this, &SAssetView::SetColumnVisibility, ColumnName, false), FCanExecuteAction::CreateSP(this, &SAssetView::CanToggleColumn, ColumnName)),
		NAME_None,
		EUserInterfaceActionType::Button);

	return MenuBuilder.MakeWidget();
}

void SAssetView::ForceShowPluginFolder(bool bEnginePlugin)
{
	if (bEnginePlugin && !IsShowingEngineContent())
	{
		ToggleShowEngineContent();
	}

	if (!IsShowingPluginContent())
	{
		ToggleShowPluginContent();
	}
}

#undef LOCTEXT_NAMESPACE<|MERGE_RESOLUTION|>--- conflicted
+++ resolved
@@ -484,6 +484,7 @@
 	bShowPathInColumnView = InArgs._ShowPathInColumnView;
 	bShowTypeInColumnView = InArgs._ShowTypeInColumnView;
 	bSortByPathInColumnView = bShowPathInColumnView & InArgs._SortByPathInColumnView;
+	bForceShowEngineContent = InArgs._ForceShowEngineContent;
 
 	bPendingUpdateThumbnails = false;
 	bShouldNotifyNextAssetSync = true;
@@ -1668,6 +1669,13 @@
 		// Note: We don't test IsAssetPathSelected here as we need to prevent dropping assets on class paths
 		const FString DestPath = SourcesData.PackagePaths[0].ToString();
 
+		FAssetToolsModule& AssetToolsModule = FModuleManager::LoadModuleChecked<FAssetToolsModule>("AssetTools");
+		if (!AssetToolsModule.Get().GetWritableFolderBlacklist()->PassesStartsWithFilter(DestPath))
+		{
+			AssetToolsModule.Get().NotifyBlockedByWritableFolderFilter();
+			return FReply::Handled();
+		}
+
 		// If the DragDrop event is validated, continue trying to dock it to the Widget
 		bool bUnused = false;
 		if (DragDropHandler::ValidateDragDropOnAssetFolder(MyGeometry, DragDropEvent, DestPath, bUnused))
@@ -3254,12 +3262,8 @@
 			EUserInterfaceActionType::ToggleButton
 		);
 
-<<<<<<< HEAD
 		Section.AddMenuEntry(
 			"DockCollections",
-=======
-		MenuBuilder.AddMenuEntry(
->>>>>>> fa8a8d0d
 			LOCTEXT("DockCollectionsOptions", "Dock Collections"),
 			LOCTEXT("DockCollectionsOptionToolTip", "Dock the collections view under the path view?"),
 			FSlateIcon(),
@@ -3268,19 +3272,11 @@
 				FCanExecuteAction::CreateSP(this, &SAssetView::IsToggleDockCollectionsAllowed),
 				FIsActionChecked::CreateSP(this, &SAssetView::HasDockedCollections)
 			),
-<<<<<<< HEAD
 			EUserInterfaceActionType::ToggleButton
 		);
 
 		Section.AddMenuEntry(
 			"FilterRecursively",
-=======
-			NAME_None,
-			EUserInterfaceActionType::ToggleButton
-		);
-
-		MenuBuilder.AddMenuEntry(
->>>>>>> fa8a8d0d
 			LOCTEXT("FilterRecursivelyOption", "Filter Recursively"),
 			LOCTEXT("FilterRecursivelyOptionToolTip", "Should filters apply recursively in the view?"),
 			FSlateIcon(),
@@ -3328,7 +3324,7 @@
 			FSlateIcon(),
 			FUIAction(
 				FExecuteAction::CreateSP( this, &SAssetView::ToggleShowEngineContent ),
-				FCanExecuteAction(),
+				FCanExecuteAction::CreateSP( this, &SAssetView::IsToggleShowEngineContentAllowed),
 				FIsActionChecked::CreateSP( this, &SAssetView::IsShowingEngineContent )
 			),
 			EUserInterfaceActionType::ToggleButton
@@ -3572,7 +3568,7 @@
 
 bool SAssetView::IsShowingEngineContent() const
 {
-	return GetDefault<UContentBrowserSettings>()->GetDisplayEngineFolder();
+	return bForceShowEngineContent || GetDefault<UContentBrowserSettings>()->GetDisplayEngineFolder();
 }
 
 void SAssetView::ToggleShowDevelopersContent()
@@ -3596,6 +3592,11 @@
 bool SAssetView::IsToggleShowDevelopersContentAllowed() const
 {
 	return bCanShowDevelopersFolder;
+}
+
+bool SAssetView::IsToggleShowEngineContentAllowed() const
+{
+	return !bForceShowEngineContent;
 }
 
 bool SAssetView::IsShowingDevelopersContent() const
