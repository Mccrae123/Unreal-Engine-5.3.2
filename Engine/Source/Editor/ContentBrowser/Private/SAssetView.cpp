--- conflicted
+++ resolved
@@ -78,7 +78,6 @@
 	const double JumpDelaySeconds = 2.0;
 }
 
-<<<<<<< HEAD
 class FAssetViewFrontendFilterHelper
 {
 public:
@@ -143,16 +142,6 @@
 			ContentBrowserData->OnItemDataUpdated().RemoveAll(this);
 			ContentBrowserData->OnItemDataRefreshed().RemoveAll(this);
 			ContentBrowserData->OnItemDataDiscoveryComplete().RemoveAll(this);
-=======
-SAssetView::~SAssetView()
-{
-	if (IContentBrowserDataModule* ContentBrowserDataModule = IContentBrowserDataModule::GetPtr())
-	{
-		if (UContentBrowserDataSubsystem* ContentBrowserData = ContentBrowserDataModule->GetSubsystem())
-		{
-			ContentBrowserData->OnItemDataUpdated().RemoveAll(this);
-			ContentBrowserData->OnItemDataRefreshed().RemoveAll(this);
->>>>>>> 3ecbc206
 		}
 	}
 
@@ -186,10 +175,7 @@
 	UContentBrowserDataSubsystem* ContentBrowserData = IContentBrowserDataModule::Get().GetSubsystem();
 	ContentBrowserData->OnItemDataUpdated().AddSP(this, &SAssetView::HandleItemDataUpdated);
 	ContentBrowserData->OnItemDataRefreshed().AddSP(this, &SAssetView::RequestSlowFullListRefresh);
-<<<<<<< HEAD
 	ContentBrowserData->OnItemDataDiscoveryComplete().AddSP(this, &SAssetView::HandleItemDataDiscoveryComplete);
-=======
->>>>>>> 3ecbc206
 
 	FCollectionManagerModule& CollectionManagerModule = FCollectionManagerModule::GetModule();
 	CollectionManagerModule.Get().OnAssetsAdded().AddSP( this, &SAssetView::OnAssetsAddedToCollection );
@@ -251,6 +237,7 @@
 	bShowTypeInColumnView = InArgs._ShowTypeInColumnView;
 	bSortByPathInColumnView = bShowPathInColumnView & InArgs._SortByPathInColumnView;
 	bForceShowEngineContent = InArgs._ForceShowEngineContent;
+	bForceShowPluginContent = InArgs._ForceShowPluginContent;
 
 	bPendingUpdateThumbnails = false;
 	bShouldNotifyNextAssetSync = true;
@@ -911,11 +898,6 @@
 		// If we're in a model window then we need to tick the thumbnail pool in order for thumbnails to render correctly.
 		AssetThumbnailPool->Tick(InDeltaTime);
 	}
-<<<<<<< HEAD
-
-	CalculateThumbnailHintColorAndOpacity();
-=======
->>>>>>> 3ecbc206
 
 	CalculateThumbnailHintColorAndOpacity();
 
@@ -934,7 +916,6 @@
 
 	bool bForceViewUpdate = false;
 	if (bQuickFrontendListRefreshRequested)
-<<<<<<< HEAD
 	{
 		ResetQuickJump();
 
@@ -950,22 +931,6 @@
 
 		const double TickStartTime = FPlatformTime::Seconds();
 		const bool bWasWorking = bIsWorking;
-=======
-	{
-		ResetQuickJump();
-
-		RefreshFilteredItems();
-
-		bQuickFrontendListRefreshRequested = false;
-		bForceViewUpdate = true; // If HasItemsPendingFilter is empty we still need to update the view
-	}
-
-	if (HasItemsPendingFilter() || bForceViewUpdate)
-	{
-		bForceViewUpdate = false;
-
-		const double TickStartTime = FPlatformTime::Seconds();
->>>>>>> 3ecbc206
 
 		// Mark the first amortize time
 		if (AmortizeStartTime == 0)
@@ -1010,11 +975,7 @@
 				SetMajorityAssetType(HighestType);
 			}
 
-<<<<<<< HEAD
 			if (bPendingSortFilteredItems && (bWasWorking || (InCurrentTime > LastSortTime + SortDelaySeconds)))
-=======
-			if (bPendingSortFilteredItems)
->>>>>>> 3ecbc206
 			{
 				// Don't sync to selection if we are just going to do it below
 				SortList(!PendingSyncItems.Num());
@@ -1185,7 +1146,6 @@
 }
 
 bool SAssetView::HasItemsPendingFilter() const
-<<<<<<< HEAD
 {
 	return (ItemsPendingPriorityFilter.Num() + ItemsPendingFrontendFilter.Num()) > 0;
 }
@@ -1253,115 +1213,6 @@
 				ItemsPendingFrontendFilter.RemoveByHash(ItemToFilterHash, ItemToFilter);
 			}
 
-=======
-{
-	return (ItemsPendingPriorityFilter.Num() + ItemsPendingFrontendFilter.Num()) > 0;
-}
-
-void SAssetView::ProcessItemsPendingFilter(const double TickStartTime)
-{
-	const double ProcessItemsPendingFilterStartTime = FPlatformTime::Seconds();
-
-	UContentBrowserDataSubsystem* ContentBrowserData = IContentBrowserDataModule::Get().GetSubsystem();
-
-	auto DoesItemPassQueryFilter = [this](const TSharedPtr<FAssetViewItem>& InItemToFilter)
-	{
-		// Folders aren't subject to additional filtering
-		if (InItemToFilter->IsFolder())
-		{
-			return true;
-		}
-
-		// If we have OnShouldFilterAsset then it is assumed that we really only want to see true assets and 
-		// nothing else so only include things that have asset data and also pass the query filter
-		FAssetData ItemAssetData;
-		if (InItemToFilter->GetItem().Legacy_TryGetAssetData(ItemAssetData))
-		{
-			if (!OnShouldFilterAsset.Execute(ItemAssetData))
-			{
-				return true;
-			}
-		}
-
-		return false;
-	};
-
-	const bool bDisplayEmpty = IsShowingEmptyFolders();
-	auto DoesItemPassFrontendFilter = [this, bDisplayEmpty, ContentBrowserData](const TSharedPtr<FAssetViewItem>& InItemToFilter)
-	{
-		// Folders are only subject to "empty" filtering
-		if (InItemToFilter->IsFolder())
-		{
-			return bDisplayEmpty || ContentBrowserData->IsFolderVisibleIfHidingEmpty(InItemToFilter->GetItem().GetVirtualPath());
-		}
-
-		// Run the item through the filters
-		if (!IsFrontendFilterActive() || PassesCurrentFrontendFilter(InItemToFilter->GetItem()))
-		{
-			return true;
-		}
-
-		return false;
-	};
-
-	auto UpdateFilteredAssetItemTypeCounts = [this](const TSharedPtr<FAssetViewItem>& InItem)
-	{
-		if (CurrentViewType == EAssetViewType::Column)
-		{
-			const FContentBrowserItemDataAttributeValue TypeNameValue = InItem->GetItem().GetItemAttribute(ContentBrowserItemAttributes::ItemTypeName);
-			if (TypeNameValue.IsValid())
-			{
-				FilteredAssetItemTypeCounts.FindOrAdd(TypeNameValue.GetValue<FName>())++;
-			}
-		}
-	};
-
-	const bool bRunQueryFilter = OnShouldFilterAsset.IsBound();
-	const bool bFlushAllPendingItems = TickStartTime < 0;
-
-	bool bRefreshList = false;
-	bool bHasTimeRemaining = true;
-
-	auto FilterItem = [this, bRunQueryFilter, &bRefreshList, &DoesItemPassQueryFilter, &DoesItemPassFrontendFilter, &UpdateFilteredAssetItemTypeCounts](const TSharedPtr<FAssetViewItem>& ItemToFilter)
-	{
-		// Run the query filter if required
-		if (bRunQueryFilter)
-		{
-			const bool bPassedBackendFilter = DoesItemPassQueryFilter(ItemToFilter);
-			if (!bPassedBackendFilter)
-			{
-				AvailableBackendItems.Remove(FContentBrowserItemKey(ItemToFilter->GetItem()));
-				return;
-			}
-		}
-
-		// Run the frontend filter
-		{
-			const bool bPassedFrontendFilter = DoesItemPassFrontendFilter(ItemToFilter);
-			if (bPassedFrontendFilter)
-			{
-				checkAssetList(!FilteredAssetItems.Contains(ItemToFilter));
-
-				bRefreshList = true;
-				FilteredAssetItems.Add(ItemToFilter);
-				UpdateFilteredAssetItemTypeCounts(ItemToFilter);
-			}
-		}
-	};
-
-	// Run the prioritized set first
-	// This data must be processed this frame, so skip the amortization time checks within the loop itself
-	if (ItemsPendingPriorityFilter.Num() > 0)
-	{
-		for (const TSharedPtr<FAssetViewItem>& ItemToFilter : ItemsPendingPriorityFilter)
-		{
-			// Make sure this item isn't pending in another list
-			{
-				const uint32 ItemToFilterHash = GetTypeHash(ItemToFilter);
-				ItemsPendingFrontendFilter.RemoveByHash(ItemToFilterHash, ItemToFilter);
-			}
-
->>>>>>> 3ecbc206
 			// Apply any filters and update the view
 			FilterItem(ItemToFilter);
 		}
@@ -1837,7 +1688,6 @@
 		DataFilter.ItemCategoryFilter &= ~EContentBrowserItemCategoryFilter::IncludeClasses;
 	}
 	DataFilter.ItemCategoryFilter |= EContentBrowserItemCategoryFilter::IncludeCollections;
-<<<<<<< HEAD
 
 	DataFilter.ItemAttributeFilter = EContentBrowserItemAttributeFilter::IncludeProject
 		| (IsShowingEngineContent() ? EContentBrowserItemAttributeFilter::IncludeEngine : EContentBrowserItemAttributeFilter::IncludeNone)
@@ -1939,120 +1789,13 @@
 				if (NewItem)
 				{
 					NewItem->AppendItemData(InItemData);
-				}
-				else
-				{
-					NewItem = MakeShared<FAssetViewItem>(MoveTemp(InItemData));
-=======
-
-	DataFilter.ItemAttributeFilter = EContentBrowserItemAttributeFilter::IncludeProject
-		| (IsShowingEngineContent() ? EContentBrowserItemAttributeFilter::IncludeEngine : EContentBrowserItemAttributeFilter::IncludeNone)
-		| (IsShowingPluginContent() ? EContentBrowserItemAttributeFilter::IncludePlugins : EContentBrowserItemAttributeFilter::IncludeNone)
-		| (IsShowingDevelopersContent() ? EContentBrowserItemAttributeFilter::IncludeDeveloper : EContentBrowserItemAttributeFilter::IncludeNone)
-		| (IsShowingLocalizedContent() ? EContentBrowserItemAttributeFilter::IncludeLocalized : EContentBrowserItemAttributeFilter::IncludeNone);
-
-	ContentBrowserUtils::AppendAssetFilterToContentBrowserFilter(BackendFilter, AssetClassBlacklist, FolderBlacklist, DataFilter);
-
-	if (bHasCollections && !SourcesData.IsDynamicCollection())
-	{
-		FContentBrowserDataCollectionFilter& CollectionFilter = DataFilter.ExtraFilters.FindOrAddFilter<FContentBrowserDataCollectionFilter>();
-		CollectionFilter.SelectedCollections = SourcesData.Collections;
-		CollectionFilter.bIncludeChildCollections = !bUsingFolders;
-	}
-
-	if (OnGetCustomSourceAssets.IsBound())
-	{
-		FContentBrowserDataLegacyFilter& LegacyFilter = DataFilter.ExtraFilters.FindOrAddFilter<FContentBrowserDataLegacyFilter>();
-		LegacyFilter.OnGetCustomSourceAssets = OnGetCustomSourceAssets;
-	}
-
-	return DataFilter;
-}
-
-void SAssetView::RefreshSourceItems()
-{
-	const double RefreshSourceItemsStartTime = FPlatformTime::Seconds();
-
-	FilteredAssetItems.Reset();
-	FilteredAssetItemTypeCounts.Reset();
-	VisibleItems.Reset();
-	RelevantThumbnails.Reset();
-
-	TMap<FContentBrowserItemKey, TSharedPtr<FAssetViewItem>> PreviousAvailableBackendItems = MoveTemp(AvailableBackendItems);
-	AvailableBackendItems.Reset();
-	ItemsPendingPriorityFilter.Reset();
-	ItemsPendingFrontendFilter.Reset();
-	{
-		UContentBrowserDataSubsystem* ContentBrowserData = IContentBrowserDataModule::Get().GetSubsystem();
-		const FContentBrowserDataFilter DataFilter = CreateBackendDataFilter();
-
-		bWereItemsRecursivelyFiltered = DataFilter.bRecursivePaths;
-
-		if (SourcesData.HasCollections() && EnumHasAnyFlags(DataFilter.ItemCategoryFilter, EContentBrowserItemCategoryFilter::IncludeCollections))
-		{
-			// If we are showing collections then we may need to add dummy folder items for the child collections
-			// Note: We don't check the IncludeFolders flag here, as that is forced to false when collections are selected,
-			// instead we check the state of bIncludeChildCollections which will be false when we want to show collection folders
-			const FContentBrowserDataCollectionFilter* CollectionFilter = DataFilter.ExtraFilters.FindFilter<FContentBrowserDataCollectionFilter>();
-			if (CollectionFilter && !CollectionFilter->bIncludeChildCollections)
-			{
-				FCollectionManagerModule& CollectionManagerModule = FCollectionManagerModule::GetModule();
-				
-				TArray<FCollectionNameType> ChildCollections;
-				for(const FCollectionNameType& Collection : SourcesData.Collections)
-				{
-					ChildCollections.Reset();
-					CollectionManagerModule.Get().GetChildCollections(Collection.Name, Collection.Type, ChildCollections);
-
-					for (const FCollectionNameType& ChildCollection : ChildCollections)
-					{
-						// Use "Collections" as the root of the path to avoid this being confused with other view folders - see ContentBrowserUtils::IsCollectionPath
-						FContentBrowserItemData FolderItemData(
-							nullptr, 
-							EContentBrowserItemFlags::Type_Folder | EContentBrowserItemFlags::Category_Collection, 
-							*FString::Printf(TEXT("/Collections/%s/%s"), ECollectionShareType::ToString(ChildCollection.Type), *ChildCollection.Name.ToString()), 
-							ChildCollection.Name, 
-							FText::FromName(ChildCollection.Name), 
-							nullptr
-							);
-
-						const FContentBrowserItemKey FolderItemDataKey(FolderItemData);
-						AvailableBackendItems.Add(FolderItemDataKey, MakeShared<FAssetViewItem>(MoveTemp(FolderItemData)));
-					}
->>>>>>> 3ecbc206
-				}
-
-<<<<<<< HEAD
-=======
-		static const FName RootPath = "/";
-		const TArrayView<const FName> DataSourcePaths = SourcesData.HasVirtualPaths() ? MakeArrayView(SourcesData.VirtualPaths) : MakeArrayView(&RootPath, 1);
-		for (const FName& DataSourcePath : DataSourcePaths)
-		{
-			ContentBrowserData->EnumerateItemsUnderPath(DataSourcePath, DataFilter, [this, &PreviousAvailableBackendItems](FContentBrowserItemData&& InItemData)
-			{
-				const FContentBrowserItemKey ItemDataKey(InItemData);
-				const uint32 ItemDataKeyHash = GetTypeHash(ItemDataKey);
-				
-				TSharedPtr<FAssetViewItem>& NewItem = AvailableBackendItems.FindOrAddByHash(ItemDataKeyHash, ItemDataKey);
-				if (!NewItem && InItemData.IsFile())
-				{
-					// Re-use the old view item where possible to avoid list churn when our backend view already included the item
-					if (TSharedPtr<FAssetViewItem>* PreviousItem = PreviousAvailableBackendItems.FindByHash(ItemDataKeyHash, ItemDataKey))
-					{
-						NewItem = *PreviousItem;
-						NewItem->ClearCachedCustomColumns();
-					}
-				}
-				if (NewItem)
-				{
-					NewItem->AppendItemData(InItemData);
+					NewItem->CacheCustomColumns(CustomColumns, true, true, false /*bUpdateExisting*/);
 				}
 				else
 				{
 					NewItem = MakeShared<FAssetViewItem>(MoveTemp(InItemData));
 				}
 
->>>>>>> 3ecbc206
 				return true;
 			});
 		}
@@ -2259,7 +2002,6 @@
 			// Find an item of this type so we can extract the relevant attribute data from it
 			TSharedPtr<FAssetViewItem> MajorityAssetItem;
 			for (const TSharedPtr<FAssetViewItem>& FilteredAssetItem : FilteredAssetItems)
-<<<<<<< HEAD
 			{
 				const FContentBrowserItemDataAttributeValue ClassValue = FilteredAssetItem->GetItem().GetItemAttribute(ContentBrowserItemAttributes::ItemTypeName);
 				if (ClassValue.IsValid() && ClassValue.GetValue<FName>() == NewMajorityAssetType)
@@ -2285,33 +2027,6 @@
 
 					if (TagPair.Value.GetMetaData().AttributeType == UObject::FAssetRegistryTag::TT_Hidden)
 					{
-=======
-			{
-				const FContentBrowserItemDataAttributeValue ClassValue = FilteredAssetItem->GetItem().GetItemAttribute(ContentBrowserItemAttributes::ItemTypeName);
-				if (ClassValue.IsValid() && ClassValue.GetValue<FName>() == NewMajorityAssetType)
-				{
-					MajorityAssetItem = FilteredAssetItem;
-					break;
-				}
-			}
-
-			// Determine the columns by querying the reference item
-			if (MajorityAssetItem)
-			{
-				const FContentBrowserItemDataAttributeValues ItemAttributes = MajorityAssetItem->GetItem().GetItemAttributes(/*bIncludeMetaData*/true);
-
-				// Add a column for every tag that isn't hidden or using a reserved name
-				for (const auto& TagPair : ItemAttributes)
-				{
-					if (IsFixedColumn(TagPair.Key))
-					{
-						// Reserved name
-						continue;
-					}
-
-					if (TagPair.Value.GetMetaData().AttributeType == UObject::FAssetRegistryTag::TT_Hidden)
-					{
->>>>>>> 3ecbc206
 						// Hidden attribute
 						continue;
 					}
@@ -2692,7 +2407,7 @@
 			FSlateIcon(),
 			FUIAction(
 				FExecuteAction::CreateSP( this, &SAssetView::ToggleShowPluginContent ),
-				FCanExecuteAction(),
+				FCanExecuteAction::CreateSP(this, &SAssetView::IsToggleShowPluginContentAllowed),
 				FIsActionChecked::CreateSP( this, &SAssetView::IsShowingPluginContent )
 			),
 			EUserInterfaceActionType::ToggleButton
@@ -2900,7 +2615,7 @@
 
 bool SAssetView::IsShowingPluginContent() const
 {
-	return GetDefault<UContentBrowserSettings>()->GetDisplayPluginFolders();
+	return bForceShowPluginContent || GetDefault<UContentBrowserSettings>()->GetDisplayPluginFolders();
 }
 
 void SAssetView::ToggleShowEngineContent()
@@ -2952,6 +2667,11 @@
 bool SAssetView::IsToggleShowEngineContentAllowed() const
 {
 	return !bForceShowEngineContent;
+}
+
+bool SAssetView::IsToggleShowPluginContentAllowed() const
+{
+	return !bForceShowPluginContent;
 }
 
 bool SAssetView::IsShowingDevelopersContent() const
@@ -4397,14 +4117,9 @@
 	}
 
 	bool bRefreshView = false;
-<<<<<<< HEAD
 	TSet<TSharedPtr<FAssetViewItem>> ItemsPendingInplaceFrontendFilter;
 
 	auto AddItem = [this, &ItemsPendingInplaceFrontendFilter](const FContentBrowserItemKey& InItemDataKey, const FContentBrowserItemData& InItemData)
-=======
-
-	auto AddItem = [this](const FContentBrowserItemKey& InItemDataKey, const FContentBrowserItemData& InItemData)
->>>>>>> 3ecbc206
 	{
 		TSharedPtr<FAssetViewItem>& ItemToUpdate = AvailableBackendItems.FindOrAdd(InItemDataKey);
 		if (ItemToUpdate)
@@ -4415,17 +4130,9 @@
 			// Update the custom column data
 			ItemToUpdate->CacheCustomColumns(CustomColumns, true, true, true);
 
-<<<<<<< HEAD
 			// This item was modified, so put it in the list of items to be in-place re-tested against the active frontend filter (this can avoid a costly re-sort of the view)
 			// If the item can't be queried in-place (because the item isn't in the view) then it will be added to ItemsPendingPriorityFilter instead
 			ItemsPendingInplaceFrontendFilter.Add(ItemToUpdate);
-=======
-			// Remove this item from the list view data until it has been filtered again
-			FilteredAssetItems.RemoveSingle(ItemToUpdate);
-
-			// This item was modified, so put it in this prioritized set of items to be filtered
-			ItemsPendingPriorityFilter.Add(ItemToUpdate);
->>>>>>> 3ecbc206
 		}
 		else
 		{
@@ -4436,11 +4143,7 @@
 		}
 	};
 
-<<<<<<< HEAD
 	auto RemoveItem = [this, &bRefreshView, &ItemsPendingInplaceFrontendFilter](const FContentBrowserItemKey& InItemDataKey, const FContentBrowserItemData& InItemData)
-=======
-	auto RemoveItem = [this, &bRefreshView](const FContentBrowserItemKey& InItemDataKey, const FContentBrowserItemData& InItemData)
->>>>>>> 3ecbc206
 	{
 		const uint32 ItemDataKeyHash = GetTypeHash(InItemDataKey);
 
@@ -4464,10 +4167,7 @@
 			FilteredAssetItems.RemoveSingle(ItemToRemove);
 			ItemsPendingPriorityFilter.RemoveByHash(ItemToRemoveHash, ItemToRemove);
 			ItemsPendingFrontendFilter.RemoveByHash(ItemToRemoveHash, ItemToRemove);
-<<<<<<< HEAD
 			ItemsPendingInplaceFrontendFilter.RemoveByHash(ItemToRemoveHash, ItemToRemove);
-=======
->>>>>>> 3ecbc206
 
 			// Need to refresh manually after removing items, as adding relies on the pending filter lists to trigger this
 			bRefreshView = true;
@@ -4487,10 +4187,7 @@
 		return false;
 	};
 
-<<<<<<< HEAD
 	// Process the main set of updates
-=======
->>>>>>> 3ecbc206
 	for (const FContentBrowserItemDataUpdate& ItemDataUpdate : InUpdatedItems)
 	{
 		const FContentBrowserItemData& ItemData = ItemDataUpdate.GetItemData();
@@ -4537,7 +4234,6 @@
 		}
 	}
 
-<<<<<<< HEAD
 	// Now patch in the in-place frontend filter requests (if possible)
 	if (ItemsPendingInplaceFrontendFilter.Num() > 0)
 	{
@@ -4591,8 +4287,6 @@
 		}
 	}
 
-=======
->>>>>>> 3ecbc206
 	if (bRefreshView)
 	{
 		RefreshList();
@@ -4601,7 +4295,6 @@
 	UE_LOG(LogContentBrowser, VeryVerbose, TEXT("AssetView - HandleItemDataUpdated completed in %0.4f seconds for %d items (%d available items)"), FPlatformTime::Seconds() - HandleItemDataUpdatedStartTime, InUpdatedItems.Num(), AvailableBackendItems.Num());
 }
 
-<<<<<<< HEAD
 void SAssetView::HandleItemDataDiscoveryComplete()
 {
 	if (bPendingSortFilteredItems)
@@ -4611,8 +4304,6 @@
 	}
 }
 
-=======
->>>>>>> 3ecbc206
 #undef checkAssetList
 #undef ASSET_VIEW_PARANOIA_LIST_CHECKS
 
