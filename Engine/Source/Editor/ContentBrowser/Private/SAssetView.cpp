// Copyright Epic Games, Inc. All Rights Reserved.

#include "SAssetView.h"

#include "Algo/Transform.h"
#include "AssetRegistry/AssetRegistryState.h"
#include "AssetSelection.h"
#include "AssetToolsModule.h"
#include "AssetView/AssetViewConfig.h"
#include "AssetViewTypes.h"
#include "AssetViewWidgets.h"
#include "ContentBrowserConfig.h"
#include "ContentBrowserDataDragDropOp.h"
#include "ContentBrowserDataLegacyBridge.h"
#include "ContentBrowserDataSource.h"
#include "ContentBrowserDataSubsystem.h"
#include "ContentBrowserLog.h"
#include "ContentBrowserMenuContexts.h"
#include "ContentBrowserModule.h"
#include "ContentBrowserSingleton.h"
#include "ContentBrowserUtils.h"
#include "DesktopPlatformModule.h"
#include "DragAndDrop/AssetDragDropOp.h"
#include "DragDropHandler.h"
#include "Editor.h"
#include "EditorWidgetsModule.h"
#include "Engine/Blueprint.h"
#include "Engine/Level.h"
#include "Factories/Factory.h"
#include "Framework/Application/SlateApplication.h"
#include "Framework/Commands/UIAction.h"
#include "Framework/MultiBox/MultiBoxBuilder.h"
#include "Framework/Notifications/NotificationManager.h"
#include "FrontendFilterBase.h"
#include "HAL/FileManager.h"
#include "HAL/PlatformApplicationMisc.h"
#include "IAssetTools.h"
#include "IContentBrowserDataModule.h"
#include "Materials/Material.h"
#include "Misc/CommandLine.h"
#include "Misc/ConfigCacheIni.h"
#include "Misc/FileHelper.h"
#include "Misc/NamePermissionList.h"
#include "Misc/TextFilterUtils.h"
#include "ObjectTools.h"
#include "SContentBrowser.h"
#include "SFilterList.h"
#include "SPrimaryButton.h"
#include "Settings/ContentBrowserSettings.h"
#include "SlateOptMacros.h"
#include "Styling/AppStyle.h"
<<<<<<< HEAD
#include "Textures/SlateIcon.h"
=======
#include "TelemetryRouter.h"
#include "Textures/SlateIcon.h"
#include "ThumbnailRendering/ThumbnailManager.h"
>>>>>>> 4af6daef
#include "ToolMenus.h"
#include "UObject/UnrealType.h"
#include "Widgets/Images/SImage.h"
#include "Widgets/Input/SComboButton.h"
#include "Widgets/Layout/SScrollBorder.h"
#include "Widgets/Layout/SSplitter.h"
#include "Widgets/Notifications/SProgressBar.h"
#include "Widgets/SOverlay.h"
#include "Widgets/Text/STextBlock.h"

#include "ISourceControlModule.h"
#include "RevisionControlStyle/RevisionControlStyle.h"

#define LOCTEXT_NAMESPACE "ContentBrowser"
#define MAX_THUMBNAIL_SIZE 4096

#define ASSET_VIEW_PARANOIA_LIST_CHECKS (0)
#if ASSET_VIEW_PARANOIA_LIST_CHECKS
	#define checkAssetList(cond) check(cond)
#else
	#define checkAssetList(cond)
#endif

namespace
{
	/** Time delay between recently added items being added to the filtered asset items list */
	const double TimeBetweenAddingNewAssets = 4.0;

	/** Time delay between performing the last jump, and the jump term being reset */
	const double JumpDelaySeconds = 2.0;
}


FText SAssetView::ThumbnailSizeToDisplayName(EThumbnailSize InSize)
{
	switch (InSize)
	{
	case EThumbnailSize::Tiny:
		return LOCTEXT("TinyThumbnailSize", "Tiny");
	case EThumbnailSize::Small:
		return LOCTEXT("SmallThumbnailSize", "Small");
	case EThumbnailSize::Medium:
		return LOCTEXT("MediumThumbnailSize", "Medium");
	case EThumbnailSize::Large:
		return LOCTEXT("LargeThumbnailSize", "Large");
	case EThumbnailSize::Huge:
		return LOCTEXT("HugeThumbnailSize", "Huge");
	default:
		return FText::GetEmpty();
	}
}

class FAssetViewFrontendFilterHelper
{
public:
	explicit FAssetViewFrontendFilterHelper(SAssetView* InAssetView)
		: AssetView(InAssetView)
		, ContentBrowserData(IContentBrowserDataModule::Get().GetSubsystem())
		, bDisplayEmptyFolders(AssetView->IsShowingEmptyFolders())
	{
	}

	bool DoesItemPassQueryFilter(const TSharedPtr<FAssetViewItem>& InItemToFilter)
	{
		// Folders aren't subject to additional filtering
		if (InItemToFilter->IsFolder())
		{
			return true;
		}

		if (AssetView->OnShouldFilterItem.IsBound()
			&& !AssetView->OnShouldFilterItem.Execute(InItemToFilter->GetItem()))
		{
			return true;
		}

		// If we have OnShouldFilterAsset then it is assumed that we really only want to see true assets and 
		// nothing else so only include things that have asset data and also pass the query filter
		FAssetData ItemAssetData;
		if (AssetView->OnShouldFilterAsset.IsBound()
			&& InItemToFilter->GetItem().Legacy_TryGetAssetData(ItemAssetData))
		{
			if (!AssetView->OnShouldFilterAsset.Execute(ItemAssetData))
			{
				return true;
			}
		}

		return false;
	}

	bool DoesItemPassFrontendFilter(const TSharedPtr<FAssetViewItem>& InItemToFilter)
	{
		// Folders are only subject to "empty" filtering
		if (InItemToFilter->IsFolder())
		{
			return ContentBrowserData->IsFolderVisible(InItemToFilter->GetItem().GetVirtualPath(), ContentBrowserUtils::GetIsFolderVisibleFlags(bDisplayEmptyFolders));
		}

		// Run the item through the filters
		if (!AssetView->IsFrontendFilterActive() || AssetView->PassesCurrentFrontendFilter(InItemToFilter->GetItem()))
		{
			return true;
		}

		return false;
	}

private:
	SAssetView* AssetView = nullptr;
	UContentBrowserDataSubsystem* ContentBrowserData = nullptr;
	const bool bDisplayEmptyFolders = true;
};

SAssetView::~SAssetView()
{
	if (IContentBrowserDataModule* ContentBrowserDataModule = IContentBrowserDataModule::GetPtr())
	{
		if (UContentBrowserDataSubsystem* ContentBrowserData = ContentBrowserDataModule->GetSubsystem())
		{
			ContentBrowserData->OnItemDataUpdated().RemoveAll(this);
			ContentBrowserData->OnItemDataRefreshed().RemoveAll(this);
			ContentBrowserData->OnItemDataDiscoveryComplete().RemoveAll(this);
		}
	}

	// Remove the listener for when view settings are changed
	UContentBrowserSettings::OnSettingChanged().RemoveAll(this);

	if ( FrontendFilters.IsValid() )
	{
		// Clear the frontend filter changed delegate
		FrontendFilters->OnChanged().RemoveAll( this );
	}
}


void SAssetView::Construct( const FArguments& InArgs )
{
<<<<<<< HEAD
=======
	ViewCorrelationGuid = FGuid::NewGuid();	

>>>>>>> 4af6daef
	InitialNumAmortizedTasks = 0;
	TotalAmortizeTime = 0;
	AmortizeStartTime = 0;
	MaxSecondsPerFrame = 0.015f;

	bFillEmptySpaceInTileView = InArgs._FillEmptySpaceInTileView;
	FillScale = 1.0f;

	ThumbnailHintFadeInSequence.JumpToStart();
	ThumbnailHintFadeInSequence.AddCurve(0, 0.5f, ECurveEaseFunction::Linear);

	UContentBrowserDataSubsystem* ContentBrowserData = IContentBrowserDataModule::Get().GetSubsystem();
	ContentBrowserData->OnItemDataUpdated().AddSP(this, &SAssetView::HandleItemDataUpdated);
	ContentBrowserData->OnItemDataRefreshed().AddSP(this, &SAssetView::RequestSlowFullListRefresh);
	ContentBrowserData->OnItemDataDiscoveryComplete().AddSP(this, &SAssetView::HandleItemDataDiscoveryComplete);
	FilterCacheID.Initialaze(ContentBrowserData);

	FCollectionManagerModule& CollectionManagerModule = FCollectionManagerModule::GetModule();
	CollectionManagerModule.Get().OnAssetsAddedToCollection().AddSP( this, &SAssetView::OnAssetsAddedToCollection );
	CollectionManagerModule.Get().OnAssetsRemovedFromCollection().AddSP( this, &SAssetView::OnAssetsRemovedFromCollection );
	CollectionManagerModule.Get().OnCollectionRenamed().AddSP( this, &SAssetView::OnCollectionRenamed );
	CollectionManagerModule.Get().OnCollectionUpdated().AddSP( this, &SAssetView::OnCollectionUpdated );

	// Listen for when view settings are changed
	UContentBrowserSettings::OnSettingChanged().AddSP(this, &SAssetView::HandleSettingChanged);

	ThumbnailSize = InArgs._InitialThumbnailSize;

	// Get desktop metrics
	FDisplayMetrics DisplayMetrics;
	FSlateApplication::Get().GetCachedDisplayMetrics( DisplayMetrics );

	const FIntPoint DisplaySize(
		DisplayMetrics.PrimaryDisplayWorkAreaRect.Right - DisplayMetrics.PrimaryDisplayWorkAreaRect.Left,
		DisplayMetrics.PrimaryDisplayWorkAreaRect.Bottom - DisplayMetrics.PrimaryDisplayWorkAreaRect.Top );

	ThumbnailScaleRangeScalar = (float)DisplaySize.Y / 2160.f;

<<<<<<< HEAD
	// Create a thumbnail pool for rendering thumbnails	
	AssetThumbnailPool = MakeShared<FAssetThumbnailPool>(InArgs._InitialThumbnailPoolSize);
=======
	// Use the shared ThumbnailPool for the rendering of thumbnails
	AssetThumbnailPool = UThumbnailManager::Get().GetSharedThumbnailPool();
>>>>>>> 4af6daef
	NumOffscreenThumbnails = 64;
	ListViewThumbnailResolution = 128;
	ListViewThumbnailSize = 64;
	ListViewThumbnailPadding = 4;
	TileViewThumbnailResolution = 256;
	TileViewThumbnailSize = 150;
	TileViewThumbnailPadding = 9;

	TileViewNameHeight = 50;

	MinThumbnailScale = 0.2f * ThumbnailScaleRangeScalar;
	MaxThumbnailScale = 1.9f * ThumbnailScaleRangeScalar;

	bCanShowClasses = InArgs._CanShowClasses;

	bCanShowFolders = InArgs._CanShowFolders;
	
	bCanShowReadOnlyFolders = InArgs._CanShowReadOnlyFolders;

	bFilterRecursivelyWithBackendFilter = InArgs._FilterRecursivelyWithBackendFilter;
		
	bCanShowRealTimeThumbnails = InArgs._CanShowRealTimeThumbnails;

	bCanShowDevelopersFolder = InArgs._CanShowDevelopersFolder;

	bCanShowFavorites = InArgs._CanShowFavorites;
<<<<<<< HEAD
=======
	bCanDockCollections = InArgs._CanDockCollections;
>>>>>>> 4af6daef

	SelectionMode = InArgs._SelectionMode;

	bShowPathInColumnView = InArgs._ShowPathInColumnView;
	bShowTypeInColumnView = InArgs._ShowTypeInColumnView;
	bSortByPathInColumnView = bShowPathInColumnView && InArgs._SortByPathInColumnView;
	bShowTypeInTileView = InArgs._ShowTypeInTileView;
	bForceShowEngineContent = InArgs._ForceShowEngineContent;
	bForceShowPluginContent = InArgs._ForceShowPluginContent;
	bForceHideScrollbar = InArgs._ForceHideScrollbar;
<<<<<<< HEAD
=======
	bShowDisallowedAssetClassAsUnsupportedItems = InArgs._ShowDisallowedAssetClassAsUnsupportedItems;
>>>>>>> 4af6daef

	bPendingUpdateThumbnails = false;
	bShouldNotifyNextAssetSync = true;
	CurrentThumbnailSize = TileViewThumbnailSize;

	SourcesData = InArgs._InitialSourcesData;
	BackendFilter = InArgs._InitialBackendFilter;

	FrontendFilters = InArgs._FrontendFilters;
	if ( FrontendFilters.IsValid() )
	{
		FrontendFilters->OnChanged().AddSP( this, &SAssetView::OnFrontendFiltersChanged );
	}

	OnShouldFilterAsset = InArgs._OnShouldFilterAsset;
	OnShouldFilterItem = InArgs._OnShouldFilterItem;

	OnNewItemRequested = InArgs._OnNewItemRequested;
	OnItemSelectionChanged = InArgs._OnItemSelectionChanged;
	OnItemsActivated = InArgs._OnItemsActivated;
	OnGetItemContextMenu = InArgs._OnGetItemContextMenu;
	OnItemRenameCommitted = InArgs._OnItemRenameCommitted;
	OnAssetTagWantsToBeDisplayed = InArgs._OnAssetTagWantsToBeDisplayed;
	OnIsAssetValidForCustomToolTip = InArgs._OnIsAssetValidForCustomToolTip;
	OnGetCustomAssetToolTip = InArgs._OnGetCustomAssetToolTip;
	OnVisualizeAssetToolTip = InArgs._OnVisualizeAssetToolTip;
	OnAssetToolTipClosing = InArgs._OnAssetToolTipClosing;
	OnGetCustomSourceAssets = InArgs._OnGetCustomSourceAssets;
	HighlightedText = InArgs._HighlightedText;
	ThumbnailLabel = InArgs._ThumbnailLabel;
	AllowThumbnailHintLabel = InArgs._AllowThumbnailHintLabel;
	InitialCategoryFilter = InArgs._InitialCategoryFilter;
	AssetShowWarningText = InArgs._AssetShowWarningText;
	bAllowDragging = InArgs._AllowDragging;
	bAllowFocusOnSync = InArgs._AllowFocusOnSync;
	HiddenColumnNames = DefaultHiddenColumnNames = InArgs._HiddenColumnNames;
	CustomColumns = InArgs._CustomColumns;
	OnSearchOptionsChanged = InArgs._OnSearchOptionsChanged;
	bShowPathViewFilters = InArgs._bShowPathViewFilters;
	OnExtendAssetViewOptionsMenuContext = InArgs._OnExtendAssetViewOptionsMenuContext;

	if ( InArgs._InitialViewType >= 0 && InArgs._InitialViewType < EAssetViewType::MAX )
	{
		CurrentViewType = InArgs._InitialViewType;
	}
	else
	{
		CurrentViewType = EAssetViewType::Tile;
	}

	bPendingSortFilteredItems = false;
	bQuickFrontendListRefreshRequested = false;
	bSlowFullListRefreshRequested = false;
	LastSortTime = 0;
	SortDelaySeconds = 8;

	bBulkSelecting = false;
	bAllowThumbnailEditMode = InArgs._AllowThumbnailEditMode;
	bThumbnailEditMode = false;
	bUserSearching = false;
	bPendingFocusOnSync = false;
	bWereItemsRecursivelyFiltered = false;

	OwningContentBrowser = InArgs._OwningContentBrowser;

	FAssetToolsModule& AssetToolsModule = FModuleManager::LoadModuleChecked<FAssetToolsModule>("AssetTools");
	AssetClassPermissionList = AssetToolsModule.Get().GetAssetClassPathPermissionList(EAssetClassAction::ViewAsset);
	FolderPermissionList = AssetToolsModule.Get().GetFolderPermissionList();
	WritableFolderPermissionList = AssetToolsModule.Get().GetWritableFolderPermissionList();

	FEditorWidgetsModule& EditorWidgetsModule = FModuleManager::LoadModuleChecked<FEditorWidgetsModule>("EditorWidgets");
	TSharedRef<SWidget> AssetDiscoveryIndicator = EditorWidgetsModule.CreateAssetDiscoveryIndicator(EAssetDiscoveryIndicatorScaleMode::Scale_Vertical);

	TSharedRef<SVerticalBox> VerticalBox = SNew(SVerticalBox);

	ChildSlot
	.Padding(0.0f)
	[
		SNew(SBorder)
		.Padding(0.f)
		.BorderImage(FAppStyle::Get().GetBrush("Brushes.Panel"))
		[
			VerticalBox
		]
	];

	// Assets area
	VerticalBox->AddSlot()
	.FillHeight(1.f)
	[
		SNew( SVerticalBox ) 

		+ SVerticalBox::Slot()
		.AutoHeight()
		[
			SNew( SBox )
			.Visibility_Lambda([this] { return InitialNumAmortizedTasks > 0 ? EVisibility::SelfHitTestInvisible : EVisibility::Collapsed; })
<<<<<<< HEAD
			.HeightOverride( 2 )
=======
			.HeightOverride( 2.f )
>>>>>>> 4af6daef
			[
				SNew( SProgressBar )
				.Percent( this, &SAssetView::GetIsWorkingProgressBarState )
				.BorderPadding( FVector2D(0,0) )
			]
		]
		
		+ SVerticalBox::Slot()
		.FillHeight(1.f)
		[
			SNew(SOverlay)

			+ SOverlay::Slot()
			.HAlign(HAlign_Fill)
			.VAlign(VAlign_Fill)
			[
				SAssignNew(ViewContainer, SBox)
				.Padding(6.0f)

			]

			+ SOverlay::Slot()
			.HAlign(HAlign_Fill)
			.VAlign(VAlign_Center)
			.Padding(FMargin(0, 14, 0, 0))
			[
				// A warning to display when there are no assets to show
				SNew( STextBlock )
				.Justification( ETextJustify::Center )
				.Text( this, &SAssetView::GetAssetShowWarningText )
				.Visibility( this, &SAssetView::IsAssetShowWarningTextVisible )
				.AutoWrapText( true )
			]

			+ SOverlay::Slot()
			.HAlign(HAlign_Fill)
			.VAlign(VAlign_Bottom)
			.Padding(FMargin(24, 0, 24, 0))
			[
				// Asset discovery indicator
				AssetDiscoveryIndicator
			]

			+ SOverlay::Slot()
			.HAlign(HAlign_Right)
			.VAlign(VAlign_Bottom)
			.Padding(FMargin(8, 0))
			[
				SNew(SBorder)
				.BorderImage(FAppStyle::GetBrush("ErrorReporting.EmptyBox"))
				.BorderBackgroundColor(this, &SAssetView::GetQuickJumpColor)
				.Visibility(this, &SAssetView::IsQuickJumpVisible)
				[
					SNew(STextBlock)
					.Text(this, &SAssetView::GetQuickJumpTerm)
				]
			]
		]
	];

	// Thumbnail edit mode banner
	VerticalBox->AddSlot()
	.AutoHeight()
	.Padding(0.f, 4.f)
	[
		SNew(SBorder)
		.Visibility( this, &SAssetView::GetEditModeLabelVisibility )
		.BorderImage(FAppStyle::Get().GetBrush("Brushes.Panel"))
		.Content()
		[
			SNew(SHorizontalBox)
			+SHorizontalBox::Slot()
			.VAlign(VAlign_Center)
			.Padding(4.f, 0.f, 0.f, 0.f)
			.FillWidth(1.f)
			[
				SNew(STextBlock)
				.Text(LOCTEXT("ThumbnailEditModeLabel", "Editing Thumbnails. Drag a thumbnail to rotate it if there is a 3D environment."))
				.ColorAndOpacity(FAppStyle::Get().GetSlateColor("Colors.Primary"))
			]

			+SHorizontalBox::Slot()
			.AutoWidth()
			.VAlign(VAlign_Center)
			[
				SNew(SPrimaryButton)
				.Text(LOCTEXT("EndThumbnailEditModeButton", "Done Editing"))
				.OnClicked(this, &SAssetView::EndThumbnailEditModeClicked)
			]
		]
	];

	if (InArgs._ShowBottomToolbar)
	{
		// Bottom panel
		VerticalBox->AddSlot()
		.AutoHeight()
		[
			SNew(SHorizontalBox)

			// Asset count
			+SHorizontalBox::Slot()
			.FillWidth(1.f)
			.VAlign(VAlign_Center)
			.Padding(8, 5)
			[
				SNew(STextBlock)
				.Text(this, &SAssetView::GetAssetCountText)
			]

			// View mode combo button
			+SHorizontalBox::Slot()
			.AutoWidth()
			[
				SNew(SComboButton)
				.Visibility(InArgs._ShowViewOptions ? EVisibility::Visible : EVisibility::Collapsed)
<<<<<<< HEAD
				.ContentPadding(0)
=======
				.ContentPadding(0.f)
>>>>>>> 4af6daef
				.ButtonStyle( FAppStyle::Get(), "ToggleButton" ) // Use the tool bar item style for this button
				.OnGetMenuContent( this, &SAssetView::GetViewButtonContent )
				.ButtonContent()
				[
					SNew(SHorizontalBox)
 
					+SHorizontalBox::Slot()
					.AutoWidth()
					.VAlign(VAlign_Center)
					[
						SNew(SImage)
						.Image( FAppStyle::GetBrush("GenericViewButton") )
					]
 
					+SHorizontalBox::Slot()
					.AutoWidth()
					.Padding(2.f, 0.f, 0.f, 0.f)
					.VAlign(VAlign_Center)
					[
						SNew(STextBlock)
						.Text( LOCTEXT("ViewButton", "View Options") )
					]
				]
			]
		];
	}

	CreateCurrentView();

	if( InArgs._InitialAssetSelection.IsValid() )
	{
		// sync to the initial item without notifying of selection
		bShouldNotifyNextAssetSync = false;
		SyncToLegacy( MakeArrayView(&InArgs._InitialAssetSelection, 1), TArrayView<const FString>() );
	}

	// If currently looking at column, and you could choose to sort by path in column first and then name
	// Generalizing this is a bit difficult because the column ID is not accessible or is not known
	// Currently I assume this won't work, if this view mode is not column. Otherwise, I don't think sorting by path
	// is a good idea. 
	if (CurrentViewType == EAssetViewType::Column && bSortByPathInColumnView)
	{
		SortManager.SetSortColumnId(EColumnSortPriority::Primary, SortManager.PathColumnId);
		SortManager.SetSortColumnId(EColumnSortPriority::Secondary, SortManager.NameColumnId);
		SortManager.SetSortMode(EColumnSortPriority::Primary, EColumnSortMode::Ascending);
		SortManager.SetSortMode(EColumnSortPriority::Secondary, EColumnSortMode::Ascending);
		SortList();
	}
}

TOptional< float > SAssetView::GetIsWorkingProgressBarState() const
{
	if (InitialNumAmortizedTasks > 0)
	{
		const int32 CompletedTasks = FMath::Max(0, InitialNumAmortizedTasks - ItemsPendingFrontendFilter.Num());
		return static_cast<float>(CompletedTasks) / static_cast<float>(InitialNumAmortizedTasks);
	}
	return 0.0f;
}

void SAssetView::SetSourcesData(const FSourcesData& InSourcesData)
{
	// Update the path and collection lists
	SourcesData = InSourcesData;
	RequestSlowFullListRefresh();
	ClearSelection();
}

const FSourcesData& SAssetView::GetSourcesData() const
{
	return SourcesData;
}

bool SAssetView::IsAssetPathSelected() const
{
	UContentBrowserDataSubsystem* ContentBrowserData = IContentBrowserDataModule::Get().GetSubsystem();

	TArray<FName> InternalPaths;
	InternalPaths.Reserve(SourcesData.VirtualPaths.Num());
	for (const FName& VirtualPath : SourcesData.VirtualPaths)
	{
		FName ConvertedPath;
		if (ContentBrowserData->TryConvertVirtualPath(VirtualPath, ConvertedPath) == EContentBrowserPathType::Internal)
		{
			InternalPaths.Add(ConvertedPath);
		}
	}

	int32 NumAssetPaths, NumClassPaths;
	ContentBrowserUtils::CountPathTypes(InternalPaths, NumAssetPaths, NumClassPaths);

	// Check that only asset paths are selected
	return NumAssetPaths > 0 && NumClassPaths == 0;
}

void SAssetView::SetBackendFilter(const FARFilter& InBackendFilter)
{
	// Update the path and collection lists
	BackendFilter = InBackendFilter;
	RequestSlowFullListRefresh();
}

void SAssetView::AppendBackendFilter(FARFilter& FilterToAppendTo) const
{
	FilterToAppendTo.Append(BackendFilter);
}

void SAssetView::NewFolderItemRequested(const FContentBrowserItemTemporaryContext& NewItemContext)
{
	// Don't allow asset creation while renaming
	if (IsRenamingAsset())
	{
		return;
	}

	// we should only be creating one deferred folder at a time
	if (!ensureAlwaysMsgf(!DeferredItemToCreate.IsValid(), TEXT("Deferred new asset folder creation while there is already a deferred item creation: %s"), *NewItemContext.GetItem().GetItemName().ToString()))
	{
		if (DeferredItemToCreate->bWasAddedToView)
		{
			FContentBrowserItemKey ItemToRemoveKey(DeferredItemToCreate->ItemContext.GetItem());
			FilteredAssetItems.RemoveAll([&ItemToRemoveKey](const TSharedPtr<FAssetViewItem>& InAssetViewItem) { return ItemToRemoveKey == FContentBrowserItemKey(InAssetViewItem->GetItem()); });
			RefreshList();
		}

<<<<<<< HEAD
		DeferredItemToCreate.Release();
=======
		DeferredItemToCreate.Reset();
>>>>>>> 4af6daef
	}


	// Folder creation requires focus to give object a name, otherwise object will not be created
	TSharedPtr<SWindow> OwnerWindow = FSlateApplication::Get().FindWidgetWindow(AsShared());
	if (OwnerWindow.IsValid() && !OwnerWindow->HasAnyUserFocusOrFocusedDescendants())
	{
		FSlateApplication::Get().SetUserFocus(FSlateApplication::Get().GetUserIndexForKeyboard(), AsShared(), EFocusCause::SetDirectly);
	}

	// Notify that we're about to start creating this item, as we may need to do things like ensure the parent folder is visible
	OnNewItemRequested.ExecuteIfBound(NewItemContext.GetItem());

	// Defer folder creation until next tick, so we get a chance to refresh the view
	DeferredItemToCreate = MakeUnique<FCreateDeferredItemData>();
	DeferredItemToCreate->ItemContext = NewItemContext;

	UE_LOG(LogContentBrowser, Log, TEXT("Deferred new asset folder creation: %s"), *NewItemContext.GetItem().GetItemName().ToString());
}

void SAssetView::NewFileItemRequested(const FContentBrowserItemDataTemporaryContext& NewItemContext)
{
	// Don't allow asset creation while renaming
	if (IsRenamingAsset())
	{
		return;
	}

	// We should only be creating one deferred file at a time
	if (!ensureAlwaysMsgf(!DeferredItemToCreate.IsValid(), TEXT("Deferred new asset file creation while there is already a deferred item creation: %s"), *NewItemContext.GetItemData().GetItemName().ToString()))
	{
		if (DeferredItemToCreate->bWasAddedToView)
		{
			FContentBrowserItemKey ItemToRemoveKey(DeferredItemToCreate->ItemContext.GetItem());
			FilteredAssetItems.RemoveAll([&ItemToRemoveKey](const TSharedPtr<FAssetViewItem>& InAssetViewItem){ return ItemToRemoveKey == FContentBrowserItemKey(InAssetViewItem->GetItem()); });
			RefreshList();
		}

<<<<<<< HEAD
		DeferredItemToCreate.Release();
=======
		DeferredItemToCreate.Reset();
>>>>>>> 4af6daef
	}

	// File creation requires focus to give item a name, otherwise the item will not be created
	TSharedPtr<SWindow> OwnerWindow = FSlateApplication::Get().FindWidgetWindow(AsShared());
	if (OwnerWindow.IsValid() && !OwnerWindow->HasAnyUserFocusOrFocusedDescendants())
	{
		FSlateApplication::Get().SetUserFocus(FSlateApplication::Get().GetUserIndexForKeyboard(), AsShared(), EFocusCause::SetDirectly);
	}

	// Notify that we're about to start creating this item, as we may need to do things like ensure the parent folder is visible
	if (OnNewItemRequested.IsBound())
	{
		OnNewItemRequested.Execute(FContentBrowserItem(NewItemContext.GetItemData()));
	}

	// Defer file creation until next tick, so we get a chance to refresh the view
	DeferredItemToCreate = MakeUnique<FCreateDeferredItemData>();
	DeferredItemToCreate->ItemContext.AppendContext(CopyTemp(NewItemContext));

	UE_LOG(LogContentBrowser, Log, TEXT("Deferred new asset file creation: %s"), *NewItemContext.GetItemData().GetItemName().ToString());
}

void SAssetView::BeginCreateDeferredItem()
{
	if (DeferredItemToCreate.IsValid() && !DeferredItemToCreate->bWasAddedToView)
	{
		TSharedPtr<FAssetViewItem> NewItem = MakeShared<FAssetViewItem>(DeferredItemToCreate->ItemContext.GetItem());
		NewItem->RenameWhenScrolledIntoView();
		DeferredItemToCreate->bWasAddedToView = true;

		FilteredAssetItems.Insert(NewItem, 0);
		SortManager.SortList(FilteredAssetItems, MajorityAssetType, CustomColumns);

		SetSelection(NewItem);
		RequestScrollIntoView(NewItem);

		UE_LOG(LogContentBrowser, Log, TEXT("Creating deferred item: %s"), *NewItem->GetItem().GetItemName().ToString());
	}
}

FContentBrowserItem SAssetView::EndCreateDeferredItem(const TSharedPtr<FAssetViewItem>& InItem, const FString& InName, const bool bFinalize, FText& OutErrorText)
{
	FContentBrowserItem FinalizedItem;

	if (DeferredItemToCreate.IsValid() && DeferredItemToCreate->bWasAddedToView)
	{
		checkf(FContentBrowserItemKey(InItem->GetItem()) == FContentBrowserItemKey(DeferredItemToCreate->ItemContext.GetItem()), TEXT("DeferredItemToCreate was still set when attempting to rename a different item!"));

		// Remove the temporary item before we do any work to ensure the new item creation is not prevented
		FilteredAssetItems.Remove(InItem);
		RefreshList();

		// If not finalizing then we just discard the temporary
		if (bFinalize)
		{
			UContentBrowserDataSubsystem* ContentBrowserData = IContentBrowserDataModule::Get().GetSubsystem();
			FScopedSuppressContentBrowserDataTick TickSuppression(ContentBrowserData);

			if (DeferredItemToCreate->ItemContext.ValidateItem(InName, &OutErrorText))
			{
				FinalizedItem = DeferredItemToCreate->ItemContext.FinalizeItem(InName, &OutErrorText);
			}
		}
	}

	// Always reset the deferred item to avoid having it dangle, which can lead to potential crashes.
	DeferredItemToCreate.Reset();

	UE_LOG(LogContentBrowser, Log, TEXT("End creating deferred item %s"), *InItem->GetItem().GetItemName().ToString());

	return FinalizedItem;
}

void SAssetView::CreateNewAsset(const FString& DefaultAssetName, const FString& PackagePath, UClass* AssetClass, UFactory* Factory)
{
	ContentBrowserDataLegacyBridge::OnCreateNewAsset().ExecuteIfBound(*DefaultAssetName, *PackagePath, AssetClass, Factory, UContentBrowserDataMenuContext_AddNewMenu::FOnBeginItemCreation::CreateSP(this, &SAssetView::NewFileItemRequested));
}

void SAssetView::RenameItem(const FContentBrowserItem& ItemToRename)
{
	if (const TSharedPtr<FAssetViewItem> Item = AvailableBackendItems.FindRef(FContentBrowserItemKey(ItemToRename)))
	{
		Item->RenameWhenScrolledIntoView();
		
		SetSelection(Item);
		RequestScrollIntoView(Item);
	}
}

void SAssetView::SyncToItems(TArrayView<const FContentBrowserItem> ItemsToSync, const bool bFocusOnSync)
{
	PendingSyncItems.Reset();

	for (const FContentBrowserItem& Item : ItemsToSync)
	{
		PendingSyncItems.SelectedVirtualPaths.Add(Item.GetVirtualPath());
	}

	bPendingFocusOnSync = bFocusOnSync;
}

void SAssetView::SyncToVirtualPaths(TArrayView<const FName> VirtualPathsToSync, const bool bFocusOnSync)
{
	PendingSyncItems.Reset();
	for (const FName& VirtualPathToSync : VirtualPathsToSync)
	{
		PendingSyncItems.SelectedVirtualPaths.Add(VirtualPathToSync);
	}

	bPendingFocusOnSync = bFocusOnSync;
}

void SAssetView::SyncToLegacy(TArrayView<const FAssetData> AssetDataList, TArrayView<const FString> FolderList, const bool bFocusOnSync)
{
	PendingSyncItems.Reset();
	ContentBrowserUtils::ConvertLegacySelectionToVirtualPaths(AssetDataList, FolderList, /*UseFolderPaths*/false, PendingSyncItems.SelectedVirtualPaths);

	bPendingFocusOnSync = bFocusOnSync;
}

void SAssetView::SyncToSelection( const bool bFocusOnSync )
{
	PendingSyncItems.Reset();

	TArray<TSharedPtr<FAssetViewItem>> SelectedItems = GetSelectedViewItems();
	for (const TSharedPtr<FAssetViewItem>& Item : SelectedItems)
	{
		if (Item.IsValid())
		{
			PendingSyncItems.SelectedVirtualPaths.Add(Item->GetItem().GetVirtualPath());
		}
	}

	bPendingFocusOnSync = bFocusOnSync;
}

void SAssetView::ApplyHistoryData( const FHistoryData& History )
{
	SetSourcesData(History.SourcesData);
	PendingSyncItems = History.SelectionData;
	bPendingFocusOnSync = true;
}

TArray<TSharedPtr<FAssetViewItem>> SAssetView::GetSelectedViewItems() const
{
	switch ( GetCurrentViewType() )
	{
		case EAssetViewType::List: return ListView->GetSelectedItems();
		case EAssetViewType::Tile: return TileView->GetSelectedItems();
		case EAssetViewType::Column: return ColumnView->GetSelectedItems();
		default:
		ensure(0); // Unknown list type
		return TArray<TSharedPtr<FAssetViewItem>>();
	}
}

TArray<FContentBrowserItem> SAssetView::GetSelectedItems() const
{
	TArray<TSharedPtr<FAssetViewItem>> SelectedViewItems = GetSelectedViewItems();

	TArray<FContentBrowserItem> SelectedItems;
	for (const TSharedPtr<FAssetViewItem>& SelectedViewItem : SelectedViewItems)
	{
		if (!SelectedViewItem->IsTemporary())
		{
			SelectedItems.Emplace(SelectedViewItem->GetItem());
		}
	}
	return SelectedItems;
}

TArray<FContentBrowserItem> SAssetView::GetSelectedFolderItems() const
{
	TArray<TSharedPtr<FAssetViewItem>> SelectedViewItems = GetSelectedViewItems();

	TArray<FContentBrowserItem> SelectedFolders;
	for (const TSharedPtr<FAssetViewItem>& SelectedViewItem : SelectedViewItems)
	{
		if (SelectedViewItem->IsFolder() && !SelectedViewItem->IsTemporary())
		{
			SelectedFolders.Emplace(SelectedViewItem->GetItem());
		}
	}
	return SelectedFolders;
}

TArray<FContentBrowserItem> SAssetView::GetSelectedFileItems() const
{
	TArray<TSharedPtr<FAssetViewItem>> SelectedViewItems = GetSelectedViewItems();

	TArray<FContentBrowserItem> SelectedFiles;
	for (const TSharedPtr<FAssetViewItem>& SelectedViewItem : SelectedViewItems)
	{
		if (SelectedViewItem->IsFile() && !SelectedViewItem->IsTemporary())
		{
			SelectedFiles.Emplace(SelectedViewItem->GetItem());
		}
	}
	return SelectedFiles;
}

TArray<FAssetData> SAssetView::GetSelectedAssets() const
{
	TArray<TSharedPtr<FAssetViewItem>> SelectedViewItems = GetSelectedViewItems();

	// TODO: Abstract away?
	TArray<FAssetData> SelectedAssets;
	for (const TSharedPtr<FAssetViewItem>& SelectedViewItem : SelectedViewItems)
	{
		// Only report non-temporary & non-folder items
		FAssetData ItemAssetData;
		if (!SelectedViewItem->IsTemporary() && SelectedViewItem->IsFile() && SelectedViewItem->GetItem().Legacy_TryGetAssetData(ItemAssetData))
		{
			SelectedAssets.Add(MoveTemp(ItemAssetData));
		}
	}
	return SelectedAssets;
}

TArray<FString> SAssetView::GetSelectedFolders() const
{
	TArray<TSharedPtr<FAssetViewItem>> SelectedViewItems = GetSelectedViewItems();

	// TODO: Abstract away?
	TArray<FString> SelectedFolders;
	for (const TSharedPtr<FAssetViewItem>& SelectedViewItem : SelectedViewItems)
	{
		if (SelectedViewItem->IsFolder())
		{
			SelectedFolders.Emplace(SelectedViewItem->GetItem().GetVirtualPath().ToString());
		}
	}
	return SelectedFolders;
}

void SAssetView::RequestSlowFullListRefresh()
{
	bSlowFullListRefreshRequested = true;
}

void SAssetView::RequestQuickFrontendListRefresh()
{
	bQuickFrontendListRefreshRequested = true;
}

FString SAssetView::GetThumbnailScaleSettingPath(const FString& SettingsString) const
{
	return SettingsString + TEXT(".ThumbnailSize");
}

FString SAssetView::GetCurrentViewTypeSettingPath(const FString& SettingsString) const
{
	return SettingsString + TEXT(".CurrentViewType");
}

void SAssetView::SaveSettings(const FString& IniFilename, const FString& IniSection, const FString& SettingsString) const
{
	GConfig->SetInt(*IniSection, *GetThumbnailScaleSettingPath(SettingsString), (int32)ThumbnailSize, IniFilename);
	GConfig->SetInt(*IniSection, *GetCurrentViewTypeSettingPath(SettingsString), CurrentViewType, IniFilename);
	
	GConfig->SetArray(*IniSection, *(SettingsString + TEXT(".HiddenColumns")), HiddenColumnNames, IniFilename);
}

void SAssetView::LoadSettings(const FString& IniFilename, const FString& IniSection, const FString& SettingsString)
{
	int32 ThumbnailSizeConfig = (int32)EThumbnailSize::Medium;
	if ( GConfig->GetInt(*IniSection, *GetThumbnailScaleSettingPath(SettingsString), ThumbnailSizeConfig, IniFilename) )
	{
		// Clamp value to normal range and update state
		ThumbnailSizeConfig = FMath::Clamp<int32>(ThumbnailSizeConfig, 0, (int32)EThumbnailSize::MAX-1);

		ThumbnailSize = (EThumbnailSize) ThumbnailSizeConfig;
	}

	int32 ViewType = EAssetViewType::Tile;
	if ( GConfig->GetInt(*IniSection, *GetCurrentViewTypeSettingPath(SettingsString), ViewType, IniFilename) )
	{
		// Clamp value to normal range and update state
		if ( ViewType < 0 || ViewType >= EAssetViewType::MAX)
		{
			ViewType = EAssetViewType::Tile;
		}
		SetCurrentViewType( (EAssetViewType::Type)ViewType );
	}
	
	TArray<FString> LoadedHiddenColumnNames;
	GConfig->GetArray(*IniSection, *(SettingsString + TEXT(".HiddenColumns")), LoadedHiddenColumnNames, IniFilename);
	if (LoadedHiddenColumnNames.Num() > 0)
	{
		HiddenColumnNames = LoadedHiddenColumnNames;

		// Also update the visibility of the columns we just loaded in (unless this is called before creation and ColumnView doesn't exist)
		if(ColumnView)
		{
			for (const SHeaderRow::FColumn& Column : ColumnView->GetHeaderRow()->GetColumns())
			{
				ColumnView->GetHeaderRow()->SetShowGeneratedColumn(Column.ColumnId, !HiddenColumnNames.Contains(Column.ColumnId.ToString()));
			}
		}
	}
}

// Adjusts the selected asset by the selection delta, which should be +1 or -1)
void SAssetView::AdjustActiveSelection(int32 SelectionDelta)
{
	// Find the index of the first selected item
	TArray<TSharedPtr<FAssetViewItem>> SelectionSet = GetSelectedViewItems();
	
	int32 SelectedSuggestion = INDEX_NONE;

	if (SelectionSet.Num() > 0)
	{
		if (!FilteredAssetItems.Find(SelectionSet[0], /*out*/ SelectedSuggestion))
		{
			// Should never happen
			ensureMsgf(false, TEXT("SAssetView has a selected item that wasn't in the filtered list"));
			return;
		}
	}
	else
	{
		SelectedSuggestion = 0;
		SelectionDelta = 0;
	}

	if (FilteredAssetItems.Num() > 0)
	{
		// Move up or down one, wrapping around
		SelectedSuggestion = (SelectedSuggestion + SelectionDelta + FilteredAssetItems.Num()) % FilteredAssetItems.Num();

		// Pick the new asset
		const TSharedPtr<FAssetViewItem>& NewSelection = FilteredAssetItems[SelectedSuggestion];

		RequestScrollIntoView(NewSelection);
		SetSelection(NewSelection);
	}
	else
	{
		ClearSelection();
	}
}

void SAssetView::Tick( const FGeometry& AllottedGeometry, const double InCurrentTime, const float InDeltaTime )
{
	// Adjust min and max thumbnail scale based on dpi
	MinThumbnailScale = (0.2f * ThumbnailScaleRangeScalar)/AllottedGeometry.Scale;
	MaxThumbnailScale = (1.9f * ThumbnailScaleRangeScalar)/AllottedGeometry.Scale;

	CalculateFillScale( AllottedGeometry );

	CurrentTime = InCurrentTime;

	if (FSlateApplication::Get().GetActiveModalWindow().IsValid())
	{
		// If we're in a model window then we need to tick the thumbnail pool in order for thumbnails to render correctly.
		AssetThumbnailPool->Tick(InDeltaTime);
	}

	CalculateThumbnailHintColorAndOpacity();

	if (bPendingUpdateThumbnails)
	{
		UpdateThumbnails();
		bPendingUpdateThumbnails = false;
	}

	if (bSlowFullListRefreshRequested)
	{
		RefreshSourceItems();
		bSlowFullListRefreshRequested = false;
		bQuickFrontendListRefreshRequested = true;
	}

	bool bForceViewUpdate = false;
	if (bQuickFrontendListRefreshRequested)
	{
		ResetQuickJump();

		RefreshFilteredItems();

		bQuickFrontendListRefreshRequested = false;
		bForceViewUpdate = true; // If HasItemsPendingFilter is empty we still need to update the view
	}

	if (HasItemsPendingFilter() || bForceViewUpdate)
	{
		bForceViewUpdate = false;

		const double TickStartTime = FPlatformTime::Seconds();
		const bool bWasWorking = InitialNumAmortizedTasks > 0;

		// Mark the first amortize time
		if (AmortizeStartTime == 0)
		{
			AmortizeStartTime = FPlatformTime::Seconds();
			InitialNumAmortizedTasks = ItemsPendingFrontendFilter.Num();
<<<<<<< HEAD
		}

		ProcessItemsPendingFilter(TickStartTime);
=======
			
			CurrentFrontendFilterTelemetry = { ViewCorrelationGuid, FilterSessionCorrelationGuid };
			CurrentFrontendFilterTelemetry.FrontendFilters = FrontendFilters;
			CurrentFrontendFilterTelemetry.TotalItemsToFilter = ItemsPendingFrontendFilter.Num() + ItemsPendingPriorityFilter.Num();
			CurrentFrontendFilterTelemetry.PriorityItemsToFilter = ItemsPendingPriorityFilter.Num();
		}

		int32 PreviousFilteredAssetItems = FilteredAssetItems.Num();
		ProcessItemsPendingFilter(TickStartTime);
		if (PreviousFilteredAssetItems == 0 && FilteredAssetItems.Num() != 0)
		{
			CurrentFrontendFilterTelemetry.ResultLatency = FPlatformTime::Seconds() - AmortizeStartTime;
		}
		CurrentFrontendFilterTelemetry.TotalResults = FilteredAssetItems.Num(); // Provide number of results even if filtering is interrupted
>>>>>>> 4af6daef

		if (HasItemsPendingFilter())
		{
			if (bPendingSortFilteredItems && InCurrentTime > LastSortTime + SortDelaySeconds)
			{
				// Don't sync to selection if we are just going to do it below
				SortList(!PendingSyncItems.Num());
			}
			
			CurrentFrontendFilterTelemetry.WorkDuration += FPlatformTime::Seconds() - TickStartTime;

			// Need to finish processing queried items before rest of function is safe
			return;
		}
		else
		{
<<<<<<< HEAD
			TotalAmortizeTime += FPlatformTime::Seconds() - AmortizeStartTime;
			AmortizeStartTime = 0;
			InitialNumAmortizedTasks = 0;

=======
>>>>>>> 4af6daef
			// Update the columns in the column view now that we know the majority type
			if (CurrentViewType == EAssetViewType::Column)
			{
				int32 HighestCount = 0;
				FName HighestType;
				for (auto TypeIt = FilteredAssetItemTypeCounts.CreateConstIterator(); TypeIt; ++TypeIt)
				{
					if (TypeIt.Value() > HighestCount)
					{
						HighestType = TypeIt.Key();
						HighestCount = TypeIt.Value();
					}
				}

				SetMajorityAssetType(HighestType);
			}

			if (bPendingSortFilteredItems && (bWasWorking || (InCurrentTime > LastSortTime + SortDelaySeconds)))
			{
				// Don't sync to selection if we are just going to do it below
				SortList(!PendingSyncItems.Num());
			}

			CurrentFrontendFilterTelemetry.WorkDuration += FPlatformTime::Seconds() - TickStartTime;

			double AmortizeDuration = FPlatformTime::Seconds() - AmortizeStartTime;
			TotalAmortizeTime += AmortizeDuration;
			AmortizeStartTime = 0;
			InitialNumAmortizedTasks = 0;
			
			OnCompleteFiltering(AmortizeDuration);
		}
	}

	if ( PendingSyncItems.Num() > 0 )
	{
		if (bPendingSortFilteredItems)
		{
			// Don't sync to selection because we are just going to do it below
			SortList(/*bSyncToSelection=*/false);
		}
		
		bBulkSelecting = true;
		ClearSelection();
		bool bFoundScrollIntoViewTarget = false;

		for ( auto ItemIt = FilteredAssetItems.CreateConstIterator(); ItemIt; ++ItemIt )
		{
			const auto& Item = *ItemIt;
			if(Item.IsValid())
			{
				if (PendingSyncItems.SelectedVirtualPaths.Contains(Item->GetItem().GetVirtualPath()))
				{
					SetItemSelection(Item, true, ESelectInfo::OnNavigation);
					
					// Scroll the first item in the list that can be shown into view
					if ( !bFoundScrollIntoViewTarget )
					{
						RequestScrollIntoView(Item);
						bFoundScrollIntoViewTarget = true;
					}
				}
			}
		}
	
		bBulkSelecting = false;

		if (bShouldNotifyNextAssetSync && !bUserSearching)
		{
			AssetSelectionChanged(TSharedPtr<FAssetViewItem>(), ESelectInfo::Direct);
		}

		// Default to always notifying
		bShouldNotifyNextAssetSync = true;

		PendingSyncItems.Reset();

		if (bAllowFocusOnSync && bPendingFocusOnSync)
		{
			FocusList();
		}
	}

	if ( IsHovered() )
	{
		// This prevents us from sorting the view immediately after the cursor leaves it
		LastSortTime = CurrentTime;
	}
	else if ( bPendingSortFilteredItems && InCurrentTime > LastSortTime + SortDelaySeconds )
	{
		SortList();
	}

	// create any pending items now
	BeginCreateDeferredItem();

	// Do quick-jump last as the Tick function might have canceled it
	if(QuickJumpData.bHasChangedSinceLastTick)
	{
		QuickJumpData.bHasChangedSinceLastTick = false;

		const bool bWasJumping = QuickJumpData.bIsJumping;
		QuickJumpData.bIsJumping = true;

		QuickJumpData.LastJumpTime = InCurrentTime;
		QuickJumpData.bHasValidMatch = PerformQuickJump(bWasJumping);
	}
	else if(QuickJumpData.bIsJumping && InCurrentTime > QuickJumpData.LastJumpTime + JumpDelaySeconds)
	{
		ResetQuickJump();
	}

	TSharedPtr<FAssetViewItem> AssetAwaitingRename = AwaitingRename.Pin();
	if (AssetAwaitingRename.IsValid())
	{
		TSharedPtr<SWindow> OwnerWindow = FSlateApplication::Get().FindWidgetWindow(AsShared());
		if (!OwnerWindow.IsValid())
		{
			AssetAwaitingRename->ClearRenameWhenScrolledIntoView();
			AwaitingRename = nullptr;
		}
		else if (OwnerWindow->HasAnyUserFocusOrFocusedDescendants())
		{
			AssetAwaitingRename->OnRenameRequested().ExecuteIfBound();
			AssetAwaitingRename->ClearRenameWhenScrolledIntoView();
			AwaitingRename = nullptr;
		}
	}
}

void SAssetView::CalculateFillScale( const FGeometry& AllottedGeometry )
{
	if ( bFillEmptySpaceInTileView && CurrentViewType == EAssetViewType::Tile )
	{
		float ItemWidth = GetTileViewItemBaseWidth();

		// Scrollbars are 16, but we add 1 to deal with half pixels.
		const float ScrollbarWidth = 16 + 1;
		float TotalWidth = AllottedGeometry.GetLocalSize().X -(ScrollbarWidth);
		float Coverage = TotalWidth / ItemWidth;
		int32 Items = (int)( TotalWidth / ItemWidth );

		// If there isn't enough room to support even a single item, don't apply a fill scale.
		if ( Items > 0 )
		{
			float GapSpace = ItemWidth * ( Coverage - (float)Items );
			float ExpandAmount = GapSpace / (float)Items;
			FillScale = ( ItemWidth + ExpandAmount ) / ItemWidth;
			FillScale = FMath::Max( 1.0f, FillScale );
		}
		else
		{
			FillScale = 1.0f;
		}
	}
	else
	{
		FillScale = 1.0f;
	}
}

void SAssetView::CalculateThumbnailHintColorAndOpacity()
{
	if ( HighlightedText.Get().IsEmpty() )
	{
		if ( ThumbnailHintFadeInSequence.IsPlaying() )
		{
			if ( ThumbnailHintFadeInSequence.IsForward() )
			{
				ThumbnailHintFadeInSequence.Reverse();
			}
		}
		else if ( ThumbnailHintFadeInSequence.IsAtEnd() ) 
		{
			ThumbnailHintFadeInSequence.PlayReverse(this->AsShared());
		}
	}
	else 
	{
		if ( ThumbnailHintFadeInSequence.IsPlaying() )
		{
			if ( ThumbnailHintFadeInSequence.IsInReverse() )
			{
				ThumbnailHintFadeInSequence.Reverse();
			}
		}
		else if ( ThumbnailHintFadeInSequence.IsAtStart() ) 
		{
			ThumbnailHintFadeInSequence.Play(this->AsShared());
		}
	}

	const float Opacity = ThumbnailHintFadeInSequence.GetLerp();
	ThumbnailHintColorAndOpacity = FLinearColor( 1.0, 1.0, 1.0, Opacity );
}

bool SAssetView::HasItemsPendingFilter() const
{
	return (ItemsPendingPriorityFilter.Num() + ItemsPendingFrontendFilter.Num()) > 0;
}

void SAssetView::ProcessItemsPendingFilter(const double TickStartTime)
{
	const double ProcessItemsPendingFilterStartTime = FPlatformTime::Seconds();

	FAssetViewFrontendFilterHelper FrontendFilterHelper(this);

	auto UpdateFilteredAssetItemTypeCounts = [this](const TSharedPtr<FAssetViewItem>& InItem)
	{
		if (CurrentViewType == EAssetViewType::Column)
		{
			const FContentBrowserItemDataAttributeValue TypeNameValue = InItem->GetItem().GetItemAttribute(ContentBrowserItemAttributes::ItemTypeName);
			if (TypeNameValue.IsValid())
			{
				FilteredAssetItemTypeCounts.FindOrAdd(TypeNameValue.GetValue<FName>())++;
			}
		}
	};

	const bool bRunQueryFilter = OnShouldFilterAsset.IsBound() || OnShouldFilterItem.IsBound();
	const bool bFlushAllPendingItems = TickStartTime < 0;

	bool bRefreshList = false;
	bool bHasTimeRemaining = true;

	auto FilterItem = [this, bRunQueryFilter, &bRefreshList, &FrontendFilterHelper, &UpdateFilteredAssetItemTypeCounts](const TSharedPtr<FAssetViewItem>& ItemToFilter)
	{
		// Run the query filter if required
		if (bRunQueryFilter)
		{
			const bool bPassedBackendFilter = FrontendFilterHelper.DoesItemPassQueryFilter(ItemToFilter);
			if (!bPassedBackendFilter)
			{
				AvailableBackendItems.Remove(FContentBrowserItemKey(ItemToFilter->GetItem()));
				return;
			}
		}

		// Run the frontend filter
		{
			const bool bPassedFrontendFilter = FrontendFilterHelper.DoesItemPassFrontendFilter(ItemToFilter);
			if (bPassedFrontendFilter)
			{
				checkAssetList(!FilteredAssetItems.Contains(ItemToFilter));

				bRefreshList = true;
				FilteredAssetItems.Add(ItemToFilter);
				UpdateFilteredAssetItemTypeCounts(ItemToFilter);
			}
		}
	};

	// Run the prioritized set first
	// This data must be processed this frame, so skip the amortization time checks within the loop itself
	if (ItemsPendingPriorityFilter.Num() > 0)
	{
		for (const TSharedPtr<FAssetViewItem>& ItemToFilter : ItemsPendingPriorityFilter)
		{
			// Make sure this item isn't pending in another list
			{
				const uint32 ItemToFilterHash = GetTypeHash(ItemToFilter);
				ItemsPendingFrontendFilter.RemoveByHash(ItemToFilterHash, ItemToFilter);
			}

			// Apply any filters and update the view
			FilterItem(ItemToFilter);
		}
		ItemsPendingPriorityFilter.Reset();

		// Check to see if we have run out of time in this tick
		if (!bFlushAllPendingItems && (FPlatformTime::Seconds() - TickStartTime) > MaxSecondsPerFrame)
		{
			bHasTimeRemaining = false;
		}
	}

	// Filter as many items as possible until we run out of time
	if (bHasTimeRemaining && ItemsPendingFrontendFilter.Num() > 0)
	{
		for (auto ItemIter = ItemsPendingFrontendFilter.CreateIterator(); ItemIter; ++ItemIter)
		{
			const TSharedPtr<FAssetViewItem> ItemToFilter = *ItemIter;
			ItemIter.RemoveCurrent();

			// Apply any filters and update the view
			FilterItem(ItemToFilter);

			// Check to see if we have run out of time in this tick
			if (!bFlushAllPendingItems && (FPlatformTime::Seconds() - TickStartTime) > MaxSecondsPerFrame)
			{
				bHasTimeRemaining = false;
				break;
			}
		}
	}

	if (bRefreshList)
	{
		bPendingSortFilteredItems = true;
		RefreshList();
	}

	UE_LOG(LogContentBrowser, VeryVerbose, TEXT("AssetView - ProcessItemsPendingFilter completed in %0.4f seconds"), FPlatformTime::Seconds() - ProcessItemsPendingFilterStartTime);
}

void SAssetView::OnDragLeave( const FDragDropEvent& DragDropEvent )
{
	TSharedPtr< FAssetDragDropOp > AssetDragDropOp = DragDropEvent.GetOperationAs< FAssetDragDropOp >();
	if( AssetDragDropOp.IsValid() )
	{
		AssetDragDropOp->ResetToDefaultToolTip();
	}

	TSharedPtr<FDragDropOperation> DragDropOp = DragDropEvent.GetOperation();
	if (DragDropOp.IsValid())
	{
		// Do we have a custom handler for this drag event?
		FContentBrowserModule& ContentBrowserModule = FModuleManager::GetModuleChecked<FContentBrowserModule>("ContentBrowser");
		const TArray<FAssetViewDragAndDropExtender>& AssetViewDragAndDropExtenders = ContentBrowserModule.GetAssetViewDragAndDropExtenders();
		for (const auto& AssetViewDragAndDropExtender : AssetViewDragAndDropExtenders)
		{
			if (AssetViewDragAndDropExtender.OnDragLeaveDelegate.IsBound() && AssetViewDragAndDropExtender.OnDragLeaveDelegate.Execute(FAssetViewDragAndDropExtender::FPayload(DragDropOp, SourcesData.VirtualPaths, SourcesData.Collections)))
			{
				return;
			}
		}
	}
}

FReply SAssetView::OnDragOver( const FGeometry& MyGeometry, const FDragDropEvent& DragDropEvent )
{
	TSharedPtr<FDragDropOperation> DragDropOp = DragDropEvent.GetOperation();
	if (DragDropOp.IsValid())
	{
		// Do we have a custom handler for this drag event?
		FContentBrowserModule& ContentBrowserModule = FModuleManager::GetModuleChecked<FContentBrowserModule>("ContentBrowser");
		const TArray<FAssetViewDragAndDropExtender>& AssetViewDragAndDropExtenders = ContentBrowserModule.GetAssetViewDragAndDropExtenders();
		for (const auto& AssetViewDragAndDropExtender : AssetViewDragAndDropExtenders)
		{
			if (AssetViewDragAndDropExtender.OnDragOverDelegate.IsBound() && AssetViewDragAndDropExtender.OnDragOverDelegate.Execute(FAssetViewDragAndDropExtender::FPayload(DragDropOp, SourcesData.VirtualPaths, SourcesData.Collections)))
			{
				return FReply::Handled();
			}
		}
	}

	if (SourcesData.HasVirtualPaths())
	{
		UContentBrowserDataSubsystem* ContentBrowserData = IContentBrowserDataModule::Get().GetSubsystem();

		const FContentBrowserItem DropFolderItem = ContentBrowserData->GetItemAtPath(SourcesData.VirtualPaths[0], EContentBrowserItemTypeFilter::IncludeFolders);
		if (DropFolderItem.IsValid() && DragDropHandler::HandleDragOverItem(DropFolderItem, DragDropEvent))
		{
			return FReply::Handled();
		}
	}
	else if (HasSingleCollectionSource())
	{
		TArray<FSoftObjectPath> NewCollectionItems;

		if (TSharedPtr<FContentBrowserDataDragDropOp> ContentDragDropOp = DragDropEvent.GetOperationAs<FContentBrowserDataDragDropOp>())
		{
			for (const FContentBrowserItem& DraggedItem : ContentDragDropOp->GetDraggedFiles())
			{
				FSoftObjectPath CollectionItemId;
				if (DraggedItem.TryGetCollectionId(CollectionItemId))
				{
					NewCollectionItems.Add(CollectionItemId);
				}
			}
		}
		else
		{
			const TArray<FAssetData> AssetDatas = AssetUtil::ExtractAssetDataFromDrag(DragDropEvent);
			Algo::Transform(AssetDatas, NewCollectionItems, &FAssetData::GetSoftObjectPath);
		}

		if (NewCollectionItems.Num() > 0)
		{
			if (TSharedPtr<FAssetDragDropOp> AssetDragDropOp = DragDropEvent.GetOperationAs<FAssetDragDropOp>())
			{
				TArray<FSoftObjectPath> ObjectPaths;
				FCollectionManagerModule& CollectionManagerModule = FCollectionManagerModule::GetModule();
				const FCollectionNameType& Collection = SourcesData.Collections[0];
				CollectionManagerModule.Get().GetObjectsInCollection(Collection.Name, Collection.Type, ObjectPaths);

				bool IsValidDrop = false;
				for (const FSoftObjectPath& NewCollectionItem : NewCollectionItems)
				{
					if (!ObjectPaths.Contains(NewCollectionItem))
					{
						IsValidDrop = true;
						break;
					}
				}

				if (IsValidDrop)
				{
					AssetDragDropOp->SetToolTip(NSLOCTEXT("AssetView", "OnDragOverCollection", "Add to Collection"), FAppStyle::GetBrush(TEXT("Graph.ConnectorFeedback.OK")));
				}
			}

			return FReply::Handled();
		}
	}

	return FReply::Unhandled();
}

FReply SAssetView::OnDrop( const FGeometry& MyGeometry, const FDragDropEvent& DragDropEvent )
{
	TSharedPtr<FDragDropOperation> DragDropOp = DragDropEvent.GetOperation();
	if (DragDropOp.IsValid())
	{
		// Do we have a custom handler for this drag event?
		FContentBrowserModule& ContentBrowserModule = FModuleManager::GetModuleChecked<FContentBrowserModule>("ContentBrowser");
		const TArray<FAssetViewDragAndDropExtender>& AssetViewDragAndDropExtenders = ContentBrowserModule.GetAssetViewDragAndDropExtenders();
		for (const auto& AssetViewDragAndDropExtender : AssetViewDragAndDropExtenders)
		{
			if (AssetViewDragAndDropExtender.OnDropDelegate.IsBound() && AssetViewDragAndDropExtender.OnDropDelegate.Execute(FAssetViewDragAndDropExtender::FPayload(DragDropOp, SourcesData.VirtualPaths, SourcesData.Collections)))
			{
				return FReply::Handled();
			}
		}
	}

	if (SourcesData.HasVirtualPaths())
	{
		UContentBrowserDataSubsystem* ContentBrowserData = IContentBrowserDataModule::Get().GetSubsystem();

		const FContentBrowserItem DropFolderItem = ContentBrowserData->GetItemAtPath(SourcesData.VirtualPaths[0], EContentBrowserItemTypeFilter::IncludeFolders);
		if (DropFolderItem.IsValid() && DragDropHandler::HandleDragDropOnItem(DropFolderItem, DragDropEvent, AsShared()))
		{
			return FReply::Handled();
		}
	}
	else if (HasSingleCollectionSource())
	{
		TArray<FSoftObjectPath> NewCollectionItems;

		if (TSharedPtr<FContentBrowserDataDragDropOp> ContentDragDropOp = DragDropEvent.GetOperationAs<FContentBrowserDataDragDropOp>())
		{
			for (const FContentBrowserItem& DraggedItem : ContentDragDropOp->GetDraggedFiles())
			{
				FSoftObjectPath CollectionItemId;
				if (DraggedItem.TryGetCollectionId(CollectionItemId))
				{
					NewCollectionItems.Add(CollectionItemId);
				}
			}
		}
		else
		{
			const TArray<FAssetData> AssetDatas = AssetUtil::ExtractAssetDataFromDrag(DragDropEvent);
			Algo::Transform(AssetDatas, NewCollectionItems, &FAssetData::GetSoftObjectPath);
		}

		if (NewCollectionItems.Num() > 0)
		{
			FCollectionManagerModule& CollectionManagerModule = FCollectionManagerModule::GetModule();
			const FCollectionNameType& Collection = SourcesData.Collections[0];
			CollectionManagerModule.Get().AddToCollection(Collection.Name, Collection.Type, NewCollectionItems);

			return FReply::Handled();
		}
	}

	return FReply::Unhandled();
}

FReply SAssetView::OnKeyChar( const FGeometry& MyGeometry,const FCharacterEvent& InCharacterEvent )
{
	const bool bIsControlOrCommandDown = InCharacterEvent.IsControlDown() || InCharacterEvent.IsCommandDown();
	
	const bool bTestOnly = false;
	if(HandleQuickJumpKeyDown(InCharacterEvent.GetCharacter(), bIsControlOrCommandDown, InCharacterEvent.IsAltDown(), bTestOnly).IsEventHandled())
	{
		return FReply::Handled();
	}

	// If the user pressed a key we couldn't handle, reset the quick-jump search
	ResetQuickJump();

	return FReply::Unhandled();
}

static bool IsValidObjectPath(const FString& Path, FString& OutObjectClassName, FString& OutObjectPath, FString& OutPackageName)
{
	if (FPackageName::ParseExportTextPath(Path, &OutObjectClassName, &OutObjectPath))
	{
		if (UClass* ObjectClass = UClass::TryFindTypeSlow<UClass>(OutObjectClassName, EFindFirstObjectOptions::ExactClass))
		{
			OutPackageName = FPackageName::ObjectPathToPackageName(OutObjectPath);
			if (FPackageName::IsValidLongPackageName(OutPackageName))
			{
				return true;
			}
		}
	}

	return false;
}

static bool ContainsT3D(const FString& ClipboardText)
{
	return (ClipboardText.StartsWith(TEXT("Begin Object")) && ClipboardText.EndsWith(TEXT("End Object")))
		|| (ClipboardText.StartsWith(TEXT("Begin Map")) && ClipboardText.EndsWith(TEXT("End Map")));
}

FReply SAssetView::OnKeyDown( const FGeometry& MyGeometry, const FKeyEvent& InKeyEvent )
{
	const bool bIsControlOrCommandDown = InKeyEvent.IsControlDown() || InKeyEvent.IsCommandDown();
	
	if (bIsControlOrCommandDown && InKeyEvent.GetCharacter() == 'V' && IsAssetPathSelected())
	{
		FString AssetPaths;
		TArray<FString> AssetPathsSplit;

		// Get the copied asset paths
		FPlatformApplicationMisc::ClipboardPaste(AssetPaths);

		// Make sure the clipboard does not contain T3D
		AssetPaths.TrimEndInline();
		if (!ContainsT3D(AssetPaths))
		{
			AssetPaths.ParseIntoArrayLines(AssetPathsSplit);

			// Get assets and copy them
			TArray<UObject*> AssetsToCopy;
			FAssetToolsModule& AssetToolsModule = FModuleManager::LoadModuleChecked<FAssetToolsModule>("AssetTools");
			for (const FString& AssetPath : AssetPathsSplit)
			{
				// Validate string
				FString ObjectClassName;
				FString ObjectPath;
				FString PackageName;
				if (IsValidObjectPath(AssetPath, ObjectClassName, ObjectPath, PackageName))
				{
<<<<<<< HEAD
					FLinkerInstancingContext InstancingContext({ ULevel::LoadAllExternalObjectsTag });
					UObject* ObjectToCopy = LoadObject<UObject>(nullptr, *ObjectPath, nullptr, LOAD_None, nullptr, &InstancingContext);
					if (ObjectToCopy && !ObjectToCopy->IsA(UClass::StaticClass()))
=======
					// Only duplicate the objects of the supported classes.
					if (AssetToolsModule.Get().GetAssetClassPathPermissionList(EAssetClassAction::ViewAsset)->PassesStartsWithFilter(ObjectClassName))
>>>>>>> 4af6daef
					{
						FLinkerInstancingContext InstancingContext({ ULevel::LoadAllExternalObjectsTag });
						UObject* ObjectToCopy = LoadObject<UObject>(nullptr, *ObjectPath, nullptr, LOAD_None, nullptr, &InstancingContext);
						if (ObjectToCopy && !ObjectToCopy->IsA(UClass::StaticClass()))
						{
							AssetsToCopy.Add(ObjectToCopy);
						}
					}
				}
			}
			
			if (AssetsToCopy.Num())
			{
				UContentBrowserDataSubsystem* ContentBrowserData = IContentBrowserDataModule::Get().GetSubsystem();
				if (ensure(ContentBrowserData))
				{
					for (const FName& SelectedVirtualPath : SourcesData.VirtualPaths)
					{
						const FContentBrowserItem SelectedItem = ContentBrowserData->GetItemAtPath(SelectedVirtualPath, EContentBrowserItemTypeFilter::IncludeFolders);
						if (SelectedItem.IsValid())
						{
							FName PackagePath;
							if (SelectedItem.Legacy_TryGetPackagePath(PackagePath))
							{
								ContentBrowserUtils::CopyAssets(AssetsToCopy, PackagePath.ToString());
								break;
							}
						}
					}
				}
			}
		}

		return FReply::Handled();
	}
	// Swallow the key-presses used by the quick-jump in OnKeyChar to avoid other things (such as the viewport commands) getting them instead
	// eg) Pressing "W" without this would set the viewport to "translate" mode
	else if(HandleQuickJumpKeyDown((TCHAR)InKeyEvent.GetCharacter(), bIsControlOrCommandDown, InKeyEvent.IsAltDown(), /*bTestOnly*/true).IsEventHandled())
	{
		return FReply::Handled();
	}

	return FReply::Unhandled();
}

FReply SAssetView::OnMouseWheel( const FGeometry& MyGeometry, const FPointerEvent& MouseEvent )
{
	// Make sure to not change the thumbnail scaling when we're in Columns view since thumbnail scaling isn't applicable there.
	if( MouseEvent.IsControlDown() && IsThumbnailScalingAllowed() )
	{
		// Step up/down a level depending on the scroll wheel direction.
		// Clamp value to enum min/max before updating.
		const int32 Delta = MouseEvent.GetWheelDelta() > 0 ? 1 : -1;
		const EThumbnailSize DesiredThumbnailSize = (EThumbnailSize)FMath::Clamp<int32>((int32)ThumbnailSize + Delta, 0, (int32)EThumbnailSize::MAX - 1);
		if ( DesiredThumbnailSize != ThumbnailSize )
		{
			OnThumbnailSizeChanged(DesiredThumbnailSize);
		}		
		return FReply::Handled();
	}
	return FReply::Unhandled();
}

void SAssetView::OnFocusChanging( const FWeakWidgetPath& PreviousFocusPath, const FWidgetPath& NewWidgetPath, const FFocusEvent& InFocusEvent)
{
	ResetQuickJump();
}

TSharedRef<SAssetTileView> SAssetView::CreateTileView()
{
	return SNew(SAssetTileView)
		.SelectionMode( SelectionMode )
		.ListItemsSource(&FilteredAssetItems)
		.OnGenerateTile(this, &SAssetView::MakeTileViewWidget)
		.OnItemScrolledIntoView(this, &SAssetView::ItemScrolledIntoView)
		.OnContextMenuOpening(this, &SAssetView::OnGetContextMenuContent)
		.OnMouseButtonDoubleClick(this, &SAssetView::OnListMouseButtonDoubleClick)
		.OnSelectionChanged(this, &SAssetView::AssetSelectionChanged)
		.ItemHeight(this, &SAssetView::GetTileViewItemHeight)
		.ItemWidth(this, &SAssetView::GetTileViewItemWidth)
		.ScrollbarVisibility(bForceHideScrollbar ? EVisibility::Collapsed : EVisibility::Visible);
}

TSharedRef<SAssetListView> SAssetView::CreateListView()
{
	TSharedRef<SLayeredImage> RevisionControlColumnIcon = SNew(SLayeredImage)
			.ColorAndOpacity(FSlateColor::UseForeground())
			.Image(FRevisionControlStyleManager::Get().GetBrush("RevisionControl.Icon"));

	RevisionControlColumnIcon->AddLayer(TAttribute<const FSlateBrush*>::CreateSP(this, &SAssetView::GetRevisionControlColumnIconBadge));

	return SNew(SAssetListView)
		.SelectionMode( SelectionMode )
		.ListItemsSource(&FilteredAssetItems)
		.OnGenerateRow(this, &SAssetView::MakeListViewWidget)
		.OnItemScrolledIntoView(this, &SAssetView::ItemScrolledIntoView)
		.OnContextMenuOpening(this, &SAssetView::OnGetContextMenuContent)
		.OnMouseButtonDoubleClick(this, &SAssetView::OnListMouseButtonDoubleClick)
		.OnSelectionChanged(this, &SAssetView::AssetSelectionChanged)
		.ItemHeight(this, &SAssetView::GetListViewItemHeight)
		.ScrollbarVisibility(bForceHideScrollbar ? EVisibility::Collapsed : EVisibility::Visible)
		.HeaderRow
		(
			SNew(SHeaderRow)
			.ResizeMode(ESplitterResizeMode::FixedSize)

			// Revision Control column, currently doesn't support sorting
			+ SHeaderRow::Column(SortManager.RevisionControlColumnId)
			.FixedWidth(30.f)
			.HAlignHeader(HAlign_Center)
			.VAlignHeader(VAlign_Center)
			.HAlignCell(HAlign_Center)
			.VAlignCell(VAlign_Center)
			.DefaultLabel( LOCTEXT("Column_RC", "Revision Control") )
			[
				RevisionControlColumnIcon
			]
			
			+ SHeaderRow::Column(SortManager.NameColumnId)
			.FillWidth(300)
			.SortMode( TAttribute< EColumnSortMode::Type >::Create( TAttribute< EColumnSortMode::Type >::FGetter::CreateSP( this, &SAssetView::GetColumnSortMode, SortManager.NameColumnId ) ) )
			.SortPriority(TAttribute< EColumnSortPriority::Type >::Create(TAttribute< EColumnSortPriority::Type >::FGetter::CreateSP(this, &SAssetView::GetColumnSortPriority, SortManager.NameColumnId)))
			.OnSort( FOnSortModeChanged::CreateSP( this, &SAssetView::OnSortColumnHeader ) )
			.DefaultLabel( LOCTEXT("Column_Name", "Name") )
			.ShouldGenerateWidget(true) // Can't hide name column, so at least one column is visible
		);
}

TSharedRef<SAssetColumnView> SAssetView::CreateColumnView()
{
	TSharedRef<SLayeredImage> RevisionControlColumnIcon = SNew(SLayeredImage)
				.ColorAndOpacity(FSlateColor::UseForeground())
				.Image(FRevisionControlStyleManager::Get().GetBrush("RevisionControl.Icon"));

	RevisionControlColumnIcon->AddLayer(TAttribute<const FSlateBrush*>::CreateSP(this, &SAssetView::GetRevisionControlColumnIconBadge));
	
	TSharedPtr<SAssetColumnView> NewColumnView = SNew(SAssetColumnView)
		.SelectionMode( SelectionMode )
		.ListItemsSource(&FilteredAssetItems)
		.OnGenerateRow(this, &SAssetView::MakeColumnViewWidget)
		.OnItemScrolledIntoView(this, &SAssetView::ItemScrolledIntoView)
		.OnContextMenuOpening(this, &SAssetView::OnGetContextMenuContent)
		.OnMouseButtonDoubleClick(this, &SAssetView::OnListMouseButtonDoubleClick)
		.OnSelectionChanged(this, &SAssetView::AssetSelectionChanged)
		.Visibility(this, &SAssetView::GetColumnViewVisibility)
		.ScrollbarVisibility(bForceHideScrollbar ? EVisibility::Collapsed : EVisibility::Visible)
		.HeaderRow
		(
			SNew(SHeaderRow)
			.ResizeMode(ESplitterResizeMode::FixedSize)
			.CanSelectGeneratedColumn(true)
			.OnHiddenColumnsListChanged(this, &SAssetView::OnHiddenColumnsChanged)

			// Revision Control column, currently doesn't support sorting
			+ SHeaderRow::Column(SortManager.RevisionControlColumnId)
			.FixedWidth(30.f)
			.HAlignHeader(HAlign_Center)
			.VAlignHeader(VAlign_Center)
			.HAlignCell(HAlign_Center)
			.VAlignCell(VAlign_Center)
			.DefaultLabel( LOCTEXT("Column_RC", "Revision Control") )
			[
				RevisionControlColumnIcon
			]
			
			+ SHeaderRow::Column(SortManager.NameColumnId)
			.FillWidth(300)
			.SortMode( TAttribute< EColumnSortMode::Type >::Create( TAttribute< EColumnSortMode::Type >::FGetter::CreateSP( this, &SAssetView::GetColumnSortMode, SortManager.NameColumnId ) ) )
			.SortPriority(TAttribute< EColumnSortPriority::Type >::Create(TAttribute< EColumnSortPriority::Type >::FGetter::CreateSP(this, &SAssetView::GetColumnSortPriority, SortManager.NameColumnId)))
			.OnSort( FOnSortModeChanged::CreateSP( this, &SAssetView::OnSortColumnHeader ) )
			.DefaultLabel( LOCTEXT("Column_Name", "Name") )
			.ShouldGenerateWidget(true) // Can't hide name column, so at least one column is visible
		);

	{
		const bool bIsColumnVisible = !HiddenColumnNames.Contains(SortManager.RevisionControlColumnId.ToString());
        NewColumnView->GetHeaderRow()->SetShowGeneratedColumn(SortManager.RevisionControlColumnId, bIsColumnVisible);
	}

	NewColumnView->GetHeaderRow()->SetOnGetMaxRowSizeForColumn(FOnGetMaxRowSizeForColumn::CreateRaw(NewColumnView.Get(), &SAssetColumnView::GetMaxRowSizeForColumn));

	if(bShowTypeInColumnView)
	{
		NewColumnView->GetHeaderRow()->AddColumn(
				SHeaderRow::Column(SortManager.ClassColumnId)
				.FillWidth(160)
				.SortMode(TAttribute< EColumnSortMode::Type >::Create(TAttribute< EColumnSortMode::Type >::FGetter::CreateSP(this, &SAssetView::GetColumnSortMode, SortManager.ClassColumnId)))
				.SortPriority(TAttribute< EColumnSortPriority::Type >::Create(TAttribute< EColumnSortPriority::Type >::FGetter::CreateSP(this, &SAssetView::GetColumnSortPriority, SortManager.ClassColumnId)))
				.OnSort(FOnSortModeChanged::CreateSP(this, &SAssetView::OnSortColumnHeader))
				.DefaultLabel(LOCTEXT("Column_Class", "Type"))
			);

		const bool bIsColumnVisible = !HiddenColumnNames.Contains(SortManager.ClassColumnId.ToString());
		
		NewColumnView->GetHeaderRow()->SetShowGeneratedColumn(SortManager.ClassColumnId, bIsColumnVisible);
	}

	if (bShowPathInColumnView)
	{
		NewColumnView->GetHeaderRow()->AddColumn(
				SHeaderRow::Column(SortManager.PathColumnId)
				.FillWidth(160)
				.SortMode(TAttribute< EColumnSortMode::Type >::Create(TAttribute< EColumnSortMode::Type >::FGetter::CreateSP(this, &SAssetView::GetColumnSortMode, SortManager.PathColumnId)))
				.SortPriority(TAttribute< EColumnSortPriority::Type >::Create(TAttribute< EColumnSortPriority::Type >::FGetter::CreateSP(this, &SAssetView::GetColumnSortPriority, SortManager.PathColumnId)))
				.OnSort(FOnSortModeChanged::CreateSP(this, &SAssetView::OnSortColumnHeader))
				.DefaultLabel(LOCTEXT("Column_Path", "Path"))
			);

		const bool bIsColumnVisible = !HiddenColumnNames.Contains(SortManager.PathColumnId.ToString());
		
		NewColumnView->GetHeaderRow()->SetShowGeneratedColumn(SortManager.PathColumnId, bIsColumnVisible);
	}

	return NewColumnView.ToSharedRef();
}

const FSlateBrush* SAssetView::GetRevisionControlColumnIconBadge() const
{
	if (ISourceControlModule::Get().IsEnabled())
	{
		return FRevisionControlStyleManager::Get().GetBrush("RevisionControl.Icon.ConnectedBadge");
	}
	else
	{
		return nullptr;
	}
}


bool SAssetView::IsValidSearchToken(const FString& Token) const
{
	if ( Token.Len() == 0 )
	{
		return false;
	}

	// A token may not be only apostrophe only, or it will match every asset because the text filter compares against the pattern Class'ObjectPath'
	if ( Token.Len() == 1 && Token[0] == '\'' )
	{
		return false;
	}

	return true;
}

FContentBrowserDataFilter SAssetView::CreateBackendDataFilter(bool bInvalidateCache) const
{
	// Assemble the filter using the current sources
	// Force recursion when the user is searching
	const bool bHasCollections = SourcesData.HasCollections();
	const bool bRecurse = ShouldFilterRecursively();
	const bool bUsingFolders = IsShowingFolders() && !bRecurse;

	// Check whether any legacy delegates are bound (the Content Browser doesn't use these, only pickers do)
	// These limit the view to things that might use FAssetData
	const bool bHasLegacyDelegateBindings 
		=  OnIsAssetValidForCustomToolTip.IsBound()
		|| OnGetCustomAssetToolTip.IsBound()
		|| OnVisualizeAssetToolTip.IsBound()
		|| OnAssetToolTipClosing.IsBound()
		|| OnShouldFilterAsset.IsBound();

	FContentBrowserDataFilter DataFilter;
	DataFilter.bRecursivePaths = bRecurse || !bUsingFolders || bHasCollections;

	DataFilter.ItemTypeFilter = EContentBrowserItemTypeFilter::IncludeFiles
		| ((bUsingFolders && !bHasCollections) ? EContentBrowserItemTypeFilter::IncludeFolders : EContentBrowserItemTypeFilter::IncludeNone);

	DataFilter.ItemCategoryFilter = bHasLegacyDelegateBindings ? EContentBrowserItemCategoryFilter::IncludeAssets : InitialCategoryFilter;
	if (IsShowingCppContent())
	{
		DataFilter.ItemCategoryFilter |= EContentBrowserItemCategoryFilter::IncludeClasses;
	}
	else
	{
		DataFilter.ItemCategoryFilter &= ~EContentBrowserItemCategoryFilter::IncludeClasses;
	}
	DataFilter.ItemCategoryFilter |= EContentBrowserItemCategoryFilter::IncludeCollections;

	DataFilter.ItemAttributeFilter = EContentBrowserItemAttributeFilter::IncludeProject
		| (IsShowingEngineContent() ? EContentBrowserItemAttributeFilter::IncludeEngine : EContentBrowserItemAttributeFilter::IncludeNone)
		| (IsShowingPluginContent() ? EContentBrowserItemAttributeFilter::IncludePlugins : EContentBrowserItemAttributeFilter::IncludeNone)
		| (IsShowingDevelopersContent() ? EContentBrowserItemAttributeFilter::IncludeDeveloper : EContentBrowserItemAttributeFilter::IncludeNone)
		| (IsShowingLocalizedContent() ? EContentBrowserItemAttributeFilter::IncludeLocalized : EContentBrowserItemAttributeFilter::IncludeNone);

	TSharedPtr<FPathPermissionList> CombinedFolderPermissionList = ContentBrowserUtils::GetCombinedFolderPermissionList(FolderPermissionList, IsShowingReadOnlyFolders() ? nullptr : WritableFolderPermissionList);
<<<<<<< HEAD
=======

	if (bShowDisallowedAssetClassAsUnsupportedItems && AssetClassPermissionList && AssetClassPermissionList->HasFiltering())
	{
		// The unsupported item will created as an unsupported asset item instead of normal asset item for the writable folders
		FContentBrowserDataUnsupportedClassFilter& UnsupportedClassFilter = DataFilter.ExtraFilters.FindOrAddFilter<FContentBrowserDataUnsupportedClassFilter>();
		UnsupportedClassFilter.ClassPermissionList = AssetClassPermissionList;
		UnsupportedClassFilter.FolderPermissionList = WritableFolderPermissionList;
	}

>>>>>>> 4af6daef
	ContentBrowserUtils::AppendAssetFilterToContentBrowserFilter(BackendFilter, AssetClassPermissionList, CombinedFolderPermissionList, DataFilter);

	if (bHasCollections && !SourcesData.IsDynamicCollection())
	{
		FContentBrowserDataCollectionFilter& CollectionFilter = DataFilter.ExtraFilters.FindOrAddFilter<FContentBrowserDataCollectionFilter>();
		CollectionFilter.SelectedCollections = SourcesData.Collections;
		CollectionFilter.bIncludeChildCollections = !bUsingFolders;
	}

	if (OnGetCustomSourceAssets.IsBound())
	{
		FContentBrowserDataLegacyFilter& LegacyFilter = DataFilter.ExtraFilters.FindOrAddFilter<FContentBrowserDataLegacyFilter>();
		LegacyFilter.OnGetCustomSourceAssets = OnGetCustomSourceAssets;
	}

	DataFilter.CacheID = FilterCacheID;

	if (bInvalidateCache)
	{
		if (SourcesData.IsIncludingVirtualPaths())
		{
			static const FName RootPath = "/";
			const TArrayView<const FName> DataSourcePaths = SourcesData.HasVirtualPaths() ? MakeArrayView(SourcesData.VirtualPaths) : MakeArrayView(&RootPath, 1);
			FilterCacheID.RemoveUnusedCachedData(DataSourcePaths, DataFilter);
		}
		else
		{
			// Not sure what is the right thing to do here so clear the cache
			FilterCacheID.ClearCachedData();
		}
	}

	return DataFilter;
}

void SAssetView::RefreshSourceItems()
{
	TRACE_CPUPROFILER_EVENT_SCOPE("SAssetView::RefreshSourceItems");
	const double RefreshSourceItemsStartTime = FPlatformTime::Seconds();
	
	OnInterruptFiltering();

	FilterSessionCorrelationGuid = FGuid::NewGuid();
	UE::Telemetry::ContentBrowser::FBackendFilterTelemetry Telemetry(ViewCorrelationGuid, FilterSessionCorrelationGuid);
	FilteredAssetItems.Reset();
	FilteredAssetItemTypeCounts.Reset();
	VisibleItems.Reset();
	RelevantThumbnails.Reset();

	TMap<FContentBrowserItemKey, TSharedPtr<FAssetViewItem>> PreviousAvailableBackendItems = MoveTemp(AvailableBackendItems);
	AvailableBackendItems.Reset();
	ItemsPendingPriorityFilter.Reset();
	ItemsPendingFrontendFilter.Reset();
	{
		UContentBrowserDataSubsystem* ContentBrowserData = IContentBrowserDataModule::Get().GetSubsystem();

		auto AddNewItem = [this, &PreviousAvailableBackendItems](FContentBrowserItemData&& InItemData)
		{
			const FContentBrowserItemKey ItemDataKey(InItemData);
			const uint32 ItemDataKeyHash = GetTypeHash(ItemDataKey);

			TSharedPtr<FAssetViewItem>& NewItem = AvailableBackendItems.FindOrAddByHash(ItemDataKeyHash, ItemDataKey);
			if (!NewItem && InItemData.IsFile())
			{
				// Re-use the old view item where possible to avoid list churn when our backend view already included the item
				if (TSharedPtr<FAssetViewItem>* PreviousItem = PreviousAvailableBackendItems.FindByHash(ItemDataKeyHash, ItemDataKey))
				{
					NewItem = *PreviousItem;
					NewItem->ClearCachedCustomColumns();
				}
			}
			if (NewItem)
			{
				NewItem->AppendItemData(InItemData);
				NewItem->CacheCustomColumns(CustomColumns, true, true, false /*bUpdateExisting*/);
			}
			else
			{
				NewItem = MakeShared<FAssetViewItem>(MoveTemp(InItemData));
			}

			return true;
		};

		if (SourcesData.OnEnumerateCustomSourceItemDatas.IsBound())
		{
<<<<<<< HEAD
			SourcesData.OnEnumerateCustomSourceItemDatas.Execute(AddNewItem);
		}

		if (SourcesData.IsIncludingVirtualPaths() || SourcesData.HasCollections()) 
		{
			const FContentBrowserDataFilter DataFilter = CreateBackendDataFilter();
=======
			Telemetry.bHasCustomItemSources = true;
			SourcesData.OnEnumerateCustomSourceItemDatas.Execute(AddNewItem);
		}

		FContentBrowserDataFilter DataFilter; // Must live long enough to provide telemetry
		if (SourcesData.IsIncludingVirtualPaths() || SourcesData.HasCollections()) 
		{
			const bool bInvalidateFilterCache = true;
			DataFilter = CreateBackendDataFilter(bInvalidateFilterCache);
			Telemetry.DataFilter = &DataFilter;
>>>>>>> 4af6daef

			bWereItemsRecursivelyFiltered = DataFilter.bRecursivePaths;

			if (SourcesData.HasCollections() && EnumHasAnyFlags(DataFilter.ItemCategoryFilter, EContentBrowserItemCategoryFilter::IncludeCollections))
			{
				// If we are showing collections then we may need to add dummy folder items for the child collections
				// Note: We don't check the IncludeFolders flag here, as that is forced to false when collections are selected,
				// instead we check the state of bIncludeChildCollections which will be false when we want to show collection folders
				const FContentBrowserDataCollectionFilter* CollectionFilter = DataFilter.ExtraFilters.FindFilter<FContentBrowserDataCollectionFilter>();
				if (CollectionFilter && !CollectionFilter->bIncludeChildCollections)
				{
					FCollectionManagerModule& CollectionManagerModule = FCollectionManagerModule::GetModule();
				
					TArray<FCollectionNameType> ChildCollections;
					for(const FCollectionNameType& Collection : SourcesData.Collections)
					{
						ChildCollections.Reset();
						CollectionManagerModule.Get().GetChildCollections(Collection.Name, Collection.Type, ChildCollections);

						for (const FCollectionNameType& ChildCollection : ChildCollections)
						{
							// Use "Collections" as the root of the path to avoid this being confused with other view folders - see ContentBrowserUtils::IsCollectionPath
							FContentBrowserItemData FolderItemData(
								nullptr, 
								EContentBrowserItemFlags::Type_Folder | EContentBrowserItemFlags::Category_Collection, 
								*FString::Printf(TEXT("/Collections/%s/%s"), ECollectionShareType::ToString(ChildCollection.Type), *ChildCollection.Name.ToString()), 
								ChildCollection.Name, 
								FText::FromName(ChildCollection.Name), 
								nullptr
								);

							const FContentBrowserItemKey FolderItemDataKey(FolderItemData);
							AvailableBackendItems.Add(FolderItemDataKey, MakeShared<FAssetViewItem>(MoveTemp(FolderItemData)));
						}
					}
				}
			}

			if (SourcesData.IsIncludingVirtualPaths())
			{
				static const FName RootPath = "/";
				const TArrayView<const FName> DataSourcePaths = SourcesData.HasVirtualPaths() ? MakeArrayView(SourcesData.VirtualPaths) : MakeArrayView(&RootPath, 1);
				for (const FName& DataSourcePath : DataSourcePaths)
				{
					// Ensure paths do not contain trailing slash
					ensure(DataSourcePath == RootPath || !FStringView(FNameBuilder(DataSourcePath)).EndsWith(TEXT('/')));
					ContentBrowserData->EnumerateItemsUnderPath(DataSourcePath, DataFilter, AddNewItem);
				}
			}
		}

		Telemetry.NumBackendItems = AvailableBackendItems.Num();
		Telemetry.RefreshSourceItemsDurationSeconds = FPlatformTime::Seconds() - RefreshSourceItemsStartTime;
		FTelemetryRouter::Get().ProvideTelemetry(Telemetry);
	}

	UE_LOG(LogContentBrowser, VeryVerbose, TEXT("AssetView - RefreshSourceItems completed in %0.4f seconds"), FPlatformTime::Seconds() - RefreshSourceItemsStartTime);
}

bool SAssetView::IsFilteringRecursively() const
{
	if (!bFilterRecursivelyWithBackendFilter)
	{
		return false;
	}

	// In some cases we want to not filter recursively even if we have a backend filter (e.g. the open level window)
	// Most of the time, bFilterRecursivelyWithBackendFilter is true
	if (const FContentBrowserInstanceConfig* EditorConfig = GetContentBrowserConfig())
	{
		return EditorConfig->bFilterRecursively;
	}

	return GetDefault<UContentBrowserSettings>()->FilterRecursively;
}

bool SAssetView::IsToggleFilteringRecursivelyAllowed() const
{
	return bFilterRecursivelyWithBackendFilter;
}

void SAssetView::ToggleFilteringRecursively()
{
	check(IsToggleFilteringRecursivelyAllowed());

	bool bNewState = !GetDefault<UContentBrowserSettings>()->FilterRecursively;
	
	if (FContentBrowserInstanceConfig* EditorConfig = GetContentBrowserConfig())
	{
		bNewState = !EditorConfig->bFilterRecursively;

		EditorConfig->bFilterRecursively = bNewState;
		UContentBrowserConfig::Get()->SaveEditorConfig();
	}

	GetMutableDefault<UContentBrowserSettings>()->FilterRecursively = bNewState;
	GetMutableDefault<UContentBrowserSettings>()->PostEditChange();
}

bool SAssetView::ShouldFilterRecursively() const
{
	// Quick check for conditions which force recursive filtering
	if (bUserSearching)
	{
		return true;
	}

	if (IsFilteringRecursively() && !BackendFilter.IsEmpty() )
	{
		return true;
	}

	// Otherwise, check if there are any non-inverse frontend filters selected
	if (FrontendFilters.IsValid())
	{
		for (int32 FilterIndex = 0; FilterIndex < FrontendFilters->Num(); ++FilterIndex)
		{
			const auto* Filter = static_cast<FFrontendFilter*>(FrontendFilters->GetFilterAtIndex(FilterIndex).Get());
			if (Filter)
			{
				if (!Filter->IsInverseFilter())
				{
					return true;
				}
			}
		}
	}

	// No sources - view will show everything
	if (SourcesData.IsEmpty())
	{
		return true;
	}

	// No filters, do not override folder view with recursive filtering
	return false;
}

void SAssetView::RefreshFilteredItems()
{
	const double RefreshFilteredItemsStartTime = FPlatformTime::Seconds();

	OnInterruptFiltering();
	
	ItemsPendingFrontendFilter.Reset();
	FilteredAssetItems.Reset();
	FilteredAssetItemTypeCounts.Reset();
	RelevantThumbnails.Reset();

	AmortizeStartTime = 0;
	InitialNumAmortizedTasks = 0;

	LastSortTime = 0;
	bPendingSortFilteredItems = true;

	ItemsPendingFrontendFilter.Reserve(AvailableBackendItems.Num());
	for (const auto& AvailableBackendItemPair : AvailableBackendItems)
	{
		ItemsPendingFrontendFilter.Add(AvailableBackendItemPair.Value);
	}

	// Let the frontend filters know the currently used asset filter in case it is necessary to conditionally filter based on path or class filters
	if (IsFrontendFilterActive() && FrontendFilters.IsValid())
	{
		static const FName RootPath = "/";
		const TArrayView<const FName> DataSourcePaths = SourcesData.HasVirtualPaths() ? MakeArrayView(SourcesData.VirtualPaths) : MakeArrayView(&RootPath, 1);

		const bool bInvalidateFilterCache = false;
		const FContentBrowserDataFilter DataFilter = CreateBackendDataFilter(bInvalidateFilterCache);

		for (int32 FilterIdx = 0; FilterIdx < FrontendFilters->Num(); ++FilterIdx)
		{
			// There are only FFrontendFilters in this collection
			const TSharedPtr<FFrontendFilter>& Filter = StaticCastSharedPtr<FFrontendFilter>(FrontendFilters->GetFilterAtIndex(FilterIdx));
			if (Filter.IsValid())
			{
				Filter->SetCurrentFilter(DataSourcePaths, DataFilter);
			}
		}
	}

	UE_LOG(LogContentBrowser, VeryVerbose, TEXT("AssetView - RefreshFilteredItems completed in %0.4f seconds"), FPlatformTime::Seconds() - RefreshFilteredItemsStartTime);
}

FContentBrowserInstanceConfig* SAssetView::GetContentBrowserConfig() const
{
	if (TSharedPtr<SContentBrowser> ContentBrowser = OwningContentBrowser.Pin())
	{
		if (UContentBrowserConfig* EditorConfig = UContentBrowserConfig::Get())
		{
			return UContentBrowserConfig::Get()->Instances.Find(ContentBrowser->GetInstanceName());
		}
	}
	return nullptr;
}

FAssetViewInstanceConfig* SAssetView::GetAssetViewConfig() const
{
	if (TSharedPtr<SContentBrowser> ContentBrowser = OwningContentBrowser.Pin())
	{
		const FName InstanceName = ContentBrowser->GetInstanceName();
		if (!InstanceName.IsNone())
		{
			if (UAssetViewConfig* Config = UAssetViewConfig::Get())
			{
				return &Config->GetInstanceConfig(InstanceName);
			}
		}
	}

	return nullptr;
}

void SAssetView::ToggleShowAllFolder()
{
	const bool bNewValue = !IsShowingAllFolder();
	GetMutableDefault<UContentBrowserSettings>()->bShowAllFolder = bNewValue;
	GetMutableDefault<UContentBrowserSettings>()->PostEditChange();
}

bool SAssetView::IsShowingAllFolder() const
{
	return GetDefault<UContentBrowserSettings>()->bShowAllFolder;
}

void SAssetView::ToggleOrganizeFolders()
{
	const bool bNewValue = !IsOrganizingFolders();
	GetMutableDefault<UContentBrowserSettings>()->bOrganizeFolders = bNewValue;
	GetMutableDefault<UContentBrowserSettings>()->PostEditChange();
}

bool SAssetView::IsOrganizingFolders() const
{
	return GetDefault<UContentBrowserSettings>()->bOrganizeFolders;
}

void SAssetView::SetMajorityAssetType(FName NewMajorityAssetType)
{
	if (CurrentViewType != EAssetViewType::Column)
	{
		return;
	}

	auto IsFixedColumn = [this](FName InColumnId)
	{
		const bool bIsFixedNameColumn = InColumnId == SortManager.NameColumnId;
		const bool bIsFixedRevisionControlColumn = InColumnId == SortManager.RevisionControlColumnId;
		const bool bIsFixedClassColumn = bShowTypeInColumnView && InColumnId == SortManager.ClassColumnId;
		const bool bIsFixedPathColumn = bShowPathInColumnView && InColumnId == SortManager.PathColumnId;
		return bIsFixedNameColumn || bIsFixedRevisionControlColumn || bIsFixedClassColumn || bIsFixedPathColumn;
	};


	FContentBrowserModule& ContentBrowserModule = FModuleManager::GetModuleChecked<FContentBrowserModule>(TEXT("ContentBrowser"));

	bool bHasDynamicColumns = ContentBrowserModule.IsDynamicTagAssetClass(NewMajorityAssetType);

	if ( NewMajorityAssetType != MajorityAssetType || bHasDynamicColumns)
	{
		UE_LOG(LogContentBrowser, Verbose, TEXT("The majority of assets in the view are of type: %s"), *NewMajorityAssetType.ToString());

		MajorityAssetType = NewMajorityAssetType;

		TArray<FName> AddedColumns;

		// Since the asset type has changed, remove all columns except name and class
		const TIndirectArray<SHeaderRow::FColumn>& Columns = ColumnView->GetHeaderRow()->GetColumns();

		for ( int32 ColumnIdx = Columns.Num() - 1; ColumnIdx >= 0; --ColumnIdx )
		{
			const FName ColumnId = Columns[ColumnIdx].ColumnId;

			if ( ColumnId != NAME_None && !IsFixedColumn(ColumnId) )
			{
				ColumnView->GetHeaderRow()->RemoveColumn(ColumnId);
			}
		}

		// Keep track of the current column name to see if we need to change it now that columns are being removed
		// Name, Class, and Path are always relevant
		struct FSortOrder
		{
			bool bSortRelevant;
			FName SortColumn;
			FSortOrder(bool bInSortRelevant, const FName& InSortColumn) : bSortRelevant(bInSortRelevant), SortColumn(InSortColumn) {}
		};
		TArray<FSortOrder> CurrentSortOrder;
		for (int32 PriorityIdx = 0; PriorityIdx < EColumnSortPriority::Max; PriorityIdx++)
		{
			const FName SortColumn = SortManager.GetSortColumnId(static_cast<EColumnSortPriority::Type>(PriorityIdx));
			if (SortColumn != NAME_None)
			{
				const bool bSortRelevant = SortColumn == FAssetViewSortManager::NameColumnId
					|| SortColumn == FAssetViewSortManager::ClassColumnId
					|| SortColumn == FAssetViewSortManager::PathColumnId;
				CurrentSortOrder.Add(FSortOrder(bSortRelevant, SortColumn));
			}
		}

		// Add custom columns
		for (const FAssetViewCustomColumn& Column : CustomColumns)
		{
			FName TagName = Column.ColumnName;

			if (AddedColumns.Contains(TagName))
			{
				continue;
			}
			AddedColumns.Add(TagName);

			ColumnView->GetHeaderRow()->AddColumn(
				SHeaderRow::Column(TagName)
				.SortMode(TAttribute< EColumnSortMode::Type >::Create(TAttribute< EColumnSortMode::Type >::FGetter::CreateSP(this, &SAssetView::GetColumnSortMode, TagName)))
				.SortPriority(TAttribute< EColumnSortPriority::Type >::Create(TAttribute< EColumnSortPriority::Type >::FGetter::CreateSP(this, &SAssetView::GetColumnSortPriority, TagName)))
				.OnSort(FOnSortModeChanged::CreateSP(this, &SAssetView::OnSortColumnHeader))
				.DefaultLabel(Column.DisplayName)
				.DefaultTooltip(Column.TooltipText)
				.FillWidth(180));

			const bool bIsColumnVisible = !HiddenColumnNames.Contains(TagName.ToString());
		
			ColumnView->GetHeaderRow()->SetShowGeneratedColumn(TagName, bIsColumnVisible);

			// If we found a tag the matches the column we are currently sorting on, there will be no need to change the column
			for (int32 SortIdx = 0; SortIdx < CurrentSortOrder.Num(); SortIdx++)
			{
				if (TagName == CurrentSortOrder[SortIdx].SortColumn)
				{
					CurrentSortOrder[SortIdx].bSortRelevant = true;
				}
			}
		}

		// If we have a new majority type, add the new type's columns
		if (NewMajorityAssetType != NAME_None)
		{
			FContentBrowserItemDataAttributeValues UnionedItemAttributes;

			// Find an item of this type so we can extract the relevant attribute data from it
			TSharedPtr<FAssetViewItem> MajorityAssetItem;
			for (const TSharedPtr<FAssetViewItem>& FilteredAssetItem : FilteredAssetItems)
			{
				const FContentBrowserItemDataAttributeValue ClassValue = FilteredAssetItem->GetItem().GetItemAttribute(ContentBrowserItemAttributes::ItemTypeName);
				if (ClassValue.IsValid() && ClassValue.GetValue<FName>() == NewMajorityAssetType)
				{
					if (bHasDynamicColumns)
					{
						const FContentBrowserItemDataAttributeValues ItemAttributes = FilteredAssetItem->GetItem().GetItemAttributes(/*bIncludeMetaData*/true);
						UnionedItemAttributes.Append(ItemAttributes); 
						MajorityAssetItem = FilteredAssetItem;
					}
					else
					{
						MajorityAssetItem = FilteredAssetItem;
						break;
					}
				}
			}

			// Determine the columns by querying the reference item
			if (MajorityAssetItem)
			{
				FContentBrowserItemDataAttributeValues ItemAttributes = bHasDynamicColumns ? UnionedItemAttributes : MajorityAssetItem->GetItem().GetItemAttributes(/*bIncludeMetaData*/true);

				// Add a column for every tag that isn't hidden or using a reserved name
				for (const auto& TagPair : ItemAttributes)
				{
					if (IsFixedColumn(TagPair.Key))
					{
						// Reserved name
						continue;
					}

					if (TagPair.Value.GetMetaData().AttributeType == UObject::FAssetRegistryTag::TT_Hidden)
					{
						// Hidden attribute
						continue;
					}

					if (!OnAssetTagWantsToBeDisplayed.IsBound() || OnAssetTagWantsToBeDisplayed.Execute(NewMajorityAssetType, TagPair.Key))
					{
						if (AddedColumns.Contains(TagPair.Key))
						{
							continue;
						}
						AddedColumns.Add(TagPair.Key);

						ColumnView->GetHeaderRow()->AddColumn(
							SHeaderRow::Column(TagPair.Key)
							.SortMode(TAttribute< EColumnSortMode::Type >::Create(TAttribute< EColumnSortMode::Type >::FGetter::CreateSP(this, &SAssetView::GetColumnSortMode, TagPair.Key)))
							.SortPriority(TAttribute< EColumnSortPriority::Type >::Create(TAttribute< EColumnSortPriority::Type >::FGetter::CreateSP(this, &SAssetView::GetColumnSortPriority, TagPair.Key)))
							.OnSort(FOnSortModeChanged::CreateSP(this, &SAssetView::OnSortColumnHeader))
							.DefaultLabel(TagPair.Value.GetMetaData().DisplayName)
							.DefaultTooltip(TagPair.Value.GetMetaData().TooltipText)
							.FillWidth(180));

						const bool bIsColumnVisible = !HiddenColumnNames.Contains(TagPair.Key.ToString());
		
						ColumnView->GetHeaderRow()->SetShowGeneratedColumn(TagPair.Key, bIsColumnVisible);
						
						// If we found a tag the matches the column we are currently sorting on, there will be no need to change the column
						for (int32 SortIdx = 0; SortIdx < CurrentSortOrder.Num(); SortIdx++)
						{
							if (TagPair.Key == CurrentSortOrder[SortIdx].SortColumn)
							{
								CurrentSortOrder[SortIdx].bSortRelevant = true;
							}
						}
					}
				}
			}
		}

		// Are any of the sort columns irrelevant now, if so remove them from the list
		bool CurrentSortChanged = false;
		for (int32 SortIdx = CurrentSortOrder.Num() - 1; SortIdx >= 0; SortIdx--)
		{
			if (!CurrentSortOrder[SortIdx].bSortRelevant)
			{
				CurrentSortOrder.RemoveAt(SortIdx);
				CurrentSortChanged = true;
			}
		}
		if (CurrentSortOrder.Num() > 0 && CurrentSortChanged)
		{
			// Sort order has changed, update the columns keeping those that are relevant
			int32 PriorityNum = EColumnSortPriority::Primary;
			for (int32 SortIdx = 0; SortIdx < CurrentSortOrder.Num(); SortIdx++)
			{
				check(CurrentSortOrder[SortIdx].bSortRelevant);
				if (!SortManager.SetOrToggleSortColumn(static_cast<EColumnSortPriority::Type>(PriorityNum), CurrentSortOrder[SortIdx].SortColumn))
				{
					// Toggle twice so mode is preserved if this isn't a new column assignation
					SortManager.SetOrToggleSortColumn(static_cast<EColumnSortPriority::Type>(PriorityNum), CurrentSortOrder[SortIdx].SortColumn);
				}				
				bPendingSortFilteredItems = true;
				PriorityNum++;
			}
		}
		else if (CurrentSortOrder.Num() == 0)
		{
			// If the current sort column is no longer relevant, revert to "Name" and resort when convenient
			SortManager.ResetSort();
			bPendingSortFilteredItems = true;
		}
	}
}

void SAssetView::OnAssetsAddedToCollection( const FCollectionNameType& Collection, TConstArrayView<FSoftObjectPath> ObjectPaths )
{
	if ( !SourcesData.Collections.Contains( Collection ) )
	{
		return;
	}

	RequestSlowFullListRefresh();
}

void SAssetView::OnAssetsRemovedFromCollection( const FCollectionNameType& Collection, TConstArrayView<FSoftObjectPath> ObjectPaths )
{
	if ( !SourcesData.Collections.Contains( Collection ) )
	{
		return;
	}

	RequestSlowFullListRefresh();
}

void SAssetView::OnCollectionRenamed( const FCollectionNameType& OriginalCollection, const FCollectionNameType& NewCollection )
{
	int32 FoundIndex = INDEX_NONE;
	if ( SourcesData.Collections.Find( OriginalCollection, FoundIndex ) )
	{
		SourcesData.Collections[ FoundIndex ] = NewCollection;
	}
}

void SAssetView::OnCollectionUpdated( const FCollectionNameType& Collection )
{
	// A collection has changed in some way, so we need to refresh our backend list
	RequestSlowFullListRefresh();
}

void SAssetView::OnFrontendFiltersChanged()
{
	RequestQuickFrontendListRefresh();

	// If we're not operating on recursively filtered data, we need to ensure a full slow
	// refresh is performed.
	if ( ShouldFilterRecursively() && !bWereItemsRecursivelyFiltered )
	{
		RequestSlowFullListRefresh();
	}
}

bool SAssetView::IsFrontendFilterActive() const
{
	return ( FrontendFilters.IsValid() && FrontendFilters->Num() > 0 );
}

bool SAssetView::PassesCurrentFrontendFilter(const FContentBrowserItem& Item) const
{
	return !FrontendFilters.IsValid() || FrontendFilters->PassesAllFilters(Item);
}

void SAssetView::SortList(bool bSyncToSelection)
{
	if ( !IsRenamingAsset() )
	{
		SortManager.SortList(FilteredAssetItems, MajorityAssetType, CustomColumns);

		// Update the thumbnails we were using since the order has changed
		bPendingUpdateThumbnails = true;

		if ( bSyncToSelection )
		{
			// Make sure the selection is in view
			const bool bFocusOnSync = false;
			SyncToSelection(bFocusOnSync);
		}

		RefreshList();
		bPendingSortFilteredItems = false;
		LastSortTime = CurrentTime;
	}
	else
	{
		bPendingSortFilteredItems = true;
	}
}

FLinearColor SAssetView::GetThumbnailHintColorAndOpacity() const
{
	//We update this color in tick instead of here as an optimization
	return ThumbnailHintColorAndOpacity;
}

TSharedRef<SWidget> SAssetView::GetViewButtonContent()
{
	SAssetView::RegisterGetViewButtonMenu();

	// Get all menu extenders for this context menu from the content browser module
	FContentBrowserModule& ContentBrowserModule = FModuleManager::GetModuleChecked<FContentBrowserModule>( TEXT("ContentBrowser") );
	const TArray<FContentBrowserMenuExtender>& MenuExtenderDelegates = ContentBrowserModule.GetAllAssetViewViewMenuExtenders();

	TArray<TSharedPtr<FExtender>> Extenders;
	for (const FContentBrowserMenuExtender& Extender : MenuExtenderDelegates)
	{
		if (Extender.IsBound())
		{
			Extenders.Add(Extender.Execute());
		}
	}

	UContentBrowserAssetViewContextMenuContext* Context = NewObject<UContentBrowserAssetViewContextMenuContext>();
	Context->AssetView = SharedThis(this);
	Context->OwningContentBrowser = OwningContentBrowser;

	TSharedPtr<FExtender> MenuExtender = FExtender::Combine(Extenders);
	FToolMenuContext MenuContext(nullptr, MenuExtender, Context);

	if (OnExtendAssetViewOptionsMenuContext.IsBound())
	{
		OnExtendAssetViewOptionsMenuContext.Execute(MenuContext);
	}

	return UToolMenus::Get()->GenerateWidget("ContentBrowser.AssetViewOptions", MenuContext);
}

void SAssetView::RegisterGetViewButtonMenu()
{
	if (!UToolMenus::Get()->IsMenuRegistered("ContentBrowser.AssetViewOptions"))
	{
		UToolMenu* Menu = UToolMenus::Get()->RegisterMenu("ContentBrowser.AssetViewOptions");
		Menu->bCloseSelfOnly = true;
		Menu->AddDynamicSection("DynamicContent", FNewToolMenuDelegate::CreateLambda([](UToolMenu* InMenu)
		{
			if (UContentBrowserAssetViewContextMenuContext* Context = InMenu->FindContext<UContentBrowserAssetViewContextMenuContext>())
			{
				if (Context->AssetView.IsValid())
				{
					Context->AssetView.Pin()->PopulateViewButtonMenu(InMenu);
				}
			}
		}));
	}
}

void SAssetView::PopulateViewButtonMenu(UToolMenu* Menu)
{
	{
		FToolMenuSection& Section = Menu->AddSection("AssetViewType", LOCTEXT("ViewTypeHeading", "View Type"));
		Section.AddMenuEntry(
			"TileView",
			LOCTEXT("TileViewOption", "Tiles"),
			LOCTEXT("TileViewOptionToolTip", "View assets as tiles in a grid."),
			FSlateIcon(),
			FUIAction(
				FExecuteAction::CreateSP( this, &SAssetView::SetCurrentViewTypeFromMenu, EAssetViewType::Tile ),
				FCanExecuteAction(),
				FIsActionChecked::CreateSP( this, &SAssetView::IsCurrentViewType, EAssetViewType::Tile )
				),
			EUserInterfaceActionType::RadioButton
			);

		Section.AddMenuEntry(
			"ListView",
			LOCTEXT("ListViewOption", "List"),
			LOCTEXT("ListViewOptionToolTip", "View assets in a list with thumbnails."),
			FSlateIcon(),
			FUIAction(
				FExecuteAction::CreateSP( this, &SAssetView::SetCurrentViewTypeFromMenu, EAssetViewType::List ),
				FCanExecuteAction(),
				FIsActionChecked::CreateSP( this, &SAssetView::IsCurrentViewType, EAssetViewType::List )
				),
			EUserInterfaceActionType::RadioButton
			);

		Section.AddMenuEntry(
			"ColumnView",
			LOCTEXT("ColumnViewOption", "Columns"),
			LOCTEXT("ColumnViewOptionToolTip", "View assets in a list with columns of details."),
			FSlateIcon(),
			FUIAction(
				FExecuteAction::CreateSP( this, &SAssetView::SetCurrentViewTypeFromMenu, EAssetViewType::Column ),
				FCanExecuteAction(),
				FIsActionChecked::CreateSP( this, &SAssetView::IsCurrentViewType, EAssetViewType::Column )
				),
			EUserInterfaceActionType::RadioButton
			);
	}

	if(TSharedPtr<SFilterList> FilterBarPinned = FilterBar.Pin())
	{
		FToolMenuSection& Section = Menu->AddSection("FilterBar", LOCTEXT("FilterBarHeading", "Filter Display"));

		Section.AddMenuEntry(
		"VerticalLayout",
		LOCTEXT("FilterListVerticalLayout", "Vertical"),
		LOCTEXT("FilterListVerticalLayoutToolTip", "Swap to a vertical layout for the filter bar"),
		FSlateIcon(),
		FUIAction(
			FExecuteAction::CreateLambda([FilterBarPinned]()
			{
				if(FilterBarPinned->GetFilterLayout() != EFilterBarLayout::Vertical)
				{
					FilterBarPinned->SetFilterLayout(EFilterBarLayout::Vertical);
				}
			}),
			FCanExecuteAction(),
			FIsActionChecked::CreateLambda([FilterBarPinned]() { return FilterBarPinned->GetFilterLayout() == EFilterBarLayout::Vertical; })),
		EUserInterfaceActionType::RadioButton
	);

		Section.AddMenuEntry(
			"HorizontalLayout",
			LOCTEXT("FilterListHorizontalLayout", "Horizontal"),
			LOCTEXT("FilterListHorizontalLayoutToolTip", "Swap to a Horizontal layout for the filter bar"),
			FSlateIcon(),
			FUIAction(
			FExecuteAction::CreateLambda([FilterBarPinned]()
				{
					if(FilterBarPinned->GetFilterLayout() != EFilterBarLayout::Horizontal)
					{
						FilterBarPinned->SetFilterLayout(EFilterBarLayout::Horizontal);
					}
				}),
				FCanExecuteAction(),
				FIsActionChecked::CreateLambda([FilterBarPinned]() { return FilterBarPinned->GetFilterLayout() == EFilterBarLayout::Horizontal; })),
			EUserInterfaceActionType::RadioButton
		);
	}

	{
		FToolMenuSection& Section = Menu->AddSection("View", LOCTEXT("ViewHeading", "View"));

		Section.AddMenuEntry(
			"ShowFolders",
			LOCTEXT("ShowFoldersOption", "Show Folders"),
			LOCTEXT("ShowFoldersOptionToolTip", "Show folders in the view as well as assets?"),
			FSlateIcon(),
			FUIAction(
				FExecuteAction::CreateSP( this, &SAssetView::ToggleShowFolders ),
				FCanExecuteAction::CreateSP( this, &SAssetView::IsToggleShowFoldersAllowed ),
				FIsActionChecked::CreateSP( this, &SAssetView::IsShowingFolders )
			),
			EUserInterfaceActionType::ToggleButton
		);

		Section.AddMenuEntry(
			"ShowEmptyFolders",
			LOCTEXT("ShowEmptyFoldersOption", "Show Empty Folders"),
			LOCTEXT("ShowEmptyFoldersOptionToolTip", "Show empty folders in the view as well as assets?"),
			FSlateIcon(),
			FUIAction(
				FExecuteAction::CreateSP(this, &SAssetView::ToggleShowEmptyFolders),
				FCanExecuteAction::CreateSP(this, &SAssetView::IsToggleShowEmptyFoldersAllowed),
				FIsActionChecked::CreateSP(this, &SAssetView::IsShowingEmptyFolders)
			),
			EUserInterfaceActionType::ToggleButton
		);

		Section.AddMenuEntry(
			"ShowFavorite",
			LOCTEXT("ShowFavoriteOptions", "Show Favorites"),
			LOCTEXT("ShowFavoriteOptionToolTip", "Show the favorite folders in the view?"),
			FSlateIcon(),
			FUIAction(
				FExecuteAction::CreateSP(this, &SAssetView::ToggleShowFavorites),
				FCanExecuteAction::CreateSP(this, &SAssetView::IsToggleShowFavoritesAllowed),
				FIsActionChecked::CreateSP(this, &SAssetView::IsShowingFavorites)
			),
			EUserInterfaceActionType::ToggleButton
		);

		Section.AddMenuEntry(
			"FilterRecursively",
			LOCTEXT("FilterRecursivelyOption", "Filter Recursively"),
			LOCTEXT("FilterRecursivelyOptionToolTip", "Should filters apply recursively in the view?"),
			FSlateIcon(),
			FUIAction(
				FExecuteAction::CreateSP(this, &SAssetView::ToggleFilteringRecursively),
				FCanExecuteAction::CreateSP(this, &SAssetView::IsToggleFilteringRecursivelyAllowed),
				FIsActionChecked::CreateSP(this, &SAssetView::IsFilteringRecursively)
			),
			EUserInterfaceActionType::ToggleButton
		);

		Section.AddMenuEntry(
			"ShowAllFolder",
			LOCTEXT("ShowAllFolderOption", "Show All Folder"),
			LOCTEXT("ShowAllFolderOptionToolTip", "Show the all folder in the view?"),
			FSlateIcon(),
			FUIAction(
				FExecuteAction::CreateSP(this, &SAssetView::ToggleShowAllFolder),
				FCanExecuteAction(),
				FIsActionChecked::CreateSP(this, &SAssetView::IsShowingAllFolder)
			),
			EUserInterfaceActionType::ToggleButton
		);

		Section.AddMenuEntry(
			"OrganizeFolders",
			LOCTEXT("OrganizeFoldersOption", "Organize Folders"),
			LOCTEXT("OrganizeFoldersOptionToolTip", "Organize folders in the view?"),
			FSlateIcon(),
			FUIAction(
				FExecuteAction::CreateSP(this, &SAssetView::ToggleOrganizeFolders),
				FCanExecuteAction(),
				FIsActionChecked::CreateSP(this, &SAssetView::IsOrganizingFolders)
			),
			EUserInterfaceActionType::ToggleButton
		);

		if (bShowPathViewFilters)
		{
			Section.AddSubMenu(
				"PathViewFilters",
				LOCTEXT("PathViewFilters", "Path View Filters"),
				LOCTEXT("PathViewFilters_ToolTip", "Path View Filters"),
				FNewToolMenuDelegate());
		}
	}

	{
		FToolMenuSection& Section = Menu->AddSection("Content", LOCTEXT("ContentHeading", "Content"));
		Section.AddMenuEntry(
			"ShowCppClasses",
			LOCTEXT("ShowCppClassesOption", "Show C++ Classes"),
			LOCTEXT("ShowCppClassesOptionToolTip", "Show C++ classes in the view?"),
			FSlateIcon(),
			FUIAction(
				FExecuteAction::CreateSP( this, &SAssetView::ToggleShowCppContent ),
				FCanExecuteAction::CreateSP( this, &SAssetView::IsToggleShowCppContentAllowed ),
				FIsActionChecked::CreateSP( this, &SAssetView::IsShowingCppContent )
			),
			EUserInterfaceActionType::ToggleButton
		);

		Section.AddMenuEntry(
			"ShowDevelopersContent",
			LOCTEXT("ShowDevelopersContentOption", "Show Developers Content"),
			LOCTEXT("ShowDevelopersContentOptionToolTip", "Show developers content in the view?"),
			FSlateIcon(),
			FUIAction(
				FExecuteAction::CreateSP( this, &SAssetView::ToggleShowDevelopersContent ),
				FCanExecuteAction::CreateSP( this, &SAssetView::IsToggleShowDevelopersContentAllowed ),
				FIsActionChecked::CreateSP( this, &SAssetView::IsShowingDevelopersContent )
				),
			EUserInterfaceActionType::ToggleButton
		);

		Section.AddMenuEntry(
			"ShowEngineFolder",
			LOCTEXT("ShowEngineFolderOption", "Show Engine Content"),
			LOCTEXT("ShowEngineFolderOptionToolTip", "Show engine content in the view?"),
			FSlateIcon(),
			FUIAction(
				FExecuteAction::CreateSP( this, &SAssetView::ToggleShowEngineContent ),
				FCanExecuteAction::CreateSP( this, &SAssetView::IsToggleShowEngineContentAllowed),
				FIsActionChecked::CreateSP( this, &SAssetView::IsShowingEngineContent )
			),
			EUserInterfaceActionType::ToggleButton
		);

		Section.AddMenuEntry(
			"ShowPluginFolder",
			LOCTEXT("ShowPluginFolderOption", "Show Plugin Content"),
			LOCTEXT("ShowPluginFolderOptionToolTip", "Show plugin content in the view?"),
			FSlateIcon(),
			FUIAction(
				FExecuteAction::CreateSP( this, &SAssetView::ToggleShowPluginContent ),
				FCanExecuteAction::CreateSP(this, &SAssetView::IsToggleShowPluginContentAllowed),
				FIsActionChecked::CreateSP( this, &SAssetView::IsShowingPluginContent )
			),
			EUserInterfaceActionType::ToggleButton
		);

		Section.AddMenuEntry(
			"ShowLocalizedContent",
			LOCTEXT("ShowLocalizedContentOption", "Show Localized Content"),
			LOCTEXT("ShowLocalizedContentOptionToolTip", "Show localized content in the view?"),
			FSlateIcon(),
			FUIAction(
				FExecuteAction::CreateSP(this, &SAssetView::ToggleShowLocalizedContent),
				FCanExecuteAction::CreateSP(this, &SAssetView::IsToggleShowLocalizedContentAllowed),
				FIsActionChecked::CreateSP(this, &SAssetView::IsShowingLocalizedContent)
				),
			EUserInterfaceActionType::ToggleButton
			);
	}

	{
		FToolMenuSection& Section = Menu->AddSection("Search", LOCTEXT("SearchHeading", "Search"));
		Section.AddMenuEntry(
			"IncludeClassName",
			LOCTEXT("IncludeClassNameOption", "Search Asset Class Names"),
			LOCTEXT("IncludeClassesNameOptionTooltip", "Include asset type names in search criteria?  (e.g. Blueprint, Texture, Sound)"),
			FSlateIcon(),
			FUIAction(
				FExecuteAction::CreateSP(this, &SAssetView::ToggleIncludeClassNames),
				FCanExecuteAction::CreateSP(this, &SAssetView::IsToggleIncludeClassNamesAllowed),
				FIsActionChecked::CreateSP(this, &SAssetView::IsIncludingClassNames)
			),
			EUserInterfaceActionType::ToggleButton
		);

		Section.AddMenuEntry(
			"IncludeAssetPath",
			LOCTEXT("IncludeAssetPathOption", "Search Asset Path"),
			LOCTEXT("IncludeAssetPathOptionTooltip", "Include entire asset path in search criteria?"),
			FSlateIcon(),
			FUIAction(
				FExecuteAction::CreateSP(this, &SAssetView::ToggleIncludeAssetPaths),
				FCanExecuteAction::CreateSP(this, &SAssetView::IsToggleIncludeAssetPathsAllowed),
				FIsActionChecked::CreateSP(this, &SAssetView::IsIncludingAssetPaths)
			),
			EUserInterfaceActionType::ToggleButton
		);

		Section.AddMenuEntry(
			"IncludeCollectionName",
			LOCTEXT("IncludeCollectionNameOption", "Search Collection Names"),
			LOCTEXT("IncludeCollectionNameOptionTooltip", "Include Collection names in search criteria?"),
			FSlateIcon(),
			FUIAction(
				FExecuteAction::CreateSP(this, &SAssetView::ToggleIncludeCollectionNames),
				FCanExecuteAction::CreateSP(this, &SAssetView::IsToggleIncludeCollectionNamesAllowed),
				FIsActionChecked::CreateSP(this, &SAssetView::IsIncludingCollectionNames)
			),
			EUserInterfaceActionType::ToggleButton
		);
	}

	{
		FToolMenuSection& Section = Menu->AddSection("AssetThumbnails", LOCTEXT("ThumbnailsHeading", "Thumbnails"));

		auto CreateThumbnailSizeSubMenu = [this](UToolMenu* SubMenu)
		{
			FToolMenuSection& SizeSection = SubMenu->AddSection("ThumbnailSizes");
			
			for (int32 EnumValue = (int32)EThumbnailSize::Tiny; EnumValue < (int32)EThumbnailSize::MAX; ++EnumValue)
			{
				SizeSection.AddMenuEntry(
					NAME_None,
					SAssetView::ThumbnailSizeToDisplayName((EThumbnailSize)EnumValue),
					FText::GetEmpty(),
					FSlateIcon(),
					FUIAction(
						FExecuteAction::CreateSP(this, &SAssetView::OnThumbnailSizeChanged, (EThumbnailSize)EnumValue),
						FCanExecuteAction::CreateSP(this, &SAssetView::IsThumbnailScalingAllowed),
						FIsActionChecked::CreateSP(this, &SAssetView::IsThumbnailSizeChecked, (EThumbnailSize)EnumValue)
					),
					EUserInterfaceActionType::RadioButton
				);
			}
		};
		Section.AddEntry(FToolMenuEntry::InitSubMenu(
			"ThumbnailSize",
			LOCTEXT("ThumbnailSize", "Thumbnail Size"),
			LOCTEXT("ThumbnailSizeToolTip", "Adjust the size of thumbnails."),
			FNewToolMenuDelegate::CreateLambda(CreateThumbnailSizeSubMenu)
		));

		Section.AddMenuEntry(
			"ThumbnailEditMode",
			LOCTEXT("ThumbnailEditModeOption", "Thumbnail Edit Mode"),
			LOCTEXT("ThumbnailEditModeOptionToolTip", "Toggle thumbnail editing mode. When in this mode you can rotate the camera on 3D thumbnails by dragging them."),
			FSlateIcon(),
			FUIAction(
				FExecuteAction::CreateSP( this, &SAssetView::ToggleThumbnailEditMode ),
				FCanExecuteAction::CreateSP( this, &SAssetView::IsThumbnailEditModeAllowed ),
				FIsActionChecked::CreateSP( this, &SAssetView::IsThumbnailEditMode )
				),
			EUserInterfaceActionType::ToggleButton
			);

		Section.AddMenuEntry(
			"RealTimeThumbnails",
			LOCTEXT("RealTimeThumbnailsOption", "Real-Time Thumbnails"),
			LOCTEXT("RealTimeThumbnailsOptionToolTip", "Renders the assets thumbnails in real-time"),
			FSlateIcon(),
			FUIAction(
				FExecuteAction::CreateSP( this, &SAssetView::ToggleRealTimeThumbnails ),
				FCanExecuteAction::CreateSP( this, &SAssetView::CanShowRealTimeThumbnails ),
				FIsActionChecked::CreateSP( this, &SAssetView::IsShowingRealTimeThumbnails )
			),
			EUserInterfaceActionType::ToggleButton
			);
	}

	if (GetColumnViewVisibility() == EVisibility::Visible)
	{
		{
			FToolMenuSection& Section = Menu->AddSection("AssetColumns", LOCTEXT("ToggleColumnsHeading", "Columns"));

			Section.AddMenuEntry(
				"ResetColumns",
				LOCTEXT("ResetColumns", "Reset Columns"),
				LOCTEXT("ResetColumnsToolTip", "Reset all columns to be visible again."),
				FSlateIcon(),
				FUIAction(FExecuteAction::CreateSP(this, &SAssetView::ResetColumns)),
				EUserInterfaceActionType::Button
				);

			Section.AddMenuEntry(
				"ExportColumns",
				LOCTEXT("ExportColumns", "Export to CSV"),
				LOCTEXT("ExportColumnsToolTip", "Export column data to CSV."),
				FSlateIcon(),
				FUIAction(FExecuteAction::CreateSP(this, &SAssetView::ExportColumns)),
				EUserInterfaceActionType::Button
			);
		}
	}
}

void SAssetView::ToggleShowFolders()
{
	check(IsToggleShowFoldersAllowed());

	bool bNewState = !GetDefault<UContentBrowserSettings>()->DisplayFolders;

	if (FContentBrowserInstanceConfig* Config = GetContentBrowserConfig())
	{
		bNewState = !Config->bShowFolders;
		Config->bShowFolders = bNewState;
		UContentBrowserConfig::Get()->SaveEditorConfig();
	}

	GetMutableDefault<UContentBrowserSettings>()->DisplayFolders = bNewState;
	GetMutableDefault<UContentBrowserSettings>()->PostEditChange();
}

bool SAssetView::IsToggleShowFoldersAllowed() const
{
	return bCanShowFolders;
}

bool SAssetView::IsShowingFolders() const
{
	if (!IsToggleShowFoldersAllowed())
	{
		return false;
	}
	
	if (const FContentBrowserInstanceConfig* Config = GetContentBrowserConfig())
	{
		return Config->bShowFolders;
	}

	return GetDefault<UContentBrowserSettings>()->DisplayFolders;
}

bool SAssetView::IsShowingReadOnlyFolders() const
{
	return bCanShowReadOnlyFolders;
}

void SAssetView::ToggleShowEmptyFolders()
{
	check(IsToggleShowEmptyFoldersAllowed());

	bool bNewState = !GetDefault<UContentBrowserSettings>()->DisplayEmptyFolders;

	if (FContentBrowserInstanceConfig* Config = GetContentBrowserConfig())
	{
		bNewState = !Config->bShowEmptyFolders;
		Config->bShowEmptyFolders = bNewState;
		UContentBrowserConfig::Get()->SaveEditorConfig();
	}
	
	GetMutableDefault<UContentBrowserSettings>()->DisplayEmptyFolders = !GetDefault<UContentBrowserSettings>()->DisplayEmptyFolders;
	GetMutableDefault<UContentBrowserSettings>()->PostEditChange();
}

bool SAssetView::IsToggleShowEmptyFoldersAllowed() const
{
	return bCanShowFolders;
}

bool SAssetView::IsShowingEmptyFolders() const
{
	if (!IsToggleShowEmptyFoldersAllowed())
	{
		return false;
	}

	if (const FContentBrowserInstanceConfig* Config = GetContentBrowserConfig())
	{
		return Config->bShowEmptyFolders;
	}

	return GetDefault<UContentBrowserSettings>()->DisplayEmptyFolders;
}

void SAssetView::ToggleRealTimeThumbnails()
{
	check(CanShowRealTimeThumbnails());

	bool bNewState = !IsShowingRealTimeThumbnails();

	GetMutableDefault<UContentBrowserSettings>()->RealTimeThumbnails = bNewState;
	GetMutableDefault<UContentBrowserSettings>()->PostEditChange();
}

bool SAssetView::CanShowRealTimeThumbnails() const
{
	return bCanShowRealTimeThumbnails;
}

bool SAssetView::IsShowingRealTimeThumbnails() const
{
	if (!CanShowRealTimeThumbnails())
	{
		return false;
	}

	return GetDefault<UContentBrowserSettings>()->RealTimeThumbnails;
}

void SAssetView::ToggleShowPluginContent()
{
	check(IsToggleShowPluginContentAllowed());
<<<<<<< HEAD

	bool bNewState = !GetDefault<UContentBrowserSettings>()->GetDisplayPluginFolders();

=======

	bool bNewState = !GetDefault<UContentBrowserSettings>()->GetDisplayPluginFolders();

>>>>>>> 4af6daef
	if (FContentBrowserInstanceConfig* EditorConfig = GetContentBrowserConfig())
	{
		bNewState = !EditorConfig->bShowPluginContent;
		EditorConfig->bShowPluginContent = bNewState;
		UContentBrowserConfig::Get()->SaveEditorConfig();
	}

	GetMutableDefault<UContentBrowserSettings>()->SetDisplayPluginFolders(bNewState);
	GetMutableDefault<UContentBrowserSettings>()->PostEditChange();
}

bool SAssetView::IsShowingPluginContent() const
{
	if (bForceShowPluginContent)
	{
		return true;
	}

	if (const FContentBrowserInstanceConfig* Config = GetContentBrowserConfig())
	{
		return Config->bShowPluginContent;
	}

	return GetDefault<UContentBrowserSettings>()->GetDisplayPluginFolders();
}

void SAssetView::ToggleShowEngineContent()
{
	check(IsToggleShowEngineContentAllowed());

	bool bNewState = !GetDefault<UContentBrowserSettings>()->GetDisplayEngineFolder();

	if (FContentBrowserInstanceConfig* EditorConfig = GetContentBrowserConfig())
	{
		bNewState = !EditorConfig->bShowEngineContent;
		EditorConfig->bShowEngineContent = bNewState;
		UContentBrowserConfig::Get()->SaveEditorConfig();
	}

	GetMutableDefault<UContentBrowserSettings>()->SetDisplayEngineFolder(bNewState);
	GetMutableDefault<UContentBrowserSettings>()->PostEditChange();
}

bool SAssetView::IsShowingEngineContent() const
{
	if (bForceShowEngineContent)
	{
		return true;
	}

	if (const FContentBrowserInstanceConfig* Config = GetContentBrowserConfig())
	{
		return Config->bShowEngineContent;
	}

	return GetDefault<UContentBrowserSettings>()->GetDisplayEngineFolder();
}

void SAssetView::ToggleShowDevelopersContent()
{
	check(IsToggleShowDevelopersContentAllowed());

	bool bNewState = !GetDefault<UContentBrowserSettings>()->GetDisplayDevelopersFolder();

	if (FContentBrowserInstanceConfig* EditorConfig = GetContentBrowserConfig())
	{
		bNewState = !EditorConfig->bShowDeveloperContent;
		EditorConfig->bShowDeveloperContent = bNewState;
		UContentBrowserConfig::Get()->SaveEditorConfig();
	}

	GetMutableDefault<UContentBrowserSettings>()->SetDisplayDevelopersFolder(bNewState);
	GetMutableDefault<UContentBrowserSettings>()->PostEditChange();
}

bool SAssetView::IsToggleShowDevelopersContentAllowed() const
{
	return bCanShowDevelopersFolder;
}

bool SAssetView::IsToggleShowEngineContentAllowed() const
{
	return !bForceShowEngineContent;
}

bool SAssetView::IsToggleShowPluginContentAllowed() const
{
	return !bForceShowPluginContent;
}

bool SAssetView::IsShowingDevelopersContent() const
{
	if (!IsToggleShowDevelopersContentAllowed())
	{
		return false;
	}

	if (const FContentBrowserInstanceConfig* Config = GetContentBrowserConfig())
	{
		return Config->bShowDeveloperContent;
	}

	return GetDefault<UContentBrowserSettings>()->GetDisplayDevelopersFolder();
}

void SAssetView::ToggleShowLocalizedContent()
{
	check(IsToggleShowLocalizedContentAllowed());

	bool bNewState = !GetDefault<UContentBrowserSettings>()->GetDisplayL10NFolder();

	if (FContentBrowserInstanceConfig* Config = GetContentBrowserConfig())
	{
		bNewState = !Config->bShowLocalizedContent;
		Config->bShowLocalizedContent = bNewState;
		UContentBrowserConfig::Get()->SaveEditorConfig();
	}

	GetMutableDefault<UContentBrowserSettings>()->SetDisplayL10NFolder(bNewState);
	GetMutableDefault<UContentBrowserSettings>()->PostEditChange();
}

bool SAssetView::IsToggleShowLocalizedContentAllowed() const
{
	return true;
}

bool SAssetView::IsShowingLocalizedContent() const
{
	if (!IsToggleShowLocalizedContentAllowed())
	{
		return false;
	}

	if (const FContentBrowserInstanceConfig* Config = GetContentBrowserConfig())
	{
		return Config->bShowLocalizedContent;
	}

	return GetDefault<UContentBrowserSettings>()->GetDisplayL10NFolder();
}

void SAssetView::ToggleShowFavorites()
{
	check(IsToggleShowFavoritesAllowed());

	bool bNewState = !GetDefault<UContentBrowserSettings>()->GetDisplayFavorites();

	if (FContentBrowserInstanceConfig* Config = GetContentBrowserConfig())
	{
		bNewState = !Config->bShowFavorites;
		Config->bShowFavorites = bNewState;
		UContentBrowserConfig::Get()->SaveEditorConfig();
	}

	GetMutableDefault<UContentBrowserSettings>()->SetDisplayFavorites(bNewState);
	GetMutableDefault<UContentBrowserSettings>()->PostEditChange();
}

bool SAssetView::IsToggleShowFavoritesAllowed() const
{
	return bCanShowFavorites;
}

bool SAssetView::IsShowingFavorites() const
{
	if (!IsToggleShowFavoritesAllowed())
	{
		return false;
	}
<<<<<<< HEAD
=======

	if (const FContentBrowserInstanceConfig* Config = GetContentBrowserConfig())
	{
		return Config->bShowFavorites;
	}

	return GetDefault<UContentBrowserSettings>()->GetDisplayFavorites();
}

void SAssetView::ToggleDockCollections()
{
	check(IsToggleDockCollectionsAllowed()); 

	bool bNewState = !GetDefault<UContentBrowserSettings>()->GetDockCollections();

	if (FContentBrowserInstanceConfig* Config = GetContentBrowserConfig())
	{
		bNewState = !Config->bCollectionsDocked;
		Config->bCollectionsDocked = bNewState;
		UContentBrowserConfig::Get()->SaveEditorConfig();
	}

	GetMutableDefault<UContentBrowserSettings>()->SetDockCollections(bNewState);
	GetMutableDefault<UContentBrowserSettings>()->PostEditChange();
}
>>>>>>> 4af6daef

	if (const FContentBrowserInstanceConfig* Config = GetContentBrowserConfig())
	{
		return Config->bShowFavorites;
	}

<<<<<<< HEAD
	return GetDefault<UContentBrowserSettings>()->GetDisplayFavorites();
=======
bool SAssetView::HasDockedCollections() const
{
	if (!IsToggleDockCollectionsAllowed())
	{
		return false;
	}

	if (const FContentBrowserInstanceConfig* Config = GetContentBrowserConfig())
	{
		return Config->bCollectionsDocked;
	}

	return GetDefault<UContentBrowserSettings>()->GetDockCollections();
>>>>>>> 4af6daef
}

void SAssetView::ToggleShowCppContent()
{
	check(IsToggleShowCppContentAllowed());

	bool bNewState = !GetDefault<UContentBrowserSettings>()->GetDisplayCppFolders();

	if (FContentBrowserInstanceConfig* Config = GetContentBrowserConfig())
	{
		bNewState = !Config->bShowCppFolders;
		Config->bShowCppFolders = bNewState;
		UContentBrowserConfig::Get()->SaveEditorConfig();
	}

	GetMutableDefault<UContentBrowserSettings>()->SetDisplayCppFolders(bNewState);
	GetMutableDefault<UContentBrowserSettings>()->PostEditChange();
}

bool SAssetView::IsToggleShowCppContentAllowed() const
{
	return bCanShowClasses;
}

bool SAssetView::IsShowingCppContent() const
{
	if (!IsToggleShowCppContentAllowed())
	{
		return false;
	}

	if (const FContentBrowserInstanceConfig* Config = GetContentBrowserConfig())
	{
		return Config->bShowCppFolders;
	}
	
	return GetDefault<UContentBrowserSettings>()->GetDisplayCppFolders();
}

void SAssetView::ToggleIncludeClassNames()
{
	check(IsToggleIncludeClassNamesAllowed());

	bool bNewState = !GetDefault<UContentBrowserSettings>()->GetIncludeClassNames();

	if (FContentBrowserInstanceConfig* Config = GetContentBrowserConfig())
	{
		bNewState = !Config->bSearchClasses;
		Config->bSearchClasses = bNewState;
		UContentBrowserConfig::Get()->SaveEditorConfig();
	}

	GetMutableDefault<UContentBrowserSettings>()->SetIncludeClassNames(bNewState);
	GetMutableDefault<UContentBrowserSettings>()->PostEditChange();

	OnSearchOptionsChanged.ExecuteIfBound();
}

bool SAssetView::IsToggleIncludeClassNamesAllowed() const
{
	return true;
}

bool SAssetView::IsIncludingClassNames() const
{
	if (!IsToggleIncludeClassNamesAllowed())
	{
		return false;
	}

	if (const FContentBrowserInstanceConfig* Config = GetContentBrowserConfig())
	{
		return Config->bSearchClasses;
	}
	
	return GetDefault<UContentBrowserSettings>()->GetIncludeClassNames();
}

void SAssetView::ToggleIncludeAssetPaths()
{
	check(IsToggleIncludeAssetPathsAllowed());

	bool bNewState = !GetDefault<UContentBrowserSettings>()->GetIncludeAssetPaths();

	if (FContentBrowserInstanceConfig* Config = GetContentBrowserConfig())
	{
		bNewState = !Config->bSearchAssetPaths;
		Config->bSearchAssetPaths = bNewState;
		UContentBrowserConfig::Get()->SaveEditorConfig();
	}

	GetMutableDefault<UContentBrowserSettings>()->SetIncludeAssetPaths(bNewState);
	GetMutableDefault<UContentBrowserSettings>()->PostEditChange();

	OnSearchOptionsChanged.ExecuteIfBound();
}

bool SAssetView::IsToggleIncludeAssetPathsAllowed() const
{
	return true;
}

bool SAssetView::IsIncludingAssetPaths() const
{
	if (!IsToggleIncludeAssetPathsAllowed())
	{
		return false;
	}

	if (const FContentBrowserInstanceConfig* Config = GetContentBrowserConfig())
	{
		return Config->bSearchAssetPaths;
	}
	
	return GetDefault<UContentBrowserSettings>()->GetIncludeAssetPaths();
}

void SAssetView::ToggleIncludeCollectionNames()
{
	check(IsToggleIncludeCollectionNamesAllowed());

	bool bNewState = !GetDefault<UContentBrowserSettings>()->GetIncludeCollectionNames();

	if (FContentBrowserInstanceConfig* Config = GetContentBrowserConfig())
	{
		bNewState = !Config->bSearchCollections;
		Config->bSearchCollections = bNewState;
		UContentBrowserConfig::Get()->SaveEditorConfig();
	}

	GetMutableDefault<UContentBrowserSettings>()->SetIncludeCollectionNames(bNewState);
	GetMutableDefault<UContentBrowserSettings>()->PostEditChange();

	OnSearchOptionsChanged.ExecuteIfBound();
}

bool SAssetView::IsToggleIncludeCollectionNamesAllowed() const
{
	return true;
}

bool SAssetView::IsIncludingCollectionNames() const
{
	if (!IsToggleIncludeCollectionNamesAllowed())
	{
		return false;
	}
	
	if (const FContentBrowserInstanceConfig* Config = GetContentBrowserConfig())
	{
		return Config->bSearchCollections;
	}
	
	return GetDefault<UContentBrowserSettings>()->GetIncludeCollectionNames();
}

void SAssetView::SetCurrentViewType(EAssetViewType::Type NewType)
{
	if ( ensure(NewType != EAssetViewType::MAX) && NewType != CurrentViewType )
	{
		ResetQuickJump();

		CurrentViewType = NewType;
		CreateCurrentView();

		SyncToSelection();

		// Clear relevant thumbnails to render fresh ones in the new view if needed
		RelevantThumbnails.Reset();
		VisibleItems.Reset();

		if ( NewType == EAssetViewType::Tile )
		{
			CurrentThumbnailSize = TileViewThumbnailSize;
			bPendingUpdateThumbnails = true;
		}
		else if ( NewType == EAssetViewType::List )
		{
			CurrentThumbnailSize = ListViewThumbnailSize;
			bPendingUpdateThumbnails = true;
		}
		else if ( NewType == EAssetViewType::Column )
		{
			// No thumbnails, but we do need to refresh filtered items to determine a majority asset type
			MajorityAssetType = NAME_None;
			RefreshFilteredItems();
			SortList();
		}

		if (FAssetViewInstanceConfig* Config = GetAssetViewConfig())
		{
<<<<<<< HEAD
			Config->ViewType = (int32) NewType;
=======
			Config->ViewType = (uint8) NewType;
>>>>>>> 4af6daef
			UAssetViewConfig::Get()->SaveEditorConfig();
		}
	}
}

void SAssetView::SetCurrentThumbnailSize(EThumbnailSize NewThumbnailSize)
{
	if (ThumbnailSize != NewThumbnailSize)
	{
		OnThumbnailSizeChanged(NewThumbnailSize);
	}
}

void SAssetView::SetCurrentViewTypeFromMenu(EAssetViewType::Type NewType)
{
	if (NewType != CurrentViewType)
	{
		SetCurrentViewType(NewType);
	}
}

void SAssetView::CreateCurrentView()
{
	TileView.Reset();
	ListView.Reset();
	ColumnView.Reset();

	TSharedRef<SWidget> NewView = SNullWidget::NullWidget;
	switch (CurrentViewType)
	{
		case EAssetViewType::Tile:
			TileView = CreateTileView();
			NewView = CreateShadowOverlay(TileView.ToSharedRef());
			break;
		case EAssetViewType::List:
			ListView = CreateListView();
			NewView = CreateShadowOverlay(ListView.ToSharedRef());
			break;
		case EAssetViewType::Column:
			ColumnView = CreateColumnView();
			NewView = CreateShadowOverlay(ColumnView.ToSharedRef());
			break;
	}
	
	ViewContainer->SetContent( NewView );
}

TSharedRef<SWidget> SAssetView::CreateShadowOverlay( TSharedRef<STableViewBase> Table )
{
	if (bForceHideScrollbar)
	{
		return Table;
	}

	return SNew(SScrollBorder, Table)
		[
			Table
		];
}

EAssetViewType::Type SAssetView::GetCurrentViewType() const
{
	return CurrentViewType;
}

bool SAssetView::IsCurrentViewType(EAssetViewType::Type ViewType) const
{
	return GetCurrentViewType() == ViewType;
}

void SAssetView::FocusList() const
{
	switch ( GetCurrentViewType() )
	{
		case EAssetViewType::List: FSlateApplication::Get().SetKeyboardFocus(ListView, EFocusCause::SetDirectly); break;
		case EAssetViewType::Tile: FSlateApplication::Get().SetKeyboardFocus(TileView, EFocusCause::SetDirectly); break;
		case EAssetViewType::Column: FSlateApplication::Get().SetKeyboardFocus(ColumnView, EFocusCause::SetDirectly); break;
	}
}

void SAssetView::RefreshList()
{
	switch ( GetCurrentViewType() )
	{
		case EAssetViewType::List: ListView->RequestListRefresh(); break;
		case EAssetViewType::Tile: TileView->RequestListRefresh(); break;
		case EAssetViewType::Column: ColumnView->RequestListRefresh(); break;
	}
}

void SAssetView::SetSelection(const TSharedPtr<FAssetViewItem>& Item)
{
	switch ( GetCurrentViewType() )
	{
		case EAssetViewType::List: ListView->SetSelection(Item); break;
		case EAssetViewType::Tile: TileView->SetSelection(Item); break;
		case EAssetViewType::Column: ColumnView->SetSelection(Item); break;
	}
}

void SAssetView::SetItemSelection(const TSharedPtr<FAssetViewItem>& Item, bool bSelected, const ESelectInfo::Type SelectInfo)
{
	switch ( GetCurrentViewType() )
	{
		case EAssetViewType::List: ListView->SetItemSelection(Item, bSelected, SelectInfo); break;
		case EAssetViewType::Tile: TileView->SetItemSelection(Item, bSelected, SelectInfo); break;
		case EAssetViewType::Column: ColumnView->SetItemSelection(Item, bSelected, SelectInfo); break;
	}
}

void SAssetView::RequestScrollIntoView(const TSharedPtr<FAssetViewItem>& Item)
{
	switch ( GetCurrentViewType() )
	{
		case EAssetViewType::List: ListView->RequestScrollIntoView(Item); break;
		case EAssetViewType::Tile: TileView->RequestScrollIntoView(Item); break;
		case EAssetViewType::Column: ColumnView->RequestScrollIntoView(Item); break;
	}
}

void SAssetView::OnOpenAssetsOrFolders()
{
	if (OnItemsActivated.IsBound())
	{
		OnInteractDuringFiltering();
		const TArray<FContentBrowserItem> SelectedItems = GetSelectedItems();
		OnItemsActivated.Execute(SelectedItems, EAssetTypeActivationMethod::Opened);
	}
}

void SAssetView::OnPreviewAssets()
{
	if (OnItemsActivated.IsBound())
	{
		OnInteractDuringFiltering();
		const TArray<FContentBrowserItem> SelectedItems = GetSelectedItems();
		OnItemsActivated.Execute(SelectedItems, EAssetTypeActivationMethod::Previewed);
	}
}

void SAssetView::ClearSelection(bool bForceSilent)
{
	const bool bTempBulkSelectingValue = bForceSilent ? true : bBulkSelecting;
	TGuardValue<bool> Guard(bBulkSelecting, bTempBulkSelectingValue);
	switch ( GetCurrentViewType() )
	{
		case EAssetViewType::List: ListView->ClearSelection(); break;
		case EAssetViewType::Tile: TileView->ClearSelection(); break;
		case EAssetViewType::Column: ColumnView->ClearSelection(); break;
	}
}

TSharedRef<ITableRow> SAssetView::MakeListViewWidget(TSharedPtr<FAssetViewItem> AssetItem, const TSharedRef<STableViewBase>& OwnerTable)
{
	if ( !ensure(AssetItem.IsValid()) )
	{
		return SNew( STableRow<TSharedPtr<FAssetViewItem>>, OwnerTable );
	}

	VisibleItems.Add(AssetItem);
	bPendingUpdateThumbnails = true;

	if (AssetItem->IsFolder())
	{
		return
			SNew( SAssetListViewRow, OwnerTable )
			.OnDragDetected( this, &SAssetView::OnDraggingAssetItem )
			.Cursor( bAllowDragging ? EMouseCursor::GrabHand : EMouseCursor::Default )
			.AssetListItem(
				SNew(SAssetListItem)
					.AssetItem(AssetItem)
					.ItemHeight(this, &SAssetView::GetListViewItemHeight)
					.OnRenameBegin(this, &SAssetView::AssetRenameBegin)
					.OnRenameCommit(this, &SAssetView::AssetRenameCommit)
					.OnVerifyRenameCommit(this, &SAssetView::AssetVerifyRenameCommit)
					.OnItemDestroyed(this, &SAssetView::AssetItemWidgetDestroyed)
					.ShouldAllowToolTip(this, &SAssetView::ShouldAllowToolTips)
					.HighlightText(HighlightedText)
			);
	}
	else
	{
		TSharedPtr<FAssetThumbnail>& AssetThumbnail = RelevantThumbnails.FindOrAdd(AssetItem);
		if (!AssetThumbnail)
		{
			AssetThumbnail = MakeShared<FAssetThumbnail>(FAssetData(), ListViewThumbnailResolution, ListViewThumbnailResolution, AssetThumbnailPool);
			AssetItem->GetItem().UpdateThumbnail(*AssetThumbnail);
			AssetThumbnail->GetViewportRenderTargetTexture(); // Access the texture once to trigger it to render
		}
		
		return
			SNew( SAssetListViewRow, OwnerTable )
			.OnDragDetected( this, &SAssetView::OnDraggingAssetItem )
			.Cursor( bAllowDragging ? EMouseCursor::GrabHand : EMouseCursor::Default )
			.AssetListItem(
				SNew(SAssetListItem)
					.AssetThumbnail(AssetThumbnail)
					.AssetItem(AssetItem)
<<<<<<< HEAD
					.ThumbnailPadding(ListViewThumbnailPadding)
=======
					.ThumbnailPadding((float)ListViewThumbnailPadding)
>>>>>>> 4af6daef
					.ItemHeight(this, &SAssetView::GetListViewItemHeight)
					.OnRenameBegin(this, &SAssetView::AssetRenameBegin)
					.OnRenameCommit(this, &SAssetView::AssetRenameCommit)
					.OnVerifyRenameCommit(this, &SAssetView::AssetVerifyRenameCommit)
					.OnItemDestroyed(this, &SAssetView::AssetItemWidgetDestroyed)
					.ShouldAllowToolTip(this, &SAssetView::ShouldAllowToolTips)
					.HighlightText(HighlightedText)
					.ThumbnailEditMode(this, &SAssetView::IsThumbnailEditMode)
					.ThumbnailLabel( ThumbnailLabel )
					.ThumbnailHintColorAndOpacity( this, &SAssetView::GetThumbnailHintColorAndOpacity )
					.AllowThumbnailHintLabel( AllowThumbnailHintLabel )
					.OnIsAssetValidForCustomToolTip(OnIsAssetValidForCustomToolTip)
					.OnGetCustomAssetToolTip(OnGetCustomAssetToolTip)
					.OnVisualizeAssetToolTip(OnVisualizeAssetToolTip)
					.OnAssetToolTipClosing(OnAssetToolTipClosing)
			);
	}
}

TSharedRef<ITableRow> SAssetView::MakeTileViewWidget(TSharedPtr<FAssetViewItem> AssetItem, const TSharedRef<STableViewBase>& OwnerTable)
{
	if ( !ensure(AssetItem.IsValid()) )
	{
		return SNew( STableRow<TSharedPtr<FAssetViewItem>>, OwnerTable );
	}

	VisibleItems.Add(AssetItem);
	bPendingUpdateThumbnails = true;

	if (AssetItem->IsFolder())
	{
		TSharedPtr< STableRow<TSharedPtr<FAssetViewItem>> > TableRowWidget;
		SAssignNew( TableRowWidget, STableRow<TSharedPtr<FAssetViewItem>>, OwnerTable )
			.Style( FAppStyle::Get(), "ContentBrowser.AssetListView.TileTableRow" )
			.Cursor( bAllowDragging ? EMouseCursor::GrabHand : EMouseCursor::Default )
			.OnDragDetected( this, &SAssetView::OnDraggingAssetItem );

		TSharedRef<SAssetTileItem> Item =
			SNew(SAssetTileItem)
			.AssetItem(AssetItem)
<<<<<<< HEAD
			.ThumbnailPadding(TileViewThumbnailPadding)
=======
			.ThumbnailPadding((float)TileViewThumbnailPadding)
>>>>>>> 4af6daef
			.ItemWidth(this, &SAssetView::GetTileViewItemWidth)
			.OnRenameBegin(this, &SAssetView::AssetRenameBegin)
			.OnRenameCommit(this, &SAssetView::AssetRenameCommit)
			.OnVerifyRenameCommit(this, &SAssetView::AssetVerifyRenameCommit)
			.OnItemDestroyed(this, &SAssetView::AssetItemWidgetDestroyed)
			.ShouldAllowToolTip(this, &SAssetView::ShouldAllowToolTips)
			.HighlightText( HighlightedText )
			.IsSelected(FIsSelected::CreateSP(TableRowWidget.Get(), &STableRow<TSharedPtr<FAssetViewItem>>::IsSelected))
			.IsSelectedExclusively(FIsSelected::CreateSP(TableRowWidget.Get(), &STableRow<TSharedPtr<FAssetViewItem>>::IsSelectedExclusively));

		TableRowWidget->SetContent(Item);

		return TableRowWidget.ToSharedRef();
	}
	else
	{
		TSharedPtr<FAssetThumbnail>& AssetThumbnail = RelevantThumbnails.FindOrAdd(AssetItem);
		if (!AssetThumbnail)
		{
			AssetThumbnail = MakeShared<FAssetThumbnail>(FAssetData(), TileViewThumbnailResolution, TileViewThumbnailResolution, AssetThumbnailPool);
			AssetItem->GetItem().UpdateThumbnail(*AssetThumbnail);
			AssetThumbnail->GetViewportRenderTargetTexture(); // Access the texture once to trigger it to render
		}

		TSharedPtr< STableRow<TSharedPtr<FAssetViewItem>> > TableRowWidget;
		SAssignNew( TableRowWidget, STableRow<TSharedPtr<FAssetViewItem>>, OwnerTable )
		.Style(FAppStyle::Get(), "ContentBrowser.AssetListView.TileTableRow")
		.Cursor( bAllowDragging ? EMouseCursor::GrabHand : EMouseCursor::Default )
		.OnDragDetected( this, &SAssetView::OnDraggingAssetItem );

		TSharedRef<SAssetTileItem> Item =
			SNew(SAssetTileItem)
			.AssetThumbnail(AssetThumbnail)
			.AssetItem(AssetItem)
			.ThumbnailPadding((float)TileViewThumbnailPadding)
			.CurrentThumbnailSize(this, &SAssetView::GetThumbnailSize)
			.ItemWidth(this, &SAssetView::GetTileViewItemWidth)
			.OnRenameBegin(this, &SAssetView::AssetRenameBegin)
			.OnRenameCommit(this, &SAssetView::AssetRenameCommit)
			.OnVerifyRenameCommit(this, &SAssetView::AssetVerifyRenameCommit)
			.OnItemDestroyed(this, &SAssetView::AssetItemWidgetDestroyed)
			.ShouldAllowToolTip(this, &SAssetView::ShouldAllowToolTips)
			.HighlightText( HighlightedText )
			.ThumbnailEditMode(this, &SAssetView::IsThumbnailEditMode)
			.ThumbnailLabel( ThumbnailLabel )
			.ThumbnailHintColorAndOpacity( this, &SAssetView::GetThumbnailHintColorAndOpacity )
			.AllowThumbnailHintLabel( AllowThumbnailHintLabel )
			.IsSelected(FIsSelected::CreateSP(TableRowWidget.Get(), &STableRow<TSharedPtr<FAssetViewItem>>::IsSelected))
			.IsSelectedExclusively( FIsSelected::CreateSP(TableRowWidget.Get(), &STableRow<TSharedPtr<FAssetViewItem>>::IsSelectedExclusively) )
			.OnIsAssetValidForCustomToolTip(OnIsAssetValidForCustomToolTip)
			.OnGetCustomAssetToolTip(OnGetCustomAssetToolTip)
			.OnVisualizeAssetToolTip( OnVisualizeAssetToolTip )
			.OnAssetToolTipClosing( OnAssetToolTipClosing )
			.ShowType(bShowTypeInTileView);

		TableRowWidget->SetContent(Item);

		return TableRowWidget.ToSharedRef();
	}
}

TSharedRef<ITableRow> SAssetView::MakeColumnViewWidget(TSharedPtr<FAssetViewItem> AssetItem, const TSharedRef<STableViewBase>& OwnerTable)
{
	if ( !ensure(AssetItem.IsValid()) )
	{
		return SNew( STableRow<TSharedPtr<FAssetViewItem>>, OwnerTable )
			.Style(FAppStyle::Get(), "ContentBrowser.AssetListView.ColumnListTableRow");
	}

	// Update the cached custom data
	AssetItem->CacheCustomColumns(CustomColumns, false, true, false);
	
	return
		SNew( SAssetColumnViewRow, OwnerTable )
		.OnDragDetected( this, &SAssetView::OnDraggingAssetItem )
		.Cursor( bAllowDragging ? EMouseCursor::GrabHand : EMouseCursor::Default )
		.AssetColumnItem(
			SNew(SAssetColumnItem)
				.AssetItem(AssetItem)
				.OnRenameBegin(this, &SAssetView::AssetRenameBegin)
				.OnRenameCommit(this, &SAssetView::AssetRenameCommit)
				.OnVerifyRenameCommit(this, &SAssetView::AssetVerifyRenameCommit)
				.OnItemDestroyed(this, &SAssetView::AssetItemWidgetDestroyed)
				.HighlightText( HighlightedText )
				.OnIsAssetValidForCustomToolTip(OnIsAssetValidForCustomToolTip)
				.OnGetCustomAssetToolTip(OnGetCustomAssetToolTip)
				.OnVisualizeAssetToolTip( OnVisualizeAssetToolTip )
				.OnAssetToolTipClosing( OnAssetToolTipClosing )
		);
}

void SAssetView::AssetItemWidgetDestroyed(const TSharedPtr<FAssetViewItem>& Item)
{
	if(RenamingAsset.Pin().Get() == Item.Get())
	{
		/* Check if the item is in a temp state and if it is, commit using the default name so that it does not entirely vanish on the user.
		   This keeps the functionality consistent for content to never be in a temporary state */

		if (Item && Item->IsTemporary())
		{
			if (Item->IsFile())
			{
				FText OutErrorText;
				EndCreateDeferredItem(Item, Item->GetItem().GetItemName().ToString(), /*bFinalize*/true, OutErrorText);
			}
			else
			{
				DeferredItemToCreate.Reset();
			}
		}

		RenamingAsset.Reset();
	}

	if ( VisibleItems.Remove(Item) != INDEX_NONE )
	{
		bPendingUpdateThumbnails = true;
	}
}

void SAssetView::UpdateThumbnails()
{
	int32 MinItemIdx = INDEX_NONE;
	int32 MaxItemIdx = INDEX_NONE;
	int32 MinVisibleItemIdx = INDEX_NONE;
	int32 MaxVisibleItemIdx = INDEX_NONE;

	const int32 HalfNumOffscreenThumbnails = NumOffscreenThumbnails / 2;
	for ( auto ItemIt = VisibleItems.CreateConstIterator(); ItemIt; ++ItemIt )
	{
		int32 ItemIdx = FilteredAssetItems.Find(*ItemIt);
		if ( ItemIdx != INDEX_NONE )
		{
			const int32 ItemIdxLow = FMath::Max<int32>(0, ItemIdx - HalfNumOffscreenThumbnails);
			const int32 ItemIdxHigh = FMath::Min<int32>(FilteredAssetItems.Num() - 1, ItemIdx + HalfNumOffscreenThumbnails);
			if ( MinItemIdx == INDEX_NONE || ItemIdxLow < MinItemIdx )
			{
				MinItemIdx = ItemIdxLow;
			}
			if ( MaxItemIdx == INDEX_NONE || ItemIdxHigh > MaxItemIdx )
			{
				MaxItemIdx = ItemIdxHigh;
			}
			if ( MinVisibleItemIdx == INDEX_NONE || ItemIdx < MinVisibleItemIdx )
			{
				MinVisibleItemIdx = ItemIdx;
			}
			if ( MaxVisibleItemIdx == INDEX_NONE || ItemIdx > MaxVisibleItemIdx )
			{
				MaxVisibleItemIdx = ItemIdx;
			}
		}
	}

	if ( MinItemIdx != INDEX_NONE && MaxItemIdx != INDEX_NONE && MinVisibleItemIdx != INDEX_NONE && MaxVisibleItemIdx != INDEX_NONE )
	{
		// We have a new min and a new max, compare it to the old min and max so we can create new thumbnails
		// when appropriate and remove old thumbnails that are far away from the view area.
		TMap< TSharedPtr<FAssetViewItem>, TSharedPtr<FAssetThumbnail> > NewRelevantThumbnails;

		// Operate on offscreen items that are furthest away from the visible items first since the thumbnail pool processes render requests in a LIFO order.
		while (MinItemIdx < MinVisibleItemIdx || MaxItemIdx > MaxVisibleItemIdx)
		{
			const int32 LowEndDistance = MinVisibleItemIdx - MinItemIdx;
			const int32 HighEndDistance = MaxItemIdx - MaxVisibleItemIdx;

			if ( HighEndDistance > LowEndDistance )
			{
				if(FilteredAssetItems.IsValidIndex(MaxItemIdx) && FilteredAssetItems[MaxItemIdx]->IsFile())
				{
					AddItemToNewThumbnailRelevancyMap(FilteredAssetItems[MaxItemIdx], NewRelevantThumbnails);
				}
				MaxItemIdx--;
			}
			else
			{
				if(FilteredAssetItems.IsValidIndex(MinItemIdx) && FilteredAssetItems[MinItemIdx]->IsFile())
				{
					AddItemToNewThumbnailRelevancyMap(FilteredAssetItems[MinItemIdx], NewRelevantThumbnails);
				}
				MinItemIdx++;
			}
		}

		// Now operate on VISIBLE items then prioritize them so they are rendered first
		TArray< TSharedPtr<FAssetThumbnail> > ThumbnailsToPrioritize;
		for ( int32 ItemIdx = MinVisibleItemIdx; ItemIdx <= MaxVisibleItemIdx; ++ItemIdx )
		{
			if(FilteredAssetItems.IsValidIndex(ItemIdx) && FilteredAssetItems[ItemIdx]->IsFile())
			{
				TSharedPtr<FAssetThumbnail> Thumbnail = AddItemToNewThumbnailRelevancyMap( FilteredAssetItems[ItemIdx], NewRelevantThumbnails );
				if ( Thumbnail.IsValid() )
				{
					ThumbnailsToPrioritize.Add(Thumbnail);
				}
			}
		}

		// Now prioritize all thumbnails there were in the visible range
		if ( ThumbnailsToPrioritize.Num() > 0 )
		{
			AssetThumbnailPool->PrioritizeThumbnails(ThumbnailsToPrioritize, CurrentThumbnailSize, CurrentThumbnailSize);
		}

		// Assign the new map of relevant thumbnails. This will remove any entries that were no longer relevant.
		RelevantThumbnails = NewRelevantThumbnails;
	}
}

TSharedPtr<FAssetThumbnail> SAssetView::AddItemToNewThumbnailRelevancyMap(const TSharedPtr<FAssetViewItem>& Item, TMap< TSharedPtr<FAssetViewItem>, TSharedPtr<FAssetThumbnail> >& NewRelevantThumbnails)
{
	checkf(Item->IsFile(), TEXT("Only files can have thumbnails!"));

	TSharedPtr<FAssetThumbnail> Thumbnail = RelevantThumbnails.FindRef(Item);
	if (!Thumbnail)
	{
		if (!ensure(CurrentThumbnailSize > 0 && CurrentThumbnailSize <= MAX_THUMBNAIL_SIZE))
		{
			// Thumbnail size must be in a sane range
			CurrentThumbnailSize = 64;
		}

		// The thumbnail newly relevant, create a new thumbnail
		const int32 ThumbnailResolution = FMath::TruncToInt((float)CurrentThumbnailSize * MaxThumbnailScale);
		Thumbnail = MakeShared<FAssetThumbnail>(FAssetData(), ThumbnailResolution, ThumbnailResolution, AssetThumbnailPool);
		Item->GetItem().UpdateThumbnail(*Thumbnail);
		Thumbnail->GetViewportRenderTargetTexture(); // Access the texture once to trigger it to render
	}

	if (Thumbnail)
	{
		NewRelevantThumbnails.Add(Item, Thumbnail);
	}

	return Thumbnail;
}

void SAssetView::AssetSelectionChanged( TSharedPtr< FAssetViewItem > AssetItem, ESelectInfo::Type SelectInfo )
{
	if (!bBulkSelecting)
	{
		if (AssetItem)
		{
			OnItemSelectionChanged.ExecuteIfBound(AssetItem->GetItem(), SelectInfo);
		}
		else
		{
			OnItemSelectionChanged.ExecuteIfBound(FContentBrowserItem(), SelectInfo);
		}
	}
}

void SAssetView::ItemScrolledIntoView(TSharedPtr<FAssetViewItem> AssetItem, const TSharedPtr<ITableRow>& Widget )
{
	if (AssetItem->ShouldRenameWhenScrolledIntoView())
	{
		// Make sure we have window focus to avoid the inline text editor from canceling itself if we try to click on it
		// This can happen if creating an asset opens an intermediary window which steals our focus, 
		// eg, the blueprint and slate widget style class windows (TTP# 314240)
		TSharedPtr<SWindow> OwnerWindow = FSlateApplication::Get().FindWidgetWindow(AsShared());
		if (OwnerWindow.IsValid())
		{
			OwnerWindow->BringToFront();
		}

		AwaitingRename = AssetItem;
	}
}

TSharedPtr<SWidget> SAssetView::OnGetContextMenuContent()
{
	if (CanOpenContextMenu())
	{
		if (IsRenamingAsset())
		{
			RenamingAsset.Pin()->OnRenameCanceled().ExecuteIfBound();
			RenamingAsset.Reset();
		}

		OnInteractDuringFiltering();
		const TArray<FContentBrowserItem> SelectedItems = GetSelectedItems();
		return OnGetItemContextMenu.Execute(SelectedItems);
	}

	return nullptr;
}

bool SAssetView::CanOpenContextMenu() const
{
	if (!OnGetItemContextMenu.IsBound())
	{
		// You can only a summon a context menu if one is set up
		return false;
	}

	if (IsThumbnailEditMode())
	{
		// You can not summon a context menu for assets when in thumbnail edit mode because right clicking may happen inadvertently while adjusting thumbnails.
		return false;
	}

	TArray<TSharedPtr<FAssetViewItem>> SelectedItems = GetSelectedViewItems();

	// Detect if at least one temporary item was selected. If there is only a temporary item selected, then deny the context menu.
	int32 NumTemporaryItemsSelected = 0;
	int32 NumCollectionFoldersSelected = 0;
	for (const TSharedPtr<FAssetViewItem>& Item : SelectedItems)
	{
		if (Item->IsTemporary())
		{
			++NumTemporaryItemsSelected;
		}

		if (Item->IsFolder() && EnumHasAnyFlags(Item->GetItem().GetItemCategory(), EContentBrowserItemFlags::Category_Collection))
		{
			++NumCollectionFoldersSelected;
		}
	}

	// If there are only a temporary items selected, deny the context menu
	if (SelectedItems.Num() > 0 && SelectedItems.Num() == NumTemporaryItemsSelected)
	{
		return false;
	}

	// If there are any collection folders selected, deny the context menu
	if (NumCollectionFoldersSelected > 0)
	{
		return false;
	}

	return true;
}

void SAssetView::OnListMouseButtonDoubleClick(TSharedPtr<FAssetViewItem> AssetItem)
{
	if ( !ensure(AssetItem.IsValid()) )
	{
		return;
	}

	if ( IsThumbnailEditMode() )
	{
		// You can not activate assets when in thumbnail edit mode because double clicking may happen inadvertently while adjusting thumbnails.
		return;
	}

	if ( AssetItem->IsTemporary() )
	{
		// You may not activate temporary items, they are just for display.
		return;
	}

	if (OnItemsActivated.IsBound())
	{
		OnInteractDuringFiltering();
		OnItemsActivated.Execute(MakeArrayView(&AssetItem->GetItem(), 1), EAssetTypeActivationMethod::DoubleClicked);
	}
}

FReply SAssetView::OnDraggingAssetItem( const FGeometry& MyGeometry, const FPointerEvent& MouseEvent )
{
	if (bAllowDragging)
	{
		OnInteractDuringFiltering();
		// Use the custom drag handler?
		if (FEditorDelegates::OnAssetDragStarted.IsBound())
		{
			TArray<FAssetData> SelectedAssets = GetSelectedAssets();
			SelectedAssets.RemoveAll([](const FAssetData& InAssetData)
			{
				return InAssetData.IsRedirector();
			});

			if (SelectedAssets.Num() > 0)
			{
				FEditorDelegates::OnAssetDragStarted.Broadcast(SelectedAssets, nullptr);
				return FReply::Handled();
			}
		}

		// Use the standard drag handler?
		if (MouseEvent.IsMouseButtonDown(EKeys::LeftMouseButton))
		{
			TArray<FContentBrowserItem> SelectedItems = GetSelectedItems();
			SelectedItems.RemoveAll([](const FContentBrowserItem& InItem)
			{
				return InItem.IsFolder() && EnumHasAnyFlags(InItem.GetItemCategory(), EContentBrowserItemFlags::Category_Collection);
			});

			if (TSharedPtr<FDragDropOperation> DragDropOp = DragDropHandler::CreateDragOperation(SelectedItems))
			{
				return FReply::Handled().BeginDragDrop(DragDropOp.ToSharedRef());
			}
		}
	}

	return FReply::Unhandled();
}

bool SAssetView::AssetVerifyRenameCommit(const TSharedPtr<FAssetViewItem>& Item, const FText& NewName, const FSlateRect& MessageAnchor, FText& OutErrorMessage)
{
	const FString& NewItemName = NewName.ToString();

	if (DeferredItemToCreate.IsValid() && DeferredItemToCreate->bWasAddedToView)
	{
		checkf(FContentBrowserItemKey(Item->GetItem()) == FContentBrowserItemKey(DeferredItemToCreate->ItemContext.GetItem()), TEXT("DeferredItemToCreate was still set when attempting to rename a different item!"));

		return DeferredItemToCreate->ItemContext.ValidateItem(NewItemName, &OutErrorMessage);
	}
	else if (!Item->GetItem().GetItemName().ToString().Equals(NewItemName))
	{
		return Item->GetItem().CanRename(&NewItemName, &OutErrorMessage);
	}

	return true;
}

void SAssetView::AssetRenameBegin(const TSharedPtr<FAssetViewItem>& Item, const FString& NewName, const FSlateRect& MessageAnchor)
{
	check(!RenamingAsset.IsValid());
	RenamingAsset = Item;

<<<<<<< HEAD
=======
	OnInteractDuringFiltering();

>>>>>>> 4af6daef
	if (DeferredItemToCreate.IsValid())
	{
		UE_LOG(LogContentBrowser, Log, TEXT("Renaming the item being created (Deferred Item: %s)."), *Item->GetItem().GetItemName().ToString());
	}
}

void SAssetView::AssetRenameCommit(const TSharedPtr<FAssetViewItem>& Item, const FString& NewName, const FSlateRect& MessageAnchor, const ETextCommit::Type CommitType)
{
	bool bSuccess = false;
	FText ErrorMessage;
	TSharedPtr<FAssetViewItem> UpdatedItem;

	UE_LOG(LogContentBrowser, Log, TEXT("Attempting asset rename: %s -> %s"), *Item->GetItem().GetItemName().ToString(), *NewName);

	if (DeferredItemToCreate.IsValid() && DeferredItemToCreate->bWasAddedToView)
	{
		const bool bFinalize = CommitType != ETextCommit::OnCleared; // Clearing the rename box on a newly created item cancels the entire creation process

		FContentBrowserItem NewItem = EndCreateDeferredItem(Item, NewName, bFinalize, ErrorMessage);
		if (NewItem.IsValid())
		{
			bSuccess = true;

			// Add result to view
			UpdatedItem = AvailableBackendItems.Add(FContentBrowserItemKey(NewItem), MakeShared<FAssetViewItem>(NewItem));
			FilteredAssetItems.Add(UpdatedItem);
		}
	}
	else if (CommitType != ETextCommit::OnCleared && !Item->GetItem().GetItemName().ToString().Equals(NewName))
	{
		UContentBrowserDataSubsystem* ContentBrowserData = IContentBrowserDataModule::Get().GetSubsystem();
		FScopedSuppressContentBrowserDataTick TickSuppression(ContentBrowserData);

		FContentBrowserItem NewItem;
		if (Item->GetItem().CanRename(&NewName, &ErrorMessage) && Item->GetItem().Rename(NewName, &NewItem))
		{
			bSuccess = true;

			// Add result to view (the old item will be removed via the notifications, as not all data sources may have been able to perform the rename)
			UpdatedItem = AvailableBackendItems.Add(FContentBrowserItemKey(NewItem), MakeShared<FAssetViewItem>(NewItem));
			FilteredAssetItems.Add(UpdatedItem);
		}
	}
	
	if (bSuccess)
	{
		if (UpdatedItem)
		{
			// Sort in the new item
			bPendingSortFilteredItems = true;

			if (UpdatedItem->IsFile())
			{
				// Refresh the thumbnail
				if (TSharedPtr<FAssetThumbnail> AssetThumbnail = RelevantThumbnails.FindRef(Item))
				{
					if (UpdatedItem != Item)
					{
						// This item was newly created - move the thumbnail over from the temporary item
						RelevantThumbnails.Remove(Item);
						RelevantThumbnails.Add(UpdatedItem, AssetThumbnail);
						UpdatedItem->GetItem().UpdateThumbnail(*AssetThumbnail);
					}
					if (AssetThumbnail->GetAssetData().IsValid())
					{
						AssetThumbnailPool->RefreshThumbnail(AssetThumbnail);
					}
				}
			}
			
			// Sync the view
			{
				TArray<FContentBrowserItem> ItemsToSync;
				ItemsToSync.Add(UpdatedItem->GetItem());

				if (OnItemRenameCommitted.IsBound() && !bUserSearching)
				{
					// If our parent wants to potentially handle the sync, let it, but only if we're not currently searching (or it would cancel the search)
					OnItemRenameCommitted.Execute(ItemsToSync);
				}
				else
				{
					// Otherwise, sync just the view
					SyncToItems(ItemsToSync);
				}
			}
		}
	}
	else if (!ErrorMessage.IsEmpty())
	{
		// Prompt the user with the reason the rename/creation failed
		ContentBrowserUtils::DisplayMessage(ErrorMessage, MessageAnchor, SharedThis(this));
	}

	RenamingAsset.Reset();
}

bool SAssetView::IsRenamingAsset() const
{
	return RenamingAsset.IsValid();
}

bool SAssetView::ShouldAllowToolTips() const
{
	bool bIsRightClickScrolling = false;
	switch( CurrentViewType )
	{
		case EAssetViewType::List:
			bIsRightClickScrolling = ListView->IsRightClickScrolling();
			break;

		case EAssetViewType::Tile:
			bIsRightClickScrolling = TileView->IsRightClickScrolling();
			break;

		case EAssetViewType::Column:
			bIsRightClickScrolling = ColumnView->IsRightClickScrolling();
			break;

		default:
			bIsRightClickScrolling = false;
			break;
	}

	return !bIsRightClickScrolling && !IsThumbnailEditMode() && !IsRenamingAsset();
}

bool SAssetView::IsThumbnailEditMode() const
{
	return IsThumbnailEditModeAllowed() && bThumbnailEditMode;
}

bool SAssetView::IsThumbnailEditModeAllowed() const
{
	return bAllowThumbnailEditMode && GetCurrentViewType() != EAssetViewType::Column;
}

FReply SAssetView::EndThumbnailEditModeClicked()
{
	bThumbnailEditMode = false;

	return FReply::Handled();
}

FText SAssetView::GetAssetCountText() const
{
	const int32 NumAssets = FilteredAssetItems.Num();
	const int32 NumSelectedAssets = GetSelectedViewItems().Num();

	FText AssetCount = FText::GetEmpty();
	if ( NumSelectedAssets == 0 )
	{
		if ( NumAssets == 1 )
		{
			AssetCount = LOCTEXT("AssetCountLabelSingular", "1 item");
		}
		else
		{
			AssetCount = FText::Format( LOCTEXT("AssetCountLabelPlural", "{0} items"), FText::AsNumber(NumAssets) );
		}
	}
	else
	{
		if ( NumAssets == 1 )
		{
			AssetCount = FText::Format( LOCTEXT("AssetCountLabelSingularPlusSelection", "1 item ({0} selected)"), FText::AsNumber(NumSelectedAssets) );
		}
		else
		{
			AssetCount = FText::Format( LOCTEXT("AssetCountLabelPluralPlusSelection", "{0} items ({1} selected)"), FText::AsNumber(NumAssets), FText::AsNumber(NumSelectedAssets) );
		}
	}

	return AssetCount;
}

EVisibility SAssetView::GetEditModeLabelVisibility() const
{
	return IsThumbnailEditMode() ? EVisibility::Visible : EVisibility::Collapsed;
}

EVisibility SAssetView::GetListViewVisibility() const
{
	return GetCurrentViewType() == EAssetViewType::List ? EVisibility::Visible : EVisibility::Collapsed;
}

EVisibility SAssetView::GetTileViewVisibility() const
{
	return GetCurrentViewType() == EAssetViewType::Tile ? EVisibility::Visible : EVisibility::Collapsed;
}

EVisibility SAssetView::GetColumnViewVisibility() const
{
	return GetCurrentViewType() == EAssetViewType::Column ? EVisibility::Visible : EVisibility::Collapsed;
}

void SAssetView::ToggleThumbnailEditMode()
{
	bThumbnailEditMode = !bThumbnailEditMode;
}

void SAssetView::OnThumbnailSizeChanged(EThumbnailSize NewThumbnailSize)
{
	ThumbnailSize = NewThumbnailSize;

	if (FAssetViewInstanceConfig* Config = GetAssetViewConfig())
	{
<<<<<<< HEAD
		Config->ThumbnailSize = (int32) NewThumbnailSize;
=======
		Config->ThumbnailSize = (uint8) NewThumbnailSize;
>>>>>>> 4af6daef
		UAssetViewConfig::Get()->SaveEditorConfig();
	}

	RefreshList();
}

bool SAssetView::IsThumbnailSizeChecked(EThumbnailSize InThumbnailSize) const
{
	return ThumbnailSize == InThumbnailSize;
}

float SAssetView::GetThumbnailScale() const
{
	float BaseScale;
	switch (ThumbnailSize)
	{
	case EThumbnailSize::Tiny:
		BaseScale = 0.1f;
		break;
	case EThumbnailSize::Small:
		BaseScale = 0.25f;
		break;
	case EThumbnailSize::Medium:
		BaseScale = 0.5f;
		break;
	case EThumbnailSize::Large:
		BaseScale = 0.75f;
		break;
	case EThumbnailSize::Huge:
		BaseScale = 1.0f;
		break;
	default:
		BaseScale = 0.5f;
		break;
	}

	return BaseScale * GetTickSpaceGeometry().Scale;
}

bool SAssetView::IsThumbnailScalingAllowed() const
{
	return GetCurrentViewType() != EAssetViewType::Column;
}

float SAssetView::GetTileViewTypeNameHeight() const
{
	float TypeNameHeight = 0;

	if (bShowTypeInTileView)
	{
		TypeNameHeight = 50;
	}
	else
	{
		if (ThumbnailSize == EThumbnailSize::Small)
		{
			TypeNameHeight = 25;
		}
<<<<<<< HEAD
		else if (ThumbnailSize > EThumbnailSize::Small)
=======
		else if (ThumbnailSize == EThumbnailSize::Medium)
		{
			TypeNameHeight = -5;
		}
		else if (ThumbnailSize > EThumbnailSize::Medium)
>>>>>>> 4af6daef
		{
			TypeNameHeight = -25;
		}
		else
		{
			TypeNameHeight = -40;
		}
	}
	return TypeNameHeight;
}

float SAssetView::GetListViewItemHeight() const
{
	return (float)(ListViewThumbnailSize + ListViewThumbnailPadding * 2) * FMath::Lerp(MinThumbnailScale, MaxThumbnailScale, GetThumbnailScale());
}

float SAssetView::GetTileViewItemHeight() const
{
<<<<<<< HEAD
	return ((TileViewNameHeight + GetTileViewTypeNameHeight()) * FMath::Lerp(MinThumbnailScale, MaxThumbnailScale, GetThumbnailScale())) + GetTileViewItemBaseHeight() * FillScale;
=======
	return (((float)TileViewNameHeight + GetTileViewTypeNameHeight()) * FMath::Lerp(MinThumbnailScale, MaxThumbnailScale, GetThumbnailScale())) + GetTileViewItemBaseHeight() * FillScale;
>>>>>>> 4af6daef
}

float SAssetView::GetTileViewItemBaseHeight() const
{
	return (float)(TileViewThumbnailSize + TileViewThumbnailPadding * 2) * FMath::Lerp(MinThumbnailScale, MaxThumbnailScale, GetThumbnailScale());
}

float SAssetView::GetTileViewItemWidth() const
{
	return GetTileViewItemBaseWidth() * FillScale;
}

float SAssetView::GetTileViewItemBaseWidth() const //-V524
{
	return (float)( TileViewThumbnailSize + TileViewThumbnailPadding * 2 ) * FMath::Lerp( MinThumbnailScale, MaxThumbnailScale, GetThumbnailScale() );
}

EColumnSortMode::Type SAssetView::GetColumnSortMode(const FName ColumnId) const
{
	for (int32 PriorityIdx = 0; PriorityIdx < EColumnSortPriority::Max; PriorityIdx++)
	{
		const EColumnSortPriority::Type SortPriority = static_cast<EColumnSortPriority::Type>(PriorityIdx);
		if (ColumnId == SortManager.GetSortColumnId(SortPriority))
		{
			return SortManager.GetSortMode(SortPriority);
		}
	}
	return EColumnSortMode::None;
}

EColumnSortPriority::Type SAssetView::GetColumnSortPriority(const FName ColumnId) const
{
	for (int32 PriorityIdx = 0; PriorityIdx < EColumnSortPriority::Max; PriorityIdx++)
	{
		const EColumnSortPriority::Type SortPriority = static_cast<EColumnSortPriority::Type>(PriorityIdx);
		if (ColumnId == SortManager.GetSortColumnId(SortPriority))
		{
			return SortPriority;
		}
	}
	return EColumnSortPriority::Primary;
}

void SAssetView::OnSortColumnHeader(const EColumnSortPriority::Type SortPriority, const FName& ColumnId, const EColumnSortMode::Type NewSortMode)
{
	SortManager.SetSortColumnId(SortPriority, ColumnId);
	SortManager.SetSortMode(SortPriority, NewSortMode);
	SortList();
}

EVisibility SAssetView::IsAssetShowWarningTextVisible() const
{
	return (FilteredAssetItems.Num() > 0 || bQuickFrontendListRefreshRequested) ? EVisibility::Collapsed : EVisibility::HitTestInvisible;
}

FText SAssetView::GetAssetShowWarningText() const
{
	if (AssetShowWarningText.IsSet())
	{
		return AssetShowWarningText.Get();
	}
	
	if (InitialNumAmortizedTasks > 0)
	{
		return LOCTEXT("ApplyingFilter", "Applying filter...");
	}

	FText NothingToShowText, DropText;
	if (ShouldFilterRecursively())
	{
		NothingToShowText = LOCTEXT( "NothingToShowCheckFilter", "No results, check your filter." );
	}

	if ( SourcesData.HasCollections() && !SourcesData.IsDynamicCollection() )
	{
		if (SourcesData.Collections[0].Name.IsNone())
		{
			DropText = LOCTEXT("NoCollectionSelected", "No collection selected.");
		}
		else
		{
			DropText = LOCTEXT("DragAssetsHere", "Drag and drop assets here to add them to the collection.");
		}
	}
	else if ( OnGetItemContextMenu.IsBound() )
	{
		DropText = LOCTEXT( "DropFilesOrRightClick", "Drop files here or right click to create content." );
	}
	
	return NothingToShowText.IsEmpty() ? DropText : FText::Format(LOCTEXT("NothingToShowPattern", "{0}\n\n{1}"), NothingToShowText, DropText);
}

bool SAssetView::HasSingleCollectionSource() const
{
	return ( SourcesData.Collections.Num() == 1 && SourcesData.VirtualPaths.Num() == 0 );
}

void SAssetView::SetUserSearching(bool bInSearching)
{
	if(bUserSearching != bInSearching)
	{
		RequestSlowFullListRefresh();
	}
	bUserSearching = bInSearching;
}

void SAssetView::HandleSettingChanged(FName PropertyName)
{
	if ((PropertyName == GET_MEMBER_NAME_CHECKED(UContentBrowserSettings, DisplayFolders)) ||
		(PropertyName == GET_MEMBER_NAME_CHECKED(UContentBrowserSettings, DisplayEmptyFolders)) ||
		(PropertyName == "DisplayDevelopersFolder") ||
		(PropertyName == "DisplayEngineFolder") ||
		(PropertyName == GET_MEMBER_NAME_CHECKED(UContentBrowserSettings, bDisplayContentFolderSuffix)) ||
		(PropertyName == GET_MEMBER_NAME_CHECKED(UContentBrowserSettings, bDisplayFriendlyNameForPluginFolders)) ||
		(PropertyName == NAME_None))	// @todo: Needed if PostEditChange was called manually, for now
	{
		RequestSlowFullListRefresh();
	}
}

FText SAssetView::GetQuickJumpTerm() const
{
	return FText::FromString(QuickJumpData.JumpTerm);
}

EVisibility SAssetView::IsQuickJumpVisible() const
{
	return (QuickJumpData.JumpTerm.IsEmpty()) ? EVisibility::Collapsed : EVisibility::HitTestInvisible;
}

FSlateColor SAssetView::GetQuickJumpColor() const
{
	return FAppStyle::GetColor((QuickJumpData.bHasValidMatch) ? "InfoReporting.BackgroundColor" : "ErrorReporting.BackgroundColor");
}

void SAssetView::ResetQuickJump()
{
	QuickJumpData.JumpTerm.Empty();
	QuickJumpData.bIsJumping = false;
	QuickJumpData.bHasChangedSinceLastTick = false;
	QuickJumpData.bHasValidMatch = false;
}

FReply SAssetView::HandleQuickJumpKeyDown(const TCHAR InCharacter, const bool bIsControlDown, const bool bIsAltDown, const bool bTestOnly)
{
	// Check for special characters
	if(bIsControlDown || bIsAltDown)
	{
		return FReply::Unhandled();
	}

	// Check for invalid characters
	for(int InvalidCharIndex = 0; InvalidCharIndex < UE_ARRAY_COUNT(INVALID_OBJECTNAME_CHARACTERS) - 1; ++InvalidCharIndex)
	{
		if(InCharacter == INVALID_OBJECTNAME_CHARACTERS[InvalidCharIndex])
		{
			return FReply::Unhandled();
		}
	}

	switch(InCharacter)
	{
	// Ignore some other special characters that we don't want to be entered into the buffer
	case 0:		// Any non-character key press, e.g. f1-f12, Delete, Pause/Break, etc.
				// These should be explicitly not handled so that their input bindings are handled higher up the chain.

	case 8:		// Backspace
	case 13:	// Enter
	case 27:	// Esc
		return FReply::Unhandled();

	default:
		break;
	}

	// Any other character!
	if(!bTestOnly)
	{
		QuickJumpData.JumpTerm.AppendChar(InCharacter);
		QuickJumpData.bHasChangedSinceLastTick = true;
	}

	return FReply::Handled();
}

bool SAssetView::PerformQuickJump(const bool bWasJumping)
{
	auto JumpToNextMatch = [this](const int StartIndex, const int EndIndex) -> bool
	{
		check(StartIndex >= 0);
		check(EndIndex <= FilteredAssetItems.Num());

		for(int NewSelectedItemIndex = StartIndex; NewSelectedItemIndex < EndIndex; ++NewSelectedItemIndex)
		{
			TSharedPtr<FAssetViewItem>& NewSelectedItem = FilteredAssetItems[NewSelectedItemIndex];
			const FString& NewSelectedItemName = NewSelectedItem->GetItem().GetDisplayName().ToString();
			if(NewSelectedItemName.StartsWith(QuickJumpData.JumpTerm, ESearchCase::IgnoreCase))
			{
				ClearSelection(true);
				RequestScrollIntoView(NewSelectedItem);
				ClearSelection();
				// Consider it derived from a keypress because otherwise it won't update the navigation selector
				SetItemSelection(NewSelectedItem, true, ESelectInfo::Type::OnKeyPress);
				return true;
			}
		}

		return false;
	};

	TArray<TSharedPtr<FAssetViewItem>> SelectedItems = GetSelectedViewItems();
	TSharedPtr<FAssetViewItem> SelectedItem = (SelectedItems.Num()) ? SelectedItems[0] : nullptr;

	// If we have a selection, and we were already jumping, first check to see whether 
	// the current selection still matches the quick-jump term; if it does, we do nothing
	if(bWasJumping && SelectedItem.IsValid())
	{
		const FString& SelectedItemName = SelectedItem->GetItem().GetDisplayName().ToString();
		if(SelectedItemName.StartsWith(QuickJumpData.JumpTerm, ESearchCase::IgnoreCase))
		{
			return true;
		}
	}

	// We need to move on to the next match in FilteredAssetItems that starts with the given quick-jump term
	const int SelectedItemIndex = (SelectedItem.IsValid()) ? FilteredAssetItems.Find(SelectedItem) : INDEX_NONE;
	const int StartIndex = (SelectedItemIndex == INDEX_NONE) ? 0 : SelectedItemIndex + 1;
	
	bool ValidMatch = JumpToNextMatch(StartIndex, FilteredAssetItems.Num());
	if(!ValidMatch && StartIndex > 0)
	{
		// If we didn't find a match, we need to loop around and look again from the start (assuming we weren't already)
		return JumpToNextMatch(0, StartIndex);
	}

	return ValidMatch;
}

void SAssetView::ResetColumns()
{
	for (const SHeaderRow::FColumn &Column : ColumnView->GetHeaderRow()->GetColumns())
	{
		ColumnView->GetHeaderRow()->SetShowGeneratedColumn(Column.ColumnId, !DefaultHiddenColumnNames.Contains(Column.ColumnId.ToString()));
	}

	// This is set after updating the column visibilties, because SetShowGeneratedColumn calls OnHiddenColumnsChanged indirectly which can mess up the list
	HiddenColumnNames = DefaultHiddenColumnNames;
	ColumnView->GetHeaderRow()->RefreshColumns();
	ColumnView->RebuildList();
}

void SAssetView::ExportColumns()
{
	IDesktopPlatform* DesktopPlatform = FDesktopPlatformModule::Get();

	const void* ParentWindowWindowHandle = FSlateApplication::Get().FindBestParentWindowHandleForDialogs(nullptr);

	const FText Title = LOCTEXT("ExportToCSV", "Export columns as CSV...");
	const FString FileTypes = TEXT("Data Table CSV (*.csv)|*.csv");

	TArray<FString> OutFilenames;
	DesktopPlatform->SaveFileDialog(
		ParentWindowWindowHandle,
		Title.ToString(),
		TEXT(""),
		TEXT("Report.csv"),
		FileTypes,
		EFileDialogFlags::None,
		OutFilenames
	);

	if (OutFilenames.Num() > 0)
	{
		const TIndirectArray<SHeaderRow::FColumn>& Columns = ColumnView->GetHeaderRow()->GetColumns();

		TArray<FName> ColumnNames;
		for (const SHeaderRow::FColumn& Column : Columns)
		{
			ColumnNames.Add(Column.ColumnId);
		}

		FString SaveString;
		SortManager.ExportColumnsToCSV(FilteredAssetItems, ColumnNames, CustomColumns, SaveString);

		FFileHelper::SaveStringToFile(SaveString, *OutFilenames[0]);
	}
}

void SAssetView::OnHiddenColumnsChanged()
{
	// Early out if this is called before creation (due to loading config etc)
	if(!ColumnView)
	{
		return;
	}

	// We can't directly update the hidden columns list, because some columns maybe hidden, but not created yet
	TArray<FName> NewHiddenColumns = ColumnView->GetHeaderRow()->GetHiddenColumnIds();

	// So instead for each column that currently exists, we update its visibility state in the HiddenColumnNames array
	for (const SHeaderRow::FColumn& Column : ColumnView->GetHeaderRow()->GetColumns())
	{
		const bool bIsColumnVisible = NewHiddenColumns.Contains(Column.ColumnId);

		if(bIsColumnVisible)
		{
			HiddenColumnNames.AddUnique(Column.ColumnId.ToString());
		}
		else
		{
			HiddenColumnNames.Remove(Column.ColumnId.ToString());
		}
	}
	
	if (FAssetViewInstanceConfig* Config = GetAssetViewConfig())
	{
		Config->HiddenColumns.Reset();
		Algo::Transform(HiddenColumnNames, Config->HiddenColumns, [](const FString& Str) { return FName(*Str); });

		UAssetViewConfig::Get()->SaveEditorConfig();
	}
}

bool SAssetView::ShouldColumnGenerateWidget(const FString ColumnName) const
{
	return !HiddenColumnNames.Contains(ColumnName);
}

void SAssetView::ForceShowPluginFolder(bool bEnginePlugin)
{
	if (bEnginePlugin && !IsShowingEngineContent())
	{
		ToggleShowEngineContent();
	}

	if (!IsShowingPluginContent())
	{
		ToggleShowPluginContent();
	}
}

void SAssetView::OverrideShowEngineContent()
{
	if (!IsShowingEngineContent())
	{
		ToggleShowEngineContent();
	}

}

void SAssetView::OverrideShowDeveloperContent()
{
	if (!IsShowingDevelopersContent())
	{
		ToggleShowDevelopersContent();
	}
}

void SAssetView::OverrideShowPluginContent()
{
	if (!IsShowingPluginContent())
	{
		ToggleShowPluginContent();
	}
}

void SAssetView::OverrideShowLocalizedContent()
{
	if (!IsShowingLocalizedContent())
	{
		ToggleShowLocalizedContent();
	}
}

void SAssetView::HandleItemDataUpdated(TArrayView<const FContentBrowserItemDataUpdate> InUpdatedItems)
{
	TRACE_CPUPROFILER_EVENT_SCOPE(SAssetView::HandleItemDataUpdated);

	if (InUpdatedItems.Num() == 0)
	{
		return;
	}

	const double HandleItemDataUpdatedStartTime = FPlatformTime::Seconds();

	UContentBrowserDataSubsystem* ContentBrowserData = IContentBrowserDataModule::Get().GetSubsystem();

	TArray<FContentBrowserDataCompiledFilter> CompiledDataFilters;
	if (SourcesData.IsIncludingVirtualPaths())
	{
		const bool bInvalidateFilterCache = false;
		const FContentBrowserDataFilter DataFilter = CreateBackendDataFilter(bInvalidateFilterCache);

		static const FName RootPath = "/";
		const TArrayView<const FName> DataSourcePaths = SourcesData.HasVirtualPaths() ? MakeArrayView(SourcesData.VirtualPaths) : MakeArrayView(&RootPath, 1);
		for (const FName& DataSourcePath : DataSourcePaths)
		{
			FContentBrowserDataCompiledFilter& CompiledDataFilter = CompiledDataFilters.AddDefaulted_GetRef();
			ContentBrowserData->CompileFilter(DataSourcePath, DataFilter, CompiledDataFilter);
		}
	}

	bool bRefreshView = false;
	TSet<TSharedPtr<FAssetViewItem>> ItemsPendingInplaceFrontendFilter;

	auto AddItem = [this, &ItemsPendingInplaceFrontendFilter](const FContentBrowserItemKey& InItemDataKey, FContentBrowserItemData&& InItemData)
	{
		TSharedPtr<FAssetViewItem>& ItemToUpdate = AvailableBackendItems.FindOrAdd(InItemDataKey);
		if (ItemToUpdate)
		{
			// Update the item
			ItemToUpdate->AppendItemData(MoveTemp(InItemData));

			// Update the custom column data
			ItemToUpdate->CacheCustomColumns(CustomColumns, true, true, true);

			// This item was modified, so put it in the list of items to be in-place re-tested against the active frontend filter (this can avoid a costly re-sort of the view)
			// If the item can't be queried in-place (because the item isn't in the view) then it will be added to ItemsPendingPriorityFilter instead
			ItemsPendingInplaceFrontendFilter.Add(ItemToUpdate);
		}
		else
		{
			ItemToUpdate = MakeShared<FAssetViewItem>(MoveTemp(InItemData));

			// This item is new so put it in the pending set to be processed over time
			ItemsPendingFrontendFilter.Add(ItemToUpdate);
		}
	};

	auto RemoveItem = [this, &bRefreshView, &ItemsPendingInplaceFrontendFilter](const FContentBrowserItemKey& InItemDataKey, const FContentBrowserItemData& InItemData)
	{
		const uint32 ItemDataKeyHash = GetTypeHash(InItemDataKey);

		if (const TSharedPtr<FAssetViewItem>* ItemToRemovePtr = AvailableBackendItems.FindByHash(ItemDataKeyHash, InItemDataKey))
		{
			TSharedPtr<FAssetViewItem> ItemToRemove = *ItemToRemovePtr;
			check(ItemToRemove);

			// Only fully remove this item if every sub-item is removed (items become invalid when empty)
			ItemToRemove->RemoveItemData(InItemData);
			if (ItemToRemove->GetItem().IsValid())
			{
				return;
			}

			AvailableBackendItems.RemoveByHash(ItemDataKeyHash, InItemDataKey);

			const uint32 ItemToRemoveHash = GetTypeHash(ItemToRemove);

			// Also ensure this item has been removed from the pending filter lists and the current list view data
			FilteredAssetItems.RemoveSingle(ItemToRemove);
			ItemsPendingPriorityFilter.RemoveByHash(ItemToRemoveHash, ItemToRemove);
			ItemsPendingFrontendFilter.RemoveByHash(ItemToRemoveHash, ItemToRemove);
			ItemsPendingInplaceFrontendFilter.RemoveByHash(ItemToRemoveHash, ItemToRemove);

			// Need to refresh manually after removing items, as adding relies on the pending filter lists to trigger this
			bRefreshView = true;
		}
	};

	auto GetBackendFilterCompliantItem = [this, &CompiledDataFilters](const FContentBrowserItemData& InItemData, bool& bOutPassFilter)
	{
		UContentBrowserDataSource* ItemDataSource = InItemData.GetOwnerDataSource();
		FContentBrowserItemData ItemData = InItemData;
		for (const FContentBrowserDataCompiledFilter& DataFilter : CompiledDataFilters)
		{
			// We only convert the item if this is the right filter for the data source
			if (ItemDataSource->ConvertItemForFilter(ItemData, DataFilter))
			{
				bOutPassFilter = ItemDataSource->DoesItemPassFilter(ItemData, DataFilter);

				return ItemData;
			}

			if (ItemDataSource->DoesItemPassFilter(ItemData, DataFilter))
			{
				bOutPassFilter = true;
				return ItemData;
			}
		}

		bOutPassFilter = false;
		return ItemData;
	};

	// Process the main set of updates
	for (const FContentBrowserItemDataUpdate& ItemDataUpdate : InUpdatedItems)
	{
		bool bItemPassFilter = false;
		FContentBrowserItemData ItemData = GetBackendFilterCompliantItem(ItemDataUpdate.GetItemData(), bItemPassFilter);
		const FContentBrowserItemKey ItemDataKey(ItemData);

		switch (ItemDataUpdate.GetUpdateType())
		{
		case EContentBrowserItemUpdateType::Added:
			if (bItemPassFilter)
			{
				AddItem(ItemDataKey, MoveTemp(ItemData));
			}
			break;

		case EContentBrowserItemUpdateType::Modified:
			if (bItemPassFilter)
			{
				AddItem(ItemDataKey, MoveTemp(ItemData));
			}
			else
			{
				RemoveItem(ItemDataKey, ItemData);
			}
			break;

		case EContentBrowserItemUpdateType::Moved:
			{
				const FContentBrowserItemData OldMinimalItemData(ItemData.GetOwnerDataSource(), ItemData.GetItemType(), ItemDataUpdate.GetPreviousVirtualPath(), NAME_None, FText(), nullptr);
				const FContentBrowserItemKey OldItemDataKey(OldMinimalItemData);
				RemoveItem(OldItemDataKey, OldMinimalItemData);

				if (bItemPassFilter)
				{
					AddItem(ItemDataKey, MoveTemp(ItemData));
				}
				else
				{
					checkAssetList(!AvailableBackendItems.Contains(ItemDataKey));
				}
			}
			break;

		case EContentBrowserItemUpdateType::Removed:
			RemoveItem(ItemDataKey, ItemData);
			break;

		default:
			checkf(false, TEXT("Unexpected EContentBrowserItemUpdateType!"));
			break;
		}
	}

	// Now patch in the in-place frontend filter requests (if possible)
	if (ItemsPendingInplaceFrontendFilter.Num() > 0)
	{
		FAssetViewFrontendFilterHelper FrontendFilterHelper(this);
		const bool bRunQueryFilter = OnShouldFilterAsset.IsBound() || OnShouldFilterItem.IsBound();

		for (auto It = FilteredAssetItems.CreateIterator(); It && ItemsPendingInplaceFrontendFilter.Num() > 0; ++It)
		{
			const TSharedPtr<FAssetViewItem> ItemToFilter = *It;

			if (ItemsPendingInplaceFrontendFilter.Remove(ItemToFilter) > 0)
			{
				bool bRemoveItem = false;

				// Run the query filter if required
				if (bRunQueryFilter)
				{
					const bool bPassedBackendFilter = FrontendFilterHelper.DoesItemPassQueryFilter(ItemToFilter);
					if (!bPassedBackendFilter)
					{
						bRemoveItem = true;
						AvailableBackendItems.Remove(FContentBrowserItemKey(ItemToFilter->GetItem()));
					}
				}

				// Run the frontend filter
				if (!bRemoveItem)
				{
					const bool bPassedFrontendFilter = FrontendFilterHelper.DoesItemPassFrontendFilter(ItemToFilter);
					if (!bPassedFrontendFilter)
					{
						bRemoveItem = true;
					}
				}

				// Remove this item?
				if (bRemoveItem)
				{
					bRefreshView = true;
					It.RemoveCurrent();
				}
			}
		}

		// Do we still have items that could not be in-place filtered?
		// If so, add them to ItemsPendingPriorityFilter so they are processed into the view ASAP
		if (ItemsPendingInplaceFrontendFilter.Num() > 0)
		{
			ItemsPendingPriorityFilter.Append(MoveTemp(ItemsPendingInplaceFrontendFilter));
			ItemsPendingInplaceFrontendFilter.Reset();
		}
	}

	if (bRefreshView)
	{
		RefreshList();
	}

	UE_LOG(LogContentBrowser, VeryVerbose, TEXT("AssetView - HandleItemDataUpdated completed in %0.4f seconds for %d items (%d available items)"), FPlatformTime::Seconds() - HandleItemDataUpdatedStartTime, InUpdatedItems.Num(), AvailableBackendItems.Num());
}

void SAssetView::HandleItemDataDiscoveryComplete()
{
	if (bPendingSortFilteredItems)
	{
		// If we have a sort pending, then force this to happen next frame now that discovery has finished
		LastSortTime = 0;
	}
}

void SAssetView::SetFilterBar(TSharedPtr<SFilterList> InFilterBar)
{
	FilterBar = InFilterBar;
}

<<<<<<< HEAD
=======
void SAssetView::OnCompleteFiltering(double InAmortizeDuration)
{
	CurrentFrontendFilterTelemetry.AmortizeDuration = InAmortizeDuration;
	CurrentFrontendFilterTelemetry.bCompleted = true;
	FTelemetryRouter::Get().ProvideTelemetry(CurrentFrontendFilterTelemetry);
	CurrentFrontendFilterTelemetry = {};
}

void SAssetView::OnInterruptFiltering()
{
	if (CurrentFrontendFilterTelemetry.FilterSessionCorrelationGuid.IsValid())
	{
		CurrentFrontendFilterTelemetry.AmortizeDuration = FPlatformTime::Seconds() - AmortizeStartTime;
		CurrentFrontendFilterTelemetry.bCompleted = false;
		FTelemetryRouter::Get().ProvideTelemetry(CurrentFrontendFilterTelemetry);
		CurrentFrontendFilterTelemetry = {};
	}
}

void SAssetView::OnInteractDuringFiltering()
{
	if (CurrentFrontendFilterTelemetry.FilterSessionCorrelationGuid.IsValid() && !CurrentFrontendFilterTelemetry.TimeUntilInteraction.IsSet())
	{
		CurrentFrontendFilterTelemetry.TimeUntilInteraction = FPlatformTime::Seconds() - AmortizeStartTime;
	}
}

>>>>>>> 4af6daef
#undef checkAssetList
#undef ASSET_VIEW_PARANOIA_LIST_CHECKS

#undef LOCTEXT_NAMESPACE<|MERGE_RESOLUTION|>--- conflicted
+++ resolved
@@ -49,13 +49,9 @@
 #include "Settings/ContentBrowserSettings.h"
 #include "SlateOptMacros.h"
 #include "Styling/AppStyle.h"
-<<<<<<< HEAD
-#include "Textures/SlateIcon.h"
-=======
 #include "TelemetryRouter.h"
 #include "Textures/SlateIcon.h"
 #include "ThumbnailRendering/ThumbnailManager.h"
->>>>>>> 4af6daef
 #include "ToolMenus.h"
 #include "UObject/UnrealType.h"
 #include "Widgets/Images/SImage.h"
@@ -195,11 +191,8 @@
 
 void SAssetView::Construct( const FArguments& InArgs )
 {
-<<<<<<< HEAD
-=======
 	ViewCorrelationGuid = FGuid::NewGuid();	
 
->>>>>>> 4af6daef
 	InitialNumAmortizedTasks = 0;
 	TotalAmortizeTime = 0;
 	AmortizeStartTime = 0;
@@ -238,13 +231,8 @@
 
 	ThumbnailScaleRangeScalar = (float)DisplaySize.Y / 2160.f;
 
-<<<<<<< HEAD
-	// Create a thumbnail pool for rendering thumbnails	
-	AssetThumbnailPool = MakeShared<FAssetThumbnailPool>(InArgs._InitialThumbnailPoolSize);
-=======
 	// Use the shared ThumbnailPool for the rendering of thumbnails
 	AssetThumbnailPool = UThumbnailManager::Get().GetSharedThumbnailPool();
->>>>>>> 4af6daef
 	NumOffscreenThumbnails = 64;
 	ListViewThumbnailResolution = 128;
 	ListViewThumbnailSize = 64;
@@ -271,10 +259,7 @@
 	bCanShowDevelopersFolder = InArgs._CanShowDevelopersFolder;
 
 	bCanShowFavorites = InArgs._CanShowFavorites;
-<<<<<<< HEAD
-=======
 	bCanDockCollections = InArgs._CanDockCollections;
->>>>>>> 4af6daef
 
 	SelectionMode = InArgs._SelectionMode;
 
@@ -285,10 +270,7 @@
 	bForceShowEngineContent = InArgs._ForceShowEngineContent;
 	bForceShowPluginContent = InArgs._ForceShowPluginContent;
 	bForceHideScrollbar = InArgs._ForceHideScrollbar;
-<<<<<<< HEAD
-=======
 	bShowDisallowedAssetClassAsUnsupportedItems = InArgs._ShowDisallowedAssetClassAsUnsupportedItems;
->>>>>>> 4af6daef
 
 	bPendingUpdateThumbnails = false;
 	bShouldNotifyNextAssetSync = true;
@@ -386,11 +368,7 @@
 		[
 			SNew( SBox )
 			.Visibility_Lambda([this] { return InitialNumAmortizedTasks > 0 ? EVisibility::SelfHitTestInvisible : EVisibility::Collapsed; })
-<<<<<<< HEAD
-			.HeightOverride( 2 )
-=======
 			.HeightOverride( 2.f )
->>>>>>> 4af6daef
 			[
 				SNew( SProgressBar )
 				.Percent( this, &SAssetView::GetIsWorkingProgressBarState )
@@ -507,11 +485,7 @@
 			[
 				SNew(SComboButton)
 				.Visibility(InArgs._ShowViewOptions ? EVisibility::Visible : EVisibility::Collapsed)
-<<<<<<< HEAD
-				.ContentPadding(0)
-=======
 				.ContentPadding(0.f)
->>>>>>> 4af6daef
 				.ButtonStyle( FAppStyle::Get(), "ToggleButton" ) // Use the tool bar item style for this button
 				.OnGetMenuContent( this, &SAssetView::GetViewButtonContent )
 				.ButtonContent()
@@ -637,11 +611,7 @@
 			RefreshList();
 		}
 
-<<<<<<< HEAD
-		DeferredItemToCreate.Release();
-=======
 		DeferredItemToCreate.Reset();
->>>>>>> 4af6daef
 	}
 
 
@@ -680,11 +650,7 @@
 			RefreshList();
 		}
 
-<<<<<<< HEAD
-		DeferredItemToCreate.Release();
-=======
 		DeferredItemToCreate.Reset();
->>>>>>> 4af6daef
 	}
 
 	// File creation requires focus to give item a name, otherwise the item will not be created
@@ -1081,11 +1047,6 @@
 		{
 			AmortizeStartTime = FPlatformTime::Seconds();
 			InitialNumAmortizedTasks = ItemsPendingFrontendFilter.Num();
-<<<<<<< HEAD
-		}
-
-		ProcessItemsPendingFilter(TickStartTime);
-=======
 			
 			CurrentFrontendFilterTelemetry = { ViewCorrelationGuid, FilterSessionCorrelationGuid };
 			CurrentFrontendFilterTelemetry.FrontendFilters = FrontendFilters;
@@ -1100,7 +1061,6 @@
 			CurrentFrontendFilterTelemetry.ResultLatency = FPlatformTime::Seconds() - AmortizeStartTime;
 		}
 		CurrentFrontendFilterTelemetry.TotalResults = FilteredAssetItems.Num(); // Provide number of results even if filtering is interrupted
->>>>>>> 4af6daef
 
 		if (HasItemsPendingFilter())
 		{
@@ -1117,13 +1077,6 @@
 		}
 		else
 		{
-<<<<<<< HEAD
-			TotalAmortizeTime += FPlatformTime::Seconds() - AmortizeStartTime;
-			AmortizeStartTime = 0;
-			InitialNumAmortizedTasks = 0;
-
-=======
->>>>>>> 4af6daef
 			// Update the columns in the column view now that we know the majority type
 			if (CurrentViewType == EAssetViewType::Column)
 			{
@@ -1662,14 +1615,8 @@
 				FString PackageName;
 				if (IsValidObjectPath(AssetPath, ObjectClassName, ObjectPath, PackageName))
 				{
-<<<<<<< HEAD
-					FLinkerInstancingContext InstancingContext({ ULevel::LoadAllExternalObjectsTag });
-					UObject* ObjectToCopy = LoadObject<UObject>(nullptr, *ObjectPath, nullptr, LOAD_None, nullptr, &InstancingContext);
-					if (ObjectToCopy && !ObjectToCopy->IsA(UClass::StaticClass()))
-=======
 					// Only duplicate the objects of the supported classes.
 					if (AssetToolsModule.Get().GetAssetClassPathPermissionList(EAssetClassAction::ViewAsset)->PassesStartsWithFilter(ObjectClassName))
->>>>>>> 4af6daef
 					{
 						FLinkerInstancingContext InstancingContext({ ULevel::LoadAllExternalObjectsTag });
 						UObject* ObjectToCopy = LoadObject<UObject>(nullptr, *ObjectPath, nullptr, LOAD_None, nullptr, &InstancingContext);
@@ -1956,8 +1903,6 @@
 		| (IsShowingLocalizedContent() ? EContentBrowserItemAttributeFilter::IncludeLocalized : EContentBrowserItemAttributeFilter::IncludeNone);
 
 	TSharedPtr<FPathPermissionList> CombinedFolderPermissionList = ContentBrowserUtils::GetCombinedFolderPermissionList(FolderPermissionList, IsShowingReadOnlyFolders() ? nullptr : WritableFolderPermissionList);
-<<<<<<< HEAD
-=======
 
 	if (bShowDisallowedAssetClassAsUnsupportedItems && AssetClassPermissionList && AssetClassPermissionList->HasFiltering())
 	{
@@ -1967,7 +1912,6 @@
 		UnsupportedClassFilter.FolderPermissionList = WritableFolderPermissionList;
 	}
 
->>>>>>> 4af6daef
 	ContentBrowserUtils::AppendAssetFilterToContentBrowserFilter(BackendFilter, AssetClassPermissionList, CombinedFolderPermissionList, DataFilter);
 
 	if (bHasCollections && !SourcesData.IsDynamicCollection())
@@ -2054,14 +1998,6 @@
 
 		if (SourcesData.OnEnumerateCustomSourceItemDatas.IsBound())
 		{
-<<<<<<< HEAD
-			SourcesData.OnEnumerateCustomSourceItemDatas.Execute(AddNewItem);
-		}
-
-		if (SourcesData.IsIncludingVirtualPaths() || SourcesData.HasCollections()) 
-		{
-			const FContentBrowserDataFilter DataFilter = CreateBackendDataFilter();
-=======
 			Telemetry.bHasCustomItemSources = true;
 			SourcesData.OnEnumerateCustomSourceItemDatas.Execute(AddNewItem);
 		}
@@ -2072,7 +2008,6 @@
 			const bool bInvalidateFilterCache = true;
 			DataFilter = CreateBackendDataFilter(bInvalidateFilterCache);
 			Telemetry.DataFilter = &DataFilter;
->>>>>>> 4af6daef
 
 			bWereItemsRecursivelyFiltered = DataFilter.bRecursivePaths;
 
@@ -3138,15 +3073,9 @@
 void SAssetView::ToggleShowPluginContent()
 {
 	check(IsToggleShowPluginContentAllowed());
-<<<<<<< HEAD
 
 	bool bNewState = !GetDefault<UContentBrowserSettings>()->GetDisplayPluginFolders();
 
-=======
-
-	bool bNewState = !GetDefault<UContentBrowserSettings>()->GetDisplayPluginFolders();
-
->>>>>>> 4af6daef
 	if (FContentBrowserInstanceConfig* EditorConfig = GetContentBrowserConfig())
 	{
 		bNewState = !EditorConfig->bShowPluginContent;
@@ -3317,8 +3246,6 @@
 	{
 		return false;
 	}
-<<<<<<< HEAD
-=======
 
 	if (const FContentBrowserInstanceConfig* Config = GetContentBrowserConfig())
 	{
@@ -3344,30 +3271,25 @@
 	GetMutableDefault<UContentBrowserSettings>()->SetDockCollections(bNewState);
 	GetMutableDefault<UContentBrowserSettings>()->PostEditChange();
 }
->>>>>>> 4af6daef
+
+bool SAssetView::IsToggleDockCollectionsAllowed() const
+{
+	return bCanDockCollections;
+}
+
+bool SAssetView::HasDockedCollections() const
+{
+	if (!IsToggleDockCollectionsAllowed())
+	{
+		return false;
+	}
 
 	if (const FContentBrowserInstanceConfig* Config = GetContentBrowserConfig())
 	{
-		return Config->bShowFavorites;
-	}
-
-<<<<<<< HEAD
-	return GetDefault<UContentBrowserSettings>()->GetDisplayFavorites();
-=======
-bool SAssetView::HasDockedCollections() const
-{
-	if (!IsToggleDockCollectionsAllowed())
-	{
-		return false;
-	}
-
-	if (const FContentBrowserInstanceConfig* Config = GetContentBrowserConfig())
-	{
 		return Config->bCollectionsDocked;
 	}
 
 	return GetDefault<UContentBrowserSettings>()->GetDockCollections();
->>>>>>> 4af6daef
 }
 
 void SAssetView::ToggleShowCppContent()
@@ -3559,11 +3481,7 @@
 
 		if (FAssetViewInstanceConfig* Config = GetAssetViewConfig())
 		{
-<<<<<<< HEAD
-			Config->ViewType = (int32) NewType;
-=======
 			Config->ViewType = (uint8) NewType;
->>>>>>> 4af6daef
 			UAssetViewConfig::Get()->SaveEditorConfig();
 		}
 	}
@@ -3762,11 +3680,7 @@
 				SNew(SAssetListItem)
 					.AssetThumbnail(AssetThumbnail)
 					.AssetItem(AssetItem)
-<<<<<<< HEAD
-					.ThumbnailPadding(ListViewThumbnailPadding)
-=======
 					.ThumbnailPadding((float)ListViewThumbnailPadding)
->>>>>>> 4af6daef
 					.ItemHeight(this, &SAssetView::GetListViewItemHeight)
 					.OnRenameBegin(this, &SAssetView::AssetRenameBegin)
 					.OnRenameCommit(this, &SAssetView::AssetRenameCommit)
@@ -3807,11 +3721,7 @@
 		TSharedRef<SAssetTileItem> Item =
 			SNew(SAssetTileItem)
 			.AssetItem(AssetItem)
-<<<<<<< HEAD
-			.ThumbnailPadding(TileViewThumbnailPadding)
-=======
 			.ThumbnailPadding((float)TileViewThumbnailPadding)
->>>>>>> 4af6daef
 			.ItemWidth(this, &SAssetView::GetTileViewItemWidth)
 			.OnRenameBegin(this, &SAssetView::AssetRenameBegin)
 			.OnRenameCommit(this, &SAssetView::AssetRenameCommit)
@@ -4235,11 +4145,8 @@
 	check(!RenamingAsset.IsValid());
 	RenamingAsset = Item;
 
-<<<<<<< HEAD
-=======
 	OnInteractDuringFiltering();
 
->>>>>>> 4af6daef
 	if (DeferredItemToCreate.IsValid())
 	{
 		UE_LOG(LogContentBrowser, Log, TEXT("Renaming the item being created (Deferred Item: %s)."), *Item->GetItem().GetItemName().ToString());
@@ -4447,11 +4354,7 @@
 
 	if (FAssetViewInstanceConfig* Config = GetAssetViewConfig())
 	{
-<<<<<<< HEAD
-		Config->ThumbnailSize = (int32) NewThumbnailSize;
-=======
 		Config->ThumbnailSize = (uint8) NewThumbnailSize;
->>>>>>> 4af6daef
 		UAssetViewConfig::Get()->SaveEditorConfig();
 	}
 
@@ -4510,15 +4413,11 @@
 		{
 			TypeNameHeight = 25;
 		}
-<<<<<<< HEAD
-		else if (ThumbnailSize > EThumbnailSize::Small)
-=======
 		else if (ThumbnailSize == EThumbnailSize::Medium)
 		{
 			TypeNameHeight = -5;
 		}
 		else if (ThumbnailSize > EThumbnailSize::Medium)
->>>>>>> 4af6daef
 		{
 			TypeNameHeight = -25;
 		}
@@ -4537,11 +4436,7 @@
 
 float SAssetView::GetTileViewItemHeight() const
 {
-<<<<<<< HEAD
-	return ((TileViewNameHeight + GetTileViewTypeNameHeight()) * FMath::Lerp(MinThumbnailScale, MaxThumbnailScale, GetThumbnailScale())) + GetTileViewItemBaseHeight() * FillScale;
-=======
 	return (((float)TileViewNameHeight + GetTileViewTypeNameHeight()) * FMath::Lerp(MinThumbnailScale, MaxThumbnailScale, GetThumbnailScale())) + GetTileViewItemBaseHeight() * FillScale;
->>>>>>> 4af6daef
 }
 
 float SAssetView::GetTileViewItemBaseHeight() const
@@ -5156,8 +5051,6 @@
 	FilterBar = InFilterBar;
 }
 
-<<<<<<< HEAD
-=======
 void SAssetView::OnCompleteFiltering(double InAmortizeDuration)
 {
 	CurrentFrontendFilterTelemetry.AmortizeDuration = InAmortizeDuration;
@@ -5185,7 +5078,6 @@
 	}
 }
 
->>>>>>> 4af6daef
 #undef checkAssetList
 #undef ASSET_VIEW_PARANOIA_LIST_CHECKS
 
