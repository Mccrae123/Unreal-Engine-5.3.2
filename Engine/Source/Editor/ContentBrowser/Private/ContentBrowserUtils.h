// Copyright Epic Games, Inc. All Rights Reserved.

#pragma once

#include "AssetViewUtils.h"
#include "CollectionManagerTypes.h"
#include "Containers/Array.h"
#include "Containers/ArrayView.h"
#include "Containers/Set.h"
#include "Containers/StringFwd.h"
#include "Containers/UnrealString.h"
#include "Framework/SlateDelegates.h"
#include "HAL/Platform.h"
#include "Internationalization/Text.h"
#include "Templates/SharedPointer.h"
#include "UObject/NameTypes.h"

class FPathPermissionList;
class FSlateRect;
class SAssetView;
class SPathView;
class SWidget;
struct FARFilter;
struct FAssetData;
struct FContentBrowserDataFilter;
struct FContentBrowserItem;
<<<<<<< HEAD
=======
struct FContentBrowserItemPath;
enum class EContentBrowserIsFolderVisibleFlags : uint8;
>>>>>>> 4af6daef

namespace ContentBrowserUtils
{
	// Import the functions that were moved into the more common AssetViewUtils namespace
	using namespace AssetViewUtils;

	/** Displays a modeless message at the specified anchor. It is fine to specify a zero-size anchor, just use the top and left fields */
	void DisplayMessage(const FText& Message, const FSlateRect& ScreenAnchor, const TSharedRef<SWidget>& ParentContent);

	/** Displays a modeless message asking yes or no type question */
	void DisplayConfirmationPopup(const FText& Message, const FText& YesString, const FText& NoString, const TSharedRef<SWidget>& ParentContent, const FOnClicked& OnYesClicked, const FOnClicked& OnNoClicked = FOnClicked());

	/** Copies references to the specified items to the clipboard */
	void CopyItemReferencesToClipboard(const TArray<FContentBrowserItem>& ItemsToCopy);

	/** Copies file paths on disk to the specified items to the clipboard */
	void CopyFilePathsToClipboard(const TArray<FContentBrowserItem>& ItemsToCopy);

	/** Check whether the given item is considered to be developer content */
	bool IsItemDeveloperContent(const FContentBrowserItem& InItem);

	/** Check whether the given item is considered to be localized content */
	bool IsItemLocalizedContent(const FContentBrowserItem& InItem);

	/** Check whether the given item is considered to be engine content (including engine plugins) */
	bool IsItemEngineContent(const FContentBrowserItem& InItem);

	/** Check whether the given item is considered to be project content (including project plugins) */
	bool IsItemProjectContent(const FContentBrowserItem& InItem);

	/** Check whether the given item is considered to be plugin content (engine or project) */
	bool IsItemPluginContent(const FContentBrowserItem& InItem);

	/** Check to see whether the given path is rooted against a collection directory, optionally extracting the collection name and share type from the path */
	bool IsCollectionPath(const FString& InPath, FName* OutCollectionName = nullptr, ECollectionShareType::Type* OutCollectionShareType = nullptr);

	/** Given an array of paths, work out how many are rooted against class roots, and how many are rooted against asset roots */
	void CountPathTypes(const TArray<FString>& InPaths, int32& OutNumAssetPaths, int32& OutNumClassPaths);

	/** Given an array of paths, work out how many are rooted against class roots, and how many are rooted against asset roots */
	void CountPathTypes(const TArray<FName>& InPaths, int32& OutNumAssetPaths, int32& OutNumClassPaths);

	/** Given an array of "asset" data, work out how many are assets, and how many are classes */
	void CountItemTypes(const TArray<FAssetData>& InItems, int32& OutNumAssetItems, int32& OutNumClassItems);

	/** Gets the platform specific text for the "explore" command (FPlatformProcess::ExploreFolder) */
	FText GetExploreFolderText();

	/** Perform a batched "explore" operation on the specified file and/or folder paths */
	void ExploreFolders(const TArray<FContentBrowserItem>& InItems, const TSharedRef<SWidget>& InParentContent);

	/** Returns if can perform a batched "explore" operation on the specified file and/or folder paths */
	bool CanExploreFolders(const TArray<FContentBrowserItem>& InItems);

	/** Convert a legacy asset and path selection to their corresponding virtual paths for content browser data items */
	void ConvertLegacySelectionToVirtualPaths(TArrayView<const FAssetData> InAssets, TArrayView<const FString> InFolders, const bool InUseFolderPaths, TArray<FName>& OutVirtualPaths);
	void ConvertLegacySelectionToVirtualPaths(TArrayView<const FAssetData> InAssets, TArrayView<const FString> InFolders, const bool InUseFolderPaths, TSet<FName>& OutVirtualPaths);

	/** Append the asset registry filter and permission lists to the content browser data filter */
	void AppendAssetFilterToContentBrowserFilter(const FARFilter& InAssetFilter, const TSharedPtr<FPathPermissionList>& InAssetClassPermissionList, const TSharedPtr<FPathPermissionList>& InFolderPermissionList, FContentBrowserDataFilter& OutDataFilter);

	/* Combine folder filters into a new filter if either are active */
	TSharedPtr<FPathPermissionList> GetCombinedFolderPermissionList(const TSharedPtr<FPathPermissionList>& FolderPermissionList, const TSharedPtr<FPathPermissionList>& WritableFolderPermissionList);

	/** Shared logic to know if we can perform certain operation depending on which view it occurred, either PathView or AssetView */
	bool CanDeleteFromAssetView(TWeakPtr<SAssetView> AssetView, FText* OutErrorMsg = nullptr);
	bool CanRenameFromAssetView(TWeakPtr<SAssetView> AssetView, FText* OutErrorMsg = nullptr);
	bool CanDeleteFromPathView(TWeakPtr<SPathView> PathView, FText* OutErrorMsg = nullptr);
	bool CanRenameFromPathView(TWeakPtr<SPathView> PathView, FText* OutErrorMsg = nullptr);

	/** Returns internal path if it has one, otherwise strips /All prefix from virtual path*/
	FName GetInvariantPath(const FContentBrowserItemPath& ItemPath);

	/** Get the set of flags to use with IsFolderVisible */
	EContentBrowserIsFolderVisibleFlags GetIsFolderVisibleFlags(const bool bDisplayEmpty);

	/** Returns if this folder has been marked as a favorite folder */
	UE_DEPRECATED(5.3, "Use function that takes FContentBrowserItemPath instead.")
	bool IsFavoriteFolder(const FString& FolderPath);
	bool IsFavoriteFolder(const FContentBrowserItemPath& FolderPath);

<<<<<<< HEAD
	/** Add a favorite folder. This should be a full virtual path. */
	void AddFavoriteFolder(const FString& FolderPath);

	UE_DEPRECATED(5.2, "The bFlushConfig parameter is ignored, since this function does not persist the favorites to config.")
	void AddFavoriteFolder(const FString& FolderPath, bool bFlushConfig);

	/** Remove a favorite folder. This should be a full virtual path. */
	void RemoveFavoriteFolder(const FString& FolderPath);

	UE_DEPRECATED(5.2, "The bFlushConfig parameter is ignored, since this function does not persist the favorites to config.")
	void RemoveFavoriteFolder(const FString& FolderPath, bool bFlushConfig);
=======
	UE_DEPRECATED(5.3, "Use function that takes FContentBrowserItemPath instead.")
	void AddFavoriteFolder(const FString& FolderPath, bool bFlushConfig = true);
	void AddFavoriteFolder(const FContentBrowserItemPath& FolderPath);

	UE_DEPRECATED(5.3, "Use function that takes FContentBrowserItemPath instead.")
	void RemoveFavoriteFolder(const FString& FolderPath, bool bFlushConfig = true);
	void RemoveFavoriteFolder(const FContentBrowserItemPath& FolderPath);
>>>>>>> 4af6daef

	const TArray<FString>& GetFavoriteFolders();

	/** Adds FolderPath as a private content edit folder if it's allowed to be toggled as such */
	void AddShowPrivateContentFolder(const FStringView VirtualFolderPath, const FName Owner);

	/** Removes FolderPath as a private content edit folder if it's allowed to be toggled as such */
	void RemoveShowPrivateContentFolder(const FStringView VirtualFolderPath, const FName Owner);
}<|MERGE_RESOLUTION|>--- conflicted
+++ resolved
@@ -24,11 +24,8 @@
 struct FAssetData;
 struct FContentBrowserDataFilter;
 struct FContentBrowserItem;
-<<<<<<< HEAD
-=======
 struct FContentBrowserItemPath;
 enum class EContentBrowserIsFolderVisibleFlags : uint8;
->>>>>>> 4af6daef
 
 namespace ContentBrowserUtils
 {
@@ -110,19 +107,6 @@
 	bool IsFavoriteFolder(const FString& FolderPath);
 	bool IsFavoriteFolder(const FContentBrowserItemPath& FolderPath);
 
-<<<<<<< HEAD
-	/** Add a favorite folder. This should be a full virtual path. */
-	void AddFavoriteFolder(const FString& FolderPath);
-
-	UE_DEPRECATED(5.2, "The bFlushConfig parameter is ignored, since this function does not persist the favorites to config.")
-	void AddFavoriteFolder(const FString& FolderPath, bool bFlushConfig);
-
-	/** Remove a favorite folder. This should be a full virtual path. */
-	void RemoveFavoriteFolder(const FString& FolderPath);
-
-	UE_DEPRECATED(5.2, "The bFlushConfig parameter is ignored, since this function does not persist the favorites to config.")
-	void RemoveFavoriteFolder(const FString& FolderPath, bool bFlushConfig);
-=======
 	UE_DEPRECATED(5.3, "Use function that takes FContentBrowserItemPath instead.")
 	void AddFavoriteFolder(const FString& FolderPath, bool bFlushConfig = true);
 	void AddFavoriteFolder(const FContentBrowserItemPath& FolderPath);
@@ -130,7 +114,6 @@
 	UE_DEPRECATED(5.3, "Use function that takes FContentBrowserItemPath instead.")
 	void RemoveFavoriteFolder(const FString& FolderPath, bool bFlushConfig = true);
 	void RemoveFavoriteFolder(const FContentBrowserItemPath& FolderPath);
->>>>>>> 4af6daef
 
 	const TArray<FString>& GetFavoriteFolders();
 
