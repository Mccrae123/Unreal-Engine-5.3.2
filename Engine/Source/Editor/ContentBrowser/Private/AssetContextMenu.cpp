// Copyright Epic Games, Inc. All Rights Reserved.

#include "AssetContextMenu.h"
#include "AssetData.h"

#include "ToolMenus.h"
#include "ContentBrowserMenuContexts.h"
#include "ContentBrowserDataSource.h"

#include "IAssetTools.h"
#include "AssetToolsModule.h"
#include "ContentBrowserUtils.h"
#include "SAssetView.h"
#include "ContentBrowserModule.h"
#include "EditorStyleSet.h"
#include "HAL/FileManager.h"

#include "ICollectionManager.h"
#include "CollectionManagerModule.h"
#include "CollectionAssetManagement.h"

#include "Toolkits/GlobalEditorCommonCommands.h"
#include "Framework/Commands/GenericCommands.h"
#include "ContentBrowserCommands.h"

#define LOCTEXT_NAMESPACE "ContentBrowser"

FAssetContextMenu::FAssetContextMenu(const TWeakPtr<SAssetView>& InAssetView)
	: AssetView(InAssetView)
{
}

void FAssetContextMenu::BindCommands(TSharedPtr< FUICommandList >& Commands)
{
	Commands->MapAction(FGenericCommands::Get().Duplicate, FUIAction(
		FExecuteAction::CreateSP(this, &FAssetContextMenu::ExecuteDuplicate),
		FCanExecuteAction::CreateSP(this, &FAssetContextMenu::CanExecuteDuplicate)
		));

	Commands->MapAction(FGlobalEditorCommonCommands::Get().FindInContentBrowser, FUIAction(
		FExecuteAction::CreateSP(this, &FAssetContextMenu::ExecuteSyncToAssetTree),
		FCanExecuteAction::CreateSP(this, &FAssetContextMenu::CanExecuteSyncToAssetTree)
		));
}

TSharedRef<SWidget> FAssetContextMenu::MakeContextMenu(TArrayView<const FContentBrowserItem> InSelectedItems, const FSourcesData& InSourcesData, TSharedPtr< FUICommandList > InCommandList)
{
	SetSelectedItems(InSelectedItems);
	SourcesData = InSourcesData;

	// Cache any vars that are used in determining if you can execute any actions.
	// Useful for actions whose "CanExecute" will not change or is expensive to calculate.
	CacheCanExecuteVars();

	// Get all menu extenders for this context menu from the content browser module
	FContentBrowserModule& ContentBrowserModule = FModuleManager::GetModuleChecked<FContentBrowserModule>( TEXT("ContentBrowser") );
	TArray<FContentBrowserMenuExtender_SelectedAssets> MenuExtenderDelegates = ContentBrowserModule.GetAllAssetViewContextMenuExtenders();

	TSharedPtr<FExtender> MenuExtender;
	{
		TArray<FAssetData> SelectedAssets;
		for (const FContentBrowserItem& SelectedFile : SelectedFiles)
		{
			FAssetData ItemAssetData;
			if (SelectedFile.Legacy_TryGetAssetData(ItemAssetData))
			{
				SelectedAssets.Add(ItemAssetData);
			}
		}

		if (SelectedAssets.Num() > 0)
		{
			TArray<TSharedPtr<FExtender>> Extenders;
			for (int32 i = 0; i < MenuExtenderDelegates.Num(); ++i)
			{
				if (MenuExtenderDelegates[i].IsBound())
				{
					Extenders.Add(MenuExtenderDelegates[i].Execute(SelectedAssets));
				}
			}
			MenuExtender = FExtender::Combine(Extenders);
		}
	}

	UContentBrowserAssetContextMenuContext* ContextObject = NewObject<UContentBrowserAssetContextMenuContext>();
	ContextObject->AssetContextMenu = SharedThis(this);

	UToolMenus* ToolMenus = UToolMenus::Get();

	static const FName BaseMenuName("ContentBrowser.AssetContextMenu");
	static const FName ItemContextMenuName("ContentBrowser.ItemContextMenu");
	RegisterContextMenu(BaseMenuName);

	TArray<UObject*> SelectedObjects;

	// Create menu hierarchy based on class hierarchy
	FName MenuName = BaseMenuName;
	{
		// TODO: Ideally all of this asset specific stuff would happen in the asset data source, however we 
		// need to keep it here for now to build the correct menu name and register the correct extenders

		// Objects must be loaded for this operation... for now
		TArray<FString> ObjectPaths;
		UContentBrowserDataSource* CommonDataSource = nullptr;
		bool bKeepCheckingCommonDataSource = true;
		for (const FContentBrowserItem& SelectedItem : SelectedItems)
		{
			if (bKeepCheckingCommonDataSource)
			{
				if (const FContentBrowserItemData* PrimaryInternalItem = SelectedItem.GetPrimaryInternalItem())
				{
					if (UContentBrowserDataSource* OwnerDataSource = PrimaryInternalItem->GetOwnerDataSource())
					{
						if (CommonDataSource == nullptr)
						{
							CommonDataSource = OwnerDataSource;
						}
						else if (CommonDataSource != OwnerDataSource)
						{
							CommonDataSource = nullptr;
							bKeepCheckingCommonDataSource = false;
						}
					}
				}
			}

			FAssetData ItemAssetData;
			if (SelectedItem.Legacy_TryGetAssetData(ItemAssetData))
			{
				ObjectPaths.Add(ItemAssetData.ObjectPath.ToString());
			}
		}

		FAssetToolsModule& AssetToolsModule = FModuleManager::LoadModuleChecked<FAssetToolsModule>("AssetTools");
<<<<<<< HEAD
		const TSharedRef<FBlacklistPaths>& WritableFolderFilter = AssetToolsModule.Get().GetWritableFolderBlacklist();
=======
		const TSharedRef<FPathPermissionList>& WritableFolderFilter = AssetToolsModule.Get().GetWritableFolderPermissionList();
>>>>>>> 6bbb88c8

		ContextObject->bCanBeModified = ObjectPaths.Num() == 0;

		ContextObject->SelectedObjects.Reset();
		if (ContentBrowserUtils::LoadAssetsIfNeeded(ObjectPaths, SelectedObjects) && SelectedObjects.Num() > 0)
		{
			ContextObject->SelectedObjects.Append(SelectedObjects);

			// Find common class for selected objects
			UClass* CommonClass = SelectedObjects[0]->GetClass();
			for (int32 ObjIdx = 1; ObjIdx < SelectedObjects.Num(); ++ObjIdx)
			{
				while (!SelectedObjects[ObjIdx]->IsA(CommonClass))
				{
					CommonClass = CommonClass->GetSuperClass();
				}
			}
			ContextObject->CommonClass = CommonClass;

			ContextObject->bCanBeModified = true;

			if (WritableFolderFilter->HasFiltering())
			{
				for (const UObject* SelectedObject : SelectedObjects)
				{
					if (SelectedObject)
					{
						UPackage* SelectedObjectPackage = SelectedObject->GetOutermost();
						if (SelectedObjectPackage && !WritableFolderFilter->PassesStartsWithFilter(SelectedObjectPackage->GetFName()))
						{
							ContextObject->bCanBeModified = false;
							break;
						}
					}
				}
			}

			MenuName = UToolMenus::JoinMenuPaths(BaseMenuName, CommonClass->GetFName());

			RegisterMenuHierarchy(CommonClass);

			// Find asset actions for common class
			TSharedPtr<IAssetTypeActions> CommonAssetTypeActions = AssetToolsModule.Get().GetAssetTypeActionsForClass(ContextObject->CommonClass).Pin();
			if (CommonAssetTypeActions.IsValid() && CommonAssetTypeActions->HasActions(SelectedObjects))
			{
				ContextObject->CommonAssetTypeActions = CommonAssetTypeActions;
			}
		}
		else if (SelectedObjects.Num() == 0)
		{
			if (CommonDataSource)
			{
				ContextObject->bCanBeModified = true;

				if (WritableFolderFilter->HasFiltering())
				{
					for (const FContentBrowserItem& SelectedItem : SelectedItems)
					{
						if (!WritableFolderFilter->PassesStartsWithFilter(SelectedItem.GetVirtualPath()))
						{
							ContextObject->bCanBeModified = false;
							break;
						}
					}
				}

				MenuName = UToolMenus::JoinMenuPaths(ItemContextMenuName, CommonDataSource->GetFName());

				if (!ToolMenus->IsMenuRegistered(MenuName))
				{
					ToolMenus->RegisterMenu(MenuName, BaseMenuName);
				}
			}
		}
	}

	FToolMenuContext MenuContext(InCommandList, MenuExtender, ContextObject);

	{
		UContentBrowserDataMenuContext_FileMenu* DataContextObject = NewObject<UContentBrowserDataMenuContext_FileMenu>();
		DataContextObject->SelectedItems = SelectedItems;
		DataContextObject->SelectedCollections = SourcesData.Collections;
		DataContextObject->bCanBeModified = ContextObject->bCanBeModified;
		DataContextObject->ParentWidget = AssetView;
		DataContextObject->OnShowInPathsView = OnShowInPathsViewRequested;
		DataContextObject->OnRefreshView = OnAssetViewRefreshRequested;
		MenuContext.AddObject(DataContextObject);
	}

	return ToolMenus->GenerateWidget(MenuName, MenuContext);
}

void FAssetContextMenu::RegisterMenuHierarchy(UClass* InClass)
{
	static const FName BaseMenuName("ContentBrowser.AssetContextMenu");

	UToolMenus* ToolMenus = UToolMenus::Get();

	for (UClass* CurrentClass = InClass; CurrentClass; CurrentClass = CurrentClass->GetSuperClass())
	{
		FName CurrentMenuName = UToolMenus::JoinMenuPaths(BaseMenuName, CurrentClass->GetFName());
		if (!ToolMenus->IsMenuRegistered(CurrentMenuName))
		{
			FName ParentMenuName;
			UClass* ParentClass = CurrentClass->GetSuperClass();
			if (ParentClass == UObject::StaticClass() || ParentClass == nullptr)
			{
				ParentMenuName = BaseMenuName;
			}
			else
			{
				ParentMenuName = UToolMenus::JoinMenuPaths(BaseMenuName, ParentClass->GetFName());
			}

			ToolMenus->RegisterMenu(CurrentMenuName, ParentMenuName);

			if (ParentMenuName == BaseMenuName)
			{
				break;
			}
		}
	}
}

void FAssetContextMenu::RegisterContextMenu(const FName MenuName)
{
	UToolMenus* ToolMenus = UToolMenus::Get();
	if (!ToolMenus->IsMenuRegistered(MenuName))
	{
		UToolMenu* Menu = ToolMenus->RegisterMenu(MenuName);
		FToolMenuSection& Section = Menu->FindOrAddSection("GetAssetActions");

		// Note: Do  not use "GetActions" again when copying this code, otherwise "GetActions" menu entry will be overwritten
		Section.AddDynamicEntry("GetActions", FNewToolMenuSectionDelegate::CreateLambda([](FToolMenuSection& InSection)
		{
			UContentBrowserAssetContextMenuContext* Context = InSection.FindContext<UContentBrowserAssetContextMenuContext>();
			if (Context && Context->CommonAssetTypeActions.IsValid())
			{
				Context->CommonAssetTypeActions.Pin()->GetActions(Context->GetSelectedObjects(), InSection);
			}
		}));

		Section.AddDynamicEntry("GetActionsLegacy", FNewToolMenuDelegateLegacy::CreateLambda([](FMenuBuilder& MenuBuilder, UToolMenu* InMenu)
		{
			UContentBrowserAssetContextMenuContext* Context = InMenu->FindContext<UContentBrowserAssetContextMenuContext>();
			if (Context && Context->CommonAssetTypeActions.IsValid())
			{
				Context->CommonAssetTypeActions.Pin()->GetActions(Context->GetSelectedObjects(), MenuBuilder);
			}
		}));

		Menu->AddDynamicSection("AddMenuOptions", FNewToolMenuDelegate::CreateLambda([](UToolMenu* InMenu)
		{
			UContentBrowserAssetContextMenuContext* Context = InMenu->FindContext<UContentBrowserAssetContextMenuContext>();
			if (Context && Context->AssetContextMenu.IsValid())
			{
				Context->AssetContextMenu.Pin()->AddMenuOptions(InMenu);
			}
		}));
	}
}

void FAssetContextMenu::AddMenuOptions(UToolMenu* InMenu)
{
	UContentBrowserDataMenuContext_FileMenu* Context = InMenu->FindContext<UContentBrowserDataMenuContext_FileMenu>();
	const bool bCanBeModified = !Context || Context->bCanBeModified;

	// Add any type-specific context menu options
	AddAssetTypeMenuOptions(InMenu);

	// Add quick access to common commands.
	AddCommonMenuOptions(InMenu);

	// Add quick access to view commands
	AddExploreMenuOptions(InMenu);

	// Add reference options
	AddReferenceMenuOptions(InMenu);

	// Add collection options
	if (bCanBeModified)
	{
		AddCollectionMenuOptions(InMenu);
	}
}

void FAssetContextMenu::SetSelectedItems(TArrayView<const FContentBrowserItem> InSelectedItems)
{
	SelectedItems.Reset();
	SelectedItems.Append(InSelectedItems.GetData(), InSelectedItems.Num());

	SelectedFiles.Reset();
	SelectedFolders.Reset();
	for (const FContentBrowserItem& SelectedItem : SelectedItems)
	{
		if (SelectedItem.IsFile())
		{
			SelectedFiles.Add(SelectedItem);
		}

		if (SelectedItem.IsFolder())
		{
			SelectedFolders.Add(SelectedItem);
		}
	}
}

void FAssetContextMenu::SetOnShowInPathsViewRequested(const FOnShowInPathsViewRequested& InOnShowInPathsViewRequested)
{
	OnShowInPathsViewRequested = InOnShowInPathsViewRequested;
}

void FAssetContextMenu::SetOnRenameRequested(const FOnRenameRequested& InOnRenameRequested)
{
	OnRenameRequested = InOnRenameRequested;
}

void FAssetContextMenu::SetOnDuplicateRequested(const FOnDuplicateRequested& InOnDuplicateRequested)
{
	OnDuplicateRequested = InOnDuplicateRequested;
}

void FAssetContextMenu::SetOnEditRequested(const FOnEditRequested& InOnEditRequested)
{
	OnEditRequested = InOnEditRequested;
}

void FAssetContextMenu::SetOnAssetViewRefreshRequested(const FOnAssetViewRefreshRequested& InOnAssetViewRefreshRequested)
{
	OnAssetViewRefreshRequested = InOnAssetViewRefreshRequested;
}

bool FAssetContextMenu::AddCommonMenuOptions(UToolMenu* Menu)
{
	UContentBrowserDataMenuContext_FileMenu* Context = Menu->FindContext<UContentBrowserDataMenuContext_FileMenu>();
	const bool bCanBeModified = !Context || Context->bCanBeModified;

	{
		FToolMenuSection& Section = Menu->AddSection("CommonAssetActions", LOCTEXT("CommonAssetActionsMenuHeading", "Common"));

		
		if (bCanBeModified)
		{
			// Edit
			Section.AddMenuEntry(
				"EditAsset",
				LOCTEXT("EditAsset", "Edit..."),
				LOCTEXT("EditAssetTooltip", "Opens the selected item(s) for edit."),
<<<<<<< HEAD
				FSlateIcon(FEditorStyle::GetStyleSetName(), "ContentBrowser.AssetActions.Edit"),
=======
				FSlateIcon(FAppStyle::GetAppStyleSetName(), "Icons.Edit"),
>>>>>>> 6bbb88c8
				FUIAction(
					FExecuteAction::CreateSP(this, &FAssetContextMenu::ExecuteEditItems),
					FCanExecuteAction::CreateSP(this, &FAssetContextMenu::CanExecuteEditItems)
				)
			);

			// Rename
			Section.AddMenuEntry(FGenericCommands::Get().Rename,
				LOCTEXT("Rename", "Rename"),
<<<<<<< HEAD
				LOCTEXT("RenameTooltip", "Rename the selected item."),
				FSlateIcon(FEditorStyle::GetStyleSetName(), "ContentBrowser.AssetActions.Rename")
=======
				LOCTEXT("RenameTooltip", "Rename the selected item.")
>>>>>>> 6bbb88c8
			);

			// Duplicate
			Section.AddMenuEntry(FGenericCommands::Get().Duplicate,
				LOCTEXT("Duplicate", "Duplicate"),
				LOCTEXT("DuplicateTooltip", "Create a copy of the selected item(s)."),
<<<<<<< HEAD
				FSlateIcon(FEditorStyle::GetStyleSetName(), "ContentBrowser.AssetActions.Duplicate")
=======
				FSlateIcon(FAppStyle::GetAppStyleSetName(), "Icons.Duplicate")
>>>>>>> 6bbb88c8
			);

			// Save
			Section.AddMenuEntry(FContentBrowserCommands::Get().SaveSelectedAsset,
				LOCTEXT("SaveAsset", "Save"),
				LOCTEXT("SaveAssetTooltip", "Saves the item to file."),
<<<<<<< HEAD
				FSlateIcon(FEditorStyle::GetStyleSetName(), "Level.SaveIcon16x")
=======
				FSlateIcon(FAppStyle::GetAppStyleSetName(), "Icons.Save")
>>>>>>> 6bbb88c8
			);

			// Delete
			Section.AddMenuEntry(FGenericCommands::Get().Delete,
				LOCTEXT("Delete", "Delete"),
<<<<<<< HEAD
				LOCTEXT("DeleteTooltip", "Delete the selected items."),
				FSlateIcon(FEditorStyle::GetStyleSetName(), "ContentBrowser.AssetActions.Delete")
=======
				TAttribute<FText>::Create(TAttribute<FText>::FGetter::CreateSP(this, &FAssetContextMenu::GetDeleteToolTip))
>>>>>>> 6bbb88c8
			);
		}
	}

	return true;
}

void FAssetContextMenu::AddExploreMenuOptions(UToolMenu* Menu)
{
	FToolMenuSection& Section = Menu->AddSection("AssetContextExploreMenuOptions", LOCTEXT("AssetContextExploreMenuOptionsHeading", "Explore"));
	{
		// Find in Content Browser
		Section.AddMenuEntry(
			FGlobalEditorCommonCommands::Get().FindInContentBrowser, 
			LOCTEXT("ShowInFolderView", "Show in Folder View"),
			LOCTEXT("ShowInFolderViewTooltip", "Selects the folder that contains this asset in the Content Browser Sources Panel.")
			);

		// Find in Explorer
		Section.AddMenuEntry(
			"FindInExplorer",
			ContentBrowserUtils::GetExploreFolderText(),
			LOCTEXT("FindInExplorerTooltip", "Finds this asset on disk"),
<<<<<<< HEAD
			FSlateIcon(FEditorStyle::GetStyleSetName(), "SystemWideCommands.FindInContentBrowser"),
=======
			FSlateIcon(FAppStyle::GetAppStyleSetName(), "ContentBrowser.ShowInExplorer"),
>>>>>>> 6bbb88c8
			FUIAction(
				FExecuteAction::CreateSP(this, &FAssetContextMenu::ExecuteFindInExplorer),
				FCanExecuteAction::CreateSP(this, &FAssetContextMenu::CanExecuteFindInExplorer)
			)
		);
	}
}

bool FAssetContextMenu::AddReferenceMenuOptions(UToolMenu* Menu)
{
	UContentBrowserDataMenuContext_FileMenu* Context = Menu->FindContext<UContentBrowserDataMenuContext_FileMenu>();

	{
		FToolMenuSection& Section = Menu->AddSection("AssetContextReferences", LOCTEXT("ReferencesMenuHeading", "References"));

		Section.AddMenuEntry(
			"CopyReference",
			LOCTEXT("CopyReference", "Copy Reference"),
			LOCTEXT("CopyReferenceTooltip", "Copies reference paths for the selected assets to the clipboard."),
<<<<<<< HEAD
			FSlateIcon(),
=======
			FSlateIcon(FAppStyle::GetAppStyleSetName(), "GenericCommands.Copy"),
>>>>>>> 6bbb88c8
			FUIAction( FExecuteAction::CreateSP( this, &FAssetContextMenu::ExecuteCopyReference ) )
			);
	
		if (Context->bCanBeModified)
		{
			Section.AddMenuEntry(
				"CopyFilePath",
				LOCTEXT("CopyFilePath", "Copy File Path"),
				LOCTEXT("CopyFilePathTooltip", "Copies the file paths on disk for the selected assets to the clipboard."),
<<<<<<< HEAD
				FSlateIcon(),
=======
				FSlateIcon(FAppStyle::GetAppStyleSetName(), "GenericCommands.Copy"),
>>>>>>> 6bbb88c8
				FUIAction(FExecuteAction::CreateSP(this, &FAssetContextMenu::ExecuteCopyFilePath))
			);
		}
	}

	return true;
}

bool FAssetContextMenu::AddAssetTypeMenuOptions(UToolMenu* Menu)
{
	bool bAnyTypeOptions = false;

	UContentBrowserAssetContextMenuContext* Context = Menu->FindContext<UContentBrowserAssetContextMenuContext>();
	if (Context && Context->SelectedObjects.Num() > 0)
	{
		// Label "GetAssetActions" section
		FToolMenuSection& Section = Menu->FindOrAddSection("GetAssetActions");
		if (Context->CommonAssetTypeActions.IsValid())
		{
			Section.Label = FText::Format(NSLOCTEXT("AssetTools", "AssetSpecificOptionsMenuHeading", "{0} Actions"), Context->CommonAssetTypeActions.Pin()->GetName());
		}
		else if (Context->CommonClass)
		{
			Section.Label = FText::Format(NSLOCTEXT("AssetTools", "AssetSpecificOptionsMenuHeading", "{0} Actions"), FText::FromName(Context->CommonClass->GetFName()));
		}
		else
		{
			Section.Label = FText::Format(NSLOCTEXT("AssetTools", "AssetSpecificOptionsMenuHeading", "{0} Actions"), FText::FromString(TEXT("Asset")));
		}

		bAnyTypeOptions = true;
	}

	return bAnyTypeOptions;
}

bool FAssetContextMenu::AddCollectionMenuOptions(UToolMenu* Menu)
{
	class FManageCollectionsContextMenu
	{
	public:
		static void CreateManageCollectionsSubMenu(UToolMenu* SubMenu, TSharedRef<FCollectionAssetManagement> QuickAssetManagement)
		{
			FCollectionManagerModule& CollectionManagerModule = FCollectionManagerModule::GetModule();

			TArray<FCollectionNameType> AvailableCollections;
			CollectionManagerModule.Get().GetRootCollections(AvailableCollections);

			CreateManageCollectionsSubMenu(SubMenu, QuickAssetManagement, MoveTemp(AvailableCollections));
		}

		static void CreateManageCollectionsSubMenu(UToolMenu* SubMenu, TSharedRef<FCollectionAssetManagement> QuickAssetManagement, TArray<FCollectionNameType> AvailableCollections)
		{
			FCollectionManagerModule& CollectionManagerModule = FCollectionManagerModule::GetModule();
<<<<<<< HEAD

			AvailableCollections.Sort([](const FCollectionNameType& One, const FCollectionNameType& Two) -> bool
			{
				return One.Name.LexicalLess(Two.Name);
			});

=======

			AvailableCollections.Sort([](const FCollectionNameType& One, const FCollectionNameType& Two) -> bool
			{
				return One.Name.LexicalLess(Two.Name);
			});

>>>>>>> 6bbb88c8
			FToolMenuSection& Section = SubMenu->AddSection("Section");
			for (const FCollectionNameType& AvailableCollection : AvailableCollections)
			{
				// Never display system collections
				if (AvailableCollection.Type == ECollectionShareType::CST_System)
				{
					continue;
				}

				// Can only manage assets for static collections
				ECollectionStorageMode::Type StorageMode = ECollectionStorageMode::Static;
				CollectionManagerModule.Get().GetCollectionStorageMode(AvailableCollection.Name, AvailableCollection.Type, StorageMode);
				if (StorageMode != ECollectionStorageMode::Static)
				{
					continue;
				}

				TArray<FCollectionNameType> AvailableChildCollections;
				CollectionManagerModule.Get().GetChildCollections(AvailableCollection.Name, AvailableCollection.Type, AvailableChildCollections);

				if (AvailableChildCollections.Num() > 0)
				{
					Section.AddSubMenu(
						NAME_None,
						FText::FromName(AvailableCollection.Name), 
						FText::GetEmpty(), 
						FNewToolMenuDelegate::CreateStatic(&FManageCollectionsContextMenu::CreateManageCollectionsSubMenu, QuickAssetManagement, AvailableChildCollections),
						FUIAction(
							FExecuteAction::CreateStatic(&FManageCollectionsContextMenu::OnCollectionClicked, QuickAssetManagement, AvailableCollection),
							FCanExecuteAction::CreateStatic(&FManageCollectionsContextMenu::IsCollectionEnabled, QuickAssetManagement, AvailableCollection),
							FGetActionCheckState::CreateStatic(&FManageCollectionsContextMenu::GetCollectionCheckState, QuickAssetManagement, AvailableCollection)
							), 
						EUserInterfaceActionType::ToggleButton,
						false,
<<<<<<< HEAD
						FSlateIcon(FEditorStyle::GetStyleSetName(), ECollectionShareType::GetIconStyleName(AvailableCollection.Type))
						);
				}
				else
				{
					Section.AddMenuEntry(
						NAME_None,
						FText::FromName(AvailableCollection.Name), 
						FText::GetEmpty(), 
						FSlateIcon(FEditorStyle::GetStyleSetName(), ECollectionShareType::GetIconStyleName(AvailableCollection.Type)), 
						FUIAction(
							FExecuteAction::CreateStatic(&FManageCollectionsContextMenu::OnCollectionClicked, QuickAssetManagement, AvailableCollection),
							FCanExecuteAction::CreateStatic(&FManageCollectionsContextMenu::IsCollectionEnabled, QuickAssetManagement, AvailableCollection),
							FGetActionCheckState::CreateStatic(&FManageCollectionsContextMenu::GetCollectionCheckState, QuickAssetManagement, AvailableCollection)
							), 
						EUserInterfaceActionType::ToggleButton
						);
				}
			}
		}

	private:
		static bool IsCollectionEnabled(TSharedRef<FCollectionAssetManagement> QuickAssetManagement, FCollectionNameType InCollectionKey)
		{
			return QuickAssetManagement->IsCollectionEnabled(InCollectionKey);
		}

		static ECheckBoxState GetCollectionCheckState(TSharedRef<FCollectionAssetManagement> QuickAssetManagement, FCollectionNameType InCollectionKey)
		{
			return QuickAssetManagement->GetCollectionCheckState(InCollectionKey);
		}

		static void OnCollectionClicked(TSharedRef<FCollectionAssetManagement> QuickAssetManagement, FCollectionNameType InCollectionKey)
		{
			// The UI actions don't give you the new check state, so we need to emulate the behavior of SCheckBox
			// Basically, checked will transition to unchecked (removing items), and anything else will transition to checked (adding items)
			if (GetCollectionCheckState(QuickAssetManagement, InCollectionKey) == ECheckBoxState::Checked)
			{
				QuickAssetManagement->RemoveCurrentAssetsFromCollection(InCollectionKey);
			}
			else
			{
				QuickAssetManagement->AddCurrentAssetsToCollection(InCollectionKey);
			}
		}
	};

	bool bHasAddedItems = false;

	FCollectionManagerModule& CollectionManagerModule = FCollectionManagerModule::GetModule();

	FToolMenuSection& Section = Menu->AddSection("AssetContextCollections", LOCTEXT("AssetCollectionOptionsMenuHeading", "Collections"));

	// Show a sub-menu that allows you to quickly add or remove the current asset selection from the available collections
	if (CollectionManagerModule.Get().HasCollections())
	{
		TSharedRef<FCollectionAssetManagement> QuickAssetManagement = MakeShared<FCollectionAssetManagement>();

		TArray<FName> SelectedItemCollectionIds;
		for (const FContentBrowserItem& SelectedItem : SelectedFiles)
		{
			FName ItemCollectionId;
			if (SelectedItem.TryGetCollectionId(ItemCollectionId))
			{
				SelectedItemCollectionIds.Add(ItemCollectionId);
			}
		}
		QuickAssetManagement->SetCurrentAssetPaths(SelectedItemCollectionIds);

		Section.AddSubMenu(
			"ManageCollections",
			LOCTEXT("ManageCollections", "Manage Collections"),
			FText::Format(LOCTEXT("ManageCollections_ToolTip", "Manage the collections that the selected {0}|plural(one=item belongs, other=items belong) to."), SelectedFiles.Num()),
			FNewToolMenuDelegate::CreateStatic(&FManageCollectionsContextMenu::CreateManageCollectionsSubMenu, QuickAssetManagement)
			);

		bHasAddedItems = true;
	}

	// "Remove from collection" (only display option if exactly one collection is selected)
	if ( SourcesData.Collections.Num() == 1 && !SourcesData.IsDynamicCollection() )
	{
		Section.AddMenuEntry(
			"RemoveFromCollection",
			FText::Format(LOCTEXT("RemoveFromCollectionFmt", "Remove From {0}"), FText::FromName(SourcesData.Collections[0].Name)),
			LOCTEXT("RemoveFromCollection_ToolTip", "Removes the selected item from the current collection."),
			FSlateIcon(),
			FUIAction(
				FExecuteAction::CreateSP( this, &FAssetContextMenu::ExecuteRemoveFromCollection ),
				FCanExecuteAction::CreateSP( this, &FAssetContextMenu::CanExecuteRemoveFromCollection )
				)
			);

		bHasAddedItems = true;
	}


	return bHasAddedItems;
}

void FAssetContextMenu::ExecuteSyncToAssetTree()
{
	// Copy this as the sync may adjust our selected assets array
	const TArray<FContentBrowserItem> SelectedFilesCopy = SelectedFiles;
	OnShowInPathsViewRequested.ExecuteIfBound(SelectedFilesCopy);
}

void FAssetContextMenu::ExecuteFindInExplorer()
{
	for (const FContentBrowserItem& SelectedItem : SelectedFiles)
	{
		FString ItemFilename;
		if (SelectedItem.GetItemPhysicalPath(ItemFilename) && FPaths::FileExists(ItemFilename))
		{
			FPlatformProcess::ExploreFolder(*IFileManager::Get().ConvertToAbsolutePathForExternalAppForRead(*ItemFilename));
		}
	}
}

bool FAssetContextMenu::CanExecuteEditItems() const
{
	bool bCanEdit = false;
	for (const FContentBrowserItem& SelectedItem : SelectedFiles)
	{
		bCanEdit |= SelectedItem.CanEdit();
	}
	return bCanEdit;
}

void FAssetContextMenu::ExecuteEditItems()
{
	if (SelectedFiles.Num() > 0)
	{
		OnEditRequested.ExecuteIfBound(SelectedFiles);
	}
}

void FAssetContextMenu::ExecuteSaveAsset()
{
	const EContentBrowserItemSaveFlags SaveFlags = EContentBrowserItemSaveFlags::SaveOnlyIfLoaded;

	// Batch these by their data sources
	TMap<UContentBrowserDataSource*, TArray<FContentBrowserItemData>> SourcesAndItems;
	for (const FContentBrowserItem& SelectedItem : SelectedFiles)
	{
		FContentBrowserItem::FItemDataArrayView ItemDataArray = SelectedItem.GetInternalItems();
		for (const FContentBrowserItemData& ItemData : ItemDataArray)
		{
			if (UContentBrowserDataSource* ItemDataSource = ItemData.GetOwnerDataSource())
			{
				FText SaveErrorMsg;
				if (ItemDataSource->CanSaveItem(ItemData, SaveFlags, &SaveErrorMsg))
				{
					TArray<FContentBrowserItemData>& ItemsForSource = SourcesAndItems.FindOrAdd(ItemDataSource);
					ItemsForSource.Add(ItemData);
				}
				else
				{
					AssetViewUtils::ShowErrorNotifcation(SaveErrorMsg);
				}
			}
		}
	}

	// Execute the operation now
	for (const auto& SourceAndItemsPair : SourcesAndItems)
	{
		SourceAndItemsPair.Key->BulkSaveItems(SourceAndItemsPair.Value, SaveFlags);
	}
}

void FAssetContextMenu::ExecuteDuplicate() 
{
	if (SelectedFiles.Num() > 0)
	{
		OnDuplicateRequested.ExecuteIfBound(SelectedFiles);
	}
}

void FAssetContextMenu::ExecuteRename(EContentBrowserViewContext ViewContext)
{
	if (SelectedItems.Num() == 1)
	{
		OnRenameRequested.ExecuteIfBound(SelectedItems[0], ViewContext);
	}
}

void FAssetContextMenu::ExecuteDelete()
{
	// Batch these by their data sources
	TMap<UContentBrowserDataSource*, TArray<FContentBrowserItemData>> SourcesAndItems;
	for (const FContentBrowserItem& SelectedItem : SelectedFiles)
	{
		FContentBrowserItem::FItemDataArrayView ItemDataArray = SelectedItem.GetInternalItems();
		for (const FContentBrowserItemData& ItemData : ItemDataArray)
		{
			if (UContentBrowserDataSource* ItemDataSource = ItemData.GetOwnerDataSource())
			{
				FText DeleteErrorMsg;
				if (ItemDataSource->CanDeleteItem(ItemData, &DeleteErrorMsg))
				{
					TArray<FContentBrowserItemData>& ItemsForSource = SourcesAndItems.FindOrAdd(ItemDataSource);
					ItemsForSource.Add(ItemData);
				}
				else
				{
					AssetViewUtils::ShowErrorNotifcation(DeleteErrorMsg);
				}
			}
		}
	}

	// Execute the operation now
	for (const auto& SourceAndItemsPair : SourcesAndItems)
	{
		SourceAndItemsPair.Key->BulkDeleteItems(SourceAndItemsPair.Value);
	}

	// If we had any folders selected, ask the user whether they want to delete them 
	// as it can be slow to build the deletion dialog on an accidental click
	if (SelectedFolders.Num() > 0)
	{
		FText Prompt;
		if (SelectedFolders.Num() == 1)
		{
			Prompt = FText::Format(LOCTEXT("FolderDeleteConfirm_Single", "Delete folder '{0}'?"), SelectedFolders[0].GetDisplayName());
		}
		else
		{
			Prompt = FText::Format(LOCTEXT("FolderDeleteConfirm_Multiple", "Delete {0} folders?"), SelectedFolders.Num());
		}

		// Spawn a confirmation dialog since this is potentially a highly destructive operation
		ContentBrowserUtils::DisplayConfirmationPopup(
			Prompt,
			LOCTEXT("FolderDeleteConfirm_Yes", "Delete"),
			LOCTEXT("FolderDeleteConfirm_No", "Cancel"),
			AssetView.Pin().ToSharedRef(),
			FOnClicked::CreateSP(this, &FAssetContextMenu::ExecuteDeleteFolderConfirmed)
		);
	}
}

FReply FAssetContextMenu::ExecuteDeleteFolderConfirmed()
{
	// Batch these by their data sources
	TMap<UContentBrowserDataSource*, TArray<FContentBrowserItemData>> SourcesAndItems;
	for (const FContentBrowserItem& SelectedItem : SelectedFolders)
=======
						FSlateIcon(FAppStyle::GetAppStyleSetName(), ECollectionShareType::GetIconStyleName(AvailableCollection.Type))
						);
				}
				else
				{
					Section.AddMenuEntry(
						NAME_None,
						FText::FromName(AvailableCollection.Name), 
						FText::GetEmpty(), 
						FSlateIcon(FAppStyle::GetAppStyleSetName(), ECollectionShareType::GetIconStyleName(AvailableCollection.Type)),
						FUIAction(
							FExecuteAction::CreateStatic(&FManageCollectionsContextMenu::OnCollectionClicked, QuickAssetManagement, AvailableCollection),
							FCanExecuteAction::CreateStatic(&FManageCollectionsContextMenu::IsCollectionEnabled, QuickAssetManagement, AvailableCollection),
							FGetActionCheckState::CreateStatic(&FManageCollectionsContextMenu::GetCollectionCheckState, QuickAssetManagement, AvailableCollection)
							), 
						EUserInterfaceActionType::ToggleButton
						);
				}
			}
		}

	private:
		static bool IsCollectionEnabled(TSharedRef<FCollectionAssetManagement> QuickAssetManagement, FCollectionNameType InCollectionKey)
		{
			return QuickAssetManagement->IsCollectionEnabled(InCollectionKey);
		}

		static ECheckBoxState GetCollectionCheckState(TSharedRef<FCollectionAssetManagement> QuickAssetManagement, FCollectionNameType InCollectionKey)
		{
			return QuickAssetManagement->GetCollectionCheckState(InCollectionKey);
		}

		static void OnCollectionClicked(TSharedRef<FCollectionAssetManagement> QuickAssetManagement, FCollectionNameType InCollectionKey)
		{
			// The UI actions don't give you the new check state, so we need to emulate the behavior of SCheckBox
			// Basically, checked will transition to unchecked (removing items), and anything else will transition to checked (adding items)
			if (GetCollectionCheckState(QuickAssetManagement, InCollectionKey) == ECheckBoxState::Checked)
			{
				QuickAssetManagement->RemoveCurrentAssetsFromCollection(InCollectionKey);
			}
			else
			{
				QuickAssetManagement->AddCurrentAssetsToCollection(InCollectionKey);
			}
		}
	};

	bool bHasAddedItems = false;

	FCollectionManagerModule& CollectionManagerModule = FCollectionManagerModule::GetModule();

	FToolMenuSection& Section = Menu->AddSection("AssetContextCollections", LOCTEXT("AssetCollectionOptionsMenuHeading", "Collections"));

	// Show a sub-menu that allows you to quickly add or remove the current asset selection from the available collections
	if (CollectionManagerModule.Get().HasCollections())
	{
		TSharedRef<FCollectionAssetManagement> QuickAssetManagement = MakeShared<FCollectionAssetManagement>();

		TArray<FName> SelectedItemCollectionIds;
		for (const FContentBrowserItem& SelectedItem : SelectedFiles)
		{
			FName ItemCollectionId;
			if (SelectedItem.TryGetCollectionId(ItemCollectionId))
			{
				SelectedItemCollectionIds.Add(ItemCollectionId);
			}
		}
		QuickAssetManagement->SetCurrentAssetPaths(SelectedItemCollectionIds);

		Section.AddSubMenu(
			"ManageCollections",
			LOCTEXT("ManageCollections", "Manage Collections"),
			FText::Format(LOCTEXT("ManageCollections_ToolTip", "Manage the collections that the selected {0}|plural(one=item belongs, other=items belong) to."), SelectedFiles.Num()),
			FNewToolMenuDelegate::CreateStatic(&FManageCollectionsContextMenu::CreateManageCollectionsSubMenu, QuickAssetManagement),
			false, // default value
			FSlateIcon(FAppStyle::GetAppStyleSetName(), "ContentBrowser.Collections")
			);

		bHasAddedItems = true;
	}

	// "Remove from collection" (only display option if exactly one collection is selected)
	if ( SourcesData.Collections.Num() == 1 && !SourcesData.IsDynamicCollection() )
	{
		Section.AddMenuEntry(
			"RemoveFromCollection",
			FText::Format(LOCTEXT("RemoveFromCollectionFmt", "Remove From {0}"), FText::FromName(SourcesData.Collections[0].Name)),
			LOCTEXT("RemoveFromCollection_ToolTip", "Removes the selected item from the current collection."),
			FSlateIcon(),
			FUIAction(
				FExecuteAction::CreateSP( this, &FAssetContextMenu::ExecuteRemoveFromCollection ),
				FCanExecuteAction::CreateSP( this, &FAssetContextMenu::CanExecuteRemoveFromCollection )
				)
			);

		bHasAddedItems = true;
	}


	return bHasAddedItems;
}

void FAssetContextMenu::ExecuteSyncToAssetTree()
{
	// Copy this as the sync may adjust our selected assets array
	const TArray<FContentBrowserItem> SelectedFilesCopy = SelectedFiles;
	OnShowInPathsViewRequested.ExecuteIfBound(SelectedFilesCopy);
}

void FAssetContextMenu::ExecuteFindInExplorer()
{
	ContentBrowserUtils::ExploreFolders(SelectedFiles, AssetView.Pin().ToSharedRef());
}

bool FAssetContextMenu::CanExecuteEditItems() const
{
	bool bCanEdit = false;
	for (const FContentBrowserItem& SelectedItem : SelectedFiles)
	{
		bCanEdit |= SelectedItem.CanEdit();
	}
	return bCanEdit;
}

void FAssetContextMenu::ExecuteEditItems()
{
	if (SelectedFiles.Num() > 0)
	{
		OnEditRequested.ExecuteIfBound(SelectedFiles);
	}
}

void FAssetContextMenu::ExecuteSaveAsset()
{
	const EContentBrowserItemSaveFlags SaveFlags = EContentBrowserItemSaveFlags::SaveOnlyIfLoaded;

	// Batch these by their data sources
	TMap<UContentBrowserDataSource*, TArray<FContentBrowserItemData>> SourcesAndItems;
	for (const FContentBrowserItem& SelectedItem : SelectedFiles)
>>>>>>> 6bbb88c8
	{
		FContentBrowserItem::FItemDataArrayView ItemDataArray = SelectedItem.GetInternalItems();
		for (const FContentBrowserItemData& ItemData : ItemDataArray)
		{
			if (UContentBrowserDataSource* ItemDataSource = ItemData.GetOwnerDataSource())
			{
<<<<<<< HEAD
				FText DeleteErrorMsg;
				if (ItemDataSource->CanDeleteItem(ItemData, &DeleteErrorMsg))
=======
				FText SaveErrorMsg;
				if (ItemDataSource->CanSaveItem(ItemData, SaveFlags, &SaveErrorMsg))
>>>>>>> 6bbb88c8
				{
					TArray<FContentBrowserItemData>& ItemsForSource = SourcesAndItems.FindOrAdd(ItemDataSource);
					ItemsForSource.Add(ItemData);
				}
				else
				{
<<<<<<< HEAD
					AssetViewUtils::ShowErrorNotifcation(DeleteErrorMsg);
=======
					AssetViewUtils::ShowErrorNotifcation(SaveErrorMsg);
>>>>>>> 6bbb88c8
				}
			}
		}
	}

	// Execute the operation now
	for (const auto& SourceAndItemsPair : SourcesAndItems)
<<<<<<< HEAD
	{
		SourceAndItemsPair.Key->BulkDeleteItems(SourceAndItemsPair.Value);
	}

	return FReply::Handled();
}

void FAssetContextMenu::ExecuteCopyReference()
{
	if (SelectedFiles.Num() > 0)
	{
		ContentBrowserUtils::CopyItemReferencesToClipboard(SelectedFiles);
	}
}

void FAssetContextMenu::ExecuteCopyFilePath()
{
	if (SelectedFiles.Num() > 0)
	{
		ContentBrowserUtils::CopyFilePathsToClipboard(SelectedFiles);
	}
}

void FAssetContextMenu::ExecuteRemoveFromCollection()
{
	if ( ensure(SourcesData.Collections.Num() == 1) )
	{
		TArray<FName> SelectedItemCollectionIds;
		for (const FContentBrowserItem& SelectedItem : SelectedFiles)
		{
			FName ItemCollectionId;
			if (SelectedItem.TryGetCollectionId(ItemCollectionId))
			{
				SelectedItemCollectionIds.Add(ItemCollectionId);
=======
	{
		SourceAndItemsPair.Key->BulkSaveItems(SourceAndItemsPair.Value, SaveFlags);
	}
}

void FAssetContextMenu::ExecuteDuplicate() 
{
	if (SelectedFiles.Num() > 0)
	{
		OnDuplicateRequested.ExecuteIfBound(SelectedFiles);
	}
}

void FAssetContextMenu::ExecuteRename(EContentBrowserViewContext ViewContext)
{
	if (SelectedItems.Num() == 1)
	{
		OnRenameRequested.ExecuteIfBound(SelectedItems[0], ViewContext);
	}
}

void FAssetContextMenu::ExecuteDelete()
{
	// Batch these by their data sources
	TMap<UContentBrowserDataSource*, TArray<FContentBrowserItemData>> SourcesAndItems;
	for (const FContentBrowserItem& SelectedItem : SelectedFiles)
	{
		FContentBrowserItem::FItemDataArrayView ItemDataArray = SelectedItem.GetInternalItems();
		for (const FContentBrowserItemData& ItemData : ItemDataArray)
		{
			if (UContentBrowserDataSource* ItemDataSource = ItemData.GetOwnerDataSource())
			{
				FText DeleteErrorMsg;
				if (ItemDataSource->CanDeleteItem(ItemData, &DeleteErrorMsg))
				{
					TArray<FContentBrowserItemData>& ItemsForSource = SourcesAndItems.FindOrAdd(ItemDataSource);
					ItemsForSource.Add(ItemData);
				}
				else
				{
					AssetViewUtils::ShowErrorNotifcation(DeleteErrorMsg);
				}
			}
		}
	}

	// Execute the operation now
	for (const auto& SourceAndItemsPair : SourcesAndItems)
	{
		SourceAndItemsPair.Key->BulkDeleteItems(SourceAndItemsPair.Value);
	}

	// If we had any folders selected, ask the user whether they want to delete them 
	// as it can be slow to build the deletion dialog on an accidental click
	if (SelectedFolders.Num() > 0)
	{
		FText Prompt;
		if (SelectedFolders.Num() == 1)
		{
			Prompt = FText::Format(LOCTEXT("FolderDeleteConfirm_Single", "Delete folder '{0}'?"), SelectedFolders[0].GetDisplayName());
		}
		else
		{
			Prompt = FText::Format(LOCTEXT("FolderDeleteConfirm_Multiple", "Delete {0} folders?"), SelectedFolders.Num());
		}

		// Spawn a confirmation dialog since this is potentially a highly destructive operation
		ContentBrowserUtils::DisplayConfirmationPopup(
			Prompt,
			LOCTEXT("FolderDeleteConfirm_Yes", "Delete"),
			LOCTEXT("FolderDeleteConfirm_No", "Cancel"),
			AssetView.Pin().ToSharedRef(),
			FOnClicked::CreateSP(this, &FAssetContextMenu::ExecuteDeleteFolderConfirmed)
		);
	}
}

FReply FAssetContextMenu::ExecuteDeleteFolderConfirmed()
{
	// Batch these by their data sources
	TMap<UContentBrowserDataSource*, TArray<FContentBrowserItemData>> SourcesAndItems;
	for (const FContentBrowserItem& SelectedItem : SelectedFolders)
	{
		FContentBrowserItem::FItemDataArrayView ItemDataArray = SelectedItem.GetInternalItems();
		for (const FContentBrowserItemData& ItemData : ItemDataArray)
		{
			if (UContentBrowserDataSource* ItemDataSource = ItemData.GetOwnerDataSource())
			{
				FText DeleteErrorMsg;
				if (ItemDataSource->CanDeleteItem(ItemData, &DeleteErrorMsg))
				{
					TArray<FContentBrowserItemData>& ItemsForSource = SourcesAndItems.FindOrAdd(ItemDataSource);
					ItemsForSource.Add(ItemData);
				}
				else
				{
					AssetViewUtils::ShowErrorNotifcation(DeleteErrorMsg);
				}
>>>>>>> 6bbb88c8
			}
		}
	}

<<<<<<< HEAD
		if ( SelectedItemCollectionIds.Num() > 0 )
		{
			FCollectionManagerModule& CollectionManagerModule = FCollectionManagerModule::GetModule();

			const FCollectionNameType& Collection = SourcesData.Collections[0];
			CollectionManagerModule.Get().RemoveFromCollection(Collection.Name, Collection.Type, SelectedItemCollectionIds);
			OnAssetViewRefreshRequested.ExecuteIfBound();
		}
	}
}

bool FAssetContextMenu::CanExecuteSyncToAssetTree() const
{
	return SelectedFiles.Num() > 0;
}

bool FAssetContextMenu::CanExecuteFindInExplorer() const
{
	return bCanExecuteFindInExplorer;
}

bool FAssetContextMenu::CanExecuteRemoveFromCollection() const 
{
	return SourcesData.Collections.Num() == 1 && !SourcesData.IsDynamicCollection();
}

bool FAssetContextMenu::CanExecuteDuplicate() const
{
=======
	// Execute the operation now
	for (const auto& SourceAndItemsPair : SourcesAndItems)
	{
		SourceAndItemsPair.Key->BulkDeleteItems(SourceAndItemsPair.Value);
	}

	return FReply::Handled();
}

void FAssetContextMenu::ExecuteCopyReference()
{
	if (SelectedFiles.Num() > 0)
	{
		ContentBrowserUtils::CopyItemReferencesToClipboard(SelectedFiles);
	}
}

void FAssetContextMenu::ExecuteCopyFilePath()
{
	if (SelectedFiles.Num() > 0)
	{
		ContentBrowserUtils::CopyFilePathsToClipboard(SelectedFiles);
	}
}

void FAssetContextMenu::ExecuteRemoveFromCollection()
{
	if ( ensure(SourcesData.Collections.Num() == 1) )
	{
		TArray<FName> SelectedItemCollectionIds;
		for (const FContentBrowserItem& SelectedItem : SelectedFiles)
		{
			FName ItemCollectionId;
			if (SelectedItem.TryGetCollectionId(ItemCollectionId))
			{
				SelectedItemCollectionIds.Add(ItemCollectionId);
			}
		}

		if ( SelectedItemCollectionIds.Num() > 0 )
		{
			FCollectionManagerModule& CollectionManagerModule = FCollectionManagerModule::GetModule();

			const FCollectionNameType& Collection = SourcesData.Collections[0];
			CollectionManagerModule.Get().RemoveFromCollection(Collection.Name, Collection.Type, SelectedItemCollectionIds);
			OnAssetViewRefreshRequested.ExecuteIfBound();
		}
	}
}

bool FAssetContextMenu::CanExecuteSyncToAssetTree() const
{
	return SelectedFiles.Num() > 0;
}

bool FAssetContextMenu::CanExecuteFindInExplorer() const
{
	return bCanExecuteFindInExplorer;
}

bool FAssetContextMenu::CanExecuteRemoveFromCollection() const 
{
	return SourcesData.Collections.Num() == 1 && !SourcesData.IsDynamicCollection();
}

bool FAssetContextMenu::CanExecuteDuplicate() const
{
>>>>>>> 6bbb88c8
	bool bCanDuplicate = false;
	for (const FContentBrowserItem& SelectedItem : SelectedFiles)
	{
		bCanDuplicate |= SelectedItem.CanDuplicate();
	}
	return bCanDuplicate;
}

bool FAssetContextMenu::CanExecuteRename() const
{
	return ContentBrowserUtils::CanRenameFromAssetView(AssetView);
}

bool FAssetContextMenu::CanExecuteDelete() const
{
	return ContentBrowserUtils::CanDeleteFromAssetView(AssetView);
}

<<<<<<< HEAD
bool FAssetContextMenu::CanExecuteSaveAsset() const
{
	bool bCanSave = false;
	for (const FContentBrowserItem& SelectedItem : SelectedFiles)
	{
		bCanSave |= SelectedItem.CanSave(EContentBrowserItemSaveFlags::SaveOnlyIfLoaded);
	}
	return bCanSave;
}

void FAssetContextMenu::CacheCanExecuteVars()
{
=======
FText FAssetContextMenu::GetDeleteToolTip() const
{
	FText ErrorMessage;
	if (!ContentBrowserUtils::CanDeleteFromAssetView(AssetView, &ErrorMessage) && !ErrorMessage.IsEmpty())
	{
		return ErrorMessage;
	}

	return LOCTEXT("DeleteTooltip", "Delete the selected items.");
}

bool FAssetContextMenu::CanExecuteSaveAsset() const
{
	bool bCanSave = false;
	for (const FContentBrowserItem& SelectedItem : SelectedFiles)
	{
		bCanSave |= SelectedItem.CanSave(EContentBrowserItemSaveFlags::SaveOnlyIfLoaded);
	}
	return bCanSave;
}

void FAssetContextMenu::CacheCanExecuteVars()
{
>>>>>>> 6bbb88c8
	bCanExecuteFindInExplorer = false;

	// Selection must contain at least one file that has exists on disk
	for (const FContentBrowserItem& SelectedItem : SelectedFiles)
	{
		FString ItemFilename;
		if (SelectedItem.GetItemPhysicalPath(ItemFilename) && FPaths::FileExists(ItemFilename))
		{
			bCanExecuteFindInExplorer = true;
			break;
		}
	}
}

#undef LOCTEXT_NAMESPACE<|MERGE_RESOLUTION|>--- conflicted
+++ resolved
@@ -132,11 +132,7 @@
 		}
 
 		FAssetToolsModule& AssetToolsModule = FModuleManager::LoadModuleChecked<FAssetToolsModule>("AssetTools");
-<<<<<<< HEAD
-		const TSharedRef<FBlacklistPaths>& WritableFolderFilter = AssetToolsModule.Get().GetWritableFolderBlacklist();
-=======
 		const TSharedRef<FPathPermissionList>& WritableFolderFilter = AssetToolsModule.Get().GetWritableFolderPermissionList();
->>>>>>> 6bbb88c8
 
 		ContextObject->bCanBeModified = ObjectPaths.Num() == 0;
 
@@ -385,11 +381,7 @@
 				"EditAsset",
 				LOCTEXT("EditAsset", "Edit..."),
 				LOCTEXT("EditAssetTooltip", "Opens the selected item(s) for edit."),
-<<<<<<< HEAD
-				FSlateIcon(FEditorStyle::GetStyleSetName(), "ContentBrowser.AssetActions.Edit"),
-=======
 				FSlateIcon(FAppStyle::GetAppStyleSetName(), "Icons.Edit"),
->>>>>>> 6bbb88c8
 				FUIAction(
 					FExecuteAction::CreateSP(this, &FAssetContextMenu::ExecuteEditItems),
 					FCanExecuteAction::CreateSP(this, &FAssetContextMenu::CanExecuteEditItems)
@@ -399,45 +391,27 @@
 			// Rename
 			Section.AddMenuEntry(FGenericCommands::Get().Rename,
 				LOCTEXT("Rename", "Rename"),
-<<<<<<< HEAD
-				LOCTEXT("RenameTooltip", "Rename the selected item."),
-				FSlateIcon(FEditorStyle::GetStyleSetName(), "ContentBrowser.AssetActions.Rename")
-=======
 				LOCTEXT("RenameTooltip", "Rename the selected item.")
->>>>>>> 6bbb88c8
 			);
 
 			// Duplicate
 			Section.AddMenuEntry(FGenericCommands::Get().Duplicate,
 				LOCTEXT("Duplicate", "Duplicate"),
 				LOCTEXT("DuplicateTooltip", "Create a copy of the selected item(s)."),
-<<<<<<< HEAD
-				FSlateIcon(FEditorStyle::GetStyleSetName(), "ContentBrowser.AssetActions.Duplicate")
-=======
 				FSlateIcon(FAppStyle::GetAppStyleSetName(), "Icons.Duplicate")
->>>>>>> 6bbb88c8
 			);
 
 			// Save
 			Section.AddMenuEntry(FContentBrowserCommands::Get().SaveSelectedAsset,
 				LOCTEXT("SaveAsset", "Save"),
 				LOCTEXT("SaveAssetTooltip", "Saves the item to file."),
-<<<<<<< HEAD
-				FSlateIcon(FEditorStyle::GetStyleSetName(), "Level.SaveIcon16x")
-=======
 				FSlateIcon(FAppStyle::GetAppStyleSetName(), "Icons.Save")
->>>>>>> 6bbb88c8
 			);
 
 			// Delete
 			Section.AddMenuEntry(FGenericCommands::Get().Delete,
 				LOCTEXT("Delete", "Delete"),
-<<<<<<< HEAD
-				LOCTEXT("DeleteTooltip", "Delete the selected items."),
-				FSlateIcon(FEditorStyle::GetStyleSetName(), "ContentBrowser.AssetActions.Delete")
-=======
 				TAttribute<FText>::Create(TAttribute<FText>::FGetter::CreateSP(this, &FAssetContextMenu::GetDeleteToolTip))
->>>>>>> 6bbb88c8
 			);
 		}
 	}
@@ -461,11 +435,7 @@
 			"FindInExplorer",
 			ContentBrowserUtils::GetExploreFolderText(),
 			LOCTEXT("FindInExplorerTooltip", "Finds this asset on disk"),
-<<<<<<< HEAD
-			FSlateIcon(FEditorStyle::GetStyleSetName(), "SystemWideCommands.FindInContentBrowser"),
-=======
 			FSlateIcon(FAppStyle::GetAppStyleSetName(), "ContentBrowser.ShowInExplorer"),
->>>>>>> 6bbb88c8
 			FUIAction(
 				FExecuteAction::CreateSP(this, &FAssetContextMenu::ExecuteFindInExplorer),
 				FCanExecuteAction::CreateSP(this, &FAssetContextMenu::CanExecuteFindInExplorer)
@@ -485,11 +455,7 @@
 			"CopyReference",
 			LOCTEXT("CopyReference", "Copy Reference"),
 			LOCTEXT("CopyReferenceTooltip", "Copies reference paths for the selected assets to the clipboard."),
-<<<<<<< HEAD
-			FSlateIcon(),
-=======
 			FSlateIcon(FAppStyle::GetAppStyleSetName(), "GenericCommands.Copy"),
->>>>>>> 6bbb88c8
 			FUIAction( FExecuteAction::CreateSP( this, &FAssetContextMenu::ExecuteCopyReference ) )
 			);
 	
@@ -499,11 +465,7 @@
 				"CopyFilePath",
 				LOCTEXT("CopyFilePath", "Copy File Path"),
 				LOCTEXT("CopyFilePathTooltip", "Copies the file paths on disk for the selected assets to the clipboard."),
-<<<<<<< HEAD
-				FSlateIcon(),
-=======
 				FSlateIcon(FAppStyle::GetAppStyleSetName(), "GenericCommands.Copy"),
->>>>>>> 6bbb88c8
 				FUIAction(FExecuteAction::CreateSP(this, &FAssetContextMenu::ExecuteCopyFilePath))
 			);
 		}
@@ -558,21 +520,12 @@
 		static void CreateManageCollectionsSubMenu(UToolMenu* SubMenu, TSharedRef<FCollectionAssetManagement> QuickAssetManagement, TArray<FCollectionNameType> AvailableCollections)
 		{
 			FCollectionManagerModule& CollectionManagerModule = FCollectionManagerModule::GetModule();
-<<<<<<< HEAD
 
 			AvailableCollections.Sort([](const FCollectionNameType& One, const FCollectionNameType& Two) -> bool
 			{
 				return One.Name.LexicalLess(Two.Name);
 			});
 
-=======
-
-			AvailableCollections.Sort([](const FCollectionNameType& One, const FCollectionNameType& Two) -> bool
-			{
-				return One.Name.LexicalLess(Two.Name);
-			});
-
->>>>>>> 6bbb88c8
 			FToolMenuSection& Section = SubMenu->AddSection("Section");
 			for (const FCollectionNameType& AvailableCollection : AvailableCollections)
 			{
@@ -607,256 +560,6 @@
 							), 
 						EUserInterfaceActionType::ToggleButton,
 						false,
-<<<<<<< HEAD
-						FSlateIcon(FEditorStyle::GetStyleSetName(), ECollectionShareType::GetIconStyleName(AvailableCollection.Type))
-						);
-				}
-				else
-				{
-					Section.AddMenuEntry(
-						NAME_None,
-						FText::FromName(AvailableCollection.Name), 
-						FText::GetEmpty(), 
-						FSlateIcon(FEditorStyle::GetStyleSetName(), ECollectionShareType::GetIconStyleName(AvailableCollection.Type)), 
-						FUIAction(
-							FExecuteAction::CreateStatic(&FManageCollectionsContextMenu::OnCollectionClicked, QuickAssetManagement, AvailableCollection),
-							FCanExecuteAction::CreateStatic(&FManageCollectionsContextMenu::IsCollectionEnabled, QuickAssetManagement, AvailableCollection),
-							FGetActionCheckState::CreateStatic(&FManageCollectionsContextMenu::GetCollectionCheckState, QuickAssetManagement, AvailableCollection)
-							), 
-						EUserInterfaceActionType::ToggleButton
-						);
-				}
-			}
-		}
-
-	private:
-		static bool IsCollectionEnabled(TSharedRef<FCollectionAssetManagement> QuickAssetManagement, FCollectionNameType InCollectionKey)
-		{
-			return QuickAssetManagement->IsCollectionEnabled(InCollectionKey);
-		}
-
-		static ECheckBoxState GetCollectionCheckState(TSharedRef<FCollectionAssetManagement> QuickAssetManagement, FCollectionNameType InCollectionKey)
-		{
-			return QuickAssetManagement->GetCollectionCheckState(InCollectionKey);
-		}
-
-		static void OnCollectionClicked(TSharedRef<FCollectionAssetManagement> QuickAssetManagement, FCollectionNameType InCollectionKey)
-		{
-			// The UI actions don't give you the new check state, so we need to emulate the behavior of SCheckBox
-			// Basically, checked will transition to unchecked (removing items), and anything else will transition to checked (adding items)
-			if (GetCollectionCheckState(QuickAssetManagement, InCollectionKey) == ECheckBoxState::Checked)
-			{
-				QuickAssetManagement->RemoveCurrentAssetsFromCollection(InCollectionKey);
-			}
-			else
-			{
-				QuickAssetManagement->AddCurrentAssetsToCollection(InCollectionKey);
-			}
-		}
-	};
-
-	bool bHasAddedItems = false;
-
-	FCollectionManagerModule& CollectionManagerModule = FCollectionManagerModule::GetModule();
-
-	FToolMenuSection& Section = Menu->AddSection("AssetContextCollections", LOCTEXT("AssetCollectionOptionsMenuHeading", "Collections"));
-
-	// Show a sub-menu that allows you to quickly add or remove the current asset selection from the available collections
-	if (CollectionManagerModule.Get().HasCollections())
-	{
-		TSharedRef<FCollectionAssetManagement> QuickAssetManagement = MakeShared<FCollectionAssetManagement>();
-
-		TArray<FName> SelectedItemCollectionIds;
-		for (const FContentBrowserItem& SelectedItem : SelectedFiles)
-		{
-			FName ItemCollectionId;
-			if (SelectedItem.TryGetCollectionId(ItemCollectionId))
-			{
-				SelectedItemCollectionIds.Add(ItemCollectionId);
-			}
-		}
-		QuickAssetManagement->SetCurrentAssetPaths(SelectedItemCollectionIds);
-
-		Section.AddSubMenu(
-			"ManageCollections",
-			LOCTEXT("ManageCollections", "Manage Collections"),
-			FText::Format(LOCTEXT("ManageCollections_ToolTip", "Manage the collections that the selected {0}|plural(one=item belongs, other=items belong) to."), SelectedFiles.Num()),
-			FNewToolMenuDelegate::CreateStatic(&FManageCollectionsContextMenu::CreateManageCollectionsSubMenu, QuickAssetManagement)
-			);
-
-		bHasAddedItems = true;
-	}
-
-	// "Remove from collection" (only display option if exactly one collection is selected)
-	if ( SourcesData.Collections.Num() == 1 && !SourcesData.IsDynamicCollection() )
-	{
-		Section.AddMenuEntry(
-			"RemoveFromCollection",
-			FText::Format(LOCTEXT("RemoveFromCollectionFmt", "Remove From {0}"), FText::FromName(SourcesData.Collections[0].Name)),
-			LOCTEXT("RemoveFromCollection_ToolTip", "Removes the selected item from the current collection."),
-			FSlateIcon(),
-			FUIAction(
-				FExecuteAction::CreateSP( this, &FAssetContextMenu::ExecuteRemoveFromCollection ),
-				FCanExecuteAction::CreateSP( this, &FAssetContextMenu::CanExecuteRemoveFromCollection )
-				)
-			);
-
-		bHasAddedItems = true;
-	}
-
-
-	return bHasAddedItems;
-}
-
-void FAssetContextMenu::ExecuteSyncToAssetTree()
-{
-	// Copy this as the sync may adjust our selected assets array
-	const TArray<FContentBrowserItem> SelectedFilesCopy = SelectedFiles;
-	OnShowInPathsViewRequested.ExecuteIfBound(SelectedFilesCopy);
-}
-
-void FAssetContextMenu::ExecuteFindInExplorer()
-{
-	for (const FContentBrowserItem& SelectedItem : SelectedFiles)
-	{
-		FString ItemFilename;
-		if (SelectedItem.GetItemPhysicalPath(ItemFilename) && FPaths::FileExists(ItemFilename))
-		{
-			FPlatformProcess::ExploreFolder(*IFileManager::Get().ConvertToAbsolutePathForExternalAppForRead(*ItemFilename));
-		}
-	}
-}
-
-bool FAssetContextMenu::CanExecuteEditItems() const
-{
-	bool bCanEdit = false;
-	for (const FContentBrowserItem& SelectedItem : SelectedFiles)
-	{
-		bCanEdit |= SelectedItem.CanEdit();
-	}
-	return bCanEdit;
-}
-
-void FAssetContextMenu::ExecuteEditItems()
-{
-	if (SelectedFiles.Num() > 0)
-	{
-		OnEditRequested.ExecuteIfBound(SelectedFiles);
-	}
-}
-
-void FAssetContextMenu::ExecuteSaveAsset()
-{
-	const EContentBrowserItemSaveFlags SaveFlags = EContentBrowserItemSaveFlags::SaveOnlyIfLoaded;
-
-	// Batch these by their data sources
-	TMap<UContentBrowserDataSource*, TArray<FContentBrowserItemData>> SourcesAndItems;
-	for (const FContentBrowserItem& SelectedItem : SelectedFiles)
-	{
-		FContentBrowserItem::FItemDataArrayView ItemDataArray = SelectedItem.GetInternalItems();
-		for (const FContentBrowserItemData& ItemData : ItemDataArray)
-		{
-			if (UContentBrowserDataSource* ItemDataSource = ItemData.GetOwnerDataSource())
-			{
-				FText SaveErrorMsg;
-				if (ItemDataSource->CanSaveItem(ItemData, SaveFlags, &SaveErrorMsg))
-				{
-					TArray<FContentBrowserItemData>& ItemsForSource = SourcesAndItems.FindOrAdd(ItemDataSource);
-					ItemsForSource.Add(ItemData);
-				}
-				else
-				{
-					AssetViewUtils::ShowErrorNotifcation(SaveErrorMsg);
-				}
-			}
-		}
-	}
-
-	// Execute the operation now
-	for (const auto& SourceAndItemsPair : SourcesAndItems)
-	{
-		SourceAndItemsPair.Key->BulkSaveItems(SourceAndItemsPair.Value, SaveFlags);
-	}
-}
-
-void FAssetContextMenu::ExecuteDuplicate() 
-{
-	if (SelectedFiles.Num() > 0)
-	{
-		OnDuplicateRequested.ExecuteIfBound(SelectedFiles);
-	}
-}
-
-void FAssetContextMenu::ExecuteRename(EContentBrowserViewContext ViewContext)
-{
-	if (SelectedItems.Num() == 1)
-	{
-		OnRenameRequested.ExecuteIfBound(SelectedItems[0], ViewContext);
-	}
-}
-
-void FAssetContextMenu::ExecuteDelete()
-{
-	// Batch these by their data sources
-	TMap<UContentBrowserDataSource*, TArray<FContentBrowserItemData>> SourcesAndItems;
-	for (const FContentBrowserItem& SelectedItem : SelectedFiles)
-	{
-		FContentBrowserItem::FItemDataArrayView ItemDataArray = SelectedItem.GetInternalItems();
-		for (const FContentBrowserItemData& ItemData : ItemDataArray)
-		{
-			if (UContentBrowserDataSource* ItemDataSource = ItemData.GetOwnerDataSource())
-			{
-				FText DeleteErrorMsg;
-				if (ItemDataSource->CanDeleteItem(ItemData, &DeleteErrorMsg))
-				{
-					TArray<FContentBrowserItemData>& ItemsForSource = SourcesAndItems.FindOrAdd(ItemDataSource);
-					ItemsForSource.Add(ItemData);
-				}
-				else
-				{
-					AssetViewUtils::ShowErrorNotifcation(DeleteErrorMsg);
-				}
-			}
-		}
-	}
-
-	// Execute the operation now
-	for (const auto& SourceAndItemsPair : SourcesAndItems)
-	{
-		SourceAndItemsPair.Key->BulkDeleteItems(SourceAndItemsPair.Value);
-	}
-
-	// If we had any folders selected, ask the user whether they want to delete them 
-	// as it can be slow to build the deletion dialog on an accidental click
-	if (SelectedFolders.Num() > 0)
-	{
-		FText Prompt;
-		if (SelectedFolders.Num() == 1)
-		{
-			Prompt = FText::Format(LOCTEXT("FolderDeleteConfirm_Single", "Delete folder '{0}'?"), SelectedFolders[0].GetDisplayName());
-		}
-		else
-		{
-			Prompt = FText::Format(LOCTEXT("FolderDeleteConfirm_Multiple", "Delete {0} folders?"), SelectedFolders.Num());
-		}
-
-		// Spawn a confirmation dialog since this is potentially a highly destructive operation
-		ContentBrowserUtils::DisplayConfirmationPopup(
-			Prompt,
-			LOCTEXT("FolderDeleteConfirm_Yes", "Delete"),
-			LOCTEXT("FolderDeleteConfirm_No", "Cancel"),
-			AssetView.Pin().ToSharedRef(),
-			FOnClicked::CreateSP(this, &FAssetContextMenu::ExecuteDeleteFolderConfirmed)
-		);
-	}
-}
-
-FReply FAssetContextMenu::ExecuteDeleteFolderConfirmed()
-{
-	// Batch these by their data sources
-	TMap<UContentBrowserDataSource*, TArray<FContentBrowserItemData>> SourcesAndItems;
-	for (const FContentBrowserItem& SelectedItem : SelectedFolders)
-=======
 						FSlateIcon(FAppStyle::GetAppStyleSetName(), ECollectionShareType::GetIconStyleName(AvailableCollection.Type))
 						);
 				}
@@ -996,31 +699,21 @@
 	// Batch these by their data sources
 	TMap<UContentBrowserDataSource*, TArray<FContentBrowserItemData>> SourcesAndItems;
 	for (const FContentBrowserItem& SelectedItem : SelectedFiles)
->>>>>>> 6bbb88c8
 	{
 		FContentBrowserItem::FItemDataArrayView ItemDataArray = SelectedItem.GetInternalItems();
 		for (const FContentBrowserItemData& ItemData : ItemDataArray)
 		{
 			if (UContentBrowserDataSource* ItemDataSource = ItemData.GetOwnerDataSource())
 			{
-<<<<<<< HEAD
-				FText DeleteErrorMsg;
-				if (ItemDataSource->CanDeleteItem(ItemData, &DeleteErrorMsg))
-=======
 				FText SaveErrorMsg;
 				if (ItemDataSource->CanSaveItem(ItemData, SaveFlags, &SaveErrorMsg))
->>>>>>> 6bbb88c8
 				{
 					TArray<FContentBrowserItemData>& ItemsForSource = SourcesAndItems.FindOrAdd(ItemDataSource);
 					ItemsForSource.Add(ItemData);
 				}
 				else
 				{
-<<<<<<< HEAD
-					AssetViewUtils::ShowErrorNotifcation(DeleteErrorMsg);
-=======
 					AssetViewUtils::ShowErrorNotifcation(SaveErrorMsg);
->>>>>>> 6bbb88c8
 				}
 			}
 		}
@@ -1028,42 +721,6 @@
 
 	// Execute the operation now
 	for (const auto& SourceAndItemsPair : SourcesAndItems)
-<<<<<<< HEAD
-	{
-		SourceAndItemsPair.Key->BulkDeleteItems(SourceAndItemsPair.Value);
-	}
-
-	return FReply::Handled();
-}
-
-void FAssetContextMenu::ExecuteCopyReference()
-{
-	if (SelectedFiles.Num() > 0)
-	{
-		ContentBrowserUtils::CopyItemReferencesToClipboard(SelectedFiles);
-	}
-}
-
-void FAssetContextMenu::ExecuteCopyFilePath()
-{
-	if (SelectedFiles.Num() > 0)
-	{
-		ContentBrowserUtils::CopyFilePathsToClipboard(SelectedFiles);
-	}
-}
-
-void FAssetContextMenu::ExecuteRemoveFromCollection()
-{
-	if ( ensure(SourcesData.Collections.Num() == 1) )
-	{
-		TArray<FName> SelectedItemCollectionIds;
-		for (const FContentBrowserItem& SelectedItem : SelectedFiles)
-		{
-			FName ItemCollectionId;
-			if (SelectedItem.TryGetCollectionId(ItemCollectionId))
-			{
-				SelectedItemCollectionIds.Add(ItemCollectionId);
-=======
 	{
 		SourceAndItemsPair.Key->BulkSaveItems(SourceAndItemsPair.Value, SaveFlags);
 	}
@@ -1162,12 +819,49 @@
 				{
 					AssetViewUtils::ShowErrorNotifcation(DeleteErrorMsg);
 				}
->>>>>>> 6bbb88c8
-			}
-		}
-	}
-
-<<<<<<< HEAD
+			}
+		}
+	}
+
+	// Execute the operation now
+	for (const auto& SourceAndItemsPair : SourcesAndItems)
+	{
+		SourceAndItemsPair.Key->BulkDeleteItems(SourceAndItemsPair.Value);
+	}
+
+	return FReply::Handled();
+}
+
+void FAssetContextMenu::ExecuteCopyReference()
+{
+	if (SelectedFiles.Num() > 0)
+	{
+		ContentBrowserUtils::CopyItemReferencesToClipboard(SelectedFiles);
+	}
+}
+
+void FAssetContextMenu::ExecuteCopyFilePath()
+{
+	if (SelectedFiles.Num() > 0)
+	{
+		ContentBrowserUtils::CopyFilePathsToClipboard(SelectedFiles);
+	}
+}
+
+void FAssetContextMenu::ExecuteRemoveFromCollection()
+{
+	if ( ensure(SourcesData.Collections.Num() == 1) )
+	{
+		TArray<FName> SelectedItemCollectionIds;
+		for (const FContentBrowserItem& SelectedItem : SelectedFiles)
+		{
+			FName ItemCollectionId;
+			if (SelectedItem.TryGetCollectionId(ItemCollectionId))
+			{
+				SelectedItemCollectionIds.Add(ItemCollectionId);
+			}
+		}
+
 		if ( SelectedItemCollectionIds.Num() > 0 )
 		{
 			FCollectionManagerModule& CollectionManagerModule = FCollectionManagerModule::GetModule();
@@ -1196,75 +890,6 @@
 
 bool FAssetContextMenu::CanExecuteDuplicate() const
 {
-=======
-	// Execute the operation now
-	for (const auto& SourceAndItemsPair : SourcesAndItems)
-	{
-		SourceAndItemsPair.Key->BulkDeleteItems(SourceAndItemsPair.Value);
-	}
-
-	return FReply::Handled();
-}
-
-void FAssetContextMenu::ExecuteCopyReference()
-{
-	if (SelectedFiles.Num() > 0)
-	{
-		ContentBrowserUtils::CopyItemReferencesToClipboard(SelectedFiles);
-	}
-}
-
-void FAssetContextMenu::ExecuteCopyFilePath()
-{
-	if (SelectedFiles.Num() > 0)
-	{
-		ContentBrowserUtils::CopyFilePathsToClipboard(SelectedFiles);
-	}
-}
-
-void FAssetContextMenu::ExecuteRemoveFromCollection()
-{
-	if ( ensure(SourcesData.Collections.Num() == 1) )
-	{
-		TArray<FName> SelectedItemCollectionIds;
-		for (const FContentBrowserItem& SelectedItem : SelectedFiles)
-		{
-			FName ItemCollectionId;
-			if (SelectedItem.TryGetCollectionId(ItemCollectionId))
-			{
-				SelectedItemCollectionIds.Add(ItemCollectionId);
-			}
-		}
-
-		if ( SelectedItemCollectionIds.Num() > 0 )
-		{
-			FCollectionManagerModule& CollectionManagerModule = FCollectionManagerModule::GetModule();
-
-			const FCollectionNameType& Collection = SourcesData.Collections[0];
-			CollectionManagerModule.Get().RemoveFromCollection(Collection.Name, Collection.Type, SelectedItemCollectionIds);
-			OnAssetViewRefreshRequested.ExecuteIfBound();
-		}
-	}
-}
-
-bool FAssetContextMenu::CanExecuteSyncToAssetTree() const
-{
-	return SelectedFiles.Num() > 0;
-}
-
-bool FAssetContextMenu::CanExecuteFindInExplorer() const
-{
-	return bCanExecuteFindInExplorer;
-}
-
-bool FAssetContextMenu::CanExecuteRemoveFromCollection() const 
-{
-	return SourcesData.Collections.Num() == 1 && !SourcesData.IsDynamicCollection();
-}
-
-bool FAssetContextMenu::CanExecuteDuplicate() const
-{
->>>>>>> 6bbb88c8
 	bool bCanDuplicate = false;
 	for (const FContentBrowserItem& SelectedItem : SelectedFiles)
 	{
@@ -1283,7 +908,17 @@
 	return ContentBrowserUtils::CanDeleteFromAssetView(AssetView);
 }
 
-<<<<<<< HEAD
+FText FAssetContextMenu::GetDeleteToolTip() const
+{
+	FText ErrorMessage;
+	if (!ContentBrowserUtils::CanDeleteFromAssetView(AssetView, &ErrorMessage) && !ErrorMessage.IsEmpty())
+	{
+		return ErrorMessage;
+	}
+
+	return LOCTEXT("DeleteTooltip", "Delete the selected items.");
+}
+
 bool FAssetContextMenu::CanExecuteSaveAsset() const
 {
 	bool bCanSave = false;
@@ -1296,31 +931,6 @@
 
 void FAssetContextMenu::CacheCanExecuteVars()
 {
-=======
-FText FAssetContextMenu::GetDeleteToolTip() const
-{
-	FText ErrorMessage;
-	if (!ContentBrowserUtils::CanDeleteFromAssetView(AssetView, &ErrorMessage) && !ErrorMessage.IsEmpty())
-	{
-		return ErrorMessage;
-	}
-
-	return LOCTEXT("DeleteTooltip", "Delete the selected items.");
-}
-
-bool FAssetContextMenu::CanExecuteSaveAsset() const
-{
-	bool bCanSave = false;
-	for (const FContentBrowserItem& SelectedItem : SelectedFiles)
-	{
-		bCanSave |= SelectedItem.CanSave(EContentBrowserItemSaveFlags::SaveOnlyIfLoaded);
-	}
-	return bCanSave;
-}
-
-void FAssetContextMenu::CacheCanExecuteVars()
-{
->>>>>>> 6bbb88c8
 	bCanExecuteFindInExplorer = false;
 
 	// Selection must contain at least one file that has exists on disk
