// Copyright 1998-2019 Epic Games, Inc. All Rights Reserved.


#include "ContentBrowserUtils.h"
#include "ContentBrowserSingleton.h"
#include "HAL/IConsoleManager.h"
#include "Misc/MessageDialog.h"
#include "HAL/FileManager.h"
#include "HAL/PlatformApplicationMisc.h"
#include "Misc/Paths.h"
#include "Misc/ConfigCacheIni.h"
#include "Misc/FeedbackContext.h"
#include "Misc/ScopedSlowTask.h"
#include "Misc/App.h"
#include "Misc/FileHelper.h"
#include "Modules/ModuleManager.h"
#include "Widgets/DeclarativeSyntaxSupport.h"
#include "Widgets/SCompoundWidget.h"
#include "Widgets/SBoxPanel.h"
#include "Layout/WidgetPath.h"
#include "SlateOptMacros.h"
#include "Framework/Application/MenuStack.h"
#include "Framework/Application/SlateApplication.h"
#include "Widgets/Layout/SBorder.h"
#include "Widgets/Images/SImage.h"
#include "Widgets/Text/STextBlock.h"
#include "Widgets/Layout/SUniformGridPanel.h"
#include "Widgets/Input/SButton.h"
#include "EditorStyleSet.h"
#include "UnrealClient.h"
#include "Engine/World.h"
#include "Settings/ContentBrowserSettings.h"
#include "Settings/EditorExperimentalSettings.h"
#include "SourceControlOperations.h"
#include "ISourceControlModule.h"
#include "SourceControlHelpers.h"
#include "FileHelpers.h"
#include "ARFilter.h"
#include "AssetRegistryModule.h"
#include "IAssetTools.h"
#include "AssetToolsModule.h"
#include "NativeClassHierarchy.h"
#include "EmptyFolderVisibilityManager.h"
#include "Settings/EditorExperimentalSettings.h"


#include "PackagesDialog.h"
#include "PackageTools.h"
#include "ObjectTools.h"
#include "ImageUtils.h"
#include "Logging/MessageLog.h"
#include "Misc/EngineBuildSettings.h"
#include "Framework/Notifications/NotificationManager.h"
#include "Widgets/Notifications/SNotificationList.h"
#include "Interfaces/IPluginManager.h"
#include "SAssetView.h"
#include "SPathView.h"
#include "ContentBrowserLog.h"
#include "Subsystems/AssetEditorSubsystem.h"
#include "Editor.h"

#define LOCTEXT_NAMESPACE "ContentBrowser"

#define MAX_CLASS_NAME_LENGTH 32 // Enforce a reasonable class name length so the path is not too long for FPlatformMisc::GetMaxPathLength()


namespace ContentBrowserUtils
{
	// Keep a map of all the paths that have custom colors, so updating the color in one location updates them all
	static TMap< FString, TSharedPtr< FLinearColor > > PathColors;

	/** Internal function to delete a folder from disk, but only if it is empty. InPathToDelete is in FPackageName format. */
	bool DeleteEmptyFolderFromDisk(const FString& InPathToDelete);
}

class SContentBrowserPopup : public SCompoundWidget
{
public:
	SLATE_BEGIN_ARGS( SContentBrowserPopup ){}

		SLATE_ATTRIBUTE( FText, Message )

	SLATE_END_ARGS()

	/** Constructs this widget with InArgs */
	BEGIN_SLATE_FUNCTION_BUILD_OPTIMIZATION
	void Construct( const FArguments& InArgs )
	{
		ChildSlot
		[
			SNew(SBorder)
			.BorderImage(FEditorStyle::GetBrush("Menu.Background"))
			.Padding(10)
			.OnMouseButtonDown(this, &SContentBrowserPopup::OnBorderClicked)
			.BorderBackgroundColor(this, &SContentBrowserPopup::GetBorderBackgroundColor)
			[
				SNew(SHorizontalBox)

				+SHorizontalBox::Slot()
				.AutoWidth()
				.VAlign(VAlign_Center)
				.Padding(0, 0, 4, 0)
				[
					SNew(SImage) .Image( FEditorStyle::GetBrush("ContentBrowser.PopupMessageIcon") )
				]

				+SHorizontalBox::Slot()
				.AutoWidth()
				.VAlign(VAlign_Center)
				[
					SNew(STextBlock)
					.Text(InArgs._Message)
					.WrapTextAt(450)
				]
			]
		];
	}
	END_SLATE_FUNCTION_BUILD_OPTIMIZATION

	static void DisplayMessage( const FText& Message, const FSlateRect& ScreenAnchor, TSharedRef<SWidget> ParentContent )
	{
		TSharedRef<SContentBrowserPopup> PopupContent = SNew(SContentBrowserPopup) .Message(Message);

		const FVector2D ScreenLocation = FVector2D(ScreenAnchor.Left, ScreenAnchor.Top);
		const bool bFocusImmediately = true;
		const FVector2D SummonLocationSize = ScreenAnchor.GetSize();

		TSharedPtr<IMenu> Menu = FSlateApplication::Get().PushMenu(
			ParentContent,
			FWidgetPath(),
			PopupContent,
			ScreenLocation,
			FPopupTransitionEffect( FPopupTransitionEffect::TopMenu ),
			bFocusImmediately,
			SummonLocationSize);

		PopupContent->SetMenu(Menu);
	}

private:
	void SetMenu(const TSharedPtr<IMenu>& InMenu)
	{
		Menu = InMenu;
	}

	FReply OnBorderClicked(const FGeometry& Geometry, const FPointerEvent& MouseEvent)
	{
		if (Menu.IsValid())
		{
			Menu.Pin()->Dismiss();
		}

		return FReply::Handled();
	}

	FSlateColor GetBorderBackgroundColor() const
	{
		return IsHovered() ? FLinearColor(0.5, 0.5, 0.5, 1) : FLinearColor::White;
	}

private:
	TWeakPtr<IMenu> Menu;
};

/** A miniture confirmation popup for quick yes/no questions */
class SContentBrowserConfirmPopup :  public SCompoundWidget
{
public:
	SLATE_BEGIN_ARGS( SContentBrowserConfirmPopup ) {}
			
		/** The text to display */
		SLATE_ARGUMENT(FText, Prompt)

		/** The Yes Button to display */
		SLATE_ARGUMENT(FText, YesText)

		/** The No Button to display */
		SLATE_ARGUMENT(FText, NoText)

		/** Invoked when yes is clicked */
		SLATE_EVENT(FOnClicked, OnYesClicked)

		/** Invoked when no is clicked */
		SLATE_EVENT(FOnClicked, OnNoClicked)

	SLATE_END_ARGS()

	BEGIN_SLATE_FUNCTION_BUILD_OPTIMIZATION
	void Construct( const FArguments& InArgs )
	{
		OnYesClicked = InArgs._OnYesClicked;
		OnNoClicked = InArgs._OnNoClicked;

		ChildSlot
		[
			SNew(SBorder)
			. BorderImage(FEditorStyle::GetBrush("Menu.Background"))
			. Padding(10)
			[
				SNew(SVerticalBox)
				+SVerticalBox::Slot()
				.AutoHeight()
				.Padding(0, 0, 0, 5)
				.HAlign(HAlign_Center)
				[
					SNew(STextBlock)
						.Text(InArgs._Prompt)
				]

				+SVerticalBox::Slot()
				.AutoHeight()
				.HAlign(HAlign_Center)
				[
					SNew(SUniformGridPanel)
					.SlotPadding(3)
					+ SUniformGridPanel::Slot(0, 0)
					.HAlign(HAlign_Fill)
					[
						SNew(SButton)
						.HAlign(HAlign_Center)
						.Text(InArgs._YesText)
						.OnClicked( this, &SContentBrowserConfirmPopup::YesClicked )
					]

					+ SUniformGridPanel::Slot(1, 0)
					.HAlign(HAlign_Fill)
					[
						SNew(SButton)
						.HAlign(HAlign_Center)
						.Text(InArgs._NoText)
						.OnClicked( this, &SContentBrowserConfirmPopup::NoClicked )
					]
				]
			]
		];
	}
	END_SLATE_FUNCTION_BUILD_OPTIMIZATION

	/** Opens the popup using the specified component as its parent */
	void OpenPopup(const TSharedRef<SWidget>& ParentContent)
	{
		// Show dialog to confirm the delete
		Menu = FSlateApplication::Get().PushMenu(
			ParentContent,
			FWidgetPath(),
			SharedThis(this),
			FSlateApplication::Get().GetCursorPos(),
			FPopupTransitionEffect( FPopupTransitionEffect::TopMenu )
			);
	}

private:
	/** The yes button was clicked */
	FReply YesClicked()
	{
		if ( OnYesClicked.IsBound() )
		{
			OnYesClicked.Execute();
		}

		if (Menu.IsValid())
		{
			Menu.Pin()->Dismiss();
		}

		return FReply::Handled();
	}

	/** The no button was clicked */
	FReply NoClicked()
	{
		if ( OnNoClicked.IsBound() )
		{
			OnNoClicked.Execute();
		}

		if (Menu.IsValid())
		{
			Menu.Pin()->Dismiss();
		}

		return FReply::Handled();
	}

	/** The IMenu prepresenting this popup */
	TWeakPtr<IMenu> Menu;

	/** Delegates for button clicks */
	FOnClicked OnYesClicked;
	FOnClicked OnNoClicked;
};


bool ContentBrowserUtils::OpenEditorForAsset(const FString& ObjectPath)
{
	// Load the asset if unloaded
	TArray<UObject*> LoadedObjects;
	TArray<FString> ObjectPaths;
	ObjectPaths.Add(ObjectPath);
	ContentBrowserUtils::LoadAssetsIfNeeded(ObjectPaths, LoadedObjects);

	// Open the editor for the specified asset
	UObject* FoundObject = FindObject<UObject>(NULL, *ObjectPath);
			
	return OpenEditorForAsset(FoundObject);
}

bool ContentBrowserUtils::OpenEditorForAsset(UObject* Asset)
{
	if( Asset != NULL )
	{
		// @todo toolkit minor: Needs world-centric support?
		return GEditor->GetEditorSubsystem<UAssetEditorSubsystem>()->OpenEditorForAsset(Asset);
	}

	return false;
}

bool ContentBrowserUtils::OpenEditorForAsset(const TArray<UObject*>& Assets)
{
	if ( Assets.Num() == 1 )
	{
		return OpenEditorForAsset(Assets[0]);
	}
	else if ( Assets.Num() > 1 )
	{
		return GEditor->GetEditorSubsystem<UAssetEditorSubsystem>()->OpenEditorForAssets(Assets);
	}
	
	return false;
}

bool ContentBrowserUtils::LoadAssetsIfNeeded(const TArray<FString>& ObjectPaths, TArray<UObject*>& LoadedObjects, bool bAllowedToPromptToLoadAssets, bool bLoadRedirects)
{
	bool bAnyObjectsWereLoadedOrUpdated = false;

	// Build a list of unloaded assets
	TArray<FString> UnloadedObjectPaths;
	bool bAtLeastOneUnloadedMap = false;
	for (int32 PathIdx = 0; PathIdx < ObjectPaths.Num(); ++PathIdx)
	{
		const FString& ObjectPath = ObjectPaths[PathIdx];

		UObject* FoundObject = FindObject<UObject>(NULL, *ObjectPath);
		if ( FoundObject )
		{
			LoadedObjects.Add(FoundObject);
		}
		else
		{
			// Unloaded asset, we will load it later
			UnloadedObjectPaths.Add(ObjectPath);
			if ( FEditorFileUtils::IsMapPackageAsset(ObjectPath) )
			{
				bAtLeastOneUnloadedMap = true;
			}
		}
	}

	// Make sure all selected objects are loaded, where possible
	if ( UnloadedObjectPaths.Num() > 0 )
	{
		// Get the maximum objects to load before displaying the slow task
		const bool bShowProgressDialog = (UnloadedObjectPaths.Num() > GetDefault<UContentBrowserSettings>()->NumObjectsToLoadBeforeWarning) || bAtLeastOneUnloadedMap;
		FScopedSlowTask SlowTask(UnloadedObjectPaths.Num(), LOCTEXT("LoadingObjects", "Loading Objects..."));
		if (bShowProgressDialog)
		{
			SlowTask.MakeDialog();
		}

		GIsEditorLoadingPackage = true;

		// We usually don't want to follow redirects when loading objects for the Content Browser.  It would
		// allow a user to interact with a ghost/unverified asset as if it were still alive.
		// This can be overridden by providing bLoadRedirects = true as a parameter.
		const ELoadFlags LoadFlags = bLoadRedirects ? LOAD_None : LOAD_NoRedirects;

		bool bSomeObjectsFailedToLoad = false;
		for (int32 PathIdx = 0; PathIdx < UnloadedObjectPaths.Num(); ++PathIdx)
		{
			const FString& ObjectPath = UnloadedObjectPaths[PathIdx];
			SlowTask.EnterProgressFrame(1, FText::Format(LOCTEXT("LoadingObjectf", "Loading {0}..."), FText::FromString(ObjectPath)));

			// Load up the object
			UObject* LoadedObject = LoadObject<UObject>(NULL, *ObjectPath, NULL, LoadFlags, NULL);
			if ( LoadedObject )
			{
				LoadedObjects.Add(LoadedObject);
			}
			else
			{
				bSomeObjectsFailedToLoad = true;
			}

			if (GWarn->ReceivedUserCancel())
			{
				// If the user has canceled stop loading the remaining objects. We don't add the remaining objects to the failed string,
				// this would only result in launching another dialog when by their actions the user clearly knows not all of the 
				// assets will have been loaded.
				break;
			}
		}
		GIsEditorLoadingPackage = false;

		if ( bSomeObjectsFailedToLoad )
		{
			FNotificationInfo Info(LOCTEXT("LoadObjectFailed", "Failed to load assets"));
			Info.ExpireDuration = 5.0f;
			Info.Hyperlink = FSimpleDelegate::CreateStatic([](){ FMessageLog("LoadErrors").Open(EMessageSeverity::Info, true); });
			Info.HyperlinkText = LOCTEXT("LoadObjectHyperlink", "Show Message Log");

			FSlateNotificationManager::Get().AddNotification(Info);
			return false;
		}
	}

	return true;
}

void ContentBrowserUtils::GetUnloadedAssets(const TArray<FString>& ObjectPaths, TArray<FString>& OutUnloadedObjects)
{
	OutUnloadedObjects.Empty();

	// Build a list of unloaded assets and check if there are any parent folders
	for (int32 PathIdx = 0; PathIdx < ObjectPaths.Num(); ++PathIdx)
	{
		const FString& ObjectPath = ObjectPaths[PathIdx];

		UObject* FoundObject = FindObject<UObject>(NULL, *ObjectPath);
		if ( !FoundObject )
		{
			// Unloaded asset, we will load it later
			OutUnloadedObjects.Add(ObjectPath);
		}
	}
}

bool ContentBrowserUtils::PromptToLoadAssets(const TArray<FString>& UnloadedObjects)
{
	bool bShouldLoadAssets = false;

	// Prompt the user to load assets
	const FText Question = FText::Format( LOCTEXT("ConfirmLoadAssets", "You are about to load {0} assets. Would you like to proceed?"), FText::AsNumber( UnloadedObjects.Num() ) );
	if ( EAppReturnType::Yes == FMessageDialog::Open(EAppMsgType::YesNo, Question) )
	{
		bShouldLoadAssets = true;
	}

	return bShouldLoadAssets;
}

bool ContentBrowserUtils::CanRenameFolder(const FString& InFolderPath)
{
	// Cannot rename folders that are part of a classes or collections root
	return !ContentBrowserUtils::IsClassPath(InFolderPath) && !ContentBrowserUtils::IsCollectionPath(InFolderPath);
}

bool ContentBrowserUtils::CanRenameAsset(const FAssetData& InAssetData)
{
	// Cannot rename redirectors or classes or cooked packages
	return !InAssetData.IsRedirector() && InAssetData.AssetClass != NAME_Class && !(InAssetData.PackageFlags & PKG_FilterEditorOnly);
}

void ContentBrowserUtils::RenameAsset(UObject* Asset, const FString& NewName, FText& ErrorMessage)
{
	FAssetToolsModule& AssetToolsModule = FModuleManager::LoadModuleChecked<FAssetToolsModule>("AssetTools");
	TArray<FAssetRenameData> AssetsAndNames;
	const FString PackagePath = FPackageName::GetLongPackagePath(Asset->GetOutermost()->GetName());
	new(AssetsAndNames) FAssetRenameData(Asset, PackagePath, NewName);
	AssetToolsModule.Get().RenameAssetsWithDialog(AssetsAndNames);
}

void ContentBrowserUtils::CopyAssets(const TArray<UObject*>& Assets, const FString& DestPath)
{
	TArray<UObject*> NewObjects;
	ObjectTools::DuplicateObjects(Assets, TEXT(""), DestPath, /*bOpenDialog=*/false, &NewObjects);

	// If any objects were duplicated, report the success
	if ( NewObjects.Num() )
	{
		FFormatNamedArguments Args;
		Args.Add( TEXT("Number"), NewObjects.Num() );
		const FText Message = FText::Format( LOCTEXT("AssetsDroppedCopy", "{Number} asset(s) copied"), Args );
		FSlateNotificationManager::Get().AddNotification(FNotificationInfo(Message));

		// Now branch the files in source control if possible
		check(Assets.Num() == NewObjects.Num());
		for(int32 ObjectIndex = 0; ObjectIndex < Assets.Num(); ObjectIndex++)
		{
			UObject* SourceAsset = Assets[ObjectIndex];
			UObject* DestAsset = NewObjects[ObjectIndex];
			SourceControlHelpers::BranchPackage(DestAsset->GetOutermost(), SourceAsset->GetOutermost());
		}
	}
}

void ContentBrowserUtils::MoveAssets(const TArray<UObject*>& Assets, const FString& DestPath, const FString& SourcePath)
{
	check(DestPath.Len() > 0);

	FAssetToolsModule& AssetToolsModule = FModuleManager::LoadModuleChecked<FAssetToolsModule>("AssetTools");
	TArray<FAssetRenameData> AssetsAndNames;
	for ( auto AssetIt = Assets.CreateConstIterator(); AssetIt; ++AssetIt )
	{
		UObject* Asset = *AssetIt;

		if ( !ensure(Asset) )
		{
			continue;
		}

		FString PackagePath;
		FString ObjectName = Asset->GetName();

		if ( SourcePath.Len() )
		{
			const FString CurrentPackageName = Asset->GetOutermost()->GetName();

			// This is a relative operation
			if ( !ensure(CurrentPackageName.StartsWith(SourcePath)) )
			{
				continue;
			}
				
			// Collect the relative path then use it to determine the new location
			// For example, if SourcePath = /Game/MyPath and CurrentPackageName = /Game/MyPath/MySubPath/MyAsset
			//     /Game/MyPath/MySubPath/MyAsset -> /MySubPath

			const int32 ShortPackageNameLen = FPackageName::GetLongPackageAssetName(CurrentPackageName).Len();
			const int32 RelativePathLen = CurrentPackageName.Len() - ShortPackageNameLen - SourcePath.Len() - 1; // -1 to exclude the trailing "/"
			const FString RelativeDestPath = CurrentPackageName.Mid(SourcePath.Len(), RelativePathLen);

			PackagePath = DestPath + RelativeDestPath;
		}
		else
		{
			// Only a DestPath was supplied, use it
			PackagePath = DestPath;
		}

		new(AssetsAndNames) FAssetRenameData(Asset, PackagePath, ObjectName);
	}

	if ( AssetsAndNames.Num() > 0 )
	{
		AssetToolsModule.Get().RenameAssetsWithDialog(AssetsAndNames);
	}
}

int32 ContentBrowserUtils::DeleteAssets(const TArray<UObject*>& AssetsToDelete)
{
	return ObjectTools::DeleteObjects(AssetsToDelete);
}

bool ContentBrowserUtils::DeleteFolders(const TArray<FString>& PathsToDelete)
{
	// Get a list of assets in the paths to delete
	TArray<FAssetData> AssetDataList;
	GetAssetsInPaths(PathsToDelete, AssetDataList);

	const int32 NumAssetsInPaths = AssetDataList.Num();
	bool bAllowFolderDelete = false;
	if ( NumAssetsInPaths == 0 )
	{
		// There were no assets, allow the folder delete.
		bAllowFolderDelete = true;
	}
	else
	{
		// Load all the assets in the folder and attempt to delete them.
		// If it was successful, allow the folder delete.

		// Get a list of object paths for input into LoadAssetsIfNeeded
		TArray<FString> ObjectPaths;
		for ( auto AssetIt = AssetDataList.CreateConstIterator(); AssetIt; ++AssetIt )
		{
			ObjectPaths.Add((*AssetIt).ObjectPath.ToString());
		}

		// Load all the assets in the selected paths
		TArray<UObject*> LoadedAssets;
		if ( ContentBrowserUtils::LoadAssetsIfNeeded(ObjectPaths, LoadedAssets) )
		{
			// Make sure we loaded all of them
			if ( LoadedAssets.Num() == NumAssetsInPaths )
			{
				TArray<UObject*> ToDelete = LoadedAssets;
				ObjectTools::AddExtraObjectsToDelete(ToDelete);
				const int32 NumAssetsDeleted = ContentBrowserUtils::DeleteAssets(ToDelete);
				if ( NumAssetsDeleted == ToDelete.Num() )
				{
					// Successfully deleted all assets in the specified path. Allow the folder to be removed.
					bAllowFolderDelete = true;
				}
				else
				{
					// Not all the assets in the selected paths were deleted
				}
			}
			else
			{
				// Not all the assets in the selected paths were loaded
			}
		}
		else
		{
			// The user declined to load some assets or some assets failed to load
		}
	}
	
	if ( bAllowFolderDelete )
	{
		FAssetRegistryModule& AssetRegistryModule = FModuleManager::LoadModuleChecked<FAssetRegistryModule>("AssetRegistry");

		for (const FString& PathToDelete : PathsToDelete)
		{
			if (DeleteEmptyFolderFromDisk(PathToDelete))
			{
				AssetRegistryModule.Get().RemovePath(PathToDelete);
			}
		}

		return true;
	}

	return false;
}

bool ContentBrowserUtils::DeleteEmptyFolderFromDisk(const FString& InPathToDelete)
{
	struct FEmptyFolderVisitor : public IPlatformFile::FDirectoryVisitor
	{
		bool bIsEmpty;

		FEmptyFolderVisitor()
			: bIsEmpty(true)
		{
		}

		virtual bool Visit(const TCHAR* FilenameOrDirectory, bool bIsDirectory) override
		{
			if (!bIsDirectory)
			{
				bIsEmpty = false;
				return false; // abort searching
			}

			return true; // continue searching
		}
	};

	FString PathToDeleteOnDisk;
	if (FPackageName::TryConvertLongPackageNameToFilename(InPathToDelete, PathToDeleteOnDisk))
	{
		// Look for files on disk in case the folder contains things not tracked by the asset registry
		FEmptyFolderVisitor EmptyFolderVisitor;
		IFileManager::Get().IterateDirectoryRecursively(*PathToDeleteOnDisk, EmptyFolderVisitor);

		if (EmptyFolderVisitor.bIsEmpty)
		{
			return IFileManager::Get().DeleteDirectory(*PathToDeleteOnDisk, false, true);
		}
	}

	return false;
}

void ContentBrowserUtils::GetAssetsInPaths(const TArray<FString>& InPaths, TArray<FAssetData>& OutAssetDataList)
{
	// Load the asset registry module
	FAssetRegistryModule& AssetRegistryModule = FModuleManager::Get().LoadModuleChecked<FAssetRegistryModule>(TEXT("AssetRegistry"));

	// Form a filter from the paths
	FARFilter Filter;
	Filter.bRecursivePaths = true;
	for (int32 PathIdx = 0; PathIdx < InPaths.Num(); ++PathIdx)
	{
		new (Filter.PackagePaths) FName(*InPaths[PathIdx]);
	}

	// Query for a list of assets in the selected paths
	AssetRegistryModule.Get().GetAssets(Filter, OutAssetDataList);
}

bool ContentBrowserUtils::SavePackages(const TArray<UPackage*>& Packages)
{
	const bool bCheckDirty = false;
	const bool bPromptToSave = false;
	const FEditorFileUtils::EPromptReturnCode Return = FEditorFileUtils::PromptForCheckoutAndSave(Packages, bCheckDirty, bPromptToSave);

	return Return == FEditorFileUtils::EPromptReturnCode::PR_Success;
}

bool ContentBrowserUtils::SaveDirtyPackages()
{
	const bool bPromptUserToSave = true;
	const bool bSaveMapPackages = true;
	const bool bSaveContentPackages = true;
	const bool bFastSave = false;
	const bool bNotifyNoPackagesSaved = false;
	const bool bCanBeDeclined = false;
	return FEditorFileUtils::SaveDirtyPackages( bPromptUserToSave, bSaveMapPackages, bSaveContentPackages, bFastSave, bNotifyNoPackagesSaved, bCanBeDeclined );
}

TArray<UPackage*> ContentBrowserUtils::LoadPackages(const TArray<FString>& PackageNames)
{
	TArray<UPackage*> LoadedPackages;

	GWarn->BeginSlowTask( LOCTEXT("LoadingPackages", "Loading Packages..."), true );

	for (int32 PackageIdx = 0; PackageIdx < PackageNames.Num(); ++PackageIdx)
	{
		const FString& PackageName = PackageNames[PackageIdx];

		if ( !ensure(PackageName.Len() > 0) )
		{
			// Empty package name. Skip it.
			continue;
		}

		UPackage* Package = FindPackage(NULL, *PackageName);

		if ( Package != NULL )
		{
			// The package is at least partially loaded. Fully load it.
			Package->FullyLoad();
		}
		else
		{
			// The package is unloaded. Try to load the package from disk.
			Package = UPackageTools::LoadPackage(PackageName);
		}

		// If the package was loaded, add it to the loaded packages list.
		if ( Package != NULL )
		{
			LoadedPackages.Add(Package);
		}
	}

	GWarn->EndSlowTask();

	return LoadedPackages;
}

void ContentBrowserUtils::DisplayMessage(const FText& Message, const FSlateRect& ScreenAnchor, const TSharedRef<SWidget>& ParentContent)
{
	SContentBrowserPopup::DisplayMessage(Message, ScreenAnchor, ParentContent);
}

void ContentBrowserUtils::DisplayConfirmationPopup(const FText& Message, const FText& YesString, const FText& NoString, const TSharedRef<SWidget>& ParentContent, const FOnClicked& OnYesClicked, const FOnClicked& OnNoClicked)
{
	TSharedRef<SContentBrowserConfirmPopup> Popup = 
		SNew(SContentBrowserConfirmPopup)
		.Prompt(Message)
		.YesText(YesString)
		.NoText(NoString)
		.OnYesClicked( OnYesClicked )
		.OnNoClicked( OnNoClicked );

	Popup->OpenPopup(ParentContent);
}

bool ContentBrowserUtils::RenameFolder(const FString& DestPath, const FString& SourcePath)
{
	if (DestPath == SourcePath)
	{
		return false;
	}

	FAssetRegistryModule& AssetRegistryModule = FModuleManager::LoadModuleChecked<FAssetRegistryModule>("AssetRegistry");
	// move any assets in our folder
	TArray<FAssetData> AssetsInFolder;
	AssetRegistryModule.Get().GetAssetsByPath(*SourcePath, AssetsInFolder, true);
	TArray<UObject*> ObjectsInFolder;
	GetObjectsInAssetData(AssetsInFolder, ObjectsInFolder);
	MoveAssets(ObjectsInFolder, DestPath, SourcePath);

	// Now check to see if the original folder is empty, if so we can delete it
	TArray<FAssetData> AssetsInOriginalFolder;
	AssetRegistryModule.Get().GetAssetsByPath(*SourcePath, AssetsInOriginalFolder, true);
	if (AssetsInOriginalFolder.Num() == 0)
	{
		TArray<FString> FoldersToDelete;
		FoldersToDelete.Add(SourcePath);
		DeleteFolders(FoldersToDelete);
	}

	// set color of folder to new path
	const TSharedPtr<FLinearColor> FolderColor = LoadColor(SourcePath);
	if (FolderColor.IsValid())
	{
		SaveColor(SourcePath, nullptr);
		SaveColor(DestPath, FolderColor);
	}

	return true;
}

bool ContentBrowserUtils::CopyFolders(const TArray<FString>& InSourcePathNames, const FString& DestPath)
{
	TMap<FString, TArray<UObject*> > SourcePathToLoadedAssets;

	// Make sure the destination path is not in the source path list
	TArray<FString> SourcePathNames = InSourcePathNames;
	SourcePathNames.Remove(DestPath);

	// Load all assets in the source paths
	if (!PrepareFoldersForDragDrop(SourcePathNames, SourcePathToLoadedAssets))
	{
		return false;
	}

	// Load the Asset Registry to update paths during the copy
	FAssetRegistryModule& AssetRegistryModule = FModuleManager::LoadModuleChecked<FAssetRegistryModule>("AssetRegistry");
	
	// For every path which contained valid assets...
	for ( auto PathIt = SourcePathToLoadedAssets.CreateConstIterator(); PathIt; ++PathIt )
	{
		// Put dragged folders in a sub-folder under the destination path
		const FString SourcePath = PathIt.Key();
		FString SubFolderName = FPackageName::GetLongPackageAssetName(SourcePath);
		FString Destination = DestPath + TEXT("/") + SubFolderName;

		// Add the new path to notify sources views
		{
			TSharedRef<FEmptyFolderVisibilityManager> EmptyFolderVisibilityManager = FContentBrowserSingleton::Get().GetEmptyFolderVisibilityManager();
			EmptyFolderVisibilityManager->SetAlwaysShowPath(Destination);
		}
		AssetRegistryModule.Get().AddPath(Destination);

		// If any assets were in this path...
		if ( PathIt.Value().Num() > 0 )
		{
			// Copy assets and supply a source path to indicate it is relative
			ObjectTools::DuplicateObjects( PathIt.Value(), SourcePath, Destination, /*bOpenDialog=*/false );
		}

		const TSharedPtr<FLinearColor> FolderColor = LoadColor(SourcePath);
		if (FolderColor.IsValid())
		{
			SaveColor(Destination, FolderColor);
		}
	}

	return true;
}

bool ContentBrowserUtils::MoveFolders(const TArray<FString>& InSourcePathNames, const FString& DestPath)
{
	TMap<FString, TArray<UObject*> > SourcePathToLoadedAssets;
	FString DestPathWithTrailingSlash = DestPath / "";

	// Do not allow parent directories to be moved to themselves or children.
	TArray<FString> SourcePathNames = InSourcePathNames;
	TArray<FString> SourcePathNamesToRemove;
	for (auto SourcePathIt = SourcePathNames.CreateConstIterator(); SourcePathIt; ++SourcePathIt)
	{
		if(DestPathWithTrailingSlash.StartsWith(*SourcePathIt / ""))
		{
			SourcePathNamesToRemove.Add(*SourcePathIt);
		}
	}
	for (auto SourcePathToRemoveIt = SourcePathNamesToRemove.CreateConstIterator(); SourcePathToRemoveIt; ++SourcePathToRemoveIt)
	{
		SourcePathNames.Remove(*SourcePathToRemoveIt);
	}

	// Load all assets in the source paths
	if (!PrepareFoldersForDragDrop(SourcePathNames, SourcePathToLoadedAssets))
	{
		return false;
	}
	
	// Load the Asset Registry to update paths during the move
	FAssetRegistryModule& AssetRegistryModule = FModuleManager::LoadModuleChecked<FAssetRegistryModule>("AssetRegistry");

	// For every path which contained valid assets...
	for ( auto PathIt = SourcePathToLoadedAssets.CreateConstIterator(); PathIt; ++PathIt )
	{
		// Put dragged folders in a sub-folder under the destination path
		const FString SourcePath = PathIt.Key();
		const FString SubFolderName = FPackageName::GetLongPackageAssetName(SourcePath);
		const FString Destination = DestPathWithTrailingSlash + SubFolderName;

		// Add the new path to notify sources views
		{
			TSharedRef<FEmptyFolderVisibilityManager> EmptyFolderVisibilityManager = FContentBrowserSingleton::Get().GetEmptyFolderVisibilityManager();
			EmptyFolderVisibilityManager->SetAlwaysShowPath(Destination);
		}
		AssetRegistryModule.Get().AddPath(Destination);

		// If any assets were in this path...
		if ( PathIt.Value().Num() > 0 )
		{
			// Move assets and supply a source path to indicate it is relative
			MoveAssets( PathIt.Value(), Destination, PathIt.Key() );
		}

		// Attempt to remove the old path
		if (DeleteEmptyFolderFromDisk(SourcePath))
		{
			AssetRegistryModule.Get().RemovePath(SourcePath);
		}

		const TSharedPtr<FLinearColor> FolderColor = LoadColor(SourcePath);
		if (FolderColor.IsValid())
		{
			SaveColor(SourcePath, nullptr);
			SaveColor(Destination, FolderColor);
		}
	}

	return true;
}

bool ContentBrowserUtils::PrepareFoldersForDragDrop(const TArray<FString>& SourcePathNames, TMap< FString, TArray<UObject*> >& OutSourcePathToLoadedAssets)
{
	TSet<UObject*> AllFoundObjects;

	// Load the Asset Registry to update paths during the move
	FAssetRegistryModule& AssetRegistryModule = FModuleManager::LoadModuleChecked<FAssetRegistryModule>("AssetRegistry");

	
	// Check up-front how many assets we might load in this operation & warn the user
	TArray<FString> ObjectPathsToWarnAbout;
	for ( auto PathIt = SourcePathNames.CreateConstIterator(); PathIt; ++PathIt )
	{
		// Get all assets in this path
		TArray<FAssetData> AssetDataList;
		AssetRegistryModule.Get().GetAssetsByPath(FName(**PathIt), AssetDataList, true);

		for ( auto AssetIt = AssetDataList.CreateConstIterator(); AssetIt; ++AssetIt )
		{
			ObjectPathsToWarnAbout.Add((*AssetIt).ObjectPath.ToString());
		}
	}

	GWarn->BeginSlowTask(LOCTEXT("FolderDragDrop_Loading", "Loading folders"), true);

	// For every source path, load every package in the path (if necessary) and keep track of the assets that were loaded
	for ( auto PathIt = SourcePathNames.CreateConstIterator(); PathIt; ++PathIt )
	{
		// Get all assets in this path
		TArray<FAssetData> AssetDataList;
		AssetRegistryModule.Get().GetAssetsByPath(FName(**PathIt), AssetDataList, true);

		// Form a list of all object paths for these assets
		TArray<FString> ObjectPaths;
		for ( auto AssetIt = AssetDataList.CreateConstIterator(); AssetIt; ++AssetIt )
		{
			ObjectPaths.Add((*AssetIt).ObjectPath.ToString());
		}

		// Load all assets in this path if needed
		TArray<UObject*> AllLoadedAssets;
		LoadAssetsIfNeeded(ObjectPaths, AllLoadedAssets, false);

		// Add a slash to the end of the path so StartsWith doesn't get a false positive on similarly named folders
		const FString SourcePathWithSlash = *PathIt + TEXT("/");

		// Find all files in this path and subpaths
		TArray<FString> Filenames;
		FString RootFolder = FPackageName::LongPackageNameToFilename(SourcePathWithSlash);
		FPackageName::FindPackagesInDirectory(Filenames, RootFolder);

		// Now find all assets in memory that were loaded from this path that are valid for drag-droppping
		TArray<UObject*> ValidLoadedAssets;
		for ( auto AssetIt = AllLoadedAssets.CreateConstIterator(); AssetIt; ++AssetIt )
		{
			UObject* Asset = *AssetIt;
			if ( (Asset->GetClass() != UObjectRedirector::StaticClass() &&				// Skip object redirectors
				 !AllFoundObjects.Contains(Asset)										// Skip assets we have already found to avoid processing them twice
				) )
			{
				ValidLoadedAssets.Add(Asset);
				AllFoundObjects.Add(Asset);
			}
		}

		// Add an entry of the map of source paths to assets found, whether any assets were found or not
		OutSourcePathToLoadedAssets.Add(*PathIt, ValidLoadedAssets);
	}

	GWarn->EndSlowTask();

	ensure(SourcePathNames.Num() == OutSourcePathToLoadedAssets.Num());
	return true;
}

void ContentBrowserUtils::CopyAssetReferencesToClipboard(const TArray<FAssetData>& AssetsToCopy)
{
	FString ClipboardText;
	for ( auto AssetIt = AssetsToCopy.CreateConstIterator(); AssetIt; ++AssetIt)
	{
		if ( ClipboardText.Len() > 0 )
		{
			ClipboardText += LINE_TERMINATOR;
		}

		ClipboardText += (*AssetIt).GetExportTextName();
	}

	FPlatformApplicationMisc::ClipboardCopy( *ClipboardText );
}

void ContentBrowserUtils::CopyFilePathsToClipboard(const TArray<FAssetData>& AssetsToCopy)
{
	FString ClipboardText;
	for (const FAssetData& Asset : AssetsToCopy)
	{
		if (ClipboardText.Len() > 0)
		{
			ClipboardText += LINE_TERMINATOR;
		}
		FString PackageFileName;
		FString PackageFile;
		if (FPackageName::TryConvertLongPackageNameToFilename(Asset.PackageName.ToString(), PackageFileName) &&
			FPackageName::FindPackageFileWithoutExtension(PackageFileName, PackageFile))
		{
			ClipboardText += FPaths::ConvertRelativePathToFull(PackageFile);
		}
		else
		{
			// Add a message for when a user tries to copy the path to a file that doesn't exist on disk of the form
			// <AssetName>: No file on disk
			ClipboardText += Asset.AssetName.ToString() + FString(": No file on disk");
		}
	}

	FPlatformApplicationMisc::ClipboardCopy(*ClipboardText);
}

void ContentBrowserUtils::CaptureThumbnailFromViewport(FViewport* InViewport, const TArray<FAssetData>& InAssetsToAssign)
{
	//capture the thumbnail
	uint32 SrcWidth = InViewport->GetSizeXY().X;
	uint32 SrcHeight = InViewport->GetSizeXY().Y;
	// Read the contents of the viewport into an array.
	TArray<FColor> OrigBitmap;
	if (InViewport->ReadPixels(OrigBitmap))
	{
		check(OrigBitmap.Num() == SrcWidth * SrcHeight);

		//pin to smallest value
		int32 CropSize = FMath::Min<uint32>(SrcWidth, SrcHeight);
		//pin to max size
		int32 ScaledSize  = FMath::Min<uint32>(ThumbnailTools::DefaultThumbnailSize, CropSize);

		//calculations for cropping
		TArray<FColor> CroppedBitmap;
		CroppedBitmap.AddUninitialized(CropSize*CropSize);
		//Crop the image
		int32 CroppedSrcTop  = (SrcHeight - CropSize)/2;
		int32 CroppedSrcLeft = (SrcWidth - CropSize)/2;
		for (int32 Row = 0; Row < CropSize; ++Row)
		{
			//Row*Side of a row*byte per color
			int32 SrcPixelIndex = (CroppedSrcTop+Row)*SrcWidth + CroppedSrcLeft;
			const void* SrcPtr = &(OrigBitmap[SrcPixelIndex]);
			void* DstPtr = &(CroppedBitmap[Row*CropSize]);
			FMemory::Memcpy(DstPtr, SrcPtr, CropSize*4);
		}

		//Scale image down if needed
		TArray<FColor> ScaledBitmap;
		if (ScaledSize < CropSize)
		{
			FImageUtils::ImageResize( CropSize, CropSize, CroppedBitmap, ScaledSize, ScaledSize, ScaledBitmap, true );
		}
		else
		{
			//just copy the data over. sizes are the same
			ScaledBitmap = CroppedBitmap;
		}

		//setup actual thumbnail
		FObjectThumbnail TempThumbnail;
		TempThumbnail.SetImageSize( ScaledSize, ScaledSize );
		TArray<uint8>& ThumbnailByteArray = TempThumbnail.AccessImageData();

		// Copy scaled image into destination thumb
		int32 MemorySize = ScaledSize*ScaledSize*sizeof(FColor);
		ThumbnailByteArray.AddUninitialized(MemorySize);
		FMemory::Memcpy(&(ThumbnailByteArray[0]), &(ScaledBitmap[0]), MemorySize);

		FAssetToolsModule& AssetToolsModule = FModuleManager::LoadModuleChecked<FAssetToolsModule>("AssetTools");

		//check if each asset should receive the new thumb nail
		for ( auto AssetIt = InAssetsToAssign.CreateConstIterator(); AssetIt; ++AssetIt )
		{
			const FAssetData& CurrentAsset = *AssetIt;

			//assign the thumbnail and dirty
			const FString ObjectFullName = CurrentAsset.GetFullName();
			const FString PackageName    = CurrentAsset.PackageName.ToString();

			UPackage* AssetPackage = FindObject<UPackage>( NULL, *PackageName );
			if ( ensure(AssetPackage) )
			{
				FObjectThumbnail* NewThumbnail = ThumbnailTools::CacheThumbnail(ObjectFullName, &TempThumbnail, AssetPackage);
				if ( ensure(NewThumbnail) )
				{
					//we need to indicate that the package needs to be resaved
					AssetPackage->MarkPackageDirty();

					// Let the content browser know that we've changed the thumbnail
					NewThumbnail->MarkAsDirty();
						
					// Signal that the asset was changed if it is loaded so thumbnail pools will update
					if ( CurrentAsset.IsAssetLoaded() )
					{
						CurrentAsset.GetAsset()->PostEditChange();
					}

					//Set that thumbnail as a valid custom thumbnail so it'll be saved out
					NewThumbnail->SetCreatedAfterCustomThumbsEnabled();
				}
			}
		}
	}
}

void ContentBrowserUtils::ClearCustomThumbnails(const TArray<FAssetData>& InAssetsToAssign)
{
	FAssetToolsModule& AssetToolsModule = FModuleManager::LoadModuleChecked<FAssetToolsModule>("AssetTools");

	//check if each asset should receive the new thumb nail
	for ( auto AssetIt = InAssetsToAssign.CreateConstIterator(); AssetIt; ++AssetIt )
	{
		const FAssetData& CurrentAsset = *AssetIt;

		// check whether this is a type that uses one of the shared static thumbnails
		if ( AssetToolsModule.Get().AssetUsesGenericThumbnail( CurrentAsset ) )
		{
			//assign the thumbnail and dirty
			const FString ObjectFullName = CurrentAsset.GetFullName();
			const FString PackageName    = CurrentAsset.PackageName.ToString();

			UPackage* AssetPackage = FindObject<UPackage>( NULL, *PackageName );
			if ( ensure(AssetPackage) )
			{
				ThumbnailTools::CacheEmptyThumbnail( ObjectFullName, AssetPackage);

				//we need to indicate that the package needs to be resaved
				AssetPackage->MarkPackageDirty();

				// Signal that the asset was changed if it is loaded so thumbnail pools will update
				if ( CurrentAsset.IsAssetLoaded() )
				{
					CurrentAsset.GetAsset()->PostEditChange();
				}
			}
		}
	}
}

bool ContentBrowserUtils::AssetHasCustomThumbnail( const FAssetData& AssetData )
{
	FAssetToolsModule& AssetToolsModule = FModuleManager::LoadModuleChecked<FAssetToolsModule>("AssetTools");
	if ( AssetToolsModule.Get().AssetUsesGenericThumbnail(AssetData) )
	{
		return ThumbnailTools::AssetHasCustomThumbnail(AssetData.GetFullName());
	}

	return false;
}

ContentBrowserUtils::ECBFolderCategory ContentBrowserUtils::GetFolderCategory( const FString& InPath )
{
	static const FString ClassesPrefix = TEXT("/Classes_");
	static const FString GameClassesPrefix = TEXT("/Classes_Game");
	static const FString EngineClassesPrefix = TEXT("/Classes_Engine");

	const bool bIsClassDir = InPath.StartsWith(ClassesPrefix);
	if(bIsClassDir)
	{
		const bool bIsGameClassDir = InPath.StartsWith(GameClassesPrefix);
		if(bIsGameClassDir)
		{
			return ECBFolderCategory::GameClasses;
		}

		const bool bIsEngineClassDir = InPath.StartsWith(EngineClassesPrefix);
		if(bIsEngineClassDir)
		{
			return ECBFolderCategory::EngineClasses;
		}

		return ECBFolderCategory::PluginClasses;
	}
	else
	{
		if (IsEngineFolder(InPath))
		{
			return ECBFolderCategory::EngineContent;
		}

		if (IsDevelopersFolder(InPath))
		{
			return ECBFolderCategory::DeveloperContent;
		}

		EPluginLoadedFrom PluginSource;
		if (IsPluginFolder(InPath, &PluginSource))
		{
			if (PluginSource == EPluginLoadedFrom::Project)
			{
				return ECBFolderCategory::PluginContent;
			}
			else
			{
				checkSlow(PluginSource == EPluginLoadedFrom::Engine);
				return ECBFolderCategory::EngineContent;
			}
		}

		return ECBFolderCategory::GameContent;
	}
}

bool ContentBrowserUtils::IsEngineFolder( const FString& InPath )
{
	static const FString EnginePathWithSlash = TEXT("/Engine");
	static const FString EnginePathWithoutSlash = TEXT("Engine");

	return InPath.StartsWith(EnginePathWithSlash) || InPath == EnginePathWithoutSlash;
}

bool ContentBrowserUtils::IsDevelopersFolder( const FString& InPath )
{
	static const FString DeveloperPathWithSlash = FPackageName::FilenameToLongPackageName(FPaths::GameDevelopersDir());
	static const FString DeveloperPathWithoutSlash = DeveloperPathWithSlash.LeftChop(1);
		
	return InPath.StartsWith(DeveloperPathWithSlash) || InPath == DeveloperPathWithoutSlash;
}

static bool PathStartsWithPluginAssetPath(const FString& Path, const FString& PluginName)
{
	// accepted path examples for a plugin named "Plugin":
	// "/Plugin"
	// "/Plugin/"
	// "/Plugin/More/Stuff"
	const int32 PluginNameLength = PluginName.Len();
	const int32 PathLength = Path.Len();
	if (PathLength <= PluginNameLength)
	{
		return false;
	}
	else
	{
		const TCHAR* PathCh = *Path;
		return PathCh[0] == '/' && (PathCh[PluginNameLength + 1] == '/' || PathCh[PluginNameLength + 1] == 0) && FCString::Strnicmp(PathCh + 1, *PluginName, PluginNameLength) == 0;
	}
}

bool ContentBrowserUtils::IsPluginFolder(const FString& InPath, const TArray<TSharedRef<IPlugin>>& InPlugins, EPluginLoadedFrom* OutPluginSource)
{
	for (const TSharedRef<IPlugin>& PluginRef : InPlugins)
	{
		const IPlugin& Plugin = *PluginRef;
		const FString& PluginName = Plugin.GetName();
		if (PathStartsWithPluginAssetPath(InPath, PluginName) || InPath == PluginName)
		{
			if (OutPluginSource != nullptr)
			{
				*OutPluginSource = Plugin.GetLoadedFrom();
			}
			return true;
		}
	}
	return false;
}

bool ContentBrowserUtils::IsPluginFolder(const FString& InPath, EPluginLoadedFrom* OutPluginSource)
{
	return IsPluginFolder(InPath, IPluginManager::Get().GetEnabledPluginsWithContent(), OutPluginSource);
}

bool ContentBrowserUtils::IsClassesFolder(const FString& InPath)
{
	// Strip off any leading or trailing forward slashes
	// We just want the name without any path separators
	FString CleanFolderPath = InPath;
	while ( CleanFolderPath.StartsWith(TEXT("/")) )
	{
		CleanFolderPath = CleanFolderPath.Mid(1);
	}
	while ( CleanFolderPath.EndsWith(TEXT("/")) )
	{
		CleanFolderPath = CleanFolderPath.Mid(0, CleanFolderPath.Len() - 1);
	}

	static const FString ClassesPrefix = TEXT("Classes_");
	const bool bIsClassDir = InPath.StartsWith(ClassesPrefix);

	return bIsClassDir;
}

bool ContentBrowserUtils::IsLocalizationFolder( const FString& InPath )
{
	return FPackageName::IsLocalizedPackage(InPath);
}

void ContentBrowserUtils::GetObjectsInAssetData(const TArray<FAssetData>& AssetList, TArray<UObject*>& OutDroppedObjects)
{	
	for (int32 AssetIdx = 0; AssetIdx < AssetList.Num(); ++AssetIdx)
	{
		const FAssetData& AssetData = AssetList[AssetIdx];

		UObject* Obj = AssetData.GetAsset();
		if (Obj)
		{
			OutDroppedObjects.Add(Obj);
		}
	}
}

bool ContentBrowserUtils::IsValidFolderName(const FString& FolderName, FText& Reason)
{
	// Check length of the folder name
	if ( FolderName.Len() == 0 )
	{
		Reason = LOCTEXT( "InvalidFolderName_IsTooShort", "Please provide a name for this folder." );
		return false;
	}

	if ( FolderName.Len() > FPlatformMisc::GetMaxPathLength() )
	{
		Reason = FText::Format( LOCTEXT("InvalidFolderName_TooLongForCooking", "Filename '{0}' is too long; this may interfere with cooking for consoles. Unreal filenames should be no longer than {1} characters." ),
			FText::FromString(FolderName), FText::AsNumber(FPlatformMisc::GetMaxPathLength()) );
		return false;
	}

<<<<<<< HEAD
	const FString InvalidChars = INVALID_LONGPACKAGE_CHARACTERS TEXT("/[]"); // Slash is an invalid character for a folder name
=======
	const FString InvalidChars = INVALID_LONGPACKAGE_CHARACTERS TEXT("/[]"); // Slash and Square brackets are invalid characters for a folder name
>>>>>>> 69078e53

	// See if the name contains invalid characters.
	FString Char;
	for( int32 CharIdx = 0; CharIdx < FolderName.Len(); ++CharIdx )
	{
		Char = FolderName.Mid(CharIdx, 1);

		if ( InvalidChars.Contains(*Char) )
		{
			FString ReadableInvalidChars = InvalidChars;
			ReadableInvalidChars.ReplaceInline(TEXT("\r"), TEXT(""));
			ReadableInvalidChars.ReplaceInline(TEXT("\n"), TEXT(""));
			ReadableInvalidChars.ReplaceInline(TEXT("\t"), TEXT(""));

			Reason = FText::Format(LOCTEXT("InvalidFolderName_InvalidCharacters", "A folder name may not contain any of the following characters: {0}"), FText::FromString(ReadableInvalidChars));
			return false;
		}
	}
	
	return FFileHelper::IsFilenameValidForSaving( FolderName, Reason );
}

bool ContentBrowserUtils::DoesFolderExist(const FString& FolderPath)
{
	// todo: jdale - CLASS - Will need updating to handle class folders

	TArray<FString> SubPaths;
	FAssetRegistryModule& AssetRegistryModule = FModuleManager::LoadModuleChecked<FAssetRegistryModule>(TEXT("AssetRegistry"));
	AssetRegistryModule.Get().GetSubPaths(FPaths::GetPath(FolderPath), SubPaths, false);

	for(auto SubPathIt(SubPaths.CreateConstIterator()); SubPathIt; SubPathIt++)	
	{
		if ( *SubPathIt == FolderPath )
		{
			return true;
		}
	}

	return false;
}

bool ContentBrowserUtils::IsEmptyFolder(const FString& FolderPath, const bool bRecursive)
{
	if (ContentBrowserUtils::IsClassPath(FolderPath))
	{
		TSharedRef<FNativeClassHierarchy> NativeClassHierarchy = FContentBrowserSingleton::Get().GetNativeClassHierarchy();
		return !NativeClassHierarchy->HasClasses(*FolderPath, bRecursive);
	}
	else
	{
		FAssetRegistryModule& AssetRegistryModule = FModuleManager::LoadModuleChecked<FAssetRegistryModule>(TEXT("AssetRegistry"));
		return !AssetRegistryModule.Get().HasAssets(*FolderPath, bRecursive);
	}

	return false;
}

bool ContentBrowserUtils::IsRootDir(const FString& FolderPath)
{
	return IsAssetRootDir(FolderPath) || IsClassRootDir(FolderPath);
}

bool ContentBrowserUtils::IsAssetRootDir(const FString& FolderPath)
{
	// All root asset folders start with "/" (not "/Classes_") and contain only a single / (at the beginning)
	int32 LastSlashIndex = INDEX_NONE;
	return FolderPath.Len() > 1 && !IsClassPath(FolderPath) && FolderPath.FindLastChar(TEXT('/'), LastSlashIndex) && LastSlashIndex == 0;
}

bool ContentBrowserUtils::IsClassRootDir(const FString& FolderPath)
{
	// All root class folders start with "/Classes_" and contain only a single / (at the beginning)
	int32 LastSlashIndex = INDEX_NONE;
	return IsClassPath(FolderPath) && FolderPath.FindLastChar(TEXT('/'), LastSlashIndex) && LastSlashIndex == 0;
}

FText ContentBrowserUtils::GetRootDirDisplayName(const FString& FolderPath)
{
	// Strip off any leading or trailing forward slashes
	// We just want the name without any path separators
	FString CleanFolderPath = FolderPath;
	while(CleanFolderPath.StartsWith(TEXT("/")))
	{
		CleanFolderPath = CleanFolderPath.Mid(1);
	}
	while(CleanFolderPath.EndsWith(TEXT("/")))
	{
		CleanFolderPath = CleanFolderPath.Mid(0, CleanFolderPath.Len() - 1);
	}

	static const FString ClassesPrefix = TEXT("Classes_");
	const bool bIsClassDir = CleanFolderPath.StartsWith(ClassesPrefix);

	// Strip off the "Classes_" prefix
	if(bIsClassDir)
	{
		CleanFolderPath = CleanFolderPath.Mid(ClassesPrefix.Len());
	}

	// Also localize well known folder names, like "Engine" and "Game"
	static const FString EngineFolderName = TEXT("Engine");
	static const FString GameFolderName = TEXT("Game");
	FText LocalizedFolderName;
	if(CleanFolderPath == EngineFolderName)
	{
		LocalizedFolderName = LOCTEXT("EngineFolderName", "Engine");
	}
	else if(CleanFolderPath == GameFolderName)
	{
		//LocalizedFolderName = LOCTEXT("GameFolderName", "Game");
	}
	else
	{
		LocalizedFolderName = FText::FromString(CleanFolderPath);
	}

	if(LocalizedFolderName.IsEmpty())
	{
		return (bIsClassDir) ? LOCTEXT("ClassesFolder", "C++ Classes") : LOCTEXT("ContentFolder", "Content");
	}

	return FText::Format((bIsClassDir) ? LOCTEXT("ClassesFolderFmt", "{0} C++ Classes") : LOCTEXT("ContentFolderFmt", "{0} Content"), LocalizedFolderName);
}

bool ContentBrowserUtils::IsClassPath(const FString& InPath)
{
	static const FString ClassesRootPrefix = TEXT("/Classes_");
	return InPath.StartsWith(ClassesRootPrefix);
}

bool ContentBrowserUtils::IsCollectionPath(const FString& InPath, FName* OutCollectionName, ECollectionShareType::Type* OutCollectionShareType)
{
	static const FString CollectionsRootPrefix = TEXT("/Collections");
	if (InPath.StartsWith(CollectionsRootPrefix))
	{
		TArray<FString> PathParts;
		InPath.ParseIntoArray(PathParts, TEXT("/"));
		check(PathParts.Num() > 2);

		// The second part of the path is the share type name
		if (OutCollectionShareType)
		{
			*OutCollectionShareType = ECollectionShareType::FromString(*PathParts[1]);
		}

		// The third part of the path is the collection name
		if (OutCollectionName)
		{
			*OutCollectionName = FName(*PathParts[2]);
		}

		return true;
	}
	return false;
}

void ContentBrowserUtils::CountPathTypes(const TArray<FString>& InPaths, int32& OutNumAssetPaths, int32& OutNumClassPaths)
{
	OutNumAssetPaths = 0;
	OutNumClassPaths = 0;

	for(const FString& Path : InPaths)
	{
		if(IsClassPath(Path))
		{
			++OutNumClassPaths;
		}
		else
		{
			++OutNumAssetPaths;
		}
	}
}

void ContentBrowserUtils::CountPathTypes(const TArray<FName>& InPaths, int32& OutNumAssetPaths, int32& OutNumClassPaths)
{
	OutNumAssetPaths = 0;
	OutNumClassPaths = 0;

	for(const FName& Path : InPaths)
	{
		if(IsClassPath(Path.ToString()))
		{
			++OutNumClassPaths;
		}
		else
		{
			++OutNumAssetPaths;
		}
	}
}

void ContentBrowserUtils::CountItemTypes(const TArray<FAssetData>& InItems, int32& OutNumAssetItems, int32& OutNumClassItems)
{
	OutNumAssetItems = 0;
	OutNumClassItems = 0;

	for(const FAssetData& Item : InItems)
	{
		if(Item.AssetClass == NAME_Class)
		{
			++OutNumClassItems;
		}
		else
		{
			++OutNumAssetItems;
		}
	}
}

bool ContentBrowserUtils::IsValidPathToCreateNewClass(const FString& InPath)
{
	// Classes can currently only be added to game modules - if this is restricted, we can use IsClassPath here instead
	// Classes can only be created in modules, so that will be at least two folders deep (two /)
	static const FString GameClassesRootPrefix = TEXT("/Classes_Game");

	int32 LastSlashIndex = INDEX_NONE;
	return InPath.StartsWith(GameClassesRootPrefix) && InPath.FindLastChar(TEXT('/'), LastSlashIndex) && LastSlashIndex != 0;
}

bool ContentBrowserUtils::IsValidPathToCreateNewFolder(const FString& InPath)
{
	// We can't currently make folders in class paths
	// If we do later allow folders in class paths, they must only be created within modules (see IsValidPathToCreateNewClass above)
	return !IsClassPath(InPath);
}

const TSharedPtr<FLinearColor> ContentBrowserUtils::LoadColor(const FString& FolderPath)
{
	auto LoadColorInternal = [](const FString& InPath) -> TSharedPtr<FLinearColor>
	{
		// See if we have a value cached first
		TSharedPtr<FLinearColor> CachedColor = PathColors.FindRef(InPath);
		if(CachedColor.IsValid())
		{
			return CachedColor;
		}
		
		// Loads the color of folder at the given path from the config
		if(FPaths::FileExists(GEditorPerProjectIni))
		{
			// Create a new entry from the config, skip if it's default
			FString ColorStr;
			if(GConfig->GetString(TEXT("PathColor"), *InPath, ColorStr, GEditorPerProjectIni))
			{
				FLinearColor Color;
				if(Color.InitFromString(ColorStr) && !Color.Equals(ContentBrowserUtils::GetDefaultColor()))
				{
					return PathColors.Add(InPath, MakeShareable(new FLinearColor(Color)));
				}
			}
			else
			{
				return PathColors.Add(InPath, MakeShareable(new FLinearColor(ContentBrowserUtils::GetDefaultColor())));
			}
		}

		return nullptr;
	};

	// First try and find the color using the given path, as this works correctly for both assets and classes
	TSharedPtr<FLinearColor> FoundColor = LoadColorInternal(FolderPath);
	if(FoundColor.IsValid())
	{
		return FoundColor;
	}

	// If that failed, try and use the filename (assets used to use this as their color key, but it doesn't work with classes)
	if(!IsClassPath(FolderPath))
	{
		const FString RelativePath = FPackageName::LongPackageNameToFilename(FolderPath + TEXT("/"));
		return LoadColorInternal(RelativePath);
	}

	return nullptr;
}

void ContentBrowserUtils::SaveColor(const FString& FolderPath, const TSharedPtr<FLinearColor>& FolderColor, bool bForceAdd)
{
	auto SaveColorInternal = [](const FString& InPath, const TSharedPtr<FLinearColor>& InFolderColor)
	{
		// Saves the color of the folder to the config
		if(FPaths::FileExists(GEditorPerProjectIni))
		{
			GConfig->SetString(TEXT("PathColor"), *InPath, *InFolderColor->ToString(), GEditorPerProjectIni);
		}

		// Update the map too
		PathColors.Add(InPath, InFolderColor);
	};

	auto RemoveColorInternal = [](const FString& InPath)
	{
		// Remove the color of the folder from the config
		if(FPaths::FileExists(GEditorPerProjectIni))
		{
			GConfig->RemoveKey(TEXT("PathColor"), *InPath, GEditorPerProjectIni);
		}

		// Update the map too
		PathColors.Remove(InPath);
	};

	// Remove the color if it's invalid or default
	const bool bRemove = !FolderColor.IsValid() || (!bForceAdd && FolderColor->Equals(ContentBrowserUtils::GetDefaultColor()));

	if(bRemove)
	{
		RemoveColorInternal(FolderPath);
	}
	else
	{
		SaveColorInternal(FolderPath, FolderColor);
	}

	// Make sure and remove any colors using the legacy path format
	if(!IsClassPath(FolderPath))
	{
		const FString RelativePath = FPackageName::LongPackageNameToFilename(FolderPath + TEXT("/"));
		return RemoveColorInternal(RelativePath);
	}
}

bool ContentBrowserUtils::HasCustomColors( TArray< FLinearColor >* OutColors )
{
	// Check to see how many paths are currently using this color
	// Note: we have to use the config, as paths which haven't been rendered yet aren't registered in the map
	bool bHasCustom = false;
	if (FPaths::FileExists(GEditorPerProjectIni))
	{
		// Read individual entries from a config file.
		TArray< FString > Section; 
		GConfig->GetSection( TEXT("PathColor"), Section, GEditorPerProjectIni );

		for( int32 SectionIndex = 0; SectionIndex < Section.Num(); SectionIndex++ )
		{
			FString EntryStr = Section[ SectionIndex ];
			EntryStr.TrimStartInline();

			FString PathStr;
			FString ColorStr;
			if ( EntryStr.Split( TEXT( "=" ), &PathStr, &ColorStr ) )
			{
				// Ignore any that have invalid or default colors
				FLinearColor CurrentColor;
				if( CurrentColor.InitFromString( ColorStr ) && !CurrentColor.Equals( ContentBrowserUtils::GetDefaultColor() ) )
				{
					bHasCustom = true;
					if ( OutColors )
					{
						// Only add if not already present (ignores near matches too)
						bool bAdded = false;
						for( int32 ColorIndex = 0; ColorIndex < OutColors->Num(); ColorIndex++ )
						{
							const FLinearColor& Color = (*OutColors)[ ColorIndex ];
							if( CurrentColor.Equals( Color ) )
							{
								bAdded = true;
								break;
							}
						}
						if ( !bAdded )
						{
							OutColors->Add( CurrentColor );
						}
					}
					else
					{
						break;
					}
				}
			}
		}
	}
	return bHasCustom;
}

FLinearColor ContentBrowserUtils::GetDefaultColor()
{
	// The default tint the folder should appear as
	return FLinearColor::Gray;
}

FText ContentBrowserUtils::GetExploreFolderText()
{
	FFormatNamedArguments Args;
	Args.Add(TEXT("FileManagerName"), FPlatformMisc::GetFileManagerName());
	return FText::Format(NSLOCTEXT("GenericPlatform", "ShowInFileManager", "Show in {FileManagerName}"), Args);
}

static const auto CVarMaxFullPathLength = 
	IConsoleManager::Get().RegisterConsoleVariable( TEXT("MaxAssetFullPath"), FPlatformMisc::GetMaxPathLength(), TEXT("Maximum full path name of an asset.") )->AsVariableInt();

bool ContentBrowserUtils::IsValidObjectPathForCreate(const FString& ObjectPath, FText& OutErrorMessage, bool bAllowExistingAsset)
{
	return IsValidObjectPathForCreate(ObjectPath, nullptr, OutErrorMessage, bAllowExistingAsset);
}

bool ContentBrowserUtils::IsValidObjectPathForCreate(const FString& ObjectPath, const UClass* ObjectClass, FText& OutErrorMessage, bool bAllowExistingAsset)
{
	const FString ObjectName = FPackageName::ObjectPathToObjectName(ObjectPath);

	// Make sure the name is not already a class or otherwise invalid for saving
	if ( !FFileHelper::IsFilenameValidForSaving(ObjectName, OutErrorMessage) )
	{
		// Return false to indicate that the user should enter a new name
		return false;
	}

	// Make sure the new name only contains valid characters
	if ( !FName::IsValidXName( ObjectName, INVALID_OBJECTNAME_CHARACTERS INVALID_LONGPACKAGE_CHARACTERS, &OutErrorMessage ) )
	{
		// Return false to indicate that the user should enter a new name
		return false;
	}

	// Make sure we are not creating an FName that is too large
	if ( ObjectPath.Len() > NAME_SIZE )
	{
		// This asset already exists at this location, inform the user and continue
		OutErrorMessage = LOCTEXT("AssetNameTooLong", "This asset name is too long. Please choose a shorter name.");
		// Return false to indicate that the user should enter a new name
		return false;
	}

	const FString PackageName = FPackageName::ObjectPathToPackageName(ObjectPath);

	if (!IsValidPackageForCooking(PackageName, OutErrorMessage))
	{
		return false;
	}

	// Make sure we are not creating an path that is too long for the OS
	const FString RelativePathFilename = FPackageName::LongPackageNameToFilename(PackageName, FPackageName::GetAssetPackageExtension());	// full relative path with name + extension
	const FString FullPath = FPaths::ConvertRelativePathToFull(RelativePathFilename);	// path to file on disk
	if ( ObjectPath.Len() > (FPlatformMisc::GetMaxPathLength() - MAX_CLASS_NAME_LENGTH) || FullPath.Len() > CVarMaxFullPathLength->GetValueOnGameThread() )
	{
		// The full path for the asset is too long
		OutErrorMessage = FText::Format( LOCTEXT("AssetPathTooLong", 
			"The full path for the asset is too deep, the maximum is '{0}'. \nPlease choose a shorter name for the asset or create it in a shallower folder structure."), 
			FText::AsNumber(FPlatformMisc::GetMaxPathLength()) );
		// Return false to indicate that the user should enter a new name
		return false;
	}

	// Check for an existing asset
	FAssetRegistryModule& AssetRegistryModule = FModuleManager::LoadModuleChecked<FAssetRegistryModule>("AssetRegistry");
	FAssetData ExistingAsset = AssetRegistryModule.Get().GetAssetByObjectPath(FName(*ObjectPath));
	if (ExistingAsset.IsValid())
	{
		// An asset of a different type already exists at this location, inform the user and continue
		if (ObjectClass && !ExistingAsset.GetClass()->IsChildOf(ObjectClass))
		{
			OutErrorMessage = FText::Format(LOCTEXT("RenameAssetOtherTypeAlreadyExists", "An asset of type '{0}' already exists at this location with the name '{1}'."), FText::FromName(ExistingAsset.AssetClass), FText::FromString(ObjectName));
			
			// Return false to indicate that the user should enter a new name
			return false;
		}
        // This asset already exists at this location, warn user if asked to.
		else if (!bAllowExistingAsset)
		{
			OutErrorMessage = FText::Format( LOCTEXT("RenameAssetAlreadyExists", "An asset already exists at this location with the name '{0}'."), FText::FromString( ObjectName ) );

			// Return false to indicate that the user should enter a new name
			return false;
		}
	}

	return true;
}

bool ContentBrowserUtils::IsValidFolderPathForCreate(const FString& InFolderPath, const FString& NewFolderName, FText& OutErrorMessage)
{
	if (!ContentBrowserUtils::IsValidFolderName(NewFolderName, OutErrorMessage))
	{
		return false;
	}

	const FString NewFolderPath = InFolderPath / NewFolderName;

	if (ContentBrowserUtils::DoesFolderExist(NewFolderPath))
	{
		OutErrorMessage = LOCTEXT("RenameFolderAlreadyExists", "A folder already exists at this location with this name.");
		return false;
	}

	// Make sure we are not creating a folder path that is too long
	if (NewFolderPath.Len() > FPlatformMisc::GetMaxPathLength() - MAX_CLASS_NAME_LENGTH)
	{
		// The full path for the folder is too long
		OutErrorMessage = FText::Format(LOCTEXT("RenameFolderPathTooLong",
			"The full path for the folder is too deep, the maximum is '{0}'. Please choose a shorter name for the folder or create it in a shallower folder structure."),
			FText::AsNumber(FPlatformMisc::GetMaxPathLength()));
		// Return false to indicate that the user should enter a new name for the folder
		return false;
	}

	const bool bDisplayL10N = GetDefault<UContentBrowserSettings>()->GetDisplayL10NFolder();
	if (!bDisplayL10N && ContentBrowserUtils::IsLocalizationFolder(NewFolderPath))
	{
		OutErrorMessage = LOCTEXT("LocalizationFolderReserved", "The L10N folder is reserved for localized content and is currently hidden.");
		return false;
	}

	return true;
}

int32 ContentBrowserUtils::GetPackageLengthForCooking(const FString& PackageName, bool IsInternalBuild)
{
	// We assume the game name is 20 characters (the maximum allowed) to make sure that content can be ported between projects
	static const int32 MaxGameNameLen = 20;

	// Pad out the game name to the maximum allowed
	const FString GameName = FApp::GetProjectName();
	FString GameNamePadded = GameName;
	while (GameNamePadded.Len() < MaxGameNameLen)
	{
		GameNamePadded += TEXT(" ");
	}

	// We use "WindowsNoEditor" below as it's the longest platform name, so will also prove that any shorter platform names will validate correctly
	const FString AbsoluteRootPath = FPaths::ConvertRelativePathToFull(FPaths::RootDir());
	const FString AbsoluteGamePath = FPaths::ConvertRelativePathToFull(FPaths::ProjectDir());
	const FString AbsoluteEnginePath = FPaths::ConvertRelativePathToFull(FPaths::EngineDir());
	const FString AbsoluteEngineCookPath = AbsoluteGamePath / TEXT("Saved") / TEXT("Cooked") / TEXT("WindowsNoEditor") / TEXT("Engine");
	const FString AbsoluteGameCookPath = AbsoluteGamePath / TEXT("Saved") / TEXT("Cooked") / TEXT("WindowsNoEditor") / GameName;

	EPluginLoadedFrom PluginLoadedFrom;
	const bool bIsPluginAsset = ContentBrowserUtils::IsPluginFolder(PackageName, &PluginLoadedFrom);
	const bool bIsEngineAsset = ContentBrowserUtils::IsEngineFolder(PackageName) || (bIsPluginAsset && PluginLoadedFrom == EPluginLoadedFrom::Engine);
	const bool bIsProjectAsset = !bIsEngineAsset;

	int32 AbsoluteCookPathToAssetLength = 0;

	FString RelativePathToAsset;

	const FString AbsolutePath = bIsEngineAsset ? AbsoluteEnginePath : AbsoluteGamePath;

	const FString& AbsoluteCookPath = bIsEngineAsset ? AbsoluteEngineCookPath : AbsoluteGameCookPath;

	if(FPackageName::TryConvertLongPackageNameToFilename(PackageName, RelativePathToAsset, FPackageName::GetAssetPackageExtension()))
	{
		const FString AbsolutePathToAsset = FPaths::ConvertRelativePathToFull(RelativePathToAsset);

		FString AssetPathWithinCookDir = AbsolutePathToAsset;
		FPaths::RemoveDuplicateSlashes(AssetPathWithinCookDir);
		AssetPathWithinCookDir.RemoveFromStart(AbsolutePath, ESearchCase::CaseSensitive);


		if (IsInternalBuild)
		{
			// We assume a constant size for the build machine base path, so strip either the root or game path from the start
			// (depending on whether the project is part of the main UE4 source tree or located elsewhere)
			FString CookDirWithoutBasePath = AbsoluteCookPath;
			if (CookDirWithoutBasePath.StartsWith(AbsoluteRootPath, ESearchCase::CaseSensitive))
			{
				CookDirWithoutBasePath.RemoveFromStart(AbsoluteRootPath, ESearchCase::CaseSensitive);
			}
			else
			{
				CookDirWithoutBasePath.RemoveFromStart(AbsoluteCookPath, ESearchCase::CaseSensitive);
			}
			
			FString AbsoluteBuildMachineCookPathToAsset = FString(TEXT("D:/BuildFarm/buildmachine_++depot+UE4-Releases+4.10")) / CookDirWithoutBasePath / AssetPathWithinCookDir;

			// only add game name padding if it is not an engine asset, otherwise it is considered portable already
			if(!bIsEngineAsset)
			{
				AbsoluteBuildMachineCookPathToAsset.ReplaceInline(*GameName, *GameNamePadded, ESearchCase::CaseSensitive);
			}

			AbsoluteCookPathToAssetLength = AbsoluteBuildMachineCookPathToAsset.Len();
		}
		else
		{
			// Test that the package can be cooked based on the current project path
			FString AbsoluteCookPathToAsset = AbsoluteCookPath / AssetPathWithinCookDir;

			// only add game name padding if it is not an engine asset, otherwise it is considered portable already
			if (!bIsEngineAsset)
			{
				AbsoluteCookPathToAsset.ReplaceInline(*GameName, *GameNamePadded, ESearchCase::CaseSensitive);
			}

			AbsoluteCookPathToAssetLength = AbsoluteCookPathToAsset.Len();
		}
	}
	else
	{
		UE_LOG(LogContentBrowser, Error, TEXT("Package Name '%' is not a valid path and cannot be converted to a filename"), *PackageName);
	}
	return AbsoluteCookPathToAssetLength;
}

bool ContentBrowserUtils::IsValidPackageForCooking(const FString& PackageName, FText& OutErrorMessage)
{
	int32 AbsoluteCookPathToAssetLength = GetPackageLengthForCooking(PackageName, FEngineBuildSettings::IsInternalBuild());

	int32 MaxCookPathLen = GetMaxCookPathLen();
	if (AbsoluteCookPathToAssetLength > MaxCookPathLen)
	{
		// See TTP# 332328:
		// The following checks are done mostly to prevent / alleviate the problems that "long" paths are causing with the BuildFarm and cooked builds.
		// The BuildFarm uses a verbose path to encode extra information to provide more information when things fail, however this makes the path limitation a problem.
		//	- We assume a base path of D:/BuildFarm/buildmachine_++depot+UE4-Releases+4.10/
		//	- We assume the game name is 20 characters (the maximum allowed) to make sure that content can be ported between projects
		//	- We calculate the cooked game path relative to the game root (eg, Showcases/Infiltrator/Saved/Cooked/WindowsNoEditor/Infiltrator)
		//	- We calculate the asset path relative to (and including) the Content directory (eg, Content/Environment/Infil1/Infil1_Underground/Infrastructure/Model/SM_Infil1_Tunnel_Ceiling_Pipes_1xEntryCurveOuter_Double.uasset)
		if (FEngineBuildSettings::IsInternalBuild())
		{
			// The projected length of the path for cooking is too long
			OutErrorMessage = FText::Format(LOCTEXT("AssetCookingPathTooLongForBuildMachine", "The path to the asset is too long '{0}' for cooking by the build machines, the maximum is '{1}'\nPlease choose a shorter name for the asset or create it in a shallower folder structure with shorter folder names."), FText::AsNumber(AbsoluteCookPathToAssetLength), FText::AsNumber(MaxCookPathLen));
		}
		else
		{
			// The projected length of the path for cooking is too long
			OutErrorMessage = FText::Format(LOCTEXT("AssetCookingPathTooLong", "The path to the asset is too long '{0}', the maximum for cooking is '{1}'\nPlease choose a shorter name for the asset or create it in a shallower folder structure with shorter folder names."), FText::AsNumber(AbsoluteCookPathToAssetLength), FText::AsNumber(MaxCookPathLen));
		}

		// Return false to indicate that the user should enter a new name
		return false;
	}

	return true;
}

/** Given an set of packages that will be synced by a SCC operation, report any dependencies that are out-of-date and aren't in the list of packages to be synced */
void GetOutOfDatePackageDependencies(const TArray<FString>& InPackagesThatWillBeSynced, TArray<FString>& OutDependenciesThatAreOutOfDate)
{
	FAssetRegistryModule& AssetRegistryModule = FModuleManager::LoadModuleChecked<FAssetRegistryModule>(TEXT("AssetRegistry"));

	// Build up the initial list of known packages
	// We add to these as we find new dependencies to process
	TSet<FName> AllPackages;
	TArray<FName> AllPackagesArray;
	{
		AllPackages.Reserve(InPackagesThatWillBeSynced.Num());
		AllPackagesArray.Reserve(InPackagesThatWillBeSynced.Num());

		for (const FString& PackageName : InPackagesThatWillBeSynced)
		{
			const FName PackageFName = *PackageName;
			AllPackages.Emplace(PackageFName);
			AllPackagesArray.Emplace(PackageFName);
		}
	}

	// Build up the complete set of package dependencies
	TArray<FString> AllDependencies;
	{
		for (int32 PackageIndex = 0; PackageIndex < AllPackagesArray.Num(); ++PackageIndex)
		{
			const FName PackageName = AllPackagesArray[PackageIndex];

			TArray<FName> PackageDependencies;
			AssetRegistryModule.GetDependencies(PackageName, PackageDependencies, EAssetRegistryDependencyType::Packages);

			for (const FName PackageDependency : PackageDependencies)
			{
				if (!AllPackages.Contains(PackageDependency))
				{
					AllPackages.Emplace(PackageDependency);
					AllPackagesArray.Emplace(PackageDependency);

					FString PackageDependencyStr = PackageDependency.ToString();
					if (!FPackageName::IsScriptPackage(PackageDependencyStr) && FPackageName::IsValidLongPackageName(PackageDependencyStr))
					{
						AllDependencies.Emplace(MoveTemp(PackageDependencyStr));
					}
				}
			}
		}
	}

	// Query SCC to see which dependencies are out-of-date
	if (AllDependencies.Num() > 0)
	{
		ISourceControlProvider& SCCProvider = ISourceControlModule::Get().GetProvider();
		
		TArray<FString> DependencyFilenames = SourceControlHelpers::PackageFilenames(AllDependencies);
		for (int32 DependencyIndex = 0; DependencyIndex < AllDependencies.Num(); ++DependencyIndex)
		{
			// Dependency data may contain files that no longer exist on disk; strip those from the list now
			if (!FPaths::FileExists(DependencyFilenames[DependencyIndex]))
			{
				AllDependencies.RemoveAt(DependencyIndex, 1, false);
				DependencyFilenames.RemoveAt(DependencyIndex, 1, false);
				--DependencyIndex;
			}
		}

		SCCProvider.Execute(ISourceControlOperation::Create<FUpdateStatus>(), DependencyFilenames);
		for (int32 DependencyIndex = 0; DependencyIndex < AllDependencies.Num(); ++DependencyIndex)
		{
			const FString& DependencyName = AllDependencies[DependencyIndex];
			const FString& DependencyFilename = DependencyFilenames[DependencyIndex];

			FSourceControlStatePtr SCCState = SCCProvider.GetState(DependencyFilename, EStateCacheUsage::Use);
			if (SCCState.IsValid() && !SCCState->IsCurrent())
			{
				OutDependenciesThatAreOutOfDate.Emplace(DependencyName);
			}
		}
	}
}

void ShowSyncDependenciesDialog(const TArray<FString>& InDependencies, TArray<FString>& OutExtraPackagesToSync)
{
	if (InDependencies.Num() > 0)
	{
		FPackagesDialogModule& PackagesDialogModule = FModuleManager::LoadModuleChecked<FPackagesDialogModule>(TEXT("PackagesDialog"));

		PackagesDialogModule.CreatePackagesDialog(
			LOCTEXT("SyncAssetDependenciesTitle", "Sync Asset Dependencies"), 
			LOCTEXT("SyncAssetDependenciesMessage", "The following assets have newer versions available, but aren't selected to be synced.\nSelect any additional dependencies you would like to sync in order to avoid potential issues loading the updated packages.")
			);

		PackagesDialogModule.AddButton(
			DRT_CheckOut, 
			LOCTEXT("SyncDependenciesButton", "Sync"),
			LOCTEXT("SyncDependenciesButtonTip", "Sync with the selected dependencies included")
			);

		for (const FString& DependencyName : InDependencies)
		{
			UPackage* Package = FindPackage(nullptr, *DependencyName);
			PackagesDialogModule.AddPackageItem(Package, DependencyName, ECheckBoxState::Checked);
		}

		const EDialogReturnType UserResponse = PackagesDialogModule.ShowPackagesDialog();

		if (UserResponse == DRT_CheckOut)
		{
			TArray<UPackage*> SelectedPackages;
			PackagesDialogModule.GetResults(SelectedPackages, ECheckBoxState::Checked);

			for (UPackage* SelectedPackage : SelectedPackages)
			{
				if (SelectedPackage)
				{
					OutExtraPackagesToSync.Emplace(SelectedPackage->GetName());
				}
			}
		}
	}
}

void ContentBrowserUtils::SyncPackagesFromSourceControl(const TArray<FString>& PackageNames)
{
	if (PackageNames.Num() > 0)
	{
		// Warn about any packages that are being synced without also getting the newest version of their dependencies...
		TArray<FString> PackageNamesToSync = PackageNames;
		{
			TArray<FString> OutOfDateDependencies;
			GetOutOfDatePackageDependencies(PackageNamesToSync, OutOfDateDependencies);

			TArray<FString> ExtraPackagesToSync;
			ShowSyncDependenciesDialog(OutOfDateDependencies, ExtraPackagesToSync);
			
			PackageNamesToSync.Append(ExtraPackagesToSync);
		}

		ISourceControlProvider& SCCProvider = ISourceControlModule::Get().GetProvider();
		const TArray<FString> PackageFilenames = SourceControlHelpers::PackageFilenames(PackageNamesToSync);

		// Form a list of loaded packages to reload...
		TArray<UPackage*> LoadedPackages;
		LoadedPackages.Reserve(PackageNamesToSync.Num());
		for (const FString& PackageName : PackageNamesToSync)
		{
			UPackage* Package = FindPackage(nullptr, *PackageName);
			if (Package)
			{
				LoadedPackages.Emplace(Package);

				// Detach the linkers of any loaded packages so that SCC can overwrite the files...
				if (!Package->IsFullyLoaded())
				{
					FlushAsyncLoading();
					Package->FullyLoad();
				}
				ResetLoaders(Package);
			}
		}

		// Sync everything...
		SCCProvider.Execute(ISourceControlOperation::Create<FSync>(), PackageFilenames);

		// Syncing may have deleted some packages, so we need to unload those rather than re-load them...
		TArray<UPackage*> PackagesToUnload;
		LoadedPackages.RemoveAll([&](UPackage* InPackage) -> bool
		{
			const FString PackageExtension = InPackage->ContainsMap() ? FPackageName::GetMapPackageExtension() : FPackageName::GetAssetPackageExtension();
			const FString PackageFilename = FPackageName::LongPackageNameToFilename(InPackage->GetName(), PackageExtension);
			if (!FPaths::FileExists(PackageFilename))
			{
				PackagesToUnload.Emplace(InPackage);
				return true; // remove package
			}
			return false; // keep package
		});

		// Hot-reload the new packages...
		UPackageTools::ReloadPackages(LoadedPackages);

		// Unload any deleted packages...
		UPackageTools::UnloadPackages(PackagesToUnload);

		// Re-cache the SCC state...
		SCCProvider.Execute(ISourceControlOperation::Create<FUpdateStatus>(), PackageFilenames, EConcurrency::Asynchronous);
	}
}

void ContentBrowserUtils::SyncPathsFromSourceControl(const TArray<FString>& ContentPaths)
{
	TArray<FString> PathsOnDisk;
	PathsOnDisk.Reserve(ContentPaths.Num());
	for (const FString& ContentPath : ContentPaths)
	{
		FString PathOnDisk;
		if (FPackageName::TryConvertLongPackageNameToFilename(ContentPath / TEXT(""), PathOnDisk) && FPaths::DirectoryExists(PathOnDisk))
		{
			PathsOnDisk.Emplace(MoveTemp(PathOnDisk));
		}
	}

	if (PathsOnDisk.Num() > 0)
	{
		// Get all the assets under the path(s) on disk...
		TArray<FString> PackageNames;
		{
			FAssetRegistryModule& AssetRegistryModule = FModuleManager::Get().LoadModuleChecked<FAssetRegistryModule>(TEXT("AssetRegistry"));

			FARFilter Filter;
			Filter.bRecursivePaths = true;
			for (const FString& PathOnDisk : PathsOnDisk)
			{
				FString PackagePath = FPackageName::FilenameToLongPackageName(PathOnDisk);
				if (PackagePath.Len() > 1 && PackagePath[PackagePath.Len() - 1] == TEXT('/'))
				{
					// The filter path can't end with a trailing slash
					PackagePath = PackagePath.LeftChop(1);
				}
				Filter.PackagePaths.Emplace(*PackagePath);
			}

			TArray<FAssetData> AssetList;
			AssetRegistryModule.Get().GetAssets(Filter, AssetList);

			TSet<FName> UniquePackageNames;
			for (const FAssetData& Asset : AssetList)
			{
				bool bWasInSet = false;
				UniquePackageNames.Add(Asset.PackageName, &bWasInSet);
				if (!bWasInSet)
				{
					PackageNames.Add(Asset.PackageName.ToString());
				}
			}
		}

		ISourceControlProvider& SCCProvider = ISourceControlModule::Get().GetProvider();

		// Warn about any packages that are being synced without also getting the newest version of their dependencies...
		TArray<FString> PackageNamesToSync = PackageNames;
		TArray<FString> ExtraPackagesToSync;
		{
			TArray<FString> OutOfDateDependencies;
			GetOutOfDatePackageDependencies(PackageNamesToSync, OutOfDateDependencies);

			ShowSyncDependenciesDialog(OutOfDateDependencies, ExtraPackagesToSync);

			PackageNamesToSync.Append(ExtraPackagesToSync);
		}

		// Form a list of loaded packages to reload...
		TArray<UPackage*> LoadedPackages;
		LoadedPackages.Reserve(PackageNamesToSync.Num());
		for (const FString& PackageName : PackageNamesToSync)
		{
			UPackage* Package = FindPackage(nullptr, *PackageName);
			if (Package)
			{
				LoadedPackages.Emplace(Package);

				// Detach the linkers of any loaded packages so that SCC can overwrite the files...
				if (!Package->IsFullyLoaded())
				{
					FlushAsyncLoading();
					Package->FullyLoad();
				}
				ResetLoaders(Package);
			}
		}

		// Sync everything...
		SCCProvider.Execute(ISourceControlOperation::Create<FSync>(), PathsOnDisk);
		if (ExtraPackagesToSync.Num() > 0)
		{
			SCCProvider.Execute(ISourceControlOperation::Create<FSync>(), SourceControlHelpers::PackageFilenames(ExtraPackagesToSync));
		}

		// Syncing may have deleted some packages, so we need to unload those rather than re-load them...
		TArray<UPackage*> PackagesToUnload;
		LoadedPackages.RemoveAll([&](UPackage* InPackage) -> bool
		{
			const FString PackageExtension = InPackage->ContainsMap() ? FPackageName::GetMapPackageExtension() : FPackageName::GetAssetPackageExtension();
			const FString PackageFilename = FPackageName::LongPackageNameToFilename(InPackage->GetName(), PackageExtension);
			if (!FPaths::FileExists(PackageFilename))
			{
				PackagesToUnload.Emplace(InPackage);
				return true; // remove package
			}
			return false; // keep package
		});

		UE_LOG(LogContentBrowser, Log, TEXT("Syncing %d path(s):"), ContentPaths.Num());
		for (const UPackage* Package : LoadedPackages)
		{
			UE_LOG(LogContentBrowser, Log, TEXT("\t - %s"), *Package->GetName());
		}

		// Hot-reload the new packages...
		UPackageTools::ReloadPackages(LoadedPackages);

		// Unload any deleted packages...
		UPackageTools::UnloadPackages(PackagesToUnload);

		// Re-cache the SCC state...
		SCCProvider.Execute(ISourceControlOperation::Create<FUpdateStatus>(), PathsOnDisk, EConcurrency::Asynchronous);
	}
}

bool ContentBrowserUtils::CanDeleteFromAssetView(TWeakPtr<SAssetView> AssetView)
{
	TArray< FAssetData > AssetViewSelectedAssets = AssetView.Pin()->GetSelectedAssets();
	TArray< FString > SelectedFolders = AssetView.Pin()->GetSelectedFolders();

	int32 NumAssetItems, NumClassItems;
	ContentBrowserUtils::CountItemTypes(AssetViewSelectedAssets, NumAssetItems, NumClassItems);

	int32 NumAssetPaths, NumClassPaths;
	ContentBrowserUtils::CountPathTypes(SelectedFolders, NumAssetPaths, NumClassPaths);

	bool bHasSelectedCollections = false;
	for (const FString& SelectedFolder : SelectedFolders)
	{
		if (ContentBrowserUtils::IsCollectionPath(SelectedFolder))
		{
			bHasSelectedCollections = true;
			break;
		}
	}

	// We can't delete classes, or folders containing classes, or any collection folders
	return ((NumAssetItems > 0 && NumClassItems == 0) || (NumAssetPaths > 0 && NumClassPaths == 0)) && !bHasSelectedCollections;
}

bool ContentBrowserUtils::CanRenameFromAssetView(TWeakPtr<SAssetView> AssetView)
{
	TArray< FAssetData > AssetViewSelectedAssets = AssetView.Pin()->GetSelectedAssets();
	TArray< FString > SelectedFolders = AssetView.Pin()->GetSelectedFolders();

	const bool bOneAssetSelected = AssetViewSelectedAssets.Num() == 1 && SelectedFolders.Num() == 0		// A single asset
		&& ContentBrowserUtils::CanRenameAsset(AssetViewSelectedAssets[0]);								// Which can be renamed

	const bool bOneFolderSelected = AssetViewSelectedAssets.Num() == 0 && SelectedFolders.Num() == 1	// A single folder
		&& ContentBrowserUtils::CanRenameFolder(SelectedFolders[0]);									// Which can be renamed

	return (bOneAssetSelected || bOneFolderSelected) && !AssetView.Pin()->IsThumbnailEditMode();
}

bool ContentBrowserUtils::CanDeleteFromPathView(const TArray<FString>& SelectedPaths)
{
	int32 NumAssetPaths, NumClassPaths;
	ContentBrowserUtils::CountPathTypes(SelectedPaths, NumAssetPaths, NumClassPaths);

	// We can't delete folders containing classes
	return NumAssetPaths > 0 && NumClassPaths == 0;
}

bool ContentBrowserUtils::CanRenameFromPathView(const TArray<FString>& SelectedPaths)
{
	// We can't rename when we have more than one path selected
	if (SelectedPaths.Num() != 1)
	{
		return false;
	}

	// We can't rename a root folder
	if (ContentBrowserUtils::IsRootDir(SelectedPaths[0]))
	{
		return false;
	}

	// We can't rename *any* folders that belong to class roots
	if (ContentBrowserUtils::IsClassPath(SelectedPaths[0]))
	{
		return false;
	}

	return true;
}

bool ContentBrowserUtils::IsFavoriteFolder(const FString& FolderPath)
{
	return FContentBrowserSingleton::Get().FavoriteFolderPaths.Contains(FolderPath);
}

void ContentBrowserUtils::AddFavoriteFolder(const FString& FolderPath, bool bFlushConfig /*= true*/)
{
	FContentBrowserSingleton::Get().FavoriteFolderPaths.AddUnique(FolderPath);
}

void ContentBrowserUtils::RemoveFavoriteFolder(const FString& FolderPath, bool bFlushConfig /*= true*/)
{
	TArray<FString> FoldersToRemove;
	FoldersToRemove.Add(FolderPath);
	
	// Find and remove any subfolders
	for (const FString& FavoritePath : FContentBrowserSingleton::Get().FavoriteFolderPaths)
	{
		if (FavoritePath.StartsWith(FolderPath + TEXT("/")))
		{
			FoldersToRemove.Add(FavoritePath);
		}
	}
	for (const FString& FolderToRemove : FoldersToRemove)
	{
		FContentBrowserSingleton::Get().FavoriteFolderPaths.Remove(FolderToRemove);
	}
	if (bFlushConfig)
	{
		GConfig->Flush(false, GEditorPerProjectIni);
	}
}

const TArray<FString>& ContentBrowserUtils::GetFavoriteFolders()
{
	return FContentBrowserSingleton::Get().FavoriteFolderPaths;
}

int32 ContentBrowserUtils::GetMaxCookPathLen()
{
	if (GetDefault<UEditorExperimentalSettings>()->bEnableLongPathsSupport)
	{
		// Allow the longest path allowed by the system
		return FPlatformMisc::GetMaxPathLength();
	}
	else
	{
		// 260 characters is the limit on Windows, which is the shortest max path of any platforms that support cooking
		return 260;
	}
}

void ContentBrowserUtils::BeginAdvancedCopyPackages(TArray<FAssetData>& AssetList, TArray<FString>& AssetPaths, FString& DestinationPath)
{
	TMap<FString, TArray<UObject*> > SourcePathToLoadedAssets;
	FString DestPathWithTrailingSlash = DestinationPath / "";
	// Get a list of package names for input into Advanced Copy
	TArray<FName> InputNames;
	// Do not allow parent directories to be moved to themselves or children.
	TArray<FString> SourcePathNames = AssetPaths;

	for (int32 AssetIdx = 0; AssetIdx < AssetList.Num(); ++AssetIdx)
	{
		InputNames.Add(AssetList[AssetIdx].PackageName);
	}

	// Add any paths from selected folders
	for (const FString AssetPath : AssetPaths)
	{
		InputNames.Add(FName(*AssetPath));

	}

	FAssetToolsModule& AssetToolsModule = FModuleManager::Get().LoadModuleChecked<FAssetToolsModule>("AssetTools");
	AssetToolsModule.Get().BeginAdvancedCopyPackages(InputNames, DestPathWithTrailingSlash);
}

#undef LOCTEXT_NAMESPACE<|MERGE_RESOLUTION|>--- conflicted
+++ resolved
@@ -1332,11 +1332,7 @@
 		return false;
 	}
 
-<<<<<<< HEAD
-	const FString InvalidChars = INVALID_LONGPACKAGE_CHARACTERS TEXT("/[]"); // Slash is an invalid character for a folder name
-=======
 	const FString InvalidChars = INVALID_LONGPACKAGE_CHARACTERS TEXT("/[]"); // Slash and Square brackets are invalid characters for a folder name
->>>>>>> 69078e53
 
 	// See if the name contains invalid characters.
 	FString Char;
