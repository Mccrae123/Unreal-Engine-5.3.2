--- conflicted
+++ resolved
@@ -1798,13 +1798,6 @@
 		return false;
 	}
 
-<<<<<<< HEAD
-	// Check for an existing asset
-	FAssetRegistryModule& AssetRegistryModule = FModuleManager::LoadModuleChecked<FAssetRegistryModule>("AssetRegistry");
-	FAssetData ExistingAsset = AssetRegistryModule.Get().GetAssetByObjectPath(FName(*ObjectPath));
-	if (ExistingAsset.IsValid())
-	{
-=======
 	if (FullPath.Len() > CVarMaxFullPathLength->GetValueOnGameThread())
 	{
 		// The full path for the asset is too long
@@ -1820,7 +1813,6 @@
 	FAssetData ExistingAsset = AssetRegistryModule.Get().GetAssetByObjectPath(FName(*ObjectPath));
 	if (ExistingAsset.IsValid())
 	{
->>>>>>> 90fae962
 		// An asset of a different type already exists at this location, inform the user and continue
 		if (ObjectClass && !ExistingAsset.GetClass()->IsChildOf(ObjectClass))
 		{
