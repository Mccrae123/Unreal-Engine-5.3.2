--- conflicted
+++ resolved
@@ -27,10 +27,7 @@
 	OnPathSelected = InArgs._PathPickerConfig.OnPathSelected;
 	OnGetFolderContextMenu = InArgs._PathPickerConfig.OnGetFolderContextMenu;
 	OnGetPathContextMenuExtender = InArgs._PathPickerConfig.OnGetPathContextMenuExtender;
-<<<<<<< HEAD
-=======
 	bOnPathSelectedPassesVirtualPaths = InArgs._PathPickerConfig.bOnPathSelectedPassesVirtualPaths;
->>>>>>> 6bbb88c8
 
 	ChildSlot
 	[
@@ -52,18 +49,10 @@
 		const FName VirtualPath = IContentBrowserDataModule::Get().GetSubsystem()->ConvertInternalPathToVirtual(*DefaultPath);
 		if (InArgs._PathPickerConfig.bAddDefaultPath)
 		{
-<<<<<<< HEAD
-			const FName DefaultPathFName = *DefaultPath;
-			if (!PathViewPtr->FindItemRecursive(DefaultPathFName))
-			{
-				const FString DefaultPathLeafName = FPaths::GetPathLeaf(DefaultPath);
-				PathViewPtr->AddFolderItem(FContentBrowserItemData(nullptr, EContentBrowserItemFlags::Type_Folder, DefaultPathFName, *DefaultPathLeafName, FText(), nullptr), /*bUserNamed*/false);
-=======
 			if (!PathViewPtr->FindTreeItem(VirtualPath))
 			{
 				const FString DefaultPathLeafName = FPaths::GetPathLeaf(VirtualPath.ToString());
 				PathViewPtr->AddFolderItem(FContentBrowserItemData(nullptr, EContentBrowserItemFlags::Type_Folder, VirtualPath, *DefaultPathLeafName, FText(), nullptr), /*bUserNamed*/false);
->>>>>>> 6bbb88c8
 			}
 		}
 
@@ -74,45 +63,6 @@
 }
 
 void SPathPicker::OnItemSelectionChanged(const FContentBrowserItem& SelectedItem, ESelectInfo::Type SelectInfo)
-<<<<<<< HEAD
-{
-	FName SelectedPackagePath;
-	if (SelectedItem.IsFolder() && SelectedItem.Legacy_TryGetPackagePath(SelectedPackagePath))
-	{
-		OnPathSelected.ExecuteIfBound(SelectedPackagePath.ToString());
-	}
-}
-
-TSharedPtr<SWidget> SPathPicker::GetItemContextMenu(TArrayView<const FContentBrowserItem> SelectedItems)
-{
-	TArray<FString> SelectedPackagePaths;
-	for (const FContentBrowserItem& SelectedItem : SelectedItems)
-	{
-		FName PackagePath;
-		if (SelectedItem.Legacy_TryGetPackagePath(PackagePath))
-		{
-			SelectedPackagePaths.Add(PackagePath.ToString());
-		}
-	}
-
-	if (SelectedPackagePaths.Num() == 0)
-	{
-		return nullptr;
-	}
-
-	FOnCreateNewFolder OnCreateNewFolder = FOnCreateNewFolder::CreateSP(PathViewPtr.Get(), &SPathView::NewFolderItemRequested);
-
-	if (OnGetFolderContextMenu.IsBound())
-	{
-		return OnGetFolderContextMenu.Execute(SelectedPackagePaths, OnGetPathContextMenuExtender, OnCreateNewFolder);
-	}
-
-	return GetFolderContextMenu(SelectedPackagePaths, OnGetPathContextMenuExtender, OnCreateNewFolder);
-}
-
-TSharedPtr<SWidget> SPathPicker::GetFolderContextMenu(const TArray<FString> & SelectedPaths, FContentBrowserMenuExtender_SelectedPaths InMenuExtender, FOnCreateNewFolder InOnCreateNewFolder)
-=======
->>>>>>> 6bbb88c8
 {
 	FName SelectedPackagePath;
 	if (SelectedItem.IsFolder())
@@ -167,10 +117,6 @@
 	FMenuBuilder MenuBuilder(bInShouldCloseWindowAfterSelection, nullptr, Extender, bCloseSelfOnly);
 
 	// We can only create folders when we have a single path selected
-<<<<<<< HEAD
-	UContentBrowserDataSubsystem* ContentBrowserData = IContentBrowserDataModule::Get().GetSubsystem();
-=======
->>>>>>> 6bbb88c8
 	const bool bCanCreateNewFolder = SelectedPaths.Num() == 1 && ContentBrowserData->CanCreateFolder(*SelectedPaths[0], nullptr);
 
 	FText NewFolderToolTip;
@@ -240,7 +186,6 @@
 	int32 NewFolderPostfix = 0;
 	FName CombinedPathName;
 	for (;;)
-<<<<<<< HEAD
 	{
 		FString CombinedPathNameStr = FolderPath / DefaultFolderName;
 		if (NewFolderPostfix > 0)
@@ -256,43 +201,18 @@
 		{
 			break;
 		}
-=======
-	{
-		FString CombinedPathNameStr = FolderPath / DefaultFolderName;
-		if (NewFolderPostfix > 0)
-		{
-			CombinedPathNameStr.AppendInt(NewFolderPostfix);
-		}
-		++NewFolderPostfix;
-
-		CombinedPathName = *CombinedPathNameStr;
-
-		const FContentBrowserItem ExistingFolder = ContentBrowserData->GetItemAtPath(CombinedPathName, EContentBrowserItemTypeFilter::IncludeFolders);
-		if (!ExistingFolder.IsValid())
-		{
-			break;
-		}
 	}
 
 	const FContentBrowserItemTemporaryContext NewFolderItem = ContentBrowserData->CreateFolder(CombinedPathName);
 	if (NewFolderItem.IsValid())
 	{
 		InOnCreateNewFolder.ExecuteIfBound(NewFolderItem);
->>>>>>> 6bbb88c8
-	}
-}
-
-<<<<<<< HEAD
-	const FContentBrowserItemTemporaryContext NewFolderItem = ContentBrowserData->CreateFolder(CombinedPathName);
-	if (NewFolderItem.IsValid())
-	{
-		InOnCreateNewFolder.ExecuteIfBound(NewFolderItem);
-	}
-=======
+	}
+}
+
 void SPathPicker::RefreshPathView()
 {
 	PathViewPtr->Populate(true);
->>>>>>> 6bbb88c8
 }
 
 void SPathPicker::SetPaths(const TArray<FString>& NewPaths)
