// Copyright Epic Games, Inc. All Rights Reserved.

#include "PathContextMenu.h"
#include "Misc/MessageDialog.h"
#include "HAL/FileManager.h"
#include "Misc/Paths.h"
#include "Modules/ModuleManager.h"
#include "UObject/ObjectRedirector.h"
#include "Misc/PackageName.h"
#include "Widgets/DeclarativeSyntaxSupport.h"
#include "Widgets/SBoxPanel.h"
#include "Widgets/SWindow.h"
#include "Framework/Application/SlateApplication.h"
#include "Textures/SlateIcon.h"
#include "Framework/MultiBox/MultiBoxExtender.h"
#include "Widgets/Input/SButton.h"
#include "Widgets/Colors/SColorBlock.h"
#include "EditorStyleSet.h"
#include "SourceControlOperations.h"
#include "ISourceControlModule.h"
#include "SourceControlHelpers.h"
#include "AssetData.h"
#include "Editor.h"
#include "FileHelpers.h"
#include "ARFilter.h"
#include "AssetRegistryModule.h"
#include "IAssetTools.h"
#include "AssetToolsModule.h"
#include "ContentBrowserLog.h"
#include "ContentBrowserSingleton.h"
#include "ContentBrowserUtils.h"
#include "SourceControlWindows.h"
#include "ContentBrowserModule.h"
#include "Framework/MultiBox/MultiBoxBuilder.h"
#include "Widgets/Colors/SColorPicker.h"
#include "Framework/Commands/GenericCommands.h"
#include "Framework/Notifications/NotificationManager.h"
#include "Widgets/Notifications/SNotificationList.h"
#include "ContentBrowserCommands.h"
#include "ToolMenus.h"
#include "ContentBrowserMenuContexts.h"
#include "IContentBrowserDataModule.h"
#include "ContentBrowserDataSource.h"
#include "ContentBrowserDataSubsystem.h"

#define LOCTEXT_NAMESPACE "ContentBrowser"

FPathContextMenu::FPathContextMenu(const TWeakPtr<SWidget>& InParentContent)
	: ParentContent(InParentContent)
{
}

void FPathContextMenu::SetOnRenameFolderRequested(const FOnRenameFolderRequested& InOnRenameFolderRequested)
{
	OnRenameFolderRequested = InOnRenameFolderRequested;
}

void FPathContextMenu::SetOnFolderDeleted(const FOnFolderDeleted& InOnFolderDeleted)
{
	OnFolderDeleted = InOnFolderDeleted;
}

void FPathContextMenu::SetOnFolderFavoriteToggled(const FOnFolderFavoriteToggled& InOnFolderFavoriteToggled)
{
	OnFolderFavoriteToggled = InOnFolderFavoriteToggled;
}

const TArray<FContentBrowserItem>& FPathContextMenu::GetSelectedFolders() const
{
	return SelectedFolders;
}

void FPathContextMenu::SetSelectedFolders(const TArray<FContentBrowserItem>& InSelectedFolders)
{
	SelectedFolders = InSelectedFolders;
}

TSharedRef<FExtender> FPathContextMenu::MakePathViewContextMenuExtender(const TArray<FString>& InSelectedPaths)
{
	// Get all menu extenders for this context menu from the content browser module
	FContentBrowserModule& ContentBrowserModule = FModuleManager::GetModuleChecked<FContentBrowserModule>( TEXT("ContentBrowser") );
	TArray<FContentBrowserMenuExtender_SelectedPaths> MenuExtenderDelegates = ContentBrowserModule.GetAllPathViewContextMenuExtenders();

	TArray<TSharedPtr<FExtender>> Extenders;
	for (int32 i = 0; i < MenuExtenderDelegates.Num(); ++i)
	{
		if (MenuExtenderDelegates[i].IsBound())
		{
			Extenders.Add(MenuExtenderDelegates[i].Execute( InSelectedPaths ));
		}
	}
	TSharedPtr<FExtender> MenuExtender = FExtender::Combine(Extenders);
	return MenuExtender.ToSharedRef();
}

void FPathContextMenu::MakePathViewContextMenu(UToolMenu* Menu)
{
	UContentBrowserFolderContext* Context = Menu->FindContext<UContentBrowserFolderContext>();

	// Only add something if at least one folder is selected
	if ( SelectedFolders.Num() > 0 )
	{
		// Common operations section //
		{
			FToolMenuSection& Section = Menu->AddSection("PathViewFolderOptions", LOCTEXT("PathViewOptionsMenuHeading", "Folder Options") );

			{
				FText NewAssetToolTip;
				if(SelectedFolders.Num() == 1)
				{
					if(Context->bCanBeModified)
					{
						NewAssetToolTip = FText::Format(LOCTEXT("NewAssetTooltip_CreateIn", "Create a new item in {0}."), FText::FromName(SelectedFolders[0].GetVirtualPath()));
					}
				}
				else
				{
					NewAssetToolTip = LOCTEXT("NewAssetTooltip_InvalidNumberOfPaths", "Can only create items when there is a single path selected.");
				}

				// New Asset (submenu)
				if (Context->bCanBeModified)
				{
					Section.AddSubMenu(
						"NewAsset",
						LOCTEXT("AddImportLabel", "Add/Import Content"),
						NewAssetToolTip,
						FNewToolMenuDelegate::CreateRaw(this, &FPathContextMenu::MakeNewAssetSubMenu),
						FUIAction(),
						EUserInterfaceActionType::Button,
						false,
						FSlateIcon(FAppStyle::GetAppStyleSetName(), "Icons.Import")
					);
				}
			}

			// Explore
			if (!Context->bNoFolderOnDisk)
			{
				Section.AddMenuEntry(
<<<<<<< HEAD
					"ExploreTooltip",
					ContentBrowserUtils::GetExploreFolderText(),
					LOCTEXT("ExploreTooltip", "Finds this folder on disk."),
					FSlateIcon(),
=======
					"Explore",
					ContentBrowserUtils::GetExploreFolderText(),
					LOCTEXT("ExploreTooltip", "Finds this folder on disk."),
					FSlateIcon(FAppStyle::GetAppStyleSetName(), "Icons.BrowseContent"),
>>>>>>> 6bbb88c8
					FUIAction( FExecuteAction::CreateSP( this, &FPathContextMenu::ExecuteExplore ) )
					);
			}

			if (Context->bCanBeModified)
			{
				Section.AddMenuEntry(FGenericCommands::Get().Rename,
					LOCTEXT("RenameFolder", "Rename"),
					LOCTEXT("RenameFolderTooltip", "Rename the selected folder.")
					);
			}

			// If any colors have already been set, display color options as a sub menu
			if ( ContentBrowserUtils::HasCustomColors() )
			{
				// Set Color (submenu)
				Section.AddSubMenu(
					"SetColor",
					LOCTEXT("SetColor", "Set Color"),
					LOCTEXT("SetColorTooltip", "Sets the color this folder should appear as."),
					FNewToolMenuDelegate::CreateRaw( this, &FPathContextMenu::MakeSetColorSubMenu ),
					false,
					FSlateIcon(FAppStyle::GetAppStyleSetName(), "Icons.Color")
					);
			}
			else
			{
				// Set Color
				Section.AddMenuEntry(
					"SetColor",
					LOCTEXT("SetColor", "Set Color"),
					LOCTEXT("SetColorTooltip", "Sets the color this folder should appear as."),
					FSlateIcon(FAppStyle::GetAppStyleSetName(), "Icons.Color"),
					FUIAction( FExecuteAction::CreateSP( this, &FPathContextMenu::ExecutePickColor ) )
					);
			}			

			// If this folder is already favorited, show the option to remove from favorites
			if (ContentBrowserUtils::IsFavoriteFolder(SelectedFolders[0].GetVirtualPath().ToString()))
			{
				// Remove from favorites
				Section.AddMenuEntry(
					"RemoveFromFavorites",
					LOCTEXT("RemoveFromFavorites", "Remove From Favorites"),
					LOCTEXT("RemoveFromFavoritesTooltip", "Removes this folder from the favorites section."),
					FSlateIcon(FAppStyle::GetAppStyleSetName(), "PropertyWindow.Favorites_Disabled"),
					FUIAction(FExecuteAction::CreateSP(this, &FPathContextMenu::ExecuteFavorite))
				);
			}
			else
			{
				// Add to favorites
				Section.AddMenuEntry(
					"AddToFavorites",
					LOCTEXT("AddToFavorites", "Add To Favorites"),
					LOCTEXT("AddToFavoritesTooltip", "Adds this folder to the favorites section for easy access."),
					FSlateIcon(FAppStyle::GetAppStyleSetName(), "Icons.Star"),
					FUIAction(FExecuteAction::CreateSP(this, &FPathContextMenu::ExecuteFavorite))
				);
			}
		}

		if(Context->bCanBeModified)
		{
			// Bulk operations section //
			{
				FToolMenuSection& Section = Menu->AddSection("PathContextBulkOperations", LOCTEXT("AssetTreeBulkMenuHeading", "Bulk Operations") );

				// Save
				Section.AddMenuEntry(FContentBrowserCommands::Get().SaveAllCurrentFolder,
					LOCTEXT("SaveFolder", "Save All"),
					LOCTEXT("SaveFolderTooltip", "Saves all modified assets in this folder.")
					);

				// Resave
				Section.AddMenuEntry(FContentBrowserCommands::Get().ResaveAllCurrentFolder);

				// Delete
				Section.AddMenuEntry(FGenericCommands::Get().Delete,
					LOCTEXT("DeleteFolder", "Delete"),
<<<<<<< HEAD
					LOCTEXT("DeleteFolderTooltip", "Removes this folder and all assets it contains.")
=======
					TAttribute<FText>::Create(TAttribute<FText>::FGetter::CreateSP(this, &FPathContextMenu::GetDeleteToolTip))
>>>>>>> 6bbb88c8
					);
			}
		}
	}
}

void FPathContextMenu::MakeNewAssetSubMenu(UToolMenu* Menu)
{
	UToolMenus::Get()->AssembleMenuHierarchy(Menu, UToolMenus::Get()->CollectHierarchy("ContentBrowser.AddNewContextMenu"));
}

void FPathContextMenu::MakeSetColorSubMenu(UToolMenu* Menu)
{
	{
		FToolMenuSection& Section = Menu->AddSection("Section");

		// New Color
		Section.AddMenuEntry(
			"NewColor",
			LOCTEXT("NewColor", "New Color"),
			LOCTEXT("NewColorTooltip", "Changes the color this folder should appear as."),
			FSlateIcon(),
			FUIAction(FExecuteAction::CreateSP(this, &FPathContextMenu::ExecutePickColor))
		);

		// Clear Color (only required if any of the selection has one)
		if (SelectedHasCustomColors())
		{
			Section.AddMenuEntry(
				"ClearColor",
				LOCTEXT("ClearColor", "Clear Color"),
				LOCTEXT("ClearColorTooltip", "Resets the color this folder appears as."),
				FSlateIcon(),
				FUIAction(FExecuteAction::CreateSP(this, &FPathContextMenu::ExecuteResetColor))
			);
		}
	}

	// Add all the custom colors the user has chosen so far
	TArray< FLinearColor > CustomColors;
	if ( ContentBrowserUtils::HasCustomColors( &CustomColors ) )
	{	
		{
			FToolMenuSection& Section = Menu->AddSection("PathContextCustomColors", LOCTEXT("CustomColorsExistingColors", "Existing Colors") );
			for ( int32 ColorIndex = 0; ColorIndex < CustomColors.Num(); ColorIndex++ )
			{
				const FLinearColor& Color = CustomColors[ ColorIndex ];
				Section.AddEntry(FToolMenuEntry::InitWidget(
					NAME_None,
					SNew(SHorizontalBox)
					+SHorizontalBox::Slot()
					.AutoWidth()
					.Padding(2, 0, 0, 0)
					[
						SNew(SButton)
						.ButtonStyle( FEditorStyle::Get(), "Menu.Button" )
						.OnClicked( this, &FPathContextMenu::OnColorClicked, Color )
						[
							SNew(SColorBlock)
							.Color( Color )
							.Size( FVector2D(77,16) )
						]
					],
					FText::GetEmpty(),
					/*bNoIndent=*/true
				));
			}
		}
	}
}

void FPathContextMenu::ExecuteExplore()
{
<<<<<<< HEAD
	for (const FContentBrowserItem& SelectedItem : SelectedFolders)
	{
		FString ItemFilename;
		if (SelectedItem.GetItemPhysicalPath(ItemFilename) && FPaths::DirectoryExists(ItemFilename))
		{
			FPlatformProcess::ExploreFolder(*IFileManager::Get().ConvertToAbsolutePathForExternalAppForRead(*ItemFilename));
		}
	}
=======
	ContentBrowserUtils::ExploreFolders(SelectedFolders, ParentContent.Pin().ToSharedRef());
>>>>>>> 6bbb88c8
}

bool FPathContextMenu::CanExecuteRename() const
{
	return SelectedFolders.Num() == 1 && SelectedFolders[0].CanRename(nullptr);
}

void FPathContextMenu::ExecuteRename(EContentBrowserViewContext ViewContext)
{
	check(SelectedFolders.Num() == 1);
	if (OnRenameFolderRequested.IsBound())
	{
		OnRenameFolderRequested.Execute(SelectedFolders[0], ViewContext);
	}
}

void FPathContextMenu::ExecuteResetColor()
{
	ResetColors();
}

void FPathContextMenu::ExecutePickColor()
{
	// Spawn a color picker, so the user can select which color they want
	TArray<FLinearColor*> LinearColorArray;
	FColorPickerArgs PickerArgs;
	PickerArgs.bIsModal = false;
	PickerArgs.ParentWidget = ParentContent.Pin();
	if (SelectedFolders.Num() > 0)
	{
		// Make sure an color entry exists for all the paths, otherwise they won't update in realtime with the widget color
		for (int32 FolderIndex = SelectedFolders.Num() - 1; FolderIndex >= 0; --FolderIndex)
		{
<<<<<<< HEAD
			const FString Path = SelectedFolders[FolderIndex].GetVirtualPath().ToString();
=======
			const FString Path = SelectedFolders[FolderIndex].GetInvariantPath().ToString();

>>>>>>> 6bbb88c8
			TSharedPtr<FLinearColor> Color = ContentBrowserUtils::LoadColor(Path);
			if (!Color.IsValid())
			{
				Color = MakeShareable(new FLinearColor(ContentBrowserUtils::GetDefaultColor()));
				ContentBrowserUtils::SaveColor(Path, Color, true);
			}
			else
			{
				// Default the color to the first valid entry
				PickerArgs.InitialColorOverride = *Color.Get();
			}
			LinearColorArray.Add(Color.Get());
		}
		PickerArgs.LinearColorArray = &LinearColorArray;
	}

	PickerArgs.OnColorPickerWindowClosed = FOnWindowClosed::CreateSP(this, &FPathContextMenu::NewColorComplete);

	OpenColorPicker(PickerArgs);
}

void FPathContextMenu::ExecuteFavorite()
{
	TArray<FString> PathsToUpdate;
	for (const FContentBrowserItem& SelectedItem : SelectedFolders)
	{
		PathsToUpdate.Add(SelectedItem.GetVirtualPath().ToString());
	}

	OnFolderFavoriteToggled.ExecuteIfBound(PathsToUpdate);
}

void FPathContextMenu::NewColorComplete(const TSharedRef<SWindow>& Window)
{
	// Save the colors back in the config (ptr should have already updated by the widget)
	for (const FContentBrowserItem& SelectedItem : SelectedFolders)
	{
<<<<<<< HEAD
		const FString Path = SelectedItem.GetVirtualPath().ToString();
=======
		const FString Path = SelectedItem.GetInvariantPath().ToString();
>>>>>>> 6bbb88c8
		const TSharedPtr<FLinearColor> Color = ContentBrowserUtils::LoadColor(Path);
		check(Color.IsValid());
		ContentBrowserUtils::SaveColor(Path, Color);
	}
}

FReply FPathContextMenu::OnColorClicked( const FLinearColor InColor )
{
	// Make sure a color entry exists for all the paths, otherwise it can't save correctly
	for (const FContentBrowserItem& SelectedItem : SelectedFolders)
	{
<<<<<<< HEAD
		const FString Path = SelectedItem.GetVirtualPath().ToString();
=======
		const FString Path = SelectedItem.GetInvariantPath().ToString();
>>>>>>> 6bbb88c8
		TSharedPtr<FLinearColor> Color = ContentBrowserUtils::LoadColor(Path);
		if (!Color.IsValid())
		{
			Color = MakeShareable(new FLinearColor());
		}
		*Color.Get() = InColor;
		ContentBrowserUtils::SaveColor(Path, Color);
	}

	// Dismiss the menu here, as we can't make the 'clear' option appear if a folder has just had a color set for the first time
	FSlateApplication::Get().DismissAllMenus();

	return FReply::Handled();
}

void FPathContextMenu::ResetColors()
{
	// Clear the custom colors for all the selected paths
	for (const FContentBrowserItem& SelectedItem : SelectedFolders)
	{
<<<<<<< HEAD
		ContentBrowserUtils::SaveColor(SelectedItem.GetVirtualPath().ToString(), nullptr);
=======
		ContentBrowserUtils::SaveColor(SelectedItem.GetInvariantPath().ToString(), nullptr);
>>>>>>> 6bbb88c8
	}
}

void FPathContextMenu::ExecuteSaveFolder()
{
	SaveFilesWithinSelectedFolders(EContentBrowserItemSaveFlags::SaveOnlyIfDirty | EContentBrowserItemSaveFlags::SaveOnlyIfLoaded);
}

void FPathContextMenu::ExecuteResaveFolder()
{
	SaveFilesWithinSelectedFolders(EContentBrowserItemSaveFlags::None);
}

void FPathContextMenu::SaveFilesWithinSelectedFolders(EContentBrowserItemSaveFlags InSaveFlags)
{
	UContentBrowserDataSubsystem* ContentBrowserData = IContentBrowserDataModule::Get().GetSubsystem();
<<<<<<< HEAD

	// Batch these by their data sources
	TMap<UContentBrowserDataSource*, TArray<FContentBrowserItemData>> SourcesAndItems;
	for (const FContentBrowserItem& SelectedItem : SelectedFolders)
	{
		FContentBrowserDataFilter SubFileFilter;
		SubFileFilter.bRecursivePaths = true;
		SubFileFilter.ItemTypeFilter = EContentBrowserItemTypeFilter::IncludeFiles;

=======

	// Batch these by their data sources
	TMap<UContentBrowserDataSource*, TArray<FContentBrowserItemData>> SourcesAndItems;
	for (const FContentBrowserItem& SelectedItem : SelectedFolders)
	{
		FContentBrowserDataFilter SubFileFilter;
		SubFileFilter.bRecursivePaths = true;
		SubFileFilter.ItemTypeFilter = EContentBrowserItemTypeFilter::IncludeFiles;

>>>>>>> 6bbb88c8
		// Get the file items within this folder
		ContentBrowserData->EnumerateItemsUnderPath(SelectedItem.GetVirtualPath(), SubFileFilter, [InSaveFlags , &SourcesAndItems](FContentBrowserItemData&& InFileItem)
		{
			if (UContentBrowserDataSource* ItemDataSource = InFileItem.GetOwnerDataSource())
			{
				if (ItemDataSource->CanSaveItem(InFileItem, InSaveFlags, nullptr))
				{
					TArray<FContentBrowserItemData>& ItemsForSource = SourcesAndItems.FindOrAdd(ItemDataSource);
					ItemsForSource.Add(MoveTemp(InFileItem));
				}
			}

			return true;
		});
	}

	// Execute the operation now
	for (const auto& SourceAndItemsPair : SourcesAndItems)
	{
		SourceAndItemsPair.Key->BulkSaveItems(SourceAndItemsPair.Value, InSaveFlags);
	}
}

bool FPathContextMenu::CanExecuteDelete() const
{
	bool bCanDelete = false;
	for (const FContentBrowserItem& SelectedItem : SelectedFolders)
	{
		bCanDelete |= SelectedItem.CanDelete();
	}
	return bCanDelete;
}

<<<<<<< HEAD
=======
FText FPathContextMenu::GetDeleteToolTip() const
{
	FText ErrorMessage;
	bool bCanDelete = false;
	for (const FContentBrowserItem& SelectedItem : SelectedFolders)
	{
		bCanDelete |= SelectedItem.CanDelete(&ErrorMessage);
	}

	if (!bCanDelete && !ErrorMessage.IsEmpty())
	{
		return ErrorMessage;
	}

	return LOCTEXT("DeleteFolderTooltip", "Removes this folder and all assets it contains.");
}

>>>>>>> 6bbb88c8
void FPathContextMenu::ExecuteDelete()
{
	// If we had any folders selected, ask the user whether they want to delete them 
	// as it can be slow to build the deletion dialog on an accidental click
	TSharedPtr<SWidget> ParentContentPtr = ParentContent.Pin();
	if (ParentContentPtr && SelectedFolders.Num() > 0)
	{
		FText Prompt;
		if (SelectedFolders.Num() == 1)
		{
			Prompt = FText::Format(LOCTEXT("FolderDeleteConfirm_Single", "Delete folder '{0}'?"), SelectedFolders[0].GetDisplayName());
		}
		else
		{
			Prompt = FText::Format(LOCTEXT("FolderDeleteConfirm_Multiple", "Delete {0} folders?"), SelectedFolders.Num());
		}

		// Spawn a confirmation dialog since this is potentially a highly destructive operation
		ContentBrowserUtils::DisplayConfirmationPopup(
			Prompt,
			LOCTEXT("FolderDeleteConfirm_Yes", "Delete"),
			LOCTEXT("FolderDeleteConfirm_No", "Cancel"),
			ParentContentPtr.ToSharedRef(),
			FOnClicked::CreateSP(this, &FPathContextMenu::ExecuteDeleteFolderConfirmed)
		);
	}
}

FReply FPathContextMenu::ExecuteDeleteFolderConfirmed()
{
	// Batch these by their data sources
	TMap<UContentBrowserDataSource*, TArray<FContentBrowserItemData>> SourcesAndItems;
	for (const FContentBrowserItem& SelectedItem : SelectedFolders)
	{
		FContentBrowserItem::FItemDataArrayView ItemDataArray = SelectedItem.GetInternalItems();
		for (const FContentBrowserItemData& ItemData : ItemDataArray)
		{
			if (UContentBrowserDataSource* ItemDataSource = ItemData.GetOwnerDataSource())
			{
				FText DeleteErrorMsg;
				if (ItemDataSource->CanDeleteItem(ItemData, &DeleteErrorMsg))
				{
					TArray<FContentBrowserItemData>& ItemsForSource = SourcesAndItems.FindOrAdd(ItemDataSource);
					ItemsForSource.Add(ItemData);
				}
				else
				{
					AssetViewUtils::ShowErrorNotifcation(DeleteErrorMsg);
				}
			}
		}
	}

	// Execute the operation now
	bool bDidDelete = false;
	for (const auto& SourceAndItemsPair : SourcesAndItems)
<<<<<<< HEAD
	{
		bDidDelete |= SourceAndItemsPair.Key->BulkDeleteItems(SourceAndItemsPair.Value);
	}

	if (bDidDelete)
	{
		ResetColors();
		OnFolderDeleted.ExecuteIfBound();
	}

=======
	{
		bDidDelete |= SourceAndItemsPair.Key->BulkDeleteItems(SourceAndItemsPair.Value);
	}

	if (bDidDelete)
	{
		ResetColors();
		OnFolderDeleted.ExecuteIfBound();
	}

>>>>>>> 6bbb88c8
	return FReply::Handled();
}

bool FPathContextMenu::SelectedHasCustomColors() const
{
	for (const FContentBrowserItem& SelectedItem : SelectedFolders)
	{
		// Ignore any that are the default color
<<<<<<< HEAD
		const TSharedPtr<FLinearColor> Color = ContentBrowserUtils::LoadColor(SelectedItem.GetVirtualPath().ToString());
=======
		const TSharedPtr<FLinearColor> Color = ContentBrowserUtils::LoadColor(SelectedItem.GetInvariantPath().ToString());
>>>>>>> 6bbb88c8
		if (Color.IsValid() && !Color->Equals(ContentBrowserUtils::GetDefaultColor()))
		{
			return true;
		}
	}
	return false;
}

#undef LOCTEXT_NAMESPACE<|MERGE_RESOLUTION|>--- conflicted
+++ resolved
@@ -138,17 +138,10 @@
 			if (!Context->bNoFolderOnDisk)
 			{
 				Section.AddMenuEntry(
-<<<<<<< HEAD
-					"ExploreTooltip",
-					ContentBrowserUtils::GetExploreFolderText(),
-					LOCTEXT("ExploreTooltip", "Finds this folder on disk."),
-					FSlateIcon(),
-=======
 					"Explore",
 					ContentBrowserUtils::GetExploreFolderText(),
 					LOCTEXT("ExploreTooltip", "Finds this folder on disk."),
 					FSlateIcon(FAppStyle::GetAppStyleSetName(), "Icons.BrowseContent"),
->>>>>>> 6bbb88c8
 					FUIAction( FExecuteAction::CreateSP( this, &FPathContextMenu::ExecuteExplore ) )
 					);
 			}
@@ -229,11 +222,7 @@
 				// Delete
 				Section.AddMenuEntry(FGenericCommands::Get().Delete,
 					LOCTEXT("DeleteFolder", "Delete"),
-<<<<<<< HEAD
-					LOCTEXT("DeleteFolderTooltip", "Removes this folder and all assets it contains.")
-=======
 					TAttribute<FText>::Create(TAttribute<FText>::FGetter::CreateSP(this, &FPathContextMenu::GetDeleteToolTip))
->>>>>>> 6bbb88c8
 					);
 			}
 		}
@@ -307,18 +296,7 @@
 
 void FPathContextMenu::ExecuteExplore()
 {
-<<<<<<< HEAD
-	for (const FContentBrowserItem& SelectedItem : SelectedFolders)
-	{
-		FString ItemFilename;
-		if (SelectedItem.GetItemPhysicalPath(ItemFilename) && FPaths::DirectoryExists(ItemFilename))
-		{
-			FPlatformProcess::ExploreFolder(*IFileManager::Get().ConvertToAbsolutePathForExternalAppForRead(*ItemFilename));
-		}
-	}
-=======
 	ContentBrowserUtils::ExploreFolders(SelectedFolders, ParentContent.Pin().ToSharedRef());
->>>>>>> 6bbb88c8
 }
 
 bool FPathContextMenu::CanExecuteRename() const
@@ -352,12 +330,8 @@
 		// Make sure an color entry exists for all the paths, otherwise they won't update in realtime with the widget color
 		for (int32 FolderIndex = SelectedFolders.Num() - 1; FolderIndex >= 0; --FolderIndex)
 		{
-<<<<<<< HEAD
-			const FString Path = SelectedFolders[FolderIndex].GetVirtualPath().ToString();
-=======
 			const FString Path = SelectedFolders[FolderIndex].GetInvariantPath().ToString();
 
->>>>>>> 6bbb88c8
 			TSharedPtr<FLinearColor> Color = ContentBrowserUtils::LoadColor(Path);
 			if (!Color.IsValid())
 			{
@@ -395,11 +369,7 @@
 	// Save the colors back in the config (ptr should have already updated by the widget)
 	for (const FContentBrowserItem& SelectedItem : SelectedFolders)
 	{
-<<<<<<< HEAD
-		const FString Path = SelectedItem.GetVirtualPath().ToString();
-=======
 		const FString Path = SelectedItem.GetInvariantPath().ToString();
->>>>>>> 6bbb88c8
 		const TSharedPtr<FLinearColor> Color = ContentBrowserUtils::LoadColor(Path);
 		check(Color.IsValid());
 		ContentBrowserUtils::SaveColor(Path, Color);
@@ -411,11 +381,7 @@
 	// Make sure a color entry exists for all the paths, otherwise it can't save correctly
 	for (const FContentBrowserItem& SelectedItem : SelectedFolders)
 	{
-<<<<<<< HEAD
-		const FString Path = SelectedItem.GetVirtualPath().ToString();
-=======
 		const FString Path = SelectedItem.GetInvariantPath().ToString();
->>>>>>> 6bbb88c8
 		TSharedPtr<FLinearColor> Color = ContentBrowserUtils::LoadColor(Path);
 		if (!Color.IsValid())
 		{
@@ -436,11 +402,7 @@
 	// Clear the custom colors for all the selected paths
 	for (const FContentBrowserItem& SelectedItem : SelectedFolders)
 	{
-<<<<<<< HEAD
-		ContentBrowserUtils::SaveColor(SelectedItem.GetVirtualPath().ToString(), nullptr);
-=======
 		ContentBrowserUtils::SaveColor(SelectedItem.GetInvariantPath().ToString(), nullptr);
->>>>>>> 6bbb88c8
 	}
 }
 
@@ -457,7 +419,6 @@
 void FPathContextMenu::SaveFilesWithinSelectedFolders(EContentBrowserItemSaveFlags InSaveFlags)
 {
 	UContentBrowserDataSubsystem* ContentBrowserData = IContentBrowserDataModule::Get().GetSubsystem();
-<<<<<<< HEAD
 
 	// Batch these by their data sources
 	TMap<UContentBrowserDataSource*, TArray<FContentBrowserItemData>> SourcesAndItems;
@@ -467,17 +428,6 @@
 		SubFileFilter.bRecursivePaths = true;
 		SubFileFilter.ItemTypeFilter = EContentBrowserItemTypeFilter::IncludeFiles;
 
-=======
-
-	// Batch these by their data sources
-	TMap<UContentBrowserDataSource*, TArray<FContentBrowserItemData>> SourcesAndItems;
-	for (const FContentBrowserItem& SelectedItem : SelectedFolders)
-	{
-		FContentBrowserDataFilter SubFileFilter;
-		SubFileFilter.bRecursivePaths = true;
-		SubFileFilter.ItemTypeFilter = EContentBrowserItemTypeFilter::IncludeFiles;
-
->>>>>>> 6bbb88c8
 		// Get the file items within this folder
 		ContentBrowserData->EnumerateItemsUnderPath(SelectedItem.GetVirtualPath(), SubFileFilter, [InSaveFlags , &SourcesAndItems](FContentBrowserItemData&& InFileItem)
 		{
@@ -511,8 +461,6 @@
 	return bCanDelete;
 }
 
-<<<<<<< HEAD
-=======
 FText FPathContextMenu::GetDeleteToolTip() const
 {
 	FText ErrorMessage;
@@ -530,7 +478,6 @@
 	return LOCTEXT("DeleteFolderTooltip", "Removes this folder and all assets it contains.");
 }
 
->>>>>>> 6bbb88c8
 void FPathContextMenu::ExecuteDelete()
 {
 	// If we had any folders selected, ask the user whether they want to delete them 
@@ -587,7 +534,6 @@
 	// Execute the operation now
 	bool bDidDelete = false;
 	for (const auto& SourceAndItemsPair : SourcesAndItems)
-<<<<<<< HEAD
 	{
 		bDidDelete |= SourceAndItemsPair.Key->BulkDeleteItems(SourceAndItemsPair.Value);
 	}
@@ -598,18 +544,6 @@
 		OnFolderDeleted.ExecuteIfBound();
 	}
 
-=======
-	{
-		bDidDelete |= SourceAndItemsPair.Key->BulkDeleteItems(SourceAndItemsPair.Value);
-	}
-
-	if (bDidDelete)
-	{
-		ResetColors();
-		OnFolderDeleted.ExecuteIfBound();
-	}
-
->>>>>>> 6bbb88c8
 	return FReply::Handled();
 }
 
@@ -618,11 +552,7 @@
 	for (const FContentBrowserItem& SelectedItem : SelectedFolders)
 	{
 		// Ignore any that are the default color
-<<<<<<< HEAD
-		const TSharedPtr<FLinearColor> Color = ContentBrowserUtils::LoadColor(SelectedItem.GetVirtualPath().ToString());
-=======
 		const TSharedPtr<FLinearColor> Color = ContentBrowserUtils::LoadColor(SelectedItem.GetInvariantPath().ToString());
->>>>>>> 6bbb88c8
 		if (Color.IsValid() && !Color->Equals(ContentBrowserUtils::GetDefaultColor()))
 		{
 			return true;
