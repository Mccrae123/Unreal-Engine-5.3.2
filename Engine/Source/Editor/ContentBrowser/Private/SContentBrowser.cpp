--- conflicted
+++ resolved
@@ -156,8 +156,6 @@
 
 const FString SContentBrowser::SettingsIniSection = TEXT("ContentBrowser");
 
-<<<<<<< HEAD
-=======
 namespace ContentBrowserSourcesWidgetSwitcherIndex
 {
 	static const int32 PathView = 0;
@@ -171,7 +169,6 @@
 	FAutoConsoleVariableRef CrumbsEnumerateCVar(TEXT("ContentBrowser.Debug.CrumbsEnumerate"), bCrumbsEnumerate, TEXT("Enumerate crumbs"), ECVF_Default);
 }
 
->>>>>>> 4af6daef
 SContentBrowser::~SContentBrowser()
 {
 	// Remove the listener for when view settings are changed
@@ -255,7 +252,7 @@
 		.AddMetaData<FTagMetaData>(FTagMetaData(TEXT("ContentBrowserCollections")))
 		.AllowCollectionDrag(true)
 		.AllowQuickAssetManagement(true)
-		.IsDocked(true)
+		.IsDocked(this, &SContentBrowser::IsCollectionViewDocked)
 		.ExternalSearch(CollectionSearch);
 
 	static const FName DefaultForegroundName("DefaultForeground");
@@ -287,6 +284,7 @@
 		.CanShowRealTimeThumbnails(Config != nullptr ? Config->bCanShowRealTimeThumbnails : true)
 		.CanShowDevelopersFolder(Config != nullptr ? Config->bCanShowDevelopersFolder : true)
 		.CanShowFavorites(true)
+		.CanDockCollections(true)
 		.AddMetaData<FTagMetaData>(FTagMetaData(TEXT("ContentBrowserAssets")))
 		.OwningContentBrowser(SharedThis(this))
 		.OnSearchOptionsChanged(this, &SContentBrowser::HandleAssetViewSearchOptionsChanged)
@@ -477,8 +475,6 @@
 					SNew(SBorder)
 					.Padding(FMargin(0))
 					.BorderImage(FAppStyle::GetBrush("Brushes.Recessed"))
-<<<<<<< HEAD
-=======
 
 					[
 						// Note: If adding more widgets here, fix ContentBrowserSourcesWidgetSwitcherIndex and the code that uses it!
@@ -486,7 +482,6 @@
 
 						// Paths View
 						+SWidgetSwitcher::Slot()
->>>>>>> 4af6daef
 						[
 							SAssignNew(PathFavoriteSplitterPtr, SSplitter)
 							.Clipping(EWidgetClipping::ClipToBounds)
@@ -494,18 +489,10 @@
 							.HitDetectionSplitterHandleSize(8.0f)
 							.Orientation(EOrientation::Orient_Vertical)
 							.MinimumSlotHeight(26.0f)
-<<<<<<< HEAD
-						.Visibility(this, &SContentBrowser::GetSourcesViewVisibility)
-
-						+ SSplitter::Slot()
-						.SizeRule(this, &SContentBrowser::GetFavoritesAreaSizeRule)
-						.MinSize(this, &SContentBrowser::GetFavoritesAreaMinSize)
-=======
 							.Visibility( this, &SContentBrowser::GetSourcesViewVisibility )
 							+SSplitter::Slot()
 							.SizeRule(TAttribute<SSplitter::ESizeRule>(this, &SContentBrowser::GetFavoritesAreaSizeRule))
 							.MinSize(TAttribute<float>(this, &SContentBrowser::GetFavoritesAreaMinSize))
->>>>>>> 4af6daef
 							.Value(0.2f)
 							[
 								SNew(SBorder)
@@ -516,13 +503,8 @@
 								]
 							]
 								
-<<<<<<< HEAD
-						+ SSplitter::Slot()
-						.SizeRule(this, &SContentBrowser::GetPathAreaSizeRule)
-=======
 							+SSplitter::Slot()
 							.SizeRule(TAttribute<SSplitter::ESizeRule>(this, &SContentBrowser::GetPathAreaSizeRule))
->>>>>>> 4af6daef
 							.MinSize(29.0f)
 							.Value(0.8f)
 							[
@@ -534,15 +516,9 @@
 								]
 							]
 
-<<<<<<< HEAD
-						+ SSplitter::Slot()
-						.SizeRule(this, &SContentBrowser::GetCollectionsAreaSizeRule)
-						.MinSize(29.0f)
-=======
 							+SSplitter::Slot()
 							.SizeRule(TAttribute<SSplitter::ESizeRule>(this, &SContentBrowser::GetCollectionsAreaSizeRule))
 							.MinSize(TAttribute<float>(this, &SContentBrowser::GetCollectionsAreaMinSize))
->>>>>>> 4af6daef
 							.Value(0.4f)
 							[
 								SNew(SBorder)
@@ -551,8 +527,6 @@
 								[
 									CreateDockedCollectionsView(Config)
 								]
-<<<<<<< HEAD
-=======
 							]
 						]
 
@@ -563,11 +537,11 @@
 							.Padding(FMargin(0.0f, 4.0f, 0.0f, 0.0f))
 							[
 								CollectionViewPtr.ToSharedRef()
->>>>>>> 4af6daef
 							]
 						]
 					]
 				]
+			]
 
 			// Asset View
 			+ SSplitter::Slot()
@@ -710,14 +684,13 @@
 	{
 		return Config->bShowFavorites ? EVisibility::Visible : EVisibility::Collapsed;
 	}
-<<<<<<< HEAD
-=======
 
 	return GetDefault<UContentBrowserSettings>()->GetDisplayFavorites() ? EVisibility::Visible : EVisibility::Collapsed;
 }
->>>>>>> 4af6daef
-
-	return GetDefault<UContentBrowserSettings>()->GetDisplayFavorites() ? EVisibility::Visible : EVisibility::Collapsed;
+
+EVisibility SContentBrowser::GetDockedCollectionsVisibility() const
+{
+	return IsCollectionViewDocked() ? EVisibility::Visible : EVisibility::Collapsed;
 }
 
 EVisibility SContentBrowser::GetLockButtonVisibility() const
@@ -725,8 +698,6 @@
 	return IsLocked() ? EVisibility::Visible : EVisibility::Collapsed;
 }
 
-<<<<<<< HEAD
-=======
 bool SContentBrowser::IsCollectionViewDocked() const
 {
 	//if (const FContentBrowserInstanceConfig* Config = GetConstInstanceConfig())
@@ -737,7 +708,6 @@
 	return GetDefault<UContentBrowserSettings>()->GetDockCollections();
 }
 
->>>>>>> 4af6daef
 void SContentBrowser::ToggleFolderFavorite(const TArray<FString>& FolderPaths)
 {
 	bool bAddedFavorite = false;
@@ -746,19 +716,11 @@
 		const FContentBrowserItemPath ItemPath(FolderPath, EContentBrowserPathType::Virtual);
 		if (ContentBrowserUtils::IsFavoriteFolder(ItemPath))
 		{
-<<<<<<< HEAD
-			ContentBrowserUtils::RemoveFavoriteFolder(FolderPath);
+			ContentBrowserUtils::RemoveFavoriteFolder(ItemPath);
 		}
 		else
 		{
-			ContentBrowserUtils::AddFavoriteFolder(FolderPath);
-=======
-			ContentBrowserUtils::RemoveFavoriteFolder(ItemPath);
-		}
-		else
-		{
 			ContentBrowserUtils::AddFavoriteFolder(ItemPath);
->>>>>>> 4af6daef
 			bAddedFavorite = true;
 		}
 	}
@@ -1067,11 +1029,7 @@
 		.BodyBorderImage(FAppStyle::Get().GetBrush("Brushes.Recessed"))
 		.HeaderPadding(FMargin(4.0f, 0.0f))
 		.Visibility(this, &SContentBrowser::GetFavoriteFolderVisibility)
-<<<<<<< HEAD
-		.Padding(0)
-=======
 		.Padding(0.f)
->>>>>>> 4af6daef
 		.AllowAnimatedTransition(false)
 		.OnAreaExpansionChanged(this, &SContentBrowser::SetFavoritesExpanded)
 		.HeaderContent()
@@ -1145,11 +1103,7 @@
 		.BorderImage(FAppStyle::Get().GetBrush("Brushes.Header"))
 		.BodyBorderImage(FAppStyle::Get().GetBrush("Brushes.Recessed"))
 		.HeaderPadding(FMargin(4.0f, 0.0f))
-<<<<<<< HEAD
-		.Padding(0)
-=======
 		.Padding(0.f)
->>>>>>> 4af6daef
 		.AllowAnimatedTransition(false)
 		.OnAreaExpansionChanged(this, &SContentBrowser::SetPathViewExpanded)
 		.HeaderContent()
@@ -1215,12 +1169,8 @@
 		.BorderImage(FAppStyle::Get().GetBrush("Brushes.Header"))
 		.BodyBorderImage(FAppStyle::Get().GetBrush("Brushes.Recessed"))
 		.HeaderPadding(FMargin(4.0f, 0.0f))
-<<<<<<< HEAD
-		.Padding(0)
-=======
 		.Padding(0.f)
 		.Visibility(this, &SContentBrowser::GetDockedCollectionsVisibility)
->>>>>>> 4af6daef
 		.AllowAnimatedTransition(false)
 		.OnAreaExpansionChanged_Lambda([this](bool bIsExpanded) { if (!bIsExpanded) CollectionSearchToggleButton->SetExpanded(false); })
 		.HeaderContent()
@@ -1478,24 +1428,17 @@
 SSplitter::ESizeRule SContentBrowser::GetCollectionsAreaSizeRule() const
 {
 	// Make sure the area is expanded and visible 
-<<<<<<< HEAD
-	return CollectionArea->IsExpanded() ? SSplitter::ESizeRule::FractionOfParent : SSplitter::ESizeRule::SizeToContent;
-=======
 	return CollectionArea->IsExpanded() && GetDockedCollectionsVisibility() == EVisibility::Visible ? SSplitter::ESizeRule::FractionOfParent : SSplitter::ESizeRule::SizeToContent;
->>>>>>> 4af6daef
 }
 
 float SContentBrowser::GetFavoritesAreaMinSize() const
 {
 	return GetFavoriteFolderVisibility() == EVisibility::Visible ? 29.0f : 0.0f;
-<<<<<<< HEAD
-=======
 }
 
 float SContentBrowser::GetCollectionsAreaMinSize() const
 {
 	return GetDockedCollectionsVisibility() == EVisibility::Visible ? 29.0f : 0.0f;
->>>>>>> 4af6daef
 }
 
 FText SContentBrowser::GetHighlightedText() const
@@ -2522,21 +2465,8 @@
 	}
 	else if (SourcesData.HasVirtualPaths())
 	{
-<<<<<<< HEAD
-		UContentBrowserDataSubsystem* ContentBrowserData = IContentBrowserDataModule::Get().GetSubsystem();
-
-		FContentBrowserDataFilter SubItemsFilter;
-		SubItemsFilter.ItemTypeFilter = EContentBrowserItemTypeFilter::IncludeFolders;
-		SubItemsFilter.bRecursivePaths = false;
-		SubItemsFilter.ItemCategoryFilter = PathViewPtr->GetContentBrowserItemCategoryFilter();
-		SubItemsFilter.ItemAttributeFilter = PathViewPtr->GetContentBrowserItemAttributeFilter();
-
-		bool bHasSubItems = false;
-		ContentBrowserData->EnumerateItemsUnderPath(*CrumbData, SubItemsFilter, [&bHasSubItems](FContentBrowserItemData&& InSubItem)
-=======
 		// The subsystems may get Deinitialize before the slate windows are close when exiting the editor
 		if (UContentBrowserDataSubsystem* ContentBrowserData = IContentBrowserDataModule::Get().GetSubsystem())
->>>>>>> 4af6daef
 		{
 			FContentBrowserDataFilter SubItemsFilter;
 			SubItemsFilter.ItemTypeFilter = EContentBrowserItemTypeFilter::IncludeFolders;
@@ -2681,11 +2611,7 @@
 				}
 			}
 
-<<<<<<< HEAD
-			if (!bDisplayEmpty && !ContentBrowserData->IsFolderVisibleIfHidingEmpty(Item.GetVirtualPath()))
-=======
 			if (!ContentBrowserData->IsFolderVisible(Item.GetVirtualPath(), ContentBrowserUtils::GetIsFolderVisibleFlags(bDisplayEmpty)))
->>>>>>> 4af6daef
 			{
 				It.RemoveCurrent();
 				continue;
@@ -3214,11 +3140,7 @@
 			
 			if (!SourceAndItemsPair.Key->BulkEditItems(SourceAndItemsPair.Value))
 			{
-<<<<<<< HEAD
-				static const FText ErrorMessage = LOCTEXT("EditItemsFailure", "Failed to load assets");
-=======
 				static const FText ErrorMessage = LOCTEXT("EditItemsFailure", "Unable to edit assets");
->>>>>>> 4af6daef
 
 				FNotificationInfo WarningNotification(ErrorMessage);
 				WarningNotification.ExpireDuration = 5.0f;
@@ -3288,13 +3210,6 @@
 	{
 		SourcesViewChangedDelegate.Broadcast(bSourcesViewExpanded);
 	}
-<<<<<<< HEAD
-}
-
-FReply SContentBrowser::SourcesViewExpandClicked()
-{
-	SetSourcesViewExpanded(!bSourcesViewExpanded);
-=======
 }
 
 FReply SContentBrowser::SourcesViewExpandClicked()
@@ -3313,7 +3228,6 @@
 	ActiveSourcesWidgetIndex = (ActiveSourcesWidgetIndex + 1) % SourcesWidgetSwitcher->GetNumWidgets();
 	SourcesWidgetSwitcher->SetActiveWidgetIndex(ActiveSourcesWidgetIndex);
 
->>>>>>> 4af6daef
 	return FReply::Handled();
 }
 
@@ -3578,11 +3492,7 @@
 			{
 				for (const FContentBrowserItem& Folder : SelectedFolders)
 				{
-<<<<<<< HEAD
-					ContentBrowserUtils::RemoveFavoriteFolder(Folder.GetVirtualPath().ToString());
-=======
 					ContentBrowserUtils::RemoveFavoriteFolder(FContentBrowserItemPath(Folder.GetVirtualPath(), EContentBrowserPathType::Virtual));
->>>>>>> 4af6daef
 				}
 
 				GConfig->Flush(false, GEditorPerProjectIni);
@@ -3716,8 +3626,12 @@
 
 	PathBreadcrumbTrail->ClearCrumbs();
 
+	int32 NewSourcesWidgetIndex = ActiveSourcesWidgetIndex;
+
 	if ( SourcesData.HasVirtualPaths() )
 	{
+		NewSourcesWidgetIndex = ContentBrowserSourcesWidgetSwitcherIndex::PathView;
+
 		UContentBrowserDataSubsystem* ContentBrowserData = IContentBrowserDataModule::Get().GetSubsystem();
 
 		TArray<FString> Crumbs;
@@ -3736,11 +3650,8 @@
 	}
 	else if ( SourcesData.HasCollections() )
 	{
-<<<<<<< HEAD
-=======
 		NewSourcesWidgetIndex = IsCollectionViewDocked() ? ContentBrowserSourcesWidgetSwitcherIndex::PathView : ContentBrowserSourcesWidgetSwitcherIndex::CollectionsView;
 
->>>>>>> 4af6daef
 		FCollectionManagerModule& CollectionManagerModule = FCollectionManagerModule::GetModule();
 		TArray<FCollectionNameType> CollectionPathItems;
 
@@ -3770,15 +3681,12 @@
 		PathBreadcrumbTrail->PushCrumb(LOCTEXT("AllAssets", "All Assets"), TEXT(""));
 	}
 
-<<<<<<< HEAD
-=======
 	if (ActiveSourcesWidgetIndex != NewSourcesWidgetIndex)
 	{
 		ActiveSourcesWidgetIndex = NewSourcesWidgetIndex;
 		SourcesWidgetSwitcher->SetActiveWidgetIndex(ActiveSourcesWidgetIndex);
 	}
 
->>>>>>> 4af6daef
 	CachedCanWriteToCurrentPath.Reset();
 }
 
@@ -4536,10 +4444,7 @@
 	InstanceConfig->bShowFolders = Settings->DisplayFolders;
 	InstanceConfig->bShowEmptyFolders = Settings->DisplayEmptyFolders;
 	InstanceConfig->bShowCppFolders = Settings->GetDisplayCppFolders();
-<<<<<<< HEAD
-=======
 	InstanceConfig->bCollectionsDocked = Settings->GetDockCollections();
->>>>>>> 4af6daef
 	InstanceConfig->bFavoritesExpanded = Settings->GetDisplayFavorites();
 	InstanceConfig->bSearchAssetPaths = Settings->GetIncludeAssetPaths();
 	InstanceConfig->bSearchClasses = Settings->GetIncludeClassNames();
