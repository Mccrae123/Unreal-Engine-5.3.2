--- conflicted
+++ resolved
@@ -69,12 +69,8 @@
 #include "IContentBrowserDataModule.h"
 #include "ContentBrowserDataSource.h"
 #include "ContentBrowserDataSubsystem.h"
-<<<<<<< HEAD
-
-=======
 #include "ContentBrowserDataUtils.h"
 #include "StatusBarSubsystem.h"
->>>>>>> 6bbb88c8
 #include "Brushes/SlateColorBrush.h"
 #include "ToolMenu.h"
 #include "Widgets/Input/SExpandableButton.h"
@@ -106,16 +102,10 @@
 	}
 
 	if (IContentBrowserDataModule* ContentBrowserDataModule = IContentBrowserDataModule::GetPtr())
-<<<<<<< HEAD
 	{
 		if (UContentBrowserDataSubsystem* ContentBrowserData = ContentBrowserDataModule->GetSubsystem())
 		{
 			ContentBrowserData->OnItemDataUpdated().RemoveAll(this);
-=======
-	{
-		if (UContentBrowserDataSubsystem* ContentBrowserData = ContentBrowserDataModule->GetSubsystem())
-		{
-			ContentBrowserData->OnItemDataUpdated().RemoveAll(this);
 		}
 	}
 
@@ -124,7 +114,6 @@
 		if (USelection* EditorSelection = GEditor->GetSelectedObjects())
 		{
 			EditorSelection->DeselectAll();
->>>>>>> 6bbb88c8
 		}
 	}
 }
@@ -158,13 +147,10 @@
 
 	PluginPathFilters = MakeShareable(new FPluginFilterCollectionType());
 
-<<<<<<< HEAD
-=======
 	FavoritesSearch = MakeShared<FSourcesSearch>();
 	FavoritesSearch->Initialize();
 	FavoritesSearch->SetHintText(LOCTEXT("SearchFavoritesHint", "Search Favorites"));
 
->>>>>>> 6bbb88c8
 	SourcesSearch = MakeShared<FSourcesSearch>();
 	SourcesSearch->Initialize();
 	SourcesSearch->SetHintText(LOCTEXT("SearchPathsHint", "Search Paths"));
@@ -266,111 +252,7 @@
 				.HAlign(HAlign_Left)
 				.Padding(5, 0, 0, 0)
 				[
-<<<<<<< HEAD
-					SNew( SBorder )
-					.Padding( FMargin( 3 ) )
-					.BorderImage( FEditorStyle::GetBrush( "ContentBrowser.TopBar.GroupBorder" ) )
-					[
-						SNew( SHorizontalBox )
-
-						// Add/Import
-						+ SHorizontalBox::Slot()
-						.AutoWidth()
-						.VAlign( VAlign_Center )
-						.HAlign( HAlign_Left )
-						[
-							SNew( SComboButton )
-							.ComboButtonStyle( FEditorStyle::Get(), "ToolbarComboButton" )
-							.ButtonStyle(FEditorStyle::Get(), "FlatButton.Success")
-							.ForegroundColor(FLinearColor::White)
-							.ContentPadding(FMargin(6, 2))
-							.OnGetMenuContent_Lambda( [this]{ return MakeAddNewContextMenu(EContentBrowserDataMenuContext_AddNewMenuDomain::Toolbar); } )
-							.ToolTipText( this, &SContentBrowser::GetAddNewToolTipText )
-							.IsEnabled( this, &SContentBrowser::IsAddNewEnabled )
-							.AddMetaData<FTagMetaData>(FTagMetaData(TEXT("ContentBrowserNewAsset")))
-							.HasDownArrow(false)
-							.ButtonContent()
-							[
-								SNew( SHorizontalBox )
-
-								// New Icon
-								+ SHorizontalBox::Slot()
-								.VAlign(VAlign_Center)
-								.AutoWidth()
-								[
-									SNew(STextBlock)
-									.TextStyle(FEditorStyle::Get(), "ContentBrowser.TopBar.Font")
-									.Font(FEditorStyle::Get().GetFontStyle("FontAwesome.11"))
-									.Text(FEditorFontGlyphs::File)
-								]
-
-								// New Text
-								+ SHorizontalBox::Slot()
-								.AutoWidth()
-								.VAlign(VAlign_Center)
-								.Padding(4, 0, 0, 0)
-								[
-									SNew( STextBlock )
-									.TextStyle( FEditorStyle::Get(), "ContentBrowser.TopBar.Font" )
-									.Text( LOCTEXT( "AddImportButton", "Add/Import" ) )
-								]
-
-								// Down Arrow
-								+ SHorizontalBox::Slot()
-								.VAlign(VAlign_Center)
-								.AutoWidth()
-								.Padding(4, 0, 0, 0)
-								[
-									SNew(STextBlock)
-									.TextStyle(FEditorStyle::Get(), "ContentBrowser.TopBar.Font")
-									.Font(FEditorStyle::Get().GetFontStyle("FontAwesome.10"))
-									.Text(FEditorFontGlyphs::Caret_Down)
-								]
-							]
-						]
-
-						// Save
-						+ SHorizontalBox::Slot()
-						.FillWidth(1.0f)
-						.VAlign(VAlign_Center)
-						.HAlign(HAlign_Left)
-						[
-							SNew( SButton )
-							.ButtonStyle(FEditorStyle::Get(), "FlatButton")
-							.ToolTipText( LOCTEXT( "SaveDirtyPackagesTooltip", "Save all modified assets." ) )
-							.ContentPadding(FMargin(6, 2))
-							.OnClicked( this, &SContentBrowser::OnSaveClicked )
-							.AddMetaData<FTagMetaData>(FTagMetaData(TEXT("ContentBrowserSaveDirtyPackages")))
-							[
-								SNew( SHorizontalBox )
-
-								// Save All Icon
-								+ SHorizontalBox::Slot()
-								.VAlign(VAlign_Center)
-								.AutoWidth()
-								[
-									SNew(STextBlock)
-									.TextStyle(FEditorStyle::Get(), "ContentBrowser.TopBar.Font")
-									.Font(FEditorStyle::Get().GetFontStyle("FontAwesome.11"))
-									.Text(FEditorFontGlyphs::Floppy_O)
-								]
-
-								// Save All Text
-								+ SHorizontalBox::Slot()
-								.AutoWidth()
-								.VAlign(VAlign_Center)
-								.Padding(4, 0, 0, 0)
-								[
-									SNew( STextBlock )
-									.TextStyle( FEditorStyle::Get(), "ContentBrowser.TopBar.Font" )
-									.Text( LOCTEXT( "SaveAll", "Save All" ) )
-								]
-							]
-						]
-					]
-=======
 					CreateToolBar(Config)
->>>>>>> 6bbb88c8
 				]
 				// History Back Button
 				+SHorizontalBox::Slot()
@@ -521,79 +403,14 @@
 							.SizeRule(TAttribute<SSplitter::ESizeRule>(this, &SContentBrowser::GetFavoritesAreaSizeRule))
 							.Value(0.2f)
 							[
-<<<<<<< HEAD
-								SNew(SBox)
-								.Visibility(this, &SContentBrowser::GetFavoriteFolderVisibility)
-								[
-									SNew(SExpandableArea)
-									.BorderImage(FEditorStyle::GetBrush("NoBorder"))
-									.HeaderPadding(FMargin(0.0f, 3.0f, 0.0f, 0.0f))
-									.HeaderContent()
-									[
-										SNew(SHorizontalBox)
-
-										+SHorizontalBox::Slot()
-										.AutoWidth()
-										.Padding(0, 0, 2, 0)
-										.VAlign(VAlign_Center)
-										[
-											SNew(SImage) 
-											.Image(FEditorStyle::GetBrush("PropertyWindow.Favorites_Enabled"))
-										]
-
-										+SHorizontalBox::Slot()
-										.AutoWidth()
-										.VAlign(VAlign_Center)
-										[
-											SNew(STextBlock)
-											.Text(LOCTEXT("Favorites", "Favorites"))
-											.Font(FEditorStyle::GetFontStyle("ContentBrowser.SourceTreeRootItemFont"))
-										]
-									]
-									.BodyContent()
-									[
-										SNew(SBox)
-										.Padding(FMargin(9, 0, 0, 0))
-										[
-											SAssignNew(FavoritePathViewPtr, SFavoritePathView)
-											.OnItemSelectionChanged(this, &SContentBrowser::OnItemSelectionChanged, EContentBrowserViewContext::FavoriteView)
-											.OnGetItemContextMenu(this, &SContentBrowser::GetItemContextMenu, EContentBrowserViewContext::FavoriteView)
-											.FocusSearchBoxWhenOpened(false)
-											.ShowTreeTitle(false)
-											.ShowSeparator(false)
-											.AllowClassesFolder(true)
-											.AddMetaData<FTagMetaData>(FTagMetaData(TEXT("ContentBrowserFavorites")))
-											.ExternalSearch(SourcesSearch)
-										]
-									]
-								]
-=======
 								CreateFavoritesView(Config)
->>>>>>> 6bbb88c8
 							]
 								
 							+SSplitter::Slot()
 							.SizeRule(TAttribute<SSplitter::ESizeRule>(this, &SContentBrowser::GetPathAreaSizeRule))
 							.Value(0.8f)
 							[
-<<<<<<< HEAD
-								SNew(SBox)
-								.Padding(FMargin(0.0f, 1.0f, 0.0f, 0.0f))
-								[
-									SAssignNew( PathViewPtr, SPathView )
-									.OnItemSelectionChanged( this, &SContentBrowser::OnItemSelectionChanged, EContentBrowserViewContext::PathView )
-									.OnGetItemContextMenu( this, &SContentBrowser::GetItemContextMenu, EContentBrowserViewContext::PathView )
-									.FocusSearchBoxWhenOpened( false )
-									.ShowTreeTitle( false )
-									.ShowSeparator( false )
-									.AllowClassesFolder( true )
-									.AddMetaData<FTagMetaData>(FTagMetaData(TEXT("ContentBrowserSources")))
-									.ExternalSearch(SourcesSearch)
-									.PluginPathFilters(PluginPathFilters)
-								]
-=======
 								CreatePathView(Config)
->>>>>>> 6bbb88c8
 							]
 
 							+SSplitter::Slot()
@@ -621,171 +438,6 @@
 			+ SSplitter::Slot()
 			.Value(0.75f)
 			[
-<<<<<<< HEAD
-				SNew(SBorder)
-				.Padding(FMargin(3))
-				.BorderImage( FEditorStyle::GetBrush("ContentBrowser.TopBar.GroupBorder") )
-				[
-					SNew(SVerticalBox)
-
-					// Search and commands
-					+ SVerticalBox::Slot()
-					.AutoHeight()
-					.Padding(0, 0, 0, 2)
-					[
-						SNew(SHorizontalBox)
-
-						// Expand/collapse sources button
-						+ SHorizontalBox::Slot()
-						.AutoWidth()
-						.Padding( 0, 0, 4, 0 )
-						[
-							SNew( SVerticalBox )
-							.Visibility(( Config != nullptr ? Config->bUseSourcesView : true ) ? EVisibility::SelfHitTestInvisible : EVisibility::Collapsed)
-							.AddMetaData<FTagMetaData>(FTagMetaData(TEXT("ContentBrowserSourcesToggle2")))
-							+ SVerticalBox::Slot()
-							.FillHeight( 1.0f )
-							[
-								SNew( SButton )
-								.VAlign( EVerticalAlignment::VAlign_Center )
-								.ButtonStyle( FEditorStyle::Get(), "ToggleButton" )
-								.ToolTipText( LOCTEXT( "SourcesTreeToggleTooltip", "Show or hide the sources panel" ) )
-								.ContentPadding( FMargin( 1, 0 ) )
-								.ForegroundColor( FEditorStyle::GetSlateColor(DefaultForegroundName) )
-								.OnClicked( this, &SContentBrowser::SourcesViewExpandClicked )
-								.Visibility( this, &SContentBrowser::GetPathExpanderVisibility )
-								[
-									SNew( SImage )
-									.Image( this, &SContentBrowser::GetSourcesToggleImage )
-								]
-							]
-						]
-
-						// Filter
-						+ SHorizontalBox::Slot()
-						.AutoWidth()
-						[
-							SNew( SComboButton )
-							.ComboButtonStyle( FEditorStyle::Get(), "GenericFilters.ComboButtonStyle" )
-							.ForegroundColor(FLinearColor::White)
-							.ContentPadding(0)
-							.ToolTipText( LOCTEXT( "AddFilterToolTip", "Add an asset filter." ) )
-							.OnGetMenuContent( this, &SContentBrowser::MakeAddFilterMenu )
-							.HasDownArrow( true )
-							.ContentPadding( FMargin( 1, 0 ) )
-							.AddMetaData<FTagMetaData>(FTagMetaData(TEXT("ContentBrowserFiltersCombo")))
-							.Visibility( ( Config != nullptr ? Config->bCanShowFilters : true ) ? EVisibility::Visible : EVisibility::Collapsed )
-							.ButtonContent()
-							[
-								SNew(SHorizontalBox)
-
-								+ SHorizontalBox::Slot()
-								.AutoWidth()
-								[
-									SNew(STextBlock)
-									.TextStyle(FEditorStyle::Get(), "GenericFilters.TextStyle")
-									.Font(FEditorStyle::Get().GetFontStyle("FontAwesome.9"))
-									.Text(FText::FromString(FString(TEXT("\xf0b0"))) /*fa-filter*/)
-								]
-
-								+ SHorizontalBox::Slot()
-								.AutoWidth()
-								.Padding(2,0,0,0)
-								[
-									SNew(STextBlock)
-									.TextStyle(FEditorStyle::Get(), "GenericFilters.TextStyle")
-									.Text(LOCTEXT("Filters", "Filters"))
-								]
-							]
-						]
-
-						// Search
-						+SHorizontalBox::Slot()
-						.Padding(4, 1, 0, 0)
-						.FillWidth(1.0f)
-						[
-							SAssignNew(SearchBoxPtr, SAssetSearchBox)
-							.HintText( this, &SContentBrowser::GetSearchAssetsHintText )
-							.OnTextChanged( this, &SContentBrowser::OnSearchBoxChanged )
-							.OnTextCommitted( this, &SContentBrowser::OnSearchBoxCommitted )
-							.OnAssetSearchBoxSuggestionFilter( this, &SContentBrowser::OnAssetSearchSuggestionFilter )
-							.OnAssetSearchBoxSuggestionChosen( this, &SContentBrowser::OnAssetSearchSuggestionChosen )
-							.DelayChangeNotificationsWhileTyping( true )
-							.Visibility( ( Config != nullptr ? Config->bCanShowAssetSearch : true ) ? EVisibility::Visible : EVisibility::Collapsed )
-							.AddMetaData<FTagMetaData>(FTagMetaData(TEXT("ContentBrowserSearchAssets")))
-						]
-
-						// Save Search
-						+SHorizontalBox::Slot()
-						.AutoWidth()
-						.VAlign(VAlign_Center)
-						.Padding(2.0f, 0.0f, 0.0f, 0.0f)
-						[
-							SNew(SButton)
-							.ButtonStyle(FEditorStyle::Get(), "FlatButton")
-							.ToolTipText(LOCTEXT("SaveSearchButtonTooltip", "Save the current search as a dynamic collection."))
-							.IsEnabled(this, &SContentBrowser::IsSaveSearchButtonEnabled)
-							.OnClicked(this, &SContentBrowser::OnSaveSearchButtonClicked)
-							.ContentPadding( FMargin(1, 1) )
-							.Visibility( ( Config != nullptr ? Config->bCanShowAssetSearch : true ) ? EVisibility::Visible : EVisibility::Collapsed )
-							[
-								SNew(STextBlock)
-								.TextStyle(FEditorStyle::Get(), "GenericFilters.TextStyle")
-								.Font(FEditorStyle::Get().GetFontStyle("FontAwesome.10"))
-								.Text(FEditorFontGlyphs::Floppy_O)
-							]
-						]
-					]
-
-					// Filters
-					+ SVerticalBox::Slot()
-					.AutoHeight()
-					[
-						SAssignNew(FilterListPtr, SFilterList)
-						.OnFilterChanged(this, &SContentBrowser::OnFilterChanged)
-						.OnGetContextMenu(this, &SContentBrowser::GetFilterContextMenu)
-						.Visibility( ( Config != nullptr ? Config->bCanShowFilters : true ) ? EVisibility::Visible : EVisibility::Collapsed )
-						.FrontendFilters(FrontendFilters)
-						.AddMetaData<FTagMetaData>(FTagMetaData(TEXT("ContentBrowserFilters")))
-					]
-
-					// Assets
-					+ SVerticalBox::Slot()
-					.FillHeight( 1.0f )
-					.Padding( 0 )
-					[
-						SAssignNew(AssetViewPtr, SAssetView)
-						.ThumbnailLabel( Config != nullptr ? Config->ThumbnailLabel : EThumbnailLabel::ClassName )
-						.ThumbnailScale( Config != nullptr ? Config->ThumbnailScale : 0.18f )
-						.InitialViewType( Config != nullptr ? Config->InitialAssetViewType : EAssetViewType::Tile )
-						.ShowBottomToolbar( Config != nullptr ? Config->bShowBottomToolbar : true )
-						.OnNewItemRequested(this, &SContentBrowser::OnNewItemRequested)
-						.OnItemSelectionChanged(this, &SContentBrowser::OnItemSelectionChanged, EContentBrowserViewContext::AssetView)
-						.OnItemsActivated(this, &SContentBrowser::OnItemsActivated)
-						.OnGetItemContextMenu(this, &SContentBrowser::GetItemContextMenu, EContentBrowserViewContext::AssetView)
-						.OnItemRenameCommitted(this, &SContentBrowser::OnItemRenameCommitted)
-						.AreRealTimeThumbnailsAllowed(this, &SContentBrowser::IsHovered)
-						.FrontendFilters(FrontendFilters)
-						.HighlightedText(this, &SContentBrowser::GetHighlightedText)
-						.AllowThumbnailEditMode(true)
-						.AllowThumbnailHintLabel(false)
-						.CanShowFolders(Config != nullptr ? Config->bCanShowFolders : true)
-						.CanShowClasses(Config != nullptr ? Config->bCanShowClasses : true)
-						.CanShowRealTimeThumbnails( Config != nullptr ? Config->bCanShowRealTimeThumbnails : true)
-						.CanShowDevelopersFolder( Config != nullptr ? Config->bCanShowDevelopersFolder : true)
-						.CanShowFavorites(true)
-						.CanDockCollections(true)
-						.AddMetaData<FTagMetaData>(FTagMetaData(TEXT("ContentBrowserAssets")))
-						.OnSearchOptionsChanged(this, &SContentBrowser::HandleAssetViewSearchOptionsChanged)
-						.bShowPathViewFilters(PluginPathFilters.IsValid())
-						.OnExtendAssetViewOptionsMenuContext(this, &SContentBrowser::ExtendAssetViewButtonMenuContext)
-					]
-				]
-			]
-		]
-	];
-
-=======
 				CreateAssetView(Config)
 			]
 		]
@@ -793,7 +445,6 @@
 
 	ExtendViewOptionsMenu(Config);
 
->>>>>>> 6bbb88c8
 	AssetContextMenu = MakeShared<FAssetContextMenu>(AssetViewPtr);
 	AssetContextMenu->BindCommands(Commands);
 	AssetContextMenu->SetOnShowInPathsViewRequested( FAssetContextMenu::FOnShowInPathsViewRequested::CreateSP(this, &SContentBrowser::OnShowInPathsViewRequested) );
@@ -1017,12 +668,6 @@
 	return SNullWidget::NullWidget;
 }
 
-<<<<<<< HEAD
-void SContentBrowser::PrepareToSyncItems(TArrayView<const FContentBrowserItem> ItemsToSync, const bool bDisableFiltersThatHideAssets)
-{
-	bool bRepopulate = false;
-
-=======
 TSharedRef<SWidget> SContentBrowser::CreateAssetView(const FContentBrowserConfig* Config)
 {
 	// Item height is specified explicitly here, rather than relying on the padding being exactly right,
@@ -1541,7 +1186,6 @@
 {
 	bool bRepopulate = false;
 
->>>>>>> 6bbb88c8
 	// Check to see if any of the assets require certain folders to be visible
 	bool bDisplayDev = GetDefault<UContentBrowserSettings>()->GetDisplayDevelopersFolder();
 	bool bDisplayEngine = GetDefault<UContentBrowserSettings>()->GetDisplayEngineFolder();
@@ -1592,11 +1236,7 @@
 		for (const FContentBrowserItem& ItemToSync : ItemsToSync)
 		{
 			const FName VirtualPath = *FPaths::GetPath(ItemToSync.GetVirtualPath().ToString());
-<<<<<<< HEAD
-			TSharedPtr<FTreeItem> Item = PathViewPtr->FindItemRecursive(VirtualPath);
-=======
 			TSharedPtr<FTreeItem> Item = PathViewPtr->FindTreeItem(VirtualPath);
->>>>>>> 6bbb88c8
 			if (!Item.IsValid())
  			{
 				bRepopulate = true;
@@ -1647,7 +1287,6 @@
 }
 
 void SContentBrowser::PrepareToSyncLegacy(TArrayView<const FAssetData> AssetDataList, TArrayView<const FString> FolderPaths, const bool bDisableFiltersThatHideAssets)
-<<<<<<< HEAD
 {
 	TArray<FName> VirtualPathsToSync;
 	ContentBrowserUtils::ConvertLegacySelectionToVirtualPaths(AssetDataList, FolderPaths, /*UseFolderPaths*/false, VirtualPathsToSync);
@@ -1667,27 +1306,6 @@
 
 void SContentBrowser::SyncToItems(TArrayView<const FContentBrowserItem> ItemsToSync, const bool bAllowImplicitSync, const bool bDisableFiltersThatHideAssets)
 {
-=======
-{
-	TArray<FName> VirtualPathsToSync;
-	ContentBrowserUtils::ConvertLegacySelectionToVirtualPaths(AssetDataList, FolderPaths, /*UseFolderPaths*/false, VirtualPathsToSync);
-
-	PrepareToSyncVirtualPaths(VirtualPathsToSync, bDisableFiltersThatHideAssets);
-}
-
-void SContentBrowser::SyncToAssets(TArrayView<const FAssetData> AssetDataList, const bool bAllowImplicitSync, const bool bDisableFiltersThatHideAssets)
-{
-	SyncToLegacy(AssetDataList, TArrayView<const FString>(), bAllowImplicitSync, bDisableFiltersThatHideAssets);
-}
-
-void SContentBrowser::SyncToFolders(TArrayView<const FString> FolderList, const bool bAllowImplicitSync)
-{
-	SyncToLegacy(TArrayView<const FAssetData>(), FolderList, bAllowImplicitSync, /*bDisableFiltersThatHideAssets*/false);
-}
-
-void SContentBrowser::SyncToItems(TArrayView<const FContentBrowserItem> ItemsToSync, const bool bAllowImplicitSync, const bool bDisableFiltersThatHideAssets)
-{
->>>>>>> 6bbb88c8
 	PrepareToSyncItems(ItemsToSync, bDisableFiltersThatHideAssets);
 
 	// Tell the sources view first so the asset view will be up to date by the time we request the sync
@@ -2246,7 +1864,6 @@
 	for (const FContentBrowserItem& SelectedItem : SelectedItems)
 	{
 		HistoryData.SelectionData.SelectedVirtualPaths.Add(SelectedItem.GetVirtualPath());
-<<<<<<< HEAD
 	}
 }
 
@@ -2262,23 +1879,6 @@
 {
 	if (AssetViewPtr)
 	{
-=======
-	}
-}
-
-void SContentBrowser::NewFolderRequested(const FString& SelectedPath)
-{
-	if( ensure(SelectedPath.Len() > 0) && AssetViewPtr.IsValid() )
-	{
-		CreateNewFolder(SelectedPath, FOnCreateNewFolder::CreateSP(AssetViewPtr.Get(), &SAssetView::NewFolderItemRequested));
-	}
-}
-
-void SContentBrowser::NewFileItemRequested(const FContentBrowserItemDataTemporaryContext& NewItemContext)
-{
-	if (AssetViewPtr)
-	{
->>>>>>> 6bbb88c8
 		AssetViewPtr->NewFileItemRequested(NewItemContext);
 	}
 }
@@ -2474,11 +2074,8 @@
 		FContentBrowserDataFilter SubItemsFilter;
 		SubItemsFilter.ItemTypeFilter = EContentBrowserItemTypeFilter::IncludeFolders;
 		SubItemsFilter.bRecursivePaths = false;
-<<<<<<< HEAD
-=======
 		SubItemsFilter.ItemCategoryFilter = PathViewPtr->GetContentBrowserItemCategoryFilter();
 		SubItemsFilter.ItemAttributeFilter = PathViewPtr->GetContentBrowserItemAttributeFilter();
->>>>>>> 6bbb88c8
 
 		bool bHasSubItems = false;
 		ContentBrowserData->EnumerateItemsUnderPath(*CrumbData, SubItemsFilter, [&bHasSubItems](FContentBrowserItemData&& InSubItem)
@@ -2545,20 +2142,6 @@
 	}
 	else if( SourcesData.HasVirtualPaths() )
 	{
-<<<<<<< HEAD
-		UContentBrowserDataSubsystem* ContentBrowserData = IContentBrowserDataModule::Get().GetSubsystem();
-
-		FContentBrowserDataFilter SubItemsFilter;
-		SubItemsFilter.ItemTypeFilter = EContentBrowserItemTypeFilter::IncludeFolders;
-		SubItemsFilter.bRecursivePaths = false;
-
-		TArray<FContentBrowserItem> SubItems = ContentBrowserData->GetItemsUnderPath(*CrumbData, SubItemsFilter);
-		SubItems.Sort([](const FContentBrowserItem& ItemOne, const FContentBrowserItem& ItemTwo)
-		{
-			return ItemOne.GetDisplayName().CompareTo(ItemTwo.GetDisplayName()) < 0;
-		});
-
-=======
 		const UContentBrowserSettings* ContentBrowserSettings = GetDefault<UContentBrowserSettings>();
 		const bool bDisplayEmpty = ContentBrowserSettings->DisplayEmptyFolders;
 
@@ -2634,7 +2217,6 @@
 			return ItemOne.GetDisplayName().CompareTo(ItemTwo.GetDisplayName()) < 0;
 		});
 
->>>>>>> 6bbb88c8
 		if(SubItems.Num() > 0)
 		{
 			FMenuBuilder MenuBuilder( true, nullptr );
@@ -2644,11 +2226,7 @@
 				MenuBuilder.AddMenuEntry(
 					SubItem.GetDisplayName(),
 					FText::GetEmpty(),
-<<<<<<< HEAD
-					FSlateIcon(FEditorStyle::GetStyleSetName(), "ContentBrowser.BreadcrumbPathPickerFolder"),
-=======
 					FSlateIcon(FAppStyle::GetAppStyleSetName(), "ContentBrowser.BreadcrumbPathPickerFolder"),
->>>>>>> 6bbb88c8
 					FUIAction(FExecuteAction::CreateSP(const_cast<SContentBrowser*>(this), &SContentBrowser::OnPathMenuItemClicked, SubItem.GetVirtualPath().ToString()))
 					);
 			}
@@ -2721,9 +2299,6 @@
 	const FSourcesData& SourcesData = AssetViewPtr->GetSourcesData();
 	if ( SourcesData.HasVirtualPaths() && SourcesData.VirtualPaths[0] != NAME_None )
 	{
-<<<<<<< HEAD
-		CurrentPath = SourcesData.VirtualPaths[0].ToString();
-=======
 		if (PathType == EContentBrowserPathType::Virtual)
 		{
 			SourcesData.VirtualPaths[0].ToString(CurrentPath);
@@ -2736,47 +2311,18 @@
 				CurrentPath.Reset();
 			}
 		}
->>>>>>> 6bbb88c8
 	}
 
 	return CurrentPath;
 }
 
-<<<<<<< HEAD
-void SContentBrowser::AppendNewMenuContextObjects(const EContentBrowserDataMenuContext_AddNewMenuDomain InDomain, const TArray<FName>& InSelectedPaths, FToolMenuContext& InOutMenuContext)
-=======
 void SContentBrowser::AppendNewMenuContextObjects(const EContentBrowserDataMenuContext_AddNewMenuDomain InDomain, const TArray<FName>& InSelectedPaths, FToolMenuContext& InOutMenuContext, UContentBrowserToolbarMenuContext* CommonContext, bool bCanBeModified)
->>>>>>> 6bbb88c8
 {
 	if (!UToolMenus::Get()->IsMenuRegistered("ContentBrowser.AddNewContextMenu"))
 	{
 		UToolMenu* Menu = UToolMenus::Get()->RegisterMenu("ContentBrowser.AddNewContextMenu");
 		Menu->AddDynamicSection("DynamicSection_Common", FNewToolMenuDelegate::CreateLambda([](UToolMenu* InMenu)
 		{
-<<<<<<< HEAD
-			if (const UContentBrowserMenuContext* ContextObject = InMenu->FindContext<UContentBrowserMenuContext>())
-			{
-				if (TSharedPtr<SContentBrowser> ContentBrowser = ContextObject->ContentBrowser.Pin())
-				{
-					ContentBrowser->PopulateAddNewContextMenu(InMenu);
-				}
-			}
-		}));
-	}
-
-	{
-		UContentBrowserMenuContext* CommonContextObject = NewObject<UContentBrowserMenuContext>();
-		CommonContextObject->ContentBrowser = SharedThis(this);
-		InOutMenuContext.AddObject(CommonContextObject);
-	}
-
-	{
-		UContentBrowserDataMenuContext_AddNewMenu* DataContextObject = NewObject<UContentBrowserDataMenuContext_AddNewMenu>();
-		DataContextObject->SelectedPaths = InSelectedPaths;
-		DataContextObject->OwnerDomain = InDomain;
-		DataContextObject->OnBeginItemCreation = UContentBrowserDataMenuContext_AddNewMenu::FOnBeginItemCreation::CreateSP(this, &SContentBrowser::NewFileItemRequested);
-		InOutMenuContext.AddObject(DataContextObject);
-=======
 			TSharedPtr<SContentBrowser> ContentBrowser;
 			const UContentBrowserMenuContext* MenuContext = InMenu->FindContext<UContentBrowserMenuContext>();
 			if (MenuContext)
@@ -2808,14 +2354,39 @@
 	else
 	{
 		InOutMenuContext.AddObject(CommonContext);
->>>>>>> 6bbb88c8
-	}
-}
-
-<<<<<<< HEAD
-TSharedRef<SWidget> SContentBrowser::MakeAddNewContextMenu(const EContentBrowserDataMenuContext_AddNewMenuDomain InDomain)
+	}
+
+	{
+		bool bContainsValidPackagePath = false;
+		for (const FName SelectedPath : InSelectedPaths)
+		{
+			FString ConvertedPath;
+			if (IContentBrowserDataModule::Get().GetSubsystem()->TryConvertVirtualPath(FNameBuilder(SelectedPath), ConvertedPath) == EContentBrowserPathType::Internal)
+			{
+				if (FPackageName::IsValidPath(ConvertedPath))
+				{
+					bContainsValidPackagePath = true;
+					break;
+				}
+			}
+		}
+
+		UContentBrowserDataMenuContext_AddNewMenu* DataContextObject = NewObject<UContentBrowserDataMenuContext_AddNewMenu>();
+		DataContextObject->SelectedPaths = InSelectedPaths;
+		DataContextObject->OwnerDomain = InDomain;
+		DataContextObject->OnBeginItemCreation = UContentBrowserDataMenuContext_AddNewMenu::FOnBeginItemCreation::CreateSP(this, &SContentBrowser::NewFileItemRequested);
+		DataContextObject->bCanBeModified = bCanBeModified;
+		DataContextObject->bContainsValidPackagePath = bContainsValidPackagePath;
+
+		InOutMenuContext.AddObject(DataContextObject);
+	}
+}
+
+TSharedRef<SWidget> SContentBrowser::MakeAddNewContextMenu(const EContentBrowserDataMenuContext_AddNewMenuDomain InDomain, UContentBrowserToolbarMenuContext* CommonContext)
 {
 	const FSourcesData& SourcesData = AssetViewPtr->GetSourcesData();
+
+	bool bCanBeModified = false;
 
 	// Get all menu extenders for this context menu from the content browser module
 	TSharedPtr<FExtender> MenuExtender;
@@ -2846,6 +2417,9 @@
 
 		if (SelectedPackagePaths.Num() > 0)
 		{
+			FAssetToolsModule& AssetToolsModule = FModuleManager::LoadModuleChecked<FAssetToolsModule>("AssetTools");
+			bCanBeModified = AssetToolsModule.Get().AllPassWritableFolderFilter(SelectedPackagePaths);
+
 			TArray<TSharedPtr<FExtender>> Extenders;
 			for (int32 i = 0; i < MenuExtenderDelegates.Num(); ++i)
 			{
@@ -2855,87 +2429,6 @@
 				}
 			}
 			MenuExtender = FExtender::Combine(Extenders);
-=======
-	{
-		bool bContainsValidPackagePath = false;
-		for (const FName SelectedPath : InSelectedPaths)
-		{
-			FString ConvertedPath;
-			if (IContentBrowserDataModule::Get().GetSubsystem()->TryConvertVirtualPath(FNameBuilder(SelectedPath), ConvertedPath) == EContentBrowserPathType::Internal)
-			{
-				if (FPackageName::IsValidPath(ConvertedPath))
-				{
-					bContainsValidPackagePath = true;
-					break;
-				}
-			}
->>>>>>> 6bbb88c8
-		}
-
-		UContentBrowserDataMenuContext_AddNewMenu* DataContextObject = NewObject<UContentBrowserDataMenuContext_AddNewMenu>();
-		DataContextObject->SelectedPaths = InSelectedPaths;
-		DataContextObject->OwnerDomain = InDomain;
-		DataContextObject->OnBeginItemCreation = UContentBrowserDataMenuContext_AddNewMenu::FOnBeginItemCreation::CreateSP(this, &SContentBrowser::NewFileItemRequested);
-		DataContextObject->bCanBeModified = bCanBeModified;
-		DataContextObject->bContainsValidPackagePath = bContainsValidPackagePath;
-
-		InOutMenuContext.AddObject(DataContextObject);
-	}
-<<<<<<< HEAD
-
-	FToolMenuContext ToolMenuContext(nullptr, MenuExtender, nullptr);
-	AppendNewMenuContextObjects(InDomain, SourcesData.VirtualPaths, ToolMenuContext);
-=======
-}
-
-TSharedRef<SWidget> SContentBrowser::MakeAddNewContextMenu(const EContentBrowserDataMenuContext_AddNewMenuDomain InDomain, UContentBrowserToolbarMenuContext* CommonContext)
-{
-	const FSourcesData& SourcesData = AssetViewPtr->GetSourcesData();
->>>>>>> 6bbb88c8
-
-	bool bCanBeModified = false;
-
-	// Get all menu extenders for this context menu from the content browser module
-	TSharedPtr<FExtender> MenuExtender;
-	{
-		FContentBrowserModule& ContentBrowserModule = FModuleManager::GetModuleChecked<FContentBrowserModule>(TEXT("ContentBrowser"));
-		TArray<FContentBrowserMenuExtender_SelectedPaths> MenuExtenderDelegates = ContentBrowserModule.GetAllAssetContextMenuExtenders();
-
-		// Delegate wants paths as FStrings
-		TArray<FString> SelectedPackagePaths;
-		{
-			// We need to try and resolve these paths back to items in order to query their attributes
-			// This will only work for items that have already been discovered
-			UContentBrowserDataSubsystem* ContentBrowserData = IContentBrowserDataModule::Get().GetSubsystem();
-
-			for (const FName& VirtualPathToSync : SourcesData.VirtualPaths)
-			{
-				const FContentBrowserItem ItemToSync = ContentBrowserData->GetItemAtPath(VirtualPathToSync, EContentBrowserItemTypeFilter::IncludeFolders);
-				if (ItemToSync.IsValid())
-				{
-					FName PackagePath;
-					if (ItemToSync.Legacy_TryGetPackagePath(PackagePath))
-					{
-						SelectedPackagePaths.Add(PackagePath.ToString());
-					}
-				}
-			}
-		}
-
-		if (SelectedPackagePaths.Num() > 0)
-		{
-			FAssetToolsModule& AssetToolsModule = FModuleManager::LoadModuleChecked<FAssetToolsModule>("AssetTools");
-			bCanBeModified = AssetToolsModule.Get().AllPassWritableFolderFilter(SelectedPackagePaths);
-
-			TArray<TSharedPtr<FExtender>> Extenders;
-			for (int32 i = 0; i < MenuExtenderDelegates.Num(); ++i)
-			{
-				if (MenuExtenderDelegates[i].IsBound())
-				{
-					Extenders.Add(MenuExtenderDelegates[i].Execute(SelectedPackagePaths));
-				}
-			}
-			MenuExtender = FExtender::Combine(Extenders);
 		}
 	}
 
@@ -2960,15 +2453,8 @@
 
 	// New feature packs don't depend on the current paths, so we always add this item if it was requested
 	FNewAssetOrClassContextMenu::FOnGetContentRequested OnGetContentRequested;
-<<<<<<< HEAD
-	if (ContextObject->OwnerDomain == EContentBrowserDataMenuContext_AddNewMenuDomain::Toolbar)
-	{
-		OnGetContentRequested = FNewAssetOrClassContextMenu::FOnGetContentRequested::CreateSP(this, &SContentBrowser::OnAddContentRequested);
-	}
-=======
 	
 	OnGetContentRequested = FNewAssetOrClassContextMenu::FOnGetContentRequested::CreateSP(this, &SContentBrowser::OnAddContentRequested);
->>>>>>> 6bbb88c8
 
 	FNewAssetOrClassContextMenu::MakeContextMenu(
 		Menu,
@@ -3019,11 +2505,6 @@
 		UToolMenu* Menu = UToolMenus::Get()->RegisterMenu(PathViewFiltersMenuName);
 		Menu->AddDynamicSection("DynamicContent", FNewToolMenuDelegate::CreateLambda([](UToolMenu* InMenu)
 		{
-<<<<<<< HEAD
-			if (const UContentBrowserMenuContext* ContextObject = InMenu->FindContext<UContentBrowserMenuContext>())
-			{
-				if (TSharedPtr<SContentBrowser> ContentBrowser = ContextObject->ContentBrowser.Pin())
-=======
 			if (const UContentBrowserAssetViewContextMenuContext* AssetViewContext = InMenu->FindContext<UContentBrowserAssetViewContextMenuContext>())
 			{
 				if (TSharedPtr<SContentBrowser> ContentBrowser = AssetViewContext->OwningContentBrowser.Pin())
@@ -3034,7 +2515,6 @@
 			else if (const UContentBrowserMenuContext* ContentBrowserContext = InMenu->FindContext<UContentBrowserMenuContext>())
 			{
 				if (TSharedPtr<SContentBrowser> ContentBrowser = ContentBrowserContext->ContentBrowser.Pin())
->>>>>>> 6bbb88c8
 				{
 					ContentBrowser->PopulatePathViewFiltersMenu(InMenu);
 				}
@@ -3077,10 +2557,6 @@
 	// Make sure we are showing the location of the new file (we may have created it in a folder)
 	TArray<FString> SelectedPaths;
 	SelectedPaths.Add(FPaths::GetPath(NewItem.GetVirtualPath().ToString()));
-<<<<<<< HEAD
-	PathViewPtr->SetSelectedPaths(SelectedPaths);
-	PathSelected(SelectedPaths[0]);
-=======
 
 	const TArray<FString> CurrentlySelectedPath = PathViewPtr->GetSelectedPaths();
 
@@ -3090,7 +2566,6 @@
 		PathViewPtr->SetSelectedPaths(SelectedPaths);
 		PathSelected(SelectedPaths[0]);
 	}
->>>>>>> 6bbb88c8
 }
 
 void SContentBrowser::OnItemSelectionChanged(const FContentBrowserItem& SelectedItem, ESelectInfo::Type SelectInfo, EContentBrowserViewContext ViewContext)
@@ -3201,10 +2676,6 @@
 					AssetViewUtils::ShowErrorNotifcation(EditErrorMsg);
 				}
 			}
-<<<<<<< HEAD
-
-			SourceAndItemsPair.Key->BulkEditItems(SourceAndItemsPair.Value);
-=======
 			
 			if (!SourceAndItemsPair.Key->BulkEditItems(SourceAndItemsPair.Value))
 			{
@@ -3217,7 +2688,6 @@
 				WarningNotification.bFireAndForget = true;
 				FSlateNotificationManager::Get().AddNotification(WarningNotification);
 			}
->>>>>>> 6bbb88c8
 		}
 	}
 }
@@ -3433,14 +2903,6 @@
 
 bool SContentBrowser::HandleDeleteCommandCanExecute() const
 {
-<<<<<<< HEAD
-	if (IVREditorModule::Get().IsVREditorModeActive())
-	{
-		return false;
-	}
-
-=======
->>>>>>> 6bbb88c8
 	// The order of these conditions are carefully crafted to match the logic of the context menu summoning, as this callback 
 	// is shared between the path and asset views, and is given zero context as to which one is making the request
 	// Change this logic at your peril, lest the the dominoes fall like a house of cards (checkmate)
@@ -3763,7 +3225,6 @@
 	const bool bAllowImplicitSync = true;
 	const bool bDisableFiltersThatHideAssets = false;
 	SyncToItems(Items, bAllowImplicitSync, bDisableFiltersThatHideAssets);
-<<<<<<< HEAD
 }
 
 void SContentBrowser::OnShowInPathsViewRequested(TArrayView<const FContentBrowserItem> ItemsToFind)
@@ -3773,17 +3234,6 @@
 
 void SContentBrowser::OnRenameRequested(const FContentBrowserItem& Item, EContentBrowserViewContext ViewContext)
 {
-=======
-}
-
-void SContentBrowser::OnShowInPathsViewRequested(TArrayView<const FContentBrowserItem> ItemsToFind)
-{
-	SyncToItems(ItemsToFind);
-}
-
-void SContentBrowser::OnRenameRequested(const FContentBrowserItem& Item, EContentBrowserViewContext ViewContext)
-{
->>>>>>> 6bbb88c8
 	FText RenameErrorMsg;
 	if (Item.CanRename(nullptr, &RenameErrorMsg))
 	{
@@ -4211,75 +3661,13 @@
 		}
 
 		TArray<FString> SelectedPackagePaths;
-<<<<<<< HEAD
-=======
 		bool bPhysicalPathExists = false;
->>>>>>> 6bbb88c8
 		for (const FContentBrowserItem& SelectedFolder : SelectedFolders)
 		{
 			FName PackagePath;
 			if (SelectedFolder.Legacy_TryGetPackagePath(PackagePath))
 			{
 				SelectedPackagePaths.Add(PackagePath.ToString());
-<<<<<<< HEAD
-			}
-		}
-
-		TSharedPtr<FExtender> Extender;
-		if (SelectedPackagePaths.Num() > 0)
-		{
-			Extender = GetPathContextMenuExtender(SelectedPackagePaths);
-		}
-
-		UContentBrowserFolderContext* Context = NewObject<UContentBrowserFolderContext>();
-		Context->ContentBrowser = SharedThis(this);
-		// Note: This always uses the path view to manage the temporary folder item, even if the context menu came from the favorites view, as the favorites view can't make folders correctly
-		Context->OnCreateNewFolder = ViewContext == EContentBrowserViewContext::AssetView ? FOnCreateNewFolder::CreateSP(AssetViewPtr.Get(), &SAssetView::NewFolderItemRequested) : FOnCreateNewFolder::CreateSP(PathViewPtr.Get(), &SPathView::NewFolderItemRequested);
-		ContentBrowserUtils::CountPathTypes(SelectedPackagePaths, Context->NumAssetPaths, Context->NumClassPaths);
-
-		FAssetToolsModule& AssetToolsModule = FModuleManager::LoadModuleChecked<FAssetToolsModule>("AssetTools");
-		Context->bCanBeModified = AssetToolsModule.Get().AllPassWritableFolderFilter(SelectedPackagePaths);
-
-		if (SelectedPackagePaths.Num() == 0)
-		{
-			Context->bNoFolderOnDisk = true;
-			Context->bCanBeModified = false;
-		}
-
-		FToolMenuContext MenuContext(Commands, Extender, Context);
-
-		{
-			UContentBrowserDataMenuContext_FolderMenu* DataContextObject = NewObject<UContentBrowserDataMenuContext_FolderMenu>();
-			DataContextObject->SelectedItems = PathContextMenu->GetSelectedFolders();
-			DataContextObject->bCanBeModified = Context->bCanBeModified;
-			DataContextObject->ParentWidget = ViewContext == EContentBrowserViewContext::AssetView ? TSharedPtr<SWidget>(AssetViewPtr) : ViewContext == EContentBrowserViewContext::FavoriteView ? TSharedPtr<SWidget>(FavoritePathViewPtr) : TSharedPtr<SWidget>(PathViewPtr);
-			MenuContext.AddObject(DataContextObject);
-		}
-
-		{
-			TArray<FName> SelectedVirtualPaths;
-			for (const FContentBrowserItem& SelectedFolder : SelectedFolders)
-			{
-				SelectedVirtualPaths.Add(SelectedFolder.GetVirtualPath());
-			}
-			AppendNewMenuContextObjects(EContentBrowserDataMenuContext_AddNewMenuDomain::PathView, SelectedVirtualPaths, MenuContext);
-		}
-
-		return UToolMenus::Get()->GenerateWidget("ContentBrowser.FolderContextMenu", MenuContext);
-	}
-	else if (SelectedItems.Num() > 0)
-	{
-		// Files selected - show the file menu
-		checkf(ViewContext == EContentBrowserViewContext::AssetView, TEXT("File items were passed from a path view!"));
-		return AssetContextMenu->MakeContextMenu(SelectedItems, AssetViewPtr->GetSourcesData(), Commands);
-	}
-	else if (ViewContext == EContentBrowserViewContext::AssetView)
-	{
-		// Nothing selected - show the new asset menu
-		return MakeAddNewContextMenu(EContentBrowserDataMenuContext_AddNewMenuDomain::AssetView);
-	}
-
-=======
 
 				if (!bPhysicalPathExists)
 				{
@@ -4351,7 +3739,6 @@
 		return MakeAddNewContextMenu(EContentBrowserDataMenuContext_AddNewMenuDomain::AssetView, nullptr);
 	}
 
->>>>>>> 6bbb88c8
 	return nullptr;
 }
 
