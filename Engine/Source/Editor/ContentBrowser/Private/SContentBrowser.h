// Copyright Epic Games, Inc. All Rights Reserved.

#pragma once

#include "Containers/Array.h"
#include "Containers/ArrayView.h"
#include "Containers/UnrealString.h"
#include "ContentBrowserDataMenuContexts.h"
#include "ContentBrowserDataSubsystem.h"
#include "ContentBrowserDelegates.h"
#include "HAL/Platform.h"
#include "HistoryManager.h"
#include "IAssetTypeActions.h"
#include "IContentBrowserSingleton.h"
#include "Input/Reply.h"
#include "Internationalization/Text.h"
#include "Layout/Visibility.h"
#include "Misc/Optional.h"
#include "Templates/SharedPointer.h"
#include "Templates/UnrealTemplate.h"
#include "Types/SlateEnums.h"
#include "UObject/NameTypes.h"
#include "Widgets/DeclarativeSyntaxSupport.h"
#include "Widgets/Docking/SDockTab.h"
#include "Widgets/Layout/SSplitter.h"
#include "Widgets/Navigation/SBreadcrumbTrail.h"
#include "Widgets/SCompoundWidget.h"

class FContentBrowserItemDataTemporaryContext;
class FContentBrowserItemDataUpdate;
class FExtender;
class FFrontendFilter_Text;
class FSourcesSearch;
class FTabManager;
class FUICommandList;
class SAssetSearchBox;
class SAssetView;
class SBorder;
class SCollectionView;
class SComboButton;
class SExpandableArea;
class SFavoritePathView;
class SFilterList;
class SPathView;
class SSearchToggleButton;
class SWidget;
<<<<<<< HEAD
=======
class SWidgetSwitcher;
>>>>>>> 4af6daef
class UClass;
class UContentBrowserToolbarMenuContext;
class UFactory;
class UToolMenu;
struct FAssetData;
struct FAssetSearchBoxSuggestion;
struct FCollectionNameType;
struct FContentBrowserInstanceConfig;
struct FContentBrowserItem;
struct FContentBrowserItemPath;
struct FGeometry;
struct FKeyEvent;
struct FPointerEvent;
struct FSlateBrush;
struct FToolMenuContext;

enum class EFilterBarLayout : uint8;

enum class EContentBrowserViewContext : uint8
{
	AssetView,
	PathView,
	FavoriteView,
};

/**
 * A widget to display and work with all game and engine content
 */
class SContentBrowser
	: public SCompoundWidget
{
public:

	SLATE_BEGIN_ARGS( SContentBrowser )
		: _ContainingTab()
		, _InitiallyLocked(false)
		, _IsDrawer(false)
	{}
		/** The tab in which the content browser resides */
		SLATE_ARGUMENT(TSharedPtr<SDockTab>, ContainingTab)

		/** If true, this content browser will not sync from external sources. */
		SLATE_ARGUMENT(bool, InitiallyLocked )

		SLATE_ARGUMENT(bool, IsDrawer)
	SLATE_END_ARGS()

	~SContentBrowser();

	/** Constructs this widget with InArgs */
	void Construct( const FArguments& InArgs, const FName& InstanceName, const FContentBrowserConfig* Config );

	/** Sets up an inline-name for the creation of a new asset using the specified path and the specified class and/or factory */
	void CreateNewAsset(const FString& DefaultAssetName, const FString& PackagePath, UClass* AssetClass, UFactory* Factory);

	/**
	 * Changes sources to show the specified assets and selects them in the asset view
	 *
	 *	@param AssetDataList		- A list of assets to sync the view to
	 * 
	 *	@param bAllowImplicitSync	- true to allow the view to sync to parent folders if they are already selected,
	 *								  false to force the view to select the explicit Parent folders of each asset 
	 */
	void SyncToAssets( TArrayView<const FAssetData> AssetDataList, const bool bAllowImplicitSync = false, const bool bDisableFiltersThatHideAssets = true );

	/**
	 * Changes sources to show the specified folders and selects them in the asset view
	 *
	 *	@param FolderList			- A list of folders to sync the view to
	 * 
	 *	@param bAllowImplicitSync	- true to allow the view to sync to parent folders if they are already selected,
	 *								  false to force the view to select the explicit Parent folders of each asset 
	 */
	void SyncToFolders( TArrayView<const FString> FolderList, const bool bAllowImplicitSync = false );

	/**
	 * Changes sources to show the specified items and selects them in the asset view
	 *
	 *	@param ItemsToSync			- A list of items to sync the view to
	 *
	 *	@param bAllowImplicitSync	- true to allow the view to sync to parent folders if they are already selected,
	 *								  false to force the view to select the explicit Parent folders of each asset
	 */
	void SyncToItems( TArrayView<const FContentBrowserItem> ItemsToSync, const bool bAllowImplicitSync = false, const bool bDisableFiltersThatHideAssets = true );

	/**
	 * Changes sources to show the specified items and selects them in the asset view
	 *
	 *	@param VirtualPathsToSync	- A list of virtual paths to sync the view to
	 *
	 *	@param bAllowImplicitSync	- true to allow the view to sync to parent folders if they are already selected,
	 *								  false to force the view to select the explicit Parent folders of each asset
	 */
	void SyncToVirtualPaths( TArrayView<const FName> VirtualPathsToSync, const bool bAllowImplicitSync = false, const bool bDisableFiltersThatHideAssets = true );

	/**
	 * Changes sources to show the specified assets and folders and selects them in the asset view
	 *
	 *	@param AssetDataList		- A list of assets to sync the view to
	 *	@param FolderList			- A list of folders to sync the view to
	 *
	 *	@param bAllowImplicitSync	- true to allow the view to sync to parent folders if they are already selected,
	 *								  false to force the view to select the explicit Parent folders of each asset
	 */
	void SyncToLegacy( TArrayView<const FAssetData> AssetDataList, TArrayView<const FString> FolderList, const bool bAllowImplicitSync = false, const bool bDisableFiltersThatHideAssets = true );

	/**
	 * Changes sources to show the specified items and selects them in the asset view
	 *
	 *	@param AssetDataList		- A list of assets to sync the view to
	 * 
	 *	@param bAllowImplicitSync	- true to allow the view to sync to parent folders if they are already selected,
	 *								  false to force the view to select the explicit Parent folders of each asset 
	 */
	void SyncTo( const FContentBrowserSelection& ItemSelection, const bool bAllowImplicitSync = false, const bool bDisableFiltersThatHideAssets = true );

	/** Sets this content browser as the primary browser. The primary browser is the target for asset syncs and contributes to the global selection set. */
	void SetIsPrimaryContentBrowser(bool NewIsPrimary);

	/** Returns if this browser can be used as the primary browser. */
	bool CanSetAsPrimaryContentBrowser() const;

	/** Gets the tab manager for the tab containing this browser */
	TSharedPtr<FTabManager> GetTabManager() const;

	/** Loads all selected assets if unloaded */
	void LoadSelectedObjectsIfNeeded();

	/** Returns all the assets that are selected in the asset view */
	void GetSelectedAssets(TArray<FAssetData>& SelectedAssets);

	/** Returns all the folders that are selected in the asset view */
	void GetSelectedFolders(TArray<FString>& SelectedFolders);

	/** Returns the folders that are selected in the path view */
	TArray<FString> GetSelectedPathViewFolders();

	/** Saves all persistent settings to config and returns a string identifier */
	void SaveSettings() const;

	/** Sets the content browser to show the specified paths */
	void SetSelectedPaths(const TArray<FString>& FolderPaths, bool bNeedsRefresh = false);

	/** Gets the current path if one exists, otherwise returns empty string. */
	FString GetCurrentPath(const EContentBrowserPathType PathType) const;

	/**
	 * Forces the content browser to show plugin content
	 *
	 * @param bEnginePlugin		If true, the content browser will also be forced to show engine content
	 */
	void ForceShowPluginContent(bool bEnginePlugin);

	/** Get the unique name of this content browser's in */
	const FName GetInstanceName() const;

	/** Returns true if this content browser does not accept syncing from an external source */
	bool IsLocked() const;

	/** Gives keyboard focus to the asset search box */
	void SetKeyboardFocusOnSearch() const;

	/**
	 * Copies settings from a different browser to this browser
	 * Note this overrides any settings already saved for this browser 
	 */
	void CopySettingsFromBrowser(TSharedPtr<SContentBrowser> OtherBrowser);

	/** SWidget interface  */
	virtual FReply OnKeyDown( const FGeometry& MyGeometry, const FKeyEvent& InKeyEvent ) override;
	virtual FReply OnMouseButtonDown( const FGeometry& MyGeometry, const FPointerEvent& MouseEvent ) override;
	virtual FReply OnPreviewMouseButtonDown( const FGeometry& MyGeometry, const FPointerEvent& MouseEvent ) override;
	virtual FReply OnMouseButtonDoubleClick( const FGeometry& InMyGeometry, const FPointerEvent& InMouseEvent ) override;

	/** Returns true if current path can be written to */
	bool CanWriteToCurrentPath() const;

	/** Returns true if path can be written to */
	bool CanWriteToPath(const FContentBrowserItemPath InPath) const;

private:

	/** Called prior to syncing the selection in this Content Browser */
	void PrepareToSyncItems(TArrayView<const FContentBrowserItem> ItemsToSync, const bool bDisableFiltersThatHideAssets);

	/** Called prior to syncing the selection in this Content Browser */
	void PrepareToSyncVirtualPaths(TArrayView<const FName> VirtualPathsToSync, const bool bDisableFiltersThatHideAssets);

	/** Called prior to syncing the selection in this Content Browser */
	void PrepareToSyncLegacy(TArrayView<const FAssetData> AssetDataList, TArrayView<const FString> FolderPaths, const bool bDisableFiltersThatHideAssets);

	/** Called to retrieve the text that should be highlighted on assets */
	FText GetHighlightedText() const;

	/** Called when a containing tab is closing, if there is one */
	void OnContainingTabSavingVisualState() const;

	/** Called when a containing tab is closed, if there is one */
	void OnContainingTabClosed(TSharedRef<SDockTab> DockTab);

	/** Called when a containing tab is activated, if there is one */
	void OnContainingTabActivated(TSharedRef<SDockTab> DockTab, ETabActivationCause InActivationCause);

	/** Loads settings from config based on the browser's InstanceName*/
	void LoadSettings(const FName& InstanceName);

	/** Handler for when the sources were changed */
	void SourcesChanged(const TArray<FString>& SelectedPaths, const TArray<FCollectionNameType>& SelectedCollections);

	/** Handler for when a folder has been entered in the path view */
	void FolderEntered(const FString& FolderPath);

	/** Handler for when a path has been selected in the path view */
	void PathSelected(const FString& FolderPath);

	/** Handler for when a path has been selected in the favorite path view */
	void FavoritePathSelected(const FString& FolderPath);

	/** Get the asset tree context menu */
	TSharedRef<FExtender> GetPathContextMenuExtender(const TArray<FString>& SelectedPaths) const;

	/** Handler for when a collection has been selected in the collection view */
	void CollectionSelected(const FCollectionNameType& SelectedCollection);

	/** Handler for when the sources were changed by the path picker */
	void PathPickerPathSelected(const FString& FolderPath);

	/** Handler for when the sources were changed by the path picker collection view */
	void PathPickerCollectionSelected(const FCollectionNameType& SelectedCollection);

	/** Sets the state of the browser to the one described by the supplied history data */
	void OnApplyHistoryData(const FHistoryData& History);

	/** Updates the supplied history data with current information */
	void OnUpdateHistoryData(FHistoryData& History) const;

	/** Handler for when the path context menu requests a folder creation */
	void NewFolderRequested(const FString& SelectedPath);

	/** Handler for when a data source requests file item creation */
	void NewFileItemRequested(const FContentBrowserItemDataTemporaryContext& NewItemContext);

	/** Called when the editable text needs to be set or cleared */
	void SetSearchBoxText(const FText& InSearchText);

	/** Called by the editable text control when the search text is changed by the user */
	void OnSearchBoxChanged(const FText& InSearchText);

	/** Called by the editable text control when the user commits a text change */
	void OnSearchBoxCommitted(const FText& InSearchText, ETextCommit::Type CommitInfo);

	/** Called by the editable text control to allow the content browser to handle specific key presses without it resulting in typing into the search box */
	FReply OnSearchKeyDown(const FGeometry& Geometry, const FKeyEvent& InKeyEvent);

	/** Should the "Save Search" button be enabled? */
	bool IsSaveSearchButtonEnabled() const;

	/** Open the menu to let you save the current search text as a filter or dynamic collection */
	void OnSaveSearchButtonClicked(const FText& InSearchText);

	/** Save the current search as a filter pill */
	void SaveSearchAsFilter();

	/** Called when a crumb in the path breadcrumb trail or menu is clicked */
	void OnPathClicked(const FString& CrumbData);

	/** Called when item in the path delimiter arrow menu is clicked */
	void OnPathMenuItemClicked(FString ClickedPath);

	/** Called to query whether the crumb menu would contain any content (see also OnGetCrumbDelimiterContent) */
	bool OnHasCrumbDelimiterContent(const FString& CrumbData) const;

	/** 
	 * Populates the delimiter arrow with a menu of directories under the current directory that can be navigated to
	 * 
	 * @param CrumbData	The current directory path
	 * @return The directory menu
	 */
	TSharedRef<SWidget> OnGetCrumbDelimiterContent(const FString& CrumbData) const;

	/** Gets the content for the path picker combo button */
	TSharedRef<SWidget> GetPathPickerContent();

	/** Register the context objects needed for the "Add New" menu */
	void AppendNewMenuContextObjects(const EContentBrowserDataMenuContext_AddNewMenuDomain InDomain, const TArray<FName>& InSelectedPaths, FToolMenuContext& InOutMenuContext, UContentBrowserToolbarMenuContext* CommonContext, bool bCanBeModified);

	/** Handle creating a context menu for the "Add New" button */
	TSharedRef<SWidget> MakeAddNewContextMenu(const EContentBrowserDataMenuContext_AddNewMenuDomain InDomain, UContentBrowserToolbarMenuContext* CommonContext);

	/** Handle populating a context menu for the "Add New" button */
	void PopulateAddNewContextMenu(class UToolMenu* Menu);

	/** Called to work out whether the import button should be enabled */
	bool IsAddNewEnabled() const;

	/** Gets the tool tip for the "Add New" button */
	FText GetAddNewToolTipText() const;

	/** Makes the filters menu */
	TSharedRef<SWidget> MakeAddFilterMenu();
	
	/** Builds the context menu for the filter list area. */
	TSharedPtr<SWidget> GetFilterContextMenu();

	/** Saves dirty content. */
	FReply OnSaveClicked();

	/** Opens the add content dialog. */
	void OnAddContentRequested();

	/** Handler for when a new item is requested in the asset view */
	void OnNewItemRequested(const FContentBrowserItem& NewItem);

	/** Handler for when the selection set in any view has changed. */
	void OnItemSelectionChanged(const FContentBrowserItem& SelectedItem, ESelectInfo::Type SelectInfo, EContentBrowserViewContext ViewContext);

	/** Handler for when the user double clicks, presses enter, or presses space on a Content Browser item */
	void OnItemsActivated(TArrayView<const FContentBrowserItem> ActivatedItems, EAssetTypeActivationMethod::Type ActivationMethod);

	/** Handler for clicking the lock button */
	FReply ToggleLockClicked();

	/** Handler for clicking the dock drawer in layout button */
	FReply DockInLayoutClicked();

	/** Gets the menu text */
	FText GetLockMenuText() const;

	/** Gets icon for the lock button */
	FSlateIcon GetLockIcon() const;

	/** Gets brush for the lock button */
	const FSlateBrush* GetLockIconBrush() const;

	/** Gets the visibility state of the asset tree */
	EVisibility GetSourcesViewVisibility() const;
	
	/** Set whether or not we the sources view is expanded. */
	void SetSourcesViewExpanded(bool bExpanded);

	/** Handler for clicking the tree expand/collapse button */
	FReply SourcesViewExpandClicked();

	/** Called to handle the Content Browser settings changing */
	void OnContentBrowserSettingsChanged(FName PropertyName);

	/** Handler for clicking the history back button */
	FReply BackClicked();

	/** Handler for clicking the history forward button */
	FReply ForwardClicked();

	/** Handler for clicking the add collection button */
	FReply OnAddCollectionClicked();

	/** Handler to check to see if a rename command is allowed */
	bool HandleRenameCommandCanExecute() const;

	/** Handler for Rename */
	void HandleRenameCommand();

	/** Handler to check to see if a save asset command is allowed */
	bool HandleSaveAssetCommandCanExecute() const;

	/** Handler for Rename */
	void HandleSaveAssetCommand();

	/** Handler for SaveAll in folder */
	void HandleSaveAllCurrentFolderCommand() const;

	/** Handler for Resave on a folder */
	void HandleResaveAllCurrentFolderCommand() const;

	/** Handler to check to see if a delete command is allowed */
	bool HandleDeleteCommandCanExecute() const;

	/** Handler for Delete */
	void HandleDeleteCommandExecute();

	/** Handler for deleting a favorite using a keybind. */
	void HandleDeleteFavorite(TSharedPtr<SWidget> ParentWidget);

	/** Handler for opening assets or folders */
	void HandleOpenAssetsOrFoldersCommandExecute();

	/** Handler for previewing assets */
	void HandlePreviewAssetsCommandExecute();

	/** Handler for creating new folder */
	void HandleCreateNewFolderCommandExecute();

	/** True if the user may use the history back button */
	bool IsBackEnabled() const;

	/** True if the user may use the history forward button */
	bool IsForwardEnabled() const;

	/** Gets the tool tip text for the history back button */
	FText GetHistoryBackTooltip() const;

	/** Gets the tool tip text for the history forward button */
	FText GetHistoryForwardTooltip() const;

	/** Sets the global selection set to the asset view's selected items */
	void SyncGlobalSelectionSet();

	/** Updates the breadcrumb trail to the current path */
	void UpdatePath();

	/** Handler for when a filter in the filter list has changed */
	void OnFilterChanged();

	/** Gets the text for the path label */
	FText GetPathText() const;

	/** Returns true if currently filtering by a source */
	bool IsFilteredBySource() const;

	/** Handler for when the context menu or asset view requests to find items in the paths view */
	void OnShowInPathsViewRequested(TArrayView<const FContentBrowserItem> ItemsToFind);

	/** Handler for when the user has committed a rename of an item */
	void OnItemRenameCommitted(TArrayView<const FContentBrowserItem> Items);

	/** Handler for when the asset context menu requests to rename an item */
	void OnRenameRequested(const FContentBrowserItem& Item, EContentBrowserViewContext ViewContext);

	/** Handler for when the path context menu has successfully deleted a folder */
	void OnOpenedFolderDeleted();

	/** Handler for when the asset context menu requests to duplicate an item */
	void OnDuplicateRequested(TArrayView<const FContentBrowserItem> OriginalItems);

	/** Handler for when the asset context menu requests to edit an item */
	void OnEditRequested(TArrayView<const FContentBrowserItem> Items);

	/** Handler for when the asset context menu requests to refresh the asset view */
	void OnAssetViewRefreshRequested();

	/** Handles an on collection destroyed event */
	void HandleCollectionRemoved(const FCollectionNameType& Collection);

	/** Handles an on collection renamed event */
	void HandleCollectionRenamed(const FCollectionNameType& OriginalCollection, const FCollectionNameType& NewCollection);

	/** Handles an on collection updated event */
	void HandleCollectionUpdated(const FCollectionNameType& Collection);

	/** Handles a path removed event */
	void HandlePathRemoved(const FName Path);

	/** Handles content items being updated */
	void HandleItemDataUpdated(TArrayView<const FContentBrowserItemDataUpdate> InUpdatedItems);

	/* Handles hiding private content if folder is not showing private content*/
	bool HandlePrivateContentFilter(const FContentBrowserItem& AssetItem);

	/** Gets all suggestions for the asset search box */
	void OnAssetSearchSuggestionFilter(const FText& SearchText, TArray<FAssetSearchBoxSuggestion>& PossibleSuggestions, FText& SuggestionHighlightText) const;

	/** Combines the chosen suggestion with the active search text */
	FText OnAssetSearchSuggestionChosen(const FText& SearchText, const FString& Suggestion) const;

	/** Gets the dynamic hint text for the "Search Assets" search text box */
	FText GetSearchAssetsHintText() const;

	/** Delegate called when generating the context menu for an item */
	TSharedPtr<SWidget> GetItemContextMenu(TArrayView<const FContentBrowserItem> SelectedItems, EContentBrowserViewContext ViewContext);

	/** Populate the context menu for a folder */
	void PopulateFolderContextMenu(UToolMenu* Menu);

	/** Delegate called to get the current selection state */
	void GetSelectionState(TArray<FAssetData>& SelectedAssets, TArray<FString>& SelectedPaths);

	/** Sets up an inline-name for the creation of a default-named folder the specified path */
	void CreateNewFolder(FString FolderPath, FOnCreateNewFolder OnCreateNewFolder);

	/** Handler for when "Open in new Content Browser" is selected */
	void OpenNewContentBrowser();

	/** Bind our UI commands */
	void BindCommands();

	/** Gets the visibility of the favorites view */
	EVisibility GetFavoriteFolderVisibility() const;

	/** Get the visibility of the lock button */
	EVisibility GetLockButtonVisibility() const;

	/** Toggles the favorite status of an array of folders*/
	void ToggleFolderFavorite(const TArray<FString>& FolderPaths);

	/* Toggles the private show private content state of an array of folders*/
	void TogglePrivateContentEdit(const TArray<FString>& FolderPaths);

	/** Called when Asset View Options "Search" options change */
	void HandleAssetViewSearchOptionsChanged();

	/** Register menu for filtering path view */
	static void RegisterPathViewFiltersMenu();

	/** Fill menu for filtering path view with items */
	void PopulatePathViewFiltersMenu(UToolMenu* Menu);

	/** Add data so that menus can access content browser */
	void ExtendAssetViewButtonMenuContext(FToolMenuContext& InMenuContext);

	/** Creates various widgets for the content browser main view */
	TSharedRef<SWidget> CreateToolBar(const FContentBrowserConfig* Config);
	TSharedRef<SWidget> CreateLockButton(const FContentBrowserConfig* Config);
	TSharedRef<SWidget> CreateAssetView(const FContentBrowserConfig* Config);
	TSharedRef<SWidget> CreateFavoritesView(const FContentBrowserConfig* Config);
	TSharedRef<SWidget> CreatePathView(const FContentBrowserConfig* Config);
	TSharedRef<SWidget> CreateDockedCollectionsView(const FContentBrowserConfig* Config);
	TSharedRef<SWidget> CreateDrawerDockButton(const FContentBrowserConfig* Config);

	void SetFavoritesExpanded(bool bExpanded);
	void SetPathViewExpanded(bool bExpanded);

	/** Adds menu options to the view menu */
	void ExtendViewOptionsMenu(const FContentBrowserConfig* Config);

	/** Creates the content browser toolbar menu */
	void RegisterContentBrowserToolBar();

	/** Gets the size rule for various areas. When areas are a collapsed the splitter slot becomes auto sized, otherwise it is user sized */
	SSplitter::ESizeRule GetFavoritesAreaSizeRule() const;
	SSplitter::ESizeRule GetPathAreaSizeRule() const;
	SSplitter::ESizeRule GetCollectionsAreaSizeRule() const;

	/** Gets the min size for various areas. When areas are not visible the min size is 0, otherwise there is a minimum size to prevent overlap */
	float GetFavoritesAreaMinSize() const;
<<<<<<< HEAD
=======
	float GetCollectionsAreaMinSize() const;
>>>>>>> 4af6daef

	/** Called when the layout of the SFilterList is changing */
	void OnFilterBarLayoutChanging(EFilterBarLayout NewLayout);

	/** Fetch the const config for this content browser instance. */
	const FContentBrowserInstanceConfig* GetConstInstanceConfig() const;

	/** Fetch the mutable config for this content browser instance. */
	FContentBrowserInstanceConfig* GetMutableInstanceConfig();

	/** Initialize an editor config for this instance if one does not exist. */
	FContentBrowserInstanceConfig* CreateEditorConfigIfRequired();

private:

	/** The tab that contains this browser */
	TWeakPtr<SDockTab> ContainingTab;

	/** The manager that keeps track of history data for this browser */
	FHistoryManager HistoryManager;

	/** A helper class to manage asset context menu options */
	TSharedPtr<class FAssetContextMenu> AssetContextMenu;

	/** The context menu manager for the path view */
	TSharedPtr<class FPathContextMenu> PathContextMenu;

	/** The sources search for favorites */
	TSharedPtr<FSourcesSearch> FavoritesSearch;

	/** The sources search for paths */
	TSharedPtr<FSourcesSearch> SourcesSearch;

	/** The sources search for collections*/
	TSharedPtr<FSourcesSearch> CollectionSearch;

	/** The asset tree widget */
	TSharedPtr<SPathView> PathViewPtr;

	/** The favorites tree widget */
	TSharedPtr<SFavoritePathView> FavoritePathViewPtr;

	/** The collection widget */
	TSharedPtr<SCollectionView> CollectionViewPtr;

	/** The asset view widget */
	TSharedPtr<SAssetView> AssetViewPtr;

	/** The breadcrumb trail representing the current path */
	TSharedPtr< SBreadcrumbTrail<FString> > PathBreadcrumbTrail;

	/** The text box used to search for assets */
	TSharedPtr<SAssetSearchBox> SearchBoxPtr;

	/** The filter list */
	TSharedPtr<SFilterList> FilterListPtr;

	/** The Combo Button used to summon the filter dropdown */
	TSharedPtr<SWidget> FilterComboButton;

	/** The border that holds the content in AssetView */
	TSharedPtr<SBorder> AssetViewBorder;

	/** The path picker */
	TSharedPtr<SComboButton> PathPickerButton;

	/** Favorites area widget */
	TSharedPtr<SExpandableArea> FavoritesArea;

	/** Toggle button for showing/hiding favorites search area */
	TSharedPtr<SSearchToggleButton> FavoritesSearchToggleButton;

	/** Path area widget */
	TSharedPtr<SExpandableArea> PathArea;

	/** Toggle button for showing/hiding path search area */
	TSharedPtr<SSearchToggleButton> PathSearchToggleButton;

	/** Collection area widget */
	TSharedPtr<SExpandableArea> CollectionArea;

	/** Toggle button for showing/hiding collection search area */
	TSharedPtr<SSearchToggleButton> CollectionSearchToggleButton;
<<<<<<< HEAD
=======

	/** Index of the active sources widget */
	int32 ActiveSourcesWidgetIndex = 0;
>>>>>>> 4af6daef

	/** The expanded state of the asset tree */
	bool bSourcesViewExpanded = true;

	/** True if this browser is the primary content browser */
	bool bIsPrimaryBrowser = false;

	/** True if this content browser can be set to the primary browser. */
	bool bCanSetAsPrimaryBrowser = true;

	/** True if this content browser is an a drawer */
	bool bIsDrawer = false;

	/** True if source should not be changed from an outside source */
	bool bIsLocked = false;

	/** Cached result of CanWriteToPath to avoid recalculating it every frame */
	mutable bool bCachedCanWriteToCurrentPath = false;
	
	/** Unique name for this Content Browser. */
	FName InstanceName;

	/** Path that was last used to determine bCachedCanWriteToCurrentPath */
	mutable TOptional<FName> CachedCanWriteToCurrentPath;

	/** The list of FrontendFilters currently applied to the asset view */
	TSharedPtr<FAssetFilterCollectionType> FrontendFilters;

	/** The text filter to use on the assets */
	TSharedPtr< FFrontendFilter_Text > TextFilter;

	/** Commands handled by this widget */
	TSharedPtr< FUICommandList > Commands;

	/** Delegate used to create a new folder */
	FOnCreateNewFolder OnCreateNewFolder;

	/** The splitter between the path & asset view */
	TSharedPtr<SSplitter> PathAssetSplitterPtr;

	/** The splitter between the path & favorite view */
	TSharedPtr<SSplitter> PathFavoriteSplitterPtr;

	/** The list of plugin filters currently applied to the path view */
	TSharedPtr<FPluginFilterCollectionType> PluginPathFilters;

	/** When viewing a dynamic collection, the active search query will be stashed in this variable so that it can be restored again later */
	TOptional<FText> StashedSearchBoxText;

public: 

	/** The section of EditorPerProjectUserSettings in which to save content browser settings */
	static const FString SettingsIniSection;
};<|MERGE_RESOLUTION|>--- conflicted
+++ resolved
@@ -44,10 +44,7 @@
 class SPathView;
 class SSearchToggleButton;
 class SWidget;
-<<<<<<< HEAD
-=======
 class SWidgetSwitcher;
->>>>>>> 4af6daef
 class UClass;
 class UContentBrowserToolbarMenuContext;
 class UFactory;
@@ -391,6 +388,18 @@
 	/** Handler for clicking the tree expand/collapse button */
 	FReply SourcesViewExpandClicked();
 
+	/** Gets the visibility of the source switch button */
+	EVisibility GetSourcesSwitcherVisibility() const;
+
+	/** Gets the icon used on the source switch button */
+	const FSlateBrush* GetSourcesSwitcherIcon() const;
+
+	/** Gets the tooltip text used on the source switch button */
+	FText GetSourcesSwitcherToolTipText() const;
+
+	/** Handler for clicking the source switch button */
+	FReply OnSourcesSwitcherClicked();
+
 	/** Called to handle the Content Browser settings changing */
 	void OnContentBrowserSettingsChanged(FName PropertyName);
 
@@ -535,8 +544,14 @@
 	/** Gets the visibility of the favorites view */
 	EVisibility GetFavoriteFolderVisibility() const;
 
+	/** Get the visibility of the docked collections view */
+	EVisibility GetDockedCollectionsVisibility() const;
+
 	/** Get the visibility of the lock button */
 	EVisibility GetLockButtonVisibility() const;
+
+	/** Whether or not the collections view is docked or exists in its own panel in the same area as the sources view */
+	bool IsCollectionViewDocked() const;
 
 	/** Toggles the favorite status of an array of folders*/
 	void ToggleFolderFavorite(const TArray<FString>& FolderPaths);
@@ -581,10 +596,7 @@
 
 	/** Gets the min size for various areas. When areas are not visible the min size is 0, otherwise there is a minimum size to prevent overlap */
 	float GetFavoritesAreaMinSize() const;
-<<<<<<< HEAD
-=======
 	float GetCollectionsAreaMinSize() const;
->>>>>>> 4af6daef
 
 	/** Called when the layout of the SFilterList is changing */
 	void OnFilterBarLayoutChanging(EFilterBarLayout NewLayout);
@@ -668,12 +680,9 @@
 
 	/** Toggle button for showing/hiding collection search area */
 	TSharedPtr<SSearchToggleButton> CollectionSearchToggleButton;
-<<<<<<< HEAD
-=======
 
 	/** Index of the active sources widget */
 	int32 ActiveSourcesWidgetIndex = 0;
->>>>>>> 4af6daef
 
 	/** The expanded state of the asset tree */
 	bool bSourcesViewExpanded = true;
@@ -711,6 +720,9 @@
 	/** Delegate used to create a new folder */
 	FOnCreateNewFolder OnCreateNewFolder;
 
+	/** Switcher between the different sources views */
+	TSharedPtr<SWidgetSwitcher> SourcesWidgetSwitcher;
+
 	/** The splitter between the path & asset view */
 	TSharedPtr<SSplitter> PathAssetSplitterPtr;
 
