// Copyright Epic Games, Inc. All Rights Reserved.

#pragma once

#include "CoreMinimal.h"
#include "Input/Reply.h"
#include "Layout/Visibility.h"
#include "Widgets/DeclarativeSyntaxSupport.h"
#include "Widgets/SWidget.h"
#include "Widgets/SCompoundWidget.h"
#include "AssetData.h"
#include "SAssetSearchBox.h"
#include "Framework/MultiBox/MultiBoxExtender.h"
#include "ContentBrowserDataMenuContexts.h"
#include "CollectionManagerTypes.h"
#include "IContentBrowserSingleton.h"
#include "HistoryManager.h"
#include "ContentBrowserDataSubsystem.h"
#include "Textures/SlateIcon.h"

class FAssetContextMenu;
class FFrontendFilter_Text;
class FSourcesSearch;
class FPathContextMenu;
class FTabManager;
class FUICommandList;
class SAssetView;
class SCollectionView;
class SComboButton;
class SFilterList;
class SPathView;
class SSplitter;
class UFactory;
class UToolMenu;
<<<<<<< HEAD
=======
class SSearchToggleButton;
class UContentBrowserToolbarMenuContext;
>>>>>>> 6bbb88c8

struct FToolMenuContext;

enum class EContentBrowserViewContext : uint8
{
	AssetView,
	PathView,
	FavoriteView,
};

/**
 * A widget to display and work with all game and engine content
 */
class SContentBrowser
	: public SCompoundWidget
{
public:

	SLATE_BEGIN_ARGS( SContentBrowser )
		: _ContainingTab()
		, _InitiallyLocked(false)
		, _IsDrawer(false)
	{}
		/** The tab in which the content browser resides */
		SLATE_ARGUMENT(TSharedPtr<SDockTab>, ContainingTab)

		/** If true, this content browser will not sync from external sources. */
		SLATE_ARGUMENT(bool, InitiallyLocked )

		SLATE_ARGUMENT(bool, IsDrawer)
	SLATE_END_ARGS()

	~SContentBrowser();

	/** Constructs this widget with InArgs */
	void Construct( const FArguments& InArgs, const FName& InstanceName, const FContentBrowserConfig* Config );

	/** Sets up an inline-name for the creation of a new asset using the specified path and the specified class and/or factory */
	void CreateNewAsset(const FString& DefaultAssetName, const FString& PackagePath, UClass* AssetClass, UFactory* Factory);

	/**
	 * Changes sources to show the specified assets and selects them in the asset view
	 *
	 *	@param AssetDataList		- A list of assets to sync the view to
	 * 
	 *	@param bAllowImplicitSync	- true to allow the view to sync to parent folders if they are already selected,
	 *								  false to force the view to select the explicit Parent folders of each asset 
	 */
	void SyncToAssets( TArrayView<const FAssetData> AssetDataList, const bool bAllowImplicitSync = false, const bool bDisableFiltersThatHideAssets = true );

	/**
	 * Changes sources to show the specified folders and selects them in the asset view
	 *
	 *	@param FolderList			- A list of folders to sync the view to
	 * 
	 *	@param bAllowImplicitSync	- true to allow the view to sync to parent folders if they are already selected,
	 *								  false to force the view to select the explicit Parent folders of each asset 
	 */
	void SyncToFolders( TArrayView<const FString> FolderList, const bool bAllowImplicitSync = false );

	/**
	 * Changes sources to show the specified items and selects them in the asset view
	 *
	 *	@param ItemsToSync			- A list of items to sync the view to
	 *
	 *	@param bAllowImplicitSync	- true to allow the view to sync to parent folders if they are already selected,
	 *								  false to force the view to select the explicit Parent folders of each asset
	 */
	void SyncToItems( TArrayView<const FContentBrowserItem> ItemsToSync, const bool bAllowImplicitSync = false, const bool bDisableFiltersThatHideAssets = true );

	/**
	 * Changes sources to show the specified items and selects them in the asset view
	 *
	 *	@param VirtualPathsToSync	- A list of virtual paths to sync the view to
	 *
	 *	@param bAllowImplicitSync	- true to allow the view to sync to parent folders if they are already selected,
	 *								  false to force the view to select the explicit Parent folders of each asset
	 */
	void SyncToVirtualPaths( TArrayView<const FName> VirtualPathsToSync, const bool bAllowImplicitSync = false, const bool bDisableFiltersThatHideAssets = true );

	/**
	 * Changes sources to show the specified assets and folders and selects them in the asset view
	 *
	 *	@param AssetDataList		- A list of assets to sync the view to
	 *	@param FolderList			- A list of folders to sync the view to
	 *
	 *	@param bAllowImplicitSync	- true to allow the view to sync to parent folders if they are already selected,
	 *								  false to force the view to select the explicit Parent folders of each asset
	 */
	void SyncToLegacy( TArrayView<const FAssetData> AssetDataList, TArrayView<const FString> FolderList, const bool bAllowImplicitSync = false, const bool bDisableFiltersThatHideAssets = true );

	/**
	 * Changes sources to show the specified items and selects them in the asset view
	 *
	 *	@param AssetDataList		- A list of assets to sync the view to
	 * 
	 *	@param bAllowImplicitSync	- true to allow the view to sync to parent folders if they are already selected,
	 *								  false to force the view to select the explicit Parent folders of each asset 
	 */
	void SyncTo( const FContentBrowserSelection& ItemSelection, const bool bAllowImplicitSync = false, const bool bDisableFiltersThatHideAssets = true );

	/** Sets this content browser as the primary browser. The primary browser is the target for asset syncs and contributes to the global selection set. */
	void SetIsPrimaryContentBrowser(bool NewIsPrimary);

	/** Returns if this browser can be used as the primary browser. */
	bool CanSetAsPrimaryContentBrowser() const;

	/** Gets the tab manager for the tab containing this browser */
	TSharedPtr<FTabManager> GetTabManager() const;

	/** Loads all selected assets if unloaded */
	void LoadSelectedObjectsIfNeeded();

	/** Returns all the assets that are selected in the asset view */
	void GetSelectedAssets(TArray<FAssetData>& SelectedAssets);

	/** Returns all the folders that are selected in the asset view */
	void GetSelectedFolders(TArray<FString>& SelectedFolders);

	/** Returns the folders that are selected in the path view */
	TArray<FString> GetSelectedPathViewFolders();

	/** Saves all persistent settings to config and returns a string identifier */
	void SaveSettings() const;

	/** Sets the content browser to show the specified paths */
	void SetSelectedPaths(const TArray<FString>& FolderPaths, bool bNeedsRefresh = false);

	/** Gets the current path if one exists, otherwise returns empty string. */
	FString GetCurrentPath(const EContentBrowserPathType PathType) const;

	/**
	 * Forces the content browser to show plugin content
	 *
	 * @param bEnginePlugin		If true, the content browser will also be forced to show engine content
	 */
	void ForceShowPluginContent(bool bEnginePlugin);

	/** Get the unique name of this content browser's in */
	const FName GetInstanceName() const;

	/** Returns true if this content browser does not accept syncing from an external source */
	bool IsLocked() const;

	/** Gives keyboard focus to the asset search box */
	void SetKeyboardFocusOnSearch() const;

	/**
	 * Copies settings from a different browser to this browser
	 * Note this overrides any settings already saved for this browser 
	 */
	void CopySettingsFromBrowser(TSharedPtr<SContentBrowser> OtherBrowser);

	/** SWidget interface  */
	virtual FReply OnKeyDown( const FGeometry& MyGeometry, const FKeyEvent& InKeyEvent ) override;
	virtual FReply OnMouseButtonDown( const FGeometry& MyGeometry, const FPointerEvent& MouseEvent ) override;
	virtual FReply OnPreviewMouseButtonDown( const FGeometry& MyGeometry, const FPointerEvent& MouseEvent ) override;
	virtual FReply OnMouseButtonDoubleClick( const FGeometry& InMyGeometry, const FPointerEvent& InMouseEvent ) override;

private:

	/** Called prior to syncing the selection in this Content Browser */
	void PrepareToSyncItems(TArrayView<const FContentBrowserItem> ItemsToSync, const bool bDisableFiltersThatHideAssets);

	/** Called prior to syncing the selection in this Content Browser */
	void PrepareToSyncVirtualPaths(TArrayView<const FName> VirtualPathsToSync, const bool bDisableFiltersThatHideAssets);

	/** Called prior to syncing the selection in this Content Browser */
	void PrepareToSyncLegacy(TArrayView<const FAssetData> AssetDataList, TArrayView<const FString> FolderPaths, const bool bDisableFiltersThatHideAssets);

	/** Called to retrieve the text that should be highlighted on assets */
	FText GetHighlightedText() const;

	/** Called when a containing tab is closing, if there is one */
	void OnContainingTabSavingVisualState() const;

	/** Called when a containing tab is closed, if there is one */
	void OnContainingTabClosed(TSharedRef<SDockTab> DockTab);

	/** Called when a containing tab is activated, if there is one */
	void OnContainingTabActivated(TSharedRef<SDockTab> DockTab, ETabActivationCause InActivationCause);

	/** Loads settings from config based on the browser's InstanceName*/
	void LoadSettings(const FName& InstanceName);

	/** Handler for when the sources were changed */
	void SourcesChanged(const TArray<FString>& SelectedPaths, const TArray<FCollectionNameType>& SelectedCollections);

	/** Handler for when a folder has been entered in the path view */
	void FolderEntered(const FString& FolderPath);

	/** Handler for when a path has been selected in the path view */
	void PathSelected(const FString& FolderPath);

	/** Handler for when a path has been selected in the favorite path view */
	void FavoritePathSelected(const FString& FolderPath);

	/** Get the asset tree context menu */
	TSharedRef<FExtender> GetPathContextMenuExtender(const TArray<FString>& SelectedPaths) const;

	/** Handler for when a collection has been selected in the collection view */
	void CollectionSelected(const FCollectionNameType& SelectedCollection);

	/** Handler for when the sources were changed by the path picker */
	void PathPickerPathSelected(const FString& FolderPath);

	/** Handler for when the sources were changed by the path picker collection view */
	void PathPickerCollectionSelected(const FCollectionNameType& SelectedCollection);

	/** Sets the state of the browser to the one described by the supplied history data */
	void OnApplyHistoryData(const FHistoryData& History);

	/** Updates the supplied history data with current information */
	void OnUpdateHistoryData(FHistoryData& History) const;

	/** Handler for when the path context menu requests a folder creation */
	void NewFolderRequested(const FString& SelectedPath);

	/** Handler for when a data source requests file item creation */
	void NewFileItemRequested(const FContentBrowserItemDataTemporaryContext& NewItemContext);

	/** Called when the editable text needs to be set or cleared */
	void SetSearchBoxText(const FText& InSearchText);

	/** Called by the editable text control when the search text is changed by the user */
	void OnSearchBoxChanged(const FText& InSearchText);

	/** Called by the editable text control when the user commits a text change */
	void OnSearchBoxCommitted(const FText& InSearchText, ETextCommit::Type CommitInfo);

	/** Called by the editable text control to allow the content browser to handle specific key presses without it resulting in typing into the search box */
	FReply OnSearchKeyDown(const FGeometry& Geometry, const FKeyEvent& InKeyEvent);

	/** Should the "Save Search" button be enabled? */
	bool IsSaveSearchButtonEnabled() const;

	/** Open the menu to let you save the current search text as a dynamic collection */
	FReply OnSaveSearchButtonClicked();

	/** Called when a crumb in the path breadcrumb trail or menu is clicked */
	void OnPathClicked(const FString& CrumbData);

	/** Called when item in the path delimiter arrow menu is clicked */
	void OnPathMenuItemClicked(FString ClickedPath);

	/** Called to query whether the crumb menu would contain any content (see also OnGetCrumbDelimiterContent) */
	bool OnHasCrumbDelimiterContent(const FString& CrumbData) const;

	/** 
	 * Populates the delimiter arrow with a menu of directories under the current directory that can be navigated to
	 * 
	 * @param CrumbData	The current directory path
	 * @return The directory menu
	 */
	TSharedRef<SWidget> OnGetCrumbDelimiterContent(const FString& CrumbData) const;

	/** Gets the content for the path picker combo button */
	TSharedRef<SWidget> GetPathPickerContent();

	/** Register the context objects needed for the "Add New" menu */
<<<<<<< HEAD
	void AppendNewMenuContextObjects(const EContentBrowserDataMenuContext_AddNewMenuDomain InDomain, const TArray<FName>& InSelectedPaths, FToolMenuContext& InOutMenuContext);

	/** Handle creating a context menu for the "Add New" button */
	TSharedRef<SWidget> MakeAddNewContextMenu(const EContentBrowserDataMenuContext_AddNewMenuDomain InDomain);
=======
	void AppendNewMenuContextObjects(const EContentBrowserDataMenuContext_AddNewMenuDomain InDomain, const TArray<FName>& InSelectedPaths, FToolMenuContext& InOutMenuContext, UContentBrowserToolbarMenuContext* CommonContext, bool bCanBeModified);

	/** Handle creating a context menu for the "Add New" button */
	TSharedRef<SWidget> MakeAddNewContextMenu(const EContentBrowserDataMenuContext_AddNewMenuDomain InDomain, UContentBrowserToolbarMenuContext* CommonContext);
>>>>>>> 6bbb88c8

	/** Handle populating a context menu for the "Add New" button */
	void PopulateAddNewContextMenu(class UToolMenu* Menu);

	/** Called to work out whether the import button should be enabled */
	bool IsAddNewEnabled() const;

	/** Gets the tool tip for the "Add New" button */
	FText GetAddNewToolTipText() const;

	/** Makes the filters menu */
	TSharedRef<SWidget> MakeAddFilterMenu();
	
	/** Builds the context menu for the filter list area. */
	TSharedPtr<SWidget> GetFilterContextMenu();

	/** Saves dirty content. */
	FReply OnSaveClicked();

	/** Opens the add content dialog. */
	void OnAddContentRequested();

	/** Handler for when a new item is requested in the asset view */
	void OnNewItemRequested(const FContentBrowserItem& NewItem);

	/** Handler for when the selection set in any view has changed. */
	void OnItemSelectionChanged(const FContentBrowserItem& SelectedItem, ESelectInfo::Type SelectInfo, EContentBrowserViewContext ViewContext);

	/** Handler for when the user double clicks, presses enter, or presses space on a Content Browser item */
	void OnItemsActivated(TArrayView<const FContentBrowserItem> ActivatedItems, EAssetTypeActivationMethod::Type ActivationMethod);

	/** Handler for clicking the lock button */
	FReply ToggleLockClicked();

	/** Handler for clicking the dock drawer in layout button */
	FReply DockInLayoutClicked();

	/** Gets the menu text */
	FText GetLockMenuText() const;

	/** Gets icon for the lock button */
	const FSlateBrush* GetLockIcon() const;

	/** Gets the visibility state of the asset tree */
	EVisibility GetSourcesViewVisibility() const;

	/** Handler for clicking the tree expand/collapse button */
	FReply SourcesViewExpandClicked();

	/** Gets the visibility of the source switch button */
	EVisibility GetSourcesSwitcherVisibility() const;

	/** Gets the icon used on the source switch button */
	const FSlateBrush* GetSourcesSwitcherIcon() const;

	/** Gets the tooltip text used on the source switch button */
	FText GetSourcesSwitcherToolTipText() const;

	/** Handler for clicking the source switch button */
	FReply OnSourcesSwitcherClicked();

	/** Called to handle the Content Browser settings changing */
	void OnContentBrowserSettingsChanged(FName PropertyName);

	/** Handler for clicking the history back button */
	FReply BackClicked();

	/** Handler for clicking the history forward button */
	FReply ForwardClicked();

	/** Handler for clicking the add collection button */
	FReply OnAddCollectionClicked();

	/** Handler to check to see if a rename command is allowed */
	bool HandleRenameCommandCanExecute() const;

	/** Handler for Rename */
	void HandleRenameCommand();

	/** Handler to check to see if a save asset command is allowed */
	bool HandleSaveAssetCommandCanExecute() const;

	/** Handler for Rename */
	void HandleSaveAssetCommand();

	/** Handler for SaveAll in folder */
	void HandleSaveAllCurrentFolderCommand() const;

	/** Handler for Resave on a folder */
	void HandleResaveAllCurrentFolderCommand() const;

	/** Handler to check to see if a delete command is allowed */
	bool HandleDeleteCommandCanExecute() const;

	/** Handler for Delete */
	void HandleDeleteCommandExecute();

	/** Handler for opening assets or folders */
	void HandleOpenAssetsOrFoldersCommandExecute();

	/** Handler for previewing assets */
	void HandlePreviewAssetsCommandExecute();

	/** Handler for creating new folder */
	void HandleCreateNewFolderCommandExecute();

	/** True if the user may use the history back button */
	bool IsBackEnabled() const;

	/** True if the user may use the history forward button */
	bool IsForwardEnabled() const;

	/** Gets the tool tip text for the history back button */
	FText GetHistoryBackTooltip() const;

	/** Gets the tool tip text for the history forward button */
	FText GetHistoryForwardTooltip() const;

	/** Sets the global selection set to the asset view's selected items */
	void SyncGlobalSelectionSet();

	/** Updates the breadcrumb trail to the current path */
	void UpdatePath();

	/** Handler for when a filter in the filter list has changed */
	void OnFilterChanged();

	/** Gets the text for the path label */
	FText GetPathText() const;

	/** Returns true if currently filtering by a source */
	bool IsFilteredBySource() const;

	/** Handler for when the context menu or asset view requests to find items in the paths view */
	void OnShowInPathsViewRequested(TArrayView<const FContentBrowserItem> ItemsToFind);
<<<<<<< HEAD

	/** Handler for when the user has committed a rename of an item */
	void OnItemRenameCommitted(TArrayView<const FContentBrowserItem> Items);

=======

	/** Handler for when the user has committed a rename of an item */
	void OnItemRenameCommitted(TArrayView<const FContentBrowserItem> Items);

>>>>>>> 6bbb88c8
	/** Handler for when the asset context menu requests to rename an item */
	void OnRenameRequested(const FContentBrowserItem& Item, EContentBrowserViewContext ViewContext);

	/** Handler for when the path context menu has successfully deleted a folder */
	void OnOpenedFolderDeleted();

	/** Handler for when the asset context menu requests to duplicate an item */
	void OnDuplicateRequested(TArrayView<const FContentBrowserItem> OriginalItems);

	/** Handler for when the asset context menu requests to edit an item */
	void OnEditRequested(TArrayView<const FContentBrowserItem> Items);

	/** Handler for when the asset context menu requests to refresh the asset view */
	void OnAssetViewRefreshRequested();

	/** Handles an on collection destroyed event */
	void HandleCollectionRemoved(const FCollectionNameType& Collection);

	/** Handles an on collection renamed event */
	void HandleCollectionRenamed(const FCollectionNameType& OriginalCollection, const FCollectionNameType& NewCollection);

	/** Handles an on collection updated event */
	void HandleCollectionUpdated(const FCollectionNameType& Collection);

	/** Handles a path removed event */
	void HandlePathRemoved(const FName Path);

	/** Handles content items being updated */
	void HandleItemDataUpdated(TArrayView<const FContentBrowserItemDataUpdate> InUpdatedItems);

	/** Gets all suggestions for the asset search box */
	void OnAssetSearchSuggestionFilter(const FText& SearchText, TArray<FAssetSearchBoxSuggestion>& PossibleSuggestions, FText& SuggestionHighlightText) const;

	/** Combines the chosen suggestion with the active search text */
	FText OnAssetSearchSuggestionChosen(const FText& SearchText, const FString& Suggestion) const;

	/** Gets the dynamic hint text for the "Search Assets" search text box */
	FText GetSearchAssetsHintText() const;

	/** Delegate called when generating the context menu for an item */
	TSharedPtr<SWidget> GetItemContextMenu(TArrayView<const FContentBrowserItem> SelectedItems, EContentBrowserViewContext ViewContext);

	/** Populate the context menu for a folder */
	void PopulateFolderContextMenu(UToolMenu* Menu);

	/** Delegate called to get the current selection state */
	void GetSelectionState(TArray<FAssetData>& SelectedAssets, TArray<FString>& SelectedPaths);

	/** Sets up an inline-name for the creation of a default-named folder the specified path */
	void CreateNewFolder(FString FolderPath, FOnCreateNewFolder OnCreateNewFolder);

	/** Handler for when "Open in new Content Browser" is selected */
	void OpenNewContentBrowser();

	/** Bind our UI commands */
	void BindCommands();

	/** Gets the visibility of the favorites view */
	EVisibility GetFavoriteFolderVisibility() const;

	/** Get the visibility of the docked collections view */
	EVisibility GetDockedCollectionsVisibility() const;

	/** Get the visibility of the lock button */
	EVisibility GetLockButtonVisibility() const;

	/** Whether or not the collections view is docked or exists in its own panel in the same area as the sources view */
	bool IsCollectionViewDocked() const;

	/** Toggles the favorite status of an array of folders*/
	void ToggleFolderFavorite(const TArray<FString>& FolderPaths);

	/** Called when Asset View Options "Search" options change */
	void HandleAssetViewSearchOptionsChanged();

	/** Register menu for filtering path view */
	static void RegisterPathViewFiltersMenu();

	/** Fill menu for filtering path view with items */
	void PopulatePathViewFiltersMenu(UToolMenu* Menu);

	/** Add data so that menus can access content browser */
	void ExtendAssetViewButtonMenuContext(FToolMenuContext& InMenuContext);

<<<<<<< HEAD
=======
	/** Creates various widgets for the content browser main view */
	TSharedRef<SWidget> CreateToolBar(const FContentBrowserConfig* Config);
	TSharedRef<SWidget> CreateLockButton(const FContentBrowserConfig* Config);
	TSharedRef<SWidget> CreateAssetView(const FContentBrowserConfig* Config);
	TSharedRef<SWidget> CreateFavoritesView(const FContentBrowserConfig* Config);
	TSharedRef<SWidget> CreatePathView(const FContentBrowserConfig* Config);
	TSharedRef<SWidget> CreateDockedCollectionsView(const FContentBrowserConfig* Config);
	TSharedRef<SWidget> CreateDrawerDockButton(const FContentBrowserConfig* Config);

	/** Adds menu options to the view menu */
	void ExtendViewOptionsMenu(const FContentBrowserConfig* Config);

	/** Creates the content browser toolbar menu */
	void RegisterContentBrowserToolBar();

	/** Gets the size rule for various areas. When areas are a collapsed the splitter slot becomes auto sized, otherwise it is user sized */
	SSplitter::ESizeRule GetFavoritesAreaSizeRule() const;
	SSplitter::ESizeRule GetPathAreaSizeRule() const;
	SSplitter::ESizeRule GetCollectionsAreaSizeRule() const;

>>>>>>> 6bbb88c8
private:

	/** The tab that contains this browser */
	TWeakPtr<SDockTab> ContainingTab;

	/** The manager that keeps track of history data for this browser */
	FHistoryManager HistoryManager;

	/** A helper class to manage asset context menu options */
	TSharedPtr<class FAssetContextMenu> AssetContextMenu;

	/** The context menu manager for the path view */
	TSharedPtr<class FPathContextMenu> PathContextMenu;

	/** The sources search for favorites */
	TSharedPtr<FSourcesSearch> FavoritesSearch;

	/** The sources search for paths */
	TSharedPtr<FSourcesSearch> SourcesSearch;

	/** The sources search for collections*/
	TSharedPtr<FSourcesSearch> CollectionSearch;

	/** The asset tree widget */
	TSharedPtr<SPathView> PathViewPtr;

	/** The favorites tree widget */
	TSharedPtr<class SFavoritePathView> FavoritePathViewPtr;

	/** The collection widget */
	TSharedPtr<SCollectionView> CollectionViewPtr;

	/** The asset view widget */
	TSharedPtr<SAssetView> AssetViewPtr;

	/** The breadcrumb trail representing the current path */
	TSharedPtr< SBreadcrumbTrail<FString> > PathBreadcrumbTrail;

	/** The text box used to search for assets */
	TSharedPtr<SAssetSearchBox> SearchBoxPtr;

	/** The filter list */
	TSharedPtr<SFilterList> FilterListPtr;

	/** The path picker */
	TSharedPtr<SComboButton> PathPickerButton;

	/** Favorites area widget */
	TSharedPtr<SExpandableArea> FavoritesArea;

	/** Toggle button for showing/hiding favorites search area */
	TSharedPtr<SSearchToggleButton> FavoritesSearchToggleButton;

	/** Path area widget */
	TSharedPtr<SExpandableArea> PathArea;

	/** Toggle button for showing/hiding path search area */
	TSharedPtr<SSearchToggleButton> PathSearchToggleButton;

	/** Collection area widget */
	TSharedPtr<SExpandableArea> CollectionArea;

	/** Toggle button for showing/hiding collection search area */
	TSharedPtr<SSearchToggleButton> CollectionSearchToggleButton;

	/** Index of the active sources widget */
	int32 ActiveSourcesWidgetIndex = 0;

	/** The expanded state of the asset tree */
	bool bSourcesViewExpanded;

	/** True if this browser is the primary content browser */
	bool bIsPrimaryBrowser;

	/** True if this content browser can be set to the primary browser. */
	bool bCanSetAsPrimaryBrowser;

	/** True if this content browser is an a drawer */
	bool bIsDrawer;

	/** Unique name for this Content Browser. */
	FName InstanceName;

	/** True if source should not be changed from an outside source */
	bool bIsLocked;

	/** The list of FrontendFilters currently applied to the asset view */
	TSharedPtr<FAssetFilterCollectionType> FrontendFilters;

	/** The text filter to use on the assets */
	TSharedPtr< FFrontendFilter_Text > TextFilter;

	/** Commands handled by this widget */
	TSharedPtr< FUICommandList > Commands;

	/** Delegate used to create a new folder */
	FOnCreateNewFolder OnCreateNewFolder;

	/** Switcher between the different sources views */
	TSharedPtr<SWidgetSwitcher> SourcesWidgetSwitcher;

	/** The splitter between the path & asset view */
	TSharedPtr<SSplitter> PathAssetSplitterPtr;

	/** The splitter between the path & favorite view */
	TSharedPtr<SSplitter> PathFavoriteSplitterPtr;

	/** The list of plugin filters currently applied to the path view */
	TSharedPtr<FPluginFilterCollectionType> PluginPathFilters;

	/** When viewing a dynamic collection, the active search query will be stashed in this variable so that it can be restored again later */
	TOptional<FText> StashedSearchBoxText;

public: 

	/** The section of EditorPerProjectUserSettings in which to save content browser settings */
	static const FString SettingsIniSection;
};<|MERGE_RESOLUTION|>--- conflicted
+++ resolved
@@ -32,11 +32,8 @@
 class SSplitter;
 class UFactory;
 class UToolMenu;
-<<<<<<< HEAD
-=======
 class SSearchToggleButton;
 class UContentBrowserToolbarMenuContext;
->>>>>>> 6bbb88c8
 
 struct FToolMenuContext;
 
@@ -297,17 +294,10 @@
 	TSharedRef<SWidget> GetPathPickerContent();
 
 	/** Register the context objects needed for the "Add New" menu */
-<<<<<<< HEAD
-	void AppendNewMenuContextObjects(const EContentBrowserDataMenuContext_AddNewMenuDomain InDomain, const TArray<FName>& InSelectedPaths, FToolMenuContext& InOutMenuContext);
-
-	/** Handle creating a context menu for the "Add New" button */
-	TSharedRef<SWidget> MakeAddNewContextMenu(const EContentBrowserDataMenuContext_AddNewMenuDomain InDomain);
-=======
 	void AppendNewMenuContextObjects(const EContentBrowserDataMenuContext_AddNewMenuDomain InDomain, const TArray<FName>& InSelectedPaths, FToolMenuContext& InOutMenuContext, UContentBrowserToolbarMenuContext* CommonContext, bool bCanBeModified);
 
 	/** Handle creating a context menu for the "Add New" button */
 	TSharedRef<SWidget> MakeAddNewContextMenu(const EContentBrowserDataMenuContext_AddNewMenuDomain InDomain, UContentBrowserToolbarMenuContext* CommonContext);
->>>>>>> 6bbb88c8
 
 	/** Handle populating a context menu for the "Add New" button */
 	void PopulateAddNewContextMenu(class UToolMenu* Menu);
@@ -443,17 +433,10 @@
 
 	/** Handler for when the context menu or asset view requests to find items in the paths view */
 	void OnShowInPathsViewRequested(TArrayView<const FContentBrowserItem> ItemsToFind);
-<<<<<<< HEAD
 
 	/** Handler for when the user has committed a rename of an item */
 	void OnItemRenameCommitted(TArrayView<const FContentBrowserItem> Items);
 
-=======
-
-	/** Handler for when the user has committed a rename of an item */
-	void OnItemRenameCommitted(TArrayView<const FContentBrowserItem> Items);
-
->>>>>>> 6bbb88c8
 	/** Handler for when the asset context menu requests to rename an item */
 	void OnRenameRequested(const FContentBrowserItem& Item, EContentBrowserViewContext ViewContext);
 
@@ -538,8 +521,6 @@
 	/** Add data so that menus can access content browser */
 	void ExtendAssetViewButtonMenuContext(FToolMenuContext& InMenuContext);
 
-<<<<<<< HEAD
-=======
 	/** Creates various widgets for the content browser main view */
 	TSharedRef<SWidget> CreateToolBar(const FContentBrowserConfig* Config);
 	TSharedRef<SWidget> CreateLockButton(const FContentBrowserConfig* Config);
@@ -560,7 +541,6 @@
 	SSplitter::ESizeRule GetPathAreaSizeRule() const;
 	SSplitter::ESizeRule GetCollectionsAreaSizeRule() const;
 
->>>>>>> 6bbb88c8
 private:
 
 	/** The tab that contains this browser */
