// Copyright Epic Games, Inc. All Rights Reserved.

#pragma once

#include "Containers/Array.h"
#include "Containers/ArrayView.h"
#include "Containers/UnrealString.h"
#include "ContentBrowserDataMenuContexts.h"
#include "ContentBrowserDataSubsystem.h"
#include "ContentBrowserDelegates.h"
#include "HAL/Platform.h"
#include "HistoryManager.h"
#include "IAssetTypeActions.h"
#include "IContentBrowserSingleton.h"
#include "Input/Reply.h"
#include "Internationalization/Text.h"
#include "Layout/Visibility.h"
#include "Misc/Optional.h"
#include "Templates/SharedPointer.h"
#include "Templates/UnrealTemplate.h"
#include "Types/SlateEnums.h"
#include "UObject/NameTypes.h"
#include "Widgets/DeclarativeSyntaxSupport.h"
#include "Widgets/Docking/SDockTab.h"
#include "Widgets/Layout/SSplitter.h"
#include "Widgets/Navigation/SBreadcrumbTrail.h"
#include "Widgets/SCompoundWidget.h"

class FContentBrowserItemDataTemporaryContext;
class FContentBrowserItemDataUpdate;
class FExtender;
class FFrontendFilter_Text;
class FSourcesSearch;
class FTabManager;
class FUICommandList;
class SAssetSearchBox;
class SAssetView;
class SBorder;
class SCollectionView;
class SComboButton;
class SExpandableArea;
class SFilterList;
class SPathView;
class SSearchToggleButton;
class SWidget;
class SWidgetSwitcher;
class UClass;
class UContentBrowserToolbarMenuContext;
class UFactory;
class UToolMenu;
struct FAssetData;
struct FAssetSearchBoxSuggestion;
struct FCollectionNameType;
struct FContentBrowserItem;
struct FContentBrowserItemPath;
struct FGeometry;
struct FKeyEvent;
struct FPointerEvent;
struct FSlateBrush;

enum class EFilterBarLayout : uint8;

struct FToolMenuContext;

enum class EContentBrowserViewContext : uint8
{
	AssetView,
	PathView,
	FavoriteView,
};

/**
 * A widget to display and work with all game and engine content
 */
class SContentBrowser
	: public SCompoundWidget
{
public:

	SLATE_BEGIN_ARGS( SContentBrowser )
		: _ContainingTab()
		, _InitiallyLocked(false)
		, _IsDrawer(false)
	{}
		/** The tab in which the content browser resides */
		SLATE_ARGUMENT(TSharedPtr<SDockTab>, ContainingTab)

		/** If true, this content browser will not sync from external sources. */
		SLATE_ARGUMENT(bool, InitiallyLocked )

		SLATE_ARGUMENT(bool, IsDrawer)
	SLATE_END_ARGS()

	~SContentBrowser();

	/** Constructs this widget with InArgs */
	void Construct( const FArguments& InArgs, const FName& InstanceName, const FContentBrowserConfig* Config );

	/** Sets up an inline-name for the creation of a new asset using the specified path and the specified class and/or factory */
	void CreateNewAsset(const FString& DefaultAssetName, const FString& PackagePath, UClass* AssetClass, UFactory* Factory);

	/**
	 * Changes sources to show the specified assets and selects them in the asset view
	 *
	 *	@param AssetDataList		- A list of assets to sync the view to
	 * 
	 *	@param bAllowImplicitSync	- true to allow the view to sync to parent folders if they are already selected,
	 *								  false to force the view to select the explicit Parent folders of each asset 
	 */
	void SyncToAssets( TArrayView<const FAssetData> AssetDataList, const bool bAllowImplicitSync = false, const bool bDisableFiltersThatHideAssets = true );

	/**
	 * Changes sources to show the specified folders and selects them in the asset view
	 *
	 *	@param FolderList			- A list of folders to sync the view to
	 * 
	 *	@param bAllowImplicitSync	- true to allow the view to sync to parent folders if they are already selected,
	 *								  false to force the view to select the explicit Parent folders of each asset 
	 */
	void SyncToFolders( TArrayView<const FString> FolderList, const bool bAllowImplicitSync = false );

	/**
	 * Changes sources to show the specified items and selects them in the asset view
	 *
	 *	@param ItemsToSync			- A list of items to sync the view to
	 *
	 *	@param bAllowImplicitSync	- true to allow the view to sync to parent folders if they are already selected,
	 *								  false to force the view to select the explicit Parent folders of each asset
	 */
	void SyncToItems( TArrayView<const FContentBrowserItem> ItemsToSync, const bool bAllowImplicitSync = false, const bool bDisableFiltersThatHideAssets = true );

	/**
	 * Changes sources to show the specified items and selects them in the asset view
	 *
	 *	@param VirtualPathsToSync	- A list of virtual paths to sync the view to
	 *
	 *	@param bAllowImplicitSync	- true to allow the view to sync to parent folders if they are already selected,
	 *								  false to force the view to select the explicit Parent folders of each asset
	 */
	void SyncToVirtualPaths( TArrayView<const FName> VirtualPathsToSync, const bool bAllowImplicitSync = false, const bool bDisableFiltersThatHideAssets = true );

	/**
	 * Changes sources to show the specified assets and folders and selects them in the asset view
	 *
	 *	@param AssetDataList		- A list of assets to sync the view to
	 *	@param FolderList			- A list of folders to sync the view to
	 *
	 *	@param bAllowImplicitSync	- true to allow the view to sync to parent folders if they are already selected,
	 *								  false to force the view to select the explicit Parent folders of each asset
	 */
	void SyncToLegacy( TArrayView<const FAssetData> AssetDataList, TArrayView<const FString> FolderList, const bool bAllowImplicitSync = false, const bool bDisableFiltersThatHideAssets = true );

	/**
	 * Changes sources to show the specified items and selects them in the asset view
	 *
	 *	@param AssetDataList		- A list of assets to sync the view to
	 * 
	 *	@param bAllowImplicitSync	- true to allow the view to sync to parent folders if they are already selected,
	 *								  false to force the view to select the explicit Parent folders of each asset 
	 */
	void SyncTo( const FContentBrowserSelection& ItemSelection, const bool bAllowImplicitSync = false, const bool bDisableFiltersThatHideAssets = true );

	/** Sets this content browser as the primary browser. The primary browser is the target for asset syncs and contributes to the global selection set. */
	void SetIsPrimaryContentBrowser(bool NewIsPrimary);

	/** Returns if this browser can be used as the primary browser. */
	bool CanSetAsPrimaryContentBrowser() const;

	/** Gets the tab manager for the tab containing this browser */
	TSharedPtr<FTabManager> GetTabManager() const;

	/** Loads all selected assets if unloaded */
	void LoadSelectedObjectsIfNeeded();

	/** Returns all the assets that are selected in the asset view */
	void GetSelectedAssets(TArray<FAssetData>& SelectedAssets);

	/** Returns all the folders that are selected in the asset view */
	void GetSelectedFolders(TArray<FString>& SelectedFolders);

	/** Returns the folders that are selected in the path view */
	TArray<FString> GetSelectedPathViewFolders();

	/** Saves all persistent settings to config and returns a string identifier */
	void SaveSettings() const;

	/** Sets the content browser to show the specified paths */
	void SetSelectedPaths(const TArray<FString>& FolderPaths, bool bNeedsRefresh = false);

	/** Gets the current path if one exists, otherwise returns empty string. */
	FString GetCurrentPath(const EContentBrowserPathType PathType) const;

	/**
	 * Forces the content browser to show plugin content
	 *
	 * @param bEnginePlugin		If true, the content browser will also be forced to show engine content
	 */
	void ForceShowPluginContent(bool bEnginePlugin);

	/** Get the unique name of this content browser's in */
	const FName GetInstanceName() const;

	/** Returns true if this content browser does not accept syncing from an external source */
	bool IsLocked() const;

	/** Gives keyboard focus to the asset search box */
	void SetKeyboardFocusOnSearch() const;

	/**
	 * Copies settings from a different browser to this browser
	 * Note this overrides any settings already saved for this browser 
	 */
	void CopySettingsFromBrowser(TSharedPtr<SContentBrowser> OtherBrowser);

	/** SWidget interface  */
	virtual FReply OnKeyDown( const FGeometry& MyGeometry, const FKeyEvent& InKeyEvent ) override;
	virtual FReply OnMouseButtonDown( const FGeometry& MyGeometry, const FPointerEvent& MouseEvent ) override;
	virtual FReply OnPreviewMouseButtonDown( const FGeometry& MyGeometry, const FPointerEvent& MouseEvent ) override;
	virtual FReply OnMouseButtonDoubleClick( const FGeometry& InMyGeometry, const FPointerEvent& InMouseEvent ) override;

	/** Returns true if current path can be written to */
	bool CanWriteToCurrentPath() const;

	/** Returns true if path can be written to */
	bool CanWriteToPath(const FContentBrowserItemPath InPath) const;

private:

	/** Called prior to syncing the selection in this Content Browser */
	void PrepareToSyncItems(TArrayView<const FContentBrowserItem> ItemsToSync, const bool bDisableFiltersThatHideAssets);

	/** Called prior to syncing the selection in this Content Browser */
	void PrepareToSyncVirtualPaths(TArrayView<const FName> VirtualPathsToSync, const bool bDisableFiltersThatHideAssets);

	/** Called prior to syncing the selection in this Content Browser */
	void PrepareToSyncLegacy(TArrayView<const FAssetData> AssetDataList, TArrayView<const FString> FolderPaths, const bool bDisableFiltersThatHideAssets);

	/** Called to retrieve the text that should be highlighted on assets */
	FText GetHighlightedText() const;

	/** Called when a containing tab is closing, if there is one */
	void OnContainingTabSavingVisualState() const;

	/** Called when a containing tab is closed, if there is one */
	void OnContainingTabClosed(TSharedRef<SDockTab> DockTab);

	/** Called when a containing tab is activated, if there is one */
	void OnContainingTabActivated(TSharedRef<SDockTab> DockTab, ETabActivationCause InActivationCause);

	/** Loads settings from config based on the browser's InstanceName*/
	void LoadSettings(const FName& InstanceName);

	/** Handler for when the sources were changed */
	void SourcesChanged(const TArray<FString>& SelectedPaths, const TArray<FCollectionNameType>& SelectedCollections);

	/** Handler for when a folder has been entered in the path view */
	void FolderEntered(const FString& FolderPath);

	/** Handler for when a path has been selected in the path view */
	void PathSelected(const FString& FolderPath);

	/** Handler for when a path has been selected in the favorite path view */
	void FavoritePathSelected(const FString& FolderPath);

	/** Get the asset tree context menu */
	TSharedRef<FExtender> GetPathContextMenuExtender(const TArray<FString>& SelectedPaths) const;

	/** Handler for when a collection has been selected in the collection view */
	void CollectionSelected(const FCollectionNameType& SelectedCollection);

	/** Handler for when the sources were changed by the path picker */
	void PathPickerPathSelected(const FString& FolderPath);

	/** Handler for when the sources were changed by the path picker collection view */
	void PathPickerCollectionSelected(const FCollectionNameType& SelectedCollection);

	/** Sets the state of the browser to the one described by the supplied history data */
	void OnApplyHistoryData(const FHistoryData& History);

	/** Updates the supplied history data with current information */
	void OnUpdateHistoryData(FHistoryData& History) const;

	/** Handler for when the path context menu requests a folder creation */
	void NewFolderRequested(const FString& SelectedPath);

	/** Handler for when a data source requests file item creation */
	void NewFileItemRequested(const FContentBrowserItemDataTemporaryContext& NewItemContext);

	/** Called when the editable text needs to be set or cleared */
	void SetSearchBoxText(const FText& InSearchText);

	/** Called by the editable text control when the search text is changed by the user */
	void OnSearchBoxChanged(const FText& InSearchText);

	/** Called by the editable text control when the user commits a text change */
	void OnSearchBoxCommitted(const FText& InSearchText, ETextCommit::Type CommitInfo);

	/** Called by the editable text control to allow the content browser to handle specific key presses without it resulting in typing into the search box */
	FReply OnSearchKeyDown(const FGeometry& Geometry, const FKeyEvent& InKeyEvent);

	/** Should the "Save Search" button be enabled? */
	bool IsSaveSearchButtonEnabled() const;

	/** Open the menu to let you save the current search text as a filter or dynamic collection */
	void OnSaveSearchButtonClicked(const FText& InSearchText);

	/** Save the current search as a filter pill */
	void SaveSearchAsFilter();

	/** Called when a crumb in the path breadcrumb trail or menu is clicked */
	void OnPathClicked(const FString& CrumbData);

	/** Called when item in the path delimiter arrow menu is clicked */
	void OnPathMenuItemClicked(FString ClickedPath);

	/** Called to query whether the crumb menu would contain any content (see also OnGetCrumbDelimiterContent) */
	bool OnHasCrumbDelimiterContent(const FString& CrumbData) const;

	/** 
	 * Populates the delimiter arrow with a menu of directories under the current directory that can be navigated to
	 * 
	 * @param CrumbData	The current directory path
	 * @return The directory menu
	 */
	TSharedRef<SWidget> OnGetCrumbDelimiterContent(const FString& CrumbData) const;

	/** Gets the content for the path picker combo button */
	TSharedRef<SWidget> GetPathPickerContent();

	/** Register the context objects needed for the "Add New" menu */
	void AppendNewMenuContextObjects(const EContentBrowserDataMenuContext_AddNewMenuDomain InDomain, const TArray<FName>& InSelectedPaths, FToolMenuContext& InOutMenuContext, UContentBrowserToolbarMenuContext* CommonContext, bool bCanBeModified);

	/** Handle creating a context menu for the "Add New" button */
	TSharedRef<SWidget> MakeAddNewContextMenu(const EContentBrowserDataMenuContext_AddNewMenuDomain InDomain, UContentBrowserToolbarMenuContext* CommonContext);

	/** Handle populating a context menu for the "Add New" button */
	void PopulateAddNewContextMenu(class UToolMenu* Menu);

	/** Called to work out whether the import button should be enabled */
	bool IsAddNewEnabled() const;

	/** Gets the tool tip for the "Add New" button */
	FText GetAddNewToolTipText() const;

	/** Makes the filters menu */
	TSharedRef<SWidget> MakeAddFilterMenu();
	
	/** Builds the context menu for the filter list area. */
	TSharedPtr<SWidget> GetFilterContextMenu();

	/** Saves dirty content. */
	FReply OnSaveClicked();

	/** Opens the add content dialog. */
	void OnAddContentRequested();

	/** Handler for when a new item is requested in the asset view */
	void OnNewItemRequested(const FContentBrowserItem& NewItem);

	/** Handler for when the selection set in any view has changed. */
	void OnItemSelectionChanged(const FContentBrowserItem& SelectedItem, ESelectInfo::Type SelectInfo, EContentBrowserViewContext ViewContext);

	/** Handler for when the user double clicks, presses enter, or presses space on a Content Browser item */
	void OnItemsActivated(TArrayView<const FContentBrowserItem> ActivatedItems, EAssetTypeActivationMethod::Type ActivationMethod);

	/** Handler for clicking the lock button */
	FReply ToggleLockClicked();

	/** Handler for clicking the dock drawer in layout button */
	FReply DockInLayoutClicked();

	/** Gets the menu text */
	FText GetLockMenuText() const;

	/** Gets icon for the lock button */
	const FSlateBrush* GetLockIcon() const;

	/** Gets the visibility state of the asset tree */
	EVisibility GetSourcesViewVisibility() const;

	/** Handler for clicking the tree expand/collapse button */
	FReply SourcesViewExpandClicked();

	/** Gets the visibility of the source switch button */
	EVisibility GetSourcesSwitcherVisibility() const;

	/** Gets the icon used on the source switch button */
	const FSlateBrush* GetSourcesSwitcherIcon() const;

	/** Gets the tooltip text used on the source switch button */
	FText GetSourcesSwitcherToolTipText() const;

	/** Handler for clicking the source switch button */
	FReply OnSourcesSwitcherClicked();

	/** Called to handle the Content Browser settings changing */
	void OnContentBrowserSettingsChanged(FName PropertyName);

	/** Handler for clicking the history back button */
	FReply BackClicked();

	/** Handler for clicking the history forward button */
	FReply ForwardClicked();

	/** Handler for clicking the add collection button */
	FReply OnAddCollectionClicked();

	/** Handler to check to see if a rename command is allowed */
	bool HandleRenameCommandCanExecute() const;

	/** Handler for Rename */
	void HandleRenameCommand();

	/** Handler to check to see if a save asset command is allowed */
	bool HandleSaveAssetCommandCanExecute() const;

	/** Handler for Rename */
	void HandleSaveAssetCommand();

	/** Handler for SaveAll in folder */
	void HandleSaveAllCurrentFolderCommand() const;

	/** Handler for Resave on a folder */
	void HandleResaveAllCurrentFolderCommand() const;

	/** Handler to check to see if a delete command is allowed */
	bool HandleDeleteCommandCanExecute() const;

	/** Handler for Delete */
	void HandleDeleteCommandExecute();

	/** Handler for opening assets or folders */
	void HandleOpenAssetsOrFoldersCommandExecute();

	/** Handler for previewing assets */
	void HandlePreviewAssetsCommandExecute();

	/** Handler for creating new folder */
	void HandleCreateNewFolderCommandExecute();

	/** True if the user may use the history back button */
	bool IsBackEnabled() const;

	/** True if the user may use the history forward button */
	bool IsForwardEnabled() const;

	/** Gets the tool tip text for the history back button */
	FText GetHistoryBackTooltip() const;

	/** Gets the tool tip text for the history forward button */
	FText GetHistoryForwardTooltip() const;

	/** Sets the global selection set to the asset view's selected items */
	void SyncGlobalSelectionSet();

	/** Updates the breadcrumb trail to the current path */
	void UpdatePath();

	/** Handler for when a filter in the filter list has changed */
	void OnFilterChanged();

	/** Gets the text for the path label */
	FText GetPathText() const;

	/** Returns true if currently filtering by a source */
	bool IsFilteredBySource() const;

	/** Handler for when the context menu or asset view requests to find items in the paths view */
	void OnShowInPathsViewRequested(TArrayView<const FContentBrowserItem> ItemsToFind);

	/** Handler for when the user has committed a rename of an item */
	void OnItemRenameCommitted(TArrayView<const FContentBrowserItem> Items);

	/** Handler for when the asset context menu requests to rename an item */
	void OnRenameRequested(const FContentBrowserItem& Item, EContentBrowserViewContext ViewContext);

	/** Handler for when the path context menu has successfully deleted a folder */
	void OnOpenedFolderDeleted();

	/** Handler for when the asset context menu requests to duplicate an item */
	void OnDuplicateRequested(TArrayView<const FContentBrowserItem> OriginalItems);

	/** Handler for when the asset context menu requests to edit an item */
	void OnEditRequested(TArrayView<const FContentBrowserItem> Items);

	/** Handler for when the asset context menu requests to refresh the asset view */
	void OnAssetViewRefreshRequested();

	/** Handles an on collection destroyed event */
	void HandleCollectionRemoved(const FCollectionNameType& Collection);

	/** Handles an on collection renamed event */
	void HandleCollectionRenamed(const FCollectionNameType& OriginalCollection, const FCollectionNameType& NewCollection);

	/** Handles an on collection updated event */
	void HandleCollectionUpdated(const FCollectionNameType& Collection);

	/** Handles a path removed event */
	void HandlePathRemoved(const FName Path);

	/** Handles content items being updated */
	void HandleItemDataUpdated(TArrayView<const FContentBrowserItemDataUpdate> InUpdatedItems);

	/* Handles hiding private content if folder is not showing private content*/
	bool HandlePrivateContentFilter(const FContentBrowserItem& AssetItem);

	/** Gets all suggestions for the asset search box */
	void OnAssetSearchSuggestionFilter(const FText& SearchText, TArray<FAssetSearchBoxSuggestion>& PossibleSuggestions, FText& SuggestionHighlightText) const;

	/** Combines the chosen suggestion with the active search text */
	FText OnAssetSearchSuggestionChosen(const FText& SearchText, const FString& Suggestion) const;

	/** Gets the dynamic hint text for the "Search Assets" search text box */
	FText GetSearchAssetsHintText() const;

	/** Delegate called when generating the context menu for an item */
	TSharedPtr<SWidget> GetItemContextMenu(TArrayView<const FContentBrowserItem> SelectedItems, EContentBrowserViewContext ViewContext);

	/** Populate the context menu for a folder */
	void PopulateFolderContextMenu(UToolMenu* Menu);

	/** Delegate called to get the current selection state */
	void GetSelectionState(TArray<FAssetData>& SelectedAssets, TArray<FString>& SelectedPaths);

	/** Sets up an inline-name for the creation of a default-named folder the specified path */
	void CreateNewFolder(FString FolderPath, FOnCreateNewFolder OnCreateNewFolder);

	/** Handler for when "Open in new Content Browser" is selected */
	void OpenNewContentBrowser();

	/** Bind our UI commands */
	void BindCommands();

	/** Gets the visibility of the favorites view */
	EVisibility GetFavoriteFolderVisibility() const;

	/** Get the visibility of the docked collections view */
	EVisibility GetDockedCollectionsVisibility() const;

	/** Get the visibility of the lock button */
	EVisibility GetLockButtonVisibility() const;

	/** Whether or not the collections view is docked or exists in its own panel in the same area as the sources view */
	bool IsCollectionViewDocked() const;

	/** Toggles the favorite status of an array of folders*/
	void ToggleFolderFavorite(const TArray<FString>& FolderPaths);

	/* Toggles the private show private content state of an array of folders*/
	void TogglePrivateContentEdit(const TArray<FString>& FolderPaths);

	/** Called when Asset View Options "Search" options change */
	void HandleAssetViewSearchOptionsChanged();

	/** Register menu for filtering path view */
	static void RegisterPathViewFiltersMenu();

	/** Fill menu for filtering path view with items */
	void PopulatePathViewFiltersMenu(UToolMenu* Menu);

	/** Add data so that menus can access content browser */
	void ExtendAssetViewButtonMenuContext(FToolMenuContext& InMenuContext);

	/** Creates various widgets for the content browser main view */
	TSharedRef<SWidget> CreateToolBar(const FContentBrowserConfig* Config);
	TSharedRef<SWidget> CreateLockButton(const FContentBrowserConfig* Config);
	TSharedRef<SWidget> CreateAssetView(const FContentBrowserConfig* Config);
	TSharedRef<SWidget> CreateFavoritesView(const FContentBrowserConfig* Config);
	TSharedRef<SWidget> CreatePathView(const FContentBrowserConfig* Config);
	TSharedRef<SWidget> CreateDockedCollectionsView(const FContentBrowserConfig* Config);
	TSharedRef<SWidget> CreateDrawerDockButton(const FContentBrowserConfig* Config);

	/** Adds menu options to the view menu */
	void ExtendViewOptionsMenu(const FContentBrowserConfig* Config);

	/** Creates the content browser toolbar menu */
	void RegisterContentBrowserToolBar();

	/** Gets the size rule for various areas. When areas are a collapsed the splitter slot becomes auto sized, otherwise it is user sized */
	SSplitter::ESizeRule GetFavoritesAreaSizeRule() const;
	SSplitter::ESizeRule GetPathAreaSizeRule() const;
	SSplitter::ESizeRule GetCollectionsAreaSizeRule() const;

<<<<<<< HEAD
=======
	/** Gets the min size for various areas. When areas are not visible the min size is 0, otherwise there is a minimum size to prevent overlap */
	float GetFavoritesAreaMinSize() const;
	float GetCollectionsAreaMinSize() const;

	/** Called when the layout of the SFilterList is changing */
	void OnFilterBarLayoutChanging(EFilterBarLayout NewLayout);

>>>>>>> d731a049
private:

	/** The tab that contains this browser */
	TWeakPtr<SDockTab> ContainingTab;

	/** The manager that keeps track of history data for this browser */
	FHistoryManager HistoryManager;

	/** A helper class to manage asset context menu options */
	TSharedPtr<class FAssetContextMenu> AssetContextMenu;

	/** The context menu manager for the path view */
	TSharedPtr<class FPathContextMenu> PathContextMenu;

	/** The sources search for favorites */
	TSharedPtr<FSourcesSearch> FavoritesSearch;

	/** The sources search for paths */
	TSharedPtr<FSourcesSearch> SourcesSearch;

	/** The sources search for collections*/
	TSharedPtr<FSourcesSearch> CollectionSearch;

	/** The asset tree widget */
	TSharedPtr<SPathView> PathViewPtr;

	/** The favorites tree widget */
	TSharedPtr<class SFavoritePathView> FavoritePathViewPtr;

	/** The collection widget */
	TSharedPtr<SCollectionView> CollectionViewPtr;

	/** The asset view widget */
	TSharedPtr<SAssetView> AssetViewPtr;

	/** The breadcrumb trail representing the current path */
	TSharedPtr< SBreadcrumbTrail<FString> > PathBreadcrumbTrail;

	/** The text box used to search for assets */
	TSharedPtr<SAssetSearchBox> SearchBoxPtr;

	/** The filter list */
	TSharedPtr<SFilterList> FilterListPtr;

	/** The Combo Button used to summon the filter dropdown */
	TSharedPtr<SWidget> FilterComboButton;

	/** The border that holds the content in AssetView */
	TSharedPtr<SBorder> AssetViewBorder;

	/** The path picker */
	TSharedPtr<SComboButton> PathPickerButton;

	/** Favorites area widget */
	TSharedPtr<SExpandableArea> FavoritesArea;

	/** Toggle button for showing/hiding favorites search area */
	TSharedPtr<SSearchToggleButton> FavoritesSearchToggleButton;

	/** Path area widget */
	TSharedPtr<SExpandableArea> PathArea;

	/** Toggle button for showing/hiding path search area */
	TSharedPtr<SSearchToggleButton> PathSearchToggleButton;

	/** Collection area widget */
	TSharedPtr<SExpandableArea> CollectionArea;

	/** Toggle button for showing/hiding collection search area */
	TSharedPtr<SSearchToggleButton> CollectionSearchToggleButton;

	/** Index of the active sources widget */
	int32 ActiveSourcesWidgetIndex = 0;

	/** The expanded state of the asset tree */
	bool bSourcesViewExpanded;

	/** True if this browser is the primary content browser */
	bool bIsPrimaryBrowser;

	/** True if this content browser can be set to the primary browser. */
	bool bCanSetAsPrimaryBrowser;

	/** True if this content browser is an a drawer */
	bool bIsDrawer;

	/** Unique name for this Content Browser. */
	FName InstanceName;

	/** True if source should not be changed from an outside source */
	bool bIsLocked;

	/** Cached result of CanWriteToPath to avoid recalculating it every frame */
	mutable bool bCachedCanWriteToCurrentPath = false;

	/** Path that was last used to determine bCachedCanWriteToCurrentPath */
	mutable TOptional<FName> CachedCanWriteToCurrentPath;

	/** The list of FrontendFilters currently applied to the asset view */
	TSharedPtr<FAssetFilterCollectionType> FrontendFilters;

	/** The text filter to use on the assets */
	TSharedPtr< FFrontendFilter_Text > TextFilter;

	/** Commands handled by this widget */
	TSharedPtr< FUICommandList > Commands;

	/** Delegate used to create a new folder */
	FOnCreateNewFolder OnCreateNewFolder;

	/** Switcher between the different sources views */
	TSharedPtr<SWidgetSwitcher> SourcesWidgetSwitcher;

	/** The splitter between the path & asset view */
	TSharedPtr<SSplitter> PathAssetSplitterPtr;

	/** The splitter between the path & favorite view */
	TSharedPtr<SSplitter> PathFavoriteSplitterPtr;

	/** The list of plugin filters currently applied to the path view */
	TSharedPtr<FPluginFilterCollectionType> PluginPathFilters;

	/** When viewing a dynamic collection, the active search query will be stashed in this variable so that it can be restored again later */
	TOptional<FText> StashedSearchBoxText;

public: 

	/** The section of EditorPerProjectUserSettings in which to save content browser settings */
	static const FString SettingsIniSection;
};<|MERGE_RESOLUTION|>--- conflicted
+++ resolved
@@ -581,8 +581,6 @@
 	SSplitter::ESizeRule GetPathAreaSizeRule() const;
 	SSplitter::ESizeRule GetCollectionsAreaSizeRule() const;
 
-<<<<<<< HEAD
-=======
 	/** Gets the min size for various areas. When areas are not visible the min size is 0, otherwise there is a minimum size to prevent overlap */
 	float GetFavoritesAreaMinSize() const;
 	float GetCollectionsAreaMinSize() const;
@@ -590,7 +588,6 @@
 	/** Called when the layout of the SFilterList is changing */
 	void OnFilterBarLayoutChanging(EFilterBarLayout NewLayout);
 
->>>>>>> d731a049
 private:
 
 	/** The tab that contains this browser */
