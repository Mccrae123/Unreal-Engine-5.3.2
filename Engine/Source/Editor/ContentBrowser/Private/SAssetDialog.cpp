// Copyright Epic Games, Inc. All Rights Reserved.

#include "SAssetDialog.h"
#include "Misc/MessageDialog.h"
#include "Widgets/SBoxPanel.h"
#include "Layout/WidgetPath.h"
#include "SlateOptMacros.h"
#include "Framework/Application/SlateApplication.h"
#include "Widgets/Layout/SBorder.h"
#include "Widgets/Text/STextBlock.h"
#include "Widgets/Layout/SBox.h"
#include "Widgets/Input/SEditableTextBox.h"
#include "Widgets/Input/SButton.h"
#include "Widgets/Layout/SSplitter.h"
#include "Styling/AppStyle.h"
#include "EditorStyleSet.h"
#include "AssetRegistryModule.h"
#include "ContentBrowserSingleton.h"
#include "ContentBrowserUtils.h"

#include "Framework/MultiBox/MultiBoxBuilder.h"
#include "ContentBrowserCommands.h"
#include "Framework/Commands/GenericCommands.h"
#include "SPathPicker.h"
#include "SAssetPicker.h"
#include "AssetViewTypes.h"
#include "ObjectTools.h"

#include "SPathView.h"
#include "SAssetView.h"
#include "Widgets/Notifications/SNotificationList.h"
#include "Framework/Notifications/NotificationManager.h"
#include "Editor/EditorEngine.h"
#include "HAL/FileManager.h"
#include "CoreMinimal.h"
#include "SourceCodeNavigation.h"
#include "Editor.h"

#include "IContentBrowserDataModule.h"
#include "ContentBrowserDataSource.h"
#include "ContentBrowserDataSubsystem.h"
<<<<<<< HEAD
=======
#include "SPrimaryButton.h"
>>>>>>> 6bbb88c8

#define LOCTEXT_NAMESPACE "ContentBrowser"

SAssetDialog::SAssetDialog()
	: DialogType(EAssetDialogType::Open)
	, ExistingAssetPolicy(ESaveAssetDialogExistingAssetPolicy::Disallow)
	, bLastInputValidityCheckSuccessful(false)
	, bPendingFocusNextFrame(true)
	, bValidAssetsChosen(false)
	, OpenedContextMenuWidget(EOpenedContextMenuWidget::None)
{
}

SAssetDialog::~SAssetDialog()
{
	if (!bValidAssetsChosen)
	{
		OnAssetDialogCancelled.ExecuteIfBound();
	}
}

BEGIN_SLATE_FUNCTION_BUILD_OPTIMIZATION
void SAssetDialog::Construct(const FArguments& InArgs, const FSharedAssetDialogConfig& InConfig)
{
	DialogType = InConfig.GetDialogType();

	AssetClassNames = InConfig.AssetClassNames;

	const FString DefaultPath = InConfig.DefaultPath;

	RegisterActiveTimer( 0.f, FWidgetActiveTimerDelegate::CreateSP( this, &SAssetDialog::SetFocusPostConstruct ) );

	FPathPickerConfig PathPickerConfig;
	PathPickerConfig.DefaultPath = DefaultPath;
	PathPickerConfig.bFocusSearchBoxWhenOpened = false;
	PathPickerConfig.OnPathSelected = FOnPathSelected::CreateSP(this, &SAssetDialog::HandlePathSelected);
	PathPickerConfig.SetPathsDelegates.Add(&SetPathsDelegate);
	PathPickerConfig.OnGetFolderContextMenu = FOnGetFolderContextMenu::CreateSP(this, &SAssetDialog::OnGetFolderContextMenu);	
	PathPickerConfig.bOnPathSelectedPassesVirtualPaths = true;

	FAssetPickerConfig AssetPickerConfig;
	AssetPickerConfig.Filter.ClassNames.Append(AssetClassNames);
	AssetPickerConfig.bAllowDragging = false;
	AssetPickerConfig.InitialAssetViewType = EAssetViewType::Tile;
	AssetPickerConfig.OnAssetSelected = FOnAssetSelected::CreateSP(this, &SAssetDialog::OnAssetSelected);
	AssetPickerConfig.OnAssetsActivated = FOnAssetsActivated::CreateSP(this, &SAssetDialog::OnAssetsActivated);
	AssetPickerConfig.SetFilterDelegates.Add(&SetFilterDelegate);
	AssetPickerConfig.GetCurrentSelectionDelegates.Add(&GetCurrentSelectionDelegate);
	AssetPickerConfig.SaveSettingsName = TEXT("AssetDialog");
	AssetPickerConfig.bCanShowFolders = true;
	AssetPickerConfig.bCanShowDevelopersFolder = true;
	AssetPickerConfig.OnFolderEntered = FOnPathSelected::CreateSP(this, &SAssetDialog::HandleAssetViewFolderEntered);
	AssetPickerConfig.OnGetAssetContextMenu = FOnGetAssetContextMenu::CreateSP(this, &SAssetDialog::OnGetAssetContextMenu);
	AssetPickerConfig.OnGetFolderContextMenu = FOnGetFolderContextMenu::CreateSP(this, &SAssetDialog::OnGetFolderContextMenu);

	OnPathSelected = InConfig.OnPathSelected;

	SetCurrentlySelectedPath(DefaultPath, EContentBrowserPathType::Internal);

	// Open and save specific configuration
	FText ConfirmButtonText;
	bool bIncludeNameBox = false;
	switch (DialogType)
	{
	case EAssetDialogType::Open:
	{
		const FOpenAssetDialogConfig& OpenAssetConfig = static_cast<const FOpenAssetDialogConfig&>(InConfig);
		PathPickerConfig.bAllowContextMenu = true;
		ConfirmButtonText = LOCTEXT("AssetDialogOpenButton", "Open");
		AssetPickerConfig.SelectionMode = OpenAssetConfig.bAllowMultipleSelection ? ESelectionMode::Multi : ESelectionMode::Single;
		AssetPickerConfig.bFocusSearchBoxWhenOpened = true;
		bIncludeNameBox = false;
		break;
	}

	case EAssetDialogType::Save:
	{
		const FSaveAssetDialogConfig& SaveAssetConfig = static_cast<const FSaveAssetDialogConfig&>(InConfig);
		PathPickerConfig.bAllowContextMenu = true;
		PathPickerConfig.bAllowReadOnlyFolders = false;
		ConfirmButtonText = LOCTEXT("AssetDialogSaveButton", "Save");
		AssetPickerConfig.SelectionMode = ESelectionMode::Single;
		AssetPickerConfig.bFocusSearchBoxWhenOpened = false;
		AssetPickerConfig.bCanShowReadOnlyFolders = false;
		bIncludeNameBox = true;
		ExistingAssetPolicy = SaveAssetConfig.ExistingAssetPolicy;
		SetCurrentlyEnteredAssetName(SaveAssetConfig.DefaultAssetName);
		break;
	}

	default:
		ensureMsgf(0, TEXT("AssetDialog type %d is not supported."), DialogType);
		break;
	}

	PathPicker = StaticCastSharedRef<SPathPicker>(FContentBrowserSingleton::Get().CreatePathPicker(PathPickerConfig));

	TArray<FString> SelectedVirtualPaths = PathPicker->GetPaths();
	if (SelectedVirtualPaths.Num() == 0)
	{
		// No paths selected, choose PathView's default selection
		const TSharedPtr<SPathView>& PathView = PathPicker->GetPathView();
		const TArray<FName> DefaultPathsToSelect = PathView->GetDefaultPathsToSelect();
		if (DefaultPathsToSelect.Num() > 0)
		{
			// Try select path
			PathPicker->SetPaths({ DefaultPathsToSelect[0].ToString() });

			// Get paths that were successfully selected
			SelectedVirtualPaths = PathPicker->GetPaths();
		}

		if (SelectedVirtualPaths.Num() == 0)
		{
			// No paths selected, choose selection based on first root folder displayed in PathView
			const TArray<FName> RootPathItemNames = PathView->GetRootPathItemNames();
			if (RootPathItemNames.Num() > 0)
			{
				// Try select path
				PathPicker->SetPaths({ FString(TEXT("/")) + RootPathItemNames[0].ToString() });

				// Get paths that were successfully selected
				SelectedVirtualPaths = PathPicker->GetPaths();
			}
		}
	}

	// Update AssetPickerConfig's selection to match PathPicker
	if (SelectedVirtualPaths.Num() > 0)
	{
		AssetPickerConfig.Filter.PackagePaths = { FName(*SelectedVirtualPaths[0]) };
	}

	AssetPicker = StaticCastSharedRef<SAssetPicker>(FContentBrowserSingleton::Get().CreateAssetPicker(AssetPickerConfig));

	// Update AssetDialog's path to match PathPicker
	if (SelectedVirtualPaths.Num() > 0)
	{
		const FName DefaultVirtualPath = IContentBrowserDataModule::Get().GetSubsystem()->ConvertInternalPathToVirtual(*DefaultPath);
		if (DefaultVirtualPath != *SelectedVirtualPaths[0])
		{
			SetCurrentlySelectedPath(SelectedVirtualPaths[0], EContentBrowserPathType::Virtual);
		}
	}

	FContentBrowserCommands::Register();
	BindCommands();

	// The root widget in this dialog.
	TSharedRef<SVerticalBox> MainVerticalBox = SNew(SVerticalBox);

	// Path/Asset view
	MainVerticalBox->AddSlot()
		.FillHeight(1)
		.Padding(0, 0, 0, 4)
		[
			SNew(SSplitter)
		
			+SSplitter::Slot()
			.Value(0.25f)
			[
				SNew(SBorder)
				.BorderImage(FEditorStyle::GetBrush("ToolPanel.GroupBorder"))
				[
					PathPicker.ToSharedRef()
				]
			]

			+SSplitter::Slot()
			.Value(0.75f)
			[
				SNew(SBorder)
				.BorderImage(FEditorStyle::GetBrush("ToolPanel.GroupBorder"))
				[
					AssetPicker.ToSharedRef()
				]
			]
		];

	// Input error strip, if we are using a name box
	if (bIncludeNameBox)
	{
		// Name Error label
		MainVerticalBox->AddSlot()
		.AutoHeight()
		[
			// Constant height, whether the label is visible or not
			SNew(SBox).HeightOverride(18)
			[
				SNew(SBorder)
				.Visibility( this, &SAssetDialog::GetNameErrorLabelVisibility )
				.BorderImage( FEditorStyle::GetBrush("AssetDialog.ErrorLabelBorder") )
				.Content()
				[
					SNew(STextBlock)
					.Text( this, &SAssetDialog::GetNameErrorLabelText )
					.ToolTipText(this, &SAssetDialog::GetNameErrorLabelText)
				]
			]
		];
	}

	TSharedRef<SVerticalBox> LabelsBox = SNew(SVerticalBox)
		+ SVerticalBox::Slot()
		.FillHeight(1)
		.VAlign(VAlign_Center)
		.Padding(0, 4, 0, 4)
		[
			SNew(STextBlock).Text(LOCTEXT("PathBoxLabel", "Path:"))
		];

	TSharedRef<SVerticalBox> ContentBox = SNew(SVerticalBox)
		+ SVerticalBox::Slot()
		.FillHeight(1)
		.VAlign(VAlign_Center)
		.Padding(0, 4, 0, 4)
		[
			SAssignNew(PathText, STextBlock)
			.Text(this, &SAssetDialog::GetPathNameText)
		];

	if (bIncludeNameBox)
	{
		LabelsBox->AddSlot()
			.FillHeight(1)
			.VAlign(VAlign_Center)
			.Padding(0, 4, 0, 4)
			[
				SNew(STextBlock).Text(LOCTEXT("NameBoxLabel", "Name:"))
			];

		ContentBox->AddSlot()
			.AutoHeight() 
			.VAlign(VAlign_Center)
			.Padding(0, 0, 0, 0)
			[
				SAssignNew(NameEditableText, SEditableTextBox)
				.Text(this, &SAssetDialog::GetAssetNameText)
				.OnTextCommitted(this, &SAssetDialog::OnAssetNameTextCommited)
				.OnTextChanged(this, &SAssetDialog::OnAssetNameTextCommited, ETextCommit::Default)
				.SelectAllTextWhenFocused(true)
			];
	}

	// Buttons and asset name
	TSharedRef<SHorizontalBox> ButtonsAndNameBox = SNew(SHorizontalBox)
		+ SHorizontalBox::Slot()
		.AutoWidth()
		.HAlign(HAlign_Right)
		.VAlign(VAlign_Bottom)
		.Padding(0.f, 0.f, 4.f, 0.f)
		[
			LabelsBox
		]
		+ SHorizontalBox::Slot()
		.FillWidth(1)
		.VAlign(VAlign_Bottom)
		.Padding(4.f, 0.f) 
		[
			ContentBox
		]
		+ SHorizontalBox::Slot()
		.AutoWidth()
		.VAlign(VAlign_Bottom)
		.Padding(4.f, 0.f) 
		[
			SNew(SPrimaryButton)
			.Text(ConfirmButtonText)
			.IsEnabled(this, &SAssetDialog::IsConfirmButtonEnabled)
			.OnClicked(this, &SAssetDialog::OnConfirmClicked)
		]
		+ SHorizontalBox::Slot()
		.AutoWidth()
		.VAlign(VAlign_Bottom)
		.Padding(4.f, 0.f, 0.0f, 0.0f) 
		[
			SNew(SButton)
			.TextStyle(FAppStyle::Get(), "DialogButtonText")
			.Text(LOCTEXT("AssetDialogCancelButton", "Cancel"))
			.OnClicked(this, &SAssetDialog::OnCancelClicked)
		];

	MainVerticalBox->AddSlot()
		.AutoHeight()
		.HAlign(HAlign_Fill)
		.Padding(16.f, 4.f, 16.f, 16.f)
		[
			ButtonsAndNameBox
		];

	ChildSlot
	[
		MainVerticalBox
	];
}
END_SLATE_FUNCTION_BUILD_OPTIMIZATION

FReply SAssetDialog::OnKeyDown( const FGeometry& MyGeometry, const FKeyEvent& InKeyEvent )
{
	if ( InKeyEvent.GetKey() == EKeys::Escape )
	{
		CloseDialog();
		return FReply::Handled();
	}
	else if (Commands->ProcessCommandBindings(InKeyEvent))
	{
		return FReply::Handled();
	}

	return SCompoundWidget::OnKeyDown(MyGeometry, InKeyEvent);
}

void SAssetDialog::BindCommands()
{
	Commands = TSharedPtr< FUICommandList >(new FUICommandList);

	Commands->MapAction(FGenericCommands::Get().Rename, FUIAction(
		FExecuteAction::CreateSP(this, &SAssetDialog::ExecuteRename),
		FCanExecuteAction::CreateSP(this, &SAssetDialog::CanExecuteRename)
	));

	Commands->MapAction(FGenericCommands::Get().Delete, FUIAction(
		FExecuteAction::CreateSP(this, &SAssetDialog::ExecuteDelete),
		FCanExecuteAction::CreateSP(this, &SAssetDialog::CanExecuteDelete)
	));

	Commands->MapAction(FContentBrowserCommands::Get().CreateNewFolder, FUIAction(
		FExecuteAction::CreateSP(this, &SAssetDialog::ExecuteCreateNewFolder),
		FCanExecuteAction::CreateSP(this, &SAssetDialog::CanExecuteCreateNewFolder)
	));
}

bool SAssetDialog::CanExecuteRename() const
{
	switch (OpenedContextMenuWidget)
	{
		case EOpenedContextMenuWidget::AssetView: return ContentBrowserUtils::CanRenameFromAssetView(AssetPicker->GetAssetView());
		case EOpenedContextMenuWidget::PathView: return ContentBrowserUtils::CanRenameFromPathView(PathPicker->GetPathView());
	}

	return false;
}

void SAssetDialog::ExecuteRename()
{
	const TArray<FContentBrowserItem> SelectedItems = AssetPicker->GetAssetView()->GetSelectedItems();
	if (SelectedItems.Num() > 0)
	{
		if (SelectedItems.Num() == 1)
		{
			AssetPicker->GetAssetView()->RenameItem(SelectedItems[0]);
		}
	}
	else
	{		
		const TArray<FContentBrowserItem> SelectedFolders = PathPicker->GetPathView()->GetSelectedFolderItems();
		if (SelectedFolders.Num() == 1)
		{
			PathPicker->GetPathView()->RenameFolderItem(SelectedFolders[0]);
		}
	}
}

bool SAssetDialog::CanExecuteDelete() const
{
	switch (OpenedContextMenuWidget)
	{
		case EOpenedContextMenuWidget::AssetView: return ContentBrowserUtils::CanDeleteFromAssetView(AssetPicker->GetAssetView());
		case EOpenedContextMenuWidget::PathView: return ContentBrowserUtils::CanDeleteFromPathView(PathPicker->GetPathView());
	}

	return false;
}

void SAssetDialog::ExecuteDelete()
{
	// Don't allow asset deletion during PIE
	if (GIsEditor)
	{
		UEditorEngine* Editor = GEditor;
		FWorldContext* PIEWorldContext = GEditor->GetPIEWorldContext();
		if (PIEWorldContext)
		{
			FNotificationInfo Notification(LOCTEXT("CannotDeleteAssetInPIE", "Assets cannot be deleted while in PIE."));
			Notification.ExpireDuration = 3.0f;
			FSlateNotificationManager::Get().AddNotification(Notification);
			return;
		}
	}

<<<<<<< HEAD
	const TArray<FContentBrowserItem> SelectedFiles = AssetPicker->GetAssetView()->GetSelectedFileItems();
	const TArray<FContentBrowserItem> SelectedFolders = AssetPicker->GetAssetView()->GetSelectedFolderItems();

	// Batch these by their data sources
	TMap<UContentBrowserDataSource*, TArray<FContentBrowserItemData>> SourcesAndItems;
	for (const FContentBrowserItem& SelectedItem : SelectedFiles)
	{
		FContentBrowserItem::FItemDataArrayView ItemDataArray = SelectedItem.GetInternalItems();
		for (const FContentBrowserItemData& ItemData : ItemDataArray)
		{
			if (UContentBrowserDataSource* ItemDataSource = ItemData.GetOwnerDataSource())
			{
				FText DeleteErrorMsg;
				if (ItemDataSource->CanDeleteItem(ItemData, &DeleteErrorMsg))
				{
					TArray<FContentBrowserItemData>& ItemsForSource = SourcesAndItems.FindOrAdd(ItemDataSource);
					ItemsForSource.Add(ItemData);
				}
				else
				{
					AssetViewUtils::ShowErrorNotifcation(DeleteErrorMsg);
=======
	if (OpenedContextMenuWidget != EOpenedContextMenuWidget::PathView)
	{
		const TArray<FContentBrowserItem> SelectedFiles = AssetPicker->GetAssetView()->GetSelectedFileItems();

		// Batch these by their data sources
		TMap<UContentBrowserDataSource*, TArray<FContentBrowserItemData>> SourcesAndItems;
		for (const FContentBrowserItem& SelectedItem : SelectedFiles)
		{
			FContentBrowserItem::FItemDataArrayView ItemDataArray = SelectedItem.GetInternalItems();
			for (const FContentBrowserItemData& ItemData : ItemDataArray)
			{
				if (UContentBrowserDataSource* ItemDataSource = ItemData.GetOwnerDataSource())
				{
					FText DeleteErrorMsg;
					if (ItemDataSource->CanDeleteItem(ItemData, &DeleteErrorMsg))
					{
						TArray<FContentBrowserItemData>& ItemsForSource = SourcesAndItems.FindOrAdd(ItemDataSource);
						ItemsForSource.Add(ItemData);
					}
					else
					{
						AssetViewUtils::ShowErrorNotifcation(DeleteErrorMsg);
					}
>>>>>>> 6bbb88c8
				}
			}
		}
	}

<<<<<<< HEAD
	// Execute the operation now
	for (const auto& SourceAndItemsPair : SourcesAndItems)
	{
		SourceAndItemsPair.Key->BulkDeleteItems(SourceAndItemsPair.Value);
=======
		// Execute the operation now
		for (const auto& SourceAndItemsPair : SourcesAndItems)
		{
			SourceAndItemsPair.Key->BulkDeleteItems(SourceAndItemsPair.Value);
		}
	}

	// List selected folders that can be deleted
	FText FirstFolderDisplayName;
	TArray<FString> SelectedFolderInternalPaths;
	{
		const TArray<FContentBrowserItem> SelectedFolderItems = (OpenedContextMenuWidget == EOpenedContextMenuWidget::PathView) ?
			PathPicker->GetPathView()->GetSelectedFolderItems() :
			AssetPicker->GetAssetView()->GetSelectedFolderItems();

		for (const FContentBrowserItem& SelectedItem : SelectedFolderItems)
		{
			if (SelectedItem.CanDelete())
			{
				// Only internal folders supported currently
				const FName ConvertedPath = SelectedItem.GetInternalPath();
				if (!ConvertedPath.IsNone())
				{
					if (SelectedFolderInternalPaths.Num() == 0)
					{
						FirstFolderDisplayName = SelectedItem.GetDisplayName();
					}

					SelectedFolderInternalPaths.Add(ConvertedPath.ToString());
				}
			}
		}
>>>>>>> 6bbb88c8
	}

	// If we had any folders selected, ask the user whether they want to delete them 
	// as it can be slow to build the deletion dialog on an accidental click
<<<<<<< HEAD
	if (SelectedFolders.Num() > 0)
=======
	if (SelectedFolderInternalPaths.Num() > 0)
>>>>>>> 6bbb88c8
	{
		FText Prompt;
		if (SelectedFolderInternalPaths.Num() == 1)
		{
<<<<<<< HEAD
			Prompt = FText::Format(LOCTEXT("FolderDeleteConfirm_Single", "Delete folder '{0}'?"), SelectedFolders[0].GetDisplayName());
		}
		else
		{
			Prompt = FText::Format(LOCTEXT("FolderDeleteConfirm_Multiple", "Delete {0} folders?"), SelectedFolders.Num());
=======
			Prompt = FText::Format(LOCTEXT("FolderDeleteConfirm_Single", "Delete folder '{0}'?"), FirstFolderDisplayName);
		}
		else
		{
			Prompt = FText::Format(LOCTEXT("FolderDeleteConfirm_Multiple", "Delete {0} folders?"), SelectedFolderInternalPaths.Num());
>>>>>>> 6bbb88c8
		}

		const bool bResetSelection = OpenedContextMenuWidget == EOpenedContextMenuWidget::PathView;

		// Spawn a confirmation dialog since this is potentially a highly destructive operation
		ContentBrowserUtils::DisplayConfirmationPopup(
			Prompt,
			LOCTEXT("FolderDeleteConfirm_Yes", "Delete"),
			LOCTEXT("FolderDeleteConfirm_No", "Cancel"),
			AssetPicker->GetAssetView().ToSharedRef(),
<<<<<<< HEAD
			FOnClicked::CreateSP(this, &SAssetDialog::ExecuteDeleteFolderConfirmed)
=======
			FOnClicked::CreateSP(this, &SAssetDialog::ExecuteDeleteFolderConfirmed, SelectedFolderInternalPaths, bResetSelection)
>>>>>>> 6bbb88c8
		);
	}
}

FReply SAssetDialog::ExecuteDeleteFolderConfirmed(const TArray<FString> SelectedFolderInternalPaths, const bool bResetSelection)
{
	if (SelectedFolderInternalPaths.Num() > 0)
	{
		if (ContentBrowserUtils::DeleteFolders(SelectedFolderInternalPaths))
		{
			if (bResetSelection)
			{
				// Since the contents of the asset view have just been deleted, set the default selected paths
				SelectDefaultPaths();
			}
		}
	}

	return FReply::Handled();
}

void SAssetDialog::SelectDefaultPaths()
{
<<<<<<< HEAD
	const TArray<FContentBrowserItem> SelectedItems = AssetPicker->GetAssetView()->GetSelectedItems();
	for (const FContentBrowserItem& SelectedItem : SelectedItems)
	{
		FString ItemFilename;
		if (SelectedItem.GetItemPhysicalPath(ItemFilename))
		{
			const bool bExists = SelectedItem.IsFile() ? FPaths::FileExists(ItemFilename) : FPaths::DirectoryExists(ItemFilename);
			if (bExists)
			{
				FPlatformProcess::ExploreFolder(*IFileManager::Get().ConvertToAbsolutePathForExternalAppForRead(*ItemFilename));
			}
		}
	}
=======
	const TArray<FName> DefaultVirtualPathsToSelect = PathPicker->GetPathView()->GetDefaultPathsToSelect();

	TArray<FString> DefaultSelectedPaths;
	DefaultSelectedPaths.Reserve(DefaultVirtualPathsToSelect.Num());
	for (const FName DefaultVirtualPathToSelect : DefaultVirtualPathsToSelect)
	{
		DefaultSelectedPaths.Add(DefaultVirtualPathToSelect.ToString());
	}

	PathPicker->GetPathView()->SetSelectedPaths(DefaultSelectedPaths);

	FSourcesData DefaultSourcesData;
	DefaultSourcesData.VirtualPaths = DefaultVirtualPathsToSelect;
	AssetPicker->GetAssetView()->SetSourcesData(DefaultSourcesData);
}

bool SAssetDialog::ExecuteExploreInternal(bool bTest)
{
	bool bCanExplore = false;

	TArray<FContentBrowserItem> SelectedItems = AssetPicker->GetAssetView()->GetSelectedItems();
	if (SelectedItems.Num() == 0)
	{
		SelectedItems = PathPicker->GetPathView()->GetSelectedFolderItems();
	}

	for (const FContentBrowserItem& SelectedItem : SelectedItems)
	{
		FString ItemFilename;
		if (SelectedItem.GetItemPhysicalPath(ItemFilename))
		{
			const bool bExists = SelectedItem.IsFile() ? FPaths::FileExists(ItemFilename) : FPaths::DirectoryExists(ItemFilename);
			if (bExists)
			{
				bCanExplore = true;

				if (!bTest)
				{
					FPlatformProcess::ExploreFolder(*IFileManager::Get().ConvertToAbsolutePathForExternalAppForRead(*ItemFilename));
				}
				else
				{
					break;
				}
			}
		}
	}

	return bCanExplore;
}

void SAssetDialog::ExecuteExplore()
{
	//ExecuteExploreInternal(/*bTest*/ false);
	ContentBrowserUtils::ExploreFolders(AssetPicker->GetAssetView()->GetSelectedItems(), AssetPicker->GetAssetView().ToSharedRef());
}

bool SAssetDialog::CanExecuteExplore()
{
	return ExecuteExploreInternal(/*bTest*/ true);
>>>>>>> 6bbb88c8
}

bool SAssetDialog::CanExecuteCreateNewFolder() const
{	
	// We can only create folders when we have a single path selected
	UContentBrowserDataSubsystem* ContentBrowserData = IContentBrowserDataModule::Get().GetSubsystem();
<<<<<<< HEAD
	return ContentBrowserData->CanCreateFolder(*CurrentlySelectedPath, nullptr);
=======
	return ContentBrowserData->CanCreateFolder(GetCurrentSelectedVirtualPath(), nullptr);
>>>>>>> 6bbb88c8
}

void SAssetDialog::ExecuteCreateNewFolder()
{
	PathPicker->CreateNewFolder(GetCurrentSelectedVirtualPath().ToString(), CurrentContextMenuCreateNewFolderDelegate);
}

TSharedPtr<SWidget> SAssetDialog::OnGetFolderContextMenu(const TArray<FString>& SelectedPaths, FContentBrowserMenuExtender_SelectedPaths InMenuExtender, FOnCreateNewFolder InOnCreateNewFolder)
{
	if (FSlateApplication::Get().HasFocusedDescendants(PathPicker.ToSharedRef()))
	{
		OpenedContextMenuWidget = EOpenedContextMenuWidget::PathView;
	}
	else if (FSlateApplication::Get().HasFocusedDescendants(AssetPicker.ToSharedRef()))
	{
		OpenedContextMenuWidget = EOpenedContextMenuWidget::AssetView;
	}

	TSharedPtr<FExtender> Extender;
	if (InMenuExtender.IsBound())
	{
		Extender = InMenuExtender.Execute(SelectedPaths);
	}

	if (FSlateApplication::Get().HasFocusedDescendants(PathPicker.ToSharedRef()))
	{
		PathPicker->SetPaths(SelectedPaths);
	}

	CurrentContextMenuCreateNewFolderDelegate = InOnCreateNewFolder;

	FMenuBuilder MenuBuilder(true /*bInShouldCloseWindowAfterMenuSelection*/, Commands, Extender);
	SetupContextMenuContent(MenuBuilder, SelectedPaths);

	return MenuBuilder.MakeWidget();
}

TSharedPtr<SWidget> SAssetDialog::OnGetAssetContextMenu(const TArray<FAssetData>& SelectedAssets)
{
	OpenedContextMenuWidget = EOpenedContextMenuWidget::AssetView;

	FMenuBuilder MenuBuilder(true /*bInShouldCloseWindowAfterMenuSelection*/, Commands);

	CurrentContextMenuCreateNewFolderDelegate = FOnCreateNewFolder::CreateSP(AssetPicker->GetAssetView().Get(), &SAssetView::NewFolderItemRequested);

	TArray<FString> Paths;
	SetupContextMenuContent(MenuBuilder, Paths);

	return MenuBuilder.MakeWidget();
}

void SAssetDialog::SetupContextMenuContent(FMenuBuilder& MenuBuilder, const TArray<FString>& SelectedPaths)
{
	FText NewFolderToolTip;

	if (SelectedPaths.Num() > 0)
	{
		if (CanExecuteCreateNewFolder())
		{
			NewFolderToolTip = FText::Format(LOCTEXT("NewFolderTooltip_CreateIn", "Create a new folder in {0}."), FText::FromString(SelectedPaths[0]));
		}
		else
		{
			NewFolderToolTip = FText::Format(LOCTEXT("NewFolderTooltip_InvalidPath", "Cannot create new folders in {0}."), FText::FromString(SelectedPaths[0]));
		}
	}
	else
	{
		NewFolderToolTip = FText(LOCTEXT("NewFolderTooltip_InvalidAction", "Cannot create new folders when an asset is selected."));
	}

	MenuBuilder.BeginSection("AssetDialogOptions", LOCTEXT("AssetDialogMenuHeading", "Options"));

	MenuBuilder.AddMenuEntry(FContentBrowserCommands::Get().CreateNewFolder, NAME_None, LOCTEXT("NewFolder", "New Folder"), NewFolderToolTip, FSlateIcon(FEditorStyle::GetStyleSetName(), "ContentBrowser.NewFolderIcon"));
	MenuBuilder.AddMenuEntry(FGenericCommands::Get().Rename, NAME_None, LOCTEXT("RenameFolder", "Rename"), LOCTEXT("RenameFolderTooltip", "Rename the selected folder."), FSlateIcon(FEditorStyle::GetStyleSetName(), "ContentBrowser.AssetActions.Rename"));
	MenuBuilder.AddMenuEntry(FGenericCommands::Get().Delete, NAME_None, LOCTEXT("DeleteFolder", "Delete"), LOCTEXT("DeleteFolderTooltip", "Removes this folder and all assets it contains."));

	MenuBuilder.EndSection();

	if (CanExecuteExplore())
	{
		MenuBuilder.BeginSection("AssetDialogExplore", LOCTEXT("AssetDialogExploreHeading", "Explore"));
		MenuBuilder.AddMenuEntry(ContentBrowserUtils::GetExploreFolderText(),
			LOCTEXT("ExploreTooltip", "Finds this folder on disk."),
			FSlateIcon(FEditorStyle::GetStyleSetName(), "SystemWideCommands.FindInContentBrowser"),
			FUIAction(FExecuteAction::CreateSP(this, &SAssetDialog::ExecuteExplore)));
		MenuBuilder.EndSection();
	}
}

EActiveTimerReturnType SAssetDialog::SetFocusPostConstruct( double InCurrentTime, float InDeltaTime )
{
	FocusNameBox();
	return EActiveTimerReturnType::Stop;
}

void SAssetDialog::SetOnAssetsChosenForOpen(const FOnAssetsChosenForOpen& InOnAssetsChosenForOpen)
{
	OnAssetsChosenForOpen = InOnAssetsChosenForOpen;
}

void SAssetDialog::SetOnObjectPathChosenForSave(const FOnObjectPathChosenForSave& InOnObjectPathChosenForSave)
{
	OnObjectPathChosenForSave = InOnObjectPathChosenForSave;
}

void SAssetDialog::SetOnAssetDialogCancelled(const FOnAssetDialogCancelled& InOnAssetDialogCancelled)
{
	OnAssetDialogCancelled = InOnAssetDialogCancelled;
}

void SAssetDialog::FocusNameBox()
{
	if ( NameEditableText.IsValid() )
	{
		FSlateApplication::Get().SetKeyboardFocus(NameEditableText.ToSharedRef(), EFocusCause::SetDirectly);
	}
}

FText SAssetDialog::GetAssetNameText() const
{
	return FText::FromString(CurrentlyEnteredAssetName);
}

FText SAssetDialog::GetPathNameText() const
{
	return FText::FromName(GetCurrentSelectedVirtualPath());
}

void SAssetDialog::OnAssetNameTextCommited(const FText& InText, ETextCommit::Type InCommitType)
{
	SetCurrentlyEnteredAssetName(InText.ToString());

	if ( InCommitType == ETextCommit::OnEnter )
	{
		CommitObjectPathForSave();
	}
}

EVisibility SAssetDialog::GetNameErrorLabelVisibility() const
{
	return GetNameErrorLabelText().IsEmpty() ? EVisibility::Hidden : EVisibility::Visible;
}

FText SAssetDialog::GetNameErrorLabelText() const
{
	if (!bLastInputValidityCheckSuccessful)
	{
		return LastInputValidityErrorText;
	}

	return FText::GetEmpty();
}

void SAssetDialog::HandlePathSelected(const FString& NewPath)
{
	FName ConvertedPath;
	const EContentBrowserPathType ConvertedPathType = IContentBrowserDataModule::Get().GetSubsystem()->TryConvertVirtualPath(NewPath, ConvertedPath);

	FARFilter NewFilter;

	NewFilter.ClassNames.Append(AssetClassNames);
	NewFilter.PackagePaths.Add(*NewPath);

	SetCurrentlySelectedPath(ConvertedPath.ToString(), ConvertedPathType);

	SetFilterDelegate.ExecuteIfBound(NewFilter);
}

void SAssetDialog::HandleAssetViewFolderEntered(const FString& NewPath)
{
	SetCurrentlySelectedPath(NewPath, EContentBrowserPathType::Virtual);

	TArray<FString> NewPaths;
	NewPaths.Add(NewPath);
	SetPathsDelegate.Execute(NewPaths);
}

bool SAssetDialog::IsConfirmButtonEnabled() const
{
	switch (DialogType)
	{
	case EAssetDialogType::Open:
		return CurrentlySelectedAssets.Num() > 0;
	case EAssetDialogType::Save:
		return bLastInputValidityCheckSuccessful;
	default:
	    ensureMsgf(0, TEXT("AssetDialog type %d is not supported."), DialogType);
	    return false;
	}
}

FReply SAssetDialog::OnConfirmClicked()
{
	switch (DialogType)
	{
	case EAssetDialogType::Open:
	{
		TArray<FAssetData> SelectedAssets = GetCurrentSelectionDelegate.Execute();
		if (SelectedAssets.Num() > 0)
		{
			ChooseAssetsForOpen(SelectedAssets);
		}
		break;
	}

	case EAssetDialogType::Save:
		// @todo save asset validation (e.g. "asset already exists" check)
		CommitObjectPathForSave();
		break;

	default:
		ensureMsgf(0, TEXT("AssetDialog type %d is not supported."), DialogType);
		break;
	}
	return FReply::Handled();
}

FReply SAssetDialog::OnCancelClicked()
{
	CloseDialog();

	return FReply::Handled();
}

void SAssetDialog::OnAssetSelected(const FAssetData& AssetData)
{
	CurrentlySelectedAssets = GetCurrentSelectionDelegate.Execute();
	
	if ( AssetData.IsValid() )
	{
		SetCurrentlySelectedPath(AssetData.PackagePath.ToString(), EContentBrowserPathType::Internal);
		SetCurrentlyEnteredAssetName(AssetData.AssetName.ToString());
	}
}

void SAssetDialog::OnAssetsActivated(const TArray<FAssetData>& SelectedAssets, EAssetTypeActivationMethod::Type ActivationType)
{
	const bool bCorrectActivationMethod = (ActivationType == EAssetTypeActivationMethod::DoubleClicked || ActivationType == EAssetTypeActivationMethod::Opened);
	if (SelectedAssets.Num() > 0 && bCorrectActivationMethod)
	{
		switch (DialogType)
		{
		case EAssetDialogType::Open:
			ChooseAssetsForOpen(SelectedAssets);
			break;

		case EAssetDialogType::Save:
		{
			const FAssetData& AssetData = SelectedAssets[0];
			SetCurrentlySelectedPath(AssetData.PackagePath.ToString(), EContentBrowserPathType::Internal);
			SetCurrentlyEnteredAssetName(AssetData.AssetName.ToString());
			CommitObjectPathForSave();
			break;
		}

		default:
			ensureMsgf(0, TEXT("AssetDialog type %d is not supported."), DialogType);
			break;
		}
	}
}

void SAssetDialog::CloseDialog()
{
	TSharedPtr<SWindow> ContainingWindow = FSlateApplication::Get().FindWidgetWindow(AsShared());

	if (ContainingWindow.IsValid())
	{
		ContainingWindow->RequestDestroyWindow();
	}
}

void SAssetDialog::SetCurrentlySelectedPath(const FString& NewPath, const EContentBrowserPathType InPathType)
{
	CurrentlySelectedPath = NewPath;
	CurrentlySelectedPathType = InPathType;

	UpdateInputValidity();

	OnPathSelected.ExecuteIfBound(NewPath);
}

void SAssetDialog::SetCurrentlyEnteredAssetName(const FString& NewName)
{
	CurrentlyEnteredAssetName = NewName;
	UpdateInputValidity();
}

void SAssetDialog::UpdateInputValidity()
{
	bLastInputValidityCheckSuccessful = true;

	if ( CurrentlyEnteredAssetName.IsEmpty() )
	{
		// No error text for an empty name. Just fail validity.
		LastInputValidityErrorText = FText::GetEmpty();
		bLastInputValidityCheckSuccessful = false;
	}

	if (bLastInputValidityCheckSuccessful)
	{
		if ( CurrentlySelectedPath.IsEmpty() )
		{
			LastInputValidityErrorText = LOCTEXT("AssetDialog_NoPathSelected", "You must select a path.");
			bLastInputValidityCheckSuccessful = false;
		}
		else if (CurrentlySelectedPathType == EContentBrowserPathType::Virtual)
		{
			FName ConvertedPath;
			const EContentBrowserPathType ConvertedType = IContentBrowserDataModule::Get().GetSubsystem()->TryConvertVirtualPath(CurrentlySelectedPath, ConvertedPath);

			bool bIsMountedInternalPath = false;
			if (ConvertedType == EContentBrowserPathType::Internal)
			{
				FString CheckPath = ConvertedPath.ToString();
				if (!CheckPath.EndsWith(TEXT("/")))
				{
					CheckPath += TEXT("/");
				}

				if (FPackageName::IsValidPath(CheckPath))
				{
					bIsMountedInternalPath = true;
				}
			}

			if (!bIsMountedInternalPath)
			{
				LastInputValidityErrorText = LOCTEXT("AssetDialog_VirtualPathSelected", "You must select a non virtual path.");
				bLastInputValidityCheckSuccessful = false;
			}
		}
	}

	if ( DialogType == EAssetDialogType::Save )
	{
		if ( bLastInputValidityCheckSuccessful )
		{
			const FString ObjectPath = GetObjectPathForSave();
			FText ErrorMessage;
			const bool bAllowExistingAsset = (ExistingAssetPolicy == ESaveAssetDialogExistingAssetPolicy::AllowButWarn);

			FName AssetClassName = AssetClassNames.Num() == 1 ? AssetClassNames[0] : NAME_None;
			UClass* AssetClass = AssetClassName != NAME_None ? FindObject<UClass>(ANY_PACKAGE, *AssetClassName.ToString(), true) : nullptr;

			if ( !ContentBrowserUtils::IsValidObjectPathForCreate(ObjectPath, AssetClass, ErrorMessage, bAllowExistingAsset) )
			{
				LastInputValidityErrorText = ErrorMessage;
				bLastInputValidityCheckSuccessful = false;
			}
			else if(bAllowExistingAsset && AssetClassNames.Num() > 1) // If for some reason we have multiple names, perform additional logic here...
			{
				FAssetRegistryModule& AssetRegistryModule = FModuleManager::LoadModuleChecked<FAssetRegistryModule>("AssetRegistry");
				FAssetData ExistingAsset = AssetRegistryModule.Get().GetAssetByObjectPath(FName(*ObjectPath));
				if (ExistingAsset.IsValid() && !AssetClassNames.Contains(ExistingAsset.AssetClass))
				{
					const FString ObjectName = FPackageName::ObjectPathToObjectName(ObjectPath);
					LastInputValidityErrorText = FText::Format(LOCTEXT("AssetDialog_AssetAlreadyExists", "An asset of type '{0}' already exists at this location with the name '{1}'."), FText::FromName(ExistingAsset.AssetClass), FText::FromString(ObjectName));
					bLastInputValidityCheckSuccessful = false;
				}
			}
		}
	}
}

FName SAssetDialog::GetCurrentSelectedVirtualPath() const
{
	if (CurrentlySelectedPathType == EContentBrowserPathType::Virtual)
	{
		return *CurrentlySelectedPath;
	}
	else
	{
		return IContentBrowserDataModule::Get().GetSubsystem()->ConvertInternalPathToVirtual(*CurrentlySelectedPath);
	}
}

void SAssetDialog::ChooseAssetsForOpen(const TArray<FAssetData>& SelectedAssets)
{
	if ( ensure(DialogType == EAssetDialogType::Open) )
	{
		if (SelectedAssets.Num() > 0)
		{
			bValidAssetsChosen = true;
			OnAssetsChosenForOpen.ExecuteIfBound(SelectedAssets);
			CloseDialog();
		}
	}
}

FString SAssetDialog::GetObjectPathForSave() const
{
	FString Base = CurrentlySelectedPath;

	if (CurrentlySelectedPathType == EContentBrowserPathType::Virtual)
	{
		FName ConvertedPath;
		const EContentBrowserPathType ConvertedType = IContentBrowserDataModule::Get().GetSubsystem()->TryConvertVirtualPath(CurrentlySelectedPath, ConvertedPath);
		if (ConvertedType == EContentBrowserPathType::Internal)
		{
			Base = ConvertedPath.ToString();
		}
		else
		{
			return FString();
		}
	}

	return Base / CurrentlyEnteredAssetName + TEXT(".") + CurrentlyEnteredAssetName;
}

void SAssetDialog::CommitObjectPathForSave()
{
	if ( ensure(DialogType == EAssetDialogType::Save) )
	{
		if ( bLastInputValidityCheckSuccessful )
		{
			const FString ObjectPath = GetObjectPathForSave();

			bool bProceedWithSave = true;

			// If we were asked to warn on existing assets, do it now
			if ( ExistingAssetPolicy == ESaveAssetDialogExistingAssetPolicy::AllowButWarn )
			{
				FAssetRegistryModule& AssetRegistryModule = FModuleManager::LoadModuleChecked<FAssetRegistryModule>("AssetRegistry");
				FAssetData ExistingAsset = AssetRegistryModule.Get().GetAssetByObjectPath(FName(*ObjectPath));
				if ( ExistingAsset.IsValid() && AssetClassNames.Contains(ExistingAsset.AssetClass) )
				{
					EAppReturnType::Type ShouldReplace = FMessageDialog::Open( EAppMsgType::YesNo, FText::Format(LOCTEXT("ReplaceAssetMessage", "{0} already exists. Do you want to replace it?"), FText::FromString(CurrentlyEnteredAssetName)) );
					bProceedWithSave = (ShouldReplace == EAppReturnType::Yes);
				}
			}

			if ( bProceedWithSave )
			{
				bValidAssetsChosen = true;
				OnObjectPathChosenForSave.ExecuteIfBound(ObjectPath);
				CloseDialog();
			}
		}
	}
}

#undef LOCTEXT_NAMESPACE<|MERGE_RESOLUTION|>--- conflicted
+++ resolved
@@ -39,10 +39,7 @@
 #include "IContentBrowserDataModule.h"
 #include "ContentBrowserDataSource.h"
 #include "ContentBrowserDataSubsystem.h"
-<<<<<<< HEAD
-=======
 #include "SPrimaryButton.h"
->>>>>>> 6bbb88c8
 
 #define LOCTEXT_NAMESPACE "ContentBrowser"
 
@@ -433,29 +430,6 @@
 		}
 	}
 
-<<<<<<< HEAD
-	const TArray<FContentBrowserItem> SelectedFiles = AssetPicker->GetAssetView()->GetSelectedFileItems();
-	const TArray<FContentBrowserItem> SelectedFolders = AssetPicker->GetAssetView()->GetSelectedFolderItems();
-
-	// Batch these by their data sources
-	TMap<UContentBrowserDataSource*, TArray<FContentBrowserItemData>> SourcesAndItems;
-	for (const FContentBrowserItem& SelectedItem : SelectedFiles)
-	{
-		FContentBrowserItem::FItemDataArrayView ItemDataArray = SelectedItem.GetInternalItems();
-		for (const FContentBrowserItemData& ItemData : ItemDataArray)
-		{
-			if (UContentBrowserDataSource* ItemDataSource = ItemData.GetOwnerDataSource())
-			{
-				FText DeleteErrorMsg;
-				if (ItemDataSource->CanDeleteItem(ItemData, &DeleteErrorMsg))
-				{
-					TArray<FContentBrowserItemData>& ItemsForSource = SourcesAndItems.FindOrAdd(ItemDataSource);
-					ItemsForSource.Add(ItemData);
-				}
-				else
-				{
-					AssetViewUtils::ShowErrorNotifcation(DeleteErrorMsg);
-=======
 	if (OpenedContextMenuWidget != EOpenedContextMenuWidget::PathView)
 	{
 		const TArray<FContentBrowserItem> SelectedFiles = AssetPicker->GetAssetView()->GetSelectedFileItems();
@@ -479,18 +453,10 @@
 					{
 						AssetViewUtils::ShowErrorNotifcation(DeleteErrorMsg);
 					}
->>>>>>> 6bbb88c8
 				}
 			}
 		}
-	}
-
-<<<<<<< HEAD
-	// Execute the operation now
-	for (const auto& SourceAndItemsPair : SourcesAndItems)
-	{
-		SourceAndItemsPair.Key->BulkDeleteItems(SourceAndItemsPair.Value);
-=======
+
 		// Execute the operation now
 		for (const auto& SourceAndItemsPair : SourcesAndItems)
 		{
@@ -523,33 +489,20 @@
 				}
 			}
 		}
->>>>>>> 6bbb88c8
 	}
 
 	// If we had any folders selected, ask the user whether they want to delete them 
 	// as it can be slow to build the deletion dialog on an accidental click
-<<<<<<< HEAD
-	if (SelectedFolders.Num() > 0)
-=======
 	if (SelectedFolderInternalPaths.Num() > 0)
->>>>>>> 6bbb88c8
 	{
 		FText Prompt;
 		if (SelectedFolderInternalPaths.Num() == 1)
 		{
-<<<<<<< HEAD
-			Prompt = FText::Format(LOCTEXT("FolderDeleteConfirm_Single", "Delete folder '{0}'?"), SelectedFolders[0].GetDisplayName());
+			Prompt = FText::Format(LOCTEXT("FolderDeleteConfirm_Single", "Delete folder '{0}'?"), FirstFolderDisplayName);
 		}
 		else
 		{
-			Prompt = FText::Format(LOCTEXT("FolderDeleteConfirm_Multiple", "Delete {0} folders?"), SelectedFolders.Num());
-=======
-			Prompt = FText::Format(LOCTEXT("FolderDeleteConfirm_Single", "Delete folder '{0}'?"), FirstFolderDisplayName);
-		}
-		else
-		{
 			Prompt = FText::Format(LOCTEXT("FolderDeleteConfirm_Multiple", "Delete {0} folders?"), SelectedFolderInternalPaths.Num());
->>>>>>> 6bbb88c8
 		}
 
 		const bool bResetSelection = OpenedContextMenuWidget == EOpenedContextMenuWidget::PathView;
@@ -560,11 +513,7 @@
 			LOCTEXT("FolderDeleteConfirm_Yes", "Delete"),
 			LOCTEXT("FolderDeleteConfirm_No", "Cancel"),
 			AssetPicker->GetAssetView().ToSharedRef(),
-<<<<<<< HEAD
-			FOnClicked::CreateSP(this, &SAssetDialog::ExecuteDeleteFolderConfirmed)
-=======
 			FOnClicked::CreateSP(this, &SAssetDialog::ExecuteDeleteFolderConfirmed, SelectedFolderInternalPaths, bResetSelection)
->>>>>>> 6bbb88c8
 		);
 	}
 }
@@ -588,21 +537,6 @@
 
 void SAssetDialog::SelectDefaultPaths()
 {
-<<<<<<< HEAD
-	const TArray<FContentBrowserItem> SelectedItems = AssetPicker->GetAssetView()->GetSelectedItems();
-	for (const FContentBrowserItem& SelectedItem : SelectedItems)
-	{
-		FString ItemFilename;
-		if (SelectedItem.GetItemPhysicalPath(ItemFilename))
-		{
-			const bool bExists = SelectedItem.IsFile() ? FPaths::FileExists(ItemFilename) : FPaths::DirectoryExists(ItemFilename);
-			if (bExists)
-			{
-				FPlatformProcess::ExploreFolder(*IFileManager::Get().ConvertToAbsolutePathForExternalAppForRead(*ItemFilename));
-			}
-		}
-	}
-=======
 	const TArray<FName> DefaultVirtualPathsToSelect = PathPicker->GetPathView()->GetDefaultPathsToSelect();
 
 	TArray<FString> DefaultSelectedPaths;
@@ -663,18 +597,13 @@
 bool SAssetDialog::CanExecuteExplore()
 {
 	return ExecuteExploreInternal(/*bTest*/ true);
->>>>>>> 6bbb88c8
 }
 
 bool SAssetDialog::CanExecuteCreateNewFolder() const
 {	
 	// We can only create folders when we have a single path selected
 	UContentBrowserDataSubsystem* ContentBrowserData = IContentBrowserDataModule::Get().GetSubsystem();
-<<<<<<< HEAD
-	return ContentBrowserData->CanCreateFolder(*CurrentlySelectedPath, nullptr);
-=======
 	return ContentBrowserData->CanCreateFolder(GetCurrentSelectedVirtualPath(), nullptr);
->>>>>>> 6bbb88c8
 }
 
 void SAssetDialog::ExecuteCreateNewFolder()
