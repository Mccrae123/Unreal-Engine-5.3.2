--- conflicted
+++ resolved
@@ -196,17 +196,11 @@
 	/** If bIncludeAssetPath is true, custom text filters will match against full Asset path */
 	bool bIncludeAssetPath;
 
-<<<<<<< HEAD
-private:
-	/** All SFilters in the list */
-	TArray<TSharedRef<SFilter>> Filters;
-=======
 	/** If bIncludeCollectionNames is true, custom text filters will match against collection names as well */
 	bool bIncludeCollectionNames;
 
 	/** Whether this FilterList wants to load/save from the settings common to all instances */
 	bool bUseSharedSettings;
->>>>>>> d731a049
 
 	/** The event that executes when a custom text filter is created/modified/deleted in any filter list that is using Shared Settings */
 	static FCustomTextFilterEvent CustomTextFilterEvent;
