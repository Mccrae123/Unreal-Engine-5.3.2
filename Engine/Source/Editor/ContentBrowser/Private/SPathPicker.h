--- conflicted
+++ resolved
@@ -68,10 +68,7 @@
 
 	/** The delegate that fires when a path is right clicked and a context menu is requested */
 	FContentBrowserMenuExtender_SelectedPaths OnGetPathContextMenuExtender;
-<<<<<<< HEAD
-=======
 
 	/** If true, passes virtual paths to OnPathSelected instead of internal asset paths */
 	bool bOnPathSelectedPassesVirtualPaths;
->>>>>>> 6bbb88c8
 };