--- conflicted
+++ resolved
@@ -164,10 +164,7 @@
 		{
 			TreeItemPtr->SetNamingFolder(false);
 		
-<<<<<<< HEAD
-=======
 			const FGeometry LastGeometry = GetTickSpaceGeometry();
->>>>>>> 6bbb88c8
 			FVector2D MessageLoc;
 			MessageLoc.X = LastGeometry.AbsolutePosition.X;
 			MessageLoc.Y = LastGeometry.AbsolutePosition.Y + LastGeometry.Size.Y * LastGeometry.Scale;
@@ -208,10 +205,7 @@
 {
 	if (TSharedPtr<FTreeItem> TreeItemPin = TreeItem.Pin())
 	{
-<<<<<<< HEAD
-=======
 		FLinearColor FoundColor;
->>>>>>> 6bbb88c8
 		FContentBrowserItemDataAttributeValue ColorAttributeValue = TreeItemPin->GetItem().GetItemAttribute(ContentBrowserItemAttributes::ItemColor);
 		if (ColorAttributeValue.IsValid())
 		{
@@ -220,24 +214,14 @@
 			FLinearColor Color;
 			if (Color.InitFromString(ColorStr))
 			{
-<<<<<<< HEAD
-				return Color;
-=======
 				FoundColor = Color;
->>>>>>> 6bbb88c8
 			}
 		}
 		else
 		{
-<<<<<<< HEAD
-			if (TSharedPtr<FLinearColor> Color = ContentBrowserUtils::LoadColor(TreeItemPin->GetItem().GetVirtualPath().ToString()))
-			{
-				return *Color;
-=======
 			if (TSharedPtr<FLinearColor> Color = ContentBrowserUtils::LoadColor(TreeItemPin->GetItem().GetInvariantPath().ToString()))
 			{
 				FoundColor = *Color;
->>>>>>> 6bbb88c8
 			}
 		}
 
