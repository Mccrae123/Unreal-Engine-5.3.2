--- conflicted
+++ resolved
@@ -18,473 +18,6 @@
 #include "Framework/Application/SlateApplication.h"
 #include "FrontendFilterBase.h"
 #include "FrontendFilters.h"
-<<<<<<< HEAD
-#include "ContentBrowserFrontEndFilterExtension.h"
-#include "Misc/NamePermissionList.h"
-#include "ToolMenus.h"
-#include "ContentBrowserMenuContexts.h"
-#include "Widgets/Images/SImage.h"
-
-#define LOCTEXT_NAMESPACE "ContentBrowser"
-
-/** Helper struct to avoid friending the whole of SFilterList */
-struct FFrontendFilterExternalActivationHelper
-{
-	static void BindToFilter(TSharedRef<SFilterList> InFilterList, TSharedRef<FFrontendFilter> InFrontendFilter)
-	{
-		TWeakPtr<FFrontendFilter> WeakFilter = InFrontendFilter;
-		InFrontendFilter->SetActiveEvent.AddSP(&InFilterList.Get(), &SFilterList::OnSetFilterActive, WeakFilter);
-	}
-};
-
-/** A class for check boxes in the filter list. If you double click a filter checkbox, you will enable it and disable all others */
-class SFilterCheckBox : public SCheckBox
-{
-public:
-	void SetOnFilterCtrlClicked(const FOnClicked& NewFilterCtrlClicked)
-	{
-		OnFilterCtrlClicked = NewFilterCtrlClicked;
-	}
-
-	void SetOnFilterAltClicked(const FOnClicked& NewFilteAltClicked)
-	{
-		OnFilterAltClicked = NewFilteAltClicked;
-	}
-
-	void SetOnFilterDoubleClicked( const FOnClicked& NewFilterDoubleClicked )
-	{
-		OnFilterDoubleClicked = NewFilterDoubleClicked;
-	}
-
-	void SetOnFilterMiddleButtonClicked( const FOnClicked& NewFilterMiddleButtonClicked )
-	{
-		OnFilterMiddleButtonClicked = NewFilterMiddleButtonClicked;
-	}
-
-	virtual FReply OnMouseButtonDoubleClick( const FGeometry& InMyGeometry, const FPointerEvent& InMouseEvent ) override
-	{
-		if ( InMouseEvent.GetEffectingButton() == EKeys::LeftMouseButton && OnFilterDoubleClicked.IsBound() )
-		{
-			return OnFilterDoubleClicked.Execute();
-		}
-		else
-		{
-			return SCheckBox::OnMouseButtonDoubleClick(InMyGeometry, InMouseEvent);
-		}
-	}
-
-	virtual FReply OnMouseButtonUp( const FGeometry& InMyGeometry, const FPointerEvent& InMouseEvent ) override
-	{
-		if (InMouseEvent.IsControlDown() && OnFilterCtrlClicked.IsBound())
-		{
-			return OnFilterCtrlClicked.Execute();
-		}
-		else if (InMouseEvent.IsAltDown() && OnFilterAltClicked.IsBound())
-		{
-			return OnFilterAltClicked.Execute();
-		}
-		else if( InMouseEvent.GetEffectingButton() == EKeys::MiddleMouseButton && OnFilterMiddleButtonClicked.IsBound() )
-		{
-			return OnFilterMiddleButtonClicked.Execute();
-		}
-		else
-		{
-			SCheckBox::OnMouseButtonUp(InMyGeometry, InMouseEvent);
-			return FReply::Handled().ReleaseMouseCapture();
-		}
-	}
-
-private:
-	FOnClicked OnFilterCtrlClicked;
-	FOnClicked OnFilterAltClicked;
-	FOnClicked OnFilterDoubleClicked;
-	FOnClicked OnFilterMiddleButtonClicked;
-};
-
-/**
- * A single filter in the filter list. Can be removed by clicking the remove button on it.
- */
-class SFilter : public SCompoundWidget
-{
-public:
-	DECLARE_DELEGATE_OneParam( FOnRequestRemove, const TSharedRef<SFilter>& /*FilterToRemove*/ );
-	DECLARE_DELEGATE_OneParam( FOnRequestRemoveAllButThis, const TSharedRef<SFilter>& /*FilterToKeep*/ );
-	DECLARE_DELEGATE_OneParam( FOnRequestEnableOnly, const TSharedRef<SFilter>& /*FilterToEnable*/ );
-	DECLARE_DELEGATE( FOnRequestEnableAll );
-	DECLARE_DELEGATE( FOnRequestDisableAll );
-	DECLARE_DELEGATE( FOnRequestRemoveAll );
-
-	SLATE_BEGIN_ARGS( SFilter ){}
-
-		/** The asset type actions that are associated with this filter */
-		SLATE_ARGUMENT( TWeakPtr<IAssetTypeActions>, AssetTypeActions )
-
-		/** If this is an front end filter, this is the filter object */
-		SLATE_ARGUMENT( TSharedPtr<FFrontendFilter>, FrontendFilter )
-
-		/** Invoked when the filter toggled */
-		SLATE_EVENT( SFilterList::FOnFilterChanged, OnFilterChanged )
-
-		/** Invoked when a request to remove this filter originated from within this filter */
-		SLATE_EVENT( FOnRequestRemove, OnRequestRemove )
-
-		/** Invoked when a request to enable only this filter originated from within this filter */
-		SLATE_EVENT( FOnRequestEnableOnly, OnRequestEnableOnly )
-
-		/** Invoked when a request to enable all filters originated from within this filter */
-		SLATE_EVENT(FOnRequestEnableAll, OnRequestEnableAll)
-
-		/** Invoked when a request to disable all filters originated from within this filter */
-		SLATE_EVENT( FOnRequestDisableAll, OnRequestDisableAll )
-
-		/** Invoked when a request to remove all filters originated from within this filter */
-		SLATE_EVENT( FOnRequestRemoveAll, OnRequestRemoveAll )
-
-		/** Invoked when a request to remove all filters originated from within this filter */
-		SLATE_EVENT( FOnRequestRemoveAllButThis, OnRequestRemoveAllButThis )
-
-	SLATE_END_ARGS()
-
-	/** Constructs this widget with InArgs */
-	void Construct( const FArguments& InArgs )
-	{
-		bEnabled = false;
-		OnFilterChanged = InArgs._OnFilterChanged;
-		AssetTypeActions = InArgs._AssetTypeActions;
-		OnRequestRemove = InArgs._OnRequestRemove;
-		OnRequestEnableOnly = InArgs._OnRequestEnableOnly;
-		OnRequestEnableAll = InArgs._OnRequestEnableAll;
-		OnRequestDisableAll = InArgs._OnRequestDisableAll;
-		OnRequestRemoveAll = InArgs._OnRequestRemoveAll;
-		OnRequestRemoveAllButThis = InArgs._OnRequestRemoveAllButThis;
-		FrontendFilter = InArgs._FrontendFilter;
-
-		// Get the tooltip and color of the type represented by this filter
-		TAttribute<FText> FilterToolTip;
-		FilterColor = FLinearColor::White;
-		if ( InArgs._AssetTypeActions.IsValid() )
-		{
-			TSharedPtr<IAssetTypeActions> TypeActions = InArgs._AssetTypeActions.Pin();
-			FilterColor = FLinearColor( TypeActions->GetTypeColor() );
-
-			// No tooltip for asset type filters
-		}
-		else if ( FrontendFilter.IsValid() )
-		{
-			FilterColor = FrontendFilter->GetColor();
-			FilterToolTip = TAttribute<FText>::Create(TAttribute<FText>::FGetter::CreateSP(FrontendFilter.ToSharedRef(), &FFrontendFilter::GetToolTipText));
-		}
-
-		ChildSlot
-		[
-			SNew(SBorder)
- 			.Padding(1.0f)
-			.BorderImage(FAppStyle::Get().GetBrush("ContentBrowser.FilterBackground"))
- 			[
-				SAssignNew( ToggleButtonPtr, SFilterCheckBox )
-				.Style(FAppStyle::Get(), "ContentBrowser.FilterButton")
-				.ToolTipText(FilterToolTip)
-				.Padding(0.0f)
-				.IsChecked(this, &SFilter::IsChecked)
-				.OnCheckStateChanged(this, &SFilter::FilterToggled)
-				.OnGetMenuContent(this, &SFilter::GetRightClickMenuContent)
-				[
-					SNew(SHorizontalBox)
-					+SHorizontalBox::Slot()
-					.VAlign(VAlign_Center)
-					.AutoWidth()
-					[
-						SNew(SImage)
-						.Image(FAppStyle::Get().GetBrush("ContentBrowser.FilterImage"))
-						.ColorAndOpacity(this, &SFilter::GetFilterImageColorAndOpacity)
-					]
-					+SHorizontalBox::Slot()
-					.Padding(TAttribute<FMargin>(this, &SFilter::GetFilterNamePadding))
-					.VAlign(VAlign_Center)
-					[
-						SNew(STextBlock)
-						.Text(this, &SFilter::GetFilterName)
-						.IsEnabled_Lambda([this] {return bEnabled;})
-					]
-				]
-			]
-		];
-
-		ToggleButtonPtr->SetOnFilterCtrlClicked(FOnClicked::CreateSP(this, &SFilter::FilterCtrlClicked));
-		ToggleButtonPtr->SetOnFilterAltClicked(FOnClicked::CreateSP(this, &SFilter::FilterAltClicked));
-		ToggleButtonPtr->SetOnFilterDoubleClicked( FOnClicked::CreateSP(this, &SFilter::FilterDoubleClicked) );
-		ToggleButtonPtr->SetOnFilterMiddleButtonClicked( FOnClicked::CreateSP(this, &SFilter::FilterMiddleButtonClicked) );
-	}
-
-	/** Sets whether or not this filter is applied to the combined filter */
-	void SetEnabled(bool InEnabled, bool InExecuteOnFilterChanged = true)
-	{
-		if ( InEnabled != bEnabled)
-		{
-			bEnabled = InEnabled;
-			if (InExecuteOnFilterChanged)
-			{
-				OnFilterChanged.ExecuteIfBound();
-			}
-		}
-	}
-
-	/** Returns true if this filter contributes to the combined filter */
-	bool IsEnabled() const
-	{
-		return bEnabled;
-	}
-
-	/** Returns this widgets contribution to the combined filter */
-	FARFilter GetBackendFilter() const
-	{
-		FARFilter Filter;
-
-		if ( AssetTypeActions.IsValid() )
-		{
-			if (AssetTypeActions.Pin()->CanFilter())
-			{
-				AssetTypeActions.Pin()->BuildBackendFilter(Filter);
-			}
-		}
-
-		return Filter;
-	}
-
-	/** If this is an front end filter, this is the filter object */
-	const TSharedPtr<FFrontendFilter>& GetFrontendFilter() const
-	{
-		return FrontendFilter;
-	}
-
-	/** Gets the asset type actions associated with this filter */
-	const TWeakPtr<IAssetTypeActions>& GetAssetTypeActions() const
-	{
-		return AssetTypeActions;
-	}
-
-	/** Returns the display name for this filter */
-	FText GetFilterName() const
-	{
-		FText FilterName;
-		if (AssetTypeActions.IsValid())
-		{
-			TSharedPtr<IAssetTypeActions> TypeActions = AssetTypeActions.Pin();
-			FilterName = TypeActions->GetName();
-		}
-		else if (FrontendFilter.IsValid())
-		{
-			FilterName = FrontendFilter->GetDisplayName();
-		}
-
-		if (FilterName.IsEmpty())
-		{
-			FilterName = LOCTEXT("UnknownFilter", "???");
-		}
-
-		return FilterName;
-	}
-
-private:
-	/** Handler for when the filter checkbox is clicked */
-	void FilterToggled(ECheckBoxState NewState)
-	{
-		bEnabled = NewState == ECheckBoxState::Checked;
-		OnFilterChanged.ExecuteIfBound();
-	}
-
-	/** Handler for when the filter checkbox is clicked and a control key is pressed */
-	FReply FilterCtrlClicked()
-	{
-		OnRequestEnableAll.ExecuteIfBound();
-		return FReply::Handled();
-	}
-
-	/** Handler for when the filter checkbox is clicked and an alt key is pressed */
-	FReply FilterAltClicked()
-	{
-		OnRequestDisableAll.ExecuteIfBound();
-		return FReply::Handled();
-	}
-
-	/** Handler for when the filter checkbox is double clicked */
-	FReply FilterDoubleClicked()
-	{
-		// Disable all other filters and enable this one.
-		OnRequestDisableAll.ExecuteIfBound();
-		bEnabled = true;
-		OnFilterChanged.ExecuteIfBound();
-
-		return FReply::Handled();
-	}
-
-	/** Handler for when the filter checkbox is middle button clicked */
-	FReply FilterMiddleButtonClicked()
-	{
-		RemoveFilter();
-		return FReply::Handled();
-	}
-
-	/** Handler to create a right click menu */
-	TSharedRef<SWidget> GetRightClickMenuContent()
-	{
-		FMenuBuilder MenuBuilder(/*bInShouldCloseWindowAfterMenuSelection=*/true, NULL);
-
-		MenuBuilder.BeginSection("FilterOptions", LOCTEXT("FilterContextHeading", "Filter Options"));
-		{
-			MenuBuilder.AddMenuEntry(
-				FText::Format( LOCTEXT("RemoveFilter", "Remove: {0}"), GetFilterName() ),
-				LOCTEXT("RemoveFilterTooltip", "Remove this filter from the list. It can be added again in the filters menu."),
-				FSlateIcon(),
-				FUIAction( FExecuteAction::CreateSP(this, &SFilter::RemoveFilter) )
-				);
-
-			MenuBuilder.AddMenuEntry(
-				FText::Format( LOCTEXT("EnableOnlyThisFilter", "Enable Only This: {0}"), GetFilterName() ),
-				LOCTEXT("EnableOnlyThisFilterTooltip", "Enable only this filter from the list."),
-				FSlateIcon(),
-				FUIAction( FExecuteAction::CreateSP(this, &SFilter::EnableOnly) )
-				);
-
-		}
-		MenuBuilder.EndSection();
-
-		MenuBuilder.BeginSection("FilterBulkOptions", LOCTEXT("BulkFilterContextHeading", "Bulk Filter Options"));
-		{
-			MenuBuilder.AddMenuEntry(
-				LOCTEXT("EnableAllFilters", "Enable All Filters"),
-				LOCTEXT("EnableAllFiltersTooltip", "Enables all filters."),
-				FSlateIcon(),
-				FUIAction(FExecuteAction::CreateSP(this, &SFilter::EnableAllFilters))
-			);
-
-			MenuBuilder.AddMenuEntry(
-				LOCTEXT("DisableAllFilters", "Disable All Filters"),
-				LOCTEXT("DisableAllFiltersTooltip", "Disables all active filters."),
-				FSlateIcon(),
-				FUIAction( FExecuteAction::CreateSP(this, &SFilter::DisableAllFilters) )
-				);
-
-			MenuBuilder.AddMenuEntry(
-				LOCTEXT("RemoveAllFilters", "Remove All Filters"),
-				LOCTEXT("RemoveAllFiltersTooltip", "Removes all filters from the list."),
-				FSlateIcon(),
-				FUIAction( FExecuteAction::CreateSP(this, &SFilter::RemoveAllFilters) )
-				);
-
-			MenuBuilder.AddMenuEntry(
-				FText::Format( LOCTEXT("RemoveAllButThisFilter", "Remove All But This: {0}"), GetFilterName() ),
-				LOCTEXT("RemoveAllButThisFilterTooltip", "Remove all other filters except this one from the list."),
-				FSlateIcon(),
-				FUIAction( FExecuteAction::CreateSP(this, &SFilter::RemoveAllButThis) )
-				);
-		}
-		MenuBuilder.EndSection();
-
-		if (FrontendFilter.IsValid())
-		{
-			FrontendFilter->ModifyContextMenu(MenuBuilder);
-		}
-
-		return MenuBuilder.MakeWidget();
-	}
-
-	/** Removes this filter from the filter list */
-	void RemoveFilter()
-	{
-		TSharedRef<SFilter> Self = SharedThis(this);
-		OnRequestRemove.ExecuteIfBound( Self );
-	}
-
-	/** Remove all but this filter from the filter list. */
-	void RemoveAllButThis()
-	{
-		TSharedRef<SFilter> Self = SharedThis(this);
-		OnRequestRemoveAllButThis.ExecuteIfBound(Self);
-	}
-
-	/** Enables only this filter from the filter list */
-	void EnableOnly()
-	{
-		TSharedRef<SFilter> Self = SharedThis(this);
-		OnRequestEnableOnly.ExecuteIfBound( Self );
-	}
-
-	/** Enables all filters in the list */
-	void EnableAllFilters()
-	{
-		OnRequestEnableAll.ExecuteIfBound();
-	}
-
-	/** Disables all active filters in the list */
-	void DisableAllFilters()
-	{
-		OnRequestDisableAll.ExecuteIfBound();
-	}
-
-	/** Removes all filters in the list */
-	void RemoveAllFilters()
-	{
-		OnRequestRemoveAll.ExecuteIfBound();
-	}
-
-	/** Handler to determine the "checked" state of the filter checkbox */
-	ECheckBoxState IsChecked() const
-	{
-		return bEnabled ? ECheckBoxState::Checked : ECheckBoxState::Unchecked;
-	}
-
-	/** Handler to determine the color of the checkbox when it is checked */
-	FSlateColor GetFilterImageColorAndOpacity() const
-	{
-		return bEnabled ? FilterColor : FAppStyle::Get().GetSlateColor("Colors.Recessed");
-	}
-
-	EVisibility GetFilterOverlayVisibility() const
-	{
-		return bEnabled ? EVisibility::Collapsed : EVisibility::HitTestInvisible;
-	}
-
-	/** Handler to determine the padding of the checkbox text when it is pressed */
-	FMargin GetFilterNamePadding() const
-	{
-		return ToggleButtonPtr->IsPressed() ? FMargin(4,2,4,0) : FMargin(4,1,4,1);
-	}
-
-private:
-	/** Invoked when the filter toggled */
-	SFilterList::FOnFilterChanged OnFilterChanged;
-
-	/** Invoked when a request to remove this filter originated from within this filter */
-	FOnRequestRemove OnRequestRemove;
-
-	/** Invoked when a request to enable only this filter originated from within this filter */
-	FOnRequestEnableOnly OnRequestEnableOnly;
-
-	/** Invoked when a request to enable all filters originated from within this filter */
-	FOnRequestEnableAll OnRequestEnableAll;
-
-	/** Invoked when a request to disable all filters originated from within this filter */
-	FOnRequestDisableAll OnRequestDisableAll;
-
-	/** Invoked when a request to remove all filters originated from within this filter */
-	FOnRequestDisableAll OnRequestRemoveAll;
-
-	/** Invoked when a request to remove all filters except this one originated from within this filter */
-	FOnRequestRemoveAllButThis OnRequestRemoveAllButThis;
-
-	/** true when this filter should be applied to the search */
-	bool bEnabled;
-
-	/** The asset type actions that are associated with this filter */
-	TWeakPtr<IAssetTypeActions> AssetTypeActions;
-
-	/** If this is an front end filter, this is the filter object */
-	TSharedPtr<FFrontendFilter> FrontendFilter;
-
-	/** The button to toggle the filter on or off */
-	TSharedPtr<SFilterCheckBox> ToggleButtonPtr;
-=======
 #include "HAL/PlatformCrt.h"
 #include "IContentBrowserDataModule.h"
 #include "Input/Events.h"
@@ -513,43 +46,11 @@
 #include "Widgets/Layout/SScrollBox.h"
 #include "Widgets/Layout/SWidgetSwitcher.h"
 #include "Widgets/Layout/SWrapBox.h"
->>>>>>> d731a049
 
 class SWidget;
 struct FGeometry;
 
-<<<<<<< HEAD
-/** Helper that creates a toolbar with all the given SFilter's as toolbar items. Filters that don't fit appear in the overflow menu as toggles. */
-static TSharedRef<SWidget> MakeFilterToolBarWidget(const TArray<TSharedRef<SFilter>>& Filters)
-{
-	FSlimHorizontalToolBarBuilder ToolbarBuilder(TSharedPtr<const FUICommandList>(), FMultiBoxCustomization::None, TSharedPtr<FExtender>(), true);
-	ToolbarBuilder.SetLabelVisibility(EVisibility::Collapsed);
-	ToolbarBuilder.SetStyle(&FAppStyle::Get(), "ContentBrowser.FilterToolBar");
-
-	for (const TSharedRef<SFilter>& Filter : Filters)
-	{
-		ToolbarBuilder.AddWidget(Filter, NAME_None, true, EHorizontalAlignment::HAlign_Fill, FNewMenuDelegate::CreateLambda([Filter](FMenuBuilder& MenuBuilder)
-		{
-			FUIAction Action;
-			Action.GetActionCheckState = FGetActionCheckState::CreateLambda([Filter]()
-			{
-				return Filter->IsEnabled() ? ECheckBoxState::Checked : ECheckBoxState::Unchecked;
-			});
-			Action.ExecuteAction = FExecuteAction::CreateLambda([Filter]()
-			{
-				Filter->SetEnabled(!Filter->IsEnabled());
-			});
-
-			MenuBuilder.AddMenuEntry(Filter->GetFilterName(), FText::GetEmpty(), FSlateIcon(), Action, NAME_None, EUserInterfaceActionType::ToggleButton);
-		}));
-	}
-
-	return ToolbarBuilder.MakeWidget();
-}
-
-=======
 #define LOCTEXT_NAMESPACE "ContentBrowser"
->>>>>>> d731a049
 
 /////////////////////
 // SFilterList
@@ -627,8 +128,6 @@
 	{
 		this->AddFilter(FrontendFilter);
 	}
-<<<<<<< HEAD
-=======
 	
 	SAssetFilterBar<FAssetFilterType>::FArguments Args;
 
@@ -653,7 +152,6 @@
 		CustomTextFilterEvent.AddSP(this, &SFilterList::OnExternalCustomTextFilterCreated);
 	}
 	
->>>>>>> d731a049
 }
 
 FReply SFilterList::OnMouseButtonUp( const FGeometry& MyGeometry, const FPointerEvent& MouseEvent )
@@ -703,84 +201,6 @@
 	return MakeAddFilterMenu(MenuExpansion);
 }
 
-<<<<<<< HEAD
-void SFilterList::EnableAllFilters()
-{
-	for (const TSharedRef<SFilter>& Filter : Filters)
-	{
-		Filter->SetEnabled(true, false);
-		if (const TSharedPtr<FFrontendFilter>& FrontendFilter = Filter->GetFrontendFilter())
-		{
-			SetFrontendFilterActive(FrontendFilter.ToSharedRef(), true);
-		}
-	}
-
-	OnFilterChanged.ExecuteIfBound();
-}
-
-void SFilterList::DisableAllFilters()
-{
-	for (const TSharedRef<SFilter>& Filter : Filters)
-	{
-		Filter->SetEnabled(false, false);
-		if (const TSharedPtr<FFrontendFilter>& FrontendFilter = Filter->GetFrontendFilter())
-		{
-			SetFrontendFilterActive(FrontendFilter.ToSharedRef(), false);
-		}
-	}
-
-	OnFilterChanged.ExecuteIfBound();
-}
-
-void SFilterList::RemoveAllFilters()
-{
-	if (HasAnyFilters())
-	{
-		// Update the frontend filters collection
-		for (const TSharedRef<SFilter>& FilterToRemove : Filters)
-		{
-			if (const TSharedPtr<FFrontendFilter>& FrontendFilter = FilterToRemove->GetFrontendFilter())
-			{
-				SetFrontendFilterActive(FrontendFilter.ToSharedRef(), false); // Deactivate.
-			}
-		}
-		
-		ChildSlot
-		[
-			SNullWidget::NullWidget
-		];
-
-		Filters.Empty();
-
-		// Notify that a filter has changed
-		OnFilterChanged.ExecuteIfBound();
-	}
-}
-
-void SFilterList::RemoveAllButThis(const TSharedRef<SFilter>& FilterToKeep)
-{
-	for (const TSharedRef<SFilter>& Filter : Filters)
-	{
-		if (Filter == FilterToKeep)
-		{
-			continue;
-		}
-
-		if (const TSharedPtr<FFrontendFilter>& FrontendFilter = Filter->GetFrontendFilter())
-		{
-			SetFrontendFilterActive(FrontendFilter.ToSharedRef(), false);
-		}
-	}
-
-	Filters.Empty();
-
-	AddFilter(FilterToKeep);
-
-	OnFilterChanged.ExecuteIfBound();
-}
-
-=======
->>>>>>> d731a049
 void SFilterList::DisableFiltersThatHideItems(TArrayView<const FContentBrowserItem> ItemList)
 {
 	if (HasAnyFilters() && ItemList.Num() > 0)
@@ -807,399 +227,6 @@
 				{
 					continue;
 				}
-<<<<<<< HEAD
-
-				FContentBrowserItem::FItemDataArrayView InternalItems = Item.GetInternalItems();
-				for (const FContentBrowserItemData& InternalItem : InternalItems)
-				{
-					UContentBrowserDataSource* ItemDataSource = InternalItem.GetOwnerDataSource();
-					if (!ItemDataSource->DoesItemPassFilter(InternalItem, CompiledDataFilter))
-					{
-						bDisableAllBackendFilters = true;
-						break;
-					}
-				}
-
-				if (bDisableAllBackendFilters)
-				{
-					break;
-				}
-			}
-		}
-
-		// Iterate over all enabled filters and disable any frontend filters that would hide any of the supplied assets
-		// and disable all backend filters if it was determined that the combined backend filter hides any of the assets
-		bool ExecuteOnFilteChanged = false;
-		for (const TSharedRef<SFilter>& Filter : Filters)
-		{
-			if (Filter->IsEnabled())
-			{
-				if (const TSharedPtr<FFrontendFilter>& FrontendFilter = Filter->GetFrontendFilter())
-				{
-					for (const FContentBrowserItem& Item : ItemList)
-					{
-						if (!FrontendFilter->IsInverseFilter() && !FrontendFilter->PassesFilter(Item))
-						{
-							// This is a frontend filter and at least one asset did not pass.
-							Filter->SetEnabled(false, false);
-							SetFrontendFilterActive(FrontendFilter.ToSharedRef(), false);
-							ExecuteOnFilteChanged = true;
-						}
-					}
-				}
-
-				if (bDisableAllBackendFilters)
-				{
-					FARFilter BackendFilter = Filter->GetBackendFilter();
-					if (!BackendFilter.IsEmpty())
-					{
-						Filter->SetEnabled(false, false);
-						ExecuteOnFilteChanged = true;
-					}
-				}
-			}
-		}
-
-		if (ExecuteOnFilteChanged)
-		{
-			OnFilterChanged.ExecuteIfBound();
-		}
-	}
-}
-
-void SFilterList::SaveSettings(const FString& IniFilename, const FString& IniSection, const FString& SettingsString) const
-{
-	FString ActiveTypeFilterString;
-	FString EnabledTypeFilterString;
-	FString ActiveFrontendFilterString;
-	FString EnabledFrontendFilterString;
-	for ( auto FilterIt = Filters.CreateConstIterator(); FilterIt; ++FilterIt )
-	{
-		const TSharedRef<SFilter>& Filter = *FilterIt;
-
-		if ( Filter->GetAssetTypeActions().IsValid() )
-		{
-			if ( ActiveTypeFilterString.Len() > 0 )
-			{
-				ActiveTypeFilterString += TEXT(",");
-			}
-
-			const FString FilterName = Filter->GetAssetTypeActions().Pin()->GetFilterName().ToString();
-			ActiveTypeFilterString += FilterName;
-
-			if ( Filter->IsEnabled() )
-			{
-				if ( EnabledTypeFilterString.Len() > 0 )
-				{
-					EnabledTypeFilterString += TEXT(",");
-				}
-
-				EnabledTypeFilterString += FilterName;
-			}
-		}
-		else if ( Filter->GetFrontendFilter().IsValid() )
-		{
-			const TSharedPtr<FFrontendFilter>& FrontendFilter = Filter->GetFrontendFilter();
-			if ( ActiveFrontendFilterString.Len() > 0 )
-			{
-				ActiveFrontendFilterString += TEXT(",");
-			}
-
-			const FString FilterName = FrontendFilter->GetName();
-			ActiveFrontendFilterString += FilterName;
-
-			if ( Filter->IsEnabled() )
-			{
-				if ( EnabledFrontendFilterString.Len() > 0 )
-				{
-					EnabledFrontendFilterString += TEXT(",");
-				}
-
-				EnabledFrontendFilterString += FilterName;
-			}
-
-			const FString CustomSettingsString = FString::Printf(TEXT("%s.CustomSettings.%s"), *SettingsString, *FilterName);
-			FrontendFilter->SaveSettings(IniFilename, IniSection, CustomSettingsString);
-		}
-	}
-
-	GConfig->SetString(*IniSection, *(SettingsString + TEXT(".ActiveTypeFilters")), *ActiveTypeFilterString, IniFilename);
-	GConfig->SetString(*IniSection, *(SettingsString + TEXT(".EnabledTypeFilters")), *EnabledTypeFilterString, IniFilename);
-	GConfig->SetString(*IniSection, *(SettingsString + TEXT(".ActiveFrontendFilters")), *ActiveFrontendFilterString, IniFilename);
-	GConfig->SetString(*IniSection, *(SettingsString + TEXT(".EnabledFrontendFilters")), *EnabledFrontendFilterString, IniFilename);
-}
-
-void SFilterList::LoadSettings(const FString& IniFilename, const FString& IniSection, const FString& SettingsString)
-{
-	{
-		// Add all the type filters that were found in the ActiveTypeFilters
-		FString ActiveTypeFilterString;
-		FString EnabledTypeFilterString;
-		GConfig->GetString(*IniSection, *(SettingsString + TEXT(".ActiveTypeFilters")), ActiveTypeFilterString, IniFilename);
-		GConfig->GetString(*IniSection, *(SettingsString + TEXT(".EnabledTypeFilters")), EnabledTypeFilterString, IniFilename);
-
-		// Parse comma delimited strings into arrays
-		TArray<FString> TypeFilterNames;
-		TArray<FString> EnabledTypeFilterNames;
-		ActiveTypeFilterString.ParseIntoArray(TypeFilterNames, TEXT(","), /*bCullEmpty=*/true);
-		EnabledTypeFilterString.ParseIntoArray(EnabledTypeFilterNames, TEXT(","), /*bCullEmpty=*/true);
-
-		// Get the list of all asset type actions
-		FAssetToolsModule& AssetToolsModule = FModuleManager::LoadModuleChecked<FAssetToolsModule>("AssetTools");
-		TArray< TWeakPtr<IAssetTypeActions> > AssetTypeActionsList;
-		AssetToolsModule.Get().GetAssetTypeActionsList(AssetTypeActionsList);
-
-		// For each TypeActions, add any that were active and enable any that were previously enabled
-		for ( auto TypeActionsIt = AssetTypeActionsList.CreateConstIterator(); TypeActionsIt; ++TypeActionsIt )
-		{
-			const TWeakPtr<IAssetTypeActions>& TypeActions = *TypeActionsIt;
-			if ( TypeActions.IsValid() && TypeActions.Pin()->CanFilter() && !IsAssetTypeActionsInUse(TypeActions) )
-			{
-				const FString FilterName = TypeActions.Pin()->GetFilterName().ToString();
-				if ( TypeFilterNames.Contains(FilterName) )
-				{
-					TSharedRef<SFilter> NewFilter = AddFilter(TypeActions);
-
-					if ( EnabledTypeFilterNames.Contains(FilterName) )
-					{
-						NewFilter->SetEnabled(true, false);
-					}
-				}
-			}
-		}
-	}
-
-	{
-		// Add all the frontend filters that were found in the ActiveFrontendFilters
-		FString ActiveFrontendFilterString;	
-		FString EnabledFrontendFilterString;
-		GConfig->GetString(*IniSection, *(SettingsString + TEXT(".ActiveFrontendFilters")), ActiveFrontendFilterString, IniFilename);
-		GConfig->GetString(*IniSection, *(SettingsString + TEXT(".EnabledFrontendFilters")), EnabledFrontendFilterString, IniFilename);
-
-		// Parse comma delimited strings into arrays
-		TArray<FString> FrontendFilterNames;
-		TArray<FString> EnabledFrontendFilterNames;
-		ActiveFrontendFilterString.ParseIntoArray(FrontendFilterNames, TEXT(","), /*bCullEmpty=*/true);
-		EnabledFrontendFilterString.ParseIntoArray(EnabledFrontendFilterNames, TEXT(","), /*bCullEmpty=*/true);
-
-		// For each FrontendFilter, add any that were active and enable any that were previously enabled
-		for ( auto FrontendFilterIt = AllFrontendFilters.CreateIterator(); FrontendFilterIt; ++FrontendFilterIt )
-		{
-			TSharedRef<FFrontendFilter>& FrontendFilter = *FrontendFilterIt;
-			const FString& FilterName = FrontendFilter->GetName();
-			if (!IsFrontendFilterInUse(FrontendFilter))
-			{
-				if ( FrontendFilterNames.Contains(FilterName) )
-				{
-					TSharedRef<SFilter> NewFilter = AddFilter(FrontendFilter);
-
-					if ( EnabledFrontendFilterNames.Contains(FilterName) )
-					{
-						NewFilter->SetEnabled(true, false);
-						SetFrontendFilterActive(FrontendFilter, NewFilter->IsEnabled());
-					}
-				}
-			}
-
-			const FString CustomSettingsString = FString::Printf(TEXT("%s.CustomSettings.%s"), *SettingsString, *FilterName);
-			FrontendFilter->LoadSettings(IniFilename, IniSection, CustomSettingsString);
-		}
-	}
-
-	OnFilterChanged.ExecuteIfBound();
-}
-
-void SFilterList::SetFrontendFilterCheckState(const TSharedPtr<FFrontendFilter>& InFrontendFilter, ECheckBoxState InCheckState)
-{
-	if (!InFrontendFilter || InCheckState == ECheckBoxState::Undetermined)
-	{
-		return;
-	}
-
-	// Check if the filter is already checked.
-	TSharedRef<FFrontendFilter> FrontendFilter = InFrontendFilter.ToSharedRef();
-	bool FrontendFilterChecked = IsFrontendFilterInUse(FrontendFilter);
-
-	if (InCheckState == ECheckBoxState::Checked && !FrontendFilterChecked)
-	{
-		AddFilter(FrontendFilter)->SetEnabled(true); // Pin a filter widget on the UI and activate the filter. Same behaviour as FrontendFilterClicked()
-	}
-	else if (InCheckState == ECheckBoxState::Unchecked && FrontendFilterChecked)
-	{
-		RemoveFilter(FrontendFilter); // Unpin the filter widget and deactivate the filter.
-	}
-	// else -> Already in the desired 'check' state.
-}
-
-ECheckBoxState SFilterList::GetFrontendFilterCheckState(const TSharedPtr<FFrontendFilter>& InFrontendFilter) const
-{
-	return InFrontendFilter && IsFrontendFilterInUse(InFrontendFilter.ToSharedRef()) ? ECheckBoxState::Checked : ECheckBoxState::Unchecked;
-}
-
-bool SFilterList::IsFrontendFilterActive(const TSharedPtr<FFrontendFilter>& InFrontendFilter) const
-{
-	if (InFrontendFilter.IsValid())
-	{
-		for (const TSharedRef<SFilter>& Filter : Filters)
-		{
-			if (InFrontendFilter == Filter->GetFrontendFilter())
-			{
-				return Filter->IsEnabled(); // Is active or not?
-			}
-		}
-	}
-	return false;
-}
-
-void SFilterList::SetFrontendFilterActive(const TSharedRef<FFrontendFilter>& Filter, bool bActive)
-{
-	if(Filter->IsInverseFilter())
-	{
-		//Inverse filters are active when they are "disabled"
-		bActive = !bActive;
-	}
-	Filter->ActiveStateChanged(bActive);
-
-	if ( bActive )
-	{
-		FrontendFilters->Add(Filter);
-	}
-	else
-	{
-		FrontendFilters->Remove(Filter);
-	}
-}
-
-TSharedRef<SFilter> SFilterList::AddFilter(const TWeakPtr<IAssetTypeActions>& AssetTypeActions)
-{
-	TSharedRef<SFilter> NewFilter =
-		SNew(SFilter)
-		.AssetTypeActions(AssetTypeActions)
-		.OnFilterChanged(OnFilterChanged)
-		.OnRequestRemove(this, &SFilterList::RemoveFilterAndUpdate)
-		.OnRequestEnableOnly(this, &SFilterList::EnableOnlyThisFilter)
-		.OnRequestEnableAll(this, &SFilterList::EnableAllFilters)
-		.OnRequestDisableAll(this, &SFilterList::DisableAllFilters)
-		.OnRequestRemoveAll(this, &SFilterList::RemoveAllFilters)
-		.OnRequestRemoveAllButThis(this, &SFilterList::RemoveAllButThis);
-
-	AddFilter( NewFilter );
-
-	return NewFilter;
-}
-
-TSharedRef<SFilter> SFilterList::AddFilter(const TSharedRef<FFrontendFilter>& FrontendFilter)
-{
-	TSharedRef<SFilter> NewFilter =
-		SNew(SFilter)
-		.FrontendFilter(FrontendFilter)
-		.OnFilterChanged( this, &SFilterList::FrontendFilterChanged, FrontendFilter )
-		.OnRequestRemove(this, &SFilterList::RemoveFilterAndUpdate)
-		.OnRequestEnableOnly(this, &SFilterList::EnableOnlyThisFilter)
-		.OnRequestEnableAll(this, &SFilterList::EnableAllFilters)
-		.OnRequestDisableAll(this, &SFilterList::DisableAllFilters)
-		.OnRequestRemoveAll(this, &SFilterList::RemoveAllFilters)
-		.OnRequestRemoveAllButThis(this, &SFilterList::RemoveAllButThis);
-
-	AddFilter( NewFilter );
-
-	return NewFilter;
-}
-
-void SFilterList::AddFilter(const TSharedRef<SFilter>& FilterToAdd)
-{
-	Filters.Add(FilterToAdd);
-	
-	ChildSlot
-	[
-		MakeFilterToolBarWidget(Filters)
-	];
-}
-
-void SFilterList::RemoveFilter(const TWeakPtr<IAssetTypeActions>& AssetTypeActions, bool ExecuteOnFilterChanged)
-{
-	TSharedPtr<SFilter> FilterToRemove;
-	for ( auto FilterIt = Filters.CreateConstIterator(); FilterIt; ++FilterIt )
-	{
-		const TWeakPtr<IAssetTypeActions>& Actions = (*FilterIt)->GetAssetTypeActions();
-		if ( Actions.IsValid() && Actions == AssetTypeActions)
-		{
-			FilterToRemove = *FilterIt;
-			break;
-		}
-	}
-
-	if ( FilterToRemove.IsValid() )
-	{
-		if (ExecuteOnFilterChanged)
-		{
-			RemoveFilterAndUpdate(FilterToRemove.ToSharedRef());
-		}
-		else
-		{
-			RemoveFilter(FilterToRemove.ToSharedRef());
-		}
-	}
-}
-
-void SFilterList::EnableOnlyThisFilter(const TSharedRef<SFilter>& FilterToEnable)
-{
-	for (const TSharedRef<SFilter>& Filter : Filters)
-	{
-		bool bEnable = Filter == FilterToEnable;
-		Filter->SetEnabled(bEnable, /*ExecuteOnFilterChange*/false);
-		if (const TSharedPtr<FFrontendFilter>& FrontendFilter = Filter->GetFrontendFilter())
-		{
-			SetFrontendFilterActive(FrontendFilter.ToSharedRef(), bEnable);
-		}
-	}
-
-	OnFilterChanged.ExecuteIfBound();
-}
-
-void SFilterList::RemoveFilter(const TSharedRef<FFrontendFilter>& FrontendFilter, bool ExecuteOnFilterChanged)
-{
-	TSharedPtr<SFilter> FilterToRemove;
-	for (const TSharedRef<SFilter>& Filter : Filters)
-	{
-		if (Filter->GetFrontendFilter() == FrontendFilter)
-		{
-			FilterToRemove = Filter;
-			break;
-		}
-	}
-
-	if (FilterToRemove.IsValid())
-	{
-		if (ExecuteOnFilterChanged)
-		{
-			RemoveFilterAndUpdate(FilterToRemove.ToSharedRef());
-		}
-		else
-		{
-			RemoveFilter(FilterToRemove.ToSharedRef());
-		}
-	}
-}
-
-void SFilterList::RemoveFilter(const TSharedRef<SFilter>& FilterToRemove)
-{
-	Filters.Remove(FilterToRemove);
-
-	if (const TSharedPtr<FFrontendFilter>& FrontendFilter = FilterToRemove->GetFrontendFilter()) // Is valid?
-	{
-		// Update the frontend filters collection
-		SetFrontendFilterActive(FrontendFilter.ToSharedRef(), false);
-		OnFilterChanged.ExecuteIfBound();
-	}
-
-	ChildSlot
-	[
-		MakeFilterToolBarWidget(Filters)
-	];
-}
-=======
->>>>>>> d731a049
 
 				FContentBrowserItem::FItemDataArrayView InternalItems = Item.GetInternalItems();
 				for (const FContentBrowserItemData& InternalItem : InternalItems)
@@ -1317,51 +344,6 @@
 	const FName FilterMenuName = "ContentBrowser.FilterMenu";
 	if (!UToolMenus::Get()->IsMenuRegistered(FilterMenuName))
 	{
-<<<<<<< HEAD
-		FORCEINLINE bool operator()( const TWeakPtr<IAssetTypeActions>& A, const TWeakPtr<IAssetTypeActions>& B ) const
-		{
-			return A.Pin()->GetName().CompareTo( B.Pin()->GetName() ) == -1;
-		}
-	};
-	AssetTypeActionsList.Sort( FCompareIAssetTypeActions() );
-
-	TSharedRef<FNamePermissionList> AssetClassPermissionList = AssetToolsModule.Get().GetAssetClassPermissionList();
-=======
-		UToolMenu* Menu = UToolMenus::Get()->RegisterMenu(FilterMenuName);
-		Menu->bShouldCloseWindowAfterMenuSelection = true;
-		Menu->bCloseSelfOnly = true;
->>>>>>> d731a049
-
-		Menu->AddDynamicSection(NAME_None, FNewToolMenuDelegate::CreateLambda([](UToolMenu* InMenu)
-		{
-			if (UContentBrowserFilterListContext* Context = InMenu->FindContext<UContentBrowserFilterListContext>())
-			{
-<<<<<<< HEAD
-				UClass* SupportedClass = TypeActions->GetSupportedClass();
-				if ((!SupportedClass || AssetClassPermissionList->PassesFilter(SupportedClass->GetFName())) && !IsFilteredByPicker(InitialClassFilters, SupportedClass))
-=======
-				if (TSharedPtr<SFilterList> FilterList = Context->FilterList.Pin())
->>>>>>> d731a049
-				{
-					FilterList->PopulateAddFilterMenu_Internal(InMenu);
-				}
-			}
-		}));
-	}
-
-	UContentBrowserFilterListContext* ContentBrowserFilterListContext = NewObject<UContentBrowserFilterListContext>();
-	ContentBrowserFilterListContext->FilterList = SharedThis(this);
-	ContentBrowserFilterListContext->MenuExpansion = EAssetTypeCategories::Basic;
-	FToolMenuContext ToolMenuContext(ContentBrowserFilterListContext);
-
-	return UToolMenus::Get()->GenerateWidget(FilterMenuName, ToolMenuContext);
-}
-
-TSharedRef<SWidget> SFilterList::MakeAddFilterMenu(EAssetTypeCategories::Type MenuExpansion)
-{
-	const FName FilterMenuName = "ContentBrowser.FilterMenu";
-	if (!UToolMenus::Get()->IsMenuRegistered(FilterMenuName))
-	{
 		UToolMenu* Menu = UToolMenus::Get()->RegisterMenu(FilterMenuName);
 		Menu->bShouldCloseWindowAfterMenuSelection = true;
 		Menu->bCloseSelfOnly = true;
@@ -1380,18 +362,44 @@
 
 	UContentBrowserFilterListContext* ContentBrowserFilterListContext = NewObject<UContentBrowserFilterListContext>();
 	ContentBrowserFilterListContext->FilterList = SharedThis(this);
+	ContentBrowserFilterListContext->MenuExpansion = EAssetTypeCategories::Basic;
+	FToolMenuContext ToolMenuContext(ContentBrowserFilterListContext);
+
+	return UToolMenus::Get()->GenerateWidget(FilterMenuName, ToolMenuContext);
+}
+
+TSharedRef<SWidget> SFilterList::MakeAddFilterMenu(EAssetTypeCategories::Type MenuExpansion)
+{
+	const FName FilterMenuName = "ContentBrowser.FilterMenu";
+	if (!UToolMenus::Get()->IsMenuRegistered(FilterMenuName))
+	{
+		UToolMenu* Menu = UToolMenus::Get()->RegisterMenu(FilterMenuName);
+		Menu->bShouldCloseWindowAfterMenuSelection = true;
+		Menu->bCloseSelfOnly = true;
+
+		Menu->AddDynamicSection(NAME_None, FNewToolMenuDelegate::CreateLambda([](UToolMenu* InMenu)
+		{
+			if (UContentBrowserFilterListContext* Context = InMenu->FindContext<UContentBrowserFilterListContext>())
+			{
+				if (TSharedPtr<SFilterList> FilterList = Context->FilterList.Pin())
+				{
+					FilterList->PopulateAddFilterMenu_Internal(InMenu);
+				}
+			}
+		}));
+	}
+
+	UContentBrowserFilterListContext* ContentBrowserFilterListContext = NewObject<UContentBrowserFilterListContext>();
+	ContentBrowserFilterListContext->FilterList = SharedThis(this);
 	ContentBrowserFilterListContext->MenuExpansion = MenuExpansion;
 	FToolMenuContext ToolMenuContext(ContentBrowserFilterListContext);
 
 	return UToolMenus::Get()->GenerateWidget(FilterMenuName, ToolMenuContext);
-<<<<<<< HEAD
-=======
 }
 
 void SFilterList::CreateCustomFilterDialog(const FText& InText)
 {
 	CreateCustomTextFilterFromSearch(InText);
->>>>>>> d731a049
 }
 
 void SFilterList::OnCreateCustomTextFilter(const FCustomTextFilterData& InFilterData, bool bApplyFilter)
@@ -1528,16 +536,6 @@
 
 void SFilterList::SaveSettings()
 {
-<<<<<<< HEAD
-	// Load the asset tools module
-	FAssetToolsModule& AssetToolsModule = FModuleManager::LoadModuleChecked<FAssetToolsModule>(TEXT("AssetTools"));
-	TArray<TWeakPtr<IAssetTypeActions>> AssetTypeActionsList;
-	AssetToolsModule.Get().GetAssetTypeActionsList(AssetTypeActionsList);
-	TSharedRef<FNamePermissionList> AssetClassPermissionList = AssetToolsModule.Get().GetAssetClassPermissionList();
-
-	// Find all asset type actions that match the category
-	for (int32 ClassIdx = 0; ClassIdx < AssetTypeActionsList.Num(); ++ClassIdx)
-=======
 	// If this instance doesn't want to use the shared settings, save the settings normally
 	if(!bUseSharedSettings)
 	{
@@ -1546,7 +544,6 @@
 	}
 
 	if(FilterBarIdentifier.IsNone())
->>>>>>> d731a049
 	{
 		UE_LOG(LogSlate, Error, TEXT("SFilterList Requires that you specify a FilterBarIdentifier to save settings"));
 		return;
@@ -1590,12 +587,6 @@
 
 		if(bIsChecked)
 		{
-<<<<<<< HEAD
-			if (AssetTypeActions->GetSupportedClass() == nullptr || AssetClassPermissionList->PassesFilter(AssetTypeActions->GetSupportedClass()->GetFName()))
-			{
-				TypeActions.Add(WeakTypeActions);
-			}
-=======
 			// Create a duplicate filter data that just contains the filter label for this instance to know
 			FCustomTextFilterData InstanceFilterData;
 			InstanceFilterData.FilterLabel = FilterData.FilterLabel;
@@ -1607,7 +598,6 @@
 			InstanceFilterState.FilterData = InstanceFilterData;
 			
 			InstanceSettings->CustomTextFilters.Add(InstanceFilterState);
->>>>>>> d731a049
 		}
 	}
 
