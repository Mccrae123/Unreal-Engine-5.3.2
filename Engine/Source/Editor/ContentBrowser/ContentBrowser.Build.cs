// Copyright Epic Games, Inc. All Rights Reserved.

using UnrealBuildTool;

public class ContentBrowser : ModuleRules
{
	public ContentBrowser(ReadOnlyTargetRules Target) : base(Target)
	{
		UnsafeTypeCastWarningLevel = WarningLevel.Error;

		PrivateIncludePathModuleNames.AddRange(
			new string[] {
                "MainFrame",
			}
		);

		PrivateDependencyModuleNames.AddRange(
			new string[] {
			    "AssetDefinition",
				"AppFramework",
				"Core",
				"CoreUObject",
				"ApplicationCore",
                "InputCore",
				"EditorConfig",
				"Engine",
				"Slate",
				"SlateCore",
                "EditorStyle",
				"AssetTools",
				"ContentBrowserData",
				"SourceControl",
				"SourceControlWindows",
				"WorkspaceMenuStructure",
				"EditorFramework",
				"UnrealEd",
				"EditorWidgets",
				"Projects",
				"AddContentDialog",
				"DesktopPlatform",
				"AssetRegistry",
				"AssetTagsEditor",
				"ToolMenus",
				"StatusBar",
				"ToolWidgets",
<<<<<<< HEAD
=======
				"TelemetryUtils"
>>>>>>> 4af6daef
			}
		);

		DynamicallyLoadedModuleNames.AddRange(
			new string[] {
				"PropertyEditor",
				"PackagesDialog",
				"CollectionManager",
				"GameProjectGeneration",
                "MainFrame"
			}
		);
		
		PublicIncludePathModuleNames.AddRange(
            new string[] {
				"AssetTools",
				"CollectionManager",
				"ContentBrowserData",
            }
        );
	}
}<|MERGE_RESOLUTION|>--- conflicted
+++ resolved
@@ -43,10 +43,7 @@
 				"ToolMenus",
 				"StatusBar",
 				"ToolWidgets",
-<<<<<<< HEAD
-=======
 				"TelemetryUtils"
->>>>>>> 4af6daef
 			}
 		);
 
