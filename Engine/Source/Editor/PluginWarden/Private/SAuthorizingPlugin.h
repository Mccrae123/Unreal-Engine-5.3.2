--- conflicted
+++ resolved
@@ -10,10 +10,7 @@
 #include "IPluginWardenModule.h"
 #include "PluginWardenAuthorizer.h"
 
-<<<<<<< HEAD
-=======
 enum class EEntitlementCacheLevelRequest : uint8;
->>>>>>> cf6d231e
 class FPluginWardenAuthorizer;
 
 extern TSet<FString> AuthorizedPlugins;
@@ -81,12 +78,9 @@
 
 	/** The latest state of the plug-in authorization pipeline. */
 	EPluginAuthorizationState AuthorizationState;
-<<<<<<< HEAD
-=======
 
 	/** The previous state of the plug-in authorization pipeline. */
 	EPluginAuthorizationState PreviousAuthorizationState;
->>>>>>> cf6d231e
 
 	/** If the user is authorized to us the plug-in, we'll call this function to alert the plug-in that everything is good to go. */
 	TFunction<void()> AuthorizedCallback;
