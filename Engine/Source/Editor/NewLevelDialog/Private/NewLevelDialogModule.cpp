// Copyright Epic Games, Inc. All Rights Reserved.

#include "NewLevelDialogModule.h"
#include "Layout/Margin.h"
#include "Widgets/DeclarativeSyntaxSupport.h"
#include "Widgets/SCompoundWidget.h"
#include "Widgets/SOverlay.h"
#include "Widgets/SWindow.h"
#include "Widgets/Text/STextBlock.h"
#include "Modules/ModuleManager.h"
#include "Misc/PackageName.h"
#include "Misc/Paths.h"
#include "Framework/Application/SlateApplication.h"
#include "Widgets/Layout/SBorder.h"
#include "Widgets/Layout/SScrollBorder.h"
#include "Widgets/Layout/SSeparator.h"
#include "Widgets/Layout/SWrapBox.h"
#include "Widgets/Images/SImage.h"
#include "Widgets/Layout/SBox.h"
#include "Widgets/Input/SButton.h"
#include "Widgets/Views/STileView.h"
#include "EditorStyleSet.h"
#include "Editor/UnrealEdEngine.h"
#include "Engine/Texture2D.h"
#include "UnrealEdGlobals.h"
#include "Internationalization/BreakIterator.h"
#include "Brushes/SlateImageBrush.h"
#include "SPrimaryButton.h"
#include "Engine/Level.h"
#include "Styling/StyleColors.h"

#define LOCTEXT_NAMESPACE "NewLevelDialog"

namespace NewLevelDialogDefs
{
	constexpr float TemplateTileHeight = 153;
	constexpr float TemplateTileWidth = 102;
	constexpr float DefaultWindowHeight = 418;
	constexpr float DefaultWindowWidth = 527;
	constexpr float LargeWindowHeight = 566;
	constexpr float LargeWindowWidth = 1008;
	constexpr float MinWindowHeight = 280;
	constexpr float MinWindowWidth = 320;
}

struct FNewLevelTemplateItem
{
	FTemplateMapInfo TemplateMapInfo;
	FText Name;
	FString Category;
	TUniquePtr<FSlateBrush> ThumbnailBrush;
	UTexture2D* ThumbnailAsset = nullptr;

	enum NewLevelType
	{
		Empty,
		EmptyWorldPartition,
		Template
	} Type;
};

/**
 * Single thumbnail tile for a level template in the tile view of templates.
 */
class SNewLevelTemplateTile : public STableRow<TSharedPtr<FNewLevelTemplateItem>>
{
public:
	SLATE_BEGIN_ARGS(SNewLevelTemplateTile) {}
		SLATE_ARGUMENT(TSharedPtr<FNewLevelTemplateItem>, Item)
	SLATE_END_ARGS()

	static TSharedRef<ITableRow> BuildTile(TSharedPtr<FNewLevelTemplateItem> Item, const TSharedRef<STableViewBase>& OwnerTable)
	{
		if (!ensure(Item.IsValid()))
		{
			return SNew(STableRow<TSharedPtr<FNewLevelTemplateItem>>, OwnerTable);
		}

<<<<<<< HEAD
		STexture2DView* TextureView = this;
		ENQUEUE_RENDER_COMMAND(UpdateSTexture2DView)(
			[TextureView, InTexture2D](FRHICommandListImmediate& RHICmdList)
			{
				TextureView->ShaderResource = InTexture2D->Resource->GetTexture2DRHI();
			});
=======
		return SNew(SNewLevelTemplateTile, OwnerTable).Item(Item);
>>>>>>> 6bbb88c8
	}

	void Construct(const FArguments& InArgs, const TSharedRef<STableViewBase>& OwnerTable)
	{
		check(InArgs._Item.IsValid());

		STableRow::Construct(
			STableRow::FArguments()
			.Style(FAppStyle::Get(), "ProjectBrowser.TableRow")
			.Padding(2.0f)
			.Content()
			[
				SNew(SBorder)
				.Padding(FMargin(0.0f, 0.0f, 5.0f, 5.0f))
				.BorderImage(FAppStyle::Get().GetBrush("ProjectBrowser.ProjectTile.DropShadow"))
				[
					SNew(SOverlay)
					+ SOverlay::Slot()
					[
						SNew(SVerticalBox)
						// Thumbnail
						+ SVerticalBox::Slot()
						.AutoHeight()
						.HAlign(HAlign_Center)
						.VAlign(VAlign_Center)
						[
							SNew(SBox)
							.WidthOverride(NewLevelDialogDefs::TemplateTileWidth)
							.HeightOverride(NewLevelDialogDefs::TemplateTileWidth) // use width on purpose, this is a square
							[
								SNew(SBorder)
								.Padding(FMargin(0))
								.BorderImage(FAppStyle::Get().GetBrush("ProjectBrowser.ProjectTile.ThumbnailAreaBackground"))
								.HAlign(HAlign_Fill)
								.VAlign(VAlign_Fill)
								[
									SNew(SImage)
									.Image(InArgs._Item->ThumbnailBrush.Get())
								]
							]
						]
						// Name
						+ SVerticalBox::Slot()
						[
							SNew(SBorder)
							.Padding(FMargin(5.0f, 0))
							.VAlign(VAlign_Top)
							.Padding(FMargin(3.0f, 3.0f))
							.BorderImage(this, &SNewLevelTemplateTile::GetNameAreaBackgroundBrush)
							[
								SNew(STextBlock)
								.Font(FAppStyle::Get().GetFontStyle("ProjectBrowser.ProjectTile.Font"))
								.WrapTextAt(NewLevelDialogDefs::TemplateTileWidth - 4.0f)
								.LineBreakPolicy(FBreakIterator::CreateCamelCaseBreakIterator())
								.Text(InArgs._Item->Name)
								.ColorAndOpacity(this, &SNewLevelTemplateTile::GetNameAreaTextColor)
							]
						]
					]
					+ SOverlay::Slot()
					[
						SNew(SImage)
						.Visibility(EVisibility::HitTestInvisible)
						.Image(this, &SNewLevelTemplateTile::GetSelectionOutlineBrush)
					]
				]
			],
			OwnerTable
		);
	}

private:
	const FSlateBrush* GetSelectionOutlineBrush() const
	{
		const bool bIsSelected = IsSelected();
		const bool bIsTileHovered = IsHovered();

		if (bIsSelected && bIsTileHovered)
		{
			static const FName SelectedHover("ProjectBrowser.ProjectTile.SelectedHoverBorder");
			return FAppStyle::Get().GetBrush(SelectedHover);
		}
		else if (bIsSelected)
		{
			static const FName Selected("ProjectBrowser.ProjectTile.SelectedBorder");
			return FAppStyle::Get().GetBrush(Selected);
		}
		else if (bIsTileHovered)
		{
			static const FName Hovered("ProjectBrowser.ProjectTile.HoverBorder");
			return FAppStyle::Get().GetBrush(Hovered);
		}

		return FStyleDefaults::GetNoBrush();
	}

	const FSlateBrush* GetNameAreaBackgroundBrush() const
	{
		const bool bIsSelected = IsSelected();
		const bool bIsRowHovered = IsHovered();

		if (bIsSelected && bIsRowHovered)
		{
			static const FName SelectedHover("ProjectBrowser.ProjectTile.NameAreaSelectedHoverBackground");
			return FAppStyle::Get().GetBrush(SelectedHover);
		}
		else if (bIsSelected)
		{
			static const FName Selected("ProjectBrowser.ProjectTile.NameAreaSelectedBackground");
			return FAppStyle::Get().GetBrush(Selected);
		}
		else if (bIsRowHovered)
		{
			static const FName Hovered("ProjectBrowser.ProjectTile.NameAreaHoverBackground");
			return FAppStyle::Get().GetBrush(Hovered);
		}

		return FAppStyle::Get().GetBrush("ProjectBrowser.ProjectTile.NameAreaBackground");
	}

	FSlateColor GetNameAreaTextColor() const
	{
		const bool bIsSelected = IsSelected();
		const bool bIsRowHovered = IsHovered();

		if (bIsSelected || bIsRowHovered)
		{
			return FStyleColors::White;
		}

		return FSlateColor::UseForeground();
	}
};

/**
 * Main widget class showing a table of level templates as labeled thumbnails
 * for the user to select by clicking.
 */
class SNewLevelDialog : public SCompoundWidget, public FGCObject
{
public:
	SLATE_BEGIN_ARGS(SNewLevelDialog) {}
		/** A pointer to the parent window */
		SLATE_ATTRIBUTE(TSharedPtr<SWindow>, ParentWindow)

		SLATE_ATTRIBUTE(TArray<FTemplateMapInfo>, Templates)
		SLATE_ATTRIBUTE(bool, bShowPartitionedTemplates)
	SLATE_END_ARGS()

	void Construct(const FArguments& InArgs)
	{
		ParentWindowPtr = InArgs._ParentWindow.Get();

		OutTemplateMapPackageName = TEXT("");
		bIsPartitionedWorld = false;
		bUserClickedOkay = false;

		TemplateItemsList = MakeTemplateItems(InArgs._bShowPartitionedTemplates.Get(), InArgs._Templates.Get());
		
		TemplateListView = SNew(STileView<TSharedPtr<FNewLevelTemplateItem>>)
			.ListItemsSource(&TemplateItemsList)
			.SelectionMode(ESelectionMode::Single)
			.ClearSelectionOnClick(false)
			.ItemAlignment(EListItemAlignment::LeftAligned)
			.OnGenerateTile_Static(&SNewLevelTemplateTile::BuildTile)
			.OnMouseButtonDoubleClick(this, &SNewLevelDialog::HandleTemplateItemDoubleClick)
			.ItemHeight(NewLevelDialogDefs::TemplateTileHeight + 9)
			.ItemWidth(NewLevelDialogDefs::TemplateTileWidth + 9);

		TSharedPtr<SButton> CreateButton;

		this->ChildSlot
		[
			SNew(SBorder)
			.BorderImage(FAppStyle::Get().GetBrush("Brushes.Panel"))
			.Padding(FMargin(8.0f, 8.0f))
			[
				SNew(SVerticalBox)
				// Top section with template thumbnails
				+SVerticalBox::Slot()
				[
					SNew(SScrollBorder, TemplateListView.ToSharedRef())
					[
						TemplateListView.ToSharedRef()
					]
				]
				+SVerticalBox::Slot()
				.AutoHeight()
				.Padding(-8.0f, 0.0f)
				[
					SNew(SSeparator)
					.Orientation(EOrientation::Orient_Horizontal)
					.Thickness(2.0f)
				]
				// Bottom section with dialog buttons
				+SVerticalBox::Slot()
				.AutoHeight()
				.HAlign(HAlign_Right)
				.Padding(8.0f, 16.0f, 8.0f, 8.0f)
				[
					SNew(SHorizontalBox)
					+ SHorizontalBox::Slot()
					.Padding(8.0f, 0.0f, 8.0f, 0.0f)
					.VAlign(VAlign_Center)
					.AutoWidth()
					[
						SAssignNew(CreateButton, SPrimaryButton)
						.Text(LOCTEXT("Create", "Create"))
						.IsEnabled(this, &SNewLevelDialog::CanCreateLevel)
						.OnClicked(this, &SNewLevelDialog::OnCreateClicked)
					]
					+ SHorizontalBox::Slot()
					.Padding(8.0f, 0.0f, 0.0f, 0.0f)
					.VAlign(VAlign_Center)
					.AutoWidth()
					[
						SNew(SButton)
						.HAlign(HAlign_Center)
						.VAlign(VAlign_Center)
						.TextStyle(FAppStyle::Get(), "DialogButtonText")
						.Text(LOCTEXT("Cancel", "Cancel"))
						.OnClicked(this, &SNewLevelDialog::OnCancelClicked)
					]
				]
			]
		];

		// Give the create button inital focus so that pressing enter will activate it
		check(CreateButton != nullptr);
		ParentWindowPtr.Pin().Get()->SetWidgetToFocusOnActivate( CreateButton );

		// Automatically select the first template item by default
		if (!TemplateItemsList.IsEmpty())
		{
			TemplateListView->SetSelection(TemplateItemsList[0]);
		}
	}

	FString GetChosenTemplate() const { return OutTemplateMapPackageName; }
	bool IsPartitionedWorld() const { return bIsPartitionedWorld; }
	bool IsTemplateChosen() const { return bUserClickedOkay; }

	//~ Begin FGCObject Interface.
	virtual void AddReferencedObjects(FReferenceCollector& Collector)  override
	{
		for (const TSharedPtr<FNewLevelTemplateItem>& It : TemplateItemsList)
		{
			if (It.IsValid() && It->ThumbnailAsset)
			{
				Collector.AddReferencedObject(It->ThumbnailAsset);
			}
		}
	}

	virtual FString GetReferencerName() const override
	{
		return TEXT("SNewLevelDialog");
	}
	//~ End FGCObject Interface.

private:
	static TArray<TSharedPtr<FNewLevelTemplateItem>> MakeTemplateItems(bool bShowPartitionedTemplates, const TArray<FTemplateMapInfo>& TemplateMapInfos)
	{
		TArray<TSharedPtr<FNewLevelTemplateItem>> TemplateItems;

		// Build a list of items - one for each template
		for (const FTemplateMapInfo& TemplateMapInfo : TemplateMapInfos)
		{
			if (!bShowPartitionedTemplates && ULevel::GetIsLevelPartitionedFromPackage(FName(*TemplateMapInfo.Map.ToString())))
			{
				continue;
			}

			TSharedPtr<FNewLevelTemplateItem> Item = MakeShareable(new FNewLevelTemplateItem());
			Item->TemplateMapInfo = TemplateMapInfo;
			Item->Type = FNewLevelTemplateItem::NewLevelType::Template;
			Item->Name = TemplateMapInfo.DisplayName;
			Item->Category = TemplateMapInfo.Category;

			UTexture2D* ThumbnailTexture = nullptr;
			if (TemplateMapInfo.Thumbnail.IsValid())
			{
				FSoftObjectPath SoftObjectPath(TemplateMapInfo.Thumbnail);
				ThumbnailTexture = Cast<UTexture2D>(SoftObjectPath.ResolveObject());
				if (!ThumbnailTexture)
				{
					ThumbnailTexture = Cast<UTexture2D>(SoftObjectPath.TryLoad());
					if (ThumbnailTexture)
					{
						// Newly loaded texture requires async work to complete before being rendered in modal dialog
						ThumbnailTexture->FinishCachePlatformData();
						ThumbnailTexture->UpdateResource();
					}
				}
			}
			else if (!TemplateMapInfo.ThumbnailTexture.IsNull())
			{
				ThumbnailTexture = TemplateMapInfo.ThumbnailTexture.Get();
				if (!ThumbnailTexture)
				{
					ThumbnailTexture = TemplateMapInfo.ThumbnailTexture.LoadSynchronous();
					if (ThumbnailTexture)
					{
						// Newly loaded texture requires async work to complete before being rendered in modal dialog
						ThumbnailTexture->FinishCachePlatformData();
						ThumbnailTexture->UpdateResource();
					}
				}
			}

			if (ThumbnailTexture)
			{
				// Reference to prevent garbage collection
				Item->ThumbnailAsset = ThumbnailTexture;

				// Level with thumbnail
				Item->ThumbnailBrush = MakeUnique<FSlateImageBrush>(
					ThumbnailTexture,
					FVector2D(ThumbnailTexture->GetSizeX(), ThumbnailTexture->GetSizeY()));

				if (Item->Name.IsEmpty())
				{
					Item->Name = FText::FromString(ThumbnailTexture->GetName().Replace(TEXT("_"), TEXT(" ")));
				}
			}
			else
			{
				// Level with no thumbnail
				Item->ThumbnailBrush = MakeUnique<FSlateBrush>(*FAppStyle::Get().GetBrush("UnrealDefaultThumbnail"));

				if (Item->Name.IsEmpty())
				{
					Item->Name = FText::FromString(FPaths::GetBaseFilename(TemplateMapInfo.Map.ToString()));
				}
			}

			check(Item->ThumbnailBrush);
			Item->ThumbnailBrush->OutlineSettings.CornerRadii = FVector4(4, 4, 0, 0);
			Item->ThumbnailBrush->OutlineSettings.RoundingType = ESlateBrushRoundingType::FixedRadius;
			Item->ThumbnailBrush->DrawAs = ESlateBrushDrawType::RoundedBox;

			TemplateItems.Add(Item);
		}

		// Add an extra item for creating a new, blank level
		TSharedPtr<FNewLevelTemplateItem> NewItem = MakeShareable(new FNewLevelTemplateItem());
		NewItem->Type = FNewLevelTemplateItem::NewLevelType::Empty;
		NewItem->Name = LOCTEXT("NewLevelItemLabel", "Empty Level");
		NewItem->ThumbnailBrush = MakeUnique<FSlateBrush>(*FEditorStyle::GetBrush("NewLevelDialog.Blank"));
		NewItem->ThumbnailBrush->OutlineSettings.CornerRadii = FVector4(4, 4, 0, 0);
		NewItem->ThumbnailBrush->OutlineSettings.RoundingType = ESlateBrushRoundingType::FixedRadius;
		NewItem->ThumbnailBrush->DrawAs = ESlateBrushDrawType::RoundedBox;
		TemplateItems.Add(NewItem);

		const FString& OpenWorldCategory = TEXT("OpenWorld");

		if (bShowPartitionedTemplates)
		{
			// Add an extra item for creating a new, blank level
			TSharedPtr<FNewLevelTemplateItem> NewItemWP = MakeShareable(new FNewLevelTemplateItem());
			NewItemWP->Type = FNewLevelTemplateItem::NewLevelType::EmptyWorldPartition;
			NewItemWP->Name = LOCTEXT("NewWPLevelItemLabel", "Empty Open World");
			NewItemWP->Category = OpenWorldCategory;
			NewItemWP->ThumbnailBrush = MakeUnique<FSlateBrush>(*FEditorStyle::GetBrush("NewLevelDialog.BlankWP"));
			NewItemWP->ThumbnailBrush->OutlineSettings.CornerRadii = FVector4(4, 4, 0, 0);
			NewItemWP->ThumbnailBrush->OutlineSettings.RoundingType = ESlateBrushRoundingType::FixedRadius;
			NewItemWP->ThumbnailBrush->DrawAs = ESlateBrushDrawType::RoundedBox;
			TemplateItems.Add(NewItemWP);
		}

		// OpenWorld category always first, If Categories are the same compares Type which will put Templates before Empty maps
		TemplateItems.Sort([&OpenWorldCategory](const TSharedPtr<FNewLevelTemplateItem>& LHS, const TSharedPtr<FNewLevelTemplateItem>& RHS)
		{
			if (LHS->Category == RHS->Category)
			{
				return LHS->Type > RHS->Type;
			}
			else if (LHS->Category == OpenWorldCategory)
			{
				return true;
			}
			else if (RHS->Category == OpenWorldCategory)
			{
				return false;
			}

			return LHS->Category > RHS->Category;
		});

		return TemplateItems;
	}

	bool CanCreateLevel() const
	{
		if (!ensure(TemplateListView.IsValid()))
		{
			return false;
		}

		return TemplateListView->GetNumItemsSelected() == 1;
	}

	FReply OnCreateClicked()
	{
		if (!ensure(TemplateListView.IsValid()))
		{
			return FReply::Handled();
		}

		const TArray<TSharedPtr<FNewLevelTemplateItem>> Items = TemplateListView->GetSelectedItems();
		if (!ensure(Items.Num() == 1))
		{
			return FReply::Handled();
		}

		const TSharedPtr<FNewLevelTemplateItem> Template = Items[0];
		if (Template->Type == FNewLevelTemplateItem::NewLevelType::Template)
		{
			OutTemplateMapPackageName = Template->TemplateMapInfo.Map.GetLongPackageName();
			// For backwards compatibility, handle the case where the map name format does not include the object name directly
			if (OutTemplateMapPackageName.IsEmpty())
			{
				OutTemplateMapPackageName = Template->TemplateMapInfo.Map.GetAssetPathString();
			}
		}
		else if (Template->Type == FNewLevelTemplateItem::NewLevelType::EmptyWorldPartition)
		{
			bIsPartitionedWorld = true;
		}
		bUserClickedOkay = true;

		ParentWindowPtr.Pin()->RequestDestroyWindow();
		return FReply::Handled();
	}

	FReply OnCancelClicked()
	{
		bUserClickedOkay = false;

		ParentWindowPtr.Pin()->RequestDestroyWindow();
		return FReply::Handled();
	}

	virtual FReply OnKeyDown( const FGeometry& MyGeometry, const FKeyEvent& InKeyEvent ) override
	{
		if( InKeyEvent.GetKey() == EKeys::Escape )
		{
			return OnCancelClicked();
		}

		return SCompoundWidget::OnKeyDown( MyGeometry, InKeyEvent );
	}

	void HandleTemplateItemDoubleClick(TSharedPtr<FNewLevelTemplateItem>)
	{
		OnCreateClicked();
	}

	/** Pointer to the parent window, so we know to destroy it when done */
	TWeakPtr<SWindow> ParentWindowPtr;

	/** Initial size of the parent window */
	FVector2D InitialWindowSize;

	TArray<TSharedPtr<FNewLevelTemplateItem>> TemplateItemsList;
	TSharedPtr < STileView<TSharedPtr<FNewLevelTemplateItem>> > TemplateListView;
	FString OutTemplateMapPackageName;
	bool bUserClickedOkay;
	bool bIsPartitionedWorld;
};

IMPLEMENT_MODULE( FNewLevelDialogModule, NewLevelDialog );

const FName FNewLevelDialogModule::NewLevelDialogAppIdentifier( TEXT( "NewLevelDialogApp" ) );

void FNewLevelDialogModule::StartupModule()
{
}

void FNewLevelDialogModule::ShutdownModule()
{
}

bool FNewLevelDialogModule::CreateAndShowNewLevelDialog( const TSharedPtr<const SWidget> ParentWidget, FString& OutTemplateMapPackageName, bool bShowPartitionedTemplates, bool& bOutIsPartitionedWorld)
{
	TArray<FTemplateMapInfo> EmptyTemplates;
	return CreateAndShowTemplateDialog(ParentWidget, LOCTEXT("WindowHeader", "New Level"), GUnrealEd ? GUnrealEd->GetTemplateMapInfos() : EmptyTemplates, OutTemplateMapPackageName, bShowPartitionedTemplates, bOutIsPartitionedWorld);
}

bool FNewLevelDialogModule::CreateAndShowTemplateDialog( const TSharedPtr<const SWidget> ParentWidget, const FText& Title, const TArray<FTemplateMapInfo>& Templates, FString& OutTemplateMapPackageName, bool bShowPartitionedTemplates, bool& bOutIsPartitionedWorld)
{
	// Open larger window if there are enough templates
	FVector2D WindowClientSize(NewLevelDialogDefs::DefaultWindowWidth, NewLevelDialogDefs::DefaultWindowHeight);
	if (Templates.Num() > 9)
	{
		WindowClientSize = FVector2D(NewLevelDialogDefs::LargeWindowWidth, NewLevelDialogDefs::LargeWindowHeight);
	}

	TSharedPtr<SWindow> NewLevelWindow =
		SNew(SWindow)
		.Title(Title)
		.ClientSize(WindowClientSize)
		.MinHeight(NewLevelDialogDefs::MinWindowHeight)
		.MinWidth(NewLevelDialogDefs::MinWindowWidth)
		.SizingRule( ESizingRule::UserSized )
		.SupportsMinimize(false)
		.SupportsMaximize(false);

	TSharedRef<SNewLevelDialog> NewLevelDialog =
		SNew(SNewLevelDialog)
		.ParentWindow(NewLevelWindow)
		.Templates(Templates)
		.bShowPartitionedTemplates(bShowPartitionedTemplates);

	NewLevelWindow->SetContent(NewLevelDialog);

	FSlateApplication::Get().AddModalWindow(NewLevelWindow.ToSharedRef(), ParentWidget);

	OutTemplateMapPackageName = NewLevelDialog->GetChosenTemplate();
	bOutIsPartitionedWorld = NewLevelDialog->IsPartitionedWorld();
	
	return NewLevelDialog->IsTemplateChosen();
}

#undef LOCTEXT_NAMESPACE<|MERGE_RESOLUTION|>--- conflicted
+++ resolved
@@ -76,16 +76,7 @@
 			return SNew(STableRow<TSharedPtr<FNewLevelTemplateItem>>, OwnerTable);
 		}
 
-<<<<<<< HEAD
-		STexture2DView* TextureView = this;
-		ENQUEUE_RENDER_COMMAND(UpdateSTexture2DView)(
-			[TextureView, InTexture2D](FRHICommandListImmediate& RHICmdList)
-			{
-				TextureView->ShaderResource = InTexture2D->Resource->GetTexture2DRHI();
-			});
-=======
 		return SNew(SNewLevelTemplateTile, OwnerTable).Item(Item);
->>>>>>> 6bbb88c8
 	}
 
 	void Construct(const FArguments& InArgs, const TSharedRef<STableViewBase>& OwnerTable)
