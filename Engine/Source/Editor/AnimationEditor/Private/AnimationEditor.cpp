// Copyright 1998-2017 Epic Games, Inc. All Rights Reserved.

#include "AnimationEditor.h"
#include "Misc/MessageDialog.h"
#include "Modules/ModuleManager.h"
#include "Framework/Application/SlateApplication.h"
#include "Framework/MultiBox/MultiBoxBuilder.h"
#include "EditorStyleSet.h"
#include "EditorReimportHandler.h"
#include "Animation/SmartName.h"
#include "Animation/AnimationAsset.h"
#include "Animation/DebugSkelMeshComponent.h"
#include "AssetData.h"
#include "EdGraph/EdGraphSchema.h"
#include "Animation/AnimSequence.h"
#include "Animation/AnimMontage.h"
#include "Editor/EditorEngine.h"
#include "Factories/AnimSequenceFactory.h"
#include "Factories/PoseAssetFactory.h"
#include "EngineGlobals.h"
#include "Editor.h"
#include "IAnimationEditorModule.h"
#include "IPersonaToolkit.h"
#include "PersonaModule.h"
#include "AnimationEditorMode.h"
#include "IPersonaPreviewScene.h"
#include "AnimationEditorCommands.h"
#include "IDetailsView.h"
#include "ISkeletonTree.h"
#include "ISkeletonEditorModule.h"
#include "IDocumentation.h"
#include "Widgets/Docking/SDockTab.h"
#include "Animation/PoseAsset.h"
#include "AnimPreviewInstance.h"
#include "ScopedTransaction.h"
#include "IContentBrowserSingleton.h"
#include "ContentBrowserModule.h"
#include "AnimationEditorUtils.h"
#include "AssetRegistryModule.h"
#include "IAssetFamily.h"
#include "IAnimationSequenceBrowser.h"
#include "Framework/Notifications/NotificationManager.h"
#include "Widgets/Notifications/SNotificationList.h"
#include "PersonaCommonCommands.h"
#include "Sound/SoundWave.h"
#include "Engine/CurveTable.h"
#include "Developer/AssetTools/Public/IAssetTools.h"
#include "Developer/AssetTools/Public/AssetToolsModule.h"
#include "SequenceRecorderUtils.h"

const FName AnimationEditorAppIdentifier = FName(TEXT("AnimationEditorApp"));

const FName AnimationEditorModes::AnimationEditorMode(TEXT("AnimationEditorMode"));

const FName AnimationEditorTabs::DetailsTab(TEXT("DetailsTab"));
const FName AnimationEditorTabs::SkeletonTreeTab(TEXT("SkeletonTreeView"));
const FName AnimationEditorTabs::ViewportTab(TEXT("Viewport"));
const FName AnimationEditorTabs::AdvancedPreviewTab(TEXT("AdvancedPreviewTab"));
const FName AnimationEditorTabs::DocumentTab(TEXT("Document"));
const FName AnimationEditorTabs::AssetBrowserTab(TEXT("SequenceBrowser"));
const FName AnimationEditorTabs::AssetDetailsTab(TEXT("AnimAssetPropertiesTab"));
const FName AnimationEditorTabs::CurveNamesTab(TEXT("AnimCurveViewerTab"));
const FName AnimationEditorTabs::SlotNamesTab(TEXT("SkeletonSlotNames"));

DEFINE_LOG_CATEGORY(LogAnimationEditor);

#define LOCTEXT_NAMESPACE "AnimationEditor"

FAnimationEditor::FAnimationEditor()
{
	UEditorEngine* Editor = Cast<UEditorEngine>(GEngine);
	if (Editor != nullptr)
	{
		Editor->RegisterForUndo(this);
	}
}

FAnimationEditor::~FAnimationEditor()
{
	UEditorEngine* Editor = Cast<UEditorEngine>(GEngine);
	if (Editor != nullptr)
	{
		Editor->UnregisterForUndo(this);
	}

	FEditorDelegates::OnAssetPostImport.RemoveAll(this);
	FReimportManager::Instance()->OnPostReimport().RemoveAll(this);
}

void FAnimationEditor::RegisterTabSpawners(const TSharedRef<class FTabManager>& InTabManager)
{
	WorkspaceMenuCategory = InTabManager->AddLocalWorkspaceMenuCategory(LOCTEXT("WorkspaceMenu_AnimationEditor", "Animation Editor"));

	FAssetEditorToolkit::RegisterTabSpawners( InTabManager );
}

void FAnimationEditor::UnregisterTabSpawners(const TSharedRef<class FTabManager>& InTabManager)
{
	FAssetEditorToolkit::UnregisterTabSpawners(InTabManager);
}

void FAnimationEditor::InitAnimationEditor(const EToolkitMode::Type Mode, const TSharedPtr<IToolkitHost>& InitToolkitHost, UAnimationAsset* InAnimationAsset)
{
	AnimationAsset = InAnimationAsset;

	// Register post import callback to catch animation imports when we have the asset open (we need to reinit)
	FReimportManager::Instance()->OnPostReimport().AddRaw(this, &FAnimationEditor::HandlePostReimport);
	FEditorDelegates::OnAssetPostImport.AddRaw(this, &FAnimationEditor::HandlePostImport);

	FPersonaModule& PersonaModule = FModuleManager::LoadModuleChecked<FPersonaModule>("Persona");
	PersonaToolkit = PersonaModule.CreatePersonaToolkit(InAnimationAsset);

	PersonaToolkit->GetPreviewScene()->SetDefaultAnimationMode(EPreviewSceneDefaultAnimationMode::Animation);

	FSkeletonTreeArgs SkeletonTreeArgs(OnPostUndo);
	SkeletonTreeArgs.OnObjectSelected = FOnObjectSelected::CreateSP(this, &FAnimationEditor::HandleObjectSelected);
	SkeletonTreeArgs.PreviewScene = PersonaToolkit->GetPreviewScene();

	ISkeletonEditorModule& SkeletonEditorModule = FModuleManager::GetModuleChecked<ISkeletonEditorModule>("SkeletonEditor");
	SkeletonTree = SkeletonEditorModule.CreateSkeletonTree(PersonaToolkit->GetSkeleton(), SkeletonTreeArgs);

	const bool bCreateDefaultStandaloneMenu = true;
	const bool bCreateDefaultToolbar = true;
	const TSharedRef<FTabManager::FLayout> DummyLayout = FTabManager::NewLayout("NullLayout")->AddArea(FTabManager::NewPrimaryArea());
	FAssetEditorToolkit::InitAssetEditor(Mode, InitToolkitHost, AnimationEditorAppIdentifier, DummyLayout, bCreateDefaultStandaloneMenu, bCreateDefaultToolbar, InAnimationAsset);

	BindCommands();

	AddApplicationMode(
		AnimationEditorModes::AnimationEditorMode,
		MakeShareable(new FAnimationEditorMode(SharedThis(this), SkeletonTree.ToSharedRef())));

	SetCurrentMode(AnimationEditorModes::AnimationEditorMode);

	ExtendMenu();
	ExtendToolbar();
	RegenerateMenusAndToolbars();

	OpenNewAnimationDocumentTab(AnimationAsset);
}

FName FAnimationEditor::GetToolkitFName() const
{
	return FName("AnimationEditor");
}

FText FAnimationEditor::GetBaseToolkitName() const
{
	return LOCTEXT("AppLabel", "AnimationEditor");
}

FString FAnimationEditor::GetWorldCentricTabPrefix() const
{
	return LOCTEXT("WorldCentricTabPrefix", "AnimationEditor ").ToString();
}

FLinearColor FAnimationEditor::GetWorldCentricTabColorScale() const
{
	return FLinearColor(0.3f, 0.2f, 0.5f, 0.5f);
}

void FAnimationEditor::Tick(float DeltaTime)
{
	GetPersonaToolkit()->GetPreviewScene()->InvalidateViews();
}

TStatId FAnimationEditor::GetStatId() const
{
	RETURN_QUICK_DECLARE_CYCLE_STAT(FAnimationEditor, STATGROUP_Tickables);
}

void FAnimationEditor::AddReferencedObjects(FReferenceCollector& Collector)
{
	Collector.AddReferencedObject(AnimationAsset);
}

void FAnimationEditor::BindCommands()
{
	FAnimationEditorCommands::Register();
	
	ToolkitCommands->MapAction(FAnimationEditorCommands::Get().ApplyCompression,
		FExecuteAction::CreateSP(this, &FAnimationEditor::OnApplyCompression),
		FCanExecuteAction::CreateSP(this, &FAnimationEditor::HasValidAnimationSequence));

	ToolkitCommands->MapAction(FAnimationEditorCommands::Get().SetKey,
		FExecuteAction::CreateSP(this, &FAnimationEditor::OnSetKey),
		FCanExecuteAction::CreateSP(this, &FAnimationEditor::CanSetKey));

	ToolkitCommands->MapAction(FAnimationEditorCommands::Get().ReimportAnimation,
		FExecuteAction::CreateSP(this, &FAnimationEditor::OnReimportAnimation),
		FCanExecuteAction::CreateSP(this, &FAnimationEditor::HasValidAnimationSequence));

	ToolkitCommands->MapAction(FAnimationEditorCommands::Get().ApplyAnimation,
		FExecuteAction::CreateSP(this, &FAnimationEditor::OnApplyRawAnimChanges),
		FCanExecuteAction::CreateSP(this, &FAnimationEditor::CanApplyRawAnimChanges));

	ToolkitCommands->MapAction(FAnimationEditorCommands::Get().ExportToFBX_AnimData,
		FExecuteAction::CreateSP(this, &FAnimationEditor::OnExportToFBX, EPoseSourceOption::CurrentAnimation_AnimData),
		FCanExecuteAction::CreateSP(this, &FAnimationEditor::HasValidAnimationSequence));

	ToolkitCommands->MapAction(FAnimationEditorCommands::Get().ExportToFBX_PreviewMesh,
		FExecuteAction::CreateSP(this, &FAnimationEditor::OnExportToFBX, EPoseSourceOption::CurrentAnimation_PreviewMesh),
		FCanExecuteAction::CreateSP(this, &FAnimationEditor::HasValidAnimationSequence));

	ToolkitCommands->MapAction(FAnimationEditorCommands::Get().AddLoopingInterpolation,
		FExecuteAction::CreateSP(this, &FAnimationEditor::OnAddLoopingInterpolation),
		FCanExecuteAction::CreateSP(this, &FAnimationEditor::HasValidAnimationSequence));

	ToolkitCommands->MapAction(FPersonaCommonCommands::Get().TogglePlay,
		FExecuteAction::CreateRaw(&GetPersonaToolkit()->GetPreviewScene().Get(), &IPersonaPreviewScene::TogglePlayback));
}

void FAnimationEditor::ExtendToolbar()
{
	// If the ToolbarExtender is valid, remove it before rebuilding it
	if (ToolbarExtender.IsValid())
	{
		RemoveToolbarExtender(ToolbarExtender);
		ToolbarExtender.Reset();
	}

	ToolbarExtender = MakeShareable(new FExtender);

	AddToolbarExtender(ToolbarExtender);

	IAnimationEditorModule& AnimationEditorModule = FModuleManager::GetModuleChecked<IAnimationEditorModule>("AnimationEditor");
	AddToolbarExtender(AnimationEditorModule.GetToolBarExtensibilityManager()->GetAllExtenders(GetToolkitCommands(), GetEditingObjects()));

	TArray<IAnimationEditorModule::FAnimationEditorToolbarExtender> ToolbarExtenderDelegates = AnimationEditorModule.GetAllAnimationEditorToolbarExtenders();

	for (auto& ToolbarExtenderDelegate : ToolbarExtenderDelegates)
	{
		if (ToolbarExtenderDelegate.IsBound())
		{
			AddToolbarExtender(ToolbarExtenderDelegate.Execute(GetToolkitCommands(), SharedThis(this)));
		}
	}

	// extend extra menu/toolbars
	ToolbarExtender->AddToolBarExtension(
		"Asset",
		EExtensionHook::After,
		GetToolkitCommands(),
		FToolBarExtensionDelegate::CreateLambda([this](FToolBarBuilder& ToolbarBuilder)
		{
			ToolbarBuilder.BeginSection("Animation");
			{
				// create button
				{
					ToolbarBuilder.AddComboButton(
						FUIAction(),
						FOnGetContent::CreateSP(this, &FAnimationEditor::GenerateCreateAssetMenu),
						LOCTEXT("CreateAsset_Label", "Create Asset"),
						LOCTEXT("CreateAsset_ToolTip", "Create Assets for this skeleton."),
						FSlateIcon(FEditorStyle::GetStyleSetName(), "Persona.CreateAsset")
					);
				}

				ToolbarBuilder.AddToolBarButton(FAnimationEditorCommands::Get().ReimportAnimation);
				ToolbarBuilder.AddToolBarButton(FAnimationEditorCommands::Get().ApplyCompression, NAME_None, LOCTEXT("Toolbar_ApplyCompression", "Compression"));
<<<<<<< HEAD
				ToolbarBuilder.AddToolBarButton(FAnimationEditorCommands::Get().ExportToFBX);
=======

				{
					ToolbarBuilder.AddComboButton(
						FUIAction(),
						FOnGetContent::CreateSP(this, &FAnimationEditor::GenerateExportAssetMenu),
						LOCTEXT("ExportAsset_Label", "Export Asset"),
						LOCTEXT("ExportAsset_ToolTip", "Export Assets for this skeleton."),
						FSlateIcon(FEditorStyle::GetStyleSetName(), "Persona.ExportToFBX")
					);
				}
>>>>>>> 50b84fc1
			}
			ToolbarBuilder.EndSection();

			ToolbarBuilder.BeginSection("Editing");
			{
				ToolbarBuilder.AddToolBarButton(FAnimationEditorCommands::Get().SetKey, NAME_None, LOCTEXT("Toolbar_SetKey", "Key"));
				ToolbarBuilder.AddToolBarButton(FAnimationEditorCommands::Get().ApplyAnimation, NAME_None, LOCTEXT("Toolbar_ApplyAnimation", "Apply"));
			}
			ToolbarBuilder.EndSection();

			FPersonaModule& PersonaModule = FModuleManager::LoadModuleChecked<FPersonaModule>("Persona");
			PersonaModule.AddCommonToolbarExtensions(ToolbarBuilder, PersonaToolkit.ToSharedRef());

			TSharedRef<class IAssetFamily> AssetFamily = PersonaModule.CreatePersonaAssetFamily(AnimationAsset);
			AddToolbarWidget(PersonaModule.CreateAssetFamilyShortcutWidget(SharedThis(this), AssetFamily));
		}	
	));
}

void FAnimationEditor::ExtendMenu()
{
	MenuExtender = MakeShareable(new FExtender);

	struct Local
	{
		static void AddAssetMenu(FMenuBuilder& MenuBuilder, FAnimationEditor* InAnimationEditor)
		{
			MenuBuilder.BeginSection("AnimationEditor", LOCTEXT("AnimationEditorAssetMenu_Animation", "Animation"));
			{
				MenuBuilder.AddMenuEntry(FAnimationEditorCommands::Get().ApplyCompression);

				MenuBuilder.AddSubMenu(
					LOCTEXT("ExportToFBX", "Export to FBX"),
					LOCTEXT("ExportToFBX_ToolTip", "Export current animation to FBX"),
					FNewMenuDelegate::CreateSP(InAnimationEditor, &FAnimationEditor::FillExportAssetMenu),
					false,
					FSlateIcon(FEditorStyle::GetStyleSetName(), "ClassIcon.")
				);

				MenuBuilder.AddMenuEntry(FAnimationEditorCommands::Get().AddLoopingInterpolation);

				MenuBuilder.AddSubMenu(
					LOCTEXT("CopyCurvesToSoundWave", "Copy Curves To SoundWave"),
					LOCTEXT("CopyCurvesToSoundWave_ToolTip", "Copy curves from this animation to the selected SoundWave"),
					FNewMenuDelegate::CreateSP(InAnimationEditor, &FAnimationEditor::FillCopyToSoundWaveMenu),
					false,
					FSlateIcon(FEditorStyle::GetStyleSetName(), "ClassIcon.")
				);
			}
			MenuBuilder.EndSection();
		}
	};

	MenuExtender->AddMenuExtension(
		"AssetEditorActions",
		EExtensionHook::After,
		GetToolkitCommands(),
		FMenuExtensionDelegate::CreateStatic(&Local::AddAssetMenu, this)
		);

	AddMenuExtender(MenuExtender);

	IAnimationEditorModule& AnimationEditorModule = FModuleManager::GetModuleChecked<IAnimationEditorModule>("AnimationEditor");
	AddMenuExtender(AnimationEditorModule.GetMenuExtensibilityManager()->GetAllExtenders(GetToolkitCommands(), GetEditingObjects()));
}

void FAnimationEditor::HandleObjectsSelected(const TArray<UObject*>& InObjects)
{
	if (DetailsView.IsValid())
	{
		DetailsView->SetObjects(InObjects);
	}
}

void FAnimationEditor::HandleObjectSelected(UObject* InObject)
{
	if (DetailsView.IsValid())
	{
		DetailsView->SetObject(InObject);
	}
}

void FAnimationEditor::PostUndo(bool bSuccess)
{
	OnPostUndo.Broadcast();
}

void FAnimationEditor::PostRedo(bool bSuccess)
{
	OnPostUndo.Broadcast();
}

void FAnimationEditor::HandleDetailsCreated(const TSharedRef<IDetailsView>& InDetailsView)
{
	DetailsView = InDetailsView;
}

TSharedPtr<SDockTab> FAnimationEditor::OpenNewAnimationDocumentTab(UAnimationAsset* InAnimAsset)
{
	TSharedPtr<SDockTab> OpenedTab;

	if (InAnimAsset != nullptr)
	{
		FString	DocumentLink;

		FAnimDocumentArgs Args(PersonaToolkit->GetPreviewScene(), GetPersonaToolkit(), GetSkeletonTree()->GetEditableSkeleton(), OnPostUndo, OnChangeAnimNotifies, OnSectionsChanged);
		Args.OnDespatchObjectsSelected = FOnObjectsSelected::CreateSP(this, &FAnimationEditor::HandleObjectsSelected);
		Args.OnDespatchAnimNotifiesChanged = FSimpleDelegate::CreateSP(this, &FAnimationEditor::HandleAnimNotifiesChanged);
		Args.OnDespatchInvokeTab = FOnInvokeTab::CreateSP(this, &FAssetEditorToolkit::InvokeTab);
		Args.OnDespatchSectionsChanged = FSimpleDelegate::CreateSP(this, &FAnimationEditor::HandleSectionsChanged);

		FPersonaModule& PersonaModule = FModuleManager::GetModuleChecked<FPersonaModule>("Persona");
		TSharedRef<SWidget> TabContents = PersonaModule.CreateEditorWidgetForAnimDocument(SharedThis(this), InAnimAsset, Args, DocumentLink);

		if (AnimationAsset)
		{
			RemoveEditingObject(AnimationAsset);
		}

		if (InAnimAsset != nullptr)
		{
			AddEditingObject(InAnimAsset);
			AnimationAsset = InAnimAsset;
		}

		GetPersonaToolkit()->GetPreviewScene()->SetPreviewAnimationAsset(InAnimAsset);
		GetPersonaToolkit()->SetAnimationAsset(InAnimAsset);

		struct Local
		{
			static FText GetObjectName(UObject* Object)
			{
				return FText::FromString(Object->GetName());
			}
		};

		TAttribute<FText> NameAttribute = TAttribute<FText>::Create(TAttribute<FText>::FGetter::CreateStatic(&Local::GetObjectName, (UObject*)InAnimAsset));

		if (SharedAnimDocumentTab.IsValid())
		{
			OpenedTab = SharedAnimDocumentTab.Pin();
			OpenedTab->SetContent(TabContents);
			OpenedTab->ActivateInParent(ETabActivationCause::SetDirectly);
			OpenedTab->SetLabel(NameAttribute);
			OpenedTab->SetLeftContent(IDocumentation::Get()->CreateAnchor(DocumentLink));
		}
		else
		{
			OpenedTab = SNew(SDockTab)
				.Label(NameAttribute)
				.TabRole(ETabRole::DocumentTab)
				.TabColorScale(GetTabColorScale())
				[
					TabContents
				];

			OpenedTab->SetLeftContent(IDocumentation::Get()->CreateAnchor(DocumentLink));

			TabManager->InsertNewDocumentTab(AnimationEditorTabs::DocumentTab, FTabManager::ESearchPreference::RequireClosedTab, OpenedTab.ToSharedRef());

			SharedAnimDocumentTab = OpenedTab;
		}

		if (SequenceBrowser.IsValid())
		{
			SequenceBrowser.Pin()->SelectAsset(InAnimAsset);
		}

		// let the asset family know too
		TSharedRef<IAssetFamily> AssetFamily = PersonaModule.CreatePersonaAssetFamily(InAnimAsset);
		AssetFamily->RecordAssetOpened(FAssetData(InAnimAsset));
	}

	return OpenedTab;
}

void FAnimationEditor::HandleAnimNotifiesChanged()
{
	OnChangeAnimNotifies.Broadcast();
}

void FAnimationEditor::HandleSectionsChanged()
{
	OnSectionsChanged.Broadcast();
}

void FAnimationEditor::SetAnimationAsset(UAnimationAsset* AnimAsset)
{
	HandleOpenNewAsset(AnimAsset);
}

void FAnimationEditor::HandleOpenNewAsset(UObject* InNewAsset)
{
	if (UAnimationAsset* NewAnimationAsset = Cast<UAnimationAsset>(InNewAsset))
	{
		OpenNewAnimationDocumentTab(NewAnimationAsset);
	}
}

UObject* FAnimationEditor::HandleGetAsset()
{
	return GetEditingObject();
}

bool FAnimationEditor::HasValidAnimationSequence() const
{
	UAnimSequence* AnimSequence = Cast<UAnimSequence>(AnimationAsset);
	return (AnimSequence != nullptr);
}

bool FAnimationEditor::CanSetKey() const
{
	UDebugSkelMeshComponent* PreviewMeshComponent = PersonaToolkit->GetPreviewMeshComponent();
	return (HasValidAnimationSequence() && PreviewMeshComponent->BonesOfInterest.Num() > 0);
}

void FAnimationEditor::OnSetKey()
{
	if (AnimationAsset)
	{
		UDebugSkelMeshComponent* Component = PersonaToolkit->GetPreviewMeshComponent();
		Component->PreviewInstance->SetKey();
	}
}

bool FAnimationEditor::CanApplyRawAnimChanges() const
{
	UAnimSequence* AnimSequence = Cast<UAnimSequence>(AnimationAsset);

	// ideally would be great if we can only show if something changed
	return (AnimSequence && (AnimSequence->DoesNeedRebake() || AnimSequence->DoesNeedRecompress()));
}

void FAnimationEditor::OnApplyRawAnimChanges()
{
	UAnimSequence* AnimSequence = Cast<UAnimSequence>(AnimationAsset);
	if (AnimSequence)
	{
		if (AnimSequence->DoesNeedRebake() || AnimSequence->DoesNeedRecompress())
		{
			FScopedTransaction ScopedTransaction(LOCTEXT("BakeAnimation", "Bake Animation"));
			if (AnimSequence->DoesNeedRebake())
			{
				AnimSequence->Modify(true);
				AnimSequence->BakeTrackCurvesToRawAnimation();
			}

			if (AnimSequence->DoesNeedRecompress())
			{
				AnimSequence->Modify(true);
				AnimSequence->RequestSyncAnimRecompression(false);
			}
		}
	}
}

void FAnimationEditor::OnReimportAnimation()
{
	UAnimSequence* AnimSequence = Cast<UAnimSequence>(AnimationAsset);
	if (AnimSequence)
	{
		FReimportManager::Instance()->Reimport(AnimSequence, true);
	}
}

void FAnimationEditor::OnApplyCompression()
{
	UAnimSequence* AnimSequence = Cast<UAnimSequence>(AnimationAsset);
	if (AnimSequence)
	{
		TArray<TWeakObjectPtr<UAnimSequence>> AnimSequences;
		AnimSequences.Add(AnimSequence);
		FPersonaModule& PersonaModule = FModuleManager::GetModuleChecked<FPersonaModule>("Persona");
		PersonaModule.ApplyCompression(AnimSequences);
	}
}

void FAnimationEditor::OnExportToFBX(const EPoseSourceOption Option)
{
	UAnimSequence* AnimSequenceToRecord = nullptr;
	if (Option == EPoseSourceOption::CurrentAnimation_AnimData)
	{
		TArray<UObject*> AssetsToExport;
		AssetsToExport.Add(AnimationAsset);
		ExportToFBX(AssetsToExport, false);
	}
	else if (Option == EPoseSourceOption::CurrentAnimation_PreviewMesh)
	{
		TArray<TWeakObjectPtr<UObject>> Skeletons;
		Skeletons.Add(PersonaToolkit->GetSkeleton());

		AnimationEditorUtils::CreateAnimationAssets(Skeletons, UAnimSequence::StaticClass(), FString("_PreviewMesh"), FAnimAssetCreated::CreateSP(this, &FAnimationEditor::ExportToFBX, true), AnimationAsset, true);
	}
	else
	{
		ensure(false);
	}
}

void FAnimationEditor::ExportToFBX(const TArray<UObject*> AssetsToExport, bool bRecordAnimation)
{
	TArray<TWeakObjectPtr<UAnimSequence>> AnimSequences;
	if (AssetsToExport.Num() > 0)
	{
		UAnimSequence* AnimationToRecord = Cast<UAnimSequence>(AssetsToExport[0]);
		if (AnimationToRecord)
		{
			if (bRecordAnimation)
			{
				USkeletalMeshComponent* MeshComponent = PersonaToolkit->GetPreviewMeshComponent();
				RecordMeshToAnimation(MeshComponent, AnimationToRecord);
			}

			AnimSequences.Add(AnimationToRecord);
		}
	}

	if (AnimSequences.Num() > 0)
	{
		FPersonaModule& PersonaModule = FModuleManager::GetModuleChecked<FPersonaModule>("Persona");
		PersonaModule.ExportToFBX(AnimSequences, GetPersonaToolkit()->GetPreviewScene()->GetPreviewMeshComponent()->SkeletalMesh);
	}
}

void FAnimationEditor::OnAddLoopingInterpolation()
{
	UAnimSequence* AnimSequence = Cast<UAnimSequence>(AnimationAsset);
	if (AnimSequence)
	{
		TArray<TWeakObjectPtr<UAnimSequence>> AnimSequences;
		AnimSequences.Add(AnimSequence);
		FPersonaModule& PersonaModule = FModuleManager::GetModuleChecked<FPersonaModule>("Persona");
		PersonaModule.AddLoopingInterpolation(AnimSequences);
	}
}

TSharedRef< SWidget > FAnimationEditor::GenerateExportAssetMenu() const
{
	const bool bShouldCloseWindowAfterMenuSelection = true;
	FMenuBuilder MenuBuilder(bShouldCloseWindowAfterMenuSelection, GetToolkitCommands());
	FillExportAssetMenu(MenuBuilder);
	return MenuBuilder.MakeWidget();
}

TSharedRef< SWidget > FAnimationEditor::GenerateCreateAssetMenu() const
{
	const bool bShouldCloseWindowAfterMenuSelection = true;
	FMenuBuilder MenuBuilder(bShouldCloseWindowAfterMenuSelection, NULL);

	// Create Animation menu
	MenuBuilder.BeginSection("CreateAnimation", LOCTEXT("CreateAnimationMenuHeading", "Animation"));
	{
		// create menu
		MenuBuilder.AddSubMenu(
			LOCTEXT("CreateAnimationSubmenu", "Create Animation"),
			LOCTEXT("CreateAnimationSubmenu_ToolTip", "Create Animation for this skeleton"),
			FNewMenuDelegate::CreateSP(this, &FAnimationEditor::FillCreateAnimationMenu),
			false,
			FSlateIcon(FEditorStyle::GetStyleSetName(), "Persona.AssetActions.CreateAnimAsset")
			);

		MenuBuilder.AddSubMenu(
			LOCTEXT("CreatePoseAssetSubmenu", "Create PoseAsset"),
			LOCTEXT("CreatePoseAsssetSubmenu_ToolTip", "Create PoseAsset for this skeleton"),
			FNewMenuDelegate::CreateSP(this, &FAnimationEditor::FillCreatePoseAssetMenu),
			false,
			FSlateIcon(FEditorStyle::GetStyleSetName(), "ClassIcon.PoseAsset")
		);
	}
	MenuBuilder.EndSection();

	TArray<TWeakObjectPtr<UObject>> Objects;

	if (PersonaToolkit->GetPreviewMesh())
	{
		Objects.Add(PersonaToolkit->GetPreviewMesh());
	}
	else
	{
		Objects.Add(PersonaToolkit->GetSkeleton());
	}

	AnimationEditorUtils::FillCreateAssetMenu(MenuBuilder, Objects, FAnimAssetCreated::CreateSP(this, &FAnimationEditor::HandleAssetCreated), false);

	return MenuBuilder.MakeWidget();
}

void FAnimationEditor::FillCreateAnimationMenu(FMenuBuilder& MenuBuilder) const
{
	TArray<TWeakObjectPtr<UObject>> Objects;

	if (PersonaToolkit->GetPreviewMesh())
	{
		Objects.Add(PersonaToolkit->GetPreviewMesh());
	}
	else
	{
		Objects.Add(PersonaToolkit->GetSkeleton());
	}

	// create rig
	MenuBuilder.BeginSection("CreateAnimationSubMenu", LOCTEXT("CreateAnimationSubMenuHeading", "Create Animation"));
	{
		MenuBuilder.AddMenuEntry(
			LOCTEXT("CreateAnimation_RefPose", "Reference Pose"),
			LOCTEXT("CreateAnimation_RefPose_Tooltip", "Create Animation from reference pose."),
			FSlateIcon(),
			FUIAction(
				FExecuteAction::CreateStatic(&AnimationEditorUtils::ExecuteNewAnimAsset<UAnimSequenceFactory, UAnimSequence>, Objects, FString("_Sequence"), FAnimAssetCreated::CreateSP(this, &FAnimationEditor::CreateAnimation, EPoseSourceOption::ReferencePose), false),
				FCanExecuteAction()
				)
			);

		MenuBuilder.AddMenuEntry(
			LOCTEXT("CreateAnimation_CurrentPose", "Current Pose"),
			LOCTEXT("CreateAnimation_CurrentPose_Tooltip", "Create Animation from current pose."),
			FSlateIcon(),
			FUIAction(
				FExecuteAction::CreateStatic(&AnimationEditorUtils::ExecuteNewAnimAsset<UAnimSequenceFactory, UAnimSequence>, Objects, FString("_Sequence"), FAnimAssetCreated::CreateSP(this, &FAnimationEditor::CreateAnimation, EPoseSourceOption::CurrentPose), false),
				FCanExecuteAction()
				)
			);

		MenuBuilder.AddSubMenu(
			LOCTEXT("CreateAnimation_CurrenAnimationSubMenu", "Current Animation"),
			LOCTEXT("CreateAnimation_CurrenAnimationSubMenu_ToolTip", "Create Animation from current animation"),
			FNewMenuDelegate::CreateSP(this, &FAnimationEditor::FillCreateAnimationFromCurrentAnimationMenu),
			false,
			FSlateIcon(FEditorStyle::GetStyleSetName(), "Persona.AssetActions.CreateAnimAsset")
		);
	}
	MenuBuilder.EndSection();
}

void FAnimationEditor::FillCreateAnimationFromCurrentAnimationMenu(FMenuBuilder& MenuBuilder) const
{
	{
		TArray<TWeakObjectPtr<UObject>> Objects;

		if (PersonaToolkit->GetPreviewMesh())
		{
			Objects.Add(PersonaToolkit->GetPreviewMesh());
		}
		else
		{
			Objects.Add(PersonaToolkit->GetSkeleton());
		}

		// create rig
		MenuBuilder.BeginSection("CreateAnimationSubMenu", LOCTEXT("CreateAnimationFromCurrentAnimationSubmenuHeading", "Create Animation"));
		{
			MenuBuilder.AddMenuEntry(
				LOCTEXT("CreateAnimation_CurrentAnimation_AnimData", "Animation Data"),
				LOCTEXT("CreateAnimation_CurrentAnimation_AnimData_Tooltip", "Create Animation from Animation Source Data."),
				FSlateIcon(),
				FUIAction(
					FExecuteAction::CreateStatic(&AnimationEditorUtils::ExecuteNewAnimAsset<UAnimSequenceFactory, UAnimSequence>, Objects, FString("_Sequence"), FAnimAssetCreated::CreateSP(this, &FAnimationEditor::CreateAnimation, EPoseSourceOption::CurrentAnimation_AnimData), false),
					FCanExecuteAction::CreateSP(this, &FAnimationEditor::HasValidAnimationSequence)
				)
			);

			MenuBuilder.AddMenuEntry(
				LOCTEXT("CreateAnimation_CurrentAnimation_PreviewMesh", "Preview Mesh"),
				LOCTEXT("CreateAnimation_CurrentAnimation_PreviewMesh_Tooltip", "Create Animation by playing on the Current Preview Mesh, including Retargeting, Post Process Graph, or anything you see on the preview mesh."),
				FSlateIcon(),
				FUIAction(
					FExecuteAction::CreateStatic(&AnimationEditorUtils::ExecuteNewAnimAsset<UAnimSequenceFactory, UAnimSequence>, Objects, FString("_Sequence"), FAnimAssetCreated::CreateSP(this, &FAnimationEditor::CreateAnimation, EPoseSourceOption::CurrentAnimation_PreviewMesh), false),
					FCanExecuteAction::CreateSP(this, &FAnimationEditor::HasValidAnimationSequence)
				)
			);
		}
		MenuBuilder.EndSection();
	}

}
void FAnimationEditor::FillCreatePoseAssetMenu(FMenuBuilder& MenuBuilder) const
{
	TArray<TWeakObjectPtr<UObject>> Objects;

	if (PersonaToolkit->GetPreviewMesh())
	{
		Objects.Add(PersonaToolkit->GetPreviewMesh());
	}
	else
	{
		Objects.Add(PersonaToolkit->GetSkeleton());
	}

	// create rig
	MenuBuilder.BeginSection("CreatePoseAssetSubMenu", LOCTEXT("CreatePoseAssetSubMenuHeading", "Create PoseAsset"));
	{
		MenuBuilder.AddMenuEntry(
			LOCTEXT("CreatePoseAsset_CurrentPose", "Current Pose"),
			LOCTEXT("CreatePoseAsset_CurrentPose_Tooltip", "Create PoseAsset from current pose."),
			FSlateIcon(),
			FUIAction(
				FExecuteAction::CreateStatic(&AnimationEditorUtils::ExecuteNewAnimAsset<UPoseAssetFactory, UPoseAsset>, Objects, FString("_PoseAsset"), FAnimAssetCreated::CreateSP(this, &FAnimationEditor::CreatePoseAsset, EPoseSourceOption::CurrentPose), false),
				FCanExecuteAction()
			)
		);

		MenuBuilder.AddMenuEntry(
			LOCTEXT("CreatePoseAsset_CurrentAnimation", "Current Animation"),
			LOCTEXT("CreatePoseAsset_CurrentAnimation_Tooltip", "Create Animation from current animation."),
			FSlateIcon(),
			FUIAction(
				FExecuteAction::CreateStatic(&AnimationEditorUtils::ExecuteNewAnimAsset<UPoseAssetFactory, UPoseAsset>, Objects, FString("_PoseAsset"), FAnimAssetCreated::CreateSP(this, &FAnimationEditor::CreatePoseAsset, EPoseSourceOption::CurrentAnimation_AnimData), false),
				FCanExecuteAction()
			)
		);
	}
	MenuBuilder.EndSection();

	// create pose asset
	MenuBuilder.BeginSection("InsertPoseSubMenuSection", LOCTEXT("InsertPoseSubMenuSubMenuHeading", "Insert Pose"));
	{
		MenuBuilder.AddSubMenu(
			LOCTEXT("InsertPoseSubmenu", "Insert Pose"),
			LOCTEXT("InsertPoseSubmenu_ToolTip", "Insert current pose to selected PoseAsset"),
			FNewMenuDelegate::CreateSP(this, &FAnimationEditor::FillInsertPoseMenu),
			false,
			FSlateIcon(FEditorStyle::GetStyleSetName(), "ClassIcon.PoseAsset")
		);
	}
	MenuBuilder.EndSection();
}

void FAnimationEditor::FillInsertPoseMenu(FMenuBuilder& MenuBuilder) const
{
	FAssetPickerConfig AssetPickerConfig;

	USkeleton* Skeleton = GetPersonaToolkit()->GetSkeleton();

	/** The asset picker will only show skeletons */
	AssetPickerConfig.Filter.ClassNames.Add(*UPoseAsset::StaticClass()->GetName());
	AssetPickerConfig.Filter.bRecursiveClasses = false;
	AssetPickerConfig.bAllowNullSelection = false;
	AssetPickerConfig.Filter.TagsAndValues.Add(TEXT("Skeleton"), FAssetData(Skeleton).GetExportTextName());

	/** The delegate that fires when an asset was selected */
	AssetPickerConfig.OnAssetSelected = FOnAssetSelected::CreateRaw(this, &FAnimationEditor::InsertCurrentPoseToAsset);

	/** The default view mode should be a list view */
	AssetPickerConfig.InitialAssetViewType = EAssetViewType::List;

	FContentBrowserModule& ContentBrowserModule = FModuleManager::Get().LoadModuleChecked<FContentBrowserModule>(TEXT("ContentBrowser"));

	MenuBuilder.AddWidget(
		ContentBrowserModule.Get().CreateAssetPicker(AssetPickerConfig),
		LOCTEXT("Select_Label", "")
	);
}

void FAnimationEditor::InsertCurrentPoseToAsset(const FAssetData& NewPoseAssetData)
{
	UPoseAsset* PoseAsset = Cast<UPoseAsset>(NewPoseAssetData.GetAsset());
	FScopedTransaction ScopedTransaction(LOCTEXT("InsertPose", "Insert Pose"));

	if (PoseAsset)
	{
		PoseAsset->Modify();

		UDebugSkelMeshComponent* PreviewMeshComponent = PersonaToolkit->GetPreviewMeshComponent();
		if (PreviewMeshComponent)
		{
			FSmartName NewPoseName;

			bool bSuccess = PoseAsset->AddOrUpdatePoseWithUniqueName(PreviewMeshComponent, &NewPoseName);

			if (bSuccess)
			{
				FFormatNamedArguments Args;
				Args.Add(TEXT("PoseAsset"), FText::FromString(PoseAsset->GetName()));
				Args.Add(TEXT("PoseName"), FText::FromName(NewPoseName.DisplayName));
				FNotificationInfo Info(FText::Format(LOCTEXT("InsertPoseSucceeded", "The current pose has inserted to {PoseAsset} with {PoseName}"), Args));
				Info.ExpireDuration = 7.0f;
				Info.bUseLargeFont = false;
				TSharedPtr<SNotificationItem> Notification = FSlateNotificationManager::Get().AddNotification(Info);
				if (Notification.IsValid())
				{
					Notification->SetCompletionState(SNotificationItem::CS_Success);
				}
			}
			else
			{
				FFormatNamedArguments Args;
				Args.Add(TEXT("PoseAsset"), FText::FromString(PoseAsset->GetName()));
				FNotificationInfo Info(FText::Format(LOCTEXT("InsertPoseFailed", "Inserting pose to asset {PoseAsset} has failed"), Args));
				Info.ExpireDuration = 7.0f;
				Info.bUseLargeFont = false;
				TSharedPtr<SNotificationItem> Notification = FSlateNotificationManager::Get().AddNotification(Info);
				if (Notification.IsValid())
				{
					Notification->SetCompletionState(SNotificationItem::CS_Fail);
				}
			}
		}
	}

	// it doesn't work well if I leave the window open. The delegate goes weired or it stop showing the popups. 
	FSlateApplication::Get().DismissAllMenus();
}


void FAnimationEditor::FillCopyToSoundWaveMenu(FMenuBuilder& MenuBuilder) const
{
	FAssetPickerConfig AssetPickerConfig;
	AssetPickerConfig.Filter.ClassNames.Add(*USoundWave::StaticClass()->GetName());
	AssetPickerConfig.bAllowNullSelection = false;
	AssetPickerConfig.OnAssetSelected = FOnAssetSelected::CreateRaw(this, &FAnimationEditor::CopyCurveToSoundWave);
	AssetPickerConfig.InitialAssetViewType = EAssetViewType::List;

	FContentBrowserModule& ContentBrowserModule = FModuleManager::Get().LoadModuleChecked<FContentBrowserModule>(TEXT("ContentBrowser"));

	MenuBuilder.AddWidget(
		ContentBrowserModule.Get().CreateAssetPicker(AssetPickerConfig),
		LOCTEXT("Select_Label", "")
	);

}

void FAnimationEditor::FillExportAssetMenu(FMenuBuilder& MenuBuilder) const
{
	MenuBuilder.BeginSection("AnimationExport", LOCTEXT("ExportAssetMenuHeading", "Export"));
	{
		MenuBuilder.AddMenuEntry(FAnimationEditorCommands::Get().ExportToFBX_AnimData);
		MenuBuilder.AddMenuEntry(FAnimationEditorCommands::Get().ExportToFBX_PreviewMesh);
	}
	MenuBuilder.EndSection();
}

FRichCurve* FindOrAddCurve(UCurveTable* CurveTable, FName CurveName)
{
	FRichCurve* Curve = nullptr;

	// Grab existing curve (if present)
	FRichCurve** ExistingCurvePtr = CurveTable->RowMap.Find(CurveName);
	if (ExistingCurvePtr)
	{
		check(*ExistingCurvePtr);
		Curve = *ExistingCurvePtr;
	}
	// Or allocate new curve
	else
	{
		Curve = new FRichCurve();
		CurveTable->RowMap.Add(CurveName, Curve);
	}

	return Curve;
}

void FAnimationEditor::CopyCurveToSoundWave(const FAssetData& SoundWaveAssetData) const
{
	USoundWave* SoundWave = Cast<USoundWave>(SoundWaveAssetData.GetAsset());
	UAnimSequence* Sequence = Cast<UAnimSequence>(AnimationAsset);

	if (!SoundWave || !Sequence)
	{
		return;
	}

	// If no internal table, create one now
	if (!SoundWave->InternalCurves)
	{
		static const FName InternalCurveTableName("InternalCurveTable");
		SoundWave->Curves = NewObject<UCurveTable>(SoundWave, InternalCurveTableName);
		SoundWave->Curves->ClearFlags(RF_Public);
		SoundWave->Curves->SetFlags(SoundWave->Curves->GetFlags() | RF_Standalone | RF_Transactional);
		SoundWave->InternalCurves = SoundWave->Curves;
	}

	UCurveTable* CurveTable = SoundWave->InternalCurves;

	// iterate over curves in anim data
	const int32 NumCurves = Sequence->RawCurveData.FloatCurves.Num();
	for (int32 CurveIdx = 0; CurveIdx < NumCurves; CurveIdx++)
	{
		FFloatCurve& AnimCurve = Sequence->RawCurveData.FloatCurves[CurveIdx];

		FRichCurve* Curve = FindOrAddCurve(CurveTable, AnimCurve.Name.DisplayName);
		*Curve = AnimCurve.FloatCurve; // copy data
	}

	// we will need to add a curve to tell us the time we want to start playing audio
	float PreRollTime = 0.f;
	static const FName AudioCurveName("Audio");
	FRichCurve* AudioCurve = FindOrAddCurve(CurveTable, AudioCurveName);
	AudioCurve->Reset();
	AudioCurve->AddKey(PreRollTime, 1.0f);

	// Mark dirty after 
	SoundWave->MarkPackageDirty();

	FNotificationInfo Notification(FText::Format(LOCTEXT("AddedClassSuccessNotification", "Copied curves to {0}"),  FText::FromString(SoundWave->GetName())));
	FSlateNotificationManager::Get().AddNotification(Notification);

	// Close menu after picking sound
	FSlateApplication::Get().DismissAllMenus();
}

void FAnimationEditor::CreateAnimation(const TArray<UObject*> NewAssets, const EPoseSourceOption Option)
{
	bool bResult = true;
	if (NewAssets.Num() > 0)
	{
		USkeletalMeshComponent* MeshComponent = PersonaToolkit->GetPreviewMeshComponent();
		UAnimSequence* Sequence = Cast<UAnimSequence>(AnimationAsset);

		for (auto NewAsset : NewAssets)
		{
			UAnimSequence* NewAnimSequence = Cast<UAnimSequence>(NewAsset);
			if (NewAnimSequence)
			{
				switch (Option)
				{
				case EPoseSourceOption::ReferencePose:
					bResult &= NewAnimSequence->CreateAnimation(MeshComponent->SkeletalMesh);
					break;
				case EPoseSourceOption::CurrentPose:
					bResult &= NewAnimSequence->CreateAnimation(MeshComponent);
					break;
				case EPoseSourceOption::CurrentAnimation_AnimData:
					bResult &= NewAnimSequence->CreateAnimation(Sequence);
					break;
				case EPoseSourceOption::CurrentAnimation_PreviewMesh:
					bResult &= RecordMeshToAnimation(MeshComponent, NewAnimSequence);
					break;
				default: 
					ensure(false);
					break;
				}
			}
		}

		if (bResult)
		{
			HandleAssetCreated(NewAssets);

			// if it created based on current mesh component, 
			if (Option == EPoseSourceOption::CurrentPose)
			{
				UDebugSkelMeshComponent* PreviewMeshComponent = PersonaToolkit->GetPreviewMeshComponent();
				if (PreviewMeshComponent && PreviewMeshComponent->PreviewInstance)
				{
					PreviewMeshComponent->PreviewInstance->ResetModifiedBone();
				}
			}
		}
	}
}

void FAnimationEditor::CreatePoseAsset(const TArray<UObject*> NewAssets, const EPoseSourceOption Option)
{
	bool bResult = false;
	if (NewAssets.Num() > 0)
	{
		UDebugSkelMeshComponent* PreviewComponent = PersonaToolkit->GetPreviewMeshComponent();
		UAnimSequence* Sequence = Cast<UAnimSequence>(AnimationAsset);

		for (auto NewAsset : NewAssets)
		{
			UPoseAsset* NewPoseAsset = Cast<UPoseAsset>(NewAsset);
			if (NewPoseAsset)
			{
				switch (Option)
				{
				case EPoseSourceOption::CurrentPose:
					NewPoseAsset->AddOrUpdatePoseWithUniqueName(PreviewComponent);
					bResult = true;
					break;
				case EPoseSourceOption::CurrentAnimation_AnimData:
					NewPoseAsset->CreatePoseFromAnimation(Sequence);
					bResult = true;
					break;
				default:
					ensure(false);
					bResult = false; 
					break;
				}

			}
		}

		// if it contains error, warn them
		if (bResult)
		{
			HandleAssetCreated(NewAssets);

			// if it created based on current mesh component, 
			if (Option == EPoseSourceOption::CurrentPose)
			{
				PreviewComponent->PreviewInstance->ResetModifiedBone();
			}
		}
		else
		{
			FMessageDialog::Open(EAppMsgType::Ok, LOCTEXT("FailedToCreateAsset", "Failed to create asset"));
		}
	}
}

void FAnimationEditor::HandleAssetCreated(const TArray<UObject*> NewAssets)
{
	if (NewAssets.Num() > 0)
	{
		FAssetRegistryModule::AssetCreated(NewAssets[0]);

		if (UAnimationAsset* NewAnimAsset = Cast<UAnimationAsset>(NewAssets[0]))
		{
			OpenNewAnimationDocumentTab(NewAnimAsset);
		}
		else
		{
			// if not, we forward to asset manager to open the asset for us
			// this is path for animation blueprint
			FAssetToolsModule& AssetToolsModule = FModuleManager::LoadModuleChecked<FAssetToolsModule>(TEXT("AssetTools"));
			TWeakPtr<IAssetTypeActions> AssetTypeActions = AssetToolsModule.Get().GetAssetTypeActionsForClass(NewAssets[0]->GetClass());
			if (AssetTypeActions.IsValid())
			{
				AssetTypeActions.Pin()->OpenAssetEditor(NewAssets);
			}
		}
	}
}

void FAnimationEditor::ConditionalRefreshEditor(UObject* InObject)
{
	bool bInterestingAsset = true;

	if (InObject != GetPersonaToolkit()->GetSkeleton() && InObject != GetPersonaToolkit()->GetSkeleton()->GetPreviewMesh() && Cast<UAnimationAsset>(InObject) != AnimationAsset)
	{
		bInterestingAsset = false;
	}

	// Check that we aren't a montage that uses an incoming animation
	if (UAnimMontage* Montage = Cast<UAnimMontage>(AnimationAsset))
	{
		for (FSlotAnimationTrack& Slot : Montage->SlotAnimTracks)
		{
			if (bInterestingAsset)
			{
				break;
			}

			for (FAnimSegment& Segment : Slot.AnimTrack.AnimSegments)
			{
				if (Segment.AnimReference == InObject)
				{
					bInterestingAsset = true;
					break;
				}
			}
		}
	}

	if (bInterestingAsset)
	{
		GetPersonaToolkit()->GetPreviewScene()->InvalidateViews();
		OpenNewAnimationDocumentTab(Cast<UAnimationAsset>(InObject));
	}
}

void FAnimationEditor::HandlePostReimport(UObject* InObject, bool bSuccess)
{
	if (bSuccess)
	{
		ConditionalRefreshEditor(InObject);
	}
}

void FAnimationEditor::HandlePostImport(UFactory* InFactory, UObject* InObject)
{
	ConditionalRefreshEditor(InObject);
}

void FAnimationEditor::HandleAnimationSequenceBrowserCreated(const TSharedRef<IAnimationSequenceBrowser>& InSequenceBrowser)
{
	SequenceBrowser = InSequenceBrowser;
}

bool FAnimationEditor::RecordMeshToAnimation(USkeletalMeshComponent* PreviewComponent, UAnimSequence* NewAsset) const
{
	return SequenceRecorderUtils::RecordSingleNodeInstanceToAnimation(PreviewComponent, NewAsset);
}

#undef LOCTEXT_NAMESPACE<|MERGE_RESOLUTION|>--- conflicted
+++ resolved
@@ -258,9 +258,6 @@
 
 				ToolbarBuilder.AddToolBarButton(FAnimationEditorCommands::Get().ReimportAnimation);
 				ToolbarBuilder.AddToolBarButton(FAnimationEditorCommands::Get().ApplyCompression, NAME_None, LOCTEXT("Toolbar_ApplyCompression", "Compression"));
-<<<<<<< HEAD
-				ToolbarBuilder.AddToolBarButton(FAnimationEditorCommands::Get().ExportToFBX);
-=======
 
 				{
 					ToolbarBuilder.AddComboButton(
@@ -271,7 +268,6 @@
 						FSlateIcon(FEditorStyle::GetStyleSetName(), "Persona.ExportToFBX")
 					);
 				}
->>>>>>> 50b84fc1
 			}
 			ToolbarBuilder.EndSection();
 
