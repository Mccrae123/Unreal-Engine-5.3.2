// Copyright 1998-2019 Epic Games, Inc. All Rights Reserved.

#include "CoreMinimal.h"
#include "Misc/ConfigCacheIni.h"
#include "Widgets/DeclarativeSyntaxSupport.h"
#include "Widgets/SBoxPanel.h"
#include "Framework/Application/SlateApplication.h"
#include "Widgets/Layout/SScrollBar.h"
#include "Widgets/SViewport.h"
#include "MatineeViewportClient.h"
#include "Matinee.h"

#include "Slate/SceneViewport.h"
#include "Widgets/Docking/SDockTab.h"
#include "Widgets/Text/SRichTextBlock.h"
#include "Widgets/Input/SButton.h"
#include "EngineAnalytics.h"
#include "Interfaces/IAnalyticsProvider.h"
#include "IDocumentation.h"
#include "Framework/Text/SlateHyperlinkRun.h"

static void OnDocLinkClicked(const FSlateHyperlinkRun::FMetadata& Metadata)
{
	const FString* Url = Metadata.Find(TEXT("href"));
	if (Url)
	{
		if (FEngineAnalytics::IsAvailable())
		{
			TArray<FAnalyticsEventAttribute> EventAttributes;
			EventAttributes.Add(FAnalyticsEventAttribute(TEXT("DocLink"), *Url));

			FEngineAnalytics::GetProvider().RecordEvent(TEXT("Editor.Matinee.DeprecationWarning.DocLinkClicked"), EventAttributes);
		}

		IDocumentation::Get()->Open(*Url, FDocumentationSourceInfo(TEXT("editor")));
	}
}

class SMatineeDeprecationMessage : public SCompoundWidget
{
public:

	SLATE_BEGIN_ARGS(SMatineeDeprecationMessage)
	{}
	SLATE_END_ARGS()

	void Construct(const FArguments& InArgs)
	{
		ChildSlot
		[
			SNew(SBorder)
			.BorderBackgroundColor(FLinearColor(0.4f, 0.f, 0.f, 1.f))
			.BorderImage(FEditorStyle::GetBrush(TEXT("WhiteBrush")))
			.Visibility(this, &SMatineeDeprecationMessage::GetWarningMessageVisibility)
			[
				SNew(SHorizontalBox)
				+SHorizontalBox::Slot()
				.HAlign(HAlign_Fill)
				.VAlign(VAlign_Center)
				.Padding(4, 0, 0, 0)
				[
					SNew(SRichTextBlock)
					.Text(NSLOCTEXT("Matinee", "MatineeLastVersionSupported", "As of 4.23, Matinee is no longer supported by UE4 and will be removed from the engine in the near future. Once removed, you will <NormalText.Important>no longer be able to run a Matinee or open Matinee Editor</>.\n"
<<<<<<< HEAD
									"Please use the <a id=\"udn\" href=\"/Engine/Sequencer/HowTo/MatineeConversionTool\" style=\"Hyperlink\">Matinee to Sequencer Conversion Tool</> to convert any files to Sequencer as soon as possible."))
=======
									"Please use the <a id=\"udn\" href=\"/Engine/Sequencer/HowTo/MatineeConversionTool\" style=\"DarkHyperlink\">Matinee to Sequencer Conversion Tool</> to convert any files to Sequencer as soon as possible."))
>>>>>>> 69078e53
					.AutoWrapText(true)
					.DecoratorStyleSet(&FEditorStyle::Get())
					+ SRichTextBlock::HyperlinkDecorator(TEXT("udn"), FSlateHyperlinkRun::FOnClick::CreateStatic(&OnDocLinkClicked))

				]
				+SHorizontalBox::Slot()
				.HAlign(HAlign_Right)
				.VAlign(VAlign_Center)
				.AutoWidth()
				[
					SNew(SButton)
					.Text(NSLOCTEXT("Matinee", "DismissMatineeSupportWarning", "Dismiss"))
					.OnClicked(this, &SMatineeDeprecationMessage::DismissWarningForever)
				]
			]
		];
	}

	FReply DismissWarningForever() 
	{
		if (GConfig)
		{
			GConfig->SetBool(TEXT("Matinee"), TEXT("HasDismissedDeprecationWarning"), true, GEditorIni);

			if (FEngineAnalytics::IsAvailable())
			{
				FEngineAnalytics::GetProvider().RecordEvent(TEXT("Editor.Matinee.DeprecationWarning.Dimissed"));
			}
		}

		return FReply::Handled();
	}

	EVisibility GetWarningMessageVisibility() const
	{
		if (GConfig)
		{
			bool bDismissed = false;
			GConfig->GetBool(TEXT("Matinee"), TEXT("HasDismissedDeprecationWarning"), bDismissed, GEditorIni);

			return bDismissed ? EVisibility::Collapsed : EVisibility::Visible;
		}

		return EVisibility::Collapsed;
	}
};


/*-----------------------------------------------------------------------------
 SMatineeVCHolder
 -----------------------------------------------------------------------------*/

void SMatineeViewport::Construct(const FArguments& InArgs, TWeakPtr<FMatinee> InMatinee)
{
	this->ChildSlot
	[
		SNew(SVerticalBox)
		+SVerticalBox::Slot()
		[
			SNew(SHorizontalBox)
			+SHorizontalBox::Slot()
			.FillWidth(1)
			[
				SAssignNew(ViewportWidget, SViewport)
				.EnableGammaCorrection(false)
				.IsEnabled(FSlateApplication::Get().GetNormalExecutionAttribute())
				.ShowEffectWhenDisabled(false)
			]
			+SHorizontalBox::Slot()
			.AutoWidth()
			[
				SAssignNew(ScrollBar_Vert, SScrollBar)
				.AlwaysShowScrollbar(true)
				.OnUserScrolled(this, &SMatineeViewport::OnScroll)
			]
		]
		+SVerticalBox::Slot()
		.AutoHeight()
		[
			SNew(SMatineeDeprecationMessage)
		]
	];

	InterpEdVC = MakeShareable(new FMatineeViewportClient(InMatinee.Pin().Get()));

	InterpEdVC->bSetListenerPosition = false;

	InterpEdVC->VisibilityDelegate.BindSP(this, &SMatineeViewport::IsVisible);

	InterpEdVC->SetRealtime(true);

	Viewport = MakeShareable(new FSceneViewport(InterpEdVC.Get(), ViewportWidget));
	InterpEdVC->Viewport = Viewport.Get();

	// The viewport widget needs an interface so it knows what should render
	ViewportWidget->SetViewportInterface( Viewport.ToSharedRef() );
	
	// Setup the initial metrics for the scroll bar
	AdjustScrollBar();

}

SMatineeViewport::~SMatineeViewport()
{
	if (InterpEdVC.IsValid())
	{
		InterpEdVC->Viewport = NULL;
	}
}

/**
 * Returns the Mouse Position in the viewport
 */
FIntPoint SMatineeViewport::GetMousePos()
{
	FIntPoint Pos;
	if (Viewport.IsValid())
	{
		Viewport->GetMousePos(Pos);
	}

	return Pos;
}

/**
 * Updates the scroll bar for the current state of the window's size and content layout.  This should be called
 *  when either the window size changes or the vertical size of the content contained in the window changes.
 */
void SMatineeViewport::AdjustScrollBar()
{
	if( InterpEdVC.IsValid() && ScrollBar_Vert.IsValid() )
	{

		// Grab the height of the client window
		const uint32 ViewportHeight = InterpEdVC->Viewport->GetSizeXY().Y;

		if (ViewportHeight > 0)
		{
			// Compute scroll bar layout metrics
			uint32 ContentHeight = InterpEdVC->ComputeGroupListContentHeight();
			uint32 ContentBoxHeight =	InterpEdVC->ComputeGroupListBoxHeight( ViewportHeight );


			// The current scroll bar position
			float ScrollBarPos = -((float)InterpEdVC->ThumbPos_Vert) / ((float)ContentHeight);

			// The thumb size is the number of 'scrollbar units' currently visible
			float NewScrollBarThumbSize = ((float)ContentBoxHeight) / ((float)ContentHeight);   //ContentBoxHeight;

			if (NewScrollBarThumbSize > 1.f)
			{
				InterpEdVC->ThumbPos_Vert = 0;
				NewScrollBarThumbSize = 1.f;
			}

			ScrollBarThumbSize = NewScrollBarThumbSize;
			OnScroll(ScrollBarPos);
		}
	}
}

void SMatineeViewport::OnScroll( float InScrollOffsetFraction )
{
	const float LowerLimit = 1.0f - ScrollBarThumbSize;
	if (InScrollOffsetFraction > LowerLimit)
	{
		InScrollOffsetFraction = LowerLimit;
	}

	if( InterpEdVC.IsValid() && ScrollBar_Vert.IsValid() )
	{
		// Compute scroll bar layout metrics
		uint32 ContentHeight = InterpEdVC->ComputeGroupListContentHeight();

		InterpEdVC->ThumbPos_Vert = -InScrollOffsetFraction * ContentHeight;
		ScrollBar_Vert->SetState(InScrollOffsetFraction, ScrollBarThumbSize);

		// Force it to draw so the view change is seen
		InterpEdVC->Viewport->Invalidate();
		InterpEdVC->Viewport->Draw();
	}
}

bool SMatineeViewport::IsVisible() const
{
	return InterpEdVC.IsValid() && (!InterpEdVC->ParentTab.IsValid() || InterpEdVC->ParentTab.Pin()->IsForeground());
}

void FMatinee::OnToggleDirectorTimeline()
{
	if (DirectorTrackWindow.IsValid() && DirectorTrackWindow->InterpEdVC.IsValid())
	{
		DirectorTrackWindow->InterpEdVC->bWantTimeline = !DirectorTrackWindow->InterpEdVC->bWantTimeline;
		DirectorTrackWindow->InterpEdVC->Viewport->Invalidate();
		DirectorTrackWindow->InterpEdVC->Viewport->Draw();

		// Save to ini when it changes.
		GConfig->SetBool(TEXT("Matinee"), TEXT("DirectorTimelineEnabled"), DirectorTrackWindow->InterpEdVC->bWantTimeline, GEditorPerProjectIni);
	}
}

bool FMatinee::IsDirectorTimelineToggled()
{
	if (DirectorTrackWindow.IsValid() && DirectorTrackWindow->InterpEdVC.IsValid())
	{
		return DirectorTrackWindow->InterpEdVC->bWantTimeline;
	}

	return false;
}

void FMatinee::OnToggleCurveEditor()
{
	if ( CurveEdTab.IsValid() )
	{
		SetCurveTabVisibility(false);
	}
	else
	{
		SetCurveTabVisibility(true);
	}
}

bool FMatinee::IsCurveEditorToggled()
{
	if ( CurveEdTab.IsValid() )
	{
		return true;
	}

	return false;
}

void FMatinee::BuildTrackWindow()
{	
	TWeakPtr<FMatinee> MatineePtr = SharedThis(this);

	TrackWindow = SNew(SMatineeViewport, MatineePtr);
	DirectorTrackWindow = SNew(SMatineeViewport, MatineePtr)
		.Visibility(this, &FMatinee::GetDirectorTrackWindowVisibility);

	// Setup track window defaults
	TrackWindow->InterpEdVC->bIsDirectorTrackWindow = false;
	TrackWindow->InterpEdVC->bWantTimeline = true;

	DirectorTrackWindow->InterpEdVC->bIsDirectorTrackWindow = true;
	DirectorTrackWindow->InterpEdVC->bWantTimeline = true;
}<|MERGE_RESOLUTION|>--- conflicted
+++ resolved
@@ -61,11 +61,7 @@
 				[
 					SNew(SRichTextBlock)
 					.Text(NSLOCTEXT("Matinee", "MatineeLastVersionSupported", "As of 4.23, Matinee is no longer supported by UE4 and will be removed from the engine in the near future. Once removed, you will <NormalText.Important>no longer be able to run a Matinee or open Matinee Editor</>.\n"
-<<<<<<< HEAD
-									"Please use the <a id=\"udn\" href=\"/Engine/Sequencer/HowTo/MatineeConversionTool\" style=\"Hyperlink\">Matinee to Sequencer Conversion Tool</> to convert any files to Sequencer as soon as possible."))
-=======
 									"Please use the <a id=\"udn\" href=\"/Engine/Sequencer/HowTo/MatineeConversionTool\" style=\"DarkHyperlink\">Matinee to Sequencer Conversion Tool</> to convert any files to Sequencer as soon as possible."))
->>>>>>> 69078e53
 					.AutoWrapText(true)
 					.DecoratorStyleSet(&FEditorStyle::Get())
 					+ SRichTextBlock::HyperlinkDecorator(TEXT("udn"), FSlateHyperlinkRun::FOnClick::CreateStatic(&OnDocLinkClicked))
