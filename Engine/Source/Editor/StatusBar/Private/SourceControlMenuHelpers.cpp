// Copyright Epic Games, Inc. All Rights Reserved.

#include "SourceControlMenuHelpers.h"
#include "ISourceControlOperation.h"
#include "SourceControlOperations.h"
#include "ISourceControlProvider.h"
#include "ISourceControlModule.h"
#include "ISourceControlWindowsModule.h"
#include "SourceControlMenuHelpers.h"
#include "SourceControlWindows.h"
#include "UnsavedAssetsTrackerModule.h"
#include "FileHelpers.h"
#include "Logging/MessageLog.h"
#include "ToolMenuContext.h"
#include "ToolMenus.h"
#include "Styling/AppStyle.h"
#include "Widgets/Input/SComboButton.h"
#include "Widgets/Input/SButton.h"
#include "Widgets/Images/SImage.h"
#include "Widgets/Layout/SSeparator.h"
#include "Widgets/Images/SLayeredImage.h"
#include "LevelEditorActions.h"
#include "PackageTools.h"
#include "Misc/ConfigCacheIni.h"
#include "Misc/MessageDialog.h"
#include "RevisionControlStyle/RevisionControlStyle.h"
<<<<<<< HEAD
=======
#include "Bookmarks/BookmarkScoped.h"
#include "Styling/StyleColors.h"
>>>>>>> 4af6daef

#define LOCTEXT_NAMESPACE "SourceControlCommands"

TSharedRef<FUICommandList> FSourceControlCommands::ActionList(new FUICommandList());

FSourceControlCommands::FSourceControlCommands() 
	: TCommands<FSourceControlCommands>
(
	"SourceControl",
	NSLOCTEXT("Contexts", "SourceControl", "Revision Control"),
	"LevelEditor",
	FAppStyle::GetAppStyleSetName()
)
{}

/**
 * Initialize commands
 */
void FSourceControlCommands::RegisterCommands()
{
	UI_COMMAND(ConnectToSourceControl, "Connect to Revision Control...", "Connect to a revision control system for tracking changes to your content and levels.", EUserInterfaceActionType::Button, FInputChord());
	UI_COMMAND(ChangeSourceControlSettings, "Change Revision Control Settings...", "Opens a dialog to change revision control settings.", EUserInterfaceActionType::Button, FInputChord());
	UI_COMMAND(ViewChangelists, "View Changes", "Opens a dialog displaying current changes.", EUserInterfaceActionType::Button, FInputChord());
	UI_COMMAND(SubmitContent, "Submit Content", "Opens a dialog with check in options for content and levels.", EUserInterfaceActionType::Button, FInputChord());
	UI_COMMAND(CheckOutModifiedFiles, "Check Out Modified Files", "Opens a dialog to check out any assets which have been modified.", EUserInterfaceActionType::Button, FInputChord());
	UI_COMMAND(RevertAll, "Revert All Files", "Opens a dialog to revert any assets which have been modified.", EUserInterfaceActionType::Button, FInputChord());

	ActionList->MapAction(
		ConnectToSourceControl,
		FExecuteAction::CreateStatic(&FSourceControlCommands::ConnectToSourceControl_Clicked)
	);

	ActionList->MapAction(
		ChangeSourceControlSettings,
		FExecuteAction::CreateStatic(&FSourceControlCommands::ConnectToSourceControl_Clicked)
	);

	ActionList->MapAction(
		ViewChangelists,
		FExecuteAction::CreateStatic(&FSourceControlCommands::ViewChangelists_Clicked),
		FCanExecuteAction::CreateStatic(&FSourceControlCommands::ViewChangelists_CanExecute),
		FIsActionChecked::CreateLambda([]() { return false; }),
		FIsActionButtonVisible::CreateStatic(&FSourceControlCommands::ViewChangelists_IsVisible)		
	);

	ActionList->MapAction(
		SubmitContent,
		FExecuteAction::CreateLambda([]() { FSourceControlWindows::ChoosePackagesToCheckIn(); }),
		FCanExecuteAction::CreateStatic(&FSourceControlWindows::CanChoosePackagesToCheckIn),
		FIsActionChecked::CreateLambda([]() { return false; }),
		FIsActionButtonVisible::CreateStatic(&FSourceControlCommands::SubmitContent_IsVisible)
	);

	ActionList->MapAction(
		CheckOutModifiedFiles,
		FExecuteAction::CreateStatic(&FSourceControlCommands::CheckOutModifiedFiles_Clicked),
		FCanExecuteAction::CreateStatic(&FSourceControlCommands::CheckOutModifiedFiles_CanExecute)
	);

	ActionList->MapAction(
		RevertAll,
		FExecuteAction::CreateStatic(&FSourceControlCommands::RevertAllModifiedFiles_Clicked),
<<<<<<< HEAD
		FCanExecuteAction::CreateLambda([] { return true; })
=======
		FCanExecuteAction::CreateStatic(&FSourceControlCommands::RevertAllModifiedFiles_CanExecute)
>>>>>>> 4af6daef
	);
}

void FSourceControlCommands::ConnectToSourceControl_Clicked()
{
	// Show login window regardless of current status - its useful as a shortcut to change settings.
	ISourceControlModule& SourceControlModule = ISourceControlModule::Get();
	SourceControlModule.ShowLoginDialog(FSourceControlLoginClosed(), ELoginWindowMode::Modeless, EOnLoginWindowStartup::PreserveProvider);
}

bool FSourceControlCommands::ViewChangelists_CanExecute()
{
	return ISourceControlWindowsModule::Get().CanShowChangelistsTab();
}

bool FSourceControlCommands::ViewChangelists_IsVisible()
{
<<<<<<< HEAD
	return ISourceControlModule::Get().GetProvider().UsesChangelists();
=======
	return ISourceControlModule::Get().GetProvider().UsesChangelists() || ISourceControlModule::Get().GetProvider().UsesUncontrolledChangelists();
>>>>>>> 4af6daef
}

bool FSourceControlCommands::SubmitContent_IsVisible()
{
	if (FSourceControlMenuHelpers::GetSourceControlCheckInStatusVisibility() == EVisibility::Visible)
	{
		return false;
	}

	if (!FSourceControlWindows::ShouldChoosePackagesToCheckBeVisible())
	{
		return false;
	}

	return true;
}

void FSourceControlCommands::ViewChangelists_Clicked()
{
	ISourceControlWindowsModule::Get().ShowChangelistsTab();
}

bool FSourceControlCommands::CheckOutModifiedFiles_CanExecute()
{
	ISourceControlModule& SourceControlModule = ISourceControlModule::Get();
	if (ISourceControlModule::Get().IsEnabled() &&
		ISourceControlModule::Get().GetProvider().IsAvailable())
	{
		TArray<UPackage*> PackagesToSave;
		FEditorFileUtils::GetDirtyWorldPackages(PackagesToSave);
		FEditorFileUtils::GetDirtyContentPackages(PackagesToSave);

		return PackagesToSave.Num() > 0;
	}

	return false;
}

void FSourceControlCommands::CheckOutModifiedFiles_Clicked()
{
	TArray<UPackage*> PackagesToSave;
	FEditorFileUtils::GetDirtyWorldPackages(PackagesToSave);
	FEditorFileUtils::GetDirtyContentPackages(PackagesToSave);

	FEditorFileUtils::FPromptForCheckoutAndSaveParams SaveParams;
	SaveParams.bCheckDirty = true;
	SaveParams.bPromptToSave = false;
	SaveParams.bIsExplicitSave = true;

	FEditorFileUtils::PromptForCheckoutAndSave(PackagesToSave, SaveParams);
}

bool FSourceControlCommands::RevertAllModifiedFiles_CanExecute()
{
	// If CHECK-IN CHANGES button is active, the REVERT ALL option should be active.

	if (FUnsavedAssetsTrackerModule::Get().GetUnsavedAssetNum() > 0)
	{
		return true;
	}

	if (FSourceControlWindows::CanChoosePackagesToCheckIn())
	{
		return true;
	}

	return false;
}

void FSourceControlCommands::RevertAllModifiedFiles_Clicked()
{
	FText Message = LOCTEXT("RevertAllModifiedFiles", "Are you sure you want to revert all local changes? By proceeding, your local changes will be discarded, and the state of your last synced snapshot will be restored.");
	FText Title = LOCTEXT("RevertAllModifiedFiles_Title", "Revert all local changes");
	if (FMessageDialog::Open(EAppMsgType::YesNo, EAppReturnType::No, Message, Title) == EAppReturnType::Yes)
	{
		FSourceControlMenuHelpers::SaveUnsavedFiles();
		FBookmarkScoped BookmarkScoped;
		FSourceControlWindows::RevertAllChangesAndReloadWorld();
	}
}

FSourceControlMenuHelpers& FSourceControlMenuHelpers::Get()
{
	// Singleton instance
	static FSourceControlMenuHelpers SourceControlMenuHelpers;
	return SourceControlMenuHelpers;
}

void FSourceControlCommands::RevertAllModifiedFiles_Clicked()
{
	FText Message = LOCTEXT("RevertAllModifiedFiles", "Are you sure you want to revert all local changes? By proceeding, your local changes will be discarded, and the state of your last synced snapshot will be restored.");
	FText Title = LOCTEXT("RevertAllModifiedFiles_Title", "Revert all local changes");
	if (FMessageDialog::Open(EAppMsgType::YesNo, EAppReturnType::No, Message, &Title) == EAppReturnType::Yes)
	{
		FSourceControlWindows::RevertAllChangesAndReloadWorld();
	}
}

FSourceControlMenuHelpers& FSourceControlMenuHelpers::Get()
{
	// Singleton instance
	static FSourceControlMenuHelpers SourceControlMenuHelpers;
	return SourceControlMenuHelpers;
}

FSourceControlMenuHelpers::EQueryState FSourceControlMenuHelpers::QueryState = FSourceControlMenuHelpers::EQueryState::NotQueried;

void FSourceControlMenuHelpers::CheckSourceControlStatus()
{
	ISourceControlModule& SourceControlModule = ISourceControlModule::Get();
	if (SourceControlModule.IsEnabled())
	{
		SourceControlModule.GetProvider().Execute(ISourceControlOperation::Create<FConnect>(),
			EConcurrency::Asynchronous,
			FSourceControlOperationComplete::CreateStatic(&FSourceControlMenuHelpers::OnSourceControlOperationComplete));
		QueryState = EQueryState::Querying;
	}
}

void FSourceControlMenuHelpers::OnSourceControlOperationComplete(const FSourceControlOperationRef& InOperation, ECommandResult::Type InResult)
{
	QueryState = EQueryState::Queried;
}

TSharedRef<SWidget> FSourceControlMenuHelpers::GenerateSourceControlMenuContent()
{
	UToolMenu* SourceControlMenu = UToolMenus::Get()->RegisterMenu("StatusBar.ToolBar.SourceControl", NAME_None, EMultiBoxType::Menu, false);

	FToolMenuSection& Section = SourceControlMenu->AddSection("SourceControlActions", LOCTEXT("SourceControlMenuHeadingActions", "Actions"));

	Section.AddMenuEntry(
		FSourceControlCommands::Get().ViewChangelists,
		TAttribute<FText>(),
		TAttribute<FText>(),
		FSlateIcon(FRevisionControlStyleManager::GetStyleSetName(), "RevisionControl.ChangelistsTab")
	);

	Section.AddMenuEntry(
		FSourceControlCommands::Get().SubmitContent,
		TAttribute<FText>(),
		TAttribute<FText>(),
		FSlateIcon(FRevisionControlStyleManager::GetStyleSetName(), "RevisionControl.Actions.Submit")
	);

	Section.AddMenuEntry(
		FSourceControlCommands::Get().CheckOutModifiedFiles,
		TAttribute<FText>(),
		TAttribute<FText>(),
		FSlateIcon(FRevisionControlStyleManager::GetStyleSetName(), "RevisionControl.Actions.CheckOut")
	);

	Section.AddDynamicEntry("ConnectToSourceControl", FNewToolMenuSectionDelegate::CreateLambda([](FToolMenuSection& InSection)
	{
		ISourceControlModule& SourceControlModule = ISourceControlModule::Get();
		if (ISourceControlModule::Get().IsEnabled() && ISourceControlModule::Get().GetProvider().IsAvailable())
		{
			InSection.AddMenuEntry(
				FSourceControlCommands::Get().ChangeSourceControlSettings,
				TAttribute<FText>(),
				TAttribute<FText>(),
				FSlateIcon(FRevisionControlStyleManager::GetStyleSetName(), "RevisionControl.Actions.ChangeSettings")
			);
		}
		else
		{
			InSection.AddMenuEntry(
				FSourceControlCommands::Get().ConnectToSourceControl,
				TAttribute<FText>(),
				TAttribute<FText>(),
				FSlateIcon(FRevisionControlStyleManager::GetStyleSetName(), "RevisionControl.Icon")
			);
		}
	}));

	return UToolMenus::Get()->GenerateWidget("StatusBar.ToolBar.SourceControl", FToolMenuContext(FSourceControlCommands::ActionList));
}

TSharedRef<SWidget> FSourceControlMenuHelpers::GenerateCheckInComboButtonContent()
{
	UToolMenu* SourceControlMenu = UToolMenus::Get()->RegisterMenu("StatusBar.ToolBar.SourceControl.CheckInCombo", NAME_None, EMultiBoxType::Menu, false);

	FToolMenuSection& Section = SourceControlMenu->AddSection("SourceControlComboActions", LOCTEXT("SourceControlComboMenuHeadingActions", "Actions"));

	Section.AddMenuEntry(
		FSourceControlCommands::Get().RevertAll,
		TAttribute<FText>(),
		TAttribute<FText>(),
		FSlateIcon(FAppStyle::GetAppStyleSetName(), "SourceControl.Actions.Revert")
	);

	Section.AddMenuEntry(
		FSourceControlCommands::Get().ViewChangelists,
		TAttribute<FText>(),
		TAttribute<FText>(),
		FSlateIcon(FAppStyle::GetAppStyleSetName(), "SourceControl.ChangelistsTab")
	);

	return UToolMenus::Get()->GenerateWidget("StatusBar.ToolBar.SourceControl.CheckInCombo", FToolMenuContext(FSourceControlCommands::ActionList));
}

FText FSourceControlMenuHelpers::GetSourceControlStatusText()
{
	if (QueryState == EQueryState::Querying)
	{
		return LOCTEXT("SourceControlStatus_Querying", "Contacting Server....");
	}
	else
	{
		ISourceControlModule& SourceControlModule = ISourceControlModule::Get();
		if (SourceControlModule.IsEnabled())
		{
			if (!SourceControlModule.GetProvider().IsAvailable())
			{
				return LOCTEXT("SourceControlStatus_Error_ServerUnavailable", "Server Unavailable");
			}
			else
			{
				return LOCTEXT("SourceControlStatus_Available", "Revision Control");
			}
		}
		else
		{
			return LOCTEXT("SourceControlStatus_Error_Off", "Revision Control"); // Relies on the icon on the status bar widget to know if the source control is on or off.
		}
	}
}
FText FSourceControlMenuHelpers::GetSourceControlTooltip()
{
	if (QueryState == EQueryState::Querying)
	{
		return LOCTEXT("SourceControlUnknown", "Revision control status is unknown");
	}
	else
	{
		return ISourceControlModule::Get().GetProvider().GetStatusText();
	}
}

const FSlateBrush* FSourceControlMenuHelpers::GetSourceControlIconBadge()
{
	if (QueryState == EQueryState::Querying)
	{
		return nullptr;
	}
	else
	{
		ISourceControlModule& SourceControlModule = ISourceControlModule::Get();
		if (SourceControlModule.IsEnabled())
		{
			if (!SourceControlModule.GetProvider().IsAvailable())
			{
				static const FSlateBrush* ErrorBrush = FRevisionControlStyleManager::Get().GetBrush("RevisionControl.Icon.WarningBadge");
				return ErrorBrush;
			}
			else
			{
				static const FSlateBrush* OnBrush = FRevisionControlStyleManager::Get().GetBrush("RevisionControl.Icon.ConnectedBadge");
				return OnBrush;
			}
		}
		else
		{
			static const FSlateBrush* OffBrush = nullptr;
			return OffBrush;
		}
	}
}

/** Sync Status */

bool FSourceControlMenuHelpers::IsAtLatestRevision()
{
	ISourceControlModule& SourceControlModule = ISourceControlModule::Get();
<<<<<<< HEAD
	return SourceControlModule.IsEnabled() && SourceControlModule.GetProvider().IsAvailable() && 
		SourceControlModule.GetProvider().IsAtLatestRevision().IsSet() && SourceControlModule.GetProvider().IsAtLatestRevision().GetValue();
=======
	return SourceControlModule.IsEnabled() &&
		SourceControlModule.GetProvider().IsAvailable() &&
		SourceControlModule.GetProvider().IsAtLatestRevision().IsSet() &&
		SourceControlModule.GetProvider().IsAtLatestRevision().GetValue();
}

bool FSourceControlMenuHelpers::CanSourceControlSync()
{
	return !IsAtLatestRevision();
>>>>>>> 4af6daef
}

EVisibility FSourceControlMenuHelpers::GetSourceControlSyncStatusVisibility()
{
	bool bDisplaySourceControlSyncStatus = false;
	GConfig->GetBool(TEXT("SourceControlSettings"), TEXT("DisplaySourceControlSyncStatus"), bDisplaySourceControlSyncStatus, GEditorIni);

<<<<<<< HEAD
	ISourceControlModule& SourceControlModule = ISourceControlModule::Get();
	if (bDisplaySourceControlSyncStatus && SourceControlModule.IsEnabled() && SourceControlModule.GetProvider().IsAvailable() && SourceControlModule.GetProvider().IsAtLatestRevision().IsSet())
	{
		return EVisibility::Visible;
=======
	if (bDisplaySourceControlSyncStatus)
	{
		ISourceControlModule& SourceControlModule = ISourceControlModule::Get();
		if (SourceControlModule.IsEnabled() &&
			SourceControlModule.GetProvider().IsAvailable() &&
			SourceControlModule.GetProvider().IsAtLatestRevision().IsSet()) // Only providers that implement IsAtLatestRevision are supported.
		{
			return EVisibility::Visible;
		}
>>>>>>> 4af6daef
	}
	return EVisibility::Collapsed;
}

FText FSourceControlMenuHelpers::GetSourceControlSyncStatusText()
{
<<<<<<< HEAD
	if (IsAtLatestRevision())
	{
		return LOCTEXT("SyncLatestButtonAtHeadText", "At Latest");
	}
	return LOCTEXT("SyncLatestButtonNotAtHeadText", "Sync Latest");
=======
	if (CanSourceControlSync())
	{
		return LOCTEXT("SyncLatestButtonNotAtHeadText", "Sync Latest");
	}
	return LOCTEXT("SyncLatestButtonAtHeadText", "At Latest");
>>>>>>> 4af6daef
}

FText FSourceControlMenuHelpers::GetSourceControlSyncStatusTooltipText()
{
<<<<<<< HEAD
	if (IsAtLatestRevision())
	{
		return LOCTEXT("SyncLatestButtonAtHeadTooltipText", "Currently at the latest Snapshot for this project");
	}
	return LOCTEXT("SyncLatestButtonNotAtHeadTooltipText", "Sync to the latest Snapshot for this project");
=======
	if (CanSourceControlSync())
	{
		return LOCTEXT("SyncLatestButtonNotAtHeadTooltipText", "Sync to the latest Snapshot for this project");
	}
	return LOCTEXT("SyncLatestButtonAtHeadTooltipText", "Currently at the latest Snapshot for this project");
>>>>>>> 4af6daef
}

const FSlateBrush* FSourceControlMenuHelpers::GetSourceControlSyncStatusIcon()
{
	static const FSlateBrush* AtHeadBrush = FRevisionControlStyleManager::Get().GetBrush("RevisionControl.StatusBar.AtLatestRevision");
	static const FSlateBrush* NotAtHeadBrush = FRevisionControlStyleManager::Get().GetBrush("RevisionControl.StatusBar.NotAtLatestRevision");

<<<<<<< HEAD
	if (IsAtLatestRevision())
	{
		return AtHeadBrush;
	}
	return NotAtHeadBrush;
=======
	if (CanSourceControlSync())
	{
		return NotAtHeadBrush;
	}
	return AtHeadBrush;
>>>>>>> 4af6daef
}

FReply FSourceControlMenuHelpers::OnSourceControlSyncClicked()
{
	if (FSourceControlWindows::CanSyncLatest())
	{
<<<<<<< HEAD
=======
		FBookmarkScoped BookmarkScoped;
>>>>>>> 4af6daef
		FSourceControlWindows::SyncLatest();
	}

	return FReply::Handled();
}

/** Check-in Status */

int FSourceControlMenuHelpers::GetNumLocalChanges()
{
	ISourceControlModule& SourceControlModule = ISourceControlModule::Get();
<<<<<<< HEAD
	if (SourceControlModule.IsEnabled() && SourceControlModule.GetProvider().IsAvailable() 
		&& SourceControlModule.GetProvider().GetNumLocalChanges().IsSet())
=======
	if (SourceControlModule.IsEnabled() &&
		SourceControlModule.GetProvider().IsAvailable() &&
		SourceControlModule.GetProvider().GetNumLocalChanges().IsSet())
>>>>>>> 4af6daef
	{
		return SourceControlModule.GetProvider().GetNumLocalChanges().GetValue();
	}
	return 0;
}

<<<<<<< HEAD
=======
void FSourceControlMenuHelpers::SaveUnsavedFiles()
{
	// Get a list of all the unsaved packages
	TArray<FString> UnsavedFileNames = FUnsavedAssetsTrackerModule::Get().GetUnsavedAssets();
	if (UnsavedFileNames.Num() > 0)
	{
		TArray<UPackage*> UnsavedPackages;
		UnsavedPackages.Reserve(UnsavedFileNames.Num());

		for (FString& FileName : UnsavedFileNames)
		{
			FString PackageName = UPackageTools::FilenameToPackageName(FileName);
			UPackage* Package = FindPackage(nullptr, *PackageName);
			if (Package != nullptr)
			{
				UnsavedPackages.Add(Package);
			}
		}

		UEditorLoadingAndSavingUtils::SavePackages(UnsavedPackages, /*bOnlyDirty=*/true);
	}
}

bool FSourceControlMenuHelpers::CanSourceControlCheckIn()
{
	return (GetNumLocalChanges() > 0);
}

>>>>>>> 4af6daef
EVisibility FSourceControlMenuHelpers::GetSourceControlCheckInStatusVisibility()
{
	bool bDisplaySourceControlCheckInStatus = false;
	GConfig->GetBool(TEXT("SourceControlSettings"), TEXT("DisplaySourceControlCheckInStatus"), bDisplaySourceControlCheckInStatus, GEditorIni);

<<<<<<< HEAD
	ISourceControlModule& SourceControlModule = ISourceControlModule::Get();
	if (bDisplaySourceControlCheckInStatus && SourceControlModule.IsEnabled() && SourceControlModule.GetProvider().IsAvailable() && SourceControlModule.GetProvider().GetNumLocalChanges().IsSet())
	{
		return EVisibility::Visible;
=======
	if (bDisplaySourceControlCheckInStatus)
	{
		ISourceControlModule& SourceControlModule = ISourceControlModule::Get();
		if (SourceControlModule.IsEnabled() &&
			SourceControlModule.GetProvider().IsAvailable() &&
			SourceControlModule.GetProvider().GetNumLocalChanges().IsSet()) // Only providers that implement GetNumLocalChanges are supported.
		{
			return EVisibility::Visible;
		}
>>>>>>> 4af6daef
	}
	return EVisibility::Collapsed;
}

FText FSourceControlMenuHelpers::GetSourceControlCheckInStatusText()
{
<<<<<<< HEAD
	if (GetNumLocalChanges() > 0)
=======
	if (CanSourceControlCheckIn())
>>>>>>> 4af6daef
	{
		return LOCTEXT("CheckInButtonChangesText", "Check-in Changes");
	}
	return LOCTEXT("CheckInButtonNoChangesText", "No Changes");
}


FText FSourceControlMenuHelpers::GetSourceControlCheckInStatusTooltipText()
{
<<<<<<< HEAD
	if (GetNumLocalChanges() > 0)
=======
	if (CanSourceControlCheckIn())
>>>>>>> 4af6daef
	{
		return FText::Format(LOCTEXT("CheckInButtonChangesTooltipText", "Check-in {0} change(s) to this project"), GetNumLocalChanges());
	}
	return LOCTEXT("CheckInButtonNoChangesTooltipText", "No Changes to check in for this project");
}

const FSlateBrush* FSourceControlMenuHelpers::GetSourceControlCheckInStatusIcon()
{
	static const FSlateBrush* NoLocalChangesBrush = FRevisionControlStyleManager::Get().GetBrush("RevisionControl.StatusBar.NoLocalChanges");
	static const FSlateBrush* HasLocalChangesBrush = FRevisionControlStyleManager::Get().GetBrush("RevisionControl.StatusBar.HasLocalChanges");

<<<<<<< HEAD
	if (GetNumLocalChanges() > 0)
=======
	if (CanSourceControlCheckIn())
>>>>>>> 4af6daef
	{
		return HasLocalChangesBrush;
	}
	return NoLocalChangesBrush;
}

FReply FSourceControlMenuHelpers::OnSourceControlCheckInChangesClicked()
{
<<<<<<< HEAD
	if (FSourceControlWindows::CanChoosePackagesToCheckIn())
	{
		FSourceControlWindows::ChoosePackagesToCheckIn();
=======
	if (CanSourceControlCheckIn())
	{
		bool bSyncNeeded = FSourceControlWindows::CanSyncLatest();
		bool bSyncSuccess = true;
		if (bSyncNeeded)
		{
			FBookmarkScoped BookmarkScoped;
			bSyncSuccess = FSourceControlWindows::SyncLatest();
		}

		if (bSyncSuccess)
		{
			FSourceControlMenuHelpers::SaveUnsavedFiles();
			FSourceControlWindows::ChoosePackagesToCheckIn();
		}
>>>>>>> 4af6daef
	}

	return FReply::Handled();
}

TSharedRef<SWidget> FSourceControlMenuHelpers::MakeSourceControlStatusWidget()
{
	TSharedRef<SLayeredImage> SourceControlIcon =
		SNew(SLayeredImage)
<<<<<<< HEAD
=======
		.ColorAndOpacity(FSlateColor::UseForeground())
>>>>>>> 4af6daef
		.Image(FRevisionControlStyleManager::Get().GetBrush("RevisionControl.Icon"));

	SourceControlIcon->AddLayer(TAttribute<const FSlateBrush*>::CreateStatic(&FSourceControlMenuHelpers::GetSourceControlIconBadge));

	
	return
		SNew(SHorizontalBox)
		+ SHorizontalBox::Slot()
		.VAlign(VAlign_Center)
		.AutoWidth()
<<<<<<< HEAD
		[
			// NOTE: The unsaved can have its own menu extension in the status bar to decouple it from source control, but putting all the buttons in the right order
			//       on the status bar is not deterministic, you need to know the name of the menu that is before or after and the menu is dynamic. Having it here
			//       ensure its position with respect to the source control button.
			FUnsavedAssetsTrackerModule::Get().MakeUnsavedAssetsStatusBarWidget()
		]
		+ SHorizontalBox::Slot() // Check In Changes Button
		.VAlign(VAlign_Center)
		.Padding(FMargin(8.0f, 0.0f, 4.0f, 0.0f))
		.AutoWidth()
		[
=======
		[
			// NOTE: The unsaved can have its own menu extension in the status bar to decouple it from source control, but putting all the buttons in the right order
			//       on the status bar is not deterministic, you need to know the name of the menu that is before or after and the menu is dynamic. Having it here
			//       ensure its position with respect to the source control button.
			FUnsavedAssetsTrackerModule::Get().MakeUnsavedAssetsStatusBarWidget()
		]
		+ SHorizontalBox::Slot()
		.AutoWidth()
		.Padding(4.0f, -5.0f) // Intentional negative padding to make the separator cover the whole status bar vertically
		[
			SNew(SSeparator)
			.Thickness(2.0f)
			.Orientation(EOrientation::Orient_Vertical)
		]
		+ SHorizontalBox::Slot() // Check In Changes Button
		.VAlign(VAlign_Center)
		.Padding(FMargin(0.0f, 0.0f, 4.0f, 0.0f))
		.AutoWidth()
		[
>>>>>>> 4af6daef
			SNew(SButton)
			.ButtonStyle(&FAppStyle::Get().GetWidgetStyle<FButtonStyle>("StatusBar.StatusBarButton"))
			.ToolTipText_Static(&FSourceControlMenuHelpers::GetSourceControlCheckInStatusTooltipText)
			.Visibility_Static(&FSourceControlMenuHelpers::GetSourceControlCheckInStatusVisibility)
<<<<<<< HEAD
			.IsEnabled_Lambda([]() { return GetNumLocalChanges() > 0; })
=======
			.IsEnabled_Lambda([]() { return CanSourceControlCheckIn(); })
>>>>>>> 4af6daef
			[
				SNew(SHorizontalBox)
				+ SHorizontalBox::Slot()
				.AutoWidth()
				.VAlign(VAlign_Center)
				.HAlign(HAlign_Center)
				[
					SNew(SImage)
					.Image_Static(&FSourceControlMenuHelpers::GetSourceControlCheckInStatusIcon)
				]
				+ SHorizontalBox::Slot()
				.AutoWidth()
				.VAlign(VAlign_Center)
				.Padding(FMargin(5, 0, 0, 0))
				[
					SNew(STextBlock)
					.TextStyle(&FAppStyle::Get().GetWidgetStyle<FTextBlockStyle>("NormalText"))
					.Text_Static(&FSourceControlMenuHelpers::GetSourceControlCheckInStatusText)
				]
			]
			.OnClicked_Static(&FSourceControlMenuHelpers::OnSourceControlCheckInChangesClicked)
		]
<<<<<<< HEAD
		+ SHorizontalBox::Slot()
		.VAlign(VAlign_Center)
		.AutoWidth()
		[
			SNew(SSeparator)
			.Thickness(1.0)
			.Orientation(EOrientation::Orient_Vertical)
		]
=======
>>>>>>> 4af6daef
		+SHorizontalBox::Slot() // Check In Kebab Combo button
		.VAlign(VAlign_Center)
		.AutoWidth()
		[
			SNew(SComboButton)
			.ContentPadding(FMargin(7.f, 0.f))
			.ComboButtonStyle(&FAppStyle::Get().GetWidgetStyle<FComboButtonStyle>("StatusBar.StatusBarEllipsisComboButton"))
			.MenuPlacement(MenuPlacement_AboveAnchor)
			.Visibility_Static(&FSourceControlMenuHelpers::GetSourceControlCheckInStatusVisibility)
			.OnGetMenuContent(FOnGetContent::CreateStatic(&FSourceControlMenuHelpers::GenerateCheckInComboButtonContent))
		]
<<<<<<< HEAD
=======
		+ SHorizontalBox::Slot()
		.VAlign(VAlign_Center)
		.AutoWidth()
		[
			SNew(SSeparator)
			.Visibility_Static(&FSourceControlMenuHelpers::GetSourceControlCheckInStatusVisibility)
			.Thickness(1.0)
			.Orientation(EOrientation::Orient_Vertical)
		]
>>>>>>> 4af6daef
		+ SHorizontalBox::Slot() // Sync Latest Button
		.VAlign(VAlign_Center)
		.AutoWidth()
		[
			SNew(SButton)
			.ButtonStyle(&FAppStyle::Get().GetWidgetStyle<FButtonStyle>("StatusBar.StatusBarButton"))
			.ToolTipText_Static(&FSourceControlMenuHelpers::GetSourceControlSyncStatusTooltipText)
			.Visibility_Static(&FSourceControlMenuHelpers::GetSourceControlSyncStatusVisibility)
<<<<<<< HEAD
			.IsEnabled_Lambda([]() { return !IsAtLatestRevision(); })
=======
			.IsEnabled_Lambda([]() { return CanSourceControlSync(); })
>>>>>>> 4af6daef
			[
				SNew(SHorizontalBox)
				+ SHorizontalBox::Slot()
				.AutoWidth()
				.VAlign(VAlign_Center)
				.HAlign(HAlign_Center)
				[
					SNew(SImage)
					.Image_Static(&FSourceControlMenuHelpers::GetSourceControlSyncStatusIcon)
				]
				+ SHorizontalBox::Slot()
				.AutoWidth()
				.VAlign(VAlign_Center)
				.Padding(FMargin(5, 0, 0, 0))
				[
					SNew(STextBlock)
					.TextStyle(&FAppStyle::Get().GetWidgetStyle<FTextBlockStyle>("NormalText"))
					.Text_Static(&FSourceControlMenuHelpers::GetSourceControlSyncStatusText)
				]
			]
			.OnClicked_Static(&FSourceControlMenuHelpers::OnSourceControlSyncClicked)
<<<<<<< HEAD
=======
		]
		+ SHorizontalBox::Slot()
		.VAlign(VAlign_Center)
		.AutoWidth()
		[
			SNew(SSeparator)
			.Visibility_Static(&FSourceControlMenuHelpers::GetSourceControlCheckInStatusVisibility)
			.Thickness(1.0)
			.Orientation(EOrientation::Orient_Vertical)
>>>>>>> 4af6daef
		]
		+ SHorizontalBox::Slot() // Source Control Menu
		.VAlign(VAlign_Center)
		.AutoWidth()
		[
			SNew(SComboButton)
			.ContentPadding(FMargin(6.0f, 0.0f))
			.ToolTipText_Static(&FSourceControlMenuHelpers::GetSourceControlTooltip)
			.MenuPlacement(MenuPlacement_AboveAnchor)
<<<<<<< HEAD
			.ComboButtonStyle(&FAppStyle::Get().GetWidgetStyle<FComboButtonStyle>("StatusBar.StatusBarComboButton"))
=======
			.ComboButtonStyle(&FAppStyle::Get().GetWidgetStyle<FComboButtonStyle>("SimpleComboButton"))
>>>>>>> 4af6daef
			.ButtonContent()
			[
				SNew(SHorizontalBox)
				+ SHorizontalBox::Slot()
				.AutoWidth()
				.VAlign(VAlign_Center)
				.HAlign(HAlign_Center)
				[
					SourceControlIcon
				]
				+ SHorizontalBox::Slot()
				.AutoWidth()
				.VAlign(VAlign_Center)
				.Padding(FMargin(5, 0, 0, 0))
				[
					SNew(STextBlock)
					.TextStyle(&FAppStyle::Get().GetWidgetStyle<FTextBlockStyle>("NormalText"))
					.Text_Static(&FSourceControlMenuHelpers::GetSourceControlStatusText)
				]
			]
			.OnGetMenuContent(FOnGetContent::CreateStatic(&FSourceControlMenuHelpers::GenerateSourceControlMenuContent))
		];
}

#undef LOCTEXT_NAMESPACE<|MERGE_RESOLUTION|>--- conflicted
+++ resolved
@@ -24,11 +24,8 @@
 #include "Misc/ConfigCacheIni.h"
 #include "Misc/MessageDialog.h"
 #include "RevisionControlStyle/RevisionControlStyle.h"
-<<<<<<< HEAD
-=======
 #include "Bookmarks/BookmarkScoped.h"
 #include "Styling/StyleColors.h"
->>>>>>> 4af6daef
 
 #define LOCTEXT_NAMESPACE "SourceControlCommands"
 
@@ -91,11 +88,7 @@
 	ActionList->MapAction(
 		RevertAll,
 		FExecuteAction::CreateStatic(&FSourceControlCommands::RevertAllModifiedFiles_Clicked),
-<<<<<<< HEAD
-		FCanExecuteAction::CreateLambda([] { return true; })
-=======
 		FCanExecuteAction::CreateStatic(&FSourceControlCommands::RevertAllModifiedFiles_CanExecute)
->>>>>>> 4af6daef
 	);
 }
 
@@ -113,11 +106,7 @@
 
 bool FSourceControlCommands::ViewChangelists_IsVisible()
 {
-<<<<<<< HEAD
-	return ISourceControlModule::Get().GetProvider().UsesChangelists();
-=======
 	return ISourceControlModule::Get().GetProvider().UsesChangelists() || ISourceControlModule::Get().GetProvider().UsesUncontrolledChangelists();
->>>>>>> 4af6daef
 }
 
 bool FSourceControlCommands::SubmitContent_IsVisible()
@@ -195,23 +184,6 @@
 	{
 		FSourceControlMenuHelpers::SaveUnsavedFiles();
 		FBookmarkScoped BookmarkScoped;
-		FSourceControlWindows::RevertAllChangesAndReloadWorld();
-	}
-}
-
-FSourceControlMenuHelpers& FSourceControlMenuHelpers::Get()
-{
-	// Singleton instance
-	static FSourceControlMenuHelpers SourceControlMenuHelpers;
-	return SourceControlMenuHelpers;
-}
-
-void FSourceControlCommands::RevertAllModifiedFiles_Clicked()
-{
-	FText Message = LOCTEXT("RevertAllModifiedFiles", "Are you sure you want to revert all local changes? By proceeding, your local changes will be discarded, and the state of your last synced snapshot will be restored.");
-	FText Title = LOCTEXT("RevertAllModifiedFiles_Title", "Revert all local changes");
-	if (FMessageDialog::Open(EAppMsgType::YesNo, EAppReturnType::No, Message, &Title) == EAppReturnType::Yes)
-	{
 		FSourceControlWindows::RevertAllChangesAndReloadWorld();
 	}
 }
@@ -391,10 +363,6 @@
 bool FSourceControlMenuHelpers::IsAtLatestRevision()
 {
 	ISourceControlModule& SourceControlModule = ISourceControlModule::Get();
-<<<<<<< HEAD
-	return SourceControlModule.IsEnabled() && SourceControlModule.GetProvider().IsAvailable() && 
-		SourceControlModule.GetProvider().IsAtLatestRevision().IsSet() && SourceControlModule.GetProvider().IsAtLatestRevision().GetValue();
-=======
 	return SourceControlModule.IsEnabled() &&
 		SourceControlModule.GetProvider().IsAvailable() &&
 		SourceControlModule.GetProvider().IsAtLatestRevision().IsSet() &&
@@ -404,7 +372,6 @@
 bool FSourceControlMenuHelpers::CanSourceControlSync()
 {
 	return !IsAtLatestRevision();
->>>>>>> 4af6daef
 }
 
 EVisibility FSourceControlMenuHelpers::GetSourceControlSyncStatusVisibility()
@@ -412,12 +379,6 @@
 	bool bDisplaySourceControlSyncStatus = false;
 	GConfig->GetBool(TEXT("SourceControlSettings"), TEXT("DisplaySourceControlSyncStatus"), bDisplaySourceControlSyncStatus, GEditorIni);
 
-<<<<<<< HEAD
-	ISourceControlModule& SourceControlModule = ISourceControlModule::Get();
-	if (bDisplaySourceControlSyncStatus && SourceControlModule.IsEnabled() && SourceControlModule.GetProvider().IsAvailable() && SourceControlModule.GetProvider().IsAtLatestRevision().IsSet())
-	{
-		return EVisibility::Visible;
-=======
 	if (bDisplaySourceControlSyncStatus)
 	{
 		ISourceControlModule& SourceControlModule = ISourceControlModule::Get();
@@ -427,43 +388,26 @@
 		{
 			return EVisibility::Visible;
 		}
->>>>>>> 4af6daef
 	}
 	return EVisibility::Collapsed;
 }
 
 FText FSourceControlMenuHelpers::GetSourceControlSyncStatusText()
 {
-<<<<<<< HEAD
-	if (IsAtLatestRevision())
-	{
-		return LOCTEXT("SyncLatestButtonAtHeadText", "At Latest");
-	}
-	return LOCTEXT("SyncLatestButtonNotAtHeadText", "Sync Latest");
-=======
 	if (CanSourceControlSync())
 	{
 		return LOCTEXT("SyncLatestButtonNotAtHeadText", "Sync Latest");
 	}
 	return LOCTEXT("SyncLatestButtonAtHeadText", "At Latest");
->>>>>>> 4af6daef
 }
 
 FText FSourceControlMenuHelpers::GetSourceControlSyncStatusTooltipText()
 {
-<<<<<<< HEAD
-	if (IsAtLatestRevision())
-	{
-		return LOCTEXT("SyncLatestButtonAtHeadTooltipText", "Currently at the latest Snapshot for this project");
-	}
-	return LOCTEXT("SyncLatestButtonNotAtHeadTooltipText", "Sync to the latest Snapshot for this project");
-=======
 	if (CanSourceControlSync())
 	{
 		return LOCTEXT("SyncLatestButtonNotAtHeadTooltipText", "Sync to the latest Snapshot for this project");
 	}
 	return LOCTEXT("SyncLatestButtonAtHeadTooltipText", "Currently at the latest Snapshot for this project");
->>>>>>> 4af6daef
 }
 
 const FSlateBrush* FSourceControlMenuHelpers::GetSourceControlSyncStatusIcon()
@@ -471,29 +415,18 @@
 	static const FSlateBrush* AtHeadBrush = FRevisionControlStyleManager::Get().GetBrush("RevisionControl.StatusBar.AtLatestRevision");
 	static const FSlateBrush* NotAtHeadBrush = FRevisionControlStyleManager::Get().GetBrush("RevisionControl.StatusBar.NotAtLatestRevision");
 
-<<<<<<< HEAD
-	if (IsAtLatestRevision())
-	{
-		return AtHeadBrush;
-	}
-	return NotAtHeadBrush;
-=======
 	if (CanSourceControlSync())
 	{
 		return NotAtHeadBrush;
 	}
 	return AtHeadBrush;
->>>>>>> 4af6daef
 }
 
 FReply FSourceControlMenuHelpers::OnSourceControlSyncClicked()
 {
 	if (FSourceControlWindows::CanSyncLatest())
 	{
-<<<<<<< HEAD
-=======
 		FBookmarkScoped BookmarkScoped;
->>>>>>> 4af6daef
 		FSourceControlWindows::SyncLatest();
 	}
 
@@ -505,22 +438,15 @@
 int FSourceControlMenuHelpers::GetNumLocalChanges()
 {
 	ISourceControlModule& SourceControlModule = ISourceControlModule::Get();
-<<<<<<< HEAD
-	if (SourceControlModule.IsEnabled() && SourceControlModule.GetProvider().IsAvailable() 
-		&& SourceControlModule.GetProvider().GetNumLocalChanges().IsSet())
-=======
 	if (SourceControlModule.IsEnabled() &&
 		SourceControlModule.GetProvider().IsAvailable() &&
 		SourceControlModule.GetProvider().GetNumLocalChanges().IsSet())
->>>>>>> 4af6daef
 	{
 		return SourceControlModule.GetProvider().GetNumLocalChanges().GetValue();
 	}
 	return 0;
 }
 
-<<<<<<< HEAD
-=======
 void FSourceControlMenuHelpers::SaveUnsavedFiles()
 {
 	// Get a list of all the unsaved packages
@@ -549,18 +475,11 @@
 	return (GetNumLocalChanges() > 0);
 }
 
->>>>>>> 4af6daef
 EVisibility FSourceControlMenuHelpers::GetSourceControlCheckInStatusVisibility()
 {
 	bool bDisplaySourceControlCheckInStatus = false;
 	GConfig->GetBool(TEXT("SourceControlSettings"), TEXT("DisplaySourceControlCheckInStatus"), bDisplaySourceControlCheckInStatus, GEditorIni);
 
-<<<<<<< HEAD
-	ISourceControlModule& SourceControlModule = ISourceControlModule::Get();
-	if (bDisplaySourceControlCheckInStatus && SourceControlModule.IsEnabled() && SourceControlModule.GetProvider().IsAvailable() && SourceControlModule.GetProvider().GetNumLocalChanges().IsSet())
-	{
-		return EVisibility::Visible;
-=======
 	if (bDisplaySourceControlCheckInStatus)
 	{
 		ISourceControlModule& SourceControlModule = ISourceControlModule::Get();
@@ -570,18 +489,13 @@
 		{
 			return EVisibility::Visible;
 		}
->>>>>>> 4af6daef
 	}
 	return EVisibility::Collapsed;
 }
 
 FText FSourceControlMenuHelpers::GetSourceControlCheckInStatusText()
 {
-<<<<<<< HEAD
-	if (GetNumLocalChanges() > 0)
-=======
 	if (CanSourceControlCheckIn())
->>>>>>> 4af6daef
 	{
 		return LOCTEXT("CheckInButtonChangesText", "Check-in Changes");
 	}
@@ -591,11 +505,7 @@
 
 FText FSourceControlMenuHelpers::GetSourceControlCheckInStatusTooltipText()
 {
-<<<<<<< HEAD
-	if (GetNumLocalChanges() > 0)
-=======
 	if (CanSourceControlCheckIn())
->>>>>>> 4af6daef
 	{
 		return FText::Format(LOCTEXT("CheckInButtonChangesTooltipText", "Check-in {0} change(s) to this project"), GetNumLocalChanges());
 	}
@@ -607,11 +517,7 @@
 	static const FSlateBrush* NoLocalChangesBrush = FRevisionControlStyleManager::Get().GetBrush("RevisionControl.StatusBar.NoLocalChanges");
 	static const FSlateBrush* HasLocalChangesBrush = FRevisionControlStyleManager::Get().GetBrush("RevisionControl.StatusBar.HasLocalChanges");
 
-<<<<<<< HEAD
-	if (GetNumLocalChanges() > 0)
-=======
 	if (CanSourceControlCheckIn())
->>>>>>> 4af6daef
 	{
 		return HasLocalChangesBrush;
 	}
@@ -620,11 +526,6 @@
 
 FReply FSourceControlMenuHelpers::OnSourceControlCheckInChangesClicked()
 {
-<<<<<<< HEAD
-	if (FSourceControlWindows::CanChoosePackagesToCheckIn())
-	{
-		FSourceControlWindows::ChoosePackagesToCheckIn();
-=======
 	if (CanSourceControlCheckIn())
 	{
 		bool bSyncNeeded = FSourceControlWindows::CanSyncLatest();
@@ -640,7 +541,6 @@
 			FSourceControlMenuHelpers::SaveUnsavedFiles();
 			FSourceControlWindows::ChoosePackagesToCheckIn();
 		}
->>>>>>> 4af6daef
 	}
 
 	return FReply::Handled();
@@ -650,10 +550,7 @@
 {
 	TSharedRef<SLayeredImage> SourceControlIcon =
 		SNew(SLayeredImage)
-<<<<<<< HEAD
-=======
 		.ColorAndOpacity(FSlateColor::UseForeground())
->>>>>>> 4af6daef
 		.Image(FRevisionControlStyleManager::Get().GetBrush("RevisionControl.Icon"));
 
 	SourceControlIcon->AddLayer(TAttribute<const FSlateBrush*>::CreateStatic(&FSourceControlMenuHelpers::GetSourceControlIconBadge));
@@ -664,19 +561,6 @@
 		+ SHorizontalBox::Slot()
 		.VAlign(VAlign_Center)
 		.AutoWidth()
-<<<<<<< HEAD
-		[
-			// NOTE: The unsaved can have its own menu extension in the status bar to decouple it from source control, but putting all the buttons in the right order
-			//       on the status bar is not deterministic, you need to know the name of the menu that is before or after and the menu is dynamic. Having it here
-			//       ensure its position with respect to the source control button.
-			FUnsavedAssetsTrackerModule::Get().MakeUnsavedAssetsStatusBarWidget()
-		]
-		+ SHorizontalBox::Slot() // Check In Changes Button
-		.VAlign(VAlign_Center)
-		.Padding(FMargin(8.0f, 0.0f, 4.0f, 0.0f))
-		.AutoWidth()
-		[
-=======
 		[
 			// NOTE: The unsaved can have its own menu extension in the status bar to decouple it from source control, but putting all the buttons in the right order
 			//       on the status bar is not deterministic, you need to know the name of the menu that is before or after and the menu is dynamic. Having it here
@@ -696,16 +580,11 @@
 		.Padding(FMargin(0.0f, 0.0f, 4.0f, 0.0f))
 		.AutoWidth()
 		[
->>>>>>> 4af6daef
 			SNew(SButton)
 			.ButtonStyle(&FAppStyle::Get().GetWidgetStyle<FButtonStyle>("StatusBar.StatusBarButton"))
 			.ToolTipText_Static(&FSourceControlMenuHelpers::GetSourceControlCheckInStatusTooltipText)
 			.Visibility_Static(&FSourceControlMenuHelpers::GetSourceControlCheckInStatusVisibility)
-<<<<<<< HEAD
-			.IsEnabled_Lambda([]() { return GetNumLocalChanges() > 0; })
-=======
 			.IsEnabled_Lambda([]() { return CanSourceControlCheckIn(); })
->>>>>>> 4af6daef
 			[
 				SNew(SHorizontalBox)
 				+ SHorizontalBox::Slot()
@@ -728,17 +607,6 @@
 			]
 			.OnClicked_Static(&FSourceControlMenuHelpers::OnSourceControlCheckInChangesClicked)
 		]
-<<<<<<< HEAD
-		+ SHorizontalBox::Slot()
-		.VAlign(VAlign_Center)
-		.AutoWidth()
-		[
-			SNew(SSeparator)
-			.Thickness(1.0)
-			.Orientation(EOrientation::Orient_Vertical)
-		]
-=======
->>>>>>> 4af6daef
 		+SHorizontalBox::Slot() // Check In Kebab Combo button
 		.VAlign(VAlign_Center)
 		.AutoWidth()
@@ -750,8 +618,6 @@
 			.Visibility_Static(&FSourceControlMenuHelpers::GetSourceControlCheckInStatusVisibility)
 			.OnGetMenuContent(FOnGetContent::CreateStatic(&FSourceControlMenuHelpers::GenerateCheckInComboButtonContent))
 		]
-<<<<<<< HEAD
-=======
 		+ SHorizontalBox::Slot()
 		.VAlign(VAlign_Center)
 		.AutoWidth()
@@ -761,7 +627,6 @@
 			.Thickness(1.0)
 			.Orientation(EOrientation::Orient_Vertical)
 		]
->>>>>>> 4af6daef
 		+ SHorizontalBox::Slot() // Sync Latest Button
 		.VAlign(VAlign_Center)
 		.AutoWidth()
@@ -770,11 +635,7 @@
 			.ButtonStyle(&FAppStyle::Get().GetWidgetStyle<FButtonStyle>("StatusBar.StatusBarButton"))
 			.ToolTipText_Static(&FSourceControlMenuHelpers::GetSourceControlSyncStatusTooltipText)
 			.Visibility_Static(&FSourceControlMenuHelpers::GetSourceControlSyncStatusVisibility)
-<<<<<<< HEAD
-			.IsEnabled_Lambda([]() { return !IsAtLatestRevision(); })
-=======
 			.IsEnabled_Lambda([]() { return CanSourceControlSync(); })
->>>>>>> 4af6daef
 			[
 				SNew(SHorizontalBox)
 				+ SHorizontalBox::Slot()
@@ -796,8 +657,6 @@
 				]
 			]
 			.OnClicked_Static(&FSourceControlMenuHelpers::OnSourceControlSyncClicked)
-<<<<<<< HEAD
-=======
 		]
 		+ SHorizontalBox::Slot()
 		.VAlign(VAlign_Center)
@@ -807,7 +666,6 @@
 			.Visibility_Static(&FSourceControlMenuHelpers::GetSourceControlCheckInStatusVisibility)
 			.Thickness(1.0)
 			.Orientation(EOrientation::Orient_Vertical)
->>>>>>> 4af6daef
 		]
 		+ SHorizontalBox::Slot() // Source Control Menu
 		.VAlign(VAlign_Center)
@@ -817,11 +675,7 @@
 			.ContentPadding(FMargin(6.0f, 0.0f))
 			.ToolTipText_Static(&FSourceControlMenuHelpers::GetSourceControlTooltip)
 			.MenuPlacement(MenuPlacement_AboveAnchor)
-<<<<<<< HEAD
-			.ComboButtonStyle(&FAppStyle::Get().GetWidgetStyle<FComboButtonStyle>("StatusBar.StatusBarComboButton"))
-=======
 			.ComboButtonStyle(&FAppStyle::Get().GetWidgetStyle<FComboButtonStyle>("SimpleComboButton"))
->>>>>>> 4af6daef
 			.ButtonContent()
 			[
 				SNew(SHorizontalBox)
