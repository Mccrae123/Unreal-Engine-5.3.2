--- conflicted
+++ resolved
@@ -175,14 +175,8 @@
 	
 	TSharedRef<SWidget> OnGetProgressBarMenuContent();
 
-<<<<<<< HEAD
-	void CloseDrawerImmediatelyInternal(const FOpenDrawerData& Data);
-
-	FString GetStatusBarSerializableName() const;
-=======
 	FName GetToolbarName() const;
 	
->>>>>>> d731a049
 private:
 	
 	TArray<FStatusBarMessage> MessageStack;
