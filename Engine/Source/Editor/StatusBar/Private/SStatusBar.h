// Copyright Epic Games, Inc. All Rights Reserved.

#pragma once

#include "StatusBarSubsystem.h"
#include "Widgets/SCompoundWidget.h"
#include "Widgets/DeclarativeSyntaxSupport.h"

DECLARE_DELEGATE_OneParam(FOnStatusBarDrawerTargetHeightChanged, float);

class SWindow;
class SDockTab;
class SWidget;
class SMultiLineEditableTextBox;
class SDrawerOverlay;
class SHorizontalBox;
class SStatusBarProgressArea;
class SStatusBarProgressWidget;
class SWidgetDrawer;

namespace StatusBarDrawerIds
{
	const FName ContentBrowser("ContentBrowser");
	const FName OutputLog("OutputLog");
}

/** Data payload for messages in the status bar */
struct FStatusBarMessage
{
	FStatusBarMessage(const TAttribute<FText>& InMessageText, const TAttribute<FText>& InHintText, FStatusBarMessageHandle InHandle)
		: MessageText(InMessageText)
		, HintText(InHintText)
		, Handle(InHandle)
	{}

	TAttribute<FText> MessageText;
	TAttribute<FText> HintText;
	FStatusBarMessageHandle Handle;
};

/** Data payload for progress bars in the status bar */
struct FStatusBarProgress
{
	FStatusBarProgress(FText InDisplayText, double InStartTime, FProgressNotificationHandle InHandle, int32 InTotalWorkToDo)
		: DisplayText(InDisplayText)
		, StartTime(InStartTime)
		, TotalWorkToDo(InTotalWorkToDo)
		, TotalWorkDone(0)
		, Handle(InHandle)
	{}

	FText DisplayText;
	double StartTime;
	int32 TotalWorkToDo;
	int32 TotalWorkDone;
	FProgressNotificationHandle Handle;
};

class SStatusBar : public SCompoundWidget
{
	SLATE_BEGIN_ARGS(SStatusBar)	
	{}
	SLATE_END_ARGS()

public:
	~SStatusBar();

	/** SWidget interface */
	virtual bool SupportsKeyboardFocus() const { return false; }
	void Construct(const FArguments& InArgs, FName InStatusBarName, const TSharedRef<SDockTab> InParentTab);

	/** 
	 * Pushes a new status bar message
	 *
	 * @param InHandle	A handle to the message for clearing it later
	 * @param InMessage	The message to display
	 * @param InHintText	Optional hint text message.  This message will be highlighted to make it stand out
	 */
	void PushMessage(FStatusBarMessageHandle InHandle, const TAttribute<FText>& InMessage, const TAttribute<FText>& InHintText);

	/**
	 * Removes a message from the status bar.  When messages are removed the previous message on the stack (if any) is displayed
	 *
	 * @param InHandle	Handle to the status bar message to remove
	 */
	void PopMessage(FStatusBarMessageHandle InHandle);

	/**
	 * Removes all messages from the status bar
	 */
	void ClearAllMessages();

	/**
	 * Called when a progress notification begins
	 * @param Handle			Handle to the notification
	 * @param DisplayText		Display text used to describe the type of work to the user
	 * @param TotalWorkToDo		Arbitrary number of work units to perform.
	 */
	void StartProgressNotification(FProgressNotificationHandle InHandle, FText DisplayText, int32 TotalWorkToDo);

	/**
	 * Called when a notification should be updated.
	 * @param InHandle				Handle to the notification that was previously created with StartProgressNotification
	 * @param TotalWorkDone			The total number of work units done for the notification.
	 * @param UpdatedTotalWorkToDo	UpdatedTotalWorkToDo. This value will be 0 if the total work did not change
	 * @param UpdatedDisplayText	Updated display text of the notification. This value will be empty if the text did not change
	 */
	bool UpdateProgressNotification(FProgressNotificationHandle InHandle, int32 TotalWorkDone, int32 UpdatedTotalWorkToDo, FText UpdatedDisplayText);

	/**
	 * Called when a notification should be canceled
	 */
	bool CancelProgressNotification(FProgressNotificationHandle InHandle);

	/**
	 * Gets the owning major tab that this status bar is in
	 */
	TSharedPtr<SDockTab> GetParentTab() const;

	/**
	 * Registers a new drawer with this status bar. Registering will add a button to open and close the drawer
	 */
	void RegisterDrawer(FWidgetDrawerConfig&& Drawer, int32 SlotIndex = INDEX_NONE);
<<<<<<< HEAD
=======

	/**
	 * Unregisters drawer with the given DrawerId.
	 * This will dismiss the drawer immediately if its opened, and destroy the status bar widget that opens/closes the drawer
	 *
	 * @param DrawerId name of the registered drawer to unregister 
	 */
	void UnregisterDrawer(FName DrawerId);
>>>>>>> 4af6daef

	/**
	 * Opens a drawer
	 * 
	 * @param DrawerId Name of the registered drawer to open 
	 */
	void OpenDrawer(const FName DrawerId);

	/**
	 * Dismisses an open drawer with an animation.  The drawer contents are removed once the animation is complete
	 * 
	 * @param NewlyFocusedWidget Optional widget to focus 
	 * @return true if any open drawer was dismissed
	 */
	bool DismissDrawer(const TSharedPtr<SWidget>& NewlyFocusedWidget);

	/**
	 * Closes a drawer immediately with no closing animation. Needed for when UI is shutting down or to prevent conflicts where a drawer is open in two places at once. 
	 * @param DrawerId The name of the drawer to close. If no name is specified all drawers are closed immediately
	 */
	void CloseDrawerImmediately(FName DrawerId = NAME_None);

	/** Is a specific registered drawer currently open */
	bool IsDrawerOpened(const FName DrawerId) const;

	/** Is any drawer other than the one specified by DrawerId opened */
	bool IsAnyOtherDrawerOpened(const FName DrawerId) const;

	/** Get unique name of this status bar */
	FName GetStatusBarName() const;

private:

	EVisibility GetHelpIconVisibility() const;

	FText GetStatusBarMessage() const;

	TSharedRef<SWidget> MakeStatusBarToolBarWidget();
	TSharedRef<SWidget> MakeStatusMessageWidget();
	TSharedRef<SWidget> MakeProgressBar();

	FReply OnDrawerButtonClicked(const FName DrawerId);

	void RegisterStatusBarMenu();
	void RegisterSourceControlStatus();

	FStatusBarProgress* FindProgressNotification(FProgressNotificationHandle InHandle);

	void UpdateProgressStatus();
	void OpenProgressBar();
	void DismissProgressBar();
	
	TSharedRef<SWidget> OnGetProgressBarMenuContent();

	FName GetToolbarName() const;
	
private:
	
	TArray<FStatusBarMessage> MessageStack;
	TArray<FStatusBarProgress> ProgressNotifications;

	TWeakPtr<SDockTab> ParentTab;
	TSharedPtr<SWidgetDrawer> WidgetDrawer;
	TSharedPtr<SStatusBarProgressArea> ProgressBar;
	TWeakPtr<SNotificationItem> ActiveProgressNotification;
	TWeakPtr<SStatusBarProgressWidget> ActiveNotificationProgressWidget;

	const FSlateBrush* UpArrow = nullptr;
	const FSlateBrush* DownArrow = nullptr;

	bool bAllowedToRefreshProgressNotification = false;
};
<|MERGE_RESOLUTION|>--- conflicted
+++ resolved
@@ -121,8 +121,6 @@
 	 * Registers a new drawer with this status bar. Registering will add a button to open and close the drawer
 	 */
 	void RegisterDrawer(FWidgetDrawerConfig&& Drawer, int32 SlotIndex = INDEX_NONE);
-<<<<<<< HEAD
-=======
 
 	/**
 	 * Unregisters drawer with the given DrawerId.
@@ -131,7 +129,6 @@
 	 * @param DrawerId name of the registered drawer to unregister 
 	 */
 	void UnregisterDrawer(FName DrawerId);
->>>>>>> 4af6daef
 
 	/**
 	 * Opens a drawer
