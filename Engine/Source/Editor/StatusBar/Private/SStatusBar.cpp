--- conflicted
+++ resolved
@@ -572,12 +572,6 @@
 
 void SStatusBar::Construct(const FArguments& InArgs, FName InStatusBarName, const TSharedRef<SDockTab> InParentTab)
 {
-<<<<<<< HEAD
-	StatusBarName = InStatusBarName;
-	StatusBarToolBarName = FName(*(GetStatusBarSerializableName() + ".ToolBar"));
-	
-=======
->>>>>>> d731a049
 	ParentTab = InParentTab;
 
 	UpArrow = FAppStyle::Get().GetBrush("StatusBar.ContentBrowserUp");
@@ -742,85 +736,6 @@
 	return ParentTab.Pin();
 }
 
-<<<<<<< HEAD
-void SStatusBar::OnGlobalFocusChanging(const FFocusEvent& FocusEvent, const FWeakWidgetPath& OldFocusedWidgetPath, const TSharedPtr<SWidget>& OldFocusedWidget, const FWidgetPath& NewFocusedWidgetPath, const TSharedPtr<SWidget>& NewFocusedWidget)
-{
-	// Sometimes when dismissing focus can change which will trigger this again
-	static bool bIsRentrant = false;
-
-	if(!bIsRentrant)
-	{
-		TGuardValue<bool> RentrancyGuard(bIsRentrant, true);
-
-		TSharedRef<SWidget> ThisWidget = AsShared();
-
-		TSharedPtr<SWidget> ActiveDrawerOverlayContent;
-		if (OpenedDrawer.IsValid())
-		{
-			ActiveDrawerOverlayContent = OpenedDrawer.DrawerOverlay;
-		}
-
-		bool bShouldDismiss = false;
-
-		// If we aren't focusing any new widgets, act as if the drawer is in the path 
-		bool bDrawerInPath = NewFocusedWidgetPath.ContainsWidget(ActiveDrawerOverlayContent.Get()) 
-			|| NewFocusedWidgetPath.ContainsWidget(this) 
-			|| NewFocusedWidgetPath.Widgets.Num() == 0;
-
-		// Do not close due to slow tasks as those opening send window activation events
-		if (!GIsSlowTask && !bDrawerInPath && !FSlateApplication::Get().GetActiveModalWindow().IsValid() && ActiveDrawerOverlayContent.IsValid())
-		{
-			if (TSharedPtr<SWidget> MenuHost = FSlateApplication::Get().GetMenuHostWidget())
-			{
-				FWidgetPath MenuHostPath;
-
-				// See if the menu being opened is part of the content browser path and if so the menu should not be dismissed
-				FSlateApplication::Get().GeneratePathToWidgetUnchecked(MenuHost.ToSharedRef(), MenuHostPath, EVisibility::All);
-				if (!MenuHostPath.ContainsWidget(ActiveDrawerOverlayContent.Get()))
-				{
-					bShouldDismiss = true;
-				}
-			}
-			else
-			{
-				bShouldDismiss = true;
-			}
-		}
-
-		if (bShouldDismiss)
-		{
-			DismissDrawer(NewFocusedWidget);
-		}
-	}
-}
-
-void SStatusBar::OnActiveTabChanged(TSharedPtr<SDockTab> PreviouslyActive, TSharedPtr<SDockTab> NewlyActivated)
-{
-	bool bShouldRemoveDrawer = false;
-	if (!PreviouslyActive || !NewlyActivated)
-	{
-		// Remove the content browser if there is some invalid state with the tabs
-		bShouldRemoveDrawer = true;
-	}
-	else if(NewlyActivated->GetTabRole() == ETabRole::MajorTab)
-	{
-		// Remove the content browser if a newly activated tab is a major tab
-		bShouldRemoveDrawer = true;
-	}
-	else if (PreviouslyActive->GetTabManagerPtr() != NewlyActivated->GetTabManagerPtr())
-	{
-		// Remove the content browser if we're switching tab managers (indicates a new status bar is becoming active)
-		bShouldRemoveDrawer = true;
-	}
-
-	if (bShouldRemoveDrawer)
-	{
-		CloseDrawerImmediately();
-	}
-}
-
-=======
->>>>>>> d731a049
 FText SStatusBar::GetStatusBarMessage() const
 {
 	FText FullMessage;
@@ -929,21 +844,6 @@
 	return FReply::Handled();
 }
 
-<<<<<<< HEAD
-
-
-void SStatusBar::OnDrawerHeightChanged(float TargetHeight)
-{
-	TSharedPtr<SWindow> MyWindow = OpenedDrawer.WindowWithOverlayContent.Pin();
-
-	// Save the height has a percentage of the screen
-	const float TargetDrawerHeightPct = TargetHeight / (MyWindow->GetSizeInScreen().Y / MyWindow->GetDPIScaleFactor());
-
-	GConfig->SetFloat(TEXT("DrawerSizes"), *(GetStatusBarSerializableName() + TEXT(".") + OpenedDrawer.DrawerId.ToString()), TargetDrawerHeightPct, GEditorSettingsIni);
-}
-
-=======
->>>>>>> d731a049
 void SStatusBar::RegisterStatusBarMenu()
 {
 	UToolMenus* ToolMenus = UToolMenus::Get();
@@ -1126,102 +1026,7 @@
 		];
 }
 
-<<<<<<< HEAD
-void SStatusBar::CloseDrawerImmediatelyInternal(const FOpenDrawerData& Data)
-{
-	if (Data.IsValid())
-	{
-		TSharedRef<SWidget> DrawerOverlayContent = Data.DrawerOverlay.ToSharedRef();
-
-		// Remove the content browser from the window
-		if (TSharedPtr<SWindow> Window = Data.WindowWithOverlayContent.Pin())
-		{
-			Window->RemoveOverlaySlot(DrawerOverlayContent);
-		}
-	}
-}
-
-FString SStatusBar::GetStatusBarSerializableName() const
-{
-	return StatusBarName.GetPlainNameString();
-}
-
-void SStatusBar::RegisterDrawer(FStatusBarDrawer&& Drawer, int32 SlotIndex)
-{
-	const int32 NumDrawers = RegisteredDrawers.Num();
-	RegisteredDrawers.AddUnique(Drawer);
-
-	if (RegisteredDrawers.Num() > NumDrawers)
-	{
-		DrawerBox->InsertSlot(SlotIndex)
-		.Padding(1.0f, 0.0f)
-		.AutoWidth()
-		[
-			MakeStatusBarDrawerButton(Drawer)
-		];
-	}
-}
-
-void SStatusBar::OpenDrawer(const FName DrawerId)
-{
-	// Close any other open drawer
-	if (OpenedDrawer.DrawerId != DrawerId && DismissingDrawers.IndexOfByKey(DrawerId) == INDEX_NONE)
-	{
-		DismissDrawer(nullptr);
-
-		FStatusBarDrawer* DrawerData = RegisteredDrawers.FindByKey(DrawerId);
-
-		if(DrawerData)
-		{
-			TSharedRef<SStatusBar> ThisStatusBar = SharedThis(this);
-
-			TSharedPtr<SWindow> MyWindow = FSlateApplication::Get().FindWidgetWindow(AsShared());
-
-			const float MaxDrawerHeight = MyWindow->GetSizeInScreen().Y * 0.90f;
-
-			float TargetDrawerHeightPct = .33f;
-			GConfig->GetFloat(TEXT("DrawerSizes"), *(GetStatusBarSerializableName()+TEXT(".")+DrawerData->UniqueId.ToString()), TargetDrawerHeightPct, GEditorSettingsIni);
-
-			float TargetDrawerHeight = (MyWindow->GetSizeInScreen().Y * TargetDrawerHeightPct) / MyWindow->GetDPIScaleFactor();
-
-			const float MinDrawerHeight = GetTickSpaceGeometry().GetLocalSize().Y + MyWindow->GetWindowBorderSize().Bottom;
-	
-			FOpenDrawerData NewlyOpenedDrawer;
-
-			MyWindow->AddOverlaySlot()
-				.VAlign(VAlign_Bottom)
-				.Padding(FMargin(10.0f, 20.0f, 10.0f, MinDrawerHeight))
-				[
-					SAssignNew(NewlyOpenedDrawer.DrawerOverlay, SDrawerOverlay)
-					.MinDrawerHeight(MinDrawerHeight)
-					.TargetDrawerHeight(TargetDrawerHeight)
-					.MaxDrawerHeight(MaxDrawerHeight)
-					.OnDismissComplete_Lambda(
-						[DrawerId, this]()
-						{
-							CloseDrawerImmediately(DrawerId);
-						})
-					.OnTargetHeightChanged(this, &SStatusBar::OnDrawerHeightChanged)
-					[
-						DrawerData->GetDrawerContentDelegate.Execute()
-					]
-				];
-
-			NewlyOpenedDrawer.WindowWithOverlayContent = MyWindow;
-			NewlyOpenedDrawer.DrawerId = DrawerId;
-			NewlyOpenedDrawer.DrawerOverlay->Open();
-
-			OpenedDrawer = MoveTemp(NewlyOpenedDrawer);
-
-			DrawerData->OnDrawerOpenedDelegate.ExecuteIfBound(ThisStatusBar->StatusBarName);
-		}
-	}
-}
-
-bool SStatusBar::DismissDrawer(const TSharedPtr<SWidget>& NewlyFocusedWidget)
-=======
 FName SStatusBar::GetToolbarName() const
->>>>>>> d731a049
 {
 	return FName(*(WidgetDrawer->GetSerializableName() + ".ToolBar"));
 }
