// Copyright Epic Games, Inc. All Rights Reserved.

#pragma once

#include "Framework/Commands/Commands.h"
#include "ISourceControlOperation.h"
#include "ISourceControlProvider.h"

class FUICommandList;
class FReply;
class SWidget;

class FSourceControlCommands : public TCommands<FSourceControlCommands>
{
public:
	FSourceControlCommands();

	/**
	 * Initialize commands
	 */
	virtual void RegisterCommands() override;

private:

	static void ConnectToSourceControl_Clicked();
	static bool ViewChangelists_CanExecute();
	static bool ViewChangelists_IsVisible();
	static bool SubmitContent_IsVisible();
	static void ViewChangelists_Clicked();
	static bool CheckOutModifiedFiles_CanExecute();
	static void CheckOutModifiedFiles_Clicked();
<<<<<<< HEAD
=======
	static bool RevertAllModifiedFiles_CanExecute();
>>>>>>> 4af6daef
	static void RevertAllModifiedFiles_Clicked();

public:
	/**
	 * Source Control Commands
	 */
	TSharedPtr< FUICommandInfo > ConnectToSourceControl;
	TSharedPtr< FUICommandInfo > ChangeSourceControlSettings;
	TSharedPtr< FUICommandInfo > ViewChangelists;
	TSharedPtr< FUICommandInfo > SubmitContent;
	TSharedPtr< FUICommandInfo > CheckOutModifiedFiles;
	TSharedPtr< FUICommandInfo > RevertAll;

	static TSharedRef<FUICommandList> ActionList;
};

class FSourceControlMenuHelpers
{
	friend class FSourceControlCommands;
public:
	/**
	 * Static: Access singleton instance
	 *
	 * @return	Reference to the singleton object
	 */
	static FSourceControlMenuHelpers& Get();

private:
	enum EQueryState
	{
		NotQueried,
		Querying,
		Queried,
	};


	static EQueryState QueryState;

public:
	static void CheckSourceControlStatus();
	static TSharedRef<SWidget> MakeSourceControlStatusWidget();

private:
	static void OnSourceControlOperationComplete(const FSourceControlOperationRef& InOperation, ECommandResult::Type InResult);
	static TSharedRef<SWidget> GenerateSourceControlMenuContent();
	static TSharedRef<SWidget> GenerateCheckInComboButtonContent();
	static FText GetSourceControlStatusText();
	static FText GetSourceControlTooltip();
	static const FSlateBrush* GetSourceControlIconBadge();

	/** Sync button */
	static bool IsAtLatestRevision();
<<<<<<< HEAD
=======
	static bool CanSourceControlSync();
>>>>>>> 4af6daef
	static EVisibility GetSourceControlSyncStatusVisibility();
	static FText GetSourceControlSyncStatusText();
	static FText GetSourceControlSyncStatusTooltipText();
	static const FSlateBrush* GetSourceControlSyncStatusIcon();
	static FReply OnSourceControlSyncClicked();

	/** Check-in button */
	static int GetNumLocalChanges();
<<<<<<< HEAD
=======
	static void SaveUnsavedFiles();
	static bool CanSourceControlCheckIn();
>>>>>>> 4af6daef
	static EVisibility GetSourceControlCheckInStatusVisibility();
	static FText GetSourceControlCheckInStatusText();
	static FText GetSourceControlCheckInStatusTooltipText();
	static const FSlateBrush* GetSourceControlCheckInStatusIcon();
	static FReply OnSourceControlCheckInChangesClicked();
};
<|MERGE_RESOLUTION|>--- conflicted
+++ resolved
@@ -29,10 +29,7 @@
 	static void ViewChangelists_Clicked();
 	static bool CheckOutModifiedFiles_CanExecute();
 	static void CheckOutModifiedFiles_Clicked();
-<<<<<<< HEAD
-=======
 	static bool RevertAllModifiedFiles_CanExecute();
->>>>>>> 4af6daef
 	static void RevertAllModifiedFiles_Clicked();
 
 public:
@@ -85,10 +82,7 @@
 
 	/** Sync button */
 	static bool IsAtLatestRevision();
-<<<<<<< HEAD
-=======
 	static bool CanSourceControlSync();
->>>>>>> 4af6daef
 	static EVisibility GetSourceControlSyncStatusVisibility();
 	static FText GetSourceControlSyncStatusText();
 	static FText GetSourceControlSyncStatusTooltipText();
@@ -97,11 +91,8 @@
 
 	/** Check-in button */
 	static int GetNumLocalChanges();
-<<<<<<< HEAD
-=======
 	static void SaveUnsavedFiles();
 	static bool CanSourceControlCheckIn();
->>>>>>> 4af6daef
 	static EVisibility GetSourceControlCheckInStatusVisibility();
 	static FText GetSourceControlCheckInStatusText();
 	static FText GetSourceControlCheckInStatusTooltipText();
