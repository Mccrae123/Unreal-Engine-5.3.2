--- conflicted
+++ resolved
@@ -528,15 +528,9 @@
 	const FSlateColor TitleColor = FStyleColors::AccentWhite;
 	const FSlateFontInfo TitleFont = FCoreStyle::GetDefaultFontStyle("Bold", 10);
 	const FMargin DefaultMarginFirstColumn(ColumnMargin, RowMargin);
-<<<<<<< HEAD
 
 #if ENABLE_COOK_STATS
 
-=======
-
-#if ENABLE_COOK_STATS
-
->>>>>>> d731a049
 	int32 Row = 0;
 
 	const FMargin TitleMargin(0.0f, 10.0f, ColumnMargin, 10.0f);
@@ -546,58 +540,34 @@
 	Panel->AddSlot(0, Row)
 	[
 		SNew(STextBlock)
-<<<<<<< HEAD
+	];
+
+	Panel->AddSlot(1, Row)
+	[
+		SNew(STextBlock)
 		.Margin(TitleMarginFirstColumn)
 		.Font(FCoreStyle::GetDefaultFontStyle("Bold", 10))
-		.Text(LOCTEXT("Cache", "Cache"))
 		.ColorAndOpacity(TitleColor)
 		.Text(LOCTEXT("CacheType", "Cache Type"))
-=======
->>>>>>> d731a049
-	];
-
-	Panel->AddSlot(1, Row)
-	[
-		SNew(STextBlock)
-<<<<<<< HEAD
+	];
+
+	Panel->AddSlot(2, Row)
+	[
+		SNew(STextBlock)
 		.Margin(TitleMargin)
 		.ColorAndOpacity(TitleColor)
 		.Font(TitleFont)
 		.Text(LOCTEXT("Location", "Location"))
-=======
-		.Margin(TitleMarginFirstColumn)
-		.Font(FCoreStyle::GetDefaultFontStyle("Bold", 10))
-		.ColorAndOpacity(TitleColor)
-		.Text(LOCTEXT("CacheType", "Cache Type"))
->>>>>>> d731a049
-	];
-
-	Panel->AddSlot(2, Row)
-	.HAlign(HAlign_Right)
-	[
-		SNew(STextBlock)
-		.Margin(TitleMargin)
-		.ColorAndOpacity(TitleColor)
-		.Font(TitleFont)
-<<<<<<< HEAD
+	];
+
+	Panel->AddSlot(3, Row)
+	.HAlign(HAlign_Right)
+	[
+		SNew(STextBlock)
+		.Margin(TitleMargin)
+		.ColorAndOpacity(TitleColor)
+		.Font(TitleFont)
 		.Text(LOCTEXT("HitPercentage", "Hit%"))
-=======
-		.Text(LOCTEXT("Location", "Location"))
->>>>>>> d731a049
-	];
-
-	Panel->AddSlot(3, Row)
-	.HAlign(HAlign_Right)
-	[
-		SNew(STextBlock)
-		.Margin(TitleMargin)
-		.ColorAndOpacity(TitleColor)
-		.Font(TitleFont)
-<<<<<<< HEAD
-		.Text(LOCTEXT("Read", "Read (MiB)"))
-=======
-		.Text(LOCTEXT("HitPercentage", "Hit%"))
->>>>>>> d731a049
 	];
 
 	Panel->AddSlot(4, Row)
@@ -607,12 +577,6 @@
 		.Margin(TitleMargin)
 		.ColorAndOpacity(TitleColor)
 		.Font(TitleFont)
-<<<<<<< HEAD
-		.Text(LOCTEXT("Write", "Write (MiB)"))
-	];
-
-	Panel->AddSlot(5, Row)
-=======
 		.Text(LOCTEXT("Read", "Read (MiB)"))
 		.AutoWrapText(true)
 		.WrapTextAt(66.0f)
@@ -667,17 +631,12 @@
 	];
 
 	Panel->AddSlot(9, Row)
->>>>>>> d731a049
-	[
-		SNew(STextBlock)
-		.Margin(TitleMargin)
-		.ColorAndOpacity(TitleColor)
-		.Font(TitleFont)
-<<<<<<< HEAD
-		.Text(LOCTEXT("Details", "Details"))
-=======
+	[
+		SNew(STextBlock)
+		.Margin(TitleMargin)
+		.ColorAndOpacity(TitleColor)
+		.Font(TitleFont)
 		.Text(LOCTEXT("Name", "Name"))
->>>>>>> d731a049
 	];
 
 	Row++;
@@ -694,11 +653,7 @@
 
 		FDerivedDataCacheUsageStats Stats;
 
-<<<<<<< HEAD
-		for (const auto& KVP : Node->Stats)
-=======
 		for (const auto& KVP : Node->UsageStats)
->>>>>>> d731a049
 		{
 			Stats.Combine(KVP.Value);
 		}
@@ -716,10 +671,6 @@
 
 		SumTotalGetMB += TotalGetMB;
 		SumTotalPutMB += TotalPutMB;
-<<<<<<< HEAD
-
-		Panel->AddSlot(0, Row)
-=======
 
 		TSharedPtr<SImage> StatusIcon;
 		switch (Node->GetCacheStatus())
@@ -771,73 +722,11 @@
 		}
 
 		Panel->AddSlot(1, Row)
->>>>>>> d731a049
 		[
 			SNew(STextBlock)
 			.Margin(DefaultMarginFirstColumn)
 			.Text(FText::FromString(Node->GetCacheType()))
 		];
-<<<<<<< HEAD
-
-		Panel->AddSlot(1, Row)
-		[
-			SNew(STextBlock)
-			.Margin(DefaultMargin)
-			.Text(Node->IsLocal() ? LOCTEXT("Local", "Local") : LOCTEXT("Remote", "Remote"))
-		];
-
-		Panel->AddSlot(2, Row)
-		.HAlign(HAlign_Right)
-		[
-			SNew(STextBlock)
-			.Margin(DefaultMargin)
-			.Text(FText::FromString(SingleDecimalFormat(HitRate)))
-		];
-
-		Panel->AddSlot(3, Row)
-		.HAlign(HAlign_Right)
-		[
-			SNew(STextBlock)
-			.Margin(DefaultMargin)
-			.Text(FText::FromString(SingleDecimalFormat(TotalGetMB)))
-		];
-
-		Panel->AddSlot(4, Row)
-		.HAlign(HAlign_Right)
-		[
-			SNew(STextBlock)
-			.Margin(DefaultMargin)
-			.Text(FText::FromString(SingleDecimalFormat(TotalPutMB)))
-		];
-
-		Panel->AddSlot(5, Row)
-		[
-			SNew(STextBlock)
-			.Margin(DefaultMargin)
-			.Text(FText::FromString(Node->GetCacheName()))
-		];
-
-		Row++;
-	}
-
-	Panel->AddSlot(0, Row)
-	[
-		SNew(STextBlock)
-		.Margin(TitleMarginFirstColumn)
-		.ColorAndOpacity(TitleColor)
-		.Font(TitleFont)
-		.Text(LOCTEXT("Total", "Total"))
-	];
-
-	Panel->AddSlot(3, Row)
-	.HAlign(HAlign_Right)
-	[
-		SNew(STextBlock)
-		.Margin(TitleMargin)
-		.ColorAndOpacity(TitleColor)
-		.Font(TitleFont)
-		.Text(FText::FromString(SingleDecimalFormat(SumTotalGetMB)))
-=======
 
 		Panel->AddSlot(2, Row)
 		[
@@ -920,7 +809,6 @@
 		.ColorAndOpacity(TitleColor)
 		.Font(TitleFont)
 		.Text(LOCTEXT("Total", "Total"))
->>>>>>> d731a049
 	];
 
 	Panel->AddSlot(4, Row)
@@ -930,8 +818,6 @@
 		.Margin(TitleMargin)
 		.ColorAndOpacity(TitleColor)
 		.Font(TitleFont)
-<<<<<<< HEAD
-=======
 		.Text(FText::FromString(SingleDecimalFormat(SumTotalGetMB)))
 	];
 
@@ -942,7 +828,6 @@
 		.Margin(TitleMargin)
 		.ColorAndOpacity(TitleColor)
 		.Font(TitleFont)
->>>>>>> d731a049
 		.Text(FText::FromString(SingleDecimalFormat(SumTotalPutMB)))
 	];
 
