--- conflicted
+++ resolved
@@ -21,11 +21,7 @@
 	static double				GetCacheActivitySizeBytes(bool bGet, bool bLocal);
 	static bool					GetHasRemoteCache();
 	static bool					GetHasZenCache();
-<<<<<<< HEAD
-	static bool					GetHasHordeStorageCache();
-=======
 	static bool					GetHasUnrealCloudCache();
->>>>>>> d731a049
 	static ERemoteCacheState	GetRemoteCacheState() { return RemoteCacheState; }
 	static FText				GetRemoteCacheStateAsText();
 	static FText				GetRemoteCacheWarningMessage() { return RemoteCacheWarningMessage; }
