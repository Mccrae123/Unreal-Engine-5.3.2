--- conflicted
+++ resolved
@@ -66,12 +66,9 @@
 #include "IPinnedCommandList.h"
 #include "PersonaModule.h"
 #include "SPositiveActionButton.h"
-<<<<<<< HEAD
-=======
 #include "ToolMenus.h"
 #include "ToolMenuMisc.h"
 #include "SkeletonTreeMenuContext.h"
->>>>>>> d731a049
 
 #define LOCTEXT_NAMESPACE "SSkeletonTree"
 
@@ -244,11 +241,7 @@
 				.Padding(FMargin(6.f, 0.0))
 				[
 					SNew(SPositiveActionButton)
-<<<<<<< HEAD
-					.OnGetMenuContent( this, &SSkeletonTree::CreateNewMenu )
-=======
 					.OnGetMenuContent( this, &SSkeletonTree::CreateNewMenuWidget )
->>>>>>> d731a049
 					.Icon(FAppStyle::Get().GetBrush("Icons.Plus"))
 				]
 
@@ -1621,22 +1614,6 @@
 }
 
 void SSkeletonTree::ExpandTreeOnSelection(TSharedPtr<ISkeletonTreeItem> RowToExpand, bool bForce)
-<<<<<<< HEAD
-{
-	if(GetDefault<UPersonaOptions>()->bExpandTreeOnSelection || bForce)
-	{
-		RowToExpand = RowToExpand->GetParent();
-		while(RowToExpand.IsValid())
-		{
-			SkeletonTreeView->SetItemExpansion(RowToExpand, true);
-			RowToExpand = RowToExpand->GetParent();
-		}
-	}
-}
-
-void SSkeletonTree::GetBlendProfileMenu(FMenuBuilder& MenuBuilder)
-=======
->>>>>>> d731a049
 {
 	if(GetDefault<UPersonaOptions>()->bExpandTreeOnSelection || bForce)
 	{
