// Copyright Epic Games, Inc. All Rights Reserved.


#include "SSkeletonTree.h"
#include "Misc/MessageDialog.h"
#include "Modules/ModuleManager.h"
#include "UObject/PropertyPortFlags.h"
#include "UObject/UObjectGlobals.h"
#include "UObject/PackageReload.h"
#include "Framework/Application/SlateApplication.h"
#include "Textures/SlateIcon.h"
#include "Framework/Commands/UIAction.h"
#include "UICommandList_Pinnable.h"
#include "Widgets/Images/SImage.h"
#include "Framework/MultiBox/MultiBoxBuilder.h"
#include "Widgets/Layout/SScrollBorder.h"
#include "Widgets/Input/SComboButton.h"
#include "Widgets/Input/SSpinBox.h"
#include "Styling/AppStyle.h"
#include "ActorFactories/ActorFactory.h"
#include "Exporters/Exporter.h"
#include "Sound/SoundBase.h"
#include "Editor.h"
#include "Framework/Notifications/NotificationManager.h"
#include "Widgets/Notifications/SNotificationList.h"
#include "PropertyEditorModule.h"
#include "IDetailsView.h"

#include "ScopedTransaction.h"
#include "BoneDragDropOp.h"
#include "SocketDragDropOp.h"
#include "SkeletonTreeCommands.h"
#include "Styling/SlateIconFinder.h"
#include "DragAndDrop/AssetDragDropOp.h"

#include "AssetSelection.h"

#include "IContentBrowserSingleton.h"
#include "ContentBrowserModule.h"
#include "ComponentAssetBroker.h"

#include "AnimPreviewInstance.h"

#include "MeshUtilities.h"
#include "UnrealExporter.h"
#include "Widgets/Input/SSearchBox.h"
#include "Widgets/Text/SInlineEditableTextBlock.h"
#include "Framework/Commands/GenericCommands.h"
#include "Animation/BlendProfile.h"
#include "SBlendProfilePicker.h"
#include "IPersonaPreviewScene.h"
#include "IDocumentation.h"
#include "PersonaUtils.h"
#include "Misc/TextFilterExpressionEvaluator.h"
#include "SkeletonTreeBoneItem.h"
#include "SkeletonTreeSocketItem.h"
#include "SkeletonTreeAttachedAssetItem.h"
#include "SkeletonTreeVirtualBoneItem.h"

#include "BoneSelectionWidget.h"
#include "SkeletonTreeSelection.h"
#include "Widgets/Layout/SGridPanel.h"

#include "HAL/PlatformApplicationMisc.h"
#include "Widgets/Views/STreeView.h"
#include "IPinnedCommandList.h"
#include "PersonaModule.h"
#include "SPositiveActionButton.h"
#include "ToolMenus.h"
#include "ToolMenuMisc.h"
#include "SkeletonTreeMenuContext.h"

#define LOCTEXT_NAMESPACE "SSkeletonTree"

const FName	ISkeletonTree::Columns::Name("Name");
const FName	ISkeletonTree::Columns::Retargeting("Retargeting");
const FName ISkeletonTree::Columns::BlendProfile("BlendProfile");
const FName ISkeletonTree::Columns::DebugVisualization("DebugVisualization");

// This is mostly duplicated from SListView, to allow for us to avoid selecting collapsed items
template <typename ItemType>
class SSkeletonTreeView : public STreeView<ItemType>
{
public:
	bool Private_CanItemBeSelected(ItemType InItem) const
	{
		return !(InItem->GetFilterResult() == ESkeletonTreeFilterResult::ShownDescendant && GetMutableDefault<UPersonaOptions>()->bHideParentsWhenFiltering);
	}

	virtual void Private_SelectRangeFromCurrentTo( ItemType InRangeSelectionEnd ) override
	{
		if ( this->SelectionMode.Get() == ESelectionMode::None )
		{
			return;
		}

<<<<<<< HEAD
		const TArrayView<const ItemType> ItemsSourceRef = this->GetItems();
=======
		const TArrayView<const ItemType> ItemsSourceRef = this->SListView<ItemType>::GetItems();
>>>>>>> 4af6daef

		int32 RangeStartIndex = 0;
		if( TListTypeTraits<ItemType>::IsPtrValid(this->RangeSelectionStart) )
		{
			RangeStartIndex = ItemsSourceRef.Find( TListTypeTraits<ItemType>::NullableItemTypeConvertToItemType( this->RangeSelectionStart ) );
		}

		int32 RangeEndIndex = ItemsSourceRef.Find( InRangeSelectionEnd );

		RangeStartIndex = FMath::Clamp(RangeStartIndex, 0, ItemsSourceRef.Num());
		RangeEndIndex = FMath::Clamp(RangeEndIndex, 0, ItemsSourceRef.Num());

		if (RangeEndIndex < RangeStartIndex)
		{
			Swap( RangeStartIndex, RangeEndIndex );
		}

		for( int32 ItemIndex = RangeStartIndex; ItemIndex <= RangeEndIndex; ++ItemIndex )
		{
			// check if this item can actually be selected
			if(Private_CanItemBeSelected(ItemsSourceRef[ItemIndex]))
			{
				this->SelectedItems.Add( ItemsSourceRef[ItemIndex] );
			}
		}

		this->InertialScrollManager.ClearScrollVelocity();
	}

	virtual void Private_SignalSelectionChanged(ESelectInfo::Type SelectInfo) override
	{
		STreeView<ItemType>::Private_SignalSelectionChanged(SelectInfo);

		// the SListView does not know about bHideParentsWhenFiltering and will select the boens regardless of their visible
		// ( For example when using select all )
		// this filter out those ones to only keep the ones that can be selected
		{
			TArray<ItemType> FilteredSelection;
			for (const ItemType& Item: this->SelectedItems)
			{
				if (Private_CanItemBeSelected(Item))
				{
					FilteredSelection.Add(Item);
				}
			}
			if (FilteredSelection.Num() != this->SelectedItems.Num())
			{
				this->ClearSelection();
				this->SetItemSelection(FilteredSelection, true, SelectInfo);
			}
		}
	}
};

void SSkeletonTree::Construct(const FArguments& InArgs, const TSharedRef<FEditableSkeleton>& InEditableSkeleton, const FSkeletonTreeArgs& InSkeletonTreeArgs)
{
	if (InSkeletonTreeArgs.bHideBonesByDefault)
	{
		BoneFilter = EBoneFilter::None;
	}
	else
	{
		BoneFilter = EBoneFilter::All;
	}
	SocketFilter = ESocketFilter::Active;
	bSelecting = false;

	EditableSkeleton = InEditableSkeleton;
	PreviewScene = InSkeletonTreeArgs.PreviewScene;
	IsEditable = InArgs._IsEditable;
	Mode = InSkeletonTreeArgs.Mode;
	bAllowMeshOperations = InSkeletonTreeArgs.bAllowMeshOperations;
	bAllowSkeletonOperations = InSkeletonTreeArgs.bAllowSkeletonOperations;
	bShowDebugVisualizationOptions = InSkeletonTreeArgs.bShowDebugVisualizationOptions;
	Extenders = InSkeletonTreeArgs.Extenders;
	OnGetFilterText = InSkeletonTreeArgs.OnGetFilterText;
	Builder = InSkeletonTreeArgs.Builder;
	if (!Builder.IsValid())
	{
		Builder = MakeShareable(new FSkeletonTreeBuilder(FSkeletonTreeBuilderArgs()));
	}

	Builder->Initialize(SharedThis(this), InSkeletonTreeArgs.PreviewScene, FOnFilterSkeletonTreeItem::CreateSP(this, &SSkeletonTree::HandleFilterSkeletonTreeItem));

	ContextName = InSkeletonTreeArgs.ContextName;

	TextFilterPtr = MakeShareable(new FTextFilterExpressionEvaluator(ETextFilterExpressionEvaluatorMode::BasicString));

	SetPreviewComponentSocketFilter();

	// Register delegates

	if(PreviewScene.IsValid())
	{
		PreviewScene.Pin()->RegisterOnLODChanged(FSimpleDelegate::CreateSP(this, &SSkeletonTree::OnLODSwitched));
		PreviewScene.Pin()->RegisterOnPreviewMeshChanged(FOnPreviewMeshChanged::CreateSP(this, &SSkeletonTree::OnPreviewMeshChanged));
		PreviewScene.Pin()->RegisterOnSelectedBoneChanged(FOnSelectedBoneChanged::CreateSP(this, &SSkeletonTree::HandleSelectedBoneChanged));
		PreviewScene.Pin()->RegisterOnSelectedSocketChanged(FOnSelectedSocketChanged::CreateSP(this, &SSkeletonTree::HandleSelectedSocketChanged));
		PreviewScene.Pin()->RegisterOnDeselectAll(FSimpleDelegate::CreateSP(this, &SSkeletonTree::HandleDeselectAll));

		RegisterOnSelectionChanged(FOnSkeletonTreeSelectionChanged::CreateRaw(PreviewScene.Pin().Get(), &IPersonaPreviewScene::HandleSkeletonTreeSelectionChanged));
	}

	if (InSkeletonTreeArgs.OnSelectionChanged.IsBound())
	{
		RegisterOnSelectionChanged(InSkeletonTreeArgs.OnSelectionChanged);
	}

	FCoreUObjectDelegates::OnPackageReloaded.AddSP(this, &SSkeletonTree::HandlePackageReloaded);

	// Create our pinned commands before we bind commands
	IPinnedCommandListModule& PinnedCommandListModule = FModuleManager::LoadModuleChecked<IPinnedCommandListModule>(TEXT("PinnedCommandList"));
	PinnedCommands = PinnedCommandListModule.CreatePinnedCommandList(ContextName);

	// Register and bind all our menu commands
	FSkeletonTreeCommands::Register();
	BindCommands();

	RegisterBlendProfileMenu();
	RegisterNewMenu();
	RegisterFilterMenu();

	this->ChildSlot
	[
		SNew( SOverlay )
		+SOverlay::Slot()
		[
			// Add a border if we are being used as a picker
			SNew(SBorder)
			.Visibility_Lambda([this](){ return Mode == ESkeletonTreeMode::Picker ? EVisibility::Visible: EVisibility::Collapsed; })
			.BorderImage(FAppStyle::Get().GetBrush("Menu.Background"))
		]
		+SOverlay::Slot()
		[
			SNew( SVerticalBox )
			+ SVerticalBox::Slot()
			.AutoHeight()
			.Padding(FMargin(0.f, 2.f))
			[
				SNew(SHorizontalBox)
				+SHorizontalBox::Slot()
				.AutoWidth()
				.VAlign(VAlign_Center)
				.Padding(FMargin(6.f, 0.0))
				[
					SNew(SPositiveActionButton)
					.OnGetMenuContent( this, &SSkeletonTree::CreateNewMenuWidget )
					.Icon(FAppStyle::Get().GetBrush("Icons.Plus"))
				]

				+SHorizontalBox::Slot()
				.FillWidth(1.0f)
				[
					SAssignNew( NameFilterBox, SSearchBox )
					.SelectAllTextWhenFocused( true )
					.OnTextChanged( this, &SSkeletonTree::OnFilterTextChanged )
					.HintText( LOCTEXT( "SearchBoxHint", "Search Skeleton Tree...") )
					.AddMetaData<FTagMetaData>(TEXT("SkelTree.Search"))
				]

				+SHorizontalBox::Slot()
				.AutoWidth()
				.Padding(FMargin(6.f, 0.0))
				.VAlign(VAlign_Center)
				[
					SAssignNew(FilterComboButton, SComboButton)
					.Visibility(InSkeletonTreeArgs.bShowFilterMenu ? EVisibility::Visible : EVisibility::Collapsed)
					.ComboButtonStyle(&FAppStyle::Get().GetWidgetStyle<FComboButtonStyle>("SimpleComboButton"))
					.ForegroundColor(FSlateColor::UseStyle())
					.ContentPadding(2.0f)
					.OnGetMenuContent( this, &SSkeletonTree::CreateFilterMenuWidget )
					.ToolTipText( this, &SSkeletonTree::GetFilterMenuTooltip )
					.AddMetaData<FTagMetaData>(TEXT("SkelTree.Bones"))
					.HasDownArrow(true)
					.ButtonContent()
					[
						SNew(SImage)
						.Image(FAppStyle::Get().GetBrush("Icons.Settings"))
						.ColorAndOpacity(FSlateColor::UseForeground())
					]
				]
			]

			+ SVerticalBox::Slot()
			.Padding( FMargin( 0.0f, 2.0f, 0.0f, 0.0f ) )
			.AutoHeight()
			[
				PinnedCommands.ToSharedRef()
			]

			+ SVerticalBox::Slot()
			.Padding( FMargin( 0.0f, 2.0f, 0.0f, 0.0f ) )
			[
				SAssignNew(TreeHolder, SOverlay)
			]
		]
	];


	SAssignNew(BlendProfilePicker, SBlendProfilePicker, GetEditableSkeleton())
		.Standalone(true)
		.OnBlendProfileSelected(this, &SSkeletonTree::OnBlendProfileSelected);


	CreateTreeColumns();

	SetInitialExpansionState();

	OnLODSwitched();
}

PRAGMA_DISABLE_DEPRECATION_WARNINGS
SSkeletonTree::~SSkeletonTree()
{
	if (EditableSkeleton.IsValid())
	{
		EditableSkeleton.Pin()->UnregisterOnSkeletonHierarchyChanged(this);
	}
	FCoreUObjectDelegates::OnPackageReloaded.RemoveAll(this);
}
PRAGMA_ENABLE_DEPRECATION_WARNINGS

void SSkeletonTree::BindCommands()
{
	// This should not be called twice on the same instance
	check( !UICommandList.IsValid() );

	UICommandList = MakeShareable( new FUICommandList_Pinnable );

	FUICommandList_Pinnable& CommandList = *UICommandList;

	// Grab the list of menu commands to bind...
	const FSkeletonTreeCommands& MenuActions = FSkeletonTreeCommands::Get();

	// ...and bind them all

	CommandList.MapAction(
		MenuActions.FilteringFlattensHierarchy,
		FExecuteAction::CreateLambda([this]() { GetMutableDefault<UPersonaOptions>()->bFlattenSkeletonHierarchyWhenFiltering = !GetDefault<UPersonaOptions>()->bFlattenSkeletonHierarchyWhenFiltering; ApplyFilter(); }),
		FCanExecuteAction(),
		FIsActionChecked::CreateLambda([]() { return GetDefault<UPersonaOptions>()->bFlattenSkeletonHierarchyWhenFiltering; }));

	CommandList.MapAction(
		MenuActions.HideParentsWhenFiltering,
		FExecuteAction::CreateLambda([this]() { GetMutableDefault<UPersonaOptions>()->bHideParentsWhenFiltering = !GetDefault<UPersonaOptions>()->bHideParentsWhenFiltering; }),
		FCanExecuteAction(),
		FIsActionChecked::CreateLambda([]() { return GetDefault<UPersonaOptions>()->bHideParentsWhenFiltering; }));

	// Bone Filter commands
	CommandList.BeginGroup(TEXT("BoneFilterGroup"));

	CommandList.MapAction(
		MenuActions.ShowAllBones,
		FExecuteAction::CreateSP( this, &SSkeletonTree::SetBoneFilter, EBoneFilter::All ),
		FCanExecuteAction(),
		FIsActionChecked::CreateSP( this, &SSkeletonTree::IsBoneFilter, EBoneFilter::All ),
		FIsActionButtonVisible::CreateSP( Builder.Get(), &ISkeletonTreeBuilder::IsShowingBones ));

	CommandList.MapAction(
		MenuActions.ShowMeshBones,
		FExecuteAction::CreateSP( this, &SSkeletonTree::SetBoneFilter, EBoneFilter::Mesh ),
		FCanExecuteAction(),
		FIsActionChecked::CreateSP( this, &SSkeletonTree::IsBoneFilter, EBoneFilter::Mesh ),
		FIsActionButtonVisible::CreateSP(Builder.Get(), &ISkeletonTreeBuilder::IsShowingBones));

	CommandList.MapAction(
		MenuActions.ShowLODBones,
		FExecuteAction::CreateSP(this, &SSkeletonTree::SetBoneFilter, EBoneFilter::LOD),
		FCanExecuteAction(),
		FIsActionChecked::CreateSP(this, &SSkeletonTree::IsBoneFilter, EBoneFilter::LOD),
		FIsActionButtonVisible::CreateSP(Builder.Get(), &ISkeletonTreeBuilder::IsShowingBones));
	
	CommandList.MapAction(
		MenuActions.ShowWeightedBones,
		FExecuteAction::CreateSP( this, &SSkeletonTree::SetBoneFilter, EBoneFilter::Weighted ),
		FCanExecuteAction(),
		FIsActionChecked::CreateSP( this, &SSkeletonTree::IsBoneFilter, EBoneFilter::Weighted ),
		FIsActionButtonVisible::CreateSP(Builder.Get(), &ISkeletonTreeBuilder::IsShowingBones));

	CommandList.MapAction(
		MenuActions.HideBones,
		FExecuteAction::CreateSP( this, &SSkeletonTree::SetBoneFilter, EBoneFilter::None ),
		FCanExecuteAction(),
		FIsActionChecked::CreateSP( this, &SSkeletonTree::IsBoneFilter, EBoneFilter::None ),
		FIsActionButtonVisible::CreateSP(Builder.Get(), &ISkeletonTreeBuilder::IsShowingBones));

	CommandList.EndGroup();

	// Socket filter commands
	CommandList.BeginGroup(TEXT("SocketFilterGroup"));

	CommandList.MapAction(
		MenuActions.ShowActiveSockets,
		FExecuteAction::CreateSP( this, &SSkeletonTree::SetSocketFilter, ESocketFilter::Active ),
		FCanExecuteAction(),
		FIsActionChecked::CreateSP( this, &SSkeletonTree::IsSocketFilter, ESocketFilter::Active ),
		FIsActionButtonVisible::CreateSP(Builder.Get(), &ISkeletonTreeBuilder::IsShowingSockets ));

	CommandList.MapAction(
		MenuActions.ShowMeshSockets,
		FExecuteAction::CreateSP( this, &SSkeletonTree::SetSocketFilter, ESocketFilter::Mesh ),
		FCanExecuteAction(),
		FIsActionChecked::CreateSP( this, &SSkeletonTree::IsSocketFilter, ESocketFilter::Mesh ),
		FIsActionButtonVisible::CreateSP(Builder.Get(), &ISkeletonTreeBuilder::IsShowingSockets ));

	CommandList.MapAction(
		MenuActions.ShowSkeletonSockets,
		FExecuteAction::CreateSP( this, &SSkeletonTree::SetSocketFilter, ESocketFilter::Skeleton ),
		FCanExecuteAction(),
		FIsActionChecked::CreateSP( this, &SSkeletonTree::IsSocketFilter, ESocketFilter::Skeleton ),
		FIsActionButtonVisible::CreateSP(Builder.Get(), &ISkeletonTreeBuilder::IsShowingSockets ));

	CommandList.MapAction(
		MenuActions.ShowAllSockets,
		FExecuteAction::CreateSP( this, &SSkeletonTree::SetSocketFilter, ESocketFilter::All ),
		FCanExecuteAction(),
		FIsActionChecked::CreateSP( this, &SSkeletonTree::IsSocketFilter, ESocketFilter::All ),
		FIsActionButtonVisible::CreateSP(Builder.Get(), &ISkeletonTreeBuilder::IsShowingSockets ));

	CommandList.MapAction(
		MenuActions.HideSockets,
		FExecuteAction::CreateSP( this, &SSkeletonTree::SetSocketFilter, ESocketFilter::None ),
		FCanExecuteAction(),
		FIsActionChecked::CreateSP( this, &SSkeletonTree::IsSocketFilter, ESocketFilter::None ),
		FIsActionButtonVisible::CreateSP(Builder.Get(), &ISkeletonTreeBuilder::IsShowingSockets ));

	CommandList.EndGroup();

	CommandList.MapAction(
		MenuActions.ShowRetargeting,
		FExecuteAction::CreateSP(this, &SSkeletonTree::OnChangeShowingAdvancedOptions),
		FCanExecuteAction(),
		FIsActionChecked::CreateSP(this, &SSkeletonTree::IsShowingAdvancedOptions),
		FIsActionButtonVisible::CreateLambda([this]() { return Builder->IsShowingBones() && bAllowSkeletonOperations; }));

	CommandList.MapAction(
		MenuActions.ShowDebugVisualization,
		FExecuteAction::CreateSP(this, &SSkeletonTree::OnChangeShowingDebugVisualizationOptions),
		FCanExecuteAction(),
		FIsActionChecked::CreateSP(this, &SSkeletonTree::IsShowingDebugVisualizationOptions),
		FIsActionButtonVisible::CreateLambda([this](){ return bShowDebugVisualizationOptions; }));

	// Socket manipulation commands
	CommandList.MapAction(
		MenuActions.AddSocket,
		FExecuteAction::CreateSP( this, &SSkeletonTree::OnAddSocket ),
		FCanExecuteAction::CreateSP( this, &SSkeletonTree::IsAddingSocketsAllowed ) );

	CommandList.MapAction(
		FGenericCommands::Get().Rename,
		FExecuteAction::CreateSP( this, &SSkeletonTree::OnRenameSelected ),
		FCanExecuteAction::CreateSP( this, &SSkeletonTree::CanRenameSelected ) );

	CommandList.MapAction(
		MenuActions.CreateMeshSocket,
		FExecuteAction::CreateSP( this, &SSkeletonTree::OnCustomizeSocket ) );

	CommandList.MapAction(
		MenuActions.RemoveMeshSocket,
		FExecuteAction::CreateSP( this, &SSkeletonTree::OnDeleteSelectedRows ),
		FCanExecuteAction::CreateSP( this, &SSkeletonTree::CanDeleteSelectedRows ) );

	CommandList.MapAction(
		MenuActions.PromoteSocketToSkeleton,
		FExecuteAction::CreateSP( this, &SSkeletonTree::OnPromoteSocket ) ); // Adding customization just deletes the mesh socket

	CommandList.MapAction(
		MenuActions.DeleteSelectedRows,
		FExecuteAction::CreateSP( this, &SSkeletonTree::OnDeleteSelectedRows ),
		FCanExecuteAction::CreateSP( this, &SSkeletonTree::CanDeleteSelectedRows ));

	CommandList.MapAction(
		MenuActions.CopyBoneNames,
		FExecuteAction::CreateSP( this, &SSkeletonTree::OnCopyBoneNames ));

	CommandList.MapAction(
		MenuActions.ResetBoneTransforms,
		FExecuteAction::CreateSP(this, &SSkeletonTree::OnResetBoneTransforms ) );

	CommandList.MapAction(
		MenuActions.CopySockets,
		FExecuteAction::CreateSP( this, &SSkeletonTree::OnCopySockets ),
		FCanExecuteAction::CreateSP( this, &SSkeletonTree::CanCopySockets ));

	CommandList.MapAction(
		MenuActions.PasteSockets,
		FExecuteAction::CreateSP( this, &SSkeletonTree::OnPasteSockets, false ),
		FCanExecuteAction::CreateSP( this, &SSkeletonTree::CanPasteSockets ));

	CommandList.MapAction(
		MenuActions.PasteSocketsToSelectedBone,
		FExecuteAction::CreateSP(this, &SSkeletonTree::OnPasteSockets, true),
		FCanExecuteAction::CreateSP( this, &SSkeletonTree::CanPasteSockets ));

	CommandList.MapAction(
		MenuActions.FocusCamera,
		FExecuteAction::CreateSP(this, &SSkeletonTree::HandleFocusCamera));

	CommandList.MapAction(
		MenuActions.CreateTimeBlendProfile,
		FExecuteAction::CreateSP( this, &SSkeletonTree::OnCreateBlendProfile, EBlendProfileMode::TimeFactor));

	CommandList.MapAction(
		MenuActions.CreateWeightBlendProfile,
		FExecuteAction::CreateSP(this, &SSkeletonTree::OnCreateBlendProfile, EBlendProfileMode::WeightFactor));

	CommandList.MapAction(
		MenuActions.CreateBlendMask,
		FExecuteAction::CreateSP(this, &SSkeletonTree::OnCreateBlendProfile, EBlendProfileMode::BlendMask));

	CommandList.MapAction(
		MenuActions.DeleteCurrentBlendProfile,
		FExecuteAction::CreateSP( this, &SSkeletonTree::OnDeleteCurrentBlendProfile));


	PinnedCommands->BindCommandList(UICommandList.ToSharedRef());
}

TSharedRef<ITableRow> SSkeletonTree::MakeTreeRowWidget(TSharedPtr<ISkeletonTreeItem> InInfo, const TSharedRef<STableViewBase>& OwnerTable)
{
	check( InInfo.IsValid() );
	
	return InInfo->MakeTreeRowWidget(OwnerTable, TAttribute<FText>::Create(TAttribute<FText>::FGetter::CreateLambda([this]() { return FilterText; })));
}

void SSkeletonTree::GetFilteredChildren(TSharedPtr<ISkeletonTreeItem> InInfo, TArray< TSharedPtr<ISkeletonTreeItem> >& OutChildren)
{
	check(InInfo.IsValid());
	OutChildren = InInfo->GetFilteredChildren();
}

/** Helper struct for when we rebuild the tree because of a change to its structure */
struct FScopedSavedSelection
{
	FScopedSavedSelection(TSharedPtr<SSkeletonTree> InSkeletonTree)
	: SkeletonTree(InSkeletonTree)
	{
		// record selected items
		if (SkeletonTree.IsValid() && InSkeletonTree->SkeletonTreeView.IsValid())
		{
			TArray<TSharedPtr<ISkeletonTreeItem>> SelectedItems = InSkeletonTree->SkeletonTreeView->GetSelectedItems();
			for (const TSharedPtr<ISkeletonTreeItem>& SelectedItem : SelectedItems)
			{
				SavedSelections.Add({ SelectedItem->GetRowItemName(), SelectedItem->GetTypeName(), SelectedItem->GetObject() });
			}
		}
	}

	~FScopedSavedSelection()
	{
		if (SkeletonTree.IsValid() && SkeletonTree->SkeletonTreeView.IsValid())
		{
			// restore selection
			for (const TSharedPtr<ISkeletonTreeItem>& Item : SkeletonTree->LinearItems)
			{
				if (Item->GetFilterResult() != ESkeletonTreeFilterResult::Hidden)
				{
					for (FSavedSelection& SavedSelection : SavedSelections)
					{
						if (Item->GetRowItemName() == SavedSelection.ItemName && Item->GetTypeName() == SavedSelection.ItemType && Item->GetObject() == SavedSelection.ItemObject)
						{
							SkeletonTree->SkeletonTreeView->SetItemSelection(Item, true);
							break;
						}
					}
				}
			}
		}
	}

	struct FSavedSelection
	{
		/** Name of the selected item */
		FName ItemName;

		/** Type of the selected item */
		FName ItemType;

		/** Object of selected item */
		UObject* ItemObject;
	};

	TSharedPtr<SSkeletonTree> SkeletonTree;

	TArray<FSavedSelection> SavedSelections;
};

void SSkeletonTree::CreateTreeColumns()
{
	TArray<FName> HiddenColumnsList;
	HiddenColumnsList.Add(ISkeletonTree::Columns::Retargeting);
	HiddenColumnsList.Add(ISkeletonTree::Columns::BlendProfile);
	HiddenColumnsList.Add(ISkeletonTree::Columns::DebugVisualization);

	TSharedRef<SHeaderRow> TreeHeaderRow = 
	SNew(SHeaderRow)
	.CanSelectGeneratedColumn(true)
	.HiddenColumnsList(HiddenColumnsList)

	+ SHeaderRow::Column(ISkeletonTree::Columns::Name)
	.ShouldGenerateWidget(true)
	.DefaultLabel(LOCTEXT("SkeletonBoneNameLabel", "Name"))
	.FillWidth(0.5f)

	+ SHeaderRow::Column(ISkeletonTree::Columns::Retargeting)
	.DefaultLabel(LOCTEXT("SkeletonBoneTranslationRetargetingLabel", "Translation Retargeting"))
	.FillWidth(0.25f)

	+ SHeaderRow::Column(ISkeletonTree::Columns::DebugVisualization)
	.DefaultLabel(LOCTEXT("SkeletonBoneDebugVisualizationLabel", "Debug"))
	.FillWidth(0.25f)

	+ SHeaderRow::Column(ISkeletonTree::Columns::BlendProfile)
	.DefaultLabel(LOCTEXT("BlendProfile", "Blend Profile"))
	.FillWidth(0.25f)
	.OnGetMenuContent(this, &SSkeletonTree::GetBlendProfileColumnMenuContent )
	.HeaderContent()
	[
		SNew(SBox)
		.HeightOverride(24.f)
		.HAlign(HAlign_Left)
		[
			SAssignNew(BlendProfileHeader, SInlineEditableTextBlock)
			.Text_Lambda([this] () -> FText
			{
				FName CurrentProfile = BlendProfilePicker->GetSelectedBlendProfileName();
				return (CurrentProfile != NAME_None) ? FText::FromName(CurrentProfile) : LOCTEXT("NoBlendProfile", "NoBlend");
			})
			.OnTextCommitted_Lambda([this](const FText& InText, ETextCommit::Type InCommitType)
			{
				BlendProfilePicker->OnCreateNewProfileComitted(InText, InCommitType, NewBlendProfileMode);
			})
			.OnVerifyTextChanged_Lambda([](const FText& InNewText, FText& OutErrorMessage) -> bool
			{
				return FName::IsValidXName(InNewText.ToString(), INVALID_OBJECTNAME_CHARACTERS INVALID_LONGPACKAGE_CHARACTERS, &OutErrorMessage);
			})
			.IsReadOnly(true)
		]
	];

	{
		FScopedSavedSelection ScopedSelection(SharedThis(this));

		SkeletonTreeView = SNew(SSkeletonTreeView<TSharedPtr<ISkeletonTreeItem>>)
		.TreeItemsSource(&FilteredItems)
		.OnGenerateRow(this, &SSkeletonTree::MakeTreeRowWidget)
		.OnGetChildren(this, &SSkeletonTree::GetFilteredChildren)
		.OnContextMenuOpening(this, &SSkeletonTree::CreateContextMenu)
		.OnSelectionChanged(this, &SSkeletonTree::OnSelectionChanged)
		.OnIsSelectableOrNavigable(this, &SSkeletonTree::OnIsSelectableOrNavigable)
		.OnItemScrolledIntoView(this, &SSkeletonTree::OnItemScrolledIntoView)
		.OnMouseButtonDoubleClick(this, &SSkeletonTree::OnTreeDoubleClick)
		.OnSetExpansionRecursive(this, &SSkeletonTree::SetTreeItemExpansionRecursive)
		.ItemHeight(24)
		.HighlightParentNodesForSelection(true)
		.HeaderRow
		(
			TreeHeaderRow
		);

		TreeHolder->ClearChildren();
		TreeHolder->AddSlot()
		[
			SNew(SScrollBorder, SkeletonTreeView.ToSharedRef())
			[
				SkeletonTreeView.ToSharedRef()
			]
		];
	}

	CreateFromSkeleton();
}

void SSkeletonTree::CreateFromSkeleton()
{	
	// save selected items
	FScopedSavedSelection ScopedSelection(SharedThis(this));

	Items.Empty();
	LinearItems.Empty();
	FilteredItems.Empty();

	FSkeletonTreeBuilderOutput Output(Items, LinearItems);
	Builder->Build(Output);
	ApplyFilter();
}

void SSkeletonTree::ApplyFilter()
{
	TextFilterPtr->SetFilterText(FilterText);

	FilteredItems.Empty();

	FSkeletonTreeFilterArgs FilterArgs(!FilterText.IsEmpty() ? TextFilterPtr : nullptr);
	FilterArgs.bFlattenHierarchyOnFilter = GetDefault<UPersonaOptions>()->bFlattenSkeletonHierarchyWhenFiltering;
	Builder->Filter(FilterArgs, Items, FilteredItems);

	if(!FilterText.IsEmpty())
	{
		for (TSharedPtr<ISkeletonTreeItem>& Item : LinearItems)
		{
			if (Item->GetFilterResult() > ESkeletonTreeFilterResult::Hidden)
			{
				SkeletonTreeView->SetItemExpansion(Item, true);
			}
		}
	}
	else
	{
		SetInitialExpansionState();
	}

	HandleTreeRefresh();
}

void SSkeletonTree::SetInitialExpansionState()
{
	for (TSharedPtr<ISkeletonTreeItem>& Item : LinearItems)
	{
		SkeletonTreeView->SetItemExpansion(Item, Item->IsInitiallyExpanded());
	}
}

TSharedPtr< SWidget > SSkeletonTree::CreateContextMenu()
{
	const FSkeletonTreeCommands& Actions = FSkeletonTreeCommands::Get();

	TArray<TSharedPtr<ISkeletonTreeItem>> SelectedItems = SkeletonTreeView->GetSelectedItems();
	FSkeletonTreeSelection BoneTreeSelection(SelectedItems);

	const bool CloseAfterSelection = true;
	FMenuBuilder MenuBuilder( CloseAfterSelection, UICommandList, Extenders );
	{
		if(BoneTreeSelection.HasSelectedOfType<FSkeletonTreeAttachedAssetItem>() || BoneTreeSelection.HasSelectedOfType<FSkeletonTreeSocketItem>() || BoneTreeSelection.HasSelectedOfType<FSkeletonTreeVirtualBoneItem>())
		{
			MenuBuilder.BeginSection("SkeletonTreeSelectedItemsActions", LOCTEXT( "SelectedActions", "Selected Item Actions" ) );
			MenuBuilder.AddMenuEntry( Actions.DeleteSelectedRows );
			MenuBuilder.EndSection();
		}


		const bool bNeedsBoneActionsHeading = BoneTreeSelection.HasSelectedOfType<FSkeletonTreeBoneItem>() || BoneTreeSelection.HasSelectedOfType<FSkeletonTreeVirtualBoneItem>();

		if (bNeedsBoneActionsHeading)
		{
			MenuBuilder.BeginSection("SkeletonTreeBonesAction", LOCTEXT("BoneActions", "Selected Bone Actions"));
		}
		
		if (BoneTreeSelection.HasSelectedOfType<FSkeletonTreeBoneItem>())
		{
			MenuBuilder.AddMenuEntry(Actions.CopyBoneNames);
			MenuBuilder.AddMenuEntry(Actions.ResetBoneTransforms);

			if (BoneTreeSelection.IsSingleOfTypeSelected<FSkeletonTreeBoneItem>() && bAllowSkeletonOperations)
			{
				MenuBuilder.AddMenuEntry(Actions.AddSocket);
				MenuBuilder.AddMenuEntry(Actions.PasteSockets);
				MenuBuilder.AddMenuEntry(Actions.PasteSocketsToSelectedBone);
			}
		}

		if (bNeedsBoneActionsHeading)
		{
			if (bAllowSkeletonOperations)
			{
				MenuBuilder.AddSubMenu(LOCTEXT("AddVirtualBone", "Add Virtual Bone"),
					LOCTEXT("AddVirtualBone_ToolTip", "Adds a virtual bone to the skeleton."),
<<<<<<< HEAD
					FNewMenuDelegate::CreateSP(this, &SSkeletonTree::FillVirtualBoneSubmenu));
=======
					FNewMenuDelegate::CreateLambda([this](FMenuBuilder& MenuBuilder)
						{
							TSharedRef<SBoneTreeMenu> MenuContent = SSkeletonTree::CreateVirtualBoneMenu(this);
							MenuBuilder.AddWidget(MenuContent, FText::GetEmpty(), true);
						}));
>>>>>>> 4af6daef
			}

			MenuBuilder.EndSection();
		}

		if (bAllowSkeletonOperations)
		{
			if(BoneTreeSelection.HasSelectedOfType<FSkeletonTreeBoneItem>())
			{
				UBlendProfile* const SelectedBlendProfile = BlendProfilePicker->GetSelectedBlendProfile();
				if(SelectedBlendProfile && BoneTreeSelection.IsSingleOfTypeSelected<FSkeletonTreeBoneItem>())
				{
					TSharedPtr<FSkeletonTreeBoneItem> BoneItem = BoneTreeSelection.GetSelectedItems<FSkeletonTreeBoneItem>()[0];

					FName BoneName = BoneItem->GetAttachName();
					const USkeleton& Skeleton = GetEditableSkeletonInternal()->GetSkeleton();
					int32 BoneIndex = Skeleton.GetReferenceSkeleton().FindBoneIndex(BoneName);

					float CurrentBlendScale = SelectedBlendProfile->GetBoneBlendScale(BoneIndex);

					MenuBuilder.BeginSection("SkeletonTreeBlendProfileScales", LOCTEXT("BlendProfileContextOptions", "Blend Profile"));
					{
						FUIAction RecursiveSetScales;
						RecursiveSetScales.ExecuteAction = FExecuteAction::CreateSP(this, &SSkeletonTree::RecursiveSetBlendProfileScales, CurrentBlendScale);

						MenuBuilder.AddMenuEntry
						(
							FText::Format(LOCTEXT("RecursiveSetBlendScales_Label", "Recursively Set Blend Scales To {0}"), FText::AsNumber(CurrentBlendScale)),
							LOCTEXT("RecursiveSetBlendScales_ToolTip", "Sets all child bones to use the same blend profile scale as the selected bone"),
							FSlateIcon(),
							RecursiveSetScales
							);
					}
					MenuBuilder.EndSection();
				}

				if(IsShowingAdvancedOptions())
				{
					MenuBuilder.BeginSection("SkeletonTreeBoneTranslationRetargeting", LOCTEXT("BoneTranslationRetargetingHeader", "Bone Translation Retargeting"));
					{
						FUIAction RecursiveRetargetingSkeletonAction = FUIAction(FExecuteAction::CreateSP(this, &SSkeletonTree::SetBoneTranslationRetargetingModeRecursive, EBoneTranslationRetargetingMode::Skeleton));
						FUIAction RecursiveRetargetingAnimationAction = FUIAction(FExecuteAction::CreateSP(this, &SSkeletonTree::SetBoneTranslationRetargetingModeRecursive, EBoneTranslationRetargetingMode::Animation));
						FUIAction RecursiveRetargetingAnimationScaledAction = FUIAction(FExecuteAction::CreateSP(this, &SSkeletonTree::SetBoneTranslationRetargetingModeRecursive, EBoneTranslationRetargetingMode::AnimationScaled));
						FUIAction RecursiveRetargetingAnimationRelativeAction = FUIAction(FExecuteAction::CreateSP(this, &SSkeletonTree::SetBoneTranslationRetargetingModeRecursive, EBoneTranslationRetargetingMode::AnimationRelative));
						FUIAction RecursiveRetargetingOrientAndScaleAction = FUIAction(FExecuteAction::CreateSP(this, &SSkeletonTree::SetBoneTranslationRetargetingModeRecursive, EBoneTranslationRetargetingMode::OrientAndScale));

						MenuBuilder.AddMenuEntry
						(LOCTEXT("SetTranslationRetargetingSkeletonChildrenAction", "Recursively Set Translation Retargeting Skeleton")
							, LOCTEXT("BoneTranslationRetargetingSkeletonToolTip", "Use translation from Skeleton.")
							, FSlateIcon()
							, RecursiveRetargetingSkeletonAction
							);

						MenuBuilder.AddMenuEntry
						(LOCTEXT("SetTranslationRetargetingAnimationChildrenAction", "Recursively Set Translation Retargeting Animation")
							, LOCTEXT("BoneTranslationRetargetingAnimationToolTip", "Use translation from animation.")
							, FSlateIcon()
							, RecursiveRetargetingAnimationAction
							);

						MenuBuilder.AddMenuEntry
						(LOCTEXT("SetTranslationRetargetingAnimationScaledChildrenAction", "Recursively Set Translation Retargeting AnimationScaled")
							, LOCTEXT("BoneTranslationRetargetingAnimationScaledToolTip", "Use translation from animation, scale length by Skeleton's proportions.")
							, FSlateIcon()
							, RecursiveRetargetingAnimationScaledAction
							);

						MenuBuilder.AddMenuEntry
						(LOCTEXT("SetTranslationRetargetingAnimationRelativeChildrenAction", "Recursively Set Translation Retargeting AnimationRelative")
							, LOCTEXT("BoneTranslationRetargetingAnimationRelativeToolTip", "Use relative translation from animation similar to an additive animation.")
							, FSlateIcon()
							, RecursiveRetargetingAnimationRelativeAction
							);

						MenuBuilder.AddMenuEntry
						(LOCTEXT("SetTranslationRetargetingOrientAndScaleChildrenAction", "Recursively Set Translation Retargeting OrientAndScale")
							, LOCTEXT("BoneTranslationRetargetingOrientAndScaleToolTip", "Orient And Scale Translation.")
							, FSlateIcon()
							, RecursiveRetargetingOrientAndScaleAction
							);
					}
					MenuBuilder.EndSection();
				}
			}
		}

		if(bAllowMeshOperations)
		{
			MenuBuilder.BeginSection("SkeletonTreeBoneReductionForLOD", LOCTEXT("BoneReductionHeader", "LOD Bone Reduction"));
			{
				MenuBuilder.AddSubMenu(
					LOCTEXT("SkeletonTreeBoneReductionForLOD_RemoveSelectedFromLOD", "Remove Selected..."),
					FText::GetEmpty(),
					FNewMenuDelegate::CreateStatic(&SSkeletonTree::CreateMenuForBoneReduction, this, LastCachedLODForPreviewMeshComponent, true)
					);

				MenuBuilder.AddSubMenu(
					LOCTEXT("SkeletonTreeBoneReductionForLOD_RemoveChildrenFromLOD", "Remove Children..."),
					FText::GetEmpty(),
					FNewMenuDelegate::CreateStatic(&SSkeletonTree::CreateMenuForBoneReduction, this, LastCachedLODForPreviewMeshComponent, false)
					);
			}
			MenuBuilder.EndSection();
		}

		if(bAllowSkeletonOperations)
		{
			if (BoneTreeSelection.HasSelectedOfType<FSkeletonTreeVirtualBoneItem>())
			{
				MenuBuilder.BeginSection("SkeletonTreeVirtualBoneActions", LOCTEXT("VirtualBoneActions", "Selected Virtual Bone Actions"));

				if (BoneTreeSelection.IsSingleOfTypeSelected<FSkeletonTreeVirtualBoneItem>())
				{
					MenuBuilder.AddMenuEntry(FGenericCommands::Get().Rename, NAME_None, LOCTEXT("RenameVirtualBone_Label", "Rename Virtual Bone"), LOCTEXT("RenameVirtualBone_Tooltip", "Rename this virtual bone"));
				}

				MenuBuilder.EndSection();
			}

			if(BoneTreeSelection.HasSelectedOfType<FSkeletonTreeSocketItem>())
			{
				MenuBuilder.BeginSection("SkeletonTreeSocketsActions", LOCTEXT( "SocketActions", "Selected Socket Actions" ) );

				MenuBuilder.AddMenuEntry( Actions.CopySockets );

				if(BoneTreeSelection.IsSingleOfTypeSelected<FSkeletonTreeSocketItem>())
				{
					MenuBuilder.AddMenuEntry( FGenericCommands::Get().Rename, NAME_None, LOCTEXT("RenameSocket_Label", "Rename Socket"), LOCTEXT("RenameSocket_Tooltip", "Rename this socket") );

					TSharedPtr<FSkeletonTreeSocketItem> SocketItem = BoneTreeSelection.GetSelectedItems<FSkeletonTreeSocketItem>()[0];

					if (SocketItem->IsSocketCustomized() && SocketItem->GetParentType() == ESocketParentType::Mesh )
					{
						MenuBuilder.AddMenuEntry( Actions.RemoveMeshSocket );
					}

					// If the socket is on the skeleton, we have a valid mesh
					// and there isn't one of the same name on the mesh, we can customize it
					if (SocketItem->CanCustomizeSocket() )
					{
						if (SocketItem->GetParentType() == ESocketParentType::Skeleton )
						{
							MenuBuilder.AddMenuEntry( Actions.CreateMeshSocket );
						}
						else if (SocketItem->GetParentType() == ESocketParentType::Mesh )
						{
							// If a socket is on the mesh only, then offer to promote it to the skeleton
							MenuBuilder.AddMenuEntry( Actions.PromoteSocketToSkeleton );
						}
					}
				}

				MenuBuilder.EndSection();
			}
		}

		if (BoneTreeSelection.HasSelectedOfType<FSkeletonTreeBoneItem>() || BoneTreeSelection.HasSelectedOfType<FSkeletonTreeSocketItem>())
		{
			MenuBuilder.BeginSection("SkeletonTreeAttachedAssets", LOCTEXT( "AttachedAssetsActionsHeader", "Attached Assets Actions" ) );

			if ( BoneTreeSelection.IsSingleItemSelected() )
			{
				MenuBuilder.AddSubMenu(	LOCTEXT( "AttachNewAsset", "Add Preview Asset" ),
					LOCTEXT ( "AttachNewAsset_ToolTip", "Attaches an asset to this part of the skeleton. Assets can also be dragged onto the skeleton from a content browser to attach" ),
					FNewMenuDelegate::CreateSP( this, &SSkeletonTree::FillAttachAssetSubmenu, BoneTreeSelection.GetSingleSelectedItem() ) );
			}

			FUIAction RemoveAllAttachedAssets = FUIAction(	FExecuteAction::CreateSP( this, &SSkeletonTree::OnRemoveAllAssets ),
				FCanExecuteAction::CreateSP( this, &SSkeletonTree::CanRemoveAllAssets ));

			MenuBuilder.AddMenuEntry( LOCTEXT( "RemoveAllAttachedAssets", "Remove All Attached Assets" ),
				LOCTEXT ( "RemoveAllAttachedAssets_ToolTip", "Removes all the attached assets from the skeleton and mesh." ),
				FSlateIcon(), RemoveAllAttachedAssets );

			MenuBuilder.EndSection();
		}

		// Add an empty section so the menu can be extended when there are no optionally-added entries
		MenuBuilder.BeginSection("SkeletonTreeContextMenu");
		MenuBuilder.EndSection();
	}

	return MenuBuilder.MakeWidget();
}

bool GetSourceNameFromItem(TSharedPtr<ISkeletonTreeItem> SourceBone, FName& OutName)
{
	if (SourceBone->IsOfType<FSkeletonTreeBoneItem>())
	{
		OutName = SourceBone->GetRowItemName();
		return true;
	}
	if (SourceBone->IsOfType<FSkeletonTreeVirtualBoneItem>())
	{
		OutName = SourceBone->GetRowItemName();
		return true;
	}
	return false;
}

<<<<<<< HEAD
void SSkeletonTree::FillVirtualBoneSubmenu(FMenuBuilder& MenuBuilder)
{
	TArray<TSharedPtr<ISkeletonTreeItem>> SelectedItems = SkeletonTreeView->GetSelectedItems();

	const bool bShowVirtualBones = false;
	TSharedRef<SBoneTreeMenu> MenuContent = SNew(SBoneTreeMenu)
	.bShowVirtualBones(false)
	.Title(LOCTEXT("TargetBonePickerTitle", "Pick Target Bone..."))
	.OnBoneSelectionChanged(this, &SSkeletonTree::OnVirtualTargetBonePicked, SelectedItems)
	.OnGetReferenceSkeleton(this, &SSkeletonTree::OnGetReferenceSkeleton);
	MenuBuilder.AddWidget(MenuContent, FText::GetEmpty(), true);
=======
TSharedRef<SBoneTreeMenu> SSkeletonTree::CreateVirtualBoneMenu(SSkeletonTree* InSkeletonTree)
{
	const TArray<TSharedPtr<ISkeletonTreeItem>> SelectedItems = InSkeletonTree->GetSelectedItems();

	TSharedRef<SBoneTreeMenu> MenuContent = SNew(SBoneTreeMenu)
		.bShowVirtualBones(false)
		.Title(LOCTEXT("TargetBonePickerTitle", "Pick Target Bone..."))
		.OnBoneSelectionChanged(InSkeletonTree, &SSkeletonTree::OnVirtualTargetBonePicked, SelectedItems)
		.OnGetReferenceSkeleton(InSkeletonTree, &SSkeletonTree::OnGetReferenceSkeleton);
>>>>>>> 4af6daef

	MenuContent->RegisterActiveTimer(0.0f, FWidgetActiveTimerDelegate::CreateLambda(
		[FilterTextBox = MenuContent->GetFilterTextWidget()](double, float)
		{
			FSlateApplication::Get().SetKeyboardFocus(FilterTextBox);
			return EActiveTimerReturnType::Stop;
		}));

	return MenuContent;
}

void SSkeletonTree::OnVirtualTargetBonePicked(FName TargetBoneName, TArray<TSharedPtr<ISkeletonTreeItem>> SourceBones)
{
	FSlateApplication::Get().DismissAllMenus();

	TArray<FName> VirtualBoneNames;

	for (const TSharedPtr<ISkeletonTreeItem>& SourceBone : SourceBones)
	{
		FName SourceBoneName;
		if(GetSourceNameFromItem(SourceBone, SourceBoneName))
		{
			FName NewVirtualBoneName;
			if(!GetEditableSkeletonInternal()->HandleAddVirtualBone(SourceBoneName, TargetBoneName, NewVirtualBoneName))
			{
				UE_LOG(LogAnimation, Log, TEXT("Could not create space switch bone from %s to %s, it already exists"), *SourceBoneName.ToString(), *TargetBoneName.ToString());
			}
			else
			{
				VirtualBoneNames.Add(NewVirtualBoneName);
			}
		}
	}

	if (VirtualBoneNames.Num() > 0)
	{
		CreateFromSkeleton();
		SkeletonTreeView->ClearSelection();

		TSharedPtr<ISkeletonTreeItem> LastItem;
		for (TSharedPtr<ISkeletonTreeItem> SkeletonRow : LinearItems)
		{
			if (SkeletonRow->IsOfType<FSkeletonTreeVirtualBoneItem>())
			{
				LastItem = SkeletonRow;
				FName RowName = SkeletonRow->GetRowItemName();
				for (const FName& VB : VirtualBoneNames)
				{
					if (RowName == VB)
					{
						SkeletonTreeView->SetItemSelection(SkeletonRow, true);
						SkeletonTreeView->RequestScrollIntoView(SkeletonRow);
						break;
					}
				}
			}
		}

		if (LastItem.IsValid())
		{
			SkeletonTreeView->RequestScrollIntoView(LastItem);
		}
	}
}

void SSkeletonTree::CreateMenuForBoneReduction(FMenuBuilder& MenuBuilder, SSkeletonTree * Widget, int32 LODIndex, bool bIncludeSelected)
{
	MenuBuilder.AddMenuEntry
	(FText::FromString(FString::Printf(TEXT("From LOD %d and below"), LODIndex))
		, FText::FromString(FString::Printf(TEXT("Remove Selected %s from current LOD %d and all lower LODs"), (bIncludeSelected) ? TEXT("bones") : TEXT("children"), LODIndex))
		, FSlateIcon()
		, FUIAction(FExecuteAction::CreateSP(Widget, &SSkeletonTree::RemoveFromLOD, LODIndex, bIncludeSelected, true))
		);

	MenuBuilder.AddMenuEntry
	(FText::FromString(FString::Printf(TEXT("From LOD %d only"), LODIndex))
		, FText::FromString(FString::Printf(TEXT("Remove selected %s from current LOD %d only"), (bIncludeSelected) ? TEXT("bones") : TEXT("children"), LODIndex))
		, FSlateIcon()
		, FUIAction(FExecuteAction::CreateSP(Widget, &SSkeletonTree::RemoveFromLOD, LODIndex, bIncludeSelected, false))
		);
}


void SSkeletonTree::SetBoneTranslationRetargetingModeRecursive(EBoneTranslationRetargetingMode::Type NewRetargetingMode)
{
	TArray<FName> BoneNames;
	TArray<TSharedPtr<ISkeletonTreeItem>> SelectedItems = SkeletonTreeView->GetSelectedItems();
	FSkeletonTreeSelection TreeSelection(SelectedItems);
	for (const TSharedPtr<FSkeletonTreeBoneItem>& Item : TreeSelection.GetSelectedItems<FSkeletonTreeBoneItem>())
	{
		BoneNames.Add(Item->GetRowItemName());
	}

	GetEditableSkeletonInternal()->SetBoneTranslationRetargetingModeRecursive(BoneNames, NewRetargetingMode);
}

void SSkeletonTree::RemoveFromLOD(int32 LODIndex, bool bIncludeSelected, bool bIncludeBelowLODs)
{
	// we cant do this without a preview scene
	if (!GetPreviewScene().IsValid())
	{
		return;
	}

	UDebugSkelMeshComponent* PreviewMeshComponent = GetPreviewScene()->GetPreviewMeshComponent();
	if (!PreviewMeshComponent->GetSkeletalMeshAsset())
	{
		return;
	}

	// ask users you can't undo this change, and warn them
	const FText Message(LOCTEXT("RemoveBonesFromLODWarning", "This action can't be undone. Would you like to continue?"));
	if (FMessageDialog::Open(EAppMsgType::YesNo, Message) == EAppReturnType::Yes)
	{
		TArray<TSharedPtr<ISkeletonTreeItem>> SelectedItems = SkeletonTreeView->GetSelectedItems();
		FSkeletonTreeSelection TreeSelection(SelectedItems);
		const FReferenceSkeleton& RefSkeleton = GetEditableSkeletonInternal()->GetSkeleton().GetReferenceSkeleton();

		TArray<FName> BonesToRemove;

		//Scoped post edit change
		{
			FScopedSkeletalMeshPostEditChange ScopedPostEditChange(PreviewMeshComponent->GetSkeletalMeshAsset());

			for (const TSharedPtr<FSkeletonTreeBoneItem>& Item : TreeSelection.GetSelectedItems<FSkeletonTreeBoneItem>())
			{
				FName BoneName = Item->GetRowItemName();
				int32 BoneIndex = RefSkeleton.FindBoneIndex(BoneName);
				if (BoneIndex != INDEX_NONE)
				{
					if (bIncludeSelected)
					{
						PreviewMeshComponent->GetSkeletalMeshAsset()->AddBoneToReductionSetting(LODIndex, BoneName);
						BonesToRemove.AddUnique(BoneName);
					}
					else
					{
						for (int32 ChildIndex = BoneIndex + 1; ChildIndex < RefSkeleton.GetRawBoneNum(); ++ChildIndex)
						{
							if (RefSkeleton.GetParentIndex(ChildIndex) == BoneIndex)
							{
								FName ChildBoneName = RefSkeleton.GetBoneName(ChildIndex);
								PreviewMeshComponent->GetSkeletalMeshAsset()->AddBoneToReductionSetting(LODIndex, ChildBoneName);
								BonesToRemove.AddUnique(ChildBoneName);
							}
						}
					}
				}
			}

			int32 TotalLOD = PreviewMeshComponent->GetSkeletalMeshAsset()->GetLODNum();
			IMeshUtilities& MeshUtilities = FModuleManager::Get().LoadModuleChecked<IMeshUtilities>("MeshUtilities");

			if (bIncludeBelowLODs)
			{
				for (int32 Index = LODIndex + 1; Index < TotalLOD; ++Index)
				{
					PreviewMeshComponent->GetSkeletalMeshAsset()->AddBoneToReductionSetting(Index, BonesToRemove);
					// We don't pass BoneNamesToRemove, as AddBoneToReductionSetting has added them to the LODInfoArray[LODIndex].BonesToRemove
					// Which will be used by RemoveBonesFromMesh if we pass null BonesNamesToRemove (else will just remove the newly deleted bones, which is wrong)
					MeshUtilities.RemoveBonesFromMesh(PreviewMeshComponent->GetSkeletalMeshAsset(), Index, nullptr);
				}
			}

			// remove from current LOD
			// We don't pass BoneNamesToRemove, as AddBoneToReductionSetting has added them to the LODInfoArray[LODIndex].BonesToRemove
			// Which will be used by RemoveBonesFromMesh if we pass null BonesNamesToRemove (else will just remove the newly deleted bones, which is wrong)
			MeshUtilities.RemoveBonesFromMesh(PreviewMeshComponent->GetSkeletalMeshAsset(), LODIndex, nullptr);
		}
		// update UI to reflect the change
		OnLODSwitched();
	}
}

void SSkeletonTree::OnCopyBoneNames()
{
	TArray<TSharedPtr<ISkeletonTreeItem>> SelectedItems = SkeletonTreeView->GetSelectedItems();
	FSkeletonTreeSelection TreeSelection(SelectedItems);
	TArray<TSharedPtr<FSkeletonTreeBoneItem>> SelectedBones = TreeSelection.GetSelectedItems<FSkeletonTreeBoneItem>();
	if( SelectedBones.Num() > 0 )
	{
		bool bFirst = true;
		FString BoneNames;
		for (const TSharedPtr<FSkeletonTreeBoneItem>& Item : SelectedBones)
		{
			FName BoneName = Item->GetRowItemName();
			if (!bFirst)
			{
				BoneNames += "\r\n";
			}
			BoneNames += BoneName.ToString();
			bFirst = false;
		}
		FPlatformApplicationMisc::ClipboardCopy( *BoneNames );
	}
}

void SSkeletonTree::OnResetBoneTransforms()
{
	if (GetPreviewScene().IsValid())
	{
		UDebugSkelMeshComponent* PreviewComponent = GetPreviewScene()->GetPreviewMeshComponent();
		check(PreviewComponent);
		UAnimPreviewInstance* PreviewInstance = PreviewComponent->PreviewInstance;
		check(PreviewInstance);

		TArray<TSharedPtr<ISkeletonTreeItem>> SelectedItems = SkeletonTreeView->GetSelectedItems();
		FSkeletonTreeSelection TreeSelection(SelectedItems);
		TArray<TSharedPtr<FSkeletonTreeBoneItem>> SelectedBones = TreeSelection.GetSelectedItems<FSkeletonTreeBoneItem>();
		if (SelectedBones.Num() > 0)
		{
			bool bModified = false;
			GEditor->BeginTransaction(LOCTEXT("SkeletonTree_ResetBoneTransforms", "Reset Bone Transforms"));

			for (const TSharedPtr<FSkeletonTreeBoneItem>& Item : SelectedBones)
			{
				FName BoneName = Item->GetRowItemName();
				const FAnimNode_ModifyBone* ModifiedBone = PreviewInstance->FindModifiedBone(BoneName);
				if (ModifiedBone != nullptr)
				{
					if (!bModified)
					{
						PreviewInstance->SetFlags(RF_Transactional);
						PreviewInstance->Modify();
						bModified = true;
					}

					PreviewInstance->RemoveBoneModification(BoneName);
				}
			}

			GEditor->EndTransaction();
		}
	}
}

void SSkeletonTree::OnCopySockets() const
{
	TArray<TSharedPtr<ISkeletonTreeItem>> SelectedItems = SkeletonTreeView->GetSelectedItems();
	FSkeletonTreeSelection TreeSelection(SelectedItems);
	TArray<TSharedPtr<FSkeletonTreeSocketItem>> SelectedSockets = TreeSelection.GetSelectedItems<FSkeletonTreeSocketItem>();
	int32 NumSocketsToCopy = SelectedSockets.Num();
	if ( NumSocketsToCopy > 0 )
	{
		FString SocketsDataString;

		for (const TSharedPtr<FSkeletonTreeSocketItem>& Item : SelectedSockets)
		{
			SocketsDataString += SerializeSocketToString(Item->GetSocket(), Item->GetParentType());
		}

		FString CopyString = FString::Printf( TEXT("%s\nNumSockets=%d\n%s"), *FEditableSkeleton::SocketCopyPasteHeader, NumSocketsToCopy, *SocketsDataString );

		FPlatformApplicationMisc::ClipboardCopy( *CopyString );
	}
}

bool SSkeletonTree::CanCopySockets() const
{
	TArray<TSharedPtr<ISkeletonTreeItem>> SelectedItems = SkeletonTreeView->GetSelectedItems();
	FSkeletonTreeSelection TreeSelection(SelectedItems);
	TArray<TSharedPtr<FSkeletonTreeSocketItem>> SelectedSockets = TreeSelection.GetSelectedItems<FSkeletonTreeSocketItem>();
	return SelectedSockets.Num() > 0;
}

FString SSkeletonTree::SerializeSocketToString( USkeletalMeshSocket* Socket, ESocketParentType ParentType) const
{
	FString SocketString;

	SocketString += FString::Printf( TEXT( "IsOnSkeleton=%s\n" ), ParentType == ESocketParentType::Skeleton ? TEXT( "1" ) : TEXT( "0" ) );

	FStringOutputDevice Buffer;
	const FExportObjectInnerContext Context;
	UExporter::ExportToOutputDevice( &Context, Socket, nullptr, Buffer, TEXT( "copy" ), 0, PPF_Copy, false );
	SocketString += Buffer;

	return SocketString;
}

void SSkeletonTree::OnPasteSockets(bool bPasteToSelectedBone)
{
	TArray<TSharedPtr<ISkeletonTreeItem>> SelectedItems = SkeletonTreeView->GetSelectedItems();
	FSkeletonTreeSelection TreeSelection(SelectedItems);

	// Pasting sockets should only work if there is just one bone selected
	if ( TreeSelection.IsSingleOfTypeSelected<FSkeletonTreeBoneItem>() )
	{
		FName DestBoneName = bPasteToSelectedBone ? TreeSelection.GetSingleSelectedItem()->GetRowItemName() : NAME_None;
		USkeletalMesh* SkeletalMesh = GetPreviewScene().IsValid() ? ToRawPtr(GetPreviewScene()->GetPreviewMeshComponent()->GetSkeletalMeshAsset()) : nullptr;
		GetEditableSkeletonInternal()->HandlePasteSockets(DestBoneName, SkeletalMesh);

		CreateFromSkeleton();
	}
}

bool SSkeletonTree::CanPasteSockets() const
{
	if(SkeletonTreeView->GetNumItemsSelected() == 1)
	{
		TArray<TSharedPtr<ISkeletonTreeItem>> SelectedItems = SkeletonTreeView->GetSelectedItems();
		FSkeletonTreeSelection TreeSelection(SelectedItems);

		return TreeSelection.IsSingleOfTypeSelected<FSkeletonTreeBoneItem>();
	}

	return false;
}

void SSkeletonTree::OnAddSocket()
{
	// This adds a socket to the currently selected bone in the SKELETON, not the MESH.
	TArray<TSharedPtr<ISkeletonTreeItem>> SelectedItems = SkeletonTreeView->GetSelectedItems();
	FSkeletonTreeSelection TreeSelection(SelectedItems);

	// Can only add a socket to one bone
	if (TreeSelection.IsSingleOfTypeSelected<FSkeletonTreeBoneItem>())
	{
		FName BoneName = TreeSelection.GetSingleSelectedItem()->GetRowItemName();
		USkeletalMeshSocket* NewSocket = GetEditableSkeletonInternal()->HandleAddSocket(BoneName);
		CreateFromSkeleton();

		FSelectedSocketInfo SocketInfo(NewSocket, true);
		SetSelectedSocket(SocketInfo);

		// now let us choose the socket name
		for (TSharedPtr<ISkeletonTreeItem>& Item : LinearItems)
		{
			if (Item->IsOfType<FSkeletonTreeSocketItem>())
			{
				if (Item->GetRowItemName() == NewSocket->SocketName)
				{
					OnRenameSelected();
					break;
				}
			}
		}
	}
}

void SSkeletonTree::OnCustomizeSocket()
{
	// This should only be called on a skeleton socket, it copies the 
	// socket to the mesh so the user can edit it separately
	TArray<TSharedPtr<ISkeletonTreeItem>> SelectedItems = SkeletonTreeView->GetSelectedItems();
	FSkeletonTreeSelection TreeSelection(SelectedItems);

	if(TreeSelection.IsSingleOfTypeSelected<FSkeletonTreeSocketItem>())
	{
		USkeletalMeshSocket* SocketToCustomize = StaticCastSharedPtr<FSkeletonTreeSocketItem>(TreeSelection.GetSingleSelectedItem())->GetSocket();
		USkeletalMesh* SkeletalMesh = GetPreviewScene().IsValid() ? ToRawPtr(GetPreviewScene()->GetPreviewMeshComponent()->GetSkeletalMeshAsset()) : nullptr;
		GetEditableSkeletonInternal()->HandleCustomizeSocket(SocketToCustomize, SkeletalMesh);
		CreateFromSkeleton();
	}
}

void SSkeletonTree::OnPromoteSocket()
{
	// This should only be called on a mesh socket, it copies the 
	// socket to the skeleton so all meshes can use it
	TArray<TSharedPtr<ISkeletonTreeItem>> SelectedItems = SkeletonTreeView->GetSelectedItems();
	FSkeletonTreeSelection TreeSelection(SelectedItems);

	// Can only customize one socket (CreateContextMenu() should prevent this firing!)
	if(TreeSelection.IsSingleOfTypeSelected<FSkeletonTreeSocketItem>())
	{
		USkeletalMeshSocket* SocketToPromote = StaticCastSharedPtr<FSkeletonTreeSocketItem>(TreeSelection.GetSingleSelectedItem())->GetSocket();
		GetEditableSkeletonInternal()->HandlePromoteSocket(SocketToPromote);
		CreateFromSkeleton();
	}
}

void SSkeletonTree::FillAttachAssetSubmenu(FMenuBuilder& MenuBuilder, const TSharedPtr<ISkeletonTreeItem> TargetItem)
{
	FContentBrowserModule& ContentBrowserModule = FModuleManager::Get().LoadModuleChecked<FContentBrowserModule>(TEXT("ContentBrowser"));

	TArray<UClass*> FilterClasses = FComponentAssetBrokerage::GetSupportedAssets(USceneComponent::StaticClass());

	//Clean up the selection so it is relevant to Persona
	FilterClasses.RemoveSingleSwap(UBlueprint::StaticClass(), false); //Child actor components broker gives us blueprints which isn't wanted
	FilterClasses.RemoveSingleSwap(USoundBase::StaticClass(), false); //No sounds wanted

	FAssetPickerConfig AssetPickerConfig;
	AssetPickerConfig.Filter.bRecursiveClasses = true;

	for(int i = 0; i < FilterClasses.Num(); ++i)
	{
		AssetPickerConfig.Filter.ClassPaths.Add(FilterClasses[i]->GetClassPathName());
	}


	AssetPickerConfig.OnAssetSelected = FOnAssetSelected::CreateSP(this, &SSkeletonTree::OnAssetSelectedFromPicker, TargetItem);

	TSharedRef<SWidget> MenuContent = SNew(SBox)
	.WidthOverride(384.f)
	.HeightOverride(500.f)
	[
		ContentBrowserModule.Get().CreateAssetPicker(AssetPickerConfig)
		];
	MenuBuilder.AddWidget( MenuContent, FText::GetEmpty(), true);
}

void SSkeletonTree::OnAssetSelectedFromPicker(const FAssetData& AssetData, const TSharedPtr<ISkeletonTreeItem> TargetItem)
{
	FSlateApplication::Get().DismissAllMenus();
	TArray<FAssetData> Assets;
	Assets.Add(AssetData);

	AttachAssets(TargetItem.ToSharedRef(), Assets);
}

void  SSkeletonTree::OnRemoveAllAssets()
{
	GetEditableSkeletonInternal()->HandleRemoveAllAssets(GetPreviewScene());

	CreateFromSkeleton();
}

bool SSkeletonTree::CanRemoveAllAssets() const
{
	USkeletalMesh* SkeletalMesh = GetPreviewScene().IsValid() ? ToRawPtr(GetPreviewScene()->GetPreviewMeshComponent()->GetSkeletalMeshAsset()) : nullptr;

	const bool bHasPreviewAttachedObjects = GetEditableSkeletonInternal()->GetSkeleton().PreviewAttachedAssetContainer.Num() > 0;
	const bool bHasMeshPreviewAttachedObjects = ( SkeletalMesh && SkeletalMesh->GetPreviewAttachedAssetContainer().Num() );

	return bHasPreviewAttachedObjects || bHasMeshPreviewAttachedObjects;
}

bool SSkeletonTree::CanRenameSelected() const
{
	TArray<TSharedPtr<ISkeletonTreeItem>> SelectedItems = SkeletonTreeView->GetSelectedItems();

	return SelectedItems.Num() == 1 && SelectedItems[0]->CanRenameItem();
}

void SSkeletonTree::OnRenameSelected()
{
	TArray<TSharedPtr<ISkeletonTreeItem>> SelectedItems = SkeletonTreeView->GetSelectedItems();

	if(SelectedItems.Num() == 1 && SelectedItems[0]->CanRenameItem())
	{
		SkeletonTreeView->RequestScrollIntoView(SelectedItems[0]);
		DeferredRenameRequest = SelectedItems[0];
	}
}

bool SSkeletonTree::OnIsSelectableOrNavigable(TSharedPtr<class ISkeletonTreeItem> InItem) const
{
	return InItem && InItem->GetFilterResult() == ESkeletonTreeFilterResult::Shown;
}

void SSkeletonTree::OnSelectionChanged(TSharedPtr<ISkeletonTreeItem> Selection, ESelectInfo::Type SelectInfo)
{
	TArray<TSharedPtr<ISkeletonTreeItem>> SelectedItems = SkeletonTreeView->GetSelectedItems();

	if( Selection.IsValid() )
	{
		// Disable bone proxy ticking on all bone/virtual bones
		for (TSharedPtr<ISkeletonTreeItem>& Item : LinearItems)
		{
			if (Item->IsOfType<FSkeletonTreeBoneItem>())
			{
				StaticCastSharedPtr<FSkeletonTreeBoneItem>(Item)->EnableBoneProxyTick(false);
			}
			else if (Item->IsOfType<FSkeletonTreeVirtualBoneItem>())
			{
				StaticCastSharedPtr<FSkeletonTreeVirtualBoneItem>(Item)->EnableBoneProxyTick(false);
			}
		}

		//Get all the selected items
		FSkeletonTreeSelection TreeSelection(SelectedItems);

		if (GetPreviewScene().IsValid())
		{
			UDebugSkelMeshComponent* PreviewComponent = GetPreviewScene()->GetPreviewMeshComponent();
			if (TreeSelection.SelectedItems.Num() > 0 && PreviewComponent)
			{
				// pick the first settable bone from the selection
				for (TSharedPtr<ISkeletonTreeItem> Item : TreeSelection.SelectedItems)
				{
					if((Item->IsOfType<FSkeletonTreeBoneItem>() || Item->IsOfType<FSkeletonTreeVirtualBoneItem>()))
					{
						// enable ticking on the selected bone proxies
						if (Item->IsOfType<FSkeletonTreeBoneItem>())
						{
							StaticCastSharedPtr<FSkeletonTreeBoneItem>(Item)->EnableBoneProxyTick(true);
						}
						else if (Item->IsOfType<FSkeletonTreeVirtualBoneItem>())
						{
							StaticCastSharedPtr<FSkeletonTreeVirtualBoneItem>(Item)->EnableBoneProxyTick(true);
						}

						// Test SelectInfo so we don't end up in an infinite loop due to delegates calling each other
						if (SelectInfo != ESelectInfo::Direct)
						{
							FName BoneName = Item->GetRowItemName();

							// Get bone index
							int32 BoneIndex = PreviewComponent->GetBoneIndex(BoneName);
							if (BoneIndex != INDEX_NONE)
							{
								GetPreviewScene()->SetSelectedBone(BoneName, SelectInfo);
								break;
							}
						}
					}
					// Test SelectInfo so we don't end up in an infinite loop due to delegates calling each other
					else if (SelectInfo != ESelectInfo::Direct && Item->IsOfType<FSkeletonTreeSocketItem>())
					{
						TSharedPtr<FSkeletonTreeSocketItem> SocketItem = StaticCastSharedPtr<FSkeletonTreeSocketItem>(Item);
						USkeletalMeshSocket* Socket = SocketItem->GetSocket();
						FSelectedSocketInfo SocketInfo(Socket, SocketItem->GetParentType() == ESocketParentType::Skeleton);
						GetPreviewScene()->SetSelectedSocket(SocketInfo);
					}
					else if (Item->IsOfType<FSkeletonTreeAttachedAssetItem>())
					{
						GetPreviewScene()->DeselectAll();
					}
				}
				PreviewComponent->PostInitMeshObject(PreviewComponent->MeshObject);
			}
		}
	}
	else
	{
		if (GetPreviewScene().IsValid())
		{
			// Tell the preview scene if the user ctrl-clicked the selected bone/socket to de-select it
			GetPreviewScene()->DeselectAll();
		}
	}

	TArrayView<TSharedPtr<ISkeletonTreeItem>> ArrayView(SelectedItems);
	OnSelectionChangedMulticast.Broadcast(ArrayView, SelectInfo);
}

void SSkeletonTree::AttachAssets(const TSharedRef<ISkeletonTreeItem>& TargetItem, const TArray<FAssetData>& AssetData)
{
	bool bAllAssetWereLoaded = true;
	TArray<UObject*> DroppedObjects;
	for (int32 AssetIdx = 0; AssetIdx < AssetData.Num(); ++AssetIdx)
	{
		UObject* Object = AssetData[AssetIdx].GetAsset();
		if ( Object != NULL )
		{
			if (FComponentAssetBrokerage::GetPrimaryComponentForAsset(Object->GetClass()) != nullptr)
			{
				DroppedObjects.Add(Object);
			}
		}
		else
		{
			bAllAssetWereLoaded = false;
		}
	}

	if(bAllAssetWereLoaded)
	{
		FName AttachToName = TargetItem->GetAttachName();
		bool bAttachToMesh = TargetItem->IsOfType<FSkeletonTreeSocketItem>() &&
		StaticCastSharedRef<FSkeletonTreeSocketItem>(TargetItem)->GetParentType() == ESocketParentType::Mesh;
		
		GetEditableSkeletonInternal()->HandleAttachAssets(DroppedObjects, AttachToName, bAttachToMesh, GetPreviewScene());
		CreateFromSkeleton();
	}
}

void SSkeletonTree::OnItemScrolledIntoView( TSharedPtr<ISkeletonTreeItem> InItem, const TSharedPtr<ITableRow>& InWidget)
{
	if(DeferredRenameRequest.IsValid())
	{
		DeferredRenameRequest->RequestRename();
		DeferredRenameRequest.Reset();
	}
}

void SSkeletonTree::OnTreeDoubleClick( TSharedPtr<ISkeletonTreeItem> InItem )
{
	InItem->OnItemDoubleClicked();
}

void SSkeletonTree::SetTreeItemExpansionRecursive(TSharedPtr< ISkeletonTreeItem > TreeItem, bool bInExpansionState) const
{
	SkeletonTreeView->SetItemExpansion(TreeItem, bInExpansionState);

	// Recursively go through the children.
	for (auto It = TreeItem->GetChildren().CreateIterator(); It; ++It)
	{
		SetTreeItemExpansionRecursive(*It, bInExpansionState);
	}
}

void SSkeletonTree::PostUndo(bool bSuccess)
{
	// Rebuild the tree view whenever we undo a change to the skeleton
	CreateFromSkeleton();
	HandleTreeRefresh();
}

void SSkeletonTree::PostRedo(bool bSuccess)
{
	// Rebuild the tree view whenever we redo a change to the skeleton
	CreateFromSkeleton();
	HandleTreeRefresh();
}

void SSkeletonTree::OnFilterTextChanged( const FText& SearchText )
{
	FilterText = SearchText;

	ApplyFilter();
}

void SSkeletonTree::HandlePackageReloaded(const EPackageReloadPhase InPackageReloadPhase, FPackageReloadedEvent* InPackageReloadedEvent)
{
	if (InPackageReloadPhase == EPackageReloadPhase::PostPackageFixup)
	{
		for (const auto& RepointedObjectPair : InPackageReloadedEvent->GetRepointedObjects())
		{
			if (USkeleton* NewObject = Cast<USkeleton>(RepointedObjectPair.Value))
			{
				if (&GetEditableSkeletonInternal()->GetSkeleton() == NewObject)
				{
					Refresh();
				}
			}
		}
	}
}

TSharedRef<SWidget> SSkeletonTree::GetBlendProfileColumnMenuContent()
{
	FToolMenuContext MenuContext(UICommandList, Extenders);
	USkeletonTreeMenuContext* SkeletonTreeMenuContext = NewObject<USkeletonTreeMenuContext>();
	SkeletonTreeMenuContext->SkeletonTree = SharedThis(this);
	MenuContext.AddObject(SkeletonTreeMenuContext);

	return UToolMenus::Get()->GenerateWidget("SkeletonTree.BlendProfilesMenu", MenuContext);
}

void SSkeletonTree::ExpandTreeOnSelection(TSharedPtr<ISkeletonTreeItem> RowToExpand, bool bForce)
{
	if(GetDefault<UPersonaOptions>()->bExpandTreeOnSelection || bForce)
	{
		RowToExpand = RowToExpand->GetParent();
		while(RowToExpand.IsValid())
		{
			SkeletonTreeView->SetItemExpansion(RowToExpand, true);
			RowToExpand = RowToExpand->GetParent();
		}
	}
}

void SSkeletonTree::RegisterBlendProfileMenu()
{
	const FName MenuName("SkeletonTree.BlendProfilesMenu");
	if (UToolMenus::Get()->IsMenuRegistered(MenuName))
	{
		return;
	}

	FToolMenuOwnerScoped OwnerScoped(this);

	UToolMenu* Menu = UToolMenus::Get()->RegisterMenu(MenuName);

	Menu->AddDynamicSection(NAME_None,
		FNewSectionConstructChoice(FNewToolMenuDelegate::CreateLambda([](UToolMenu* InMenu)
		{
			CreateBlendProfileMenu(InMenu);
		})));
}

void SSkeletonTree::CreateBlendProfileMenu(UToolMenu* InMenu)
{
	USkeletonTreeMenuContext* MenuContext = InMenu->Context.FindContext<USkeletonTreeMenuContext>();
	if(MenuContext == nullptr)
	{
		return;
	}

	TSharedPtr<SSkeletonTree> SkeletonTree = MenuContext->SkeletonTree.Pin();
	if(!SkeletonTree.IsValid())
	{
		return;
	}
	
	const FSkeletonTreeCommands& Actions = FSkeletonTreeCommands::Get();
	
	static const FName BlendProfileSectionNames[]
	{
		TEXT("BlendProfileTimeActions"),
		TEXT("BlendProfileWeightActions"),
		TEXT("BlendMaskActions")
	};

	InMenu->AddSection(BlendProfileSectionNames[0], LOCTEXT("BlendProfilesTime", "Blend Profiles - Time"));
	InMenu->AddSection(BlendProfileSectionNames[1], LOCTEXT("BlendProfilesWeight", "Blend Profiles - Weight"));
	InMenu->AddSection(BlendProfileSectionNames[2], LOCTEXT("BlendProfiles", "Blend Masks"));
	FToolMenuSection* BlendProfileSections[] = 
	{
		InMenu->FindSection(BlendProfileSectionNames[0]),
		InMenu->FindSection(BlendProfileSectionNames[1]),
		InMenu->FindSection(BlendProfileSectionNames[2])
	};

	static const FText SelectBlendProfileToolTipText = LOCTEXT("SelectBlendProfileTooltip", "Select this blend profile for editing.");
	static const FText SelectBlendMaskToolTipText = LOCTEXT("SelectBlendMaskTooltip", "Select this blend mask for editing.");
	static const FText SelectBlendProfileToolTipTexts[] = 
	{
		SelectBlendProfileToolTipText,
		SelectBlendProfileToolTipText,
		SelectBlendMaskToolTipText
	};	

	UEnum* ModeEnum = StaticEnum<EBlendProfileMode>();
	check(ModeEnum);

	for (UBlendProfile* Profile : SkeletonTree->GetEditableSkeletonInternal()->GetBlendProfiles())
	{
		if (Profile)
		{
			int32 EnumIndex = ModeEnum->GetIndexByValue((int64)Profile->GetMode());
			BlendProfileSections[EnumIndex]->AddMenuEntry(
						Profile->GetFName(),
						FText::FromName(Profile->GetFName()),
						SelectBlendProfileToolTipTexts[EnumIndex],
						FSlateIcon(),
						FToolUIActionChoice(
							FUIAction(
								FExecuteAction::CreateSP(SkeletonTree->BlendProfilePicker.ToSharedRef(), &SBlendProfilePicker::SetSelectedProfile, Profile, true),
								FCanExecuteAction(),
								FIsActionChecked::CreateSP(SkeletonTree.Get(), &SSkeletonTree::IsBlendProfileSelected, Profile->GetFName())
							)
						),
						EUserInterfaceActionType::RadioButton
					);
		}
	}

	if (SkeletonTree->BlendProfilePicker->GetSelectedBlendProfileName() != NAME_None)
	{
		FToolMenuSection& EditSection = InMenu->AddSection(TEXT("BlendProfileEdit"), LOCTEXT("EditBlendProfilesSection", "Edit"));

		EditSection.AddMenuEntry(
			"ClearBlendProfile",
			LOCTEXT("Clear", "Clear Selected"),
			LOCTEXT("Clear_ToolTip", "Clear the selected blend profile/mask."),
			FSlateIcon(),
			FToolUIActionChoice(FUIAction(FExecuteAction::CreateSP(SkeletonTree->BlendProfilePicker.ToSharedRef(), &SBlendProfilePicker::OnClearSelection))));

		EditSection.AddMenuEntry(
			Actions.DeleteCurrentBlendProfile,
			FText::Format(LOCTEXT("DeleteBlendProfileLabel", "Delete {0}"),
				FText::FromName(SkeletonTree->BlendProfilePicker->GetSelectedBlendProfileName())));
	}

	{
		FToolMenuSection& NewSection = InMenu->AddSection(TEXT("BlendProfileNew"), LOCTEXT("NewBlendProfiles", "New"));
		NewSection.AddMenuEntry(Actions.CreateTimeBlendProfile);
		NewSection.AddMenuEntry(Actions.CreateWeightBlendProfile);
		NewSection.AddMenuEntry(Actions.CreateBlendMask);
	}
}

void SSkeletonTree::OnCreateBlendProfile(const EBlendProfileMode InMode)
{
	// Ensure the Blend Profile Column is Visible
	BlendProfilePicker->OnClearSelection();
	SkeletonTreeView->GetHeaderRow()->SetShowGeneratedColumn(ISkeletonTree::Columns::BlendProfile);

	// Set our NewBlendProfileMode for our BlendProfileHeader to use when the text is commited.
	NewBlendProfileMode = InMode;

	// Activate the Header Entry Box
	BlendProfileHeader->SetReadOnly(false);
	BlendProfileHeader->EnterEditingMode();
}

void SSkeletonTree::OnDeleteCurrentBlendProfile()
{
	GetEditableSkeletonInternal()->RemoveBlendProfile(BlendProfilePicker->GetSelectedBlendProfile());
	BlendProfilePicker->OnClearSelection();
}

bool SSkeletonTree::IsBlendProfileSelected(FName ProfileName) const
{
	return BlendProfilePicker->GetSelectedBlendProfileName() == ProfileName;
}

void SSkeletonTree::Refresh()
{
	CreateFromSkeleton();
}

void SSkeletonTree::RefreshFilter()
{
	ApplyFilter();
}

void SSkeletonTree::SetSkeletalMesh(USkeletalMesh* NewSkeletalMesh)
{
	if (GetPreviewScene().IsValid())
	{
		GetPreviewScene()->SetPreviewMesh(NewSkeletalMesh);
	}

	CreateFromSkeleton();
}

void SSkeletonTree::SetSelectedSocket( const FSelectedSocketInfo& SocketInfo )
{
	if (!bSelecting)
	{
		TGuardValue<bool> RecursionGuard(bSelecting, true);

		// Firstly, find which row (if any) contains the socket requested
		for (auto SkeletonRowIt = LinearItems.CreateConstIterator(); SkeletonRowIt; ++SkeletonRowIt)
		{
			TSharedPtr<ISkeletonTreeItem> SkeletonRow = *(SkeletonRowIt);

			if (SkeletonRow->GetFilterResult() != ESkeletonTreeFilterResult::Hidden && SkeletonRow->IsOfType<FSkeletonTreeSocketItem>() && StaticCastSharedPtr<FSkeletonTreeSocketItem>(SkeletonRow)->GetSocket() == SocketInfo.Socket)
			{
				SkeletonTreeView->SetItemSelection(SkeletonRow, true);
				ExpandTreeOnSelection(SkeletonRow);
				SkeletonTreeView->RequestScrollIntoView(SkeletonRow);
			}
		}
	}
}

void SSkeletonTree::SetSelectedBone( const FName& BoneName, ESelectInfo::Type InSelectInfo )
{
	if (!bSelecting)
	{
		TGuardValue<bool> RecursionGuard(bSelecting, true);

		// Find which row (if any) contains the bone requested
		for (auto SkeletonRowIt = LinearItems.CreateConstIterator(); SkeletonRowIt; ++SkeletonRowIt)
		{
			TSharedPtr<ISkeletonTreeItem> SkeletonRow = *(SkeletonRowIt);

			if (SkeletonRow->GetFilterResult() != ESkeletonTreeFilterResult::Hidden && (SkeletonRow->IsOfType<FSkeletonTreeBoneItem>() || SkeletonRow->IsOfType<FSkeletonTreeVirtualBoneItem>()) && SkeletonRow->GetRowItemName() == BoneName)
			{
				SkeletonTreeView->SetItemSelection(SkeletonRow, true, InSelectInfo);
				ExpandTreeOnSelection(SkeletonRow);
				SkeletonTreeView->RequestScrollIntoView(SkeletonRow);
			}
		}
	}
}

void SSkeletonTree::DeselectAll()
{
	if (!bSelecting)
	{
		TGuardValue<bool> RecursionGuard(bSelecting, true);
		SkeletonTreeView->ClearSelection();
	}
}

void SSkeletonTree::NotifyUser( FNotificationInfo& NotificationInfo )
{
	TSharedPtr<SNotificationItem> Notification = FSlateNotificationManager::Get().AddNotification( NotificationInfo );
	if ( Notification.IsValid() )
	{
		Notification->SetCompletionState( SNotificationItem::CS_Fail );
	}
}

void SSkeletonTree::RegisterNewMenu()
{
	const FName MenuName("SkeletonTree.NewMenu");
	if (UToolMenus::Get()->IsMenuRegistered(MenuName))
	{
		return;
	}

	FToolMenuOwnerScoped OwnerScoped(this);

	const FSkeletonTreeCommands& Actions = FSkeletonTreeCommands::Get();

	UToolMenu* Menu = UToolMenus::Get()->RegisterMenu(MenuName);

	{
		FToolMenuSection& CreateSection = Menu->AddSection("CreateNew", LOCTEXT("SkeletonCreateNew", "Create"));

		CreateSection.AddMenuEntry(Actions.AddSocket);
		CreateSection.AddSubMenu(
			"VirtualBones",
			LOCTEXT("AddVirtualBone", "Add Virtual Bone"),
			LOCTEXT("AddVirtualBone_ToolTip", "Adds a virtual bone to the skeleton."),
<<<<<<< HEAD
			FNewToolMenuChoice(FNewMenuDelegate::CreateSP(this, &SSkeletonTree::FillVirtualBoneSubmenu)));
=======
			FNewToolMenuDelegate::CreateLambda([](UToolMenu* InMenu)
				{
					USkeletonTreeMenuContext* MenuContext = InMenu->Context.FindContext<USkeletonTreeMenuContext>();
                    if(MenuContext == nullptr)
                    {
                    	return;
                    }
                
                    TSharedPtr<SSkeletonTree> SkeletonTree = MenuContext->SkeletonTree.Pin();
                    if(!SkeletonTree.IsValid())
                    {
                    	return;
                    }

					TSharedRef<SBoneTreeMenu> MenuContent = SSkeletonTree::CreateVirtualBoneMenu(SkeletonTree.Get());
					FToolMenuEntry WidgetEntry = FToolMenuEntry::InitWidget("VirtualBones", MenuContent, FText());
					InMenu->AddMenuEntry(NAME_None, WidgetEntry);
				}));
>>>>>>> 4af6daef
	}

	{
		FToolMenuSection& BlendSection = Menu->AddSection("Blend", LOCTEXT("SkeletonBlend", "Blend"));
		BlendSection.AddMenuEntry(Actions.CreateTimeBlendProfile);
		BlendSection.AddMenuEntry(Actions.CreateWeightBlendProfile);
		BlendSection.AddMenuEntry(Actions.CreateBlendMask);
	}
}

TSharedRef< SWidget > SSkeletonTree::CreateNewMenuWidget()
{
	FToolMenuContext MenuContext(UICommandList, Extenders);
	USkeletonTreeMenuContext* SkeletonTreeMenuContext = NewObject<USkeletonTreeMenuContext>();
	SkeletonTreeMenuContext->SkeletonTree = SharedThis(this);
	MenuContext.AddObject(SkeletonTreeMenuContext);
	
	return UToolMenus::Get()->GenerateWidget("SkeletonTree.NewMenu", MenuContext); 
}

void SSkeletonTree::RegisterFilterMenu()
{
	const FName MenuName("SkeletonTree.FilterMenu");
	if (UToolMenus::Get()->IsMenuRegistered(MenuName))
	{
		return;
	}

	FToolMenuOwnerScoped OwnerScoped(this);

	const FSkeletonTreeCommands& Actions = FSkeletonTreeCommands::Get();

	UToolMenu* Menu = UToolMenus::Get()->RegisterMenu(MenuName);

	{
		FToolMenuSection& BlendProfilesSection = Menu->AddSection("BlendProfiles", LOCTEXT("BlendProfilesMenuHeading", "Blend Profiles"));
		BlendProfilesSection.AddSubMenu(
			"BlendProfiles", 
			LOCTEXT("BlendProfilesSubMenu", "Blend Profiles"),
			LOCTEXT("BlendProfilesSubMenuTooltip", "Edit Blend Profiles in this Skeleton"), 
			FNewToolMenuChoice(FNewToolMenuDelegate::CreateStatic(&SSkeletonTree::CreateBlendProfileMenu)));
	}

	{
		FToolMenuSection& OptionsSection = Menu->AddSection("FilterOptions", LOCTEXT("OptionsMenuHeading", "Options"));
		OptionsSection.AddMenuEntry(Actions.ShowRetargeting);
		OptionsSection.AddMenuEntry(Actions.FilteringFlattensHierarchy);
		OptionsSection.AddMenuEntry(Actions.HideParentsWhenFiltering);
		OptionsSection.AddMenuEntry(Actions.ShowDebugVisualization);
	}

	{
		FToolMenuSection& BonesSection = Menu->AddSection("FilterBones", LOCTEXT("BonesMenuHeading", "Bones"));
		BonesSection.AddMenuEntry(Actions.ShowAllBones);
		BonesSection.AddMenuEntry(Actions.ShowMeshBones);
		BonesSection.AddMenuEntry(Actions.ShowLODBones);
		BonesSection.AddMenuEntry(Actions.ShowWeightedBones);
		BonesSection.AddMenuEntry(Actions.HideBones);
	}

	{
		FToolMenuSection& BonesSection = Menu->AddSection("FilterSockets", LOCTEXT("SocketsMenuHeading", "Sockets"));
		BonesSection.AddMenuEntry(Actions.ShowActiveSockets);
		BonesSection.AddMenuEntry(Actions.ShowMeshSockets);
		BonesSection.AddMenuEntry(Actions.ShowSkeletonSockets);
		BonesSection.AddMenuEntry(Actions.ShowAllSockets);
		BonesSection.AddMenuEntry(Actions.HideSockets);
	}
}

TSharedRef< SWidget > SSkeletonTree::CreateFilterMenuWidget()
{
	FToolMenuContext MenuContext(UICommandList, Extenders);
	USkeletonTreeMenuContext* SkeletonTreeMenuContext = NewObject<USkeletonTreeMenuContext>();
	SkeletonTreeMenuContext->SkeletonTree = SharedThis(this);
	MenuContext.AddObject(SkeletonTreeMenuContext);

	return UToolMenus::Get()->GenerateWidget("SkeletonTree.FilterMenu", MenuContext);
}

void SSkeletonTree::SetBoneFilter( EBoneFilter InBoneFilter )
{
	check( InBoneFilter < EBoneFilter::Count );
	BoneFilter = InBoneFilter;

	ApplyFilter();
}

bool SSkeletonTree::IsBoneFilter( EBoneFilter InBoneFilter ) const
{
	return BoneFilter == InBoneFilter;
}

void SSkeletonTree::SetSocketFilter( ESocketFilter InSocketFilter )
{
	check( InSocketFilter < ESocketFilter::Count );
	SocketFilter = InSocketFilter;

	SetPreviewComponentSocketFilter();

	ApplyFilter();
}

void SSkeletonTree::SetPreviewComponentSocketFilter() const
{
	// Set the socket filter in the debug skeletal mesh component so the viewport can share the filter settings
	if (GetPreviewScene().IsValid())
	{
		UDebugSkelMeshComponent* PreviewComponent = GetPreviewScene()->GetPreviewMeshComponent();

		bool bAllOrActive = (SocketFilter == ESocketFilter::All || SocketFilter == ESocketFilter::Active);

		if (PreviewComponent)
		{
			PreviewComponent->bMeshSocketsVisible = bAllOrActive || SocketFilter == ESocketFilter::Mesh;
			PreviewComponent->bSkeletonSocketsVisible = bAllOrActive || SocketFilter == ESocketFilter::Skeleton;
		}
	}
}

bool SSkeletonTree::IsSocketFilter( ESocketFilter InSocketFilter ) const
{
	return SocketFilter == InSocketFilter;
}

FText SSkeletonTree::GetFilterMenuTooltip() const
{
	TArray<FText> FilterLabels;

	if(Builder->IsShowingBones())	
	{
		switch ( BoneFilter )
		{
			case EBoneFilter::All:
			FilterLabels.Add(LOCTEXT( "BoneFilterMenuAll", "Bones" ));
			break;

			case EBoneFilter::Mesh:
			FilterLabels.Add(LOCTEXT( "BoneFilterMenuMesh", "Mesh Bones" ));
			break;

			case EBoneFilter::LOD:
			FilterLabels.Add(LOCTEXT("BoneFilterMenuLOD", "LOD Bones"));
			break;

			case EBoneFilter::Weighted:
			FilterLabels.Add(LOCTEXT( "BoneFilterMenuWeighted", "Weighted Bones" ));
			break;

			case EBoneFilter::None:
			break;

			default:
			// Unknown mode
			check(false);
			break;
		}
	}

	if(Builder->IsShowingSockets())
	{
		switch (SocketFilter)
		{
			case ESocketFilter::Active:
			FilterLabels.Add(LOCTEXT("SocketFilterMenuActive", "Active Sockets"));
			break;

			case ESocketFilter::Mesh:
			FilterLabels.Add(LOCTEXT("SocketFilterMenuMesh", "Mesh Sockets"));
			break;

			case ESocketFilter::Skeleton:
			FilterLabels.Add(LOCTEXT("SocketFilterMenuSkeleton", "Skeleton Sockets"));
			break;

			case ESocketFilter::All:
			FilterLabels.Add(LOCTEXT("SocketFilterMenuAll", "All Sockets"));
			break;

			case ESocketFilter::None:
			break;

			default:
			// Unknown mode
			check(false);
			break;
		}
	}

	OnGetFilterText.ExecuteIfBound(FilterLabels);

	FText Label;
	if(FilterLabels.Num() > 0)
	{
		Label = FText::Format(LOCTEXT("FilterMenuLabelFormatStart", "Showing: {0}"), FilterLabels[0]);
		for(int32 LabelIndex = 1; LabelIndex < FilterLabels.Num(); ++LabelIndex)
		{
			Label = FText::Format(LOCTEXT("FilterMenuLabelFormat", "{0}, {1}"), Label, FilterLabels[LabelIndex]);
		}
		Label = FText::Format(LOCTEXT("FilterMenuLabelFormatEnd", "{0}\nShift-clicking on items will 'pin' them to the skeleton tree."), Label);
	}
	else
	{
		Label = LOCTEXT("ShowingNoneLabel", "Filters.\nShift-clicking on items will 'pin' them to the skeleton tree.");
	}
	
	return Label;
}

bool SSkeletonTree::IsAddingSocketsAllowed() const
{
	if ( SocketFilter == ESocketFilter::Skeleton ||
		SocketFilter == ESocketFilter::Active ||
		SocketFilter == ESocketFilter::All )
	{
		return true;
	}

	return false;
}

FReply SSkeletonTree::OnKeyDown( const FGeometry& MyGeometry, const FKeyEvent& InKeyEvent )
{
	if ( UICommandList->ProcessCommandBindings( InKeyEvent ) )
	{
		return FReply::Handled();
	}

	return FReply::Unhandled();
}

bool SSkeletonTree::CanDeleteSelectedRows() const
{
	TArray<TSharedPtr<ISkeletonTreeItem>> SelectedItems = SkeletonTreeView->GetSelectedItems();
	FSkeletonTreeSelection TreeSelection(SelectedItems);
	return (TreeSelection.HasSelectedOfType<FSkeletonTreeAttachedAssetItem>() || TreeSelection.HasSelectedOfType<FSkeletonTreeSocketItem>() || TreeSelection.HasSelectedOfType<FSkeletonTreeVirtualBoneItem>());
}

void SSkeletonTree::OnDeleteSelectedRows()
{
	TArray<TSharedPtr<ISkeletonTreeItem>> SelectedItems = SkeletonTreeView->GetSelectedItems();
	FSkeletonTreeSelection TreeSelection(SelectedItems);

	if(TreeSelection.HasSelectedOfType<FSkeletonTreeAttachedAssetItem>() || TreeSelection.HasSelectedOfType<FSkeletonTreeSocketItem>() || TreeSelection.HasSelectedOfType<FSkeletonTreeVirtualBoneItem>())
	{
		FScopedTransaction Transaction( LOCTEXT( "SkeletonTreeDeleteSelected", "Delete selected sockets/meshes/bones from skeleton tree" ) );

		DeleteAttachedAssets( TreeSelection.GetSelectedItems<FSkeletonTreeAttachedAssetItem>() );
		DeleteSockets( TreeSelection.GetSelectedItems<FSkeletonTreeSocketItem>() );
		DeleteVirtualBones( TreeSelection.GetSelectedItems<FSkeletonTreeVirtualBoneItem>() );

		CreateFromSkeleton();
	}
}

void SSkeletonTree::DeleteAttachedAssets(const TArray<TSharedPtr<FSkeletonTreeAttachedAssetItem>>& InDisplayedAttachedAssetInfos)
{
	DeselectAll();

	TArray<FPreviewAttachedObjectPair> AttachedObjects;
	for(const TSharedPtr<FSkeletonTreeAttachedAssetItem>& AttachedAssetInfo : InDisplayedAttachedAssetInfos)
	{
		FPreviewAttachedObjectPair Pair;
		Pair.SetAttachedObject(AttachedAssetInfo->GetAsset());
		Pair.AttachedTo = AttachedAssetInfo->GetParentName();

		AttachedObjects.Add(Pair);
	}

	GetEditableSkeletonInternal()->HandleDeleteAttachedAssets(AttachedObjects, GetPreviewScene());
}

void SSkeletonTree::DeleteSockets(const TArray<TSharedPtr<FSkeletonTreeSocketItem>>& InDisplayedSocketInfos)
{
	DeselectAll();

	TArray<FSelectedSocketInfo> SocketInfo;

	for (const TSharedPtr<FSkeletonTreeSocketItem>& DisplayedSocketInfo : InDisplayedSocketInfos)
	{
		USkeletalMeshSocket* SocketToDelete = DisplayedSocketInfo->GetSocket();
		SocketInfo.Add(FSelectedSocketInfo(SocketToDelete, DisplayedSocketInfo->GetParentType() == ESocketParentType::Skeleton));
	}

	GetEditableSkeletonInternal()->HandleDeleteSockets(SocketInfo, GetPreviewScene());
}

void SSkeletonTree::DeleteVirtualBones(const TArray<TSharedPtr<FSkeletonTreeVirtualBoneItem>>& InDisplayedVirtualBoneInfos)
{
	DeselectAll();

	TArray<FName> VirtualBoneInfo;

	for (const TSharedPtr<FSkeletonTreeVirtualBoneItem>& DisplayedVirtualBoneInfo : InDisplayedVirtualBoneInfos)
	{
		VirtualBoneInfo.Add(DisplayedVirtualBoneInfo->GetRowItemName());
	}

	GetEditableSkeletonInternal()->HandleDeleteVirtualBones(VirtualBoneInfo, GetPreviewScene());
}

void SSkeletonTree::OnChangeShowingAdvancedOptions()
{
	SkeletonTreeView->GetHeaderRow()->SetShowGeneratedColumn(ISkeletonTree::Columns::Retargeting, !IsShowingAdvancedOptions());
	HandleTreeRefresh();
}

bool SSkeletonTree::IsShowingAdvancedOptions() const
{
	return SkeletonTreeView->GetHeaderRow()->IsColumnVisible(ISkeletonTree::Columns::Retargeting);
}

void SSkeletonTree::OnChangeShowingDebugVisualizationOptions()
{
	SkeletonTreeView->GetHeaderRow()->SetShowGeneratedColumn(ISkeletonTree::Columns::DebugVisualization, !IsShowingDebugVisualizationOptions());
}

bool SSkeletonTree::IsShowingDebugVisualizationOptions() const
{
	return SkeletonTreeView->GetHeaderRow()->IsColumnVisible(ISkeletonTree::Columns::DebugVisualization);
}

UBlendProfile* SSkeletonTree::GetSelectedBlendProfile()
{
	return BlendProfilePicker->GetSelectedBlendProfile();
}

FName SSkeletonTree::GetSelectedBlendProfileName() const
{
	return BlendProfilePicker->GetSelectedBlendProfileName();
}

void SSkeletonTree::OnBlendProfileSelected(UBlendProfile* NewProfile)
{
	SkeletonTreeView->GetHeaderRow()->RefreshColumns();
	if (NewProfile != nullptr)
		SkeletonTreeView->GetHeaderRow()->SetShowGeneratedColumn(ISkeletonTree::Columns::BlendProfile);
	HandleTreeRefresh();

	// When a new blend profile is created/selected - reaffirm that the header can't be edited.
	// At this time, there is no re-naming of Blend Profiles
	BlendProfileHeader->SetReadOnly(true);
}

void SSkeletonTree::RecursiveSetBlendProfileScales(float InScaleToSet)
{
	UBlendProfile* SelectedBlendProfile = BlendProfilePicker->GetSelectedBlendProfile();
	if(SelectedBlendProfile)
	{
		TArray<FName> BoneNames;
		TArray<TSharedPtr<ISkeletonTreeItem>> SelectedItems = SkeletonTreeView->GetSelectedItems();
		FSkeletonTreeSelection TreeSelection(SelectedItems);

		for(TSharedPtr<FSkeletonTreeBoneItem>& SelectedBone : TreeSelection.GetSelectedItems<FSkeletonTreeBoneItem>())
		{
			BoneNames.Add(SelectedBone->GetRowItemName());
		}

		GetEditableSkeletonInternal()->RecursiveSetBlendProfileScales(SelectedBlendProfile->GetFName(), BoneNames, InScaleToSet);

		HandleTreeRefresh();
	}
}

void SSkeletonTree::HandleTreeRefresh()
{
	SkeletonTreeView->RequestTreeRefresh();
}

void SSkeletonTree::PostRenameSocket(UObject* InAttachedObject, const FName& InOldName, const FName& InNewName)
{
	TSharedPtr<IPersonaPreviewScene> LinkedPreviewScene = GetPreviewScene();
	if (LinkedPreviewScene.IsValid())
	{
		LinkedPreviewScene->RemoveAttachedObjectFromPreviewComponent(InAttachedObject, InOldName);
		LinkedPreviewScene->AttachObjectToPreviewComponent(InAttachedObject, InNewName);
	}
}

void SSkeletonTree::PostDuplicateSocket(UObject* InAttachedObject, const FName& InSocketName)
{
	TSharedPtr<IPersonaPreviewScene> LinkedPreviewScene = GetPreviewScene();
	if (LinkedPreviewScene.IsValid())
	{
		LinkedPreviewScene->AttachObjectToPreviewComponent(InAttachedObject, InSocketName);
	}

	CreateFromSkeleton();
}

void SSkeletonTree::PostSetSocketParent()
{
	CreateFromSkeleton();
}

void RecursiveSetLODChange(UDebugSkelMeshComponent* PreviewComponent, TSharedPtr<ISkeletonTreeItem> TreeRow)
{
	if (TreeRow->IsOfType<FSkeletonTreeBoneItem>())
	{
		StaticCastSharedPtr<FSkeletonTreeBoneItem>(TreeRow)->CacheLODChange(PreviewComponent);
	}
	
	for (auto& Child : TreeRow->GetChildren())
	{
		RecursiveSetLODChange(PreviewComponent, Child);
	}
}

void SSkeletonTree::OnLODSwitched()
{
	if (GetPreviewScene().IsValid())
	{
		UDebugSkelMeshComponent* PreviewComponent = GetPreviewScene()->GetPreviewMeshComponent();

		if (PreviewComponent)
		{
			LastCachedLODForPreviewMeshComponent = PreviewComponent->GetPredictedLODLevel();

			if (BoneFilter == EBoneFilter::Weighted || BoneFilter == EBoneFilter::LOD)
			{
				CreateFromSkeleton();
			}
			else
			{
				for (TSharedPtr<ISkeletonTreeItem>& Item : Items)
				{
					RecursiveSetLODChange(PreviewComponent, Item);
				}
			}
		}
	}
}

void SSkeletonTree::OnPreviewMeshChanged(USkeletalMesh* InOldSkeletalMesh, USkeletalMesh* InNewSkeletalMesh)
{
	if (InOldSkeletalMesh != InNewSkeletalMesh || InNewSkeletalMesh == nullptr)
	{
		DeselectAll();
	}
}

void SSkeletonTree::SelectItemsBy(TFunctionRef<bool(const TSharedRef<ISkeletonTreeItem>&, bool&)> Predicate) const
{
	TArray<TPair<TSharedPtr<ISkeletonTreeItem>, bool>> ItemsToSelect;
	TSharedPtr<ISkeletonTreeItem> ScrollItem = nullptr;
	for (const TSharedPtr<ISkeletonTreeItem>& Item : LinearItems)
	{
		if(Item->GetFilterResult() != ESkeletonTreeFilterResult::Hidden)
		{
			bool bExpand = false;
			if (Predicate(Item.ToSharedRef(), bExpand))
			{
				ItemsToSelect.Emplace(Item, bExpand);
				ScrollItem = Item;
			}
		}
	}

	if(ItemsToSelect.Num() > 0)
	{
		SkeletonTreeView->ClearSelection();

		for (const TPair<TSharedPtr<ISkeletonTreeItem>, bool>& ItemPair : ItemsToSelect)
		{
			TSharedPtr<ISkeletonTreeItem> Item = ItemPair.Key;

			SkeletonTreeView->SetItemSelection(Item, true);
			if (ItemPair.Value)
			{
				if(Item->GetChildren().Num() == 0)
				{
					// leaf nodes expand their parent
					TSharedPtr<ISkeletonTreeItem> ParentItem = Item->GetParent();
					if(ParentItem.IsValid())
					{
						SkeletonTreeView->SetItemExpansion(ParentItem, true);
					}
				}
				else
				{
					SkeletonTreeView->SetItemExpansion(Item, true);
				}
			}
		}
	}

	if (ScrollItem.IsValid())
	{
		SkeletonTreeView->RequestScrollIntoView(ScrollItem);
	}
}

void SSkeletonTree::DuplicateAndSelectSocket(const FSelectedSocketInfo& SocketInfoToDuplicate, const FName& NewParentBoneName /*= FName()*/)
{
	USkeletalMesh* SkeletalMesh = GetPreviewScene().IsValid() ? ToRawPtr(GetPreviewScene()->GetPreviewMeshComponent()->GetSkeletalMeshAsset()) : nullptr;
	USkeletalMeshSocket* NewSocket = GetEditableSkeleton()->DuplicateSocket(SocketInfoToDuplicate, NewParentBoneName, SkeletalMesh);

	if (GetPreviewScene().IsValid())
	{
		GetPreviewScene()->SetSelectedSocket(FSelectedSocketInfo(NewSocket, SocketInfoToDuplicate.bSocketIsOnSkeleton));
	}

	CreateFromSkeleton();

	FSelectedSocketInfo NewSocketInfo(NewSocket, SocketInfoToDuplicate.bSocketIsOnSkeleton);
	SetSelectedSocket(NewSocketInfo);
}

void SSkeletonTree::HandleFocusCamera()
{
	if (GetPreviewScene().IsValid())
	{
		GetPreviewScene()->FocusViews();
	}

	if(!SkeletonTreeView->GetSelectedItems().IsEmpty())
	{
		TSharedPtr<class ISkeletonTreeItem> SelectedRow = SkeletonTreeView->GetSelectedItems()[0]; 
		ExpandTreeOnSelection(SelectedRow);
		SkeletonTreeView->RequestScrollIntoView(SelectedRow);
	}
}

ESkeletonTreeFilterResult SSkeletonTree::HandleFilterSkeletonTreeItem(const FSkeletonTreeFilterArgs& InArgs, const TSharedPtr<class ISkeletonTreeItem>& InItem)
{
	ESkeletonTreeFilterResult Result = ESkeletonTreeFilterResult::Shown;

	if(InItem->IsOfType<FSkeletonTreeBoneItem>() || InItem->IsOfType<FSkeletonTreeSocketItem>() || InItem->IsOfType<FSkeletonTreeAttachedAssetItem>() || InItem->IsOfType<FSkeletonTreeVirtualBoneItem>())
	{

		if (InArgs.TextFilter.IsValid())
		{
			if (InArgs.TextFilter->TestTextFilter(FBasicStringFilterExpressionContext(InItem->GetRowItemName().ToString())))
			{
				Result = ESkeletonTreeFilterResult::ShownHighlighted;
			}
			else
			{
				Result = ESkeletonTreeFilterResult::Hidden;
			}
		}


		if (InItem->IsOfType<FSkeletonTreeBoneItem>())
		{
			TSharedPtr<FSkeletonTreeBoneItem> BoneItem = StaticCastSharedPtr<FSkeletonTreeBoneItem>(InItem);

			if (BoneFilter == EBoneFilter::None)
			{
				Result = ESkeletonTreeFilterResult::Hidden;
			}
			else if (GetPreviewScene().IsValid())
			{
				UDebugSkelMeshComponent* PreviewMeshComponent = GetPreviewScene()->GetPreviewMeshComponent();
				if (PreviewMeshComponent)
				{
					const int32 BoneMeshIndex = PreviewMeshComponent->GetBoneIndex(BoneItem->GetRowItemName());

					// Remove non-mesh bones if we're filtering
					if ((BoneFilter == EBoneFilter::Mesh || BoneFilter == EBoneFilter::Weighted || BoneFilter == EBoneFilter::LOD) &&
						BoneMeshIndex == INDEX_NONE)
					{
						Result = ESkeletonTreeFilterResult::Hidden;
					}

					// Remove non-vertex-weighted bones if we're filtering
					else if (BoneFilter == EBoneFilter::Weighted && !BoneItem->IsBoneWeighted(BoneMeshIndex, PreviewMeshComponent))
					{
						Result = ESkeletonTreeFilterResult::Hidden;
					}

					// Remove non-vertex-weighted bones if we're filtering
					else if (BoneFilter == EBoneFilter::LOD && !BoneItem->IsBoneRequired(BoneMeshIndex, PreviewMeshComponent))
					{
						Result = ESkeletonTreeFilterResult::Hidden;
					}
				}
			}
		}
		else if (InItem->IsOfType<FSkeletonTreeSocketItem>())
		{
			TSharedPtr<FSkeletonTreeSocketItem> SocketItem = StaticCastSharedPtr<FSkeletonTreeSocketItem>(InItem);

			if (SocketFilter == ESocketFilter::None)
			{
				Result = ESkeletonTreeFilterResult::Hidden;
			}

			// Remove non-mesh sockets if we're filtering
			else if ((SocketFilter == ESocketFilter::Mesh || SocketFilter == ESocketFilter::None) && SocketItem->GetParentType() == ESocketParentType::Skeleton)
			{
				Result = ESkeletonTreeFilterResult::Hidden;
			}

			// Remove non-skeleton sockets if we're filtering
			else if ((SocketFilter == ESocketFilter::Skeleton || SocketFilter == ESocketFilter::None) && SocketItem->GetParentType() == ESocketParentType::Mesh)
			{
				Result = ESkeletonTreeFilterResult::Hidden;
			}

			else if (SocketFilter == ESocketFilter::Active && SocketItem->GetParentType() == ESocketParentType::Skeleton && SocketItem->IsSocketCustomized())
			{
				// Don't add the skeleton socket if it's already added for the mesh
				Result = ESkeletonTreeFilterResult::Hidden;
			}
		}
	}

	return Result;
}

void SSkeletonTree::HandleSelectedBoneChanged(const FName& InBoneName, ESelectInfo::Type InSelectInfo)
{
	SetSelectedBone(InBoneName, InSelectInfo);
}

void SSkeletonTree::HandleSelectedSocketChanged(const FSelectedSocketInfo& InSocketInfo)
{
	SetSelectedSocket(InSocketInfo);
}

void SSkeletonTree::HandleDeselectAll()
{
	DeselectAll();
}

#undef LOCTEXT_NAMESPACE<|MERGE_RESOLUTION|>--- conflicted
+++ resolved
@@ -94,11 +94,7 @@
 			return;
 		}
 
-<<<<<<< HEAD
-		const TArrayView<const ItemType> ItemsSourceRef = this->GetItems();
-=======
 		const TArrayView<const ItemType> ItemsSourceRef = this->SListView<ItemType>::GetItems();
->>>>>>> 4af6daef
 
 		int32 RangeStartIndex = 0;
 		if( TListTypeTraits<ItemType>::IsPtrValid(this->RangeSelectionStart) )
@@ -766,15 +762,11 @@
 			{
 				MenuBuilder.AddSubMenu(LOCTEXT("AddVirtualBone", "Add Virtual Bone"),
 					LOCTEXT("AddVirtualBone_ToolTip", "Adds a virtual bone to the skeleton."),
-<<<<<<< HEAD
-					FNewMenuDelegate::CreateSP(this, &SSkeletonTree::FillVirtualBoneSubmenu));
-=======
 					FNewMenuDelegate::CreateLambda([this](FMenuBuilder& MenuBuilder)
 						{
 							TSharedRef<SBoneTreeMenu> MenuContent = SSkeletonTree::CreateVirtualBoneMenu(this);
 							MenuBuilder.AddWidget(MenuContent, FText::GetEmpty(), true);
 						}));
->>>>>>> 4af6daef
 			}
 
 			MenuBuilder.EndSection();
@@ -975,19 +967,6 @@
 	return false;
 }
 
-<<<<<<< HEAD
-void SSkeletonTree::FillVirtualBoneSubmenu(FMenuBuilder& MenuBuilder)
-{
-	TArray<TSharedPtr<ISkeletonTreeItem>> SelectedItems = SkeletonTreeView->GetSelectedItems();
-
-	const bool bShowVirtualBones = false;
-	TSharedRef<SBoneTreeMenu> MenuContent = SNew(SBoneTreeMenu)
-	.bShowVirtualBones(false)
-	.Title(LOCTEXT("TargetBonePickerTitle", "Pick Target Bone..."))
-	.OnBoneSelectionChanged(this, &SSkeletonTree::OnVirtualTargetBonePicked, SelectedItems)
-	.OnGetReferenceSkeleton(this, &SSkeletonTree::OnGetReferenceSkeleton);
-	MenuBuilder.AddWidget(MenuContent, FText::GetEmpty(), true);
-=======
 TSharedRef<SBoneTreeMenu> SSkeletonTree::CreateVirtualBoneMenu(SSkeletonTree* InSkeletonTree)
 {
 	const TArray<TSharedPtr<ISkeletonTreeItem>> SelectedItems = InSkeletonTree->GetSelectedItems();
@@ -997,7 +976,6 @@
 		.Title(LOCTEXT("TargetBonePickerTitle", "Pick Target Bone..."))
 		.OnBoneSelectionChanged(InSkeletonTree, &SSkeletonTree::OnVirtualTargetBonePicked, SelectedItems)
 		.OnGetReferenceSkeleton(InSkeletonTree, &SSkeletonTree::OnGetReferenceSkeleton);
->>>>>>> 4af6daef
 
 	MenuContent->RegisterActiveTimer(0.0f, FWidgetActiveTimerDelegate::CreateLambda(
 		[FilterTextBox = MenuContent->GetFilterTextWidget()](double, float)
@@ -1889,9 +1867,6 @@
 			"VirtualBones",
 			LOCTEXT("AddVirtualBone", "Add Virtual Bone"),
 			LOCTEXT("AddVirtualBone_ToolTip", "Adds a virtual bone to the skeleton."),
-<<<<<<< HEAD
-			FNewToolMenuChoice(FNewMenuDelegate::CreateSP(this, &SSkeletonTree::FillVirtualBoneSubmenu)));
-=======
 			FNewToolMenuDelegate::CreateLambda([](UToolMenu* InMenu)
 				{
 					USkeletonTreeMenuContext* MenuContext = InMenu->Context.FindContext<USkeletonTreeMenuContext>();
@@ -1910,7 +1885,6 @@
 					FToolMenuEntry WidgetEntry = FToolMenuEntry::InitWidget("VirtualBones", MenuContent, FText());
 					InMenu->AddMenuEntry(NAME_None, WidgetEntry);
 				}));
->>>>>>> 4af6daef
 	}
 
 	{
