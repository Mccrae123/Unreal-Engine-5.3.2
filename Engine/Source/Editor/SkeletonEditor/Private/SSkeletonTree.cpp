// Copyright Epic Games, Inc. All Rights Reserved.


#include "SSkeletonTree.h"
#include "Misc/MessageDialog.h"
#include "Modules/ModuleManager.h"
#include "UObject/PropertyPortFlags.h"
#include "UObject/UObjectGlobals.h"
#include "UObject/PackageReload.h"
#include "Framework/Application/SlateApplication.h"
#include "Textures/SlateIcon.h"
#include "Framework/Commands/UIAction.h"
#include "UICommandList_Pinnable.h"
#include "Widgets/Images/SImage.h"
#include "Framework/MultiBox/MultiBoxBuilder.h"
#include "Widgets/Layout/SScrollBorder.h"
#include "Widgets/Input/SComboButton.h"
#include "Widgets/Input/SSpinBox.h"
#include "EditorStyleSet.h"
#include "ActorFactories/ActorFactory.h"
#include "Exporters/Exporter.h"
#include "Sound/SoundBase.h"
#include "Editor.h"
#include "Framework/Notifications/NotificationManager.h"
#include "Widgets/Notifications/SNotificationList.h"
#include "PropertyEditorModule.h"
#include "IDetailsView.h"

#include "ScopedTransaction.h"
#include "BoneDragDropOp.h"
#include "SocketDragDropOp.h"
#include "SkeletonTreeCommands.h"
#include "Styling/SlateIconFinder.h"
#include "DragAndDrop/AssetDragDropOp.h"

#include "AssetSelection.h"

#include "IContentBrowserSingleton.h"
#include "ContentBrowserModule.h"
#include "ComponentAssetBroker.h"

#include "AnimPreviewInstance.h"

#include "MeshUtilities.h"
#include "UnrealExporter.h"
#include "Widgets/Input/SSearchBox.h"
#include "Widgets/Text/SInlineEditableTextBlock.h"
#include "Framework/Commands/GenericCommands.h"
#include "Animation/BlendProfile.h"
#include "SBlendProfilePicker.h"
#include "IPersonaPreviewScene.h"
#include "IDocumentation.h"
#include "PersonaUtils.h"
#include "Misc/TextFilterExpressionEvaluator.h"
#include "SkeletonTreeBoneItem.h"
#include "SkeletonTreeSocketItem.h"
#include "SkeletonTreeAttachedAssetItem.h"
#include "SkeletonTreeVirtualBoneItem.h"

#include "BoneSelectionWidget.h"
#include "SkeletonTreeSelection.h"
#include "Widgets/Layout/SGridPanel.h"

#include "HAL/PlatformApplicationMisc.h"
#include "Widgets/Views/STreeView.h"
#include "IPinnedCommandList.h"
#include "PersonaModule.h"
#include "SPositiveActionButton.h"

#define LOCTEXT_NAMESPACE "SSkeletonTree"

const FName	ISkeletonTree::Columns::Name("Name");
const FName	ISkeletonTree::Columns::Retargeting("Retargeting");
const FName ISkeletonTree::Columns::BlendProfile("BlendProfile");

// This is mostly duplicated from SListView, to allow for us to avoid selecting collapsed items
template <typename ItemType>
class SSkeletonTreeView : public STreeView<ItemType>
{
public:
	bool Private_CanItemBeSelected(ItemType InItem) const
	{
		return !(InItem->GetFilterResult() == ESkeletonTreeFilterResult::ShownDescendant && GetMutableDefault<UPersonaOptions>()->bHideParentsWhenFiltering);
	}

	virtual void Private_SelectRangeFromCurrentTo( ItemType InRangeSelectionEnd ) override
	{
		if ( this->SelectionMode.Get() == ESelectionMode::None )
		{
			return;
		}

		const TArray<ItemType>& ItemsSourceRef = (*this->ItemsSource);

		int32 RangeStartIndex = 0;
		if( TListTypeTraits<ItemType>::IsPtrValid(this->RangeSelectionStart) )
		{
			RangeStartIndex = ItemsSourceRef.Find( TListTypeTraits<ItemType>::NullableItemTypeConvertToItemType( this->RangeSelectionStart ) );
		}

		int32 RangeEndIndex = ItemsSourceRef.Find( InRangeSelectionEnd );

		RangeStartIndex = FMath::Clamp(RangeStartIndex, 0, ItemsSourceRef.Num());
		RangeEndIndex = FMath::Clamp(RangeEndIndex, 0, ItemsSourceRef.Num());

		if (RangeEndIndex < RangeStartIndex)
		{
			Swap( RangeStartIndex, RangeEndIndex );
		}

		for( int32 ItemIndex = RangeStartIndex; ItemIndex <= RangeEndIndex; ++ItemIndex )
		{
			// check if this item can actually be selected
			if(Private_CanItemBeSelected(ItemsSourceRef[ItemIndex]))
			{
				this->SelectedItems.Add( ItemsSourceRef[ItemIndex] );
			}
		}

		this->InertialScrollManager.ClearScrollVelocity();
	}

	virtual void Private_SignalSelectionChanged(ESelectInfo::Type SelectInfo) override
	{
		STreeView<ItemType>::Private_SignalSelectionChanged(SelectInfo);

		// the SListView does not know about bHideParentsWhenFiltering and will select the boens regardless of their visible
		// ( For example when using select all )
		// this filter out those ones to only keep the ones that can be selected
		{
			TArray<ItemType> FilteredSelection;
			for (const ItemType& Item: this->SelectedItems)
			{
				if (Private_CanItemBeSelected(Item))
				{
					FilteredSelection.Add(Item);
				}
			}
			if (FilteredSelection.Num() != this->SelectedItems.Num())
			{
				this->ClearSelection();
				this->SetItemSelection(FilteredSelection, true, SelectInfo);
			}
		}
	}
};

void SSkeletonTree::Construct(const FArguments& InArgs, const TSharedRef<FEditableSkeleton>& InEditableSkeleton, const FSkeletonTreeArgs& InSkeletonTreeArgs)
{
	if (InSkeletonTreeArgs.bHideBonesByDefault)
	{
		BoneFilter = EBoneFilter::None;
	}
	else
	{
		BoneFilter = EBoneFilter::All;
	}
	SocketFilter = ESocketFilter::Active;
	bSelecting = false;

	EditableSkeleton = InEditableSkeleton;
	PreviewScene = InSkeletonTreeArgs.PreviewScene;
	IsEditable = InArgs._IsEditable;
	Mode = InSkeletonTreeArgs.Mode;
	bAllowMeshOperations = InSkeletonTreeArgs.bAllowMeshOperations;
	bAllowSkeletonOperations = InSkeletonTreeArgs.bAllowSkeletonOperations;
	Extenders = InSkeletonTreeArgs.Extenders;
	OnGetFilterText = InSkeletonTreeArgs.OnGetFilterText;
	Builder = InSkeletonTreeArgs.Builder;
	if (!Builder.IsValid())
	{
		Builder = MakeShareable(new FSkeletonTreeBuilder(FSkeletonTreeBuilderArgs()));
	}

	Builder->Initialize(SharedThis(this), InSkeletonTreeArgs.PreviewScene, FOnFilterSkeletonTreeItem::CreateSP(this, &SSkeletonTree::HandleFilterSkeletonTreeItem));

	ContextName = InSkeletonTreeArgs.ContextName;

	TextFilterPtr = MakeShareable(new FTextFilterExpressionEvaluator(ETextFilterExpressionEvaluatorMode::BasicString));

	SetPreviewComponentSocketFilter();

	// Register delegates

	if(PreviewScene.IsValid())
	{
		PreviewScene.Pin()->RegisterOnLODChanged(FSimpleDelegate::CreateSP(this, &SSkeletonTree::OnLODSwitched));
		PreviewScene.Pin()->RegisterOnPreviewMeshChanged(FOnPreviewMeshChanged::CreateSP(this, &SSkeletonTree::OnPreviewMeshChanged));
		PreviewScene.Pin()->RegisterOnSelectedBoneChanged(FOnSelectedBoneChanged::CreateSP(this, &SSkeletonTree::HandleSelectedBoneChanged));
		PreviewScene.Pin()->RegisterOnSelectedSocketChanged(FOnSelectedSocketChanged::CreateSP(this, &SSkeletonTree::HandleSelectedSocketChanged));
		PreviewScene.Pin()->RegisterOnDeselectAll(FSimpleDelegate::CreateSP(this, &SSkeletonTree::HandleDeselectAll));

		RegisterOnSelectionChanged(FOnSkeletonTreeSelectionChanged::CreateRaw(PreviewScene.Pin().Get(), &IPersonaPreviewScene::HandleSkeletonTreeSelectionChanged));
	}

	if (InSkeletonTreeArgs.OnSelectionChanged.IsBound())
	{
		RegisterOnSelectionChanged(InSkeletonTreeArgs.OnSelectionChanged);
	}

	FCoreUObjectDelegates::OnPackageReloaded.AddSP(this, &SSkeletonTree::HandlePackageReloaded);

	// Create our pinned commands before we bind commands
	IPinnedCommandListModule& PinnedCommandListModule = FModuleManager::LoadModuleChecked<IPinnedCommandListModule>(TEXT("PinnedCommandList"));
	PinnedCommands = PinnedCommandListModule.CreatePinnedCommandList(ContextName);

	// Register and bind all our menu commands
	FSkeletonTreeCommands::Register();
	BindCommands();

	this->ChildSlot
	[
		SNew( SOverlay )
		+SOverlay::Slot()
		[
			// Add a border if we are being used as a picker
			SNew(SBorder)
			.Visibility_Lambda([this](){ return Mode == ESkeletonTreeMode::Picker ? EVisibility::Visible: EVisibility::Collapsed; })
			.BorderImage(FEditorStyle::Get().GetBrush("Menu.Background"))
		]
		+SOverlay::Slot()
		[
			SNew( SVerticalBox )
			+ SVerticalBox::Slot()
			.AutoHeight()
			.Padding(FMargin(0.f, 2.f))
			[
				SNew(SHorizontalBox)
				+SHorizontalBox::Slot()
				.AutoWidth()
				.VAlign(VAlign_Center)
				.Padding(FMargin(6.f, 0.0))
				[
					SNew(SPositiveActionButton)
					.OnGetMenuContent( this, &SSkeletonTree::CreateNewMenu )
					.Icon(FAppStyle::Get().GetBrush("Icons.Plus"))
				]

				+SHorizontalBox::Slot()
				.FillWidth(1.0f)
				[
					SAssignNew( NameFilterBox, SSearchBox )
					.SelectAllTextWhenFocused( true )
					.OnTextChanged( this, &SSkeletonTree::OnFilterTextChanged )
					.HintText( LOCTEXT( "SearchBoxHint", "Search Skeleton Tree...") )
					.AddMetaData<FTagMetaData>(TEXT("SkelTree.Search"))
				]

				+SHorizontalBox::Slot()
				.AutoWidth()
				.Padding(FMargin(6.f, 0.0))
				.VAlign(VAlign_Center)
				[
					SAssignNew(FilterComboButton, SComboButton)
					.Visibility(InSkeletonTreeArgs.bShowFilterMenu ? EVisibility::Visible : EVisibility::Collapsed)
					.ComboButtonStyle(&FAppStyle::Get().GetWidgetStyle<FComboButtonStyle>("SimpleComboButton"))
					.ForegroundColor(FSlateColor::UseStyle())
					.ContentPadding(2.0f)
					.OnGetMenuContent( this, &SSkeletonTree::CreateFilterMenu )
					.ToolTipText( this, &SSkeletonTree::GetFilterMenuTooltip )
					.AddMetaData<FTagMetaData>(TEXT("SkelTree.Bones"))
					.HasDownArrow(true)
					.ButtonContent()
					[
						SNew(SImage)
						.Image(FAppStyle::Get().GetBrush("Icons.Settings"))
						.ColorAndOpacity(FSlateColor::UseForeground())
					]
				]
			]

			+ SVerticalBox::Slot()
			.Padding( FMargin( 0.0f, 2.0f, 0.0f, 0.0f ) )
			.AutoHeight()
			[
				PinnedCommands.ToSharedRef()
			]

			+ SVerticalBox::Slot()
			.Padding( FMargin( 0.0f, 2.0f, 0.0f, 0.0f ) )
			[
				SAssignNew(TreeHolder, SOverlay)
			]
		]
	];


	SAssignNew(BlendProfilePicker, SBlendProfilePicker, GetEditableSkeleton())
		.Standalone(true)
		.OnBlendProfileSelected(this, &SSkeletonTree::OnBlendProfileSelected);


	CreateTreeColumns();

	SetInitialExpansionState();

	OnLODSwitched();
}

PRAGMA_DISABLE_DEPRECATION_WARNINGS
SSkeletonTree::~SSkeletonTree()
{
	if (EditableSkeleton.IsValid())
	{
		EditableSkeleton.Pin()->UnregisterOnSkeletonHierarchyChanged(this);
	}
	FCoreUObjectDelegates::OnPackageReloaded.RemoveAll(this);
}
PRAGMA_ENABLE_DEPRECATION_WARNINGS

void SSkeletonTree::BindCommands()
{
	// This should not be called twice on the same instance
	check( !UICommandList.IsValid() );

	UICommandList = MakeShareable( new FUICommandList_Pinnable );

	FUICommandList_Pinnable& CommandList = *UICommandList;

	// Grab the list of menu commands to bind...
	const FSkeletonTreeCommands& MenuActions = FSkeletonTreeCommands::Get();

	// ...and bind them all

	CommandList.MapAction(
		MenuActions.FilteringFlattensHierarchy,
		FExecuteAction::CreateLambda([this]() { GetMutableDefault<UPersonaOptions>()->bFlattenSkeletonHierarchyWhenFiltering = !GetDefault<UPersonaOptions>()->bFlattenSkeletonHierarchyWhenFiltering; ApplyFilter(); }),
		FCanExecuteAction(),
		FIsActionChecked::CreateLambda([]() { return GetDefault<UPersonaOptions>()->bFlattenSkeletonHierarchyWhenFiltering; }));

	CommandList.MapAction(
		MenuActions.HideParentsWhenFiltering,
		FExecuteAction::CreateLambda([this]() { GetMutableDefault<UPersonaOptions>()->bHideParentsWhenFiltering = !GetDefault<UPersonaOptions>()->bHideParentsWhenFiltering; }),
		FCanExecuteAction(),
		FIsActionChecked::CreateLambda([]() { return GetDefault<UPersonaOptions>()->bHideParentsWhenFiltering; }));

	// Bone Filter commands
	CommandList.BeginGroup(TEXT("BoneFilterGroup"));

	CommandList.MapAction(
		MenuActions.ShowAllBones,
		FExecuteAction::CreateSP( this, &SSkeletonTree::SetBoneFilter, EBoneFilter::All ),
		FCanExecuteAction(),
		FIsActionChecked::CreateSP( this, &SSkeletonTree::IsBoneFilter, EBoneFilter::All ));

	CommandList.MapAction(
		MenuActions.ShowMeshBones,
		FExecuteAction::CreateSP( this, &SSkeletonTree::SetBoneFilter, EBoneFilter::Mesh ),
		FCanExecuteAction(),
		FIsActionChecked::CreateSP( this, &SSkeletonTree::IsBoneFilter, EBoneFilter::Mesh ));

	CommandList.MapAction(
		MenuActions.ShowLODBones,
		FExecuteAction::CreateSP(this, &SSkeletonTree::SetBoneFilter, EBoneFilter::LOD),
		FCanExecuteAction(),
		FIsActionChecked::CreateSP(this, &SSkeletonTree::IsBoneFilter, EBoneFilter::LOD));
	
	CommandList.MapAction(
		MenuActions.ShowWeightedBones,
		FExecuteAction::CreateSP( this, &SSkeletonTree::SetBoneFilter, EBoneFilter::Weighted ),
		FCanExecuteAction(),
		FIsActionChecked::CreateSP( this, &SSkeletonTree::IsBoneFilter, EBoneFilter::Weighted ));

	CommandList.MapAction(
		MenuActions.HideBones,
		FExecuteAction::CreateSP( this, &SSkeletonTree::SetBoneFilter, EBoneFilter::None ),
		FCanExecuteAction(),
		FIsActionChecked::CreateSP( this, &SSkeletonTree::IsBoneFilter, EBoneFilter::None ));

	CommandList.EndGroup();

	// Socket filter commands
	CommandList.BeginGroup(TEXT("SocketFilterGroup"));

	CommandList.MapAction(
		MenuActions.ShowActiveSockets,
		FExecuteAction::CreateSP( this, &SSkeletonTree::SetSocketFilter, ESocketFilter::Active ),
		FCanExecuteAction(),
		FIsActionChecked::CreateSP( this, &SSkeletonTree::IsSocketFilter, ESocketFilter::Active ));

	CommandList.MapAction(
		MenuActions.ShowMeshSockets,
		FExecuteAction::CreateSP( this, &SSkeletonTree::SetSocketFilter, ESocketFilter::Mesh ),
		FCanExecuteAction(),
		FIsActionChecked::CreateSP( this, &SSkeletonTree::IsSocketFilter, ESocketFilter::Mesh ));

	CommandList.MapAction(
		MenuActions.ShowSkeletonSockets,
		FExecuteAction::CreateSP( this, &SSkeletonTree::SetSocketFilter, ESocketFilter::Skeleton ),
		FCanExecuteAction(),
		FIsActionChecked::CreateSP( this, &SSkeletonTree::IsSocketFilter, ESocketFilter::Skeleton ));

	CommandList.MapAction(
		MenuActions.ShowAllSockets,
		FExecuteAction::CreateSP( this, &SSkeletonTree::SetSocketFilter, ESocketFilter::All ),
		FCanExecuteAction(),
		FIsActionChecked::CreateSP( this, &SSkeletonTree::IsSocketFilter, ESocketFilter::All ));

	CommandList.MapAction(
		MenuActions.HideSockets,
		FExecuteAction::CreateSP( this, &SSkeletonTree::SetSocketFilter, ESocketFilter::None ),
		FCanExecuteAction(),
		FIsActionChecked::CreateSP( this, &SSkeletonTree::IsSocketFilter, ESocketFilter::None ));

	CommandList.EndGroup();

	CommandList.MapAction(
		MenuActions.ShowRetargeting,
		FExecuteAction::CreateSP(this, &SSkeletonTree::OnChangeShowingAdvancedOptions),
		FCanExecuteAction(),
		FIsActionChecked::CreateSP(this, &SSkeletonTree::IsShowingAdvancedOptions));

	// Socket manipulation commands
	CommandList.MapAction(
		MenuActions.AddSocket,
		FExecuteAction::CreateSP( this, &SSkeletonTree::OnAddSocket ),
		FCanExecuteAction::CreateSP( this, &SSkeletonTree::IsAddingSocketsAllowed ) );

	CommandList.MapAction(
		FGenericCommands::Get().Rename,
		FExecuteAction::CreateSP( this, &SSkeletonTree::OnRenameSelected ),
		FCanExecuteAction::CreateSP( this, &SSkeletonTree::CanRenameSelected ) );

	CommandList.MapAction(
		MenuActions.CreateMeshSocket,
		FExecuteAction::CreateSP( this, &SSkeletonTree::OnCustomizeSocket ) );

	CommandList.MapAction(
		MenuActions.RemoveMeshSocket,
		FExecuteAction::CreateSP( this, &SSkeletonTree::OnDeleteSelectedRows ),
		FCanExecuteAction::CreateSP( this, &SSkeletonTree::CanDeleteSelectedRows ) );

	CommandList.MapAction(
		MenuActions.PromoteSocketToSkeleton,
		FExecuteAction::CreateSP( this, &SSkeletonTree::OnPromoteSocket ) ); // Adding customization just deletes the mesh socket

	CommandList.MapAction(
		MenuActions.DeleteSelectedRows,
		FExecuteAction::CreateSP( this, &SSkeletonTree::OnDeleteSelectedRows ),
		FCanExecuteAction::CreateSP( this, &SSkeletonTree::CanDeleteSelectedRows ));

	CommandList.MapAction(
		MenuActions.CopyBoneNames,
		FExecuteAction::CreateSP( this, &SSkeletonTree::OnCopyBoneNames ));

	CommandList.MapAction(
		MenuActions.ResetBoneTransforms,
		FExecuteAction::CreateSP(this, &SSkeletonTree::OnResetBoneTransforms ) );

	CommandList.MapAction(
		MenuActions.CopySockets,
		FExecuteAction::CreateSP( this, &SSkeletonTree::OnCopySockets ),
		FCanExecuteAction::CreateSP( this, &SSkeletonTree::CanCopySockets ));

	CommandList.MapAction(
		MenuActions.PasteSockets,
		FExecuteAction::CreateSP( this, &SSkeletonTree::OnPasteSockets, false ),
		FCanExecuteAction::CreateSP( this, &SSkeletonTree::CanPasteSockets ));

	CommandList.MapAction(
		MenuActions.PasteSocketsToSelectedBone,
		FExecuteAction::CreateSP(this, &SSkeletonTree::OnPasteSockets, true),
		FCanExecuteAction::CreateSP( this, &SSkeletonTree::CanPasteSockets ));

	CommandList.MapAction(
		MenuActions.FocusCamera,
		FExecuteAction::CreateSP(this, &SSkeletonTree::HandleFocusCamera));

	CommandList.MapAction(
		MenuActions.CreateTimeBlendProfile,
		FExecuteAction::CreateSP( this, &SSkeletonTree::OnCreateBlendProfile, EBlendProfileMode::TimeFactor));

	CommandList.MapAction(
		MenuActions.CreateWeightBlendProfile,
		FExecuteAction::CreateSP(this, &SSkeletonTree::OnCreateBlendProfile, EBlendProfileMode::WeightFactor));

	CommandList.MapAction(
		MenuActions.CreateBlendMask,
		FExecuteAction::CreateSP(this, &SSkeletonTree::OnCreateBlendProfile, EBlendProfileMode::BlendMask));

	CommandList.MapAction(
		MenuActions.DeleteCurrentBlendProfile,
		FExecuteAction::CreateSP( this, &SSkeletonTree::OnDeleteCurrentBlendProfile));


	PinnedCommands->BindCommandList(UICommandList.ToSharedRef());
}

TSharedRef<ITableRow> SSkeletonTree::MakeTreeRowWidget(TSharedPtr<ISkeletonTreeItem> InInfo, const TSharedRef<STableViewBase>& OwnerTable)
{
	check( InInfo.IsValid() );
	
	return InInfo->MakeTreeRowWidget(OwnerTable, TAttribute<FText>::Create(TAttribute<FText>::FGetter::CreateLambda([this]() { return FilterText; })));
}

void SSkeletonTree::GetFilteredChildren(TSharedPtr<ISkeletonTreeItem> InInfo, TArray< TSharedPtr<ISkeletonTreeItem> >& OutChildren)
{
	check(InInfo.IsValid());
	OutChildren = InInfo->GetFilteredChildren();
}

/** Helper struct for when we rebuild the tree because of a change to its structure */
struct FScopedSavedSelection
{
	FScopedSavedSelection(TSharedPtr<SSkeletonTree> InSkeletonTree)
	: SkeletonTree(InSkeletonTree)
	{
		// record selected items
		if (SkeletonTree.IsValid() && InSkeletonTree->SkeletonTreeView.IsValid())
		{
			TArray<TSharedPtr<ISkeletonTreeItem>> SelectedItems = InSkeletonTree->SkeletonTreeView->GetSelectedItems();
			for (const TSharedPtr<ISkeletonTreeItem>& SelectedItem : SelectedItems)
			{
				SavedSelections.Add({ SelectedItem->GetRowItemName(), SelectedItem->GetTypeName(), SelectedItem->GetObject() });
			}
		}
	}

	~FScopedSavedSelection()
	{
		if (SkeletonTree.IsValid() && SkeletonTree->SkeletonTreeView.IsValid())
		{
			// restore selection
			for (const TSharedPtr<ISkeletonTreeItem>& Item : SkeletonTree->LinearItems)
			{
				if (Item->GetFilterResult() != ESkeletonTreeFilterResult::Hidden)
				{
					for (FSavedSelection& SavedSelection : SavedSelections)
					{
						if (Item->GetRowItemName() == SavedSelection.ItemName && Item->GetTypeName() == SavedSelection.ItemType && Item->GetObject() == SavedSelection.ItemObject)
						{
							SkeletonTree->SkeletonTreeView->SetItemSelection(Item, true);
							break;
						}
					}
				}
			}
		}
	}

	struct FSavedSelection
	{
		/** Name of the selected item */
		FName ItemName;

		/** Type of the selected item */
		FName ItemType;

		/** Object of selected item */
		UObject* ItemObject;
	};

	TSharedPtr<SSkeletonTree> SkeletonTree;

	TArray<FSavedSelection> SavedSelections;
};

void SSkeletonTree::CreateTreeColumns()
{
	TArray<FName> HiddenColumnsList;
	HiddenColumnsList.Add(ISkeletonTree::Columns::Retargeting);
	HiddenColumnsList.Add(ISkeletonTree::Columns::BlendProfile);

	TSharedRef<SHeaderRow> TreeHeaderRow = 
	SNew(SHeaderRow)
	.CanSelectGeneratedColumn(true)
	.HiddenColumnsList(HiddenColumnsList)

	+ SHeaderRow::Column(ISkeletonTree::Columns::Name)
	.ShouldGenerateWidget(true)
	.DefaultLabel(LOCTEXT("SkeletonBoneNameLabel", "Name"))
	.FillWidth(0.5f)

	+ SHeaderRow::Column(ISkeletonTree::Columns::Retargeting)
	.DefaultLabel(LOCTEXT("SkeletonBoneTranslationRetargetingLabel", "Translation Retargeting"))
	.FillWidth(0.25f)

	+ SHeaderRow::Column(ISkeletonTree::Columns::BlendProfile)
	.DefaultLabel(LOCTEXT("BlendProfile", "Blend Profile"))
	.FillWidth(0.25f)
	.OnGetMenuContent(this, &SSkeletonTree::GetBlendProfileColumnMenuContent )
	.HeaderContent()
	[
		SNew(SBox)
		.HeightOverride(24)
		.HAlign(HAlign_Left)
		[
			SAssignNew(BlendProfileHeader, SInlineEditableTextBlock)
			.Text_Lambda([this] () -> FText
			{
				FName CurrentProfile = BlendProfilePicker->GetSelectedBlendProfileName();
				return (CurrentProfile != NAME_None) ? FText::FromName(CurrentProfile) : LOCTEXT("NoBlendProfile", "NoBlend");
			})
			.OnTextCommitted_Lambda([this](const FText& InText, ETextCommit::Type InCommitType)
			{
				BlendProfilePicker->OnCreateNewProfileComitted(InText, InCommitType, NewBlendProfileMode);
			})
			.OnVerifyTextChanged_Lambda([](const FText& InNewText, FText& OutErrorMessage) -> bool
			{
				return FName::IsValidXName(InNewText.ToString(), INVALID_OBJECTNAME_CHARACTERS INVALID_LONGPACKAGE_CHARACTERS, &OutErrorMessage);
			})
			.IsReadOnly(true)
		]
	];

	{
		FScopedSavedSelection ScopedSelection(SharedThis(this));

		SkeletonTreeView = SNew(SSkeletonTreeView<TSharedPtr<ISkeletonTreeItem>>)
		.TreeItemsSource(&FilteredItems)
		.OnGenerateRow(this, &SSkeletonTree::MakeTreeRowWidget)
		.OnGetChildren(this, &SSkeletonTree::GetFilteredChildren)
		.OnContextMenuOpening(this, &SSkeletonTree::CreateContextMenu)
		.OnSelectionChanged(this, &SSkeletonTree::OnSelectionChanged)
		.OnIsSelectableOrNavigable(this, &SSkeletonTree::OnIsSelectableOrNavigable)
		.OnItemScrolledIntoView(this, &SSkeletonTree::OnItemScrolledIntoView)
		.OnMouseButtonDoubleClick(this, &SSkeletonTree::OnTreeDoubleClick)
		.OnSetExpansionRecursive(this, &SSkeletonTree::SetTreeItemExpansionRecursive)
		.ItemHeight(24)
		.HighlightParentNodesForSelection(true)
		.HeaderRow
		(
			TreeHeaderRow
		);

		TreeHolder->ClearChildren();
		TreeHolder->AddSlot()
		[
			SNew(SScrollBorder, SkeletonTreeView.ToSharedRef())
			[
				SkeletonTreeView.ToSharedRef()
			]
		];
	}

	CreateFromSkeleton();
}

void SSkeletonTree::CreateFromSkeleton()
{	
	// save selected items
	FScopedSavedSelection ScopedSelection(SharedThis(this));

	Items.Empty();
	LinearItems.Empty();
	FilteredItems.Empty();

	FSkeletonTreeBuilderOutput Output(Items, LinearItems);
	Builder->Build(Output);
	ApplyFilter();
}

void SSkeletonTree::ApplyFilter()
{
	TextFilterPtr->SetFilterText(FilterText);

	FilteredItems.Empty();

	FSkeletonTreeFilterArgs FilterArgs(!FilterText.IsEmpty() ? TextFilterPtr : nullptr);
	FilterArgs.bFlattenHierarchyOnFilter = GetDefault<UPersonaOptions>()->bFlattenSkeletonHierarchyWhenFiltering;
	Builder->Filter(FilterArgs, Items, FilteredItems);

	if(!FilterText.IsEmpty())
	{
		for (TSharedPtr<ISkeletonTreeItem>& Item : LinearItems)
		{
			if (Item->GetFilterResult() > ESkeletonTreeFilterResult::Hidden)
			{
				SkeletonTreeView->SetItemExpansion(Item, true);
			}
		}
	}
	else
	{
		SetInitialExpansionState();
	}

	HandleTreeRefresh();
}

void SSkeletonTree::SetInitialExpansionState()
{
	for (TSharedPtr<ISkeletonTreeItem>& Item : LinearItems)
	{
		SkeletonTreeView->SetItemExpansion(Item, Item->IsInitiallyExpanded());
	}
}

TSharedPtr< SWidget > SSkeletonTree::CreateContextMenu()
{
	const FSkeletonTreeCommands& Actions = FSkeletonTreeCommands::Get();

	TArray<TSharedPtr<ISkeletonTreeItem>> SelectedItems = SkeletonTreeView->GetSelectedItems();
	FSkeletonTreeSelection BoneTreeSelection(SelectedItems);

	const bool CloseAfterSelection = true;
	FMenuBuilder MenuBuilder( CloseAfterSelection, UICommandList, Extenders );
	{
		if(BoneTreeSelection.HasSelectedOfType<FSkeletonTreeAttachedAssetItem>() || BoneTreeSelection.HasSelectedOfType<FSkeletonTreeSocketItem>() || BoneTreeSelection.HasSelectedOfType<FSkeletonTreeVirtualBoneItem>())
		{
			MenuBuilder.BeginSection("SkeletonTreeSelectedItemsActions", LOCTEXT( "SelectedActions", "Selected Item Actions" ) );
			MenuBuilder.AddMenuEntry( Actions.DeleteSelectedRows );
			MenuBuilder.EndSection();
		}


		const bool bNeedsBoneActionsHeading = BoneTreeSelection.HasSelectedOfType<FSkeletonTreeBoneItem>() || BoneTreeSelection.HasSelectedOfType<FSkeletonTreeVirtualBoneItem>();

		if (bNeedsBoneActionsHeading)
		{
			MenuBuilder.BeginSection("SkeletonTreeBonesAction", LOCTEXT("BoneActions", "Selected Bone Actions"));
		}
		
		if (BoneTreeSelection.HasSelectedOfType<FSkeletonTreeBoneItem>())
		{
			MenuBuilder.AddMenuEntry(Actions.CopyBoneNames);
			MenuBuilder.AddMenuEntry(Actions.ResetBoneTransforms);

			if (BoneTreeSelection.IsSingleOfTypeSelected<FSkeletonTreeBoneItem>() && bAllowSkeletonOperations)
			{
				MenuBuilder.AddMenuEntry(Actions.AddSocket);
				MenuBuilder.AddMenuEntry(Actions.PasteSockets);
				MenuBuilder.AddMenuEntry(Actions.PasteSocketsToSelectedBone);
			}
		}

		if (bNeedsBoneActionsHeading)
		{
			if (bAllowSkeletonOperations)
			{
				MenuBuilder.AddSubMenu(LOCTEXT("AddVirtualBone", "Add Virtual Bone"),
					LOCTEXT("AddVirtualBone_ToolTip", "Adds a virtual bone to the skeleton."),
					FNewMenuDelegate::CreateSP(this, &SSkeletonTree::FillVirtualBoneSubmenu, SelectedItems));
			}

			MenuBuilder.EndSection();
		}

		if (bAllowSkeletonOperations)
		{
			if(BoneTreeSelection.HasSelectedOfType<FSkeletonTreeBoneItem>())
			{
				UBlendProfile* const SelectedBlendProfile = BlendProfilePicker->GetSelectedBlendProfile();
				if(SelectedBlendProfile && BoneTreeSelection.IsSingleOfTypeSelected<FSkeletonTreeBoneItem>())
				{
					TSharedPtr<FSkeletonTreeBoneItem> BoneItem = BoneTreeSelection.GetSelectedItems<FSkeletonTreeBoneItem>()[0];

					FName BoneName = BoneItem->GetAttachName();
					const USkeleton& Skeleton = GetEditableSkeletonInternal()->GetSkeleton();
					int32 BoneIndex = Skeleton.GetReferenceSkeleton().FindBoneIndex(BoneName);

					float CurrentBlendScale = SelectedBlendProfile->GetBoneBlendScale(BoneIndex);

					MenuBuilder.BeginSection("SkeletonTreeBlendProfileScales", LOCTEXT("BlendProfileContextOptions", "Blend Profile"));
					{
						FUIAction RecursiveSetScales;
						RecursiveSetScales.ExecuteAction = FExecuteAction::CreateSP(this, &SSkeletonTree::RecursiveSetBlendProfileScales, CurrentBlendScale);

						MenuBuilder.AddMenuEntry
						(
							FText::Format(LOCTEXT("RecursiveSetBlendScales_Label", "Recursively Set Blend Scales To {0}"), FText::AsNumber(CurrentBlendScale)),
							LOCTEXT("RecursiveSetBlendScales_ToolTip", "Sets all child bones to use the same blend profile scale as the selected bone"),
							FSlateIcon(),
							RecursiveSetScales
							);
					}
					MenuBuilder.EndSection();
				}

				if(IsShowingAdvancedOptions())
				{
					MenuBuilder.BeginSection("SkeletonTreeBoneTranslationRetargeting", LOCTEXT("BoneTranslationRetargetingHeader", "Bone Translation Retargeting"));
					{
						FUIAction RecursiveRetargetingSkeletonAction = FUIAction(FExecuteAction::CreateSP(this, &SSkeletonTree::SetBoneTranslationRetargetingModeRecursive, EBoneTranslationRetargetingMode::Skeleton));
						FUIAction RecursiveRetargetingAnimationAction = FUIAction(FExecuteAction::CreateSP(this, &SSkeletonTree::SetBoneTranslationRetargetingModeRecursive, EBoneTranslationRetargetingMode::Animation));
						FUIAction RecursiveRetargetingAnimationScaledAction = FUIAction(FExecuteAction::CreateSP(this, &SSkeletonTree::SetBoneTranslationRetargetingModeRecursive, EBoneTranslationRetargetingMode::AnimationScaled));
						FUIAction RecursiveRetargetingAnimationRelativeAction = FUIAction(FExecuteAction::CreateSP(this, &SSkeletonTree::SetBoneTranslationRetargetingModeRecursive, EBoneTranslationRetargetingMode::AnimationRelative));
						FUIAction RecursiveRetargetingOrientAndScaleAction = FUIAction(FExecuteAction::CreateSP(this, &SSkeletonTree::SetBoneTranslationRetargetingModeRecursive, EBoneTranslationRetargetingMode::OrientAndScale));

						MenuBuilder.AddMenuEntry
						(LOCTEXT("SetTranslationRetargetingSkeletonChildrenAction", "Recursively Set Translation Retargeting Skeleton")
							, LOCTEXT("BoneTranslationRetargetingSkeletonToolTip", "Use translation from Skeleton.")
							, FSlateIcon()
							, RecursiveRetargetingSkeletonAction
							);

						MenuBuilder.AddMenuEntry
						(LOCTEXT("SetTranslationRetargetingAnimationChildrenAction", "Recursively Set Translation Retargeting Animation")
							, LOCTEXT("BoneTranslationRetargetingAnimationToolTip", "Use translation from animation.")
							, FSlateIcon()
							, RecursiveRetargetingAnimationAction
							);

						MenuBuilder.AddMenuEntry
						(LOCTEXT("SetTranslationRetargetingAnimationScaledChildrenAction", "Recursively Set Translation Retargeting AnimationScaled")
							, LOCTEXT("BoneTranslationRetargetingAnimationScaledToolTip", "Use translation from animation, scale length by Skeleton's proportions.")
							, FSlateIcon()
							, RecursiveRetargetingAnimationScaledAction
							);

						MenuBuilder.AddMenuEntry
						(LOCTEXT("SetTranslationRetargetingAnimationRelativeChildrenAction", "Recursively Set Translation Retargeting AnimationRelative")
							, LOCTEXT("BoneTranslationRetargetingAnimationRelativeToolTip", "Use relative translation from animation similar to an additive animation.")
							, FSlateIcon()
							, RecursiveRetargetingAnimationRelativeAction
							);

						MenuBuilder.AddMenuEntry
						(LOCTEXT("SetTranslationRetargetingOrientAndScaleChildrenAction", "Recursively Set Translation Retargeting OrientAndScale")
							, LOCTEXT("BoneTranslationRetargetingOrientAndScaleToolTip", "Orient And Scale Translation.")
							, FSlateIcon()
							, RecursiveRetargetingOrientAndScaleAction
							);
					}
					MenuBuilder.EndSection();
				}
			}
		}

		if(bAllowMeshOperations)
		{
			MenuBuilder.BeginSection("SkeletonTreeBoneReductionForLOD", LOCTEXT("BoneReductionHeader", "LOD Bone Reduction"));
			{
				MenuBuilder.AddSubMenu(
					LOCTEXT("SkeletonTreeBoneReductionForLOD_RemoveSelectedFromLOD", "Remove Selected..."),
					FText::GetEmpty(),
					FNewMenuDelegate::CreateStatic(&SSkeletonTree::CreateMenuForBoneReduction, this, LastCachedLODForPreviewMeshComponent, true)
					);

				MenuBuilder.AddSubMenu(
					LOCTEXT("SkeletonTreeBoneReductionForLOD_RemoveChildrenFromLOD", "Remove Children..."),
					FText::GetEmpty(),
					FNewMenuDelegate::CreateStatic(&SSkeletonTree::CreateMenuForBoneReduction, this, LastCachedLODForPreviewMeshComponent, false)
					);
			}
			MenuBuilder.EndSection();
		}

		if(bAllowSkeletonOperations)
		{
			if (BoneTreeSelection.HasSelectedOfType<FSkeletonTreeVirtualBoneItem>())
			{
				MenuBuilder.BeginSection("SkeletonTreeVirtualBoneActions", LOCTEXT("VirtualBoneActions", "Selected Virtual Bone Actions"));

				if (BoneTreeSelection.IsSingleOfTypeSelected<FSkeletonTreeVirtualBoneItem>())
				{
					MenuBuilder.AddMenuEntry(FGenericCommands::Get().Rename, NAME_None, LOCTEXT("RenameVirtualBone_Label", "Rename Virtual Bone"), LOCTEXT("RenameVirtualBone_Tooltip", "Rename this virtual bone"));
				}

				MenuBuilder.EndSection();
			}

			if(BoneTreeSelection.HasSelectedOfType<FSkeletonTreeSocketItem>())
			{
				MenuBuilder.BeginSection("SkeletonTreeSocketsActions", LOCTEXT( "SocketActions", "Selected Socket Actions" ) );

				MenuBuilder.AddMenuEntry( Actions.CopySockets );

				if(BoneTreeSelection.IsSingleOfTypeSelected<FSkeletonTreeSocketItem>())
				{
					MenuBuilder.AddMenuEntry( FGenericCommands::Get().Rename, NAME_None, LOCTEXT("RenameSocket_Label", "Rename Socket"), LOCTEXT("RenameSocket_Tooltip", "Rename this socket") );

					TSharedPtr<FSkeletonTreeSocketItem> SocketItem = BoneTreeSelection.GetSelectedItems<FSkeletonTreeSocketItem>()[0];

					if (SocketItem->IsSocketCustomized() && SocketItem->GetParentType() == ESocketParentType::Mesh )
					{
						MenuBuilder.AddMenuEntry( Actions.RemoveMeshSocket );
					}

					// If the socket is on the skeleton, we have a valid mesh
					// and there isn't one of the same name on the mesh, we can customize it
					if (SocketItem->CanCustomizeSocket() )
					{
						if (SocketItem->GetParentType() == ESocketParentType::Skeleton )
						{
							MenuBuilder.AddMenuEntry( Actions.CreateMeshSocket );
						}
						else if (SocketItem->GetParentType() == ESocketParentType::Mesh )
						{
							// If a socket is on the mesh only, then offer to promote it to the skeleton
							MenuBuilder.AddMenuEntry( Actions.PromoteSocketToSkeleton );
						}
					}
				}

				MenuBuilder.EndSection();
			}
		}

		if (BoneTreeSelection.HasSelectedOfType<FSkeletonTreeBoneItem>() || BoneTreeSelection.HasSelectedOfType<FSkeletonTreeSocketItem>())
		{
			MenuBuilder.BeginSection("SkeletonTreeAttachedAssets", LOCTEXT( "AttachedAssetsActionsHeader", "Attached Assets Actions" ) );

			if ( BoneTreeSelection.IsSingleItemSelected() )
			{
				MenuBuilder.AddSubMenu(	LOCTEXT( "AttachNewAsset", "Add Preview Asset" ),
					LOCTEXT ( "AttachNewAsset_ToolTip", "Attaches an asset to this part of the skeleton. Assets can also be dragged onto the skeleton from a content browser to attach" ),
					FNewMenuDelegate::CreateSP( this, &SSkeletonTree::FillAttachAssetSubmenu, BoneTreeSelection.GetSingleSelectedItem() ) );
			}

			FUIAction RemoveAllAttachedAssets = FUIAction(	FExecuteAction::CreateSP( this, &SSkeletonTree::OnRemoveAllAssets ),
				FCanExecuteAction::CreateSP( this, &SSkeletonTree::CanRemoveAllAssets ));

			MenuBuilder.AddMenuEntry( LOCTEXT( "RemoveAllAttachedAssets", "Remove All Attached Assets" ),
				LOCTEXT ( "RemoveAllAttachedAssets_ToolTip", "Removes all the attached assets from the skeleton and mesh." ),
				FSlateIcon(), RemoveAllAttachedAssets );

			MenuBuilder.EndSection();
		}

		// Add an empty section so the menu can be extended when there are no optionally-added entries
		MenuBuilder.BeginSection("SkeletonTreeContextMenu");
		MenuBuilder.EndSection();
	}

	return MenuBuilder.MakeWidget();
}

bool GetSourceNameFromItem(TSharedPtr<ISkeletonTreeItem> SourceBone, FName& OutName)
{
	if (SourceBone->IsOfType<FSkeletonTreeBoneItem>())
	{
		OutName = SourceBone->GetRowItemName();
		return true;
	}
	if (SourceBone->IsOfType<FSkeletonTreeVirtualBoneItem>())
	{
		OutName = SourceBone->GetRowItemName();
		return true;
	}
	return false;
}

void SSkeletonTree::FillVirtualBoneSubmenu(FMenuBuilder& MenuBuilder, TArray<TSharedPtr<ISkeletonTreeItem>> SourceBones)
{
	const bool bShowVirtualBones = false;
	TSharedRef<SBoneTreeMenu> MenuContent = SNew(SBoneTreeMenu)
	.bShowVirtualBones(false)
	.Title(LOCTEXT("TargetBonePickerTitle", "Pick Target Bone..."))
	.OnBoneSelectionChanged(this, &SSkeletonTree::OnVirtualTargetBonePicked, SourceBones)
	.OnGetReferenceSkeleton(this, &SSkeletonTree::OnGetReferenceSkeleton);
	MenuBuilder.AddWidget(MenuContent, FText::GetEmpty(), true);

	MenuContent->RegisterActiveTimer(0.0f, FWidgetActiveTimerDelegate::CreateLambda(
		[FilterTextBox = MenuContent->GetFilterTextWidget()](double, float)
		{
			FSlateApplication::Get().SetKeyboardFocus(FilterTextBox);
			return EActiveTimerReturnType::Stop;
		}
		));
}

void SSkeletonTree::OnVirtualTargetBonePicked(FName TargetBoneName, TArray<TSharedPtr<ISkeletonTreeItem>> SourceBones)
{
	FSlateApplication::Get().DismissAllMenus();

	TArray<FName> VirtualBoneNames;

	for (const TSharedPtr<ISkeletonTreeItem>& SourceBone : SourceBones)
	{
		FName SourceBoneName;
		if(GetSourceNameFromItem(SourceBone, SourceBoneName))
		{
			FName NewVirtualBoneName;
			if(!GetEditableSkeletonInternal()->HandleAddVirtualBone(SourceBoneName, TargetBoneName, NewVirtualBoneName))
			{
				UE_LOG(LogAnimation, Log, TEXT("Could not create space switch bone from %s to %s, it already exists"), *SourceBoneName.ToString(), *TargetBoneName.ToString());
			}
			else
			{
				VirtualBoneNames.Add(NewVirtualBoneName);
			}
		}
	}

	if (VirtualBoneNames.Num() > 0)
	{
		CreateFromSkeleton();
		SkeletonTreeView->ClearSelection();

		TSharedPtr<ISkeletonTreeItem> LastItem;
		for (TSharedPtr<ISkeletonTreeItem> SkeletonRow : LinearItems)
		{
			if (SkeletonRow->IsOfType<FSkeletonTreeVirtualBoneItem>())
			{
				LastItem = SkeletonRow;
				FName RowName = SkeletonRow->GetRowItemName();
				for (const FName& VB : VirtualBoneNames)
				{
					if (RowName == VB)
					{
						SkeletonTreeView->SetItemSelection(SkeletonRow, true);
						SkeletonTreeView->RequestScrollIntoView(SkeletonRow);
						break;
					}
				}
			}
		}

		if (LastItem.IsValid())
		{
			SkeletonTreeView->RequestScrollIntoView(LastItem);
		}
	}
}

void SSkeletonTree::CreateMenuForBoneReduction(FMenuBuilder& MenuBuilder, SSkeletonTree * Widget, int32 LODIndex, bool bIncludeSelected)
{
	MenuBuilder.AddMenuEntry
	(FText::FromString(FString::Printf(TEXT("From LOD %d and below"), LODIndex))
		, FText::FromString(FString::Printf(TEXT("Remove Selected %s from current LOD %d and all lower LODs"), (bIncludeSelected) ? TEXT("bones") : TEXT("children"), LODIndex))
		, FSlateIcon()
		, FUIAction(FExecuteAction::CreateSP(Widget, &SSkeletonTree::RemoveFromLOD, LODIndex, bIncludeSelected, true))
		);

	MenuBuilder.AddMenuEntry
	(FText::FromString(FString::Printf(TEXT("From LOD %d only"), LODIndex))
		, FText::FromString(FString::Printf(TEXT("Remove selected %s from current LOD %d only"), (bIncludeSelected) ? TEXT("bones") : TEXT("children"), LODIndex))
		, FSlateIcon()
		, FUIAction(FExecuteAction::CreateSP(Widget, &SSkeletonTree::RemoveFromLOD, LODIndex, bIncludeSelected, false))
		);
}


void SSkeletonTree::SetBoneTranslationRetargetingModeRecursive(EBoneTranslationRetargetingMode::Type NewRetargetingMode)
{
	TArray<FName> BoneNames;
	TArray<TSharedPtr<ISkeletonTreeItem>> SelectedItems = SkeletonTreeView->GetSelectedItems();
	FSkeletonTreeSelection TreeSelection(SelectedItems);
	for (const TSharedPtr<FSkeletonTreeBoneItem>& Item : TreeSelection.GetSelectedItems<FSkeletonTreeBoneItem>())
	{
		BoneNames.Add(Item->GetRowItemName());
	}

	GetEditableSkeletonInternal()->SetBoneTranslationRetargetingModeRecursive(BoneNames, NewRetargetingMode);
}

void SSkeletonTree::RemoveFromLOD(int32 LODIndex, bool bIncludeSelected, bool bIncludeBelowLODs)
{
	// we cant do this without a preview scene
	if (!GetPreviewScene().IsValid())
	{
		return;
	}

	UDebugSkelMeshComponent* PreviewMeshComponent = GetPreviewScene()->GetPreviewMeshComponent();
	if (!PreviewMeshComponent->SkeletalMesh)
	{
		return;
	}

	// ask users you can't undo this change, and warn them
	const FText Message(LOCTEXT("RemoveBonesFromLODWarning", "This action can't be undone. Would you like to continue?"));
	if (FMessageDialog::Open(EAppMsgType::YesNo, Message) == EAppReturnType::Yes)
	{
		TArray<TSharedPtr<ISkeletonTreeItem>> SelectedItems = SkeletonTreeView->GetSelectedItems();
		FSkeletonTreeSelection TreeSelection(SelectedItems);
		const FReferenceSkeleton& RefSkeleton = GetEditableSkeletonInternal()->GetSkeleton().GetReferenceSkeleton();

		TArray<FName> BonesToRemove;

		//Scoped post edit change
		{
			FScopedSkeletalMeshPostEditChange ScopedPostEditChange(PreviewMeshComponent->SkeletalMesh);

			for (const TSharedPtr<FSkeletonTreeBoneItem>& Item : TreeSelection.GetSelectedItems<FSkeletonTreeBoneItem>())
			{
				FName BoneName = Item->GetRowItemName();
				int32 BoneIndex = RefSkeleton.FindBoneIndex(BoneName);
				if (BoneIndex != INDEX_NONE)
				{
					if (bIncludeSelected)
					{
						PreviewMeshComponent->SkeletalMesh->AddBoneToReductionSetting(LODIndex, BoneName);
						BonesToRemove.AddUnique(BoneName);
					}
					else
					{
						for (int32 ChildIndex = BoneIndex + 1; ChildIndex < RefSkeleton.GetRawBoneNum(); ++ChildIndex)
						{
							if (RefSkeleton.GetParentIndex(ChildIndex) == BoneIndex)
							{
								FName ChildBoneName = RefSkeleton.GetBoneName(ChildIndex);
								PreviewMeshComponent->SkeletalMesh->AddBoneToReductionSetting(LODIndex, ChildBoneName);
								BonesToRemove.AddUnique(ChildBoneName);
							}
						}
					}
				}
			}

			int32 TotalLOD = PreviewMeshComponent->SkeletalMesh->GetLODNum();
			IMeshUtilities& MeshUtilities = FModuleManager::Get().LoadModuleChecked<IMeshUtilities>("MeshUtilities");

			if (bIncludeBelowLODs)
			{
				for (int32 Index = LODIndex + 1; Index < TotalLOD; ++Index)
				{
					MeshUtilities.RemoveBonesFromMesh(PreviewMeshComponent->SkeletalMesh, Index, &BonesToRemove);
					PreviewMeshComponent->SkeletalMesh->AddBoneToReductionSetting(Index, BonesToRemove);
				}
			}

			// remove from current LOD
			MeshUtilities.RemoveBonesFromMesh(PreviewMeshComponent->SkeletalMesh, LODIndex, &BonesToRemove);
		}
		// update UI to reflect the change
		OnLODSwitched();
	}
}

void SSkeletonTree::OnCopyBoneNames()
{
	TArray<TSharedPtr<ISkeletonTreeItem>> SelectedItems = SkeletonTreeView->GetSelectedItems();
	FSkeletonTreeSelection TreeSelection(SelectedItems);
	TArray<TSharedPtr<FSkeletonTreeBoneItem>> SelectedBones = TreeSelection.GetSelectedItems<FSkeletonTreeBoneItem>();
	if( SelectedBones.Num() > 0 )
	{
		bool bFirst = true;
		FString BoneNames;
		for (const TSharedPtr<FSkeletonTreeBoneItem>& Item : SelectedBones)
		{
			FName BoneName = Item->GetRowItemName();
			if (!bFirst)
			{
				BoneNames += "\r\n";
			}
			BoneNames += BoneName.ToString();
			bFirst = false;
		}
		FPlatformApplicationMisc::ClipboardCopy( *BoneNames );
	}
}

void SSkeletonTree::OnResetBoneTransforms()
{
	if (GetPreviewScene().IsValid())
	{
		UDebugSkelMeshComponent* PreviewComponent = GetPreviewScene()->GetPreviewMeshComponent();
		check(PreviewComponent);
		UAnimPreviewInstance* PreviewInstance = PreviewComponent->PreviewInstance;
		check(PreviewInstance);

		TArray<TSharedPtr<ISkeletonTreeItem>> SelectedItems = SkeletonTreeView->GetSelectedItems();
		FSkeletonTreeSelection TreeSelection(SelectedItems);
		TArray<TSharedPtr<FSkeletonTreeBoneItem>> SelectedBones = TreeSelection.GetSelectedItems<FSkeletonTreeBoneItem>();
		if (SelectedBones.Num() > 0)
		{
			bool bModified = false;
			GEditor->BeginTransaction(LOCTEXT("SkeletonTree_ResetBoneTransforms", "Reset Bone Transforms"));

			for (const TSharedPtr<FSkeletonTreeBoneItem>& Item : SelectedBones)
			{
				FName BoneName = Item->GetRowItemName();
				const FAnimNode_ModifyBone* ModifiedBone = PreviewInstance->FindModifiedBone(BoneName);
				if (ModifiedBone != nullptr)
				{
					if (!bModified)
					{
						PreviewInstance->SetFlags(RF_Transactional);
						PreviewInstance->Modify();
						bModified = true;
					}

					PreviewInstance->RemoveBoneModification(BoneName);
				}
			}

			GEditor->EndTransaction();
		}
	}
}

void SSkeletonTree::OnCopySockets() const
{
	TArray<TSharedPtr<ISkeletonTreeItem>> SelectedItems = SkeletonTreeView->GetSelectedItems();
	FSkeletonTreeSelection TreeSelection(SelectedItems);
	TArray<TSharedPtr<FSkeletonTreeSocketItem>> SelectedSockets = TreeSelection.GetSelectedItems<FSkeletonTreeSocketItem>();
	int32 NumSocketsToCopy = SelectedSockets.Num();
	if ( NumSocketsToCopy > 0 )
	{
		FString SocketsDataString;

		for (const TSharedPtr<FSkeletonTreeSocketItem>& Item : SelectedSockets)
		{
			SocketsDataString += SerializeSocketToString(Item->GetSocket(), Item->GetParentType());
		}

		FString CopyString = FString::Printf( TEXT("%s\nNumSockets=%d\n%s"), *FEditableSkeleton::SocketCopyPasteHeader, NumSocketsToCopy, *SocketsDataString );

		FPlatformApplicationMisc::ClipboardCopy( *CopyString );
	}
}

bool SSkeletonTree::CanCopySockets() const
{
	TArray<TSharedPtr<ISkeletonTreeItem>> SelectedItems = SkeletonTreeView->GetSelectedItems();
	FSkeletonTreeSelection TreeSelection(SelectedItems);
	TArray<TSharedPtr<FSkeletonTreeSocketItem>> SelectedSockets = TreeSelection.GetSelectedItems<FSkeletonTreeSocketItem>();
	return SelectedSockets.Num() > 0;
}

FString SSkeletonTree::SerializeSocketToString( USkeletalMeshSocket* Socket, ESocketParentType ParentType) const
{
	FString SocketString;

	SocketString += FString::Printf( TEXT( "IsOnSkeleton=%s\n" ), ParentType == ESocketParentType::Skeleton ? TEXT( "1" ) : TEXT( "0" ) );

	FStringOutputDevice Buffer;
	const FExportObjectInnerContext Context;
	UExporter::ExportToOutputDevice( &Context, Socket, nullptr, Buffer, TEXT( "copy" ), 0, PPF_Copy, false );
	SocketString += Buffer;

	return SocketString;
}

void SSkeletonTree::OnPasteSockets(bool bPasteToSelectedBone)
{
	TArray<TSharedPtr<ISkeletonTreeItem>> SelectedItems = SkeletonTreeView->GetSelectedItems();
	FSkeletonTreeSelection TreeSelection(SelectedItems);

	// Pasting sockets should only work if there is just one bone selected
	if ( TreeSelection.IsSingleOfTypeSelected<FSkeletonTreeBoneItem>() )
	{
		FName DestBoneName = bPasteToSelectedBone ? TreeSelection.GetSingleSelectedItem()->GetRowItemName() : NAME_None;
		USkeletalMesh* SkeletalMesh = GetPreviewScene().IsValid() ? ToRawPtr(GetPreviewScene()->GetPreviewMeshComponent()->SkeletalMesh) : nullptr;
		GetEditableSkeletonInternal()->HandlePasteSockets(DestBoneName, SkeletalMesh);

		CreateFromSkeleton();
	}
}

bool SSkeletonTree::CanPasteSockets() const
{
	if(SkeletonTreeView->GetNumItemsSelected() == 1)
	{
		TArray<TSharedPtr<ISkeletonTreeItem>> SelectedItems = SkeletonTreeView->GetSelectedItems();
		FSkeletonTreeSelection TreeSelection(SelectedItems);

		return TreeSelection.IsSingleOfTypeSelected<FSkeletonTreeBoneItem>();
	}

	return false;
}

void SSkeletonTree::OnAddSocket()
{
	// This adds a socket to the currently selected bone in the SKELETON, not the MESH.
	TArray<TSharedPtr<ISkeletonTreeItem>> SelectedItems = SkeletonTreeView->GetSelectedItems();
	FSkeletonTreeSelection TreeSelection(SelectedItems);

	// Can only add a socket to one bone
	if (TreeSelection.IsSingleOfTypeSelected<FSkeletonTreeBoneItem>())
	{
		FName BoneName = TreeSelection.GetSingleSelectedItem()->GetRowItemName();
		USkeletalMeshSocket* NewSocket = GetEditableSkeletonInternal()->HandleAddSocket(BoneName);
		CreateFromSkeleton();

		FSelectedSocketInfo SocketInfo(NewSocket, true);
		SetSelectedSocket(SocketInfo);

		// now let us choose the socket name
		for (TSharedPtr<ISkeletonTreeItem>& Item : LinearItems)
		{
			if (Item->IsOfType<FSkeletonTreeSocketItem>())
			{
				if (Item->GetRowItemName() == NewSocket->SocketName)
				{
					OnRenameSelected();
					break;
				}
			}
		}
	}
}

void SSkeletonTree::OnCustomizeSocket()
{
	// This should only be called on a skeleton socket, it copies the 
	// socket to the mesh so the user can edit it separately
	TArray<TSharedPtr<ISkeletonTreeItem>> SelectedItems = SkeletonTreeView->GetSelectedItems();
	FSkeletonTreeSelection TreeSelection(SelectedItems);

	if(TreeSelection.IsSingleOfTypeSelected<FSkeletonTreeSocketItem>())
	{
		USkeletalMeshSocket* SocketToCustomize = StaticCastSharedPtr<FSkeletonTreeSocketItem>(TreeSelection.GetSingleSelectedItem())->GetSocket();
		USkeletalMesh* SkeletalMesh = GetPreviewScene().IsValid() ? ToRawPtr(GetPreviewScene()->GetPreviewMeshComponent()->SkeletalMesh) : nullptr;
		GetEditableSkeletonInternal()->HandleCustomizeSocket(SocketToCustomize, SkeletalMesh);
		CreateFromSkeleton();
	}
}

void SSkeletonTree::OnPromoteSocket()
{
	// This should only be called on a mesh socket, it copies the 
	// socket to the skeleton so all meshes can use it
	TArray<TSharedPtr<ISkeletonTreeItem>> SelectedItems = SkeletonTreeView->GetSelectedItems();
	FSkeletonTreeSelection TreeSelection(SelectedItems);

	// Can only customize one socket (CreateContextMenu() should prevent this firing!)
	if(TreeSelection.IsSingleOfTypeSelected<FSkeletonTreeSocketItem>())
	{
		USkeletalMeshSocket* SocketToPromote = StaticCastSharedPtr<FSkeletonTreeSocketItem>(TreeSelection.GetSingleSelectedItem())->GetSocket();
		GetEditableSkeletonInternal()->HandlePromoteSocket(SocketToPromote);
		CreateFromSkeleton();
	}
}

void SSkeletonTree::FillAttachAssetSubmenu(FMenuBuilder& MenuBuilder, const TSharedPtr<ISkeletonTreeItem> TargetItem)
{
	FContentBrowserModule& ContentBrowserModule = FModuleManager::Get().LoadModuleChecked<FContentBrowserModule>(TEXT("ContentBrowser"));

	TArray<UClass*> FilterClasses = FComponentAssetBrokerage::GetSupportedAssets(USceneComponent::StaticClass());

	//Clean up the selection so it is relevant to Persona
	FilterClasses.RemoveSingleSwap(UBlueprint::StaticClass(), false); //Child actor components broker gives us blueprints which isn't wanted
	FilterClasses.RemoveSingleSwap(USoundBase::StaticClass(), false); //No sounds wanted

	FAssetPickerConfig AssetPickerConfig;
	AssetPickerConfig.Filter.bRecursiveClasses = true;

	for(int i = 0; i < FilterClasses.Num(); ++i)
	{
		AssetPickerConfig.Filter.ClassNames.Add(FilterClasses[i]->GetFName());
	}


	AssetPickerConfig.OnAssetSelected = FOnAssetSelected::CreateSP(this, &SSkeletonTree::OnAssetSelectedFromPicker, TargetItem);

	TSharedRef<SWidget> MenuContent = SNew(SBox)
	.WidthOverride(384)
	.HeightOverride(500)
	[
		ContentBrowserModule.Get().CreateAssetPicker(AssetPickerConfig)
		];
	MenuBuilder.AddWidget( MenuContent, FText::GetEmpty(), true);
}

void SSkeletonTree::OnAssetSelectedFromPicker(const FAssetData& AssetData, const TSharedPtr<ISkeletonTreeItem> TargetItem)
{
	FSlateApplication::Get().DismissAllMenus();
	TArray<FAssetData> Assets;
	Assets.Add(AssetData);

	AttachAssets(TargetItem.ToSharedRef(), Assets);
}

void  SSkeletonTree::OnRemoveAllAssets()
{
	GetEditableSkeletonInternal()->HandleRemoveAllAssets(GetPreviewScene());

	CreateFromSkeleton();
}

bool SSkeletonTree::CanRemoveAllAssets() const
{
	USkeletalMesh* SkeletalMesh = GetPreviewScene().IsValid() ? ToRawPtr(GetPreviewScene()->GetPreviewMeshComponent()->SkeletalMesh) : nullptr;

	const bool bHasPreviewAttachedObjects = GetEditableSkeletonInternal()->GetSkeleton().PreviewAttachedAssetContainer.Num() > 0;
	const bool bHasMeshPreviewAttachedObjects = ( SkeletalMesh && SkeletalMesh->GetPreviewAttachedAssetContainer().Num() );

	return bHasPreviewAttachedObjects || bHasMeshPreviewAttachedObjects;
}

bool SSkeletonTree::CanRenameSelected() const
{
	TArray<TSharedPtr<ISkeletonTreeItem>> SelectedItems = SkeletonTreeView->GetSelectedItems();

	return SelectedItems.Num() == 1 && SelectedItems[0]->CanRenameItem();
}

void SSkeletonTree::OnRenameSelected()
{
	TArray<TSharedPtr<ISkeletonTreeItem>> SelectedItems = SkeletonTreeView->GetSelectedItems();

	if(SelectedItems.Num() == 1 && SelectedItems[0]->CanRenameItem())
	{
		SkeletonTreeView->RequestScrollIntoView(SelectedItems[0]);
		DeferredRenameRequest = SelectedItems[0];
	}
}

bool SSkeletonTree::OnIsSelectableOrNavigable(TSharedPtr<class ISkeletonTreeItem> InItem) const
{
	return InItem && InItem->GetFilterResult() == ESkeletonTreeFilterResult::Shown;
}

void SSkeletonTree::OnSelectionChanged(TSharedPtr<ISkeletonTreeItem> Selection, ESelectInfo::Type SelectInfo)
{
	TArray<TSharedPtr<ISkeletonTreeItem>> SelectedItems = SkeletonTreeView->GetSelectedItems();

	if( Selection.IsValid() )
	{
		// Disable bone proxy ticking on all bone/virtual bones
		for (TSharedPtr<ISkeletonTreeItem>& Item : LinearItems)
		{
			if (Item->IsOfType<FSkeletonTreeBoneItem>())
			{
				StaticCastSharedPtr<FSkeletonTreeBoneItem>(Item)->EnableBoneProxyTick(false);
			}
			else if (Item->IsOfType<FSkeletonTreeVirtualBoneItem>())
			{
				StaticCastSharedPtr<FSkeletonTreeVirtualBoneItem>(Item)->EnableBoneProxyTick(false);
			}
		}

		//Get all the selected items
		FSkeletonTreeSelection TreeSelection(SelectedItems);

		if (GetPreviewScene().IsValid())
		{
			UDebugSkelMeshComponent* PreviewComponent = GetPreviewScene()->GetPreviewMeshComponent();
			if (TreeSelection.SelectedItems.Num() > 0 && PreviewComponent)
			{
				// pick the first settable bone from the selection
				for (TSharedPtr<ISkeletonTreeItem> Item : TreeSelection.SelectedItems)
				{
					if((Item->IsOfType<FSkeletonTreeBoneItem>() || Item->IsOfType<FSkeletonTreeVirtualBoneItem>()))
					{
						// enable ticking on the selected bone proxies
						if (Item->IsOfType<FSkeletonTreeBoneItem>())
						{
							StaticCastSharedPtr<FSkeletonTreeBoneItem>(Item)->EnableBoneProxyTick(true);
						}
						else if (Item->IsOfType<FSkeletonTreeVirtualBoneItem>())
						{
							StaticCastSharedPtr<FSkeletonTreeVirtualBoneItem>(Item)->EnableBoneProxyTick(true);
						}

						// Test SelectInfo so we don't end up in an infinite loop due to delegates calling each other
						if (SelectInfo != ESelectInfo::Direct)
						{
							FName BoneName = Item->GetRowItemName();

							// Get bone index
							int32 BoneIndex = PreviewComponent->GetBoneIndex(BoneName);
							if (BoneIndex != INDEX_NONE)
							{
								GetPreviewScene()->SetSelectedBone(BoneName, SelectInfo);
<<<<<<< HEAD
								BoneProxy->BoneName = BoneName;

								PRAGMA_DISABLE_DEPRECATION_WARNINGS
								OnObjectSelectedMulticast.Broadcast(BoneProxy);
								PRAGMA_ENABLE_DEPRECATION_WARNINGS
=======
>>>>>>> 6bbb88c8
								break;
							}
						}
					}
					// Test SelectInfo so we don't end up in an infinite loop due to delegates calling each other
					else if (SelectInfo != ESelectInfo::Direct && Item->IsOfType<FSkeletonTreeSocketItem>())
					{
						TSharedPtr<FSkeletonTreeSocketItem> SocketItem = StaticCastSharedPtr<FSkeletonTreeSocketItem>(Item);
						USkeletalMeshSocket* Socket = SocketItem->GetSocket();
						FSelectedSocketInfo SocketInfo(Socket, SocketItem->GetParentType() == ESocketParentType::Skeleton);
						GetPreviewScene()->SetSelectedSocket(SocketInfo);
					}
					else if (Item->IsOfType<FSkeletonTreeAttachedAssetItem>())
					{
						GetPreviewScene()->DeselectAll();
					}
				}
				PreviewComponent->PostInitMeshObject(PreviewComponent->MeshObject);
			}
		}
	}
	else
	{
		if (GetPreviewScene().IsValid())
		{
			// Tell the preview scene if the user ctrl-clicked the selected bone/socket to de-select it
			GetPreviewScene()->DeselectAll();
		}
	}

	TArrayView<TSharedPtr<ISkeletonTreeItem>> ArrayView(SelectedItems);
	OnSelectionChangedMulticast.Broadcast(ArrayView, SelectInfo);
}

void SSkeletonTree::AttachAssets(const TSharedRef<ISkeletonTreeItem>& TargetItem, const TArray<FAssetData>& AssetData)
{
	bool bAllAssetWereLoaded = true;
	TArray<UObject*> DroppedObjects;
	for (int32 AssetIdx = 0; AssetIdx < AssetData.Num(); ++AssetIdx)
	{
		UObject* Object = AssetData[AssetIdx].GetAsset();
		if ( Object != NULL )
		{
			if (FComponentAssetBrokerage::GetPrimaryComponentForAsset(Object->GetClass()) != nullptr)
			{
				DroppedObjects.Add(Object);
			}
		}
		else
		{
			bAllAssetWereLoaded = false;
		}
	}

	if(bAllAssetWereLoaded)
	{
		FName AttachToName = TargetItem->GetAttachName();
		bool bAttachToMesh = TargetItem->IsOfType<FSkeletonTreeSocketItem>() &&
		StaticCastSharedRef<FSkeletonTreeSocketItem>(TargetItem)->GetParentType() == ESocketParentType::Mesh;
		
		GetEditableSkeletonInternal()->HandleAttachAssets(DroppedObjects, AttachToName, bAttachToMesh, GetPreviewScene());
		CreateFromSkeleton();
	}
}

void SSkeletonTree::OnItemScrolledIntoView( TSharedPtr<ISkeletonTreeItem> InItem, const TSharedPtr<ITableRow>& InWidget)
{
	if(DeferredRenameRequest.IsValid())
	{
		DeferredRenameRequest->RequestRename();
		DeferredRenameRequest.Reset();
	}
}

void SSkeletonTree::OnTreeDoubleClick( TSharedPtr<ISkeletonTreeItem> InItem )
{
	InItem->OnItemDoubleClicked();
}

void SSkeletonTree::SetTreeItemExpansionRecursive(TSharedPtr< ISkeletonTreeItem > TreeItem, bool bInExpansionState) const
{
	SkeletonTreeView->SetItemExpansion(TreeItem, bInExpansionState);

	// Recursively go through the children.
	for (auto It = TreeItem->GetChildren().CreateIterator(); It; ++It)
	{
		SetTreeItemExpansionRecursive(*It, bInExpansionState);
	}
}

void SSkeletonTree::PostUndo(bool bSuccess)
{
	// Rebuild the tree view whenever we undo a change to the skeleton
	CreateFromSkeleton();
	HandleTreeRefresh();
}

void SSkeletonTree::PostRedo(bool bSuccess)
{
	// Rebuild the tree view whenever we redo a change to the skeleton
	CreateFromSkeleton();
	HandleTreeRefresh();
}

void SSkeletonTree::OnFilterTextChanged( const FText& SearchText )
{
	FilterText = SearchText;

	ApplyFilter();
}

void SSkeletonTree::HandlePackageReloaded(const EPackageReloadPhase InPackageReloadPhase, FPackageReloadedEvent* InPackageReloadedEvent)
{
	if (InPackageReloadPhase == EPackageReloadPhase::PostPackageFixup)
	{
		for (const auto& RepointedObjectPair : InPackageReloadedEvent->GetRepointedObjects())
		{
			if (USkeleton* NewObject = Cast<USkeleton>(RepointedObjectPair.Value))
			{
				if (&GetEditableSkeletonInternal()->GetSkeleton() == NewObject)
				{
					Refresh();
				}
			}
		}
	}
}

TSharedRef<SWidget> SSkeletonTree::GetBlendProfileColumnMenuContent()
{
	const FSkeletonTreeCommands& Actions = FSkeletonTreeCommands::Get();

	FMenuBuilder MenuBuilder( true /*CloseAfterSelection*/, UICommandList );
	GetBlendProfileMenu(MenuBuilder);
	return MenuBuilder.MakeWidget();
}

void SSkeletonTree::ExpandTreeOnSelection(TSharedPtr<ISkeletonTreeItem> RowToExpand, bool bForce)
{
	if(GetDefault<UPersonaOptions>()->bExpandTreeOnSelection || bForce)
	{
		RowToExpand = RowToExpand->GetParent();
		while(RowToExpand.IsValid())
		{
			SkeletonTreeView->SetItemExpansion(RowToExpand, true);
			RowToExpand = RowToExpand->GetParent();
		}
	}
}

void SSkeletonTree::GetBlendProfileMenu(FMenuBuilder& MenuBuilder)
{
	const FSkeletonTreeCommands& Actions = FSkeletonTreeCommands::Get();

	MenuBuilder.BeginSection("BlendProfileActions", LOCTEXT("BlendProfiles", "Blend Profiles"));
	{
		for (UBlendProfile* Profile : GetEditableSkeletonInternal()->GetBlendProfiles())
		{
			MenuBuilder.AddMenuEntry(
				FText::FromName(Profile->GetFName()),
				LOCTEXT("SelectBlendProfileTooltip", "Select this profile for editing."),
				FSlateIcon(),	
				FUIAction(
					FExecuteAction::CreateSP(BlendProfilePicker.ToSharedRef(), &SBlendProfilePicker::SetSelectedProfile, Profile, true),
					FCanExecuteAction(),
					FIsActionChecked::CreateSP(this, &SSkeletonTree::IsBlendProfileSelected, Profile->GetFName())
				),
				NAME_None,
				EUserInterfaceActionType::RadioButton
			);
		}

		MenuBuilder.AddMenuEntry(
		LOCTEXT("Clear", "Clear"),
		LOCTEXT("Clear_ToolTip", "Clear the selected blend profile."),
		FSlateIcon(),
		FUIAction(FExecuteAction::CreateSP(BlendProfilePicker.ToSharedRef(), &SBlendProfilePicker::OnClearSelection)));

		MenuBuilder.AddSeparator();
		MenuBuilder.AddMenuEntry(Actions.CreateTimeBlendProfile);
		MenuBuilder.AddMenuEntry(Actions.CreateWeightBlendProfile);
		MenuBuilder.AddMenuEntry(Actions.CreateBlendMask);
		if (BlendProfilePicker->GetSelectedBlendProfileName() != NAME_None)
		{
			MenuBuilder.AddSeparator();
			MenuBuilder.AddMenuEntry(Actions.DeleteCurrentBlendProfile, NAME_None, FText::Format(LOCTEXT("DeleteBlendProfileLabel", "Remove {0}"), FText::FromName(BlendProfilePicker->GetSelectedBlendProfileName())));
		}


	}
	MenuBuilder.EndSection();
} 

void SSkeletonTree::OnCreateBlendProfile(const EBlendProfileMode InMode)
{
	// Ensure the Blend Profile Column is Visible
	BlendProfilePicker->OnClearSelection();
	SkeletonTreeView->GetHeaderRow()->SetShowGeneratedColumn(ISkeletonTree::Columns::BlendProfile);

	// Set our NewBlendProfileMode for our BlendProfileHeader to use when the text is commited.
	NewBlendProfileMode = InMode;

	// Activate the Header Entry Box
	BlendProfileHeader->SetReadOnly(false);
	BlendProfileHeader->EnterEditingMode();
}

void SSkeletonTree::OnDeleteCurrentBlendProfile()
{
	GetEditableSkeletonInternal()->RemoveBlendProfile(BlendProfilePicker->GetSelectedBlendProfile());
	BlendProfilePicker->OnClearSelection();
}

bool SSkeletonTree::IsBlendProfileSelected(FName ProfileName) const
{
	return BlendProfilePicker->GetSelectedBlendProfileName() == ProfileName;
}

void SSkeletonTree::Refresh()
{
	CreateFromSkeleton();
}

void SSkeletonTree::RefreshFilter()
{
	ApplyFilter();
}

void SSkeletonTree::SetSkeletalMesh(USkeletalMesh* NewSkeletalMesh)
{
	if (GetPreviewScene().IsValid())
	{
		GetPreviewScene()->SetPreviewMesh(NewSkeletalMesh);
	}

	CreateFromSkeleton();
}

void SSkeletonTree::SetSelectedSocket( const FSelectedSocketInfo& SocketInfo )
{
	if (!bSelecting)
	{
		TGuardValue<bool> RecursionGuard(bSelecting, true);

		// Firstly, find which row (if any) contains the socket requested
		for (auto SkeletonRowIt = LinearItems.CreateConstIterator(); SkeletonRowIt; ++SkeletonRowIt)
		{
			TSharedPtr<ISkeletonTreeItem> SkeletonRow = *(SkeletonRowIt);

			if (SkeletonRow->GetFilterResult() != ESkeletonTreeFilterResult::Hidden && SkeletonRow->IsOfType<FSkeletonTreeSocketItem>() && StaticCastSharedPtr<FSkeletonTreeSocketItem>(SkeletonRow)->GetSocket() == SocketInfo.Socket)
			{
				SkeletonTreeView->SetItemSelection(SkeletonRow, true);
				ExpandTreeOnSelection(SkeletonRow);
				SkeletonTreeView->RequestScrollIntoView(SkeletonRow);
			}
		}
	}
}

void SSkeletonTree::SetSelectedBone( const FName& BoneName, ESelectInfo::Type InSelectInfo )
{
	if (!bSelecting)
	{
		TGuardValue<bool> RecursionGuard(bSelecting, true);

		// Find which row (if any) contains the bone requested
		for (auto SkeletonRowIt = LinearItems.CreateConstIterator(); SkeletonRowIt; ++SkeletonRowIt)
		{
			TSharedPtr<ISkeletonTreeItem> SkeletonRow = *(SkeletonRowIt);

			if (SkeletonRow->GetFilterResult() != ESkeletonTreeFilterResult::Hidden && (SkeletonRow->IsOfType<FSkeletonTreeBoneItem>() || SkeletonRow->IsOfType<FSkeletonTreeVirtualBoneItem>()) && SkeletonRow->GetRowItemName() == BoneName)
			{
				SkeletonTreeView->SetItemSelection(SkeletonRow, true, InSelectInfo);
<<<<<<< HEAD
=======
				ExpandTreeOnSelection(SkeletonRow);
>>>>>>> 6bbb88c8
				SkeletonTreeView->RequestScrollIntoView(SkeletonRow);
			}
		}
	}
}

void SSkeletonTree::DeselectAll()
{
	if (!bSelecting)
	{
		TGuardValue<bool> RecursionGuard(bSelecting, true);
		SkeletonTreeView->ClearSelection();
	}
}

void SSkeletonTree::NotifyUser( FNotificationInfo& NotificationInfo )
{
	TSharedPtr<SNotificationItem> Notification = FSlateNotificationManager::Get().AddNotification( NotificationInfo );
	if ( Notification.IsValid() )
	{
		Notification->SetCompletionState( SNotificationItem::CS_Fail );
	}
}

TSharedRef< SWidget > SSkeletonTree::CreateNewMenu()
{
	const FSkeletonTreeCommands& Actions = FSkeletonTreeCommands::Get();
	TArray<TSharedPtr<ISkeletonTreeItem>> SelectedItems = SkeletonTreeView->GetSelectedItems();

	FMenuBuilder MenuBuilder( true /*CloseAfterSelection*/ , UICommandList, Extenders );

	MenuBuilder.BeginSection("CreateNew", LOCTEXT("SkeletonCreateNew", "Create"));
	{
		MenuBuilder.AddMenuEntry(Actions.AddSocket);

		MenuBuilder.AddSubMenu(LOCTEXT("AddVirtualBone", "Add Virtual Bone"),
			LOCTEXT("AddVirtualBone_ToolTip", "Adds a virtual bone to the skeleton."),
			FNewMenuDelegate::CreateSP(this, &SSkeletonTree::FillVirtualBoneSubmenu, SelectedItems));
	}
	MenuBuilder.EndSection();

	MenuBuilder.BeginSection("Blend");
	{
		MenuBuilder.AddMenuEntry(Actions.CreateTimeBlendProfile);
		MenuBuilder.AddMenuEntry(Actions.CreateWeightBlendProfile);
		MenuBuilder.AddMenuEntry(Actions.CreateBlendMask);
	}
	MenuBuilder.EndSection();

	return MenuBuilder.MakeWidget();
}

TSharedRef< SWidget > SSkeletonTree::CreateFilterMenu()
{
	const FSkeletonTreeCommands& Actions = FSkeletonTreeCommands::Get();

	const bool CloseAfterSelection = true;
	FMenuBuilder MenuBuilder( CloseAfterSelection, UICommandList, Extenders );

	GetBlendProfileMenu(MenuBuilder);

	MenuBuilder.BeginSection("FilterOptions", LOCTEXT("OptionsMenuHeading", "Options"));
	{
		if(Builder->IsShowingBones() && bAllowSkeletonOperations)
		{
			MenuBuilder.AddMenuEntry(Actions.ShowRetargeting);
		}
		MenuBuilder.AddMenuEntry(Actions.FilteringFlattensHierarchy);
		MenuBuilder.AddMenuEntry(Actions.HideParentsWhenFiltering);
	}
	MenuBuilder.EndSection();

	if(Builder->IsShowingBones())
	{
		MenuBuilder.BeginSection("FilterBones", LOCTEXT( "BonesMenuHeading", "Bones" ) );
		{
			MenuBuilder.AddMenuEntry( Actions.ShowAllBones );
			MenuBuilder.AddMenuEntry( Actions.ShowMeshBones );
			MenuBuilder.AddMenuEntry( Actions.ShowLODBones);
			MenuBuilder.AddMenuEntry( Actions.ShowWeightedBones );
			MenuBuilder.AddMenuEntry( Actions.HideBones );
		}
		MenuBuilder.EndSection();
	}

	if(Builder->IsShowingSockets())
	{
		MenuBuilder.BeginSection("FilterSockets", LOCTEXT("SocketsMenuHeading", "Sockets"));
		{
			MenuBuilder.AddMenuEntry(Actions.ShowActiveSockets);
			MenuBuilder.AddMenuEntry(Actions.ShowMeshSockets);
			MenuBuilder.AddMenuEntry(Actions.ShowSkeletonSockets);
			MenuBuilder.AddMenuEntry(Actions.ShowAllSockets);
			MenuBuilder.AddMenuEntry(Actions.HideSockets);
		}
		MenuBuilder.EndSection();
	}

	return MenuBuilder.MakeWidget();
}

void SSkeletonTree::SetBoneFilter( EBoneFilter InBoneFilter )
{
	check( InBoneFilter < EBoneFilter::Count );
	BoneFilter = InBoneFilter;

	ApplyFilter();
}

bool SSkeletonTree::IsBoneFilter( EBoneFilter InBoneFilter ) const
{
	return BoneFilter == InBoneFilter;
}

void SSkeletonTree::SetSocketFilter( ESocketFilter InSocketFilter )
{
	check( InSocketFilter < ESocketFilter::Count );
	SocketFilter = InSocketFilter;

	SetPreviewComponentSocketFilter();

	ApplyFilter();
}

void SSkeletonTree::SetPreviewComponentSocketFilter() const
{
	// Set the socket filter in the debug skeletal mesh component so the viewport can share the filter settings
	if (GetPreviewScene().IsValid())
	{
		UDebugSkelMeshComponent* PreviewComponent = GetPreviewScene()->GetPreviewMeshComponent();

		bool bAllOrActive = (SocketFilter == ESocketFilter::All || SocketFilter == ESocketFilter::Active);

		if (PreviewComponent)
		{
			PreviewComponent->bMeshSocketsVisible = bAllOrActive || SocketFilter == ESocketFilter::Mesh;
			PreviewComponent->bSkeletonSocketsVisible = bAllOrActive || SocketFilter == ESocketFilter::Skeleton;
		}
	}
}

bool SSkeletonTree::IsSocketFilter( ESocketFilter InSocketFilter ) const
{
	return SocketFilter == InSocketFilter;
}

FText SSkeletonTree::GetFilterMenuTooltip() const
{
	TArray<FText> FilterLabels;

	if(Builder->IsShowingBones())	
	{
		switch ( BoneFilter )
		{
			case EBoneFilter::All:
			FilterLabels.Add(LOCTEXT( "BoneFilterMenuAll", "Bones" ));
			break;

			case EBoneFilter::Mesh:
			FilterLabels.Add(LOCTEXT( "BoneFilterMenuMesh", "Mesh Bones" ));
			break;

			case EBoneFilter::LOD:
			FilterLabels.Add(LOCTEXT("BoneFilterMenuLOD", "LOD Bones"));
			break;

			case EBoneFilter::Weighted:
			FilterLabels.Add(LOCTEXT( "BoneFilterMenuWeighted", "Weighted Bones" ));
			break;

			case EBoneFilter::None:
			break;

			default:
			// Unknown mode
			check(false);
			break;
		}
	}

	if(Builder->IsShowingSockets())
	{
		switch (SocketFilter)
		{
			case ESocketFilter::Active:
			FilterLabels.Add(LOCTEXT("SocketFilterMenuActive", "Active Sockets"));
			break;

			case ESocketFilter::Mesh:
			FilterLabels.Add(LOCTEXT("SocketFilterMenuMesh", "Mesh Sockets"));
			break;

			case ESocketFilter::Skeleton:
			FilterLabels.Add(LOCTEXT("SocketFilterMenuSkeleton", "Skeleton Sockets"));
			break;

			case ESocketFilter::All:
			FilterLabels.Add(LOCTEXT("SocketFilterMenuAll", "All Sockets"));
			break;

			case ESocketFilter::None:
			break;

			default:
			// Unknown mode
			check(false);
			break;
		}
	}

	OnGetFilterText.ExecuteIfBound(FilterLabels);

	FText Label;
	if(FilterLabels.Num() > 0)
	{
		Label = FText::Format(LOCTEXT("FilterMenuLabelFormatStart", "Showing: {0}"), FilterLabels[0]);
		for(int32 LabelIndex = 1; LabelIndex < FilterLabels.Num(); ++LabelIndex)
		{
			Label = FText::Format(LOCTEXT("FilterMenuLabelFormat", "{0}, {1}"), Label, FilterLabels[LabelIndex]);
		}
		Label = FText::Format(LOCTEXT("FilterMenuLabelFormatEnd", "{0}\nShift-clicking on items will 'pin' them to the skeleton tree."), Label);
	}
	else
	{
		Label = LOCTEXT("ShowingNoneLabel", "Filters.\nShift-clicking on items will 'pin' them to the skeleton tree.");
	}
	
	return Label;
}

bool SSkeletonTree::IsAddingSocketsAllowed() const
{
	if ( SocketFilter == ESocketFilter::Skeleton ||
		SocketFilter == ESocketFilter::Active ||
		SocketFilter == ESocketFilter::All )
	{
		return true;
	}

	return false;
}

FReply SSkeletonTree::OnKeyDown( const FGeometry& MyGeometry, const FKeyEvent& InKeyEvent )
{
	if ( UICommandList->ProcessCommandBindings( InKeyEvent ) )
	{
		return FReply::Handled();
	}

	return FReply::Unhandled();
}

bool SSkeletonTree::CanDeleteSelectedRows() const
{
	TArray<TSharedPtr<ISkeletonTreeItem>> SelectedItems = SkeletonTreeView->GetSelectedItems();
	FSkeletonTreeSelection TreeSelection(SelectedItems);
	return (TreeSelection.HasSelectedOfType<FSkeletonTreeAttachedAssetItem>() || TreeSelection.HasSelectedOfType<FSkeletonTreeSocketItem>() || TreeSelection.HasSelectedOfType<FSkeletonTreeVirtualBoneItem>());
}

void SSkeletonTree::OnDeleteSelectedRows()
{
	TArray<TSharedPtr<ISkeletonTreeItem>> SelectedItems = SkeletonTreeView->GetSelectedItems();
	FSkeletonTreeSelection TreeSelection(SelectedItems);

	if(TreeSelection.HasSelectedOfType<FSkeletonTreeAttachedAssetItem>() || TreeSelection.HasSelectedOfType<FSkeletonTreeSocketItem>() || TreeSelection.HasSelectedOfType<FSkeletonTreeVirtualBoneItem>())
	{
		FScopedTransaction Transaction( LOCTEXT( "SkeletonTreeDeleteSelected", "Delete selected sockets/meshes/bones from skeleton tree" ) );

		DeleteAttachedAssets( TreeSelection.GetSelectedItems<FSkeletonTreeAttachedAssetItem>() );
		DeleteSockets( TreeSelection.GetSelectedItems<FSkeletonTreeSocketItem>() );
		DeleteVirtualBones( TreeSelection.GetSelectedItems<FSkeletonTreeVirtualBoneItem>() );

		CreateFromSkeleton();
	}
}

void SSkeletonTree::DeleteAttachedAssets(const TArray<TSharedPtr<FSkeletonTreeAttachedAssetItem>>& InDisplayedAttachedAssetInfos)
{
	DeselectAll();

	TArray<FPreviewAttachedObjectPair> AttachedObjects;
	for(const TSharedPtr<FSkeletonTreeAttachedAssetItem>& AttachedAssetInfo : InDisplayedAttachedAssetInfos)
	{
		FPreviewAttachedObjectPair Pair;
		Pair.SetAttachedObject(AttachedAssetInfo->GetAsset());
		Pair.AttachedTo = AttachedAssetInfo->GetParentName();

		AttachedObjects.Add(Pair);
	}

	GetEditableSkeletonInternal()->HandleDeleteAttachedAssets(AttachedObjects, GetPreviewScene());
}

void SSkeletonTree::DeleteSockets(const TArray<TSharedPtr<FSkeletonTreeSocketItem>>& InDisplayedSocketInfos)
{
	DeselectAll();

	TArray<FSelectedSocketInfo> SocketInfo;

	for (const TSharedPtr<FSkeletonTreeSocketItem>& DisplayedSocketInfo : InDisplayedSocketInfos)
	{
		USkeletalMeshSocket* SocketToDelete = DisplayedSocketInfo->GetSocket();
		SocketInfo.Add(FSelectedSocketInfo(SocketToDelete, DisplayedSocketInfo->GetParentType() == ESocketParentType::Skeleton));
	}

	GetEditableSkeletonInternal()->HandleDeleteSockets(SocketInfo, GetPreviewScene());
}

void SSkeletonTree::DeleteVirtualBones(const TArray<TSharedPtr<FSkeletonTreeVirtualBoneItem>>& InDisplayedVirtualBoneInfos)
{
	DeselectAll();

	TArray<FName> VirtualBoneInfo;

	for (const TSharedPtr<FSkeletonTreeVirtualBoneItem>& DisplayedVirtualBoneInfo : InDisplayedVirtualBoneInfos)
	{
		VirtualBoneInfo.Add(DisplayedVirtualBoneInfo->GetRowItemName());
	}

	GetEditableSkeletonInternal()->HandleDeleteVirtualBones(VirtualBoneInfo, GetPreviewScene());
}

void SSkeletonTree::OnChangeShowingAdvancedOptions()
{
	SkeletonTreeView->GetHeaderRow()->SetShowGeneratedColumn(ISkeletonTree::Columns::Retargeting, !IsShowingAdvancedOptions());
	HandleTreeRefresh();
}

bool SSkeletonTree::IsShowingAdvancedOptions() const
{
	return SkeletonTreeView->GetHeaderRow()->IsColumnVisible(ISkeletonTree::Columns::Retargeting);
}

UBlendProfile* SSkeletonTree::GetSelectedBlendProfile()
{
	return BlendProfilePicker->GetSelectedBlendProfile();
}

FName SSkeletonTree::GetSelectedBlendProfileName() const
{
	return BlendProfilePicker->GetSelectedBlendProfileName();
}

void SSkeletonTree::OnBlendProfileSelected(UBlendProfile* NewProfile)
{
	SkeletonTreeView->GetHeaderRow()->RefreshColumns();
	if (NewProfile != nullptr)
		SkeletonTreeView->GetHeaderRow()->SetShowGeneratedColumn(ISkeletonTree::Columns::BlendProfile);
	HandleTreeRefresh();

	// When a new blend profile is created/selected - reaffirm that the header can't be edited.
	// At this time, there is no re-naming of Blend Profiles
	BlendProfileHeader->SetReadOnly(true);
}

void SSkeletonTree::RecursiveSetBlendProfileScales(float InScaleToSet)
{
	UBlendProfile* SelectedBlendProfile = BlendProfilePicker->GetSelectedBlendProfile();
	if(SelectedBlendProfile)
	{
		TArray<FName> BoneNames;
		TArray<TSharedPtr<ISkeletonTreeItem>> SelectedItems = SkeletonTreeView->GetSelectedItems();
		FSkeletonTreeSelection TreeSelection(SelectedItems);

		for(TSharedPtr<FSkeletonTreeBoneItem>& SelectedBone : TreeSelection.GetSelectedItems<FSkeletonTreeBoneItem>())
		{
			BoneNames.Add(SelectedBone->GetRowItemName());
		}

		GetEditableSkeletonInternal()->RecursiveSetBlendProfileScales(SelectedBlendProfile->GetFName(), BoneNames, InScaleToSet);

		HandleTreeRefresh();
	}
}

void SSkeletonTree::HandleTreeRefresh()
{
	SkeletonTreeView->RequestTreeRefresh();
}

void SSkeletonTree::PostRenameSocket(UObject* InAttachedObject, const FName& InOldName, const FName& InNewName)
{
	TSharedPtr<IPersonaPreviewScene> LinkedPreviewScene = GetPreviewScene();
	if (LinkedPreviewScene.IsValid())
	{
		LinkedPreviewScene->RemoveAttachedObjectFromPreviewComponent(InAttachedObject, InOldName);
		LinkedPreviewScene->AttachObjectToPreviewComponent(InAttachedObject, InNewName);
	}
}

void SSkeletonTree::PostDuplicateSocket(UObject* InAttachedObject, const FName& InSocketName)
{
	TSharedPtr<IPersonaPreviewScene> LinkedPreviewScene = GetPreviewScene();
	if (LinkedPreviewScene.IsValid())
	{
		LinkedPreviewScene->AttachObjectToPreviewComponent(InAttachedObject, InSocketName);
	}

	CreateFromSkeleton();
}

void SSkeletonTree::PostSetSocketParent()
{
	CreateFromSkeleton();
}

void RecursiveSetLODChange(UDebugSkelMeshComponent* PreviewComponent, TSharedPtr<ISkeletonTreeItem> TreeRow)
{
	if (TreeRow->IsOfType<FSkeletonTreeBoneItem>())
	{
		StaticCastSharedPtr<FSkeletonTreeBoneItem>(TreeRow)->CacheLODChange(PreviewComponent);
	}
	
	for (auto& Child : TreeRow->GetChildren())
	{
		RecursiveSetLODChange(PreviewComponent, Child);
	}
}

void SSkeletonTree::OnLODSwitched()
{
	if (GetPreviewScene().IsValid())
	{
		UDebugSkelMeshComponent* PreviewComponent = GetPreviewScene()->GetPreviewMeshComponent();

		if (PreviewComponent)
		{
			LastCachedLODForPreviewMeshComponent = PreviewComponent->GetPredictedLODLevel();

			if (BoneFilter == EBoneFilter::Weighted || BoneFilter == EBoneFilter::LOD)
			{
				CreateFromSkeleton();
			}
			else
			{
				for (TSharedPtr<ISkeletonTreeItem>& Item : Items)
				{
					RecursiveSetLODChange(PreviewComponent, Item);
				}
			}
		}
	}
}

void SSkeletonTree::OnPreviewMeshChanged(USkeletalMesh* InOldSkeletalMesh, USkeletalMesh* InNewSkeletalMesh)
{
	if (InOldSkeletalMesh != InNewSkeletalMesh || InNewSkeletalMesh == nullptr)
	{
		DeselectAll();
	}
}

void SSkeletonTree::SelectItemsBy(TFunctionRef<bool(const TSharedRef<ISkeletonTreeItem>&, bool&)> Predicate) const
{
	TArray<TPair<TSharedPtr<ISkeletonTreeItem>, bool>> ItemsToSelect;
	TSharedPtr<ISkeletonTreeItem> ScrollItem = nullptr;
	for (const TSharedPtr<ISkeletonTreeItem>& Item : LinearItems)
	{
		if(Item->GetFilterResult() != ESkeletonTreeFilterResult::Hidden)
		{
			bool bExpand = false;
			if (Predicate(Item.ToSharedRef(), bExpand))
			{
				ItemsToSelect.Emplace(Item, bExpand);
				ScrollItem = Item;
			}
		}
	}

	if(ItemsToSelect.Num() > 0)
	{
		SkeletonTreeView->ClearSelection();

		for (const TPair<TSharedPtr<ISkeletonTreeItem>, bool>& ItemPair : ItemsToSelect)
		{
			TSharedPtr<ISkeletonTreeItem> Item = ItemPair.Key;

			SkeletonTreeView->SetItemSelection(Item, true);
			if (ItemPair.Value)
			{
				if(Item->GetChildren().Num() == 0)
				{
					// leaf nodes expand their parent
					TSharedPtr<ISkeletonTreeItem> ParentItem = Item->GetParent();
					if(ParentItem.IsValid())
					{
						SkeletonTreeView->SetItemExpansion(ParentItem, true);
					}
				}
				else
				{
					SkeletonTreeView->SetItemExpansion(Item, true);
				}
			}
		}
	}

	if (ScrollItem.IsValid())
	{
		SkeletonTreeView->RequestScrollIntoView(ScrollItem);
	}
}

void SSkeletonTree::DuplicateAndSelectSocket(const FSelectedSocketInfo& SocketInfoToDuplicate, const FName& NewParentBoneName /*= FName()*/)
{
	USkeletalMesh* SkeletalMesh = GetPreviewScene().IsValid() ? ToRawPtr(GetPreviewScene()->GetPreviewMeshComponent()->SkeletalMesh) : nullptr;
	USkeletalMeshSocket* NewSocket = GetEditableSkeleton()->DuplicateSocket(SocketInfoToDuplicate, NewParentBoneName, SkeletalMesh);

	if (GetPreviewScene().IsValid())
	{
		GetPreviewScene()->SetSelectedSocket(FSelectedSocketInfo(NewSocket, SocketInfoToDuplicate.bSocketIsOnSkeleton));
	}

	CreateFromSkeleton();

	FSelectedSocketInfo NewSocketInfo(NewSocket, SocketInfoToDuplicate.bSocketIsOnSkeleton);
	SetSelectedSocket(NewSocketInfo);
}

void SSkeletonTree::HandleFocusCamera()
{
	if (GetPreviewScene().IsValid())
	{
		GetPreviewScene()->FocusViews();
	}

	if(!SkeletonTreeView->GetSelectedItems().IsEmpty())
	{
		TSharedPtr<class ISkeletonTreeItem> SelectedRow = SkeletonTreeView->GetSelectedItems()[0]; 
		ExpandTreeOnSelection(SelectedRow);
		SkeletonTreeView->RequestScrollIntoView(SelectedRow);
	}
}

ESkeletonTreeFilterResult SSkeletonTree::HandleFilterSkeletonTreeItem(const FSkeletonTreeFilterArgs& InArgs, const TSharedPtr<class ISkeletonTreeItem>& InItem)
{
	ESkeletonTreeFilterResult Result = ESkeletonTreeFilterResult::Shown;

	if(InItem->IsOfType<FSkeletonTreeBoneItem>() || InItem->IsOfType<FSkeletonTreeSocketItem>() || InItem->IsOfType<FSkeletonTreeAttachedAssetItem>() || InItem->IsOfType<FSkeletonTreeVirtualBoneItem>())
	{

		if (InArgs.TextFilter.IsValid())
		{
			if (InArgs.TextFilter->TestTextFilter(FBasicStringFilterExpressionContext(InItem->GetRowItemName().ToString())))
			{
				Result = ESkeletonTreeFilterResult::ShownHighlighted;
			}
			else
			{
				Result = ESkeletonTreeFilterResult::Hidden;
			}
		}


		if (InItem->IsOfType<FSkeletonTreeBoneItem>())
		{
			TSharedPtr<FSkeletonTreeBoneItem> BoneItem = StaticCastSharedPtr<FSkeletonTreeBoneItem>(InItem);

			if (BoneFilter == EBoneFilter::None)
			{
				Result = ESkeletonTreeFilterResult::Hidden;
			}
			else if (GetPreviewScene().IsValid())
			{
				UDebugSkelMeshComponent* PreviewMeshComponent = GetPreviewScene()->GetPreviewMeshComponent();
				if (PreviewMeshComponent)
				{
					int32 BoneMeshIndex = PreviewMeshComponent->GetBoneIndex(BoneItem->GetRowItemName());

					// Remove non-mesh bones if we're filtering
					if ((BoneFilter == EBoneFilter::Mesh || BoneFilter == EBoneFilter::Weighted || BoneFilter == EBoneFilter::LOD) &&
						BoneMeshIndex == INDEX_NONE)
					{
						Result = ESkeletonTreeFilterResult::Hidden;
					}

					// Remove non-vertex-weighted bones if we're filtering
					if (BoneFilter == EBoneFilter::Weighted && !BoneItem->IsBoneWeighted(BoneMeshIndex, PreviewMeshComponent))
					{
						Result = ESkeletonTreeFilterResult::Hidden;
					}

					// Remove non-vertex-weighted bones if we're filtering
					if (BoneFilter == EBoneFilter::LOD && !BoneItem->IsBoneRequired(BoneMeshIndex, PreviewMeshComponent))
					{
						Result = ESkeletonTreeFilterResult::Hidden;
					}
				}
			}
		}
		else if (InItem->IsOfType<FSkeletonTreeSocketItem>())
		{
			TSharedPtr<FSkeletonTreeSocketItem> SocketItem = StaticCastSharedPtr<FSkeletonTreeSocketItem>(InItem);

			if (SocketFilter == ESocketFilter::None)
			{
				Result = ESkeletonTreeFilterResult::Hidden;
			}

			// Remove non-mesh sockets if we're filtering
			if ((SocketFilter == ESocketFilter::Mesh || SocketFilter == ESocketFilter::None) && SocketItem->GetParentType() == ESocketParentType::Skeleton)
			{
				Result = ESkeletonTreeFilterResult::Hidden;
			}

			// Remove non-skeleton sockets if we're filtering
			if ((SocketFilter == ESocketFilter::Skeleton || SocketFilter == ESocketFilter::None) && SocketItem->GetParentType() == ESocketParentType::Mesh)
			{
				Result = ESkeletonTreeFilterResult::Hidden;
			}

			if (SocketFilter == ESocketFilter::Active && SocketItem->GetParentType() == ESocketParentType::Skeleton && SocketItem->IsSocketCustomized())
			{
				// Don't add the skeleton socket if it's already added for the mesh
				Result = ESkeletonTreeFilterResult::Hidden;
			}
		}
	}

	return Result;
}

<<<<<<< HEAD
void SSkeletonTree::AddReferencedObjects( FReferenceCollector& Collector )
{
	Collector.AddReferencedObject(BoneProxy);
}

=======
>>>>>>> 6bbb88c8
void SSkeletonTree::HandleSelectedBoneChanged(const FName& InBoneName, ESelectInfo::Type InSelectInfo)
{
	SetSelectedBone(InBoneName, InSelectInfo);
}

void SSkeletonTree::HandleSelectedSocketChanged(const FSelectedSocketInfo& InSocketInfo)
{
	SetSelectedSocket(InSocketInfo);
}

void SSkeletonTree::HandleDeselectAll()
{
	DeselectAll();
}

#undef LOCTEXT_NAMESPACE<|MERGE_RESOLUTION|>--- conflicted
+++ resolved
@@ -1437,14 +1437,6 @@
 							if (BoneIndex != INDEX_NONE)
 							{
 								GetPreviewScene()->SetSelectedBone(BoneName, SelectInfo);
-<<<<<<< HEAD
-								BoneProxy->BoneName = BoneName;
-
-								PRAGMA_DISABLE_DEPRECATION_WARNINGS
-								OnObjectSelectedMulticast.Broadcast(BoneProxy);
-								PRAGMA_ENABLE_DEPRECATION_WARNINGS
-=======
->>>>>>> 6bbb88c8
 								break;
 							}
 						}
@@ -1718,10 +1710,7 @@
 			if (SkeletonRow->GetFilterResult() != ESkeletonTreeFilterResult::Hidden && (SkeletonRow->IsOfType<FSkeletonTreeBoneItem>() || SkeletonRow->IsOfType<FSkeletonTreeVirtualBoneItem>()) && SkeletonRow->GetRowItemName() == BoneName)
 			{
 				SkeletonTreeView->SetItemSelection(SkeletonRow, true, InSelectInfo);
-<<<<<<< HEAD
-=======
 				ExpandTreeOnSelection(SkeletonRow);
->>>>>>> 6bbb88c8
 				SkeletonTreeView->RequestScrollIntoView(SkeletonRow);
 			}
 		}
@@ -2344,14 +2333,6 @@
 	return Result;
 }
 
-<<<<<<< HEAD
-void SSkeletonTree::AddReferencedObjects( FReferenceCollector& Collector )
-{
-	Collector.AddReferencedObject(BoneProxy);
-}
-
-=======
->>>>>>> 6bbb88c8
 void SSkeletonTree::HandleSelectedBoneChanged(const FName& InBoneName, ESelectInfo::Type InSelectInfo)
 {
 	SetSelectedBone(InBoneName, InSelectInfo);
