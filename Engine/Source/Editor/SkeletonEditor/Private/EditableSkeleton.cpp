// Copyright 1998-2017 Epic Games, Inc. All Rights Reserved.

#include "EditableSkeleton.h"
#include "Misc/MessageDialog.h"
#include "Misc/FeedbackContext.h"
#include "Modules/ModuleManager.h"
#include "UObject/UObjectHash.h"
#include "UObject/UObjectIterator.h"
#include "AssetData.h"
#include "EdGraph/EdGraphSchema.h"
#include "Animation/AnimSequenceBase.h"
#include "Animation/AnimSequence.h"
#include "Engine/SkeletalMeshSocket.h"
#include "Framework/Notifications/NotificationManager.h"
#include "Widgets/Notifications/SNotificationList.h"
#include "ISkeletonTree.h"
#include "SSkeletonTree.h"
#include "ScopedTransaction.h"
#include "Factories.h"
#include "Animation/BlendProfile.h"
#include "IPersonaPreviewScene.h"
#include "SBlendProfilePicker.h"
#include "AssetNotifications.h"
#include "BlueprintActionDatabase.h"
#include "ARFilter.h"
#include "AssetRegistryModule.h"
#include "SSkeletonWidget.h"

const FString FEditableSkeleton::SocketCopyPasteHeader = TEXT("SocketCopyPasteBuffer");

#define LOCTEXT_NAMESPACE "EditableSkeleton"

/** Constructs sockets from clipboard data */

class FSocketTextObjectFactory : public FCustomizableTextObjectFactory
{
public:
	FSocketTextObjectFactory(USkeleton* InSkeleton, USkeletalMesh* InSkeletalMesh, FName InPasteBone)
		: FCustomizableTextObjectFactory(GWarn)
		, PasteBone(InPasteBone)
		, Skeleton(InSkeleton)
		, SkeletalMesh(InSkeletalMesh)
	{
		check(Skeleton);
	};

	// Pointer back to the outside world that will hold the final imported socket
	TArray<USkeletalMeshSocket*> CreatedSockets;

private:

	virtual bool CanCreateClass(UClass* ObjectClass, bool& bOmitSubObjs) const override { return true; }

	virtual void ProcessConstructedObject(UObject* CreatedObject)
	{
		USkeletalMeshSocket* NewSocket = CastChecked<USkeletalMeshSocket>(CreatedObject);
		CreatedSockets.Add(NewSocket);

		const FReferenceSkeleton* RefSkel = nullptr;

		if (USkeletalMesh* SocketMesh = Cast<USkeletalMesh>(NewSocket->GetOuter()))
		{
			SocketMesh->GetMeshOnlySocketList().Add(NewSocket);
			RefSkel = &SocketMesh->RefSkeleton;
		}
		else if (USkeleton* SocketSkeleton = Cast<USkeleton>(NewSocket->GetOuter()))
		{
			SocketSkeleton->Sockets.Add(NewSocket);
			RefSkel = &SocketSkeleton->GetReferenceSkeleton();
		}
		else
		{
			check(false) //Unknown socket outer
		}

		if (!PasteBone.IsNone())
		{
			// Override the bone name to the one we pasted to
			NewSocket->BoneName = PasteBone;
		}
		else
		{
			//Validate BoneName
			if (RefSkel->FindBoneIndex(NewSocket->BoneName) == INDEX_NONE)
			{
				NewSocket->BoneName = RefSkel->GetBoneName(0);
			}
		}
	}

	virtual void ProcessUnidentifiedLine(const FString& StrLine)
	{
		bool bIsOnSkeleton;
		FParse::Bool(*StrLine, TEXT("IsOnSkeleton="), bIsOnSkeleton);
		bExpectingMeshSocket = !bIsOnSkeleton;
	}

	virtual UObject* GetParentForNewObject(const UClass* ObjClass)
	{
		UObject* Target = (bExpectingMeshSocket && SkeletalMesh) ? (UObject*)SkeletalMesh : (UObject*)Skeleton;
		Target->Modify();
		return Target;
	}

	const FName PasteBone;

	// Track what type of socket we will be processing next
	bool bExpectingMeshSocket;

	// Target for Skeleton Sockets
	USkeleton* Skeleton;

	// Target for Mesh Sockets (could be nullptr)
	USkeletalMesh* SkeletalMesh;
};

FEditableSkeleton::FEditableSkeleton(USkeleton* InSkeleton)
	: Skeleton(InSkeleton)
{
	Skeleton->CollectAnimationNotifies();
}

const USkeleton& FEditableSkeleton::GetSkeleton() const
{
	return *Skeleton;
}

const TArray<class UBlendProfile*>& FEditableSkeleton::GetBlendProfiles() const
{
	return Skeleton->BlendProfiles;
}

UBlendProfile* FEditableSkeleton::GetBlendProfile(const FName& NameToUse)
{
	return Skeleton->GetBlendProfile(NameToUse);
}

UBlendProfile* FEditableSkeleton::CreateNewBlendProfile(const FName& NameToUse)
{
	FScopedTransaction Transaction(LOCTEXT("CreateBlendProfile", "Create Blend Profile"));

	return Skeleton->CreateNewBlendProfile(NameToUse);
}

void FEditableSkeleton::RemoveBlendProfile(UBlendProfile* InBlendProfile)
{
	FScopedTransaction Transaction(LOCTEXT("RemoveBlendProfile", "Remove Blend Profile"));

	Skeleton->Modify();
	Skeleton->BlendProfiles.Remove(InBlendProfile);
}

void FEditableSkeleton::SetBlendProfileScale(const FName& InBlendProfileName, const FName& InBoneName, float InNewScale, bool bInRecurse)
{
	UBlendProfile* BlendProfile = GetBlendProfile(InBlendProfileName);
	if (BlendProfile)
	{
		FScopedTransaction Transaction(LOCTEXT("SetBlendProfileScale", "Set Blend Profile Scale"));

		BlendProfile->SetFlags(RF_Transactional);
		BlendProfile->Modify();
		const int32 BoneIndex = Skeleton->GetReferenceSkeleton().FindBoneIndex(InBoneName);
		BlendProfile->SetBoneBlendScale(BoneIndex, InNewScale, bInRecurse, true);
	}
}

void FEditableSkeleton::AddReferencedObjects(FReferenceCollector& Collector)
{
	Collector.AddReferencedObject(Skeleton);
}

void FEditableSkeleton::SetBoneTranslationRetargetingMode(FName InBoneName, EBoneTranslationRetargetingMode::Type NewRetargetingMode)
{
	const FScopedTransaction Transaction(LOCTEXT("SetBoneTranslationRetargetingMode", "Set Bone Translation Retargeting Mode"));
	Skeleton->Modify();

	const int32 BoneIndex = Skeleton->GetReferenceSkeleton().FindBoneIndex(InBoneName);
	Skeleton->SetBoneTranslationRetargetingMode(BoneIndex, NewRetargetingMode);
	FAssetNotifications::SkeletonNeedsToBeSaved(Skeleton);
}

EBoneTranslationRetargetingMode::Type FEditableSkeleton::GetBoneTranslationRetargetingMode(FName InBoneName) const
{
	const int32 BoneIndex = Skeleton->GetReferenceSkeleton().FindBoneIndex(InBoneName);
	return Skeleton->GetBoneTranslationRetargetingMode(BoneIndex);
}

bool FEditableSkeleton::DoesSocketAlreadyExist(const USkeletalMeshSocket* InSocket, const FText& InSocketName, ESocketParentType SocketParentType, USkeletalMesh* InSkeletalMesh) const
{
	TArray<USkeletalMeshSocket*>* SocketArrayPtr = nullptr;
	if (SocketParentType == ESocketParentType::Mesh && InSkeletalMesh)
	{
		SocketArrayPtr = &InSkeletalMesh->GetMeshOnlySocketList();
	}
	else if(SocketParentType == ESocketParentType::Skeleton)
	{
		SocketArrayPtr = &Skeleton->Sockets;
	}

	if (SocketArrayPtr != nullptr)
	{
		for (auto SocketIt = SocketArrayPtr->CreateConstIterator(); SocketIt; ++SocketIt)
		{
			USkeletalMeshSocket* Socket = *(SocketIt);

			if (InSocket != Socket && Socket->SocketName.ToString() == InSocketName.ToString())
			{
				return true;
			}
		}
	}

	return false;
}

bool FEditableSkeleton::AddSmartname(const FName& InContainerName, const FName& InNewName, FSmartName& OutSmartName)
{
	if (const FSmartNameMapping* NameMapping = Skeleton->GetSmartNameContainer(InContainerName))
	{
		return Skeleton->AddSmartNameAndModify(InContainerName, InNewName, OutSmartName);
	}

	return false;
}

void FEditableSkeleton::RenameSmartname(const FName& InContainerName, SmartName::UID_Type InNameUid, const FName& InNewName)
{
	const FSmartNameMapping* Mapping = Skeleton->GetSmartNameContainer(InContainerName);
	if (Mapping)
	{
		if (!Mapping->Exists(InNewName))
		{
			FScopedTransaction Transaction(LOCTEXT("TransactionRename", "Rename Element"));
			Skeleton->RenameSmartnameAndModify(InContainerName, InNameUid, InNewName);
		}
	}
}

void FEditableSkeleton::RemoveSmartname(const FName& InContainerName, SmartName::UID_Type InNameUid)
{
	// Note no transaction here as this doesnt do anything at the moment!
	Skeleton->RemoveSmartnameAndModify(InContainerName, InNameUid);
}

void FEditableSkeleton::RemoveSmartnamesAndFixupAnimations(const FName& InContainerName, const TArray<SmartName::UID_Type>& InNameUids)
{
	FAssetRegistryModule& AssetModule = FModuleManager::LoadModuleChecked<FAssetRegistryModule>(TEXT("AssetRegistry"));
	TArray<FAssetData> AnimationAssets;
	AssetModule.Get().GetAssetsByClass(UAnimSequenceBase::StaticClass()->GetFName(), AnimationAssets, true);
	FAssetData SkeletonData(Skeleton);
	const FString CurrentSkeletonName = SkeletonData.GetExportTextName();

	GWarn->BeginSlowTask(LOCTEXT("CollectAnimationsTaskDesc", "Collecting assets..."), true);

	for (int32 Idx = AnimationAssets.Num() - 1; Idx >= 0; --Idx)
	{
		FAssetData& Data = AnimationAssets[Idx];
		bool bRemove = true;

		const FString SkeletonDataTag = Data.GetTagValueRef<FString>("Skeleton");
		if (!SkeletonDataTag.IsEmpty() && SkeletonDataTag == CurrentSkeletonName)
		{
			FString CurveData;
			if (!Data.GetTagValue(USkeleton::CurveTag, CurveData))
			{
				// This asset is old; it hasn't been loaded since before smartnames were added for curves.
				// unfortunately the only way to delete curves safely is to load old assets to see if they're
				// using the selected name. We only load what we have to here.
				UObject* Asset = Data.GetAsset();
				check(Asset);
				TArray<UObject::FAssetRegistryTag> Tags;
				Asset->GetAssetRegistryTags(Tags);

				UObject::FAssetRegistryTag* CurveTag = Tags.FindByPredicate([](const UObject::FAssetRegistryTag& InTag)
				{
					return InTag.Name == USkeleton::CurveTag;
				});
				CurveData = CurveTag->Value;
			}

			TArray<FString> ParsedStringUids;
			CurveData.ParseIntoArray(ParsedStringUids, *USkeleton::CurveTagDelimiter, true);

			for (const FString& UidString : ParsedStringUids)
			{
				SmartName::UID_Type Uid = (SmartName::UID_Type)TCString<TCHAR>::Strtoui64(*UidString, NULL, 10);
				if (InNameUids.Contains(Uid))
				{
					bRemove = false;
					break;
				}
			}
		}

		if (bRemove)
		{
			AnimationAssets.RemoveAt(Idx);
		}
	}

	GWarn->EndSlowTask();

	// AnimationAssets now only contains assets that are using the selected curve(s)
	if (AnimationAssets.Num() > 0)
	{
		FString ConfirmMessage = LOCTEXT("DeleteCurveMessage", "The following assets use the selected curve(s), deleting will remove the curves from these assets. Continue?\n\n").ToString();

		for (FAssetData& Data : AnimationAssets)
		{
			ConfirmMessage += Data.AssetName.ToString() + " (" + Data.AssetClass.ToString() + ")\n";
		}

		FText Title = LOCTEXT("DeleteCurveDialogTitle", "Confirm Deletion");
		FText Message = FText::FromString(ConfirmMessage);
		if (FMessageDialog::Open(EAppMsgType::YesNo, Message, &Title) == EAppReturnType::No)
		{
			return;
		}
		else
		{
			// Proceed to delete the curves
			GWarn->BeginSlowTask(FText::Format(LOCTEXT("DeleteCurvesTaskDesc", "Deleting curve from skeleton {0}"), FText::FromString(Skeleton->GetName())), true);
			FScopedTransaction Transaction(LOCTEXT("DeleteCurvesTransactionName", "Delete skeleton curve"));

			// Remove curves from animation assets
			for (FAssetData& Data : AnimationAssets)
			{
				UAnimSequenceBase* Sequence = Cast<UAnimSequenceBase>(Data.GetAsset());
				USkeleton* MySkeleton = Sequence->GetSkeleton();
				Sequence->Modify(true);
				for (SmartName::UID_Type Uid : InNameUids)
				{
					FSmartName CurveToDelete;
					if (MySkeleton->GetSmartNameByUID(USkeleton::AnimCurveMappingName, Uid, CurveToDelete))
					{
						Sequence->RawCurveData.DeleteCurveData(CurveToDelete);
						Sequence->MarkRawDataAsModified();
					}
				}
			}
			GWarn->EndSlowTask();

			GWarn->BeginSlowTask(LOCTEXT("RebuildingAnimations", "Rebaking/compressing modified animations"), true);

			// Rebake/compress the animations
			for (TObjectIterator<UAnimSequence> It; It; ++It)
			{
				UAnimSequence* Seq = *It;

				GWarn->StatusUpdate(1, 2, FText::Format(LOCTEXT("RebuildingAnimationsStatus", "Rebuilding {0}"), FText::FromString(Seq->GetName())));
				Seq->RequestSyncAnimRecompression();
			}
			GWarn->EndSlowTask();
		}
	}

	if (InNameUids.Num() > 0)
	{
		// Remove names from skeleton
		Skeleton->RemoveSmartnamesAndModify(InContainerName, InNameUids);
	}

	OnSmartNameRemoved.Broadcast(InContainerName, InNameUids);
}

void FEditableSkeleton::SetCurveMetaDataMaterial(const FSmartName& CurveName, bool bOverrideMaterial)
{
	Skeleton->Modify();
	FCurveMetaData* CurveMetaData = Skeleton->GetCurveMetaData(CurveName);
	if (CurveMetaData)
	{
		// override curve data
		CurveMetaData->Type.bMaterial = !!bOverrideMaterial;
	}
}

<<<<<<< HEAD
=======
void FEditableSkeleton::SetCurveMetaBoneLinks(const FSmartName& CurveName, TArray<FBoneReference>& BoneLinks)
{
	Skeleton->Modify();
	FCurveMetaData* CurveMetaData = Skeleton->GetCurveMetaData(CurveName);
	if (CurveMetaData)
	{
		// override curve data
		CurveMetaData->LinkedBones = BoneLinks;
		
		//  initialize to this skeleton
		for (FBoneReference& BoneReference : CurveMetaData->LinkedBones)
		{
			BoneReference.Initialize(Skeleton);
		}
	}
}

>>>>>>> f00d6e77
FName FEditableSkeleton::GenerateUniqueSocketName( FName InName, USkeletalMesh* InSkeletalMesh )
{
	int32 NewNumber = InName.GetNumber();

	// Increment NewNumber until we have a unique name (potential infinite loop if *all* int32 values are used!)
	while ( DoesSocketAlreadyExist( NULL, FText::FromName( FName( InName, NewNumber ) ), ESocketParentType::Skeleton, InSkeletalMesh ) ||
		(InSkeletalMesh ? DoesSocketAlreadyExist( NULL, FText::FromName( FName( InName, NewNumber ) ), ESocketParentType::Mesh, InSkeletalMesh ) : false ) )
	{
		++NewNumber;
	}

	return FName( InName, NewNumber );
}

static USkeletalMeshSocket* FindSocket(const FName& InSocketName, USkeletalMesh* InSkeletalMesh, USkeleton* InSkeleton)
{
	USkeletalMeshSocket* Socket = nullptr;

	// first check the skeletal mesh as that is the behavior of USkinnedMeshComponent
	if (InSkeletalMesh != nullptr)
	{
		Socket = InSkeletalMesh->FindSocket(InSocketName);
	}

	if (Socket == nullptr && InSkeleton != nullptr)
	{
		Socket = InSkeleton->FindSocket(InSocketName);
	}

	return Socket;
}

void FEditableSkeleton::RenameSocket(const FName& OldSocketName, const FName& NewSocketName, USkeletalMesh* InSkeletalMesh)
{
	USkeletalMeshSocket* SocketData = FindSocket(OldSocketName, InSkeletalMesh, Skeleton);

	if (SocketData != nullptr)
	{
		const FScopedTransaction Transaction(Skeleton->PreviewAttachedAssetContainer.Num() > 0 ? LOCTEXT("RenameSocketAndMoveAttachments", "Rename Socket And Move Attachments") : LOCTEXT("RenameSocket", "Rename Socket"));
		SocketData->SetFlags(RF_Transactional);	// Undo doesn't work without this!
		SocketData->Modify();

		SocketData->SocketName = NewSocketName;

		bool bSkeletonModified = false;
		for (int AttachedObjectIndex = 0; AttachedObjectIndex < Skeleton->PreviewAttachedAssetContainer.Num(); ++AttachedObjectIndex)
		{
			FPreviewAttachedObjectPair& Pair = Skeleton->PreviewAttachedAssetContainer[AttachedObjectIndex];
			if (Pair.AttachedTo == OldSocketName)
			{
				// Only modify the skeleton if we actually intend to change something.
				if (!bSkeletonModified)
				{
					Skeleton->Modify();
					bSkeletonModified = true;
				}
				Pair.AttachedTo = NewSocketName;
			}

			// push to skeleton trees
			for (TWeakPtr<SSkeletonTree> SkeletonTree : SkeletonTrees)
			{
				if (SkeletonTree.IsValid())
				{
					SkeletonTree.Pin()->PostRenameSocket(Pair.GetAttachedObject(), OldSocketName, Pair.AttachedTo);
				}
			}
		}

		if (InSkeletalMesh != nullptr)
		{
			bool bMeshModified = false;
			for (int AttachedObjectIndex = 0; AttachedObjectIndex < InSkeletalMesh->PreviewAttachedAssetContainer.Num(); ++AttachedObjectIndex)
			{
				FPreviewAttachedObjectPair& Pair = InSkeletalMesh->PreviewAttachedAssetContainer[AttachedObjectIndex];
				if (Pair.AttachedTo == OldSocketName)
				{
					// Only modify the mesh if we actually intend to change something. Avoids dirtying
					// meshes when we don't actually update any data on them. (such as adding a new socket)
					if (!bMeshModified)
					{
						InSkeletalMesh->Modify();
						bMeshModified = true;
					}
					Pair.AttachedTo = NewSocketName;
				}

				for (TWeakPtr<SSkeletonTree> SkeletonTree : SkeletonTrees)
				{
					if (SkeletonTree.IsValid())
					{
						SkeletonTree.Pin()->PostRenameSocket(Pair.GetAttachedObject(), OldSocketName, Pair.AttachedTo);
					}
				}
			}
		}

		OnTreeRefresh.Broadcast();
	}
}

void FEditableSkeleton::SetSocketParent(const FName& SocketName, const FName& NewParentName, USkeletalMesh* InSkeletalMesh)
{
	USkeletalMeshSocket* Socket = FindSocket(SocketName, InSkeletalMesh, Skeleton);
	if (Socket)
	{
		// Create an undo transaction, re-parent the socket and rebuild the skeleton tree view
		const FScopedTransaction Transaction(LOCTEXT("ReparentSocket", "Re-parent Socket"));

		Socket->SetFlags(RF_Transactional);	// Undo doesn't work without this!
		Socket->Modify();

		Socket->BoneName = NewParentName;

		OnTreeRefresh.Broadcast();
	}
}

void FEditableSkeleton::HandlePasteSockets(const FName& InBoneName, USkeletalMesh* InSkeletalMesh)
{
	FString PasteString;
	FPlatformMisc::ClipboardPaste(PasteString);
	const TCHAR* PastePtr = *PasteString;

	FString PasteLine;
	FParse::Line(&PastePtr, PasteLine);

	if (PasteLine == SocketCopyPasteHeader)
	{
		const FScopedTransaction Transaction(LOCTEXT("PasteSockets", "Paste sockets"));

		int32 NumSocketsToPaste;
		FParse::Line(&PastePtr, PasteLine);	// Need this to advance PastePtr, for multiple sockets
		FParse::Value(*PasteLine, TEXT("NumSockets="), NumSocketsToPaste);

		FSocketTextObjectFactory TextObjectFactory(Skeleton, InSkeletalMesh, InBoneName);
		TextObjectFactory.ProcessBuffer(nullptr, RF_Transactional, PastePtr);

		for (USkeletalMeshSocket* NewSocket : TextObjectFactory.CreatedSockets)
		{
			// Check the socket name is unique
			NewSocket->SocketName = GenerateUniqueSocketName(NewSocket->SocketName, InSkeletalMesh);
		}
	}
}

USkeletalMeshSocket* FEditableSkeleton::HandleAddSocket(const FName& InBoneName)
{
	const FScopedTransaction Transaction(LOCTEXT("AddSocket", "Add Socket to Skeleton"));
	Skeleton->Modify();

	USkeletalMeshSocket* NewSocket = NewObject<USkeletalMeshSocket>(Skeleton);
	check(NewSocket);

	NewSocket->BoneName = InBoneName;
	FString SocketName = NewSocket->BoneName.ToString() + LOCTEXT("SocketPostfix", "Socket").ToString();
	NewSocket->SocketName = GenerateUniqueSocketName(*SocketName, nullptr);

	Skeleton->Sockets.Add(NewSocket);
	return NewSocket;
}

bool FEditableSkeleton::HandleAddVirtualBone(const FName SourceBoneName, const FName TargetBoneName)
{
	FName Dummy;
	return HandleAddVirtualBone(SourceBoneName, TargetBoneName, Dummy);
}

bool FEditableSkeleton::HandleAddVirtualBone(const FName SourceBoneName, const FName TargetBoneName, FName& NewVirtualBoneName)
{
	FScopedTransaction Transaction(LOCTEXT("AddVirtualBone", "Add Virtual Bone to Skeleton"));
	const bool Success = Skeleton->AddNewVirtualBone(SourceBoneName, TargetBoneName, NewVirtualBoneName);
	if (!Success)
	{
		Transaction.Cancel();
	}
	else
	{
		OnTreeRefresh.Broadcast();
	}
	return Success;
}

void FEditableSkeleton::HandleCustomizeSocket(USkeletalMeshSocket* InSocketToCustomize, USkeletalMesh* InSkeletalMesh)
{
	if (InSkeletalMesh)
	{
		const FScopedTransaction Transaction(LOCTEXT("CreateMeshSocket", "Create Mesh Socket"));
		InSkeletalMesh->Modify();

		USkeletalMeshSocket* NewSocket = NewObject<USkeletalMeshSocket>(InSkeletalMesh);
		check(NewSocket);

		NewSocket->BoneName = InSocketToCustomize->BoneName;
		NewSocket->SocketName = InSocketToCustomize->SocketName;
		NewSocket->RelativeLocation = InSocketToCustomize->RelativeLocation;
		NewSocket->RelativeRotation = InSocketToCustomize->RelativeRotation;
		NewSocket->RelativeScale = InSocketToCustomize->RelativeScale;

		InSkeletalMesh->GetMeshOnlySocketList().Add(NewSocket);
	}
}

void FEditableSkeleton::HandlePromoteSocket(USkeletalMeshSocket* InSocketToPromote)
{
	const FScopedTransaction Transaction(LOCTEXT("PromoteSocket", "Promote Socket"));
	Skeleton->Modify();

	USkeletalMeshSocket* NewSocket = NewObject<USkeletalMeshSocket>(Skeleton);
	check(NewSocket);

	NewSocket->BoneName = InSocketToPromote->BoneName;
	NewSocket->SocketName = InSocketToPromote->SocketName;
	NewSocket->RelativeLocation = InSocketToPromote->RelativeLocation;
	NewSocket->RelativeRotation = InSocketToPromote->RelativeRotation;
	NewSocket->RelativeScale = InSocketToPromote->RelativeScale;

	Skeleton->Sockets.Add(NewSocket);
}

void FEditableSkeleton::HandleRemoveAllAssets(TSharedPtr<IPersonaPreviewScene> InPreviewScene)
{
	FScopedTransaction Transaction(LOCTEXT("AttachedAssetRemoveUndo", "Remove All Attached Assets"));
	Skeleton->Modify();

	DeleteAttachedObjects(Skeleton->PreviewAttachedAssetContainer, InPreviewScene);

	USkeletalMesh* SkeletalMesh = InPreviewScene->GetPreviewMeshComponent()->SkeletalMesh;
	if (SkeletalMesh)
	{
		SkeletalMesh->Modify();
		DeleteAttachedObjects(SkeletalMesh->PreviewAttachedAssetContainer, InPreviewScene);
	}
}

void FEditableSkeleton::DeleteAttachedObjects(FPreviewAssetAttachContainer& AttachedAssets, TSharedPtr<IPersonaPreviewScene> InPreviewScene)
{
	if (InPreviewScene.IsValid())
	{
		for (auto Iter = AttachedAssets.CreateIterator(); Iter; ++Iter)
		{
			FPreviewAttachedObjectPair& Pair = (*Iter);
			InPreviewScene->RemoveAttachedObjectFromPreviewComponent(Pair.GetAttachedObject(), Pair.AttachedTo);
		}
	}

	AttachedAssets.ClearAllAttachedObjects();
}

USkeletalMeshSocket* FEditableSkeleton::DuplicateSocket(const FSelectedSocketInfo& SocketInfoToDuplicate, const FName& NewParentBoneName, USkeletalMesh* InSkeletalMesh)
{
	check(SocketInfoToDuplicate.Socket);

	const FScopedTransaction Transaction(LOCTEXT("CopySocket", "Copy Socket"));

	USkeletalMeshSocket* NewSocket;

	bool bModifiedSkeleton = false;

	if (SocketInfoToDuplicate.bSocketIsOnSkeleton)
	{
		Skeleton->Modify();
		bModifiedSkeleton = true;
		NewSocket = NewObject<USkeletalMeshSocket>(Skeleton);
	}
	else if (InSkeletalMesh)
	{
		InSkeletalMesh->Modify();
		NewSocket = NewObject<USkeletalMeshSocket>(InSkeletalMesh);
	}
	else
	{
		// Original socket was on the mesh, but we have no mesh. Huh?
		check(0);
		return nullptr;
	}

	NewSocket->SocketName = GenerateUniqueSocketName(SocketInfoToDuplicate.Socket->SocketName, InSkeletalMesh);
	NewSocket->BoneName = NewParentBoneName != "" ? NewParentBoneName : SocketInfoToDuplicate.Socket->BoneName;
	NewSocket->RelativeLocation = SocketInfoToDuplicate.Socket->RelativeLocation;
	NewSocket->RelativeRotation = SocketInfoToDuplicate.Socket->RelativeRotation;
	NewSocket->RelativeScale = SocketInfoToDuplicate.Socket->RelativeScale;

	if (SocketInfoToDuplicate.bSocketIsOnSkeleton)
	{
		Skeleton->Sockets.Add(NewSocket);
	}
	else if (InSkeletalMesh)
	{
		InSkeletalMesh->GetMeshOnlySocketList().Add(NewSocket);
	}

	// Duplicated attached assets
	int32 NumExistingAttachedObjects = Skeleton->PreviewAttachedAssetContainer.Num();
	for (int AttachedObjectIndex = 0; AttachedObjectIndex < NumExistingAttachedObjects; ++AttachedObjectIndex)
	{
		FPreviewAttachedObjectPair& Pair = Skeleton->PreviewAttachedAssetContainer[AttachedObjectIndex];
		if (Pair.AttachedTo == SocketInfoToDuplicate.Socket->SocketName)
		{
			if (!bModifiedSkeleton)
			{
				bModifiedSkeleton = true;
				Skeleton->Modify();
			}

			for (TWeakPtr<SSkeletonTree> SkeletonTree : SkeletonTrees)
			{
				if (SkeletonTree.IsValid())
				{
					SkeletonTree.Pin()->PostDuplicateSocket(Pair.GetAttachedObject(), NewSocket->SocketName);
				}
			}

			// should be safe to call this even though we are growing the PreviewAttachedAssetContainer array as we cache the array count
			Skeleton->PreviewAttachedAssetContainer.AddUniqueAttachedObject(Pair.GetAttachedObject(), NewSocket->SocketName);
		}
	}

	OnTreeRefresh.Broadcast();

	return NewSocket;
}

int32 FEditableSkeleton::ValidatePreviewAttachedObjects()
{
	return Skeleton->ValidatePreviewAttachedObjects();
}

void FEditableSkeleton::RecreateBoneTree(USkeletalMesh* NewPreviewMesh)
{
	Skeleton->RecreateBoneTree(NewPreviewMesh);
}

void FEditableSkeleton::HandleAttachAssets(const TArray<UObject*>& InObjects, const FName& InAttachToName, bool bAttachToMesh, TSharedPtr<IPersonaPreviewScene> InPreviewScene)
{
	for (auto Iter = InObjects.CreateConstIterator(); Iter; ++Iter)
	{
		UObject* Object = (*Iter);

		if (bAttachToMesh)
		{
			USkeletalMesh* SkeletalMesh = InPreviewScene->GetPreviewMeshComponent()->SkeletalMesh;
			if (SkeletalMesh != nullptr)
			{
				FScopedTransaction Transaction(LOCTEXT("DragDropAttachMeshUndo", "Attach Assets to Mesh"));
				SkeletalMesh->Modify();
				if (InPreviewScene.IsValid())
				{
					InPreviewScene->AttachObjectToPreviewComponent(Object, InAttachToName);
				}
				SkeletalMesh->PreviewAttachedAssetContainer.AddAttachedObject(Object, InAttachToName);
			}
		}
		else
		{
			FScopedTransaction Transaction(LOCTEXT("DragDropAttachSkeletonUndo", "Attach Assets to Skeleton"));
			Skeleton->Modify();
			if (InPreviewScene.IsValid())
			{
				InPreviewScene->AttachObjectToPreviewComponent(Object, InAttachToName);
			}
			Skeleton->PreviewAttachedAssetContainer.AddAttachedObject(Object, InAttachToName);
		}
	}
}

void FEditableSkeleton::SetBoneTranslationRetargetingModeRecursive(const TArray<FName>& InBoneNames, EBoneTranslationRetargetingMode::Type NewRetargetingMode)
{
	if (InBoneNames.Num())
	{
		const FScopedTransaction Transaction(LOCTEXT("SetBoneTranslationRetargetingModeRecursive", "Set Bone Translation Retargeting Mode Recursive"));
		Skeleton->Modify();

		for (const FName& BoneName : InBoneNames)
		{
			int32 BoneIndex = Skeleton->GetReferenceSkeleton().FindBoneIndex(BoneName);
			Skeleton->SetBoneTranslationRetargetingMode(BoneIndex, NewRetargetingMode, true);
		}

		FAssetNotifications::SkeletonNeedsToBeSaved(Skeleton);
	}
}

void FEditableSkeleton::HandleDeleteAttachedAssets(const TArray<FPreviewAttachedObjectPair>& InAttachedObjects, TSharedPtr<IPersonaPreviewScene> InPreviewScene)
{
	if (InAttachedObjects.Num() > 0)
	{
		Skeleton->Modify();
		USkeletalMesh* SkeletalMesh = InPreviewScene->GetPreviewMeshComponent()->SkeletalMesh;
		if (SkeletalMesh != nullptr)
		{
			SkeletalMesh->Modify();
		}

		for (const FPreviewAttachedObjectPair& AttachedObject : InAttachedObjects)
		{
			Skeleton->PreviewAttachedAssetContainer.RemoveAttachedObject(AttachedObject.GetAttachedObject(), AttachedObject.AttachedTo);

			if (SkeletalMesh != nullptr)
			{
				SkeletalMesh->PreviewAttachedAssetContainer.RemoveAttachedObject(AttachedObject.GetAttachedObject(), AttachedObject.AttachedTo);

				if (InPreviewScene.IsValid())
				{
					InPreviewScene->RemoveAttachedObjectFromPreviewComponent(AttachedObject.GetAttachedObject(), AttachedObject.AttachedTo);
				}
			}
		}
	}
}

void FEditableSkeleton::HandleDeleteSockets(const TArray<FSelectedSocketInfo>& InSocketInfo, TSharedPtr<IPersonaPreviewScene> InPreviewScene)
{
	for (const FSelectedSocketInfo& SocketInfo : InSocketInfo)
	{
		FName SocketName = SocketInfo.Socket->SocketName;

		if (SocketInfo.bSocketIsOnSkeleton)
		{
			Skeleton->Modify();
			Skeleton->Sockets.Remove(SocketInfo.Socket);
		}
		else
		{
			USkeletalMesh* SkeletalMesh = InPreviewScene->GetPreviewMeshComponent()->SkeletalMesh;
			if (SkeletalMesh != nullptr)
			{
				UObject* Object = SkeletalMesh->PreviewAttachedAssetContainer.GetAttachedObjectByAttachName(SocketName);
				if (Object)
				{
					SkeletalMesh->Modify();
					SkeletalMesh->PreviewAttachedAssetContainer.RemoveAttachedObject(Object, SocketName);
					if (InPreviewScene.IsValid())
					{
						InPreviewScene->RemoveAttachedObjectFromPreviewComponent(Object, SocketName);
					}
				}

				SkeletalMesh->Modify();
				SkeletalMesh->GetMeshOnlySocketList().Remove(SocketInfo.Socket);
			}
		}

		// Remove attached assets
		while (UObject* Object = Skeleton->PreviewAttachedAssetContainer.GetAttachedObjectByAttachName(SocketName))
		{
			Skeleton->Modify();
			Skeleton->PreviewAttachedAssetContainer.RemoveAttachedObject(Object, SocketName);
			if (InPreviewScene.IsValid())
			{
				InPreviewScene->RemoveAttachedObjectFromPreviewComponent(Object, SocketName);
			}
		}
	}

	OnTreeRefresh.Broadcast();
}

void FEditableSkeleton::HandleDeleteVirtualBones(const TArray<FName>& InVirtualBoneInfo, TSharedPtr<class IPersonaPreviewScene> InPreviewScene)
{
	FScopedTransaction Transaction(LOCTEXT("RemoveVirtualBone", "Remove Virtual Bone from Skeleton"));
	Skeleton->RemoveVirtualBones(InVirtualBoneInfo);

	OnTreeRefresh.Broadcast();
}

void FEditableSkeleton::RecursiveSetBlendProfileScales(const FName& InBlendProfileName, const TArray<FName>& InBoneNames, float InScaleToSet)
{
	const FScopedTransaction Transaction(LOCTEXT("SetBlendScalesRecursive", "Recursively Set Blend Profile Scales"));
	Skeleton->Modify();

	for (const FName& BoneName : InBoneNames)
	{
		SetBlendProfileScale(InBlendProfileName, BoneName, InScaleToSet, true);
	}

	FAssetNotifications::SkeletonNeedsToBeSaved(Skeleton);
}

TSharedRef<ISkeletonTree> FEditableSkeleton::CreateSkeletonTree(const FSkeletonTreeArgs& InSkeletonTreeArgs)
{
	// first compact widget tracking array
	SkeletonTrees.RemoveAll([](TWeakPtr<SSkeletonTree> InSkeletonTree) { return !InSkeletonTree.IsValid(); });

	// build new tree
	TSharedRef<SSkeletonTree> SkeletonTree = SNew(SSkeletonTree, AsShared(), InSkeletonTreeArgs);

	OnTreeRefresh.AddSP(&SkeletonTree.Get(), &SSkeletonTree::HandleTreeRefresh);

	SkeletonTrees.Add(SkeletonTree);
	return SkeletonTree;
}

TSharedRef<SWidget> FEditableSkeleton::CreateBlendProfilePicker(const FBlendProfilePickerArgs& InArgs)
{
	// first compact widget tracking array
	BlendProfilePickers.RemoveAll([](TWeakPtr<SBlendProfilePicker> InBlendProfilePicker) { return !InBlendProfilePicker.IsValid(); });

	// build new picker
	TSharedRef<SBlendProfilePicker> BlendProfilePicker = SNew(SBlendProfilePicker, AsShared())
		.InitialProfile(InArgs.InitialProfile)
		.OnBlendProfileSelected(InArgs.OnBlendProfileSelected)
		.AllowNew(InArgs.bAllowNew)
		.AllowClear(InArgs.bAllowClear);

	BlendProfilePickers.Add(BlendProfilePicker);
	return BlendProfilePicker;
}

int32 FEditableSkeleton::DeleteAnimNotifies(const TArray<FName>& InNotifyNames)
{
	const FScopedTransaction Transaction(LOCTEXT("DeleteAnimNotify", "Delete Anim Notify"));
	Skeleton->Modify();

	for (FName Notify : InNotifyNames)
	{
		Skeleton->AnimationNotifies.Remove(Notify);
	}

	TArray<FAssetData> CompatibleAnimSequences;
	GetCompatibleAnimSequences(CompatibleAnimSequences);

	int32 NumAnimationsModified = 0;

	for (int32 AssetIndex = 0; AssetIndex < CompatibleAnimSequences.Num(); ++AssetIndex)
	{
		const FAssetData& PossibleAnimSequence = CompatibleAnimSequences[AssetIndex];
		UAnimSequenceBase* Sequence = Cast<UAnimSequenceBase>(PossibleAnimSequence.GetAsset());

		if (Sequence->RemoveNotifies(InNotifyNames))
		{
			++NumAnimationsModified;
		}
	}

	FBlueprintActionDatabase::Get().RefreshAssetActions(Skeleton);

	return NumAnimationsModified;
}

int32 FEditableSkeleton::RenameNotify(const FName& NewName, const FName& OldName)
{
	const FScopedTransaction Transaction(LOCTEXT("RenameAnimNotify", "Rename Anim Notify"));
	Skeleton->Modify();

	int32 Index = Skeleton->AnimationNotifies.IndexOfByKey(OldName);
	Skeleton->AnimationNotifies[Index] = NewName;

	TArray<FAssetData> CompatibleAnimSequences;
	GetCompatibleAnimSequences(CompatibleAnimSequences);

	int32 NumAnimationsModified = 0;

	for (int32 AssetIndex = 0; AssetIndex < CompatibleAnimSequences.Num(); ++AssetIndex)
	{
		const FAssetData& PossibleAnimSequence = CompatibleAnimSequences[AssetIndex];
		UAnimSequenceBase* Sequence = Cast<UAnimSequenceBase>(PossibleAnimSequence.GetAsset());

		bool SequenceModified = false;
		for (int32 NotifyIndex = Sequence->Notifies.Num() - 1; NotifyIndex >= 0; --NotifyIndex)
		{
			FAnimNotifyEvent& AnimNotify = Sequence->Notifies[NotifyIndex];
			if (OldName == AnimNotify.NotifyName)
			{
				if (!SequenceModified)
				{
					Sequence->Modify();
					++NumAnimationsModified;
					SequenceModified = true;
				}
				AnimNotify.NotifyName = NewName;
			}
		}

		if (SequenceModified)
		{
			Sequence->MarkPackageDirty();
		}
	}

	return NumAnimationsModified;
}

void FEditableSkeleton::GetCompatibleAnimSequences(TArray<class FAssetData>& OutAssets)
{
	//Get the skeleton tag to search for
	FString SkeletonExportName = FAssetData(Skeleton).GetExportTextName();

	// Load the asset registry module
	FAssetRegistryModule& AssetRegistryModule = FModuleManager::LoadModuleChecked<FAssetRegistryModule>(TEXT("AssetRegistry"));

	TArray<FAssetData> AssetDataList;
	AssetRegistryModule.Get().GetAssetsByClass(UAnimSequenceBase::StaticClass()->GetFName(), AssetDataList, true);

	OutAssets.Empty(AssetDataList.Num());

	for (int32 AssetIndex = 0; AssetIndex < AssetDataList.Num(); ++AssetIndex)
	{
		const FAssetData& PossibleAnimSequence = AssetDataList[AssetIndex];
		if (SkeletonExportName == PossibleAnimSequence.GetTagValueRef<FString>("Skeleton"))
		{
			OutAssets.Add(PossibleAnimSequence);
		}
	}
}

void FEditableSkeleton::RegisterOnSkeletonHierarchyChanged(const USkeleton::FOnSkeletonHierarchyChanged& InDelegate)
{
	Skeleton->RegisterOnSkeletonHierarchyChanged(InDelegate);
}

void FEditableSkeleton::UnregisterOnSkeletonHierarchyChanged(void* Thing)
{
	if (Skeleton)
	{
		Skeleton->UnregisterOnSkeletonHierarchyChanged(Thing);
	}
}

void FEditableSkeleton::SetPreviewMesh(class USkeletalMesh* InSkeletalMesh)
{
	if (InSkeletalMesh != Skeleton->GetPreviewMesh())
	{
		const FScopedTransaction Transaction(LOCTEXT("ChangeSkeletonPreviewMesh", "Change Skeleton Preview Mesh"));
		Skeleton->SetPreviewMesh(InSkeletalMesh);
	}
}

void FEditableSkeleton::LoadAdditionalPreviewSkeletalMeshes()
{
	Skeleton->LoadAdditionalPreviewSkeletalMeshes();
}

void FEditableSkeleton::SetAdditionalPreviewSkeletalMeshes(class UPreviewMeshCollection* InSkeletalMeshes)
{
	const FScopedTransaction Transaction(LOCTEXT("ChangeSkeletonAdditionalMeshes", "Change Skeleton Additional Meshes"));
	Skeleton->SetAdditionalPreviewSkeletalMeshes(InSkeletalMeshes);
}

void FEditableSkeleton::RenameRetargetSource(const FName& InOldName, const FName& InNewName)
{
	const FScopedTransaction Transaction(LOCTEXT("RetargetSourceWindow_Rename", "Rename Retarget Source"));

	FReferencePose* Pose = Skeleton->AnimRetargetSources.Find(InOldName);
	if (Pose)
	{
		FReferencePose NewPose = *Pose;
		NewPose.PoseName = InNewName;

		Skeleton->Modify();

		Skeleton->AnimRetargetSources.Remove(InOldName);
		Skeleton->AnimRetargetSources.Add(InNewName, NewPose);

		// need to verify if these pose is used by anybody else
		FAssetRegistryModule& AssetRegistryModule = FModuleManager::LoadModuleChecked<FAssetRegistryModule>(TEXT("AssetRegistry"));

		TArray<FAssetData> AssetList;
		TMultiMap<FName, FString> TagsAndValues;
		TagsAndValues.Add(GET_MEMBER_NAME_CHECKED(UAnimSequence, RetargetSource), InOldName.ToString());
		AssetRegistryModule.Get().GetAssetsByTagValues(TagsAndValues, AssetList);

		// ask users if they'd like to continue and/or fix up
		if (AssetList.Num() > 0)
		{
			FString ListOfAssets;
			// if users is sure to delete, delete
			for (auto Iter = AssetList.CreateConstIterator(); Iter; ++Iter)
			{
				ListOfAssets += Iter->AssetName.ToString();
				ListOfAssets += TEXT("\n");
			}


			// if so, ask if they'd like us to fix the animations as well
			FString Message = NSLOCTEXT("RetargetSourceEditor", "RetargetSourceRename_FixUpAnimation_Message", "Would you like to fix up the following animation(s)? You'll have to save all the assets in the list.").ToString();
			Message += TEXT("\n");
			Message += ListOfAssets;

			EAppReturnType::Type Result = FMessageDialog::Open(EAppMsgType::YesNo, FText::FromString(Message));

			if (Result == EAppReturnType::Yes)
			{
				// now fix up all assets
				TArray<UObject*> ObjectsToUpdate;
				for (auto Iter = AssetList.CreateConstIterator(); Iter; ++Iter)
				{
					UAnimSequence * AnimSequence = Cast<UAnimSequence>(Iter->GetAsset());
					if (AnimSequence)
					{
						ObjectsToUpdate.Add(AnimSequence);

						AnimSequence->Modify();
						// clear name
						AnimSequence->RetargetSource = InNewName;
					}
				}
			}
		}

		Skeleton->CallbackRetargetSourceChanged();
	}
}

void FEditableSkeleton::AddRetargetSource(const FName& InName, USkeletalMesh* InReferenceMesh)
{
	// need to verify if the name is unique, if not create unique name
	int32 IntSuffix = 1;
	FReferencePose * ExistingPose = NULL;
	FString NewSourceName = TEXT("");
	do
	{
		if (IntSuffix <= 1)
		{
			NewSourceName = FString::Printf(TEXT("%s"), *InName.ToString());
		}
		else
		{
			NewSourceName = FString::Printf(TEXT("%s%d"), *InName.ToString(), IntSuffix);
		}

		ExistingPose = Skeleton->AnimRetargetSources.Find(FName(*NewSourceName));
		IntSuffix++;
	} while (ExistingPose != NULL);

	// add new one
	// remap to skeleton refpose
	// we have to do this whenever skeleton changes
	FReferencePose RefPose;
	RefPose.PoseName = FName(*NewSourceName);
	RefPose.ReferenceMesh = InReferenceMesh;

	const FScopedTransaction Transaction(LOCTEXT("RetargetSourceWindow_Add", "Add New Retarget Source"));
	Skeleton->Modify();

	Skeleton->AnimRetargetSources.Add(*NewSourceName, RefPose);
	// ask skeleton to update retarget source for the given name
	Skeleton->UpdateRetargetSource(*NewSourceName);

	Skeleton->CallbackRetargetSourceChanged();
}


void FEditableSkeleton::DeleteRetargetSources(const TArray<FName>& InRetargetSourceNames)
{
	FAssetRegistryModule& AssetRegistryModule = FModuleManager::LoadModuleChecked<FAssetRegistryModule>(TEXT("AssetRegistry"));

	const FScopedTransaction Transaction(LOCTEXT("RetargetSourceWindow_Delete", "Delete Retarget Source"));
	for (const FName& SourceName : InRetargetSourceNames)
	{
		const FReferencePose* PoseFound = Skeleton->AnimRetargetSources.Find(SourceName);
		if (PoseFound)
		{
			// need to verify if these pose is used by anybody else
			TArray<FAssetData> AssetList;
			TMultiMap<FName, FString> TagsAndValues;
			TagsAndValues.Add(GET_MEMBER_NAME_CHECKED(UAnimSequence, RetargetSource), PoseFound->PoseName.ToString());
			AssetRegistryModule.Get().GetAssetsByTagValues(TagsAndValues, AssetList);

			// ask users if they'd like to continue and/or fix up
			if (AssetList.Num() > 0)
			{
				FString ListOfAssets;
				// if users is sure to delete, delete
				for (auto Iter = AssetList.CreateConstIterator(); Iter; ++Iter)
				{
					ListOfAssets += Iter->AssetName.ToString();
					ListOfAssets += TEXT("\n");
				}

				// ask if they'd like to continue deleting this pose regardless animation references
				FString Message = NSLOCTEXT("RetargetSourceEditor", "RetargetSourceDeleteMessage", "Following animation(s) is(are) referencing this pose. Are you sure if you'd like to delete this pose?").ToString();
				Message += TEXT("\n\n");
				Message += ListOfAssets;

				EAppReturnType::Type Result = FMessageDialog::Open(EAppMsgType::YesNo, FText::FromString(Message));

				if (Result == EAppReturnType::No)
				{
					continue;
				}

				// if so, ask if they'd like us to fix the animations as well
				Message = NSLOCTEXT("RetargetSourceEditor", "RetargetSourceDelete_FixUpAnimation_Message", "Would you like to fix up the following animation(s)? You'll have to save all the assets in the list.").ToString();
				Message += TEXT("\n");
				Message += ListOfAssets;

				Result = FMessageDialog::Open(EAppMsgType::YesNo, FText::FromString(Message));

				if (Result == EAppReturnType::No)
				{
					continue;
				}

				// now fix up all assets
				TArray<UObject *> ObjectsToUpdate;
				for (auto Iter = AssetList.CreateConstIterator(); Iter; ++Iter)
				{
					UAnimSequence * AnimSequence = Cast<UAnimSequence>(Iter->GetAsset());
					if (AnimSequence)
					{
						ObjectsToUpdate.Add(AnimSequence);

						AnimSequence->Modify();
						// clear name
						AnimSequence->RetargetSource = NAME_None;
					}
				}
			}

			Skeleton->Modify();
			// delete now
			Skeleton->AnimRetargetSources.Remove(SourceName);
			Skeleton->CallbackRetargetSourceChanged();
		}
	}
}

void FEditableSkeleton::RefreshRetargetSources(const TArray<FName>& InRetargetSourceNames)
{
	const FScopedTransaction Transaction(LOCTEXT("RetargetSourceWindow_Refresh", "Refresh Retarget Source"));
	for (const FName& RetargetSourceName : InRetargetSourceNames)
	{
		Skeleton->Modify();

		// refresh pose now
		Skeleton->UpdateRetargetSource(RetargetSourceName);

		// feedback of pose has been updated
		FFormatNamedArguments Args;
		Args.Add(TEXT("RetargetSourceName"), FText::FromString(RetargetSourceName.ToString()));
		FNotificationInfo Info(FText::Format(LOCTEXT("RetargetSourceWindow_RefreshPose", "Retarget Source {RetargetSourceName} is refreshed"), Args));
		Info.ExpireDuration = 5.0f;
		Info.bUseLargeFont = false;
		TSharedPtr<SNotificationItem> Notification = FSlateNotificationManager::Get().AddNotification(Info);
		if (Notification.IsValid())
		{
			Notification->SetCompletionState(SNotificationItem::CS_None);
		}
	}
}

void FEditableSkeleton::RefreshRigConfig()
{
	Skeleton->RefreshRigConfig();
}

void FEditableSkeleton::SetRigConfig(URig* InRig)
{
	const FScopedTransaction Transaction(LOCTEXT("RigAssetChanged", "Select Rig"));
	Skeleton->Modify();
	Skeleton->SetRigConfig(InRig);
}

void FEditableSkeleton::SetRigBoneMapping(const FName& InNodeName, const FName& InBoneName)
{
	const FScopedTransaction Transaction(LOCTEXT("BoneMappingChanged", "Change Bone Mapping"));
	Skeleton->Modify();
	Skeleton->SetRigBoneMapping(InNodeName, InBoneName);
}

void FEditableSkeleton::SetRigBoneMappings(const TMap<FName, FName>& InMappings)
{
	const FScopedTransaction Transaction(LOCTEXT("BoneMappingsChanged", "Change Bone Mappings"));
	Skeleton->Modify();

	for (const TPair<FName, FName>& Mapping : InMappings)
	{
		Skeleton->SetRigBoneMapping(Mapping.Key, Mapping.Value);
	}
}

void FEditableSkeleton::RemoveUnusedBones()
{
	TArray<FName> SkeletonBones;
	const FReferenceSkeleton& RefSkeleton = Skeleton->GetReferenceSkeleton();

	for (int32 BoneIndex = 0; BoneIndex < RefSkeleton.GetRawBoneNum(); ++BoneIndex)
	{
		SkeletonBones.Add(RefSkeleton.GetBoneName(BoneIndex));
	}

	FARFilter Filter;
	Filter.ClassNames.Add(USkeletalMesh::StaticClass()->GetFName());

	FString SkeletonString = FAssetData(Skeleton).GetExportTextName();
	Filter.TagsAndValues.Add(GET_MEMBER_NAME_CHECKED(USkeletalMesh, Skeleton), SkeletonString);

	TArray<FAssetData> SkeletalMeshes;
	FAssetRegistryModule& AssetRegistryModule = FModuleManager::LoadModuleChecked<FAssetRegistryModule>(TEXT("AssetRegistry"));
	AssetRegistryModule.Get().GetAssets(Filter, SkeletalMeshes);

	FText TimeTakenMessage = FText::Format(LOCTEXT("TimeTakenWarning", "In order to verify bone use all Skeletal Meshes that use this skeleton will be loaded, this may take some time.\n\nProceed?\n\nNumber of Meshes: {0}"), FText::AsNumber(SkeletalMeshes.Num()));

	if (FMessageDialog::Open(EAppMsgType::YesNo, TimeTakenMessage) == EAppReturnType::Yes)
	{
		const FText StatusUpdate = FText::Format(LOCTEXT("RemoveUnusedBones_ProcessingAssetsFor", "Processing Skeletal Meshes for {0}"), FText::FromString(Skeleton->GetName()));
		GWarn->BeginSlowTask(StatusUpdate, true);

		// Loop through virtual bones and remove the bones they use from the list
		for (const FVirtualBone& VB : Skeleton->GetVirtualBones())
		{
			SkeletonBones.Remove(VB.SourceBoneName);
			SkeletonBones.Remove(VB.TargetBoneName);
			if (SkeletonBones.Num() == 0)
			{
				break;
			}
		}

		if (SkeletonBones.Num() != 0)
		{
			// Loop through all SkeletalMeshes and remove the bones they use from our list
			for (int32 MeshIdx = 0; MeshIdx < SkeletalMeshes.Num(); ++MeshIdx)
			{
				GWarn->StatusUpdate(MeshIdx, SkeletalMeshes.Num(), StatusUpdate);

				USkeletalMesh* Mesh = Cast<USkeletalMesh>(SkeletalMeshes[MeshIdx].GetAsset());
				const FReferenceSkeleton& MeshRefSkeleton = Mesh->RefSkeleton;

				for (int32 BoneIndex = 0; BoneIndex < MeshRefSkeleton.GetRawBoneNum(); ++BoneIndex)
				{
					SkeletonBones.Remove(MeshRefSkeleton.GetBoneName(BoneIndex));
					if (SkeletonBones.Num() == 0)
					{
						break;
					}
				}
				if (SkeletonBones.Num() == 0)
				{
					break;
				}
			}
		}

		GWarn->EndSlowTask();

		//Remove bones that are a parent to bones we aren't removing
		for (int32 BoneIndex = RefSkeleton.GetRawBoneNum() - 1; BoneIndex >= 0; --BoneIndex)
		{
			FName CurrBoneName = RefSkeleton.GetBoneName(BoneIndex);
			if (!SkeletonBones.Contains(CurrBoneName))
			{
				//We aren't removing this bone, so remove parent from list of bones to remove too
				int32 ParentIndex = RefSkeleton.GetParentIndex(BoneIndex);
				if (ParentIndex != INDEX_NONE)
				{
					SkeletonBones.Remove(RefSkeleton.GetBoneName(ParentIndex));
				}
			}
		}

		// If we have any bones left they are unused
		if (SkeletonBones.Num() > 0)
		{
			const FText RemoveBoneMessage = FText::Format(LOCTEXT("RemoveBoneWarning", "Continuing will remove the following bones from the skeleton '{0}'. These bones are not being used by any of the SkeletalMeshes assigned to this skeleton\n\nOnce the bones have been removed all loaded animations for this skeleton will be recompressed (any that aren't loaded will be recompressed the next time they are loaded)."), FText::FromString(Skeleton->GetName()));

			// Ask User whether they would like to remove the bones from the skeleton
			if (SSkeletonBoneRemoval::ShowModal(SkeletonBones, RemoveBoneMessage))
			{
				//Remove these bones from the skeleton
				Skeleton->RemoveBonesFromSkeleton(SkeletonBones, true);
			}
		}
		else
		{
			FMessageDialog::Open(EAppMsgType::Ok, LOCTEXT("NoBonesToRemove", "No unused bones were found."));
		}
	}

	OnTreeRefresh.Broadcast();
}

void FEditableSkeleton::UpdateSkeletonReferencePose(USkeletalMesh* InSkeletalMesh)
{
	Skeleton->UpdateReferencePoseFromMesh(InSkeletalMesh);
}

bool FEditableSkeleton::AddSlotGroupName(const FName& InSlotName)
{
	const FScopedTransaction Transaction(LOCTEXT("AddSlotGroupName", "Add Slot Group Name"));
	Skeleton->Modify();
	return Skeleton->AddSlotGroupName(InSlotName);
}

void FEditableSkeleton::SetSlotGroupName(const FName& InSlotName, const FName& InGroupName)
{
	const FScopedTransaction Transaction(LOCTEXT("SetSlotGroupName", "Set Slot Group Name"));
	Skeleton->Modify();
	Skeleton->SetSlotGroupName(InSlotName, InGroupName);
}

void FEditableSkeleton::DeleteSlotName(const FName& InSlotName)
{
	const FScopedTransaction Transaction(LOCTEXT("DeleteSlotName", "Delete Slot Name"));
	Skeleton->Modify();
	Skeleton->RemoveSlotName(InSlotName);
}

void FEditableSkeleton::DeleteSlotGroup(const FName& InGroupName)
{
	const FScopedTransaction Transaction(LOCTEXT("DeleteSlotGroup", "Delete Slot Group"));
	Skeleton->Modify();
	Skeleton->RemoveSlotGroup(InGroupName);
}

void FEditableSkeleton::RenameSlotName(const FName& InOldSlotName, const FName& InNewSlotName)
{
	const FScopedTransaction Transaction(LOCTEXT("RenameSlotName", "Rename Slot Name"));
	Skeleton->Modify();
	Skeleton->RenameSlotName(InOldSlotName, InNewSlotName);
}

FDelegateHandle FEditableSkeleton::RegisterOnSmartNameRemoved(const FOnSmartNameRemoved::FDelegate& InOnSmartNameRemoved)
{
	return OnSmartNameRemoved.Add(InOnSmartNameRemoved);
}

void FEditableSkeleton::UnregisterOnSmartNameRemoved(FDelegateHandle InHandle)
{
	OnSmartNameRemoved.Remove(InHandle);
}

#undef LOCTEXT_NAMESPACE<|MERGE_RESOLUTION|>--- conflicted
+++ resolved
@@ -374,8 +374,6 @@
 	}
 }
 
-<<<<<<< HEAD
-=======
 void FEditableSkeleton::SetCurveMetaBoneLinks(const FSmartName& CurveName, TArray<FBoneReference>& BoneLinks)
 {
 	Skeleton->Modify();
@@ -393,7 +391,6 @@
 	}
 }
 
->>>>>>> f00d6e77
 FName FEditableSkeleton::GenerateUniqueSocketName( FName InName, USkeletalMesh* InSkeletalMesh )
 {
 	int32 NewNumber = InName.GetNumber();
