// Copyright Epic Games, Inc. All Rights Reserved.

#include "BoneProxy.h"
#include "IPersonaPreviewScene.h"
#include "BoneControllers/AnimNode_ModifyBone.h"
#include "AnimPreviewInstance.h"
<<<<<<< HEAD
=======
#include "IPersonaToolkit.h"
>>>>>>> 4af6daef
#include "SAdvancedTransformInputBox.h"
#include "ScopedTransaction.h"
#include "Animation/DebugSkelMeshComponent.h"

#define LOCTEXT_NAMESPACE "BoneProxy"

UBoneProxy::UBoneProxy()
	: bLocalLocation(true)
	, bLocalRotation(true)
	, bLocalScale(true)
	, PreviousLocation(FVector::ZeroVector)
	, PreviousRotation(FRotator::ZeroRotator)
	, PreviousScale(FVector::ZeroVector)
	, bManipulating(false)
	, bIsTickable(false)
	, bIsTransformEditable(true)
{
}

FTransform GetWorldSpaceBoneTransform(const FReferenceSkeleton& ReferenceSkeleton, const int32 BoneIndex)
{
	const TArray<FTransform>& BonePoses = ReferenceSkeleton.GetRefBonePose();

	if (BonePoses.IsValidIndex(BoneIndex))
	{
		FTransform WorldSpacePose = BonePoses[BoneIndex];

		int32 ParentIndex = ReferenceSkeleton.GetParentIndex(BoneIndex);

		while(ParentIndex != INDEX_NONE)
		{
			WorldSpacePose = WorldSpacePose * BonePoses[ParentIndex];
			ParentIndex = ReferenceSkeleton.GetParentIndex(ParentIndex);
		}

		return WorldSpacePose;		
	}

	return FTransform::Identity;
}

void UBoneProxy::Tick(float DeltaTime)
{
	if (!bManipulating)
	{
		if (UDebugSkelMeshComponent* Component = SkelMeshComponent.Get())
		{
			if (Component->GetSkeletalMeshAsset() && Component->GetSkeletalMeshAsset()->IsCompiling())
			{
				//We do not want to tick if the skeletalmesh is inside a compilation
				return;
			}

<<<<<<< HEAD
			TArray<FTransform> LocalBoneTransforms = Component->GetBoneSpaceTransforms();
=======
			if (Component->GetSkeletalMeshAsset())
			{
				TArray<FTransform> LocalBoneTransforms = Component->GetBoneSpaceTransforms();

				const int32 BoneIndex = Component->GetBoneIndex(BoneName);
				if (LocalBoneTransforms.IsValidIndex(BoneIndex))
				{
					const FTransform& LocalTransform = LocalBoneTransforms[BoneIndex];
					const FTransform BoneTransform = Component->GetBoneTransform(BoneIndex);

					if (bLocalLocation)
					{
						Location = LocalTransform.GetLocation();
					}
					else
					{
						Location = BoneTransform.GetLocation();
					}

					if (bLocalRotation)
					{
						Rotation = LocalTransform.GetRotation().Rotator();
					}
					else
					{
						Rotation = BoneTransform.GetRotation().Rotator();
					}

					if(bLocalScale)
					{
						Scale = LocalTransform.GetScale3D();
					}
					else
					{
						Scale = BoneTransform.GetScale3D();
					}
>>>>>>> 4af6daef

					const FTransform ReferenceTransform = Component->GetSkeletalMeshAsset()->GetRefSkeleton().GetRefBonePose()[BoneIndex];
					ReferenceLocation = ReferenceTransform.GetLocation();
					ReferenceRotation = ReferenceTransform.GetRotation().Rotator();
					ReferenceScale = ReferenceTransform.GetScale3D();
				}

				// Show mesh relative transform on the details panel so we have a way to visualize the root transform when processing root motion
				// Note that this doesn't always represent the actual transform of the root in the animation at current time but where root motion has taken us so far
				// It will not match the root transform at the current time in the animation after lopping multiple times if we are using ProcessRootMotion::Loop
				// or if we are visualizing a complex section from a montage, for example
				const FTransform MeshRelativeTransform = Component->GetRelativeTransform();
				MeshLocation = MeshRelativeTransform.GetLocation();
				MeshRotation = MeshRelativeTransform.GetRotation().Rotator();
				MeshScale = MeshRelativeTransform.GetScale3D();
			}
			else if (const TSharedPtr<IPersonaPreviewScene> PreviewScene = WeakPreviewScene.Pin())
			{
				if (USkeleton* Skeleton = PreviewScene->GetPersonaToolkit()->GetSkeleton())
				{
					const int32 BoneIndex = Skeleton->GetReferenceSkeleton().FindBoneIndex(BoneName);
					if (BoneIndex != INDEX_NONE)
					{
						const FTransform& ReferenceTransform = Skeleton->GetReferenceSkeleton().GetRefBonePose()[BoneIndex];
						const FTransform WorldReferenceTransform = GetWorldSpaceBoneTransform(Skeleton->GetReferenceSkeleton(), BoneIndex);
					
						if (bLocalLocation)
						{
							Location = ReferenceTransform.GetLocation();
						}
						else
						{
							Location = WorldReferenceTransform.GetLocation();
						}

						if (bLocalRotation)
						{
							Rotation = ReferenceTransform.GetRotation().Rotator();
						}
						else
						{
							Rotation = WorldReferenceTransform.GetRotation().Rotator();
						}

						if(bLocalScale)
						{
							Scale = ReferenceTransform.GetScale3D();
						}
						else
						{
							Scale = WorldReferenceTransform.GetScale3D();
						}

						ReferenceLocation = ReferenceTransform.GetLocation();
						ReferenceRotation = ReferenceTransform.GetRotation().Rotator();
						ReferenceScale = ReferenceTransform.GetScale3D();
					}
				}
			}
		}
	}
}

bool UBoneProxy::IsTickable() const
{
	return bIsTickable;
}

TStatId UBoneProxy::GetStatId() const
{
	RETURN_QUICK_DECLARE_CYCLE_STAT(UBoneProxy, STATGROUP_Tickables);
}

TOptional<FVector::FReal> UBoneProxy::GetNumericValue(
	ESlateTransformComponent::Type Component,
	ESlateRotationRepresentation::Type Representation,
	ESlateTransformSubComponent::Type SubComponent,
	ETransformType TransformType) const
{
	const FVector* LocationPtr = &Location;
	const FRotator* RotationPtr = &Rotation;
	const FVector* ScalePtr = &Scale;

	switch(TransformType)
	{
		case TransformType_Reference:
		{
			LocationPtr = &ReferenceLocation;
			RotationPtr = &ReferenceRotation;
			ScalePtr = &ReferenceScale;
			break;
		}
		case TransformType_Mesh:
		{
			LocationPtr = &MeshLocation;
			RotationPtr = &MeshRotation;
			ScalePtr = &MeshScale;
			break;
		}
	}

	const FEulerTransform Transform(*RotationPtr, *LocationPtr, *ScalePtr);
	return SAdvancedTransformInputBox<FEulerTransform>::GetNumericValueFromTransform(
		Transform,
		Component,
		Representation,
		SubComponent
		);
}

TOptional<FVector::FReal> UBoneProxy::GetMultiNumericValue(
	ESlateTransformComponent::Type Component,
	ESlateRotationRepresentation::Type Representation,
	ESlateTransformSubComponent::Type SubComponent,
	ETransformType TransformType,
	TArrayView<UBoneProxy*> BoneProxies)
{
	TOptional<FVector::FReal> FirstValue = BoneProxies[0]->GetNumericValue(Component, Representation, SubComponent, TransformType);
	if(!FirstValue.IsSet())
	{
		return FirstValue;
	}

	for(int32 Index=1;Index<BoneProxies.Num();Index++)
	{
		TOptional<FVector::FReal> Value = BoneProxies[Index]->GetNumericValue(Component, Representation, SubComponent, TransformType);
		if(!Value.IsSet())
		{
			return Value;
		}
		if(!FMath::IsNearlyEqual(FirstValue.GetValue(), Value.GetValue()))
		{
			return TOptional<FVector::FReal>();
		}
	}

	return FirstValue;
}

void UBoneProxy::OnNumericValueCommitted(
	ESlateTransformComponent::Type Component,
	ESlateRotationRepresentation::Type Representation,
	ESlateTransformSubComponent::Type SubComponent,
	FVector::FReal Value, ETextCommit::Type CommitType,
	ETransformType TransformType,
	bool bIsCommit)
{
	if(TransformType != TransformType_Bone || !bIsTransformEditable)
	{
		return;
	}

	switch(Component)
	{
		case ESlateTransformComponent::Location:
		{
			OnPreEditChange(GET_MEMBER_NAME_CHECKED(UBoneProxy, Location), bIsCommit);
				
			switch(SubComponent)
			{
				case ESlateTransformSubComponent::X:
				{
					Location.X = Value;
					break;
				}
				case ESlateTransformSubComponent::Y:
				{
					Location.Y = Value;
					break;
				}
				case ESlateTransformSubComponent::Z:
				{
					Location.Z = Value;
					break;
				}
			}

			OnPostEditChangeProperty(GET_MEMBER_NAME_CHECKED(UBoneProxy, Location), bIsCommit);
			break;
		}
		case ESlateTransformComponent::Rotation:
		{
			OnPreEditChange(GET_MEMBER_NAME_CHECKED(UBoneProxy, Rotation), bIsCommit);
				
			switch(SubComponent)
			{
				case ESlateTransformSubComponent::Roll:
				{
					Rotation.Roll = Value;
					break;
				}
				case ESlateTransformSubComponent::Pitch:
				{
					Rotation.Pitch = Value;
					break;
				}
				case ESlateTransformSubComponent::Yaw:
				{
					Rotation.Yaw = Value;
					break;
				}
			}

<<<<<<< HEAD
				if(bLocalScale)
				{
					Scale = LocalTransform.GetScale3D();
				}
				else
				{
					Scale = BoneTransform.GetScale3D();
				}

				FTransform ReferenceTransform = Component->GetSkeletalMeshAsset()->GetRefSkeleton().GetRefBonePose()[BoneIndex];
				ReferenceLocation = ReferenceTransform.GetLocation();
				ReferenceRotation = ReferenceTransform.GetRotation().Rotator();
				ReferenceScale = ReferenceTransform.GetScale3D();
			}

			// Show mesh relative transform on the details panel so we have a way to visualize the root transform when processing root motion
			// Note that this doesn't always represent the actual transform of the root in the animation at current time but where root motion has taken us so far
			// It will not match the root transform at the current time in the animation after lopping multiple times if we are using ProcessRootMotion::Loop
			// or if we are visualizing a complex section from a montage, for example
			const FTransform MeshRelativeTransform = Component->GetRelativeTransform();
			MeshLocation = MeshRelativeTransform.GetLocation();
			MeshRotation = MeshRelativeTransform.GetRotation().Rotator();
			MeshScale = MeshRelativeTransform.GetScale3D();
=======
			OnPostEditChangeProperty(GET_MEMBER_NAME_CHECKED(UBoneProxy, Rotation), bIsCommit);
			break;
		}
		case ESlateTransformComponent::Scale:
		{
			OnPreEditChange(GET_MEMBER_NAME_CHECKED(UBoneProxy, Scale), bIsCommit);

			switch(SubComponent)
			{
				case ESlateTransformSubComponent::X:
				{
					Scale.X = Value;
					break;
				}
				case ESlateTransformSubComponent::Y:
				{
					Scale.Y = Value;
					break;
				}
				case ESlateTransformSubComponent::Z:
				{
					Scale.Z = Value;
					break;
				}
			}

			OnPostEditChangeProperty(GET_MEMBER_NAME_CHECKED(UBoneProxy, Scale), bIsCommit);
			break;
>>>>>>> 4af6daef
		}
	}
}

void UBoneProxy::OnMultiNumericValueCommitted(
	ESlateTransformComponent::Type Component,
	ESlateRotationRepresentation::Type Representation,
	ESlateTransformSubComponent::Type SubComponent,
	FVector::FReal Value,
	ETextCommit::Type CommitType,
	ETransformType TransformType,
	TArrayView<UBoneProxy*> BoneProxies,
	bool bIsCommit)
{
	for(UBoneProxy* BoneProxy : BoneProxies)
	{
		BoneProxy->OnNumericValueCommitted(Component, Representation, SubComponent, Value, CommitType, TransformType, bIsCommit);
	}
}

bool UBoneProxy::DiffersFromDefault(ESlateTransformComponent::Type Component, ETransformType TransformType) const
{
	if(TransformType == TransformType_Bone && bIsTransformEditable)
	{
		switch(Component)
		{
			case ESlateTransformComponent::Location:
			{
				return !Location.Equals(ReferenceLocation);
			}
			case ESlateTransformComponent::Rotation:
			{
				return !Rotation.Equals(ReferenceRotation);
			}
			case ESlateTransformComponent::Scale:
			{
				return !Scale.Equals(ReferenceScale);
			}
			default:
			{
				return DiffersFromDefault(ESlateTransformComponent::Location, TransformType) ||
					DiffersFromDefault(ESlateTransformComponent::Rotation, TransformType) ||
						DiffersFromDefault(ESlateTransformComponent::Scale, TransformType);
			}
		}
	}
	return false;
}

void UBoneProxy::ResetToDefault(ESlateTransformComponent::Type InComponent, ETransformType TransformType)
{
	if(TransformType == TransformType_Bone && bIsTransformEditable)
	{
		if (UDebugSkelMeshComponent* Component = SkelMeshComponent.Get())
		{
			if (Component->PreviewInstance && Component->AnimScriptInstance == Component->PreviewInstance)
			{
				int32 BoneIndex = Component->GetBoneIndex(BoneName);
				if (BoneIndex != INDEX_NONE && BoneIndex < Component->GetNumComponentSpaceTransforms())
				{
					Component->PreviewInstance->SetFlags(RF_Transactional);
					Component->PreviewInstance->Modify();

					FAnimNode_ModifyBone& ModifyBone = Component->PreviewInstance->ModifyBone(BoneName);

					switch(InComponent)
					{
						case ESlateTransformComponent::Location:
						{
							ModifyBone.Translation = ReferenceLocation;
							break;
						}
						case ESlateTransformComponent::Rotation:
						{
							ModifyBone.Rotation = ReferenceRotation;
							break;
						}
						case ESlateTransformComponent::Scale:
						{
							ModifyBone.Scale = ReferenceScale;
							break;
						}
						default:
						{
							ModifyBone.Translation = ReferenceLocation;
							ModifyBone.Rotation = ReferenceRotation;
							ModifyBone.Scale = ReferenceScale;
							break;
						}
					}

					if(ModifyBone.Translation.Equals(ReferenceLocation) &&
						ModifyBone.Rotation.Equals(ReferenceRotation) &&
						ModifyBone.Scale.Equals(ReferenceScale))
					{
						Component->PreviewInstance->RemoveBoneModification(BoneName);
					}
				}
			}
		}
	}
}

TOptional<FVector::FReal> UBoneProxy::GetNumericValue(
	ESlateTransformComponent::Type Component,
	ESlateRotationRepresentation::Type Representation,
	ESlateTransformSubComponent::Type SubComponent,
	ETransformType TransformType) const
{
	const FVector* LocationPtr = &Location;
	const FRotator* RotationPtr = &Rotation;
	const FVector* ScalePtr = &Scale;

	switch(TransformType)
	{
		case TransformType_Reference:
		{
			LocationPtr = &ReferenceLocation;
			RotationPtr = &ReferenceRotation;
			ScalePtr = &ReferenceScale;
			break;
		}
		case TransformType_Mesh:
		{
			LocationPtr = &MeshLocation;
			RotationPtr = &MeshRotation;
			ScalePtr = &MeshScale;
			break;
		}
	}

	const FEulerTransform Transform(*RotationPtr, *LocationPtr, *ScalePtr);
	return SAdvancedTransformInputBox<FEulerTransform>::GetNumericValueFromTransform(
		Transform,
		Component,
		Representation,
		SubComponent
		);
}

TOptional<FVector::FReal> UBoneProxy::GetMultiNumericValue(
	ESlateTransformComponent::Type Component,
	ESlateRotationRepresentation::Type Representation,
	ESlateTransformSubComponent::Type SubComponent,
	ETransformType TransformType,
	TArrayView<UBoneProxy*> BoneProxies)
{
	TOptional<FVector::FReal> FirstValue = BoneProxies[0]->GetNumericValue(Component, Representation, SubComponent, TransformType);
	if(!FirstValue.IsSet())
	{
		return FirstValue;
	}

	for(int32 Index=1;Index<BoneProxies.Num();Index++)
	{
		TOptional<FVector::FReal> Value = BoneProxies[Index]->GetNumericValue(Component, Representation, SubComponent, TransformType);
		if(!Value.IsSet())
		{
			return Value;
		}
		if(!FMath::IsNearlyEqual(FirstValue.GetValue(), Value.GetValue()))
		{
			return TOptional<FVector::FReal>();
		}
	}

	return FirstValue;
}

void UBoneProxy::OnNumericValueCommitted(
	ESlateTransformComponent::Type Component,
	ESlateRotationRepresentation::Type Representation,
	ESlateTransformSubComponent::Type SubComponent,
	FVector::FReal Value, ETextCommit::Type CommitType,
	ETransformType TransformType,
	bool bIsCommit)
{
	if(TransformType != TransformType_Bone)
	{
		return;
	}

	switch(Component)
	{
		case ESlateTransformComponent::Location:
		{
			OnPreEditChange(GET_MEMBER_NAME_CHECKED(UBoneProxy, Location), bIsCommit);
				
			switch(SubComponent)
			{
				case ESlateTransformSubComponent::X:
				{
					Location.X = Value;
					break;
				}
				case ESlateTransformSubComponent::Y:
				{
					Location.Y = Value;
					break;
				}
				case ESlateTransformSubComponent::Z:
				{
					Location.Z = Value;
					break;
				}
			}

			OnPostEditChangeProperty(GET_MEMBER_NAME_CHECKED(UBoneProxy, Location), bIsCommit);
			break;
		}
		case ESlateTransformComponent::Rotation:
		{
			OnPreEditChange(GET_MEMBER_NAME_CHECKED(UBoneProxy, Rotation), bIsCommit);
				
			switch(SubComponent)
			{
				case ESlateTransformSubComponent::Roll:
				{
					Rotation.Roll = Value;
					break;
				}
				case ESlateTransformSubComponent::Pitch:
				{
					Rotation.Pitch = Value;
					break;
				}
				case ESlateTransformSubComponent::Yaw:
				{
					Rotation.Yaw = Value;
					break;
				}
			}

			OnPostEditChangeProperty(GET_MEMBER_NAME_CHECKED(UBoneProxy, Rotation), bIsCommit);
			break;
		}
		case ESlateTransformComponent::Scale:
		{
			OnPreEditChange(GET_MEMBER_NAME_CHECKED(UBoneProxy, Scale), bIsCommit);

			switch(SubComponent)
			{
				case ESlateTransformSubComponent::X:
				{
					Scale.X = Value;
					break;
				}
				case ESlateTransformSubComponent::Y:
				{
					Scale.Y = Value;
					break;
				}
				case ESlateTransformSubComponent::Z:
				{
					Scale.Z = Value;
					break;
				}
			}

			OnPostEditChangeProperty(GET_MEMBER_NAME_CHECKED(UBoneProxy, Scale), bIsCommit);
			break;
		}
	}
}

void UBoneProxy::OnMultiNumericValueCommitted(
	ESlateTransformComponent::Type Component,
	ESlateRotationRepresentation::Type Representation,
	ESlateTransformSubComponent::Type SubComponent,
	FVector::FReal Value,
	ETextCommit::Type CommitType,
	ETransformType TransformType,
	TArrayView<UBoneProxy*> BoneProxies,
	bool bIsCommit)
{
	for(UBoneProxy* BoneProxy : BoneProxies)
	{
		BoneProxy->OnNumericValueCommitted(Component, Representation, SubComponent, Value, CommitType, TransformType, bIsCommit);
	}
}

bool UBoneProxy::DiffersFromDefault(ESlateTransformComponent::Type Component, ETransformType TransformType) const
{
	if(TransformType == TransformType_Bone)
	{
		switch(Component)
		{
			case ESlateTransformComponent::Location:
			{
				return !Location.Equals(ReferenceLocation);
			}
			case ESlateTransformComponent::Rotation:
			{
				return !Rotation.Equals(ReferenceRotation);
			}
			case ESlateTransformComponent::Scale:
			{
				return !Scale.Equals(ReferenceScale);
			}
			default:
			{
				return DiffersFromDefault(ESlateTransformComponent::Location, TransformType) ||
					DiffersFromDefault(ESlateTransformComponent::Rotation, TransformType) ||
						DiffersFromDefault(ESlateTransformComponent::Scale, TransformType);
			}
		}
	}
	return false;
}

void UBoneProxy::ResetToDefault(ESlateTransformComponent::Type InComponent, ETransformType TransformType)
{
	if(TransformType == TransformType_Bone)
	{
		if (UDebugSkelMeshComponent* Component = SkelMeshComponent.Get())
		{
			if (Component->PreviewInstance && Component->AnimScriptInstance == Component->PreviewInstance)
			{
				int32 BoneIndex = Component->GetBoneIndex(BoneName);
				if (BoneIndex != INDEX_NONE && BoneIndex < Component->GetNumComponentSpaceTransforms())
				{
					Component->PreviewInstance->SetFlags(RF_Transactional);
					Component->PreviewInstance->Modify();

					FAnimNode_ModifyBone& ModifyBone = Component->PreviewInstance->ModifyBone(BoneName);

					switch(InComponent)
					{
						case ESlateTransformComponent::Location:
						{
							ModifyBone.Translation = ReferenceLocation;
							break;
						}
						case ESlateTransformComponent::Rotation:
						{
							ModifyBone.Rotation = ReferenceRotation;
							break;
						}
						case ESlateTransformComponent::Scale:
						{
							ModifyBone.Scale = ReferenceScale;
							break;
						}
						default:
						{
							ModifyBone.Translation = ReferenceLocation;
							ModifyBone.Rotation = ReferenceRotation;
							ModifyBone.Scale = ReferenceScale;
							break;
						}
					}

					if(ModifyBone.Translation.Equals(ReferenceLocation) &&
						ModifyBone.Rotation.Equals(ReferenceRotation) &&
						ModifyBone.Scale.Equals(ReferenceScale))
					{
						Component->PreviewInstance->RemoveBoneModification(BoneName);
					}
				}
			}
		}
	}
}

void UBoneProxy::PreEditChange(FEditPropertyChain& PropertyAboutToChange)
{
	if (UDebugSkelMeshComponent* Component = SkelMeshComponent.Get())
	{
		if (Component->PreviewInstance && Component->AnimScriptInstance == Component->PreviewInstance)
		{
			bManipulating = true;

			Component->PreviewInstance->Modify();

			if (PropertyAboutToChange.GetActiveMemberNode()->GetValue()->GetFName() == GET_MEMBER_NAME_CHECKED(UBoneProxy, Location))
			{
				PreviousLocation = Location;
			}
			else if (PropertyAboutToChange.GetActiveMemberNode()->GetValue()->GetFName() == GET_MEMBER_NAME_CHECKED(UBoneProxy, Rotation))
			{
				PreviousRotation = Rotation;
			}
			else if (PropertyAboutToChange.GetActiveMemberNode()->GetValue()->GetFName() == GET_MEMBER_NAME_CHECKED(UBoneProxy, Scale))
			{
				PreviousScale = Scale;
			}
		}
	}
}

void UBoneProxy::PostEditChangeProperty(FPropertyChangedEvent& PropertyChangedEvent)
{
	if(PropertyChangedEvent.Property != nullptr)
	{
		if (UDebugSkelMeshComponent* Component = SkelMeshComponent.Get())
		{
			if (Component->PreviewInstance && Component->AnimScriptInstance == Component->PreviewInstance)
			{
				bManipulating = (PropertyChangedEvent.ChangeType == EPropertyChangeType::Interactive);

				int32 BoneIndex = Component->GetBoneIndex(BoneName);
				if (BoneIndex != INDEX_NONE && BoneIndex < Component->GetNumComponentSpaceTransforms())
				{
					FTransform BoneTransform = Component->GetBoneTransform(BoneIndex);
					FMatrix BoneLocalCoordSystem = Component->GetBoneTransform(BoneIndex).ToMatrixNoScale().RemoveTranslation();
					Component->PreviewInstance->SetFlags(RF_Transactional);
					Component->PreviewInstance->Modify();
					FAnimNode_ModifyBone& ModifyBone = Component->PreviewInstance->ModifyBone(BoneName);
					FTransform ModifyBoneTransform(ModifyBone.Rotation, ModifyBone.Translation, ModifyBone.Scale);
					FTransform BaseTransform = BoneTransform.GetRelativeTransformReverse(ModifyBoneTransform);

					if (PropertyChangedEvent.MemberProperty->GetFName() == GET_MEMBER_NAME_CHECKED(UBoneProxy, Location))
					{
						FVector Delta = (Location - PreviousLocation);
						if (!Delta.IsNearlyZero())
						{
							if (bLocalLocation)
							{
								Delta = BoneLocalCoordSystem.TransformPosition(Delta);
							}

							FVector BoneSpaceDelta = BaseTransform.TransformVector(Delta);
							ModifyBone.Translation += BoneSpaceDelta;
						}
					}
					else if (PropertyChangedEvent.MemberProperty->GetFName() == GET_MEMBER_NAME_CHECKED(UBoneProxy, Rotation))
					{
						FRotator Delta = (Rotation - PreviousRotation);
						if (!Delta.IsNearlyZero())
						{					
							if (bLocalRotation)
							{
								// get delta in current coord space
								Delta = (BoneLocalCoordSystem.Inverse() * FRotationMatrix(Delta) * BoneLocalCoordSystem).Rotator();
							}

							FVector RotAxis;
							float RotAngle;
							Delta.Quaternion().ToAxisAndAngle(RotAxis, RotAngle);

							FVector4 BoneSpaceAxis = BaseTransform.TransformVectorNoScale(RotAxis);

							//Calculate the new delta rotation
							FQuat NewDeltaQuat(BoneSpaceAxis, RotAngle);
							NewDeltaQuat.Normalize();

							FRotator NewRotation = (ModifyBoneTransform * FTransform(NewDeltaQuat)).Rotator();
							ModifyBone.Rotation = NewRotation;
						}
					}
					else if (PropertyChangedEvent.MemberProperty->GetFName() == GET_MEMBER_NAME_CHECKED(UBoneProxy, Scale))
					{
						FVector Delta = (Scale - PreviousScale);
						if (!Delta.IsNearlyZero())
						{
							ModifyBone.Scale += Delta;
						}
					}
				}
			}
		}
	}
}

void UBoneProxy::OnPreEditChange(FName PropertyName, bool bIsCommit)
{
	FEditPropertyChain PropertyChain;
	FProperty* Property = FindFProperty<FProperty>(GetClass(), PropertyName);
	PropertyChain.AddHead(Property);
	PropertyChain.SetActiveMemberPropertyNode(Property);
	PreEditChange(PropertyChain);
}

void UBoneProxy::OnPostEditChangeProperty(FName PropertyName, bool bIsCommit)
{
	FProperty* Property = FindFProperty<FProperty>(GetClass(), PropertyName);
	FPropertyChangedEvent ChangedEvent(Property, bIsCommit ? EPropertyChangeType::Unspecified : EPropertyChangeType::Interactive);
	PostEditChangeProperty(ChangedEvent);
}

#undef LOCTEXT_NAMESPACE<|MERGE_RESOLUTION|>--- conflicted
+++ resolved
@@ -4,10 +4,7 @@
 #include "IPersonaPreviewScene.h"
 #include "BoneControllers/AnimNode_ModifyBone.h"
 #include "AnimPreviewInstance.h"
-<<<<<<< HEAD
-=======
 #include "IPersonaToolkit.h"
->>>>>>> 4af6daef
 #include "SAdvancedTransformInputBox.h"
 #include "ScopedTransaction.h"
 #include "Animation/DebugSkelMeshComponent.h"
@@ -61,9 +58,6 @@
 				return;
 			}
 
-<<<<<<< HEAD
-			TArray<FTransform> LocalBoneTransforms = Component->GetBoneSpaceTransforms();
-=======
 			if (Component->GetSkeletalMeshAsset())
 			{
 				TArray<FTransform> LocalBoneTransforms = Component->GetBoneSpaceTransforms();
@@ -100,7 +94,6 @@
 					{
 						Scale = BoneTransform.GetScale3D();
 					}
->>>>>>> 4af6daef
 
 					const FTransform ReferenceTransform = Component->GetSkeletalMeshAsset()->GetRefSkeleton().GetRefBonePose()[BoneIndex];
 					ReferenceLocation = ReferenceTransform.GetLocation();
@@ -304,31 +297,6 @@
 				}
 			}
 
-<<<<<<< HEAD
-				if(bLocalScale)
-				{
-					Scale = LocalTransform.GetScale3D();
-				}
-				else
-				{
-					Scale = BoneTransform.GetScale3D();
-				}
-
-				FTransform ReferenceTransform = Component->GetSkeletalMeshAsset()->GetRefSkeleton().GetRefBonePose()[BoneIndex];
-				ReferenceLocation = ReferenceTransform.GetLocation();
-				ReferenceRotation = ReferenceTransform.GetRotation().Rotator();
-				ReferenceScale = ReferenceTransform.GetScale3D();
-			}
-
-			// Show mesh relative transform on the details panel so we have a way to visualize the root transform when processing root motion
-			// Note that this doesn't always represent the actual transform of the root in the animation at current time but where root motion has taken us so far
-			// It will not match the root transform at the current time in the animation after lopping multiple times if we are using ProcessRootMotion::Loop
-			// or if we are visualizing a complex section from a montage, for example
-			const FTransform MeshRelativeTransform = Component->GetRelativeTransform();
-			MeshLocation = MeshRelativeTransform.GetLocation();
-			MeshRotation = MeshRelativeTransform.GetRotation().Rotator();
-			MeshScale = MeshRelativeTransform.GetScale3D();
-=======
 			OnPostEditChangeProperty(GET_MEMBER_NAME_CHECKED(UBoneProxy, Rotation), bIsCommit);
 			break;
 		}
@@ -357,7 +325,6 @@
 
 			OnPostEditChangeProperty(GET_MEMBER_NAME_CHECKED(UBoneProxy, Scale), bIsCommit);
 			break;
->>>>>>> 4af6daef
 		}
 	}
 }
@@ -461,267 +428,6 @@
 	}
 }
 
-TOptional<FVector::FReal> UBoneProxy::GetNumericValue(
-	ESlateTransformComponent::Type Component,
-	ESlateRotationRepresentation::Type Representation,
-	ESlateTransformSubComponent::Type SubComponent,
-	ETransformType TransformType) const
-{
-	const FVector* LocationPtr = &Location;
-	const FRotator* RotationPtr = &Rotation;
-	const FVector* ScalePtr = &Scale;
-
-	switch(TransformType)
-	{
-		case TransformType_Reference:
-		{
-			LocationPtr = &ReferenceLocation;
-			RotationPtr = &ReferenceRotation;
-			ScalePtr = &ReferenceScale;
-			break;
-		}
-		case TransformType_Mesh:
-		{
-			LocationPtr = &MeshLocation;
-			RotationPtr = &MeshRotation;
-			ScalePtr = &MeshScale;
-			break;
-		}
-	}
-
-	const FEulerTransform Transform(*RotationPtr, *LocationPtr, *ScalePtr);
-	return SAdvancedTransformInputBox<FEulerTransform>::GetNumericValueFromTransform(
-		Transform,
-		Component,
-		Representation,
-		SubComponent
-		);
-}
-
-TOptional<FVector::FReal> UBoneProxy::GetMultiNumericValue(
-	ESlateTransformComponent::Type Component,
-	ESlateRotationRepresentation::Type Representation,
-	ESlateTransformSubComponent::Type SubComponent,
-	ETransformType TransformType,
-	TArrayView<UBoneProxy*> BoneProxies)
-{
-	TOptional<FVector::FReal> FirstValue = BoneProxies[0]->GetNumericValue(Component, Representation, SubComponent, TransformType);
-	if(!FirstValue.IsSet())
-	{
-		return FirstValue;
-	}
-
-	for(int32 Index=1;Index<BoneProxies.Num();Index++)
-	{
-		TOptional<FVector::FReal> Value = BoneProxies[Index]->GetNumericValue(Component, Representation, SubComponent, TransformType);
-		if(!Value.IsSet())
-		{
-			return Value;
-		}
-		if(!FMath::IsNearlyEqual(FirstValue.GetValue(), Value.GetValue()))
-		{
-			return TOptional<FVector::FReal>();
-		}
-	}
-
-	return FirstValue;
-}
-
-void UBoneProxy::OnNumericValueCommitted(
-	ESlateTransformComponent::Type Component,
-	ESlateRotationRepresentation::Type Representation,
-	ESlateTransformSubComponent::Type SubComponent,
-	FVector::FReal Value, ETextCommit::Type CommitType,
-	ETransformType TransformType,
-	bool bIsCommit)
-{
-	if(TransformType != TransformType_Bone)
-	{
-		return;
-	}
-
-	switch(Component)
-	{
-		case ESlateTransformComponent::Location:
-		{
-			OnPreEditChange(GET_MEMBER_NAME_CHECKED(UBoneProxy, Location), bIsCommit);
-				
-			switch(SubComponent)
-			{
-				case ESlateTransformSubComponent::X:
-				{
-					Location.X = Value;
-					break;
-				}
-				case ESlateTransformSubComponent::Y:
-				{
-					Location.Y = Value;
-					break;
-				}
-				case ESlateTransformSubComponent::Z:
-				{
-					Location.Z = Value;
-					break;
-				}
-			}
-
-			OnPostEditChangeProperty(GET_MEMBER_NAME_CHECKED(UBoneProxy, Location), bIsCommit);
-			break;
-		}
-		case ESlateTransformComponent::Rotation:
-		{
-			OnPreEditChange(GET_MEMBER_NAME_CHECKED(UBoneProxy, Rotation), bIsCommit);
-				
-			switch(SubComponent)
-			{
-				case ESlateTransformSubComponent::Roll:
-				{
-					Rotation.Roll = Value;
-					break;
-				}
-				case ESlateTransformSubComponent::Pitch:
-				{
-					Rotation.Pitch = Value;
-					break;
-				}
-				case ESlateTransformSubComponent::Yaw:
-				{
-					Rotation.Yaw = Value;
-					break;
-				}
-			}
-
-			OnPostEditChangeProperty(GET_MEMBER_NAME_CHECKED(UBoneProxy, Rotation), bIsCommit);
-			break;
-		}
-		case ESlateTransformComponent::Scale:
-		{
-			OnPreEditChange(GET_MEMBER_NAME_CHECKED(UBoneProxy, Scale), bIsCommit);
-
-			switch(SubComponent)
-			{
-				case ESlateTransformSubComponent::X:
-				{
-					Scale.X = Value;
-					break;
-				}
-				case ESlateTransformSubComponent::Y:
-				{
-					Scale.Y = Value;
-					break;
-				}
-				case ESlateTransformSubComponent::Z:
-				{
-					Scale.Z = Value;
-					break;
-				}
-			}
-
-			OnPostEditChangeProperty(GET_MEMBER_NAME_CHECKED(UBoneProxy, Scale), bIsCommit);
-			break;
-		}
-	}
-}
-
-void UBoneProxy::OnMultiNumericValueCommitted(
-	ESlateTransformComponent::Type Component,
-	ESlateRotationRepresentation::Type Representation,
-	ESlateTransformSubComponent::Type SubComponent,
-	FVector::FReal Value,
-	ETextCommit::Type CommitType,
-	ETransformType TransformType,
-	TArrayView<UBoneProxy*> BoneProxies,
-	bool bIsCommit)
-{
-	for(UBoneProxy* BoneProxy : BoneProxies)
-	{
-		BoneProxy->OnNumericValueCommitted(Component, Representation, SubComponent, Value, CommitType, TransformType, bIsCommit);
-	}
-}
-
-bool UBoneProxy::DiffersFromDefault(ESlateTransformComponent::Type Component, ETransformType TransformType) const
-{
-	if(TransformType == TransformType_Bone)
-	{
-		switch(Component)
-		{
-			case ESlateTransformComponent::Location:
-			{
-				return !Location.Equals(ReferenceLocation);
-			}
-			case ESlateTransformComponent::Rotation:
-			{
-				return !Rotation.Equals(ReferenceRotation);
-			}
-			case ESlateTransformComponent::Scale:
-			{
-				return !Scale.Equals(ReferenceScale);
-			}
-			default:
-			{
-				return DiffersFromDefault(ESlateTransformComponent::Location, TransformType) ||
-					DiffersFromDefault(ESlateTransformComponent::Rotation, TransformType) ||
-						DiffersFromDefault(ESlateTransformComponent::Scale, TransformType);
-			}
-		}
-	}
-	return false;
-}
-
-void UBoneProxy::ResetToDefault(ESlateTransformComponent::Type InComponent, ETransformType TransformType)
-{
-	if(TransformType == TransformType_Bone)
-	{
-		if (UDebugSkelMeshComponent* Component = SkelMeshComponent.Get())
-		{
-			if (Component->PreviewInstance && Component->AnimScriptInstance == Component->PreviewInstance)
-			{
-				int32 BoneIndex = Component->GetBoneIndex(BoneName);
-				if (BoneIndex != INDEX_NONE && BoneIndex < Component->GetNumComponentSpaceTransforms())
-				{
-					Component->PreviewInstance->SetFlags(RF_Transactional);
-					Component->PreviewInstance->Modify();
-
-					FAnimNode_ModifyBone& ModifyBone = Component->PreviewInstance->ModifyBone(BoneName);
-
-					switch(InComponent)
-					{
-						case ESlateTransformComponent::Location:
-						{
-							ModifyBone.Translation = ReferenceLocation;
-							break;
-						}
-						case ESlateTransformComponent::Rotation:
-						{
-							ModifyBone.Rotation = ReferenceRotation;
-							break;
-						}
-						case ESlateTransformComponent::Scale:
-						{
-							ModifyBone.Scale = ReferenceScale;
-							break;
-						}
-						default:
-						{
-							ModifyBone.Translation = ReferenceLocation;
-							ModifyBone.Rotation = ReferenceRotation;
-							ModifyBone.Scale = ReferenceScale;
-							break;
-						}
-					}
-
-					if(ModifyBone.Translation.Equals(ReferenceLocation) &&
-						ModifyBone.Rotation.Equals(ReferenceRotation) &&
-						ModifyBone.Scale.Equals(ReferenceScale))
-					{
-						Component->PreviewInstance->RemoveBoneModification(BoneName);
-					}
-				}
-			}
-		}
-	}
-}
-
 void UBoneProxy::PreEditChange(FEditPropertyChain& PropertyAboutToChange)
 {
 	if (UDebugSkelMeshComponent* Component = SkelMeshComponent.Get())
