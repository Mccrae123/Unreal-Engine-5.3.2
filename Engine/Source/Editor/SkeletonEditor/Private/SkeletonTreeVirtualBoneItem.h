// Copyright Epic Games, Inc. All Rights Reserved.

#pragma once

#include "CoreMinimal.h"
#include "Styling/SlateColor.h"
#include "Layout/Visibility.h"
#include "Widgets/SWidget.h"
#include "Fonts/SlateFontInfo.h"
#include "Widgets/Views/STableViewBase.h"
#include "Widgets/Views/STableRow.h"
#include "ISkeletonTreeItem.h"
#include "SkeletonTreeItem.h"
#include "IEditableSkeleton.h"
#include "BoneProxy.h"
#include "UObject/GCObject.h"

class SInlineEditableTextBlock;

class FSkeletonTreeVirtualBoneItem : public FSkeletonTreeItem, public FGCObject
{
public:
	SKELETON_TREE_ITEM_TYPE(FSkeletonTreeVirtualBoneItem, FSkeletonTreeItem)

	FSkeletonTreeVirtualBoneItem(const FName& InBoneName, const TSharedRef<class ISkeletonTree>& InSkeletonTree);

	/** Builds the table row widget to display this info */
	virtual void GenerateWidgetForNameColumn(TSharedPtr< SHorizontalBox > Box, const TAttribute<FText>& FilterText, FIsSelected InIsSelected) override;
	virtual TSharedRef< SWidget > GenerateWidgetForDataColumn(const FName& DataColumnName, FIsSelected InIsSelected) override;
	virtual FName GetRowItemName() const override { return BoneName; }
	virtual bool CanRenameItem() const override { return true; }
	virtual void RequestRename() override;
	virtual void OnItemDoubleClicked() override;
	virtual UObject* GetObject() const override { return BoneProxy; }

	/** FGCObject interface */
	virtual void AddReferencedObjects( FReferenceCollector& Collector ) override;
	virtual FString GetReferencerName() const override
	{
		return TEXT("FSkeletonTreeVirtualBoneItem");
	}

	/** Return socket name as FText for display in skeleton tree */
	FText GetVirtualBoneNameAsText() const { return FText::FromName(BoneName); }

	/** Enable and disable the bone proxy ticking */
	void EnableBoneProxyTick(bool bEnable);

private:
	
	/** Callback from a slider widget if the text entry is used */
	void OnBlendSliderCommitted(float NewValue, ETextCommit::Type CommitType);

	/** Callback from a slider widget if the slider is used */
	void OnBlendSliderChanged(float NewValue);

	/** Callback from a slider widget when the user begins sliding */
	void OnBeginBlendSliderMovement();

	/** Callback from a slider widget when the user has finished sliding */
	void OnEndBlendSliderMovement(float NewValue);

	/** Set Translation Retargeting Mode for this bone. */
	void SetBoneTranslationRetargetingMode(EBoneTranslationRetargetingMode::Type NewRetargetingMode);

	/** Get the current Blend Scale for this bone */
	float GetBoneBlendProfileScale() const;

	/** Get the max slider value supported by the selected blend profile's mode*/
	TOptional<float> GetBlendProfileMaxSliderValue() const;

	/** Get the min slider value supported by the selected blend profile's mode*/
	TOptional<float> GetBlendProfileMinSliderValue() const;

	/** Used to hide the Bone Profile row widget if there is no current Blend Profile */
	EVisibility GetBoneBlendProfileVisibility() const;
	
	/** Called when we are about to rename a virtual bone */
	void OnVirtualBoneNameEditing();

	/** Called when user is renaming this bone to verify the name **/
	bool OnVerifyBoneNameChanged(const FText& InText, FText& OutErrorMessage);

	/** Called when user renames this bone **/
	void OnCommitVirtualBoneName(const FText& InText, ETextCommit::Type CommitInfo);

	/** Called to get the visibility of the Prefix label during rename*/
	EVisibility GetVirtualBonePrefixVisibility() const;

	/** Gets the font for displaying bone text in the skeletal tree */
	FSlateFontInfo GetBoneTextFont() const;

	/** Get the text color based on bone part of skeleton or part of mesh */
	FSlateColor GetBoneTextColor(FIsSelected InIsSelected) const;

	/** visibility of the icon */
	EVisibility GetLODIconVisibility() const;

	/** Function that returns the current tooltip for this bone, depending on how it's used by the mesh */
	FText GetBoneToolTip();

	/** The actual bone data that we create Slate widgets to display */
	FName BoneName;

	/** During rename we modify the name slightly (strip off the VB prefix) cache the original name here*/
	FName CachedBoneNameForRename;

	/** Box for the user to type in the name - stored here so that SSkeletonTree can set the keyboard focus in Slate */
	//TSharedPtr<SEditableText> NameEntryBox;
	TSharedPtr< SInlineEditableTextBlock > InlineWidget;

	/** Delegate for when the context menu requests a rename */
	DECLARE_DELEGATE(FOnRenameRequested);
	FOnRenameRequested OnRenameRequested;

	/** Bone proxy used for debug display */
<<<<<<< HEAD
	UBoneProxy* BoneProxy;
=======
	TObjectPtr<UBoneProxy> BoneProxy;
>>>>>>> 4af6daef

	/** True if the user is in a transaction when moving the blend profile slider */
	bool bBlendSliderStartedTransaction;
};<|MERGE_RESOLUTION|>--- conflicted
+++ resolved
@@ -114,11 +114,7 @@
 	FOnRenameRequested OnRenameRequested;
 
 	/** Bone proxy used for debug display */
-<<<<<<< HEAD
-	UBoneProxy* BoneProxy;
-=======
 	TObjectPtr<UBoneProxy> BoneProxy;
->>>>>>> 4af6daef
 
 	/** True if the user is in a transaction when moving the blend profile slider */
 	bool bBlendSliderStartedTransaction;
