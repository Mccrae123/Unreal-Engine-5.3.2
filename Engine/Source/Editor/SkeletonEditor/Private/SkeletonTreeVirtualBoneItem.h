--- conflicted
+++ resolved
@@ -48,17 +48,6 @@
 
 private:
 	
-<<<<<<< HEAD
-	/** Callback from a slider widget if the text entry or slider movement is used */
-	void OnBlendSliderCommitted(float NewValue, ETextCommit::Type CommitType);
-
-	/** Set Translation Retargeting Mode for this bone. */
-	void SetBoneTranslationRetargetingMode(EBoneTranslationRetargetingMode::Type NewRetargetingMode);
-
-	/** Set current Blend Scale for this bone */
-	void SetBoneBlendProfileScale(float NewScale, bool bRecurse);
-
-=======
 	/** Callback from a slider widget if the text entry is used */
 	void OnBlendSliderCommitted(float NewValue, ETextCommit::Type CommitType);
 
@@ -74,7 +63,6 @@
 	/** Set Translation Retargeting Mode for this bone. */
 	void SetBoneTranslationRetargetingMode(EBoneTranslationRetargetingMode::Type NewRetargetingMode);
 
->>>>>>> d731a049
 	/** Get the current Blend Scale for this bone */
 	float GetBoneBlendProfileScale() const;
 
