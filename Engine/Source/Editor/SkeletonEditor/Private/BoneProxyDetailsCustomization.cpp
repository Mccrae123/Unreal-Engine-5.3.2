--- conflicted
+++ resolved
@@ -351,84 +351,6 @@
 						break;
 					}
 				}
-<<<<<<< HEAD
-
-				if(!Content.IsEmpty())
-				{
-					FPlatformApplicationMisc::ClipboardCopy(*Content);
-				}
-			}
-		})
-		.OnPasteFromClipboard_Lambda([TransformType, BoneProxiesView](ESlateTransformComponent::Type InComponent)
-		{
-			FString Content;
-			FPlatformApplicationMisc::ClipboardPaste(Content);
-
-			if(Content.IsEmpty() || TransformType != UBoneProxy::TransformType_Bone)
-			{
-				return;
-			}
-
-			for (UBoneProxy* BoneProxy : BoneProxiesView)
-			{
-				if (UDebugSkelMeshComponent* Component = BoneProxy->SkelMeshComponent.Get())
-				{
-					if (FAnimNode_ModifyBone* ModifyBone = Component->PreviewInstance->FindModifiedBone(BoneProxy->BoneName))
-					{
-						class FBoneProxyDetailsCustomization : public FOutputDevice
-						{
-						public:
-
-							int32 NumErrors;
-
-							FBoneProxyDetailsCustomization()
-								: FOutputDevice()
-								, NumErrors(0)
-							{
-							}
-
-							virtual void Serialize(const TCHAR* V, ELogVerbosity::Type Verbosity, const class FName& Category) override
-							{
-								NumErrors++;
-							}
-						};
-
-						FBoneProxyDetailsCustomization ErrorPipe;
-										
-						switch(InComponent)
-						{
-							case ESlateTransformComponent::Location:
-							{
-								FVector Data = BoneProxy->Location;
-								TBaseStructure<FVector>::Get()->ImportText(*Content, &Data, nullptr, PPF_None, &ErrorPipe, TBaseStructure<FVector>::Get()->GetName(), true);
-								ModifyBone->Translation = Data;
-								break;
-							}
-							case ESlateTransformComponent::Rotation:
-							{
-								FRotator Data = BoneProxy->Rotation;
-								TBaseStructure<FRotator>::Get()->ImportText(*Content, &Data, nullptr, PPF_None, &ErrorPipe, TBaseStructure<FRotator>::Get()->GetName(), true);
-								ModifyBone->Rotation = Data;
-								break;
-							}
-							case ESlateTransformComponent::Scale:
-							{
-								FVector Data = BoneProxy->Scale;
-								TBaseStructure<FVector>::Get()->ImportText(*Content, &Data, nullptr, PPF_None, &ErrorPipe, TBaseStructure<FVector>::Get()->GetName(), true);
-								ModifyBone->Scale = Data;
-								break;
-							}
-							case ESlateTransformComponent::Max:
-							default:
-							{
-								FEulerTransform Data = FEulerTransform::Identity;
-								TBaseStructure<FEulerTransform>::Get()->ImportText(*Content, &Data, nullptr, PPF_None, &ErrorPipe, TBaseStructure<FEulerTransform>::Get()->GetName(), true);
-								ModifyBone->Translation = Data.GetLocation();
-								ModifyBone->Rotation = Data.Rotator();
-								ModifyBone->Scale = Data.GetScale3D();
-								break;
-							}
-=======
 
 				if(!Content.IsEmpty())
 				{
@@ -511,7 +433,6 @@
 								BoneProxy->OnPostEditChangeProperty(ScalePropertyName, bIsCommit);
 							}
 							break;
->>>>>>> d731a049
 						}
 					}
 				}
