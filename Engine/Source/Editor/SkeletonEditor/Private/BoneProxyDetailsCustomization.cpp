// Copyright Epic Games, Inc. All Rights Reserved.

#include "BoneProxyDetailsCustomization.h"
#include "BoneProxy.h"
#include "AnimPreviewInstance.h"
#include "PropertyHandle.h"
#include "DetailCategoryBuilder.h"
#include "DetailLayoutBuilder.h"
#include "DetailWidgetRow.h"
#include "IDetailGroup.h"
#include "IDetailPropertyRow.h"
#include "Animation/DebugSkelMeshComponent.h"
#include "ScopedTransaction.h"
#include "Framework/MultiBox/MultiBoxBuilder.h"
#include "Widgets/Input/SComboButton.h"
#include "Widgets/Input/SSegmentedControl.h"
#include "Widgets/Layout/SBox.h"
#include "Algo/Transform.h"
#include "SAdvancedTransformInputBox.h"

#if WITH_EDITOR

#include "HAL/PlatformApplicationMisc.h"

#endif

#define LOCTEXT_NAMESPACE "FBoneProxyDetailsCustomization"

namespace BoneProxyCustomizationConstants
{
	static const float ItemWidth = 125.0f;
}

static FText GetTransformFieldText(bool* bValuePtr, FText Label)
{
	return *bValuePtr ? FText::Format(LOCTEXT("Local", "Local {0}"), Label) : FText::Format(LOCTEXT("World", "World {0}"), Label);
}

static void OnSetRelativeTransform(bool* bValuePtr)
{
	*bValuePtr = true;
}

static void OnSetWorldTransform(bool* bValuePtr)
{
	*bValuePtr = false;
}

static bool IsRelativeTransformChecked(bool* bValuePtr)
{
	return *bValuePtr;
}

static bool IsWorldTransformChecked(bool* bValuePtr)
{
	return !*bValuePtr;
}

static TSharedRef<SWidget> BuildTransformFieldLabel(bool* bValuePtr, const FText& Label, bool bMultiSelected)
{
	if (bMultiSelected)
	{
		return SNew(STextBlock)
			.Text(Label)
			.Font(IDetailLayoutBuilder::GetDetailFont());
	}
	else
	{
		FMenuBuilder MenuBuilder(true, nullptr, nullptr);

		FUIAction SetRelativeLocationAction
		(
			FExecuteAction::CreateStatic(&OnSetRelativeTransform, bValuePtr),
			FCanExecuteAction(),
			FIsActionChecked::CreateStatic(&IsRelativeTransformChecked, bValuePtr)
		);

		FUIAction SetWorldLocationAction
		(
			FExecuteAction::CreateStatic(&OnSetWorldTransform, bValuePtr),
			FCanExecuteAction(),
			FIsActionChecked::CreateStatic(&IsWorldTransformChecked, bValuePtr)
		);

		MenuBuilder.BeginSection( TEXT("TransformType"), FText::Format( LOCTEXT("TransformType", "{0} Type"), Label ) );

		MenuBuilder.AddMenuEntry
		(
			FText::Format( LOCTEXT( "LocalLabel", "Local"), Label ),
			FText::Format( LOCTEXT( "LocalLabel_ToolTip", "{0} is relative to its parent"), Label ),
			FSlateIcon(),
			SetRelativeLocationAction,
			NAME_None, 
			EUserInterfaceActionType::RadioButton
		);

		MenuBuilder.AddMenuEntry
		(
			FText::Format( LOCTEXT( "WorldLabel", "World"), Label ),
			FText::Format( LOCTEXT( "WorldLabel_ToolTip", "{0} is relative to the world"), Label ),
			FSlateIcon(),
			SetWorldLocationAction,
			NAME_None,
			EUserInterfaceActionType::RadioButton
		);

		MenuBuilder.EndSection();

		return 
			SNew(SHorizontalBox)
			+SHorizontalBox::Slot()
			.HAlign(HAlign_Left)
			[
				SNew(SComboButton)
				.ContentPadding( 0.f )
				.ButtonStyle( FAppStyle::Get(), "NoBorder" )
				.ForegroundColor( FSlateColor::UseForeground() )
				.MenuContent()
				[
					MenuBuilder.MakeWidget()
				]
				.ButtonContent()
				[
					SNew( SBox )
					.Padding( FMargin( 0.0f, 0.0f, 2.0f, 0.0f ) )
					[
						SNew(STextBlock)
						.Text_Static(&GetTransformFieldText, bValuePtr, Label)
						.Font(IDetailLayoutBuilder::GetDetailFont())
					]
				]
			];
	}
}

namespace
{

class FBoneProxyDetailsErrorPipe : public FOutputDevice
{
public:

	int32 NumErrors;

	FBoneProxyDetailsErrorPipe()
		: FOutputDevice()
		, NumErrors(0)
	{
	}

	virtual void Serialize(const TCHAR* V, ELogVerbosity::Type Verbosity, const class FName& Category) override
	{
		NumErrors++;
	}
};

template<typename DataType>
bool GetDataFromContent(const FString& Content, DataType& OutData)
{
	FBoneProxyDetailsErrorPipe ErrorPipe;
	static UScriptStruct* DataStruct = TBaseStructure<DataType>::Get();
	DataStruct->ImportText(*Content, &OutData, nullptr, PPF_None, &ErrorPipe, DataStruct->GetName(), true);
	return (ErrorPipe.NumErrors == 0);
}
	
}

void FBoneProxyDetailsCustomization::CustomizeDetails(IDetailLayoutBuilder& DetailBuilder)
{
	TArray<TWeakObjectPtr<UObject>> Objects;
	DetailBuilder.GetObjectsBeingCustomized(Objects);

	BoneProxies.Empty();
	Algo::TransformIf(Objects, BoneProxies, [](TWeakObjectPtr<UObject> InItem) { return InItem.IsValid() && InItem.Get()->IsA<UBoneProxy>(); }, [](TWeakObjectPtr<UObject> InItem) { return CastChecked<UBoneProxy>(InItem.Get()); });
	TArrayView<UBoneProxy*> BoneProxiesView(BoneProxies);

	UBoneProxy* FirstBoneProxy = CastChecked<UBoneProxy>(Objects[0].Get());

	bool bIsEditingEnabled = true;
	if (UDebugSkelMeshComponent* Component = FirstBoneProxy->SkelMeshComponent.Get())
	{
		bIsEditingEnabled = (Component->AnimScriptInstance == Component->PreviewInstance);
	}
	
	DetailBuilder.HideCategory(TEXT("Transform"));
	DetailBuilder.HideCategory(TEXT("Reference Transform"));
	DetailBuilder.HideCategory(TEXT("Mesh Relative Transform"));
	DetailBuilder.EditCategory(TEXT("Bone")).SetSortOrder(1);

<<<<<<< HEAD
	IDetailCategoryBuilder& CategoryBuilder = DetailBuilder.EditCategory(TEXT("Transforms"));
	CategoryBuilder.SetSortOrder(2);

=======
	if (bIsEditingEnabled)
	{
		bool bHasEditable = false;
		for (const UBoneProxy* BoneProxy : BoneProxies)
		{
			if (BoneProxy->bIsTransformEditable)
			{
				bHasEditable = true;
				break;
			}
		}
		bIsEditingEnabled = bHasEditable;
	}
	
	DetailBuilder.HideCategory(TEXT("Transform"));
	DetailBuilder.HideCategory(TEXT("Reference Transform"));
	DetailBuilder.HideCategory(TEXT("Mesh Relative Transform"));
	DetailBuilder.EditCategory(TEXT("Bone")).SetSortOrder(1);

	IDetailCategoryBuilder& CategoryBuilder = DetailBuilder.EditCategory(TEXT("Transforms"));
	CategoryBuilder.SetSortOrder(2);

>>>>>>> 4af6daef
	const TArray<FText> ButtonLabels =
	{
		LOCTEXT("BoneTransform", "Bone"),
		LOCTEXT("ReferenceTransform", "Reference"),
		LOCTEXT("MeshTransform", "Mesh Relative")
	};
	const TArray<FText> ButtonTooltips =
	{
		LOCTEXT("BoneTransformTooltip", "The transform of the bone"),
		LOCTEXT("ReferenceTransformTooltip", "The reference transform of a bone (original)"),
		LOCTEXT("MeshTransformTooltip", "The relative transform of the mesh")
	};

	const TArray<UBoneProxy::ETransformType> TransformTypes = {
		UBoneProxy::TransformType_Bone,
		UBoneProxy::TransformType_Reference,
		UBoneProxy::TransformType_Mesh
	};

	static TAttribute<TArray<UBoneProxy::ETransformType>> VisibleTransform = TransformTypes;
	
	TSharedPtr<SSegmentedControl<UBoneProxy::ETransformType>> TransformChoiceWidget =
		SSegmentedControl<UBoneProxy::ETransformType>::Create(
			TransformTypes,
			ButtonLabels,
			ButtonTooltips,
			VisibleTransform
		);

	// use a static shared ref so that all views retain these settings
	static TSharedRef<TArray<UBoneProxy::ETransformType>> VisibleTransforms =
		MakeShareable(new TArray<UBoneProxy::ETransformType>({
			UBoneProxy::TransformType_Bone,
			UBoneProxy::TransformType_Reference,
			UBoneProxy::TransformType_Mesh}));

	CategoryBuilder.AddCustomRow(FText::FromString(TEXT("TransformType")))
	.ValueContent()
	.MinDesiredWidth(375.f)
	.MaxDesiredWidth(375.f)
	.HAlign(HAlign_Left)
	[
		SNew(SHorizontalBox)
		+SHorizontalBox::Slot()
		.AutoWidth()
		.HAlign(HAlign_Left)
		.VAlign(VAlign_Center)
		[
			TransformChoiceWidget.ToSharedRef()
		]
	];

	SAdvancedTransformInputBox<FEulerTransform>::FArguments TransformWidgetArgs = SAdvancedTransformInputBox<FEulerTransform>::FArguments()
	.DisplayRelativeWorld(true)
	.AllowEditRotationRepresentation(false)
	.DisplayScaleLock(true)
	.Font(IDetailLayoutBuilder::GetDetailFont())
	.UseQuaternionForRotation(false)
	.OnGetIsComponentRelative_Lambda(
		[BoneProxiesView](ESlateTransformComponent::Type InComponent)
		{
			switch(InComponent)
			{
				case ESlateTransformComponent::Location:
					return BoneProxiesView[0]->bLocalLocation;
				case ESlateTransformComponent::Rotation:
					return BoneProxiesView[0]->bLocalRotation;
				case ESlateTransformComponent::Scale:
					return BoneProxiesView[0]->bLocalScale;
			}
			return true;
		})
	.OnIsComponentRelativeChanged_Lambda(
		[BoneProxiesView](ESlateTransformComponent::Type InComponent, bool bIsRelative)
		{
			for(UBoneProxy* BoneProxy : BoneProxiesView)
			{
				switch(InComponent)
				{
					case ESlateTransformComponent::Location:
					{
						BoneProxy->bLocalLocation = bIsRelative;
						break;
					}
					case ESlateTransformComponent::Rotation:
					{
						BoneProxy->bLocalRotation = bIsRelative;
						break;
					}
					case ESlateTransformComponent::Scale:
					{
						BoneProxy->bLocalScale = bIsRelative;
						break;
					}
				}
			}
		});

	TArray<TSharedRef<IPropertyHandle>> Properties;
	Properties.Add(DetailBuilder.GetProperty(GET_MEMBER_NAME_CHECKED(UBoneProxy, Location)));
	Properties.Add(DetailBuilder.GetProperty(GET_MEMBER_NAME_CHECKED(UBoneProxy, Rotation)));
	Properties.Add(DetailBuilder.GetProperty(GET_MEMBER_NAME_CHECKED(UBoneProxy, Scale)));
	Properties.Add(DetailBuilder.GetProperty(GET_MEMBER_NAME_CHECKED(UBoneProxy, ReferenceLocation)));
	Properties.Add(DetailBuilder.GetProperty(GET_MEMBER_NAME_CHECKED(UBoneProxy, ReferenceRotation)));
	Properties.Add(DetailBuilder.GetProperty(GET_MEMBER_NAME_CHECKED(UBoneProxy, ReferenceScale)));
	Properties.Add(DetailBuilder.GetProperty(GET_MEMBER_NAME_CHECKED(UBoneProxy, MeshLocation)));
	Properties.Add(DetailBuilder.GetProperty(GET_MEMBER_NAME_CHECKED(UBoneProxy, MeshRotation)));
	Properties.Add(DetailBuilder.GetProperty(GET_MEMBER_NAME_CHECKED(UBoneProxy, MeshScale)));

	int32 PropertyIndex = 0;
	for(int32 TransformIndex=0;TransformIndex<3;TransformIndex++)
	{
		// only the first transform can be edited
		const UBoneProxy::ETransformType TransformType = (UBoneProxy::ETransformType)TransformIndex; 
		bIsEditingEnabled = TransformType == UBoneProxy::TransformType_Bone ? bIsEditingEnabled : false;

		TransformWidgetArgs
		.IsEnabled(bIsEditingEnabled)
		.DisplayRelativeWorld(bIsEditingEnabled)
		.DisplayScaleLock(bIsEditingEnabled)
		.OnGetNumericValue_Static(&UBoneProxy::GetMultiNumericValue, TransformType, BoneProxiesView)
		.OnCopyToClipboard_Lambda([TransformType, BoneProxiesView](ESlateTransformComponent::Type InComponent)
		{
			if(BoneProxiesView.Num() == 0)
			{
				return;
			}
			
			if(TransformType == UBoneProxy::TransformType_Bone)
			{
				FString Content;
				UBoneProxy* BoneProxy = BoneProxiesView[0];
				
				switch(InComponent)
				{
					case ESlateTransformComponent::Location:
					{
						const FVector Data = BoneProxy->Location;
						TBaseStructure<FVector>::Get()->ExportText(Content, &Data, &Data, nullptr, PPF_None, nullptr);
						break;
					}
					case ESlateTransformComponent::Rotation:
					{
						const FRotator Data = BoneProxy->Rotation;
						TBaseStructure<FRotator>::Get()->ExportText(Content, &Data, &Data, nullptr, PPF_None, nullptr);
						break;
					}
					case ESlateTransformComponent::Scale:
					{
						const FVector Data = BoneProxy->Scale;
						TBaseStructure<FVector>::Get()->ExportText(Content, &Data, &Data, nullptr, PPF_None, nullptr);
						break;
					}
					case ESlateTransformComponent::Max:
					default:
					{
						const FEulerTransform Data(BoneProxy->Location, BoneProxy->Rotation, BoneProxy->Scale);
						TBaseStructure<FEulerTransform>::Get()->ExportText(Content, &Data, &Data, nullptr, PPF_None, nullptr);
						break;
					}
				}

				if(!Content.IsEmpty())
				{
					FPlatformApplicationMisc::ClipboardCopy(*Content);
				}
			}
		})
		.OnPasteFromClipboard_Lambda([TransformType, BoneProxiesView](ESlateTransformComponent::Type InComponent)
		{
			FString Content;
			FPlatformApplicationMisc::ClipboardPaste(Content);

			if(Content.IsEmpty() || TransformType != UBoneProxy::TransformType_Bone)
			{
				return;
			}

			FScopedTransaction Transaction(LOCTEXT("PasteTransform", "Paste Transform"));
			
			static const FName LocationPropertyName = GET_MEMBER_NAME_CHECKED(UBoneProxy, Location);
			static const FName RotationPropertyName = GET_MEMBER_NAME_CHECKED(UBoneProxy, Rotation);
			static const FName ScalePropertyName = GET_MEMBER_NAME_CHECKED(UBoneProxy, Scale);
			static constexpr bool bIsCommit = true;

			for (UBoneProxy* BoneProxy : BoneProxiesView)
			{
<<<<<<< HEAD
=======
				if (!BoneProxy->bIsTransformEditable)
				{
					continue; // Skip non editable bones
				}
>>>>>>> 4af6daef
				if (const UDebugSkelMeshComponent* Component = BoneProxy->SkelMeshComponent.Get())
				{
					switch(InComponent)
					{
						case ESlateTransformComponent::Location:
						{
							FVector Data = BoneProxy->Location;
							if (GetDataFromContent(Content, Data))
							{
								BoneProxy->OnPreEditChange(LocationPropertyName, bIsCommit);
								BoneProxy->Location = Data;
								BoneProxy->OnPostEditChangeProperty(LocationPropertyName, bIsCommit);
							}
							break;
						}
						case ESlateTransformComponent::Rotation:
						{
							FRotator Data = BoneProxy->Rotation;
							if (GetDataFromContent(Content, Data))
							{
								BoneProxy->OnPreEditChange(RotationPropertyName, bIsCommit);
								BoneProxy->Rotation = Data;
								BoneProxy->OnPostEditChangeProperty(RotationPropertyName, bIsCommit);
							}
							break;
						}
						case ESlateTransformComponent::Scale:
						{
							FVector Data = BoneProxy->Scale;
							if (GetDataFromContent(Content, Data))
							{
								BoneProxy->OnPreEditChange(ScalePropertyName, bIsCommit);
								BoneProxy->Scale = Data;
								BoneProxy->OnPostEditChangeProperty(ScalePropertyName, bIsCommit);
							}
							break;
						}
						case ESlateTransformComponent::Max:
						default:
						{
							FEulerTransform Data = FEulerTransform::Identity;
							if (GetDataFromContent(Content, Data))
							{
								BoneProxy->OnPreEditChange(LocationPropertyName, bIsCommit);
								BoneProxy->Location = Data.GetLocation();
								BoneProxy->OnPostEditChangeProperty(LocationPropertyName, bIsCommit);
								
								BoneProxy->OnPreEditChange(RotationPropertyName, bIsCommit);
								BoneProxy->Rotation = Data.Rotator();
								BoneProxy->OnPostEditChangeProperty(RotationPropertyName, bIsCommit);
								
								BoneProxy->OnPreEditChange(ScalePropertyName, bIsCommit);
								BoneProxy->Scale = Data.GetScale3D();
								BoneProxy->OnPostEditChangeProperty(ScalePropertyName, bIsCommit);
							}
							break;
						}
					}
				}
			}
		})
		.DiffersFromDefault_Lambda([TransformType, BoneProxiesView](ESlateTransformComponent::Type InComponent) -> bool
		{
			for(UBoneProxy* BoneProxy : BoneProxiesView)
			{
				if(BoneProxy->DiffersFromDefault(InComponent, TransformType))
				{
					return true;
				}
			}
			return false;
		})
		.OnResetToDefault_Lambda([TransformType, BoneProxiesView](ESlateTransformComponent::Type InComponent)
		{
			for(UBoneProxy* BoneProxy : BoneProxiesView)
			{
				BoneProxy->ResetToDefault(InComponent, TransformType);
			}
		});

		TransformWidgetArgs.Visibility_Lambda([TransformChoiceWidget, TransformType]() -> EVisibility
		{
			return TransformChoiceWidget->HasValue(TransformType) ? EVisibility::Visible : EVisibility::Collapsed;
		});

		if(bIsEditingEnabled)
		{
			TransformWidgetArgs.OnNumericValueChanged_Static(&UBoneProxy::OnMultiNumericValueCommitted, ETextCommit::Default, TransformType, BoneProxiesView, false);
			TransformWidgetArgs.OnNumericValueCommitted_Static (&UBoneProxy::OnMultiNumericValueCommitted, TransformType, BoneProxiesView, true);
		}

		SAdvancedTransformInputBox<FEulerTransform>::ConstructGroupedTransformRows(
			CategoryBuilder, 
			ButtonLabels[TransformIndex], 
			ButtonTooltips[TransformIndex], 
			TransformWidgetArgs);
	}
}

bool FBoneProxyDetailsCustomization::IsResetLocationVisible(TSharedPtr<IPropertyHandle> InPropertyHandle, TArrayView<UBoneProxy*> InBoneProxies)
{
	for (UBoneProxy* BoneProxy : InBoneProxies)
	{
		if (UDebugSkelMeshComponent* Component = BoneProxy->SkelMeshComponent.Get())
		{
			if (FAnimNode_ModifyBone* ModifyBone = Component->PreviewInstance->FindModifiedBone(BoneProxy->BoneName))
			{
				if (ModifyBone->Translation != FVector::ZeroVector && BoneProxy->bIsTransformEditable)
				{
					return true;
				}
			}
		}
	}

	return false;
}

bool FBoneProxyDetailsCustomization::IsResetRotationVisible(TSharedPtr<IPropertyHandle> InPropertyHandle, TArrayView<UBoneProxy*> InBoneProxies)
{
	for (UBoneProxy* BoneProxy : InBoneProxies)
	{
		if (UDebugSkelMeshComponent* Component = BoneProxy->SkelMeshComponent.Get())
		{
			if (FAnimNode_ModifyBone* ModifyBone = Component->PreviewInstance->FindModifiedBone(BoneProxy->BoneName))
			{
				if (ModifyBone->Rotation != FRotator::ZeroRotator && BoneProxy->bIsTransformEditable)
				{
					return true;
				}
			}
		}
	}

	return false;
}

bool FBoneProxyDetailsCustomization::IsResetScaleVisible(TSharedPtr<IPropertyHandle> InPropertyHandle, TArrayView<UBoneProxy*> InBoneProxies)
{
	for (UBoneProxy* BoneProxy : InBoneProxies)
	{
		if (UDebugSkelMeshComponent* Component = BoneProxy->SkelMeshComponent.Get())
		{
			if (FAnimNode_ModifyBone* ModifyBone = Component->PreviewInstance->FindModifiedBone(BoneProxy->BoneName))
			{
				if (ModifyBone->Scale != FVector(1.0f) && BoneProxy->bIsTransformEditable)
				{
					return true;
				}
			}
		}
	}

	return false;
}

void FBoneProxyDetailsCustomization::HandleResetLocation(TSharedPtr<IPropertyHandle> InPropertyHandle, TArrayView<UBoneProxy*> InBoneProxies)
{
	FScopedTransaction Transaction(LOCTEXT("ResetLocation", "Reset Location"));

	for (UBoneProxy* BoneProxy : InBoneProxies)
	{
		if (UDebugSkelMeshComponent* Component = BoneProxy->SkelMeshComponent.Get())
		{
			BoneProxy->Modify();
			Component->PreviewInstance->Modify();

			FAnimNode_ModifyBone& ModifyBone = Component->PreviewInstance->ModifyBone(BoneProxy->BoneName);
			ModifyBone.Translation = FVector::ZeroVector;

			RemoveUnnecessaryModifications(Component, ModifyBone);
		}
	}
}

void FBoneProxyDetailsCustomization::HandleResetRotation(TSharedPtr<IPropertyHandle> InPropertyHandle, TArrayView<UBoneProxy*> InBoneProxies)
{
	FScopedTransaction Transaction(LOCTEXT("ResetRotation", "Reset Rotation"));

	for (UBoneProxy* BoneProxy : InBoneProxies)
	{
		if (UDebugSkelMeshComponent* Component = BoneProxy->SkelMeshComponent.Get())
		{
			BoneProxy->Modify();
			Component->PreviewInstance->Modify();

			FAnimNode_ModifyBone& ModifyBone = Component->PreviewInstance->ModifyBone(BoneProxy->BoneName);
			ModifyBone.Rotation = FRotator::ZeroRotator;

			RemoveUnnecessaryModifications(Component, ModifyBone);
		}
	}
}

void FBoneProxyDetailsCustomization::HandleResetScale(TSharedPtr<IPropertyHandle> InPropertyHandle, TArrayView<UBoneProxy*> InBoneProxies)
{
	FScopedTransaction Transaction(LOCTEXT("ResetScale", "Reset Scale"));

	for (UBoneProxy* BoneProxy : InBoneProxies)
	{
		if (UDebugSkelMeshComponent* Component = BoneProxy->SkelMeshComponent.Get())
		{
			BoneProxy->Modify();
			Component->PreviewInstance->Modify();

			FAnimNode_ModifyBone& ModifyBone = Component->PreviewInstance->ModifyBone(BoneProxy->BoneName);
			ModifyBone.Scale = FVector(1.0f);

			RemoveUnnecessaryModifications(Component, ModifyBone);
		}
	}
}

void FBoneProxyDetailsCustomization::RemoveUnnecessaryModifications(UDebugSkelMeshComponent* Component, FAnimNode_ModifyBone& ModifyBone)
{
	if (ModifyBone.Translation == FVector::ZeroVector && ModifyBone.Rotation == FRotator::ZeroRotator && ModifyBone.Scale == FVector(1.0f))
	{
		Component->PreviewInstance->RemoveBoneModification(ModifyBone.BoneToModify.BoneName);
	}
}

#undef LOCTEXT_NAMESPACE<|MERGE_RESOLUTION|>--- conflicted
+++ resolved
@@ -181,40 +181,29 @@
 	{
 		bIsEditingEnabled = (Component->AnimScriptInstance == Component->PreviewInstance);
 	}
+
+	if (bIsEditingEnabled)
+	{
+		bool bHasEditable = false;
+		for (const UBoneProxy* BoneProxy : BoneProxies)
+		{
+			if (BoneProxy->bIsTransformEditable)
+			{
+				bHasEditable = true;
+				break;
+			}
+		}
+		bIsEditingEnabled = bHasEditable;
+	}
 	
 	DetailBuilder.HideCategory(TEXT("Transform"));
 	DetailBuilder.HideCategory(TEXT("Reference Transform"));
 	DetailBuilder.HideCategory(TEXT("Mesh Relative Transform"));
 	DetailBuilder.EditCategory(TEXT("Bone")).SetSortOrder(1);
 
-<<<<<<< HEAD
 	IDetailCategoryBuilder& CategoryBuilder = DetailBuilder.EditCategory(TEXT("Transforms"));
 	CategoryBuilder.SetSortOrder(2);
 
-=======
-	if (bIsEditingEnabled)
-	{
-		bool bHasEditable = false;
-		for (const UBoneProxy* BoneProxy : BoneProxies)
-		{
-			if (BoneProxy->bIsTransformEditable)
-			{
-				bHasEditable = true;
-				break;
-			}
-		}
-		bIsEditingEnabled = bHasEditable;
-	}
-	
-	DetailBuilder.HideCategory(TEXT("Transform"));
-	DetailBuilder.HideCategory(TEXT("Reference Transform"));
-	DetailBuilder.HideCategory(TEXT("Mesh Relative Transform"));
-	DetailBuilder.EditCategory(TEXT("Bone")).SetSortOrder(1);
-
-	IDetailCategoryBuilder& CategoryBuilder = DetailBuilder.EditCategory(TEXT("Transforms"));
-	CategoryBuilder.SetSortOrder(2);
-
->>>>>>> 4af6daef
 	const TArray<FText> ButtonLabels =
 	{
 		LOCTEXT("BoneTransform", "Bone"),
@@ -402,13 +391,10 @@
 
 			for (UBoneProxy* BoneProxy : BoneProxiesView)
 			{
-<<<<<<< HEAD
-=======
 				if (!BoneProxy->bIsTransformEditable)
 				{
 					continue; // Skip non editable bones
 				}
->>>>>>> 4af6daef
 				if (const UDebugSkelMeshComponent* Component = BoneProxy->SkelMeshComponent.Get())
 				{
 					switch(InComponent)
