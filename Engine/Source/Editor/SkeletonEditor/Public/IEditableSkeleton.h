// Copyright Epic Games, Inc. All Rights Reserved.

#pragma once

#include "CoreMinimal.h"
#include "BoneContainer.h"
#include "Animation/Skeleton.h"

enum class EBlendProfileMode : uint8;
class UBlendProfile;
class USkeletalMesh;

/** Delegate fired when a set of smart names is removed */
DECLARE_MULTICAST_DELEGATE_OneParam(FOnSmartNameChanged, const FName& /*InContainerName*/);

/** Enum which tells us whether the parent of a socket is the skeleton or skeletal mesh */
enum class ESocketParentType : int32
{
	Skeleton,
	Mesh
};

/** Interface used to deal with skeletons that are currently being edited */
class IEditableSkeleton
{
public:
	/** Get the skeleton. Const - to modify the skeleton you should use the wrapper methods below */
	virtual const class USkeleton& GetSkeleton() const = 0;

	/** Checks to see if the editable skeleton is valid. It is possible to force-delete the USkeleton. */
	virtual bool IsSkeletonValid() const = 0;
	
	/** Get the blend profiles that this skeleton currently contains */
	virtual const TArray<class UBlendProfile*>& GetBlendProfiles() const  = 0;

	/** Get the named blend profile @return nullptr if none was found */
	virtual class UBlendProfile* GetBlendProfile(const FName& InBlendProfileName) = 0;

	/** Create the named blend profile */
	virtual class UBlendProfile* CreateNewBlendProfile(const FName& InBlendProfileName) = 0;

	/** Remove the specifed blend profile */
	virtual void RemoveBlendProfile(UBlendProfile* InBlendProfile) = 0;

	/** Set the blend profile scale for the specified bone */
	virtual void SetBlendProfileScale(const FName& InBlendProfileName, const FName& InBoneName, float InNewScale, bool bInRecurse) = 0;

	/** Change an existing blend profile's mode (See EBlendProfileMode for details) */
	virtual void SetBlendProfileMode(FName InBlendProfileName, EBlendProfileMode ProfileMode) = 0;

	/** Creates a new socket on the skeleton */
	virtual USkeletalMeshSocket* AddSocket(const FName& InBoneName) = 0;

	/** Handle drag-drop socket duplication */
	virtual class USkeletalMeshSocket* DuplicateSocket(const struct FSelectedSocketInfo& SocketInfoToDuplicate, const FName& NewParentBoneName, USkeletalMesh* InSkeletalMesh) = 0;

	/** Rename a socket on the mesh or the skeleton */
	virtual void RenameSocket(const FName OldSocketName, const FName NewSocketName, USkeletalMesh* InSkeletalMesh) = 0;

	/** Set the parent of a socket */
	virtual void SetSocketParent(const FName& SocketName, const FName& NewParentName, USkeletalMesh* InSkeletalMesh) = 0;

	/** Function to tell you if a socket name already exists. SocketParentType determines where we will look to see if the socket exists, i.e. mesh or skeleton */
	virtual bool DoesSocketAlreadyExist(const class USkeletalMeshSocket* InSocket, const FText& InSocketName, ESocketParentType SocketParentType, USkeletalMesh* InSkeletalMesh) const = 0;

	UE_DEPRECATED(5.3, "Please use IInterface_AnimCurveMetaData::AddCurveMetaData.")
	virtual bool AddSmartname(const FName& InContainerName, const FName& InNewName, FSmartName& OutSmartName) { return false; }

	UE_DEPRECATED(5.3, "Please use IInterface_AnimCurveMetaData::RenameCurveMetaData.")
	virtual void RenameSmartname(const FName InContainerName, SmartName::UID_Type InNameUid, const FName InNewName) {}

	UE_DEPRECATED(5.3, "Please use IInterface_AnimCurveMetaData::RemoveCurveMetaData.")
	virtual void RemoveSmartnamesAndFixupAnimations(const FName& InContainerName, const TArray<FName>& InNames) {}

	UE_DEPRECATED(5.3, "Please use IInterface_AnimCurveMetaData::SetCurveMetaDataMaterial.")
	virtual void SetCurveMetaDataMaterial(const FSmartName& CurveName, bool bOverrideMaterial) {}

<<<<<<< HEAD
	/** Sets Morph Target Meta Data for the curve */
	virtual void SetCurveMetaDataMorphTarget(const FSmartName& CurveName, bool bOverrideMorphTarget) = 0;

	/** Sets Bone Links per curve */
	virtual void SetCurveMetaBoneLinks(const FSmartName& CurveName, const TArray<FBoneReference>& BoneLinks, uint8 InMaxLOD) = 0;
=======
	UE_DEPRECATED(5.3, "Please use IInterface_AnimCurveMetaData::SetCurveMetaDataMorphTarget.")
	virtual void SetCurveMetaDataMorphTarget(const FSmartName& CurveName, bool bOverrideMorphTarget) {}

	UE_DEPRECATED(5.3, "Please use IInterface_AnimCurveMetaData::SetCurveMetaDataBoneLinks.")
	virtual void SetCurveMetaBoneLinks(const FSmartName& CurveName, const TArray<FBoneReference>& BoneLinks, uint8 InMaxLOD) {}
>>>>>>> 4af6daef

	/**
	 * Makes sure all attached objects are valid and removes any that aren't.
	 *
	 * @return		NumberOfBrokenAssets
	 */
	virtual int32 ValidatePreviewAttachedObjects() = 0;

	/** 
	 * Merge has failed, then Recreate BoneTree
	 * 
	 * This will invalidate all animations that were linked before, but this is needed 
	 * 
	 * @param InSkelMesh			: Mesh to build from. 
	 * 
	 * @return true if success
	 */	
	virtual void RecreateBoneTree(class USkeletalMesh* NewPreviewMesh) = 0;

	/** 
	 * Delete anim notifies by name
	 * @return the number of animations modified
	 */	
	virtual int32 DeleteAnimNotifies(const TArray<FName>& InotifyNames, bool bDeleteFromAnimations = true) = 0;

	/**
	 * Delete sync markers from the skeleton cache by name
	 * @return the number of animations modified
	 */
	virtual int32 DeleteSyncMarkers(const TArray<FName>& ISyncMarkerNames, bool bDeleteFromAnimations = true) = 0;

	/**
	* Add a notify
	*/
	virtual void AddNotify(FName NewName) = 0;

	/** 
	 * Rename a notify
	 * @return the number of animations modified
	 */	
	virtual int32 RenameNotify(const FName NewName, const FName OldName, bool bRenameInAnimations = true) = 0;

	/**
	* Add a sync marker
	*/
	virtual void AddSyncMarker(FName NewName) = 0;

	/**
	* Rename a sync marker
	 * @return the number of animations modified
	*/
	virtual int32 RenameSyncMarker(FName NewName, const FName OldName, bool bRenameInAnimations = true) = 0;
	
	/** Inform the system that something about a notify changed */	
	virtual void BroadcastNotifyChanged() = 0;

	/** Populates OutAssets with the AnimSequences that match this current skeleton */
	virtual void GetCompatibleAnimSequences(TArray<struct FAssetData>& OutAssets) = 0;

	/** Set the preview mesh in the skeleton*/
	virtual void SetPreviewMesh(class USkeletalMesh* InSkeletalMesh) = 0;

	/** Load any additional meshes we may have */
	virtual void LoadAdditionalPreviewSkeletalMeshes() = 0;

	/** Set the additional skeletal meshes we use when previewing this skeleton */
	virtual void SetAdditionalPreviewSkeletalMeshes(class UDataAsset* InPreviewCollectionAsset) = 0;

	/** Rename the specified retarget source */
	virtual void RenameRetargetSource(const FName InOldName, const FName InNewName) = 0;

	/** Add a retarget source */
	virtual void AddRetargetSource(const FName& InName, USkeletalMesh* InReferenceMesh) = 0;

	/** Delete retarget sources */
	virtual void DeleteRetargetSources(const TArray<FName>& InRetargetSourceNames) = 0;

	/** Refresh retarget sources */
	virtual void RefreshRetargetSources(const TArray<FName>& InRetargetSourceNames) = 0;

	/** Add a compatible skeleton */
	virtual void AddCompatibleSkeleton(const USkeleton* InCompatibleSkeleton) = 0;

	/** Remove a compatible skeleton */
	virtual void RemoveCompatibleSkeleton(const USkeleton* InCompatibleSkeleton) = 0;

<<<<<<< HEAD
=======
	PRAGMA_DISABLE_DEPRECATION_WARNINGS
>>>>>>> 4af6daef
	/** Refreshes the rig config, validating the mappings */
	virtual void RefreshRigConfig() = 0;

	/** Set the rig config  */
	virtual void SetRigConfig(class URig* InRig) = 0;

	/** Set a rig bone mapping */
	virtual void SetRigBoneMapping(const FName& InNodeName, const FName& InBoneName) = 0;

	/** Set multiple bone mappings */
	virtual void SetRigBoneMappings(const TMap<FName, FName>& InMappings) = 0;
	PRAGMA_ENABLE_DEPRECATION_WARNINGS

	/** Remove any bones that are not used by any skeletal meshes */
	virtual void RemoveUnusedBones() = 0;

	/** Create RefLocalPoses from InSkeletalMesh */
	virtual void UpdateSkeletonReferencePose(class USkeletalMesh* InSkeletalMesh) = 0;

	/** Register a slot node */
	virtual void RegisterSlotNode(const FName& InSlotName) = 0;

	/** Add a slot group name */
	virtual bool AddSlotGroupName(const FName& InSlotName) = 0;

	/** Set the group name of the specified slot */
	virtual void SetSlotGroupName(const FName& InSlotName, const FName& InGroupName) = 0;

	/** Delete a slot name */
	virtual void DeleteSlotName(const FName& InSlotName) = 0;

	/** Delete a slot group */
	virtual void DeleteSlotGroup(const FName& InGroupName) = 0;

	/** Rename a slot name */
	virtual void RenameSlotName(const FName InOldSlotName, const FName InNewSlotName) = 0;

	UE_DEPRECATED(5.3, "Please use IInterface_AnimCurveMetaData::RegisterOnCurveMetaDataChanged.")
	virtual FDelegateHandle RegisterOnSmartNameChanged(const FOnSmartNameChanged::FDelegate& InOnSmartNameChanged) { return FDelegateHandle(); }

	UE_DEPRECATED(5.3, "Please use IInterface_AnimCurveMetaData::UnegisterOnCurveMetaDataChanged.")
	virtual void UnregisterOnSmartNameChanged(FDelegateHandle InHandle) {}

	/** Register a delegate to be called when this skeletons notifies are changed */
	virtual void RegisterOnNotifiesChanged(const FSimpleMulticastDelegate::FDelegate& InDelegate) = 0;

	/** Unregister a delegate to be called when this skeletons notifies are changed */
	virtual void UnregisterOnNotifiesChanged(void* Thing) = 0;

	/** Register a delegate to be called when this skeletons slots are changed */
	virtual FDelegateHandle RegisterOnSlotsChanged(const FSimpleMulticastDelegate::FDelegate& InDelegate) = 0;

	/** Unregister a delegate to be called when this skeletons slots are changed */
	virtual void UnregisterOnSlotsChanged(FDelegateHandle InHandle) = 0;

	/** Wrap USkeleton::SetBoneTranslationRetargetingMode */
	virtual void SetBoneTranslationRetargetingMode(FName InBoneName, EBoneTranslationRetargetingMode::Type NewRetargetingMode) = 0;

	/** Wrap USkeleton::GetBoneTranslationRetargetingMode */
	virtual EBoneTranslationRetargetingMode::Type GetBoneTranslationRetargetingMode(FName InBoneName) const = 0;

	/** Function to tell you if a virtual bone name is already in use */
	virtual bool DoesVirtualBoneAlreadyExist(const FString& InVBName) const = 0;

	/** Rename an existing virtual bone */
	virtual void RenameVirtualBone(const FName OriginalName, const FName InVBName) = 0;

	/** Broadcasts tree refresh delegate */
	virtual void RefreshBoneTree() = 0;
};<|MERGE_RESOLUTION|>--- conflicted
+++ resolved
@@ -75,19 +75,11 @@
 	UE_DEPRECATED(5.3, "Please use IInterface_AnimCurveMetaData::SetCurveMetaDataMaterial.")
 	virtual void SetCurveMetaDataMaterial(const FSmartName& CurveName, bool bOverrideMaterial) {}
 
-<<<<<<< HEAD
-	/** Sets Morph Target Meta Data for the curve */
-	virtual void SetCurveMetaDataMorphTarget(const FSmartName& CurveName, bool bOverrideMorphTarget) = 0;
-
-	/** Sets Bone Links per curve */
-	virtual void SetCurveMetaBoneLinks(const FSmartName& CurveName, const TArray<FBoneReference>& BoneLinks, uint8 InMaxLOD) = 0;
-=======
 	UE_DEPRECATED(5.3, "Please use IInterface_AnimCurveMetaData::SetCurveMetaDataMorphTarget.")
 	virtual void SetCurveMetaDataMorphTarget(const FSmartName& CurveName, bool bOverrideMorphTarget) {}
 
 	UE_DEPRECATED(5.3, "Please use IInterface_AnimCurveMetaData::SetCurveMetaDataBoneLinks.")
 	virtual void SetCurveMetaBoneLinks(const FSmartName& CurveName, const TArray<FBoneReference>& BoneLinks, uint8 InMaxLOD) {}
->>>>>>> 4af6daef
 
 	/**
 	 * Makes sure all attached objects are valid and removes any that aren't.
@@ -174,10 +166,7 @@
 	/** Remove a compatible skeleton */
 	virtual void RemoveCompatibleSkeleton(const USkeleton* InCompatibleSkeleton) = 0;
 
-<<<<<<< HEAD
-=======
 	PRAGMA_DISABLE_DEPRECATION_WARNINGS
->>>>>>> 4af6daef
 	/** Refreshes the rig config, validating the mappings */
 	virtual void RefreshRigConfig() = 0;
 
