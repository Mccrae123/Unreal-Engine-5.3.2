// Copyright Epic Games, Inc. All Rights Reserved.

#pragma once

#include "Containers/Array.h"
#include "Containers/Map.h"
#include "Containers/UnrealString.h"
#include "CoreMinimal.h"
#include "Delegates/Delegate.h"
#include "HAL/Platform.h"
#include "HAL/PlatformCrt.h"
#include "Misc/NamePermissionList.h"
#include "Stats/Stats.h"
#include "Stats/Stats2.h"
#include "Tickable.h"
#include "TickableEditorObject.h"
#include "UObject/GCObject.h"
#include "UObject/NameTypes.h"
#include "UObject/Object.h"
#include "UObject/ObjectKey.h"
#include "UObject/SoftObjectPath.h"
#include "UObject/TopLevelAssetPath.h"

class FBlueprintActionDatabaseRegistrar;
class FReferenceCollector;
class UBlueprint;
class UBlueprintNodeSpawner;
class UClass;
class UEnum;
class UField;
class UFunction;
class UObject;
class UScriptStruct;
struct FEdGraphPinType;

/**
 * Serves as a container for all available blueprint actions (no matter the 
 * type of blueprint/graph they belong in). The actions stored here are not tied
 * to a specific ui menu; each action is a UBlueprintNodeSpawner which is 
 * charged with spawning a specific node type. Should be set up in a way where
 * class specific actions are refreshed when the associated class is regenerated.
 * 
 * @TODO:  Hook up to handle class recompile events, along with enum/struct asset creation events.
 */
class BLUEPRINTGRAPH_API FBlueprintActionDatabase : public FGCObject, public FTickableEditorObject
{
public:
	DECLARE_MULTICAST_DELEGATE_OneParam(FOnDatabaseEntryUpdated, UObject*);

	typedef TMap<FObjectKey, int32>									FPrimingQueue;
<<<<<<< HEAD
	typedef TArray<UBlueprintNodeSpawner*>							FActionList;
	typedef TMap<FObjectKey, FActionList>							FActionRegistry;
	typedef TMap<FSoftObjectPath, TArray<UBlueprintNodeSpawner*>>	FUnloadedActionRegistry;
=======
	typedef TArray<TObjectPtr<UBlueprintNodeSpawner>>							FActionList;
	typedef TMap<FObjectKey, FActionList>							FActionRegistry;
	typedef TMap<FSoftObjectPath, FActionList>	FUnloadedActionRegistry;
>>>>>>> 4af6daef

public:
	/** Destructor */
	virtual ~FBlueprintActionDatabase();

	/**
	 * Getter to access the database singleton. Will populate the database first 
	 * if this is the first time accessing it.
	 *
	 * @return The singleton instance of FBlueprintActionDatabase.
	 */
	static FBlueprintActionDatabase& Get();

	/** Getter to access the datbase singleton, will return null if the database has not been initialized */
	static FBlueprintActionDatabase* TryGet();

	// FTickableEditorObject interface
	virtual void Tick(float DeltaTime) override;
	virtual ETickableTickType GetTickableTickType() const override { return ETickableTickType::Always; }
	virtual TStatId GetStatId() const override;
	// End FTickableEditorObject interface

	// FGCObject interface
	virtual void AddReferencedObjects(FReferenceCollector& Collector) override;
	virtual FString GetReferencerName() const override;
	// End FGCObject interface

	/**
	 * Will populate the database first if it hasn't been created yet, and then 
	 * returns it in its entirety. 
	 * 
	 * Each node spawner is categorized by a class orasset. A spawner that 
	 * corresponds to a specific class field (like a function, property, enum, 
	 * etc.) will be listed under that field's class owner. Remaining spawners 
	 * that can't be categorized this way will be registered by asset or node 
	 * type.
	 *
	 * @return The entire action database, which maps specific objects to arrays of associated node-spawners.
	 */
	FActionRegistry const& GetAllActions();

	/**
	 * Populates the action database from scratch. Loops over every known class
	 * and records a set of node-spawners associated with each.
	 */
	void RefreshAll();

	/**
	 * Populates the action database with all level script actions from all active editor worlds.
	 */
	void RefreshWorlds();

	/**
	 * Removes the entry with the given key on the next tick.
	 */
	void DeferredRemoveEntry(FObjectKey const& InKey);

	/**
	 * Finds the database entry for the specified class and wipes it, 
	 * repopulating it with a fresh set of associated node-spawners. 
	 *
	 * @param  Class	The class entry you want rebuilt.
	 */
	void RefreshClassActions(UClass* const Class);

	/**
	 * Finds the database entry for the specified asset and wipes it,
	 * repopulating it with a fresh set of associated node-spawners.
	 * 
	 * @param  AssetObject	The asset entry you want rebuilt.
	 */
	void RefreshAssetActions(UObject* const AssetObject);

	/**
	 * Updates all component related actions
	 */
	void RefreshComponentActions();

	/**
	 * Finds the database entry for the specified object and wipes it. The entry 
	 * won't be rebuilt, unless RefreshAssetActions() is explicitly called after.
	 * 
	 * @param  AssetObject	
	 * @return True if an entry was found and removed.
	 */
	bool ClearAssetActions(UObject* const AssetObject);

	/**
	 * Finds the database entry for the specified object and wipes it. The entry
	 * won't be rebuilt, unless RefreshAssetActions() is explicitly called after.
	 *
	 * @param  AssetObjectKey
	 * @return True if an entry was found and removed.
	 */
	bool ClearAssetActions(const FObjectKey& AssetObjectKey);
	
	/**
	 * Finds the database entry for the specified unloaded asset and wipes it.
	 * The entry won't be rebuilt, unless RefreshAssetActions() is explicitly called after.
	 *
	 * @param ObjectPath	Object's path to lookup into the database
	 */
	void ClearUnloadedAssetActions(const FSoftObjectPath& ObjectPath);

	UE_DEPRECATED(5.1, "FNames containing full asset paths are deprecated. Use FSoftObjectPath instead.")
	void ClearUnloadedAssetActions(FName ObjectPath)
	{
PRAGMA_DISABLE_DEPRECATION_WARNINGS
		ClearUnloadedAssetActions(FSoftObjectPath(ObjectPath));
PRAGMA_ENABLE_DEPRECATION_WARNINGS
	}

	/**
	 * Moves the unloaded asset actions from one location to another
	 *
	 * @param SourceObjectPath	The object path that the data can currently be found under
	 * @param TargetObjectPath	The object path that the data should be moved to
	 */
	void MoveUnloadedAssetActions(const FSoftObjectPath& SourceObjectPath, const FSoftObjectPath& TargetObjectPath);

	UE_DEPRECATED(5.1, "FNames containing full asset paths are deprecated. Use FSoftObjectPath instead.")
	void MoveUnloadedAssetActions(FName SourceObjectPath, FName TargetObjectPath) 
	{
PRAGMA_DISABLE_DEPRECATION_WARNINGS
		MoveUnloadedAssetActions(FSoftObjectPath(SourceObjectPath), FSoftObjectPath(TargetObjectPath));
PRAGMA_ENABLE_DEPRECATION_WARNINGS
	}

	/** */
	FOnDatabaseEntryUpdated& OnEntryUpdated() { return EntryRefreshDelegate; }
	/** */
	FOnDatabaseEntryUpdated& OnEntryRemoved() { return EntryRemovedDelegate; }

	/**
	 * Field visibility is different depending on context, this enum differentiates between the different
	 * contexts that fields can be present in
	 */
	enum class EPermissionsContext
	{
		/** A property on a class - from a user perspective a variable in the My Blueprint tab */
		Property,
		
		/** An asset - e.g. an anim blueprint asset player or skeleton notify */
		Asset,
		
		/** A K2 node in a graph - e.g. a function call */
		Node,
		
		/** An exposed pin on a K2 node */
		Pin
	};
	
	/** Check whether the global filter applies to this class */
	static bool IsClassAllowed(UClass const* InClass, EPermissionsContext InContext);
	static bool IsClassAllowed(const FTopLevelAssetPath& InClassPath, EPermissionsContext InContext);

	/** Check whether we have any class filtering applied */
	static bool HasClassFiltering();

	/** Check whether permissions allow this field */
	static bool IsFieldAllowed(UField const* InField, EPermissionsContext InContext);

	/** Check whether permissions allow this function */
	static bool IsFunctionAllowed(UFunction const* InFunction, EPermissionsContext InContext);

	/** Check whether permissions allow this enum */
	static bool IsEnumAllowed(UEnum const* InEnum, EPermissionsContext InContext);
	static bool IsEnumAllowed(const FTopLevelAssetPath& InEnumPath, EPermissionsContext InContext);

	/** Check whether permissions allow this struct */
	static bool IsStructAllowed(UScriptStruct const* InStruct, EPermissionsContext InContext);
	static bool IsStructAllowed(const FTopLevelAssetPath& InStructPath, EPermissionsContext InContext);
	
	/** Check whether permissions allow this pin type. InUnloadedAssetPath will be used in the case where a InPinType.PinSubCategoryObject is unable to be resolved. */
	static bool IsPinTypeAllowed(const FEdGraphPinType& InPinType, const FTopLevelAssetPath& InUnloadedAssetPath = FTopLevelAssetPath());
	
private:
	/** Private constructor for singleton purposes. */
	FBlueprintActionDatabase();

	/**
	 * 
	 * 
	 * @param  Registrar	
	 */
	void RegisterAllNodeActions(FBlueprintActionDatabaseRegistrar& Registrar);

	/**
	 * This exists only because we need a pointer to associate our delegates with
	 */
	void OnBlueprintChanged( UBlueprint* );
private:
	/** 
	 * A map of associated node-spawners for each class/asset. A spawner that 
	 * corresponds to a specific class field (like a function, property, enum, 
	 * etc.) will be mapped under that field's class outer. Other spawners (that
	 * can't be associated with a class outer), will be filed under the desired
	 * node's type, or an associated asset.
	 */
	FActionRegistry ActionRegistry;

	/** 
	 * A map of associated object paths for each node-class that is associated
	 * with it. This is used for unloaded assets that will need to be replaced
	 * after the asset is loaded with the final (and more complete) nodespawner.
	 */
	FUnloadedActionRegistry UnloadedActionRegistry;

	/** 
	 * References newly allocated actions that need to be "primed". Priming is 
	 * something we do on Tick() aimed at speeding up performance (like pre-
	 * caching each spawner's template-node, etc.).
	 */
	FPrimingQueue ActionPrimingQueue;

	/** List of action keys to be removed on the next tick. */
	TArray<FObjectKey> ActionRemoveQueue;

	/** */
	FOnDatabaseEntryUpdated EntryRefreshDelegate;
	FOnDatabaseEntryUpdated EntryRemovedDelegate;

	/** Handles to registered delegates. */
	FDelegateHandle OnAssetLoadedDelegateHandle;
	FDelegateHandle OnAssetAddedDelegateHandle;
	FDelegateHandle OnAssetRemovedDelegateHandle;
	FDelegateHandle OnAssetRenamedDelegateHandle;
	FDelegateHandle OnAssetsPreDeleteDelegateHandle;
	FDelegateHandle OnBlueprintUnloadedDelegateHandle;
	FDelegateHandle OnWorldAddedDelegateHandle;
	FDelegateHandle OnWorldDestroyedDelegateHandle;
	FDelegateHandle RefreshLevelScriptActionsDelegateHandle;
	FDelegateHandle OnModulesChangedDelegateHandle;
	FDelegateHandle OnReloadCompleteDelegateHandle;

	/** Pointer to the shared list of currently existing component types */
	const TArray<struct FComponentTypeEntry>* ComponentTypes;
};<|MERGE_RESOLUTION|>--- conflicted
+++ resolved
@@ -48,15 +48,9 @@
 	DECLARE_MULTICAST_DELEGATE_OneParam(FOnDatabaseEntryUpdated, UObject*);
 
 	typedef TMap<FObjectKey, int32>									FPrimingQueue;
-<<<<<<< HEAD
-	typedef TArray<UBlueprintNodeSpawner*>							FActionList;
-	typedef TMap<FObjectKey, FActionList>							FActionRegistry;
-	typedef TMap<FSoftObjectPath, TArray<UBlueprintNodeSpawner*>>	FUnloadedActionRegistry;
-=======
 	typedef TArray<TObjectPtr<UBlueprintNodeSpawner>>							FActionList;
 	typedef TMap<FObjectKey, FActionList>							FActionRegistry;
 	typedef TMap<FSoftObjectPath, FActionList>	FUnloadedActionRegistry;
->>>>>>> 4af6daef
 
 public:
 	/** Destructor */
