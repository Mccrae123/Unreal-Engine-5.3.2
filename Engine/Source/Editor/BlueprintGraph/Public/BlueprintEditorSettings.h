--- conflicted
+++ resolved
@@ -106,33 +106,8 @@
 	UPROPERTY(EditAnywhere, config, Category=Workflow)
 	bool bShowViewportOnSimulate;
 
-<<<<<<< HEAD
-	/** If set we'll show the inherited variables in the My Blueprint view. */
-	UPROPERTY(config)
-	bool bShowInheritedVariables;
-
-	/** If set interface functions will always show in the overrides menu, even if they are already shown in the interfaces menu */
-	UPROPERTY(config)
-	bool bAlwaysShowInterfacesInOverrides;
-
-	/** If set then the parent class will be listed next to the override function name in the overrides function menu */
-	UPROPERTY(config)
-	bool bShowParentClassInOverrides;
-
-	/** If set we'll show empty sections in the My Blueprint view. */
-	UPROPERTY(config)
-	bool bShowEmptySections;
-
-	/** If set we'll show the access specifier of functions in the My Blueprint view */
-	UPROPERTY(config)
-	bool bShowAccessSpecifier;
-
 	/** If set will spawn default "ghost" event nodes in new Blueprints, modifiable in the [DefaultEventNodes] section of EditorPerProjectUserSettings */
-	UPROPERTY(EditAnywhere, config, Category=Workflow)
-=======
-	/** If set will spawn default "ghost" event nodes in new Blueprints, modifiable in the [DefaultEventNodes] section of EditorPerProjectUserSettings */
-	UPROPERTY(EditAnywhere, config, Category = Workflow)
->>>>>>> 6bbb88c8
+	UPROPERTY(EditAnywhere, config, Category = Workflow)
 	bool bSpawnDefaultBlueprintNodes;
 
 	/** If set will exclude components added in a Blueprint class Construction Script from the component details view */
@@ -143,15 +118,9 @@
 	UE_DEPRECATED(5.0, "This is now the default behavior (true). As a result, this flag is no longer used/exposed, and it will eventually be removed.")
 	UPROPERTY(config)
 	bool bHostFindInBlueprintsInGlobalTab;
-<<<<<<< HEAD
-	
+
 	/** If set, double clicking on a call function node will attempt to navigate an open C++ editor to the native source definition */
-	UPROPERTY(EditAnywhere, config, Category=Workflow)
-=======
-
-	/** If set, double clicking on a call function node will attempt to navigate an open C++ editor to the native source definition */
-	UPROPERTY(EditAnywhere, config, Category = Workflow)
->>>>>>> 6bbb88c8
+	UPROPERTY(EditAnywhere, config, Category = Workflow)
 	bool bNavigateToNativeFunctionsFromCallNodes;
 
 	/** Double click to navigate up to the parent graph */
