--- conflicted
+++ resolved
@@ -179,7 +179,6 @@
 	/** List of additional category names to show in Blueprints, optionally filtered by parent class type. */
 	UPROPERTY(config, EditAnywhere, Category = Workflow)
 	TArray<FAdditionalBlueprintCategory> AdditionalBlueprintCategories;
-<<<<<<< HEAD
 
 	/** How to handle previously-set breakpoints on reload. */
 	UPROPERTY(config, EditAnywhere, Category = Workflow)
@@ -189,17 +188,6 @@
 	UPROPERTY(config, EditAnywhere, Category = Workflow)
 	bool bEnablePinValueInspectionTooltips;
 
-=======
-
-	/** How to handle previously-set breakpoints on reload. */
-	UPROPERTY(config, EditAnywhere, Category = Workflow)
-	EBlueprintBreakpointReloadMethod BreakpointReloadMethod;
-
-	/** If enabled, pin tooltips during PIE will be interactive */
-	UPROPERTY(config, EditAnywhere, Category = Workflow)
-	bool bEnablePinValueInspectionTooltips;
-
->>>>>>> 4af6daef
 	/** Whether to enable namespace importing and filtering features in the Blueprint editor */
 	UPROPERTY(config, EditAnywhere, Category = Workflow)
 	bool bEnableNamespaceEditorFeatures;
@@ -208,14 +196,6 @@
 	UPROPERTY(EditAnywhere, config, Category = Workflow, meta = (EditCondition = "bEnableNamespaceEditorFeatures", DisplayName = "Global Namespace Imports (Local User Only)"))
 	TArray<FString> NamespacesToAlwaysInclude;
 
-<<<<<<< HEAD
-// Experimental
-public:
-	/** If enabled, when the Blueprint graph context menu is invoked (e.g. by dragging off a pin), it will not block the UI while it populates the available actions list. */
-	UPROPERTY(EditAnywhere, config, Category = Experimental, meta = (DisplayName = "Enable Non-Blocking Context Menu"))
-	bool bEnableContextMenuTimeSlicing;
-
-=======
 	/** When the Blueprint graph context menu is invoked (e.g. by right-clicking in the graph or dragging off a pin), do not block the UI while populating the available actions list. */
 	UPROPERTY(EditAnywhere, config, Category = Workflow, meta = (DisplayName = "Enable Non-Blocking Context Menu"))
 	bool bEnableContextMenuTimeSlicing;
@@ -242,7 +222,6 @@
 
 // Experimental
 public:
->>>>>>> 4af6daef
 	/** If enabled, then placed cast nodes will default to their "pure" form (meaning: without execution pins). */
 	UPROPERTY(EditAnywhere, config, AdvancedDisplay, Category = Experimental, meta = (DisplayName = "Default to Using Pure Cast Nodes"))
 	bool bFavorPureCastNodes;
@@ -387,11 +366,8 @@
 	void UnregisterIsClassPathAllowedOnPinDelegate(const FName OwnerName);
 	bool IsClassPathAllowedOnPin(const FTopLevelAssetPath& InClassPath) const;
 	bool HasClassPathOnPinFiltering() const { return IsClassPathAllowedOnPinDelegates.Num() > 0; }
-<<<<<<< HEAD
-=======
 
 	bool IsFunctionAllowed(const UBlueprint* InBlueprint, const FName FunctionName) const;
->>>>>>> 4af6daef
 	
 private:
 	/** All function permissions */
