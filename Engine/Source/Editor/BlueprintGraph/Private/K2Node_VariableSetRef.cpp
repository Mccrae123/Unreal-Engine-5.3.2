--- conflicted
+++ resolved
@@ -14,16 +14,12 @@
 #include "EdGraph/EdGraphPin.h"
 #include "EdGraphSchema_K2.h"
 #include "EdGraphUtilities.h"
-<<<<<<< HEAD
-#include "KismetCastingUtils.h"
-=======
 #include "EditorCategoryUtils.h"
 #include "HAL/PlatformCrt.h"
 #include "Internationalization/Internationalization.h"
 #include "Kismet2/CompilerResultsLog.h"
 #include "KismetCastingUtils.h"
 #include "KismetCompiledFunctionContext.h"
->>>>>>> d731a049
 #include "KismetCompiler.h"
 #include "Misc/AssertionMacros.h"
 #include "Templates/Casts.h"
@@ -66,21 +62,6 @@
 
 			if ((VariablePinNet != nullptr) && (ValuePinNet != nullptr))
 			{
-<<<<<<< HEAD
-				TOptional<CastingUtils::StatementNamePair> ConversionType =
-					CastingUtils::GetFloatingPointConversionType(*ValuePinNet, *VariablePinNet);
-
-				if (ConversionType)
-				{
-					check(!ImplicitCastMap.Contains(VarRefNode));
-
-					FBPTerminal* NewTerminal = Context.CreateLocalTerminal();
-					UEdGraphNode* OwningNode = VariablePinNet->GetOwningNode();
-					NewTerminal->CopyFromPin(VariablePinNet, Context.NetNameMap->MakeValidName(VariablePin, ConversionType->Get<1>()));
-					NewTerminal->Source = OwningNode;
-
-					ImplicitCastMap.Add(VarRefNode, TPair<FBPTerminal*, EKismetCompiledStatementType>{ NewTerminal, ConversionType->Get<0>() });
-=======
 				CastingUtils::FConversion Conversion =
 					CastingUtils::GetFloatingPointConversion(*ValuePinNet, *VariablePinNet);
 
@@ -91,7 +72,6 @@
 					FBPTerminal* NewTerminal = CastingUtils::MakeImplicitCastTerminal(Context, VariablePinNet);
 
 					ImplicitCastMap.Add(VarRefNode, CastingUtils::FImplicitCastParams{Conversion, NewTerminal, Node});
->>>>>>> d731a049
 				}
 			}
 		}
@@ -137,28 +117,6 @@
 				using namespace UE::KismetCompiler;
 
 				UK2Node_VariableSetRef* VarRefNode = CastChecked<UK2Node_VariableSetRef>(Node);
-<<<<<<< HEAD
-				if (TPair<FBPTerminal*, EKismetCompiledStatementType>* CastEntry = ImplicitCastMap.Find(VarRefNode))
-				{
-					FBPTerminal* CastTerminal = CastEntry->Get<0>();
-					EKismetCompiledStatementType StatementType = CastEntry->Get<1>();
-
-					FBlueprintCompiledStatement& CastStatement = Context.AppendStatementForNode(Node);
-					CastStatement.LHS = CastTerminal;
-					CastStatement.Type = StatementType;
-					CastStatement.RHS.Add(RHSTerm);
-
-					RHSTerm = CastTerminal;
-
-					ImplicitCastMap.Remove(VarRefNode);
-
-					// We've manually registered our cast statement, so it can be removed from the context.
-					CastingUtils::RemoveRegisteredImplicitCast(Context, VariablePin);
-					CastingUtils::RemoveRegisteredImplicitCast(Context, ValuePin);
-				}
-			}
-
-=======
 				if (CastingUtils::FImplicitCastParams* CastParams = ImplicitCastMap.Find(VarRefNode))
 				{
 					CastingUtils::InsertImplicitCastStatement(Context, *CastParams, RHSTerm);
@@ -173,7 +131,6 @@
 				}
 			}
 
->>>>>>> d731a049
 			FBlueprintCompiledStatement& Statement = Context.AppendStatementForNode(Node);
 			Statement.Type = KCST_Assignment;
 			Statement.LHS = LHSTerm;
@@ -197,11 +154,7 @@
 		}
 	}
 
-<<<<<<< HEAD
-	TMap<UK2Node_VariableSetRef*, TPair<FBPTerminal*, EKismetCompiledStatementType>> ImplicitCastMap;
-=======
 	TMap<UK2Node_VariableSetRef*, UE::KismetCompiler::CastingUtils::FImplicitCastParams> ImplicitCastMap;
->>>>>>> d731a049
 };
 
 UK2Node_VariableSetRef::UK2Node_VariableSetRef(const FObjectInitializer& ObjectInitializer)
