--- conflicted
+++ resolved
@@ -88,11 +88,7 @@
 #include "BlueprintNodeBinder.h"
 #include "BlueprintComponentNodeSpawner.h"
 #include "AssetRegistry/AssetRegistryModule.h"
-<<<<<<< HEAD
-
-=======
 #include "UObject/UE5MainStreamObjectVersion.h"
->>>>>>> 4af6daef
 #include "K2Node_CastByteToEnum.h"
 #include "K2Node_ClassDynamicCast.h"
 #include "K2Node_GetEnumeratorName.h"
@@ -116,11 +112,7 @@
 	Number
 };
 
-<<<<<<< HEAD
-namespace UE::BlueprintDisplay::Private
-=======
 namespace UE::EdGraphSchemaK2::Private
->>>>>>> 4af6daef
 {
 	int32 LastRealNamingMode = -1;
 	int32 RealNamingMode = static_cast<int32>(EBlueprintRealDisplayMode::Float);
@@ -137,8 +129,6 @@
 		LastRealNamingMode = RealNamingMode;
 		return bResult;
 	}
-<<<<<<< HEAD
-=======
 
 	template <class... T>
 	constexpr bool TAlwaysFalse = false;
@@ -184,7 +174,6 @@
 
 		return PropertyClass;
 	}
->>>>>>> 4af6daef
 }
 
 //////////////////////////////////////////////////////////////////////////
@@ -2729,7 +2718,6 @@
 		TargetNode = Result->TargetNode;
 		return true;
 	}
-<<<<<<< HEAD
 
 	return false;
 }
@@ -2759,45 +2747,10 @@
 	const bool bTryAlternateObjectProperty =
 		InputPin.GetOwningNode()->IsA(UK2Node_CallFunction::StaticClass()) &&
 		IsSelfPin(InputPin) &&
-		((OutputPinType.PinCategory == PC_Object) || (OutputPinType.PinCategory == PC_Interface));
+		((OutputPinType.PinCategory == PC_Object) || ((OutputPinType.PinCategory == PC_Interface) && !OutputPinType.IsContainer()));
 
 	if (bConvertScalarToArray)
 	{
-=======
-
-	return false;
-}
-
-bool UEdGraphSchema_K2::FindSpecializedConversionNode(const FEdGraphPinType& OutputPinType, const UEdGraphPin* InputPin, bool bCreateNode, UK2Node*& TargetNode) const
-{
-	TOptional<FFindSpecializedConversionNodeResults> Result = FindSpecializedConversionNode(OutputPinType, *InputPin, bCreateNode);
-	if (Result)
-	{
-		TargetNode = Result->TargetNode;
-		return true;
-	}
-
-	return false;
-}
-
-TOptional<UEdGraphSchema_K2::FFindSpecializedConversionNodeResults> UEdGraphSchema_K2::FindSpecializedConversionNode(const FEdGraphPinType& OutputPinType, const UEdGraphPin& InputPin, bool bCreateNode) const
-{
-	TOptional<UEdGraphSchema_K2::FFindSpecializedConversionNodeResults> Result;
-	FEdGraphPinType InputPinType = InputPin.PinType;
-
-	const bool bConvertScalarToArray =
-		!OutputPinType.IsContainer() &&
-		InputPinType.IsArray() &&
-		ArePinTypesCompatible(OutputPinType, InputPinType, nullptr, true);
-
-	const bool bTryAlternateObjectProperty =
-		InputPin.GetOwningNode()->IsA(UK2Node_CallFunction::StaticClass()) &&
-		IsSelfPin(InputPin) &&
-		((OutputPinType.PinCategory == PC_Object) || ((OutputPinType.PinCategory == PC_Interface) && !OutputPinType.IsContainer()));
-
-	if (bConvertScalarToArray)
-	{
->>>>>>> 4af6daef
 		Result = { nullptr };
 		if (bCreateNode)
 		{
@@ -2874,16 +2827,6 @@
 		}
 		else if (!OutputPinType.IsContainer())
 		{
-<<<<<<< HEAD
-			UClass* InputClass  = FBlueprintEditorUtils::GetTypeForPin(InputPin);
-			const UClass* OutputClass = Cast<UClass>(OutputPinType.PinSubCategoryObject.Get());
-
-			bool bNeedsDynamicCast = false;
-			if ((OutputPinType.PinCategory == PC_Interface) && (InputPinType.PinCategory == PC_Object))
-			{
-				bNeedsDynamicCast = (InputClass && OutputClass) && (InputClass->ImplementsInterface(OutputClass) || OutputClass->IsChildOf(InputClass));
-			}
-=======
 			// Note: Cast nodes do not support a ForEach-style expansion, so we exclude container types here.
 		
 			const UBlueprint* Blueprint = FBlueprintEditorUtils::FindBlueprintForNodeChecked(InputPin.GetOwningNode());
@@ -2908,7 +2851,6 @@
 			{
 				bNeedsDynamicCast = (InputClass && OutputClass) && (InputClass->ImplementsInterface(OutputClass) || OutputClass->IsChildOf(InputClass));
 			}
->>>>>>> 4af6daef
 			else if (OutputPinType.PinCategory == PC_Object)
 			{
 				UBlueprintEditorSettings const* BlueprintSettings = GetDefault<UBlueprintEditorSettings>();
@@ -3900,11 +3842,7 @@
 
 FText UEdGraphSchema_K2::GetCategoryText(FName Category, FName SubCategory, bool bForMenu)
 {
-<<<<<<< HEAD
-	using namespace UE::BlueprintDisplay::Private;
-=======
 	using namespace UE::EdGraphSchemaK2::Private;
->>>>>>> 4af6daef
 
 	if (Category.IsNone())
 	{
@@ -4047,11 +3985,7 @@
 	{
 		if (Category == UEdGraphSchema_K2::PC_Real)
 		{
-<<<<<<< HEAD
-			using namespace UE::BlueprintDisplay::Private;
-=======
 			using namespace UE::EdGraphSchemaK2::Private;
->>>>>>> 4af6daef
 
 			switch (GetRealDisplayMode())
 			{
@@ -4502,16 +4436,6 @@
 		}
 		if (NewDefaultObject != nullptr && ObjectClass != nullptr)
 		{
-<<<<<<< HEAD
-			const UClass* AuthoritativeClass = NewDefaultObject->GetClass()->GetAuthoritativeClass();
-			if (!AuthoritativeClass || !AuthoritativeClass->IsChildOf(ObjectClass))
-			{
-				// Not a type of object, but is it an object implementing an interface?
-                if(PinCategory != PC_Interface || !NewDefaultObject->GetClass()->ImplementsInterface(ObjectClass))
-                {
-                	DVSV_RETURN_MSG(FString::Printf(TEXT("%s isn't a %s (specified on pin %s)"), *NewDefaultObject->GetPathName(), *ObjectClass->GetName(), *PinName.ToString()));
-                }
-=======
 			const UClass* AuthoritativeClass = NewDefaultObject.GetClass()->GetAuthoritativeClass();
 			if (!AuthoritativeClass || !AuthoritativeClass->IsChildOf(ObjectClass))
 			{
@@ -4520,7 +4444,6 @@
 				{
 					DVSV_RETURN_MSG(FString::Printf(TEXT("%s isn't a %s (specified on pin %s)"), *NewDefaultObject->GetPathName(), *ObjectClass->GetName(), *PinName.ToString()));
 				}
->>>>>>> 4af6daef
 			}
 		}
 	}
