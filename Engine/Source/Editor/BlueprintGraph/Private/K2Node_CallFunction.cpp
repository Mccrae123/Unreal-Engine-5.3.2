--- conflicted
+++ resolved
@@ -1003,17 +1003,6 @@
 		}
 	}
 
-<<<<<<< HEAD
-	// Set the return type to the right class of component
-	UActorComponent* TemplateComp = GetTemplateFromNode();
-	UEdGraphPin* ReturnPin = GetReturnValuePin();
-	if(TemplateComp && ReturnPin)
-	{
-		ReturnPin->PinType.PinSubCategoryObject = TemplateComp->GetClass()->GetAuthoritativeClass();
-	}
-
-=======
->>>>>>> f00d6e77
 	if (UEdGraphPin* TypePickerPin = FDynamicOutputHelper::GetTypePickerPin(this))
 	{
 		FDynamicOutputHelper(TypePickerPin).ConformOutputType();
