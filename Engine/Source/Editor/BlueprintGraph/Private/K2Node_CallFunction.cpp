--- conflicted
+++ resolved
@@ -2043,29 +2043,6 @@
 
 	const UClass* BlueprintClass = Blueprint ? Blueprint->ParentClass : nullptr;
 	const bool bIsEditorOnlyBlueprintBaseClass = !BlueprintClass || IsEditorOnlyObject(BlueprintClass);
-<<<<<<< HEAD
-
-	// This error is disabled while we figure out how we can identify uncooked only
-	// blueprints that want to make use of uncooked only APIs:
-	#if 0
-	const bool bIsUncookedOnlyFunction = Function && Function->GetOutermost()->HasAllPackagesFlags(PKG_UncookedOnly);
-	if (	bIsUncookedOnlyFunction &&
-			// Only allow calls to uncooked only functions from editor only/uncooked only
-			// contexts:
-			!(	GetOutermost()->HasAnyPackageFlags(PKG_UncookedOnly|PKG_EditorOnly) ||
-				bIsEditorOnlyBlueprintBaseClass ))
-	{
-		MessageLog.Error(*LOCTEXT("UncookedOnlyError", "Attempting to call uncooked only function @@ in runtime blueprint").ToString(), this);
-	}
-	#endif //0
-	
-	// Ensure that editor module BP exposed UFunctions can only be called in blueprints for which the base class is also part of an editor module
-	// Also check for functions wrapped in WITH_EDITOR 
-	if (Function && Blueprint &&
-		(IsEditorOnlyObject(Function) || Function->HasAnyFunctionFlags(FUNC_EditorOnly)))
-	{	
-		if (!bIsEditorOnlyBlueprintBaseClass)
-=======
 	static bool bAllowUnsafeBlueprintCalls = FParse::Param(FCommandLine::Get(), TEXT("AllowUnsafeBlueprintCalls"));
 
 	if (!bAllowUnsafeBlueprintCalls)
@@ -2088,7 +2065,6 @@
 		// Also check for functions wrapped in WITH_EDITOR 
 		if (Function && Blueprint &&
 			(IsEditorOnlyObject(Function) || Function->HasAnyFunctionFlags(FUNC_EditorOnly)))
->>>>>>> 6bbb88c8
 		{
 			if (!bIsEditorOnlyBlueprintBaseClass)
 			{
@@ -3381,17 +3357,11 @@
 	{
 		if (UFunction* Function = GetTargetFunction())
 		{
-<<<<<<< HEAD
-			// Find the corresponding property for the pin
-=======
 			// Find the corresponding property for the pin and search that first
->>>>>>> 6bbb88c8
 			if (FProperty* Property = Function->FindPropertyByName(InPinName))
 			{
 				MetaData = Property->GetMetaData(InKey);
 			}
-<<<<<<< HEAD
-=======
 
 			// Also look for metadata like DefaultToSelf on the function itself
 			if (MetaData.IsEmpty())
@@ -3403,7 +3373,6 @@
 					MetaData.Empty();
 				}
 			}
->>>>>>> 6bbb88c8
 		}
 	}
 
