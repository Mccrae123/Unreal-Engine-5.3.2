--- conflicted
+++ resolved
@@ -511,39 +511,6 @@
 
 	if (bIsMemberAction)
 	{
-<<<<<<< HEAD
-		bool bIsProtected = Field->HasMetaData(FBlueprintMetadata::MD_Protected);
-		bool bIsPrivate = Field->HasMetaData(FBlueprintMetadata::MD_Private);
-
-		bool bIsPublic = !bIsPrivate && !bIsProtected;
-		if (UProperty const* Property = Cast<UProperty>(Field))
-		{
-			// CPF_DisableEditOnInstance corresponds to the eyeball/editable 
-			// checkbox available in the blueprint editor. It is poorly named. 
-			bIsPublic = !Property->HasAnyPropertyFlags(CPF_DisableEditOnInstance);
-
-			// If we've disabled editing on the instance, it's entirely possible that the variable has
-			// the flags, EditDefaultsOnly, BlueprintReadOnly, which should still be public, but only
-			// for getting the value.  This is for Native properties.
-			bIsPublic = bIsPublic || Property->HasAnyPropertyFlags(CPF_BlueprintReadOnly);
-
-			// When CPF_DisableEditOnInstance is *not* set, the user has tagged 
-			// the variable as 'editable' and it is treated as public (delegate 
-			// properties don't have the visibility check box, so they default
-			// to public):
-			bIsPublic = bIsPublic || (Cast<UMulticastDelegateProperty>(Property) != nullptr);
-
-			// If the variable is not public, and is not tagged as private, it should be protected
-			// by default. This branch handles variables declared in blueprints:
-			if( !bIsPublic )
-			{
-				if( !bIsPrivate )
-				{
-					bIsProtected = true; 
-				}
-			}
-		}
-=======
 		bool const bIsProtected = Field->HasMetaData(FBlueprintMetadata::MD_Protected);
 		bool const bIsPrivate   = Field->HasMetaData(FBlueprintMetadata::MD_Private);
 		bool const bIsPublic    = !bIsPrivate && !bIsProtected;
@@ -591,7 +558,6 @@
 // 				bIsProtected = true;
 // 			}
 // 		}
->>>>>>> 2e95d669
 
 		if( !bIsPublic )
 		{
