--- conflicted
+++ resolved
@@ -609,17 +609,10 @@
 UEdGraphNode* FEdGraphSchemaAction_K2AddCallOnActor::PerformAction(class UEdGraph* ParentGraph, UEdGraphPin* FromPin, const FVector2D Location, bool bSelectNewNode/* = true*/)
 {
 	// Snap the node placement location to the grid, ensures calculations later match up better
-<<<<<<< HEAD
-	const float GridSnapSize = (float)GetDefault<UEditorStyleSettings>()->GridSnapSize;
-	FVector2D LocalLocation;
-	LocalLocation.X = FMath::GridSnap( Location.X, GridSnapSize);
-	LocalLocation.Y = FMath::GridSnap( Location.Y, GridSnapSize);
-=======
 	const float  GridSnapSize = (float)GetDefault<UEditorStyleSettings>()->GridSnapSize;
 	FVector2f LocalLocation;	// LWC_TODO: Precision loss
 	LocalLocation.X = FMath::GridSnap( (float)Location.X, GridSnapSize);
 	LocalLocation.Y = FMath::GridSnap( (float)Location.Y, GridSnapSize);
->>>>>>> 6bbb88c8
 
 	// First use the base functionality to spawn the 'call function' node
 	UEdGraphNode* CallNode = FEdGraphSchemaAction_K2NewNode::PerformAction(ParentGraph, FromPin, FVector2D(LocalLocation));
