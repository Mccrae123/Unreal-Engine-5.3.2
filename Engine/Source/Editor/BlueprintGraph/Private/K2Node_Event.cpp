// Copyright 1998-2015 Epic Games, Inc. All Rights Reserved.


#include "BlueprintGraphPrivatePCH.h"
#include "CompilerResultsLog.h"
#include "KismetCompiler.h"
#include "EventEntryHandler.h"
#include "GraphEditorSettings.h"

const FString UK2Node_Event::DelegateOutputName(TEXT("OutputDelegate"));

bool UK2Node_Event::IsCosmeticTickEvent() const
{
	// Special case for EventTick/ReceiveTick that is conditionally executed by a separate bool rather than function flag.
	static const FName EventTickName(TEXT("ReceiveTick"));
	if (EventReference.GetMemberName() == EventTickName)
	{
		const UBlueprint* Blueprint = GetBlueprint();
		if (Blueprint)
		{
			UClass* BPClass = Blueprint->GeneratedClass;
			const AActor* DefaultActor = BPClass ? Cast<const AActor>(BPClass->GetDefaultObject()) : NULL;
			if (DefaultActor && !DefaultActor->AllowReceiveTickEventOnDedicatedServer())
			{
				return true;
			}
		}
	}

	return false;
}


#define LOCTEXT_NAMESPACE "K2Node_Event"

UK2Node_Event::UK2Node_Event(const FObjectInitializer& ObjectInitializer)
	: Super(ObjectInitializer)
{
	FunctionFlags = 0;
}

void UK2Node_Event::Serialize(FArchive& Ar)
{
	Super::Serialize(Ar);

	// Fix up legacy nodes that may not yet have a delegate pin
	if(Ar.IsLoading())
	{
		if(!FindPin(DelegateOutputName))
		{
			const UEdGraphSchema_K2* K2Schema = GetDefault<UEdGraphSchema_K2>();
			CreatePin(EGPD_Output, K2Schema->PC_Delegate, TEXT(""), NULL, false, false, DelegateOutputName);
		}

		if(Ar.UE4Ver() < VER_UE4_K2NODE_EVENT_MEMBER_REFERENCE)
		{
			EventReference.SetExternalMember(EventSignatureName_DEPRECATED, EventSignatureClass_DEPRECATED);
		}
	}
}

FNodeHandlingFunctor* UK2Node_Event::CreateNodeHandler(FKismetCompilerContext& CompilerContext) const
{
	return new FKCHandler_EventEntry(CompilerContext);
}


FLinearColor UK2Node_Event::GetNodeTitleColor() const
{
	return GetDefault<UGraphEditorSettings>()->EventNodeTitleColor;
}

FText UK2Node_Event::GetNodeTitle(ENodeTitleType::Type TitleType) const
{
	if (bOverrideFunction || (CustomFunctionName == NAME_None))
	{
		FText FunctionName = FText::FromName(EventReference.GetMemberName()); // If we fail to find the function, still want to write something on the node.

		if (UFunction* Function = EventReference.ResolveMember<UFunction>(GetBlueprintClassFromNode()))
		{
			FunctionName = UEdGraphSchema_K2::GetFriendlySignatureName(Function);
		}

		FFormatNamedArguments Args;
		Args.Add(TEXT("FunctionName"), FunctionName);
		FText Title = FText::Format(NSLOCTEXT("K2Node", "Event_Name", "Event {FunctionName}"), Args);

		if(TitleType == ENodeTitleType::FullTitle && EventReference.GetMemberParentClass(GetBlueprintClassFromNode()) != nullptr && EventReference.GetMemberParentClass(GetBlueprintClassFromNode())->IsChildOf(UInterface::StaticClass()))
		{
<<<<<<< HEAD
			const FText SignatureClassAsText = FBlueprintEditorUtils::GetFriendlyClassDisplayName(EventSignatureClass);
=======
			const FText SignatureClassAsText = FBlueprintEditorUtils::GetFriendlyClassDisplayName(EventReference.GetMemberParentClass(GetBlueprintClassFromNode()));
>>>>>>> cce8678d

			FFormatNamedArguments FullTitleArgs;
			FullTitleArgs.Add(TEXT("Title"), Title);
			FullTitleArgs.Add(TEXT("InterfaceClass"), SignatureClassAsText);

			Title = FText::Format(LOCTEXT("EventFromInterface", "{Title}\nFrom {InterfaceClass}"), FullTitleArgs);
		}

		return Title;
	}
	else
	{
		return FText::FromName(CustomFunctionName);
	}
}

FText UK2Node_Event::GetTooltipText() const
{
	UFunction* Function = EventReference.ResolveMember<UFunction>(GetBlueprintClassFromNode());
	if (CachedTooltip.IsOutOfDate(this) && (Function != nullptr))
	{
		CachedTooltip.SetCachedText(FText::FromString(UK2Node_CallFunction::GetDefaultTooltipForFunction(Function)), this);

		if (bOverrideFunction || (CustomFunctionName == NAME_None))
		{
			FFormatNamedArguments Args;
			Args.Add(TEXT("FunctionTooltip"), (FText&)CachedTooltip);

			//@TODO: KISMETREPLICATION: Should do this for events with a custom function name, if it's a newly introduced replicating thingy
			if (Function->HasAllFunctionFlags(FUNC_BlueprintCosmetic) || IsCosmeticTickEvent())
			{
				Args.Add(
					TEXT("ClientString"),
					NSLOCTEXT("K2Node", "ClientEvent", "\n\nCosmetic. This event is only for cosmetic, non-gameplay actions.")
				);
				// FText::Format() is slow, so we cache this to save on performance
				CachedTooltip.SetCachedText(FText::Format(LOCTEXT("Event_SubtitledTooltip", "{FunctionTooltip}\n\n{ClientString}"), Args), this);
			} 
			else if(Function->HasAllFunctionFlags(FUNC_BlueprintAuthorityOnly))
			{
				Args.Add(
					TEXT("ClientString"),
					NSLOCTEXT("K2Node", "ServerEvent", "Authority Only. This event only fires on the server.")
				);
				// FText::Format() is slow, so we cache this to save on performance
				CachedTooltip.SetCachedText(FText::Format(LOCTEXT("Event_SubtitledTooltip", "{FunctionTooltip}\n\n{ClientString}"), Args), this);
			}			
		}		
	}

	return CachedTooltip;
}

FText UK2Node_Event::GetKeywords() const
{
	FText Keywords;

	UFunction* Function = EventReference.ResolveMember<UFunction>(GetBlueprintClassFromNode());
	if (Function != NULL)
	{
		Keywords = UK2Node_CallFunction::GetKeywordsForFunction( Function );
	}

	return Keywords;
}

FString UK2Node_Event::GetDocumentationLink() const
{
	if ( UClass* EventSignatureClass = EventReference.GetMemberParentClass(GetBlueprintClassFromNode()))
	{
		return FString::Printf(TEXT("Shared/Types/%s%s"), EventSignatureClass->GetPrefixCPP(), *EventSignatureClass->GetName());
	}

	return TEXT("");
}

FString UK2Node_Event::GetDocumentationExcerptName() const
{
	return EventReference.GetMemberName().ToString();
}

void UK2Node_Event::PostReconstructNode()
{
	UpdateDelegatePin();
}

void UK2Node_Event::UpdateDelegatePin(bool bSilent)
{
	UEdGraphPin* Pin = FindPinChecked(DelegateOutputName);
	checkSlow(EGPD_Output == Pin->Direction);

	const UObject* OldSignature = FMemberReference::ResolveSimpleMemberReference<UFunction>(Pin->PinType.PinSubCategoryMemberReference);
	if (!OldSignature)
	{
		OldSignature = Pin->PinType.PinSubCategoryObject.Get();
	}

	UFunction* NewSignature = NULL;
	if(bOverrideFunction)
	{
		NewSignature = EventReference.ResolveMember<UFunction>(GetBlueprintClassFromNode());
	}
	else if(UBlueprint* Blueprint = GetBlueprint())
	{
		NewSignature = Blueprint->SkeletonGeneratedClass
			? Blueprint->SkeletonGeneratedClass->FindFunctionByName(CustomFunctionName)
			: NULL;
	}

	Pin->PinType.PinSubCategoryObject = NULL;
	FMemberReference::FillSimpleMemberReference<UFunction>(NewSignature, Pin->PinType.PinSubCategoryMemberReference);

	if ((OldSignature != NewSignature) && !bSilent)
	{
		PinTypeChanged(Pin);
	}
}

void UK2Node_Event::PinConnectionListChanged(UEdGraphPin* Pin)
{
	if(Pin == FindPin(DelegateOutputName)) 
	{
		UpdateDelegatePin();
	}

	Super::PinConnectionListChanged(Pin);
}

FName UK2Node_Event::GetFunctionName() const
{
	return bOverrideFunction ? EventReference.GetMemberName() : CustomFunctionName;
}

UFunction* UK2Node_Event::FindEventSignatureFunction()
{
	return EventReference.ResolveMember<UFunction>(GetBlueprintClassFromNode());
}

void UK2Node_Event::AllocateDefaultPins()
{
	const UEdGraphSchema_K2* K2Schema = GetDefault<UEdGraphSchema_K2>();

	CreatePin(EGPD_Output, K2Schema->PC_Delegate, TEXT(""), NULL, false, false, DelegateOutputName);
	CreatePin(EGPD_Output, K2Schema->PC_Exec, TEXT(""), NULL, false, false, K2Schema->PN_Then);

	const UFunction* Function = FindEventSignatureFunction();
	if (Function != NULL)
	{
		CreatePinsForFunctionEntryExit(Function, /*bIsFunctionEntry=*/ true);
	}

	UpdateDelegatePin(true);

	Super::AllocateDefaultPins();
}

void UK2Node_Event::ValidateNodeDuringCompilation(class FCompilerResultsLog& MessageLog) const
{
	Super::ValidateNodeDuringCompilation(MessageLog);

	UFunction* Function = nullptr;
	if (bOverrideFunction)
	{
		Function = EventReference.ResolveMember<UFunction>(GetBlueprintClassFromNode());
		if (!Function)
		{
			// If we are overriding a function, but we can;t find the function we are overriding, that is a compile error
			MessageLog.Error(*FString::Printf(*NSLOCTEXT("KismetCompiler", "MissingEventSig_Error", "Missing Event '%s' for @@").ToString(), *EventReference.GetMemberName().ToString()), this);
		}
	}
	else if (UBlueprint* Blueprint = GetBlueprint())
	{
		Function = Blueprint->SkeletonGeneratedClass
			? Blueprint->SkeletonGeneratedClass->FindFunctionByName(CustomFunctionName)
			: nullptr;
	}

	FKismetCompilerUtilities::DetectValuesReturnedByRef(Function, this, MessageLog);
}

bool UK2Node_Event::NodeCausesStructuralBlueprintChange() const
{
	// FBlueprintEditor::CanAddParentNode requires actual data in skel class
	return true;
}

void UK2Node_Event::GetRedirectPinNames(const UEdGraphPin& Pin, TArray<FString>& RedirectPinNames) const
{
	Super::GetRedirectPinNames(Pin, RedirectPinNames);

	if ( RedirectPinNames.Num() > 0 )
	{
		const FString& OldPinName = RedirectPinNames[0];

		// first add functionname.param
		RedirectPinNames.Add(FString::Printf(TEXT("%s.%s"), *EventReference.GetMemberName().ToString(), *OldPinName));
		// if there is class, also add an option for class.functionname.param
		if ( EventReference.ResolveMember<UFunction>(GetBlueprintClassFromNode()) != nullptr )
		{
			if(const UClass* EventSignatureClass = EventReference.GetMemberParentClass(GetBlueprintClassFromNode()))
			{
				RedirectPinNames.Add(FString::Printf(TEXT("%s.%s.%s"), *EventSignatureClass->GetName(), *EventReference.GetMemberName().ToString(), *OldPinName));
			}
		}
	}
}

bool UK2Node_Event::IsFunctionEntryCompatible(const UK2Node_FunctionEntry* EntryNode) const
{
	const UEdGraphSchema_K2* K2Schema = GetDefault<UEdGraphSchema_K2>();

	// Copy a set of the pin references for both nodes, so we can pare down lists
	TArray<UEdGraphPin*> EventPins = Pins;
	TArray<UEdGraphPin*> EntryPins = EntryNode->Pins;

	// Prune the exec wires and inputs (delegate binding) from both sets
	for(int32 i = 0; i < EventPins.Num(); i++)
	{
		const UEdGraphPin* CurPin = EventPins[i];
		if( CurPin->PinType.PinCategory == K2Schema->PC_Exec 
			|| CurPin->PinType.PinSubCategory == K2Schema->PSC_Self
			|| CurPin->PinName == DelegateOutputName
			|| CurPin->Direction == EGPD_Input )
		{
			EventPins.RemoveAt(i, 1);
			i--;
		}
	}

	for(int32 i = 0; i < EntryPins.Num(); i++)
	{
		const UEdGraphPin* CurPin = EntryPins[i];
		if( CurPin->PinType.PinCategory == K2Schema->PC_Exec 
			|| CurPin->PinType.PinSubCategory == K2Schema->PSC_Self
			|| CurPin->Direction == EGPD_Input)
		{
			EntryPins.RemoveAt(i, 1);
			i--;
		}
	}

	// Early out:  we don't have the same number of parameters
	if( EventPins.Num() != EntryPins.Num() )
	{
		return false;
	}

	// Now check through the event's pins, and check for compatible pins, removing them if we find a match.
	for( int32 i = 0; i < EventPins.Num(); i++ )
	{
		const UEdGraphPin* CurEventPin = EventPins[i];

		bool bMatchFound = false;
		for( int32 j = 0; j < EntryPins.Num(); j++ )
		{
			const UEdGraphPin* CurEntryPin = EntryPins[j];
			if( CurEntryPin->PinName == CurEventPin->PinName )
			{
				// Check to make sure pins are of the same type
				if( K2Schema->ArePinTypesCompatible(CurEntryPin->PinType, CurEventPin->PinType) )
				{
					// Found a match, remove it from the list
					bMatchFound = true;
					EntryPins.RemoveAt(j, 1);
					break;
				}
				else
				{
					// Found a pin, but the type has changed, bail.
					bMatchFound = false;
					break;
				}
			}
		}

		if( bMatchFound )
		{
			// Found a match, remove it from the event array
			EventPins.RemoveAt(i, 1);
			i--;
		}
		else
		{
			// Didn't find a match...bail!
			return false;
		}
	}

	// Checked for matches, if any pins remain in either array, they were unmatched.
	return (EventPins.Num() == 0) && (EntryPins.Num() == 0);
}

bool UK2Node_Event::IsCompatibleWithGraph(const UEdGraph* TargetGraph) const
{
	bool bIsCompatible = Super::IsCompatibleWithGraph(TargetGraph);
	if (bIsCompatible)
	{
		EGraphType const GraphType = TargetGraph->GetSchema()->GetGraphType(TargetGraph);
		bIsCompatible = (GraphType == EGraphType::GT_Ubergraph);
	}
	
	return bIsCompatible;
}

bool UK2Node_Event::CanPasteHere(const UEdGraph* TargetGraph) const
{
	// By default, to be safe, we don't allow events to be pasted, except under special circumstances (see below)
	bool bDisallowPaste = !Super::CanPasteHere(TargetGraph);
	if(!bDisallowPaste)
	{
		// Find the Blueprint that owns the target graph
		UBlueprint* Blueprint = FBlueprintEditorUtils::FindBlueprintForGraph(TargetGraph);
		if(Blueprint && Blueprint->SkeletonGeneratedClass)
		{
			TArray<FName> ExistingNamesInUse;
			TArray<FString> ExcludedEventNames;
			TArray<UK2Node_Event*> ExistingEventNodes;
			TArray<UClass*> ImplementedInterfaceClasses;

			// Gather all names in use by the Blueprint class
			FBlueprintEditorUtils::GetFunctionNameList(Blueprint, ExistingNamesInUse);
			FBlueprintEditorUtils::GetClassVariableList(Blueprint, ExistingNamesInUse);

			// Gather all existing event nodes
			FBlueprintEditorUtils::GetAllNodesOfClass<UK2Node_Event>(Blueprint, ExistingEventNodes);

			// Gather any event names excluded by the Blueprint class
			const FString ExclusionListKeyName = TEXT("KismetHideOverrides");
			if(Blueprint->ParentClass->HasMetaData(*ExclusionListKeyName))
			{
				const FString ExcludedEventNameString = Blueprint->ParentClass->GetMetaData(*ExclusionListKeyName);
				ExcludedEventNameString.ParseIntoArray(ExcludedEventNames, TEXT(","), true);
			}

			// Gather all interfaces implemented by the Blueprint class
			FBlueprintEditorUtils::FindImplementedInterfaces(Blueprint, true, ImplementedInterfaceClasses);

			// If this is an internal event, don't paste this event
			if(!bInternalEvent)
			{
				// If this is a function override
				if(bOverrideFunction)
				{
					// If the function name is hidden by the parent class, don't paste this event
					bDisallowPaste = EventReference.GetMemberParentClass(GetBlueprintClassFromNode()) == Blueprint->ParentClass
						&& ExcludedEventNames.Contains(EventReference.GetMemberName().ToString());
					if(!bDisallowPaste)
					{
						// If the event function is already handled in this Blueprint, don't paste this event
						for(int32 i = 0; i < ExistingEventNodes.Num() && !bDisallowPaste; ++i)
						{
							bDisallowPaste = ExistingEventNodes[i]->bOverrideFunction && ExistingEventNodes[i]->bIsNodeEnabled && AreEventNodesIdentical(this, ExistingEventNodes[i]);
						}

						// We need to also check for 'const' BPIE methods that might already be implemented as functions with a read-only 'self' context (these were previously implemented as events)
						if(!bDisallowPaste)
						{
							TArray<UBlueprint*> ParentBPStack;
							UBlueprint::GetBlueprintHierarchyFromClass(Blueprint->SkeletonGeneratedClass, ParentBPStack);
							for(auto BPStackIt = ParentBPStack.CreateConstIterator(); BPStackIt && !bDisallowPaste; ++BPStackIt)
							{
								TArray<UK2Node_FunctionEntry*> ExistingFunctionEntryNodes;
								FBlueprintEditorUtils::GetAllNodesOfClass<UK2Node_FunctionEntry>(*BPStackIt, ExistingFunctionEntryNodes);
								for(auto NodeIt = ExistingFunctionEntryNodes.CreateConstIterator(); NodeIt && !bDisallowPaste; ++NodeIt)
								{
									UK2Node_FunctionEntry* ExistingFunctionEntryNode = *NodeIt;
									bDisallowPaste = ExistingFunctionEntryNode->bEnforceConstCorrectness
										&& ExistingFunctionEntryNode->SignatureName == EventReference.GetMemberName();
								}
							}
						}

						// We need to also check for 'const' BPIE methods that might already be implemented as functions with a read-only 'self' context (these were previously implemented as events)
						if(!bDisallowPaste)
						{
							TArray<UBlueprint*> ParentBPStack;
							UBlueprint::GetBlueprintHierarchyFromClass(Blueprint->SkeletonGeneratedClass, ParentBPStack);
							for(auto BPStackIt = ParentBPStack.CreateConstIterator(); BPStackIt && !bDisallowPaste; ++BPStackIt)
							{
								TArray<UK2Node_FunctionEntry*> ExistingFunctionEntryNodes;
								FBlueprintEditorUtils::GetAllNodesOfClass<UK2Node_FunctionEntry>(*BPStackIt, ExistingFunctionEntryNodes);
								for(auto NodeIt = ExistingFunctionEntryNodes.CreateConstIterator(); NodeIt && !bDisallowPaste; ++NodeIt)
								{
									UK2Node_FunctionEntry* ExistingFunctionEntryNode = *NodeIt;
									bDisallowPaste = ExistingFunctionEntryNode->bEnforceConstCorrectness
										&& ExistingFunctionEntryNode->SignatureName == EventSignatureName;
								}
							}
						}

						if(!bDisallowPaste)
						{
							// If the signature class is not implemented by the Blueprint parent class or an interface, don't paste this event
							bDisallowPaste = !Blueprint->ParentClass->IsChildOf(EventReference.GetMemberParentClass(GetBlueprintClassFromNode()))
								&& !ImplementedInterfaceClasses.Contains(EventReference.GetMemberParentClass(GetBlueprintClassFromNode()));
							if(bDisallowPaste)
							{
								UE_LOG(LogBlueprint, Log, TEXT("Cannot paste event node (%s) directly because the event signature class (%s) is incompatible with this Blueprint."), *GetFName().ToString(), EventReference.GetMemberParentClass(GetBlueprintClassFromNode()) ? *EventReference.GetMemberParentClass(GetBlueprintClassFromNode())->GetFName().ToString() : TEXT("NONE"));
							}
						}
						else
						{
							UE_LOG(LogBlueprint, Log, TEXT("Cannot paste event node (%s) directly because the event function (%s) is already handled."), *GetFName().ToString(), *EventReference.GetMemberName().ToString());
						}
					}
					else
					{
						UE_LOG(LogBlueprint, Log, TEXT("Cannot paste event node (%s) directly because the event function (%s) is hidden by the Blueprint parent class (%s)."), *GetFName().ToString(), *EventReference.GetMemberName().ToString(), EventReference.GetMemberParentClass(GetBlueprintClassFromNode()) ? *EventReference.GetMemberParentClass(GetBlueprintClassFromNode())->GetFName().ToString() : TEXT("NONE"));
					}
				}
				else if(CustomFunctionName != NAME_None)
				{
					// If this name is already in use, we can't paste this event
					bDisallowPaste = ExistingNamesInUse.Contains(CustomFunctionName);

					if(!bDisallowPaste)
					{
						// Handle events that have a custom function name with an actual signature name/class that is not an override (e.g. AnimNotify events)
						if(EventReference.GetMemberName() != NAME_None)
						{
							// If the signature class is not implemented by the Blueprint parent class or an interface, don't paste this event
							bDisallowPaste = !Blueprint->ParentClass->IsChildOf(EventReference.GetMemberParentClass(GetBlueprintClassFromNode()))
								&& !ImplementedInterfaceClasses.Contains(EventReference.GetMemberParentClass(GetBlueprintClassFromNode()));
							if(bDisallowPaste)
							{
								UE_LOG(LogBlueprint, Log, TEXT("Cannot paste event node (%s) directly because the custom event function (%s) with event signature name (%s) has an event signature class (%s) that is incompatible with this Blueprint."), *GetFName().ToString(), *CustomFunctionName.ToString(), *EventReference.GetMemberName().ToString(), EventReference.GetMemberParentClass(GetBlueprintClassFromNode()) ? *EventReference.GetMemberParentClass(GetBlueprintClassFromNode())->GetFName().ToString() : TEXT("NONE"));
							}
						}
					}
					else
					{
						UE_LOG(LogBlueprint, Log, TEXT("Cannot paste event node (%s) directly because the custom event function (%s) is already handled."), *GetFName().ToString(), *CustomFunctionName.ToString());
					}
				}
				else
				{
					UE_LOG(LogBlueprint, Log, TEXT("Cannot paste event node (%s) directly because the event configuration is not specifically handled (EventSignatureName=%s, EventSignatureClass=%s)."), *GetFName().ToString(), *EventReference.GetMemberName().ToString(), EventReference.GetMemberParentClass(GetBlueprintClassFromNode()) ? *EventReference.GetMemberParentClass(GetBlueprintClassFromNode())->GetFName().ToString() : TEXT("NONE"));
				}
			}
			else
			{
				UE_LOG(LogBlueprint, Log, TEXT("Cannot paste event node (%s) directly because it is flagged as an internal event."), *GetFName().ToString());
			}
		}
	}

	return !bDisallowPaste;
}

FText UK2Node_Event::GetLocalizedNetString(uint32 FunctionFlags, bool Calling)
{
	FText RPCString;
	if (FunctionFlags & FUNC_Net)
	{
		if (FunctionFlags & FUNC_NetMulticast)
		{
			if (Calling)
			{
				RPCString = NSLOCTEXT("K2Node", "CustomEvent_ReplicatedMulticast", "Replicated To All (if server)");
			}
			else
			{
				RPCString = NSLOCTEXT("K2Node", "CustomEvent_ReplicatedMulticastFrom", "Replicated From Server\nExecutes On All");
			}
		}
		else if (FunctionFlags & FUNC_NetServer)
		{
			if (Calling)
			{
				RPCString = NSLOCTEXT("K2Node", "CustomEvent_ReplicatedServer", "Replicated To Server (if owning client)");
			}
			else
			{
				RPCString = NSLOCTEXT("K2Node", "CustomEvent_ReplicatedServerFrom", "Replicated From Client\nExecutes On Server");
			}
		}
		else if (FunctionFlags & FUNC_NetClient)
		{
			if (Calling)
			{
				RPCString = NSLOCTEXT("K2Node", "CustomEvent_ReplicatedClient", "Replicated To Owning Client (if server)");
			}
			else
			{
				RPCString = NSLOCTEXT("K2Node", "CustomEvent_ReplicatedClientFrom", "Replicated From Server\nExecutes on Owning Client");
			}
		}

		if (FunctionFlags & FUNC_NetReliable)
		{
			FFormatNamedArguments Args;
			Args.Add(TEXT("RPCString"), RPCString);
			RPCString = FText::Format(NSLOCTEXT("K2Node", "CustomEvent_ReplicatedReliable", "RELIABLE {RPCString}"), Args);
		}
	}
	return RPCString;
}

void UK2Node_Event::ExpandNode(class FKismetCompilerContext& CompilerContext, UEdGraph* SourceGraph)
{
	Super::ExpandNode(CompilerContext, SourceGraph);

	UEdGraphPin* OrgDelegatePin = FindPin(UK2Node_Event::DelegateOutputName);
	if (OrgDelegatePin && OrgDelegatePin->LinkedTo.Num() > 0)
	{
		const UEdGraphSchema_K2* Schema = CompilerContext.GetSchema();

		const FName FunctionName = GetFunctionName();
		if(FunctionName == NAME_None)
		{
			CompilerContext.MessageLog.Error(*FString::Printf(*LOCTEXT("EventDelegateName_Error", "Event node @@ has no name of function.").ToString()), this);
		}

		UK2Node_Self* SelfNode = CompilerContext.SpawnIntermediateNode<UK2Node_Self>(this, SourceGraph);
		SelfNode->AllocateDefaultPins();

		UK2Node_CreateDelegate* CreateDelegateNode = CompilerContext.SpawnIntermediateNode<UK2Node_CreateDelegate>(this, SourceGraph);
		CreateDelegateNode->AllocateDefaultPins();
		CompilerContext.MovePinLinksToIntermediate(*OrgDelegatePin, *CreateDelegateNode->GetDelegateOutPin());
		Schema->TryCreateConnection(SelfNode->FindPinChecked(Schema->PN_Self), CreateDelegateNode->GetObjectInPin());
		// When called UFunction is defined in the same class, it wasn't created yet (previously the Skeletal class was checked). So no "CreateDelegateNode->HandleAnyChangeWithoutNotifying();" is called.
		CreateDelegateNode->SetFunction(FunctionName);
	}
}

FName UK2Node_Event::GetCornerIcon() const
{
	if (UFunction* Function = EventReference.ResolveMember<UFunction>(GetBlueprintClassFromNode()))
	{
		if (bOverrideFunction || (CustomFunctionName == NAME_None))
		{
			//@TODO: KISMETREPLICATION: Should do this for events with a custom function name, if it's a newly introduced replicating thingy
			if (Function->HasAllFunctionFlags(FUNC_BlueprintCosmetic) || IsCosmeticTickEvent())
			{
				return TEXT("Graph.Replication.ClientEvent");
			} 
			else if(Function->HasAllFunctionFlags(FUNC_BlueprintAuthorityOnly))
			{
				return TEXT("Graph.Replication.AuthorityOnly");
			}
		}
	}

	if(IsUsedByAuthorityOnlyDelegate())
	{
		return TEXT("Graph.Replication.AuthorityOnly");
	}

	if(EventReference.GetMemberParentClass(GetBlueprintClassFromNode()) != nullptr && EventReference.GetMemberParentClass(GetBlueprintClassFromNode())->IsChildOf(UInterface::StaticClass()))
	{
		return TEXT("Graph.Event.InterfaceEventIcon");
	}

	return Super::GetCornerIcon();
}

FText UK2Node_Event::GetToolTipHeading() const
{
	FText Heading = Super::GetToolTipHeading();

	FText EventHeading = FText::GetEmpty();
	if (UFunction* Function = EventReference.ResolveMember<UFunction>(GetBlueprintClassFromNode()))
	{
		if (bOverrideFunction || (CustomFunctionName == NAME_None))
		{
			if (Function->HasAllFunctionFlags(FUNC_BlueprintCosmetic) || IsCosmeticTickEvent())
			{
				EventHeading = LOCTEXT("ClinetOnlyEvent", "Client Only");
			}
			else if(Function->HasAllFunctionFlags(FUNC_BlueprintAuthorityOnly))
			{
				EventHeading = LOCTEXT("ServerOnlyEvent", "Server Only");
			}
		}
	}

	if (EventHeading.IsEmpty() && IsUsedByAuthorityOnlyDelegate())
	{
		EventHeading = LOCTEXT("ServerOnlyEvent", "Server Only");
	}
	else if(EventHeading.IsEmpty() && (EventReference.GetMemberParentClass(GetBlueprintClassFromNode()) != nullptr) && EventReference.GetMemberParentClass(GetBlueprintClassFromNode())->IsChildOf(UInterface::StaticClass()))
	{
		EventHeading = LOCTEXT("InterfaceEvent", "Interface Event");
	}

	FText CompleteHeading = Super::GetToolTipHeading();
	if (!CompleteHeading.IsEmpty() && !EventHeading.IsEmpty())
	{
		CompleteHeading = FText::Format(FText::FromString("{0}\n{1}"), EventHeading, CompleteHeading);
	}
	else if (!EventHeading.IsEmpty())
	{
		CompleteHeading = EventHeading;
	}
	return CompleteHeading;
}

void UK2Node_Event::GetNodeAttributes( TArray<TKeyValuePair<FString, FString>>& OutNodeAttributes ) const
{
	OutNodeAttributes.Add( TKeyValuePair<FString, FString>( TEXT( "Type" ), TEXT( "Event" ) ));
	OutNodeAttributes.Add( TKeyValuePair<FString, FString>( TEXT( "Class" ), GetClass()->GetName() ));
	OutNodeAttributes.Add( TKeyValuePair<FString, FString>( TEXT( "Name" ), GetFunctionName().ToString() ));
}

FText UK2Node_Event::GetMenuCategory() const
{
	FString FuncSubCategory;
	if (UFunction* Function = EventReference.ResolveMember<UFunction>(GetBlueprintClassFromNode()))
	{
		FuncSubCategory = UK2Node_CallFunction::GetDefaultCategoryForFunction(Function, TEXT(""));
	}

	FString RootCategory = LOCTEXT("AddEventCategory", "Add Event").ToString();
	return FText::FromString(RootCategory + TEXT("|") + FuncSubCategory);
}

bool UK2Node_Event::IsDeprecated() const
{
	if (UFunction* Function = EventReference.ResolveMember<UFunction>(GetBlueprintClassFromNode()))
	{
		return Function->HasMetaData(FBlueprintMetadata::MD_DeprecatedFunction);
	}

	return false;
}

FString UK2Node_Event::GetDeprecationMessage() const
{
	if (UFunction* Function = EventReference.ResolveMember<UFunction>(GetBlueprintClassFromNode()))
	{
		if (Function->HasMetaData(FBlueprintMetadata::MD_DeprecationMessage))
		{
			return FString::Printf(TEXT("%s %s"), *LOCTEXT("EventDeprecated_Warning", "@@ is deprecated;").ToString(), *Function->GetMetaData(FBlueprintMetadata::MD_DeprecationMessage));
		}
	}

	return Super::GetDeprecationMessage();
}

UObject* UK2Node_Event::GetJumpTargetForDoubleClick() const
{
	if(EventReference.GetMemberParentClass(GetBlueprintClassFromNode()) != NULL && EventReference.GetMemberParentClass(GetBlueprintClassFromNode())->ClassGeneratedBy != NULL && EventReference.GetMemberParentClass(GetBlueprintClassFromNode())->ClassGeneratedBy->IsA(UBlueprint::StaticClass()))
	{
		UBlueprint* Blueprint = CastChecked<UBlueprint>(EventReference.GetMemberParentClass(GetBlueprintClassFromNode())->ClassGeneratedBy);
		TArray<UEdGraph*> Graphs;
		Blueprint->GetAllGraphs(Graphs);
		for(auto It(Graphs.CreateConstIterator()); It; It++)
		{
			if((*It)->GetFName() == EventReference.GetMemberName())
			{
				return *It;
			}
		}
	}

	return NULL;
}

bool UK2Node_Event::AreEventNodesIdentical(const UK2Node_Event* InNodeA, const UK2Node_Event* InNodeB)
{
	return InNodeA->EventReference.GetMemberName() == InNodeB->EventReference.GetMemberName()
		&& InNodeA->EventReference.GetMemberParentClass(InNodeA->GetBlueprintClassFromNode()) == InNodeB->EventReference.GetMemberParentClass(InNodeB->GetBlueprintClassFromNode());
}

#undef LOCTEXT_NAMESPACE<|MERGE_RESOLUTION|>--- conflicted
+++ resolved
@@ -87,11 +87,7 @@
 
 		if(TitleType == ENodeTitleType::FullTitle && EventReference.GetMemberParentClass(GetBlueprintClassFromNode()) != nullptr && EventReference.GetMemberParentClass(GetBlueprintClassFromNode())->IsChildOf(UInterface::StaticClass()))
 		{
-<<<<<<< HEAD
-			const FText SignatureClassAsText = FBlueprintEditorUtils::GetFriendlyClassDisplayName(EventSignatureClass);
-=======
 			const FText SignatureClassAsText = FBlueprintEditorUtils::GetFriendlyClassDisplayName(EventReference.GetMemberParentClass(GetBlueprintClassFromNode()));
->>>>>>> cce8678d
 
 			FFormatNamedArguments FullTitleArgs;
 			FullTitleArgs.Add(TEXT("Title"), Title);
@@ -460,24 +456,6 @@
 									UK2Node_FunctionEntry* ExistingFunctionEntryNode = *NodeIt;
 									bDisallowPaste = ExistingFunctionEntryNode->bEnforceConstCorrectness
 										&& ExistingFunctionEntryNode->SignatureName == EventReference.GetMemberName();
-								}
-							}
-						}
-
-						// We need to also check for 'const' BPIE methods that might already be implemented as functions with a read-only 'self' context (these were previously implemented as events)
-						if(!bDisallowPaste)
-						{
-							TArray<UBlueprint*> ParentBPStack;
-							UBlueprint::GetBlueprintHierarchyFromClass(Blueprint->SkeletonGeneratedClass, ParentBPStack);
-							for(auto BPStackIt = ParentBPStack.CreateConstIterator(); BPStackIt && !bDisallowPaste; ++BPStackIt)
-							{
-								TArray<UK2Node_FunctionEntry*> ExistingFunctionEntryNodes;
-								FBlueprintEditorUtils::GetAllNodesOfClass<UK2Node_FunctionEntry>(*BPStackIt, ExistingFunctionEntryNodes);
-								for(auto NodeIt = ExistingFunctionEntryNodes.CreateConstIterator(); NodeIt && !bDisallowPaste; ++NodeIt)
-								{
-									UK2Node_FunctionEntry* ExistingFunctionEntryNode = *NodeIt;
-									bDisallowPaste = ExistingFunctionEntryNode->bEnforceConstCorrectness
-										&& ExistingFunctionEntryNode->SignatureName == EventSignatureName;
 								}
 							}
 						}
