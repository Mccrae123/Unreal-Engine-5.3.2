// Copyright Epic Games, Inc. All Rights Reserved.

#include "K2Node_Select.h"

#include "BPTerminal.h"
#include "BlueprintActionDatabaseRegistrar.h"
#include "BlueprintCompiledStatement.h"
<<<<<<< HEAD
#include "KismetCastingUtils.h"
#include "KismetCompilerMisc.h"
#include "KismetCompiler.h"
=======
>>>>>>> d731a049
#include "BlueprintNodeSpawner.h"
#include "Containers/EnumAsByte.h"
#include "Containers/IndirectArray.h"
#include "Containers/Map.h"
#include "Containers/UnrealString.h"
#include "CoreGlobals.h"
#include "EdGraph/EdGraphSchema.h"
#include "EdGraphSchema_K2.h"
#include "EdGraphUtilities.h"
#include "EditorCategoryUtils.h"
#include "Engine/Blueprint.h"
#include "HAL/PlatformMath.h"
#include "Internationalization/Internationalization.h"
#include "K2Node_CallFunction.h"
#include "Kismet/KismetMathLibrary.h"
#include "Kismet/KismetSystemLibrary.h"
#include "Kismet2/BlueprintEditorUtils.h"
#include "Kismet2/CompilerResultsLog.h"
#include "KismetCastingUtils.h"
#include "KismetCompiledFunctionContext.h"
#include "KismetCompiler.h"
#include "KismetCompilerMisc.h"
#include "Misc/AssertionMacros.h"
#include "Styling/AppStyle.h"
#include "Templates/Casts.h"
#include "Templates/Function.h"
#include "Templates/UnrealTemplate.h"
#include "UObject/NameTypes.h"
#include "UObject/Object.h"
#include "UObject/UnrealNames.h"
#include "UObject/WeakObjectPtr.h"
#include "UObject/WeakObjectPtrTemplates.h"

struct FLinearColor;

#define LOCTEXT_NAMESPACE "K2Node_Select"

namespace
{
	FName NAME_bPickOption0(TEXT("bPickOption0"));
	FName NAME_Index(TEXT("Index"));
	FName NAME_Option_0(TEXT("Option 0"));
	FName NAME_Option_1(TEXT("Option 1"));
}

//////////////////////////////////////////////////////////////////////////
// FKCHandler_Select

class FKCHandler_Select : public FNodeHandlingFunctor
{
protected:
	TMap<UEdGraphNode*, FBPTerminal*> DefaultTermMap;

public:
	FKCHandler_Select(FKismetCompilerContext& InCompilerContext)
		: FNodeHandlingFunctor(InCompilerContext)
	{
	}

	virtual void RegisterNets(FKismetFunctionContext& Context, UEdGraphNode* Node) override
	{
		UK2Node_Select* SelectNode = Cast<UK2Node_Select>(Node);
		UEdGraphPin* ReturnPin = SelectNode ? SelectNode->GetReturnValuePin() : nullptr;
		if (!ReturnPin)
		{
			Context.MessageLog.Error(*LOCTEXT("Error_NoReturnPin", "No return pin in @@").ToString(), Node);
			return;
		}

		// return inline term
		if (Context.NetMap.Find(ReturnPin))
		{
			Context.MessageLog.Error(*LOCTEXT("Error_ReturnTermAlreadyRegistered", "ICE: Return term is already registered @@").ToString(), Node);
			return;
		}

		{
			FBPTerminal* Term = new FBPTerminal();
			Context.InlineGeneratedValues.Add(Term);
			Term->CopyFromPin(ReturnPin, Context.NetNameMap->MakeValidName(ReturnPin));
			Context.NetMap.Add(ReturnPin, Term);
		}

		//Register Default term
		{
			TArray<UEdGraphPin*> OptionPins;
			SelectNode->GetOptionPins(OptionPins);
			if (!OptionPins.Num())
			{
				Context.MessageLog.Error(*LOCTEXT("Error_NoOptionPin", "No option pin in @@").ToString(), Node);
				return;
			}

			FString DefaultTermName = Context.NetNameMap->MakeValidName(Node, TEXT("Default"));
			FBPTerminal* DefaultTerm = Context.CreateLocalTerminalFromPinAutoChooseScope(OptionPins[0], DefaultTermName);
			DefaultTermMap.Add(Node, DefaultTerm);
		}

		FNodeHandlingFunctor::RegisterNets(Context, Node);
	}

	virtual void Compile(FKismetFunctionContext& Context, UEdGraphNode* Node) override
	{
		UK2Node_Select* SelectNode = CastChecked<UK2Node_Select>(Node);
		FBPTerminal* DefaultTerm = nullptr;
		FBPTerminal* ReturnTerm = nullptr;
		FBPTerminal* IndexTerm = nullptr;

		{
			UEdGraphPin* IndexPin = SelectNode->GetIndexPin();
			UEdGraphPin* IndexPinNet = IndexPin ? FEdGraphUtilities::GetNetFromPin(IndexPin) : nullptr;
			FBPTerminal** IndexTermPtr = IndexPinNet ? Context.NetMap.Find(IndexPinNet) : nullptr;
			IndexTerm = IndexTermPtr ? *IndexTermPtr : nullptr;

			UEdGraphPin* ReturnPin = SelectNode->GetReturnValuePin();
			UEdGraphPin* ReturnPinNet = ReturnPin ? FEdGraphUtilities::GetNetFromPin(ReturnPin) : nullptr;
			FBPTerminal** ReturnTermPtr = ReturnPinNet ? Context.NetMap.Find(ReturnPinNet) : nullptr;
			ReturnTerm = ReturnTermPtr ? *ReturnTermPtr : nullptr;

			FBPTerminal** DefaultTermPtr = DefaultTermMap.Find(SelectNode);
			DefaultTerm = DefaultTermPtr ? *DefaultTermPtr : nullptr;
			
			if (!ReturnTerm || !IndexTerm || !DefaultTerm)
			{
				Context.MessageLog.Error(*LOCTEXT("Error_InvalidSelect", "ICE: invalid select node @@").ToString(), Node);
				return;
			}
		}

		FBlueprintCompiledStatement* SelectStatement = new FBlueprintCompiledStatement();
		SelectStatement->Type = EKismetCompiledStatementType::KCST_SwitchValue;
		Context.AllGeneratedStatements.Add(SelectStatement);
		ReturnTerm->InlineGeneratedParameter = SelectStatement;
		SelectStatement->RHS.Add(IndexTerm);

		TArray<UEdGraphPin*> OptionPins;
		SelectNode->GetOptionPins(OptionPins);

		for (int32 OptionIdx = 0; OptionIdx < OptionPins.Num(); ++OptionIdx)
		{
			{
				FBPTerminal* LiteralTerm = Context.CreateLocalTerminal(ETerminalSpecification::TS_Literal);
				LiteralTerm->Type = IndexTerm->Type;
				LiteralTerm->bIsLiteral = true;
				const UEnum* NodeEnum = SelectNode->GetEnum();
				LiteralTerm->Name = NodeEnum ? OptionPins[OptionIdx]->PinName.ToString() : FString::Printf(TEXT("%d"), OptionIdx); //-V595

				if (!CompilerContext.GetSchema()->DefaultValueSimpleValidation(LiteralTerm->Type, *LiteralTerm->Name, LiteralTerm->Name, nullptr, FText()))
				{
					Context.MessageLog.Error(*FText::Format(LOCTEXT("Error_InvalidOptionValueFmt", "Invalid option value '{0}' in @@"), FText::FromString(LiteralTerm->Name)).ToString(), Node);
					return;
				}
				SelectStatement->RHS.Add(LiteralTerm);
			}

			{
				UEdGraphPin* NetPin = OptionPins[OptionIdx] ? FEdGraphUtilities::GetNetFromPin(OptionPins[OptionIdx]) : nullptr;
				FBPTerminal** ValueTermPtr = NetPin ? Context.NetMap.Find(NetPin) : nullptr;
				FBPTerminal* ValueTerm = ValueTermPtr ? *ValueTermPtr : nullptr;
				if (!ensure(ValueTerm))
				{
					Context.MessageLog.Error(*LOCTEXT("Error_NoTermFound", "No term registered for pin @@").ToString(), NetPin);
					return;
				}

				{
					using namespace UE::KismetCompiler;

<<<<<<< HEAD
					TOptional<TPair<FBPTerminal*, EKismetCompiledStatementType>> ImplicitCastEntry =
=======
					FBPTerminal* ImplicitCastEntry =
>>>>>>> d731a049
						CastingUtils::InsertImplicitCastStatement(Context, OptionPins[OptionIdx], ValueTerm);

					if (ImplicitCastEntry)
					{
<<<<<<< HEAD
						ValueTerm = ImplicitCastEntry->Get<0>();
=======
						ValueTerm = ImplicitCastEntry;
>>>>>>> d731a049
					}
				}

				SelectStatement->RHS.Add(ValueTerm);
			}
		}

		SelectStatement->RHS.Add(DefaultTerm);
	}
};

UK2Node_Select::UK2Node_Select(const FObjectInitializer& ObjectInitializer)
	: Super(ObjectInitializer)
{

	NumOptionPins = 2;

	IndexPinType.PinCategory = UEdGraphSchema_K2::PC_Wildcard;
	IndexPinType.PinSubCategory = UEdGraphSchema_K2::PSC_Index;
	IndexPinType.PinSubCategoryObject = nullptr;

	OrphanedPinSaveMode = ESaveOrphanPinMode::SaveNone;
}

void UK2Node_Select::AllocateDefaultPins()
{
	// To refresh, just in case it changed
	SetEnum(Enum, true);

	// No need to reconstruct the node after force setting the enum, we are at the start of reconstruction already
	bReconstructNode = false;

	if (Enum)
	{
		NumOptionPins = EnumEntries.Num();
	}

	// Create the option pins
	for (int32 Idx = 0; Idx < NumOptionPins; Idx++)
	{
		UEdGraphPin* NewPin = nullptr;

		if (Enum)
		{
			const FName PinName = EnumEntries[Idx];
			UEdGraphPin* TempPin = FindPin(PinName);
			if (!TempPin)
			{
				NewPin = CreatePin(EGPD_Input, UEdGraphSchema_K2::PC_Wildcard, PinName);
			}
		}
		else
		{
			const FName PinName = *FString::Printf(TEXT("Option %d"), Idx);
			NewPin = CreatePin(EGPD_Input, UEdGraphSchema_K2::PC_Wildcard, PinName);
		}

		if (NewPin)
		{
			NewPin->bDisplayAsMutableRef = true;
			if (IndexPinType.PinCategory == UEdGraphSchema_K2::PC_Boolean)
			{
				const FCoreTexts& CoreTexts = FCoreTexts::Get();
				NewPin->PinFriendlyName = (Idx == 0 ? CoreTexts.False : CoreTexts.True);
			}
			else if (Idx < EnumEntryFriendlyNames.Num())
			{
				NewPin->PinFriendlyName = EnumEntryFriendlyNames[Idx];
			}
		}
	}

	// Create the index wildcard pin
	CreatePin(EGPD_Input, IndexPinType.PinCategory, IndexPinType.PinSubCategory, IndexPinType.PinSubCategoryObject.Get(), TEXT("Index"));

	// Create the return value
	UEdGraphPin* ReturnPin = CreatePin(EGPD_Output, UEdGraphSchema_K2::PC_Wildcard, UEdGraphSchema_K2::PN_ReturnValue);
	ReturnPin->bDisplayAsMutableRef = true;

	Super::AllocateDefaultPins();
}

void UK2Node_Select::AutowireNewNode(UEdGraphPin* FromPin)
{
	if (FromPin)
	{
		// Attempt to autowire to the index pin as users generally drag off of something intending to use
		// it as an index in a select statement rather than an arbitrary entry:
		const UEdGraphSchema_K2* K2Schema = CastChecked<UEdGraphSchema_K2>(GetSchema());
		UEdGraphPin* IndexPin = GetIndexPin();
		ECanCreateConnectionResponse ConnectResponse = K2Schema->CanCreateConnection(FromPin, IndexPin).Response;
		if (ConnectResponse == ECanCreateConnectionResponse::CONNECT_RESPONSE_MAKE)
		{
			if (K2Schema->TryCreateConnection(FromPin, IndexPin))
			{
				FromPin->GetOwningNode()->NodeConnectionListChanged();
				this->NodeConnectionListChanged();
				return;
			}
		}
	}

	// No connection made, just use default autowire logic:
	Super::AutowireNewNode(FromPin);
}

FText UK2Node_Select::GetTooltipText() const
{
	return LOCTEXT("SelectNodeTooltip", "Return the option at Index, (first option is indexed at 0)");
}

FText UK2Node_Select::GetNodeTitle(ENodeTitleType::Type TitleType) const
{
	return LOCTEXT("Select", "Select");
}

UK2Node::ERedirectType UK2Node_Select::DoPinsMatchForReconstruction(const UEdGraphPin* NewPin, int32 NewPinIndex, const UEdGraphPin* OldPin, int32 OldPinIndex) const
{
	if (bReconstructForPinTypeChange)
	{
		// If we're reconstructing for the purposes of changing the index pin type then we want to
		// keep our connections based on the index of the option pin
		if (NewPin != GetIndexPin() && NewPin != GetReturnValuePin())
		{
			if (NewPinIndex == OldPinIndex)
			{
				return UK2Node::ERedirectType_Name;
			}
		}
	}

	// Check to see if the new pin name matches the old pin name.
	if (Enum && (NewPinIndex < NumOptionPins) && (NewPin->PinName != OldPin->PinName))
	{
		// The names don't match, so check for an enum redirect from the old pin name.
		const int32 EnumIndex = Enum->GetIndexByName(OldPin->PinName);
		if(EnumIndex != INDEX_NONE)
		{
			// Found a redirect. Attempt to match it to the new pin name.
			// Can't use Enum->GetNameByIndex here because it doesn't do namespace mangling
			const FString NewPinName = Enum->GetNameStringByIndex(EnumIndex);
			if (NewPinName == NewPin->PinName.ToString())
			{
				// The redirect is a match, so we can reconstruct this pin using the old pin's state.
				return UK2Node::ERedirectType_Name;
			}
		}
	}

	// Fall back to base class functionality for all other cases.
	return Super::DoPinsMatchForReconstruction(NewPin, NewPinIndex, OldPin, OldPinIndex);
}

void UK2Node_Select::ReallocatePinsDuringReconstruction(TArray<UEdGraphPin*>& OldPins)
{
	Super::ReallocatePinsDuringReconstruction(OldPins);

	const UEdGraphSchema_K2* Schema = GetDefault<UEdGraphSchema_K2>();

	// See if this node was saved in the old version with a boolean as the condition
	UEdGraphPin* OldConditionPin = nullptr;
	UEdGraphPin* OldIndexPin = nullptr;
	UEdGraphPin* OldReturnPin = nullptr;
	for (UEdGraphPin* OldPin : OldPins)
	{
		if (OldPin->PinName == NAME_bPickOption0)
		{
			OldConditionPin = OldPin;
		}
		else if (OldPin->PinName == NAME_Index)
		{
			OldIndexPin = OldPin;
		}
		else if (OldPin->PinName == UEdGraphSchema_K2::PN_ReturnValue)
		{
			OldReturnPin = OldPin;
		}
	}

	UEdGraphPin* ReturnPin = GetReturnValuePin();
	check(ReturnPin);

	if (OldReturnPin && (ReturnPin->PinType.PinCategory == UEdGraphSchema_K2::PC_Wildcard))
	{
		// Always copy type from node prior, if pins have changed those will error at compilation time
		ReturnPin->PinType = OldReturnPin->PinType;
	}

	UEdGraphPin* IndexPin = GetIndexPin();
	check(IndexPin);

	// If we are fixing up an old bool node (swap the options and copy the condition links)
	if (OldConditionPin)
	{
		// Set the index pin type
		IndexPinType.PinCategory = UEdGraphSchema_K2::PC_Boolean;
		IndexPinType.PinSubCategory = NAME_None;
		IndexPinType.PinSubCategoryObject = nullptr;

		// Set the pin type and Copy the pin
		IndexPin->PinType = IndexPinType;
		Schema->CopyPinLinks(*OldConditionPin, *IndexPin);
		// If we copy links, we need to send a notification
		if (IndexPin->LinkedTo.Num() > 0)
		{
			PinConnectionListChanged(IndexPin);
		}

		UEdGraphPin* OptionPin0 = FindPin(NAME_Option_0);
		UEdGraphPin* OptionPin1 = FindPin(NAME_Option_1);

		for (UEdGraphPin* OldPin : OldPins)
		{
			if (OldPin->PinName == OptionPin0->PinName)
			{
				Schema->MovePinLinks(*OldPin, *OptionPin1);
			}
			else if (OldPin->PinName == OptionPin1->PinName)
			{
				Schema->MovePinLinks(*OldPin, *OptionPin0);
			}
		}
	}

	// If the index pin has links or a default value but is a wildcard, this is an old int pin so convert it
	if (OldIndexPin &&
		IndexPinType.PinCategory == UEdGraphSchema_K2::PC_Wildcard &&
		(OldIndexPin->LinkedTo.Num() > 0 || !OldIndexPin->DefaultValue.IsEmpty()))
	{
		IndexPinType.PinCategory = UEdGraphSchema_K2::PC_Int;
		IndexPinType.PinSubCategory = NAME_None;
		IndexPinType.PinSubCategoryObject = nullptr;
		IndexPin->PinType = IndexPinType;
	}

	// Set up default values for index and option pins now that the information is available
	Schema->SetPinAutogeneratedDefaultValueBasedOnType(IndexPin);

	const bool bFillTypeFromReturn = ReturnPin->PinType.PinCategory != UEdGraphSchema_K2::PC_Wildcard;
	TArray<UEdGraphPin*> OptionPins;
	GetOptionPins(OptionPins);
	for (UEdGraphPin* Pin : OptionPins)
	{
		const bool bTypeShouldBeFilled = Pin && (Pin->PinType.PinCategory == UEdGraphSchema_K2::PC_Wildcard);
		if (bTypeShouldBeFilled && bFillTypeFromReturn)
		{
			Pin->PinType = ReturnPin->PinType;			
		}
		Schema->SetPinAutogeneratedDefaultValueBasedOnType(Pin);
	}
}

void UK2Node_Select::PostReconstructNode()
{
	// After ReconstructNode we must be sure that no additional reconstruction is required
	bReconstructNode = false;
	bReconstructForPinTypeChange = false;

	UEdGraphPin* ReturnPin = GetReturnValuePin();
	const bool bFillTypeFromConnected = ReturnPin && (ReturnPin->PinType.PinCategory == UEdGraphSchema_K2::PC_Wildcard);

	if (bFillTypeFromConnected)
	{
		FEdGraphPinType PinType = ReturnPin->PinType;

		if (ReturnPin->LinkedTo.Num() > 0)
		{
			PinType = ReturnPin->LinkedTo[0]->PinType;
		}
		else
		{
			TArray<UEdGraphPin*> OptionPins;
			GetOptionPins(OptionPins);
			for (UEdGraphPin* Pin : OptionPins)
			{
				if (Pin && Pin->LinkedTo.Num() > 0)
				{
					PinType = Pin->LinkedTo[0]->PinType;
					break;
				}
			}
		}

		ReturnPin->PinType = PinType;
		OnPinTypeChanged(ReturnPin);
	}

	Super::PostReconstructNode();
}

/** Determine if any pins are connected, if so make all the other pins the same type, if not, make sure pins are switched back to wildcards */
void UK2Node_Select::NotifyPinConnectionListChanged(UEdGraphPin* Pin)
{
	Super::NotifyPinConnectionListChanged(Pin);

	// If this is the Enum pin we need to set the enum and reconstruct the node
	if (Pin == GetIndexPin())
	{
		// If the index pin was just linked to another pin
		if (Pin->LinkedTo.Num() > 0 && Pin->PinType.PinCategory == UEdGraphSchema_K2::PC_Wildcard)
		{
			UEdGraphPin* LinkPin = Pin->LinkedTo[0];

			if (Pin->PinType != LinkPin->PinType)
			{
				Pin->PinType = LinkPin->PinType;

				OnPinTypeChanged(Pin);
			}
		}
	}
	else
	{
		// Grab references to all option pins and the return pin
		TArray<UEdGraphPin*> OptionPins;
		GetOptionPins(OptionPins);
		UEdGraphPin* ReturnPin = FindPin(UEdGraphSchema_K2::PN_ReturnValue);

		// See if this pin is one of the wildcard pins
		const bool bIsWildcardPin = ((Pin->PinType.PinCategory == UEdGraphSchema_K2::PC_Wildcard) && ((Pin == ReturnPin) || (OptionPins.Find(Pin) != INDEX_NONE)));

		TFunction<bool(UEdGraphPin*)> PinInUse = [&PinInUse](UEdGraphPin* PinToConsider)
		{
			bool bPinInUse = ((PinToConsider->LinkedTo.Num() > 0) || (PinToConsider->ParentPin != nullptr) || !PinToConsider->DoesDefaultValueMatchAutogenerated());
			if (!bPinInUse)
			{
				for (UEdGraphPin* SubPin : PinToConsider->SubPins)
				{
					bPinInUse = PinInUse(SubPin);
					if (bPinInUse)
					{
						break;
					}
				}
			}
			return bPinInUse;
		};

		bool bPinsInUse = PinInUse(ReturnPin);
		
		if (!bPinsInUse)
		{
			for (UEdGraphPin* OptionPin : OptionPins)
			{
				bPinsInUse = PinInUse(OptionPin);
				if (bPinsInUse)
				{
					break;
				}
			}
		}

		bool bPinTypeChanged = false;

		if (bPinsInUse)
		{
			// If the pin was one of the wildcards we have to handle it specially
			if (bIsWildcardPin)
			{
				// If the pin is linked, make sure the other wildcard pins match
				if (Pin->LinkedTo.Num() > 0)
				{
					UEdGraphPin* LinkPin = Pin->LinkedTo[0];

					if (Pin->PinType != LinkPin->PinType)
					{
						Pin->PinType = LinkPin->PinType;
						bPinTypeChanged = true;
					}
				}
			}
		}
		else
		{
			bPinTypeChanged = true;
			Pin->PinType.PinCategory = UEdGraphSchema_K2::PC_Wildcard;
			Pin->PinType.PinSubCategory = NAME_None;
			Pin->PinType.PinSubCategoryObject = nullptr;
		}

		if (bPinTypeChanged)
		{
			OnPinTypeChanged(Pin);
		}
	}
}

UEdGraphPin* UK2Node_Select::GetReturnValuePin() const
{
	UEdGraphPin* Pin = FindPin(UEdGraphSchema_K2::PN_ReturnValue);
	check(Pin);
	return Pin;
}

UEdGraphPin* UK2Node_Select::GetIndexPin() const
{
	UEdGraphPin* Pin = GetIndexPinUnchecked();
	check(Pin != NULL);
	return Pin;
}

UEdGraphPin* UK2Node_Select::GetIndexPinUnchecked() const
{
	return FindPin(TEXT("Index"));
}

void UK2Node_Select::GetOptionPins(TArray<UEdGraphPin*>& OptionPins) const
{
	OptionPins.Reset();

	// If the select node is currently dealing with an enum
	if (IndexPinType.PinCategory == UEdGraphSchema_K2::PC_Byte &&
		IndexPinType.PinSubCategory.IsNone() &&
		IndexPinType.PinSubCategoryObject != nullptr &&
		IndexPinType.PinSubCategoryObject->IsA(UEnum::StaticClass()))
	{
		for (UEdGraphPin* Pin : Pins)
		{
			if (EnumEntries.Contains(Pin->PinName))
			{
				OptionPins.Add(Pin);
			}
		}
	}
	else
	{
		const TCHAR* OptionStr = TEXT("Option");
		for (UEdGraphPin* Pin : Pins)
		{
			if (Pin->PinName.ToString().StartsWith(OptionStr))
			{
				OptionPins.Add(Pin);
			}
		}
	}
}

void UK2Node_Select::GetConditionalFunction(FName& FunctionName, UClass** FunctionClass)
{
	const UEdGraphSchema_K2* K2Schema = GetDefault<UEdGraphSchema_K2>();

	if (IndexPinType.PinCategory == UEdGraphSchema_K2::PC_Boolean)
	{
		FunctionName = GET_FUNCTION_NAME_CHECKED(UKismetMathLibrary, EqualEqual_BoolBool);
	}
	else if (IndexPinType.PinCategory == UEdGraphSchema_K2::PC_Byte)
	{
		FunctionName = GET_FUNCTION_NAME_CHECKED(UKismetMathLibrary, EqualEqual_ByteByte);
	}
	else if (IndexPinType.PinCategory == UEdGraphSchema_K2::PC_Int)
	{
		FunctionName = GET_FUNCTION_NAME_CHECKED(UKismetMathLibrary, EqualEqual_IntInt);
	}

	*FunctionClass = UKismetMathLibrary::StaticClass();
}

void UK2Node_Select::GetPrintStringFunction(FName& FunctionName, UClass** FunctionClass)
{
	FunctionName = GET_FUNCTION_NAME_CHECKED(UKismetSystemLibrary, PrintWarning);
	*FunctionClass = UKismetSystemLibrary::StaticClass();
}

void UK2Node_Select::AddInputPin()
{
	Modify();

	const UEdGraphSchema_K2* K2Schema = GetDefault<UEdGraphSchema_K2>();

	// Increment the pin count
	NumOptionPins++;
	// We guarantee at least 2 options by default and since we just increased the count
	// to more than 2, we need to make sure we're now dealing with an index for selection
	// instead of the default boolean check
	if (IndexPinType.PinCategory == UEdGraphSchema_K2::PC_Boolean)
	{
		IndexPinType.PinCategory = UEdGraphSchema_K2::PC_Int;
		GetIndexPin()->BreakAllPinLinks();
	}
	// We will let the AllocateDefaultPins call handle the actual addition via ReconstructNode
	ReconstructNode();
}

void UK2Node_Select::RemoveOptionPinToNode()
{
	// Increment the pin count
	NumOptionPins--;
	// We will let the AllocateDefaultPins call handle the actual subtraction via ReconstructNode
	ReconstructNode();
}

void UK2Node_Select::SetEnum(UEnum* InEnum, bool bForceRegenerate)
{
	UEnum* PrevEnum = Enum;
	Enum = InEnum;

	OrphanedPinSaveMode = (Enum ? ESaveOrphanPinMode::SaveAll : ESaveOrphanPinMode::SaveNone);

	if (bForceRegenerate || (PrevEnum != Enum))
	{
		// regenerate enum name list
		EnumEntries.Reset();
		EnumEntryFriendlyNames.Reset();

		if (Enum)
		{
			for (int32 EnumIndex = 0; EnumIndex < Enum->NumEnums() - 1; ++EnumIndex)
			{
				bool const bShouldBeHidden = Enum->HasMetaData(TEXT("Hidden"), EnumIndex ) || Enum->HasMetaData(TEXT("Spacer"), EnumIndex );
				if (!bShouldBeHidden)
				{
					FString EnumValueName = Enum->GetNameStringByIndex(EnumIndex);
					FText EnumFriendlyName = Enum->GetDisplayNameTextByIndex(EnumIndex);
					EnumEntries.Add(FName(*EnumValueName));
					EnumEntryFriendlyNames.Add(EnumFriendlyName);
				}
			}
		}

		bReconstructNode = true;
	}
}

void UK2Node_Select::NodeConnectionListChanged()
{
	Super::NodeConnectionListChanged();

	if (bReconstructNode)
	{
		ReconstructNode();

		UBlueprint* Blueprint = GetBlueprint();
		if(!Blueprint->bBeingCompiled)
		{
			FBlueprintEditorUtils::MarkBlueprintAsModified(Blueprint);
			Blueprint->BroadcastChanged();
		}
	}
}

bool UK2Node_Select::CanAddPin() const
{
	if (IndexPinType.PinCategory == UEdGraphSchema_K2::PC_Byte &&
		IndexPinType.PinSubCategoryObject.IsValid() &&
		IndexPinType.PinSubCategoryObject.Get()->IsA(UEnum::StaticClass()))
	{
		return false;
	}
	else if (IndexPinType.PinCategory == UEdGraphSchema_K2::PC_Boolean)
	{
		return false;
	}

	return true;
}

bool UK2Node_Select::CanRemoveOptionPinToNode() const
{
	if (IndexPinType.PinCategory == UEdGraphSchema_K2::PC_Byte &&
		(NULL != Cast<UEnum>(IndexPinType.PinSubCategoryObject.Get())))
	{
		return false;
	}
	else if (IndexPinType.PinCategory == UEdGraphSchema_K2::PC_Boolean)
	{
		return false;
	}

	return true;
}

void UK2Node_Select::ChangePinType(UEdGraphPin* Pin)
{
	OnPinTypeChanged(Pin);

	if (bReconstructNode)
	{
		bReconstructForPinTypeChange = true;
		ReconstructNode();
	}

	UBlueprint* Blueprint = GetBlueprint();
	if (!Blueprint->bBeingCompiled)
	{
		FBlueprintEditorUtils::MarkBlueprintAsModified(Blueprint);
		Blueprint->BroadcastChanged();
	}
}

bool UK2Node_Select::CanChangePinType(UEdGraphPin* Pin) const
{
	// If this is the index pin, only allow type switching if nothing is linked to the pin
	if (Pin == GetIndexPin())
	{
		if (Pin->LinkedTo.Num() > 0)
		{
			return false;
		}
	}
	// Else it's one of the wildcard pins that share their type, so make sure none of them have a link
	else
	{
		if (GetReturnValuePin()->LinkedTo.Num() > 0)
		{
			return false;
		}
		else
		{
			TArray<UEdGraphPin*> OptionPins;
			GetOptionPins(OptionPins);
			for (UEdGraphPin* OptionPin : OptionPins)
			{
				if (OptionPin && OptionPin->LinkedTo.Num() > 0)
				{
					return false;
				}
			}
		}
	}
	return true;
}

void UK2Node_Select::PinTypeChanged(UEdGraphPin* Pin)
{
	bReconstructForPinTypeChange = true;
	OnPinTypeChanged(Pin);
}

void UK2Node_Select::OnPinTypeChanged(UEdGraphPin* Pin)
{
	const UEdGraphSchema_K2* Schema = GetDefault<UEdGraphSchema_K2>();

	if (Pin == GetIndexPin())
	{
		if (IndexPinType != Pin->PinType)
		{
			IndexPinType = Pin->PinType;

			// Since it is an interactive action we want the pins to go away regardless of the new type
			for (UEdGraphPin* PinToDiscard : Pins)
			{
				PinToDiscard->SetSavePinIfOrphaned(false);
			}

			if (IndexPinType.PinSubCategoryObject.IsValid())
			{
				SetEnum(Cast<UEnum>(IndexPinType.PinSubCategoryObject.Get()));
			}
			else if (Enum)
			{
				SetEnum(nullptr);
			}

			// Remove all but two options if we switched to a bool index
			if (IndexPinType.PinCategory == UEdGraphSchema_K2::PC_Boolean)
			{
				NumOptionPins = 2;
			}

			if (!Schema->IsPinDefaultValid(Pin, Pin->DefaultValue, Pin->DefaultObject, Pin->DefaultTextValue).IsEmpty())
			{
				Schema->ResetPinToAutogeneratedDefaultValue(Pin);
			}

			bReconstructNode = true;
		}
	}
	else
	{
		// Set the return value
		UEdGraphPin* ReturnPin = GetReturnValuePin();
	
		// Recombine the sub pins back into the ReturnPin
		if (ReturnPin->SubPins.Num() > 0)
		{
			Schema->RecombinePin(ReturnPin->SubPins[0]);
		}
		ReturnPin->PinType = Pin->PinType;

		// Recombine all option pins back into their root
		TArray<UEdGraphPin*> OptionPins;
 		GetOptionPins(OptionPins);
		for (UEdGraphPin* OptionPin : OptionPins)
		{
			// Recombine the sub pins back into the OptionPin
			if (OptionPin->ParentPin == nullptr && OptionPin->SubPins.Num() > 0)
			{
				Schema->RecombinePin(OptionPin->SubPins[0]);
			}
		}

		// Get the options again and set them
		GetOptionPins(OptionPins);
		for (UEdGraphPin* OptionPin : OptionPins)
		{
			if (OptionPin->PinType != Pin->PinType ||
				OptionPin == Pin)
			{
				OptionPin->PinType = Pin->PinType;
			}

			if (!Schema->IsPinDefaultValid(OptionPin, OptionPin->DefaultValue, OptionPin->DefaultObject, OptionPin->DefaultTextValue).IsEmpty())
			{
				Schema->ResetPinToAutogeneratedDefaultValue(OptionPin);
			}
		}

		bReconstructNode = true;
	}
}

void UK2Node_Select::PostPasteNode()
{
	Super::PostPasteNode();

	if (UEdGraphPin* IndexPin = GetIndexPinUnchecked())
	{
		// This information will be cleared and we want to restore it
		FString OldDefaultValue = IndexPin->DefaultValue;

		// Corrects data in the index pin that is not valid after pasting
		OnPinTypeChanged(IndexPin);

		// Restore the default value of the index pin
		IndexPin->DefaultValue = MoveTemp(OldDefaultValue);
	}
}

FSlateIcon UK2Node_Select::GetIconAndTint(FLinearColor& OutColor) const
{
	static FSlateIcon Icon(FAppStyle::GetAppStyleSetName(), "GraphEditor.Select_16x");
	return Icon;
}

bool UK2Node_Select::IsConnectionDisallowed(const UEdGraphPin* MyPin, const UEdGraphPin* OtherPin, FString& OutReason) const
{
	if (OtherPin && (OtherPin->PinType.PinCategory == UEdGraphSchema_K2::PC_Exec))
	{
		OutReason = LOCTEXT("ExecConnectionDisallowed", "Cannot connect with Exec pin.").ToString();
		return true;
	}

	return Super::IsConnectionDisallowed(MyPin, OtherPin, OutReason);
}

FNodeHandlingFunctor* UK2Node_Select::CreateNodeHandler(FKismetCompilerContext& CompilerContext) const
{
	return static_cast<FNodeHandlingFunctor*>(new FKCHandler_Select(CompilerContext));
}

void UK2Node_Select::GetMenuActions(FBlueprintActionDatabaseRegistrar& ActionRegistrar) const
{
	// actions get registered under specific object-keys; the idea is that 
	// actions might have to be updated (or deleted) if their object-key is  
	// mutated (or removed)... here we use the node's class (so if the node 
	// type disappears, then the action should go with it)
	UClass* ActionKey = GetClass();
	// to keep from needlessly instantiating a UBlueprintNodeSpawner, first   
	// check to make sure that the registrar is looking for actions of this type
	// (could be regenerating actions for a specific asset, and therefore the 
	// registrar would only accept actions corresponding to that asset)
	if (ActionRegistrar.IsOpenForRegistration(ActionKey))
	{
		UBlueprintNodeSpawner* NodeSpawner = UBlueprintNodeSpawner::Create(GetClass());
		check(NodeSpawner != nullptr);

		ActionRegistrar.AddBlueprintAction(ActionKey, NodeSpawner);
	}
}

FText UK2Node_Select::GetMenuCategory() const
{
	return FEditorCategoryUtils::GetCommonCategory(FCommonEditorCategory::Utilities);
}

void UK2Node_Select::ExpandNode(class FKismetCompilerContext& CompilerContext, UEdGraph* SourceGraph)
{
	Super::ExpandNode(CompilerContext, SourceGraph);

	const UEdGraphSchema_K2* Schema = CompilerContext.GetSchema();
	for (UEdGraphPin* Pin : Pins)
	{
		const bool bValidAutoRefPin = Pin && !Schema->IsMetaPin(*Pin) && (Pin->Direction == EGPD_Input) && (!Pin->LinkedTo.Num() || (GetIndexPin() == Pin));
		if (!bValidAutoRefPin)
		{
			continue;
		}

		// copy defaults as default values can be reset when the pin is connected
		const FString DefaultValue = Pin->DefaultValue;
		TObjectPtr<UObject> DefaultObject = Pin->DefaultObject;
		const FText DefaultTextValue = Pin->DefaultTextValue;
		bool bMatchesDefaults = Pin->DoesDefaultValueMatchAutogenerated();

		UEdGraphPin* ValuePin = UK2Node_CallFunction::InnerHandleAutoCreateRef(this, Pin, CompilerContext, SourceGraph, true);
		if (ValuePin)
		{
			if (bMatchesDefaults)
			{
				// Use the latest code to set default value
				Schema->SetPinAutogeneratedDefaultValueBasedOnType(ValuePin);
			}
			else
			{
				ValuePin->DefaultValue = DefaultValue;
				ValuePin->DefaultObject = DefaultObject;
				ValuePin->DefaultTextValue = DefaultTextValue;
			}
		}
	}
}

void UK2Node_Select::ReloadEnum(class UEnum* InEnum)
{
	SetEnum(InEnum, true);
}

#undef LOCTEXT_NAMESPACE<|MERGE_RESOLUTION|>--- conflicted
+++ resolved
@@ -5,12 +5,6 @@
 #include "BPTerminal.h"
 #include "BlueprintActionDatabaseRegistrar.h"
 #include "BlueprintCompiledStatement.h"
-<<<<<<< HEAD
-#include "KismetCastingUtils.h"
-#include "KismetCompilerMisc.h"
-#include "KismetCompiler.h"
-=======
->>>>>>> d731a049
 #include "BlueprintNodeSpawner.h"
 #include "Containers/EnumAsByte.h"
 #include "Containers/IndirectArray.h"
@@ -179,20 +173,12 @@
 				{
 					using namespace UE::KismetCompiler;
 
-<<<<<<< HEAD
-					TOptional<TPair<FBPTerminal*, EKismetCompiledStatementType>> ImplicitCastEntry =
-=======
 					FBPTerminal* ImplicitCastEntry =
->>>>>>> d731a049
 						CastingUtils::InsertImplicitCastStatement(Context, OptionPins[OptionIdx], ValueTerm);
 
 					if (ImplicitCastEntry)
 					{
-<<<<<<< HEAD
-						ValueTerm = ImplicitCastEntry->Get<0>();
-=======
 						ValueTerm = ImplicitCastEntry;
->>>>>>> d731a049
 					}
 				}
 
