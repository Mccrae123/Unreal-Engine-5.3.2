--- conflicted
+++ resolved
@@ -164,13 +164,8 @@
 		//     NativeFunctionWithReferenceParam(CastedInput)	; CastedInput has possibly changed since this function takes a float&
 		//     Input = (double)CastedInput						; Now we need to propagate that change back to Input
 		//
-<<<<<<< HEAD
-		using CastEntry = TTuple<FBPTerminal*, FBPTerminal*, EKismetCompiledStatementType>;
-		TArray<CastEntry> ModifiedCastInputs;
-=======
 		using CastEntryT = TPair<FBPTerminal*, CastingUtils::FImplicitCastParams>;
 		TArray<CastEntryT> ModifiedCastInputs;
->>>>>>> d731a049
 
 		// Check each property
 		bool bMatchedAllParams = true;
@@ -261,16 +256,6 @@
 								}
 
 								{
-<<<<<<< HEAD
-									using namespace UE::KismetCompiler;
-
-									TOptional<TPair<FBPTerminal*, EKismetCompiledStatementType>> ImplicitCastEntry =
-										CastingUtils::InsertImplicitCastStatement(Context, PinMatch, RHSTerm);
-
-									if (ImplicitCastEntry)
-									{
-										FBPTerminal* CastTerm = ImplicitCastEntry->Get<0>();
-=======
 									const CastingUtils::FImplicitCastParams* CastParams =
 										Context.ImplicitCastMap.Find(PinMatch);
 
@@ -279,7 +264,6 @@
 										FBPTerminal* ImplicitCastTerm =
 											CastingUtils::InsertImplicitCastStatement(Context, PinMatch, RHSTerm);
 										check(ImplicitCastTerm);
->>>>>>> d731a049
 
 										bool bIsNonConstReference =
 											Property->HasAllPropertyFlags(CPF_OutParm | CPF_ReferenceParm) &&
@@ -287,17 +271,6 @@
 
 										if (bIsNonConstReference)
 										{
-<<<<<<< HEAD
-											TOptional<EKismetCompiledStatementType> CastType = 
-												CastingUtils::GetInverseCastStatement(ImplicitCastEntry->Get<1>());
-
-											check(CastType.IsSet());
-
-											ModifiedCastInputs.Add(CastEntry{RHSTerm, CastTerm, *CastType});
-										}
-
-										RHSTerm = CastTerm;
-=======
 											CastingUtils::FImplicitCastParams InverseCastParams = *CastParams;
 
 											if (CastParams->Conversion.Type == CastingUtils::FloatingPointCastType::FloatToDouble)
@@ -315,7 +288,6 @@
 										}
 
 										RHSTerm = ImplicitCastTerm;
->>>>>>> d731a049
 									}
 								}
 
@@ -543,30 +515,12 @@
 			}
 
 			{
-<<<<<<< HEAD
-				using namespace UE::KismetCompiler;
-
-				for (const auto& It : ModifiedCastInputs)
-				{
-					FBPTerminal* LocalLHSTerm = It.Get<0>();
-					FBPTerminal* LocalRHSTerm = It.Get<1>();
-					EKismetCompiledStatementType LocalCastType = It.Get<2>();
-
-					check(LocalLHSTerm);
-					check(LocalRHSTerm);
-
-					FBlueprintCompiledStatement& CastStatement = Context.AppendStatementForNode(Node);
-					CastStatement.LHS = LocalLHSTerm;
-					CastStatement.Type = LocalCastType;
-					CastStatement.RHS.Add(LocalRHSTerm);
-=======
 				for (const auto& It : ModifiedCastInputs)
 				{
 					FBPTerminal* LocalRHSTerm = It.Get<0>();
 					CastingUtils::FImplicitCastParams LocalInverseCastParams = It.Get<1>();
 
 					CastingUtils::InsertImplicitCastStatement(Context, LocalInverseCastParams, LocalRHSTerm);
->>>>>>> d731a049
 				}
 			}
 
