--- conflicted
+++ resolved
@@ -284,11 +284,7 @@
 	Record.bShowPin = false;
 }
 
-<<<<<<< HEAD
-void UK2Node_SetFieldsInStruct::ExpandNode(class FKismetCompilerContext& CompilerContext, UEdGraph* SourceGraph)
-=======
 bool UK2Node_SetFieldsInStruct::IsConnectionDisallowed(const UEdGraphPin* MyPin, const UEdGraphPin* OtherPin, FString& OutReason) const
->>>>>>> e58dcb1b
 {
 	const UEdGraphSchema_K2* K2Schema = GetDefault<UEdGraphSchema_K2>();
 	if (MyPin->bNotConnectable)
@@ -296,20 +292,6 @@
 		OutReason = LOCTEXT("SetFieldsInStructConnectionDisallowed", "This pin must enable the override to set a value!").ToString();
 		return true;
 	}
-<<<<<<< HEAD
-	Pins.Remove(OutPin);
-}
-
-bool UK2Node_SetFieldsInStruct::IsConnectionDisallowed(const UEdGraphPin* MyPin, const UEdGraphPin* OtherPin, FString& OutReason) const
-{
-	const UEdGraphSchema_K2* K2Schema = GetDefault<UEdGraphSchema_K2>();
-	if (MyPin->bNotConnectable)
-	{
-		OutReason = LOCTEXT("SetFieldsInStructConnectionDisallowed", "This pin must enable the override to set a value!").ToString();
-		return true;
-	}
-=======
->>>>>>> e58dcb1b
 
 	return Super::IsConnectionDisallowed(MyPin, OtherPin, OutReason);
 }
