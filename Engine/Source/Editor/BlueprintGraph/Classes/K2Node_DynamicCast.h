// Copyright 1998-2014 Epic Games, Inc. All Rights Reserved.


#pragma once
#include "K2Node_DynamicCast.generated.h"

UCLASS(MinimalAPI)
class UK2Node_DynamicCast : public UK2Node
{
	GENERATED_UCLASS_BODY()

	/** The type that the input should try to be cast to */
	UPROPERTY()
	TSubclassOf<class UObject>  TargetType;


#if WITH_EDITOR
	// Begin UEdGraphNode interface
	virtual void AllocateDefaultPins() OVERRIDE;
	virtual FLinearColor GetNodeTitleColor() const OVERRIDE;
	virtual FText GetNodeTitle(ENodeTitleType::Type TitleType) const OVERRIDE;
	virtual FString GetNodeNativeTitle(ENodeTitleType::Type TitleType) const OVERRIDE;
	virtual FName GetPaletteIcon(FLinearColor& OutColor) const OVERRIDE{ return TEXT("GraphEditor.Cast_16x"); }
	// End UEdGraphNode interface

	// UK2Node interface
	virtual ERedirectType DoPinsMatchForReconstruction(const UEdGraphPin* NewPin, int32 NewPinIndex, const UEdGraphPin* OldPin, int32 OldPinIndex) const OVERRIDE;
	virtual class FNodeHandlingFunctor* CreateNodeHandler(class FKismetCompilerContext& CompilerContext) const OVERRIDE;
	// End of UK2Node interface

	/** Get the 'valid cast' exec pin */
	BLUEPRINTGRAPH_API UEdGraphPin* GetValidCastPin() const;

	/** Get the 'invalid cast' exec pin */
	BLUEPRINTGRAPH_API UEdGraphPin* GetInvalidCastPin() const;

	/** Get the cast result pin */
	BLUEPRINTGRAPH_API UEdGraphPin* GetCastResultPin() const;

	/** Get the input object to be casted pin */
<<<<<<< HEAD
	BLUEPRINTGRAPH_API UEdGraphPin* GetCastSourcePin() const;
#endif
=======
	BLUEPRINTGRAPH_API virtual UEdGraphPin* GetCastSourcePin() const;
>>>>>>> 5338f086
};
<|MERGE_RESOLUTION|>--- conflicted
+++ resolved
@@ -13,8 +13,6 @@
 	UPROPERTY()
 	TSubclassOf<class UObject>  TargetType;
 
-
-#if WITH_EDITOR
 	// Begin UEdGraphNode interface
 	virtual void AllocateDefaultPins() OVERRIDE;
 	virtual FLinearColor GetNodeTitleColor() const OVERRIDE;
@@ -38,10 +36,5 @@
 	BLUEPRINTGRAPH_API UEdGraphPin* GetCastResultPin() const;
 
 	/** Get the input object to be casted pin */
-<<<<<<< HEAD
-	BLUEPRINTGRAPH_API UEdGraphPin* GetCastSourcePin() const;
-#endif
-=======
 	BLUEPRINTGRAPH_API virtual UEdGraphPin* GetCastSourcePin() const;
->>>>>>> 5338f086
 };
