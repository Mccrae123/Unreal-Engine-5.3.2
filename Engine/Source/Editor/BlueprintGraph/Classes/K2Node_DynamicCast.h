// Copyright Epic Games, Inc. All Rights Reserved.


#pragma once

#include "BlueprintActionFilter.h"
#include "BlueprintNodeSignature.h"
#include "Containers/Array.h"
#include "CoreMinimal.h"
#include "EdGraph/EdGraphNode.h"
#include "EdGraph/EdGraphNodeUtils.h"
#include "HAL/Platform.h"
#include "Internationalization/Text.h"
#include "K2Node.h"
#include "KismetCompilerMisc.h"
#include "Math/Color.h"
#include "Templates/SubclassOf.h"
#include "Textures/SlateIcon.h"
#include "UObject/ObjectMacros.h"
#include "UObject/UObjectGlobals.h"

#include "K2Node_DynamicCast.generated.h"

class FString;
class UEdGraphPin;
class UObject;

UCLASS(MinimalAPI)
class UK2Node_DynamicCast : public UK2Node
{
	GENERATED_UCLASS_BODY()

	/** The type that the input should try to be cast to */
	UPROPERTY()
	TSubclassOf<class UObject>  TargetType;

	//~ Begin UObject Interface
	virtual void Serialize(FArchive& Ar);
	//~ End UObject Interface

	//~ Begin UEdGraphNode Interface
	virtual void AllocateDefaultPins() override;
	virtual FLinearColor GetNodeTitleColor() const override;
	virtual FText GetNodeTitle(ENodeTitleType::Type TitleType) const override;
	virtual FText GetTooltipText() const override;
	virtual FSlateIcon GetIconAndTint(FLinearColor& OutColor) const override;
	virtual void GetNodeContextMenuActions(class UToolMenu* Menu, class UGraphNodeContextMenuContext* Context) const override;
	virtual bool IncludeParentNodeContextMenu() const override { return true; }
	virtual void PostReconstructNode() override;
<<<<<<< HEAD
	virtual void PostPlacedNewNode() override;
=======
>>>>>>> 4af6daef
	virtual bool HasExternalDependencies(TArray<class UStruct*>* OptionalOutput) const override;
	//~ End UEdGraphNode Interface

	//~ Begin UK2Node Interface
	virtual ERedirectType DoPinsMatchForReconstruction(const UEdGraphPin* NewPin, int32 NewPinIndex, const UEdGraphPin* OldPin, int32 OldPinIndex) const override;
	virtual class FNodeHandlingFunctor* CreateNodeHandler(class FKismetCompilerContext& CompilerContext) const override;
	virtual FText GetMenuCategory() const override;
	virtual FBlueprintNodeSignature GetSignature() const override;
	virtual bool IsNodePure() const override { return PureState == EPureState::Pure; }
	virtual bool IsConnectionDisallowed(const UEdGraphPin* MyPin, const UEdGraphPin* OtherPin, FString& OutReason) const override;
	virtual void NotifyPinConnectionListChanged(UEdGraphPin* Pin) override;
	virtual void ReallocatePinsDuringReconstruction(TArray<UEdGraphPin*>& OldPins) override;
	virtual void ValidateNodeDuringCompilation(class FCompilerResultsLog& MessageLog) const override;
	virtual bool IsActionFilteredOut(const class FBlueprintActionFilter& Filter) override;
	//~ End UK2Node Interface

	/** Get the 'valid cast' exec pin */
	BLUEPRINTGRAPH_API UEdGraphPin* GetValidCastPin() const;

	/** Get the 'invalid cast' exec pin */
	BLUEPRINTGRAPH_API UEdGraphPin* GetInvalidCastPin() const;

	/** Get the cast result pin */
	BLUEPRINTGRAPH_API UEdGraphPin* GetCastResultPin() const;

	/** Get the input object to be casted pin */
	BLUEPRINTGRAPH_API virtual UEdGraphPin* GetCastSourcePin() const;

	/** Get the boolean output pin that signifies a successful/failed cast. */
	BLUEPRINTGRAPH_API virtual UEdGraphPin* GetBoolSuccessPin() const;

	/**
	 * Will change the node's purity, and reallocate pins accordingly (adding/
	 * removing exec pins).
	 * 
	 * @param  bNewPurity  Whether to configure node as pure.
	 */
	BLUEPRINTGRAPH_API void SetPurity(bool bNewPurity);

protected:
	/** Determine purity and create exec pins if needed */
	void CreateExecPins();

	/** Create success output signal pin (visible only if pure) */
	void CreateSuccessPin();

	/** Flips the node's purity (adding/removing exec pins as needed). */
	void TogglePurity();

	/** Update exec pins when converting from impure to pure. */
	bool ReconnectPureExecPins(TArray<UEdGraphPin*>& OldPins);

	/** Sets the pure state to Pure or Impure if it's using the default one */
	void InitPureState();
	
	/** Constructing FText strings can be costly, so we cache the node's title */
	FNodeTextCache CachedNodeTitle;

	/** [DEPRECATED] This member is no longer in use. */
	UE_DEPRECATED(5.3, "Use IsNodePure() instead.")
	bool bIsPureCast;

private:
	enum class EPureState : uint8
	{
		Pure,
		Impure,
		UseDefault
	};

	/** Internal state used to determine purity */
	EPureState PureState;

	/** [DEPRECATED] Receives the old value on load if previously saved */
	UPROPERTY()
	bool bIsPureCast_DEPRECATED;
};
<|MERGE_RESOLUTION|>--- conflicted
+++ resolved
@@ -47,10 +47,6 @@
 	virtual void GetNodeContextMenuActions(class UToolMenu* Menu, class UGraphNodeContextMenuContext* Context) const override;
 	virtual bool IncludeParentNodeContextMenu() const override { return true; }
 	virtual void PostReconstructNode() override;
-<<<<<<< HEAD
-	virtual void PostPlacedNewNode() override;
-=======
->>>>>>> 4af6daef
 	virtual bool HasExternalDependencies(TArray<class UStruct*>* OptionalOutput) const override;
 	//~ End UEdGraphNode Interface
 
