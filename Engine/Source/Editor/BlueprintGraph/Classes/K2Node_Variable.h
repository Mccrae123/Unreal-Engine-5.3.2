// Copyright Epic Games, Inc. All Rights Reserved.


#pragma once

#include "Containers/Array.h"
#include "Containers/EnumAsByte.h"
#include "Containers/UnrealString.h"
#include "CoreMinimal.h"
#include "EdGraph/EdGraphNode.h"
#include "Engine/Blueprint.h"
#include "Engine/MemberReference.h"
#include "HAL/Platform.h"
#include "Internationalization/Text.h"
#include "K2Node.h"
#include "Math/Color.h"
#include "Templates/SubclassOf.h"
#include "Textures/SlateIcon.h"
#include "UObject/NameTypes.h"
#include "UObject/ObjectMacros.h"
#include "UObject/UObjectGlobals.h"
#include "UObject/UnrealNames.h"

#include "K2Node_Variable.generated.h"

class FArchive;
class FProperty;
class UActorComponent;
class UBlueprint;
class UClass;
class UEdGraph;
class UEdGraphPin;
class UObject;
class UStruct;
struct FBPVariableDescription;
struct FEdGraphPinType;
template <typename KeyType, typename ValueType> struct TKeyValuePair;

UENUM()
namespace ESelfContextInfo
{
	enum Type
	{
		Unspecified,
		NotSelfContext,
	};
}

UCLASS(abstract)
class BLUEPRINTGRAPH_API UK2Node_Variable : public UK2Node
{
	GENERATED_UCLASS_BODY()

	/** Reference to variable we want to set/get */
	UPROPERTY(meta=(BlueprintSearchable="true", BlueprintSearchableHiddenExplicit="true", BlueprintSearchableFormatVersion="FIB_VER_VARIABLE_REFERENCE"))
	FMemberReference	VariableReference;

	UPROPERTY()
	TEnumAsByte<ESelfContextInfo::Type> SelfContextInfo;

protected:
	/** Class that this variable is defined in. Should be NULL if bSelfContext is true.  */
	UPROPERTY()
	TSubclassOf<class UObject>  VariableSourceClass_DEPRECATED;

	/** Name of variable */
	UPROPERTY()
	FName VariableName_DEPRECATED;

	/** Whether or not this should be a "self" context */
	UPROPERTY()
	uint32 bSelfContext_DEPRECATED:1;

	/**
	 * Remap a reference from one variable to another, if this variable is of class type 'MatchInVariableClass', and if linked to anything that is a child of 'RemapIfLinkedToClass'.
	 * Only intended for versioned fixup where redirects can't be applied.
	 */
	bool RemapRestrictedLinkReference(FName OldVariableName, FName NewVariableName, const UClass* MatchInVariableClass, const UClass* RemapIfLinkedToClass, bool bLogWarning);

public:
	//~ Begin UObject Interface
	virtual void Serialize(FArchive& Ar) override;
	//~ End UObject Interface

	//~ Begin UEdGraphNode Interface
	virtual FLinearColor GetNodeTitleColor() const override;
	virtual FString GetFindReferenceSearchString() const override;
	virtual void ReconstructNode() override;
	virtual FString GetDocumentationLink() const override;
	virtual FString GetDocumentationExcerptName() const override;
	virtual FName GetCornerIcon() const override;
	virtual FSlateIcon GetIconAndTint(FLinearColor& OutColor) const override;
	virtual void AutowireNewNode(UEdGraphPin* FromPin) override;
	virtual bool CanPasteHere(const UEdGraph* TargetGraph) const override;
	virtual void PostPasteNode() override;
	virtual bool HasDeprecatedReference() const override;
	virtual FEdGraphNodeDeprecationResponse GetDeprecationResponse(EEdGraphNodeDeprecationType DeprecationType) const override;
	virtual UObject* GetJumpTargetForDoubleClick() const override;
	virtual bool CanJumpToDefinition() const override;
	virtual void JumpToDefinition() const override;
	virtual void GetNodeContextMenuActions(class UToolMenu* Menu, class UGraphNodeContextMenuContext* Context) const override;
	virtual FString GetPinMetaData(FName InPinName, FName InKey) override;
	virtual bool HasExternalDependencies(TArray<class UStruct*>* OptionalOutput) const override;
	//~ End UEdGraphNode Interface

	//~ Begin K2Node Interface
	virtual bool DrawNodeAsVariable() const override { return true; }
	virtual ERedirectType DoPinsMatchForReconstruction(const UEdGraphPin* NewPin, int32 NewPinIndex, const UEdGraphPin* OldPin, int32 OldPinIndex)  const override;
	virtual void ValidateNodeDuringCompilation(class FCompilerResultsLog& MessageLog) const override;
	virtual FText GetToolTipHeading() const override;
	virtual void GetNodeAttributes(TArray<TKeyValuePair<FString, FString>>& OutNodeAttributes) const override;
	virtual void HandleVariableRenamed(UBlueprint* InBlueprint, UClass* InVariableClass, UEdGraph* InGraph, const FName& InOldVarName, const FName& InNewVarName) override;
	virtual void ReplaceReferences(UBlueprint* InBlueprint, UBlueprint* InReplacementBlueprint, const FMemberReference& InSource, const FMemberReference& InReplacement) override;
	virtual bool ReferencesVariable(const FName& InVarName, const UStruct* InScope) const override;
	//~ End K2Node Interface

	/** Set up this variable node from the supplied FProperty */
	void SetFromProperty(const FProperty* Property, bool bSelfContext, UClass* OwnerClass);

	/** Util to get variable name as a string */
	FString GetVarNameString() const
	{
		return GetVarName().ToString();
	}

	FText GetVarNameText() const
	{
		return FText::FromName( GetVarName() );
	}


	/** Util to get variable name */
	FName GetVarName() const
	{
		return VariableReference.GetMemberName();
	}

	/**
	 * Creates a reader or writer pin for a variable.
	 *
	 * @param	Direction	  	The direction of the variable access.
	 * @param	InPinName		Optional pin name, will default to the variable name if not included.
	 *
	 * @return	true if it succeeds, false if it fails.
	 */
	bool CreatePinForVariable(EEdGraphPinDirection Direction, FName InPinName = NAME_None);

	/** Creates 'self' pin */
	void CreatePinForSelf();

	/**
	 * Creates a reader or writer pin for a variable from an old pin.
	 *
	 * @param	Direction	  	The direction of the variable access.
	 * @param	OldPins			Old pins.
	 * @param	InPinName		Optional pin name, will default to the variable name if not included.
	 *
	 * @return	true if it succeeds, false if it fails.
	 */
	bool RecreatePinForVariable(EEdGraphPinDirection Direction, TArray<UEdGraphPin*>& OldPins, FName InPinName = NAME_None);

	/** Get the class to look for this variable in */
	UClass* GetVariableSourceClass() const;

	/** Get the FProperty for this variable node */
	FProperty* GetPropertyForVariable() const;
	FProperty* GetPropertyForVariableFromSkeleton() const;

	/** Returns true if the variable names match, this looks for redirectors */
	static bool DoesRenamedVariableMatch(FName OldVariableName, FName NewVariableName, UStruct* StructType);

private:
	/** 
	 * Gets the property for the variable on the owning class or on the owning class's sparse class data structure.
	 */
	FProperty* GetPropertyForVariable_Internal(UClass* OwningClass) const;

public:

	/** Accessor for the value output pin of the node */
	UEdGraphPin* GetValuePin() const;

	/** Validates there are no errors in the node */
	void CheckForErrors(const class UEdGraphSchema_K2* Schema, class FCompilerResultsLog& MessageLog);

	/**
	 * Utility method intended to serve as a choke point for various slate 
	 * widgets to grab an icon from (for a specified variable).
	 * 
	 * @param  VarScope		The scope that owns the variable in question.
	 * @param  VarName		The name of the variable you're querying for.
	 * @param  IconColorOut	A color out, further discerning the variable's type.
	 * @return A icon representing the specified variable's type.
	 */
	static FSlateIcon GetVariableIconAndColor(const UStruct* VarScope, FName VarName, FLinearColor& IconColorOut);

	/**
	 * Utility method intended to serve as a choke point for various slate 
	 * widgets to grab an icon from (for a specified variable pin type).
	 * 
	 * @param  InPinType	The pin type of the variable in question.
	 * @param  IconColorOut	A color out, further discerning the variable's type.
	 * @return A icon representing the specified variable's type.
	 */
	static FSlateIcon GetVarIconFromPinType(const FEdGraphPinType& InPinType, FLinearColor& IconColorOut);

protected:
	/**
	 * 
	 * 
	 * @return 
	 */
	FBPVariableDescription const* GetBlueprintVarDescription() const;

	/**
	 * Utility function to retrieve actor component for variable property.
	 *
	 * @return Found UActorComponent for the FProperty, else nullptr
	 */
	const UActorComponent* GetActorComponent(const FProperty* VariableProperty) const;

<<<<<<< HEAD
=======
	/** Adds the variable reference to the suppressed deprecation warnings list */
	void SuppressDeprecationWarning() const;

>>>>>>> d731a049
	/** Returns whether a Function Graph contains a parameter with the given name */
	static bool FunctionParameterExists(const UEdGraph* InFunctionGraph, const FName InParameterName);
};
<|MERGE_RESOLUTION|>--- conflicted
+++ resolved
@@ -219,12 +219,9 @@
 	 */
 	const UActorComponent* GetActorComponent(const FProperty* VariableProperty) const;
 
-<<<<<<< HEAD
-=======
 	/** Adds the variable reference to the suppressed deprecation warnings list */
 	void SuppressDeprecationWarning() const;
 
->>>>>>> d731a049
 	/** Returns whether a Function Graph contains a parameter with the given name */
 	static bool FunctionParameterExists(const UEdGraph* InFunctionGraph, const FName InParameterName);
 };
