--- conflicted
+++ resolved
@@ -27,10 +27,7 @@
 class AActor;
 class FArchive;
 class FBlueprintActionDatabaseRegistrar;
-<<<<<<< HEAD
-=======
 class FCompilerResultsLog;
->>>>>>> 4af6daef
 class FKismetCompilerContext;
 class FProperty;
 class UActorComponent;
@@ -499,11 +496,7 @@
 	 * Should use this for node actions that happen during compilation!
 	 */
 	template<typename... ArgTypes>
-<<<<<<< HEAD
-	void Message_Note(const FString& Message, ArgTypes... Args)
-=======
 	void Message_Note(const FString& Message, ArgTypes... Args) const
->>>>>>> 4af6daef
 	{
 		UBlueprint* OwningBP = GetBlueprint();
 		if (OwningBP)
@@ -515,10 +508,9 @@
 			UE_LOG(LogBlueprint, Log, TEXT("%s"), *Message);
 		}
 	}
-<<<<<<< HEAD
 
 	template<typename... ArgTypes>
-	void Message_Warn(const FString& Message, ArgTypes... Args)
+	void Message_Warn(const FString& Message, ArgTypes... Args) const
 	{
 		UBlueprint* OwningBP = GetBlueprint();
 		if (OwningBP)
@@ -532,26 +524,7 @@
 	}
 
 	template<typename... ArgTypes>
-	void Message_Error(const FString& Message, ArgTypes... Args)
-=======
-
-	template<typename... ArgTypes>
-	void Message_Warn(const FString& Message, ArgTypes... Args) const
-	{
-		UBlueprint* OwningBP = GetBlueprint();
-		if (OwningBP)
-		{
-			OwningBP->Message_Warn(Message, Forward<ArgTypes>(Args)...);
-		}
-		else
-		{
-			UE_LOG(LogBlueprint, Warning, TEXT("%s"), *Message);
-		}
-	}
-
-	template<typename... ArgTypes>
 	void Message_Error(const FString& Message, ArgTypes... Args) const
->>>>>>> 4af6daef
 	{
 		UBlueprint* OwningBP = GetBlueprint();
 		if (OwningBP)
