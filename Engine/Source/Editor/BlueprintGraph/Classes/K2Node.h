// Copyright 1998-2014 Epic Games, Inc. All Rights Reserved.

#pragma once
#include "EdGraph/EdGraphNode.h"
#include "K2Node.generated.h"

/** Helper struct to allow us to redirect properties and functions through renames and additionally between classes if necessary */
struct FFieldRemapInfo
{
	/** The new name of the field after being renamed */
	FName FieldName;

	/** The new name of the field's outer class if different from its original location, or NAME_None if it hasn't moved */
	FName FieldClass;

	bool operator==(const FFieldRemapInfo& Other) const
	{
		return FieldName == Other.FieldName && FieldClass == Other.FieldClass;
	}

	friend uint32 GetTypeHash(const FFieldRemapInfo& RemapInfo)
	{
		return GetTypeHash(RemapInfo.FieldName) + GetTypeHash(RemapInfo.FieldClass) * 23;
	}

	FFieldRemapInfo()
		: FieldName(NAME_None)
		, FieldClass(NAME_None)
	{
	}
};

/** Helper struct to allow us to redirect pin name for node class */
struct FParamRemapInfo
{
	bool	bCustomValueMapping;
	FName	OldParam;
	FName	NewParam;
	FName	NodeTitle;
	TMap<FString, FString> ParamValueMap;

	// constructor
	FParamRemapInfo()
		: OldParam(NAME_None)
		, NewParam(NAME_None)
		, NodeTitle(NAME_None)
	{
	}
};

USTRUCT()
struct FOptionalPinFromProperty
{
	GENERATED_USTRUCT_BODY()

	UPROPERTY(EditAnywhere, Category=Hi, BlueprintReadOnly)
	FName PropertyName;

	UPROPERTY(EditAnywhere, Category=Hi, BlueprintReadOnly)
	FString PropertyFriendlyName;

	UPROPERTY(EditAnywhere, Category=Hi, BlueprintReadOnly)
	FText PropertyTooltip;

	UPROPERTY(EditAnywhere, BlueprintReadWrite, Category=Hi)
	bool bShowPin;

	UPROPERTY(EditAnywhere, BlueprintReadWrite, Category=Hi)
	bool bCanToggleVisibility;

	UPROPERTY(EditAnywhere, BlueprintReadWrite, Category=Hi)
	bool bPropertyIsCustomized;

	FOptionalPinFromProperty()
	{
	}
	
	FOptionalPinFromProperty(FName InPropertyName, bool bInShowPin, bool bInCanToggleVisibility, const FString& InFriendlyName, const FText& InTooltip, bool bInPropertyIsCustomized)
		: PropertyName(InPropertyName)
		, PropertyFriendlyName(InFriendlyName)
		, PropertyTooltip(InTooltip)
		, bShowPin(bInShowPin)
		, bCanToggleVisibility(bInCanToggleVisibility)
		, bPropertyIsCustomized(bInPropertyIsCustomized)
	{
	}
};

// Manager to build or refresh a list of optional pins
struct BLUEPRINTGRAPH_API FOptionalPinManager
{
public:
	// Should the specified property be displayed by default
	virtual void GetRecordDefaults(UProperty* TestProperty, FOptionalPinFromProperty& Record) const;

	// Can this property be managed as an optional pin (with the ability to be shown or hidden)
	virtual bool CanTreatPropertyAsOptional(UProperty* TestProperty) const;

	// Reconstructs the specified property array using the SourceStruct
	// @param [in,out] Properties	The property array
	// @param SourceStruct			The source structure to update the properties array from
	// @param bDefaultVisibility
	void RebuildPropertyList(TArray<FOptionalPinFromProperty>& Properties, UStruct* SourceStruct);

	// Creates a pin for each visible property on the specified node
	void CreateVisiblePins(TArray<FOptionalPinFromProperty>& Properties, UStruct* SourceStruct, EEdGraphPinDirection Direction, class UK2Node* TargetNode, uint8* StructBasePtr = NULL);

	// Customize automatically created pins if desired
	virtual void CustomizePinData(UEdGraphPin* Pin, FName SourcePropertyName, int32 ArrayIndex, UProperty* Property = NULL) const {}
protected:
	virtual void PostInitNewPin(UEdGraphPin* Pin, FOptionalPinFromProperty& Record, int32 ArrayIndex, UProperty* Property, uint8* PropertyAddress) const {}
	virtual void PostRemovedOldPin(FOptionalPinFromProperty& Record, int32 ArrayIndex, UProperty* Property, uint8* PropertyAddress) const {}
};

enum ERenamePinResult
{
	ERenamePinResult_Success,
	ERenamePinResult_NoSuchPin,
	ERenamePinResult_NameCollision
};

/**
 * Abstract base class of all blueprint graph nodes.
 */
UCLASS(abstract, MinimalAPI)
class UK2Node : public UEdGraphNode
{
	GENERATED_UCLASS_BODY()

	// UEdGraphNode interface
	BLUEPRINTGRAPH_API virtual void ReconstructNode() override;
	BLUEPRINTGRAPH_API virtual FLinearColor GetNodeTitleColor() const override;
	BLUEPRINTGRAPH_API virtual void AutowireNewNode(UEdGraphPin* FromPin) override;
	BLUEPRINTGRAPH_API void PinConnectionListChanged(UEdGraphPin* Pin) override;
	virtual UObject* GetJumpTargetForDoubleClick() const override { return GetReferencedLevelActor(); }
	BLUEPRINTGRAPH_API virtual FString GetDocumentationLink() const override;
	BLUEPRINTGRAPH_API virtual void GetPinHoverText(const UEdGraphPin& Pin, FString& HoverTextOut) const override;
	BLUEPRINTGRAPH_API virtual bool ShowPaletteIconOnNode() const override { return true; }
	BLUEPRINTGRAPH_API virtual bool AllowSplitPins() const override;
	// End of UEdGraphNode interface

	// K2Node interface

	// Reallocate pins during reconstruction; by default ignores the old pins and calls AllocateDefaultPins()
	BLUEPRINTGRAPH_API virtual void ReallocatePinsDuringReconstruction(TArray<UEdGraphPin*>& OldPins);

	/** Returns whether this node is considered 'pure' by the compiler */
	virtual bool IsNodePure() const { return false; }

	/** 
	 * Returns whether or not this node has dependencies on an external blueprint 
	 * If OptionalOutput isn't null, it should be filled with the known dependencies objects (Classes, Functions, etc).
	 */
	virtual bool HasExternalBlueprintDependencies(TArray<class UStruct*>* OptionalOutput = NULL) const { return false; }

	/**
	* Returns whether or not this node has dependencies on an external user-defined structure
	* If OptionalOutput isn't null, it should be filled with the known dependencies structures.
	*/
	virtual bool HasExternalUserDefinedStructDependencies(TArray<class UStruct*>* OptionalOutput = NULL) const { return false; }

	/** Returns whether this node can have breakpoints placed on it in the debugger */
	virtual bool CanPlaceBreakpoints() const { return !IsNodePure(); }

	/** Return whether to draw this node as an entry */
	virtual bool DrawNodeAsEntry() const { return false; }

	/** Return whether to draw this node as an entry */
	virtual bool DrawNodeAsExit() const { return false; }

	/** Return whether to draw this node as a small variable node */
	virtual bool DrawNodeAsVariable() const { return false; }

	/** Should draw compact */
	virtual bool ShouldDrawCompact() const { return false; }

	/** Return title if drawing this node in 'compact' mode */
	virtual FText GetCompactNodeTitle() const { return GetNodeTitle(ENodeTitleType::FullTitle); }

	/** */
	BLUEPRINTGRAPH_API virtual FText GetToolTipHeading() const;

	/** Return tooltip text that explains the result of an active breakpoint on this node */
	BLUEPRINTGRAPH_API virtual FText GetActiveBreakpointToolTipText() const;

	/** Should draw as a bead with no location of it's own */
	virtual bool ShouldDrawAsBead() const { return false; }

	/** Return whether the node's properties display in the blueprint details panel */
	virtual bool ShouldShowNodeProperties() const { return false; }

	/** Called when the connection list of one of the pins of this node is changed in the editor, after the pin has had it's literal cleared */
	virtual void NotifyPinConnectionListChanged(UEdGraphPin* Pin) {}

	/**
	 * Creates the pins required for a function entry or exit node (only inputs as outputs or outputs as inputs respectively)
	 *
	 * @param	Function	The function being implemented that the entry or exit nodes are for.
	 * @param	bForFunctionEntry	True indicates a function entry node, false indicates an exit node.
	 *
	 * @return	true on success.
	 */
	bool CreatePinsForFunctionEntryExit(const UFunction* Function, bool bForFunctionEntry);

	BLUEPRINTGRAPH_API virtual void ExpandNode(class FKismetCompilerContext& CompilerContext, UEdGraph* SourceGraph);
	BLUEPRINTGRAPH_API virtual class FNodeHandlingFunctor* CreateNodeHandler(class FKismetCompilerContext& CompilerContext) const { return NULL; }

	BLUEPRINTGRAPH_API void ExpandSplitPin(class FKismetCompilerContext* CompilerContext, UEdGraph* SourceGraph, UEdGraphPin* Pin);

	/**
	 * Query if this is a node that is safe to ignore (e.g., a comment node or other non-structural annotation that can be pruned with no warnings).
	 *
	 * @return	true if node safe to ignore.
	 */
	virtual bool IsNodeSafeToIgnore() const { return false; }

	/** Tries to get a template object from this node. Will only work for 'Add Component' nodes */
	virtual UActorComponent* GetTemplateFromNode() const { return NULL; }

	/** Called at the end of ReconstructNode, allows node specific work to be performed */
	BLUEPRINTGRAPH_API virtual void PostReconstructNode();

	/** Return true if adding/removing this node requires calling MarkBlueprintAsStructurallyModified on the Blueprint */
	virtual bool NodeCausesStructuralBlueprintChange() const { return false; }

	/** Return true if this node has a valid blueprint outer, or false otherwise.  Useful for checking validity of the node for UI list refreshes, which may operate on stale nodes for a frame until the list is refreshed */
	BLUEPRINTGRAPH_API bool HasValidBlueprint() const;

	/** Get the Blueprint object to which this node belongs */
	BLUEPRINTGRAPH_API UBlueprint* GetBlueprint() const;

	/** Get the input execution pin if this node is impure (will return NULL when IsNodePure() returns true) */
	BLUEPRINTGRAPH_API UEdGraphPin* GetExecPin() const;

	/**
	 * If this node references an actor in the level that should be selectable by "Find Actors In Level," this will return a reference to that actor
	 *
	 * @return	Reference to an actor corresponding to this node, or NULL if no actors are referenced
	 */
	virtual AActor* GetReferencedLevelActor() const { return NULL; }

	// Can this node be created under the specified schema
	BLUEPRINTGRAPH_API virtual bool CanCreateUnderSpecifiedSchema(const UEdGraphSchema* DesiredSchema) const override;

	/**
	 * Searches the field redirect map for the specified named field in the scope, and returns the remapped field if found
	 *
	 * @param	InitialScope	The scope the field was initially defined in.  The function will search up into parent scopes to attempt to find remappings
	 * @param	InitialName		The name of the field to attempt to find a redirector for
	 * @param	bInitialScopeMustBeOwnerOfField		if true the InitialScope must be Child of the field's owner
	 * @return	The remapped field, if one exists
	 */
	BLUEPRINTGRAPH_API static UField* FindRemappedField(UClass* InitialScope, FName InitialName, bool bInitialScopeMustBeOwnerOfField = false);

	// Renames an existing pin on the node.
	BLUEPRINTGRAPH_API virtual ERenamePinResult RenameUserDefinedPin(const FString& OldName, const FString& NewName, bool bTest = false);

	// Returns which dynamic binding class (if any) to use for this node
	BLUEPRINTGRAPH_API virtual UClass* GetDynamicBindingClass() const { return NULL; }

	// Puts information about this node into the dynamic binding object
	BLUEPRINTGRAPH_API virtual void RegisterDynamicBinding(UDynamicBlueprintBinding* BindingObject) const { };

	/**
	 * Handles inserting the node between the FromPin and what the FromPin was original connected to
	 *
	 * @param FromPin			The pin this node is being spawned from
	 * @param NewLinkPin		The new pin the FromPin will connect to
	 * @param OutNodeList		Any nodes that are modified will get added to this list for notification purposes
	 */
	void InsertNewNode(UEdGraphPin* FromPin, UEdGraphPin* NewLinkPin, TSet<UEdGraphNode*>& OutNodeList);

	/** @return true if this function can be called on multiple contexts at once */
	virtual bool AllowMultipleSelfs(bool bInputAsArray) const { return false; }

	/** @return name of brush for special icon in upper-right corner */
	BLUEPRINTGRAPH_API virtual FName GetCornerIcon() const { return FName(); }

	/** @return true, is pins cannot be connected due to node's inner logic, put message for user in OutReason */
	BLUEPRINTGRAPH_API virtual bool IsConnectionDisallowed(const UEdGraphPin* MyPin, const UEdGraphPin* OtherPin, FString& OutReason) const { return false; }

	/** This function if used for nodes that needs CDO for validation (Called before expansion)*/
	BLUEPRINTGRAPH_API virtual void EarlyValidation(class FCompilerResultsLog& MessageLog) const {}

	/** This function returns an arbitrary number of attributes that describe this node for analytics events */
	BLUEPRINTGRAPH_API virtual void GetNodeAttributes( TArray<TKeyValuePair<FString, FString>>& OutNodeAttributes ) const;

protected:
	/** 
	 * A mapping from old property and function names to new ones.  Get primed from INI files, and should contain entries for properties, functions, and delegates that get moved, so they can be fixed up
	 */
	static TMap<FFieldRemapInfo, FFieldRemapInfo> FieldRedirectMap;
	/** 
	 * A mapping from old pin name to new pin name for each K2 node.  Get primed from INI files, and should contain entries for node class, and old param name and new param name
	 */
	static TMultiMap<UClass*, FParamRemapInfo> ParamRedirectMap;

	/** Has the field map been intialized this run */
	static bool bFieldRedirectMapInitialized;

	/** Init the field redirect map (if not already done) from .ini file entries */
	static void InitFieldRedirectMap();

	/** 
	 * Searches the field replacement map for an appropriately named field in the specified scope, and returns an updated name if this property has been listed in the remapping table
	 *
	 * @param	Class		The class scope to search for a field remap on
	 * @param	FieldName	The field name (function name or property name) to search for
	 * @param	RemapInfo	(out) Struct containing updated location info for the field
	 * @return	Whether or not a remap was found in the specified scope
	 */
	static bool FindReplacementFieldName(UClass* Class, FName FieldName, FFieldRemapInfo& RemapInfo);

	enum ERedirectType
	{
		ERedirectType_None,
		ERedirectType_Name,
		ERedirectType_Value,
		ERedirectType_Custom
	};

	// Handles the actual reconstruction (copying data, links, name, etc...) from two pins that have already been matched together
	BLUEPRINTGRAPH_API void ReconstructSinglePin(UEdGraphPin* NewPin, UEdGraphPin* OldPin, ERedirectType RedirectType);

	/** Allows the custom transformation of a param's value when redirecting a matched pin; called only when DoPinsMatchForReconstruction returns ERedirectType_Custom **/
	BLUEPRINTGRAPH_API virtual void CustomMapParamValue(UEdGraphPin& Pin);

	/** Whether or not two pins match for purposes of reconnection after reconstruction.  This allows pins that may have had their names changed via reconstruction to be matched to their old values on a node-by-node basis, if needed*/
	BLUEPRINTGRAPH_API virtual ERedirectType DoPinsMatchForReconstruction(const UEdGraphPin* NewPin, int32 NewPinIndex, const UEdGraphPin* OldPin, int32 OldPinIndex) const;

	/** Determines what the possible redirect pin names are **/
	BLUEPRINTGRAPH_API virtual void GetRedirectPinNames(const UEdGraphPin& Pin, TArray<FString>& RedirectPinNames) const;

	/** 
	 * Searches ParamRedirect Map and find if there is matching new param
	 * 
	 * returns the redirect type
	 */
	BLUEPRINTGRAPH_API ERedirectType ShouldRedirectParam(const TArray<FString>& OldPinNames, FName & NewPinName, const UK2Node * NewPinNode) const;

	/** 
	 * Sends a message to the owning blueprint's CurrentMessageLog, if there is one available.  Otherwise, defaults to logging to the normal channels.
	 * Should use this for node actions that happen during compilation!
	 */
	void Message_Note(const FString& Message);
	void Message_Warn(const FString& Message);
	void Message_Error(const FString& Message);


    friend class FKismetCompilerContext;


protected:
	// Ensures the specified object is preloaded.  ReferencedObject can be NULL.
	void PreloadObject(UObject* ReferencedObject)
	{
		if ((ReferencedObject != NULL) && ReferencedObject->HasAnyFlags(RF_NeedLoad))
		{
			ReferencedObject->GetLinker()->Preload(ReferencedObject);
		}
	}
};


USTRUCT()
struct FMemberReference
{
	GENERATED_USTRUCT_BODY()

protected:
	/** Class that this member is defined in. Should be NULL if bSelfContext is true.  */
	UPROPERTY()
	mutable TSubclassOf<class UObject> MemberParentClass;

	/** Class that this member is defined in. Should be NULL if bSelfContext is true.  */
	UPROPERTY()
	mutable FString MemberScope;

	/** Name of variable */
	UPROPERTY()
	mutable FName MemberName;

	/** The Guid of the variable */
	UPROPERTY()
	mutable FGuid MemberGuid;

	/** Whether or not this should be a "self" context */
	UPROPERTY()
	mutable bool bSelfContext;

	/** Whether or not this property has been deprecated */
	UPROPERTY()
	mutable bool bWasDeprecated;
	
public:
	FMemberReference()
		: MemberParentClass(NULL)
		, MemberName(NAME_None)
		, bSelfContext(false)
	{
	}

	/** Set up this reference from a supplied field */
	template<class TFieldType>
	void SetFromField(const UField* InField, const bool bIsConsideredSelfContext)
	{
		MemberParentClass = bIsConsideredSelfContext ? NULL : InField->GetOwnerClass();
		MemberName = InField->GetFName();
		bSelfContext = bIsConsideredSelfContext;
		bWasDeprecated = false;

		MemberGuid.Invalidate();
		if (InField->GetOwnerClass())
		{
			UBlueprint::GetGuidFromClassByFieldName<TFieldType>(InField->GetOwnerClass(), InField->GetFName(), MemberGuid);
		}
	}

	template<class TFieldType>
	void SetFromField(const UField* InField, const UK2Node* SelfNode)
	{
		FGuid FieldGuid;
		if (InField->GetOwnerClass())
		{
			UBlueprint::GetGuidFromClassByFieldName<TFieldType>(InField->GetOwnerClass(), InField->GetFName(), FieldGuid);
		}

		SetGivenSelfScope(InField->GetFName(), FieldGuid, InField->GetOwnerClass(), GetBlueprintClassFromNode(SelfNode));
	}

	/** Update given a new self */
	template<class TFieldType>
	void RefreshGivenNewSelfScope(const UK2Node* SelfNode)
	{
		UClass* SelfScope = GetBlueprintClassFromNode(SelfNode);

		if ((MemberParentClass != NULL) && (SelfScope != NULL))
		{
			UBlueprint::GetGuidFromClassByFieldName<TFieldType>((MemberParentClass ? *MemberParentClass : SelfScope), MemberName, MemberGuid);
			SetGivenSelfScope(MemberName, MemberGuid, MemberParentClass, SelfScope);
		}
		else
		{
			// We no longer have enough information to known if we've done the right thing, and just have to hope...
		}
	}

	/** Set to a non-'self' member, so must include reference to class owning the member. */
	BLUEPRINTGRAPH_API void SetExternalMember(FName InMemberName, TSubclassOf<class UObject> InMemberParentClass);

	/** Set up this reference to a 'self' member name */
	BLUEPRINTGRAPH_API void SetSelfMember(FName InMemberName);

	/** Set up this reference to a 'self' member name, scoped to a struct */
	BLUEPRINTGRAPH_API void SetLocalMember(FName InMemberName, UStruct* InScope, const FGuid InMemberGuid);

	/** Set up this reference to a 'self' member name, scoped to a struct name */
	BLUEPRINTGRAPH_API void SetLocalMember(FName InMemberName, FString InScopeName, const FGuid InMemberGuid);

	/** Only intended for backwards compat! */
	BLUEPRINTGRAPH_API void SetDirect(const FName InMemberName, const FGuid InMemberGuid, TSubclassOf<class UObject> InMemberParentClass, bool bIsConsideredSelfContext);

	/** Invalidate the current MemberParentClass, if this is a self scope.  Intended for PostDuplication fixups */
	BLUEPRINTGRAPH_API void InvalidateSelfScope();

	/** Get the name of this member */
	FName GetMemberName() const
	{
		return MemberName;
	}

	FGuid GetMemberGuid() const
	{
		return MemberGuid;
	}

	/** Returns if this is a 'self' context. */
	bool IsSelfContext() const
	{
		return bSelfContext;
	}

	/** Returns if this is a local scope. */
	bool IsLocalScope() const
	{
		return !MemberScope.IsEmpty();
	}
private:
	/** Util to get the generated class from a node. */
	BLUEPRINTGRAPH_API static UClass* GetBlueprintClassFromNode(const UK2Node* Node);

	/**
	 * Refreshes a local variable reference name if it has changed
	 *
	 * @param InSelfScope		Scope to lookup the variable in, to see if it has changed
	 */
	BLUEPRINTGRAPH_API FName RefreshLocalVariableName(UClass* InSelfScope) const;

protected:
	/** Only intended for backwards compat! */
	BLUEPRINTGRAPH_API void SetGivenSelfScope(const FName InMemberName, const FGuid InMemberGuid, TSubclassOf<class UObject> InMemberParentClass, TSubclassOf<class UObject> SelfScope) const;

public:
	/** Get the class that owns this member */
	UClass* GetMemberParentClass(const UK2Node* SelfNode) const
	{
		return GetMemberParentClass( GetBlueprintClassFromNode(SelfNode) );
	}

	/** Get the class that owns this member */
	UClass* GetMemberParentClass(UClass* SelfScope) const
	{
		// Local variables with a MemberScope act much the same as being SelfContext, their parent class is SelfScope.
		return (bSelfContext || !MemberScope.IsEmpty())? SelfScope : (UClass*)MemberParentClass;
	}

	/** Get the scope of this member, using a node to derive the class */
	UStruct* GetMemberScope(const UK2Node* SelfNode) const
	{
		return GetMemberScope( GetBlueprintClassFromNode(SelfNode) );
	}

	/** Get the scope of this member */
	UStruct* GetMemberScope(UClass* InMemberParentClass) const
	{
		return FindField<UStruct>(InMemberParentClass, *MemberScope);
	}

	/** Get the name of the scope of this member */
	FString GetMemberScopeName() const
	{
		return MemberScope;
	}

<<<<<<< HEAD
=======
	/** Returns whether or not the variable has been deprecated */
	bool IsDeprecated() const
	{
		return bWasDeprecated;
	}

>>>>>>> 3f3b556c
	/** 
	 *	Returns the member UProperty/UFunction this reference is pointing to, or NULL if it no longer exists 
	 *	Derives 'self' scope from supplied Blueprint node if required
	 *	Will check for redirects and fix itself up if one is found.
	 */
	template<class TFieldType>
	TFieldType* ResolveMember(UClass* SelfScope) const
	{
		TFieldType* ReturnField = NULL;

		if(bSelfContext && SelfScope == NULL)
		{
			UE_LOG(LogBlueprint, Warning, TEXT("FMemberReference::ResolveMember (%s) bSelfContext == true, but no scope supplied!"), *MemberName.ToString() );
		}

		// Check if the member reference is function scoped
		if(IsLocalScope())
		{
			UStruct* MemberScopeStruct = FindField<UStruct>(SelfScope, *MemberScope);

			// Find in target scope
			ReturnField = FindField<TFieldType>(MemberScopeStruct, MemberName);

			if(ReturnField == NULL)
			{
				// If the property was not found, refresh the local variable name and try again
				const FName RenamedMemberName = RefreshLocalVariableName(SelfScope);
				if (RenamedMemberName != NAME_None)
				{
					ReturnField = FindField<TFieldType>(MemberScopeStruct, MemberName);
				}
			}
		}
		else
		{
			// Look for remapped member
			UClass* TargetScope = bSelfContext ? SelfScope : (UClass*)MemberParentClass;
			if( TargetScope != NULL &&  !GIsSavingPackage )
			{
				ReturnField = Cast<TFieldType>(UK2Node::FindRemappedField(TargetScope, MemberName, true));
			}

			if(ReturnField != NULL)
			{
				// Fix up this struct, we found a redirect
				MemberName = ReturnField->GetFName();
				MemberParentClass = Cast<UClass>(ReturnField->GetOuter());

				MemberGuid.Invalidate();
				UBlueprint::GetGuidFromClassByFieldName<TFieldType>(TargetScope, MemberName, MemberGuid);

				// Re-evaluate self-ness against the redirect if we were given a valid SelfScope
				if(MemberParentClass != NULL && SelfScope != NULL)
				{
					SetGivenSelfScope(MemberName, MemberGuid, MemberParentClass, SelfScope);
				}
			}
			else if(TargetScope != NULL)
			{
				// Find in target scope
				ReturnField = FindField<TFieldType>(TargetScope, MemberName);

				// If we have a GUID find the reference variable and make sure the name is up to date and find the field again
				// For now only variable references will have valid GUIDs.  Will have to deal with finding other names subsequently
				if (ReturnField == NULL && MemberGuid.IsValid())
				{
					const FName RenamedMemberName = UBlueprint::GetFieldNameFromClassByGuid<TFieldType>(TargetScope, MemberGuid);
					if (RenamedMemberName != NAME_None)
					{
						MemberName = RenamedMemberName;
						ReturnField = FindField<TFieldType>(TargetScope, MemberName);
					}
				}
			}
		}

		// Check to see if the member has been deprecated
		if (UProperty* Property = Cast<UProperty>(ReturnField))
		{
			bWasDeprecated = Property->HasAnyPropertyFlags(CPF_Deprecated);
		}

		return ReturnField;
	}

	template<class TFieldType>
	TFieldType* ResolveMember(UBlueprint* SelfScope)
	{
		return ResolveMember<TFieldType>(SelfScope->SkeletonGeneratedClass);
	}

	/** 
	 *	Returns the member UProperty/UFunction this reference is pointing to, or NULL if it no longer exists 
	 *	Derives 'self' scope from supplied Blueprint node if required
	 *	Will check for redirects and fix itself up if one is found.
	 */
	template<class TFieldType>
	TFieldType* ResolveMember(const UK2Node* SelfNode) const
	{
		return ResolveMember<TFieldType>( GetBlueprintClassFromNode(SelfNode) );
	}

	template<class TFieldType>
	static void FillSimpleMemberReference(const UField* InField, FSimpleMemberReference& OutReference)
	{
		OutReference.Reset();

		if (InField)
		{
			FMemberReference TempMemberReference;
			TempMemberReference.SetFromField<TFieldType>(InField, false);

			OutReference.MemberName = TempMemberReference.MemberName;
			OutReference.MemberParentClass = TempMemberReference.MemberParentClass;
			OutReference.MemberGuid = TempMemberReference.MemberGuid;
		}
	}

	template<class TFieldType>
	static TFieldType* ResolveSimpleMemberReference(const FSimpleMemberReference& Reference)
	{
		FMemberReference TempMemberReference;
		TempMemberReference.SetDirect(Reference.MemberName, Reference.MemberGuid, Reference.MemberParentClass, false);
		return TempMemberReference.ResolveMember<TFieldType>((UClass*)NULL);
	}
};<|MERGE_RESOLUTION|>--- conflicted
+++ resolved
@@ -532,15 +532,12 @@
 		return MemberScope;
 	}
 
-<<<<<<< HEAD
-=======
 	/** Returns whether or not the variable has been deprecated */
 	bool IsDeprecated() const
 	{
 		return bWasDeprecated;
 	}
 
->>>>>>> 3f3b556c
 	/** 
 	 *	Returns the member UProperty/UFunction this reference is pointing to, or NULL if it no longer exists 
 	 *	Derives 'self' scope from supplied Blueprint node if required
