--- conflicted
+++ resolved
@@ -253,8 +253,6 @@
 	/** Metadata that should be used with UPARAM to specify whether a TSubclassOf argument allows abstract classes */
 	static const FName MD_AllowAbstractClasses;
 
-<<<<<<< HEAD
-=======
 	/** Namespace into which a type can be optionally defined; if empty or not set, the type will belong to the global namespace (default). */
 	static const FName MD_Namespace;
 
@@ -264,7 +262,6 @@
 	/** Function marked as explicitly not thread-safe. Opts function out of class-level thread-safety checks. */
 	static const FName MD_NotThreadSafe;
 	
->>>>>>> 6bbb88c8
 private:
 	// This class should never be instantiated
 	FBlueprintMetadata() {}
@@ -556,10 +553,7 @@
 	virtual void ForceVisualizationCacheClear() const override;
 	virtual bool SafeDeleteNodeFromGraph(UEdGraph* Graph, UEdGraphNode* NodeToDelete) const override;
 	virtual bool CanVariableBeDropped(UEdGraph* InGraph, FProperty* InVariableToDrop) const override { return true; }
-<<<<<<< HEAD
-=======
 	virtual bool CanShowDataTooltipForPin(const UEdGraphPin& Pin) const override;
->>>>>>> 6bbb88c8
 
 #if WITH_EDITORONLY_DATA
 	virtual float GetActionFilteredWeight(const FGraphActionListBuilderBase::ActionGroup& InCurrentAction, const TArray<FString>& InFilterTerms, const TArray<FString>& InSanitizedFilterTerms, const TArray<UEdGraphPin*>& DraggedFromPins) const override;
