--- conflicted
+++ resolved
@@ -15,11 +15,7 @@
 		);
 
 		OverridePackageType = PackageOverrideType.EngineDeveloper;
-<<<<<<< HEAD
-
-=======
 		 
->>>>>>> 6bbb88c8
 		PublicDependencyModuleNames.AddRange(
 			new string[] { 
 				"Core", 
