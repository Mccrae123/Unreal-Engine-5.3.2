--- conflicted
+++ resolved
@@ -16,11 +16,6 @@
 				"Engine",
                 "InputCore",
 				"Slate",
-<<<<<<< HEAD
-                
-				"EditorSubsystem",
-=======
->>>>>>> 4af6daef
 				"DeveloperSettings"
 			}
 		);
@@ -38,10 +33,7 @@
                 "PropertyEditor",
 				"ToolMenus",
 				"AssetTools",
-<<<<<<< HEAD
-=======
 				"EditorSubsystem",
->>>>>>> 4af6daef
 			}
 		);
 
