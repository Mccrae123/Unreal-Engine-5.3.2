--- conflicted
+++ resolved
@@ -7,37 +7,21 @@
 	public ConfigEditor(ReadOnlyTargetRules Target) : base(Target)
 	{
 		PublicIncludePaths.AddRange(
-<<<<<<< HEAD
-=======
 			new string[] {
 				"Editor/ConfigEditor/Public/PropertyVisualization",
 			}
 		);
 
 		PublicIncludePathModuleNames.AddRange(
->>>>>>> 4af6daef
 			new string[] {
 				"PropertyEditor",
 			}
 		);
 
-<<<<<<< HEAD
-		PublicIncludePathModuleNames.AddRange(
-			new string[] {
-				"PropertyEditor",
-			}
-		);
-
-=======
->>>>>>> 4af6daef
 		PrivateDependencyModuleNames.AddRange(
 			new string[] {
 				"Core",
 				"CoreUObject",
-<<<<<<< HEAD
-				"InputCore",
-=======
->>>>>>> 4af6daef
 				"PropertyEditor",
 				"Slate",
 				"SlateCore",
