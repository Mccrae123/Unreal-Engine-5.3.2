--- conflicted
+++ resolved
@@ -30,30 +30,11 @@
 			// add header include
 			PublicSystemIncludePaths.Add(RailSdkPath);
 			// add dll dependencies
-<<<<<<< HEAD
-			string DLLName = "rail_api.dll";
-			if (Target.Platform == UnrealTargetPlatform.Win64)
-			{
-				DLLName = DLLName.Replace(".dll", "64.dll");
-			}
-			if (Target.ProjectFile != null)
-			{
-				// Can't add this DLL as a dependency of the base editor
-				if (Target.Platform == UnrealTargetPlatform.Win64)
-				{
-					RuntimeDependencies.Add(Path.Combine(TenDllPath, "Win64", DLLName));
-				}
-				else if (Target.Platform == UnrealTargetPlatform.Win32)
-				{
-					RuntimeDependencies.Add(Path.Combine(TenDllPath, "Win32", DLLName));
-				}
-=======
 			string DLLName = "rail_api64.dll";
 			if (Target.ProjectFile != null)
 			{
 				// Can't add this DLL as a dependency of the base editor
 				RuntimeDependencies.Add(Path.Combine(TenDllPath, "Win64", DLLName));
->>>>>>> 6bbb88c8
 			}
 			PublicDelayLoadDLLs.Add(DLLName);
 		}
