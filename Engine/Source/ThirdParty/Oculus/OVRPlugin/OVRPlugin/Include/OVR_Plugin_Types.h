--- conflicted
+++ resolved
@@ -28,11 +28,7 @@
 #endif
 
 #define OVRP_MAJOR_VERSION 1
-<<<<<<< HEAD
-#define OVRP_MINOR_VERSION 25
-=======
 #define OVRP_MINOR_VERSION 28
->>>>>>> cf6d231e
 #define OVRP_PATCH_VERSION 0
 
 #define OVRP_VERSION OVRP_MAJOR_VERSION, OVRP_MINOR_VERSION, OVRP_PATCH_VERSION
@@ -798,13 +794,10 @@
   ovrpLayerSubmitFlag_NoDepth = (1 << 3),
   /// Use inverse alpha for timewarp blending
   ovrpLayerSubmitFlag_InverseAlpha = (1 << 4),
-<<<<<<< HEAD
-=======
   /// Combine the submitted layer with the layers generated from OVROverlay commands
   ovrpLayerSubmitFlag_CombineLayerSubmits = (1 << 5),
   /// Enable Positional timeWarp on Fov layer
   ovrpLayerSubmitFlag_PositionalTimeWarp = (1 << 6),
->>>>>>> cf6d231e
 } ovrpLayerSubmitFlags;
 
 /// Layer state to submit to ovrp_EndFrame
