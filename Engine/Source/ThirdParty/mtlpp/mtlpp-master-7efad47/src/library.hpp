--- conflicted
+++ resolved
@@ -189,12 +189,8 @@
         Version2_2 MTLPP_AVAILABLE(10_15, 13_0) = (2 << 16) + 2,
 		Version2_3 MTLPP_AVAILABLE(11_0, 14_0) = (2 << 16) + 3,
      	Version2_4 MTLPP_AVAILABLE(12_0, 15_0) = (2 << 16) + 4,
-<<<<<<< HEAD
-     	Version3_0 MTLPP_AVAILABLE(13_0, 16_0) = (3 << 16)
-=======
      	Version3_0 MTLPP_AVAILABLE(13_0, 16_0) = (3 << 16),
         Version3_1 MTLPP_AVAILABLE(14_0, 17_0) = (3 << 16) + 1
->>>>>>> 4af6daef
 
     }
     MTLPP_AVAILABLE(10_11, 9_0);
