// Copyright 1998-2019 Epic Games, Inc. All Rights Reserved.

using UnrealBuildTool;
using System;
using System.IO;

public enum PhysXLibraryMode
{
	Debug,
	Profile,
	Checked,
	Shipping
}

public static class PhysXBuildExtensions
{
	public static PhysXLibraryMode GetPhysXLibraryMode(this ReadOnlyTargetRules Target)
	{
		switch (Target.Configuration)
		{
			case UnrealTargetConfiguration.Debug:
				if (Target.bDebugBuildsActuallyUseDebugCRT)
				{
					return PhysXLibraryMode.Debug;
				}
				else
				{
					return PhysXLibraryMode.Checked;
				}
			case UnrealTargetConfiguration.Shipping:
				return PhysXLibraryMode.Shipping;
			case UnrealTargetConfiguration.Test:
				return PhysXLibraryMode.Profile;
			case UnrealTargetConfiguration.Development:
			case UnrealTargetConfiguration.DebugGame:
			case UnrealTargetConfiguration.Unknown:
			default:
				if (Target.bUseShippingPhysXLibraries)
				{
					return PhysXLibraryMode.Shipping;
				}
				else if (Target.bUseCheckedPhysXLibraries)
				{
					return PhysXLibraryMode.Checked;
				}
				else
				{
					return PhysXLibraryMode.Profile;
				}
		}
	}

	public static string AsSuffix(this PhysXLibraryMode Mode)
	{
		switch (Mode)
		{
			case PhysXLibraryMode.Debug:
				return "DEBUG";
			case PhysXLibraryMode.Checked:
				return "CHECKED";
			case PhysXLibraryMode.Profile:
				return "PROFILE";
			case PhysXLibraryMode.Shipping:
			default:
				return "";
		}
	}
}

public class PhysX : ModuleRules
{
<<<<<<< HEAD
	protected virtual string PhysXVersion			{ get { return "PhysX_3.4"; } }
	protected virtual string PxSharedVersion		{ get { return "PxShared"; } }

	protected virtual string IncRootDirectory		{ get { return ModuleDirectory; } }
	protected virtual string LibRootDirectory		{ get { return ModuleDirectory; } }
	
	protected virtual string PhysXLibDir			{ get { return Path.Combine(LibRootDirectory, "Lib"); } }
	protected virtual string PxSharedLibDir			{ get { return Path.Combine(LibRootDirectory, "Lib"); } }
	protected virtual string PhysXIncludeDir		{ get { return Path.Combine(IncRootDirectory, PhysXVersion, "Include"); } }
	protected virtual string PxSharedIncludeDir		{ get { return Path.Combine(IncRootDirectory, PxSharedVersion, "include"); } }

	protected virtual PhysXLibraryMode LibraryMode	{ get { return Target.GetPhysXLibraryMode(); } }
	protected virtual string LibrarySuffix			{ get { return LibraryMode.AsSuffix(); } }
=======
	protected virtual string PhysXVersion { get { return "PhysX_3.4"; } }
	protected virtual string PxSharedVersion { get { return "PxShared"; } }

	protected virtual string IncRootDirectory { get { return Target.UEThirdPartySourceDirectory; } }
	protected virtual string LibRootDirectory { get { return Target.UEThirdPartySourceDirectory; } }

	protected virtual string PhysXLibDir { get { return Path.Combine(LibRootDirectory, "PhysX3", "Lib"); } }
	protected virtual string PxSharedLibDir { get { return Path.Combine(LibRootDirectory, "PhysX3", "Lib"); } }
	protected virtual string PhysXIncludeDir { get { return Path.Combine(IncRootDirectory, "PhysX3", PhysXVersion, "Include"); } }
	protected virtual string PxSharedIncludeDir { get { return Path.Combine(IncRootDirectory, "PhysX3", PxSharedVersion, "include"); } }

	protected virtual PhysXLibraryMode LibraryMode { get { return Target.GetPhysXLibraryMode(); } }
	protected virtual string LibrarySuffix { get { return LibraryMode.AsSuffix(); } }
>>>>>>> 6f5581de

	public PhysX(ReadOnlyTargetRules Target) : base(Target)
	{
		Type = ModuleType.External;

		if (LibraryMode == PhysXLibraryMode.Shipping)
		{
			PublicDefinitions.Add("WITH_PHYSX_RELEASE=1");
		}
		else
		{
			PublicDefinitions.Add("WITH_PHYSX_RELEASE=0");
		}

		PublicSystemIncludePaths.AddRange(new string[]
		{
			PxSharedIncludeDir,
			Path.Combine(PxSharedIncludeDir, "cudamanager"),
			Path.Combine(PxSharedIncludeDir, "filebuf"),
			Path.Combine(PxSharedIncludeDir, "foundation"),
			Path.Combine(PxSharedIncludeDir, "pvd"),
			Path.Combine(PxSharedIncludeDir, "task"),
			PhysXIncludeDir,
			Path.Combine(PhysXIncludeDir, "cooking"),
			Path.Combine(PhysXIncludeDir, "common"),
			Path.Combine(PhysXIncludeDir, "extensions"),
			Path.Combine(PhysXIncludeDir, "geometry")
		});
<<<<<<< HEAD
=======

		string EngineBinThirdPartyPath = Path.Combine("$(EngineDir)", "Binaries", "ThirdParty", "PhysX3");
>>>>>>> 6f5581de

		// Libraries and DLLs for windows platform
		if (Target.Platform == UnrealTargetPlatform.Win64)
		{
<<<<<<< HEAD
			string PlatformPhysXLibDir = Path.Combine(PhysXLibDir, "Win64", "VS" + Target.WindowsPlatform.GetVisualStudioCompilerVersionName());

=======
>>>>>>> 6f5581de
			string[] StaticLibrariesX64 = new string[] {
				"PhysX3{0}_x64.lib",
				"PhysX3Extensions{0}_x64.lib",
				"PhysX3Cooking{0}_x64.lib",
				"PhysX3Common{0}_x64.lib",
				"PsFastXml{0}_x64.lib",
				"PxFoundation{0}_x64.lib",
				"PxPvdSDK{0}_x64.lib",
				"PxTask{0}_x64.lib",
			};

			string[] DelayLoadDLLsX64 = new string[] {
				"PxFoundation{0}_x64.dll",
				"PxPvdSDK{0}_x64.dll",
				"PhysX3{0}_x64.dll",
				"PhysX3Cooking{0}_x64.dll",
				"PhysX3Common{0}_x64.dll",
			};

			string[] PxSharedRuntimeDependenciesX64 = new string[] {
				"PxFoundation{0}_x64.dll",
				"PxPvdSDK{0}_x64.dll",
			};

			foreach (string Lib in StaticLibrariesX64)
			{
<<<<<<< HEAD
				PublicAdditionalLibraries.Add(Path.Combine(PlatformPhysXLibDir, String.Format(Lib, LibrarySuffix)));
=======
				PublicAdditionalLibraries.Add(Path.Combine(PhysXLibDir, "Win64", "VS" + Target.WindowsPlatform.GetVisualStudioCompilerVersionName(), String.Format(Lib, LibrarySuffix)));
>>>>>>> 6f5581de
			}

			foreach (string DLL in DelayLoadDLLsX64)
			{
				PublicDelayLoadDLLs.Add(String.Format(DLL, LibrarySuffix));
			}

			string PhysXBinariesDir = Path.Combine(EngineBinThirdPartyPath, "Win64", "VS" + Target.WindowsPlatform.GetVisualStudioCompilerVersionName());
			foreach (string DLL in DelayLoadDLLsX64)
			{
				string FileName = Path.Combine(PhysXBinariesDir, String.Format(DLL, LibrarySuffix));
				RuntimeDependencies.Add(FileName, StagedFileType.NonUFS);
				RuntimeDependencies.Add(Path.ChangeExtension(FileName, ".pdb"), StagedFileType.DebugNonUFS);
			}

			if (LibrarySuffix != "")
			{
				PublicDefinitions.Add("UE_PHYSX_SUFFIX=" + LibrarySuffix);
			}

			foreach (string DLL in PxSharedRuntimeDependenciesX64)
			{
				RuntimeDependencies.Add(Path.Combine(PhysXBinariesDir, String.Format(DLL, LibrarySuffix)));
			}
		}
		else if (Target.Platform == UnrealTargetPlatform.Win32)
		{
<<<<<<< HEAD
			string PlatformPhysXLibDir = Path.Combine(PhysXLibDir, "Win32", "VS" + Target.WindowsPlatform.GetVisualStudioCompilerVersionName());

=======
>>>>>>> 6f5581de
			string[] StaticLibrariesX86 = new string[] {
				"PhysX3{0}_x86.lib",
				"PhysX3Extensions{0}_x86.lib",
				"PhysX3Cooking{0}_x86.lib",
				"PhysX3Common{0}_x86.lib",
				"PsFastXml{0}_x86.lib",
				"PxFoundation{0}_x86.lib",
				"PxPvdSDK{0}_x86.lib",
				"PxTask{0}_x86.lib",
			};

			string[] DelayLoadDLLsX86 = new string[] {
				"PxFoundation{0}_x86.dll",
				"PxPvdSDK{0}_x86.dll",
				"PhysX3{0}_x86.dll",
				"PhysX3Cooking{0}_x86.dll",
				"PhysX3Common{0}_x86.dll"
			};

			foreach (string Lib in StaticLibrariesX86)
			{
<<<<<<< HEAD
				PublicAdditionalLibraries.Add(Path.Combine(PlatformPhysXLibDir, String.Format(Lib, LibrarySuffix)));
=======
				PublicAdditionalLibraries.Add(Path.Combine(PhysXLibDir, "Win32", "VS" + Target.WindowsPlatform.GetVisualStudioCompilerVersionName(), String.Format(Lib, LibrarySuffix)));
>>>>>>> 6f5581de
			}

			foreach (string DLL in DelayLoadDLLsX86)
			{
				PublicDelayLoadDLLs.Add(String.Format(DLL, LibrarySuffix));
			}

			string PhysXBinariesDir = Path.Combine(EngineBinThirdPartyPath, "Win32", "VS" + Target.WindowsPlatform.GetVisualStudioCompilerVersionName());
			foreach (string DLL in DelayLoadDLLsX86)
			{
				string FileName = Path.Combine(PhysXBinariesDir, String.Format(DLL, LibrarySuffix));
				RuntimeDependencies.Add(FileName, StagedFileType.NonUFS);
				RuntimeDependencies.Add(Path.ChangeExtension(FileName, ".pdb"), StagedFileType.DebugNonUFS);
			}

			if (LibrarySuffix != "")
			{
				PublicDefinitions.Add("UE_PHYSX_SUFFIX=" + LibrarySuffix);
			}

		}
		else if (Target.Platform == UnrealTargetPlatform.HoloLens)
		{
            string Arch = Target.WindowsPlatform.GetArchitectureSubpath();

<<<<<<< HEAD
			string PlatformPhysXLibDir = Path.Combine(PhysXLibDir, Target.Platform.ToString(), "VS" + Target.WindowsPlatform.GetVisualStudioCompilerVersionName());

=======
>>>>>>> 6f5581de
			string[] StaticLibraries = new string[] {
				"PhysX3{0}_{1}.lib",
				"PhysX3Extensions{0}_{1}.lib",
				"PhysX3Cooking{0}_{1}.lib",
				"PhysX3Common{0}_{1}.lib",
				"PsFastXml{0}_{1}.lib",
				"PxFoundation{0}_{1}.lib",
				"PxPvdSDK{0}_{1}.lib",
				"PxTask{0}_{1}.lib",
			};

			string[] DelayLoadDLLs = new string[] {
				"PxFoundation{0}_{1}.dll",
				"PxPvdSDK{0}_{1}.dll",
				"PhysX3{0}_{1}.dll",
				"PhysX3Cooking{0}_{1}.dll",
				"PhysX3Common{0}_{1}.dll",
			};

			string[] PxSharedRuntimeDependencies = new string[] {
				"PxFoundation{0}_{1}.dll",
				"PxPvdSDK{0}_{1}.dll",
			};

			foreach (string Lib in StaticLibraries)
			{
<<<<<<< HEAD
				PublicAdditionalLibraries.Add(Path.Combine(PlatformPhysXLibDir, String.Format(Lib, LibrarySuffix, Arch)));
=======
				PublicAdditionalLibraries.Add(Path.Combine(PhysXLibDir, Target.Platform.ToString(), "VS" + Target.WindowsPlatform.GetVisualStudioCompilerVersionName(), String.Format(Lib, LibrarySuffix, Arch)));
>>>>>>> 6f5581de
			}

			foreach (string DLL in DelayLoadDLLs)
			{
				PublicDelayLoadDLLs.Add(String.Format(DLL, LibrarySuffix, Arch));
			}
			string PhysXBinariesDir = Path.Combine(EngineBinThirdPartyPath, Target.Platform.ToString(), "VS" + Target.WindowsPlatform.GetVisualStudioCompilerVersionName());
			foreach (string DLL in DelayLoadDLLs)
			{
				string FileName = Path.Combine(PhysXBinariesDir, String.Format(DLL, LibrarySuffix, Arch));
				RuntimeDependencies.Add(FileName, StagedFileType.NonUFS);
				RuntimeDependencies.Add(Path.ChangeExtension(FileName, ".pdb"), StagedFileType.DebugNonUFS);
			}

			if (LibrarySuffix != "")
			{
				PublicDefinitions.Add("UE_PHYSX_SUFFIX=" + LibrarySuffix);
			}

			foreach (string DLL in PxSharedRuntimeDependencies)
			{
				RuntimeDependencies.Add(Path.Combine(PhysXBinariesDir, String.Format(DLL, LibrarySuffix, Arch)));
			}
		}
		else if (Target.Platform == UnrealTargetPlatform.Mac)
		{
<<<<<<< HEAD
			string PhysXLibDirMac = Path.Combine(PhysXLibDir, "Mac");
			string PxSharedLibDirMac = Path.Combine(PxSharedLibDir, "Mac");

			string[] StaticLibrariesMac = new string[] {
				PhysXLibDirMac + "/libLowLevel{0}.a",
				PhysXLibDirMac + "/libLowLevelCloth{0}.a",
				PhysXLibDirMac + "/libPhysX3Extensions{0}.a",
				PhysXLibDirMac + "/libSceneQuery{0}.a",
				PhysXLibDirMac + "/libSimulationController{0}.a",
				PxSharedLibDirMac + "/libPxTask{0}.a",
				PxSharedLibDirMac + "/libPsFastXml{0}.a"
=======
			string[] StaticLibrariesMac = new string[] {
				Path.Combine(PhysXLibDir, "Mac", "libLowLevel{0}.a"),
				Path.Combine(PhysXLibDir, "Mac", "libLowLevelCloth{0}.a"),
				Path.Combine(PhysXLibDir, "Mac", "libPhysX3Extensions{0}.a"),
				Path.Combine(PhysXLibDir, "Mac", "libSceneQuery{0}.a"),
				Path.Combine(PhysXLibDir, "Mac", "libSimulationController{0}.a"),
				Path.Combine(PxSharedLibDir, "Mac", "libPxTask{0}.a"),
				Path.Combine(PxSharedLibDir, "Mac", "libPsFastXml{0}.a")
>>>>>>> 6f5581de
			};

			foreach (string Lib in StaticLibrariesMac)
			{
				PublicAdditionalLibraries.Add(String.Format(Lib, LibrarySuffix));
			}

			string[] DynamicLibrariesMac = new string[] {
<<<<<<< HEAD
				"/libPhysX3{0}.dylib",
				"/libPhysX3Cooking{0}.dylib",
				"/libPhysX3Common{0}.dylib",
				"/libPxFoundation{0}.dylib",
				"/libPxPvdSDK{0}.dylib",
=======
				"libPhysX3{0}.dylib",
				"libPhysX3Cooking{0}.dylib",
				"libPhysX3Common{0}.dylib",
				"libPxFoundation{0}.dylib",
				"libPxPvdSDK{0}.dylib",
>>>>>>> 6f5581de
			};

			string PhysXBinariesDir = Path.Combine(Target.UEThirdPartyBinariesDirectory, "PhysX3", "Mac");
			foreach (string Lib in DynamicLibrariesMac)
			{
				string LibraryPath = Path.Combine(PhysXBinariesDir, String.Format(Lib, LibrarySuffix));
				PublicDelayLoadDLLs.Add(LibraryPath);
				RuntimeDependencies.Add(LibraryPath);
			}

			if (LibrarySuffix != "")
			{
				PublicDefinitions.Add("UE_PHYSX_SUFFIX=" + LibrarySuffix);
			}
		}
		else if (Target.IsInPlatformGroup(UnrealPlatformGroup.Android))
		{
			string[] Architectures = new string[] {
				"ARMv7",
				"ARM64",
				"x86",
				"x64",
			};

			string[] StaticLibrariesAndroid = new string[] {
				"PhysX3{0}",
				"PhysX3Extensions{0}",
				"PhysX3Cooking{0}", // not needed until Apex
				"PhysX3Common{0}",
				//"PhysXVisualDebuggerSDK{0}",
				"PxFoundation{0}",
				"PxPvdSDK{0}",
				"PsFastXml{0}"
			};

			//if you are shipping, and you actually want the shipping libs, you do not need this lib
			if (!(LibraryMode == PhysXLibraryMode.Shipping && Target.bUseShippingPhysXLibraries))
			{
//				PublicAdditionalLibraries.Add("nvToolsExt");
			}

			foreach (string Architecture in Architectures)
			{
				foreach (string Lib in StaticLibrariesAndroid)
				{
					PublicAdditionalLibraries.Add(Path.Combine(PhysXLibDir, "Android", Architecture,  "lib" + String.Format(Lib, LibrarySuffix) + ".a"));
				}
			}
		}
		else if (Target.IsInPlatformGroup(UnrealPlatformGroup.Unix))
		{
<<<<<<< HEAD
			string PlatformPhysXLibDir = Path.Combine(PhysXLibDir, "Linux", Target.Architecture);

=======
>>>>>>> 6f5581de
			PublicSystemLibraries.Add("rt");

			string[] StaticLibrariesPhysXLinux = new string[] {
				"PhysX3{0}",
				"PhysX3Extensions{0}",
				"PhysX3Cooking{0}",
				"PhysX3Common{0}",
				"PxFoundation{0}",
				"PxPvdSDK{0}",
				"PsFastXml{0}"
			};

			foreach (string Lib in StaticLibrariesPhysXLinux)
			{
<<<<<<< HEAD
				PublicAdditionalLibraries.Add(Path.Combine(PlatformPhysXLibDir, "lib" + String.Format(Lib, LibrarySuffix) + ".a"));
=======
				PublicAdditionalLibraries.Add(Path.Combine(PhysXLibDir, "Linux", Target.Architecture, "lib" + String.Format(Lib, LibrarySuffix) + ".a"));
>>>>>>> 6f5581de
			}
		}
		else if (Target.Platform == UnrealTargetPlatform.IOS)
		{
<<<<<<< HEAD
			string PlatformPhysXLibDir = Path.Combine(PhysXLibDir, "IOS");

=======
>>>>>>> 6f5581de
			string[] PhysXLibs = new string[]
				{
					"LowLevel{0}",
					"LowLevelAABB{0}",
					"LowLevelCloth{0}",
					"LowLevelDynamics{0}",
					"LowLevelParticles{0}",
					"PhysX3{0}",
					"PhysX3Common{0}",
					// "PhysX3Cooking{0}", // not needed until Apex
					"PhysX3Extensions{0}",
					"SceneQuery{0}",
					"SimulationController{0}",
					"PxFoundation{0}",
					"PxTask{0}",
					"PxPvdSDK{0}",
					"PsFastXml{0}"
				};

			foreach (string PhysXLib in PhysXLibs)
			{
<<<<<<< HEAD
				PublicAdditionalLibraries.Add(Path.Combine(PlatformPhysXLibDir, "lib" + String.Format(PhysXLib, LibrarySuffix) + ".a"));
=======
				PublicAdditionalLibraries.Add(Path.Combine(PhysXLibDir, "IOS", "lib" + String.Format(PhysXLib, LibrarySuffix) + ".a"));
>>>>>>> 6f5581de
			}
		}
		else if (Target.Platform == UnrealTargetPlatform.TVOS)
		{
<<<<<<< HEAD
			string PlatformPhysXLibDir = Path.Combine(PhysXLibDir, "TVOS");

=======
>>>>>>> 6f5581de
			string[] PhysXLibs = new string[]
				{
					"LowLevel{0}",
					"LowLevelAABB{0}",
					"LowLevelCloth{0}",
					"LowLevelDynamics{0}",
					"LowLevelParticles{0}",
					"PhysX3{0}",
					"PhysX3Common{0}",
					// "PhysX3Cooking{0}", // not needed until Apex
					"PhysX3Extensions{0}",
					"SceneQuery{0}",
					"SimulationController{0}",
					"PxFoundation{0}",
					"PxTask{0}",
					"PxPvdSDK{0}",
					"PsFastXml"
				};

			foreach (string PhysXLib in PhysXLibs)
			{
<<<<<<< HEAD
				PublicAdditionalLibraries.Add(Path.Combine(PlatformPhysXLibDir, "lib" + String.Format(PhysXLib, LibrarySuffix) + ".a"));
			}
		}
		else if (Target.Platform == UnrealTargetPlatform.HTML5)
		{
			string[] PhysXLibs = new string[]
			{
				"LowLevel",
				"LowLevelAABB",
				"LowLevelCloth",
				"LowLevelDynamics",
				"LowLevelParticles",
				"PhysX3",
				"PhysX3CharacterKinematic",
				"PhysX3Common",
				"PhysX3Cooking",
				"PhysX3Extensions",
				//"PhysXVisualDebuggerSDK",
				"SceneQuery",
				"SimulationController",
				"PxFoundation",
				"PxTask",
				"PxPvdSDK",
				"PsFastXml"
			};

			string OptimizationSuffix = "";
			if (Target.bCompileForSize)
			{
				OptimizationSuffix = "_Oz";
			}
			else
			{
				if (Target.Configuration == UnrealTargetConfiguration.Development)
				{
					OptimizationSuffix = "_O2";
				}
				else if (Target.Configuration == UnrealTargetConfiguration.Shipping)
				{
					OptimizationSuffix = "_O3";
				}
			}

			foreach (var lib in PhysXLibs)
			{
				PublicAdditionalLibraries.Add(Path.Combine(PhysXLibDir, "HTML5", lib + OptimizationSuffix + ".bc"));
=======
				PublicAdditionalLibraries.Add(Path.Combine(PhysXLibDir, "TVOS", "lib" + String.Format(PhysXLib, LibrarySuffix) + ".a"));
			}
		}
		else if (Target.Platform == UnrealTargetPlatform.PS4)
		{
			string[] StaticLibrariesPS4 = new string[] {
				"PhysX3{0}",
				"PhysX3Extensions{0}",
				"PhysX3Cooking{0}",
				"PhysX3Common{0}",
				"LowLevel{0}",
				"LowLevelAABB{0}",
				"LowLevelCloth{0}",
				"LowLevelDynamics{0}",
				"LowLevelParticles{0}",
				"SceneQuery{0}",
				"SimulationController{0}",
				"PxFoundation{0}",
				"PxTask{0}",
				"PxPvdSDK{0}",
				"PsFastXml{0}"
			};

			foreach (string Lib in StaticLibrariesPS4)
			{
				PublicAdditionalLibraries.Add(Path.Combine(PhysXLibDir, "PS4", "lib" + String.Format(Lib, LibrarySuffix) + ".a"));
>>>>>>> 6f5581de
			}
		}
		else if (Target.Platform == UnrealTargetPlatform.XboxOne)
		{
			PublicDefinitions.Add("PX_PHYSX_STATIC_LIB=1");
			PublicDefinitions.Add("_XBOX_ONE=1");

<<<<<<< HEAD
			string PlatformPhysXLibDir = Path.Combine(PhysXLibDir, "XboxOne", "VS2015");

=======
>>>>>>> 6f5581de
			string[] StaticLibrariesXB1 = new string[] {
				"PhysX3{0}.lib",
				"PhysX3Extensions{0}.lib",
				"PhysX3Cooking{0}.lib",
				"PhysX3Common{0}.lib",
				"LowLevel{0}.lib",
				"LowLevelAABB{0}.lib",
				"LowLevelCloth{0}.lib",
				"LowLevelDynamics{0}.lib",
				"LowLevelParticles{0}.lib",
				"SceneQuery{0}.lib",
				"SimulationController{0}.lib",
				"PxFoundation{0}.lib",
				"PxTask{0}.lib",
				"PxPvdSDK{0}.lib",
				"PsFastXml{0}.lib"
			};

			foreach (string Lib in StaticLibrariesXB1)
			{
<<<<<<< HEAD
				PublicAdditionalLibraries.Add(Path.Combine(PlatformPhysXLibDir, String.Format(Lib, LibrarySuffix)));
=======
				PublicAdditionalLibraries.Add(Path.Combine(PhysXLibDir, "XboxOne", "VS2015", String.Format(Lib, LibrarySuffix)));
>>>>>>> 6f5581de
			}
		}
		else if (Target.Platform == UnrealTargetPlatform.Switch)
		{
<<<<<<< HEAD
			string PlatformPhysXLibDir = Path.Combine(PhysXLibDir, "Switch");

=======
>>>>>>> 6f5581de
			string[] StaticLibrariesSwitch = new string[] {
					"LowLevel{0}",
					"LowLevelAABB{0}",
					"LowLevelCloth{0}",
					"LowLevelDynamics{0}",
					"LowLevelParticles{0}",
					"PhysX3{0}",
					"PhysX3Common{0}",
					"PhysX3Cooking{0}",
					"PhysX3Extensions{0}",
					"SceneQuery{0}",
					"SimulationController{0}",
					"PxFoundation{0}",
					"PxTask{0}",
					"PxPvdSDK{0}",
					"PsFastXml{0}"
			};

			foreach (string Lib in StaticLibrariesSwitch)
			{
<<<<<<< HEAD
				PublicAdditionalLibraries.Add(Path.Combine(PlatformPhysXLibDir, "lib" + String.Format(Lib, LibrarySuffix) + ".a"));
=======
				PublicAdditionalLibraries.Add(Path.Combine(PhysXLibDir, "Switch", "lib" + String.Format(Lib, LibrarySuffix) + ".a"));
>>>>>>> 6f5581de
			}
		}
	}
}<|MERGE_RESOLUTION|>--- conflicted
+++ resolved
@@ -69,21 +69,6 @@
 
 public class PhysX : ModuleRules
 {
-<<<<<<< HEAD
-	protected virtual string PhysXVersion			{ get { return "PhysX_3.4"; } }
-	protected virtual string PxSharedVersion		{ get { return "PxShared"; } }
-
-	protected virtual string IncRootDirectory		{ get { return ModuleDirectory; } }
-	protected virtual string LibRootDirectory		{ get { return ModuleDirectory; } }
-	
-	protected virtual string PhysXLibDir			{ get { return Path.Combine(LibRootDirectory, "Lib"); } }
-	protected virtual string PxSharedLibDir			{ get { return Path.Combine(LibRootDirectory, "Lib"); } }
-	protected virtual string PhysXIncludeDir		{ get { return Path.Combine(IncRootDirectory, PhysXVersion, "Include"); } }
-	protected virtual string PxSharedIncludeDir		{ get { return Path.Combine(IncRootDirectory, PxSharedVersion, "include"); } }
-
-	protected virtual PhysXLibraryMode LibraryMode	{ get { return Target.GetPhysXLibraryMode(); } }
-	protected virtual string LibrarySuffix			{ get { return LibraryMode.AsSuffix(); } }
-=======
 	protected virtual string PhysXVersion { get { return "PhysX_3.4"; } }
 	protected virtual string PxSharedVersion { get { return "PxShared"; } }
 
@@ -97,7 +82,6 @@
 
 	protected virtual PhysXLibraryMode LibraryMode { get { return Target.GetPhysXLibraryMode(); } }
 	protected virtual string LibrarySuffix { get { return LibraryMode.AsSuffix(); } }
->>>>>>> 6f5581de
 
 	public PhysX(ReadOnlyTargetRules Target) : base(Target)
 	{
@@ -126,20 +110,12 @@
 			Path.Combine(PhysXIncludeDir, "extensions"),
 			Path.Combine(PhysXIncludeDir, "geometry")
 		});
-<<<<<<< HEAD
-=======
 
 		string EngineBinThirdPartyPath = Path.Combine("$(EngineDir)", "Binaries", "ThirdParty", "PhysX3");
->>>>>>> 6f5581de
 
 		// Libraries and DLLs for windows platform
 		if (Target.Platform == UnrealTargetPlatform.Win64)
 		{
-<<<<<<< HEAD
-			string PlatformPhysXLibDir = Path.Combine(PhysXLibDir, "Win64", "VS" + Target.WindowsPlatform.GetVisualStudioCompilerVersionName());
-
-=======
->>>>>>> 6f5581de
 			string[] StaticLibrariesX64 = new string[] {
 				"PhysX3{0}_x64.lib",
 				"PhysX3Extensions{0}_x64.lib",
@@ -166,11 +142,7 @@
 
 			foreach (string Lib in StaticLibrariesX64)
 			{
-<<<<<<< HEAD
-				PublicAdditionalLibraries.Add(Path.Combine(PlatformPhysXLibDir, String.Format(Lib, LibrarySuffix)));
-=======
 				PublicAdditionalLibraries.Add(Path.Combine(PhysXLibDir, "Win64", "VS" + Target.WindowsPlatform.GetVisualStudioCompilerVersionName(), String.Format(Lib, LibrarySuffix)));
->>>>>>> 6f5581de
 			}
 
 			foreach (string DLL in DelayLoadDLLsX64)
@@ -198,11 +170,6 @@
 		}
 		else if (Target.Platform == UnrealTargetPlatform.Win32)
 		{
-<<<<<<< HEAD
-			string PlatformPhysXLibDir = Path.Combine(PhysXLibDir, "Win32", "VS" + Target.WindowsPlatform.GetVisualStudioCompilerVersionName());
-
-=======
->>>>>>> 6f5581de
 			string[] StaticLibrariesX86 = new string[] {
 				"PhysX3{0}_x86.lib",
 				"PhysX3Extensions{0}_x86.lib",
@@ -224,11 +191,7 @@
 
 			foreach (string Lib in StaticLibrariesX86)
 			{
-<<<<<<< HEAD
-				PublicAdditionalLibraries.Add(Path.Combine(PlatformPhysXLibDir, String.Format(Lib, LibrarySuffix)));
-=======
 				PublicAdditionalLibraries.Add(Path.Combine(PhysXLibDir, "Win32", "VS" + Target.WindowsPlatform.GetVisualStudioCompilerVersionName(), String.Format(Lib, LibrarySuffix)));
->>>>>>> 6f5581de
 			}
 
 			foreach (string DLL in DelayLoadDLLsX86)
@@ -254,11 +217,6 @@
 		{
             string Arch = Target.WindowsPlatform.GetArchitectureSubpath();
 
-<<<<<<< HEAD
-			string PlatformPhysXLibDir = Path.Combine(PhysXLibDir, Target.Platform.ToString(), "VS" + Target.WindowsPlatform.GetVisualStudioCompilerVersionName());
-
-=======
->>>>>>> 6f5581de
 			string[] StaticLibraries = new string[] {
 				"PhysX3{0}_{1}.lib",
 				"PhysX3Extensions{0}_{1}.lib",
@@ -285,11 +243,7 @@
 
 			foreach (string Lib in StaticLibraries)
 			{
-<<<<<<< HEAD
-				PublicAdditionalLibraries.Add(Path.Combine(PlatformPhysXLibDir, String.Format(Lib, LibrarySuffix, Arch)));
-=======
 				PublicAdditionalLibraries.Add(Path.Combine(PhysXLibDir, Target.Platform.ToString(), "VS" + Target.WindowsPlatform.GetVisualStudioCompilerVersionName(), String.Format(Lib, LibrarySuffix, Arch)));
->>>>>>> 6f5581de
 			}
 
 			foreach (string DLL in DelayLoadDLLs)
@@ -316,19 +270,6 @@
 		}
 		else if (Target.Platform == UnrealTargetPlatform.Mac)
 		{
-<<<<<<< HEAD
-			string PhysXLibDirMac = Path.Combine(PhysXLibDir, "Mac");
-			string PxSharedLibDirMac = Path.Combine(PxSharedLibDir, "Mac");
-
-			string[] StaticLibrariesMac = new string[] {
-				PhysXLibDirMac + "/libLowLevel{0}.a",
-				PhysXLibDirMac + "/libLowLevelCloth{0}.a",
-				PhysXLibDirMac + "/libPhysX3Extensions{0}.a",
-				PhysXLibDirMac + "/libSceneQuery{0}.a",
-				PhysXLibDirMac + "/libSimulationController{0}.a",
-				PxSharedLibDirMac + "/libPxTask{0}.a",
-				PxSharedLibDirMac + "/libPsFastXml{0}.a"
-=======
 			string[] StaticLibrariesMac = new string[] {
 				Path.Combine(PhysXLibDir, "Mac", "libLowLevel{0}.a"),
 				Path.Combine(PhysXLibDir, "Mac", "libLowLevelCloth{0}.a"),
@@ -337,7 +278,6 @@
 				Path.Combine(PhysXLibDir, "Mac", "libSimulationController{0}.a"),
 				Path.Combine(PxSharedLibDir, "Mac", "libPxTask{0}.a"),
 				Path.Combine(PxSharedLibDir, "Mac", "libPsFastXml{0}.a")
->>>>>>> 6f5581de
 			};
 
 			foreach (string Lib in StaticLibrariesMac)
@@ -346,19 +286,11 @@
 			}
 
 			string[] DynamicLibrariesMac = new string[] {
-<<<<<<< HEAD
-				"/libPhysX3{0}.dylib",
-				"/libPhysX3Cooking{0}.dylib",
-				"/libPhysX3Common{0}.dylib",
-				"/libPxFoundation{0}.dylib",
-				"/libPxPvdSDK{0}.dylib",
-=======
 				"libPhysX3{0}.dylib",
 				"libPhysX3Cooking{0}.dylib",
 				"libPhysX3Common{0}.dylib",
 				"libPxFoundation{0}.dylib",
 				"libPxPvdSDK{0}.dylib",
->>>>>>> 6f5581de
 			};
 
 			string PhysXBinariesDir = Path.Combine(Target.UEThirdPartyBinariesDirectory, "PhysX3", "Mac");
@@ -410,11 +342,6 @@
 		}
 		else if (Target.IsInPlatformGroup(UnrealPlatformGroup.Unix))
 		{
-<<<<<<< HEAD
-			string PlatformPhysXLibDir = Path.Combine(PhysXLibDir, "Linux", Target.Architecture);
-
-=======
->>>>>>> 6f5581de
 			PublicSystemLibraries.Add("rt");
 
 			string[] StaticLibrariesPhysXLinux = new string[] {
@@ -429,20 +356,11 @@
 
 			foreach (string Lib in StaticLibrariesPhysXLinux)
 			{
-<<<<<<< HEAD
-				PublicAdditionalLibraries.Add(Path.Combine(PlatformPhysXLibDir, "lib" + String.Format(Lib, LibrarySuffix) + ".a"));
-=======
 				PublicAdditionalLibraries.Add(Path.Combine(PhysXLibDir, "Linux", Target.Architecture, "lib" + String.Format(Lib, LibrarySuffix) + ".a"));
->>>>>>> 6f5581de
 			}
 		}
 		else if (Target.Platform == UnrealTargetPlatform.IOS)
 		{
-<<<<<<< HEAD
-			string PlatformPhysXLibDir = Path.Combine(PhysXLibDir, "IOS");
-
-=======
->>>>>>> 6f5581de
 			string[] PhysXLibs = new string[]
 				{
 					"LowLevel{0}",
@@ -464,20 +382,11 @@
 
 			foreach (string PhysXLib in PhysXLibs)
 			{
-<<<<<<< HEAD
-				PublicAdditionalLibraries.Add(Path.Combine(PlatformPhysXLibDir, "lib" + String.Format(PhysXLib, LibrarySuffix) + ".a"));
-=======
 				PublicAdditionalLibraries.Add(Path.Combine(PhysXLibDir, "IOS", "lib" + String.Format(PhysXLib, LibrarySuffix) + ".a"));
->>>>>>> 6f5581de
 			}
 		}
 		else if (Target.Platform == UnrealTargetPlatform.TVOS)
 		{
-<<<<<<< HEAD
-			string PlatformPhysXLibDir = Path.Combine(PhysXLibDir, "TVOS");
-
-=======
->>>>>>> 6f5581de
 			string[] PhysXLibs = new string[]
 				{
 					"LowLevel{0}",
@@ -499,81 +408,7 @@
 
 			foreach (string PhysXLib in PhysXLibs)
 			{
-<<<<<<< HEAD
-				PublicAdditionalLibraries.Add(Path.Combine(PlatformPhysXLibDir, "lib" + String.Format(PhysXLib, LibrarySuffix) + ".a"));
-			}
-		}
-		else if (Target.Platform == UnrealTargetPlatform.HTML5)
-		{
-			string[] PhysXLibs = new string[]
-			{
-				"LowLevel",
-				"LowLevelAABB",
-				"LowLevelCloth",
-				"LowLevelDynamics",
-				"LowLevelParticles",
-				"PhysX3",
-				"PhysX3CharacterKinematic",
-				"PhysX3Common",
-				"PhysX3Cooking",
-				"PhysX3Extensions",
-				//"PhysXVisualDebuggerSDK",
-				"SceneQuery",
-				"SimulationController",
-				"PxFoundation",
-				"PxTask",
-				"PxPvdSDK",
-				"PsFastXml"
-			};
-
-			string OptimizationSuffix = "";
-			if (Target.bCompileForSize)
-			{
-				OptimizationSuffix = "_Oz";
-			}
-			else
-			{
-				if (Target.Configuration == UnrealTargetConfiguration.Development)
-				{
-					OptimizationSuffix = "_O2";
-				}
-				else if (Target.Configuration == UnrealTargetConfiguration.Shipping)
-				{
-					OptimizationSuffix = "_O3";
-				}
-			}
-
-			foreach (var lib in PhysXLibs)
-			{
-				PublicAdditionalLibraries.Add(Path.Combine(PhysXLibDir, "HTML5", lib + OptimizationSuffix + ".bc"));
-=======
 				PublicAdditionalLibraries.Add(Path.Combine(PhysXLibDir, "TVOS", "lib" + String.Format(PhysXLib, LibrarySuffix) + ".a"));
-			}
-		}
-		else if (Target.Platform == UnrealTargetPlatform.PS4)
-		{
-			string[] StaticLibrariesPS4 = new string[] {
-				"PhysX3{0}",
-				"PhysX3Extensions{0}",
-				"PhysX3Cooking{0}",
-				"PhysX3Common{0}",
-				"LowLevel{0}",
-				"LowLevelAABB{0}",
-				"LowLevelCloth{0}",
-				"LowLevelDynamics{0}",
-				"LowLevelParticles{0}",
-				"SceneQuery{0}",
-				"SimulationController{0}",
-				"PxFoundation{0}",
-				"PxTask{0}",
-				"PxPvdSDK{0}",
-				"PsFastXml{0}"
-			};
-
-			foreach (string Lib in StaticLibrariesPS4)
-			{
-				PublicAdditionalLibraries.Add(Path.Combine(PhysXLibDir, "PS4", "lib" + String.Format(Lib, LibrarySuffix) + ".a"));
->>>>>>> 6f5581de
 			}
 		}
 		else if (Target.Platform == UnrealTargetPlatform.XboxOne)
@@ -581,11 +416,6 @@
 			PublicDefinitions.Add("PX_PHYSX_STATIC_LIB=1");
 			PublicDefinitions.Add("_XBOX_ONE=1");
 
-<<<<<<< HEAD
-			string PlatformPhysXLibDir = Path.Combine(PhysXLibDir, "XboxOne", "VS2015");
-
-=======
->>>>>>> 6f5581de
 			string[] StaticLibrariesXB1 = new string[] {
 				"PhysX3{0}.lib",
 				"PhysX3Extensions{0}.lib",
@@ -606,20 +436,11 @@
 
 			foreach (string Lib in StaticLibrariesXB1)
 			{
-<<<<<<< HEAD
-				PublicAdditionalLibraries.Add(Path.Combine(PlatformPhysXLibDir, String.Format(Lib, LibrarySuffix)));
-=======
 				PublicAdditionalLibraries.Add(Path.Combine(PhysXLibDir, "XboxOne", "VS2015", String.Format(Lib, LibrarySuffix)));
->>>>>>> 6f5581de
 			}
 		}
 		else if (Target.Platform == UnrealTargetPlatform.Switch)
 		{
-<<<<<<< HEAD
-			string PlatformPhysXLibDir = Path.Combine(PhysXLibDir, "Switch");
-
-=======
->>>>>>> 6f5581de
 			string[] StaticLibrariesSwitch = new string[] {
 					"LowLevel{0}",
 					"LowLevelAABB{0}",
@@ -640,11 +461,7 @@
 
 			foreach (string Lib in StaticLibrariesSwitch)
 			{
-<<<<<<< HEAD
-				PublicAdditionalLibraries.Add(Path.Combine(PlatformPhysXLibDir, "lib" + String.Format(Lib, LibrarySuffix) + ".a"));
-=======
 				PublicAdditionalLibraries.Add(Path.Combine(PhysXLibDir, "Switch", "lib" + String.Format(Lib, LibrarySuffix) + ".a"));
->>>>>>> 6f5581de
 			}
 		}
 	}
