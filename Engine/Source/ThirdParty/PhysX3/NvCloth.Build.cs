--- conflicted
+++ resolved
@@ -7,17 +7,6 @@
 
 public class NvCloth : ModuleRules
 {
-<<<<<<< HEAD
-    protected virtual string IncRootDirectory { get { return ModuleDirectory; } }
-    protected virtual string LibRootDirectory { get { return ModuleDirectory; } }
-
-    protected virtual string PxSharedDir      { get { return Path.Combine(IncRootDirectory, "PxShared"); } }
-    protected virtual string NvClothDir       { get { return Path.Combine(IncRootDirectory, "NvCloth"); } }
-    protected virtual string NvClothLibDir_Default { get { return Path.Combine(LibRootDirectory, "Lib"); } }
-
-	protected virtual PhysXLibraryMode LibraryMode { get { return Target.GetPhysXLibraryMode(); } }
-    protected virtual string LibrarySuffix         { get { return LibraryMode.AsSuffix(); } }
-=======
 	protected virtual string IncRootDirectory { get { return Target.UEThirdPartySourceDirectory; } }
 	protected virtual string LibRootDirectory { get { return Target.UEThirdPartySourceDirectory; } }
 
@@ -29,11 +18,8 @@
 	protected virtual string LibrarySuffix { get { return LibraryMode.AsSuffix(); } }
 
 	protected virtual string LibraryFormatString_Default { get { return null; } }
->>>>>>> 6f5581de
-
-    protected virtual string LibraryFormatString_Default { get { return null; } }
-
-    public NvCloth(ReadOnlyTargetRules Target) : base(Target)
+
+	public NvCloth(ReadOnlyTargetRules Target) : base(Target)
 	{
 		Type = ModuleType.External;
 
@@ -42,15 +28,9 @@
 		PublicSystemIncludePaths.AddRange(new string[]
 		{
 			Path.Combine(NvClothDir, "include"),
-<<<<<<< HEAD
-			Path.Combine(NvClothDir, "extensions/include"),
-            Path.Combine(PxSharedDir, "include"),
-            Path.Combine(PxSharedDir, "include", "filebuf"),
-=======
 			Path.Combine(NvClothDir, "extensions", "include"),
 			Path.Combine(PxSharedDir, "include"),
 			Path.Combine(PxSharedDir, "include", "filebuf"),
->>>>>>> 6f5581de
 			Path.Combine(PxSharedDir, "include", "foundation"),
 			Path.Combine(PxSharedDir, "include", "pvd"),
 			Path.Combine(PxSharedDir, "include", "task"),
@@ -61,13 +41,6 @@
 		List<string> NvClothLibraries = new List<string>();
 		NvClothLibraries.AddRange(new string[]
 		{
-<<<<<<< HEAD
-            "NvCloth{0}"
-        });
-
-		string LibraryFormatString = LibraryFormatString_Default;
-		string NvClothLibDir = NvClothLibDir_Default;
-=======
 			"NvCloth{0}"
 		});
 
@@ -75,26 +48,16 @@
 
 		string EngineBinThirdPartyPath = Path.Combine("$(EngineDir)", "Binaries", "ThirdParty", "PhysX3");
 		string LibDir;
->>>>>>> 6f5581de
 
 		// Libraries and DLLs for windows platform
 		if (Target.Platform == UnrealTargetPlatform.Win64)
 		{
-<<<<<<< HEAD
-			NvClothLibDir = Path.Combine(NvClothLibDir, "Win64", "VS" + Target.WindowsPlatform.GetVisualStudioCompilerVersionName());
-            
-            string[] StaticLibrariesX64 = new string[]
-            {
-                "NvCloth{0}_x64.lib"
-            };
-=======
 			LibDir = Path.Combine(NvClothLibDir, "Win64", "VS" + Target.WindowsPlatform.GetVisualStudioCompilerVersionName());
 
 			string[] StaticLibrariesX64 = new string[]
 			{
 				"NvCloth{0}_x64.lib"
 			};
->>>>>>> 6f5581de
 
 			string[] RuntimeDependenciesX64 =
 			{
@@ -108,13 +71,8 @@
 
             foreach(string Lib in StaticLibrariesX64)
             {
-<<<<<<< HEAD
-                PublicAdditionalLibraries.Add(Path.Combine(NvClothLibDir, String.Format(Lib, LibrarySuffix)));
-            }
-=======
                 PublicAdditionalLibraries.Add(Path.Combine(LibDir, String.Format(Lib, LibrarySuffix)));
 			}
->>>>>>> 6f5581de
 
 			foreach (string DLL in DelayLoadDLLsX64)
 			{
@@ -136,11 +94,7 @@
 		}
 		else if (Target.Platform == UnrealTargetPlatform.Win32)
 		{
-<<<<<<< HEAD
-			NvClothLibDir = Path.Combine(NvClothLibDir, "Win32", "VS" + Target.WindowsPlatform.GetVisualStudioCompilerVersionName());
-=======
 			LibDir = Path.Combine(NvClothLibDir, "Win32", "VS" + Target.WindowsPlatform.GetVisualStudioCompilerVersionName());
->>>>>>> 6f5581de
 
 			string[] StaticLibrariesX64 = new string[]
 			{
@@ -159,11 +113,7 @@
 
             foreach (string Lib in StaticLibrariesX64)
             {
-<<<<<<< HEAD
-                PublicAdditionalLibraries.Add(Path.Combine(NvClothLibDir, String.Format(Lib, LibrarySuffix)));
-=======
                 PublicAdditionalLibraries.Add(Path.Combine(LibDir, String.Format(Lib, LibrarySuffix)));
->>>>>>> 6f5581de
             }
 
 			foreach (string DLL in DelayLoadDLLsX64)
@@ -189,14 +139,9 @@
 
 		else if (Target.Platform == UnrealTargetPlatform.Mac)
 		{
-<<<<<<< HEAD
-			NvClothLibDir = Path.Combine(NvClothLibDir, "Mac");
-			LibraryFormatString = "lib{0}.a";
-=======
 			LibraryFormatString = Path.Combine("Mac", "lib{0}.a");
 
 			NvClothLibraries.Clear();
->>>>>>> 6f5581de
 
 			string[] DynamicLibrariesMac = new string[]
 			{
@@ -219,38 +164,16 @@
 		}
 		else if (Target.IsInPlatformGroup(UnrealPlatformGroup.Unix))
 		{
-<<<<<<< HEAD
-            if (Target.Architecture != "arm-unknown-linux-gnueabihf")
-            {
-                NvClothLibraries.Add("NvCloth{0}");
-				NvClothLibDir = Path.Combine(NvClothLibDir, "Linux", Target.Architecture);
-				LibraryFormatString = "lib{0}.a";
-            }
-        }
-        else if (Target.Platform == UnrealTargetPlatform.Switch)
-        {
-			NvClothLibDir = Path.Combine(NvClothLibDir, "Switch");
-
-            NvClothLibraries.Add("NvCloth{0}");
-
-            LibraryFormatString = "lib{0}.a";
-=======
 			if (Target.Architecture != "arm-unknown-linux-gnueabihf")
 			{
 				NvClothLibraries.Add("NvCloth{0}");
 				LibraryFormatString = Path.Combine("Linux", Target.Architecture, "lib{0}.a");
 			}
-		}
-		else if (Target.Platform == UnrealTargetPlatform.PS4)
-		{
-			NvClothLibraries.Add("NvCloth{0}");
-			LibraryFormatString = Path.Combine("PS4", "lib{0}.a");
 		}
         else if (Target.Platform == UnrealTargetPlatform.Switch)
         {
 			NvClothLibraries.Add("NvCloth{0}");
 			LibraryFormatString = Path.Combine("Switch", "lib{0}.a");
->>>>>>> 6f5581de
         }
         else if (Target.Platform == UnrealTargetPlatform.XboxOne)
 		{
@@ -259,16 +182,8 @@
 			// This MUST be defined for XboxOne!
 			PublicDefinitions.Add("PX_HAS_SECURE_STRCPY=1");
 
-<<<<<<< HEAD
-			NvClothLibDir = Path.Combine(NvClothLibDir, "XboxOne", "VS2015");
-
-            NvClothLibraries.Add("NvCloth{0}");
-
-			LibraryFormatString = "{0}.lib";
-=======
 			NvClothLibraries.Add("NvCloth{0}");
 			LibraryFormatString = Path.Combine("XboxOne", "VS2015", "{0}.lib");
->>>>>>> 6f5581de
 		}
 
 		// Add the libraries needed (used for all platforms except Windows)
