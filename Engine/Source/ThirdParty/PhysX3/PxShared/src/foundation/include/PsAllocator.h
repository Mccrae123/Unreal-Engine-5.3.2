// This code contains NVIDIA Confidential Information and is disclosed to you
// under a form of NVIDIA software license agreement provided separately to you.
//
// Notice
// NVIDIA Corporation and its licensors retain all intellectual property and
// proprietary rights in and to this software and related documentation and
// any modifications thereto. Any use, reproduction, disclosure, or
// distribution of this software and related documentation without an express
// license agreement from NVIDIA Corporation is strictly prohibited.
//
// ALL NVIDIA DESIGN SPECIFICATIONS, CODE ARE PROVIDED "AS IS.". NVIDIA MAKES
// NO WARRANTIES, EXPRESSED, IMPLIED, STATUTORY, OR OTHERWISE WITH RESPECT TO
// THE MATERIALS, AND EXPRESSLY DISCLAIMS ALL IMPLIED WARRANTIES OF NONINFRINGEMENT,
// MERCHANTABILITY, AND FITNESS FOR A PARTICULAR PURPOSE.
//
// Information and code furnished is believed to be accurate and reliable.
// However, NVIDIA Corporation assumes no responsibility for the consequences of use of such
// information or for any infringement of patents or other rights of third parties that may
// result from its use. No license is granted by implication or otherwise under any patent
// or patent rights of NVIDIA Corporation. Details are subject to change without notice.
// This code supersedes and replaces all information previously supplied.
// NVIDIA Corporation products are not authorized for use as critical
// components in life support devices or systems without express written approval of
// NVIDIA Corporation.
//
// Copyright (c) 2008-2017 NVIDIA Corporation. All rights reserved.
// Copyright (c) 2004-2008 AGEIA Technologies, Inc. All rights reserved.
// Copyright (c) 2001-2004 NovodeX AG. All rights reserved.

#ifndef PSFOUNDATION_PSALLOCATOR_H
#define PSFOUNDATION_PSALLOCATOR_H

#include "foundation/PxAllocatorCallback.h"
#include "foundation/PxFoundation.h"
#include "Ps.h"
#include "foundation/PxAssert.h"

#if(PX_WINDOWS_FAMILY || PX_XBOXONE)
#include <exception>
<<<<<<< HEAD
#if(_MSC_VER >= 1923)
=======
#if(_MSC_VER >= 1923) || defined(__clang__)
>>>>>>> 69078e53
#include <typeinfo>
#else
#include <typeinfo.h>
#endif
#endif
#if(PX_APPLE_FAMILY)
#include <typeinfo>
#endif

#include <new>

// Allocation macros going through user allocator
#if PX_CHECKED
#define PX_ALLOC(n, name) physx::shdfnd::NamedAllocator(name).allocate(n, __FILE__, __LINE__)
#else
#define PX_ALLOC(n, name) physx::shdfnd::NonTrackingAllocator().allocate(n, __FILE__, __LINE__)
#endif
#define PX_ALLOC_TEMP(n, name) PX_ALLOC(n, name)
#define PX_FREE(x) physx::shdfnd::NonTrackingAllocator().deallocate(x)
#define PX_FREE_AND_RESET(x)                                                                                           \
	{                                                                                                                  \
		PX_FREE(x);                                                                                                    \
		x = 0;                                                                                                         \
	}

// The following macros support plain-old-types and classes derived from UserAllocated.
#define PX_NEW(T) new (physx::shdfnd::ReflectionAllocator<T>(), __FILE__, __LINE__) T
#define PX_NEW_TEMP(T) PX_NEW(T)
#define PX_DELETE(x) delete x
#define PX_DELETE_AND_RESET(x)                                                                                         \
	{                                                                                                                  \
		PX_DELETE(x);                                                                                                  \
		x = 0;                                                                                                         \
	}
#define PX_DELETE_POD(x)                                                                                               \
	{                                                                                                                  \
		PX_FREE(x);                                                                                                    \
		x = 0;                                                                                                         \
	}
#define PX_DELETE_ARRAY(x)                                                                                             \
	{                                                                                                                  \
		PX_DELETE([] x);                                                                                               \
		x = 0;                                                                                                         \
	}

// aligned allocation
#define PX_ALIGNED16_ALLOC(n) physx::shdfnd::AlignedAllocator<16>().allocate(n, __FILE__, __LINE__)
#define PX_ALIGNED16_FREE(x) physx::shdfnd::AlignedAllocator<16>().deallocate(x)

//! placement new macro to make it easy to spot bad use of 'new'
#define PX_PLACEMENT_NEW(p, T) new (p) T

#if PX_DEBUG || PX_CHECKED
#define PX_USE_NAMED_ALLOCATOR 1
#else
#define PX_USE_NAMED_ALLOCATOR 0
#endif

// Don't use inline for alloca !!!
#if PX_WINDOWS_FAMILY
#include <malloc.h>
#define PxAlloca(x) _alloca(x)
#elif PX_LINUX || PX_ANDROID
#include <malloc.h>
#define PxAlloca(x) alloca(x)
#elif PX_APPLE_FAMILY
#include <alloca.h>
#define PxAlloca(x) alloca(x)
#elif PX_PS4
#include <memory.h>
#define PxAlloca(x) alloca(x)
#elif PX_XBOXONE
#include <malloc.h>
#define PxAlloca(x) alloca(x)
#elif PX_SWITCH
#include <malloc.h>
#define PxAlloca(x) alloca(x)
#endif

#define PxAllocaAligned(x, alignment) ((size_t(PxAlloca(x + alignment)) + (alignment - 1)) & ~size_t(alignment - 1))

namespace physx
{
namespace shdfnd
{

PX_FOUNDATION_API PxAllocatorCallback& getAllocator();

/**
Allocator used to access the global PxAllocatorCallback instance without providing additional information.
*/

class PX_FOUNDATION_API Allocator
{
  public:
	Allocator(const char* = 0)
	{
	}
	void* allocate(size_t size, const char* file, int line);
	void deallocate(void* ptr);
};

/*
 * Bootstrap allocator using malloc/free.
 * Don't use unless your objects get allocated before foundation is initialized.
 */
class RawAllocator
{
  public:
	RawAllocator(const char* = 0)
	{
	}
	void* allocate(size_t size, const char*, int)
	{
		// malloc returns valid pointer for size==0, no need to check
		return ::malloc(size);
	}
	void deallocate(void* ptr)
	{
		// free(0) is guaranteed to have no side effect, no need to check
		::free(ptr);
	}
};

/*
 * Allocator that simply calls straight back to the application without tracking.
 * This is used by the heap (Foundation::mNamedAllocMap) that tracks allocations
 * because it needs to be able to grow as a result of an allocation.
 * Making the hash table re-entrant to deal with this may not make sense.
 */
class NonTrackingAllocator
{
  public:
	PX_FORCE_INLINE NonTrackingAllocator(const char* = 0)
	{
	}
	PX_FORCE_INLINE void* allocate(size_t size, const char* file, int line)
	{
		return !size ? 0 : getAllocator().allocate(size, "NonTrackedAlloc", file, line);
	}
	PX_FORCE_INLINE void deallocate(void* ptr)
	{
		if(ptr)
			getAllocator().deallocate(ptr);
	}
};

/*
\brief	Virtual allocator callback used to provide run-time defined allocators to foundation types like Array or Bitmap.
        This is used by VirtualAllocator
*/
class VirtualAllocatorCallback
{
  public:
	VirtualAllocatorCallback()
	{
	}
	virtual ~VirtualAllocatorCallback()
	{
	}
	virtual void* allocate(const size_t size, const char* file, const int line) = 0;
	virtual void deallocate(void* ptr) = 0;
};

/*
\brief Virtual allocator to be used by foundation types to provide run-time defined allocators.
Due to the fact that Array extends its allocator, rather than contains a reference/pointer to it, the VirtualAllocator
must
be a concrete type containing a pointer to a virtual callback. The callback may not be available at instantiation time,
therefore
methods are provided to set the callback later.
*/
class VirtualAllocator
{
  public:
	VirtualAllocator(VirtualAllocatorCallback* callback = NULL) : mCallback(callback)
	{
	}

	void* allocate(const size_t size, const char* file, const int line)
	{
		PX_ASSERT(mCallback);
		if(size)
			return mCallback->allocate(size, file, line);
		return NULL;
	}
	void deallocate(void* ptr)
	{
		PX_ASSERT(mCallback);
		if(ptr)
			mCallback->deallocate(ptr);
	}

	void setCallback(VirtualAllocatorCallback* callback)
	{
		mCallback = callback;
	}
	VirtualAllocatorCallback* getCallback()
	{
		return mCallback;
	}

  private:
	VirtualAllocatorCallback* mCallback;
	VirtualAllocator& operator=(const VirtualAllocator&);
};

#if PX_USE_NAMED_ALLOCATOR // can be slow, so only use in debug/checked
class PX_FOUNDATION_API NamedAllocator
{
  public:
	NamedAllocator(const PxEMPTY);
	NamedAllocator(const char* name = 0); // todo: should not have default argument!
	NamedAllocator(const NamedAllocator&);
	~NamedAllocator();
	NamedAllocator& operator=(const NamedAllocator&);
	void* allocate(size_t size, const char* filename, int line);
	void deallocate(void* ptr);
};
#else
class NamedAllocator;
#endif // PX_DEBUG

/**
Allocator used to access the global PxAllocatorCallback instance using a static name derived from T.
*/

template <typename T>
class ReflectionAllocator
{
	static const char* getName()
	{
		if(!PxGetFoundation().getReportAllocationNames())
			return "<allocation names disabled>";
#if PX_GCC_FAMILY
		return __PRETTY_FUNCTION__;
#else
		// name() calls malloc(), raw_name() wouldn't
		return typeid(T).name();
#endif
	}

  public:
	ReflectionAllocator(const PxEMPTY)
	{
	}
	ReflectionAllocator(const char* = 0)
	{
	}
	inline ReflectionAllocator(const ReflectionAllocator&)
	{
	}
	void* allocate(size_t size, const char* filename, int line)
	{
		return size ? getAllocator().allocate(size, getName(), filename, line) : 0;
	}
	void deallocate(void* ptr)
	{
		if(ptr)
			getAllocator().deallocate(ptr);
	}
};

template <typename T>
struct AllocatorTraits
{
#if PX_USE_NAMED_ALLOCATOR
	typedef NamedAllocator Type;
#else
	typedef ReflectionAllocator<T> Type;
#endif
};

// if you get a build error here, you are trying to PX_NEW a class
// that is neither plain-old-type nor derived from UserAllocated
template <typename T, typename X>
union EnableIfPod
{
	int i;
	T t;
	typedef X Type;
};

} // namespace shdfnd
} // namespace physx

// Global placement new for ReflectionAllocator templated by
// plain-old-type. Allows using PX_NEW for pointers and built-in-types.
//
// ATTENTION: You need to use PX_DELETE_POD or PX_FREE to deallocate
// memory, not PX_DELETE. PX_DELETE_POD redirects to PX_FREE.
//
// Rationale: PX_DELETE uses global operator delete(void*), which we dont' want to overload.
// Any other definition of PX_DELETE couldn't support array syntax 'PX_DELETE([]a);'.
// PX_DELETE_POD was preferred over PX_DELETE_ARRAY because it is used
// less often and applies to both single instances and arrays.
template <typename T>
PX_INLINE void* operator new(size_t size, physx::shdfnd::ReflectionAllocator<T> alloc, const char* fileName,
                             typename physx::shdfnd::EnableIfPod<T, int>::Type line)
{
	return alloc.allocate(size, fileName, line);
}

template <typename T>
PX_INLINE void* operator new [](size_t size, physx::shdfnd::ReflectionAllocator<T> alloc, const char* fileName,
                                typename physx::shdfnd::EnableIfPod<T, int>::Type line)
{ return alloc.allocate(size, fileName, line); }

// If construction after placement new throws, this placement delete is being called.
template <typename T>
PX_INLINE void operator delete(void* ptr, physx::shdfnd::ReflectionAllocator<T> alloc, const char* fileName,
                               typename physx::shdfnd::EnableIfPod<T, int>::Type line)
{
	PX_UNUSED(fileName);
	PX_UNUSED(line);

	alloc.deallocate(ptr);
}

// If construction after placement new throws, this placement delete is being called.
template <typename T>
PX_INLINE void operator delete [](void* ptr, physx::shdfnd::ReflectionAllocator<T> alloc, const char* fileName,
                                  typename physx::shdfnd::EnableIfPod<T, int>::Type line)
{
	PX_UNUSED(fileName);
	PX_UNUSED(line);

	alloc.deallocate(ptr);
}

#endif // #ifndef PSFOUNDATION_PSALLOCATOR_H<|MERGE_RESOLUTION|>--- conflicted
+++ resolved
@@ -37,11 +37,7 @@
 
 #if(PX_WINDOWS_FAMILY || PX_XBOXONE)
 #include <exception>
-<<<<<<< HEAD
-#if(_MSC_VER >= 1923)
-=======
 #if(_MSC_VER >= 1923) || defined(__clang__)
->>>>>>> 69078e53
 #include <typeinfo>
 #else
 #include <typeinfo.h>
