--- conflicted
+++ resolved
@@ -253,71 +253,7 @@
 			}
 		}
 
-<<<<<<< HEAD
-		// Make sure the Python install is the correct architecture
-		if (PythonRoot != null)
-		{
-			string ExpectedPointerSizeResult = Target.Platform == UnrealTargetPlatform.Win32 ? "4" : "8";
-
-			// Invoke Python to query the pointer size of the interpreter so we can work out whether it's 32-bit or 64-bit
-			// todo: We probably need to do this for all platforms, but right now it's only an issue on Windows
-			if (Target.Platform == UnrealTargetPlatform.Win32 || Target.Platform == UnrealTargetPlatform.Win64)
-			{
-				string Result = InvokePython(PythonRoot, "-c \"import struct; print(struct.calcsize('P'))\"");
-				Result = Result != null ? Result.Replace("\r", "").Replace("\n", "") : null;
-				if (Result == null || Result != ExpectedPointerSizeResult)
-				{
-					PythonRoot = null;
-				}
-			}
-		}
-
-		if (PythonRoot == null)
-		{
-			PublicDefinitions.Add("WITH_PYTHON=0");
-		}
-		else
-		{
-			// If the Python install we're using is within the Engine directory, make the path relative so that it's portable
-			string EngineRelativePythonRoot = PythonRoot;
-			if (EngineRelativePythonRoot.StartsWith(EngineDir))
-			{
-				// Strip the Engine directory and then combine the path with the placeholder to ensure the path is delimited correctly
-				EngineRelativePythonRoot = EngineRelativePythonRoot.Remove(0, EngineDir.Length);
-				foreach(string FileName in Directory.EnumerateFiles(PythonRoot, "*", SearchOption.AllDirectories))
-				{
-					if(!FileName.EndsWith(".pyc", System.StringComparison.OrdinalIgnoreCase))
-					{
-						RuntimeDependencies.Add(FileName);
-					}
-				}
-				EngineRelativePythonRoot = Path.Combine("{ENGINE_DIR}", EngineRelativePythonRoot); // Can't use $(EngineDir) as the placeholder here as UBT is eating it
-			}
-
-			PublicDefinitions.Add("WITH_PYTHON=1");
-			PublicDefinitions.Add(string.Format("UE_PYTHON_DIR=\"{0}\"", EngineRelativePythonRoot.Replace('\\', '/')));
-
-			// Some versions of Python need this define set when building on MSVC
-			if (Target.Platform == UnrealTargetPlatform.Win32 || Target.Platform == UnrealTargetPlatform.Win64)
-			{
-				PublicDefinitions.Add("HAVE_ROUND=1");
-			}
-
-			PublicSystemIncludePaths.Add(PythonIncludePath);
-			if (Target.Platform == UnrealTargetPlatform.Mac)
-			{
-				// Mac doesn't understand PublicLibraryPaths
-				PublicAdditionalLibraries.Add(Path.Combine(PythonLibPath, PythonLibName));
-			}
-			else
-			{
-				PublicLibraryPaths.Add(PythonLibPath);
-				PublicAdditionalLibraries.Add(PythonLibName);
-			}
-		}
-=======
 		return new PythonSDKPaths(PythonRoot, new List<string>() { PythonIncludePath }, PythonLibPath, PythonLibName);
->>>>>>> 5edfa17c
 	}
 
 	private class PythonSDKPaths
