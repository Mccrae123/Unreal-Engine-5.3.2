--- conflicted
+++ resolved
@@ -15,15 +15,9 @@
             string DirectShowLibPath = Target.UEThirdPartySourceDirectory
                 + "DirectShow/DirectShow-1.0.0/Lib/Win64/vs" + Target.WindowsPlatform.GetVisualStudioCompilerVersionName();
 
-<<<<<<< HEAD
-			if (!Target.Architecture.bIsX64)
-			{
-				DirectShowLibPath = Path.Combine(DirectShowLibPath, Target.Architecture.WindowsName);
-=======
 			if (Target.WindowsPlatform.Architecture == UnrealArch.Arm64)
 			{
 				DirectShowLibPath = Path.Combine(DirectShowLibPath, Target.Architecture.WindowsLibDir);
->>>>>>> 4af6daef
 			}
 
 			PublicSystemIncludePaths.Add(Target.UEThirdPartySourceDirectory + "DirectShow/DirectShow-1.0.0/src/Public");
