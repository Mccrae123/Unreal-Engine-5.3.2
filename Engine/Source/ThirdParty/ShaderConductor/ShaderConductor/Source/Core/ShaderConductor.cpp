/*
 * ShaderConductor
 *
 * Copyright (c) Microsoft Corporation. All rights reserved.
 * Licensed under the MIT License.
 *
 * MIT License
 *
 * Permission is hereby granted, free of charge, to any person obtaining a copy of this
 * software and associated documentation files (the "Software"), to deal in the Software
 * without restriction, including without limitation the rights to use, copy, modify, merge,
 * publish, distribute, sublicense, and/or sell copies of the Software, and to permit persons
 * to whom the Software is furnished to do so, subject to the following conditions:
 *
 * The above copyright notice and this permission notice shall be included in all copies or
 * substantial portions of the Software.
 *
 * THE SOFTWARE IS PROVIDED *AS IS*, WITHOUT WARRANTY OF ANY KIND, EXPRESS OR IMPLIED,
 * INCLUDING BUT NOT LIMITED TO THE WARRANTIES OF MERCHANTABILITY, FITNESS FOR A PARTICULAR
 * PURPOSE AND NONINFRINGEMENT. IN NO EVENT SHALL THE AUTHORS OR COPYRIGHT HOLDERS BE LIABLE
 * FOR ANY CLAIM, DAMAGES OR OTHER LIABILITY, WHETHER IN AN ACTION OF CONTRACT, TORT OR
 * OTHERWISE, ARISING FROM, OUT OF OR IN CONNECTION WITH THE SOFTWARE OR THE USE OR OTHER
 * DEALINGS IN THE SOFTWARE.
 */

#include <ShaderConductor/ShaderConductor.hpp>

#include <dxc/Support/Global.h>
#include <dxc/Support/Unicode.h>
#include <dxc/Support/WinAdapter.h>
#include <dxc/Support/WinIncludes.h>

#include <algorithm>
#include <atomic>
#include <cassert>
#include <fstream>
#include <memory>
// UE Change Begin: Allow remapping of variables in glsl
#include <sstream>
// UE Change End: Allow remapping of variables in glsl

#include <dxc/DxilContainer/DxilContainer.h>
#include <dxc/dxcapi.h>
// UE Change Begin: Add functionality to rewrite HLSL to remove unused code and globals.
#include <dxc/dxctools.h>
// UE Change End: Add functionality to rewrite HLSL to remove unused code and globals.
#include <llvm/Support/ErrorHandling.h>

// UE Change Begin: Allow optimization after source-to-spirv conversion and before spirv-to-source cross-compilation
#include <spirv-tools/optimizer.hpp>
// UE Change End: Allow optimization after source-to-spirv conversion and before spirv-to-source cross-compilation

#include <spirv-tools/libspirv.h>
#include <spirv.hpp>
#include <spirv_cross.hpp>
#include <spirv_glsl.hpp>
#include <spirv_hlsl.hpp>
#include <spirv_msl.hpp>
#include <spirv_cross_util.hpp>

#ifdef LLVM_ON_WIN32
#include <d3d12shader.h>
#endif

#define SC_UNUSED(x) (void)(x);

using namespace ShaderConductor;

// UE Change Begin: Clean up parameter parsing
static bool ParseSpirvCrossOption(const ShaderConductor::MacroDefine& define, const char* name, uint32_t& outValue)
{
    if (::strcmp(define.name, name) == 0)
    {
        outValue = static_cast<uint32_t>(std::stoi(define.value));
        return true;
    }
    return false;
}

static bool ParseSpirvCrossOption(const ShaderConductor::MacroDefine& define, const char* name, bool& outValue)
{
    if (::strcmp(define.name, name) == 0)
    {
        outValue = (std::stoi(define.value) != 0);
        return true;
    }
    return false;
}

#define PARSE_SPIRVCROSS_OPTION(DEFINE, NAME, VALUE)    \
    if (ParseSpirvCrossOption(DEFINE, NAME, VALUE))     \
    {                                                   \
        return true;                                    \
    }

// These options are shared between GLSL, HLSL, and Metal compilers
static bool ParseSpirvCrossOptionCommon(spirv_cross::CompilerGLSL::Options& opt, const ShaderConductor::MacroDefine& define)
{
    PARSE_SPIRVCROSS_OPTION(define, "reconstruct_global_uniforms", opt.reconstruct_global_uniforms);
	PARSE_SPIRVCROSS_OPTION(define, "force_zero_initialized_variables", opt.force_zero_initialized_variables);
    return false;
}

// UE Change Begin: Improved support for PLS and FBF
struct Remap
{
	std::string src_name;
	std::string dst_name;
	unsigned components;
};

static bool remap_generic(spirv_cross::Compiler& compiler, const spirv_cross::SmallVector<spirv_cross::Resource>& resources,
	const Remap& remap)
{
	auto itr = std::find_if(std::begin(resources), std::end(resources),
		[&remap](const spirv_cross::Resource& res) { return res.name == remap.src_name; });

	if (itr != std::end(resources))
	{
		compiler.set_remapped_variable_state(itr->id, true);
		compiler.set_name(itr->id, remap.dst_name);
		compiler.set_subpass_input_remapped_components(itr->id, remap.components);
		return true;
	}
	else
		return false;
}

static void remap(spirv_cross::Compiler& compiler, const spirv_cross::ShaderResources& res, const std::vector<Remap>& remaps)
{
	for (auto& remap : remaps)
	{
		if (remap_generic(compiler, res.stage_inputs, remap))
			return;
		if (remap_generic(compiler, res.stage_outputs, remap))
			return;
		if (remap_generic(compiler, res.subpass_inputs, remap))
			return;
	}
}
// UE Change End: Allow remapping of variables in glsl

struct PLSInOutArg
{
	spirv_cross::PlsFormat format;
	std::string input_name;
	std::string output_name;
};

struct PLSArg
{
	spirv_cross::PlsFormat format;
	std::string name;
};

static spirv_cross::PlsFormat pls_format(const char* str)
{
	if (!strcmp(str, "r11f_g11f_b10f"))
		return spirv_cross::PlsR11FG11FB10F;
	else if (!strcmp(str, "r32f"))
		return spirv_cross::PlsR32F;
	else if (!strcmp(str, "rg16f"))
		return spirv_cross::PlsRG16F;
	else if (!strcmp(str, "rg16"))
		return spirv_cross::PlsRG16;
	else if (!strcmp(str, "rgb10_a2"))
		return spirv_cross::PlsRGB10A2;
	else if (!strcmp(str, "rgba8"))
		return spirv_cross::PlsRGBA8;
	else if (!strcmp(str, "rgba8i"))
		return spirv_cross::PlsRGBA8I;
	else if (!strcmp(str, "rgba8ui"))
		return spirv_cross::PlsRGBA8UI;
	else if (!strcmp(str, "rg16i"))
		return spirv_cross::PlsRG16I;
	else if (!strcmp(str, "rgb10_a2ui"))
		return spirv_cross::PlsRGB10A2UI;
	else if (!strcmp(str, "rg16ui"))
		return spirv_cross::PlsRG16UI;
	else if (!strcmp(str, "r32ui"))
		return spirv_cross::PlsR32UI;
	else
		return spirv_cross::PlsNone;
}

bool FindVariableID(const std::string& name, spirv_cross::ID& id, spirv_cross::SmallVector<spirv_cross::Resource>& resources, const spirv_cross::SmallVector<spirv_cross::Resource>* secondary_resources)
{
	bool found = false;
	for (auto& res : resources)
	{
		if (res.name == name)
		{
			id = res.id;
			found = true;
			break;
		}
	}

	if (!found && secondary_resources)
	{
		for (auto& res : *secondary_resources)
		{
			if (res.name == name)
			{
				id = res.id;
				found = true;
				break;
			}
		}
	}

	if (!found)
	{
		id = UINT32_MAX;
	}

	return found;
}

static std::vector<spirv_cross::PlsRemap> remap_pls(const std::vector<PLSArg>& pls_variables, spirv_cross::SmallVector<spirv_cross::Resource>& resources,
									const spirv_cross::SmallVector<spirv_cross::Resource>* secondary_resources)
{
	std::vector<spirv_cross::PlsRemap> ret;

	for (auto& pls : pls_variables)
	{
		spirv_cross::ID id;
		FindVariableID(pls.name, id, resources, secondary_resources);
		ret.push_back({ id, pls.name, pls.format });
	}

	return ret;
}

static std::vector<spirv_cross::PlsInOutRemap> remap_pls_inout(spirv_cross::Compiler& compiler, const std::vector<PLSInOutArg>& pls_variables, spirv_cross::SmallVector<spirv_cross::Resource>& resources, spirv_cross::SmallVector<spirv_cross::Resource>& secondary_resources)
{
	std::vector<spirv_cross::PlsInOutRemap> ret;

	for (auto& pls : pls_variables)
	{
		std::vector<Remap> Remaps;
		Remap remap = { pls.output_name, pls.input_name, spirv_cross::CompilerGLSL::pls_format_to_components(pls.format) };
		remap_generic(compiler, resources, remap);
		remap_generic(compiler, secondary_resources, remap);

		//find input id
		spirv_cross::ID input_id;
		FindVariableID(pls.input_name, input_id, resources, &secondary_resources);

		//find output id
		spirv_cross::ID output_id;
		FindVariableID(pls.output_name, output_id, resources, &secondary_resources);

		ret.push_back({ input_id, pls.input_name, output_id, pls.output_name, pls.format });
	}

	return ret;
}

static bool GatherPLSRemaps(std::vector<PLSArg>& PLSInputs, std::vector<PLSArg>& PLSOutputs, std::vector<PLSInOutArg>& PLSInOuts, const ShaderConductor::MacroDefine& define)
{
	static const char* PLSDelim = " ";

	static const char* PLSInIdent = "pls_in";
	static const size_t PLSInIdentLen = std::strlen(PLSInIdent);

	if (!strncmp(define.name, PLSInIdent, PLSInIdentLen))
	{
		std::string Value = define.value;

		size_t Offset = Value.find(PLSDelim, 0);

		if (Offset != std::string::npos)
		{
			PLSInputs.push_back({ pls_format(Value.substr(0, Offset).c_str()), Value.substr(Offset + 1) });
		}

		return true;
	}

	static const char* PLSOutIdent = "pls_out";
	static const size_t PLSOuIdentLen = std::strlen(PLSOutIdent);

	if (!strncmp(define.name, PLSOutIdent, PLSOuIdentLen))
	{
		std::string Value = define.value;

		size_t Offset = Value.find(PLSDelim, 0);

		if (Offset != std::string::npos)
		{
			PLSOutputs.push_back({ pls_format(Value.substr(0, Offset).c_str()), Value.substr(Offset + 1) });
		}

		return true;
	}

	static const char* PLSInOutIdent = "pls_io";
	static const size_t PLSInOutIdentLen = std::strlen(PLSInOutIdent);

	if (!strncmp(define.name, PLSInOutIdent, PLSInOutIdentLen))
	{
		std::string Value = define.value;

		size_t OffsetFirst = Value.find_first_of(PLSDelim, 0);
		size_t OffsetLast = Value.find_last_of(PLSDelim);

		if (OffsetFirst != std::string::npos && OffsetLast != std::string::npos && OffsetLast != OffsetFirst)
		{
			PLSInOuts.push_back({ pls_format(Value.substr(0, OffsetFirst).c_str()), Value.substr(OffsetFirst + 1, OffsetLast - (OffsetFirst + 1)), Value.substr(OffsetLast + 1) });
		}

		return true;
	}

	return false;
}

struct FBFArg
{
	int32_t input_index;
	int32_t color_attachment;
};

static bool GatherFBFRemaps(std::vector<FBFArg>& FBFArgs, const ShaderConductor::MacroDefine& define)
{
	static const char* FBFDelim = " ";

	static const char* FBFIdent = "remap_ext_framebuffer_fetch";
	static const size_t FBFIdentLen = std::strlen(FBFIdent);

	if (!strncmp(define.name, FBFIdent, FBFIdentLen))
	{
		std::string Value = define.value;

		size_t Offset = Value.find(FBFDelim, 0);

		if (Offset != std::string::npos)
		{
			FBFArgs.push_back({ std::atoi(Value.substr(0, Offset).c_str()), std::atoi(Value.substr(Offset + 1).c_str()) });
		}

		return true;
	}

	return false;
}
// UE Change End: Improved support for PLS and FBF

static bool ParseSpirvCrossOptionGlsl(spirv_cross::CompilerGLSL::Options& opt, const ShaderConductor::MacroDefine& define)
{
    PARSE_SPIRVCROSS_OPTION(define, "emit_push_constant_as_uniform_buffer", opt.emit_push_constant_as_uniform_buffer);
    PARSE_SPIRVCROSS_OPTION(define, "emit_uniform_buffer_as_plain_uniforms", opt.emit_uniform_buffer_as_plain_uniforms);
    PARSE_SPIRVCROSS_OPTION(define, "flatten_multidimensional_arrays", opt.flatten_multidimensional_arrays);
    PARSE_SPIRVCROSS_OPTION(define, "force_flattened_io_blocks", opt.force_flattened_io_blocks);
    PARSE_SPIRVCROSS_OPTION(define, "emit_ssbo_alias_type_name", opt.emit_ssbo_alias_type_name);
    PARSE_SPIRVCROSS_OPTION(define, "separate_texture_types", opt.separate_texture_types);
    PARSE_SPIRVCROSS_OPTION(define, "disable_ssbo_block_layout", opt.disable_ssbo_block_layout);
    PARSE_SPIRVCROSS_OPTION(define, "force_ubo_std140_layout", opt.force_ubo_std140_layout);
    PARSE_SPIRVCROSS_OPTION(define, "disable_explicit_binding", opt.disable_explicit_binding);
    PARSE_SPIRVCROSS_OPTION(define, "enable_texture_buffer", opt.enable_texture_buffer);
	PARSE_SPIRVCROSS_OPTION(define, "ovr_multiview_view_count", opt.ovr_multiview_view_count);
	PARSE_SPIRVCROSS_OPTION(define, "pad_ubo_blocks", opt.pad_ubo_blocks);
	PARSE_SPIRVCROSS_OPTION(define, "force_temporary", opt.force_temporary);
	PARSE_SPIRVCROSS_OPTION(define, "force_glsl_clipspace", opt.force_glsl_clipspace);
    return false;
}

static bool ParseSpirvCrossOptionHlsl(spirv_cross::CompilerHLSL::Options& opt, const ShaderConductor::MacroDefine& define)
{
    PARSE_SPIRVCROSS_OPTION(define, "reconstruct_semantics", opt.reconstruct_semantics);
    PARSE_SPIRVCROSS_OPTION(define, "reconstruct_cbuffer_names", opt.reconstruct_cbuffer_names);
    PARSE_SPIRVCROSS_OPTION(define, "implicit_resource_binding", opt.implicit_resource_binding);
    return false;
}

static bool ParseSpirvCrossOptionMetal(spirv_cross::CompilerMSL::Options& opt, const ShaderConductor::MacroDefine& define)
{
    PARSE_SPIRVCROSS_OPTION(define, "ios_support_base_vertex_instance", opt.ios_support_base_vertex_instance);
    PARSE_SPIRVCROSS_OPTION(define, "swizzle_texture_samples", opt.swizzle_texture_samples);
    PARSE_SPIRVCROSS_OPTION(define, "texel_buffer_texture_width", opt.texel_buffer_texture_width);
    // Use Metal's native texture-buffer type for HLSL buffers.
    PARSE_SPIRVCROSS_OPTION(define, "texture_buffer_native", opt.texture_buffer_native);
    // Use Metal's native frame-buffer fetch API for subpass inputs.
    PARSE_SPIRVCROSS_OPTION(define, "use_framebuffer_fetch_subpasses", opt.use_framebuffer_fetch_subpasses);
    // Storage buffer robustness - clamps access to SSBOs to the size of the buffer.
    PARSE_SPIRVCROSS_OPTION(define, "enforce_storge_buffer_bounds", opt.enforce_storge_buffer_bounds);
    PARSE_SPIRVCROSS_OPTION(define, "buffer_size_buffer_index", opt.buffer_size_buffer_index);
    // Capture shader output to a buffer - used for vertex streaming to emulate GS & Tess.
    PARSE_SPIRVCROSS_OPTION(define, "capture_output_to_buffer", opt.capture_output_to_buffer);
    PARSE_SPIRVCROSS_OPTION(define, "shader_output_buffer_index", opt.shader_output_buffer_index);
    // Allow the caller to specify the various auxiliary Metal buffer indices.
    PARSE_SPIRVCROSS_OPTION(define, "indirect_params_buffer_index", opt.indirect_params_buffer_index);
    PARSE_SPIRVCROSS_OPTION(define, "shader_patch_output_buffer_index", opt.shader_patch_output_buffer_index);
    PARSE_SPIRVCROSS_OPTION(define, "shader_tess_factor_buffer_index", opt.shader_tess_factor_buffer_index);
    PARSE_SPIRVCROSS_OPTION(define, "shader_input_wg_index", opt.shader_input_wg_index);
    // Allow the caller to specify the Metal translation should use argument buffers.
    PARSE_SPIRVCROSS_OPTION(define, "argument_buffers", opt.argument_buffers);
    //PARSE_SPIRVCROSS_OPTION(define, "argument_buffer_offset", opt.argument_buffer_offset);
    PARSE_SPIRVCROSS_OPTION(define, "invariant_float_math", opt.invariant_float_math);
    // Emulate texturecube_array with texture2d_array for iOS where this type is not available.
    PARSE_SPIRVCROSS_OPTION(define, "emulate_cube_array", opt.emulate_cube_array);
    // Allow user to enable decoration binding.
    PARSE_SPIRVCROSS_OPTION(define, "enable_decoration_binding", opt.enable_decoration_binding);

    // Specify dimension of subpass input attachments.
    static const char* subpassInputDimIdent = "subpass_input_dimension";
    static const size_t subpassInputDimIdentLen = std::strlen(subpassInputDimIdent);
    if (!strncmp(define.name, subpassInputDimIdent, subpassInputDimIdentLen))
    {
        int binding = std::stoi(define.name + subpassInputDimIdentLen);
        opt.subpass_input_dimensions[static_cast<uint32_t>(binding)] = std::stoi(define.value);
    }

    return false;
}
// UE Change End: Clean up parameter parsing


// UE Change Begin: Improved support for PLS and FBF
struct Remap
{
	std::string src_name;
	std::string dst_name;
	unsigned components;
};

static bool remap_generic(spirv_cross::Compiler& compiler, const spirv_cross::SmallVector<spirv_cross::Resource>& resources,
	const Remap& remap)
{
	auto itr = std::find_if(std::begin(resources), std::end(resources),
		[&remap](const spirv_cross::Resource& res) { return res.name == remap.src_name; });

	if (itr != std::end(resources))
	{
		compiler.set_remapped_variable_state(itr->id, true);
		compiler.set_name(itr->id, remap.dst_name);
		compiler.set_subpass_input_remapped_components(itr->id, remap.components);
		return true;
	}
	else
		return false;
}

static void remap(spirv_cross::Compiler& compiler, const spirv_cross::ShaderResources& res, const std::vector<Remap>& remaps)
{
	for (auto& remap : remaps)
	{
		if (remap_generic(compiler, res.stage_inputs, remap))
			return;
		if (remap_generic(compiler, res.stage_outputs, remap))
			return;
		if (remap_generic(compiler, res.subpass_inputs, remap))
			return;
	}
}
// UE Change End: Allow remapping of variables in glsl

struct PLSInOutArg
{
	spirv_cross::PlsFormat format;
	std::string input_name;
	std::string output_name;
};

struct PLSArg
{
	spirv_cross::PlsFormat format;
	std::string name;
};

static spirv_cross::PlsFormat pls_format(const char* str)
{
	if (!strcmp(str, "r11f_g11f_b10f"))
		return spirv_cross::PlsR11FG11FB10F;
	else if (!strcmp(str, "r32f"))
		return spirv_cross::PlsR32F;
	else if (!strcmp(str, "rg16f"))
		return spirv_cross::PlsRG16F;
	else if (!strcmp(str, "rg16"))
		return spirv_cross::PlsRG16;
	else if (!strcmp(str, "rgb10_a2"))
		return spirv_cross::PlsRGB10A2;
	else if (!strcmp(str, "rgba8"))
		return spirv_cross::PlsRGBA8;
	else if (!strcmp(str, "rgba8i"))
		return spirv_cross::PlsRGBA8I;
	else if (!strcmp(str, "rgba8ui"))
		return spirv_cross::PlsRGBA8UI;
	else if (!strcmp(str, "rg16i"))
		return spirv_cross::PlsRG16I;
	else if (!strcmp(str, "rgb10_a2ui"))
		return spirv_cross::PlsRGB10A2UI;
	else if (!strcmp(str, "rg16ui"))
		return spirv_cross::PlsRG16UI;
	else if (!strcmp(str, "r32ui"))
		return spirv_cross::PlsR32UI;
	else
		return spirv_cross::PlsNone;
}

bool FindVariableID(const std::string& name, spirv_cross::ID& id, spirv_cross::SmallVector<spirv_cross::Resource>& resources, const spirv_cross::SmallVector<spirv_cross::Resource>* secondary_resources)
{
	bool found = false;
	for (auto& res : resources)
	{
		if (res.name == name)
		{
			id = res.id;
			found = true;
			break;
		}
	}

	if (!found && secondary_resources)
	{
		for (auto& res : *secondary_resources)
		{
			if (res.name == name)
			{
				id = res.id;
				found = true;
				break;
			}
		}
	}

	if (!found)
	{
		id = UINT32_MAX;
	}

	return found;
}

static std::vector<spirv_cross::PlsRemap> remap_pls(const std::vector<PLSArg>& pls_variables, spirv_cross::SmallVector<spirv_cross::Resource>& resources,
									const spirv_cross::SmallVector<spirv_cross::Resource>* secondary_resources)
{
	std::vector<spirv_cross::PlsRemap> ret;

	for (auto& pls : pls_variables)
	{
		spirv_cross::ID id;
		FindVariableID(pls.name, id, resources, secondary_resources);
		ret.push_back({ id, pls.name, pls.format });
	}

	return ret;
}

static std::vector<spirv_cross::PlsInOutRemap> remap_pls_inout(spirv_cross::Compiler& compiler, const std::vector<PLSInOutArg>& pls_variables, spirv_cross::SmallVector<spirv_cross::Resource>& resources, spirv_cross::SmallVector<spirv_cross::Resource>& secondary_resources)
{
	std::vector<spirv_cross::PlsInOutRemap> ret;

	for (auto& pls : pls_variables)
	{
		std::vector<Remap> Remaps;
		Remap remap = { pls.output_name, pls.input_name, spirv_cross::CompilerGLSL::pls_format_to_components(pls.format) };
		remap_generic(compiler, resources, remap);
		remap_generic(compiler, secondary_resources, remap);

		//find input id
		spirv_cross::ID input_id;
		FindVariableID(pls.input_name, input_id, resources, &secondary_resources);

		//find output id
		spirv_cross::ID output_id;
		FindVariableID(pls.output_name, output_id, resources, &secondary_resources);

		ret.push_back({ input_id, pls.input_name, output_id, pls.output_name, pls.format });
	}

	return ret;
}

static bool GatherPLSRemaps(std::vector<PLSArg>& PLSInputs, std::vector<PLSArg>& PLSOutputs, std::vector<PLSInOutArg>& PLSInOuts, const ShaderConductor::MacroDefine& define)
{
	static const char* PLSDelim = " ";

	static const char* PLSInIdent = "pls_in";
	static const size_t PLSInIdentLen = std::strlen(PLSInIdent);

	if (!strncmp(define.name, PLSInIdent, PLSInIdentLen))
	{
		std::string Value = define.value;

		size_t Offset = Value.find(PLSDelim, 0);

		if (Offset != std::string::npos)
		{
			PLSInputs.push_back({ pls_format(Value.substr(0, Offset).c_str()), Value.substr(Offset + 1) });
		}

		return true;
	}

	static const char* PLSOutIdent = "pls_out";
	static const size_t PLSOuIdentLen = std::strlen(PLSOutIdent);

	if (!strncmp(define.name, PLSOutIdent, PLSOuIdentLen))
	{
		std::string Value = define.value;

		size_t Offset = Value.find(PLSDelim, 0);

		if (Offset != std::string::npos)
		{
			PLSOutputs.push_back({ pls_format(Value.substr(0, Offset).c_str()), Value.substr(Offset + 1) });
		}

		return true;
	}

	static const char* PLSInOutIdent = "pls_io";
	static const size_t PLSInOutIdentLen = std::strlen(PLSInOutIdent);

	if (!strncmp(define.name, PLSInOutIdent, PLSInOutIdentLen))
	{
		std::string Value = define.value;

		size_t OffsetFirst = Value.find_first_of(PLSDelim, 0);
		size_t OffsetLast = Value.find_last_of(PLSDelim);

		if (OffsetFirst != std::string::npos && OffsetLast != std::string::npos && OffsetLast != OffsetFirst)
		{
			PLSInOuts.push_back({ pls_format(Value.substr(0, OffsetFirst).c_str()), Value.substr(OffsetFirst + 1, OffsetLast - (OffsetFirst + 1)), Value.substr(OffsetLast + 1) });
		}

		return true;
	}

	return false;
}

struct FBFArg
{
	int32_t input_index;
	int32_t color_attachment;
};

static bool GatherFBFRemaps(std::vector<FBFArg>& FBFArgs, const ShaderConductor::MacroDefine& define)
{
	static const char* FBFDelim = " ";

	static const char* FBFIdent = "remap_ext_framebuffer_fetch";
	static const size_t FBFIdentLen = std::strlen(FBFIdent);

	if (!strncmp(define.name, FBFIdent, FBFIdentLen))
	{
		std::string Value = define.value;

		size_t Offset = Value.find(FBFDelim, 0);

		if (Offset != std::string::npos)
		{
			FBFArgs.push_back({ std::atoi(Value.substr(0, Offset).c_str()), std::atoi(Value.substr(Offset + 1).c_str()) });
		}

		return true;
	}

	return false;
}
// UE Change End: Improved support for PLS and FBF

namespace
{
    bool dllDetaching = false;

    class Dxcompiler
    {
    public:
        ~Dxcompiler()
        {
            this->Destroy();
        }

        static Dxcompiler& Instance()
        {
            static Dxcompiler instance;
            return instance;
        }

        IDxcLibrary* Library() const
        {
            return m_library;
        }

        IDxcCompiler* Compiler() const
        {
            return m_compiler;
        }

        // UE Change Begin: Add functionality to rewrite HLSL to remove unused code and globals.
        IDxcRewriter* Rewriter() const
        {
            return m_rewriter;
        }
        // UE Change End: Add functionality to rewrite HLSL to remove unused code and globals.

        IDxcContainerReflection* ContainerReflection() const
        {
            return m_containerReflection;
        }

        CComPtr<IDxcLinker> CreateLinker() const
        {
            CComPtr<IDxcLinker> linker;
            IFT(m_createInstanceFunc(CLSID_DxcLinker, __uuidof(IDxcLinker), reinterpret_cast<void**>(&linker)));
            return linker;
        }

        bool LinkerSupport() const
        {
            return m_linkerSupport;
        }

        void Destroy()
        {
            if (m_dxcompilerDll)
            {
                m_compiler = nullptr;
                m_library = nullptr;
                m_containerReflection = nullptr;

                m_createInstanceFunc = nullptr;

#ifdef _WIN32
                ::FreeLibrary(m_dxcompilerDll);
#else
                ::dlclose(m_dxcompilerDll);
#endif

                m_dxcompilerDll = nullptr;
            }
        }

        void Terminate()
        {
            if (m_dxcompilerDll)
            {
                m_compiler.Detach();
                m_library.Detach();
                m_containerReflection.Detach();
                // UE Change Begin: Add functionality to rewrite HLSL to remove unused code and globals.
                m_rewriter.Detach();
                // UE Change End: Add functionality to rewrite HLSL to remove unused code and globals.

                m_createInstanceFunc = nullptr;

                m_dxcompilerDll = nullptr;
            }
        }

		// UE Change Begin: Allow to manually shutdown compiler to avoid dangling mutex on Linux.
#if defined(SC_EXPLICIT_DLLSHUTDOWN)
		void Shutdown()
		{
			if (m_dllShutdownFunc)
			{
				m_dllShutdownFunc();
				m_dllShutdownFunc = nullptr;
			}
		}
#endif
		// UE Change End: Allow to manually shutdown compiler to avoid dangling mutex on Linux.

    private:
        Dxcompiler()
        {
            if (dllDetaching)
            {
                return;
            }

#ifdef _WIN32
            const char* dllName = "dxcompiler.dll";
#elif __APPLE__
            const char* dllName = "libdxcompiler.dylib";
#else
            const char* dllName = "libdxcompiler.so";
#endif
            const char* functionName = "DxcCreateInstance";

#ifdef _WIN32
            m_dxcompilerDll = ::LoadLibraryA(dllName);
#else
            m_dxcompilerDll = ::dlopen(dllName, RTLD_LAZY);
// UE Change Begin: Unreal Engine uses rpaths on Mac for loading dylibs, so "@rpath/" needs to be added before the name of the dylib, so that macOS can find the file
#if __APPLE__
            if (m_dxcompilerDll == nullptr)
            {
                m_dxcompilerDll = ::dlopen((std::string("@rpath/") + dllName).c_str(), RTLD_LAZY);
            }
#endif
// UE Change End: Unreal Engine uses rpaths on Mac for loading dylibs, so "@rpath/" needs to be added before the name of the dylib, so that macOS can find the file
#endif

            if (m_dxcompilerDll != nullptr)
            {
#ifdef _WIN32
                m_createInstanceFunc = (DxcCreateInstanceProc)::GetProcAddress(m_dxcompilerDll, functionName);
#else
                m_createInstanceFunc = (DxcCreateInstanceProc)::dlsym(m_dxcompilerDll, functionName);
#if defined(SC_EXPLICIT_DLLSHUTDOWN)
				m_dllShutdownFunc = (DxcDllShutdownProc)::dlsym(m_dxcompilerDll, "DllShutdown");
#endif
#endif

                if (m_createInstanceFunc != nullptr)
                {
                    IFT(m_createInstanceFunc(CLSID_DxcLibrary, __uuidof(IDxcLibrary), reinterpret_cast<void**>(&m_library)));
                    IFT(m_createInstanceFunc(CLSID_DxcCompiler, __uuidof(IDxcCompiler), reinterpret_cast<void**>(&m_compiler)));
#ifdef _WIN32
                    IFT(m_createInstanceFunc(CLSID_DxcContainerReflection, __uuidof(IDxcContainerReflection),
                                             reinterpret_cast<void**>(&m_containerReflection)));
#endif
                    // UE Change Begin: Add functionality to rewrite HLSL to remove unused code and globals.
                    IFT(m_createInstanceFunc(CLSID_DxcRewriter, __uuidof(IDxcRewriter), reinterpret_cast<void**>(&m_rewriter)));
                    // UE Change End: Add functionality to rewrite HLSL to remove unused code and globals.
                }
                else
                {
                    this->Destroy();

                    throw std::runtime_error(std::string("COULDN'T get ") + functionName + " from dxcompiler.");
                }
            }
            else
            {
                throw std::runtime_error("COULDN'T load dxcompiler.");
            }

#ifdef _WIN32
            m_linkerSupport = (CreateLinker() != nullptr);
#else
			m_linkerSupport = false;
#endif
        }

    private:
        HMODULE m_dxcompilerDll = nullptr;
        DxcCreateInstanceProc m_createInstanceFunc = nullptr;

        CComPtr<IDxcLibrary> m_library;
        CComPtr<IDxcCompiler> m_compiler;
        CComPtr<IDxcContainerReflection> m_containerReflection;
        // UE Change Begin: Add functionality to rewrite HLSL to remove unused code and globals.
        CComPtr<IDxcRewriter> m_rewriter;
        // UE Change End: Add functionality to rewrite HLSL to remove unused code and globals.

		// UE Change Begin: Allow to manually shutdown compiler to avoid dangling mutex on Linux.
#if defined(SC_EXPLICIT_DLLSHUTDOWN)
		typedef void(*DxcDllShutdownProc)();
		DxcDllShutdownProc m_dllShutdownFunc = nullptr;
#endif
		// UE Change End: Allow to manually shutdown compiler to avoid dangling mutex on Linux.

        bool m_linkerSupport;
    };

    class ScIncludeHandler : public IDxcIncludeHandler
    {
    public:
        explicit ScIncludeHandler(std::function<Blob(const char* includeName)> loadCallback) : m_loadCallback(std::move(loadCallback))
        {
        }

        HRESULT STDMETHODCALLTYPE LoadSource(LPCWSTR fileName, IDxcBlob** includeSource) override
        {
            if ((fileName[0] == L'.') && (fileName[1] == L'/'))
            {
                fileName += 2;
            }

            std::string utf8FileName;
            if (!Unicode::WideToUTF8String(fileName, &utf8FileName))
            {
                return E_FAIL;
            }

            Blob source;
            try
            {
                source = m_loadCallback(utf8FileName.c_str());
            }
            catch (...)
            {
                return E_FAIL;
            }

            *includeSource = nullptr;
            return Dxcompiler::Instance().Library()->CreateBlobWithEncodingOnHeapCopy(source.Data(), source.Size(), CP_UTF8,
                                                                                      reinterpret_cast<IDxcBlobEncoding**>(includeSource));
        }

        ULONG STDMETHODCALLTYPE AddRef() override
        {
            ++m_ref;
            return m_ref;
        }

        ULONG STDMETHODCALLTYPE Release() override
        {
            --m_ref;
            ULONG result = m_ref;
            if (result == 0)
            {
                delete this;
            }
            return result;
        }

        HRESULT STDMETHODCALLTYPE QueryInterface(REFIID iid, void** object) override
        {
            if (IsEqualIID(iid, __uuidof(IDxcIncludeHandler)))
            {
                *object = dynamic_cast<IDxcIncludeHandler*>(this);
                this->AddRef();
                return S_OK;
            }
            else if (IsEqualIID(iid, __uuidof(IUnknown)))
            {
                *object = dynamic_cast<IUnknown*>(this);
                this->AddRef();
                return S_OK;
            }
            else
            {
                return E_NOINTERFACE;
            }
        }

    private:
        std::function<Blob(const char* includeName)> m_loadCallback;

        std::atomic<ULONG> m_ref = 0;
    };

    Blob DefaultLoadCallback(const char* includeName)
    {
        std::vector<char> ret;
        std::ifstream includeFile(includeName, std::ios_base::in);
        if (includeFile)
        {
            includeFile.seekg(0, std::ios::end);
            ret.resize(static_cast<size_t>(includeFile.tellg()));
            includeFile.seekg(0, std::ios::beg);
            includeFile.read(ret.data(), ret.size());
            ret.resize(static_cast<size_t>(includeFile.gcount()));
        }
        else
        {
            throw std::runtime_error(std::string("COULDN'T load included file ") + includeName + ".");
        }
        return Blob(ret.data(), static_cast<uint32_t>(ret.size()));
    }

    void AppendError(Compiler::ResultDesc& result, const std::string& msg)
    {
        std::string errorMSg;
        if (result.errorWarningMsg.Size() != 0)
        {
            errorMSg.assign(reinterpret_cast<const char*>(result.errorWarningMsg.Data()), result.errorWarningMsg.Size());
        }
        if (!errorMSg.empty())
        {
            errorMSg += "\n";
        }
        errorMSg += msg;
        result.errorWarningMsg.Reset(errorMSg.data(), static_cast<uint32_t>(errorMSg.size()));
        result.hasError = true;
    }

    // UE Change Begin: Add functionality to rewrite HLSL to remove unused code and globals.
    Compiler::ResultDesc RewriteHlsl(const Compiler::SourceDesc& source, const Compiler::Options& options)
    {
        CComPtr<IDxcBlobEncoding> sourceBlob;
        IFT(Dxcompiler::Instance().Library()->CreateBlobWithEncodingOnHeapCopy(source.source, static_cast<UINT32>(strlen(source.source)),
                                                                               CP_UTF8, &sourceBlob));
        IFTARG(sourceBlob->GetBufferSize() >= 4);

        std::wstring shaderNameUtf16;
        Unicode::UTF8ToWideString(source.fileName, &shaderNameUtf16);

        std::wstring entryPointUtf16;
        Unicode::UTF8ToWideString(source.entryPoint, &entryPointUtf16);

        std::vector<DxcDefine> dxcDefines;
        std::vector<std::wstring> dxcDefineStrings;
        // Need to reserve capacity so that small-string optimization does not
        // invalidate the pointers to internal string data while resizing.
        dxcDefineStrings.reserve(source.numDefines * 2);
        for (size_t i = 0; i < source.numDefines; ++i)
        {
            const auto& define = source.defines[i];

            std::wstring nameUtf16Str;
            Unicode::UTF8ToWideString(define.name, &nameUtf16Str);
            dxcDefineStrings.emplace_back(std::move(nameUtf16Str));
            const wchar_t* nameUtf16 = dxcDefineStrings.back().c_str();

            const wchar_t* valueUtf16;
            if (define.value != nullptr)
            {
                std::wstring valueUtf16Str;
                Unicode::UTF8ToWideString(define.value, &valueUtf16Str);
                dxcDefineStrings.emplace_back(std::move(valueUtf16Str));
                valueUtf16 = dxcDefineStrings.back().c_str();
            }
            else
            {
                valueUtf16 = nullptr;
            }

            dxcDefines.push_back({nameUtf16, valueUtf16});
        }

        CComPtr<IDxcOperationResult> rewriteResult;
        CComPtr<IDxcIncludeHandler> includeHandler = new ScIncludeHandler(std::move(source.loadIncludeCallback));
        IFT(Dxcompiler::Instance().Rewriter()->RewriteUnchangedWithInclude(sourceBlob, shaderNameUtf16.c_str(), dxcDefines.data(),
                                                                           static_cast<UINT32>(dxcDefines.size()), options.DXCArgs,
                                                                           options.numDXCArgs, includeHandler, 0, &rewriteResult));

        HRESULT statusRewrite;
        IFT(rewriteResult->GetStatus(&statusRewrite));

        Compiler::ResultDesc ret = {};
        ret.isText = true;
        ret.hasError = true;

        if (SUCCEEDED(statusRewrite))
        {
            CComPtr<IDxcBlobEncoding> rewritten;

            CComPtr<IDxcBlobEncoding> temp;
            IFT(rewriteResult->GetResult((IDxcBlob**)&temp));

            if (options.removeUnusedGlobals)
            {
                CComPtr<IDxcOperationResult> removeUnusedGlobalsResult;
                IFT(Dxcompiler::Instance().Rewriter()->RemoveUnusedGlobals(temp, entryPointUtf16.c_str(), dxcDefines.data(),
                                                                           static_cast<UINT32>(dxcDefines.size()), options.DXCArgs,
                                                                           options.numDXCArgs, &removeUnusedGlobalsResult));
                IFT(removeUnusedGlobalsResult->GetStatus(&statusRewrite));

                if (SUCCEEDED(statusRewrite))
                {
                    IFT(removeUnusedGlobalsResult->GetResult((IDxcBlob**)&rewritten));
                    ret.hasError = false;
                    ret.target.Reset(rewritten->GetBufferPointer(), static_cast<uint32_t>(rewritten->GetBufferSize()));
                }
                else
                {
                    CComPtr<IDxcBlobEncoding> errorMsg;
                    IFT(removeUnusedGlobalsResult->GetErrorBuffer((IDxcBlobEncoding**)&errorMsg));
                    ret.errorWarningMsg.Reset(errorMsg->GetBufferPointer(), static_cast<uint32_t>(errorMsg->GetBufferSize()));
                }
            }
            else
            {
                IFT(rewriteResult->GetResult((IDxcBlob**)&rewritten));
                ret.hasError = false;
                ret.target.Reset(rewritten->GetBufferPointer(), static_cast<uint32_t>(rewritten->GetBufferSize()));
            }
        }
        else
        {
            CComPtr<IDxcBlobEncoding> errorMsg;
            IFT(rewriteResult->GetErrorBuffer((IDxcBlobEncoding**)&errorMsg));
            ret.errorWarningMsg.Reset(errorMsg->GetBufferPointer(), static_cast<uint32_t>(errorMsg->GetBufferSize()));
        }

        return ret;
    }
    // UE Change End: Add functionality to rewrite HLSL to remove unused code and globals.

#ifdef LLVM_ON_WIN32
    template <typename T>
    HRESULT CreateDxcReflectionFromBlob(IDxcBlob* dxilBlob, CComPtr<T>& outReflection)
    {
        IDxcContainerReflection* containReflection = Dxcompiler::Instance().ContainerReflection();
        IFT(containReflection->Load(dxilBlob));

        uint32_t dxilPartIndex = ~0u;
        IFT(containReflection->FindFirstPartKind(hlsl::DFCC_DXIL, &dxilPartIndex));
        HRESULT result = containReflection->GetPartReflection(dxilPartIndex, __uuidof(T), reinterpret_cast<void**>(&outReflection));

        return result;
    }

    void ShaderReflection(Compiler::ReflectionResultDesc& result, IDxcBlob* dxilBlob)
    {
        CComPtr<ID3D12ShaderReflection> shaderReflection;
        IFT(CreateDxcReflectionFromBlob(dxilBlob, shaderReflection));

        D3D12_SHADER_DESC shaderDesc;
        shaderReflection->GetDesc(&shaderDesc);

        std::vector<Compiler::ReflectionDesc> vecReflectionDescs;
        for (uint32_t resourceIndex = 0; resourceIndex < shaderDesc.BoundResources; ++resourceIndex)
        {
            D3D12_SHADER_INPUT_BIND_DESC bindDesc;
            shaderReflection->GetResourceBindingDesc(resourceIndex, &bindDesc);

            Compiler::ReflectionDesc reflectionDesc{};

            if (bindDesc.Type == D3D_SIT_CBUFFER || bindDesc.Type == D3D_SIT_TBUFFER)
            {
                ID3D12ShaderReflectionConstantBuffer* constantBuffer = shaderReflection->GetConstantBufferByName(bindDesc.Name);

                D3D12_SHADER_BUFFER_DESC bufferDesc;
                constantBuffer->GetDesc(&bufferDesc);

                if (strcmp(bufferDesc.Name, "$Globals") == 0)
                {
                    for (uint32_t variableIndex = 0; variableIndex < bufferDesc.Variables; ++variableIndex)
                    {
                        ID3D12ShaderReflectionVariable* variable = constantBuffer->GetVariableByIndex(variableIndex);
                        D3D12_SHADER_VARIABLE_DESC variableDesc;
                        variable->GetDesc(&variableDesc);

                        std::strncpy(reflectionDesc.name, variableDesc.Name,
                                     std::min(std::strlen(variableDesc.Name) + 1, sizeof(reflectionDesc.name)));

                        reflectionDesc.type = ShaderResourceType::Parameter;
                        reflectionDesc.bufferBindPoint = bindDesc.BindPoint;
                        reflectionDesc.bindPoint = variableDesc.StartOffset;
                        reflectionDesc.bindCount = variableDesc.Size;
                    }
                }
                else
                {
                    std::strncpy(reflectionDesc.name, bufferDesc.Name,
                                 std::min(std::strlen(bufferDesc.Name) + 1, sizeof(reflectionDesc.name)));

                    reflectionDesc.type = ShaderResourceType::ConstantBuffer;
                    reflectionDesc.bufferBindPoint = bindDesc.BindPoint;
                    reflectionDesc.bindPoint = 0;
                    reflectionDesc.bindCount = 0;
                }
            }
            else
            {
                switch (bindDesc.Type)
                {
                case D3D_SIT_TEXTURE:
                    reflectionDesc.type = ShaderResourceType::Texture;
                    break;

                case D3D_SIT_SAMPLER:
                    reflectionDesc.type = ShaderResourceType::Sampler;
                    break;

                case D3D_SIT_STRUCTURED:
                case D3D_SIT_BYTEADDRESS:
                    reflectionDesc.type = ShaderResourceType::ShaderResourceView;
                    break;

                case D3D_SIT_UAV_RWTYPED:
                case D3D_SIT_UAV_RWSTRUCTURED:
                case D3D_SIT_UAV_RWBYTEADDRESS:
                case D3D_SIT_UAV_APPEND_STRUCTURED:
                case D3D_SIT_UAV_CONSUME_STRUCTURED:
                case D3D_SIT_UAV_RWSTRUCTURED_WITH_COUNTER:
                    reflectionDesc.type = ShaderResourceType::UnorderedAccessView;
                    break;

                default:
                    llvm_unreachable("Unknown bind type.");
                    break;
                }

                std::strncpy(reflectionDesc.name, bindDesc.Name, std::min(std::strlen(bindDesc.Name) + 1, sizeof(reflectionDesc.name)));

                reflectionDesc.bufferBindPoint = 0;
                reflectionDesc.bindPoint = bindDesc.BindPoint;
                reflectionDesc.bindCount = bindDesc.BindCount;
            }

            vecReflectionDescs.push_back(reflectionDesc);
        }

        result.descCount = static_cast<uint32_t>(vecReflectionDescs.size());
        result.descs.Reset(vecReflectionDescs.data(), sizeof(Compiler::ReflectionDesc) * result.descCount);
        result.instructionCount = shaderDesc.InstructionCount;
    }
#endif

    std::wstring ShaderProfileName(ShaderStage stage, Compiler::ShaderModel shaderModel)
    {
        std::wstring shaderProfile;
        switch (stage)
        {
        case ShaderStage::VertexShader:
            shaderProfile = L"vs";
            break;

        case ShaderStage::PixelShader:
            shaderProfile = L"ps";
            break;

        case ShaderStage::GeometryShader:
            shaderProfile = L"gs";
            break;

        case ShaderStage::HullShader:
            shaderProfile = L"hs";
            break;

        case ShaderStage::DomainShader:
            shaderProfile = L"ds";
            break;

        case ShaderStage::ComputeShader:
            shaderProfile = L"cs";
            break;

        // UE Change Begin: Ray tracing shaders use a library profile.
        case ShaderStage::RayGen:
        case ShaderStage::RayMiss:
        case ShaderStage::RayHitGroup:
        case ShaderStage::RayCallable:
            return L"lib_6_3";
        // UE Change End: Ray tracing shaders use a library profile.

        default:
            llvm_unreachable("Invalid shader stage.");
        }

        shaderProfile.push_back(L'_');
        shaderProfile.push_back(L'0' + shaderModel.major_ver);
        shaderProfile.push_back(L'_');
        shaderProfile.push_back(L'0' + shaderModel.minor_ver);

        return shaderProfile;
    }

    void ConvertDxcResult(Compiler::ResultDesc& result, IDxcOperationResult* dxcResult, ShadingLanguage targetLanguage, bool asModule)
    {
        HRESULT status;
        IFT(dxcResult->GetStatus(&status));

        result.target.Reset();
        result.errorWarningMsg.Reset();

        CComPtr<IDxcBlobEncoding> errors;
        IFT(dxcResult->GetErrorBuffer(&errors));
        if (errors != nullptr)
        {
            result.errorWarningMsg.Reset(errors->GetBufferPointer(), static_cast<uint32_t>(errors->GetBufferSize()));
            errors = nullptr;
        }

        result.hasError = true;
        if (SUCCEEDED(status))
        {
            CComPtr<IDxcBlob> program;
            IFT(dxcResult->GetResult(&program));
            dxcResult = nullptr;
            if (program != nullptr)
            {
                result.target.Reset(program->GetBufferPointer(), static_cast<uint32_t>(program->GetBufferSize()));
                result.hasError = false;
            }

#ifdef LLVM_ON_WIN32
            if ((targetLanguage == ShadingLanguage::Dxil) && !asModule)
            {
                // Gather reflection information only for ShadingLanguage::Dxil
                ShaderReflection(result.reflection, program);
            }
#else
            SC_UNUSED(targetLanguage);
            SC_UNUSED(asModule);
#endif
        }
    }

    Compiler::ResultDesc CompileToBinary(const Compiler::SourceDesc& source, const Compiler::Options& options,
                                         ShadingLanguage targetLanguage, bool asModule)
    {
        assert((targetLanguage == ShadingLanguage::Dxil) || (targetLanguage == ShadingLanguage::SpirV));

        std::wstring shaderProfile;
        if (asModule)
        {
            if (targetLanguage == ShadingLanguage::Dxil)
            {
                shaderProfile = L"lib_6_x";
            }
            else
            {
                llvm_unreachable("Spir-V module is not supported.");
            }
        }
        else
        {
            shaderProfile = ShaderProfileName(source.stage, options.shaderModel);
        }

        std::vector<DxcDefine> dxcDefines;
        std::vector<std::wstring> dxcDefineStrings;
        // Need to reserve capacity so that small-string optimization does not
        // invalidate the pointers to internal string data while resizing.
        dxcDefineStrings.reserve(source.numDefines * 2);
        for (size_t i = 0; i < source.numDefines; ++i)
        {
            const auto& define = source.defines[i];

            std::wstring nameUtf16Str;
            Unicode::UTF8ToWideString(define.name, &nameUtf16Str);
            dxcDefineStrings.emplace_back(std::move(nameUtf16Str));
            const wchar_t* nameUtf16 = dxcDefineStrings.back().c_str();

            const wchar_t* valueUtf16;
            if (define.value != nullptr)
            {
                std::wstring valueUtf16Str;
                Unicode::UTF8ToWideString(define.value, &valueUtf16Str);
                dxcDefineStrings.emplace_back(std::move(valueUtf16Str));
                valueUtf16 = dxcDefineStrings.back().c_str();
            }
            else
            {
                valueUtf16 = nullptr;
            }

            dxcDefines.push_back({nameUtf16, valueUtf16});
        }

        CComPtr<IDxcBlobEncoding> sourceBlob;
        IFT(Dxcompiler::Instance().Library()->CreateBlobWithEncodingOnHeapCopy(
            source.source, static_cast<UINT32>(std::strlen(source.source)), CP_UTF8, &sourceBlob));
        IFTARG(sourceBlob->GetBufferSize() >= 4);

        std::wstring shaderNameUtf16;
        Unicode::UTF8ToWideString(source.fileName, &shaderNameUtf16);

        std::wstring entryPointUtf16;
        Unicode::UTF8ToWideString(source.entryPoint, &entryPointUtf16);

        std::vector<std::wstring> dxcArgStrings;

        // HLSL matrices are translated into SPIR-V OpTypeMatrixs in a transposed manner,
        // See also https://antiagainst.github.io/post/hlsl-for-vulkan-matrices/
        if (options.packMatricesInRowMajor)
        {
            dxcArgStrings.push_back(L"-Zpr");
        }
        else
        {
            dxcArgStrings.push_back(L"-Zpc");
        }

        if (options.enable16bitTypes)
        {
            if (options.shaderModel >= Compiler::ShaderModel{6, 2})
            {
                dxcArgStrings.push_back(L"-enable-16bit-types");
            }
            else
            {
                throw std::runtime_error("16-bit types requires shader model 6.2 or up.");
            }
        }

        if (options.enableDebugInfo)
        {
            dxcArgStrings.push_back(L"-Zi");
        }

        if (options.disableOptimizations)
        {
            dxcArgStrings.push_back(L"-Od");
        }
        else
        {
            if (options.optimizationLevel < 4)
            {
                dxcArgStrings.push_back(std::wstring(L"-O") + static_cast<wchar_t>(L'0' + options.optimizationLevel));
            }
            else
            {
                llvm_unreachable("Invalid optimization level.");
            }
        }

        if (options.shiftAllCBuffersBindings > 0)
        {
            dxcArgStrings.push_back(L"-fvk-b-shift");
            dxcArgStrings.push_back(std::to_wstring(options.shiftAllCBuffersBindings));
            dxcArgStrings.push_back(L"all");
        }

        if (options.shiftAllUABuffersBindings > 0)
        {
            dxcArgStrings.push_back(L"-fvk-u-shift");
            dxcArgStrings.push_back(std::to_wstring(options.shiftAllUABuffersBindings));
            dxcArgStrings.push_back(L"all");
        }

        if (options.shiftAllSamplersBindings > 0)
        {
            dxcArgStrings.push_back(L"-fvk-s-shift");
            dxcArgStrings.push_back(std::to_wstring(options.shiftAllSamplersBindings));
            dxcArgStrings.push_back(L"all");
        }

        if (options.shiftAllTexturesBindings > 0)
        {
            dxcArgStrings.push_back(L"-fvk-t-shift");
            dxcArgStrings.push_back(std::to_wstring(options.shiftAllTexturesBindings));
            dxcArgStrings.push_back(L"all");
        }

        // UE Change Begin: Ensure 1.2 for ray tracing shaders
        const bool bIsRayTracingShader = (source.stage >= ShaderStage::RayGen) && (source.stage <= ShaderStage::RayCallable);
        if (bIsRayTracingShader)
        {
            dxcArgStrings.push_back(L"-fspv-target-env=vulkan1.2");
        }
        // UE Change End: Ensure 1.2 for ray tracing shaders

        switch (targetLanguage)
        {
        case ShadingLanguage::Dxil:
            break;

        case ShadingLanguage::SpirV:
        case ShadingLanguage::Hlsl:
        case ShadingLanguage::Glsl:
        case ShadingLanguage::Essl:
        case ShadingLanguage::Msl_macOS:
        case ShadingLanguage::Msl_iOS:
            dxcArgStrings.push_back(L"-spirv");
            // UE Change Begin: Use UE5 specific layout rules
            dxcArgStrings.push_back(L"-fvk-ue5-layout");
            // UE Change End: 
            // UE Change Begin: Proper fix for SV_Position.w being inverted in SPIRV & Metal vs. D3D.
            if (targetLanguage != ShadingLanguage::Hlsl)
                dxcArgStrings.push_back(L"-fvk-use-dx-position-w");
            // UE Change End: Proper fix for SV_Position.w being inverted in SPIRV & Metal vs. D3D.
            // UE Change Begin: Specify SPIRV reflection so that we retain semantic strings.
            dxcArgStrings.push_back(L"-fspv-reflect");
            // UE Change End: Specify SPIRV reflection so that we retain semantic strings.
            // UE Change Begin: Specify the Fused-Multiply-Add pass for Metal - we'll define it away later when we can.
            if (targetLanguage == ShadingLanguage::Msl_macOS || targetLanguage == ShadingLanguage::Msl_iOS || options.enableFMAPass)
                dxcArgStrings.push_back(L"-fspv-fusemuladd");
            // UE Change End: Specify the Fused-Multiply-Add pass for Metal - we'll define it away later when we can.
            // UE Change Begin: Emit SPIRV debug info when asked to.
            if (options.enableDebugInfo)
                dxcArgStrings.push_back(L"-fspv-debug=line");
            // UE Change End: Emit SPIRV debug info when asked to.
            // UE Change Begin: Support for specifying direct arguments to DXC
            for (uint32_t arg = 0; arg < options.numDXCArgs; ++arg)
            {
                std::wstring argUTF16;
                Unicode::UTF8ToWideString(options.DXCArgs[arg], &argUTF16);
                if (argUTF16.compare(0, 8, L"-Oconfig") == 0)
                {
                    // Replace previous '-O' argument with the custom configuration
                    auto dxcOptArgIter = std::find_if(dxcArgStrings.begin(), dxcArgStrings.end(),
                                                      [](const std::wstring& entry) { return entry.compare(0, 2, L"-O") == 0; });
                    if (dxcOptArgIter != dxcArgStrings.end())
                        *dxcOptArgIter = argUTF16;
                    else
                        dxcArgStrings.push_back(argUTF16);
                }
                else
                    dxcArgStrings.push_back(argUTF16);
            }
            // UE Change End: Support for specifying direct arguments to DXC
            break;

        default:
            llvm_unreachable("Invalid shading language.");
        }

        std::vector<const wchar_t*> dxcArgs;
        dxcArgs.reserve(dxcArgStrings.size());
        for (const auto& arg : dxcArgStrings)
        {
            dxcArgs.push_back(arg.c_str());
        }

        CComPtr<IDxcIncludeHandler> includeHandler = new ScIncludeHandler(std::move(source.loadIncludeCallback));
        CComPtr<IDxcOperationResult> compileResult;
        IFT(Dxcompiler::Instance().Compiler()->Compile(sourceBlob, shaderNameUtf16.c_str(), entryPointUtf16.c_str(), shaderProfile.c_str(),
                                                       dxcArgs.data(), static_cast<UINT32>(dxcArgs.size()), dxcDefines.data(),
                                                       static_cast<UINT32>(dxcDefines.size()), includeHandler, &compileResult));

        Compiler::ResultDesc ret{};
        ConvertDxcResult(ret, compileResult, targetLanguage, asModule);

        return ret;
    }

    Compiler::ResultDesc CrossCompile(const Compiler::ResultDesc& binaryResult, const Compiler::SourceDesc& source,
                                      const Compiler::Options& options, const Compiler::TargetDesc& target)
    {
        assert((target.language != ShadingLanguage::Dxil) && (target.language != ShadingLanguage::SpirV));
        assert((binaryResult.target.Size() & (sizeof(uint32_t) - 1)) == 0);

        Compiler::ResultDesc ret;

        ret.errorWarningMsg = binaryResult.errorWarningMsg;
        ret.isText = true;

        uint32_t intVersion = 0;
        if (target.version != nullptr)
        {
            intVersion = std::stoi(target.version);
        }

        const uint32_t* spirvIr = reinterpret_cast<const uint32_t*>(binaryResult.target.Data());
        const size_t spirvSize = binaryResult.target.Size() / sizeof(uint32_t);

        std::unique_ptr<spirv_cross::CompilerGLSL> compiler;
        bool combinedImageSamplers = false;
        bool buildDummySampler = false;

        // UE Change Begin: Allow remapping of variables in glsl
        std::vector<Remap> remaps;
        // UE Change End: Allow remapping of variables in glsl

        switch (target.language)
        {
        case ShadingLanguage::Hlsl:
            if ((source.stage == ShaderStage::GeometryShader) || (source.stage == ShaderStage::HullShader) ||
                (source.stage == ShaderStage::DomainShader))
            {
                // Check https://github.com/KhronosGroup/SPIRV-Cross/issues/121 for details
                AppendError(ret, "GS, HS, and DS has not been supported yet.");
                return ret;
            }
            if ((source.stage == ShaderStage::GeometryShader) && (intVersion < 40))
            {
                AppendError(ret, "HLSL shader model earlier than 4.0 doesn't have GS or CS.");
                return ret;
            }
            if ((source.stage == ShaderStage::ComputeShader) && (intVersion < 50))
            {
                AppendError(ret, "CS in HLSL shader model earlier than 5.0 is not supported.");
                return ret;
            }
            if (((source.stage == ShaderStage::HullShader) || (source.stage == ShaderStage::DomainShader)) && (intVersion < 50))
            {
                AppendError(ret, "HLSL shader model earlier than 5.0 doesn't have HS or DS.");
                return ret;
            }
            compiler = std::make_unique<spirv_cross::CompilerHLSL>(spirvIr, spirvSize);
            break;

        case ShadingLanguage::Glsl:
        case ShadingLanguage::Essl:
            compiler = std::make_unique<spirv_cross::CompilerGLSL>(spirvIr, spirvSize);
            // UE Change Begin: Allow separate samplers in GLSL via extensions.
            combinedImageSamplers = !options.enableSeparateSamplers;
            // UE Change End: Allow separate samplers in GLSL via extensions.
            buildDummySampler = true;

            // Legacy GLSL fixups
            if (intVersion <= 300)
            {
                auto vars = compiler->get_active_interface_variables();
                for (auto& var : vars)
                {
                    auto varClass = compiler->get_storage_class(var);

                    // Make VS out and PS in variable names match
                    if ((source.stage == ShaderStage::VertexShader) && (varClass == spv::StorageClass::StorageClassOutput))
                    {
                        auto name = compiler->get_name(var);
                        if ((name.find("out_var_") == 0) || (name.find("out.var.") == 0))
                        {
                            name.replace(0, 8, "varying_");
                            compiler->set_name(var, name);
                        }
                    }
                    else if ((source.stage == ShaderStage::PixelShader) && (varClass == spv::StorageClass::StorageClassInput))
                    {
                        auto name = compiler->get_name(var);
                        if ((name.find("in_var_") == 0) || (name.find("in.var.") == 0))
                        {
                            name.replace(0, 7, "varying_");
                            compiler->set_name(var, name);
                        }
                    }
                }
            }
            break;

        case ShadingLanguage::Msl_macOS:
        case ShadingLanguage::Msl_iOS:
            if (source.stage == ShaderStage::GeometryShader)
            {
                AppendError(ret, "MSL doesn't have GS.");
                return ret;
            }
            compiler = std::make_unique<spirv_cross::CompilerMSL>(spirvIr, spirvSize);
            break;

        default:
            llvm_unreachable("Invalid target language.");
        }

        spv::ExecutionModel model;
        switch (source.stage)
        {
        case ShaderStage::VertexShader:
            model = spv::ExecutionModelVertex;
            break;

        case ShaderStage::HullShader:
            model = spv::ExecutionModelTessellationControl;
            break;

        case ShaderStage::DomainShader:
            model = spv::ExecutionModelTessellationEvaluation;
            break;

        case ShaderStage::GeometryShader:
            model = spv::ExecutionModelGeometry;
            break;

        case ShaderStage::PixelShader:
            model = spv::ExecutionModelFragment;
            break;

        case ShaderStage::ComputeShader:
            model = spv::ExecutionModelGLCompute;
            break;

        default:
            llvm_unreachable("Invalid shader stage.");
        }
        compiler->set_entry_point(source.entryPoint, model);

        spirv_cross::CompilerGLSL::Options opts = compiler->get_common_options();
        if (target.version != nullptr)
        {
            opts.version = intVersion;
        }
        opts.es = (target.language == ShadingLanguage::Essl);
        opts.separate_shader_objects = !opts.es;
        opts.flatten_multidimensional_arrays = false;
        opts.enable_420pack_extension =
            (target.language == ShadingLanguage::Glsl) && ((target.version == nullptr) || (opts.version >= 420));
        // UE Change Begin: Fixup layout locations to include padding for arrays.
        opts.fixup_layout_locations = options.remapAttributeLocations;
        // UE Change End: Fixup layout locations to include padding for arrays.
        // UE Change Begin: Always enable Vulkan semantics if we don't target GLSL or ESSL
        opts.vulkan_semantics = !(target.language == ShadingLanguage::Glsl || target.language == ShadingLanguage::Essl);
        // UE Change End: Always enable Vulkan semantics if we don't target GLSL or ESSL
        opts.vertex.fixup_clipspace = opts.es;
        opts.vertex.flip_vert_y = opts.es;
        opts.vertex.support_nonzero_base_instance = true;
        compiler->set_common_options(opts);

        // UE Change Begin: Allow variable typenames to be renamed to support samplerExternalOES in ESSL.
        if (target.language == ShadingLanguage::Glsl || target.language == ShadingLanguage::Essl)
        {
            auto* glslCompiler = static_cast<spirv_cross::CompilerGLSL*>(compiler.get());
            auto glslOpts = glslCompiler->get_common_options();

			// UE Change Begin: Improved support for PLS and FBF
			std::vector<PLSArg> PLSInputs;
			std::vector<PLSArg> PLSOutputs;
			std::vector<PLSInOutArg> PLSInOuts;

			std::vector<FBFArg> FBFArgs;
			// UE Change End: Improved support for PLS and FBF

            for (unsigned i = 0; i < target.numOptions; i++)
            {
                auto& Define = target.options[i];
                if (!ParseSpirvCrossOptionGlsl(glslOpts, Define))
                {
					// UE Change Begin: Improved support for PLS and FBF
					if (!GatherPLSRemaps(PLSInputs, PLSOutputs, PLSInOuts, Define) &&
						!GatherFBFRemaps(FBFArgs, Define))
					{
						if (!strcmp(Define.name, "remap_glsl"))
						{
							std::vector<std::string> Args;
<<<<<<< HEAD
								std::stringstream ss(Define.value);
								std::string Arg;

								while (std::getline(ss, Arg, ' '))
								{
									Args.push_back(Arg);
								}
=======
							std::stringstream ss(Define.value);
							std::string Arg;

							while (std::getline(ss, Arg, ' '))
							{
								Args.push_back(Arg);
							}
>>>>>>> d731a049

							if (Args.size() < 3)
								continue;

							remaps.push_back({ Args[0], Args[1], (uint32_t)std::atoi(Args[2].c_str()) });
						}
					}
					// UE Change End: Improved support for PLS and FBF
                }
            }

            // UE Change Begin: Allow remapping of variables in glsl
            remap(*glslCompiler, glslCompiler->get_shader_resources(), remaps);
            // UE Change End: Allow remapping of variables in glsl

			// UE Change Begin: Improved support for PLS and FBF
			spirv_cross::ShaderResources res = compiler->get_shader_resources();
			auto pls_inputs = remap_pls(PLSInputs, res.stage_inputs, &res.subpass_inputs);
			auto pls_outputs = remap_pls(PLSOutputs, res.stage_outputs, nullptr);
			auto pls_inouts = remap_pls_inout(*glslCompiler, PLSInOuts, res.stage_outputs, res.subpass_inputs);

			compiler->remap_pixel_local_storage(move(pls_inputs), move(pls_outputs), move(pls_inouts));
			for (FBFArg & fetch : FBFArgs)
			{
				compiler->remap_ext_framebuffer_fetch(fetch.input_index, fetch.color_attachment, true);
			}
			// UE Change End: Improved support for PLS and FBF
<<<<<<< HEAD
			 
=======

>>>>>>> d731a049
			// UE Change Begin: Force Glsl Clipspace when using ES
			if (glslOpts.force_glsl_clipspace)
			{
				glslOpts.vertex.fixup_clipspace = false;
				glslOpts.vertex.flip_vert_y = false;
			}
			// UE Change End: Force Glsl Clipspace when using ES

            glslCompiler->set_common_options(glslOpts);

            if (target.variableTypeRenameCallback)
            {
                compiler->set_variable_type_remap_callback(
                    [&target](const spirv_cross::SPIRType&, const std::string& var_name, std::string& name_of_type)
                    {
                        Blob Result = target.variableTypeRenameCallback(var_name.c_str(), name_of_type.c_str());
                        if (Result.Size() > 0)
                        {
                            name_of_type = (char const*)Result.Data();
                        }
                    }
                );
            }
        }
        else
        // UE Change End: Allow variable typenames to be renamed to support samplerExternalOES in ESSL.
        if (target.language == ShadingLanguage::Hlsl)
        {
            auto* hlslCompiler = static_cast<spirv_cross::CompilerHLSL*>(compiler.get());
            auto hlslOpts = hlslCompiler->get_hlsl_options();
            if (target.version != nullptr)
            {
                if (opts.version < 30)
                {
                    AppendError(ret, "HLSL shader model earlier than 3.0 is not supported.");
                    return ret;
                }
                hlslOpts.shader_model = opts.version;
            }

            if (hlslOpts.shader_model <= 30)
            {
                combinedImageSamplers = true;
                buildDummySampler = true;
            }

            // UE Change Begin: Support overriding HLSL options.
            auto commonOpts = hlslCompiler->get_common_options();
            for (unsigned i = 0; i < target.numOptions; i++)
            {
                if (!ParseSpirvCrossOptionCommon(commonOpts, target.options[i]))
                {
                    ParseSpirvCrossOptionHlsl(hlslOpts, target.options[i]);
                }
            }
            hlslCompiler->set_common_options(commonOpts);
            // UE Change End: Support overriding HLSL options.

            hlslCompiler->set_hlsl_options(hlslOpts);
        }
        else if ((target.language == ShadingLanguage::Msl_macOS) || (target.language == ShadingLanguage::Msl_iOS))
        {
            auto* mslCompiler = static_cast<spirv_cross::CompilerMSL*>(compiler.get());
            auto mslOpts = mslCompiler->get_msl_options();
            if (target.version != nullptr)
            {
                mslOpts.msl_version = opts.version;
            }
            mslOpts.swizzle_texture_samples = false;

            // UE Change Begin: Ensure base vertex and instance indices start with zero if source language is HLSL.
            mslOpts.enable_base_index_zero = true;
            // UE Change End: Ensure base vertex and instance indices start with zero if source language is HLSL.

            // UE Change Begin: Support reflection & overriding Metal options & resource bindings to generate correct code.
            for (unsigned i = 0; i < target.numOptions; i++)
            {
                ParseSpirvCrossOptionMetal(mslOpts, target.options[i]);
            }
            // UE Change End: Support reflection & overriding Metal options & resource bindings to generate correct code.

            mslOpts.platform = (target.language == ShadingLanguage::Msl_iOS) ? spirv_cross::CompilerMSL::Options::iOS
                                                                             : spirv_cross::CompilerMSL::Options::macOS;

            mslCompiler->set_msl_options(mslOpts);

			// UE Change Begin: Don't re-assign binding slots. This is done with SPIRV-Reflect.
#if 0
            const auto& resources = mslCompiler->get_shader_resources();

            uint32_t textureBinding = 0;
            for (const auto& image : resources.separate_images)
            {
                mslCompiler->set_decoration(image.id, spv::DecorationBinding, textureBinding);
                ++textureBinding;
            }

            uint32_t samplerBinding = 0;
            for (const auto& sampler : resources.separate_samplers)
            {
                mslCompiler->set_decoration(sampler.id, spv::DecorationBinding, samplerBinding);
                ++samplerBinding;
            }
#endif
			// UE Change End: Don't re-assign binding slots. This is done with SPIRV-Reflect.
        }

        if (buildDummySampler)
        {
            const uint32_t sampler = compiler->build_dummy_sampler_for_combined_images();
            if (sampler != 0)
            {
                compiler->set_decoration(sampler, spv::DecorationDescriptorSet, 0);
                compiler->set_decoration(sampler, spv::DecorationBinding, 0);
            }
        }

        if (combinedImageSamplers)
        {
            // UE Change Begin: For OpenGL based platforms we merge all samplers to a single sampler per texture
            bool singleSamplerPerTexture = (target.language == ShadingLanguage::Glsl || target.language == ShadingLanguage::Essl);
            compiler->build_combined_image_samplers(singleSamplerPerTexture);
            // UE Change End: For OpenGL based platforms we merge all samplers to a single sampler per texture

            if (options.inheritCombinedSamplerBindings)
            {
                spirv_cross_util::inherit_combined_sampler_bindings(*compiler);
            }

            for (auto& remap : compiler->get_combined_image_samplers())
            {
                compiler->set_name(remap.combined_id,
                                   "SPIRV_Cross_Combined" + compiler->get_name(remap.image_id) + compiler->get_name(remap.sampler_id));
            }
        }

        if (target.language == ShadingLanguage::Hlsl)
        {
            auto* hlslCompiler = static_cast<spirv_cross::CompilerHLSL*>(compiler.get());
            const uint32_t newBuiltin = hlslCompiler->remap_num_workgroups_builtin();
            if (newBuiltin)
            {
                compiler->set_decoration(newBuiltin, spv::DecorationDescriptorSet, 0);
                compiler->set_decoration(newBuiltin, spv::DecorationBinding, 0);
            }
        }

        try
        {
            const std::string targetStr = compiler->compile();
            ret.target.Reset(targetStr.data(), static_cast<uint32_t>(targetStr.size()));
            ret.hasError = false;
            ret.reflection.descs.Reset(binaryResult.reflection.descs.Data(),
                                       sizeof(Compiler::ReflectionDesc) * binaryResult.reflection.descCount);
            ret.reflection.descCount = binaryResult.reflection.descCount;
            ret.reflection.instructionCount = binaryResult.reflection.instructionCount;
        }
        catch (spirv_cross::CompilerError& error)
        {
            const char* errorMsg = error.what();
            ret.errorWarningMsg.Reset(errorMsg, static_cast<uint32_t>(std::strlen(errorMsg)));
            ret.hasError = true;
        }

        return ret;
    }

// UE Change Begin: Two stage compilation is preferable for UE4 as it avoids polluting SC with SPIRV->MSL complexities.
} // namespace
namespace ShaderConductor
{
// UE Change End: Two stage compilation is preferable for UE4 as it avoids polluting SC with SPIRV->MSL complexities.

    Compiler::ResultDesc Compiler::ConvertBinary(const Compiler::ResultDesc& binaryResult, const Compiler::SourceDesc& source,
                                       const Compiler::Options& options, const Compiler::TargetDesc& target)
    {
        if (!binaryResult.hasError)
        {
            if (target.asModule)
            {
                return binaryResult;
            }
            else
            {
                switch (target.language)
                {
                case ShadingLanguage::Dxil:
                case ShadingLanguage::SpirV:
                    return binaryResult;

                case ShadingLanguage::Hlsl:
                case ShadingLanguage::Glsl:
                case ShadingLanguage::Essl:
                case ShadingLanguage::Msl_macOS:
                case ShadingLanguage::Msl_iOS:
                    return CrossCompile(binaryResult, source, options, target);

                default:
                    llvm_unreachable("Invalid shading language.");
                    break;
                }
            }
        }
        else
        {
            return binaryResult;
        }
    }
} // namespace

namespace ShaderConductor
{
    class Blob::BlobImpl
    {
    public:
        BlobImpl(const void* data, uint32_t size) noexcept
            : m_data(reinterpret_cast<const uint8_t*>(data), reinterpret_cast<const uint8_t*>(data) + size)
        {
        }

        const void* Data() const noexcept
        {
            return m_data.data();
        }

        uint32_t Size() const noexcept
        {
            return static_cast<uint32_t>(m_data.size());
        }

    private:
        std::vector<uint8_t> m_data;
    };

    Blob::Blob() noexcept = default;

    Blob::Blob(const void* data, uint32_t size)
    {
        this->Reset(data, size);
    }

    Blob::Blob(const Blob& other)
    {
        this->Reset(other.Data(), other.Size());
    }

    Blob::Blob(Blob&& other) noexcept : m_impl(std::move(other.m_impl))
    {
        other.m_impl = nullptr;
    }

    Blob::~Blob() noexcept
    {
        delete m_impl;
    }

    Blob& Blob::operator=(const Blob& other)
    {
        if (this != &other)
        {
            this->Reset(other.Data(), other.Size());
        }
        return *this;
    }

    Blob& Blob::operator=(Blob&& other) noexcept
    {
        if (this != &other)
        {
            m_impl = std::move(other.m_impl);
            other.m_impl = nullptr;
        }
        return *this;
    }

    void Blob::Reset()
    {
        delete m_impl;
        m_impl = nullptr;
    }

    void Blob::Reset(const void* data, uint32_t size)
    {
        this->Reset();
        if ((data != nullptr) && (size > 0))
        {
            m_impl = new BlobImpl(data, size);
        }
    }

    const void* Blob::Data() const noexcept
    {
        return m_impl ? m_impl->Data() : nullptr;
    }

    uint32_t Blob::Size() const noexcept
    {
        return m_impl ? m_impl->Size() : 0;
    }

    Compiler::ResultDesc Compiler::Compile(const SourceDesc& source, const Options& options, const TargetDesc& target)
    {
        ResultDesc result;
        Compiler::Compile(source, options, &target, 1, &result);
        return result;
    }

    void Compiler::Compile(const SourceDesc& source, const Options& options, const TargetDesc* targets, uint32_t numTargets,
                           ResultDesc* results)
    {
        SourceDesc sourceOverride = source;
        if (!sourceOverride.entryPoint || (std::strlen(sourceOverride.entryPoint) == 0))
        {
            sourceOverride.entryPoint = "main";
        }
        if (!sourceOverride.loadIncludeCallback)
        {
            sourceOverride.loadIncludeCallback = DefaultLoadCallback;
        }

        bool hasDxil = false;
        bool hasDxilModule = false;
        bool hasSpirV = false;
        for (uint32_t i = 0; i < numTargets; ++i)
        {
            if (targets[i].language == ShadingLanguage::Dxil)
            {
                hasDxil = true;
                if (targets[i].asModule)
                {
                    hasDxilModule = true;
                }
            }
            else
            {
                hasSpirV = true;
            }
        }

        ResultDesc dxilBinaryResult{};
        if (hasDxil)
        {
            dxilBinaryResult = CompileToBinary(sourceOverride, options, ShadingLanguage::Dxil, false);
        }

        ResultDesc dxilModuleBinaryResult{};
        if (hasDxilModule)
        {
            dxilModuleBinaryResult = CompileToBinary(sourceOverride, options, ShadingLanguage::Dxil, true);
        }

        ResultDesc spirvBinaryResult{};
        if (hasSpirV)
        {
            spirvBinaryResult = CompileToBinary(sourceOverride, options, ShadingLanguage::SpirV, false);
        }

        for (uint32_t i = 0; i < numTargets; ++i)
        {
            ResultDesc binaryResult;
            if (targets[i].language == ShadingLanguage::Dxil)
            {
                if (targets[i].asModule)
                {
                    binaryResult = dxilModuleBinaryResult;
                }
                else
                {
                    binaryResult = dxilBinaryResult;
                }
            }
            else
            {
                binaryResult = spirvBinaryResult;
            }

            results[i] = ConvertBinary(binaryResult, sourceOverride, options, targets[i]);
        }
    }

    Compiler::ResultDesc Compiler::Disassemble(const DisassembleDesc& source)
    {
        assert((source.language == ShadingLanguage::SpirV) || (source.language == ShadingLanguage::Dxil));

        Compiler::ResultDesc ret;

        ret.isText = true;

        if (source.language == ShadingLanguage::SpirV)
        {
            const uint32_t* spirvIr = reinterpret_cast<const uint32_t*>(source.binary);
            const size_t spirvSize = source.binarySize / sizeof(uint32_t);

            spv_context context = spvContextCreate(SPV_ENV_UNIVERSAL_1_3);
			// UE Change Begin: Enable comments to improve readability for SPIR-V disassembly
            uint32_t options =
                SPV_BINARY_TO_TEXT_OPTION_COMMENT | SPV_BINARY_TO_TEXT_OPTION_INDENT | SPV_BINARY_TO_TEXT_OPTION_FRIENDLY_NAMES;
            // UE Change End: Enable comments to improve readability for SPIR-V disassembly
            spv_text text = nullptr;
            spv_diagnostic diagnostic = nullptr;

            spv_result_t error = spvBinaryToText(context, spirvIr, spirvSize, options, &text, &diagnostic);
            spvContextDestroy(context);

            if (error)
            {
                ret.errorWarningMsg.Reset(diagnostic->error, static_cast<uint32_t>(std::strlen(diagnostic->error)));
                ret.hasError = true;
                spvDiagnosticDestroy(diagnostic);
            }
            else
            {
                const std::string disassemble = text->str;
                ret.target.Reset(disassemble.data(), static_cast<uint32_t>(disassemble.size()));
                ret.hasError = false;
            }

            spvTextDestroy(text);
        }
        else
        {
            CComPtr<IDxcBlobEncoding> blob;
            CComPtr<IDxcBlobEncoding> disassembly;
            IFT(Dxcompiler::Instance().Library()->CreateBlobWithEncodingOnHeapCopy(source.binary, source.binarySize, CP_UTF8, &blob));
            IFT(Dxcompiler::Instance().Compiler()->Disassemble(blob, &disassembly));

            if (disassembly != nullptr)
            {
                // Remove the tailing \0
                ret.target.Reset(disassembly->GetBufferPointer(), static_cast<uint32_t>(disassembly->GetBufferSize() - 1));
                ret.hasError = false;
            }
            else
            {
                ret.hasError = true;
            }
        }

        return ret;
    }

	// UE Change Begin: Add functionality to rewrite HLSL to remove unused code and globals.
    Compiler::ResultDesc Compiler::Rewrite(SourceDesc source, const Compiler::Options& options)
    {
        if (source.entryPoint == nullptr)
        {
            source.entryPoint = "main";
        }
        if (!source.loadIncludeCallback)
        {
            source.loadIncludeCallback = DefaultLoadCallback;
        }
        return RewriteHlsl(source, options);
    }
    // UE Change End: Add functionality to rewrite HLSL to remove unused code and globals.

    // UE Change Begin: Allow optimization after source-to-spirv conversion and before spirv-to-source cross-compilation
    Compiler::ResultDesc Compiler::Optimize(const ResultDesc& binaryResult, const char* const* optConfigs, uint32_t numOptConfigs)
    {
        Compiler::ResultDesc result;
        result.isText = false;
        result.hasError = false;

        spvtools::Optimizer optimizer(SPV_ENV_UNIVERSAL_1_3);

        std::string messages;
        optimizer.SetMessageConsumer([&messages](spv_message_level_t /*level*/, const char* /*filename*/,
                                                 const spv_position_t& /*position*/, const char* msg) { messages += msg; });

        // Register optimization passes specified by configuration arguments
        spvtools::OptimizerOptions options;
        options.set_run_validator(false);

        for (uint32_t optConfigIndex = 0; optConfigIndex < numOptConfigs; ++optConfigIndex)
        {
            if (!optimizer.RegisterPassFromFlag(optConfigs[optConfigIndex]))
            {
                result.hasError = true;
                result.errorWarningMsg = Blob(messages.data(), static_cast<uint32_t>(messages.size() * sizeof(char)));
                return result;
            }
        }

        // Convert SPIR-V module to STL vector for the SPIRV-Tools interface and run optimization passes
        const uint32_t* SpirvModuleData = reinterpret_cast<const uint32_t*>(binaryResult.target.Data());
        std::vector<uint32_t> SpirvModule(SpirvModuleData, SpirvModuleData + binaryResult.target.Size() / 4);

        if (optimizer.Run(SpirvModule.data(), SpirvModule.size(), &SpirvModule, options))
        {
            result.target = Blob(SpirvModule.data(), static_cast<uint32_t>(SpirvModule.size() * sizeof(uint32_t)));
        }
        else
        {
            result.hasError = true;
            result.errorWarningMsg = Blob(messages.data(), static_cast<uint32_t>(messages.size() * sizeof(char)));
        }

        return result;
    }
    // UE Change End: Allow optimization after source-to-spirv conversion and before spirv-to-source cross-compilation

    bool Compiler::LinkSupport()
    {
        return Dxcompiler::Instance().LinkerSupport();
    }

    Compiler::ResultDesc Compiler::Link(const LinkDesc& modules, const Compiler::Options& options, const TargetDesc& target)
    {
        auto linker = Dxcompiler::Instance().CreateLinker();
        IFTPTR(linker);

        auto* library = Dxcompiler::Instance().Library();

        std::vector<std::wstring> moduleNames(modules.numModules);
        std::vector<const wchar_t*> moduleNamesUtf16(modules.numModules);
        std::vector<CComPtr<IDxcBlobEncoding>> moduleBlobs(modules.numModules);
        for (uint32_t i = 0; i < modules.numModules; ++i)
        {
            IFTARG(modules.modules[i] != nullptr);

            IFT(library->CreateBlobWithEncodingOnHeapCopy(modules.modules[i]->target.Data(), modules.modules[i]->target.Size(), CP_UTF8,
                                                          &moduleBlobs[i]));
            IFTARG(moduleBlobs[i]->GetBufferSize() >= 4);

            Unicode::UTF8ToWideString(modules.modules[i]->name, &moduleNames[i]);
            moduleNamesUtf16[i] = moduleNames[i].c_str();
            IFT(linker->RegisterLibrary(moduleNamesUtf16[i], moduleBlobs[i]));
        }

        std::wstring entryPointUtf16;
        Unicode::UTF8ToWideString(modules.entryPoint, &entryPointUtf16);

        const std::wstring shaderProfile = ShaderProfileName(modules.stage, options.shaderModel);
        CComPtr<IDxcOperationResult> linkResult;
        IFT(linker->Link(entryPointUtf16.c_str(), shaderProfile.c_str(), moduleNamesUtf16.data(),
                         static_cast<UINT32>(moduleNamesUtf16.size()), nullptr, 0, &linkResult));

        Compiler::ResultDesc binaryResult{};
        ConvertDxcResult(binaryResult, linkResult, ShadingLanguage::Dxil, false);

        Compiler::SourceDesc source{};
        source.entryPoint = modules.entryPoint;
        source.stage = modules.stage;
        return ConvertBinary(binaryResult, source, options, target);
    }

	// UE Change Begin: Allow to manually shutdown compiler to avoid dangling mutex on Linux.
	void Compiler::Shutdown()
	{
#if defined(SC_EXPLICIT_DLLSHUTDOWN)
		Dxcompiler::Instance().Shutdown();
#endif
	}
	// UE Change End: Allow to manually shutdown compiler to avoid dangling mutex on Linux.
} // namespace ShaderConductor

#ifdef _WIN32
BOOL WINAPI DllMain(HINSTANCE instance, DWORD reason, LPVOID reserved)
{
    SC_UNUSED(instance);

    BOOL result = TRUE;
    if (reason == DLL_PROCESS_DETACH)
    {
        dllDetaching = true;

        if (reserved == 0)
        {
            // FreeLibrary has been called or the DLL load failed
            Dxcompiler::Instance().Destroy();
        }
        else
        {
            // Process termination. We should not call FreeLibrary()
            Dxcompiler::Instance().Terminate();
        }
    }

    return result;
}
#endif<|MERGE_RESOLUTION|>--- conflicted
+++ resolved
@@ -100,6 +100,76 @@
 	PARSE_SPIRVCROSS_OPTION(define, "force_zero_initialized_variables", opt.force_zero_initialized_variables);
     return false;
 }
+
+static bool ParseSpirvCrossOptionGlsl(spirv_cross::CompilerGLSL::Options& opt, const ShaderConductor::MacroDefine& define)
+{
+    PARSE_SPIRVCROSS_OPTION(define, "emit_push_constant_as_uniform_buffer", opt.emit_push_constant_as_uniform_buffer);
+    PARSE_SPIRVCROSS_OPTION(define, "emit_uniform_buffer_as_plain_uniforms", opt.emit_uniform_buffer_as_plain_uniforms);
+    PARSE_SPIRVCROSS_OPTION(define, "flatten_multidimensional_arrays", opt.flatten_multidimensional_arrays);
+    PARSE_SPIRVCROSS_OPTION(define, "force_flattened_io_blocks", opt.force_flattened_io_blocks);
+    PARSE_SPIRVCROSS_OPTION(define, "emit_ssbo_alias_type_name", opt.emit_ssbo_alias_type_name);
+    PARSE_SPIRVCROSS_OPTION(define, "separate_texture_types", opt.separate_texture_types);
+    PARSE_SPIRVCROSS_OPTION(define, "disable_ssbo_block_layout", opt.disable_ssbo_block_layout);
+    PARSE_SPIRVCROSS_OPTION(define, "force_ubo_std140_layout", opt.force_ubo_std140_layout);
+    PARSE_SPIRVCROSS_OPTION(define, "disable_explicit_binding", opt.disable_explicit_binding);
+    PARSE_SPIRVCROSS_OPTION(define, "enable_texture_buffer", opt.enable_texture_buffer);
+	PARSE_SPIRVCROSS_OPTION(define, "ovr_multiview_view_count", opt.ovr_multiview_view_count);
+	PARSE_SPIRVCROSS_OPTION(define, "pad_ubo_blocks", opt.pad_ubo_blocks);
+	PARSE_SPIRVCROSS_OPTION(define, "force_temporary", opt.force_temporary);
+	PARSE_SPIRVCROSS_OPTION(define, "force_glsl_clipspace", opt.force_glsl_clipspace);
+    return false;
+}
+
+static bool ParseSpirvCrossOptionHlsl(spirv_cross::CompilerHLSL::Options& opt, const ShaderConductor::MacroDefine& define)
+{
+    PARSE_SPIRVCROSS_OPTION(define, "reconstruct_semantics", opt.reconstruct_semantics);
+    PARSE_SPIRVCROSS_OPTION(define, "reconstruct_cbuffer_names", opt.reconstruct_cbuffer_names);
+    PARSE_SPIRVCROSS_OPTION(define, "implicit_resource_binding", opt.implicit_resource_binding);
+    return false;
+}
+
+static bool ParseSpirvCrossOptionMetal(spirv_cross::CompilerMSL::Options& opt, const ShaderConductor::MacroDefine& define)
+{
+    PARSE_SPIRVCROSS_OPTION(define, "ios_support_base_vertex_instance", opt.ios_support_base_vertex_instance);
+    PARSE_SPIRVCROSS_OPTION(define, "swizzle_texture_samples", opt.swizzle_texture_samples);
+    PARSE_SPIRVCROSS_OPTION(define, "texel_buffer_texture_width", opt.texel_buffer_texture_width);
+    // Use Metal's native texture-buffer type for HLSL buffers.
+    PARSE_SPIRVCROSS_OPTION(define, "texture_buffer_native", opt.texture_buffer_native);
+    // Use Metal's native frame-buffer fetch API for subpass inputs.
+    PARSE_SPIRVCROSS_OPTION(define, "use_framebuffer_fetch_subpasses", opt.use_framebuffer_fetch_subpasses);
+    // Storage buffer robustness - clamps access to SSBOs to the size of the buffer.
+    PARSE_SPIRVCROSS_OPTION(define, "enforce_storge_buffer_bounds", opt.enforce_storge_buffer_bounds);
+    PARSE_SPIRVCROSS_OPTION(define, "buffer_size_buffer_index", opt.buffer_size_buffer_index);
+    // Capture shader output to a buffer - used for vertex streaming to emulate GS & Tess.
+    PARSE_SPIRVCROSS_OPTION(define, "capture_output_to_buffer", opt.capture_output_to_buffer);
+    PARSE_SPIRVCROSS_OPTION(define, "shader_output_buffer_index", opt.shader_output_buffer_index);
+    // Allow the caller to specify the various auxiliary Metal buffer indices.
+    PARSE_SPIRVCROSS_OPTION(define, "indirect_params_buffer_index", opt.indirect_params_buffer_index);
+    PARSE_SPIRVCROSS_OPTION(define, "shader_patch_output_buffer_index", opt.shader_patch_output_buffer_index);
+    PARSE_SPIRVCROSS_OPTION(define, "shader_tess_factor_buffer_index", opt.shader_tess_factor_buffer_index);
+    PARSE_SPIRVCROSS_OPTION(define, "shader_input_wg_index", opt.shader_input_wg_index);
+    // Allow the caller to specify the Metal translation should use argument buffers.
+    PARSE_SPIRVCROSS_OPTION(define, "argument_buffers", opt.argument_buffers);
+    //PARSE_SPIRVCROSS_OPTION(define, "argument_buffer_offset", opt.argument_buffer_offset);
+    PARSE_SPIRVCROSS_OPTION(define, "invariant_float_math", opt.invariant_float_math);
+    // Emulate texturecube_array with texture2d_array for iOS where this type is not available.
+    PARSE_SPIRVCROSS_OPTION(define, "emulate_cube_array", opt.emulate_cube_array);
+    // Allow user to enable decoration binding.
+    PARSE_SPIRVCROSS_OPTION(define, "enable_decoration_binding", opt.enable_decoration_binding);
+
+    // Specify dimension of subpass input attachments.
+    static const char* subpassInputDimIdent = "subpass_input_dimension";
+    static const size_t subpassInputDimIdentLen = std::strlen(subpassInputDimIdent);
+    if (!strncmp(define.name, subpassInputDimIdent, subpassInputDimIdentLen))
+    {
+        int binding = std::stoi(define.name + subpassInputDimIdentLen);
+        opt.subpass_input_dimensions[static_cast<uint32_t>(binding)] = std::stoi(define.value);
+    }
+
+    return false;
+}
+// UE Change End: Clean up parameter parsing
+
 
 // UE Change Begin: Improved support for PLS and FBF
 struct Remap
@@ -347,322 +417,6 @@
 }
 // UE Change End: Improved support for PLS and FBF
 
-static bool ParseSpirvCrossOptionGlsl(spirv_cross::CompilerGLSL::Options& opt, const ShaderConductor::MacroDefine& define)
-{
-    PARSE_SPIRVCROSS_OPTION(define, "emit_push_constant_as_uniform_buffer", opt.emit_push_constant_as_uniform_buffer);
-    PARSE_SPIRVCROSS_OPTION(define, "emit_uniform_buffer_as_plain_uniforms", opt.emit_uniform_buffer_as_plain_uniforms);
-    PARSE_SPIRVCROSS_OPTION(define, "flatten_multidimensional_arrays", opt.flatten_multidimensional_arrays);
-    PARSE_SPIRVCROSS_OPTION(define, "force_flattened_io_blocks", opt.force_flattened_io_blocks);
-    PARSE_SPIRVCROSS_OPTION(define, "emit_ssbo_alias_type_name", opt.emit_ssbo_alias_type_name);
-    PARSE_SPIRVCROSS_OPTION(define, "separate_texture_types", opt.separate_texture_types);
-    PARSE_SPIRVCROSS_OPTION(define, "disable_ssbo_block_layout", opt.disable_ssbo_block_layout);
-    PARSE_SPIRVCROSS_OPTION(define, "force_ubo_std140_layout", opt.force_ubo_std140_layout);
-    PARSE_SPIRVCROSS_OPTION(define, "disable_explicit_binding", opt.disable_explicit_binding);
-    PARSE_SPIRVCROSS_OPTION(define, "enable_texture_buffer", opt.enable_texture_buffer);
-	PARSE_SPIRVCROSS_OPTION(define, "ovr_multiview_view_count", opt.ovr_multiview_view_count);
-	PARSE_SPIRVCROSS_OPTION(define, "pad_ubo_blocks", opt.pad_ubo_blocks);
-	PARSE_SPIRVCROSS_OPTION(define, "force_temporary", opt.force_temporary);
-	PARSE_SPIRVCROSS_OPTION(define, "force_glsl_clipspace", opt.force_glsl_clipspace);
-    return false;
-}
-
-static bool ParseSpirvCrossOptionHlsl(spirv_cross::CompilerHLSL::Options& opt, const ShaderConductor::MacroDefine& define)
-{
-    PARSE_SPIRVCROSS_OPTION(define, "reconstruct_semantics", opt.reconstruct_semantics);
-    PARSE_SPIRVCROSS_OPTION(define, "reconstruct_cbuffer_names", opt.reconstruct_cbuffer_names);
-    PARSE_SPIRVCROSS_OPTION(define, "implicit_resource_binding", opt.implicit_resource_binding);
-    return false;
-}
-
-static bool ParseSpirvCrossOptionMetal(spirv_cross::CompilerMSL::Options& opt, const ShaderConductor::MacroDefine& define)
-{
-    PARSE_SPIRVCROSS_OPTION(define, "ios_support_base_vertex_instance", opt.ios_support_base_vertex_instance);
-    PARSE_SPIRVCROSS_OPTION(define, "swizzle_texture_samples", opt.swizzle_texture_samples);
-    PARSE_SPIRVCROSS_OPTION(define, "texel_buffer_texture_width", opt.texel_buffer_texture_width);
-    // Use Metal's native texture-buffer type for HLSL buffers.
-    PARSE_SPIRVCROSS_OPTION(define, "texture_buffer_native", opt.texture_buffer_native);
-    // Use Metal's native frame-buffer fetch API for subpass inputs.
-    PARSE_SPIRVCROSS_OPTION(define, "use_framebuffer_fetch_subpasses", opt.use_framebuffer_fetch_subpasses);
-    // Storage buffer robustness - clamps access to SSBOs to the size of the buffer.
-    PARSE_SPIRVCROSS_OPTION(define, "enforce_storge_buffer_bounds", opt.enforce_storge_buffer_bounds);
-    PARSE_SPIRVCROSS_OPTION(define, "buffer_size_buffer_index", opt.buffer_size_buffer_index);
-    // Capture shader output to a buffer - used for vertex streaming to emulate GS & Tess.
-    PARSE_SPIRVCROSS_OPTION(define, "capture_output_to_buffer", opt.capture_output_to_buffer);
-    PARSE_SPIRVCROSS_OPTION(define, "shader_output_buffer_index", opt.shader_output_buffer_index);
-    // Allow the caller to specify the various auxiliary Metal buffer indices.
-    PARSE_SPIRVCROSS_OPTION(define, "indirect_params_buffer_index", opt.indirect_params_buffer_index);
-    PARSE_SPIRVCROSS_OPTION(define, "shader_patch_output_buffer_index", opt.shader_patch_output_buffer_index);
-    PARSE_SPIRVCROSS_OPTION(define, "shader_tess_factor_buffer_index", opt.shader_tess_factor_buffer_index);
-    PARSE_SPIRVCROSS_OPTION(define, "shader_input_wg_index", opt.shader_input_wg_index);
-    // Allow the caller to specify the Metal translation should use argument buffers.
-    PARSE_SPIRVCROSS_OPTION(define, "argument_buffers", opt.argument_buffers);
-    //PARSE_SPIRVCROSS_OPTION(define, "argument_buffer_offset", opt.argument_buffer_offset);
-    PARSE_SPIRVCROSS_OPTION(define, "invariant_float_math", opt.invariant_float_math);
-    // Emulate texturecube_array with texture2d_array for iOS where this type is not available.
-    PARSE_SPIRVCROSS_OPTION(define, "emulate_cube_array", opt.emulate_cube_array);
-    // Allow user to enable decoration binding.
-    PARSE_SPIRVCROSS_OPTION(define, "enable_decoration_binding", opt.enable_decoration_binding);
-
-    // Specify dimension of subpass input attachments.
-    static const char* subpassInputDimIdent = "subpass_input_dimension";
-    static const size_t subpassInputDimIdentLen = std::strlen(subpassInputDimIdent);
-    if (!strncmp(define.name, subpassInputDimIdent, subpassInputDimIdentLen))
-    {
-        int binding = std::stoi(define.name + subpassInputDimIdentLen);
-        opt.subpass_input_dimensions[static_cast<uint32_t>(binding)] = std::stoi(define.value);
-    }
-
-    return false;
-}
-// UE Change End: Clean up parameter parsing
-
-
-// UE Change Begin: Improved support for PLS and FBF
-struct Remap
-{
-	std::string src_name;
-	std::string dst_name;
-	unsigned components;
-};
-
-static bool remap_generic(spirv_cross::Compiler& compiler, const spirv_cross::SmallVector<spirv_cross::Resource>& resources,
-	const Remap& remap)
-{
-	auto itr = std::find_if(std::begin(resources), std::end(resources),
-		[&remap](const spirv_cross::Resource& res) { return res.name == remap.src_name; });
-
-	if (itr != std::end(resources))
-	{
-		compiler.set_remapped_variable_state(itr->id, true);
-		compiler.set_name(itr->id, remap.dst_name);
-		compiler.set_subpass_input_remapped_components(itr->id, remap.components);
-		return true;
-	}
-	else
-		return false;
-}
-
-static void remap(spirv_cross::Compiler& compiler, const spirv_cross::ShaderResources& res, const std::vector<Remap>& remaps)
-{
-	for (auto& remap : remaps)
-	{
-		if (remap_generic(compiler, res.stage_inputs, remap))
-			return;
-		if (remap_generic(compiler, res.stage_outputs, remap))
-			return;
-		if (remap_generic(compiler, res.subpass_inputs, remap))
-			return;
-	}
-}
-// UE Change End: Allow remapping of variables in glsl
-
-struct PLSInOutArg
-{
-	spirv_cross::PlsFormat format;
-	std::string input_name;
-	std::string output_name;
-};
-
-struct PLSArg
-{
-	spirv_cross::PlsFormat format;
-	std::string name;
-};
-
-static spirv_cross::PlsFormat pls_format(const char* str)
-{
-	if (!strcmp(str, "r11f_g11f_b10f"))
-		return spirv_cross::PlsR11FG11FB10F;
-	else if (!strcmp(str, "r32f"))
-		return spirv_cross::PlsR32F;
-	else if (!strcmp(str, "rg16f"))
-		return spirv_cross::PlsRG16F;
-	else if (!strcmp(str, "rg16"))
-		return spirv_cross::PlsRG16;
-	else if (!strcmp(str, "rgb10_a2"))
-		return spirv_cross::PlsRGB10A2;
-	else if (!strcmp(str, "rgba8"))
-		return spirv_cross::PlsRGBA8;
-	else if (!strcmp(str, "rgba8i"))
-		return spirv_cross::PlsRGBA8I;
-	else if (!strcmp(str, "rgba8ui"))
-		return spirv_cross::PlsRGBA8UI;
-	else if (!strcmp(str, "rg16i"))
-		return spirv_cross::PlsRG16I;
-	else if (!strcmp(str, "rgb10_a2ui"))
-		return spirv_cross::PlsRGB10A2UI;
-	else if (!strcmp(str, "rg16ui"))
-		return spirv_cross::PlsRG16UI;
-	else if (!strcmp(str, "r32ui"))
-		return spirv_cross::PlsR32UI;
-	else
-		return spirv_cross::PlsNone;
-}
-
-bool FindVariableID(const std::string& name, spirv_cross::ID& id, spirv_cross::SmallVector<spirv_cross::Resource>& resources, const spirv_cross::SmallVector<spirv_cross::Resource>* secondary_resources)
-{
-	bool found = false;
-	for (auto& res : resources)
-	{
-		if (res.name == name)
-		{
-			id = res.id;
-			found = true;
-			break;
-		}
-	}
-
-	if (!found && secondary_resources)
-	{
-		for (auto& res : *secondary_resources)
-		{
-			if (res.name == name)
-			{
-				id = res.id;
-				found = true;
-				break;
-			}
-		}
-	}
-
-	if (!found)
-	{
-		id = UINT32_MAX;
-	}
-
-	return found;
-}
-
-static std::vector<spirv_cross::PlsRemap> remap_pls(const std::vector<PLSArg>& pls_variables, spirv_cross::SmallVector<spirv_cross::Resource>& resources,
-									const spirv_cross::SmallVector<spirv_cross::Resource>* secondary_resources)
-{
-	std::vector<spirv_cross::PlsRemap> ret;
-
-	for (auto& pls : pls_variables)
-	{
-		spirv_cross::ID id;
-		FindVariableID(pls.name, id, resources, secondary_resources);
-		ret.push_back({ id, pls.name, pls.format });
-	}
-
-	return ret;
-}
-
-static std::vector<spirv_cross::PlsInOutRemap> remap_pls_inout(spirv_cross::Compiler& compiler, const std::vector<PLSInOutArg>& pls_variables, spirv_cross::SmallVector<spirv_cross::Resource>& resources, spirv_cross::SmallVector<spirv_cross::Resource>& secondary_resources)
-{
-	std::vector<spirv_cross::PlsInOutRemap> ret;
-
-	for (auto& pls : pls_variables)
-	{
-		std::vector<Remap> Remaps;
-		Remap remap = { pls.output_name, pls.input_name, spirv_cross::CompilerGLSL::pls_format_to_components(pls.format) };
-		remap_generic(compiler, resources, remap);
-		remap_generic(compiler, secondary_resources, remap);
-
-		//find input id
-		spirv_cross::ID input_id;
-		FindVariableID(pls.input_name, input_id, resources, &secondary_resources);
-
-		//find output id
-		spirv_cross::ID output_id;
-		FindVariableID(pls.output_name, output_id, resources, &secondary_resources);
-
-		ret.push_back({ input_id, pls.input_name, output_id, pls.output_name, pls.format });
-	}
-
-	return ret;
-}
-
-static bool GatherPLSRemaps(std::vector<PLSArg>& PLSInputs, std::vector<PLSArg>& PLSOutputs, std::vector<PLSInOutArg>& PLSInOuts, const ShaderConductor::MacroDefine& define)
-{
-	static const char* PLSDelim = " ";
-
-	static const char* PLSInIdent = "pls_in";
-	static const size_t PLSInIdentLen = std::strlen(PLSInIdent);
-
-	if (!strncmp(define.name, PLSInIdent, PLSInIdentLen))
-	{
-		std::string Value = define.value;
-
-		size_t Offset = Value.find(PLSDelim, 0);
-
-		if (Offset != std::string::npos)
-		{
-			PLSInputs.push_back({ pls_format(Value.substr(0, Offset).c_str()), Value.substr(Offset + 1) });
-		}
-
-		return true;
-	}
-
-	static const char* PLSOutIdent = "pls_out";
-	static const size_t PLSOuIdentLen = std::strlen(PLSOutIdent);
-
-	if (!strncmp(define.name, PLSOutIdent, PLSOuIdentLen))
-	{
-		std::string Value = define.value;
-
-		size_t Offset = Value.find(PLSDelim, 0);
-
-		if (Offset != std::string::npos)
-		{
-			PLSOutputs.push_back({ pls_format(Value.substr(0, Offset).c_str()), Value.substr(Offset + 1) });
-		}
-
-		return true;
-	}
-
-	static const char* PLSInOutIdent = "pls_io";
-	static const size_t PLSInOutIdentLen = std::strlen(PLSInOutIdent);
-
-	if (!strncmp(define.name, PLSInOutIdent, PLSInOutIdentLen))
-	{
-		std::string Value = define.value;
-
-		size_t OffsetFirst = Value.find_first_of(PLSDelim, 0);
-		size_t OffsetLast = Value.find_last_of(PLSDelim);
-
-		if (OffsetFirst != std::string::npos && OffsetLast != std::string::npos && OffsetLast != OffsetFirst)
-		{
-			PLSInOuts.push_back({ pls_format(Value.substr(0, OffsetFirst).c_str()), Value.substr(OffsetFirst + 1, OffsetLast - (OffsetFirst + 1)), Value.substr(OffsetLast + 1) });
-		}
-
-		return true;
-	}
-
-	return false;
-}
-
-struct FBFArg
-{
-	int32_t input_index;
-	int32_t color_attachment;
-};
-
-static bool GatherFBFRemaps(std::vector<FBFArg>& FBFArgs, const ShaderConductor::MacroDefine& define)
-{
-	static const char* FBFDelim = " ";
-
-	static const char* FBFIdent = "remap_ext_framebuffer_fetch";
-	static const size_t FBFIdentLen = std::strlen(FBFIdent);
-
-	if (!strncmp(define.name, FBFIdent, FBFIdentLen))
-	{
-		std::string Value = define.value;
-
-		size_t Offset = Value.find(FBFDelim, 0);
-
-		if (Offset != std::string::npos)
-		{
-			FBFArgs.push_back({ std::atoi(Value.substr(0, Offset).c_str()), std::atoi(Value.substr(Offset + 1).c_str()) });
-		}
-
-		return true;
-	}
-
-	return false;
-}
-// UE Change End: Improved support for PLS and FBF
-
 namespace
 {
     bool dllDetaching = false;
@@ -1684,15 +1438,6 @@
 						if (!strcmp(Define.name, "remap_glsl"))
 						{
 							std::vector<std::string> Args;
-<<<<<<< HEAD
-								std::stringstream ss(Define.value);
-								std::string Arg;
-
-								while (std::getline(ss, Arg, ' '))
-								{
-									Args.push_back(Arg);
-								}
-=======
 							std::stringstream ss(Define.value);
 							std::string Arg;
 
@@ -1700,7 +1445,6 @@
 							{
 								Args.push_back(Arg);
 							}
->>>>>>> d731a049
 
 							if (Args.size() < 3)
 								continue;
@@ -1728,11 +1472,7 @@
 				compiler->remap_ext_framebuffer_fetch(fetch.input_index, fetch.color_attachment, true);
 			}
 			// UE Change End: Improved support for PLS and FBF
-<<<<<<< HEAD
-			 
-=======
-
->>>>>>> d731a049
+
 			// UE Change Begin: Force Glsl Clipspace when using ES
 			if (glslOpts.force_glsl_clipspace)
 			{
