/*
 * ShaderConductor
 *
 * Copyright (c) Microsoft Corporation. All rights reserved.
 * Licensed under the MIT License.
 *
 * MIT License
 *
 * Permission is hereby granted, free of charge, to any person obtaining a copy of this
 * software and associated documentation files (the "Software"), to deal in the Software
 * without restriction, including without limitation the rights to use, copy, modify, merge,
 * publish, distribute, sublicense, and/or sell copies of the Software, and to permit persons
 * to whom the Software is furnished to do so, subject to the following conditions:
 *
 * The above copyright notice and this permission notice shall be included in all copies or
 * substantial portions of the Software.
 *
 * THE SOFTWARE IS PROVIDED *AS IS*, WITHOUT WARRANTY OF ANY KIND, EXPRESS OR IMPLIED,
 * INCLUDING BUT NOT LIMITED TO THE WARRANTIES OF MERCHANTABILITY, FITNESS FOR A PARTICULAR
 * PURPOSE AND NONINFRINGEMENT. IN NO EVENT SHALL THE AUTHORS OR COPYRIGHT HOLDERS BE LIABLE
 * FOR ANY CLAIM, DAMAGES OR OTHER LIABILITY, WHETHER IN AN ACTION OF CONTRACT, TORT OR
 * OTHERWISE, ARISING FROM, OUT OF OR IN CONNECTION WITH THE SOFTWARE OR THE USE OR OTHER
 * DEALINGS IN THE SOFTWARE.
 */

#include <ShaderConductor/ShaderConductor.hpp>

#include <dxc/Support/Global.h>
#include <dxc/Support/Unicode.h>
#include <dxc/Support/WinAdapter.h>
#include <dxc/Support/WinIncludes.h>

#include <algorithm>
#include <atomic>
#include <cassert>
#include <fstream>
#include <memory>
// UE Change Begin: Allow remapping of variables in glsl
#include <sstream>
// UE Change End: Allow remapping of variables in glsl

#include <dxc/DxilContainer/DxilContainer.h>
#include <dxc/dxcapi.h>
// UE Change Begin: Add functionality to rewrite HLSL to remove unused code and globals.
#include <dxc/dxctools.h>
// UE Change End: Add functionality to rewrite HLSL to remove unused code and globals.
#include <llvm/Support/ErrorHandling.h>

// UE Change Begin: Allow optimization after source-to-spirv conversion and before spirv-to-source cross-compilation
#include <spirv-tools/optimizer.hpp>
// UE Change End: Allow optimization after source-to-spirv conversion and before spirv-to-source cross-compilation

#include <spirv-tools/libspirv.h>
#include <spirv.hpp>
#include <spirv_cross.hpp>
#include <spirv_glsl.hpp>
#include <spirv_hlsl.hpp>
#include <spirv_msl.hpp>
#include <spirv_cross_util.hpp>

#ifdef LLVM_ON_WIN32
#include <d3d12shader.h>
#endif

#define SC_UNUSED(x) (void)(x);

using namespace ShaderConductor;

// UE Change Begin: Clean up parameter parsing
static bool ParseSpirvCrossOption(const ShaderConductor::MacroDefine& define, const char* name, uint32_t& outValue)
{
    if (::strcmp(define.name, name) == 0)
    {
        outValue = static_cast<uint32_t>(std::stoi(define.value));
        return true;
    }
    return false;
}

static bool ParseSpirvCrossOption(const ShaderConductor::MacroDefine& define, const char* name, bool& outValue)
{
    if (::strcmp(define.name, name) == 0)
    {
        outValue = (std::stoi(define.value) != 0);
        return true;
    }
    return false;
}

#define PARSE_SPIRVCROSS_OPTION(DEFINE, NAME, VALUE)    \
    if (ParseSpirvCrossOption(DEFINE, NAME, VALUE))     \
    {                                                   \
        return true;                                    \
    }

// These options are shared between GLSL, HLSL, and Metal compilers
static bool ParseSpirvCrossOptionCommon(spirv_cross::CompilerGLSL::Options& opt, const ShaderConductor::MacroDefine& define)
{
    PARSE_SPIRVCROSS_OPTION(define, "reconstruct_global_uniforms", opt.reconstruct_global_uniforms);
	PARSE_SPIRVCROSS_OPTION(define, "force_zero_initialized_variables", opt.force_zero_initialized_variables);
    return false;
}

// UE Change Begin: Improved support for PLS and FBF
struct Remap
{
	std::string src_name;
	std::string dst_name;
	unsigned components;
};

static bool remap_generic(spirv_cross::Compiler& compiler, const spirv_cross::SmallVector<spirv_cross::Resource>& resources,
	const Remap& remap)
{
	auto itr = std::find_if(std::begin(resources), std::end(resources),
		[&remap](const spirv_cross::Resource& res) { return res.name == remap.src_name; });

	if (itr != std::end(resources))
	{
		compiler.set_remapped_variable_state(itr->id, true);
		compiler.set_name(itr->id, remap.dst_name);
		compiler.set_subpass_input_remapped_components(itr->id, remap.components);
		return true;
	}
	else
		return false;
}

static void remap(spirv_cross::Compiler& compiler, const spirv_cross::ShaderResources& res, const std::vector<Remap>& remaps)
{
	for (auto& remap : remaps)
	{
		if (remap_generic(compiler, res.stage_inputs, remap))
			return;
		if (remap_generic(compiler, res.stage_outputs, remap))
			return;
		if (remap_generic(compiler, res.subpass_inputs, remap))
			return;
	}
}
// UE Change End: Allow remapping of variables in glsl

struct PLSInOutArg
{
	spirv_cross::PlsFormat format;
	std::string input_name;
	std::string output_name;
};

struct PLSArg
{
	spirv_cross::PlsFormat format;
	std::string name;
};

static spirv_cross::PlsFormat pls_format(const char* str)
{
	if (!strcmp(str, "r11f_g11f_b10f"))
		return spirv_cross::PlsR11FG11FB10F;
	else if (!strcmp(str, "r32f"))
		return spirv_cross::PlsR32F;
	else if (!strcmp(str, "rg16f"))
		return spirv_cross::PlsRG16F;
	else if (!strcmp(str, "rg16"))
		return spirv_cross::PlsRG16;
	else if (!strcmp(str, "rgb10_a2"))
		return spirv_cross::PlsRGB10A2;
	else if (!strcmp(str, "rgba8"))
		return spirv_cross::PlsRGBA8;
	else if (!strcmp(str, "rgba8i"))
		return spirv_cross::PlsRGBA8I;
	else if (!strcmp(str, "rgba8ui"))
		return spirv_cross::PlsRGBA8UI;
	else if (!strcmp(str, "rg16i"))
		return spirv_cross::PlsRG16I;
	else if (!strcmp(str, "rgb10_a2ui"))
		return spirv_cross::PlsRGB10A2UI;
	else if (!strcmp(str, "rg16ui"))
		return spirv_cross::PlsRG16UI;
	else if (!strcmp(str, "r32ui"))
		return spirv_cross::PlsR32UI;
	else
		return spirv_cross::PlsNone;
}

bool FindVariableID(const std::string& name, spirv_cross::ID& id, spirv_cross::SmallVector<spirv_cross::Resource>& resources, const spirv_cross::SmallVector<spirv_cross::Resource>* secondary_resources)
{
	bool found = false;
	for (auto& res : resources)
	{
		if (res.name == name)
		{
			id = res.id;
			found = true;
			break;
		}
	}

	if (!found && secondary_resources)
	{
		for (auto& res : *secondary_resources)
		{
			if (res.name == name)
			{
				id = res.id;
				found = true;
				break;
			}
		}
	}

	if (!found)
	{
		id = UINT32_MAX;
	}

	return found;
}

static std::vector<spirv_cross::PlsRemap> remap_pls(const std::vector<PLSArg>& pls_variables, spirv_cross::SmallVector<spirv_cross::Resource>& resources,
									const spirv_cross::SmallVector<spirv_cross::Resource>* secondary_resources)
{
	std::vector<spirv_cross::PlsRemap> ret;

	for (auto& pls : pls_variables)
	{
		spirv_cross::ID id;
		FindVariableID(pls.name, id, resources, secondary_resources);
		ret.push_back({ id, pls.name, pls.format });
	}

	return ret;
}

static std::vector<spirv_cross::PlsInOutRemap> remap_pls_inout(spirv_cross::Compiler& compiler, const std::vector<PLSInOutArg>& pls_variables, spirv_cross::SmallVector<spirv_cross::Resource>& resources, spirv_cross::SmallVector<spirv_cross::Resource>& secondary_resources)
{
	std::vector<spirv_cross::PlsInOutRemap> ret;

	for (auto& pls : pls_variables)
	{
		std::vector<Remap> Remaps;
		Remap remap = { pls.output_name, pls.input_name, spirv_cross::CompilerGLSL::pls_format_to_components(pls.format) };
		remap_generic(compiler, resources, remap);
		remap_generic(compiler, secondary_resources, remap);

		//find input id
		spirv_cross::ID input_id;
		FindVariableID(pls.input_name, input_id, resources, &secondary_resources);

		//find output id
		spirv_cross::ID output_id;
		FindVariableID(pls.output_name, output_id, resources, &secondary_resources);

		ret.push_back({ input_id, pls.input_name, output_id, pls.output_name, pls.format });
	}

	return ret;
}

static bool GatherPLSRemaps(std::vector<PLSArg>& PLSInputs, std::vector<PLSArg>& PLSOutputs, std::vector<PLSInOutArg>& PLSInOuts, const ShaderConductor::MacroDefine& define)
{
	static const char* PLSDelim = " ";

	static const char* PLSInIdent = "pls_in";
	static const size_t PLSInIdentLen = std::strlen(PLSInIdent);

	if (!strncmp(define.name, PLSInIdent, PLSInIdentLen))
	{
		std::string Value = define.value;

		size_t Offset = Value.find(PLSDelim, 0);

		if (Offset != std::string::npos)
		{
			PLSInputs.push_back({ pls_format(Value.substr(0, Offset).c_str()), Value.substr(Offset + 1) });
		}

		return true;
	}

	static const char* PLSOutIdent = "pls_out";
	static const size_t PLSOuIdentLen = std::strlen(PLSOutIdent);

	if (!strncmp(define.name, PLSOutIdent, PLSOuIdentLen))
	{
		std::string Value = define.value;

		size_t Offset = Value.find(PLSDelim, 0);

		if (Offset != std::string::npos)
		{
			PLSOutputs.push_back({ pls_format(Value.substr(0, Offset).c_str()), Value.substr(Offset + 1) });
		}

		return true;
	}

	static const char* PLSInOutIdent = "pls_io";
	static const size_t PLSInOutIdentLen = std::strlen(PLSInOutIdent);

	if (!strncmp(define.name, PLSInOutIdent, PLSInOutIdentLen))
	{
		std::string Value = define.value;

		size_t OffsetFirst = Value.find_first_of(PLSDelim, 0);
		size_t OffsetLast = Value.find_last_of(PLSDelim);

		if (OffsetFirst != std::string::npos && OffsetLast != std::string::npos && OffsetLast != OffsetFirst)
		{
			PLSInOuts.push_back({ pls_format(Value.substr(0, OffsetFirst).c_str()), Value.substr(OffsetFirst + 1, OffsetLast - (OffsetFirst + 1)), Value.substr(OffsetLast + 1) });
		}

		return true;
	}

	return false;
}

struct FBFArg
{
	int32_t input_index;
	int32_t color_attachment;
};

static bool GatherFBFRemaps(std::vector<FBFArg>& FBFArgs, const ShaderConductor::MacroDefine& define)
{
	static const char* FBFDelim = " ";

	static const char* FBFIdent = "remap_ext_framebuffer_fetch";
	static const size_t FBFIdentLen = std::strlen(FBFIdent);

	if (!strncmp(define.name, FBFIdent, FBFIdentLen))
	{
		std::string Value = define.value;

		size_t Offset = Value.find(FBFDelim, 0);

		if (Offset != std::string::npos)
		{
			FBFArgs.push_back({ std::atoi(Value.substr(0, Offset).c_str()), std::atoi(Value.substr(Offset + 1).c_str()) });
		}

		return true;
	}

	return false;
}
// UE Change End: Improved support for PLS and FBF

static bool ParseSpirvCrossOptionGlsl(spirv_cross::CompilerGLSL::Options& opt, const ShaderConductor::MacroDefine& define)
{
    PARSE_SPIRVCROSS_OPTION(define, "emit_push_constant_as_uniform_buffer", opt.emit_push_constant_as_uniform_buffer);
    PARSE_SPIRVCROSS_OPTION(define, "emit_uniform_buffer_as_plain_uniforms", opt.emit_uniform_buffer_as_plain_uniforms);
    PARSE_SPIRVCROSS_OPTION(define, "flatten_multidimensional_arrays", opt.flatten_multidimensional_arrays);
    PARSE_SPIRVCROSS_OPTION(define, "force_flattened_io_blocks", opt.force_flattened_io_blocks);
    PARSE_SPIRVCROSS_OPTION(define, "emit_ssbo_alias_type_name", opt.emit_ssbo_alias_type_name);
    PARSE_SPIRVCROSS_OPTION(define, "separate_texture_types", opt.separate_texture_types);
    PARSE_SPIRVCROSS_OPTION(define, "disable_ssbo_block_layout", opt.disable_ssbo_block_layout);
    PARSE_SPIRVCROSS_OPTION(define, "force_ubo_std140_layout", opt.force_ubo_std140_layout);
    PARSE_SPIRVCROSS_OPTION(define, "disable_explicit_binding", opt.disable_explicit_binding);
    PARSE_SPIRVCROSS_OPTION(define, "enable_texture_buffer", opt.enable_texture_buffer);
	PARSE_SPIRVCROSS_OPTION(define, "ovr_multiview_view_count", opt.ovr_multiview_view_count);
	PARSE_SPIRVCROSS_OPTION(define, "pad_ubo_blocks", opt.pad_ubo_blocks);
	PARSE_SPIRVCROSS_OPTION(define, "force_temporary", opt.force_temporary);
	PARSE_SPIRVCROSS_OPTION(define, "force_glsl_clipspace", opt.force_glsl_clipspace);
    return false;
}

static bool ParseSpirvCrossOptionHlsl(spirv_cross::CompilerHLSL::Options& opt, const ShaderConductor::MacroDefine& define)
{
    PARSE_SPIRVCROSS_OPTION(define, "reconstruct_semantics", opt.reconstruct_semantics);
    PARSE_SPIRVCROSS_OPTION(define, "reconstruct_cbuffer_names", opt.reconstruct_cbuffer_names);
    PARSE_SPIRVCROSS_OPTION(define, "implicit_resource_binding", opt.implicit_resource_binding);
    return false;
}

static bool ParseSpirvCrossOptionMetal(spirv_cross::CompilerMSL::Options& opt, const ShaderConductor::MacroDefine& define)
{
    PARSE_SPIRVCROSS_OPTION(define, "ios_support_base_vertex_instance", opt.ios_support_base_vertex_instance);
    PARSE_SPIRVCROSS_OPTION(define, "swizzle_texture_samples", opt.swizzle_texture_samples);
    PARSE_SPIRVCROSS_OPTION(define, "texel_buffer_texture_width", opt.texel_buffer_texture_width);
    // Use Metal's native texture-buffer type for HLSL buffers.
    PARSE_SPIRVCROSS_OPTION(define, "texture_buffer_native", opt.texture_buffer_native);
    // Use Metal's native frame-buffer fetch API for subpass inputs.
    PARSE_SPIRVCROSS_OPTION(define, "use_framebuffer_fetch_subpasses", opt.use_framebuffer_fetch_subpasses);
    // Storage buffer robustness - clamps access to SSBOs to the size of the buffer.
    PARSE_SPIRVCROSS_OPTION(define, "enforce_storge_buffer_bounds", opt.enforce_storge_buffer_bounds);
    PARSE_SPIRVCROSS_OPTION(define, "buffer_size_buffer_index", opt.buffer_size_buffer_index);
    // Capture shader output to a buffer - used for vertex streaming to emulate GS & Tess.
    PARSE_SPIRVCROSS_OPTION(define, "capture_output_to_buffer", opt.capture_output_to_buffer);
    PARSE_SPIRVCROSS_OPTION(define, "shader_output_buffer_index", opt.shader_output_buffer_index);
    // Allow the caller to specify the various auxiliary Metal buffer indices.
    PARSE_SPIRVCROSS_OPTION(define, "indirect_params_buffer_index", opt.indirect_params_buffer_index);
    PARSE_SPIRVCROSS_OPTION(define, "shader_patch_output_buffer_index", opt.shader_patch_output_buffer_index);
    PARSE_SPIRVCROSS_OPTION(define, "shader_tess_factor_buffer_index", opt.shader_tess_factor_buffer_index);
    PARSE_SPIRVCROSS_OPTION(define, "shader_input_wg_index", opt.shader_input_wg_index);
    // Allow the caller to specify the Metal translation should use argument buffers.
    PARSE_SPIRVCROSS_OPTION(define, "argument_buffers", opt.argument_buffers);
    //PARSE_SPIRVCROSS_OPTION(define, "argument_buffer_offset", opt.argument_buffer_offset);
    PARSE_SPIRVCROSS_OPTION(define, "invariant_float_math", opt.invariant_float_math);
    // Emulate texturecube_array with texture2d_array for iOS where this type is not available.
    PARSE_SPIRVCROSS_OPTION(define, "emulate_cube_array", opt.emulate_cube_array);
    // Allow user to enable decoration binding.
    PARSE_SPIRVCROSS_OPTION(define, "enable_decoration_binding", opt.enable_decoration_binding);

    // Specify dimension of subpass input attachments.
    static const char* subpassInputDimIdent = "subpass_input_dimension";
    static const size_t subpassInputDimIdentLen = std::strlen(subpassInputDimIdent);
    if (!strncmp(define.name, subpassInputDimIdent, subpassInputDimIdentLen))
    {
        int binding = std::stoi(define.name + subpassInputDimIdentLen);
        opt.subpass_input_dimensions[static_cast<uint32_t>(binding)] = std::stoi(define.value);
    }

    return false;
}
// UE Change End: Clean up parameter parsing

namespace
{
    bool dllDetaching = false;

    class Dxcompiler
    {
    public:
        ~Dxcompiler()
        {
            this->Destroy();
        }

        static Dxcompiler& Instance()
        {
            static Dxcompiler instance;
            return instance;
        }

        IDxcLibrary* Library() const
        {
            return m_library;
        }

        IDxcCompiler* Compiler() const
        {
            return m_compiler;
        }

        // UE Change Begin: Add functionality to rewrite HLSL to remove unused code and globals.
        IDxcRewriter* Rewriter() const
        {
            return m_rewriter;
        }
        // UE Change End: Add functionality to rewrite HLSL to remove unused code and globals.

        IDxcContainerReflection* ContainerReflection() const
        {
            return m_containerReflection;
        }

        CComPtr<IDxcLinker> CreateLinker() const
        {
            CComPtr<IDxcLinker> linker;
            IFT(m_createInstanceFunc(CLSID_DxcLinker, __uuidof(IDxcLinker), reinterpret_cast<void**>(&linker)));
            return linker;
        }

        bool LinkerSupport() const
        {
            return m_linkerSupport;
        }

        void Destroy()
        {
            if (m_dxcompilerDll)
            {
                m_compiler = nullptr;
                m_library = nullptr;
                m_containerReflection = nullptr;

                m_createInstanceFunc = nullptr;

#ifdef _WIN32
                ::FreeLibrary(m_dxcompilerDll);
#else
                ::dlclose(m_dxcompilerDll);
#endif

                m_dxcompilerDll = nullptr;
            }
        }

        void Terminate()
        {
            if (m_dxcompilerDll)
            {
                m_compiler.Detach();
                m_library.Detach();
                m_containerReflection.Detach();
                // UE Change Begin: Add functionality to rewrite HLSL to remove unused code and globals.
                m_rewriter.Detach();
                // UE Change End: Add functionality to rewrite HLSL to remove unused code and globals.

                m_createInstanceFunc = nullptr;

                m_dxcompilerDll = nullptr;
            }
        }

		// UE Change Begin: Allow to manually shutdown compiler to avoid dangling mutex on Linux.
#if defined(SC_EXPLICIT_DLLSHUTDOWN)
		void Shutdown()
		{
			if (m_dllShutdownFunc)
			{
				m_dllShutdownFunc();
				m_dllShutdownFunc = nullptr;
			}
		}
#endif
		// UE Change End: Allow to manually shutdown compiler to avoid dangling mutex on Linux.

    private:
        Dxcompiler()
        {
            if (dllDetaching)
            {
                return;
            }

#ifdef _WIN32
            const char* dllName = "dxcompiler.dll";
#elif __APPLE__
            const char* dllName = "libdxcompiler.dylib";
#else
            const char* dllName = "libdxcompiler.so";
#endif
            const char* functionName = "DxcCreateInstance";

#ifdef _WIN32
            m_dxcompilerDll = ::LoadLibraryA(dllName);
#else
            m_dxcompilerDll = ::dlopen(dllName, RTLD_LAZY);
<<<<<<< HEAD
	// UE Change Begin: Unreal Engine uses rpaths on Mac for loading dylibs, so "@rpath/" needs to be added before the name of the dylib, so that macOS can find the file
    #if __APPLE__
=======
// UE Change Begin: Unreal Engine uses rpaths on Mac for loading dylibs, so "@rpath/" needs to be added before the name of the dylib, so that macOS can find the file
#if __APPLE__
>>>>>>> 6bbb88c8
            if (m_dxcompilerDll == nullptr)
            {
                m_dxcompilerDll = ::dlopen((std::string("@rpath/") + dllName).c_str(), RTLD_LAZY);
            }
<<<<<<< HEAD
    #endif
	// UE Change End: Unreal Engine uses rpaths on Mac for loading dylibs, so "@rpath/" needs to be added before the name of the dylib, so that macOS can find the file
=======
#endif
// UE Change End: Unreal Engine uses rpaths on Mac for loading dylibs, so "@rpath/" needs to be added before the name of the dylib, so that macOS can find the file
>>>>>>> 6bbb88c8
#endif

            if (m_dxcompilerDll != nullptr)
            {
#ifdef _WIN32
                m_createInstanceFunc = (DxcCreateInstanceProc)::GetProcAddress(m_dxcompilerDll, functionName);
#else
                m_createInstanceFunc = (DxcCreateInstanceProc)::dlsym(m_dxcompilerDll, functionName);
#if defined(SC_EXPLICIT_DLLSHUTDOWN)
				m_dllShutdownFunc = (DxcDllShutdownProc)::dlsym(m_dxcompilerDll, "DllShutdown");
#endif
#endif

                if (m_createInstanceFunc != nullptr)
                {
                    IFT(m_createInstanceFunc(CLSID_DxcLibrary, __uuidof(IDxcLibrary), reinterpret_cast<void**>(&m_library)));
                    IFT(m_createInstanceFunc(CLSID_DxcCompiler, __uuidof(IDxcCompiler), reinterpret_cast<void**>(&m_compiler)));
                    IFT(m_createInstanceFunc(CLSID_DxcContainerReflection, __uuidof(IDxcContainerReflection),
                                             reinterpret_cast<void**>(&m_containerReflection)));
                    // UE Change Begin: Add functionality to rewrite HLSL to remove unused code and globals.
                    IFT(m_createInstanceFunc(CLSID_DxcRewriter, __uuidof(IDxcRewriter), reinterpret_cast<void**>(&m_rewriter)));
                    // UE Change End: Add functionality to rewrite HLSL to remove unused code and globals.
                }
                else
                {
                    this->Destroy();

                    throw std::runtime_error(std::string("COULDN'T get ") + functionName + " from dxcompiler.");
                }
            }
            else
            {
                throw std::runtime_error("COULDN'T load dxcompiler.");
            }

            m_linkerSupport = (CreateLinker() != nullptr);
        }

    private:
        HMODULE m_dxcompilerDll = nullptr;
        DxcCreateInstanceProc m_createInstanceFunc = nullptr;

        CComPtr<IDxcLibrary> m_library;
        CComPtr<IDxcCompiler> m_compiler;
        CComPtr<IDxcContainerReflection> m_containerReflection;
        // UE Change Begin: Add functionality to rewrite HLSL to remove unused code and globals.
        CComPtr<IDxcRewriter> m_rewriter;
        // UE Change End: Add functionality to rewrite HLSL to remove unused code and globals.

		// UE Change Begin: Allow to manually shutdown compiler to avoid dangling mutex on Linux.
#if defined(SC_EXPLICIT_DLLSHUTDOWN)
		typedef void(*DxcDllShutdownProc)();
		DxcDllShutdownProc m_dllShutdownFunc = nullptr;
#endif
		// UE Change End: Allow to manually shutdown compiler to avoid dangling mutex on Linux.

        bool m_linkerSupport;
    };

    class ScIncludeHandler : public IDxcIncludeHandler
    {
    public:
        explicit ScIncludeHandler(std::function<Blob(const char* includeName)> loadCallback) : m_loadCallback(std::move(loadCallback))
        {
        }

        HRESULT STDMETHODCALLTYPE LoadSource(LPCWSTR fileName, IDxcBlob** includeSource) override
        {
            if ((fileName[0] == L'.') && (fileName[1] == L'/'))
            {
                fileName += 2;
            }

            std::string utf8FileName;
            if (!Unicode::UTF16ToUTF8String(fileName, &utf8FileName))
            {
                return E_FAIL;
            }

            Blob source;
            try
            {
                source = m_loadCallback(utf8FileName.c_str());
            }
            catch (...)
            {
                return E_FAIL;
            }

            *includeSource = nullptr;
            return Dxcompiler::Instance().Library()->CreateBlobWithEncodingOnHeapCopy(source.Data(), source.Size(), CP_UTF8,
                                                                                      reinterpret_cast<IDxcBlobEncoding**>(includeSource));
        }

        ULONG STDMETHODCALLTYPE AddRef() override
        {
            ++m_ref;
            return m_ref;
        }

        ULONG STDMETHODCALLTYPE Release() override
        {
            --m_ref;
            ULONG result = m_ref;
            if (result == 0)
            {
                delete this;
            }
            return result;
        }

        HRESULT STDMETHODCALLTYPE QueryInterface(REFIID iid, void** object) override
        {
            if (IsEqualIID(iid, __uuidof(IDxcIncludeHandler)))
            {
                *object = dynamic_cast<IDxcIncludeHandler*>(this);
                this->AddRef();
                return S_OK;
            }
            else if (IsEqualIID(iid, __uuidof(IUnknown)))
            {
                *object = dynamic_cast<IUnknown*>(this);
                this->AddRef();
                return S_OK;
            }
            else
            {
                return E_NOINTERFACE;
            }
        }

    private:
        std::function<Blob(const char* includeName)> m_loadCallback;

        std::atomic<ULONG> m_ref = 0;
    };

    Blob DefaultLoadCallback(const char* includeName)
    {
        std::vector<char> ret;
        std::ifstream includeFile(includeName, std::ios_base::in);
        if (includeFile)
        {
            includeFile.seekg(0, std::ios::end);
            ret.resize(static_cast<size_t>(includeFile.tellg()));
            includeFile.seekg(0, std::ios::beg);
            includeFile.read(ret.data(), ret.size());
            ret.resize(static_cast<size_t>(includeFile.gcount()));
        }
        else
        {
            throw std::runtime_error(std::string("COULDN'T load included file ") + includeName + ".");
        }
        return Blob(ret.data(), static_cast<uint32_t>(ret.size()));
    }

    void AppendError(Compiler::ResultDesc& result, const std::string& msg)
    {
        std::string errorMSg;
        if (result.errorWarningMsg.Size() != 0)
        {
            errorMSg.assign(reinterpret_cast<const char*>(result.errorWarningMsg.Data()), result.errorWarningMsg.Size());
        }
        if (!errorMSg.empty())
        {
            errorMSg += "\n";
        }
        errorMSg += msg;
        result.errorWarningMsg.Reset(errorMSg.data(), static_cast<uint32_t>(errorMSg.size()));
        result.hasError = true;
    }

    // UE Change Begin: Add functionality to rewrite HLSL to remove unused code and globals.
    Compiler::ResultDesc RewriteHlsl(const Compiler::SourceDesc& source, const Compiler::Options& options)
    {
        CComPtr<IDxcBlobEncoding> sourceBlob;
        IFT(Dxcompiler::Instance().Library()->CreateBlobWithEncodingOnHeapCopy(source.source, static_cast<UINT32>(strlen(source.source)),
                                                                               CP_UTF8, &sourceBlob));
        IFTARG(sourceBlob->GetBufferSize() >= 4);

        std::wstring shaderNameUtf16;
        Unicode::UTF8ToUTF16String(source.fileName, &shaderNameUtf16);

        std::wstring entryPointUtf16;
        Unicode::UTF8ToUTF16String(source.entryPoint, &entryPointUtf16);

        std::vector<DxcDefine> dxcDefines;
        std::vector<std::wstring> dxcDefineStrings;
        // Need to reserve capacity so that small-string optimization does not
        // invalidate the pointers to internal string data while resizing.
        dxcDefineStrings.reserve(source.numDefines * 2);
        for (size_t i = 0; i < source.numDefines; ++i)
        {
            const auto& define = source.defines[i];

            std::wstring nameUtf16Str;
            Unicode::UTF8ToUTF16String(define.name, &nameUtf16Str);
            dxcDefineStrings.emplace_back(std::move(nameUtf16Str));
            const wchar_t* nameUtf16 = dxcDefineStrings.back().c_str();

            const wchar_t* valueUtf16;
            if (define.value != nullptr)
            {
                std::wstring valueUtf16Str;
                Unicode::UTF8ToUTF16String(define.value, &valueUtf16Str);
                dxcDefineStrings.emplace_back(std::move(valueUtf16Str));
                valueUtf16 = dxcDefineStrings.back().c_str();
            }
            else
            {
                valueUtf16 = nullptr;
            }

            dxcDefines.push_back({nameUtf16, valueUtf16});
        }

        CComPtr<IDxcOperationResult> rewriteResult;
        CComPtr<IDxcIncludeHandler> includeHandler = new ScIncludeHandler(std::move(source.loadIncludeCallback));
        IFT(Dxcompiler::Instance().Rewriter()->RewriteUnchangedWithInclude(sourceBlob, shaderNameUtf16.c_str(), dxcDefines.data(),
                                                                           static_cast<UINT32>(dxcDefines.size()), includeHandler, 0,
                                                                           &rewriteResult));

        HRESULT statusRewrite;
        IFT(rewriteResult->GetStatus(&statusRewrite));
<<<<<<< HEAD
		
		Compiler::ResultDesc ret = {};
		ret.isText = true;
		ret.hasError = true;
=======
>>>>>>> 6bbb88c8

        Compiler::ResultDesc ret = {};
        ret.isText = true;
        ret.hasError = true;

        if (SUCCEEDED(statusRewrite))
        {
            CComPtr<IDxcBlobEncoding> rewritten;

            CComPtr<IDxcBlobEncoding> temp;
            IFT(rewriteResult->GetResult((IDxcBlob**)&temp));

            if (options.removeUnusedGlobals)
            {
                CComPtr<IDxcOperationResult> removeUnusedGlobalsResult;
                IFT(Dxcompiler::Instance().Rewriter()->RemoveUnusedGlobals(
                    temp, entryPointUtf16.c_str(), dxcDefines.data(), static_cast<UINT32>(dxcDefines.size()), &removeUnusedGlobalsResult));
                IFT(removeUnusedGlobalsResult->GetStatus(&statusRewrite));

                if (SUCCEEDED(statusRewrite))
                {
                    IFT(removeUnusedGlobalsResult->GetResult((IDxcBlob**)&rewritten));
                    ret.hasError = false;
                    ret.target.Reset(rewritten->GetBufferPointer(), static_cast<uint32_t>(rewritten->GetBufferSize()));
                }
                else
                {
                    CComPtr<IDxcBlobEncoding> errorMsg;
                    IFT(removeUnusedGlobalsResult->GetErrorBuffer((IDxcBlobEncoding**)&errorMsg));
                    ret.errorWarningMsg.Reset(errorMsg->GetBufferPointer(), static_cast<uint32_t>(errorMsg->GetBufferSize()));
                }
				else
				{
					CComPtr<IDxcBlobEncoding> errorMsg;
					IFT(removeUnusedGlobalsResult->GetErrorBuffer((IDxcBlobEncoding**)&errorMsg));
					ret.errorWarningMsg = CreateBlob(errorMsg->GetBufferPointer(), static_cast<uint32_t>(errorMsg->GetBufferSize()));
				}
            }
            else
            {
                IFT(rewriteResult->GetResult((IDxcBlob**)&rewritten));
                ret.hasError = false;
                ret.target.Reset(rewritten->GetBufferPointer(), static_cast<uint32_t>(rewritten->GetBufferSize()));
            }
        }
<<<<<<< HEAD
		else
		{
			CComPtr<IDxcBlobEncoding> errorMsg;
			IFT(rewriteResult->GetErrorBuffer((IDxcBlobEncoding**)&errorMsg));
			ret.errorWarningMsg = CreateBlob(errorMsg->GetBufferPointer(), static_cast<uint32_t>(errorMsg->GetBufferSize()));
		}
        
=======
        else
        {
            CComPtr<IDxcBlobEncoding> errorMsg;
            IFT(rewriteResult->GetErrorBuffer((IDxcBlobEncoding**)&errorMsg));
            ret.errorWarningMsg.Reset(errorMsg->GetBufferPointer(), static_cast<uint32_t>(errorMsg->GetBufferSize()));
        }

>>>>>>> 6bbb88c8
        return ret;
    }
    // UE Change End: Add functionality to rewrite HLSL to remove unused code and globals.

#ifdef LLVM_ON_WIN32
    template <typename T>
    HRESULT CreateDxcReflectionFromBlob(IDxcBlob* dxilBlob, CComPtr<T>& outReflection)
    {
        IDxcContainerReflection* containReflection = Dxcompiler::Instance().ContainerReflection();
        IFT(containReflection->Load(dxilBlob));

        uint32_t dxilPartIndex = ~0u;
        IFT(containReflection->FindFirstPartKind(hlsl::DFCC_DXIL, &dxilPartIndex));
        HRESULT result = containReflection->GetPartReflection(dxilPartIndex, __uuidof(T), reinterpret_cast<void**>(&outReflection));

        return result;
    }

    void ShaderReflection(Compiler::ReflectionResultDesc& result, IDxcBlob* dxilBlob)
    {
        CComPtr<ID3D12ShaderReflection> shaderReflection;
        IFT(CreateDxcReflectionFromBlob(dxilBlob, shaderReflection));

        D3D12_SHADER_DESC shaderDesc;
        shaderReflection->GetDesc(&shaderDesc);

        std::vector<Compiler::ReflectionDesc> vecReflectionDescs;
        for (uint32_t resourceIndex = 0; resourceIndex < shaderDesc.BoundResources; ++resourceIndex)
        {
            D3D12_SHADER_INPUT_BIND_DESC bindDesc;
            shaderReflection->GetResourceBindingDesc(resourceIndex, &bindDesc);

            Compiler::ReflectionDesc reflectionDesc{};

            if (bindDesc.Type == D3D_SIT_CBUFFER || bindDesc.Type == D3D_SIT_TBUFFER)
            {
                ID3D12ShaderReflectionConstantBuffer* constantBuffer = shaderReflection->GetConstantBufferByName(bindDesc.Name);

                D3D12_SHADER_BUFFER_DESC bufferDesc;
                constantBuffer->GetDesc(&bufferDesc);

                if (strcmp(bufferDesc.Name, "$Globals") == 0)
                {
                    for (uint32_t variableIndex = 0; variableIndex < bufferDesc.Variables; ++variableIndex)
                    {
                        ID3D12ShaderReflectionVariable* variable = constantBuffer->GetVariableByIndex(variableIndex);
                        D3D12_SHADER_VARIABLE_DESC variableDesc;
                        variable->GetDesc(&variableDesc);

                        std::strncpy(reflectionDesc.name, variableDesc.Name,
                                     std::min(std::strlen(variableDesc.Name) + 1, sizeof(reflectionDesc.name)));

                        reflectionDesc.type = ShaderResourceType::Parameter;
                        reflectionDesc.bufferBindPoint = bindDesc.BindPoint;
                        reflectionDesc.bindPoint = variableDesc.StartOffset;
                        reflectionDesc.bindCount = variableDesc.Size;
                    }
                }
                else
                {
                    std::strncpy(reflectionDesc.name, bufferDesc.Name,
                                 std::min(std::strlen(bufferDesc.Name) + 1, sizeof(reflectionDesc.name)));

                    reflectionDesc.type = ShaderResourceType::ConstantBuffer;
                    reflectionDesc.bufferBindPoint = bindDesc.BindPoint;
                    reflectionDesc.bindPoint = 0;
                    reflectionDesc.bindCount = 0;
                }
            }
            else
            {
                switch (bindDesc.Type)
                {
                case D3D_SIT_TEXTURE:
                    reflectionDesc.type = ShaderResourceType::Texture;
                    break;

                case D3D_SIT_SAMPLER:
                    reflectionDesc.type = ShaderResourceType::Sampler;
                    break;

                case D3D_SIT_STRUCTURED:
                case D3D_SIT_BYTEADDRESS:
                    reflectionDesc.type = ShaderResourceType::ShaderResourceView;
                    break;

                case D3D_SIT_UAV_RWTYPED:
                case D3D_SIT_UAV_RWSTRUCTURED:
                case D3D_SIT_UAV_RWBYTEADDRESS:
                case D3D_SIT_UAV_APPEND_STRUCTURED:
                case D3D_SIT_UAV_CONSUME_STRUCTURED:
                case D3D_SIT_UAV_RWSTRUCTURED_WITH_COUNTER:
                    reflectionDesc.type = ShaderResourceType::UnorderedAccessView;
                    break;

                default:
                    llvm_unreachable("Unknown bind type.");
                    break;
                }

                std::strncpy(reflectionDesc.name, bindDesc.Name, std::min(std::strlen(bindDesc.Name) + 1, sizeof(reflectionDesc.name)));

                reflectionDesc.bufferBindPoint = 0;
                reflectionDesc.bindPoint = bindDesc.BindPoint;
                reflectionDesc.bindCount = bindDesc.BindCount;
            }

            vecReflectionDescs.push_back(reflectionDesc);
        }

        result.descCount = static_cast<uint32_t>(vecReflectionDescs.size());
        result.descs.Reset(vecReflectionDescs.data(), sizeof(Compiler::ReflectionDesc) * result.descCount);
        result.instructionCount = shaderDesc.InstructionCount;
    }
#endif

    std::wstring ShaderProfileName(ShaderStage stage, Compiler::ShaderModel shaderModel)
    {
        std::wstring shaderProfile;
        switch (stage)
        {
        case ShaderStage::VertexShader:
            shaderProfile = L"vs";
            break;

        case ShaderStage::PixelShader:
            shaderProfile = L"ps";
            break;

        case ShaderStage::GeometryShader:
            shaderProfile = L"gs";
            break;

        case ShaderStage::HullShader:
            shaderProfile = L"hs";
            break;

        case ShaderStage::DomainShader:
            shaderProfile = L"ds";
            break;

        case ShaderStage::ComputeShader:
            shaderProfile = L"cs";
            break;

        // UE Change Begin: Ray tracing shaders use a library profile.
        case ShaderStage::RayGen:
        case ShaderStage::RayMiss:
        case ShaderStage::RayHitGroup:
        case ShaderStage::RayCallable:
            return L"lib_6_3";
        // UE Change End: Ray tracing shaders use a library profile.

        default:
            llvm_unreachable("Invalid shader stage.");
        }

        shaderProfile.push_back(L'_');
        shaderProfile.push_back(L'0' + shaderModel.major_ver);
        shaderProfile.push_back(L'_');
        shaderProfile.push_back(L'0' + shaderModel.minor_ver);

        return shaderProfile;
    }

    void ConvertDxcResult(Compiler::ResultDesc& result, IDxcOperationResult* dxcResult, ShadingLanguage targetLanguage, bool asModule)
    {
        HRESULT status;
        IFT(dxcResult->GetStatus(&status));

        result.target.Reset();
        result.errorWarningMsg.Reset();

        CComPtr<IDxcBlobEncoding> errors;
        IFT(dxcResult->GetErrorBuffer(&errors));
        if (errors != nullptr)
        {
            result.errorWarningMsg.Reset(errors->GetBufferPointer(), static_cast<uint32_t>(errors->GetBufferSize()));
            errors = nullptr;
        }

        result.hasError = true;
        if (SUCCEEDED(status))
        {
            CComPtr<IDxcBlob> program;
            IFT(dxcResult->GetResult(&program));
            dxcResult = nullptr;
            if (program != nullptr)
            {
                result.target.Reset(program->GetBufferPointer(), static_cast<uint32_t>(program->GetBufferSize()));
                result.hasError = false;
            }

#ifdef LLVM_ON_WIN32
            if ((targetLanguage == ShadingLanguage::Dxil) && !asModule)
            {
                // Gather reflection information only for ShadingLanguage::Dxil
                ShaderReflection(result.reflection, program);
            }
#else
            SC_UNUSED(targetLanguage);
            SC_UNUSED(asModule);
#endif
        }
    }

    Compiler::ResultDesc CompileToBinary(const Compiler::SourceDesc& source, const Compiler::Options& options,
                                         ShadingLanguage targetLanguage, bool asModule)
    {
        assert((targetLanguage == ShadingLanguage::Dxil) || (targetLanguage == ShadingLanguage::SpirV));

        std::wstring shaderProfile;
        if (asModule)
        {
            if (targetLanguage == ShadingLanguage::Dxil)
            {
                shaderProfile = L"lib_6_x";
            }
            else
            {
                llvm_unreachable("Spir-V module is not supported.");
            }
        }
        else
        {
            shaderProfile = ShaderProfileName(source.stage, options.shaderModel);
        }

        std::vector<DxcDefine> dxcDefines;
        std::vector<std::wstring> dxcDefineStrings;
        // Need to reserve capacity so that small-string optimization does not
        // invalidate the pointers to internal string data while resizing.
        dxcDefineStrings.reserve(source.numDefines * 2);
        for (size_t i = 0; i < source.numDefines; ++i)
        {
            const auto& define = source.defines[i];

            std::wstring nameUtf16Str;
            Unicode::UTF8ToUTF16String(define.name, &nameUtf16Str);
            dxcDefineStrings.emplace_back(std::move(nameUtf16Str));
            const wchar_t* nameUtf16 = dxcDefineStrings.back().c_str();

            const wchar_t* valueUtf16;
            if (define.value != nullptr)
            {
                std::wstring valueUtf16Str;
                Unicode::UTF8ToUTF16String(define.value, &valueUtf16Str);
                dxcDefineStrings.emplace_back(std::move(valueUtf16Str));
                valueUtf16 = dxcDefineStrings.back().c_str();
            }
            else
            {
                valueUtf16 = nullptr;
            }

            dxcDefines.push_back({nameUtf16, valueUtf16});
        }

        CComPtr<IDxcBlobEncoding> sourceBlob;
        IFT(Dxcompiler::Instance().Library()->CreateBlobWithEncodingOnHeapCopy(
            source.source, static_cast<UINT32>(std::strlen(source.source)), CP_UTF8, &sourceBlob));
        IFTARG(sourceBlob->GetBufferSize() >= 4);

        std::wstring shaderNameUtf16;
        Unicode::UTF8ToUTF16String(source.fileName, &shaderNameUtf16);

        std::wstring entryPointUtf16;
        Unicode::UTF8ToUTF16String(source.entryPoint, &entryPointUtf16);

        std::vector<std::wstring> dxcArgStrings;

        // HLSL matrices are translated into SPIR-V OpTypeMatrixs in a transposed manner,
        // See also https://antiagainst.github.io/post/hlsl-for-vulkan-matrices/
        if (options.packMatricesInRowMajor)
        {
            dxcArgStrings.push_back(L"-Zpr");
        }
        else
        {
            dxcArgStrings.push_back(L"-Zpc");
        }

        if (options.enable16bitTypes)
        {
            if (options.shaderModel >= Compiler::ShaderModel{6, 2})
            {
                dxcArgStrings.push_back(L"-enable-16bit-types");
            }
            else
            {
                throw std::runtime_error("16-bit types requires shader model 6.2 or up.");
            }
        }

        if (options.enableDebugInfo)
        {
            dxcArgStrings.push_back(L"-Zi");
        }

        if (options.disableOptimizations)
        {
            dxcArgStrings.push_back(L"-Od");
        }
        else
        {
            if (options.optimizationLevel < 4)
            {
                dxcArgStrings.push_back(std::wstring(L"-O") + static_cast<wchar_t>(L'0' + options.optimizationLevel));
            }
            else
            {
                llvm_unreachable("Invalid optimization level.");
            }
        }

        if (options.shiftAllCBuffersBindings > 0)
        {
            dxcArgStrings.push_back(L"-fvk-b-shift");
            dxcArgStrings.push_back(std::to_wstring(options.shiftAllCBuffersBindings));
            dxcArgStrings.push_back(L"all");
        }

        if (options.shiftAllUABuffersBindings > 0)
        {
            dxcArgStrings.push_back(L"-fvk-u-shift");
            dxcArgStrings.push_back(std::to_wstring(options.shiftAllUABuffersBindings));
            dxcArgStrings.push_back(L"all");
        }

        if (options.shiftAllSamplersBindings > 0)
        {
            dxcArgStrings.push_back(L"-fvk-s-shift");
            dxcArgStrings.push_back(std::to_wstring(options.shiftAllSamplersBindings));
            dxcArgStrings.push_back(L"all");
        }

        if (options.shiftAllTexturesBindings > 0)
        {
            dxcArgStrings.push_back(L"-fvk-t-shift");
            dxcArgStrings.push_back(std::to_wstring(options.shiftAllTexturesBindings));
            dxcArgStrings.push_back(L"all");
        }

		// UE Change Begin: Force subpass OpTypeImage depth flag to be set to 0
		if (options.forceSubpassImageDepthFalse)
		{
			dxcArgStrings.push_back(L"-fspv-force-subpass-image-depth-false");
		}
		// UE Change End: Force subpass OpTypeImage depth flag to be set to 0

        // UE Change Begin: Ensure 1.2 for ray tracing shaders
        const bool bIsRayTracingShader = (source.stage >= ShaderStage::RayGen) && (source.stage <= ShaderStage::RayCallable);
        if (bIsRayTracingShader)
        {
            dxcArgStrings.push_back(L"-fspv-target-env=vulkan1.2");
        }
        // UE Change End: Ensure 1.2 for ray tracing shaders

        switch (targetLanguage)
        {
        case ShadingLanguage::Dxil:
            break;

        case ShadingLanguage::SpirV:
        case ShadingLanguage::Hlsl:
        case ShadingLanguage::Glsl:
        case ShadingLanguage::Essl:
        case ShadingLanguage::Msl_macOS:
        case ShadingLanguage::Msl_iOS:
            dxcArgStrings.push_back(L"-spirv");
            // UE Change Begin: Use UE5 specific layout rules
            dxcArgStrings.push_back(L"-fvk-ue5-layout");
            // UE Change End: 
            // UE Change Begin: Proper fix for SV_Position.w being inverted in SPIRV & Metal vs. D3D.
            if (targetLanguage != ShadingLanguage::Hlsl)
                dxcArgStrings.push_back(L"-fvk-use-dx-position-w");
            // UE Change End: Proper fix for SV_Position.w being inverted in SPIRV & Metal vs. D3D.
            // UE Change Begin: Specify SPIRV reflection so that we retain semantic strings.
            dxcArgStrings.push_back(L"-fspv-reflect");
            // UE Change End: Specify SPIRV reflection so that we retain semantic strings.
            // UE Change Begin: Specify the Fused-Multiply-Add pass for Metal - we'll define it away later when we can.
            if (targetLanguage == ShadingLanguage::Msl_macOS || targetLanguage == ShadingLanguage::Msl_iOS || options.enableFMAPass)
                dxcArgStrings.push_back(L"-fspv-fusemuladd");
            // UE Change End: Specify the Fused-Multiply-Add pass for Metal - we'll define it away later when we can.
            // UE Change Begin: Emit SPIRV debug info when asked to.
            if (options.enableDebugInfo)
                dxcArgStrings.push_back(L"-fspv-debug=line");
            // UE Change End: Emit SPIRV debug info when asked to.
            // UE Change Begin: Support for specifying direct arguments to DXC
            for (uint32_t arg = 0; arg < options.numDXCArgs; ++arg)
            {
                std::wstring argUTF16;
                Unicode::UTF8ToUTF16String(options.DXCArgs[arg], &argUTF16);
                if (argUTF16.compare(0, 8, L"-Oconfig") == 0)
                {
                    // Replace previous '-O' argument with the custom configuration
                    auto dxcOptArgIter = std::find_if(dxcArgStrings.begin(), dxcArgStrings.end(),
                                                      [](const std::wstring& entry) { return entry.compare(0, 2, L"-O") == 0; });
                    if (dxcOptArgIter != dxcArgStrings.end())
                        *dxcOptArgIter = argUTF16;
                    else
                        dxcArgStrings.push_back(argUTF16);
                }
                else
                    dxcArgStrings.push_back(argUTF16);
            }
            // UE Change End: Support for specifying direct arguments to DXC
            break;

        default:
            llvm_unreachable("Invalid shading language.");
        }

        std::vector<const wchar_t*> dxcArgs;
        dxcArgs.reserve(dxcArgStrings.size());
        for (const auto& arg : dxcArgStrings)
        {
            dxcArgs.push_back(arg.c_str());
        }

        CComPtr<IDxcIncludeHandler> includeHandler = new ScIncludeHandler(std::move(source.loadIncludeCallback));
        CComPtr<IDxcOperationResult> compileResult;
        IFT(Dxcompiler::Instance().Compiler()->Compile(sourceBlob, shaderNameUtf16.c_str(), entryPointUtf16.c_str(), shaderProfile.c_str(),
                                                       dxcArgs.data(), static_cast<UINT32>(dxcArgs.size()), dxcDefines.data(),
                                                       static_cast<UINT32>(dxcDefines.size()), includeHandler, &compileResult));

        Compiler::ResultDesc ret{};
        ConvertDxcResult(ret, compileResult, targetLanguage, asModule);

        return ret;
    }

    Compiler::ResultDesc CrossCompile(const Compiler::ResultDesc& binaryResult, const Compiler::SourceDesc& source,
                                      const Compiler::Options& options, const Compiler::TargetDesc& target)
    {
        assert((target.language != ShadingLanguage::Dxil) && (target.language != ShadingLanguage::SpirV));
        assert((binaryResult.target.Size() & (sizeof(uint32_t) - 1)) == 0);

        Compiler::ResultDesc ret;

        ret.errorWarningMsg = binaryResult.errorWarningMsg;
        ret.isText = true;

        uint32_t intVersion = 0;
        if (target.version != nullptr)
        {
            intVersion = std::stoi(target.version);
        }

        const uint32_t* spirvIr = reinterpret_cast<const uint32_t*>(binaryResult.target.Data());
        const size_t spirvSize = binaryResult.target.Size() / sizeof(uint32_t);

        std::unique_ptr<spirv_cross::CompilerGLSL> compiler;
        bool combinedImageSamplers = false;
        bool buildDummySampler = false;

        // UE Change Begin: Allow remapping of variables in glsl
        std::vector<Remap> remaps;
        // UE Change End: Allow remapping of variables in glsl

        switch (target.language)
        {
        case ShadingLanguage::Hlsl:
            if ((source.stage == ShaderStage::GeometryShader) || (source.stage == ShaderStage::HullShader) ||
                (source.stage == ShaderStage::DomainShader))
            {
                // Check https://github.com/KhronosGroup/SPIRV-Cross/issues/121 for details
                AppendError(ret, "GS, HS, and DS has not been supported yet.");
                return ret;
            }
            if ((source.stage == ShaderStage::GeometryShader) && (intVersion < 40))
            {
                AppendError(ret, "HLSL shader model earlier than 4.0 doesn't have GS or CS.");
                return ret;
            }
            if ((source.stage == ShaderStage::ComputeShader) && (intVersion < 50))
            {
                AppendError(ret, "CS in HLSL shader model earlier than 5.0 is not supported.");
                return ret;
            }
            if (((source.stage == ShaderStage::HullShader) || (source.stage == ShaderStage::DomainShader)) && (intVersion < 50))
            {
                AppendError(ret, "HLSL shader model earlier than 5.0 doesn't have HS or DS.");
                return ret;
            }
            compiler = std::make_unique<spirv_cross::CompilerHLSL>(spirvIr, spirvSize);
            break;

        case ShadingLanguage::Glsl:
        case ShadingLanguage::Essl:
            compiler = std::make_unique<spirv_cross::CompilerGLSL>(spirvIr, spirvSize);
            // UE Change Begin: Allow separate samplers in GLSL via extensions.
            combinedImageSamplers = !options.enableSeparateSamplers;
            // UE Change End: Allow separate samplers in GLSL via extensions.
            buildDummySampler = true;

            // Legacy GLSL fixups
            if (intVersion <= 300)
            {
                auto vars = compiler->get_active_interface_variables();
                for (auto& var : vars)
                {
                    auto varClass = compiler->get_storage_class(var);

                    // Make VS out and PS in variable names match
                    if ((source.stage == ShaderStage::VertexShader) && (varClass == spv::StorageClass::StorageClassOutput))
                    {
                        auto name = compiler->get_name(var);
                        if ((name.find("out_var_") == 0) || (name.find("out.var.") == 0))
                        {
                            name.replace(0, 8, "varying_");
                            compiler->set_name(var, name);
                        }
                    }
                    else if ((source.stage == ShaderStage::PixelShader) && (varClass == spv::StorageClass::StorageClassInput))
                    {
                        auto name = compiler->get_name(var);
                        if ((name.find("in_var_") == 0) || (name.find("in.var.") == 0))
                        {
                            name.replace(0, 7, "varying_");
                            compiler->set_name(var, name);
                        }
                    }
                }
            }
            break;

        case ShadingLanguage::Msl_macOS:
        case ShadingLanguage::Msl_iOS:
            if (source.stage == ShaderStage::GeometryShader)
            {
                AppendError(ret, "MSL doesn't have GS.");
                return ret;
            }
            compiler = std::make_unique<spirv_cross::CompilerMSL>(spirvIr, spirvSize);
            break;

        default:
            llvm_unreachable("Invalid target language.");
        }

        spv::ExecutionModel model;
        switch (source.stage)
        {
        case ShaderStage::VertexShader:
            model = spv::ExecutionModelVertex;
            break;

        case ShaderStage::HullShader:
            model = spv::ExecutionModelTessellationControl;
            break;

        case ShaderStage::DomainShader:
            model = spv::ExecutionModelTessellationEvaluation;
            break;

        case ShaderStage::GeometryShader:
            model = spv::ExecutionModelGeometry;
            break;

        case ShaderStage::PixelShader:
            model = spv::ExecutionModelFragment;
            break;

        case ShaderStage::ComputeShader:
            model = spv::ExecutionModelGLCompute;
            break;

        default:
            llvm_unreachable("Invalid shader stage.");
        }
        compiler->set_entry_point(source.entryPoint, model);

        spirv_cross::CompilerGLSL::Options opts = compiler->get_common_options();
        if (target.version != nullptr)
        {
            opts.version = intVersion;
        }
        opts.es = (target.language == ShadingLanguage::Essl);
        opts.separate_shader_objects = !opts.es;
        opts.flatten_multidimensional_arrays = false;
        opts.enable_420pack_extension =
            (target.language == ShadingLanguage::Glsl) && ((target.version == nullptr) || (opts.version >= 420));
        // UE Change Begin: Fixup layout locations to include padding for arrays.
        opts.fixup_layout_locations = options.remapAttributeLocations;
        // UE Change End: Fixup layout locations to include padding for arrays.
        // UE Change Begin: Always enable Vulkan semantics if we don't target GLSL or ESSL
        opts.vulkan_semantics = !(target.language == ShadingLanguage::Glsl || target.language == ShadingLanguage::Essl);
        // UE Change End: Always enable Vulkan semantics if we don't target GLSL or ESSL
        opts.vertex.fixup_clipspace = opts.es;
        opts.vertex.flip_vert_y = opts.es;
        opts.vertex.support_nonzero_base_instance = true;
        compiler->set_common_options(opts);

        // UE Change Begin: Allow variable typenames to be renamed to support samplerExternalOES in ESSL.
        if (target.language == ShadingLanguage::Glsl || target.language == ShadingLanguage::Essl)
        {
            auto* glslCompiler = static_cast<spirv_cross::CompilerGLSL*>(compiler.get());
            auto glslOpts = glslCompiler->get_common_options();

			// UE Change Begin: Improved support for PLS and FBF
			std::vector<PLSArg> PLSInputs;
			std::vector<PLSArg> PLSOutputs;
			std::vector<PLSInOutArg> PLSInOuts;

			std::vector<FBFArg> FBFArgs;
			// UE Change End: Improved support for PLS and FBF

            for (unsigned i = 0; i < target.numOptions; i++)
            {
                auto& Define = target.options[i];
                if (!ParseSpirvCrossOptionGlsl(glslOpts, Define))
                {
					// UE Change Begin: Improved support for PLS and FBF
					if (!GatherPLSRemaps(PLSInputs, PLSOutputs, PLSInOuts, Define) &&
						!GatherFBFRemaps(FBFArgs, Define))
					{
						if (!strcmp(Define.name, "remap_glsl"))
						{
							std::vector<std::string> Args;
								std::stringstream ss(Define.value);
								std::string Arg;

								while (std::getline(ss, Arg, ' '))
								{
									Args.push_back(Arg);
								}

							if (Args.size() < 3)
								continue;

							remaps.push_back({ Args[0], Args[1], (uint32_t)std::atoi(Args[2].c_str()) });
						}
					}
					// UE Change End: Improved support for PLS and FBF
                }
            }

            // UE Change Begin: Allow remapping of variables in glsl
            remap(*glslCompiler, glslCompiler->get_shader_resources(), remaps);
            // UE Change End: Allow remapping of variables in glsl

			// UE Change Begin: Improved support for PLS and FBF
			spirv_cross::ShaderResources res = compiler->get_shader_resources();
			auto pls_inputs = remap_pls(PLSInputs, res.stage_inputs, &res.subpass_inputs);
			auto pls_outputs = remap_pls(PLSOutputs, res.stage_outputs, nullptr);
			auto pls_inouts = remap_pls_inout(*glslCompiler, PLSInOuts, res.stage_outputs, res.subpass_inputs);

			compiler->remap_pixel_local_storage(move(pls_inputs), move(pls_outputs), move(pls_inouts));
			for (FBFArg & fetch : FBFArgs)
			{
				compiler->remap_ext_framebuffer_fetch(fetch.input_index, fetch.color_attachment, true);
			}
			// UE Change End: Improved support for PLS and FBF
			 
			// UE Change Begin: Force Glsl Clipspace when using ES
			if (glslOpts.force_glsl_clipspace)
			{
				glslOpts.vertex.fixup_clipspace = false;
				glslOpts.vertex.flip_vert_y = false;
			}
			// UE Change End: Force Glsl Clipspace when using ES

            glslCompiler->set_common_options(glslOpts);

            if (target.variableTypeRenameCallback)
            {
                compiler->set_variable_type_remap_callback(
                    [&target](const spirv_cross::SPIRType&, const std::string& var_name, std::string& name_of_type)
                    {
                        Blob Result = target.variableTypeRenameCallback(var_name.c_str(), name_of_type.c_str());
                        if (Result.Size() > 0)
                        {
                            name_of_type = (char const*)Result.Data();
                        }
                    }
                );
            }
        }
        else
        // UE Change End: Allow variable typenames to be renamed to support samplerExternalOES in ESSL.
        if (target.language == ShadingLanguage::Hlsl)
        {
            auto* hlslCompiler = static_cast<spirv_cross::CompilerHLSL*>(compiler.get());
            auto hlslOpts = hlslCompiler->get_hlsl_options();
            if (target.version != nullptr)
            {
                if (opts.version < 30)
                {
                    AppendError(ret, "HLSL shader model earlier than 3.0 is not supported.");
                    return ret;
                }
                hlslOpts.shader_model = opts.version;
            }

            if (hlslOpts.shader_model <= 30)
            {
                combinedImageSamplers = true;
                buildDummySampler = true;
            }

            // UE Change Begin: Support overriding HLSL options.
            auto commonOpts = hlslCompiler->get_common_options();
            for (unsigned i = 0; i < target.numOptions; i++)
            {
                if (!ParseSpirvCrossOptionCommon(commonOpts, target.options[i]))
                {
                    ParseSpirvCrossOptionHlsl(hlslOpts, target.options[i]);
                }
            }
            hlslCompiler->set_common_options(commonOpts);
            // UE Change End: Support overriding HLSL options.

            hlslCompiler->set_hlsl_options(hlslOpts);
        }
        else if ((target.language == ShadingLanguage::Msl_macOS) || (target.language == ShadingLanguage::Msl_iOS))
        {
            auto* mslCompiler = static_cast<spirv_cross::CompilerMSL*>(compiler.get());
            auto mslOpts = mslCompiler->get_msl_options();
            if (target.version != nullptr)
            {
                mslOpts.msl_version = opts.version;
            }
            mslOpts.swizzle_texture_samples = false;

            // UE Change Begin: Ensure base vertex and instance indices start with zero if source language is HLSL.
            mslOpts.enable_base_index_zero = true;
            // UE Change End: Ensure base vertex and instance indices start with zero if source language is HLSL.

            // UE Change Begin: Support reflection & overriding Metal options & resource bindings to generate correct code.
            for (unsigned i = 0; i < target.numOptions; i++)
            {
                ParseSpirvCrossOptionMetal(mslOpts, target.options[i]);
            }
            // UE Change End: Support reflection & overriding Metal options & resource bindings to generate correct code.

            mslOpts.platform = (target.language == ShadingLanguage::Msl_iOS) ? spirv_cross::CompilerMSL::Options::iOS
                                                                             : spirv_cross::CompilerMSL::Options::macOS;

            mslCompiler->set_msl_options(mslOpts);

			// UE Change Begin: Don't re-assign binding slots. This is done with SPIRV-Reflect.
#if 0
            const auto& resources = mslCompiler->get_shader_resources();

            uint32_t textureBinding = 0;
            for (const auto& image : resources.separate_images)
            {
                mslCompiler->set_decoration(image.id, spv::DecorationBinding, textureBinding);
                ++textureBinding;
            }

            uint32_t samplerBinding = 0;
            for (const auto& sampler : resources.separate_samplers)
            {
                mslCompiler->set_decoration(sampler.id, spv::DecorationBinding, samplerBinding);
                ++samplerBinding;
            }
#endif
			// UE Change End: Don't re-assign binding slots. This is done with SPIRV-Reflect.
        }

        if (buildDummySampler)
        {
            const uint32_t sampler = compiler->build_dummy_sampler_for_combined_images();
            if (sampler != 0)
            {
                compiler->set_decoration(sampler, spv::DecorationDescriptorSet, 0);
                compiler->set_decoration(sampler, spv::DecorationBinding, 0);
            }
        }

        if (combinedImageSamplers)
        {
            // UE Change Begin: For OpenGL based platforms we merge all samplers to a single sampler per texture
            bool singleSamplerPerTexture = (target.language == ShadingLanguage::Glsl || target.language == ShadingLanguage::Essl);
            compiler->build_combined_image_samplers(singleSamplerPerTexture);
            // UE Change End: For OpenGL based platforms we merge all samplers to a single sampler per texture

            if (options.inheritCombinedSamplerBindings)
            {
                spirv_cross_util::inherit_combined_sampler_bindings(*compiler);
            }

            for (auto& remap : compiler->get_combined_image_samplers())
            {
                compiler->set_name(remap.combined_id,
                                   "SPIRV_Cross_Combined" + compiler->get_name(remap.image_id) + compiler->get_name(remap.sampler_id));
            }
        }

        if (target.language == ShadingLanguage::Hlsl)
        {
            auto* hlslCompiler = static_cast<spirv_cross::CompilerHLSL*>(compiler.get());
            const uint32_t newBuiltin = hlslCompiler->remap_num_workgroups_builtin();
            if (newBuiltin)
            {
                compiler->set_decoration(newBuiltin, spv::DecorationDescriptorSet, 0);
                compiler->set_decoration(newBuiltin, spv::DecorationBinding, 0);
            }
        }

        try
        {
            const std::string targetStr = compiler->compile();
            ret.target.Reset(targetStr.data(), static_cast<uint32_t>(targetStr.size()));
            ret.hasError = false;
            ret.reflection.descs.Reset(binaryResult.reflection.descs.Data(),
                                       sizeof(Compiler::ReflectionDesc) * binaryResult.reflection.descCount);
            ret.reflection.descCount = binaryResult.reflection.descCount;
            ret.reflection.instructionCount = binaryResult.reflection.instructionCount;
        }
        catch (spirv_cross::CompilerError& error)
        {
            const char* errorMsg = error.what();
            ret.errorWarningMsg.Reset(errorMsg, static_cast<uint32_t>(std::strlen(errorMsg)));
            ret.hasError = true;
        }

        return ret;
    }

// UE Change Begin: Two stage compilation is preferable for UE4 as it avoids polluting SC with SPIRV->MSL complexities.
} // namespace
namespace ShaderConductor
{
// UE Change End: Two stage compilation is preferable for UE4 as it avoids polluting SC with SPIRV->MSL complexities.

    Compiler::ResultDesc Compiler::ConvertBinary(const Compiler::ResultDesc& binaryResult, const Compiler::SourceDesc& source,
                                       const Compiler::Options& options, const Compiler::TargetDesc& target)
    {
        if (!binaryResult.hasError)
        {
            if (target.asModule)
            {
                return binaryResult;
            }
            else
            {
                switch (target.language)
                {
                case ShadingLanguage::Dxil:
                case ShadingLanguage::SpirV:
                    return binaryResult;

                case ShadingLanguage::Hlsl:
                case ShadingLanguage::Glsl:
                case ShadingLanguage::Essl:
                case ShadingLanguage::Msl_macOS:
                case ShadingLanguage::Msl_iOS:
                    return CrossCompile(binaryResult, source, options, target);

                default:
                    llvm_unreachable("Invalid shading language.");
                    break;
                }
            }
        }
        else
        {
            return binaryResult;
        }
    }
} // namespace

namespace ShaderConductor
{
    class Blob::BlobImpl
    {
    public:
        BlobImpl(const void* data, uint32_t size) noexcept
            : m_data(reinterpret_cast<const uint8_t*>(data), reinterpret_cast<const uint8_t*>(data) + size)
        {
        }

        const void* Data() const noexcept
        {
            return m_data.data();
        }

        uint32_t Size() const noexcept
        {
            return static_cast<uint32_t>(m_data.size());
        }

    private:
        std::vector<uint8_t> m_data;
    };

    Blob::Blob() noexcept = default;

    Blob::Blob(const void* data, uint32_t size)
    {
        this->Reset(data, size);
    }

    Blob::Blob(const Blob& other)
    {
        this->Reset(other.Data(), other.Size());
    }

    Blob::Blob(Blob&& other) noexcept : m_impl(std::move(other.m_impl))
    {
        other.m_impl = nullptr;
    }

    Blob::~Blob() noexcept
    {
        delete m_impl;
    }

    Blob& Blob::operator=(const Blob& other)
    {
        if (this != &other)
        {
            this->Reset(other.Data(), other.Size());
        }
        return *this;
    }

    Blob& Blob::operator=(Blob&& other) noexcept
    {
        if (this != &other)
        {
            m_impl = std::move(other.m_impl);
            other.m_impl = nullptr;
        }
        return *this;
    }

    void Blob::Reset()
    {
        delete m_impl;
        m_impl = nullptr;
    }

    void Blob::Reset(const void* data, uint32_t size)
    {
        this->Reset();
        if ((data != nullptr) && (size > 0))
        {
            m_impl = new BlobImpl(data, size);
        }
    }

    const void* Blob::Data() const noexcept
    {
        return m_impl ? m_impl->Data() : nullptr;
    }

    uint32_t Blob::Size() const noexcept
    {
        return m_impl ? m_impl->Size() : 0;
    }

    Compiler::ResultDesc Compiler::Compile(const SourceDesc& source, const Options& options, const TargetDesc& target)
    {
        ResultDesc result;
        Compiler::Compile(source, options, &target, 1, &result);
        return result;
    }

    void Compiler::Compile(const SourceDesc& source, const Options& options, const TargetDesc* targets, uint32_t numTargets,
                           ResultDesc* results)
    {
        SourceDesc sourceOverride = source;
        if (!sourceOverride.entryPoint || (std::strlen(sourceOverride.entryPoint) == 0))
        {
            sourceOverride.entryPoint = "main";
        }
        if (!sourceOverride.loadIncludeCallback)
        {
            sourceOverride.loadIncludeCallback = DefaultLoadCallback;
        }

        bool hasDxil = false;
        bool hasDxilModule = false;
        bool hasSpirV = false;
        for (uint32_t i = 0; i < numTargets; ++i)
        {
            if (targets[i].language == ShadingLanguage::Dxil)
            {
                hasDxil = true;
                if (targets[i].asModule)
                {
                    hasDxilModule = true;
                }
            }
            else
            {
                hasSpirV = true;
            }
        }

        ResultDesc dxilBinaryResult{};
        if (hasDxil)
        {
            dxilBinaryResult = CompileToBinary(sourceOverride, options, ShadingLanguage::Dxil, false);
        }

        ResultDesc dxilModuleBinaryResult{};
        if (hasDxilModule)
        {
            dxilModuleBinaryResult = CompileToBinary(sourceOverride, options, ShadingLanguage::Dxil, true);
        }

        ResultDesc spirvBinaryResult{};
        if (hasSpirV)
        {
            spirvBinaryResult = CompileToBinary(sourceOverride, options, ShadingLanguage::SpirV, false);
        }

        for (uint32_t i = 0; i < numTargets; ++i)
        {
            ResultDesc binaryResult;
            if (targets[i].language == ShadingLanguage::Dxil)
            {
                if (targets[i].asModule)
                {
                    binaryResult = dxilModuleBinaryResult;
                }
                else
                {
                    binaryResult = dxilBinaryResult;
                }
            }
            else
            {
                binaryResult = spirvBinaryResult;
            }

            results[i] = ConvertBinary(binaryResult, sourceOverride, options, targets[i]);
        }
    }

    Compiler::ResultDesc Compiler::Disassemble(const DisassembleDesc& source)
    {
        assert((source.language == ShadingLanguage::SpirV) || (source.language == ShadingLanguage::Dxil));

        Compiler::ResultDesc ret;

        ret.isText = true;

        if (source.language == ShadingLanguage::SpirV)
        {
            const uint32_t* spirvIr = reinterpret_cast<const uint32_t*>(source.binary);
            const size_t spirvSize = source.binarySize / sizeof(uint32_t);

            spv_context context = spvContextCreate(SPV_ENV_UNIVERSAL_1_3);
			// UE Change Begin: Enable comments to improve readability for SPIR-V disassembly
            uint32_t options =
                SPV_BINARY_TO_TEXT_OPTION_COMMENT | SPV_BINARY_TO_TEXT_OPTION_INDENT | SPV_BINARY_TO_TEXT_OPTION_FRIENDLY_NAMES;
            // UE Change End: Enable comments to improve readability for SPIR-V disassembly
            spv_text text = nullptr;
            spv_diagnostic diagnostic = nullptr;

            spv_result_t error = spvBinaryToText(context, spirvIr, spirvSize, options, &text, &diagnostic);
            spvContextDestroy(context);

            if (error)
            {
                ret.errorWarningMsg.Reset(diagnostic->error, static_cast<uint32_t>(std::strlen(diagnostic->error)));
                ret.hasError = true;
                spvDiagnosticDestroy(diagnostic);
            }
            else
            {
                const std::string disassemble = text->str;
                ret.target.Reset(disassemble.data(), static_cast<uint32_t>(disassemble.size()));
                ret.hasError = false;
            }

            spvTextDestroy(text);
        }
        else
        {
            CComPtr<IDxcBlobEncoding> blob;
            CComPtr<IDxcBlobEncoding> disassembly;
            IFT(Dxcompiler::Instance().Library()->CreateBlobWithEncodingOnHeapCopy(source.binary, source.binarySize, CP_UTF8, &blob));
            IFT(Dxcompiler::Instance().Compiler()->Disassemble(blob, &disassembly));

            if (disassembly != nullptr)
            {
                // Remove the tailing \0
                ret.target.Reset(disassembly->GetBufferPointer(), static_cast<uint32_t>(disassembly->GetBufferSize() - 1));
                ret.hasError = false;
            }
            else
            {
                ret.hasError = true;
            }
        }

        return ret;
    }

	// UE Change Begin: Add functionality to rewrite HLSL to remove unused code and globals.
    Compiler::ResultDesc Compiler::Rewrite(SourceDesc source, const Compiler::Options& options)
    {
        if (source.entryPoint == nullptr)
        {
            source.entryPoint = "main";
        }
        if (!source.loadIncludeCallback)
        {
            source.loadIncludeCallback = DefaultLoadCallback;
        }
        return RewriteHlsl(source, options);
    }
    // UE Change End: Add functionality to rewrite HLSL to remove unused code and globals.

    // UE Change Begin: Allow optimization after source-to-spirv conversion and before spirv-to-source cross-compilation
    Compiler::ResultDesc Compiler::Optimize(const ResultDesc& binaryResult, const char* const* optConfigs, uint32_t numOptConfigs)
    {
        Compiler::ResultDesc result;
        result.isText = false;
        result.hasError = false;

        spvtools::Optimizer optimizer(SPV_ENV_UNIVERSAL_1_3);

        std::string messages;
        optimizer.SetMessageConsumer([&messages](spv_message_level_t /*level*/, const char* /*filename*/,
                                                 const spv_position_t& /*position*/, const char* msg) { messages += msg; });

        // Register optimization passes specified by configuration arguments
        spvtools::OptimizerOptions options;
        options.set_run_validator(false);

        for (uint32_t optConfigIndex = 0; optConfigIndex < numOptConfigs; ++optConfigIndex)
        {
            if (!optimizer.RegisterPassFromFlag(optConfigs[optConfigIndex]))
            {
                result.hasError = true;
                result.errorWarningMsg = Blob(messages.data(), static_cast<uint32_t>(messages.size() * sizeof(char)));
                return result;
            }
        }

        // Convert SPIR-V module to STL vector for the SPIRV-Tools interface and run optimization passes
        const uint32_t* SpirvModuleData = reinterpret_cast<const uint32_t*>(binaryResult.target.Data());
        std::vector<uint32_t> SpirvModule(SpirvModuleData, SpirvModuleData + binaryResult.target.Size() / 4);

        if (optimizer.Run(SpirvModule.data(), SpirvModule.size(), &SpirvModule, options))
        {
            result.target = Blob(SpirvModule.data(), static_cast<uint32_t>(SpirvModule.size() * sizeof(uint32_t)));
        }
        else
        {
            result.hasError = true;
            result.errorWarningMsg = Blob(messages.data(), static_cast<uint32_t>(messages.size() * sizeof(char)));
        }

        return result;
    }
    // UE Change End: Allow optimization after source-to-spirv conversion and before spirv-to-source cross-compilation

    bool Compiler::LinkSupport()
    {
        return Dxcompiler::Instance().LinkerSupport();
    }

    Compiler::ResultDesc Compiler::Link(const LinkDesc& modules, const Compiler::Options& options, const TargetDesc& target)
    {
        auto linker = Dxcompiler::Instance().CreateLinker();
        IFTPTR(linker);

        auto* library = Dxcompiler::Instance().Library();

        std::vector<std::wstring> moduleNames(modules.numModules);
        std::vector<const wchar_t*> moduleNamesUtf16(modules.numModules);
        std::vector<CComPtr<IDxcBlobEncoding>> moduleBlobs(modules.numModules);
        for (uint32_t i = 0; i < modules.numModules; ++i)
        {
            IFTARG(modules.modules[i] != nullptr);

            IFT(library->CreateBlobWithEncodingOnHeapCopy(modules.modules[i]->target.Data(), modules.modules[i]->target.Size(), CP_UTF8,
                                                          &moduleBlobs[i]));
            IFTARG(moduleBlobs[i]->GetBufferSize() >= 4);

            Unicode::UTF8ToUTF16String(modules.modules[i]->name, &moduleNames[i]);
            moduleNamesUtf16[i] = moduleNames[i].c_str();
            IFT(linker->RegisterLibrary(moduleNamesUtf16[i], moduleBlobs[i]));
        }

        std::wstring entryPointUtf16;
        Unicode::UTF8ToUTF16String(modules.entryPoint, &entryPointUtf16);

        const std::wstring shaderProfile = ShaderProfileName(modules.stage, options.shaderModel);
        CComPtr<IDxcOperationResult> linkResult;
        IFT(linker->Link(entryPointUtf16.c_str(), shaderProfile.c_str(), moduleNamesUtf16.data(),
                         static_cast<UINT32>(moduleNamesUtf16.size()), nullptr, 0, &linkResult));

        Compiler::ResultDesc binaryResult{};
        ConvertDxcResult(binaryResult, linkResult, ShadingLanguage::Dxil, false);

        Compiler::SourceDesc source{};
        source.entryPoint = modules.entryPoint;
        source.stage = modules.stage;
        return ConvertBinary(binaryResult, source, options, target);
    }

	// UE Change Begin: Allow to manually shutdown compiler to avoid dangling mutex on Linux.
	void Compiler::Shutdown()
	{
#if defined(SC_EXPLICIT_DLLSHUTDOWN)
		Dxcompiler::Instance().Shutdown();
#endif
	}
	// UE Change End: Allow to manually shutdown compiler to avoid dangling mutex on Linux.
} // namespace ShaderConductor

#ifdef _WIN32
BOOL WINAPI DllMain(HINSTANCE instance, DWORD reason, LPVOID reserved)
{
    SC_UNUSED(instance);

    BOOL result = TRUE;
    if (reason == DLL_PROCESS_DETACH)
    {
        dllDetaching = true;

        if (reserved == 0)
        {
            // FreeLibrary has been called or the DLL load failed
            Dxcompiler::Instance().Destroy();
        }
        else
        {
            // Process termination. We should not call FreeLibrary()
            Dxcompiler::Instance().Terminate();
        }
    }

    return result;
}
#endif<|MERGE_RESOLUTION|>--- conflicted
+++ resolved
@@ -539,24 +539,14 @@
             m_dxcompilerDll = ::LoadLibraryA(dllName);
 #else
             m_dxcompilerDll = ::dlopen(dllName, RTLD_LAZY);
-<<<<<<< HEAD
-	// UE Change Begin: Unreal Engine uses rpaths on Mac for loading dylibs, so "@rpath/" needs to be added before the name of the dylib, so that macOS can find the file
-    #if __APPLE__
-=======
 // UE Change Begin: Unreal Engine uses rpaths on Mac for loading dylibs, so "@rpath/" needs to be added before the name of the dylib, so that macOS can find the file
 #if __APPLE__
->>>>>>> 6bbb88c8
             if (m_dxcompilerDll == nullptr)
             {
                 m_dxcompilerDll = ::dlopen((std::string("@rpath/") + dllName).c_str(), RTLD_LAZY);
             }
-<<<<<<< HEAD
-    #endif
-	// UE Change End: Unreal Engine uses rpaths on Mac for loading dylibs, so "@rpath/" needs to be added before the name of the dylib, so that macOS can find the file
-=======
 #endif
 // UE Change End: Unreal Engine uses rpaths on Mac for loading dylibs, so "@rpath/" needs to be added before the name of the dylib, so that macOS can find the file
->>>>>>> 6bbb88c8
 #endif
 
             if (m_dxcompilerDll != nullptr)
@@ -781,13 +771,6 @@
 
         HRESULT statusRewrite;
         IFT(rewriteResult->GetStatus(&statusRewrite));
-<<<<<<< HEAD
-		
-		Compiler::ResultDesc ret = {};
-		ret.isText = true;
-		ret.hasError = true;
-=======
->>>>>>> 6bbb88c8
 
         Compiler::ResultDesc ret = {};
         ret.isText = true;
@@ -819,12 +802,6 @@
                     IFT(removeUnusedGlobalsResult->GetErrorBuffer((IDxcBlobEncoding**)&errorMsg));
                     ret.errorWarningMsg.Reset(errorMsg->GetBufferPointer(), static_cast<uint32_t>(errorMsg->GetBufferSize()));
                 }
-				else
-				{
-					CComPtr<IDxcBlobEncoding> errorMsg;
-					IFT(removeUnusedGlobalsResult->GetErrorBuffer((IDxcBlobEncoding**)&errorMsg));
-					ret.errorWarningMsg = CreateBlob(errorMsg->GetBufferPointer(), static_cast<uint32_t>(errorMsg->GetBufferSize()));
-				}
             }
             else
             {
@@ -833,15 +810,6 @@
                 ret.target.Reset(rewritten->GetBufferPointer(), static_cast<uint32_t>(rewritten->GetBufferSize()));
             }
         }
-<<<<<<< HEAD
-		else
-		{
-			CComPtr<IDxcBlobEncoding> errorMsg;
-			IFT(rewriteResult->GetErrorBuffer((IDxcBlobEncoding**)&errorMsg));
-			ret.errorWarningMsg = CreateBlob(errorMsg->GetBufferPointer(), static_cast<uint32_t>(errorMsg->GetBufferSize()));
-		}
-        
-=======
         else
         {
             CComPtr<IDxcBlobEncoding> errorMsg;
@@ -849,7 +817,6 @@
             ret.errorWarningMsg.Reset(errorMsg->GetBufferPointer(), static_cast<uint32_t>(errorMsg->GetBufferSize()));
         }
 
->>>>>>> 6bbb88c8
         return ret;
     }
     // UE Change End: Add functionality to rewrite HLSL to remove unused code and globals.
