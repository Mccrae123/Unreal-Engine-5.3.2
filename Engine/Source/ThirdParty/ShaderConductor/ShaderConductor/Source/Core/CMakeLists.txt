--- conflicted
+++ resolved
@@ -25,19 +25,12 @@
 
 set_target_properties(CopyDxcompiler PROPERTIES FOLDER "Core")
 
-<<<<<<< HEAD
-#UE Change Begin: Replace rpath with 'install_name_tool' after deployment
-=======
 # UE Change Begin: Replace @rpath with 'install_name_tool' after deployment.
->>>>>>> 6bbb88c8
 set(CMAKE_BUILD_WITH_INSTALL_RPATH ON)
 if (APPLE)
   set(CMAKE_INSTALL_NAME_DIR "@rpath")
   set(CMAKE_INSTALL_RPATH "RPATH_DUMMY")
 endif()
-<<<<<<< HEAD
-#UE Change End: Replace rpath with 'install_name_tool' after deployment
-=======
 # UE Change End: Replace @rpath with 'install_name_tool' after deployment.
 
 # UE Change Begin: Allow explicit DllShutdown to prevent dangling mutex on Linux
@@ -46,7 +39,6 @@
   add_definitions(-DSC_EXPLICIT_DLLSHUTDOWN)
 endif()
 # UE Change End: Allow explicit DllShutdown to prevent dangling mutex on Linux
->>>>>>> 6bbb88c8
 
 set(LIB_NAME ShaderConductor)
 
