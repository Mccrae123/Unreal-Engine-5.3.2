--- conflicted
+++ resolved
@@ -380,15 +380,10 @@
 namespace VkIntrinsics {
 
 u64 [[]] ReadClock(in uint scope);
-<<<<<<< HEAD
-uint [[ro]] RawBufferLoad(in u64 addr);
-void [[]] ext_execution_mode(...);
-=======
 $funcT [[ro]] RawBufferLoad(in u64 addr);
 $funcT [[ro]] RawBufferLoad(in u64 addr, in uint alignment);
 void [[]] ext_execution_mode(in uint mode, ...);
 void [[]] ext_execution_mode_id(in uint mode, ...);
->>>>>>> d731a049
 
 } namespace
 // SPIRV Change Ends
