// Copyright (C) Microsoft Corporation. All rights reserved.
// This file is distributed under the University of Illinois Open Source License. See LICENSE.TXT for details.
//
// See hctdb.py for the implementation of intrinsic file processing.
//
// Intrinsic declarations are grouped into namespaces that
// turn into qualifiers for the generated names.  This lets
// intrinsics be grouped into sets such as base function-style
// intrinsics, Texture1D intrinsics, etc.
//
// Intrinsic declarations are a line of the form:
//
//   <type> \[\[[attr]\]\] <name>([<qual> <type> <name> [, ... ]]) [ : <op>]
//
// <name> is a C++ identifier for the intrinsic or argument name.
//
// <op> is the D3DIOP_* (or D3DMOP_* if the namespace has "Method"
// in the name) enumerant.  By default it's the same as the intrinsic
// name, but <op> can be given to set it arbitrarily.
//
// <qual> is one of "in", "out" or "inout" plus optional qualifiers
//   "col_major", "row_major".
// variadic functions assume <qual> of "in" for any arguments that are not
// explicitly specified.
//
// <type> is where most of the work goes.  <type> lets you
// specify particular types and layouts for arguments and
// also lets you indicate which types must share characteristics
// with other types.  <type> can be a simple scalar like "bool"
// or it can require an N-vector with "bool<N>" or an N-by-M
// matrix with "bool<N, M>".  You can refer to input columns
// and rows with r, c, r2 and c2, so "float<r, r>" means a
// float matrix with the same number of rows and columns and
// the size comes from the parse input.  "<>" means any kind
// of layout is acceptable.
//
// Basic types are bool, int, uint, u64, float, sampler1d, sampler2d,
// sampler3d, sampler_cube, sampler_cmp, sampler, wave and void.
// There are meta-types too: any_int, uint_only, numeric and any.
//
// Along with a type and layout you can also give relations
// between types in an intrinsic.  The types of an intrinsic
// are indexed start with 0 at the return type and increasing
// left to right (first argument is 1, second is 2, etc.).
// $match<X, Y> says that the template type (layout) of
// a particular type must match the template type of the X'th
// type and that the component type (base type) of a particular
// type must match the component type of the Y'th type.
// For example, in "float<> acos(in $match<0, 0> float<> x)" the
// $match<0, 0> means that both the template and component type
// of the argument must match that of the return type (index 0).
// The float<> means that any layout (scalar/vector/matrix) of
// floats is acceptable, and then the parameter and return
// type must match.
//
// A value of -1 for X in $match is a special marker for
// object method intrinsics meaning that the type is taken
// from the object's template type.
//
// A value of -1 for Y in $match is a special marker for
// object method intrinsics meaning that the component type
// of the type is taken from the first subelement of the
// object's template type.
//
// Certain $match situations are aliased for readability
// and conciseness.
//
//   $classT - This equates to $match<-1, 0> void and is
//             used for method return types that are set from
//             the object template type.
//
//   $funcT  - This equates to $match<-3, 0> void and is
//             used for method return types that are set from
//             the function template type.
//
//   $typeN - This equates to $match<N, N> <argtypeN> and is
//            shorthand for a direct match of another type.
//            For example, in "$type1 abs(in numeric<> x)" the
//            $type means that the return type is a direct match
//            of the argument type ($type cannot be used on the
//            first argument since there's nothing to match at
//            that point and can't refer to the return type as
//            it is matched after the inputs).
//

namespace Intrinsics {

int<4> [[rn]] D3DCOLORtoUBYTE4(in $match<0, 1> float<4> x) : d3dcolortoubyte4;
uint [[rn]]  GetRenderTargetSampleCount() : rtsampleinfo;
float<2> [[rn]] GetRenderTargetSamplePosition(in int s) : rtsamplepos;
void [[]]   abort();
$type1 [[rn,unsigned_op=uabs]] abs(in numeric<> x);
$type1 [[rn]] acos(in float_like<> x);
bool [[rn]] all(in any<> x);
void [[]] AllMemoryBarrier() : syncallmemory_ug;
void [[]] AllMemoryBarrierWithGroupSync() : syncgroupandallmemory_ug;
bool [[rn]] any(in any<> x);
double<> [[rn]] asdouble(in $match<0, 1> uint<> x, in $match<0, 2> uint<> y) : reinterpret_fuse_double;
float<> [[rn]] asfloat(in $match<0, 1> numeric32_only<> x) : reinterpret_float;
float16_t<> [[rn]] asfloat16(in $match<0,1> numeric16_only<> x) : reinterpret_float16;
int16_t<> [[rn]] asint16(in $match<0,1> numeric16_only<> x) : reinterpret_int16;
$type1 [[rn]] asin(in float_like<> x);
int<> [[rn]] asint(in $match<0, 1> numeric32_only<> x) : reinterpret_int;
void [[]] asuint(in double<> d, out $match<1, 2> uint<> x, out $match<1, 3> uint<> y) : reinterpret_split_double_uint;
uint<> [[rn]] asuint(in $match<0, 1> numeric32_only<> x) : reinterpret_uint;
uint16_t<> [[rn]] asuint16(in $match<0,1> numeric16_only<> x) : reinterpret_uint16;
$type1 [[rn]] atan(in float_like<> x);
$type1 [[rn]] atan2(in float_like<> x, in $type1 y);
$type1 [[rn]] ceil(in float_like<> x);
$type1 [[rn,unsigned_op=uclamp]] clamp(in numeric<> x, in $type1 min, in $type1 max);
void [[]] clip(in float<> x);
$type1 [[rn]] cos(in float_like<> x);
$type1 [[rn]] cosh(in float_like<> x);
$match<1, 0> uint<> [[rn]] countbits(in any_int<> x);
$type1 [[rn]] cross(in float_like<3> a, in $type1 b);
$type1 [[rn]] ddx(in float_like<> x);
$type1 [[rn]] ddx_coarse(in float_like<> x);
$type1 [[rn]] ddx_fine(in float_like<> x);
$type1 [[rn]] ddy(in float_like<> x);
$type1 [[rn]] ddy_coarse(in float_like<> x);
$type1 [[rn]] ddy_fine(in float_like<> x);
$type1 [[rn]] degrees(in float_like<> x);
$match<0, 1> float_like [[rn]] determinant(in float_like<r, r> x);
void [[]] DeviceMemoryBarrier() : syncdevicememory_ug;
void [[]] DeviceMemoryBarrierWithGroupSync() : syncgroupanddevicememory_ug;
$match<0, 1> float_like [[rn]] distance(in float_like<c> a, in $type1 b);
$match<0, 1> numeric [[rn]] dot(in numeric<c> a, in $type1 b);
$type1 [[rn]] dst(in numeric<4> a, in $type1 b);
// void errorf(in string Format, ...);
$type1 [[rn]] EvaluateAttributeAtSample(in numeric<> value, in uint index);
$type1 [[rn]] EvaluateAttributeCentroid(in numeric<> value);
$type1 [[rn]] EvaluateAttributeSnapped(in numeric<> value, in int<2> offset);
$type1 [[rn]] GetAttributeAtVertex(in numeric<> value, in uint VertexID);
$type1 [[rn]] exp(in float_like<> x);
$type1 [[rn]] exp2(in float_like<> x);
float<> [[rn]] f16tof32(in uint<> x);
// Use float for DXIL don't support f16 on f32tof16.
uint<> [[rn]] f32tof16(in float<> x);
$type1 [[rn]] faceforward(in float_like<c> N, in $type1 I, in $type1 Ng);
$match<1, 0> uint<> [[rn,unsigned_op=ufirstbithigh,overload=0]] firstbithigh(in any_int<> x);
$match<1, 0> uint<> [[rn]] firstbitlow(in any_int<> x);
$type1 [[rn]] floor(in float_like<> x);
$type1 [[rn]] fma(in double_only<> a, in $type1 b, in $type1 c);
$type1 [[rn]] fmod(in float_like<> a, in $type1 b);
$type1 [[rn]] frac(in float_like<> x);
$type1 [[]] frexp(in float<> x, out $type1 exp);
$type1 [[rn]] fwidth(in float_like<> x);
void [[]] GroupMemoryBarrier() : syncsharedmemory;
void [[]] GroupMemoryBarrierWithGroupSync() : syncgroupandsharedmemory;
// 64-bit integers interlocks
void [[]] InterlockedAdd(in int64_only result, in u64 value);
void [[]] InterlockedAdd(in int64_only result, in u64 value, out any_int64 original) : interlockedadd_immediate;
void [[unsigned_op=InterlockedUMin,overload=0]] InterlockedMin(in int64_only result, in any_int64 value) : interlockedmin;
void [[unsigned_op=InterlockedUMin,overload=0]] InterlockedMin(in int64_only result, in any_int64 value, out any_int64 original) : interlockedmin_immediate;
void [[unsigned_op=InterlockedUMax,overload=0]] InterlockedMax(in int64_only result, in any_int64 value) : interlockedmax;
void [[unsigned_op=InterlockedUMax,overload=0]] InterlockedMax(in int64_only result, in any_int64 value, out any_int64 original) : interlockedmax_immediate;
void [[]] InterlockedAnd(in int64_only result, in u64 value);
void [[]] InterlockedAnd(in int64_only result, in u64 value, out any_int64 original) : interlockedand_immediate;
void [[]] InterlockedOr(in int64_only result, in u64 value);
void [[]] InterlockedOr(in int64_only result, in u64 value, out any_int64 original) : interlockedor_immediate;
void [[]] InterlockedXor(in int64_only result, in u64 value);
void [[]] InterlockedXor(in int64_only result, in u64 value, out any_int64 original) : interlockedxor_immediate;
void [[]] InterlockedCompareStore(in int64_only result, in u64 compare, in u64 value);
void [[]] InterlockedExchange(in int64_only result, in any_int64 value, out any_int64 original);
void [[]] InterlockedCompareExchange(in int64_only result, in u64 compare, in u64 value, out any_int64 original);
// floating point interlocks
void [[]] InterlockedExchange(in float32_only result, in float value, out float original);
void [[]] InterlockedCompareStoreFloatBitwise(in float32_only result, in float compare, in float value);
void [[]] InterlockedCompareExchangeFloatBitwise(in float32_only result, in float compare, in float value, out float original);
// 32-bit integer interlocks
void [[]] InterlockedAdd(in int32_only result, in uint value);
void [[]] InterlockedAdd(in int32_only result, in uint value, out any_int32 original) : interlockedadd_immediate;
void [[unsigned_op=InterlockedUMin,overload=0]] InterlockedMin(in int32_only result, in any_int32 value) : interlockedmin;
void [[unsigned_op=InterlockedUMin,overload=0]] InterlockedMin(in int32_only result, in any_int32 value, out any_int32 original) : interlockedmin_immediate;
void [[unsigned_op=InterlockedUMax,overload=0]] InterlockedMax(in int32_only result, in any_int32 value) : interlockedmax;
void [[unsigned_op=InterlockedUMax,overload=0]] InterlockedMax(in int32_only result, in any_int32 value, out any_int32  original) : interlockedmax_immediate;
void [[]] InterlockedAnd(in int32_only result, in uint value);
void [[]] InterlockedAnd(in int32_only result, in uint value, out any_int32 original) : interlockedand_immediate;
void [[]] InterlockedOr(in int32_only result, in uint value);
void [[]] InterlockedOr(in int32_only result, in uint value, out any_int32 original) : interlockedor_immediate;
void [[]] InterlockedXor(in int32_only result, in uint value);
void [[]] InterlockedXor(in int32_only result, in uint value, out any_int32 original) : interlockedxor_immediate;
void [[]] InterlockedCompareStore(in int32_only result, in uint compare, in uint value);
void [[]] InterlockedExchange(in int32_only result, in uint value, out any_int32 original);
void [[]] InterlockedCompareExchange(in int32_only result, in uint compare, in uint value, out any_int32 original);
$match<1, 0> bool<> [[rn]] isfinite(in float<> x);
$match<1, 0> bool<> [[rn]] isinf(in float<> x);
$match<1, 0> bool<> [[rn]] isnan(in float<> x);
$type1 [[rn]] ldexp(in float_like<> x, in $type1 exp);
$match<0, 1> float_like [[rn]] length(in float_like<c> x);
$type1 [[rn]] lerp(in float_like<> a, in $type1 b, in $type1 s);
$match<0, 1> float_like<4> [[rn]] lit(in float_like l, in $match<2, 1> float_like h, in $match<3, 1> float_like m);
$type1 [[rn]] log(in float_like<> x);
$type1 [[rn]] log10(in float_like<> x);
$type1 [[rn]] log2(in float_like<> x);
$type1 [[rn,unsigned_op=umad]] mad(in numeric<> a, in $type1 b, in $type1 c);
$type1 [[rn,unsigned_op=umax]] max(in numeric<> a, in $type1 b);
$type1 [[rn,unsigned_op=umin]] min(in numeric<> a, in $type1 b);
$type1 [[]] modf(in float_like<> x, out $type1 ip);
uint<4> [[rn]] msad4(in uint reference, in uint<2> source, in uint<4> accum);
numeric [[rn]] mul(in $match<1, 0> numeric a, in $match<2, 0> numeric b) : mul_ss;
numeric<c2> [[rn]] mul(in $match<1, 0> numeric a, in $match<2, 0> numeric<c2> b) : mul_sv;
numeric<r2, c2> [[rn]] mul(in $match<1, 0> numeric a, in $match<2, 0> numeric<r2, c2> b) : mul_sm;
numeric<c> [[rn]] mul(in $match<1, 0> numeric<c> a, in $match<2, 0> numeric b) : mul_vs;
numeric [[rn]] mul(in $match<1, 0> numeric<c> a, in $match<2, 0> numeric<c> b) : mul_vv;
numeric<c2> [[rn,unsigned_op=umul]] mul(in $match<1, 0> numeric<c> a, in col_major $match<2, 0> numeric<c, c2> b) : mul_vm;
numeric<r, c> [[rn]] mul(in $match<1, 0> numeric<r, c> a, in $match<2, 0> numeric b) : mul_ms;
numeric<r> [[rn,unsigned_op=umul]] mul(in row_major $match<1, 0> numeric<r, c> a, in $match<2, 0> numeric<c> b) : mul_mv;
numeric<r, c2> [[rn,unsigned_op=umul]] mul(in row_major $match<1, 0> numeric<r, c> a, in col_major $match<2, 0> numeric<c, c2> b) : mul_mm;
$type1 [[rn]] normalize(in float_like<c> x);
$type1 [[rn]] pow(in float_like<> x, in $type1 y);
void [[]] printf(in string Format, ...);
void [[]] Process2DQuadTessFactorsAvg(in float<4> RawEdgeFactors, in float<2> InsideScale, out float<4> RoundedEdgeFactors, out float<2> RoundedInsideFactors, out float<2> UnroundedInsideFactors) : ptf_2dqavg;
void [[]] Process2DQuadTessFactorsMax(in float<4> RawEdgeFactors, in float<2> InsideScale, out float<4> RoundedEdgeFactors, out float<2> RoundedInsideFactors, out float<2> UnroundedInsideFactors) : ptf_2dqmax;
void [[]] Process2DQuadTessFactorsMin(in float<4> RawEdgeFactors, in float<2> InsideScale, out float<4> RoundedEdgeFactors, out float<2> RoundedInsideFactors, out float<2> UnroundedInsideFactors) : ptf_2dqmin;
void [[]] ProcessIsolineTessFactors(in float<1> RawDetailFactor, in float<1> RawDensityFactor, out float<1> RoundedDetailFactorr, out float<1> RoundedDensityFactor) : ptf_i;
void [[]] ProcessQuadTessFactorsAvg(in float<4> RawEdgeFactors, in float<1> InsideScale, out float<4> RoundedEdgeFactors, out float<2> RoundedInsideFactors, out float<2> UnroundedInsideFactors) : ptf_qavg;
void [[]] ProcessQuadTessFactorsMax(in float<4> RawEdgeFactors, in float<1> InsideScale, out float<4> RoundedEdgeFactors, out float<2> RoundedInsideFactors, out float<2> UnroundedInsideFactors) : ptf_qmax;
void [[]] ProcessQuadTessFactorsMin(in float<4> RawEdgeFactors, in float<1> InsideScale, out float<4> RoundedEdgeFactors, out float<2> RoundedInsideFactors, out float<2> UnroundedInsideFactors) : ptf_qmin;
void [[]] ProcessTriTessFactorsAvg(in float<3> RawEdgeFactors, in float<1> InsideScale, out float<3> RoundedEdgeFactors, out float<1> RoundedInsideFactor, out float<1> UnroundedInsideFactor) : ptf_tmin;
void [[]] ProcessTriTessFactorsMax(in float<3> RawEdgeFactors, in float<1> InsideScale, out float<3> RoundedEdgeFactors, out float<1> RoundedInsideFactor, out float<1> UnroundedInsideFactor) : ptf_tmax;
void [[]] ProcessTriTessFactorsMin(in float<3> RawEdgeFactors, in float<1> InsideScale, out float<3> RoundedEdgeFactors, out float<1> RoundedInsideFactor, out float<1> UnroundedInsideFactor) : ptf_tavg;
$type1 [[rn]] radians(in float_like<> x);
$type1 [[rn]] rcp(in any_float<> x) : rcp_approx;
$type1 [[rn]] reflect(in float_like<c> i, in $type1 n);
$type1 [[rn]] refract(in float_like<c> i, in $type1 n, in $match<3, 1> float_like ri);
$type1 [[rn]] reversebits(in any_int<> x);
$type1 [[rn]] round(in float_like<> x);
$type1 [[rn]] rsqrt(in float_like<> x);
$type1 [[rn]] saturate(in any_float<> x);
$match<1, 0> int<> [[rn,unsigned_op=usign,overload=0]] sign(in numeric<> x);
$type1 [[rn]] sin(in float_like<> x);
void [[]] sincos(in float_like<> x, out $type1 s, out $type1 c);
$type1 [[rn]] sinh(in float_like<> x);
$type1 [[rn]] smoothstep(in float_like<> a, in $type1 b, in $type1 x);
void [[]] source_mark();
$type1 [[rn]] sqrt(in float_like<> x);
$type1 [[rn]] step(in float_like<> a, in $type1 x);
$type1 [[rn]] tan(in float_like<> x);
$type1 [[rn]] tanh(in float_like<> x);
float_like<4> [[ro]] tex1D(in sampler1d s, in float_like x) : tex1d;
float_like<4> [[ro]] tex1D(in sampler1d s, in float_like<1> x, in $type2 ddx, in $type2 ddy) : tex1d_dd;
float_like<4> [[ro]] tex1Dbias(in sampler1d s, in float_like<4> x) : tex1d_bias;
float_like<4> [[ro]] tex1Dgrad(in sampler1d s, in float_like<1> x, in $type2 ddx, in $type2 ddy) : tex1d_dd;
float_like<4> [[ro]] tex1Dlod(in sampler1d s, in float_like<4> x) : tex1d_lod;
float_like<4> [[ro]] tex1Dproj(in sampler1d s, in float_like<4> x) : tex1d_proj;
float_like<4> [[ro]] tex2D(in sampler2d s, in float_like<2> x) : tex2d;
float_like<4> [[ro]] tex2D(in sampler2d s, in float_like<2> x, in $type2 ddx, in $type2 ddy) : tex2d_dd;
float_like<4> [[ro]] tex2Dbias(in sampler2d s, in float_like<4> x) : tex2d_bias;
float_like<4> [[ro]] tex2Dgrad(in sampler2d s, in float_like<2> x, in $type2 ddx, in $type2 ddy) : tex2d_dd;
float_like<4> [[ro]] tex2Dlod(in sampler2d s, in float_like<4> x) : tex2d_lod;
float_like<4> [[ro]] tex2Dproj(in sampler2d s, in float_like<4> x) : tex2d_proj;
float_like<4> [[ro]] tex3D(in sampler3d s, in float_like<3> x) : tex3d;
float_like<4> [[ro]] tex3D(in sampler3d s, in float_like<3> x, in $type2 ddx, in $type2 ddy) : tex3d_dd;
float_like<4> [[ro]] tex3Dbias(in sampler3d s, in float_like<4> x) : tex3d_bias;
float_like<4> [[ro]] tex3Dgrad(in sampler3d s, in float_like<3> x, in $type2 ddx, in $type2 ddy) : tex3d_dd;
float_like<4> [[ro]] tex3Dlod(in sampler3d s, in float_like<4> x) : tex3d_lod;
float_like<4> [[ro]] tex3Dproj(in sampler3d s, in float_like<4> x) : tex3d_proj;
float_like<4> [[ro]] texCUBE(in sampler_cube s, in float_like<3> x) : texcube;
float_like<4> [[ro]] texCUBE(in sampler_cube s, in float_like<3> x, in $type2 ddx, in $type2 ddy) : texcube_dd;
float_like<4> [[ro]] texCUBEbias(in sampler_cube s, in float_like<4> x) : texcube_bias;
float_like<4> [[ro]] texCUBEgrad(in sampler_cube s, in float_like<3> x, in $type2 ddx, in $type2 ddy) : texcube_dd;
float_like<4> [[ro]] texCUBElod(in sampler_cube s, in float_like<4> x) : texcube_lod;
float_like<4> [[ro]] texCUBEproj(in sampler_cube s, in float_like<4> x) : texcube_proj;
$match<1, 1> any<c, r> [[rn]] transpose(in any<r, c> x);
$type1 [[rn]] trunc(in float_like<> x);
bool [[rn]] CheckAccessFullyMapped(in uint_only status) : check_access_fully_mapped;
uint<c> [[rn]] AddUint64(in $match<1, 0> uint<c> a, in $match<2, 0> uint<c> b) : adduint64;
$type1 [[rn]] NonUniformResourceIndex(in any<> index) : nonuniform_resource_index;

// Wave intrinsics. Only those that depend on the exec mask are marked as wave-sensitive
bool   [[wv]] WaveIsFirstLane();
uint   [[rn]] WaveGetLaneIndex();
uint   [[rn]] WaveGetLaneCount();
bool   [[wv]] WaveActiveAnyTrue(in bool cond);
bool   [[wv]] WaveActiveAllTrue(in bool cond);
$match<1, 0> bool<> [[wv]] WaveActiveAllEqual(in any<> value);
uint<4> [[wv]] WaveActiveBallot(in bool cond);
$type1 [[]] WaveReadLaneAt(in any<> value, in uint lane);
$type1 [[wv]] WaveReadLaneFirst(in any<> value);
uint   [[wv]] WaveActiveCountBits(in bool value);
$type1 [[unsigned_op=WaveActiveUSum,wv]] WaveActiveSum(in numeric<> value);
$type1 [[unsigned_op=WaveActiveUProduct,wv]] WaveActiveProduct(in numeric<> value);
$type1 [[wv]] WaveActiveBitAnd(in uint_only<> value);
$type1 [[wv]] WaveActiveBitOr(in uint_only<> value);
$type1 [[wv]] WaveActiveBitXor(in uint_only<> value);
$type1 [[unsigned_op=WaveActiveUMin,wv]] WaveActiveMin(in numeric<> value);
$type1 [[unsigned_op=WaveActiveUMax,wv]] WaveActiveMax(in numeric<> value);
uint   [[wv]] WavePrefixCountBits(in bool value);
$type1 [[unsigned_op=WavePrefixUSum,wv]] WavePrefixSum(in numeric<> value);
$type1 [[unsigned_op=WavePrefixUProduct,wv]] WavePrefixProduct(in numeric<> value);
uint<4> [[wv]] WaveMatch(in numeric<> value);
$type1 [[wv]] WaveMultiPrefixBitAnd(in any_int<> value, in uint<4> mask);
$type1 [[wv]] WaveMultiPrefixBitOr(in any_int<> value, in uint<4> mask);
$type1 [[wv]] WaveMultiPrefixBitXor(in any_int<> value, in uint<4> mask);
uint [[wv]] WaveMultiPrefixCountBits(in bool value, in uint<4> mask);
$type1 [[unsigned_op=WaveMultiPrefixUProduct,wv]] WaveMultiPrefixProduct(in numeric<> value, in uint<4> mask);
$type1 [[unsigned_op=WaveMultiPrefixUSum,wv]] WaveMultiPrefixSum(in numeric<> value, in uint<4> mask);
$type1 [[]] QuadReadLaneAt(in numeric<> value, in uint quadLane);
$type1 [[]] QuadReadAcrossX(in numeric<> value);
$type1 [[]] QuadReadAcrossY(in numeric<> value);
$type1 [[]] QuadReadAcrossDiagonal(in numeric<> value);
bool [[]] QuadAny(in bool cond);
bool [[]] QuadAll(in bool cond);

// Raytracing
void [[]]  TraceRay(in acceleration_struct AccelerationStructure, in uint RayFlags, in uint InstanceInclusionMask, in uint RayContributionToHitGroupIndex, in uint MultiplierForGeometryContributionToHitGroupIndex, in uint MissShaderIndex, in ray_desc Ray, inout udt Payload);

bool [[]]  ReportHit(in float THit, in uint HitKind, in udt Attributes);
void [[]]  CallShader(in uint ShaderIndex, inout udt Parameter);
void [[]]  IgnoreHit();
void [[]]  AcceptHitAndEndSearch();
uint<3> [[rn]] DispatchRaysIndex();
uint<3> [[rn]] DispatchRaysDimensions();
// group: Ray Vectors
float<3> [[rn]] WorldRayOrigin();
float<3> [[rn]] WorldRayDirection();
float<3> [[rn]] ObjectRayOrigin();
float<3> [[rn]] ObjectRayDirection();
// group: RayT
float [[rn]] RayTMin();
float [[rn]] RayTCurrent();
// group: Raytracing uint System Values
uint [[rn]] PrimitiveIndex();
uint [[rn]] InstanceID();
uint [[rn]] InstanceIndex();
uint [[rn]] GeometryIndex();
uint [[rn]] HitKind();
uint [[rn]] RayFlags();
// group: Ray Transforms
float<3,4> [[rn]] ObjectToWorld();
float<3,4> [[rn]] WorldToObject();
float<3,4> [[rn]] ObjectToWorld3x4();
float<3,4> [[rn]] WorldToObject3x4();
float<4,3> [[rn]] ObjectToWorld4x3();
float<4,3> [[rn]] WorldToObject4x3();

// Packed dot products with accumulate:
$type3 [[rn]] dot4add_u8packed(in uint a, in $type1 b, in uint c);
$type3 [[rn]] dot4add_i8packed(in uint a, in $type1 b, in int c);
$type3 [[rn]] dot2add(in float16_t<2> a, in $type1 b, in float c);

// Unpacking intrinsics
int16_t<4> [[rn]] unpack_s8s16(in p32i8 pk);
uint16_t<4> [[rn]] unpack_u8u16(in p32u8 pk);
int<4> [[rn]] unpack_s8s32(in p32i8 pk);
uint<4> [[rn]] unpack_u8u32(in p32u8 pk);

// Packing intrinsics
p32i8 [[rn]] pack_s8(in any_int16or32<4> v);
p32u8 [[rn]] pack_u8(in any_int16or32<4> v);
p32i8 [[rn]] pack_clamp_s8(in sint16or32_only<4> v);
p32u8 [[rn]] pack_clamp_u8(in sint16or32_only<4> v);

// Mesh shader intrinsics:
void [[]] SetMeshOutputCounts(in uint numVertices, in uint numPrimitives);

// Amplification shader intrinsics:
void [[]] DispatchMesh(in uint threadGroupCountX, in uint threadGroupCountY, in uint threadGroupCountZ, in udt meshPayload);

// Return true if the current lane is a helper lane
bool [[ro]] IsHelperLane();

// HL Op for allocating ray query object that default constructor uses
uint [[hidden]] AllocateRayQuery(in uint flags);

resource [[hidden]] CreateResourceFromHeap(in uint index);

// Replacement for vector logical &&, ||, and ternary conditional operators,
// For use when HLSL changes to support short-circuiting and only scalar
// conditions to maintain clarity.
$match<1, 0> bool<> [[rn]] and(in any<> x, in $type1 y);
$match<1, 0> bool<> [[rn]] or(in any<> x, in $type1 y);
$type2 [[rn]] select(in bool<> cond, in $match<1, 2> any<> t, in $type2 f);

} namespace


// SPIRV Change Starts
namespace VkIntrinsics {

u64 [[]] ReadClock(in uint scope);
$funcT [[ro]] RawBufferLoad(in u64 addr);
$funcT [[ro]] RawBufferLoad(in u64 addr, in uint alignment);
<<<<<<< HEAD
=======
$funcT [[ro]] RawBufferLoad2(in uint<2> addr);
$funcT [[ro]] RawBufferLoad2(in uint<2> addr, in uint alignment);
>>>>>>> 4af6daef
void [[]] RawBufferStore(in u64 addr, in $funcT value);
void [[]] RawBufferStore(in u64 addr, in $funcT value, in uint alignment);
void [[]] ext_execution_mode(in uint mode, ...);
void [[]] ext_execution_mode_id(in uint mode, ...);

} namespace
// SPIRV Change Ends

namespace StreamMethods {

void [[]] Append(in $match<-1, 1> void x) : stream_append;
void [[]] RestartStrip() : stream_restart;

} namespace

namespace Texture1DMethods {
// Use float for DXIL don't support f16 on CalcLOD.
float [[ro]] CalculateLevelOfDetail(in sampler1d s, in float<1> x) : tex1d_t_calc_lod;
float [[ro]] CalculateLevelOfDetailUnclamped(in sampler s, in float<1> x) : tex1d_t_calc_lod_unclamped;
void [[]] GetDimensions(in uint x, out uint_only width, out $type2 levels) : resinfo_uint;
void [[]] GetDimensions(in uint x, out float_like width, out $type2 levels) : resinfo;
void [[]] GetDimensions(out uint_only width) : resinfo_o;
void [[]] GetDimensions(out float_like width) : resinfo_o;
$classT [[ro]] Load(in int<2> x) : tex1d_t_load;
$classT [[ro]] Load(in int<2> x, in int<1> o) : tex1d_t_load_o;
$classT [[]] Load(in int<2> x, in int<1> o, out uint_only status) : tex1d_t_load_o_s;
$classT [[ro]] Sample(in sampler s, in float<1> x) : tex1d_t;
$classT [[ro]] Sample(in sampler s, in float<1> x, in int<1> o) : tex1d_t_o;
$classT [[ro]] SampleBias(in sampler s, in float<1> x, in float bias) : tex1d_t_bias;
$classT [[ro]] SampleBias(in sampler s, in float<1> x, in float bias, in int<1> o) : tex1d_t_bias_o;
float_like [[ro]] SampleCmp(in sampler_cmp s, in float<1> x, in float compareValue) : tex1d_t_comp;
float_like [[ro]] SampleCmp(in sampler_cmp s, in float<1> x, in float compareValue, in int<1> o) : tex1d_t_comp_o;
float_like [[ro]] SampleCmpLevel(in sampler_cmp s, in float<1> x, in float compareValue, in float lod);
float_like [[ro]] SampleCmpLevel(in sampler_cmp s, in float<1> x, in float compareValue, in float lod, in int<1> o);
float_like [[ro]] SampleCmpLevelZero(in sampler_cmp s, in float<1> x, in float compareValue) : tex1d_t_comp_lz;
float_like [[ro]] SampleCmpLevelZero(in sampler_cmp s, in float<1> x, in float compareValue, in int<1> o) : tex1d_t_comp_lz_o;
$classT [[ro]] SampleGrad(in sampler s, in float<1> x, in $type2 ddx, in $type2 ddy) : tex1d_t_dd;
$classT [[ro]] SampleGrad(in sampler s, in float<1> x, in $type2 ddx, in $type2 ddy, in int<1> o) : tex1d_t_dd_o;
$classT [[ro]] SampleLevel(in sampler s, in float<1> x, in float lod) : tex1d_t_lod;
$classT [[ro]] SampleLevel(in sampler s, in float<1> x, in float lod, in int<1> o) : tex1d_t_lod_o;
$classT [[ro]] Sample(in sampler s, in float<1> x, in int<1> o, in float clamp) : tex1d_t_o_cl;
$classT [[]] Sample(in sampler s, in float<1> x, in int<1> o, in float clamp, out uint_only status) : tex1d_t_o_cl_s;
float_like [[ro]] SampleCmp(in sampler_cmp s, in float<1> x, in float compareValue, in int<1> o, in float clamp) : tex1d_t_comp_o_cl;
float_like [[]] SampleCmp(in sampler_cmp s, in float<1> x, in float compareValue, in int<1> o, in float clamp, out uint_only status) : tex1d_t_comp_o_cl_s;
float_like [[]] SampleCmpLevel(in sampler_cmp s, in float<1> x, in float compareValue, in float lod, in int<1> o, out uint_only status);
float_like [[]] SampleCmpLevelZero(in sampler_cmp s, in float<1> x, in float compareValue, in int<1> o, out uint_only status) : tex1d_t_comp_o_s;
$classT [[]] SampleLevel(in sampler s, in float<1> x, in float lod, in int<1> o, out uint_only status) : tex1d_t_lod_o_s;
$classT [[ro]] SampleBias(in sampler s, in float<1> x, in float bias, in int<1> o, in float clamp) : tex1d_t_bias_o_cl;
$classT [[]] SampleBias(in sampler s, in float<1> x, in float bias, in int<1> o, in float clamp, out uint_only status) : tex1d_t_bias_o_cl_s;
$classT [[]] SampleGrad(in sampler s, in float<1> x, in $type2 ddx, in $type2 ddy, in int<1> o, in float clamp) : tex1d_t_dd_o_cl;
$classT [[]] SampleGrad(in sampler s, in float<1> x, in $type2 ddx, in $type2 ddy, in int<1> o, in float clamp, out uint_only status) : tex1d_t_dd_o_cl_s;
} namespace

namespace Texture1DArrayMethods {

float [[ro]] CalculateLevelOfDetail(in sampler s, in float<1> x) : tex1d_t_calc_lod_array;
float [[ro]] CalculateLevelOfDetailUnclamped(in sampler s, in float<1> x) : tex1d_t_calc_lod_unclamped_array;
void [[]] GetDimensions(in uint x, out uint_only width, out $type2 elements, out $type2 levels) : resinfo_uint;
void [[]] GetDimensions(in uint x, out float_like width, out $type2 elements, out $type2 levels) : resinfo;
void [[]] GetDimensions(out uint_only width, out $type1 elements) : resinfo_uint_o;
void [[]] GetDimensions(out float_like width, out $type1 elements) : resinfo_o;
$classT [[ro]] Load(in int<3> x) : tex1d_t_load_array;
$classT [[ro]] Load(in int<3> x, in int<1> o) : tex1d_t_load_array_o;
$classT [[]] Load(in int<3> x, in int<1> o, out uint_only status) : tex1d_t_load_array_o_s;
$classT [[ro]] Sample(in sampler s, in float<2> x) : tex1d_t_array;
$classT [[ro]] Sample(in sampler s, in float<2> x, in int<1> o) : tex1d_t_array_o;
$classT [[ro]] SampleBias(in sampler s, in float<2> x, in float bias) : tex1d_t_bias_array;
$classT [[ro]] SampleBias(in sampler s, in float<2> x, in float bias, in int<1> o) : tex1d_t_bias_array_o;
float_like [[ro]] SampleCmp(in sampler_cmp s, in float<2> x, in float compareValue) : tex1d_t_comp_array;
float_like [[ro]] SampleCmp(in sampler_cmp s, in float<2> x, in float compareValue, in int<1> o) : tex1d_t_comp_array_o;
float_like [[ro]] SampleCmpLevel(in sampler_cmp s, in float<2> x, in float compareValue, in float lod);
float_like [[ro]] SampleCmpLevel(in sampler_cmp s, in float<2> x, in float compareValue, in float lod, in int<1> o);
float_like [[ro]] SampleCmpLevelZero(in sampler_cmp s, in float<2> x, in float compareValue) : tex1d_t_comp_lz_array;
float_like [[ro]] SampleCmpLevelZero(in sampler_cmp s, in float<2> x, in float compareValue, in int<1> o) : tex1d_t_comp_lz_array_o;
$classT [[ro]] SampleGrad(in sampler s, in float<2> x, in $match<2, 2> float<1> ddx, in $match<2, 2> float<1> ddy) : tex1d_t_dd_array;
$classT [[ro]] SampleGrad(in sampler s, in float<2> x, in $match<2, 2> float<1> ddx, in $match<2, 2> float<1> ddy, in int<1> o) : tex1d_t_dd_array_o;
$classT [[ro]] SampleLevel(in sampler s, in float<2> x, in float lod) : tex1d_t_lod_array;
$classT [[ro]] SampleLevel(in sampler s, in float<2> x, in float lod, in int<1> o) : tex1d_t_lod_array_o;
$classT [[ro]] Sample(in sampler s, in float<2> x, in int<1> o, in float clamp) : tex1d_t_array_o_cl;
$classT [[]] Sample(in sampler s, in float<2> x, in int<1> o, in float clamp, out uint_only status) : tex1d_t_array_o_cl_s;
float_like [[ro]] SampleCmp(in sampler_cmp s, in float<2> x, in float compareValue, in int<1> o, in float clamp) : tex1d_t_comp_array_o_cl;
float_like [[]] SampleCmp(in sampler_cmp s, in float<2> x, in float compareValue, in int<1> o, in float clamp, out uint_only status) : tex1d_t_comp_array_o_cl_s;
float_like [[]] SampleCmpLevel(in sampler_cmp s, in float<2> x, in float compareValue, in float lod, in int<1> o, out uint_only status);
float_like [[]] SampleCmpLevelZero(in sampler_cmp s, in float<2> x, in float compareValue, in int<1> o, out uint_only status) : tex1d_t_comp_array_o_s;
$classT [[]] SampleLevel(in sampler s, in float<2> x, in float lod, in int<1> o, out uint_only status) : tex1d_t_lod_array_o_s;
$classT [[ro]] SampleBias(in sampler s, in float<2> x, in float bias, in int<1> o, in float clamp) : tex1d_t_bias_array_o_cl;
$classT [[]] SampleBias(in sampler s, in float<2> x, in float bias, in int<1> o, in float clamp, out uint_only status) : tex1d_t_bias_array_o_cl_s;
$classT [[ro]] SampleGrad(in sampler s, in float<2> x, in $match<2, 2> float<1> ddx, in $match<2, 2> float<1> ddy, in int<1> o, in float clamp) : tex1d_t_dd_array_o_cl;
$classT [[]] SampleGrad(in sampler s, in float<2> x, in $match<2, 2> float<1> ddx, in $match<2, 2> float<1> ddy, in int<1> o, in float clamp, out uint_only status) : tex1d_t_dd_array_o_cl_s;
} namespace

namespace Texture2DMethods {

float [[ro]] CalculateLevelOfDetail(in sampler s, in float<2> x) : tex2d_t_calc_lod;
float [[ro]] CalculateLevelOfDetailUnclamped(in sampler s, in float<2> x) : tex2d_t_calc_lod_unclamped;
$match<0, -1> void<4> [[ro]] Gather(in sampler s, in float<2> x) : tex2d_t_gather;
$match<0, -1> void<4> [[ro]] Gather(in sampler s, in float<2> x, in int<2> o) : tex2d_t_gather_o;
$match<0, -1> void<4> [[ro]] GatherAlpha(in sampler s, in float<2> x) : tex2d_t_gather_alpha;
$match<0, -1> void<4> [[ro]] GatherAlpha(in sampler s, in float<2> x, in int<2> o) : tex2d_t_gather_alpha_o;
$match<0, -1> void<4> [[ro]] GatherAlpha(in sampler s, in float<2> x, in int<2> o1, in int<2> o2, in int<2> o3, in int<2> o4) : tex2d_t_gather_alpha_o4;
$match<0, -1> void<4> [[ro]] GatherBlue(in sampler s, in float<2> x) : tex2d_t_gather_blue;
$match<0, -1> void<4> [[ro]] GatherBlue(in sampler s, in float<2> x, in int<2> o) : tex2d_t_gather_blue_o;
$match<0, -1> void<4> [[ro]] GatherBlue(in sampler s, in float<2> x, in int<2> o1, in int<2> o2, in int<2> o3, in int<2> o4) : tex2d_t_gather_blue_o4;
$match<0, -1> void<4> [[ro]] GatherCmp(in sampler_cmp s, in float<2> x, in float compareValue) : tex2d_t_gather_comp;
$match<0, -1> void<4> [[ro]] GatherCmp(in sampler_cmp s, in float<2> x, in float compareValue, in int<2> o) : tex2d_t_gather_comp_o;
$match<0, -1> void<4> [[ro]] GatherCmpAlpha(in sampler_cmp s, in float<2> x, in float compareValue) : tex2d_t_gather_comp_alpha;
$match<0, -1> void<4> [[ro]] GatherCmpAlpha(in sampler_cmp s, in float<2> x, in float compareValue, in int<2> o) : tex2d_t_gather_comp_alpha_o;
$match<0, -1> void<4> [[ro]] GatherCmpAlpha(in sampler_cmp s, in float<2> x, in float compareValue, in int<2> o1, in int<2> o2, in int<2> o3, in int<2> o4) : tex2d_t_gather_comp_alpha_o4;
$match<0, -1> void<4> [[ro]] GatherCmpBlue(in sampler_cmp s, in float<2> x, in float compareValue) : tex2d_t_gather_comp_blue;
$match<0, -1> void<4> [[ro]] GatherCmpBlue(in sampler_cmp s, in float<2> x, in float compareValue, in int<2> o) : tex2d_t_gather_comp_blue_o;
$match<0, -1> void<4> [[ro]] GatherCmpBlue(in sampler_cmp s, in float<2> x, in float compareValue, in int<2> o1, in int<2> o2, in int<2> o3, in int<2> o4) : tex2d_t_gather_comp_blue_o4;
$match<0, -1> void<4> [[ro]] GatherCmpGreen(in sampler_cmp s, in float<2> x, in float compareValue) : tex2d_t_gather_comp_green;
$match<0, -1> void<4> [[ro]] GatherCmpGreen(in sampler_cmp s, in float<2> x, in float compareValue, in int<2> o) : tex2d_t_gather_comp_green_o;
$match<0, -1> void<4> [[ro]] GatherCmpGreen(in sampler_cmp s, in float<2> x, in float compareValue, in int<2> o1, in int<2> o2, in int<2> o3, in int<2> o4) : tex2d_t_gather_comp_green_o4;
$match<0, -1> void<4> [[ro]] GatherCmpRed(in sampler_cmp s, in float<2> x, in float compareValue) : tex2d_t_gather_comp_red;
$match<0, -1> void<4> [[ro]] GatherCmpRed(in sampler_cmp s, in float<2> x, in float compareValue, in int<2> o) : tex2d_t_gather_comp_red_o;
$match<0, -1> void<4> [[ro]] GatherCmpRed(in sampler_cmp s, in float<2> x, in float compareValue, in int<2> o1, in int<2> o2, in int<2> o3, in int<2> o4) : tex2d_t_gather_comp_red_o4;
$match<0, -1> void<4> [[ro]] GatherGreen(in sampler s, in float<2> x) : tex2d_t_gather_green;
$match<0, -1> void<4> [[ro]] GatherGreen(in sampler s, in float<2> x, in int<2> o) : tex2d_t_gather_green_o;
$match<0, -1> void<4> [[ro]] GatherGreen(in sampler s, in float<2> x, in int<2> o1, in int<2> o2, in int<2> o3, in int<2> o4) : tex2d_t_gather_green_o4;
$match<0, -1> void<4> [[ro]] GatherRed(in sampler s, in float<2> x) : tex2d_t_gather_red;
$match<0, -1> void<4> [[ro]] GatherRed(in sampler s, in float<2> x, in int<2> o) : tex2d_t_gather_red_o;
$match<0, -1> void<4> [[ro]] GatherRed(in sampler s, in float<2> x, in int<2> o1, in int<2> o2, in int<2> o3, in int<2> o4) : tex2d_t_gather_red_o4;
void [[]] GetDimensions(in uint x, out uint_only width, out $type2 height, out $type2 levels) : resinfo_uint;
void [[]] GetDimensions(in uint x, out float_like width, out $type2 height, out $type2 levels) : resinfo;
void [[]] GetDimensions(out uint_only width, out $type1 height) : resinfo_uint_o;
void [[]] GetDimensions(out float_like width, out $type1 height) : resinfo_o;
$classT [[ro]] Load(in int<3> x) : tex2d_t_load;
$classT [[ro]] Load(in int<3> x, in int<2> o) : tex2d_t_load_o;
$classT [[]] Load(in int<3> x, in int<2> o, out uint_only status) : tex2d_t_load_o_s;
$classT [[ro]] Sample(in sampler s, in float<2> x) : tex2d_t;
$classT [[ro]] Sample(in sampler s, in float<2> x, in int<2> o) : tex2d_t_o;
$classT [[ro]] SampleBias(in sampler s, in float<2> x, in float bias) : tex2d_t_bias;
$classT [[ro]] SampleBias(in sampler s, in float<2> x, in float bias, in int<2> o) : tex2d_t_bias_o;
float_like [[ro]] SampleCmp(in sampler_cmp s, in float<2> x, in float compareValue) : tex2d_t_comp;
float_like [[ro]] SampleCmp(in sampler_cmp s, in float<2> x, in float compareValue, in int<2> o) : tex2d_t_comp_o;
float_like [[ro]] SampleCmpLevel(in sampler_cmp s, in float<2> x, in float compareValue, in float lod);
float_like [[ro]] SampleCmpLevel(in sampler_cmp s, in float<2> x, in float compareValue, in float lod, in int<2> o);
float_like [[ro]] SampleCmpLevelZero(in sampler_cmp s, in float<2> x, in float compareValue) : tex2d_t_comp_lz;
float_like [[ro]] SampleCmpLevelZero(in sampler_cmp s, in float<2> x, in float compareValue, in int<2> o) : tex2d_t_comp_lz_o;
$classT [[ro]] SampleGrad(in sampler s, in float<2> x, in $type2 ddx, in $type2 ddy) : tex2d_t_dd;
$classT [[ro]] SampleGrad(in sampler s, in float<2> x, in $type2 ddx, in $type2 ddy, in int<2> o) : tex2d_t_dd_o;
$classT [[ro]] SampleLevel(in sampler s, in float<2> x, in float lod) : tex2d_t_lod;
$classT [[ro]] SampleLevel(in sampler s, in float<2> x, in float lod, in int<2> o) : tex2d_t_lod_o;
$classT [[ro]] Sample(in sampler s, in float<2> x, in int<2> o, in float clamp) : tex2d_t_o_cl;
$classT [[]] Sample(in sampler s, in float<2> x, in int<2> o, in float clamp, out uint_only status) : tex2d_t_o_cl_s;
float_like [[ro]] SampleCmp(in sampler_cmp s, in float<2> x, in float compareValue, in int<2> o, in float clamp) : tex2d_t_comp_o_cl;
float_like [[]] SampleCmp(in sampler_cmp s, in float<2> x, in float compareValue, in int<2> o, in float clamp, out uint_only status) : tex2d_t_comp_o_cl_s;
float_like [[]] SampleCmpLevel(in sampler_cmp s, in float<2> x, in float compareValue, in float lod, in int<2> o, out uint_only status);
float_like [[]] SampleCmpLevelZero(in sampler_cmp s, in float<2> x, in float compareValue, in int<2> o, out uint_only status) : tex2d_t_comp_o_s;
$classT [[]] SampleLevel(in sampler s, in float<2> x, in float lod, in int<2> o, out uint_only status) : tex2d_t_lod_o_s;
$classT [[ro]] SampleBias(in sampler s, in float<2> x, in float bias, in int<2> o, in float clamp) : tex2d_t_bias_o_cl;
$classT [[]] SampleBias(in sampler s, in float<2> x, in float bias, in int<2> o, in float clamp, out uint_only status) : tex2d_t_bias_o_cl_s;
$classT [[ro]] SampleGrad(in sampler s, in float<2> x, in $type2 ddx, in $type2 ddy, in int<2> o, in float clamp) : tex2d_t_dd_o_cl;
$classT [[]] SampleGrad(in sampler s, in float<2> x, in $type2 ddx, in $type2 ddy, in int<2> o, in float clamp, out uint_only status) : tex2d_t_dd_o_cl_s;
$match<0, -1> void<4> [[]] Gather(in sampler s, in float<2> x, in int<2> o, out uint_only status) : tex2d_t_gather_o_s;
$match<0, -1> void<4> [[]] GatherRed(in sampler s, in float<2> x, in int<2> o, out uint_only status) : tex2d_t_gather_red_o_s;
$match<0, -1> void<4> [[]] GatherRed(in sampler s, in float<2> x, in int<2> o1, in int<2> o2, in int<2> o3, in int<2> o4, out uint_only status) : tex2d_t_gather_red_o4_s;
$match<0, -1> void<4> [[]] GatherGreen(in sampler s, in float<2> x, in int<2> o, out uint_only status) : tex2d_t_gather_green_o_s;
$match<0, -1> void<4> [[]] GatherGreen(in sampler s, in float<2> x, in int<2> o1, in int<2> o2, in int<2> o3, in int<2> o4, out uint_only status) : tex2d_t_gather_green_o4_s;
$match<0, -1> void<4> [[]] GatherBlue(in sampler s, in float<2> x, in int<2> o, out uint_only status) : tex2d_t_gather_blue_o_s;
$match<0, -1> void<4> [[]] GatherBlue(in sampler s, in float<2> x, in int<2> o1, in int<2> o2, in int<2> o3, in int<2> o4, out uint_only status) : tex2d_t_gather_blue_o4_s;
$match<0, -1> void<4> [[]] GatherAlpha(in sampler s, in float<2> x, in int<2> o, out uint_only status) : tex2d_t_gather_alpha_o_s;
$match<0, -1> void<4> [[]] GatherAlpha(in sampler s, in float<2> x, in int<2> o1, in int<2> o2, in int<2> o3, in int<2> o4, out uint_only status) : tex2d_t_gather_alpha_o4_s;

$match<0, -1> void<4> [[]] GatherCmp(in sampler_cmp s, in float<2> x, in float compareValue, in int<2> o, out uint_only status) : tex2d_t_gather_comp_o_s;
$match<0, -1> void<4> [[]] GatherCmpRed(in sampler_cmp s, in float<2> x, in float compareValue, in int<2> o, out uint_only status) : tex2d_t_gather_comp_red_o_s;
$match<0, -1> void<4> [[]] GatherCmpGreen(in sampler_cmp s, in float<2> x, in float compareValue, in int<2> o, out uint_only status) : tex2d_t_gather_comp_green_o_s;
$match<0, -1> void<4> [[]] GatherCmpBlue(in sampler_cmp s, in float<2> x, in float compareValue, in int<2> o, out uint_only status) : tex2d_t_gather_comp_blue_o_s;
$match<0, -1> void<4> [[]] GatherCmpAlpha(in sampler_cmp s, in float<2> x, in float compareValue, in int<2> o, out uint_only status) : tex2d_t_gather_comp_alpha_o_s;

$match<0, -1> void<4> [[]] GatherCmpRed(in sampler_cmp s, in float<2> x, in float compareValue, in int<2> o1, in int<2> o2, in int<2> o3, in int<2> o4, out uint_only status) : tex2d_t_gather_comp_red_o4_s;
$match<0, -1> void<4> [[]] GatherCmpGreen(in sampler_cmp s, in float<2> x, in float compareValue, in int<2> o1, in int<2> o2, in int<2> o3, in int<2> o4, out uint_only status) : tex2d_t_gather_comp_green_o4_s;
$match<0, -1> void<4> [[]] GatherCmpBlue(in sampler_cmp s, in float<2> x, in float compareValue, in int<2> o1, in int<2> o2, in int<2> o3, in int<2> o4, out uint_only status) : tex2d_t_gather_comp_blue_o4_s;
$match<0, -1> void<4> [[]] GatherCmpAlpha(in sampler_cmp s, in float<2> x, in float compareValue, in int<2> o1, in int<2> o2, in int<2> o3, in int<2> o4, out uint_only status) : tex2d_t_gather_comp_alpha_o4_s;
$match<0, -1> void<4> [[ro]] GatherRaw(in sampler s, in float<2> x);
$match<0, -1> void<4> [[ro]] GatherRaw(in sampler s, in float<2> x, in int<2> o);
$match<0, -1> void<4> [[]] GatherRaw(in sampler s, in float<2> x, in int<2> o, out uint_only status);
} namespace

namespace Texture2DMSMethods {

void [[]] GetDimensions(out uint_only width, out $type1 height, out $type2 samples) : resinfo_uint_o;
void [[]] GetDimensions(out float_like width, out $type1 height, out $type2 samples) : resinfo_o;
float_like<2> [[ro]] GetSamplePosition(in int s) : samplepos;
$classT [[]] Load(in int<2> x, in int s) : texture2d_ms;
$classT [[]] Load(in int<2> x, in int s, in int<2> o) : texture2d_ms_o;
$classT [[]] Load(in int<2> x, in int s, in int<2> o, out uint_only status) : texture2d_ms_o_s;

} namespace

namespace Texture2DArrayMethods {

float [[ro]] CalculateLevelOfDetail(in sampler s, in float<2> x) : tex2d_t_calc_lod_array;
float [[ro]] CalculateLevelOfDetailUnclamped(in sampler s, in float<2> x) : tex2d_t_calc_lod_unclamped_array;
$match<0, -1> void<4> [[ro]] Gather(in sampler s, in float<3> x) : tex2d_t_gather_array;
$match<0, -1> void<4> [[ro]] Gather(in sampler s, in float<3> x, in int<2> o) : tex2d_t_gather_array_o;
$match<0, -1> void<4> [[ro]] GatherAlpha(in sampler s, in float<3> x) : tex2d_t_gather_alpha_array;
$match<0, -1> void<4> [[ro]] GatherAlpha(in sampler s, in float<3> x, in int<2> o) : tex2d_t_gather_alpha_array_o;
$match<0, -1> void<4> [[ro]] GatherAlpha(in sampler s, in float<3> x, in int<2> o1, in int<2> o2, in int<2> o3, in int<2> o4) : tex2d_t_gather_alpha_array_o4;
$match<0, -1> void<4> [[ro]] GatherBlue(in sampler s, in float<3> x) : tex2d_t_gather_blue_array;
$match<0, -1> void<4> [[ro]] GatherBlue(in sampler s, in float<3> x, in int<2> o) : tex2d_t_gather_blue_array_o;
$match<0, -1> void<4> [[ro]] GatherBlue(in sampler s, in float<3> x, in int<2> o1, in int<2> o2, in int<2> o3, in int<2> o4) : tex2d_t_gather_blue_array_o4;
$match<0, -1> void<4> [[ro]] GatherCmp(in sampler_cmp s, in float<3> x, in float compareValue) : tex2d_t_gather_comp_array;
$match<0, -1> void<4> [[ro]] GatherCmp(in sampler_cmp s, in float<3> x, in float compareValue, in int<2> o) : tex2d_t_gather_comp_array_o;
$match<0, -1> void<4> [[ro]] GatherCmpAlpha(in sampler_cmp s, in float<3> x, in float compareValue) : tex2d_t_gather_comp_alpha_array;
$match<0, -1> void<4> [[ro]] GatherCmpAlpha(in sampler_cmp s, in float<3> x, in float compareValue, in int<2> o) : tex2d_t_gather_comp_alpha_array_o;
$match<0, -1> void<4> [[ro]] GatherCmpAlpha(in sampler_cmp s, in float<3> x, in float compareValue, in int<2> o1, in int<2> o2, in int<2> o3, in int<2> o4) : tex2d_t_gather_comp_alpha_array_o4;
$match<0, -1> void<4> [[ro]] GatherCmpBlue(in sampler_cmp s, in float<3> x, in float compareValue) : tex2d_t_gather_comp_blue_array;
$match<0, -1> void<4> [[ro]] GatherCmpBlue(in sampler_cmp s, in float<3> x, in float compareValue, in int<2> o) : tex2d_t_gather_comp_blue_array_o;
$match<0, -1> void<4> [[ro]] GatherCmpBlue(in sampler_cmp s, in float<3> x, in float compareValue, in int<2> o1, in int<2> o2, in int<2> o3, in int<2> o4) : tex2d_t_gather_comp_blue_array_o4;
$match<0, -1> void<4> [[ro]] GatherCmpGreen(in sampler_cmp s, in float<3> x, in float compareValue) : tex2d_t_gather_comp_green_array;
$match<0, -1> void<4> [[ro]] GatherCmpGreen(in sampler_cmp s, in float<3> x, in float compareValue, in int<2> o) : tex2d_t_gather_comp_green_array_o;
$match<0, -1> void<4> [[ro]] GatherCmpGreen(in sampler_cmp s, in float<3> x, in float compareValue, in int<2> o1, in int<2> o2, in int<2> o3, in int<2> o4) : tex2d_t_gather_comp_green_array_o4;
$match<0, -1> void<4> [[ro]] GatherCmpRed(in sampler_cmp s, in float<3> x, in float compareValue) : tex2d_t_gather_comp_red_array;
$match<0, -1> void<4> [[ro]] GatherCmpRed(in sampler_cmp s, in float<3> x, in float compareValue, in int<2> o) : tex2d_t_gather_comp_red_array_o;
$match<0, -1> void<4> [[ro]] GatherCmpRed(in sampler_cmp s, in float<3> x, in float compareValue, in int<2> o1, in int<2> o2, in int<2> o3, in int<2> o4) : tex2d_t_gather_comp_red_array_o4;
$match<0, -1> void<4> [[ro]] GatherGreen(in sampler s, in float<3> x) : tex2d_t_gather_green_array;
$match<0, -1> void<4> [[ro]] GatherGreen(in sampler s, in float<3> x, in int<2> o) : tex2d_t_gather_green_array_o;
$match<0, -1> void<4> [[ro]] GatherGreen(in sampler s, in float<3> x, in int<2> o1, in int<2> o2, in int<2> o3, in int<2> o4) : tex2d_t_gather_green_array_o4;
$match<0, -1> void<4> [[ro]] GatherRed(in sampler s, in float<3> x) : tex2d_t_gather_red_array;
$match<0, -1> void<4> [[ro]] GatherRed(in sampler s, in float<3> x, in int<2> o) : tex2d_t_gather_red_array_o;
$match<0, -1> void<4> [[ro]] GatherRed(in sampler s, in float<3> x, in int<2> o1, in int<2> o2, in int<2> o3, in int<2> o4) : tex2d_t_gather_red_array_o4;
void [[]] GetDimensions(in uint x, out uint_only width, out $type2 height, out $type2 elements, out $type2 levels) : resinfo_uint;
void [[]] GetDimensions(in uint x, out float_like width, out $type2 height, out $type2 elements, out $type2 levels) : resinfo;
void [[]] GetDimensions(out uint_only width, out $type1 height, out $type1 elements) : resinfo_uint_o;
void [[]] GetDimensions(out float_like width, out $type1 height, out $type1 elements) : resinfo_o;
$classT [[ro]] Load(in int<4> x) : tex2d_t_load_array;
$classT [[ro]] Load(in int<4> x, in int<2> o) : tex2d_t_load_array_o;
$classT [[]] Load(in int<4> x, in int<2> o, out uint_only status) : tex2d_t_load_array_o_s;
$classT [[ro]] Sample(in sampler s, in float<3> x) : tex2d_t_array;
$classT [[ro]] Sample(in sampler s, in float<3> x, in int<2> o) : tex2d_t_array_o;
$classT [[ro]] SampleBias(in sampler s, in float<3> x, in float bias) : tex2d_t_bias_array;
$classT [[ro]] SampleBias(in sampler s, in float<3> x, in float bias, in int<2> o) : tex2d_t_bias_array_o;
float_like [[ro]] SampleCmp(in sampler_cmp s, in float<3> x, in float compareValue) : tex2d_t_comp_array;
float_like [[ro]] SampleCmp(in sampler_cmp s, in float<3> x, in float compareValue, in int<2> o) : tex2d_t_comp_array_o;
float_like [[ro]] SampleCmpLevel(in sampler_cmp s, in float<3> x, in float compareValue, in float lod);
float_like [[ro]] SampleCmpLevel(in sampler_cmp s, in float<3> x, in float compareValue, in float lod, in int<2> o);
float_like [[ro]] SampleCmpLevelZero(in sampler_cmp s, in float<3> x, in float compareValue) : tex2d_t_comp_lz_array;
float_like [[ro]] SampleCmpLevelZero(in sampler_cmp s, in float<3> x, in float compareValue, in int<2> o) : tex2d_t_comp_lz_array_o;
$classT [[ro]] SampleGrad(in sampler s, in float<3> x, in $match<2, 2> float<2> ddx, in $match<2, 2> float<2> ddy) : tex2d_t_dd_array;
$classT [[ro]] SampleGrad(in sampler s, in float<3> x, in $match<2, 2> float<2> ddx, in $match<2, 2> float<2> ddy, in int<2> o) : tex2d_t_dd_array_o;
$classT [[ro]] SampleLevel(in sampler s, in float<3> x, in float lod) : tex2d_t_lod_array;
$classT [[ro]] SampleLevel(in sampler s, in float<3> x, in float lod, in int<2> o) : tex2d_t_lod_array_o;
$classT [[ro]] Sample(in sampler s, in float<3> x, in int<2> o, in float clamp) : tex2d_t_array_o_cl;
$classT [[]] Sample(in sampler s, in float<3> x, in int<2> o, in float clamp, out uint_only status) : tex2d_t_array_o_cl_s;
float_like [[ro]] SampleCmp(in sampler_cmp s, in float<3> x, in float compareValue, in int<2> o, in float clamp) : tex2d_t_comp_array_o_cl;
float_like [[]] SampleCmp(in sampler_cmp s, in float<3> x, in float compareValue, in int<2> o, in float clamp, out uint_only status) : tex2d_t_comp_array_o_cl_s;
float_like [[]] SampleCmpLevel(in sampler_cmp s, in float<3> x, in float compareValue, in float lod, in int<2> o, out uint_only status);
float_like [[]] SampleCmpLevelZero(in sampler_cmp s, in float<3> x, in float compareValue, in int<2> o, out uint_only status) : tex2d_t_comp_array_o_s;
$classT [[]] SampleLevel(in sampler s, in float<3> x, in float lod, in int<2> o, out uint_only status) : tex2d_t_lod_array_o_s;
$classT [[ro]] SampleBias(in sampler s, in float<3> x, in float bias, in int<2> o, in float clamp) : tex2d_t_bias_array_o_cl;
$classT [[]] SampleBias(in sampler s, in float<3> x, in float bias, in int<2> o, in float clamp, out uint_only status) : tex2d_t_bias_array_o_cl_s;
$classT [[ro]] SampleGrad(in sampler s, in float<3> x, in $match<2, 2> float<2> ddx, in $match<2, 2> float<2> ddy, in int<2> o, in float clamp) : tex2d_t_dd_array_o_cl;
$classT [[]] SampleGrad(in sampler s, in float<3> x, in $match<2, 2> float<2> ddx, in $match<2, 2> float<2> ddy, in int<2> o, in float clamp, out uint_only status) : tex2d_t_dd_array_o_cl_s;
$match<0, -1> void<4> [[]] Gather(in sampler s, in float<3> x, in int<2> o, out uint_only status) : tex2d_t_gather_array_o_s;
$match<0, -1> void<4> [[]] GatherRed(in sampler s, in float<3> x, in int<2> o, out uint_only status) : tex2d_t_gather_red_array_o_s;
$match<0, -1> void<4> [[]] GatherRed(in sampler s, in float<3> x, in int<2> o1, in int<2> o2, in int<2> o3, in int<2> o4, out uint_only status) : tex2d_t_gather_red_array_o4_s;
$match<0, -1> void<4> [[]] GatherGreen(in sampler s, in float<3> x, in int<2> o, out uint_only status) : tex2d_t_gather_green_array_o_s;
$match<0, -1> void<4> [[]] GatherGreen(in sampler s, in float<3> x, in int<2> o1, in int<2> o2, in int<2> o3, in int<2> o4, out uint_only status) : tex2d_t_gather_green_array_o4_s;
$match<0, -1> void<4> [[]] GatherBlue(in sampler s, in float<3> x, in int<2> o, out uint_only status) : tex2d_t_gather_blue_array_o_s;
$match<0, -1> void<4> [[]] GatherBlue(in sampler s, in float<3> x, in int<2> o1, in int<2> o2, in int<2> o3, in int<2> o4, out uint_only status) : tex2d_t_gather_blue_array_o4_s;
$match<0, -1> void<4> [[]] GatherAlpha(in sampler s, in float<3> x, in int<2> o, out uint_only status) : tex2d_t_gather_alpha_array_o_s;
$match<0, -1> void<4> [[]] GatherAlpha(in sampler s, in float<3> x, in int<2> o1, in int<2> o2, in int<2> o3, in int<2> o4, out uint_only status) : tex2d_t_gather_alpha_array_o4_s;
$match<0, -1> void<4> [[]] GatherCmp(in sampler_cmp s, in float<3> x, in float compareValue, in int<2> o, out uint_only status) : tex2d_t_gather_comp_array_o_s;
$match<0, -1> void<4> [[]] GatherCmpRed(in sampler_cmp s, in float<3> x, in float compareValue, in int<2> o, out uint_only status) : tex2d_t_gather_comp_red_array_o_s;
$match<0, -1> void<4> [[]] GatherCmpGreen(in sampler_cmp s, in float<3> x, in float compareValue, in int<2> o, out uint_only status) : tex2d_t_gather_comp_green_array_o_s;
$match<0, -1> void<4> [[]] GatherCmpBlue(in sampler_cmp s, in float<3> x, in float compareValue, in int<2> o, out uint_only status) : tex2d_t_gather_comp_blue_array_o_s;
$match<0, -1> void<4> [[]] GatherCmpAlpha(in sampler_cmp s, in float<3> x, in float compareValue, in int<2> o, out uint_only status) : tex2d_t_gather_comp_alpha_array_o_s;
$match<0, -1> void<4> [[]] GatherCmpRed(in sampler_cmp s, in float<3> x, in float compareValue, in int<2> o1, in int<2> o2, in int<2> o3, in int<2> o4, out uint_only status) : tex2d_t_gather_comp_red_array_o4_s;
$match<0, -1> void<4> [[]] GatherCmpGreen(in sampler_cmp s, in float<3> x, in float compareValue, in int<2> o1, in int<2> o2, in int<2> o3, in int<2> o4, out uint_only status) : tex2d_t_gather_comp_green_array_o4_s;
$match<0, -1> void<4> [[]] GatherCmpBlue(in sampler_cmp s, in float<3> x, in float compareValue, in int<2> o1, in int<2> o2, in int<2> o3, in int<2> o4, out uint_only status) : tex2d_t_gather_comp_blue_array_o4_s;
$match<0, -1> void<4> [[]] GatherCmpAlpha(in sampler_cmp s, in float<3> x, in float compareValue, in int<2> o1, in int<2> o2, in int<2> o3, in int<2> o4, out uint_only status) : tex2d_t_gather_comp_alpha_array_o4_s;
$match<0, -1> void<4> [[ro]] GatherRaw(in sampler s, in float<3> x);
$match<0, -1> void<4> [[ro]] GatherRaw(in sampler s, in float<3> x, in int<2> o);
$match<0, -1> void<4> [[]] GatherRaw(in sampler s, in float<3> x, in int<2> o, out uint_only status);
} namespace

namespace Texture2DArrayMSMethods {

void [[]] GetDimensions(out uint_only width, out $type1 height, out $type1 elements, out $type1 samples) : resinfo_uint_o;
void [[]] GetDimensions(out float_like width, out $type1 height, out $type1 elements, out $type1 samples) : resinfo_o;
float_like<2> [[ro]] GetSamplePosition(in int s) : samplepos;
$classT [[ro]] Load(in int<3> x, in int s) : texture2darray_ms;
$classT [[ro]] Load(in int<3> x, in int s, in int<2> o) : texture2darray_ms_o;
$classT [[]] Load(in int<3> x, in int s, in int<2> o, out uint_only status) : texture2darray_ms_o_s;

} namespace

namespace Texture3DMethods {

float [[ro]] CalculateLevelOfDetail(in sampler s, in float<3> x) : tex3d_t_calc_lod;
float [[ro]] CalculateLevelOfDetailUnclamped(in sampler s, in float<3> x) : tex3d_t_calc_lod_unclamped;
void [[]] GetDimensions(in uint x, out uint_only width, out $type2 height, out $type2 depth, out $type2 levels) : resinfo_uint;
void [[]] GetDimensions(in uint x, out float_like width, out $type2 height, out $type2 depth, out $type2 levels) : resinfo;
void [[]] GetDimensions(out uint_only width, out $type1 height, out $type1 depth) : resinfo_uint_o;
void [[]] GetDimensions(out float_like width, out $type1 height, out $type1 depth) : resinfo_o;
$classT [[ro]] Load(in int<4> x) : tex3d_t_load;
$classT [[ro]] Load(in int<4> x, in int<3> o) : tex3d_t_load_o;
$classT [[]] Load(in int<4> x, in int<3> o, out uint_only status) : tex3d_t_load_o_s;
$classT [[ro]] Sample(in sampler s, in float<3> x) : tex3d_t;
$classT [[ro]] Sample(in sampler s, in float<3> x, in int<3> o) : tex3d_t_o;
$classT [[ro]] SampleBias(in sampler s, in float<3> x, in float bias) : tex3d_t_bias;
$classT [[ro]] SampleBias(in sampler s, in float<3> x, in float bias, in int<3> o) : tex3d_t_bias_o;
$classT [[ro]] SampleGrad(in sampler s, in float<3> x, in $type2 ddx, in $type2 ddy) : tex3d_t_dd;
$classT [[ro]] SampleGrad(in sampler s, in float<3> x, in $type2 ddx, in $type2 ddy, in int<3> o) : tex3d_t_dd_o;
$classT [[ro]] SampleLevel(in sampler s, in float<3> x, in float lod) : tex3d_t_lod;
$classT [[ro]] SampleLevel(in sampler s, in float<3> x, in float lod, in int<3> o) : tex3d_t_lod_o;
$classT [[ro]] Sample(in sampler s, in float<3> x, in int<3> o, in float clamp) : tex3d_t_o_cl;
$classT [[]] Sample(in sampler s, in float<3> x, in int<3> o, in float clamp, out uint_only status) : tex3d_t_o_cl_s;
$classT [[]] SampleLevel(in sampler s, in float<3> x, in float lod, in int<3> o, out uint_only status) : tex3d_t_lod_o_s;
$classT [[ro]] SampleBias(in sampler s, in float<3> x, in float bias, in int<3> o, in float clamp) : tex3d_t_bias_o_cl;
$classT [[]] SampleBias(in sampler s, in float<3> x, in float bias, in int<3> o, in float clamp, out uint_only status) : tex3d_t_bias_o_cl_s;
$classT [[ro]] SampleGrad(in sampler s, in float<3> x, in $type2 ddx, in $type2 ddy, in int<3> o, in float clamp) : tex3d_t_dd_o_cl;
$classT [[]] SampleGrad(in sampler s, in float<3> x, in $type2 ddx, in $type2 ddy, in int<3> o, in float clamp, out uint_only status) : tex3d_t_dd_o_cl_s;
} namespace

namespace TextureCUBEMethods {

float [[ro]] CalculateLevelOfDetail(in sampler s, in float<3> x) : texcube_t_calc_lod;
float [[ro]] CalculateLevelOfDetailUnclamped(in sampler s, in float<3> x) : texcube_t_calc_lod_unclamped;
$match<0, -1> void<4> [[ro]] Gather(in sampler s, in float<3> x) : texcube_t_gather;
$match<0, -1> void<4> [[ro]] GatherAlpha(in sampler s, in float<3> x) : texcube_t_gather_alpha;
$match<0, -1> void<4> [[ro]] GatherBlue(in sampler s, in float<3> x) : texcube_t_gather_blue;
$match<0, -1> void<4> [[ro]] GatherCmp(in sampler_cmp s, in float<3> x, in float compareValue) : texcube_t_gather_comp;
$match<0, -1> void<4> [[ro]] GatherCmpAlpha(in sampler_cmp s, in float<3> x, in float compareValue) : texcube_t_gather_comp_alpha;
$match<0, -1> void<4> [[ro]] GatherCmpBlue(in sampler_cmp s, in float<3> x, in float compareValue) : texcube_t_gather_comp_blue;
$match<0, -1> void<4> [[ro]] GatherCmpGreen(in sampler_cmp s, in float<3> x, in float compareValue) : texcube_t_gather_comp_green;
$match<0, -1> void<4> [[ro]] GatherCmpRed(in sampler_cmp s, in float<3> x, in float compareValue) : texcube_t_gather_comp_red;
$match<0, -1> void<4> [[ro]] GatherGreen(in sampler s, in float<3> x) : texcube_t_gather_green;
$match<0, -1> void<4> [[ro]] GatherRed(in sampler s, in float<3> x) : texcube_t_gather_red;
void [[]] GetDimensions(in uint x, out uint_only width, out $type2 height, out $type2 levels) : resinfo_uint;
void [[]] GetDimensions(in uint x, out float_like width, out $type2 height, out $type2 levels) : resinfo;
void [[]] GetDimensions(out uint_only width, out $type1 height) : resinfo_uint_o;
void [[]] GetDimensions(out float_like width, out $type1 height) : resinfo_o;
$classT [[ro]] Sample(in sampler s, in float<3> x) : texcube_t;
$classT [[ro]] SampleBias(in sampler s, in float<3> x, in float bias) : texcube_t_bias;
float_like [[ro]] SampleCmp(in sampler_cmp s, in float<3> x, in float c) : texcube_t_comp;
float_like [[ro]] SampleCmpLevel(in sampler_cmp s, in float<3> x, in float c, in float lod);
float_like [[ro]] SampleCmpLevelZero(in sampler_cmp s, in float<3> x, in float c) : texcube_t_comp_lz;
$classT [[ro]] SampleGrad(in sampler s, in float<3> x, in $type2 ddx, in $type2 ddy) : texcube_t_dd;
$classT [[ro]] SampleLevel(in sampler s, in float<3> x, in float lod) : texcube_t_lod;
$classT [[ro]] Sample(in sampler s, in float<3> x, in float clamp) : texcube_t_cl;
$classT [[]] Sample(in sampler s, in float<3> x, in float clamp, out uint_only status) : texcube_t_cl_s;
float_like [[ro]] SampleCmp(in sampler_cmp s, in float<3> x, in float compareValue, in float clamp) : texcube_t_comp_cl;
float_like [[]] SampleCmp(in sampler_cmp s, in float<3> x, in float compareValue, in float clamp, out uint_only status) : texcube_t_comp_cl_s;
float_like [[]] SampleCmpLevel(in sampler_cmp s, in float<3> x, in float compareValue, in float lod, out uint_only status);
float_like [[]] SampleCmpLevelZero(in sampler_cmp s, in float<3> x, in float compareValue, out uint_only status) : texcube_t_comp_s;
$classT [[]] SampleLevel(in sampler s, in float<3> x, in float lod, out uint_only status) : texcube_t_lod_s;
$classT [[ro]] SampleBias(in sampler s, in float<3> x, in float bias, in float clamp) : texcube_t_bias_cl;
$classT [[]] SampleBias(in sampler s, in float<3> x, in float bias, in float clamp, out uint_only status) : texcube_t_bias_cl_s;
$classT [[ro]] SampleGrad(in sampler s, in float<3> x, in $type2 ddx, in $type2 ddy, in float clamp) : texcube_t_dd_cl;
$classT [[]] SampleGrad(in sampler s, in float<3> x, in $type2 ddx, in $type2 ddy, in float clamp, out uint_only status) : texcube_t_dd_cl_s;
$match<0, -1> void<4> [[]] Gather(in sampler s, in float<3> x, out uint_only status) : texcube_t_gather_s;
$match<0, -1> void<4> [[]] GatherRed(in sampler s, in float<3> x, out uint_only status) : texcube_t_gather_red_s;
$match<0, -1> void<4> [[]] GatherGreen(in sampler s, in float<3> x, out uint_only status) : texcube_t_gather_green_s;
$match<0, -1> void<4> [[]] GatherBlue(in sampler s, in float<3> x, out uint_only status) : texcube_t_gather_blue_s;
$match<0, -1> void<4> [[]] GatherAlpha(in sampler s, in float<3> x, out uint_only status) : texcube_t_gather_alpha_s;
$match<0, -1> void<4> [[]] GatherCmp(in sampler_cmp s, in float<3> x, in float compareValue, out uint_only status) : texcube_t_gather_comp_s;
$match<0, -1> void<4> [[]] GatherCmpRed(in sampler_cmp s, in float<3> x, in float compareValue, out uint_only status) : texcube_t_gather_comp_red_s;
$match<0, -1> void<4> [[]] GatherCmpGreen(in sampler_cmp s, in float<3> x, in float compareValue, out uint_only status) : texcube_t_gather_comp_green_s;
$match<0, -1> void<4> [[]] GatherCmpBlue(in sampler_cmp s, in float<3> x, in float compareValue, out uint_only status) : texcube_t_gather_comp_blue_s;
$match<0, -1> void<4> [[]] GatherCmpAlpha(in sampler_cmp s, in float<3> x, in float compareValue, out uint_only status) : texcube_t_gather_comp_alpha_s;
} namespace

namespace TextureCUBEArrayMethods {

float [[ro]] CalculateLevelOfDetail(in sampler s, in float<3> x) : texcube_t_calc_lod_array;
float [[ro]] CalculateLevelOfDetailUnclamped(in sampler s, in float<3> x) : texcube_t_calc_lod_unclamped_array;
$match<0, -1> void<4> [[ro]] Gather(in sampler s, in float<4> x) : texcube_t_gather_array;
$match<0, -1> void<4> [[ro]] GatherAlpha(in sampler s, in float<4> x) : texcube_t_gather_alpha_array;
$match<0, -1> void<4> [[ro]] GatherBlue(in sampler s, in float<4> x) : texcube_t_gather_blue_array;
$match<0, -1> void<4> [[ro]] GatherCmp(in sampler_cmp s, in float<4> x, in float compareValue) : texcube_t_gather_comp_array;
$match<0, -1> void<4> [[ro]] GatherCmpAlpha(in sampler_cmp s, in float<4> x, in float compareValue) : texcube_t_gather_comp_alpha_array;
$match<0, -1> void<4> [[ro]] GatherCmpBlue(in sampler_cmp s, in float<4> x, in float compareValue) : texcube_t_gather_comp_blue_array;
$match<0, -1> void<4> [[ro]] GatherCmpGreen(in sampler_cmp s, in float<4> x, in float compareValue) : texcube_t_gather_comp_green_array;
$match<0, -1> void<4> [[ro]] GatherCmpRed(in sampler_cmp s, in float<4> x, in float compareValue) : texcube_t_gather_comp_red_array;
$match<0, -1> void<4> [[ro]] GatherGreen(in sampler s, in float<4> x) : texcube_t_gather_green_array;
$match<0, -1> void<4> [[ro]] GatherRed(in sampler s, in float<4> x) : texcube_t_gather_red_array;
void [[]] GetDimensions(in uint x, out uint_only width, out $type2 height, out $type2 elements, out $type2 levels) : resinfo_uint;
void [[]] GetDimensions(in uint x, out float_like width, out $type2 height, out $type2 elements, out $type2 levels) : resinfo;
void [[]] GetDimensions(out uint_only width, out $type1 height, out $type1 elements) : resinfo_uint_o;
void [[]] GetDimensions(out float_like width, out $type1 height, out $type1 elements) : resinfo_o;
$classT [[ro]] Sample(in sampler s, in float<4> x) : texcube_t_array;
$classT [[ro]] SampleBias(in sampler s, in float<4> x, in float bias) : texcube_t_bias_array;
float_like [[ro]] SampleCmp(in sampler_cmp s, in float<4> x, in float c) : texcube_t_comp_array;
float_like [[ro]] SampleCmpLevel(in sampler_cmp s, in float<4> x, in float c, in float lod);
float_like [[ro]] SampleCmpLevelZero(in sampler_cmp s, in float<4> x, in float c) : texcube_t_comp_lz_array;
$classT [[ro]] SampleGrad(in sampler s, in float<4> x, in $match<2, 2> float<3> ddx, in $match<2, 2> float<3> ddy) : texcube_t_dd_array;
$classT [[ro]] SampleLevel(in sampler s, in float<4> x, in float lod) : texcube_t_lod_array;
$classT [[ro]] Sample(in sampler s, in float<4> x, in float clamp) : texcube_t_array_cl;
$classT [[]] Sample(in sampler s, in float<4> x, in float clamp, out uint_only status) : texcube_t_array_cl_s;
float_like [[ro]] SampleCmp(in sampler_cmp s, in float<4> x, in float compareValue, in float clamp) : texcube_t_comp_array_cl;
float_like [[]] SampleCmp(in sampler_cmp s, in float<4> x, in float compareValue, in float clamp, out uint_only status) : texcube_t_comp_array_cl_s;
float_like [[]] SampleCmpLevel(in sampler_cmp s, in float<4> x, in float compareValue, in float lod, out uint_only status);
float_like [[]] SampleCmpLevelZero(in sampler_cmp s, in float<4> x, in float compareValue, out uint_only status) : texcube_t_comp_array_s;
$classT [[]] SampleLevel(in sampler s, in float<4> x, in float lod, out uint_only status) : texcube_t_lod_array_s;
$classT [[ro]] SampleBias(in sampler s, in float<4> x, in float bias, in float clamp) : texcube_t_bias_array_cl;
$classT [[]] SampleBias(in sampler s, in float<4> x, in float bias, in float clamp, out uint_only status) : texcube_t_bias_array_cl_s;
$classT [[ro]] SampleGrad(in sampler s, in float<4> x, in $match<2, 2> float<3> ddx, in $match<2, 2> float<3> ddy, in float clamp) : texcube_t_dd_array_cl;
$classT [[]] SampleGrad(in sampler s, in float<4> x, in $match<2, 2> float<3> ddx, in $match<2, 2> float<3> ddy, in float clamp, out uint_only status) : texcube_t_dd_array_cl_s;
$match<0, -1> void<4> [[]] Gather(in sampler s, in float<4> x, out uint_only status) : texcube_t_gather_array_s;
$match<0, -1> void<4> [[]] GatherRed(in sampler s, in float<4> x, out uint_only status) : texcube_t_gather_red_array_s;
$match<0, -1> void<4> [[]] GatherGreen(in sampler s, in float<4> x, out uint_only status) : texcube_t_gather_green_array_s;
$match<0, -1> void<4> [[]] GatherBlue(in sampler s, in float<4> x, out uint_only status) : texcube_t_gather_blue_array_s;
$match<0, -1> void<4> [[]] GatherAlpha(in sampler s, in float<4> x, out uint_only status) : texcube_t_gather_alpha_array_s;
$match<0, -1> void<4> [[]] GatherCmp(in sampler_cmp s, in float<4> x, in float compareValue, out uint_only status) : texcube_t_gather_comp_array_s;
$match<0, -1> void<4> [[]] GatherCmpRed(in sampler_cmp s, in float<4> x, in float compareValue, out uint_only status) : texcube_t_gather_comp_red_array_s;
$match<0, -1> void<4> [[]] GatherCmpGreen(in sampler_cmp s, in float<4> x, in float compareValue, out uint_only status) : texcube_t_gather_comp_green_array_s;
$match<0, -1> void<4> [[]] GatherCmpBlue(in sampler_cmp s, in float<4> x, in float compareValue, out uint_only status) : texcube_t_gather_comp_blue_array_s;
$match<0, -1> void<4> [[]] GatherCmpAlpha(in sampler_cmp s, in float<4> x, in float compareValue, out uint_only status) : texcube_t_gather_comp_alpha_array_s;
} namespace

namespace BufferMethods {

void [[]] GetDimensions(out uint_only width) : bufinfo;
$classT [[ro]] Load(in int<1> x) : buffer_load;
$classT [[]] Load(in int<1> x, out uint_only status) : buffer_load_s;

} namespace

namespace RWTexture1DMethods {

void [[]] GetDimensions(out uint_only width) : resinfo_o;
void [[]] GetDimensions(out float_like width) : resinfo_o;
$classT [[ro]] Load(in int<1> x) : rwtex1d_load;
$classT [[]] Load(in int<1> x, out uint_only status) : rwtex1d_load_s;
} namespace

namespace RWTexture1DArrayMethods {

void [[]] GetDimensions(out uint_only width, out $type1 elements) : resinfo_uint_o;
void [[]] GetDimensions(out float_like width, out $type1 elements) : resinfo_o;
$classT [[ro]] Load(in int<2> x) : rwtex1d_load_array;
$classT [[]] Load(in int<2> x, out uint_only status) : rwtex1d_load_array_s;
} namespace

namespace RWTexture2DMethods {

void [[]] GetDimensions(out uint_only width, out $type1 height) : resinfo_uint_o;
void [[]] GetDimensions(out float_like width, out $type1 height) : resinfo_o;
$classT [[ro]] Load(in int<2> x) : rwtex2d_load;
$classT [[]] Load(in int<2> x, out uint_only status) : rwtex2d_load_s;
} namespace

namespace RWTexture2DArrayMethods {

void [[]] GetDimensions(out uint_only width, out $type1 height, out $type1 elements) : resinfo_uint_o;
void [[]] GetDimensions(out float_like width, out $type1 height, out $type1 elements) : resinfo_o;
$classT [[ro]] Load(in int<3> x) : rwtex2d_load_array;
$classT [[]] Load(in int<3> x, out uint_only status) : rwtex2d_load_array_s;
} namespace

namespace RWTexture2DMSMethods {

void [[]] GetDimensions(out uint_only width, out $type1 height, out $type2 samples);
void [[]] GetDimensions(out float_like width, out $type1 height, out $type2 samples);
float_like<2> [[ro]] GetSamplePosition(in int s);
$classT [[ro]] Load(in int<2> x, in int s);
$classT [[]] Load(in int<2> x, in int s, out uint_only status);
} namespace

namespace RWTexture2DMSArrayMethods {

void [[]] GetDimensions(out uint_only width, out $type1 height, out $type1 elements, out $type1 samples);
void [[]] GetDimensions(out float_like width, out $type1 height, out $type1 elements, out $type1 samples);
float_like<2> [[ro]] GetSamplePosition(in int s);
$classT [[ro]] Load(in int<3> x, in int s);
$classT [[]] Load(in int<3> x, in int s, out uint_only status);
} namespace

namespace RWTexture3DMethods {

void [[]] GetDimensions(out uint_only width, out $type1 height, out $type1 depth) : resinfo_uint_o;
void [[]] GetDimensions(out float_like width, out $type1 height, out $type1 depth) : resinfo_o;
$classT [[ro]] Load(in int<3> x) : rwtex3d_load;
$classT [[]] Load(in int<3> x, out uint_only status) : rwtex3d_load_s;
} namespace

namespace RWBufferMethods {

void [[]] GetDimensions(out uint_only width) : bufinfo;
$classT [[ro]] Load(in int x) : rwbuffer_load;
$classT [[]] Load(in int x, out uint_only status) : rwbuffer_load_s;

} namespace

namespace ByteAddressBufferMethods {

void [[]] GetDimensions(out uint_only width) : bufinfo;
$funcT [[ro]] Load(in uint byteOffset) : byteaddress_load;
uint<2> [[ro]] Load2(in uint byteOffset) : byteaddress_load;
uint<3> [[ro]] Load3(in uint byteOffset) : byteaddress_load;
uint<4> [[ro]] Load4(in uint byteOffset) : byteaddress_load;
$funcT [[]] Load(in uint byteOffset, out uint_only status) : byteaddress_load_s;
uint<2> [[]] Load2(in uint byteOffset, out uint_only status) : byteaddress_load_s;
uint<3> [[]] Load3(in uint byteOffset, out uint_only status) : byteaddress_load_s;
uint<4> [[]] Load4(in uint byteOffset, out uint_only status) : byteaddress_load_s;

} namespace

namespace RWByteAddressBufferMethods {

void [[]] GetDimensions(out uint_only width) : bufinfo;
$funcT [[ro]] Load(in uint byteOffset) : byteaddress_load;
uint<2> [[ro]] Load2(in uint byteOffset) : byteaddress_load;
uint<3> [[ro]] Load3(in uint byteOffset) : byteaddress_load;
uint<4> [[ro]] Load4(in uint byteOffset) : byteaddress_load;
$funcT [[]] Load(in uint byteOffset, out uint_only status) : byteaddress_load_s;
uint<2> [[]] Load2(in uint byteOffset, out uint_only status) : byteaddress_load_s;
uint<3> [[]] Load3(in uint byteOffset, out uint_only status) : byteaddress_load_s;
uint<4> [[]] Load4(in uint byteOffset, out uint_only status) : byteaddress_load_s;
void [[]] Store(in uint byteOffset, in $funcT value) : byteaddress_store;
void [[]] Store2(in uint byteOffset, in uint<2> value) : byteaddress_store;
void [[]] Store3(in uint byteOffset, in uint<3> value) : byteaddress_store;
void [[]] Store4(in uint byteOffset, in uint<4> value) : byteaddress_store;
// 64-bit integer interlocks
void [[]] InterlockedAdd64(in uint byteOffset, in u64 value);
void [[]] InterlockedAdd64(in uint byteOffset, in u64 value, out any_int64 original) : interlockedadd_immediate;
void [[unsigned_op=InterlockedUMin,overload=1]] InterlockedMin64(in uint byteOffset, in any_int64 value) : interlockedmin;
void [[unsigned_op=InterlockedUMin,overload=1]] InterlockedMin64(in uint byteOffset, in any_int64 value, out any_int64 original) : interlockedmin_immediate;
void [[unsigned_op=InterlockedUMax,overload=1]] InterlockedMax64(in uint byteOffset, in any_int64 value) : interlockedmax;
void [[unsigned_op=InterlockedUMax,overload=1]] InterlockedMax64(in uint byteOffset, in any_int64 value, out any_int64 original) : interlockedmax_immediate;
void [[]] InterlockedAnd64(in uint byteOffset, in u64 value);
void [[]] InterlockedAnd64(in uint byteOffset, in u64 value, out any_int64 original) : interlockedand_immediate;
void [[]] InterlockedOr64(in uint byteOffset, in u64 value);
void [[]] InterlockedOr64(in uint byteOffset, in u64 value, out any_int64 original) : interlockedor_immediate;
void [[]] InterlockedXor64(in uint byteOffset, in u64 value);
void [[]] InterlockedXor64(in uint byteOffset, in u64 value, out any_int64 original) : interlockedxor_immediate;
void [[]] InterlockedCompareStore64(in uint byteOffset, in u64 compare, in u64 value);
void [[]] InterlockedExchange64(in uint byteOffset, in any_int64 value, out any_int64 original);
void [[]] InterlockedCompareExchange64(in uint byteOffset, in u64 compare, in u64 value, out any_int64 original);
// floating point interlocks
void [[]] InterlockedExchangeFloat(in uint byteOffest, in float value, out float original);
void [[]] InterlockedCompareStoreFloatBitwise(in uint byteOffest, in float compare, in float value);
void [[]] InterlockedCompareExchangeFloatBitwise(in uint byteOffest, in float compare, in float value, out float original);
// 32-bit integer interlocks
void [[]] InterlockedAdd(in uint byteOffset, in uint value);
void [[]] InterlockedAdd(in uint byteOffset, in uint value, out uint original) : interlockedadd_immediate;
void [[unsigned_op=InterlockedUMin,overload=1]] InterlockedMin(in uint byteOffset, in any_int32 value) : interlockedmin;
void [[unsigned_op=InterlockedUMin,overload=1]] InterlockedMin(in uint byteOffset, in any_int32 value, out uint original) : interlockedmin_immediate;
void [[unsigned_op=InterlockedUMax,overload=1]] InterlockedMax(in uint byteOffset, in any_int32 value) : interlockedmax;
void [[unsigned_op=InterlockedUMax,overload=1]] InterlockedMax(in uint byteOffset, in any_int32 value, out uint original) : interlockedmax_immediate;
void [[]] InterlockedAnd(in uint byteOffset, in uint value);
void [[]] InterlockedAnd(in uint byteOffset, in uint value, out uint original) : interlockedand_immediate;
void [[]] InterlockedOr(in uint byteOffset, in uint value);
void [[]] InterlockedOr(in uint byteOffset, in uint value, out uint original) : interlockedor_immediate;
void [[]] InterlockedXor(in uint byteOffset, in uint value);
void [[]] InterlockedXor(in uint byteOffset, in uint value, out uint original) : interlockedxor_immediate;
void [[]] InterlockedCompareStore(in uint byteOffset, in uint compare, in uint value);
void [[]] InterlockedExchange(in uint byteOffset, in uint value, out uint original);
void [[]] InterlockedCompareExchange(in uint byteOffset, in uint compare, in uint value, out uint original);

} namespace

namespace StructuredBufferMethods {

void [[]] GetDimensions(out uint_only count, out uint_only stride) : bufinfo;
$classT [[ro]] Load(in int x) : structured_buffer_load;
$classT [[]] Load(in int x, out uint_only status) : structured_buffer_load_s;

} namespace

namespace RWStructuredBufferMethods {

void [[]] GetDimensions(out uint_only count, out uint_only stride) : bufinfo;
uint [[]] IncrementCounter() : structuredbuffer_inc;
uint [[]] DecrementCounter() : structuredbuffer_dec;
$classT [[ro]] Load(in int x) : rwstructured_buffer_load;
$classT [[]] Load(in int x, out uint_only status) : rwstructured_buffer_load_s;

} namespace

namespace AppendStructuredBufferMethods {

void [[]] GetDimensions(out uint_only count, out uint_only stride) : bufinfo;
void [[]] Append(in $match<-1,0> void value ) : structuredbuffer_append;

} namespace

namespace ConsumeStructuredBufferMethods {

void [[]] GetDimensions(out uint_only count, out uint_only stride) : bufinfo;
$classT [[]] Consume() : structuredbuffer_consume;

} namespace

namespace FeedbackTexture2DMethods {

void [[]] WriteSamplerFeedback(in Texture2D t, in sampler s, in float<2> x);
void [[]] WriteSamplerFeedback(in Texture2D t, in sampler s, in float<2> x, in float clamp);
void [[]] WriteSamplerFeedbackBias(in Texture2D t, in sampler s, in float<2> x, in float bias);
void [[]] WriteSamplerFeedbackBias(in Texture2D t, in sampler s, in float<2> x, in float bias, in float clamp);
void [[]] WriteSamplerFeedbackGrad(in Texture2D t, in sampler s, in float<2> x, in float<2> ddx, in float<2> ddy);
void [[]] WriteSamplerFeedbackGrad(in Texture2D t, in sampler s, in float<2> x, in float<2> ddx, in float<2> ddy, in float clamp);
void [[]] WriteSamplerFeedbackLevel(in Texture2D t, in sampler s, in float<2> x, in float lod);

} namespace

namespace FeedbackTexture2DArrayMethods {

void [[]] WriteSamplerFeedback(in Texture2DArray t, in sampler s, in float<3> x);
void [[]] WriteSamplerFeedback(in Texture2DArray t, in sampler s, in float<3> x, in float clamp);
void [[]] WriteSamplerFeedbackBias(in Texture2DArray t, in sampler s, in float<3> x, in float bias);
void [[]] WriteSamplerFeedbackBias(in Texture2DArray t, in sampler s, in float<3> x, in float bias, in float clamp);
void [[]] WriteSamplerFeedbackGrad(in Texture2DArray t, in sampler s, in float<3> x, in float<2> ddx, in float<2> ddy);
void [[]] WriteSamplerFeedbackGrad(in Texture2DArray t, in sampler s, in float<3> x, in float<2> ddx, in float<2> ddy, in float clamp);
void [[]] WriteSamplerFeedbackLevel(in Texture2DArray t, in sampler s, in float<3> x, in float lod);

} namespace

namespace RayQueryMethods {

void [[]] TraceRayInline(in acceleration_struct AccelerationStructure, in uint RayFlags, in uint InstanceInclusionMask, in ray_desc Ray);
bool [[]] Proceed();
void [[]] Abort();
void [[]] CommitNonOpaqueTriangleHit();
void [[]] CommitProceduralPrimitiveHit(in float t);
uint [[ro]] CommittedStatus();
uint [[ro]] CandidateType();
float<3,4> [[ro]] CandidateObjectToWorld3x4();
float<4,3> [[ro]] CandidateObjectToWorld4x3();
float<3,4> [[ro]] CandidateWorldToObject3x4();
float<4,3> [[ro]] CandidateWorldToObject4x3();
float<3,4> [[ro]] CommittedObjectToWorld3x4();
float<4,3> [[ro]] CommittedObjectToWorld4x3();
float<3,4> [[ro]] CommittedWorldToObject3x4();
float<4,3> [[ro]] CommittedWorldToObject4x3();
bool [[ro]] CandidateProceduralPrimitiveNonOpaque();
bool [[ro]] CandidateTriangleFrontFace();
bool [[ro]] CommittedTriangleFrontFace();
float<2> [[ro]] CandidateTriangleBarycentrics();
float<2> [[ro]] CommittedTriangleBarycentrics();
uint [[ro]] RayFlags();
float<3> [[ro]] WorldRayOrigin();
float<3> [[ro]] WorldRayDirection();
float [[ro]] RayTMin();
float [[ro]] CandidateTriangleRayT();
float [[ro]] CommittedRayT();
uint [[ro]] CandidateInstanceIndex();
uint [[ro]] CandidateInstanceID();
uint [[ro]] CandidateGeometryIndex();
uint [[ro]] CandidatePrimitiveIndex();
float<3> [[ro]] CandidateObjectRayOrigin();
float<3> [[ro]] CandidateObjectRayDirection();
uint [[ro]] CommittedInstanceIndex();
uint [[ro]] CommittedInstanceID();
uint [[ro]] CommittedGeometryIndex();
uint [[ro]] CommittedPrimitiveIndex();
float<3> [[ro]] CommittedObjectRayOrigin();
float<3> [[ro]] CommittedObjectRayDirection();
uint [[ro]] CandidateInstanceContributionToHitGroupIndex();
uint [[ro]] CommittedInstanceContributionToHitGroupIndex();

} namespace

// SPIRV Change Starts

namespace VkSubpassInputMethods {
$classT [[]] SubpassLoad() : subpassinput_load;
} namespace

namespace VkSubpassInputMSMethods {
$classT [[]] SubpassLoad(in int sample) : subpassinputms_load;
} namespace

// SPIRV Change Ends<|MERGE_RESOLUTION|>--- conflicted
+++ resolved
@@ -382,11 +382,8 @@
 u64 [[]] ReadClock(in uint scope);
 $funcT [[ro]] RawBufferLoad(in u64 addr);
 $funcT [[ro]] RawBufferLoad(in u64 addr, in uint alignment);
-<<<<<<< HEAD
-=======
 $funcT [[ro]] RawBufferLoad2(in uint<2> addr);
 $funcT [[ro]] RawBufferLoad2(in uint<2> addr, in uint alignment);
->>>>>>> 4af6daef
 void [[]] RawBufferStore(in u64 addr, in $funcT value);
 void [[]] RawBufferStore(in u64 addr, in $funcT value, in uint alignment);
 void [[]] ext_execution_mode(in uint mode, ...);
