///////////////////////////////////////////////////////////////////////////////
//                                                                           //
// DxilConvergent.cpp                                                        //
// Copyright (C) Microsoft Corporation. All rights reserved.                 //
// This file is distributed under the University of Illinois Open Source     //
// License. See LICENSE.TXT for details.                                     //
//                                                                           //
// Mark convergent for hlsl.                                                 //
//                                                                           //
///////////////////////////////////////////////////////////////////////////////

#include "llvm/IR/BasicBlock.h"
#include "llvm/IR/Dominators.h"
#include "llvm/IR/Function.h"
#include "llvm/IR/IRBuilder.h"
#include "llvm/IR/Intrinsics.h"
#include "llvm/IR/Module.h"
#include "llvm/Support/GenericDomTree.h"
#include "llvm/Support/raw_os_ostream.h"

#include "dxc/DXIL/DxilConstants.h"
#include "dxc/HLSL/DxilGenerationPass.h"
#include "dxc/HLSL/HLOperations.h"
#include "dxc/HLSL/HLModule.h"
#include "dxc/HlslIntrinsicOp.h"
#include "dxc/HLSL/DxilConvergentName.h"

using namespace llvm;
using namespace hlsl;

<<<<<<< HEAD
bool hlsl::IsConvergentMarker(Value *V) {
  CallInst *CI = dyn_cast<CallInst>(V);
  if (!CI)
    return false;
  Function *F = CI->getCalledFunction();
  return F->getName().startswith(kConvergentFunctionPrefix);
}
=======
>>>>>>> 6bbb88c8


///////////////////////////////////////////////////////////////////////////////
// DxilConvergent.
// Mark convergent to avoid sample coordnate calculation sink into control flow.
//
namespace {

class DxilConvergentMark : public ModulePass {
public:
  static char ID; // Pass identification, replacement for typeid
  explicit DxilConvergentMark() : ModulePass(ID) {}

  const char *getPassName() const override {
    return "DxilConvergentMark";
  }

  bool runOnModule(Module &M) override {
    if (M.HasHLModule()) {
      const ShaderModel *SM = M.GetHLModule().GetShaderModel();
      if (!SM->IsPS() && !SM->IsLib() && (!SM->IsSM66Plus() || (!SM->IsCS() && !SM->IsMS() && !SM->IsAS())))
        return false;
    }
    bool bUpdated = false;

    for (Function &F : M.functions()) {
      if (F.isDeclaration())
        continue;

      // Compute postdominator relation.
      DominatorTreeBase<BasicBlock> PDR(true);
      PDR.recalculate(F);
      for (BasicBlock &bb : F.getBasicBlockList()) {
        for (auto it = bb.begin(); it != bb.end();) {
          Instruction *I = (it++);
          if (Value *V = FindConvergentOperand(I)) {
            if (PropagateConvergent(V, &F, PDR)) {
              // TODO: emit warning here.
            }
            bUpdated = true;
          }
        }
      }
    }

    return bUpdated;
  }

private:
  void MarkConvergent(Value *V, IRBuilder<> &Builder, Module &M);
  Value *FindConvergentOperand(Instruction *I);
  bool PropagateConvergent(Value *V, Function *F,
                           DominatorTreeBase<BasicBlock> &PostDom);
  bool PropagateConvergentImpl(Value *V, Function *F,
                           DominatorTreeBase<BasicBlock> &PostDom, std::set<Value*>& visited);
};

char DxilConvergentMark::ID = 0;

void DxilConvergentMark::MarkConvergent(Value *V, IRBuilder<> &Builder,
                                        Module &M) {
  Type *Ty = V->getType()->getScalarType();
  // Only work on vector/scalar types.
  if (Ty->isAggregateType() ||
      Ty->isPointerTy())
    return;
  FunctionType *FT = FunctionType::get(Ty, Ty, false);
  std::string str = kConvergentFunctionPrefix;
  raw_string_ostream os(str);
  Ty->print(os);
  os.flush();
  Function *ConvF = cast<Function>(M.getOrInsertFunction(str, FT));
  ConvF->addFnAttr(Attribute::AttrKind::Convergent);
  if (VectorType *VT = dyn_cast<VectorType>(V->getType())) {
    Value *ConvV = UndefValue::get(V->getType());
    std::vector<ExtractElementInst *> extractList(VT->getNumElements());
    for (unsigned i = 0; i < VT->getNumElements(); i++) {
      ExtractElementInst *EltV =
          cast<ExtractElementInst>(Builder.CreateExtractElement(V, i));
      extractList[i] = EltV;
      Value *EltC = Builder.CreateCall(ConvF, {EltV});
      ConvV = Builder.CreateInsertElement(ConvV, EltC, i);
    }
    V->replaceAllUsesWith(ConvV);
    for (ExtractElementInst *E : extractList) {
      E->setOperand(0, V);
    }
  } else {
    CallInst *ConvV = Builder.CreateCall(ConvF, {V});
    V->replaceAllUsesWith(ConvV);
    ConvV->setOperand(0, V);
  }
}

bool DxilConvergentMark::PropagateConvergent(
    Value *V, Function *F, DominatorTreeBase<BasicBlock> &PostDom) {
  std::set<Value *> visited;
  return PropagateConvergentImpl(V, F, PostDom, visited);
}

bool DxilConvergentMark::PropagateConvergentImpl(Value *V, Function *F,
  DominatorTreeBase<BasicBlock> &PostDom, std::set<Value*>& visited) {
  // Don't go through already visted nodes
  if (visited.find(V) != visited.end())
    return false;
  // Mark as visited
  visited.insert(V);
  // Skip constant.
  if (isa<Constant>(V))
    return false;
  // Skip phi which cannot sink.
  if (isa<PHINode>(V))
    return false;
  if (Instruction *I = dyn_cast<Instruction>(V)) {
    BasicBlock *BB = I->getParent();
    if (PostDom.dominates(BB, &F->getEntryBlock())) {
      IRBuilder<> Builder(I->getNextNode());
      MarkConvergent(I, Builder, *F->getParent());
      return false;
    } else {
      // Propagete to each operand of I.
      for (Use &U : I->operands()) {
        PropagateConvergentImpl(U.get(), F, PostDom, visited);
      }
      // return true for report warning.
      // TODO: static indexing cbuffer is fine.
      return true;
    }
  } else {
    IRBuilder<> EntryBuilder(F->getEntryBlock().getFirstInsertionPt());
    MarkConvergent(V, EntryBuilder, *F->getParent());
    return false;
  }
}

Value *DxilConvergentMark::FindConvergentOperand(Instruction *I) {
  if (CallInst *CI = dyn_cast<CallInst>(I)) {
    if (hlsl::GetHLOpcodeGroup(CI->getCalledFunction()) ==
        HLOpcodeGroup::HLIntrinsic) {
      IntrinsicOp IOP = static_cast<IntrinsicOp>(GetHLOpcode(CI));
      switch (IOP) {
      case IntrinsicOp::IOP_ddx:
      case IntrinsicOp::IOP_ddx_fine:
      case IntrinsicOp::IOP_ddx_coarse:
      case IntrinsicOp::IOP_ddy:
      case IntrinsicOp::IOP_ddy_fine:
      case IntrinsicOp::IOP_ddy_coarse:
        return CI->getArgOperand(HLOperandIndex::kUnaryOpSrc0Idx);
      case IntrinsicOp::MOP_Sample:
      case IntrinsicOp::MOP_SampleBias:
      case IntrinsicOp::MOP_SampleCmp:
      case IntrinsicOp::MOP_CalculateLevelOfDetail:
      case IntrinsicOp::MOP_CalculateLevelOfDetailUnclamped:
        return CI->getArgOperand(HLOperandIndex::kSampleCoordArgIndex);
      case IntrinsicOp::MOP_WriteSamplerFeedback:
      case IntrinsicOp::MOP_WriteSamplerFeedbackBias:
        return CI->getArgOperand(HLOperandIndex::kWriteSamplerFeedbackCoordArgIndex);
      default:
        // No other ops have convergent operands.
        break;
      }
    }
  }
  return nullptr;
}

} // namespace

INITIALIZE_PASS(DxilConvergentMark, "hlsl-dxil-convergent-mark",
                "Mark convergent", false, false)

ModulePass *llvm::createDxilConvergentMarkPass() {
  return new DxilConvergentMark();
}

namespace {

class DxilConvergentClear : public ModulePass {
public:
  static char ID; // Pass identification, replacement for typeid
  explicit DxilConvergentClear() : ModulePass(ID) {}

  const char *getPassName() const override {
    return "DxilConvergentClear";
  }

  bool runOnModule(Module &M) override {
    std::vector<Function *> convergentList;
    for (Function &F : M.functions()) {
      if (F.getName().startswith(kConvergentFunctionPrefix)) {
        convergentList.emplace_back(&F);
      }
    }

    for (Function *F : convergentList) {
      ClearConvergent(F);
    }
    return convergentList.size();
  }

private:
  void ClearConvergent(Function *F);
};

char DxilConvergentClear::ID = 0;

void DxilConvergentClear::ClearConvergent(Function *F) {
  // Replace all users with arg.
  for (auto it = F->user_begin(); it != F->user_end();) {
    CallInst *CI = cast<CallInst>(*(it++));
    Value *arg = CI->getArgOperand(0);
    CI->replaceAllUsesWith(arg);
    CI->eraseFromParent();
  }

  F->eraseFromParent();
}

} // namespace

INITIALIZE_PASS(DxilConvergentClear, "hlsl-dxil-convergent-clear",
                "Clear convergent before dxil emit", false, false)

ModulePass *llvm::createDxilConvergentClearPass() {
  return new DxilConvergentClear();
}<|MERGE_RESOLUTION|>--- conflicted
+++ resolved
@@ -28,16 +28,6 @@
 using namespace llvm;
 using namespace hlsl;
 
-<<<<<<< HEAD
-bool hlsl::IsConvergentMarker(Value *V) {
-  CallInst *CI = dyn_cast<CallInst>(V);
-  if (!CI)
-    return false;
-  Function *F = CI->getCalledFunction();
-  return F->getName().startswith(kConvergentFunctionPrefix);
-}
-=======
->>>>>>> 6bbb88c8
 
 
 ///////////////////////////////////////////////////////////////////////////////
