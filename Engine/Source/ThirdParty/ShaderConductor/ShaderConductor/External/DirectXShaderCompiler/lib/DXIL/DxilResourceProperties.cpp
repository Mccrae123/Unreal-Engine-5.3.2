--- conflicted
+++ resolved
@@ -209,33 +209,6 @@
   return RP;
 }
 
-<<<<<<< HEAD
-DxilResourceProperties tryMergeProps(DxilResourceProperties propsA,
-                                     DxilResourceProperties propsB) {
-  DxilResourceProperties props;
-  if (propsA.Basic.ResourceKind != propsB.Basic.ResourceKind) {
-    return props;
-  }
-
-  if (propsA.Basic.IsUAV != propsB.Basic.IsUAV)
-    return props;
-
-  if (propsA.Basic.IsUAV) {
-    // Or hasCounter.
-    if (propsA.Basic.SamplerCmpOrHasCounter !=
-        propsB.Basic.SamplerCmpOrHasCounter) {
-      propsA.Basic.SamplerCmpOrHasCounter = true;
-      propsB.Basic.SamplerCmpOrHasCounter = true;
-    }
-  }
-
-  if (propsA.Basic.ResourceKind == (uint8_t)DXIL::ResourceKind::CBuffer) {
-    // use max cbuffer size.
-    if (propsA.CBufferSizeInBytes != propsB.CBufferSizeInBytes) {
-      propsA.CBufferSizeInBytes =
-          std::max(propsA.CBufferSizeInBytes, propsB.CBufferSizeInBytes);
-      propsB.CBufferSizeInBytes = propsA.CBufferSizeInBytes;
-=======
 // Merge 2 props on a chain of annotateHandle.
 DxilResourceProperties tryMergeProps(DxilResourceProperties curProps,
                                      DxilResourceProperties prevProps) {
@@ -267,29 +240,11 @@
       curProps.CBufferSizeInBytes =
           std::max(curProps.CBufferSizeInBytes, prevProps.CBufferSizeInBytes);
       prevProps.CBufferSizeInBytes = curProps.CBufferSizeInBytes;
->>>>>>> d731a049
     }
   }
 
   // If still not match after merge.
   // return null.
-<<<<<<< HEAD
-  if (propsA.RawDword0 != propsB.RawDword0 ||
-      propsA.RawDword1 != propsB.RawDword1)
-    return props;
-  return propsA;
-}
-
-Constant *tryMergeProps(const Constant *a, const Constant *b, Type *Ty,
-                        const ShaderModel &SM) {
-  if (a == b)
-    return const_cast<Constant *>(a);
-
-  DxilResourceProperties propsA = loadPropsFromConstant(*a);
-  DxilResourceProperties propsB = loadPropsFromConstant(*b);
-
-  DxilResourceProperties props = tryMergeProps(propsA, propsB);
-=======
   if (curProps.RawDword0 != prevProps.RawDword0 ||
       curProps.RawDword1 != prevProps.RawDword1)
     return props;
@@ -305,7 +260,6 @@
   DxilResourceProperties prevProps = loadPropsFromConstant(*prevPropsConst);
 
   DxilResourceProperties props = tryMergeProps(curProps, prevProps);
->>>>>>> d731a049
 
   if (!props.isValid()) {
     return nullptr;
