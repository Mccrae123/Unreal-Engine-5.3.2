--- conflicted
+++ resolved
@@ -17,10 +17,7 @@
   DxilOperations.cpp
   DxilResource.cpp
   DxilResourceBase.cpp
-<<<<<<< HEAD
-=======
   DxilResourceBinding.cpp
->>>>>>> 6bbb88c8
   DxilResourceProperties.cpp
   DxilSampler.cpp
   DxilSemantic.cpp
@@ -31,10 +28,7 @@
   DxilSubobject.cpp
   DxilTypeSystem.cpp
   DxilUtil.cpp
-<<<<<<< HEAD
-=======
   DxilUtilDbgInfoAndMisc.cpp
->>>>>>> 6bbb88c8
   DxilPDB.cpp
 
   ADDITIONAL_HEADER_DIRS
