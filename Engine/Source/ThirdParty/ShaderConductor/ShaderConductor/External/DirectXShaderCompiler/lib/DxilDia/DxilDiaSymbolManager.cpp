///////////////////////////////////////////////////////////////////////////////
//                                                                           //
// DxilDiaSymbolsManager.cpp                                                 //
// Copyright (C) Microsoft Corporation. All rights reserved.                 //
// This file is distributed under the University of Illinois Open Source     //
// License. See LICENSE.TXT for details.                                     //
//                                                                           //
// DIA API implementation for DXIL modules.                                  //
//                                                                           //
///////////////////////////////////////////////////////////////////////////////
#include "DxilDiaSymbolManager.h"

#include <cctype>
#include <functional>
#include <type_traits>

#include <comdef.h>

#include "dxc/DxilPIXPasses/DxilPIXVirtualRegisters.h"
#include "dxc/Support/Unicode.h"
#include "llvm/ADT/DenseMap.h"
#include "llvm/ADT/STLExtras.h"
#include "llvm/IR/Constants.h"
#include "llvm/IR/DebugInfo.h"
#include "llvm/IR/DebugInfoMetadata.h"
#include "llvm/IR/Function.h"
#include "llvm/IR/Instructions.h"
#include "llvm/IR/Intrinsics.h"
#include "llvm/IR/Module.h"
#include "llvm/Support/raw_ostream.h"

#include "DxilDiaSession.h"
#include "DxilDiaTableSymbols.h"

static constexpr std::uint32_t kNullSymbolID = 0;

namespace dxil_dia {
namespace hlsl_symbols {

// HLSL Symbol Hierarchy
// ---- ------ ---------
// 
//                                  +---------------+
//                                  | Program (EXE) |                                   Global Scope
//                                  +------+--------+
//                                         |
//                                +--------^-----------+
//                                | Compiland (Shader) |                                Compilation Unit
//                                +--------+-----------+
//                                         |
//      +------------+------------+--------+-------+------------+--------------+
//      |            |            |        |       |            |              |        
// +----^----+   +---^---+   +----^---+    |   +---^---+   +----^----+   +-----^-----+
// | Details |   | Flags |   | Target |    |   | Entry |   | Defines |   | Arguments |  Synthetic Symbols
// +---------+   +-------+   +--------+    |   +-------+   +---------+   +-----------+
//                                         |
//                                         |
//       +---------------+------------+----+-----+-------------+-----------+
//       |               |            |          |             |           | 
// +-----^-----+   +-----^-----+   +--^--+   +---^--+      +---^--+     +--^--+
// | Function0 |   | Function1 |   | ... |   | UDT0 |      | UDT1 |     | ... |         Source Symbols
// +-----+-----+   +-----+-----+   +-----+   +---+--+      +---+--+     +-----+
//       |               |                       |             |
//  +----^----+     +----^----+             +----^----+   +----^----+
//  | Locals0 |     | Locals1 |             | Fields0 |   | Fields1 |
//  +---------+     +---------+             +---------+   +---------+

static const std::string & DxilEntryName(Session *pSession);

template <typename S, typename... C, typename = typename std::enable_if<!std::is_same<Symbol, S>::value>::type>
HRESULT AllocAndInit(
  IMalloc *pMalloc,
  Session *pSession,
  DWORD dwIndex,
  DWORD dwSymTag,
  S **ppSymbol,
  C... ctorArgs) {
  *ppSymbol = S::Alloc(pMalloc, ctorArgs...);
  if (*ppSymbol == nullptr) {
    return E_OUTOFMEMORY;
  }
  (*ppSymbol)->AddRef();
  (*ppSymbol)->Init(pSession, dwIndex, dwSymTag);
  return S_OK;
}

template <typename T, typename R>
T *dyn_cast_to_ditype(R ref) {
  return llvm::dyn_cast<T>((llvm::Metadata *) ref);
}

template <typename T, typename R>
T *dyn_cast_to_ditype_or_null(R ref) {
  return llvm::dyn_cast_or_null<T>((llvm::Metadata *) ref);
}

template <typename N>
struct DISymbol : public Symbol {
  DISymbol(IMalloc *M, N Node) : Symbol(M), m_pNode(Node) {}

  N m_pNode;
};

template <typename N>
struct TypedSymbol : public DISymbol<N> {
  TypedSymbol(IMalloc *M, N Node, DWORD dwTypeID, llvm::DIType *Type) : DISymbol(M, Node), m_dwTypeID(dwTypeID), m_pType(Type) {}

  STDMETHODIMP get_type(
    /* [retval][out] */ IDiaSymbol **ppRetVal) override {
    if (ppRetVal == nullptr) {
      return E_INVALIDARG;
    }
    *ppRetVal = false;

    if (m_pType == nullptr) {
      return S_FALSE;
    }

    Symbol *ret;
    IFR(m_pSession->SymMgr().GetSymbolByID(m_dwTypeID, &ret));

    *ppRetVal = ret;
    return S_OK;
  }

  const DWORD m_dwTypeID;
  llvm::DIType *m_pType;
};

struct GlobalScopeSymbol : public Symbol {
  DXC_MICROCOM_TM_ALLOC(GlobalScopeSymbol)
  explicit GlobalScopeSymbol(IMalloc *M) : Symbol(M) {}
  static HRESULT Create(IMalloc *pMalloc, Session *pSession, Symbol **ppSym);
  HRESULT GetChildren(std::vector<CComPtr<Symbol>> *children) override;
};

namespace symbol_factory {
class GlobalScope final : public SymbolManager::SymbolFactory {
public:
    GlobalScope(DWORD ID, DWORD ParentID)
        : SymbolManager::SymbolFactory(ID, ParentID) {}

    virtual HRESULT Create(Session *pSession, Symbol **ppRet) override {
        IMalloc *pMalloc = pSession->GetMallocNoRef();
        return hlsl_symbols::GlobalScopeSymbol::Create(pMalloc, pSession, ppRet);
    }
};
}  // namespace symbol_factory

struct CompilandSymbol : public DISymbol<llvm::DICompileUnit *> {
  DXC_MICROCOM_TM_ALLOC(CompilandSymbol)
  explicit CompilandSymbol(IMalloc *M, llvm::DICompileUnit *CU) : DISymbol<llvm::DICompileUnit *>(M, CU) {}
  static HRESULT Create(IMalloc *pMalloc, Session *pSession, llvm::DICompileUnit *CU, Symbol **ppSym);
  HRESULT GetChildren(std::vector<CComPtr<Symbol>> *children) override;
};

namespace symbol_factory {
class Compiland final : public SymbolManager::SymbolFactory {
public:
    Compiland(DWORD ID, DWORD ParentID, llvm::DICompileUnit *CU)
        : SymbolManager::SymbolFactory(ID, ParentID), m_CU(CU) {}

    virtual HRESULT Create(Session *pSession, Symbol **ppRet) override {
        IMalloc *pMalloc = pSession->GetMallocNoRef();
        IFR(hlsl_symbols::CompilandSymbol::Create(pMalloc, pSession, m_CU, ppRet));
        (*ppRet)->SetLexicalParent(m_ParentID);
        return S_OK;
    }

private:
    llvm::DICompileUnit *m_CU;
};
}  // namespace symbol_factory

struct CompilandDetailsSymbol : public Symbol {
  DXC_MICROCOM_TM_ALLOC(CompilandDetailsSymbol)
  explicit CompilandDetailsSymbol(IMalloc *M) : Symbol(M) {}
  static HRESULT Create(IMalloc *pMalloc, Session *pSession, Symbol **ppSym);
  HRESULT GetChildren(std::vector<CComPtr<Symbol>> *children) override;

#pragma region IDiaSymbol implementation
// DEFINE_SIMPLE_GETTER is used to generate the boilerplate needed for the
// property getters needed by this symbol. name is the property name (as
// defined in IDiaSymbol::get_<name>. There should be a static (non-const OK)
// function defined in this class as
//
//    <RetTy> <name>(CompilandDetailsSymbol * <this>)
//
// <RetTy> **must** match the property type in IDiaSymbol::get_<name>'s
// parameter; <this> is literally the this pointer. The function needs to
// be static (thus requiring the explicit <this> parameter) so that
// DEFINE_SIMPLE_GETTER can use decltype(name(nullptr)) in order to
// define the property parameter type.
#define DEFINE_SIMPLE_GETTER(name)                                        \
    STDMETHODIMP get_ ## name(decltype(name(nullptr)) *pValue) override { \
      if (pValue == nullptr) {                                            \
        return E_INVALIDARG;                                              \
      }                                                                   \
      *pValue = name(this);                                               \
      return S_OK;                                                        \
    }

  static constexpr DWORD platform(CompilandDetailsSymbol *) { return 256; }
  static constexpr DWORD language(CompilandDetailsSymbol *) { return 16; }
  static constexpr BOOL hasDebugInfo(CompilandDetailsSymbol *) { return true; }
  static BSTR compilerName(CompilandDetailsSymbol *) {
    CComBSTR retval;
    retval.Append("dxcompiler");
    return retval.Detach();
  }
  static DWORD frontEndMajor(CompilandDetailsSymbol *self) {
    return self->m_pSession->DxilModuleRef().GetShaderModel()->GetMajor();
  }
  static DWORD frontEndMinor(CompilandDetailsSymbol *self) {
    return self->m_pSession->DxilModuleRef().GetShaderModel()->GetMinor();
  }

  DEFINE_SIMPLE_GETTER(platform);
  DEFINE_SIMPLE_GETTER(language);
  DEFINE_SIMPLE_GETTER(frontEndMajor);
  DEFINE_SIMPLE_GETTER(frontEndMinor);
  DEFINE_SIMPLE_GETTER(hasDebugInfo);
  DEFINE_SIMPLE_GETTER(compilerName);
#undef DEFINE_SIMPLE_GETTER
#pragma endregion
};

namespace symbol_factory {
class CompilandDetails final : public SymbolManager::SymbolFactory {
public:
    CompilandDetails(DWORD ID, DWORD ParentID)
        : SymbolManager::SymbolFactory(ID, ParentID) {}

    virtual HRESULT Create(Session *pSession, Symbol **ppRet) override {
        IMalloc *pMalloc = pSession->GetMallocNoRef();
        IFR(hlsl_symbols::CompilandDetailsSymbol::Create(pMalloc, pSession, ppRet));
        (*ppRet)->SetLexicalParent(m_ParentID);
        return S_OK;
    }
};
}  // namespace symbol_factory

struct CompilandEnvSymbol : public Symbol {
  DXC_MICROCOM_TM_ALLOC(CompilandEnvSymbol)
  explicit CompilandEnvSymbol(IMalloc *M) : Symbol(M) {}
  static HRESULT CreateFlags(IMalloc *pMalloc, Session *pSession, Symbol **ppSym);
  static HRESULT CreateTarget(IMalloc *pMalloc, Session *pSession, Symbol **ppSym);
  static HRESULT CreateEntry(IMalloc *pMalloc, Session *pSession, Symbol **ppSym);
  static HRESULT CreateDefines(IMalloc *pMalloc, Session *pSession, Symbol **pSym);
  static HRESULT CreateArguments(IMalloc *pMalloc, Session *pSession, Symbol **ppSym);
  HRESULT GetChildren(std::vector<CComPtr<Symbol>> *children) override;
};

namespace symbol_factory {
using CompilandEnvCreateFn = HRESULT(IMalloc *, Session *, Symbol **);
template<CompilandEnvCreateFn C>
class CompilandEnv final : public SymbolManager::SymbolFactory {
public:
    CompilandEnv(DWORD ID, DWORD ParentID)
        : SymbolManager::SymbolFactory(ID, ParentID) {}

    virtual HRESULT Create(Session *pSession, Symbol **ppRet) override {
        IMalloc *pMalloc = pSession->GetMallocNoRef();
        IFR(C(pMalloc, pSession, ppRet));
        (*ppRet)->SetLexicalParent(m_ParentID);
        return S_OK;
    }
};
}  // namespace symbol_factory

struct FunctionSymbol : public TypedSymbol<llvm::DISubprogram *> {
  DXC_MICROCOM_TM_ALLOC(FunctionSymbol)
  FunctionSymbol(IMalloc *M, llvm::DISubprogram *Node, DWORD dwTypeID, llvm::DIType *Type) : TypedSymbol<llvm::DISubprogram *>(M, Node, dwTypeID, Type) {}
  static HRESULT Create(IMalloc *pMalloc, Session *pSession, DWORD dwID, llvm::DISubprogram *Node, DWORD dwTypeID, llvm::DIType *Type, Symbol **ppSym);
  HRESULT GetChildren(std::vector<CComPtr<Symbol>> *children) override;
};

namespace symbol_factory {
class Function final : public SymbolManager::SymbolFactory {
public:
    Function(DWORD ID, DWORD ParentID, llvm::DISubprogram *Node, DWORD TypeID)
        : SymbolManager::SymbolFactory(ID, ParentID),
          m_Node(Node), m_TypeID(TypeID) {}

    virtual HRESULT Create(Session *pSession, Symbol **ppRet) override {
        IMalloc *pMalloc = pSession->GetMallocNoRef();
        IFR(FunctionSymbol::Create(pMalloc, pSession, m_ID, m_Node, m_TypeID, m_Node->getType(), ppRet));
        (*ppRet)->SetLexicalParent(m_ParentID);
        (*ppRet)->SetName(CA2W(m_Node->getName().str().c_str(), CP_UTF8));
        return S_OK;
    }

private:
    llvm::DISubprogram *m_Node;
    DWORD m_TypeID;
};
}  // namespace symbol_factory

struct FunctionBlockSymbol : public Symbol {
  DXC_MICROCOM_TM_ALLOC(FunctionBlockSymbol)
  explicit FunctionBlockSymbol(IMalloc *M) : Symbol(M) {}
  static HRESULT Create(IMalloc *pMalloc, Session *pSession, DWORD dwID, Symbol **ppSym);
  HRESULT GetChildren(std::vector<CComPtr<Symbol>> *children) override;
};

namespace symbol_factory {
class FunctionBlock final : public SymbolManager::SymbolFactory {
public:
    FunctionBlock(DWORD ID, DWORD ParentID)
        : SymbolManager::SymbolFactory(ID, ParentID) {}

    virtual HRESULT Create(Session *pSession, Symbol **ppRet) override {
        IMalloc *pMalloc = pSession->GetMallocNoRef();
        IFR(FunctionBlockSymbol::Create(pMalloc, pSession, m_ID, ppRet));
        (*ppRet)->SetLexicalParent(m_ParentID);
        return S_OK;
    }
};
}  // namespace symbol_factory

struct TypeSymbol : public DISymbol<llvm::DIType *> {
  using LazySymbolName = std::function<HRESULT(Session *, std::string *)>;
  DXC_MICROCOM_TM_ALLOC(TypeSymbol)
  TypeSymbol(IMalloc *M, llvm::DIType *Node, LazySymbolName LazySymbolName) : DISymbol<llvm::DIType *>(M, Node), m_lazySymbolName(LazySymbolName) {}
  static HRESULT Create(IMalloc *pMalloc, Session *pSession, DWORD dwParentID, DWORD dwID, DWORD st, llvm::DIType *Node, LazySymbolName LazySymbolName, Symbol **ppSym);
  STDMETHODIMP get_name(
    /* [retval][out] */ BSTR *pRetVal) override;
  STDMETHODIMP get_baseType(
    /* [retval][out] */ DWORD *pRetVal) override;
  STDMETHODIMP get_length(
    /* [retval][out] */ ULONGLONG *pRetVal) override;

  HRESULT GetChildren(std::vector<CComPtr<Symbol>> *children) override;

  LazySymbolName m_lazySymbolName;
};

namespace symbol_factory {
class Type final : public SymbolManager::SymbolFactory {
public:
    Type(DWORD ID, DWORD ParentID, DWORD st, llvm::DIType *Node, TypeSymbol::LazySymbolName LazySymbolName)
        : SymbolManager::SymbolFactory(ID, ParentID),
          m_st(st), m_Node(Node), m_LazySymbolName(LazySymbolName) {}

    virtual HRESULT Create(Session *pSession, Symbol **ppRet) override {
        IMalloc *pMalloc = pSession->GetMallocNoRef();
        IFR(TypeSymbol::Create(pMalloc, pSession, m_ParentID, m_ID, m_st, m_Node, m_LazySymbolName, ppRet));
        (*ppRet)->SetLexicalParent(m_ParentID);
        return S_OK;
    }

private:
    DWORD m_st;
    llvm::DIType *m_Node;
    TypeSymbol::LazySymbolName m_LazySymbolName;
};
}  // namespace symbol_factory

struct TypedefTypeSymbol : public TypeSymbol {
  DXC_MICROCOM_TM_ALLOC(TypedefTypeSymbol)
  TypedefTypeSymbol(IMalloc *M, llvm::DIType *Node, DWORD dwBaseTypeID) : TypeSymbol(M, Node, nullptr), m_dwBaseTypeID(dwBaseTypeID) {}
  static HRESULT Create(IMalloc *pMalloc, Session *pSession, DWORD dwParentID, DWORD dwID, llvm::DIType *Node, DWORD dwBaseTypeID, Symbol **ppSym);

  STDMETHODIMP get_type(
    /* [retval][out] */ IDiaSymbol **ppRetVal) override;

  const DWORD m_dwBaseTypeID;
};

namespace symbol_factory {
class TypedefType final : public SymbolManager::SymbolFactory {
public:
    TypedefType(DWORD ID, DWORD ParentID, llvm::DIType *Node, DWORD BaseTypeID)
        : SymbolManager::SymbolFactory(ID, ParentID),
          m_Node(Node), m_BaseTypeID(BaseTypeID) {}

    virtual HRESULT Create(Session *pSession, Symbol **ppRet) override {
        IMalloc *pMalloc = pSession->GetMallocNoRef();
        IFR(TypedefTypeSymbol::Create(pMalloc, pSession, m_ParentID, m_ID, m_Node, m_BaseTypeID, ppRet));
        (*ppRet)->SetLexicalParent(m_ParentID);
        (*ppRet)->SetName(CA2W(m_Node->getName().str().c_str(), CP_UTF8));
        return S_OK;
    }

private:
    llvm::DIType *m_Node;
    DWORD m_BaseTypeID;
};
}  // namespace symbol_factory

struct VectorTypeSymbol : public TypeSymbol {
  DXC_MICROCOM_TM_ALLOC(VectorTypeSymbol)
  VectorTypeSymbol(IMalloc *M, llvm::DIType *Node, DWORD dwElemTyID, std::uint32_t NumElts) : TypeSymbol(M, Node, nullptr), m_ElemTyID(dwElemTyID), m_NumElts(NumElts) {}
  static HRESULT Create(IMalloc *pMalloc, Session *pSession, DWORD dwParentID, DWORD dwID, llvm::DIType *Node, DWORD dwElemTyID, std::uint32_t NumElts, Symbol **ppSym);

  STDMETHODIMP get_count(
    /* [retval][out] */ DWORD *pRetVal) override;
  STDMETHODIMP get_type(
    /* [retval][out] */ IDiaSymbol **ppRetVal) override;

  std::uint32_t m_ElemTyID;
  std::uint32_t m_NumElts;
};

namespace symbol_factory {
class VectorType final : public SymbolManager::SymbolFactory {
public:
    VectorType(DWORD ID, DWORD ParentID, llvm::DIType *Node, DWORD ElemTyID, std::uint32_t NumElts)
        : SymbolManager::SymbolFactory(ID, ParentID),
          m_Node(Node), m_ElemTyID(ElemTyID), m_NumElts(NumElts) {}

    virtual HRESULT Create(Session *pSession, Symbol **ppRet) override {
        IMalloc *pMalloc = pSession->GetMallocNoRef();
        IFR(VectorTypeSymbol::Create(pMalloc, pSession, m_ParentID, m_ID, m_Node, m_ElemTyID, m_NumElts, ppRet));
        (*ppRet)->SetLexicalParent(m_ParentID);
        (*ppRet)->SetName(CA2W(m_Node->getName().str().c_str(), CP_UTF8));
        return S_OK;
    }

private:
    llvm::DIType *m_Node;
    DWORD m_ElemTyID;
    std::uint32_t m_NumElts;
};
}  // namespace symbol_factory

struct UDTSymbol : public TypeSymbol {
  DXC_MICROCOM_TM_ALLOC(UDTSymbol)
  UDTSymbol(IMalloc *M, llvm::DICompositeType *Node, LazySymbolName LazyName) : TypeSymbol(M, Node, LazyName) {}
  static HRESULT Create(IMalloc *pMalloc, Session *pSession, DWORD dwParentID, DWORD dwID, llvm::DICompositeType *Node, LazySymbolName LazySymbolName, Symbol **ppSym);
};

namespace symbol_factory {
class UDT final : public SymbolManager::SymbolFactory {
public:
    UDT(DWORD ID, DWORD ParentID, llvm::DICompositeType *Node, TypeSymbol::LazySymbolName LazySymbolName)
        : SymbolManager::SymbolFactory(ID, ParentID),
          m_Node(Node), m_LazySymbolName(LazySymbolName) {}

    virtual HRESULT Create(Session *pSession, Symbol **ppRet) override {
        IMalloc *pMalloc = pSession->GetMallocNoRef();
        IFR(UDTSymbol::Create(pMalloc, pSession, m_ParentID, m_ID, m_Node, m_LazySymbolName, ppRet));
        (*ppRet)->SetLexicalParent(m_ParentID);
        return S_OK;
    }

private:
    llvm::DICompositeType *m_Node;
    TypeSymbol::LazySymbolName m_LazySymbolName;
};
}  // namespace symbol_factory

struct GlobalVariableSymbol : public TypedSymbol<llvm::DIGlobalVariable *> {
  DXC_MICROCOM_TM_ALLOC(GlobalVariableSymbol)
  GlobalVariableSymbol(IMalloc *M, llvm::DIGlobalVariable *GV, DWORD dwTypeID, llvm::DIType *Type) : TypedSymbol<llvm::DIGlobalVariable *>(M, GV, dwTypeID, Type) {}
  static HRESULT Create(IMalloc *pMalloc, Session *pSession, DWORD dwID, llvm::DIGlobalVariable *GV, DWORD dwTypeID, llvm::DIType *Type, Symbol **ppSym);
  HRESULT GetChildren(std::vector<CComPtr<Symbol>> *children) override;
};

namespace symbol_factory {
class GlobalVariable final : public SymbolManager::SymbolFactory {
public:
    GlobalVariable(DWORD ID, DWORD ParentID, llvm::DIGlobalVariable *GV, DWORD TypeID, llvm::DIType *Type)
        : SymbolManager::SymbolFactory(ID, ParentID),
          m_GV(GV), m_TypeID(TypeID), m_Type(Type) {}

    virtual HRESULT Create(Session *pSession, Symbol **ppRet) override {
        IMalloc *pMalloc = pSession->GetMallocNoRef();
        IFR(GlobalVariableSymbol::Create(pMalloc, pSession, m_ID, m_GV, m_TypeID, m_Type, ppRet));
        (*ppRet)->SetLexicalParent(m_ParentID);
        (*ppRet)->SetName(CA2W(m_GV->getName().str().c_str(), CP_UTF8));
        (*ppRet)->SetIsHLSLData(true);
        return S_OK;
    }

private:
    llvm::DIGlobalVariable *m_GV;
    DWORD m_TypeID;
    llvm::DIType *m_Type;
};
}  // namespace symbol_factory

struct LocalVariableSymbol : public TypedSymbol<llvm::DIVariable *> {
  DXC_MICROCOM_TM_ALLOC(LocalVariableSymbol)
  LocalVariableSymbol(IMalloc *M, llvm::DIVariable *Node, DWORD dwTypeID, llvm::DIType *Type, DWORD dwOffsetInUDT, DWORD dwDxilRegNum) : TypedSymbol<llvm::DIVariable *>(M, Node, dwTypeID, Type), m_dwOffsetInUDT(dwOffsetInUDT), m_dwDxilRegNum(dwDxilRegNum) {}
  static HRESULT Create(IMalloc *pMalloc, Session *pSession, DWORD dwID, llvm::DIVariable *Node, DWORD dwTypeID, llvm::DIType *Type, DWORD dwOffsetInUDT, DWORD m_dwDxilRegNum, Symbol **ppSym);
  STDMETHODIMP get_locationType(
    /* [retval][out] */ DWORD *pRetVal) override;
  STDMETHODIMP get_isAggregated(
    /* [retval][out] */ BOOL *pRetVal) override;
  STDMETHODIMP get_registerType(
    /* [retval][out] */ DWORD *pRetVal) override;
  STDMETHODIMP get_offsetInUdt(
    /* [retval][out] */ DWORD *pRetVal) override;
  STDMETHODIMP get_sizeInUdt(
    /* [retval][out] */ DWORD *pRetVal) override;
  STDMETHODIMP get_numberOfRegisterIndices(
    /* [retval][out] */ DWORD *pRetVal) override;
  STDMETHODIMP get_numericProperties(
    /* [in] */ DWORD cnt,
    /* [out] */ DWORD *pcnt,
    /* [size_is][out] */ DWORD *pProperties) override;

  HRESULT GetChildren(std::vector<CComPtr<Symbol>> *children) override;

  const DWORD m_dwOffsetInUDT;
  const DWORD m_dwDxilRegNum;
};

namespace symbol_factory {
class LocalVarInfo {
public:
  LocalVarInfo() = default;
  LocalVarInfo(const LocalVarInfo &) = delete;
  LocalVarInfo(LocalVarInfo &&) = default;

  DWORD GetVarID() const { return m_dwVarID; }
  DWORD GetOffsetInUDT() const { return m_dwOffsetInUDT; }
  DWORD GetDxilRegister() const { return m_dwDxilRegister; }

  void SetVarID(DWORD dwVarID) { m_dwVarID = dwVarID; }
  void SetOffsetInUDT(DWORD dwOffsetInUDT) { m_dwOffsetInUDT = dwOffsetInUDT; }
  void SetDxilRegister(DWORD dwDxilReg) { m_dwDxilRegister = dwDxilReg; }

private:
  DWORD m_dwVarID = 0;
  DWORD m_dwOffsetInUDT = 0;
  DWORD m_dwDxilRegister = 0;
};

class LocalVariable final : public SymbolManager::SymbolFactory {
public:
    LocalVariable(DWORD ID, DWORD ParentID, llvm::DIVariable *Node, DWORD TypeID, llvm::DIType *Type, std::shared_ptr<LocalVarInfo> VI)
        : SymbolManager::SymbolFactory(ID, ParentID),
          m_Node(Node), m_TypeID(TypeID), m_Type(Type), m_VI(VI) {}

    virtual HRESULT Create(Session *pSession, Symbol **ppRet) override {
        IMalloc *pMalloc = pSession->GetMallocNoRef();
        IFR(LocalVariableSymbol::Create(pMalloc, pSession, m_ID, m_Node, m_TypeID, m_Type, m_VI->GetOffsetInUDT(), m_VI->GetDxilRegister(), ppRet));
        (*ppRet)->SetLexicalParent(m_ParentID);
        (*ppRet)->SetName(CA2W(m_Node->getName().str().c_str(), CP_UTF8));
        (*ppRet)->SetDataKind(m_Node->getTag() == llvm::dwarf::DW_TAG_arg_variable ? DataIsParam : DataIsLocal);
        return S_OK;
    }

private:
    llvm::DIVariable *m_Node;
    DWORD m_TypeID;
    llvm::DIType *m_Type;
    std::shared_ptr<LocalVarInfo> m_VI;
};
}  // namespace symbol_factory

struct UDTFieldSymbol : public TypedSymbol<llvm::DIDerivedType *> {
  DXC_MICROCOM_TM_ALLOC(UDTFieldSymbol)
  UDTFieldSymbol(IMalloc *M, llvm::DIDerivedType *Node, DWORD dwTypeID, llvm::DIType *Type) : TypedSymbol<llvm::DIDerivedType *>(M, Node, dwTypeID, Type) {}
  static HRESULT Create(IMalloc *pMalloc, Session *pSession, DWORD dwID, llvm::DIDerivedType *Node, DWORD dwTypeID, llvm::DIType *Type, Symbol **ppSym);
  STDMETHODIMP get_offset(
    /* [retval][out] */ LONG *pRetVal) override;

  HRESULT GetChildren(std::vector<CComPtr<Symbol>> *children) override;
};

namespace symbol_factory {
class UDTField final : public SymbolManager::SymbolFactory {
public:
    UDTField(DWORD ID, DWORD ParentID, llvm::DIDerivedType *Node, DWORD TypeID, llvm::DIType *Type)
        : SymbolManager::SymbolFactory(ID, ParentID),
          m_Node(Node), m_TypeID(TypeID), m_Type(Type) {}

    virtual HRESULT Create(Session *pSession, Symbol **ppRet) override {
        IMalloc *pMalloc = pSession->GetMallocNoRef();
        IFR(UDTFieldSymbol::Create(pMalloc, pSession, m_ID, m_Node, m_TypeID, m_Type, ppRet));
        (*ppRet)->SetLexicalParent(m_ParentID);
        (*ppRet)->SetName(CA2W(m_Node->getName().str().c_str(), CP_UTF8));
        (*ppRet)->SetDataKind(m_Node->isStaticMember() ? DataIsStaticLocal : DataIsMember);
        return S_OK;
    }

private:
    llvm::DIDerivedType *m_Node;
    DWORD m_TypeID;
    llvm::DIType *m_Type;
};
}  // namespace symbol_factory

class SymbolManagerInit {
public:
  using SymbolCtor = std::function<HRESULT(Session *pSession, DWORD ID, Symbol **ppSym)>;

  using LazySymbolName = TypeSymbol::LazySymbolName;

  class TypeInfo {
  public:
    TypeInfo() = delete;
    TypeInfo(const TypeInfo &) = delete;
    TypeInfo(TypeInfo &&) = default;

    explicit TypeInfo(DWORD dwTypeID) : m_dwTypeID(dwTypeID) {}

    DWORD GetTypeID() const { return m_dwTypeID; }
    DWORD GetCurrentSizeInBytes() const { return m_dwCurrentSizeInBytes; }
    const std::vector<llvm::DIType *> &GetLayout() const { return m_Layout; }

    void Embed(const TypeInfo &TI);

    void AddBasicType(llvm::DIBasicType *BT);

  private:
    DWORD m_dwTypeID;
    std::vector<llvm::DIType *> m_Layout;
    DWORD m_dwCurrentSizeInBytes = 0;
  };
  using TypeToInfoMap = llvm::DenseMap<llvm::DIType *, std::unique_ptr<TypeInfo> >;

  // Because of the way the VarToID map is constructed, the
  // vector<LocalVarInfo> may need to grow. The Symbol Constructor for local
  // variable captures the LocalVarInfo for the local variable it creates, and
  // it needs access to the information on this map (thus a by-value capture is
  // not enough). We heap-allocate the VarInfos, and the local variables symbol
  // constructors capture the pointer - meaning everything should be fine
  // even if the vector is moved around.
  using LocalVarToIDMap = llvm::DenseMap<
      llvm::DILocalVariable *,
      std::vector<std::shared_ptr<symbol_factory::LocalVarInfo>>>;

  using UDTFieldToIDMap = llvm::DenseMap<llvm::DIDerivedType *, DWORD>;

  SymbolManagerInit(
    Session *pSession,
    std::vector<std::unique_ptr<SymbolManager::SymbolFactory>> *pSymCtors,
    SymbolManager::ScopeToIDMap *pScopeToSym,
    SymbolManager::IDToLiveRangeMap *pSymToLR);

  template <typename Factory, typename... Args>
  HRESULT AddSymbol(DWORD dwParentID, DWORD *pNewSymID, Args&&... args) {
      if (dwParentID > m_SymCtors.size()) {
          return E_FAIL;
      }

      const DWORD dwNewSymID = m_SymCtors.size() + 1;
      m_SymCtors.emplace_back(std::unique_ptr<Factory>(new Factory(dwNewSymID, dwParentID, std::forward<Args>(args)...)));
      *pNewSymID = dwNewSymID;
      IFR(AddParent(dwParentID));
      return S_OK;
  }

  HRESULT CreateFunctionsForAllCUs();
  HRESULT CreateGlobalVariablesForAllCUs();
  HRESULT CreateLocalVariables();
  HRESULT CreateLiveRanges();
  HRESULT IsDbgDeclareCall(llvm::Module *M, const llvm::Instruction *I,
                           DWORD *pReg, DWORD *pRegSize,
                           llvm::DILocalVariable **LV, uint64_t *pStartOffset,
                           uint64_t *pEndOffset,
                           dxil_dia::Session::RVA *pLowestUserRVA,
                           dxil_dia::Session::RVA *pHighestUserRVA);
  HRESULT GetDxilAllocaRegister(llvm::Instruction *I, DWORD *pRegNum, DWORD *pRegSize);
  HRESULT PopulateParentToChildrenIDMap(SymbolManager::ParentToChildrenMap *pParentToChildren);

private:
  HRESULT GetTypeInfo(llvm::DIType *T, TypeInfo **TI);

  template<typename Factory, typename... Args>
  HRESULT AddType(DWORD dwParentID, llvm::DIType *T, DWORD *pNewSymID, Args&&... args) {
      IFR(AddSymbol<Factory>(dwParentID, pNewSymID, std::forward<Args>(args)...));
      if (!m_TypeToInfo.insert(std::make_pair(T, llvm::make_unique<TypeInfo>(*pNewSymID))).second) {
          return E_FAIL;
      }
      return S_OK;
  }

  HRESULT AddParent(DWORD dwParentIndex);
  HRESULT CreateFunctionBlockForLocalScope(llvm::DILocalScope *LS, DWORD *pNewSymID);
  HRESULT CreateFunctionBlockForInstruction(llvm::Instruction *I);
  HRESULT CreateFunctionBlocksForFunction(llvm::Function *F);
  HRESULT CreateFunctionsForCU(llvm::DICompileUnit *CU);
  HRESULT CreateGlobalVariablesForCU(llvm::DICompileUnit *CU);
  HRESULT GetScopeID(llvm::DIScope *S, DWORD *pScopeID);
  HRESULT CreateType(llvm::DIType *T, DWORD *pNewTypeID);
  HRESULT CreateSubroutineType(DWORD dwParentID, llvm::DISubroutineType *ST, DWORD *pNewTypeID);
  HRESULT CreateBasicType(DWORD dwParentID, llvm::DIBasicType *VT, DWORD *pNewTypeID);
  HRESULT CreateCompositeType(DWORD dwParentID, llvm::DICompositeType *CT, DWORD *pNewTypeID);
  HRESULT CreateHLSLType(llvm::DICompositeType *T, DWORD *pNewTypeID);
  HRESULT IsHLSLVectorType(llvm::DICompositeType *T, DWORD *pEltTyID, std::uint32_t *pElemCnt);
  HRESULT CreateHLSLVectorType(llvm::DICompositeType *T, DWORD pEltTyID, std::uint32_t pElemCnt, DWORD *pNewTypeID);
  HRESULT HandleDerivedType(DWORD dwParentID, llvm::DIDerivedType *DT, DWORD *pNewTypeID);
  HRESULT CreateLocalVariable(DWORD dwParentID, llvm::DILocalVariable *LV);
  HRESULT GetTypeLayout(llvm::DIType *Ty, std::vector<DWORD> *pRet);
  HRESULT CreateUDTField(DWORD dwParentID, llvm::DIDerivedType *Field);

  Session &m_Session;
  std::vector<std::unique_ptr<SymbolManager::SymbolFactory>> &m_SymCtors;
  SymbolManager::ScopeToIDMap &m_ScopeToSym;
  SymbolManager::IDToLiveRangeMap &m_SymToLR;

  // vector of parents, i.e., for each i in parents[i], parents[i] is the
  // parent of m_symbol[i].
  std::vector<std::uint32_t> m_Parent;

  LocalVarToIDMap m_VarToID;

  UDTFieldToIDMap m_FieldToID;

  TypeToInfoMap m_TypeToInfo;

  TypeInfo &CurrentUDTInfo() { return *m_pCurUDT; }
  TypeInfo *m_pCurUDT = nullptr;

  struct UDTScope {
    UDTScope() = delete;
    UDTScope(const UDTScope &) = delete;
    UDTScope(UDTScope &&) = default;

    UDTScope(TypeInfo **pCur, TypeInfo *pNext) : m_pCur(pCur), m_pPrev(*pCur) {
      *pCur = pNext;
    }
    ~UDTScope() { *m_pCur = m_pPrev; }

    TypeInfo **m_pCur;
    TypeInfo *m_pPrev;
  };

  UDTScope BeginUDTScope(TypeInfo *pNext) {
    return UDTScope(&m_pCurUDT, pNext);
  }

};

}  // namespace hlsl_symbols
}  // namespace dxil_dia

STDMETHODIMP dxil_dia::hlsl_symbols::TypeSymbol::get_baseType(
  /* [retval][out] */ DWORD *pRetVal) {
  if (pRetVal == nullptr) {
    return E_INVALIDARG;
  }
  *pRetVal = btNoType;

  if (auto *BT = llvm::dyn_cast<llvm::DIBasicType>(m_pNode)) {
    switch (BT->getEncoding()) {
    case llvm::dwarf::DW_ATE_boolean:
      *pRetVal = btBool; break;
    case llvm::dwarf::DW_ATE_unsigned:
      *pRetVal = btUInt; break;
    case llvm::dwarf::DW_ATE_signed:
      *pRetVal = btInt; break;
    case llvm::dwarf::DW_ATE_float:
      *pRetVal = btFloat; break;
    }
  }

  return S_OK;
}

STDMETHODIMP dxil_dia::hlsl_symbols::TypeSymbol::get_length(
  /* [retval][out] */ ULONGLONG *pRetVal) {
  if (pRetVal == nullptr) {
    return E_INVALIDARG;
  }
  *pRetVal = 0;

  if (auto *BT = llvm::dyn_cast<llvm::DIBasicType>(m_pNode)) {
    static constexpr DWORD kNumBitsPerByte = 8;
    const DWORD SizeInBits = BT->getSizeInBits();
    *pRetVal = SizeInBits / kNumBitsPerByte;
  }

  return S_OK;
}

static const std::string &dxil_dia::hlsl_symbols::DxilEntryName(Session *pSession) {
  return pSession->DxilModuleRef().GetEntryFunctionName();
}

HRESULT dxil_dia::hlsl_symbols::GlobalScopeSymbol::Create(IMalloc *pMalloc, Session *pSession, Symbol **ppSym) {
  IFR(AllocAndInit(pMalloc, pSession, HlslProgramId, SymTagExe, (GlobalScopeSymbol**)ppSym));
  (*ppSym)->SetName(L"HLSL");

  return S_OK;
}

HRESULT dxil_dia::hlsl_symbols::GlobalScopeSymbol::GetChildren(std::vector<CComPtr<Symbol>> *children) {
  return m_pSession->SymMgr().ChildrenOf(this, children);
}

HRESULT dxil_dia::hlsl_symbols::CompilandSymbol::Create(IMalloc *pMalloc, Session *pSession, llvm::DICompileUnit *CU, Symbol **ppSym) {
  IFR(AllocAndInit(pMalloc, pSession, HlslCompilandId, SymTagCompiland, (CompilandSymbol**)ppSym, CU));
  (*ppSym)->SetName(L"main");
  if (pSession->MainFileName()) {
    llvm::StringRef strRef = llvm::dyn_cast<llvm::MDString>(pSession->MainFileName()->getOperand(0)->getOperand(0))->getString();
    std::string str(strRef.begin(), strRef.size()); // To make sure str is null terminated
    (*ppSym)->SetSourceFileName(_bstr_t(Unicode::UTF8ToUTF16StringOrThrow(str.data()).c_str()));
  }

  return S_OK;
}

HRESULT dxil_dia::hlsl_symbols::CompilandSymbol::GetChildren(std::vector<CComPtr<Symbol>> *children) {
  return m_pSession->SymMgr().ChildrenOf(this, children);
}

HRESULT dxil_dia::hlsl_symbols::CompilandDetailsSymbol::Create(IMalloc *pMalloc, Session *pSession, Symbol **ppSym) {
  IFR(AllocAndInit(pMalloc, pSession, HlslCompilandDetailsId, SymTagCompilandDetails, (CompilandDetailsSymbol**)ppSym));
  return S_OK;
}

HRESULT dxil_dia::hlsl_symbols::CompilandDetailsSymbol::GetChildren(std::vector<CComPtr<Symbol>> *children) {
  children->clear();
  return S_OK;
}

HRESULT dxil_dia::hlsl_symbols::CompilandEnvSymbol::CreateFlags(IMalloc *pMalloc, Session *pSession, Symbol **ppSym) {
  IFR(AllocAndInit(pMalloc, pSession, HlslCompilandEnvFlagsId, SymTagCompilandEnv, (CompilandEnvSymbol**)ppSym));
  (*ppSym)->SetName(L"hlslFlags");

  const char *specialCases[] = { "/T", "-T", "-D", "/D", "-E", "/E", };

  llvm::MDNode *argsNode = pSession->Arguments()->getOperand(0);
  // Construct a double null terminated string for defines with L"\0" as a delimiter
  CComBSTR pBSTR;
  for (llvm::MDNode::op_iterator it = argsNode->op_begin(); it != argsNode->op_end(); ++it) {
    llvm::StringRef strRef = llvm::dyn_cast<llvm::MDString>(*it)->getString();

    bool skip = false;
    bool skipTwice = false;
    for (unsigned i = 0; i < _countof(specialCases); i++) {
      if (strRef == specialCases[i]) {
        skipTwice = true;
        skip = true;
        break;
      }
      else if (strRef.startswith(specialCases[i])) {
        skip = true;
        break;
      }
    }

    if (skip) {
      if (skipTwice)
        ++it;
      continue;
    }

    std::string str(strRef.begin(), strRef.size());
    CA2W cv(str.c_str(), CP_UTF8);
    pBSTR.Append(cv);
    pBSTR.Append(L"\0", 1);
  }
  pBSTR.Append(L"\0", 1);
  VARIANT Variant;
  Variant.bstrVal = pBSTR;
  Variant.vt = VARENUM::VT_BSTR;
  (*ppSym)->SetValue(&Variant);
  return S_OK;
}

HRESULT dxil_dia::hlsl_symbols::CompilandEnvSymbol::CreateTarget(IMalloc *pMalloc, Session *pSession, Symbol **ppSym) {
  IFR(AllocAndInit(pMalloc, pSession, HlslCompilandEnvTargetId, SymTagCompilandEnv, (CompilandEnvSymbol**)ppSym));
  (*ppSym)->SetName(L"hlslTarget");
  (*ppSym)->SetValue(pSession->DxilModuleRef().GetShaderModel()->GetName());
  return S_OK;
}

HRESULT dxil_dia::hlsl_symbols::CompilandEnvSymbol::CreateEntry(IMalloc *pMalloc, Session *pSession, Symbol **ppSym) {
  IFR(AllocAndInit(pMalloc, pSession, HlslCompilandEnvEntryId, SymTagCompilandEnv, (CompilandEnvSymbol**)ppSym));
  (*ppSym)->SetName(L"hlslEntry");
  (*ppSym)->SetValue(DxilEntryName(pSession).c_str());
  return S_OK;
}

HRESULT dxil_dia::hlsl_symbols::CompilandEnvSymbol::CreateDefines(IMalloc *pMalloc, Session *pSession, Symbol **ppSym) {
  IFR(AllocAndInit(pMalloc, pSession, HlslCompilandEnvDefinesId, SymTagCompilandEnv, (CompilandEnvSymbol**)ppSym));
  (*ppSym)->SetName(L"hlslDefines");
  llvm::MDNode *definesNode = pSession->Defines()->getOperand(0);
  // Construct a double null terminated string for defines with L"\0" as a delimiter
  CComBSTR pBSTR;
  for (llvm::MDNode::op_iterator it = definesNode->op_begin(); it != definesNode->op_end(); ++it) {
    llvm::StringRef strRef = llvm::dyn_cast<llvm::MDString>(*it)->getString();
    std::string str(strRef.begin(), strRef.size());
    CA2W cv(str.c_str(), CP_UTF8);
    pBSTR.Append(cv);
    pBSTR.Append(L"\0", 1);
  }
  pBSTR.Append(L"\0", 1);
  VARIANT Variant;
  Variant.bstrVal = pBSTR;
  Variant.vt = VARENUM::VT_BSTR;
  (*ppSym)->SetValue(&Variant);
  return S_OK;
}

HRESULT dxil_dia::hlsl_symbols::CompilandEnvSymbol::CreateArguments(IMalloc *pMalloc, Session *pSession, Symbol **ppSym) {
  IFR(AllocAndInit(pMalloc, pSession, HlslCompilandEnvArgumentsId, SymTagCompilandEnv, (CompilandEnvSymbol**)ppSym));
  (*ppSym)->SetName(L"hlslArguments");
  auto Arguments = pSession->Arguments()->getOperand(0);
  auto NumArguments = Arguments->getNumOperands();
  std::string args;
  for (unsigned i = 0; i < NumArguments; ++i) {
    llvm::StringRef strRef = llvm::dyn_cast<llvm::MDString>(Arguments->getOperand(i))->getString();
    if (!args.empty())
      args.push_back(' ');
    args = args + strRef.str();
  }
  (*ppSym)->SetValue(args.c_str());
  return S_OK;
}

HRESULT dxil_dia::hlsl_symbols::CompilandEnvSymbol::GetChildren(std::vector<CComPtr<Symbol>> *children) {
  children->clear();
  return S_OK;
}

HRESULT dxil_dia::hlsl_symbols::FunctionSymbol::Create(IMalloc *pMalloc, Session *pSession, DWORD dwID, llvm::DISubprogram *Node, DWORD dwTypeID, llvm::DIType *Type, Symbol **ppSym) {
  IFR(AllocAndInit(pMalloc, pSession, dwID, SymTagFunction, (FunctionSymbol**)ppSym, Node, dwTypeID, Type));
  return S_OK;
}

HRESULT dxil_dia::hlsl_symbols::FunctionSymbol::GetChildren(std::vector<CComPtr<Symbol>> *children) {
  return m_pSession->SymMgr().ChildrenOf(this, children);
}

HRESULT dxil_dia::hlsl_symbols::FunctionBlockSymbol::Create(IMalloc *pMalloc, Session *pSession, DWORD dwID, Symbol **ppSym) {
  IFR(AllocAndInit(pMalloc, pSession, dwID, SymTagBlock, (FunctionBlockSymbol**)ppSym));
  return S_OK;
}

HRESULT dxil_dia::hlsl_symbols::FunctionBlockSymbol::GetChildren(std::vector<CComPtr<Symbol>> *children) {
  return m_pSession->SymMgr().ChildrenOf(this, children);
}

HRESULT dxil_dia::hlsl_symbols::TypeSymbol::Create(IMalloc *pMalloc, Session *pSession, DWORD dwParentID, DWORD dwID, DWORD st, llvm::DIType *Node, LazySymbolName LazySymbolName, Symbol **ppSym) {
  IFR(AllocAndInit(pMalloc, pSession, dwID, st, (TypeSymbol**)ppSym, Node, LazySymbolName));
  return S_OK;
}

STDMETHODIMP dxil_dia::hlsl_symbols::TypeSymbol::get_name(
  /* [retval][out] */ BSTR *pRetVal) {
  DxcThreadMalloc TM(m_pSession->GetMallocNoRef());
  if (m_lazySymbolName != nullptr) {
    DXASSERT(!this->HasName(), "Setting type name multiple times.");
    std::string Name;
    IFR(m_lazySymbolName(m_pSession, &Name));
    this->SetName(CA2W(Name.c_str(), CP_UTF8));
    m_lazySymbolName = nullptr;
  }
  return Symbol::get_name(pRetVal);
}

HRESULT dxil_dia::hlsl_symbols::TypeSymbol::GetChildren(std::vector<CComPtr<Symbol>> *children) {
  return m_pSession->SymMgr().ChildrenOf(this, children);
}

HRESULT dxil_dia::hlsl_symbols::VectorTypeSymbol::Create(IMalloc *pMalloc, Session *pSession, DWORD dwParentID, DWORD dwID, llvm::DIType *Node, DWORD dwElemTyID, std::uint32_t NumElts, Symbol **ppSym) {
  IFR(AllocAndInit(pMalloc, pSession, dwID, SymTagVectorType, (VectorTypeSymbol**)ppSym, Node, dwElemTyID, NumElts));
  return S_OK;
}

STDMETHODIMP dxil_dia::hlsl_symbols::VectorTypeSymbol::get_count(
  /* [retval][out] */ DWORD *pRetVal) {
  if (pRetVal == nullptr) {
    return E_INVALIDARG;
  }

  *pRetVal = m_NumElts;
  return S_OK;
}

STDMETHODIMP dxil_dia::hlsl_symbols::VectorTypeSymbol::get_type(
  /* [retval][out] */ IDiaSymbol **ppRetVal) {
  if (ppRetVal == nullptr) {
    return E_INVALIDARG;
  }
  *ppRetVal = false;

  Symbol *ret;
  IFR(m_pSession->SymMgr().GetSymbolByID(m_ElemTyID, &ret));

  *ppRetVal = ret;
  return S_OK;
}

HRESULT dxil_dia::hlsl_symbols::UDTSymbol::Create(IMalloc *pMalloc, Session *pSession, DWORD dwParentID, DWORD dwID, llvm::DICompositeType *Node, LazySymbolName LazySymbolName, Symbol **ppSym) {
  IFR(AllocAndInit(pMalloc, pSession, dwID, SymTagUDT, (UDTSymbol**)ppSym, Node, LazySymbolName));
  return S_OK;
}

HRESULT dxil_dia::hlsl_symbols::TypedefTypeSymbol::Create(IMalloc *pMalloc, Session *pSession, DWORD dwParentID, DWORD dwID, llvm::DIType *Node, DWORD dwBaseTypeID, Symbol **ppSym) {
  IFR(AllocAndInit(pMalloc, pSession, dwID, SymTagTypedef, (TypedefTypeSymbol**)ppSym, Node, dwBaseTypeID));
  return S_OK;
}

STDMETHODIMP dxil_dia::hlsl_symbols::TypedefTypeSymbol::get_type(
  /* [retval][out] */ IDiaSymbol **ppRetVal) {
  if (ppRetVal == nullptr) {
    return E_INVALIDARG;
  }
  *ppRetVal = nullptr;

  Symbol *ret = nullptr;
  IFR(m_pSession->SymMgr().GetSymbolByID(m_dwBaseTypeID, &ret));
  *ppRetVal = ret;

  return S_FALSE;
}

HRESULT dxil_dia::hlsl_symbols::GlobalVariableSymbol::Create(IMalloc *pMalloc, Session *pSession, DWORD dwID, llvm::DIGlobalVariable *GV, DWORD dwTypeID, llvm::DIType *Type, Symbol **ppSym) {
  IFR(AllocAndInit(pMalloc, pSession, dwID, SymTagData, (GlobalVariableSymbol**)ppSym, GV, dwTypeID, Type));
  return S_OK;
}

HRESULT dxil_dia::hlsl_symbols::GlobalVariableSymbol::GetChildren(std::vector<CComPtr<Symbol>> *children) {
  children->clear();
  return S_OK;
}

HRESULT dxil_dia::hlsl_symbols::LocalVariableSymbol::Create(IMalloc *pMalloc, Session *pSession, DWORD dwID, llvm::DIVariable *Node, DWORD dwTypeID, llvm::DIType *Type, DWORD dwOffsetInUDT, DWORD dwDxilRegNum, Symbol **ppSym) {
  IFR(AllocAndInit(pMalloc, pSession, dwID, SymTagData, (LocalVariableSymbol**)ppSym, Node, dwTypeID, Type, dwOffsetInUDT, dwDxilRegNum));
  return S_OK;
}

STDMETHODIMP dxil_dia::hlsl_symbols::LocalVariableSymbol::get_locationType(
  /* [retval][out] */ DWORD *pRetVal) {
  if (pRetVal == nullptr) {
    return E_INVALIDARG;
  }

  *pRetVal = LocIsEnregistered;
  return S_OK;
}

STDMETHODIMP dxil_dia::hlsl_symbols::LocalVariableSymbol::get_isAggregated(
  /* [retval][out] */ BOOL *pRetVal) {
  if (pRetVal == nullptr) {
    return E_INVALIDARG;
  }

  *pRetVal = m_pType->getTag() == llvm::dwarf::DW_TAG_member;
  return S_OK;
}

STDMETHODIMP dxil_dia::hlsl_symbols::LocalVariableSymbol::get_registerType(
  /* [retval][out] */ DWORD *pRetVal) {
  if (pRetVal == nullptr) {
    return E_INVALIDARG;
  }

  static constexpr DWORD kPixTraceVirtualRegister = 0xfe;
  *pRetVal = kPixTraceVirtualRegister;
  return S_OK;
}

STDMETHODIMP dxil_dia::hlsl_symbols::LocalVariableSymbol::get_offsetInUdt(
  /* [retval][out] */ DWORD *pRetVal) {
  if (pRetVal == nullptr) {
    return E_INVALIDARG;
  }

  *pRetVal = m_dwOffsetInUDT;
  return S_OK;
}

STDMETHODIMP dxil_dia::hlsl_symbols::LocalVariableSymbol::get_sizeInUdt(
  /* [retval][out] */ DWORD *pRetVal) {
  if (pRetVal == nullptr) {
    return E_INVALIDARG;
  }

  static constexpr DWORD kBitsPerByte = 8;
  //auto *DT = llvm::cast<llvm::DIDerivedType>(m_pType);
  *pRetVal = 4; //DT->getSizeInBits() / kBitsPerByte;
  return S_OK;
}

STDMETHODIMP dxil_dia::hlsl_symbols::LocalVariableSymbol::get_numberOfRegisterIndices(
  /* [retval][out] */ DWORD *pRetVal) {
  if (pRetVal == nullptr) {
    return E_INVALIDARG;
  }

  *pRetVal = 1;
  return S_OK;
}

STDMETHODIMP dxil_dia::hlsl_symbols::LocalVariableSymbol::get_numericProperties(
  /* [in] */ DWORD cnt,
  /* [out] */ DWORD *pcnt,
  /* [size_is][out] */ DWORD *pProperties) {
  if (pcnt == nullptr || pProperties == nullptr || cnt != 1) {
    return E_INVALIDARG;
  }

  pProperties[0] = m_dwDxilRegNum;
  *pcnt = 1;
  return S_OK;
}

HRESULT dxil_dia::hlsl_symbols::LocalVariableSymbol::GetChildren(std::vector<CComPtr<Symbol>> *children) {
  children->clear();
  return S_OK;
}

HRESULT dxil_dia::hlsl_symbols::UDTFieldSymbol::Create(IMalloc *pMalloc, Session *pSession, DWORD dwID, llvm::DIDerivedType *Node, DWORD dwTypeID, llvm::DIType *Type, Symbol **ppSym) {
  IFR(AllocAndInit(pMalloc, pSession, dwID, SymTagData, (UDTFieldSymbol**)ppSym, Node, dwTypeID, Type));
  return S_OK;
}

STDMETHODIMP dxil_dia::hlsl_symbols::UDTFieldSymbol::get_offset(
  /* [retval][out] */ LONG *pRetVal) {
  if (pRetVal == nullptr) {
    return E_INVALIDARG;
  }

  static constexpr DWORD kBitsPerByte = 8;
  *pRetVal = m_pNode->getOffsetInBits() / kBitsPerByte;
  return S_OK;
}

HRESULT dxil_dia::hlsl_symbols::UDTFieldSymbol::GetChildren(std::vector<CComPtr<Symbol>> *children) {
  children->clear();
  return S_OK;
}

dxil_dia::hlsl_symbols::SymbolManagerInit::SymbolManagerInit(
    Session *pSession,
    std::vector<std::unique_ptr<SymbolManager::SymbolFactory>> *pSymCtors,
    SymbolManager::ScopeToIDMap *pScopeToSym,
    SymbolManager::IDToLiveRangeMap *pSymToLR)
  : m_Session(*pSession),
    m_SymCtors(*pSymCtors),
    m_ScopeToSym(*pScopeToSym),
    m_SymToLR(*pSymToLR) {
  DXASSERT_ARGS(m_Parent.size() == m_SymCtors.size(),
                "parent and symbol array size mismatch: %d vs %d",
                m_Parent.size(),
                m_SymCtors.size());
}

void dxil_dia::hlsl_symbols::SymbolManagerInit::TypeInfo::Embed(const TypeInfo &TI) {
  for (const auto &E : TI.GetLayout()) {
    m_Layout.emplace_back(E);
  }
  m_dwCurrentSizeInBytes += TI.m_dwCurrentSizeInBytes;
}

void dxil_dia::hlsl_symbols::SymbolManagerInit::TypeInfo::AddBasicType(llvm::DIBasicType *BT) {
  m_Layout.emplace_back(BT);

  static constexpr DWORD kNumBitsPerByte = 8;
  m_dwCurrentSizeInBytes += BT->getSizeInBits() / kNumBitsPerByte;
}

HRESULT dxil_dia::hlsl_symbols::SymbolManagerInit::GetTypeInfo(llvm::DIType *T, TypeInfo **TI) {
  auto tyInfoIt = m_TypeToInfo.find(T);
  if (tyInfoIt == m_TypeToInfo.end()) {
    return E_FAIL;
  }

  *TI = tyInfoIt->second.get();
  return S_OK;
}

HRESULT dxil_dia::hlsl_symbols::SymbolManagerInit::AddParent(DWORD dwParentIndex) {
  m_Parent.emplace_back(dwParentIndex);
  return S_OK;
}

HRESULT dxil_dia::hlsl_symbols::SymbolManagerInit::CreateFunctionBlockForLocalScope(llvm::DILocalScope *LS, DWORD *pNewSymID) {
  if (LS == nullptr) {
    return E_FAIL;
  }

  auto lsIT = m_ScopeToSym.find(LS);
  if (lsIT != m_ScopeToSym.end()) {
    *pNewSymID = lsIT->second;
    return S_OK;
  }

  llvm::DILocalScope *ParentLS = nullptr;
  if (auto *Location = llvm::dyn_cast<llvm::DILocation>(LS)) {
    ParentLS = Location->getInlinedAtScope();
    if (ParentLS == nullptr) {
      ParentLS = Location->getScope();
    }
  } else if (auto *Block = llvm::dyn_cast<llvm::DILexicalBlock>(LS)) {
    ParentLS = Block->getScope();
  } else if (auto *BlockFile = llvm::dyn_cast<llvm::DILexicalBlockFile>(LS)) {
    ParentLS = BlockFile->getScope();
  }

  if (ParentLS == nullptr) {
    return E_FAIL;
  }

  DWORD dwParentID;
  IFR(CreateFunctionBlockForLocalScope(ParentLS, &dwParentID));

  IFR(AddSymbol<symbol_factory::FunctionBlock>(dwParentID, pNewSymID));
  m_ScopeToSym.insert(std::make_pair(LS, *pNewSymID));

  return S_OK;
}

HRESULT dxil_dia::hlsl_symbols::SymbolManagerInit::CreateFunctionBlockForInstruction(llvm::Instruction *I) {
  const llvm::DebugLoc &DL = I->getDebugLoc();
  if (!DL) {
    return S_OK;
  }

  llvm::MDNode *LocalScope = DL.getInlinedAtScope();
  if (LocalScope == nullptr) {
    LocalScope = DL.getScope();
  }
  if (LocalScope == nullptr) {
    return S_OK;
  }
  auto *LS = llvm::dyn_cast<llvm::DILocalScope>(LocalScope);
  if (LS == nullptr) {
    return E_FAIL;
  }

  auto localScopeIt = m_ScopeToSym.find(LS);
  if (localScopeIt == m_ScopeToSym.end()) {
    DWORD dwUnusedNewSymID;
    IFR(CreateFunctionBlockForLocalScope(LS, &dwUnusedNewSymID));
  }

  return S_OK;
}

HRESULT dxil_dia::hlsl_symbols::SymbolManagerInit::CreateFunctionBlocksForFunction(llvm::Function *F) {
  for (llvm::BasicBlock &BB : *F) {
    for (llvm::Instruction &I : BB) {
      IFR(CreateFunctionBlockForInstruction(&I));
    }
  }

  return S_OK;
}

HRESULT dxil_dia::hlsl_symbols::SymbolManagerInit::CreateFunctionsForCU(llvm::DICompileUnit *CU) {
  bool FoundFunctions = false;
  for (llvm::DISubprogram *SubProgram : CU->getSubprograms()) {
    DWORD dwNewFunID;
    const DWORD dwParentID = SubProgram->isLocalToUnit() ? HlslCompilandId : HlslProgramId;
    DWORD dwSubprogramTypeID;
    IFR(CreateType(SubProgram->getType(), &dwSubprogramTypeID));
    IFR(AddSymbol<symbol_factory::Function>(dwParentID, &dwNewFunID, SubProgram, dwSubprogramTypeID));
    m_ScopeToSym.insert(std::make_pair(SubProgram, dwNewFunID));
  }

  for (llvm::DISubprogram* SubProgram : CU->getSubprograms()) {
    if (llvm::Function *F = SubProgram->getFunction()) {
      IFR(CreateFunctionBlocksForFunction(F));
      FoundFunctions = true;
    }
  }

  if (!FoundFunctions) {
    // This works around an old bug in dxcompiler whose effects are still
    // sometimes present in PIX users' traces. (The bug was that the subprogram(s)
    // weren't pointing to their contained function.)
    llvm::Module *M = &m_Session.ModuleRef();
    auto &DM = M->GetDxilModule();
    llvm::Function *EntryPoint = DM.GetEntryFunction();
    IFR(CreateFunctionBlocksForFunction(EntryPoint));
  }

  return S_OK;
}

HRESULT dxil_dia::hlsl_symbols::SymbolManagerInit::CreateFunctionsForAllCUs() {
  for (llvm::DICompileUnit *pCU : m_Session.InfoRef().compile_units()) {
    IFR(CreateFunctionsForCU(pCU));
  }
  return S_OK;
}

HRESULT dxil_dia::hlsl_symbols::SymbolManagerInit::CreateGlobalVariablesForCU(llvm::DICompileUnit *CU) {
  for (llvm::DIGlobalVariable *GlobalVariable : CU->getGlobalVariables()) {
    DWORD dwUnusedNewGVID;
    const DWORD dwParentID = GlobalVariable->isLocalToUnit() ? HlslCompilandId : HlslProgramId;
    auto *GVType = dyn_cast_to_ditype<llvm::DIType>(GlobalVariable->getType());
    DWORD dwGVTypeID;
    IFR(CreateType(GVType, &dwGVTypeID));
    IFR(AddSymbol<symbol_factory::GlobalVariable>(dwParentID, &dwUnusedNewGVID, GlobalVariable, dwGVTypeID, GVType));
  }

  return S_OK;
}

HRESULT dxil_dia::hlsl_symbols::SymbolManagerInit::CreateGlobalVariablesForAllCUs() {
  for (llvm::DICompileUnit *pCU : m_Session.InfoRef().compile_units()) {
    IFR(CreateGlobalVariablesForCU(pCU));
  }
  return S_OK;
}

HRESULT dxil_dia::hlsl_symbols::SymbolManagerInit::GetScopeID(llvm::DIScope *S, DWORD *pScopeID) {
  auto ParentScopeIt = m_ScopeToSym.find(S);
  if (ParentScopeIt != m_ScopeToSym.end()) {
    *pScopeID = ParentScopeIt->second;
  } else {
    auto *ParentScopeTy = llvm::dyn_cast<llvm::DIType>(S);
    if (!ParentScopeTy) {
      // Any non-existing scope must be a type.
      return E_FAIL;
    }
    IFR(CreateType(ParentScopeTy, pScopeID));
  }
  return S_OK;
}

HRESULT dxil_dia::hlsl_symbols::SymbolManagerInit::CreateType(llvm::DIType *Type, DWORD *pNewTypeID) {
  if (Type == nullptr) {
    return E_FAIL;
  }

  auto lsIT = m_TypeToInfo.find(Type);
  if (lsIT != m_TypeToInfo.end()) {
    *pNewTypeID = lsIT->second->GetTypeID();
    return S_OK;
  }

  if (auto *ST = llvm::dyn_cast<llvm::DISubroutineType>(Type)) {
    IFR(CreateSubroutineType(HlslProgramId, ST, pNewTypeID));
    return S_OK;
  } else if (auto *BT = llvm::dyn_cast<llvm::DIBasicType>(Type)) {
    IFR(CreateBasicType(HlslProgramId, BT, pNewTypeID));
    return S_OK;
  } else if (auto *CT = llvm::dyn_cast<llvm::DICompositeType>(Type)) {
    DWORD dwParentID = HlslProgramId;
    if (auto *ParentScope = dyn_cast_to_ditype_or_null<llvm::DIScope>(CT->getScope())) {
      IFR(GetScopeID(ParentScope, &dwParentID));
    }
    IFR(CreateCompositeType(dwParentID, CT, pNewTypeID));
    return S_OK;
  } else if (auto *DT = llvm::dyn_cast<llvm::DIDerivedType>(Type)) {
    DWORD dwParentID = HlslProgramId;
    if (auto *ParentScope = dyn_cast_to_ditype_or_null<llvm::DIScope>(DT->getScope())) {
      IFR(GetScopeID(ParentScope, &dwParentID));
    }
    IFR(HandleDerivedType(dwParentID, DT, pNewTypeID));
    return S_OK;
  }

  return E_FAIL;
}

HRESULT dxil_dia::hlsl_symbols::SymbolManagerInit::CreateSubroutineType(DWORD dwParentID, llvm::DISubroutineType *ST, DWORD *pNewTypeID) {
  LazySymbolName LazyName;

  llvm::DITypeRefArray Types = ST->getTypeArray();
  if (Types.size() > 0) {
    std::vector<DWORD> TypeIDs;
    TypeIDs.reserve(Types.size());

    for (llvm::Metadata *M : Types) {
      auto *Ty = dyn_cast_to_ditype_or_null<llvm::DIType>(M);
      if (Ty == nullptr) {
        TypeIDs.emplace_back(kNullSymbolID);
      } else {
        DWORD dwTyID;
        IFR(CreateType(Ty, &dwTyID));
        TypeIDs.emplace_back(dwTyID);
      }
    }

    LazyName = [TypeIDs](Session *pSession, std::string *Name) -> HRESULT {
      Name->clear();
      llvm::raw_string_ostream OS(*Name);
      OS.SetUnbuffered();

      bool first = true;
      bool firstArg = true;
      auto &SM = pSession->SymMgr();
      for (DWORD ID : TypeIDs) {
        if (!first && !firstArg) {
          OS << ", ";
        }
        if (ID == kNullSymbolID) {
          OS << "void";
        } else {
          CComPtr<Symbol> SymTy;
          IFR(SM.GetSymbolByID(ID, &SymTy));
          CComBSTR name;
          IFR(SymTy->get_name(&name));
          if (!name) {
            OS << "???";
          } else {
            OS << CW2A((BSTR)name, CP_UTF8);
          }
        }
        if (first) {
          OS << "(";
        }
        firstArg = first;
        first = false;
      }
      OS << ")";
      return S_OK;
    };
  }

  IFR(AddType<symbol_factory::Type>(dwParentID, ST, pNewTypeID, SymTagFunctionType, ST, LazyName));

  return S_OK;
}

HRESULT dxil_dia::hlsl_symbols::SymbolManagerInit::CreateBasicType(DWORD dwParentID, llvm::DIBasicType *BT, DWORD *pNewTypeID) {
  DXASSERT_ARGS(dwParentID == HlslProgramId,
                "%d vs %d",
                dwParentID,
                HlslProgramId);

  LazySymbolName LazyName = [BT](Session *pSession, std::string *Name) -> HRESULT {
    *Name = BT->getName();
    return S_OK;
  };

  IFR(AddType<symbol_factory::Type>(dwParentID, BT, pNewTypeID, SymTagBaseType, BT, LazyName));

  TypeInfo *TI;
  IFR(GetTypeInfo(BT, &TI));
  TI->AddBasicType(BT);

  return S_OK;
}

HRESULT dxil_dia::hlsl_symbols::SymbolManagerInit::CreateCompositeType(DWORD dwParentID, llvm::DICompositeType *CT, DWORD *pNewTypeID) {
  switch (CT->getTag()) {
  case llvm::dwarf::DW_TAG_array_type: {
    auto *BaseType = dyn_cast_to_ditype_or_null<llvm::DIType>(CT->getBaseType());
    if (BaseType == nullptr) {
      return E_FAIL;
    }

    DWORD dwBaseTypeID = kNullSymbolID;
    IFR(CreateType(BaseType, &dwBaseTypeID));

    auto LazyName = [CT, dwBaseTypeID](Session *pSession, std::string *Name) -> HRESULT {
      auto &SM = pSession->SymMgr();
      Name->clear();
      llvm::raw_string_ostream OS(*Name);
      OS.SetUnbuffered();

      auto *BaseTy = llvm::dyn_cast<llvm::DIType>(CT->getBaseType());
      if (BaseTy == nullptr) {
        return E_FAIL;
      }
      CComPtr<Symbol> SymTy;
      IFR(SM.GetSymbolByID(dwBaseTypeID, &SymTy));
      CComBSTR name;
      IFR(SymTy->get_name(&name));
      if (!name) {
        OS << "???";
      } else {
        OS << CW2A((BSTR)name, CP_UTF8);
      }

      OS << "[";
      bool first = true;
      for (llvm::DINode *N : CT->getElements()) {
        if (!first) {
          OS << "][";
        }
        first = false;
        if (N != nullptr) {
          if (auto *SubRange = llvm::dyn_cast<llvm::DISubrange>(N)) {
            OS << SubRange->getCount();
          } else {
            OS << "???";
          }
        }
      }
      OS << "]";
      return S_OK;
    };

    IFR(AddType<symbol_factory::Type>(dwParentID, CT, pNewTypeID, SymTagArrayType, CT, LazyName));
    TypeInfo *ctTI;
    IFR(GetTypeInfo(CT, &ctTI));
    TypeInfo *baseTI;
    IFR(GetTypeInfo(BaseType, &baseTI));
    int64_t embedCount = 1;
    for (llvm::DINode *N : CT->getElements()) {
      if (N != nullptr) {
        if (auto *SubRange = llvm::dyn_cast<llvm::DISubrange>(N)) {
          embedCount *= SubRange->getCount();
        } else {
          return E_FAIL;
        }
      }
    }
    for (int64_t i = 0; i < embedCount; ++i) {
      ctTI->Embed(*baseTI);
    }
    return S_OK;
  }
  case llvm::dwarf::DW_TAG_class_type: {
    HRESULT hr;
    IFR(hr = CreateHLSLType(CT, pNewTypeID));
    if (hr == S_OK) {
      return S_OK;
    }
    break;
  }
  }

  auto LazyName = [CT](Session *pSession, std::string *Name) -> HRESULT {
    *Name = CT->getName();
    return S_OK;
  };

  IFR(AddType<symbol_factory::UDT>(dwParentID, CT, pNewTypeID, CT, LazyName));

  TypeInfo *udtTI;
  IFR(GetTypeInfo(CT, &udtTI));
  auto udtScope = BeginUDTScope(udtTI);
  for (llvm::DINode *N : CT->getElements()) {
    if (auto *Field = llvm::dyn_cast<llvm::DIType>(N)) {
      DWORD dwUnusedFieldID;
      IFR(CreateType(Field, &dwUnusedFieldID));
    }
  }

  return S_OK;
}

HRESULT dxil_dia::hlsl_symbols::SymbolManagerInit::CreateHLSLType(llvm::DICompositeType *T, DWORD *pNewTypeID) {
  DWORD dwEltTyID;
  std::uint32_t ElemCnt;
  HRESULT hr;
  IFR(hr = IsHLSLVectorType(T, &dwEltTyID, &ElemCnt));
  if (hr == S_OK) {
    // e.g. float4, int2 etc
    return CreateHLSLVectorType(T, dwEltTyID, ElemCnt, pNewTypeID);
  }
  return S_FALSE;
}

HRESULT dxil_dia::hlsl_symbols::SymbolManagerInit::IsHLSLVectorType(llvm::DICompositeType *T, DWORD *pEltTyID, std::uint32_t *pElemCnt) {
  llvm::StringRef Name = T->getName();
  if (!Name.startswith("vector<")) {
    return S_FALSE;
  }

  llvm::DITemplateParameterArray Args = T->getTemplateParams();
  if (Args.size() != 2) {
    return E_FAIL;
  }

  auto *ElemTyParam = llvm::dyn_cast<llvm::DITemplateTypeParameter>(Args[0]);
  if (ElemTyParam == nullptr) {
    return E_FAIL;
  }
  auto *ElemTy = dyn_cast_to_ditype<llvm::DIType>(ElemTyParam->getType());
  if (ElemTy == nullptr) {
    return E_FAIL;
  }

  DWORD dwEltTyID;
  IFR(CreateType(ElemTy, &dwEltTyID));

  auto *ElemCntParam = llvm::dyn_cast<llvm::DITemplateValueParameter>(Args[1]);
  if (ElemCntParam == nullptr) {
    return E_FAIL;
  }
  auto *ElemCntMD = llvm::dyn_cast<llvm::ConstantAsMetadata>(ElemCntParam->getValue());
  auto *ElemCnt = llvm::dyn_cast_or_null<llvm::ConstantInt>(ElemCntMD->getValue());
  if (ElemCnt == nullptr) {
    return E_FAIL;
  }
  if (ElemCnt->getLimitedValue() > 4) {
    return E_FAIL;
  }

  *pEltTyID = dwEltTyID;
  *pElemCnt = ElemCnt->getLimitedValue();
  return S_OK;
}

HRESULT dxil_dia::hlsl_symbols::SymbolManagerInit::CreateHLSLVectorType(llvm::DICompositeType *T, DWORD pEltTyID, std::uint32_t pElemCnt, DWORD *pNewTypeID) {
  llvm::DITemplateParameterArray Args = T->getTemplateParams();
  if (Args.size() != 2) {
    return E_FAIL;
  }

  auto *ElemTyParam = llvm::dyn_cast<llvm::DITemplateTypeParameter>(Args[0]);
  if (ElemTyParam == nullptr) {
    return E_FAIL;
  }
  auto *ElemTy = dyn_cast_to_ditype<llvm::DIType>(ElemTyParam->getType());
  if (ElemTy == nullptr) {
    return E_FAIL;
  }

  DWORD dwElemTyID;
  IFT(CreateType(ElemTy, &dwElemTyID));

  auto *ElemCntParam = llvm::dyn_cast<llvm::DITemplateValueParameter>(Args[1]);
  if (ElemCntParam == nullptr) {
    return E_FAIL;
  }
  auto *ElemCntMD = llvm::dyn_cast<llvm::ConstantAsMetadata>(ElemCntParam->getValue());
  auto *ElemCnt = llvm::dyn_cast_or_null<llvm::ConstantInt>(ElemCntMD->getValue());
  if (ElemCnt == nullptr) {
    return E_FAIL;
  }
  if (ElemCnt->getLimitedValue() > 4) {
    return E_FAIL;
  }

  const DWORD dwParentID = HlslProgramId;
  IFR(AddType<symbol_factory::VectorType>(dwParentID, T, pNewTypeID, T, dwElemTyID, ElemCnt->getLimitedValue()));

  TypeInfo *vecTI;
  IFR(GetTypeInfo(T, &vecTI));
  TypeInfo *elemTI;
  IFR(GetTypeInfo(ElemTy, &elemTI));
  for (std::uint64_t i = 0; i < ElemCnt->getLimitedValue(); ++i) {
    vecTI->Embed(*elemTI);
  }

  return S_OK;
}

HRESULT dxil_dia::hlsl_symbols::SymbolManagerInit::HandleDerivedType(DWORD dwParentID, llvm::DIDerivedType *DT, DWORD *pNewTypeID) {
  DWORD st;
  LazySymbolName LazyName;

  DWORD dwBaseTypeID = kNullSymbolID;
  auto *BaseTy = llvm::dyn_cast_or_null<llvm::DIType>(DT->getBaseType());
  if (BaseTy != nullptr) {
    IFR(CreateType(BaseTy, &dwBaseTypeID));
  }

  auto LazyNameWithQualifier = [dwBaseTypeID, DT](Session *pSession, std::string *Name, const char *Qualifier) -> HRESULT {
    auto &SM = pSession->SymMgr();
    Name->clear();
    llvm::raw_string_ostream OS(*Name);
    OS.SetUnbuffered();

    auto *BaseTy = llvm::dyn_cast<llvm::DIType>(DT->getBaseType());
    if (BaseTy == nullptr) {
      return E_FAIL;
    }
    CComPtr<Symbol> SymTy;
    IFR(SM.GetSymbolByID(dwBaseTypeID, &SymTy));
    CComBSTR name;
    IFR(SymTy->get_name(&name));
    if (!name) {
      OS << "???";
    } else {
      OS << CW2A((BSTR)name, CP_UTF8);
    }
    OS << Qualifier;
    return S_OK;
  };

  switch (DT->getTag()) {
  case llvm::dwarf::DW_TAG_member: {
    // Type is not really a type, but rather a struct member.
    IFR(CreateUDTField(dwParentID, DT));
    return S_OK;
  }
  default:
    st = SymTagBlock;
    LazyName = [](Session *pSession, std::string *Name) -> HRESULT {
      Name->clear();
      return S_OK;
    };
    break;
  case llvm::dwarf::DW_TAG_typedef: {
    if (dwBaseTypeID == kNullSymbolID) {
      return E_FAIL;
    }

    IFR(AddType<symbol_factory::TypedefType>(dwParentID, DT, pNewTypeID, DT, dwBaseTypeID));

    TypeInfo *dtTI;
    IFR(GetTypeInfo(DT, &dtTI));
    TypeInfo *baseTI;
    IFR(GetTypeInfo(BaseTy, &baseTI));
    dtTI->Embed(*baseTI);

    return S_OK;
  }
  case llvm::dwarf::DW_TAG_const_type: {
    if (dwBaseTypeID == kNullSymbolID) {
      return E_FAIL;
    }

    st = SymTagCustomType;
    LazyName = std::bind(LazyNameWithQualifier, std::placeholders::_1, std::placeholders::_2, " const");
    break;
  }
  case llvm::dwarf::DW_TAG_pointer_type: {
    if (dwBaseTypeID == kNullSymbolID) {
      return E_FAIL;
    }

    st = SymTagPointerType;
    LazyName = std::bind(LazyNameWithQualifier, std::placeholders::_1, std::placeholders::_2, " *");
    break;
  }
  case llvm::dwarf::DW_TAG_reference_type: {
    if (dwBaseTypeID == kNullSymbolID) {
      return E_FAIL;
    }

    st = SymTagCustomType;
    LazyName = std::bind(LazyNameWithQualifier, std::placeholders::_1, std::placeholders::_2, " &");
    break;
  }
  }

  IFR(AddType<symbol_factory::Type>(dwParentID, DT, pNewTypeID, st, DT, LazyName));

  if (DT->getTag() == llvm::dwarf::DW_TAG_const_type) {
    TypeInfo *dtTI;
    IFR(GetTypeInfo(DT, &dtTI));
    TypeInfo *baseTI;
    IFR(GetTypeInfo(BaseTy, &baseTI));
    dtTI->Embed(*baseTI);
  }

  return S_OK;
}

HRESULT dxil_dia::hlsl_symbols::SymbolManagerInit::CreateLocalVariable(DWORD dwParentID, llvm::DILocalVariable *LV) {
  auto *LVTy = dyn_cast_to_ditype<llvm::DIType>(LV->getType());
  if (LVTy == nullptr) {
    return E_FAIL;
  }

  if (m_VarToID.count(LV) != 0) {
    return S_OK;
  }

  DWORD dwLVTypeID;
  IFR(CreateType(LVTy, &dwLVTypeID));
  TypeInfo *varTI;
  IFR(GetTypeInfo(LVTy, &varTI));

  DWORD dwOffsetInUDT = 0;
  auto &newVars = m_VarToID[LV];
  std::vector<llvm::DIType *> Tys = varTI->GetLayout();
  for (llvm::DIType *Ty : Tys) {
    TypeInfo *TI;
    IFR(GetTypeInfo(Ty, &TI));
    DWORD dwNewLVID;
    newVars.emplace_back(std::make_shared<symbol_factory::LocalVarInfo>());
    std::shared_ptr<symbol_factory::LocalVarInfo> VI = newVars.back();
    IFR(AddSymbol<symbol_factory::LocalVariable>(dwParentID, &dwNewLVID, LV, dwLVTypeID, LVTy, VI));
    VI->SetVarID(dwNewLVID);
    VI->SetOffsetInUDT(dwOffsetInUDT);

    static constexpr DWORD kNumBitsPerByte = 8;
    dwOffsetInUDT += Ty->getSizeInBits() / kNumBitsPerByte;
  }
  return S_OK;
}

HRESULT dxil_dia::hlsl_symbols::SymbolManagerInit::GetTypeLayout(llvm::DIType *Ty, std::vector<DWORD> *pRet) {
  pRet->clear();

  TypeInfo *TI;
  IFR(GetTypeInfo(Ty, &TI));
  for (llvm::DIType * T : TI->GetLayout()) {
    TypeInfo *eTI;
    IFR(GetTypeInfo(T, &eTI));
    pRet->emplace_back(eTI->GetTypeID());
  }
  return S_OK;
}

HRESULT dxil_dia::hlsl_symbols::SymbolManagerInit::CreateUDTField(DWORD dwParentID, llvm::DIDerivedType *Field) {
  auto *FieldTy = dyn_cast_to_ditype<llvm::DIType>(Field->getBaseType());
  if (FieldTy == nullptr) {
    return E_FAIL;
  }

  if (m_FieldToID.count(Field) != 0) {
    return S_OK;
  }

  DWORD dwLVTypeID;
  IFR(CreateType(FieldTy, &dwLVTypeID));
  if (m_pCurUDT != nullptr) {
    const DWORD dwOffsetInBytes = CurrentUDTInfo().GetCurrentSizeInBytes();
    DXASSERT_ARGS(dwOffsetInBytes == Field->getOffsetInBits() / 8,
      "%d vs %d",
      dwOffsetInBytes,
      Field->getOffsetInBits() / 8);
    TypeInfo *lvTI;
    IFR(GetTypeInfo(FieldTy, &lvTI));
    CurrentUDTInfo().Embed(*lvTI);
  }

  DWORD dwNewLVID;
  IFR(AddSymbol<symbol_factory::UDTField>(dwParentID, &dwNewLVID, Field, dwLVTypeID, FieldTy));
  m_FieldToID.insert(std::make_pair(Field, dwNewLVID));
  return S_OK;
}

HRESULT dxil_dia::hlsl_symbols::SymbolManagerInit::CreateLocalVariables() {
  llvm::Module *M = &m_Session.ModuleRef();

  llvm::Function *DbgDeclare = llvm::Intrinsic::getDeclaration(M, llvm::Intrinsic::dbg_declare);
  for (llvm::Value *U : DbgDeclare->users()) {
    auto *CI = llvm::dyn_cast<llvm::CallInst>(U);
    auto *LS = llvm::dyn_cast_or_null<llvm::DILocalScope>(CI->getDebugLoc()->getInlinedAtScope());
    auto SymIt = m_ScopeToSym.find(LS);
    if (SymIt == m_ScopeToSym.end()) {
<<<<<<< HEAD
      return E_FAIL;
=======
        continue;
>>>>>>> 6bbb88c8
    }

    auto *LocalNameMetadata = llvm::dyn_cast<llvm::MetadataAsValue>(CI->getArgOperand(1));
    if (auto *LV = llvm::dyn_cast<llvm::DILocalVariable>(LocalNameMetadata->getMetadata())) {
      const DWORD dwParentID = SymIt->second;
      if (FAILED(CreateLocalVariable(dwParentID, LV))) {
          continue;
      }
    }
  }

  return S_OK;
}

HRESULT dxil_dia::hlsl_symbols::SymbolManagerInit::CreateLiveRanges() {
  // Simple algorithm:
  //   live_range = map from SymbolID to SymbolManager.LiveRange
  //   end_of_scope = map from Scope to RVA
  //   for each I in reverse(pSession.InstructionsRef):
  //     scope = I.scope
  //     if scope not in end_of_scope:
  //       end_of_scope[scope] = rva(I)
  //     if I is dbg.declare:
  //       live_range[symbol of I] = SymbolManager.LiveRange[FirstUseRVA, end_of_scope[scope]]
  llvm::Module *M = &m_Session.ModuleRef();
  m_SymToLR.clear();
  const auto &Instrs = m_Session.InstructionsRef();
  llvm::DenseMap<llvm::DILocalScope *, Session::RVA> EndOfScope;
  for (auto It = Instrs.rbegin(); It != Instrs.rend(); ++It) {
    const Session::RVA RVA = It->first;
    const auto *I = It->second;
    const llvm::DebugLoc &DL = I->getDebugLoc();
    if (!DL) {
      continue;
    }
    llvm::MDNode *LocalScope = DL.getScope();
    if (LocalScope == nullptr) {
      continue;
    }
    auto *LS = llvm::dyn_cast<llvm::DILocalScope>(LocalScope);
    if (LS == nullptr) {
      return E_FAIL;
    }

    if (EndOfScope.count(LS) == 0) {
      EndOfScope.insert(std::make_pair(LS, RVA + 1));
    }
    auto endOfScopeRVA = EndOfScope.find(LS)->second;

    DWORD Reg;
    DWORD RegSize;
    llvm::DILocalVariable *LV;
    uint64_t StartOffset;
    uint64_t EndOffset;
    Session::RVA FirstUseRVA;
    Session::RVA LastUseRVA;
    HRESULT hr = IsDbgDeclareCall(M, I, &Reg, &RegSize, &LV, &StartOffset,
                                  &EndOffset, &FirstUseRVA, &LastUseRVA);
    if (hr != S_OK) {
      continue;
    }

    endOfScopeRVA = std::max<Session::RVA>(endOfScopeRVA, LastUseRVA);

    auto varIt = m_VarToID.find(LV);
    if (varIt == m_VarToID.end()) {
      // All variables should already have been seen and created.
      return E_FAIL;
    }

    for (auto &Var : varIt->second) {
      const DWORD dwOffsetInUDT = Var->GetOffsetInUDT();
      if (dwOffsetInUDT < StartOffset || dwOffsetInUDT >= EndOffset) {
        continue;
      }
      DXASSERT_ARGS((dwOffsetInUDT - StartOffset) % 4 == 0,
                    "Invalid byte offset %d into variable",
                    (dwOffsetInUDT - StartOffset));
      const DWORD dwRegIndex = (dwOffsetInUDT - StartOffset) / 4;
      if (dwRegIndex >= RegSize) {
        continue;
      }
      Var->SetDxilRegister(Reg + dwRegIndex);
      m_SymToLR[Var->GetVarID()] = SymbolManager::LiveRange{
        static_cast<uint32_t>(FirstUseRVA),
        endOfScopeRVA - static_cast<uint32_t>(FirstUseRVA)
      };
    }
  }
  return S_OK;
}

HRESULT dxil_dia::hlsl_symbols::SymbolManagerInit::IsDbgDeclareCall(
    llvm::Module *M, const llvm::Instruction *I, DWORD *pReg, DWORD *pRegSize,
    llvm::DILocalVariable **LV, uint64_t *pStartOffset, uint64_t *pEndOffset,
    dxil_dia::Session::RVA *pLowestUserRVA,
    dxil_dia::Session::RVA *pHighestUserRVA) {
  auto *CI = llvm::dyn_cast<llvm::CallInst>(I);
  if (CI == nullptr) {
    return S_FALSE;
  }

  llvm::Function *DbgDeclare = llvm::Intrinsic::getDeclaration(M, llvm::Intrinsic::dbg_declare);
  if (CI->getCalledFunction() != DbgDeclare) {
    return S_FALSE;
  }

  *LV = nullptr;
  *pReg = *pRegSize = 0;
  *pStartOffset = *pEndOffset = 0;
  *pLowestUserRVA = 0;
  *pHighestUserRVA = 0;

  std::vector<dxil_dia::Session::RVA> usesRVAs;

  bool HasRegister = false;
  if (auto *RegMV = llvm::dyn_cast<llvm::MetadataAsValue>(CI->getArgOperand(0))) {
    if (auto *RegVM = llvm::dyn_cast<llvm::ValueAsMetadata>(RegMV->getMetadata())) {
      if (auto *Reg = llvm::dyn_cast<llvm::Instruction>(RegVM->getValue())) {
        HRESULT hr;
        IFR(hr = GetDxilAllocaRegister(Reg, pReg, pRegSize));
        if (hr != S_OK) {
          return hr;
        }
        HasRegister = true;
        llvm::iterator_range<llvm::Value::user_iterator> users = Reg->users();
        for (llvm::User *user : users) {
          auto *inst = llvm::dyn_cast<llvm::Instruction>(user);
          if (inst != nullptr) {
            auto rva = m_Session.RvaMapRef().find(inst);
            usesRVAs.push_back(rva->second);
          }
        }
      }
    }
  }
  if (!HasRegister) {
    return E_FAIL;
  }

  if (!usesRVAs.empty()) {
    *pLowestUserRVA = *std::min_element(usesRVAs.begin(), usesRVAs.end());
    *pHighestUserRVA = *std::max_element(usesRVAs.begin(), usesRVAs.end());
  }

  if (auto *LVMV = llvm::dyn_cast<llvm::MetadataAsValue>(CI->getArgOperand(1))) {
    *LV = llvm::dyn_cast<llvm::DILocalVariable>(LVMV->getMetadata());
    if (*LV == nullptr) {
      return E_FAIL;
    }
  }

  if (auto *FieldsMV = llvm::dyn_cast<llvm::MetadataAsValue>(CI->getArgOperand(2))) {
    auto *Fields = llvm::dyn_cast<llvm::DIExpression>(FieldsMV->getMetadata());
    if (Fields == nullptr) {
      return E_FAIL;
    }

    static constexpr uint64_t kNumBytesPerDword = 4;
    if (Fields->isBitPiece()) {
      const uint64_t BitPieceOffset = Fields->getBitPieceOffset();
      const uint64_t BitPieceSize = Fields->getBitPieceSize();

      // dxcompiler had a bug (fixed in
      // 4870297404a37269e24ddce7db3bd94a8110fff8) where the BitPieceSize
      // was defined in bytes, not bits. We use the register size in bits to
      // verify if Size is bits or bytes.
      if (*pRegSize * kNumBytesPerDword == BitPieceSize) {
        // Size is bytes.
        *pStartOffset = BitPieceOffset;
        *pEndOffset = *pStartOffset + BitPieceSize;
      } else {
        // Size is (should be) bits; pStartOffset/pEndOffset should be bytes.
        // We don't expect to encounter bit pieces more granular than bytes.
        static constexpr uint64_t kNumBitsPerByte = 8;
        (void)kNumBitsPerByte;
        assert(BitPieceOffset % kNumBitsPerByte == 0);
        assert(BitPieceSize % kNumBitsPerByte == 0);
        *pStartOffset = BitPieceOffset / kNumBitsPerByte;
        *pEndOffset = *pStartOffset + (BitPieceSize / kNumBitsPerByte);
      }
    } else {
      *pStartOffset = 0;
      *pEndOffset = *pRegSize * kNumBytesPerDword;
    }
  }

  return S_OK;
}

HRESULT dxil_dia::hlsl_symbols::SymbolManagerInit::GetDxilAllocaRegister(llvm::Instruction *I, DWORD *pRegNum, DWORD *pRegSize) {
  auto *Alloca = llvm::dyn_cast<llvm::AllocaInst>(I);
  if (Alloca == nullptr) {
    return S_FALSE;
  }

  std::uint32_t uRegNum;
  std::uint32_t uRegSize;
  if (!pix_dxil::PixAllocaReg::FromInst(Alloca, &uRegNum, &uRegSize)) {
    return S_FALSE;
  }

  *pRegNum = uRegNum;
  *pRegSize = uRegSize;
  return S_OK;
}

HRESULT dxil_dia::hlsl_symbols::SymbolManagerInit::PopulateParentToChildrenIDMap(SymbolManager::ParentToChildrenMap *pParentToChildren) {
  DXASSERT_ARGS(m_SymCtors.size() == m_Parent.size(),
                "parents vector must be the same size of symbols ctor vector: %d vs %d",
                m_SymCtors.size(),
                m_Parent.size());

  for (size_t i = 0; i < m_Parent.size(); ++i) {
#ifndef NDEBUG
    {
      CComPtr<Symbol> S;
      IFT(m_SymCtors[i]->Create(&m_Session, &S));
      DXASSERT_ARGS(S->GetID() == i + 1,
                    "Invalid symbol index %d for %d",
                    S->GetID(),
                   i + 1);
    }
#endif  // !NDEBUG

    DXASSERT_ARGS(m_Parent[i] != kNullSymbolID || (i + 1) == HlslProgramId,
                  "Parentless symbol %d", i + 1);
    if (m_Parent[i] != kNullSymbolID) {
      pParentToChildren->emplace(m_Parent[i], i + 1);
    }
  }

  return S_OK;
}

dxil_dia::SymbolManager::SymbolFactory::SymbolFactory(DWORD ID, DWORD ParentID)
    : m_ID(ID), m_ParentID(ParentID) {}

dxil_dia::SymbolManager::SymbolFactory::~SymbolFactory() = default;

dxil_dia::SymbolManager::SymbolManager() = default;

dxil_dia::SymbolManager::~SymbolManager() {
  m_pSession = nullptr;
}

void dxil_dia::SymbolManager::Init(Session *pSes) {
  DXASSERT(m_pSession == nullptr, "SymbolManager already initialized");
  m_pSession = pSes;
  m_symbolCtors.clear();
  m_parentToChildren.clear();

  llvm::DebugInfoFinder &DIFinder = pSes->InfoRef();
  if (DIFinder.compile_unit_count() != 1) {
    throw hlsl::Exception(E_FAIL);
  }
  llvm::DICompileUnit *ShaderCU = *DIFinder.compile_units().begin();

  hlsl_symbols::SymbolManagerInit SMI(pSes, &m_symbolCtors, &m_scopeToID, &m_symbolToLiveRange);

  DWORD dwHlslProgramID;
  IFT(SMI.AddSymbol<hlsl_symbols::symbol_factory::GlobalScope>(kNullSymbolID, &dwHlslProgramID));
  DXASSERT_ARGS(dwHlslProgramID == HlslProgramId,
                "%d vs %d",
                dwHlslProgramID,
                HlslProgramId);


  DWORD dwHlslCompilandID;
  IFT(SMI.AddSymbol<hlsl_symbols::symbol_factory::Compiland>(dwHlslProgramID, &dwHlslCompilandID, ShaderCU));
  m_scopeToID.insert(std::make_pair(ShaderCU, dwHlslCompilandID));
  DXASSERT_ARGS(dwHlslCompilandID == HlslCompilandId,
                "%d vs %d",
                dwHlslCompilandID,
                HlslCompilandId);


  DWORD dwHlslCompilandDetailsId;
  IFT(SMI.AddSymbol<hlsl_symbols::symbol_factory::CompilandDetails>(dwHlslCompilandID, &dwHlslCompilandDetailsId));
  DXASSERT_ARGS(dwHlslCompilandDetailsId == HlslCompilandDetailsId,
                "%d vs %d",
                dwHlslCompilandDetailsId,
                HlslCompilandDetailsId);


  DWORD dwHlslCompilandEnvFlagsID;
  IFT(SMI.AddSymbol<hlsl_symbols::symbol_factory::CompilandEnv<hlsl_symbols::CompilandEnvSymbol::CreateFlags>>(dwHlslCompilandID, &dwHlslCompilandEnvFlagsID));
  DXASSERT_ARGS(dwHlslCompilandEnvFlagsID == HlslCompilandEnvFlagsId,
                "%d vs %d",
                dwHlslCompilandEnvFlagsID,
                HlslCompilandEnvFlagsId);


  DWORD dwHlslCompilandEnvTargetID;
  IFT(SMI.AddSymbol<hlsl_symbols::symbol_factory::CompilandEnv<hlsl_symbols::CompilandEnvSymbol::CreateTarget>>(dwHlslCompilandID, &dwHlslCompilandEnvTargetID));
  DXASSERT_ARGS(dwHlslCompilandEnvTargetID == HlslCompilandEnvTargetId,
                "%d vs %d",
                dwHlslCompilandEnvTargetID,
                HlslCompilandEnvTargetId);


  DWORD dwHlslCompilandEnvEntryID;
  IFT(SMI.AddSymbol<hlsl_symbols::symbol_factory::CompilandEnv<hlsl_symbols::CompilandEnvSymbol::CreateEntry>>(dwHlslCompilandID, &dwHlslCompilandEnvEntryID));
  DXASSERT_ARGS(dwHlslCompilandEnvEntryID == HlslCompilandEnvEntryId,
                "%d vs %d",
                dwHlslCompilandEnvEntryID,
                HlslCompilandEnvEntryId);


  DWORD dwHlslCompilandEnvDefinesID;
  IFT(SMI.AddSymbol<hlsl_symbols::symbol_factory::CompilandEnv<hlsl_symbols::CompilandEnvSymbol::CreateDefines>>(dwHlslCompilandID, &dwHlslCompilandEnvDefinesID));
  DXASSERT_ARGS(dwHlslCompilandEnvDefinesID == HlslCompilandEnvDefinesId,
                "%d vs %d",
                dwHlslCompilandEnvDefinesID,
                HlslCompilandEnvDefinesId);


  DWORD dwHlslCompilandEnvArgumentsID;
  IFT(SMI.AddSymbol<hlsl_symbols::symbol_factory::CompilandEnv<hlsl_symbols::CompilandEnvSymbol::CreateArguments>>(dwHlslCompilandID, &dwHlslCompilandEnvArgumentsID));
  DXASSERT_ARGS(dwHlslCompilandEnvArgumentsID == HlslCompilandEnvArgumentsId,
                "%d vs %d",
                dwHlslCompilandEnvArgumentsID,
                HlslCompilandEnvArgumentsId);


  IFT(SMI.CreateFunctionsForAllCUs());
  IFT(SMI.CreateGlobalVariablesForAllCUs());
  IFT(SMI.CreateLocalVariables());
  IFT(SMI.CreateLiveRanges());
  IFT(SMI.PopulateParentToChildrenIDMap(&m_parentToChildren));
}

HRESULT dxil_dia::SymbolManager::GetSymbolByID(size_t id, Symbol **ppSym) const {
  if (ppSym == nullptr) {
    return E_INVALIDARG;
  }
  *ppSym = nullptr;

  if (m_pSession == nullptr) {
    return E_FAIL;
  }

  if (id <= 0) {
    return E_INVALIDARG;
  }
  if (id > m_symbolCtors.size()) {
    return S_FALSE;
  }

  DxcThreadMalloc TM(m_pSession->GetMallocNoRef());
  IFR(m_symbolCtors[id - 1]->Create(m_pSession, ppSym));
  return S_OK;
}

HRESULT dxil_dia::SymbolManager::GetLiveRangeOf(Symbol *pSym, LiveRange *LR) const {
  const DWORD dwSymID = pSym->GetID();
  if (dwSymID <= 0 || dwSymID > m_symbolCtors.size()) {
    return E_INVALIDARG;
  }

  auto symIt = m_symbolToLiveRange.find(dwSymID);
  if (symIt == m_symbolToLiveRange.end()) {
    return S_FALSE;
  }
  *LR = symIt->second;
  return S_OK;
}

HRESULT dxil_dia::SymbolManager::GetGlobalScope(Symbol **ppSym) const {
  return GetSymbolByID(HlslProgramId, ppSym);
}

HRESULT dxil_dia::SymbolManager::ChildrenOf(DWORD ID, std::vector<CComPtr<Symbol>> *pChildren) const {
  pChildren->clear();
  auto childrenList = m_parentToChildren.equal_range(ID);
  for (auto it = childrenList.first; it != childrenList.second; ++it) {
    CComPtr<Symbol> Child;
    IFR(GetSymbolByID(it->second, &Child));
    pChildren->emplace_back(Child);
  }
  return S_OK;
}

HRESULT dxil_dia::SymbolManager::ChildrenOf(Symbol *pSym, std::vector<CComPtr<Symbol>> *pChildren) const {
  const std::uint32_t pSymID = pSym->GetID();
  IFR(ChildrenOf(pSymID, pChildren));
  return S_OK;
}

HRESULT dxil_dia::SymbolManager::DbgScopeOf(const llvm::Instruction *instr, SymbolChildrenEnumerator **ppRet) const {
  *ppRet = nullptr;

  const llvm::DebugLoc &DL = instr->getDebugLoc();
  if (!DL) {
    return S_FALSE;
  }

  llvm::MDNode *LocalScope = DL.getInlinedAtScope();
  if (LocalScope == nullptr) {
    LocalScope = DL.getScope();
  }
  if (LocalScope == nullptr) {
    return S_FALSE;
  }
  auto *LS = llvm::dyn_cast<llvm::DILocalScope>(LocalScope);
  if (LS == nullptr) {
    // This is a failure as instructions should always live in a DILocalScope
    return E_FAIL;
  }

  auto scopeIt = m_scopeToID.find(LS);
  if (scopeIt == m_scopeToID.end()) {
    // This is a failure because all scopes should already exist in the symbol manager.
    return E_FAIL;
  }

  CComPtr<SymbolChildrenEnumerator> ret = SymbolChildrenEnumerator::Alloc(m_pSession->GetMallocNoRef());
  if (!ret) {
    return E_OUTOFMEMORY;
  }

  CComPtr<Symbol> s;
  IFR(GetSymbolByID(scopeIt->second, &s));
  std::vector<CComPtr<Symbol>> children{s};
  ret->Init(std::move(children));

  *ppRet = ret.Detach();
  return S_OK;
}<|MERGE_RESOLUTION|>--- conflicted
+++ resolved
@@ -1813,11 +1813,7 @@
     auto *LS = llvm::dyn_cast_or_null<llvm::DILocalScope>(CI->getDebugLoc()->getInlinedAtScope());
     auto SymIt = m_ScopeToSym.find(LS);
     if (SymIt == m_ScopeToSym.end()) {
-<<<<<<< HEAD
-      return E_FAIL;
-=======
         continue;
->>>>>>> 6bbb88c8
     }
 
     auto *LocalNameMetadata = llvm::dyn_cast<llvm::MetadataAsValue>(CI->getArgOperand(1));
