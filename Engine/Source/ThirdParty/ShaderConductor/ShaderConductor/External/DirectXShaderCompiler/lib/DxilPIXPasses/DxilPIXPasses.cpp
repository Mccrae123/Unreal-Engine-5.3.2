///////////////////////////////////////////////////////////////////////////////
//                                                                           //
// DxilPIXPasses.cpp                                                         //
// Copyright (C) Microsoft Corporation. All rights reserved.                 //
// This file is distributed under the University of Illinois Open Source     //
// License. See LICENSE.TXT for details.                                     //
//                                                                           //
// Provides SetupRegistryPassForPIX.                                         //
//                                                                           //
///////////////////////////////////////////////////////////////////////////////

#include "dxc/DxilPIXPasses/DxilPIXPasses.h"
#include "dxc/Support/Global.h"
#include "dxc/Support/WinIncludes.h"

#include "llvm/IR/LegacyPassManager.h"
#include "llvm/Pass.h"
#include "llvm/PassInfo.h"
#include "llvm/Support/SourceMgr.h"
#include "llvm/Transforms/IPO/PassManagerBuilder.h"

using namespace llvm;
using namespace hlsl;

namespace hlsl {

HRESULT SetupRegistryPassForPIX() {
  try {
    PassRegistry &Registry = *PassRegistry::getPassRegistry();
<<<<<<< HEAD
    /* <py::lines('INIT-PASSES')>hctdb_instrhelp.get_init_passes(set(["pix"]))</py>*/
    // INIT-PASSES:BEGIN
    initializeDxilAddPixelHitInstrumentationPass(Registry);
    initializeDxilAnnotateWithVirtualRegisterPass(Registry);
    initializeDxilDbgValueToDbgDeclarePass(Registry);
    initializeDxilDebugInstrumentationPass(Registry);
    initializeDxilForceEarlyZPass(Registry);
    initializeDxilOutputColorBecomesConstantPass(Registry);
    initializeDxilPIXMeshShaderOutputInstrumentationPass(Registry);
    initializeDxilReduceMSAAToSingleSamplePass(Registry);
    initializeDxilRemoveDiscardsPass(Registry);
    initializeDxilShaderAccessTrackingPass(Registry);
    // INIT-PASSES:END
=======
#include "DxilPIXPasses.inc"
>>>>>>> 6bbb88c8
  }
  CATCH_CPP_RETURN_HRESULT();
  return S_OK;
}

} // namespace hlsl<|MERGE_RESOLUTION|>--- conflicted
+++ resolved
@@ -27,23 +27,7 @@
 HRESULT SetupRegistryPassForPIX() {
   try {
     PassRegistry &Registry = *PassRegistry::getPassRegistry();
-<<<<<<< HEAD
-    /* <py::lines('INIT-PASSES')>hctdb_instrhelp.get_init_passes(set(["pix"]))</py>*/
-    // INIT-PASSES:BEGIN
-    initializeDxilAddPixelHitInstrumentationPass(Registry);
-    initializeDxilAnnotateWithVirtualRegisterPass(Registry);
-    initializeDxilDbgValueToDbgDeclarePass(Registry);
-    initializeDxilDebugInstrumentationPass(Registry);
-    initializeDxilForceEarlyZPass(Registry);
-    initializeDxilOutputColorBecomesConstantPass(Registry);
-    initializeDxilPIXMeshShaderOutputInstrumentationPass(Registry);
-    initializeDxilReduceMSAAToSingleSamplePass(Registry);
-    initializeDxilRemoveDiscardsPass(Registry);
-    initializeDxilShaderAccessTrackingPass(Registry);
-    // INIT-PASSES:END
-=======
 #include "DxilPIXPasses.inc"
->>>>>>> 6bbb88c8
   }
   CATCH_CPP_RETURN_HRESULT();
   return S_OK;
