--- conflicted
+++ resolved
@@ -51,10 +51,7 @@
   DxilFixConstArrayInitializer.cpp # HLSL Change
   DxilEliminateVector.cpp # HLSL Change
   DxilConditionalMem2Reg.cpp # HLSL Change
-<<<<<<< HEAD
-=======
   DxilRemoveUnstructuredLoopExits.cpp # HLSL Change
->>>>>>> 6bbb88c8
   Scalarizer.cpp
   SeparateConstOffsetFromGEP.cpp
   SimplifyCFGPass.cpp
