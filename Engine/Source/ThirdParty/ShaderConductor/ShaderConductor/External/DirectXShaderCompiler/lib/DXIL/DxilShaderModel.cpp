///////////////////////////////////////////////////////////////////////////////
//                                                                           //
// DxilShaderModel.cpp                                                       //
// Copyright (C) Microsoft Corporation. All rights reserved.                 //
// This file is distributed under the University of Illinois Open Source     //
// License. See LICENSE.TXT for details.                                     //
//                                                                           //
///////////////////////////////////////////////////////////////////////////////

#include <limits.h>

#include "dxc/DXIL/DxilShaderModel.h"
#include "dxc/DXIL/DxilSemantic.h"
#include "dxc/Support/Global.h"
#include <unordered_map>


namespace hlsl {

ShaderModel::ShaderModel(Kind Kind, unsigned Major, unsigned Minor, const char *pszName,
                         unsigned NumInputRegs, unsigned NumOutputRegs,
                         bool bUAVs, bool bTypedUavs,  unsigned NumUAVRegs)
: m_Kind(Kind)
, m_Major(Major)
, m_Minor(Minor)
, m_pszName(pszName)
, m_NumInputRegs(NumInputRegs)
, m_NumOutputRegs(NumOutputRegs)
, m_bTypedUavs(bTypedUavs)
, m_NumUAVRegs(NumUAVRegs) {
}

bool ShaderModel::operator==(const ShaderModel &other) const {
    return m_Kind          == other.m_Kind
        && m_Major         == other.m_Major
        && m_Minor         == other.m_Minor
        && strcmp(m_pszName,  other.m_pszName) == 0
        && m_NumInputRegs  == other.m_NumInputRegs
        && m_NumOutputRegs == other.m_NumOutputRegs
        && m_bTypedUavs    == other.m_bTypedUavs
        && m_NumUAVRegs    == other.m_NumUAVRegs;
}

bool ShaderModel::IsValid() const {
  DXASSERT(IsPS() || IsVS() || IsGS() || IsHS() || IsDS() || IsCS() ||
               IsLib() || IsMS() || IsAS() || m_Kind == Kind::Invalid,
           "invalid shader model");
  return m_Kind != Kind::Invalid;
}

bool ShaderModel::IsValidForDxil() const {
  if (!IsValid())
    return false;
  switch (m_Major) {
    case 6: {
      switch (m_Minor) {
      /* <py::lines('VALRULE-TEXT')>hctdb_instrhelp.get_is_valid_for_dxil()</py>*/
      // VALRULE-TEXT:BEGIN
      case 0:
      case 1:
      case 2:
      case 3:
      case 4:
      case 5:
      case 6:
<<<<<<< HEAD
=======
      case 7:
>>>>>>> 6bbb88c8
      // VALRULE-TEXT:END
        return true;
      case kOfflineMinor:
        return m_Kind == Kind::Library;
      }
    }
    break;
  }
  return false;
}

bool ShaderModel::IsValidForModule() const {
  // Ray tracing shader model should only be used on functions in a lib
  return IsValid() && !IsRay();
}

const ShaderModel *ShaderModel::Get(Kind Kind, unsigned Major, unsigned Minor) {
  /* <py::lines('VALRULE-TEXT')>hctdb_instrhelp.get_shader_model_get()</py>*/
  // VALRULE-TEXT:BEGIN
  const static std::unordered_map<unsigned, unsigned> hashToIdxMap = {
  {1024,0}, //ps_4_0
  {1025,1}, //ps_4_1
  {1280,2}, //ps_5_0
  {1281,3}, //ps_5_1
  {1536,4}, //ps_6_0
  {1537,5}, //ps_6_1
  {1538,6}, //ps_6_2
  {1539,7}, //ps_6_3
  {1540,8}, //ps_6_4
  {1541,9}, //ps_6_5
  {1542,10}, //ps_6_6
<<<<<<< HEAD
  {66560,11}, //vs_4_0
  {66561,12}, //vs_4_1
  {66816,13}, //vs_5_0
  {66817,14}, //vs_5_1
  {67072,15}, //vs_6_0
  {67073,16}, //vs_6_1
  {67074,17}, //vs_6_2
  {67075,18}, //vs_6_3
  {67076,19}, //vs_6_4
  {67077,20}, //vs_6_5
  {67078,21}, //vs_6_6
  {132096,22}, //gs_4_0
  {132097,23}, //gs_4_1
  {132352,24}, //gs_5_0
  {132353,25}, //gs_5_1
  {132608,26}, //gs_6_0
  {132609,27}, //gs_6_1
  {132610,28}, //gs_6_2
  {132611,29}, //gs_6_3
  {132612,30}, //gs_6_4
  {132613,31}, //gs_6_5
  {132614,32}, //gs_6_6
  {197888,33}, //hs_5_0
  {197889,34}, //hs_5_1
  {198144,35}, //hs_6_0
  {198145,36}, //hs_6_1
  {198146,37}, //hs_6_2
  {198147,38}, //hs_6_3
  {198148,39}, //hs_6_4
  {198149,40}, //hs_6_5
  {198150,41}, //hs_6_6
  {263424,42}, //ds_5_0
  {263425,43}, //ds_5_1
  {263680,44}, //ds_6_0
  {263681,45}, //ds_6_1
  {263682,46}, //ds_6_2
  {263683,47}, //ds_6_3
  {263684,48}, //ds_6_4
  {263685,49}, //ds_6_5
  {263686,50}, //ds_6_6
  {328704,51}, //cs_4_0
  {328705,52}, //cs_4_1
  {328960,53}, //cs_5_0
  {328961,54}, //cs_5_1
  {329216,55}, //cs_6_0
  {329217,56}, //cs_6_1
  {329218,57}, //cs_6_2
  {329219,58}, //cs_6_3
  {329220,59}, //cs_6_4
  {329221,60}, //cs_6_5
  {329222,61}, //cs_6_6
  {394753,62}, //lib_6_1
  {394754,63}, //lib_6_2
  {394755,64}, //lib_6_3
  {394756,65}, //lib_6_4
  {394757,66}, //lib_6_5
  {394758,67}, //lib_6_6
  // lib_6_x is for offline linking only, and relaxes restrictions
  {394767,68},//lib_6_x
  {853509,69}, //ms_6_5
  {853510,70}, //ms_6_6
  {919045,71}, //as_6_5
  {919046,72}, //as_6_6
=======
  {1543,11}, //ps_6_7
  {66560,12}, //vs_4_0
  {66561,13}, //vs_4_1
  {66816,14}, //vs_5_0
  {66817,15}, //vs_5_1
  {67072,16}, //vs_6_0
  {67073,17}, //vs_6_1
  {67074,18}, //vs_6_2
  {67075,19}, //vs_6_3
  {67076,20}, //vs_6_4
  {67077,21}, //vs_6_5
  {67078,22}, //vs_6_6
  {67079,23}, //vs_6_7
  {132096,24}, //gs_4_0
  {132097,25}, //gs_4_1
  {132352,26}, //gs_5_0
  {132353,27}, //gs_5_1
  {132608,28}, //gs_6_0
  {132609,29}, //gs_6_1
  {132610,30}, //gs_6_2
  {132611,31}, //gs_6_3
  {132612,32}, //gs_6_4
  {132613,33}, //gs_6_5
  {132614,34}, //gs_6_6
  {132615,35}, //gs_6_7
  {197888,36}, //hs_5_0
  {197889,37}, //hs_5_1
  {198144,38}, //hs_6_0
  {198145,39}, //hs_6_1
  {198146,40}, //hs_6_2
  {198147,41}, //hs_6_3
  {198148,42}, //hs_6_4
  {198149,43}, //hs_6_5
  {198150,44}, //hs_6_6
  {198151,45}, //hs_6_7
  {263424,46}, //ds_5_0
  {263425,47}, //ds_5_1
  {263680,48}, //ds_6_0
  {263681,49}, //ds_6_1
  {263682,50}, //ds_6_2
  {263683,51}, //ds_6_3
  {263684,52}, //ds_6_4
  {263685,53}, //ds_6_5
  {263686,54}, //ds_6_6
  {263687,55}, //ds_6_7
  {328704,56}, //cs_4_0
  {328705,57}, //cs_4_1
  {328960,58}, //cs_5_0
  {328961,59}, //cs_5_1
  {329216,60}, //cs_6_0
  {329217,61}, //cs_6_1
  {329218,62}, //cs_6_2
  {329219,63}, //cs_6_3
  {329220,64}, //cs_6_4
  {329221,65}, //cs_6_5
  {329222,66}, //cs_6_6
  {329223,67}, //cs_6_7
  {394753,68}, //lib_6_1
  {394754,69}, //lib_6_2
  {394755,70}, //lib_6_3
  {394756,71}, //lib_6_4
  {394757,72}, //lib_6_5
  {394758,73}, //lib_6_6
  {394759,74}, //lib_6_7
  // lib_6_x is for offline linking only, and relaxes restrictions
  {394767,75},//lib_6_x
  {853509,76}, //ms_6_5
  {853510,77}, //ms_6_6
  {853511,78}, //ms_6_7
  {919045,79}, //as_6_5
  {919046,80}, //as_6_6
  {919047,81}, //as_6_7
>>>>>>> 6bbb88c8
  };
  unsigned hash = (unsigned)Kind << 16 | Major << 8 | Minor;
  auto it = hashToIdxMap.find(hash);
  if (it == hashToIdxMap.end())
    return GetInvalid();
  return &ms_ShaderModels[it->second];
  // VALRULE-TEXT:END
}

const ShaderModel *ShaderModel::GetByName(const char *pszName) {
  // [ps|vs|gs|hs|ds|cs|ms|as]_[major]_[minor]
  Kind kind;
  switch (pszName[0]) {
  case 'p':   kind = Kind::Pixel;     break;
  case 'v':   kind = Kind::Vertex;    break;
  case 'g':   kind = Kind::Geometry;  break;
  case 'h':   kind = Kind::Hull;      break;
  case 'd':   kind = Kind::Domain;    break;
  case 'c':   kind = Kind::Compute;   break;
  case 'l':   kind = Kind::Library;   break;
  case 'm':   kind = Kind::Mesh;      break;
  case 'a':   kind = Kind::Amplification; break;
  default:    return GetInvalid();
  }
  unsigned Idx = 3;
  if (kind != Kind::Library) {
    if (pszName[1] != 's' || pszName[2] != '_')
      return GetInvalid();
  } else {
    if (pszName[1] != 'i' || pszName[2] != 'b' || pszName[3] != '_')
      return GetInvalid();
    Idx = 4;
  }

  unsigned Major;
  switch (pszName[Idx++]) {
  case '4': Major = 4;  break;
  case '5': Major = 5;  break;
  case '6': Major = 6;  break;
  default:  return GetInvalid();
  }
  if (pszName[Idx++] != '_')
    return GetInvalid();

  unsigned Minor;
  switch (pszName[Idx++]) {
    case '0': Minor = 0;  break;
    case '1': Minor = 1;  break;
  /* <py::lines('VALRULE-TEXT')>hctdb_instrhelp.get_shader_model_by_name()</py>*/
  // VALRULE-TEXT:BEGIN
  case '2':
    if (Major == 6) {
      Minor = 2;
      break;
    }
  else return GetInvalid();
  case '3':
    if (Major == 6) {
      Minor = 3;
      break;
    }
  else return GetInvalid();
  case '4':
    if (Major == 6) {
      Minor = 4;
      break;
    }
  else return GetInvalid();
  case '5':
    if (Major == 6) {
      Minor = 5;
      break;
    }
  else return GetInvalid();
  case '6':
    if (Major == 6) {
      Minor = 6;
      break;
    }
  else return GetInvalid();
<<<<<<< HEAD
=======
  case '7':
    if (Major == 6) {
      Minor = 7;
      break;
    }
  else return GetInvalid();
>>>>>>> 6bbb88c8
  // VALRULE-TEXT:END
    case 'x':
      if (kind == Kind::Library && Major == 6) {
        Minor = kOfflineMinor;
        break;
      }
      else return GetInvalid();
    default:  return GetInvalid();
  }
  if (pszName[Idx++] != 0)
    return GetInvalid();

  return Get(kind, Major, Minor);
}

void ShaderModel::GetDxilVersion(unsigned &DxilMajor, unsigned &DxilMinor) const {
  DXASSERT(IsValidForDxil(), "invalid shader model");
  DxilMajor = 1;
  switch (m_Minor) {
  /* <py::lines('VALRULE-TEXT')>hctdb_instrhelp.get_dxil_version()</py>*/
  // VALRULE-TEXT:BEGIN
  case 0:
    DxilMinor = 0;
    break;
  case 1:
    DxilMinor = 1;
    break;
  case 2:
    DxilMinor = 2;
    break;
  case 3:
    DxilMinor = 3;
    break;
  case 4:
    DxilMinor = 4;
    break;
  case 5:
    DxilMinor = 5;
    break;
  case 6:
    DxilMinor = 6;
    break;
<<<<<<< HEAD
  case kOfflineMinor: // Always update this to highest dxil version
    DxilMinor = 6;
=======
  case 7:
    DxilMinor = 7;
    break;
  case kOfflineMinor: // Always update this to highest dxil version
    DxilMinor = 7;
>>>>>>> 6bbb88c8
    break;
  // VALRULE-TEXT:END
  default:
    DXASSERT(0, "IsValidForDxil() should have caught this.");
    break;
  }
}

void ShaderModel::GetMinValidatorVersion(unsigned &ValMajor, unsigned &ValMinor) const {
  DXASSERT(IsValidForDxil(), "invalid shader model");
  ValMajor = 1;
  switch (m_Minor) {
  /* <py::lines('VALRULE-TEXT')>hctdb_instrhelp.get_min_validator_version()</py>*/
  // VALRULE-TEXT:BEGIN
  case 0:
    ValMinor = 0;
    break;
  case 1:
    ValMinor = 1;
    break;
  case 2:
    ValMinor = 2;
    break;
  case 3:
    ValMinor = 3;
    break;
  case 4:
    ValMinor = 4;
    break;
  case 5:
    ValMinor = 5;
    break;
  case 6:
    ValMinor = 6;
    break;
<<<<<<< HEAD
=======
  case 7:
    ValMinor = 7;
    break;
>>>>>>> 6bbb88c8
  // VALRULE-TEXT:END
  case kOfflineMinor:
    ValMajor = 0;
    ValMinor = 0;
    break;
  default:
    DXASSERT(0, "IsValidForDxil() should have caught this.");
    break;
  }
}

static const char *ShaderModelKindNames[] = {
    "ps", "vs", "gs", "hs", "ds", "cs", "lib",
    "raygeneration", "intersection", "anyhit", "closesthit", "miss", "callable",
    "ms", "as", "invalid",
};

const char * ShaderModel::GetKindName() const {
  return GetKindName(m_Kind);
}

const char *ShaderModel::GetKindName(Kind kind) {
  static_assert(static_cast<unsigned>(Kind::Invalid) ==
                    _countof(ShaderModelKindNames) - 1,
                "Invalid kinds or names");
  return ShaderModelKindNames[static_cast<unsigned int>(kind)];
}

const ShaderModel *ShaderModel::GetInvalid() {
  return &ms_ShaderModels[kNumShaderModels - 1];
}

typedef ShaderModel SM;
typedef Semantic SE;
const ShaderModel ShaderModel::ms_ShaderModels[kNumShaderModels] = {
  //                                  IR  OR   UAV?   TyUAV? UAV base
  /* <py::lines('VALRULE-TEXT')>hctdb_instrhelp.get_shader_models()</py>*/
  // VALRULE-TEXT:BEGIN
  SM(Kind::Pixel, 4, 0, "ps_4_0", 32, 8, false, false, 0),
  SM(Kind::Pixel, 4, 1, "ps_4_1", 32, 8, false, false, 0),
  SM(Kind::Pixel, 5, 0, "ps_5_0", 32, 8, true, true, 64),
  SM(Kind::Pixel, 5, 1, "ps_5_1", 32, 8, true, true, 64),
  SM(Kind::Pixel, 6, 0, "ps_6_0", 32, 8, true, true, UINT_MAX),
  SM(Kind::Pixel, 6, 1, "ps_6_1", 32, 8, true, true, UINT_MAX),
  SM(Kind::Pixel, 6, 2, "ps_6_2", 32, 8, true, true, UINT_MAX),
  SM(Kind::Pixel, 6, 3, "ps_6_3", 32, 8, true, true, UINT_MAX),
  SM(Kind::Pixel, 6, 4, "ps_6_4", 32, 8, true, true, UINT_MAX),
  SM(Kind::Pixel, 6, 5, "ps_6_5", 32, 8, true, true, UINT_MAX),
  SM(Kind::Pixel, 6, 6, "ps_6_6", 32, 8, true, true, UINT_MAX),
<<<<<<< HEAD
=======
  SM(Kind::Pixel, 6, 7, "ps_6_7", 32, 8, true, true, UINT_MAX),
>>>>>>> 6bbb88c8
  SM(Kind::Vertex, 4, 0, "vs_4_0", 16, 16, false, false, 0),
  SM(Kind::Vertex, 4, 1, "vs_4_1", 32, 32, false, false, 0),
  SM(Kind::Vertex, 5, 0, "vs_5_0", 32, 32, true, true, 64),
  SM(Kind::Vertex, 5, 1, "vs_5_1", 32, 32, true, true, 64),
  SM(Kind::Vertex, 6, 0, "vs_6_0", 32, 32, true, true, UINT_MAX),
  SM(Kind::Vertex, 6, 1, "vs_6_1", 32, 32, true, true, UINT_MAX),
  SM(Kind::Vertex, 6, 2, "vs_6_2", 32, 32, true, true, UINT_MAX),
  SM(Kind::Vertex, 6, 3, "vs_6_3", 32, 32, true, true, UINT_MAX),
  SM(Kind::Vertex, 6, 4, "vs_6_4", 32, 32, true, true, UINT_MAX),
  SM(Kind::Vertex, 6, 5, "vs_6_5", 32, 32, true, true, UINT_MAX),
  SM(Kind::Vertex, 6, 6, "vs_6_6", 32, 32, true, true, UINT_MAX),
<<<<<<< HEAD
=======
  SM(Kind::Vertex, 6, 7, "vs_6_7", 32, 32, true, true, UINT_MAX),
>>>>>>> 6bbb88c8
  SM(Kind::Geometry, 4, 0, "gs_4_0", 16, 32, false, false, 0),
  SM(Kind::Geometry, 4, 1, "gs_4_1", 32, 32, false, false, 0),
  SM(Kind::Geometry, 5, 0, "gs_5_0", 32, 32, true, true, 64),
  SM(Kind::Geometry, 5, 1, "gs_5_1", 32, 32, true, true, 64),
  SM(Kind::Geometry, 6, 0, "gs_6_0", 32, 32, true, true, UINT_MAX),
  SM(Kind::Geometry, 6, 1, "gs_6_1", 32, 32, true, true, UINT_MAX),
  SM(Kind::Geometry, 6, 2, "gs_6_2", 32, 32, true, true, UINT_MAX),
  SM(Kind::Geometry, 6, 3, "gs_6_3", 32, 32, true, true, UINT_MAX),
  SM(Kind::Geometry, 6, 4, "gs_6_4", 32, 32, true, true, UINT_MAX),
  SM(Kind::Geometry, 6, 5, "gs_6_5", 32, 32, true, true, UINT_MAX),
  SM(Kind::Geometry, 6, 6, "gs_6_6", 32, 32, true, true, UINT_MAX),
<<<<<<< HEAD
=======
  SM(Kind::Geometry, 6, 7, "gs_6_7", 32, 32, true, true, UINT_MAX),
>>>>>>> 6bbb88c8
  SM(Kind::Hull, 5, 0, "hs_5_0", 32, 32, true, true, 64),
  SM(Kind::Hull, 5, 1, "hs_5_1", 32, 32, true, true, 64),
  SM(Kind::Hull, 6, 0, "hs_6_0", 32, 32, true, true, UINT_MAX),
  SM(Kind::Hull, 6, 1, "hs_6_1", 32, 32, true, true, UINT_MAX),
  SM(Kind::Hull, 6, 2, "hs_6_2", 32, 32, true, true, UINT_MAX),
  SM(Kind::Hull, 6, 3, "hs_6_3", 32, 32, true, true, UINT_MAX),
  SM(Kind::Hull, 6, 4, "hs_6_4", 32, 32, true, true, UINT_MAX),
  SM(Kind::Hull, 6, 5, "hs_6_5", 32, 32, true, true, UINT_MAX),
  SM(Kind::Hull, 6, 6, "hs_6_6", 32, 32, true, true, UINT_MAX),
<<<<<<< HEAD
=======
  SM(Kind::Hull, 6, 7, "hs_6_7", 32, 32, true, true, UINT_MAX),
>>>>>>> 6bbb88c8
  SM(Kind::Domain, 5, 0, "ds_5_0", 32, 32, true, true, 64),
  SM(Kind::Domain, 5, 1, "ds_5_1", 32, 32, true, true, 64),
  SM(Kind::Domain, 6, 0, "ds_6_0", 32, 32, true, true, UINT_MAX),
  SM(Kind::Domain, 6, 1, "ds_6_1", 32, 32, true, true, UINT_MAX),
  SM(Kind::Domain, 6, 2, "ds_6_2", 32, 32, true, true, UINT_MAX),
  SM(Kind::Domain, 6, 3, "ds_6_3", 32, 32, true, true, UINT_MAX),
  SM(Kind::Domain, 6, 4, "ds_6_4", 32, 32, true, true, UINT_MAX),
  SM(Kind::Domain, 6, 5, "ds_6_5", 32, 32, true, true, UINT_MAX),
  SM(Kind::Domain, 6, 6, "ds_6_6", 32, 32, true, true, UINT_MAX),
<<<<<<< HEAD
=======
  SM(Kind::Domain, 6, 7, "ds_6_7", 32, 32, true, true, UINT_MAX),
>>>>>>> 6bbb88c8
  SM(Kind::Compute, 4, 0, "cs_4_0", 0, 0, false, false, 0),
  SM(Kind::Compute, 4, 1, "cs_4_1", 0, 0, false, false, 0),
  SM(Kind::Compute, 5, 0, "cs_5_0", 0, 0, true, true, 64),
  SM(Kind::Compute, 5, 1, "cs_5_1", 0, 0, true, true, 64),
  SM(Kind::Compute, 6, 0, "cs_6_0", 0, 0, true, true, UINT_MAX),
  SM(Kind::Compute, 6, 1, "cs_6_1", 0, 0, true, true, UINT_MAX),
  SM(Kind::Compute, 6, 2, "cs_6_2", 0, 0, true, true, UINT_MAX),
  SM(Kind::Compute, 6, 3, "cs_6_3", 0, 0, true, true, UINT_MAX),
  SM(Kind::Compute, 6, 4, "cs_6_4", 0, 0, true, true, UINT_MAX),
  SM(Kind::Compute, 6, 5, "cs_6_5", 0, 0, true, true, UINT_MAX),
  SM(Kind::Compute, 6, 6, "cs_6_6", 0, 0, true, true, UINT_MAX),
<<<<<<< HEAD
=======
  SM(Kind::Compute, 6, 7, "cs_6_7", 0, 0, true, true, UINT_MAX),
>>>>>>> 6bbb88c8
  SM(Kind::Library, 6, 1, "lib_6_1", 32, 32, true, true, UINT_MAX),
  SM(Kind::Library, 6, 2, "lib_6_2", 32, 32, true, true, UINT_MAX),
  SM(Kind::Library, 6, 3, "lib_6_3", 32, 32, true, true, UINT_MAX),
  SM(Kind::Library, 6, 4, "lib_6_4", 32, 32, true, true, UINT_MAX),
  SM(Kind::Library, 6, 5, "lib_6_5", 32, 32, true, true, UINT_MAX),
  SM(Kind::Library, 6, 6, "lib_6_6", 32, 32, true, true, UINT_MAX),
<<<<<<< HEAD
=======
  SM(Kind::Library, 6, 7, "lib_6_7", 32, 32, true, true, UINT_MAX),
>>>>>>> 6bbb88c8
  // lib_6_x is for offline linking only, and relaxes restrictions
  SM(Kind::Library,  6, kOfflineMinor, "lib_6_x",  32, 32,  true,  true,  UINT_MAX),
  SM(Kind::Mesh, 6, 5, "ms_6_5", 0, 0, true, true, UINT_MAX),
  SM(Kind::Mesh, 6, 6, "ms_6_6", 0, 0, true, true, UINT_MAX),
<<<<<<< HEAD
  SM(Kind::Amplification, 6, 5, "as_6_5", 0, 0, true, true, UINT_MAX),
  SM(Kind::Amplification, 6, 6, "as_6_6", 0, 0, true, true, UINT_MAX),
=======
  SM(Kind::Mesh, 6, 7, "ms_6_7", 0, 0, true, true, UINT_MAX),
  SM(Kind::Amplification, 6, 5, "as_6_5", 0, 0, true, true, UINT_MAX),
  SM(Kind::Amplification, 6, 6, "as_6_6", 0, 0, true, true, UINT_MAX),
  SM(Kind::Amplification, 6, 7, "as_6_7", 0, 0, true, true, UINT_MAX),
>>>>>>> 6bbb88c8
  // Values before Invalid must remain sorted by Kind, then Major, then Minor.
  SM(Kind::Invalid,  0, 0, "invalid", 0,  0,   false, false, 0),
  // VALRULE-TEXT:END
};

} // namespace hlsl<|MERGE_RESOLUTION|>--- conflicted
+++ resolved
@@ -63,10 +63,7 @@
       case 4:
       case 5:
       case 6:
-<<<<<<< HEAD
-=======
       case 7:
->>>>>>> 6bbb88c8
       // VALRULE-TEXT:END
         return true;
       case kOfflineMinor:
@@ -98,71 +95,6 @@
   {1540,8}, //ps_6_4
   {1541,9}, //ps_6_5
   {1542,10}, //ps_6_6
-<<<<<<< HEAD
-  {66560,11}, //vs_4_0
-  {66561,12}, //vs_4_1
-  {66816,13}, //vs_5_0
-  {66817,14}, //vs_5_1
-  {67072,15}, //vs_6_0
-  {67073,16}, //vs_6_1
-  {67074,17}, //vs_6_2
-  {67075,18}, //vs_6_3
-  {67076,19}, //vs_6_4
-  {67077,20}, //vs_6_5
-  {67078,21}, //vs_6_6
-  {132096,22}, //gs_4_0
-  {132097,23}, //gs_4_1
-  {132352,24}, //gs_5_0
-  {132353,25}, //gs_5_1
-  {132608,26}, //gs_6_0
-  {132609,27}, //gs_6_1
-  {132610,28}, //gs_6_2
-  {132611,29}, //gs_6_3
-  {132612,30}, //gs_6_4
-  {132613,31}, //gs_6_5
-  {132614,32}, //gs_6_6
-  {197888,33}, //hs_5_0
-  {197889,34}, //hs_5_1
-  {198144,35}, //hs_6_0
-  {198145,36}, //hs_6_1
-  {198146,37}, //hs_6_2
-  {198147,38}, //hs_6_3
-  {198148,39}, //hs_6_4
-  {198149,40}, //hs_6_5
-  {198150,41}, //hs_6_6
-  {263424,42}, //ds_5_0
-  {263425,43}, //ds_5_1
-  {263680,44}, //ds_6_0
-  {263681,45}, //ds_6_1
-  {263682,46}, //ds_6_2
-  {263683,47}, //ds_6_3
-  {263684,48}, //ds_6_4
-  {263685,49}, //ds_6_5
-  {263686,50}, //ds_6_6
-  {328704,51}, //cs_4_0
-  {328705,52}, //cs_4_1
-  {328960,53}, //cs_5_0
-  {328961,54}, //cs_5_1
-  {329216,55}, //cs_6_0
-  {329217,56}, //cs_6_1
-  {329218,57}, //cs_6_2
-  {329219,58}, //cs_6_3
-  {329220,59}, //cs_6_4
-  {329221,60}, //cs_6_5
-  {329222,61}, //cs_6_6
-  {394753,62}, //lib_6_1
-  {394754,63}, //lib_6_2
-  {394755,64}, //lib_6_3
-  {394756,65}, //lib_6_4
-  {394757,66}, //lib_6_5
-  {394758,67}, //lib_6_6
-  // lib_6_x is for offline linking only, and relaxes restrictions
-  {394767,68},//lib_6_x
-  {853509,69}, //ms_6_5
-  {853510,70}, //ms_6_6
-  {919045,71}, //as_6_5
-  {919046,72}, //as_6_6
-=======
   {1543,11}, //ps_6_7
   {66560,12}, //vs_4_0
   {66561,13}, //vs_4_1
@@ -235,7 +167,6 @@
   {919045,79}, //as_6_5
   {919046,80}, //as_6_6
   {919047,81}, //as_6_7
->>>>>>> 6bbb88c8
   };
   unsigned hash = (unsigned)Kind << 16 | Major << 8 | Minor;
   auto it = hashToIdxMap.find(hash);
@@ -316,15 +247,12 @@
       break;
     }
   else return GetInvalid();
-<<<<<<< HEAD
-=======
   case '7':
     if (Major == 6) {
       Minor = 7;
       break;
     }
   else return GetInvalid();
->>>>>>> 6bbb88c8
   // VALRULE-TEXT:END
     case 'x':
       if (kind == Kind::Library && Major == 6) {
@@ -367,16 +295,11 @@
   case 6:
     DxilMinor = 6;
     break;
-<<<<<<< HEAD
-  case kOfflineMinor: // Always update this to highest dxil version
-    DxilMinor = 6;
-=======
   case 7:
     DxilMinor = 7;
     break;
   case kOfflineMinor: // Always update this to highest dxil version
     DxilMinor = 7;
->>>>>>> 6bbb88c8
     break;
   // VALRULE-TEXT:END
   default:
@@ -412,12 +335,9 @@
   case 6:
     ValMinor = 6;
     break;
-<<<<<<< HEAD
-=======
   case 7:
     ValMinor = 7;
     break;
->>>>>>> 6bbb88c8
   // VALRULE-TEXT:END
   case kOfflineMinor:
     ValMajor = 0;
@@ -467,10 +387,7 @@
   SM(Kind::Pixel, 6, 4, "ps_6_4", 32, 8, true, true, UINT_MAX),
   SM(Kind::Pixel, 6, 5, "ps_6_5", 32, 8, true, true, UINT_MAX),
   SM(Kind::Pixel, 6, 6, "ps_6_6", 32, 8, true, true, UINT_MAX),
-<<<<<<< HEAD
-=======
   SM(Kind::Pixel, 6, 7, "ps_6_7", 32, 8, true, true, UINT_MAX),
->>>>>>> 6bbb88c8
   SM(Kind::Vertex, 4, 0, "vs_4_0", 16, 16, false, false, 0),
   SM(Kind::Vertex, 4, 1, "vs_4_1", 32, 32, false, false, 0),
   SM(Kind::Vertex, 5, 0, "vs_5_0", 32, 32, true, true, 64),
@@ -482,10 +399,7 @@
   SM(Kind::Vertex, 6, 4, "vs_6_4", 32, 32, true, true, UINT_MAX),
   SM(Kind::Vertex, 6, 5, "vs_6_5", 32, 32, true, true, UINT_MAX),
   SM(Kind::Vertex, 6, 6, "vs_6_6", 32, 32, true, true, UINT_MAX),
-<<<<<<< HEAD
-=======
   SM(Kind::Vertex, 6, 7, "vs_6_7", 32, 32, true, true, UINT_MAX),
->>>>>>> 6bbb88c8
   SM(Kind::Geometry, 4, 0, "gs_4_0", 16, 32, false, false, 0),
   SM(Kind::Geometry, 4, 1, "gs_4_1", 32, 32, false, false, 0),
   SM(Kind::Geometry, 5, 0, "gs_5_0", 32, 32, true, true, 64),
@@ -497,10 +411,7 @@
   SM(Kind::Geometry, 6, 4, "gs_6_4", 32, 32, true, true, UINT_MAX),
   SM(Kind::Geometry, 6, 5, "gs_6_5", 32, 32, true, true, UINT_MAX),
   SM(Kind::Geometry, 6, 6, "gs_6_6", 32, 32, true, true, UINT_MAX),
-<<<<<<< HEAD
-=======
   SM(Kind::Geometry, 6, 7, "gs_6_7", 32, 32, true, true, UINT_MAX),
->>>>>>> 6bbb88c8
   SM(Kind::Hull, 5, 0, "hs_5_0", 32, 32, true, true, 64),
   SM(Kind::Hull, 5, 1, "hs_5_1", 32, 32, true, true, 64),
   SM(Kind::Hull, 6, 0, "hs_6_0", 32, 32, true, true, UINT_MAX),
@@ -510,10 +421,7 @@
   SM(Kind::Hull, 6, 4, "hs_6_4", 32, 32, true, true, UINT_MAX),
   SM(Kind::Hull, 6, 5, "hs_6_5", 32, 32, true, true, UINT_MAX),
   SM(Kind::Hull, 6, 6, "hs_6_6", 32, 32, true, true, UINT_MAX),
-<<<<<<< HEAD
-=======
   SM(Kind::Hull, 6, 7, "hs_6_7", 32, 32, true, true, UINT_MAX),
->>>>>>> 6bbb88c8
   SM(Kind::Domain, 5, 0, "ds_5_0", 32, 32, true, true, 64),
   SM(Kind::Domain, 5, 1, "ds_5_1", 32, 32, true, true, 64),
   SM(Kind::Domain, 6, 0, "ds_6_0", 32, 32, true, true, UINT_MAX),
@@ -523,10 +431,7 @@
   SM(Kind::Domain, 6, 4, "ds_6_4", 32, 32, true, true, UINT_MAX),
   SM(Kind::Domain, 6, 5, "ds_6_5", 32, 32, true, true, UINT_MAX),
   SM(Kind::Domain, 6, 6, "ds_6_6", 32, 32, true, true, UINT_MAX),
-<<<<<<< HEAD
-=======
   SM(Kind::Domain, 6, 7, "ds_6_7", 32, 32, true, true, UINT_MAX),
->>>>>>> 6bbb88c8
   SM(Kind::Compute, 4, 0, "cs_4_0", 0, 0, false, false, 0),
   SM(Kind::Compute, 4, 1, "cs_4_1", 0, 0, false, false, 0),
   SM(Kind::Compute, 5, 0, "cs_5_0", 0, 0, true, true, 64),
@@ -538,33 +443,22 @@
   SM(Kind::Compute, 6, 4, "cs_6_4", 0, 0, true, true, UINT_MAX),
   SM(Kind::Compute, 6, 5, "cs_6_5", 0, 0, true, true, UINT_MAX),
   SM(Kind::Compute, 6, 6, "cs_6_6", 0, 0, true, true, UINT_MAX),
-<<<<<<< HEAD
-=======
   SM(Kind::Compute, 6, 7, "cs_6_7", 0, 0, true, true, UINT_MAX),
->>>>>>> 6bbb88c8
   SM(Kind::Library, 6, 1, "lib_6_1", 32, 32, true, true, UINT_MAX),
   SM(Kind::Library, 6, 2, "lib_6_2", 32, 32, true, true, UINT_MAX),
   SM(Kind::Library, 6, 3, "lib_6_3", 32, 32, true, true, UINT_MAX),
   SM(Kind::Library, 6, 4, "lib_6_4", 32, 32, true, true, UINT_MAX),
   SM(Kind::Library, 6, 5, "lib_6_5", 32, 32, true, true, UINT_MAX),
   SM(Kind::Library, 6, 6, "lib_6_6", 32, 32, true, true, UINT_MAX),
-<<<<<<< HEAD
-=======
   SM(Kind::Library, 6, 7, "lib_6_7", 32, 32, true, true, UINT_MAX),
->>>>>>> 6bbb88c8
   // lib_6_x is for offline linking only, and relaxes restrictions
   SM(Kind::Library,  6, kOfflineMinor, "lib_6_x",  32, 32,  true,  true,  UINT_MAX),
   SM(Kind::Mesh, 6, 5, "ms_6_5", 0, 0, true, true, UINT_MAX),
   SM(Kind::Mesh, 6, 6, "ms_6_6", 0, 0, true, true, UINT_MAX),
-<<<<<<< HEAD
-  SM(Kind::Amplification, 6, 5, "as_6_5", 0, 0, true, true, UINT_MAX),
-  SM(Kind::Amplification, 6, 6, "as_6_6", 0, 0, true, true, UINT_MAX),
-=======
   SM(Kind::Mesh, 6, 7, "ms_6_7", 0, 0, true, true, UINT_MAX),
   SM(Kind::Amplification, 6, 5, "as_6_5", 0, 0, true, true, UINT_MAX),
   SM(Kind::Amplification, 6, 6, "as_6_6", 0, 0, true, true, UINT_MAX),
   SM(Kind::Amplification, 6, 7, "as_6_7", 0, 0, true, true, UINT_MAX),
->>>>>>> 6bbb88c8
   // Values before Invalid must remain sorted by Kind, then Major, then Minor.
   SM(Kind::Invalid,  0, 0, "invalid", 0,  0,   false, false, 0),
   // VALRULE-TEXT:END
