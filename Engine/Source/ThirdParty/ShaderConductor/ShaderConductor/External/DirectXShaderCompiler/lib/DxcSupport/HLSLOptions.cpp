--- conflicted
+++ resolved
@@ -476,33 +476,10 @@
     else
       opts.HLSLVersion = hlsl::LangStd::vLatest; // Default to latest version
   } else {
-<<<<<<< HEAD
-    try {
-      opts.HLSLVersion = std::stoul(std::string(ver));
-      switch (opts.HLSLVersion) {
-      case 2015:
-      case 2016:
-      case 2017:
-      case 2018:
-      case 2021:
-        break;
-      default:
-        errors << "Unknown HLSL version: " << opts.HLSLVersion << ". Valid versions: 2016, 2017, 2018, 2021";
-        return 1;
-      }
-    }
-    catch (const std::invalid_argument &) {
-      errors << "Invalid HLSL Version";
-      return 1;
-    }
-    catch (const std::out_of_range &) {
-      errors << "Invalid HLSL Version";
-=======
     opts.HLSLVersion = parseHLSLVersion(ver);
     if (opts.HLSLVersion == hlsl::LangStd::vError) {
       errors << "Unknown HLSL version: " << ver
              << ". Valid versions: " << hlsl::ValidVersionsStr;
->>>>>>> d731a049
       return 1;
     }
   }
@@ -527,11 +504,7 @@
   // If the HLSL version is 2016 or 2018, allow them only
   // when the individual option is enabled.
   // If the HLSL version is 2015, dissallow these features
-<<<<<<< HEAD
-  if (opts.HLSLVersion >= 2021) {
-=======
   if (opts.HLSLVersion >= hlsl::LangStd::v2021) {
->>>>>>> d731a049
     // Enable operator overloading in structs
     opts.EnableOperatorOverloading = true;
     // Enable template support
@@ -550,23 +523,6 @@
     opts.EnableShortCircuit = Args.hasFlag(OPT_enable_short_circuit, OPT_INVALID, false);
     opts.EnableBitfields = Args.hasFlag(OPT_enable_bitfields, OPT_INVALID, false);
 
-<<<<<<< HEAD
-    if (opts.HLSLVersion <= 2015) {
-
-      if (opts.EnableOperatorOverloading)
-        errors << "/enable-operator-overloading is not supported with HLSL Version " << opts.HLSLVersion;
-      if (opts.EnableTemplates)
-        errors << "/enable-templates is not supported with HLSL Version " << opts.HLSLVersion;
-
-      if (opts.StrictUDTCasting)
-        errors << "/enable-udt-casting is not supported with HLSL Version " << opts.HLSLVersion;
-
-      if (opts.EnableShortCircuit)
-        errors << "/enable-short-circuit is not supported with HLSL Version " << opts.HLSLVersion;
-
-      if (opts.EnableBitfields)
-        errors << "/enable-bitfields is not supported with HLSL Version " << opts.HLSLVersion;
-=======
     if (opts.HLSLVersion <= hlsl::LangStd::v2015) {
 
       if (opts.EnableOperatorOverloading)
@@ -588,7 +544,6 @@
       if (opts.EnableBitfields)
         errors << "/enable-bitfields is not supported with HLSL Version "
                << (unsigned long)opts.HLSLVersion;
->>>>>>> d731a049
 
       return 1;
     }
@@ -823,13 +778,10 @@
   opts.EnablePayloadQualifiers = Args.hasFlag(OPT_enable_payload_qualifiers, OPT_INVALID,
                                             DXIL::CompareVersions(Major, Minor, 6, 7) >= 0); 
 
-<<<<<<< HEAD
-=======
   for (const std::string &value : Args.getAllArgValues(OPT_print_after)) {
     opts.PrintAfter.insert(value);
   }
 
->>>>>>> d731a049
   if (DXIL::CompareVersions(Major, Minor, 6, 8) < 0) {
      opts.EnablePayloadQualifiers &= !Args.hasFlag(OPT_disable_payload_qualifiers, OPT_INVALID, false);
   }
