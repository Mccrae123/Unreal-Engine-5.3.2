--- conflicted
+++ resolved
@@ -258,8 +258,6 @@
   }
 }
 
-<<<<<<< HEAD
-=======
 static std::pair<std::string, std::string> ParseDefine(std::string &argVal) {
   std::pair<std::string, std::string> result = std::make_pair("", "");
   if (argVal.empty())
@@ -272,7 +270,6 @@
   return result;
 }
 
->>>>>>> 6bbb88c8
 // SPIRV Change Starts
 #ifdef ENABLE_SPIRV_CODEGEN
 /// Checks and collects the arguments for -fvk-{b|s|t|u}-shift into *shifts.
@@ -575,8 +572,6 @@
   llvm::StringRef limit = Args.getLastArgValue(OPT_memdep_block_scan_limit);
   if (!limit.empty())
     opts.ScanLimit = std::stoul(std::string(limit));
-<<<<<<< HEAD
-=======
 
   for (std::string opt : Args.getAllArgValues(OPT_opt_disable))
     opts.DxcOptimizationToggles[llvm::StringRef(opt).lower()] = false;
@@ -621,7 +616,6 @@
     }
     opts.DxcOptimizationSelects[optimization] = selection;
   }
->>>>>>> 6bbb88c8
 
   if (!opts.ForceRootSigVer.empty() && opts.ForceRootSigVer != "rootsig_1_0" &&
       opts.ForceRootSigVer != "rootsig_1_1") {
@@ -715,18 +709,12 @@
 
   opts.AllResourcesBound = Args.hasFlag(OPT_all_resources_bound, OPT_INVALID, false);
   opts.AllResourcesBound = Args.hasFlag(OPT_all_resources_bound_, OPT_INVALID, opts.AllResourcesBound);
-<<<<<<< HEAD
-=======
   opts.IgnoreOptSemDefs = Args.hasFlag(OPT_ignore_opt_semdefs, OPT_INVALID, false);
->>>>>>> 6bbb88c8
   opts.ColorCodeAssembly = Args.hasFlag(OPT_Cc, OPT_INVALID, false);
   opts.DefaultRowMajor = Args.hasFlag(OPT_Zpr, OPT_INVALID, false);
   opts.DefaultColMajor = Args.hasFlag(OPT_Zpc, OPT_INVALID, false);
   opts.DumpBin = Args.hasFlag(OPT_dumpbin, OPT_INVALID, false);
-<<<<<<< HEAD
-=======
   opts.Link = Args.hasFlag(OPT_link, OPT_INVALID, false);
->>>>>>> 6bbb88c8
   opts.NotUseLegacyCBufLoad = Args.hasFlag(OPT_no_legacy_cbuf_layout, OPT_INVALID, false);
   opts.NotUseLegacyCBufLoad = Args.hasFlag(OPT_not_use_legacy_cbuf_load_, OPT_INVALID, opts.NotUseLegacyCBufLoad);
   opts.PackPrefixStable = Args.hasFlag(OPT_pack_prefix_stable, OPT_INVALID, false);
@@ -759,8 +747,6 @@
   opts.PrintAfterAll = Args.hasFlag(OPT_print_after_all, OPT_INVALID, false);
   opts.ResMayAlias = Args.hasFlag(OPT_res_may_alias, OPT_INVALID, false);
   opts.ResMayAlias = Args.hasFlag(OPT_res_may_alias_, OPT_INVALID, opts.ResMayAlias);
-<<<<<<< HEAD
-=======
   opts.ForceZeroStoreLifetimes = Args.hasFlag(OPT_force_zero_store_lifetimes, OPT_INVALID, false);
   // Lifetime markers on by default in 6.6 unless disabled explicitly
   opts.EnableLifetimeMarkers = Args.hasFlag(OPT_enable_lifetime_markers, OPT_INVALID,
@@ -778,7 +764,6 @@
   }
 
   opts.HandleExceptions = !Args.hasFlag(OPT_disable_exception_handling, OPT_INVALID, false);
->>>>>>> 6bbb88c8
 
   if (opts.DefaultColMajor && opts.DefaultRowMajor) {
     errors << "Cannot specify /Zpr and /Zpc together, use /? to get usage information";
@@ -909,7 +894,6 @@
     // ValVerMajor == 0 means that the module is not meant to ever be validated.
     opts.ValVerMajor = 0;
     opts.ValVerMinor = 0;
-<<<<<<< HEAD
   }
 
   if (opts.KeepReflectionInDxil && opts.StripReflectionFromDxil) {
@@ -917,15 +901,6 @@
     return 1;
   }
 
-=======
-  }
-
-  if (opts.KeepReflectionInDxil && opts.StripReflectionFromDxil) {
-    errors << "-Qstrip_reflect_from_dxil mutually exclusive with -Qkeep_reflect_in_dxil.";
-    return 1;
-  }
-
->>>>>>> 6bbb88c8
   addDiagnosticArgs(Args, OPT_W_Group, OPT_W_value_Group, opts.Warnings);
 
 
@@ -963,12 +938,9 @@
   opts.SpirvOptions.noWarnEmulatedFeatures = Args.hasFlag(OPT_Wno_vk_emulated_features, OPT_INVALID, false);
   opts.SpirvOptions.flattenResourceArrays =
       Args.hasFlag(OPT_fspv_flatten_resource_arrays, OPT_INVALID, false);
-<<<<<<< HEAD
-=======
   opts.SpirvOptions.reduceLoadSize =
       Args.hasFlag(OPT_fspv_reduce_load_size, OPT_INVALID, false);
   opts.SpirvOptions.autoShiftBindings = Args.hasFlag(OPT_fvk_auto_shift_bindings, OPT_INVALID, false);
->>>>>>> 6bbb88c8
 
   if (!handleVkShiftArgs(Args, OPT_fvk_b_shift, "b", &opts.SpirvOptions.bShift, errors) ||
       !handleVkShiftArgs(Args, OPT_fvk_t_shift, "t", &opts.SpirvOptions.tShift, errors) ||
@@ -1078,10 +1050,7 @@
       Args.hasFlag(OPT_fvk_use_dx_layout, OPT_INVALID, false) ||
       Args.hasFlag(OPT_fvk_use_scalar_layout, OPT_INVALID, false) ||
       Args.hasFlag(OPT_fspv_flatten_resource_arrays, OPT_INVALID, false) ||
-<<<<<<< HEAD
-=======
       Args.hasFlag(OPT_fspv_reduce_load_size, OPT_INVALID, false) ||
->>>>>>> 6bbb88c8
       Args.hasFlag(OPT_fspv_reflect, OPT_INVALID, false) ||
       Args.hasFlag(OPT_Wno_vk_ignored_features, OPT_INVALID, false) ||
       Args.hasFlag(OPT_Wno_vk_emulated_features, OPT_INVALID, false) ||
@@ -1112,8 +1081,6 @@
     return 1;
   }
 
-<<<<<<< HEAD
-=======
   if (opts.DebugInfo && opts.SourceOnlyDebug) {
     errors << "Cannot specify both /Zi and /Zs";
     return 1;
@@ -1124,7 +1091,6 @@
     return 1;
   }
 
->>>>>>> 6bbb88c8
   if (opts.DebugInfo && !opts.DebugNameForBinary && !opts.DebugNameForSource) {
     opts.DebugNameForBinary = true;
   } else if (opts.DebugNameForBinary && opts.DebugNameForSource) {
@@ -1132,13 +1098,8 @@
     return 1;
   }
 
-<<<<<<< HEAD
-  if (opts.DebugNameForSource && !opts.DebugInfo) {
-    errors << "/Zss requires debug info (/Zi)";
-=======
   if (opts.DebugNameForSource && (!opts.DebugInfo && !opts.SourceOnlyDebug)) {
     errors << "/Zss requires debug info (/Zi or /Zs)";
->>>>>>> 6bbb88c8
     return 1;
   }
 
@@ -1151,12 +1112,6 @@
     opts.RWOpt.KeepUserMacro = Args.hasFlag(OPT_rw_keep_user_macro, OPT_INVALID, false);
     opts.RWOpt.ExtractEntryUniforms = Args.hasFlag(OPT_rw_extract_entry_uniforms, OPT_INVALID, false);
     opts.RWOpt.RemoveUnusedGlobals = Args.hasFlag(OPT_rw_remove_unused_globals, OPT_INVALID, false);
-<<<<<<< HEAD
-
-    if (opts.EntryPoint.empty() &&
-        (opts.RWOpt.RemoveUnusedGlobals || opts.RWOpt.ExtractEntryUniforms)) {
-      errors << "-rw-remove-unused-globals and -rw-extract-entry-uniforms requires entry point (-E) to be specified.";
-=======
     opts.RWOpt.RemoveUnusedFunctions = Args.hasFlag(OPT_rw_remove_unused_functions, OPT_INVALID, false);
     opts.RWOpt.WithLineDirective = Args.hasFlag(OPT_rw_line_directive, OPT_INVALID, false);
     opts.RWOpt.DeclGlobalCB =
@@ -1165,7 +1120,6 @@
         (opts.RWOpt.RemoveUnusedGlobals || opts.RWOpt.ExtractEntryUniforms ||
          opts.RWOpt.RemoveUnusedFunctions)) {
       errors << "-remove-unused-globals, -remove-unused-functions and -extract-entry-uniforms requires entry point (-E) to be specified.";
->>>>>>> 6bbb88c8
       return 1;
     }
   }
