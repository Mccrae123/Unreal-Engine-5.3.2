///////////////////////////////////////////////////////////////////////////////
//                                                                           //
// HLOperationLower.cpp                                                      //
// Copyright (C) Microsoft Corporation. All rights reserved.                 //
// This file is distributed under the University of Illinois Open Source     //
// License. See LICENSE.TXT for details.                                     //
//                                                                           //
// Lower functions to lower HL operations to DXIL operations.                //
//                                                                           //
///////////////////////////////////////////////////////////////////////////////

#define _USE_MATH_DEFINES
#include <array>
#include <cmath>
#include <unordered_set>
#include <functional>

#include "dxc/DXIL/DxilModule.h"
#include "dxc/DXIL/DxilOperations.h"
#include "dxc/HLSL/HLMatrixLowerHelper.h"
#include "dxc/HLSL/HLMatrixType.h"
#include "dxc/HLSL/HLModule.h"
#include "dxc/DXIL/DxilUtil.h"
#include "dxc/HLSL/HLOperationLower.h"
#include "dxc/HLSL/HLOperationLowerExtension.h"
#include "dxc/HLSL/HLOperations.h"
#include "dxc/HlslIntrinsicOp.h"
<<<<<<< HEAD
#include "dxc/HLSL/DxilConvergent.h"
=======
>>>>>>> 6bbb88c8
#include "dxc/DXIL/DxilResourceProperties.h"

#include "llvm/IR/GetElementPtrTypeIterator.h"
#include "llvm/IR/IRBuilder.h"
#include "llvm/IR/Instructions.h"
#include "llvm/IR/IntrinsicInst.h"
#include "llvm/IR/Module.h"
#include "llvm/ADT/APSInt.h"

using namespace llvm;
using namespace hlsl;

struct HLOperationLowerHelper {
  OP &hlslOP;
  Type *voidTy;
  Type *f32Ty;
  Type *i32Ty;
  Type *i16Ty;
  llvm::Type *i1Ty;
  Type *i8Ty;
  DxilTypeSystem &dxilTypeSys;
  DxilFunctionProps *functionProps;
  bool bLegacyCBufferLoad;
  DataLayout dataLayout;
  HLOperationLowerHelper(HLModule &HLM);
};

HLOperationLowerHelper::HLOperationLowerHelper(HLModule &HLM)
    : hlslOP(*HLM.GetOP()), dxilTypeSys(HLM.GetTypeSystem()),
      dataLayout(DataLayout(HLM.GetHLOptions().bUseMinPrecision
                                  ? hlsl::DXIL::kLegacyLayoutString
                                  : hlsl::DXIL::kNewLayoutString)) {
  llvm::LLVMContext &Ctx = HLM.GetCtx();
  voidTy = Type::getVoidTy(Ctx);
  f32Ty = Type::getFloatTy(Ctx);
  i32Ty = Type::getInt32Ty(Ctx);
  i16Ty = Type::getInt16Ty(Ctx);
  i1Ty = Type::getInt1Ty(Ctx);
  i8Ty = Type::getInt8Ty(Ctx);
  Function *EntryFunc = HLM.GetEntryFunction();
  functionProps = nullptr;
  if (HLM.HasDxilFunctionProps(EntryFunc))
    functionProps = &HLM.GetDxilFunctionProps(EntryFunc);
  bLegacyCBufferLoad = HLM.GetHLOptions().bLegacyCBufferLoad;
}

struct HLObjectOperationLowerHelper {
private:
  // For object intrinsics.
  HLModule &HLM;
  struct ResAttribute {
    DXIL::ResourceClass RC;
    DXIL::ResourceKind RK;
    Type *ResourceType;
  };
  std::unordered_map<Value *, ResAttribute> HandleMetaMap;
  std::unordered_set<Instruction *> &UpdateCounterSet;
  // Map from pointer of cbuffer to pointer of resource.
  // For cbuffer like this:
  //   cbuffer A {
  //     Texture2D T;
  //   };
  // A global resource Texture2D T2 will be created for Texture2D T.
  // CBPtrToResourceMap[T] will return T2.
  std::unordered_map<Value *, Value *> CBPtrToResourceMap;

public:
  HLObjectOperationLowerHelper(HLModule &HLM,
                               std::unordered_set<Instruction *> &UpdateCounter)
      : HLM(HLM), UpdateCounterSet(UpdateCounter) {}
  DXIL::ResourceClass GetRC(Value *Handle) {
    ResAttribute &Res = FindCreateHandleResourceBase(Handle);
    return Res.RC;
  }
  DXIL::ResourceKind GetRK(Value *Handle) {
    ResAttribute &Res = FindCreateHandleResourceBase(Handle);
    return Res.RK;
  }
  Type *GetResourceType(Value *Handle) {
    ResAttribute &Res = FindCreateHandleResourceBase(Handle);
    return Res.ResourceType;
  }

  void MarkHasCounter(Value *handle, Type *i8Ty) {
    CallInst *CIHandle = cast<CallInst>(handle);
<<<<<<< HEAD
	// UE Change Begin: Unused variable "group" warning treated as error
	#if 0
    hlsl::HLOpcodeGroup group =
        hlsl::GetHLOpcodeGroup(CIHandle->getCalledFunction());
    DXASSERT(group == HLOpcodeGroup::HLAnnotateHandle, "else invalid handle");
	#endif
    // UE Change End: Unused variable "group" warning treated as error
=======
    DXASSERT(hlsl::GetHLOpcodeGroup(CIHandle->getCalledFunction()) == HLOpcodeGroup::HLAnnotateHandle, "else invalid handle");
>>>>>>> 6bbb88c8
    // Mark has counter for the input handle.
    Value *counterHandle =
        CIHandle->getArgOperand(HLOperandIndex::kAnnotateHandleHandleOpIdx);
    // Change kind into StructurBufferWithCounter.
<<<<<<< HEAD

    CIHandle->setArgOperand(
        HLOperandIndex::kAnnotateHandleResourceKindOpIdx,
        ConstantInt::get(
            i8Ty,
            (unsigned)DXIL::ResourceKind::StructuredBufferWithCounter));
=======
    Constant *Props = cast<Constant>(CIHandle->getArgOperand(
        HLOperandIndex::kAnnotateHandleResourcePropertiesOpIdx));
    DxilResourceProperties RP = resource_helper::loadPropsFromConstant(*Props);
    RP.Basic.SamplerCmpOrHasCounter = true;

    CIHandle->setArgOperand(
        HLOperandIndex::kAnnotateHandleResourcePropertiesOpIdx,
        resource_helper::getAsConstant(
            RP,
            HLM.GetOP()->GetResourcePropertiesType(),
            *HLM.GetShaderModel()));
>>>>>>> 6bbb88c8

    DXIL::ResourceClass RC = GetRC(handle);
    DXASSERT_LOCALVAR(RC, RC == DXIL::ResourceClass::UAV,
                      "must UAV for counter");
    std::unordered_set<Value *> resSet;
    MarkHasCounterOnCreateHandle(counterHandle, resSet);
  }

  Value *GetOrCreateResourceForCbPtr(GetElementPtrInst *CbPtr,
                                     GlobalVariable *CbGV,
                                     DxilResourceProperties &RP) {
    // Change array idx to 0 to make sure all array ptr share same key.
    Value *Key = UniformCbPtr(CbPtr, CbGV);
    if (CBPtrToResourceMap.count(Key))
      return CBPtrToResourceMap[Key];
    Value *Resource = CreateResourceForCbPtr(CbPtr, CbGV, RP);
    CBPtrToResourceMap[Key] = Resource;
    return Resource;
  }

  Value *LowerCbResourcePtr(GetElementPtrInst *CbPtr, Value *ResPtr) {
    // Simple case.
    if (ResPtr->getType() == CbPtr->getType())
      return ResPtr;

    // Array case.
    DXASSERT_NOMSG(ResPtr->getType()->getPointerElementType()->isArrayTy());

    IRBuilder<> Builder(CbPtr);
    gep_type_iterator GEPIt = gep_type_begin(CbPtr), E = gep_type_end(CbPtr);

    Value *arrayIdx = GEPIt.getOperand();

    // Only calc array idx and size.
    // Ignore struct type part.
    for (; GEPIt != E; ++GEPIt) {
      if (GEPIt->isArrayTy()) {
        arrayIdx = Builder.CreateMul(
            arrayIdx, Builder.getInt32(GEPIt->getArrayNumElements()));
        arrayIdx = Builder.CreateAdd(arrayIdx, GEPIt.getOperand());
      }
    }

    return Builder.CreateGEP(ResPtr, {Builder.getInt32(0), arrayIdx});
  }

  DxilResourceProperties GetResPropsFromAnnotateHandle(CallInst *Anno) {
<<<<<<< HEAD
    DXIL::ResourceClass RC =
        (DXIL::ResourceClass)cast<ConstantInt>(
            Anno->getArgOperand(
                HLOperandIndex::kAnnotateHandleResourceClassOpIdx))
            ->getLimitedValue();
    DXIL::ResourceKind RK =
        (DXIL::ResourceKind)cast<ConstantInt>(
            Anno->getArgOperand(
                HLOperandIndex::kAnnotateHandleResourceKindOpIdx))
            ->getLimitedValue();
    Constant *Props = cast<Constant>(Anno->getArgOperand(
        HLOperandIndex::kAnnotateHandleResourcePropertiesOpIdx));
    DxilResourceProperties RP = resource_helper::loadFromConstant(
        *Props, RC, RK);
=======
    Constant *Props = cast<Constant>(Anno->getArgOperand(
        HLOperandIndex::kAnnotateHandleResourcePropertiesOpIdx));
    DxilResourceProperties RP = resource_helper::loadPropsFromConstant(
        *Props);
>>>>>>> 6bbb88c8
    return RP;
  }

private:
  ResAttribute &FindCreateHandleResourceBase(Value *Handle) {
    if (HandleMetaMap.count(Handle))
      return HandleMetaMap[Handle];

    // Add invalid first to avoid dead loop.
    HandleMetaMap[Handle] = {DXIL::ResourceClass::Invalid,
                             DXIL::ResourceKind::Invalid,
                             StructType::get(Type::getVoidTy(HLM.GetCtx()), nullptr)};
    if (CallInst *CI = dyn_cast<CallInst>(Handle)) {
      hlsl::HLOpcodeGroup group =
          hlsl::GetHLOpcodeGroupByName(CI->getCalledFunction());
      if (group == HLOpcodeGroup::HLAnnotateHandle) {
<<<<<<< HEAD
        ConstantInt *RC = cast<ConstantInt>(CI->getArgOperand(
            HLOperandIndex::kAnnotateHandleResourceClassOpIdx));
        ConstantInt *RK = cast<ConstantInt>(CI->getArgOperand(
            HLOperandIndex::kAnnotateHandleResourceKindOpIdx));
=======
        Constant *Props = cast<Constant>(CI->getArgOperand(
            HLOperandIndex::kAnnotateHandleResourcePropertiesOpIdx));
        DxilResourceProperties RP =
            resource_helper::loadPropsFromConstant(*Props);
>>>>>>> 6bbb88c8
        Type *ResTy =
            CI->getArgOperand(HLOperandIndex::kAnnotateHandleResourceTypeOpIdx)
                ->getType();

<<<<<<< HEAD
        ResAttribute Attrib = {(DXIL::ResourceClass)RC->getLimitedValue(),
                               (DXIL::ResourceKind)RK->getLimitedValue(),
=======
        ResAttribute Attrib = {RP.getResourceClass(), RP.getResourceKind(),
>>>>>>> 6bbb88c8
                               ResTy};

        HandleMetaMap[Handle] = Attrib;
        return HandleMetaMap[Handle];
      }
    }
    Handle->getContext().emitError("cannot map resource to handle");

    return HandleMetaMap[Handle];
  }
  CallInst *FindCreateHandle(Value *handle,
                             std::unordered_set<Value *> &resSet) {
    // Already checked.
    if (resSet.count(handle))
      return nullptr;
    resSet.insert(handle);

    if (CallInst *CI = dyn_cast<CallInst>(handle))
      return CI;
    if (SelectInst *Sel = dyn_cast<SelectInst>(handle)) {
      if (CallInst *CI = FindCreateHandle(Sel->getTrueValue(), resSet))
        return CI;
      if (CallInst *CI = FindCreateHandle(Sel->getFalseValue(), resSet))
        return CI;
      return nullptr;
    }
    if (PHINode *Phi = dyn_cast<PHINode>(handle)) {
      for (unsigned i = 0; i < Phi->getNumOperands(); i++) {
        if (CallInst *CI = FindCreateHandle(Phi->getOperand(i), resSet))
          return CI;
      }
      return nullptr;
    }

    return nullptr;
  }
  void MarkHasCounterOnCreateHandle(Value *handle,
                                    std::unordered_set<Value *> &resSet) {
    // Already checked.
    if (resSet.count(handle))
      return;
    resSet.insert(handle);

    if (CallInst *CI = dyn_cast<CallInst>(handle)) {
      Value *Res =
          CI->getArgOperand(HLOperandIndex::kCreateHandleResourceOpIdx);
      LoadInst *LdRes = dyn_cast<LoadInst>(Res);
      if (LdRes) {
        UpdateCounterSet.insert(LdRes);
        return;
      }
      if (CallInst *CallRes = dyn_cast<CallInst>(Res)) {
        hlsl::HLOpcodeGroup group =
            hlsl::GetHLOpcodeGroup(CallRes->getCalledFunction());
        if (group == HLOpcodeGroup::HLCast) {
          HLCastOpcode opcode =
              static_cast<HLCastOpcode>(hlsl::GetHLOpcode(CallRes));
          if (opcode == HLCastOpcode::HandleToResCast) {
            if (Instruction *Hdl = dyn_cast<Instruction>(
                    CallRes->getArgOperand(HLOperandIndex::kUnaryOpSrc0Idx)))
              UpdateCounterSet.insert(Hdl);
            return;
          }
        }
      }
      dxilutil::EmitErrorOnInstruction(CI, "cannot map resource to handle.");
      return;
    }
    if (SelectInst *Sel = dyn_cast<SelectInst>(handle)) {
      MarkHasCounterOnCreateHandle(Sel->getTrueValue(), resSet);
      MarkHasCounterOnCreateHandle(Sel->getFalseValue(), resSet);
    }
    if (PHINode *Phi = dyn_cast<PHINode>(handle)) {
      for (unsigned i = 0; i < Phi->getNumOperands(); i++) {
        MarkHasCounterOnCreateHandle(Phi->getOperand(i), resSet);
      }
    }
  }

  Value *UniformCbPtr(GetElementPtrInst *CbPtr, GlobalVariable *CbGV) {
    gep_type_iterator GEPIt = gep_type_begin(CbPtr), E = gep_type_end(CbPtr);
    std::vector<Value *> idxList(CbPtr->idx_begin(), CbPtr->idx_end());
    unsigned i = 0;
    IRBuilder<> Builder(HLM.GetCtx());
    Value *zero = Builder.getInt32(0);
    for (; GEPIt != E; ++GEPIt, ++i) {
      ConstantInt *ImmIdx = dyn_cast<ConstantInt>(GEPIt.getOperand());
      if (!ImmIdx) {
        // Remove dynamic indexing to avoid crash.
        idxList[i] = zero;
      }
    }

    Value *Key = Builder.CreateInBoundsGEP(CbGV, idxList);
    return Key;
  }

  Value *CreateResourceForCbPtr(GetElementPtrInst *CbPtr, GlobalVariable *CbGV,
                                DxilResourceProperties &RP) {
    Type *CbTy = CbPtr->getPointerOperandType();
    DXASSERT_LOCALVAR(CbTy, CbTy == CbGV->getType(), "else arg not point to var");

    gep_type_iterator GEPIt = gep_type_begin(CbPtr), E = gep_type_end(CbPtr);
    unsigned i = 0;
    IRBuilder<> Builder(HLM.GetCtx());
    unsigned arraySize = 1;
    DxilTypeSystem &typeSys = HLM.GetTypeSystem();

    std::string Name;
    for (; GEPIt != E; ++GEPIt, ++i) {
      if (GEPIt->isArrayTy()) {
        arraySize *= GEPIt->getArrayNumElements();
        if (!Name.empty())
          Name += ".";
        if (ConstantInt *ImmIdx = dyn_cast<ConstantInt>(GEPIt.getOperand())) {
          unsigned idx = ImmIdx->getLimitedValue();
          Name += std::to_string(idx);
        }
      } else if (GEPIt->isStructTy()) {
        DxilStructAnnotation *typeAnnot =
            typeSys.GetStructAnnotation(cast<StructType>(*GEPIt));
        DXASSERT_NOMSG(typeAnnot);
        unsigned idx = cast<ConstantInt>(GEPIt.getOperand())->getLimitedValue();
        DXASSERT_NOMSG(typeAnnot->GetNumFields() > idx);
        DxilFieldAnnotation &fieldAnnot = typeAnnot->GetFieldAnnotation(idx);
        if (!Name.empty())
          Name += ".";
        Name += fieldAnnot.GetFieldName();
      }
    }

    Type *Ty = CbPtr->getResultElementType();
    // Not support resource array in cbuffer.
<<<<<<< HEAD
    unsigned ResBinding = HLM.GetBindingForResourceInCB(CbPtr, CbGV, RP.Class);
=======
    unsigned ResBinding = HLM.GetBindingForResourceInCB(CbPtr, CbGV, RP.getResourceClass());
>>>>>>> 6bbb88c8
    return CreateResourceGV(Ty, Name, RP, ResBinding);
  }

  Value *CreateResourceGV(Type *Ty, StringRef Name, DxilResourceProperties &RP,
                          unsigned ResBinding) {
    Module &M = *HLM.GetModule();
    Constant *GV = M.getOrInsertGlobal(Name, Ty);
    // Create resource and set GV as globalSym.
    DxilResourceBase *Res = HLM.AddResourceWithGlobalVariableAndProps(GV, RP);
    DXASSERT(Res, "fail to create resource for global variable in cbuffer");
    Res->SetLowerBound(ResBinding);
    return GV;
  }
};

// Helper for lowering resource extension methods.
struct HLObjectExtensionLowerHelper : public hlsl::HLResourceLookup {
    explicit HLObjectExtensionLowerHelper(HLObjectOperationLowerHelper &ObjHelper)
        : m_ObjHelper(ObjHelper)
    { }

    virtual bool GetResourceKindName(Value *HLHandle, const char **ppName)
    {
        DXIL::ResourceKind K = m_ObjHelper.GetRK(HLHandle);
        bool Success = K != DXIL::ResourceKind::Invalid;
        if (Success)
        {
            *ppName = hlsl::GetResourceKindName(K);
        }
        return Success;
    }

private:
    HLObjectOperationLowerHelper &m_ObjHelper;
};

using IntrinsicLowerFuncTy = Value *(CallInst *CI, IntrinsicOp IOP,
                                     DXIL::OpCode opcode,
                                     HLOperationLowerHelper &helper, HLObjectOperationLowerHelper *pObjHelper, bool &Translated);

struct IntrinsicLower {
  // Intrinsic opcode.
  IntrinsicOp IntriOpcode;
  // Lower function.
  IntrinsicLowerFuncTy &LowerFunc;
  // DXIL opcode if can direct map.
  DXIL::OpCode DxilOpcode;
};

// IOP intrinsics.
namespace {

Value *TrivialDxilOperation(Function *dxilFunc, OP::OpCode opcode, ArrayRef<Value *> refArgs,
                            Type *Ty, Type *RetTy, OP *hlslOP,
                            IRBuilder<> &Builder) {
  unsigned argNum = refArgs.size();

  std::vector<Value *> args = refArgs;

  if (Ty->isVectorTy()) {
    Value *retVal = llvm::UndefValue::get(RetTy);
    unsigned vecSize = Ty->getVectorNumElements();
    for (unsigned i = 0; i < vecSize; i++) {
      // Update vector args, skip known opcode arg.
      for (unsigned argIdx = HLOperandIndex::kUnaryOpSrc0Idx; argIdx < argNum;
           argIdx++) {
        if (refArgs[argIdx]->getType()->isVectorTy()) {
          Value *arg = refArgs[argIdx];
          args[argIdx] = Builder.CreateExtractElement(arg, i);
        }
      }
      Value *EltOP =
          Builder.CreateCall(dxilFunc, args, hlslOP->GetOpCodeName(opcode));
      retVal = Builder.CreateInsertElement(retVal, EltOP, i);
    }
    return retVal;
  } else {
    if (!RetTy->isVoidTy()) {
      Value *retVal =
          Builder.CreateCall(dxilFunc, args, hlslOP->GetOpCodeName(opcode));
      return retVal;
    } else {
      // Cannot add name to void.
      return Builder.CreateCall(dxilFunc, args);
    }
  }
}
// Generates a DXIL operation over an overloaded type (Ty), returning a
// RetTy value; when Ty is a vector, it will replicate per-element operations
// into RetTy to rebuild it.
Value *TrivialDxilOperation(OP::OpCode opcode, ArrayRef<Value *> refArgs,
                            Type *Ty, Type *RetTy, OP *hlslOP,
                            IRBuilder<> &Builder) {
  Type *EltTy = Ty->getScalarType();
  Function *dxilFunc = hlslOP->GetOpFunc(opcode, EltTy);

  return TrivialDxilOperation(dxilFunc, opcode, refArgs, Ty, RetTy, hlslOP, Builder);
}

Value *TrivialDxilOperation(OP::OpCode opcode, ArrayRef<Value *> refArgs,
                            Type *Ty, Instruction *Inst, OP *hlslOP) {
  DXASSERT(refArgs.size() > 0, "else opcode isn't in signature");
  DXASSERT(refArgs[0] == nullptr,
           "else caller has already filled the value in");
  IRBuilder<> B(Inst);
  Constant *opArg = hlslOP->GetU32Const((unsigned)opcode);
  const_cast<llvm::Value **>(refArgs.data())[0] =
      opArg; // actually stack memory from caller
  return TrivialDxilOperation(opcode, refArgs, Ty, Inst->getType(), hlslOP, B);
}

Value *TrivialDxilUnaryOperationRet(OP::OpCode opcode, Value *src, Type *RetTy,
                                    hlsl::OP *hlslOP, IRBuilder<> &Builder) {
  Type *Ty = src->getType();

  Constant *opArg = hlslOP->GetU32Const((unsigned)opcode);
  Value *args[] = {opArg, src};

  return TrivialDxilOperation(opcode, args, Ty, RetTy, hlslOP, Builder);
}

Value *TrivialDxilUnaryOperation(OP::OpCode opcode, Value *src,
                                 hlsl::OP *hlslOP, IRBuilder<> &Builder) {
  return TrivialDxilUnaryOperationRet(opcode, src, src->getType(), hlslOP,
                                      Builder);
}

Value *TrivialDxilBinaryOperation(OP::OpCode opcode, Value *src0, Value *src1,
                                  hlsl::OP *hlslOP, IRBuilder<> &Builder) {
  Type *Ty = src0->getType();

  Constant *opArg = hlslOP->GetU32Const((unsigned)opcode);
  Value *args[] = {opArg, src0, src1};

  return TrivialDxilOperation(opcode, args, Ty, Ty, hlslOP, Builder);
}

Value *TrivialDxilTrinaryOperation(OP::OpCode opcode, Value *src0, Value *src1,
                                   Value *src2, hlsl::OP *hlslOP,
                                   IRBuilder<> &Builder) {
  Type *Ty = src0->getType();

  Constant *opArg = hlslOP->GetU32Const((unsigned)opcode);
  Value *args[] = {opArg, src0, src1, src2};

  return TrivialDxilOperation(opcode, args, Ty, Ty, hlslOP, Builder);
}

Value *TrivialUnaryOperation(CallInst *CI, IntrinsicOp IOP, OP::OpCode opcode,
                             HLOperationLowerHelper &helper,  HLObjectOperationLowerHelper *pObjHelper, bool &Translated) {
  Value *src0 = CI->getArgOperand(HLOperandIndex::kUnaryOpSrc0Idx);
  IRBuilder<> Builder(CI);
  hlsl::OP *hlslOP = &helper.hlslOP;
  Value *retVal = TrivialDxilUnaryOperationRet(opcode, src0, CI->getType(), hlslOP, Builder);
  return retVal;
}

Value *TrivialBinaryOperation(CallInst *CI, IntrinsicOp IOP, OP::OpCode opcode,
                              HLOperationLowerHelper &helper,  HLObjectOperationLowerHelper *pObjHelper, bool &Translated) {
  hlsl::OP *hlslOP = &helper.hlslOP;
  Value *src0 = CI->getArgOperand(HLOperandIndex::kBinaryOpSrc0Idx);
  Value *src1 = CI->getArgOperand(HLOperandIndex::kBinaryOpSrc1Idx);
  IRBuilder<> Builder(CI);

  Value *binOp =
      TrivialDxilBinaryOperation(opcode, src0, src1, hlslOP, Builder);
  return binOp;
}

Value *TrivialTrinaryOperation(CallInst *CI, IntrinsicOp IOP, OP::OpCode opcode,
                               HLOperationLowerHelper &helper,  HLObjectOperationLowerHelper *pObjHelper, bool &Translated) {
  hlsl::OP *hlslOP = &helper.hlslOP;
  Value *src0 = CI->getArgOperand(HLOperandIndex::kTrinaryOpSrc0Idx);
  Value *src1 = CI->getArgOperand(HLOperandIndex::kTrinaryOpSrc1Idx);
  Value *src2 = CI->getArgOperand(HLOperandIndex::kTrinaryOpSrc2Idx);
  IRBuilder<> Builder(CI);

  Value *triOp =
      TrivialDxilTrinaryOperation(opcode, src0, src1, src2, hlslOP, Builder);
  return triOp;
}

Value *TrivialIsSpecialFloat(CallInst *CI, IntrinsicOp IOP, OP::OpCode opcode,
                             HLOperationLowerHelper &helper,  HLObjectOperationLowerHelper *pObjHelper, bool &Translated) {
  hlsl::OP *hlslOP = &helper.hlslOP;
  Value *src = CI->getArgOperand(HLOperandIndex::kUnaryOpSrc0Idx);
  IRBuilder<> Builder(CI);

  Type *Ty = src->getType();
  Type *RetTy = Type::getInt1Ty(CI->getContext());
  if (Ty->isVectorTy())
    RetTy = VectorType::get(RetTy, Ty->getVectorNumElements());

  Constant *opArg = hlslOP->GetU32Const((unsigned)opcode);
  Value *args[] = {opArg, src};

  return TrivialDxilOperation(opcode, args, Ty, RetTy, hlslOP, Builder);
}

bool IsResourceGEP(GetElementPtrInst *I) {
  Type *Ty = I->getType()->getPointerElementType();
  Ty = dxilutil::GetArrayEltTy(Ty);
  // Only mark on GEP which point to resource.
  return dxilutil::IsHLSLResourceType(Ty);
}

Value *TranslateNonUniformResourceIndex(CallInst *CI, IntrinsicOp IOP, OP::OpCode opcode,
                      HLOperationLowerHelper &helper,  HLObjectOperationLowerHelper *pObjHelper, bool &Translated) {
  Value *V = CI->getArgOperand(HLOperandIndex::kUnaryOpSrc0Idx);
<<<<<<< HEAD
  CI->replaceAllUsesWith(V);

  for (User *U : V->users()) {
=======
  Type *hdlTy = helper.hlslOP.GetHandleType();
  for (User *U : CI->users()) {
>>>>>>> 6bbb88c8
    if (GetElementPtrInst *I = dyn_cast<GetElementPtrInst>(U)) {
      // Only mark on GEP which point to resource.
      if (IsResourceGEP(I))
        DxilMDHelper::MarkNonUniform(I);
    } else if (CastInst *castI = dyn_cast<CastInst>(U)) {
      for (User *castU : castI->users()) {
        if (GetElementPtrInst *I = dyn_cast<GetElementPtrInst>(castU)) {
          // Only mark on GEP which point to resource.
          if (IsResourceGEP(I))
            DxilMDHelper::MarkNonUniform(I);
<<<<<<< HEAD
=======
        } else if (CallInst *CI = dyn_cast<CallInst>(castU)) {
          if (CI->getType() == hdlTy)
            DxilMDHelper::MarkNonUniform(CI);
>>>>>>> 6bbb88c8
        }
      }
    } else if (CallInst *CI = dyn_cast<CallInst>(U)) {
      if (CI->getType() == hdlTy)
        DxilMDHelper::MarkNonUniform(CI);
    }
  }
  CI->replaceAllUsesWith(V);
  return nullptr;
}

Value *TrivialBarrier(CallInst *CI, IntrinsicOp IOP, OP::OpCode opcode,
                      HLOperationLowerHelper &helper,  HLObjectOperationLowerHelper *pObjHelper, bool &Translated) {
  hlsl::OP *OP = &helper.hlslOP;
  Function *dxilFunc = OP->GetOpFunc(OP::OpCode::Barrier, CI->getType());
  Constant *opArg = OP->GetU32Const((unsigned)OP::OpCode::Barrier);

  unsigned uglobal = static_cast<unsigned>(DXIL::BarrierMode::UAVFenceGlobal);
  unsigned g = static_cast<unsigned>(DXIL::BarrierMode::TGSMFence);
  unsigned t = static_cast<unsigned>(DXIL::BarrierMode::SyncThreadGroup);
  // unsigned ut = static_cast<unsigned>(DXIL::BarrierMode::UAVFenceThreadGroup);

  unsigned barrierMode = 0;
  switch (IOP) {
  case IntrinsicOp::IOP_AllMemoryBarrier:
    barrierMode = uglobal | g;
    break;
  case IntrinsicOp::IOP_AllMemoryBarrierWithGroupSync:
    barrierMode = uglobal | g | t;
    break;
  case IntrinsicOp::IOP_GroupMemoryBarrier:
    barrierMode = g;
    break;
  case IntrinsicOp::IOP_GroupMemoryBarrierWithGroupSync:
    barrierMode = g | t;
    break;
  case IntrinsicOp::IOP_DeviceMemoryBarrier:
    barrierMode = uglobal;
    break;
  case IntrinsicOp::IOP_DeviceMemoryBarrierWithGroupSync:
    barrierMode = uglobal | t;
    break;
  default:
    DXASSERT(0, "invalid opcode for barrier");
    break;
  }
  Value *src0 = OP->GetU32Const(static_cast<unsigned>(barrierMode));

  Value *args[] = {opArg, src0};

  IRBuilder<> Builder(CI);
  Builder.CreateCall(dxilFunc, args);
  return nullptr;
}

Value *TranslateD3DColorToUByte4(CallInst *CI, IntrinsicOp IOP,
                                 OP::OpCode opcode,
                                 HLOperationLowerHelper &helper,  HLObjectOperationLowerHelper *pObjHelper, bool &Translated) {
  IRBuilder<> Builder(CI);
  Value *val = CI->getArgOperand(HLOperandIndex::kUnaryOpSrc0Idx);
  Type *Ty = val->getType();

  // Use the same scaling factor used by FXC (i.e., 255.001953)
  // Excerpt from stackoverflow discussion:
  // "Built-in rounding, necessary because of truncation. 0.001953 * 256 = 0.5"
  Constant *toByteConst = ConstantFP::get(Ty->getScalarType(), 255.001953);

  if (Ty->isVectorTy()) {
    static constexpr int supportedVecElemCount = 4;
    if (Ty->getVectorNumElements() == supportedVecElemCount) {
      toByteConst = ConstantVector::getSplat(supportedVecElemCount, toByteConst);
      // Swizzle the input val -> val.zyxw
      std::vector<int> mask { 2, 1, 0, 3 };
      val = Builder.CreateShuffleVector(val, val, mask);
    } else {
<<<<<<< HEAD
      CI->getContext().emitError(CI, "Unsupported input type for intrinsic D3DColorToUByte4");
=======
      dxilutil::EmitErrorOnInstruction(CI, "Unsupported input type for intrinsic D3DColorToUByte4.");
>>>>>>> 6bbb88c8
      return UndefValue::get(CI->getType());
    }
  }

  Value *byte4 = Builder.CreateFMul(toByteConst, val);
  return Builder.CreateCast(Instruction::CastOps::FPToSI, byte4, CI->getType());
}

// Returns true if pow can be implemented using Fxc's mul-only code gen pattern.
// Fxc uses the below rules when choosing mul-only code gen pattern to implement pow function.
// Rule 1: Applicable only to power values in the range [INT32_MIN, INT32_MAX]
// Rule 2: The maximum number of mul ops needed shouldn't exceed (2n+1) or (n+1) based on whether the power
//         is a positive or a negative value. Here "n" is the number of scalar elements in power.
// Rule 3: Power must be an exact value.
// +----------+---------------------+------------------+
// | BaseType | IsExponentPositive  | MaxMulOpsAllowed |
// +----------+---------------------+------------------+
// | float4x4 | True                |               33 |
// | float4x4 | False               |               17 |
// | float4x2 | True                |               17 |
// | float4x2 | False               |                9 |
// | float2x4 | True                |               17 |
// | float2x4 | False               |                9 |
// | float4   | True                |                9 |
// | float4   | False               |                5 |
// | float2   | True                |                5 |
// | float2   | False               |                3 |
// | float    | True                |                3 |
// | float    | False               |                2 |
// +----------+---------------------+------------------+

bool CanUseFxcMulOnlyPatternForPow(IRBuilder<>& Builder, Value *x, Value *pow, int32_t& powI) {
  // Applicable only when power is a literal.
  if (!isa<ConstantDataVector>(pow) && !isa<ConstantFP>(pow)) {
    return false;
  }

  // Only apply this code gen on splat values.
  if (ConstantDataVector *cdv = dyn_cast<ConstantDataVector>(pow)) {
    if (!hlsl::dxilutil::IsSplat(cdv)) {
      return false;
    }
  }

  APFloat powAPF = isa<ConstantDataVector>(pow) ?
    cast<ConstantDataVector>(pow)->getElementAsAPFloat(0) : // should be a splat value
    cast<ConstantFP>(pow)->getValueAPF();
  APSInt powAPS(32, false);
  bool isExact = false;
  // Try converting float value of power to integer and also check if the float value is exact.
  APFloat::opStatus status = powAPF.convertToInteger(powAPS, APFloat::rmTowardZero, &isExact);
  if (status == APFloat::opStatus::opOK && isExact) {
    powI = powAPS.getExtValue();
    uint32_t powU = abs(powI);
    int setBitCount = 0;
    int maxBitSetPos = -1;
    for (int i = 0; i < 32; i++) {
      if ((powU >> i) & 1) {
        setBitCount++;
        maxBitSetPos = i;
      }
    }

    DXASSERT(maxBitSetPos <= 30, "msb should always be zero.");
    unsigned numElem = isa<ConstantDataVector>(pow) ? x->getType()->getVectorNumElements() : 1;
    int mulOpThreshold = powI < 0 ? numElem + 1 : 2 * numElem + 1;
    int mulOpNeeded = maxBitSetPos + setBitCount - 1;
    return mulOpNeeded <= mulOpThreshold;
  }

  return false;
}

Value *TranslatePowUsingFxcMulOnlyPattern(IRBuilder<>& Builder, Value *x, const int32_t y) {
  uint32_t absY = abs(y);
  // If y is zero then always return 1.
  if (absY == 0) {
    return ConstantFP::get(x->getType(), 1);
  }

  int lastSetPos = -1;
  Value *result = nullptr;
  Value *mul = nullptr;
  for (int i = 0; i < 32; i++) {
    if ((absY >> i) & 1) {
      for (int j = i; j > lastSetPos; j--) {
        if (!mul) {
          mul = x;
        }
        else {
          mul = Builder.CreateFMul(mul, mul);
        }
      }

      result = (result == nullptr) ? mul : Builder.CreateFMul(result, mul);
      lastSetPos = i;
    }
  }

  // Compute reciprocal for negative power values.
  if (y < 0) {
    Value* constOne = ConstantFP::get(x->getType(), 1);
    result = Builder.CreateFDiv(constOne, result);
  }

  return result;
}

Value *TranslatePowImpl(hlsl::OP *hlslOP, IRBuilder<>& Builder, Value *x, Value *y, bool isFXCCompatMode = false) {
  // As applicable implement pow using only mul ops as done by Fxc.
  int32_t p = 0;
  if (CanUseFxcMulOnlyPatternForPow(Builder, x, y, p)) {
    if (isFXCCompatMode) {
    return TranslatePowUsingFxcMulOnlyPattern(Builder, x, p);
    } else if (p == 2) {
      // Only take care 2 for it will not affect register pressure.
      return Builder.CreateFMul(x, x);
    }
  }

  // Default to log-mul-exp pattern if previous scenarios don't apply.
  // t = log(x);
  Value *logX =
    TrivialDxilUnaryOperation(DXIL::OpCode::Log, x, hlslOP, Builder);
  // t = y * t;
  Value *mulY = Builder.CreateFMul(logX, y);
  // pow = exp(t);
  return TrivialDxilUnaryOperation(DXIL::OpCode::Exp, mulY, hlslOP, Builder);
}

Value *TranslateAddUint64(CallInst *CI, IntrinsicOp IOP,
                                 OP::OpCode opcode,
                                 HLOperationLowerHelper &helper,  HLObjectOperationLowerHelper *pObjHelper, bool &Translated) {
  hlsl::OP *hlslOP = &helper.hlslOP;
  IRBuilder<> Builder(CI);
  Value *val = CI->getArgOperand(HLOperandIndex::kUnaryOpSrc0Idx);
  Type *Ty = val->getType();
  VectorType *VT = dyn_cast<VectorType>(Ty);
  if (!VT) {
    dxilutil::EmitErrorOnInstruction(
        CI, "AddUint64 can only be applied to uint2 and uint4 operands.");
    return UndefValue::get(Ty);
  }

  unsigned size = VT->getNumElements();
  if (size != 2 && size != 4) {
    dxilutil::EmitErrorOnInstruction(
        CI, "AddUint64 can only be applied to uint2 and uint4 operands.");
    return UndefValue::get(Ty);
  }
  Value *op0 = CI->getArgOperand(HLOperandIndex::kBinaryOpSrc0Idx);
  Value *op1 = CI->getArgOperand(HLOperandIndex::kBinaryOpSrc1Idx);

  Value *RetVal = UndefValue::get(Ty);

  Function *AddC = hlslOP->GetOpFunc(DXIL::OpCode::UAddc, helper.i32Ty);
  Value *opArg = Builder.getInt32(static_cast<unsigned>(DXIL::OpCode::UAddc));
  for (unsigned i=0; i<size; i+=2) {
    Value *low0 = Builder.CreateExtractElement(op0, i);
    Value *low1 = Builder.CreateExtractElement(op1, i);
    Value *lowWithC = Builder.CreateCall(AddC, { opArg, low0, low1});
    Value *low = Builder.CreateExtractValue(lowWithC, 0);
    RetVal = Builder.CreateInsertElement(RetVal, low, i);

    Value *carry = Builder.CreateExtractValue(lowWithC, 1);
    // Ext i1 to i32
    carry = Builder.CreateZExt(carry, helper.i32Ty);

    Value *hi0 = Builder.CreateExtractElement(op0, i+1);
    Value *hi1 = Builder.CreateExtractElement(op1, i+1);
    Value *hi = Builder.CreateAdd(hi0, hi1);
    hi = Builder.CreateAdd(hi, carry);
    RetVal = Builder.CreateInsertElement(RetVal, hi, i+1);
  }
  return RetVal;
}


bool IsValidLoadInput(Value *V) {
  // Must be load input.
  // TODO: report this error on front-end
  if (!V || !isa<CallInst>(V)) {
    return false;
  }
  CallInst *CI = cast<CallInst>(V);
  // Must be immediate.
  ConstantInt *opArg =
      cast<ConstantInt>(CI->getArgOperand(DXIL::OperandIndex::kOpcodeIdx));
  DXIL::OpCode op = static_cast<DXIL::OpCode>(opArg->getLimitedValue());
  if (op != DXIL::OpCode::LoadInput) {
    return false;
  }
  return true;
}

// Tunnel through insert/extract element and shuffle to find original source
// of scalar value, or specified element (vecIdx) of vector value.
Value *FindScalarSource(Value *src, unsigned vecIdx = 0) {
  Type *srcTy = src->getType()->getScalarType();
  while (src && !isa<UndefValue>(src)) {
    if (src->getType()->isVectorTy()) {
      if (InsertElementInst *IE = dyn_cast<InsertElementInst>(src)) {
        unsigned curIdx = (unsigned)cast<ConstantInt>(IE->getOperand(2))
          ->getUniqueInteger().getLimitedValue();
        src = IE->getOperand( (curIdx == vecIdx) ? 1 : 0 );
      } else if (ShuffleVectorInst *SV = dyn_cast<ShuffleVectorInst>(src)) {
        int newIdx = SV->getMaskValue(vecIdx);
        if (newIdx < 0)
          return UndefValue::get(srcTy);
        vecIdx = (unsigned)newIdx;
        src = SV->getOperand(0);
        unsigned numElt = src->getType()->getVectorNumElements();
        if (numElt <= vecIdx) {
          vecIdx -= numElt;
          src = SV->getOperand(1);
        }
      } else {
        return UndefValue::get(srcTy);  // Didn't find it.
      }
    } else {
      if (ExtractElementInst *EE = dyn_cast<ExtractElementInst>(src)) {
        vecIdx = (unsigned)cast<ConstantInt>(EE->getIndexOperand())
          ->getUniqueInteger().getLimitedValue();
        src = EE->getVectorOperand();
      } else if (hlsl::dxilutil::IsConvergentMarker(src)) {
        src = hlsl::dxilutil::GetConvergentSource(src);
      } else {
        break;  // Found it.
      }
    }
  }
  return src;
}

// Finds corresponding inputs, calls translation for each, and returns
// resulting vector or scalar.
// Uses functor that takes (inputElemID, rowIdx, colIdx), and returns
// translation for one input scalar.
Value *TranslateEvalHelper(CallInst *CI, Value *val, IRBuilder<> &Builder,
    std::function<Value*(Value*, Value*, Value*)> fnTranslateScalarInput) {
  Type *Ty = CI->getType();
  Value *result = UndefValue::get(Ty);
  if (Ty->isVectorTy()) {
    for (unsigned i = 0; i < Ty->getVectorNumElements(); ++i) {
      Value *InputEl = FindScalarSource(val, i);
      if (!IsValidLoadInput(InputEl)) {
        dxilutil::EmitErrorOnInstruction(CI, "attribute evaluation can only be done "
                                             "on values taken directly from inputs.");
        return result;
      }
      CallInst *loadInput = cast<CallInst>(InputEl);
      Value *inputElemID = loadInput->getArgOperand(DXIL::OperandIndex::kLoadInputIDOpIdx);
      Value *rowIdx = loadInput->getArgOperand(DXIL::OperandIndex::kLoadInputRowOpIdx);
      Value *colIdx = loadInput->getArgOperand(DXIL::OperandIndex::kLoadInputColOpIdx);
      Value *Elt = fnTranslateScalarInput(inputElemID, rowIdx, colIdx);
      result = Builder.CreateInsertElement(result, Elt, i);
    }
  }
  else {
    Value *InputEl = FindScalarSource(val);
    if (!IsValidLoadInput(InputEl)) {
      dxilutil::EmitErrorOnInstruction(CI, "attribute evaluation can only be done "
                                           "on values taken directly from inputs.");
      return result;
    }
    CallInst *loadInput = cast<CallInst>(InputEl);
    Value *inputElemID = loadInput->getArgOperand(DXIL::OperandIndex::kLoadInputIDOpIdx);
    Value *rowIdx = loadInput->getArgOperand(DXIL::OperandIndex::kLoadInputRowOpIdx);
    Value *colIdx = loadInput->getArgOperand(DXIL::OperandIndex::kLoadInputColOpIdx);
    result = fnTranslateScalarInput(inputElemID, rowIdx, colIdx);
  }
  return result;
}

Value *TranslateEvalSample(CallInst *CI, IntrinsicOp IOP, OP::OpCode op,
                           HLOperationLowerHelper &helper,  HLObjectOperationLowerHelper *pObjHelper, bool &Translated) {
  hlsl::OP *hlslOP = &helper.hlslOP;
  Value *val = CI->getArgOperand(HLOperandIndex::kBinaryOpSrc0Idx);
  Value *sampleIdx = CI->getArgOperand(HLOperandIndex::kBinaryOpSrc1Idx);
  IRBuilder<> Builder(CI);
  OP::OpCode opcode = OP::OpCode::EvalSampleIndex; 
  Value *opArg = hlslOP->GetU32Const((unsigned)opcode);
  Function *evalFunc = hlslOP->GetOpFunc(opcode, CI->getType()->getScalarType());

  return TranslateEvalHelper(CI, val, Builder,
    [&](Value *inputElemID, Value *rowIdx, Value *colIdx) -> Value* {
      return Builder.CreateCall(evalFunc, { opArg, inputElemID, rowIdx, colIdx, sampleIdx });
    }
  );
}

Value *TranslateEvalSnapped(CallInst *CI, IntrinsicOp IOP, OP::OpCode op,
                            HLOperationLowerHelper &helper,
                            HLObjectOperationLowerHelper *pObjHelper,
                            bool &Translated) {
  hlsl::OP *hlslOP = &helper.hlslOP;
  Value *val = CI->getArgOperand(HLOperandIndex::kBinaryOpSrc0Idx);
  Value *offset = CI->getArgOperand(HLOperandIndex::kBinaryOpSrc1Idx);
  IRBuilder<> Builder(CI);
  Value *offsetX = Builder.CreateExtractElement(offset, (uint64_t)0);
  Value *offsetY = Builder.CreateExtractElement(offset, 1);
  OP::OpCode opcode = OP::OpCode::EvalSnapped; 
  Value *opArg = hlslOP->GetU32Const((unsigned)opcode);
  Function *evalFunc = hlslOP->GetOpFunc(opcode, CI->getType()->getScalarType());

  return TranslateEvalHelper(CI, val, Builder,
    [&](Value *inputElemID, Value *rowIdx, Value *colIdx) -> Value* {
      return Builder.CreateCall(evalFunc, { opArg, inputElemID, rowIdx, colIdx, offsetX, offsetY });
    }
  );
}

Value *TranslateEvalCentroid(CallInst *CI, IntrinsicOp IOP, OP::OpCode op,
                             HLOperationLowerHelper &helper,
                             HLObjectOperationLowerHelper *pObjHelper,
                             bool &Translated) {
  hlsl::OP *hlslOP = &helper.hlslOP;
  Value *val = CI->getArgOperand(DXIL::OperandIndex::kUnarySrc0OpIdx);
  IRBuilder<> Builder(CI);
  OP::OpCode opcode = OP::OpCode::EvalCentroid; 
  Value *opArg = hlslOP->GetU32Const((unsigned)opcode);
  Function *evalFunc = hlslOP->GetOpFunc(opcode, CI->getType()->getScalarType());

  return TranslateEvalHelper(CI, val, Builder,
    [&](Value *inputElemID, Value *rowIdx, Value *colIdx) -> Value* {
      return Builder.CreateCall(evalFunc, { opArg, inputElemID, rowIdx, colIdx });
    }
  );
}

Value *TranslateGetAttributeAtVertex(CallInst *CI, IntrinsicOp IOP, OP::OpCode op,
                                     HLOperationLowerHelper &helper,
                                     HLObjectOperationLowerHelper *pObjHelper,
                                     bool &Translated) {
  DXASSERT(op == OP::OpCode::AttributeAtVertex, "Wrong opcode to translate");
  hlsl::OP *hlslOP = &helper.hlslOP;
  IRBuilder<> Builder(CI);
  Value *val = CI->getArgOperand(DXIL::OperandIndex::kBinarySrc0OpIdx);
  Value *vertexIdx = CI->getArgOperand(DXIL::OperandIndex::kBinarySrc1OpIdx);
  Value *vertexI8Idx = Builder.CreateTrunc(vertexIdx, Type::getInt8Ty(CI->getContext()));
  Value *opArg = hlslOP->GetU32Const((unsigned)op);
  Function *evalFunc = hlslOP->GetOpFunc(op, val->getType()->getScalarType());

  return TranslateEvalHelper(CI, val, Builder,
    [&](Value *inputElemID, Value *rowIdx, Value *colIdx) -> Value* {
      return Builder.CreateCall(evalFunc, { opArg, inputElemID, rowIdx, colIdx,  vertexI8Idx });
    }
  );
}

Value *TrivialNoArgOperation(CallInst *CI, IntrinsicOp IOP, OP::OpCode opcode,
                             HLOperationLowerHelper &helper,  HLObjectOperationLowerHelper *pObjHelper, bool &Translated) {
  hlsl::OP *hlslOP = &helper.hlslOP;
  Type *Ty = Type::getVoidTy(CI->getContext());

  Constant *opArg = hlslOP->GetU32Const((unsigned)opcode);
  Value *args[] = {opArg};
  IRBuilder<> Builder(CI);
  Value *dxilOp = TrivialDxilOperation(opcode, args, Ty, Ty, hlslOP, Builder);

  return dxilOp;
}

Value *TrivialNoArgWithRetOperation(CallInst *CI, IntrinsicOp IOP, OP::OpCode opcode,
                             HLOperationLowerHelper &helper,  HLObjectOperationLowerHelper *pObjHelper, bool &Translated) {
  hlsl::OP *hlslOP = &helper.hlslOP;
  Type *Ty = CI->getType();

  Constant *opArg = hlslOP->GetU32Const((unsigned)opcode);
  Value *args[] = {opArg};
  IRBuilder<> Builder(CI);
  Value *dxilOp = TrivialDxilOperation(opcode, args, Ty, Ty, hlslOP, Builder);

  return dxilOp;
}

Value *TranslateGetRTSamplePos(CallInst *CI, IntrinsicOp IOP, OP::OpCode op,
                               HLOperationLowerHelper &helper,  HLObjectOperationLowerHelper *pObjHelper, bool &Translated) {
  hlsl::OP *hlslOP = &helper.hlslOP;
  OP::OpCode opcode = OP::OpCode::RenderTargetGetSamplePosition;
  IRBuilder<> Builder(CI);

  Type *Ty = Type::getVoidTy(CI->getContext());
  Value *val = CI->getArgOperand(HLOperandIndex::kUnaryOpSrc0Idx);

  Constant *opArg = hlslOP->GetU32Const((unsigned)opcode);
  Value *args[] = {opArg, val};

  Value *samplePos =
      TrivialDxilOperation(opcode, args, Ty, Ty, hlslOP, Builder);

  Value *result = UndefValue::get(CI->getType());
  Value *samplePosX = Builder.CreateExtractValue(samplePos, 0);
  Value *samplePosY = Builder.CreateExtractValue(samplePos, 1);
  result = Builder.CreateInsertElement(result, samplePosX, (uint64_t)0);
  result = Builder.CreateInsertElement(result, samplePosY, 1);
  return result;
}

// val QuadReadLaneAt(val, uint);
Value *TranslateQuadReadLaneAt(CallInst *CI, IntrinsicOp IOP,
                                  OP::OpCode opcode,
                                  HLOperationLowerHelper &helper,  HLObjectOperationLowerHelper *pObjHelper, bool &Translated) {
  hlsl::OP *hlslOP = &helper.hlslOP;
  Value *refArgs[] = {nullptr, CI->getOperand(1), CI->getOperand(2)};
  return TrivialDxilOperation(DXIL::OpCode::QuadReadLaneAt, refArgs,
                              CI->getOperand(1)->getType(), CI, hlslOP);
}
// Wave intrinsics of the form fn(val,QuadOpKind)->val
Value *TranslateQuadReadAcross(CallInst *CI, IntrinsicOp IOP, OP::OpCode opcode,
                               HLOperationLowerHelper &helper,  HLObjectOperationLowerHelper *pObjHelper, bool &Translated) {
  hlsl::OP *hlslOP = &helper.hlslOP;
  DXIL::QuadOpKind opKind;
  switch (IOP) {
  case IntrinsicOp::IOP_QuadReadAcrossX: opKind = DXIL::QuadOpKind::ReadAcrossX; break;
  case IntrinsicOp::IOP_QuadReadAcrossY: opKind = DXIL::QuadOpKind::ReadAcrossY; break;
  default: DXASSERT_NOMSG(IOP == IntrinsicOp::IOP_QuadReadAcrossDiagonal);
  case IntrinsicOp::IOP_QuadReadAcrossDiagonal: opKind = DXIL::QuadOpKind::ReadAcrossDiagonal; break;
  }
  Constant *OpArg = hlslOP->GetI8Const((unsigned)opKind);
  Value *refArgs[] = {nullptr, CI->getOperand(1), OpArg};
  return TrivialDxilOperation(DXIL::OpCode::QuadOp, refArgs,
                              CI->getOperand(1)->getType(), CI, hlslOP);
}

// WaveAllEqual(val<n>)->bool<n>
Value *TranslateWaveAllEqual(CallInst *CI, IntrinsicOp IOP, OP::OpCode opcode,
                             HLOperationLowerHelper &helper,  HLObjectOperationLowerHelper *pObjHelper, bool &Translated) {
  hlsl::OP *hlslOP = &helper.hlslOP;
  Value *src = CI->getArgOperand(HLOperandIndex::kWaveAllEqualValueOpIdx);
  IRBuilder<> Builder(CI);

  Type *Ty = src->getType();
  Type *RetTy = Type::getInt1Ty(CI->getContext());
  if (Ty->isVectorTy())
    RetTy = VectorType::get(RetTy, Ty->getVectorNumElements());

  Constant *opArg = hlslOP->GetU32Const((unsigned)DXIL::OpCode::WaveActiveAllEqual);
  Value *args[] = {opArg, src};

  return TrivialDxilOperation(DXIL::OpCode::WaveActiveAllEqual, args, Ty, RetTy,
                              hlslOP, Builder);
}

// WaveMatch(val<n>)->uint4
Value *TranslateWaveMatch(CallInst *CI, IntrinsicOp IOP, OP::OpCode Opc,
                          HLOperationLowerHelper &Helper,
                          HLObjectOperationLowerHelper *ObjHelper,
                          bool &Translated) {
  hlsl::OP *Op = &Helper.hlslOP;
  IRBuilder<> Builder(CI);

  // Generate a dx.op.waveMatch call for each scalar in the input, and perform
  // a bitwise AND between each result to derive the final bitmask in the case
  // of vector inputs.

  // (1) Collect the list of all scalar inputs (e.g. decompose vectors)
  SmallVector<Value *, 4> ScalarInputs;

  Value *Val = CI->getArgOperand(1);
  Type *ValTy = Val->getType();
  Type *EltTy = ValTy->getScalarType();

  if (ValTy->isVectorTy()) {
    for (uint64_t i = 0, e = ValTy->getVectorNumElements(); i != e; ++i) {
      Value *Elt = Builder.CreateExtractElement(Val, i);
      ScalarInputs.push_back(Elt);
    }
  } else {
    ScalarInputs.push_back(Val);
  }

  Value *Res = nullptr;
  Constant *OpcArg = Op->GetU32Const((unsigned)DXIL::OpCode::WaveMatch);
  Value *Fn = Op->GetOpFunc(OP::OpCode::WaveMatch, EltTy);

  // (2) For each scalar, emit a call to dx.op.waveMatch. If this is not the
  // first scalar, then AND the result with the accumulator.
  for (unsigned i = 0, e = ScalarInputs.size(); i != e; ++i) {
    Value *Args[] = { OpcArg, ScalarInputs[i] };
    Value *Call = Builder.CreateCall(Fn, Args);

    if (Res) {
      // Generate bitwise AND of the components
      for (unsigned j = 0; j != 4; ++j) {
        Value *ResVal = Builder.CreateExtractValue(Res, j);
        Value *CallVal = Builder.CreateExtractValue(Call, j);
        Value *And = Builder.CreateAnd(ResVal, CallVal);
        Res = Builder.CreateInsertValue(Res, And, j);
      }
    } else {
      Res = Call;
    }
  }

  // (3) Convert the final aggregate into a vector to make the types match
  Value *ResVec = UndefValue::get(CI->getType());
  for (unsigned i = 0; i != 4; ++i) {
    Value *Elt = Builder.CreateExtractValue(Res, i);
    ResVec = Builder.CreateInsertElement(ResVec, Elt, i);
  }

  return ResVec;
}

// Wave intrinsics of the form fn(valA)->valB, where no overloading takes place
Value *TranslateWaveA2B(CallInst *CI, IntrinsicOp IOP, OP::OpCode opcode,
                        HLOperationLowerHelper &helper,  HLObjectOperationLowerHelper *pObjHelper, bool &Translated) {
  hlsl::OP *hlslOP = &helper.hlslOP;
  Value *refArgs[] = {nullptr, CI->getOperand(1)};
  return TrivialDxilOperation(opcode, refArgs, helper.voidTy, CI, hlslOP);
}
// Wave ballot intrinsic.
Value *TranslateWaveBallot(CallInst *CI, IntrinsicOp IOP, OP::OpCode opcode,
  HLOperationLowerHelper &helper, HLObjectOperationLowerHelper *pObjHelper, bool &Translated) {
  // The high-level operation is uint4 ballot(i1).
  // The DXIL operation is struct.u4 ballot(i1).
  // To avoid updating users with more than a simple replace, we translate into
  // a call into struct.u4, then reassemble the vector.
  // Scalarization and constant propagation take care of cleanup.
  IRBuilder<> B(CI);

  // Make the DXIL call itself.
  hlsl::OP *hlslOP = &helper.hlslOP;
  Constant *opArg = hlslOP->GetU32Const((unsigned)opcode);
  Value *refArgs[] = { opArg, CI->getOperand(1) };
  Function *dxilFunc = hlslOP->GetOpFunc(opcode, Type::getVoidTy(CI->getContext()));
  Value *dxilVal = B.CreateCall(dxilFunc, refArgs, hlslOP->GetOpCodeName(opcode));

  // Assign from the call results into a vector.
  Type *ResTy = CI->getType();
  DXASSERT_NOMSG(ResTy->isVectorTy() && ResTy->getVectorNumElements() == 4);
  DXASSERT_NOMSG(dxilVal->getType()->isStructTy() &&
                 dxilVal->getType()->getNumContainedTypes() == 4);

  // 'x' component is the first vector element, highest bits.
  Value *ResVal = llvm::UndefValue::get(ResTy);
  for (unsigned Idx = 0; Idx < 4; ++Idx) {
    ResVal = B.CreateInsertElement(
        ResVal, B.CreateExtractValue(dxilVal, ArrayRef<unsigned>(Idx)), Idx);
  }

  return ResVal;
}

static bool WaveIntrinsicNeedsSign(OP::OpCode opcode) {
  return opcode == OP::OpCode::WaveActiveOp ||
         opcode == OP::OpCode::WavePrefixOp;
}

static unsigned WaveIntrinsicToSignedOpKind(IntrinsicOp IOP) {
  if (IOP == IntrinsicOp::IOP_WaveActiveUMax ||
      IOP == IntrinsicOp::IOP_WaveActiveUMin ||
      IOP == IntrinsicOp::IOP_WaveActiveUSum ||
      IOP == IntrinsicOp::IOP_WaveActiveUProduct ||
      IOP == IntrinsicOp::IOP_WaveMultiPrefixUProduct ||
      IOP == IntrinsicOp::IOP_WaveMultiPrefixUSum ||
      IOP == IntrinsicOp::IOP_WavePrefixUSum ||
      IOP == IntrinsicOp::IOP_WavePrefixUProduct)
    return (unsigned)DXIL::SignedOpKind::Unsigned;
  return (unsigned)DXIL::SignedOpKind::Signed;
}

static unsigned WaveIntrinsicToOpKind(IntrinsicOp IOP) {
  switch (IOP) {
  // Bit operations.
  case IntrinsicOp::IOP_WaveActiveBitOr:
    return (unsigned)DXIL::WaveBitOpKind::Or;
  case IntrinsicOp::IOP_WaveActiveBitAnd:
    return (unsigned)DXIL::WaveBitOpKind::And;
  case IntrinsicOp::IOP_WaveActiveBitXor:
    return (unsigned)DXIL::WaveBitOpKind::Xor;
  // Prefix operations.
  case IntrinsicOp::IOP_WavePrefixSum:
  case IntrinsicOp::IOP_WavePrefixUSum:
    return (unsigned)DXIL::WaveOpKind::Sum;
  case IntrinsicOp::IOP_WavePrefixProduct:
  case IntrinsicOp::IOP_WavePrefixUProduct:
    return (unsigned)DXIL::WaveOpKind::Product;
    // Numeric operations.
  case IntrinsicOp::IOP_WaveActiveMax:
  case IntrinsicOp::IOP_WaveActiveUMax:
    return (unsigned)DXIL::WaveOpKind::Max;
  case IntrinsicOp::IOP_WaveActiveMin:
  case IntrinsicOp::IOP_WaveActiveUMin:
    return (unsigned)DXIL::WaveOpKind::Min;
  case IntrinsicOp::IOP_WaveActiveSum:
  case IntrinsicOp::IOP_WaveActiveUSum:
    return (unsigned)DXIL::WaveOpKind::Sum;
  case IntrinsicOp::IOP_WaveActiveProduct:
  case IntrinsicOp::IOP_WaveActiveUProduct:
  // MultiPrefix operations
  case IntrinsicOp::IOP_WaveMultiPrefixBitAnd:
    return (unsigned)DXIL::WaveMultiPrefixOpKind::And;
  case IntrinsicOp::IOP_WaveMultiPrefixBitOr:
    return (unsigned)DXIL::WaveMultiPrefixOpKind::Or;
  case IntrinsicOp::IOP_WaveMultiPrefixBitXor:
    return (unsigned)DXIL::WaveMultiPrefixOpKind::Xor;
  case IntrinsicOp::IOP_WaveMultiPrefixProduct:
  case IntrinsicOp::IOP_WaveMultiPrefixUProduct:
    return (unsigned)DXIL::WaveMultiPrefixOpKind::Product;
  case IntrinsicOp::IOP_WaveMultiPrefixSum:
  case IntrinsicOp::IOP_WaveMultiPrefixUSum:
    return (unsigned)DXIL::WaveMultiPrefixOpKind::Sum;
  default:
    DXASSERT(IOP == IntrinsicOp::IOP_WaveActiveProduct ||
             IOP == IntrinsicOp::IOP_WaveActiveUProduct,
             "else caller passed incorrect value");
    return (unsigned)DXIL::WaveOpKind::Product;
  }
}

// Wave intrinsics of the form fn(valA)->valA
Value *TranslateWaveA2A(CallInst *CI, IntrinsicOp IOP, OP::OpCode opcode,
                        HLOperationLowerHelper &helper,
                        HLObjectOperationLowerHelper *pObjHelper,
                        bool &Translated) {
  hlsl::OP *hlslOP = &helper.hlslOP;

  Constant *kindValInt = hlslOP->GetI8Const(WaveIntrinsicToOpKind(IOP));
  Constant *signValInt = hlslOP->GetI8Const(WaveIntrinsicToSignedOpKind(IOP));
  Value *refArgs[] = {nullptr, CI->getOperand(1), kindValInt, signValInt};
  unsigned refArgCount = _countof(refArgs);
  if (!WaveIntrinsicNeedsSign(opcode))
    refArgCount--;
  return TrivialDxilOperation(opcode,
                              llvm::ArrayRef<Value *>(refArgs, refArgCount),
                              CI->getOperand(1)->getType(), CI, hlslOP);
}

// WaveMultiPrefixOP(val<n>, mask) -> val<n>
Value *TranslateWaveMultiPrefix(CallInst *CI, IntrinsicOp IOP, OP::OpCode Opc,
                                HLOperationLowerHelper &Helper,
                                HLObjectOperationLowerHelper *ObjHelper,
                                bool &Translated) {
  hlsl::OP *Op = &Helper.hlslOP;

  Constant *KindValInt = Op->GetI8Const(WaveIntrinsicToOpKind(IOP));
  Constant *SignValInt = Op->GetI8Const(WaveIntrinsicToSignedOpKind(IOP));

  // Decompose mask into scalars
  IRBuilder<> Builder(CI);
  Value *Mask = CI->getArgOperand(2);
  Value *Mask0 = Builder.CreateExtractElement(Mask, (uint64_t)0);
  Value *Mask1 = Builder.CreateExtractElement(Mask, (uint64_t)1);
  Value *Mask2 = Builder.CreateExtractElement(Mask, (uint64_t)2);
  Value *Mask3 = Builder.CreateExtractElement(Mask, (uint64_t)3);

  Value *Args[] = { nullptr, CI->getOperand(1),
                    Mask0, Mask1, Mask2, Mask3, KindValInt, SignValInt };

  return TrivialDxilOperation(Opc, Args, CI->getOperand(1)->getType(), CI, Op);
}

// WaveMultiPrefixBitCount(i1, mask) -> i32
Value *TranslateWaveMultiPrefixBitCount(CallInst *CI, IntrinsicOp IOP,
                                        OP::OpCode Opc,
                                        HLOperationLowerHelper &Helper,
                                        HLObjectOperationLowerHelper *ObjHelper,
                                        bool &Translated) {
  hlsl::OP *Op = &Helper.hlslOP;

  // Decompose mask into scalars
  IRBuilder<> Builder(CI);
  Value *Mask = CI->getArgOperand(2);
  Value *Mask0 = Builder.CreateExtractElement(Mask, (uint64_t)0);
  Value *Mask1 = Builder.CreateExtractElement(Mask, (uint64_t)1);
  Value *Mask2 = Builder.CreateExtractElement(Mask, (uint64_t)2);
  Value *Mask3 = Builder.CreateExtractElement(Mask, (uint64_t)3);

  Value *Args[] = { nullptr, CI->getOperand(1), Mask0, Mask1, Mask2, Mask3 };

  return TrivialDxilOperation(Opc, Args, Helper.voidTy, CI, Op);
}

// Wave intrinsics of the form fn()->val
Value *TranslateWaveToVal(CallInst *CI, IntrinsicOp IOP, OP::OpCode opcode,
                          HLOperationLowerHelper &helper,  HLObjectOperationLowerHelper *pObjHelper, bool &Translated) {
  hlsl::OP *hlslOP = &helper.hlslOP;
  Value *refArgs[] = {nullptr};
  return TrivialDxilOperation(opcode, refArgs, helper.voidTy, CI, hlslOP);
}

// Wave intrinsics of the form fn(val,lane)->val
Value *TranslateWaveReadLaneAt(CallInst *CI, IntrinsicOp IOP, OP::OpCode opcode,
                               HLOperationLowerHelper &helper,  HLObjectOperationLowerHelper *pObjHelper, bool &Translated) {
  hlsl::OP *hlslOP = &helper.hlslOP;
  Value *refArgs[] = {nullptr, CI->getOperand(1), CI->getOperand(2)};
  return TrivialDxilOperation(DXIL::OpCode::WaveReadLaneAt, refArgs,
                              CI->getOperand(1)->getType(), CI, hlslOP);
}

// Wave intrinsics of the form fn(val)->val
Value *TranslateWaveReadLaneFirst(CallInst *CI, IntrinsicOp IOP,
                                  OP::OpCode opcode,
                                  HLOperationLowerHelper &helper,  HLObjectOperationLowerHelper *pObjHelper, bool &Translated) {
  hlsl::OP *hlslOP = &helper.hlslOP;
  Value *refArgs[] = {nullptr, CI->getOperand(1)};
  return TrivialDxilOperation(DXIL::OpCode::WaveReadLaneFirst, refArgs,
                              CI->getOperand(1)->getType(), CI, hlslOP);
}

Value *TranslateAbs(CallInst *CI, IntrinsicOp IOP, OP::OpCode opcode,
                    HLOperationLowerHelper &helper,  HLObjectOperationLowerHelper *pObjHelper, bool &Translated) {
  hlsl::OP *hlslOP = &helper.hlslOP;
  Type *pOverloadTy = CI->getType()->getScalarType();
  if (pOverloadTy->isFloatingPointTy()) {
    Value *refArgs[] = {nullptr, CI->getOperand(1)};
    return TrivialDxilOperation(DXIL::OpCode::FAbs, refArgs, CI->getType(), CI,
                                hlslOP);
  } else {
    Value *src = CI->getArgOperand(HLOperandIndex::kUnaryOpSrc0Idx);
    IRBuilder<> Builder(CI);
    Value *neg = Builder.CreateNeg(src);
    return TrivialDxilBinaryOperation(DXIL::OpCode::IMax, src, neg, hlslOP,
                                      Builder);
  }
}

Value *TranslateUAbs(CallInst *CI, IntrinsicOp IOP, OP::OpCode opcode,
  HLOperationLowerHelper &helper, HLObjectOperationLowerHelper *pObjHelper, bool &Translated) {
  return CI->getOperand(HLOperandIndex::kUnaryOpSrc0Idx); // No-op
}

Value *GenerateCmpNEZero(Value *val, IRBuilder<> Builder) {
  Type *Ty = val->getType();
  Type *EltTy = Ty->getScalarType();

  Constant *zero = nullptr;
  if (EltTy->isFloatingPointTy())
    zero = ConstantFP::get(EltTy, 0);
  else
    zero = ConstantInt::get(EltTy, 0);

  if (Ty != EltTy) {
    zero = ConstantVector::getSplat(Ty->getVectorNumElements(), zero);
  }

  if (EltTy->isFloatingPointTy())
    return Builder.CreateFCmpUNE(val, zero);
  else
    return Builder.CreateICmpNE(val, zero);
}

Value *TranslateAllForValue(Value *val, IRBuilder<> &Builder) {
  Value *cond = GenerateCmpNEZero(val, Builder);

  Type *Ty = val->getType();
  Type *EltTy = Ty->getScalarType();

  if (Ty != EltTy) {
    Value *Result = Builder.CreateExtractElement(cond, (uint64_t)0);
    for (unsigned i = 1; i < Ty->getVectorNumElements(); i++) {
      Value *Elt = Builder.CreateExtractElement(cond, i);
      Result = Builder.CreateAnd(Result, Elt);
    }
    return Result;
  } else
    return cond;
}

Value *TranslateAll(CallInst *CI, IntrinsicOp IOP, OP::OpCode opcode,
                    HLOperationLowerHelper &helper,  HLObjectOperationLowerHelper *pObjHelper, bool &Translated) {
  Value *val = CI->getArgOperand(HLOperandIndex::kUnaryOpSrc0Idx);
  IRBuilder<> Builder(CI);
  return TranslateAllForValue(val, Builder);
}

Value *TranslateAny(CallInst *CI, IntrinsicOp IOP, OP::OpCode opcode,
                    HLOperationLowerHelper &helper,  HLObjectOperationLowerHelper *pObjHelper, bool &Translated) {
  Value *val = CI->getArgOperand(HLOperandIndex::kUnaryOpSrc0Idx);

  IRBuilder<> Builder(CI);

  Value *cond = GenerateCmpNEZero(val, Builder);

  Type *Ty = val->getType();
  Type *EltTy = Ty->getScalarType();

  if (Ty != EltTy) {
    Value *Result = Builder.CreateExtractElement(cond, (uint64_t)0);
    for (unsigned i = 1; i < Ty->getVectorNumElements(); i++) {
      Value *Elt = Builder.CreateExtractElement(cond, i);
      Result = Builder.CreateOr(Result, Elt);
    }
    return Result;
  } else
    return cond;
}

Value *TranslateBitcast(CallInst *CI, IntrinsicOp IOP, OP::OpCode opcode,
                        HLOperationLowerHelper &helper,  HLObjectOperationLowerHelper *pObjHelper, bool &Translated) {
  Type *Ty = CI->getType();
  Value *op = CI->getArgOperand(HLOperandIndex::kUnaryOpSrc0Idx);
  IRBuilder<> Builder(CI);
  return Builder.CreateBitCast(op, Ty);
}

Value *TranslateDoubleAsUint(Value *x, Value *lo, Value *hi,
                             IRBuilder<> &Builder, hlsl::OP *hlslOP) {
  Type *Ty = x->getType();
  Type *outTy = lo->getType()->getPointerElementType();
  DXIL::OpCode opcode = DXIL::OpCode::SplitDouble;

  Function *dxilFunc = hlslOP->GetOpFunc(opcode, Ty->getScalarType());
  Value *opArg = hlslOP->GetU32Const(static_cast<unsigned>(opcode));


  if (Ty->isVectorTy()) {
    Value *retValLo = llvm::UndefValue::get(outTy);
    Value *retValHi = llvm::UndefValue::get(outTy);
    unsigned vecSize = Ty->getVectorNumElements();

    for (unsigned i = 0; i < vecSize; i++) {
      Value *Elt = Builder.CreateExtractElement(x, i);
      Value *EltOP = Builder.CreateCall(dxilFunc, {opArg, Elt},
                                        hlslOP->GetOpCodeName(opcode));
      Value *EltLo = Builder.CreateExtractValue(EltOP, 0);
      retValLo = Builder.CreateInsertElement(retValLo, EltLo, i);
      Value *EltHi = Builder.CreateExtractValue(EltOP, 1);
      retValHi = Builder.CreateInsertElement(retValHi, EltHi, i);
    }
    Builder.CreateStore(retValLo, lo);
    Builder.CreateStore(retValHi, hi);
  } else {
    Value *retVal =
        Builder.CreateCall(dxilFunc, {opArg, x}, hlslOP->GetOpCodeName(opcode));
    Value *retValLo = Builder.CreateExtractValue(retVal, 0);
    Value *retValHi = Builder.CreateExtractValue(retVal, 1);
    Builder.CreateStore(retValLo, lo);
    Builder.CreateStore(retValHi, hi);
  }

  return nullptr;
}

Value *TranslateAsUint(CallInst *CI, IntrinsicOp IOP, OP::OpCode opcode,
                       HLOperationLowerHelper &helper,
                       HLObjectOperationLowerHelper *pObjHelper,
                       bool &Translated) {
  if (CI->getNumArgOperands() == 2) {
    return TranslateBitcast(CI, IOP, opcode, helper, pObjHelper, Translated);
  } else {
    DXASSERT_NOMSG(CI->getNumArgOperands() == 4);
    hlsl::OP *hlslOP = &helper.hlslOP;
    Value *x = CI->getArgOperand(HLOperandIndex::kTrinaryOpSrc0Idx);
    DXASSERT_NOMSG(x->getType()->getScalarType()->isDoubleTy());
    Value *lo = CI->getArgOperand(HLOperandIndex::kTrinaryOpSrc1Idx);
    Value *hi = CI->getArgOperand(HLOperandIndex::kTrinaryOpSrc2Idx);
    IRBuilder<> Builder(CI);
    return TranslateDoubleAsUint(x, lo, hi, Builder, hlslOP);
  }
}

Value *TranslateAsDouble(CallInst *CI, IntrinsicOp IOP, OP::OpCode opcode,
                        HLOperationLowerHelper &helper,  HLObjectOperationLowerHelper *pObjHelper, bool &Translated) {
  hlsl::OP *hlslOP = &helper.hlslOP;
  Value *x = CI->getArgOperand(HLOperandIndex::kBinaryOpSrc0Idx);
  Value *y = CI->getArgOperand(HLOperandIndex::kBinaryOpSrc1Idx);

  Value *opArg = hlslOP->GetU32Const(static_cast<unsigned>(opcode));
  IRBuilder<> Builder(CI);
  return TrivialDxilOperation(opcode, { opArg, x, y }, CI->getType(), CI->getType(), hlslOP, Builder);
}

Value *TranslateAtan2(CallInst *CI, IntrinsicOp IOP, OP::OpCode opcode,
                      HLOperationLowerHelper &helper,  HLObjectOperationLowerHelper *pObjHelper, bool &Translated) {
  hlsl::OP *hlslOP = &helper.hlslOP;
  Value *y = CI->getArgOperand(HLOperandIndex::kBinaryOpSrc0Idx);
  Value *x = CI->getArgOperand(HLOperandIndex::kBinaryOpSrc1Idx);

  IRBuilder<> Builder(CI);
  Value *tan = Builder.CreateFDiv(y, x);

  Value *atan =
      TrivialDxilUnaryOperation(OP::OpCode::Atan, tan, hlslOP, Builder);
  // Modify atan result based on https://en.wikipedia.org/wiki/Atan2.
  Type *Ty = x->getType();
  Constant *pi = ConstantFP::get(Ty->getScalarType(), M_PI);
  Constant *halfPi = ConstantFP::get(Ty->getScalarType(), M_PI / 2);
  Constant *negHalfPi = ConstantFP::get(Ty->getScalarType(), -M_PI / 2);
  Constant *zero = ConstantFP::get(Ty->getScalarType(), 0);
  if (Ty->isVectorTy()) {
    unsigned vecSize = Ty->getVectorNumElements();
    pi = ConstantVector::getSplat(vecSize, pi);
    halfPi = ConstantVector::getSplat(vecSize, halfPi);
    negHalfPi = ConstantVector::getSplat(vecSize, negHalfPi);
    zero = ConstantVector::getSplat(vecSize, zero);
  }
  Value *atanAddPi = Builder.CreateFAdd(atan, pi);
  Value *atanSubPi = Builder.CreateFSub(atan, pi);

  // x > 0 -> atan.
  Value *result = atan;
  Value *xLt0 = Builder.CreateFCmpOLT(x, zero);
  Value *xEq0 = Builder.CreateFCmpOEQ(x, zero);

  Value *yGe0 = Builder.CreateFCmpOGE(y, zero);
  Value *yLt0 = Builder.CreateFCmpOLT(y, zero);
  // x < 0, y >= 0 -> atan + pi.
  Value *xLt0AndyGe0 = Builder.CreateAnd(xLt0, yGe0);
  result = Builder.CreateSelect(xLt0AndyGe0, atanAddPi, result);

  // x < 0, y < 0 -> atan - pi.
  Value *xLt0AndYLt0 = Builder.CreateAnd(xLt0, yLt0);
  result = Builder.CreateSelect(xLt0AndYLt0, atanSubPi, result);

  // x == 0, y < 0 -> -pi/2
  Value *xEq0AndYLt0 = Builder.CreateAnd(xEq0, yLt0);
  result = Builder.CreateSelect(xEq0AndYLt0, negHalfPi, result);
  // x == 0, y > 0 -> pi/2
  Value *xEq0AndYGe0 = Builder.CreateAnd(xEq0, yGe0);
  result = Builder.CreateSelect(xEq0AndYGe0, halfPi, result);

  return result;
}

Value *TranslateClamp(CallInst *CI, IntrinsicOp IOP, OP::OpCode opcode,
                      HLOperationLowerHelper &helper,  HLObjectOperationLowerHelper *pObjHelper, bool &Translated) {
  hlsl::OP *hlslOP = &helper.hlslOP;
  Type *Ty = CI->getType();
  Type *EltTy = Ty->getScalarType();
  DXIL::OpCode maxOp = DXIL::OpCode::FMax;
  DXIL::OpCode minOp = DXIL::OpCode::FMin;
  if (IOP == IntrinsicOp::IOP_uclamp) {
    maxOp = DXIL::OpCode::UMax;
    minOp = DXIL::OpCode::UMin;
  } else if (EltTy->isIntegerTy()) {
    maxOp = DXIL::OpCode::IMax;
    minOp = DXIL::OpCode::IMin;
  }

  Value *x = CI->getArgOperand(HLOperandIndex::kClampOpXIdx);
  Value *maxVal = CI->getArgOperand(HLOperandIndex::kClampOpMaxIdx);
  Value *minVal = CI->getArgOperand(HLOperandIndex::kClampOpMinIdx);

  IRBuilder<> Builder(CI);
  // min(max(x, minVal), maxVal).
  Value *maxXMinVal =
      TrivialDxilBinaryOperation(maxOp, x, minVal, hlslOP, Builder);
  return TrivialDxilBinaryOperation(minOp, maxXMinVal, maxVal, hlslOP, Builder);
}

Value *TranslateClip(CallInst *CI, IntrinsicOp IOP, OP::OpCode opcode,
                     HLOperationLowerHelper &helper,  HLObjectOperationLowerHelper *pObjHelper, bool &Translated) {
  hlsl::OP *hlslOP = &helper.hlslOP;
  Function *discard =
      hlslOP->GetOpFunc(OP::OpCode::Discard, Type::getVoidTy(CI->getContext()));
  IRBuilder<> Builder(CI);
  Value *cond = nullptr;
  Value *arg = CI->getArgOperand(HLOperandIndex::kUnaryOpSrc0Idx);
  if (VectorType *VT = dyn_cast<VectorType>(arg->getType())) {
    Value *elt = Builder.CreateExtractElement(arg, (uint64_t)0);
    cond = Builder.CreateFCmpOLT(elt, hlslOP->GetFloatConst(0));
    for (unsigned i = 1; i < VT->getNumElements(); i++) {
      Value *elt = Builder.CreateExtractElement(arg, i);
      Value *eltCond = Builder.CreateFCmpOLT(elt, hlslOP->GetFloatConst(0));
      cond = Builder.CreateOr(cond, eltCond);
    }
  } else
    cond = Builder.CreateFCmpOLT(arg, hlslOP->GetFloatConst(0));

  /*If discard condition evaluates to false at compile-time, then
  don't emit the discard instruction.*/
  if (ConstantInt *constCond = dyn_cast<ConstantInt>(cond))
    if (!constCond->getLimitedValue())
      return nullptr;

  Constant *opArg = hlslOP->GetU32Const((unsigned)OP::OpCode::Discard);
  Builder.CreateCall(discard, {opArg, cond});
  return nullptr;
}

Value *TranslateCross(CallInst *CI, IntrinsicOp IOP, OP::OpCode opcode,
                      HLOperationLowerHelper &helper,  HLObjectOperationLowerHelper *pObjHelper, bool &Translated) {
  VectorType *VT = cast<VectorType>(CI->getType());
  DXASSERT_NOMSG(VT->getNumElements() == 3);

  Value *op0 = CI->getArgOperand(HLOperandIndex::kBinaryOpSrc0Idx);
  Value *op1 = CI->getArgOperand(HLOperandIndex::kBinaryOpSrc1Idx);

  IRBuilder<> Builder(CI);
  Value *op0_x = Builder.CreateExtractElement(op0, (uint64_t)0);
  Value *op0_y = Builder.CreateExtractElement(op0, 1);
  Value *op0_z = Builder.CreateExtractElement(op0, 2);

  Value *op1_x = Builder.CreateExtractElement(op1, (uint64_t)0);
  Value *op1_y = Builder.CreateExtractElement(op1, 1);
  Value *op1_z = Builder.CreateExtractElement(op1, 2);

  auto MulSub = [&](Value *x0, Value *y0, Value *x1, Value *y1) -> Value * {
    Value *xy = Builder.CreateFMul(x0, y1);
    Value *yx = Builder.CreateFMul(y0, x1);
    return Builder.CreateFSub(xy, yx);
  };

  Value *yz_zy = MulSub(op0_y, op0_z, op1_y, op1_z);
  Value *zx_xz = MulSub(op0_z, op0_x, op1_z, op1_x);
  Value *xy_yx = MulSub(op0_x, op0_y, op1_x, op1_y);

  Value *cross = UndefValue::get(VT);
  cross = Builder.CreateInsertElement(cross, yz_zy, (uint64_t)0);
  cross = Builder.CreateInsertElement(cross, zx_xz, 1);
  cross = Builder.CreateInsertElement(cross, xy_yx, 2);
  return cross;
}

Value *TranslateDegrees(CallInst *CI, IntrinsicOp IOP, OP::OpCode opcode,
                        HLOperationLowerHelper &helper,  HLObjectOperationLowerHelper *pObjHelper, bool &Translated) {
  IRBuilder<> Builder(CI);
  Type *Ty = CI->getType();
  Value *val = CI->getArgOperand(HLOperandIndex::kUnaryOpSrc0Idx);
  // 180/pi.
  Constant *toDegreeConst = ConstantFP::get(Ty->getScalarType(), 180 / M_PI);
  if (Ty != Ty->getScalarType()) {
    toDegreeConst =
        ConstantVector::getSplat(Ty->getVectorNumElements(), toDegreeConst);
  }
  return Builder.CreateFMul(toDegreeConst, val);
}

Value *TranslateDst(CallInst *CI, IntrinsicOp IOP, OP::OpCode opcode,
                    HLOperationLowerHelper &helper,  HLObjectOperationLowerHelper *pObjHelper, bool &Translated) {
  Value *src0 = CI->getArgOperand(HLOperandIndex::kBinaryOpSrc0Idx);
  Value *src1 = CI->getArgOperand(HLOperandIndex::kBinaryOpSrc1Idx);
  Type *Ty = src1->getType();
  IRBuilder<> Builder(CI);
  Value *Result = UndefValue::get(Ty);
  Constant *oneConst = ConstantFP::get(Ty->getScalarType(), 1);
  // dest.x = 1;
  Result = Builder.CreateInsertElement(Result, oneConst, (uint64_t)0);
  // dest.y = src0.y * src1.y;
  Value *src0_y = Builder.CreateExtractElement(src0, 1);
  Value *src1_y = Builder.CreateExtractElement(src1, 1);
  Value *yMuly = Builder.CreateFMul(src0_y, src1_y);
  Result = Builder.CreateInsertElement(Result, yMuly, 1);
  // dest.z = src0.z;
  Value *src0_z = Builder.CreateExtractElement(src0, 2);
  Result = Builder.CreateInsertElement(Result, src0_z, 2);
  // dest.w = src1.w;
  Value *src1_w = Builder.CreateExtractElement(src1, 3);
  Result = Builder.CreateInsertElement(Result, src1_w, 3);
  return Result;
}

Value *TranslateFirstbitHi(CallInst *CI, IntrinsicOp IOP, OP::OpCode opcode,
                           HLOperationLowerHelper &helper,
                           HLObjectOperationLowerHelper *pObjHelper,
                           bool &Translated) {
  Value *firstbitHi =
      TrivialUnaryOperation(CI, IOP, opcode, helper, pObjHelper, Translated);
  // firstbitHi == -1? -1 : (bitWidth-1 -firstbitHi);
  IRBuilder<> Builder(CI);
  Constant *neg1 = Builder.getInt32(-1);
  Value *src = CI->getArgOperand(HLOperandIndex::kUnaryOpSrc0Idx);

  Type *Ty = src->getType();
  IntegerType *EltTy = cast<IntegerType>(Ty->getScalarType());
  Constant *bitWidth = Builder.getInt32(EltTy->getBitWidth()-1);

  if (Ty == Ty->getScalarType()) {
    Value *sub = Builder.CreateSub(bitWidth, firstbitHi);
    Value *cond = Builder.CreateICmpEQ(neg1, firstbitHi);
    return Builder.CreateSelect(cond, neg1, sub);
  } else {
    Value *result = UndefValue::get(CI->getType());
    unsigned vecSize = Ty->getVectorNumElements();
    for (unsigned i = 0; i < vecSize; i++) {
      Value *EltFirstBit = Builder.CreateExtractElement(firstbitHi, i);
      Value *sub = Builder.CreateSub(bitWidth, EltFirstBit);
      Value *cond = Builder.CreateICmpEQ(neg1, EltFirstBit);
      Value *Elt = Builder.CreateSelect(cond, neg1, sub);
      result = Builder.CreateInsertElement(result, Elt, i);
    }
    return result;
  }
}

Value *TranslateFirstbitLo(CallInst *CI, IntrinsicOp IOP, OP::OpCode opcode,
                           HLOperationLowerHelper &helper,
                           HLObjectOperationLowerHelper *pObjHelper,
                           bool &Translated) {
  Value *firstbitLo =
      TrivialUnaryOperation(CI, IOP, opcode, helper, pObjHelper, Translated);
  return firstbitLo;
}

Value *TranslateLit(CallInst *CI, IntrinsicOp IOP, OP::OpCode opcode,
                    HLOperationLowerHelper &helper,  HLObjectOperationLowerHelper *pObjHelper, bool &Translated) {
  Value *n_dot_l = CI->getArgOperand(HLOperandIndex::kTrinaryOpSrc0Idx);
  Value *n_dot_h = CI->getArgOperand(HLOperandIndex::kTrinaryOpSrc1Idx);
  Value *m = CI->getArgOperand(HLOperandIndex::kTrinaryOpSrc2Idx);
  IRBuilder<> Builder(CI);

  Type *Ty = m->getType();
  Value *Result = UndefValue::get(VectorType::get(Ty, 4));
  // Result = (ambient, diffuse, specular, 1)
  // ambient = 1.
  Constant *oneConst = ConstantFP::get(Ty, 1);
  Result = Builder.CreateInsertElement(Result, oneConst, (uint64_t)0);
  // Result.w = 1.
  Result = Builder.CreateInsertElement(Result, oneConst, 3);
  // diffuse = (n_dot_l < 0) ? 0 : n_dot_l.
  Constant *zeroConst = ConstantFP::get(Ty, 0);
  Value *nlCmp = Builder.CreateFCmpOLT(n_dot_l, zeroConst);
  Value *diffuse = Builder.CreateSelect(nlCmp, zeroConst, n_dot_l);
  Result = Builder.CreateInsertElement(Result, diffuse, 1);
  // specular = ((n_dot_l < 0) || (n_dot_h < 0)) ? 0: (n_dot_h ^ m).
  Value *nhCmp = Builder.CreateFCmpOLT(n_dot_h, zeroConst);
  Value *specCond = Builder.CreateOr(nlCmp, nhCmp);
  bool isFXCCompatMode = CI->getModule()->GetHLModule().GetHLOptions().bFXCCompatMode;
  Value *nhPowM = TranslatePowImpl(&helper.hlslOP, Builder, n_dot_h, m, isFXCCompatMode);
  Value *spec = Builder.CreateSelect(specCond, zeroConst, nhPowM);
  Result = Builder.CreateInsertElement(Result, spec, 2);
  return Result;
}

Value *TranslateRadians(CallInst *CI, IntrinsicOp IOP, OP::OpCode opcode,
                        HLOperationLowerHelper &helper,  HLObjectOperationLowerHelper *pObjHelper, bool &Translated) {
  IRBuilder<> Builder(CI);
  Type *Ty = CI->getType();
  Value *val = CI->getArgOperand(HLOperandIndex::kUnaryOpSrc0Idx);
  // pi/180.
  Constant *toRadianConst = ConstantFP::get(Ty->getScalarType(), M_PI / 180);
  if (Ty != Ty->getScalarType()) {
    toRadianConst =
        ConstantVector::getSplat(Ty->getVectorNumElements(), toRadianConst);
  }
  return Builder.CreateFMul(toRadianConst, val);
}

Value *TranslateF16ToF32(CallInst *CI, IntrinsicOp IOP, OP::OpCode opcode,
                         HLOperationLowerHelper &helper,  HLObjectOperationLowerHelper *pObjHelper, bool &Translated) {
  IRBuilder<> Builder(CI);

  Value *x = CI->getArgOperand(HLOperandIndex::kUnaryOpSrc0Idx);
  Type *Ty = CI->getType();

  Function *f16tof32 =
      helper.hlslOP.GetOpFunc(opcode, helper.voidTy);
  return TrivialDxilOperation(
      f16tof32, opcode, {Builder.getInt32(static_cast<unsigned>(opcode)), x},
      x->getType(), Ty, &helper.hlslOP, Builder);
}

Value *TranslateF32ToF16(CallInst *CI, IntrinsicOp IOP, OP::OpCode opcode,
                         HLOperationLowerHelper &helper,  HLObjectOperationLowerHelper *pObjHelper, bool &Translated) {
  IRBuilder<> Builder(CI);

  Value *x = CI->getArgOperand(HLOperandIndex::kUnaryOpSrc0Idx);
  Type *Ty = CI->getType();

  Function *f32tof16 =
      helper.hlslOP.GetOpFunc(opcode, helper.voidTy);
  return TrivialDxilOperation(
      f32tof16, opcode, {Builder.getInt32(static_cast<unsigned>(opcode)), x},
      x->getType(), Ty, &helper.hlslOP, Builder);
}

Value *TranslateLength(CallInst *CI, Value *val, hlsl::OP *hlslOP) {
  IRBuilder<> Builder(CI);
  if (VectorType *VT = dyn_cast<VectorType>(val->getType())) {
    Value *Elt = Builder.CreateExtractElement(val, (uint64_t)0);
    unsigned size = VT->getNumElements();
    if (size > 1) {
      Value *Sum = Builder.CreateFMul(Elt, Elt);
      for (unsigned i = 1; i < size; i++) {
        Elt = Builder.CreateExtractElement(val, i);
        Value *Mul = Builder.CreateFMul(Elt, Elt);
        Sum = Builder.CreateFAdd(Sum, Mul);
      }
      DXIL::OpCode sqrt = DXIL::OpCode::Sqrt;
      Function *dxilSqrt = hlslOP->GetOpFunc(sqrt, VT->getElementType());
      Value *opArg = hlslOP->GetI32Const((unsigned)sqrt);
      return Builder.CreateCall(dxilSqrt, {opArg, Sum},
                                hlslOP->GetOpCodeName(sqrt));
    } else {
      val = Elt;
    }
  }
  DXIL::OpCode fabs = DXIL::OpCode::FAbs;
  Function *dxilFAbs = hlslOP->GetOpFunc(fabs, val->getType());
  Value *opArg = hlslOP->GetI32Const((unsigned)fabs);
  return Builder.CreateCall(dxilFAbs, {opArg, val},
                            hlslOP->GetOpCodeName(fabs));
}

Value *TranslateLength(CallInst *CI, IntrinsicOp IOP, OP::OpCode opcode,
                       HLOperationLowerHelper &helper,  HLObjectOperationLowerHelper *pObjHelper, bool &Translated) {
  hlsl::OP *hlslOP = &helper.hlslOP;
  Value *val = CI->getArgOperand(HLOperandIndex::kUnaryOpSrc0Idx);
  return TranslateLength(CI, val, hlslOP);
}

Value *TranslateModF(CallInst *CI, IntrinsicOp IOP, OP::OpCode opcode,
                     HLOperationLowerHelper &helper,  HLObjectOperationLowerHelper *pObjHelper, bool &Translated) {
  hlsl::OP *hlslOP = &helper.hlslOP;
  Value *val = CI->getArgOperand(HLOperandIndex::kBinaryOpSrc0Idx);
  Value *outIntPtr = CI->getArgOperand(HLOperandIndex::kBinaryOpSrc1Idx);
  IRBuilder<> Builder(CI);
  Value *intP =
      TrivialDxilUnaryOperation(OP::OpCode::Round_z, val, hlslOP, Builder);
  Value *fracP = Builder.CreateFSub(val, intP);
  Builder.CreateStore(intP, outIntPtr);
  return fracP;
}

Value *TranslateDistance(CallInst *CI, IntrinsicOp IOP, OP::OpCode opcode,
                         HLOperationLowerHelper &helper,  HLObjectOperationLowerHelper *pObjHelper, bool &Translated) {
  hlsl::OP *hlslOP = &helper.hlslOP;
  Value *src0 = CI->getArgOperand(HLOperandIndex::kBinaryOpSrc0Idx);
  Value *src1 = CI->getArgOperand(HLOperandIndex::kBinaryOpSrc1Idx);
  IRBuilder<> Builder(CI);
  Value *sub = Builder.CreateFSub(src0, src1);
  return TranslateLength(CI, sub, hlslOP);
}

Value *TranslateExp(CallInst *CI, IntrinsicOp IOP, OP::OpCode opcode,
                    HLOperationLowerHelper &helper,  HLObjectOperationLowerHelper *pObjHelper, bool &Translated) {
  hlsl::OP *hlslOP = &helper.hlslOP;
  IRBuilder<> Builder(CI);
  Type *Ty = CI->getType();
  Value *val = CI->getArgOperand(HLOperandIndex::kUnaryOpSrc0Idx);
  Constant *log2eConst = ConstantFP::get(Ty->getScalarType(), M_LOG2E);
  if (Ty != Ty->getScalarType()) {
    log2eConst =
        ConstantVector::getSplat(Ty->getVectorNumElements(), log2eConst);
  }
  val = Builder.CreateFMul(log2eConst, val);
  Value *exp = TrivialDxilUnaryOperation(OP::OpCode::Exp, val, hlslOP, Builder);
  return exp;
}

Value *TranslateLog(CallInst *CI, IntrinsicOp IOP, OP::OpCode opcode,
                    HLOperationLowerHelper &helper,  HLObjectOperationLowerHelper *pObjHelper, bool &Translated) {
  hlsl::OP *hlslOP = &helper.hlslOP;
  IRBuilder<> Builder(CI);
  Type *Ty = CI->getType();
  Value *val = CI->getArgOperand(HLOperandIndex::kUnaryOpSrc0Idx);
  Constant *ln2Const = ConstantFP::get(Ty->getScalarType(), M_LN2);
  if (Ty != Ty->getScalarType()) {
    ln2Const = ConstantVector::getSplat(Ty->getVectorNumElements(), ln2Const);
  }
  Value *log = TrivialDxilUnaryOperation(OP::OpCode::Log, val, hlslOP, Builder);

  return Builder.CreateFMul(ln2Const, log);
}

Value *TranslateLog10(CallInst *CI, IntrinsicOp IOP, OP::OpCode opcode,
                      HLOperationLowerHelper &helper,  HLObjectOperationLowerHelper *pObjHelper, bool &Translated) {
  hlsl::OP *hlslOP = &helper.hlslOP;
  IRBuilder<> Builder(CI);
  Type *Ty = CI->getType();
  Value *val = CI->getArgOperand(HLOperandIndex::kUnaryOpSrc0Idx);
  Constant *log2_10Const = ConstantFP::get(Ty->getScalarType(), M_LN2 / M_LN10);
  if (Ty != Ty->getScalarType()) {
    log2_10Const =
        ConstantVector::getSplat(Ty->getVectorNumElements(), log2_10Const);
  }
  Value *log = TrivialDxilUnaryOperation(OP::OpCode::Log, val, hlslOP, Builder);

  return Builder.CreateFMul(log2_10Const, log);
}

Value *TranslateFMod(CallInst *CI, IntrinsicOp IOP, OP::OpCode opcode,
                     HLOperationLowerHelper &helper,  HLObjectOperationLowerHelper *pObjHelper, bool &Translated) {
  hlsl::OP *hlslOP = &helper.hlslOP;
  Value *src0 = CI->getArgOperand(HLOperandIndex::kBinaryOpSrc0Idx);
  Value *src1 = CI->getArgOperand(HLOperandIndex::kBinaryOpSrc1Idx);
  IRBuilder<> Builder(CI);
  Value *div = Builder.CreateFDiv(src0, src1);
  Value *negDiv = Builder.CreateFNeg(div);
  Value *ge = Builder.CreateFCmpOGE(div, negDiv);
  Value *absDiv =
      TrivialDxilUnaryOperation(OP::OpCode::FAbs, div, hlslOP, Builder);
  Value *frc =
      TrivialDxilUnaryOperation(OP::OpCode::Frc, absDiv, hlslOP, Builder);
  Value *negFrc = Builder.CreateFNeg(frc);
  Value *realFrc = Builder.CreateSelect(ge, frc, negFrc);
  return Builder.CreateFMul(realFrc, src1);
}

Value *TranslateFUIBinary(CallInst *CI, IntrinsicOp IOP, OP::OpCode opcode,
                          HLOperationLowerHelper &helper,  HLObjectOperationLowerHelper *pObjHelper, bool &Translated) {
  bool isFloat = CI->getType()->getScalarType()->isFloatingPointTy();
  if (isFloat) {
    switch (IOP) {
    case IntrinsicOp::IOP_max:
      opcode = OP::OpCode::FMax;
      break;
    case IntrinsicOp::IOP_min:
    default:
      DXASSERT_NOMSG(IOP == IntrinsicOp::IOP_min);
      opcode = OP::OpCode::FMin;
      break;
    }
  }
  return TrivialBinaryOperation(CI, IOP, opcode, helper, pObjHelper, Translated);
}

Value *TranslateFUITrinary(CallInst *CI, IntrinsicOp IOP, OP::OpCode opcode,
                           HLOperationLowerHelper &helper,  HLObjectOperationLowerHelper *pObjHelper, bool &Translated) {
  bool isFloat = CI->getType()->getScalarType()->isFloatingPointTy();
  if (isFloat) {
    switch (IOP) {
    case IntrinsicOp::IOP_mad:
    default:
      DXASSERT_NOMSG(IOP == IntrinsicOp::IOP_mad);
      opcode = OP::OpCode::FMad;
      break;
    }
  }
  return TrivialTrinaryOperation(CI, IOP, opcode, helper, pObjHelper, Translated);
}

Value *TranslateFrexp(CallInst *CI, IntrinsicOp IOP, OP::OpCode opcode,
                      HLOperationLowerHelper &helper,  HLObjectOperationLowerHelper *pObjHelper, bool &Translated) {
  hlsl::OP *hlslOP = &helper.hlslOP;
  Value *val = CI->getArgOperand(HLOperandIndex::kBinaryOpSrc0Idx);
  Value *expPtr = CI->getArgOperand(HLOperandIndex::kBinaryOpSrc1Idx);
  IRBuilder<> Builder(CI);
  Type *i32Ty = Type::getInt32Ty(CI->getContext());
  Constant *exponentMaskConst = ConstantInt::get(i32Ty, 0x7f800000);
  Constant *mantisaMaskConst = ConstantInt::get(i32Ty, 0x007fffff);
  Constant *exponentShiftConst = ConstantInt::get(i32Ty, 23);
  Constant *mantisaOrConst = ConstantInt::get(i32Ty, 0x3f000000);
  Constant *exponentBiasConst = ConstantInt::get(i32Ty, -(int)0x3f000000);
  Constant *zeroVal = hlslOP->GetFloatConst(0);
  // int iVal = asint(val);
  Type *dstTy = i32Ty;
  Type *Ty = val->getType();
  if (Ty->isVectorTy()) {
    unsigned vecSize = Ty->getVectorNumElements();
    dstTy = VectorType::get(i32Ty, vecSize);
    exponentMaskConst = ConstantVector::getSplat(vecSize, exponentMaskConst);
    mantisaMaskConst = ConstantVector::getSplat(vecSize, mantisaMaskConst);
    exponentShiftConst = ConstantVector::getSplat(vecSize, exponentShiftConst);
    mantisaOrConst = ConstantVector::getSplat(vecSize, mantisaOrConst);
    exponentBiasConst = ConstantVector::getSplat(vecSize, exponentBiasConst);
    zeroVal = ConstantVector::getSplat(vecSize, zeroVal);
  }

  // bool ne = val != 0;
  Value *notZero = Builder.CreateFCmpUNE(val, zeroVal);
  notZero = Builder.CreateSExt(notZero, dstTy);

  Value *intVal = Builder.CreateBitCast(val, dstTy);
  // temp = intVal & exponentMask;
  Value *temp = Builder.CreateAnd(intVal, exponentMaskConst);
  // temp = temp + exponentBias;
  temp = Builder.CreateAdd(temp, exponentBiasConst);
  // temp = temp & ne;
  temp = Builder.CreateAnd(temp, notZero);
  // temp = temp >> exponentShift;
  temp = Builder.CreateAShr(temp, exponentShiftConst);
  // exp = float(temp);
  Value *exp = Builder.CreateSIToFP(temp, Ty);
  Builder.CreateStore(exp, expPtr);
  // temp = iVal & mantisaMask;
  temp = Builder.CreateAnd(intVal, mantisaMaskConst);
  // temp = temp | mantisaOr;
  temp = Builder.CreateOr(temp, mantisaOrConst);
  // mantisa = temp & ne;
  Value *mantisa = Builder.CreateAnd(temp, notZero);
  return Builder.CreateBitCast(mantisa, Ty);
}

Value *TranslateLdExp(CallInst *CI, IntrinsicOp IOP, OP::OpCode opcode,
                      HLOperationLowerHelper &helper,  HLObjectOperationLowerHelper *pObjHelper, bool &Translated) {
  hlsl::OP *hlslOP = &helper.hlslOP;
  Value *src0 = CI->getArgOperand(HLOperandIndex::kBinaryOpSrc0Idx);
  Value *src1 = CI->getArgOperand(HLOperandIndex::kBinaryOpSrc1Idx);
  IRBuilder<> Builder(CI);
  Value *exp =
      TrivialDxilUnaryOperation(OP::OpCode::Exp, src1, hlslOP, Builder);
  return Builder.CreateFMul(exp, src0);
}

Value *TranslateFWidth(CallInst *CI, IntrinsicOp IOP, OP::OpCode opcode,
                       HLOperationLowerHelper &helper,  HLObjectOperationLowerHelper *pObjHelper, bool &Translated) {
  hlsl::OP *hlslOP = &helper.hlslOP;
  Value *src = CI->getArgOperand(HLOperandIndex::kUnaryOpSrc0Idx);
  IRBuilder<> Builder(CI);
  Value *ddx =
      TrivialDxilUnaryOperation(OP::OpCode::DerivCoarseX, src, hlslOP, Builder);
  Value *absDdx =
      TrivialDxilUnaryOperation(OP::OpCode::FAbs, ddx, hlslOP, Builder);
  Value *ddy =
      TrivialDxilUnaryOperation(OP::OpCode::DerivCoarseY, src, hlslOP, Builder);
  Value *absDdy =
      TrivialDxilUnaryOperation(OP::OpCode::FAbs, ddy, hlslOP, Builder);
  return Builder.CreateFAdd(absDdx, absDdy);
}

Value *TranslateLerp(CallInst *CI, IntrinsicOp IOP, OP::OpCode opcode,
                     HLOperationLowerHelper &helper,  HLObjectOperationLowerHelper *pObjHelper, bool &Translated) {
  // x + s(y-x)
  Value *x = CI->getArgOperand(HLOperandIndex::kLerpOpXIdx);
  Value *y = CI->getArgOperand(HLOperandIndex::kLerpOpYIdx);
  IRBuilder<> Builder(CI);
  Value *ySubx = Builder.CreateFSub(y, x);
  Value *s = CI->getArgOperand(HLOperandIndex::kLerpOpSIdx);
  Value *sMulSub = Builder.CreateFMul(s, ySubx);
  return Builder.CreateFAdd(x, sMulSub);
}

Value *TrivialDotOperation(OP::OpCode opcode, Value *src0,
                           Value *src1, hlsl::OP *hlslOP,
                           IRBuilder<> &Builder) {
  Type *Ty = src0->getType()->getScalarType();
  Function *dxilFunc = hlslOP->GetOpFunc(opcode, Ty);
  Constant *opArg = hlslOP->GetU32Const((unsigned)opcode);

  SmallVector<Value *, 9> args;
  args.emplace_back(opArg);

  unsigned vecSize = src0->getType()->getVectorNumElements();
  for (unsigned i = 0; i < vecSize; i++)
    args.emplace_back(Builder.CreateExtractElement(src0, i));

  for (unsigned i = 0; i < vecSize; i++)
    args.emplace_back(Builder.CreateExtractElement(src1, i));
  Value *dotOP = Builder.CreateCall(dxilFunc, args);

  return dotOP;
}

Value *TranslateIDot(Value *arg0, Value *arg1, unsigned vecSize, hlsl::OP *hlslOP, IRBuilder<> &Builder, bool Unsigned = false) {
  auto madOpCode = Unsigned ? DXIL::OpCode::UMad : DXIL::OpCode::IMad;
  Value *Elt0 = Builder.CreateExtractElement(arg0, (uint64_t)0);
  Value *Elt1 = Builder.CreateExtractElement(arg1, (uint64_t)0);
  Value *Result = Builder.CreateMul(Elt0, Elt1);
  for (unsigned iVecElt = 1; iVecElt < vecSize; ++iVecElt) {
    Elt0 = Builder.CreateExtractElement(arg0, iVecElt);
    Elt1 = Builder.CreateExtractElement(arg1, iVecElt);
    Result = TrivialDxilTrinaryOperation(madOpCode, Elt0, Elt1, Result, hlslOP, Builder);
  }

  return Result;
}

Value *TranslateFDot(Value *arg0, Value *arg1, unsigned vecSize,
                     hlsl::OP *hlslOP, IRBuilder<> &Builder) {
  switch (vecSize) {
  case 2:
    return TrivialDotOperation(OP::OpCode::Dot2, arg0, arg1, hlslOP, Builder);
    break;
  case 3:
    return TrivialDotOperation(OP::OpCode::Dot3, arg0, arg1, hlslOP, Builder);
    break;
  case 4:
    return TrivialDotOperation(OP::OpCode::Dot4, arg0, arg1, hlslOP, Builder);
    break;
  default:
    DXASSERT(vecSize == 1, "wrong vector size");
    {
      Value *vecMul = Builder.CreateFMul(arg0, arg1);
      return Builder.CreateExtractElement(vecMul, (uint64_t)0);
    }
    break;
  }
}

Value *TranslateDot(CallInst *CI, IntrinsicOp IOP, OP::OpCode opcode,
                    HLOperationLowerHelper &helper,  HLObjectOperationLowerHelper *pObjHelper, bool &Translated) {
  hlsl::OP *hlslOP = &helper.hlslOP;
  Value *arg0 = CI->getArgOperand(HLOperandIndex::kBinaryOpSrc0Idx);
  Type *Ty = arg0->getType();
  unsigned vecSize = Ty->getVectorNumElements();
  Value *arg1 = CI->getArgOperand(HLOperandIndex::kBinaryOpSrc1Idx);
  IRBuilder<> Builder(CI);
  if (Ty->getScalarType()->isFloatingPointTy()) {
    return TranslateFDot(arg0, arg1, vecSize, hlslOP, Builder);
  } else {
    return TranslateIDot(arg0, arg1, vecSize, hlslOP, Builder);
  }
}

Value *TranslateNormalize(CallInst *CI, IntrinsicOp IOP, OP::OpCode opcode,
                          HLOperationLowerHelper &helper,
                          HLObjectOperationLowerHelper *pObjHelper,
                          bool &Translated) {
  hlsl::OP *hlslOP = &helper.hlslOP;
  Type *Ty = CI->getType();
  Value *op = CI->getArgOperand(HLOperandIndex::kUnaryOpSrc0Idx);
  VectorType *VT = cast<VectorType>(Ty);
  unsigned vecSize = VT->getNumElements();

  IRBuilder<> Builder(CI);
  Value *dot = TranslateFDot(op, op, vecSize, hlslOP, Builder);
  DXIL::OpCode rsqrtOp = DXIL::OpCode::Rsqrt;
  Function *dxilRsqrt = hlslOP->GetOpFunc(rsqrtOp, VT->getElementType());
  Value *rsqrt = Builder.CreateCall(
      dxilRsqrt, {hlslOP->GetI32Const((unsigned)rsqrtOp), dot},
      hlslOP->GetOpCodeName(rsqrtOp));
  Value *vecRsqrt = UndefValue::get(VT);
  for (unsigned i = 0; i < VT->getNumElements(); i++)
    vecRsqrt = Builder.CreateInsertElement(vecRsqrt, rsqrt, i);

  return Builder.CreateFMul(op, vecRsqrt);
}

Value *TranslateReflect(CallInst *CI, IntrinsicOp IOP, OP::OpCode op,
                        HLOperationLowerHelper &helper,  HLObjectOperationLowerHelper *pObjHelper, bool &Translated) {
  hlsl::OP *hlslOP = &helper.hlslOP;
  //  v = i - 2 * n * dot(i, n).
  IRBuilder<> Builder(CI);
  Value *i = CI->getArgOperand(HLOperandIndex::kReflectOpIIdx);
  Value *n = CI->getArgOperand(HLOperandIndex::kReflectOpNIdx);

  VectorType *VT = cast<VectorType>(i->getType());
  unsigned vecSize = VT->getNumElements();
  Value *dot = TranslateFDot(i, n, vecSize, hlslOP, Builder);
  // 2 * dot (i, n).
  dot = Builder.CreateFMul(ConstantFP::get(dot->getType(), 2.0), dot);
  // 2 * n * dot(i, n).
  Value *vecDot = Builder.CreateVectorSplat(vecSize, dot);
  Value *nMulDot = Builder.CreateFMul(vecDot, n);
  // i - 2 * n * dot(i, n).
  return Builder.CreateFSub(i, nMulDot);
}

Value *TranslateRefract(CallInst *CI, IntrinsicOp IOP, OP::OpCode op,
                        HLOperationLowerHelper &helper,  HLObjectOperationLowerHelper *pObjHelper, bool &Translated) {
  hlsl::OP *hlslOP = &helper.hlslOP;
  //  d = dot(i, n);
  //  t = 1 - eta * eta * ( 1 - d*d);
  //  cond = t >= 1;
  //  r = eta * i - (eta * d + sqrt(t)) * n;
  //  return cond ? r : 0;
  IRBuilder<> Builder(CI);
  Value *i = CI->getArgOperand(HLOperandIndex::kRefractOpIIdx);
  Value *n = CI->getArgOperand(HLOperandIndex::kRefractOpNIdx);
  Value *eta = CI->getArgOperand(HLOperandIndex::kRefractOpEtaIdx);

  VectorType *VT = cast<VectorType>(i->getType());
  unsigned vecSize = VT->getNumElements();
  Value *dot = TranslateFDot(i, n, vecSize, hlslOP, Builder);
  // eta * eta;
  Value *eta2 = Builder.CreateFMul(eta, eta);
  // d*d;
  Value *dot2 = Builder.CreateFMul(dot, dot);
  Constant *one = ConstantFP::get(eta->getType(), 1);
  Constant *zero = ConstantFP::get(eta->getType(), 0);
  // 1- d*d;
  dot2 = Builder.CreateFSub(one, dot2);
  // eta * eta * (1-d*d);
  eta2 = Builder.CreateFMul(dot2, eta2);
  // t = 1 - eta * eta * ( 1 - d*d);
  Value *t = Builder.CreateFSub(one, eta2);
  // cond = t >= 0;
  Value *cond = Builder.CreateFCmpOGE(t, zero);
  // eta * i;
  Value *vecEta = UndefValue::get(VT);
  for (unsigned i = 0; i < vecSize; i++)
    vecEta = Builder.CreateInsertElement(vecEta, eta, i);
  Value *etaMulI = Builder.CreateFMul(i, vecEta);
  // sqrt(t);
  Value *sqrt = TrivialDxilUnaryOperation(OP::OpCode::Sqrt, t, hlslOP, Builder);
  // eta * d;
  Value *etaMulD = Builder.CreateFMul(eta, dot);
  // eta * d + sqrt(t);
  Value *etaSqrt = Builder.CreateFAdd(etaMulD, sqrt);
  // (eta * d + sqrt(t)) * n;
  Value *vecEtaSqrt = Builder.CreateVectorSplat(vecSize, etaSqrt);
  Value *r = Builder.CreateFMul(vecEtaSqrt, n);
  // r = eta * i - (eta * d + sqrt(t)) * n;
  r = Builder.CreateFSub(etaMulI, r);
  Value *refract =
      Builder.CreateSelect(cond, r, ConstantVector::getSplat(vecSize, zero));
  return refract;
}

Value *TranslateSmoothStep(CallInst *CI, IntrinsicOp IOP, OP::OpCode opcode,
                           HLOperationLowerHelper &helper,  HLObjectOperationLowerHelper *pObjHelper, bool &Translated) {
  hlsl::OP *hlslOP = &helper.hlslOP;
  // s = saturate((x-min)/(max-min)).
  IRBuilder<> Builder(CI);
  Value *minVal = CI->getArgOperand(HLOperandIndex::kSmoothStepOpMinIdx);
  Value *maxVal = CI->getArgOperand(HLOperandIndex::kSmoothStepOpMaxIdx);
  Value *maxSubMin = Builder.CreateFSub(maxVal, minVal);
  Value *x = CI->getArgOperand(HLOperandIndex::kSmoothStepOpXIdx);
  Value *xSubMin = Builder.CreateFSub(x, minVal);
  Value *satVal = Builder.CreateFDiv(xSubMin, maxSubMin);

  Value *s = TrivialDxilUnaryOperation(DXIL::OpCode::Saturate, satVal, hlslOP,
                                       Builder);
  // return s * s *(3-2*s).
  Constant *c2 = ConstantFP::get(CI->getType(),2);
  Constant *c3 = ConstantFP::get(CI->getType(),3);

  Value *sMul2 = Builder.CreateFMul(s, c2);
  Value *result = Builder.CreateFSub(c3, sMul2);
  result = Builder.CreateFMul(s, result);
  result = Builder.CreateFMul(s, result);
  return result;
}

Value *TranslateMSad4(CallInst *CI, IntrinsicOp IOP, OP::OpCode opcode,
                      HLOperationLowerHelper &helper,  HLObjectOperationLowerHelper *pObjHelper, bool &Translated) {
  hlsl::OP *hlslOP = &helper.hlslOP;
  Value *ref = CI->getArgOperand(HLOperandIndex::kTrinaryOpSrc0Idx);
  Value *src = CI->getArgOperand(HLOperandIndex::kTrinaryOpSrc1Idx);
  Value *accum = CI->getArgOperand(HLOperandIndex::kTrinaryOpSrc2Idx);
  Type *Ty = CI->getType();
  IRBuilder<> Builder(CI);
  Value *vecRef = UndefValue::get(Ty);
  for (unsigned i = 0; i < 4; i++)
    vecRef = Builder.CreateInsertElement(vecRef, ref, i);

  Value *srcX = Builder.CreateExtractElement(src, (uint64_t)0);
  Value *srcY = Builder.CreateExtractElement(src, 1);

  Value *byteSrc = UndefValue::get(Ty);
  byteSrc = Builder.CreateInsertElement(byteSrc, srcX, (uint64_t)0);

  // ushr r0.yzw, srcX, l(0, 8, 16, 24)
  // bfi r1.yzw, l(0, 8, 16, 24), l(0, 24, 16, 8), srcX, r0.yyzw
  Value *bfiOpArg =
      hlslOP->GetU32Const(static_cast<unsigned>(DXIL::OpCode::Bfi));

  Value *imm8 = hlslOP->GetU32Const(8);
  Value *imm16 = hlslOP->GetU32Const(16);
  Value *imm24 = hlslOP->GetU32Const(24);

  Ty = ref->getType();
  // Get x[31:8].
  Value *srcXShift = Builder.CreateLShr(srcX, imm8);
  // y[0~7] x[31:8].
  Value *byteSrcElt = TrivialDxilOperation(
      DXIL::OpCode::Bfi, {bfiOpArg, imm8, imm24, srcY, srcXShift}, Ty, Ty,
      hlslOP, Builder);
  byteSrc = Builder.CreateInsertElement(byteSrc, byteSrcElt, 1);
  // Get x[31:16].
  srcXShift = Builder.CreateLShr(srcXShift, imm8);
  // y[0~15] x[31:16].
  byteSrcElt = TrivialDxilOperation(DXIL::OpCode::Bfi,
                                    {bfiOpArg, imm16, imm16, srcY, srcXShift},
                                    Ty, Ty, hlslOP, Builder);
  byteSrc = Builder.CreateInsertElement(byteSrc, byteSrcElt, 2);
  // Get x[31:24].
  srcXShift = Builder.CreateLShr(srcXShift, imm8);
  // y[0~23] x[31:24].
  byteSrcElt = TrivialDxilOperation(DXIL::OpCode::Bfi,
                                    {bfiOpArg, imm24, imm8, srcY, srcXShift},
                                    Ty, Ty, hlslOP, Builder);
  byteSrc = Builder.CreateInsertElement(byteSrc, byteSrcElt, 3);

  // Msad on vecref and byteSrc.
  return TrivialDxilTrinaryOperation(DXIL::OpCode::Msad, vecRef, byteSrc, accum,
                                     hlslOP, Builder);
}

Value *TranslateRCP(CallInst *CI, IntrinsicOp IOP, OP::OpCode opcode,
                    HLOperationLowerHelper &helper,  HLObjectOperationLowerHelper *pObjHelper, bool &Translated) {
  Type *Ty = CI->getType();
  Value *op = CI->getArgOperand(HLOperandIndex::kUnaryOpSrc0Idx);
  IRBuilder<> Builder(CI);
  Constant *one = ConstantFP::get(Ty->getScalarType(), 1.0);
  if (Ty != Ty->getScalarType()) {
    one = ConstantVector::getSplat(Ty->getVectorNumElements(), one);
  }
  return Builder.CreateFDiv(one, op);
}

Value *TranslateSign(CallInst *CI, IntrinsicOp IOP, OP::OpCode opcode,
                     HLOperationLowerHelper &helper,  HLObjectOperationLowerHelper *pObjHelper, bool &Translated) {
  Value *val = CI->getArgOperand(HLOperandIndex::kUnaryOpSrc0Idx);
  Type *Ty = val->getType();
  bool IsInt = Ty->getScalarType()->isIntegerTy();

  IRBuilder<> Builder(CI);
  Constant *zero = Constant::getNullValue(Ty);
  Value *zeroLtVal = IsInt ? Builder.CreateICmpSLT(zero, val) : Builder.CreateFCmpOLT(zero, val);
  Value *valLtZero = IsInt ? Builder.CreateICmpSLT(val, zero) : Builder.CreateFCmpOLT(val, zero);
  zeroLtVal = Builder.CreateZExt(zeroLtVal, CI->getType());
  valLtZero = Builder.CreateZExt(valLtZero, CI->getType());
  return Builder.CreateSub(zeroLtVal, valLtZero);
}

Value *TranslateUSign(CallInst *CI, IntrinsicOp IOP, OP::OpCode opcode,
  HLOperationLowerHelper &helper, HLObjectOperationLowerHelper *pObjHelper, bool &Translated) {
  Value *val = CI->getArgOperand(HLOperandIndex::kUnaryOpSrc0Idx);
  Type *Ty = val->getType();

  IRBuilder<> Builder(CI);
  Constant *zero = Constant::getNullValue(Ty);
  Value *nonZero = Builder.CreateICmpNE(val, zero);
  return Builder.CreateZExt(nonZero, CI->getType());
}

Value *TranslateStep(CallInst *CI, IntrinsicOp IOP, OP::OpCode opcode,
                     HLOperationLowerHelper &helper,  HLObjectOperationLowerHelper *pObjHelper, bool &Translated) {
  Value *edge = CI->getArgOperand(HLOperandIndex::kBinaryOpSrc0Idx);
  Value *x = CI->getArgOperand(HLOperandIndex::kBinaryOpSrc1Idx);
  Type *Ty = CI->getType();
  IRBuilder<> Builder(CI);

  Constant *one = ConstantFP::get(Ty->getScalarType(), 1.0);
  Constant *zero = ConstantFP::get(Ty->getScalarType(), 0);
  Value *cond = Builder.CreateFCmpOLT(x, edge);

  if (Ty != Ty->getScalarType()) {
    one = ConstantVector::getSplat(Ty->getVectorNumElements(), one);
    zero = ConstantVector::getSplat(Ty->getVectorNumElements(), zero);
  }

  return Builder.CreateSelect(cond, zero, one);
}

Value *TranslatePow(CallInst *CI, IntrinsicOp IOP, OP::OpCode opcode,
                    HLOperationLowerHelper &helper,  HLObjectOperationLowerHelper *pObjHelper, bool &Translated) {
  hlsl::OP *hlslOP = &helper.hlslOP;
  Value *x = CI->getArgOperand(HLOperandIndex::kBinaryOpSrc0Idx);
  Value *y = CI->getArgOperand(HLOperandIndex::kBinaryOpSrc1Idx);
  bool isFXCCompatMode = CI->getModule()->GetHLModule().GetHLOptions().bFXCCompatMode;
  IRBuilder<> Builder(CI);
  return TranslatePowImpl(hlslOP,Builder,x,y,isFXCCompatMode);
}

Value *TranslatePrintf(CallInst *CI, IntrinsicOp IOP, DXIL::OpCode opcode,
                       HLOperationLowerHelper &helper,
                       HLObjectOperationLowerHelper *pObjHelper,
                       bool &Translated) {
  Translated = false;
  CI->getContext().emitError(CI, "use of undeclared identifier 'printf'");
  return nullptr;
}

Value *TranslateFaceforward(CallInst *CI, IntrinsicOp IOP, OP::OpCode op,
                            HLOperationLowerHelper &helper,  HLObjectOperationLowerHelper *pObjHelper, bool &Translated) {
  hlsl::OP *hlslOP = &helper.hlslOP;
  Type *Ty = CI->getType();

  Value *n = CI->getArgOperand(HLOperandIndex::kTrinaryOpSrc0Idx);
  Value *i = CI->getArgOperand(HLOperandIndex::kTrinaryOpSrc1Idx);
  Value *ng = CI->getArgOperand(HLOperandIndex::kTrinaryOpSrc2Idx);
  IRBuilder<> Builder(CI);

  unsigned vecSize = Ty->getVectorNumElements();
  // -n x sign(dot(i, ng)).
  Value *dotOp = TranslateFDot(i, ng, vecSize, hlslOP, Builder);

  Constant *zero = ConstantFP::get(Ty->getScalarType(), 0);
  Value *dotLtZero = Builder.CreateFCmpOLT(dotOp, zero);

  Value *negN = Builder.CreateFNeg(n);
  Value *faceforward = Builder.CreateSelect(dotLtZero, n, negN);
  return faceforward;
}

Value *TrivialSetMeshOutputCounts(CallInst *CI, IntrinsicOp IOP, OP::OpCode op,
  HLOperationLowerHelper &helper, HLObjectOperationLowerHelper *pObjHelper, bool &Translated) {
  hlsl::OP *hlslOP = &helper.hlslOP;
  Value *src0 = CI->getArgOperand(HLOperandIndex::kBinaryOpSrc0Idx);
  Value *src1 = CI->getArgOperand(HLOperandIndex::kBinaryOpSrc1Idx);
  IRBuilder<> Builder(CI);
  Constant *opArg = hlslOP->GetU32Const((unsigned)op);
  Value *args[] = { opArg, src0, src1 };
  Function *dxilFunc = hlslOP->GetOpFunc(op, Type::getVoidTy(CI->getContext()));

  Builder.CreateCall(dxilFunc, args);
  return nullptr;
}

Value *TrivialDispatchMesh(CallInst *CI, IntrinsicOp IOP, OP::OpCode op,
  HLOperationLowerHelper &helper, HLObjectOperationLowerHelper *pObjHelper, bool &Translated) {
  hlsl::OP *hlslOP = &helper.hlslOP;
  Value *src0 = CI->getArgOperand(HLOperandIndex::kDispatchMeshOpThreadX);
  Value *src1 = CI->getArgOperand(HLOperandIndex::kDispatchMeshOpThreadY);
  Value *src2 = CI->getArgOperand(HLOperandIndex::kDispatchMeshOpThreadZ);
  Value *src3 = CI->getArgOperand(HLOperandIndex::kDispatchMeshOpPayload);
  IRBuilder<> Builder(CI);
  Constant *opArg = hlslOP->GetU32Const((unsigned)op);
  Value *args[] = { opArg, src0, src1, src2, src3 };
  Function *dxilFunc = hlslOP->GetOpFunc(op, src3->getType());

  Builder.CreateCall(dxilFunc, args);
  return nullptr;
}
}

// MOP intrinsics
namespace {

Value *TranslateGetSamplePosition(CallInst *CI, IntrinsicOp IOP, OP::OpCode op,
                                  HLOperationLowerHelper &helper,  HLObjectOperationLowerHelper *pObjHelper, bool &Translated) {
  hlsl::OP *hlslOP = &helper.hlslOP;
  Value *handle = CI->getArgOperand(HLOperandIndex::kHandleOpIdx);

  IRBuilder<> Builder(CI);
  Value *sampleIdx =
      CI->getArgOperand(HLOperandIndex::kGetSamplePositionSampleIdxOpIndex);

  OP::OpCode opcode = OP::OpCode::Texture2DMSGetSamplePosition;
  llvm::Constant *opArg = hlslOP->GetU32Const((unsigned)opcode);
  Function *dxilFunc =
      hlslOP->GetOpFunc(opcode, Type::getVoidTy(CI->getContext()));

  Value *args[] = {opArg, handle, sampleIdx};
  Value *samplePos = Builder.CreateCall(dxilFunc, args);

  Value *result = UndefValue::get(CI->getType());
  Value *samplePosX = Builder.CreateExtractValue(samplePos, 0);
  Value *samplePosY = Builder.CreateExtractValue(samplePos, 1);
  result = Builder.CreateInsertElement(result, samplePosX, (uint64_t)0);
  result = Builder.CreateInsertElement(result, samplePosY, 1);
  return result;
}

Value *TranslateGetDimensions(CallInst *CI, IntrinsicOp IOP, OP::OpCode op,
                              HLOperationLowerHelper &helper,  HLObjectOperationLowerHelper *pObjHelper, bool &Translated) {
  hlsl::OP *hlslOP = &helper.hlslOP;

  Value *handle = CI->getArgOperand(HLOperandIndex::kHandleOpIdx);
  DxilResource::Kind RK = pObjHelper->GetRK(handle);

  IRBuilder<> Builder(CI);
  OP::OpCode opcode = OP::OpCode::GetDimensions;
  llvm::Constant *opArg = hlslOP->GetU32Const((unsigned)opcode);
  Function *dxilFunc =
      hlslOP->GetOpFunc(opcode, Type::getVoidTy(CI->getContext()));

  Type *i32Ty = Type::getInt32Ty(CI->getContext());
  Value *mipLevel = UndefValue::get(i32Ty);
  unsigned widthOpIdx = HLOperandIndex::kGetDimensionsMipWidthOpIndex;
  switch (RK) {
  case DxilResource::Kind::Texture1D:
  case DxilResource::Kind::Texture1DArray:
  case DxilResource::Kind::Texture2D:
  case DxilResource::Kind::Texture2DArray:
  case DxilResource::Kind::TextureCube:
  case DxilResource::Kind::TextureCubeArray:
  case DxilResource::Kind::Texture3D: {
    Value *opMipLevel =
        CI->getArgOperand(HLOperandIndex::kGetDimensionsMipLevelOpIndex);
    // mipLevel is in parameter, should not be pointer.
    if (!opMipLevel->getType()->isPointerTy())
      mipLevel = opMipLevel;
    else {
      // No mip level.
      widthOpIdx = HLOperandIndex::kGetDimensionsNoMipWidthOpIndex;
      mipLevel = ConstantInt::get(i32Ty, 0);
    }
  } break;
  default:
    widthOpIdx = HLOperandIndex::kGetDimensionsNoMipWidthOpIndex;
    break;
  }
  Value *args[] = {opArg, handle, mipLevel};
  Value *dims = Builder.CreateCall(dxilFunc, args);

  unsigned dimensionIdx = 0;

  Value *width = Builder.CreateExtractValue(dims, dimensionIdx++);
  Value *widthPtr = CI->getArgOperand(widthOpIdx);
  if (widthPtr->getType()->getPointerElementType()->isFloatingPointTy())
    width = Builder.CreateSIToFP(width,
                                 widthPtr->getType()->getPointerElementType());

  Builder.CreateStore(width, widthPtr);

  if (DXIL::IsStructuredBuffer(RK)) {
    // Set stride.
    Value *stridePtr = CI->getArgOperand(widthOpIdx + 1);
    const DataLayout &DL = helper.dataLayout;
    Value *handle = CI->getArgOperand(HLOperandIndex::kHandleOpIdx);
    Type *bufTy = pObjHelper->GetResourceType(handle);
    Type *bufRetTy = bufTy->getStructElementType(0);
    unsigned stride = DL.getTypeAllocSize(bufRetTy);
    Builder.CreateStore(hlslOP->GetU32Const(stride), stridePtr);
  } else {
    if (widthOpIdx == HLOperandIndex::kGetDimensionsMipWidthOpIndex ||
        // Samples is in w channel too.
        RK == DXIL::ResourceKind::Texture2DMS) {
      // Has mip.
      for (unsigned argIdx = widthOpIdx + 1;
           argIdx < CI->getNumArgOperands() - 1; argIdx++) {
        Value *dim = Builder.CreateExtractValue(dims, dimensionIdx++);
        Value *ptr = CI->getArgOperand(argIdx);
        if (ptr->getType()->getPointerElementType()->isFloatingPointTy())
          dim = Builder.CreateSIToFP(dim,
                                     ptr->getType()->getPointerElementType());
        Builder.CreateStore(dim, ptr);
      }
      // NumOfLevel is in w channel.
      dimensionIdx = 3;
      Value *dim = Builder.CreateExtractValue(dims, dimensionIdx);
      Value *ptr = CI->getArgOperand(CI->getNumArgOperands() - 1);
      if (ptr->getType()->getPointerElementType()->isFloatingPointTy())
        dim =
            Builder.CreateSIToFP(dim, ptr->getType()->getPointerElementType());
      Builder.CreateStore(dim, ptr);
    } else {
      for (unsigned argIdx = widthOpIdx + 1; argIdx < CI->getNumArgOperands();
           argIdx++) {
        Value *dim = Builder.CreateExtractValue(dims, dimensionIdx++);
        Value *ptr = CI->getArgOperand(argIdx);
        if (ptr->getType()->getPointerElementType()->isFloatingPointTy())
          dim = Builder.CreateSIToFP(dim,
                                     ptr->getType()->getPointerElementType());
        Builder.CreateStore(dim, ptr);
      }
    }
  }
  return nullptr;
}

Value *GenerateUpdateCounter(CallInst *CI, IntrinsicOp IOP, OP::OpCode opcode,
                             HLOperationLowerHelper &helper,  HLObjectOperationLowerHelper *pObjHelper, bool &Translated) {
  hlsl::OP *hlslOP = &helper.hlslOP;
  Value *handle = CI->getArgOperand(HLOperandIndex::kHandleOpIdx);

  pObjHelper->MarkHasCounter(handle, helper.i8Ty);

  bool bInc = IOP == IntrinsicOp::MOP_IncrementCounter;
  IRBuilder<> Builder(CI);

  OP::OpCode OpCode = OP::OpCode::BufferUpdateCounter;
  Value *OpCodeArg = hlslOP->GetU32Const((unsigned)OpCode);
  Value *IncVal = hlslOP->GetI8Const(bInc ? 1 : -1);
  // Create BufferUpdateCounter call.
  Value *Args[] = {OpCodeArg, handle, IncVal};

  Function *F =
      hlslOP->GetOpFunc(OpCode, Type::getVoidTy(handle->getContext()));
  return Builder.CreateCall(F, Args);
}

static Value *ScalarizeResRet(Type *RetTy, Value *ResRet, IRBuilder<> &Builder) {
  // Extract value part.
  Value *retVal = llvm::UndefValue::get(RetTy);
  if (RetTy->isVectorTy()) {
    for (unsigned i = 0; i < RetTy->getVectorNumElements(); i++) {
      Value *retComp = Builder.CreateExtractValue(ResRet, i);
      retVal = Builder.CreateInsertElement(retVal, retComp, i);
    }
  } else {
    retVal = Builder.CreateExtractValue(ResRet, 0);
  }
  return retVal;
}

static Value *ScalarizeElements(Type *RetTy, ArrayRef<Value*> Elts, IRBuilder<> &Builder) {
  // Extract value part.
  Value *retVal = llvm::UndefValue::get(RetTy);
  if (RetTy->isVectorTy()) {
    unsigned vecSize = RetTy->getVectorNumElements();
    DXASSERT(vecSize <= Elts.size(), "vector size mismatch");
    for (unsigned i = 0; i < vecSize; i++) {
      Value *retComp = Elts[i];
      retVal = Builder.CreateInsertElement(retVal, retComp, i);
    }
  } else {
    retVal = Elts[0];
  }
  return retVal;
}

void UpdateStatus(Value *ResRet, Value *status, IRBuilder<> &Builder,
                  hlsl::OP *hlslOp) {
  if (status && !isa<UndefValue>(status)) {
    Value *statusVal = Builder.CreateExtractValue(ResRet, DXIL::kResRetStatusIndex);
    Value *checkAccessOp = hlslOp->GetI32Const(
        static_cast<unsigned>(DXIL::OpCode::CheckAccessFullyMapped));
    Function *checkAccessFn = hlslOp->GetOpFunc(
        DXIL::OpCode::CheckAccessFullyMapped, statusVal->getType());
    // CheckAccess on status.
    Value *bStatus =
        Builder.CreateCall(checkAccessFn, {checkAccessOp, statusVal});
    Value *extStatus =
        Builder.CreateZExt(bStatus, Type::getInt32Ty(status->getContext()));
    Builder.CreateStore(extStatus, status);
  }
}

Value *SplatToVector(Value *Elt, Type *DstTy, IRBuilder<> &Builder) {
  Value *Result = UndefValue::get(DstTy);
  for (unsigned i = 0; i < DstTy->getVectorNumElements(); i++)
    Result = Builder.CreateInsertElement(Result, Elt, i);
  return Result;
}

Value *TranslateMul(CallInst *CI, IntrinsicOp IOP, OP::OpCode opcode,
  HLOperationLowerHelper &helper, HLObjectOperationLowerHelper *pObjHelper, bool &Translated) {

  hlsl::OP *hlslOP = &helper.hlslOP;
  Value *arg0 = CI->getArgOperand(HLOperandIndex::kBinaryOpSrc0Idx);
  Value *arg1 = CI->getArgOperand(HLOperandIndex::kBinaryOpSrc1Idx);
  Type *arg0Ty = arg0->getType();
  Type *arg1Ty = arg1->getType();
  IRBuilder<> Builder(CI);

  if (arg0Ty->isVectorTy()) {
    if (arg1Ty->isVectorTy()) {
      // mul(vector, vector) == dot(vector, vector)
      unsigned vecSize = arg0Ty->getVectorNumElements();
      if (arg0Ty->getScalarType()->isFloatingPointTy()) {
        return TranslateFDot(arg0, arg1, vecSize, hlslOP, Builder);
      }
      else {
        return TranslateIDot(arg0, arg1, vecSize, hlslOP, Builder, IOP == IntrinsicOp::IOP_umul);
      }
    }
    else {
      // mul(vector, scalar) == vector * scalar-splat
      arg1 = SplatToVector(arg1, arg0Ty, Builder);
    }
  }
  else {
    if (arg1Ty->isVectorTy()) {
      // mul(scalar, vector) == scalar-splat * vector
      arg0 = SplatToVector(arg0, arg1Ty, Builder);
    }
    // else mul(scalar, scalar) == scalar * scalar;
  }

  // create fmul/mul for the pair of vectors or scalars
  if (arg0Ty->getScalarType()->isFloatingPointTy()) {
    return Builder.CreateFMul(arg0, arg1);
  }
  else {
    return Builder.CreateMul(arg0, arg1);
  }
}

// Sample intrinsics.
struct SampleHelper {
  SampleHelper(CallInst *CI, OP::OpCode op, HLObjectOperationLowerHelper *pObjHelper);

  OP::OpCode opcode = OP::OpCode::NumOpCodes;
  DXIL::ResourceKind resourceKind = DXIL::ResourceKind::Invalid;
  Value *sampledTexHandle = nullptr;
  Value *texHandle = nullptr;
  Value *samplerHandle = nullptr;
  static const unsigned kMaxCoordDimensions = 4;
  unsigned coordDimensions = 0;
  Value *coord[kMaxCoordDimensions];
  Value *compareValue = nullptr;
  Value *bias = nullptr;
  Value *lod = nullptr;
  // SampleGrad only.
  static const unsigned kMaxDDXYDimensions = 3;
  Value *ddx[kMaxDDXYDimensions];
  Value *ddy[kMaxDDXYDimensions];
  // Optional.
  static const unsigned kMaxOffsetDimensions = 3;
  unsigned offsetDimensions = 0;
  Value *offset[kMaxOffsetDimensions];
  Value *clamp = nullptr;
  Value *status = nullptr;
  unsigned maxHLOperandRead = 0;
  Value *ReadHLOperand(CallInst *CI, unsigned opIdx) {
    if (CI->getNumArgOperands() > opIdx) {
      maxHLOperandRead = std::max(maxHLOperandRead, opIdx);
      return CI->getArgOperand(opIdx);
    }
    return nullptr;
  }
  void TranslateCoord(CallInst *CI, unsigned coordIdx) {
    Value *coordArg = ReadHLOperand(CI, coordIdx);
    DXASSERT_NOMSG(coordArg);
    DXASSERT(coordArg->getType()->getVectorNumElements() == coordDimensions,
             "otherwise, HL coordinate dimensions mismatch");
    IRBuilder<> Builder(CI);
    for (unsigned i = 0; i < coordDimensions; i++)
      coord[i] = Builder.CreateExtractElement(coordArg, i);
    Value *undefF = UndefValue::get(Type::getFloatTy(CI->getContext()));
    for (unsigned i = coordDimensions; i < kMaxCoordDimensions; i++)
      coord[i] = undefF;
  }
  void TranslateOffset(CallInst *CI, unsigned offsetIdx) {
    IntegerType *i32Ty = Type::getInt32Ty(CI->getContext());
    if (Value *offsetArg = ReadHLOperand(CI, offsetIdx)) {
      DXASSERT(offsetArg->getType()->getVectorNumElements() == offsetDimensions,
               "otherwise, HL coordinate dimensions mismatch");
      IRBuilder<> Builder(CI);
      for (unsigned i = 0; i < offsetDimensions; i++)
        offset[i] = Builder.CreateExtractElement(offsetArg, i);
    } else {
      // Use zeros for offsets when not specified, not undef.
      Value *zero = ConstantInt::get(i32Ty, (uint64_t)0);
      for (unsigned i = 0; i < offsetDimensions; i++)
        offset[i] = zero;
    }
    // Use undef for components that should not be used for this resource dim.
    Value *undefI = UndefValue::get(i32Ty);
    for (unsigned i = offsetDimensions; i < kMaxOffsetDimensions; i++)
      offset[i] = undefI;
  }
  void SetBias(CallInst *CI, unsigned biasIdx) {
    // Clamp bias for immediate.
    bias = ReadHLOperand(CI, biasIdx);
    DXASSERT_NOMSG(bias);
    if (ConstantFP *FP = dyn_cast<ConstantFP>(bias)) {
      float v = FP->getValueAPF().convertToFloat();
      if (v > DXIL::kMaxMipLodBias)
        bias = ConstantFP::get(FP->getType(), DXIL::kMaxMipLodBias);
      if (v < DXIL::kMinMipLodBias)
        bias = ConstantFP::get(FP->getType(), DXIL::kMinMipLodBias);
    }
  }
  void SetLOD(CallInst *CI, unsigned lodIdx) {
    lod = ReadHLOperand(CI, lodIdx);
    DXASSERT_NOMSG(lod);
  }
  void SetCompareValue(CallInst *CI, unsigned cmpIdx) {
    compareValue = ReadHLOperand(CI, cmpIdx);
    DXASSERT_NOMSG(compareValue);
  }
  void SetClamp(CallInst *CI, unsigned clampIdx) {
    if ((clamp = ReadHLOperand(CI, clampIdx))) {
      if (clamp->getType()->isVectorTy()) {
        IRBuilder<> Builder(CI);
        clamp = Builder.CreateExtractElement(clamp, (uint64_t)0);
      }
    } else
      clamp = UndefValue::get(Type::getFloatTy(CI->getContext()));
  }
  void SetStatus(CallInst *CI, unsigned statusIdx) {
    status = ReadHLOperand(CI, statusIdx);
  }
  void SetDDX(CallInst *CI, unsigned ddxIdx) {
    SetDDXY(CI, ddx, ReadHLOperand(CI, ddxIdx));
<<<<<<< HEAD
  }
  void SetDDY(CallInst *CI, unsigned ddyIdx) {
    SetDDXY(CI, ddy, ReadHLOperand(CI, ddyIdx));
  }
=======
  }
  void SetDDY(CallInst *CI, unsigned ddyIdx) {
    SetDDXY(CI, ddy, ReadHLOperand(CI, ddyIdx));
  }
>>>>>>> 6bbb88c8
  void SetDDXY(CallInst *CI, MutableArrayRef<Value *> ddxy, Value *ddxyArg) {
    DXASSERT_NOMSG(ddxyArg);
    IRBuilder<> Builder(CI);
    unsigned ddxySize = ddxyArg->getType()->getVectorNumElements();
    for (unsigned i = 0; i < ddxySize; i++)
      ddxy[i] = Builder.CreateExtractElement(ddxyArg, i);
    Value *undefF = UndefValue::get(Type::getFloatTy(CI->getContext()));
    for (unsigned i = ddxySize; i < kMaxDDXYDimensions; i++)
      ddxy[i] = undefF;
  }
};

SampleHelper::SampleHelper(
    CallInst *CI, OP::OpCode op, HLObjectOperationLowerHelper *pObjHelper)
    : opcode(op) {

  texHandle = CI->getArgOperand(HLOperandIndex::kHandleOpIdx);
  resourceKind = pObjHelper->GetRK(texHandle);
  if (resourceKind == DXIL::ResourceKind::Invalid) {
    opcode = DXIL::OpCode::NumOpCodes;
    return;
  }

  coordDimensions = opcode == DXIL::OpCode::CalculateLOD ? DxilResource::GetNumDimensionsForCalcLOD(resourceKind)
                                                         : DxilResource::GetNumCoords(resourceKind);
  offsetDimensions = DxilResource::GetNumOffsets(resourceKind);

  const bool bFeedbackOp = hlsl::OP::IsDxilOpFeedback(op);
  sampledTexHandle = bFeedbackOp ? CI->getArgOperand(HLOperandIndex::kWriteSamplerFeedbackSampledArgIndex)
                                 : nullptr;
  const unsigned kSamplerArgIndex = bFeedbackOp ? HLOperandIndex::kWriteSamplerFeedbackSamplerArgIndex
                                                : HLOperandIndex::kSampleSamplerArgIndex;
  samplerHandle = CI->getArgOperand(kSamplerArgIndex);

  const unsigned kCoordArgIdx = bFeedbackOp ? HLOperandIndex::kWriteSamplerFeedbackCoordArgIndex
                                            : HLOperandIndex::kSampleCoordArgIndex;
  TranslateCoord(CI, kCoordArgIdx);

  // TextureCube does not support offsets, shifting each subsequent arg index down by 1
  unsigned cube = (resourceKind == DXIL::ResourceKind::TextureCube ||
                   resourceKind == DXIL::ResourceKind::TextureCubeArray)
                  ? 1 : 0;

  switch (op) {
  case OP::OpCode::Sample:
    TranslateOffset(CI, cube ? HLOperandIndex::kInvalidIdx : HLOperandIndex::kSampleOffsetArgIndex);
    SetClamp(CI, HLOperandIndex::kSampleClampArgIndex - cube);
    SetStatus(CI, HLOperandIndex::kSampleStatusArgIndex - cube);
    break;
  case OP::OpCode::SampleLevel:
    SetLOD(CI, HLOperandIndex::kSampleLLevelArgIndex);
    TranslateOffset(CI, cube ? HLOperandIndex::kInvalidIdx : HLOperandIndex::kSampleLOffsetArgIndex);
    SetStatus(CI, HLOperandIndex::kSampleLStatusArgIndex - cube);
    break;
  case OP::OpCode::SampleBias:
    SetBias(CI, HLOperandIndex::kSampleBBiasArgIndex);
    TranslateOffset(CI, cube ? HLOperandIndex::kInvalidIdx : HLOperandIndex::kSampleBOffsetArgIndex);
    SetClamp(CI, HLOperandIndex::kSampleBClampArgIndex - cube);
    SetStatus(CI, HLOperandIndex::kSampleBStatusArgIndex - cube);
    break;
  case OP::OpCode::SampleCmp:
    SetCompareValue(CI, HLOperandIndex::kSampleCmpCmpValArgIndex);
    TranslateOffset(CI, cube ? HLOperandIndex::kInvalidIdx : HLOperandIndex::kSampleCmpOffsetArgIndex);
    SetClamp(CI, HLOperandIndex::kSampleCmpClampArgIndex - cube);
    SetStatus(CI, HLOperandIndex::kSampleCmpStatusArgIndex - cube);
    break;
  case OP::OpCode::SampleCmpLevelZero:
    SetCompareValue(CI, HLOperandIndex::kSampleCmpLZCmpValArgIndex);
    TranslateOffset(CI, cube ? HLOperandIndex::kInvalidIdx : HLOperandIndex::kSampleCmpLZOffsetArgIndex);
    SetStatus(CI, HLOperandIndex::kSampleCmpLZStatusArgIndex - cube);
    break;
  case OP::OpCode::SampleGrad:
    SetDDX(CI, HLOperandIndex::kSampleGDDXArgIndex);
    SetDDY(CI, HLOperandIndex::kSampleGDDYArgIndex);
    TranslateOffset(CI, cube ? HLOperandIndex::kInvalidIdx : HLOperandIndex::kSampleGOffsetArgIndex);
    SetClamp(CI, HLOperandIndex::kSampleGClampArgIndex - cube);
    SetStatus(CI, HLOperandIndex::kSampleGStatusArgIndex - cube);
    break;
  case OP::OpCode::CalculateLOD:
    // Only need coord for LOD calculation.
    break;
  case OP::OpCode::WriteSamplerFeedback:
    SetClamp(CI, HLOperandIndex::kWriteSamplerFeedback_ClampArgIndex);
    break;
  case OP::OpCode::WriteSamplerFeedbackBias:
    SetBias(CI, HLOperandIndex::kWriteSamplerFeedbackBias_BiasArgIndex);
    SetClamp(CI, HLOperandIndex::kWriteSamplerFeedbackBias_ClampArgIndex);
    break;
  case OP::OpCode::WriteSamplerFeedbackGrad:
    SetDDX(CI, HLOperandIndex::kWriteSamplerFeedbackGrad_DdxArgIndex);
    SetDDY(CI, HLOperandIndex::kWriteSamplerFeedbackGrad_DdyArgIndex);
    SetClamp(CI, HLOperandIndex::kWriteSamplerFeedbackGrad_ClampArgIndex);
    break;
  case OP::OpCode::WriteSamplerFeedbackLevel:
    SetLOD(CI, HLOperandIndex::kWriteSamplerFeedbackLevel_LodArgIndex);
    break;
  default:
    DXASSERT(0, "invalid opcode for Sample");
    break;
  }
  DXASSERT(maxHLOperandRead == CI->getNumArgOperands() - 1,
           "otherwise, unused HL arguments for Sample op");
}

Value *TranslateCalculateLOD(CallInst *CI, IntrinsicOp IOP, OP::OpCode opcode,
                             HLOperationLowerHelper &helper,  HLObjectOperationLowerHelper *pObjHelper, bool &Translated) {
  hlsl::OP *hlslOP = &helper.hlslOP;
  SampleHelper sampleHelper(CI, OP::OpCode::CalculateLOD, pObjHelper);
  if (sampleHelper.opcode == DXIL::OpCode::NumOpCodes) {
    Translated = false;
    return nullptr;
  }

  bool bClamped = IOP == IntrinsicOp::MOP_CalculateLevelOfDetail;
  IRBuilder<> Builder(CI);
  Value *opArg =
      hlslOP->GetU32Const(static_cast<unsigned>(OP::OpCode::CalculateLOD));
  Value *clamped = hlslOP->GetI1Const(bClamped);

  Value *args[] = {opArg,
                   sampleHelper.texHandle,
                   sampleHelper.samplerHandle,
                   sampleHelper.coord[0],
                   sampleHelper.coord[1],
                   sampleHelper.coord[2],
                   clamped};
  Function *dxilFunc = hlslOP->GetOpFunc(OP::OpCode::CalculateLOD,
                                         Type::getFloatTy(opArg->getContext()));
  Value *LOD = Builder.CreateCall(dxilFunc, args);
  return LOD;
}

Value *TranslateCheckAccess(CallInst *CI, IntrinsicOp IOP, OP::OpCode opcode,
                            HLOperationLowerHelper &helper,
                            HLObjectOperationLowerHelper *pObjHelper,
                            bool &Translated) {
  // Translate CheckAccess into uint->bool, later optimization should remove it.
  // Real checkaccess is generated in UpdateStatus.
  IRBuilder<> Builder(CI);
  Value *V = CI->getArgOperand(HLOperandIndex::kUnaryOpSrc0Idx);
  return Builder.CreateTrunc(V, helper.i1Ty);
}

void GenerateDxilSample(CallInst *CI, Function *F, ArrayRef<Value *> sampleArgs,
                        Value *status, hlsl::OP *hlslOp) {
  IRBuilder<> Builder(CI);

  CallInst *call = Builder.CreateCall(F, sampleArgs);

  dxilutil::MigrateDebugValue(CI, call);

  // extract value part
  Value *retVal = ScalarizeResRet(CI->getType(), call, Builder);

  // Replace ret val.
  CI->replaceAllUsesWith(retVal);

  // get status
  if (status) {
    UpdateStatus(call, status, Builder, hlslOp);
  }
}

Value *TranslateSample(CallInst *CI, IntrinsicOp IOP, OP::OpCode opcode,
                       HLOperationLowerHelper &helper,  HLObjectOperationLowerHelper *pObjHelper, bool &Translated) {
  hlsl::OP *hlslOP = &helper.hlslOP;
  SampleHelper sampleHelper(CI, opcode, pObjHelper);

  if (sampleHelper.opcode == DXIL::OpCode::NumOpCodes) {
    Translated = false;
    return nullptr;
  }
  Type *Ty = CI->getType();

  Function *F = hlslOP->GetOpFunc(opcode, Ty->getScalarType());

  Constant *opArg = hlslOP->GetU32Const((unsigned)opcode);

  switch (opcode) {
  case OP::OpCode::Sample: {
    Value *sampleArgs[] = {
        opArg, sampleHelper.texHandle, sampleHelper.samplerHandle,
        // Coord.
        sampleHelper.coord[0], sampleHelper.coord[1], sampleHelper.coord[2],
        sampleHelper.coord[3],
        // Offset.
        sampleHelper.offset[0], sampleHelper.offset[1], sampleHelper.offset[2],
        // Clamp.
        sampleHelper.clamp};
    GenerateDxilSample(CI, F, sampleArgs, sampleHelper.status, hlslOP);
  } break;
  case OP::OpCode::SampleLevel: {
    Value *sampleArgs[] = {
        opArg, sampleHelper.texHandle, sampleHelper.samplerHandle,
        // Coord.
        sampleHelper.coord[0], sampleHelper.coord[1], sampleHelper.coord[2],
        sampleHelper.coord[3],
        // Offset.
        sampleHelper.offset[0], sampleHelper.offset[1], sampleHelper.offset[2],
        // LOD.
        sampleHelper.lod};
    GenerateDxilSample(CI, F, sampleArgs, sampleHelper.status, hlslOP);
  } break;
  case OP::OpCode::SampleGrad: {
    Value *sampleArgs[] = {
        opArg, sampleHelper.texHandle, sampleHelper.samplerHandle,
        // Coord.
        sampleHelper.coord[0], sampleHelper.coord[1], sampleHelper.coord[2],
        sampleHelper.coord[3],
        // Offset.
        sampleHelper.offset[0], sampleHelper.offset[1], sampleHelper.offset[2],
        // Ddx.
        sampleHelper.ddx[0], sampleHelper.ddx[1], sampleHelper.ddx[2],
        // Ddy.
        sampleHelper.ddy[0], sampleHelper.ddy[1], sampleHelper.ddy[2],
        // Clamp.
        sampleHelper.clamp};
    GenerateDxilSample(CI, F, sampleArgs, sampleHelper.status, hlslOP);
  } break;
  case OP::OpCode::SampleBias: {
    Value *sampleArgs[] = {
        opArg, sampleHelper.texHandle, sampleHelper.samplerHandle,
        // Coord.
        sampleHelper.coord[0], sampleHelper.coord[1], sampleHelper.coord[2],
        sampleHelper.coord[3],
        // Offset.
        sampleHelper.offset[0], sampleHelper.offset[1], sampleHelper.offset[2],
        // Bias.
        sampleHelper.bias,
        // Clamp.
        sampleHelper.clamp};
    GenerateDxilSample(CI, F, sampleArgs, sampleHelper.status, hlslOP);
  } break;
  case OP::OpCode::SampleCmp: {
    Value *sampleArgs[] = {
        opArg, sampleHelper.texHandle, sampleHelper.samplerHandle,
        // Coord.
        sampleHelper.coord[0], sampleHelper.coord[1], sampleHelper.coord[2],
        sampleHelper.coord[3],
        // Offset.
        sampleHelper.offset[0], sampleHelper.offset[1], sampleHelper.offset[2],
        // CmpVal.
        sampleHelper.compareValue,
        // Clamp.
        sampleHelper.clamp};
    GenerateDxilSample(CI, F, sampleArgs, sampleHelper.status, hlslOP);
  } break;
  case OP::OpCode::SampleCmpLevelZero:
  default: {
    DXASSERT(opcode == OP::OpCode::SampleCmpLevelZero, "invalid sample opcode");
    Value *sampleArgs[] = {
        opArg, sampleHelper.texHandle, sampleHelper.samplerHandle,
        // Coord.
        sampleHelper.coord[0], sampleHelper.coord[1], sampleHelper.coord[2],
        sampleHelper.coord[3],
        // Offset.
        sampleHelper.offset[0], sampleHelper.offset[1], sampleHelper.offset[2],
        // CmpVal.
        sampleHelper.compareValue};
    GenerateDxilSample(CI, F, sampleArgs, sampleHelper.status, hlslOP);
  } break;
  }
  // CI is replaced in GenerateDxilSample.
  return nullptr;
}

// Gather intrinsics.
struct GatherHelper {
  enum class GatherChannel {
    GatherAll,
    GatherRed,
    GatherGreen,
    GatherBlue,
    GatherAlpha,
  };

  GatherHelper(CallInst *CI, OP::OpCode op, HLObjectOperationLowerHelper *pObjHelper,
               GatherHelper::GatherChannel ch);

  OP::OpCode opcode;
  Value *texHandle;
  Value *samplerHandle;
  static const unsigned kMaxCoordDimensions = 4;
  Value *coord[kMaxCoordDimensions];
  unsigned channel;
  Value *special; // For CompareValue, Bias, LOD.
  // Optional.
  static const unsigned kMaxOffsetDimensions = 2;
  Value *offset[kMaxOffsetDimensions];
  // For the overload send different offset for each sample.
  // Only save 3 sampleOffsets because use offset for normal overload as first
  // sample offset.
  static const unsigned kSampleOffsetDimensions = 3;
  Value *sampleOffsets[kSampleOffsetDimensions][kMaxOffsetDimensions];
  Value *status;

  bool hasSampleOffsets;

  unsigned maxHLOperandRead = 0;
  Value *ReadHLOperand(CallInst *CI, unsigned opIdx) {
    if (CI->getNumArgOperands() > opIdx) {
      maxHLOperandRead = std::max(maxHLOperandRead, opIdx);
      return CI->getArgOperand(opIdx);
    }
    return nullptr;
  }
  void TranslateCoord(CallInst *CI, unsigned coordIdx,
                      unsigned coordDimensions) {
    Value *coordArg = ReadHLOperand(CI, coordIdx);
    DXASSERT_NOMSG(coordArg);
    DXASSERT(coordArg->getType()->getVectorNumElements() == coordDimensions,
             "otherwise, HL coordinate dimensions mismatch");
    IRBuilder<> Builder(CI);
    for (unsigned i = 0; i < coordDimensions; i++)
      coord[i] = Builder.CreateExtractElement(coordArg, i);
    Value *undefF = UndefValue::get(Type::getFloatTy(CI->getContext()));
    for (unsigned i = coordDimensions; i < kMaxCoordDimensions; i++)
      coord[i] = undefF;
  }
  void SetStatus(CallInst *CI, unsigned statusIdx) {
    status = ReadHLOperand(CI, statusIdx);
  }
  void TranslateOffset(CallInst *CI, unsigned offsetIdx,
                       unsigned offsetDimensions) {
    IntegerType *i32Ty = Type::getInt32Ty(CI->getContext());
    if (Value *offsetArg = ReadHLOperand(CI, offsetIdx)) {
      DXASSERT(offsetArg->getType()->getVectorNumElements() == offsetDimensions,
               "otherwise, HL coordinate dimensions mismatch");
      IRBuilder<> Builder(CI);
      for (unsigned i = 0; i < offsetDimensions; i++)
        offset[i] = Builder.CreateExtractElement(offsetArg, i);
    } else {
      // Use zeros for offsets when not specified, not undef.
      Value *zero = ConstantInt::get(i32Ty, (uint64_t)0);
      for (unsigned i = 0; i < offsetDimensions; i++)
        offset[i] = zero;
    }
    // Use undef for components that should not be used for this resource dim.
    Value *undefI = UndefValue::get(i32Ty);
    for (unsigned i = offsetDimensions; i < kMaxOffsetDimensions; i++)
      offset[i] = undefI;
  }
  void TranslateSampleOffset(CallInst *CI, unsigned offsetIdx,
                             unsigned offsetDimensions) {
    Value *undefI = UndefValue::get(Type::getInt32Ty(CI->getContext()));
    if (CI->getNumArgOperands() >= (offsetIdx + kSampleOffsetDimensions)) {
      hasSampleOffsets = true;
      IRBuilder<> Builder(CI);
      for (unsigned ch = 0; ch < kSampleOffsetDimensions; ch++) {
        Value *offsetArg = ReadHLOperand(CI, offsetIdx + ch);
        for (unsigned i = 0; i < offsetDimensions; i++)
          sampleOffsets[ch][i] = Builder.CreateExtractElement(offsetArg, i);
        for (unsigned i = offsetDimensions; i < kMaxOffsetDimensions; i++)
          sampleOffsets[ch][i] = undefI;
      }
    }
  }
  // Update the offset args for gather with sample offset at sampleIdx.
  void UpdateOffsetInGatherArgs(MutableArrayRef<Value *> gatherArgs,
                                unsigned sampleIdx) {
    unsigned offsetBase = DXIL::OperandIndex::kTextureGatherOffset0OpIdx;
    for (unsigned i = 0; i < kMaxOffsetDimensions; i++)
      // -1 because offset for sample 0 is in GatherHelper::offset.
      gatherArgs[offsetBase + i] = sampleOffsets[sampleIdx - 1][i];
  }
};

GatherHelper::GatherHelper(
    CallInst *CI, OP::OpCode op, HLObjectOperationLowerHelper *pObjHelper,
    GatherHelper::GatherChannel ch)
    : opcode(op), special(nullptr), hasSampleOffsets(false) {

  switch (ch) {
  case GatherChannel::GatherAll:
    channel = 0;
    break;
  case GatherChannel::GatherRed:
    channel = 0;
    break;
  case GatherChannel::GatherGreen:
    channel = 1;
    break;
  case GatherChannel::GatherBlue:
    channel = 2;
    break;
  case GatherChannel::GatherAlpha:
    channel = 3;
    break;
  }

  IRBuilder<> Builder(CI);
  texHandle = CI->getArgOperand(HLOperandIndex::kHandleOpIdx);
  samplerHandle = CI->getArgOperand(HLOperandIndex::kSampleSamplerArgIndex);

  DXIL::ResourceKind RK = pObjHelper->GetRK(texHandle);
  if (RK == DXIL::ResourceKind::Invalid) {
    opcode = DXIL::OpCode::NumOpCodes;
    return;
  }
  unsigned coordSize = DxilResource::GetNumCoords(RK);
  unsigned offsetSize = DxilResource::GetNumOffsets(RK);
  bool cube = RK == DXIL::ResourceKind::TextureCube ||
              RK == DXIL::ResourceKind::TextureCubeArray;

  const unsigned kCoordArgIdx = HLOperandIndex::kSampleCoordArgIndex;
  TranslateCoord(CI, kCoordArgIdx, coordSize);

  switch (op) {
  case OP::OpCode::TextureGather: {
    unsigned statusIdx;
    if (cube) {
      TranslateOffset(CI, HLOperandIndex::kInvalidIdx, offsetSize);
      statusIdx = HLOperandIndex::kGatherCubeStatusArgIndex;
    } else {
      TranslateOffset(CI, HLOperandIndex::kGatherOffsetArgIndex, offsetSize);
      // Gather all don't have sample offset version overload.
      if (ch != GatherChannel::GatherAll)
        TranslateSampleOffset(CI, HLOperandIndex::kGatherSampleOffsetArgIndex,
                              offsetSize);
      statusIdx =
          hasSampleOffsets ? HLOperandIndex::kGatherStatusWithSampleOffsetArgIndex
                           : HLOperandIndex::kGatherStatusArgIndex;
    }
    SetStatus(CI, statusIdx);
  } break;
  case OP::OpCode::TextureGatherCmp: {
    special = ReadHLOperand(CI, HLOperandIndex::kGatherCmpCmpValArgIndex);
    unsigned statusIdx;
    if (cube) {
      TranslateOffset(CI, HLOperandIndex::kInvalidIdx, offsetSize);
      statusIdx = HLOperandIndex::kGatherCmpCubeStatusArgIndex;
    } else {
      TranslateOffset(CI, HLOperandIndex::kGatherCmpOffsetArgIndex, offsetSize);
      // Gather all don't have sample offset version overload.
      if (ch != GatherChannel::GatherAll)
        TranslateSampleOffset(CI, HLOperandIndex::kGatherCmpSampleOffsetArgIndex,
                              offsetSize);
      statusIdx =
          hasSampleOffsets
              ? HLOperandIndex::kGatherCmpStatusWithSampleOffsetArgIndex
              : HLOperandIndex::kGatherCmpStatusArgIndex;
    }
    SetStatus(CI, statusIdx);
  } break;
  default:
    DXASSERT(0, "invalid opcode for Gather");
    break;
  }
  DXASSERT(maxHLOperandRead == CI->getNumArgOperands() - 1,
           "otherwise, unused HL arguments for Sample op");
}

void GenerateDxilGather(CallInst *CI, Function *F,
                        MutableArrayRef<Value *> gatherArgs,
                        GatherHelper &helper, hlsl::OP *hlslOp) {
  IRBuilder<> Builder(CI);

  CallInst *call = Builder.CreateCall(F, gatherArgs);

  dxilutil::MigrateDebugValue(CI, call);

  Value *retVal;
  if (!helper.hasSampleOffsets) {
    // extract value part
    retVal = ScalarizeResRet(CI->getType(), call, Builder);
  } else {
    retVal = UndefValue::get(CI->getType());
    Value *elt = Builder.CreateExtractValue(call, (uint64_t)0);
    retVal = Builder.CreateInsertElement(retVal, elt, (uint64_t)0);

    helper.UpdateOffsetInGatherArgs(gatherArgs, /*sampleIdx*/ 1);
    CallInst *callY = Builder.CreateCall(F, gatherArgs);
    elt = Builder.CreateExtractValue(callY, (uint64_t)1);
    retVal = Builder.CreateInsertElement(retVal, elt, 1);

    helper.UpdateOffsetInGatherArgs(gatherArgs, /*sampleIdx*/ 2);
    CallInst *callZ = Builder.CreateCall(F, gatherArgs);
    elt = Builder.CreateExtractValue(callZ, (uint64_t)2);
    retVal = Builder.CreateInsertElement(retVal, elt, 2);

    helper.UpdateOffsetInGatherArgs(gatherArgs, /*sampleIdx*/ 3);
    CallInst *callW = Builder.CreateCall(F, gatherArgs);
    elt = Builder.CreateExtractValue(callW, (uint64_t)3);
    retVal = Builder.CreateInsertElement(retVal, elt, 3);

    // TODO: UpdateStatus for each gather call.
  }

  // Replace ret val.
  CI->replaceAllUsesWith(retVal);

  // Get status
  if (helper.status) {
    UpdateStatus(call, helper.status, Builder, hlslOp);
  }
}

Value *TranslateGather(CallInst *CI, IntrinsicOp IOP, OP::OpCode opcode,
                       HLOperationLowerHelper &helper,  HLObjectOperationLowerHelper *pObjHelper, bool &Translated) {
  hlsl::OP *hlslOP = &helper.hlslOP;
  GatherHelper::GatherChannel ch = GatherHelper::GatherChannel::GatherAll;
  switch (IOP) {
  case IntrinsicOp::MOP_Gather:
  case IntrinsicOp::MOP_GatherCmp:
    ch = GatherHelper::GatherChannel::GatherAll;
    break;
  case IntrinsicOp::MOP_GatherRed:
  case IntrinsicOp::MOP_GatherCmpRed:
    ch = GatherHelper::GatherChannel::GatherRed;
    break;
  case IntrinsicOp::MOP_GatherGreen:
  case IntrinsicOp::MOP_GatherCmpGreen:
    ch = GatherHelper::GatherChannel::GatherGreen;
    break;
  case IntrinsicOp::MOP_GatherBlue:
  case IntrinsicOp::MOP_GatherCmpBlue:
    ch = GatherHelper::GatherChannel::GatherBlue;
    break;
  case IntrinsicOp::MOP_GatherAlpha:
  case IntrinsicOp::MOP_GatherCmpAlpha:
    ch = GatherHelper::GatherChannel::GatherAlpha;
    break;
  default:
    DXASSERT(0, "invalid gather intrinsic");
    break;
  }

  GatherHelper gatherHelper(CI, opcode, pObjHelper, ch);

  if (gatherHelper.opcode == DXIL::OpCode::NumOpCodes) {
    Translated = false;
    return nullptr;
  }
  Type *Ty = CI->getType();

  Function *F = hlslOP->GetOpFunc(gatherHelper.opcode, Ty->getScalarType());

  Constant *opArg = hlslOP->GetU32Const((unsigned)gatherHelper.opcode);
  Value *channelArg = hlslOP->GetU32Const(gatherHelper.channel);

  switch (opcode) {
  case OP::OpCode::TextureGather: {
    Value *gatherArgs[] = {
        opArg, gatherHelper.texHandle, gatherHelper.samplerHandle,
        // Coord.
        gatherHelper.coord[0], gatherHelper.coord[1], gatherHelper.coord[2],
        gatherHelper.coord[3],
        // Offset.
        gatherHelper.offset[0], gatherHelper.offset[1],
        // Channel.
        channelArg};
    GenerateDxilGather(CI, F, gatherArgs, gatherHelper, hlslOP);
  } break;
  case OP::OpCode::TextureGatherCmp: {
    Value *gatherArgs[] = {
        opArg, gatherHelper.texHandle, gatherHelper.samplerHandle,
        // Coord.
        gatherHelper.coord[0], gatherHelper.coord[1], gatherHelper.coord[2],
        gatherHelper.coord[3],
        // Offset.
        gatherHelper.offset[0], gatherHelper.offset[1],
        // Channel.
        channelArg,
        // CmpVal.
        gatherHelper.special};
    GenerateDxilGather(CI, F, gatherArgs, gatherHelper, hlslOP);
  } break;
  default:
    DXASSERT(0, "invalid opcode for Gather");
    break;
  }
  // CI is replaced in GenerateDxilGather.
  return nullptr;
}

static Value* TranslateWriteSamplerFeedback(CallInst* CI, IntrinsicOp IOP, OP::OpCode opcode,
                                            HLOperationLowerHelper& helper,
                                            HLObjectOperationLowerHelper* pObjHelper,
                                            bool& Translated) {
  hlsl::OP *hlslOP = &helper.hlslOP;
  SampleHelper sampleHelper(CI, opcode, pObjHelper);

  if (sampleHelper.opcode == DXIL::OpCode::NumOpCodes) {
    Translated = false;
    return nullptr;
  }
  Type *Ty = CI->getType();

  Function *F = hlslOP->GetOpFunc(opcode, Ty->getScalarType());

  Constant *opArg = hlslOP->GetU32Const((unsigned)opcode);

  IRBuilder<> Builder(CI);

  switch (opcode) {
  case OP::OpCode::WriteSamplerFeedback: {
    Value *samplerFeedbackArgs[] = {
        opArg, sampleHelper.texHandle, sampleHelper.sampledTexHandle, sampleHelper.samplerHandle,
        // Coord.
        sampleHelper.coord[0], sampleHelper.coord[1], sampleHelper.coord[2],
        sampleHelper.coord[3],
        // Clamp.
        sampleHelper.clamp};
    return Builder.CreateCall(F, samplerFeedbackArgs);
  } break;
  case OP::OpCode::WriteSamplerFeedbackBias: {
    Value *samplerFeedbackArgs[] = {
        opArg, sampleHelper.texHandle, sampleHelper.sampledTexHandle, sampleHelper.samplerHandle,
        // Coord.
        sampleHelper.coord[0], sampleHelper.coord[1], sampleHelper.coord[2],
        sampleHelper.coord[3],
        // Bias.
        sampleHelper.bias,
        // Clamp.
        sampleHelper.clamp};
    return Builder.CreateCall(F, samplerFeedbackArgs);
  } break;
  case OP::OpCode::WriteSamplerFeedbackGrad: {
    Value *samplerFeedbackArgs[] = {
        opArg, sampleHelper.texHandle, sampleHelper.sampledTexHandle, sampleHelper.samplerHandle,
        // Coord.
        sampleHelper.coord[0], sampleHelper.coord[1], sampleHelper.coord[2],
        sampleHelper.coord[3],
        // Ddx.
        sampleHelper.ddx[0], sampleHelper.ddx[1], sampleHelper.ddx[2],
        // Ddy.
        sampleHelper.ddy[0], sampleHelper.ddy[1], sampleHelper.ddy[2],
        // Clamp.
        sampleHelper.clamp};
    return Builder.CreateCall(F, samplerFeedbackArgs);
  } break;
  case OP::OpCode::WriteSamplerFeedbackLevel: {
    Value *samplerFeedbackArgs[] = {
        opArg, sampleHelper.texHandle, sampleHelper.sampledTexHandle, sampleHelper.samplerHandle,
        // Coord.
        sampleHelper.coord[0], sampleHelper.coord[1], sampleHelper.coord[2],
        sampleHelper.coord[3],
        // LOD.
        sampleHelper.lod};
    return Builder.CreateCall(F, samplerFeedbackArgs);
  } break;
  default:
    DXASSERT(false, "otherwise, unknown SamplerFeedback Op");
    break;
  }
  return nullptr;
}

// Load/Store intrinsics.
struct ResLoadHelper {
  ResLoadHelper(CallInst *CI, DxilResource::Kind RK, DxilResourceBase::Class RC,
                Value *h, IntrinsicOp IOP, bool bForSubscript=false);
  ResLoadHelper(CallInst *CI, DxilResource::Kind RK, DxilResourceBase::Class RC,
                Value *h, Value *mip);
  // For double subscript.
  ResLoadHelper(Instruction *ldInst, Value *h, Value *idx, Value *mip)
      : opcode(OP::OpCode::TextureLoad),
        intrinsicOpCode(IntrinsicOp::Num_Intrinsics), handle(h), retVal(ldInst),
        addr(idx), offset(nullptr), status(nullptr), mipLevel(mip) {}
  OP::OpCode opcode;
  IntrinsicOp intrinsicOpCode;
  unsigned dxilMajor;
  unsigned dxilMinor;
  Value *handle;
  Value *retVal;
  Value *addr;
  Value *offset;
  Value *status;
  Value *mipLevel;
};

ResLoadHelper::ResLoadHelper(CallInst *CI, DxilResource::Kind RK,
                             DxilResourceBase::Class RC, Value *hdl, IntrinsicOp IOP, bool bForSubscript)
    : intrinsicOpCode(IOP), handle(hdl), offset(nullptr), status(nullptr) {
  switch (RK) {
  case DxilResource::Kind::RawBuffer:
  case DxilResource::Kind::StructuredBuffer:
  case DxilResource::Kind::StructuredBufferWithCounter:
    opcode = OP::OpCode::RawBufferLoad;
    break;
  case DxilResource::Kind::TypedBuffer:
    opcode = OP::OpCode::BufferLoad;
    break;
  case DxilResource::Kind::Invalid:
    DXASSERT(0, "invalid resource kind");
    break;
  default:
    opcode = OP::OpCode::TextureLoad;
    break;
  }
  retVal = CI;
  const unsigned kAddrIdx = HLOperandIndex::kBufLoadAddrOpIdx;
  addr = CI->getArgOperand(kAddrIdx);
  unsigned argc = CI->getNumArgOperands();

  if (opcode == OP::OpCode::TextureLoad) {
    // mip at last channel
    unsigned coordSize = DxilResource::GetNumCoords(RK);

    if (RC == DxilResourceBase::Class::SRV) {
      if (bForSubscript) {
        // Use 0 when access by [].
        mipLevel = IRBuilder<>(CI).getInt32(0);
      } else {
        if (coordSize == 1 && !addr->getType()->isVectorTy()) {
          // Use addr when access by Load.
          mipLevel = addr;
        } else {
          mipLevel = IRBuilder<>(CI).CreateExtractElement(addr, coordSize);
        }
      }
    } else {
      // Set mip level to undef for UAV.
      mipLevel = UndefValue::get(Type::getInt32Ty(addr->getContext()));
    }

    if (RC == DxilResourceBase::Class::SRV) {
      unsigned offsetIdx = HLOperandIndex::kTexLoadOffsetOpIdx;
      unsigned statusIdx = HLOperandIndex::kTexLoadStatusOpIdx;
      if (RK == DxilResource::Kind::Texture2DMS ||
          RK == DxilResource::Kind::Texture2DMSArray) {
        offsetIdx = HLOperandIndex::kTex2DMSLoadOffsetOpIdx;
        statusIdx = HLOperandIndex::kTex2DMSLoadStatusOpIdx;
        mipLevel =
            CI->getArgOperand(HLOperandIndex::kTex2DMSLoadSampleIdxOpIdx);
      }

      if (argc > offsetIdx)
        offset = CI->getArgOperand(offsetIdx);

      if (argc > statusIdx)
        status = CI->getArgOperand(statusIdx);
    } else {
      const unsigned kStatusIdx = HLOperandIndex::kRWTexLoadStatusOpIdx;

      if (argc > kStatusIdx)
        status = CI->getArgOperand(kStatusIdx);
    }
  } else {
    const unsigned kStatusIdx = HLOperandIndex::kBufLoadStatusOpIdx;
    if (argc > kStatusIdx)
      status = CI->getArgOperand(kStatusIdx);
  }
}

ResLoadHelper::ResLoadHelper(CallInst *CI, DxilResource::Kind RK,
                             DxilResourceBase::Class RC, Value *hdl, Value *mip)
    : handle(hdl), offset(nullptr), status(nullptr) {
  DXASSERT(RK != DxilResource::Kind::RawBuffer &&
               RK != DxilResource::Kind::TypedBuffer &&
               RK != DxilResource::Kind::Invalid,
           "invalid resource kind");
  opcode = OP::OpCode::TextureLoad;

  retVal = CI;
  mipLevel = mip;

  const unsigned kAddrIdx = HLOperandIndex::kMipLoadAddrOpIdx;
  addr = CI->getArgOperand(kAddrIdx);
  unsigned argc = CI->getNumArgOperands();

  const unsigned kOffsetIdx = HLOperandIndex::kMipLoadOffsetOpIdx;
  const unsigned kStatusIdx = HLOperandIndex::kMipLoadStatusOpIdx;
  if (argc > kOffsetIdx)
    offset = CI->getArgOperand(kOffsetIdx);

  if (argc > kStatusIdx)
    status = CI->getArgOperand(kStatusIdx);
}

void TranslateStructBufSubscript(CallInst *CI, Value *handle, Value *status,
                                 hlsl::OP *OP, HLResource::Kind RK, const DataLayout &DL);

// Create { v0, v1 } from { v0.lo, v0.hi, v1.lo, v1.hi }
void Make64bitResultForLoad(Type *EltTy, ArrayRef<Value *> resultElts32,
                            unsigned size, MutableArrayRef<Value *> resultElts,
                            hlsl::OP *hlslOP, IRBuilder<> &Builder) {
  Type *i64Ty = Builder.getInt64Ty();
  Type *doubleTy = Builder.getDoubleTy();
  if (EltTy == doubleTy) {
    Function *makeDouble =
        hlslOP->GetOpFunc(DXIL::OpCode::MakeDouble, doubleTy);
    Value *makeDoubleOpArg =
        Builder.getInt32((unsigned)DXIL::OpCode::MakeDouble);
    for (unsigned i = 0; i < size; i++) {
      Value *lo = resultElts32[2 * i];
      Value *hi = resultElts32[2 * i + 1];
      Value *V = Builder.CreateCall(makeDouble, {makeDoubleOpArg, lo, hi});
      resultElts[i] = V;
    }
  } else {
    for (unsigned i = 0; i < size; i++) {
      Value *lo = resultElts32[2 * i];
      Value *hi = resultElts32[2 * i + 1];
      lo = Builder.CreateZExt(lo, i64Ty);
      hi = Builder.CreateZExt(hi, i64Ty);
      hi = Builder.CreateShl(hi, 32);
      resultElts[i] = Builder.CreateOr(lo, hi);
    }
  }
}

static Constant *GetRawBufferMaskForETy(Type *Ty, unsigned NumComponents, hlsl::OP *OP) {
  unsigned mask = 0;

  switch (NumComponents) {
  case 0:
    break;
  case 1:
    mask = DXIL::kCompMask_X;
    break;
  case 2:
    mask = DXIL::kCompMask_X | DXIL::kCompMask_Y;
    break;
  case 3:
    mask = DXIL::kCompMask_X | DXIL::kCompMask_Y | DXIL::kCompMask_Z;
    break;
  case 4:
    mask = DXIL::kCompMask_All;
    break;
  default:
    DXASSERT(false, "Cannot load more than 2 components for 64bit types.");
  }
  return OP->GetI8Const(mask);
}

Value *GenerateRawBufLd(Value *handle, Value *bufIdx, Value *offset,
  Value *status, Type *EltTy,
  MutableArrayRef<Value *> resultElts, hlsl::OP *OP,
  IRBuilder<> &Builder, unsigned NumComponents, Constant *alignment);

static Value* TranslateRawBufVecLd(Type* VecEltTy, unsigned VecElemCount,
  IRBuilder<>& Builder, Value* handle, hlsl::OP* OP, Value* status,
  Value* bufIdx, Value* baseOffset, const DataLayout& DL,
  std::vector<Value*>& bufLds, unsigned baseAlign, bool isScalarTy = false);

void TranslateLoad(ResLoadHelper &helper, HLResource::Kind RK,
                   IRBuilder<> &Builder, hlsl::OP *OP, const DataLayout &DL) {

  Type *Ty = helper.retVal->getType();
  if (Ty->isPointerTy()) {
    DXASSERT(!DxilResource::IsAnyTexture(RK), "Textures should not be treated as structured buffers.");
    TranslateStructBufSubscript(cast<CallInst>(helper.retVal), helper.handle,
                                helper.status, OP, RK, DL);
    return;
  }

  OP::OpCode opcode = helper.opcode;

  Type *i32Ty = Builder.getInt32Ty();
  Type *i64Ty = Builder.getInt64Ty();
  Type *doubleTy = Builder.getDoubleTy();
  Type *EltTy = Ty->getScalarType();
  unsigned numComponents = 1;
  if (Ty->isVectorTy()) {
    numComponents = Ty->getVectorNumElements();
  }

<<<<<<< HEAD
  if (DXIL::IsStructuredBuffer(RK)) {
    // Basic type case for StructuredBuffer::Load()
    Value *ResultElts[4];
    Value *StructBufLoad = GenerateStructBufLd(helper.handle, helper.addr, OP->GetU32Const(0),
      helper.status, EltTy, ResultElts, OP, Builder, numComponents, Alignment);
    dxilutil::MigrateDebugValue(helper.retVal, StructBufLoad);
    Value *retValNew = ScalarizeElements(Ty, ResultElts, Builder);
=======
  if (DXIL::IsStructuredBuffer(RK) || DXIL::IsRawBuffer(RK)) {
    std::vector<Value*> bufLds;
    const bool isBool = EltTy->isIntegerTy(1);

    // Bool are represented as i32 in memory
    Type* MemReprTy = isBool ? Builder.getInt32Ty() : EltTy;
    bool isScalarTy = !Ty->isVectorTy();

    Value* retValNew = nullptr;
    if (DXIL::IsStructuredBuffer(RK)) {
      retValNew = TranslateRawBufVecLd(MemReprTy, numComponents, Builder, helper.handle, OP, helper.status,
        helper.addr, OP->GetU32Const(0), DL, bufLds, /*baseAlign (in bytes)*/ 8, isScalarTy);
    } else {
      retValNew = TranslateRawBufVecLd(MemReprTy, numComponents, Builder, helper.handle, OP, helper.status,
        nullptr, helper.addr, DL, bufLds, /*baseAlign (in bytes)*/ 4, isScalarTy);
    }

    DXASSERT_NOMSG(!bufLds.empty());
    dxilutil::MigrateDebugValue(helper.retVal, bufLds.front());

    if (isBool) {
      // Convert result back to register representation.
      retValNew = Builder.CreateICmpNE(retValNew, Constant::getNullValue(retValNew->getType()));
    }

>>>>>>> 6bbb88c8
    helper.retVal->replaceAllUsesWith(retValNew);
    helper.retVal = retValNew;
    return;
  }

  bool isTyped = opcode == OP::OpCode::TextureLoad ||
                 RK == DxilResource::Kind::TypedBuffer;
  bool is64 = EltTy == i64Ty || EltTy == doubleTy;
  if (is64 && isTyped) {
    EltTy = i32Ty;
  }
  bool isBool = EltTy->isIntegerTy(1);
  if (isBool) {
    // Value will be loaded in its memory representation.
    EltTy = i32Ty;
    if (Ty->isVectorTy()) Ty = VectorType::get(EltTy, numComponents);
  }

  Function *F = OP->GetOpFunc(opcode, EltTy);
  llvm::Constant *opArg = OP->GetU32Const((unsigned)opcode);

  llvm::Value *undefI = llvm::UndefValue::get(i32Ty);

  SmallVector<Value *, 12> loadArgs;
  loadArgs.emplace_back(opArg);         // opcode
  loadArgs.emplace_back(helper.handle); // resource handle

  if (opcode == OP::OpCode::TextureLoad) {
    // set mip level
    loadArgs.emplace_back(helper.mipLevel);
  }

  if (opcode == OP::OpCode::TextureLoad) {
    // texture coord
    unsigned coordSize = DxilResource::GetNumCoords(RK);
    bool isVectorAddr = helper.addr->getType()->isVectorTy();
    for (unsigned i = 0; i < 3; i++) {
      if (i < coordSize) {
        loadArgs.emplace_back(
          isVectorAddr ? Builder.CreateExtractElement(helper.addr, i) : helper.addr);
      }
      else
        loadArgs.emplace_back(undefI);
    }
  } else {
    if (helper.addr->getType()->isVectorTy()) {
      Value *scalarOffset =
          Builder.CreateExtractElement(helper.addr, (uint64_t)0);

      // TODO: calculate the real address based on opcode

      loadArgs.emplace_back(scalarOffset); // offset
    } else {
      // TODO: calculate the real address based on opcode

      loadArgs.emplace_back(helper.addr); // offset
    }
  }
  // offset 0
  if (opcode == OP::OpCode::TextureLoad) {
    if (helper.offset && !isa<llvm::UndefValue>(helper.offset)) {
      unsigned offsetSize = DxilResource::GetNumOffsets(RK);
      for (unsigned i = 0; i < 3; i++) {
        if (i < offsetSize)
          loadArgs.emplace_back(Builder.CreateExtractElement(helper.offset, i));
        else
          loadArgs.emplace_back(undefI);
      }
    } else {
      loadArgs.emplace_back(undefI);
      loadArgs.emplace_back(undefI);
      loadArgs.emplace_back(undefI);
    }
  }

  // Offset 1
  if (RK == DxilResource::Kind::TypedBuffer) {
    loadArgs.emplace_back(undefI);
  }

  Value *ResRet =
      Builder.CreateCall(F, loadArgs, OP->GetOpCodeName(opcode));
  dxilutil::MigrateDebugValue(helper.retVal, ResRet);

  Value *retValNew = nullptr;
  if (!is64 || !isTyped) {
    retValNew = ScalarizeResRet(Ty, ResRet, Builder);
  } else {
    unsigned size = numComponents;
    DXASSERT(size <= 2, "typed buffer only allow 4 dwords");
    EltTy = Ty->getScalarType();
    Value *Elts[2];

    Make64bitResultForLoad(Ty->getScalarType(),
                           {
                               Builder.CreateExtractValue(ResRet, 0),
                               Builder.CreateExtractValue(ResRet, 1),
                               Builder.CreateExtractValue(ResRet, 2),
                               Builder.CreateExtractValue(ResRet, 3),
                           },
                           size, Elts, OP, Builder);

    retValNew = ScalarizeElements(Ty, Elts, Builder);
  }

  if (isBool) {
    // Convert result back to register representation.
    retValNew = Builder.CreateICmpNE(retValNew, Constant::getNullValue(retValNew->getType()));
  }

  // replace
  helper.retVal->replaceAllUsesWith(retValNew);
  // Save new ret val.
  helper.retVal = retValNew;
  // get status
  UpdateStatus(ResRet, helper.status, Builder, OP);
}

Value *TranslateResourceLoad(CallInst *CI, IntrinsicOp IOP, OP::OpCode opcode,
                             HLOperationLowerHelper &helper,  HLObjectOperationLowerHelper *pObjHelper, bool &Translated) {
  hlsl::OP *hlslOP = &helper.hlslOP;
  Value *handle = CI->getArgOperand(HLOperandIndex::kHandleOpIdx);
  IRBuilder<> Builder(CI);

  DXIL::ResourceClass RC = pObjHelper->GetRC(handle);
  DXIL::ResourceKind RK = pObjHelper->GetRK(handle);

  ResLoadHelper loadHelper(CI, RK, RC, handle, IOP);
  TranslateLoad(loadHelper, RK, Builder, hlslOP, helper.dataLayout);
  // CI is replaced in TranslateLoad.
  return nullptr;
}

// Split { v0, v1 } to { v0.lo, v0.hi, v1.lo, v1.hi }
void Split64bitValForStore(Type *EltTy, ArrayRef<Value *> vals, unsigned size,
                           MutableArrayRef<Value *> vals32, hlsl::OP *hlslOP,
                           IRBuilder<> &Builder) {
  Type *i32Ty = Builder.getInt32Ty();
  Type *doubleTy = Builder.getDoubleTy();
  Value *undefI32 = UndefValue::get(i32Ty);

  if (EltTy == doubleTy) {
    Function *dToU = hlslOP->GetOpFunc(DXIL::OpCode::SplitDouble, doubleTy);
    Value *dToUOpArg = Builder.getInt32((unsigned)DXIL::OpCode::SplitDouble);
    for (unsigned i = 0; i < size; i++) {
      if (isa<UndefValue>(vals[i])) {
        vals32[2 * i] = undefI32;
        vals32[2 * i + 1] = undefI32;
      } else {
        Value *retVal = Builder.CreateCall(dToU, {dToUOpArg, vals[i]});
        Value *lo = Builder.CreateExtractValue(retVal, 0);
        Value *hi = Builder.CreateExtractValue(retVal, 1);
        vals32[2 * i] = lo;
        vals32[2 * i + 1] = hi;
      }
    }
  } else {
    for (unsigned i = 0; i < size; i++) {
      if (isa<UndefValue>(vals[i])) {
        vals32[2 * i] = undefI32;
        vals32[2 * i + 1] = undefI32;
      } else {
        Value *lo = Builder.CreateTrunc(vals[i], i32Ty);
        Value *hi = Builder.CreateLShr(vals[i], 32);
        hi = Builder.CreateTrunc(hi, i32Ty);
        vals32[2 * i] = lo;
        vals32[2 * i + 1] = hi;
      }
    }
  }
}

void TranslateStore(DxilResource::Kind RK, Value *handle, Value *val,
                    Value *offset, IRBuilder<> &Builder, hlsl::OP *OP) {
  Type *Ty = val->getType();

  // This function is no longer used for lowering stores to a
  // structured buffer.
  DXASSERT_NOMSG(RK != DxilResource::Kind::StructuredBuffer);

  OP::OpCode opcode = OP::OpCode::NumOpCodes;
  switch (RK) {
  case DxilResource::Kind::RawBuffer:
  case DxilResource::Kind::StructuredBuffer:
  case DxilResource::Kind::StructuredBufferWithCounter:
    opcode = OP::OpCode::RawBufferStore;
    break;
  case DxilResource::Kind::TypedBuffer:
    opcode = OP::OpCode::BufferStore;
    break;
  case DxilResource::Kind::Invalid:
    DXASSERT(0, "invalid resource kind");
    break;
  default:
    opcode = OP::OpCode::TextureStore;
    break;
  }

  bool isTyped = opcode == OP::OpCode::TextureStore ||
                 RK == DxilResource::Kind::TypedBuffer;

  Type *i32Ty = Builder.getInt32Ty();
  Type *i64Ty = Builder.getInt64Ty();
  Type *doubleTy = Builder.getDoubleTy();
  Type *EltTy = Ty->getScalarType();
  if (EltTy->isIntegerTy(1)) {
    // Since we're going to memory, convert bools to their memory representation.
    EltTy = i32Ty;
    if (Ty->isVectorTy()) Ty = VectorType::get(EltTy, Ty->getVectorNumElements());
    else Ty = EltTy;
    val = Builder.CreateZExt(val, Ty);
  }

  // If RawBuffer store of 64-bit value, don't set alignment to 8,
  // since buffer alignment isn't known to be anything over 4.
  unsigned alignValue = OP->GetAllocSizeForType(EltTy);
  if (RK == HLResource::Kind::RawBuffer && alignValue > 4)
    alignValue = 4;
  Constant *Alignment = OP->GetI32Const(alignValue);
  bool is64 = EltTy == i64Ty || EltTy == doubleTy;
  if (is64 && isTyped) {
    EltTy = i32Ty;
  }

  Function *F = OP->GetOpFunc(opcode, EltTy);
  llvm::Constant *opArg = OP->GetU32Const((unsigned)opcode);

  llvm::Value *undefI =
      llvm::UndefValue::get(llvm::Type::getInt32Ty(Ty->getContext()));

  llvm::Value *undefVal = llvm::UndefValue::get(Ty->getScalarType());

  SmallVector<Value *, 13> storeArgs;
  storeArgs.emplace_back(opArg);  // opcode
  storeArgs.emplace_back(handle); // resource handle

  unsigned offset0Idx = 0;
  if (RK == DxilResource::Kind::RawBuffer ||
      RK == DxilResource::Kind::TypedBuffer) {
    // Offset 0
    if (offset->getType()->isVectorTy()) {
      Value *scalarOffset = Builder.CreateExtractElement(offset, (uint64_t)0);
      storeArgs.emplace_back(scalarOffset); // offset
    } else {
      storeArgs.emplace_back(offset); // offset
    }

    // Store offset0 for later use
    offset0Idx = storeArgs.size() - 1;

    // Offset 1
    storeArgs.emplace_back(undefI);
  } else {
    // texture store
    unsigned coordSize = DxilResource::GetNumCoords(RK);

    // Set x first.
    if (offset->getType()->isVectorTy())
      storeArgs.emplace_back(Builder.CreateExtractElement(offset, (uint64_t)0));
    else
      storeArgs.emplace_back(offset);

    // Store offset0 for later use
    offset0Idx = storeArgs.size() - 1;

    for (unsigned i = 1; i < 3; i++) {
      if (i < coordSize)
        storeArgs.emplace_back(Builder.CreateExtractElement(offset, i));
      else
        storeArgs.emplace_back(undefI);
    }
    // TODO: support mip for texture ST
  }

  constexpr unsigned MaxStoreElemCount = 4;
  const unsigned CompCount = Ty->isVectorTy() ? Ty->getVectorNumElements() : 1;
  const unsigned StoreInstCount = (CompCount / MaxStoreElemCount) + (CompCount % MaxStoreElemCount != 0);
  SmallVector<decltype(storeArgs), 4> storeArgsList;

  // Max number of element to store should be 16 (for a 4x4 matrix)
  DXASSERT_NOMSG(StoreInstCount >= 1 && StoreInstCount <= 4);
  
  // If number of elements to store exceeds the maximum number of elements
  // that can be stored in a single store call,  make sure to generate enough 
  // store calls to store all elements
  for (unsigned j = 0; j < StoreInstCount; j++) {
    decltype(storeArgs) newStoreArgs;
    for (Value* storeArg : storeArgs)
      newStoreArgs.emplace_back(storeArg);
    storeArgsList.emplace_back(newStoreArgs);
  }

  for (unsigned j = 0; j < storeArgsList.size(); j++) {

    // For second and subsequent store calls, increment the offset0 (i.e. store index)
    if (j > 0) {
      // Greater than four-components store is not allowed for
      // TypedBuffer and Textures. So greater than four elements
      // scenario should only get hit here for RawBuffer.
      DXASSERT_NOMSG(RK == DxilResource::Kind::RawBuffer);
      unsigned EltSize = OP->GetAllocSizeForType(EltTy);
      unsigned newOffset = EltSize * MaxStoreElemCount * j;
      Value* newOffsetVal = ConstantInt::get(Builder.getInt32Ty(), newOffset);
      newOffsetVal = Builder.CreateAdd(storeArgsList[0][offset0Idx], newOffsetVal);
      storeArgsList[j][offset0Idx] = newOffsetVal;
    }

    // values
    uint8_t mask = 0;
    if (Ty->isVectorTy()) {
      unsigned vecSize = std::min((j + 1) * MaxStoreElemCount, Ty->getVectorNumElements()) - (j * MaxStoreElemCount);
      Value* emptyVal = undefVal;
      if (isTyped) {
        mask = DXIL::kCompMask_All;
        emptyVal = Builder.CreateExtractElement(val, (uint64_t)0);
      }

      for (unsigned i = 0; i < MaxStoreElemCount; i++) {
        if (i < vecSize) {
          storeArgsList[j].emplace_back(Builder.CreateExtractElement(val, (j * MaxStoreElemCount) + i));
          mask |= (1 << i);
        }
        else {
          storeArgsList[j].emplace_back(emptyVal);
        }
      }

    }
    else {
      if (isTyped) {
        mask = DXIL::kCompMask_All;
        storeArgsList[j].emplace_back(val);
        storeArgsList[j].emplace_back(val);
        storeArgsList[j].emplace_back(val);
        storeArgsList[j].emplace_back(val);
      }
      else {
        storeArgsList[j].emplace_back(val);
        storeArgsList[j].emplace_back(undefVal);
        storeArgsList[j].emplace_back(undefVal);
        storeArgsList[j].emplace_back(undefVal);
        mask = DXIL::kCompMask_X;
      }
    }

    if (is64 && isTyped) {
      unsigned size = 1;
      if (Ty->isVectorTy()) {
        size = std::min((j + 1) * MaxStoreElemCount, Ty->getVectorNumElements()) - (j * MaxStoreElemCount);
      }
      DXASSERT(size <= 2, "raw/typed buffer only allow 4 dwords");
      unsigned val0OpIdx = opcode == DXIL::OpCode::TextureStore
        ? DXIL::OperandIndex::kTextureStoreVal0OpIdx
        : DXIL::OperandIndex::kBufferStoreVal0OpIdx;
      Value* V0 = storeArgsList[j][val0OpIdx];
      Value* V1 = storeArgsList[j][val0OpIdx + 1];

      Value* vals32[4];
      EltTy = Ty->getScalarType();
      Split64bitValForStore(EltTy, { V0, V1 }, size, vals32, OP, Builder);
      // Fill the uninit vals.
      if (size == 1) {
        vals32[2] = vals32[0];
        vals32[3] = vals32[1];
      }
      // Change valOp to 32 version.
      for (unsigned i = 0; i < 4; i++) {
        storeArgsList[j][val0OpIdx + i] = vals32[i];
      }
      // change mask for double
      if (opcode == DXIL::OpCode::RawBufferStore) {
        mask = size == 1 ?
          DXIL::kCompMask_X | DXIL::kCompMask_Y : DXIL::kCompMask_All;
      }
    }

    storeArgsList[j].emplace_back(OP->GetU8Const(mask)); // mask
    if (opcode == DXIL::OpCode::RawBufferStore)
      storeArgsList[j].emplace_back(Alignment); // alignment only for raw buffer
    Builder.CreateCall(F, storeArgsList[j]);
  }
}

Value *TranslateResourceStore(CallInst *CI, IntrinsicOp IOP, OP::OpCode opcode,
                              HLOperationLowerHelper &helper, 
                              HLObjectOperationLowerHelper *pObjHelper, bool &Translated) {
  hlsl::OP *hlslOP = &helper.hlslOP;
  Value *handle = CI->getArgOperand(HLOperandIndex::kHandleOpIdx);
  IRBuilder<> Builder(CI);
  DXIL::ResourceKind RK = pObjHelper->GetRK(handle);

  Value *val = CI->getArgOperand(HLOperandIndex::kStoreValOpIdx);
  Value *offset = CI->getArgOperand(HLOperandIndex::kStoreOffsetOpIdx);
  TranslateStore(RK, handle, val, offset, Builder, hlslOP);

  return nullptr;
}
}

// Atomic intrinsics.
namespace {
// Atomic intrinsics.
struct AtomicHelper {
  AtomicHelper(CallInst *CI, OP::OpCode op, Value *h, Type *opType=nullptr);
  AtomicHelper(CallInst *CI, OP::OpCode op, Value *h, Value *bufIdx,
               Value *baseOffset, Type *opType=nullptr);
  OP::OpCode opcode;
  Value *handle;
  Value *addr;
  Value *offset; // Offset for structrued buffer.
  Value *value;
  Value *originalValue;
  Value *compareValue;
  Type *operationType;
};

// For MOP version of Interlocked*.
AtomicHelper::AtomicHelper(CallInst *CI, OP::OpCode op, Value *h, Type *opType)
    : opcode(op), handle(h), offset(nullptr), originalValue(nullptr),
      operationType(opType) {
  addr = CI->getArgOperand(HLOperandIndex::kObjectInterlockedDestOpIndex);
  if (op == OP::OpCode::AtomicCompareExchange) {
    compareValue = CI->getArgOperand(
        HLOperandIndex::kObjectInterlockedCmpCompareValueOpIndex);
    value =
        CI->getArgOperand(HLOperandIndex::kObjectInterlockedCmpValueOpIndex);
    if (CI->getNumArgOperands() ==
        (HLOperandIndex::kObjectInterlockedCmpOriginalValueOpIndex + 1))
      originalValue = CI->getArgOperand(
          HLOperandIndex::kObjectInterlockedCmpOriginalValueOpIndex);
  } else {
    value = CI->getArgOperand(HLOperandIndex::kObjectInterlockedValueOpIndex);
    if (CI->getNumArgOperands() ==
        (HLOperandIndex::kObjectInterlockedOriginalValueOpIndex + 1))
      originalValue = CI->getArgOperand(
          HLOperandIndex::kObjectInterlockedOriginalValueOpIndex);
  }
  if (nullptr == operationType)
    operationType = value->getType();
}
// For IOP version of Interlocked*.
AtomicHelper::AtomicHelper(CallInst *CI, OP::OpCode op, Value *h, Value *bufIdx,
                           Value *baseOffset, Type *opType)
    : opcode(op), handle(h), addr(bufIdx),
      offset(baseOffset), originalValue(nullptr),
      operationType(opType) {
  if (op == OP::OpCode::AtomicCompareExchange) {
    compareValue =
        CI->getArgOperand(HLOperandIndex::kInterlockedCmpCompareValueOpIndex);
    value = CI->getArgOperand(HLOperandIndex::kInterlockedCmpValueOpIndex);
    if (CI->getNumArgOperands() ==
        (HLOperandIndex::kInterlockedCmpOriginalValueOpIndex + 1))
      originalValue = CI->getArgOperand(
          HLOperandIndex::kInterlockedCmpOriginalValueOpIndex);
  } else {
    value = CI->getArgOperand(HLOperandIndex::kInterlockedValueOpIndex);
    if (CI->getNumArgOperands() ==
        (HLOperandIndex::kInterlockedOriginalValueOpIndex + 1))
      originalValue =
          CI->getArgOperand(HLOperandIndex::kInterlockedOriginalValueOpIndex);
  }
  if (nullptr == operationType)
    operationType = value->getType();
}

void TranslateAtomicBinaryOperation(AtomicHelper &helper,
                                    DXIL::AtomicBinOpCode atomicOp,
                                    IRBuilder<> &Builder, hlsl::OP *hlslOP) {
  Value *handle = helper.handle;
  Value *addr = helper.addr;
  Value *val = helper.value;
  Type *Ty = helper.operationType;
  Type *valTy = val->getType();

  Value *undefI = UndefValue::get(Type::getInt32Ty(Ty->getContext()));

  Function *dxilAtomic = hlslOP->GetOpFunc(helper.opcode, Ty->getScalarType());
  Value *opArg = hlslOP->GetU32Const(static_cast<unsigned>(helper.opcode));
  Value *atomicOpArg = hlslOP->GetU32Const(static_cast<unsigned>(atomicOp));

  if (Ty != valTy)
    val = Builder.CreateBitCast(val, Ty);

  Value *args[] = {opArg,  handle, atomicOpArg,
                   undefI, undefI, undefI, // coordinates
                   val};

  // Setup coordinates.
  if (addr->getType()->isVectorTy()) {
    unsigned vectorNumElements = addr->getType()->getVectorNumElements();
    DXASSERT(vectorNumElements <= 3, "up to 3 elements for atomic binary op");
    _Analysis_assume_(vectorNumElements <= 3);
    for (unsigned i = 0; i < vectorNumElements; i++) {
      Value *Elt = Builder.CreateExtractElement(addr, i);
      args[DXIL::OperandIndex::kAtomicBinOpCoord0OpIdx + i] = Elt;
    }
  } else
    args[DXIL::OperandIndex::kAtomicBinOpCoord0OpIdx] = addr;

  // Set offset for structured buffer.
  if (helper.offset)
    args[DXIL::OperandIndex::kAtomicBinOpCoord1OpIdx] = helper.offset;

  Value *origVal =
      Builder.CreateCall(dxilAtomic, args, hlslOP->GetAtomicOpName(atomicOp));
  if (helper.originalValue) {
    if (Ty != valTy)
      origVal = Builder.CreateBitCast(origVal, valTy);
    Builder.CreateStore(origVal, helper.originalValue);
  }
}

Value *TranslateMopAtomicBinaryOperation(CallInst *CI, IntrinsicOp IOP,
                                         OP::OpCode opcode,
                                         HLOperationLowerHelper &helper,  HLObjectOperationLowerHelper *pObjHelper, bool &Translated) {
  hlsl::OP *hlslOP = &helper.hlslOP;

  Value *handle = CI->getArgOperand(HLOperandIndex::kHandleOpIdx);
  IRBuilder<> Builder(CI);

  switch (IOP) {
  case IntrinsicOp::MOP_InterlockedAdd:
  case IntrinsicOp::MOP_InterlockedAdd64: {
    AtomicHelper helper(CI, DXIL::OpCode::AtomicBinOp, handle);
    TranslateAtomicBinaryOperation(helper, DXIL::AtomicBinOpCode::Add, Builder,
                                   hlslOP);
  } break;
  case IntrinsicOp::MOP_InterlockedAnd:
  case IntrinsicOp::MOP_InterlockedAnd64: {
    AtomicHelper helper(CI, DXIL::OpCode::AtomicBinOp, handle);
    TranslateAtomicBinaryOperation(helper, DXIL::AtomicBinOpCode::And, Builder,
                                   hlslOP);
  } break;
  case IntrinsicOp::MOP_InterlockedExchange:
  case IntrinsicOp::MOP_InterlockedExchange64: {
    AtomicHelper helper(CI, DXIL::OpCode::AtomicBinOp, handle);
    TranslateAtomicBinaryOperation(helper, DXIL::AtomicBinOpCode::Exchange,
                                   Builder, hlslOP);
  } break;
  case IntrinsicOp::MOP_InterlockedExchangeFloat: {
    AtomicHelper helper(CI, DXIL::OpCode::AtomicBinOp, handle, Type::getInt32Ty(CI->getContext()));
    TranslateAtomicBinaryOperation(helper, DXIL::AtomicBinOpCode::Exchange,
                                   Builder, hlslOP);
  } break;
  case IntrinsicOp::MOP_InterlockedMax:
  case IntrinsicOp::MOP_InterlockedMax64: {
    AtomicHelper helper(CI, DXIL::OpCode::AtomicBinOp, handle);
    TranslateAtomicBinaryOperation(helper, DXIL::AtomicBinOpCode::IMax, Builder,
                                   hlslOP);
  } break;
  case IntrinsicOp::MOP_InterlockedMin:
  case IntrinsicOp::MOP_InterlockedMin64: {
    AtomicHelper helper(CI, DXIL::OpCode::AtomicBinOp, handle);
    TranslateAtomicBinaryOperation(helper, DXIL::AtomicBinOpCode::IMin, Builder,
                                   hlslOP);
  } break;
  case IntrinsicOp::MOP_InterlockedUMax: {
    AtomicHelper helper(CI, DXIL::OpCode::AtomicBinOp, handle);
    TranslateAtomicBinaryOperation(helper, DXIL::AtomicBinOpCode::UMax, Builder,
                                   hlslOP);
  } break;
  case IntrinsicOp::MOP_InterlockedUMin: {
    AtomicHelper helper(CI, DXIL::OpCode::AtomicBinOp, handle);
    TranslateAtomicBinaryOperation(helper, DXIL::AtomicBinOpCode::UMin, Builder,
                                   hlslOP);
  } break;
  case IntrinsicOp::MOP_InterlockedOr:
  case IntrinsicOp::MOP_InterlockedOr64: {
    AtomicHelper helper(CI, DXIL::OpCode::AtomicBinOp, handle);
    TranslateAtomicBinaryOperation(helper, DXIL::AtomicBinOpCode::Or, Builder,
                                   hlslOP);
  } break;
  case IntrinsicOp::MOP_InterlockedXor:
  case IntrinsicOp::MOP_InterlockedXor64:
  default: {
    DXASSERT(IOP == IntrinsicOp::MOP_InterlockedXor || IOP == IntrinsicOp::MOP_InterlockedXor64,
             "invalid MOP atomic intrinsic");
    AtomicHelper helper(CI, DXIL::OpCode::AtomicBinOp, handle);
    TranslateAtomicBinaryOperation(helper, DXIL::AtomicBinOpCode::Xor, Builder,
                                   hlslOP);
  } break;
  }

  return nullptr;
}
void TranslateAtomicCmpXChg(AtomicHelper &helper, IRBuilder<> &Builder,
                            hlsl::OP *hlslOP) {
  Value *handle = helper.handle;
  Value *addr = helper.addr;
  Value *val = helper.value;
  Value *cmpVal = helper.compareValue;

  Type *Ty = helper.operationType;
  Type *valTy = val->getType();

  Value *undefI = UndefValue::get(Type::getInt32Ty(Ty->getContext()));

  Function *dxilAtomic = hlslOP->GetOpFunc(helper.opcode, Ty->getScalarType());
  Value *opArg = hlslOP->GetU32Const(static_cast<unsigned>(helper.opcode));

  if (Ty != valTy) {
    val = Builder.CreateBitCast(val, Ty);
    if (cmpVal)
      cmpVal = Builder.CreateBitCast(cmpVal, Ty);
  }

  Value *args[] = {opArg,  handle, undefI, undefI, undefI, // coordinates
                   cmpVal, val};

  // Setup coordinates.
  if (addr->getType()->isVectorTy()) {
    unsigned vectorNumElements = addr->getType()->getVectorNumElements();
    DXASSERT(vectorNumElements <= 3, "up to 3 elements in atomic op");
    _Analysis_assume_(vectorNumElements <= 3);
    for (unsigned i = 0; i < vectorNumElements; i++) {
      Value *Elt = Builder.CreateExtractElement(addr, i);
      args[DXIL::OperandIndex::kAtomicCmpExchangeCoord0OpIdx + i] = Elt;
    }
  } else
    args[DXIL::OperandIndex::kAtomicCmpExchangeCoord0OpIdx] = addr;

  // Set offset for structured buffer.
  if (helper.offset)
    args[DXIL::OperandIndex::kAtomicCmpExchangeCoord1OpIdx] = helper.offset;

  Value *origVal = Builder.CreateCall(dxilAtomic, args);
  if (helper.originalValue) {
    if (Ty != valTy)
      origVal = Builder.CreateBitCast(origVal, valTy);
    Builder.CreateStore(origVal, helper.originalValue);
  }
}

Value *TranslateMopAtomicCmpXChg(CallInst *CI, IntrinsicOp IOP,
                                 OP::OpCode opcode,
                                 HLOperationLowerHelper &helper,  HLObjectOperationLowerHelper *pObjHelper, bool &Translated) {
  hlsl::OP *hlslOP = &helper.hlslOP;

  Value *handle = CI->getArgOperand(HLOperandIndex::kHandleOpIdx);
  IRBuilder<> Builder(CI);
  Type *opType = nullptr;
  if (IOP == IntrinsicOp::MOP_InterlockedCompareStoreFloatBitwise ||
      IOP == IntrinsicOp::MOP_InterlockedCompareExchangeFloatBitwise)
    opType = Type::getInt32Ty(CI->getContext());
  AtomicHelper atomicHelper(CI, OP::OpCode::AtomicCompareExchange, handle, opType);
  TranslateAtomicCmpXChg(atomicHelper, Builder, hlslOP);
  return nullptr;
}

void TranslateSharedMemAtomicBinOp(CallInst *CI, IntrinsicOp IOP, Value *addr) {
  AtomicRMWInst::BinOp Op;
  IRBuilder<> Builder(CI);
  Value *val = CI->getArgOperand(HLOperandIndex::kInterlockedValueOpIndex);
  PointerType *ptrType = dyn_cast<PointerType>(
               CI->getArgOperand(HLOperandIndex::kInterlockedDestOpIndex)->getType());
  bool needCast = ptrType && ptrType->getElementType()->isFloatTy();
  switch (IOP) {
  case IntrinsicOp::IOP_InterlockedAdd:
    Op = AtomicRMWInst::BinOp::Add;
    break;
  case IntrinsicOp::IOP_InterlockedAnd:
    Op = AtomicRMWInst::BinOp::And;
    break;
  case IntrinsicOp::IOP_InterlockedExchange:
    if (needCast) {
      val = Builder.CreateBitCast(val, Type::getInt32Ty(CI->getContext()));
      addr = Builder.CreateBitCast(addr, Type::getInt32PtrTy(CI->getContext(), DXIL::kTGSMAddrSpace));
    }
    Op = AtomicRMWInst::BinOp::Xchg;
    break;
  case IntrinsicOp::IOP_InterlockedMax:
    Op = AtomicRMWInst::BinOp::Max;
    break;
  case IntrinsicOp::IOP_InterlockedUMax:
    Op = AtomicRMWInst::BinOp::UMax;
    break;
  case IntrinsicOp::IOP_InterlockedMin:
    Op = AtomicRMWInst::BinOp::Min;
    break;
  case IntrinsicOp::IOP_InterlockedUMin:
    Op = AtomicRMWInst::BinOp::UMin;
    break;
  case IntrinsicOp::IOP_InterlockedOr:
    Op = AtomicRMWInst::BinOp::Or;
    break;
  case IntrinsicOp::IOP_InterlockedXor:
  default:
    DXASSERT(IOP == IntrinsicOp::IOP_InterlockedXor, "Invalid Intrinsic");
    Op = AtomicRMWInst::BinOp::Xor;
    break;
  }

  Value *Result = Builder.CreateAtomicRMW(
      Op, addr, val, AtomicOrdering::SequentiallyConsistent);
  if (CI->getNumArgOperands() >
      HLOperandIndex::kInterlockedOriginalValueOpIndex) {
    if (needCast)
      Result = Builder.CreateBitCast(Result, Type::getFloatTy(CI->getContext()));
    Builder.CreateStore(
        Result,
        CI->getArgOperand(HLOperandIndex::kInterlockedOriginalValueOpIndex));
  }
}

static Value* SkipAddrSpaceCast(Value* Ptr) {
  if (AddrSpaceCastInst *CastInst = dyn_cast<AddrSpaceCastInst>(Ptr))
    return CastInst->getOperand(0);
  else if (ConstantExpr *ConstExpr = dyn_cast<ConstantExpr>(Ptr)) {
    if (ConstExpr->getOpcode() == Instruction::AddrSpaceCast) {
      return ConstExpr->getOperand(0);
    }
  }
  return Ptr;
}

static Value* SkipAddrSpaceCast(Value* Ptr) {
  if (AddrSpaceCastInst *CastInst = dyn_cast<AddrSpaceCastInst>(Ptr))
    return CastInst->getOperand(0);
  else if (ConstantExpr *ConstExpr = dyn_cast<ConstantExpr>(Ptr)) {
    if (ConstExpr->getOpcode() == Instruction::AddrSpaceCast) {
      return ConstExpr->getOperand(0);
    }
  }
  return Ptr;
}

Value *TranslateIopAtomicBinaryOperation(CallInst *CI, IntrinsicOp IOP,
                                         DXIL::OpCode opcode,
                                         HLOperationLowerHelper &helper,  HLObjectOperationLowerHelper *pObjHelper, bool &Translated) {
  Value *addr = CI->getArgOperand(HLOperandIndex::kInterlockedDestOpIndex);
  addr = SkipAddrSpaceCast(addr);

  unsigned addressSpace = addr->getType()->getPointerAddressSpace();
  if (addressSpace == DXIL::kTGSMAddrSpace)
    TranslateSharedMemAtomicBinOp(CI, IOP, addr);
  else {
    // buffer atomic translated in TranslateSubscript.
    // Do nothing here.
    // Mark not translated.
    Translated = false;
  }
  return nullptr;
}

void TranslateSharedMemAtomicCmpXChg(CallInst *CI, Value *addr) {
  Value *val = CI->getArgOperand(HLOperandIndex::kInterlockedCmpValueOpIndex);
  Value *cmpVal =
      CI->getArgOperand(HLOperandIndex::kInterlockedCmpCompareValueOpIndex);
  IRBuilder<> Builder(CI);

  PointerType *ptrType = dyn_cast<PointerType>(
               CI->getArgOperand(HLOperandIndex::kInterlockedDestOpIndex)->getType());
  bool needCast = false;
  if (ptrType && ptrType->getElementType()->isFloatTy()) {
    needCast = true;
    val = Builder.CreateBitCast(val, Type::getInt32Ty(CI->getContext()));
    cmpVal = Builder.CreateBitCast(cmpVal, Type::getInt32Ty(CI->getContext()));
    addr = Builder.CreateBitCast(addr, Type::getInt32PtrTy(CI->getContext(), DXIL::kTGSMAddrSpace));
  }

  Value *Result = Builder.CreateAtomicCmpXchg(
      addr, cmpVal, val, AtomicOrdering::SequentiallyConsistent,
      AtomicOrdering::SequentiallyConsistent);

  if (CI->getNumArgOperands() >
      HLOperandIndex::kInterlockedCmpOriginalValueOpIndex) {
    Value *originVal = Builder.CreateExtractValue(Result, 0);
    if (needCast)
      originVal = Builder.CreateBitCast(originVal, Type::getFloatTy(CI->getContext()));
    Builder.CreateStore(
        originVal,
        CI->getArgOperand(HLOperandIndex::kInterlockedCmpOriginalValueOpIndex));
  }
}

Value *TranslateIopAtomicCmpXChg(CallInst *CI, IntrinsicOp IOP,
                                 DXIL::OpCode opcode,
                                 HLOperationLowerHelper &helper,  HLObjectOperationLowerHelper *pObjHelper, bool &Translated) {
  Value *addr = CI->getArgOperand(HLOperandIndex::kInterlockedDestOpIndex);
  addr = SkipAddrSpaceCast(addr);

  unsigned addressSpace = addr->getType()->getPointerAddressSpace();
  if (addressSpace == DXIL::kTGSMAddrSpace)
    TranslateSharedMemAtomicCmpXChg(CI, addr);
  else {
    // buffer atomic translated in TranslateSubscript.
    // Do nothing here.
    // Mark not translated.
    Translated = false;
  }

  return nullptr;
}
}

// Process Tess Factor.
namespace {

// Clamp to [0.0f..1.0f], NaN->0.0f.
Value *CleanupTessFactorScale(Value *input, hlsl::OP *hlslOP, IRBuilder<> &Builder) {
  float fMin = 0;
  float fMax = 1;
  Type *f32Ty = input->getType()->getScalarType();
  Value *minFactor = ConstantFP::get(f32Ty, fMin);
  Value *maxFactor = ConstantFP::get(f32Ty, fMax);
  Type *Ty = input->getType();
  if (Ty->isVectorTy())
    minFactor = SplatToVector(minFactor, input->getType(), Builder);
  Value *temp = TrivialDxilBinaryOperation(DXIL::OpCode::FMax, input, minFactor, hlslOP, Builder);
  if (Ty->isVectorTy())
    maxFactor = SplatToVector(maxFactor, input->getType(), Builder);
  return TrivialDxilBinaryOperation(DXIL::OpCode::FMin, temp, maxFactor, hlslOP, Builder);
}

// Clamp to [1.0f..Inf], NaN->1.0f.
Value *CleanupTessFactor(Value *input, hlsl::OP *hlslOP, IRBuilder<> &Builder)
{
  float fMin = 1.0;  
  Type *f32Ty = input->getType()->getScalarType();
  Value *minFactor = ConstantFP::get(f32Ty, fMin);
  minFactor = SplatToVector(minFactor, input->getType(), Builder);
  return TrivialDxilBinaryOperation(DXIL::OpCode::FMax, input, minFactor, hlslOP, Builder);
}

// Do partitioning-specific clamping.
Value *ClampTessFactor(Value *input, DXIL::TessellatorPartitioning partitionMode, 
    hlsl::OP *hlslOP, IRBuilder<> &Builder) {
  const unsigned kTESSELLATOR_MAX_EVEN_TESSELLATION_FACTOR = 64;
  const unsigned kTESSELLATOR_MAX_ODD_TESSELLATION_FACTOR = 63;

  const unsigned kTESSELLATOR_MIN_EVEN_TESSELLATION_FACTOR = 2;
  const unsigned kTESSELLATOR_MIN_ODD_TESSELLATION_FACTOR = 1;

  const unsigned kTESSELLATOR_MAX_TESSELLATION_FACTOR = 64;

  float fMin;
  float fMax;
  switch (partitionMode) {
  case DXIL::TessellatorPartitioning::Integer:
    fMin = kTESSELLATOR_MIN_ODD_TESSELLATION_FACTOR;
    fMax = kTESSELLATOR_MAX_TESSELLATION_FACTOR;
    break;
  case DXIL::TessellatorPartitioning::Pow2:
    fMin = kTESSELLATOR_MIN_ODD_TESSELLATION_FACTOR;
    fMax = kTESSELLATOR_MAX_EVEN_TESSELLATION_FACTOR;
    break;
  case DXIL::TessellatorPartitioning::FractionalOdd:
    fMin = kTESSELLATOR_MIN_ODD_TESSELLATION_FACTOR;
    fMax = kTESSELLATOR_MAX_ODD_TESSELLATION_FACTOR;
    break;
  case DXIL::TessellatorPartitioning::FractionalEven:
  default:
    DXASSERT(partitionMode == DXIL::TessellatorPartitioning::FractionalEven,
        "invalid partition mode");
    fMin = kTESSELLATOR_MIN_EVEN_TESSELLATION_FACTOR;
    fMax = kTESSELLATOR_MAX_EVEN_TESSELLATION_FACTOR;
    break;
  }
  Type *f32Ty = input->getType()->getScalarType();
  Value *minFactor = ConstantFP::get(f32Ty, fMin);
  Value *maxFactor = ConstantFP::get(f32Ty, fMax);
  Type *Ty = input->getType();
  if (Ty->isVectorTy())
    minFactor = SplatToVector(minFactor, input->getType(), Builder);
  Value *temp = TrivialDxilBinaryOperation(DXIL::OpCode::FMax, input, minFactor, hlslOP, Builder);
  if (Ty->isVectorTy())
    maxFactor = SplatToVector(maxFactor, input->getType(), Builder);
  return TrivialDxilBinaryOperation(DXIL::OpCode::FMin, temp, maxFactor, hlslOP, Builder);
}

// round up for integer/pow2 partitioning
// note that this code assumes the inputs should be in the range [1, inf),
// which should be enforced by the clamp above.
Value *RoundUpTessFactor(Value *input, DXIL::TessellatorPartitioning partitionMode,
    hlsl::OP *hlslOP, IRBuilder<> &Builder) {
  switch (partitionMode) {
  case DXIL::TessellatorPartitioning::Integer:
    return TrivialDxilUnaryOperation(DXIL::OpCode::Round_pi, input, hlslOP, Builder);
  case DXIL::TessellatorPartitioning::Pow2: {
    const unsigned kExponentMask = 0x7f800000;
    const unsigned kExponentLSB = 0x00800000;
    const unsigned kMantissaMask = 0x007fffff;
    Type *Ty = input->getType();
    // (val = (asuint(val) & mantissamask) ?
    //      (asuint(val) & exponentmask) + exponentbump :
    //      asuint(val) & exponentmask;
    Type *uintTy = Type::getInt32Ty(Ty->getContext());
    if (Ty->isVectorTy())
      uintTy = VectorType::get(uintTy, Ty->getVectorNumElements());
    Value *uintVal = Builder.CreateCast(Instruction::CastOps::FPToUI, input, uintTy);

    Value *mantMask = ConstantInt::get(uintTy->getScalarType(), kMantissaMask);
    mantMask = SplatToVector(mantMask, uintTy, Builder);
    Value *manVal = Builder.CreateAnd(uintVal, mantMask);
    
    Value *expMask = ConstantInt::get(uintTy->getScalarType(), kExponentMask);
    expMask = SplatToVector(expMask, uintTy, Builder);
    Value *expVal = Builder.CreateAnd(uintVal, expMask);
    
    Value *expLSB = ConstantInt::get(uintTy->getScalarType(), kExponentLSB);
    expLSB = SplatToVector(expLSB, uintTy, Builder);
    Value *newExpVal = Builder.CreateAdd(expVal, expLSB);

    Value *manValNotZero = Builder.CreateICmpEQ(manVal, ConstantAggregateZero::get(uintTy));
    Value *factors = Builder.CreateSelect(manValNotZero, newExpVal, expVal);
    return Builder.CreateUIToFP(factors, Ty);
  } break;
  case DXIL::TessellatorPartitioning::FractionalEven:
  case DXIL::TessellatorPartitioning::FractionalOdd:
    return input;
  default:
    DXASSERT(0, "invalid partition mode");
    return nullptr;
  }
}

Value *TranslateProcessIsolineTessFactors(CallInst *CI, IntrinsicOp IOP, OP::OpCode opcode,
                              HLOperationLowerHelper &helper,  HLObjectOperationLowerHelper *pObjHelper, bool &Translated) {
  hlsl::OP *hlslOP = &helper.hlslOP;
  // Get partition mode 
  DXASSERT_NOMSG(helper.functionProps);
  DXASSERT(helper.functionProps->shaderKind == ShaderModel::Kind::Hull, "must be hull shader");
  DXIL::TessellatorPartitioning partition = helper.functionProps->ShaderProps.HS.partition;
  
  IRBuilder<> Builder(CI);

  Value *rawDetailFactor = CI->getArgOperand(HLOperandIndex::kProcessTessFactorRawDetailFactor);
  rawDetailFactor = Builder.CreateExtractElement(rawDetailFactor, (uint64_t)0);

  Value *rawDensityFactor = CI->getArgOperand(HLOperandIndex::kProcessTessFactorRawDensityFactor);
  rawDensityFactor = Builder.CreateExtractElement(rawDensityFactor, (uint64_t)0);

  Value *init = UndefValue::get(VectorType::get(helper.f32Ty, 2));
  init = Builder.CreateInsertElement(init, rawDetailFactor, (uint64_t)0);
  init = Builder.CreateInsertElement(init, rawDetailFactor, (uint64_t)1);

  Value *clamped = ClampTessFactor(init, partition, hlslOP, Builder);
  Value *rounded = RoundUpTessFactor(clamped, partition, hlslOP, Builder);

  Value *roundedDetailFactor = CI->getArgOperand(HLOperandIndex::kProcessTessFactorRoundedDetailFactor);
  Value *temp = UndefValue::get(VectorType::get(helper.f32Ty, 1));
  Value *roundedX = Builder.CreateExtractElement(rounded, (uint64_t)0);
  temp = Builder.CreateInsertElement(temp, roundedX, (uint64_t)0);
  Builder.CreateStore(temp, roundedDetailFactor);

  Value *roundedDensityFactor = CI->getArgOperand(HLOperandIndex::kProcessTessFactorRoundedDensityFactor);
  Value *roundedY = Builder.CreateExtractElement(rounded, 1);
  temp = Builder.CreateInsertElement(temp, roundedY, (uint64_t)0);
  Builder.CreateStore(temp, roundedDensityFactor);
  return nullptr;
}

// 3 inputs, 1 result
Value *ApplyTriTessFactorOp(Value *input, DXIL::OpCode opcode, hlsl::OP *hlslOP,
                            IRBuilder<> &Builder) {
  Value *input0 = Builder.CreateExtractElement(input, (uint64_t)0);
  Value *input1 = Builder.CreateExtractElement(input, 1);
  Value *input2 = Builder.CreateExtractElement(input, 2);

  if (opcode == DXIL::OpCode::FMax || opcode == DXIL::OpCode::FMin) {
    Value *temp =
        TrivialDxilBinaryOperation(opcode, input0, input1, hlslOP, Builder);
    Value *combined =
        TrivialDxilBinaryOperation(opcode, temp, input2, hlslOP, Builder);
    return combined;
  } else {
    // Avg.
    Value *temp = Builder.CreateFAdd(input0, input1);
    Value *combined = Builder.CreateFAdd(temp, input2);
    Value *rcp = ConstantFP::get(input0->getType(), 1.0 / 3.0);
    combined = Builder.CreateFMul(combined, rcp);
    return combined;
  }
}

// 4 inputs, 1 result
Value *ApplyQuadTessFactorOp(Value *input, DXIL::OpCode opcode,
                             hlsl::OP *hlslOP, IRBuilder<> &Builder) {
  Value *input0 = Builder.CreateExtractElement(input, (uint64_t)0);
  Value *input1 = Builder.CreateExtractElement(input, 1);
  Value *input2 = Builder.CreateExtractElement(input, 2);
  Value *input3 = Builder.CreateExtractElement(input, 3);

  if (opcode == DXIL::OpCode::FMax || opcode == DXIL::OpCode::FMin) {
    Value *temp0 =
        TrivialDxilBinaryOperation(opcode, input0, input1, hlslOP, Builder);
    Value *temp1 =
        TrivialDxilBinaryOperation(opcode, input2, input3, hlslOP, Builder);
    Value *combined =
        TrivialDxilBinaryOperation(opcode, temp0, temp1, hlslOP, Builder);
    return combined;
  } else {
    // Avg.
    Value *temp0 = Builder.CreateFAdd(input0, input1);
    Value *temp1 = Builder.CreateFAdd(input2, input3);
    Value *combined = Builder.CreateFAdd(temp0, temp1);
    Value *rcp = ConstantFP::get(input0->getType(), 0.25);
    combined = Builder.CreateFMul(combined, rcp);
    return combined;
  }
}

// 4 inputs, 2 result
Value *Apply2DQuadTessFactorOp(Value *input, DXIL::OpCode opcode,
                               hlsl::OP *hlslOP, IRBuilder<> &Builder) {
  Value *input0 = Builder.CreateExtractElement(input, (uint64_t)0);
  Value *input1 = Builder.CreateExtractElement(input, 1);
  Value *input2 = Builder.CreateExtractElement(input, 2);
  Value *input3 = Builder.CreateExtractElement(input, 3);

  if (opcode == DXIL::OpCode::FMax || opcode == DXIL::OpCode::FMin) {
    Value *temp0 =
        TrivialDxilBinaryOperation(opcode, input0, input1, hlslOP, Builder);
    Value *temp1 =
        TrivialDxilBinaryOperation(opcode, input2, input3, hlslOP, Builder);
    Value *combined = UndefValue::get(VectorType::get(input0->getType(), 2));
    combined = Builder.CreateInsertElement(combined, temp0, (uint64_t)0);
    combined = Builder.CreateInsertElement(combined, temp1, 1);
    return combined;
  } else {
    // Avg.
    Value *temp0 = Builder.CreateFAdd(input0, input1);
    Value *temp1 = Builder.CreateFAdd(input2, input3);
    Value *combined = UndefValue::get(VectorType::get(input0->getType(), 2));
    combined = Builder.CreateInsertElement(combined, temp0, (uint64_t)0);
    combined = Builder.CreateInsertElement(combined, temp1, 1);
    Constant *rcp = ConstantFP::get(input0->getType(), 0.5);
    rcp = ConstantVector::getSplat(2, rcp);
    combined = Builder.CreateFMul(combined, rcp);
    return combined;
  }
}

Value *ResolveSmallValue(Value  **pClampedResult, Value *rounded, Value *averageUnscaled,
    float cutoffVal, DXIL::TessellatorPartitioning partitionMode, hlsl::OP *hlslOP, IRBuilder<> &Builder) {
  Value  *clampedResult = *pClampedResult;
  Value *clampedVal = clampedResult;
  Value *roundedVal = rounded;
  // Do partitioning-specific clamping.
  Value *clampedAvg = ClampTessFactor(averageUnscaled, partitionMode, hlslOP, Builder);
  Constant *cutoffVals = ConstantFP::get(Type::getFloatTy(rounded->getContext()), cutoffVal);
  if (clampedAvg->getType()->isVectorTy())
    cutoffVals = ConstantVector::getSplat(clampedAvg->getType()->getVectorNumElements(), cutoffVals);
  // Limit the value.
  clampedAvg = TrivialDxilBinaryOperation(DXIL::OpCode::FMin, clampedAvg, cutoffVals, hlslOP, Builder);
  // Round up for integer/pow2 partitioning.
  Value *roundedAvg = RoundUpTessFactor(clampedAvg, partitionMode, hlslOP, Builder);

  if (rounded->getType() != cutoffVals->getType())
    cutoffVals = ConstantVector::getSplat(rounded->getType()->getVectorNumElements(), cutoffVals);
  // If the scaled value is less than three, then take the unscaled average.
  Value *lt = Builder.CreateFCmpOLT(rounded, cutoffVals);
  if (clampedAvg->getType() != clampedVal->getType())
    clampedAvg = SplatToVector(clampedAvg, clampedVal->getType(), Builder);
  *pClampedResult = Builder.CreateSelect(lt, clampedAvg, clampedVal);

  if (roundedAvg->getType() != roundedVal->getType())
    roundedAvg = SplatToVector(roundedAvg, roundedVal->getType(), Builder);
  Value *result = Builder.CreateSelect(lt, roundedAvg, roundedVal);
  return result;
}

void ResolveQuadAxes( Value  **pFinalResult, Value **pClampedResult,
    float cutoffVal, DXIL::TessellatorPartitioning partitionMode, hlsl::OP *hlslOP, IRBuilder<> &Builder) {
  Value  *finalResult = *pFinalResult;
  Value *clampedResult = *pClampedResult;

  Value *clampR = clampedResult;
  Value *finalR = finalResult;
  Type *f32Ty = Type::getFloatTy(finalR->getContext());
  Constant *cutoffVals = ConstantFP::get(f32Ty, cutoffVal);

  Value *minValsX = cutoffVals;
  Value *minValsY = RoundUpTessFactor(cutoffVals, partitionMode, hlslOP, Builder);

  Value *clampRX = Builder.CreateExtractElement(clampR, (uint64_t)0);
  Value *clampRY = Builder.CreateExtractElement(clampR, 1);
  Value *maxValsX = TrivialDxilBinaryOperation(DXIL::OpCode::FMax, clampRX, clampRY, hlslOP, Builder);

  Value *finalRX = Builder.CreateExtractElement(finalR, (uint64_t)0);
  Value *finalRY = Builder.CreateExtractElement(finalR, 1);
  Value *maxValsY = TrivialDxilBinaryOperation(DXIL::OpCode::FMax, finalRX, finalRY, hlslOP, Builder);

  // Don't go over our threshold ("final" one is rounded).
  Value * optionX = TrivialDxilBinaryOperation(DXIL::OpCode::FMin, maxValsX, minValsX, hlslOP, Builder);
  Value * optionY = TrivialDxilBinaryOperation(DXIL::OpCode::FMin, maxValsY, minValsY, hlslOP, Builder);

  Value *clampL = SplatToVector(optionX, clampR->getType(), Builder);
  Value *finalL = SplatToVector(optionY, finalR->getType(), Builder);

  cutoffVals = ConstantVector::getSplat(2, cutoffVals);
  Value *lt = Builder.CreateFCmpOLT(clampedResult, cutoffVals);
  *pClampedResult = Builder.CreateSelect(lt, clampL, clampR);
  *pFinalResult = Builder.CreateSelect(lt, finalL, finalR);
}

Value *TranslateProcessTessFactors(CallInst *CI, IntrinsicOp IOP, OP::OpCode opcode,
                              HLOperationLowerHelper &helper,  HLObjectOperationLowerHelper *pObjHelper, bool &Translated) {
  hlsl::OP *hlslOP = &helper.hlslOP;
  // Get partition mode 
  DXASSERT_NOMSG(helper.functionProps);
  DXASSERT(helper.functionProps->shaderKind == ShaderModel::Kind::Hull, "must be hull shader");
  DXIL::TessellatorPartitioning partition = helper.functionProps->ShaderProps.HS.partition;
  
  IRBuilder<> Builder(CI);

  DXIL::OpCode tessFactorOp = DXIL::OpCode::NumOpCodes;
  switch (IOP) {
  case IntrinsicOp::IOP_Process2DQuadTessFactorsMax:
  case IntrinsicOp::IOP_ProcessQuadTessFactorsMax:
  case IntrinsicOp::IOP_ProcessTriTessFactorsMax:
    tessFactorOp = DXIL::OpCode::FMax;
    break;
  case IntrinsicOp::IOP_Process2DQuadTessFactorsMin:
  case IntrinsicOp::IOP_ProcessQuadTessFactorsMin:
  case IntrinsicOp::IOP_ProcessTriTessFactorsMin:
    tessFactorOp = DXIL::OpCode::FMin;
    break;  
  default:
    // Default is Avg.
    break;
  }

  Value *rawEdgeFactor = CI->getArgOperand(HLOperandIndex::kProcessTessFactorRawEdgeFactor);

  Value *insideScale = CI->getArgOperand(HLOperandIndex::kProcessTessFactorInsideScale);
  // Clamp to [0.0f..1.0f], NaN->0.0f.
  Value *scales = CleanupTessFactorScale(insideScale, hlslOP, Builder);
  // Do partitioning-specific clamping.
  Value *clamped = ClampTessFactor(rawEdgeFactor, partition, hlslOP, Builder);
  // Round up for integer/pow2 partitioning.
  Value *rounded = RoundUpTessFactor(clamped, partition, hlslOP, Builder);
  // Store the output.
  Value *roundedEdgeFactor = CI->getArgOperand(HLOperandIndex::kProcessTessFactorRoundedEdgeFactor);
  Builder.CreateStore(rounded, roundedEdgeFactor);

  // Clamp to [1.0f..Inf], NaN->1.0f.
  bool isQuad = false;
  Value *clean = CleanupTessFactor(rawEdgeFactor, hlslOP, Builder);
  Value *factors = nullptr;
  switch (IOP) {
  case IntrinsicOp::IOP_Process2DQuadTessFactorsAvg:
  case IntrinsicOp::IOP_Process2DQuadTessFactorsMax:
  case IntrinsicOp::IOP_Process2DQuadTessFactorsMin:
    factors = Apply2DQuadTessFactorOp(clean, tessFactorOp, hlslOP, Builder);
    break;
  case IntrinsicOp::IOP_ProcessQuadTessFactorsAvg:
  case IntrinsicOp::IOP_ProcessQuadTessFactorsMax:
  case IntrinsicOp::IOP_ProcessQuadTessFactorsMin:
    factors = ApplyQuadTessFactorOp(clean, tessFactorOp, hlslOP, Builder);
    isQuad = true;
    break;
  case IntrinsicOp::IOP_ProcessTriTessFactorsAvg:
  case IntrinsicOp::IOP_ProcessTriTessFactorsMax:
  case IntrinsicOp::IOP_ProcessTriTessFactorsMin:
    factors = ApplyTriTessFactorOp(clean, tessFactorOp, hlslOP, Builder);
    break;
  default:
    DXASSERT(0, "invalid opcode for ProcessTessFactor");
    break;
  }

  Value *scaledI = nullptr;
  if (scales->getType() == factors->getType())
    scaledI = Builder.CreateFMul(factors, scales);
  else {
    Value *vecFactors = SplatToVector(factors, scales->getType(), Builder);
    scaledI = Builder.CreateFMul(vecFactors, scales);
  }

  // Do partitioning-specific clamping.
  Value *clampedI = ClampTessFactor(scaledI, partition, hlslOP, Builder);
  
  // Round up for integer/pow2 partitioning.
  Value *roundedI = RoundUpTessFactor(clampedI, partition, hlslOP, Builder);

  Value *finalI = roundedI;

  if (partition == DXIL::TessellatorPartitioning::FractionalOdd) {
    // If not max, set to AVG.
    if (tessFactorOp != DXIL::OpCode::FMax)
      tessFactorOp = DXIL::OpCode::NumOpCodes;

    bool b2D = false;
    Value *avgFactorsI = nullptr;
    switch (IOP) {
    case IntrinsicOp::IOP_Process2DQuadTessFactorsAvg:
    case IntrinsicOp::IOP_Process2DQuadTessFactorsMax:
    case IntrinsicOp::IOP_Process2DQuadTessFactorsMin:
      avgFactorsI = Apply2DQuadTessFactorOp(clean, tessFactorOp, hlslOP, Builder);
      b2D = true;
      break;
    case IntrinsicOp::IOP_ProcessQuadTessFactorsAvg:
    case IntrinsicOp::IOP_ProcessQuadTessFactorsMax:
    case IntrinsicOp::IOP_ProcessQuadTessFactorsMin:
      avgFactorsI = ApplyQuadTessFactorOp(clean, tessFactorOp, hlslOP, Builder);
      break;
    case IntrinsicOp::IOP_ProcessTriTessFactorsAvg:
    case IntrinsicOp::IOP_ProcessTriTessFactorsMax:
    case IntrinsicOp::IOP_ProcessTriTessFactorsMin:
      avgFactorsI = ApplyTriTessFactorOp(clean, tessFactorOp, hlslOP, Builder);
      break;
    default:
      DXASSERT(0, "invalid opcode for ProcessTessFactor");
      break;
    }

    finalI =
        ResolveSmallValue(/*inout*/&clampedI, roundedI, avgFactorsI, /*cufoff*/ 3.0,
                          partition, hlslOP, Builder);

    if (b2D)
      ResolveQuadAxes(/*inout*/&finalI, /*inout*/&clampedI, /*cutoff*/3.0, partition, hlslOP, Builder);
  }

  Value *unroundedInsideFactor = CI->getArgOperand(HLOperandIndex::kProcessTessFactorUnRoundedInsideFactor);
  Type *outFactorTy = unroundedInsideFactor->getType()->getPointerElementType();
  if (outFactorTy != clampedI->getType()) {
    DXASSERT(isQuad, "quad only write one channel of out factor");
    (void)isQuad;
    clampedI = Builder.CreateExtractElement(clampedI, (uint64_t)0);
    // Splat clampedI to float2.
    clampedI = SplatToVector(clampedI, outFactorTy, Builder);
  }
  Builder.CreateStore(clampedI, unroundedInsideFactor);

  Value *roundedInsideFactor = CI->getArgOperand(HLOperandIndex::kProcessTessFactorRoundedInsideFactor);  
  if (outFactorTy != finalI->getType()) {
    DXASSERT(isQuad, "quad only write one channel of out factor");
    finalI = Builder.CreateExtractElement(finalI, (uint64_t)0);
    // Splat finalI to float2.
    finalI = SplatToVector(finalI, outFactorTy, Builder);
  }
  Builder.CreateStore(finalI, roundedInsideFactor);
  return nullptr;
}


}

// Ray Tracing.
namespace {
Value *TranslateReportIntersection(CallInst *CI, IntrinsicOp IOP,
                                   OP::OpCode opcode,
                                   HLOperationLowerHelper &helper,
                                   HLObjectOperationLowerHelper *pObjHelper,
                                   bool &Translated) {
  hlsl::OP *hlslOP = &helper.hlslOP;
  Value *THit = CI->getArgOperand(HLOperandIndex::kTrinaryOpSrc0Idx);
  Value *HitKind = CI->getArgOperand(HLOperandIndex::kTrinaryOpSrc1Idx);
  Value *Attr = CI->getArgOperand(HLOperandIndex::kTrinaryOpSrc2Idx);
  Value *opArg = hlslOP->GetU32Const(static_cast<unsigned>(opcode));

  Type *Ty = Attr->getType();
  Function *F = hlslOP->GetOpFunc(opcode, Ty);

  IRBuilder<> Builder(CI);
  return Builder.CreateCall(F, {opArg, THit, HitKind, Attr});
}

Value *TranslateCallShader(CallInst *CI, IntrinsicOp IOP,
                                   OP::OpCode opcode,
                                   HLOperationLowerHelper &helper,
                                   HLObjectOperationLowerHelper *pObjHelper,
                                   bool &Translated) {
  hlsl::OP *hlslOP = &helper.hlslOP;
  Value *ShaderIndex = CI->getArgOperand(HLOperandIndex::kBinaryOpSrc0Idx);
  Value *Parameter = CI->getArgOperand(HLOperandIndex::kBinaryOpSrc1Idx);
  Value *opArg = hlslOP->GetU32Const(static_cast<unsigned>(opcode));

  Type *Ty = Parameter->getType();
  Function *F = hlslOP->GetOpFunc(opcode, Ty);

  IRBuilder<> Builder(CI);
  return Builder.CreateCall(F, {opArg, ShaderIndex, Parameter});
}

Value *TranslateTraceRay(CallInst *CI, IntrinsicOp IOP, OP::OpCode opcode,
                         HLOperationLowerHelper &helper,
                         HLObjectOperationLowerHelper *pObjHelper,
                         bool &Translated) {
  hlsl::OP *hlslOP = &helper.hlslOP;

  Value *rayDesc = CI->getArgOperand(HLOperandIndex::kTraceRayRayDescOpIdx);
  Value *payLoad = CI->getArgOperand(HLOperandIndex::kTraceRayPayLoadOpIdx);

  Value *opArg = hlslOP->GetU32Const(static_cast<unsigned>(opcode));

  Value *Args[DXIL::OperandIndex::kTraceRayNumOp];
  Args[0] = opArg;
  for (unsigned i = 1; i < HLOperandIndex::kTraceRayRayDescOpIdx; i++) {
    Args[i] = CI->getArgOperand(i);
  }
  IRBuilder<> Builder(CI);
  // struct RayDesc
  //{
  //    float3 Origin;
  //    float  TMin;
  //    float3 Direction;
  //    float  TMax;
  //};
  Value *zeroIdx = hlslOP->GetU32Const(0);
  Value *origin = Builder.CreateGEP(rayDesc, {zeroIdx, zeroIdx});
  origin = Builder.CreateLoad(origin);
  unsigned index = DXIL::OperandIndex::kTraceRayRayDescOpIdx;
  Args[index++] = Builder.CreateExtractElement(origin, (uint64_t)0);
  Args[index++] = Builder.CreateExtractElement(origin, 1);
  Args[index++] = Builder.CreateExtractElement(origin, 2);

  Value *tmin = Builder.CreateGEP(rayDesc, {zeroIdx, hlslOP->GetU32Const(1)});
  tmin = Builder.CreateLoad(tmin);
  Args[index++] = tmin;

  Value *direction = Builder.CreateGEP(rayDesc, {zeroIdx, hlslOP->GetU32Const(2)});
  direction = Builder.CreateLoad(direction);

  Args[index++] = Builder.CreateExtractElement(direction, (uint64_t)0);
  Args[index++] = Builder.CreateExtractElement(direction, 1);
  Args[index++] = Builder.CreateExtractElement(direction, 2);

  Value *tmax = Builder.CreateGEP(rayDesc, {zeroIdx, hlslOP->GetU32Const(3)});
  tmax = Builder.CreateLoad(tmax);
  Args[index++] = tmax;

  Args[DXIL::OperandIndex::kTraceRayPayloadOpIdx] = payLoad;

  Type *Ty = payLoad->getType();
  Function *F = hlslOP->GetOpFunc(opcode, Ty);


  return Builder.CreateCall(F, Args);
}

// RayQuery methods

Value *TranslateAllocateRayQuery(CallInst *CI, IntrinsicOp IOP, OP::OpCode opcode,
                                 HLOperationLowerHelper &helper,
                                 HLObjectOperationLowerHelper *pObjHelper,
                                 bool &Translated) {
  hlsl::OP *hlslOP = &helper.hlslOP;
  Value *refArgs[] = {nullptr, CI->getOperand(1)};
  return TrivialDxilOperation(opcode, refArgs, helper.voidTy, CI, hlslOP);
}

Value *TranslateTraceRayInline(CallInst *CI, IntrinsicOp IOP, OP::OpCode opcode,
                         HLOperationLowerHelper &helper,
                         HLObjectOperationLowerHelper *pObjHelper,
                         bool &Translated) {
  hlsl::OP *hlslOP = &helper.hlslOP;

  Value *opArg = hlslOP->GetU32Const(static_cast<unsigned>(opcode));

  Value *Args[DXIL::OperandIndex::kTraceRayInlineNumOp];
  Args[0] = opArg;
  for (unsigned i = 1; i < HLOperandIndex::kTraceRayInlineRayDescOpIdx; i++) {
    Args[i] = CI->getArgOperand(i);
  }

  IRBuilder<> Builder(CI);
  unsigned hlIndex = HLOperandIndex::kTraceRayInlineRayDescOpIdx;
  unsigned index = DXIL::OperandIndex::kTraceRayInlineRayDescOpIdx;

  // struct RayDesc
  //{
  //    float3 Origin;
  Value *origin = CI->getArgOperand(hlIndex++);
  Args[index++] = Builder.CreateExtractElement(origin, (uint64_t)0);
  Args[index++] = Builder.CreateExtractElement(origin, 1);
  Args[index++] = Builder.CreateExtractElement(origin, 2);
  //    float  TMin;
  Args[index++] = CI->getArgOperand(hlIndex++);
  //    float3 Direction;
  Value *direction = CI->getArgOperand(hlIndex++);
  Args[index++] = Builder.CreateExtractElement(direction, (uint64_t)0);
  Args[index++] = Builder.CreateExtractElement(direction, 1);
  Args[index++] = Builder.CreateExtractElement(direction, 2);
  //    float  TMax;
  Args[index++] = CI->getArgOperand(hlIndex++);
  //};

  DXASSERT_NOMSG(index == DXIL::OperandIndex::kTraceRayInlineNumOp);

  Function *F = hlslOP->GetOpFunc(opcode, Builder.getVoidTy());

  return Builder.CreateCall(F, Args);
}

Value *TranslateCommitProceduralPrimitiveHit(CallInst *CI, IntrinsicOp IOP, OP::OpCode opcode,
                         HLOperationLowerHelper &helper,
                         HLObjectOperationLowerHelper *pObjHelper,
                         bool &Translated) {
  hlsl::OP *hlslOP = &helper.hlslOP;
  Value *THit = CI->getArgOperand(HLOperandIndex::kBinaryOpSrc1Idx);
  Value *opArg = hlslOP->GetU32Const(static_cast<unsigned>(opcode));
  Value *handle = CI->getArgOperand(HLOperandIndex::kHandleOpIdx);

  Value *Args[] = {opArg, handle, THit};

  IRBuilder<> Builder(CI);
  Function *F = hlslOP->GetOpFunc(opcode, Builder.getVoidTy());

  return Builder.CreateCall(F, Args);
}

Value *TranslateGenericRayQueryMethod(CallInst *CI, IntrinsicOp IOP, OP::OpCode opcode,
                         HLOperationLowerHelper &helper,
                         HLObjectOperationLowerHelper *pObjHelper,
                         bool &Translated) {
  hlsl::OP *hlslOP = &helper.hlslOP;

  Value *opArg = hlslOP->GetU32Const(static_cast<unsigned>(opcode));
  Value *handle = CI->getArgOperand(HLOperandIndex::kHandleOpIdx);

  IRBuilder<> Builder(CI);
  Function *F = hlslOP->GetOpFunc(opcode, CI->getType());

  return Builder.CreateCall(F, {opArg, handle});
}

Value *TranslateRayQueryMatrix3x4Operation(CallInst *CI, IntrinsicOp IOP, OP::OpCode opcode,
                         HLOperationLowerHelper &helper,
                         HLObjectOperationLowerHelper *pObjHelper,
                         bool &Translated) {
  hlsl::OP *hlslOP = &helper.hlslOP;
  VectorType *Ty = cast<VectorType>(CI->getType());
  Value *handle = CI->getArgOperand(HLOperandIndex::kHandleOpIdx);
  uint32_t rVals[] = {0, 0, 0, 0, 1, 1, 1, 1, 2, 2, 2, 2};
  Constant *rows = ConstantDataVector::get(CI->getContext(), rVals);
  uint8_t cVals[] = {0, 1, 2, 3, 0, 1, 2, 3, 0, 1, 2, 3};
  Constant *cols = ConstantDataVector::get(CI->getContext(), cVals);
  Value *retVal =
      TrivialDxilOperation(opcode, {nullptr, handle, rows, cols}, Ty, CI, hlslOP);
  return retVal;
}

Value *TranslateRayQueryTransposedMatrix3x4Operation(CallInst *CI, IntrinsicOp IOP, OP::OpCode opcode,
                                                  HLOperationLowerHelper &helper,
                                                  HLObjectOperationLowerHelper *pObjHelper,
                                                  bool &Translated) {
  hlsl::OP *hlslOP = &helper.hlslOP; 
  VectorType *Ty = cast<VectorType>(CI->getType());
  Value *handle = CI->getArgOperand(HLOperandIndex::kHandleOpIdx);
  uint32_t rVals[] = { 0, 1, 2, 0, 1, 2, 0, 1, 2, 0, 1, 2 };
  Constant *rows = ConstantDataVector::get(CI->getContext(), rVals);
  uint8_t cVals[] = { 0, 0, 0, 1, 1, 1, 2, 2, 2, 3, 3, 3 };
  Constant *cols = ConstantDataVector::get(CI->getContext(), cVals);
  Value *retVal =
      TrivialDxilOperation(opcode, {nullptr, handle, rows, cols}, Ty, CI, hlslOP);
  return retVal;
}

Value *TranslateRayQueryFloat2Getter(CallInst *CI, IntrinsicOp IOP, OP::OpCode opcode,
                         HLOperationLowerHelper &helper,
                         HLObjectOperationLowerHelper *pObjHelper,
                         bool &Translated) {
  hlsl::OP *hlslOP = &helper.hlslOP;
  VectorType *Ty = cast<VectorType>(CI->getType());
  Value *handle = CI->getArgOperand(HLOperandIndex::kHandleOpIdx);
  uint8_t elementVals[] = {0, 1};
  Constant *element = ConstantDataVector::get(CI->getContext(), elementVals);
  Value *retVal =
      TrivialDxilOperation(opcode, {nullptr, handle, element}, Ty, CI, hlslOP);
  return retVal;
}

Value *TranslateRayQueryFloat3Getter(CallInst *CI, IntrinsicOp IOP, OP::OpCode opcode,
                         HLOperationLowerHelper &helper,
                         HLObjectOperationLowerHelper *pObjHelper,
                         bool &Translated) {
  hlsl::OP *hlslOP = &helper.hlslOP;
  VectorType *Ty = cast<VectorType>(CI->getType());
  Value *handle = CI->getArgOperand(HLOperandIndex::kHandleOpIdx);
  uint8_t elementVals[] = {0, 1, 2};
  Constant *element = ConstantDataVector::get(CI->getContext(), elementVals);
  Value *retVal =
      TrivialDxilOperation(opcode, {nullptr, handle, element}, Ty, CI, hlslOP);
  return retVal;
}

Value *TranslateNoArgVectorOperation(CallInst *CI, IntrinsicOp IOP, OP::OpCode opcode,
                         HLOperationLowerHelper &helper,
                         HLObjectOperationLowerHelper *pObjHelper,
                         bool &Translated) {
  hlsl::OP *hlslOP = &helper.hlslOP;
  VectorType *Ty = cast<VectorType>(CI->getType());
  uint8_t vals[] = {0,1,2,3};
  Constant *src = ConstantDataVector::get(CI->getContext(), vals);
  Value *retVal = TrivialDxilOperation(opcode, {nullptr, src}, Ty, CI, hlslOP);
  return retVal;
}

Value *TranslateNoArgMatrix3x4Operation(CallInst *CI, IntrinsicOp IOP, OP::OpCode opcode,
                         HLOperationLowerHelper &helper,
                         HLObjectOperationLowerHelper *pObjHelper,
                         bool &Translated) {
  hlsl::OP *hlslOP = &helper.hlslOP;
  VectorType *Ty = cast<VectorType>(CI->getType());
  uint32_t rVals[] = {0, 0, 0, 0, 1, 1, 1, 1, 2, 2, 2, 2};
  Constant *rows = ConstantDataVector::get(CI->getContext(), rVals);
  uint8_t cVals[] = {0, 1, 2, 3, 0, 1, 2, 3, 0, 1, 2, 3};
  Constant *cols = ConstantDataVector::get(CI->getContext(), cVals);
  Value *retVal =
      TrivialDxilOperation(opcode, {nullptr, rows, cols}, Ty, CI, hlslOP);
  return retVal;
}

Value *TranslateNoArgTransposedMatrix3x4Operation(CallInst *CI, IntrinsicOp IOP, OP::OpCode opcode,
                                                  HLOperationLowerHelper &helper,
                                                  HLObjectOperationLowerHelper *pObjHelper,
                                                  bool &Translated) {
  hlsl::OP *hlslOP = &helper.hlslOP;
  VectorType *Ty = cast<VectorType>(CI->getType());
  uint32_t rVals[] = { 0, 1, 2, 0, 1, 2, 0, 1, 2, 0, 1, 2 };
  Constant *rows = ConstantDataVector::get(CI->getContext(), rVals);
  uint8_t cVals[] = { 0, 0, 0, 1, 1, 1, 2, 2, 2, 3, 3, 3 };
  Constant *cols = ConstantDataVector::get(CI->getContext(), cVals);
  Value *retVal =
    TrivialDxilOperation(opcode, { nullptr, rows, cols }, Ty, CI, hlslOP);
  return retVal;
}

Value *TranslateNoArgNoReturnPreserveOutput(CallInst *CI, IntrinsicOp IOP, OP::OpCode opcode,
  HLOperationLowerHelper &helper, HLObjectOperationLowerHelper *pObjHelper, bool &Translated) {
  Instruction *pResult = cast<Instruction>(
    TrivialNoArgOperation(CI, IOP, opcode, helper, pObjHelper, Translated));
  // HL intrinsic must have had a return injected just after the call.
  // SROA_Parameter_HLSL will copy from alloca to output just before each return.
  // Now move call after the copy and just before the return.
  if (isa<ReturnInst>(pResult->getNextNode()))
    return pResult;
  ReturnInst *RetI = cast<ReturnInst>(pResult->getParent()->getTerminator());
  pResult->removeFromParent();
  pResult->insertBefore(RetI);
  return pResult;
}

// Special half dot2 with accumulate to float
Value *TranslateDot2Add(CallInst *CI, IntrinsicOp IOP, OP::OpCode opcode,
                        HLOperationLowerHelper &helper,
                        HLObjectOperationLowerHelper *pObjHelper,
                        bool &Translated) {
  hlsl::OP *hlslOP = &helper.hlslOP;
  Value *src0 = CI->getArgOperand(HLOperandIndex::kTrinaryOpSrc0Idx);
  const unsigned vecSize = 2;
  DXASSERT(src0->getType()->isVectorTy() &&
               vecSize == src0->getType()->getVectorNumElements() &&
               src0->getType()->getScalarType()->isHalfTy(),
           "otherwise, unexpected input dimension or component type");

  Value *src1 = CI->getArgOperand(HLOperandIndex::kTrinaryOpSrc1Idx);
  DXASSERT(src0->getType() == src1->getType(),
           "otherwise, mismatched argument types");
  Value *accArg = CI->getArgOperand(HLOperandIndex::kTrinaryOpSrc2Idx);
  Type *accTy = accArg->getType();
  DXASSERT(!accTy->isVectorTy() && accTy->isFloatTy(),
           "otherwise, unexpected accumulator type");
  IRBuilder<> Builder(CI);

  Function *dxilFunc = hlslOP->GetOpFunc(opcode, accTy);
  Constant *opArg = hlslOP->GetU32Const((unsigned)opcode);

  SmallVector<Value *, 6> args;
  args.emplace_back(opArg);
  args.emplace_back(accArg);
  for (unsigned i = 0; i < vecSize; i++)
    args.emplace_back(Builder.CreateExtractElement(src0, i));
  for (unsigned i = 0; i < vecSize; i++)
    args.emplace_back(Builder.CreateExtractElement(src1, i));
  return Builder.CreateCall(dxilFunc, args);
}

Value *TranslateDot4AddPacked(CallInst *CI, IntrinsicOp IOP, OP::OpCode opcode,
                              HLOperationLowerHelper &helper,
                              HLObjectOperationLowerHelper *pObjHelper,
                              bool &Translated) {
  hlsl::OP *hlslOP = &helper.hlslOP;
  Value *src0 = CI->getArgOperand(HLOperandIndex::kTrinaryOpSrc0Idx);
  DXASSERT(
      !src0->getType()->isVectorTy() && src0->getType()->isIntegerTy(32),
      "otherwise, unexpected vector support in high level intrinsic template");
  Value *src1 = CI->getArgOperand(HLOperandIndex::kTrinaryOpSrc1Idx);
  DXASSERT(src0->getType() == src1->getType(), "otherwise, mismatched argument types");
  Value *accArg = CI->getArgOperand(HLOperandIndex::kTrinaryOpSrc2Idx);
  Type *accTy = accArg->getType();
  DXASSERT(!accTy->isVectorTy() && accTy->isIntegerTy(32),
    "otherwise, unexpected vector support in high level intrinsic template");
  IRBuilder<> Builder(CI);

  Function *dxilFunc = hlslOP->GetOpFunc(opcode, accTy);
  Constant *opArg = hlslOP->GetU32Const((unsigned)opcode);
  return Builder.CreateCall(dxilFunc, { opArg, accArg, src0, src1 });
}

Value *TranslatePack(CallInst *CI, IntrinsicOp IOP, OP::OpCode opcode,
                     HLOperationLowerHelper &helper, 
                     HLObjectOperationLowerHelper *pObjHelper,
                     bool &Translated) {
  hlsl::OP *hlslOP = &helper.hlslOP;

  Value *val = CI->getArgOperand(HLOperandIndex::kUnaryOpSrc0Idx);
  Type *valTy = val->getType();
  Type *eltTy = valTy->getScalarType();

  DXASSERT(valTy->isVectorTy() && valTy->getVectorNumElements() == 4 && eltTy->isIntegerTy() &&
    (eltTy->getIntegerBitWidth() == 32 || eltTy->getIntegerBitWidth() == 16),
    "otherwise, unexpected input dimension or component type");

  DXIL::PackMode packMode = DXIL::PackMode::Trunc;
  switch (IOP) {
    case hlsl::IntrinsicOp::IOP_pack_clamp_s8: 
      packMode = DXIL::PackMode::SClamp;
      break;
    case hlsl::IntrinsicOp::IOP_pack_clamp_u8:
      packMode = DXIL::PackMode::UClamp;
      break;
    case hlsl::IntrinsicOp::IOP_pack_s8:
    case hlsl::IntrinsicOp::IOP_pack_u8:
      packMode = DXIL::PackMode::Trunc;
      break;
    default:
      DXASSERT(false, "unexpected opcode");
      break;
  }

  IRBuilder<> Builder(CI);
  Function *dxilFunc = hlslOP->GetOpFunc(opcode, eltTy);
  Constant *opArg = hlslOP->GetU32Const((unsigned)opcode);
  Constant *packModeArg = hlslOP->GetU8Const((unsigned)packMode);

  Value *elt0 = Builder.CreateExtractElement(val, (uint64_t)0);
  Value *elt1 = Builder.CreateExtractElement(val, (uint64_t)1);
  Value *elt2 = Builder.CreateExtractElement(val, (uint64_t)2);
  Value *elt3 = Builder.CreateExtractElement(val, (uint64_t)3);
  return Builder.CreateCall(dxilFunc, { opArg, packModeArg, elt0, elt1, elt2, elt3 });
}

Value *TranslateUnpack(CallInst *CI, IntrinsicOp IOP, OP::OpCode opcode,
                     HLOperationLowerHelper &helper, 
                     HLObjectOperationLowerHelper *pObjHelper,
                     bool &Translated) {
  hlsl::OP *hlslOP = &helper.hlslOP;

  Value *packedVal = CI->getArgOperand(HLOperandIndex::kUnaryOpSrc0Idx);
  DXASSERT(!packedVal->getType()->isVectorTy() && packedVal->getType()->isIntegerTy(32),
    "otherwise, unexpected vector support in high level intrinsic template");

  Type *overloadType = nullptr;
  DXIL::UnpackMode unpackMode = DXIL::UnpackMode::Unsigned;
  switch (IOP) {
    case hlsl::IntrinsicOp::IOP_unpack_s8s32:
      unpackMode = DXIL::UnpackMode::Signed;
      overloadType = helper.i32Ty;
      break;
    case hlsl::IntrinsicOp::IOP_unpack_u8u32:
      unpackMode = DXIL::UnpackMode::Unsigned;
      overloadType = helper.i32Ty;
      break;
    case hlsl::IntrinsicOp::IOP_unpack_s8s16:
      unpackMode = DXIL::UnpackMode::Signed;
      overloadType = helper.i16Ty;
      break;
    case hlsl::IntrinsicOp::IOP_unpack_u8u16:
      unpackMode = DXIL::UnpackMode::Unsigned;
      overloadType = helper.i16Ty;
      break;
    default:
      DXASSERT(false, "unexpected opcode");
      break;
  }
  
  IRBuilder<> Builder(CI);
  Function *dxilFunc = hlslOP->GetOpFunc(opcode, overloadType);
  Constant *opArg = hlslOP->GetU32Const((unsigned)opcode);
  Constant *unpackModeArg = hlslOP->GetU8Const((unsigned)unpackMode);
  Value *Res = Builder.CreateCall(dxilFunc, { opArg, unpackModeArg , packedVal });

  // Convert the final aggregate into a vector to make the types match
  const unsigned vecSize = 4;
  Value *ResVec = UndefValue::get(CI->getType());
  for (unsigned i = 0; i < vecSize; ++i) {
    Value *Elt = Builder.CreateExtractValue(Res, i);
    ResVec = Builder.CreateInsertElement(ResVec, Elt, i);
  }
  return ResVec;
}

} // namespace

// Resource Handle.
namespace {
Value *TranslateGetHandleFromHeap(CallInst *CI, IntrinsicOp IOP,
                                  DXIL::OpCode opcode,
                                  HLOperationLowerHelper &helper,
                                  HLObjectOperationLowerHelper *pObjHelper,
                                  bool &Translated) {
  hlsl::OP &hlslOP = helper.hlslOP;
  Function *dxilFunc = hlslOP.GetOpFunc(opcode, helper.voidTy);
  IRBuilder<> Builder(CI);
  Value *opArg = ConstantInt::get(helper.i32Ty, (unsigned)opcode);
  return Builder.CreateCall(
<<<<<<< HEAD
      dxilFunc, {opArg, CI->getArgOperand(HLOperandIndex::kUnaryOpSrc0Idx),
=======
      dxilFunc, {opArg, CI->getArgOperand(HLOperandIndex::kBinaryOpSrc0Idx),
                 CI->getArgOperand(HLOperandIndex::kBinaryOpSrc1Idx),
>>>>>>> 6bbb88c8
                 // TODO: update nonUniformIndex later.
                 Builder.getInt1(false)});
}
}

<<<<<<< HEAD
=======
// Translate and/or/select intrinsics
namespace {
Value *TranslateAnd(CallInst *CI, IntrinsicOp IOP, OP::OpCode opcode,
                     HLOperationLowerHelper &helper,  HLObjectOperationLowerHelper *pObjHelper, bool &Translated) {
  Value *x = CI->getArgOperand(HLOperandIndex::kBinaryOpSrc0Idx);
  Value *y = CI->getArgOperand(HLOperandIndex::kBinaryOpSrc1Idx);
  Type *Ty = CI->getType();
  Type *EltTy = Ty->getScalarType();
  IRBuilder<> Builder(CI);

  if (Ty != EltTy) {
    Value *Result = UndefValue::get(Ty);
    for (unsigned i = 0; i < Ty->getVectorNumElements(); i++) {
      Value *EltX = Builder.CreateExtractElement(x, i);
      Value *EltY = Builder.CreateExtractElement(y, i);
      Value *tmp = Builder.CreateAnd(EltX, EltY);
      Result = Builder.CreateInsertElement(Result, tmp, i);
    }
    return Result;
  }
  return Builder.CreateAnd(x, y);
}
Value *TranslateOr(CallInst *CI, IntrinsicOp IOP, OP::OpCode opcode,
                     HLOperationLowerHelper &helper,  HLObjectOperationLowerHelper *pObjHelper, bool &Translated) {
  Value *x = CI->getArgOperand(HLOperandIndex::kBinaryOpSrc0Idx);
  Value *y = CI->getArgOperand(HLOperandIndex::kBinaryOpSrc1Idx);
  Type *Ty = CI->getType();
  Type *EltTy = Ty->getScalarType();
  IRBuilder<> Builder(CI);

  if (Ty != EltTy) {
    Value *Result = UndefValue::get(Ty);
    for (unsigned i = 0; i < Ty->getVectorNumElements(); i++) {
      Value *EltX = Builder.CreateExtractElement(x, i);
      Value *EltY = Builder.CreateExtractElement(y, i);
      Value *tmp = Builder.CreateOr(EltX, EltY);
      Result = Builder.CreateInsertElement(Result, tmp, i);
    }
    return Result;
  }
  return Builder.CreateOr(x, y);
}
Value *TranslateSelect(CallInst *CI, IntrinsicOp IOP, OP::OpCode opcode,
                     HLOperationLowerHelper &helper,  HLObjectOperationLowerHelper *pObjHelper, bool &Translated) {
  Value *cond = CI->getArgOperand(HLOperandIndex::kTrinaryOpSrc0Idx);
  Value *t = CI->getArgOperand(HLOperandIndex::kTrinaryOpSrc1Idx);
  Value *f = CI->getArgOperand(HLOperandIndex::kTrinaryOpSrc2Idx);
  Type *Ty = CI->getType();
  Type *EltTy = Ty->getScalarType();
  IRBuilder<> Builder(CI);

  if (Ty != EltTy) {
    Value *Result = UndefValue::get(Ty);
    for (unsigned i = 0; i < Ty->getVectorNumElements(); i++) {
      Value *EltCond = Builder.CreateExtractElement(cond, i);
      Value *EltTrue = Builder.CreateExtractElement(t, i);
      Value *EltFalse = Builder.CreateExtractElement(f, i);
      Value *tmp = Builder.CreateSelect(EltCond, EltTrue, EltFalse);
      Result = Builder.CreateInsertElement(Result, tmp, i);
    }
    return Result;
  }
  return Builder.CreateSelect(cond, t, f);
}
}

>>>>>>> 6bbb88c8
// Lower table.
namespace {

Value *EmptyLower(CallInst *CI, IntrinsicOp IOP, DXIL::OpCode opcode,
                  HLOperationLowerHelper &helper,  HLObjectOperationLowerHelper *pObjHelper, bool &Translated) {
  Translated = false;
  dxilutil::EmitErrorOnInstruction(CI, "Unsupported intrinsic.");
  return nullptr;
}

// SPIRV change starts
#ifdef ENABLE_SPIRV_CODEGEN
Value *UnsupportedVulkanIntrinsic(CallInst *CI, IntrinsicOp IOP,
                                  DXIL::OpCode opcode,
                                  HLOperationLowerHelper &helper,
                                  HLObjectOperationLowerHelper *pObjHelper,
                                  bool &Translated) {
  Translated = false;
  dxilutil::EmitErrorOnInstruction(CI, "Unsupported Vulkan intrinsic.");
  return nullptr;
}
#endif // ENABLE_SPIRV_CODEGEN
// SPIRV change ends

Value *StreamOutputLower(CallInst *CI, IntrinsicOp IOP, DXIL::OpCode opcode,
                         HLOperationLowerHelper &helper,  HLObjectOperationLowerHelper *pObjHelper, bool &Translated) {
  // Translated in DxilGenerationPass::GenerateStreamOutputOperation.
  // Do nothing here.
  // Mark not translated.
  Translated = false;
  return nullptr;
}

// This table has to match IntrinsicOp orders
IntrinsicLower gLowerTable[] = {
    {IntrinsicOp::IOP_AcceptHitAndEndSearch, TranslateNoArgNoReturnPreserveOutput, DXIL::OpCode::AcceptHitAndEndSearch},
    {IntrinsicOp::IOP_AddUint64,  TranslateAddUint64,  DXIL::OpCode::UAddc},
    {IntrinsicOp::IOP_AllMemoryBarrier, TrivialBarrier, DXIL::OpCode::Barrier},
    {IntrinsicOp::IOP_AllMemoryBarrierWithGroupSync, TrivialBarrier, DXIL::OpCode::Barrier},
    {IntrinsicOp::IOP_AllocateRayQuery, TranslateAllocateRayQuery, DXIL::OpCode::AllocateRayQuery},
    {IntrinsicOp::IOP_CallShader, TranslateCallShader, DXIL::OpCode::CallShader},
    {IntrinsicOp::IOP_CheckAccessFullyMapped, TranslateCheckAccess, DXIL::OpCode::CheckAccessFullyMapped},
    {IntrinsicOp::IOP_CreateResourceFromHeap, TranslateGetHandleFromHeap, DXIL::OpCode::CreateHandleFromHeap},
    {IntrinsicOp::IOP_D3DCOLORtoUBYTE4, TranslateD3DColorToUByte4, DXIL::OpCode::NumOpCodes},
    {IntrinsicOp::IOP_DeviceMemoryBarrier, TrivialBarrier, DXIL::OpCode::Barrier},
    {IntrinsicOp::IOP_DeviceMemoryBarrierWithGroupSync, TrivialBarrier, DXIL::OpCode::Barrier},
    {IntrinsicOp::IOP_DispatchMesh, TrivialDispatchMesh, DXIL::OpCode::DispatchMesh },
    {IntrinsicOp::IOP_DispatchRaysDimensions, TranslateNoArgVectorOperation, DXIL::OpCode::DispatchRaysDimensions},
    {IntrinsicOp::IOP_DispatchRaysIndex, TranslateNoArgVectorOperation, DXIL::OpCode::DispatchRaysIndex},
    {IntrinsicOp::IOP_EvaluateAttributeAtSample, TranslateEvalSample, DXIL::OpCode::NumOpCodes},
    {IntrinsicOp::IOP_EvaluateAttributeCentroid, TranslateEvalCentroid, DXIL::OpCode::EvalCentroid},
    {IntrinsicOp::IOP_EvaluateAttributeSnapped, TranslateEvalSnapped, DXIL::OpCode::NumOpCodes},
    {IntrinsicOp::IOP_GeometryIndex, TrivialNoArgWithRetOperation, DXIL::OpCode::GeometryIndex},
    {IntrinsicOp::IOP_GetAttributeAtVertex, TranslateGetAttributeAtVertex, DXIL::OpCode::AttributeAtVertex},
    {IntrinsicOp::IOP_GetRenderTargetSampleCount, TrivialNoArgOperation, DXIL::OpCode::RenderTargetGetSampleCount},
    {IntrinsicOp::IOP_GetRenderTargetSamplePosition, TranslateGetRTSamplePos, DXIL::OpCode::NumOpCodes},
    {IntrinsicOp::IOP_GroupMemoryBarrier, TrivialBarrier, DXIL::OpCode::Barrier},
    {IntrinsicOp::IOP_GroupMemoryBarrierWithGroupSync, TrivialBarrier, DXIL::OpCode::Barrier},
    {IntrinsicOp::IOP_HitKind, TrivialNoArgWithRetOperation, DXIL::OpCode::HitKind},
    {IntrinsicOp::IOP_IgnoreHit, TranslateNoArgNoReturnPreserveOutput, DXIL::OpCode::IgnoreHit},
    {IntrinsicOp::IOP_InstanceID, TrivialNoArgWithRetOperation, DXIL::OpCode::InstanceID},
    {IntrinsicOp::IOP_InstanceIndex, TrivialNoArgWithRetOperation, DXIL::OpCode::InstanceIndex},
    {IntrinsicOp::IOP_InterlockedAdd, TranslateIopAtomicBinaryOperation, DXIL::OpCode::NumOpCodes},
    {IntrinsicOp::IOP_InterlockedAnd, TranslateIopAtomicBinaryOperation, DXIL::OpCode::NumOpCodes},
    {IntrinsicOp::IOP_InterlockedCompareExchange, TranslateIopAtomicCmpXChg, DXIL::OpCode::NumOpCodes},
    {IntrinsicOp::IOP_InterlockedCompareExchangeFloatBitwise, TranslateIopAtomicCmpXChg, DXIL::OpCode::NumOpCodes},
    {IntrinsicOp::IOP_InterlockedCompareStore, TranslateIopAtomicCmpXChg, DXIL::OpCode::NumOpCodes},
    {IntrinsicOp::IOP_InterlockedCompareStoreFloatBitwise, TranslateIopAtomicCmpXChg, DXIL::OpCode::NumOpCodes},
    {IntrinsicOp::IOP_InterlockedExchange, TranslateIopAtomicBinaryOperation, DXIL::OpCode::NumOpCodes},
    {IntrinsicOp::IOP_InterlockedMax, TranslateIopAtomicBinaryOperation, DXIL::OpCode::NumOpCodes},
    {IntrinsicOp::IOP_InterlockedMin, TranslateIopAtomicBinaryOperation, DXIL::OpCode::NumOpCodes},
    {IntrinsicOp::IOP_InterlockedOr, TranslateIopAtomicBinaryOperation, DXIL::OpCode::NumOpCodes},
    {IntrinsicOp::IOP_InterlockedXor, TranslateIopAtomicBinaryOperation, DXIL::OpCode::NumOpCodes},
    {IntrinsicOp::IOP_IsHelperLane, TrivialNoArgWithRetOperation, DXIL::OpCode::IsHelperLane},
    {IntrinsicOp::IOP_NonUniformResourceIndex, TranslateNonUniformResourceIndex, DXIL::OpCode::NumOpCodes},
    {IntrinsicOp::IOP_ObjectRayDirection, TranslateNoArgVectorOperation, DXIL::OpCode::ObjectRayDirection},
    {IntrinsicOp::IOP_ObjectRayOrigin, TranslateNoArgVectorOperation, DXIL::OpCode::ObjectRayOrigin},
    {IntrinsicOp::IOP_ObjectToWorld, TranslateNoArgMatrix3x4Operation, DXIL::OpCode::ObjectToWorld},
    {IntrinsicOp::IOP_ObjectToWorld3x4, TranslateNoArgMatrix3x4Operation, DXIL::OpCode::ObjectToWorld},
    {IntrinsicOp::IOP_ObjectToWorld4x3, TranslateNoArgTransposedMatrix3x4Operation, DXIL::OpCode::ObjectToWorld},
    {IntrinsicOp::IOP_PrimitiveIndex, TrivialNoArgWithRetOperation, DXIL::OpCode::PrimitiveIndex},
    {IntrinsicOp::IOP_Process2DQuadTessFactorsAvg, TranslateProcessTessFactors, DXIL::OpCode::NumOpCodes},
    {IntrinsicOp::IOP_Process2DQuadTessFactorsMax, TranslateProcessTessFactors, DXIL::OpCode::NumOpCodes},
    {IntrinsicOp::IOP_Process2DQuadTessFactorsMin, TranslateProcessTessFactors, DXIL::OpCode::NumOpCodes},
    {IntrinsicOp::IOP_ProcessIsolineTessFactors, TranslateProcessIsolineTessFactors, DXIL::OpCode::NumOpCodes},
    {IntrinsicOp::IOP_ProcessQuadTessFactorsAvg, TranslateProcessTessFactors, DXIL::OpCode::NumOpCodes},
    {IntrinsicOp::IOP_ProcessQuadTessFactorsMax, TranslateProcessTessFactors, DXIL::OpCode::NumOpCodes},
    {IntrinsicOp::IOP_ProcessQuadTessFactorsMin, TranslateProcessTessFactors, DXIL::OpCode::NumOpCodes},
    {IntrinsicOp::IOP_ProcessTriTessFactorsAvg, TranslateProcessTessFactors, DXIL::OpCode::NumOpCodes},
    {IntrinsicOp::IOP_ProcessTriTessFactorsMax, TranslateProcessTessFactors, DXIL::OpCode::NumOpCodes},
    {IntrinsicOp::IOP_ProcessTriTessFactorsMin, TranslateProcessTessFactors, DXIL::OpCode::NumOpCodes},
    {IntrinsicOp::IOP_QuadReadAcrossDiagonal, TranslateQuadReadAcross, DXIL::OpCode::QuadOp},
    {IntrinsicOp::IOP_QuadReadAcrossX, TranslateQuadReadAcross, DXIL::OpCode::QuadOp},
    {IntrinsicOp::IOP_QuadReadAcrossY, TranslateQuadReadAcross, DXIL::OpCode::QuadOp},
    {IntrinsicOp::IOP_QuadReadLaneAt,  TranslateQuadReadLaneAt, DXIL::OpCode::NumOpCodes},
    {IntrinsicOp::IOP_RayFlags, TrivialNoArgWithRetOperation, DXIL::OpCode::RayFlags},
    {IntrinsicOp::IOP_RayTCurrent, TrivialNoArgWithRetOperation, DXIL::OpCode::RayTCurrent},
    {IntrinsicOp::IOP_RayTMin, TrivialNoArgWithRetOperation, DXIL::OpCode::RayTMin},
    {IntrinsicOp::IOP_ReportHit, TranslateReportIntersection, DXIL::OpCode::ReportHit},
    {IntrinsicOp::IOP_SetMeshOutputCounts, TrivialSetMeshOutputCounts, DXIL::OpCode::SetMeshOutputCounts},
    {IntrinsicOp::IOP_TraceRay, TranslateTraceRay, DXIL::OpCode::TraceRay},
    {IntrinsicOp::IOP_WaveActiveAllEqual, TranslateWaveAllEqual, DXIL::OpCode::WaveActiveAllEqual},
    {IntrinsicOp::IOP_WaveActiveAllTrue, TranslateWaveA2B, DXIL::OpCode::WaveAllTrue},
    {IntrinsicOp::IOP_WaveActiveAnyTrue, TranslateWaveA2B, DXIL::OpCode::WaveAnyTrue},
    {IntrinsicOp::IOP_WaveActiveBallot, TranslateWaveBallot, DXIL::OpCode::WaveActiveBallot},
    {IntrinsicOp::IOP_WaveActiveBitAnd, TranslateWaveA2A, DXIL::OpCode::WaveActiveBit},
    {IntrinsicOp::IOP_WaveActiveBitOr, TranslateWaveA2A, DXIL::OpCode::WaveActiveBit},
    {IntrinsicOp::IOP_WaveActiveBitXor, TranslateWaveA2A, DXIL::OpCode::WaveActiveBit},
    {IntrinsicOp::IOP_WaveActiveCountBits, TranslateWaveA2B, DXIL::OpCode::WaveAllBitCount},
    {IntrinsicOp::IOP_WaveActiveMax, TranslateWaveA2A, DXIL::OpCode::WaveActiveOp},
    {IntrinsicOp::IOP_WaveActiveMin, TranslateWaveA2A, DXIL::OpCode::WaveActiveOp},
    {IntrinsicOp::IOP_WaveActiveProduct, TranslateWaveA2A, DXIL::OpCode::WaveActiveOp},
    {IntrinsicOp::IOP_WaveActiveSum, TranslateWaveA2A, DXIL::OpCode::WaveActiveOp},
    {IntrinsicOp::IOP_WaveGetLaneCount, TranslateWaveToVal, DXIL::OpCode::WaveGetLaneCount},
    {IntrinsicOp::IOP_WaveGetLaneIndex, TranslateWaveToVal, DXIL::OpCode::WaveGetLaneIndex},
    {IntrinsicOp::IOP_WaveIsFirstLane, TranslateWaveToVal, DXIL::OpCode::WaveIsFirstLane},
    {IntrinsicOp::IOP_WaveMatch, TranslateWaveMatch, DXIL::OpCode::WaveMatch},
    {IntrinsicOp::IOP_WaveMultiPrefixBitAnd, TranslateWaveMultiPrefix, DXIL::OpCode::WaveMultiPrefixOp},
    {IntrinsicOp::IOP_WaveMultiPrefixBitOr, TranslateWaveMultiPrefix, DXIL::OpCode::WaveMultiPrefixOp},
    {IntrinsicOp::IOP_WaveMultiPrefixBitXor, TranslateWaveMultiPrefix, DXIL::OpCode::WaveMultiPrefixOp},
    {IntrinsicOp::IOP_WaveMultiPrefixCountBits, TranslateWaveMultiPrefixBitCount, DXIL::OpCode::WaveMultiPrefixBitCount},
    {IntrinsicOp::IOP_WaveMultiPrefixProduct, TranslateWaveMultiPrefix, DXIL::OpCode::WaveMultiPrefixOp},
    {IntrinsicOp::IOP_WaveMultiPrefixSum, TranslateWaveMultiPrefix, DXIL::OpCode::WaveMultiPrefixOp},
    {IntrinsicOp::IOP_WavePrefixCountBits, TranslateWaveA2B, DXIL::OpCode::WavePrefixBitCount},
    {IntrinsicOp::IOP_WavePrefixProduct, TranslateWaveA2A, DXIL::OpCode::WavePrefixOp},
    {IntrinsicOp::IOP_WavePrefixSum, TranslateWaveA2A, DXIL::OpCode::WavePrefixOp},
    {IntrinsicOp::IOP_WaveReadLaneAt, TranslateWaveReadLaneAt, DXIL::OpCode::WaveReadLaneAt},
    {IntrinsicOp::IOP_WaveReadLaneFirst, TranslateWaveReadLaneFirst, DXIL::OpCode::WaveReadLaneFirst},
    {IntrinsicOp::IOP_WorldRayDirection, TranslateNoArgVectorOperation, DXIL::OpCode::WorldRayDirection},
    {IntrinsicOp::IOP_WorldRayOrigin, TranslateNoArgVectorOperation, DXIL::OpCode::WorldRayOrigin},
    {IntrinsicOp::IOP_WorldToObject, TranslateNoArgMatrix3x4Operation, DXIL::OpCode::WorldToObject},
    {IntrinsicOp::IOP_WorldToObject3x4, TranslateNoArgMatrix3x4Operation, DXIL::OpCode::WorldToObject},
    {IntrinsicOp::IOP_WorldToObject4x3, TranslateNoArgTransposedMatrix3x4Operation, DXIL::OpCode::WorldToObject},
    {IntrinsicOp::IOP_abort, EmptyLower, DXIL::OpCode::NumOpCodes},
    {IntrinsicOp::IOP_abs, TranslateAbs, DXIL::OpCode::NumOpCodes},
    {IntrinsicOp::IOP_acos, TrivialUnaryOperation, DXIL::OpCode::Acos},
    {IntrinsicOp::IOP_all, TranslateAll, DXIL::OpCode::NumOpCodes},
    {IntrinsicOp::IOP_and, TranslateAnd, DXIL::OpCode::NumOpCodes},
    {IntrinsicOp::IOP_any, TranslateAny, DXIL::OpCode::NumOpCodes},
    {IntrinsicOp::IOP_asdouble, TranslateAsDouble, DXIL::OpCode::MakeDouble},
    {IntrinsicOp::IOP_asfloat, TranslateBitcast, DXIL::OpCode::NumOpCodes},
    {IntrinsicOp::IOP_asfloat16, TranslateBitcast, DXIL::OpCode::NumOpCodes},
    {IntrinsicOp::IOP_asin, TrivialUnaryOperation, DXIL::OpCode::Asin},
    {IntrinsicOp::IOP_asint, TranslateBitcast, DXIL::OpCode::NumOpCodes},
    {IntrinsicOp::IOP_asint16, TranslateBitcast, DXIL::OpCode::NumOpCodes},
    {IntrinsicOp::IOP_asuint, TranslateAsUint, DXIL::OpCode::SplitDouble},
    {IntrinsicOp::IOP_asuint16, TranslateAsUint, DXIL::OpCode::NumOpCodes},
    {IntrinsicOp::IOP_atan, TrivialUnaryOperation, DXIL::OpCode::Atan},
    {IntrinsicOp::IOP_atan2, TranslateAtan2, DXIL::OpCode::NumOpCodes},
    {IntrinsicOp::IOP_ceil, TrivialUnaryOperation, DXIL::OpCode::Round_pi},
    {IntrinsicOp::IOP_clamp, TranslateClamp, DXIL::OpCode::NumOpCodes},
    {IntrinsicOp::IOP_clip, TranslateClip, DXIL::OpCode::NumOpCodes},
    {IntrinsicOp::IOP_cos, TrivialUnaryOperation, DXIL::OpCode::Cos},
    {IntrinsicOp::IOP_cosh, TrivialUnaryOperation, DXIL::OpCode::Hcos},
    {IntrinsicOp::IOP_countbits, TrivialUnaryOperation, DXIL::OpCode::Countbits},
    {IntrinsicOp::IOP_cross, TranslateCross, DXIL::OpCode::NumOpCodes},
    {IntrinsicOp::IOP_ddx, TrivialUnaryOperation, DXIL::OpCode::DerivCoarseX},
    {IntrinsicOp::IOP_ddx_coarse, TrivialUnaryOperation, DXIL::OpCode::DerivCoarseX},
    {IntrinsicOp::IOP_ddx_fine, TrivialUnaryOperation, DXIL::OpCode::DerivFineX},
    {IntrinsicOp::IOP_ddy, TrivialUnaryOperation, DXIL::OpCode::DerivCoarseY},
    {IntrinsicOp::IOP_ddy_coarse, TrivialUnaryOperation, DXIL::OpCode::DerivCoarseY},
    {IntrinsicOp::IOP_ddy_fine, TrivialUnaryOperation, DXIL::OpCode::DerivFineY},
    {IntrinsicOp::IOP_degrees, TranslateDegrees, DXIL::OpCode::NumOpCodes},
    {IntrinsicOp::IOP_determinant, EmptyLower, DXIL::OpCode::NumOpCodes},
    {IntrinsicOp::IOP_distance, TranslateDistance, DXIL::OpCode::NumOpCodes},
    {IntrinsicOp::IOP_dot, TranslateDot, DXIL::OpCode::NumOpCodes},
    {IntrinsicOp::IOP_dot2add, TranslateDot2Add, DXIL::OpCode::Dot2AddHalf},
    {IntrinsicOp::IOP_dot4add_i8packed, TranslateDot4AddPacked, DXIL::OpCode::Dot4AddI8Packed},
    {IntrinsicOp::IOP_dot4add_u8packed, TranslateDot4AddPacked, DXIL::OpCode::Dot4AddU8Packed},
    {IntrinsicOp::IOP_dst, TranslateDst, DXIL::OpCode::NumOpCodes},
    {IntrinsicOp::IOP_exp, TranslateExp, DXIL::OpCode::NumOpCodes},
    {IntrinsicOp::IOP_exp2, TrivialUnaryOperation, DXIL::OpCode::Exp},
    {IntrinsicOp::IOP_f16tof32, TranslateF16ToF32, DXIL::OpCode::LegacyF16ToF32},
    {IntrinsicOp::IOP_f32tof16, TranslateF32ToF16, DXIL::OpCode::LegacyF32ToF16},
    {IntrinsicOp::IOP_faceforward, TranslateFaceforward, DXIL::OpCode::NumOpCodes},
    {IntrinsicOp::IOP_firstbithigh, TranslateFirstbitHi, DXIL::OpCode::FirstbitSHi},
    {IntrinsicOp::IOP_firstbitlow, TranslateFirstbitLo, DXIL::OpCode::FirstbitLo},
    {IntrinsicOp::IOP_floor, TrivialUnaryOperation, DXIL::OpCode::Round_ni},
    {IntrinsicOp::IOP_fma, TrivialTrinaryOperation, DXIL::OpCode::Fma},
    {IntrinsicOp::IOP_fmod, TranslateFMod, DXIL::OpCode::NumOpCodes},
    {IntrinsicOp::IOP_frac, TrivialUnaryOperation, DXIL::OpCode::Frc},
    {IntrinsicOp::IOP_frexp, TranslateFrexp, DXIL::OpCode::NumOpCodes},
    {IntrinsicOp::IOP_fwidth, TranslateFWidth, DXIL::OpCode::NumOpCodes},
    {IntrinsicOp::IOP_isfinite, TrivialIsSpecialFloat, DXIL::OpCode::IsFinite},
    {IntrinsicOp::IOP_isinf, TrivialIsSpecialFloat, DXIL::OpCode::IsInf},
    {IntrinsicOp::IOP_isnan, TrivialIsSpecialFloat, DXIL::OpCode::IsNaN},
    {IntrinsicOp::IOP_ldexp, TranslateLdExp, DXIL::OpCode::NumOpCodes},
    {IntrinsicOp::IOP_length, TranslateLength, DXIL::OpCode::NumOpCodes},
    {IntrinsicOp::IOP_lerp, TranslateLerp, DXIL::OpCode::NumOpCodes},
    {IntrinsicOp::IOP_lit, TranslateLit, DXIL::OpCode::NumOpCodes},
    {IntrinsicOp::IOP_log, TranslateLog, DXIL::OpCode::NumOpCodes},
    {IntrinsicOp::IOP_log10, TranslateLog10, DXIL::OpCode::NumOpCodes},
    {IntrinsicOp::IOP_log2, TrivialUnaryOperation, DXIL::OpCode::Log},
    {IntrinsicOp::IOP_mad, TranslateFUITrinary, DXIL::OpCode::IMad},
    {IntrinsicOp::IOP_max, TranslateFUIBinary, DXIL::OpCode::IMax},
    {IntrinsicOp::IOP_min, TranslateFUIBinary, DXIL::OpCode::IMin},
    {IntrinsicOp::IOP_modf, TranslateModF, DXIL::OpCode::NumOpCodes},
    {IntrinsicOp::IOP_msad4, TranslateMSad4, DXIL::OpCode::NumOpCodes},
    {IntrinsicOp::IOP_mul, TranslateMul, DXIL::OpCode::NumOpCodes},
    {IntrinsicOp::IOP_normalize, TranslateNormalize, DXIL::OpCode::NumOpCodes},
    {IntrinsicOp::IOP_or, TranslateOr, DXIL::OpCode::NumOpCodes},
    {IntrinsicOp::IOP_pack_clamp_s8, TranslatePack, DXIL::OpCode::Pack4x8 },
    {IntrinsicOp::IOP_pack_clamp_u8, TranslatePack, DXIL::OpCode::Pack4x8 },
    {IntrinsicOp::IOP_pack_s8, TranslatePack, DXIL::OpCode::Pack4x8 },
    {IntrinsicOp::IOP_pack_u8, TranslatePack, DXIL::OpCode::Pack4x8 },
    {IntrinsicOp::IOP_pow, TranslatePow, DXIL::OpCode::NumOpCodes},
    {IntrinsicOp::IOP_printf, TranslatePrintf, DXIL::OpCode::NumOpCodes},
    {IntrinsicOp::IOP_radians, TranslateRadians, DXIL::OpCode::NumOpCodes},
    {IntrinsicOp::IOP_rcp, TranslateRCP, DXIL::OpCode::NumOpCodes},
    {IntrinsicOp::IOP_reflect, TranslateReflect, DXIL::OpCode::NumOpCodes},
    {IntrinsicOp::IOP_refract, TranslateRefract, DXIL::OpCode::NumOpCodes},
    {IntrinsicOp::IOP_reversebits, TrivialUnaryOperation, DXIL::OpCode::Bfrev},
    {IntrinsicOp::IOP_round, TrivialUnaryOperation, DXIL::OpCode::Round_ne},
    {IntrinsicOp::IOP_rsqrt, TrivialUnaryOperation, DXIL::OpCode::Rsqrt},
    {IntrinsicOp::IOP_saturate, TrivialUnaryOperation, DXIL::OpCode::Saturate},
    {IntrinsicOp::IOP_select, TranslateSelect, DXIL::OpCode::NumOpCodes},
    {IntrinsicOp::IOP_sign, TranslateSign, DXIL::OpCode::NumOpCodes},
    {IntrinsicOp::IOP_sin, TrivialUnaryOperation, DXIL::OpCode::Sin},
    {IntrinsicOp::IOP_sincos, EmptyLower, DXIL::OpCode::NumOpCodes},
    {IntrinsicOp::IOP_sinh, TrivialUnaryOperation, DXIL::OpCode::Hsin},
    {IntrinsicOp::IOP_smoothstep, TranslateSmoothStep, DXIL::OpCode::NumOpCodes},
    {IntrinsicOp::IOP_source_mark, EmptyLower, DXIL::OpCode::NumOpCodes},
    {IntrinsicOp::IOP_sqrt, TrivialUnaryOperation, DXIL::OpCode::Sqrt},
    {IntrinsicOp::IOP_step, TranslateStep, DXIL::OpCode::NumOpCodes},
    {IntrinsicOp::IOP_tan, TrivialUnaryOperation, DXIL::OpCode::Tan},
    {IntrinsicOp::IOP_tanh, TrivialUnaryOperation, DXIL::OpCode::Htan},
    {IntrinsicOp::IOP_tex1D, EmptyLower, DXIL::OpCode::NumOpCodes},
    {IntrinsicOp::IOP_tex1Dbias, EmptyLower, DXIL::OpCode::NumOpCodes},
    {IntrinsicOp::IOP_tex1Dgrad, EmptyLower, DXIL::OpCode::NumOpCodes},
    {IntrinsicOp::IOP_tex1Dlod, EmptyLower, DXIL::OpCode::NumOpCodes},
    {IntrinsicOp::IOP_tex1Dproj, EmptyLower, DXIL::OpCode::NumOpCodes},
    {IntrinsicOp::IOP_tex2D, EmptyLower, DXIL::OpCode::NumOpCodes},
    {IntrinsicOp::IOP_tex2Dbias, EmptyLower, DXIL::OpCode::NumOpCodes},
    {IntrinsicOp::IOP_tex2Dgrad, EmptyLower, DXIL::OpCode::NumOpCodes},
    {IntrinsicOp::IOP_tex2Dlod, EmptyLower, DXIL::OpCode::NumOpCodes},
    {IntrinsicOp::IOP_tex2Dproj, EmptyLower, DXIL::OpCode::NumOpCodes},
    {IntrinsicOp::IOP_tex3D, EmptyLower, DXIL::OpCode::NumOpCodes},
    {IntrinsicOp::IOP_tex3Dbias, EmptyLower, DXIL::OpCode::NumOpCodes},
    {IntrinsicOp::IOP_tex3Dgrad, EmptyLower, DXIL::OpCode::NumOpCodes},
    {IntrinsicOp::IOP_tex3Dlod, EmptyLower, DXIL::OpCode::NumOpCodes},
    {IntrinsicOp::IOP_tex3Dproj, EmptyLower, DXIL::OpCode::NumOpCodes},
    {IntrinsicOp::IOP_texCUBE, EmptyLower, DXIL::OpCode::NumOpCodes},
    {IntrinsicOp::IOP_texCUBEbias, EmptyLower, DXIL::OpCode::NumOpCodes},
    {IntrinsicOp::IOP_texCUBEgrad, EmptyLower, DXIL::OpCode::NumOpCodes},
    {IntrinsicOp::IOP_texCUBElod, EmptyLower, DXIL::OpCode::NumOpCodes},
    {IntrinsicOp::IOP_texCUBEproj, EmptyLower, DXIL::OpCode::NumOpCodes},
    {IntrinsicOp::IOP_transpose, EmptyLower, DXIL::OpCode::NumOpCodes},
    {IntrinsicOp::IOP_trunc, TrivialUnaryOperation, DXIL::OpCode::Round_z},
    {IntrinsicOp::IOP_unpack_s8s16, TranslateUnpack, DXIL::OpCode::Unpack4x8},
    {IntrinsicOp::IOP_unpack_s8s32, TranslateUnpack, DXIL::OpCode::Unpack4x8},
    {IntrinsicOp::IOP_unpack_u8u16, TranslateUnpack, DXIL::OpCode::Unpack4x8},
    {IntrinsicOp::IOP_unpack_u8u32, TranslateUnpack, DXIL::OpCode::Unpack4x8},
#ifdef ENABLE_SPIRV_CODEGEN
    { IntrinsicOp::IOP_VkReadClock, UnsupportedVulkanIntrinsic, DXIL::OpCode::NumOpCodes },
    { IntrinsicOp::IOP_VkRawBufferLoad, UnsupportedVulkanIntrinsic, DXIL::OpCode::NumOpCodes },
    { IntrinsicOp::IOP_Vkext_execution_mode, UnsupportedVulkanIntrinsic, DXIL::OpCode::NumOpCodes },
#endif // ENABLE_SPIRV_CODEGEN
    {IntrinsicOp::MOP_Append, StreamOutputLower, DXIL::OpCode::EmitStream},
    {IntrinsicOp::MOP_RestartStrip, StreamOutputLower, DXIL::OpCode::CutStream},
    {IntrinsicOp::MOP_CalculateLevelOfDetail, TranslateCalculateLOD, DXIL::OpCode::NumOpCodes},
    {IntrinsicOp::MOP_CalculateLevelOfDetailUnclamped, TranslateCalculateLOD, DXIL::OpCode::NumOpCodes},
    {IntrinsicOp::MOP_GetDimensions, TranslateGetDimensions, DXIL::OpCode::NumOpCodes},
    {IntrinsicOp::MOP_Load, TranslateResourceLoad, DXIL::OpCode::NumOpCodes},
    {IntrinsicOp::MOP_Sample, TranslateSample, DXIL::OpCode::Sample},
    {IntrinsicOp::MOP_SampleBias, TranslateSample, DXIL::OpCode::SampleBias},
    {IntrinsicOp::MOP_SampleCmp, TranslateSample, DXIL::OpCode::SampleCmp},
    {IntrinsicOp::MOP_SampleCmpLevelZero, TranslateSample, DXIL::OpCode::SampleCmpLevelZero},
    {IntrinsicOp::MOP_SampleGrad, TranslateSample, DXIL::OpCode::SampleGrad},
    {IntrinsicOp::MOP_SampleLevel, TranslateSample, DXIL::OpCode::SampleLevel},
    {IntrinsicOp::MOP_Gather, TranslateGather, DXIL::OpCode::TextureGather},
    {IntrinsicOp::MOP_GatherAlpha, TranslateGather, DXIL::OpCode::TextureGather},
    {IntrinsicOp::MOP_GatherBlue, TranslateGather, DXIL::OpCode::TextureGather},
    {IntrinsicOp::MOP_GatherCmp, TranslateGather, DXIL::OpCode::TextureGatherCmp},
    {IntrinsicOp::MOP_GatherCmpAlpha, TranslateGather, DXIL::OpCode::TextureGatherCmp},
    {IntrinsicOp::MOP_GatherCmpBlue, TranslateGather, DXIL::OpCode::TextureGatherCmp},
    {IntrinsicOp::MOP_GatherCmpGreen, TranslateGather, DXIL::OpCode::TextureGatherCmp},
    {IntrinsicOp::MOP_GatherCmpRed, TranslateGather, DXIL::OpCode::TextureGatherCmp},
    {IntrinsicOp::MOP_GatherGreen, TranslateGather, DXIL::OpCode::TextureGather},
    {IntrinsicOp::MOP_GatherRed, TranslateGather, DXIL::OpCode::TextureGather},
    {IntrinsicOp::MOP_GetSamplePosition, TranslateGetSamplePosition, DXIL::OpCode::NumOpCodes},
    {IntrinsicOp::MOP_Load2, TranslateResourceLoad, DXIL::OpCode::NumOpCodes},
    {IntrinsicOp::MOP_Load3, TranslateResourceLoad, DXIL::OpCode::NumOpCodes},
    {IntrinsicOp::MOP_Load4, TranslateResourceLoad, DXIL::OpCode::NumOpCodes},
    {IntrinsicOp::MOP_InterlockedAdd, TranslateMopAtomicBinaryOperation, DXIL::OpCode::NumOpCodes},
    {IntrinsicOp::MOP_InterlockedAdd64, TranslateMopAtomicBinaryOperation, DXIL::OpCode::NumOpCodes},
    {IntrinsicOp::MOP_InterlockedAnd, TranslateMopAtomicBinaryOperation, DXIL::OpCode::NumOpCodes},
    {IntrinsicOp::MOP_InterlockedAnd64, TranslateMopAtomicBinaryOperation, DXIL::OpCode::NumOpCodes},
    {IntrinsicOp::MOP_InterlockedCompareExchange, TranslateMopAtomicCmpXChg, DXIL::OpCode::NumOpCodes},
    {IntrinsicOp::MOP_InterlockedCompareExchange64, TranslateMopAtomicCmpXChg, DXIL::OpCode::NumOpCodes},
    {IntrinsicOp::MOP_InterlockedCompareExchangeFloatBitwise, TranslateMopAtomicCmpXChg, DXIL::OpCode::NumOpCodes},
    {IntrinsicOp::MOP_InterlockedCompareStore, TranslateMopAtomicCmpXChg, DXIL::OpCode::NumOpCodes},
    {IntrinsicOp::MOP_InterlockedCompareStore64, TranslateMopAtomicCmpXChg, DXIL::OpCode::NumOpCodes},
    {IntrinsicOp::MOP_InterlockedCompareStoreFloatBitwise, TranslateMopAtomicCmpXChg, DXIL::OpCode::NumOpCodes},
    {IntrinsicOp::MOP_InterlockedExchange, TranslateMopAtomicBinaryOperation, DXIL::OpCode::NumOpCodes},
    {IntrinsicOp::MOP_InterlockedExchange64, TranslateMopAtomicBinaryOperation, DXIL::OpCode::NumOpCodes},
    {IntrinsicOp::MOP_InterlockedExchangeFloat, TranslateMopAtomicBinaryOperation, DXIL::OpCode::NumOpCodes},
    {IntrinsicOp::MOP_InterlockedMax, TranslateMopAtomicBinaryOperation, DXIL::OpCode::NumOpCodes},
    {IntrinsicOp::MOP_InterlockedMax64, TranslateMopAtomicBinaryOperation, DXIL::OpCode::NumOpCodes},
    {IntrinsicOp::MOP_InterlockedMin, TranslateMopAtomicBinaryOperation, DXIL::OpCode::NumOpCodes},
    {IntrinsicOp::MOP_InterlockedMin64, TranslateMopAtomicBinaryOperation, DXIL::OpCode::NumOpCodes},
    {IntrinsicOp::MOP_InterlockedOr, TranslateMopAtomicBinaryOperation, DXIL::OpCode::NumOpCodes},
    {IntrinsicOp::MOP_InterlockedOr64, TranslateMopAtomicBinaryOperation, DXIL::OpCode::NumOpCodes},
    {IntrinsicOp::MOP_InterlockedXor, TranslateMopAtomicBinaryOperation, DXIL::OpCode::NumOpCodes},
    {IntrinsicOp::MOP_InterlockedXor64, TranslateMopAtomicBinaryOperation, DXIL::OpCode::NumOpCodes},
    {IntrinsicOp::MOP_Store, TranslateResourceStore, DXIL::OpCode::NumOpCodes},
    {IntrinsicOp::MOP_Store2, TranslateResourceStore, DXIL::OpCode::NumOpCodes},
    {IntrinsicOp::MOP_Store3, TranslateResourceStore, DXIL::OpCode::NumOpCodes},
    {IntrinsicOp::MOP_Store4, TranslateResourceStore, DXIL::OpCode::NumOpCodes},
    {IntrinsicOp::MOP_DecrementCounter, GenerateUpdateCounter, DXIL::OpCode::NumOpCodes},
    {IntrinsicOp::MOP_IncrementCounter, GenerateUpdateCounter, DXIL::OpCode::NumOpCodes},
    {IntrinsicOp::MOP_Consume, EmptyLower, DXIL::OpCode::NumOpCodes},
    {IntrinsicOp::MOP_WriteSamplerFeedback, TranslateWriteSamplerFeedback, DXIL::OpCode::WriteSamplerFeedback},
    {IntrinsicOp::MOP_WriteSamplerFeedbackBias, TranslateWriteSamplerFeedback, DXIL::OpCode::WriteSamplerFeedbackBias},
    {IntrinsicOp::MOP_WriteSamplerFeedbackGrad, TranslateWriteSamplerFeedback, DXIL::OpCode::WriteSamplerFeedbackGrad},
    {IntrinsicOp::MOP_WriteSamplerFeedbackLevel, TranslateWriteSamplerFeedback, DXIL::OpCode::WriteSamplerFeedbackLevel},

    {IntrinsicOp::MOP_Abort, TranslateGenericRayQueryMethod, DXIL::OpCode::RayQuery_Abort},
    {IntrinsicOp::MOP_CandidateGeometryIndex, TranslateGenericRayQueryMethod, DXIL::OpCode::RayQuery_CandidateGeometryIndex},
    {IntrinsicOp::MOP_CandidateInstanceContributionToHitGroupIndex, TranslateGenericRayQueryMethod, DXIL::OpCode::RayQuery_CandidateInstanceContributionToHitGroupIndex},
    {IntrinsicOp::MOP_CandidateInstanceID, TranslateGenericRayQueryMethod, DXIL::OpCode::RayQuery_CandidateInstanceID},
    {IntrinsicOp::MOP_CandidateInstanceIndex, TranslateGenericRayQueryMethod, DXIL::OpCode::RayQuery_CandidateInstanceIndex},
    {IntrinsicOp::MOP_CandidateObjectRayDirection, TranslateRayQueryFloat3Getter, DXIL::OpCode::RayQuery_CandidateObjectRayDirection},
    {IntrinsicOp::MOP_CandidateObjectRayOrigin, TranslateRayQueryFloat3Getter, DXIL::OpCode::RayQuery_CandidateObjectRayOrigin},
    {IntrinsicOp::MOP_CandidateObjectToWorld3x4, TranslateRayQueryMatrix3x4Operation, DXIL::OpCode::RayQuery_CandidateObjectToWorld3x4},
    {IntrinsicOp::MOP_CandidateObjectToWorld4x3, TranslateRayQueryTransposedMatrix3x4Operation, DXIL::OpCode::RayQuery_CandidateObjectToWorld3x4},
    {IntrinsicOp::MOP_CandidatePrimitiveIndex, TranslateGenericRayQueryMethod, DXIL::OpCode::RayQuery_CandidatePrimitiveIndex},
    {IntrinsicOp::MOP_CandidateProceduralPrimitiveNonOpaque, TranslateGenericRayQueryMethod, DXIL::OpCode::RayQuery_CandidateProceduralPrimitiveNonOpaque},
    {IntrinsicOp::MOP_CandidateTriangleBarycentrics, TranslateRayQueryFloat2Getter, DXIL::OpCode::RayQuery_CandidateTriangleBarycentrics},
    {IntrinsicOp::MOP_CandidateTriangleFrontFace, TranslateGenericRayQueryMethod, DXIL::OpCode::RayQuery_CandidateTriangleFrontFace},
    {IntrinsicOp::MOP_CandidateTriangleRayT, TranslateGenericRayQueryMethod, DXIL::OpCode::RayQuery_CandidateTriangleRayT},
    {IntrinsicOp::MOP_CandidateType, TranslateGenericRayQueryMethod, DXIL::OpCode::RayQuery_CandidateType},
    {IntrinsicOp::MOP_CandidateWorldToObject3x4, TranslateRayQueryMatrix3x4Operation, DXIL::OpCode::RayQuery_CandidateWorldToObject3x4},
    {IntrinsicOp::MOP_CandidateWorldToObject4x3, TranslateRayQueryTransposedMatrix3x4Operation, DXIL::OpCode::RayQuery_CandidateWorldToObject3x4},
    {IntrinsicOp::MOP_CommitNonOpaqueTriangleHit, TranslateGenericRayQueryMethod, DXIL::OpCode::RayQuery_CommitNonOpaqueTriangleHit},
    {IntrinsicOp::MOP_CommitProceduralPrimitiveHit, TranslateCommitProceduralPrimitiveHit, DXIL::OpCode::RayQuery_CommitProceduralPrimitiveHit},
    {IntrinsicOp::MOP_CommittedGeometryIndex, TranslateGenericRayQueryMethod, DXIL::OpCode::RayQuery_CommittedGeometryIndex},
    {IntrinsicOp::MOP_CommittedInstanceContributionToHitGroupIndex, TranslateGenericRayQueryMethod, DXIL::OpCode::RayQuery_CommittedInstanceContributionToHitGroupIndex},
    {IntrinsicOp::MOP_CommittedInstanceID, TranslateGenericRayQueryMethod, DXIL::OpCode::RayQuery_CommittedInstanceID},
    {IntrinsicOp::MOP_CommittedInstanceIndex, TranslateGenericRayQueryMethod, DXIL::OpCode::RayQuery_CommittedInstanceIndex},
    {IntrinsicOp::MOP_CommittedObjectRayDirection, TranslateRayQueryFloat3Getter, DXIL::OpCode::RayQuery_CommittedObjectRayDirection},
    {IntrinsicOp::MOP_CommittedObjectRayOrigin, TranslateRayQueryFloat3Getter, DXIL::OpCode::RayQuery_CommittedObjectRayOrigin},
    {IntrinsicOp::MOP_CommittedObjectToWorld3x4, TranslateRayQueryMatrix3x4Operation, DXIL::OpCode::RayQuery_CommittedObjectToWorld3x4},
    {IntrinsicOp::MOP_CommittedObjectToWorld4x3, TranslateRayQueryTransposedMatrix3x4Operation, DXIL::OpCode::RayQuery_CommittedObjectToWorld3x4},
    {IntrinsicOp::MOP_CommittedPrimitiveIndex, TranslateGenericRayQueryMethod, DXIL::OpCode::RayQuery_CommittedPrimitiveIndex},
    {IntrinsicOp::MOP_CommittedRayT, TranslateGenericRayQueryMethod, DXIL::OpCode::RayQuery_CommittedRayT},
    {IntrinsicOp::MOP_CommittedStatus, TranslateGenericRayQueryMethod, DXIL::OpCode::RayQuery_CommittedStatus},
    {IntrinsicOp::MOP_CommittedTriangleBarycentrics, TranslateRayQueryFloat2Getter, DXIL::OpCode::RayQuery_CommittedTriangleBarycentrics},
    {IntrinsicOp::MOP_CommittedTriangleFrontFace, TranslateGenericRayQueryMethod, DXIL::OpCode::RayQuery_CommittedTriangleFrontFace},
    {IntrinsicOp::MOP_CommittedWorldToObject3x4, TranslateRayQueryMatrix3x4Operation, DXIL::OpCode::RayQuery_CommittedWorldToObject3x4},
    {IntrinsicOp::MOP_CommittedWorldToObject4x3, TranslateRayQueryTransposedMatrix3x4Operation, DXIL::OpCode::RayQuery_CommittedWorldToObject3x4},
    {IntrinsicOp::MOP_Proceed, TranslateGenericRayQueryMethod, DXIL::OpCode::RayQuery_Proceed},
    {IntrinsicOp::MOP_RayFlags, TranslateGenericRayQueryMethod, DXIL::OpCode::RayQuery_RayFlags},
    {IntrinsicOp::MOP_RayTMin, TranslateGenericRayQueryMethod, DXIL::OpCode::RayQuery_RayTMin},
    {IntrinsicOp::MOP_TraceRayInline,  TranslateTraceRayInline,  DXIL::OpCode::RayQuery_TraceRayInline},
    {IntrinsicOp::MOP_WorldRayDirection, TranslateRayQueryFloat3Getter, DXIL::OpCode::RayQuery_WorldRayDirection},
    {IntrinsicOp::MOP_WorldRayOrigin, TranslateRayQueryFloat3Getter, DXIL::OpCode::RayQuery_WorldRayOrigin},

    // SPIRV change starts
#ifdef ENABLE_SPIRV_CODEGEN
    {IntrinsicOp::MOP_SubpassLoad, UnsupportedVulkanIntrinsic, DXIL::OpCode::NumOpCodes},
#endif // ENABLE_SPIRV_CODEGEN
    // SPIRV change ends

    // Manully added part.
    { IntrinsicOp::IOP_InterlockedUMax, TranslateIopAtomicBinaryOperation, DXIL::OpCode::NumOpCodes },
    { IntrinsicOp::IOP_InterlockedUMin, TranslateIopAtomicBinaryOperation, DXIL::OpCode::NumOpCodes },
    { IntrinsicOp::IOP_WaveActiveUMax, TranslateWaveA2A, DXIL::OpCode::WaveActiveOp },
    { IntrinsicOp::IOP_WaveActiveUMin, TranslateWaveA2A, DXIL::OpCode::WaveActiveOp },
    { IntrinsicOp::IOP_WaveActiveUProduct, TranslateWaveA2A, DXIL::OpCode::WaveActiveOp },
    { IntrinsicOp::IOP_WaveActiveUSum, TranslateWaveA2A, DXIL::OpCode::WaveActiveOp },
    { IntrinsicOp::IOP_WaveMultiPrefixUProduct, TranslateWaveMultiPrefix, DXIL::OpCode::WaveMultiPrefixOp },
    { IntrinsicOp::IOP_WaveMultiPrefixUSum, TranslateWaveMultiPrefix, DXIL::OpCode::WaveMultiPrefixOp },
    { IntrinsicOp::IOP_WavePrefixUProduct, TranslateWaveA2A, DXIL::OpCode::WavePrefixOp },
    { IntrinsicOp::IOP_WavePrefixUSum, TranslateWaveA2A, DXIL::OpCode::WavePrefixOp },
    { IntrinsicOp::IOP_uabs, TranslateUAbs, DXIL::OpCode::NumOpCodes },
    { IntrinsicOp::IOP_uclamp, TranslateClamp, DXIL::OpCode::NumOpCodes },
    { IntrinsicOp::IOP_ufirstbithigh, TranslateFirstbitHi, DXIL::OpCode::FirstbitHi },
    { IntrinsicOp::IOP_umad, TranslateFUITrinary, DXIL::OpCode::UMad},
    { IntrinsicOp::IOP_umax, TranslateFUIBinary, DXIL::OpCode::UMax},
    { IntrinsicOp::IOP_umin, TranslateFUIBinary, DXIL::OpCode::UMin },
    { IntrinsicOp::IOP_umul, TranslateMul, DXIL::OpCode::UMul },
    { IntrinsicOp::IOP_usign, TranslateUSign, DXIL::OpCode::UMax },
    { IntrinsicOp::MOP_InterlockedUMax, TranslateMopAtomicBinaryOperation, DXIL::OpCode::NumOpCodes },
    { IntrinsicOp::MOP_InterlockedUMin, TranslateMopAtomicBinaryOperation, DXIL::OpCode::NumOpCodes },
};
}
static_assert(sizeof(gLowerTable) / sizeof(gLowerTable[0]) == static_cast<size_t>(IntrinsicOp::Num_Intrinsics),
  "Intrinsic lowering table must be updated to account for new intrinsics.");

static void TranslateBuiltinIntrinsic(CallInst *CI,
                                      HLOperationLowerHelper &helper,  HLObjectOperationLowerHelper *pObjHelper, bool &Translated) {
  unsigned opcode = hlsl::GetHLOpcode(CI);
  const IntrinsicLower &lower = gLowerTable[opcode];
  Value *Result =
      lower.LowerFunc(CI, lower.IntriOpcode, lower.DxilOpcode, helper, pObjHelper, Translated);
  if (Result)
    CI->replaceAllUsesWith(Result);
}

// SharedMem.
namespace {

bool IsSharedMemPtr(Value *Ptr) {
  return Ptr->getType()->getPointerAddressSpace() == DXIL::kTGSMAddrSpace;
}

bool IsLocalVariablePtr(Value *Ptr) {
  while (GetElementPtrInst *GEP = dyn_cast<GetElementPtrInst>(Ptr)) {
    Ptr = GEP->getPointerOperand();
  }
  bool isAlloca = isa<AllocaInst>(Ptr);
  if (isAlloca) return true;

  GlobalVariable *GV = dyn_cast<GlobalVariable>(Ptr);
  if (!GV) return false;

  return GV->getLinkage() == GlobalValue::LinkageTypes::InternalLinkage;
}

}

// Constant buffer.
namespace {
unsigned GetEltTypeByteSizeForConstBuf(Type *EltType, const DataLayout &DL) {
  DXASSERT(EltType->isIntegerTy() || EltType->isFloatingPointTy(),
           "not an element type");
  // TODO: Use real size after change constant buffer into linear layout.
  if (DL.getTypeSizeInBits(EltType) <= 32) {
    // Constant buffer is 4 bytes align.
    return 4;
  } else
    return 8;
}

Value *GenerateCBLoad(Value *handle, Value *offset, Type *EltTy, OP *hlslOP,
                      IRBuilder<> &Builder) {
  Constant *OpArg = hlslOP->GetU32Const((unsigned)OP::OpCode::CBufferLoad);

  DXASSERT(!EltTy->isIntegerTy(1), "Bools should not be loaded as their register representation.");

  // Align to 8 bytes for now.
  Constant *align = hlslOP->GetU32Const(8);
  Function *CBLoad = hlslOP->GetOpFunc(OP::OpCode::CBufferLoad, EltTy);
  return Builder.CreateCall(CBLoad, {OpArg, handle, offset, align});
}

Value *TranslateConstBufMatLd(Type *matType, Value *handle, Value *offset,
                              bool colMajor, OP *OP, const DataLayout &DL,
                              IRBuilder<> &Builder) {
  HLMatrixType MatTy = HLMatrixType::cast(matType);
  Type *EltTy = MatTy.getElementTypeForMem();
  unsigned matSize = MatTy.getNumElements();
  std::vector<Value *> elts(matSize);
  Value *EltByteSize = ConstantInt::get(
      offset->getType(), GetEltTypeByteSizeForConstBuf(EltTy, DL));

  // TODO: use real size after change constant buffer into linear layout.
  Value *baseOffset = offset;
  for (unsigned i = 0; i < matSize; i++) {
    elts[i] = GenerateCBLoad(handle, baseOffset, EltTy, OP, Builder);
    baseOffset = Builder.CreateAdd(baseOffset, EltByteSize);
  }

  Value* Vec = HLMatrixLower::BuildVector(EltTy, elts, Builder);
  Vec = MatTy.emitLoweredMemToReg(Vec, Builder);
  return Vec;
}

void TranslateCBGep(GetElementPtrInst *GEP, Value *handle, Value *baseOffset,
                    hlsl::OP *hlslOP, IRBuilder<> &Builder,
                    DxilFieldAnnotation *prevFieldAnnotation,
                    const DataLayout &DL, DxilTypeSystem &dxilTypeSys,
                    HLObjectOperationLowerHelper *pObjHelper);

Value *GenerateVecEltFromGEP(Value *ldData, GetElementPtrInst *GEP,
                             IRBuilder<> &Builder, bool bInsertLdNextToGEP) {
  DXASSERT(GEP->getNumIndices() == 2, "must have 2 level");
  Value *baseIdx = (GEP->idx_begin())->get();
  Value *zeroIdx = Builder.getInt32(0);
  DXASSERT_LOCALVAR(baseIdx && zeroIdx, baseIdx == zeroIdx,
                    "base index must be 0");
  Value *idx = (GEP->idx_begin() + 1)->get();
  if (dyn_cast<ConstantInt>(idx)) {
    return Builder.CreateExtractElement(ldData, idx);
  } else {
    // Dynamic indexing.
    // Copy vec to array.
    Type *Ty = ldData->getType();
    Type *EltTy = Ty->getVectorElementType();
    unsigned vecSize = Ty->getVectorNumElements();
    ArrayType *AT = ArrayType::get(EltTy, vecSize);
    IRBuilder<> AllocaBuilder(
        GEP->getParent()->getParent()->getEntryBlock().getFirstInsertionPt());
    Value *tempArray = AllocaBuilder.CreateAlloca(AT);
    Value *zero = Builder.getInt32(0);
    for (unsigned int i = 0; i < vecSize; i++) {
      Value *Elt = Builder.CreateExtractElement(ldData, Builder.getInt32(i));
      Value *Ptr =
          Builder.CreateInBoundsGEP(tempArray, {zero, Builder.getInt32(i)});
      Builder.CreateStore(Elt, Ptr);
    }
    // Load from temp array.
    if (bInsertLdNextToGEP) {
      // Insert the new GEP just before the old and to-be-deleted GEP
      Builder.SetInsertPoint(GEP);
    }
    Value *EltGEP = Builder.CreateInBoundsGEP(tempArray, {zero, idx});
    return Builder.CreateLoad(EltGEP);
  }
}

void TranslateResourceInCB(LoadInst *LI,
                           HLObjectOperationLowerHelper *pObjHelper,
                           GlobalVariable *CbGV) {
  if (LI->user_empty()) {
    LI->eraseFromParent();
    return;
  }

  GetElementPtrInst *Ptr = cast<GetElementPtrInst>(LI->getPointerOperand());
  CallInst *CI = cast<CallInst>(LI->user_back());
  CallInst *Anno = cast<CallInst>(CI->user_back());
  DxilResourceProperties RP = pObjHelper->GetResPropsFromAnnotateHandle(Anno);
  Value *ResPtr = pObjHelper->GetOrCreateResourceForCbPtr(Ptr, CbGV, RP);

  // Lower Ptr to GV base Ptr.
  Value *GvPtr = pObjHelper->LowerCbResourcePtr(Ptr, ResPtr);
  IRBuilder<> Builder(LI);
  Value *GvLd = Builder.CreateLoad(GvPtr);
  LI->replaceAllUsesWith(GvLd);
  LI->eraseFromParent();
}

void TranslateCBAddressUser(Instruction *user, Value *handle, Value *baseOffset,
                            hlsl::OP *hlslOP,
                            DxilFieldAnnotation *prevFieldAnnotation,
                            DxilTypeSystem &dxilTypeSys, const DataLayout &DL,
                            HLObjectOperationLowerHelper *pObjHelper) {
  IRBuilder<> Builder(user);
  if (CallInst *CI = dyn_cast<CallInst>(user)) {
    HLOpcodeGroup group = GetHLOpcodeGroupByName(CI->getCalledFunction());
    unsigned opcode = GetHLOpcode(CI);
    if (group == HLOpcodeGroup::HLMatLoadStore) {
      HLMatLoadStoreOpcode matOp = static_cast<HLMatLoadStoreOpcode>(opcode);
      bool colMajor = matOp == HLMatLoadStoreOpcode::ColMatLoad;
      DXASSERT(matOp == HLMatLoadStoreOpcode::ColMatLoad ||
                   matOp == HLMatLoadStoreOpcode::RowMatLoad,
               "No store on cbuffer");
      Type *matType = CI->getArgOperand(HLOperandIndex::kMatLoadPtrOpIdx)
                          ->getType()
                          ->getPointerElementType();
      Value *newLd = TranslateConstBufMatLd(matType, handle, baseOffset,
                                            colMajor, hlslOP, DL, Builder);
      CI->replaceAllUsesWith(newLd);
      CI->eraseFromParent();
    } else if (group == HLOpcodeGroup::HLSubscript) {
      HLSubscriptOpcode subOp = static_cast<HLSubscriptOpcode>(opcode);
      Value *basePtr = CI->getArgOperand(HLOperandIndex::kMatSubscriptMatOpIdx);
      HLMatrixType MatTy = HLMatrixType::cast(basePtr->getType()->getPointerElementType());
      Type *EltTy = MatTy.getElementTypeForReg();

      Value *EltByteSize = ConstantInt::get(
          baseOffset->getType(), GetEltTypeByteSizeForConstBuf(EltTy, DL));

      Value *idx = CI->getArgOperand(HLOperandIndex::kMatSubscriptSubOpIdx);

      Type *resultType = CI->getType()->getPointerElementType();
      unsigned resultSize = 1;
      if (resultType->isVectorTy())
        resultSize = resultType->getVectorNumElements();
      DXASSERT(resultSize <= 16, "up to 4x4 elements in vector or matrix");
      _Analysis_assume_(resultSize <= 16);
      Value *idxList[16];

      switch (subOp) {
      case HLSubscriptOpcode::ColMatSubscript:
      case HLSubscriptOpcode::RowMatSubscript: {
        for (unsigned i = 0; i < resultSize; i++) {
          Value *idx =
              CI->getArgOperand(HLOperandIndex::kMatSubscriptSubOpIdx + i);
          Value *offset = Builder.CreateMul(idx, EltByteSize);
          idxList[i] = Builder.CreateAdd(baseOffset, offset);
        }

      } break;
      case HLSubscriptOpcode::RowMatElement:
      case HLSubscriptOpcode::ColMatElement: {
        Constant *EltIdxs = cast<Constant>(idx);
        for (unsigned i = 0; i < resultSize; i++) {
          Value *offset =
              Builder.CreateMul(EltIdxs->getAggregateElement(i), EltByteSize);
          idxList[i] = Builder.CreateAdd(baseOffset, offset);
        }
      } break;
      default:
        DXASSERT(0, "invalid operation on const buffer");
        break;
      }

      Value *ldData = UndefValue::get(resultType);
      if (resultType->isVectorTy()) {
        for (unsigned i = 0; i < resultSize; i++) {
          Value *eltData =
              GenerateCBLoad(handle, idxList[i], EltTy, hlslOP, Builder);
          ldData = Builder.CreateInsertElement(ldData, eltData, i);
        }
      } else {
        ldData = GenerateCBLoad(handle, idxList[0], EltTy, hlslOP, Builder);
      }

      for (auto U = CI->user_begin(); U != CI->user_end();) {
        Value *subsUser = *(U++);
        if (GetElementPtrInst *GEP = dyn_cast<GetElementPtrInst>(subsUser)) {
          Value *subData = GenerateVecEltFromGEP(ldData, GEP, Builder,
                                                 /*bInsertLdNextToGEP*/ true);

          for (auto gepU = GEP->user_begin(); gepU != GEP->user_end();) {
            Value *gepUser = *(gepU++);
            // Must be load here;
            LoadInst *ldUser = cast<LoadInst>(gepUser);
            ldUser->replaceAllUsesWith(subData);
            ldUser->eraseFromParent();
          }
          GEP->eraseFromParent();
        } else {
          // Must be load here.
          LoadInst *ldUser = cast<LoadInst>(subsUser);
          ldUser->replaceAllUsesWith(ldData);
          ldUser->eraseFromParent();
        }
      }

      CI->eraseFromParent();
    } else {
      DXASSERT(0, "not implemented yet");
    }
  } else if (LoadInst *ldInst = dyn_cast<LoadInst>(user)) {
    Type *Ty = ldInst->getType();
    Type *EltTy = Ty->getScalarType();
    // Resource inside cbuffer is lowered after GenerateDxilOperations.
    if (dxilutil::IsHLSLObjectType(Ty)) {
      CallInst *CI = cast<CallInst>(handle);
<<<<<<< HEAD
=======
      // CI should be annotate handle.
      // Need createHandle here.
      if (GetHLOpcodeGroup(CI->getCalledFunction()) == HLOpcodeGroup::HLAnnotateHandle)
        CI = cast<CallInst>(CI->getArgOperand(HLOperandIndex::kAnnotateHandleHandleOpIdx));
>>>>>>> 6bbb88c8
      GlobalVariable *CbGV = cast<GlobalVariable>(
          CI->getArgOperand(HLOperandIndex::kCreateHandleResourceOpIdx));
      TranslateResourceInCB(ldInst, pObjHelper, CbGV);
      return;
    }
    DXASSERT(!Ty->isAggregateType(), "should be flat in previous pass");

    unsigned EltByteSize = GetEltTypeByteSizeForConstBuf(EltTy, DL);

    Value *newLd = GenerateCBLoad(handle, baseOffset, EltTy, hlslOP, Builder);
    if (Ty->isVectorTy()) {
      Value *result = UndefValue::get(Ty);
      result = Builder.CreateInsertElement(result, newLd, (uint64_t)0);
      // Update offset by 4 bytes.
      Value *offset =
          Builder.CreateAdd(baseOffset, hlslOP->GetU32Const(EltByteSize));
      for (unsigned i = 1; i < Ty->getVectorNumElements(); i++) {
        Value *elt = GenerateCBLoad(handle, offset, EltTy, hlslOP, Builder);
        result = Builder.CreateInsertElement(result, elt, i);
        // Update offset by 4 bytes.
        offset = Builder.CreateAdd(offset, hlslOP->GetU32Const(EltByteSize));
      }
      newLd = result;
    }

    ldInst->replaceAllUsesWith(newLd);
    ldInst->eraseFromParent();
  } else {
    // Must be GEP here
    GetElementPtrInst *GEP = cast<GetElementPtrInst>(user);
    TranslateCBGep(GEP, handle, baseOffset, hlslOP, Builder,
                   prevFieldAnnotation, DL, dxilTypeSys, pObjHelper);
    GEP->eraseFromParent();
  }
}

void TranslateCBGep(GetElementPtrInst *GEP, Value *handle, Value *baseOffset,
                    hlsl::OP *hlslOP, IRBuilder<> &Builder,
                    DxilFieldAnnotation *prevFieldAnnotation,
                    const DataLayout &DL, DxilTypeSystem &dxilTypeSys,
                    HLObjectOperationLowerHelper *pObjHelper) {
  SmallVector<Value *, 8> Indices(GEP->idx_begin(), GEP->idx_end());

  Value *offset = baseOffset;
  // update offset
  DxilFieldAnnotation *fieldAnnotation = prevFieldAnnotation;

  gep_type_iterator GEPIt = gep_type_begin(GEP), E = gep_type_end(GEP);

  for (; GEPIt != E; GEPIt++) {
    Value *idx = GEPIt.getOperand();
    unsigned immIdx = 0;
    bool bImmIdx = false;
    if (Constant *constIdx = dyn_cast<Constant>(idx)) {
      immIdx = constIdx->getUniqueInteger().getLimitedValue();
      bImmIdx = true;
    }

    if (GEPIt->isPointerTy()) {
      Type *EltTy = GEPIt->getPointerElementType();
      unsigned size = 0;
      if (StructType *ST = dyn_cast<StructType>(EltTy)) {
        DxilStructAnnotation *annotation = dxilTypeSys.GetStructAnnotation(ST);
        size = annotation->GetCBufferSize();
      } else {
        DXASSERT(fieldAnnotation, "must be a field");
        if (ArrayType *AT = dyn_cast<ArrayType>(EltTy)) {
          unsigned EltSize = dxilutil::GetLegacyCBufferFieldElementSize(
              *fieldAnnotation, EltTy, dxilTypeSys);

          // Decide the nested array size.
          unsigned nestedArraySize = 1;

          Type *EltTy = AT->getArrayElementType();
          // support multi level of array
          while (EltTy->isArrayTy()) {
            ArrayType *EltAT = cast<ArrayType>(EltTy);
            nestedArraySize *= EltAT->getNumElements();
            EltTy = EltAT->getElementType();
          }
          // Align to 4 * 4 bytes.
          unsigned alignedSize = (EltSize + 15) & 0xfffffff0;
          size = nestedArraySize * alignedSize;
        } else {
          size = DL.getTypeAllocSize(EltTy);
        }
      }
      // Align to 4 * 4 bytes.
      size = (size + 15) & 0xfffffff0;
      if (bImmIdx) {
        unsigned tempOffset = size * immIdx;
        offset = Builder.CreateAdd(offset, hlslOP->GetU32Const(tempOffset));
      } else {
        Value *tempOffset = Builder.CreateMul(idx, hlslOP->GetU32Const(size));
        offset = Builder.CreateAdd(offset, tempOffset);
      }
    } else if (GEPIt->isStructTy()) {
      StructType *ST = cast<StructType>(*GEPIt);
      DxilStructAnnotation *annotation = dxilTypeSys.GetStructAnnotation(ST);
      fieldAnnotation = &annotation->GetFieldAnnotation(immIdx);
      unsigned structOffset = fieldAnnotation->GetCBufferOffset();
      offset = Builder.CreateAdd(offset, hlslOP->GetU32Const(structOffset));
    } else if (GEPIt->isArrayTy()) {
      DXASSERT(fieldAnnotation != nullptr, "must a field");
      unsigned EltSize = dxilutil::GetLegacyCBufferFieldElementSize(
              *fieldAnnotation, *GEPIt, dxilTypeSys);
      // Decide the nested array size.
      unsigned nestedArraySize = 1;

      Type *EltTy = GEPIt->getArrayElementType();
      // support multi level of array
      while (EltTy->isArrayTy()) {
        ArrayType *EltAT = cast<ArrayType>(EltTy);
        nestedArraySize *= EltAT->getNumElements();
        EltTy = EltAT->getElementType();
      }
      // Align to 4 * 4 bytes.
      unsigned alignedSize = (EltSize + 15) & 0xfffffff0;
      unsigned size = nestedArraySize * alignedSize;
      if (bImmIdx) {
        unsigned tempOffset = size * immIdx;
        offset = Builder.CreateAdd(offset, hlslOP->GetU32Const(tempOffset));
      } else {
        Value *tempOffset = Builder.CreateMul(idx, hlslOP->GetU32Const(size));
        offset = Builder.CreateAdd(offset, tempOffset);
      }
    } else if (GEPIt->isVectorTy()) {
      unsigned size = DL.getTypeAllocSize(GEPIt->getVectorElementType());
      if (bImmIdx) {
        unsigned tempOffset = size * immIdx;
        offset = Builder.CreateAdd(offset, hlslOP->GetU32Const(tempOffset));
      } else {
        Value *tempOffset = Builder.CreateMul(idx, hlslOP->GetU32Const(size));
        offset = Builder.CreateAdd(offset, tempOffset);
      }
    } else {
      gep_type_iterator temp = GEPIt;
      temp++;
      DXASSERT(temp == E, "scalar type must be the last");
    }
  }

  for (auto U = GEP->user_begin(); U != GEP->user_end();) {
    Instruction *user = cast<Instruction>(*(U++));

    TranslateCBAddressUser(user, handle, offset, hlslOP, fieldAnnotation,
                           dxilTypeSys, DL, pObjHelper);
  }
}

void TranslateCBOperations(Value *handle, Value *ptr, Value *offset, OP *hlslOP,
                           DxilTypeSystem &dxilTypeSys, const DataLayout &DL,
                           HLObjectOperationLowerHelper *pObjHelper) {
  auto User = ptr->user_begin();
  auto UserE = ptr->user_end();
  for (; User != UserE;) {
    // Must be Instruction.
    Instruction *I = cast<Instruction>(*(User++));
    TranslateCBAddressUser(I, handle, offset, hlslOP,
                           /*prevFieldAnnotation*/ nullptr, dxilTypeSys, DL,
                           pObjHelper);
  }
}

Value *GenerateCBLoadLegacy(Value *handle, Value *legacyIdx,
                            unsigned channelOffset, Type *EltTy, OP *hlslOP,
                            IRBuilder<> &Builder) {
  Constant *OpArg = hlslOP->GetU32Const((unsigned)OP::OpCode::CBufferLoadLegacy);

  DXASSERT(!EltTy->isIntegerTy(1), "Bools should not be loaded as their register representation.");

  Type *doubleTy = Type::getDoubleTy(EltTy->getContext());
  Type *halfTy = Type::getHalfTy(EltTy->getContext());
  Type *i64Ty = Type::getInt64Ty(EltTy->getContext());
  Type *i16Ty = Type::getInt16Ty(EltTy->getContext());

  bool is64 = (EltTy == doubleTy) | (EltTy == i64Ty);
  bool is16 = (EltTy == halfTy || EltTy == i16Ty) && !hlslOP->UseMinPrecision();
  DXASSERT_LOCALVAR(is16, (is16 && channelOffset < 8) || channelOffset < 4,
           "legacy cbuffer don't across 16 bytes register.");
  if (is64) {
    Function *CBLoad = hlslOP->GetOpFunc(OP::OpCode::CBufferLoadLegacy, EltTy);
    Value *loadLegacy = Builder.CreateCall(CBLoad, {OpArg, handle, legacyIdx});
    DXASSERT((channelOffset&1)==0,"channel offset must be even for double");
    unsigned eltIdx = channelOffset>>1;
    Value *Result = Builder.CreateExtractValue(loadLegacy, eltIdx);
    return Result;
  } else {
    Function *CBLoad = hlslOP->GetOpFunc(OP::OpCode::CBufferLoadLegacy, EltTy);
    Value *loadLegacy = Builder.CreateCall(CBLoad, { OpArg, handle, legacyIdx });
    return Builder.CreateExtractValue(loadLegacy, channelOffset);
  }
}

Value *GenerateCBLoadLegacy(Value *handle, Value *legacyIdx,
                            unsigned channelOffset, Type *EltTy,
                            unsigned vecSize, OP *hlslOP,
                            IRBuilder<> &Builder) {
  Constant *OpArg = hlslOP->GetU32Const((unsigned)OP::OpCode::CBufferLoadLegacy);

  DXASSERT(!EltTy->isIntegerTy(1), "Bools should not be loaded as their register representation.");

  Type *doubleTy = Type::getDoubleTy(EltTy->getContext());
  Type *i64Ty = Type::getInt64Ty(EltTy->getContext());
  Type *halfTy = Type::getHalfTy(EltTy->getContext());
  Type *shortTy = Type::getInt16Ty(EltTy->getContext());

  bool is64 = (EltTy == doubleTy) | (EltTy == i64Ty);
  bool is16 = (EltTy == shortTy || EltTy == halfTy) && !hlslOP->UseMinPrecision();
  DXASSERT((is16 && channelOffset + vecSize <= 8) ||
               (channelOffset + vecSize) <= 4,
           "legacy cbuffer don't across 16 bytes register.");
  if (is16) {
    Function *CBLoad = hlslOP->GetOpFunc(OP::OpCode::CBufferLoadLegacy, EltTy);
    Value *loadLegacy = Builder.CreateCall(CBLoad, {OpArg, handle, legacyIdx});
    Value *Result = UndefValue::get(VectorType::get(EltTy, vecSize));
    for (unsigned i = 0; i < vecSize; ++i) {
      Value *NewElt = Builder.CreateExtractValue(loadLegacy, channelOffset + i);
      Result = Builder.CreateInsertElement(Result, NewElt, i);
    }
    return Result;
  } else if (is64) {
    Function *CBLoad = hlslOP->GetOpFunc(OP::OpCode::CBufferLoadLegacy, EltTy);
    Value *loadLegacy = Builder.CreateCall(CBLoad, { OpArg, handle, legacyIdx });
    Value *Result = UndefValue::get(VectorType::get(EltTy, vecSize));
    unsigned smallVecSize = 2;
    if (vecSize < smallVecSize)
      smallVecSize = vecSize;
    for (unsigned i = 0; i < smallVecSize; ++i) {
      Value *NewElt = Builder.CreateExtractValue(loadLegacy, channelOffset+i);
      Result = Builder.CreateInsertElement(Result, NewElt, i);
    }
    if (vecSize > 2) {
      // Got to next cb register.
      legacyIdx = Builder.CreateAdd(legacyIdx, hlslOP->GetU32Const(1));
      Value *loadLegacy = Builder.CreateCall(CBLoad, {OpArg, handle, legacyIdx});
      for (unsigned i = 2; i < vecSize; ++i) {
        Value *NewElt =
            Builder.CreateExtractValue(loadLegacy, i-2);
        Result = Builder.CreateInsertElement(Result, NewElt, i);
      }
    }
    return Result;
  } else {
    Function *CBLoad = hlslOP->GetOpFunc(OP::OpCode::CBufferLoadLegacy, EltTy);
    Value *loadLegacy = Builder.CreateCall(CBLoad, { OpArg, handle, legacyIdx });
    Value *Result = UndefValue::get(VectorType::get(EltTy, vecSize));
    for (unsigned i = 0; i < vecSize; ++i) {
      Value *NewElt = Builder.CreateExtractValue(loadLegacy, channelOffset + i);
      Result = Builder.CreateInsertElement(Result, NewElt, i);
    }
    return Result;
  }
}

Value *TranslateConstBufMatLdLegacy(HLMatrixType MatTy, Value *handle,
                                    Value *legacyIdx, bool colMajor, OP *OP,
                                    bool memElemRepr, const DataLayout &DL,
                                    IRBuilder<> &Builder) {
  Type *EltTy = MatTy.getElementTypeForMem();

  unsigned matSize = MatTy.getNumElements();
  std::vector<Value *> elts(matSize);
  unsigned EltByteSize = GetEltTypeByteSizeForConstBuf(EltTy, DL);
  if (colMajor) {
    unsigned colByteSize = 4 * EltByteSize;
    unsigned colRegSize = (colByteSize + 15) >> 4;
    for (unsigned c = 0; c < MatTy.getNumColumns(); c++) {
      Value *col = GenerateCBLoadLegacy(handle, legacyIdx, /*channelOffset*/ 0,
                                        EltTy, MatTy.getNumRows(), OP, Builder);

      for (unsigned r = 0; r < MatTy.getNumRows(); r++) {
        unsigned matIdx = MatTy.getColumnMajorIndex(r, c);
        elts[matIdx] = Builder.CreateExtractElement(col, r);
      }
      // Update offset for a column.
      legacyIdx = Builder.CreateAdd(legacyIdx, OP->GetU32Const(colRegSize));
    }
  } else {
    unsigned rowByteSize = 4 * EltByteSize;
    unsigned rowRegSize = (rowByteSize + 15) >> 4;
    for (unsigned r = 0; r < MatTy.getNumRows(); r++) {
      Value *row = GenerateCBLoadLegacy(handle, legacyIdx, /*channelOffset*/ 0,
                                        EltTy, MatTy.getNumColumns(), OP, Builder);
      for (unsigned c = 0; c < MatTy.getNumColumns(); c++) {
        unsigned matIdx = MatTy.getRowMajorIndex(r, c);
        elts[matIdx] = Builder.CreateExtractElement(row, c);
      }
      // Update offset for a row.
      legacyIdx = Builder.CreateAdd(legacyIdx, OP->GetU32Const(rowRegSize));
    }
  }

  Value *Vec = HLMatrixLower::BuildVector(EltTy, elts, Builder);
  if (!memElemRepr)
    Vec = MatTy.emitLoweredMemToReg(Vec, Builder);
  return Vec;
}

void TranslateCBGepLegacy(GetElementPtrInst *GEP, Value *handle,
                          Value *legacyIdx, unsigned channelOffset,
                          hlsl::OP *hlslOP, IRBuilder<> &Builder,
                          DxilFieldAnnotation *prevFieldAnnotation,
                          const DataLayout &DL, DxilTypeSystem &dxilTypeSys,
                          HLObjectOperationLowerHelper *pObjHelper);

void TranslateCBAddressUserLegacy(Instruction *user, Value *handle,
                                  Value *legacyIdx, unsigned channelOffset,
                                  hlsl::OP *hlslOP,
                                  DxilFieldAnnotation *prevFieldAnnotation,
                                  DxilTypeSystem &dxilTypeSys,
                                  const DataLayout &DL,
                                  HLObjectOperationLowerHelper *pObjHelper) {
  IRBuilder<> Builder(user);
  if (CallInst *CI = dyn_cast<CallInst>(user)) {
    HLOpcodeGroup group = GetHLOpcodeGroupByName(CI->getCalledFunction());
    if (group == HLOpcodeGroup::HLMatLoadStore) {
      unsigned opcode = GetHLOpcode(CI);
      HLMatLoadStoreOpcode matOp = static_cast<HLMatLoadStoreOpcode>(opcode);
      bool colMajor = matOp == HLMatLoadStoreOpcode::ColMatLoad;
      DXASSERT(matOp == HLMatLoadStoreOpcode::ColMatLoad ||
                   matOp == HLMatLoadStoreOpcode::RowMatLoad,
               "No store on cbuffer");
      HLMatrixType MatTy = HLMatrixType::cast(
        CI->getArgOperand(HLOperandIndex::kMatLoadPtrOpIdx)
          ->getType()->getPointerElementType());
      // This will replace a call, so we should use the register representation of elements
      Value *newLd = TranslateConstBufMatLdLegacy(
        MatTy, handle, legacyIdx, colMajor, hlslOP, /*memElemRepr*/false, DL, Builder);
      CI->replaceAllUsesWith(newLd);
      dxilutil::TryScatterDebugValueToVectorElements(newLd);
      CI->eraseFromParent();
    } else if (group == HLOpcodeGroup::HLSubscript) {
      unsigned opcode = GetHLOpcode(CI);
      HLSubscriptOpcode subOp = static_cast<HLSubscriptOpcode>(opcode);
      Value *basePtr = CI->getArgOperand(HLOperandIndex::kMatSubscriptMatOpIdx);
      HLMatrixType MatTy = HLMatrixType::cast(basePtr->getType()->getPointerElementType());
      Type *EltTy = MatTy.getElementTypeForReg();

      Value *idx = CI->getArgOperand(HLOperandIndex::kMatSubscriptSubOpIdx);

      Type *resultType = CI->getType()->getPointerElementType();
      unsigned resultSize = 1;
      if (resultType->isVectorTy())
        resultSize = resultType->getVectorNumElements();
      DXASSERT(resultSize <= 16, "up to 4x4 elements in vector or matrix");
      _Analysis_assume_(resultSize <= 16);
      Value *idxList[16];
      bool colMajor = subOp == HLSubscriptOpcode::ColMatSubscript ||
                      subOp == HLSubscriptOpcode::ColMatElement;
      bool dynamicIndexing = !isa<ConstantInt>(idx) &&
                             !isa<ConstantAggregateZero>(idx) &&
                             !isa<ConstantDataSequential>(idx);

      Value *ldData = UndefValue::get(resultType);
      if (!dynamicIndexing) {
        // This will replace a load or GEP, so we should use the memory representation of elements
        Value *matLd = TranslateConstBufMatLdLegacy(
          MatTy, handle, legacyIdx, colMajor, hlslOP, /*memElemRepr*/true, DL, Builder);
        // The matLd is keep original layout, just use the idx calc in
        // EmitHLSLMatrixElement and EmitHLSLMatrixSubscript.
        switch (subOp) {
        case HLSubscriptOpcode::RowMatSubscript:
        case HLSubscriptOpcode::ColMatSubscript: {
          for (unsigned i = 0; i < resultSize; i++) {
            idxList[i] =
                CI->getArgOperand(HLOperandIndex::kMatSubscriptSubOpIdx + i);
          }
        } break;
        case HLSubscriptOpcode::RowMatElement:
        case HLSubscriptOpcode::ColMatElement: {
          Constant *EltIdxs = cast<Constant>(idx);
          for (unsigned i = 0; i < resultSize; i++) {
            idxList[i] = EltIdxs->getAggregateElement(i);
          }
        } break;
        default:
          DXASSERT(0, "invalid operation on const buffer");
          break;
        }

        if (resultType->isVectorTy()) {
          for (unsigned i = 0; i < resultSize; i++) {
            Value *eltData = Builder.CreateExtractElement(matLd, idxList[i]);
            ldData = Builder.CreateInsertElement(ldData, eltData, i);
          }
        } else {
          Value *eltData = Builder.CreateExtractElement(matLd, idxList[0]);
          ldData = eltData;
        }
      } else {
        // Must be matSub here.
        Value *idx = CI->getArgOperand(HLOperandIndex::kMatSubscriptSubOpIdx);

        if (colMajor) {
          // idx is c * row + r.
          // For first col, c is 0, so idx is r.
          Value *one = Builder.getInt32(1);
          // row.x = c[0].[idx]
          // row.y = c[1].[idx]
          // row.z = c[2].[idx]
          // row.w = c[3].[idx]
          Value *Elts[4];
          ArrayType *AT = ArrayType::get(EltTy, MatTy.getNumColumns());

          IRBuilder<> AllocaBuilder(user->getParent()
                                        ->getParent()
                                        ->getEntryBlock()
                                        .getFirstInsertionPt());

          Value *tempArray = AllocaBuilder.CreateAlloca(AT);
          Value *zero = AllocaBuilder.getInt32(0);
          Value *cbufIdx = legacyIdx;
          for (unsigned int c = 0; c < MatTy.getNumColumns(); c++) {
            Value *ColVal =
                GenerateCBLoadLegacy(handle, cbufIdx, /*channelOffset*/ 0,
                                     EltTy, MatTy.getNumRows(), hlslOP, Builder);
            // Convert ColVal to array for indexing.
            for (unsigned int r = 0; r < MatTy.getNumRows(); r++) {
              Value *Elt =
                  Builder.CreateExtractElement(ColVal, Builder.getInt32(r));
              Value *Ptr = Builder.CreateInBoundsGEP(
                  tempArray, {zero, Builder.getInt32(r)});
              Builder.CreateStore(Elt, Ptr);
            }

            Value *Ptr = Builder.CreateInBoundsGEP(tempArray, {zero, idx});
            Elts[c] = Builder.CreateLoad(Ptr);
            // Update cbufIdx.
            cbufIdx = Builder.CreateAdd(cbufIdx, one);
          }
          if (resultType->isVectorTy()) {
            for (unsigned int c = 0; c < MatTy.getNumColumns(); c++) {
              ldData = Builder.CreateInsertElement(ldData, Elts[c], c);
            }
          } else {
            ldData = Elts[0];
          }
        } else {
          // idx is r * col + c;
          // r = idx / col;
          Value *cCol = ConstantInt::get(idx->getType(), MatTy.getNumColumns());
          idx = Builder.CreateUDiv(idx, cCol);
          idx = Builder.CreateAdd(idx, legacyIdx);
          // Just return a row; 'col' is the number of columns in the row.
          ldData = GenerateCBLoadLegacy(handle, idx, /*channelOffset*/ 0, EltTy,
            MatTy.getNumColumns(), hlslOP, Builder);
        }
        if (!resultType->isVectorTy()) {
          ldData = Builder.CreateExtractElement(ldData, Builder.getInt32(0));
        }
      }

      for (auto U = CI->user_begin(); U != CI->user_end();) {
        Value *subsUser = *(U++);
        if (GetElementPtrInst *GEP = dyn_cast<GetElementPtrInst>(subsUser)) {
          Value *subData = GenerateVecEltFromGEP(ldData, GEP, Builder,
                                                 /*bInsertLdNextToGEP*/ true);
          for (auto gepU = GEP->user_begin(); gepU != GEP->user_end();) {
            Value *gepUser = *(gepU++);
            // Must be load here;
            LoadInst *ldUser = cast<LoadInst>(gepUser);
            ldUser->replaceAllUsesWith(subData);
            ldUser->eraseFromParent();
          }
          GEP->eraseFromParent();
        } else {
          // Must be load here.
          LoadInst *ldUser = cast<LoadInst>(subsUser);
          ldUser->replaceAllUsesWith(ldData);
          ldUser->eraseFromParent();
        }
      }

      CI->eraseFromParent();
<<<<<<< HEAD
    } else if (group == HLOpcodeGroup::HLIntrinsic) {
      // FIXME: This case is hit when using built-in structures in constant
      //        buffers passed directly to an intrinsic, such as:
      //        RayDesc from cbuffer passed to TraceRay.
      DXASSERT(0, "not implemented yet");
=======
    } else if (IntrinsicInst *II = dyn_cast<IntrinsicInst>(user)) {
      if( II->getIntrinsicID() == Intrinsic::lifetime_start ||
          II->getIntrinsicID() == Intrinsic::lifetime_end ) {
        DXASSERT(II->use_empty(), "lifetime intrinsic can't have uses");
        II->eraseFromParent();
      } else {
        DXASSERT(0, "not implemented yet");
      }
>>>>>>> 6bbb88c8
    } else {
      DXASSERT(0, "not implemented yet");
    }
  } else if (LoadInst *ldInst = dyn_cast<LoadInst>(user)) {
    Type *Ty = ldInst->getType();
    Type *EltTy = Ty->getScalarType();
    // Resource inside cbuffer is lowered after GenerateDxilOperations.
    if (dxilutil::IsHLSLObjectType(Ty)) {
      CallInst *CI = cast<CallInst>(handle);
      // CI should be annotate handle.
      // Need createHandle here.
      if (GetHLOpcodeGroup(CI->getCalledFunction()) == HLOpcodeGroup::HLAnnotateHandle)
        CI = cast<CallInst>(CI->getArgOperand(HLOperandIndex::kAnnotateHandleHandleOpIdx));

      GlobalVariable *CbGV = cast<GlobalVariable>(
          CI->getArgOperand(HLOperandIndex::kCreateHandleResourceOpIdx));
      TranslateResourceInCB(ldInst, pObjHelper, CbGV);
      return;
    }
    DXASSERT(!Ty->isAggregateType(), "should be flat in previous pass");

    Value *newLd = nullptr;

    if (Ty->isVectorTy())
      newLd = GenerateCBLoadLegacy(handle, legacyIdx, channelOffset, EltTy,
                                   Ty->getVectorNumElements(), hlslOP, Builder);
    else
      newLd = GenerateCBLoadLegacy(handle, legacyIdx, channelOffset, EltTy,
                                   hlslOP, Builder);

    ldInst->replaceAllUsesWith(newLd);
    dxilutil::TryScatterDebugValueToVectorElements(newLd);
    ldInst->eraseFromParent();
  } else if (BitCastInst *BCI = dyn_cast<BitCastInst>(user)) {
    for (auto it = BCI->user_begin(); it != BCI->user_end(); ) {
      Instruction *I = cast<Instruction>(*it++);
      TranslateCBAddressUserLegacy(I,
                                   handle, legacyIdx, channelOffset, hlslOP,
                                   prevFieldAnnotation, dxilTypeSys,
                                   DL, pObjHelper);
    }
    BCI->eraseFromParent();
  } else {
    // Must be GEP here
    GetElementPtrInst *GEP = cast<GetElementPtrInst>(user);
    TranslateCBGepLegacy(GEP, handle, legacyIdx, channelOffset, hlslOP, Builder,
                         prevFieldAnnotation, DL, dxilTypeSys, pObjHelper);
    GEP->eraseFromParent();
  }
}

void TranslateCBGepLegacy(GetElementPtrInst *GEP, Value *handle,
                          Value *legacyIndex, unsigned channel,
                          hlsl::OP *hlslOP, IRBuilder<> &Builder,
                          DxilFieldAnnotation *prevFieldAnnotation,
                          const DataLayout &DL, DxilTypeSystem &dxilTypeSys,
                          HLObjectOperationLowerHelper *pObjHelper) {
  SmallVector<Value *, 8> Indices(GEP->idx_begin(), GEP->idx_end());

  // update offset
  DxilFieldAnnotation *fieldAnnotation = prevFieldAnnotation;

  gep_type_iterator GEPIt = gep_type_begin(GEP), E = gep_type_end(GEP);

  for (; GEPIt != E; GEPIt++) {
    Value *idx = GEPIt.getOperand();
    unsigned immIdx = 0;
    bool bImmIdx = false;
    if (Constant *constIdx = dyn_cast<Constant>(idx)) {
      immIdx = constIdx->getUniqueInteger().getLimitedValue();
      bImmIdx = true;
    }

    if (GEPIt->isPointerTy()) {
      Type *EltTy = GEPIt->getPointerElementType();
      unsigned size = 0;
      if (StructType *ST = dyn_cast<StructType>(EltTy)) {
        DxilStructAnnotation *annotation = dxilTypeSys.GetStructAnnotation(ST);
        size = annotation->GetCBufferSize();
      } else {
        DXASSERT(fieldAnnotation, "must be a field");
        if (ArrayType *AT = dyn_cast<ArrayType>(EltTy)) {
          unsigned EltSize = dxilutil::GetLegacyCBufferFieldElementSize(
              *fieldAnnotation, EltTy, dxilTypeSys);

          // Decide the nested array size.
          unsigned nestedArraySize = 1;

          Type *EltTy = AT->getArrayElementType();
          // support multi level of array
          while (EltTy->isArrayTy()) {
            ArrayType *EltAT = cast<ArrayType>(EltTy);
            nestedArraySize *= EltAT->getNumElements();
            EltTy = EltAT->getElementType();
          }
          // Align to 4 * 4 bytes.
          unsigned alignedSize = (EltSize + 15) & 0xfffffff0;
          size = nestedArraySize * alignedSize;
        } else {
          size = DL.getTypeAllocSize(EltTy);
        }
      }
      // Skip 0 idx.
      if (bImmIdx && immIdx == 0)
        continue;
      // Align to 4 * 4 bytes.
      size = (size + 15) & 0xfffffff0;

      // Take this as array idxing.
      if (bImmIdx) {
        unsigned tempOffset = size * immIdx;
        unsigned idxInc = tempOffset >> 4;
        legacyIndex = Builder.CreateAdd(legacyIndex, hlslOP->GetU32Const(idxInc));
      } else {
        Value *idxInc = Builder.CreateMul(idx, hlslOP->GetU32Const(size>>4));
        legacyIndex = Builder.CreateAdd(legacyIndex, idxInc);
      }

      // Array always start from x channel.
      channel = 0;
    } else if (GEPIt->isStructTy()) {
      StructType *ST = cast<StructType>(*GEPIt);
      DxilStructAnnotation *annotation = dxilTypeSys.GetStructAnnotation(ST);
      fieldAnnotation = &annotation->GetFieldAnnotation(immIdx);

      unsigned idxInc = 0;
      unsigned structOffset = 0;
      if (fieldAnnotation->GetCompType().Is16Bit() &&
          !hlslOP->UseMinPrecision()) {
        structOffset = fieldAnnotation->GetCBufferOffset() >> 1;
        channel += structOffset;
        idxInc = channel >> 3;
        channel = channel & 0x7;
      }
      else {
        structOffset = fieldAnnotation->GetCBufferOffset() >> 2;
        channel += structOffset;
        idxInc = channel >> 2;
        channel = channel & 0x3;
      }
      if (idxInc) 
        legacyIndex = Builder.CreateAdd(legacyIndex, hlslOP->GetU32Const(idxInc));
    } else if (GEPIt->isArrayTy()) {
      DXASSERT(fieldAnnotation != nullptr, "must a field");
      unsigned EltSize = dxilutil::GetLegacyCBufferFieldElementSize(
              *fieldAnnotation, *GEPIt, dxilTypeSys);
      // Decide the nested array size.
      unsigned nestedArraySize = 1;

      Type *EltTy = GEPIt->getArrayElementType();
      // support multi level of array
      while (EltTy->isArrayTy()) {
        ArrayType *EltAT = cast<ArrayType>(EltTy);
        nestedArraySize *= EltAT->getNumElements();
        EltTy = EltAT->getElementType();
      }
      // Align to 4 * 4 bytes.
      unsigned alignedSize = (EltSize + 15) & 0xfffffff0;
      unsigned size = nestedArraySize * alignedSize;
      if (bImmIdx) {
        unsigned tempOffset = size * immIdx;
        unsigned idxInc = tempOffset >> 4;
        legacyIndex = Builder.CreateAdd(legacyIndex, hlslOP->GetU32Const(idxInc));
      } else {
        Value *idxInc = Builder.CreateMul(idx, hlslOP->GetU32Const(size>>4));
        legacyIndex = Builder.CreateAdd(legacyIndex, idxInc);
      }

      // Array always start from x channel.
      channel = 0;
    } else if (GEPIt->isVectorTy()) {
      unsigned size = DL.getTypeAllocSize(GEPIt->getVectorElementType());
      // Indexing on vector.
      if (bImmIdx) {
        unsigned tempOffset = size * immIdx;
        if (size == 2) { // 16-bit types
          unsigned channelInc = tempOffset >> 1;
          DXASSERT((channel + channelInc) <= 8, "vector should not cross cb register (8x16bit)");
          channel += channelInc;
          if (channel == 8) {
            // Get to another row.
            // Update index and channel.
            channel = 0;
            legacyIndex = Builder.CreateAdd(legacyIndex, Builder.getInt32(1));
          }
        }
        else {
          unsigned channelInc = tempOffset >> 2;
          DXASSERT((channel + channelInc) <= 4, "vector should not cross cb register (8x32bit)");
          channel += channelInc;
          if (channel == 4) {
            // Get to another row.
            // Update index and channel.
            channel = 0;
            legacyIndex = Builder.CreateAdd(legacyIndex, Builder.getInt32(1));
          }
        }
      } else {
        Type *EltTy = GEPIt->getVectorElementType();
        unsigned vecSize = GEPIt->getVectorNumElements();

        // Load the whole register.
        Value *newLd = GenerateCBLoadLegacy(handle, legacyIndex,
                                     /*channelOffset*/ channel, EltTy,
                                     /*vecSize*/ vecSize, hlslOP, Builder);
        // Copy to array.
        IRBuilder<> AllocaBuilder(GEP->getParent()->getParent()->getEntryBlock().getFirstInsertionPt());
        Value *tempArray = AllocaBuilder.CreateAlloca(ArrayType::get(EltTy, vecSize));
        Value *zeroIdx = hlslOP->GetU32Const(0);
        for (unsigned i = 0; i < vecSize; i++) {
          Value *Elt = Builder.CreateExtractElement(newLd, i);
          Value *EltGEP = Builder.CreateInBoundsGEP(tempArray, {zeroIdx, hlslOP->GetU32Const(i)});
          Builder.CreateStore(Elt, EltGEP);
        }
        // Make sure this is the end of GEP.
        gep_type_iterator temp = GEPIt;
        temp++;
        DXASSERT(temp == E, "scalar type must be the last");

        // Replace the GEP with array GEP.
        Value *ArrayGEP = Builder.CreateInBoundsGEP(tempArray, {zeroIdx, idx});
        GEP->replaceAllUsesWith(ArrayGEP);
        return;
      }
    } else {
      gep_type_iterator temp = GEPIt;
      temp++;
      DXASSERT(temp == E, "scalar type must be the last");
    }
  }

  for (auto U = GEP->user_begin(); U != GEP->user_end();) {
    Instruction *user = cast<Instruction>(*(U++));

    TranslateCBAddressUserLegacy(user, handle, legacyIndex, channel, hlslOP, fieldAnnotation,
                           dxilTypeSys, DL, pObjHelper);
  }
}

void TranslateCBOperationsLegacy(Value *handle, Value *ptr, OP *hlslOP,
                                 DxilTypeSystem &dxilTypeSys,
                                 const DataLayout &DL,
                                 HLObjectOperationLowerHelper *pObjHelper) {
  auto User = ptr->user_begin();
  auto UserE = ptr->user_end();
  Value *zeroIdx = hlslOP->GetU32Const(0);
  for (; User != UserE;) {
    // Must be Instruction.
    Instruction *I = cast<Instruction>(*(User++));
    TranslateCBAddressUserLegacy(
        I, handle, zeroIdx, /*channelOffset*/ 0, hlslOP,
        /*prevFieldAnnotation*/ nullptr, dxilTypeSys, DL, pObjHelper);
  }
}

}

// Structured buffer.
namespace {
// Calculate offset.
Value *GEPIdxToOffset(GetElementPtrInst *GEP, IRBuilder<> &Builder,
                      hlsl::OP *OP, const DataLayout &DL) {
  SmallVector<Value *, 8> Indices(GEP->idx_begin(), GEP->idx_end());
  Value *addr = nullptr;
  // update offset
  if (GEP->hasAllConstantIndices()) {
    unsigned gepOffset =
        DL.getIndexedOffset(GEP->getPointerOperandType(), Indices);
    addr = OP->GetU32Const(gepOffset);
  } else {
    Value *offset = OP->GetU32Const(0);
    gep_type_iterator GEPIt = gep_type_begin(GEP), E = gep_type_end(GEP);
    for (; GEPIt != E; GEPIt++) {
      Value *idx = GEPIt.getOperand();
      unsigned immIdx = 0;
      if (llvm::Constant *constIdx = dyn_cast<llvm::Constant>(idx)) {
        immIdx = constIdx->getUniqueInteger().getLimitedValue();
        if (immIdx == 0) {
          continue;
        }
      }
      if (GEPIt->isPointerTy() || GEPIt->isArrayTy() || GEPIt->isVectorTy()) {
        unsigned size = DL.getTypeAllocSize(GEPIt->getSequentialElementType());
        if (immIdx) {
          unsigned tempOffset = size * immIdx;
          offset = Builder.CreateAdd(offset, OP->GetU32Const(tempOffset));
        } else {
          Value *tempOffset = Builder.CreateMul(idx, OP->GetU32Const(size));
          offset = Builder.CreateAdd(offset, tempOffset);
        }
      } else if (GEPIt->isStructTy()) {
        const StructLayout *Layout = DL.getStructLayout(cast<StructType>(*GEPIt));
        unsigned structOffset = Layout->getElementOffset(immIdx);
        offset = Builder.CreateAdd(offset, OP->GetU32Const(structOffset));
      } else {
        gep_type_iterator temp = GEPIt;
        temp++;
        DXASSERT(temp == E, "scalar type must be the last");
      }
    };
    addr = offset;
  }
  // TODO: x4 for byte address
  return addr;
}

// Load a value from a typedef buffer with an offset.
// Typed buffer do not directly support reading at offsets
// because the whole value (e.g. float4) must be read at once.
// If we are provided a non-zero offset, we need to simulate it
// by returning the correct elements.
using ResRetValueArray = std::array<Value*, 4>;
static ResRetValueArray GenerateTypedBufferLoad(
  Value *Handle, Type *BufferElemTy, Value *ElemIdx, Value *StatusPtr,
  OP* HlslOP, IRBuilder<> &Builder) {

  OP::OpCode OpCode = OP::OpCode::BufferLoad;
  Value* LoadArgs[] = { HlslOP->GetU32Const((unsigned)OpCode), Handle, ElemIdx, UndefValue::get(Builder.getInt32Ty()) };
  Function* LoadFunc = HlslOP->GetOpFunc(OpCode, BufferElemTy);
  Value* Load = Builder.CreateCall(LoadFunc, LoadArgs, OP::GetOpCodeName(OpCode));

  ResRetValueArray ResultValues;
  for (unsigned i = 0; i < ResultValues.size(); ++i) {
    ResultValues[i] = cast<ExtractValueInst>(Builder.CreateExtractValue(Load, { i }));
  }

  UpdateStatus(Load, StatusPtr, Builder, HlslOP);
  return ResultValues;
}

static AllocaInst* SpillValuesToArrayAlloca(ArrayRef<Value*> Values, IRBuilder<>& Builder) {
  DXASSERT_NOMSG(!Values.empty());
  IRBuilder<> AllocaBuilder(dxilutil::FindAllocaInsertionPt(Builder.GetInsertPoint()));
  AllocaInst* ArrayAlloca = AllocaBuilder.CreateAlloca(ArrayType::get(Values[0]->getType(), Values.size()));
  for (unsigned i = 0; i < Values.size(); ++i) {
    Value* ArrayElemPtr = Builder.CreateGEP(ArrayAlloca, { Builder.getInt32(0), Builder.getInt32(i) });
    Builder.CreateStore(Values[i], ArrayElemPtr);
  }
  return ArrayAlloca;
}

static Value* ExtractFromTypedBufferLoad(const ResRetValueArray& ResRet,
    Type* ResultTy, Value* Offset, IRBuilder<>& Builder) {
  unsigned ElemCount = ResultTy->isVectorTy() ? ResultTy->getVectorNumElements() : 1;
  DXASSERT_NOMSG(ElemCount < ResRet.size());
  unsigned ElemSizeInBytes = ResRet[0]->getType()->getScalarSizeInBits() / 8;

  SmallVector<Value*, 4> Elems;
  if (ConstantInt *OffsetAsConstantInt = dyn_cast<ConstantInt>(Offset)) {
    // Get all elements to be returned
    uint64_t FirstElemOffset = OffsetAsConstantInt->getLimitedValue();
    DXASSERT_NOMSG(FirstElemOffset % ElemSizeInBytes == 0);
    uint64_t FirstElemIdx = FirstElemOffset / ElemSizeInBytes;
    DXASSERT_NOMSG(FirstElemIdx <= ResRet.size() - ElemCount);
    for (unsigned ElemIdx = 0; ElemIdx < ElemCount; ++ElemIdx) {
      Elems.emplace_back(ResRet[std::min<size_t>(FirstElemIdx + ElemIdx, ResRet.size() - 1)]);
    }
  }
  else {
    Value* ArrayAlloca = SpillValuesToArrayAlloca(
      ArrayRef<Value*>(ResRet.data(), ResRet.size()), Builder);

    // Get all elements to be returned through dynamic indices
    Value *FirstElemIdx = Builder.CreateUDiv(Offset, Builder.getInt32(ElemSizeInBytes));
    for (unsigned i = 0; i < ElemCount; ++i) {
      Value *ElemIdx = Builder.CreateAdd(FirstElemIdx, Builder.getInt32(i));
      Value* ElemPtr = Builder.CreateGEP(ArrayAlloca, { Builder.getInt32(0), ElemIdx });
      Elems.emplace_back(Builder.CreateLoad(ElemPtr));
    }
  }

  return ScalarizeElements(ResultTy, Elems, Builder);
}

<<<<<<< HEAD
Value *GenerateStructBufLd(Value *handle, Value *bufIdx, Value *offset,
=======
Value *GenerateRawBufLd(Value *handle, Value *bufIdx, Value *offset,
>>>>>>> 6bbb88c8
                         Value *status, Type *EltTy,
                         MutableArrayRef<Value *> resultElts, hlsl::OP *OP,
                         IRBuilder<> &Builder, unsigned NumComponents, Constant *alignment) {
  OP::OpCode opcode = OP::OpCode::RawBufferLoad;

  DXASSERT(resultElts.size() <= 4,
           "buffer load cannot load more than 4 values");

  if (bufIdx == nullptr) {
    // This is actually a byte address buffer load with a struct template type.
    // The call takes only one coordinates for the offset.
    bufIdx = offset;
    offset = UndefValue::get(offset->getType());
  }

  Function *dxilF = OP->GetOpFunc(opcode, EltTy);
  Constant *mask = GetRawBufferMaskForETy(EltTy, NumComponents, OP);
  Value *Args[] = {OP->GetU32Const((unsigned)opcode),
                   handle,
                   bufIdx,
                   offset,
                   mask,
                   alignment};
  Value *Ld = Builder.CreateCall(dxilF, Args, OP::GetOpCodeName(opcode));

  for (unsigned i = 0; i < resultElts.size(); i++) {
    resultElts[i] = Builder.CreateExtractValue(Ld, i);
  }

  // status
  UpdateStatus(Ld, status, Builder, OP);
  return Ld;
}

void GenerateStructBufSt(Value *handle, Value *bufIdx, Value *offset,
                         Type *EltTy, hlsl::OP *OP, IRBuilder<> &Builder,
                         ArrayRef<Value *> vals, uint8_t mask, Constant *alignment) {
  OP::OpCode opcode = OP::OpCode::RawBufferStore;
  DXASSERT(vals.size() == 4, "buffer store need 4 values");

  Value *Args[] = {OP->GetU32Const((unsigned)opcode),
                   handle,
                   bufIdx,
                   offset,
                   vals[0],
                   vals[1],
                   vals[2],
                   vals[3],
                   OP->GetU8Const(mask),
                   alignment};
  Function *dxilF = OP->GetOpFunc(opcode, EltTy);
  Builder.CreateCall(dxilF, Args);
}


static Value* TranslateRawBufVecLd(Type* VecEltTy, unsigned ElemCount,
  IRBuilder<>& Builder, Value* handle, hlsl::OP* OP, Value* status,
  Value* bufIdx, Value* baseOffset, const DataLayout& DL,
  std::vector<Value*> &bufLds, unsigned baseAlign, bool isScalarTy) {

  unsigned  EltSize = DL.getTypeAllocSize(VecEltTy);
  unsigned alignment = std::min(baseAlign, EltSize);
  Constant* alignmentVal = OP->GetI32Const(alignment);

  if (baseOffset == nullptr) {
    baseOffset = OP->GetU32Const(0);
  }

  std::vector<Value*> elts(ElemCount);
  unsigned rest = (ElemCount % 4);
  for (unsigned i = 0; i < ElemCount - rest; i += 4) {
    Value* ResultElts[4];
    Value* bufLd = GenerateRawBufLd(handle, bufIdx, baseOffset, status, VecEltTy, ResultElts, OP, Builder, 4, alignmentVal);
    bufLds.emplace_back(bufLd);
    elts[i] = ResultElts[0];
    elts[i + 1] = ResultElts[1];
    elts[i + 2] = ResultElts[2];
    elts[i + 3] = ResultElts[3];

    baseOffset = Builder.CreateAdd(baseOffset, OP->GetU32Const(4 * EltSize));
  }

  if (rest) {
    Value* ResultElts[4];
    Value* bufLd = GenerateRawBufLd(handle, bufIdx, baseOffset, status, VecEltTy, ResultElts, OP, Builder, rest, alignmentVal);
    bufLds.emplace_back(bufLd);
    for (unsigned i = 0; i < rest; i++)
      elts[ElemCount - rest + i] = ResultElts[i];
  }

  // If the expected return type is scalar then skip building a vector
  if (isScalarTy) {
    return elts[0];
  }

  Value* Vec = HLMatrixLower::BuildVector(VecEltTy, elts, Builder);
  return Vec;
}

Value *TranslateStructBufMatLd(Type *matType, IRBuilder<> &Builder,
                               Value *handle, hlsl::OP *OP, Value *status,
                               Value *bufIdx, Value *baseOffset,
                               const DataLayout &DL) {
  HLMatrixType MatTy = HLMatrixType::cast(matType);
  Type *EltTy = MatTy.getElementTypeForMem();
  unsigned matSize = MatTy.getNumElements();
  std::vector<Value*> bufLds;
  Value* Vec = TranslateRawBufVecLd(EltTy, matSize, Builder, handle, OP, status, bufIdx,
    baseOffset, DL, bufLds, /*baseAlign (in bytes)*/ 8);
  Vec = MatTy.emitLoweredMemToReg(Vec, Builder);
  return Vec;
}

void TranslateStructBufMatSt(Type *matType, IRBuilder<> &Builder, Value *handle,
                             hlsl::OP *OP, Value *bufIdx, Value *baseOffset,
                             Value *val, const DataLayout &DL) {
  HLMatrixType MatTy = HLMatrixType::cast(matType);
  Type *EltTy = MatTy.getElementTypeForMem();

  val = MatTy.emitLoweredRegToMem(val, Builder);

  unsigned EltSize = DL.getTypeAllocSize(EltTy);
  Constant *Alignment = OP->GetI32Const(EltSize);
  Value *offset = baseOffset;
  if (baseOffset == nullptr)
    offset = OP->GetU32Const(0);

  unsigned matSize = MatTy.getNumElements();
  Value *undefElt = UndefValue::get(EltTy);

  unsigned storeSize = matSize;
  if (matSize % 4) {
    storeSize = matSize + 4 - (matSize & 3);
  }
  std::vector<Value *> elts(storeSize, undefElt);
  for (unsigned i = 0; i < matSize; i++)
    elts[i] = Builder.CreateExtractElement(val, i);

  for (unsigned i = 0; i < matSize; i += 4) { 
    uint8_t mask = 0;
    for (unsigned j = 0; j < 4 && (i+j) < matSize; j++) {
      if (elts[i+j] != undefElt)
        mask |= (1<<j);
    }
    GenerateStructBufSt(handle, bufIdx, offset, EltTy, OP, Builder,
                        {elts[i], elts[i + 1], elts[i + 2], elts[i + 3]}, mask,
                        Alignment);
    // Update offset by 4*4bytes.
    offset = Builder.CreateAdd(offset, OP->GetU32Const(4 * EltSize));
  }
}

void TranslateStructBufMatLdSt(CallInst *CI, Value *handle, hlsl::OP *OP,
                               Value *status, Value *bufIdx,
                               Value *baseOffset, const DataLayout &DL) {
  IRBuilder<> Builder(CI);
  HLOpcodeGroup group = hlsl::GetHLOpcodeGroupByName(CI->getCalledFunction());
  unsigned opcode = GetHLOpcode(CI);
  DXASSERT_LOCALVAR(group, group == HLOpcodeGroup::HLMatLoadStore,
                    "only translate matrix loadStore here.");
  HLMatLoadStoreOpcode matOp = static_cast<HLMatLoadStoreOpcode>(opcode);
  // Due to the current way the initial codegen generates matrix
  // orientation casts, the in-register vector matrix has already been
  // reordered based on the destination's row or column-major packing orientation.
  switch (matOp) {
  case HLMatLoadStoreOpcode::RowMatLoad:
  case HLMatLoadStoreOpcode::ColMatLoad: {
    Value *ptr = CI->getArgOperand(HLOperandIndex::kMatLoadPtrOpIdx);
    Value *NewLd = TranslateStructBufMatLd(
        ptr->getType()->getPointerElementType(), Builder, handle, OP, status,
        bufIdx, baseOffset, DL);
    CI->replaceAllUsesWith(NewLd);
  } break;
  case HLMatLoadStoreOpcode::RowMatStore:
  case HLMatLoadStoreOpcode::ColMatStore: {
    Value *ptr = CI->getArgOperand(HLOperandIndex::kMatStoreDstPtrOpIdx);
    Value *val = CI->getArgOperand(HLOperandIndex::kMatStoreValOpIdx);
    TranslateStructBufMatSt(ptr->getType()->getPointerElementType(), Builder,
                            handle, OP, bufIdx, baseOffset, val,
                            DL);
  } break;
  }

  CI->eraseFromParent();
}

void TranslateStructBufSubscriptUser(Instruction *user,
  Value *handle, HLResource::Kind ResKind,
  Value *bufIdx, Value *baseOffset, Value *status, 
  hlsl::OP *OP, const DataLayout &DL);

// For case like mat[i][j].
// IdxList is [i][0], [i][1], [i][2],[i][3].
// Idx is j.
// return [i][j] not mat[i][j] because resource ptr and temp ptr need different
// code gen.
static Value *LowerGEPOnMatIndexListToIndex(
  llvm::GetElementPtrInst *GEP, ArrayRef<Value *> IdxList) {
  IRBuilder<> Builder(GEP);
  Value *zero = Builder.getInt32(0);
  DXASSERT(GEP->getNumIndices() == 2, "must have 2 level");
  Value *baseIdx = (GEP->idx_begin())->get();
  DXASSERT_LOCALVAR(baseIdx, baseIdx == zero, "base index must be 0");
  Value *Idx = (GEP->idx_begin() + 1)->get();

  if (ConstantInt *immIdx = dyn_cast<ConstantInt>(Idx)) {
    return IdxList[immIdx->getSExtValue()];
  }
  else {
    IRBuilder<> AllocaBuilder(
      GEP->getParent()->getParent()->getEntryBlock().getFirstInsertionPt());
    unsigned size = IdxList.size();
    // Store idxList to temp array.
    ArrayType *AT = ArrayType::get(IdxList[0]->getType(), size);
    Value *tempArray = AllocaBuilder.CreateAlloca(AT);

    for (unsigned i = 0; i < size; i++) {
      Value *EltPtr = Builder.CreateGEP(tempArray, { zero, Builder.getInt32(i) });
      Builder.CreateStore(IdxList[i], EltPtr);
    }
    // Load the idx.
    Value *GEPOffset = Builder.CreateGEP(tempArray, { zero, Idx });
    return Builder.CreateLoad(GEPOffset);
  }
}

// subscript operator for matrix of struct element.
void TranslateStructBufMatSubscript(CallInst *CI,
  Value *handle, HLResource::Kind ResKind,
  Value *bufIdx, Value *baseOffset, Value *status,
  hlsl::OP* hlslOP, const DataLayout &DL) {
  unsigned opcode = GetHLOpcode(CI);
  IRBuilder<> subBuilder(CI);
  HLSubscriptOpcode subOp = static_cast<HLSubscriptOpcode>(opcode);
  Value *basePtr = CI->getArgOperand(HLOperandIndex::kMatSubscriptMatOpIdx);
  HLMatrixType MatTy = HLMatrixType::cast(basePtr->getType()->getPointerElementType());
  Type *EltTy = MatTy.getElementTypeForReg();
  Constant *alignment = hlslOP->GetI32Const(DL.getTypeAllocSize(EltTy));

  Value *EltByteSize = ConstantInt::get(
      baseOffset->getType(), GetEltTypeByteSizeForConstBuf(EltTy, DL));

  Value *idx = CI->getArgOperand(HLOperandIndex::kMatSubscriptSubOpIdx);

  Type *resultType = CI->getType()->getPointerElementType();
  unsigned resultSize = 1;
  if (resultType->isVectorTy())
    resultSize = resultType->getVectorNumElements();
  DXASSERT(resultSize <= 16, "up to 4x4 elements in vector or matrix");
  _Analysis_assume_(resultSize <= 16);
  std::vector<Value *> idxList(resultSize);

  switch (subOp) {
  case HLSubscriptOpcode::ColMatSubscript:
  case HLSubscriptOpcode::RowMatSubscript: {
    for (unsigned i = 0; i < resultSize; i++) {
      Value *offset =
          CI->getArgOperand(HLOperandIndex::kMatSubscriptSubOpIdx + i);
      offset = subBuilder.CreateMul(offset, EltByteSize);
      idxList[i] = subBuilder.CreateAdd(baseOffset, offset);
    }
  } break;
  case HLSubscriptOpcode::RowMatElement:
  case HLSubscriptOpcode::ColMatElement: {
    Constant *EltIdxs = cast<Constant>(idx);
    for (unsigned i = 0; i < resultSize; i++) {
      Value *offset =
          subBuilder.CreateMul(EltIdxs->getAggregateElement(i), EltByteSize);
      idxList[i] = subBuilder.CreateAdd(baseOffset, offset);
    }
  } break;
  default:
    DXASSERT(0, "invalid operation on const buffer");
    break;
  }

  Value *undefElt = UndefValue::get(EltTy);

  for (auto U = CI->user_begin(); U != CI->user_end();) {
    Value *subsUser = *(U++);
    if (resultSize == 1) {
      TranslateStructBufSubscriptUser(cast<Instruction>(subsUser),
        handle, ResKind, bufIdx, idxList[0], status, hlslOP, DL);
      continue;
    }
    if (GetElementPtrInst *GEP = dyn_cast<GetElementPtrInst>(subsUser)) {
      Value *GEPOffset = LowerGEPOnMatIndexListToIndex(GEP, idxList);

      for (auto gepU = GEP->user_begin(); gepU != GEP->user_end();) {
        Instruction *gepUserInst = cast<Instruction>(*(gepU++));
        TranslateStructBufSubscriptUser(gepUserInst,
          handle, ResKind, bufIdx, GEPOffset, status, hlslOP, DL);
      }

      GEP->eraseFromParent();
    } else if (StoreInst *stUser = dyn_cast<StoreInst>(subsUser)) {
      IRBuilder<> stBuilder(stUser);
      Value *Val = stUser->getValueOperand();
      if (Val->getType()->isVectorTy()) {
        for (unsigned i = 0; i < resultSize; i++) {
          Value *EltVal = stBuilder.CreateExtractElement(Val, i);
          uint8_t mask = DXIL::kCompMask_X;
          GenerateStructBufSt(handle, bufIdx, idxList[i], EltTy, hlslOP,
                              stBuilder, {EltVal, undefElt, undefElt, undefElt},
                              mask, alignment);
        }
      } else {
        uint8_t mask = DXIL::kCompMask_X;
        GenerateStructBufSt(handle, bufIdx, idxList[0], EltTy, hlslOP,
                            stBuilder, {Val, undefElt, undefElt, undefElt},
                            mask, alignment);
      }

      stUser->eraseFromParent();
    } else {
      // Must be load here.
      LoadInst *ldUser = cast<LoadInst>(subsUser);
      IRBuilder<> ldBuilder(ldUser);
      Value *ldData = UndefValue::get(resultType);
      if (resultType->isVectorTy()) {
        for (unsigned i = 0; i < resultSize; i++) {
          Value *ResultElt;
          // TODO: This can be inefficient for row major matrix load
          GenerateRawBufLd(handle, bufIdx, idxList[i],
                              /*status*/ nullptr, EltTy, ResultElt, hlslOP,
                              ldBuilder, 1, alignment);
          ldData = ldBuilder.CreateInsertElement(ldData, ResultElt, i);
        }
      } else {
        GenerateRawBufLd(handle, bufIdx, idxList[0], /*status*/ nullptr,
                            EltTy, ldData, hlslOP, ldBuilder, 4, alignment);
      }
      ldUser->replaceAllUsesWith(ldData);
      ldUser->eraseFromParent();
    }
  }

  CI->eraseFromParent();
}

void TranslateStructBufSubscriptUser(
    Instruction *user, Value *handle, HLResource::Kind ResKind,
    Value *bufIdx, Value *baseOffset, Value *status,
    hlsl::OP *OP, const DataLayout &DL) {
  IRBuilder<> Builder(user);
  if (CallInst *userCall = dyn_cast<CallInst>(user)) {
    HLOpcodeGroup group = // user call?
        hlsl::GetHLOpcodeGroupByName(userCall->getCalledFunction());
    unsigned opcode = GetHLOpcode(userCall);
    // For case element type of structure buffer is not structure type.
    if (baseOffset == nullptr)
      baseOffset = OP->GetU32Const(0);
    if (group == HLOpcodeGroup::HLIntrinsic) {
      IntrinsicOp IOP = static_cast<IntrinsicOp>(opcode);
      switch (IOP) {
      case IntrinsicOp::MOP_Load: {
        if (userCall->getType()->isPointerTy()) {
          // Struct will return pointers which like []

        } else {
          // Use builtin types on structuredBuffer.
        }
        DXASSERT(0, "not implement yet");
      } break;
      case IntrinsicOp::IOP_InterlockedAdd: {
        AtomicHelper helper(userCall, DXIL::OpCode::AtomicBinOp, handle, bufIdx,
                            baseOffset);
        TranslateAtomicBinaryOperation(helper, DXIL::AtomicBinOpCode::Add,
                                       Builder, OP);
      } break;
      case IntrinsicOp::IOP_InterlockedAnd: {
        AtomicHelper helper(userCall, DXIL::OpCode::AtomicBinOp, handle, bufIdx,
                            baseOffset);
        TranslateAtomicBinaryOperation(helper, DXIL::AtomicBinOpCode::And,
                                       Builder, OP);
      } break;
      case IntrinsicOp::IOP_InterlockedExchange: {
        Type *opType = nullptr;
        PointerType *ptrType = dyn_cast<PointerType>(
                      userCall->getArgOperand(HLOperandIndex::kInterlockedDestOpIndex)->getType());
        if (ptrType && ptrType->getElementType()->isFloatTy())
          opType = Type::getInt32Ty(userCall->getContext());
        AtomicHelper helper(userCall, DXIL::OpCode::AtomicBinOp, handle, bufIdx,
                            baseOffset, opType);
        TranslateAtomicBinaryOperation(helper, DXIL::AtomicBinOpCode::Exchange,
                                       Builder, OP);
      } break;
      case IntrinsicOp::IOP_InterlockedMax: {
        AtomicHelper helper(userCall, DXIL::OpCode::AtomicBinOp, handle, bufIdx,
                            baseOffset);
        TranslateAtomicBinaryOperation(helper, DXIL::AtomicBinOpCode::IMax,
                                       Builder, OP);
      } break;
      case IntrinsicOp::IOP_InterlockedMin: {
        AtomicHelper helper(userCall, DXIL::OpCode::AtomicBinOp, handle, bufIdx,
                            baseOffset);
        TranslateAtomicBinaryOperation(helper, DXIL::AtomicBinOpCode::IMin,
                                       Builder, OP);
      } break;
      case IntrinsicOp::IOP_InterlockedUMax: {
        AtomicHelper helper(userCall, DXIL::OpCode::AtomicBinOp, handle, bufIdx,
                            baseOffset);
        TranslateAtomicBinaryOperation(helper, DXIL::AtomicBinOpCode::UMax,
                                       Builder, OP);
      } break;
      case IntrinsicOp::IOP_InterlockedUMin: {
        AtomicHelper helper(userCall, DXIL::OpCode::AtomicBinOp, handle, bufIdx,
                            baseOffset);
        TranslateAtomicBinaryOperation(helper, DXIL::AtomicBinOpCode::UMin,
                                       Builder, OP);
      } break;
      case IntrinsicOp::IOP_InterlockedOr: {
        AtomicHelper helper(userCall, DXIL::OpCode::AtomicBinOp, handle, bufIdx,
                            baseOffset);
        TranslateAtomicBinaryOperation(helper, DXIL::AtomicBinOpCode::Or,
                                       Builder, OP);
      } break;
      case IntrinsicOp::IOP_InterlockedXor: {
        AtomicHelper helper(userCall, DXIL::OpCode::AtomicBinOp, handle, bufIdx,
                            baseOffset);
        TranslateAtomicBinaryOperation(helper, DXIL::AtomicBinOpCode::Xor,
                                       Builder, OP);
      } break;
      case IntrinsicOp::IOP_InterlockedCompareStore:
      case IntrinsicOp::IOP_InterlockedCompareExchange: {
        AtomicHelper helper(userCall, DXIL::OpCode::AtomicCompareExchange,
                            handle, bufIdx, baseOffset);
        TranslateAtomicCmpXChg(helper, Builder, OP);
      } break;
      case IntrinsicOp::IOP_InterlockedCompareStoreFloatBitwise:
      case IntrinsicOp::IOP_InterlockedCompareExchangeFloatBitwise: {
        Type *i32Ty = Type::getInt32Ty(userCall->getContext());
        AtomicHelper helper(userCall, DXIL::OpCode::AtomicCompareExchange,
                            handle, bufIdx, baseOffset, i32Ty);
        TranslateAtomicCmpXChg(helper, Builder, OP);
      } break;
      default:
        DXASSERT(0, "invalid opcode");
        break;
      }
      userCall->eraseFromParent();
    } else if (group == HLOpcodeGroup::HLMatLoadStore)
      TranslateStructBufMatLdSt(userCall, handle, OP, status, bufIdx,
                                baseOffset, DL);
    else if (group == HLOpcodeGroup::HLSubscript) {
      TranslateStructBufMatSubscript(userCall,
        handle, ResKind, bufIdx, baseOffset, status, OP, DL);
    }
  } else if (isa<LoadInst>(user) || isa<StoreInst>(user)) {
    LoadInst *ldInst = dyn_cast<LoadInst>(user);
    StoreInst *stInst = dyn_cast<StoreInst>(user);

    Type *Ty = isa<LoadInst>(user) ? ldInst->getType()
                                   : stInst->getValueOperand()->getType();
    Type *pOverloadTy = Ty->getScalarType();
    Value *offset = baseOffset;
    unsigned arraySize = 1;
    Value *eltSize = nullptr;

    if (pOverloadTy->isArrayTy()) {
      arraySize = pOverloadTy->getArrayNumElements();
      eltSize = OP->GetU32Const(
          DL.getTypeAllocSize(pOverloadTy->getArrayElementType()));

      pOverloadTy = pOverloadTy->getArrayElementType()->getScalarType();
    }

    if (ldInst) {
      auto LdElement = [=](Value *offset, IRBuilder<> &Builder) -> Value * {
        unsigned numComponents = 0;
        if (VectorType *VTy = dyn_cast<VectorType>(Ty)) {
          numComponents = VTy->getNumElements();
        }
        else {
          numComponents = 1;
        }
        Constant *alignment =
            OP->GetI32Const(DL.getTypeAllocSize(Ty->getScalarType()));
        if (ResKind == HLResource::Kind::TypedBuffer) {
          // Typed buffer cannot have offsets, they must be loaded all at once
          ResRetValueArray ResRet = GenerateTypedBufferLoad(
            handle, pOverloadTy, bufIdx, status, OP, Builder);

          return ExtractFromTypedBufferLoad(ResRet, Ty, offset, Builder);
        }
        else {
          Value* ResultElts[4];
<<<<<<< HEAD
          GenerateStructBufLd(handle, bufIdx, offset, status, pOverloadTy,
=======
          GenerateRawBufLd(handle, bufIdx, offset, status, pOverloadTy,
>>>>>>> 6bbb88c8
                              ResultElts, OP, Builder, numComponents, alignment);
          return ScalarizeElements(Ty, ResultElts, Builder);
        }
      };

      Value *newLd = LdElement(offset, Builder);
      if (arraySize > 1) {
        newLd =
            Builder.CreateInsertValue(UndefValue::get(Ty), newLd, (uint64_t)0);

        for (unsigned i = 1; i < arraySize; i++) {
          offset = Builder.CreateAdd(offset, eltSize);
          Value *eltLd = LdElement(offset, Builder);
          newLd = Builder.CreateInsertValue(newLd, eltLd, i);
        }
      }
      ldInst->replaceAllUsesWith(newLd);
    } else {
      Value *val = stInst->getValueOperand();
      auto StElement = [&](Value *offset, Value *val, IRBuilder<> &Builder) {
        Value *undefVal = llvm::UndefValue::get(pOverloadTy);
        Value *vals[] = {undefVal, undefVal, undefVal, undefVal};
        uint8_t mask = 0;
        if (Ty->isVectorTy()) {
          unsigned vectorNumElements = Ty->getVectorNumElements();
          DXASSERT(vectorNumElements <= 4, "up to 4 elements in vector");
          _Analysis_assume_(vectorNumElements <= 4);
          for (unsigned i = 0; i < vectorNumElements; i++) {
            vals[i] = Builder.CreateExtractElement(val, i);
            mask |= (1<<i);
          }
        } else {
          vals[0] = val;
          mask = DXIL::kCompMask_X;
        }
        Constant *alignment =
          OP->GetI32Const(DL.getTypeAllocSize(Ty->getScalarType()));
        GenerateStructBufSt(handle, bufIdx, offset, pOverloadTy, OP, Builder,
                            vals, mask, alignment);
      };
      if (arraySize > 1)
        val = Builder.CreateExtractValue(val, 0);

      StElement(offset, val, Builder);
      if (arraySize > 1) {
        val = stInst->getValueOperand();

        for (unsigned i = 1; i < arraySize; i++) {
          offset = Builder.CreateAdd(offset, eltSize);
          Value *eltVal = Builder.CreateExtractValue(val, i);
          StElement(offset, eltVal, Builder);
        }
      }
    }
    user->eraseFromParent();
  } else if (BitCastInst *BCI = dyn_cast<BitCastInst>(user)) {
    // Recurse users
    for (auto U = BCI->user_begin(); U != BCI->user_end();) {
      Value *BCIUser = *(U++);
      TranslateStructBufSubscriptUser(cast<Instruction>(BCIUser),
        handle, ResKind, bufIdx, baseOffset, status, OP, DL);
    }
    BCI->eraseFromParent();
  } else {
    // should only used by GEP
    GetElementPtrInst *GEP = cast<GetElementPtrInst>(user);
    Type *Ty = GEP->getType()->getPointerElementType();

    Value *offset = GEPIdxToOffset(GEP, Builder, OP, DL);
    DXASSERT_LOCALVAR(Ty, offset->getType() == Type::getInt32Ty(Ty->getContext()),
             "else bitness is wrong");
    offset = Builder.CreateAdd(offset, baseOffset);

    for (auto U = GEP->user_begin(); U != GEP->user_end();) {
      Value *GEPUser = *(U++);

      TranslateStructBufSubscriptUser(cast<Instruction>(GEPUser),
        handle, ResKind, bufIdx, offset, status, OP, DL);
    }
    // delete the inst
    GEP->eraseFromParent();
  }
}

void TranslateStructBufSubscript(CallInst *CI, Value *handle, Value *status,
                                 hlsl::OP *OP, HLResource::Kind ResKind, const DataLayout &DL) {
  Value *subscriptIndex = CI->getArgOperand(HLOperandIndex::kSubscriptIndexOpIdx);
  Value* bufIdx = nullptr;
  Value *offset = nullptr;
  if (ResKind == HLResource::Kind::RawBuffer) {
    offset = subscriptIndex;
  }
  else {
    // StructuredBuffer, TypedBuffer, etc.
    bufIdx = subscriptIndex;
    offset = OP->GetU32Const(0);
  }

  for (auto U = CI->user_begin(); U != CI->user_end();) {
    Value *user = *(U++);

    TranslateStructBufSubscriptUser(cast<Instruction>(user),
      handle, ResKind, bufIdx, offset, status, OP, DL);
  }
}
}

// HLSubscript.
namespace {

Value *TranslateTypedBufLoad(CallInst *CI, DXIL::ResourceKind RK,
                             DXIL::ResourceClass RC, Value *handle,
                             LoadInst *ldInst, IRBuilder<> &Builder,
                             hlsl::OP *hlslOP, const DataLayout &DL) {
  ResLoadHelper ldHelper(CI, RK, RC, handle, IntrinsicOp::MOP_Load, /*bForSubscript*/ true);
  // Default sampleIdx for 2DMS textures.
  if (RK == DxilResource::Kind::Texture2DMS ||
      RK == DxilResource::Kind::Texture2DMSArray)
    ldHelper.mipLevel = hlslOP->GetU32Const(0);
  // use ldInst as retVal
  ldHelper.retVal = ldInst;
  TranslateLoad(ldHelper, RK, Builder, hlslOP, DL);
  // delete the ld
  ldInst->eraseFromParent();
  return ldHelper.retVal;
}

Value *UpdateVectorElt(Value *VecVal, Value *EltVal, Value *EltIdx,
                       unsigned vectorSize, Instruction *InsertPt) {
  IRBuilder<> Builder(InsertPt);
  if (ConstantInt *CEltIdx = dyn_cast<ConstantInt>(EltIdx)) {
    VecVal =
        Builder.CreateInsertElement(VecVal, EltVal, CEltIdx->getLimitedValue());
  } else {
    BasicBlock *BB = InsertPt->getParent();
    BasicBlock *EndBB = BB->splitBasicBlock(InsertPt);

    TerminatorInst *TI = BB->getTerminator();
    IRBuilder<> SwitchBuilder(TI);
    LLVMContext &Ctx = InsertPt->getContext();

    SwitchInst *Switch = SwitchBuilder.CreateSwitch(EltIdx, EndBB, vectorSize);
    TI->eraseFromParent();

    Function *F = EndBB->getParent();
    IRBuilder<> endSwitchBuilder(EndBB->begin());
    Type *Ty = VecVal->getType();
    PHINode *VecPhi = endSwitchBuilder.CreatePHI(Ty, vectorSize + 1);

    for (unsigned i = 0; i < vectorSize; i++) {
      BasicBlock *CaseBB = BasicBlock::Create(Ctx, "case", F, EndBB);
      Switch->addCase(SwitchBuilder.getInt32(i), CaseBB);
      IRBuilder<> CaseBuilder(CaseBB);

      Value *CaseVal = CaseBuilder.CreateInsertElement(VecVal, EltVal, i);
      VecPhi->addIncoming(CaseVal, CaseBB);
      CaseBuilder.CreateBr(EndBB);
    }
    VecPhi->addIncoming(VecVal, BB);
    VecVal = VecPhi;
  }
  return VecVal;
}

void TranslateDefaultSubscript(CallInst *CI, HLOperationLowerHelper &helper,  HLObjectOperationLowerHelper *pObjHelper, bool &Translated) {
  Value *ptr = CI->getArgOperand(HLOperandIndex::kSubscriptObjectOpIdx);

  hlsl::OP *hlslOP = &helper.hlslOP;
  // Resource ptr.
  Value *handle = ptr;
  DXIL::ResourceClass RC = pObjHelper->GetRC(handle);
  DXIL::ResourceKind RK = pObjHelper->GetRK(handle);

  Type *Ty = CI->getType()->getPointerElementType();

  for (auto It = CI->user_begin(); It != CI->user_end(); ) {
    User *user = *(It++);
    Instruction *I = cast<Instruction>(user);
    IRBuilder<> Builder(I);
    if (LoadInst *ldInst = dyn_cast<LoadInst>(user)) {
      TranslateTypedBufLoad(CI, RK, RC, handle, ldInst, Builder, hlslOP, helper.dataLayout);
    } else if (StoreInst *stInst = dyn_cast<StoreInst>(user)) {
      Value *val = stInst->getValueOperand();
      TranslateStore(RK, handle, val,
                     CI->getArgOperand(HLOperandIndex::kStoreOffsetOpIdx),
                     Builder, hlslOP);
      // delete the st
      stInst->eraseFromParent();
    } else if (GetElementPtrInst *GEP = dyn_cast<GetElementPtrInst>(user)) {
      // Must be vector type here.
      unsigned vectorSize = Ty->getVectorNumElements();
      DXASSERT_NOMSG(GEP->getNumIndices() == 2);
      Use *GEPIdx = GEP->idx_begin();
      GEPIdx++;
      Value *EltIdx = *GEPIdx;
      for (auto GEPIt = GEP->user_begin(); GEPIt != GEP->user_end();) {
        User *GEPUser = *(GEPIt++);
        if (StoreInst *SI = dyn_cast<StoreInst>(GEPUser)) {
          IRBuilder<> StBuilder(SI);
          // Generate Ld.
          LoadInst *tmpLd = StBuilder.CreateLoad(CI);

          Value *ldVal = TranslateTypedBufLoad(CI, RK, RC, handle, tmpLd, StBuilder,
                                          hlslOP, helper.dataLayout);
          // Update vector.
          ldVal = UpdateVectorElt(ldVal, SI->getValueOperand(), EltIdx,
                                  vectorSize, SI);
          // Generate St.
          // Reset insert point, UpdateVectorElt may move SI to different block.
          StBuilder.SetInsertPoint(SI);
          TranslateStore(RK, handle, ldVal,
                         CI->getArgOperand(HLOperandIndex::kStoreOffsetOpIdx),
                         StBuilder, hlslOP);
          SI->eraseFromParent();
          continue;
        }
        if (LoadInst *LI = dyn_cast<LoadInst>(GEPUser)) {
          IRBuilder<> LdBuilder(LI);

          // Generate tmp vector load with vector type & translate it
          LoadInst *tmpLd = LdBuilder.CreateLoad(CI);

          Value *ldVal = TranslateTypedBufLoad(CI, RK, RC, handle, tmpLd, LdBuilder,
            hlslOP, helper.dataLayout);

          // get the single element
          ldVal = GenerateVecEltFromGEP(ldVal, GEP, LdBuilder,
                                        /*bInsertLdNextToGEP*/ false);

          LI->replaceAllUsesWith(ldVal);
          LI->eraseFromParent();
          continue;
        }
        if (!isa<CallInst>(GEPUser)) {
          // Invalid operations.
          Translated = false;
          dxilutil::EmitErrorOnInstruction(GEP, "Invalid operation on typed buffer.");
          return;
        }
        CallInst *userCall = cast<CallInst>(GEPUser);
        HLOpcodeGroup group =
            hlsl::GetHLOpcodeGroupByName(userCall->getCalledFunction());
        if (group != HLOpcodeGroup::HLIntrinsic) {
          // Invalid operations.
          Translated = false;
          dxilutil::EmitErrorOnInstruction(userCall, "Invalid operation on typed buffer.");
          return;
        }
        unsigned opcode = hlsl::GetHLOpcode(userCall);
        IntrinsicOp IOP = static_cast<IntrinsicOp>(opcode);
        switch (IOP) {
        case IntrinsicOp::IOP_InterlockedAdd:
        case IntrinsicOp::IOP_InterlockedAnd:
        case IntrinsicOp::IOP_InterlockedExchange:
        case IntrinsicOp::IOP_InterlockedMax:
        case IntrinsicOp::IOP_InterlockedMin:
        case IntrinsicOp::IOP_InterlockedUMax:
        case IntrinsicOp::IOP_InterlockedUMin:
        case IntrinsicOp::IOP_InterlockedOr:
        case IntrinsicOp::IOP_InterlockedXor:
        case IntrinsicOp::IOP_InterlockedCompareStore:
        case IntrinsicOp::IOP_InterlockedCompareExchange:
        case IntrinsicOp::IOP_InterlockedCompareStoreFloatBitwise:
        case IntrinsicOp::IOP_InterlockedCompareExchangeFloatBitwise: {
          // Invalid operations.
          Translated = false;
          dxilutil::EmitErrorOnInstruction(
              userCall, "Typed resources used in atomic operations must have a scalar element type.");
          return;
        } break;
        default:
          // Invalid operations.
          Translated = false;
          dxilutil::EmitErrorOnInstruction(userCall, "Invalid operation on typed buffer.");
          return;
          break;
        }
      }
      GEP->eraseFromParent();
    } else {
      CallInst *userCall = cast<CallInst>(user);
      HLOpcodeGroup group =
          hlsl::GetHLOpcodeGroupByName(userCall->getCalledFunction());
      unsigned opcode = hlsl::GetHLOpcode(userCall);
      if (group == HLOpcodeGroup::HLIntrinsic) {
        IntrinsicOp IOP = static_cast<IntrinsicOp>(opcode);
        if (RC == DXIL::ResourceClass::SRV) {
          // Invalid operations.
          Translated = false;
          switch (IOP) {
          case IntrinsicOp::IOP_InterlockedAdd:
          case IntrinsicOp::IOP_InterlockedAnd:
          case IntrinsicOp::IOP_InterlockedExchange:
          case IntrinsicOp::IOP_InterlockedMax:
          case IntrinsicOp::IOP_InterlockedMin:
          case IntrinsicOp::IOP_InterlockedUMax:
          case IntrinsicOp::IOP_InterlockedUMin:
          case IntrinsicOp::IOP_InterlockedOr:
          case IntrinsicOp::IOP_InterlockedXor:
          case IntrinsicOp::IOP_InterlockedCompareStore:
          case IntrinsicOp::IOP_InterlockedCompareExchange:
          case IntrinsicOp::IOP_InterlockedCompareStoreFloatBitwise:
          case IntrinsicOp::IOP_InterlockedCompareExchangeFloatBitwise: {
            dxilutil::EmitErrorOnInstruction(
                userCall, "Atomic operation targets must be groupshared or UAV.");
            return;
          } break;
          default:
            dxilutil::EmitErrorOnInstruction(userCall, "Invalid operation on typed buffer.");
            return;
            break;
          }
        }
        switch (IOP) {
        case IntrinsicOp::IOP_InterlockedAdd: {
          ResLoadHelper helper(CI, RK, RC, handle, IntrinsicOp::IOP_InterlockedAdd);
          AtomicHelper atomHelper(userCall, DXIL::OpCode::AtomicBinOp, handle,
                                  helper.addr, /*offset*/ nullptr);
          TranslateAtomicBinaryOperation(atomHelper, DXIL::AtomicBinOpCode::Add,
                                         Builder, hlslOP);
        } break;
        case IntrinsicOp::IOP_InterlockedAnd: {
          ResLoadHelper helper(CI, RK, RC, handle, IntrinsicOp::IOP_InterlockedAnd);
          AtomicHelper atomHelper(userCall, DXIL::OpCode::AtomicBinOp, handle,
                                  helper.addr, /*offset*/ nullptr);
          TranslateAtomicBinaryOperation(atomHelper, DXIL::AtomicBinOpCode::And,
                                         Builder, hlslOP);
        } break;
        case IntrinsicOp::IOP_InterlockedExchange: {
          ResLoadHelper helper(CI, RK, RC, handle, IntrinsicOp::IOP_InterlockedExchange);
          Type *opType = nullptr;
          PointerType *ptrType = dyn_cast<PointerType>(
                       userCall->getArgOperand(HLOperandIndex::kInterlockedDestOpIndex)->getType());
          if (ptrType && ptrType->getElementType()->isFloatTy())
            opType = Type::getInt32Ty(userCall->getContext());
          AtomicHelper atomHelper(userCall, DXIL::OpCode::AtomicBinOp, handle,
                                  helper.addr, /*offset*/ nullptr, opType);
          TranslateAtomicBinaryOperation(
              atomHelper, DXIL::AtomicBinOpCode::Exchange, Builder, hlslOP);
        } break;
        case IntrinsicOp::IOP_InterlockedMax: {
          ResLoadHelper helper(CI, RK, RC, handle, IntrinsicOp::IOP_InterlockedMax);
          AtomicHelper atomHelper(userCall, DXIL::OpCode::AtomicBinOp, handle,
                                  helper.addr, /*offset*/ nullptr);
          TranslateAtomicBinaryOperation(
              atomHelper, DXIL::AtomicBinOpCode::IMax, Builder, hlslOP);
        } break;
        case IntrinsicOp::IOP_InterlockedMin: {
          ResLoadHelper helper(CI, RK, RC, handle, IntrinsicOp::IOP_InterlockedMin);
          AtomicHelper atomHelper(userCall, DXIL::OpCode::AtomicBinOp, handle,
                                  helper.addr, /*offset*/ nullptr);
          TranslateAtomicBinaryOperation(
              atomHelper, DXIL::AtomicBinOpCode::IMin, Builder, hlslOP);
        } break;
        case IntrinsicOp::IOP_InterlockedUMax: {
          ResLoadHelper helper(CI, RK, RC, handle, IntrinsicOp::IOP_InterlockedUMax);
          AtomicHelper atomHelper(userCall, DXIL::OpCode::AtomicBinOp, handle,
                                  helper.addr, /*offset*/ nullptr);
          TranslateAtomicBinaryOperation(
              atomHelper, DXIL::AtomicBinOpCode::UMax, Builder, hlslOP);
        } break;
        case IntrinsicOp::IOP_InterlockedUMin: {
          ResLoadHelper helper(CI, RK, RC, handle, IntrinsicOp::IOP_InterlockedUMin);
          AtomicHelper atomHelper(userCall, DXIL::OpCode::AtomicBinOp, handle,
                                  helper.addr, /*offset*/ nullptr);
          TranslateAtomicBinaryOperation(
              atomHelper, DXIL::AtomicBinOpCode::UMin, Builder, hlslOP);
        } break;
        case IntrinsicOp::IOP_InterlockedOr: {
          ResLoadHelper helper(CI, RK, RC, handle, IntrinsicOp::IOP_InterlockedOr);
          AtomicHelper atomHelper(userCall, DXIL::OpCode::AtomicBinOp, handle,
                                  helper.addr, /*offset*/ nullptr);
          TranslateAtomicBinaryOperation(atomHelper, DXIL::AtomicBinOpCode::Or,
                                         Builder, hlslOP);
        } break;
        case IntrinsicOp::IOP_InterlockedXor: {
          ResLoadHelper helper(CI, RK, RC, handle, IntrinsicOp::IOP_InterlockedXor);
          AtomicHelper atomHelper(userCall, DXIL::OpCode::AtomicBinOp, handle,
                                  helper.addr, /*offset*/ nullptr);
          TranslateAtomicBinaryOperation(atomHelper, DXIL::AtomicBinOpCode::Xor,
                                         Builder, hlslOP);
        } break;
        case IntrinsicOp::IOP_InterlockedCompareStore:
        case IntrinsicOp::IOP_InterlockedCompareExchange: {
          ResLoadHelper helper(CI, RK, RC, handle, IntrinsicOp::IOP_InterlockedCompareExchange);
          AtomicHelper atomHelper(userCall, DXIL::OpCode::AtomicCompareExchange,
                                  handle, helper.addr, /*offset*/ nullptr);
          TranslateAtomicCmpXChg(atomHelper, Builder, hlslOP);
        } break;
        case IntrinsicOp::IOP_InterlockedCompareStoreFloatBitwise:
        case IntrinsicOp::IOP_InterlockedCompareExchangeFloatBitwise: {
          Type *i32Ty = Type::getInt32Ty(userCall->getContext());
          ResLoadHelper helper(CI, RK, RC, handle, IntrinsicOp::IOP_InterlockedCompareExchange);
          AtomicHelper atomHelper(userCall, DXIL::OpCode::AtomicCompareExchange,
                                  handle, helper.addr, /*offset*/ nullptr, i32Ty);
          TranslateAtomicCmpXChg(atomHelper, Builder, hlslOP);
        } break;
        default:
          DXASSERT(0, "invalid opcode");
          break;
        }
      } else {
        DXASSERT(0, "invalid group");
      }
      userCall->eraseFromParent();
    }
  }
}

void TranslateHLSubscript(CallInst *CI, HLSubscriptOpcode opcode,
                          HLOperationLowerHelper &helper,  HLObjectOperationLowerHelper *pObjHelper, bool &Translated) {
  if (CI->user_empty()) {
    Translated = true;
    return;
  }
  hlsl::OP *hlslOP = &helper.hlslOP;

  Value *ptr = CI->getArgOperand(HLOperandIndex::kSubscriptObjectOpIdx);
  if (opcode == HLSubscriptOpcode::CBufferSubscript) {
    HLModule::MergeGepUse(CI);
    // Resource ptr.
    Value *handle = CI->getArgOperand(HLOperandIndex::kSubscriptObjectOpIdx);
    if (helper.bLegacyCBufferLoad)
      TranslateCBOperationsLegacy(handle, CI, hlslOP, helper.dxilTypeSys,
                                  helper.dataLayout, pObjHelper);
    else {
      TranslateCBOperations(handle, CI, /*offset*/ hlslOP->GetU32Const(0),
                            hlslOP, helper.dxilTypeSys,
                            CI->getModule()->getDataLayout(), pObjHelper);
    }
    Translated = true;
    return;
  } else if (opcode == HLSubscriptOpcode::DoubleSubscript) {
    // Resource ptr.
    Value *handle = ptr;
    DXIL::ResourceKind RK = pObjHelper->GetRK(handle);
    Value *coord = CI->getArgOperand(HLOperandIndex::kSubscriptIndexOpIdx);
    Value *mipLevel =
        CI->getArgOperand(HLOperandIndex::kDoubleSubscriptMipLevelOpIdx);

    auto U = CI->user_begin();
    DXASSERT(CI->hasOneUse(), "subscript should only has one use");
    // TODO: support store.
    Instruction *ldInst = cast<Instruction>(*U);
    ResLoadHelper ldHelper(ldInst, handle, coord, mipLevel);
    IRBuilder<> Builder(CI);
    TranslateLoad(ldHelper, RK, Builder, hlslOP, helper.dataLayout);
    ldInst->eraseFromParent();
    Translated = true;
    return;
  } else {
    Type *HandleTy = hlslOP->GetHandleType();
    if (ptr->getType() == HandleTy) {
      // Resource ptr.
      Value *handle = ptr;
      DXIL::ResourceKind RK = pObjHelper->GetRK(handle);
      if (RK == DxilResource::Kind::Invalid) {
        Translated = false;
        return;
      }
      Translated = true;
      Type *ObjTy = pObjHelper->GetResourceType(handle);
      Type *RetTy = ObjTy->getStructElementType(0);
      if (DXIL::IsStructuredBuffer(RK)) {
        TranslateStructBufSubscript(CI, handle, /*status*/ nullptr, hlslOP, RK,
                                    helper.dataLayout);
      } else if (RetTy->isAggregateType() &&
                 RK == DxilResource::Kind::TypedBuffer) {
        TranslateStructBufSubscript(CI, handle, /*status*/ nullptr, hlslOP, RK,
                                    helper.dataLayout);
        // Clear offset for typed buf.
        for (auto User = handle->user_begin(); User != handle->user_end(); ) {
          CallInst *CI = cast<CallInst>(*(User++));
          // Skip not lowered HL functions.
          if (hlsl::GetHLOpcodeGroupByName(CI->getCalledFunction()) != HLOpcodeGroup::NotHL)
            continue;
          switch (hlslOP->GetDxilOpFuncCallInst(CI)) {
          case DXIL::OpCode::BufferLoad: {
            CI->setArgOperand(DXIL::OperandIndex::kBufferLoadCoord1OpIdx,
                              UndefValue::get(helper.i32Ty));
          } break;
          case DXIL::OpCode::BufferStore: {
            CI->setArgOperand(DXIL::OperandIndex::kBufferStoreCoord1OpIdx,
                              UndefValue::get(helper.i32Ty));
          } break;
          case DXIL::OpCode::AtomicBinOp: {
            CI->setArgOperand(DXIL::OperandIndex::kAtomicBinOpCoord1OpIdx,
                              UndefValue::get(helper.i32Ty));
          } break;
          case DXIL::OpCode::AtomicCompareExchange: {
            CI->setArgOperand(DXIL::OperandIndex::kAtomicCmpExchangeCoord1OpIdx,
                              UndefValue::get(helper.i32Ty));
          } break;
          case DXIL::OpCode::RawBufferLoad: {
            // Structured buffer inside a typed buffer must be converted to typed buffer load.
            // Typed buffer load is equivalent to raw buffer load, except there is no mask.
            StructType *STy = cast<StructType>(CI->getFunctionType()->getReturnType());
            Type *ETy = STy->getElementType(0);
            SmallVector<Value *, 4> Args;
            Args.emplace_back(hlslOP->GetI32Const((unsigned)DXIL::OpCode::BufferLoad));
            Args.emplace_back(CI->getArgOperand(1)); // handle
            Args.emplace_back(CI->getArgOperand(2)); // index
            Args.emplace_back(UndefValue::get(helper.i32Ty)); // offset
            IRBuilder<> builder(CI);
            Function *newFunction = hlslOP->GetOpFunc(DXIL::OpCode::BufferLoad, ETy);
            CallInst *newCall = builder.CreateCall(newFunction, Args);
            CI->replaceAllUsesWith(newCall);
            CI->eraseFromParent();
          } break;
          default:
            DXASSERT(0, "Invalid operation on resource handle");
            break;
          }
        }
      } else {
        TranslateDefaultSubscript(CI, helper, pObjHelper, Translated);
      }
      return;
    }
  }

  Value *basePtr = CI->getArgOperand(HLOperandIndex::kMatSubscriptMatOpIdx);
  if (IsLocalVariablePtr(basePtr) || IsSharedMemPtr(basePtr)) {
    // Translate matrix into vector of array for share memory or local
    // variable should be done in HLMatrixLowerPass
    DXASSERT_NOMSG(0);
    Translated = true;
    return;
  }
  // Other case should be take care in TranslateStructBufSubscript or
  // TranslateCBOperations.
  Translated = false;
  return;
}

}

void TranslateSubscriptOperation(Function *F, HLOperationLowerHelper &helper,  HLObjectOperationLowerHelper *pObjHelper) {
  for (auto U = F->user_begin(); U != F->user_end();) {
    Value *user = *(U++);
    if (!isa<Instruction>(user))
      continue;
    // must be call inst
    CallInst *CI = cast<CallInst>(user);
    unsigned opcode = GetHLOpcode(CI);
    bool Translated = true;
    TranslateHLSubscript(
        CI, static_cast<HLSubscriptOpcode>(opcode), helper, pObjHelper, Translated);
    if (Translated) {
      // delete the call
      DXASSERT(CI->use_empty(),
               "else TranslateHLSubscript didn't replace/erase uses");
      CI->eraseFromParent();
    }
  }
}

// Create BitCast if ptr, otherwise, create alloca of new type, write to bitcast of alloca, and return load from alloca
// If bOrigAllocaTy is true: create alloca of old type instead, write to alloca, and return load from bitcast of alloca
static Instruction *BitCastValueOrPtr(Value* V, Instruction *Insert, Type *Ty, bool bOrigAllocaTy = false, const Twine &Name = "") {
  IRBuilder<> Builder(Insert);
  if (Ty->isPointerTy()) {
    // If pointer, we can bitcast directly
    return cast<Instruction>(Builder.CreateBitCast(V, Ty, Name));
  } else {
    // If value, we have to alloca, store to bitcast ptr, and load
    IRBuilder<> AllocaBuilder(dxilutil::FindAllocaInsertionPt(Insert));
    Type *allocaTy = bOrigAllocaTy ? V->getType() : Ty;
    Type *otherTy = bOrigAllocaTy ? Ty : V->getType();
    Instruction *allocaInst = AllocaBuilder.CreateAlloca(allocaTy);
    Instruction *bitCast = cast<Instruction>(Builder.CreateBitCast(allocaInst, otherTy->getPointerTo()));
    Builder.CreateStore(V, bOrigAllocaTy ? allocaInst : bitCast);
    return Builder.CreateLoad(bOrigAllocaTy ? bitCast : allocaInst, Name);
  }
}

static Instruction *CreateTransposeShuffle(IRBuilder<> &Builder, Value *vecVal, unsigned toRows, unsigned toCols) {
  SmallVector<int, 16> castMask(toCols * toRows);
  unsigned idx = 0;
  for (unsigned r = 0; r < toRows; r++)
    for (unsigned c = 0; c < toCols; c++)
      castMask[idx++] = c * toRows + r;
  return cast<Instruction>(
    Builder.CreateShuffleVector(vecVal, vecVal, castMask));
}


void TranslateHLBuiltinOperation(Function *F, HLOperationLowerHelper &helper,
                               hlsl::HLOpcodeGroup group, HLObjectOperationLowerHelper *pObjHelper) {
  if (group == HLOpcodeGroup::HLIntrinsic) {
    // map to dxil operations
    for (auto U = F->user_begin(); U != F->user_end();) {
      Value *User = *(U++);
      if (!isa<Instruction>(User))
        continue;
      // must be call inst
      CallInst *CI = cast<CallInst>(User);

      // Keep the instruction to lower by other function.
      bool Translated = true;

      TranslateBuiltinIntrinsic(CI, helper, pObjHelper, Translated);

      if (Translated) {
        // delete the call
        DXASSERT(CI->use_empty(),
                 "else TranslateBuiltinIntrinsic didn't replace/erase uses");
        CI->eraseFromParent();
      }
    }
  } else {
    if (group == HLOpcodeGroup::HLMatLoadStore) {
      // Both ld/st use arg1 for the pointer.
      Type *PtrTy =
          F->getFunctionType()->getParamType(HLOperandIndex::kMatLoadPtrOpIdx);

      if (PtrTy->getPointerAddressSpace() == DXIL::kTGSMAddrSpace) {
        // Translate matrix into vector of array for shared memory
        // variable should be done in HLMatrixLowerPass.
        if (!F->user_empty())
          F->getContext().emitError("Fail to lower matrix load/store.");
      } else if (PtrTy->getPointerAddressSpace() == DXIL::kDefaultAddrSpace) {
        // Default address space may be function argument in lib target
        if (!F->user_empty()) {
          for (auto U = F->user_begin(); U != F->user_end();) {
            Value *User = *(U++);
            if (!isa<Instruction>(User))
              continue;
            // must be call inst
            CallInst *CI = cast<CallInst>(User);
            IRBuilder<> Builder(CI);
            HLMatLoadStoreOpcode opcode = static_cast<HLMatLoadStoreOpcode>(hlsl::GetHLOpcode(CI));
            switch (opcode) {
            case HLMatLoadStoreOpcode::ColMatStore:
            case HLMatLoadStoreOpcode::RowMatStore: {
              Value *vecVal = CI->getArgOperand(HLOperandIndex::kMatStoreValOpIdx);
              Value *matPtr = CI->getArgOperand(HLOperandIndex::kMatStoreDstPtrOpIdx);
              Value *castPtr = Builder.CreateBitCast(matPtr, vecVal->getType()->getPointerTo());
              Builder.CreateStore(vecVal, castPtr);
              CI->eraseFromParent();
            } break;
            case HLMatLoadStoreOpcode::ColMatLoad:
            case HLMatLoadStoreOpcode::RowMatLoad: {
              Value *matPtr = CI->getArgOperand(HLOperandIndex::kMatLoadPtrOpIdx);
              Value *castPtr = Builder.CreateBitCast(matPtr, CI->getType()->getPointerTo());
              Value *vecVal = Builder.CreateLoad(castPtr);
              CI->replaceAllUsesWith(vecVal);
              CI->eraseFromParent();
            } break;
            }
          }
        }
      }
    } else if (group == HLOpcodeGroup::HLCast) {
      // HLCast may be used on matrix value function argument in lib target
      if (!F->user_empty()) {
        for (auto U = F->user_begin(); U != F->user_end();) {
          Value *User = *(U++);
          if (!isa<Instruction>(User))
            continue;
          // must be call inst
          CallInst *CI = cast<CallInst>(User);
          IRBuilder<> Builder(CI);
          HLCastOpcode opcode = static_cast<HLCastOpcode>(hlsl::GetHLOpcode(CI));
          bool bTranspose = false;
          bool bColDest = false;
          switch (opcode) {
          case HLCastOpcode::RowMatrixToColMatrix:
            bColDest = true;
          case HLCastOpcode::ColMatrixToRowMatrix:
            bTranspose = true;
          case HLCastOpcode::ColMatrixToVecCast:
          case HLCastOpcode::RowMatrixToVecCast: {
            Value *matVal = CI->getArgOperand(HLOperandIndex::kInitFirstArgOpIdx);
            Value *vecVal = BitCastValueOrPtr(matVal, CI, CI->getType(),
              /*bOrigAllocaTy*/false,
              matVal->getName());
            if (bTranspose) {
              HLMatrixType MatTy = HLMatrixType::cast(matVal->getType());
              unsigned row = MatTy.getNumRows();
              unsigned col = MatTy.getNumColumns();
              if (bColDest) std::swap(row, col);
              vecVal = CreateTransposeShuffle(Builder, vecVal, row, col);
            }
            CI->replaceAllUsesWith(vecVal);
            CI->eraseFromParent();
          } break;
          }
        }
      }
    } else if (group == HLOpcodeGroup::HLSubscript) {
      TranslateSubscriptOperation(F, helper, pObjHelper);
    }
    // map to math function or llvm ir
  }
}

typedef std::unordered_map<llvm::Instruction *, llvm::Value *> HandleMap;
static void TranslateHLExtension(Function *F,
                                 HLSLExtensionsCodegenHelper *helper,
                                 OP& hlslOp,
                                 HLObjectOperationLowerHelper &objHelper) {
  // Find all calls to the function F.
  // Store the calls in a vector for now to be replaced the loop below.
  // We use a two step "find then replace" to avoid removing uses while
  // iterating.
  SmallVector<CallInst *, 8> CallsToReplace;
  for (User *U : F->users()) {
    if (CallInst *CI = dyn_cast<CallInst>(U)) {
      CallsToReplace.push_back(CI);
    }
  }

  // Get the lowering strategy to use for this intrinsic.
  llvm::StringRef LowerStrategy = GetHLLowerStrategy(F);
  HLObjectExtensionLowerHelper extObjHelper(objHelper);
  ExtensionLowering lower(LowerStrategy, helper, hlslOp, extObjHelper);

  // Replace all calls that were successfully translated.
  for (CallInst *CI : CallsToReplace) {
      Value *Result = lower.Translate(CI);
      if (Result && Result != CI) {
        CI->replaceAllUsesWith(Result);
        CI->eraseFromParent();
      }
  }
}

namespace hlsl {

void TranslateBuiltinOperations(
    HLModule &HLM, HLSLExtensionsCodegenHelper *extCodegenHelper,
    std::unordered_set<Instruction *> &UpdateCounterSet) {
  HLOperationLowerHelper helper(HLM);

  HLObjectOperationLowerHelper objHelper = {HLM, UpdateCounterSet};

  Module *M = HLM.GetModule();

  SmallVector<Function *, 4> NonUniformResourceIndexIntrinsics;

  // generate dxil operation
  for (iplist<Function>::iterator F : M->getFunctionList()) {
    if (F->user_empty())
      continue;
    if (!F->isDeclaration()) {
      continue;
    }
    hlsl::HLOpcodeGroup group = hlsl::GetHLOpcodeGroup(F);
    if (group == HLOpcodeGroup::NotHL) {
      // Nothing to do.
      continue;
    }
    if (group == HLOpcodeGroup::HLExtIntrinsic) {
      TranslateHLExtension(F, extCodegenHelper, helper.hlslOP, objHelper);
      continue;
    }
    if (group == HLOpcodeGroup::HLIntrinsic) {
      CallInst *CI = cast<CallInst>(*F->user_begin()); // must be call inst
      unsigned opcode = hlsl::GetHLOpcode(CI);
      if (opcode == (unsigned)IntrinsicOp::IOP_NonUniformResourceIndex) {
        NonUniformResourceIndexIntrinsics.push_back(F);
        continue;
      }
    }
    TranslateHLBuiltinOperation(F, helper, group, &objHelper);
  }

  // Translate last so value placed in NonUniformSet is still valid.
  if (!NonUniformResourceIndexIntrinsics.empty()) {
    for (auto F : NonUniformResourceIndexIntrinsics) {
      TranslateHLBuiltinOperation(F, helper, HLOpcodeGroup::HLIntrinsic, &objHelper);
    }
  }
}

}<|MERGE_RESOLUTION|>--- conflicted
+++ resolved
@@ -25,10 +25,6 @@
 #include "dxc/HLSL/HLOperationLowerExtension.h"
 #include "dxc/HLSL/HLOperations.h"
 #include "dxc/HlslIntrinsicOp.h"
-<<<<<<< HEAD
-#include "dxc/HLSL/DxilConvergent.h"
-=======
->>>>>>> 6bbb88c8
 #include "dxc/DXIL/DxilResourceProperties.h"
 
 #include "llvm/IR/GetElementPtrTypeIterator.h"
@@ -114,29 +110,11 @@
 
   void MarkHasCounter(Value *handle, Type *i8Ty) {
     CallInst *CIHandle = cast<CallInst>(handle);
-<<<<<<< HEAD
-	// UE Change Begin: Unused variable "group" warning treated as error
-	#if 0
-    hlsl::HLOpcodeGroup group =
-        hlsl::GetHLOpcodeGroup(CIHandle->getCalledFunction());
-    DXASSERT(group == HLOpcodeGroup::HLAnnotateHandle, "else invalid handle");
-	#endif
-    // UE Change End: Unused variable "group" warning treated as error
-=======
     DXASSERT(hlsl::GetHLOpcodeGroup(CIHandle->getCalledFunction()) == HLOpcodeGroup::HLAnnotateHandle, "else invalid handle");
->>>>>>> 6bbb88c8
     // Mark has counter for the input handle.
     Value *counterHandle =
         CIHandle->getArgOperand(HLOperandIndex::kAnnotateHandleHandleOpIdx);
     // Change kind into StructurBufferWithCounter.
-<<<<<<< HEAD
-
-    CIHandle->setArgOperand(
-        HLOperandIndex::kAnnotateHandleResourceKindOpIdx,
-        ConstantInt::get(
-            i8Ty,
-            (unsigned)DXIL::ResourceKind::StructuredBufferWithCounter));
-=======
     Constant *Props = cast<Constant>(CIHandle->getArgOperand(
         HLOperandIndex::kAnnotateHandleResourcePropertiesOpIdx));
     DxilResourceProperties RP = resource_helper::loadPropsFromConstant(*Props);
@@ -148,7 +126,6 @@
             RP,
             HLM.GetOP()->GetResourcePropertiesType(),
             *HLM.GetShaderModel()));
->>>>>>> 6bbb88c8
 
     DXIL::ResourceClass RC = GetRC(handle);
     DXASSERT_LOCALVAR(RC, RC == DXIL::ResourceClass::UAV,
@@ -196,27 +173,10 @@
   }
 
   DxilResourceProperties GetResPropsFromAnnotateHandle(CallInst *Anno) {
-<<<<<<< HEAD
-    DXIL::ResourceClass RC =
-        (DXIL::ResourceClass)cast<ConstantInt>(
-            Anno->getArgOperand(
-                HLOperandIndex::kAnnotateHandleResourceClassOpIdx))
-            ->getLimitedValue();
-    DXIL::ResourceKind RK =
-        (DXIL::ResourceKind)cast<ConstantInt>(
-            Anno->getArgOperand(
-                HLOperandIndex::kAnnotateHandleResourceKindOpIdx))
-            ->getLimitedValue();
-    Constant *Props = cast<Constant>(Anno->getArgOperand(
-        HLOperandIndex::kAnnotateHandleResourcePropertiesOpIdx));
-    DxilResourceProperties RP = resource_helper::loadFromConstant(
-        *Props, RC, RK);
-=======
     Constant *Props = cast<Constant>(Anno->getArgOperand(
         HLOperandIndex::kAnnotateHandleResourcePropertiesOpIdx));
     DxilResourceProperties RP = resource_helper::loadPropsFromConstant(
         *Props);
->>>>>>> 6bbb88c8
     return RP;
   }
 
@@ -233,27 +193,15 @@
       hlsl::HLOpcodeGroup group =
           hlsl::GetHLOpcodeGroupByName(CI->getCalledFunction());
       if (group == HLOpcodeGroup::HLAnnotateHandle) {
-<<<<<<< HEAD
-        ConstantInt *RC = cast<ConstantInt>(CI->getArgOperand(
-            HLOperandIndex::kAnnotateHandleResourceClassOpIdx));
-        ConstantInt *RK = cast<ConstantInt>(CI->getArgOperand(
-            HLOperandIndex::kAnnotateHandleResourceKindOpIdx));
-=======
         Constant *Props = cast<Constant>(CI->getArgOperand(
             HLOperandIndex::kAnnotateHandleResourcePropertiesOpIdx));
         DxilResourceProperties RP =
             resource_helper::loadPropsFromConstant(*Props);
->>>>>>> 6bbb88c8
         Type *ResTy =
             CI->getArgOperand(HLOperandIndex::kAnnotateHandleResourceTypeOpIdx)
                 ->getType();
 
-<<<<<<< HEAD
-        ResAttribute Attrib = {(DXIL::ResourceClass)RC->getLimitedValue(),
-                               (DXIL::ResourceKind)RK->getLimitedValue(),
-=======
         ResAttribute Attrib = {RP.getResourceClass(), RP.getResourceKind(),
->>>>>>> 6bbb88c8
                                ResTy};
 
         HandleMetaMap[Handle] = Attrib;
@@ -387,11 +335,7 @@
 
     Type *Ty = CbPtr->getResultElementType();
     // Not support resource array in cbuffer.
-<<<<<<< HEAD
-    unsigned ResBinding = HLM.GetBindingForResourceInCB(CbPtr, CbGV, RP.Class);
-=======
     unsigned ResBinding = HLM.GetBindingForResourceInCB(CbPtr, CbGV, RP.getResourceClass());
->>>>>>> 6bbb88c8
     return CreateResourceGV(Ty, Name, RP, ResBinding);
   }
 
@@ -601,14 +545,8 @@
 Value *TranslateNonUniformResourceIndex(CallInst *CI, IntrinsicOp IOP, OP::OpCode opcode,
                       HLOperationLowerHelper &helper,  HLObjectOperationLowerHelper *pObjHelper, bool &Translated) {
   Value *V = CI->getArgOperand(HLOperandIndex::kUnaryOpSrc0Idx);
-<<<<<<< HEAD
-  CI->replaceAllUsesWith(V);
-
-  for (User *U : V->users()) {
-=======
   Type *hdlTy = helper.hlslOP.GetHandleType();
   for (User *U : CI->users()) {
->>>>>>> 6bbb88c8
     if (GetElementPtrInst *I = dyn_cast<GetElementPtrInst>(U)) {
       // Only mark on GEP which point to resource.
       if (IsResourceGEP(I))
@@ -619,12 +557,9 @@
           // Only mark on GEP which point to resource.
           if (IsResourceGEP(I))
             DxilMDHelper::MarkNonUniform(I);
-<<<<<<< HEAD
-=======
         } else if (CallInst *CI = dyn_cast<CallInst>(castU)) {
           if (CI->getType() == hdlTy)
             DxilMDHelper::MarkNonUniform(CI);
->>>>>>> 6bbb88c8
         }
       }
     } else if (CallInst *CI = dyn_cast<CallInst>(U)) {
@@ -700,11 +635,7 @@
       std::vector<int> mask { 2, 1, 0, 3 };
       val = Builder.CreateShuffleVector(val, val, mask);
     } else {
-<<<<<<< HEAD
-      CI->getContext().emitError(CI, "Unsupported input type for intrinsic D3DColorToUByte4");
-=======
       dxilutil::EmitErrorOnInstruction(CI, "Unsupported input type for intrinsic D3DColorToUByte4.");
->>>>>>> 6bbb88c8
       return UndefValue::get(CI->getType());
     }
   }
@@ -2829,17 +2760,10 @@
   }
   void SetDDX(CallInst *CI, unsigned ddxIdx) {
     SetDDXY(CI, ddx, ReadHLOperand(CI, ddxIdx));
-<<<<<<< HEAD
   }
   void SetDDY(CallInst *CI, unsigned ddyIdx) {
     SetDDXY(CI, ddy, ReadHLOperand(CI, ddyIdx));
   }
-=======
-  }
-  void SetDDY(CallInst *CI, unsigned ddyIdx) {
-    SetDDXY(CI, ddy, ReadHLOperand(CI, ddyIdx));
-  }
->>>>>>> 6bbb88c8
   void SetDDXY(CallInst *CI, MutableArrayRef<Value *> ddxy, Value *ddxyArg) {
     DXASSERT_NOMSG(ddxyArg);
     IRBuilder<> Builder(CI);
@@ -3517,7 +3441,6 @@
   switch (RK) {
   case DxilResource::Kind::RawBuffer:
   case DxilResource::Kind::StructuredBuffer:
-  case DxilResource::Kind::StructuredBufferWithCounter:
     opcode = OP::OpCode::RawBufferLoad;
     break;
   case DxilResource::Kind::TypedBuffer:
@@ -3698,15 +3621,6 @@
     numComponents = Ty->getVectorNumElements();
   }
 
-<<<<<<< HEAD
-  if (DXIL::IsStructuredBuffer(RK)) {
-    // Basic type case for StructuredBuffer::Load()
-    Value *ResultElts[4];
-    Value *StructBufLoad = GenerateStructBufLd(helper.handle, helper.addr, OP->GetU32Const(0),
-      helper.status, EltTy, ResultElts, OP, Builder, numComponents, Alignment);
-    dxilutil::MigrateDebugValue(helper.retVal, StructBufLoad);
-    Value *retValNew = ScalarizeElements(Ty, ResultElts, Builder);
-=======
   if (DXIL::IsStructuredBuffer(RK) || DXIL::IsRawBuffer(RK)) {
     std::vector<Value*> bufLds;
     const bool isBool = EltTy->isIntegerTy(1);
@@ -3732,7 +3646,6 @@
       retValNew = Builder.CreateICmpNE(retValNew, Constant::getNullValue(retValNew->getType()));
     }
 
->>>>>>> 6bbb88c8
     helper.retVal->replaceAllUsesWith(retValNew);
     helper.retVal = retValNew;
     return;
@@ -3917,7 +3830,6 @@
   switch (RK) {
   case DxilResource::Kind::RawBuffer:
   case DxilResource::Kind::StructuredBuffer:
-  case DxilResource::Kind::StructuredBufferWithCounter:
     opcode = OP::OpCode::RawBufferStore;
     break;
   case DxilResource::Kind::TypedBuffer:
@@ -4448,17 +4360,6 @@
   return Ptr;
 }
 
-static Value* SkipAddrSpaceCast(Value* Ptr) {
-  if (AddrSpaceCastInst *CastInst = dyn_cast<AddrSpaceCastInst>(Ptr))
-    return CastInst->getOperand(0);
-  else if (ConstantExpr *ConstExpr = dyn_cast<ConstantExpr>(Ptr)) {
-    if (ConstExpr->getOpcode() == Instruction::AddrSpaceCast) {
-      return ConstExpr->getOperand(0);
-    }
-  }
-  return Ptr;
-}
-
 Value *TranslateIopAtomicBinaryOperation(CallInst *CI, IntrinsicOp IOP,
                                          DXIL::OpCode opcode,
                                          HLOperationLowerHelper &helper,  HLObjectOperationLowerHelper *pObjHelper, bool &Translated) {
@@ -5433,19 +5334,13 @@
   IRBuilder<> Builder(CI);
   Value *opArg = ConstantInt::get(helper.i32Ty, (unsigned)opcode);
   return Builder.CreateCall(
-<<<<<<< HEAD
-      dxilFunc, {opArg, CI->getArgOperand(HLOperandIndex::kUnaryOpSrc0Idx),
-=======
       dxilFunc, {opArg, CI->getArgOperand(HLOperandIndex::kBinaryOpSrc0Idx),
                  CI->getArgOperand(HLOperandIndex::kBinaryOpSrc1Idx),
->>>>>>> 6bbb88c8
                  // TODO: update nonUniformIndex later.
                  Builder.getInt1(false)});
 }
 }
 
-<<<<<<< HEAD
-=======
 // Translate and/or/select intrinsics
 namespace {
 Value *TranslateAnd(CallInst *CI, IntrinsicOp IOP, OP::OpCode opcode,
@@ -5512,7 +5407,6 @@
 }
 }
 
->>>>>>> 6bbb88c8
 // Lower table.
 namespace {
 
@@ -6155,13 +6049,10 @@
     // Resource inside cbuffer is lowered after GenerateDxilOperations.
     if (dxilutil::IsHLSLObjectType(Ty)) {
       CallInst *CI = cast<CallInst>(handle);
-<<<<<<< HEAD
-=======
       // CI should be annotate handle.
       // Need createHandle here.
       if (GetHLOpcodeGroup(CI->getCalledFunction()) == HLOpcodeGroup::HLAnnotateHandle)
         CI = cast<CallInst>(CI->getArgOperand(HLOperandIndex::kAnnotateHandleHandleOpIdx));
->>>>>>> 6bbb88c8
       GlobalVariable *CbGV = cast<GlobalVariable>(
           CI->getArgOperand(HLOperandIndex::kCreateHandleResourceOpIdx));
       TranslateResourceInCB(ldInst, pObjHelper, CbGV);
@@ -6637,13 +6528,6 @@
       }
 
       CI->eraseFromParent();
-<<<<<<< HEAD
-    } else if (group == HLOpcodeGroup::HLIntrinsic) {
-      // FIXME: This case is hit when using built-in structures in constant
-      //        buffers passed directly to an intrinsic, such as:
-      //        RayDesc from cbuffer passed to TraceRay.
-      DXASSERT(0, "not implemented yet");
-=======
     } else if (IntrinsicInst *II = dyn_cast<IntrinsicInst>(user)) {
       if( II->getIntrinsicID() == Intrinsic::lifetime_start ||
           II->getIntrinsicID() == Intrinsic::lifetime_end ) {
@@ -6652,7 +6536,6 @@
       } else {
         DXASSERT(0, "not implemented yet");
       }
->>>>>>> 6bbb88c8
     } else {
       DXASSERT(0, "not implemented yet");
     }
@@ -7027,11 +6910,7 @@
   return ScalarizeElements(ResultTy, Elems, Builder);
 }
 
-<<<<<<< HEAD
-Value *GenerateStructBufLd(Value *handle, Value *bufIdx, Value *offset,
-=======
 Value *GenerateRawBufLd(Value *handle, Value *bufIdx, Value *offset,
->>>>>>> 6bbb88c8
                          Value *status, Type *EltTy,
                          MutableArrayRef<Value *> resultElts, hlsl::OP *OP,
                          IRBuilder<> &Builder, unsigned NumComponents, Constant *alignment) {
@@ -7519,11 +7398,7 @@
         }
         else {
           Value* ResultElts[4];
-<<<<<<< HEAD
-          GenerateStructBufLd(handle, bufIdx, offset, status, pOverloadTy,
-=======
           GenerateRawBufLd(handle, bufIdx, offset, status, pOverloadTy,
->>>>>>> 6bbb88c8
                               ResultElts, OP, Builder, numComponents, alignment);
           return ScalarizeElements(Ty, ResultElts, Builder);
         }
