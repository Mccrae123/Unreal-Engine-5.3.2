///////////////////////////////////////////////////////////////////////////////
//                                                                           //
// ComputeViewIdStateBuilder.cpp                                             //
// Copyright (C) Microsoft Corporation. All rights reserved.                 //
// This file is distributed under the University of Illinois Open Source     //
// License. See LICENSE.TXT for details.                                     //
//                                                                           //
///////////////////////////////////////////////////////////////////////////////

#include "dxc/HlslIntrinsicOp.h"
#include "dxc/HLSL/ComputeViewIdState.h"
#include "dxc/HLSL/HLOperations.h"
#include "dxc/Support/Global.h"
#include "dxc/DXIL/DxilModule.h"
#include "dxc/DXIL/DxilOperations.h"
#include "dxc/DXIL/DxilInstructions.h"

#include "llvm/IR/LLVMContext.h"
#include "llvm/IR/Module.h"
#include "llvm/IR/Function.h"
#include "llvm/IR/Operator.h"
#include "llvm/Pass.h"
#include "llvm/IR/LegacyPassManager.h"
#include "llvm/Support/Debug.h"
#include "llvm/IR/CFG.h"
#include "llvm/Analysis/CallGraph.h"

#include <algorithm>

using namespace llvm;
using namespace llvm::legacy;
using namespace hlsl;
using llvm::legacy::PassManager;
using llvm::legacy::FunctionPassManager;
using std::vector;
using std::unordered_set;
using std::unordered_map;

#define DXILVIEWID_DBG   0

#define DEBUG_TYPE "viewid_builder"

namespace {
class DxilViewIdStateBuilder {
  static const unsigned kNumComps = 4;
  static const unsigned kMaxSigScalars = 32 * 4;

public:
  using OutputsDependentOnViewIdType = DxilViewIdStateData::OutputsDependentOnViewIdType;
  using InputsContributingToOutputType = DxilViewIdStateData::InputsContributingToOutputType;

  DxilViewIdStateBuilder(DxilViewIdStateData &state, DxilModule *pDxilModule)
      : m_pModule(pDxilModule),
        m_NumInputSigScalars(state.m_NumInputSigScalars),
        m_NumOutputSigScalars(state.m_NumOutputSigScalars,
                              DxilViewIdStateData::kNumStreams),
        m_NumPCOrPrimSigScalars(state.m_NumPCOrPrimSigScalars),
        m_OutputsDependentOnViewId(state.m_OutputsDependentOnViewId,
                                   DxilViewIdStateData::kNumStreams),
        m_PCOrPrimOutputsDependentOnViewId(state.m_PCOrPrimOutputsDependentOnViewId),
        m_InputsContributingToOutputs(state.m_InputsContributingToOutputs,
                                      DxilViewIdStateData::kNumStreams),
        m_InputsContributingToPCOrPrimOutputs(state.m_InputsContributingToPCOrPrimOutputs),
        m_PCInputsContributingToOutputs(state.m_PCInputsContributingToOutputs),
        m_bUsesViewId(state.m_bUsesViewId) {}

  void Compute();

private:
  static const unsigned kNumStreams = 4;

  DxilModule *m_pModule;

  unsigned &m_NumInputSigScalars;
  MutableArrayRef<unsigned> m_NumOutputSigScalars;
  unsigned &m_NumPCOrPrimSigScalars;

  // Set of scalar outputs dependent on ViewID.
  MutableArrayRef<OutputsDependentOnViewIdType> m_OutputsDependentOnViewId;
  OutputsDependentOnViewIdType &m_PCOrPrimOutputsDependentOnViewId;

  // Set of scalar inputs contributing to computation of scalar outputs.
  MutableArrayRef<InputsContributingToOutputType> m_InputsContributingToOutputs;
  InputsContributingToOutputType &m_InputsContributingToPCOrPrimOutputs; // HS PC and MS Prim only.
  InputsContributingToOutputType &m_PCInputsContributingToOutputs; // DS only.

  bool &m_bUsesViewId;

  // Members for build ViewIdState.

  // Dynamically indexed components of signature elements.
  using DynamicallyIndexedElemsType = std::unordered_map<unsigned, unsigned>;
  DynamicallyIndexedElemsType m_InpSigDynIdxElems;
  DynamicallyIndexedElemsType m_OutSigDynIdxElems;
  DynamicallyIndexedElemsType m_PCSigDynIdxElems;

  // Information per entry point.
  using FunctionSetType = std::unordered_set<llvm::Function *>;
  using InstructionSetType = std::unordered_set<llvm::Instruction *>;
  struct EntryInfo {
    llvm::Function *pEntryFunc = nullptr;
    // Sets of functions that may be reachable from an entry.
    FunctionSetType Functions;
    // Outputs to analyze.
    InstructionSetType Outputs;
    // Contributing instructions per output.
    std::unordered_map<unsigned, InstructionSetType>
        ContributingInstructions[kNumStreams];

    void Clear();
  };

  EntryInfo m_Entry;
  EntryInfo m_PCEntry;

  // Information per function.
  using FunctionReturnSet = std::unordered_set<llvm::ReturnInst *>;
  struct FuncInfo {
    FunctionReturnSet Returns;
    ControlDependence CtrlDep;
    std::unique_ptr<llvm::DominatorTreeBase<llvm::BasicBlock>> pDomTree;
    void Clear();
  };

  std::unordered_map<llvm::Function *, std::unique_ptr<FuncInfo>> m_FuncInfo;

  // Cache of decls (global/alloca) reaching a pointer value.
  using ValueSetType = std::unordered_set<llvm::Value *>;
  std::unordered_map<llvm::Value *, ValueSetType> m_ReachingDeclsCache;
  // Cache of stores for each decl.
  std::unordered_map<llvm::Value *, ValueSetType> m_StoresPerDeclCache;


  void Clear();
  void DetermineMaxPackedLocation(DxilSignature &DxilSig, unsigned *pMaxSigLoc,
                                  unsigned NumStreams);
  void ComputeReachableFunctionsRec(llvm::CallGraph &CG,
                                    llvm::CallGraphNode *pNode,
                                    FunctionSetType &FuncSet);
  void AnalyzeFunctions(EntryInfo &Entry);
  void CollectValuesContributingToOutputs(EntryInfo &Entry);
  void CollectValuesContributingToOutputRec(
      EntryInfo &Entry, llvm::Value *pContributingValue,
      InstructionSetType &ContributingInstructions);
  void CollectPhiCFValuesContributingToOutputRec(
      llvm::PHINode *pPhi, EntryInfo &Entry,
      InstructionSetType &ContributingInstructions);
  const ValueSetType &CollectReachingDecls(llvm::Value *pValue);
  void CollectReachingDeclsRec(llvm::Value *pValue, ValueSetType &ReachingDecls,
                               ValueSetType &Visited);
  const ValueSetType &CollectStores(llvm::Value *pValue);
  void CollectStoresRec(llvm::Value *pValue, ValueSetType &Stores,
                        ValueSetType &Visited);
  void UpdateDynamicIndexUsageState() const;
  void
  CreateViewIdSets(const std::unordered_map<unsigned, InstructionSetType>
                       &ContributingInstructions,
                   OutputsDependentOnViewIdType &OutputsDependentOnViewId,
                   InputsContributingToOutputType &InputsContributingToOutputs,
                   bool bPC);

  void UpdateDynamicIndexUsageStateForSig(
      DxilSignature &Sig, const DynamicallyIndexedElemsType &DynIdxElems) const;
  unsigned GetLinearIndex(DxilSignatureElement &SigElem, int row,
                          unsigned col) const;

};
} // namespace

void DxilViewIdStateBuilder::Compute() {
  Clear();

  const ShaderModel *pSM = m_pModule->GetShaderModel();
  m_bUsesViewId = m_pModule->m_ShaderFlags.GetViewID();

  // 1. Traverse signature MD to determine max packed location.
  DetermineMaxPackedLocation(m_pModule->GetInputSignature(), &m_NumInputSigScalars, 1);
  DetermineMaxPackedLocation(m_pModule->GetOutputSignature(), &m_NumOutputSigScalars[0], pSM->IsGS() ? kNumStreams : 1);
  DetermineMaxPackedLocation(m_pModule->GetPatchConstOrPrimSignature(), &m_NumPCOrPrimSigScalars, 1);

  // 2. Collect sets of functions reachable from main and pc entries.
  CallGraphAnalysis CGA;
  CallGraph CG = CGA.run(m_pModule->GetModule());
  m_Entry.pEntryFunc = m_pModule->GetEntryFunction();
  m_PCEntry.pEntryFunc = m_pModule->GetPatchConstantFunction();
  ComputeReachableFunctionsRec(CG, CG[m_Entry.pEntryFunc], m_Entry.Functions);
  if (m_PCEntry.pEntryFunc) {
    DXASSERT_NOMSG(pSM->IsHS());
    ComputeReachableFunctionsRec(CG, CG[m_PCEntry.pEntryFunc], m_PCEntry.Functions);
  }

  // 3. Determine shape components that are dynamically accesses and collect all sig outputs.
  AnalyzeFunctions(m_Entry);
  if (m_PCEntry.pEntryFunc) {
    AnalyzeFunctions(m_PCEntry);
  }

  // 4. Collect sets of values contributing to outputs.
  CollectValuesContributingToOutputs(m_Entry);
  if (m_PCEntry.pEntryFunc) {
    CollectValuesContributingToOutputs(m_PCEntry);
  }

  // 5. Construct dependency sets.
  for (unsigned StreamId = 0; StreamId < (pSM->IsGS() ? kNumStreams : 1u); StreamId++) {
    CreateViewIdSets(m_Entry.ContributingInstructions[StreamId],
                     m_OutputsDependentOnViewId[StreamId],
                     m_InputsContributingToOutputs[StreamId], false);
  }
  if (pSM->IsHS() || pSM->IsMS()) {
    CreateViewIdSets(m_PCEntry.ContributingInstructions[0],
                     m_PCOrPrimOutputsDependentOnViewId,
                     m_InputsContributingToPCOrPrimOutputs, true);
  } else if (pSM->IsDS()) {
    OutputsDependentOnViewIdType OutputsDependentOnViewId;
    CreateViewIdSets(m_Entry.ContributingInstructions[0],
                     OutputsDependentOnViewId,
                     m_PCInputsContributingToOutputs, true);
    DXASSERT_NOMSG(OutputsDependentOnViewId == m_OutputsDependentOnViewId[0]);
  }

  // 6. Update dynamically indexed input/output component masks.
  UpdateDynamicIndexUsageState();

#if DXILVIEWID_DBG
  PrintSets(dbgs());
#endif
}

void DxilViewIdStateBuilder::Clear() {
  m_bUsesViewId = false;
  m_NumInputSigScalars  = 0;
  for (unsigned i = 0; i < kNumStreams; i++) {
    m_NumOutputSigScalars[i] = 0;
    m_OutputsDependentOnViewId[i].reset();
    m_InputsContributingToOutputs[i].clear();
  }
  m_NumPCOrPrimSigScalars     = 0;
  m_InpSigDynIdxElems.clear();
  m_OutSigDynIdxElems.clear();
  m_PCSigDynIdxElems.clear();
  m_PCOrPrimOutputsDependentOnViewId.reset();
  m_InputsContributingToPCOrPrimOutputs.clear();
  m_PCInputsContributingToOutputs.clear();
  m_Entry.Clear();
  m_PCEntry.Clear();
  m_FuncInfo.clear();
  m_ReachingDeclsCache.clear();
}

void DxilViewIdStateBuilder::EntryInfo::Clear() {
  pEntryFunc = nullptr;
  Functions.clear();
  Outputs.clear();
  for (unsigned i = 0; i < kNumStreams; i++)
    ContributingInstructions[i].clear();
}

void DxilViewIdStateBuilder::FuncInfo::Clear() {
  Returns.clear();
  CtrlDep.Clear();
  pDomTree.reset();
}

void DxilViewIdStateBuilder::DetermineMaxPackedLocation(DxilSignature &DxilSig,
                                                 unsigned *pMaxSigLoc,
                                                 unsigned NumStreams) {
  DXASSERT_NOMSG(NumStreams == 1 || NumStreams == kNumStreams);

  for (unsigned i = 0; i < NumStreams; i++) {
    pMaxSigLoc[i] = 0;
  }

  for (auto &E : DxilSig.GetElements()) {
    if (E->GetStartRow() == Semantic::kUndefinedRow) continue;

    unsigned StreamId = E->GetOutputStream();
    unsigned endLoc = GetLinearIndex(*E, E->GetRows() - 1, E->GetCols() - 1);
    pMaxSigLoc[StreamId] = std::max(pMaxSigLoc[StreamId], endLoc + 1);
    E->GetCols();
  }
}

void DxilViewIdStateBuilder::ComputeReachableFunctionsRec(CallGraph &CG, CallGraphNode *pNode, FunctionSetType &FuncSet) {
  Function *F = pNode->getFunction();
  // Accumulate only functions with bodies.
  if (F->empty()) return;
  auto itIns = FuncSet.emplace(F);
  DXASSERT_NOMSG(itIns.second);
  (void)itIns;
  for (auto it = pNode->begin(), itEnd = pNode->end(); it != itEnd; ++it) {
    CallGraphNode *pSuccNode = it->second;
    ComputeReachableFunctionsRec(CG, pSuccNode, FuncSet);
  }
}

static bool GetUnsignedVal(Value *V, uint32_t *pValue) {
  ConstantInt *CI = dyn_cast<ConstantInt>(V);
  if (!CI) return false;
  uint64_t u = CI->getZExtValue();
  if (u > UINT32_MAX) return false;
  *pValue = (uint32_t)u;
  return true;
}

void DxilViewIdStateBuilder::AnalyzeFunctions(EntryInfo &Entry) {
  for (auto *F : Entry.Functions) {
    DXASSERT_NOMSG(!F->empty());

    auto itFI = m_FuncInfo.find(F);
    FuncInfo *pFuncInfo = nullptr;
    if (itFI != m_FuncInfo.end()) {
      pFuncInfo = itFI->second.get();
    } else {
      m_FuncInfo[F] = make_unique<FuncInfo>();
      pFuncInfo = m_FuncInfo[F].get();
    }

    for (auto itBB = F->begin(), endBB = F->end(); itBB != endBB; ++itBB) {
      BasicBlock *BB = itBB;

      for (auto itInst = BB->begin(), endInst = BB->end(); itInst != endInst; ++itInst) {
        if (ReturnInst *RI = dyn_cast<ReturnInst>(itInst)) {
          pFuncInfo->Returns.emplace(RI);
          continue;
        }

        CallInst *CI = dyn_cast<CallInst>(itInst);
        if (!CI) continue;

        DynamicallyIndexedElemsType *pDynIdxElems = nullptr;
        int row = Semantic::kUndefinedRow;
        unsigned id, col;
        if (DxilInst_LoadInput LI = DxilInst_LoadInput(CI)) {
          pDynIdxElems = &m_InpSigDynIdxElems;
          IFTBOOL(GetUnsignedVal(LI.get_inputSigId(), &id), DXC_E_GENERAL_INTERNAL_ERROR);
          GetUnsignedVal(LI.get_rowIndex(), (uint32_t*)&row);
          IFTBOOL(GetUnsignedVal(LI.get_colIndex(), &col), DXC_E_GENERAL_INTERNAL_ERROR);
        } else if (DxilInst_StoreOutput SO = DxilInst_StoreOutput(CI)) {
          pDynIdxElems = &m_OutSigDynIdxElems;
          IFTBOOL(GetUnsignedVal(SO.get_outputSigId(), &id), DXC_E_GENERAL_INTERNAL_ERROR);
          GetUnsignedVal(SO.get_rowIndex(), (uint32_t*)&row);
          IFTBOOL(GetUnsignedVal(SO.get_colIndex(), &col), DXC_E_GENERAL_INTERNAL_ERROR);
          Entry.Outputs.emplace(CI);
        } else if (DxilInst_StoreVertexOutput SVO = DxilInst_StoreVertexOutput(CI)) {
          pDynIdxElems = &m_OutSigDynIdxElems;
          IFTBOOL(GetUnsignedVal(SVO.get_outputSigId(), &id), DXC_E_GENERAL_INTERNAL_ERROR);
          GetUnsignedVal(SVO.get_rowIndex(), (uint32_t*)&row);
          IFTBOOL(GetUnsignedVal(SVO.get_colIndex(), &col), DXC_E_GENERAL_INTERNAL_ERROR);
          Entry.Outputs.emplace(CI);
        } else if (DxilInst_StorePrimitiveOutput SPO = DxilInst_StorePrimitiveOutput(CI)) {
          pDynIdxElems = &m_PCSigDynIdxElems;
          IFTBOOL(GetUnsignedVal(SPO.get_outputSigId(), &id), DXC_E_GENERAL_INTERNAL_ERROR);
          GetUnsignedVal(SPO.get_rowIndex(), (uint32_t*)&row);
          IFTBOOL(GetUnsignedVal(SPO.get_colIndex(), &col), DXC_E_GENERAL_INTERNAL_ERROR);
          Entry.Outputs.emplace(CI);
        } else if (DxilInst_LoadPatchConstant LPC = DxilInst_LoadPatchConstant(CI)) {
          if (m_pModule->GetShaderModel()->IsDS()) {
            pDynIdxElems = &m_PCSigDynIdxElems;
            IFTBOOL(GetUnsignedVal(LPC.get_inputSigId(), &id), DXC_E_GENERAL_INTERNAL_ERROR);
            GetUnsignedVal(LPC.get_row(), (uint32_t*)&row);
            IFTBOOL(GetUnsignedVal(LPC.get_col(), &col), DXC_E_GENERAL_INTERNAL_ERROR);
          } else {
            // Do nothing. This is an internal helper function for DXBC-2-DXIL converter.
            DXASSERT_NOMSG(m_pModule->GetShaderModel()->IsHS());
          }
        } else if (DxilInst_StorePatchConstant SPC = DxilInst_StorePatchConstant(CI)) {
          pDynIdxElems = &m_PCSigDynIdxElems;
          IFTBOOL(GetUnsignedVal(SPC.get_outputSigID(), &id), DXC_E_GENERAL_INTERNAL_ERROR);
          GetUnsignedVal(SPC.get_row(), (uint32_t*)&row);
          IFTBOOL(GetUnsignedVal(SPC.get_col(), &col), DXC_E_GENERAL_INTERNAL_ERROR);
          Entry.Outputs.emplace(CI);
        } else if (DxilInst_LoadOutputControlPoint LOCP = DxilInst_LoadOutputControlPoint(CI)) {
          if (m_pModule->GetShaderModel()->IsDS()) {
            pDynIdxElems = &m_InpSigDynIdxElems;
            IFTBOOL(GetUnsignedVal(LOCP.get_inputSigId(), &id), DXC_E_GENERAL_INTERNAL_ERROR);
            GetUnsignedVal(LOCP.get_row(), (uint32_t*)&row);
            IFTBOOL(GetUnsignedVal(LOCP.get_col(), &col), DXC_E_GENERAL_INTERNAL_ERROR);
          } else if (m_pModule->GetShaderModel()->IsHS()) {
            // Do nothings, as the information has been captured by the output signature of CP entry.
          } else {
            DXASSERT_NOMSG(false);
          }
        } else {
          continue;
        }

        // Record dynamic index usage.
        if (pDynIdxElems && row == Semantic::kUndefinedRow) {
          (*pDynIdxElems)[id] |= (1 << col);
        }
      }
    }

    // Compute dominator relation.
    pFuncInfo->pDomTree = make_unique<DominatorTreeBase<BasicBlock> >(false);
    pFuncInfo->pDomTree->recalculate(*F);
#if DXILVIEWID_DBG
    pFuncInfo->pDomTree->print(dbgs());
#endif

    // Compute postdominator relation.
    DominatorTreeBase<BasicBlock> PDR(true);
    PDR.recalculate(*F);
#if DXILVIEWID_DBG
    PDR.print(dbgs());
#endif
    // Compute control dependence.
    pFuncInfo->CtrlDep.Compute(F, PDR);
#if DXILVIEWID_DBG
    pFuncInfo->CtrlDep.print(dbgs());
#endif
  }
}

void DxilViewIdStateBuilder::CollectValuesContributingToOutputs(EntryInfo &Entry) {
  for (auto *CI : Entry.Outputs) {  // CI = call instruction
    DxilSignature *pDxilSig = nullptr;
    Value *pContributingValue = nullptr;
    unsigned id = (unsigned)-1;
    int startRow = Semantic::kUndefinedRow, endRow = Semantic::kUndefinedRow;
    unsigned col = (unsigned)-1;
    if (DxilInst_StoreOutput SO = DxilInst_StoreOutput(CI)) {
      pDxilSig = &m_pModule->GetOutputSignature();
      pContributingValue = SO.get_value();
      GetUnsignedVal(SO.get_outputSigId(), &id);
      GetUnsignedVal(SO.get_colIndex(), &col);
      GetUnsignedVal(SO.get_rowIndex(), (uint32_t*)&startRow);
    } else if (DxilInst_StoreVertexOutput SVO = DxilInst_StoreVertexOutput(CI)) {
      pDxilSig = &m_pModule->GetOutputSignature();
      pContributingValue = SVO.get_value();
      GetUnsignedVal(SVO.get_outputSigId(), &id);
      GetUnsignedVal(SVO.get_colIndex(), &col);
      GetUnsignedVal(SVO.get_rowIndex(), (uint32_t*)&startRow);
    } else if (DxilInst_StorePrimitiveOutput SPO = DxilInst_StorePrimitiveOutput(CI)) {
      pDxilSig = &m_pModule->GetPatchConstOrPrimSignature();
      pContributingValue = SPO.get_value();
      GetUnsignedVal(SPO.get_outputSigId(), &id);
      GetUnsignedVal(SPO.get_colIndex(), &col);
      GetUnsignedVal(SPO.get_rowIndex(), (uint32_t*)&startRow);
    } else if (DxilInst_StorePatchConstant SPC = DxilInst_StorePatchConstant(CI)) {
      pDxilSig = &m_pModule->GetPatchConstOrPrimSignature();
      pContributingValue = SPC.get_value();
      GetUnsignedVal(SPC.get_outputSigID(), &id);
      GetUnsignedVal(SPC.get_row(), (uint32_t*)&startRow);
      GetUnsignedVal(SPC.get_col(), &col);
    } else {
      IFT(DXC_E_GENERAL_INTERNAL_ERROR);
    }

    DxilSignatureElement &SigElem = pDxilSig->GetElement(id);
    if (!SigElem.IsAllocated())
      continue;

    unsigned StreamId = SigElem.GetOutputStream();

    if (startRow != Semantic::kUndefinedRow) {
      endRow = startRow;
    } else {
      // The entire column is affected by value.
      DXASSERT_NOMSG(SigElem.GetID() == id && SigElem.GetStartRow() != Semantic::kUndefinedRow);
      startRow = 0;
      endRow = SigElem.GetRows() - 1;
    }

    InstructionSetType ContributingInstructionsAllRows;
    InstructionSetType *pContributingInstructions = &ContributingInstructionsAllRows;
    if (startRow == endRow) {
      // Scalar or indexable with known index.
      unsigned index = GetLinearIndex(SigElem, startRow, col);
      pContributingInstructions = &Entry.ContributingInstructions[StreamId][index];
    }

    CollectValuesContributingToOutputRec(Entry, pContributingValue, *pContributingInstructions);

    // Handle control dependence of this instruction BB.
    BasicBlock *pBB = CI->getParent();
    Function *F = pBB->getParent();
    FuncInfo *pFuncInfo = m_FuncInfo[F].get();
    const BasicBlockSet &CtrlDepSet = pFuncInfo->CtrlDep.GetCDBlocks(pBB);
    for (BasicBlock *B : CtrlDepSet) {
      CollectValuesContributingToOutputRec(Entry, B->getTerminator(), *pContributingInstructions);
    }

    if (pContributingInstructions == &ContributingInstructionsAllRows) {
      // Write dynamically indexed output contributions to all rows.
      for (int row = startRow; row <= endRow; row++) {
        unsigned index = GetLinearIndex(SigElem, row, col);
        Entry.ContributingInstructions[StreamId][index].insert(ContributingInstructionsAllRows.begin(), ContributingInstructionsAllRows.end());
      }
    }
  }
}

void DxilViewIdStateBuilder::CollectValuesContributingToOutputRec(EntryInfo &Entry,
                                                           Value *pContributingValue,
                                                           InstructionSetType &ContributingInstructions) {
  if (dyn_cast<Argument>(pContributingValue)) {
    // This must be a leftover signature argument of an entry function.
    DXASSERT_NOMSG(Entry.pEntryFunc == m_pModule->GetEntryFunction() ||
                   Entry.pEntryFunc == m_pModule->GetPatchConstantFunction());
    return;
  }

  Instruction *pContributingInst = dyn_cast<Instruction>(pContributingValue);
  if (pContributingInst == nullptr) {
    // Can be literal constant, global decl, branch target.
    DXASSERT_NOMSG(isa<Constant>(pContributingValue) || isa<BasicBlock>(pContributingValue));
    return;
  }

  BasicBlock *pBB = pContributingInst->getParent();
  Function *F = pBB->getParent();
  auto FuncInfoIt = m_FuncInfo.find(F);
  DXASSERT_NOMSG(FuncInfoIt != m_FuncInfo.end());
  if (FuncInfoIt == m_FuncInfo.end()) {
    return;
  }

  auto itInst = ContributingInstructions.emplace(pContributingInst);
  // Already visited instruction.
  if (!itInst.second) return;

  // Handle special cases.
  if (PHINode *phi = dyn_cast<PHINode>(pContributingInst)) {
    CollectPhiCFValuesContributingToOutputRec(phi, Entry, ContributingInstructions);
  } else if (isa<LoadInst>(pContributingInst) || 
             isa<AtomicCmpXchgInst>(pContributingInst) ||
             isa<AtomicRMWInst>(pContributingInst)) {
    Value *pPtrValue = pContributingInst->getOperand(0);
    DXASSERT_NOMSG(pPtrValue->getType()->isPointerTy());
    const ValueSetType &ReachingDecls = CollectReachingDecls(pPtrValue);
    DXASSERT_NOMSG(ReachingDecls.size() > 0);
    for (Value *pDeclValue : ReachingDecls) {
      const ValueSetType &Stores = CollectStores(pDeclValue);
      for (Value *V : Stores) {
        CollectValuesContributingToOutputRec(Entry, V, ContributingInstructions);
      }
    }
  } else if (CallInst *CI = dyn_cast<CallInst>(pContributingInst)) {
    if (!hlsl::OP::IsDxilOpFuncCallInst(CI)) {
      Function *F = CI->getCalledFunction();
      if (!F->empty()) {
        // Return value of a user function.
        if (Entry.Functions.find(F) != Entry.Functions.end()) {
          const FuncInfo &FI = *m_FuncInfo[F];
          for (ReturnInst *pRetInst : FI.Returns) {
            CollectValuesContributingToOutputRec(Entry, pRetInst, ContributingInstructions);
          }
        }
      }
    }
  }

  // Handle instruction inputs.
  unsigned NumOps = pContributingInst->getNumOperands();
  for (unsigned i = 0; i < NumOps; i++) {
    Value *O = pContributingInst->getOperand(i);
    CollectValuesContributingToOutputRec(Entry, O, ContributingInstructions);
  }

  // Handle control dependence of this instruction BB.
  FuncInfo *pFuncInfo = FuncInfoIt->second.get();
  const BasicBlockSet &CtrlDepSet = pFuncInfo->CtrlDep.GetCDBlocks(pBB);
  for (BasicBlock *B : CtrlDepSet) {
    CollectValuesContributingToOutputRec(Entry, B->getTerminator(), ContributingInstructions);
  }
}

// Only process control-dependent basic blocks for constant operands of the phi-function.
// An obvious "definition" point for a constant operand is the predecessor along corresponding edge.
// However, this may be too conservative and, as such, pick up extra control dependent BBs.
// A better "definition" point is the highest dominator where it is still legal to "insert" constant assignment.
// In this context, "legal" means that only one value "leaves" the dominator and reaches Phi.
void DxilViewIdStateBuilder::CollectPhiCFValuesContributingToOutputRec(PHINode *pPhi,
                                                                EntryInfo &Entry,
                                                                InstructionSetType &ContributingInstructions) {
  Function *F = pPhi->getParent()->getParent();
  FuncInfo *pFuncInfo = m_FuncInfo[F].get();
  unordered_map<DomTreeNodeBase<BasicBlock> *, Value *> DomTreeMarkers;

  // Mark predecessors of each value, so that there is a legal "definition" point.
  for (unsigned i = 0; i < pPhi->getNumOperands(); i++) {
    Value *pValue = pPhi->getIncomingValue(i);
    BasicBlock *pBB = pPhi->getIncomingBlock(i);
    DomTreeNodeBase<BasicBlock> *pDomNode = pFuncInfo->pDomTree->getNode(pBB);
    auto it = DomTreeMarkers.emplace(pDomNode, pValue);
    DXASSERT_NOMSG(it.second || it.first->second == pValue); (void)it;
  }
  // Mark the dominator tree with "definition" values, walking up to the parent.
  for (unsigned i = 0; i < pPhi->getNumOperands(); i++) {
    Value *pValue = pPhi->getIncomingValue(i);
    BasicBlock *pDefBB = &F->getEntryBlock();
    if (Instruction *pDefInst = dyn_cast<Instruction>(pValue)) {
      pDefBB = pDefInst->getParent();
    }

    BasicBlock *pBB = pPhi->getIncomingBlock(i);
    if (pBB == pDefBB) {
      continue; // we already handled the predecessor.
    }
    DomTreeNodeBase<BasicBlock> *pDomNode = pFuncInfo->pDomTree->getNode(pBB);
    pDomNode = pDomNode->getIDom();
    while (pDomNode) {
      auto it = DomTreeMarkers.emplace(pDomNode, pValue);
      if (!it.second) {
        if (it.first->second != pValue && it.first->second != nullptr) {
          if (!isa<Constant>(it.first->second) || !isa<Constant>(pValue)) {
            // Unless both are different constants, mark the "definition" point as illegal.
            it.first->second = nullptr;
            // If both are constants, leave the marker of the first one.
          }
        }
        break;
      }

      // Do not go higher than a legal definition point.
      pBB = pDomNode->getBlock();
      if (pBB == pDefBB)
        break;

      pDomNode = pDomNode->getIDom();
    }
  }

  // Handle control dependence for Constant arguments of Phi.
  for (unsigned i = 0; i < pPhi->getNumOperands(); i++) {
    Value *pValue = pPhi->getIncomingValue(i);
    if (!isa<Constant>(pValue))
      continue;

    // Determine the higher legal "definition" point.
    BasicBlock *pBB = pPhi->getIncomingBlock(i);
    DomTreeNodeBase<BasicBlock> *pDomNode = pFuncInfo->pDomTree->getNode(pBB);
    DomTreeNodeBase<BasicBlock> *pDefDomNode = pDomNode;
    while (pDomNode) {
      auto it = DomTreeMarkers.find(pDomNode);
      DXASSERT_NOMSG(it != DomTreeMarkers.end());
      if (it->second != pValue) {
        DXASSERT_NOMSG(it->second == nullptr || isa<Constant>(it->second));
        break;
      }

      pDefDomNode = pDomNode;
      pDomNode = pDomNode->getIDom();
    }

    // Handle control dependence of this constant argument highest legal "definition" point.
    pBB = pDefDomNode->getBlock();
    const BasicBlockSet &CtrlDepSet = pFuncInfo->CtrlDep.GetCDBlocks(pBB);
    for (BasicBlock *B : CtrlDepSet) {
      CollectValuesContributingToOutputRec(Entry, B->getTerminator(), ContributingInstructions);
    }
  }
}

const DxilViewIdStateBuilder::ValueSetType &DxilViewIdStateBuilder::CollectReachingDecls(Value *pValue) {
  auto it = m_ReachingDeclsCache.emplace(pValue, ValueSetType());
  if (it.second) {
    // We have not seen this value before.
    ValueSetType Visited;
    CollectReachingDeclsRec(pValue, it.first->second, Visited);
  }
  return it.first->second;
}

void DxilViewIdStateBuilder::CollectReachingDeclsRec(Value *pValue, ValueSetType &ReachingDecls, ValueSetType &Visited) {
  if (Visited.find(pValue) != Visited.end())
    return;

  bool bInitialValue = Visited.size() == 0;
  Visited.emplace(pValue);

  if (!bInitialValue) {
    auto it = m_ReachingDeclsCache.find(pValue);
    if (it != m_ReachingDeclsCache.end()) {
      ReachingDecls.insert(it->second.begin(), it->second.end());
      return;
    }
  }

  if (dyn_cast<GlobalVariable>(pValue)) {
    ReachingDecls.emplace(pValue);
    return;
  }

  if (GetElementPtrInst *pGepInst = dyn_cast<GetElementPtrInst>(pValue)) {
    Value *pPtrValue = pGepInst->getPointerOperand();
    CollectReachingDeclsRec(pPtrValue, ReachingDecls, Visited);
  } else if (GEPOperator *pGepOp = dyn_cast<GEPOperator>(pValue)) {
    Value *pPtrValue = pGepOp->getPointerOperand();
    CollectReachingDeclsRec(pPtrValue, ReachingDecls, Visited);
  } else if (isa<ConstantExpr>(pValue) && cast<ConstantExpr>(pValue)->getOpcode() == Instruction::AddrSpaceCast) {
    CollectReachingDeclsRec(cast<ConstantExpr>(pValue)->getOperand(0), ReachingDecls, Visited);
  } else if (AddrSpaceCastInst *pCI = dyn_cast<AddrSpaceCastInst>(pValue)) {
    CollectReachingDeclsRec(pCI->getOperand(0), ReachingDecls, Visited);
<<<<<<< HEAD
=======
  } else if (BitCastInst *pCI = dyn_cast<BitCastInst>(pValue)) {
    CollectReachingDeclsRec(pCI->getOperand(0), ReachingDecls, Visited);
>>>>>>> 6bbb88c8
  } else if (dyn_cast<AllocaInst>(pValue)) {
    ReachingDecls.emplace(pValue);
  } else if (PHINode *phi = dyn_cast<PHINode>(pValue)) {
    for (Value *pPtrValue : phi->operands()) {
      CollectReachingDeclsRec(pPtrValue, ReachingDecls, Visited);
    }
  } else if (SelectInst *SelI = dyn_cast<SelectInst>(pValue)) {
    CollectReachingDeclsRec(SelI->getTrueValue(), ReachingDecls, Visited);
    CollectReachingDeclsRec(SelI->getFalseValue(), ReachingDecls, Visited);
  } else if (dyn_cast<Argument>(pValue)) {
    ReachingDecls.emplace(pValue);
  } else if (CallInst *call = dyn_cast<CallInst>(pValue)) {
    DXASSERT(OP::GetDxilOpFuncCallInst(call) == DXIL::OpCode::GetMeshPayload,
             "the function must be @dx.op.getMeshPayload here.");
    ReachingDecls.emplace(pValue);
  } else {
    IFT(DXC_E_GENERAL_INTERNAL_ERROR);
  }
}

const DxilViewIdStateBuilder::ValueSetType &DxilViewIdStateBuilder::CollectStores(llvm::Value *pValue) {
  auto it = m_StoresPerDeclCache.emplace(pValue, ValueSetType());
  if (it.second) {
    // We have not seen this value before.
    ValueSetType Visited;
    CollectStoresRec(pValue, it.first->second, Visited);
  }
  return it.first->second;
}

void DxilViewIdStateBuilder::CollectStoresRec(llvm::Value *pValue, ValueSetType &Stores, ValueSetType &Visited) {
  if (Visited.find(pValue) != Visited.end())
    return;

  bool bInitialValue = Visited.size() == 0;
  Visited.emplace(pValue);

  if (!bInitialValue) {
    auto it = m_StoresPerDeclCache.find(pValue);
    if (it != m_StoresPerDeclCache.end()) {
      Stores.insert(it->second.begin(), it->second.end());
      return;
    }
  }

  if (isa<LoadInst>(pValue)) {
    return;
  } else if (isa<StoreInst>(pValue) ||
             isa<AtomicCmpXchgInst>(pValue) ||
             isa<AtomicRMWInst>(pValue)) {
    Stores.emplace(pValue);
    return;
  }

  for (auto *U : pValue->users()) {
    CollectStoresRec(U, Stores, Visited);
  }
}

void DxilViewIdStateBuilder::CreateViewIdSets(const std::unordered_map<unsigned, InstructionSetType> &ContributingInstructions, 
                                       OutputsDependentOnViewIdType &OutputsDependentOnViewId,
                                       InputsContributingToOutputType &InputsContributingToOutputs,
                                       bool bPC) {
  const ShaderModel *pSM = m_pModule->GetShaderModel();

  for (auto &itOut : ContributingInstructions) {
    unsigned outIdx = itOut.first;
    for (Instruction *pInst : itOut.second) {
      // Set output dependence on ViewId.
      if (DxilInst_ViewID VID = DxilInst_ViewID(pInst)) {
        DXASSERT(m_bUsesViewId, "otherwise, DxilModule flag not set properly");
        OutputsDependentOnViewId[outIdx] = true;
        continue;
      }

      // Start setting output dependence on inputs.
      DxilSignatureElement *pSigElem = nullptr;
      bool bLoadOutputCPInHS = false;
      unsigned inpId = (unsigned)-1;
      int startRow = Semantic::kUndefinedRow, endRow = Semantic::kUndefinedRow;
      unsigned col = (unsigned)-1;
      if (DxilInst_LoadInput LI = DxilInst_LoadInput(pInst)) {
        GetUnsignedVal(LI.get_inputSigId(), &inpId);
        GetUnsignedVal(LI.get_colIndex(), &col);
        GetUnsignedVal(LI.get_rowIndex(), (uint32_t*)&startRow);
        pSigElem = &m_pModule->GetInputSignature().GetElement(inpId);
        if (pSM->IsDS() && bPC) {
          pSigElem = nullptr;
        }
      } else if (DxilInst_LoadOutputControlPoint LOCP = DxilInst_LoadOutputControlPoint(pInst)) {
        GetUnsignedVal(LOCP.get_inputSigId(), &inpId);
        GetUnsignedVal(LOCP.get_col(), &col);
        GetUnsignedVal(LOCP.get_row(), (uint32_t*)&startRow);
        if (pSM->IsHS()) {
          pSigElem = &m_pModule->GetOutputSignature().GetElement(inpId);
          bLoadOutputCPInHS = true;
        } else if (pSM->IsDS()) {
          if (!bPC) {
            pSigElem = &m_pModule->GetInputSignature().GetElement(inpId);
          }
        } else {
          DXASSERT_NOMSG(false);
        }
      } else if (DxilInst_LoadPatchConstant LPC = DxilInst_LoadPatchConstant(pInst)) {
        if (pSM->IsDS() && bPC) {
          GetUnsignedVal(LPC.get_inputSigId(), &inpId);
          GetUnsignedVal(LPC.get_col(), &col);
          GetUnsignedVal(LPC.get_row(), (uint32_t*)&startRow);
          pSigElem = &m_pModule->GetPatchConstOrPrimSignature().GetElement(inpId);
        }
      } else {
        continue;
      }

      // Finalize setting output dependence on inputs.
      if (pSigElem && pSigElem->IsAllocated()) {
        if (startRow != Semantic::kUndefinedRow) {
          endRow = startRow;
        } else {
          // The entire column contributes to output.
          startRow = 0;
          endRow = pSigElem->GetRows() - 1;
        }

        auto &ContributingInputs = InputsContributingToOutputs[outIdx];
        for (int row = startRow; row <= endRow; row++) {
          unsigned index = GetLinearIndex(*pSigElem, row, col);
          if (!bLoadOutputCPInHS) {
            ContributingInputs.emplace(index);
          } else {
            // This HS patch-constant output depends on an input value of LoadOutputControlPoint
            // that is the output value of the HS main (control-point) function.
            // Transitively update this (patch-constant) output dependence on main (control-point) output.
            DXASSERT_NOMSG(&OutputsDependentOnViewId == &m_PCOrPrimOutputsDependentOnViewId);
            OutputsDependentOnViewId[outIdx] = OutputsDependentOnViewId[outIdx] || m_OutputsDependentOnViewId[0][index];

            const auto it = m_InputsContributingToOutputs[0].find(index);
            if (it != m_InputsContributingToOutputs[0].end()) {
              const std::set<unsigned> &LoadOutputCPInputsContributingToOutputs = it->second;
              ContributingInputs.insert(LoadOutputCPInputsContributingToOutputs.begin(),
                                        LoadOutputCPInputsContributingToOutputs.end());
            }
          }
        }
      }
    }
  }
}

unsigned DxilViewIdStateBuilder::GetLinearIndex(DxilSignatureElement &SigElem, int row, unsigned col) const {
  DXASSERT_NOMSG(row >= 0 && col < kNumComps && SigElem.GetStartRow() != Semantic::kUndefinedRow);
  unsigned idx = (((unsigned)row) + SigElem.GetStartRow())*kNumComps + col + SigElem.GetStartCol();
  DXASSERT_NOMSG(idx < kMaxSigScalars); (void)kMaxSigScalars;
  return idx;
}

void DxilViewIdStateBuilder::UpdateDynamicIndexUsageState() const {
  UpdateDynamicIndexUsageStateForSig(m_pModule->GetInputSignature(), m_InpSigDynIdxElems);
  UpdateDynamicIndexUsageStateForSig(m_pModule->GetOutputSignature(), m_OutSigDynIdxElems);
  UpdateDynamicIndexUsageStateForSig(m_pModule->GetPatchConstOrPrimSignature(), m_PCSigDynIdxElems);
}

void DxilViewIdStateBuilder::UpdateDynamicIndexUsageStateForSig(DxilSignature &Sig,
                                                         const DynamicallyIndexedElemsType &DynIdxElems) const {
  for (auto it : DynIdxElems) {
    unsigned id = it.first;
    unsigned mask = it.second;
    DxilSignatureElement &E = Sig.GetElement(id);
    E.SetDynIdxCompMask(mask);
  }
}



namespace {
class ComputeViewIdState : public ModulePass {
public:
  static char ID; // Pass ID, replacement for typeid

  ComputeViewIdState();

  bool runOnModule(Module &M) override;

  void getAnalysisUsage(AnalysisUsage &AU) const override;
};
} // namespace

char ComputeViewIdState::ID = 0;

INITIALIZE_PASS_BEGIN(ComputeViewIdState, "viewid-state",
                "Compute information related to ViewID", true, true)
INITIALIZE_PASS_END(ComputeViewIdState, "viewid-state",
                "Compute information related to ViewID", true, true)

ComputeViewIdState::ComputeViewIdState() : ModulePass(ID) {
}

bool ComputeViewIdState::runOnModule(Module &M) {
  DxilModule &DxilModule = M.GetOrCreateDxilModule();
  const ShaderModel *pSM = DxilModule.GetShaderModel();
  if (!pSM->IsCS() && !pSM->IsLib()) {
    DxilViewIdState ViewIdState(&DxilModule);
    DxilViewIdStateBuilder Builder(ViewIdState, &DxilModule);
    Builder.Compute();
    // Serialize viewidstate.
    ViewIdState.Serialize();
    auto &TmpSerialized = ViewIdState.GetSerialized();
    // Copy serilized viewidstate.
    auto &SerializedViewIdState = DxilModule.GetSerializedViewIdState();
    SerializedViewIdState.clear();
    SerializedViewIdState.resize(TmpSerialized.size());
    SerializedViewIdState.assign(TmpSerialized.begin(), TmpSerialized.end());
    return true;
  }
  return false;
}

void ComputeViewIdState::getAnalysisUsage(AnalysisUsage &AU) const {
  AU.setPreservesAll();
}


namespace llvm {

ModulePass *createComputeViewIdStatePass() {
  return new ComputeViewIdState();
}

} // end of namespace llvm<|MERGE_RESOLUTION|>--- conflicted
+++ resolved
@@ -694,11 +694,8 @@
     CollectReachingDeclsRec(cast<ConstantExpr>(pValue)->getOperand(0), ReachingDecls, Visited);
   } else if (AddrSpaceCastInst *pCI = dyn_cast<AddrSpaceCastInst>(pValue)) {
     CollectReachingDeclsRec(pCI->getOperand(0), ReachingDecls, Visited);
-<<<<<<< HEAD
-=======
   } else if (BitCastInst *pCI = dyn_cast<BitCastInst>(pValue)) {
     CollectReachingDeclsRec(pCI->getOperand(0), ReachingDecls, Visited);
->>>>>>> 6bbb88c8
   } else if (dyn_cast<AllocaInst>(pValue)) {
     ReachingDecls.emplace(pValue);
   } else if (PHINode *phi = dyn_cast<PHINode>(pValue)) {
