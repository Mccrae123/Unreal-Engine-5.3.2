//===- DxilEraseDeadRegion.cpp - Heuristically Remove Dead Region ---------===//
//
//                     The LLVM Compiler Infrastructure
//
// This file is distributed under the University of Illinois Open Source
// License. See LICENSE.TXT for details.
//
//===----------------------------------------------------------------------===//

// Overview:
//   1. Identify potentially dead regions by finding blocks with multiple
//      predecessors but no PHIs
//   2. Find common dominant ancestor of all the predecessors
//   3. Ensure original block post-dominates the ancestor
//   4. Ensure no instructions in the region have side effects (not including
//      original block and ancestor)
//   5. Remove all blocks in the region (excluding original block and ancestor)
//

#include "llvm/Pass.h"
#include "llvm/Analysis/CFG.h"
#include "llvm/Analysis/PostDominators.h"
#include "llvm/Analysis/LoopInfo.h"
#include "llvm/Transforms/Scalar.h"
#include "llvm/Transforms/Utils/Local.h"
#include "llvm/IR/Instructions.h"
#include "llvm/IR/IntrinsicInst.h"
#include "llvm/IR/Function.h"
#include "llvm/IR/Module.h"
#include "llvm/IR/BasicBlock.h"
#include "llvm/IR/LLVMContext.h"
#include "llvm/ADT/SetVector.h"

#include "dxc/DXIL/DxilOperations.h"
#include "dxc/DXIL/DxilMetadataHelper.h"
#include "dxc/HLSL/DxilNoops.h"

#include <unordered_map>
#include <unordered_set>

using namespace llvm;
using namespace hlsl;

// TODO: Could probably move this to a common place at some point.
namespace {

struct MiniDCE {
  // Use a set vector because the same value could be added more than once, which
  // could lead to double free.
  SetVector<Instruction *> Worklist;
  void EraseAndProcessOperands(Instruction *TopI);
};

void MiniDCE::EraseAndProcessOperands(Instruction *TopI) {
  Worklist.clear();
  for (Value *Op : TopI->operands()) {
    if (Instruction *OpI = dyn_cast<Instruction>(Op))
      Worklist.insert(OpI);
  }
  TopI->eraseFromParent();
  TopI = nullptr;

  while (Worklist.size()) {
    Instruction *I = Worklist.pop_back_val();
    if (llvm::isInstructionTriviallyDead(I)) {
      for (Value *Op : I->operands()) {
        if (Instruction *OpI = dyn_cast<Instruction>(Op))
          Worklist.insert(OpI);
      }
      I->eraseFromParent();
    }
  }
}

}

struct DxilEraseDeadRegion : public FunctionPass {
  static char ID;

  DxilEraseDeadRegion() : FunctionPass(ID) {
    initializeDxilEraseDeadRegionPass(*PassRegistry::getPassRegistry());
  }

<<<<<<< HEAD
  std::unordered_map<BasicBlock *, bool> m_HasSideEffect;
=======
  std::unordered_map<BasicBlock *, bool> m_SafeBlocks;
>>>>>>> d731a049
  MiniDCE m_DCE;

  // Replace all uses of every instruction in a block with undefs
  void UndefBasicBlock(BasicBlock* BB) {
    while (BB->begin() != BB->end()) {
      Instruction *I = &BB->back();
      if (!I->user_empty())
        I->replaceAllUsesWith(UndefValue::get(I->getType()));
      m_DCE.EraseAndProcessOperands(I);
    }
  }

<<<<<<< HEAD
    for (Instruction &I : *BB)
      if (I.mayHaveSideEffects() && !hlsl::IsNop(&I)) {
        m_HasSideEffect[BB] = true;
        return true;
=======
  // Wave Ops are marked as having side effects to avoid moving them across
  // control flow. But they're safe to remove if unused.
  bool IsWaveIntrinsic(Instruction *I) {
    if (CallInst *CI = dyn_cast<CallInst>(I)) {
      if (hlsl::OP::IsDxilOpFuncCallInst(CI)) {
        DXIL::OpCode opcode = hlsl::OP::GetDxilOpFuncCallInst(CI);
        if (hlsl::OP::IsDxilOpWave(opcode))
          return true;
>>>>>>> d731a049
      }
    }
    return false;
  }

  // This function takes in a basic block, and a *complete* region that this
  // block is in, and checks whether it's safe to delete this block as part of
  // this region (i.e. if any values defined in the block are used outside of
  // the region) and whether it's safe to delete the block in general (side
  // effects).
  bool SafeToDeleteBlock(BasicBlock *BB, const std::set<BasicBlock*> &Region) {
    assert(Region.count(BB)); // Region must be a complete region that contains the block.

    auto FindIt = m_SafeBlocks.find(BB);
    if (FindIt != m_SafeBlocks.end()) {
      return FindIt->second;
    }

    // Make sure all insts are safe to delete
    // (no side effects, etc.)
    bool ValuesReferencedOutsideOfBlock = false;
    bool ValuesReferencedOutsideOfRegion = false;
    for (Instruction &I : *BB) {
      for (User *U : I.users()) {
        if (Instruction *UI = dyn_cast<Instruction>(U)) {
          BasicBlock *UB = UI->getParent();
          if (UB != BB) {
            ValuesReferencedOutsideOfBlock = true;
            if (!Region.count(UB))
              ValuesReferencedOutsideOfRegion = true;
          }
        }
      }

      // Wave intrinsics are technically read-only and safe to delete
      if (IsWaveIntrinsic(&I))
        continue;

      if (I.mayHaveSideEffects() && !hlsl::IsNop(&I)) {
        m_SafeBlocks[BB] = false;
        return false;
      }
    }

    if (ValuesReferencedOutsideOfRegion)
      return false;

    // If the block's defs are entirely referenced within the block itself,
    // it'll remain safe to delete no matter the region.
    if (!ValuesReferencedOutsideOfBlock)
      m_SafeBlocks[BB] = true;

    return true;
  }

  // Find a region of blocks between `Begin` and `End` that are entirely self
  // contained and produce no values that leave the region.
  bool FindDeadRegion(DominatorTree *DT, PostDominatorTree *PDT, BasicBlock *Begin, BasicBlock *End, std::set<BasicBlock *> &Region) {
    std::vector<BasicBlock *> WorkList;
    auto ProcessSuccessors = [DT, PDT, &WorkList, Begin, End, &Region](BasicBlock *BB) {
      for (BasicBlock *Succ : successors(BB)) {
        if (Succ == End) continue;
        if (Region.count(Succ)) continue;
        // Make sure it's safely inside the region.
        if (!DT->properlyDominates(Begin, Succ) || !PDT->properlyDominates(End, Succ))
          return false;
        WorkList.push_back(Succ);
        Region.insert(Succ);
      }
      return true;
    };

    if (!ProcessSuccessors(Begin))
      return false;

    while (WorkList.size()) {
      BasicBlock *BB = WorkList.back();
      WorkList.pop_back();
      if (!ProcessSuccessors(BB))
        return false;
    }

    if (Region.empty())
      return false;

    for (BasicBlock *BB : Region) {
      // Give up if there are any edges coming from outside of the region
      // anywhere other than `Begin`.
      for (auto PredIt = llvm::pred_begin(BB); PredIt != llvm::pred_end(BB); PredIt++) {
        BasicBlock *PredBB = *PredIt;
        if (PredBB != Begin && !Region.count(PredBB))
          return false;
      }
      // Check side effects etc.
      if (!this->SafeToDeleteBlock(BB, Region))
        return false;
    }
    return true;
  }

  static bool IsMetadataKind(LLVMContext &Ctx, unsigned TargetID, StringRef MDKind) {
    unsigned ID = 0;
    if (Ctx.findMDKindID(MDKind, &ID))
      return TargetID == ID;
    return false;
  }

  static bool HasUnsafeMetadata(Instruction *I) {
    SmallVector<std::pair<unsigned, MDNode *>, 4> MDs;
    I->getAllMetadata(MDs);

    LLVMContext &Context = I->getContext();
    for (auto &p : MDs) {
      if (p.first == (unsigned)LLVMContext::MD_dbg)
        continue;
      if (IsMetadataKind(Context, p.first, DxilMDHelper::kDxilControlFlowHintMDName))
        continue;
      return true;
    }

    return false;
  }

<<<<<<< HEAD
  static bool IsMetadataKind(LLVMContext &Ctx, unsigned TargetID, StringRef MDKind) {
    unsigned ID = 0;
    if (Ctx.findMDKindID(MDKind, &ID))
      return TargetID == ID;
    return false;
  }

  static bool HasUnsafeMetadata(Instruction *I) {
    SmallVector<std::pair<unsigned, MDNode *>, 4> MDs;
    I->getAllMetadata(MDs);

    LLVMContext &Context = I->getContext();
    for (auto &p : MDs) {
      if (p.first == (unsigned)LLVMContext::MD_dbg)
        continue;
      if (IsMetadataKind(Context, p.first, DxilMDHelper::kDxilControlFlowHintMDName))
        continue;
      return true;
    }

    return false;
  }

  bool TrySimplify(DominatorTree *DT, PostDominatorTree *PDT, BasicBlock *BB) {
=======
  bool TrySimplify(DominatorTree *DT, PostDominatorTree *PDT, LoopInfo *LI, BasicBlock *BB) {
>>>>>>> d731a049
    // Give up if BB has any Phis
    if (BB->begin() != BB->end() && isa<PHINode>(BB->begin()))
      return false;

    std::vector<BasicBlock *> Predecessors(pred_begin(BB), pred_end(BB));
    if (Predecessors.size() < 2) return false;

    // Find the common ancestor of all the predecessors
    BasicBlock *Common = DT->findNearestCommonDominator(Predecessors[0], Predecessors[1]);
    if (!Common) return false;
    for (unsigned i = 2; i < Predecessors.size(); i++) {
      Common = DT->findNearestCommonDominator(Common, Predecessors[i]);
      if (!Common) return false;
    }

<<<<<<< HEAD
   // If there are any metadata on Common block's branch, give up.
=======
    // If there are any metadata on Common block's branch, give up.
>>>>>>> d731a049
    if (HasUnsafeMetadata(Common->getTerminator()))
      return false;

    if (!DT->properlyDominates(Common, BB))
      return false;
    if (!PDT->properlyDominates(BB, Common))
      return false;

    std::set<BasicBlock *> Region;
    if (!this->FindDeadRegion(DT, PDT, Common, BB, Region))
      return false;

    // Replace Common's branch with an unconditional branch to BB
    m_DCE.EraseAndProcessOperands(Common->getTerminator());
    BranchInst::Create(BB, Common);

    DeleteRegion(Region, LI);

    return true;
  }

  // Only call this after all the incoming branches have
  // been removed.
  void DeleteRegion(std::set<BasicBlock *> &Region, LoopInfo *LI) {
    for (BasicBlock *BB : Region) {
<<<<<<< HEAD
      while (BB->begin() != BB->end()) {
        Instruction *I = &BB->back();
        if (!I->user_empty())
          I->replaceAllUsesWith(UndefValue::get(I->getType()));
        m_DCE.EraseAndProcessOperands(I);
      }
=======
      UndefBasicBlock(BB);
      // Don't leave any dangling pointers in the LoopInfo for subsequent iterations.
      // But don't bother to delete the (possibly now empty) Loop objects, just leave them empty.
      LI->removeBlock(BB);
>>>>>>> d731a049
    }

    // All blocks should be empty now, so walking the set is fine
    for (BasicBlock *BB : Region) {
<<<<<<< HEAD
=======
      assert((BB->size() == 0) && "Trying to delete a non-empty basic block!");
>>>>>>> d731a049
      BB->eraseFromParent();
    }
  }

  void getAnalysisUsage(AnalysisUsage &AU) const override {
    AU.addRequired<DominatorTreeWrapperPass>();
    AU.addRequired<PostDominatorTree>();
    AU.addRequired<LoopInfoWrapperPass>();
  }

  // Go through list of all the loops and delete ones that definitely don't contribute any outputs.
  // Delete the loop if there's no side effects in the loop, and the loop has no exit values at all.
  bool TryRemoveSimpleDeadLoops(LoopInfo *LI) {
    bool Changed = false;
    SmallVector<Loop *, 4> LoopWorklist;
    for (Loop *L : *LI) {
      LoopWorklist.push_back(L);
    }

    std::set<BasicBlock *> LoopRegion;
    while (LoopWorklist.size()) {
      Loop *L = LoopWorklist.pop_back_val();

      // Skip empty loops.
      if (L->block_begin() == L->block_end())
        continue;

      // If there's not a single exit block, give up. Those cases can probably
      // be handled by normal region deletion heuristic anyways.
      BasicBlock *ExitBB = L->getExitBlock();
      if (!ExitBB) {
        for (Loop *ChildLoop : *L)
          LoopWorklist.push_back(ChildLoop);
        continue;
      }

      LoopRegion.clear();
      for (BasicBlock *BB : L->getBlocks())
        LoopRegion.insert(BB);

      bool LoopSafeToDelete = true;
      for (BasicBlock *BB : L->getBlocks()) {
        if (!this->SafeToDeleteBlock(BB, LoopRegion)) {
          LoopSafeToDelete = false;
          break;
        }
      }

      if (LoopSafeToDelete) {
        // Re-branch anything that went to the loop's header to the loop's sole exit.
        assert(!isa<PHINode>(ExitBB->front()) && "There must be no values escaping from the loop");
        BasicBlock *HeaderBB = L->getHeader();
        for (auto PredIt = llvm::pred_begin(HeaderBB), PredEnd = llvm::pred_end(HeaderBB);
          PredIt != PredEnd;)
        {
          BasicBlock *PredBB = *PredIt;
          PredIt++;

          TerminatorInst *TI = PredBB->getTerminator();
          TI->replaceUsesOfWith(HeaderBB, ExitBB);
        }

        DeleteRegion(LoopRegion, LI);
        Changed = true;
      }
      else {
        for (Loop *ChildLoop : *L)
          LoopWorklist.push_back(ChildLoop);
      }
    }
    return Changed;
  }

  bool runOnFunction(Function &F) override {
    auto *DT = &getAnalysis<DominatorTreeWrapperPass>().getDomTree();
    auto *PDT = &getAnalysis<PostDominatorTree>();
    auto *LI = &getAnalysis<LoopInfoWrapperPass>().getLoopInfo();

    bool Changed = false;
    while (1) {
      bool LocalChanged = false;

      LocalChanged |= this->TryRemoveSimpleDeadLoops(LI);

      for (Function::iterator It = F.begin(), E = F.end(); It != E; It++) {
        BasicBlock &BB = *It;
<<<<<<< HEAD
        if (this->TrySimplify(DT, PDT, &BB)) {
=======
        if (this->TrySimplify(DT, PDT, LI, &BB)) {
>>>>>>> d731a049
          LocalChanged = true;
          break;
        }
      }

      Changed |= LocalChanged;
      if (!LocalChanged)
        break;
    }

    return Changed;
  }
};

char DxilEraseDeadRegion::ID;

Pass *llvm::createDxilEraseDeadRegionPass() {
  return new DxilEraseDeadRegion();
}

INITIALIZE_PASS_BEGIN(DxilEraseDeadRegion, "dxil-erase-dead-region", "Dxil Erase Dead Region", false, false)
INITIALIZE_PASS_DEPENDENCY(DominatorTreeWrapperPass)
INITIALIZE_PASS_DEPENDENCY(PostDominatorTree)
INITIALIZE_PASS_END(DxilEraseDeadRegion, "dxil-erase-dead-region", "Dxil Erase Dead Region", false, false)
<|MERGE_RESOLUTION|>--- conflicted
+++ resolved
@@ -81,11 +81,7 @@
     initializeDxilEraseDeadRegionPass(*PassRegistry::getPassRegistry());
   }
 
-<<<<<<< HEAD
-  std::unordered_map<BasicBlock *, bool> m_HasSideEffect;
-=======
   std::unordered_map<BasicBlock *, bool> m_SafeBlocks;
->>>>>>> d731a049
   MiniDCE m_DCE;
 
   // Replace all uses of every instruction in a block with undefs
@@ -98,12 +94,6 @@
     }
   }
 
-<<<<<<< HEAD
-    for (Instruction &I : *BB)
-      if (I.mayHaveSideEffects() && !hlsl::IsNop(&I)) {
-        m_HasSideEffect[BB] = true;
-        return true;
-=======
   // Wave Ops are marked as having side effects to avoid moving them across
   // control flow. But they're safe to remove if unused.
   bool IsWaveIntrinsic(Instruction *I) {
@@ -112,7 +102,6 @@
         DXIL::OpCode opcode = hlsl::OP::GetDxilOpFuncCallInst(CI);
         if (hlsl::OP::IsDxilOpWave(opcode))
           return true;
->>>>>>> d731a049
       }
     }
     return false;
@@ -236,34 +225,7 @@
     return false;
   }
 
-<<<<<<< HEAD
-  static bool IsMetadataKind(LLVMContext &Ctx, unsigned TargetID, StringRef MDKind) {
-    unsigned ID = 0;
-    if (Ctx.findMDKindID(MDKind, &ID))
-      return TargetID == ID;
-    return false;
-  }
-
-  static bool HasUnsafeMetadata(Instruction *I) {
-    SmallVector<std::pair<unsigned, MDNode *>, 4> MDs;
-    I->getAllMetadata(MDs);
-
-    LLVMContext &Context = I->getContext();
-    for (auto &p : MDs) {
-      if (p.first == (unsigned)LLVMContext::MD_dbg)
-        continue;
-      if (IsMetadataKind(Context, p.first, DxilMDHelper::kDxilControlFlowHintMDName))
-        continue;
-      return true;
-    }
-
-    return false;
-  }
-
-  bool TrySimplify(DominatorTree *DT, PostDominatorTree *PDT, BasicBlock *BB) {
-=======
   bool TrySimplify(DominatorTree *DT, PostDominatorTree *PDT, LoopInfo *LI, BasicBlock *BB) {
->>>>>>> d731a049
     // Give up if BB has any Phis
     if (BB->begin() != BB->end() && isa<PHINode>(BB->begin()))
       return false;
@@ -279,11 +241,7 @@
       if (!Common) return false;
     }
 
-<<<<<<< HEAD
-   // If there are any metadata on Common block's branch, give up.
-=======
     // If there are any metadata on Common block's branch, give up.
->>>>>>> d731a049
     if (HasUnsafeMetadata(Common->getTerminator()))
       return false;
 
@@ -309,27 +267,15 @@
   // been removed.
   void DeleteRegion(std::set<BasicBlock *> &Region, LoopInfo *LI) {
     for (BasicBlock *BB : Region) {
-<<<<<<< HEAD
-      while (BB->begin() != BB->end()) {
-        Instruction *I = &BB->back();
-        if (!I->user_empty())
-          I->replaceAllUsesWith(UndefValue::get(I->getType()));
-        m_DCE.EraseAndProcessOperands(I);
-      }
-=======
       UndefBasicBlock(BB);
       // Don't leave any dangling pointers in the LoopInfo for subsequent iterations.
       // But don't bother to delete the (possibly now empty) Loop objects, just leave them empty.
       LI->removeBlock(BB);
->>>>>>> d731a049
     }
 
     // All blocks should be empty now, so walking the set is fine
     for (BasicBlock *BB : Region) {
-<<<<<<< HEAD
-=======
       assert((BB->size() == 0) && "Trying to delete a non-empty basic block!");
->>>>>>> d731a049
       BB->eraseFromParent();
     }
   }
@@ -416,11 +362,7 @@
 
       for (Function::iterator It = F.begin(), E = F.end(); It != E; It++) {
         BasicBlock &BB = *It;
-<<<<<<< HEAD
-        if (this->TrySimplify(DT, PDT, &BB)) {
-=======
         if (this->TrySimplify(DT, PDT, LI, &BB)) {
->>>>>>> d731a049
           LocalChanged = true;
           break;
         }
