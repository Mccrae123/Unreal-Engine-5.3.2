///////////////////////////////////////////////////////////////////////////////
//                                                                           //
// dxcmem.cpp                                                                //
// Copyright (C) Microsoft Corporation. All rights reserved.                 //
// This file is distributed under the University of Illinois Open Source     //
// License. See LICENSE.TXT for details.                                     //
//                                                                           //
// Provides support for a thread-local allocator.                            //
//                                                                           //
///////////////////////////////////////////////////////////////////////////////

#include "dxc/Support/Global.h"
#ifdef _WIN32
#include <specstrings.h>
#endif

#include "dxc/Support/WinIncludes.h"
#include "dxc/Support/WinFunctions.h"
#include "llvm/Support/ThreadLocal.h"
#include <memory>

static llvm::sys::ThreadLocal<IMalloc> *g_ThreadMallocTls;
static IMalloc *g_pDefaultMalloc;

HRESULT DxcInitThreadMalloc() throw() {
  // Allow a default malloc from a previous call to Init.
  // This will not be cleaned up in the call to Cleanup because
  // it can still be referenced after Cleanup is called.
  if (g_pDefaultMalloc) {
    g_pDefaultMalloc->AddRef();
  }
  else {
    // We capture the default malloc early to avoid potential failures later on.
    HRESULT hrMalloc = CoGetMalloc(1, &g_pDefaultMalloc);
    if (FAILED(hrMalloc)) return hrMalloc;
  }
  DXASSERT(g_ThreadMallocTls == nullptr, "else InitThreadMalloc already called");

  g_ThreadMallocTls = (llvm::sys::ThreadLocal<IMalloc>*)g_pDefaultMalloc->Alloc(sizeof(llvm::sys::ThreadLocal<IMalloc>));
  if (g_ThreadMallocTls == nullptr) {
    g_pDefaultMalloc->Release();
    g_pDefaultMalloc = nullptr;
    return E_OUTOFMEMORY;
  }
  g_ThreadMallocTls = new(g_ThreadMallocTls) llvm::sys::ThreadLocal<IMalloc>;

  return S_OK;
}

void DxcCleanupThreadMalloc() throw() {
  if (g_ThreadMallocTls) {
    DXASSERT(g_pDefaultMalloc, "else DxcInitThreadMalloc didn't work/fail atomically");
<<<<<<< HEAD
    g_ThreadMallocTls->llvm::sys::ThreadLocal<IMalloc>::~ThreadLocal();
=======
    g_ThreadMallocTls->~ThreadLocal();
>>>>>>> 6bbb88c8
    g_pDefaultMalloc->Free(g_ThreadMallocTls);
    g_ThreadMallocTls = nullptr;
  }
}

IMalloc *DxcGetThreadMallocNoRef() throw() {
  if (g_ThreadMallocTls == nullptr) {
    return g_pDefaultMalloc;
  }

  return g_ThreadMallocTls->get();
}

void DxcClearThreadMalloc() throw() {
  if (g_ThreadMallocTls != nullptr) {
    IMalloc *pMalloc = DxcGetThreadMallocNoRef();
    g_ThreadMallocTls->erase();
    if (pMalloc != nullptr) {
      pMalloc->Release();
    }
  }
}

void DxcSetThreadMallocToDefault() throw() {
  DXASSERT(g_ThreadMallocTls != nullptr, "else prior to DxcInitThreadMalloc or after DxcCleanupThreadMalloc");
  DXASSERT(DxcGetThreadMallocNoRef() == nullptr, "else nested allocation invoked");
  g_ThreadMallocTls->set(g_pDefaultMalloc);
  g_pDefaultMalloc->AddRef();
}

static IMalloc *DxcSwapThreadMalloc(IMalloc *pMalloc, IMalloc **ppPrior) throw() {
  DXASSERT(g_ThreadMallocTls != nullptr, "else prior to DxcInitThreadMalloc or after DxcCleanupThreadMalloc");
  IMalloc *pPrior = DxcGetThreadMallocNoRef();
  if (ppPrior) {
    *ppPrior = pPrior;
  }
  g_ThreadMallocTls->set(pMalloc);
  return pMalloc;
}

DxcThreadMalloc::DxcThreadMalloc(IMalloc *pMallocOrNull) throw() {
    p = DxcSwapThreadMalloc(pMallocOrNull ? pMallocOrNull : g_pDefaultMalloc, &pPrior);
}

DxcThreadMalloc::~DxcThreadMalloc() {
    DxcSwapThreadMalloc(pPrior, nullptr);
}<|MERGE_RESOLUTION|>--- conflicted
+++ resolved
@@ -50,11 +50,7 @@
 void DxcCleanupThreadMalloc() throw() {
   if (g_ThreadMallocTls) {
     DXASSERT(g_pDefaultMalloc, "else DxcInitThreadMalloc didn't work/fail atomically");
-<<<<<<< HEAD
-    g_ThreadMallocTls->llvm::sys::ThreadLocal<IMalloc>::~ThreadLocal();
-=======
     g_ThreadMallocTls->~ThreadLocal();
->>>>>>> 6bbb88c8
     g_pDefaultMalloc->Free(g_ThreadMallocTls);
     g_ThreadMallocTls = nullptr;
   }
