--- conflicted
+++ resolved
@@ -485,24 +485,11 @@
   }
 
 public:
-<<<<<<< HEAD
-  DxilPSVWriter(const DxilModule &mod, uint32_t PSVVersion = 0)
-=======
   DxilPSVWriter(const DxilModule &mod, uint32_t PSVVersion = UINT_MAX)
->>>>>>> 6bbb88c8
   : m_Module(mod),
     m_PSVInitInfo(PSVVersion)
   {
     m_Module.GetValidatorVersion(m_ValMajor, m_ValMinor);
-<<<<<<< HEAD
-    // Allow PSVVersion to be upgraded
-    if (m_ValMajor == 0 && m_ValMinor == 0) {
-      // Validation disabled upgrades to maximum PSVVersion
-      m_PSVInitInfo.PSVVersion = MAX_PSV_VERSION;
-    } else if (m_PSVInitInfo.PSVVersion < 1 && (m_ValMajor > 1 || (m_ValMajor == 1 && m_ValMinor >= 1))) {
-      m_PSVInitInfo.PSVVersion = 1;
-    }
-=======
     // Constraint PSVVersion based on validator version
     if (PSVVersion > 0 && DXIL::CompareVersions(m_ValMajor, m_ValMinor, 1, 1) < 0)
       m_PSVInitInfo.PSVVersion = 0;
@@ -510,7 +497,6 @@
       m_PSVInitInfo.PSVVersion = 1;
     else if (PSVVersion > MAX_PSV_VERSION)
       m_PSVInitInfo.PSVVersion = MAX_PSV_VERSION;
->>>>>>> 6bbb88c8
 
     const ShaderModel *SM = m_Module.GetShaderModel();
     UINT uCBuffers = m_Module.GetCBuffers().size();
@@ -660,35 +646,6 @@
         }
         break;
       }
-<<<<<<< HEAD
-    case ShaderModel::Kind::Compute:
-    case ShaderModel::Kind::Library:
-    case ShaderModel::Kind::Invalid:
-      // Compute, Library, and Invalid not relevant to PSVRuntimeInfo0
-      break;
-    case ShaderModel::Kind::Mesh: {
-      pInfo->MS.MaxOutputVertices = (UINT)m_Module.GetMaxOutputVertices();
-      pInfo->MS.MaxOutputPrimitives = (UINT)m_Module.GetMaxOutputPrimitives();
-      pInfo1->MS1.MeshOutputTopology = (UINT)m_Module.GetMeshOutputTopology();
-      Module *mod = m_Module.GetModule();
-      const DataLayout &DL = mod->getDataLayout();
-      unsigned totalByteSize = 0;
-      for (GlobalVariable &GV : mod->globals()) {
-        PointerType *gvPtrType = cast<PointerType>(GV.getType());
-        if (gvPtrType->getAddressSpace() == hlsl::DXIL::kTGSMAddrSpace) {
-          Type *gvType = gvPtrType->getPointerElementType();
-          unsigned byteSize = DL.getTypeAllocSize(gvType);
-          totalByteSize += byteSize;
-        }
-      }
-      pInfo->MS.GroupSharedBytesUsed = totalByteSize;
-      pInfo->MS.PayloadSizeInBytes = m_Module.GetPayloadSizeInBytes();
-      break;
-    }
-    case ShaderModel::Kind::Amplification: {
-      pInfo->AS.PayloadSizeInBytes = m_Module.GetPayloadSizeInBytes();
-      break;
-=======
       case ShaderModel::Kind::Compute: {
         UINT waveSize = (UINT)m_Module.GetWaveSize();
         if (waveSize != 0) {
@@ -735,8 +692,6 @@
         pInfo2->NumThreadsZ = m_Module.GetNumThreads(2);
         break;
       }
->>>>>>> 6bbb88c8
-    }
     }
 
     // Set resource binding information
@@ -1464,11 +1419,7 @@
   SubobjectTable *m_pSubobjectTable;
 
 public:
-<<<<<<< HEAD
-  DxilRDATWriter(const DxilModule &mod, uint32_t InfoVersion = 0)
-=======
   DxilRDATWriter(const DxilModule &mod)
->>>>>>> 6bbb88c8
       : m_RDATBuffer(), m_Parts(), m_FuncToResNameOffset() {
     // Keep track of validator version so we can make a compatible RDAT
     mod.GetValidatorVersion(m_ValMajor, m_ValMinor);
@@ -1849,44 +1800,6 @@
     Flags &= ~SerializeDxilFlags::DebugNameDependOnSource;
   }
 
-<<<<<<< HEAD
-  // Clone module for reflection, strip function defs
-  std::unique_ptr<Module> reflectionModule;
-  if (bEmitReflection) {
-    // Retain usage information in metadata for reflection by:
-    // Upgrade validator version, re-emit metadata, then clone module for reflection.
-    // 0,0 = Not meant to be validated, support latest
-    pModule->SetValidatorVersion(0, 0);
-    pModule->ReEmitDxilResources();
-
-    reflectionModule.reset(llvm::CloneModule(pModule->GetModule()));
-
-    // Now restore validator version on main module and re-emit metadata.
-    pModule->SetValidatorVersion(ValMajor, ValMinor);
-    pModule->ReEmitDxilResources();
-
-    for (Function &F : reflectionModule->functions()) {
-      if (!F.isDeclaration()) {
-        F.deleteBody();
-      }
-    }
-    // Just make sure this doesn't crash/assert on debug build:
-    DXASSERT_NOMSG(&reflectionModule->GetOrCreateDxilModule());
-  }
-
-  CComPtr<AbstractMemoryStream> pReflectionBitcodeStream;
-
-  uint32_t reflectPartSizeInBytes = 0;
-  if (bEmitReflection)
-  {
-    IFT(CreateMemoryStream(DxcGetThreadMallocNoRef(), &pReflectionBitcodeStream));
-    raw_stream_ostream outStream(pReflectionBitcodeStream.p);
-    WriteBitcodeToFile(reflectionModule.get(), outStream, false);
-    outStream.flush();
-    uint32_t reflectInUInt32 = 0, reflectPaddingBytes = 0;
-    GetPaddedProgramPartSize(pReflectionBitcodeStream, reflectInUInt32, reflectPaddingBytes);
-    reflectPartSizeInBytes = reflectInUInt32 * sizeof(uint32_t) + sizeof(DxilProgramHeader);
-=======
   uint32_t reflectPartSizeInBytes = 0;
   CComPtr<AbstractMemoryStream> pReflectionBitcodeStream;
 
@@ -1894,7 +1807,6 @@
     // Clone module for reflection
     std::unique_ptr<Module> reflectionModule = CloneModuleForReflection(pModule->GetModule());
     hlsl::StripAndCreateReflectionStream(reflectionModule.get(), &reflectPartSizeInBytes, &pReflectionBitcodeStream);
->>>>>>> 6bbb88c8
   }
 
   if (pReflectionStreamOut) {
@@ -1985,7 +1897,6 @@
       IFT(pStream->Write(Pad, padLen, &cbWritten));
     });
   }
-<<<<<<< HEAD
 
   // Add hash to container if supported by validator version.
   if (bSupportsShaderHash) {
@@ -1997,19 +1908,6 @@
     });
   }
 
-=======
-
-  // Add hash to container if supported by validator version.
-  if (bSupportsShaderHash) {
-    writer.AddPart(DFCC_ShaderHash, sizeof(HashContent),
-      [HashContent]
-      (AbstractMemoryStream *pStream)
-    {
-      IFT(WriteStreamValue(pStream, HashContent));
-    });
-  }
-
->>>>>>> 6bbb88c8
   // Write hash to separate output if requested.
   if (pShaderHashOut) {
     memcpy(pShaderHashOut, &HashContent, sizeof(DxilShaderHash));
