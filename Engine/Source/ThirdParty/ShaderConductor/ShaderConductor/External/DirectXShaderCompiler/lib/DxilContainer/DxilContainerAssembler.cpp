--- conflicted
+++ resolved
@@ -1128,11 +1128,7 @@
 
   void UpdateFunctionToShaderCompat(const llvm::Function* dxilFunc) {
 #define SFLAG(stage) ((unsigned)1 << (unsigned)DXIL::ShaderKind::stage)
-<<<<<<< HEAD
-    for (const auto &user : dxilFunc->users()) {
-=======
     for (const llvm::User *user : dxilFunc->users()) {
->>>>>>> d731a049
       if (const llvm::CallInst *CI = dyn_cast<const llvm::CallInst>(user)) {
         // Find calling function
         const llvm::Function *F = cast<const llvm::Function>(CI->getParent()->getParent());
@@ -1252,11 +1248,7 @@
   }
 
   void UpdateFunctionDependency(llvm::Function *F) {
-<<<<<<< HEAD
-    for (const auto &user : F->users()) {
-=======
     for (const llvm::User *user : F->users()) {
->>>>>>> d731a049
       llvm::SmallVector<const llvm::Function*, 8> functions;
       FindUsingFunctions(user, functions);
       for (const llvm::Function *userFunction : functions) {
