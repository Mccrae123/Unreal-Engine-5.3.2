--- conflicted
+++ resolved
@@ -85,13 +85,8 @@
 
 const char *kHostLayoutTypePrefix = "hostlayout.";
 
-<<<<<<< HEAD
-void SetDxilHook(Module &M);
-void ClearDxilHook(Module &M);
-=======
 const char* kWaveOpsIncludeHelperLanesString = "waveops-include-helper-lanes";
 }
->>>>>>> d731a049
 
 void SetDxilHook(Module &M);
 void ClearDxilHook(Module &M);
@@ -238,12 +233,6 @@
   return m_pEntryFunc;
 }
 
-<<<<<<< HEAD
-llvm::SmallVector<llvm::Function *, 64> DxilModule::GetExportedFunctions() const {
-    llvm::SmallVector<llvm::Function *, 64> ret;
-    for (auto const& fn : m_DxilEntryPropsMap) {
-        ret.push_back(const_cast<llvm::Function*>(fn.first));
-=======
 llvm::SmallVector<llvm::Function *, 64> DxilModule::GetExportedFunctions() {
     llvm::SmallVector<llvm::Function *, 64> ret;
     for (auto const& fn : m_DxilEntryPropsMap) {
@@ -257,7 +246,6 @@
         entryFunction = GetPatchConstantFunction();
       }
       ret.push_back(entryFunction);
->>>>>>> d731a049
     }
     return ret;
 }
