--- conflicted
+++ resolved
@@ -160,10 +160,6 @@
     if (memcmp(bom, "\xef\xbb\xbf", 3) == 0) {
       codePage = CP_UTF8;
     }
-<<<<<<< HEAD
-    else if (strncmp(bom, "\xff\xfe\x00\x00", 4) == 0) {
-      codePage = 12000; //UTF-32 LE
-=======
     else if (byteLen > 4 && memcmp(bom, "\xff\xfe\x00\x00", 4) == 0) {
       // byteLen > 4 to avoid mistaking empty UTF-16 LE BOM + null-terminator
       // for UTF-32 LE BOM without null-terminator.
@@ -176,17 +172,10 @@
     }
     else if (memcmp(bom, "\xff\xfe", 2) == 0) {
       codePage = CP_UTF16LE;
->>>>>>> 6bbb88c8
     }
     else if (memcmp(bom, "\xfe\xff", 2) == 0) {
       codePage = CP_UTF16BE;
     }
-    else if (strncmp(bom, "\xff\xfe", 2) == 0) {
-      codePage = 1200; //UTF-16 LE
-    }
-    else if (strncmp(bom, "\xfe\xff", 2) == 0) {
-      codePage = 1201; //UTF-16 BE
-    }
     else {
       codePage = CP_ACP;
     }
@@ -197,9 +186,6 @@
   return codePage;
 }
 
-<<<<<<< HEAD
-static bool IsSizeWcharAligned(SIZE_T size) { return (size & (sizeof(wchar_t) - 1)) == 0; }
-=======
 unsigned GetBomLengthFromCodePage(UINT32 codePage) {
   switch(codePage) {
     case CP_UTF8:
@@ -244,7 +230,6 @@
 }
 
 #define IsSizeWcharAligned(size) (((size) & (sizeof(wchar_t) - 1)) == 0)
->>>>>>> 6bbb88c8
 
 template<typename _char>
 bool IsUtfBufferNullTerminated(LPCVOID pBuffer, SIZE_T size) {
@@ -485,10 +470,6 @@
                                     CDxcMallocHeapPtr<char> &utf8NewCopy,
                                     _Out_ UINT32 *pConvertedCharCount) {
   *pConvertedCharCount = 0;
-<<<<<<< HEAD
-
-=======
->>>>>>> 6bbb88c8
   CDxcMallocHeapPtr<WCHAR> utf16NewCopy(pMalloc);
   UINT32 utf16CharCount = 0;
   const WCHAR *utf16Chars = nullptr;
@@ -588,10 +569,6 @@
   return false;
 }
 
-<<<<<<< HEAD
-
-=======
->>>>>>> 6bbb88c8
 HRESULT DxcCreateBlob(
     LPCVOID pPtr, SIZE_T size, bool bPinned, bool bCopy,
     bool encodingKnown, UINT32 codePage,
@@ -602,8 +579,6 @@
   *ppBlobEncoding = nullptr;
 
   bool bNullTerminated = encodingKnown ? IsBufferNullTerminated(pPtr, size, codePage) : false;
-<<<<<<< HEAD
-=======
   unsigned bomSize = (encodingKnown && codePage != CP_ACP)
                          ? GetBomLengthFromBytes((const char *)pPtr, size)
                          : 0;
@@ -626,26 +601,18 @@
     DXASSERT_NOMSG(pPtr && size && encodingKnown);
     emptyString = size == CharSizeFromCodePage(codePage);
   }
->>>>>>> 6bbb88c8
 
   if (!pMalloc)
     pMalloc = DxcGetThreadMallocNoRef();
 
   // Handle empty blob
-<<<<<<< HEAD
-  if (!pPtr || !size) {
-=======
   if (emptyString) {
->>>>>>> 6bbb88c8
     if (encodingKnown && TryCreateEmptyBlobUtf(codePage, pMalloc, ppBlobEncoding))
       return S_OK;
     InternalDxcBlobEncoding *pInternalEncoding;
     IFR(InternalDxcBlobEncoding::CreateFromMalloc(nullptr, pMalloc, 0, encodingKnown, codePage, &pInternalEncoding));
     *ppBlobEncoding = pInternalEncoding;
-<<<<<<< HEAD
-=======
-    return S_OK;
->>>>>>> 6bbb88c8
+    return S_OK;
   }
 
   if (bPinned) {
@@ -675,7 +642,6 @@
     internalEncoding->ClearFreeFlag();
     return S_OK;
   }
-<<<<<<< HEAD
 
   void *pData = const_cast<void*>(pPtr);
   SIZE_T newSize = size;
@@ -807,139 +773,6 @@
   return S_OK;
 }
 
-=======
-
-  void *pData = const_cast<void*>(pPtr);
-  SIZE_T newSize = size;
-
-  CDxcMallocHeapPtr<char> heapCopy(pMalloc);
-  if (bCopy) {
-    if (encodingKnown) {
-      if (!bNullTerminated) {
-        if (codePage == CP_UTF8) {
-          newSize += sizeof(char);
-          bNullTerminated = true;
-        } else if (codePage == CP_UTF16) {
-          newSize += sizeof(wchar_t);
-          bNullTerminated = true;
-        }
-      }
-    }
-    heapCopy.AllocateBytes(newSize);
-    pData = heapCopy.m_pData;
-    if (pData == nullptr)
-      return E_OUTOFMEMORY;
-    if (pPtr)
-      memcpy(pData, pPtr, size);
-    else
-      memset(pData, 0, size);
-  }
-
-  if (bNullTerminated && codePage == CP_UTF8) {
-    if (bCopy && newSize > size)
-      ((char*)pData)[newSize - 1] = 0;
-    InternalDxcBlobUtf8 *internalUtf8;
-    IFR(InternalDxcBlobUtf8::CreateFromMalloc(
-        pData, pMalloc, newSize, true, codePage, &internalUtf8));
-    *ppBlobEncoding = internalUtf8;
-  } else if (bNullTerminated && codePage == CP_UTF16) {
-    if (bCopy && newSize > size)
-      ((wchar_t*)pData)[(newSize / sizeof(wchar_t)) - 1] = 0;
-    InternalDxcBlobUtf16 *internalUtf16;
-    IFR(InternalDxcBlobUtf16::CreateFromMalloc(
-        pData, pMalloc, newSize, true, codePage, &internalUtf16));
-    *ppBlobEncoding = internalUtf16;
-  } else {
-    InternalDxcBlobEncoding *internalEncoding;
-    IFR(InternalDxcBlobEncoding::CreateFromMalloc(
-        pData, pMalloc, newSize, encodingKnown, codePage, &internalEncoding));
-    *ppBlobEncoding = internalEncoding;
-  }
-  if (bCopy)
-    heapCopy.Detach();
-  return S_OK;
-}
-
-HRESULT DxcCreateBlobEncodingFromBlob(
-    IDxcBlob *pFromBlob, UINT32 offset, UINT32 length,
-    bool encodingKnown, UINT32 codePage,
-    IMalloc *pMalloc, IDxcBlobEncoding **ppBlobEncoding) throw() {
-
-  IFRBOOL(pFromBlob, E_POINTER);
-  IFRBOOL(ppBlobEncoding, E_POINTER);
-  *ppBlobEncoding = nullptr;
-
-  if (!pMalloc)
-    pMalloc = DxcGetThreadMallocNoRef();
-
-  InternalDxcBlobEncoding *internalEncoding;
-  if (offset || length) {
-    UINT32 end;
-    IFR(UInt32Add(offset, length, &end));
-    SIZE_T blobSize = pFromBlob->GetBufferSize();
-    if (end > blobSize)
-      return E_INVALIDARG;
-    IFR(InternalDxcBlobEncoding::CreateFromBlob(
-      pFromBlob, pMalloc, encodingKnown, codePage, &internalEncoding));
-    internalEncoding->AdjustPtrAndSize(offset, length);
-    *ppBlobEncoding = internalEncoding;
-    return S_OK;
-  }
-
-  if (!encodingKnown || codePage == CP_UTF8) {
-    IDxcBlobUtf8 *pBlobUtf8;
-    if(SUCCEEDED(pFromBlob->QueryInterface(&pBlobUtf8))) {
-      *ppBlobEncoding = pBlobUtf8;
-      return S_OK;
-    }
-  }
-  if (!encodingKnown || codePage == CP_UTF16) {
-    IDxcBlobUtf16 *pBlobUtf16;
-    if (SUCCEEDED(pFromBlob->QueryInterface(&pBlobUtf16))) {
-      *ppBlobEncoding = pBlobUtf16;
-      return S_OK;
-    }
-  }
-  CComPtr<IDxcBlobEncoding> pBlobEncoding;
-  if (SUCCEEDED(pFromBlob->QueryInterface(&pBlobEncoding))) {
-    BOOL thisEncodingKnown;
-    UINT32 thisEncoding;
-    IFR(pBlobEncoding->GetEncoding(&thisEncodingKnown, &thisEncoding));
-    bool encodingMatches = thisEncodingKnown && encodingKnown &&
-                           codePage == thisEncoding;
-    if (!encodingKnown && thisEncodingKnown) {
-      codePage = thisEncoding;
-      encodingKnown = thisEncodingKnown;
-      encodingMatches = true;
-    }
-    if (encodingMatches) {
-      if (!TryCreateBlobUtfFromBlob(pFromBlob, codePage, pMalloc, ppBlobEncoding)) {
-        *ppBlobEncoding = pBlobEncoding.Detach();
-      }
-      return S_OK;
-    }
-    if (encodingKnown) {
-      IFR(InternalDxcBlobEncoding::CreateFromBlob(
-          pFromBlob, pMalloc, true, codePage, &internalEncoding));
-      *ppBlobEncoding = internalEncoding;
-      return S_OK;
-    }
-    DXASSERT(!encodingKnown && !thisEncodingKnown, "otherwise, missing case");
-    *ppBlobEncoding = pBlobEncoding.Detach();
-    return S_OK;
-  }
-
-  if (encodingKnown && TryCreateBlobUtfFromBlob(pFromBlob, codePage, pMalloc, ppBlobEncoding)) {
-    return S_OK;
-  }
-
-  IFR(InternalDxcBlobEncoding::CreateFromBlob(
-    pFromBlob, pMalloc, encodingKnown, codePage, &internalEncoding));
-  *ppBlobEncoding = internalEncoding;
-  return S_OK;
-}
-
->>>>>>> 6bbb88c8
 
 _Use_decl_annotations_
 HRESULT DxcCreateBlobFromBlob(
@@ -1025,8 +858,6 @@
                                             UINT32 codePage,
                                             IDxcBlobEncoding **pBlobEncoding) throw() {
   return DxcCreateBlob(pText, size, true, false, true, codePage, nullptr, pBlobEncoding);
-<<<<<<< HEAD
-=======
 }
 
 HRESULT DxcCreateBlobFromPinned(
@@ -1035,7 +866,6 @@
   CComPtr<IDxcBlobEncoding> pBlobEncoding;
   DxcCreateBlob(pText, size, true, false, false, CP_ACP, nullptr, &pBlobEncoding);
   return pBlobEncoding.QueryInterface(pBlob);
->>>>>>> 6bbb88c8
 }
 
 _Use_decl_annotations_
@@ -1110,10 +940,6 @@
 
   const char *bufferPointer = (const char *)pBlob->GetBufferPointer();
   SIZE_T blobLen = pBlob->GetBufferSize();
-<<<<<<< HEAD
-  if (!known) {
-    codePage = DxcCodePageFromBytes((char *)pBlob->GetBufferPointer(), blobLen);
-=======
   unsigned bomSize = 0;
   if (!known || codePage == CP_ACP) {
     // Try to determine encoding from BOM.
@@ -1123,7 +949,6 @@
     // BOM exists, adjust pointer and size to strip.
     bufferPointer += bomSize;
     blobLen -= bomSize;
->>>>>>> 6bbb88c8
   }
 
   if (!pMalloc)
@@ -1135,19 +960,11 @@
   // Reuse or copy the underlying blob depending on null-termination
   if (codePage == CP_UTF8) {
     utf8CharCount = blobLen;
-<<<<<<< HEAD
-    if (IsBufferNullTerminated(pBlob->GetBufferPointer(), blobLen, CP_UTF8)) {
-=======
     if (IsBufferNullTerminated(bufferPointer, blobLen, CP_UTF8)) {
->>>>>>> 6bbb88c8
       // Already null-terminated, reference other blob's memory
       InternalDxcBlobUtf8* internalEncoding;
       hr = InternalDxcBlobUtf8::CreateFromBlob(pBlob, pMalloc, true, CP_UTF8, &internalEncoding);
       if (SUCCEEDED(hr)) {
-<<<<<<< HEAD
-        *pBlobEncoding = internalEncoding;
-      }
-=======
         // Adjust if buffer has BOM; blobLen is already adjusted.
         if (bomSize)
           internalEncoding->AdjustPtrAndSize(bomSize, blobLen);
@@ -1166,25 +983,8 @@
     if (FAILED(
       hr = CodePageBufferToUtf8(codePage, bufferPointer, blobLen,
                                  pMalloc, utf8NewCopy, &utf8CharCount))) {
->>>>>>> 6bbb88c8
       return hr;
-    } else {
-      // Copy to new buffer and null-terminate
-      if(!utf8NewCopy.Allocate(utf8CharCount + 1))
-        return E_OUTOFMEMORY;
-      memcpy(utf8NewCopy.m_pData, pBlob->GetBufferPointer(), blobLen);
-      utf8NewCopy.m_pData[utf8CharCount++] = 0;
-    }
-<<<<<<< HEAD
-  } else {
-    // Convert and create a blob that owns the encoding.
-    if (FAILED(
-      hr = CodePageBufferToUtf8(codePage, pBlob->GetBufferPointer(), blobLen,
-                                 pMalloc, utf8NewCopy, &utf8CharCount))) {
-      return hr;
-    }
-=======
->>>>>>> 6bbb88c8
+    }
     DXASSERT(!utf8CharCount ||
              IsBufferNullTerminated(utf8NewCopy.m_pData, utf8CharCount, CP_UTF8),
              "otherwise, CodePageBufferToUtf8 failed to null-terminate buffer.");
@@ -1260,21 +1060,14 @@
     DXASSERT(IsSizeWcharAligned(blobLen),
              "otherwise, UTF-16 blob size not evenly divisible by 2");
     utf16CharCount = blobLen / sizeof(wchar_t);
-<<<<<<< HEAD
-    if (IsBufferNullTerminated(pBlob->GetBufferPointer(), blobLen, CP_UTF16)) {
-=======
     if (IsBufferNullTerminated(bufferPointer, blobLen, CP_UTF16)) {
->>>>>>> 6bbb88c8
       // Already null-terminated, reference other blob's memory
       InternalDxcBlobUtf16* internalEncoding;
       hr = InternalDxcBlobUtf16::CreateFromBlob(pBlob, pMalloc, true, CP_UTF16, &internalEncoding);
       if (SUCCEEDED(hr)) {
-<<<<<<< HEAD
-=======
         // Adjust if buffer has BOM; blobLen is already adjusted.
         if (bomSize)
           internalEncoding->AdjustPtrAndSize(bomSize, blobLen);
->>>>>>> 6bbb88c8
         *pBlobEncoding = internalEncoding;
       }
       return hr;
@@ -1282,21 +1075,13 @@
       // Copy to new buffer and null-terminate
       if(!utf16NewCopy.Allocate(utf16CharCount + 1))
         return E_OUTOFMEMORY;
-<<<<<<< HEAD
-      memcpy(utf16NewCopy.m_pData, pBlob->GetBufferPointer(), blobLen);
-=======
       memcpy(utf16NewCopy.m_pData, bufferPointer, blobLen);
->>>>>>> 6bbb88c8
       utf16NewCopy.m_pData[utf16CharCount++] = 0;
     }
   } else {
     // Convert and create a blob that owns the encoding.
     if (FAILED(
-<<<<<<< HEAD
-      hr = CodePageBufferToUtf16(codePage, pBlob->GetBufferPointer(), blobLen,
-=======
       hr = CodePageBufferToUtf16(codePage, bufferPointer, blobLen,
->>>>>>> 6bbb88c8
                                  utf16NewCopy, &utf16CharCount))) {
       return hr;
     }
