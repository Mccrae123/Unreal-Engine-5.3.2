--- conflicted
+++ resolved
@@ -252,11 +252,6 @@
 
     MarkUpdateCounter(UpdateCounterSet);
 
-<<<<<<< HEAD
-    std::unordered_map<CallInst *, Type*> HandleToResTypeMap;
-    LowerHLCreateHandle(HandleToResTypeMap);
-=======
->>>>>>> 6bbb88c8
 
     // LowerHLCreateHandle() should have translated HLCreateHandle to CreateHandleForLib.
     // Clean up HLCreateHandle functions.
@@ -313,11 +308,7 @@
 
   // change built-in funtion into DXIL operations
   void GenerateDxilOperations(Module &M,
-<<<<<<< HEAD
-                              std::unordered_set<LoadInst *> &UpdateCounterSet);
-=======
                          std::unordered_set<Instruction *> &UpdateCounterSet);
->>>>>>> 6bbb88c8
   void LowerHLCreateHandle(
       std::unordered_map<CallInst *, Type *> &HandleToResTypeMap);
 
@@ -381,26 +372,12 @@
     CallInst *CI = cast<CallInst>(user);
     Value *handle =
         CI->getArgOperand(HLOperandIndex::kAnnotateHandleHandleOpIdx);
-<<<<<<< HEAD
-    Value *RC =
-        CI->getArgOperand(HLOperandIndex::kAnnotateHandleResourceClassOpIdx);
-    Value *RK =
-        CI->getArgOperand(HLOperandIndex::kAnnotateHandleResourceKindOpIdx);
-=======
->>>>>>> 6bbb88c8
     Value *RP = CI->getArgOperand(
         HLOperandIndex::kAnnotateHandleResourcePropertiesOpIdx);
     Type *ResTy =
         CI->getArgOperand(HLOperandIndex::kAnnotateHandleResourceTypeOpIdx)
             ->getType();
     IRBuilder<> Builder(CI);
-<<<<<<< HEAD
-
-    Function *annotateHandle =
-        hlslOP.GetOpFunc(DXIL::OpCode::AnnotateHandle, Builder.getVoidTy());
-    CallInst *newHandle =
-        Builder.CreateCall(annotateHandle, {opArg, handle, RC, RK, RP});
-=======
     // put annotateHandle near the Handle it annotated.
     if (Instruction *I = dyn_cast<Instruction>(handle)) {
       if (isa<PHINode>(I)) {
@@ -415,7 +392,6 @@
         hlslOP.GetOpFunc(DXIL::OpCode::AnnotateHandle, Builder.getVoidTy());
     CallInst *newHandle =
         Builder.CreateCall(annotateHandle, {opArg, handle, RP});
->>>>>>> 6bbb88c8
     HandleToResTypeMap[newHandle] = ResTy;
     CI->replaceAllUsesWith(newHandle);
     CI->eraseFromParent();
