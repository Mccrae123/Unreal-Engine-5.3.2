--- conflicted
+++ resolved
@@ -146,11 +146,7 @@
 
   SmallVector<llvm::Type *, 1> Elements{Type::getInt32Ty(Ctx)};
   llvm::StructType *UAVStructTy =
-<<<<<<< HEAD
-      llvm::StructType::create(Elements, "class.RWStructuredBuffer");
-=======
       llvm::StructType::create(Elements, "class.PIXRWStructuredBuffer");
->>>>>>> d731a049
 
   std::unique_ptr<DxilResource> pUAV = llvm::make_unique<DxilResource>();
 
@@ -207,17 +203,10 @@
     std::vector<llvm::BasicBlock*> ret;
     auto entryPoints = DM.GetExportedFunctions();
     for (auto& fn : entryPoints) {
-<<<<<<< HEAD
-        auto & blocks = fn->getBasicBlockList();
-        for (auto & block : blocks) {
-            ret.push_back(&block);
-        }
-=======
       auto& blocks = fn->getBasicBlockList();
       for (auto& block : blocks) {
         ret.push_back(&block);
       }
->>>>>>> d731a049
     }
     return ret;
 }
