///////////////////////////////////////////////////////////////////////////////
//                                                                           //
// DxilShaderFlags.cpp                                                       //
// Copyright (C) Microsoft Corporation. All rights reserved.                 //
// This file is distributed under the University of Illinois Open Source     //
// License. See LICENSE.TXT for details.                                     //
//                                                                           //
///////////////////////////////////////////////////////////////////////////////

#include "dxc/DXIL/DxilModule.h"
#include "dxc/DXIL/DxilShaderFlags.h"
#include "dxc/DXIL/DxilOperations.h"
#include "dxc/DXIL/DxilResource.h"
#include "dxc/DXIL/DxilResourceBinding.h"
#include "dxc/Support/Global.h"
#include "llvm/IR/LLVMContext.h"
#include "llvm/IR/Instructions.h"
#include "llvm/IR/Constants.h"
#include "llvm/Support/Casting.h"
#include "dxc/DXIL/DxilEntryProps.h"
#include "dxc/DXIL/DxilInstructions.h"
#include "dxc/DXIL/DxilResourceProperties.h"
#include "dxc/DXIL/DxilUtil.h"

using namespace hlsl;
using namespace llvm;

ShaderFlags::ShaderFlags():
  m_bDisableOptimizations(false)
, m_bDisableMathRefactoring(false)
, m_bEnableDoublePrecision(false)
, m_bForceEarlyDepthStencil(false)
, m_bEnableRawAndStructuredBuffers(false)
, m_bLowPrecisionPresent(false)
, m_bEnableDoubleExtensions(false)
, m_bEnableMSAD(false)
, m_bAllResourcesBound(false)
, m_bViewportAndRTArrayIndex(false)
, m_bInnerCoverage(false)
, m_bStencilRef(false)
, m_bTiledResources(false)
, m_bUAVLoadAdditionalFormats(false)
, m_bLevel9ComparisonFiltering(false)
, m_b64UAVs(false)
, m_UAVsAtEveryStage(false)
, m_bCSRawAndStructuredViaShader4X(false)
, m_bROVS(false)
, m_bWaveOps(false)
, m_bInt64Ops(false)
, m_bViewID(false)
, m_bBarycentrics(false)
, m_bUseNativeLowPrecision(false)
, m_bShadingRate(false)
, m_bRaytracingTier1_1(false)
, m_bSamplerFeedback(false)
<<<<<<< HEAD
, m_align0(0)
=======
, m_bAtomicInt64OnTypedResource(false)
, m_bAtomicInt64OnGroupShared(false)
, m_bDerivativesInMeshAndAmpShaders(false)
, m_bResourceDescriptorHeapIndexing(false)
, m_bSamplerDescriptorHeapIndexing(false)
, m_bAtomicInt64OnHeapResource(false)
>>>>>>> 6bbb88c8
, m_align1(0)
{
  // Silence unused field warnings
  (void)m_align1;
}

uint64_t ShaderFlags::GetFeatureInfo() const {
  uint64_t Flags = 0;
  Flags |= m_bEnableDoublePrecision ? hlsl::DXIL::ShaderFeatureInfo_Doubles : 0;
  Flags |= m_bLowPrecisionPresent && !m_bUseNativeLowPrecision
               ? hlsl::DXIL::ShaderFeatureInfo_MinimumPrecision
               : 0;
  Flags |= m_bLowPrecisionPresent && m_bUseNativeLowPrecision
               ? hlsl::DXIL::ShaderFeatureInfo_NativeLowPrecision
               : 0;
  Flags |= m_bEnableDoubleExtensions
               ? hlsl::DXIL::ShaderFeatureInfo_11_1_DoubleExtensions
               : 0;
  Flags |= m_bWaveOps ? hlsl::DXIL::ShaderFeatureInfo_WaveOps : 0;
  Flags |= m_bInt64Ops ? hlsl::DXIL::ShaderFeatureInfo_Int64Ops : 0;
  Flags |= m_bROVS ? hlsl::DXIL::ShaderFeatureInfo_ROVs : 0;
  Flags |=
      m_bViewportAndRTArrayIndex
          ? hlsl::DXIL::
                ShaderFeatureInfo_ViewportAndRTArrayIndexFromAnyShaderFeedingRasterizer
          : 0;
  Flags |= m_bInnerCoverage ? hlsl::DXIL::ShaderFeatureInfo_InnerCoverage : 0;
  Flags |= m_bStencilRef ? hlsl::DXIL::ShaderFeatureInfo_StencilRef : 0;
  Flags |= m_bTiledResources ? hlsl::DXIL::ShaderFeatureInfo_TiledResources : 0;
  Flags |=
      m_bEnableMSAD ? hlsl::DXIL::ShaderFeatureInfo_11_1_ShaderExtensions : 0;
  Flags |=
      m_bCSRawAndStructuredViaShader4X
          ? hlsl::DXIL::
                ShaderFeatureInfo_ComputeShadersPlusRawAndStructuredBuffersViaShader4X
          : 0;
  Flags |=
      m_UAVsAtEveryStage ? hlsl::DXIL::ShaderFeatureInfo_UAVsAtEveryStage : 0;
  Flags |= m_b64UAVs ? hlsl::DXIL::ShaderFeatureInfo_64UAVs : 0;
  Flags |= m_bLevel9ComparisonFiltering
               ? hlsl::DXIL::ShaderFeatureInfo_LEVEL9ComparisonFiltering
               : 0;
  Flags |= m_bUAVLoadAdditionalFormats
               ? hlsl::DXIL::ShaderFeatureInfo_TypedUAVLoadAdditionalFormats
               : 0;
  Flags |= m_bViewID ? hlsl::DXIL::ShaderFeatureInfo_ViewID : 0;
  Flags |= m_bBarycentrics ? hlsl::DXIL::ShaderFeatureInfo_Barycentrics : 0;
  Flags |= m_bShadingRate ? hlsl::DXIL::ShaderFeatureInfo_ShadingRate : 0;
  Flags |= m_bRaytracingTier1_1 ? hlsl::DXIL::ShaderFeatureInfo_Raytracing_Tier_1_1 : 0;
  Flags |= m_bSamplerFeedback ? hlsl::DXIL::ShaderFeatureInfo_SamplerFeedback : 0;
<<<<<<< HEAD
=======
  Flags |= m_bAtomicInt64OnTypedResource ? hlsl::DXIL::ShaderFeatureInfo_AtomicInt64OnTypedResource : 0;
  Flags |= m_bAtomicInt64OnGroupShared ? hlsl::DXIL::ShaderFeatureInfo_AtomicInt64OnGroupShared : 0;
  Flags |= m_bDerivativesInMeshAndAmpShaders ? hlsl::DXIL::ShaderFeatureInfo_DerivativesInMeshAndAmpShaders : 0;
  Flags |= m_bResourceDescriptorHeapIndexing ? hlsl::DXIL::ShaderFeatureInfo_ResourceDescriptorHeapIndexing : 0;
  Flags |= m_bSamplerDescriptorHeapIndexing ? hlsl::DXIL::ShaderFeatureInfo_SamplerDescriptorHeapIndexing : 0;
  Flags |= m_bAtomicInt64OnHeapResource ? hlsl::DXIL::ShaderFeatureInfo_AtomicInt64OnHeapResource : 0;
>>>>>>> 6bbb88c8

  return Flags;
}

uint64_t ShaderFlags::GetShaderFlagsRaw() const {
  union Cast {
    Cast(const ShaderFlags &flags) {
      shaderFlags = flags;
    }
    ShaderFlags shaderFlags;
    uint64_t  rawData;
  };
  static_assert(sizeof(uint64_t) == sizeof(ShaderFlags),
                "size must match to make sure no undefined bits when cast");
  Cast rawCast(*this);
  return rawCast.rawData;
}

void ShaderFlags::SetShaderFlagsRaw(uint64_t data) {
  union Cast {
    Cast(uint64_t data) {
      rawData = data;
    }
    ShaderFlags shaderFlags;
    uint64_t  rawData;
  };

  Cast rawCast(data);
  *this = rawCast.shaderFlags;
}

uint64_t ShaderFlags::GetShaderFlagsRawForCollection() {
  // This should be all the flags that can be set by DxilModule::CollectShaderFlags.
  ShaderFlags Flags;
  Flags.SetEnableDoublePrecision(true);
  Flags.SetInt64Ops(true);
  Flags.SetLowPrecisionPresent(true);
  Flags.SetEnableDoubleExtensions(true);
  Flags.SetWaveOps(true);
  Flags.SetTiledResources(true);
  Flags.SetEnableMSAD(true);
  Flags.SetUAVLoadAdditionalFormats(true);
  Flags.SetStencilRef(true);
  Flags.SetInnerCoverage(true);
  Flags.SetViewportAndRTArrayIndex(true);
  Flags.Set64UAVs(true);
  Flags.SetUAVsAtEveryStage(true);
  Flags.SetEnableRawAndStructuredBuffers(true);
  Flags.SetCSRawAndStructuredViaShader4X(true);
  Flags.SetViewID(true);
  Flags.SetBarycentrics(true);
  Flags.SetShadingRate(true);
  Flags.SetRaytracingTier1_1(true);
  Flags.SetSamplerFeedback(true);
<<<<<<< HEAD
=======
  Flags.SetAtomicInt64OnTypedResource(true);
  Flags.SetAtomicInt64OnGroupShared(true);
  Flags.SetDerivativesInMeshAndAmpShaders(true);
  Flags.SetResourceDescriptorHeapIndexing(true);
  Flags.SetSamplerDescriptorHeapIndexing(true);
  Flags.SetAtomicInt64OnHeapResource(true);
>>>>>>> 6bbb88c8
  return Flags.GetShaderFlagsRaw();
}

unsigned ShaderFlags::GetGlobalFlags() const {
  unsigned Flags = 0;
  Flags |= m_bDisableOptimizations ? DXIL::kDisableOptimizations : 0;
  Flags |= m_bDisableMathRefactoring ? DXIL::kDisableMathRefactoring : 0;
  Flags |= m_bEnableDoublePrecision ? DXIL::kEnableDoublePrecision : 0;
  Flags |= m_bForceEarlyDepthStencil ? DXIL::kForceEarlyDepthStencil : 0;
  Flags |= m_bEnableRawAndStructuredBuffers ? DXIL::kEnableRawAndStructuredBuffers : 0;
  Flags |= m_bLowPrecisionPresent && !m_bUseNativeLowPrecision? DXIL::kEnableMinPrecision : 0;
  Flags |= m_bEnableDoubleExtensions ? DXIL::kEnableDoubleExtensions : 0;
  Flags |= m_bEnableMSAD ? DXIL::kEnableMSAD : 0;
  Flags |= m_bAllResourcesBound ? DXIL::kAllResourcesBound : 0;
  return Flags;
}

// Given a CreateHandle call, returns arbitrary ConstantInt rangeID
// Note: HLSL is currently assuming that rangeID is a constant value, but this code is assuming
// that it can be either constant, phi node, or select instruction
static ConstantInt *GetArbitraryConstantRangeID(CallInst *handleCall) {
  Value *rangeID =
      handleCall->getArgOperand(DXIL::OperandIndex::kCreateHandleResIDOpIdx);
  ConstantInt *ConstantRangeID = dyn_cast<ConstantInt>(rangeID);
  while (ConstantRangeID == nullptr) {
    if (ConstantInt *CI = dyn_cast<ConstantInt>(rangeID)) {
      ConstantRangeID = CI;
    } else if (PHINode *PN = dyn_cast<PHINode>(rangeID)) {
      rangeID = PN->getIncomingValue(0);
    } else if (SelectInst *SI = dyn_cast<SelectInst>(rangeID)) {
      rangeID = SI->getTrueValue();
    } else {
      return nullptr;
    }
  }
  return ConstantRangeID;
}

// Given a handle type, find an arbitrary call instructions to create handle
static CallInst *FindCallToCreateHandle(Value *handleType) {
  Value *curVal = handleType;
  CallInst *CI = dyn_cast<CallInst>(handleType);
  while (CI == nullptr) {
    if (PHINode *PN = dyn_cast<PHINode>(curVal)) {
      curVal = PN->getIncomingValue(0);
    }
    else if (SelectInst *SI = dyn_cast<SelectInst>(curVal)) {
      curVal = SI->getTrueValue();
    }
    else {
      return nullptr;
    }
    CI = dyn_cast<CallInst>(curVal);
  }
  return CI;
}

DxilResourceProperties GetResourcePropertyFromHandleCall(const hlsl::DxilModule *M, CallInst *handleCall) {

  DxilResourceProperties RP;

  ConstantInt *HandleOpCodeConst = cast<ConstantInt>(
      handleCall->getArgOperand(DXIL::OperandIndex::kOpcodeIdx));
  DXIL::OpCode handleOp = static_cast<DXIL::OpCode>(HandleOpCodeConst->getLimitedValue());
  if (handleOp == DXIL::OpCode::CreateHandle) {
    if (ConstantInt *resClassArg =
      dyn_cast<ConstantInt>(handleCall->getArgOperand(
        DXIL::OperandIndex::kCreateHandleResClassOpIdx))) {
      DXIL::ResourceClass resClass = static_cast<DXIL::ResourceClass>(
        resClassArg->getLimitedValue());
      ConstantInt *rangeID = GetArbitraryConstantRangeID(handleCall);
      if (rangeID) {
        DxilResource resource;
        if (resClass == DXIL::ResourceClass::UAV)
          resource = M->GetUAV(rangeID->getLimitedValue());
        else if (resClass == DXIL::ResourceClass::SRV)
          resource = M->GetSRV(rangeID->getLimitedValue());
        RP = resource_helper::loadPropsFromResourceBase(&resource);
      }
    }
  }
  else if (handleOp == DXIL::OpCode::CreateHandleForLib) {
    // If library handle, find DxilResource by checking the name
    if (LoadInst *LI = dyn_cast<LoadInst>(handleCall->getArgOperand(
            DXIL::OperandIndex::kCreateHandleForLibResOpIdx))) {
      Value *resType = LI->getOperand(0);
      for (auto &&res : M->GetUAVs()) {
        if (res->GetGlobalSymbol() == resType) {
          RP = resource_helper::loadPropsFromResourceBase(res.get());
        }
      }
    }
  } else if (handleOp == DXIL::OpCode::AnnotateHandle) {
    DxilInst_AnnotateHandle annotateHandle(cast<Instruction>(handleCall));

    RP = resource_helper::loadPropsFromAnnotateHandle(annotateHandle, *M->GetShaderModel());
  }

  return RP;
}

struct ResourceKey {
  uint8_t Class;
  uint32_t Space;
  uint32_t LowerBound;
  uint32_t UpperBound;
};

struct ResKeyEq {
   bool operator()(const ResourceKey& k1, const ResourceKey& k2) const {
     return k1.Class == k2.Class && k1.Space == k2.Space &&
       k1.LowerBound == k2.LowerBound && k1.UpperBound == k2.UpperBound;
   }
};

struct ResKeyHash {
   std::size_t operator()(const ResourceKey& k) const {
     return std::hash<uint32_t>()(k.LowerBound) ^ (std::hash<uint32_t>()(k.UpperBound)<<1) ^
       (std::hash<uint32_t>()(k.Space)<<2) ^ (std::hash<uint8_t>()(k.Class)<<3);
   }
};

// Limited to retrieving handles created by CreateHandleFromBinding and CreateHandleForLib. returns null otherwise
// map should contain resources indexed by space, class, lower, and upper bounds
DxilResource *GetResourceFromAnnotateHandle(const hlsl::DxilModule *M, CallInst *handleCall,
                                     std::unordered_map<ResourceKey, DxilResource *, ResKeyHash, ResKeyEq> resMap) {
  DxilResource *resource = nullptr;

  ConstantInt *HandleOpCodeConst = cast<ConstantInt>(
      handleCall->getArgOperand(DXIL::OperandIndex::kOpcodeIdx));
  DXIL::OpCode handleOp = static_cast<DXIL::OpCode>(HandleOpCodeConst->getLimitedValue());
  if (handleOp == DXIL::OpCode::AnnotateHandle) {
    DxilInst_AnnotateHandle annotateHandle(cast<Instruction>(handleCall));
    CallInst *createCall = cast<CallInst>(annotateHandle.get_res());
    ConstantInt *HandleOpCodeConst = cast<ConstantInt>(
            createCall->getArgOperand(DXIL::OperandIndex::kOpcodeIdx));
    DXIL::OpCode handleOp = static_cast<DXIL::OpCode>(HandleOpCodeConst->getLimitedValue());
    if (handleOp == DXIL::OpCode::CreateHandleFromBinding) {
      DxilInst_CreateHandleFromBinding fromBind(createCall);
      DxilResourceBinding B = resource_helper::loadBindingFromConstant(*cast<Constant>(fromBind.get_bind()));
      ResourceKey key = {B.resourceClass, B.spaceID, B.rangeLowerBound, B.rangeUpperBound};
      resource = resMap[key];
    } else if (handleOp == DXIL::OpCode::CreateHandleForLib) {
      // If library handle, find DxilResource by checking the name
      if (LoadInst *LI = dyn_cast<LoadInst>(createCall->getArgOperand(
                                              DXIL::OperandIndex::kCreateHandleForLibResOpIdx))) {
        Value *resType = LI->getOperand(0);
        for (auto &&res : M->GetUAVs()) {
          if (res->GetGlobalSymbol() == resType) {
            return resource = res.get();
          }
        }
      }
    }
  }

  return resource;
}


ShaderFlags ShaderFlags::CollectShaderFlags(const Function *F,
                                           const hlsl::DxilModule *M) {
  ShaderFlags flag;
  // Module level options
  flag.SetUseNativeLowPrecision(!M->GetUseMinPrecision());
  flag.SetDisableOptimizations(M->GetDisableOptimization());
  flag.SetAllResourcesBound(M->GetAllResourcesBound());

  bool hasDouble = false;
  // ddiv dfma drcp d2i d2u i2d u2d.
  // fma has dxil op. Others should check IR instruction div/cast.
  bool hasDoubleExtension = false;
  bool has64Int = false;
  bool has16 = false;
  bool hasWaveOps = false;
  bool hasCheckAccessFully = false;
  bool hasMSAD = false;
  bool hasStencilRef = false;
  bool hasInnerCoverage = false;
  bool hasViewID = false;
  bool hasMulticomponentUAVLoads = false;
  bool hasViewportOrRTArrayIndex = false;
  bool hasShadingRate = false;
<<<<<<< HEAD
  bool hasSamplerFeedback = false;
  bool hasRaytracingTier1_1 = false;
=======
  bool hasBarycentrics = false;
  bool hasSamplerFeedback = false;
  bool hasRaytracingTier1_1 = false;
  bool hasAtomicInt64OnTypedResource = false;
  bool hasAtomicInt64OnGroupShared = false;
  bool hasDerivativesInMeshAndAmpShaders = false;
  bool hasResourceDescriptorHeapIndexing = false;
  bool hasSamplerDescriptorHeapIndexing = false;
  bool hasAtomicInt64OnHeapResource = false;
>>>>>>> 6bbb88c8

  // Try to maintain compatibility with a v1.0 validator if that's what we have.
  uint32_t valMajor, valMinor;
  M->GetValidatorVersion(valMajor, valMinor);
  bool hasMulticomponentUAVLoadsBackCompat = valMajor == 1 && valMinor == 0;
  bool hasViewportOrRTArrayIndexBackCombat = valMajor == 1 && valMinor < 4;
  bool hasBarycentricsBackCompat = valMajor == 1 && valMinor < 6;

  Type *int16Ty = Type::getInt16Ty(F->getContext());
  Type *int64Ty = Type::getInt64Ty(F->getContext());


  // Set up resource to binding handle map for 64-bit atomics usage
  std::unordered_map<ResourceKey, DxilResource *, ResKeyHash, ResKeyEq> resMap;
  for (auto &res : M->GetUAVs()) {
    ResourceKey key = {(uint8_t)res->GetClass(), res->GetSpaceID(),
                       res->GetLowerBound(), res->GetUpperBound()};
    resMap.insert({key, res.get()});
  }

  for (const BasicBlock &BB : F->getBasicBlockList()) {
    for (const Instruction &I : BB.getInstList()) {
      // Skip none dxil function call.
      if (const CallInst *CI = dyn_cast<CallInst>(&I)) {
        if (!OP::IsDxilOpFunc(CI->getCalledFunction()))
          continue;
      }
      Type *Ty = I.getType();
      bool isDouble = Ty->isDoubleTy();
      bool isHalf = Ty->isHalfTy();
      bool isInt16 = Ty == int16Ty;
      bool isInt64 = Ty == int64Ty;
      if (isa<ExtractElementInst>(&I) ||
        isa<InsertElementInst>(&I))
        continue;
      for (Value *operand : I.operands()) {
        Type *Ty = operand->getType();
        isDouble |= Ty->isDoubleTy();
        isHalf |= Ty->isHalfTy();
        isInt16 |= Ty == int16Ty;
        isInt64 |= Ty == int64Ty;
      }
      if (isDouble) {
        hasDouble = true;
        switch (I.getOpcode()) {
        case Instruction::FDiv:
        case Instruction::UIToFP:
        case Instruction::SIToFP:
        case Instruction::FPToUI:
        case Instruction::FPToSI:
          hasDoubleExtension = true;
          break;
        }
      }
      if (isInt64) {
        has64Int = true;
        switch (I.getOpcode()) {
        case Instruction::AtomicCmpXchg:
        case Instruction::AtomicRMW:
          hasAtomicInt64OnGroupShared = true;
          break;
        }
      }

      has16 |= isHalf;
      has16 |= isInt16;
      if (const CallInst *CI = dyn_cast<CallInst>(&I)) {
        if (!OP::IsDxilOpFunc(CI->getCalledFunction()))
          continue;
        Value *opcodeArg = CI->getArgOperand(DXIL::OperandIndex::kOpcodeIdx);
        ConstantInt *opcodeConst = dyn_cast<ConstantInt>(opcodeArg);
        DXASSERT(opcodeConst, "DXIL opcode arg must be immediate");
        unsigned opcode = opcodeConst->getLimitedValue();
        DXASSERT(opcode < static_cast<unsigned>(DXIL::OpCode::NumOpCodes),
          "invalid DXIL opcode");
        DXIL::OpCode dxilOp = static_cast<DXIL::OpCode>(opcode);
        if (hlsl::OP::IsDxilOpWave(dxilOp))
          hasWaveOps = true;
        switch (dxilOp) {
        case DXIL::OpCode::CheckAccessFullyMapped:
          hasCheckAccessFully = true;
          break;
        case DXIL::OpCode::Msad:
          hasMSAD = true;
          break;
        case DXIL::OpCode::BufferLoad:
        case DXIL::OpCode::TextureLoad: {
          if (hasMulticomponentUAVLoads) continue;
          // This is the old-style computation (overestimating requirements).
          Value *resHandle = CI->getArgOperand(DXIL::OperandIndex::kBufferStoreHandleOpIdx);
          CallInst *handleCall = FindCallToCreateHandle(resHandle);
          // Check if this is a library handle or general create handle
          if (handleCall) {
<<<<<<< HEAD
            ConstantInt *HandleOpCodeConst = cast<ConstantInt>(
                handleCall->getArgOperand(DXIL::OperandIndex::kOpcodeIdx));
            DXIL::OpCode handleOp = static_cast<DXIL::OpCode>(HandleOpCodeConst->getLimitedValue());
            if (handleOp == DXIL::OpCode::CreateHandle) {
              if (ConstantInt *resClassArg =
                dyn_cast<ConstantInt>(handleCall->getArgOperand(
                  DXIL::OperandIndex::kCreateHandleResClassOpIdx))) {
                DXIL::ResourceClass resClass = static_cast<DXIL::ResourceClass>(
                  resClassArg->getLimitedValue());
                if (resClass == DXIL::ResourceClass::UAV) {
                  // Validator 1.0 assumes that all uav load is multi component load.
                  if (hasMulticomponentUAVLoadsBackCompat) {
                    hasMulticomponentUAVLoads = true;
                    continue;
                  }
                  else {
                    ConstantInt *rangeID = GetArbitraryConstantRangeID(handleCall);
                    if (rangeID) {
                      DxilResource resource = M->GetUAV(rangeID->getLimitedValue());
                      if ((resource.IsTypedBuffer() ||
                        resource.IsAnyTexture()) &&
                        !dxilutil::IsResourceSingleComponent(resource.GetRetType())) {
                        hasMulticomponentUAVLoads = true;
                      }
                    }
                  }
                }
              }
              else {
                DXASSERT(false, "Resource class must be constant.");
              }
            }
            else if (handleOp == DXIL::OpCode::CreateHandleForLib) {
              // If library handle, find DxilResource by checking the name
              if (LoadInst *LI = dyn_cast<LoadInst>(handleCall->getArgOperand(
                      DXIL::OperandIndex::
                          kCreateHandleForLibResOpIdx))) {
                Value *resType = LI->getOperand(0);
                for (auto &&res : M->GetUAVs()) {
                  if (res->GetGlobalSymbol() == resType) {
                    if ((res->IsTypedBuffer() || res->IsAnyTexture()) &&
                        !dxilutil::IsResourceSingleComponent(res->GetRetType())) {
                      hasMulticomponentUAVLoads = true;
                    }
                  }
                }
=======
            DxilResourceProperties RP = GetResourcePropertyFromHandleCall(M, handleCall);
            if (RP.isUAV()) {
              // Validator 1.0 assumes that all uav load is multi component load.
              if (hasMulticomponentUAVLoadsBackCompat) {
                hasMulticomponentUAVLoads = true;
                continue;
              } else {
                if (DXIL::IsTyped(RP.getResourceKind()) &&
                    RP.Typed.CompCount > 1)
                  hasMulticomponentUAVLoads = true;
>>>>>>> 6bbb88c8
              }
            } else if (handleOp == DXIL::OpCode::AnnotateHandle) {
              DxilInst_AnnotateHandle annotateHandle(handleCall);
              Type *ResPropTy = M->GetOP()->GetResourcePropertiesType();

              DxilResourceProperties RP =
                  resource_helper::loadFromAnnotateHandle(
                      annotateHandle, ResPropTy, *M->GetShaderModel());
              if (RP.Class == DXIL::ResourceClass::UAV) {
                // Validator 1.0 assumes that all uav load is multi component
                // load.
                if (hasMulticomponentUAVLoadsBackCompat) {
                  hasMulticomponentUAVLoads = true;
                  continue;
                } else {
                  if (DXIL::IsTyped(RP.Kind) &&
                      !RP.Typed.SingleComponent)
                    hasMulticomponentUAVLoads = true;
                }
              }
            }
          }
       } break;
        case DXIL::OpCode::Fma:
          hasDoubleExtension |= isDouble;
          break;
        case DXIL::OpCode::InnerCoverage:
          hasInnerCoverage = true;
          break;
        case DXIL::OpCode::ViewID:
          hasViewID = true;
          break;
        case DXIL::OpCode::AllocateRayQuery:
        case DXIL::OpCode::GeometryIndex:
          hasRaytracingTier1_1 = true;
          break;
<<<<<<< HEAD
=======
        case DXIL::OpCode::AttributeAtVertex:
          hasBarycentrics = true;
        break;
        case DXIL::OpCode::AtomicBinOp:
        case DXIL::OpCode::AtomicCompareExchange:
          if (isInt64) {
            Value *resHandle = CI->getArgOperand(DXIL::OperandIndex::kAtomicBinOpHandleOpIdx);
            CallInst *handleCall = FindCallToCreateHandle(resHandle);
            DxilResourceProperties RP = GetResourcePropertyFromHandleCall(M, handleCall);
            if (DXIL::IsTyped(RP.getResourceKind()))
                hasAtomicInt64OnTypedResource = true;
            // set uses 64-bit flag if relevant
            if (DxilResource *res = GetResourceFromAnnotateHandle(M, handleCall, resMap)) {
              res->SetHasAtomic64Use(true);
            } else {
              // Assuming CreateHandleFromHeap, which indicates a descriptor
              hasAtomicInt64OnHeapResource = true;
            }
          }
          break;
        case DXIL::OpCode::DerivFineX:
        case DXIL::OpCode::DerivFineY:
        case DXIL::OpCode::DerivCoarseX:
        case DXIL::OpCode::DerivCoarseY:
        case DXIL::OpCode::CalculateLOD:
        case DXIL::OpCode::Sample:
        case DXIL::OpCode::SampleBias:
        case DXIL::OpCode::SampleCmp: {
          const ShaderModel *pSM = M->GetShaderModel();
          if (pSM->IsAS() || pSM->IsMS())
            hasDerivativesInMeshAndAmpShaders = true;
        } break;
        case DXIL::OpCode::CreateHandleFromHeap: {
          ConstantInt *isSamplerVal = dyn_cast<ConstantInt>(
                        CI->getArgOperand(DXIL::OperandIndex::kCreateHandleFromHeapSamplerHeapOpIdx));
          if (isSamplerVal->getLimitedValue())
            hasSamplerDescriptorHeapIndexing = true;
          else
            hasResourceDescriptorHeapIndexing = true;
        }
>>>>>>> 6bbb88c8
        default:
          // Normal opcodes.
          break;
        }
      }
    }
  }

  // If this function is a shader, add flags based on signatures
  if (M->HasDxilEntryProps(F)) {
    const DxilEntryProps &entryProps = M->GetDxilEntryProps(F);

    // Val ver < 1.4 has a bug where input case was always clobbered by the
    // output check.  The only case where it made a difference such that an
    // incorrect flag would be set was for the HS and DS input cases.
    // It was also checking PS input and output, but PS output could not have
    // the semantic, and since it was clobbering the result, it would always
    // clear it.  Since this flag should not be set for PS at all,
    // it produced the correct result for PS by accident.
    bool checkInputRTArrayIndex = entryProps.props.IsGS();
    if (!hasViewportOrRTArrayIndexBackCombat)
      checkInputRTArrayIndex |= entryProps.props.IsDS() ||
                                entryProps.props.IsHS();
    bool checkOutputRTArrayIndex =
      entryProps.props.IsVS() || entryProps.props.IsDS() ||
      entryProps.props.IsHS();

    for (auto &&E : entryProps.sig.InputSignature.GetElements()) {
      switch (E->GetKind()) {
      case Semantic::Kind::ViewPortArrayIndex:
      case Semantic::Kind::RenderTargetArrayIndex:
        if (checkInputRTArrayIndex)
          hasViewportOrRTArrayIndex = true;
        break;
      case Semantic::Kind::ShadingRate:
        hasShadingRate = true;
        break;
      case Semantic::Kind::Barycentrics:
        hasBarycentrics = true;
        break;
      default:
        break;
      }
    }

    for (auto &&E : entryProps.sig.OutputSignature.GetElements()) {
      switch (E->GetKind()) {
      case Semantic::Kind::ViewPortArrayIndex:
      case Semantic::Kind::RenderTargetArrayIndex:
        if (checkOutputRTArrayIndex)
          hasViewportOrRTArrayIndex = true;
        break;
      case Semantic::Kind::StencilRef:
        if (entryProps.props.IsPS())
          hasStencilRef = true;
        break;
      case Semantic::Kind::InnerCoverage:
        if (entryProps.props.IsPS())
          hasInnerCoverage = true;
        break;
      case Semantic::Kind::ShadingRate:
        hasShadingRate = true;
        break;
      default:
        break;
      }
    }
  }

  if (!hasRaytracingTier1_1) {
    if (const DxilSubobjects *pSubobjects = M->GetSubobjects()) {
      for (const auto &it : pSubobjects->GetSubobjects()) {
        switch (it.second->GetKind()) {
        case DXIL::SubobjectKind::RaytracingPipelineConfig1:
          hasRaytracingTier1_1 = true;
          break;
        case DXIL::SubobjectKind::StateObjectConfig: {
          uint32_t Flags;
          if (it.second->GetStateObjectConfig(Flags) &&
              ((Flags & ~(unsigned)DXIL::StateObjectFlags::ValidMask_1_4) != 0))
            hasRaytracingTier1_1 = true;
        } break;
        default:
          break;
        }
        if (hasRaytracingTier1_1)
          break;
      }
    }
  }

  flag.SetEnableDoublePrecision(hasDouble);
  flag.SetStencilRef(hasStencilRef);
  flag.SetInnerCoverage(hasInnerCoverage);
  flag.SetInt64Ops(has64Int);
  flag.SetLowPrecisionPresent(has16);
  flag.SetEnableDoubleExtensions(hasDoubleExtension);
  flag.SetWaveOps(hasWaveOps);
  flag.SetTiledResources(hasCheckAccessFully);
  flag.SetEnableMSAD(hasMSAD);
  flag.SetUAVLoadAdditionalFormats(hasMulticomponentUAVLoads);
  flag.SetViewID(hasViewID);
  flag.SetViewportAndRTArrayIndex(hasViewportOrRTArrayIndex);
  flag.SetShadingRate(hasShadingRate);
<<<<<<< HEAD
  flag.SetSamplerFeedback(hasSamplerFeedback);
  flag.SetRaytracingTier1_1(hasRaytracingTier1_1);
=======
  flag.SetBarycentrics(hasBarycentricsBackCompat ? false : hasBarycentrics);
  flag.SetSamplerFeedback(hasSamplerFeedback);
  flag.SetRaytracingTier1_1(hasRaytracingTier1_1);
  flag.SetAtomicInt64OnTypedResource(hasAtomicInt64OnTypedResource);
  flag.SetAtomicInt64OnGroupShared(hasAtomicInt64OnGroupShared);
  flag.SetDerivativesInMeshAndAmpShaders(hasDerivativesInMeshAndAmpShaders);
  flag.SetResourceDescriptorHeapIndexing(hasResourceDescriptorHeapIndexing);
  flag.SetSamplerDescriptorHeapIndexing(hasSamplerDescriptorHeapIndexing);
  flag.SetAtomicInt64OnHeapResource(hasAtomicInt64OnHeapResource);
>>>>>>> 6bbb88c8

  return flag;
}

void ShaderFlags::CombineShaderFlags(const ShaderFlags &other) {
  SetShaderFlagsRaw(GetShaderFlagsRaw() | other.GetShaderFlagsRaw());
}<|MERGE_RESOLUTION|>--- conflicted
+++ resolved
@@ -53,16 +53,12 @@
 , m_bShadingRate(false)
 , m_bRaytracingTier1_1(false)
 , m_bSamplerFeedback(false)
-<<<<<<< HEAD
-, m_align0(0)
-=======
 , m_bAtomicInt64OnTypedResource(false)
 , m_bAtomicInt64OnGroupShared(false)
 , m_bDerivativesInMeshAndAmpShaders(false)
 , m_bResourceDescriptorHeapIndexing(false)
 , m_bSamplerDescriptorHeapIndexing(false)
 , m_bAtomicInt64OnHeapResource(false)
->>>>>>> 6bbb88c8
 , m_align1(0)
 {
   // Silence unused field warnings
@@ -113,15 +109,12 @@
   Flags |= m_bShadingRate ? hlsl::DXIL::ShaderFeatureInfo_ShadingRate : 0;
   Flags |= m_bRaytracingTier1_1 ? hlsl::DXIL::ShaderFeatureInfo_Raytracing_Tier_1_1 : 0;
   Flags |= m_bSamplerFeedback ? hlsl::DXIL::ShaderFeatureInfo_SamplerFeedback : 0;
-<<<<<<< HEAD
-=======
   Flags |= m_bAtomicInt64OnTypedResource ? hlsl::DXIL::ShaderFeatureInfo_AtomicInt64OnTypedResource : 0;
   Flags |= m_bAtomicInt64OnGroupShared ? hlsl::DXIL::ShaderFeatureInfo_AtomicInt64OnGroupShared : 0;
   Flags |= m_bDerivativesInMeshAndAmpShaders ? hlsl::DXIL::ShaderFeatureInfo_DerivativesInMeshAndAmpShaders : 0;
   Flags |= m_bResourceDescriptorHeapIndexing ? hlsl::DXIL::ShaderFeatureInfo_ResourceDescriptorHeapIndexing : 0;
   Flags |= m_bSamplerDescriptorHeapIndexing ? hlsl::DXIL::ShaderFeatureInfo_SamplerDescriptorHeapIndexing : 0;
   Flags |= m_bAtomicInt64OnHeapResource ? hlsl::DXIL::ShaderFeatureInfo_AtomicInt64OnHeapResource : 0;
->>>>>>> 6bbb88c8
 
   return Flags;
 }
@@ -176,15 +169,12 @@
   Flags.SetShadingRate(true);
   Flags.SetRaytracingTier1_1(true);
   Flags.SetSamplerFeedback(true);
-<<<<<<< HEAD
-=======
   Flags.SetAtomicInt64OnTypedResource(true);
   Flags.SetAtomicInt64OnGroupShared(true);
   Flags.SetDerivativesInMeshAndAmpShaders(true);
   Flags.SetResourceDescriptorHeapIndexing(true);
   Flags.SetSamplerDescriptorHeapIndexing(true);
   Flags.SetAtomicInt64OnHeapResource(true);
->>>>>>> 6bbb88c8
   return Flags.GetShaderFlagsRaw();
 }
 
@@ -368,10 +358,6 @@
   bool hasMulticomponentUAVLoads = false;
   bool hasViewportOrRTArrayIndex = false;
   bool hasShadingRate = false;
-<<<<<<< HEAD
-  bool hasSamplerFeedback = false;
-  bool hasRaytracingTier1_1 = false;
-=======
   bool hasBarycentrics = false;
   bool hasSamplerFeedback = false;
   bool hasRaytracingTier1_1 = false;
@@ -381,7 +367,6 @@
   bool hasResourceDescriptorHeapIndexing = false;
   bool hasSamplerDescriptorHeapIndexing = false;
   bool hasAtomicInt64OnHeapResource = false;
->>>>>>> 6bbb88c8
 
   // Try to maintain compatibility with a v1.0 validator if that's what we have.
   uint32_t valMajor, valMinor;
@@ -475,54 +460,6 @@
           CallInst *handleCall = FindCallToCreateHandle(resHandle);
           // Check if this is a library handle or general create handle
           if (handleCall) {
-<<<<<<< HEAD
-            ConstantInt *HandleOpCodeConst = cast<ConstantInt>(
-                handleCall->getArgOperand(DXIL::OperandIndex::kOpcodeIdx));
-            DXIL::OpCode handleOp = static_cast<DXIL::OpCode>(HandleOpCodeConst->getLimitedValue());
-            if (handleOp == DXIL::OpCode::CreateHandle) {
-              if (ConstantInt *resClassArg =
-                dyn_cast<ConstantInt>(handleCall->getArgOperand(
-                  DXIL::OperandIndex::kCreateHandleResClassOpIdx))) {
-                DXIL::ResourceClass resClass = static_cast<DXIL::ResourceClass>(
-                  resClassArg->getLimitedValue());
-                if (resClass == DXIL::ResourceClass::UAV) {
-                  // Validator 1.0 assumes that all uav load is multi component load.
-                  if (hasMulticomponentUAVLoadsBackCompat) {
-                    hasMulticomponentUAVLoads = true;
-                    continue;
-                  }
-                  else {
-                    ConstantInt *rangeID = GetArbitraryConstantRangeID(handleCall);
-                    if (rangeID) {
-                      DxilResource resource = M->GetUAV(rangeID->getLimitedValue());
-                      if ((resource.IsTypedBuffer() ||
-                        resource.IsAnyTexture()) &&
-                        !dxilutil::IsResourceSingleComponent(resource.GetRetType())) {
-                        hasMulticomponentUAVLoads = true;
-                      }
-                    }
-                  }
-                }
-              }
-              else {
-                DXASSERT(false, "Resource class must be constant.");
-              }
-            }
-            else if (handleOp == DXIL::OpCode::CreateHandleForLib) {
-              // If library handle, find DxilResource by checking the name
-              if (LoadInst *LI = dyn_cast<LoadInst>(handleCall->getArgOperand(
-                      DXIL::OperandIndex::
-                          kCreateHandleForLibResOpIdx))) {
-                Value *resType = LI->getOperand(0);
-                for (auto &&res : M->GetUAVs()) {
-                  if (res->GetGlobalSymbol() == resType) {
-                    if ((res->IsTypedBuffer() || res->IsAnyTexture()) &&
-                        !dxilutil::IsResourceSingleComponent(res->GetRetType())) {
-                      hasMulticomponentUAVLoads = true;
-                    }
-                  }
-                }
-=======
             DxilResourceProperties RP = GetResourcePropertyFromHandleCall(M, handleCall);
             if (RP.isUAV()) {
               // Validator 1.0 assumes that all uav load is multi component load.
@@ -533,26 +470,6 @@
                 if (DXIL::IsTyped(RP.getResourceKind()) &&
                     RP.Typed.CompCount > 1)
                   hasMulticomponentUAVLoads = true;
->>>>>>> 6bbb88c8
-              }
-            } else if (handleOp == DXIL::OpCode::AnnotateHandle) {
-              DxilInst_AnnotateHandle annotateHandle(handleCall);
-              Type *ResPropTy = M->GetOP()->GetResourcePropertiesType();
-
-              DxilResourceProperties RP =
-                  resource_helper::loadFromAnnotateHandle(
-                      annotateHandle, ResPropTy, *M->GetShaderModel());
-              if (RP.Class == DXIL::ResourceClass::UAV) {
-                // Validator 1.0 assumes that all uav load is multi component
-                // load.
-                if (hasMulticomponentUAVLoadsBackCompat) {
-                  hasMulticomponentUAVLoads = true;
-                  continue;
-                } else {
-                  if (DXIL::IsTyped(RP.Kind) &&
-                      !RP.Typed.SingleComponent)
-                    hasMulticomponentUAVLoads = true;
-                }
               }
             }
           }
@@ -570,8 +487,6 @@
         case DXIL::OpCode::GeometryIndex:
           hasRaytracingTier1_1 = true;
           break;
-<<<<<<< HEAD
-=======
         case DXIL::OpCode::AttributeAtVertex:
           hasBarycentrics = true;
         break;
@@ -612,7 +527,6 @@
           else
             hasResourceDescriptorHeapIndexing = true;
         }
->>>>>>> 6bbb88c8
         default:
           // Normal opcodes.
           break;
@@ -717,10 +631,6 @@
   flag.SetViewID(hasViewID);
   flag.SetViewportAndRTArrayIndex(hasViewportOrRTArrayIndex);
   flag.SetShadingRate(hasShadingRate);
-<<<<<<< HEAD
-  flag.SetSamplerFeedback(hasSamplerFeedback);
-  flag.SetRaytracingTier1_1(hasRaytracingTier1_1);
-=======
   flag.SetBarycentrics(hasBarycentricsBackCompat ? false : hasBarycentrics);
   flag.SetSamplerFeedback(hasSamplerFeedback);
   flag.SetRaytracingTier1_1(hasRaytracingTier1_1);
@@ -730,7 +640,6 @@
   flag.SetResourceDescriptorHeapIndexing(hasResourceDescriptorHeapIndexing);
   flag.SetSamplerDescriptorHeapIndexing(hasSamplerDescriptorHeapIndexing);
   flag.SetAtomicInt64OnHeapResource(hasAtomicInt64OnHeapResource);
->>>>>>> 6bbb88c8
 
   return flag;
 }
