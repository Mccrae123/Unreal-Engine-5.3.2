///////////////////////////////////////////////////////////////////////////////
//                                                                           //
// DxilShaderAccessTracking.cpp                                        //
// Copyright (C) Microsoft Corporation. All rights reserved.                 //
// This file is distributed under the University of Illinois Open Source     //
// License. See LICENSE.TXT for details.                                     //
//                                                                           //
// Provides a pass to add instrumentation to determine pixel hit count and   //
// cost. Used by PIX.                                                        //
//                                                                           //
///////////////////////////////////////////////////////////////////////////////

#include "dxc/DXIL/DxilOperations.h"

<<<<<<< HEAD
=======
#include "dxc/DXIL/DxilConstants.h"
>>>>>>> 6bbb88c8
#include "dxc/DXIL/DxilInstructions.h"
#include "dxc/DXIL/DxilModule.h"
#include "dxc/DXIL/DxilResourceBinding.h"
#include "dxc/DXIL/DxilResourceProperties.h"
#include "dxc/DxilPIXPasses/DxilPIXPasses.h"
#include "dxc/HLSL/DxilGenerationPass.h"
#include "dxc/HLSL/DxilSpanAllocator.h"

#include "llvm/IR/PassManager.h"
#include "llvm/Support/FormattedStream.h"
#include "llvm/Transforms/Utils/Local.h"
#include <deque>

#include "PixPassHelpers.h"

#ifdef _WIN32
#include <winerror.h>
#endif

using namespace llvm;
using namespace hlsl;
using namespace hlsl::DXIL::OperandIndex;

void ThrowIf(bool a) {
  if (a) {
    throw ::hlsl::Exception(E_INVALIDARG);
  }
}

//---------------------------------------------------------------------------------------------------------------------------------
// These types are taken from PIX's ShaderAccessHelpers.h

enum class ShaderAccessFlags : uint32_t {
  None = 0,
  Read = 1 << 0,
  Write = 1 << 1,

  // "Counter" access is only applicable to UAVs; it means the counter buffer
  // attached to the UAV was accessed, but not necessarily the UAV resource.
  Counter = 1 << 2,

<<<<<<< HEAD
=======
  Sampler = 1 << 3,

>>>>>>> 6bbb88c8
  // Descriptor-only read (if any), but not the resource contents (if any).
  // Used for GetDimensions, samplers, and secondary texture for sampler
  // feedback.
  // TODO: Make this a unique value if supported in PIX, then enable
  // GetDimensions
  DescriptorRead = 1 << 0,
};

constexpr uint32_t DWORDsPerResource = 3;
constexpr uint32_t BytesPerDWORD = 4;

static uint32_t OffsetFromAccess(ShaderAccessFlags access) {
  switch (access) {
  case ShaderAccessFlags::Read:
    return 0;
  case ShaderAccessFlags::Write:
    return 1;
  case ShaderAccessFlags::Counter:
    return 2;
  default:
    throw ::hlsl::Exception(E_INVALIDARG);
  }
}

// This enum doesn't have to match PIX's version, because the values are
// received from PIX encoded in ASCII. However, for ease of comparing this code
// with PIX, and to be less confusing to future maintainers, this enum does
// indeed match the same-named enum in PIX.
enum class RegisterType {
  CBV,
  SRV,
  UAV,
  RTV, // not used.
  DSV, // not used.
  Sampler,
  SOV, // not used.
  Invalid,
  Terminator
};

RegisterType RegisterTypeFromResourceClass(DXIL::ResourceClass c) {
  switch (c) {
  case DXIL::ResourceClass::SRV:
    return RegisterType::SRV;
    break;
  case DXIL::ResourceClass::UAV:
    return RegisterType::UAV;
    break;
  case DXIL::ResourceClass::CBuffer:
    return RegisterType::CBV;
    break;
  case DXIL::ResourceClass::Sampler:
    return RegisterType::Sampler;
    break;
  case DXIL::ResourceClass::Invalid:
    return RegisterType::Invalid;
    break;
  default:
    ThrowIf(true);
    return RegisterType::Invalid;
  }
}

struct RegisterTypeAndSpace {
  bool operator<(const RegisterTypeAndSpace &o) const {
    return static_cast<int>(Type) < static_cast<int>(o.Type) ||
           (static_cast<int>(Type) == static_cast<int>(o.Type) &&
            Space < o.Space);
  }
  RegisterType Type;
  unsigned Space;
};

// Identifies a bind point as defined by the root signature
struct RSRegisterIdentifier {
  RegisterType Type;
  unsigned Space;
  unsigned Index;

  bool operator<(const RSRegisterIdentifier &o) const {
    return static_cast<unsigned>(Type) < static_cast<unsigned>(o.Type) &&
           Space < o.Space && Index < o.Index;
  }
};

struct SlotRange {
  unsigned startSlot;
  unsigned numSlots;

  // Number of slots needed if no descriptors from unbounded ranges are included
  unsigned numInvariableSlots;
};

<<<<<<< HEAD
struct DxilResourceAndClass {
  DxilResourceBase *resource;
  Value *index;
  DXIL::ResourceClass resClass;
=======
enum class AccessStyle { None, FromRootSig, ResourceFromDescriptorHeap, SamplerFromDescriptorHeap };
struct DxilResourceAndClass {
  AccessStyle accessStyle;
  RegisterType registerType;
  int RegisterSpace;
  unsigned RegisterID;
  Value *index;
  Value *dynamicallyBoundIndex;
};

enum class ResourceAccessStyle {
  None,
  Sampler,
  UAVRead,
  UAVWrite,
  CBVRead,
  SRVRead,
  EndOfEnum
>>>>>>> 6bbb88c8
};

//---------------------------------------------------------------------------------------------------------------------------------

class DxilShaderAccessTracking : public ModulePass {
public:
  static char ID; // Pass identification, replacement for typeid
  explicit DxilShaderAccessTracking() : ModulePass(ID) {}
  const char *getPassName() const override {
    return "DXIL shader access tracking";
  }
  bool runOnModule(Module &M) override;
  void applyOptions(PassOptions O) override;

private:
  void EmitAccess(LLVMContext &Ctx, OP *HlslOP, IRBuilder<> &, Value *slot,
                  ShaderAccessFlags access);
  bool EmitResourceAccess(DxilResourceAndClass &res, Instruction *instruction,
                          OP *HlslOP, LLVMContext &Ctx,
                          ShaderAccessFlags readWrite);
<<<<<<< HEAD
=======
  DxilResourceAndClass GetResourceFromHandle(Value* resHandle, DxilModule& DM);
>>>>>>> 6bbb88c8

private:
  struct DynamicResourceBinding {
    int HeapIndex;
    bool HeapIsSampler; // else resource
    std::string Name;
  };

  std::vector<DynamicResourceBinding> m_dynamicResourceBindings;
  bool m_CheckForDynamicIndexing = false;
  int m_DynamicResourceDataOffset = -1;
  int m_DynamicSamplerDataOffset = -1;
  int m_OutputBufferSize = -1;
  std::map<RegisterTypeAndSpace, SlotRange> m_slotAssignments;
  std::map<llvm::Function *, CallInst *> m_FunctionToUAVHandle;
<<<<<<< HEAD
=======
  std::map<llvm::Function *, std::map<ResourceAccessStyle, Constant *>> m_FunctionToEncodedAccess;
>>>>>>> 6bbb88c8
  std::set<RSRegisterIdentifier> m_DynamicallyIndexedBindPoints;
};

static unsigned DeserializeInt(std::deque<char> &q) {
  unsigned i = 0;

  while (!q.empty() && isdigit(q.front())) {
    i *= 10;
    i += q.front() - '0';
    q.pop_front();
  }
  return i;
}

static char DequeFront(std::deque<char> &q) {
  ThrowIf(q.empty());
  auto c = q.front();
  q.pop_front();
  return c;
}

static RegisterType ParseRegisterType(std::deque<char> &q) {
  switch (DequeFront(q)) {
  case 'C':
    return RegisterType::CBV;
  case 'S':
    return RegisterType::SRV;
  case 'U':
    return RegisterType::UAV;
  case 'M':
    return RegisterType::Sampler;
  case 'I':
    return RegisterType::Invalid;
  default:
    return RegisterType::Terminator;
  }
}

static char EncodeRegisterType(RegisterType r) {
  switch (r) {
  case RegisterType::CBV:
    return 'C';
  case RegisterType::SRV:
    return 'S';
  case RegisterType::UAV:
    return 'U';
  case RegisterType::Sampler:
    return 'M';
  case RegisterType::Invalid:
    return 'I';
  }
  return '.';
}

static void ValidateDelimiter(std::deque<char> &q, char d) {
  ThrowIf(q.front() != d);
  q.pop_front();
}

void DxilShaderAccessTracking::applyOptions(PassOptions O) {
  int checkForDynamic;
  GetPassOptionInt(O, "checkForDynamicIndexing", &checkForDynamic, 0);
  m_CheckForDynamicIndexing = checkForDynamic != 0;

  StringRef configOption;
  if (GetPassOption(O, "config", &configOption)) {
    std::deque<char> config;
    config.assign(configOption.begin(), configOption.end());

    // Parse slot assignments. Compare with PIX's ShaderAccessHelpers.cpp
    // (TrackingConfiguration::SerializedRepresentation)
    RegisterType rt = ParseRegisterType(config);
    while (rt != RegisterType::Terminator) {

      RegisterTypeAndSpace rst;
      rst.Type = rt;

      rst.Space = DeserializeInt(config);
      ValidateDelimiter(config, ':');

      SlotRange sr;
      sr.startSlot = DeserializeInt(config);
      ValidateDelimiter(config, ':');

      sr.numSlots = DeserializeInt(config);
      ValidateDelimiter(config, 'i');

      sr.numInvariableSlots = DeserializeInt(config);
      ValidateDelimiter(config, ';');

      m_slotAssignments[rst] = sr;

      rt = ParseRegisterType(config);
    }
    m_DynamicResourceDataOffset = DeserializeInt(config);
    ValidateDelimiter(config, ';');
    m_DynamicSamplerDataOffset = DeserializeInt(config);
    ValidateDelimiter(config, ';');
    m_OutputBufferSize = DeserializeInt(config);
  }
}

void DxilShaderAccessTracking::EmitAccess(LLVMContext &Ctx, OP *HlslOP,
                                          IRBuilder<> &Builder,
                                          Value *ByteIndex,
                                          ShaderAccessFlags access) {

  unsigned OffsetForAccessType =
      static_cast<unsigned>(OffsetFromAccess(access) * BytesPerDWORD);
  auto OffsetByteIndex = Builder.CreateAdd(
      ByteIndex, HlslOP->GetU32Const(OffsetForAccessType), "OffsetByteIndex");

  UndefValue *UndefIntArg = UndefValue::get(Type::getInt32Ty(Ctx));
  Constant *LiteralOne = HlslOP->GetU32Const(1);
  Constant *ElementMask = HlslOP->GetI8Const(1);

  Function *StoreFunc =
      HlslOP->GetOpFunc(OP::OpCode::BufferStore, Type::getInt32Ty(Ctx));
  Constant *StoreOpcode =
      HlslOP->GetU32Const((unsigned)OP::OpCode::BufferStore);
  (void)Builder.CreateCall(
      StoreFunc,
      {
          StoreOpcode, // i32, ; opcode
          m_FunctionToUAVHandle.at(
              Builder.GetInsertBlock()
                  ->getParent()), // %dx.types.Handle, ; resource handle
          OffsetByteIndex,        // i32, ; coordinate c0: byte offset
          UndefIntArg,            // i32, ; coordinate c1 (unused)
          LiteralOne,             // i32, ; value v0
          UndefIntArg,            // i32, ; value v1
          UndefIntArg,            // i32, ; value v2
          UndefIntArg,            // i32, ; value v3
          ElementMask             // i8 ; just the first value is used
      });
}

<<<<<<< HEAD
=======
static ResourceAccessStyle AccessStyleFromAccessAndType(
    AccessStyle accessStyle, 
    RegisterType registerType,
    ShaderAccessFlags readWrite)
{
    switch (accessStyle)
    {
    case AccessStyle::ResourceFromDescriptorHeap:
        switch (registerType)
        {
        case RegisterType::CBV:
          return ResourceAccessStyle::CBVRead;
        case RegisterType::SRV:
          return ResourceAccessStyle::SRVRead;
        case RegisterType::UAV:
            return readWrite == ShaderAccessFlags::Read ?
                ResourceAccessStyle::UAVRead :
                ResourceAccessStyle::UAVWrite;
        default:
          return ResourceAccessStyle::None;
        }
    case AccessStyle::SamplerFromDescriptorHeap:
        return ResourceAccessStyle::Sampler;
    default:
        return ResourceAccessStyle::None;
    }
}

>>>>>>> 6bbb88c8
bool DxilShaderAccessTracking::EmitResourceAccess(DxilResourceAndClass &res,
                                                  Instruction *instruction,
                                                  OP *HlslOP, LLVMContext &Ctx,
                                                  ShaderAccessFlags readWrite) {
<<<<<<< HEAD

  RegisterTypeAndSpace typeAndSpace{RegisterTypeFromResourceClass(res.resClass),
                                    res.resource->GetSpaceID()};

  auto slot = m_slotAssignments.find(typeAndSpace);
  // If the assignment isn't found, we assume it's not accessed
  if (slot != m_slotAssignments.end()) {

    IRBuilder<> Builder(instruction);
    Value *slotIndex;

    if (isa<ConstantInt>(res.index)) {
      unsigned index = cast<ConstantInt>(res.index)->getLimitedValue();
      if (index > slot->second.numSlots) {
        // out-of-range accesses are written to slot zero:
        slotIndex = HlslOP->GetU32Const(0);
      } else {
        slotIndex = HlslOP->GetU32Const((slot->second.startSlot + index) *
                                        DWORDsPerResource * BytesPerDWORD);
      }
    } else {
      RSRegisterIdentifier id{typeAndSpace.Type, typeAndSpace.Space,
                              res.resource->GetID()};
      m_DynamicallyIndexedBindPoints.emplace(std::move(id));

      // CompareWithSlotLimit will contain 1 if the access is out-of-bounds
      // (both over- and and under-flow via the unsigned >= with slot count)
      auto CompareWithSlotLimit = Builder.CreateICmpUGE(
          res.index, HlslOP->GetU32Const(slot->second.numSlots),
          "CompareWithSlotLimit");
      auto CompareWithSlotLimitAsUint = Builder.CreateCast(
          Instruction::CastOps::ZExt, CompareWithSlotLimit,
          Type::getInt32Ty(Ctx), "CompareWithSlotLimitAsUint");

      // IsInBounds will therefore contain 0 if the access is out-of-bounds, and
      // 1 otherwise.
      auto IsInBounds = Builder.CreateSub(
          HlslOP->GetU32Const(1), CompareWithSlotLimitAsUint, "IsInBounds");

      auto SlotDwordOffset = Builder.CreateAdd(
          res.index, HlslOP->GetU32Const(slot->second.startSlot),
          "SlotDwordOffset");
      auto SlotByteOffset = Builder.CreateMul(
          SlotDwordOffset,
          HlslOP->GetU32Const(DWORDsPerResource * BytesPerDWORD),
          "SlotByteOffset");

      // This will drive an out-of-bounds access slot down to 0
      slotIndex = Builder.CreateMul(SlotByteOffset, IsInBounds, "slotIndex");
=======
  IRBuilder<> Builder(instruction);
  
  if (res.accessStyle == AccessStyle::FromRootSig) {
    RegisterTypeAndSpace typeAndSpace{
        res.registerType, 
        static_cast<unsigned>(res.RegisterSpace) // reserved spaces are -ve, but user spaces can only be +ve
    };

    auto slot = m_slotAssignments.find(typeAndSpace);
    // If the assignment isn't found, we assume it's not accessed
    if (slot != m_slotAssignments.end()) {

        Value *slotIndex;
    
      if (isa<ConstantInt>(res.index)) {
        unsigned index = cast<ConstantInt>(res.index)->getLimitedValue();
        if (index > slot->second.numSlots) {
          // out-of-range accesses are written to slot zero:
          slotIndex = HlslOP->GetU32Const(0);
        } else {
          slotIndex = HlslOP->GetU32Const((slot->second.startSlot + index) *
                                          DWORDsPerResource * BytesPerDWORD);
        }
      } else {
        RSRegisterIdentifier id{typeAndSpace.Type, typeAndSpace.Space,
                                res.RegisterID};
        m_DynamicallyIndexedBindPoints.emplace(std::move(id));
    
        // CompareWithSlotLimit will contain 1 if the access is out-of-bounds
        // (both over- and and under-flow via the unsigned >= with slot count)
        auto CompareWithSlotLimit = Builder.CreateICmpUGE(
            res.index, HlslOP->GetU32Const(slot->second.numSlots),
            "CompareWithSlotLimit");
        auto CompareWithSlotLimitAsUint = Builder.CreateCast(
            Instruction::CastOps::ZExt, CompareWithSlotLimit,
            Type::getInt32Ty(Ctx), "CompareWithSlotLimitAsUint");
    
        // IsInBounds will therefore contain 0 if the access is out-of-bounds, and
        // 1 otherwise.
        auto IsInBounds = Builder.CreateSub(
            HlslOP->GetU32Const(1), CompareWithSlotLimitAsUint, "IsInBounds");
    
        auto SlotDwordOffset = Builder.CreateAdd(
            res.index, HlslOP->GetU32Const(slot->second.startSlot),
            "SlotDwordOffset");
        auto SlotByteOffset = Builder.CreateMul(
            SlotDwordOffset,
            HlslOP->GetU32Const(DWORDsPerResource * BytesPerDWORD),
            "SlotByteOffset");
    
        // This will drive an out-of-bounds access slot down to 0
        slotIndex = Builder.CreateMul(SlotByteOffset, IsInBounds, "slotIndex");
      }
    
      EmitAccess(Ctx, HlslOP, Builder, slotIndex, readWrite);
    
      return true; // did modify
>>>>>>> 6bbb88c8
    }
  }
  else if (m_DynamicResourceDataOffset != -1) {
      if (res.accessStyle == AccessStyle::ResourceFromDescriptorHeap ||
          res.accessStyle == AccessStyle::SamplerFromDescriptorHeap)
      {
          Constant* BaseOfRecordsForType;
          int LimitForType;
          if (res.accessStyle == AccessStyle::ResourceFromDescriptorHeap) {
              LimitForType = m_DynamicSamplerDataOffset - m_DynamicResourceDataOffset;
              BaseOfRecordsForType =
                  HlslOP->GetU32Const(m_DynamicResourceDataOffset);
          } else {
              LimitForType = m_OutputBufferSize - m_DynamicSamplerDataOffset;
              BaseOfRecordsForType =
                HlslOP->GetU32Const(m_DynamicSamplerDataOffset);
          }

          // Branchless limit: compare offset to size of data reserved for that type,
          // resulting in a value of 0 or 1.
          // Extend that 0/1 to an integer, and multiply the offset by that value.
          // Result: expected offset, or 0 if too large.

          // Add 1 to the index in order to skip over the zeroth entry: that's 
          // reserved for "out of bounds" writes.
          auto *IndexToWrite =
              Builder.CreateAdd(res.dynamicallyBoundIndex, HlslOP->GetU32Const(1));

          // Each record is two dwords:
          // the first dword is for write access, the second for read.
          Constant *SizeofRecord =
              HlslOP->GetU32Const(2 * static_cast<unsigned int>(sizeof(uint32_t)));
          auto *BaseOfRecord =
              Builder.CreateMul(IndexToWrite, SizeofRecord);
          Value* OffsetToWrite;
          if (readWrite == ShaderAccessFlags::Write) {
            OffsetToWrite = BaseOfRecord;
          }
          else {
            OffsetToWrite = Builder.CreateAdd(BaseOfRecord, 
                HlslOP->GetU32Const(static_cast<unsigned int>(sizeof(uint32_t))));
          }

          // Generate the 0 (out of bounds) or 1 (in-bounds) multiplier:
          Constant *BufferLimit = HlslOP->GetU32Const(LimitForType);
          auto *LimitBoolean =
              Builder.CreateICmpULT(OffsetToWrite, BufferLimit);
          
          auto * LimitIntegerValue = Builder.CreateCast(
              Instruction::CastOps::ZExt, LimitBoolean,
              Type::getInt32Ty(Ctx));
          
          // Limit the offset to the out-of-bounds record if the above generated 0,
          // or leave it as-is if the above generated 1:
          auto *LimitedOffset = Builder.CreateMul(OffsetToWrite, LimitIntegerValue);
          
          // Offset into the range of records for this type of access (resource or sampler)
          auto* Offset = Builder.CreateAdd(BaseOfRecordsForType, LimitedOffset);

          ResourceAccessStyle accessStyle = AccessStyleFromAccessAndType(
              res.accessStyle, 
              res.registerType,
              readWrite);

          Constant* EncodedFlags = m_FunctionToEncodedAccess
                                .at(Builder.GetInsertBlock()->getParent())
                                .at(accessStyle);

          Constant *ElementMask = HlslOP->GetI8Const(1);
          Function *StoreFunc =
              HlslOP->GetOpFunc(OP::OpCode::BufferStore, Type::getInt32Ty(Ctx));
          Constant *StoreOpcode =
              HlslOP->GetU32Const((unsigned)OP::OpCode::BufferStore);
          UndefValue *UndefArg = UndefValue::get(Type::getInt32Ty(Ctx));
          (void)Builder.CreateCall(
              StoreFunc,
              {
                  StoreOpcode,                  // i32, ; opcode
                  m_FunctionToUAVHandle.at(
                      Builder.GetInsertBlock()
                          ->getParent()),       // %dx.types.Handle, ; resource handle
                  Offset,                // i32, ; coordinate c0: byte offset
                  UndefArg,                     // i32, ; coordinate c1 (unused)
                  EncodedFlags,                 // i32, ; value v0
                  UndefArg,                     // i32, ; value v1
                  UndefArg,                     // i32, ; value v2
                  UndefArg,                     // i32, ; value v3
                  ElementMask                   // i8 ; just the first value is used
              });
          return true; // did modify
      }
  }

  return false; // did not modify
}

<<<<<<< HEAD
DxilResourceAndClass GetResourceFromHandle(Value *resHandle, DxilModule &DM) {

  DxilResourceAndClass ret{nullptr, nullptr, DXIL::ResourceClass::Invalid};

  CallInst *handle = cast<CallInst>(resHandle);
  DxilInst_CreateHandle createHandle(handle);

  // Dynamic rangeId is not supported - skip and let validation report the
  // error.
  if (!isa<ConstantInt>(createHandle.get_rangeId()))
    return ret;

  unsigned rangeId =
      cast<ConstantInt>(createHandle.get_rangeId())->getLimitedValue();

  auto resClass =
      static_cast<DXIL::ResourceClass>(createHandle.get_resourceClass_val());
=======
DxilResourceAndClass 
DxilShaderAccessTracking::GetResourceFromHandle(Value *resHandle,
                                                DxilModule &DM) {

  DxilResourceAndClass ret{
      AccessStyle::None, 
      RegisterType::Terminator,
      0,
      0,
      nullptr,
      nullptr};

  CallInst *handle = cast<CallInst>(resHandle);

  unsigned rangeId = -1;

  if (hlsl::OP::IsDxilOpFuncCallInst(handle, hlsl::OP::OpCode::CreateHandle))
  {
    DxilInst_CreateHandle createHandle(handle);

    // Dynamic rangeId is not supported - skip and let validation report the
    // error.
    if (isa<ConstantInt>(createHandle.get_rangeId())) {
        rangeId = cast<ConstantInt>(createHandle.get_rangeId())->getLimitedValue();

        auto resClass = static_cast<DXIL::ResourceClass>(createHandle.get_resourceClass_val());

        DxilResourceBase* resource = nullptr;
        RegisterType registerType = RegisterType::Invalid;
        switch (resClass) {
        case DXIL::ResourceClass::SRV:
            resource = &DM.GetSRV(rangeId);
            registerType = RegisterType::SRV;
            break;
        case DXIL::ResourceClass::UAV:
            resource = &DM.GetUAV(rangeId);
          registerType = RegisterType::UAV;
          break;
        case DXIL::ResourceClass::CBuffer:
            resource = &DM.GetCBuffer(rangeId);
            registerType = RegisterType::CBV;
            break;
        case DXIL::ResourceClass::Sampler:
            resource = &DM.GetSampler(rangeId);
            registerType = RegisterType::Sampler;
            break;
        }
        if (resource != nullptr) {
            ret.index = createHandle.get_index();
            ret.registerType = registerType;
            ret.accessStyle = AccessStyle::FromRootSig;
            ret.RegisterID = resource->GetID();
            ret.RegisterSpace = resource->GetSpaceID();
        }
    }
  } else if (hlsl::OP::IsDxilOpFuncCallInst(handle, hlsl::OP::OpCode::AnnotateHandle)) {
      DxilInst_AnnotateHandle annotateHandle(handle);
      auto properties = hlsl::resource_helper::loadPropsFromAnnotateHandle(
          annotateHandle, *DM.GetShaderModel());

      auto* handleCreation = cast<CallInst>(annotateHandle.get_res());

      if (hlsl::OP::IsDxilOpFuncCallInst(handleCreation, hlsl::OP::OpCode::CreateHandleFromBinding)) {
          DxilInst_CreateHandleFromBinding createHandleFromBinding(handleCreation);
          Constant* B = cast<Constant>(createHandleFromBinding.get_bind());
          auto binding = hlsl::resource_helper::loadBindingFromConstant(*B);
          ret.accessStyle = AccessStyle::FromRootSig;
          ret.index = createHandleFromBinding.get_index();
          ret.registerType = RegisterTypeFromResourceClass(
              static_cast<hlsl::DXIL::ResourceClass>(binding.resourceClass));
          ret.RegisterSpace = binding.spaceID;
      } else if (hlsl::OP::IsDxilOpFuncCallInst(handleCreation, hlsl::OP::OpCode::CreateHandleFromHeap)) {
          DxilInst_CreateHandleFromHeap createHandleFromHeap(handleCreation);
          ret.accessStyle = createHandleFromHeap.get_samplerHeap_val()
              ? AccessStyle::SamplerFromDescriptorHeap : AccessStyle::ResourceFromDescriptorHeap;
          ret.dynamicallyBoundIndex = createHandleFromHeap.get_index();

          ret.registerType = RegisterTypeFromResourceClass(properties.getResourceClass());

          DynamicResourceBinding drb{};
          drb.HeapIsSampler = createHandleFromHeap.get_samplerHeap_val();
          drb.HeapIndex = -1;
          drb.Name = "ShaderNameTodo";
          if (auto * constInt = dyn_cast<ConstantInt>(createHandleFromHeap.get_index()))
          {
              drb.HeapIndex = constInt->getLimitedValue();
          }
          m_dynamicResourceBindings.emplace_back(std::move(drb));
>>>>>>> 6bbb88c8

          return ret;
      } else {
          DXASSERT_NOMSG(false);
      }
  }

  return ret;
}

<<<<<<< HEAD
=======
static uint32_t EncodeShaderModel(DXIL::ShaderKind kind)
{
    DXASSERT_NOMSG(static_cast<int>(DXIL::ShaderKind::Invalid) <= 16);
    return static_cast<uint32_t>(kind) << 28;
}

static uint32_t EncodeAccess(ResourceAccessStyle access) {
    uint32_t encoded = static_cast<uint32_t>(access);
    DXASSERT_NOMSG(encoded < 8);
    return encoded << 24;
}

>>>>>>> 6bbb88c8
bool DxilShaderAccessTracking::runOnModule(Module &M) {
  // This pass adds instrumentation for shader access to resources

  DxilModule &DM = M.GetOrCreateDxilModule();
  LLVMContext &Ctx = M.getContext();
  OP *HlslOP = DM.GetOP();

  bool Modified = false;

  if (m_CheckForDynamicIndexing) {

    bool FoundDynamicIndexing = false;

    auto CreateHandleFn =
        HlslOP->GetOpFunc(DXIL::OpCode::CreateHandle, Type::getVoidTy(Ctx));
<<<<<<< HEAD
    auto CreateHandleUses = CreateHandleFn->uses();
    for (auto FI = CreateHandleUses.begin(); FI != CreateHandleUses.end();) {
      auto &FunctionUse = *FI++;
      auto FunctionUser = FunctionUse.getUser();
      auto instruction = cast<Instruction>(FunctionUser);
      Value *index = instruction->getOperand(3);
=======
    for (auto FI = CreateHandleFn->user_begin(); FI != CreateHandleFn->user_end();) {
      auto *FunctionUser = *FI++;
      auto instruction = cast<Instruction>(FunctionUser);
      Value *index = instruction->getOperand(kCreateHandleResIndexOpIdx);
      if (!isa<Constant>(index)) {
        FoundDynamicIndexing = true;
        break;
      }
    }

    auto CreateHandleFromBindingFn =
        HlslOP->GetOpFunc(DXIL::OpCode::CreateHandleFromBinding, Type::getVoidTy(Ctx));
    for (auto FI = CreateHandleFromBindingFn->user_begin(); FI != CreateHandleFromBindingFn->user_end();) {
      auto * FunctionUser = *FI++;
      auto instruction = cast<Instruction>(FunctionUser);
      Value *index = instruction->getOperand(kCreateHandleFromBindingResIndexOpIdx);
      if (!isa<Constant>(index)) {
        FoundDynamicIndexing = true;
        break;
      }
    }

    auto CreateHandleFromHeapFn = HlslOP->GetOpFunc(
        DXIL::OpCode::CreateHandleFromHeap, Type::getVoidTy(Ctx));
    for (auto FI = CreateHandleFromHeapFn->user_begin();
         FI != CreateHandleFromHeapFn->user_end();) {
      auto *FunctionUser = *FI++;
      auto instruction = cast<Instruction>(FunctionUser);
      Value *index = instruction->getOperand(kCreateHandleFromHeapHeapIndexOpIdx);
>>>>>>> 6bbb88c8
      if (!isa<Constant>(index)) {
        FoundDynamicIndexing = true;
        break;
      }
    }

    if (FoundDynamicIndexing) {
      if (OSOverride != nullptr) {
        formatted_raw_ostream FOS(*OSOverride);
        FOS << "FoundDynamicIndexing";
      }
    }
  } else {
    {
      if (DM.m_ShaderFlags.GetForceEarlyDepthStencil()) {
        if (OSOverride != nullptr) {
          formatted_raw_ostream FOS(*OSOverride);
          FOS << "ShouldAssumeDsvAccess";
        }
      }
<<<<<<< HEAD

=======
      int uavRegId = 0;
>>>>>>> 6bbb88c8
      for (llvm::Function &F : M.functions()) {
        if (!F.getBasicBlockList().empty()) {
          IRBuilder<> Builder(F.getEntryBlock().getFirstInsertionPt());

<<<<<<< HEAD
          unsigned int UAVResourceHandle =
              static_cast<unsigned int>(DM.GetUAVs().size());

          // Set up a UAV with structure of a single int
          SmallVector<llvm::Type *, 1> Elements{Type::getInt32Ty(Ctx)};
          llvm::StructType *UAVStructTy =
              llvm::StructType::create(Elements, "class.RWStructuredBuffer");
          std::unique_ptr<DxilResource> pUAV =
              llvm::make_unique<DxilResource>();
          pUAV->SetGlobalName("PIX_CountUAVName");
          pUAV->SetGlobalSymbol(UndefValue::get(UAVStructTy->getPointerTo()));
          pUAV->SetID(UAVResourceHandle);
          pUAV->SetSpaceID((
              unsigned int)-2); // This is the reserved-for-tools register space
          pUAV->SetSampleCount(1);
          pUAV->SetGloballyCoherent(false);
          pUAV->SetHasCounter(false);
          pUAV->SetCompType(CompType::getI32());
          pUAV->SetLowerBound(0);
          pUAV->SetRangeSize(1);
          pUAV->SetKind(DXIL::ResourceKind::RawBuffer);

          auto pAnnotation =
              DM.GetTypeSystem().GetStructAnnotation(UAVStructTy);
          if (pAnnotation == nullptr) {

            pAnnotation = DM.GetTypeSystem().AddStructAnnotation(UAVStructTy);
            pAnnotation->GetFieldAnnotation(0).SetCBufferOffset(0);
            pAnnotation->GetFieldAnnotation(0).SetCompType(
                hlsl::DXIL::ComponentType::I32);
            pAnnotation->GetFieldAnnotation(0).SetFieldName("count");
          }

          ID = DM.AddUAV(std::move(pUAV));

          assert((unsigned)ID == UAVResourceHandle);

          // Create handle for the newly-added UAV
          Function *CreateHandleOpFunc = HlslOP->GetOpFunc(
              DXIL::OpCode::CreateHandle, Type::getVoidTy(Ctx));
          Constant *CreateHandleOpcodeArg =
              HlslOP->GetU32Const((unsigned)DXIL::OpCode::CreateHandle);
          Constant *UAVArg = HlslOP->GetI8Const(
              static_cast<std::underlying_type<DxilResourceBase::Class>::type>(
                  DXIL::ResourceClass::UAV));
          Constant *MetaDataArg =
              HlslOP->GetU32Const(ID); // position of the metadata record in the
                                       // corresponding metadata list
          Constant *IndexArg = HlslOP->GetU32Const(0); //
          Constant *FalseArg =
              HlslOP->GetI1Const(0); // non-uniform resource index: false
          m_FunctionToUAVHandle[&F] = Builder.CreateCall(
              CreateHandleOpFunc,
              {CreateHandleOpcodeArg, UAVArg, MetaDataArg, IndexArg, FalseArg},
              "PIX_CountUAV_Handle");
=======
          m_FunctionToUAVHandle[&F] = PIXPassHelpers::CreateUAV(DM, Builder, uavRegId++, "PIX_CountUAV_Handle");
          auto const* shaderModel = DM.GetShaderModel();
          auto shaderKind = shaderModel->GetKind();
          OP *HlslOP = DM.GetOP();
          for (int accessStyle = 1;
              accessStyle < static_cast<int>(ResourceAccessStyle::EndOfEnum);
              ++accessStyle)
          {
              ResourceAccessStyle style = static_cast<ResourceAccessStyle>(accessStyle);
              m_FunctionToEncodedAccess[&F][style] =
                  HlslOP->GetU32Const(EncodeShaderModel(shaderKind) |
                      EncodeAccess(style));
          }
>>>>>>> 6bbb88c8
        }
      }
      DM.ReEmitDxilResources();
    }

    for (llvm::Function &F : M.functions()) {
      // Only used DXIL intrinsics:
      if (!F.isDeclaration() || F.isIntrinsic() || F.use_empty() ||
          !OP::IsDxilOpFunc(&F))
        continue;

      // Gather handle parameter indices, if any
      FunctionType *fnTy =
          cast<FunctionType>(F.getType()->getPointerElementType());
      SmallVector<unsigned, 4> handleParams;
      for (unsigned iParam = 1; iParam < fnTy->getFunctionNumParams();
           ++iParam) {
        if (fnTy->getParamType(iParam) == HlslOP->GetHandleType())
          handleParams.push_back(iParam);
      }
      if (handleParams.empty())
        continue;

      auto FunctionUses = F.uses();
      for (auto FI = FunctionUses.begin(); FI != FunctionUses.end();) {
        auto &FunctionUse = *FI++;
        auto FunctionUser = FunctionUse.getUser();
        auto Call = cast<CallInst>(FunctionUser);
        auto opCode = OP::GetDxilOpFuncCallInst(Call);

        // Base Read/Write on function attribute - should match for all normal
        // resource operations
        ShaderAccessFlags readWrite = ShaderAccessFlags::Write;
        if (OP::GetMemAccessAttr(opCode) == llvm::Attribute::AttrKind::ReadOnly)
          readWrite = ShaderAccessFlags::Read;

        // Special cases
        switch (opCode) {
        case DXIL::OpCode::GetDimensions:
          // readWrite = ShaderAccessFlags::DescriptorRead;  // TODO: Support
          // GetDimensions
          continue;
        case DXIL::OpCode::BufferUpdateCounter:
          readWrite = ShaderAccessFlags::Counter;
          break;
        case DXIL::OpCode::TraceRay:
          // Read of AccelerationStructure; doesn't match function attribute
          // readWrite = ShaderAccessFlags::Read;  // TODO: Support
          continue;
        case DXIL::OpCode::RayQuery_TraceRayInline: {
          // Read of AccelerationStructure; doesn't match function attribute
          auto res = GetResourceFromHandle(Call->getArgOperand(2), DM);
          if (EmitResourceAccess(
            res, 
            Call, 
            HlslOP, 
            Ctx,
            ShaderAccessFlags::Read)) 
          {
            Modified = true;
          }
        }
          continue;
        default:
          break;
        }

        for (unsigned iParam : handleParams) {
          auto res = GetResourceFromHandle(Call->getArgOperand(iParam), DM);
<<<<<<< HEAD
          // Don't instrument the accesses to the UAV that we just added
          if (res.resClass == DXIL::ResourceClass::UAV &&
              res.resource->GetSpaceID() == (unsigned)-2) {
            break;
          }
          if (EmitResourceAccess(res, Call, HlslOP, Ctx, readWrite)) {
            Modified = true;
          }
=======
          if (res.accessStyle == AccessStyle::None) {
            continue;
          }
          // Don't instrument the accesses to the UAV that we just added
          if (res.RegisterSpace  == -2) {
            break;
          }
          if (EmitResourceAccess(res, Call, HlslOP, Ctx, readWrite)) {
            Modified = true;
          }
>>>>>>> 6bbb88c8
          // Remaining resources are DescriptorRead.
          readWrite = ShaderAccessFlags::DescriptorRead;
        }
      }
    }

    if (OSOverride != nullptr) {
      formatted_raw_ostream FOS(*OSOverride);
      FOS << "DynamicallyIndexedBindPoints=";
      for (auto const &bp : m_DynamicallyIndexedBindPoints) {
        FOS << EncodeRegisterType(bp.Type) << bp.Space << ':' << bp.Index
            << ';';
<<<<<<< HEAD
=======
      }
      FOS << ".";

      // todo: this will reflect dynamic resource names when the metadata exists
      FOS << "DynamicallyBoundResources=";
      for (auto const &drb : m_dynamicResourceBindings) {
        FOS << (drb.HeapIsSampler ? 'S' : 'R') << drb.HeapIndex << ';';
>>>>>>> 6bbb88c8
      }
      FOS << ".";
    }
  }

  return Modified;
}

char DxilShaderAccessTracking::ID = 0;

ModulePass *llvm::createDxilShaderAccessTrackingPass() {
  return new DxilShaderAccessTracking();
}

INITIALIZE_PASS(DxilShaderAccessTracking,
                "hlsl-dxil-pix-shader-access-instrumentation",
                "HLSL DXIL shader access tracking for PIX", false, false)<|MERGE_RESOLUTION|>--- conflicted
+++ resolved
@@ -12,10 +12,7 @@
 
 #include "dxc/DXIL/DxilOperations.h"
 
-<<<<<<< HEAD
-=======
 #include "dxc/DXIL/DxilConstants.h"
->>>>>>> 6bbb88c8
 #include "dxc/DXIL/DxilInstructions.h"
 #include "dxc/DXIL/DxilModule.h"
 #include "dxc/DXIL/DxilResourceBinding.h"
@@ -57,11 +54,8 @@
   // attached to the UAV was accessed, but not necessarily the UAV resource.
   Counter = 1 << 2,
 
-<<<<<<< HEAD
-=======
   Sampler = 1 << 3,
 
->>>>>>> 6bbb88c8
   // Descriptor-only read (if any), but not the resource contents (if any).
   // Used for GetDimensions, samplers, and secondary texture for sampler
   // feedback.
@@ -155,12 +149,6 @@
   unsigned numInvariableSlots;
 };
 
-<<<<<<< HEAD
-struct DxilResourceAndClass {
-  DxilResourceBase *resource;
-  Value *index;
-  DXIL::ResourceClass resClass;
-=======
 enum class AccessStyle { None, FromRootSig, ResourceFromDescriptorHeap, SamplerFromDescriptorHeap };
 struct DxilResourceAndClass {
   AccessStyle accessStyle;
@@ -179,7 +167,6 @@
   CBVRead,
   SRVRead,
   EndOfEnum
->>>>>>> 6bbb88c8
 };
 
 //---------------------------------------------------------------------------------------------------------------------------------
@@ -200,10 +187,7 @@
   bool EmitResourceAccess(DxilResourceAndClass &res, Instruction *instruction,
                           OP *HlslOP, LLVMContext &Ctx,
                           ShaderAccessFlags readWrite);
-<<<<<<< HEAD
-=======
   DxilResourceAndClass GetResourceFromHandle(Value* resHandle, DxilModule& DM);
->>>>>>> 6bbb88c8
 
 private:
   struct DynamicResourceBinding {
@@ -219,10 +203,7 @@
   int m_OutputBufferSize = -1;
   std::map<RegisterTypeAndSpace, SlotRange> m_slotAssignments;
   std::map<llvm::Function *, CallInst *> m_FunctionToUAVHandle;
-<<<<<<< HEAD
-=======
   std::map<llvm::Function *, std::map<ResourceAccessStyle, Constant *>> m_FunctionToEncodedAccess;
->>>>>>> 6bbb88c8
   std::set<RSRegisterIdentifier> m_DynamicallyIndexedBindPoints;
 };
 
@@ -360,8 +341,6 @@
       });
 }
 
-<<<<<<< HEAD
-=======
 static ResourceAccessStyle AccessStyleFromAccessAndType(
     AccessStyle accessStyle, 
     RegisterType registerType,
@@ -390,62 +369,10 @@
     }
 }
 
->>>>>>> 6bbb88c8
 bool DxilShaderAccessTracking::EmitResourceAccess(DxilResourceAndClass &res,
                                                   Instruction *instruction,
                                                   OP *HlslOP, LLVMContext &Ctx,
                                                   ShaderAccessFlags readWrite) {
-<<<<<<< HEAD
-
-  RegisterTypeAndSpace typeAndSpace{RegisterTypeFromResourceClass(res.resClass),
-                                    res.resource->GetSpaceID()};
-
-  auto slot = m_slotAssignments.find(typeAndSpace);
-  // If the assignment isn't found, we assume it's not accessed
-  if (slot != m_slotAssignments.end()) {
-
-    IRBuilder<> Builder(instruction);
-    Value *slotIndex;
-
-    if (isa<ConstantInt>(res.index)) {
-      unsigned index = cast<ConstantInt>(res.index)->getLimitedValue();
-      if (index > slot->second.numSlots) {
-        // out-of-range accesses are written to slot zero:
-        slotIndex = HlslOP->GetU32Const(0);
-      } else {
-        slotIndex = HlslOP->GetU32Const((slot->second.startSlot + index) *
-                                        DWORDsPerResource * BytesPerDWORD);
-      }
-    } else {
-      RSRegisterIdentifier id{typeAndSpace.Type, typeAndSpace.Space,
-                              res.resource->GetID()};
-      m_DynamicallyIndexedBindPoints.emplace(std::move(id));
-
-      // CompareWithSlotLimit will contain 1 if the access is out-of-bounds
-      // (both over- and and under-flow via the unsigned >= with slot count)
-      auto CompareWithSlotLimit = Builder.CreateICmpUGE(
-          res.index, HlslOP->GetU32Const(slot->second.numSlots),
-          "CompareWithSlotLimit");
-      auto CompareWithSlotLimitAsUint = Builder.CreateCast(
-          Instruction::CastOps::ZExt, CompareWithSlotLimit,
-          Type::getInt32Ty(Ctx), "CompareWithSlotLimitAsUint");
-
-      // IsInBounds will therefore contain 0 if the access is out-of-bounds, and
-      // 1 otherwise.
-      auto IsInBounds = Builder.CreateSub(
-          HlslOP->GetU32Const(1), CompareWithSlotLimitAsUint, "IsInBounds");
-
-      auto SlotDwordOffset = Builder.CreateAdd(
-          res.index, HlslOP->GetU32Const(slot->second.startSlot),
-          "SlotDwordOffset");
-      auto SlotByteOffset = Builder.CreateMul(
-          SlotDwordOffset,
-          HlslOP->GetU32Const(DWORDsPerResource * BytesPerDWORD),
-          "SlotByteOffset");
-
-      // This will drive an out-of-bounds access slot down to 0
-      slotIndex = Builder.CreateMul(SlotByteOffset, IsInBounds, "slotIndex");
-=======
   IRBuilder<> Builder(instruction);
   
   if (res.accessStyle == AccessStyle::FromRootSig) {
@@ -503,7 +430,6 @@
       EmitAccess(Ctx, HlslOP, Builder, slotIndex, readWrite);
     
       return true; // did modify
->>>>>>> 6bbb88c8
     }
   }
   else if (m_DynamicResourceDataOffset != -1) {
@@ -600,25 +526,6 @@
   return false; // did not modify
 }
 
-<<<<<<< HEAD
-DxilResourceAndClass GetResourceFromHandle(Value *resHandle, DxilModule &DM) {
-
-  DxilResourceAndClass ret{nullptr, nullptr, DXIL::ResourceClass::Invalid};
-
-  CallInst *handle = cast<CallInst>(resHandle);
-  DxilInst_CreateHandle createHandle(handle);
-
-  // Dynamic rangeId is not supported - skip and let validation report the
-  // error.
-  if (!isa<ConstantInt>(createHandle.get_rangeId()))
-    return ret;
-
-  unsigned rangeId =
-      cast<ConstantInt>(createHandle.get_rangeId())->getLimitedValue();
-
-  auto resClass =
-      static_cast<DXIL::ResourceClass>(createHandle.get_resourceClass_val());
-=======
 DxilResourceAndClass 
 DxilShaderAccessTracking::GetResourceFromHandle(Value *resHandle,
                                                 DxilModule &DM) {
@@ -707,7 +614,6 @@
               drb.HeapIndex = constInt->getLimitedValue();
           }
           m_dynamicResourceBindings.emplace_back(std::move(drb));
->>>>>>> 6bbb88c8
 
           return ret;
       } else {
@@ -718,8 +624,6 @@
   return ret;
 }
 
-<<<<<<< HEAD
-=======
 static uint32_t EncodeShaderModel(DXIL::ShaderKind kind)
 {
     DXASSERT_NOMSG(static_cast<int>(DXIL::ShaderKind::Invalid) <= 16);
@@ -732,7 +636,6 @@
     return encoded << 24;
 }
 
->>>>>>> 6bbb88c8
 bool DxilShaderAccessTracking::runOnModule(Module &M) {
   // This pass adds instrumentation for shader access to resources
 
@@ -748,14 +651,6 @@
 
     auto CreateHandleFn =
         HlslOP->GetOpFunc(DXIL::OpCode::CreateHandle, Type::getVoidTy(Ctx));
-<<<<<<< HEAD
-    auto CreateHandleUses = CreateHandleFn->uses();
-    for (auto FI = CreateHandleUses.begin(); FI != CreateHandleUses.end();) {
-      auto &FunctionUse = *FI++;
-      auto FunctionUser = FunctionUse.getUser();
-      auto instruction = cast<Instruction>(FunctionUser);
-      Value *index = instruction->getOperand(3);
-=======
     for (auto FI = CreateHandleFn->user_begin(); FI != CreateHandleFn->user_end();) {
       auto *FunctionUser = *FI++;
       auto instruction = cast<Instruction>(FunctionUser);
@@ -785,7 +680,6 @@
       auto *FunctionUser = *FI++;
       auto instruction = cast<Instruction>(FunctionUser);
       Value *index = instruction->getOperand(kCreateHandleFromHeapHeapIndexOpIdx);
->>>>>>> 6bbb88c8
       if (!isa<Constant>(index)) {
         FoundDynamicIndexing = true;
         break;
@@ -806,72 +700,11 @@
           FOS << "ShouldAssumeDsvAccess";
         }
       }
-<<<<<<< HEAD
-
-=======
       int uavRegId = 0;
->>>>>>> 6bbb88c8
       for (llvm::Function &F : M.functions()) {
         if (!F.getBasicBlockList().empty()) {
           IRBuilder<> Builder(F.getEntryBlock().getFirstInsertionPt());
 
-<<<<<<< HEAD
-          unsigned int UAVResourceHandle =
-              static_cast<unsigned int>(DM.GetUAVs().size());
-
-          // Set up a UAV with structure of a single int
-          SmallVector<llvm::Type *, 1> Elements{Type::getInt32Ty(Ctx)};
-          llvm::StructType *UAVStructTy =
-              llvm::StructType::create(Elements, "class.RWStructuredBuffer");
-          std::unique_ptr<DxilResource> pUAV =
-              llvm::make_unique<DxilResource>();
-          pUAV->SetGlobalName("PIX_CountUAVName");
-          pUAV->SetGlobalSymbol(UndefValue::get(UAVStructTy->getPointerTo()));
-          pUAV->SetID(UAVResourceHandle);
-          pUAV->SetSpaceID((
-              unsigned int)-2); // This is the reserved-for-tools register space
-          pUAV->SetSampleCount(1);
-          pUAV->SetGloballyCoherent(false);
-          pUAV->SetHasCounter(false);
-          pUAV->SetCompType(CompType::getI32());
-          pUAV->SetLowerBound(0);
-          pUAV->SetRangeSize(1);
-          pUAV->SetKind(DXIL::ResourceKind::RawBuffer);
-
-          auto pAnnotation =
-              DM.GetTypeSystem().GetStructAnnotation(UAVStructTy);
-          if (pAnnotation == nullptr) {
-
-            pAnnotation = DM.GetTypeSystem().AddStructAnnotation(UAVStructTy);
-            pAnnotation->GetFieldAnnotation(0).SetCBufferOffset(0);
-            pAnnotation->GetFieldAnnotation(0).SetCompType(
-                hlsl::DXIL::ComponentType::I32);
-            pAnnotation->GetFieldAnnotation(0).SetFieldName("count");
-          }
-
-          ID = DM.AddUAV(std::move(pUAV));
-
-          assert((unsigned)ID == UAVResourceHandle);
-
-          // Create handle for the newly-added UAV
-          Function *CreateHandleOpFunc = HlslOP->GetOpFunc(
-              DXIL::OpCode::CreateHandle, Type::getVoidTy(Ctx));
-          Constant *CreateHandleOpcodeArg =
-              HlslOP->GetU32Const((unsigned)DXIL::OpCode::CreateHandle);
-          Constant *UAVArg = HlslOP->GetI8Const(
-              static_cast<std::underlying_type<DxilResourceBase::Class>::type>(
-                  DXIL::ResourceClass::UAV));
-          Constant *MetaDataArg =
-              HlslOP->GetU32Const(ID); // position of the metadata record in the
-                                       // corresponding metadata list
-          Constant *IndexArg = HlslOP->GetU32Const(0); //
-          Constant *FalseArg =
-              HlslOP->GetI1Const(0); // non-uniform resource index: false
-          m_FunctionToUAVHandle[&F] = Builder.CreateCall(
-              CreateHandleOpFunc,
-              {CreateHandleOpcodeArg, UAVArg, MetaDataArg, IndexArg, FalseArg},
-              "PIX_CountUAV_Handle");
-=======
           m_FunctionToUAVHandle[&F] = PIXPassHelpers::CreateUAV(DM, Builder, uavRegId++, "PIX_CountUAV_Handle");
           auto const* shaderModel = DM.GetShaderModel();
           auto shaderKind = shaderModel->GetKind();
@@ -885,7 +718,6 @@
                   HlslOP->GetU32Const(EncodeShaderModel(shaderKind) |
                       EncodeAccess(style));
           }
->>>>>>> 6bbb88c8
         }
       }
       DM.ReEmitDxilResources();
@@ -955,16 +787,6 @@
 
         for (unsigned iParam : handleParams) {
           auto res = GetResourceFromHandle(Call->getArgOperand(iParam), DM);
-<<<<<<< HEAD
-          // Don't instrument the accesses to the UAV that we just added
-          if (res.resClass == DXIL::ResourceClass::UAV &&
-              res.resource->GetSpaceID() == (unsigned)-2) {
-            break;
-          }
-          if (EmitResourceAccess(res, Call, HlslOP, Ctx, readWrite)) {
-            Modified = true;
-          }
-=======
           if (res.accessStyle == AccessStyle::None) {
             continue;
           }
@@ -975,7 +797,6 @@
           if (EmitResourceAccess(res, Call, HlslOP, Ctx, readWrite)) {
             Modified = true;
           }
->>>>>>> 6bbb88c8
           // Remaining resources are DescriptorRead.
           readWrite = ShaderAccessFlags::DescriptorRead;
         }
@@ -988,8 +809,6 @@
       for (auto const &bp : m_DynamicallyIndexedBindPoints) {
         FOS << EncodeRegisterType(bp.Type) << bp.Space << ':' << bp.Index
             << ';';
-<<<<<<< HEAD
-=======
       }
       FOS << ".";
 
@@ -997,7 +816,6 @@
       FOS << "DynamicallyBoundResources=";
       for (auto const &drb : m_dynamicResourceBindings) {
         FOS << (drb.HeapIsSampler ? 'S' : 'R') << drb.HeapIndex << ';';
->>>>>>> 6bbb88c8
       }
       FOS << ".";
     }
