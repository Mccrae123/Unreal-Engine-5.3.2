///////////////////////////////////////////////////////////////////////////////
//                                                                           //
// DxilContainerReader.h                                                     //
// Copyright (C) Microsoft Corporation. All rights reserved.                 //
// This file is distributed under the University of Illinois Open Source     //
// License. See LICENSE.TXT for details.                                     //
//                                                                           //
// Helper class for reading from dxil container.                                  //
//                                                                           //
///////////////////////////////////////////////////////////////////////////////

#pragma once

#include "dxc/Support/Global.h"
#include "dxc/Support/WinAdapter.h"
#include "dxc/DxilContainer/DxilContainer.h"
#include "dxc/DxilContainer/DxilContainerReader.h"

namespace hlsl {

HRESULT DxilContainerReader::Load(_In_ const void* pContainer, _In_ uint32_t containerSizeInBytes) {
  if (pContainer == nullptr) {
    return E_FAIL;
<<<<<<< HEAD
  }

  const DxilContainerHeader *pHeader = IsDxilContainerLike(pContainer, containerSizeInBytes);
  if (pHeader == nullptr) {
    return E_FAIL;
  }
  if (!IsValidDxilContainer(pHeader, containerSizeInBytes)) {
    return E_FAIL;
  }

=======
  }

  const DxilContainerHeader *pHeader = IsDxilContainerLike(pContainer, containerSizeInBytes);
  if (pHeader == nullptr) {
    return E_FAIL;
  }
  if (!IsValidDxilContainer(pHeader, containerSizeInBytes)) {
    return E_FAIL;
  }

>>>>>>> 6bbb88c8
  m_pContainer = pContainer;
  m_uContainerSize = containerSizeInBytes;
  m_pHeader = pHeader;
  
  return S_OK;
<<<<<<< HEAD
}

HRESULT DxilContainerReader::GetVersion(_Out_ DxilContainerVersion *pResult) {
  if (pResult == nullptr) return E_POINTER;
  if (!IsLoaded()) return E_NOT_VALID_STATE;
  *pResult = m_pHeader->Version;
  return S_OK;
}

HRESULT DxilContainerReader::GetPartCount(_Out_ uint32_t *pResult) {
  if (pResult == nullptr) return E_POINTER;
  if (!IsLoaded()) return E_NOT_VALID_STATE;
  *pResult = m_pHeader->PartCount;
  return S_OK;
}

HRESULT DxilContainerReader::GetPartContent(uint32_t idx, _Outptr_ const void **ppResult, _Out_ uint32_t *pResultSize) {
  if (ppResult == nullptr) return E_POINTER;
  *ppResult = nullptr;
  if (!IsLoaded()) return E_NOT_VALID_STATE;
  if (idx >= m_pHeader->PartCount) return E_BOUNDS;
  const DxilPartHeader *pPart = GetDxilContainerPart(m_pHeader, idx);
  *ppResult = GetDxilPartData(pPart);
  if (pResultSize != nullptr) {
    *pResultSize = pPart->PartSize;
  }
  return S_OK;
}

HRESULT DxilContainerReader::GetPartFourCC(uint32_t idx, _Out_ uint32_t *pResult) {
  if (pResult == nullptr) return E_POINTER;
  if (!IsLoaded()) return E_NOT_VALID_STATE;
  if (idx >= m_pHeader->PartCount) return E_BOUNDS;
  const DxilPartHeader *pPart = GetDxilContainerPart(m_pHeader, idx);
  *pResult = pPart->PartFourCC;
  return S_OK;
}

=======
}

HRESULT DxilContainerReader::GetVersion(_Out_ DxilContainerVersion *pResult) {
  if (pResult == nullptr) return E_POINTER;
  if (!IsLoaded()) return E_NOT_VALID_STATE;
  *pResult = m_pHeader->Version;
  return S_OK;
}

HRESULT DxilContainerReader::GetPartCount(_Out_ uint32_t *pResult) {
  if (pResult == nullptr) return E_POINTER;
  if (!IsLoaded()) return E_NOT_VALID_STATE;
  *pResult = m_pHeader->PartCount;
  return S_OK;
}

HRESULT DxilContainerReader::GetPartContent(uint32_t idx, _Outptr_ const void **ppResult, _Out_ uint32_t *pResultSize) {
  if (ppResult == nullptr) return E_POINTER;
  *ppResult = nullptr;
  if (!IsLoaded()) return E_NOT_VALID_STATE;
  if (idx >= m_pHeader->PartCount) return E_BOUNDS;
  const DxilPartHeader *pPart = GetDxilContainerPart(m_pHeader, idx);
  *ppResult = GetDxilPartData(pPart);
  if (pResultSize != nullptr) {
    *pResultSize = pPart->PartSize;
  }
  return S_OK;
}

HRESULT DxilContainerReader::GetPartFourCC(uint32_t idx, _Out_ uint32_t *pResult) {
  if (pResult == nullptr) return E_POINTER;
  if (!IsLoaded()) return E_NOT_VALID_STATE;
  if (idx >= m_pHeader->PartCount) return E_BOUNDS;
  const DxilPartHeader *pPart = GetDxilContainerPart(m_pHeader, idx);
  *pResult = pPart->PartFourCC;
  return S_OK;
}

>>>>>>> 6bbb88c8
HRESULT DxilContainerReader::FindFirstPartKind(uint32_t kind, _Out_ uint32_t *pResult) {
  if (pResult == nullptr) return E_POINTER;
  *pResult = 0;
  if (!IsLoaded()) return E_NOT_VALID_STATE;
  DxilPartIterator it = std::find_if(begin(m_pHeader), end(m_pHeader), DxilPartIsType(kind));
  *pResult = (it == end(m_pHeader)) ? DXIL_CONTAINER_BLOB_NOT_FOUND : it.index;
  return S_OK;
}
  
} // namespace hlsl<|MERGE_RESOLUTION|>--- conflicted
+++ resolved
@@ -9,8 +9,6 @@
 //                                                                           //
 ///////////////////////////////////////////////////////////////////////////////
 
-#pragma once
-
 #include "dxc/Support/Global.h"
 #include "dxc/Support/WinAdapter.h"
 #include "dxc/DxilContainer/DxilContainer.h"
@@ -21,7 +19,6 @@
 HRESULT DxilContainerReader::Load(_In_ const void* pContainer, _In_ uint32_t containerSizeInBytes) {
   if (pContainer == nullptr) {
     return E_FAIL;
-<<<<<<< HEAD
   }
 
   const DxilContainerHeader *pHeader = IsDxilContainerLike(pContainer, containerSizeInBytes);
@@ -32,24 +29,11 @@
     return E_FAIL;
   }
 
-=======
-  }
-
-  const DxilContainerHeader *pHeader = IsDxilContainerLike(pContainer, containerSizeInBytes);
-  if (pHeader == nullptr) {
-    return E_FAIL;
-  }
-  if (!IsValidDxilContainer(pHeader, containerSizeInBytes)) {
-    return E_FAIL;
-  }
-
->>>>>>> 6bbb88c8
   m_pContainer = pContainer;
   m_uContainerSize = containerSizeInBytes;
   m_pHeader = pHeader;
   
   return S_OK;
-<<<<<<< HEAD
 }
 
 HRESULT DxilContainerReader::GetVersion(_Out_ DxilContainerVersion *pResult) {
@@ -88,46 +72,6 @@
   return S_OK;
 }
 
-=======
-}
-
-HRESULT DxilContainerReader::GetVersion(_Out_ DxilContainerVersion *pResult) {
-  if (pResult == nullptr) return E_POINTER;
-  if (!IsLoaded()) return E_NOT_VALID_STATE;
-  *pResult = m_pHeader->Version;
-  return S_OK;
-}
-
-HRESULT DxilContainerReader::GetPartCount(_Out_ uint32_t *pResult) {
-  if (pResult == nullptr) return E_POINTER;
-  if (!IsLoaded()) return E_NOT_VALID_STATE;
-  *pResult = m_pHeader->PartCount;
-  return S_OK;
-}
-
-HRESULT DxilContainerReader::GetPartContent(uint32_t idx, _Outptr_ const void **ppResult, _Out_ uint32_t *pResultSize) {
-  if (ppResult == nullptr) return E_POINTER;
-  *ppResult = nullptr;
-  if (!IsLoaded()) return E_NOT_VALID_STATE;
-  if (idx >= m_pHeader->PartCount) return E_BOUNDS;
-  const DxilPartHeader *pPart = GetDxilContainerPart(m_pHeader, idx);
-  *ppResult = GetDxilPartData(pPart);
-  if (pResultSize != nullptr) {
-    *pResultSize = pPart->PartSize;
-  }
-  return S_OK;
-}
-
-HRESULT DxilContainerReader::GetPartFourCC(uint32_t idx, _Out_ uint32_t *pResult) {
-  if (pResult == nullptr) return E_POINTER;
-  if (!IsLoaded()) return E_NOT_VALID_STATE;
-  if (idx >= m_pHeader->PartCount) return E_BOUNDS;
-  const DxilPartHeader *pPart = GetDxilContainerPart(m_pHeader, idx);
-  *pResult = pPart->PartFourCC;
-  return S_OK;
-}
-
->>>>>>> 6bbb88c8
 HRESULT DxilContainerReader::FindFirstPartKind(uint32_t kind, _Out_ uint32_t *pResult) {
   if (pResult == nullptr) return E_POINTER;
   *pResult = 0;
