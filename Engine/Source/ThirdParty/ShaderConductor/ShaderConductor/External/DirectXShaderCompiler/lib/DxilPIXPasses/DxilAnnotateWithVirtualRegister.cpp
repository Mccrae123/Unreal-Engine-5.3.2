--- conflicted
+++ resolved
@@ -21,20 +21,13 @@
 #include "llvm/ADT/StringRef.h"
 #include "llvm/IR/Constant.h"
 #include "llvm/IR/Constants.h"
-<<<<<<< HEAD
-=======
 #include "llvm/IR/DebugInfo.h"
 #include "llvm/IR/DebugInfoMetadata.h"
->>>>>>> 6bbb88c8
 #include "llvm/IR/IRBuilder.h"
 #include "llvm/IR/InstIterator.h"
-#include "llvm/IR/IntrinsicInst.h"
 #include "llvm/IR/Instruction.h"
 #include "llvm/IR/Instructions.h"
-<<<<<<< HEAD
-=======
 #include "llvm/IR/IntrinsicInst.h"
->>>>>>> 6bbb88c8
 #include "llvm/IR/Module.h"
 #include "llvm/IR/ModuleSlotTracker.h"
 #include "llvm/IR/Type.h"
@@ -118,19 +111,12 @@
   }
 
   std::uint32_t InstNum = 0;
-<<<<<<< HEAD
-  for (llvm::Instruction &I : llvm::inst_range(m_DM->GetEntryFunction())) {
-    if (!llvm::isa<llvm::DbgDeclareInst>(&I))
-    {
-      pix_dxil::PixDxilInstNum::AddMD(M.getContext(), &I, InstNum++);
-=======
   auto blocks = PIXPassHelpers::GetAllBlocks(*m_DM);
   for(auto * block : blocks) {
     for (llvm::Instruction& I : block->getInstList()) {
       if (!llvm::isa<llvm::DbgDeclareInst>(&I)) {
         pix_dxil::PixDxilInstNum::AddMD(M.getContext(), &I, InstNum++);
       }
->>>>>>> 6bbb88c8
     }
   }
 
@@ -196,8 +182,6 @@
   PixAllocaRegWrite::AddMD(m_DM->GetCtx(), pSt, AllocaReg, Index);
 }
 
-<<<<<<< HEAD
-=======
 static uint32_t GetStructOffset(
   llvm::GetElementPtrInst* pGEP,
   uint32_t& GEPOperandIndex,
@@ -261,7 +245,6 @@
 }
 
 
->>>>>>> 6bbb88c8
 bool DxilAnnotateWithVirtualRegister::IsAllocaRegisterWrite(
     llvm::Value *V, llvm::AllocaInst **pAI, llvm::Value **pIdx) {
   llvm::IRBuilder<> B(m_DM->GetCtx());
@@ -297,15 +280,6 @@
       }
     }
 
-<<<<<<< HEAD
-    llvm::SmallVector<llvm::Value *, 2> Indices(pGEP->idx_begin(),
-                                                pGEP->idx_end());
-    if (Indices.size() != 2) {
-      return false;
-    }
-    auto *pIdx0 = llvm::dyn_cast<llvm::ConstantInt>(Indices[0]);
-=======
->>>>>>> 6bbb88c8
 
     // Deref pointer type to get struct type:
     llvm::Type *pStructType = pGEP->getPointerOperandType();
@@ -340,14 +314,7 @@
       *pIdx = IndexValue;
       return true;
     }
-<<<<<<< HEAD
-
-    *pAI = Alloca;
-    *pIdx = Indices[1];
-    return true;
-=======
     return false;
->>>>>>> 6bbb88c8
   }
 
   if (auto *pAlloca = llvm::dyn_cast<llvm::AllocaInst>(V)) {
@@ -367,12 +334,7 @@
 void DxilAnnotateWithVirtualRegister::AnnotateAlloca(
     llvm::AllocaInst *pAlloca) {
   llvm::Type *pAllocaTy = pAlloca->getType()->getElementType();
-<<<<<<< HEAD
-  if (pAllocaTy->isFloatTy() || pAllocaTy->isIntegerTy() ||
-      pAllocaTy->isHalfTy() || pAllocaTy->isIntegerTy(16)) {
-=======
   if (IsInstrumentableFundamentalType(pAllocaTy)) {
->>>>>>> 6bbb88c8
     AssignNewAllocaRegister(pAlloca, 1);
   } else if (auto *AT = llvm::dyn_cast<llvm::ArrayType>(pAllocaTy)) {
     AssignNewAllocaRegister(pAlloca, AT->getNumElements());
@@ -439,27 +401,15 @@
   }
 }
 
-<<<<<<< HEAD
-void DxilAnnotateWithVirtualRegister::AssignNewAllocaRegister(
-    llvm::AllocaInst *pAlloca, std::uint32_t C) {
-  PixAllocaReg::AddMD(m_DM->GetCtx(), pAlloca, m_uVReg, C);
-=======
 void DxilAnnotateWithVirtualRegister::PrintAllocaMember(llvm::AllocaInst* pAlloca,
                                                    uint32_t Base,
                                                    uint32_t Offset) {
->>>>>>> 6bbb88c8
   if (OSOverride != nullptr) {
     static constexpr bool DontPrintType = false;
     pAlloca->printAsOperand(*OSOverride, DontPrintType, *m_MST.get());
     *OSOverride << " alloca " << Base << " " << Offset << "\n";
   }
-<<<<<<< HEAD
-  m_uVReg += C;
-}
-} // namespace
-=======
-}
->>>>>>> 6bbb88c8
+}
 
 } // namespace
 
