//===--- CGCall.cpp - Encapsulate calling convention details --------------===//
//
//                     The LLVM Compiler Infrastructure
//
// This file is distributed under the University of Illinois Open Source
// License. See LICENSE.TXT for details.
//
//===----------------------------------------------------------------------===//
//
// These classes wrap the information about a call or function
// definition used to handle ABI compliancy.
//
//===----------------------------------------------------------------------===//

#include "CGCall.h"
#include "ABIInfo.h"
#include "CGCXXABI.h"
#include "CodeGenFunction.h"
#include "CodeGenModule.h"
#include "CGHLSLRuntime.h"    // HLSL Change
#include "TargetInfo.h"
#include "clang/AST/Decl.h"
#include "clang/AST/DeclCXX.h"
#include "clang/AST/DeclObjC.h"
#include "clang/Basic/TargetInfo.h"
#include "clang/CodeGen/CGFunctionInfo.h"
#include "clang/Frontend/CodeGenOptions.h"
#include "llvm/ADT/StringExtras.h"
#include "llvm/IR/Attributes.h"
#include "llvm/IR/CallSite.h"
#include "llvm/IR/DataLayout.h"
#include "llvm/IR/InlineAsm.h"
#include "llvm/IR/Intrinsics.h"
#include "llvm/IR/IntrinsicInst.h"
#include "llvm/Transforms/Utils/Local.h"
using namespace clang;
using namespace CodeGen;

/***/

static unsigned ClangCallConvToLLVMCallConv(CallingConv CC) {
  switch (CC) {
  default: return llvm::CallingConv::C;
  case CC_X86StdCall: return llvm::CallingConv::X86_StdCall;
  case CC_X86FastCall: return llvm::CallingConv::X86_FastCall;
  case CC_X86ThisCall: return llvm::CallingConv::X86_ThisCall;
  case CC_X86_64Win64: return llvm::CallingConv::X86_64_Win64;
  case CC_X86_64SysV: return llvm::CallingConv::X86_64_SysV;
  case CC_AAPCS: return llvm::CallingConv::ARM_AAPCS;
  case CC_AAPCS_VFP: return llvm::CallingConv::ARM_AAPCS_VFP;
  case CC_IntelOclBicc: return llvm::CallingConv::Intel_OCL_BI;
  // TODO: Add support for __pascal to LLVM.
  case CC_X86Pascal: return llvm::CallingConv::C;
  // TODO: Add support for __vectorcall to LLVM.
  case CC_X86VectorCall: return llvm::CallingConv::X86_VectorCall;
  case CC_SpirFunction: return llvm::CallingConv::SPIR_FUNC;
  case CC_SpirKernel: return llvm::CallingConv::SPIR_KERNEL;
  }
}

/// Derives the 'this' type for codegen purposes, i.e. ignoring method
/// qualification.
/// FIXME: address space qualification?
static CanQualType GetThisType(ASTContext &Context, const CXXRecordDecl *RD) {
  QualType RecTy = Context.getTagDeclType(RD)->getCanonicalTypeInternal();
  return Context.getPointerType(CanQualType::CreateUnsafe(RecTy));
}

/// Returns the canonical formal type of the given C++ method.
static CanQual<FunctionProtoType> GetFormalType(const CXXMethodDecl *MD) {
  return MD->getType()->getCanonicalTypeUnqualified()
           .getAs<FunctionProtoType>();
}

/// Returns the "extra-canonicalized" return type, which discards
/// qualifiers on the return type.  Codegen doesn't care about them,
/// and it makes ABI code a little easier to be able to assume that
/// all parameter and return types are top-level unqualified.
static CanQualType GetReturnType(QualType RetTy) {
  return RetTy->getCanonicalTypeUnqualified().getUnqualifiedType();
}

/// Arrange the argument and result information for a value of the given
/// unprototyped freestanding function type.
const CGFunctionInfo &
CodeGenTypes::arrangeFreeFunctionType(CanQual<FunctionNoProtoType> FTNP) {
  // When translating an unprototyped function type, always use a
  // variadic type.
  return arrangeLLVMFunctionInfo(FTNP->getReturnType().getUnqualifiedType(),
                                 /*instanceMethod=*/false,
                                 /*chainCall=*/false, None,
                                 FTNP->getExtInfo(), RequiredArgs(0));
}

/// Arrange the LLVM function layout for a value of the given function
/// type, on top of any implicit parameters already stored.
static const CGFunctionInfo &
arrangeLLVMFunctionInfo(CodeGenTypes &CGT, bool instanceMethod,
                        SmallVectorImpl<CanQualType> &prefix,
                        CanQual<FunctionProtoType> FTP) {
  RequiredArgs required = RequiredArgs::forPrototypePlus(FTP, prefix.size());
  // FIXME: Kill copy.
  prefix.append(FTP->param_type_begin(), FTP->param_type_end());
  CanQualType resultType = FTP->getReturnType().getUnqualifiedType();
  return CGT.arrangeLLVMFunctionInfo(resultType, instanceMethod,
                                     /*chainCall=*/false, prefix,
                                     FTP->getExtInfo(), required);
}

/// Arrange the argument and result information for a value of the
/// given freestanding function type.
const CGFunctionInfo &
CodeGenTypes::arrangeFreeFunctionType(CanQual<FunctionProtoType> FTP) {
  SmallVector<CanQualType, 16> argTypes;
  return ::arrangeLLVMFunctionInfo(*this, /*instanceMethod=*/false, argTypes,
                                   FTP);
}

static CallingConv getCallingConventionForDecl(const Decl *D, bool IsWindows) {
  // Set the appropriate calling convention for the Function.
  if (D->hasAttr<StdCallAttr>())
    return CC_X86StdCall;

  if (D->hasAttr<FastCallAttr>())
    return CC_X86FastCall;

  if (D->hasAttr<ThisCallAttr>())
    return CC_X86ThisCall;

  if (D->hasAttr<VectorCallAttr>())
    return CC_X86VectorCall;

  if (D->hasAttr<PascalAttr>())
    return CC_X86Pascal;

  if (PcsAttr *PCS = D->getAttr<PcsAttr>())
    return (PCS->getPCS() == PcsAttr::AAPCS ? CC_AAPCS : CC_AAPCS_VFP);

  if (D->hasAttr<IntelOclBiccAttr>())
    return CC_IntelOclBicc;

  if (D->hasAttr<MSABIAttr>())
    return IsWindows ? CC_C : CC_X86_64Win64;

  if (D->hasAttr<SysVABIAttr>())
    return IsWindows ? CC_X86_64SysV : CC_C;

  return CC_C;
}

/// Arrange the argument and result information for a call to an
/// unknown C++ non-static member function of the given abstract type.
/// (Zero value of RD means we don't have any meaningful "this" argument type,
///  so fall back to a generic pointer type).
/// The member function must be an ordinary function, i.e. not a
/// constructor or destructor.
const CGFunctionInfo &
CodeGenTypes::arrangeCXXMethodType(const CXXRecordDecl *RD,
                                   const FunctionProtoType *FTP) {
  SmallVector<CanQualType, 16> argTypes;

  // Add the 'this' pointer.
  if (RD)
    argTypes.push_back(GetThisType(Context, RD));
  else
    argTypes.push_back(Context.VoidPtrTy);

  return ::arrangeLLVMFunctionInfo(
      *this, true, argTypes,
      FTP->getCanonicalTypeUnqualified().getAs<FunctionProtoType>());
}

/// Arrange the argument and result information for a declaration or
/// definition of the given C++ non-static member function.  The
/// member function must be an ordinary function, i.e. not a
/// constructor or destructor.
const CGFunctionInfo &
CodeGenTypes::arrangeCXXMethodDeclaration(const CXXMethodDecl *MD) {
  assert(!isa<CXXConstructorDecl>(MD) && "wrong method for constructors!");
  assert(!isa<CXXDestructorDecl>(MD) && "wrong method for destructors!");

  CanQual<FunctionProtoType> prototype = GetFormalType(MD);

  if (MD->isInstance()) {
    // The abstract case is perfectly fine.
    const CXXRecordDecl *ThisType = TheCXXABI.getThisArgumentTypeForMethod(MD);
    return arrangeCXXMethodType(ThisType, prototype.getTypePtr());
  }

  return arrangeFreeFunctionType(prototype);
}

const CGFunctionInfo &
CodeGenTypes::arrangeCXXStructorDeclaration(const CXXMethodDecl *MD,
                                            StructorType Type) {

  SmallVector<CanQualType, 16> argTypes;
  argTypes.push_back(GetThisType(Context, MD->getParent()));

  GlobalDecl GD;
  if (auto *CD = dyn_cast<CXXConstructorDecl>(MD)) {
    GD = GlobalDecl(CD, toCXXCtorType(Type));
  } else {
    auto *DD = dyn_cast<CXXDestructorDecl>(MD);
    GD = GlobalDecl(DD, toCXXDtorType(Type));
  }

  CanQual<FunctionProtoType> FTP = GetFormalType(MD);

  // Add the formal parameters.
  argTypes.append(FTP->param_type_begin(), FTP->param_type_end());

  TheCXXABI.buildStructorSignature(MD, Type, argTypes);

  RequiredArgs required =
      (MD->isVariadic() ? RequiredArgs(argTypes.size()) : RequiredArgs::All);

  FunctionType::ExtInfo extInfo = FTP->getExtInfo();
  CanQualType resultType = TheCXXABI.HasThisReturn(GD)
                               ? argTypes.front()
                               : TheCXXABI.hasMostDerivedReturn(GD)
                                     ? CGM.getContext().VoidPtrTy
                                     : Context.VoidTy;
  return arrangeLLVMFunctionInfo(resultType, /*instanceMethod=*/true,
                                 /*chainCall=*/false, argTypes, extInfo,
                                 required);
}

/// Arrange a call to a C++ method, passing the given arguments.
const CGFunctionInfo &
CodeGenTypes::arrangeCXXConstructorCall(const CallArgList &args,
                                        const CXXConstructorDecl *D,
                                        CXXCtorType CtorKind,
                                        unsigned ExtraArgs) {
  // FIXME: Kill copy.
  SmallVector<CanQualType, 16> ArgTypes;
  for (const auto &Arg : args)
    ArgTypes.push_back(Context.getCanonicalParamType(Arg.Ty));

  CanQual<FunctionProtoType> FPT = GetFormalType(D);
  RequiredArgs Required = RequiredArgs::forPrototypePlus(FPT, 1 + ExtraArgs);
  GlobalDecl GD(D, CtorKind);
  CanQualType ResultType = TheCXXABI.HasThisReturn(GD)
                               ? ArgTypes.front()
                               : TheCXXABI.hasMostDerivedReturn(GD)
                                     ? CGM.getContext().VoidPtrTy
                                     : Context.VoidTy;

  FunctionType::ExtInfo Info = FPT->getExtInfo();
  return arrangeLLVMFunctionInfo(ResultType, /*instanceMethod=*/true,
                                 /*chainCall=*/false, ArgTypes, Info,
                                 Required);
}

/// Arrange the argument and result information for the declaration or
/// definition of the given function.
const CGFunctionInfo &
CodeGenTypes::arrangeFunctionDeclaration(const FunctionDecl *FD) {
  if (const CXXMethodDecl *MD = dyn_cast<CXXMethodDecl>(FD))
    if (MD->isInstance())
      return arrangeCXXMethodDeclaration(MD);

  CanQualType FTy = FD->getType()->getCanonicalTypeUnqualified();

  assert(isa<FunctionType>(FTy));

  // When declaring a function without a prototype, always use a
  // non-variadic type.
  if (isa<FunctionNoProtoType>(FTy)) {
    CanQual<FunctionNoProtoType> noProto = FTy.getAs<FunctionNoProtoType>();
    return arrangeLLVMFunctionInfo(
        noProto->getReturnType(), /*instanceMethod=*/false,
        /*chainCall=*/false, None, noProto->getExtInfo(), RequiredArgs::All);
  }

  assert(isa<FunctionProtoType>(FTy));
  return arrangeFreeFunctionType(FTy.getAs<FunctionProtoType>());
}

/// Arrange the argument and result information for the declaration or
/// definition of an Objective-C method.
const CGFunctionInfo &
CodeGenTypes::arrangeObjCMethodDeclaration(const ObjCMethodDecl *MD) {
  // It happens that this is the same as a call with no optional
  // arguments, except also using the formal 'self' type.
  return arrangeObjCMessageSendSignature(MD, MD->getSelfDecl()->getType());
}

/// Arrange the argument and result information for the function type
/// through which to perform a send to the given Objective-C method,
/// using the given receiver type.  The receiver type is not always
/// the 'self' type of the method or even an Objective-C pointer type.
/// This is *not* the right method for actually performing such a
/// message send, due to the possibility of optional arguments.
const CGFunctionInfo &
CodeGenTypes::arrangeObjCMessageSendSignature(const ObjCMethodDecl *MD,
                                              QualType receiverType) {
  SmallVector<CanQualType, 16> argTys;
  argTys.push_back(Context.getCanonicalParamType(receiverType));
  argTys.push_back(Context.getCanonicalParamType(Context.getObjCSelType()));
  // FIXME: Kill copy?
  for (const auto *I : MD->params()) {
    argTys.push_back(Context.getCanonicalParamType(I->getType()));
  }

  FunctionType::ExtInfo einfo;
  bool IsWindows = getContext().getTargetInfo().getTriple().isOSWindows();
  einfo = einfo.withCallingConv(getCallingConventionForDecl(MD, IsWindows));

  if (getContext().getLangOpts().ObjCAutoRefCount &&
      MD->hasAttr<NSReturnsRetainedAttr>())
    einfo = einfo.withProducesResult(true);

  RequiredArgs required =
    (MD->isVariadic() ? RequiredArgs(argTys.size()) : RequiredArgs::All);

  return arrangeLLVMFunctionInfo(
      GetReturnType(MD->getReturnType()), /*instanceMethod=*/false,
      /*chainCall=*/false, argTys, einfo, required);
}

const CGFunctionInfo &
CodeGenTypes::arrangeGlobalDeclaration(GlobalDecl GD) {
  // FIXME: Do we need to handle ObjCMethodDecl?
  const FunctionDecl *FD = cast<FunctionDecl>(GD.getDecl());

  if (const CXXConstructorDecl *CD = dyn_cast<CXXConstructorDecl>(FD))
    return arrangeCXXStructorDeclaration(CD, getFromCtorType(GD.getCtorType()));

  if (const CXXDestructorDecl *DD = dyn_cast<CXXDestructorDecl>(FD))
    return arrangeCXXStructorDeclaration(DD, getFromDtorType(GD.getDtorType()));

  return arrangeFunctionDeclaration(FD);
}

/// Arrange a thunk that takes 'this' as the first parameter followed by
/// varargs.  Return a void pointer, regardless of the actual return type.
/// The body of the thunk will end in a musttail call to a function of the
/// correct type, and the caller will bitcast the function to the correct
/// prototype.
const CGFunctionInfo &
CodeGenTypes::arrangeMSMemberPointerThunk(const CXXMethodDecl *MD) {
  assert(MD->isVirtual() && "only virtual memptrs have thunks");
  CanQual<FunctionProtoType> FTP = GetFormalType(MD);
  CanQualType ArgTys[] = { GetThisType(Context, MD->getParent()) };
  return arrangeLLVMFunctionInfo(Context.VoidTy, /*instanceMethod=*/false,
                                 /*chainCall=*/false, ArgTys,
                                 FTP->getExtInfo(), RequiredArgs(1));
}

const CGFunctionInfo &
CodeGenTypes::arrangeMSCtorClosure(const CXXConstructorDecl *CD,
                                   CXXCtorType CT) {
  assert(CT == Ctor_CopyingClosure || CT == Ctor_DefaultClosure);

  CanQual<FunctionProtoType> FTP = GetFormalType(CD);
  SmallVector<CanQualType, 2> ArgTys;
  const CXXRecordDecl *RD = CD->getParent();
  ArgTys.push_back(GetThisType(Context, RD));
  if (CT == Ctor_CopyingClosure)
    ArgTys.push_back(*FTP->param_type_begin());
  if (RD->getNumVBases() > 0)
    ArgTys.push_back(Context.IntTy);
  CallingConv CC = Context.getDefaultCallingConvention(
      /*IsVariadic=*/false, /*IsCXXMethod=*/true);
  return arrangeLLVMFunctionInfo(Context.VoidTy, /*instanceMethod=*/true,
                                 /*chainCall=*/false, ArgTys,
                                 FunctionType::ExtInfo(CC), RequiredArgs::All);
}

/// Arrange a call as unto a free function, except possibly with an
/// additional number of formal parameters considered required.
static const CGFunctionInfo &
arrangeFreeFunctionLikeCall(CodeGenTypes &CGT,
                            CodeGenModule &CGM,
                            const CallArgList &args,
                            const FunctionType *fnType,
                            unsigned numExtraRequiredArgs,
                            bool chainCall) {
  assert(args.size() >= numExtraRequiredArgs);

  // In most cases, there are no optional arguments.
  RequiredArgs required = RequiredArgs::All;

  // If we have a variadic prototype, the required arguments are the
  // extra prefix plus the arguments in the prototype.
  if (const FunctionProtoType *proto = dyn_cast<FunctionProtoType>(fnType)) {
    if (proto->isVariadic())
      required = RequiredArgs(proto->getNumParams() + numExtraRequiredArgs);

  // If we don't have a prototype at all, but we're supposed to
  // explicitly use the variadic convention for unprototyped calls,
  // treat all of the arguments as required but preserve the nominal
  // possibility of variadics.
  } else if (CGM.getTargetCodeGenInfo()
                .isNoProtoCallVariadic(args,
                                       cast<FunctionNoProtoType>(fnType))) {
    required = RequiredArgs(args.size());
  }

  // FIXME: Kill copy.
  SmallVector<CanQualType, 16> argTypes;
  for (const auto &arg : args)
    argTypes.push_back(CGT.getContext().getCanonicalParamType(arg.Ty));
  return CGT.arrangeLLVMFunctionInfo(GetReturnType(fnType->getReturnType()),
                                     /*instanceMethod=*/false, chainCall,
                                     argTypes, fnType->getExtInfo(), required);
}

/// Figure out the rules for calling a function with the given formal
/// type using the given arguments.  The arguments are necessary
/// because the function might be unprototyped, in which case it's
/// target-dependent in crazy ways.
const CGFunctionInfo &
CodeGenTypes::arrangeFreeFunctionCall(const CallArgList &args,
                                      const FunctionType *fnType,
                                      bool chainCall) {
  return arrangeFreeFunctionLikeCall(*this, CGM, args, fnType,
                                     chainCall ? 1 : 0, chainCall);
}

/// A block function call is essentially a free-function call with an
/// extra implicit argument.
const CGFunctionInfo &
CodeGenTypes::arrangeBlockFunctionCall(const CallArgList &args,
                                       const FunctionType *fnType) {
  return arrangeFreeFunctionLikeCall(*this, CGM, args, fnType, 1,
                                     /*chainCall=*/false);
}

const CGFunctionInfo &
CodeGenTypes::arrangeFreeFunctionCall(QualType resultType,
                                      const CallArgList &args,
                                      FunctionType::ExtInfo info,
                                      RequiredArgs required) {
  // FIXME: Kill copy.
  SmallVector<CanQualType, 16> argTypes;
  for (const auto &Arg : args)
    argTypes.push_back(Context.getCanonicalParamType(Arg.Ty));
  return arrangeLLVMFunctionInfo(
      GetReturnType(resultType), /*instanceMethod=*/false,
      /*chainCall=*/false, argTypes, info, required);
}

/// Arrange a call to a C++ method, passing the given arguments.
const CGFunctionInfo &
CodeGenTypes::arrangeCXXMethodCall(const CallArgList &args,
                                   const FunctionProtoType *FPT,
                                   RequiredArgs required) {
  // FIXME: Kill copy.
  SmallVector<CanQualType, 16> argTypes;
  for (const auto &Arg : args)
    argTypes.push_back(Context.getCanonicalParamType(Arg.Ty));

  FunctionType::ExtInfo info = FPT->getExtInfo();
  return arrangeLLVMFunctionInfo(
      GetReturnType(FPT->getReturnType()), /*instanceMethod=*/true,
      /*chainCall=*/false, argTypes, info, required);
}

const CGFunctionInfo &CodeGenTypes::arrangeFreeFunctionDeclaration(
    QualType resultType, const FunctionArgList &args,
    const FunctionType::ExtInfo &info, bool isVariadic) {
  // FIXME: Kill copy.
  SmallVector<CanQualType, 16> argTypes;
  for (auto Arg : args)
    argTypes.push_back(Context.getCanonicalParamType(Arg->getType()));

  RequiredArgs required =
    (isVariadic ? RequiredArgs(args.size()) : RequiredArgs::All);
  return arrangeLLVMFunctionInfo(
      GetReturnType(resultType), /*instanceMethod=*/false,
      /*chainCall=*/false, argTypes, info, required);
}

const CGFunctionInfo &CodeGenTypes::arrangeNullaryFunction() {
  return arrangeLLVMFunctionInfo(
      getContext().VoidTy, /*instanceMethod=*/false, /*chainCall=*/false,
      None, FunctionType::ExtInfo(), RequiredArgs::All);
}

/// Arrange the argument and result information for an abstract value
/// of a given function type.  This is the method which all of the
/// above functions ultimately defer to.
const CGFunctionInfo &
CodeGenTypes::arrangeLLVMFunctionInfo(CanQualType resultType,
                                      bool instanceMethod,
                                      bool chainCall,
                                      ArrayRef<CanQualType> argTypes,
                                      FunctionType::ExtInfo info,
                                      RequiredArgs required) {
  // HLSL Change Starts
  ASTContext &context = getContext();
  auto isCanonicalAsParam = [&context](const CanQualType &Ty) {
    return Ty.isCanonicalAsParam() ||
           (context.getLangOpts().HLSL && Ty->isArrayType());
  };
  // HLSL Change Ends
  assert(std::all_of(argTypes.begin(), argTypes.end(),
                     isCanonicalAsParam)); // HLSL Change - skip array when
                                           // check isCanonicalAsParam
  (void)isCanonicalAsParam;

  unsigned CC = ClangCallConvToLLVMCallConv(info.getCC());

  // Lookup or create unique function info.
  llvm::FoldingSetNodeID ID;
  CGFunctionInfo::Profile(ID, instanceMethod, chainCall, info, required,
                          resultType, argTypes);

  void *insertPos = nullptr;
  CGFunctionInfo *FI = FunctionInfos.FindNodeOrInsertPos(ID, insertPos);
  if (FI)
    return *FI;

  // Construct the function info.  We co-allocate the ArgInfos.
  FI = CGFunctionInfo::create(CC, instanceMethod, chainCall, info,
                              resultType, argTypes, required);
  FunctionInfos.InsertNode(FI, insertPos);

  bool inserted = FunctionsBeingProcessed.insert(FI).second;
  (void)inserted;
  assert(inserted && "Recursively being processed?");
  
  // Compute ABI information.
  getABIInfo().computeInfo(*FI);

  // Loop over all of the computed argument and return value info.  If any of
  // them are direct or extend without a specified coerce type, specify the
  // default now.
  ABIArgInfo &retInfo = FI->getReturnInfo();
  if (retInfo.canHaveCoerceToType() && retInfo.getCoerceToType() == nullptr)
    retInfo.setCoerceToType(ConvertType(FI->getReturnType()));

  for (auto &I : FI->arguments())
    if (I.info.canHaveCoerceToType() && I.info.getCoerceToType() == nullptr)
      I.info.setCoerceToType(ConvertType(I.type));

  bool erased = FunctionsBeingProcessed.erase(FI); (void)erased;
  assert(erased && "Not in set?");
  
  return *FI;
}

CGFunctionInfo *CGFunctionInfo::create(unsigned llvmCC,
                                       bool instanceMethod,
                                       bool chainCall,
                                       const FunctionType::ExtInfo &info,
                                       CanQualType resultType,
                                       ArrayRef<CanQualType> argTypes,
                                       RequiredArgs required) {
  void *buffer = operator new(sizeof(CGFunctionInfo) +
                              sizeof(ArgInfo) * (argTypes.size() + 1));
  CGFunctionInfo *FI = new(buffer) CGFunctionInfo();
  FI->CallingConvention = llvmCC;
  FI->EffectiveCallingConvention = llvmCC;
  FI->ASTCallingConvention = info.getCC();
  FI->InstanceMethod = instanceMethod;
  FI->ChainCall = chainCall;
  FI->NoReturn = info.getNoReturn();
  FI->ReturnsRetained = info.getProducesResult();
  FI->Required = required;
  FI->HasRegParm = info.getHasRegParm();
  FI->RegParm = info.getRegParm();
  FI->ArgStruct = nullptr;
  FI->NumArgs = argTypes.size();
  FI->getArgsBuffer()[0].type = resultType;
  for (unsigned i = 0, e = argTypes.size(); i != e; ++i)
    FI->getArgsBuffer()[i + 1].type = argTypes[i];
  return FI;
}

/***/

namespace {
// ABIArgInfo::Expand implementation.

// Specifies the way QualType passed as ABIArgInfo::Expand is expanded.
struct TypeExpansion {
  enum TypeExpansionKind {
    // Elements of constant arrays are expanded recursively.
    TEK_ConstantArray,
    // Record fields are expanded recursively (but if record is a union, only
    // the field with the largest size is expanded).
    TEK_Record,
    // For complex types, real and imaginary parts are expanded recursively.
    TEK_Complex,
    // All other types are not expandable.
    TEK_None
  };

  const TypeExpansionKind Kind;

  TypeExpansion(TypeExpansionKind K) : Kind(K) {}
  virtual ~TypeExpansion() {}
};

struct ConstantArrayExpansion : TypeExpansion {
  QualType EltTy;
  uint64_t NumElts;

  ConstantArrayExpansion(QualType EltTy, uint64_t NumElts)
      : TypeExpansion(TEK_ConstantArray), EltTy(EltTy), NumElts(NumElts) {}
  static bool classof(const TypeExpansion *TE) {
    return TE->Kind == TEK_ConstantArray;
  }
};

struct RecordExpansion : TypeExpansion {
  SmallVector<const CXXBaseSpecifier *, 1> Bases;

  SmallVector<const FieldDecl *, 1> Fields;

  RecordExpansion(SmallVector<const CXXBaseSpecifier *, 1> &&Bases,
                  SmallVector<const FieldDecl *, 1> &&Fields)
      : TypeExpansion(TEK_Record), Bases(Bases), Fields(Fields) {}
  static bool classof(const TypeExpansion *TE) {
    return TE->Kind == TEK_Record;
  }
};

struct ComplexExpansion : TypeExpansion {
  QualType EltTy;

  ComplexExpansion(QualType EltTy) : TypeExpansion(TEK_Complex), EltTy(EltTy) {}
  static bool classof(const TypeExpansion *TE) {
    return TE->Kind == TEK_Complex;
  }
};

struct NoExpansion : TypeExpansion {
  NoExpansion() : TypeExpansion(TEK_None) {}
  static bool classof(const TypeExpansion *TE) {
    return TE->Kind == TEK_None;
  }
};
}  // namespace

static std::unique_ptr<TypeExpansion>
getTypeExpansion(QualType Ty, const ASTContext &Context) {
  if (const ConstantArrayType *AT = Context.getAsConstantArrayType(Ty)) {
    return llvm::make_unique<ConstantArrayExpansion>(
        AT->getElementType(), AT->getSize().getZExtValue());
  }
  if (const RecordType *RT = Ty->getAs<RecordType>()) {
    SmallVector<const CXXBaseSpecifier *, 1> Bases;
    SmallVector<const FieldDecl *, 1> Fields;
    const RecordDecl *RD = RT->getDecl();
    assert(!RD->hasFlexibleArrayMember() &&
           "Cannot expand structure with flexible array.");
    if (RD->isUnion()) {
      // Unions can be here only in degenerative cases - all the fields are same
      // after flattening. Thus we have to use the "largest" field.
      const FieldDecl *LargestFD = nullptr;
      CharUnits UnionSize = CharUnits::Zero();

      for (const auto *FD : RD->fields()) {
        // Skip zero length bitfields.
        if (FD->isBitField() && FD->getBitWidthValue(Context) == 0)
          continue;
        assert(!FD->isBitField() &&
               "Cannot expand structure with bit-field members.");
        CharUnits FieldSize = Context.getTypeSizeInChars(FD->getType());
        if (UnionSize < FieldSize) {
          UnionSize = FieldSize;
          LargestFD = FD;
        }
      }
      if (LargestFD)
        Fields.push_back(LargestFD);
    } else {
      if (const auto *CXXRD = dyn_cast<CXXRecordDecl>(RD)) {
        assert(!CXXRD->isDynamicClass() &&
               "cannot expand vtable pointers in dynamic classes");
        for (const CXXBaseSpecifier &BS : CXXRD->bases())
          Bases.push_back(&BS);
      }

      for (const auto *FD : RD->fields()) {
        // Skip zero length bitfields.
        if (FD->isBitField() && FD->getBitWidthValue(Context) == 0)
          continue;
        assert(!FD->isBitField() &&
               "Cannot expand structure with bit-field members.");
        Fields.push_back(FD);
      }
    }
    return llvm::make_unique<RecordExpansion>(std::move(Bases),
                                              std::move(Fields));
  }
  if (const ComplexType *CT = Ty->getAs<ComplexType>()) {
    return llvm::make_unique<ComplexExpansion>(CT->getElementType());
  }
  return llvm::make_unique<NoExpansion>();
}

static int getExpansionSize(QualType Ty, const ASTContext &Context) {
  auto Exp = getTypeExpansion(Ty, Context);
  if (auto CAExp = dyn_cast<ConstantArrayExpansion>(Exp.get())) {
    return CAExp->NumElts * getExpansionSize(CAExp->EltTy, Context);
  }
  if (auto RExp = dyn_cast<RecordExpansion>(Exp.get())) {
    int Res = 0;
    for (auto BS : RExp->Bases)
      Res += getExpansionSize(BS->getType(), Context);
    for (auto FD : RExp->Fields)
      Res += getExpansionSize(FD->getType(), Context);
    return Res;
  }
  if (isa<ComplexExpansion>(Exp.get()))
    return 2;
  assert(isa<NoExpansion>(Exp.get()));
  return 1;
}

void
CodeGenTypes::getExpandedTypes(QualType Ty,
                               SmallVectorImpl<llvm::Type *>::iterator &TI) {
  auto Exp = getTypeExpansion(Ty, Context);
  if (auto CAExp = dyn_cast<ConstantArrayExpansion>(Exp.get())) {
    for (int i = 0, n = CAExp->NumElts; i < n; i++) {
      getExpandedTypes(CAExp->EltTy, TI);
    }
  } else if (auto RExp = dyn_cast<RecordExpansion>(Exp.get())) {
    for (auto BS : RExp->Bases)
      getExpandedTypes(BS->getType(), TI);
    for (auto FD : RExp->Fields)
      getExpandedTypes(FD->getType(), TI);
  } else if (auto CExp = dyn_cast<ComplexExpansion>(Exp.get())) {
    llvm::Type *EltTy = ConvertType(CExp->EltTy);
    *TI++ = EltTy;
    *TI++ = EltTy;
  } else {
    assert(isa<NoExpansion>(Exp.get()));
    *TI++ = ConvertType(Ty);
  }
}

void CodeGenFunction::ExpandTypeFromArgs(
    QualType Ty, LValue LV, SmallVectorImpl<llvm::Argument *>::iterator &AI) {
  assert(LV.isSimple() &&
         "Unexpected non-simple lvalue during struct expansion.");

  auto Exp = getTypeExpansion(Ty, getContext());
  if (auto CAExp = dyn_cast<ConstantArrayExpansion>(Exp.get())) {
    for (int i = 0, n = CAExp->NumElts; i < n; i++) {
      llvm::Value *EltAddr =
          Builder.CreateConstGEP2_32(nullptr, LV.getAddress(), 0, i);
      LValue LV = MakeAddrLValue(EltAddr, CAExp->EltTy);
      ExpandTypeFromArgs(CAExp->EltTy, LV, AI);
    }
  } else if (auto RExp = dyn_cast<RecordExpansion>(Exp.get())) {
    llvm::Value *This = LV.getAddress();
    for (const CXXBaseSpecifier *BS : RExp->Bases) {
      // Perform a single step derived-to-base conversion.
      llvm::Value *Base =
          GetAddressOfBaseClass(This, Ty->getAsCXXRecordDecl(), &BS, &BS + 1,
                                /*NullCheckValue=*/false, SourceLocation());
      LValue SubLV = MakeAddrLValue(Base, BS->getType());

      // Recurse onto bases.
      ExpandTypeFromArgs(BS->getType(), SubLV, AI);
    }
    for (auto FD : RExp->Fields) {
      // FIXME: What are the right qualifiers here?
      LValue SubLV = EmitLValueForField(LV, FD);
      ExpandTypeFromArgs(FD->getType(), SubLV, AI);
    }
  } else if (auto CExp = dyn_cast<ComplexExpansion>(Exp.get())) {
    llvm::Value *RealAddr =
        Builder.CreateStructGEP(nullptr, LV.getAddress(), 0, "real");
    EmitStoreThroughLValue(RValue::get(*AI++),
                           MakeAddrLValue(RealAddr, CExp->EltTy));
    llvm::Value *ImagAddr =
        Builder.CreateStructGEP(nullptr, LV.getAddress(), 1, "imag");
    EmitStoreThroughLValue(RValue::get(*AI++),
                           MakeAddrLValue(ImagAddr, CExp->EltTy));
  } else {
    assert(isa<NoExpansion>(Exp.get()));
    EmitStoreThroughLValue(RValue::get(*AI++), LV);
  }
}

void CodeGenFunction::ExpandTypeToArgs(
    QualType Ty, RValue RV, llvm::FunctionType *IRFuncTy,
    SmallVectorImpl<llvm::Value *> &IRCallArgs, unsigned &IRCallArgPos) {
  auto Exp = getTypeExpansion(Ty, getContext());
  if (auto CAExp = dyn_cast<ConstantArrayExpansion>(Exp.get())) {
    llvm::Value *Addr = RV.getAggregateAddr();
    for (int i = 0, n = CAExp->NumElts; i < n; i++) {
      llvm::Value *EltAddr = Builder.CreateConstGEP2_32(nullptr, Addr, 0, i);
      RValue EltRV =
          convertTempToRValue(EltAddr, CAExp->EltTy, SourceLocation());
      ExpandTypeToArgs(CAExp->EltTy, EltRV, IRFuncTy, IRCallArgs, IRCallArgPos);
    }
  } else if (auto RExp = dyn_cast<RecordExpansion>(Exp.get())) {
    llvm::Value *This = RV.getAggregateAddr();
    for (const CXXBaseSpecifier *BS : RExp->Bases) {
      // Perform a single step derived-to-base conversion.
      llvm::Value *Base =
          GetAddressOfBaseClass(This, Ty->getAsCXXRecordDecl(), &BS, &BS + 1,
                                /*NullCheckValue=*/false, SourceLocation());
      RValue BaseRV = RValue::getAggregate(Base);

      // Recurse onto bases.
      ExpandTypeToArgs(BS->getType(), BaseRV, IRFuncTy, IRCallArgs,
                       IRCallArgPos);
    }

    LValue LV = MakeAddrLValue(This, Ty);
    for (auto FD : RExp->Fields) {
      RValue FldRV = EmitRValueForField(LV, FD, SourceLocation());
      ExpandTypeToArgs(FD->getType(), FldRV, IRFuncTy, IRCallArgs,
                       IRCallArgPos);
    }
  } else if (isa<ComplexExpansion>(Exp.get())) {
    ComplexPairTy CV = RV.getComplexVal();
    IRCallArgs[IRCallArgPos++] = CV.first;
    IRCallArgs[IRCallArgPos++] = CV.second;
  } else {
    assert(isa<NoExpansion>(Exp.get()));
    assert(RV.isScalar() &&
           "Unexpected non-scalar rvalue during struct expansion.");

    // Insert a bitcast as needed.
    llvm::Value *V = RV.getScalarVal();
    if (IRCallArgPos < IRFuncTy->getNumParams() &&
        V->getType() != IRFuncTy->getParamType(IRCallArgPos))
      V = Builder.CreateBitCast(V, IRFuncTy->getParamType(IRCallArgPos));

    IRCallArgs[IRCallArgPos++] = V;
  }
}

/// EnterStructPointerForCoercedAccess - Given a struct pointer that we are
/// accessing some number of bytes out of it, try to gep into the struct to get
/// at its inner goodness.  Dive as deep as possible without entering an element
/// with an in-memory size smaller than DstSize.
static llvm::Value *
EnterStructPointerForCoercedAccess(llvm::Value *SrcPtr,
                                   llvm::StructType *SrcSTy,
                                   uint64_t DstSize, CodeGenFunction &CGF) {
  // We can't dive into a zero-element struct.
  if (SrcSTy->getNumElements() == 0) return SrcPtr;

  llvm::Type *FirstElt = SrcSTy->getElementType(0);

  // If the first elt is at least as large as what we're looking for, or if the
  // first element is the same size as the whole struct, we can enter it. The
  // comparison must be made on the store size and not the alloca size. Using
  // the alloca size may overstate the size of the load.
  uint64_t FirstEltSize =
    CGF.CGM.getDataLayout().getTypeStoreSize(FirstElt);
  if (FirstEltSize < DstSize &&
      FirstEltSize < CGF.CGM.getDataLayout().getTypeStoreSize(SrcSTy))
    return SrcPtr;

  // GEP into the first element.
  SrcPtr = CGF.Builder.CreateConstGEP2_32(SrcSTy, SrcPtr, 0, 0, "coerce.dive");

  // If the first element is a struct, recurse.
  llvm::Type *SrcTy =
    cast<llvm::PointerType>(SrcPtr->getType())->getElementType();
  if (llvm::StructType *SrcSTy = dyn_cast<llvm::StructType>(SrcTy))
    return EnterStructPointerForCoercedAccess(SrcPtr, SrcSTy, DstSize, CGF);

  return SrcPtr;
}

/// CoerceIntOrPtrToIntOrPtr - Convert a value Val to the specific Ty where both
/// are either integers or pointers.  This does a truncation of the value if it
/// is too large or a zero extension if it is too small.
///
/// This behaves as if the value were coerced through memory, so on big-endian
/// targets the high bits are preserved in a truncation, while little-endian
/// targets preserve the low bits.
static llvm::Value *CoerceIntOrPtrToIntOrPtr(llvm::Value *Val,
                                             llvm::Type *Ty,
                                             CodeGenFunction &CGF) {
  if (Val->getType() == Ty)
    return Val;

  if (isa<llvm::PointerType>(Val->getType())) {
    // If this is Pointer->Pointer avoid conversion to and from int.
    if (isa<llvm::PointerType>(Ty))
      return CGF.Builder.CreateBitCast(Val, Ty, "coerce.val");

    // Convert the pointer to an integer so we can play with its width.
    Val = CGF.Builder.CreatePtrToInt(Val, CGF.IntPtrTy, "coerce.val.pi");
  }

  llvm::Type *DestIntTy = Ty;
  if (isa<llvm::PointerType>(DestIntTy))
    DestIntTy = CGF.IntPtrTy;

  if (Val->getType() != DestIntTy) {
    const llvm::DataLayout &DL = CGF.CGM.getDataLayout();
    if (DL.isBigEndian()) {
      // Preserve the high bits on big-endian targets.
      // That is what memory coercion does.
      uint64_t SrcSize = DL.getTypeSizeInBits(Val->getType());
      uint64_t DstSize = DL.getTypeSizeInBits(DestIntTy);

      if (SrcSize > DstSize) {
        Val = CGF.Builder.CreateLShr(Val, SrcSize - DstSize, "coerce.highbits");
        Val = CGF.Builder.CreateTrunc(Val, DestIntTy, "coerce.val.ii");
      } else {
        Val = CGF.Builder.CreateZExt(Val, DestIntTy, "coerce.val.ii");
        Val = CGF.Builder.CreateShl(Val, DstSize - SrcSize, "coerce.highbits");
      }
    } else {
      // Little-endian targets preserve the low bits. No shifts required.
      Val = CGF.Builder.CreateIntCast(Val, DestIntTy, false, "coerce.val.ii");
    }
  }

  if (isa<llvm::PointerType>(Ty))
    Val = CGF.Builder.CreateIntToPtr(Val, Ty, "coerce.val.ip");
  return Val;
}



/// CreateCoercedLoad - Create a load from \arg SrcPtr interpreted as
/// a pointer to an object of type \arg Ty, known to be aligned to
/// \arg SrcAlign bytes.
///
/// This safely handles the case when the src type is smaller than the
/// destination type; in this situation the values of bits which not
/// present in the src are undefined.
static llvm::Value *CreateCoercedLoad(llvm::Value *SrcPtr,
                                      llvm::Type *Ty, CharUnits SrcAlign,
                                      CodeGenFunction &CGF) {
  llvm::Type *SrcTy =
    cast<llvm::PointerType>(SrcPtr->getType())->getElementType();

  // If SrcTy and Ty are the same, just do a load.
  if (SrcTy == Ty)
    return CGF.Builder.CreateAlignedLoad(SrcPtr, SrcAlign.getQuantity());

  uint64_t DstSize = CGF.CGM.getDataLayout().getTypeAllocSize(Ty);

  if (llvm::StructType *SrcSTy = dyn_cast<llvm::StructType>(SrcTy)) {
    SrcPtr = EnterStructPointerForCoercedAccess(SrcPtr, SrcSTy, DstSize, CGF);
    SrcTy = cast<llvm::PointerType>(SrcPtr->getType())->getElementType();
  }

  uint64_t SrcSize = CGF.CGM.getDataLayout().getTypeAllocSize(SrcTy);

  // If the source and destination are integer or pointer types, just do an
  // extension or truncation to the desired type.
  if ((isa<llvm::IntegerType>(Ty) || isa<llvm::PointerType>(Ty)) &&
      (isa<llvm::IntegerType>(SrcTy) || isa<llvm::PointerType>(SrcTy))) {
    llvm::LoadInst *Load =
      CGF.Builder.CreateAlignedLoad(SrcPtr, SrcAlign.getQuantity());
    return CoerceIntOrPtrToIntOrPtr(Load, Ty, CGF);
  }

  // If load is legal, just bitcast the src pointer.
  if (SrcSize >= DstSize) {
    // Generally SrcSize is never greater than DstSize, since this means we are
    // losing bits. However, this can happen in cases where the structure has
    // additional padding, for example due to a user specified alignment.
    //
    // FIXME: Assert that we aren't truncating non-padding bits when have access
    // to that information.
    llvm::Value *Casted =
      CGF.Builder.CreateBitCast(SrcPtr, llvm::PointerType::getUnqual(Ty));
    return CGF.Builder.CreateAlignedLoad(Casted, SrcAlign.getQuantity());
  }

  // Otherwise do coercion through memory. This is stupid, but
  // simple.
  llvm::AllocaInst *Tmp = CGF.CreateTempAlloca(Ty);
  Tmp->setAlignment(SrcAlign.getQuantity());
  llvm::Type *I8PtrTy = CGF.Builder.getInt8PtrTy();
  llvm::Value *Casted = CGF.Builder.CreateBitCast(Tmp, I8PtrTy);
  llvm::Value *SrcCasted = CGF.Builder.CreateBitCast(SrcPtr, I8PtrTy);
  CGF.Builder.CreateMemCpy(Casted, SrcCasted,
      llvm::ConstantInt::get(CGF.IntPtrTy, SrcSize),
      SrcAlign.getQuantity(), false);
  return CGF.Builder.CreateAlignedLoad(Tmp, SrcAlign.getQuantity());
}

// Function to store a first-class aggregate into memory.  We prefer to
// store the elements rather than the aggregate to be more friendly to
// fast-isel.
// FIXME: Do we need to recurse here?
static void BuildAggStore(CodeGenFunction &CGF, llvm::Value *Val,
                          llvm::Value *DestPtr, bool DestIsVolatile,
                          CharUnits DestAlign,
                          QualType QTy // HLSL Change
                          ) {
  // Prefer scalar stores to first-class aggregate stores.
  if (llvm::StructType *STy =
        dyn_cast<llvm::StructType>(Val->getType())) {
    // HLSL Change Begins
    if (CGF.getLangOpts().HLSL) {
      CGF.CGM.getHLSLRuntime().EmitHLSLAggregateStore(CGF, Val, DestPtr, QTy);
      return;
    }
    // HLSL Change Ends
    const llvm::StructLayout *Layout =
      CGF.CGM.getDataLayout().getStructLayout(STy);

    for (unsigned i = 0, e = STy->getNumElements(); i != e; ++i) {
      llvm::Value *EltPtr = CGF.Builder.CreateConstGEP2_32(STy, DestPtr, 0, i);
      llvm::Value *Elt = CGF.Builder.CreateExtractValue(Val, i);
      uint64_t EltOffset = Layout->getElementOffset(i);
      CharUnits EltAlign =
        DestAlign.alignmentAtOffset(CharUnits::fromQuantity(EltOffset));
      CGF.Builder.CreateAlignedStore(Elt, EltPtr, EltAlign.getQuantity(),
                                     DestIsVolatile);
    }
  } else {
    CGF.Builder.CreateAlignedStore(Val, DestPtr, DestAlign.getQuantity(),
                                   DestIsVolatile);
  }
}

/// CreateCoercedStore - Create a store to \arg DstPtr from \arg Src,
/// where the source and destination may have different types.  The
/// destination is known to be aligned to \arg DstAlign bytes.
///
/// This safely handles the case when the src type is larger than the
/// destination type; the upper bits of the src will be lost.
static void CreateCoercedStore(llvm::Value *Src,
                               llvm::Value *DstPtr,
                               bool DstIsVolatile,
                               CharUnits DstAlign,
                               CodeGenFunction &CGF,
                               QualType QTy // HLSL Change
                               ) {
  llvm::Type *SrcTy = Src->getType();
  llvm::Type *DstTy =
    cast<llvm::PointerType>(DstPtr->getType())->getElementType();
  if (SrcTy == DstTy) {
    CGF.Builder.CreateAlignedStore(Src, DstPtr, DstAlign.getQuantity(),
                                   DstIsVolatile);
    return;
  }

  uint64_t SrcSize = CGF.CGM.getDataLayout().getTypeAllocSize(SrcTy);

  if (llvm::StructType *DstSTy = dyn_cast<llvm::StructType>(DstTy)) {
    DstPtr = EnterStructPointerForCoercedAccess(DstPtr, DstSTy, SrcSize, CGF);
    DstTy = cast<llvm::PointerType>(DstPtr->getType())->getElementType();
  }

  // If the source and destination are integer or pointer types, just do an
  // extension or truncation to the desired type.
  if ((isa<llvm::IntegerType>(SrcTy) || isa<llvm::PointerType>(SrcTy)) &&
      (isa<llvm::IntegerType>(DstTy) || isa<llvm::PointerType>(DstTy))) {
    Src = CoerceIntOrPtrToIntOrPtr(Src, DstTy, CGF);
    CGF.Builder.CreateAlignedStore(Src, DstPtr, DstAlign.getQuantity(),
                                   DstIsVolatile);
    return;
  }

  uint64_t DstSize = CGF.CGM.getDataLayout().getTypeAllocSize(DstTy);

  // If store is legal, just bitcast the src pointer.
  if (SrcSize <= DstSize) {
    llvm::Value *Casted =
      CGF.Builder.CreateBitCast(DstPtr, llvm::PointerType::getUnqual(SrcTy));
    BuildAggStore(CGF, Src, Casted, DstIsVolatile, DstAlign, QTy);  // HLSL Change - Add QTy
  } else {
    // Otherwise do coercion through memory. This is stupid, but
    // simple.

    // Generally SrcSize is never greater than DstSize, since this means we are
    // losing bits. However, this can happen in cases where the structure has
    // additional padding, for example due to a user specified alignment.
    //
    // FIXME: Assert that we aren't truncating non-padding bits when have access
    // to that information.
    llvm::AllocaInst *Tmp = CGF.CreateTempAlloca(SrcTy);
    Tmp->setAlignment(DstAlign.getQuantity());
    CGF.Builder.CreateAlignedStore(Src, Tmp, DstAlign.getQuantity());
    llvm::Type *I8PtrTy = CGF.Builder.getInt8PtrTy();
    llvm::Value *Casted = CGF.Builder.CreateBitCast(Tmp, I8PtrTy);
    llvm::Value *DstCasted = CGF.Builder.CreateBitCast(DstPtr, I8PtrTy);
    CGF.Builder.CreateMemCpy(DstCasted, Casted,
        llvm::ConstantInt::get(CGF.IntPtrTy, DstSize),
        DstAlign.getQuantity(), false);
  }
}

namespace {

/// Encapsulates information about the way function arguments from
/// CGFunctionInfo should be passed to actual LLVM IR function.
class ClangToLLVMArgMapping {
  static const unsigned InvalidIndex = ~0U;
  unsigned InallocaArgNo;
  unsigned SRetArgNo;
  unsigned TotalIRArgs;

  /// Arguments of LLVM IR function corresponding to single Clang argument.
  struct IRArgs {
    unsigned PaddingArgIndex;
    // Argument is expanded to IR arguments at positions
    // [FirstArgIndex, FirstArgIndex + NumberOfArgs).
    unsigned FirstArgIndex;
    unsigned NumberOfArgs;

    IRArgs()
        : PaddingArgIndex(InvalidIndex), FirstArgIndex(InvalidIndex),
          NumberOfArgs(0) {}
  };

  SmallVector<IRArgs, 8> ArgInfo;

public:
  ClangToLLVMArgMapping(const ASTContext &Context, const CGFunctionInfo &FI,
                        bool OnlyRequiredArgs = false)
      : InallocaArgNo(InvalidIndex), SRetArgNo(InvalidIndex), TotalIRArgs(0),
        ArgInfo(OnlyRequiredArgs ? FI.getNumRequiredArgs() : FI.arg_size()) {
    construct(Context, FI, OnlyRequiredArgs);
  }

  bool hasInallocaArg() const { return InallocaArgNo != InvalidIndex; }
  unsigned getInallocaArgNo() const {
    assert(hasInallocaArg());
    return InallocaArgNo;
  }

  bool hasSRetArg() const { return SRetArgNo != InvalidIndex; }
  unsigned getSRetArgNo() const {
    assert(hasSRetArg());
    return SRetArgNo;
  }

  unsigned totalIRArgs() const { return TotalIRArgs; }

  bool hasPaddingArg(unsigned ArgNo) const {
    assert(ArgNo < ArgInfo.size());
    return ArgInfo[ArgNo].PaddingArgIndex != InvalidIndex;
  }
  unsigned getPaddingArgNo(unsigned ArgNo) const {
    assert(hasPaddingArg(ArgNo));
    return ArgInfo[ArgNo].PaddingArgIndex;
  }

  /// Returns index of first IR argument corresponding to ArgNo, and their
  /// quantity.
  std::pair<unsigned, unsigned> getIRArgs(unsigned ArgNo) const {
    assert(ArgNo < ArgInfo.size());
    return std::make_pair(ArgInfo[ArgNo].FirstArgIndex,
                          ArgInfo[ArgNo].NumberOfArgs);
  }

private:
  void construct(const ASTContext &Context, const CGFunctionInfo &FI,
                 bool OnlyRequiredArgs);
};

void ClangToLLVMArgMapping::construct(const ASTContext &Context,
                                      const CGFunctionInfo &FI,
                                      bool OnlyRequiredArgs) {
  unsigned IRArgNo = 0;
  bool SwapThisWithSRet = false;
  const ABIArgInfo &RetAI = FI.getReturnInfo();

  if (RetAI.getKind() == ABIArgInfo::Indirect) {
    SwapThisWithSRet = RetAI.isSRetAfterThis();
    SRetArgNo = SwapThisWithSRet ? 1 : IRArgNo++;
  }

  unsigned ArgNo = 0;
  unsigned NumArgs = OnlyRequiredArgs ? FI.getNumRequiredArgs() : FI.arg_size();
  for (CGFunctionInfo::const_arg_iterator I = FI.arg_begin(); ArgNo < NumArgs;
       ++I, ++ArgNo) {
    assert(I != FI.arg_end());
    QualType ArgType = I->type;
    const ABIArgInfo &AI = I->info;
    // Collect data about IR arguments corresponding to Clang argument ArgNo.
    auto &IRArgs = ArgInfo[ArgNo];

    if (AI.getPaddingType())
      IRArgs.PaddingArgIndex = IRArgNo++;

    switch (AI.getKind()) {
    case ABIArgInfo::Extend:
    case ABIArgInfo::Direct: {
      // FIXME: handle sseregparm someday...
      llvm::StructType *STy = dyn_cast<llvm::StructType>(AI.getCoerceToType());
      if (AI.isDirect() && AI.getCanBeFlattened() && STy) {
        IRArgs.NumberOfArgs = STy->getNumElements();
      } else {
        IRArgs.NumberOfArgs = 1;
      }
      break;
    }
    case ABIArgInfo::Indirect:
      IRArgs.NumberOfArgs = 1;
      break;
    case ABIArgInfo::Ignore:
    case ABIArgInfo::InAlloca:
      // ignore and inalloca doesn't have matching LLVM parameters.
      IRArgs.NumberOfArgs = 0;
      break;
    case ABIArgInfo::Expand: {
      IRArgs.NumberOfArgs = getExpansionSize(ArgType, Context);
      break;
    }
    }

    if (IRArgs.NumberOfArgs > 0) {
      IRArgs.FirstArgIndex = IRArgNo;
      IRArgNo += IRArgs.NumberOfArgs;
    }

    // Skip over the sret parameter when it comes second.  We already handled it
    // above.
    if (IRArgNo == 1 && SwapThisWithSRet)
      IRArgNo++;
  }
  assert(ArgNo == ArgInfo.size());

  if (FI.usesInAlloca())
    InallocaArgNo = IRArgNo++;

  TotalIRArgs = IRArgNo;
}
}  // namespace

/***/

bool CodeGenModule::ReturnTypeUsesSRet(const CGFunctionInfo &FI) {
  return FI.getReturnInfo().isIndirect();
}

bool CodeGenModule::ReturnSlotInterferesWithArgs(const CGFunctionInfo &FI) {
  return ReturnTypeUsesSRet(FI) &&
         getTargetCodeGenInfo().doesReturnSlotInterfereWithArgs();
}

bool CodeGenModule::ReturnTypeUsesFPRet(QualType ResultType) {
  if (const BuiltinType *BT = ResultType->getAs<BuiltinType>()) {
    switch (BT->getKind()) {
    default:
      return false;
    case BuiltinType::Float:
      return getTarget().useObjCFPRetForRealType(TargetInfo::Float);
    case BuiltinType::Double:
      return getTarget().useObjCFPRetForRealType(TargetInfo::Double);
    case BuiltinType::LongDouble:
      return getTarget().useObjCFPRetForRealType(TargetInfo::LongDouble);
    }
  }

  return false;
}

bool CodeGenModule::ReturnTypeUsesFP2Ret(QualType ResultType) {
  if (const ComplexType *CT = ResultType->getAs<ComplexType>()) {
    if (const BuiltinType *BT = CT->getElementType()->getAs<BuiltinType>()) {
      if (BT->getKind() == BuiltinType::LongDouble)
        return getTarget().useObjCFP2RetForComplexLongDouble();
    }
  }

  return false;
}

llvm::FunctionType *CodeGenTypes::GetFunctionType(GlobalDecl GD) {
  const CGFunctionInfo &FI = arrangeGlobalDeclaration(GD);
  return GetFunctionType(FI);
}

llvm::FunctionType *
CodeGenTypes::GetFunctionType(const CGFunctionInfo &FI) {

  bool Inserted = FunctionsBeingProcessed.insert(&FI).second;
  (void)Inserted;
  assert(Inserted && "Recursively being processed?");

  llvm::Type *resultType = nullptr;
  const ABIArgInfo &retAI = FI.getReturnInfo();
  switch (retAI.getKind()) {
  case ABIArgInfo::Expand:
    llvm_unreachable("Invalid ABI kind for return argument");

  case ABIArgInfo::Extend:
  case ABIArgInfo::Direct:
    resultType = retAI.getCoerceToType();
    break;

  case ABIArgInfo::InAlloca:
    if (retAI.getInAllocaSRet()) {
      // sret things on win32 aren't void, they return the sret pointer.
      QualType ret = FI.getReturnType();
      llvm::Type *ty = ConvertType(ret);
      unsigned addressSpace = Context.getTargetAddressSpace(ret);
      resultType = llvm::PointerType::get(ty, addressSpace);
    } else {
      resultType = llvm::Type::getVoidTy(getLLVMContext());
    }
    break;

  case ABIArgInfo::Indirect: {
    assert(!retAI.getIndirectAlign() && "Align unused on indirect return.");
    resultType = llvm::Type::getVoidTy(getLLVMContext());
    break;
  }

  case ABIArgInfo::Ignore:
    resultType = llvm::Type::getVoidTy(getLLVMContext());
    break;
  }

  ClangToLLVMArgMapping IRFunctionArgs(getContext(), FI, true);
  SmallVector<llvm::Type*, 8> ArgTypes(IRFunctionArgs.totalIRArgs());

  // Add type for sret argument.
  if (IRFunctionArgs.hasSRetArg()) {
    QualType Ret = FI.getReturnType();
    llvm::Type *Ty = ConvertType(Ret);
    unsigned AddressSpace = Context.getTargetAddressSpace(Ret);
    ArgTypes[IRFunctionArgs.getSRetArgNo()] =
        llvm::PointerType::get(Ty, AddressSpace);
  }

  // Add type for inalloca argument.
  if (IRFunctionArgs.hasInallocaArg()) {
    auto ArgStruct = FI.getArgStruct();
    assert(ArgStruct);
    ArgTypes[IRFunctionArgs.getInallocaArgNo()] = ArgStruct->getPointerTo();
  }

  // Add in all of the required arguments.
  unsigned ArgNo = 0;
  CGFunctionInfo::const_arg_iterator it = FI.arg_begin(),
                                     ie = it + FI.getNumRequiredArgs();
  for (; it != ie; ++it, ++ArgNo) {
    const ABIArgInfo &ArgInfo = it->info;

    // Insert a padding type to ensure proper alignment.
    if (IRFunctionArgs.hasPaddingArg(ArgNo))
      ArgTypes[IRFunctionArgs.getPaddingArgNo(ArgNo)] =
          ArgInfo.getPaddingType();

    unsigned FirstIRArg, NumIRArgs;
    std::tie(FirstIRArg, NumIRArgs) = IRFunctionArgs.getIRArgs(ArgNo);

    switch (ArgInfo.getKind()) {
    case ABIArgInfo::Ignore:
    case ABIArgInfo::InAlloca:
      assert(NumIRArgs == 0);
      break;

    case ABIArgInfo::Indirect: {
      assert(NumIRArgs == 1);
      // indirect arguments are always on the stack, which is addr space #0.
      llvm::Type *LTy = ConvertTypeForMem(it->type);
      ArgTypes[FirstIRArg] = LTy->getPointerTo();
      break;
    }

    case ABIArgInfo::Extend:
    case ABIArgInfo::Direct: {
      // Fast-isel and the optimizer generally like scalar values better than
      // FCAs, so we flatten them if this is safe to do for this argument.
      llvm::Type *argType = ArgInfo.getCoerceToType();
      llvm::StructType *st = dyn_cast<llvm::StructType>(argType);
      if (st && ArgInfo.isDirect() && ArgInfo.getCanBeFlattened()) {
        assert(NumIRArgs == st->getNumElements());
        for (unsigned i = 0, e = st->getNumElements(); i != e; ++i)
          ArgTypes[FirstIRArg + i] = st->getElementType(i);
      } else {
        assert(NumIRArgs == 1);
        ArgTypes[FirstIRArg] = argType;
      }
      break;
    }

    case ABIArgInfo::Expand:
      auto ArgTypesIter = ArgTypes.begin() + FirstIRArg;
      getExpandedTypes(it->type, ArgTypesIter);
      assert(ArgTypesIter == ArgTypes.begin() + FirstIRArg + NumIRArgs);
      break;
    }
  }

  bool Erased = FunctionsBeingProcessed.erase(&FI); (void)Erased;
  assert(Erased && "Not in set?");

  return llvm::FunctionType::get(resultType, ArgTypes, FI.isVariadic());
}

llvm::Type *CodeGenTypes::GetFunctionTypeForVTable(GlobalDecl GD) {
  const CXXMethodDecl *MD = cast<CXXMethodDecl>(GD.getDecl());
  const FunctionProtoType *FPT = MD->getType()->getAs<FunctionProtoType>();

  if (!isFuncTypeConvertible(FPT))
    return llvm::StructType::get(getLLVMContext());
    
  const CGFunctionInfo *Info;
  if (isa<CXXDestructorDecl>(MD))
    Info =
        &arrangeCXXStructorDeclaration(MD, getFromDtorType(GD.getDtorType()));
  else
    Info = &arrangeCXXMethodDeclaration(MD);
  return GetFunctionType(*Info);
}

void CodeGenModule::ConstructAttributeList(const CGFunctionInfo &FI,
                                           const Decl *TargetDecl,
                                           AttributeListType &PAL,
                                           unsigned &CallingConv,
                                           bool AttrOnCallSite) {
  llvm::AttrBuilder FuncAttrs;
  llvm::AttrBuilder RetAttrs;
  bool HasOptnone = false;

  CallingConv = FI.getEffectiveCallingConvention();

  if (FI.isNoReturn())
    FuncAttrs.addAttribute(llvm::Attribute::NoReturn);

  // FIXME: handle sseregparm someday...
  if (TargetDecl) {
    if (TargetDecl->hasAttr<ReturnsTwiceAttr>())
      FuncAttrs.addAttribute(llvm::Attribute::ReturnsTwice);
    if (TargetDecl->hasAttr<NoThrowAttr>())
      FuncAttrs.addAttribute(llvm::Attribute::NoUnwind);
    if (TargetDecl->hasAttr<NoReturnAttr>())
      FuncAttrs.addAttribute(llvm::Attribute::NoReturn);
    if (TargetDecl->hasAttr<NoDuplicateAttr>())
      FuncAttrs.addAttribute(llvm::Attribute::NoDuplicate);

    if (const FunctionDecl *Fn = dyn_cast<FunctionDecl>(TargetDecl)) {
      const FunctionProtoType *FPT = Fn->getType()->getAs<FunctionProtoType>();
      if (FPT && FPT->isNothrow(getContext()))
        FuncAttrs.addAttribute(llvm::Attribute::NoUnwind);
      // Don't use [[noreturn]] or _Noreturn for a call to a virtual function.
      // These attributes are not inherited by overloads.
      const CXXMethodDecl *MD = dyn_cast<CXXMethodDecl>(Fn);
      if (Fn->isNoReturn() && !(AttrOnCallSite && MD && MD->isVirtual()))
        FuncAttrs.addAttribute(llvm::Attribute::NoReturn);
    }

    // 'const' and 'pure' attribute functions are also nounwind.
    if (TargetDecl->hasAttr<ConstAttr>()) {
      FuncAttrs.addAttribute(llvm::Attribute::ReadNone);
      FuncAttrs.addAttribute(llvm::Attribute::NoUnwind);
    } else if (TargetDecl->hasAttr<PureAttr>()) {
      FuncAttrs.addAttribute(llvm::Attribute::ReadOnly);
      FuncAttrs.addAttribute(llvm::Attribute::NoUnwind);
    }
    if (TargetDecl->hasAttr<RestrictAttr>())
      RetAttrs.addAttribute(llvm::Attribute::NoAlias);
    if (TargetDecl->hasAttr<ReturnsNonNullAttr>())
      RetAttrs.addAttribute(llvm::Attribute::NonNull);

    HasOptnone = TargetDecl->hasAttr<OptimizeNoneAttr>();
  }

  // OptimizeNoneAttr takes precedence over -Os or -Oz. No warning needed.
  if (!HasOptnone) {
    if (CodeGenOpts.OptimizeSize)
      FuncAttrs.addAttribute(llvm::Attribute::OptimizeForSize);
    if (CodeGenOpts.OptimizeSize == 2)
      FuncAttrs.addAttribute(llvm::Attribute::MinSize);
  }

  if (CodeGenOpts.DisableRedZone)
    FuncAttrs.addAttribute(llvm::Attribute::NoRedZone);
  if (CodeGenOpts.NoImplicitFloat)
    FuncAttrs.addAttribute(llvm::Attribute::NoImplicitFloat);
  if (CodeGenOpts.EnableSegmentedStacks &&
      !(TargetDecl && TargetDecl->hasAttr<NoSplitStackAttr>()))
    FuncAttrs.addAttribute("split-stack");

  if (AttrOnCallSite) {
    // Attributes that should go on the call site only.
    if (!CodeGenOpts.SimplifyLibCalls)
      FuncAttrs.addAttribute(llvm::Attribute::NoBuiltin);
    if (!CodeGenOpts.TrapFuncName.empty())
      FuncAttrs.addAttribute("trap-func-name", CodeGenOpts.TrapFuncName);
  } else if (!getLangOpts().HLSL) {
    // Attributes that should go on the function, but not the call site.
    if (!CodeGenOpts.DisableFPElim) {
      FuncAttrs.addAttribute("no-frame-pointer-elim", "false");
    } else if (CodeGenOpts.OmitLeafFramePointer) {
      FuncAttrs.addAttribute("no-frame-pointer-elim", "false");
      FuncAttrs.addAttribute("no-frame-pointer-elim-non-leaf");
    } else {
      FuncAttrs.addAttribute("no-frame-pointer-elim", "true");
      FuncAttrs.addAttribute("no-frame-pointer-elim-non-leaf");
    }

    FuncAttrs.addAttribute("disable-tail-calls",
                           llvm::toStringRef(CodeGenOpts.DisableTailCalls));
    FuncAttrs.addAttribute("less-precise-fpmad",
                           llvm::toStringRef(CodeGenOpts.LessPreciseFPMAD));
    FuncAttrs.addAttribute("no-infs-fp-math",
                           llvm::toStringRef(CodeGenOpts.NoInfsFPMath));
    FuncAttrs.addAttribute("no-nans-fp-math",
                           llvm::toStringRef(CodeGenOpts.NoNaNsFPMath));
    FuncAttrs.addAttribute("unsafe-fp-math",
                           llvm::toStringRef(CodeGenOpts.UnsafeFPMath));
    FuncAttrs.addAttribute("use-soft-float",
                           llvm::toStringRef(CodeGenOpts.SoftFloat));
    FuncAttrs.addAttribute("stack-protector-buffer-size",
                           llvm::utostr(CodeGenOpts.SSPBufferSize));

    if (!CodeGenOpts.StackRealignment)
      FuncAttrs.addAttribute("no-realign-stack");

    // Add target-cpu and target-features attributes to functions. If
    // we have a decl for the function and it has a target attribute then
    // parse that and add it to the feature set.
    StringRef TargetCPU = getTarget().getTargetOpts().CPU;

    // TODO: Features gets us the features on the command line including
    // feature dependencies. For canonicalization purposes we might want to
    // avoid putting features in the target-features set if we know it'll be
    // one of the default features in the backend, e.g. corei7-avx and +avx or
    // figure out non-explicit dependencies.
    // Canonicalize the existing features in a new feature map.
    // TODO: Migrate the existing backends to keep the map around rather than
    // the vector.
    llvm::StringMap<bool> FeatureMap;
    for (auto F : getTarget().getTargetOpts().Features) {
      const char *Name = F.c_str();
      bool Enabled = Name[0] == '+';
      getTarget().setFeatureEnabled(FeatureMap, Name + 1, Enabled);
    }

    const FunctionDecl *FD = dyn_cast_or_null<FunctionDecl>(TargetDecl);
    if (FD) {
      if (const auto *TD = FD->getAttr<TargetAttr>()) {
        StringRef FeaturesStr = TD->getFeatures();
        SmallVector<StringRef, 1> AttrFeatures;
        FeaturesStr.split(AttrFeatures, ",");

        // Grab the various features and prepend a "+" to turn on the feature to
        // the backend and add them to our existing set of features.
        for (auto &Feature : AttrFeatures) {
	  // Go ahead and trim whitespace rather than either erroring or
	  // accepting it weirdly.
	  Feature = Feature.trim();

          // While we're here iterating check for a different target cpu.
          if (Feature.startswith("arch="))
            TargetCPU = Feature.split("=").second.trim();
	  else if (Feature.startswith("tune="))
	    // We don't support cpu tuning this way currently.
	    ;
	  else if (Feature.startswith("fpmath="))
	    // TODO: Support the fpmath option this way. It will require checking
	    // overall feature validity for the function with the rest of the
	    // attributes on the function.
	    ;
	  else if (Feature.startswith("mno-"))
            getTarget().setFeatureEnabled(FeatureMap, Feature.split("-").second,
                                          false);
          else
            getTarget().setFeatureEnabled(FeatureMap, Feature, true);
        }
      }
    }

    // Produce the canonical string for this set of features.
    std::vector<std::string> Features;
    for (llvm::StringMap<bool>::const_iterator it = FeatureMap.begin(),
                                               ie = FeatureMap.end();
         it != ie; ++it)
      Features.push_back((it->second ? "+" : "-") + it->first().str());

    // Now add the target-cpu and target-features to the function.
    if (TargetCPU != "")
      FuncAttrs.addAttribute("target-cpu", TargetCPU);
    if (!Features.empty()) {
      std::sort(Features.begin(), Features.end());
      FuncAttrs.addAttribute("target-features",
                             llvm::join(Features.begin(), Features.end(), ","));
    }
  }

  ClangToLLVMArgMapping IRFunctionArgs(getContext(), FI);

  QualType RetTy = FI.getReturnType();
  const ABIArgInfo &RetAI = FI.getReturnInfo();
  switch (RetAI.getKind()) {
  case ABIArgInfo::Extend:
    if (RetTy->hasSignedIntegerRepresentation())
      RetAttrs.addAttribute(llvm::Attribute::SExt);
    else if (RetTy->hasUnsignedIntegerRepresentation())
      RetAttrs.addAttribute(llvm::Attribute::ZExt);
    // FALL THROUGH
  case ABIArgInfo::Direct:
    if (RetAI.getInReg())
      RetAttrs.addAttribute(llvm::Attribute::InReg);
    break;
  case ABIArgInfo::Ignore:
    break;

  case ABIArgInfo::InAlloca:
  case ABIArgInfo::Indirect: {
    // inalloca and sret disable readnone and readonly
    FuncAttrs.removeAttribute(llvm::Attribute::ReadOnly)
      .removeAttribute(llvm::Attribute::ReadNone);
    break;
  }

  case ABIArgInfo::Expand:
    llvm_unreachable("Invalid ABI kind for return argument");
  }

  if (const auto *RefTy = RetTy->getAs<ReferenceType>()) {
    QualType PTy = RefTy->getPointeeType();
    if (!PTy->isIncompleteType() && PTy->isConstantSizeType())
      RetAttrs.addDereferenceableAttr(getContext().getTypeSizeInChars(PTy)
                                        .getQuantity());
    else if (getContext().getTargetAddressSpace(PTy) == 0)
      RetAttrs.addAttribute(llvm::Attribute::NonNull);
  }

  // Attach return attributes.
  if (RetAttrs.hasAttributes()) {
    PAL.push_back(llvm::AttributeSet::get(
        getLLVMContext(), llvm::AttributeSet::ReturnIndex, RetAttrs));
  }

  // Attach attributes to sret.
  if (IRFunctionArgs.hasSRetArg()) {
    llvm::AttrBuilder SRETAttrs;
    SRETAttrs.addAttribute(llvm::Attribute::StructRet);
    if (RetAI.getInReg())
      SRETAttrs.addAttribute(llvm::Attribute::InReg);
    PAL.push_back(llvm::AttributeSet::get(
        getLLVMContext(), IRFunctionArgs.getSRetArgNo() + 1, SRETAttrs));
  }

  // Attach attributes to inalloca argument.
  if (IRFunctionArgs.hasInallocaArg()) {
    llvm::AttrBuilder Attrs;
    Attrs.addAttribute(llvm::Attribute::InAlloca);
    PAL.push_back(llvm::AttributeSet::get(
        getLLVMContext(), IRFunctionArgs.getInallocaArgNo() + 1, Attrs));
  }

  unsigned ArgNo = 0;
  for (CGFunctionInfo::const_arg_iterator I = FI.arg_begin(),
                                          E = FI.arg_end();
       I != E; ++I, ++ArgNo) {
    QualType ParamType = I->type;
    const ABIArgInfo &AI = I->info;
    llvm::AttrBuilder Attrs;

    // Add attribute for padding argument, if necessary.
    if (IRFunctionArgs.hasPaddingArg(ArgNo)) {
      if (AI.getPaddingInReg())
        PAL.push_back(llvm::AttributeSet::get(
            getLLVMContext(), IRFunctionArgs.getPaddingArgNo(ArgNo) + 1,
            llvm::Attribute::InReg));
    }

    // 'restrict' -> 'noalias' is done in EmitFunctionProlog when we
    // have the corresponding parameter variable.  It doesn't make
    // sense to do it here because parameters are so messed up.
    switch (AI.getKind()) {
    case ABIArgInfo::Extend:
      if (ParamType->isSignedIntegerOrEnumerationType())
        Attrs.addAttribute(llvm::Attribute::SExt);
      else if (ParamType->isUnsignedIntegerOrEnumerationType()) {
        if (getTypes().getABIInfo().shouldSignExtUnsignedType(ParamType))
          Attrs.addAttribute(llvm::Attribute::SExt);
        else
          Attrs.addAttribute(llvm::Attribute::ZExt);
      }
      // FALL THROUGH
    case ABIArgInfo::Direct:
      if (ArgNo == 0 && FI.isChainCall())
        Attrs.addAttribute(llvm::Attribute::Nest);
      else if (AI.getInReg())
        Attrs.addAttribute(llvm::Attribute::InReg);
      break;

    case ABIArgInfo::Indirect:
      if (AI.getInReg())
        Attrs.addAttribute(llvm::Attribute::InReg);

      if (AI.getIndirectByVal())
        Attrs.addAttribute(llvm::Attribute::ByVal);

      Attrs.addAlignmentAttr(AI.getIndirectAlign());

      // byval disables readnone and readonly.
      FuncAttrs.removeAttribute(llvm::Attribute::ReadOnly)
        .removeAttribute(llvm::Attribute::ReadNone);
      break;

    case ABIArgInfo::Ignore:
    case ABIArgInfo::Expand:
      continue;

    case ABIArgInfo::InAlloca:
      // inalloca disables readnone and readonly.
      FuncAttrs.removeAttribute(llvm::Attribute::ReadOnly)
          .removeAttribute(llvm::Attribute::ReadNone);
      continue;
    }

    if (const auto *RefTy = ParamType->getAs<ReferenceType>()) {
      QualType PTy = RefTy->getPointeeType();
      if (!PTy->isIncompleteType() && PTy->isConstantSizeType())
        Attrs.addDereferenceableAttr(getContext().getTypeSizeInChars(PTy)
                                       .getQuantity());
      else if (getContext().getTargetAddressSpace(PTy) == 0)
        Attrs.addAttribute(llvm::Attribute::NonNull);
    }

    if (Attrs.hasAttributes()) {
      unsigned FirstIRArg, NumIRArgs;
      std::tie(FirstIRArg, NumIRArgs) = IRFunctionArgs.getIRArgs(ArgNo);
      for (unsigned i = 0; i < NumIRArgs; i++)
        PAL.push_back(llvm::AttributeSet::get(getLLVMContext(),
                                              FirstIRArg + i + 1, Attrs));
    }
  }
  assert(ArgNo == FI.arg_size());

  if (FuncAttrs.hasAttributes())
    PAL.push_back(llvm::
                  AttributeSet::get(getLLVMContext(),
                                    llvm::AttributeSet::FunctionIndex,
                                    FuncAttrs));
}

/// An argument came in as a promoted argument; demote it back to its
/// declared type.
static llvm::Value *emitArgumentDemotion(CodeGenFunction &CGF,
                                         const VarDecl *var,
                                         llvm::Value *value) {
  llvm::Type *varType = CGF.ConvertType(var->getType());

  // This can happen with promotions that actually don't change the
  // underlying type, like the enum promotions.
  if (value->getType() == varType) return value;

  assert((varType->isIntegerTy() || varType->isFloatingPointTy())
         && "unexpected promotion type");

  if (isa<llvm::IntegerType>(varType))
    return CGF.Builder.CreateTrunc(value, varType, "arg.unpromote");

  return CGF.Builder.CreateFPCast(value, varType, "arg.unpromote");
}

/// Returns the attribute (either parameter attribute, or function
/// attribute), which declares argument ArgNo to be non-null.
static const NonNullAttr *getNonNullAttr(const Decl *FD, const ParmVarDecl *PVD,
                                         QualType ArgType, unsigned ArgNo) {
  // FIXME: __attribute__((nonnull)) can also be applied to:
  //   - references to pointers, where the pointee is known to be
  //     nonnull (apparently a Clang extension)
  //   - transparent unions containing pointers
  // In the former case, LLVM IR cannot represent the constraint. In
  // the latter case, we have no guarantee that the transparent union
  // is in fact passed as a pointer.
  if (!ArgType->isAnyPointerType() && !ArgType->isBlockPointerType())
    return nullptr;
  // First, check attribute on parameter itself.
  if (PVD) {
    if (auto ParmNNAttr = PVD->getAttr<NonNullAttr>())
      return ParmNNAttr;
  }
  // Check function attributes.
  if (!FD)
    return nullptr;
  for (const auto *NNAttr : FD->specific_attrs<NonNullAttr>()) {
    if (NNAttr->isNonNull(ArgNo))
      return NNAttr;
  }
  return nullptr;
}

void CodeGenFunction::EmitFunctionProlog(const CGFunctionInfo &FI,
                                         llvm::Function *Fn,
                                         const FunctionArgList &Args) {
  if (CurCodeDecl && CurCodeDecl->hasAttr<NakedAttr>())
    // Naked functions don't have prologues.
    return;

  // If this is an implicit-return-zero function, go ahead and
  // initialize the return value.  TODO: it might be nice to have
  // a more general mechanism for this that didn't require synthesized
  // return statements.
  if (const FunctionDecl *FD = dyn_cast_or_null<FunctionDecl>(CurCodeDecl)) {
    if (FD->hasImplicitReturnZero()) {
      QualType RetTy = FD->getReturnType().getUnqualifiedType();
      llvm::Type* LLVMTy = CGM.getTypes().ConvertType(RetTy);
      llvm::Constant* Zero = llvm::Constant::getNullValue(LLVMTy);
      Builder.CreateStore(Zero, ReturnValue);
    }
  }

  // FIXME: We no longer need the types from FunctionArgList; lift up and
  // simplify.

  ClangToLLVMArgMapping IRFunctionArgs(CGM.getContext(), FI);
  // Flattened function arguments.
  SmallVector<llvm::Argument *, 16> FnArgs;
  FnArgs.reserve(IRFunctionArgs.totalIRArgs());
  for (auto &Arg : Fn->args()) {
    FnArgs.push_back(&Arg);
  }
  assert(FnArgs.size() == IRFunctionArgs.totalIRArgs());

  // If we're using inalloca, all the memory arguments are GEPs off of the last
  // parameter, which is a pointer to the complete memory area.
  llvm::Value *ArgStruct = nullptr;
  if (IRFunctionArgs.hasInallocaArg()) {
    ArgStruct = FnArgs[IRFunctionArgs.getInallocaArgNo()];
    assert(ArgStruct->getType() == FI.getArgStruct()->getPointerTo());
  }

  // Name the struct return parameter.
  if (IRFunctionArgs.hasSRetArg()) {
    auto AI = FnArgs[IRFunctionArgs.getSRetArgNo()];
    AI->setName("agg.result");
    AI->addAttr(llvm::AttributeSet::get(getLLVMContext(), AI->getArgNo() + 1,
                                        llvm::Attribute::NoAlias));
  }

  // Track if we received the parameter as a pointer (indirect, byval, or
  // inalloca).  If already have a pointer, EmitParmDecl doesn't need to copy it
  // into a local alloca for us.
  enum ValOrPointer { HaveValue = 0, HavePointer = 1 };
  typedef llvm::PointerIntPair<llvm::Value *, 1> ValueAndIsPtr;
  SmallVector<ValueAndIsPtr, 16> ArgVals;
  ArgVals.reserve(Args.size());

  // Create a pointer value for every parameter declaration.  This usually
  // entails copying one or more LLVM IR arguments into an alloca.  Don't push
  // any cleanups or do anything that might unwind.  We do that separately, so
  // we can push the cleanups in the correct order for the ABI.
  assert(FI.arg_size() == Args.size() &&
         "Mismatch between function signature & arguments.");
  unsigned ArgNo = 0;
  CGFunctionInfo::const_arg_iterator info_it = FI.arg_begin();
  for (FunctionArgList::const_iterator i = Args.begin(), e = Args.end();
       i != e; ++i, ++info_it, ++ArgNo) {
    const VarDecl *Arg = *i;
    QualType Ty = info_it->type;
    const ABIArgInfo &ArgI = info_it->info;

    bool isPromoted = !getLangOpts().HLSL && // HLSL Change - no knr promotion in HLSL
      isa<ParmVarDecl>(Arg) && cast<ParmVarDecl>(Arg)->isKNRPromoted();

    unsigned FirstIRArg, NumIRArgs;
    std::tie(FirstIRArg, NumIRArgs) = IRFunctionArgs.getIRArgs(ArgNo);

    switch (ArgI.getKind()) {
    case ABIArgInfo::InAlloca: {
      assert(NumIRArgs == 0);
      llvm::Value *V =
          Builder.CreateStructGEP(FI.getArgStruct(), ArgStruct,
                                  ArgI.getInAllocaFieldIndex(), Arg->getName());
      ArgVals.push_back(ValueAndIsPtr(V, HavePointer));
      break;
    }

    case ABIArgInfo::Indirect: {
      assert(NumIRArgs == 1);
      llvm::Value *V = FnArgs[FirstIRArg];

      if (!hasScalarEvaluationKind(Ty)) {
        // Aggregates and complex variables are accessed by reference.  All we
        // need to do is realign the value, if requested
        if (ArgI.getIndirectRealign()) {
          llvm::Value *AlignedTemp = CreateMemTemp(Ty, "coerce");

          // Copy from the incoming argument pointer to the temporary with the
          // appropriate alignment.
          //
          // FIXME: We should have a common utility for generating an aggregate
          // copy.
          llvm::Type *I8PtrTy = Builder.getInt8PtrTy();
          CharUnits Size = getContext().getTypeSizeInChars(Ty);
          llvm::Value *Dst = Builder.CreateBitCast(AlignedTemp, I8PtrTy);
          llvm::Value *Src = Builder.CreateBitCast(V, I8PtrTy);
          Builder.CreateMemCpy(Dst,
                               Src,
                               llvm::ConstantInt::get(IntPtrTy, 
                                                      Size.getQuantity()),
                               ArgI.getIndirectAlign(),
                               false);
          V = AlignedTemp;
        }
        ArgVals.push_back(ValueAndIsPtr(V, HavePointer));
      } else {
        // Load scalar value from indirect argument.
        V = EmitLoadOfScalar(V, false, ArgI.getIndirectAlign(), Ty,
                             Arg->getLocStart());

        if (isPromoted)
          V = emitArgumentDemotion(*this, Arg, V);
        ArgVals.push_back(ValueAndIsPtr(V, HaveValue));
      }
      break;
    }

    case ABIArgInfo::Extend:
    case ABIArgInfo::Direct: {
      // HLSL Change Begins
      if (hlsl::IsHLSLMatType(Ty)) {
        assert(NumIRArgs == 1);
        auto AI = FnArgs[FirstIRArg];
        llvm::Value *V = AI;
        ArgVals.push_back(ValueAndIsPtr(V, HaveValue));
        break;
      }
      // HLSL Change Ends
      // If we have the trivial case, handle it with no muss and fuss.
      if (!isa<llvm::StructType>(ArgI.getCoerceToType()) &&
          ArgI.getCoerceToType() == ConvertType(Ty) &&
          ArgI.getDirectOffset() == 0) {
        assert(NumIRArgs == 1);
        auto AI = FnArgs[FirstIRArg];
        llvm::Value *V = AI;

        if (const ParmVarDecl *PVD = dyn_cast<ParmVarDecl>(Arg)) {
          if (getNonNullAttr(CurCodeDecl, PVD, PVD->getType(),
                             PVD->getFunctionScopeIndex()))
            AI->addAttr(llvm::AttributeSet::get(getLLVMContext(),
                                                AI->getArgNo() + 1,
                                                llvm::Attribute::NonNull));

          QualType OTy = PVD->getOriginalType();
          if (const auto *ArrTy =
              getContext().getAsConstantArrayType(OTy)) {
            // A C99 array parameter declaration with the static keyword also
            // indicates dereferenceability, and if the size is constant we can
            // use the dereferenceable attribute (which requires the size in
            // bytes).
            if (ArrTy->getSizeModifier() == ArrayType::Static) {
              QualType ETy = ArrTy->getElementType();
              uint64_t ArrSize = ArrTy->getSize().getZExtValue();
              if (!ETy->isIncompleteType() && ETy->isConstantSizeType() &&
                  ArrSize) {
                llvm::AttrBuilder Attrs;
                Attrs.addDereferenceableAttr(
                  getContext().getTypeSizeInChars(ETy).getQuantity()*ArrSize);
                AI->addAttr(llvm::AttributeSet::get(getLLVMContext(),
                                                    AI->getArgNo() + 1, Attrs));
              } else if (getContext().getTargetAddressSpace(ETy) == 0) {
                AI->addAttr(llvm::AttributeSet::get(getLLVMContext(),
                                                    AI->getArgNo() + 1,
                                                    llvm::Attribute::NonNull));
              }
            }
          } else if (const auto *ArrTy =
                     getContext().getAsVariableArrayType(OTy)) {
            // For C99 VLAs with the static keyword, we don't know the size so
            // we can't use the dereferenceable attribute, but in addrspace(0)
            // we know that it must be nonnull.
            if (ArrTy->getSizeModifier() == VariableArrayType::Static &&
                !getContext().getTargetAddressSpace(ArrTy->getElementType()))
              AI->addAttr(llvm::AttributeSet::get(getLLVMContext(),
                                                  AI->getArgNo() + 1,
                                                  llvm::Attribute::NonNull));
          }

          const auto *AVAttr = PVD->getAttr<AlignValueAttr>();
          if (!AVAttr)
            if (const auto *TOTy = dyn_cast<TypedefType>(OTy))
              AVAttr = TOTy->getDecl()->getAttr<AlignValueAttr>();
          if (AVAttr) {         
            llvm::Value *AlignmentValue =
              EmitScalarExpr(AVAttr->getAlignment());
            llvm::ConstantInt *AlignmentCI =
              cast<llvm::ConstantInt>(AlignmentValue);
            unsigned Alignment =
              std::min((unsigned) AlignmentCI->getZExtValue(),
                       +llvm::Value::MaximumAlignment);

            llvm::AttrBuilder Attrs;
            Attrs.addAlignmentAttr(Alignment);
            AI->addAttr(llvm::AttributeSet::get(getLLVMContext(),
                                                AI->getArgNo() + 1, Attrs));
          }
        }

        if (Arg->getType().isRestrictQualified())
          AI->addAttr(llvm::AttributeSet::get(getLLVMContext(),
                                              AI->getArgNo() + 1,
                                              llvm::Attribute::NoAlias));

        // Ensure the argument is the correct type.
        if (V->getType() != ArgI.getCoerceToType())
          V = Builder.CreateBitCast(V, ArgI.getCoerceToType());

        if (isPromoted)
          V = emitArgumentDemotion(*this, Arg, V);

        if (const CXXMethodDecl *MD =
            dyn_cast_or_null<CXXMethodDecl>(CurCodeDecl)) {
          if (MD->isVirtual() && Arg == CXXABIThisDecl)
            V = CGM.getCXXABI().
                adjustThisParameterInVirtualFunctionPrologue(*this, CurGD, V);
        }

        // Because of merging of function types from multiple decls it is
        // possible for the type of an argument to not match the corresponding
        // type in the function type. Since we are codegening the callee
        // in here, add a cast to the argument type.
        llvm::Type *LTy = ConvertType(Arg->getType());
        if (V->getType() != LTy)
          V = Builder.CreateBitCast(V, LTy);

        ArgVals.push_back(ValueAndIsPtr(V, HaveValue));
        break;
      }

      llvm::AllocaInst *Alloca = CreateMemTemp(Ty, Arg->getName());

      // The alignment we need to use is the max of the requested alignment for
      // the argument plus the alignment required by our access code below.
      unsigned AlignmentToUse =
        CGM.getDataLayout().getABITypeAlignment(ArgI.getCoerceToType());
      AlignmentToUse = std::max(AlignmentToUse,
                        (unsigned)getContext().getDeclAlign(Arg).getQuantity());

      Alloca->setAlignment(AlignmentToUse);
      llvm::Value *V = Alloca;
      llvm::Value *Ptr = V;    // Pointer to store into.
      CharUnits PtrAlign = CharUnits::fromQuantity(AlignmentToUse);

      // If the value is offset in memory, apply the offset now.
      if (unsigned Offs = ArgI.getDirectOffset()) {
        Ptr = Builder.CreateBitCast(Ptr, Builder.getInt8PtrTy());
        Ptr = Builder.CreateConstGEP1_32(Builder.getInt8Ty(), Ptr, Offs);
        Ptr = Builder.CreateBitCast(Ptr,
                          llvm::PointerType::getUnqual(ArgI.getCoerceToType()));
        PtrAlign = PtrAlign.alignmentAtOffset(CharUnits::fromQuantity(Offs));
      }

      // Fast-isel and the optimizer generally like scalar values better than
      // FCAs, so we flatten them if this is safe to do for this argument.
      llvm::StructType *STy = dyn_cast<llvm::StructType>(ArgI.getCoerceToType());
      if (ArgI.isDirect() && ArgI.getCanBeFlattened() && STy &&
          STy->getNumElements() > 1) {
        uint64_t SrcSize = CGM.getDataLayout().getTypeAllocSize(STy);
        llvm::Type *DstTy =
          cast<llvm::PointerType>(Ptr->getType())->getElementType();
        uint64_t DstSize = CGM.getDataLayout().getTypeAllocSize(DstTy);

        if (SrcSize <= DstSize) {
          Ptr = Builder.CreateBitCast(Ptr, llvm::PointerType::getUnqual(STy));

          assert(STy->getNumElements() == NumIRArgs);
          for (unsigned i = 0, e = STy->getNumElements(); i != e; ++i) {
            auto AI = FnArgs[FirstIRArg + i];
            AI->setName(Arg->getName() + ".coerce" + Twine(i));
            llvm::Value *EltPtr = Builder.CreateConstGEP2_32(STy, Ptr, 0, i);
            Builder.CreateStore(AI, EltPtr);
          }
        } else {
          llvm::AllocaInst *TempAlloca =
            CreateTempAlloca(ArgI.getCoerceToType(), "coerce");
          TempAlloca->setAlignment(AlignmentToUse);
          llvm::Value *TempV = TempAlloca;

          assert(STy->getNumElements() == NumIRArgs);
          for (unsigned i = 0, e = STy->getNumElements(); i != e; ++i) {
            auto AI = FnArgs[FirstIRArg + i];
            AI->setName(Arg->getName() + ".coerce" + Twine(i));
            llvm::Value *EltPtr =
                Builder.CreateConstGEP2_32(ArgI.getCoerceToType(), TempV, 0, i);
            Builder.CreateStore(AI, EltPtr);
          }

          Builder.CreateMemCpy(Ptr, TempV, DstSize, AlignmentToUse);
        }
      } else {
        // Simple case, just do a coerced store of the argument into the alloca.
        assert(NumIRArgs == 1);
        auto AI = FnArgs[FirstIRArg];
        AI->setName(Arg->getName() + ".coerce");
        CreateCoercedStore(AI, Ptr, /*DestIsVolatile=*/false, PtrAlign, *this, Ty); // HLSL Change - Add Ty.
      }


      // Match to what EmitParmDecl is expecting for this type.
      if (CodeGenFunction::hasScalarEvaluationKind(Ty)) {
        V = EmitLoadOfScalar(V, false, AlignmentToUse, Ty, Arg->getLocStart());
        if (isPromoted)
          V = emitArgumentDemotion(*this, Arg, V);
        ArgVals.push_back(ValueAndIsPtr(V, HaveValue));
      } else {
        ArgVals.push_back(ValueAndIsPtr(V, HavePointer));
      }
      break;
    }

    case ABIArgInfo::Expand: {
      // If this structure was expanded into multiple arguments then
      // we need to create a temporary and reconstruct it from the
      // arguments.
      llvm::AllocaInst *Alloca = CreateMemTemp(Ty);
      CharUnits Align = getContext().getDeclAlign(Arg);
      Alloca->setAlignment(Align.getQuantity());
      LValue LV = MakeAddrLValue(Alloca, Ty, Align);
      ArgVals.push_back(ValueAndIsPtr(Alloca, HavePointer));

      auto FnArgIter = FnArgs.begin() + FirstIRArg;
      ExpandTypeFromArgs(Ty, LV, FnArgIter);
      assert(FnArgIter == FnArgs.begin() + FirstIRArg + NumIRArgs);
      for (unsigned i = 0, e = NumIRArgs; i != e; ++i) {
        auto AI = FnArgs[FirstIRArg + i];
        AI->setName(Arg->getName() + "." + Twine(i));
      }
      break;
    }

    case ABIArgInfo::Ignore:
      assert(NumIRArgs == 0);
      // Initialize the local variable appropriately.
      if (!hasScalarEvaluationKind(Ty)) {
        ArgVals.push_back(ValueAndIsPtr(CreateMemTemp(Ty), HavePointer));
      } else {
        llvm::Value *U = llvm::UndefValue::get(ConvertType(Arg->getType()));
        ArgVals.push_back(ValueAndIsPtr(U, HaveValue));
      }
      break;
    }
  }

  if (getTarget().getCXXABI().areArgsDestroyedLeftToRightInCallee()) {
    for (int I = Args.size() - 1; I >= 0; --I)
      EmitParmDecl(*Args[I], ArgVals[I].getPointer(), ArgVals[I].getInt(),
                   I + 1);
  } else {
    for (unsigned I = 0, E = Args.size(); I != E; ++I)
      EmitParmDecl(*Args[I], ArgVals[I].getPointer(), ArgVals[I].getInt(),
                   I + 1);
  }

  // HLSL Change Begins.
  if (getLangOpts().HLSL) {
    if (const FunctionDecl *FD = dyn_cast_or_null<FunctionDecl>(CurCodeDecl)) {
      CGM.getHLSLRuntime().EmitHLSLFunctionProlog(Fn, FD);
    }
  }
  // HLSL Change Ends.
}

#if 0 // HLSL Change Start - no ObjC support
static void eraseUnusedBitCasts(llvm::Instruction *insn) {
  while (insn->use_empty()) {
    llvm::BitCastInst *bitcast = dyn_cast<llvm::BitCastInst>(insn);
    if (!bitcast) return;

    // This is "safe" because we would have used a ConstantExpr otherwise.
    insn = cast<llvm::Instruction>(bitcast->getOperand(0));
    bitcast->eraseFromParent();
  }
}

/// Try to emit a fused autorelease of a return result.
static llvm::Value *tryEmitFusedAutoreleaseOfResult(CodeGenFunction &CGF,
                                                    llvm::Value *result) {
  // We must be immediately followed the cast.
  llvm::BasicBlock *BB = CGF.Builder.GetInsertBlock();
  if (BB->empty()) return nullptr;
  if (&BB->back() != result) return nullptr;

  llvm::Type *resultType = result->getType();

  // result is in a BasicBlock and is therefore an Instruction.
  llvm::Instruction *generator = cast<llvm::Instruction>(result);

  SmallVector<llvm::Instruction*,4> insnsToKill;

  // Look for:
  //  %generator = bitcast %type1* %generator2 to %type2*
  while (llvm::BitCastInst *bitcast = dyn_cast<llvm::BitCastInst>(generator)) {
    // We would have emitted this as a constant if the operand weren't
    // an Instruction.
    generator = cast<llvm::Instruction>(bitcast->getOperand(0));

    // Require the generator to be immediately followed by the cast.
    if (generator->getNextNode() != bitcast)
      return nullptr;

    insnsToKill.push_back(bitcast);
  }

  // Look for:
  //   %generator = call i8* @objc_retain(i8* %originalResult)
  // or
  //   %generator = call i8* @objc_retainAutoreleasedReturnValue(i8* %originalResult)
  llvm::CallInst *call = dyn_cast<llvm::CallInst>(generator);
  if (!call) return nullptr;

  bool doRetainAutorelease;

  if (call->getCalledValue() == CGF.CGM.getARCEntrypoints().objc_retain) {
    doRetainAutorelease = true;
  } else if (call->getCalledValue() == CGF.CGM.getARCEntrypoints()
                                          .objc_retainAutoreleasedReturnValue) {
    doRetainAutorelease = false;

    // If we emitted an assembly marker for this call (and the
    // ARCEntrypoints field should have been set if so), go looking
    // for that call.  If we can't find it, we can't do this
    // optimization.  But it should always be the immediately previous
    // instruction, unless we needed bitcasts around the call.
    if (CGF.CGM.getARCEntrypoints().retainAutoreleasedReturnValueMarker) {
      llvm::Instruction *prev = call->getPrevNode();
      assert(prev);
      if (isa<llvm::BitCastInst>(prev)) {
        prev = prev->getPrevNode();
        assert(prev);
      }
      assert(isa<llvm::CallInst>(prev));
      assert(cast<llvm::CallInst>(prev)->getCalledValue() ==
               CGF.CGM.getARCEntrypoints().retainAutoreleasedReturnValueMarker);
      insnsToKill.push_back(prev);
    }
  } else {
    return nullptr;
  }

  result = call->getArgOperand(0);
  insnsToKill.push_back(call);

  // Keep killing bitcasts, for sanity.  Note that we no longer care
  // about precise ordering as long as there's exactly one use.
  while (llvm::BitCastInst *bitcast = dyn_cast<llvm::BitCastInst>(result)) {
    if (!bitcast->hasOneUse()) break;
    insnsToKill.push_back(bitcast);
    result = bitcast->getOperand(0);
  }

  // Delete all the unnecessary instructions, from latest to earliest.
  for (SmallVectorImpl<llvm::Instruction*>::iterator
         i = insnsToKill.begin(), e = insnsToKill.end(); i != e; ++i)
    (*i)->eraseFromParent();

  // Do the fused retain/autorelease if we were asked to.
  if (doRetainAutorelease)
    result = CGF.EmitARCRetainAutoreleaseReturnValue(result);

  // Cast back to the result type.
  return CGF.Builder.CreateBitCast(result, resultType);
}

/// If this is a +1 of the value of an immutable 'self', remove it.
static llvm::Value *tryRemoveRetainOfSelf(CodeGenFunction &CGF,
                                          llvm::Value *result) {
  // This is only applicable to a method with an immutable 'self'.
  const ObjCMethodDecl *method =
    dyn_cast_or_null<ObjCMethodDecl>(CGF.CurCodeDecl);
  if (!method) return nullptr;
  const VarDecl *self = method->getSelfDecl();
  if (!self->getType().isConstQualified()) return nullptr;

  // Look for a retain call.
  llvm::CallInst *retainCall =
    dyn_cast<llvm::CallInst>(result->stripPointerCasts());
  if (!retainCall ||
      retainCall->getCalledValue() != CGF.CGM.getARCEntrypoints().objc_retain)
    return nullptr;

  // Look for an ordinary load of 'self'.
  llvm::Value *retainedValue = retainCall->getArgOperand(0);
  llvm::LoadInst *load =
    dyn_cast<llvm::LoadInst>(retainedValue->stripPointerCasts());
  if (!load || load->isAtomic() || load->isVolatile() || 
      load->getPointerOperand() != CGF.GetAddrOfLocalVar(self))
    return nullptr;

  // Okay!  Burn it all down.  This relies for correctness on the
  // assumption that the retain is emitted as part of the return and
  // that thereafter everything is used "linearly".
  llvm::Type *resultType = result->getType();
  eraseUnusedBitCasts(cast<llvm::Instruction>(result));
  assert(retainCall->use_empty());
  retainCall->eraseFromParent();
  eraseUnusedBitCasts(cast<llvm::Instruction>(retainedValue));

  return CGF.Builder.CreateBitCast(load, resultType);
}

/// Emit an ARC autorelease of the result of a function.
///
/// \return the value to actually return from the function
static llvm::Value *emitAutoreleaseOfResult(CodeGenFunction &CGF,
                                            llvm::Value *result) {
  // If we're returning 'self', kill the initial retain.  This is a
  // heuristic attempt to "encourage correctness" in the really unfortunate
  // case where we have a return of self during a dealloc and we desperately
  // need to avoid the possible autorelease.
  if (llvm::Value *self = tryRemoveRetainOfSelf(CGF, result))
    return self;

  // At -O0, try to emit a fused retain/autorelease.
  if (CGF.shouldUseFusedARCCalls())
    if (llvm::Value *fused = tryEmitFusedAutoreleaseOfResult(CGF, result))
      return fused;

  return CGF.EmitARCAutoreleaseReturnValue(result);
}
#endif // HLSL Change Ends - no ObjC support

/// Heuristically search for a dominating store to the return-value slot.
static llvm::StoreInst *findDominatingStoreToReturnValue(CodeGenFunction &CGF) {
  // If there are multiple uses of the return-value slot, just check
  // for something immediately preceding the IP.  Sometimes this can
  // happen with how we generate implicit-returns; it can also happen
  // with noreturn cleanups.
  if (!CGF.ReturnValue->hasOneUse()) {
    llvm::BasicBlock *IP = CGF.Builder.GetInsertBlock();
    if (IP->empty()) return nullptr;
    llvm::Instruction *I = &IP->back();

    // Skip lifetime markers
    for (llvm::BasicBlock::reverse_iterator II = IP->rbegin(),
                                            IE = IP->rend();
         II != IE; ++II) {
      if (llvm::IntrinsicInst *Intrinsic =
              dyn_cast<llvm::IntrinsicInst>(&*II)) {
        if (Intrinsic->getIntrinsicID() == llvm::Intrinsic::lifetime_end) {
          const llvm::Value *CastAddr = Intrinsic->getArgOperand(1);
          ++II;
          if (II == IE)
            break;
          if (isa<llvm::BitCastInst>(&*II) && (CastAddr == &*II))
            continue;
        }
      }
      I = &*II;
      break;
    }

    llvm::StoreInst *store = dyn_cast<llvm::StoreInst>(I);
    if (!store) return nullptr;
    if (store->getPointerOperand() != CGF.ReturnValue) return nullptr;
    assert(!store->isAtomic() && !store->isVolatile()); // see below
    return store;
  }

  llvm::StoreInst *store =
    dyn_cast<llvm::StoreInst>(CGF.ReturnValue->user_back());
  if (!store) return nullptr;

  // These aren't actually possible for non-coerced returns, and we
  // only care about non-coerced returns on this code path.
  assert(!store->isAtomic() && !store->isVolatile());

  // Now do a first-and-dirty dominance check: just walk up the
  // single-predecessors chain from the current insertion point.
  llvm::BasicBlock *StoreBB = store->getParent();
  llvm::BasicBlock *IP = CGF.Builder.GetInsertBlock();
  while (IP != StoreBB) {
    if (!(IP = IP->getSinglePredecessor()))
      return nullptr;
  }

  // Okay, the store's basic block dominates the insertion point; we
  // can do our thing.
  return store;
}

void CodeGenFunction::EmitFunctionEpilog(const CGFunctionInfo &FI,
                                         bool EmitRetDbgLoc,
                                         SourceLocation EndLoc) {
  if (CurCodeDecl && CurCodeDecl->hasAttr<NakedAttr>()) {
    // Naked functions don't have epilogues.
    Builder.CreateUnreachable();
    return;
  }

  // Functions with no result always return void.
  if (!ReturnValue) {
    Builder.CreateRetVoid();
    return;
  }

  llvm::DebugLoc RetDbgLoc;
  llvm::Value *RV = nullptr;
  QualType RetTy = FI.getReturnType();
  const ABIArgInfo &RetAI = FI.getReturnInfo();

  switch (RetAI.getKind()) {
  case ABIArgInfo::InAlloca:
    // Aggregrates get evaluated directly into the destination.  Sometimes we
    // need to return the sret value in a register, though.
    assert(hasAggregateEvaluationKind(RetTy));
    if (RetAI.getInAllocaSRet()) {
      llvm::Function::arg_iterator EI = CurFn->arg_end();
      --EI;
      llvm::Value *ArgStruct = EI;
      llvm::Value *SRet = Builder.CreateStructGEP(
          nullptr, ArgStruct, RetAI.getInAllocaFieldIndex());
      RV = Builder.CreateLoad(SRet, "sret");
    }
    break;

  case ABIArgInfo::Indirect: {
    auto AI = CurFn->arg_begin();
    if (RetAI.isSRetAfterThis())
      ++AI;
    switch (getEvaluationKind(RetTy)) {
    case TEK_Complex: {
      ComplexPairTy RT =
        EmitLoadOfComplex(MakeNaturalAlignAddrLValue(ReturnValue, RetTy),
                          EndLoc);
      EmitStoreOfComplex(RT, MakeNaturalAlignAddrLValue(AI, RetTy),
                         /*isInit*/ true);
      break;
    }
    case TEK_Aggregate:
      // Do nothing; aggregrates get evaluated directly into the destination.
      break;
    case TEK_Scalar:
      EmitStoreOfScalar(Builder.CreateLoad(ReturnValue),
                        MakeNaturalAlignAddrLValue(AI, RetTy),
                        /*isInit*/ true);
      break;
    }
    break;
  }

  case ABIArgInfo::Extend:
  case ABIArgInfo::Direct:
    if (RetAI.getCoerceToType() == ConvertType(RetTy) &&
        RetAI.getDirectOffset() == 0) {
      // HLSL Change Begin.
      // If optimization is disabled, just load return value.
      if (CGM.getCodeGenOpts().DisableLLVMOpts) {
        // HLSL Change Begins
        if (hlsl::IsHLSLMatType(RetTy))
          RV = CGM.getHLSLRuntime().EmitHLSLMatrixLoad(*this, ReturnValue,
                                      FnRetTy);  // FnRetTy retains attributed type
        else
          // HLSL Change Ends
          RV = Builder.CreateLoad(ReturnValue);
      } else {
      // HLSL Change End.
      // The internal return value temp always will have pointer-to-return-type
      // type, just do a load.

      // If there is a dominating store to ReturnValue, we can elide
      // the load, zap the store, and usually zap the alloca.
      if (llvm::StoreInst *SI =
              findDominatingStoreToReturnValue(*this)) {
        // Reuse the debug location from the store unless there is
        // cleanup code to be emitted between the store and return
        // instruction.
        if (EmitRetDbgLoc && !AutoreleaseResult)
          RetDbgLoc = SI->getDebugLoc();
        // Get the stored value and nuke the now-dead store.
        RV = SI->getValueOperand();
        SI->eraseFromParent();

        // If that was the only use of the return value, nuke it as well now.
        if (ReturnValue->use_empty() && isa<llvm::AllocaInst>(ReturnValue)) {
          cast<llvm::AllocaInst>(ReturnValue)->eraseFromParent();
          ReturnValue = nullptr;
        }

      // Otherwise, we have to do a simple load.
      } else {
        // HLSL Change Begins
        if (hlsl::IsHLSLMatType(RetTy))
          RV = CGM.getHLSLRuntime().EmitHLSLMatrixLoad(*this, ReturnValue,
                                      FnRetTy);  // FnRetTy retains attributed type
        else
          // HLSL Change Ends
          RV = Builder.CreateLoad(ReturnValue);
      }
      } // HLSL Change
    } else {
      llvm::Value *V = ReturnValue;
      CharUnits Align = getContext().getTypeAlignInChars(RetTy);
      // If the value is offset in memory, apply the offset now.
      if (unsigned Offs = RetAI.getDirectOffset()) {
        V = Builder.CreateBitCast(V, Builder.getInt8PtrTy());
        V = Builder.CreateConstGEP1_32(Builder.getInt8Ty(), V, Offs);
        V = Builder.CreateBitCast(V,
                         llvm::PointerType::getUnqual(RetAI.getCoerceToType()));
        Align = Align.alignmentAtOffset(CharUnits::fromQuantity(Offs));
      }

      RV = CreateCoercedLoad(V, RetAI.getCoerceToType(), Align, *this);
    }

    // In ARC, end functions that return a retainable type with a call
    // to objc_autoreleaseReturnValue.
#if 0 // HLSL Change - no ObjC support
    if (AutoreleaseResult) {
      assert(getLangOpts().ObjCAutoRefCount &&
             !FI.isReturnsRetained() &&
             RetTy->isObjCRetainableType());
      RV = emitAutoreleaseOfResult(*this, RV);
    }
#else
    assert(!AutoreleaseResult && "autorelease not supported in HLSL");
#endif // HLSL Change - no ObjC support
    break;

  case ABIArgInfo::Ignore:
    break;

  case ABIArgInfo::Expand:
    llvm_unreachable("Invalid ABI kind for return argument");
  }

  llvm::Instruction *Ret;
  if (RV) {
    if (SanOpts.has(SanitizerKind::ReturnsNonnullAttribute)) {
      if (auto RetNNAttr = CurGD.getDecl()->getAttr<ReturnsNonNullAttr>()) {
        SanitizerScope SanScope(this);
        llvm::Value *Cond = Builder.CreateICmpNE(
            RV, llvm::Constant::getNullValue(RV->getType()));
        llvm::Constant *StaticData[] = {
            EmitCheckSourceLocation(EndLoc),
            EmitCheckSourceLocation(RetNNAttr->getLocation()),
        };
        EmitCheck(std::make_pair(Cond, SanitizerKind::ReturnsNonnullAttribute),
                  "nonnull_return", StaticData, None);
      }
    }
    Ret = Builder.CreateRet(RV);
  } else {
    Ret = Builder.CreateRetVoid();
  }

  if (RetDbgLoc)
    Ret->setDebugLoc(std::move(RetDbgLoc));
}

static bool isInAllocaArgument(CGCXXABI &ABI, QualType type) {
  const CXXRecordDecl *RD = type->getAsCXXRecordDecl();
  return RD && ABI.getRecordArgABI(RD) == CGCXXABI::RAA_DirectInMemory;
}

static AggValueSlot createPlaceholderSlot(CodeGenFunction &CGF, QualType Ty) {
  // FIXME: Generate IR in one pass, rather than going back and fixing up these
  // placeholders.
  llvm::Type *IRTy = CGF.ConvertTypeForMem(Ty);
  llvm::Value *Placeholder =
      llvm::UndefValue::get(IRTy->getPointerTo()->getPointerTo());
  Placeholder = CGF.Builder.CreateLoad(Placeholder);
  return AggValueSlot::forAddr(Placeholder, CharUnits::Zero(),
                               Ty.getQualifiers(),
                               AggValueSlot::IsNotDestructed,
                               AggValueSlot::DoesNotNeedGCBarriers,
                               AggValueSlot::IsNotAliased);
}

void CodeGenFunction::EmitDelegateCallArg(CallArgList &args,
                                          const VarDecl *param,
                                          SourceLocation loc) {
  // StartFunction converted the ABI-lowered parameter(s) into a
  // local alloca.  We need to turn that into an r-value suitable
  // for EmitCall.
  llvm::Value *local = GetAddrOfLocalVar(param);

  QualType type = param->getType();

  // For the most part, we just need to load the alloca, except:
  // 1) aggregate r-values are actually pointers to temporaries, and
  // 2) references to non-scalars are pointers directly to the aggregate.
  // I don't know why references to scalars are different here.
  if (const ReferenceType *ref = type->getAs<ReferenceType>()) {
    if (!hasScalarEvaluationKind(ref->getPointeeType()))
      return args.add(RValue::getAggregate(local), type);

    // Locals which are references to scalars are represented
    // with allocas holding the pointer.
    return args.add(RValue::get(Builder.CreateLoad(local)), type);
  }

  assert(!isInAllocaArgument(CGM.getCXXABI(), type) &&
         "cannot emit delegate call arguments for inalloca arguments!");

  args.add(convertTempToRValue(local, type, loc), type);
}

#if 0 // HLSL Change - no ObjC support
static bool isProvablyNull(llvm::Value *addr) {
  return isa<llvm::ConstantPointerNull>(addr);
}

static bool isProvablyNonNull(llvm::Value *addr) {
  return isa<llvm::AllocaInst>(addr);
}

/// Emit the actual writing-back of a writeback.
static void emitWriteback(CodeGenFunction &CGF,
                          const CallArgList::Writeback &writeback) {
  const LValue &srcLV = writeback.Source;
  llvm::Value *srcAddr = srcLV.getAddress();
  assert(!isProvablyNull(srcAddr) &&
         "shouldn't have writeback for provably null argument");

  llvm::BasicBlock *contBB = nullptr;

  // If the argument wasn't provably non-null, we need to null check
  // before doing the store.
  bool provablyNonNull = isProvablyNonNull(srcAddr);
  if (!provablyNonNull) {
    llvm::BasicBlock *writebackBB = CGF.createBasicBlock("icr.writeback");
    contBB = CGF.createBasicBlock("icr.done");

    llvm::Value *isNull = CGF.Builder.CreateIsNull(srcAddr, "icr.isnull");
    CGF.Builder.CreateCondBr(isNull, contBB, writebackBB);
    CGF.EmitBlock(writebackBB);
  }

  // Load the value to writeback.
  llvm::Value *value = CGF.Builder.CreateLoad(writeback.Temporary);

  // Cast it back, in case we're writing an id to a Foo* or something.
  value = CGF.Builder.CreateBitCast(value,
               cast<llvm::PointerType>(srcAddr->getType())->getElementType(),
                            "icr.writeback-cast");
  
  // Perform the writeback.

  // If we have a "to use" value, it's something we need to emit a use
  // of.  This has to be carefully threaded in: if it's done after the
  // release it's potentially undefined behavior (and the optimizer
  // will ignore it), and if it happens before the retain then the
  // optimizer could move the release there.
  if (writeback.ToUse) {
    assert(srcLV.getObjCLifetime() == Qualifiers::OCL_Strong);

    // Retain the new value.  No need to block-copy here:  the block's
    // being passed up the stack.
    value = CGF.EmitARCRetainNonBlock(value);

    // Emit the intrinsic use here.
    CGF.EmitARCIntrinsicUse(writeback.ToUse);

    // Load the old value (primitively).
    llvm::Value *oldValue = CGF.EmitLoadOfScalar(srcLV, SourceLocation());

    // Put the new value in place (primitively).
    CGF.EmitStoreOfScalar(value, srcLV, /*init*/ false);

    // Release the old value.
    CGF.EmitARCRelease(oldValue, srcLV.isARCPreciseLifetime());

  // Otherwise, we can just do a normal lvalue store.
  } else {
    CGF.EmitStoreThroughLValue(RValue::get(value), srcLV);
  }

  // Jump to the continuation block.
  if (!provablyNonNull)
    CGF.EmitBlock(contBB);
}

static void emitWritebacks(CodeGenFunction &CGF,
                           const CallArgList &args) {
  for (const auto &I : args.writebacks())
    emitWriteback(CGF, I);
}
#endif // HLSL Change - no ObjC support

static void deactivateArgCleanupsBeforeCall(CodeGenFunction &CGF,
                                            const CallArgList &CallArgs) {
  assert(CGF.getTarget().getCXXABI().areArgsDestroyedLeftToRightInCallee());
  ArrayRef<CallArgList::CallArgCleanup> Cleanups =
    CallArgs.getCleanupsToDeactivate();
  // Iterate in reverse to increase the likelihood of popping the cleanup.
  for (ArrayRef<CallArgList::CallArgCleanup>::reverse_iterator
         I = Cleanups.rbegin(), E = Cleanups.rend(); I != E; ++I) {
    CGF.DeactivateCleanupBlock(I->Cleanup, I->IsActiveIP);
    I->IsActiveIP->eraseFromParent();
  }
}

#if 0 // HLSL Change - no ObjC support
static const Expr *maybeGetUnaryAddrOfOperand(const Expr *E) {
  if (const UnaryOperator *uop = dyn_cast<UnaryOperator>(E->IgnoreParens()))
    if (uop->getOpcode() == UO_AddrOf)
      return uop->getSubExpr();
  return nullptr;
}


/// Emit an argument that's being passed call-by-writeback.  That is,
/// we are passing the address of 
static void emitWritebackArg(CodeGenFunction &CGF, CallArgList &args,
                             const ObjCIndirectCopyRestoreExpr *CRE) {
  LValue srcLV;

  // Make an optimistic effort to emit the address as an l-value.
  // This can fail if the argument expression is more complicated.
  if (const Expr *lvExpr = maybeGetUnaryAddrOfOperand(CRE->getSubExpr())) {
    srcLV = CGF.EmitLValue(lvExpr);

  // Otherwise, just emit it as a scalar.
  } else {
    llvm::Value *srcAddr = CGF.EmitScalarExpr(CRE->getSubExpr());

    QualType srcAddrType =
      CRE->getSubExpr()->getType()->castAs<PointerType>()->getPointeeType();
    srcLV = CGF.MakeNaturalAlignAddrLValue(srcAddr, srcAddrType);
  }
  llvm::Value *srcAddr = srcLV.getAddress();

  // The dest and src types don't necessarily match in LLVM terms
  // because of the crazy ObjC compatibility rules.

  llvm::PointerType *destType =
    cast<llvm::PointerType>(CGF.ConvertType(CRE->getType()));

  // If the address is a constant null, just pass the appropriate null.
  if (isProvablyNull(srcAddr)) {
    args.add(RValue::get(llvm::ConstantPointerNull::get(destType)),
             CRE->getType());
    return;
  }

  // Create the temporary.
  llvm::Value *temp = CGF.CreateTempAlloca(destType->getElementType(),
                                           "icr.temp");
  // Loading an l-value can introduce a cleanup if the l-value is __weak,
  // and that cleanup will be conditional if we can't prove that the l-value
  // isn't null, so we need to register a dominating point so that the cleanups
  // system will make valid IR.
  CodeGenFunction::ConditionalEvaluation condEval(CGF);
  
  // Zero-initialize it if we're not doing a copy-initialization.
  bool shouldCopy = CRE->shouldCopy();
  if (!shouldCopy) {
    llvm::Value *null =
      llvm::ConstantPointerNull::get(
        cast<llvm::PointerType>(destType->getElementType()));
    CGF.Builder.CreateStore(null, temp);
  }

  llvm::BasicBlock *contBB = nullptr;
  llvm::BasicBlock *originBB = nullptr;

  // If the address is *not* known to be non-null, we need to switch.
  llvm::Value *finalArgument;

  bool provablyNonNull = isProvablyNonNull(srcAddr);
  if (provablyNonNull) {
    finalArgument = temp;
  } else {
    llvm::Value *isNull = CGF.Builder.CreateIsNull(srcAddr, "icr.isnull");

    finalArgument = CGF.Builder.CreateSelect(isNull, 
                                   llvm::ConstantPointerNull::get(destType),
                                             temp, "icr.argument");

    // If we need to copy, then the load has to be conditional, which
    // means we need control flow.
    if (shouldCopy) {
      originBB = CGF.Builder.GetInsertBlock();
      contBB = CGF.createBasicBlock("icr.cont");
      llvm::BasicBlock *copyBB = CGF.createBasicBlock("icr.copy");
      CGF.Builder.CreateCondBr(isNull, contBB, copyBB);
      CGF.EmitBlock(copyBB);
      condEval.begin(CGF);
    }
  }

  llvm::Value *valueToUse = nullptr;

  // Perform a copy if necessary.
  if (shouldCopy) {
    RValue srcRV = CGF.EmitLoadOfLValue(srcLV, SourceLocation());
    assert(srcRV.isScalar());

    llvm::Value *src = srcRV.getScalarVal();
    src = CGF.Builder.CreateBitCast(src, destType->getElementType(),
                                    "icr.cast");

    // Use an ordinary store, not a store-to-lvalue.
    CGF.Builder.CreateStore(src, temp);

    // If optimization is enabled, and the value was held in a
    // __strong variable, we need to tell the optimizer that this
    // value has to stay alive until we're doing the store back.
    // This is because the temporary is effectively unretained,
    // and so otherwise we can violate the high-level semantics.
    if (CGF.CGM.getCodeGenOpts().OptimizationLevel != 0 &&
        srcLV.getObjCLifetime() == Qualifiers::OCL_Strong) {
      valueToUse = src;
    }
  }
  
  // Finish the control flow if we needed it.
  if (shouldCopy && !provablyNonNull) {
    llvm::BasicBlock *copyBB = CGF.Builder.GetInsertBlock();
    CGF.EmitBlock(contBB);

    // Make a phi for the value to intrinsically use.
    if (valueToUse) {
      llvm::PHINode *phiToUse = CGF.Builder.CreatePHI(valueToUse->getType(), 2,
                                                      "icr.to-use");
      phiToUse->addIncoming(valueToUse, copyBB);
      phiToUse->addIncoming(llvm::UndefValue::get(valueToUse->getType()),
                            originBB);
      valueToUse = phiToUse;
    }

    condEval.end(CGF);
  }

  args.addWriteback(srcLV, temp, valueToUse);
  args.add(RValue::get(finalArgument), CRE->getType());
}

#endif // HLSL Change - no ObjC support

void CallArgList::allocateArgumentMemory(CodeGenFunction &CGF) {
  assert(!StackBase && !StackCleanup.isValid());

  // Save the stack.
  llvm::Function *F = CGF.CGM.getIntrinsic(llvm::Intrinsic::stacksave);
  StackBase = CGF.Builder.CreateCall(F, {}, "inalloca.save");

  // Control gets really tied up in landing pads, so we have to spill the
  // stacksave to an alloca to avoid violating SSA form.
  // TODO: This is dead if we never emit the cleanup.  We should create the
  // alloca and store lazily on the first cleanup emission.
  StackBaseMem = CGF.CreateTempAlloca(CGF.Int8PtrTy, "inalloca.spmem");
  CGF.Builder.CreateStore(StackBase, StackBaseMem);
  CGF.pushStackRestore(EHCleanup, StackBaseMem);
  StackCleanup = CGF.EHStack.getInnermostEHScope();
  assert(StackCleanup.isValid());
}

void CallArgList::freeArgumentMemory(CodeGenFunction &CGF) const {
  if (StackBase) {
    CGF.DeactivateCleanupBlock(StackCleanup, StackBase);
    llvm::Value *F = CGF.CGM.getIntrinsic(llvm::Intrinsic::stackrestore);
    // We could load StackBase from StackBaseMem, but in the non-exceptional
    // case we can skip it.
    CGF.Builder.CreateCall(F, StackBase);
  }
}

void CodeGenFunction::EmitNonNullArgCheck(RValue RV, QualType ArgType,
                                          SourceLocation ArgLoc,
                                          const FunctionDecl *FD,
                                          unsigned ParmNum) {
  if (!SanOpts.has(SanitizerKind::NonnullAttribute) || !FD)
    return;
  auto PVD = ParmNum < FD->getNumParams() ? FD->getParamDecl(ParmNum) : nullptr;
  unsigned ArgNo = PVD ? PVD->getFunctionScopeIndex() : ParmNum;
  auto NNAttr = getNonNullAttr(FD, PVD, ArgType, ArgNo);
  if (!NNAttr)
    return;
  SanitizerScope SanScope(this);
  assert(RV.isScalar());
  llvm::Value *V = RV.getScalarVal();
  llvm::Value *Cond =
      Builder.CreateICmpNE(V, llvm::Constant::getNullValue(V->getType()));
  llvm::Constant *StaticData[] = {
      EmitCheckSourceLocation(ArgLoc),
      EmitCheckSourceLocation(NNAttr->getLocation()),
      llvm::ConstantInt::get(Int32Ty, ArgNo + 1),
  };
  EmitCheck(std::make_pair(Cond, SanitizerKind::NonnullAttribute),
                "nonnull_arg", StaticData, None);
}

void CodeGenFunction::EmitCallArgs(CallArgList &Args,
                                   ArrayRef<QualType> ArgTypes,
                                   CallExpr::const_arg_iterator ArgBeg,
                                   CallExpr::const_arg_iterator ArgEnd,
                                   const FunctionDecl *CalleeDecl,
                                   unsigned ParamsToSkip) {
  // We *have* to evaluate arguments from right to left in the MS C++ ABI,
  // because arguments are destroyed left to right in the callee.
  if (CGM.getTarget().getCXXABI().areArgsDestroyedLeftToRightInCallee()) {
    // Insert a stack save if we're going to need any inalloca args.
    bool HasInAllocaArgs = false;
    for (ArrayRef<QualType>::iterator I = ArgTypes.begin(), E = ArgTypes.end();
         I != E && !HasInAllocaArgs; ++I)
      HasInAllocaArgs = isInAllocaArgument(CGM.getCXXABI(), *I);
    if (HasInAllocaArgs) {
      assert(getTarget().getTriple().getArch() == llvm::Triple::x86);
      Args.allocateArgumentMemory(*this);
    }

    // Evaluate each argument.
    size_t CallArgsStart = Args.size();
    for (int I = ArgTypes.size() - 1; I >= 0; --I) {
      CallExpr::const_arg_iterator Arg = ArgBeg + I;
      EmitCallArg(Args, *Arg, ArgTypes[I]);
      // HLSL Change begin.
      RValue CallArg = Args.back().RV;
      if (CallArg.isAggregate())
        CGM.getHLSLRuntime().MarkPotentialResourceTemp(
            *this, CallArg.getAggregateAddr(), ArgTypes[I]);
      // HLSL Change end.
      EmitNonNullArgCheck(Args.back().RV, ArgTypes[I], Arg->getExprLoc(),
                          CalleeDecl, ParamsToSkip + I);
    }

    // Un-reverse the arguments we just evaluated so they match up with the LLVM
    // IR function.
    std::reverse(Args.begin() + CallArgsStart, Args.end());
    return;
  }

  for (unsigned I = 0, E = ArgTypes.size(); I != E; ++I) {
    CallExpr::const_arg_iterator Arg = ArgBeg + I;
    assert(Arg != ArgEnd);
    EmitCallArg(Args, *Arg, ArgTypes[I]);
    EmitNonNullArgCheck(Args.back().RV, ArgTypes[I], Arg->getExprLoc(),
                        CalleeDecl, ParamsToSkip + I);
  }
}

namespace {

struct DestroyUnpassedArg : EHScopeStack::Cleanup {
  DestroyUnpassedArg(llvm::Value *Addr, QualType Ty)
      : Addr(Addr), Ty(Ty) {}

  llvm::Value *Addr;
  QualType Ty;

  void Emit(CodeGenFunction &CGF, Flags flags) override {
    const CXXDestructorDecl *Dtor = Ty->getAsCXXRecordDecl()->getDestructor();
    assert(!Dtor->isTrivial());
    CGF.EmitCXXDestructorCall(Dtor, Dtor_Complete, /*for vbase*/ false,
                              /*Delegating=*/false, Addr);
  }
};

}

struct DisableDebugLocationUpdates {
  CodeGenFunction &CGF;
  bool disabledDebugInfo;
  DisableDebugLocationUpdates(CodeGenFunction &CGF, const Expr *E) : CGF(CGF) {
    if ((disabledDebugInfo = isa<CXXDefaultArgExpr>(E) && CGF.getDebugInfo()))
      CGF.disableDebugInfo();
  }
  ~DisableDebugLocationUpdates() {
    if (disabledDebugInfo)
      CGF.enableDebugInfo();
  }
};

void CodeGenFunction::EmitCallArg(CallArgList &args, const Expr *E,
                                  QualType type) {
  DisableDebugLocationUpdates Dis(*this, E);
#if 0 // HLSL Change - no ObjC support
  if (const ObjCIndirectCopyRestoreExpr *CRE
        = dyn_cast<ObjCIndirectCopyRestoreExpr>(E)) {
    assert(getLangOpts().ObjCAutoRefCount);
    assert(getContext().hasSameType(E->getType(), type));
    return emitWritebackArg(*this, args, CRE);
  }
#endif // HLSL Change - no ObjC support

  assert(type->isReferenceType() == E->isGLValue() &&
         "reference binding to unmaterialized r-value!");

  if (E->isGLValue()) {
    // HLSL Change Begins.
    if (E->getObjectKind() == OK_VectorComponent) {
      if (const HLSLVectorElementExpr *VecElt = dyn_cast<HLSLVectorElementExpr>(E)) {
        LValue LV = EmitHLSLVectorElementExpr(VecElt);
        llvm::Value *Ptr = nullptr;
        if (LV.isSimple()) {
          // Handle the special case when the vector component access
          // is done on a scalar using .x or .r.
          //
          // Example 1:
          // groupshared uint g;
          // InterlockedAdd(g.x, 1);
          //
          // Example 2:
          // RWBuffer<uint> buf;
          // InterlockedAdd(buf[0].r, 1);
          llvm::Value *V = LV.getAddress();
<<<<<<< HEAD
          Ptr = Builder.CreateGEP(V, { Builder.getInt32(0) });
=======
          Ptr = Builder.CreateGEP(V, Builder.getInt32(0));
>>>>>>> 6bbb88c8
        } else {
          llvm::Value *V = LV.getExtVectorAddr();
          llvm::Constant *Elts = LV.getExtVectorElts();
          // Only support scalar for atomic operations.
          assert(Elts->getType()->getVectorNumElements() == 1);
          llvm::Value *ch = Builder.CreateExtractElement(Elts, (uint64_t)0);
          Ptr = Builder.CreateGEP(V, { Builder.getInt32(0), ch });
        }
        RValue RV = RValue::get(Ptr);
        return args.add(RV, type);
      } else {
        LValue LV = EmitExtMatrixElementExpr(cast<ExtMatrixElementExpr>(E));
        llvm::Value *Ptr = LV.getAddress();
        // Only support scalar for atomic operations.
        assert(Ptr->getType()->getPointerElementType() == Ptr->getType()->getPointerElementType()->getScalarType());

        RValue RV = RValue::get(Ptr);
        return args.add(RV, type);
      }
    }
    // HLSL Change Ends.
    assert(E->getObjectKind() == OK_Ordinary);
    return args.add(EmitReferenceBindingToExpr(E), type);
  }

  bool HasAggregateEvalKind = hasAggregateEvaluationKind(type);

  // In the Microsoft C++ ABI, aggregate arguments are destructed by the callee.
  // However, we still have to push an EH-only cleanup in case we unwind before
  // we make it to the call.
  if (HasAggregateEvalKind && 
      !LangOptions().HLSL && // HLSL Change : Do not generate agg.tmp for HLSL
      CGM.getTarget().getCXXABI().areArgsDestroyedLeftToRightInCallee()) {
    // If we're using inalloca, use the argument memory.  Otherwise, use a
    // temporary.
    AggValueSlot Slot;
    if (args.isUsingInAlloca())
      Slot = createPlaceholderSlot(*this, type);
    else
      Slot = CreateAggTemp(type, "agg.tmp");

    const CXXRecordDecl *RD = type->getAsCXXRecordDecl();
    bool DestroyedInCallee =
        RD && RD->hasNonTrivialDestructor() &&
        CGM.getCXXABI().getRecordArgABI(RD) != CGCXXABI::RAA_Default;
    if (DestroyedInCallee)
      Slot.setExternallyDestructed();

    EmitAggExpr(E, Slot);
    RValue RV = Slot.asRValue();
    args.add(RV, type);

    if (DestroyedInCallee) {
      // Create a no-op GEP between the placeholder and the cleanup so we can
      // RAUW it successfully.  It also serves as a marker of the first
      // instruction where the cleanup is active.
      pushFullExprCleanup<DestroyUnpassedArg>(EHCleanup, Slot.getAddr(), type);
      // This unreachable is a temporary marker which will be removed later.
      llvm::Instruction *IsActive = Builder.CreateUnreachable();
      args.addArgCleanupDeactivation(EHStack.getInnermostEHScope(), IsActive);
    }
    return;
  }

  if (HasAggregateEvalKind && isa<ImplicitCastExpr>(E) &&
      cast<CastExpr>(E)->getCastKind() == CK_LValueToRValue) {
    LValue L = EmitLValue(cast<CastExpr>(E)->getSubExpr());
    assert(L.isSimple());
    if (L.getAlignment() >= getContext().getTypeAlignInChars(type)) {
      // HLSL Change Begin - don't copy input arg.
      // Copy for out param is done at CGMSHLSLRuntime::EmitHLSLOutParamConversion*.
      args.add(L.asAggregateRValue(), type); // /*NeedsCopy*/true);
      // HLSL Change End
    } else {
      // We can't represent a misaligned lvalue in the CallArgList, so copy
      // to an aligned temporary now.
      llvm::Value *tmp = CreateMemTemp(type);
      EmitAggregateCopy(tmp, L.getAddress(), type, L.isVolatile(),
                        L.getAlignment());
      args.add(RValue::getAggregate(tmp), type);
    }
    return;
  }

  // HLSL Change Begins.
  // For DeclRefExpr of aggregate type, don't create temp.
  if (HasAggregateEvalKind && LangOptions().HLSL &&
      isa<DeclRefExpr>(E)) {
    LValue LV = EmitDeclRefLValue(cast<DeclRefExpr>(E));
    RValue RV = RValue::getAggregate(LV.getAddress());
    args.add(RV, type);
    return;
  }
  // HLSL Change Ends.
  args.add(EmitAnyExprToTemp(E), type);
}

QualType CodeGenFunction::getVarArgType(const Expr *Arg) {
  // System headers on Windows define NULL to 0 instead of 0LL on Win64. MSVC
  // implicitly widens null pointer constants that are arguments to varargs
  // functions to pointer-sized ints.
  if (!getTarget().getTriple().isOSWindows())
    return Arg->getType();

  if (Arg->getType()->isIntegerType() &&
      getContext().getTypeSize(Arg->getType()) <
          getContext().getTargetInfo().getPointerWidth(0) &&
      Arg->isNullPointerConstant(getContext(),
                                 Expr::NPC_ValueDependentIsNotNull)) {
    return getContext().getIntPtrType();
  }

  return Arg->getType();
}

// In ObjC ARC mode with no ObjC ARC exception safety, tell the ARC
// optimizer it can aggressively ignore unwind edges.
void
CodeGenFunction::AddObjCARCExceptionMetadata(llvm::Instruction *Inst) {
  if (CGM.getCodeGenOpts().OptimizationLevel != 0 &&
      !CGM.getCodeGenOpts().ObjCAutoRefCountExceptions)
    Inst->setMetadata("clang.arc.no_objc_arc_exceptions",
                      CGM.getNoObjCARCExceptionsMetadata());
}

/// Emits a call to the given no-arguments nounwind runtime function.
llvm::CallInst *
CodeGenFunction::EmitNounwindRuntimeCall(llvm::Value *callee,
                                         const llvm::Twine &name) {
  return EmitNounwindRuntimeCall(callee, None, name);
}

/// Emits a call to the given nounwind runtime function.
llvm::CallInst *
CodeGenFunction::EmitNounwindRuntimeCall(llvm::Value *callee,
                                         ArrayRef<llvm::Value*> args,
                                         const llvm::Twine &name) {
  llvm::CallInst *call = EmitRuntimeCall(callee, args, name);
  call->setDoesNotThrow();
  return call;
}

/// Emits a simple call (never an invoke) to the given no-arguments
/// runtime function.
llvm::CallInst *
CodeGenFunction::EmitRuntimeCall(llvm::Value *callee,
                                 const llvm::Twine &name) {
  return EmitRuntimeCall(callee, None, name);
}

/// Emits a simple call (never an invoke) to the given runtime
/// function.
llvm::CallInst *
CodeGenFunction::EmitRuntimeCall(llvm::Value *callee,
                                 ArrayRef<llvm::Value*> args,
                                 const llvm::Twine &name) {
  llvm::CallInst *call = Builder.CreateCall(callee, args, name);
  call->setCallingConv(getRuntimeCC());
  return call;
}

/// Emits a call or invoke to the given noreturn runtime function.
void CodeGenFunction::EmitNoreturnRuntimeCallOrInvoke(llvm::Value *callee,
                                               ArrayRef<llvm::Value*> args) {
  if (getInvokeDest()) {
    llvm::InvokeInst *invoke = 
      Builder.CreateInvoke(callee,
                           getUnreachableBlock(),
                           getInvokeDest(),
                           args);
    invoke->setDoesNotReturn();
    invoke->setCallingConv(getRuntimeCC());
  } else {
    llvm::CallInst *call = Builder.CreateCall(callee, args);
    call->setDoesNotReturn();
    call->setCallingConv(getRuntimeCC());
    Builder.CreateUnreachable();
  }
}

/// Emits a call or invoke instruction to the given nullary runtime
/// function.
llvm::CallSite
CodeGenFunction::EmitRuntimeCallOrInvoke(llvm::Value *callee,
                                         const Twine &name) {
  return EmitRuntimeCallOrInvoke(callee, None, name);
}

/// Emits a call or invoke instruction to the given runtime function.
llvm::CallSite
CodeGenFunction::EmitRuntimeCallOrInvoke(llvm::Value *callee,
                                         ArrayRef<llvm::Value*> args,
                                         const Twine &name) {
  llvm::CallSite callSite = EmitCallOrInvoke(callee, args, name);
  callSite.setCallingConv(getRuntimeCC());
  return callSite;
}

llvm::CallSite
CodeGenFunction::EmitCallOrInvoke(llvm::Value *Callee,
                                  const Twine &Name) {
  return EmitCallOrInvoke(Callee, None, Name);
}

/// Emits a call or invoke instruction to the given function, depending
/// on the current state of the EH stack.
llvm::CallSite
CodeGenFunction::EmitCallOrInvoke(llvm::Value *Callee,
                                  ArrayRef<llvm::Value *> Args,
                                  const Twine &Name) {
  llvm::BasicBlock *InvokeDest = getInvokeDest();

  llvm::Instruction *Inst;
  if (!InvokeDest)
    Inst = Builder.CreateCall(Callee, Args, Name);
  else {
    llvm::BasicBlock *ContBB = createBasicBlock("invoke.cont");
    Inst = Builder.CreateInvoke(Callee, ContBB, InvokeDest, Args, Name);
    EmitBlock(ContBB);
  }

  // In ObjC ARC mode with no ObjC ARC exception safety, tell the ARC
  // optimizer it can aggressively ignore unwind edges.
  if (CGM.getLangOpts().ObjCAutoRefCount)
    AddObjCARCExceptionMetadata(Inst);

  return llvm::CallSite(Inst);
}

/// \brief Store a non-aggregate value to an address to initialize it.  For
/// initialization, a non-atomic store will be used.
static void EmitInitStoreOfNonAggregate(CodeGenFunction &CGF, RValue Src,
                                        LValue Dst) {
  if (Src.isScalar())
    CGF.EmitStoreOfScalar(Src.getScalarVal(), Dst, /*init=*/true);
  else
    CGF.EmitStoreOfComplex(Src.getComplexVal(), Dst, /*init=*/true);
}

void CodeGenFunction::deferPlaceholderReplacement(llvm::Instruction *Old,
                                                  llvm::Value *New) {
  DeferredReplacements.push_back(std::make_pair(Old, New));
}

RValue CodeGenFunction::EmitCall(const CGFunctionInfo &CallInfo,
                                 llvm::Value *Callee,
                                 ReturnValueSlot ReturnValue,
                                 const CallArgList &CallArgs,
                                 const Decl *TargetDecl,
                                 llvm::Instruction **callOrInvoke) {
  // FIXME: We no longer need the types from CallArgs; lift up and simplify.

  // Handle struct-return functions by passing a pointer to the
  // location that we would like to return into.
  QualType RetTy = CallInfo.getReturnType();
  const ABIArgInfo &RetAI = CallInfo.getReturnInfo();

  llvm::FunctionType *IRFuncTy =
    cast<llvm::FunctionType>(
                  cast<llvm::PointerType>(Callee->getType())->getElementType());

  // If we're using inalloca, insert the allocation after the stack save.
  // FIXME: Do this earlier rather than hacking it in here!
  llvm::AllocaInst *ArgMemory = nullptr;
  if (llvm::StructType *ArgStruct = CallInfo.getArgStruct()) {
    llvm::Instruction *IP = CallArgs.getStackBase();
    llvm::AllocaInst *AI;
    if (IP) {
      IP = IP->getNextNode();
      AI = new llvm::AllocaInst(ArgStruct, "argmem", IP);
    } else {
      AI = CreateTempAlloca(ArgStruct, "argmem");
    }
    AI->setUsedWithInAlloca(true);
    assert(AI->isUsedWithInAlloca() && !AI->isStaticAlloca());
    ArgMemory = AI;
  }

  ClangToLLVMArgMapping IRFunctionArgs(CGM.getContext(), CallInfo);
  SmallVector<llvm::Value *, 16> IRCallArgs(IRFunctionArgs.totalIRArgs());

  // If the call returns a temporary with struct return, create a temporary
  // alloca to hold the result, unless one is given to us.
  llvm::Value *SRetPtr = nullptr;
  size_t UnusedReturnSize = 0;
  if (RetAI.isIndirect() || RetAI.isInAlloca()) {
    SRetPtr = ReturnValue.getValue();
    if (!SRetPtr) {
      SRetPtr = CreateMemTemp(RetTy);
      if (HaveInsertPoint() && ReturnValue.isUnused()) {
        uint64_t size =
            CGM.getDataLayout().getTypeAllocSize(ConvertTypeForMem(RetTy));
        if (EmitLifetimeStart(size, SRetPtr))
          UnusedReturnSize = size;
      }
    }
    // HLSL Change begin.
<<<<<<< HEAD
    CGM.getHLSLRuntime().MarkRetTemp(*this, SRetPtr, RetTy);
=======
    CGM.getHLSLRuntime().MarkPotentialResourceTemp(*this, SRetPtr, RetTy);
>>>>>>> 6bbb88c8
    // HLSL Change end.
    if (IRFunctionArgs.hasSRetArg()) {
      IRCallArgs[IRFunctionArgs.getSRetArgNo()] = SRetPtr;
    } else {
      llvm::Value *Addr =
          Builder.CreateStructGEP(ArgMemory->getAllocatedType(), ArgMemory,
                                  RetAI.getInAllocaFieldIndex());
      Builder.CreateStore(SRetPtr, Addr);
    }
  }

  assert(CallInfo.arg_size() == CallArgs.size() &&
         "Mismatch between function signature & arguments.");
  unsigned ArgNo = 0;
  CGFunctionInfo::const_arg_iterator info_it = CallInfo.arg_begin();
  for (CallArgList::const_iterator I = CallArgs.begin(), E = CallArgs.end();
       I != E; ++I, ++info_it, ++ArgNo) {
    const ABIArgInfo &ArgInfo = info_it->info;
    RValue RV = I->RV;

    CharUnits TypeAlign = getContext().getTypeAlignInChars(I->Ty);

    // Insert a padding argument to ensure proper alignment.
    if (IRFunctionArgs.hasPaddingArg(ArgNo))
      IRCallArgs[IRFunctionArgs.getPaddingArgNo(ArgNo)] =
          llvm::UndefValue::get(ArgInfo.getPaddingType());

    unsigned FirstIRArg, NumIRArgs;
    std::tie(FirstIRArg, NumIRArgs) = IRFunctionArgs.getIRArgs(ArgNo);

    switch (ArgInfo.getKind()) {
    case ABIArgInfo::InAlloca: {
      assert(NumIRArgs == 0);
      assert(getTarget().getTriple().getArch() == llvm::Triple::x86);
      if (RV.isAggregate()) {
        // Replace the placeholder with the appropriate argument slot GEP.
        llvm::Instruction *Placeholder =
            cast<llvm::Instruction>(RV.getAggregateAddr());
        CGBuilderTy::InsertPoint IP = Builder.saveIP();
        Builder.SetInsertPoint(Placeholder);
        llvm::Value *Addr =
            Builder.CreateStructGEP(ArgMemory->getAllocatedType(), ArgMemory,
                                    ArgInfo.getInAllocaFieldIndex());
        Builder.restoreIP(IP);
        deferPlaceholderReplacement(Placeholder, Addr);
      } else {
        // Store the RValue into the argument struct.
        llvm::Value *Addr =
            Builder.CreateStructGEP(ArgMemory->getAllocatedType(), ArgMemory,
                                    ArgInfo.getInAllocaFieldIndex());
        unsigned AS = Addr->getType()->getPointerAddressSpace();
        llvm::Type *MemType = ConvertTypeForMem(I->Ty)->getPointerTo(AS);
        // There are some cases where a trivial bitcast is not avoidable.  The
        // definition of a type later in a translation unit may change it's type
        // from {}* to (%struct.foo*)*.
        if (Addr->getType() != MemType)
          Addr = Builder.CreateBitCast(Addr, MemType);
        LValue argLV = MakeAddrLValue(Addr, I->Ty, TypeAlign);
        EmitInitStoreOfNonAggregate(*this, RV, argLV);
      }
      break;
    }

    case ABIArgInfo::Indirect: {
      assert(NumIRArgs == 1);
      if (RV.isScalar() || RV.isComplex()) {
        // Make a temporary alloca to pass the argument.
        llvm::AllocaInst *AI = CreateMemTemp(I->Ty);
        if (ArgInfo.getIndirectAlign() > AI->getAlignment())
          AI->setAlignment(ArgInfo.getIndirectAlign());
        IRCallArgs[FirstIRArg] = AI;

        LValue argLV = MakeAddrLValue(AI, I->Ty, TypeAlign);
        EmitInitStoreOfNonAggregate(*this, RV, argLV);
      } else {
        // We want to avoid creating an unnecessary temporary+copy here;
        // however, we need one in three cases:
        // 1. If the argument is not byval, and we are required to copy the
        //    source.  (This case doesn't occur on any common architecture.)
        // 2. If the argument is byval, RV is not sufficiently aligned, and
        //    we cannot force it to be sufficiently aligned.
        // 3. If the argument is byval, but RV is located in an address space
        //    different than that of the argument (0).
        llvm::Value *Addr = RV.getAggregateAddr();
        unsigned Align = ArgInfo.getIndirectAlign();
        const llvm::DataLayout *TD = &CGM.getDataLayout();
        const unsigned RVAddrSpace = Addr->getType()->getPointerAddressSpace();
        const unsigned ArgAddrSpace =
            (FirstIRArg < IRFuncTy->getNumParams()
                 ? IRFuncTy->getParamType(FirstIRArg)->getPointerAddressSpace()
                 : 0);
        if ((!ArgInfo.getIndirectByVal() && I->NeedsCopy) ||
            (ArgInfo.getIndirectByVal() && TypeAlign.getQuantity() < Align &&
             llvm::getOrEnforceKnownAlignment(Addr, Align, *TD) < Align) ||
            (ArgInfo.getIndirectByVal() && (RVAddrSpace != ArgAddrSpace))) {
          // Create an aligned temporary, and copy to it.
          llvm::AllocaInst *AI = CreateMemTemp(I->Ty);
          if (Align > AI->getAlignment())
            AI->setAlignment(Align);
          IRCallArgs[FirstIRArg] = AI;
          EmitAggregateCopy(AI, Addr, I->Ty, RV.isVolatileQualified());
        } else {
          // Skip the extra memcpy call.
          // HLSL Change Starts
          // Generate AddrSpaceCast for shared memory.
          if (RVAddrSpace != ArgAddrSpace) {
            Addr = Builder.CreateAddrSpaceCast(
                Addr, IRFuncTy->getParamType(FirstIRArg));
          }
          // HLSL Change Ends
          IRCallArgs[FirstIRArg] = Addr;
        }
      }
      break;
    }

    case ABIArgInfo::Ignore:
      assert(NumIRArgs == 0);
      break;

    case ABIArgInfo::Extend:
    case ABIArgInfo::Direct: {
      if (!isa<llvm::StructType>(ArgInfo.getCoerceToType()) &&
          ArgInfo.getCoerceToType() == ConvertType(info_it->type) &&
          ArgInfo.getDirectOffset() == 0) {
        assert(NumIRArgs == 1);
        llvm::Value *V;
        if (RV.isScalar())
          V = RV.getScalarVal();
        else
          V = Builder.CreateLoad(RV.getAggregateAddr());

        // We might have to widen integers, but we should never truncate.
        if (ArgInfo.getCoerceToType() != V->getType() &&
            V->getType()->isIntegerTy())
          V = Builder.CreateZExt(V, ArgInfo.getCoerceToType());

        // If the argument doesn't match, perform a bitcast to coerce it.  This
        // can happen due to trivial type mismatches.
        if (FirstIRArg < IRFuncTy->getNumParams() &&
            V->getType() != IRFuncTy->getParamType(FirstIRArg)) {
          // HLSL Change Starts
          // Generate AddrSpaceCast for shared memory.
          if (V->getType()->isPointerTy())
            V = Builder.CreatePointerBitCastOrAddrSpaceCast(
                V, IRFuncTy->getParamType(FirstIRArg));
          else
            // HLSL Change Ends
            V = Builder.CreateBitCast(V, IRFuncTy->getParamType(FirstIRArg));
        }
        IRCallArgs[FirstIRArg] = V;
        break;
      }

      // HLSL Change Begins
      if (hlsl::IsHLSLMatType(I->Ty)) {
        // For matrix, just use the val directly
        IRCallArgs[FirstIRArg] = RV.getScalarVal();
        continue;
      }
      // HLSL Change Ends

      // FIXME: Avoid the conversion through memory if possible.
      llvm::Value *SrcPtr;
      CharUnits SrcAlign;
      if (RV.isScalar() || RV.isComplex()) {
        SrcPtr = CreateMemTemp(I->Ty, "coerce");
        SrcAlign = TypeAlign;
        LValue SrcLV = MakeAddrLValue(SrcPtr, I->Ty, TypeAlign);
        EmitInitStoreOfNonAggregate(*this, RV, SrcLV);
      } else {
        SrcPtr = RV.getAggregateAddr();
        // This alignment is guaranteed by EmitCallArg.
        SrcAlign = TypeAlign;
      }

      // If the value is offset in memory, apply the offset now.
      if (unsigned Offs = ArgInfo.getDirectOffset()) {
        SrcPtr = Builder.CreateBitCast(SrcPtr, Builder.getInt8PtrTy());
        SrcPtr = Builder.CreateConstGEP1_32(Builder.getInt8Ty(), SrcPtr, Offs);
        SrcPtr = Builder.CreateBitCast(SrcPtr,
                       llvm::PointerType::getUnqual(ArgInfo.getCoerceToType()));
        SrcAlign = SrcAlign.alignmentAtOffset(CharUnits::fromQuantity(Offs));
      }

      // Fast-isel and the optimizer generally like scalar values better than
      // FCAs, so we flatten them if this is safe to do for this argument.
      llvm::StructType *STy =
            dyn_cast<llvm::StructType>(ArgInfo.getCoerceToType());
      if (STy && ArgInfo.isDirect() && ArgInfo.getCanBeFlattened()) {
        llvm::Type *SrcTy =
          cast<llvm::PointerType>(SrcPtr->getType())->getElementType();
        uint64_t SrcSize = CGM.getDataLayout().getTypeAllocSize(SrcTy);
        uint64_t DstSize = CGM.getDataLayout().getTypeAllocSize(STy);

        // If the source type is smaller than the destination type of the
        // coerce-to logic, copy the source value into a temp alloca the size
        // of the destination type to allow loading all of it. The bits past
        // the source value are left undef.
        if (SrcSize < DstSize) {
          llvm::AllocaInst *TempAlloca
            = CreateTempAlloca(STy, SrcPtr->getName() + ".coerce");
          Builder.CreateMemCpy(TempAlloca, SrcPtr, SrcSize, 0);
          SrcPtr = TempAlloca;
        } else {
          SrcPtr = Builder.CreateBitCast(SrcPtr,
                                         llvm::PointerType::getUnqual(STy));
        }

        assert(NumIRArgs == STy->getNumElements());
        for (unsigned i = 0, e = STy->getNumElements(); i != e; ++i) {
          llvm::Value *EltPtr = Builder.CreateConstGEP2_32(STy, SrcPtr, 0, i);
          llvm::LoadInst *LI = Builder.CreateLoad(EltPtr);
          // We don't know what we're loading from.
          LI->setAlignment(1);
          IRCallArgs[FirstIRArg + i] = LI;
        }
      } else {
        // In the simple case, just pass the coerced loaded value.
        assert(NumIRArgs == 1);
        IRCallArgs[FirstIRArg] =
            CreateCoercedLoad(SrcPtr, ArgInfo.getCoerceToType(),
                              SrcAlign, *this);
      }

      break;
    }

    case ABIArgInfo::Expand:
      unsigned IRArgPos = FirstIRArg;
      ExpandTypeToArgs(I->Ty, RV, IRFuncTy, IRCallArgs, IRArgPos);
      assert(IRArgPos == FirstIRArg + NumIRArgs);
      break;
    }
  }

  if (ArgMemory) {
    llvm::Value *Arg = ArgMemory;
    if (CallInfo.isVariadic()) {
      // When passing non-POD arguments by value to variadic functions, we will
      // end up with a variadic prototype and an inalloca call site.  In such
      // cases, we can't do any parameter mismatch checks.  Give up and bitcast
      // the callee.
      unsigned CalleeAS =
          cast<llvm::PointerType>(Callee->getType())->getAddressSpace();
      Callee = Builder.CreateBitCast(
          Callee, getTypes().GetFunctionType(CallInfo)->getPointerTo(CalleeAS));
    } else {
      llvm::Type *LastParamTy =
          IRFuncTy->getParamType(IRFuncTy->getNumParams() - 1);
      if (Arg->getType() != LastParamTy) {
#ifndef NDEBUG
        // Assert that these structs have equivalent element types.
        llvm::StructType *FullTy = CallInfo.getArgStruct();
        llvm::StructType *DeclaredTy = cast<llvm::StructType>(
            cast<llvm::PointerType>(LastParamTy)->getElementType());
        assert(DeclaredTy->getNumElements() == FullTy->getNumElements());
        for (llvm::StructType::element_iterator DI = DeclaredTy->element_begin(),
                                                DE = DeclaredTy->element_end(),
                                                FI = FullTy->element_begin();
             DI != DE; ++DI, ++FI)
          assert(*DI == *FI);
#endif
        Arg = Builder.CreateBitCast(Arg, LastParamTy);
      }
    }
    assert(IRFunctionArgs.hasInallocaArg());
    IRCallArgs[IRFunctionArgs.getInallocaArgNo()] = Arg;
  }

  if (!CallArgs.getCleanupsToDeactivate().empty())
    deactivateArgCleanupsBeforeCall(*this, CallArgs);

  // If the callee is a bitcast of a function to a varargs pointer to function
  // type, check to see if we can remove the bitcast.  This handles some cases
  // with unprototyped functions.
  if (llvm::ConstantExpr *CE = dyn_cast<llvm::ConstantExpr>(Callee))
    if (llvm::Function *CalleeF = dyn_cast<llvm::Function>(CE->getOperand(0))) {
      llvm::PointerType *CurPT=cast<llvm::PointerType>(Callee->getType());
      llvm::FunctionType *CurFT =
        cast<llvm::FunctionType>(CurPT->getElementType());
      llvm::FunctionType *ActualFT = CalleeF->getFunctionType();

      if (CE->getOpcode() == llvm::Instruction::BitCast &&
          ActualFT->getReturnType() == CurFT->getReturnType() &&
          ActualFT->getNumParams() == CurFT->getNumParams() &&
          ActualFT->getNumParams() == IRCallArgs.size() &&
          (CurFT->isVarArg() || !ActualFT->isVarArg())) {
        bool ArgsMatch = true;
        for (unsigned i = 0, e = ActualFT->getNumParams(); i != e; ++i)
          if (ActualFT->getParamType(i) != CurFT->getParamType(i)) {
            ArgsMatch = false;
            break;
          }

        // Strip the cast if we can get away with it.  This is a nice cleanup,
        // but also allows us to inline the function at -O0 if it is marked
        // always_inline.
        if (ArgsMatch)
          Callee = CalleeF;
      }
    }

  assert(IRCallArgs.size() == IRFuncTy->getNumParams() || IRFuncTy->isVarArg());
  for (unsigned i = 0; i < IRCallArgs.size(); ++i) {
    // Inalloca argument can have different type.
    if (IRFunctionArgs.hasInallocaArg() &&
        i == IRFunctionArgs.getInallocaArgNo())
      continue;
    if (i < IRFuncTy->getNumParams())
      assert(IRCallArgs[i]->getType() == IRFuncTy->getParamType(i));
  }

  unsigned CallingConv;
  CodeGen::AttributeListType AttributeList;
  CGM.ConstructAttributeList(CallInfo, TargetDecl, AttributeList,
                             CallingConv, true);
  llvm::AttributeSet Attrs = llvm::AttributeSet::get(getLLVMContext(),
                                                     AttributeList);

  llvm::BasicBlock *InvokeDest = nullptr;
  if (!Attrs.hasAttribute(llvm::AttributeSet::FunctionIndex,
                          llvm::Attribute::NoUnwind) ||
      currentFunctionUsesSEHTry())
    InvokeDest = getInvokeDest();

  llvm::CallSite CS;
  if (!InvokeDest) {
    // HLSL changes begin
    // When storing a matrix to memory, make sure to change its orientation to match in-memory
    // orientation.
    if (getLangOpts().HLSL && CGM.getHLSLRuntime().NeedHLSLMartrixCastForStoreOp(TargetDecl, IRCallArgs)) {
      llvm::SmallVector<clang::QualType, 16> tyList;
      for (CallArgList::const_iterator I = CallArgs.begin(), E = CallArgs.end(); I != E; ++I) {
        tyList.emplace_back(I->Ty);
      }
      CGM.getHLSLRuntime().EmitHLSLMartrixCastForStoreOp(*this, IRCallArgs, tyList);
    }
    // HLSL changes end
    CS = Builder.CreateCall(Callee, IRCallArgs);
  } else {
    llvm::BasicBlock *Cont = createBasicBlock("invoke.cont");
    CS = Builder.CreateInvoke(Callee, Cont, InvokeDest, IRCallArgs);
    EmitBlock(Cont);
  }
  if (callOrInvoke)
    *callOrInvoke = CS.getInstruction();

  if (CurCodeDecl && CurCodeDecl->hasAttr<FlattenAttr>() &&
      !CS.hasFnAttr(llvm::Attribute::NoInline))
    Attrs =
        Attrs.addAttribute(getLLVMContext(), llvm::AttributeSet::FunctionIndex,
                           llvm::Attribute::AlwaysInline);

  // Disable inlining inside SEH __try blocks.
  if (isSEHTryScope())
    Attrs =
        Attrs.addAttribute(getLLVMContext(), llvm::AttributeSet::FunctionIndex,
                           llvm::Attribute::NoInline);

  CS.setAttributes(Attrs);
  CS.setCallingConv(static_cast<llvm::CallingConv::ID>(CallingConv));

  // In ObjC ARC mode with no ObjC ARC exception safety, tell the ARC
  // optimizer it can aggressively ignore unwind edges.
  if (CGM.getLangOpts().ObjCAutoRefCount)
    AddObjCARCExceptionMetadata(CS.getInstruction());

  // If the call doesn't return, finish the basic block and clear the
  // insertion point; this allows the rest of IRgen to discard
  // unreachable code.
  if (CS.doesNotReturn()) {
    if (UnusedReturnSize)
      EmitLifetimeEnd(llvm::ConstantInt::get(Int64Ty, UnusedReturnSize),
                      SRetPtr);

    Builder.CreateUnreachable();
    Builder.ClearInsertionPoint();

    // FIXME: For now, emit a dummy basic block because expr emitters in
    // generally are not ready to handle emitting expressions at unreachable
    // points.
    EnsureInsertPoint();

    // Return a reasonable RValue.
    return GetUndefRValue(RetTy);
  }

  llvm::Instruction *CI = CS.getInstruction();
  if (Builder.isNamePreserving() && !CI->getType()->isVoidTy())
    CI->setName("call");

#if 0 // HLSL Change - no ObjC support
  // Emit any writebacks immediately.  Arguably this should happen
  // after any return-value munging.
  if (CallArgs.hasWritebacks())
    emitWritebacks(*this, CallArgs);
#else
  assert(!CallArgs.hasWritebacks() && "writebacks are unavailable in HLSL");
#endif // HLSL Change - no ObjC support

  // The stack cleanup for inalloca arguments has to run out of the normal
  // lexical order, so deactivate it and run it manually here.
  CallArgs.freeArgumentMemory(*this);

  RValue Ret = [&] {
    switch (RetAI.getKind()) {
    case ABIArgInfo::InAlloca:
    case ABIArgInfo::Indirect: {
      RValue ret = convertTempToRValue(SRetPtr, RetTy, SourceLocation());
      if (UnusedReturnSize)
        EmitLifetimeEnd(llvm::ConstantInt::get(Int64Ty, UnusedReturnSize),
                        SRetPtr);
      return ret;
    }

    case ABIArgInfo::Ignore:
      // If we are ignoring an argument that had a result, make sure to
      // construct the appropriate return value for our caller.
      return GetUndefRValue(RetTy);

    case ABIArgInfo::Extend:
    case ABIArgInfo::Direct: {
      llvm::Type *RetIRTy = ConvertType(RetTy);
      if (RetAI.getCoerceToType() == RetIRTy && RetAI.getDirectOffset() == 0) {
        switch (getEvaluationKind(RetTy)) {
        case TEK_Complex: {
          llvm::Value *Real = Builder.CreateExtractValue(CI, 0);
          llvm::Value *Imag = Builder.CreateExtractValue(CI, 1);
          return RValue::getComplex(std::make_pair(Real, Imag));
        }
        case TEK_Aggregate: {
          llvm::Value *DestPtr = ReturnValue.getValue();
          bool DestIsVolatile = ReturnValue.isVolatile();
          CharUnits DestAlign = getContext().getTypeAlignInChars(RetTy);

          if (!DestPtr) {
            DestPtr = CreateMemTemp(RetTy, "agg.tmp");
            DestIsVolatile = false;
          }
          BuildAggStore(*this, CI, DestPtr, DestIsVolatile, DestAlign, RetTy); // HLSL Change - Add QualTy.
          return RValue::getAggregate(DestPtr);
        }
        case TEK_Scalar: {
          // If the argument doesn't match, perform a bitcast to coerce it.  This
          // can happen due to trivial type mismatches.
          llvm::Value *V = CI;
          if (V->getType() != RetIRTy)
            V = Builder.CreateBitCast(V, RetIRTy);
          return RValue::get(V);
        }
        }
        llvm_unreachable("bad evaluation kind");
      }

      llvm::Value *DestPtr = ReturnValue.getValue();
      bool DestIsVolatile = ReturnValue.isVolatile();
      CharUnits DestAlign = getContext().getTypeAlignInChars(RetTy);

      if (!DestPtr) {
        DestPtr = CreateMemTemp(RetTy, "coerce");
        DestIsVolatile = false;
      }

      // If the value is offset in memory, apply the offset now.
      llvm::Value *StorePtr = DestPtr;
      CharUnits StoreAlign = DestAlign;
      if (unsigned Offs = RetAI.getDirectOffset()) {
        StorePtr = Builder.CreateBitCast(StorePtr, Builder.getInt8PtrTy());
        StorePtr =
            Builder.CreateConstGEP1_32(Builder.getInt8Ty(), StorePtr, Offs);
        StorePtr = Builder.CreateBitCast(StorePtr,
                           llvm::PointerType::getUnqual(RetAI.getCoerceToType()));
        StoreAlign =
          StoreAlign.alignmentAtOffset(CharUnits::fromQuantity(Offs));
      }
      CreateCoercedStore(CI, StorePtr, DestIsVolatile, StoreAlign, *this, RetTy); // HLSL Change - Add QTy.

      return convertTempToRValue(DestPtr, RetTy, SourceLocation());
    }

    case ABIArgInfo::Expand:
      llvm_unreachable("Invalid ABI kind for return argument");
    }

    llvm_unreachable("Unhandled ABIArgInfo::Kind");
  } ();

  if (Ret.isScalar() && TargetDecl) {
    if (const auto *AA = TargetDecl->getAttr<AssumeAlignedAttr>()) {
      llvm::Value *OffsetValue = nullptr;
      if (const auto *Offset = AA->getOffset())
        OffsetValue = EmitScalarExpr(Offset);

      llvm::Value *Alignment = EmitScalarExpr(AA->getAlignment());
      llvm::ConstantInt *AlignmentCI = cast<llvm::ConstantInt>(Alignment);
      EmitAlignmentAssumption(Ret.getScalarVal(), AlignmentCI->getZExtValue(),
                              OffsetValue);
    }
  }

  return Ret;
}

/* VarArg handling */

llvm::Value *CodeGenFunction::EmitVAArg(llvm::Value *VAListAddr, QualType Ty) {
  return CGM.getTypes().getABIInfo().EmitVAArg(VAListAddr, Ty, *this);
}<|MERGE_RESOLUTION|>--- conflicted
+++ resolved
@@ -2985,11 +2985,7 @@
           // RWBuffer<uint> buf;
           // InterlockedAdd(buf[0].r, 1);
           llvm::Value *V = LV.getAddress();
-<<<<<<< HEAD
-          Ptr = Builder.CreateGEP(V, { Builder.getInt32(0) });
-=======
           Ptr = Builder.CreateGEP(V, Builder.getInt32(0));
->>>>>>> 6bbb88c8
         } else {
           llvm::Value *V = LV.getExtVectorAddr();
           llvm::Constant *Elts = LV.getExtVectorElts();
@@ -3287,11 +3283,7 @@
       }
     }
     // HLSL Change begin.
-<<<<<<< HEAD
-    CGM.getHLSLRuntime().MarkRetTemp(*this, SRetPtr, RetTy);
-=======
     CGM.getHLSLRuntime().MarkPotentialResourceTemp(*this, SRetPtr, RetTy);
->>>>>>> 6bbb88c8
     // HLSL Change end.
     if (IRFunctionArgs.hasSRetArg()) {
       IRCallArgs[IRFunctionArgs.getSRetArgNo()] = SRetPtr;
