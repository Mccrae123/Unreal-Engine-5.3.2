--- conflicted
+++ resolved
@@ -3700,22 +3700,6 @@
     return tmp5;
   }
   // HLSL Change Starts
-<<<<<<< HEAD
-  if (CGF.getLangOpts().HLSL &&
-      (hlsl::IsHLSLVecType(E->getType()) || E->getType()->isArithmeticType())) {
-    llvm::Value *CondV = CGF.EmitScalarExpr(condExpr);
-    llvm::Value *LHS = Visit(lhsExpr);
-    llvm::Value *RHS = Visit(rhsExpr);
-    if (llvm::VectorType *VT = dyn_cast<llvm::VectorType>(CondV->getType())) {
-      llvm::VectorType *ResultVT = cast<llvm::VectorType>(LHS->getType());
-      llvm::Value *result = llvm::UndefValue::get(ResultVT);
-      for (unsigned i = 0; i < VT->getNumElements(); i++) {
-        llvm::Value *EltCond = Builder.CreateExtractElement(CondV, i);
-        llvm::Value *EltL = Builder.CreateExtractElement(LHS, i);
-        llvm::Value *EltR = Builder.CreateExtractElement(RHS, i);
-        llvm::Value *EltSelect = Builder.CreateSelect(EltCond, EltL, EltR);
-        result = Builder.CreateInsertElement(result, EltSelect, i);
-=======
   if (CGF.getLangOpts().HLSL && !CGF.getLangOpts().EnableShortCircuit) {
     // HLSL does not short circuit by default.
     if (hlsl::IsHLSLVecType(E->getType()) || E->getType()->isArithmeticType()) {
@@ -3735,7 +3719,6 @@
         return result;
       } else {
         return Builder.CreateSelect(CondV, LHS, RHS);
->>>>>>> 6bbb88c8
       }
     }
     if (hlsl::IsHLSLMatType(E->getType())) {
