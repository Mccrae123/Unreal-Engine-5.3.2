//===--- LangOptions.h - C Language Family Language Options -----*- C++ -*-===//
//
//                     The LLVM Compiler Infrastructure
//
// This file is distributed under the University of Illinois Open Source
// License. See LICENSE.TXT for details.
//
//===----------------------------------------------------------------------===//
///
/// \file
/// \brief Defines the clang::LangOptions interface.
///
//===----------------------------------------------------------------------===//

#ifndef LLVM_CLANG_BASIC_LANGOPTIONS_H
#define LLVM_CLANG_BASIC_LANGOPTIONS_H

#include "clang/Basic/CommentOptions.h"
#include "clang/Basic/LLVM.h"
#include "clang/Basic/ObjCRuntime.h"
#include "clang/Basic/Sanitizers.h"
#include "clang/Basic/Visibility.h"
#include "dxc/Support/HLSLVersion.h"
#include <string>
#include <vector>

namespace clang {

/// Bitfields of LangOptions, split out from LangOptions in order to ensure that
/// this large collection of bitfields is a trivial class type.
class LangOptionsBase {
public:
  // Define simple language options (with no accessors).
#ifdef MS_SUPPORT_VARIABLE_LANGOPTS

#define LANGOPT(Name, Bits, Default, Description) unsigned Name : Bits;
#define ENUM_LANGOPT(Name, Type, Bits, Default, Description)
#include "clang/Basic/LangOptions.def"

#else

#define LANGOPT(Name, Bits, Default, Description) static const unsigned Name = Default;
#define ENUM_LANGOPT(Name, Type, Bits, Default, Description)
#include "clang/Basic/LangOptions.fixed.def"

#endif

protected:
  // Define language options of enumeration type. These are private, and will
  // have accessors (below).
#ifdef MS_SUPPORT_VARIABLE_LANGOPTS
#define LANGOPT(Name, Bits, Default, Description)
#define ENUM_LANGOPT(Name, Type, Bits, Default, Description) \
  unsigned Name : Bits;
#include "clang/Basic/LangOptions.def"
#endif
};

// #ifndef MS_SUPPORT_VARIABLE_LANGOPTS
// #define LANGOPT(Name, Bits, Default, Description) __declspec(selectany) unsigned LangOptionsBase::#Name = Default;
// #define ENUM_LANGOPT(Name, Type, Bits, Default, Description)
// #include "clang/Basic/LangOptions.fixed.def"
// #endif

/// \brief Keeps track of the various options that can be
/// enabled, which controls the dialect of C or C++ that is accepted.
class LangOptions : public LangOptionsBase {
public:
  typedef clang::Visibility Visibility;
  
  enum GCMode { NonGC, GCOnly, HybridGC };
  enum StackProtectorMode { SSPOff, SSPOn, SSPStrong, SSPReq };
  
  enum SignedOverflowBehaviorTy {
    SOB_Undefined,  // Default C standard behavior.
    SOB_Defined,    // -fwrapv
    SOB_Trapping    // -ftrapv
  };

  enum PragmaMSPointersToMembersKind {
    PPTMK_BestCase,
    PPTMK_FullGeneralitySingleInheritance,
    PPTMK_FullGeneralityMultipleInheritance,
    PPTMK_FullGeneralityVirtualInheritance
  };

  enum AddrSpaceMapMangling { ASMM_Target, ASMM_On, ASMM_Off };

  enum MSVCMajorVersion {
    MSVC2010 = 16,
    MSVC2012 = 17,
    MSVC2013 = 18,
    MSVC2015 = 19
  };

public:
  /// \brief Set of enabled sanitizers.
  SanitizerSet Sanitize;

  /// \brief Paths to blacklist files specifying which objects
  /// (files, functions, variables) should not be instrumented.
  std::vector<std::string> SanitizerBlacklistFiles;

  clang::ObjCRuntime ObjCRuntime;

  std::string ObjCConstantStringClass;
  
  /// \brief The name of the handler function to be called when -ftrapv is
  /// specified.
  ///
  /// If none is specified, abort (GCC-compatible behaviour).
  std::string OverflowHandler;

  /// \brief The name of the current module.
  std::string CurrentModule;

  /// \brief The name of the module that the translation unit is an
  /// implementation of. Prevents semantic imports, but does not otherwise
  /// treat this as the CurrentModule.
  std::string ImplementationOfModule;

  /// \brief The names of any features to enable in module 'requires' decls
  /// in addition to the hard-coded list in Module.cpp and the target features.
  ///
  /// This list is sorted.
  std::vector<std::string> ModuleFeatures;

  /// \brief Options for parsing comments.
  CommentOptions CommentOpts;
  
  LangOptions();

  // Define accessors/mutators for language options of enumeration type.
#ifdef MS_SUPPORT_VARIABLE_LANGOPTS

#define LANGOPT(Name, Bits, Default, Description) 
#define ENUM_LANGOPT(Name, Type, Bits, Default, Description) \
  Type get##Name() const { return static_cast<Type>(Name); } \
  void set##Name(Type Value) { Name = static_cast<unsigned>(Value); }  
#include "clang/Basic/LangOptions.def"
  
#else

#define LANGOPT(Name, Bits, Default, Description) 
#define ENUM_LANGOPT(Name, Type, Bits, Default, Description) \
  Type get##Name() const { return static_cast<Type>(Default); } \
  void set##Name(Type Value) { assert(Value == Default); }  
#include "clang/Basic/LangOptions.fixed.def"

#endif

  // HLSL Change Starts
<<<<<<< HEAD
  unsigned HLSLVersion = 2018;
=======
  hlsl::LangStd HLSLVersion = hlsl::LangStd::vLatest;
>>>>>>> d731a049
  std::string HLSLEntryFunction;
  std::string HLSLProfile;
  unsigned RootSigMajor = 1;
  unsigned RootSigMinor = 1;
  bool IsHLSLLibrary = false;
  bool UseMinPrecision = true; // use min precision, not native precision.
  bool EnableDX9CompatMode = false;
  bool EnableFXCCompatMode = false;
  bool EnableTemplates = false;
  bool EnableOperatorOverloading = false;
  bool StrictUDTCasting = false;
  bool EnablePayloadAccessQualifiers = false;
  bool EnableShortCircuit = false;
  bool EnableBitfields = false;
  // HLSL Change Ends

  bool SPIRV = false;  // SPIRV Change
  
  bool isSignedOverflowDefined() const {
    return getSignedOverflowBehavior() == SOB_Defined;
  }
  
  bool isSubscriptPointerArithmetic() const {
    return ObjCRuntime.isSubscriptPointerArithmetic() &&
           !ObjCSubscriptingLegacyRuntime;
  }

  bool isCompatibleWithMSVC(MSVCMajorVersion MajorVersion) const {
    return MSCompatibilityVersion >= MajorVersion * 10000000U;
  }

  /// \brief Reset all of the options that are not considered when building a
  /// module.
  void resetNonModularOptions();
};

/// \brief Floating point control options
class FPOptions {
public:
  unsigned fp_contract : 1;

  FPOptions() : fp_contract(0) {}

  FPOptions(const LangOptions &LangOpts) :
    fp_contract(LangOpts.DefaultFPContract) {}
};

/// \brief OpenCL volatile options
class OpenCLOptions {
public:
#define OPENCLEXT(nm)  unsigned nm : 1;
#include "clang/Basic/OpenCLExtensions.def"

  OpenCLOptions() {
#define OPENCLEXT(nm)   nm = 0;
#include "clang/Basic/OpenCLExtensions.def"
  }
};

/// \brief Describes the kind of translation unit being processed.
enum TranslationUnitKind {
  /// \brief The translation unit is a complete translation unit.
  TU_Complete,
  /// \brief The translation unit is a prefix to a translation unit, and is
  /// not complete.
  TU_Prefix,
  /// \brief The translation unit is a module.
  TU_Module
};
  
}  // end namespace clang

#endif<|MERGE_RESOLUTION|>--- conflicted
+++ resolved
@@ -150,11 +150,7 @@
 #endif
 
   // HLSL Change Starts
-<<<<<<< HEAD
-  unsigned HLSLVersion = 2018;
-=======
   hlsl::LangStd HLSLVersion = hlsl::LangStd::vLatest;
->>>>>>> d731a049
   std::string HLSLEntryFunction;
   std::string HLSLProfile;
   unsigned RootSigMajor = 1;
