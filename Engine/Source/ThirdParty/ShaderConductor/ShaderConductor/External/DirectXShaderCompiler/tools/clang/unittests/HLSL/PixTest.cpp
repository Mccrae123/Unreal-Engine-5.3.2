///////////////////////////////////////////////////////////////////////////////
//                                                                           //
// PixTest.cpp                                                               //
// Copyright (C) Microsoft Corporation. All rights reserved.                 //
// This file is distributed under the University of Illinois Open Source     //
// License. See LICENSE.TXT for details.                                     //
//                                                                           //
// Provides tests for the PIX-specific components                            //
//                                                                           //
///////////////////////////////////////////////////////////////////////////////

// This whole file is win32-only
#ifdef _WIN32


#ifndef UNICODE
#define UNICODE
#endif

#include <memory>
#include <vector>
#include <string>
#include <map>
#include <cassert>
#include <sstream>
#include <algorithm>
#include <cfloat>
#include "dxc/DxilContainer/DxilContainer.h"
#include "dxc/Support/WinIncludes.h"
#include "dxc/dxcapi.h"
#include "dxc/dxcpix.h"
#include <atlfile.h>
#include "dia2.h"

#include "dxc/DXIL/DxilModule.h"

#include "dxc/Test/HLSLTestData.h"
#include "dxc/Test/HlslTestUtils.h"
#include "dxc/Test/DxcTestUtils.h"

#include "llvm/Support/raw_os_ostream.h"
#include "dxc/Support/Global.h"
#include "dxc/Support/dxcapi.use.h"
#include "dxc/Support/microcom.h"
#include "dxc/Support/HLSLOptions.h"
#include "dxc/Support/Unicode.h"
#include "dxc/DXIL/DxilUtil.h"

#include <fstream>
#include "llvm/Bitcode/ReaderWriter.h"
#include "llvm/IR/Instructions.h"
#include "llvm/IR/Intrinsics.h"
#include "llvm/IR/IntrinsicInst.h"
#include "llvm/IR/LLVMContext.h"
#include "llvm/IR/Module.h"
#include "llvm/IR/ModuleSlotTracker.h"
#include "llvm/IR/Operator.h"
#include "llvm/IR/DebugInfo.h"
#include "llvm/Support/FileSystem.h"
#include "llvm/Support/MemoryBuffer.h"
#include "llvm/Support/MSFileSystem.h"
#include "llvm/Support/Path.h"
#include "llvm/ADT/SmallString.h"
#include "llvm/ADT/StringSwitch.h"


#include <../lib/DxilDia/DxilDiaSession.h>
#include <../lib/DxilDia/DxcPixLiveVariables.h>
#include <../lib/DxilDia/DxcPixLiveVariables_FragmentIterator.h>
#include <dxc/DxilPIXPasses/DxilPIXVirtualRegisters.h>

using namespace std;
using namespace hlsl;
using namespace hlsl_test;

// Aligned to SymTagEnum.
const char *SymTagEnumText[] = {
    "Null",               // SymTagNull
    "Exe",                // SymTagExe
    "Compiland",          // SymTagCompiland
    "CompilandDetails",   // SymTagCompilandDetails
    "CompilandEnv",       // SymTagCompilandEnv
    "Function",           // SymTagFunction
    "Block",              // SymTagBlock
    "Data",               // SymTagData
    "Annotation",         // SymTagAnnotation
    "Label",              // SymTagLabel
    "PublicSymbol",       // SymTagPublicSymbol
    "UDT",                // SymTagUDT
    "Enum",               // SymTagEnum
    "FunctionType",       // SymTagFunctionType
    "PointerType",        // SymTagPointerType
    "ArrayType",          // SymTagArrayType
    "BaseType",           // SymTagBaseType
    "Typedef",            // SymTagTypedef
    "BaseClass",          // SymTagBaseClass
    "Friend",             // SymTagFriend
    "FunctionArgType",    // SymTagFunctionArgType
    "FuncDebugStart",     // SymTagFuncDebugStart
    "FuncDebugEnd",       // SymTagFuncDebugEnd
    "UsingNamespace",     // SymTagUsingNamespace
    "VTableShape",        // SymTagVTableShape
    "VTable",             // SymTagVTable
    "Custom",             // SymTagCustom
    "Thunk",              // SymTagThunk
    "CustomType",         // SymTagCustomType
    "ManagedType",        // SymTagManagedType
    "Dimension",          // SymTagDimension
    "CallSite",           // SymTagCallSite
    "InlineSite",         // SymTagInlineSite
    "BaseInterface",      // SymTagBaseInterface
    "VectorType",         // SymTagVectorType
    "MatrixType",         // SymTagMatrixType
    "HLSLType",           // SymTagHLSLType
    "Caller",             // SymTagCaller
    "Callee",             // SymTagCallee
    "Export",             // SymTagExport
    "HeapAllocationSite", // SymTagHeapAllocationSite
    "CoffGroup",          // SymTagCoffGroup
};

// Aligned to LocationType.
const char* LocationTypeText[] =
{
  "Null",
  "Static",
  "TLS",
  "RegRel",
  "ThisRel",
  "Enregistered",
  "BitField",
  "Slot",
  "IlRel",
  "MetaData",
  "Constant",
};

// Aligned to DataKind.
const char* DataKindText[] =
{
  "Unknown",
  "Local",
  "StaticLocal",
  "Param",
  "ObjectPtr",
  "FileStatic",
  "Global",
  "Member",
  "StaticMember",
  "Constant",
};

// Aligned to UdtKind.
const char* UdtKindText[] =
{
  "Struct",
  "Class",
  "Union",
  "Interface",
};

static std::vector<std::string> Tokenize(const std::string &str,
                                         const char *delimiters) {
  std::vector<std::string> tokens;
  std::string copy = str;

  for (auto i = strtok(&copy[0], delimiters); i != nullptr;
       i = strtok(nullptr, delimiters)) {
    tokens.push_back(i);
  }

  return tokens;
}

class PixTest {
public:
  BEGIN_TEST_CLASS(PixTest)
    TEST_CLASS_PROPERTY(L"Parallel", L"true")
    TEST_METHOD_PROPERTY(L"Priority", L"0")
  END_TEST_CLASS()

  TEST_CLASS_SETUP(InitSupport);

  TEST_METHOD(CompileWhenDebugThenDIPresent)
  
  TEST_METHOD(CompileDebugPDB)
  TEST_METHOD(CompileDebugDisasmPDB)
  
  TEST_METHOD(DiaLoadBadBitcodeThenFail)
  TEST_METHOD(DiaLoadDebugThenOK)
  TEST_METHOD(DiaTableIndexThenOK)
  TEST_METHOD(DiaLoadDebugSubrangeNegativeThenOK)
  TEST_METHOD(DiaLoadRelocatedBitcode)
  TEST_METHOD(DiaLoadBitcodePlusExtraData)
  TEST_METHOD(DiaCompileArgs)
  TEST_METHOD(PixDebugCompileInfo)

  TEST_METHOD(CheckSATPassFor66_NoDynamicAccess)
  TEST_METHOD(CheckSATPassFor66_DynamicFromRootSig)
  TEST_METHOD(CheckSATPassFor66_DynamicFromHeap)

  TEST_METHOD(AddToASPayload)

  TEST_METHOD(PixStructAnnotation_Simple)
  TEST_METHOD(PixStructAnnotation_CopiedStruct)
  TEST_METHOD(PixStructAnnotation_MixedSizes)
  TEST_METHOD(PixStructAnnotation_StructWithinStruct)
  TEST_METHOD(PixStructAnnotation_1DArray)
  TEST_METHOD(PixStructAnnotation_2DArray)
  TEST_METHOD(PixStructAnnotation_EmbeddedArray)
  TEST_METHOD(PixStructAnnotation_FloatN)
  TEST_METHOD(PixStructAnnotation_SequentialFloatN)
  TEST_METHOD(PixStructAnnotation_EmbeddedFloatN)
  TEST_METHOD(PixStructAnnotation_Matrix)
  TEST_METHOD(PixStructAnnotation_MemberFunction)
  TEST_METHOD(PixStructAnnotation_BigMess)
  TEST_METHOD(PixStructAnnotation_AlignedFloat4Arrays)
  TEST_METHOD(PixStructAnnotation_Inheritance)
  TEST_METHOD(PixStructAnnotation_ResourceAsMember)
  TEST_METHOD(PixStructAnnotation_WheresMyDbgValue)

  dxc::DxcDllSupport m_dllSupport;
  VersionSupportInfo m_ver;

  void CreateBlobPinned(_In_bytecount_(size) LPCVOID data, SIZE_T size,
                        UINT32 codePage, _Outptr_ IDxcBlobEncoding **ppBlob) {
    CComPtr<IDxcLibrary> library;
    IFT(m_dllSupport.CreateInstance(CLSID_DxcLibrary, &library));
    IFT(library->CreateBlobWithEncodingFromPinned(data, size, codePage,
                                                  ppBlob));
  }

  void CreateBlobFromFile(LPCWSTR name, _Outptr_ IDxcBlobEncoding **ppBlob) {
    CComPtr<IDxcLibrary> library;
    IFT(m_dllSupport.CreateInstance(CLSID_DxcLibrary, &library));
    const std::wstring path = hlsl_test::GetPathToHlslDataFile(name);
    IFT(library->CreateBlobFromFile(path.c_str(), nullptr, ppBlob));
  }

  void CreateBlobFromText(_In_z_ const char *pText,
                          _Outptr_ IDxcBlobEncoding **ppBlob) {
    CreateBlobPinned(pText, strlen(pText) + 1, CP_UTF8, ppBlob);
  }

  HRESULT CreateCompiler(IDxcCompiler **ppResult) {
    return m_dllSupport.CreateInstance(CLSID_DxcCompiler, ppResult);
  }

  HRESULT CreateContainerBuilder(IDxcContainerBuilder **ppResult) {
    return m_dllSupport.CreateInstance(CLSID_DxcContainerBuilder, ppResult);
  }

  template <typename T, typename TDefault, typename TIface>
  void WriteIfValue(TIface *pSymbol, std::wstringstream &o,
                    TDefault defaultValue, LPCWSTR valueLabel,
                    HRESULT (__stdcall TIface::*pFn)(T *)) {
    T value;
    HRESULT hr = (pSymbol->*(pFn))(&value);
    if (SUCCEEDED(hr) && value != defaultValue) {
      o << L", " << valueLabel << L": " << value;
    }
  }

  template <typename TIface>
  void WriteIfValue(TIface *pSymbol, std::wstringstream &o,
    LPCWSTR valueLabel, HRESULT(__stdcall TIface::*pFn)(BSTR *)) {
    CComBSTR value;
    HRESULT hr = (pSymbol->*(pFn))(&value);
    if (SUCCEEDED(hr) && value.Length()) {
      o << L", " << valueLabel << L": " << (LPCWSTR)value;
    }
  }
  template <typename TIface>
  void WriteIfValue(TIface *pSymbol, std::wstringstream &o,
    LPCWSTR valueLabel, HRESULT(__stdcall TIface::*pFn)(VARIANT *)) {
    CComVariant value;
    HRESULT hr = (pSymbol->*(pFn))(&value);
    if (SUCCEEDED(hr) && value.vt != VT_NULL && value.vt != VT_EMPTY) {
      if (SUCCEEDED(value.ChangeType(VT_BSTR))) {
        o << L", " << valueLabel << L": " << (LPCWSTR)value.bstrVal;
      }
    }
  }
  template <typename TIface>
  void WriteIfValue(TIface *pSymbol, std::wstringstream &o,
    LPCWSTR valueLabel, HRESULT(__stdcall TIface::*pFn)(IDiaSymbol **)) {
    CComPtr<IDiaSymbol> value;
    HRESULT hr = (pSymbol->*(pFn))(&value);
    if (SUCCEEDED(hr) && value.p != nullptr) {
      DWORD symId;
      value->get_symIndexId(&symId);
      o << L", " << valueLabel << L": id=" << symId;
    }
  }

  std::wstring GetDebugInfoAsText(_In_ IDiaDataSource* pDataSource) {
    CComPtr<IDiaSession> pSession;
    CComPtr<IDiaTable> pTable;
    CComPtr<IDiaEnumTables> pEnumTables;
    std::wstringstream o;

    VERIFY_SUCCEEDED(pDataSource->openSession(&pSession));
    VERIFY_SUCCEEDED(pSession->getEnumTables(&pEnumTables));
    LONG count;
    VERIFY_SUCCEEDED(pEnumTables->get_Count(&count));
    for (LONG i = 0; i < count; ++i) {
      pTable.Release();
      ULONG fetched;
      VERIFY_SUCCEEDED(pEnumTables->Next(1, &pTable, &fetched));
      VERIFY_ARE_EQUAL(fetched, 1);
      CComBSTR tableName;
      VERIFY_SUCCEEDED(pTable->get_name(&tableName));
      o << L"Table: " << (LPWSTR)tableName << std::endl;
      LONG rowCount;
      IFT(pTable->get_Count(&rowCount));
      o << L" Row count: " << rowCount << std::endl;

      for (LONG rowIndex = 0; rowIndex < rowCount; ++rowIndex) {
        CComPtr<IUnknown> item;
        o << L'#' << rowIndex;
        IFT(pTable->Item(rowIndex, &item));
        CComPtr<IDiaSymbol> pSymbol;
        if (SUCCEEDED(item.QueryInterface(&pSymbol))) {
          DWORD symTag;
          DWORD dataKind;
          DWORD locationType;
          DWORD registerId;
          pSymbol->get_symTag(&symTag);
          pSymbol->get_dataKind(&dataKind);
          pSymbol->get_locationType(&locationType);
          pSymbol->get_registerId(&registerId);
          //pSymbol->get_value(&value);

          WriteIfValue(pSymbol.p, o, 0, L"symIndexId", &IDiaSymbol::get_symIndexId);
          o << L", " << SymTagEnumText[symTag];
          if (dataKind != 0) o << L", " << DataKindText[dataKind];
          WriteIfValue(pSymbol.p, o, L"name", &IDiaSymbol::get_name);
          WriteIfValue(pSymbol.p, o, L"lexicalParent", &IDiaSymbol::get_lexicalParent);
          WriteIfValue(pSymbol.p, o, L"type", &IDiaSymbol::get_type);
          WriteIfValue(pSymbol.p, o, 0, L"slot", &IDiaSymbol::get_slot);
          WriteIfValue(pSymbol.p, o, 0, L"platform", &IDiaSymbol::get_platform);
          WriteIfValue(pSymbol.p, o, 0, L"language", &IDiaSymbol::get_language);
          WriteIfValue(pSymbol.p, o, 0, L"frontEndMajor", &IDiaSymbol::get_frontEndMajor);
          WriteIfValue(pSymbol.p, o, 0, L"frontEndMinor", &IDiaSymbol::get_frontEndMinor);
          WriteIfValue(pSymbol.p, o, 0, L"token", &IDiaSymbol::get_token);
          WriteIfValue(pSymbol.p, o,    L"value", &IDiaSymbol::get_value);
          WriteIfValue(pSymbol.p, o, 0, L"code", &IDiaSymbol::get_code);
          WriteIfValue(pSymbol.p, o, 0, L"function", &IDiaSymbol::get_function);
          WriteIfValue(pSymbol.p, o, 0, L"udtKind", &IDiaSymbol::get_udtKind);
          WriteIfValue(pSymbol.p, o, 0, L"hasDebugInfo", &IDiaSymbol::get_hasDebugInfo);
          WriteIfValue(pSymbol.p, o,    L"compilerName", &IDiaSymbol::get_compilerName);
          WriteIfValue(pSymbol.p, o, 0, L"isLocationControlFlowDependent", &IDiaSymbol::get_isLocationControlFlowDependent);
          WriteIfValue(pSymbol.p, o, 0, L"numberOfRows", &IDiaSymbol::get_numberOfRows);
          WriteIfValue(pSymbol.p, o, 0, L"numberOfColumns", &IDiaSymbol::get_numberOfColumns);
          WriteIfValue(pSymbol.p, o, 0, L"length", &IDiaSymbol::get_length);
          WriteIfValue(pSymbol.p, o, 0, L"isMatrixRowMajor", &IDiaSymbol::get_isMatrixRowMajor);
          WriteIfValue(pSymbol.p, o, 0, L"builtInKind", &IDiaSymbol::get_builtInKind);
          WriteIfValue(pSymbol.p, o, 0, L"textureSlot", &IDiaSymbol::get_textureSlot);
          WriteIfValue(pSymbol.p, o, 0, L"memorySpaceKind", &IDiaSymbol::get_memorySpaceKind);
          WriteIfValue(pSymbol.p, o, 0, L"isHLSLData", &IDiaSymbol::get_isHLSLData);
        }

        CComPtr<IDiaSourceFile> pSourceFile;
        if (SUCCEEDED(item.QueryInterface(&pSourceFile))) {
          WriteIfValue(pSourceFile.p, o, 0, L"uniqueId", &IDiaSourceFile::get_uniqueId);
          WriteIfValue(pSourceFile.p, o, L"fileName", &IDiaSourceFile::get_fileName);
        }

        CComPtr<IDiaLineNumber> pLineNumber;
        if (SUCCEEDED(item.QueryInterface(&pLineNumber))) {
          WriteIfValue(pLineNumber.p, o, L"compiland", &IDiaLineNumber::get_compiland);
          //WriteIfValue(pLineNumber.p, o, L"sourceFile", &IDiaLineNumber::get_sourceFile);
          WriteIfValue(pLineNumber.p, o, 0, L"lineNumber", &IDiaLineNumber::get_lineNumber);
          WriteIfValue(pLineNumber.p, o, 0, L"lineNumberEnd", &IDiaLineNumber::get_lineNumberEnd);
          WriteIfValue(pLineNumber.p, o, 0, L"columnNumber", &IDiaLineNumber::get_columnNumber);
          WriteIfValue(pLineNumber.p, o, 0, L"columnNumberEnd", &IDiaLineNumber::get_columnNumberEnd);
          WriteIfValue(pLineNumber.p, o, 0, L"addressSection", &IDiaLineNumber::get_addressSection);
          WriteIfValue(pLineNumber.p, o, 0, L"addressOffset", &IDiaLineNumber::get_addressOffset);
          WriteIfValue(pLineNumber.p, o, 0, L"relativeVirtualAddress", &IDiaLineNumber::get_relativeVirtualAddress);
          WriteIfValue(pLineNumber.p, o, 0, L"virtualAddress", &IDiaLineNumber::get_virtualAddress);
          WriteIfValue(pLineNumber.p, o, 0, L"length", &IDiaLineNumber::get_length);
          WriteIfValue(pLineNumber.p, o, 0, L"sourceFileId", &IDiaLineNumber::get_sourceFileId);
          WriteIfValue(pLineNumber.p, o, 0, L"statement", &IDiaLineNumber::get_statement);
          WriteIfValue(pLineNumber.p, o, 0, L"compilandId", &IDiaLineNumber::get_compilandId);
        }

        CComPtr<IDiaSectionContrib> pSectionContrib;
        if (SUCCEEDED(item.QueryInterface(&pSectionContrib))) {
          WriteIfValue(pSectionContrib.p, o, L"compiland", &IDiaSectionContrib::get_compiland);
          WriteIfValue(pSectionContrib.p, o, 0, L"addressSection", &IDiaSectionContrib::get_addressSection);
          WriteIfValue(pSectionContrib.p, o, 0, L"addressOffset", &IDiaSectionContrib::get_addressOffset);
          WriteIfValue(pSectionContrib.p, o, 0, L"relativeVirtualAddress", &IDiaSectionContrib::get_relativeVirtualAddress);
          WriteIfValue(pSectionContrib.p, o, 0, L"virtualAddress", &IDiaSectionContrib::get_virtualAddress);
          WriteIfValue(pSectionContrib.p, o, 0, L"length", &IDiaSectionContrib::get_length);
          WriteIfValue(pSectionContrib.p, o, 0, L"notPaged", &IDiaSectionContrib::get_notPaged);
          WriteIfValue(pSectionContrib.p, o, 0, L"code", &IDiaSectionContrib::get_code);
          WriteIfValue(pSectionContrib.p, o, 0, L"initializedData", &IDiaSectionContrib::get_initializedData);
          WriteIfValue(pSectionContrib.p, o, 0, L"uninitializedData", &IDiaSectionContrib::get_uninitializedData);
          WriteIfValue(pSectionContrib.p, o, 0, L"remove", &IDiaSectionContrib::get_remove);
          WriteIfValue(pSectionContrib.p, o, 0, L"comdat", &IDiaSectionContrib::get_comdat);
          WriteIfValue(pSectionContrib.p, o, 0, L"discardable", &IDiaSectionContrib::get_discardable);
          WriteIfValue(pSectionContrib.p, o, 0, L"notCached", &IDiaSectionContrib::get_notCached);
          WriteIfValue(pSectionContrib.p, o, 0, L"share", &IDiaSectionContrib::get_share);
          WriteIfValue(pSectionContrib.p, o, 0, L"execute", &IDiaSectionContrib::get_execute);
          WriteIfValue(pSectionContrib.p, o, 0, L"read", &IDiaSectionContrib::get_read);
          WriteIfValue(pSectionContrib.p, o, 0, L"write", &IDiaSectionContrib::get_write);
          WriteIfValue(pSectionContrib.p, o, 0, L"dataCrc", &IDiaSectionContrib::get_dataCrc);
          WriteIfValue(pSectionContrib.p, o, 0, L"relocationsCrc", &IDiaSectionContrib::get_relocationsCrc);
          WriteIfValue(pSectionContrib.p, o, 0, L"compilandId", &IDiaSectionContrib::get_compilandId);
        }

        CComPtr<IDiaSegment> pSegment;
        if (SUCCEEDED(item.QueryInterface(&pSegment))) {
          WriteIfValue(pSegment.p, o, 0, L"frame", &IDiaSegment::get_frame);
          WriteIfValue(pSegment.p, o, 0, L"offset", &IDiaSegment::get_offset);
          WriteIfValue(pSegment.p, o, 0, L"length", &IDiaSegment::get_length);
          WriteIfValue(pSegment.p, o, 0, L"read", &IDiaSegment::get_read);
          WriteIfValue(pSegment.p, o, 0, L"write", &IDiaSegment::get_write);
          WriteIfValue(pSegment.p, o, 0, L"execute", &IDiaSegment::get_execute);
          WriteIfValue(pSegment.p, o, 0, L"addressSection", &IDiaSegment::get_addressSection);
          WriteIfValue(pSegment.p, o, 0, L"relativeVirtualAddress", &IDiaSegment::get_relativeVirtualAddress);
          WriteIfValue(pSegment.p, o, 0, L"virtualAddress", &IDiaSegment::get_virtualAddress);
        }

        CComPtr<IDiaInjectedSource> pInjectedSource;
        if (SUCCEEDED(item.QueryInterface(&pInjectedSource))) {
          WriteIfValue(pInjectedSource.p, o, 0, L"crc", &IDiaInjectedSource::get_crc);
          WriteIfValue(pInjectedSource.p, o, 0, L"length", &IDiaInjectedSource::get_length);
          WriteIfValue(pInjectedSource.p, o, L"filename", &IDiaInjectedSource::get_filename);
          WriteIfValue(pInjectedSource.p, o, L"objectFilename", &IDiaInjectedSource::get_objectFilename);
          WriteIfValue(pInjectedSource.p, o, L"virtualFilename", &IDiaInjectedSource::get_virtualFilename);
          WriteIfValue(pInjectedSource.p, o, 0, L"sourceCompression", &IDiaInjectedSource::get_sourceCompression);
          // get_source is also available
        }

        CComPtr<IDiaFrameData> pFrameData;
        if (SUCCEEDED(item.QueryInterface(&pFrameData))) {
        }

        o << std::endl;
      }
    }

    return o.str();
  }
  std::wstring GetDebugFileContent(_In_ IDiaDataSource *pDataSource) {
    CComPtr<IDiaSession> pSession;
    CComPtr<IDiaTable> pTable;

    CComPtr<IDiaTable> pSourcesTable;

    CComPtr<IDiaEnumTables> pEnumTables;
    std::wstringstream o;

    VERIFY_SUCCEEDED(pDataSource->openSession(&pSession));
    VERIFY_SUCCEEDED(pSession->getEnumTables(&pEnumTables));

    ULONG fetched = 0;
    while (pEnumTables->Next(1, &pTable, &fetched) == S_OK && fetched == 1) {
      CComBSTR name;
      IFT(pTable->get_name(&name));

      if (wcscmp(name, L"SourceFiles") == 0) {
        pSourcesTable = pTable.Detach();
        continue;
      }

      pTable.Release();
    }

    if (!pSourcesTable) {
      return L"cannot find source";
    }

    // Get source file contents.
    // NOTE: "SourceFiles" has the root file first while "InjectedSources" is in
    // alphabetical order.
    //       It is important to keep the root file first for recompilation, so
    //       iterate "SourceFiles" and look up the corresponding injected
    //       source.
    LONG count;
    IFT(pSourcesTable->get_Count(&count));

    CComPtr<IDiaSourceFile> pSourceFile;
    CComBSTR pName;
    CComPtr<IUnknown> pSymbolUnk;
    CComPtr<IDiaEnumInjectedSources> pEnumInjectedSources;
    CComPtr<IDiaInjectedSource> pInjectedSource;
    std::wstring sourceText, sourceFilename;

    while (SUCCEEDED(pSourcesTable->Next(1, &pSymbolUnk, &fetched)) &&
           fetched == 1) {
      sourceText = sourceFilename = L"";

      IFT(pSymbolUnk->QueryInterface(&pSourceFile));
      IFT(pSourceFile->get_fileName(&pName));

      IFT(pSession->findInjectedSource(pName, &pEnumInjectedSources));

      if (SUCCEEDED(pEnumInjectedSources->get_Count(&count)) && count == 1) {
        IFT(pEnumInjectedSources->Item(0, &pInjectedSource));

        DWORD cbData = 0;
        std::string tempString;
        CComBSTR bstr;
        IFT(pInjectedSource->get_filename(&bstr));
        IFT(pInjectedSource->get_source(0, &cbData, nullptr));

        tempString.resize(cbData);
        IFT(pInjectedSource->get_source(
            cbData, &cbData, reinterpret_cast<BYTE *>(&tempString[0])));

        CA2W tempWString(tempString.data());
        o << tempWString.m_psz;
      }
      pSymbolUnk.Release();
    }

    return o.str();
  }

  struct LineNumber { DWORD line; DWORD rva; };
  std::vector<LineNumber> ReadLineNumbers(IDiaEnumLineNumbers *pEnumLineNumbers) {
    std::vector<LineNumber> lines;
    CComPtr<IDiaLineNumber> pLineNumber;
    DWORD lineCount;
    while (SUCCEEDED(pEnumLineNumbers->Next(1, &pLineNumber, &lineCount)) && lineCount == 1)
    {
      DWORD line;
      DWORD rva;
      VERIFY_SUCCEEDED(pLineNumber->get_lineNumber(&line));
      VERIFY_SUCCEEDED(pLineNumber->get_relativeVirtualAddress(&rva));
      lines.push_back({ line, rva });
      pLineNumber.Release();
    }
    return lines;
  }
 
  std::string GetOption(std::string &cmd, char *opt) {
    std::string option = cmd.substr(cmd.find(opt));
    option = option.substr(option.find_first_of(' '));
    option = option.substr(option.find_first_not_of(' '));
    return option.substr(0, option.find_first_of(' '));
  }

  HRESULT CreateDiaSourceForCompile(const char* hlsl,
    IDiaDataSource** ppDiaSource)
  {
    if (!ppDiaSource)
      return E_POINTER;

    CComPtr<IDxcCompiler> pCompiler;
    CComPtr<IDxcOperationResult> pResult;
    CComPtr<IDxcBlobEncoding> pSource;
    CComPtr<IDxcBlob> pProgram;

    VERIFY_SUCCEEDED(CreateCompiler(&pCompiler));
    CreateBlobFromText(hlsl, &pSource);
    LPCWSTR args[] = { L"/Zi", L"/Qembed_debug", L"/Od" };
    VERIFY_SUCCEEDED(pCompiler->Compile(pSource, L"source.hlsl", L"main",
      L"ps_6_0", args, _countof(args), nullptr, 0, nullptr, &pResult));
    
    HRESULT compilationStatus;
    VERIFY_SUCCEEDED(pResult->GetStatus(&compilationStatus));
    if (FAILED(compilationStatus))
    {
      CComPtr<IDxcBlobEncoding> pErrros;
      VERIFY_SUCCEEDED(pResult->GetErrorBuffer(&pErrros));
      CA2W errorTextW(static_cast<const char *>(pErrros->GetBufferPointer()), CP_UTF8);
      WEX::Logging::Log::Error(errorTextW);
    }

    VERIFY_SUCCEEDED(pResult->GetResult(&pProgram));

    // Disassemble the compiled (stripped) program.
    {
      CComPtr<IDxcBlobEncoding> pDisassembly;
      VERIFY_SUCCEEDED(pCompiler->Disassemble(pProgram, &pDisassembly));
      std::string disText = BlobToUtf8(pDisassembly);
      CA2W disTextW(disText.c_str(), CP_UTF8);
      //WEX::Logging::Log::Comment(disTextW);
    }

    // CONSIDER: have the dia data source look for the part if passed a whole container.
    CComPtr<IDiaDataSource> pDiaSource;
    CComPtr<IStream> pProgramStream;
    CComPtr<IDxcLibrary> pLib;
    VERIFY_SUCCEEDED(m_dllSupport.CreateInstance(CLSID_DxcLibrary, &pLib));
    const hlsl::DxilContainerHeader *pContainer = hlsl::IsDxilContainerLike(
        pProgram->GetBufferPointer(), pProgram->GetBufferSize());
    VERIFY_IS_NOT_NULL(pContainer);
    hlsl::DxilPartIterator partIter =
        std::find_if(hlsl::begin(pContainer), hlsl::end(pContainer),
                     hlsl::DxilPartIsType(hlsl::DFCC_ShaderDebugInfoDXIL));
    const hlsl::DxilProgramHeader *pProgramHeader =
        (const hlsl::DxilProgramHeader *)hlsl::GetDxilPartData(*partIter);
    uint32_t bitcodeLength;
    const char *pBitcode;
    CComPtr<IDxcBlob> pProgramPdb;
    hlsl::GetDxilProgramBitcode(pProgramHeader, &pBitcode, &bitcodeLength);
    VERIFY_SUCCEEDED(pLib->CreateBlobFromBlob(
        pProgram, pBitcode - (char *)pProgram->GetBufferPointer(), bitcodeLength,
        &pProgramPdb));

    // Disassemble the program with debug information.
    {
      CComPtr<IDxcBlobEncoding> pDbgDisassembly;
      VERIFY_SUCCEEDED(pCompiler->Disassemble(pProgramPdb, &pDbgDisassembly));
      std::string disText = BlobToUtf8(pDbgDisassembly);
      CA2W disTextW(disText.c_str(), CP_UTF8);
      //WEX::Logging::Log::Comment(disTextW);
    }

    // Create a short text dump of debug information.
    VERIFY_SUCCEEDED(pLib->CreateStreamFromBlobReadOnly(pProgramPdb, &pProgramStream));
    VERIFY_SUCCEEDED(m_dllSupport.CreateInstance(CLSID_DxcDiaDataSource, &pDiaSource));
    VERIFY_SUCCEEDED(pDiaSource->loadDataFromIStream(pProgramStream));
    *ppDiaSource = pDiaSource.Detach();
    return S_OK;
  }

  CComPtr<IDxcBlob> Compile(
    const char* hlsl,
    const wchar_t* target,
      std::vector<const wchar_t*> extraArgs = {},
    const wchar_t* entry = L"main")
  {
    CComPtr<IDxcCompiler> pCompiler;
    CComPtr<IDxcOperationResult> pResult;
    CComPtr<IDxcBlobEncoding> pSource;

    VERIFY_SUCCEEDED(CreateCompiler(&pCompiler));
    CreateBlobFromText(hlsl, &pSource);
    std::vector<const wchar_t*>  args = { L"/Zi", L"-enable-16bit-types", L"/Qembed_debug" };
    args.insert(args.end(), extraArgs.begin(), extraArgs.end());
    VERIFY_SUCCEEDED(pCompiler->Compile(pSource, L"source.hlsl", entry,
      target, args.data(), static_cast<UINT32>(args.size()), nullptr, 0, nullptr, &pResult));

    HRESULT compilationStatus;
    VERIFY_SUCCEEDED(pResult->GetStatus(&compilationStatus));
    if (FAILED(compilationStatus))
    {
      CComPtr<IDxcBlobEncoding> pErrros;
      VERIFY_SUCCEEDED(pResult->GetErrorBuffer(&pErrros));
      CA2W errorTextW(static_cast<const char*>(pErrros->GetBufferPointer()), CP_UTF8);
      WEX::Logging::Log::Error(errorTextW);
      return {};
    }

#if 0 //handy for debugging
    {
      CComPtr<IDxcBlob> pProgram;
      CheckOperationSucceeded(pResult, &pProgram);

      CComPtr<IDxcLibrary> pLib;
      VERIFY_SUCCEEDED(m_dllSupport.CreateInstance(CLSID_DxcLibrary, &pLib));
      const hlsl::DxilContainerHeader *pContainer = hlsl::IsDxilContainerLike(
          pProgram->GetBufferPointer(), pProgram->GetBufferSize());
      VERIFY_IS_NOT_NULL(pContainer);
      hlsl::DxilPartIterator partIter =
          std::find_if(hlsl::begin(pContainer), hlsl::end(pContainer),
                       hlsl::DxilPartIsType(hlsl::DFCC_ShaderDebugInfoDXIL));
      const hlsl::DxilProgramHeader *pProgramHeader =
          (const hlsl::DxilProgramHeader *)hlsl::GetDxilPartData(*partIter);
      uint32_t bitcodeLength;
      const char *pBitcode;
      CComPtr<IDxcBlob> pProgramPdb;
      hlsl::GetDxilProgramBitcode(pProgramHeader, &pBitcode, &bitcodeLength);
      VERIFY_SUCCEEDED(pLib->CreateBlobFromBlob(
          pProgram, pBitcode - (char *)pProgram->GetBufferPointer(),
          bitcodeLength, &pProgramPdb));

      CComPtr<IDxcBlobEncoding> pDbgDisassembly;
      VERIFY_SUCCEEDED(pCompiler->Disassemble(pProgramPdb, &pDbgDisassembly));
      std::string disText = BlobToUtf8(pDbgDisassembly);
      CA2W disTextW(disText.c_str(), CP_UTF8);
      WEX::Logging::Log::Comment(disTextW);
    }
#endif

    CComPtr<IDxcBlob> pProgram;
    VERIFY_SUCCEEDED(pResult->GetResult(&pProgram));

    return pProgram;
  }

  CComPtr<IDxcBlob> ExtractDxilPart(IDxcBlob *pProgram) {
    CComPtr<IDxcLibrary> pLib;
    VERIFY_SUCCEEDED(m_dllSupport.CreateInstance(CLSID_DxcLibrary, &pLib));
    const hlsl::DxilContainerHeader *pContainer = hlsl::IsDxilContainerLike(
        pProgram->GetBufferPointer(), pProgram->GetBufferSize());
    VERIFY_IS_NOT_NULL(pContainer);
    hlsl::DxilPartIterator partIter =
        std::find_if(hlsl::begin(pContainer), hlsl::end(pContainer),
                     hlsl::DxilPartIsType(hlsl::DFCC_DXIL));
    const hlsl::DxilProgramHeader *pProgramHeader =
        (const hlsl::DxilProgramHeader *)hlsl::GetDxilPartData(*partIter);
    uint32_t bitcodeLength;
    const char *pBitcode;
    CComPtr<IDxcBlob> pDxilBits;
    hlsl::GetDxilProgramBitcode(pProgramHeader, &pBitcode, &bitcodeLength);
    VERIFY_SUCCEEDED(pLib->CreateBlobFromBlob(
        pProgram, pBitcode - (char *)pProgram->GetBufferPointer(),
        bitcodeLength, &pDxilBits));
    return pDxilBits;
  }

  struct ValueLocation
  {
    int base;
    int count;
  };

  struct PassOutput
  {
    CComPtr<IDxcBlob> blob;
    std::vector<ValueLocation> valueLocations;
  };

  PassOutput RunAnnotationPasses(IDxcBlob * dxil)
  {
    CComPtr<IDxcOptimizer> pOptimizer;
    VERIFY_SUCCEEDED(
        m_dllSupport.CreateInstance(CLSID_DxcOptimizer, &pOptimizer));
    std::vector<LPCWSTR> Options;
    Options.push_back(L"-opt-mod-passes");
    Options.push_back(L"-dxil-dbg-value-to-dbg-declare");
    Options.push_back(L"-dxil-annotate-with-virtual-regs");

    CComPtr<IDxcBlob> pOptimizedModule;
    CComPtr<IDxcBlobEncoding> pText;
    VERIFY_SUCCEEDED(pOptimizer->RunOptimizer(
        dxil, Options.data(), Options.size(), &pOptimizedModule, &pText));

    std::string outputText;
    if (pText->GetBufferSize() != 0)
    {
      outputText = reinterpret_cast<const char*>(pText->GetBufferPointer());
    }

    auto lines = Tokenize(outputText, "\n");

    std::vector<ValueLocation> valueLocations;

    for (size_t line = 0; line < lines.size(); ++line) {
      if (lines[line] == "Begin - dxil values to virtual register mapping") {
        for (++line; line < lines.size(); ++line) {
          if (lines[line] == "End - dxil values to virtual register mapping") {
            break;
          }

          auto lineTokens = Tokenize(lines[line], " ");
          VERIFY_IS_TRUE(lineTokens.size() >= 2);
          if (lineTokens[1] == "dxil")
          {
            VERIFY_IS_TRUE(lineTokens.size() == 3);
            valueLocations.push_back({atoi(lineTokens[2].c_str()), 1});
          }
          else if (lineTokens[1] == "alloca")
          {
            VERIFY_IS_TRUE(lineTokens.size() == 4);
            valueLocations.push_back(
                {atoi(lineTokens[2].c_str()), atoi(lineTokens[3].c_str())});
          }
          else
          {
            VERIFY_IS_TRUE(false);
          }
        }
      }
    }

    return { std::move(pOptimizedModule), std::move(valueLocations) };
  }

  std::wstring Disassemble(IDxcBlob * pProgram)
  {
    CComPtr<IDxcCompiler> pCompiler;
    VERIFY_SUCCEEDED(CreateCompiler(&pCompiler));

    CComPtr<IDxcBlobEncoding> pDbgDisassembly;
    VERIFY_SUCCEEDED(pCompiler->Disassemble(pProgram, &pDbgDisassembly));
    std::string disText = BlobToUtf8(pDbgDisassembly);
    CA2W disTextW(disText.c_str(), CP_UTF8);
    return std::wstring(disTextW);
  }

  CComPtr<IDxcBlob> FindModule(hlsl::DxilFourCC fourCC, IDxcBlob *pSource)
  {
    const UINT32 BC_C0DE = ((INT32)(INT8)'B' | (INT32)(INT8)'C' << 8 |
                            (INT32)0xDEC0 << 16); // BC0xc0de in big endian
    const char *pBitcode = nullptr;
    const hlsl::DxilPartHeader *pDxilPartHeader =
        (hlsl::DxilPartHeader *)
            pSource->GetBufferPointer(); // Initialize assuming that source is
                                         // starting with DXIL part

    if (BC_C0DE == *(UINT32 *)pSource->GetBufferPointer()) {
      return pSource;
    }
    if (hlsl::IsValidDxilContainer(
            (hlsl::DxilContainerHeader *)pSource->GetBufferPointer(),
            pSource->GetBufferSize())) {
      hlsl::DxilContainerHeader *pDxilContainerHeader =
          (hlsl::DxilContainerHeader *)pSource->GetBufferPointer();
      pDxilPartHeader =
          *std::find_if(begin(pDxilContainerHeader), end(pDxilContainerHeader),
                        hlsl::DxilPartIsType(fourCC));
    }
    if (fourCC == pDxilPartHeader->PartFourCC) {
      UINT32 pBlobSize;
      hlsl::DxilProgramHeader *pDxilProgramHeader =
          (hlsl::DxilProgramHeader *)(pDxilPartHeader + 1);
      hlsl::GetDxilProgramBitcode(pDxilProgramHeader, &pBitcode, &pBlobSize);
      UINT32 offset =
          (UINT32)(pBitcode - (const char *)pSource->GetBufferPointer());
      CComPtr<IDxcLibrary> library;
      IFT(m_dllSupport.CreateInstance(CLSID_DxcLibrary, &library));
      CComPtr<IDxcBlob> targetBlob;
      library->CreateBlobFromBlob(pSource, offset, pBlobSize, &targetBlob);
      return targetBlob;
    }
    return {};
  }


  void ReplaceDxilBlobPart(
      const void *originalShaderBytecode, SIZE_T originalShaderLength,
      IDxcBlob *pNewDxilBlob, IDxcBlob **ppNewShaderOut)
  {
    CComPtr<IDxcLibrary> pLibrary;
    IFT(m_dllSupport.CreateInstance(CLSID_DxcLibrary, &pLibrary));

    CComPtr<IDxcBlob> pNewContainer;

    // Use the container assembler to build a new container from the
    // recently-modified DXIL bitcode. This container will contain new copies of
    // things like input signature etc., which will supersede the ones from the
    // original compiled shader's container.
    {
      CComPtr<IDxcAssembler> pAssembler;
      IFT(m_dllSupport.CreateInstance(CLSID_DxcAssembler, &pAssembler));

      CComPtr<IDxcOperationResult> pAssembleResult;
      VERIFY_SUCCEEDED(
          pAssembler->AssembleToContainer(pNewDxilBlob, &pAssembleResult));

      CComPtr<IDxcBlobEncoding> pAssembleErrors;
      VERIFY_SUCCEEDED(
          pAssembleResult->GetErrorBuffer(&pAssembleErrors));

      if (pAssembleErrors && pAssembleErrors->GetBufferSize() != 0) {
        OutputDebugStringA(
            static_cast<LPCSTR>(pAssembleErrors->GetBufferPointer()));
        VERIFY_SUCCEEDED(E_FAIL);
      }

      VERIFY_SUCCEEDED(pAssembleResult->GetResult(&pNewContainer));
    }

    // Now copy over the blobs from the original container that won't have been
    // invalidated by changing the shader code itself, using the container
    // reflection API
    { 
      // Wrap the original code in a container blob
      CComPtr<IDxcBlobEncoding> pContainer;
      VERIFY_SUCCEEDED(
          pLibrary->CreateBlobWithEncodingFromPinned(
              static_cast<LPBYTE>(const_cast<void *>(originalShaderBytecode)),
              static_cast<UINT32>(originalShaderLength), CP_ACP, &pContainer));

      CComPtr<IDxcContainerReflection> pReflection;
      IFT(m_dllSupport.CreateInstance(CLSID_DxcContainerReflection, &pReflection));

      // Load the reflector from the original shader
      VERIFY_SUCCEEDED(pReflection->Load(pContainer));

      UINT32 partIndex;

      if (SUCCEEDED(pReflection->FindFirstPartKind(hlsl::DFCC_PrivateData,
                                                   &partIndex))) {
        CComPtr<IDxcBlob> pPart;
        VERIFY_SUCCEEDED(
            pReflection->GetPartContent(partIndex, &pPart));

        CComPtr<IDxcContainerBuilder> pContainerBuilder;
        IFT(m_dllSupport.CreateInstance(CLSID_DxcContainerBuilder,
                                        &pContainerBuilder));

        VERIFY_SUCCEEDED(
            pContainerBuilder->Load(pNewContainer));

        VERIFY_SUCCEEDED(
            pContainerBuilder->AddPart(hlsl::DFCC_PrivateData, pPart));

        CComPtr<IDxcOperationResult> pBuildResult;

        VERIFY_SUCCEEDED(
            pContainerBuilder->SerializeContainer(&pBuildResult));

        CComPtr<IDxcBlobEncoding> pBuildErrors;
        VERIFY_SUCCEEDED(
            pBuildResult->GetErrorBuffer(&pBuildErrors));

        if (pBuildErrors && pBuildErrors->GetBufferSize() != 0) {
          OutputDebugStringA(
              reinterpret_cast<LPCSTR>(pBuildErrors->GetBufferPointer()));
          VERIFY_SUCCEEDED(E_FAIL);
        }

        VERIFY_SUCCEEDED(
            pBuildResult->GetResult(&pNewContainer));
      }
    }

    *ppNewShaderOut = pNewContainer.Detach();
  }

  class ModuleAndHangersOn
  {
    std::unique_ptr<llvm::LLVMContext> llvmContext;
    std::unique_ptr<llvm::Module> llvmModule;
    DxilModule* dxilModule;

  public:
    ModuleAndHangersOn(IDxcBlob* pBlob)
    {
      // Verify we have a valid dxil container.
      const DxilContainerHeader *pContainer = IsDxilContainerLike(
          pBlob->GetBufferPointer(), pBlob->GetBufferSize());
      VERIFY_IS_NOT_NULL(pContainer);
      VERIFY_IS_TRUE(IsValidDxilContainer(pContainer, pBlob->GetBufferSize()));

      // Get Dxil part from container.
      DxilPartIterator it =
          std::find_if(begin(pContainer), end(pContainer),
                       DxilPartIsType(DFCC_ShaderDebugInfoDXIL));
      VERIFY_IS_FALSE(it == end(pContainer));

      const DxilProgramHeader *pProgramHeader =
          reinterpret_cast<const DxilProgramHeader *>(GetDxilPartData(*it));
      VERIFY_IS_TRUE(IsValidDxilProgramHeader(pProgramHeader, (*it)->PartSize));

      // Get a pointer to the llvm bitcode.
      const char *pIL;
      uint32_t pILLength;
      GetDxilProgramBitcode(pProgramHeader, &pIL, &pILLength);

      // Parse llvm bitcode into a module.
      std::unique_ptr<llvm::MemoryBuffer> pBitcodeBuf(
          llvm::MemoryBuffer::getMemBuffer(llvm::StringRef(pIL, pILLength), "",
                                           false));

      llvmContext.reset(new llvm::LLVMContext);

      llvm::ErrorOr<std::unique_ptr<llvm::Module>> pModule(
          llvm::parseBitcodeFile(pBitcodeBuf->getMemBufferRef(),
                                 *llvmContext));
      if (std::error_code ec = pModule.getError()) {
        VERIFY_FAIL();
      }

      llvmModule = std::move(pModule.get());

      dxilModule =
          DxilModule::TryGetDxilModule(llvmModule.get());
    }

    DxilModule& GetDxilModule()
    {
      return *dxilModule;
    }
  };

  struct AggregateOffsetAndSize
  {
    unsigned countOfMembers;
    unsigned offset;
    unsigned size;
  };
  struct AllocaWrite {
    std::string memberName;
    uint32_t regBase;
    uint32_t regSize;
    uint64_t index;
  };
  struct TestableResults
  {
    std::vector<AggregateOffsetAndSize> OffsetAndSizes;
    std::vector<AllocaWrite> AllocaWrites;
  };

  TestableResults TestStructAnnotationCase(const char* hlsl, const wchar_t* optimizationLevel, bool validateCoverage = true);
  void ValidateAllocaWrite(std::vector<AllocaWrite> const& allocaWrites, size_t index, const char* name);
  std::string RunShaderAccessTrackingPassAndReturnOutputMessages(IDxcBlob* blob);
  std::string RunDxilPIXAddTidToAmplificationShaderPayloadPass(IDxcBlob* blob);
  CComPtr<IDxcBlob> RunDxilPIXMeshShaderOutputPass(IDxcBlob* blob);
};


bool PixTest::InitSupport() {
  if (!m_dllSupport.IsEnabled()) {
    VERIFY_SUCCEEDED(m_dllSupport.Initialize());
    m_ver.Initialize(m_dllSupport);
  }
  return true;
}

TEST_F(PixTest, CompileWhenDebugThenDIPresent) {
  // BUG: the first test written was of this form:
  // float4 local = 0; return local;
  //
  // However we get no numbers because of the _wrapper form
  // that exports the zero initialization from main into
  // a global can't be attributed to any particular location
  // within main, and everything in main is eventually folded away.
  //
  // Making the function do a bit more work by calling an intrinsic
  // helps this case.
  CComPtr<IDiaDataSource> pDiaSource;
  VERIFY_SUCCEEDED(CreateDiaSourceForCompile(
    "float4 main(float4 pos : SV_Position) : SV_Target {\r\n"
    "  float4 local = abs(pos);\r\n"
    "  return local;\r\n"
    "}", &pDiaSource));
  std::wstring diaDump = GetDebugInfoAsText(pDiaSource).c_str();
  //WEX::Logging::Log::Comment(GetDebugInfoAsText(pDiaSource).c_str());

  // Very basic tests - we have basic symbols, line numbers, and files with sources.
  VERIFY_IS_NOT_NULL(wcsstr(diaDump.c_str(), L"symIndexId: 5, CompilandEnv, name: hlslTarget, lexicalParent: id=2, value: ps_6_0"));
  VERIFY_IS_NOT_NULL(wcsstr(diaDump.c_str(), L"lineNumber: 2"));
  VERIFY_IS_NOT_NULL(wcsstr(diaDump.c_str(), L"length: 99, filename: source.hlsl"));
  std::wstring diaFileContent = GetDebugFileContent(pDiaSource).c_str();
  VERIFY_IS_NOT_NULL(wcsstr(diaFileContent.c_str(), L"loat4 main(float4 pos : SV_Position) : SV_Target"));
#if SUPPORT_FXC_PDB
  // Now, fake it by loading from a .pdb!
  VERIFY_SUCCEEDED(CoInitializeEx(0, COINITBASE_MULTITHREADED));
  const wchar_t path[] = L"path-to-fxc-blob.bin";
  pDiaSource.Release();
  pProgramStream.Release();
  CComPtr<IDxcBlobEncoding> fxcBlob;
  CComPtr<IDxcBlob> pdbBlob;
  VERIFY_SUCCEEDED(pLib->CreateBlobFromFile(path, nullptr, &fxcBlob));
  std::string s = DumpParts(fxcBlob);
  CA2W sW(s.c_str(), CP_UTF8);
  WEX::Logging::Log::Comment(sW);
  VERIFY_SUCCEEDED(CreateDiaSourceFromDxbcBlob(pLib, fxcBlob, &pDiaSource));
  WEX::Logging::Log::Comment(GetDebugInfoAsText(pDiaSource).c_str());
#endif
}

TEST_F(PixTest, CompileDebugDisasmPDB) {
  const char *hlsl = R"(
    [RootSignature("")]
    float main(float pos : A) : SV_Target {
      float x = abs(pos);
      float y = sin(pos);
      float z = x + y;
      return z;
    }
  )";
  CComPtr<IDxcLibrary> pLib;
  VERIFY_SUCCEEDED(m_dllSupport.CreateInstance(CLSID_DxcLibrary, &pLib));

  CComPtr<IDxcCompiler> pCompiler;
  CComPtr<IDxcCompiler2> pCompiler2;

  CComPtr<IDxcOperationResult> pResult;
  CComPtr<IDxcBlobEncoding> pSource;
  CComPtr<IDxcBlob> pProgram;
  CComPtr<IDxcBlob> pPdbBlob;
  WCHAR *pDebugName = nullptr;

  VERIFY_SUCCEEDED(CreateCompiler(&pCompiler));
  VERIFY_SUCCEEDED(pCompiler.QueryInterface(&pCompiler2));
  CreateBlobFromText(hlsl, &pSource);
  LPCWSTR args[] = { L"/Zi", L"/Qembed_debug" };
  VERIFY_SUCCEEDED(pCompiler2->CompileWithDebug(pSource, L"source.hlsl", L"main",
    L"ps_6_0", args, _countof(args), nullptr, 0, nullptr, &pResult, &pDebugName, &pPdbBlob));
  VERIFY_SUCCEEDED(pResult->GetResult(&pProgram));

  // Test that disassembler can consume a PDB container
  CComPtr<IDxcBlobEncoding> pDisasm;
  VERIFY_SUCCEEDED(pCompiler->Disassemble(pPdbBlob, &pDisasm));
}

// Test that the new PDB format still works with Dia
TEST_F(PixTest, CompileDebugPDB) {
  const char *hlsl = R"(
    [RootSignature("")]
    float main(float pos : A) : SV_Target {
      float x = abs(pos);
      float y = sin(pos);
      float z = x + y;
      return z;
    }
  )";
  CComPtr<IDxcLibrary> pLib;
  VERIFY_SUCCEEDED(m_dllSupport.CreateInstance(CLSID_DxcLibrary, &pLib));

  CComPtr<IDxcCompiler> pCompiler;
  CComPtr<IDxcCompiler2> pCompiler2;

  CComPtr<IDxcOperationResult> pResult;
  CComPtr<IDxcBlobEncoding> pSource;
  CComPtr<IDxcBlob> pProgram;
  CComPtr<IDxcBlob> pPdbBlob;
  WCHAR *pDebugName = nullptr;

  VERIFY_SUCCEEDED(CreateCompiler(&pCompiler));
  VERIFY_SUCCEEDED(pCompiler.QueryInterface(&pCompiler2));
  CreateBlobFromText(hlsl, &pSource);
  LPCWSTR args[] = { L"/Zi", L"/Qembed_debug" };
  VERIFY_SUCCEEDED(pCompiler2->CompileWithDebug(pSource, L"source.hlsl", L"main",
    L"ps_6_0", args, _countof(args), nullptr, 0, nullptr, &pResult, &pDebugName, &pPdbBlob));
  VERIFY_SUCCEEDED(pResult->GetResult(&pProgram));

  CComPtr<IDiaDataSource> pDiaSource;
  CComPtr<IStream> pProgramStream;

  VERIFY_SUCCEEDED(pLib->CreateStreamFromBlobReadOnly(pPdbBlob, &pProgramStream));
  VERIFY_SUCCEEDED(m_dllSupport.CreateInstance(CLSID_DxcDiaDataSource, &pDiaSource));
  VERIFY_SUCCEEDED(pDiaSource->loadDataFromIStream(pProgramStream));

  // Test that IDxcContainerReflection can consume a PDB container
  CComPtr<IDxcContainerReflection> pReflection;
  VERIFY_SUCCEEDED(m_dllSupport.CreateInstance(CLSID_DxcContainerReflection, &pReflection));
  VERIFY_SUCCEEDED(pReflection->Load(pPdbBlob));

  UINT32 uDebugInfoIndex = 0;
  VERIFY_SUCCEEDED(pReflection->FindFirstPartKind(hlsl::DFCC_ShaderDebugInfoDXIL, &uDebugInfoIndex));
}

TEST_F(PixTest, DiaLoadBadBitcodeThenFail) {
  CComPtr<IDxcBlob> pBadBitcode;
  CComPtr<IDiaDataSource> pDiaSource;
  CComPtr<IStream> pStream;
  CComPtr<IDxcLibrary> pLib;

  Utf8ToBlob(m_dllSupport, "badcode", &pBadBitcode);
  VERIFY_SUCCEEDED(m_dllSupport.CreateInstance(CLSID_DxcLibrary, &pLib));
  VERIFY_SUCCEEDED(pLib->CreateStreamFromBlobReadOnly(pBadBitcode, &pStream));
  VERIFY_SUCCEEDED(m_dllSupport.CreateInstance(CLSID_DxcDiaDataSource, &pDiaSource));
  VERIFY_FAILED(pDiaSource->loadDataFromIStream(pStream));
}

static void CompileAndGetDebugPart(dxc::DxcDllSupport &dllSupport, const char *source, wchar_t *profile, IDxcBlob **ppDebugPart) {
  CComPtr<IDxcBlob> pContainer;
  CComPtr<IDxcLibrary> pLib;
  CComPtr<IDxcContainerReflection> pReflection;
  UINT32 index;
  std::vector<LPCWSTR> args;
  args.push_back(L"/Zi");
  args.push_back(L"/Qembed_debug");

  VerifyCompileOK(dllSupport, source, profile, args, &pContainer);
  VERIFY_SUCCEEDED(dllSupport.CreateInstance(CLSID_DxcLibrary, &pLib));
  VERIFY_SUCCEEDED(dllSupport.CreateInstance(CLSID_DxcContainerReflection, &pReflection));
  VERIFY_SUCCEEDED(pReflection->Load(pContainer));
  VERIFY_SUCCEEDED(pReflection->FindFirstPartKind(hlsl::DFCC_ShaderDebugInfoDXIL, &index));
  VERIFY_SUCCEEDED(pReflection->GetPartContent(index, ppDebugPart));
}

static void CompileTestAndLoadDiaSource(dxc::DxcDllSupport &dllSupport, const char *source, wchar_t *profile, IDiaDataSource **ppDataSource) {
  CComPtr<IDxcBlob> pDebugContent;
  CComPtr<IStream> pStream;
  CComPtr<IDiaDataSource> pDiaSource;
  CComPtr<IDxcLibrary> pLib;
  VERIFY_SUCCEEDED(dllSupport.CreateInstance(CLSID_DxcLibrary, &pLib));

  CompileAndGetDebugPart(dllSupport, source, profile, &pDebugContent);
  VERIFY_SUCCEEDED(pLib->CreateStreamFromBlobReadOnly(pDebugContent, &pStream));
  VERIFY_SUCCEEDED(dllSupport.CreateInstance(CLSID_DxcDiaDataSource, &pDiaSource));
  VERIFY_SUCCEEDED(pDiaSource->loadDataFromIStream(pStream));
  if (ppDataSource) {
    *ppDataSource = pDiaSource.Detach();
  }
}

static const char EmptyCompute[] = "[numthreads(8,8,1)] void main() { }";

static void CompileTestAndLoadDia(dxc::DxcDllSupport &dllSupport, IDiaDataSource **ppDataSource) {
  CompileTestAndLoadDiaSource(dllSupport, EmptyCompute, L"cs_6_0", ppDataSource);
}

TEST_F(PixTest, DiaLoadDebugSubrangeNegativeThenOK) {
  static const char source[] = R"(
    SamplerState  samp0 : register(s0);
    Texture2DArray tex0 : register(t0);

    float4 foo(Texture2DArray textures[], int idx, SamplerState samplerState, float3 uvw) {
      return textures[NonUniformResourceIndex(idx)].Sample(samplerState, uvw);
    }

    [RootSignature( "DescriptorTable(SRV(t0)), DescriptorTable(Sampler(s0)) " )]
    float4 main(int index : INDEX, float3 uvw : TEXCOORD) : SV_Target {
      Texture2DArray textures[] = {
        tex0,
      };
      return foo(textures, index, samp0, uvw);
    }
  )";

  CComPtr<IDiaDataSource> pDiaDataSource;
  CComPtr<IDiaSession> pDiaSession;
  CompileTestAndLoadDiaSource(m_dllSupport, source, L"ps_6_0", &pDiaDataSource);

  VERIFY_SUCCEEDED(pDiaDataSource->openSession(&pDiaSession));
}

TEST_F(PixTest, DiaLoadRelocatedBitcode) {

  static const char source[] = R"(
    SamplerState  samp0 : register(s0);
    Texture2DArray tex0 : register(t0);

    float4 foo(Texture2DArray textures[], int idx, SamplerState samplerState, float3 uvw) {
      return textures[NonUniformResourceIndex(idx)].Sample(samplerState, uvw);
    }

    [RootSignature( "DescriptorTable(SRV(t0)), DescriptorTable(Sampler(s0)) " )]
    float4 main(int index : INDEX, float3 uvw : TEXCOORD) : SV_Target {
      Texture2DArray textures[] = {
        tex0,
      };
      return foo(textures, index, samp0, uvw);
    }
  )";

  CComPtr<IDxcBlob> pPart;
  CComPtr<IDiaDataSource> pDiaSource;
  CComPtr<IStream> pStream;

  CComPtr<IDxcLibrary> pLib;
  VERIFY_SUCCEEDED(m_dllSupport.CreateInstance(CLSID_DxcLibrary, &pLib));

  CompileAndGetDebugPart(m_dllSupport, source, L"ps_6_0", &pPart);
  const char *pPartData = (char *)pPart->GetBufferPointer();

  // Get program header
  const hlsl::DxilProgramHeader *programHeader = (hlsl::DxilProgramHeader *)pPartData;

  const char *pBitcode = nullptr;
  uint32_t uBitcodeSize = 0;
  hlsl::GetDxilProgramBitcode(programHeader, &pBitcode, &uBitcodeSize);
  VERIFY_IS_TRUE(uBitcodeSize % sizeof(UINT32) == 0);

  size_t uNewGapSize = 4 * 10; // Size of some bytes between program header and bitcode
  size_t uNewSuffixeBytes = 4 * 10; // Size of some random bytes after the program

  hlsl::DxilProgramHeader newProgramHeader = {};
  memcpy(&newProgramHeader, programHeader, sizeof(newProgramHeader));
  newProgramHeader.BitcodeHeader.BitcodeOffset = uNewGapSize + sizeof(newProgramHeader.BitcodeHeader);

  unsigned uNewSizeInBytes = sizeof(newProgramHeader) + uNewGapSize + uBitcodeSize + uNewSuffixeBytes;
  VERIFY_IS_TRUE(uNewSizeInBytes % sizeof(UINT32) == 0);
  newProgramHeader.SizeInUint32 = uNewSizeInBytes / sizeof(UINT32);

  llvm::SmallVector<char, 0> buffer;
  llvm::raw_svector_ostream OS(buffer);

  // Write the header
  OS.write((char *)&newProgramHeader, sizeof(newProgramHeader));

  // Write some garbage between the header and the bitcode
  for (unsigned i = 0; i < uNewGapSize; i++) {
    OS.write(0xFF);
  }

  // Write the actual bitcode
  OS.write(pBitcode, uBitcodeSize);

  // Write some garbage after the bitcode
  for (unsigned i = 0; i < uNewSuffixeBytes; i++) {
    OS.write(0xFF);
  }
  OS.flush();

  // Try to load this new program, make sure dia is still okay.
  CComPtr<IDxcBlobEncoding> pNewProgramBlob;
  VERIFY_SUCCEEDED(pLib->CreateBlobWithEncodingFromPinned(buffer.data(), buffer.size(), CP_ACP, &pNewProgramBlob));

  CComPtr<IStream> pNewProgramStream;
  VERIFY_SUCCEEDED(pLib->CreateStreamFromBlobReadOnly(pNewProgramBlob, &pNewProgramStream));

  CComPtr<IDiaDataSource> pDiaDataSource;
  VERIFY_SUCCEEDED(m_dllSupport.CreateInstance(CLSID_DxcDiaDataSource, &pDiaDataSource));

  VERIFY_SUCCEEDED(pDiaDataSource->loadDataFromIStream(pNewProgramStream));
}

TEST_F(PixTest, DiaCompileArgs) {
  static const char source[] = R"(
    SamplerState  samp0 : register(s0);
    Texture2DArray tex0 : register(t0);

    float4 foo(Texture2DArray textures[], int idx, SamplerState samplerState, float3 uvw) {
      return textures[NonUniformResourceIndex(idx)].Sample(samplerState, uvw);
    }

    [RootSignature( "DescriptorTable(SRV(t0)), DescriptorTable(Sampler(s0)) " )]
    float4 main(int index : INDEX, float3 uvw : TEXCOORD) : SV_Target {
      Texture2DArray textures[] = {
        tex0,
      };
      return foo(textures, index, samp0, uvw);
    }
  )";

  CComPtr<IDxcBlob> pPart;
  CComPtr<IDiaDataSource> pDiaSource;
  CComPtr<IStream> pStream;

  CComPtr<IDxcLibrary> pLib;
  VERIFY_SUCCEEDED(m_dllSupport.CreateInstance(CLSID_DxcLibrary, &pLib));

  const WCHAR *FlagList[] = {
    L"/Zi",
    L"-Zpr",
    L"/Qembed_debug",
    L"/Fd", L"F:\\my dir\\",
    L"-Fo", L"F:\\my dir\\file.dxc",
  };
  const WCHAR *DefineList[] = {
    L"MY_SPECIAL_DEFINE",
    L"MY_OTHER_SPECIAL_DEFINE=\"MY_STRING\"",
  };

  std::vector<LPCWSTR> args;
  for (unsigned i = 0; i < _countof(FlagList); i++) {
    args.push_back(FlagList[i]);
  }
  for (unsigned i = 0; i < _countof(DefineList); i++) {
    args.push_back(L"/D");
    args.push_back(DefineList[i]);
  }

  auto CompileAndGetDebugPart = [&args](dxc::DxcDllSupport &dllSupport, const char *source, wchar_t *profile, IDxcBlob **ppDebugPart) {
    CComPtr<IDxcBlob> pContainer;
    CComPtr<IDxcLibrary> pLib;
    CComPtr<IDxcContainerReflection> pReflection;
    UINT32 index;

    VerifyCompileOK(dllSupport, source, profile, args, &pContainer);
    VERIFY_SUCCEEDED(dllSupport.CreateInstance(CLSID_DxcLibrary, &pLib));
    VERIFY_SUCCEEDED(dllSupport.CreateInstance(CLSID_DxcContainerReflection, &pReflection));
    VERIFY_SUCCEEDED(pReflection->Load(pContainer));
    VERIFY_SUCCEEDED(pReflection->FindFirstPartKind(hlsl::DFCC_ShaderDebugInfoDXIL, &index));
    VERIFY_SUCCEEDED(pReflection->GetPartContent(index, ppDebugPart));
  };

  CompileAndGetDebugPart(m_dllSupport, source, L"ps_6_0", &pPart);

  CComPtr<IStream> pNewProgramStream;
  VERIFY_SUCCEEDED(pLib->CreateStreamFromBlobReadOnly(pPart, &pNewProgramStream));

  CComPtr<IDiaDataSource> pDiaDataSource;
  VERIFY_SUCCEEDED(m_dllSupport.CreateInstance(CLSID_DxcDiaDataSource, &pDiaDataSource));

  VERIFY_SUCCEEDED(pDiaDataSource->loadDataFromIStream(pNewProgramStream));

  CComPtr<IDiaSession> pSession;
  VERIFY_SUCCEEDED(pDiaDataSource->openSession(&pSession));

  CComPtr<IDiaEnumTables> pEnumTables;
  VERIFY_SUCCEEDED(pSession->getEnumTables(&pEnumTables));

  CComPtr<IDiaTable> pSymbolTable;

  LONG uCount = 0;
  VERIFY_SUCCEEDED(pEnumTables->get_Count(&uCount));
  for (int i = 0; i < uCount; i++) {
    CComPtr<IDiaTable> pTable;
    VARIANT index = {};
    index.vt = VT_I4;
    index.intVal = i;
    VERIFY_SUCCEEDED(pEnumTables->Item(index, &pTable));

    CComBSTR pName;
    VERIFY_SUCCEEDED(pTable->get_name(&pName));

    if (pName == "Symbols") {
      pSymbolTable = pTable;
      break;
    }
  }

  std::wstring Args;
  std::wstring Entry;
  std::wstring Target;
  std::vector<std::wstring> Defines;
  std::vector<std::wstring> Flags;

  auto ReadNullSeparatedTokens = [](BSTR Str) -> std::vector<std::wstring> {
    std::vector<std::wstring> Result;
    while (*Str) {
      Result.push_back(std::wstring(Str));
      Str += wcslen(Str)+1;
    }
    return Result;
  };

  VERIFY_SUCCEEDED(pSymbolTable->get_Count(&uCount));
  for (int i = 0; i < uCount; i++) {
    CComPtr<IUnknown> pSymbolUnk;
    CComPtr<IDiaSymbol> pSymbol;
    CComVariant pValue;
    CComBSTR pName;
    VERIFY_SUCCEEDED(pSymbolTable->Item(i, &pSymbolUnk));
    VERIFY_SUCCEEDED(pSymbolUnk->QueryInterface(&pSymbol));
    VERIFY_SUCCEEDED(pSymbol->get_name(&pName));
    VERIFY_SUCCEEDED(pSymbol->get_value(&pValue));
    if (pName == "hlslTarget") {
      if (pValue.vt == VT_BSTR)
        Target = pValue.bstrVal;
    }
    else if (pName == "hlslEntry") {
      if (pValue.vt == VT_BSTR)
        Entry = pValue.bstrVal;
    }
    else if (pName == "hlslFlags") {
      if (pValue.vt == VT_BSTR)
        Flags = ReadNullSeparatedTokens(pValue.bstrVal);
    }
    else if (pName == "hlslArguments") {
      if (pValue.vt == VT_BSTR)
        Args = pValue.bstrVal;
    }
    else if (pName == "hlslDefines") {
      if (pValue.vt == VT_BSTR)
        Defines = ReadNullSeparatedTokens(pValue.bstrVal);
    }
  }

  auto VectorContains = [](std::vector<std::wstring> &Tokens, std::wstring Sub) {
    for (unsigned i = 0; i < Tokens.size(); i++) {
      if (Tokens[i].find(Sub) != std::wstring::npos)
        return true;
    }
    return false;
  };

  VERIFY_IS_TRUE(Target == L"ps_6_0");
  VERIFY_IS_TRUE(Entry == L"main");

  VERIFY_IS_TRUE(_countof(FlagList) == Flags.size());
  for (unsigned i = 0; i < _countof(FlagList); i++) {
    VERIFY_IS_TRUE(Flags[i] == FlagList[i]);
  }
  for (unsigned i = 0; i < _countof(DefineList); i++) {
    VERIFY_IS_TRUE(VectorContains(Defines, DefineList[i]));
  }
}

TEST_F(PixTest, DiaLoadBitcodePlusExtraData) {
  // Test that dia doesn't crash when bitcode has unused extra data at the end

  static const char source[] = R"(
    SamplerState  samp0 : register(s0);
    Texture2DArray tex0 : register(t0);

    float4 foo(Texture2DArray textures[], int idx, SamplerState samplerState, float3 uvw) {
      return textures[NonUniformResourceIndex(idx)].Sample(samplerState, uvw);
    }

    [RootSignature( "DescriptorTable(SRV(t0)), DescriptorTable(Sampler(s0)) " )]
    float4 main(int index : INDEX, float3 uvw : TEXCOORD) : SV_Target {
      Texture2DArray textures[] = {
        tex0,
      };
      return foo(textures, index, samp0, uvw);
    }
  )";

  CComPtr<IDxcBlob> pPart;
  CComPtr<IDiaDataSource> pDiaSource;
  CComPtr<IStream> pStream;

  CComPtr<IDxcLibrary> pLib;
  VERIFY_SUCCEEDED(m_dllSupport.CreateInstance(CLSID_DxcLibrary, &pLib));

  CompileAndGetDebugPart(m_dllSupport, source, L"ps_6_0", &pPart);
  const char *pPartData = (char *)pPart->GetBufferPointer();

  // Get program header
  const hlsl::DxilProgramHeader *programHeader = (hlsl::DxilProgramHeader *)pPartData;

  const char *pBitcode = nullptr;
  uint32_t uBitcodeSize = 0;
  hlsl::GetDxilProgramBitcode(programHeader, &pBitcode, &uBitcodeSize);

  llvm::SmallVector<char, 0> buffer;
  llvm::raw_svector_ostream OS(buffer);

  // Write the bitcode
  OS.write(pBitcode, uBitcodeSize);
  for (unsigned i = 0; i < 12; i++) {
    OS.write(0xFF);
  }
  OS.flush();

  // Try to load this new program, make sure dia is still okay.
  CComPtr<IDxcBlobEncoding> pNewProgramBlob;
  VERIFY_SUCCEEDED(pLib->CreateBlobWithEncodingFromPinned(buffer.data(), buffer.size(), CP_ACP, &pNewProgramBlob));

  CComPtr<IStream> pNewProgramStream;
  VERIFY_SUCCEEDED(pLib->CreateStreamFromBlobReadOnly(pNewProgramBlob, &pNewProgramStream));

  CComPtr<IDiaDataSource> pDiaDataSource;
  VERIFY_SUCCEEDED(m_dllSupport.CreateInstance(CLSID_DxcDiaDataSource, &pDiaDataSource));

  VERIFY_SUCCEEDED(pDiaDataSource->loadDataFromIStream(pNewProgramStream));
}

TEST_F(PixTest, DiaLoadDebugThenOK) {
  CompileTestAndLoadDia(m_dllSupport, nullptr);
}

TEST_F(PixTest, DiaTableIndexThenOK) {
  CComPtr<IDiaDataSource> pDiaSource;
  CComPtr<IDiaSession> pDiaSession;
  CComPtr<IDiaEnumTables> pEnumTables;
  CComPtr<IDiaTable> pTable;
  VARIANT vtIndex;
  CompileTestAndLoadDia(m_dllSupport, &pDiaSource);
  VERIFY_SUCCEEDED(pDiaSource->openSession(&pDiaSession));
  VERIFY_SUCCEEDED(pDiaSession->getEnumTables(&pEnumTables));

  vtIndex.vt = VT_EMPTY;
  VERIFY_FAILED(pEnumTables->Item(vtIndex, &pTable));

  vtIndex.vt = VT_I4;
  vtIndex.intVal = 1;
  VERIFY_SUCCEEDED(pEnumTables->Item(vtIndex, &pTable));
  VERIFY_IS_NOT_NULL(pTable.p);
  pTable.Release();

  vtIndex.vt = VT_UI4;
  vtIndex.uintVal = 1;
  VERIFY_SUCCEEDED(pEnumTables->Item(vtIndex, &pTable));
  VERIFY_IS_NOT_NULL(pTable.p);
  pTable.Release();

  vtIndex.uintVal = 100;
  VERIFY_FAILED(pEnumTables->Item(vtIndex, &pTable));
}

TEST_F(PixTest, PixDebugCompileInfo) {
  static const char source[] = R"(
    SamplerState  samp0 : register(s0);
    Texture2DArray tex0 : register(t0);

    float4 foo(Texture2DArray textures[], int idx, SamplerState samplerState, float3 uvw) {
      return textures[NonUniformResourceIndex(idx)].Sample(samplerState, uvw);
    }

    [RootSignature( "DescriptorTable(SRV(t0)), DescriptorTable(Sampler(s0)) " )]
    float4 main(int index : INDEX, float3 uvw : TEXCOORD) : SV_Target {
      Texture2DArray textures[] = {
        tex0,
      };
      return foo(textures, index, samp0, uvw);
    }
  )";

  CComPtr<IDxcBlob> pPart;
  CComPtr<IDiaDataSource> pDiaSource;
  CComPtr<IStream> pStream;

  CComPtr<IDxcLibrary> pLib;
  VERIFY_SUCCEEDED(m_dllSupport.CreateInstance(CLSID_DxcLibrary, &pLib));

  const WCHAR *FlagList[] = {
      L"/Zi",          L"-Zpr", L"/Qembed_debug",        L"/Fd",
      L"F:\\my dir\\", L"-Fo",  L"F:\\my dir\\file.dxc",
  };
  const WCHAR *DefineList[] = {
      L"MY_SPECIAL_DEFINE",
      L"MY_OTHER_SPECIAL_DEFINE=\"MY_STRING\"",
  };

  std::vector<LPCWSTR> args;
  for (unsigned i = 0; i < _countof(FlagList); i++) {
    args.push_back(FlagList[i]);
  }
  for (unsigned i = 0; i < _countof(DefineList); i++) {
    args.push_back(L"/D");
    args.push_back(DefineList[i]);
  }

  auto CompileAndGetDebugPart = [&args](dxc::DxcDllSupport &dllSupport,
                                        const char *source, wchar_t *profile,
                                        IDxcBlob **ppDebugPart) {
    CComPtr<IDxcBlob> pContainer;
    CComPtr<IDxcLibrary> pLib;
    CComPtr<IDxcContainerReflection> pReflection;
    UINT32 index;

    VerifyCompileOK(dllSupport, source, profile, args, &pContainer);
    VERIFY_SUCCEEDED(dllSupport.CreateInstance(CLSID_DxcLibrary, &pLib));
    VERIFY_SUCCEEDED(
        dllSupport.CreateInstance(CLSID_DxcContainerReflection, &pReflection));
    VERIFY_SUCCEEDED(pReflection->Load(pContainer));
    VERIFY_SUCCEEDED(
        pReflection->FindFirstPartKind(hlsl::DFCC_ShaderDebugInfoDXIL, &index));
    VERIFY_SUCCEEDED(pReflection->GetPartContent(index, ppDebugPart));
  };

  constexpr wchar_t *profile = L"ps_6_0";
  CompileAndGetDebugPart(m_dllSupport, source, profile, &pPart);

  CComPtr<IStream> pNewProgramStream;
  VERIFY_SUCCEEDED(
      pLib->CreateStreamFromBlobReadOnly(pPart, &pNewProgramStream));

  CComPtr<IDiaDataSource> pDiaDataSource;
  VERIFY_SUCCEEDED(
      m_dllSupport.CreateInstance(CLSID_DxcDiaDataSource, &pDiaDataSource));

  VERIFY_SUCCEEDED(pDiaDataSource->loadDataFromIStream(pNewProgramStream));

  CComPtr<IDiaSession> pSession;
  VERIFY_SUCCEEDED(pDiaDataSource->openSession(&pSession));

  CComPtr<IDxcPixDxilDebugInfoFactory> factory;
  VERIFY_SUCCEEDED(pSession->QueryInterface(IID_PPV_ARGS(&factory)));

  CComPtr<IDxcPixCompilationInfo> compilationInfo;
  VERIFY_SUCCEEDED(factory->NewDxcPixCompilationInfo(&compilationInfo));

  CComBSTR arguments;
  VERIFY_SUCCEEDED(compilationInfo->GetArguments(&arguments));
  for (unsigned i = 0; i < _countof(FlagList); i++) {
    VERIFY_IS_TRUE(nullptr != wcsstr(arguments, FlagList[i]));
  }

  CComBSTR macros;
  VERIFY_SUCCEEDED(compilationInfo->GetMacroDefinitions(&macros));
  for (unsigned i = 0; i < _countof(DefineList); i++) {
    std::wstring MacroDef = std::wstring(L"-D") + DefineList[i];
    VERIFY_IS_TRUE(nullptr != wcsstr(macros, MacroDef.c_str()));
  }

  CComBSTR entryPointFile;
  VERIFY_SUCCEEDED(compilationInfo->GetEntryPointFile(&entryPointFile));
  VERIFY_ARE_EQUAL(std::wstring(L"source.hlsl"), std::wstring(entryPointFile));

  CComBSTR entryPointFunction;
  VERIFY_SUCCEEDED(compilationInfo->GetEntryPoint(&entryPointFunction));
  VERIFY_ARE_EQUAL(std::wstring(L"main"), std::wstring(entryPointFunction));

  CComBSTR hlslTarget;
  VERIFY_SUCCEEDED(compilationInfo->GetHlslTarget(&hlslTarget));
  VERIFY_ARE_EQUAL(std::wstring(profile), std::wstring(hlslTarget));
}

std::string PixTest::RunShaderAccessTrackingPassAndReturnOutputMessages(IDxcBlob* blob)
{
  CComPtr<IDxcBlob> dxil = FindModule(DFCC_ShaderDebugInfoDXIL, blob);
  CComPtr<IDxcOptimizer> pOptimizer;
  VERIFY_SUCCEEDED(
      m_dllSupport.CreateInstance(CLSID_DxcOptimizer, &pOptimizer));
  std::vector<LPCWSTR> Options;
  Options.push_back(L"-opt-mod-passes");
  Options.push_back(L"-hlsl-dxil-pix-shader-access-instrumentation,config=,checkForDynamicIndexing=1");

  CComPtr<IDxcBlob> pOptimizedModule;
  CComPtr<IDxcBlobEncoding> pText;
  VERIFY_SUCCEEDED(pOptimizer->RunOptimizer(
      dxil, Options.data(), Options.size(), &pOptimizedModule, &pText));

  std::string outputText;
  if (pText->GetBufferSize() != 0) {
    outputText = reinterpret_cast<const char *>(pText->GetBufferPointer());
  }

  return outputText;
}

TEST_F(PixTest, CheckSATPassFor66_NoDynamicAccess) {

  const char *noDynamicAccess = R"(
    [RootSignature("")]
    float main(float pos : A) : SV_Target {
      float x = abs(pos);
      float y = sin(pos);
      float z = x + y;
      return z;
    }
  )";

  auto compiled = Compile(noDynamicAccess, L"ps_6_6");
  auto satResults = RunShaderAccessTrackingPassAndReturnOutputMessages(compiled);
  VERIFY_IS_TRUE(satResults.empty());
}

TEST_F(PixTest, CheckSATPassFor66_DynamicFromRootSig) {

  const char *dynamicTextureAccess = R"x(
Texture1D<float4> tex[5] : register(t3);
SamplerState SS[3] : register(s2);

[RootSignature("DescriptorTable(SRV(t3, numDescriptors=5)),\
                DescriptorTable(Sampler(s2, numDescriptors=3))")]
float4 main(int i : A, float j : B) : SV_TARGET
{
  float4 r = tex[i].Sample(SS[i], i);
  return r;
}
  )x";

  auto compiled = Compile(dynamicTextureAccess, L"ps_6_6");
  auto satResults = RunShaderAccessTrackingPassAndReturnOutputMessages(compiled);
  VERIFY_IS_TRUE(satResults.find("FoundDynamicIndexing") != string::npos);
}

TEST_F(PixTest, CheckSATPassFor66_DynamicFromHeap) {

  const char *dynamicResourceDecriptorHeapAccess = R"(
static sampler sampler0 = SamplerDescriptorHeap[0];
float4 main(int input : INPUT) : SV_Target
{
    Texture2D texture = ResourceDescriptorHeap[input];
    return texture.Sample(sampler0, float2(0,0));
}
  )";

  auto compiled = Compile(dynamicResourceDecriptorHeapAccess, L"ps_6_6");
  auto satResults =
      RunShaderAccessTrackingPassAndReturnOutputMessages(compiled);
  VERIFY_IS_TRUE(satResults.find("FoundDynamicIndexing") != string::npos);
}

CComPtr<IDxcBlob> PixTest::RunDxilPIXMeshShaderOutputPass(IDxcBlob *blob) {
  CComPtr<IDxcBlob> dxil = FindModule(DFCC_ShaderDebugInfoDXIL, blob);
  CComPtr<IDxcOptimizer> pOptimizer;
  VERIFY_SUCCEEDED(
      m_dllSupport.CreateInstance(CLSID_DxcOptimizer, &pOptimizer));
  std::vector<LPCWSTR> Options;
  Options.push_back(L"-opt-mod-passes");
  Options.push_back(L"-hlsl-dxil-pix-meshshader-output-instrumentation,expand-payload=1,UAVSize=8192");

  CComPtr<IDxcBlob> pOptimizedModule;
  CComPtr<IDxcBlobEncoding> pText;
  VERIFY_SUCCEEDED(pOptimizer->RunOptimizer(
      dxil, Options.data(), Options.size(), &pOptimizedModule, &pText));

  std::string outputText;
  if (pText->GetBufferSize() != 0) {
    outputText = reinterpret_cast<const char *>(pText->GetBufferPointer());
  }

  return pOptimizedModule;
}

std::string
PixTest::RunDxilPIXAddTidToAmplificationShaderPayloadPass(IDxcBlob *blob) {
  CComPtr<IDxcBlob> dxil = FindModule(DFCC_ShaderDebugInfoDXIL, blob);
  CComPtr<IDxcOptimizer> pOptimizer;
  VERIFY_SUCCEEDED(
      m_dllSupport.CreateInstance(CLSID_DxcOptimizer, &pOptimizer));
  std::vector<LPCWSTR> Options;
  Options.push_back(L"-opt-mod-passes");
  Options.push_back(L"-hlsl-dxil-PIX-add-tid-to-as-payload,dispatchArgY=1,dispatchArgZ=2");

  CComPtr<IDxcBlob> pOptimizedModule;
  CComPtr<IDxcBlobEncoding> pText;
  VERIFY_SUCCEEDED(pOptimizer->RunOptimizer(
      dxil, Options.data(), Options.size(), &pOptimizedModule, &pText));

  std::string outputText;
  if (pText->GetBufferSize() != 0) {
    outputText = reinterpret_cast<const char *>(pText->GetBufferPointer());
  }

  return outputText;
}

TEST_F(PixTest, AddToASPayload) {

  const char *dynamicResourceDecriptorHeapAccess = R"(
struct MyPayload
{
    float f1;
    float f2;
};

[numthreads(1, 1, 1)]
void ASMain(uint gid : SV_GroupID)
{
    MyPayload payload;
    payload.f1 = (float)gid / 4.f;
    payload.f2 = (float)gid * 4.f;
    DispatchMesh(1, 1, 1, payload);
}

struct PSInput
{
    float4 position : SV_POSITION;
};


[outputtopology("triangle")]
[numthreads(3,1,1)]
void MSMain(
    in payload MyPayload small,
    in uint tid : SV_GroupThreadID,
    in uint3 dtid : SV_DispatchThreadID,
    out vertices PSInput verts[3],
    out indices uint3 triangles[1])
{
    SetMeshOutputCounts(3, 1);
    verts[tid].position = float4(small.f1, small.f2, 0, 0);
    triangles[0] = uint3(0, 1, 2);
}

  )";

  auto as = Compile(dynamicResourceDecriptorHeapAccess, L"as_6_6", {}, L"ASMain");
  RunDxilPIXAddTidToAmplificationShaderPayloadPass(as);
 
  auto ms = Compile(dynamicResourceDecriptorHeapAccess, L"ms_6_6", {}, L"MSMain");
  RunDxilPIXMeshShaderOutputPass(ms);

}

<<<<<<< HEAD
=======
static llvm::DIType *PeelTypedefs(llvm::DIType *diTy) {
  using namespace llvm;
  const llvm::DITypeIdentifierMap EmptyMap;
  while (1) {
    DIDerivedType *diDerivedTy = dyn_cast<DIDerivedType>(diTy);
    if (!diDerivedTy)
      return diTy;

    switch (diTy->getTag()) {
    case dwarf::DW_TAG_member:
    case dwarf::DW_TAG_inheritance:
    case dwarf::DW_TAG_typedef:
    case dwarf::DW_TAG_reference_type:
    case dwarf::DW_TAG_const_type:
    case dwarf::DW_TAG_restrict_type:
      diTy = diDerivedTy->getBaseType().resolve(EmptyMap);
      break;
    default:
      return diTy;
    }
  }

  return diTy;
}

static unsigned GetDITypeSizeInBits(llvm::DIType *diTy) {
  return PeelTypedefs(diTy)->getSizeInBits();
}

static unsigned GetDITypeAlignmentInBits(llvm::DIType *diTy) {
  return PeelTypedefs(diTy)->getAlignInBits();
}

static bool FindStructMemberFromStore(llvm::StoreInst *S, std::string *OutMemberName) {
  using namespace llvm;
  Value *Ptr = S->getPointerOperand();
  AllocaInst *Alloca = nullptr;

  auto &DL = S->getModule()->getDataLayout();

  unsigned OffsetInAlloca = 0;
  while (Ptr) {
    if (auto AI = dyn_cast<AllocaInst>(Ptr)) {
      Alloca = AI;
      break;
    }
    else if (auto Gep = dyn_cast<GEPOperator>(Ptr)) {
      if (Gep->getNumIndices() < 2 ||
        !Gep->hasAllConstantIndices() ||
        0 != cast<ConstantInt>(Gep->getOperand(1))->getLimitedValue())
      {
        return false;
      }

      auto GepSrcPtr = Gep->getPointerOperand();
      Type *GepSrcPtrTy = GepSrcPtr->getType()->getPointerElementType();

      Type *PeelingType = GepSrcPtrTy;
      for (unsigned i = 1; i < Gep->getNumIndices(); i++) {
        uint64_t Idx = cast<ConstantInt>(Gep->getOperand(1 + i))->getLimitedValue();

        if (PeelingType->isStructTy()) {
          auto StructTy = cast<StructType>(PeelingType);
          unsigned Offset = DL.getStructLayout(StructTy)->getElementOffsetInBits(Idx);
          OffsetInAlloca += Offset;
          PeelingType = StructTy->getElementType(Idx);
        }
        else if (PeelingType->isVectorTy()) {
          OffsetInAlloca += DL.getTypeSizeInBits(PeelingType->getVectorElementType()) * Idx;
          PeelingType = PeelingType->getVectorElementType();
        }
        else if (PeelingType->isArrayTy()) {
          OffsetInAlloca += DL.getTypeSizeInBits(PeelingType->getArrayElementType()) * Idx;
          PeelingType = PeelingType->getArrayElementType();
        }
        else {
          return false;
        }
      }

      Ptr = GepSrcPtr;
    }
    else {
      return false;
    }
  }

  // If there's not exactly one dbg.* inst, give up for now.
  if (hlsl::dxilutil::mdv_user_empty(Alloca) ||
    std::next(hlsl::dxilutil::mdv_users_begin(Alloca)) != hlsl::dxilutil::mdv_users_end(Alloca))
  {
    return false;
  }

  auto DI = dyn_cast<DbgDeclareInst>(*hlsl::dxilutil::mdv_users_begin(Alloca));
  if (!DI)
    return false;

  DILocalVariable *diVar = DI->getVariable();
  DIExpression *diExpr = DI->getExpression();
  const llvm::DITypeIdentifierMap EmptyMap;
  DIType *diType = diVar->getType().resolve(EmptyMap);

  unsigned MemberOffset = OffsetInAlloca;
  if (diExpr->isBitPiece()) {
    MemberOffset += diExpr->getBitPieceOffset();
  }

  diType = PeelTypedefs(diType);
  if (!isa<DICompositeType>(diType))
    return false;

  unsigned OffsetInDI = 0;
  std::string MemberName;

  //=====================================================
  // Find the correct member based on size
  while (diType) {
    diType = PeelTypedefs(diType);
    if (DICompositeType *diCompType = dyn_cast<DICompositeType>(diType)) {
      if (diCompType->getTag() == dwarf::DW_TAG_structure_type ||
          diCompType->getTag() == dwarf::DW_TAG_class_type)
      {
        bool FoundCompositeMember = false;
        for (DINode *Elem : diCompType->getElements()) {
          auto diElemType = dyn_cast<DIType>(Elem);
          if (!diElemType)
            return false;

          StringRef CurMemberName;
          if (diElemType->getTag() == dwarf::DW_TAG_member) {
            CurMemberName = diElemType->getName();
          }
          else if (diElemType->getTag() == dwarf::DW_TAG_inheritance) {}
          else {
            return false;
          }

          unsigned CompositeMemberSize = GetDITypeSizeInBits(diElemType);
          unsigned CompositeMemberAlignment = GetDITypeAlignmentInBits(diElemType);

          assert(CompositeMemberAlignment);
          OffsetInDI = llvm::RoundUpToAlignment(OffsetInDI, CompositeMemberAlignment);

          if (OffsetInDI <= MemberOffset && MemberOffset < OffsetInDI + CompositeMemberSize) {
            diType = diElemType;
            if (CurMemberName.size()) {
              if (MemberName.size())
                MemberName += ".";
              MemberName += CurMemberName;
            }
            FoundCompositeMember = true;
            break;
          }

          // TODO: How will we match up the padding?
          OffsetInDI += CompositeMemberSize;
        }

        if (!FoundCompositeMember)
          return false;
      }
      // For arrays, just flatten it for now.
      // TODO: multi-dimension array
      else if (diCompType->getTag() == dwarf::DW_TAG_array_type) {
        if (MemberOffset < OffsetInDI || MemberOffset >= OffsetInDI + diCompType->getSizeInBits())
          return false;
        DIType *diArrayElemType = diCompType->getBaseType().resolve(EmptyMap);

        {
          unsigned CurSize = diCompType->getSizeInBits();
          unsigned CurOffset = MemberOffset - OffsetInDI;
          for (DINode *SubrangeMD : diCompType->getElements()) {
            DISubrange *Range = cast<DISubrange>(SubrangeMD);

            unsigned ElemSize = CurSize / Range->getCount();
            unsigned Idx = CurOffset / ElemSize;

            CurOffset -= ElemSize * Idx;
            CurSize = ElemSize;

            MemberName += "[";
            MemberName += std::to_string(Idx);
            MemberName += "]";
          }
        }

        unsigned ArrayElemSize = GetDITypeSizeInBits(diArrayElemType);
        unsigned FlattenedIdx = (MemberOffset - OffsetInDI) / ArrayElemSize;
        OffsetInDI += FlattenedIdx * ArrayElemSize;
        diType = diArrayElemType;
      }
      else {
        return false;
      }
    }
    else if (DIBasicType *diBasicType = dyn_cast<DIBasicType>(diType)) {
      if (OffsetInDI == MemberOffset) {
        *OutMemberName = MemberName;
        return true;
      }

      OffsetInDI += diBasicType->getSizeInBits();
      return false;
    }
    else {
      return false;
    }
  }

  return false;
}

>>>>>>> d731a049
// This function lives in lib\DxilPIXPasses\DxilAnnotateWithVirtualRegister.cpp
// Declared here so we can test it.
uint32_t CountStructMembers(llvm::Type const* pType);

PixTest::TestableResults PixTest::TestStructAnnotationCase(
    const char* hlsl, 
    const wchar_t * optimizationLevel,
    bool validateCoverage)
{
  CComPtr<IDxcBlob> pBlob = Compile(hlsl, L"as_6_5", {optimizationLevel});

  CComPtr<IDxcBlob> pDxil = FindModule(DFCC_ShaderDebugInfoDXIL, pBlob);

  PassOutput passOutput = RunAnnotationPasses(pDxil);

  auto pAnnotated = passOutput.blob;

  CComPtr<IDxcBlob> pAnnotatedContainer;
  ReplaceDxilBlobPart(
    pBlob->GetBufferPointer(),
    pBlob->GetBufferSize(),
    pAnnotated,
    &pAnnotatedContainer);

#if 0 // handy for debugging
  auto disTextW = Disassemble(pAnnotatedContainer);
  WEX::Logging::Log::Comment(disTextW.c_str());
#endif

  ModuleAndHangersOn moduleEtc(pAnnotatedContainer);
  
  llvm::Function *entryFunction = moduleEtc.GetDxilModule().GetEntryFunction();

  PixTest::TestableResults ret;

  // For every dbg.declare, run the member iterator and record what it finds:
  for (auto& block : entryFunction->getBasicBlockList())
  {
    for (auto& instruction : block.getInstList())
    {
      if (auto* dbgDeclare = llvm::dyn_cast<llvm::DbgDeclareInst>(&instruction))
      {
        llvm::Value* Address = dbgDeclare->getAddress();
        auto* AddressAsAlloca = llvm::dyn_cast<llvm::AllocaInst>(Address);
        if (AddressAsAlloca != nullptr)
        {
            auto* Expression = dbgDeclare->getExpression();

            std::unique_ptr<dxil_debug_info::MemberIterator> iterator = dxil_debug_info::CreateMemberIterator(
                dbgDeclare,
                moduleEtc.GetDxilModule().GetModule()->getDataLayout(),
                AddressAsAlloca,
                Expression);


            unsigned int startingBit = 0;
            unsigned int coveredBits = 0;
            unsigned int memberIndex = 0;
            unsigned int memberCount = 0;
            while (iterator->Next(&memberIndex))
            {
                memberCount++;
                if (memberIndex == 0)
                {
                    startingBit = iterator->OffsetInBits(memberIndex);
                    coveredBits = iterator->SizeInBits(memberIndex);
                }
                else
                {
                    coveredBits = std::max<unsigned int>(coveredBits, iterator->OffsetInBits(memberIndex) + iterator->SizeInBits(memberIndex));
                }
            }

            AggregateOffsetAndSize OffsetAndSize = {};
            OffsetAndSize.countOfMembers = memberCount;
            OffsetAndSize.offset         = startingBit;
            OffsetAndSize.size           = coveredBits;
            ret.OffsetAndSizes.push_back(OffsetAndSize);

            // Use this independent count of number of struct members to test the 
            // function that operates on the alloca type:
            llvm::Type* pAllocaTy = AddressAsAlloca->getType()->getElementType();
            if (auto* AT = llvm::dyn_cast<llvm::ArrayType>(pAllocaTy))
            {
                // This is the case where a struct is passed to a function, and in 
                // these tests there should be only one struct behind the pointer.
                VERIFY_ARE_EQUAL(AT->getNumElements(), 1);
                pAllocaTy = AT->getArrayElementType();
            }

            if (auto* ST = llvm::dyn_cast<llvm::StructType>(pAllocaTy))
            {
                uint32_t countOfMembers = CountStructMembers(ST);
                // memberIndex might be greater, because the fragment iterator also includes contained derived types as
                // fragments, in addition to the members of that contained derived types. CountStructMembers only counts
                // the leaf-node types.
                VERIFY_ARE_EQUAL(countOfMembers, memberCount);
            }
            else if (pAllocaTy->isFloatingPointTy() || pAllocaTy->isIntegerTy())
            {
                // If there's only one member in the struct in the pass-to-function (by pointer)
                // case, then the underlying type will have been reduced to the contained type.
                VERIFY_ARE_EQUAL(1, memberCount);
            }
            else
            {
                VERIFY_IS_TRUE(false);
            }
        }
      }
    }
  }

  // The member iterator should find a solid run of bits that is exactly covered
  // by exactly one of the members found by the annotation pass:
  if (validateCoverage)
  {
      unsigned CurRegIdx = 0;
      for (AggregateOffsetAndSize const& cover : ret.OffsetAndSizes) // For each entry read from member iterators and dbg.declares
      {
          bool found = false;
          for (ValueLocation const& valueLocation : passOutput.valueLocations) // For each allocas and dxil values
          {
              if (CurRegIdx == valueLocation.base)
              {
                  VERIFY_IS_FALSE(found);
                  found = true;
                  VERIFY_ARE_EQUAL(valueLocation.count, cover.countOfMembers);
              }
          }
          VERIFY_IS_TRUE(found);
          CurRegIdx += cover.countOfMembers;
      }
  }

  // For every store operation to the struct alloca, check that the annotation pass correctly determined which alloca
  for (auto& block : entryFunction->getBasicBlockList()) {
    for (auto& instruction : block.getInstList()) {
      if (auto* store =
        llvm::dyn_cast<llvm::StoreInst>(&instruction)) {

        AllocaWrite NewAllocaWrite = {};
        if (FindStructMemberFromStore(store, &NewAllocaWrite.memberName)) {
          llvm::Value *index;
          if (pix_dxil::PixAllocaRegWrite::FromInst(
            store,
            &NewAllocaWrite.regBase,
            &NewAllocaWrite.regSize,
            &index)) {
            auto *asInt = llvm::dyn_cast<llvm::ConstantInt>(index);
            NewAllocaWrite.index = asInt->getLimitedValue();
            ret.AllocaWrites.push_back(NewAllocaWrite);
          }
        }
      }
    }
  }

  return ret;
}

void PixTest::ValidateAllocaWrite(std::vector<AllocaWrite> const &allocaWrites,
                                  size_t index, const char *name) {
  VERIFY_ARE_EQUAL(index, allocaWrites[index].regBase + allocaWrites[index].index);
#ifndef NDEBUG
  // Compilation may add a prefix to the struct member name:
  VERIFY_IS_TRUE(0 == strncmp(name, allocaWrites[index].memberName.c_str(), strlen(name)));
#endif
}

struct OptimizationChoice {
  const wchar_t *Flag;
  bool IsOptimized;
};
static const OptimizationChoice OptimizationChoices[] = {
  { L"-Od", false },
  { L"-O1", true },
};

TEST_F(PixTest, PixStructAnnotation_Simple) {
  if (m_ver.SkipDxilVersion(1, 5)) return;

  for (auto choice : OptimizationChoices) {
      auto optimization = choice.Flag;
      const char* hlsl = R"(
struct smallPayload
{
    uint dummy;
};


[numthreads(1, 1, 1)]
void main()
{
    smallPayload p;
    p.dummy = 42;
    DispatchMesh(1, 1, 1, p);
}
)";

      auto Testables = TestStructAnnotationCase(hlsl, optimization);

      if (!Testables.OffsetAndSizes.empty())
      {
          VERIFY_ARE_EQUAL(1, Testables.OffsetAndSizes.size());
          VERIFY_ARE_EQUAL(1, Testables.OffsetAndSizes[0].countOfMembers);
          VERIFY_ARE_EQUAL(0, Testables.OffsetAndSizes[0].offset);
          VERIFY_ARE_EQUAL(32, Testables.OffsetAndSizes[0].size);
      }

      VERIFY_ARE_EQUAL(1, Testables.AllocaWrites.size());
      ValidateAllocaWrite(Testables.AllocaWrites, 0, "dummy");
  }
}


TEST_F(PixTest, PixStructAnnotation_CopiedStruct) {
  if (m_ver.SkipDxilVersion(1, 5)) return;
  for (auto choice : OptimizationChoices) {
      auto optimization = choice.Flag;

      const char* hlsl = R"(
struct smallPayload
{
    uint dummy;
};


[numthreads(1, 1, 1)]
void main()
{
    smallPayload p;
    p.dummy = 42;
    smallPayload p2 = p;
    DispatchMesh(1, 1, 1, p2);
}
)";

    auto Testables = TestStructAnnotationCase(hlsl, optimization);

    // 2 in unoptimized case (one for each instance of smallPayload)
    // 1 in optimized case (cuz p2 aliases over p)
    VERIFY_IS_TRUE(Testables.OffsetAndSizes.size() >= 1);

    for (const auto& os : Testables.OffsetAndSizes) {
      VERIFY_ARE_EQUAL(1, os.countOfMembers);
      VERIFY_ARE_EQUAL(0, os.offset);
      VERIFY_ARE_EQUAL(32, os.size);
    }

    VERIFY_ARE_EQUAL(1, Testables.AllocaWrites.size());
  }
}

TEST_F(PixTest, PixStructAnnotation_MixedSizes) {
    if (m_ver.SkipDxilVersion(1, 5)) return;

    for (auto choice : OptimizationChoices) {
        auto optimization = choice.Flag;

        const char* hlsl = R"(
struct smallPayload
{
    bool b1;
    uint16_t sixteen;
    uint32_t thirtytwo;
    uint64_t sixtyfour;
};


[numthreads(1, 1, 1)]
void main()
{
    smallPayload p;
    p.b1 = true;
    p.sixteen = 16;
    p.thirtytwo = 32;
    p.sixtyfour = 64;
    DispatchMesh(1, 1, 1, p);
}
)";

        auto Testables = TestStructAnnotationCase(hlsl, optimization);

        if (!choice.IsOptimized) {
            VERIFY_ARE_EQUAL(1, Testables.OffsetAndSizes.size());
            VERIFY_ARE_EQUAL(4, Testables.OffsetAndSizes[0].countOfMembers);
            VERIFY_ARE_EQUAL(0, Testables.OffsetAndSizes[0].offset);
            // 8 bytes align for uint64_t:
            VERIFY_ARE_EQUAL(32 + 16 + 16 /*alignment for next field*/ + 32 + 32/*alignment for max align*/ + 64,
                Testables.OffsetAndSizes[0].size);
        }
        else {
            VERIFY_ARE_EQUAL(4, Testables.OffsetAndSizes.size());

            VERIFY_ARE_EQUAL(1, Testables.OffsetAndSizes[0].countOfMembers);
            VERIFY_ARE_EQUAL(0, Testables.OffsetAndSizes[0].offset);
            VERIFY_ARE_EQUAL(32, Testables.OffsetAndSizes[0].size);

            VERIFY_ARE_EQUAL(1, Testables.OffsetAndSizes[1].countOfMembers);
            VERIFY_ARE_EQUAL(32, Testables.OffsetAndSizes[1].offset);
            VERIFY_ARE_EQUAL(16, Testables.OffsetAndSizes[1].size);

            VERIFY_ARE_EQUAL(1, Testables.OffsetAndSizes[2].countOfMembers);
            VERIFY_ARE_EQUAL(32+32, Testables.OffsetAndSizes[2].offset);
            VERIFY_ARE_EQUAL(32, Testables.OffsetAndSizes[2].size);

            VERIFY_ARE_EQUAL(1, Testables.OffsetAndSizes[3].countOfMembers);
            VERIFY_ARE_EQUAL(32+32+32+/*padding for alignment*/32, Testables.OffsetAndSizes[3].offset);
            VERIFY_ARE_EQUAL(64, Testables.OffsetAndSizes[3].size);
        }

        VERIFY_ARE_EQUAL(4, Testables.AllocaWrites.size());
        ValidateAllocaWrite(Testables.AllocaWrites, 0, "b1");
        ValidateAllocaWrite(Testables.AllocaWrites, 1, "sixteen");
        ValidateAllocaWrite(Testables.AllocaWrites, 2, "thirtytwo");
        ValidateAllocaWrite(Testables.AllocaWrites, 3, "sixtyfour");
    }
}

TEST_F(PixTest, PixStructAnnotation_StructWithinStruct) {
  if (m_ver.SkipDxilVersion(1, 5)) return;

    for (auto choice : OptimizationChoices) {
      auto optimization = choice.Flag;

      const char* hlsl = R"(

struct Contained
{
  uint32_t one;
  uint32_t two;
};

struct smallPayload
{
  uint32_t before;
  Contained contained;
  uint32_t after;
};


[numthreads(1, 1, 1)]
void main()
{
    smallPayload p;
    p.before = 0xb4;
    p.contained.one = 1;
    p.contained.two = 2;
    p.after = 3;
    DispatchMesh(1, 1, 1, p);
}
)";

      auto Testables = TestStructAnnotationCase(hlsl, optimization);

      if (!choice.IsOptimized) {
          VERIFY_ARE_EQUAL(1, Testables.OffsetAndSizes.size());
          VERIFY_ARE_EQUAL(4, Testables.OffsetAndSizes[0].countOfMembers);
          VERIFY_ARE_EQUAL(0, Testables.OffsetAndSizes[0].offset);
          VERIFY_ARE_EQUAL(4 * 32, Testables.OffsetAndSizes[0].size);
      }
      else {
          VERIFY_ARE_EQUAL(4, Testables.OffsetAndSizes.size());
          for (int i = 0; i < 4; i++) {
              VERIFY_ARE_EQUAL(1, Testables.OffsetAndSizes[i].countOfMembers);
              VERIFY_ARE_EQUAL(i * 32, Testables.OffsetAndSizes[i].offset);
              VERIFY_ARE_EQUAL(32, Testables.OffsetAndSizes[i].size);
          }
      }

      ValidateAllocaWrite(Testables.AllocaWrites, 0, "before");
      ValidateAllocaWrite(Testables.AllocaWrites, 1, "contained.one");
      ValidateAllocaWrite(Testables.AllocaWrites, 2, "contained.two");
      ValidateAllocaWrite(Testables.AllocaWrites, 3, "after");
  }
}

TEST_F(PixTest, PixStructAnnotation_1DArray) {
  if (m_ver.SkipDxilVersion(1, 5)) return;

    for (auto choice : OptimizationChoices) {
      auto optimization = choice.Flag;

      const char* hlsl = R"(
struct smallPayload
{
    uint32_t Array[2];
};


[numthreads(1, 1, 1)]
void main()
{
    smallPayload p;
    p.Array[0] = 250;
    p.Array[1] = 251;
    DispatchMesh(1, 1, 1, p);
}
)";

      auto Testables = TestStructAnnotationCase(hlsl, optimization);
      if (!choice.IsOptimized) {
          VERIFY_ARE_EQUAL(1, Testables.OffsetAndSizes.size());
          VERIFY_ARE_EQUAL(2, Testables.OffsetAndSizes[0].countOfMembers);
          VERIFY_ARE_EQUAL(0, Testables.OffsetAndSizes[0].offset);
          VERIFY_ARE_EQUAL(2 * 32, Testables.OffsetAndSizes[0].size);
      }
      else {
          VERIFY_ARE_EQUAL(2, Testables.OffsetAndSizes.size());
          for (int i = 0; i < 2; i++) {
              VERIFY_ARE_EQUAL(1, Testables.OffsetAndSizes[i].countOfMembers);
              VERIFY_ARE_EQUAL(i * 32, Testables.OffsetAndSizes[i].offset);
              VERIFY_ARE_EQUAL(32, Testables.OffsetAndSizes[i].size);
          }
      }
      VERIFY_ARE_EQUAL(2, Testables.AllocaWrites.size());

      int Idx = 0;
      ValidateAllocaWrite(Testables.AllocaWrites, Idx++, "Array[0]");
      ValidateAllocaWrite(Testables.AllocaWrites, Idx++, "Array[1]");
  }
}

TEST_F(PixTest, PixStructAnnotation_2DArray) {
  if (m_ver.SkipDxilVersion(1, 5)) return;

    for (auto choice : OptimizationChoices) {
      auto optimization = choice.Flag;
      const char* hlsl = R"(
struct smallPayload
{
    uint32_t TwoDArray[2][3];
};


[numthreads(1, 1, 1)]
void main()
{
    smallPayload p;
    p.TwoDArray[0][0] = 250;
    p.TwoDArray[0][1] = 251;
    p.TwoDArray[0][2] = 252;
    p.TwoDArray[1][0] = 253;
    p.TwoDArray[1][1] = 254;
    p.TwoDArray[1][2] = 255;
    DispatchMesh(1, 1, 1, p);
}
)";

      auto Testables = TestStructAnnotationCase(hlsl, optimization);
      if (!choice.IsOptimized) {
          VERIFY_ARE_EQUAL(1, Testables.OffsetAndSizes.size());
          VERIFY_ARE_EQUAL(6, Testables.OffsetAndSizes[0].countOfMembers);
          VERIFY_ARE_EQUAL(0, Testables.OffsetAndSizes[0].offset);
          VERIFY_ARE_EQUAL(2 * 3 * 32, Testables.OffsetAndSizes[0].size);
      }
      else {
          VERIFY_ARE_EQUAL(6, Testables.OffsetAndSizes.size());
          for (int i = 0; i < 6; i++) {
              VERIFY_ARE_EQUAL(1, Testables.OffsetAndSizes[i].countOfMembers);
              VERIFY_ARE_EQUAL(i * 32, Testables.OffsetAndSizes[i].offset);
              VERIFY_ARE_EQUAL(32, Testables.OffsetAndSizes[i].size);
          }
      }
      VERIFY_ARE_EQUAL(6, Testables.AllocaWrites.size());

      int Idx = 0;
      ValidateAllocaWrite(Testables.AllocaWrites, Idx++, "TwoDArray[0][0]");
      ValidateAllocaWrite(Testables.AllocaWrites, Idx++, "TwoDArray[0][1]");
      ValidateAllocaWrite(Testables.AllocaWrites, Idx++, "TwoDArray[0][2]");
      ValidateAllocaWrite(Testables.AllocaWrites, Idx++, "TwoDArray[1][0]");
      ValidateAllocaWrite(Testables.AllocaWrites, Idx++, "TwoDArray[1][1]");
      ValidateAllocaWrite(Testables.AllocaWrites, Idx++, "TwoDArray[1][2]");
  }
}

TEST_F(PixTest, PixStructAnnotation_EmbeddedArray) {
  if (m_ver.SkipDxilVersion(1, 5)) return;

    for (auto choice : OptimizationChoices) {
      auto optimization = choice.Flag;
      const char* hlsl = R"(

struct Contained
{
  uint32_t array[3];
};

struct smallPayload
{
  uint32_t before;
  Contained contained;
  uint32_t after;
};


[numthreads(1, 1, 1)]
void main()
{
    smallPayload p;
    p.before = 0xb4;
    p.contained.array[0] = 0;
    p.contained.array[1] = 1;
    p.contained.array[2] = 2;
    p.after = 3;
    DispatchMesh(1, 1, 1, p);
}
)";

      auto Testables = TestStructAnnotationCase(hlsl, optimization);

      if (!choice.IsOptimized) {
          VERIFY_ARE_EQUAL(1, Testables.OffsetAndSizes.size());
          VERIFY_ARE_EQUAL(5, Testables.OffsetAndSizes[0].countOfMembers);
          VERIFY_ARE_EQUAL(0, Testables.OffsetAndSizes[0].offset);
          VERIFY_ARE_EQUAL(5 * 32, Testables.OffsetAndSizes[0].size);
      }
      else {
          VERIFY_ARE_EQUAL(5, Testables.OffsetAndSizes.size());
          for (int i = 0; i < 5; i++) {
            VERIFY_ARE_EQUAL(1, Testables.OffsetAndSizes[i].countOfMembers);
            VERIFY_ARE_EQUAL(i * 32, Testables.OffsetAndSizes[i].offset);
            VERIFY_ARE_EQUAL(32, Testables.OffsetAndSizes[i].size);
          }
      }

      ValidateAllocaWrite(Testables.AllocaWrites, 0, "before");
      ValidateAllocaWrite(Testables.AllocaWrites, 1, "contained.array[0]");
      ValidateAllocaWrite(Testables.AllocaWrites, 2, "contained.array[1]");
      ValidateAllocaWrite(Testables.AllocaWrites, 3, "contained.array[2]");
      ValidateAllocaWrite(Testables.AllocaWrites, 4, "after");
  }
}

TEST_F(PixTest, PixStructAnnotation_FloatN) {
  if (m_ver.SkipDxilVersion(1, 5)) return;

    for (auto choice : OptimizationChoices) {
      auto optimization = choice.Flag;
      auto IsOptimized = choice.IsOptimized;
      const char* hlsl = R"(
struct smallPayload
{
    float2 f2;
};


[numthreads(1, 1, 1)]
void main()
{
    smallPayload p;
    p.f2 = float2(1,2);
    DispatchMesh(1, 1, 1, p);
}
)";

      auto Testables = TestStructAnnotationCase(hlsl, optimization);

      if (IsOptimized) {
        VERIFY_ARE_EQUAL(2, Testables.OffsetAndSizes.size());
        VERIFY_ARE_EQUAL(1, Testables.OffsetAndSizes[0].countOfMembers);
        VERIFY_ARE_EQUAL(1, Testables.OffsetAndSizes[1].countOfMembers);
        VERIFY_ARE_EQUAL(0, Testables.OffsetAndSizes[0].offset);
        VERIFY_ARE_EQUAL(32, Testables.OffsetAndSizes[0].size);
        VERIFY_ARE_EQUAL(32, Testables.OffsetAndSizes[1].offset);
        VERIFY_ARE_EQUAL(32, Testables.OffsetAndSizes[1].size);
      }
      else {
        VERIFY_ARE_EQUAL(1, Testables.OffsetAndSizes.size());
        VERIFY_ARE_EQUAL(2, Testables.OffsetAndSizes[0].countOfMembers);
        VERIFY_ARE_EQUAL(0, Testables.OffsetAndSizes[0].offset);
        VERIFY_ARE_EQUAL(32 + 32, Testables.OffsetAndSizes[0].size);
      }

      VERIFY_ARE_EQUAL(Testables.AllocaWrites.size(), 2);
      ValidateAllocaWrite(Testables.AllocaWrites, 0, "f2.x");
      ValidateAllocaWrite(Testables.AllocaWrites, 1, "f2.y");
  }
}


TEST_F(PixTest, PixStructAnnotation_SequentialFloatN) {
  if (m_ver.SkipDxilVersion(1, 5)) return;

    for (auto choice : OptimizationChoices) {
      auto optimization = choice.Flag;
      const char* hlsl = R"(
struct smallPayload
{
    float3 color;
    float3 dir;
};


[numthreads(1, 1, 1)]
void main()
{
    smallPayload p;
    p.color = float3(1,2,3);
    p.dir = float3(4,5,6);

    DispatchMesh(1, 1, 1, p);
}
)";

      auto Testables = TestStructAnnotationCase(hlsl, optimization);

      if (choice.IsOptimized) {
        VERIFY_ARE_EQUAL(6, Testables.OffsetAndSizes.size());
        for (int i = 0; i < 6; i++) {
          VERIFY_ARE_EQUAL(1, Testables.OffsetAndSizes[i].countOfMembers);
          VERIFY_ARE_EQUAL(i * 32, Testables.OffsetAndSizes[i].offset);
          VERIFY_ARE_EQUAL(32, Testables.OffsetAndSizes[i].size);
        }
      }
      else {
        VERIFY_ARE_EQUAL(1, Testables.OffsetAndSizes.size());
        VERIFY_ARE_EQUAL(6, Testables.OffsetAndSizes[0].countOfMembers);
        VERIFY_ARE_EQUAL(0, Testables.OffsetAndSizes[0].offset);
        VERIFY_ARE_EQUAL(32 * 6, Testables.OffsetAndSizes[0].size);
      }

      VERIFY_ARE_EQUAL(6, Testables.AllocaWrites.size());
      ValidateAllocaWrite(Testables.AllocaWrites, 0, "color.x");
      ValidateAllocaWrite(Testables.AllocaWrites, 1, "color.y");
      ValidateAllocaWrite(Testables.AllocaWrites, 2, "color.z");
      ValidateAllocaWrite(Testables.AllocaWrites, 3, "dir.x");
      ValidateAllocaWrite(Testables.AllocaWrites, 4, "dir.y");
      ValidateAllocaWrite(Testables.AllocaWrites, 5, "dir.z");
  }
}

TEST_F(PixTest, PixStructAnnotation_EmbeddedFloatN) {
  if (m_ver.SkipDxilVersion(1, 5)) return;

    for (auto choice : OptimizationChoices) {
      auto optimization = choice.Flag;
      const char* hlsl = R"(

struct Embedded
{
    float2 f2;
};

struct smallPayload
{
  uint32_t i32;
  Embedded e;
};


[numthreads(1, 1, 1)]
void main()
{
    smallPayload p;
    p.i32 = 32;
    p.e.f2 = float2(1,2);
    DispatchMesh(1, 1, 1, p);
}
)";

      auto Testables = TestStructAnnotationCase(hlsl, optimization);

      if (choice.IsOptimized) {
        VERIFY_ARE_EQUAL(3, Testables.OffsetAndSizes.size());
        for (int i = 0; i < 3; i++) {
          VERIFY_ARE_EQUAL(1, Testables.OffsetAndSizes[i].countOfMembers);
          VERIFY_ARE_EQUAL(i * 32, Testables.OffsetAndSizes[i].offset);
          VERIFY_ARE_EQUAL(32, Testables.OffsetAndSizes[i].size);
        }
      }
      else {
        VERIFY_ARE_EQUAL(1, Testables.OffsetAndSizes.size());
        VERIFY_ARE_EQUAL(3, Testables.OffsetAndSizes[0].countOfMembers);
        VERIFY_ARE_EQUAL(0, Testables.OffsetAndSizes[0].offset);
        VERIFY_ARE_EQUAL(32 * 3, Testables.OffsetAndSizes[0].size);
      }

      VERIFY_ARE_EQUAL(3, Testables.AllocaWrites.size());
      ValidateAllocaWrite(Testables.AllocaWrites, 0, "i32");
      ValidateAllocaWrite(Testables.AllocaWrites, 1, "e.f2.x");
      ValidateAllocaWrite(Testables.AllocaWrites, 2, "e.f2.y");
  }
}

TEST_F(PixTest, PixStructAnnotation_Matrix) {
  if (m_ver.SkipDxilVersion(1, 5)) return;

    for (auto choice : OptimizationChoices) {
      auto optimization = choice.Flag;
      const char* hlsl = R"(
struct smallPayload
{
  float4x4 mat;
};


[numthreads(1, 1, 1)]
void main()
{
  smallPayload p;
  p.mat = float4x4( 1,2,3,4, 5,6,7,8, 9,10,11,12, 13,14,15, 16);
  DispatchMesh(1, 1, 1, p);
}
)";

      auto Testables = TestStructAnnotationCase(hlsl, optimization);
      // Can't test member iterator until dbg.declare instructions are emitted when structs
      // contain pointers-to-pointers
      VERIFY_ARE_EQUAL(16, Testables.AllocaWrites.size());
      for (int i = 0; i < 4; ++i)
      {
        for (int j = 0; j < 4; ++j)
        {
          std::string expected = std::string("mat._") + std::to_string(i + 1) + std::to_string(j + 1);
          ValidateAllocaWrite(Testables.AllocaWrites, i*4 + j, expected.c_str());
        }
      }
  }
}

TEST_F(PixTest, PixStructAnnotation_MemberFunction) {
  if (m_ver.SkipDxilVersion(1, 5))
    return;

    for (auto choice : OptimizationChoices) {
      auto optimization = choice.Flag;
      const char* hlsl = R"(

RWStructuredBuffer<float> floatRWUAV: register(u0);

struct smallPayload
{
    int i;
};

float2 signNotZero(float2 v)
{
 return (v > 0.0f ? float(1).xx : float(-1).xx);
}

float2 unpackUnorm2(uint packed)
{
 return (1.0 / 65535.0) * float2((packed >> 16) & 0xffff, packed & 0xffff);
}

float3 unpackOctahedralSnorm(float2 e)
{
 float3 v = float3(e.xy, 1.0f - abs(e.x) - abs(e.y));
 if (v.z < 0.0f) v.xy = (1.0f - abs(v.yx)) * signNotZero(v.xy);
 return normalize(v);
}

float3 unpackOctahedralUnorm(float2 e)
{
 return unpackOctahedralSnorm(e * 2.0f - 1.0f);
}

float2 unpackHalf2(uint packed)
{
 return float2(f16tof32(packed >> 16), f16tof32(packed & 0xffff));
}

struct Gbuffer
{
	float3 worldNormal;
	float3 objectNormal; //offset:12
	
	float linearZ; //24
	float prevLinearZ; //28
	
	
	float fwidthLinearZ; //32
	float fwidthObjectNormal; //36
	
	
	uint materialType; //40
	uint2 materialParams0; //44
	uint4 materialParams1; //52  <--------- this is the variable that's being covered twice (52*8 = 416 416)
	
	uint instanceId;  //68  <------- and there's one dword left over, as expected
	
	
	void load(int2 pixelPos, Texture2DArray<uint4> gbTex)
	{
	uint4 data0 = gbTex.Load(int4(pixelPos, 0, 0));
	uint4 data1 = gbTex.Load(int4(pixelPos, 1, 0));
	uint4 data2 = gbTex.Load(int4(pixelPos, 2, 0));
	
	
	worldNormal = unpackOctahedralUnorm(unpackUnorm2(data0.x));
	linearZ = f16tof32((data0.y >> 8) & 0xffff);
	materialType = (data0.y & 0xff);
	materialParams0 = data0.zw;
	
	
	materialParams1 = data1.xyzw;
	
	
	instanceId = data2.x;
	prevLinearZ = asfloat(data2.y);
	objectNormal = unpackOctahedralUnorm(unpackUnorm2(data2.z));
	float2 fwidth = unpackHalf2(data2.w);
	fwidthLinearZ = fwidth.x;
	fwidthObjectNormal = fwidth.y;
	}
};

Gbuffer loadGbuffer(int2 pixelPos, Texture2DArray<uint4> gbTex)
{
	Gbuffer output;
	output.load(pixelPos, gbTex);
	return output;
}

Texture2DArray<uint4> g_gbuffer : register(t0, space0);

[numthreads(1, 1, 1)]
void main()
{	
	const Gbuffer gbuffer = loadGbuffer(int2(0,0), g_gbuffer);
    smallPayload p;
    p.i = gbuffer.materialParams1.x + gbuffer.materialParams1.y + gbuffer.materialParams1.z + gbuffer.materialParams1.w;
    DispatchMesh(1, 1, 1, p);
}


)";
      auto Testables = TestStructAnnotationCase(hlsl, optimization, true);

      // TODO: Make 'this' work

      // Can't validate # of writes: rel and dbg are different
      //VERIFY_ARE_EQUAL(43, Testables.AllocaWrites.size());

      // Can't test individual writes until struct member names are returned:
      //for (int i = 0; i < 51; ++i)
      //{
      //  ValidateAllocaWrite(Testables.AllocaWrites, i, "");
      //}
  }
}

TEST_F(PixTest, PixStructAnnotation_BigMess) {
    if (m_ver.SkipDxilVersion(1, 5)) return;

    for (auto choice : OptimizationChoices) {
        auto optimization = choice.Flag;

        const char* hlsl = R"(

struct BigStruct
{
    uint64_t bigInt;
    double bigDouble;
};

struct EmbeddedStruct
{
    uint32_t OneInt;
    uint32_t TwoDArray[2][2];
};

struct smallPayload
{
    uint dummy;
    uint vertexCount;
    uint primitiveCount;
    EmbeddedStruct embeddedStruct;
#ifdef PAYLOAD_MATRICES
    float4x4 mat;
#endif
    uint64_t bigOne;
    half littleOne;
    BigStruct bigStruct[2];
    uint lastCheck;
};


[numthreads(1, 1, 1)]
void main()
{
    smallPayload p;
    // Adding enough instructions to make the shader interesting to debug:
    p.dummy = 42;
    p.vertexCount = 3;
    p.primitiveCount = 1;
    p.embeddedStruct.OneInt = 123;
    p.embeddedStruct.TwoDArray[0][0] = 252;
    p.embeddedStruct.TwoDArray[0][1] = 253;
    p.embeddedStruct.TwoDArray[1][0] = 254;
    p.embeddedStruct.TwoDArray[1][1] = 255;
#ifdef PAYLOAD_MATRICES
    p.mat = float4x4( 1,2,3,4, 5,6,7,8, 9,10,11,12, 13,14,15, 16);
#endif
    p.bigOne = 123456789;
    p.littleOne = 1.0;
    p.bigStruct[0].bigInt = 10;
    p.bigStruct[0].bigDouble = 2.0;
    p.bigStruct[1].bigInt = 20;
    p.bigStruct[1].bigDouble = 4.0;
    p.lastCheck = 27;
    DispatchMesh(1, 1, 1, p);
}
)";

        auto Testables = TestStructAnnotationCase(hlsl, optimization);
        if (!choice.IsOptimized) {
            VERIFY_ARE_EQUAL(1, Testables.OffsetAndSizes.size());
            VERIFY_ARE_EQUAL(15, Testables.OffsetAndSizes[0].countOfMembers);
            VERIFY_ARE_EQUAL(0, Testables.OffsetAndSizes[0].offset);
            constexpr uint32_t BigStructBitSize = 64 * 2;
            constexpr uint32_t EmbeddedStructBitSize = 32 * 5;
            VERIFY_ARE_EQUAL(3 * 32 + EmbeddedStructBitSize + 64 + 16 + 16/*alignment for next field*/ + BigStructBitSize * 2 + 32 + 32/*align to max align*/, Testables.OffsetAndSizes[0].size);
        }
        else {
            VERIFY_ARE_EQUAL(15, Testables.OffsetAndSizes.size());

            // First 8 members
            for (int i = 0; i < 8; i++) {
              VERIFY_ARE_EQUAL(1, Testables.OffsetAndSizes[i].countOfMembers);
              VERIFY_ARE_EQUAL(i * 32, Testables.OffsetAndSizes[i].offset);
              VERIFY_ARE_EQUAL(32, Testables.OffsetAndSizes[i].size);
            }

            // bigOne
            VERIFY_ARE_EQUAL(1, Testables.OffsetAndSizes[8].countOfMembers);
            VERIFY_ARE_EQUAL(256, Testables.OffsetAndSizes[8].offset);
            VERIFY_ARE_EQUAL(64, Testables.OffsetAndSizes[8].size);

            // littleOne
            VERIFY_ARE_EQUAL(1, Testables.OffsetAndSizes[9].countOfMembers);
            VERIFY_ARE_EQUAL(320, Testables.OffsetAndSizes[9].offset);
            VERIFY_ARE_EQUAL(16, Testables.OffsetAndSizes[9].size);

            // Each member of BigStruct[2]
            for (int i = 0; i < 4; i++) {
              int idx = i + 10;
              VERIFY_ARE_EQUAL(1, Testables.OffsetAndSizes[idx].countOfMembers);
              VERIFY_ARE_EQUAL(384 + i*64, Testables.OffsetAndSizes[idx].offset);
              VERIFY_ARE_EQUAL(64, Testables.OffsetAndSizes[idx].size);
            }

            VERIFY_ARE_EQUAL(1, Testables.OffsetAndSizes[14].countOfMembers);
            VERIFY_ARE_EQUAL(640, Testables.OffsetAndSizes[14].offset);
            VERIFY_ARE_EQUAL(32, Testables.OffsetAndSizes[14].size);
        }

        VERIFY_ARE_EQUAL(15, Testables.AllocaWrites.size());

        size_t Index = 0;
        ValidateAllocaWrite(Testables.AllocaWrites, Index++, "dummy");
        ValidateAllocaWrite(Testables.AllocaWrites, Index++, "vertexCount");
        ValidateAllocaWrite(Testables.AllocaWrites, Index++, "primitiveCount");
        ValidateAllocaWrite(Testables.AllocaWrites, Index++, "embeddedStruct.OneInt");
        ValidateAllocaWrite(Testables.AllocaWrites, Index++, "embeddedStruct.TwoDArray[0][0]");
        ValidateAllocaWrite(Testables.AllocaWrites, Index++, "embeddedStruct.TwoDArray[0][1]");
        ValidateAllocaWrite(Testables.AllocaWrites, Index++, "embeddedStruct.TwoDArray[1][0]");
        ValidateAllocaWrite(Testables.AllocaWrites, Index++, "embeddedStruct.TwoDArray[1][1]");
        ValidateAllocaWrite(Testables.AllocaWrites, Index++, "bigOne");
        ValidateAllocaWrite(Testables.AllocaWrites, Index++, "littleOne");
        ValidateAllocaWrite(Testables.AllocaWrites, Index++, "bigStruct[0].bigInt");
        ValidateAllocaWrite(Testables.AllocaWrites, Index++, "bigStruct[0].bigDouble");
        ValidateAllocaWrite(Testables.AllocaWrites, Index++, "bigStruct[1].bigInt");
        ValidateAllocaWrite(Testables.AllocaWrites, Index++, "bigStruct[1].bigDouble");
        ValidateAllocaWrite(Testables.AllocaWrites, Index++, "lastCheck");
    }
}

TEST_F(PixTest, PixStructAnnotation_AlignedFloat4Arrays) {
    if (m_ver.SkipDxilVersion(1, 5)) return;

    for (auto choice : OptimizationChoices) {
        auto optimization = choice.Flag;

        const char* hlsl = R"(

struct LinearSHSampleData
{
	float4 linearTerms[3];
	float4 hdrColorAO;
	float4 visibilitySH;
} g_lhSampleData;

struct smallPayload
{
    LinearSHSampleData lhSampleData;
};


[numthreads(1, 1, 1)]
void main()
{
    smallPayload p;
    p.lhSampleData.linearTerms[0].x = g_lhSampleData.linearTerms[0].x;
    DispatchMesh(1, 1, 1, p);
}
)";

        auto Testables = TestStructAnnotationCase(hlsl, optimization);
        // Can't test offsets and sizes until dbg.declare instructions are emitted when floatn is used (https://github.com/microsoft/DirectXShaderCompiler/issues/2920)
        //VERIFY_ARE_EQUAL(20, Testables.AllocaWrites.size());
    }
}

TEST_F(PixTest, PixStructAnnotation_Inheritance) {
    if (m_ver.SkipDxilVersion(1, 5)) return;

    for (auto choice : OptimizationChoices) {
      auto optimization = choice.Flag;
      auto IsOptimized = choice.IsOptimized;

      // don't run -Od test until -Od inheritance is fixed (#3274:
      // https://github.com/microsoft/DirectXShaderCompiler/issues/3274)
      if (!IsOptimized)
        continue;


        const char* hlsl = R"(
struct Base
{
    float floatValue;
};
typedef Base BaseTypedef;

struct Derived : BaseTypedef
{
	int intValue;
};

[numthreads(1, 1, 1)]
void main()
{
    Derived p;
    p.floatValue = 1.;
    p.intValue = 2;
    DispatchMesh(1, 1, 1, p);
}
)";

        auto Testables = TestStructAnnotationCase(hlsl, optimization);

        // Can't test offsets and sizes until dbg.declare instructions are emitted when floatn is used (https://github.com/microsoft/DirectXShaderCompiler/issues/2920)
        //VERIFY_ARE_EQUAL(20, Testables.AllocaWrites.size());
    }
}

TEST_F(PixTest, PixStructAnnotation_ResourceAsMember) {
    if (m_ver.SkipDxilVersion(1, 5)) return;

    for (auto choice : OptimizationChoices) {
      auto optimization = choice.Flag;

        const char* hlsl = R"(

Buffer g_texture;

struct smallPayload
{
    float value;
};

struct WithEmbeddedObject
{
	Buffer texture;
};

void DispatchIt(WithEmbeddedObject eo)
{
    smallPayload p;
    p.value = eo.texture.Load(0);
    DispatchMesh(1, 1, 1, p);
}

[numthreads(1, 1, 1)]
void main()
{
    WithEmbeddedObject eo;
    eo.texture = g_texture;
    DispatchIt(eo);
}
)";

        auto Testables = TestStructAnnotationCase(hlsl, optimization);
        // Can't test offsets and sizes until dbg.declare instructions are emitted when floatn is used (https://github.com/microsoft/DirectXShaderCompiler/issues/2920)
        //VERIFY_ARE_EQUAL(20, Testables.AllocaWrites.size());
    }
}

TEST_F(PixTest, PixStructAnnotation_WheresMyDbgValue) {
    if (m_ver.SkipDxilVersion(1, 5)) return;

    for (auto choice : OptimizationChoices) {
      auto optimization = choice.Flag;

        const char* hlsl = R"(

struct smallPayload
{
    float f1;
    float2 f2;
};


[numthreads(1, 1, 1)]
void main()
{
    smallPayload p;
    p.f1 = 1;
    p.f2 = float2(2,3);
    DispatchMesh(1, 1, 1, p);
}
)";

        auto Testables = TestStructAnnotationCase(hlsl, optimization);
        // Can't test offsets and sizes until dbg.declare instructions are emitted when floatn is used (https://github.com/microsoft/DirectXShaderCompiler/issues/2920)
        VERIFY_ARE_EQUAL(3, Testables.AllocaWrites.size());
    }
}


#endif<|MERGE_RESOLUTION|>--- conflicted
+++ resolved
@@ -1824,8 +1824,6 @@
 
 }
 
-<<<<<<< HEAD
-=======
 static llvm::DIType *PeelTypedefs(llvm::DIType *diTy) {
   using namespace llvm;
   const llvm::DITypeIdentifierMap EmptyMap;
@@ -2039,7 +2037,6 @@
   return false;
 }
 
->>>>>>> d731a049
 // This function lives in lib\DxilPIXPasses\DxilAnnotateWithVirtualRegister.cpp
 // Declared here so we can test it.
 uint32_t CountStructMembers(llvm::Type const* pType);
