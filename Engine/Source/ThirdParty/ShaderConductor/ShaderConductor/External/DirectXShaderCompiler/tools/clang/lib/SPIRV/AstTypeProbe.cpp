//===--- TypeProbe.cpp - Static functions for probing QualType ---*- C++ -*-==//
//
//                     The LLVM Compiler Infrastructure
//
// This file is distributed under the University of Illinois Open Source
// License. See LICENSE.TXT for details.
//
//===----------------------------------------------------------------------===//

#include "clang/SPIRV/AstTypeProbe.h"
#include "clang/AST/ASTContext.h"
#include "clang/AST/Attr.h"
#include "clang/AST/Decl.h"
#include "clang/AST/DeclTemplate.h"
#include "clang/AST/HlslTypes.h"

namespace {
template <unsigned N>
clang::DiagnosticBuilder emitError(const clang::ASTContext &astContext,
                                   const char (&message)[N],
                                   clang::SourceLocation srcLoc = {}) {
  const auto diagId = astContext.getDiagnostics().getCustomDiagID(
      clang::DiagnosticsEngine::Error, message);
  return astContext.getDiagnostics().Report(srcLoc, diagId);
}
} // namespace

namespace clang {
namespace spirv {

std::string getFunctionOrOperatorName(const FunctionDecl *fn,
                                      bool addClassNameWithOperator) {
  auto operatorKind = fn->getOverloadedOperator();
  if (operatorKind == OO_None)
    return fn->getNameAsString();

  if (const auto *cxxMethodDecl = dyn_cast<CXXMethodDecl>(fn)) {
    std::string prefix =
        addClassNameWithOperator
            ? cxxMethodDecl->getParent()->getNameAsString() + "."
            : "";
    switch (operatorKind) {
#ifdef OVERLOADED_OPERATOR
#undef OVERLOADED_OPERATOR
#endif
#define OVERLOADED_OPERATOR(Name, Spelling, Token, Unary, Binary, MemberOnly)  \
  case OO_##Name:                                                              \
    return prefix + "operator." #Name;
#include "clang/Basic/OperatorKinds.def"
    default:
      break;
    }
  }
  llvm_unreachable("unknown overloaded operator type");
}

std::string getAstTypeName(QualType type) {
  {
    QualType ty = {};
    if (isScalarType(type, &ty))
      if (const auto *builtinType = ty->getAs<BuiltinType>())
        switch (builtinType->getKind()) {
        case BuiltinType::Void:
          return "void";
        case BuiltinType::Bool:
          return "bool";
        case BuiltinType::Int:
          return "int";
        case BuiltinType::UInt:
          return "uint";
        case BuiltinType::Float:
          return "float";
        case BuiltinType::Double:
          return "double";
        case BuiltinType::LongLong:
          return "int64";
        case BuiltinType::ULongLong:
          return "uint64";
        case BuiltinType::Short:
          return "short";
        case BuiltinType::UShort:
          return "ushort";
        case BuiltinType::Half:
        case BuiltinType::HalfFloat:
          return "half";
        case BuiltinType::Min12Int:
          return "min12int";
        case BuiltinType::Min16Int:
          return "min16int";
        case BuiltinType::Min16UInt:
          return "min16uint";
        case BuiltinType::Min16Float:
          return "min16float";
        case BuiltinType::Min10Float:
          return "min10float";
        default:
          return "";
        }
  }

  {
    QualType elemType = {};
    uint32_t elemCount = {};
    if (isVectorType(type, &elemType, &elemCount))
      return "v" + std::to_string(elemCount) + getAstTypeName(elemType);
  }

  {
    QualType elemType = {};
    uint32_t rowCount = 0, colCount = 0;
    if (isMxNMatrix(type, &elemType, &rowCount, &colCount))
      return "mat" + std::to_string(rowCount) + "v" + std::to_string(colCount) +
             getAstTypeName(elemType);
  }

  if (const auto *structType = type->getAs<RecordType>())
    return structType->getDecl()->getName();

  return "";
}

bool isScalarType(QualType type, QualType *scalarType) {
  bool isScalar = false;
  QualType ty = {};

  if (type->isBuiltinType() || isEnumType(type)) {
    isScalar = true;
    ty = type;
  } else if (hlsl::IsHLSLVecType(type) && hlsl::GetHLSLVecSize(type) == 1) {
    isScalar = true;
    ty = hlsl::GetHLSLVecElementType(type);
  } else if (const auto *extVecType =
                 dyn_cast<ExtVectorType>(type.getTypePtr())) {
    if (extVecType->getNumElements() == 1) {
      isScalar = true;
      ty = extVecType->getElementType();
    }
  } else if (is1x1Matrix(type)) {
    isScalar = true;
    ty = hlsl::GetHLSLMatElementType(type);
  }

  if (isScalar && scalarType)
    *scalarType = ty;

  return isScalar;
}

bool isVectorType(QualType type, QualType *elemType, uint32_t *elemCount) {
  bool isVec = false;
  QualType ty = {};
  uint32_t count = 0;

  if (hlsl::IsHLSLVecType(type)) {
    ty = hlsl::GetHLSLVecElementType(type);
    count = hlsl::GetHLSLVecSize(type);
    isVec = count > 1;
  } else if (const auto *extVecType =
                 dyn_cast<ExtVectorType>(type.getTypePtr())) {
    ty = extVecType->getElementType();
    count = extVecType->getNumElements();
    isVec = count > 1;
  } else if (hlsl::IsHLSLMatType(type)) {
    uint32_t rowCount = 0, colCount = 0;
    hlsl::GetHLSLMatRowColCount(type, rowCount, colCount);

    ty = hlsl::GetHLSLMatElementType(type);
    count = rowCount == 1 ? colCount : rowCount;
    isVec = (rowCount == 1) != (colCount == 1);
  }

  if (isVec) {
    if (elemType)
      *elemType = ty;
    if (elemCount)
      *elemCount = count;
  }
  return isVec;
}

<<<<<<< HEAD
=======
bool isScalarOrVectorType(QualType type, QualType *elemType,
                          uint32_t *elemCount) {
  if (isScalarType(type, elemType)) {
    if (elemCount)
      *elemCount = 1;
    return true;
  }

  return isVectorType(type, elemType, elemCount);
}

>>>>>>> 6bbb88c8
bool isConstantArrayType(const ASTContext &astContext, QualType type) {
  return astContext.getAsConstantArrayType(type) != nullptr;
}

bool isEnumType(QualType type) {
  if (isa<EnumType>(type.getTypePtr()))
    return true;

  if (const auto *elaboratedType = type->getAs<ElaboratedType>())
    if (isa<EnumType>(elaboratedType->desugar().getTypePtr()))
      return true;

  return false;
}

bool is1x1Matrix(QualType type, QualType *elemType) {
  if (!hlsl::IsHLSLMatType(type))
    return false;

  uint32_t rowCount = 0, colCount = 0;
  hlsl::GetHLSLMatRowColCount(type, rowCount, colCount);

  if (rowCount == 1 && colCount == 1) {
    if (elemType)
      *elemType = hlsl::GetHLSLMatElementType(type);
    return true;
  }

  return false;
}

bool is1xNMatrix(QualType type, QualType *elemType, uint32_t *elemCount) {
  if (!hlsl::IsHLSLMatType(type))
    return false;

  uint32_t rowCount = 0, colCount = 0;
  hlsl::GetHLSLMatRowColCount(type, rowCount, colCount);

  if (rowCount == 1 && colCount > 1) {
    if (elemType)
      *elemType = hlsl::GetHLSLMatElementType(type);
    if (elemCount)
      *elemCount = colCount;
    return true;
  }

  return false;
}

bool isMx1Matrix(QualType type, QualType *elemType, uint32_t *elemCount) {
  if (!hlsl::IsHLSLMatType(type))
    return false;

  uint32_t rowCount = 0, colCount = 0;
  hlsl::GetHLSLMatRowColCount(type, rowCount, colCount);

  if (rowCount > 1 && colCount == 1) {
    if (elemType)
      *elemType = hlsl::GetHLSLMatElementType(type);
    if (elemCount)
      *elemCount = rowCount;
    return true;
  }

  return false;
}

bool isMxNMatrix(QualType type, QualType *elemType, uint32_t *numRows,
                 uint32_t *numCols) {
  if (!hlsl::IsHLSLMatType(type))
    return false;

  uint32_t rowCount = 0, colCount = 0;
  hlsl::GetHLSLMatRowColCount(type, rowCount, colCount);

  if (rowCount > 1 && colCount > 1) {
    if (elemType)
      *elemType = hlsl::GetHLSLMatElementType(type);
    if (numRows)
      *numRows = rowCount;
    if (numCols)
      *numCols = colCount;
    return true;
  }

  return false;
}

bool isInputPatch(QualType type) {
  if (const auto *rt = type->getAs<RecordType>())
    return rt->getDecl()->getName() == "InputPatch";

  return false;
}

bool isOutputPatch(QualType type) {
  if (const auto *rt = type->getAs<RecordType>())
    return rt->getDecl()->getName() == "OutputPatch";

  return false;
}

bool isSubpassInput(QualType type) {
  if (const auto *rt = type->getAs<RecordType>())
    return rt->getDecl()->getName() == "SubpassInput";

  return false;
}

bool isSubpassInputMS(QualType type) {
  if (const auto *rt = type->getAs<RecordType>())
    return rt->getDecl()->getName() == "SubpassInputMS";

  return false;
}

bool isArrayType(QualType type, QualType *elemType, uint32_t *elemCount) {
  if (const auto *arrayType = type->getAsArrayTypeUnsafe()) {
    if (elemType)
      *elemType = arrayType->getElementType();
    if (elemCount)
      *elemCount = hlsl::GetArraySize(type);
    return true;
  }
  return false;
}

bool isConstantBuffer(clang::QualType type) {
  // Strip outer arrayness first
  while (type->isArrayType())
    type = type->getAsArrayTypeUnsafe()->getElementType();
  if (const RecordType *RT = type->getAs<RecordType>()) {
    StringRef name = RT->getDecl()->getName();
    return name == "ConstantBuffer";
  }
  return false;
}

bool isTextureBuffer(clang::QualType type) {
  // Strip outer arrayness first
  while (type->isArrayType())
    type = type->getAsArrayTypeUnsafe()->getElementType();
  if (const RecordType *RT = type->getAs<RecordType>()) {
    StringRef name = RT->getDecl()->getName();
    return name == "TextureBuffer";
  }
  return false;
}

bool isConstantTextureBuffer(QualType type) {
  return isConstantBuffer(type) || isTextureBuffer(type);
}

bool isResourceType(QualType type) {
  // Deprive the arrayness to see the element type
  while (type->isArrayType()) {
    type = type->getAsArrayTypeUnsafe()->getElementType();
  }

  if (isSubpassInput(type) || isSubpassInputMS(type) || isInputPatch(type) ||
      isOutputPatch(type))
    return true;

  return hlsl::IsHLSLResourceType(type);
}

bool isUserDefinedRecordType(const ASTContext &astContext, QualType type) {
  if (const auto *rt = type->getAs<RecordType>()) {
    if (rt->getDecl()->getName() == "mips_slice_type" ||
        rt->getDecl()->getName() == "sample_slice_type") {
      return false;
    }
  }
  return type->getAs<RecordType>() != nullptr && !isResourceType(type) &&
         !isMatrixOrArrayOfMatrix(astContext, type) &&
         !isScalarOrVectorType(type, nullptr, nullptr) &&
         !isArrayType(type, nullptr, nullptr);
}

bool isOrContains16BitType(QualType type, bool enable16BitTypesOption) {
  // Primitive types
  {
    QualType ty = {};
    if (isScalarType(type, &ty)) {
      if (const auto *builtinType = ty->getAs<BuiltinType>()) {
        switch (builtinType->getKind()) {
        case BuiltinType::Min12Int:
        case BuiltinType::Min16Int:
        case BuiltinType::Min16UInt:
        case BuiltinType::Min10Float:
        case BuiltinType::Min16Float:
          return enable16BitTypesOption;
        // the 'Half' enum always represents 16-bit and 'HalfFloat' always
        // represents 32-bit floats.
        // int16_t and uint16_t map to Short and UShort
        case BuiltinType::Short:
        case BuiltinType::UShort:
        case BuiltinType::Half:
          return true;
        default:
          return false;
        }
      }
    }
  }

  // Vector types
  {
    QualType elemType = {};
    if (isVectorType(type, &elemType))
      return isOrContains16BitType(elemType, enable16BitTypesOption);
  }

  // Matrix types
  {
    QualType elemType = {};
    if (isMxNMatrix(type, &elemType)) {
      return isOrContains16BitType(elemType, enable16BitTypesOption);
    }
  }

  // Struct type
  if (const auto *structType = type->getAs<RecordType>()) {
    const auto *decl = structType->getDecl();

    for (const auto *field : decl->fields()) {
      if (isOrContains16BitType(field->getType(), enable16BitTypesOption))
        return true;
    }

    return false;
  }

  // Array type
  if (const auto *arrayType = type->getAsArrayTypeUnsafe()) {
    return isOrContains16BitType(arrayType->getElementType(),
                                 enable16BitTypesOption);
  }

  // Reference types
  if (const auto *refType = type->getAs<ReferenceType>()) {
    return isOrContains16BitType(refType->getPointeeType(),
                                 enable16BitTypesOption);
  }

  // Pointer types
  if (const auto *ptrType = type->getAs<PointerType>()) {
    return isOrContains16BitType(ptrType->getPointeeType(),
                                 enable16BitTypesOption);
  }

  if (const auto *typedefType = type->getAs<TypedefType>()) {
    return isOrContains16BitType(typedefType->desugar(),
                                 enable16BitTypesOption);
  }

  llvm_unreachable("checking 16-bit type unimplemented");
  return 0;
}

uint32_t getElementSpirvBitwidth(const ASTContext &astContext, QualType type,
                                 bool is16BitTypeEnabled) {
  const auto canonicalType = type.getCanonicalType();
  if (canonicalType != type)
    return getElementSpirvBitwidth(astContext, canonicalType,
                                   is16BitTypeEnabled);

  // Vector types
  {
    QualType elemType = {};
    if (isVectorType(type, &elemType))
      return getElementSpirvBitwidth(astContext, elemType, is16BitTypeEnabled);
  }

  // Matrix types
  if (hlsl::IsHLSLMatType(type))
    return getElementSpirvBitwidth(
        astContext, hlsl::GetHLSLMatElementType(type), is16BitTypeEnabled);

  // Array types
  if (const auto *arrayType = type->getAsArrayTypeUnsafe()) {
    return getElementSpirvBitwidth(astContext, arrayType->getElementType(),
                                   is16BitTypeEnabled);
  }

  // Typedefs
  if (const auto *typedefType = type->getAs<TypedefType>())
    return getElementSpirvBitwidth(astContext, typedefType->desugar(),
                                   is16BitTypeEnabled);

  // Reference types
  if (const auto *refType = type->getAs<ReferenceType>())
    return getElementSpirvBitwidth(astContext, refType->getPointeeType(),
                                   is16BitTypeEnabled);

  // Pointer types
  if (const auto *ptrType = type->getAs<PointerType>())
    return getElementSpirvBitwidth(astContext, ptrType->getPointeeType(),
                                   is16BitTypeEnabled);

  // Enum types
  if (isEnumType(type))
    return 32;

  // Scalar types
  QualType ty = {};
  const bool isScalar = isScalarType(type, &ty);
  assert(isScalar);
  (void)isScalar;
  if (const auto *builtinType = ty->getAs<BuiltinType>()) {
    switch (builtinType->getKind()) {
    case BuiltinType::Bool:
    case BuiltinType::Int:
    case BuiltinType::UInt:
    case BuiltinType::Int8_4Packed:
    case BuiltinType::UInt8_4Packed:
    case BuiltinType::Float:
    case BuiltinType::Long:
    case BuiltinType::ULong:
      return 32;
    case BuiltinType::Double:
    case BuiltinType::LongLong:
    case BuiltinType::ULongLong:
      return 64;
    // Half builtin type is always 16-bit. The HLSL 'half' keyword is translated
    // to 'Half' enum if -enable-16bit-types is true.
    // int16_t and uint16_t map to Short and UShort
    case BuiltinType::Half:
    case BuiltinType::Short:
    case BuiltinType::UShort:
      return 16;
    // HalfFloat builtin type is just an alias for Float builtin type and is
    // always 32-bit. The HLSL 'half' keyword is translated to 'HalfFloat' enum
    // if -enable-16bit-types is false.
    case BuiltinType::HalfFloat:
      return 32;
    case BuiltinType::UChar:
    case BuiltinType::Char_U:
    case BuiltinType::SChar:
    case BuiltinType::Char_S:
      return 8;
    // The following types are treated as 16-bit if '-enable-16bit-types' option
    // is enabled. They are treated as 32-bit otherwise.
    case BuiltinType::Min12Int:
    case BuiltinType::Min16Int:
    case BuiltinType::Min16UInt:
    case BuiltinType::Min16Float:
    case BuiltinType::Min10Float: {
      return is16BitTypeEnabled ? 16 : 32;
    }
    case BuiltinType::LitFloat: {
      return 64;
    }
    case BuiltinType::LitInt: {
      return 64;
    }
    default:
      // Other builtin types are either not relevant to bitcount or not in HLSL.
      break;
    }
  }
  llvm_unreachable("invalid type passed to getElementSpirvBitwidth");
}

bool canTreatAsSameScalarType(QualType type1, QualType type2) {
  // Treat const int/float the same as const int/float
  type1.removeLocalConst();
  type2.removeLocalConst();

  return (type1.getCanonicalType() == type2.getCanonicalType()) ||
         // Treat uint8_t4_packed and int8_t4_packed as the same because they
         // are both repressented as 32-bit unsigned integers in SPIR-V.
         (type1->isSpecificBuiltinType(BuiltinType::Int8_4Packed) &&
          type2->isSpecificBuiltinType(BuiltinType::UInt8_4Packed)) ||
         (type2->isSpecificBuiltinType(BuiltinType::Int8_4Packed) &&
          type1->isSpecificBuiltinType(BuiltinType::UInt8_4Packed)) ||
         // Treat uint8_t4_packed and uint32_t as the same because they
         // are both repressented as 32-bit unsigned integers in SPIR-V.
         (type1->isSpecificBuiltinType(BuiltinType::UInt) &&
          type2->isSpecificBuiltinType(BuiltinType::UInt8_4Packed)) ||
         (type2->isSpecificBuiltinType(BuiltinType::UInt) &&
          type1->isSpecificBuiltinType(BuiltinType::UInt8_4Packed)) ||
         // Treat int8_t4_packed and uint32_t as the same because they
         // are both repressented as 32-bit unsigned integers in SPIR-V.
         (type1->isSpecificBuiltinType(BuiltinType::UInt) &&
          type2->isSpecificBuiltinType(BuiltinType::Int8_4Packed)) ||
         (type2->isSpecificBuiltinType(BuiltinType::UInt) &&
          type1->isSpecificBuiltinType(BuiltinType::Int8_4Packed)) ||
         // Treat 'literal float' and 'float' as the same
         (type1->isSpecificBuiltinType(BuiltinType::LitFloat) &&
          type2->isFloatingType()) ||
         (type2->isSpecificBuiltinType(BuiltinType::LitFloat) &&
          type1->isFloatingType()) ||
         // Treat 'literal int' and 'int'/'uint' as the same
         (type1->isSpecificBuiltinType(BuiltinType::LitInt) &&
          type2->isIntegerType() &&
          // Disallow boolean types
          !type2->isSpecificBuiltinType(BuiltinType::Bool)) ||
         (type2->isSpecificBuiltinType(BuiltinType::LitInt) &&
          type1->isIntegerType() &&
          // Disallow boolean types
          !type1->isSpecificBuiltinType(BuiltinType::Bool));
}

bool canFitIntoOneRegister(const ASTContext &astContext, QualType structType,
                           QualType *elemType, uint32_t *elemCount) {
  if (structType->getAsStructureType() == nullptr)
    return false;

  const auto *structDecl = structType->getAsStructureType()->getDecl();
  QualType firstElemType;
  uint32_t totalCount = 0;

  for (const auto *field : structDecl->fields()) {
    QualType type;
    uint32_t count = 1;

    if (isScalarType(field->getType(), &type) ||
        isVectorType(field->getType(), &type, &count)) {
      if (firstElemType.isNull()) {
        firstElemType = type;
      } else {
        if (!canTreatAsSameScalarType(firstElemType, type)) {
          emitError(astContext,
                    "all struct members should have the same element type for "
                    "resource template instantiation",
                    structDecl->getLocation());
          return false;
        }
      }
      totalCount += count;
    } else {
      emitError(
          astContext,
          "unsupported struct element type for resource template instantiation",
          structDecl->getLocation());
      return false;
    }
  }

  if (totalCount > 4) {
    emitError(
        astContext,
        "resource template element type %0 cannot fit into four 32-bit scalars",
        structDecl->getLocation())
        << structType;
    return false;
  }

  if (elemType)
    *elemType = firstElemType;
  if (elemCount)
    *elemCount = totalCount;
  return true;
}

QualType getElementType(const ASTContext &astContext, QualType type) {
  QualType elemType = {};
  if (isScalarType(type, &elemType) || isVectorType(type, &elemType) ||
      isMxNMatrix(type, &elemType) ||
      canFitIntoOneRegister(astContext, type, &elemType)) {
    return elemType;
  }

  if (const auto *arrType = dyn_cast<ConstantArrayType>(type)) {
    return arrType->getElementType();
  }

  assert(false && "unsupported resource type parameter");
  return type;
}

QualType getTypeWithCustomBitwidth(const ASTContext &ctx, QualType type,
                                   uint32_t bitwidth) {
  // Cases where the given type is a vector of float/int.
  {
    QualType elemType = {};
    uint32_t elemCount = 0;
    const bool isVec = isVectorType(type, &elemType, &elemCount);
    if (isVec) {
      return ctx.getExtVectorType(
          getTypeWithCustomBitwidth(ctx, elemType, bitwidth), elemCount);
    }
  }

  // Scalar cases.
  assert(!type->isBooleanType());
  assert(type->isIntegerType() || type->isFloatingType());
  if (type->isFloatingType()) {
    switch (bitwidth) {
    case 16:
      return ctx.HalfTy;
    case 32:
      return ctx.FloatTy;
    case 64:
      return ctx.DoubleTy;
    }
  }
  if (type->isSignedIntegerType()) {
    switch (bitwidth) {
    case 16:
      return ctx.ShortTy;
    case 32:
      return ctx.IntTy;
    case 64:
      return ctx.LongLongTy;
    }
  }
  if (type->isUnsignedIntegerType()) {
    switch (bitwidth) {
    case 16:
      return ctx.UnsignedShortTy;
    case 32:
      return ctx.UnsignedIntTy;
    case 64:
      return ctx.UnsignedLongLongTy;
    }
  }
  llvm_unreachable(
      "invalid type or bitwidth passed to getTypeWithCustomBitwidth");
}

bool isMatrixOrArrayOfMatrix(const ASTContext &context, QualType type) {
  if (isMxNMatrix(type)) {
    return true;
  }

  if (const auto *arrayType = context.getAsArrayType(type))
    return isMatrixOrArrayOfMatrix(context, arrayType->getElementType());

  return false;
}

bool isLitTypeOrVecOfLitType(QualType type) {
  if (type == QualType())
    return false;

  if (type->isSpecificBuiltinType(BuiltinType::LitInt) ||
      type->isSpecificBuiltinType(BuiltinType::LitFloat))
    return true;

  // For vector cases
  {
    QualType elemType = {};
    uint32_t elemCount = 0;
    if (isVectorType(type, &elemType, &elemCount))
      return isLitTypeOrVecOfLitType(elemType);
  }

  return false;
}

bool isSameScalarOrVecType(QualType type1, QualType type2) {
  { // Scalar types
    QualType scalarType1 = {}, scalarType2 = {};
    if (isScalarType(type1, &scalarType1) && isScalarType(type2, &scalarType2))
      return canTreatAsSameScalarType(scalarType1, scalarType2);
  }

  { // Vector types
    QualType elemType1 = {}, elemType2 = {};
    uint32_t count1 = {}, count2 = {};
    if (isVectorType(type1, &elemType1, &count1) &&
        isVectorType(type2, &elemType2, &count2))
      return count1 == count2 && canTreatAsSameScalarType(elemType1, elemType2);
  }

  return false;
}

bool isSameType(const ASTContext &astContext, QualType type1, QualType type2) {
  if (isSameScalarOrVecType(type1, type2))
    return true;

  type1.removeLocalConst();
  type2.removeLocalConst();

  { // Matrix types
    QualType elemType1 = {}, elemType2 = {};
    uint32_t row1 = 0, row2 = 0, col1 = 0, col2 = 0;
    if (isMxNMatrix(type1, &elemType1, &row1, &col1) &&
        isMxNMatrix(type2, &elemType2, &row2, &col2))
      return row1 == row2 && col1 == col2 &&
             canTreatAsSameScalarType(elemType1, elemType2);
  }

  { // Array types
    if (const auto *arrType1 = astContext.getAsConstantArrayType(type1))
      if (const auto *arrType2 = astContext.getAsConstantArrayType(type2))
        return hlsl::GetArraySize(type1) == hlsl::GetArraySize(type2) &&
               isSameType(astContext, arrType1->getElementType(),
                          arrType2->getElementType());
  }

  { // Two structures with identical fields
    if (const auto *structType1 = type1->getAs<RecordType>()) {
      if (const auto *structType2 = type2->getAs<RecordType>()) {
        llvm::SmallVector<QualType, 4> fieldTypes1;
        llvm::SmallVector<QualType, 4> fieldTypes2;
        for (const auto *field : structType1->getDecl()->fields())
          fieldTypes1.push_back(field->getType());
        for (const auto *field : structType2->getDecl()->fields())
          fieldTypes2.push_back(field->getType());
        // Note: We currently do NOT consider such cases as equal types:
        // struct s1 { int x; int y; }
        // struct s2 { int2 x; }
        // Therefore if two structs have different number of members, we
        // consider them different.
        if (fieldTypes1.size() != fieldTypes2.size())
          return false;
        for (size_t i = 0; i < fieldTypes1.size(); ++i)
          if (!isSameType(astContext, fieldTypes1[i], fieldTypes2[i]))
            return false;
        return true;
      }
    }
  }

  // TODO: support other types if needed

  return false;
}

QualType desugarType(QualType type, llvm::Optional<bool> *isRowMajor) {
  if (const auto *attrType = type->getAs<AttributedType>()) {
    switch (auto kind = attrType->getAttrKind()) {
    // HLSL row-major is SPIR-V col-major
    case AttributedType::attr_hlsl_row_major:
      *isRowMajor = false;
      break;
    // HLSL col-major is SPIR-V row-major
    case AttributedType::attr_hlsl_column_major:
      *isRowMajor = true;
      break;
    default:
      // Only looking matrix majorness attributes.
      break;
    }
    return desugarType(attrType->getLocallyUnqualifiedSingleStepDesugaredType(),
                       isRowMajor);
  }

  if (const auto *typedefType = type->getAs<TypedefType>()) {
    return desugarType(typedefType->desugar(), isRowMajor);
  }

  return type;
}

bool isRowMajorMatrix(const SpirvCodeGenOptions &spvOptions, QualType type) {
  // SPIR-V row-major is HLSL col-major and SPIR-V col-major is HLSL row-major.
  bool attrRowMajor = false;
  if (hlsl::HasHLSLMatOrientation(type, &attrRowMajor))
    return !attrRowMajor;

  // If it is a templated type the attribute may have been applied to the
  // underlying type. For example: StructuredBuffer<row_major float2x3>
  if (const auto *tst = dyn_cast<clang::TemplateSpecializationType>(type)) {
    if (tst->getNumArgs() >= 1) {
      auto args = tst->getArgs();
      auto templateArgument = args[0];
      auto templateArgumentType = templateArgument.getAsType();
      return isRowMajorMatrix(spvOptions, templateArgumentType);
    }
  }

  return !spvOptions.defaultRowMajor;
}

bool isStructuredBuffer(QualType type) {
  const auto *recordType = type->getAs<RecordType>();
  if (!recordType)
    return false;
  const auto name = recordType->getDecl()->getName();
  return name == "StructuredBuffer" || name == "RWStructuredBuffer";
}

bool isNonWritableStructuredBuffer(QualType type) {
  const auto *recordType = type->getAs<RecordType>();
  if (!recordType)
    return false;
  const auto name = recordType->getDecl()->getName();
  return name == "StructuredBuffer";
}

bool isByteAddressBuffer(QualType type) {
  if (const auto *rt = type->getAs<RecordType>()) {
    return rt->getDecl()->getName() == "ByteAddressBuffer";
  }
  return false;
}

bool isRWBuffer(QualType type) {
  if (const auto *rt = type->getAs<RecordType>()) {
    return rt->getDecl()->getName() == "RWBuffer";
  }
  return false;
}

bool isBuffer(QualType type) {
  if (const auto *rt = type->getAs<RecordType>()) {
    return rt->getDecl()->getName() == "Buffer";
  }
  return false;
}

bool isRWTexture(QualType type) {
  if (const auto *rt = type->getAs<RecordType>()) {
    const auto name = rt->getDecl()->getName();
    if (name == "RWTexture1D" || name == "RWTexture1DArray" ||
        name == "RWTexture2D" || name == "RWTexture2DArray" ||
        name == "RWTexture3D")
      return true;
  }
  return false;
}

bool isTexture(QualType type) {
  if (const auto *rt = type->getAs<RecordType>()) {
    const auto name = rt->getDecl()->getName();
    if (name == "Texture1D" || name == "Texture1DArray" ||
        name == "Texture2D" || name == "Texture2DArray" ||
        name == "Texture2DMS" || name == "Texture2DMSArray" ||
        name == "TextureCube" || name == "TextureCubeArray" ||
        name == "Texture3D")
      return true;
  }
  return false;
}

bool isTextureMS(QualType type) {
  if (const auto *rt = type->getAs<RecordType>()) {
    const auto name = rt->getDecl()->getName();
    if (name == "Texture2DMS" || name == "Texture2DMSArray")
      return true;
  }
  return false;
}

bool isSampler(QualType type) {
  if (const auto *rt = type->getAs<RecordType>()) {
    const auto name = rt->getDecl()->getName();
    if (name == "SamplerState" || name == "SamplerComparisonState")
      return true;
  }
  return false;
}

bool isRWByteAddressBuffer(QualType type) {
  if (const auto *rt = type->getAs<RecordType>()) {
    return rt->getDecl()->getName() == "RWByteAddressBuffer";
  }
  return false;
}

bool isAppendStructuredBuffer(QualType type) {
  const auto *recordType = type->getAs<RecordType>();
  if (!recordType)
    return false;
  const auto name = recordType->getDecl()->getName();
  return name == "AppendStructuredBuffer";
}

bool isConsumeStructuredBuffer(QualType type) {
  const auto *recordType = type->getAs<RecordType>();
  if (!recordType)
    return false;
  const auto name = recordType->getDecl()->getName();
  return name == "ConsumeStructuredBuffer";
}

bool isRWAppendConsumeSBuffer(QualType type) {
  if (const RecordType *recordType = type->getAs<RecordType>()) {
    StringRef name = recordType->getDecl()->getName();
    return name == "RWStructuredBuffer" || name == "AppendStructuredBuffer" ||
           name == "ConsumeStructuredBuffer";
  }
  return false;
}

bool isAKindOfStructuredOrByteBuffer(QualType type) {
  // Strip outer arrayness first
  while (type->isArrayType())
    type = type->getAsArrayTypeUnsafe()->getElementType();

  if (const RecordType *recordType = type->getAs<RecordType>()) {
    StringRef name = recordType->getDecl()->getName();
    return name == "StructuredBuffer" || name == "RWStructuredBuffer" ||
           name == "ByteAddressBuffer" || name == "RWByteAddressBuffer" ||
           name == "AppendStructuredBuffer" ||
           name == "ConsumeStructuredBuffer";
  }
  return false;
}

bool isOrContainsAKindOfStructuredOrByteBuffer(QualType type) {
  if (const RecordType *recordType = type->getAs<RecordType>()) {
    StringRef name = recordType->getDecl()->getName();
    if (name == "StructuredBuffer" || name == "RWStructuredBuffer" ||
        name == "ByteAddressBuffer" || name == "RWByteAddressBuffer" ||
        name == "AppendStructuredBuffer" || name == "ConsumeStructuredBuffer")
      return true;

    for (const auto *field : recordType->getDecl()->fields()) {
      if (isOrContainsAKindOfStructuredOrByteBuffer(field->getType()))
        return true;
    }
  }
  return false;
}

bool isOpaqueType(QualType type) {
  if (const auto *recordType = type->getAs<RecordType>()) {
    const auto name = recordType->getDecl()->getName();

    if (name == "Texture1D" || name == "RWTexture1D")
      return true;
    if (name == "Texture2D" || name == "RWTexture2D")
      return true;
    if (name == "Texture2DMS" || name == "RWTexture2DMS")
      return true;
    if (name == "Texture3D" || name == "RWTexture3D")
      return true;
    if (name == "TextureCube" || name == "RWTextureCube")
      return true;

    if (name == "Texture1DArray" || name == "RWTexture1DArray")
      return true;
    if (name == "Texture2DArray" || name == "RWTexture2DArray")
      return true;
    if (name == "Texture2DMSArray" || name == "RWTexture2DMSArray")
      return true;
    if (name == "TextureCubeArray" || name == "RWTextureCubeArray")
      return true;

    if (name == "Buffer" || name == "RWBuffer")
      return true;

    if (name == "SamplerState" || name == "SamplerComparisonState")
      return true;

    if (name == "RaytracingAccelerationStructure")
      return true;

    if (name == "RayQuery")
      return true;
  }
  return false;
}

std::string getHlslResourceTypeName(QualType type) {
  if (type.isNull())
    return "";

  // Strip outer arrayness first
  while (type->isArrayType())
    type = type->getAsArrayTypeUnsafe()->getElementType();

  if (const RecordType *recordType = type->getAs<RecordType>()) {
    StringRef name = recordType->getDecl()->getName();
    if (name == "StructuredBuffer" || name == "RWStructuredBuffer" ||
        name == "ByteAddressBuffer" || name == "RWByteAddressBuffer" ||
        name == "AppendStructuredBuffer" || name == "ConsumeStructuredBuffer" ||
        name == "Texture1D" || name == "Texture2D" || name == "Texture3D" ||
        name == "TextureCube" || name == "Texture1DArray" ||
        name == "Texture2DArray" || name == "Texture2DMS" ||
        name == "Texture2DMSArray" || name == "TextureCubeArray" ||
        name == "RWTexture1D" || name == "RWTexture2D" ||
        name == "RWTexture3D" || name == "RWTexture1DArray" ||
        name == "RWTexture2DArray" || name == "Buffer" || name == "RWBuffer" ||
        name == "SubpassInput" || name == "SubpassInputMS" ||
        name == "InputPatch" || name == "OutputPatch") {
      return name;
    }
  }

  return "";
}

bool isOpaqueStructType(QualType type) {
  if (isOpaqueType(type))
    return false;

  if (const auto *recordType = type->getAs<RecordType>())
    for (const auto *field : recordType->getDecl()->decls())
      if (const auto *fieldDecl = dyn_cast<FieldDecl>(field))
        if (isOpaqueType(fieldDecl->getType()) ||
            isOpaqueStructType(fieldDecl->getType()))
          return true;

  return false;
}

bool isOpaqueArrayType(QualType type) {
  if (const auto *arrayType = type->getAsArrayTypeUnsafe())
    return isOpaqueType(arrayType->getElementType());
  return false;
}

bool isRelaxedPrecisionType(QualType type, const SpirvCodeGenOptions &opts) {
  if (type.isNull())
    return false;

  // Primitive types
  {
    QualType ty = {};
    if (isScalarType(type, &ty))
      if (const auto *builtinType = ty->getAs<BuiltinType>())
        switch (builtinType->getKind()) {
        case BuiltinType::Min12Int:
        case BuiltinType::Min16Int:
        case BuiltinType::Min16UInt:
        case BuiltinType::Min16Float:
        case BuiltinType::Min10Float: {
          // If '-enable-16bit-types' options is enabled, these types are
          // translated to real 16-bit type, and therefore are not
          // RelaxedPrecision.
          // If the options is not enabled, these types are translated to 32-bit
          // types with the added RelaxedPrecision decoration.
          return !opts.enable16BitTypes;
        default:
          // Filter switch only interested in relaxed precision eligible types.
          break;
        }
        }
  }

  // Vector, Matrix and Array types could use relaxed precision based on their
  // element type.
  {
    QualType elemType = {};
    if (isVectorType(type, &elemType) || isMxNMatrix(type, &elemType) ||
        isArrayType(type, &elemType)) {
      return isRelaxedPrecisionType(elemType, opts);
    }
  }

  // Images with RelaxedPrecision sampled type.
  if (const auto *recordType = type->getAs<RecordType>()) {
    const llvm::StringRef name = recordType->getDecl()->getName();
    if (name == "Texture1D" || name == "Texture2D" || name == "Texture3D" ||
        name == "TextureCube" || name == "Texture1DArray" ||
        name == "Texture2DArray" || name == "Texture2DMS" ||
        name == "Texture2DMSArray" || name == "TextureCubeArray" ||
        name == "RWTexture1D" || name == "RWTexture2D" ||
        name == "RWTexture3D" || name == "RWTexture1DArray" ||
        name == "RWTexture2DArray" || name == "Buffer" || name == "RWBuffer" ||
        name == "SubpassInput" || name == "SubpassInputMS") {
      const auto sampledType = hlsl::GetHLSLResourceResultType(type);
      return isRelaxedPrecisionType(sampledType, opts);
    }
  }

  return false;
}

/// Returns true if the given type is a bool or vector of bool type.
bool isBoolOrVecOfBoolType(QualType type) {
  QualType elemType = {};
  return (isScalarType(type, &elemType) || isVectorType(type, &elemType)) &&
         elemType->isBooleanType();
}

/// Returns true if the given type is a signed integer or vector of signed
/// integer type.
bool isSintOrVecOfSintType(QualType type) {
  if (isEnumType(type))
    return true;

  QualType elemType = {};
  return (isScalarType(type, &elemType) || isVectorType(type, &elemType)) &&
         elemType->isSignedIntegerType();
}

/// Returns true if the given type is an unsigned integer or vector of unsigned
/// integer type.
bool isUintOrVecOfUintType(QualType type) {
  QualType elemType = {};
  return (isScalarType(type, &elemType) || isVectorType(type, &elemType)) &&
         elemType->isUnsignedIntegerType();
}

/// Returns true if the given type is a float or vector of float type.
bool isFloatOrVecOfFloatType(QualType type) {
  QualType elemType = {};
  return (isScalarType(type, &elemType) || isVectorType(type, &elemType)) &&
         elemType->isFloatingType();
}

/// Returns true if the given type is a bool or vector/matrix of bool type.
bool isBoolOrVecMatOfBoolType(QualType type) {
  return isBoolOrVecOfBoolType(type) ||
         (hlsl::IsHLSLMatType(type) &&
          hlsl::GetHLSLMatElementType(type)->isBooleanType());
}

/// Returns true if the given type is a signed integer or vector/matrix of
/// signed integer type.
bool isSintOrVecMatOfSintType(QualType type) {
  return isSintOrVecOfSintType(type) ||
         (hlsl::IsHLSLMatType(type) &&
          hlsl::GetHLSLMatElementType(type)->isSignedIntegerType());
}

/// Returns true if the given type is an unsigned integer or vector/matrix of
/// unsigned integer type.
bool isUintOrVecMatOfUintType(QualType type) {
  return isUintOrVecOfUintType(type) ||
         (hlsl::IsHLSLMatType(type) &&
          hlsl::GetHLSLMatElementType(type)->isUnsignedIntegerType());
}

/// Returns true if the given type is a float or vector/matrix of float type.
bool isFloatOrVecMatOfFloatType(QualType type) {
  return isFloatOrVecOfFloatType(type) ||
         (hlsl::IsHLSLMatType(type) &&
          hlsl::GetHLSLMatElementType(type)->isFloatingType());
}

bool isOrContainsNonFpColMajorMatrix(const ASTContext &astContext,
                                     const SpirvCodeGenOptions &spirvOptions,
                                     QualType type, const Decl *decl) {
  const auto isColMajorDecl = [&spirvOptions](const Decl *decl) {
    return decl->hasAttr<clang::HLSLColumnMajorAttr>() ||
           (!decl->hasAttr<clang::HLSLRowMajorAttr>() &&
            !spirvOptions.defaultRowMajor);
  };

  QualType elemType = {};
  if (isMxNMatrix(type, &elemType) && !elemType->isFloatingType()) {
    return isColMajorDecl(decl);
  }

  if (const auto *arrayType = astContext.getAsConstantArrayType(type)) {
    if (isMxNMatrix(arrayType->getElementType(), &elemType) &&
        !elemType->isFloatingType())
      return isColMajorDecl(decl);
<<<<<<< HEAD
    if (const auto *structType = arrayType->getElementType()->getAs<RecordType>()) {
=======
    if (const auto *structType =
            arrayType->getElementType()->getAs<RecordType>()) {
>>>>>>> 6bbb88c8
      return isOrContainsNonFpColMajorMatrix(astContext, spirvOptions,
                                             arrayType->getElementType(),
                                             structType->getDecl());
    }
  }

  if (const auto *structType = type->getAs<RecordType>()) {
    const auto *decl = structType->getDecl();
    for (const auto *field : decl->fields()) {
      if (isOrContainsNonFpColMajorMatrix(astContext, spirvOptions,
                                          field->getType(), field))
        return true;
    }
  }

  return false;
}

bool isStringType(QualType type) {
  return hlsl::IsStringType(type) || hlsl::IsStringLiteralType(type);
}

bool isBindlessOpaqueArray(QualType type) {
  return !type.isNull() && isOpaqueArrayType(type) &&
         !type->isConstantArrayType();
}

QualType getComponentVectorType(const ASTContext &astContext,
                                QualType matrixType) {
  assert(isMxNMatrix(matrixType));

  const QualType elemType = hlsl::GetHLSLMatElementType(matrixType);
  uint32_t rowCount = 0, colCount = 0;
  hlsl::GetHLSLMatRowColCount(matrixType, rowCount, colCount);
  return astContext.getExtVectorType(elemType, colCount);
}

QualType getHLSLMatrixType(ASTContext &astContext, Sema &S,
                           ClassTemplateDecl *templateDecl, QualType elemType,
                           int rows, int columns) {
  const SourceLocation noLoc;
  TemplateArgument templateArgs[3] = {
      TemplateArgument(elemType),
      TemplateArgument(
          astContext,
          llvm::APSInt(
              llvm::APInt(astContext.getIntWidth(astContext.IntTy), rows),
              false),
          astContext.IntTy),
      TemplateArgument(
          astContext,
          llvm::APSInt(
              llvm::APInt(astContext.getIntWidth(astContext.IntTy), columns),
              false),
          astContext.IntTy)};

  SmallVector<TemplateArgument, 4> args;
  args.push_back(templateArgs[0]);
  args.push_back(templateArgs[1]);
  args.push_back(templateArgs[2]);

  DeclContext *currentDeclContext = astContext.getTranslationUnitDecl();
  SmallVector<TemplateArgument, 3> templateArgsForDecl;

  for (const TemplateArgument &Arg : templateArgs) {
    if (Arg.getKind() == TemplateArgument::Type) {
      // the class template need to use CanonicalType
      templateArgsForDecl.emplace_back(
          TemplateArgument(Arg.getAsType().getCanonicalType()));
    } else
      templateArgsForDecl.emplace_back(Arg);
  }

  // First, try looking up existing specialization
  void *insertPos = nullptr;
  ClassTemplateSpecializationDecl *specializationDecl =
      templateDecl->findSpecialization(templateArgsForDecl, insertPos);

  if (specializationDecl) {
    // Instantiate the class template if not done yet.
    if (specializationDecl->getInstantiatedFrom().isNull()) {
      S.InstantiateClassTemplateSpecialization(
          noLoc, specializationDecl,
          TemplateSpecializationKind::TSK_ImplicitInstantiation, true);
    }
    return astContext.getTemplateSpecializationType(
        TemplateName(templateDecl), args.data(), args.size(),
        astContext.getTypeDeclType(specializationDecl));
  }

  specializationDecl = ClassTemplateSpecializationDecl::Create(
      astContext, TagDecl::TagKind::TTK_Class, currentDeclContext, noLoc, noLoc,
      templateDecl, templateArgsForDecl.data(), templateArgsForDecl.size(),
      nullptr);
  S.InstantiateClassTemplateSpecialization(
      noLoc, specializationDecl,
      TemplateSpecializationKind::TSK_ImplicitInstantiation, true);
  templateDecl->AddSpecialization(specializationDecl, insertPos);
  specializationDecl->setImplicit(true);

  QualType canonType = astContext.getTypeDeclType(specializationDecl);
  TemplateArgumentListInfo templateArgumentList(noLoc, noLoc);
  TemplateArgumentLocInfo noTemplateArgumentLocInfo;

  for (unsigned i = 0; i < args.size(); i++) {
    templateArgumentList.addArgument(
        TemplateArgumentLoc(args[i], noTemplateArgumentLocInfo));
  }

  return astContext.getTemplateSpecializationType(
      TemplateName(templateDecl), templateArgumentList, canonType);
}

bool isResourceOnlyStructure(QualType type) {
  // Remove arrayness if needed.
  while (type->isArrayType())
    type = type->getAsArrayTypeUnsafe()->getElementType();

  if (const auto *structType = type->getAs<RecordType>()) {
    for (const auto *field : structType->getDecl()->fields()) {
      const auto fieldType = field->getType();
      // isResourceType does remove arrayness for the field if needed.
      if (!isResourceType(fieldType) && !isResourceOnlyStructure(fieldType)) {
        return false;
      }
    }
    return true;
  }

  return false;
}

bool isStructureContainingResources(QualType type) {
  // Remove arrayness if needed.
  while (type->isArrayType())
    type = type->getAsArrayTypeUnsafe()->getElementType();

  if (const auto *structType = type->getAs<RecordType>()) {
    for (const auto *field : structType->getDecl()->fields()) {
      const auto fieldType = field->getType();
      // isStructureContainingResources and isResourceType functions both remove
      // arrayness for the field if needed.
      if (isStructureContainingResources(fieldType) ||
          isResourceType(fieldType)) {
        return true;
      }
    }
  }
  return false;
}

bool isStructureContainingNonResources(QualType type) {
  // Remove arrayness if needed.
  while (type->isArrayType())
    type = type->getAsArrayTypeUnsafe()->getElementType();

  if (const auto *structType = type->getAs<RecordType>()) {
    for (const auto *field : structType->getDecl()->fields()) {
      const auto fieldType = field->getType();
      // isStructureContainingNonResources and isResourceType functions both
      // remove arrayness for the field if needed.
      if (isStructureContainingNonResources(fieldType) ||
          !isResourceType(fieldType)) {
        return true;
      }
    }
  }
  return false;
}

bool isStructureContainingMixOfResourcesAndNonResources(QualType type) {
  return isStructureContainingResources(type) &&
         isStructureContainingNonResources(type);
}

bool isStructureContainingAnyKindOfBuffer(QualType type) {
  // Remove arrayness if needed.
  while (type->isArrayType())
    type = type->getAsArrayTypeUnsafe()->getElementType();

  if (const auto *structType = type->getAs<RecordType>()) {
    for (const auto *field : structType->getDecl()->fields()) {
      auto fieldType = field->getType();
      // Remove arrayness if needed.
      while (fieldType->isArrayType())
        fieldType = fieldType->getAsArrayTypeUnsafe()->getElementType();
      if (isAKindOfStructuredOrByteBuffer(fieldType) ||
          isConstantTextureBuffer(fieldType) ||
          isStructureContainingAnyKindOfBuffer(fieldType)) {
        return true;
      }
    }
  }
  return false;
}

bool isScalarOrNonStructAggregateOfNumericalTypes(QualType type) {
  // Remove arrayness if present.
  while (type->isArrayType())
    type = type->getAsArrayTypeUnsafe()->getElementType();

  QualType elemType = {};
  if (isScalarType(type, &elemType) || isVectorType(type, &elemType) ||
      isMxNMatrix(type, &elemType)) {
    // Return true if the basic elemen type is a float or non-boolean integer
    // type.
    return elemType->isFloatingType() ||
           (elemType->isIntegerType() && !elemType->isBooleanType());
  }

  return false;
}

} // namespace spirv
} // namespace clang<|MERGE_RESOLUTION|>--- conflicted
+++ resolved
@@ -178,8 +178,6 @@
   return isVec;
 }
 
-<<<<<<< HEAD
-=======
 bool isScalarOrVectorType(QualType type, QualType *elemType,
                           uint32_t *elemCount) {
   if (isScalarType(type, elemType)) {
@@ -191,7 +189,6 @@
   return isVectorType(type, elemType, elemCount);
 }
 
->>>>>>> 6bbb88c8
 bool isConstantArrayType(const ASTContext &astContext, QualType type) {
   return astContext.getAsConstantArrayType(type) != nullptr;
 }
@@ -1229,12 +1226,8 @@
     if (isMxNMatrix(arrayType->getElementType(), &elemType) &&
         !elemType->isFloatingType())
       return isColMajorDecl(decl);
-<<<<<<< HEAD
-    if (const auto *structType = arrayType->getElementType()->getAs<RecordType>()) {
-=======
     if (const auto *structType =
             arrayType->getElementType()->getAs<RecordType>()) {
->>>>>>> 6bbb88c8
       return isOrContainsNonFpColMajorMatrix(astContext, spirvOptions,
                                              arrayType->getElementType(),
                                              structType->getDecl());
