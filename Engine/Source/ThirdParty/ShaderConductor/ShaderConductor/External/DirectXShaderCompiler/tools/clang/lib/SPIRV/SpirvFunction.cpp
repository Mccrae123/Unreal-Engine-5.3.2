//===--- SpirvFunction.cpp - SPIR-V Function Implementation ------*- C++ -*-==//
//
//                     The LLVM Compiler Infrastructure
//
// This file is distributed under the University of Illinois Open Source
// License. See LICENSE.TXT for details.
//
//===----------------------------------------------------------------------===//

#include "clang/SPIRV/SpirvFunction.h"
#include "BlockReadableOrder.h"
#include "clang/SPIRV/SpirvVisitor.h"

namespace clang {
namespace spirv {

<<<<<<< HEAD
SpirvFunction::SpirvFunction(QualType returnType,
                             llvm::ArrayRef<QualType> paramTypes,
                             SourceLocation loc, llvm::StringRef name,
                             bool isPrecise)
    : functionId(0), astReturnType(returnType),
      astParamTypes(paramTypes.begin(), paramTypes.end()), returnType(nullptr),
      fnType(nullptr), relaxedPrecision(false), precise(isPrecise),
      containsAlias(false), rvalue(false), functionLoc(loc),
      functionName(name) {}
=======
SpirvFunction::SpirvFunction(QualType returnType, SourceLocation loc,
                             llvm::StringRef name, bool isPrecise,
                             bool isNoInline)
    : functionId(0), astReturnType(returnType), returnType(nullptr),
      fnType(nullptr), relaxedPrecision(false), precise(isPrecise),
      noInline(isNoInline), containsAlias(false), rvalue(false),
      functionLoc(loc), functionName(name), isWrapperOfEntry(false),
      debugScope(nullptr) {}

SpirvFunction::~SpirvFunction() {
  for (auto *param : parameters)
    param->releaseMemory();
  for (auto *var : variables)
    var->releaseMemory();
  for (auto *bb : basicBlocks)
    bb->~SpirvBasicBlock();
  if (debugScope)
    debugScope->releaseMemory();
  for (auto *dd : debugDeclares)
    dd->releaseMemory();
}
>>>>>>> 6bbb88c8

bool SpirvFunction::invokeVisitor(Visitor *visitor, bool reverseOrder) {
  if (!visitor->visit(this, Visitor::Phase::Init))
    return false;

  const bool debugInfoVulkan = visitor->getCodeGenOptions().debugInfoVulkan;

  // When emitting NonSemantic.Shader.DebugInfo.100 the DebugScope and
  // DebugDeclares must be emitted in the first basic block, otherwise for
  // OpenCL.DebugInfo.100 we can emit them here.
  SpirvDebugScope *functionScope = nullptr;
  llvm::ArrayRef<SpirvDebugDeclare *> functionDebugDeclares;
  if (debugInfoVulkan) {
    functionScope = debugScope;

    for (auto *param : parameters) {
      visitor->visit(param);
    }

    functionDebugDeclares = debugDeclares;
  } else {
    if (debugScope && !visitor->visit(debugScope))
      return false;

    for (auto *param : parameters) {
      visitor->visit(param);
    }

    for (auto *i : debugDeclares)
      visitor->visit(i);
  }

  // Collect basic blocks in a human-readable order that satisfies SPIR-V
  // validation rules.
  std::vector<SpirvBasicBlock *> orderedBlocks;
  if (!basicBlocks.empty()) {
    BlockReadableOrderVisitor([&orderedBlocks](SpirvBasicBlock *block) {
      orderedBlocks.push_back(block);
    }).visit(basicBlocks.front());
  }

  SpirvBasicBlock *firstBB = orderedBlocks.empty() ? nullptr : orderedBlocks[0];

  if (reverseOrder)
    std::reverse(orderedBlocks.begin(), orderedBlocks.end());

  for (auto *bb : orderedBlocks) {
    // The first basic block of the function should first visit the function
    // variables.
    if (bb == firstBB) {
      if (!bb->invokeVisitor(visitor, variables, functionScope,
                             functionDebugDeclares, reverseOrder))
        return false;
    }
    // The rest of the basic blocks in the function do not need to visit
    // function variables.
    else {
      if (!bb->invokeVisitor(visitor, {}, nullptr, {}, reverseOrder))
        return false;
    }
  }

  if (!visitor->visit(this, Visitor::Phase::Done))
    return false;

  return true;
}

void SpirvFunction::addParameter(SpirvFunctionParameter *param) {
  assert(param && "cannot add null function parameter");
  parameters.push_back(param);
}

void SpirvFunction::addVariable(SpirvVariable *var) {
  assert(var && "cannot add null variable to function");
  variables.push_back(var);
}

void SpirvFunction::addBasicBlock(SpirvBasicBlock *bb) {
  assert(bb && "cannot add null basic block to function");
  basicBlocks.push_back(bb);
}

} // end namespace spirv
} // end namespace clang<|MERGE_RESOLUTION|>--- conflicted
+++ resolved
@@ -14,17 +14,6 @@
 namespace clang {
 namespace spirv {
 
-<<<<<<< HEAD
-SpirvFunction::SpirvFunction(QualType returnType,
-                             llvm::ArrayRef<QualType> paramTypes,
-                             SourceLocation loc, llvm::StringRef name,
-                             bool isPrecise)
-    : functionId(0), astReturnType(returnType),
-      astParamTypes(paramTypes.begin(), paramTypes.end()), returnType(nullptr),
-      fnType(nullptr), relaxedPrecision(false), precise(isPrecise),
-      containsAlias(false), rvalue(false), functionLoc(loc),
-      functionName(name) {}
-=======
 SpirvFunction::SpirvFunction(QualType returnType, SourceLocation loc,
                              llvm::StringRef name, bool isPrecise,
                              bool isNoInline)
@@ -46,7 +35,6 @@
   for (auto *dd : debugDeclares)
     dd->releaseMemory();
 }
->>>>>>> 6bbb88c8
 
 bool SpirvFunction::invokeVisitor(Visitor *visitor, bool reverseOrder) {
   if (!visitor->visit(this, Visitor::Phase::Init))
