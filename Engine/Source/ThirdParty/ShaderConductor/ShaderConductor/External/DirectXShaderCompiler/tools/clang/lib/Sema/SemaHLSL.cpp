--- conflicted
+++ resolved
@@ -9405,9 +9405,6 @@
         // Only allow scalar types for logical operators &&, ||
         if (leftObjectKind != ArTypeObjectKind::AR_TOBJ_BASIC ||
             rightObjectKind != ArTypeObjectKind::AR_TOBJ_BASIC) {
-<<<<<<< HEAD
-          m_sema->Diag(OpLoc, diag::err_hlsl_logical_binop_scalar);
-=======
           SmallVector<char, 256> Buff;
           llvm::raw_svector_ostream OS(Buff);
           PrintingPolicy PP(m_sema->getLangOpts());
@@ -9426,7 +9423,6 @@
           m_sema->Diag(OpLoc, diag::err_hlsl_logical_binop_scalar)
               << (Opc == BinaryOperatorKind::BO_LOr)
               << FixItHint::CreateReplacement(FullRange, OS.str());
->>>>>>> d731a049
           return;
         }
       }
@@ -9712,9 +9708,6 @@
   if (m_sema->getLangOpts().EnableShortCircuit) {
     // Only allow scalar.
     if (condObjectKind == AR_TOBJ_VECTOR || condObjectKind == AR_TOBJ_MATRIX) {
-<<<<<<< HEAD
-      m_sema->Diag(QuestionLoc, diag::err_hlsl_ternary_scalar);
-=======
       SmallVector<char, 256> Buff;
       llvm::raw_svector_ostream OS(Buff);
       PrintingPolicy PP(m_sema->getLangOpts());
@@ -9729,7 +9722,6 @@
           SourceRange(Cond.get()->getLocStart(), RHS.get()->getLocEnd());
       m_sema->Diag(QuestionLoc, diag::err_hlsl_ternary_scalar)
           << FixItHint::CreateReplacement(FullRange, OS.str());
->>>>>>> d731a049
       return QualType();
     }
   }
@@ -10048,14 +10040,10 @@
     DXASSERT_NOMSG(Specialization->getPrimaryTemplate()->getCanonicalDecl() ==
       FunctionTemplate->getCanonicalDecl());
 
-<<<<<<< HEAD
-    if (IsBuiltinTable(tableName) && !IsValidateObjectElement(*cursor, objectElement)) {
-=======
     if (IsBuiltinTable(tableName) && !IsValidObjectElement(*cursor, objectElement)) {
       UINT numEles = GetNumElements(objectElement);
       std::string typeName(g_ArBasicTypeNames[GetTypeElementKind(objectElement)]);
       if (numEles > 1) typeName += std::to_string(numEles);
->>>>>>> d731a049
       m_sema->Diag(Args[0]->getExprLoc(), diag::err_hlsl_invalid_resource_type_on_intrinsic) <<
           nameIdentifier << typeName;
     }
@@ -12399,29 +12387,6 @@
         A.getRange(), S.Context, A.getAttributeSpellingListIndex());
     break;
   case AttributeList::AT_VKDecorateExt: {
-<<<<<<< HEAD
-    // Note that `llvm::SmallVector<unsigned, 3> args` will be destroyed at
-    // the end of this function. However, VKDecorateExtAttr() constructor
-    // allocate a new integer array internally for literal and passing
-    // `&args[1]` is used just once for the initialization. It does not
-    // create a dangling pointer.
-    llvm::SmallVector<unsigned, 3> args;
-    auto argNum = A.getNumArgs();
-    for (unsigned i = 0; i < argNum; ++i) {
-      args.push_back(unsigned(ValidateAttributeIntArg(S, A, i)));
-    }
-    unsigned *literal = (argNum > 1) ? &args[1] : nullptr;
-    declAttr = ::new (S.Context)
-        VKDecorateExtAttr(A.getRange(), S.Context, args[0], literal, argNum - 1,
-                          A.getAttributeSpellingListIndex());
-  } break;
-  case AttributeList::AT_VKDecorateStringExt:
-    declAttr = ::new (S.Context) VKDecorateStringExtAttr(
-        A.getRange(), S.Context, unsigned(ValidateAttributeIntArg(S, A)),
-        ValidateAttributeStringArg(S, A, nullptr, 1),
-        A.getAttributeSpellingListIndex());
-    break;
-=======
     unsigned decoration = unsigned(ValidateAttributeIntArg(S, A));
     llvm::SmallVector<unsigned, 2> args;
     for (unsigned i = 1; i < A.getNumArgs(); ++i) {
@@ -12449,21 +12414,17 @@
         A.getRange(), S.Context, decoration, args.data(), args.size(),
         A.getAttributeSpellingListIndex());
   } break;
->>>>>>> d731a049
   case AttributeList::AT_VKStorageClassExt:
     declAttr = ::new (S.Context) VKStorageClassExtAttr(
         A.getRange(), S.Context, unsigned(ValidateAttributeIntArg(S, A)),
         A.getAttributeSpellingListIndex());
     break;
-<<<<<<< HEAD
-=======
   case AttributeList::AT_VKTypeDefExt:
     declAttr = ::new (S.Context) VKTypeDefExtAttr(
         A.getRange(), S.Context, unsigned(ValidateAttributeIntArg(S, A)),
         unsigned(ValidateAttributeIntArg(S, A, 1)),
         A.getAttributeSpellingListIndex());
     break;
->>>>>>> d731a049
   default:
     Handled = false;
     return;
