--- conflicted
+++ resolved
@@ -231,8 +231,6 @@
   bool HLSLResMayAlias = false;
   /// Lookback scan limit for memory dependencies
   unsigned ScanLimit = 0;
-<<<<<<< HEAD
-=======
   // Optimization pass enables, disables and selects
   std::map<std::string, bool> HLSLOptimizationToggles;
   std::map<std::string, std::string> HLSLOptimizationSelects;
@@ -254,7 +252,6 @@
     virtual bool Parse(llvm::raw_ostream &os, hlsl::DxcBindingTable *outBindingTable) = 0;
   };
   std::shared_ptr<BindingTableParserType> BindingTableParser;
->>>>>>> 6bbb88c8
   // HLSL Change Ends
 
   // SPIRV Change Starts
