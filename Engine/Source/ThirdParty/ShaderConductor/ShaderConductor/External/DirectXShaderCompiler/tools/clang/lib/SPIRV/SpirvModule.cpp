//===--- SpirvModule.cpp - SPIR-V Module Implementation ----------*- C++ -*-==//
//
//                     The LLVM Compiler Infrastructure
//
// This file is distributed under the University of Illinois Open Source
// License. See LICENSE.TXT for details.
//
//===----------------------------------------------------------------------===//

#include "clang/SPIRV/SpirvModule.h"
#include "clang/SPIRV/SpirvFunction.h"
#include "clang/SPIRV/SpirvVisitor.h"

namespace clang {
namespace spirv {

SpirvModule::SpirvModule()
    : capabilities({}), extensions({}), extInstSets({}), memoryModel(nullptr),
      entryPoints({}), executionModes({}), moduleProcesses({}), decorations({}),
<<<<<<< HEAD
      constants({}), variables({}), functions({}) {}
=======
      constants({}), variables({}), functions({}), debugInstructions({}) {}

SpirvModule::~SpirvModule() {
  for (auto *cap : capabilities)
    cap->releaseMemory();
  for (auto *ext : extensions)
    ext->releaseMemory();
  for (auto *set : extInstSets)
    set->releaseMemory();
  if (memoryModel)
    memoryModel->releaseMemory();
  for (auto *entry : entryPoints)
    entry->releaseMemory();
  for (auto *exec : executionModes)
    exec->releaseMemory();
  for (auto *str : constStrings)
    str->releaseMemory();
  for (auto *d : sources)
    d->releaseMemory();
  for (auto *mp : moduleProcesses)
    mp->releaseMemory();
  for (auto *decoration : decorations)
    decoration->releaseMemory();
  for (auto *constant : constants)
    constant->releaseMemory();
  for (auto *var : variables)
    var->releaseMemory();
  for (auto *di : debugInstructions)
    di->releaseMemory();
  for (auto *f : allFunctions)
    f->~SpirvFunction();
}
>>>>>>> 6bbb88c8

bool SpirvModule::invokeVisitor(Visitor *visitor, bool reverseOrder) {
  // Note: It is debatable whether reverse order of visiting the module should
  // reverse everything in this method. For the time being, we just reverse the
  // order of the function visitors, and keeping everything else the same.
  // For example, it is not clear what the value would be of vising the last
  // function first. We can update this methodology if needed.

  if (!visitor->visit(this, Visitor::Phase::Init))
    return false;

  if (reverseOrder) {
    // Reverse order of a SPIR-V module.

    // Our transformations do not cross function bounaries, therefore the order
    // of visiting functions is not important.
    for (auto iter = functions.rbegin(); iter != functions.rend(); ++iter) {
      auto *fn = *iter;
      if (!fn->invokeVisitor(visitor, reverseOrder))
        return false;
    }

    for (auto iter = debugInstructions.rbegin();
         iter != debugInstructions.rend(); ++iter) {
      auto *debugInstruction = *iter;
      if (!debugInstruction->invokeVisitor(visitor))
        return false;
    }

    for (auto iter = variables.rbegin(); iter != variables.rend(); ++iter) {
      auto *var = *iter;
      if (!var->invokeVisitor(visitor))
        return false;
    }

    for (auto iter = constants.rbegin(); iter != constants.rend(); ++iter) {
      auto *constant = *iter;
      if (!constant->invokeVisitor(visitor))
        return false;
    }

    // Since SetVector doesn't have 'rbegin()' and 'rend()' methods, we use
    // manual indexing.
    for (auto decorIndex = decorations.size(); decorIndex > 0; --decorIndex) {
      auto *decoration = decorations[decorIndex - 1];
      if (!decoration->invokeVisitor(visitor))
        return false;
    }

    for (auto iter = moduleProcesses.rbegin(); iter != moduleProcesses.rend();
         ++iter) {
      auto *moduleProcess = *iter;
      if (!moduleProcess->invokeVisitor(visitor))
        return false;
    }

<<<<<<< HEAD
    if (!debugSources.empty())
      for (auto iter = debugSources.rbegin(); iter != debugSources.rend();
           ++iter) {
=======
    if (!sources.empty())
      for (auto iter = sources.rbegin(); iter != sources.rend(); ++iter) {
>>>>>>> 6bbb88c8
        auto *source = *iter;
        if (!source->invokeVisitor(visitor))
          return false;
      }
<<<<<<< HEAD
=======

    for (auto iter = constStrings.rbegin(); iter != constStrings.rend();
         ++iter) {
      if (!(*iter)->invokeVisitor(visitor))
        return false;
    }
>>>>>>> 6bbb88c8

    for (auto iter = executionModes.rbegin(); iter != executionModes.rend();
         ++iter) {
      auto *execMode = *iter;
      if (!execMode->invokeVisitor(visitor))
        return false;
    }

    for (auto iter = entryPoints.rbegin(); iter != entryPoints.rend(); ++iter) {
      auto *entryPoint = *iter;
      if (!entryPoint->invokeVisitor(visitor))
        return false;
    }

    if (!memoryModel->invokeVisitor(visitor))
      return false;

    for (auto iter = extInstSets.rbegin(); iter != extInstSets.rend(); ++iter) {
      auto *extInstSet = *iter;
      if (!extInstSet->invokeVisitor(visitor))
        return false;
    }

    // Since SetVector doesn't have 'rbegin()' and 'rend()' methods, we use
    // manual indexing.
    for (auto extIndex = extensions.size(); extIndex > 0; --extIndex) {
      auto *extension = extensions[extIndex - 1];
      if (!extension->invokeVisitor(visitor))
        return false;
    }

    // Since SetVector doesn't have 'rbegin()' and 'rend()' methods, we use
    // manual indexing.
    for (auto capIndex = capabilities.size(); capIndex > 0; --capIndex) {
      auto *capability = capabilities[capIndex - 1];
      if (!capability->invokeVisitor(visitor))
        return false;
    }
  }
  // Traverse the regular order of a SPIR-V module.
  else {
    for (auto *cap : capabilities)
      if (!cap->invokeVisitor(visitor))
        return false;

    for (auto ext : extensions)
      if (!ext->invokeVisitor(visitor))
        return false;

    for (auto extInstSet : extInstSets)
      if (!extInstSet->invokeVisitor(visitor))
        return false;

    if (!memoryModel->invokeVisitor(visitor))
      return false;

    for (auto entryPoint : entryPoints)
      if (!entryPoint->invokeVisitor(visitor))
        return false;

    for (auto execMode : executionModes)
      if (!execMode->invokeVisitor(visitor))
        return false;

<<<<<<< HEAD
    if (!debugSources.empty())
      for (auto *source : debugSources)
        if (!source->invokeVisitor(visitor))
          return false;
=======
    for (auto *str : constStrings)
      if (!str->invokeVisitor(visitor))
        return false;
>>>>>>> 6bbb88c8

    if (!sources.empty())
      for (auto *source : sources)
        if (!source->invokeVisitor(visitor))
          return false;

    for (auto moduleProcess : moduleProcesses)
      if (!moduleProcess->invokeVisitor(visitor))
        return false;

    for (auto decoration : decorations)
      if (!decoration->invokeVisitor(visitor))
        return false;

    for (auto constant : constants)
      if (!constant->invokeVisitor(visitor))
        return false;

    for (auto var : variables)
      if (!var->invokeVisitor(visitor))
        return false;

    for (auto *debugInstruction : debugInstructions)
      if (!debugInstruction->invokeVisitor(visitor))
        return false;

    for (auto fn : functions)
      if (!fn->invokeVisitor(visitor, reverseOrder))
        return false;
  }

  if (!visitor->visit(this, Visitor::Phase::Done))
    return false;

  return true;
}

void SpirvModule::addFunctionToListOfSortedModuleFunctions(SpirvFunction *fn) {
  assert(fn && "cannot add null function to the module");
  functions.push_back(fn);
}

void SpirvModule::addFunction(SpirvFunction *fn) {
  assert(fn && "cannot add null function to the module");
  allFunctions.insert(fn);
}

bool SpirvModule::addCapability(SpirvCapability *cap) {
  assert(cap && "cannot add null capability to the module");
  return capabilities.insert(cap);
}

void SpirvModule::setMemoryModel(SpirvMemoryModel *model) {
  assert(model && "cannot set a null memory model");
  memoryModel = model;
}

bool SpirvModule::promoteAddressingModel(spv::AddressingModel addrModel) {
  assert(memoryModel && "base memory model must be set first");
  auto getPriority = [](spv::AddressingModel am) -> int {
    switch (am) {
    default:
      assert(false && "unknown addressing model");
    case spv::AddressingModel::Logical:
      return 0;
    case spv::AddressingModel::Physical32:
      return 1;
    case spv::AddressingModel::Physical64:
      return 2;
    case spv::AddressingModel::PhysicalStorageBuffer64:
      return 3;
    }
  };

  int current = getPriority(memoryModel->getAddressingModel());
  int pending = getPriority(addrModel);

  if (pending > current) {
    memoryModel->setAddressingModel(addrModel);
    return true;
  } else {
    return false;
  }
}

void SpirvModule::addEntryPoint(SpirvEntryPoint *ep) {
  assert(ep && "cannot add null as an entry point");
  entryPoints.push_back(ep);
}

void SpirvModule::addExecutionMode(SpirvExecutionMode *em) {
  assert(em && "cannot add null execution mode");
  executionModes.push_back(em);
}

bool SpirvModule::addExtension(SpirvExtension *ext) {
  assert(ext && "cannot add null extension");
  return extensions.insert(ext);
}

void SpirvModule::addExtInstSet(SpirvExtInstImport *set) {
  assert(set && "cannot add null extended instruction set");
  extInstSets.push_back(set);
}

SpirvExtInstImport *SpirvModule::getExtInstSet(llvm::StringRef name) {
  // We expect very few (usually 1) extended instruction sets to exist in the
  // module, so this is not expensive.
  auto found = std::find_if(extInstSets.begin(), extInstSets.end(),
                            [name](const SpirvExtInstImport *set) {
                              return set->getExtendedInstSetName() == name;
                            });

  if (found != extInstSets.end())
    return *found;

  return nullptr;
}

void SpirvModule::addVariable(SpirvVariable *var) {
  assert(var && "cannot add null variable to the module");
  variables.push_back(var);
}

void SpirvModule::addDecoration(SpirvDecoration *decor) {
  assert(decor && "cannot add null decoration to the module");
  decorations.insert(decor);
}

void SpirvModule::addConstant(SpirvConstant *constant) {
  assert(constant);
  constants.push_back(constant);
}

void SpirvModule::addString(SpirvString *str) {
  assert(str);
  constStrings.push_back(str);
}

void SpirvModule::addSource(SpirvSource *src) {
  assert(src);
<<<<<<< HEAD
  debugSources.push_back(src);
=======
  sources.push_back(src);
}

void SpirvModule::addDebugInfo(SpirvDebugInstruction *info) {
  assert(info);
  debugInstructions.push_back(info);
>>>>>>> 6bbb88c8
}

void SpirvModule::addModuleProcessed(SpirvModuleProcessed *p) {
  assert(p);
  moduleProcesses.push_back(p);
}

} // end namespace spirv
} // end namespace clang<|MERGE_RESOLUTION|>--- conflicted
+++ resolved
@@ -17,9 +17,6 @@
 SpirvModule::SpirvModule()
     : capabilities({}), extensions({}), extInstSets({}), memoryModel(nullptr),
       entryPoints({}), executionModes({}), moduleProcesses({}), decorations({}),
-<<<<<<< HEAD
-      constants({}), variables({}), functions({}) {}
-=======
       constants({}), variables({}), functions({}), debugInstructions({}) {}
 
 SpirvModule::~SpirvModule() {
@@ -52,7 +49,6 @@
   for (auto *f : allFunctions)
     f->~SpirvFunction();
 }
->>>>>>> 6bbb88c8
 
 bool SpirvModule::invokeVisitor(Visitor *visitor, bool reverseOrder) {
   // Note: It is debatable whether reverse order of visiting the module should
@@ -109,27 +105,18 @@
         return false;
     }
 
-<<<<<<< HEAD
-    if (!debugSources.empty())
-      for (auto iter = debugSources.rbegin(); iter != debugSources.rend();
-           ++iter) {
-=======
     if (!sources.empty())
       for (auto iter = sources.rbegin(); iter != sources.rend(); ++iter) {
->>>>>>> 6bbb88c8
         auto *source = *iter;
         if (!source->invokeVisitor(visitor))
           return false;
       }
-<<<<<<< HEAD
-=======
 
     for (auto iter = constStrings.rbegin(); iter != constStrings.rend();
          ++iter) {
       if (!(*iter)->invokeVisitor(visitor))
         return false;
     }
->>>>>>> 6bbb88c8
 
     for (auto iter = executionModes.rbegin(); iter != executionModes.rend();
          ++iter) {
@@ -194,16 +181,9 @@
       if (!execMode->invokeVisitor(visitor))
         return false;
 
-<<<<<<< HEAD
-    if (!debugSources.empty())
-      for (auto *source : debugSources)
-        if (!source->invokeVisitor(visitor))
-          return false;
-=======
     for (auto *str : constStrings)
       if (!str->invokeVisitor(visitor))
         return false;
->>>>>>> 6bbb88c8
 
     if (!sources.empty())
       for (auto *source : sources)
@@ -345,16 +325,12 @@
 
 void SpirvModule::addSource(SpirvSource *src) {
   assert(src);
-<<<<<<< HEAD
-  debugSources.push_back(src);
-=======
   sources.push_back(src);
 }
 
 void SpirvModule::addDebugInfo(SpirvDebugInstruction *info) {
   assert(info);
   debugInstructions.push_back(info);
->>>>>>> 6bbb88c8
 }
 
 void SpirvModule::addModuleProcessed(SpirvModuleProcessed *p) {
