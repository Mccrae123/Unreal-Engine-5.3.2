--- conflicted
+++ resolved
@@ -45,21 +45,10 @@
     fn->setReturnType(spirvReturnType);
 
     // Lower the function parameter types.
-<<<<<<< HEAD
-    auto paramQualTypes = fn->getAstParamTypes();
-    llvm::SmallVector<const SpirvType *, 4> spirvParamTypes;
-    for (auto qualtype : paramQualTypes) {
-      const auto *spirvParamType =
-          lowerType(qualtype, SpirvLayoutRule::Void,
-                    /*isRowMajor*/ llvm::None, fn->getSourceLocation());
-      spirvParamTypes.push_back(spvContext.getPointerType(
-          spirvParamType, spv::StorageClass::Function));
-=======
     auto params = fn->getParameters();
     llvm::SmallVector<const SpirvType *, 4> spirvParamTypes;
     for (auto *param : params) {
       spirvParamTypes.push_back(param->getResultType());
->>>>>>> 6bbb88c8
     }
     fn->setFunctionType(
         spvContext.getFunctionType(spirvReturnType, spirvParamTypes));
@@ -135,8 +124,6 @@
       if (var->hasBinding() && var->getHlslUserType().empty()) {
         var->setHlslUserType(getHlslResourceTypeName(var->getAstResultType()));
       }
-<<<<<<< HEAD
-=======
 
       auto vkImgFeatures = spvContext.getVkImageFeaturesForSpirvVariable(var);
       if (vkImgFeatures.format != spv::ImageFormat::Unknown) {
@@ -145,7 +132,6 @@
           instr->setResultType(resultType);
         }
       }
->>>>>>> 6bbb88c8
     }
     const SpirvType *pointerType =
         spvContext.getPointerType(resultType, instr->getStorageClass());
@@ -639,17 +625,6 @@
         s, llvm::APInt(32, 1), clang::ArrayType::Normal, 0);
     alignmentCalc.getAlignmentAndSize(sArray, rule, isRowMajor, &arrayStride);
 
-<<<<<<< HEAD
-    // UE Change Begin: Don't allow padding in structured buffers, we can't support VK_EXT_scalar_block_layout due to low coverage on Android devices
-    {
-      uint32_t packedArrayStride = 0;
-      alignmentCalc.getAlignmentAndSize(sArray, SpirvLayoutRule::FxcSBuffer, isRowMajor, &packedArrayStride);
-      if (packedArrayStride != arrayStride) {
-        emitError("cannot instantiate %0 with given packed alignment; 'VK_EXT_scalar_block_layout' not supported", srcLoc) << name;
-      }
-    }
-    // UE Change End: Don't allow padding in structured buffers, we can't support VK_EXT_scalar_block_layout due to low coverage on Android devices
-=======
     // UE Change Begin: Don't allow padding in structured buffers, we can't
     // support VK_EXT_scalar_block_layout due to low coverage on Android devices
     if (spvOptions.disableScalarBlockLayout)
@@ -666,7 +641,6 @@
     }
     // UE Change End: Don't allow padding in structured buffers, we can't
     // support VK_EXT_scalar_block_layout due to low coverage on Android devices
->>>>>>> 6bbb88c8
 
     // We have a runtime array of structures. So:
     // The stride of the runtime array is the size of the struct.
