//===--- LowerTypeVisitor.cpp - AST type to SPIR-V type impl -----*- C++ -*-==//
//
//                     The LLVM Compiler Infrastructure
//
// This file is distributed under the University of Illinois Open Source
// License. See LICENSE.TXT for details.
//
//===----------------------------------------------------------------------===//

#include "LowerTypeVisitor.h"
#include "clang/AST/Attr.h"
#include "clang/AST/DeclCXX.h"
#include "clang/AST/HlslTypes.h"
#include "clang/SPIRV/AstTypeProbe.h"
#include "clang/SPIRV/SpirvFunction.h"

namespace clang {
namespace spirv {

namespace {
/// Returns the :packoffset() annotation on the given decl. Returns nullptr if
/// the decl does not have one.
hlsl::ConstantPacking *getPackOffset(const clang::NamedDecl *decl) {
  for (auto *annotation : decl->getUnusualAnnotations())
    if (auto *packing = llvm::dyn_cast<hlsl::ConstantPacking>(annotation))
      return packing;
  return nullptr;
}

/// Rounds the given value up to the given power of 2.
inline uint32_t roundToPow2(uint32_t val, uint32_t pow2) {
  assert(pow2 != 0);
  return (val + pow2 - 1) & ~(pow2 - 1);
}

} // end anonymous namespace

// This method sorts a field list in the following order:
//  - fields with register annotation first, sorted by register index.
//  - then fields without annotation, in order of declaration.
static std::vector<const HybridStructType::FieldInfo *>
sortFields(llvm::ArrayRef<HybridStructType::FieldInfo> fields) {
  std::vector<const HybridStructType::FieldInfo *> output;
  output.resize(fields.size());

  auto back_inserter = output.rbegin();
  std::map<uint32_t, const HybridStructType::FieldInfo *> fixed_fields;
  for (auto it = fields.rbegin(); it < fields.rend(); it++) {
    if (it->registerC) {
      fixed_fields.insert({it->registerC->RegisterNumber, &*it});
    } else {
      *back_inserter = &*it;
      back_inserter++;
    }
  }

  auto front_inserter = output.begin();
  for (const auto &item : fixed_fields) {
    *front_inserter = item.second;
    front_inserter++;
  }
  return output;
}

static void setDefaultFieldSize(const AlignmentSizeCalculator &alignmentCalc,
                                const SpirvLayoutRule rule,
                                const HybridStructType::FieldInfo *currentField,
                                StructType::FieldInfo *field) {

  const auto &fieldType = currentField->astType;
  uint32_t memberAlignment = 0, memberSize = 0, stride = 0;
  std::tie(memberAlignment, memberSize) = alignmentCalc.getAlignmentAndSize(
      fieldType, rule, /*isRowMajor*/ llvm::None, &stride);
  field->sizeInBytes = memberSize;
  return;
}

// Correctly determine a field offset/size/padding depending on its neighbors
// and other rules.
static void
setDefaultFieldOffset(const AlignmentSizeCalculator &alignmentCalc,
                      const SpirvLayoutRule rule,
                      const uint32_t previousFieldEnd,
                      const HybridStructType::FieldInfo *currentField,
                      StructType::FieldInfo *field) {

  const auto &fieldType = currentField->astType;
  uint32_t memberAlignment = 0, memberSize = 0, stride = 0;
  std::tie(memberAlignment, memberSize) = alignmentCalc.getAlignmentAndSize(
      fieldType, rule, /*isRowMajor*/ llvm::None, &stride);

  const uint32_t baseOffset = previousFieldEnd;
  // The next avaiable location after laying out the previous members
  if (rule != SpirvLayoutRule::RelaxedGLSLStd140 &&
      rule != SpirvLayoutRule::RelaxedGLSLStd430 &&
      rule != SpirvLayoutRule::FxcCTBuffer) {
    field->offset = roundToPow2(baseOffset, memberAlignment);
    return;
  }

  uint32_t newOffset = previousFieldEnd;
  alignmentCalc.alignUsingHLSLRelaxedLayout(fieldType, memberSize,
                                            memberAlignment, &newOffset);
  field->offset = newOffset;
}

bool LowerTypeVisitor::visit(SpirvFunction *fn, Phase phase) {
  if (phase == Visitor::Phase::Done) {
    // Lower the function return type.
    const SpirvType *spirvReturnType =
        lowerType(fn->getAstReturnType(), SpirvLayoutRule::Void,
                  /*isRowMajor*/ llvm::None,
                  /*SourceLocation*/ {});
    fn->setReturnType(spirvReturnType);

    // Lower the function parameter types.
    auto params = fn->getParameters();
    llvm::SmallVector<const SpirvType *, 4> spirvParamTypes;
    for (auto *param : params) {
      spirvParamTypes.push_back(param->getResultType());
    }
    fn->setFunctionType(
        spvContext.getFunctionType(spirvReturnType, spirvParamTypes));
  }
  return true;
}

bool LowerTypeVisitor::visitInstruction(SpirvInstruction *instr) {
  if (spvContext.hasLoweredType(instr))
    return true;

  const QualType astType = instr->getAstResultType();
  const SpirvType *hybridType = instr->getResultType();

  // Lower QualType to SpirvType
  if (astType != QualType({})) {
    const SpirvType *spirvType =
        lowerType(astType, instr->getLayoutRule(), /*isRowMajor*/ llvm::None,
                  instr->getSourceLocation());
    instr->setResultType(spirvType);
  }
  // Lower Hybrid type to SpirvType
  else if (hybridType) {
    const SpirvType *spirvType = lowerType(hybridType, instr->getLayoutRule(),
                                           instr->getSourceLocation());
    instr->setResultType(spirvType);
  }

  // Lower QualType of DebugLocalVariable or DebugGlobalVariable to SpirvType.
  // Since debug local/global variable must have a debug type, SpirvEmitter sets
  // its QualType. Here we lower it to SpirvType and DebugTypeVisitor will lower
  // the SpirvType to debug type.
  if (auto *debugInstruction = dyn_cast<SpirvDebugInstruction>(instr)) {
    const QualType debugQualType = debugInstruction->getDebugQualType();
    if (!debugQualType.isNull()) {
      assert(isa<SpirvDebugLocalVariable>(debugInstruction) ||
             isa<SpirvDebugGlobalVariable>(debugInstruction));
      const SpirvType *spirvType =
          lowerType(debugQualType, instr->getLayoutRule(),
                    /*isRowMajor*/ llvm::None, instr->getSourceLocation());
      debugInstruction->setDebugSpirvType(spirvType);
    } else if (const auto *debugSpirvType =
                   debugInstruction->getDebugSpirvType()) {
      // When it does not have a QualType, SpirvEmitter or DeclResultIdMapper
      // generates a hybrid type. In that case, we keep the hybrid type for the
      // DebugGlobalVariable, not QualType. We have to lower the hybrid type and
      // update the SpirvType for the DebugGlobalVariable.
      assert(isa<SpirvDebugGlobalVariable>(debugInstruction) &&
             isa<HybridType>(debugSpirvType));
      const SpirvType *loweredSpirvType = lowerType(
          debugSpirvType, instr->getLayoutRule(), instr->getSourceLocation());
      debugInstruction->setDebugSpirvType(loweredSpirvType);
    }
  }

  // Instruction-specific type updates

  const auto *resultType = instr->getResultType();
  switch (instr->getopcode()) {
  case spv::Op::OpSampledImage: {
    // Wrap the image type in sampled image type if necessary.
    if (!isa<SampledImageType>(resultType)) {
      assert(isa<ImageType>(resultType));
      instr->setResultType(
          spvContext.getSampledImageType(cast<ImageType>(resultType)));
    }
    break;
  }
  // Variables and function parameters must have a pointer type.
  case spv::Op::OpFunctionParameter:
  case spv::Op::OpVariable: {
    if (auto *var = dyn_cast<SpirvVariable>(instr)) {
      if (var->hasBinding() && var->getHlslUserType().empty()) {
        var->setHlslUserType(getHlslResourceTypeName(var->getAstResultType()));
      }

      auto vkImgFeatures = spvContext.getVkImageFeaturesForSpirvVariable(var);
      if (vkImgFeatures.format != spv::ImageFormat::Unknown) {
        if (const auto *imageType = dyn_cast<ImageType>(resultType)) {
          resultType = spvContext.getImageType(imageType, vkImgFeatures.format);
          instr->setResultType(resultType);
        }
      }
    }
    const SpirvType *pointerType =
        spvContext.getPointerType(resultType, instr->getStorageClass());
    instr->setResultType(pointerType);
    break;
  }
  // Access chains must have a pointer type. The storage class for the pointer
  // is the same as the storage class of the access base.
  case spv::Op::OpAccessChain: {
    const auto *pointerType = spvContext.getPointerType(
        resultType,
        cast<SpirvAccessChain>(instr)->getBase()->getStorageClass());
    instr->setResultType(pointerType);
    break;
  }
  // OpImageTexelPointer's result type must be a pointer with image storage
  // class.
  case spv::Op::OpImageTexelPointer: {
    const SpirvType *pointerType =
        spvContext.getPointerType(resultType, spv::StorageClass::Image);
    instr->setResultType(pointerType);
    break;
  }
  // Sparse image operations return a sparse residency struct.
  case spv::Op::OpImageSparseSampleImplicitLod:
  case spv::Op::OpImageSparseSampleExplicitLod:
  case spv::Op::OpImageSparseSampleDrefImplicitLod:
  case spv::Op::OpImageSparseSampleDrefExplicitLod:
  case spv::Op::OpImageSparseFetch:
  case spv::Op::OpImageSparseGather:
  case spv::Op::OpImageSparseDrefGather:
  case spv::Op::OpImageSparseRead: {
    const auto *uintType = spvContext.getUIntType(32);
    const auto *sparseResidencyStruct = spvContext.getStructType(
        {StructType::FieldInfo(uintType, /* fieldIndex*/ 0, "Residency.Code"),
         StructType::FieldInfo(resultType, /* fieldIndex*/ 1, "Result.Type")},
        "SparseResidencyStruct");
    instr->setResultType(sparseResidencyStruct);
    break;
  }
  default:
    break;
  }

  // The instruction does not have a result-type, so nothing to do.
  return true;
}

const SpirvType *LowerTypeVisitor::lowerType(const SpirvType *type,
                                             SpirvLayoutRule rule,
                                             SourceLocation loc) {
  if (const auto *hybridPointer = dyn_cast<HybridPointerType>(type)) {
    const QualType pointeeType = hybridPointer->getPointeeType();
    const SpirvType *pointeeSpirvType =
        lowerType(pointeeType, rule, /*isRowMajor*/ llvm::None, loc);
    return spvContext.getPointerType(pointeeSpirvType,
                                     hybridPointer->getStorageClass());
  } else if (const auto *hybridSampledImage =
                 dyn_cast<HybridSampledImageType>(type)) {
    const QualType imageAstType = hybridSampledImage->getImageType();
    const SpirvType *imageSpirvType =
        lowerType(imageAstType, rule, /*isRowMajor*/ llvm::None, loc);
    assert(isa<ImageType>(imageSpirvType));
    return spvContext.getSampledImageType(cast<ImageType>(imageSpirvType));
  } else if (const auto *hybridStruct = dyn_cast<HybridStructType>(type)) {
    // lower all fields of the struct.
    auto loweredFields =
        populateLayoutInformation(hybridStruct->getFields(), rule);
    const StructType *structType = spvContext.getStructType(
        loweredFields, hybridStruct->getStructName(),
        hybridStruct->isReadOnly(), hybridStruct->getInterfaceType());
    if (const auto *decl = spvContext.getStructDeclForSpirvType(type))
      spvContext.registerStructDeclForSpirvType(structType, decl);
    return structType;
  }
  // Void, bool, int, float cannot be further lowered.
  // Matrices cannot contain hybrid types. Only matrices of scalars are valid.
  // sampledType in image types can only be numberical type.
  // Sampler types cannot be further lowered.
  // SampledImage types cannot be further lowered.
  // FunctionType is not allowed to contain hybrid parameters or return type.
  // StructType is not allowed to contain any hybrid types.
  else if (isa<VoidType>(type) || isa<ScalarType>(type) ||
           isa<MatrixType>(type) || isa<ImageType>(type) ||
           isa<SamplerType>(type) || isa<SampledImageType>(type) ||
           isa<FunctionType>(type) || isa<StructType>(type)) {
    return type;
  }
  // Vectors could contain a hybrid type
  else if (const auto *vecType = dyn_cast<VectorType>(type)) {
    const auto *loweredElemType =
        lowerType(vecType->getElementType(), rule, loc);
    // If vector didn't contain any hybrid types, return itself.
    if (vecType->getElementType() == loweredElemType)
      return vecType;
    return spvContext.getVectorType(loweredElemType,
                                    vecType->getElementCount());
  }
  // Arrays could contain a hybrid type
  else if (const auto *arrType = dyn_cast<ArrayType>(type)) {
    const auto *loweredElemType =
        lowerType(arrType->getElementType(), rule, loc);
    // If array didn't contain any hybrid types, return itself.
    if (arrType->getElementType() == loweredElemType)
      return arrType;

    return spvContext.getArrayType(loweredElemType, arrType->getElementCount(),
                                   arrType->getStride());
  }
  // Runtime arrays could contain a hybrid type
  else if (const auto *raType = dyn_cast<RuntimeArrayType>(type)) {
    const auto *loweredElemType =
        lowerType(raType->getElementType(), rule, loc);
    // If runtime array didn't contain any hybrid types, return itself.
    if (raType->getElementType() == loweredElemType)
      return raType;
    return spvContext.getRuntimeArrayType(loweredElemType, raType->getStride());
  }
  // Pointer types could point to a hybrid type.
  else if (const auto *ptrType = dyn_cast<SpirvPointerType>(type)) {
    const auto *loweredPointee =
        lowerType(ptrType->getPointeeType(), rule, loc);
    // If the pointer type didn't point to any hybrid type, return itself.
    if (ptrType->getPointeeType() == loweredPointee)
      return ptrType;

    return spvContext.getPointerType(loweredPointee,
                                     ptrType->getStorageClass());
  }

  llvm_unreachable("lowering of hybrid type not implemented");
}

const SpirvType *LowerTypeVisitor::lowerType(QualType type,
                                             SpirvLayoutRule rule,
                                             llvm::Optional<bool> isRowMajor,
                                             SourceLocation srcLoc) {
  const auto desugaredType = desugarType(type, &isRowMajor);

  if (desugaredType != type) {
    const auto *spvType = lowerType(desugaredType, rule, isRowMajor, srcLoc);
    return spvType;
  }

  { // Primitive types
    QualType ty = {};
    if (isScalarType(type, &ty)) {
      if (const auto *builtinType = ty->getAs<BuiltinType>()) {
        const bool use16Bit = getCodeGenOptions().enable16BitTypes;

        // Cases sorted roughly according to frequency in source code
        switch (builtinType->getKind()) {
          // 32-bit types
        case BuiltinType::Float:
          // The HalfFloat AST type is just an alias for the Float AST type
          // and is always 32-bit. The HLSL half keyword is translated to
          // HalfFloat if -enable-16bit-types is false.
        case BuiltinType::HalfFloat:
          return spvContext.getFloatType(32);
        case BuiltinType::Int:
          return spvContext.getSIntType(32);
        case BuiltinType::UInt:
        case BuiltinType::ULong:
        // The 'int8_t4_packed' and 'uint8_t4_packed' types are in fact 32-bit
        // unsigned integers.
        case BuiltinType::Int8_4Packed:
        case BuiltinType::UInt8_4Packed:
          return spvContext.getUIntType(32);

          // void and bool
        case BuiltinType::Void:
          return spvContext.getVoidType();
        case BuiltinType::Bool:
          // According to the SPIR-V spec, there is no physical size or bit
          // pattern defined for boolean type. Therefore an unsigned integer
          // is used to represent booleans when layout is required.
          if (rule == SpirvLayoutRule::Void)
            return spvContext.getBoolType();
          else
            return spvContext.getUIntType(32);

          // 64-bit types
        case BuiltinType::Double:
          return spvContext.getFloatType(64);
        case BuiltinType::LongLong:
          return spvContext.getSIntType(64);
        case BuiltinType::ULongLong:
          return spvContext.getUIntType(64);

          // 16-bit types
          // The Half AST type is always 16-bit. The HLSL half keyword is
          // translated to Half if -enable-16bit-types is true.
        case BuiltinType::Half:
          return spvContext.getFloatType(16);
        case BuiltinType::Short: // int16_t
          return spvContext.getSIntType(16);
        case BuiltinType::UShort: // uint16_t
          return spvContext.getUIntType(16);

        // 8-bit integer types
        case BuiltinType::UChar:
        case BuiltinType::Char_U:
          return spvContext.getUIntType(8);
        case BuiltinType::SChar:
        case BuiltinType::Char_S:
          return spvContext.getSIntType(8);

          // Relaxed precision types
        case BuiltinType::Min10Float:
        case BuiltinType::Min16Float:
          return spvContext.getFloatType(use16Bit ? 16 : 32);
        case BuiltinType::Min12Int:
        case BuiltinType::Min16Int:
          return spvContext.getSIntType(use16Bit ? 16 : 32);
        case BuiltinType::Min16UInt:
          return spvContext.getUIntType(use16Bit ? 16 : 32);

        // All literal types should have been lowered to concrete types before
        // LowerTypeVisitor is invoked. However, if there are unused literals,
        // they will still have 'literal' type when we get to this point. Use
        // 32-bit width by default for these cases.
        // Example:
        // void main() { 1.0; 1; }
        case BuiltinType::LitInt:
          return type->isSignedIntegerType() ? spvContext.getSIntType(32)
                                             : spvContext.getUIntType(32);
        case BuiltinType::LitFloat: {
          return spvContext.getFloatType(32);

        default:
          emitError("primitive type %0 unimplemented", srcLoc)
              << builtinType->getTypeClassName();
          return spvContext.getVoidType();
        }
        }
      }
    }
  }

  // AST vector/matrix types are TypedefType of TemplateSpecializationType. We
  // handle them via HLSL type inspection functions.

  // When the memory layout rule is FxcCTBuffer, typeNxM matrix with M > 1 and
  // N == 1 consists of M vectors where each vector has a single element. Since
  // SPIR-V does not have a vector with single element, we have to use an
  // OpTypeArray with ArrayStride 16 instead of OpTypeVector. We have the same
  // rule for column_major typeNxM and row_major typeMxN.
  if (rule == SpirvLayoutRule::FxcCTBuffer && hlsl::IsHLSLMatType(type)) {
    uint32_t rowCount = 0, colCount = 0;
    hlsl::GetHLSLMatRowColCount(type, rowCount, colCount);
    if (!alignmentCalc.useRowMajor(isRowMajor, type))
      std::swap(rowCount, colCount);
    if (rowCount == 1) {
      useArrayForMat1xN = true;
      auto elemType = hlsl::GetHLSLMatElementType(type);
      uint32_t stride = 0;
      alignmentCalc.getAlignmentAndSize(type, rule, isRowMajor, &stride);
      return spvContext.getArrayType(
          lowerType(elemType, rule, isRowMajor, srcLoc), colCount, stride);
    }
  }

  { // Vector types
    QualType elemType = {};
    uint32_t elemCount = {};
    if (isVectorType(type, &elemType, &elemCount))
      return spvContext.getVectorType(
          lowerType(elemType, rule, isRowMajor, srcLoc), elemCount);
  }

  { // Matrix types
    QualType elemType = {};
    uint32_t rowCount = 0, colCount = 0;
    if (isMxNMatrix(type, &elemType, &rowCount, &colCount)) {
      const auto *vecType = spvContext.getVectorType(
          lowerType(elemType, rule, isRowMajor, srcLoc), colCount);

      // Non-float matrices are represented as an array of vectors.
      if (!elemType->isFloatingType()) {
        llvm::Optional<uint32_t> arrayStride = llvm::None;
        // If there is a layout rule, we need array stride information.
        if (rule != SpirvLayoutRule::Void) {
          uint32_t stride = 0;
          alignmentCalc.getAlignmentAndSize(type, rule, isRowMajor, &stride);
          arrayStride = stride;
        }

        // This return type is ArrayType.
        return spvContext.getArrayType(vecType, rowCount, arrayStride);
      }

      return spvContext.getMatrixType(vecType, rowCount);
    }
  }

  // Struct type
  if (const auto *structType = type->getAs<RecordType>()) {
    const auto *decl = structType->getDecl();

    // HLSL resource types are also represented as RecordType in the AST.
    // (ClassTemplateSpecializationDecl is a subclass of CXXRecordDecl, which
    // is then a subclass of RecordDecl.) So we need to check them before
    // checking the general struct type.
    if (const auto *spvType = lowerResourceType(type, rule, srcLoc)) {
      spvContext.registerStructDeclForSpirvType(spvType, decl);
      return spvType;
    }

    // Collect all fields' information.
    llvm::SmallVector<HybridStructType::FieldInfo, 8> fields;

    // If this struct is derived from some other struct, place an implicit
    // field at the very beginning for the base struct.
    if (const auto *cxxDecl = dyn_cast<CXXRecordDecl>(decl)) {
      for (const auto &base : cxxDecl->bases()) {
        fields.push_back(HybridStructType::FieldInfo(base.getType()));
      }
    }

    // Create fields for all members of this struct
    for (const auto *field : decl->fields()) {
      llvm::Optional<BitfieldInfo> bitfieldInfo;
      if (field->isBitField()) {
        bitfieldInfo = BitfieldInfo();
        bitfieldInfo->sizeInBits =
            field->getBitWidthValue(field->getASTContext());
      }

      fields.push_back(HybridStructType::FieldInfo(
          field->getType(), field->getName(),
          /*vkoffset*/ field->getAttr<VKOffsetAttr>(),
          /*packoffset*/ getPackOffset(field),
          /*RegisterAssignment*/ nullptr,
          /*isPrecise*/ field->hasAttr<HLSLPreciseAttr>(),
          /*bitfield*/ bitfieldInfo));
    }

    auto loweredFields = populateLayoutInformation(fields, rule);

    const auto *spvStructType =
        spvContext.getStructType(loweredFields, decl->getName());
    spvContext.registerStructDeclForSpirvType(spvStructType, decl);
    return spvStructType;
  }

  // Array type
  if (const auto *arrayType = astContext.getAsArrayType(type)) {
    const auto elemType = arrayType->getElementType();
    const auto *loweredElemType =
        lowerType(arrayType->getElementType(), rule, isRowMajor, srcLoc);
    llvm::Optional<uint32_t> arrayStride = llvm::None;

    if (rule != SpirvLayoutRule::Void &&
        // We won't have stride information for structured/byte buffers since
        // they contain runtime arrays.
        !isAKindOfStructuredOrByteBuffer(elemType)) {
      uint32_t stride = 0;
      alignmentCalc.getAlignmentAndSize(type, rule, isRowMajor, &stride);
      arrayStride = stride;
    }

    if (const auto *caType = astContext.getAsConstantArrayType(type)) {
      const auto size = static_cast<uint32_t>(caType->getSize().getZExtValue());
      return spvContext.getArrayType(loweredElemType, size, arrayStride);
    }

    assert(type->isIncompleteArrayType());
    return spvContext.getRuntimeArrayType(loweredElemType, arrayStride);
  }

  // Reference types
  if (const auto *refType = type->getAs<ReferenceType>()) {
    // Note: Pointer/reference types are disallowed in HLSL source code.
    // Although developers cannot use them directly, they are generated into
    // the AST by out/inout parameter modifiers in function signatures.
    // We already pass function arguments via pointers to tempoary local
    // variables. So it should be fine to drop the pointer type and treat it
    // as the underlying pointee type here.
    return lowerType(refType->getPointeeType(), rule, isRowMajor, srcLoc);
  }

  // Pointer types
  if (const auto *ptrType = type->getAs<PointerType>()) {
    // The this object in a struct member function is of pointer type.
    return lowerType(ptrType->getPointeeType(), rule, isRowMajor, srcLoc);
  }

  // Enum types
  if (isEnumType(type)) {
    return spvContext.getSIntType(32);
  }

  emitError("lower type %0 unimplemented", srcLoc) << type->getTypeClassName();
  type->dump();
  return 0;
}

const SpirvType *
LowerTypeVisitor::lowerVkTypeInVkNamespace(QualType type, llvm::StringRef name,
                                           SpirvLayoutRule rule,
                                           SourceLocation srcLoc) {
  if (name == "ext_type") {
    auto typeId = hlsl::GetHLSLResourceTemplateUInt(type);
    return spvContext.getCreatedSpirvIntrinsicType(typeId);
  }
  if (name == "ext_result_id") {
    QualType realType = hlsl::GetHLSLResourceTemplateParamType(type);
    return lowerType(realType, rule, llvm::None, srcLoc);
  }
  emitError("unknown type %0 in vk namespace", srcLoc) << type;
  return nullptr;
}

const SpirvType *LowerTypeVisitor::lowerResourceType(QualType type,
                                                     SpirvLayoutRule rule,
                                                     SourceLocation srcLoc) {
  // Resource types are either represented like C struct or C++ class in the
  // AST. Samplers are represented like C struct, so isStructureType() will
  // return true for it; textures are represented like C++ class, so
  // isClassType() will return true for it.

  assert(type->isStructureOrClassType());

  const auto *recordType = type->getAs<RecordType>();
  assert(recordType);
  const llvm::StringRef name = recordType->getDecl()->getName();

  if (isTypeInVkNamespace(recordType)) {
    return lowerVkTypeInVkNamespace(type, name, rule, srcLoc);
  }

  // TODO: avoid string comparison once hlsl::IsHLSLResouceType() does that.

  { // Texture types
    spv::Dim dim = {};
    bool isArray = {};
    if ((dim = spv::Dim::Dim1D, isArray = false, name == "Texture1D") ||
        (dim = spv::Dim::Dim2D, isArray = false, name == "Texture2D") ||
        (dim = spv::Dim::Dim3D, isArray = false, name == "Texture3D") ||
        (dim = spv::Dim::Cube, isArray = false, name == "TextureCube") ||
        (dim = spv::Dim::Dim1D, isArray = true, name == "Texture1DArray") ||
        (dim = spv::Dim::Dim2D, isArray = true, name == "Texture2DArray") ||
        (dim = spv::Dim::Dim2D, isArray = false, name == "Texture2DMS") ||
        (dim = spv::Dim::Dim2D, isArray = true, name == "Texture2DMSArray") ||
        // There is no Texture3DArray
        (dim = spv::Dim::Cube, isArray = true, name == "TextureCubeArray")) {
      const bool isMS = (name == "Texture2DMS" || name == "Texture2DMSArray");
      const auto sampledType = hlsl::GetHLSLResourceResultType(type);
      auto loweredType =
          lowerType(getElementType(astContext, sampledType), rule,
                    /*isRowMajor*/ llvm::None, srcLoc);
      // Treat bool textures as uint for compatibility with OpTypeImage.
      if (loweredType == spvContext.getBoolType()) {
        loweredType = spvContext.getUIntType(32);
      }
      return spvContext.getImageType(
          loweredType, dim, ImageType::WithDepth::Unknown, isArray, isMS,
          ImageType::WithSampler::Yes, spv::ImageFormat::Unknown);
    }

    // There is no RWTexture3DArray
    if ((dim = spv::Dim::Dim1D, isArray = false, name == "RWTexture1D") ||
        (dim = spv::Dim::Dim2D, isArray = false, name == "RWTexture2D") ||
        (dim = spv::Dim::Dim3D, isArray = false, name == "RWTexture3D") ||
        (dim = spv::Dim::Dim1D, isArray = true, name == "RWTexture1DArray") ||
        (dim = spv::Dim::Dim2D, isArray = true, name == "RWTexture2DArray")) {
      const auto sampledType = hlsl::GetHLSLResourceResultType(type);
      const auto format =
          translateSampledTypeToImageFormat(sampledType, srcLoc);
      return spvContext.getImageType(
          lowerType(getElementType(astContext, sampledType), rule,
                    /*isRowMajor*/ llvm::None, srcLoc),
          dim, ImageType::WithDepth::Unknown, isArray,
          /*isMultiSampled=*/false, /*sampled=*/ImageType::WithSampler::No,
          format);
    }
  }

  // Sampler types
  if (name == "SamplerState" || name == "SamplerComparisonState") {
    return spvContext.getSamplerType();
  }

  if (name == "RaytracingAccelerationStructure") {
    return spvContext.getAccelerationStructureTypeNV();
  }

  if (name == "RayQuery")
    return spvContext.getRayQueryTypeKHR();

  if (name == "StructuredBuffer" || name == "RWStructuredBuffer" ||
      name == "AppendStructuredBuffer" || name == "ConsumeStructuredBuffer") {
    // StructureBuffer<S> will be translated into an OpTypeStruct with one
    // field, which is an OpTypeRuntimeArray of OpTypeStruct (S).

    // If layout rule is void, it means these resource types are used for
    // declaring local resources, which should be created as alias variables.
    // The aliased-to variable should surely be in the Uniform storage class,
    // which has layout decorations.
    bool asAlias = false;
    if (rule == SpirvLayoutRule::Void) {
      asAlias = true;
      rule = getCodeGenOptions().sBufferLayoutRule;
    }

    // Get the underlying resource type.
    const auto s = hlsl::GetHLSLResourceResultType(type);

    // If the underlying type is a matrix, check majorness.
    llvm::Optional<bool> isRowMajor = llvm::None;
    if (isMxNMatrix(s))
      isRowMajor = isRowMajorMatrix(spvOptions, type);

    // Lower the underlying type.
    const auto *structType = lowerType(s, rule, isRowMajor, srcLoc);

    // Calculate memory alignment for the resource.
    uint32_t arrayStride = 0;
    QualType sArray = astContext.getConstantArrayType(
        s, llvm::APInt(32, 1), clang::ArrayType::Normal, 0);
    alignmentCalc.getAlignmentAndSize(sArray, rule, isRowMajor, &arrayStride);

    // UE Change Begin: Don't allow padding in structured buffers, we can't
    // support VK_EXT_scalar_block_layout due to low coverage on Android devices
    if (spvOptions.disableScalarBlockLayout)
    {
      uint32_t packedArrayStride = 0;
      alignmentCalc.getAlignmentAndSize(sArray, SpirvLayoutRule::FxcSBuffer,
                                        isRowMajor, &packedArrayStride);
      if (packedArrayStride != arrayStride) {
        emitError("cannot instantiate %0 with given packed alignment; "
                  "'VK_EXT_scalar_block_layout' not supported",
                  srcLoc)
            << name;
      }
    }
    // UE Change End: Don't allow padding in structured buffers, we can't
    // support VK_EXT_scalar_block_layout due to low coverage on Android devices

    // We have a runtime array of structures. So:
    // The stride of the runtime array is the size of the struct.
    const auto *raType =
        spvContext.getRuntimeArrayType(structType, arrayStride);
    const bool isReadOnly = (name == "StructuredBuffer");

    // Attach matrix stride decorations if this is a *StructuredBuffer<matrix>.
    llvm::Optional<uint32_t> matrixStride = llvm::None;
    if (isMxNMatrix(s)) {
      uint32_t stride = 0;
      alignmentCalc.getAlignmentAndSize(s, rule, isRowMajor, &stride);
      matrixStride = stride;
    }

    const std::string typeName = "type." + name.str() + "." + getAstTypeName(s);
    const auto *valType = spvContext.getStructType(
        {StructType::FieldInfo(raType, /* fieldIndex*/ 0, /*name*/ "",
                               /*offset*/ 0, matrixStride, isRowMajor)},
        typeName, isReadOnly, StructInterfaceType::StorageBuffer);

    if (asAlias) {
      // All structured buffers are in the Uniform storage class.
      return spvContext.getPointerType(valType, spv::StorageClass::Uniform);
    }

    return valType;
  }

  // ByteAddressBuffer types.
  if (name == "ByteAddressBuffer") {
    const auto *bufferType =
        spvContext.getByteAddressBufferType(/*isRW*/ false);
    if (rule == SpirvLayoutRule::Void) {
      // All byte address buffers are in the Uniform storage class.
      return spvContext.getPointerType(bufferType, spv::StorageClass::Uniform);
    }
    return bufferType;
  }
  // RWByteAddressBuffer types.
  if (name == "RWByteAddressBuffer") {
    const auto *bufferType = spvContext.getByteAddressBufferType(/*isRW*/ true);
    if (rule == SpirvLayoutRule::Void) {
      // All byte address buffers are in the Uniform storage class.
      return spvContext.getPointerType(bufferType, spv::StorageClass::Uniform);
    }
    return bufferType;
  }

  // Buffer and RWBuffer types
  if (name == "Buffer" || name == "RWBuffer") {
    const auto sampledType = hlsl::GetHLSLResourceResultType(type);
    if (sampledType->isStructureType() && name.startswith("RW")) {
      // Note: actually fxc supports RWBuffer over struct types. However, the
      // struct member must fit into a 4-component vector and writing to a
      // RWBuffer element must write all components. This is a feature that
      // are rarely used by developers. We just emit an error saying not
      // supported for now.
      emitError("cannot instantiate RWBuffer with struct type %0", srcLoc)
          << sampledType;
      return 0;
    }
    const auto format = translateSampledTypeToImageFormat(sampledType, srcLoc);
    return spvContext.getImageType(
        lowerType(getElementType(astContext, sampledType), rule,
                  /*isRowMajor*/ llvm::None, srcLoc),
        spv::Dim::Buffer, ImageType::WithDepth::Unknown,
        /*isArrayed=*/false, /*isMultiSampled=*/false,
        /*sampled*/ name == "Buffer" ? ImageType::WithSampler::Yes
                                     : ImageType::WithSampler::No,
        format);
  }

  // InputPatch
  if (name == "InputPatch") {
    const auto elemType = hlsl::GetHLSLInputPatchElementType(type);
    const auto elemCount = hlsl::GetHLSLInputPatchCount(type);
    return spvContext.getArrayType(
        lowerType(elemType, rule, /*isRowMajor*/ llvm::None, srcLoc), elemCount,
        /*ArrayStride*/ llvm::None);
  }
  // OutputPatch
  if (name == "OutputPatch") {
    const auto elemType = hlsl::GetHLSLOutputPatchElementType(type);
    const auto elemCount = hlsl::GetHLSLOutputPatchCount(type);
    return spvContext.getArrayType(
        lowerType(elemType, rule, /*isRowMajor*/ llvm::None, srcLoc), elemCount,
        /*ArrayStride*/ llvm::None);
  }
  // Output stream objects (TriangleStream, LineStream, and PointStream)
  if (name == "TriangleStream" || name == "LineStream" ||
      name == "PointStream") {
    return lowerType(hlsl::GetHLSLResourceResultType(type), rule,
                     /*isRowMajor*/ llvm::None, srcLoc);
  }

  if (name == "SubpassInput" || name == "SubpassInputMS") {
    const auto sampledType = hlsl::GetHLSLResourceResultType(type);

	// UE Change Begin: Force subpass OpTypeImage depth flag to be set to 0

    const ImageType::WithDepth depthType = getCodeGenOptions().forceSubpassImageDepthFalse ? ImageType::WithDepth::No : ImageType::WithDepth::Unknown; 
    return spvContext.getImageType(
        lowerType(getElementType(astContext, sampledType), rule,
                  /*isRowMajor*/ llvm::None, srcLoc),
        spv::Dim::SubpassData, depthType,
        /*isArrayed=*/false,
        /*isMultipleSampled=*/name == "SubpassInputMS",
        ImageType::WithSampler::No, spv::ImageFormat::Unknown);
	// UE Change End: Force subpass OpTypeImage depth flag to be set to 0
  }

  return nullptr;
}

spv::ImageFormat
LowerTypeVisitor::translateSampledTypeToImageFormat(QualType sampledType,
                                                    SourceLocation srcLoc) {
  uint32_t elemCount = 1;
  QualType ty = {};
  if (!isScalarType(sampledType, &ty) &&
      !isVectorType(sampledType, &ty, &elemCount) &&
      !canFitIntoOneRegister(astContext, sampledType, &ty, &elemCount)) {
    return spv::ImageFormat::Unknown;
  }
    
  const auto *builtinType = ty->getAs<BuiltinType>();
  if (builtinType == nullptr) {
    return spv::ImageFormat::Unknown;
  }
  
  // UE Change Begin: Added new flag for forceStorageImageFormat
  if(!getCodeGenOptions().forceStorageImageFormat) {
    switch (builtinType->getKind()) {
      case BuiltinType::Int:
<<<<<<< HEAD
      case BuiltinType::Min12Int:
      case BuiltinType::Min16Int:
        return elemCount == 1   ? spv::ImageFormat::R32i
               : elemCount == 2 ? spv::ImageFormat::Rg32i
                                : spv::ImageFormat::Rgba32i;
      case BuiltinType::UInt:
      case BuiltinType::Min16UInt:
        return elemCount == 1   ? spv::ImageFormat::R32ui
               : elemCount == 2 ? spv::ImageFormat::Rg32ui
                                : spv::ImageFormat::Rgba32ui;
=======
        return elemCount == 1   ? spv::ImageFormat::R32i
               : elemCount == 2 ? spv::ImageFormat::Rg32i
               : elemCount == 4 ? spv::ImageFormat::Rgba32i
                                : spv::ImageFormat::Unknown;
      case BuiltinType::Min12Int:
      case BuiltinType::Min16Int:
        return elemCount == 1   ? spv::ImageFormat::R16i
               : elemCount == 2 ? spv::ImageFormat::Rg16i
               : elemCount == 4 ? spv::ImageFormat::Rgba16i
                                : spv::ImageFormat::Unknown;
      case BuiltinType::UInt:
        return elemCount == 1   ? spv::ImageFormat::R32ui
               : elemCount == 2 ? spv::ImageFormat::Rg32ui
               : elemCount == 4 ? spv::ImageFormat::Rgba32ui
                                : spv::ImageFormat::Unknown;
      case BuiltinType::Min16UInt:
        return elemCount == 1   ? spv::ImageFormat::R16ui
               : elemCount == 2 ? spv::ImageFormat::Rg16ui
               : elemCount == 4 ? spv::ImageFormat::Rgba16ui
                                : spv::ImageFormat::Unknown;
>>>>>>> 4af6daef
      case BuiltinType::Float:
        return elemCount == 1   ? spv::ImageFormat::R32f
               : elemCount == 2 ? spv::ImageFormat::Rg32f
               : elemCount == 4 ? spv::ImageFormat::Rgba32f
                                : spv::ImageFormat::Unknown;
      case BuiltinType::HalfFloat:
      case BuiltinType::Min10Float:
      case BuiltinType::Min16Float:
<<<<<<< HEAD
        return elemCount == 1   ? spv::ImageFormat::R32f
               : elemCount == 2 ? spv::ImageFormat::Rg32f
                                : spv::ImageFormat::Rgba32f;
      case BuiltinType::LongLong:
        if (elemCount == 1)
          return spv::ImageFormat::R64i;
        break;
      case BuiltinType::ULongLong:
        if (elemCount == 1)
          return spv::ImageFormat::R64ui;
        break;
=======
        return elemCount == 1   ? spv::ImageFormat::R16f
               : elemCount == 2 ? spv::ImageFormat::Rg16f
               : elemCount == 4 ? spv::ImageFormat::Rgba16f
                                : spv::ImageFormat::Unknown;
      case BuiltinType::LongLong:
        return elemCount == 1 ? spv::ImageFormat::R64i : spv::ImageFormat::Unknown;
      case BuiltinType::ULongLong:
        return elemCount == 1 ? spv::ImageFormat::R64ui : spv::ImageFormat::Unknown;
>>>>>>> 4af6daef
      default:
        // Other sampled types unimplemented or irrelevant.
        break;
    }
  }
  else {
    switch (builtinType->getKind()) {
      case BuiltinType::Int:
      case BuiltinType::Min12Int:
      case BuiltinType::Min16Int:
        return elemCount == 1   ? spv::ImageFormat::R32i
               : elemCount == 2 ? spv::ImageFormat::Rg32i
                                 : spv::ImageFormat::Rgba32i;
      case BuiltinType::UInt:
      case BuiltinType::Min16UInt:
        return elemCount == 1   ? spv::ImageFormat::R32ui
                : elemCount == 2 ? spv::ImageFormat::Rg32ui
                                 : spv::ImageFormat::Rgba32ui;
      case BuiltinType::Float:
      case BuiltinType::HalfFloat:
      case BuiltinType::Min10Float:
      case BuiltinType::Min16Float:
        return elemCount == 1   ? spv::ImageFormat::R32f
                : elemCount == 2 ? spv::ImageFormat::Rg32f
                                 : spv::ImageFormat::Rgba32f;
      case BuiltinType::LongLong:
        if (elemCount == 1)
          return spv::ImageFormat::R64i;
        break;
      case BuiltinType::ULongLong:
        if (elemCount == 1)
           return spv::ImageFormat::R64ui;
       break;
       default:
         // Other sampled types unimplemented or irrelevant.
         break;
       }
  }
  // UE Change End: Added new flag for forceStorageImageFormat
    
  return spv::ImageFormat::Unknown;
}

StructType::FieldInfo
LowerTypeVisitor::lowerField(const HybridStructType::FieldInfo *field,
                             SpirvLayoutRule rule, const uint32_t fieldIndex) {
  auto fieldType = field->astType;
  // Lower the field type fist. This call will populate proper matrix
  // majorness information.
  StructType::FieldInfo loweredField(
      lowerType(fieldType, rule, /*isRowMajor*/ llvm::None, {}), fieldIndex,
      field->name);

  // Set RelaxedPrecision information for the lowered field.
  if (isRelaxedPrecisionType(fieldType, spvOptions)) {
    loweredField.isRelaxedPrecision = true;
  }
  if (field->isPrecise) {
    loweredField.isPrecise = true;
  }
  loweredField.bitfield = field->bitfield;

  // We only need layout information for structures with non-void layout rule.
  if (rule == SpirvLayoutRule::Void) {
    return loweredField;
  }

  // Each structure-type member that is a matrix or array-of-matrices must be
  // decorated with
  // * A MatrixStride decoration, and
  // * one of the RowMajor or ColMajor Decorations.
  if (const auto *arrayType = astContext.getAsConstantArrayType(fieldType)) {
    // We have an array of matrices as a field, we need to decorate
    // MatrixStride on the field. So skip possible arrays here.
    fieldType = arrayType->getElementType();
  }

  // Non-floating point matrices are represented as arrays of vectors, and
  // therefore ColMajor and RowMajor decorations should not be applied to
  // them.
  QualType elemType = {};
  if (isMxNMatrix(fieldType, &elemType) && elemType->isFloatingType()) {
    uint32_t stride = 0;
    alignmentCalc.getAlignmentAndSize(fieldType, rule,
                                      /*isRowMajor*/ llvm::None, &stride);
    loweredField.matrixStride = stride;
    loweredField.isRowMajor = isRowMajorMatrix(spvOptions, fieldType);
  }
  return loweredField;
}

llvm::SmallVector<StructType::FieldInfo, 4>
LowerTypeVisitor::populateLayoutInformation(
    llvm::ArrayRef<HybridStructType::FieldInfo> fields, SpirvLayoutRule rule) {

  auto fieldVisitor = [this,
                       &rule](const StructType::FieldInfo *previousField,
                              const HybridStructType::FieldInfo *currentField,
                              const uint32_t nextFieldIndex) {
    StructType::FieldInfo loweredField =
        lowerField(currentField, rule, nextFieldIndex);
    setDefaultFieldSize(alignmentCalc, rule, currentField, &loweredField);

    // We only need size information for structures with non-void layout &
    // non-bitfield fields.
    if (rule == SpirvLayoutRule::Void && !currentField->bitfield.hasValue())
      return loweredField;

    // We only need layout information for structures with non-void layout rule.
    if (rule != SpirvLayoutRule::Void) {
      const uint32_t previousFieldEnd =
          previousField ? previousField->offset.getValue() +
                              previousField->sizeInBytes.getValue()
                        : 0;
      setDefaultFieldOffset(alignmentCalc, rule, previousFieldEnd, currentField,
                            &loweredField);

      // The vk::offset attribute takes precedence over all.
      if (currentField->vkOffsetAttr) {
        loweredField.offset = currentField->vkOffsetAttr->getOffset();
        return loweredField;
      }

      // The :packoffset() annotation takes precedence over normal layout
      // calculation.
      if (currentField->packOffsetAttr) {
        const uint32_t offset =
            currentField->packOffsetAttr->Subcomponent * 16 +
            currentField->packOffsetAttr->ComponentOffset * 4;
        // Do minimal check to make sure the offset specified by packoffset does
        // not cause overlap.
        if (offset < previousFieldEnd) {
          emitError("packoffset caused overlap with previous members",
                    currentField->packOffsetAttr->Loc);
        }

        loweredField.offset = offset;
        return loweredField;
      }

      // The :register(c#) annotation takes precedence over normal layout
      // calculation.
      if (currentField->registerC) {
        const uint32_t offset = 16 * currentField->registerC->RegisterNumber;
        // Do minimal check to make sure the offset specified by :register(c#)
        // does not cause overlap.
        if (offset < previousFieldEnd) {
          emitError(
              "found offset overlap when processing register(c%0) assignment",
              currentField->registerC->Loc)
              << currentField->registerC->RegisterNumber;
        }

        loweredField.offset = offset;
        return loweredField;
      }
    }

    if (!currentField->bitfield.hasValue())
      return loweredField;

    // Previous field is a full type, cannot merge.
    if (!previousField || !previousField->bitfield.hasValue())
      return loweredField;

    // Bitfields can only be merged if they have the exact base type.
    // (SPIR-V cannot handle mixed-types bitfields).
    if (previousField->type != loweredField.type)
      return loweredField;

    const uint32_t basetypeSize = previousField->sizeInBytes.getValue() * 8;
    const auto &previousBitfield = previousField->bitfield.getValue();
    const uint32_t nextAvailableBit =
        previousBitfield.offsetInBits + previousBitfield.sizeInBits;
    if (nextAvailableBit + currentField->bitfield->sizeInBits > basetypeSize)
      return loweredField;

    loweredField.bitfield->offsetInBits = nextAvailableBit;
    loweredField.offset = previousField->offset;
    loweredField.fieldIndex = previousField->fieldIndex;
    return loweredField;
  };

  // First, check to see if any of the structure members had 'register(c#)'
  // location semantics. If so, members that do not have the 'register(c#)'
  // assignment should be allocated after the *highest explicit address*.
  // Example:
  // float x : register(c10);   // Offset = 160 (10 * 16)
  // float y;                   // Offset = 164 (160 + 4)
  // float z: register(c1);     // Offset = 16  (1  * 16)
  //
  // This step is only here to simplify the struct layout generation.
  std::vector<const HybridStructType::FieldInfo *> sortedFields =
      sortFields(fields);

  // The resulting vector of fields with proper layout information.
  // Second, build each field, and determine their actual offset in the
  // structure (explicit layout, bitfield merging, etc).
  llvm::SmallVector<StructType::FieldInfo, 4> loweredFields;
  llvm::DenseMap<const HybridStructType::FieldInfo *, uint32_t> fieldToIndexMap;

  // This stores the index of the field in the actual SPIR-V construct.
  // When bitfields are merged, this index will be the same for merged fields.
  uint32_t fieldIndexInConstruct = 0;
  for (size_t i = 0, iPrevious = -1; i < sortedFields.size(); iPrevious = i++) {
    const size_t fieldIndexForMap = loweredFields.size();

    loweredFields.emplace_back(fieldVisitor(
        (iPrevious < loweredFields.size() ? &loweredFields[iPrevious]
                                          : nullptr),
        sortedFields[i], fieldIndexInConstruct));
    if (!(iPrevious < loweredFields.size()) ||
        loweredFields[iPrevious].fieldIndex !=
            loweredFields.back().fieldIndex) {
      fieldIndexInConstruct++;
    }
    fieldToIndexMap[sortedFields[i]] = fieldIndexForMap;
  }

  // Re-order the sorted fields back to their original order.
  llvm::SmallVector<StructType::FieldInfo, 4> result;
  for (const auto &field : fields)
    result.push_back(loweredFields[fieldToIndexMap[&field]]);
  return result;
}

} // namespace spirv
} // namespace clang<|MERGE_RESOLUTION|>--- conflicted
+++ resolved
@@ -874,18 +874,6 @@
   if(!getCodeGenOptions().forceStorageImageFormat) {
     switch (builtinType->getKind()) {
       case BuiltinType::Int:
-<<<<<<< HEAD
-      case BuiltinType::Min12Int:
-      case BuiltinType::Min16Int:
-        return elemCount == 1   ? spv::ImageFormat::R32i
-               : elemCount == 2 ? spv::ImageFormat::Rg32i
-                                : spv::ImageFormat::Rgba32i;
-      case BuiltinType::UInt:
-      case BuiltinType::Min16UInt:
-        return elemCount == 1   ? spv::ImageFormat::R32ui
-               : elemCount == 2 ? spv::ImageFormat::Rg32ui
-                                : spv::ImageFormat::Rgba32ui;
-=======
         return elemCount == 1   ? spv::ImageFormat::R32i
                : elemCount == 2 ? spv::ImageFormat::Rg32i
                : elemCount == 4 ? spv::ImageFormat::Rgba32i
@@ -906,7 +894,6 @@
                : elemCount == 2 ? spv::ImageFormat::Rg16ui
                : elemCount == 4 ? spv::ImageFormat::Rgba16ui
                                 : spv::ImageFormat::Unknown;
->>>>>>> 4af6daef
       case BuiltinType::Float:
         return elemCount == 1   ? spv::ImageFormat::R32f
                : elemCount == 2 ? spv::ImageFormat::Rg32f
@@ -915,19 +902,6 @@
       case BuiltinType::HalfFloat:
       case BuiltinType::Min10Float:
       case BuiltinType::Min16Float:
-<<<<<<< HEAD
-        return elemCount == 1   ? spv::ImageFormat::R32f
-               : elemCount == 2 ? spv::ImageFormat::Rg32f
-                                : spv::ImageFormat::Rgba32f;
-      case BuiltinType::LongLong:
-        if (elemCount == 1)
-          return spv::ImageFormat::R64i;
-        break;
-      case BuiltinType::ULongLong:
-        if (elemCount == 1)
-          return spv::ImageFormat::R64ui;
-        break;
-=======
         return elemCount == 1   ? spv::ImageFormat::R16f
                : elemCount == 2 ? spv::ImageFormat::Rg16f
                : elemCount == 4 ? spv::ImageFormat::Rgba16f
@@ -936,7 +910,6 @@
         return elemCount == 1 ? spv::ImageFormat::R64i : spv::ImageFormat::Unknown;
       case BuiltinType::ULongLong:
         return elemCount == 1 ? spv::ImageFormat::R64ui : spv::ImageFormat::Unknown;
->>>>>>> 4af6daef
       default:
         // Other sampled types unimplemented or irrelevant.
         break;
