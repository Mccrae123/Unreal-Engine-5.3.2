--- conflicted
+++ resolved
@@ -807,13 +807,6 @@
 
   case TemplateArgument::Type: {
     // FIXME: how can TSI ever be NULL?
-<<<<<<< HEAD
-#if 0 // UE Change Begin: Workaround crash when TSI is uninitialized
-    if (TypeSourceInfo *TSI = ArgLoc.getTypeSourceInfo())
-      return getDerived().TraverseTypeLoc(TSI->getTypeLoc());
-    else
-#endif // UE Change End: Workaround crash when TSI is uninitialized
-=======
 // UE Change Begin: Workaround crash when TSI is uninitialized.
 #if 0
     if (TypeSourceInfo *TSI = ArgLoc.getTypeSourceInfo())
@@ -821,7 +814,6 @@
     else
 #endif
 // UE Change End: Workaround crash when TSI is uninitialized.
->>>>>>> 6bbb88c8
       return getDerived().TraverseType(Arg.getAsType());
   }
 
