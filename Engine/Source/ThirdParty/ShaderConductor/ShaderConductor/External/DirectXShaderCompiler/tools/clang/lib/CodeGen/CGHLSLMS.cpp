//===----- CGHLSLMS.cpp - Interface to HLSL Runtime ----------------===//
///////////////////////////////////////////////////////////////////////////////
//                                                                           //
// CGHLSLMS.cpp                                                              //
// Copyright (C) Microsoft Corporation. All rights reserved.                 //
// This file is distributed under the University of Illinois Open Source     //
// License. See LICENSE.TXT for details.                                     //
//                                                                           //
//  This provides a class for HLSL code generation.                          //
//                                                                           //
///////////////////////////////////////////////////////////////////////////////

#include "CGHLSLRuntime.h"
#include "CodeGenFunction.h"
#include "CodeGenModule.h"
#include "CGRecordLayout.h"
#include "dxc/HlslIntrinsicOp.h"
#include "dxc/HLSL/HLMatrixType.h"
#include "dxc/HLSL/HLModule.h"
#include "dxc/DXIL/DxilUtil.h"
#include "dxc/HLSL/HLOperations.h"
#include "dxc/DXIL/DxilOperations.h"
#include "dxc/DXIL/DxilTypeSystem.h"
#include "clang/AST/DeclTemplate.h"
#include "clang/AST/HlslTypes.h"
#include "clang/AST/RecordLayout.h"
#include "clang/Frontend/CodeGenOptions.h"
#include "clang/Lex/HLSLMacroExpander.h"
#include "clang/Sema/SemaDiagnostic.h"
#include "llvm/ADT/STLExtras.h"
#include "llvm/ADT/StringSwitch.h"
#include "llvm/ADT/StringSet.h"
#include "llvm/ADT/SmallPtrSet.h"
#include "llvm/ADT/StringSet.h"
#include "llvm/IR/Constants.h"
#include "llvm/IR/IRBuilder.h"
#include "llvm/IR/GetElementPtrTypeIterator.h"
#include "llvm/Transforms/Utils/Cloning.h"
#include "llvm/IR/InstIterator.h"
#include <memory>
#include <unordered_map>
#include <unordered_set>
#include <set>

#include "dxc/DxilRootSignature/DxilRootSignature.h"
#include "dxc/DXIL/DxilCBuffer.h"
#include "clang/Parse/ParseHLSL.h"      // root sig would be in Parser if part of lang
#include "dxc/Support/WinIncludes.h"    // stream support
#include "dxc/dxcapi.h"                 // stream support
#include "dxc/HLSL/HLSLExtensionsCodegenHelper.h"
#include "dxc/HLSL/DxilGenerationPass.h" // support pause/resume passes
#include "dxc/HLSL/DxilExportMap.h"
#include "dxc/DXIL/DxilResourceProperties.h"

#include "CGHLSLMSHelper.h"

using namespace clang;
using namespace CodeGen;
using namespace hlsl;
using namespace llvm;
using std::unique_ptr;
using namespace CGHLSLMSHelper;

static const bool KeepUndefinedTrue = true; // Keep interpolation mode undefined if not set explicitly.

namespace {

class CGMSHLSLRuntime : public CGHLSLRuntime {

private:
  /// Convenience reference to LLVM Context
  llvm::LLVMContext &Context;
  /// Convenience reference to the current module
  llvm::Module &TheModule;

  HLModule *m_pHLModule;
  llvm::Type *CBufferType;
  uint32_t globalCBIndex;
  // TODO: make sure how minprec works
  llvm::DataLayout dataLayout;
  // decl map to constant id for program
  llvm::DenseMap<HLSLBufferDecl *, uint32_t> constantBufMap;
  // Map for resource type to resource metadata value.
  std::unordered_map<llvm::Type *, MDNode*> resMetadataMap;
  // Map from Constant to register bindings.
  llvm::DenseMap<llvm::Constant *,
                 llvm::SmallVector<std::pair<DXIL::ResourceClass, unsigned>, 1>>
      constantRegBindingMap;

  // Map from value to resource properties.
  // This only collect object variables(global/local/parameter), not object fields inside struct.
  // Object fields inside struct is saved by TypeAnnotation.
<<<<<<< HEAD
  DenseMap<Value *, DxilResourceProperties> valToResPropertiesMap;
=======
  // Returns true if added to one.
  bool AddValToPropertyMap(Value *V, QualType Ty);
  CGHLSLMSHelper::DxilObjectProperties objectProperties;
>>>>>>> 6bbb88c8

  bool  m_bDebugInfo;
  bool  m_bIsLib;

  // For library, m_ExportMap maps from internal name to zero or more renames
  dxilutil::ExportMap m_ExportMap;

  HLCBuffer &GetGlobalCBuffer() {
    return *static_cast<HLCBuffer*>(&(m_pHLModule->GetCBuffer(globalCBIndex)));
  }
  void AddConstantToCB(GlobalVariable *CV, StringRef Name, QualType Ty,
                       unsigned LowerBound, HLCBuffer &CB);
  void AddConstant(VarDecl *constDecl, HLCBuffer &CB);
  uint32_t AddSampler(VarDecl *samplerDecl);
  uint32_t AddUAVSRV(VarDecl *decl, hlsl::DxilResourceBase::Class resClass);
  bool SetUAVSRV(SourceLocation loc, hlsl::DxilResourceBase::Class resClass,
                 DxilResource *hlslRes, QualType QualTy);
  uint32_t AddCBuffer(HLSLBufferDecl *D);
  void AddCBufferDecls(DeclContext *DC, HLCBuffer *CB);
  uint32_t AddConstantBufferView(VarDecl *D);
  hlsl::DxilResourceBase::Class TypeToClass(clang::QualType Ty);

  void CreateSubobject(DXIL::SubobjectKind kind, const StringRef name, clang::Expr **args,
                       unsigned int argCount, DXIL::HitGroupType hgType = (DXIL::HitGroupType)(-1));
  bool GetAsConstantString(clang::Expr *expr, StringRef *value, bool failWhenEmpty = false);
  bool GetAsConstantUInt32(clang::Expr *expr, uint32_t *value);
  std::vector<StringRef> ParseSubobjectExportsAssociations(StringRef exports);

  EntryFunctionInfo Entry;

  StringMap<PatchConstantInfo> patchConstantFunctionMap;
  std::unordered_map<Function *, std::unique_ptr<DxilFunctionProps>>
      patchConstantFunctionPropsMap;

  std::unordered_map<Function *, const clang::HLSLPatchConstantFuncAttr *>
      HSEntryPatchConstantFuncAttr;

  // Map to save entry functions.
  StringMap<EntryFunctionInfo> entryFunctionMap;

  // Map to save static global init exp.
  std::unordered_map<Expr *, GlobalVariable *> staticConstGlobalInitMap;
  std::unordered_map<GlobalVariable *, std::vector<Constant *>>
      staticConstGlobalInitListMap;
  std::unordered_map<GlobalVariable *, Function *> staticConstGlobalCtorMap;
  // List for functions with clip plane.
  std::vector<Function *> clipPlaneFuncList;
  std::unordered_map<Value *, DebugLoc> debugInfoMap;

  DxilRootSignatureVersion  rootSigVer;

  Value *EmitHLSLMatrixLoad(CGBuilderTy &Builder, Value *Ptr, QualType Ty);
  void EmitHLSLMatrixStore(CGBuilderTy &Builder, Value *Val, Value *DestPtr,
                           QualType Ty);
  // Flatten the val into scalar val and push into elts and eltTys.
  void FlattenValToInitList(CodeGenFunction &CGF, SmallVector<Value *, 4> &elts,
                       SmallVector<QualType, 4> &eltTys, QualType Ty,
                       Value *val);
  // Push every value on InitListExpr into EltValList and EltTyList.
  void ScanInitList(CodeGenFunction &CGF, InitListExpr *E,
                    SmallVector<Value *, 4> &EltValList,
                    SmallVector<QualType, 4> &EltTyList);

  void FlattenAggregatePtrToGepList(CodeGenFunction &CGF, Value *Ptr,
                                    SmallVector<Value *, 4> &idxList,
                                    clang::QualType Type, llvm::Type *Ty,
                                    SmallVector<Value *, 4> &GepList,
                                    SmallVector<QualType, 4> &EltTyList);
  void LoadElements(CodeGenFunction &CGF,
    ArrayRef<Value *> Ptrs, ArrayRef<QualType> QualTys,
    SmallVector<Value *, 4> &Vals);
  void ConvertAndStoreElements(CodeGenFunction &CGF,
    ArrayRef<Value *> SrcVals, ArrayRef<QualType> SrcQualTys,
    ArrayRef<Value *> DstPtrs, ArrayRef<QualType> DstQualTys);

  void EmitHLSLAggregateCopy(CodeGenFunction &CGF, llvm::Value *SrcPtr,
                                   llvm::Value *DestPtr,
                                   SmallVector<Value *, 4> &idxList,
                                   clang::QualType SrcType,
                                   clang::QualType DestType,
                                   llvm::Type *Ty);

  void EmitHLSLSplat(CodeGenFunction &CGF, Value *SrcVal,
                              llvm::Value *DestPtr,
                              SmallVector<Value *, 4> &idxList,
                              QualType Type, QualType SrcType,
                              llvm::Type *Ty);

  void EmitHLSLRootSignature(HLSLRootSignatureAttr *RSA,
                             Function *Fn, DxilFunctionProps &props);

  void CheckParameterAnnotation(SourceLocation SLoc,
                                const DxilParameterAnnotation &paramInfo,
                                bool isPatchConstantFunction);
  void CheckParameterAnnotation(SourceLocation SLoc,
                                DxilParamInputQual paramQual,
                                llvm::StringRef semFullName,
                                bool isPatchConstantFunction);

  void RemapObsoleteSemantic(DxilParameterAnnotation &paramInfo,
                             bool isPatchConstantFunction);
  SourceLocation SetSemantic(const NamedDecl *decl,
                             DxilParameterAnnotation &paramInfo);

  hlsl::InterpolationMode GetInterpMode(const Decl *decl, CompType compType,
                                        bool bKeepUndefined);
  hlsl::CompType GetCompType(const BuiltinType *BT);
  // save intrinsic opcode
  std::vector<std::pair<Function *, unsigned>> m_IntrinsicMap;
  void AddHLSLIntrinsicOpcodeToFunction(Function *, unsigned opcode);

  // Type annotation related.
  unsigned ConstructStructAnnotation(DxilStructAnnotation *annotation,
                                     DxilPayloadAnnotation *payloadAnnotation,
                                     const RecordDecl *RD,
                                     DxilTypeSystem &dxilTypeSys);
  unsigned AddTypeAnnotation(QualType Ty, DxilTypeSystem &dxilTypeSys,
                             unsigned &arrayEltSize);
  MDNode *GetOrAddResTypeMD(QualType resTy, bool bCreate);
  DxilResourceProperties BuildResourceProperty(QualType resTy);
  void ConstructFieldAttributedAnnotation(DxilFieldAnnotation &fieldAnnotation,
                                          QualType fieldTy,
                                          bool bDefaultRowMajor);

  std::unordered_map<Constant*, DxilFieldAnnotation> m_ConstVarAnnotationMap;
  StringSet<> m_PreciseOutputSet;

  DenseMap<Function*, ScopeInfo> m_ScopeMap;
  ScopeInfo *GetScopeInfo(Function *F);
public:
  CGMSHLSLRuntime(CodeGenModule &CGM);

  /// Add resouce to the program
  void addResource(Decl *D) override;

  void addSubobject(Decl *D) override;

  void FinishCodeGen() override;
  bool IsTrivalInitListExpr(CodeGenFunction &CGF, InitListExpr *E) override;
  Value *EmitHLSLInitListExpr(CodeGenFunction &CGF, InitListExpr *E, Value *DestPtr) override;
  Constant *EmitHLSLConstInitListExpr(CodeGenModule &CGM, InitListExpr *E) override;

  RValue EmitHLSLBuiltinCallExpr(CodeGenFunction &CGF, const FunctionDecl *FD,
                                 const CallExpr *E,
                                 ReturnValueSlot ReturnValue) override;
  void EmitHLSLOutParamConversionInit(
      CodeGenFunction &CGF, const FunctionDecl *FD, const CallExpr *E,
      llvm::SmallVector<LValue, 8> &castArgList,
      llvm::SmallVector<const Stmt *, 8> &argList,
      llvm::SmallVector<LValue, 8> &lifetimeCleanupList,
      const std::function<void(const VarDecl *, llvm::Value *)> &TmpArgMap)
      override;
  void EmitHLSLOutParamConversionCopyBack(
      CodeGenFunction &CGF, llvm::SmallVector<LValue, 8> &castArgList,
      llvm::SmallVector<LValue, 8> &lifetimeCleanupList) override;

  Value *EmitHLSLMatrixOperationCall(CodeGenFunction &CGF, const clang::Expr *E,
                                     llvm::Type *RetType,
                                     ArrayRef<Value *> paramList) override;

  void EmitHLSLDiscard(CodeGenFunction &CGF) override;
  BranchInst *EmitHLSLCondBreak(CodeGenFunction &CGF, llvm::Function *F, llvm::BasicBlock *DestBB, llvm::BasicBlock *AltBB) override;

  Value *EmitHLSLMatrixSubscript(CodeGenFunction &CGF, llvm::Type *RetType,
                                 Value *Ptr, Value *Idx, QualType Ty) override;

  Value *EmitHLSLMatrixElement(CodeGenFunction &CGF, llvm::Type *RetType,
                               ArrayRef<Value *> paramList,
                               QualType Ty) override;

  Value *EmitHLSLMatrixLoad(CodeGenFunction &CGF, Value *Ptr,
                            QualType Ty) override;
  void EmitHLSLMatrixStore(CodeGenFunction &CGF, Value *Val, Value *DestPtr,
                           QualType Ty) override;

  void EmitHLSLAggregateCopy(CodeGenFunction &CGF, llvm::Value *SrcPtr,
                                   llvm::Value *DestPtr,
                                   clang::QualType Ty) override;

  void EmitHLSLAggregateStore(CodeGenFunction &CGF, llvm::Value *Val,
                                   llvm::Value *DestPtr,
                                   clang::QualType Ty) override;

  void EmitHLSLFlatConversion(CodeGenFunction &CGF, Value *Val,
                              Value *DestPtr,
                              QualType Ty,
                              QualType SrcTy) override;
  Value *EmitHLSLLiteralCast(CodeGenFunction &CGF, Value *Src, QualType SrcType,
                             QualType DstType) override;

  void EmitHLSLFlatConversionAggregateCopy(CodeGenFunction &CGF, llvm::Value *SrcPtr,
                                   clang::QualType SrcTy,
                                   llvm::Value *DestPtr,
                                   clang::QualType DestTy) override;
  void AddHLSLFunctionInfo(llvm::Function *, const FunctionDecl *FD) override;
  void EmitHLSLFunctionProlog(llvm::Function *, const FunctionDecl *FD) override;

  void AddControlFlowHint(CodeGenFunction &CGF, const Stmt &S,
                          llvm::TerminatorInst *TI,
                          ArrayRef<const Attr *> Attrs) override;
<<<<<<< HEAD
  void MarkRetTemp(CodeGenFunction &CGF, llvm::Value *V,
                  clang::QualType QaulTy) override;
=======
  void MarkPotentialResourceTemp(CodeGenFunction &CGF, llvm::Value *V,
                                 clang::QualType QaulTy) override;
>>>>>>> 6bbb88c8
  void FinishAutoVar(CodeGenFunction &CGF, const VarDecl &D, llvm::Value *V) override;
  void MarkIfStmt(CodeGenFunction &CGF, BasicBlock *endIfBB) override;
  void MarkSwitchStmt(CodeGenFunction &CGF, SwitchInst *switchInst,
                      BasicBlock *endSwitch) override;
  void MarkReturnStmt(CodeGenFunction &CGF, BasicBlock *bbWithRet) override;
  void MarkLoopStmt(CodeGenFunction &CGF, BasicBlock *loopContinue,
                     BasicBlock *loopExit) override;
  CGHLSLMSHelper::Scope* MarkScopeEnd(CodeGenFunction &CGF) override;
  bool NeedHLSLMartrixCastForStoreOp(const clang::Decl* TD,
    llvm::SmallVector<llvm::Value*, 16>& IRCallArgs) override;
  void EmitHLSLMartrixCastForStoreOp(CodeGenFunction& CGF,
    SmallVector<llvm::Value*, 16>& IRCallArgs,
    llvm::SmallVector<clang::QualType, 16>& ArgTys) override;
  /// Get or add constant to the program
  HLCBuffer &GetOrCreateCBuffer(HLSLBufferDecl *D);
};
}

//------------------------------------------------------------------------------
//
// CGMSHLSLRuntime methods.
//
CGMSHLSLRuntime::CGMSHLSLRuntime(CodeGenModule &CGM)
    : CGHLSLRuntime(CGM), Context(CGM.getLLVMContext()),
      TheModule(CGM.getModule()),
  // FIXME: Can we avoid the need for this fake CBufferType?
      CBufferType(
          llvm::StructType::create(TheModule.getContext(), "ConstantBuffer")),
      dataLayout(CGM.getLangOpts().UseMinPrecision
                       ? hlsl::DXIL::kLegacyLayoutString
                       : hlsl::DXIL::kNewLayoutString),  Entry() {

  const hlsl::ShaderModel *SM =
      hlsl::ShaderModel::GetByName(CGM.getCodeGenOpts().HLSLProfile.c_str());
  // Only accept valid, 6.0 shader model.
  if (!SM->IsValid() || SM->GetMajor() != 6) {
    DiagnosticsEngine &Diags = CGM.getDiags();
    unsigned DiagID =
        Diags.getCustomDiagID(DiagnosticsEngine::Error, "invalid profile %0");
    Diags.Report(DiagID) << CGM.getCodeGenOpts().HLSLProfile;
    return;
  }
  if (CGM.getCodeGenOpts().HLSLValidatorMajorVer != 0) {
    // Check validator version against minimum for target profile:
    unsigned MinMajor, MinMinor;
    SM->GetMinValidatorVersion(MinMajor, MinMinor);
    if (DXIL::CompareVersions(CGM.getCodeGenOpts().HLSLValidatorMajorVer,
                              CGM.getCodeGenOpts().HLSLValidatorMinorVer,
                              MinMajor, MinMinor) < 0) {
      DiagnosticsEngine &Diags = CGM.getDiags();
      unsigned DiagID =
          Diags.getCustomDiagID(DiagnosticsEngine::Error,
            "validator version %0,%1 does not support target profile.");
      Diags.Report(DiagID) << CGM.getCodeGenOpts().HLSLValidatorMajorVer
                           << CGM.getCodeGenOpts().HLSLValidatorMinorVer;
      return;
    }
  }
  m_bIsLib = SM->IsLib();
  // TODO: add AllResourceBound.
  if (CGM.getCodeGenOpts().HLSLAvoidControlFlow && !CGM.getCodeGenOpts().HLSLAllResourcesBound) {
    if (SM->IsSM51Plus()) {
      DiagnosticsEngine &Diags = CGM.getDiags();
      unsigned DiagID =
          Diags.getCustomDiagID(DiagnosticsEngine::Error,
                                "Gfa option cannot be used in SM_5_1+ unless "
                                "all_resources_bound flag is specified");
      Diags.Report(DiagID);
    }
  }
  // Create HLModule.
  const bool skipInit = true;
  m_pHLModule = &TheModule.GetOrCreateHLModule(skipInit);

  // Precise Output.
  for (auto &preciseOutput : CGM.getCodeGenOpts().HLSLPreciseOutputs) {
    m_PreciseOutputSet.insert(StringRef(preciseOutput).lower());
  }

  // Set Option.
  HLOptions opts;
  opts.bIEEEStrict = CGM.getCodeGenOpts().UnsafeFPMath;
  opts.bDefaultRowMajor = CGM.getCodeGenOpts().HLSLDefaultRowMajor;
  opts.bDisableOptimizations = CGM.getCodeGenOpts().DisableLLVMOpts;
  opts.bLegacyCBufferLoad = !CGM.getCodeGenOpts().HLSLNotUseLegacyCBufLoad;
  opts.bAllResourcesBound = CGM.getCodeGenOpts().HLSLAllResourcesBound;
  opts.PackingStrategy = CGM.getCodeGenOpts().HLSLSignaturePackingStrategy;
  opts.bLegacyResourceReservation = CGM.getCodeGenOpts().HLSLLegacyResourceReservation;
  opts.bForceZeroStoreLifetimes = CGM.getCodeGenOpts().HLSLForceZeroStoreLifetimes;

  opts.bUseMinPrecision = CGM.getLangOpts().UseMinPrecision;
  opts.bDX9CompatMode = CGM.getLangOpts().EnableDX9CompatMode;
  opts.bFXCCompatMode = CGM.getLangOpts().EnableFXCCompatMode;

  m_pHLModule->SetHLOptions(opts);
  m_pHLModule->GetOP()->SetMinPrecision(opts.bUseMinPrecision);
  m_pHLModule->GetTypeSystem().SetMinPrecision(opts.bUseMinPrecision);

  m_pHLModule->SetAutoBindingSpace(CGM.getCodeGenOpts().HLSLDefaultSpace);

  m_pHLModule->SetValidatorVersion(CGM.getCodeGenOpts().HLSLValidatorMajorVer, CGM.getCodeGenOpts().HLSLValidatorMinorVer);

  m_bDebugInfo = CGM.getCodeGenOpts().getDebugInfo() == CodeGenOptions::FullDebugInfo;

  // set profile
  m_pHLModule->SetShaderModel(SM);
  // set entry name
  if (!SM->IsLib())
    m_pHLModule->SetEntryFunctionName(CGM.getCodeGenOpts().HLSLEntryFunction);

  // set root signature version.
  if (CGM.getLangOpts().RootSigMinor == 0) {
    rootSigVer = hlsl::DxilRootSignatureVersion::Version_1_0;
  }
  else {
    DXASSERT(CGM.getLangOpts().RootSigMinor == 1,
      "else CGMSHLSLRuntime Constructor needs to be updated");
    rootSigVer = hlsl::DxilRootSignatureVersion::Version_1_1;
  }

  DXASSERT(CGM.getLangOpts().RootSigMajor == 1,
           "else CGMSHLSLRuntime Constructor needs to be updated");

  // add globalCB
  unique_ptr<HLCBuffer> CB = llvm::make_unique<HLCBuffer>(false, false);
  std::string globalCBName = "$Globals";
  CB->SetGlobalSymbol(nullptr);
  CB->SetGlobalName(globalCBName);
  globalCBIndex = m_pHLModule->GetCBuffers().size();
  CB->SetID(globalCBIndex);
  CB->SetRangeSize(1);
  CB->SetLowerBound(UINT_MAX);
  DXVERIFY_NOMSG(globalCBIndex == m_pHLModule->AddCBuffer(std::move(CB)));

  // set Float Denorm Mode
  m_pHLModule->SetFloat32DenormMode(CGM.getCodeGenOpts().HLSLFloat32DenormMode);

  // set DefaultLinkage
  m_pHLModule->SetDefaultLinkage(CGM.getCodeGenOpts().DefaultLinkage);

  // Fill in m_ExportMap, which maps from internal name to zero or more renames
  m_ExportMap.clear();
  std::string errors;
  llvm::raw_string_ostream os(errors);
  if (!m_ExportMap.ParseExports(CGM.getCodeGenOpts().HLSLLibraryExports, os)) {
    DiagnosticsEngine &Diags = CGM.getDiags();
    unsigned DiagID = Diags.getCustomDiagID(DiagnosticsEngine::Error, "Error parsing -exports options: %0");
    Diags.Report(DiagID) << os.str();
  }
}


void CGMSHLSLRuntime::AddHLSLIntrinsicOpcodeToFunction(Function *F,
                                                       unsigned opcode) {
  m_IntrinsicMap.emplace_back(F,opcode);
}

void CGMSHLSLRuntime::CheckParameterAnnotation(
    SourceLocation SLoc, const DxilParameterAnnotation &paramInfo,
    bool isPatchConstantFunction) {
  if (!paramInfo.HasSemanticString()) {
    return;
  }
  llvm::StringRef semFullName = paramInfo.GetSemanticStringRef();
  DxilParamInputQual paramQual = paramInfo.GetParamInputQual();
  if (paramQual == DxilParamInputQual::Inout) {
    CheckParameterAnnotation(SLoc, DxilParamInputQual::In, semFullName, isPatchConstantFunction);
    CheckParameterAnnotation(SLoc, DxilParamInputQual::Out, semFullName, isPatchConstantFunction);
    return;
  }
  CheckParameterAnnotation(SLoc, paramQual, semFullName, isPatchConstantFunction);
}

void CGMSHLSLRuntime::CheckParameterAnnotation(
    SourceLocation SLoc, DxilParamInputQual paramQual, llvm::StringRef semFullName,
    bool isPatchConstantFunction) {
  const ShaderModel *SM = m_pHLModule->GetShaderModel();

  DXIL::SigPointKind sigPoint = SigPointFromInputQual(
    paramQual, SM->GetKind(), isPatchConstantFunction);

  llvm::StringRef semName;
  unsigned semIndex;
  Semantic::DecomposeNameAndIndex(semFullName, &semName, &semIndex);

  const Semantic *pSemantic =
      Semantic::GetByName(semName, sigPoint, SM->GetMajor(), SM->GetMinor());
  if (pSemantic->IsInvalid()) {
    DiagnosticsEngine &Diags = CGM.getDiags();
    unsigned DiagID =
      Diags.getCustomDiagID(DiagnosticsEngine::Error, "invalid semantic '%0' for %1 %2.%3");
    Diags.Report(SLoc, DiagID) << semName << SM->GetKindName() << SM->GetMajor() << SM->GetMinor();
  }
}

SourceLocation
CGMSHLSLRuntime::SetSemantic(const NamedDecl *decl,
                             DxilParameterAnnotation &paramInfo) {
  for (const hlsl::UnusualAnnotation *it : decl->getUnusualAnnotations()) {
    if (it->getKind() == hlsl::UnusualAnnotation::UA_SemanticDecl) {
      const hlsl::SemanticDecl *sd = cast<hlsl::SemanticDecl>(it);
      paramInfo.SetSemanticString(sd->SemanticName);
      if (m_PreciseOutputSet.count(StringRef(sd->SemanticName).lower()))
        paramInfo.SetPrecise();
      return it->Loc;
    }
  }
  return SourceLocation();
}

static DXIL::TessellatorDomain StringToDomain(StringRef domain) {
  if (domain == "isoline")
    return DXIL::TessellatorDomain::IsoLine;
  if (domain == "tri")
    return DXIL::TessellatorDomain::Tri;
  if (domain == "quad")
    return DXIL::TessellatorDomain::Quad;
  return DXIL::TessellatorDomain::Undefined;
}

static DXIL::TessellatorPartitioning StringToPartitioning(StringRef partition) {
  if (partition == "integer")
    return DXIL::TessellatorPartitioning::Integer;
  if (partition == "pow2")
    return DXIL::TessellatorPartitioning::Pow2;
  if (partition == "fractional_even")
    return DXIL::TessellatorPartitioning::FractionalEven;
  if (partition == "fractional_odd")
    return DXIL::TessellatorPartitioning::FractionalOdd;
  return DXIL::TessellatorPartitioning::Undefined;
}

static DXIL::TessellatorOutputPrimitive
StringToTessOutputPrimitive(StringRef primitive) {
  if (primitive == "point")
    return DXIL::TessellatorOutputPrimitive::Point;
  if (primitive == "line")
    return DXIL::TessellatorOutputPrimitive::Line;
  if (primitive == "triangle_cw")
    return DXIL::TessellatorOutputPrimitive::TriangleCW;
  if (primitive == "triangle_ccw")
    return DXIL::TessellatorOutputPrimitive::TriangleCCW;
  return DXIL::TessellatorOutputPrimitive::Undefined;
}

static DXIL::MeshOutputTopology
StringToMeshOutputTopology(StringRef topology) {
  if (topology == "line")
    return DXIL::MeshOutputTopology::Line;
  if (topology == "triangle")
    return DXIL::MeshOutputTopology::Triangle;
  return DXIL::MeshOutputTopology::Undefined;
}

static unsigned GetMatrixSizeInCB(QualType Ty, bool defaultRowMajor,
                                  bool b64Bit) {
  bool bRowMajor;
  if (!hlsl::HasHLSLMatOrientation(Ty, &bRowMajor))
    bRowMajor = defaultRowMajor;

  unsigned row, col;
  hlsl::GetHLSLMatRowColCount(Ty, row, col);

  unsigned EltSize = b64Bit ? 8 : 4;

  // Align to 4 * 4bytes.
  unsigned alignment = 4 * 4;

  if (bRowMajor) {
    unsigned rowSize = EltSize * col;
    // 3x64bit or 4x64bit align to 32 bytes.
    if (rowSize > alignment)
      alignment <<= 1;
    return alignment * (row - 1) + col * EltSize;
  } else {
    unsigned rowSize = EltSize * row;
    // 3x64bit or 4x64bit align to 32 bytes.
    if (rowSize > alignment)
      alignment <<= 1;

    return alignment * (col - 1) + row * EltSize;
  }
}

static CompType::Kind BuiltinTyToCompTy(const BuiltinType *BTy, bool bSNorm,
                                        bool bUNorm) {
  CompType::Kind kind = CompType::Kind::Invalid;

  switch (BTy->getKind()) {
  // HLSL Changes begin
  case BuiltinType::Int8_4Packed:
    kind = CompType::Kind::PackedS8x32;
    break;
  case BuiltinType::UInt8_4Packed:
    kind = CompType::Kind::PackedU8x32;
    break;
  // HLSL Changes end
  case BuiltinType::UInt:
    kind = CompType::Kind::U32;
    break;
  case BuiltinType::Min16UInt: // HLSL Change
  case BuiltinType::UShort:
    kind = CompType::Kind::U16;
    break;
  case BuiltinType::ULongLong:
    kind = CompType::Kind::U64;
    break;
  case BuiltinType::Int:
    kind = CompType::Kind::I32;
    break;
  // HLSL Changes begin
  case BuiltinType::Min12Int:
  case BuiltinType::Min16Int:
  // HLSL Changes end
  case BuiltinType::Short:
    kind = CompType::Kind::I16;
    break;
  case BuiltinType::LongLong:
    kind = CompType::Kind::I64;
    break;
  // HLSL Changes begin
  case BuiltinType::Min10Float:
  case BuiltinType::Min16Float:
  // HLSL Changes end
  case BuiltinType::Half:
    if (bSNorm)
      kind = CompType::Kind::SNormF16;
    else if (bUNorm)
      kind = CompType::Kind::UNormF16;
    else
      kind = CompType::Kind::F16;
    break;
  case BuiltinType::HalfFloat: // HLSL Change
  case BuiltinType::Float:
    if (bSNorm)
      kind = CompType::Kind::SNormF32;
    else if (bUNorm)
      kind = CompType::Kind::UNormF32;
    else
      kind = CompType::Kind::F32;
    break;
  case BuiltinType::Double:
    if (bSNorm)
      kind = CompType::Kind::SNormF64;
    else if (bUNorm)
      kind = CompType::Kind::UNormF64;
    else
      kind = CompType::Kind::F64;
    break;
  case BuiltinType::Bool:
    kind = CompType::Kind::I1;
    break;
  default:
    // Other types not used by HLSL.
    break;
  }
  return kind;
}

static DxilSampler::SamplerKind KeywordToSamplerKind(llvm::StringRef keyword) {
  // TODO: refactor for faster search (switch by 1/2/3 first letters, then
  // compare)
  return llvm::StringSwitch<DxilSampler::SamplerKind>(keyword)
    .Case("SamplerState", DxilSampler::SamplerKind::Default)
    .Case("SamplerComparisonState", DxilSampler::SamplerKind::Comparison)
    .Default(DxilSampler::SamplerKind::Invalid);
}

MDNode *CGMSHLSLRuntime::GetOrAddResTypeMD(QualType resTy, bool bCreate) {
  const RecordType *RT = resTy->getAs<RecordType>();
  if (!RT)
    return nullptr;
  RecordDecl *RD = RT->getDecl();
  SourceLocation loc = RD->getLocation();

  hlsl::DxilResourceBase::Class resClass = TypeToClass(resTy);
  llvm::Type *Ty = CGM.getTypes().ConvertType(resTy);
  auto it = resMetadataMap.find(Ty);
  if (!bCreate && it != resMetadataMap.end())
    return it->second;

  // Save resource type metadata.
  switch (resClass) {
  case DXIL::ResourceClass::UAV: {
    DxilResource UAV;
    // TODO: save globalcoherent to variable in EmitHLSLBuiltinCallExpr.
    SetUAVSRV(loc, resClass, &UAV, resTy);
    // Set global symbol to save type.
    UAV.SetGlobalSymbol(UndefValue::get(Ty->getPointerTo()));
    MDNode *MD = m_pHLModule->DxilUAVToMDNode(UAV);
    resMetadataMap[Ty] = MD;
    return MD;
  } break;
  case DXIL::ResourceClass::SRV: {
    DxilResource SRV;
    SetUAVSRV(loc, resClass, &SRV, resTy);
    // Set global symbol to save type.
    SRV.SetGlobalSymbol(UndefValue::get(Ty->getPointerTo()));
    MDNode *MD = m_pHLModule->DxilSRVToMDNode(SRV);
    resMetadataMap[Ty] = MD;
    return MD;
  } break;
  case DXIL::ResourceClass::Sampler: {
    DxilSampler S;
    DxilSampler::SamplerKind kind = KeywordToSamplerKind(RD->getName());
    S.SetSamplerKind(kind);
    // Set global symbol to save type.
    S.SetGlobalSymbol(UndefValue::get(Ty->getPointerTo()));
    MDNode *MD = m_pHLModule->DxilSamplerToMDNode(S);
    resMetadataMap[Ty] = MD;
    return MD;
  }
  default:
    // Skip OutputStream for GS.
    return nullptr;
  }
}


namespace {
MatrixOrientation GetMatrixMajor(QualType Ty, bool bDefaultRowMajor) {
  DXASSERT_NOMSG(hlsl::IsHLSLMatType(Ty));
  bool bIsRowMajor = bDefaultRowMajor;
  HasHLSLMatOrientation(Ty, &bIsRowMajor);
  return bIsRowMajor ? MatrixOrientation::RowMajor
                     : MatrixOrientation::ColumnMajor;
}

QualType GetArrayEltType(ASTContext &Context, QualType Ty) {
  while (const clang::ArrayType *ArrayTy = Context.getAsArrayType(Ty))
    Ty = ArrayTy->getElementType();
  return Ty;
}
bool IsTextureBufferViewName(StringRef keyword) {
  return keyword == "TextureBuffer";
}

bool IsTextureBufferView(clang::QualType Ty, clang::ASTContext &context) {
  Ty = Ty.getCanonicalType();
  if (const clang::ArrayType *arrayType = context.getAsArrayType(Ty)) {
    return IsTextureBufferView(arrayType->getElementType(), context);
  } else if (const RecordType *RT = Ty->getAsStructureType()) {
    return IsTextureBufferViewName(RT->getDecl()->getName());
  } else if (const RecordType *RT = Ty->getAs<RecordType>()) {
    if (const ClassTemplateSpecializationDecl *templateDecl =
            dyn_cast<ClassTemplateSpecializationDecl>(RT->getDecl())) {
      return IsTextureBufferViewName(templateDecl->getName());
    }
  }
  return false;
}
} // namespace

DxilResourceProperties CGMSHLSLRuntime::BuildResourceProperty(QualType resTy) {
  resTy = GetArrayEltType(CGM.getContext(), resTy);
  const RecordType *RT = resTy->getAs<RecordType>();
  DxilResourceProperties RP;
  if (!RT) {
<<<<<<< HEAD
    RP.Class = DXIL::ResourceClass::Invalid;
=======
>>>>>>> 6bbb88c8
    return RP;
  }
  RecordDecl *RD = RT->getDecl();
  SourceLocation loc = RD->getLocation();

  hlsl::DxilResourceBase::Class resClass = TypeToClass(resTy);
<<<<<<< HEAD
  RP.Class = resClass;
=======
>>>>>>> 6bbb88c8
  if (resClass == DXIL::ResourceClass::Invalid)
    return RP;

  llvm::Type *Ty = CGM.getTypes().ConvertType(resTy);
<<<<<<< HEAD
=======

>>>>>>> 6bbb88c8
  switch (resClass) {
  case DXIL::ResourceClass::UAV: {
    DxilResource UAV;
    // TODO: save globalcoherent to variable in EmitHLSLBuiltinCallExpr.
    SetUAVSRV(loc, resClass, &UAV, resTy);
    UAV.SetGlobalSymbol(UndefValue::get(Ty->getPointerTo()));
<<<<<<< HEAD
    RP = resource_helper::loadFromResourceBase(&UAV);
=======
    RP = resource_helper::loadPropsFromResourceBase(&UAV);
>>>>>>> 6bbb88c8
  } break;
  case DXIL::ResourceClass::SRV: {
    DxilResource SRV;
    SetUAVSRV(loc, resClass, &SRV, resTy);
    SRV.SetGlobalSymbol(UndefValue::get(Ty->getPointerTo()));
<<<<<<< HEAD
    RP = resource_helper::loadFromResourceBase(&SRV);
=======
    RP = resource_helper::loadPropsFromResourceBase(&SRV);
>>>>>>> 6bbb88c8
  } break;
  case DXIL::ResourceClass::Sampler: {
    DxilSampler::SamplerKind kind = KeywordToSamplerKind(RD->getName());
    DxilSampler Sampler;
    Sampler.SetSamplerKind(kind);
<<<<<<< HEAD
    RP = resource_helper::loadFromResourceBase(&Sampler);
  }
=======
    RP = resource_helper::loadPropsFromResourceBase(&Sampler);
  } break;
  case DXIL::ResourceClass::CBuffer: {
    DxilCBuffer CB;
    CB.SetGlobalSymbol(UndefValue::get(Ty->getPointerTo()));
    if (IsTextureBufferView(resTy, CGM.getContext()))
      CB.SetKind(DXIL::ResourceKind::TBuffer);
    DxilTypeSystem &typeSys = m_pHLModule->GetTypeSystem();
    unsigned arrayEltSize = 0;
    QualType ResultTy = hlsl::GetHLSLResourceResultType(resTy);
    unsigned Size = AddTypeAnnotation(ResultTy, typeSys, arrayEltSize);
    CB.SetSize(Size);
    RP = resource_helper::loadPropsFromResourceBase(&CB);
  } break;
>>>>>>> 6bbb88c8
  default:
    break;
  }
  return RP;
}

<<<<<<< HEAD
=======
bool CGMSHLSLRuntime::AddValToPropertyMap(Value *V, QualType Ty) {
  return objectProperties.AddResource(V, BuildResourceProperty(Ty));
}

>>>>>>> 6bbb88c8
void CGMSHLSLRuntime::ConstructFieldAttributedAnnotation(
    DxilFieldAnnotation &fieldAnnotation, QualType fieldTy,
    bool bDefaultRowMajor) {
  QualType Ty = fieldTy;
  if (Ty->isReferenceType())
    Ty = Ty.getNonReferenceType();

  // Get element type.
  Ty = GetArrayEltType(CGM.getContext(), Ty);

  QualType EltTy = Ty;
  if (hlsl::IsHLSLMatType(Ty)) {
    DxilMatrixAnnotation Matrix;

    Matrix.Orientation = GetMatrixMajor(Ty, bDefaultRowMajor);

    hlsl::GetHLSLMatRowColCount(Ty, Matrix.Rows, Matrix.Cols);
    fieldAnnotation.SetMatrixAnnotation(Matrix);
    EltTy = hlsl::GetHLSLMatElementType(Ty);
  }

  if (hlsl::IsHLSLVecType(Ty))
    EltTy = hlsl::GetHLSLVecElementType(Ty);

  if (IsHLSLResourceType(Ty)) {
    // Always create for llvm::Type could be same for different QualType.
    // TODO: change to DxilProperties.
    MDNode *MD = GetOrAddResTypeMD(Ty, /*bCreate*/ true);
    fieldAnnotation.SetResourceAttribute(MD);
  }

  bool bSNorm = false;
  bool bUNorm = false;
  if (HasHLSLUNormSNorm(Ty, &bSNorm) && !bSNorm)
    bUNorm = true;

  if (EltTy->isBuiltinType()) {
    const BuiltinType *BTy = EltTy->getAs<BuiltinType>();
    CompType::Kind kind = BuiltinTyToCompTy(BTy, bSNorm, bUNorm);
    fieldAnnotation.SetCompType(kind);
  } else if (EltTy->isEnumeralType()) {
    const EnumType *ETy = EltTy->getAs<EnumType>();
    QualType type = ETy->getDecl()->getIntegerType();
    if (const BuiltinType *BTy =
            dyn_cast<BuiltinType>(type->getCanonicalTypeInternal()))
      fieldAnnotation.SetCompType(BuiltinTyToCompTy(BTy, bSNorm, bUNorm));
  } else {
    DXASSERT(!bSNorm && !bUNorm,
             "snorm/unorm on invalid type, validate at handleHLSLTypeAttr");
  }
}

static void ConstructFieldInterpolation(DxilFieldAnnotation &fieldAnnotation,
                                      FieldDecl *fieldDecl) {
  // Keep undefined for interpMode here.
  InterpolationMode InterpMode = {fieldDecl->hasAttr<HLSLNoInterpolationAttr>(),
                                  fieldDecl->hasAttr<HLSLLinearAttr>(),
                                  fieldDecl->hasAttr<HLSLNoPerspectiveAttr>(),
                                  fieldDecl->hasAttr<HLSLCentroidAttr>(),
                                  fieldDecl->hasAttr<HLSLSampleAttr>()};
  if (InterpMode.GetKind() != InterpolationMode::Kind::Undefined)
    fieldAnnotation.SetInterpolationMode(InterpMode);
}

static unsigned AlignBaseOffset(unsigned baseOffset, unsigned size, QualType Ty,
                                bool bDefaultRowMajor) {
<<<<<<< HEAD
=======
  // Do not align if resource, since resource isn't really here.
  if (IsHLSLResourceType(Ty))
    return baseOffset;

>>>>>>> 6bbb88c8
  bool needNewAlign = Ty->isArrayType();

  if (IsHLSLMatType(Ty)) {
    bool bRowMajor = false;
    if (!hlsl::HasHLSLMatOrientation(Ty, &bRowMajor))
      bRowMajor = bDefaultRowMajor;

    unsigned row, col;
    hlsl::GetHLSLMatRowColCount(Ty, row, col);

    needNewAlign |= !bRowMajor && col > 1;
    needNewAlign |= bRowMajor && row > 1;
  } else if (Ty->isStructureOrClassType() && !hlsl::IsHLSLVecType(Ty)) {
    needNewAlign = true;
  }

  unsigned scalarSizeInBytes = 4;
  const clang::BuiltinType *BT = Ty->getAs<clang::BuiltinType>();
  if (hlsl::IsHLSLVecMatType(Ty)) {
    BT = hlsl::GetElementTypeOrType(Ty)->getAs<clang::BuiltinType>();
  }
  if (BT) {
    if (BT->getKind() == clang::BuiltinType::Kind::Double ||
        BT->getKind() == clang::BuiltinType::Kind::LongLong)
      scalarSizeInBytes = 8;
    else if (BT->getKind() == clang::BuiltinType::Kind::Half ||
             BT->getKind() == clang::BuiltinType::Kind::Short ||
             BT->getKind() == clang::BuiltinType::Kind::UShort)
      scalarSizeInBytes = 2;
  }

  return AlignBufferOffsetInLegacy(baseOffset, size, scalarSizeInBytes,
                                   needNewAlign);
}

static unsigned AlignBaseOffset(QualType Ty, unsigned baseOffset,
                                bool bDefaultRowMajor,
                                CodeGen::CodeGenModule &CGM,
                                llvm::DataLayout &layout) {
  QualType paramTy = Ty.getCanonicalType();
  if (const ReferenceType *RefType = dyn_cast<ReferenceType>(paramTy))
    paramTy = RefType->getPointeeType();

  // Get size.
  llvm::Type *Type = CGM.getTypes().ConvertType(paramTy);
  unsigned size = layout.getTypeAllocSize(Type);
  return AlignBaseOffset(baseOffset, size, paramTy, bDefaultRowMajor);
}

unsigned CGMSHLSLRuntime::ConstructStructAnnotation(DxilStructAnnotation *annotation,
                                      DxilPayloadAnnotation* payloadAnnotation,
                                      const RecordDecl *RD,
                                      DxilTypeSystem &dxilTypeSys) {
  unsigned fieldIdx = 0;
  unsigned CBufferOffset = 0;
  bool bDefaultRowMajor = m_pHLModule->GetHLOptions().bDefaultRowMajor;
  if (const CXXRecordDecl *CXXRD = dyn_cast<CXXRecordDecl>(RD)) {

    // If template, save template args
    if (const ClassTemplateSpecializationDecl *templateSpecializationDecl =
          dyn_cast<ClassTemplateSpecializationDecl>(CXXRD)) {
      const clang::TemplateArgumentList &args = templateSpecializationDecl->getTemplateInstantiationArgs();
      for (unsigned i = 0; i < args.size(); ++i) {
        DxilTemplateArgAnnotation &argAnnotation = annotation->GetTemplateArgAnnotation(i);
        const clang::TemplateArgument &arg = args[i];
        switch (arg.getKind()) {
        case clang::TemplateArgument::ArgKind::Type:
          argAnnotation.SetType(CGM.getTypes().ConvertType(arg.getAsType()));
        break;
        case clang::TemplateArgument::ArgKind::Integral:
          argAnnotation.SetIntegral(arg.getAsIntegral().getExtValue());
          break;
        default:
          break;
        }
      }
    }

    if (CXXRD->getNumBases()) {
      // Add base as field.
      for (const auto &I : CXXRD->bases()) {
        const CXXRecordDecl *BaseDecl =
            cast<CXXRecordDecl>(I.getType()->castAs<RecordType>()->getDecl());
        std::string fieldSemName = "";

        QualType parentTy = QualType(BaseDecl->getTypeForDecl(), 0);

        // Process field to make sure the size of field is ready.
        unsigned arrayEltSize = 0;
        unsigned size = AddTypeAnnotation(parentTy, dxilTypeSys, arrayEltSize);

        // Align offset.
        if (size)
          CBufferOffset = AlignBaseOffset(parentTy, CBufferOffset, bDefaultRowMajor, CGM,
                                   dataLayout);

        llvm::StructType *baseType =
            cast<llvm::StructType>(CGM.getTypes().ConvertType(parentTy));
        DxilStructAnnotation *baseAnnotation =
            dxilTypeSys.GetStructAnnotation(baseType);

        if (size || (baseAnnotation && !baseAnnotation->IsEmptyStruct())) {
          DxilFieldAnnotation &fieldAnnotation =
              annotation->GetFieldAnnotation(fieldIdx++);

          fieldAnnotation.SetCBufferOffset(CBufferOffset);
          fieldAnnotation.SetFieldName(BaseDecl->getNameAsString());
        }

        // Update offset.
        CBufferOffset += size;
      }
    }
  }

  unsigned CBufferSize = CBufferOffset;

  for (RecordDecl::field_iterator Field = RD->field_begin(),
                                  FieldEnd = RD->field_end();
       Field != FieldEnd;) {
    if (Field->isBitField()) {
      // TODO(?): Consider refactoring, as this branch duplicates much
      // of the logic of CGRecordLowering::accumulateBitFields().
      DXASSERT(CGM.getLangOpts().HLSLVersion > 2015, "We should have already ensured we have no bitfields.");
      CodeGenTypes &Types = CGM.getTypes();
      ASTContext &Context = Types.getContext();
      const ASTRecordLayout &Layout = Context.getASTRecordLayout(RD);
      const llvm::DataLayout &DataLayout = Types.getDataLayout();
      RecordDecl::field_iterator End = Field;
      for (++End; End != FieldEnd && End->isBitField(); ++End);

      RecordDecl::field_iterator Run = End;
      uint64_t StartBitOffset, Tail = 0;
      for (; Field != End; ++Field) {
        uint64_t BitOffset = Layout.getFieldOffset(Field->getFieldIndex());
        // Zero-width bitfields end runs.
        if (Field->getBitWidthValue(Context) == 0) {
          Run = End;
          continue;
        }
        llvm::Type *Type = Types.ConvertTypeForMem(Field->getType());
        // If we don't have a run yet, or don't live within the previous run's
        // allocated storage then we allocate some storage and start a new run.
        if (Run == End || BitOffset >= Tail) {
          Run = Field;
          StartBitOffset = BitOffset;
          Tail = StartBitOffset + DataLayout.getTypeAllocSizeInBits(Type);

          QualType fieldTy = Field->getType();

          // Align offset.
          CBufferOffset = AlignBaseOffset(fieldTy, CBufferOffset, bDefaultRowMajor, CGM, dataLayout);

          DxilFieldAnnotation &fieldAnnotation =
              annotation->GetFieldAnnotation(fieldIdx++);
          ConstructFieldAttributedAnnotation(fieldAnnotation, fieldTy,
                                             bDefaultRowMajor);
          fieldAnnotation.SetCBufferOffset(CBufferOffset);

          unsigned arrayEltSize = 0;
          // Process field to make sure the size of field is ready.
          unsigned size = AddTypeAnnotation(fieldTy, dxilTypeSys,
                                            arrayEltSize);
          // Update offset.
          CBufferOffset += size;
        }
      }

      CBufferSize = CBufferOffset;
      continue;  // Field has already been advanced past bitfields
    }

    FieldDecl *fieldDecl = *Field;
    std::string fieldSemName = "";

    QualType fieldTy = fieldDecl->getType();

    // Align offset.
    CBufferOffset = AlignBaseOffset(fieldTy, CBufferOffset, bDefaultRowMajor, CGM, dataLayout);

    DxilFieldAnnotation &fieldAnnotation = annotation->GetFieldAnnotation(fieldIdx++);
    ConstructFieldAttributedAnnotation(fieldAnnotation, fieldTy, bDefaultRowMajor);

    // Try to get info from fieldDecl.
    const hlsl::ConstantPacking *packOffset = nullptr;
    for (const hlsl::UnusualAnnotation *it :
         fieldDecl->getUnusualAnnotations()) {
      switch (it->getKind()) {
      case hlsl::UnusualAnnotation::UA_SemanticDecl: {
        const hlsl::SemanticDecl *sd = cast<hlsl::SemanticDecl>(it);
        fieldSemName = sd->SemanticName;
      } break;
      case hlsl::UnusualAnnotation::UA_ConstantPacking: {
        packOffset = cast<hlsl::ConstantPacking>(it);
        CBufferOffset = packOffset->Subcomponent << 2;
        CBufferOffset += packOffset->ComponentOffset;
        // Change to byte.
        CBufferOffset <<= 2;
      } break;
      case hlsl::UnusualAnnotation::UA_RegisterAssignment: {
        // register assignment only works on global constant.
        DiagnosticsEngine &Diags = CGM.getDiags();
        unsigned DiagID = Diags.getCustomDiagID(
            DiagnosticsEngine::Error,
            "location semantics cannot be specified on members.");
        Diags.Report(it->Loc, DiagID);
        return 0;
      } break;
      case hlsl::UnusualAnnotation::UA_PayloadAccessQualifier: {
        // Forward payload access qualifiers to fieldAnnotation. 
        if (payloadAnnotation) {
          const hlsl::PayloadAccessAnnotation *annotation =
              cast<hlsl::PayloadAccessAnnotation>(it);
          DxilPayloadFieldAnnotation &payloadFieldAnnotation =
              payloadAnnotation->GetFieldAnnotation(fieldIdx - 1);
          payloadFieldAnnotation.SetCompType(
              fieldAnnotation.GetCompType().GetKind());
          for (auto stage : annotation->ShaderStages) {
            payloadFieldAnnotation.AddPayloadFieldQualifier(
                stage, annotation->qualifier);
          }
        }
      } break;
      default:
        llvm_unreachable("only semantic for input/output");
        break;
      }
    }

    // Process field to make sure the size of field is ready.
    unsigned arrayEltSize = 0;
    unsigned size = AddTypeAnnotation(fieldDecl->getType(), dxilTypeSys, arrayEltSize);

    // Align offset.
    if (size) {
      unsigned offset = AlignBaseOffset(fieldTy, CBufferOffset, bDefaultRowMajor, CGM, dataLayout);
      if (packOffset && CBufferOffset != offset) {
        // custom offset has an alignment problem, or this code does
        DiagnosticsEngine &Diags = CGM.getDiags();
        unsigned DiagID = Diags.getCustomDiagID(
            DiagnosticsEngine::Error,
            "custom offset mis-aligned.");
        Diags.Report(packOffset->Loc, DiagID);
        return 0;
      }
      CBufferOffset = offset;
    }

    ConstructFieldInterpolation(fieldAnnotation, fieldDecl);
    if (fieldDecl->hasAttr<HLSLPreciseAttr>())
      fieldAnnotation.SetPrecise();

    fieldAnnotation.SetCBufferOffset(CBufferOffset);
    fieldAnnotation.SetFieldName(fieldDecl->getName());
    if (!fieldSemName.empty()) {
      fieldAnnotation.SetSemanticString(fieldSemName);

      if (m_PreciseOutputSet.count(StringRef(fieldSemName).lower()))
        fieldAnnotation.SetPrecise();
    }

    // Update offset.
    CBufferSize = std::max(CBufferSize, CBufferOffset + size);
    CBufferOffset = CBufferSize;

    ++Field;
  }

  annotation->SetCBufferSize(CBufferSize);
  dxilTypeSys.FinishStructAnnotation(*annotation);
  return CBufferSize;
}

static bool IsElementInputOutputType(QualType Ty) {
  return Ty->isBuiltinType() || hlsl::IsHLSLVecMatType(Ty) || Ty->isEnumeralType();
}

static unsigned GetNumTemplateArgsForRecordDecl(const RecordDecl *RD) {
  if (const CXXRecordDecl *CXXRD = dyn_cast<CXXRecordDecl>(RD)) {
    if (const ClassTemplateSpecializationDecl *templateSpecializationDecl =
          dyn_cast<ClassTemplateSpecializationDecl>(CXXRD)) {
      const clang::TemplateArgumentList &args = templateSpecializationDecl->getTemplateInstantiationArgs();
      return args.size();
    }
  }
  return 0;
}

<<<<<<< HEAD
=======
static bool ValidatePayloadDecl(const RecordDecl *Decl,
                                const ShaderModel &Model,
                                DiagnosticsEngine &Diag,
                                const CodeGenOptions &Options) {
  // Already checked in Sema, this is not a payload.
  if (!Decl->hasAttr<HLSLRayPayloadAttr>())
    return false;

  // If we have a payload warn about them beeing dropped.
  if (!Options.HLSLEnablePayloadAccessQualifiers) {
    Diag.ReportOnce(Decl->getLocation(), diag::warn_hlsl_payload_qualifer_dropped);
    return false;
  }

  // Check if all fileds have a payload qualifier.
  bool allFieldsQualifed = true;
  for (FieldDecl *field : Decl->fields()) {
    bool fieldHasPayloadQualifier = false;
    bool isPayloadStruct = false;
    for (UnusualAnnotation *annotation : field->getUnusualAnnotations()) {
      fieldHasPayloadQualifier |= isa<hlsl::PayloadAccessAnnotation>(annotation);
    }
    // Check if this is a struct type. 
    // If it is, check for the [payload] field, [payload] structs must carry
    // PayloadAccessQualifiers and these are taken from the struct directly. 
    // If it is not a payload struct, check if it has qualifiers attached.
    if (RecordDecl *recordTy = field->getType()->getAsCXXRecordDecl()) {
      if (recordTy->hasAttr<HLSLRayPayloadAttr>())
        isPayloadStruct = true;
    }

    if (fieldHasPayloadQualifier && isPayloadStruct) {
      Diag.Report(field->getLocation(),
                  diag::err_payload_fields_is_payload_and_overqualified)
          << field->getName();
      continue;
    }
    else 
    {
        if (isPayloadStruct)
            fieldHasPayloadQualifier = true;
    }

    if (!fieldHasPayloadQualifier) {
      Diag.Report(field->getLocation(),
                  diag::err_payload_fields_not_qualified)
          << field->getName();
    }
    allFieldsQualifed &= fieldHasPayloadQualifier;
  }
  if (!allFieldsQualifed) {
    Diag.Report(Decl->getLocation(), diag::err_not_all_payload_fields_qualified)
        << Decl->getName();
    return false;
  }
 
  return true;
}

>>>>>>> 6bbb88c8
// Return the size for constant buffer of each decl.
unsigned CGMSHLSLRuntime::AddTypeAnnotation(QualType Ty,
                                            DxilTypeSystem &dxilTypeSys,
                                            unsigned &arrayEltSize) {
  if (Ty.isNull())
    return 0;

  QualType paramTy = Ty.getCanonicalType();
  if (const ReferenceType *RefType = dyn_cast<ReferenceType>(paramTy))
    paramTy = RefType->getPointeeType();

  // Get size.
  llvm::Type *Type = CGM.getTypes().ConvertType(paramTy);
  unsigned size = dataLayout.getTypeAllocSize(Type);

  if (IsHLSLMatType(Ty)) {
    llvm::Type *EltTy = HLMatrixType::cast(Type).getElementTypeForReg();
    bool b64Bit = dataLayout.getTypeAllocSize(EltTy) == 8;
    size = GetMatrixSizeInCB(Ty, m_pHLModule->GetHLOptions().bDefaultRowMajor,
                             b64Bit);
  }
  // Skip element types.
  if (IsElementInputOutputType(paramTy))
    return size;
  else if (IsHLSLStreamOutputType(Ty)) {
    return AddTypeAnnotation(GetHLSLOutputPatchElementType(Ty), dxilTypeSys,
                             arrayEltSize);
  } else if (IsHLSLInputPatchType(Ty))
    return AddTypeAnnotation(GetHLSLInputPatchElementType(Ty), dxilTypeSys,
                             arrayEltSize);
  else if (IsHLSLOutputPatchType(Ty))
    return AddTypeAnnotation(GetHLSLOutputPatchElementType(Ty), dxilTypeSys,
                             arrayEltSize);
  else if (!IsHLSLStructuredBufferType(Ty) && IsHLSLResourceType(Ty)) {
    // Save result type info.
    AddTypeAnnotation(GetHLSLResourceResultType(Ty), dxilTypeSys, arrayEltSize);
    // Resources don't count towards cbuffer size.
    return 0;
  } else if (const RecordType *RT = paramTy->getAsStructureType()) {
    RecordDecl *RD = RT->getDecl();
    llvm::StructType *ST = CGM.getTypes().ConvertRecordDeclType(RD);
    // Skip if already created.
    if (DxilStructAnnotation *annotation = dxilTypeSys.GetStructAnnotation(ST)) {
      unsigned structSize = annotation->GetCBufferSize();
      return structSize;
    }
    DxilStructAnnotation *annotation = dxilTypeSys.AddStructAnnotation(ST,
      GetNumTemplateArgsForRecordDecl(RT->getDecl()));
<<<<<<< HEAD

    return ConstructStructAnnotation(annotation, RD, dxilTypeSys);
=======
    DxilPayloadAnnotation *payloadAnnotation = nullptr;
    if (ValidatePayloadDecl(RT->getDecl(), *m_pHLModule->GetShaderModel(), CGM.getDiags(), CGM.getCodeGenOpts()))
      payloadAnnotation = dxilTypeSys.AddPayloadAnnotation(ST);
    unsigned size = ConstructStructAnnotation(annotation, payloadAnnotation, RD, dxilTypeSys);
    // Resources don't count towards cbuffer size.
    return IsHLSLResourceType(Ty) ? 0 : size;
>>>>>>> 6bbb88c8
  } else if (const RecordType *RT = dyn_cast<RecordType>(paramTy)) {
    // For this pointer.
    RecordDecl *RD = RT->getDecl();
    llvm::StructType *ST = CGM.getTypes().ConvertRecordDeclType(RD);
    // Skip if already created.
    if (DxilStructAnnotation *annotation = dxilTypeSys.GetStructAnnotation(ST)) {
      unsigned structSize = annotation->GetCBufferSize();
      return structSize;
    }
    DxilStructAnnotation *annotation = dxilTypeSys.AddStructAnnotation(ST,
      GetNumTemplateArgsForRecordDecl(RT->getDecl()));
<<<<<<< HEAD

    return ConstructStructAnnotation(annotation, RD, dxilTypeSys);
  } else if (IsHLSLResourceType(Ty)) {
    // Save result type info.
    AddTypeAnnotation(GetHLSLResourceResultType(Ty), dxilTypeSys, arrayEltSize);
    // Resource don't count for cbuffer size.
    return 0;
=======
    DxilPayloadAnnotation* payloadAnnotation = nullptr;
    if (ValidatePayloadDecl(RT->getDecl(), *m_pHLModule->GetShaderModel(), CGM.getDiags(), CGM.getCodeGenOpts()))
         payloadAnnotation = dxilTypeSys.AddPayloadAnnotation(ST);
    return ConstructStructAnnotation(annotation, payloadAnnotation, RD, dxilTypeSys);
>>>>>>> 6bbb88c8
  } else if (IsStringType(Ty)) {
    // string won't be included in cbuffer
    return 0;
  } else {
    unsigned arraySize = 0;
    QualType arrayElementTy = Ty;
    if (Ty->isConstantArrayType()) {
      const ConstantArrayType *arrayTy =
        CGM.getContext().getAsConstantArrayType(Ty);
      DXASSERT(arrayTy != nullptr, "Must array type here");

      arraySize = arrayTy->getSize().getLimitedValue();
      arrayElementTy = arrayTy->getElementType();
    }
    else if (Ty->isIncompleteArrayType()) {
      const IncompleteArrayType *arrayTy = CGM.getContext().getAsIncompleteArrayType(Ty);
      arrayElementTy = arrayTy->getElementType();
    } else {
      DXASSERT(0, "Must array type here");
    }

    unsigned elementSize = AddTypeAnnotation(arrayElementTy, dxilTypeSys, arrayEltSize);
    // Only set arrayEltSize once.
    if (arrayEltSize == 0)
      arrayEltSize = elementSize;
    // Align to 4 * 4bytes.
    unsigned alignedSize = (elementSize + 15) & 0xfffffff0;
    return alignedSize * (arraySize - 1) + elementSize;
  }
}


static DxilResource::Kind KeywordToKind(StringRef keyword) {
  // TODO: refactor for faster search (switch by 1/2/3 first letters, then
  // compare)
  if (keyword == "Texture1D" || keyword == "RWTexture1D" || keyword == "RasterizerOrderedTexture1D")
    return DxilResource::Kind::Texture1D;
  if (keyword == "Texture2D" || keyword == "RWTexture2D" || keyword == "RasterizerOrderedTexture2D")
    return DxilResource::Kind::Texture2D;
  if (keyword == "Texture2DMS" || keyword == "RWTexture2DMS")
    return DxilResource::Kind::Texture2DMS;
  if (keyword == "FeedbackTexture2D")
    return DxilResource::Kind::FeedbackTexture2D;
  if (keyword == "Texture3D" || keyword == "RWTexture3D" || keyword == "RasterizerOrderedTexture3D")
    return DxilResource::Kind::Texture3D;
  if (keyword == "TextureCube" || keyword == "RWTextureCube")
    return DxilResource::Kind::TextureCube;

  if (keyword == "Texture1DArray" || keyword == "RWTexture1DArray" || keyword == "RasterizerOrderedTexture1DArray")
    return DxilResource::Kind::Texture1DArray;
  if (keyword == "Texture2DArray" || keyword == "RWTexture2DArray" || keyword == "RasterizerOrderedTexture2DArray")
    return DxilResource::Kind::Texture2DArray;
  if (keyword == "FeedbackTexture2DArray")
    return DxilResource::Kind::FeedbackTexture2DArray;
  if (keyword == "Texture2DMSArray" || keyword == "RWTexture2DMSArray")
    return DxilResource::Kind::Texture2DMSArray;
  if (keyword == "TextureCubeArray" || keyword == "RWTextureCubeArray")
    return DxilResource::Kind::TextureCubeArray;

  if (keyword == "ByteAddressBuffer" || keyword == "RWByteAddressBuffer" || keyword == "RasterizerOrderedByteAddressBuffer")
    return DxilResource::Kind::RawBuffer;

  if (keyword == "StructuredBuffer" || keyword == "RWStructuredBuffer" || keyword == "RasterizerOrderedStructuredBuffer")
    return DxilResource::Kind::StructuredBuffer;

  if (keyword == "AppendStructuredBuffer" || keyword == "ConsumeStructuredBuffer")
    return DxilResource::Kind::StructuredBuffer;

  // TODO: this is not efficient.
  bool isBuffer = keyword == "Buffer";
  isBuffer |= keyword == "RWBuffer";
  isBuffer |= keyword == "RasterizerOrderedBuffer";
  if (isBuffer)
    return DxilResource::Kind::TypedBuffer;
  if (keyword == "RaytracingAccelerationStructure")
    return DxilResource::Kind::RTAccelerationStructure;
  return DxilResource::Kind::Invalid;
}

void CGMSHLSLRuntime::AddHLSLFunctionInfo(Function *F, const FunctionDecl *FD) {
  // Add hlsl intrinsic attr
  unsigned intrinsicOpcode;
  StringRef intrinsicGroup;


  if (hlsl::GetIntrinsicOp(FD, intrinsicOpcode, intrinsicGroup)) {
    AddHLSLIntrinsicOpcodeToFunction(F, intrinsicOpcode);
    F->addFnAttr(hlsl::HLPrefix, intrinsicGroup);

    StringRef lower;
    if (hlsl::GetIntrinsicLowering(FD, lower))
      hlsl::SetHLLowerStrategy(F, lower);


    if (FD->hasAttr<HLSLWaveSensitiveAttr>())
      hlsl::SetHLWaveSensitive(F);

    // Don't need to add FunctionQual for intrinsic function.
    return;
  }

  if (m_pHLModule->GetFloat32DenormMode() == DXIL::Float32DenormMode::FTZ) {
    F->addFnAttr(DXIL::kFP32DenormKindString, DXIL::kFP32DenormValueFtzString);
  }
  else if (m_pHLModule->GetFloat32DenormMode() == DXIL::Float32DenormMode::Preserve) {
    F->addFnAttr(DXIL::kFP32DenormKindString, DXIL::kFP32DenormValuePreserveString);
  }
  else if (m_pHLModule->GetFloat32DenormMode() == DXIL::Float32DenormMode::Any) {
    F->addFnAttr(DXIL::kFP32DenormKindString, DXIL::kFP32DenormValueAnyString);
  }
  // Set entry function
  const std::string &entryName = m_pHLModule->GetEntryFunctionName();
  bool isEntry = FD->getNameAsString() == entryName;
  if (isEntry) {
    Entry.Func = F;
    Entry.SL = FD->getLocation();
  }

  DiagnosticsEngine &Diags = CGM.getDiags();

  std::unique_ptr<DxilFunctionProps> funcProps =
      llvm::make_unique<DxilFunctionProps>();
  funcProps->shaderKind = DXIL::ShaderKind::Invalid;
  bool isCS = false;
  bool isGS = false;
  bool isHS = false;
  bool isDS = false;
  bool isVS = false;
  bool isPS = false;
  bool isRay = false;
  bool isMS = false;
  bool isAS = false;
  if (const HLSLShaderAttr *Attr = FD->getAttr<HLSLShaderAttr>()) {
    // Stage is already validate in HandleDeclAttributeForHLSL.
    // Here just check first letter (or two).
    switch (Attr->getStage()[0]) {
    case 'c':
      switch (Attr->getStage()[1]) {
      case 'o':
        isCS = true;
        funcProps->shaderKind = DXIL::ShaderKind::Compute;
        break;
      case 'l':
        isRay = true;
        funcProps->shaderKind = DXIL::ShaderKind::ClosestHit;
        break;
      case 'a':
        isRay = true;
        funcProps->shaderKind = DXIL::ShaderKind::Callable;
        break;
      default:
        break;
      }
      break;
    case 'v':
      isVS = true;
      funcProps->shaderKind = DXIL::ShaderKind::Vertex;
      break;
    case 'h':
      isHS = true;
      funcProps->shaderKind = DXIL::ShaderKind::Hull;
      break;
    case 'd':
      isDS = true;
      funcProps->shaderKind = DXIL::ShaderKind::Domain;
      break;
    case 'g':
      isGS = true;
      funcProps->shaderKind = DXIL::ShaderKind::Geometry;
      break;
    case 'p':
      isPS = true;
      funcProps->shaderKind = DXIL::ShaderKind::Pixel;
      break;
    case 'r':
      isRay = true;
      funcProps->shaderKind = DXIL::ShaderKind::RayGeneration;
      break;
    case 'i':
      isRay = true;
      funcProps->shaderKind = DXIL::ShaderKind::Intersection;
      break;
    case 'a':
      switch (Attr->getStage()[1]) {
      case 'm':
        isAS = true;
        funcProps->shaderKind = DXIL::ShaderKind::Amplification;
        break;
      case 'n':
        isRay = true;
        funcProps->shaderKind = DXIL::ShaderKind::AnyHit;
        break;
      default:
        break;
      }
      break;
    case 'm':
      switch (Attr->getStage()[1]) {
      case 'e':
        isMS = true;
        funcProps->shaderKind = DXIL::ShaderKind::Mesh;
        break;
      case 'i':
        isRay = true;
        funcProps->shaderKind = DXIL::ShaderKind::Miss;
        break;
      default:
        break;
      }
      break;
    default:
      break;
    }
    if (funcProps->shaderKind == DXIL::ShaderKind::Invalid) {
      unsigned DiagID = Diags.getCustomDiagID(
        DiagnosticsEngine::Error, "Invalid profile for shader attribute");
      Diags.Report(Attr->getLocation(), DiagID);
    }
    if (isEntry && isRay) {
      unsigned DiagID = Diags.getCustomDiagID(
        DiagnosticsEngine::Error, "Ray function cannot be used as a global entry point");
      Diags.Report(Attr->getLocation(), DiagID);
    }
  }

  // Save patch constant function to patchConstantFunctionMap.
  bool isPatchConstantFunction = false;
  if (!isEntry && CGM.getContext().IsPatchConstantFunctionDecl(FD)) {
    isPatchConstantFunction = true;
    auto &PCI = patchConstantFunctionMap[FD->getName()];
    PCI.SL = FD->getLocation();
    PCI.Func = F;
    ++PCI.NumOverloads;

    for (ParmVarDecl *parmDecl : FD->parameters()) {
      QualType Ty = parmDecl->getType();
      if (IsHLSLOutputPatchType(Ty)) {
        funcProps->ShaderProps.HS.outputControlPoints =
            GetHLSLOutputPatchCount(parmDecl->getType());
      } else if (IsHLSLInputPatchType(Ty)) {
        funcProps->ShaderProps.HS.inputControlPoints =
            GetHLSLInputPatchCount(parmDecl->getType());
      }
    }

    // Mark patch constant functions that cannot be linked as exports
    // InternalLinkage.  Patch constant functions that are actually used
    // will be set back to ExternalLinkage in FinishCodeGen.
    if (funcProps->ShaderProps.HS.outputControlPoints ||
        funcProps->ShaderProps.HS.inputControlPoints) {
      PCI.Func->setLinkage(GlobalValue::InternalLinkage);
    }

    funcProps->shaderKind = DXIL::ShaderKind::Hull;
  }

  const ShaderModel *SM = m_pHLModule->GetShaderModel();
  if (isEntry) {
    funcProps->shaderKind = SM->GetKind();
    if (funcProps->shaderKind == DXIL::ShaderKind::Mesh) {
      isMS = true;
    }
    else if (funcProps->shaderKind == DXIL::ShaderKind::Amplification) {
      isAS = true;
    }
  }

  // Geometry shader.
  if (const HLSLMaxVertexCountAttr *Attr =
          FD->getAttr<HLSLMaxVertexCountAttr>()) {
    isGS = true;
    funcProps->shaderKind = DXIL::ShaderKind::Geometry;
    funcProps->ShaderProps.GS.maxVertexCount = Attr->getCount();
    funcProps->ShaderProps.GS.inputPrimitive = DXIL::InputPrimitive::Undefined;

    if (isEntry && !SM->IsGS()) {
      unsigned DiagID =
          Diags.getCustomDiagID(DiagnosticsEngine::Error,
                                "attribute maxvertexcount only valid for GS.");
      Diags.Report(Attr->getLocation(), DiagID);
      return;
    }
  }
  if (const HLSLInstanceAttr *Attr = FD->getAttr<HLSLInstanceAttr>()) {
    unsigned instanceCount = Attr->getCount();
    funcProps->ShaderProps.GS.instanceCount = instanceCount;
    if (isEntry && !SM->IsGS()) {
      unsigned DiagID =
          Diags.getCustomDiagID(DiagnosticsEngine::Error,
                                "attribute maxvertexcount only valid for GS.");
      Diags.Report(Attr->getLocation(), DiagID);
      return;
    }
  } else {
    // Set default instance count.
    if (isGS)
      funcProps->ShaderProps.GS.instanceCount = 1;
  }

  // Compute shader
  if (const HLSLNumThreadsAttr *Attr = FD->getAttr<HLSLNumThreadsAttr>()) {
    if (isMS) {
      funcProps->ShaderProps.MS.numThreads[0] = Attr->getX();
      funcProps->ShaderProps.MS.numThreads[1] = Attr->getY();
      funcProps->ShaderProps.MS.numThreads[2] = Attr->getZ();
    } else if (isAS) {
      funcProps->ShaderProps.AS.numThreads[0] = Attr->getX();
      funcProps->ShaderProps.AS.numThreads[1] = Attr->getY();
      funcProps->ShaderProps.AS.numThreads[2] = Attr->getZ();
    } else {
      isCS = true;
      funcProps->shaderKind = DXIL::ShaderKind::Compute;

      funcProps->ShaderProps.CS.numThreads[0] = Attr->getX();
      funcProps->ShaderProps.CS.numThreads[1] = Attr->getY();
      funcProps->ShaderProps.CS.numThreads[2] = Attr->getZ();
    }

    if (isEntry && !SM->IsCS() && !SM->IsMS() && !SM->IsAS()) {
      unsigned DiagID = Diags.getCustomDiagID(
          DiagnosticsEngine::Error, "attribute numthreads only valid for CS/MS/AS.");
      Diags.Report(Attr->getLocation(), DiagID);
      return;
    }
  }

  // Hull shader.
  if (const HLSLPatchConstantFuncAttr *Attr =
          FD->getAttr<HLSLPatchConstantFuncAttr>()) {
    if (isEntry && !SM->IsHS()) {
      unsigned DiagID = Diags.getCustomDiagID(
          DiagnosticsEngine::Error,
          "attribute patchconstantfunc only valid for HS.");
      Diags.Report(Attr->getLocation(), DiagID);
      return;
    }

    isHS = true;
    funcProps->shaderKind = DXIL::ShaderKind::Hull;
    HSEntryPatchConstantFuncAttr[F] = Attr;
  } else {
    // TODO: This is a duplicate check. We also have this check in
    // hlsl::DiagnoseTranslationUnit(clang::Sema*).
    if (isEntry && SM->IsHS()) {
      unsigned DiagID = Diags.getCustomDiagID(
          DiagnosticsEngine::Error,
          "HS entry point must have the patchconstantfunc attribute");
      Diags.Report(FD->getLocation(), DiagID);
      return;
    }
  }

  if (const HLSLOutputControlPointsAttr *Attr =
          FD->getAttr<HLSLOutputControlPointsAttr>()) {
    if (isHS) {
      funcProps->ShaderProps.HS.outputControlPoints = Attr->getCount();
    } else if (isEntry && !SM->IsHS()) {
      unsigned DiagID = Diags.getCustomDiagID(
          DiagnosticsEngine::Error,
          "attribute outputcontrolpoints only valid for HS.");
      Diags.Report(Attr->getLocation(), DiagID);
      return;
    }
  }

  if (const HLSLPartitioningAttr *Attr = FD->getAttr<HLSLPartitioningAttr>()) {
    if (isHS) {
      DXIL::TessellatorPartitioning partition =
          StringToPartitioning(Attr->getScheme());
      funcProps->ShaderProps.HS.partition = partition;
    } else if (isEntry && !SM->IsHS()) {
      unsigned DiagID =
          Diags.getCustomDiagID(DiagnosticsEngine::Warning,
                                "attribute partitioning only valid for HS.");
      Diags.Report(Attr->getLocation(), DiagID);
    }
  }

  if (const HLSLOutputTopologyAttr *Attr =
          FD->getAttr<HLSLOutputTopologyAttr>()) {
    if (isHS) {
      DXIL::TessellatorOutputPrimitive primitive =
          StringToTessOutputPrimitive(Attr->getTopology());
      funcProps->ShaderProps.HS.outputPrimitive = primitive;
    }
    else if (isMS) {
      DXIL::MeshOutputTopology topology =
          StringToMeshOutputTopology(Attr->getTopology());
      funcProps->ShaderProps.MS.outputTopology = topology;
    }
    else if (isEntry && !SM->IsHS() && !SM->IsMS()) {
<<<<<<< HEAD
      unsigned DiagID =
          Diags.getCustomDiagID(DiagnosticsEngine::Warning,
                                "attribute outputtopology only valid for HS and MS.");
      Diags.Report(Attr->getLocation(), DiagID);
=======
    unsigned DiagID =
      Diags.getCustomDiagID(DiagnosticsEngine::Warning,
        "attribute outputtopology only valid for HS and MS.");
    Diags.Report(Attr->getLocation(), DiagID);
>>>>>>> 6bbb88c8
    }
  }

  if (isHS) {
    funcProps->ShaderProps.HS.maxTessFactor = DXIL::kHSMaxTessFactorUpperBound;
    funcProps->ShaderProps.HS.inputControlPoints = DXIL::kHSDefaultInputControlPointCount;
  }

  if (const HLSLMaxTessFactorAttr *Attr =
    FD->getAttr<HLSLMaxTessFactorAttr>()) {
    if (isHS) {
      // TODO: change getFactor to return float.
      llvm::APInt intV(32, Attr->getFactor());
      funcProps->ShaderProps.HS.maxTessFactor = intV.bitsToFloat();
    } else if (isEntry && !SM->IsHS()) {
      unsigned DiagID =
        Diags.getCustomDiagID(DiagnosticsEngine::Error,
          "attribute maxtessfactor only valid for HS.");
      Diags.Report(Attr->getLocation(), DiagID);
      return;
    }
  }

  // Hull or domain shader.
  if (const HLSLDomainAttr *Attr = FD->getAttr<HLSLDomainAttr>()) {
    if (isEntry && !SM->IsHS() && !SM->IsDS()) {
      unsigned DiagID =
        Diags.getCustomDiagID(DiagnosticsEngine::Error,
          "attribute domain only valid for HS or DS.");
      Diags.Report(Attr->getLocation(), DiagID);
      return;
    }

    isDS = !isHS;
    if (isDS)
      funcProps->shaderKind = DXIL::ShaderKind::Domain;

    DXIL::TessellatorDomain domain = StringToDomain(Attr->getDomainType());
    if (isHS)
      funcProps->ShaderProps.HS.domain = domain;
    else
      funcProps->ShaderProps.DS.domain = domain;
  }

  // Vertex shader.
  if (const HLSLClipPlanesAttr *Attr = FD->getAttr<HLSLClipPlanesAttr>()) {
    if (isEntry && !SM->IsVS()) {
      unsigned DiagID = Diags.getCustomDiagID(
        DiagnosticsEngine::Error, "attribute clipplane only valid for VS.");
      Diags.Report(Attr->getLocation(), DiagID);
      return;
    }

    isVS = true;
    // The real job is done at EmitHLSLFunctionProlog where debug info is
    // available. Only set shader kind here.
    funcProps->shaderKind = DXIL::ShaderKind::Vertex;
  }

  // Pixel shader.
  if (const HLSLEarlyDepthStencilAttr *Attr =
    FD->getAttr<HLSLEarlyDepthStencilAttr>()) {
    if (isEntry && !SM->IsPS()) {
      unsigned DiagID = Diags.getCustomDiagID(
        DiagnosticsEngine::Error,
        "attribute earlydepthstencil only valid for PS.");
      Diags.Report(Attr->getLocation(), DiagID);
      return;
    }

    isPS = true;
    funcProps->ShaderProps.PS.EarlyDepthStencil = true;
    funcProps->shaderKind = DXIL::ShaderKind::Pixel;
  }

<<<<<<< HEAD
=======
  if (const HLSLWaveSizeAttr *Attr = FD->getAttr<HLSLWaveSizeAttr>()) {
    if (!m_pHLModule->GetShaderModel()->IsSM66Plus()) {
      unsigned DiagID = Diags.getCustomDiagID(
        DiagnosticsEngine::Error,
        "attribute WaveSize only valid for shader model 6.6 and higher.");
      Diags.Report(Attr->getLocation(), DiagID);
      return;
    }
    if (!isCS) {
      unsigned DiagID = Diags.getCustomDiagID(
        DiagnosticsEngine::Error,
        "attribute WaveSize only valid for CS.");
      Diags.Report(Attr->getLocation(), DiagID);
      return;
    }
    if (!isEntry) {
      unsigned DiagID = Diags.getCustomDiagID(
        DiagnosticsEngine::Error,
        "attribute WaveSize only valid on entry point function.");
      Diags.Report(Attr->getLocation(), DiagID);
      return;
    }
    // validate that it is a power of 2 between 4 and 128
    unsigned waveSize = Attr->getSize();
    if (!DXIL::IsValidWaveSizeValue(waveSize)) {
      unsigned DiagID = Diags.getCustomDiagID(
        DiagnosticsEngine::Error,
        "WaveSize value must be between %0 and %1 and a power of 2.");
      Diags.Report(Attr->getLocation(), DiagID) << DXIL::kMinWaveSize << DXIL::kMaxWaveSize;
    }
    funcProps->waveSize = Attr->getSize();
  }

>>>>>>> 6bbb88c8
  const unsigned profileAttributes = isCS + isHS + isDS + isGS + isVS + isPS + isRay + isMS + isAS;

  // TODO: check this in front-end and report error.
  DXASSERT(profileAttributes < 2, "profile attributes are mutual exclusive");

  if (isEntry) {
    switch (funcProps->shaderKind) {
    case ShaderModel::Kind::Compute:
    case ShaderModel::Kind::Hull:
    case ShaderModel::Kind::Domain:
    case ShaderModel::Kind::Geometry:
    case ShaderModel::Kind::Vertex:
    case ShaderModel::Kind::Pixel:
    case ShaderModel::Kind::Mesh:
    case ShaderModel::Kind::Amplification:
      DXASSERT(funcProps->shaderKind == SM->GetKind(),
               "attribute profile not match entry function profile");
      break;
    case ShaderModel::Kind::Library:
    case ShaderModel::Kind::Invalid:
      // Non-shader stage shadermodels don't have entry points.
      break;
    }
  }

  DxilFunctionAnnotation *FuncAnnotation =
      m_pHLModule->AddFunctionAnnotation(F);
  bool bDefaultRowMajor = m_pHLModule->GetHLOptions().bDefaultRowMajor;

  // Param Info
  unsigned streamIndex = 0;
  unsigned inputPatchCount = 0;
  unsigned outputPatchCount = 0;

  unsigned ArgNo = 0;
  unsigned ParmIdx = 0;

  auto ArgIt = F->arg_begin();

  if (const CXXMethodDecl *MethodDecl = dyn_cast<CXXMethodDecl>(FD)) {
    if (MethodDecl->isInstance()) {
      QualType ThisTy = MethodDecl->getThisType(FD->getASTContext());
      DxilParameterAnnotation &paramAnnotation =
          FuncAnnotation->GetParameterAnnotation(ArgNo++);
      ++ArgIt;
      // Construct annoation for this pointer.
      ConstructFieldAttributedAnnotation(paramAnnotation, ThisTy,
                                         bDefaultRowMajor);
      if (MethodDecl->isConst()) {
        paramAnnotation.SetParamInputQual(DxilParamInputQual::In);
      } else {
        paramAnnotation.SetParamInputQual(DxilParamInputQual::Inout);
      }
    }
  }

  // Ret Info
  QualType retTy = FD->getReturnType();
  DxilParameterAnnotation *pRetTyAnnotation = nullptr;
  if (F->getReturnType()->isVoidTy() && !retTy->isVoidType()) {
    // SRet.
    pRetTyAnnotation = &FuncAnnotation->GetParameterAnnotation(ArgNo++);
    // Save resource properties for parameters.
<<<<<<< HEAD
    DxilResourceProperties RP = BuildResourceProperty(retTy);
    if (RP.Class != DXIL::ResourceClass::Invalid)
      valToResPropertiesMap[ArgIt] = RP;
=======
    AddValToPropertyMap(ArgIt, retTy);
>>>>>>> 6bbb88c8
    ++ArgIt;
  } else {
    pRetTyAnnotation = &FuncAnnotation->GetRetTypeAnnotation();
  }
  DxilParameterAnnotation &retTyAnnotation = *pRetTyAnnotation;
  // keep Undefined here, we cannot decide for struct
  retTyAnnotation.SetInterpolationMode(
      GetInterpMode(FD, CompType::Kind::Invalid, /*bKeepUndefined*/ true)
          .GetKind());
  SourceLocation retTySemanticLoc = SetSemantic(FD, retTyAnnotation);
  retTyAnnotation.SetParamInputQual(DxilParamInputQual::Out);
  if (isEntry) {
    if (CGM.getLangOpts().EnableDX9CompatMode && retTyAnnotation.HasSemanticString()) {
      RemapObsoleteSemantic(retTyAnnotation, /*isPatchConstantFunction*/ false);
    }
    CheckParameterAnnotation(retTySemanticLoc, retTyAnnotation,
                             /*isPatchConstantFunction*/ false);
  }
  if (isRay && !retTy->isVoidType()) {
    Diags.Report(FD->getLocation(), Diags.getCustomDiagID(
      DiagnosticsEngine::Error, "return type for ray tracing shaders must be void"));
  }

  ConstructFieldAttributedAnnotation(retTyAnnotation, retTy, bDefaultRowMajor);
  if (FD->hasAttr<HLSLPreciseAttr>())
    retTyAnnotation.SetPrecise();

  if (isRay) {
    funcProps->ShaderProps.Ray.payloadSizeInBytes = 0;
    funcProps->ShaderProps.Ray.attributeSizeInBytes = 0;
  }

  bool hasOutIndices = false;
  bool hasOutVertices = false;
  bool hasOutPrimitives = false;
  bool hasInPayload = false;
<<<<<<< HEAD
=======
  bool rayShaderHaveErrors = false;
>>>>>>> 6bbb88c8
  for (; ArgNo < F->arg_size(); ++ArgNo, ++ParmIdx, ++ArgIt) {
    DxilParameterAnnotation &paramAnnotation =
        FuncAnnotation->GetParameterAnnotation(ArgNo);

    const ParmVarDecl *parmDecl = FD->getParamDecl(ParmIdx);

    QualType fieldTy = parmDecl->getType();
<<<<<<< HEAD
    // Save resource properties for parameters.
    DxilResourceProperties RP = BuildResourceProperty(fieldTy);
    if (RP.Class != DXIL::ResourceClass::Invalid)
      valToResPropertiesMap[ArgIt] = RP;
=======
    // Save object properties for parameters.
    AddValToPropertyMap(ArgIt, fieldTy);
>>>>>>> 6bbb88c8

    // if parameter type is a typedef, try to desugar it first.
    if (isa<TypedefType>(fieldTy.getTypePtr()))
      fieldTy = fieldTy.getDesugaredType(FD->getASTContext());
    ConstructFieldAttributedAnnotation(paramAnnotation, fieldTy,
                                       bDefaultRowMajor);
    if (parmDecl->hasAttr<HLSLPreciseAttr>())
      paramAnnotation.SetPrecise();

    // keep Undefined here, we cannot decide for struct
    InterpolationMode paramIM =
        GetInterpMode(parmDecl, CompType::Kind::Invalid, KeepUndefinedTrue);
    paramAnnotation.SetInterpolationMode(paramIM);
    SourceLocation paramSemanticLoc = SetSemantic(parmDecl, paramAnnotation);

    DxilParamInputQual dxilInputQ = DxilParamInputQual::In;

    if (parmDecl->hasAttr<HLSLInOutAttr>())
      dxilInputQ = DxilParamInputQual::Inout;
    else if (parmDecl->hasAttr<HLSLOutAttr>())
      dxilInputQ = DxilParamInputQual::Out;
    if (parmDecl->hasAttr<HLSLOutAttr>() && parmDecl->hasAttr<HLSLInAttr>())
      dxilInputQ = DxilParamInputQual::Inout;

    if (parmDecl->hasAttr<HLSLOutAttr>() && parmDecl->hasAttr<HLSLIndicesAttr>()) {
      if (hasOutIndices) {
        unsigned DiagID = Diags.getCustomDiagID(
            DiagnosticsEngine::Error,
            "multiple out indices parameters not allowed");
        Diags.Report(parmDecl->getLocation(), DiagID);
        continue;
      }
      const ConstantArrayType *CAT = dyn_cast<ConstantArrayType>(fieldTy.getCanonicalType());
      if (CAT == nullptr) {
        unsigned DiagID = Diags.getCustomDiagID(
          DiagnosticsEngine::Error,
          "indices output is not an constant-length array");
        Diags.Report(parmDecl->getLocation(), DiagID);
        continue;
      }
      unsigned count = CAT->getSize().getZExtValue();
      if (count > DXIL::kMaxMSOutputPrimitiveCount) {
        unsigned DiagID = Diags.getCustomDiagID(
            DiagnosticsEngine::Error,
            "max primitive count should not exceed %0");
        Diags.Report(parmDecl->getLocation(), DiagID) << DXIL::kMaxMSOutputPrimitiveCount;
        continue;
      }
      if (funcProps->ShaderProps.MS.maxPrimitiveCount != 0 &&
        funcProps->ShaderProps.MS.maxPrimitiveCount != count) {
        unsigned DiagID = Diags.getCustomDiagID(
            DiagnosticsEngine::Error,
            "max primitive count mismatch");
        Diags.Report(parmDecl->getLocation(), DiagID);
        continue;
      }
      // Get element type.
      QualType arrayEleTy = CAT->getElementType();
<<<<<<< HEAD
=======

      if (hlsl::IsHLSLVecType(arrayEleTy)) {
        QualType vecEltTy = hlsl::GetHLSLVecElementType(arrayEleTy);
        if (!vecEltTy->isUnsignedIntegerType() || CGM.getContext().getTypeSize(vecEltTy) != 32) {
          unsigned DiagID = Diags.getCustomDiagID(
              DiagnosticsEngine::Error,
              "the element of out_indices array must be uint2 for line output or uint3 for triangle output");
          Diags.Report(parmDecl->getLocation(), DiagID);
          continue;
        }
        unsigned vecEltCount = hlsl::GetHLSLVecSize(arrayEleTy);
        if (funcProps->ShaderProps.MS.outputTopology == DXIL::MeshOutputTopology::Line && vecEltCount != 2) {
          unsigned DiagID = Diags.getCustomDiagID(
              DiagnosticsEngine::Error,
              "the element of out_indices array in a mesh shader whose output topology is line must be uint2");
          Diags.Report(parmDecl->getLocation(), DiagID);
          continue;
        }
        if (funcProps->ShaderProps.MS.outputTopology == DXIL::MeshOutputTopology::Triangle && vecEltCount != 3) {
          unsigned DiagID = Diags.getCustomDiagID(
              DiagnosticsEngine::Error,
              "the element of out_indices array in a mesh shader whose output topology is triangle must be uint3");
          Diags.Report(parmDecl->getLocation(), DiagID);
          continue;
        }
      } else {
        unsigned DiagID = Diags.getCustomDiagID(
            DiagnosticsEngine::Error,
            "the element of out_indices array must be uint2 for line output or uint3 for triangle output");
        Diags.Report(parmDecl->getLocation(), DiagID);
        continue;
      }

      dxilInputQ = DxilParamInputQual::OutIndices;
      funcProps->ShaderProps.MS.maxPrimitiveCount = count;
      hasOutIndices = true;
    }
    if (parmDecl->hasAttr<HLSLOutAttr>() && parmDecl->hasAttr<HLSLVerticesAttr>()) {
      if (hasOutVertices) {
        unsigned DiagID = Diags.getCustomDiagID(
            DiagnosticsEngine::Error,
            "multiple out vertices parameters not allowed");
        Diags.Report(parmDecl->getLocation(), DiagID);
        continue;
      }
      const ConstantArrayType *CAT = dyn_cast<ConstantArrayType>(fieldTy.getCanonicalType());
      if (CAT == nullptr) {
        unsigned DiagID = Diags.getCustomDiagID(
            DiagnosticsEngine::Error,
            "vertices output is not an constant-length array");
        Diags.Report(parmDecl->getLocation(), DiagID);
        continue;
      }
      unsigned count = CAT->getSize().getZExtValue();
      if (count > DXIL::kMaxMSOutputVertexCount) {
        unsigned DiagID = Diags.getCustomDiagID(
            DiagnosticsEngine::Error,
            "max vertex count should not exceed %0");
        Diags.Report(parmDecl->getLocation(), DiagID) << DXIL::kMaxMSOutputVertexCount;
        continue;
      }

      dxilInputQ = DxilParamInputQual::OutVertices;
      funcProps->ShaderProps.MS.maxVertexCount = count;
      hasOutVertices = true;
    }
    if (parmDecl->hasAttr<HLSLOutAttr>() && parmDecl->hasAttr<HLSLPrimitivesAttr>()) {
      if (hasOutPrimitives) {
        unsigned DiagID = Diags.getCustomDiagID(
            DiagnosticsEngine::Error,
            "multiple out primitives parameters not allowed");
        Diags.Report(parmDecl->getLocation(), DiagID);
        continue;
      }
      const ConstantArrayType *CAT = dyn_cast<ConstantArrayType>(fieldTy.getCanonicalType());
      if (CAT == nullptr) {
        unsigned DiagID = Diags.getCustomDiagID(
            DiagnosticsEngine::Error,
            "primitives output is not an constant-length array");
        Diags.Report(parmDecl->getLocation(), DiagID);
        continue;
      }
      unsigned count = CAT->getSize().getZExtValue();
      if (count > DXIL::kMaxMSOutputPrimitiveCount) {
        unsigned DiagID = Diags.getCustomDiagID(
            DiagnosticsEngine::Error,
            "max primitive count should not exceed %0");
        Diags.Report(parmDecl->getLocation(), DiagID) << DXIL::kMaxMSOutputPrimitiveCount;
        continue;
      }
      if (funcProps->ShaderProps.MS.maxPrimitiveCount != 0 &&
        funcProps->ShaderProps.MS.maxPrimitiveCount != count) {
        unsigned DiagID = Diags.getCustomDiagID(
            DiagnosticsEngine::Error,
            "max primitive count mismatch");
        Diags.Report(parmDecl->getLocation(), DiagID);
        continue;
      }

      dxilInputQ = DxilParamInputQual::OutPrimitives;
      funcProps->ShaderProps.MS.maxPrimitiveCount = count;
      hasOutPrimitives = true;
    }
    if (parmDecl->hasAttr<HLSLInAttr>() && parmDecl->hasAttr<HLSLPayloadAttr>()) {
      if (hasInPayload) {
        unsigned DiagID = Diags.getCustomDiagID(
            DiagnosticsEngine::Error,
            "multiple in payload parameters not allowed");
        Diags.Report(parmDecl->getLocation(), DiagID);
        continue;
      }
      dxilInputQ = DxilParamInputQual::InPayload;
      DataLayout DL(&this->TheModule);
      funcProps->ShaderProps.MS.payloadSizeInBytes = DL.getTypeAllocSize(
        F->getFunctionType()->getFunctionParamType(ArgNo)->getPointerElementType());
      hasInPayload = true;
    }

    DXIL::InputPrimitive inputPrimitive = DXIL::InputPrimitive::Undefined;
>>>>>>> 6bbb88c8

      if (hlsl::IsHLSLVecType(arrayEleTy)) {
        QualType vecEltTy = hlsl::GetHLSLVecElementType(arrayEleTy);
        if (!vecEltTy->isUnsignedIntegerType() || CGM.getContext().getTypeSize(vecEltTy) != 32) {
          unsigned DiagID = Diags.getCustomDiagID(
              DiagnosticsEngine::Error,
              "the element of out_indices array must be uint2 for line output or uint3 for triangle output");
          Diags.Report(parmDecl->getLocation(), DiagID);
          continue;
        }
        unsigned vecEltCount = hlsl::GetHLSLVecSize(arrayEleTy);
        if (funcProps->ShaderProps.MS.outputTopology == DXIL::MeshOutputTopology::Line && vecEltCount != 2) {
          unsigned DiagID = Diags.getCustomDiagID(
              DiagnosticsEngine::Error,
              "the element of out_indices array in a mesh shader whose output topology is line must be uint2");
          Diags.Report(parmDecl->getLocation(), DiagID);
          continue;
        }
        if (funcProps->ShaderProps.MS.outputTopology == DXIL::MeshOutputTopology::Triangle && vecEltCount != 3) {
          unsigned DiagID = Diags.getCustomDiagID(
              DiagnosticsEngine::Error,
              "the element of out_indices array in a mesh shader whose output topology is triangle must be uint3");
          Diags.Report(parmDecl->getLocation(), DiagID);
          continue;
        }
      } else {
        unsigned DiagID = Diags.getCustomDiagID(
            DiagnosticsEngine::Error,
            "the element of out_indices array must be uint2 for line output or uint3 for triangle output");
        Diags.Report(parmDecl->getLocation(), DiagID);
        continue;
      }

      dxilInputQ = DxilParamInputQual::OutIndices;
      funcProps->ShaderProps.MS.maxPrimitiveCount = count;
      hasOutIndices = true;
    }
    if (parmDecl->hasAttr<HLSLOutAttr>() && parmDecl->hasAttr<HLSLVerticesAttr>()) {
      if (hasOutVertices) {
        unsigned DiagID = Diags.getCustomDiagID(
            DiagnosticsEngine::Error,
            "multiple out vertices parameters not allowed");
        Diags.Report(parmDecl->getLocation(), DiagID);
        continue;
      }
      const ConstantArrayType *CAT = dyn_cast<ConstantArrayType>(fieldTy.getCanonicalType());
      if (CAT == nullptr) {
        unsigned DiagID = Diags.getCustomDiagID(
            DiagnosticsEngine::Error,
            "vertices output is not an constant-length array");
        Diags.Report(parmDecl->getLocation(), DiagID);
        continue;
      }
      unsigned count = CAT->getSize().getZExtValue();
      if (count > DXIL::kMaxMSOutputVertexCount) {
        unsigned DiagID = Diags.getCustomDiagID(
            DiagnosticsEngine::Error,
            "max vertex count should not exceed %0");
        Diags.Report(parmDecl->getLocation(), DiagID) << DXIL::kMaxMSOutputVertexCount;
        continue;
      }

      dxilInputQ = DxilParamInputQual::OutVertices;
      funcProps->ShaderProps.MS.maxVertexCount = count;
      hasOutVertices = true;
    }
    if (parmDecl->hasAttr<HLSLOutAttr>() && parmDecl->hasAttr<HLSLPrimitivesAttr>()) {
      if (hasOutPrimitives) {
        unsigned DiagID = Diags.getCustomDiagID(
            DiagnosticsEngine::Error,
            "multiple out primitives parameters not allowed");
        Diags.Report(parmDecl->getLocation(), DiagID);
        continue;
      }
      const ConstantArrayType *CAT = dyn_cast<ConstantArrayType>(fieldTy.getCanonicalType());
      if (CAT == nullptr) {
        unsigned DiagID = Diags.getCustomDiagID(
            DiagnosticsEngine::Error,
            "primitives output is not an constant-length array");
        Diags.Report(parmDecl->getLocation(), DiagID);
        continue;
      }
      unsigned count = CAT->getSize().getZExtValue();
      if (count > DXIL::kMaxMSOutputPrimitiveCount) {
        unsigned DiagID = Diags.getCustomDiagID(
            DiagnosticsEngine::Error,
            "max primitive count should not exceed %0");
        Diags.Report(parmDecl->getLocation(), DiagID) << DXIL::kMaxMSOutputPrimitiveCount;
        continue;
      }
      if (funcProps->ShaderProps.MS.maxPrimitiveCount != 0 &&
        funcProps->ShaderProps.MS.maxPrimitiveCount != count) {
        unsigned DiagID = Diags.getCustomDiagID(
            DiagnosticsEngine::Error,
            "max primitive count mismatch");
        Diags.Report(parmDecl->getLocation(), DiagID);
        continue;
      }

      dxilInputQ = DxilParamInputQual::OutPrimitives;
      funcProps->ShaderProps.MS.maxPrimitiveCount = count;
      hasOutPrimitives = true;
    }
    if (parmDecl->hasAttr<HLSLInAttr>() && parmDecl->hasAttr<HLSLPayloadAttr>()) {
      if (hasInPayload) {
        unsigned DiagID = Diags.getCustomDiagID(
            DiagnosticsEngine::Error,
            "multiple in payload parameters not allowed");
        Diags.Report(parmDecl->getLocation(), DiagID);
        continue;
      }
      dxilInputQ = DxilParamInputQual::InPayload;
      DataLayout DL(&this->TheModule);
      funcProps->ShaderProps.MS.payloadSizeInBytes = DL.getTypeAllocSize(
        F->getFunctionType()->getFunctionParamType(ArgNo)->getPointerElementType());
      hasInPayload = true;
    }

    DXIL::InputPrimitive inputPrimitive = DXIL::InputPrimitive::Undefined;

    if (IsHLSLOutputPatchType(parmDecl->getType())) {
      outputPatchCount++;
      if (dxilInputQ != DxilParamInputQual::In) {
        unsigned DiagID = Diags.getCustomDiagID(
            DiagnosticsEngine::Error,
            "OutputPatch should not be out/inout parameter");
        Diags.Report(parmDecl->getLocation(), DiagID);
        continue;
      }
      dxilInputQ = DxilParamInputQual::OutputPatch;
      if (isDS)
        funcProps->ShaderProps.DS.inputControlPoints =
            GetHLSLOutputPatchCount(parmDecl->getType());
    } else if (IsHLSLInputPatchType(parmDecl->getType())) {
      inputPatchCount++;
      if (dxilInputQ != DxilParamInputQual::In) {
        unsigned DiagID = Diags.getCustomDiagID(
            DiagnosticsEngine::Error,
            "InputPatch should not be out/inout parameter");
        Diags.Report(parmDecl->getLocation(), DiagID);
        continue;
      }
      dxilInputQ = DxilParamInputQual::InputPatch;
      if (isHS) {
        funcProps->ShaderProps.HS.inputControlPoints =
            GetHLSLInputPatchCount(parmDecl->getType());
      } else if (isGS) {
        inputPrimitive = (DXIL::InputPrimitive)(
            (unsigned)DXIL::InputPrimitive::ControlPointPatch1 +
            GetHLSLInputPatchCount(parmDecl->getType()) - 1);
      }
    } else if (IsHLSLStreamOutputType(parmDecl->getType())) {
      // TODO: validation this at ASTContext::getFunctionType in
      // AST/ASTContext.cpp
      DXASSERT(dxilInputQ == DxilParamInputQual::Inout,
               "stream output parameter must be inout");
      switch (streamIndex) {
      case 0:
        dxilInputQ = DxilParamInputQual::OutStream0;
        break;
      case 1:
        dxilInputQ = DxilParamInputQual::OutStream1;
        break;
      case 2:
        dxilInputQ = DxilParamInputQual::OutStream2;
        break;
      case 3:
      default:
        // TODO: validation this at ASTContext::getFunctionType in
        // AST/ASTContext.cpp
        DXASSERT(streamIndex == 3, "stream number out of bound");
        dxilInputQ = DxilParamInputQual::OutStream3;
        break;
      }
      DXIL::PrimitiveTopology &streamTopology =
          funcProps->ShaderProps.GS.streamPrimitiveTopologies[streamIndex];
      if (IsHLSLPointStreamType(parmDecl->getType()))
        streamTopology = DXIL::PrimitiveTopology::PointList;
      else if (IsHLSLLineStreamType(parmDecl->getType()))
        streamTopology = DXIL::PrimitiveTopology::LineStrip;
      else {
        DXASSERT(IsHLSLTriangleStreamType(parmDecl->getType()),
                 "invalid StreamType");
        streamTopology = DXIL::PrimitiveTopology::TriangleStrip;
      }

      if (streamIndex > 0) {
        bool bAllPoint =
            streamTopology == DXIL::PrimitiveTopology::PointList &&
            funcProps->ShaderProps.GS.streamPrimitiveTopologies[0] ==
                DXIL::PrimitiveTopology::PointList;
        if (!bAllPoint) {
          unsigned DiagID = Diags.getCustomDiagID(
              DiagnosticsEngine::Error, "when multiple GS output streams are "
                                        "used they must be pointlists.");
          Diags.Report(FD->getLocation(), DiagID);
        }
      }

      streamIndex++;
    }

    unsigned GsInputArrayDim = 0;
    if (parmDecl->hasAttr<HLSLTriangleAttr>()) {
      inputPrimitive = DXIL::InputPrimitive::Triangle;
      GsInputArrayDim = 3;
    } else if (parmDecl->hasAttr<HLSLTriangleAdjAttr>()) {
      inputPrimitive = DXIL::InputPrimitive::TriangleWithAdjacency;
      GsInputArrayDim = 6;
    } else if (parmDecl->hasAttr<HLSLPointAttr>()) {
      inputPrimitive = DXIL::InputPrimitive::Point;
      GsInputArrayDim = 1;
    } else if (parmDecl->hasAttr<HLSLLineAdjAttr>()) {
      inputPrimitive = DXIL::InputPrimitive::LineWithAdjacency;
      GsInputArrayDim = 4;
    } else if (parmDecl->hasAttr<HLSLLineAttr>()) {
      inputPrimitive = DXIL::InputPrimitive::Line;
      GsInputArrayDim = 2;
    }

    if (inputPrimitive != DXIL::InputPrimitive::Undefined) {
      // Set to InputPrimitive for GS.
      dxilInputQ = DxilParamInputQual::InputPrimitive;
      if (funcProps->ShaderProps.GS.inputPrimitive ==
          DXIL::InputPrimitive::Undefined) {
        funcProps->ShaderProps.GS.inputPrimitive = inputPrimitive;
      } else if (funcProps->ShaderProps.GS.inputPrimitive != inputPrimitive) {
        unsigned DiagID = Diags.getCustomDiagID(
            DiagnosticsEngine::Error, "input parameter conflicts with geometry "
                                      "specifier of previous input parameters");
        Diags.Report(parmDecl->getLocation(), DiagID);
      }
    }

    if (GsInputArrayDim != 0) {
      QualType Ty = parmDecl->getType();
      if (!Ty->isConstantArrayType()) {
        unsigned DiagID = Diags.getCustomDiagID(
            DiagnosticsEngine::Error,
            "input types for geometry shader must be constant size arrays");
        Diags.Report(parmDecl->getLocation(), DiagID);
      } else {
        const ConstantArrayType *CAT = cast<ConstantArrayType>(Ty);
        if (CAT->getSize().getLimitedValue() != GsInputArrayDim) {
          StringRef primtiveNames[] = {
              "invalid",     // 0
              "point",       // 1
              "line",        // 2
              "triangle",    // 3
              "lineadj",     // 4
              "invalid",     // 5
              "triangleadj", // 6
          };
          DXASSERT(GsInputArrayDim < llvm::array_lengthof(primtiveNames),
                   "Invalid array dim");
          unsigned DiagID = Diags.getCustomDiagID(
              DiagnosticsEngine::Error, "array dimension for %0 must be %1");
          Diags.Report(parmDecl->getLocation(), DiagID)
              << primtiveNames[GsInputArrayDim] << GsInputArrayDim;
        }
      }
    }

    // Validate Ray Tracing function parameter (some validation may be pushed into front end)
    if (isRay) {
      switch (funcProps->shaderKind) {
      case DXIL::ShaderKind::RayGeneration:
      case DXIL::ShaderKind::Intersection:
        // RayGeneration and Intersection shaders are not allowed to have any input parameters
        Diags.Report(parmDecl->getLocation(), Diags.getCustomDiagID(
          DiagnosticsEngine::Error, "parameters are not allowed for %0 shader"))
            << (funcProps->shaderKind == DXIL::ShaderKind::RayGeneration ?
                "raygeneration" : "intersection");
        rayShaderHaveErrors = true;
      case DXIL::ShaderKind::AnyHit:
      case DXIL::ShaderKind::ClosestHit:
        if (0 == ArgNo && dxilInputQ != DxilParamInputQual::Inout) {
          Diags.Report(parmDecl->getLocation(), Diags.getCustomDiagID(
            DiagnosticsEngine::Error,
            "ray payload parameter must be inout"));
          rayShaderHaveErrors = true;
        } else if (1 == ArgNo && dxilInputQ != DxilParamInputQual::In) {
          Diags.Report(parmDecl->getLocation(), Diags.getCustomDiagID(
            DiagnosticsEngine::Error,
            "intersection attributes parameter must be in"));
          rayShaderHaveErrors = true;
        } else if (ArgNo > 1) {
          Diags.Report(parmDecl->getLocation(), Diags.getCustomDiagID(
            DiagnosticsEngine::Error,
            "too many parameters, expected payload and attributes parameters only."));
          rayShaderHaveErrors = true;
        }
        if (ArgNo < 2) {
          if (!IsHLSLNumericUserDefinedType(parmDecl->getType())) {
            Diags.Report(parmDecl->getLocation(), Diags.getCustomDiagID(
              DiagnosticsEngine::Error,
              "payload and attribute structures must be user defined types with only numeric contents."));
            rayShaderHaveErrors = true;
          } else {
            DataLayout DL(&this->TheModule);
            unsigned size = DL.getTypeAllocSize(F->getFunctionType()->getFunctionParamType(ArgNo)->getPointerElementType());
            if (0 == ArgNo)
              funcProps->ShaderProps.Ray.payloadSizeInBytes = size;
            else
              funcProps->ShaderProps.Ray.attributeSizeInBytes = size;
          }
        }
        break;
      case DXIL::ShaderKind::Miss:
        if (ArgNo > 0) {
          Diags.Report(parmDecl->getLocation(), Diags.getCustomDiagID(
            DiagnosticsEngine::Error,
            "only one parameter (ray payload) allowed for miss shader"));
          rayShaderHaveErrors = true;
        } else if (dxilInputQ != DxilParamInputQual::Inout) {
          Diags.Report(parmDecl->getLocation(), Diags.getCustomDiagID(
            DiagnosticsEngine::Error,
            "ray payload parameter must be declared inout"));
          rayShaderHaveErrors = true;
        }
        if (ArgNo < 1) {
          if (!IsHLSLNumericUserDefinedType(parmDecl->getType())) {
            Diags.Report(parmDecl->getLocation(), Diags.getCustomDiagID(
              DiagnosticsEngine::Error,
              "ray payload parameter must be a user defined type with only numeric contents."));
            rayShaderHaveErrors = true;
          } else {
            DataLayout DL(&this->TheModule);
            unsigned size = DL.getTypeAllocSize(F->getFunctionType()->getFunctionParamType(ArgNo)->getPointerElementType());
            funcProps->ShaderProps.Ray.payloadSizeInBytes = size;
          }
        }
        break;
      case DXIL::ShaderKind::Callable:
        if (ArgNo > 0) {
          Diags.Report(parmDecl->getLocation(), Diags.getCustomDiagID(
            DiagnosticsEngine::Error,
            "only one parameter allowed for callable shader"));
          rayShaderHaveErrors = true;
        } else if (dxilInputQ != DxilParamInputQual::Inout) {
          Diags.Report(parmDecl->getLocation(), Diags.getCustomDiagID(
            DiagnosticsEngine::Error,
            "callable parameter must be declared inout"));
          rayShaderHaveErrors = true;
        }
        if (ArgNo < 1) {
          if (!IsHLSLNumericUserDefinedType(parmDecl->getType())) {
            Diags.Report(parmDecl->getLocation(), Diags.getCustomDiagID(
              DiagnosticsEngine::Error,
              "callable parameter must be a user defined type with only numeric contents."));
            rayShaderHaveErrors = true;
          } else {
            DataLayout DL(&this->TheModule);
            unsigned size = DL.getTypeAllocSize(F->getFunctionType()->getFunctionParamType(ArgNo)->getPointerElementType());
            funcProps->ShaderProps.Ray.paramSizeInBytes = size;
          }
        }
        break;
      }
    }

    paramAnnotation.SetParamInputQual(dxilInputQ);
    if (isEntry) {
      if (CGM.getLangOpts().EnableDX9CompatMode && paramAnnotation.HasSemanticString()) {
        RemapObsoleteSemantic(paramAnnotation, /*isPatchConstantFunction*/ false);
      }
      CheckParameterAnnotation(paramSemanticLoc, paramAnnotation,
                               /*isPatchConstantFunction*/ false);
    }
  }

  if (inputPatchCount > 1) {
    unsigned DiagID = Diags.getCustomDiagID(
        DiagnosticsEngine::Error, "may only have one InputPatch parameter");
    Diags.Report(FD->getLocation(), DiagID);
  }
  if (outputPatchCount > 1) {
    unsigned DiagID = Diags.getCustomDiagID(
        DiagnosticsEngine::Error, "may only have one OutputPatch parameter");
    Diags.Report(FD->getLocation(), DiagID);
  }

  // If Shader is a ray shader that requires parameters, make sure size is non-zero
  if (isRay) {
    bool bNeedsAttributes = false;
    bool bNeedsPayload = false;
    switch (funcProps->shaderKind) {
    case DXIL::ShaderKind::AnyHit:
    case DXIL::ShaderKind::ClosestHit:
      bNeedsAttributes = true;
    case DXIL::ShaderKind::Miss:
      bNeedsPayload = true;
    case DXIL::ShaderKind::Callable:
      if (0 == funcProps->ShaderProps.Ray.payloadSizeInBytes) {
        unsigned DiagID = bNeedsPayload ?
          Diags.getCustomDiagID(DiagnosticsEngine::Error,
            "shader must include inout payload structure parameter.") :
          Diags.getCustomDiagID(DiagnosticsEngine::Error,
            "shader must include inout parameter structure.");
        Diags.Report(FD->getLocation(), DiagID);
        rayShaderHaveErrors = true;
      }
    }
    if (bNeedsAttributes &&
        0 == funcProps->ShaderProps.Ray.attributeSizeInBytes) {
      Diags.Report(FD->getLocation(), Diags.getCustomDiagID(
        DiagnosticsEngine::Error,
        "shader must include attributes structure parameter."));
      rayShaderHaveErrors = true;
    }
  }

  // If we encountered an error during verification of RayTracing 
  // shader signatures, stop here. Otherwise we risk to trigger 
  // unhandled behaviour, i.e., DXC crashes when the payload is 
  // declared as matrix<float...> type.
  if(rayShaderHaveErrors)
      return;

  // Type annotation for parameters and return type.
  {
    DxilTypeSystem &dxilTypeSys = m_pHLModule->GetTypeSystem();
    unsigned arrayEltSize = 0;
    AddTypeAnnotation(FD->getReturnType(), dxilTypeSys, arrayEltSize);

    // Type annotation for this pointer.
    if (const CXXMethodDecl *MFD = dyn_cast<CXXMethodDecl>(FD)) {
      const CXXRecordDecl *RD = MFD->getParent();
      QualType Ty = CGM.getContext().getTypeDeclType(RD);
      AddTypeAnnotation(Ty, dxilTypeSys, arrayEltSize);
    }

    for (const ValueDecl *param : FD->params()) {
      QualType Ty = param->getType();
      AddTypeAnnotation(Ty, dxilTypeSys, arrayEltSize);
    }

    dxilTypeSys.FinishFunctionAnnotation(*FuncAnnotation);
  }

  // clear isExportedEntry if not exporting entry
  bool isExportedEntry = profileAttributes != 0;
  if (isExportedEntry) {
    // use unmangled or mangled name depending on which is used for final entry function
    StringRef name = isRay ? F->getName() : FD->getName();
    if (!m_ExportMap.IsExported(name)) {
      isExportedEntry = false;
    }
  }

  // Only parse root signature for entry function.
  if (HLSLRootSignatureAttr *RSA = FD->getAttr<HLSLRootSignatureAttr>()) {
    if (isExportedEntry || isEntry)
      EmitHLSLRootSignature(RSA, F, *funcProps);
  }

  // Only add functionProps when exist.
  if (isExportedEntry || isEntry)
    m_pHLModule->AddDxilFunctionProps(F, funcProps);
  if (isPatchConstantFunction)
    patchConstantFunctionPropsMap[F] = std::move(funcProps);

  // Save F to entry map.
  if (isExportedEntry) {
    if (entryFunctionMap.count(FD->getName())) {
      DiagnosticsEngine &Diags = CGM.getDiags();
      unsigned DiagID = Diags.getCustomDiagID(
          DiagnosticsEngine::Error,
          "redefinition of %0");
      Diags.Report(FD->getLocStart(), DiagID) << FD->getName();
    }
    auto &Entry = entryFunctionMap[FD->getNameAsString()];
    Entry.SL = FD->getLocation();
    Entry.Func= F;
  }

  // Add target-dependent experimental function attributes
  for (const auto &Attr : FD->specific_attrs<HLSLExperimentalAttr>()) {
    F->addFnAttr(Twine("exp-", Attr->getName()).str(), Attr->getValue());
  }

  m_ScopeMap[F] = ScopeInfo(F);
}

void CGMSHLSLRuntime::RemapObsoleteSemantic(DxilParameterAnnotation &paramInfo, bool isPatchConstantFunction) {
  DXASSERT(CGM.getLangOpts().EnableDX9CompatMode, "should be used only in back-compat mode");

  const ShaderModel *SM = m_pHLModule->GetShaderModel();
  DXIL::SigPointKind sigPointKind = SigPointFromInputQual(paramInfo.GetParamInputQual(), SM->GetKind(), isPatchConstantFunction);

  hlsl::RemapObsoleteSemantic(paramInfo, sigPointKind, CGM.getLLVMContext());
}

void CGMSHLSLRuntime::EmitHLSLFunctionProlog(Function *F, const FunctionDecl *FD) {
  // Support clip plane need debug info which not available when create function attribute.
  if (const HLSLClipPlanesAttr *Attr = FD->getAttr<HLSLClipPlanesAttr>()) {
    DxilFunctionProps &funcProps = m_pHLModule->GetDxilFunctionProps(F);
    // Initialize to null.
    memset(funcProps.ShaderProps.VS.clipPlanes, 0, sizeof(funcProps.ShaderProps.VS.clipPlanes));
    // Create global for each clip plane, and use the clip plane val as init val.
    auto AddClipPlane = [&](Expr *clipPlane, unsigned idx) {
      if (DeclRefExpr *decl = dyn_cast<DeclRefExpr>(clipPlane)) {
        const VarDecl *VD = cast<VarDecl>(decl->getDecl());
        Constant *clipPlaneVal = CGM.GetAddrOfGlobalVar(VD);
        funcProps.ShaderProps.VS.clipPlanes[idx] = clipPlaneVal;
        if (m_bDebugInfo) {
          CodeGenFunction CGF(CGM);
          ApplyDebugLocation applyDebugLoc(CGF, clipPlane);
          debugInfoMap[clipPlaneVal] = CGF.Builder.getCurrentDebugLocation();
        }
      } else {
        // Must be a MemberExpr.
        const MemberExpr *ME = cast<MemberExpr>(clipPlane);
        CodeGenFunction CGF(CGM);
        CodeGen::LValue LV = CGF.EmitMemberExpr(ME);
        Value *addr = LV.getAddress();
        funcProps.ShaderProps.VS.clipPlanes[idx] = cast<Constant>(addr);
        if (m_bDebugInfo) {
          CodeGenFunction CGF(CGM);
          ApplyDebugLocation applyDebugLoc(CGF, clipPlane);
          debugInfoMap[addr] = CGF.Builder.getCurrentDebugLocation();
        }
      }
    };

    if (Expr *clipPlane = Attr->getClipPlane1())
      AddClipPlane(clipPlane, 0);
    if (Expr *clipPlane = Attr->getClipPlane2())
      AddClipPlane(clipPlane, 1);
    if (Expr *clipPlane = Attr->getClipPlane3())
      AddClipPlane(clipPlane, 2);
    if (Expr *clipPlane = Attr->getClipPlane4())
      AddClipPlane(clipPlane, 3);
    if (Expr *clipPlane = Attr->getClipPlane5())
      AddClipPlane(clipPlane, 4);
    if (Expr *clipPlane = Attr->getClipPlane6())
      AddClipPlane(clipPlane, 5);

    clipPlaneFuncList.emplace_back(F);
  }

  // Update function linkage based on DefaultLinkage
  // We will take care of patch constant functions later, once identified for certain.
  if (!m_pHLModule->HasDxilFunctionProps(F)) {
    if (F->getLinkage() == GlobalValue::LinkageTypes::ExternalLinkage) {
      if (!FD->hasAttr<HLSLExportAttr>()) {
        switch (CGM.getCodeGenOpts().DefaultLinkage) {
        case DXIL::DefaultLinkage::Default:
          if (m_pHLModule->GetShaderModel()->GetMinor() != ShaderModel::kOfflineMinor)
            F->setLinkage(GlobalValue::LinkageTypes::InternalLinkage);
          break;
        case DXIL::DefaultLinkage::Internal:
          F->setLinkage(GlobalValue::LinkageTypes::InternalLinkage);
          break;
        }
      }
    }
  }
}

void CGMSHLSLRuntime::AddControlFlowHint(CodeGenFunction &CGF, const Stmt &S,
                                         llvm::TerminatorInst *TI,
                                         ArrayRef<const Attr *> Attrs) {
  // Build hints.
  bool bNoBranchFlatten = true;
  bool bBranch = false;
  bool bFlatten = false;

  std::vector<DXIL::ControlFlowHint> hints;
  for (const auto *Attr : Attrs) {
    if (isa<HLSLBranchAttr>(Attr)) {
      hints.emplace_back(DXIL::ControlFlowHint::Branch);
      bNoBranchFlatten = false;
      bBranch = true;
    }
    else if (isa<HLSLFlattenAttr>(Attr)) {
      hints.emplace_back(DXIL::ControlFlowHint::Flatten);
      bNoBranchFlatten = false;
      bFlatten = true;
    } else if (isa<HLSLForceCaseAttr>(Attr)) {
      if (isa<SwitchStmt>(&S)) {
        hints.emplace_back(DXIL::ControlFlowHint::ForceCase);
      }
    }
    // Ignore fastopt, allow_uav_condition and call for now.
  }

  if (bNoBranchFlatten) {
    // CHECK control flow option.
    if (CGF.CGM.getCodeGenOpts().HLSLPreferControlFlow)
      hints.emplace_back(DXIL::ControlFlowHint::Branch);
    else if (CGF.CGM.getCodeGenOpts().HLSLAvoidControlFlow)
      hints.emplace_back(DXIL::ControlFlowHint::Flatten);
  }

  if (bFlatten && bBranch) {
    DiagnosticsEngine &Diags = CGM.getDiags();
    unsigned DiagID = Diags.getCustomDiagID(
        DiagnosticsEngine::Error,
        "can't use branch and flatten attributes together");
    Diags.Report(S.getLocStart(), DiagID);
  }

  if (hints.size()) {      
    // Add meta data to the instruction.
    MDNode *hintsNode = DxilMDHelper::EmitControlFlowHints(Context, hints);
    TI->setMetadata(DxilMDHelper::kDxilControlFlowHintMDName, hintsNode);
  }
}

<<<<<<< HEAD
void CGMSHLSLRuntime::MarkRetTemp(CodeGenFunction &CGF, Value *V,
                                 QualType QualTy) {
  // Save resource properties for ret temp.
  DxilResourceProperties RP = BuildResourceProperty(QualTy);
  if (RP.Class != DXIL::ResourceClass::Invalid)
    valToResPropertiesMap[V] = RP;
=======
void CGMSHLSLRuntime::MarkPotentialResourceTemp(CodeGenFunction &CGF, llvm::Value *V,
                                           clang::QualType QualTy) {
  // Save object properties for temp that may be created for
  // call args, return value, or agg expr copy.
  if (objectProperties.GetResource(V).isValid())
    return;
  AddValToPropertyMap(V, QualTy);
>>>>>>> 6bbb88c8
}

void CGMSHLSLRuntime::FinishAutoVar(CodeGenFunction &CGF, const VarDecl &D,
                                    llvm::Value *V) {
  if (D.hasAttr<HLSLPreciseAttr>()) {
    AllocaInst *AI = cast<AllocaInst>(V);
    HLModule::MarkPreciseAttributeWithMetadata(AI);
  }
  // Add type annotation for local variable.
  DxilTypeSystem &typeSys = m_pHLModule->GetTypeSystem();
  unsigned arrayEltSize = 0;
  AddTypeAnnotation(D.getType(), typeSys, arrayEltSize);
<<<<<<< HEAD
  // Save resource properties for local variables.
  DxilResourceProperties RP = BuildResourceProperty(D.getType());
  if (RP.Class != DXIL::ResourceClass::Invalid)
    valToResPropertiesMap[V] = RP;
=======
  // Save object properties for local variables.
  AddValToPropertyMap(V, D.getType());
>>>>>>> 6bbb88c8
}

hlsl::InterpolationMode CGMSHLSLRuntime::GetInterpMode(const Decl *decl,
                                                       CompType compType,
                                                       bool bKeepUndefined) {
  InterpolationMode Interp(
      decl->hasAttr<HLSLNoInterpolationAttr>(), decl->hasAttr<HLSLLinearAttr>(),
      decl->hasAttr<HLSLNoPerspectiveAttr>(), decl->hasAttr<HLSLCentroidAttr>(),
      decl->hasAttr<HLSLSampleAttr>());
  DXASSERT(Interp.IsValid(), "otherwise front-end missing validation");
  if (Interp.IsUndefined() && !bKeepUndefined) {
    // Type-based default: linear for floats, constant for others.
    if (compType.IsFloatTy())
      Interp = InterpolationMode::Kind::Linear;
    else
      Interp = InterpolationMode::Kind::Constant;
  }
  return Interp;
}

hlsl::CompType CGMSHLSLRuntime::GetCompType(const BuiltinType *BT) {

  hlsl::CompType ElementType = hlsl::CompType::getInvalid();
  switch (BT->getKind()) {
  case BuiltinType::Bool:
    ElementType = hlsl::CompType::getI1();
    break;
  case BuiltinType::Double:
    ElementType = hlsl::CompType::getF64();
    break;
  case BuiltinType::HalfFloat: // HLSL Change
  case BuiltinType::Float:
    ElementType = hlsl::CompType::getF32();
    break;
  // HLSL Changes begin
  case BuiltinType::Min10Float:
  case BuiltinType::Min16Float:
  // HLSL Changes end
  case BuiltinType::Half:
    ElementType = hlsl::CompType::getF16();
    break;
  case BuiltinType::Int:
    ElementType = hlsl::CompType::getI32();
    break;
  case BuiltinType::LongLong:
    ElementType = hlsl::CompType::getI64();
    break;
  // HLSL Changes begin
  case BuiltinType::Min12Int:
  case BuiltinType::Min16Int:
  // HLSL Changes end
  case BuiltinType::Short:
    ElementType = hlsl::CompType::getI16();
    break;
    // HLSL Changes begin
  case BuiltinType::Int8_4Packed:
  case BuiltinType::UInt8_4Packed:
    // HLSL Changes end
  case BuiltinType::UInt:
    ElementType = hlsl::CompType::getU32();
    break;
  case BuiltinType::ULongLong:
    ElementType = hlsl::CompType::getU64();
    break;
  case BuiltinType::Min16UInt: // HLSL Change
  case BuiltinType::UShort:
    ElementType = hlsl::CompType::getU16();
    break;
  default:
    llvm_unreachable("unsupported type");
    break;
  }

  return ElementType;
}

/// Add resource to the program
void CGMSHLSLRuntime::addResource(Decl *D) {
  if (HLSLBufferDecl *BD = dyn_cast<HLSLBufferDecl>(D))
    GetOrCreateCBuffer(BD);
  else if (VarDecl *VD = dyn_cast<VarDecl>(D)) {
    hlsl::DxilResourceBase::Class resClass = TypeToClass(VD->getType());
    // Save resource properties for global variables.
    if (resClass != DXIL::ResourceClass::Invalid) {
      GlobalVariable *GV = cast<GlobalVariable>(CGM.GetAddrOfGlobalVar(VD));
<<<<<<< HEAD
      DxilResourceProperties RP = BuildResourceProperty(VD->getType());
      if (RP.Class != DXIL::ResourceClass::Invalid)
        valToResPropertiesMap[GV] = RP;
=======
      AddValToPropertyMap(GV, VD->getType());
>>>>>>> 6bbb88c8
    }
    // skip decl has init which is resource.
    if (VD->hasInit() && resClass != DXIL::ResourceClass::Invalid)
      return;
    // skip static global.
    if (!VD->hasExternalFormalLinkage()) {
      if (VD->hasInit() && VD->getType().isConstQualified()) {
        Expr* InitExp = VD->getInit();
        GlobalVariable *GV = cast<GlobalVariable>(CGM.GetAddrOfGlobalVar(VD));
        // Only save const static global of struct type.
        if (GV->getType()->getElementType()->isStructTy()) {
          staticConstGlobalInitMap[InitExp] = GV;
        }
      }
      // Add type annotation for static global variable.
      DxilTypeSystem &typeSys = m_pHLModule->GetTypeSystem();
      unsigned arrayEltSize = 0;
      AddTypeAnnotation(VD->getType(), typeSys, arrayEltSize);
      return;
    }

    if (D->hasAttr<HLSLGroupSharedAttr>()) {
      GlobalVariable *GV = cast<GlobalVariable>(CGM.GetAddrOfGlobalVar(VD));
      DxilTypeSystem &dxilTypeSys = m_pHLModule->GetTypeSystem();
      unsigned arraySize = 0;
      AddTypeAnnotation(VD->getType(), dxilTypeSys, arraySize);
      m_pHLModule->AddGroupSharedVariable(GV);
      return;
    }

    switch (resClass) {
    case hlsl::DxilResourceBase::Class::Sampler:
      AddSampler(VD);
      break;
    case hlsl::DxilResourceBase::Class::UAV:
    case hlsl::DxilResourceBase::Class::SRV:
      AddUAVSRV(VD, resClass);
      break;
    case hlsl::DxilResourceBase::Class::Invalid: {
      // normal global constant, add to global CB
      HLCBuffer &globalCB = GetGlobalCBuffer();
      AddConstant(VD, globalCB);
      break;
    }
    case DXIL::ResourceClass::CBuffer:
      AddConstantBufferView(VD);
      break;
    }
  }
}

/// Add subobject to the module
void CGMSHLSLRuntime::addSubobject(Decl *D) {
  VarDecl *VD = dyn_cast<VarDecl>(D);
  DXASSERT(VD != nullptr, "must be a global variable");

  DXIL::SubobjectKind subobjKind;
  DXIL::HitGroupType hgType;
  if (!hlsl::GetHLSLSubobjectKind(VD->getType(), subobjKind, hgType)) {
    DXASSERT(false, "not a valid subobject declaration");
    return;
  }

  Expr *initExpr = const_cast<Expr*>(VD->getAnyInitializer());
  if (!initExpr) {
    DiagnosticsEngine &Diags = CGM.getDiags();
    unsigned DiagID = Diags.getCustomDiagID(DiagnosticsEngine::Error, "subobject needs to be initialized");
    Diags.Report(D->getLocStart(), DiagID);
    return;
  }

  if (InitListExpr *initListExpr = dyn_cast<InitListExpr>(initExpr)) {
    try {
      CreateSubobject(subobjKind, VD->getName(), initListExpr->getInits(), initListExpr->getNumInits(), hgType);
    } catch (hlsl::Exception&) {
      DiagnosticsEngine &Diags = CGM.getDiags();
      unsigned DiagID = Diags.getCustomDiagID(DiagnosticsEngine::Error, "internal error creating subobject");
      Diags.Report(initExpr->getLocStart(), DiagID);
      return;
    }
  }
  else {
    DiagnosticsEngine &Diags = CGM.getDiags();
    unsigned DiagID = Diags.getCustomDiagID(DiagnosticsEngine::Error, "expected initialization list");
    Diags.Report(initExpr->getLocStart(), DiagID);
    return;
  }
}

// TODO: collect such helper utility functions in one place.
static DxilResourceBase::Class KeywordToClass(const std::string &keyword) {
  // TODO: refactor for faster search (switch by 1/2/3 first letters, then
  // compare)
  if (keyword == "SamplerState")
    return DxilResourceBase::Class::Sampler;
  
  if (keyword == "SamplerComparisonState")
    return DxilResourceBase::Class::Sampler;

  if (keyword == "ConstantBuffer")
    return DxilResourceBase::Class::CBuffer;

  if (keyword == "TextureBuffer")
    return DxilResourceBase::Class::CBuffer;

  bool isSRV = keyword == "Buffer";
  isSRV |= keyword == "ByteAddressBuffer";
  isSRV |= keyword == "RaytracingAccelerationStructure";
  isSRV |= keyword == "StructuredBuffer";
  isSRV |= keyword == "Texture1D";
  isSRV |= keyword == "Texture1DArray";
  isSRV |= keyword == "Texture2D";
  isSRV |= keyword == "Texture2DArray";
  isSRV |= keyword == "Texture3D";
  isSRV |= keyword == "TextureCube";
  isSRV |= keyword == "TextureCubeArray";
  isSRV |= keyword == "Texture2DMS";
  isSRV |= keyword == "Texture2DMSArray";
  if (isSRV)
    return DxilResourceBase::Class::SRV;

  bool isUAV = keyword == "RWBuffer";
  isUAV |= keyword == "RWByteAddressBuffer";
  isUAV |= keyword == "RWStructuredBuffer";
  isUAV |= keyword == "RWTexture1D";
  isUAV |= keyword == "RWTexture1DArray";
  isUAV |= keyword == "RWTexture2D";
  isUAV |= keyword == "RWTexture2DArray";
  isUAV |= keyword == "RWTexture3D";
  isUAV |= keyword == "RWTextureCube";
  isUAV |= keyword == "RWTextureCubeArray";
  isUAV |= keyword == "RWTexture2DMS";
  isUAV |= keyword == "RWTexture2DMSArray";
  isUAV |= keyword == "AppendStructuredBuffer";
  isUAV |= keyword == "ConsumeStructuredBuffer";
  isUAV |= keyword == "RasterizerOrderedBuffer";
  isUAV |= keyword == "RasterizerOrderedByteAddressBuffer";
  isUAV |= keyword == "RasterizerOrderedStructuredBuffer";
  isUAV |= keyword == "RasterizerOrderedTexture1D";
  isUAV |= keyword == "RasterizerOrderedTexture1DArray";
  isUAV |= keyword == "RasterizerOrderedTexture2D";
  isUAV |= keyword == "RasterizerOrderedTexture2DArray";
  isUAV |= keyword == "RasterizerOrderedTexture3D";
  isUAV |= keyword == "FeedbackTexture2D";
  isUAV |= keyword == "FeedbackTexture2DArray";
  if (isUAV)
    return DxilResourceBase::Class::UAV;

  return DxilResourceBase::Class::Invalid;
}

// This should probably be refactored to ASTContextHLSL, and follow types
// rather than do string comparisons.
DXIL::ResourceClass
hlsl::GetResourceClassForType(const clang::ASTContext &context,
                              clang::QualType Ty) {
  Ty = Ty.getCanonicalType();
  if (const clang::ArrayType *arrayType = context.getAsArrayType(Ty)) {
    return GetResourceClassForType(context, arrayType->getElementType());
  } else if (const RecordType *RT = Ty->getAsStructureType()) {
    return KeywordToClass(RT->getDecl()->getName());
  } else if (const RecordType *RT = Ty->getAs<RecordType>()) {
    if (const ClassTemplateSpecializationDecl *templateDecl =
            dyn_cast<ClassTemplateSpecializationDecl>(RT->getDecl())) {
      return KeywordToClass(templateDecl->getName());
    }
  }

  return hlsl::DxilResourceBase::Class::Invalid;
}

hlsl::DxilResourceBase::Class CGMSHLSLRuntime::TypeToClass(clang::QualType Ty) {
  return hlsl::GetResourceClassForType(CGM.getContext(), Ty);
}

namespace {
  void GetResourceDeclElemTypeAndRangeSize(CodeGenModule &CGM, HLModule &HL, VarDecl &VD,
    QualType &ElemType, unsigned& rangeSize) {
    // We can't canonicalize nor desugar the type without losing the 'snorm' in Buffer<snorm float>
    ElemType = VD.getType();
    rangeSize = 1;
    while (const clang::ArrayType *arrayType = CGM.getContext().getAsArrayType(ElemType)) {
      if (rangeSize != UINT_MAX) {
        if (arrayType->isConstantArrayType()) {
          rangeSize *= cast<ConstantArrayType>(arrayType)->getSize().getLimitedValue();
        }
        else {
          if (HL.GetHLOptions().bLegacyResourceReservation) {
            DiagnosticsEngine &Diags = CGM.getDiags();
            unsigned DiagID = Diags.getCustomDiagID(DiagnosticsEngine::Error,
              "unbounded resources are not supported with -flegacy-resource-reservation");
            Diags.Report(VD.getLocation(), DiagID);
          }
          rangeSize = UINT_MAX;
        }
      }
      ElemType = arrayType->getElementType();
    }
  }
}

static void InitFromUnusualAnnotations(DxilResourceBase &Resource, NamedDecl &Decl) {
  for (hlsl::UnusualAnnotation* It : Decl.getUnusualAnnotations()) {
    switch (It->getKind()) {
    case hlsl::UnusualAnnotation::UA_RegisterAssignment: {
      hlsl::RegisterAssignment* RegAssign = cast<hlsl::RegisterAssignment>(It);
      if (RegAssign->RegisterType) {
        Resource.SetLowerBound(RegAssign->RegisterNumber);
        // For backcompat, don't auto-assign the register space if there's an
        // explicit register type.
        Resource.SetSpaceID(RegAssign->RegisterSpace.getValueOr(0));
      }
      else {
        Resource.SetSpaceID(RegAssign->RegisterSpace.getValueOr(UINT_MAX));
      }
      break;
    }
    case hlsl::UnusualAnnotation::UA_SemanticDecl:
      // Ignore Semantics
      break;
    case hlsl::UnusualAnnotation::UA_ConstantPacking:
      // Should be handled by front-end
      llvm_unreachable("packoffset on resource");
      break;    
    case hlsl::UnusualAnnotation::UA_PayloadAccessQualifier:
      // Should be handled by front-end
      llvm_unreachable("payload qualifier on resource");
      break;
    default:
      llvm_unreachable("unknown UnusualAnnotation on resource");
      break;
    }
  }
}

uint32_t CGMSHLSLRuntime::AddSampler(VarDecl *samplerDecl) {
  llvm::GlobalVariable *val =
    cast<llvm::GlobalVariable>(CGM.GetAddrOfGlobalVar(samplerDecl));

  unique_ptr<DxilSampler> hlslRes(new DxilSampler);
  hlslRes->SetLowerBound(UINT_MAX);
  hlslRes->SetSpaceID(UINT_MAX);
  hlslRes->SetGlobalSymbol(val);
  hlslRes->SetGlobalName(samplerDecl->getName());

  QualType VarTy;
  unsigned rangeSize;
  GetResourceDeclElemTypeAndRangeSize(CGM, *m_pHLModule, *samplerDecl,
    VarTy, rangeSize);
  hlslRes->SetRangeSize(rangeSize);

  const RecordType *RT = VarTy->getAs<RecordType>();
  DxilSampler::SamplerKind kind = KeywordToSamplerKind(RT->getDecl()->getName());

  hlslRes->SetSamplerKind(kind);
  InitFromUnusualAnnotations(*hlslRes, *samplerDecl);

  hlslRes->SetID(m_pHLModule->GetSamplers().size());
  return m_pHLModule->AddSampler(std::move(hlslRes));
}

bool CGMSHLSLRuntime::GetAsConstantUInt32(clang::Expr *expr, uint32_t *value) {
  APSInt result;
  if (!expr->EvaluateAsInt(result, CGM.getContext())) {
    DiagnosticsEngine &Diags = CGM.getDiags();
    unsigned DiagID = Diags.getCustomDiagID(DiagnosticsEngine::Error,
      "cannot convert to constant unsigned int");
    Diags.Report(expr->getLocStart(), DiagID);
    return false;
  }

  *value = result.getLimitedValue(UINT32_MAX);
  return true;
}

bool CGMSHLSLRuntime::GetAsConstantString(clang::Expr *expr, StringRef *value, bool failWhenEmpty /*=false*/) {
  Expr::EvalResult result;
  DiagnosticsEngine &Diags = CGM.getDiags();
  unsigned DiagID = 0;

  if (expr->EvaluateAsRValue(result, CGM.getContext())) {
    if (result.Val.isLValue()) {
      DXASSERT_NOMSG(result.Val.getLValueOffset().isZero());
      DXASSERT_NOMSG(result.Val.getLValueCallIndex() == 0);

      const Expr *evExpr = result.Val.getLValueBase().get<const Expr *>();
      if (const StringLiteral *strLit = dyn_cast<const StringLiteral>(evExpr)) {
        *value = strLit->getBytes();
        if (!failWhenEmpty || !(*value).empty()) {
          return true;
        }
        DiagID = Diags.getCustomDiagID(DiagnosticsEngine::Error, "empty string not expected here");
      }
    }
  }

  if (!DiagID)
    DiagID = Diags.getCustomDiagID(DiagnosticsEngine::Error, "cannot convert to constant string");
  Diags.Report(expr->getLocStart(), DiagID);
  return false;
}

std::vector<StringRef> CGMSHLSLRuntime::ParseSubobjectExportsAssociations(StringRef exports) {
  std::vector<StringRef> parsedExports;
  const char *pData = exports.data();
  const char *pEnd = pData + exports.size();
  const char *pLast = pData;

  while (pData < pEnd) {
    if (*pData == ';') {
      if (pLast < pData) {
        parsedExports.emplace_back(StringRef(pLast, pData - pLast));
      }
      pLast = pData + 1;
    }
    pData++;
  }
  if (pLast < pData) {
    parsedExports.emplace_back(StringRef(pLast, pData - pLast));
  }
  
  return parsedExports;
}


void CGMSHLSLRuntime::CreateSubobject(DXIL::SubobjectKind kind, const StringRef name,
                                      clang::Expr **args, unsigned int argCount,
                                      DXIL::HitGroupType hgType /*= (DXIL::HitGroupType)(-1)*/) {
  DxilSubobjects *subobjects = m_pHLModule->GetSubobjects();
  if (!subobjects) {
    subobjects = new DxilSubobjects();
    m_pHLModule->ResetSubobjects(subobjects);
  }
 
  DxilRootSignatureCompilationFlags flags = DxilRootSignatureCompilationFlags::GlobalRootSignature;
  switch (kind) {
    case DXIL::SubobjectKind::StateObjectConfig: {
      uint32_t flags;
      DXASSERT_NOMSG(argCount == 1);
      if (GetAsConstantUInt32(args[0], &flags)) {
        subobjects->CreateStateObjectConfig(name, flags);
      }
      break;
    }
    case DXIL::SubobjectKind::LocalRootSignature:
      flags = DxilRootSignatureCompilationFlags::LocalRootSignature;
      __fallthrough;
    case DXIL::SubobjectKind::GlobalRootSignature: {
      DXASSERT_NOMSG(argCount == 1);
      StringRef signature;
      if (!GetAsConstantString(args[0], &signature, true))
        return;

      RootSignatureHandle RootSigHandle;
      CompileRootSignature(signature, CGM.getDiags(), args[0]->getLocStart(), rootSigVer, flags, &RootSigHandle);

      if (!RootSigHandle.IsEmpty()) {
        RootSigHandle.EnsureSerializedAvailable();
        subobjects->CreateRootSignature(name, kind == DXIL::SubobjectKind::LocalRootSignature, 
          RootSigHandle.GetSerializedBytes(), RootSigHandle.GetSerializedSize(), &signature);
      }
      break;
    }
    case DXIL::SubobjectKind::SubobjectToExportsAssociation: {
      DXASSERT_NOMSG(argCount == 2);
      StringRef subObjName, exports;
      if (!GetAsConstantString(args[0], &subObjName, true) ||
          !GetAsConstantString(args[1], &exports, false))
        return;

      std::vector<StringRef> exportList = ParseSubobjectExportsAssociations(exports);
      subobjects->CreateSubobjectToExportsAssociation(name, subObjName, exportList.data(), exportList.size());
      break;
    }
    case DXIL::SubobjectKind::RaytracingShaderConfig: {
      DXASSERT_NOMSG(argCount == 2);
      uint32_t maxPayloadSize;
      uint32_t MaxAttributeSize;
      if (!GetAsConstantUInt32(args[0], &maxPayloadSize) ||
          !GetAsConstantUInt32(args[1], &MaxAttributeSize))
        return;

      subobjects->CreateRaytracingShaderConfig(name, maxPayloadSize, MaxAttributeSize);
      break;
    }
    case DXIL::SubobjectKind::RaytracingPipelineConfig: {
      DXASSERT_NOMSG(argCount == 1);
      uint32_t maxTraceRecursionDepth;
      if (!GetAsConstantUInt32(args[0], &maxTraceRecursionDepth))
        return;

      subobjects->CreateRaytracingPipelineConfig(name, maxTraceRecursionDepth);
      break;
    }
    case DXIL::SubobjectKind::HitGroup: {
      switch (hgType) {
        case DXIL::HitGroupType::Triangle: {
          DXASSERT_NOMSG(argCount == 2);
          StringRef anyhit, closesthit;
          if (!GetAsConstantString(args[0], &anyhit) ||
            !GetAsConstantString(args[1], &closesthit))
            return;
          subobjects->CreateHitGroup(name, DXIL::HitGroupType::Triangle, anyhit, closesthit, llvm::StringRef(""));
          break;
        }
        case DXIL::HitGroupType::ProceduralPrimitive: {
          DXASSERT_NOMSG(argCount == 3);
          StringRef anyhit, closesthit, intersection;
          if (!GetAsConstantString(args[0], &anyhit) ||
              !GetAsConstantString(args[1], &closesthit) ||
              !GetAsConstantString(args[2], &intersection, true))
            return;
          subobjects->CreateHitGroup(name, DXIL::HitGroupType::ProceduralPrimitive, anyhit, closesthit, intersection);
          break;
        }
        default:
          llvm_unreachable("unknown HitGroupType");
      }
      break;
    }
    case DXIL::SubobjectKind::RaytracingPipelineConfig1: {
      DXASSERT_NOMSG(argCount == 2);
      uint32_t maxTraceRecursionDepth;
      uint32_t raytracingPipelineFlags;
      if (!GetAsConstantUInt32(args[0], &maxTraceRecursionDepth))
        return;

      if (!GetAsConstantUInt32(args[1], &raytracingPipelineFlags))
        return;

      subobjects->CreateRaytracingPipelineConfig1(name, maxTraceRecursionDepth, raytracingPipelineFlags);
      break;
    }
    default:
      llvm_unreachable("unknown SubobjectKind");
      break;
  }
}


static void CollectScalarTypes(std::vector<QualType> &ScalarTys, QualType Ty) {
  if (Ty->isRecordType()) {
    if (hlsl::IsHLSLMatType(Ty)) {
      QualType EltTy = hlsl::GetHLSLMatElementType(Ty);
      unsigned row = 0;
      unsigned col = 0;
      hlsl::GetRowsAndCols(Ty, row, col);
      unsigned size = col*row;
      for (unsigned i = 0; i < size; i++) {
        CollectScalarTypes(ScalarTys, EltTy);
      }
    } else if (hlsl::IsHLSLVecType(Ty)) {
      QualType EltTy = hlsl::GetHLSLVecElementType(Ty);
      unsigned row = 0;
      unsigned col = 0;
      hlsl::GetRowsAndColsForAny(Ty, row, col);
      unsigned size = col;
      for (unsigned i = 0; i < size; i++) {
        CollectScalarTypes(ScalarTys, EltTy);
      }
    } else {
      const RecordType *RT = Ty->getAsStructureType();
      // For CXXRecord.
      if (!RT)
        RT = Ty->getAs<RecordType>();
      RecordDecl *RD = RT->getDecl();
      for (FieldDecl *field : RD->fields())
        CollectScalarTypes(ScalarTys, field->getType());
    }
  } else if (Ty->isArrayType()) {
    const clang::ArrayType *AT = Ty->getAsArrayTypeUnsafe();
    QualType EltTy = AT->getElementType();
    // Set it to 5 for unsized array.
    unsigned size = 5;
    if (AT->isConstantArrayType()) {
      size = cast<ConstantArrayType>(AT)->getSize().getLimitedValue();
    }
    for (unsigned i=0;i<size;i++) {
      CollectScalarTypes(ScalarTys, EltTy);
    }
  } else {
    ScalarTys.emplace_back(Ty);
  }
}

bool CGMSHLSLRuntime::SetUAVSRV(SourceLocation loc,
                                hlsl::DxilResourceBase::Class resClass,
                                DxilResource *hlslRes, QualType QualTy) {
  RecordDecl *RD = QualTy->getAs<RecordType>()->getDecl();

  hlsl::DxilResource::Kind kind = KeywordToKind(RD->getName());
  DXASSERT_NOMSG(kind != hlsl::DxilResource::Kind::Invalid);

  hlslRes->SetKind(kind);
  
  // Type annotation for result type of resource.
  DxilTypeSystem &dxilTypeSys = m_pHLModule->GetTypeSystem();
  unsigned arrayEltSize = 0;
  AddTypeAnnotation(QualType(RD->getTypeForDecl(),0), dxilTypeSys, arrayEltSize);

  if (kind == hlsl::DxilResource::Kind::Texture2DMS ||
      kind == hlsl::DxilResource::Kind::Texture2DMSArray) {
    const ClassTemplateSpecializationDecl *templateDecl =
        cast<ClassTemplateSpecializationDecl>(RD);
    const clang::TemplateArgument &sampleCountArg =
        templateDecl->getTemplateArgs()[1];
    uint32_t sampleCount = sampleCountArg.getAsIntegral().getLimitedValue();
    hlslRes->SetSampleCount(sampleCount);
  }

  if (hlsl::DxilResource::IsAnyTexture(kind)) {
    const ClassTemplateSpecializationDecl *templateDecl = cast<ClassTemplateSpecializationDecl>(RD);
    const clang::TemplateArgument &texelTyArg = templateDecl->getTemplateArgs()[0];
    llvm::Type *texelTy = CGM.getTypes().ConvertType(texelTyArg.getAsType());
    if (!texelTy->isFloatingPointTy() && !texelTy->isIntegerTy()
      && !hlsl::IsHLSLVecType(texelTyArg.getAsType())) {
      DiagnosticsEngine &Diags = CGM.getDiags();
      unsigned DiagID = Diags.getCustomDiagID(DiagnosticsEngine::Error,
        "texture resource texel type must be scalar or vector");
      Diags.Report(loc, DiagID);
      return false;
    }
  }

  QualType resultTy = hlsl::GetHLSLResourceResultType(QualTy);
  if (kind != hlsl::DxilResource::Kind::StructuredBuffer && !resultTy.isNull()) {
    QualType Ty = resultTy;
    QualType EltTy = Ty;
    if (hlsl::IsHLSLVecType(Ty)) {
      EltTy = hlsl::GetHLSLVecElementType(Ty);
    } else if (hlsl::IsHLSLMatType(Ty)) {
      EltTy = hlsl::GetHLSLMatElementType(Ty);
    } else if (hlsl::IsHLSLAggregateType(resultTy)) {
      // Struct or array in a none-struct resource.
      std::vector<QualType> ScalarTys;
      CollectScalarTypes(ScalarTys, resultTy);
      unsigned size = ScalarTys.size();
      if (size == 0) {
        DiagnosticsEngine &Diags = CGM.getDiags();
        unsigned DiagID = Diags.getCustomDiagID(
            DiagnosticsEngine::Error,
            "object's templated type must have at least one element");
        Diags.Report(loc, DiagID);
        return false;
      }
      if (size > 4) {
        DiagnosticsEngine &Diags = CGM.getDiags();
        unsigned DiagID = Diags.getCustomDiagID(
            DiagnosticsEngine::Error, "elements of typed buffers and textures "
                                      "must fit in four 32-bit quantities");
        Diags.Report(loc, DiagID);
        return false;
      }

      EltTy = ScalarTys[0];
      for (QualType ScalarTy : ScalarTys) {
        if (ScalarTy != EltTy) {
          DiagnosticsEngine &Diags = CGM.getDiags();
          unsigned DiagID = Diags.getCustomDiagID(
              DiagnosticsEngine::Error,
              "all template type components must have the same type");
          Diags.Report(loc, DiagID);
          return false;
        }
      }
    }

    bool bSNorm = false;
    bool bHasNormAttribute = hlsl::HasHLSLUNormSNorm(Ty, &bSNorm);

    if (const BuiltinType *BTy = EltTy->getAs<BuiltinType>()) {
      CompType::Kind kind = BuiltinTyToCompTy(BTy, bHasNormAttribute && bSNorm, bHasNormAttribute && !bSNorm);
      // 64bits types are implemented with u32.
      if (kind == CompType::Kind::U64 || kind == CompType::Kind::I64 ||
          kind == CompType::Kind::SNormF64 ||
          kind == CompType::Kind::UNormF64 || kind == CompType::Kind::F64) {
        kind = CompType::Kind::U32;
      }
      hlslRes->SetCompType(kind);
    } else {
      DXASSERT(!bHasNormAttribute, "snorm/unorm on invalid type");
    }
  }

  if (hlslRes->IsFeedbackTexture()) {
    hlslRes->SetSamplerFeedbackType(
      static_cast<DXIL::SamplerFeedbackType>(hlsl::GetHLSLResourceTemplateUInt(QualTy)));
  }

  hlslRes->SetROV(RD->getName().startswith("RasterizerOrdered"));

  if (kind == hlsl::DxilResource::Kind::TypedBuffer ||
      kind == hlsl::DxilResource::Kind::StructuredBuffer) {
    const ClassTemplateSpecializationDecl *templateDecl =
        cast<ClassTemplateSpecializationDecl>(RD);

    const clang::TemplateArgument &retTyArg =
        templateDecl->getTemplateArgs()[0];
    llvm::Type *retTy = CGM.getTypes().ConvertType(retTyArg.getAsType());

    uint32_t strideInBytes = dataLayout.getTypeAllocSize(retTy);
    hlslRes->SetElementStride(strideInBytes);
    if (kind == hlsl::DxilResource::Kind::StructuredBuffer) {
      if (StructType* ST = dyn_cast<StructType>(retTy)) {
        const StructLayout* SL = dataLayout.getStructLayout(ST);
        hlslRes->SetBaseAlignLog2(Log2_32(SL->getAlignment()));
      }
    }
  }
  if (HasHLSLGloballyCoherent(QualTy)) {
    hlslRes->SetGloballyCoherent(true);
  }
<<<<<<< HEAD
  if (HasHLSLGloballyCoherent(QualTy)) {
    hlslRes->SetGloballyCoherent(true);
  }
=======
>>>>>>> 6bbb88c8
  if (resClass == hlsl::DxilResourceBase::Class::SRV) {
    if (hlslRes->IsGloballyCoherent()) {
      DiagnosticsEngine &Diags = CGM.getDiags();
      unsigned DiagID = Diags.getCustomDiagID(
          DiagnosticsEngine::Error, "globallycoherent can only be used with "
                                    "Unordered Access View buffers.");
      Diags.Report(loc, DiagID);
      return false;
    }

    hlslRes->SetRW(false);
    hlslRes->SetID(m_pHLModule->GetSRVs().size());
  } else {
    hlslRes->SetRW(true);
    hlslRes->SetID(m_pHLModule->GetUAVs().size());
  }
  return true;
}

uint32_t CGMSHLSLRuntime::AddUAVSRV(VarDecl *decl,
                                    hlsl::DxilResourceBase::Class resClass) {
  llvm::GlobalVariable *val =
      cast<llvm::GlobalVariable>(CGM.GetAddrOfGlobalVar(decl));

  unique_ptr<HLResource> hlslRes(new HLResource);
  hlslRes->SetLowerBound(UINT_MAX);
  hlslRes->SetSpaceID(UINT_MAX);
  hlslRes->SetGlobalSymbol(val);
  hlslRes->SetGlobalName(decl->getName());

  QualType VarTy;
  unsigned rangeSize;
  GetResourceDeclElemTypeAndRangeSize(CGM, *m_pHLModule, *decl,
    VarTy, rangeSize);
  hlslRes->SetRangeSize(rangeSize);
  InitFromUnusualAnnotations(*hlslRes, *decl);

  if (decl->hasAttr<HLSLGloballyCoherentAttr>()) {
    hlslRes->SetGloballyCoherent(true);
  }

  if (!SetUAVSRV(decl->getLocation(), resClass, hlslRes.get(), VarTy))
    return 0;

  if (resClass == hlsl::DxilResourceBase::Class::SRV) {
    return m_pHLModule->AddSRV(std::move(hlslRes));
  } else {
    return m_pHLModule->AddUAV(std::move(hlslRes));
  }
}

static bool IsResourceInType(const clang::ASTContext &context,
                              clang::QualType Ty) {
  Ty = Ty.getCanonicalType();
  if (const clang::ArrayType *arrayType = context.getAsArrayType(Ty)) {
    return IsResourceInType(context, arrayType->getElementType());
  } else if (const RecordType *RT = Ty->getAsStructureType()) {
    if (KeywordToClass(RT->getDecl()->getName()) != DxilResourceBase::Class::Invalid)
      return true;
    const CXXRecordDecl* typeRecordDecl = RT->getAsCXXRecordDecl();
    if (typeRecordDecl && !typeRecordDecl->isImplicit()) {
      for (auto field : typeRecordDecl->fields()) {
        if (IsResourceInType(context, field->getType()))
          return true;
      }
    }
  } else if (const RecordType *RT = Ty->getAs<RecordType>()) {
    if (const ClassTemplateSpecializationDecl *templateDecl =
            dyn_cast<ClassTemplateSpecializationDecl>(RT->getDecl())) {
      if (KeywordToClass(templateDecl->getName()) != DxilResourceBase::Class::Invalid)
        return true;
    }
  }

  return false; // no resources found
}

void CGMSHLSLRuntime::AddConstantToCB(GlobalVariable *CV, StringRef Name,
                                      QualType Ty, unsigned LowerBound,
                                      HLCBuffer &CB) {
  std::unique_ptr<DxilResourceBase> pHlslConst =
      llvm::make_unique<DxilResourceBase>(DXIL::ResourceClass::Invalid);
  pHlslConst->SetLowerBound(LowerBound);
  pHlslConst->SetSpaceID(0);
  pHlslConst->SetGlobalSymbol(CV);
  pHlslConst->SetGlobalName(Name);

  DxilTypeSystem &dxilTypeSys = m_pHLModule->GetTypeSystem();

  unsigned arrayEltSize = 0;
  unsigned size = AddTypeAnnotation(Ty, dxilTypeSys, arrayEltSize);
  pHlslConst->SetRangeSize(size);

  CB.AddConst(pHlslConst);
}

void CGMSHLSLRuntime::AddConstant(VarDecl *constDecl, HLCBuffer &CB) {
  if (constDecl->getStorageClass() == SC_Static) {
    // For static inside cbuffer, take as global static.
    // Don't add to cbuffer.
    CGM.EmitGlobal(constDecl);
    // Add type annotation for static global types.
    // May need it when cast from cbuf.
    DxilTypeSystem &dxilTypeSys = m_pHLModule->GetTypeSystem();
    unsigned arraySize = 0;
    AddTypeAnnotation(constDecl->getType(), dxilTypeSys, arraySize);
    return;
  }

  llvm::Constant *constVal = CGM.GetAddrOfGlobalVar(constDecl);
<<<<<<< HEAD
  auto &regBindings = constantRegBindingMap[constVal];
  // Save resource properties for cbuffer variables.
  DxilResourceProperties RP = BuildResourceProperty(constDecl->getType());
  if (RP.Class != DXIL::ResourceClass::Invalid)
    valToResPropertiesMap[constVal] = RP;
=======
  // Add debug info for constVal.
  if (CGDebugInfo *DI = CGM.getModuleDebugInfo())
    if (CGM.getCodeGenOpts().getDebugInfo() >= CodeGenOptions::LimitedDebugInfo) {
      DI->EmitGlobalVariable(cast<GlobalVariable>(constVal), constDecl);
    }

  auto &regBindings = constantRegBindingMap[constVal];
  // Save resource properties for cbuffer variables.
  AddValToPropertyMap(constVal, constDecl->getType());
>>>>>>> 6bbb88c8

  bool isGlobalCB = CB.GetID() == globalCBIndex;
  uint32_t offset = 0;
  bool userOffset = false;
  for (hlsl::UnusualAnnotation *it : constDecl->getUnusualAnnotations()) {
    switch (it->getKind()) {
    case hlsl::UnusualAnnotation::UA_ConstantPacking: {
      if (!isGlobalCB) {
        // TODO: check cannot mix packoffset elements with nonpackoffset
        // elements in a cbuffer.
        hlsl::ConstantPacking *cp = cast<hlsl::ConstantPacking>(it);
        offset = cp->Subcomponent << 2;
        offset += cp->ComponentOffset;
        // Change to byte.
        offset <<= 2;
        userOffset = true;
      } else {
        DiagnosticsEngine &Diags = CGM.getDiags();
        unsigned DiagID = Diags.getCustomDiagID(
            DiagnosticsEngine::Error,
            "packoffset is only allowed in a constant buffer.");
        Diags.Report(it->Loc, DiagID);
      }
      break;
    }
    case hlsl::UnusualAnnotation::UA_RegisterAssignment: {
      RegisterAssignment *ra = cast<RegisterAssignment>(it);
      if (isGlobalCB) {
        if (ra->RegisterSpace.hasValue()) {
          DiagnosticsEngine& Diags = CGM.getDiags();
          unsigned DiagID = Diags.getCustomDiagID(
            DiagnosticsEngine::Error,
            "register space cannot be specified on global constants.");
          Diags.Report(it->Loc, DiagID);
        }
        offset = ra->RegisterNumber << 2;
        // Change to byte.
        offset <<= 2;
        userOffset = true;
      }
      switch (ra->RegisterType) {
      default:
        break;
      case 't':
        regBindings.emplace_back(
            std::make_pair(DXIL::ResourceClass::SRV, ra->RegisterNumber));
        break;
      case 'u':
        regBindings.emplace_back(
            std::make_pair(DXIL::ResourceClass::UAV, ra->RegisterNumber));
        break;
      case 's':
        regBindings.emplace_back(
            std::make_pair(DXIL::ResourceClass::Sampler, ra->RegisterNumber));
        break;
      }
      break;
    }
    case hlsl::UnusualAnnotation::UA_SemanticDecl:
      // skip semantic on constant
<<<<<<< HEAD
      break;
    }
  }

  std::unique_ptr<DxilResourceBase> pHlslConst = llvm::make_unique<DxilResourceBase>(DXIL::ResourceClass::Invalid);
  pHlslConst->SetLowerBound(UINT_MAX);
  pHlslConst->SetSpaceID(0);
  pHlslConst->SetGlobalSymbol(cast<llvm::GlobalVariable>(constVal));
  pHlslConst->SetGlobalName(constDecl->getName());

  if (userOffset) {
    pHlslConst->SetLowerBound(offset);
  }
  
  DxilTypeSystem &dxilTypeSys = m_pHLModule->GetTypeSystem();
  // Just add type annotation here.
  // Offset will be allocated later.
  QualType Ty = constDecl->getType();
  if (CB.GetRangeSize() != 1) {
    while (Ty->isArrayType()) {
      Ty = Ty->getAsArrayTypeUnsafe()->getElementType();
    }
  }
  unsigned arrayEltSize = 0;
  unsigned size = AddTypeAnnotation(Ty, dxilTypeSys, arrayEltSize);
  pHlslConst->SetRangeSize(size);

  CB.AddConst(pHlslConst);
=======
      break;    
    case hlsl::UnusualAnnotation::UA_PayloadAccessQualifier:
      // skip payload qualifers on constant
      break;
    }
  }
  
  unsigned LowerBound = userOffset ? offset : UINT_MAX;
  AddConstantToCB(cast<llvm::GlobalVariable>(constVal), constDecl->getQualifiedNameAsString(),
                  constDecl->getType(), LowerBound, CB);
>>>>>>> 6bbb88c8

  // Save fieldAnnotation for the const var.
  DxilFieldAnnotation fieldAnnotation;
  if (userOffset)
    fieldAnnotation.SetCBufferOffset(offset);
<<<<<<< HEAD

=======
  QualType Ty = constDecl->getType();
>>>>>>> 6bbb88c8
  // Get the nested element type.
  if (Ty->isArrayType()) {
    while (const ConstantArrayType *arrayTy =
               CGM.getContext().getAsConstantArrayType(Ty)) {
      Ty = arrayTy->getElementType();
    }
  }
  bool bDefaultRowMajor = m_pHLModule->GetHLOptions().bDefaultRowMajor;
  ConstructFieldAttributedAnnotation(fieldAnnotation, Ty, bDefaultRowMajor);
  m_ConstVarAnnotationMap[constVal] = fieldAnnotation;
}
<<<<<<< HEAD

uint32_t CGMSHLSLRuntime::AddCBuffer(HLSLBufferDecl *D) {
  unique_ptr<HLCBuffer> CB = llvm::make_unique<HLCBuffer>();

  // setup the CB
  CB->SetGlobalSymbol(nullptr);
  CB->SetGlobalName(D->getNameAsString());
  CB->SetSpaceID(UINT_MAX);
  CB->SetLowerBound(UINT_MAX);
  if (!D->isCBuffer()) {
    CB->SetKind(DXIL::ResourceKind::TBuffer);
  }

  // the global variable will only used once by the createHandle?
  // SetHandle(llvm::Value *pHandle);

  InitFromUnusualAnnotations(*CB, *D);

  // Add constant
  if (D->isConstantBufferView()) {
    VarDecl *constDecl = cast<VarDecl>(*D->decls_begin());
    CB->SetRangeSize(1);
    QualType Ty = constDecl->getType();
    if (Ty->isArrayType()) {
      if (!Ty->isIncompleteArrayType()) {
        unsigned arraySize = 1;
        while (Ty->isArrayType()) {
          Ty = Ty->getCanonicalTypeUnqualified();
          const ConstantArrayType *AT = cast<ConstantArrayType>(Ty);
          arraySize *= AT->getSize().getLimitedValue();
          Ty = AT->getElementType();
        }
        CB->SetRangeSize(arraySize);
      } else {
        CB->SetRangeSize(UINT_MAX);
      }
    }
    AddConstant(constDecl, *CB.get());
  } else {
    auto declsEnds = D->decls_end();
    CB->SetRangeSize(1);
    for (auto it = D->decls_begin(); it != declsEnds; it++) {
      if (VarDecl *constDecl = dyn_cast<VarDecl>(*it)) {
        AddConstant(constDecl, *CB.get());
      } else if (isa<EmptyDecl>(*it)) {
        // Nothing to do for this declaration.
      } else if (isa<CXXRecordDecl>(*it)) {
        // Nothing to do for this declaration.
      } else if (isa<FunctionDecl>(*it)) {
        // A function within an cbuffer is effectively a top-level function,
        // as it only refers to globally scoped declarations.
        this->CGM.EmitTopLevelDecl(*it);
      } else {
        HLSLBufferDecl *inner = cast<HLSLBufferDecl>(*it);
        GetOrCreateCBuffer(inner);
      }
    }
  }

  CB->SetID(m_pHLModule->GetCBuffers().size());
  return m_pHLModule->AddCBuffer(std::move(CB));
}

HLCBuffer &CGMSHLSLRuntime::GetOrCreateCBuffer(HLSLBufferDecl *D) {
  if (constantBufMap.count(D) != 0) {
    uint32_t cbIndex = constantBufMap[D];
    return *static_cast<HLCBuffer*>(&(m_pHLModule->GetCBuffer(cbIndex)));
  }

  uint32_t cbID = AddCBuffer(D);
  constantBufMap[D] = cbID;
  return *static_cast<HLCBuffer*>(&(m_pHLModule->GetCBuffer(cbID)));
}

void CGMSHLSLRuntime::FinishCodeGen() {
  HLModule &HLM = *m_pHLModule;
  llvm::Module &M = TheModule;

  // Do this before CloneShaderEntry and TranslateRayQueryConstructor to avoid
  // update valToResPropertiesMap for cloned inst.
  FinishIntrinsics(HLM, m_IntrinsicMap, valToResPropertiesMap);

  FinishEntries(HLM, Entry, CGM, entryFunctionMap, HSEntryPatchConstantFuncAttr,
                patchConstantFunctionMap, patchConstantFunctionPropsMap);

  ReplaceConstStaticGlobals(staticConstGlobalInitListMap,
                            staticConstGlobalCtorMap);

  // Create copy for clip plane.
  if (!clipPlaneFuncList.empty()) {
    FinishClipPlane(HLM, clipPlaneFuncList, debugInfoMap, CGM);
=======

namespace {
unique_ptr<HLCBuffer> CreateHLCBuf(NamedDecl *D, bool bIsView, bool bIsTBuf) {
  unique_ptr<HLCBuffer> CB = llvm::make_unique<HLCBuffer>(bIsView, bIsTBuf);

  // setup the CB
  CB->SetGlobalSymbol(nullptr);
  CB->SetGlobalName(D->getNameAsString());
  CB->SetSpaceID(UINT_MAX);
  CB->SetLowerBound(UINT_MAX);
  if (bIsTBuf)
    CB->SetKind(DXIL::ResourceKind::TBuffer);
  InitFromUnusualAnnotations(*CB, *D);

  return CB;
}

} // namespace

void CGMSHLSLRuntime::AddCBufferDecls(DeclContext *DC, HLCBuffer *CB) {
  for (Decl *it : DC->decls()) {
    if (VarDecl *constDecl = dyn_cast<VarDecl>(it)) {
      AddConstant(constDecl, *CB);
    } else if (isa<EmptyDecl>(*it)) {
      // Nothing to do for this declaration.
    } else if (isa<CXXRecordDecl>(it)) {
      // Nothing to do for this declaration.
    } else if (isa<FunctionDecl>(it)) {
      // A function within an cbuffer is effectively a top-level function,
      // as it only refers to globally scoped declarations.
      CGM.EmitTopLevelDecl(it);
    } else if (NamespaceDecl *ND = dyn_cast<NamespaceDecl>(it)) {
      AddCBufferDecls(ND, CB);
    } else {
      HLSLBufferDecl *inner = dyn_cast<HLSLBufferDecl>(it);
      if (!inner) {
        DiagnosticsEngine &Diags = CGM.getDiags();
        unsigned DiagID = Diags.getCustomDiagID(DiagnosticsEngine::Error,
                                                "invalid decl inside cbuffer");
        Diags.Report(it->getLocation(), DiagID);
        return;
      }
      GetOrCreateCBuffer(inner);
    }
  }
}

uint32_t CGMSHLSLRuntime::AddCBuffer(HLSLBufferDecl *D) {
  unique_ptr<HLCBuffer> CB = CreateHLCBuf(D, false, !D->isCBuffer());

  // Add constant
  CB->SetRangeSize(1);
  AddCBufferDecls(D, CB.get());

  CB->SetID(m_pHLModule->GetCBuffers().size());
  return m_pHLModule->AddCBuffer(std::move(CB));
}

uint32_t CGMSHLSLRuntime::AddConstantBufferView(VarDecl *D) {
  QualType Ty = D->getType();
  unique_ptr<HLCBuffer> CB = CreateHLCBuf(D, true, IsTextureBufferView(Ty, CGM.getContext()));

  CB->SetRangeSize(1);

  if (Ty->isArrayType()) {
    if (!Ty->isIncompleteArrayType()) {
      unsigned arraySize = 1;
      while (Ty->isArrayType()) {
        Ty = Ty->getCanonicalTypeUnqualified();
        const ConstantArrayType *AT = cast<ConstantArrayType>(Ty);
        arraySize *= AT->getSize().getLimitedValue();
        Ty = AT->getElementType();
      }
      CB->SetRangeSize(arraySize);
    } else {
      Ty = QualType(Ty->getArrayElementTypeNoTypeQual(),0);
      CB->SetRangeSize(UINT_MAX);
    }
    CB->SetIsArray();
  }

  QualType ResultTy = hlsl::GetHLSLResourceResultType(Ty);

    // Search defined structure for resource objects and fail
  if (CB->GetRangeSize() > 1 && IsResourceInType(CGM.getContext(), ResultTy)) {
    DiagnosticsEngine &Diags = CGM.getDiags();
    unsigned DiagID = Diags.getCustomDiagID(
        DiagnosticsEngine::Error,
        "object types not supported in cbuffer/tbuffer view arrays.");
    Diags.Report(D->getLocation(), DiagID);
    return UINT_MAX;
>>>>>>> 6bbb88c8
  }
  // Not allow offset for CBV.
  unsigned LowerBound = 0;

<<<<<<< HEAD
  // Add Reg bindings for resource in cb.
  AddRegBindingsForResourceInConstantBuffer(HLM, constantRegBindingMap);

  // Allocate constant buffers.
  // Create Global variable and type annotation for each CBuffer.
  FinishCBuffer(HLM, CBufferType, m_ConstVarAnnotationMap);

  // Translate calls to RayQuery constructor into hl Allocate calls
  TranslateRayQueryConstructor(HLM);

  bool bIsLib = HLM.GetShaderModel()->IsLib();
  if (!bIsLib) {
    // need this for "llvm.global_dtors"?
    ProcessCtorFunctions(M, "llvm.global_ctors",
                         Entry.Func->getEntryBlock().getFirstInsertionPt());
  }

=======
  GlobalVariable *GV = cast<GlobalVariable>(CGM.GetAddrOfGlobalVar(D));
  AddConstantToCB(GV, D->getName(), ResultTy, LowerBound, *CB.get());

  CB->SetResultType(CGM.getTypes().ConvertType(ResultTy));
  CB->SetID(m_pHLModule->GetCBuffers().size());
  return m_pHLModule->AddCBuffer(std::move(CB));
}

HLCBuffer &CGMSHLSLRuntime::GetOrCreateCBuffer(HLSLBufferDecl *D) {
  if (constantBufMap.count(D) != 0) {
    uint32_t cbIndex = constantBufMap[D];
    return *static_cast<HLCBuffer*>(&(m_pHLModule->GetCBuffer(cbIndex)));
  }

  uint32_t cbID = AddCBuffer(D);
  constantBufMap[D] = cbID;
  return *static_cast<HLCBuffer*>(&(m_pHLModule->GetCBuffer(cbID)));
}

void CGMSHLSLRuntime::FinishCodeGen() {
  HLModule &HLM = *m_pHLModule;
  llvm::Module &M = TheModule;
  // Do this before CloneShaderEntry and TranslateRayQueryConstructor to avoid
  // update valToResPropertiesMap for cloned inst.
  FinishIntrinsics(HLM, m_IntrinsicMap, objectProperties);
  bool bWaveEnabledStage = m_pHLModule->GetShaderModel()->IsPS() ||
                           m_pHLModule->GetShaderModel()->IsCS() ||
                           m_pHLModule->GetShaderModel()->IsLib();

  // Handle lang extensions if provided.
  if (CGM.getCodeGenOpts().HLSLExtensionsCodegen) {
    ExtensionCodeGen(HLM, CGM);
  }

  StructurizeMultiRet(M, CGM, m_ScopeMap, bWaveEnabledStage, m_DxBreaks);

  FinishEntries(HLM, Entry, CGM, entryFunctionMap, HSEntryPatchConstantFuncAttr,
                patchConstantFunctionMap, patchConstantFunctionPropsMap);

  ReplaceConstStaticGlobals(staticConstGlobalInitListMap,
                            staticConstGlobalCtorMap);

  // Create copy for clip plane.
  if (!clipPlaneFuncList.empty()) {
    FinishClipPlane(HLM, clipPlaneFuncList, debugInfoMap, CGM);
  }

  // Add Reg bindings for resource in cb.
  AddRegBindingsForResourceInConstantBuffer(HLM, constantRegBindingMap);

  // Allocate constant buffers.
  // Create Global variable and type annotation for each CBuffer.
  FinishCBuffer(HLM, CBufferType, m_ConstVarAnnotationMap);

  // Translate calls to RayQuery constructor into hl Allocate calls
  TranslateRayQueryConstructor(HLM);

  bool bIsLib = HLM.GetShaderModel()->IsLib();
  StringRef GlobalCtorName = "llvm.global_ctors";
  llvm::SmallVector<llvm::Function *, 2> Ctors;
  CollectCtorFunctions(M, GlobalCtorName, Ctors, CGM);
  if (!Ctors.empty()) {
    if (!bIsLib) {
      // need this for "llvm.global_dtors"?
      Function *patchConstantFn = nullptr;
      if (HLM.GetShaderModel()->IsHS()) {
        patchConstantFn = HLM.GetPatchConstantFunction();
      }
      ProcessCtorFunctions(M, Ctors, Entry.Func, patchConstantFn);
      // remove the GV
      if (GlobalVariable *GV = M.getGlobalVariable(GlobalCtorName))
        GV->eraseFromParent();
    } else {
      // Call ctors for each entry.
      DenseSet<Function *> processedPatchConstantFnSet;
      for (auto &Entry : entryFunctionMap) {
        Function *F = Entry.second.Func;
        Function *patchConstFunc = nullptr;
        auto AttrIter = HSEntryPatchConstantFuncAttr.find(F);
        if (AttrIter != HSEntryPatchConstantFuncAttr.end()) {
          StringRef funcName = AttrIter->second->getFunctionName();

          auto PatchEntry = patchConstantFunctionMap.find(funcName);
          if (PatchEntry != patchConstantFunctionMap.end() &&
              PatchEntry->second.NumOverloads == 1) {
            patchConstFunc = PatchEntry->second.Func;
            // Each patchConstFunc should only be processed once.
            if (patchConstFunc &&
                processedPatchConstantFnSet.count(patchConstFunc) == 0)
              processedPatchConstantFnSet.insert(patchConstFunc);
            else
              patchConstFunc = nullptr;
          }
        }
        ProcessCtorFunctions(M, Ctors, F, patchConstFunc);
      }
    }
  }
>>>>>>> 6bbb88c8
  UpdateLinkage(HLM, CGM, m_ExportMap, entryFunctionMap,
                patchConstantFunctionMap);

  // Do simple transform to make later lower pass easier.
  SimpleTransformForHLDXIR(&M);

<<<<<<< HEAD
  // Handle lang extensions if provided.
  if (CGM.getCodeGenOpts().HLSLExtensionsCodegen) {
    ExtensionCodeGen(HLM, CGM);
  }
=======
  // Add dx.break function and make appropriate breaks conditional on it.
  AddDxBreak(M, m_DxBreaks);

>>>>>>> 6bbb88c8
  // At this point, we have a high-level DXIL module - record this.
  SetPauseResumePasses(*m_pHLModule->GetModule(), "hlsl-hlemit",
                       "hlsl-hlensure");
}

RValue CGMSHLSLRuntime::EmitHLSLBuiltinCallExpr(CodeGenFunction &CGF,
                                                const FunctionDecl *FD,
                                                const CallExpr *E,
                                                ReturnValueSlot ReturnValue) {
  const Decl *TargetDecl = E->getCalleeDecl();
  llvm::Value *Callee = CGF.EmitScalarExpr(E->getCallee());
  RValue RV = CGF.EmitCall(E->getCallee()->getType(), Callee, E, ReturnValue,
                      TargetDecl);
  if (RV.isScalar() && RV.getScalarVal() != nullptr) {
    if (CallInst *CI = dyn_cast<CallInst>(RV.getScalarVal())) {
      Function *F = CI->getCalledFunction();
      HLOpcodeGroup group = hlsl::GetHLOpcodeGroup(F);
      if (group == HLOpcodeGroup::HLIntrinsic) {
        bool allOperandImm = true;
        for (auto &operand : CI->arg_operands()) {
          bool isImm = isa<ConstantInt>(operand) || isa<ConstantFP>(operand) ||
              isa<ConstantAggregateZero>(operand) || isa<ConstantDataVector>(operand);
          if (!isImm) {
            allOperandImm = false;
            break;
          } else if (operand->getType()->isHalfTy()) {
            // Not support half Eval yet.
            allOperandImm = false;
            break;
          }
        }
        if (allOperandImm) {
          unsigned intrinsicOpcode;
          StringRef intrinsicGroup;
          hlsl::GetIntrinsicOp(FD, intrinsicOpcode, intrinsicGroup);
          IntrinsicOp opcode = static_cast<IntrinsicOp>(intrinsicOpcode);
          if (Value *Result = TryEvalIntrinsic(CI, opcode, CGM.getLangOpts().HLSLVersion)) {
            RV = RValue::get(Result);
          }
        }
      }
    }
  }
  return RV;
}

static HLOpcodeGroup GetHLOpcodeGroup(const clang::Stmt::StmtClass stmtClass) {
  switch (stmtClass) {
  case Stmt::CStyleCastExprClass:
  case Stmt::ImplicitCastExprClass:
  case Stmt::CXXFunctionalCastExprClass:
    return HLOpcodeGroup::HLCast;
  case Stmt::InitListExprClass:
    return HLOpcodeGroup::HLInit;
  case Stmt::BinaryOperatorClass:
  case Stmt::CompoundAssignOperatorClass:
    return HLOpcodeGroup::HLBinOp;
  case Stmt::UnaryOperatorClass:
    return HLOpcodeGroup::HLUnOp;
  case Stmt::ExtMatrixElementExprClass:
    return HLOpcodeGroup::HLSubscript;
  case Stmt::CallExprClass:
    return HLOpcodeGroup::HLIntrinsic;
  case Stmt::ConditionalOperatorClass:
    return HLOpcodeGroup::HLSelect;
  default:
    llvm_unreachable("not support operation");
  }
}

// NOTE: This table must match BinaryOperator::Opcode
static const HLBinaryOpcode BinaryOperatorKindMap[] = {
    HLBinaryOpcode::Invalid, // PtrMemD
    HLBinaryOpcode::Invalid, // PtrMemI
    HLBinaryOpcode::Mul, HLBinaryOpcode::Div, HLBinaryOpcode::Rem,
    HLBinaryOpcode::Add, HLBinaryOpcode::Sub, HLBinaryOpcode::Shl,
    HLBinaryOpcode::Shr, HLBinaryOpcode::LT, HLBinaryOpcode::GT,
    HLBinaryOpcode::LE, HLBinaryOpcode::GE, HLBinaryOpcode::EQ,
    HLBinaryOpcode::NE, HLBinaryOpcode::And, HLBinaryOpcode::Xor,
    HLBinaryOpcode::Or, HLBinaryOpcode::LAnd, HLBinaryOpcode::LOr,
    HLBinaryOpcode::Invalid, // Assign,
    // The assign part is done by matrix store
    HLBinaryOpcode::Mul,     // MulAssign
    HLBinaryOpcode::Div,     // DivAssign
    HLBinaryOpcode::Rem,     // RemAssign
    HLBinaryOpcode::Add,     // AddAssign
    HLBinaryOpcode::Sub,     // SubAssign
    HLBinaryOpcode::Shl,     // ShlAssign
    HLBinaryOpcode::Shr,     // ShrAssign
    HLBinaryOpcode::And,     // AndAssign
    HLBinaryOpcode::Xor,     // XorAssign
    HLBinaryOpcode::Or,      // OrAssign
    HLBinaryOpcode::Invalid, // Comma
};

// NOTE: This table must match UnaryOperator::Opcode
static const HLUnaryOpcode UnaryOperatorKindMap[] = {
    HLUnaryOpcode::PostInc, HLUnaryOpcode::PostDec,
    HLUnaryOpcode::PreInc,  HLUnaryOpcode::PreDec,
    HLUnaryOpcode::Invalid, // AddrOf,
    HLUnaryOpcode::Invalid, // Deref,
    HLUnaryOpcode::Plus,    HLUnaryOpcode::Minus,
    HLUnaryOpcode::Not,     HLUnaryOpcode::LNot,
    HLUnaryOpcode::Invalid, // Real,
    HLUnaryOpcode::Invalid, // Imag,
    HLUnaryOpcode::Invalid, // Extension
};

static unsigned GetHLOpcode(const Expr *E) {
  switch (E->getStmtClass()) {
  case Stmt::CompoundAssignOperatorClass:
  case Stmt::BinaryOperatorClass: {
    const clang::BinaryOperator *binOp = cast<clang::BinaryOperator>(E);
    HLBinaryOpcode binOpcode = BinaryOperatorKindMap[binOp->getOpcode()];
    if (HasUnsignedOpcode(binOpcode)) {
      if (hlsl::IsHLSLUnsigned(binOp->getLHS()->getType())) {
        binOpcode = GetUnsignedOpcode(binOpcode);
      }
    }
    return static_cast<unsigned>(binOpcode);
  }
  case Stmt::UnaryOperatorClass: {
    const UnaryOperator *unOp = cast<clang::UnaryOperator>(E);
    HLUnaryOpcode unOpcode = UnaryOperatorKindMap[unOp->getOpcode()];
    return static_cast<unsigned>(unOpcode);
  }
  case Stmt::ImplicitCastExprClass:
  case Stmt::CStyleCastExprClass: {
    const CastExpr *CE = cast<CastExpr>(E);
    bool toUnsigned = hlsl::IsHLSLUnsigned(E->getType());
    bool fromUnsigned = hlsl::IsHLSLUnsigned(CE->getSubExpr()->getType());
    if (toUnsigned && fromUnsigned)
      return static_cast<unsigned>(HLCastOpcode::UnsignedUnsignedCast);
    else if (toUnsigned)
      return static_cast<unsigned>(HLCastOpcode::ToUnsignedCast);
    else if (fromUnsigned)
      return static_cast<unsigned>(HLCastOpcode::FromUnsignedCast);
    else
      return static_cast<unsigned>(HLCastOpcode::DefaultCast);
  }
  default:
    return 0;
  }
}

static Value *
EmitHLSLMatrixOperationCallImp(CGBuilderTy &Builder, HLOpcodeGroup group,
                               unsigned opcode, llvm::Type *RetType,
                               ArrayRef<Value *> paramList, llvm::Module &M) {
  SmallVector<llvm::Type *, 4> paramTyList;
  // Add the opcode param
  llvm::Type *opcodeTy = llvm::Type::getInt32Ty(M.getContext());
  paramTyList.emplace_back(opcodeTy);
  for (Value *param : paramList) {
    paramTyList.emplace_back(param->getType());
  }

  llvm::FunctionType *funcTy =
      llvm::FunctionType::get(RetType, paramTyList, false);

  Function *opFunc = GetOrCreateHLFunction(M, funcTy, group, opcode);

  SmallVector<Value *, 4> opcodeParamList;
  Value *opcodeConst = Constant::getIntegerValue(opcodeTy, APInt(32, opcode));
  opcodeParamList.emplace_back(opcodeConst);
  opcodeParamList.append(paramList.begin(), paramList.end());

  return Builder.CreateCall(opFunc, opcodeParamList);
}

static Value *EmitHLSLArrayInit(CGBuilderTy &Builder, HLOpcodeGroup group,
                                unsigned opcode, llvm::Type *RetType,
                                ArrayRef<Value *> paramList, llvm::Module &M) {
  // It's a matrix init.
  if (!RetType->isVoidTy())
    return EmitHLSLMatrixOperationCallImp(Builder, group, opcode, RetType,
                                          paramList, M);
  Value *arrayPtr = paramList[0];
  llvm::ArrayType *AT =
      cast<llvm::ArrayType>(arrayPtr->getType()->getPointerElementType());
  // Avoid the arrayPtr.
  unsigned paramSize = paramList.size() - 1;
  // Support simple case here.
  if (paramSize == AT->getArrayNumElements()) {
    bool typeMatch = true;
    llvm::Type *EltTy = AT->getArrayElementType();
    if (EltTy->isAggregateType()) {
      // Aggregate Type use pointer in initList.
      EltTy = llvm::PointerType::get(EltTy, 0);
    }
    for (unsigned i = 1; i < paramList.size(); i++) {
      if (paramList[i]->getType() != EltTy) {
        typeMatch = false;
        break;
      }
    }
    // Both size and type match.
    if (typeMatch) {
      bool isPtr = EltTy->isPointerTy();
      llvm::Type *i32Ty = llvm::Type::getInt32Ty(EltTy->getContext());
      Constant *zero = ConstantInt::get(i32Ty, 0);

      for (unsigned i = 1; i < paramList.size(); i++) {
        Constant *idx = ConstantInt::get(i32Ty, i - 1);
        Value *GEP = Builder.CreateInBoundsGEP(arrayPtr, {zero, idx});
        Value *Elt = paramList[i];

        if (isPtr) {
          Elt = Builder.CreateLoad(Elt);
        }

        Builder.CreateStore(Elt, GEP);
      }
      // The return value will not be used.
      return nullptr;
    }
  }
  // Other case will be lowered in later pass.
  return EmitHLSLMatrixOperationCallImp(Builder, group, opcode, RetType,
                                        paramList, M);
}

void CGMSHLSLRuntime::FlattenValToInitList(CodeGenFunction &CGF, SmallVector<Value *, 4> &elts,
                                      SmallVector<QualType, 4> &eltTys,
                                      QualType Ty, Value *val) {
  CGBuilderTy &Builder = CGF.Builder;
  llvm::Type *valTy = val->getType();

  if (valTy->isPointerTy()) {
    llvm::Type *valEltTy = valTy->getPointerElementType();
    if (valEltTy->isVectorTy() || 
        valEltTy->isSingleValueType()) {
      Value *ldVal = Builder.CreateLoad(val);
      FlattenValToInitList(CGF, elts, eltTys, Ty, ldVal);
    } else if (HLMatrixType::isa(valEltTy)) {
      Value *ldVal = EmitHLSLMatrixLoad(Builder, val, Ty);
      FlattenValToInitList(CGF, elts, eltTys, Ty, ldVal);
    } else {
      llvm::Type *i32Ty = llvm::Type::getInt32Ty(valTy->getContext());
      Value *zero = ConstantInt::get(i32Ty, 0);
      if (llvm::ArrayType *AT = dyn_cast<llvm::ArrayType>(valEltTy)) {
        QualType EltTy = Ty->getAsArrayTypeUnsafe()->getElementType();
        for (unsigned i = 0; i < AT->getArrayNumElements(); i++) {
          Value *gepIdx = ConstantInt::get(i32Ty, i);
          Value *EltPtr = Builder.CreateInBoundsGEP(val, {zero, gepIdx});
          FlattenValToInitList(CGF, elts, eltTys, EltTy,EltPtr);
        }
      } else {
        // Struct.
        StructType *ST = cast<StructType>(valEltTy);
        if (dxilutil::IsHLSLObjectType(ST)) {
          // Save object directly like basic type.
          elts.emplace_back(Builder.CreateLoad(val));
          eltTys.emplace_back(Ty);
        } else {
          RecordDecl *RD = Ty->getAsStructureType()->getDecl();
          const CGRecordLayout& RL = CGF.getTypes().getCGRecordLayout(RD);

          // Take care base.
          if (const CXXRecordDecl *CXXRD = dyn_cast<CXXRecordDecl>(RD)) {
            if (CXXRD->getNumBases()) {
              for (const auto &I : CXXRD->bases()) {
                const CXXRecordDecl *BaseDecl = cast<CXXRecordDecl>(
                    I.getType()->castAs<RecordType>()->getDecl());
                if (BaseDecl->field_empty())
                  continue;
                QualType parentTy = QualType(BaseDecl->getTypeForDecl(), 0);
                unsigned i = RL.getNonVirtualBaseLLVMFieldNo(BaseDecl);
                Value *gepIdx = ConstantInt::get(i32Ty, i);
                Value *EltPtr = Builder.CreateInBoundsGEP(val, {zero, gepIdx});
                FlattenValToInitList(CGF, elts, eltTys, parentTy, EltPtr);
              }
            }
          }

          for (auto fieldIter = RD->field_begin(), fieldEnd = RD->field_end();
               fieldIter != fieldEnd; ++fieldIter) {
            unsigned i = RL.getLLVMFieldNo(*fieldIter);
            Value *gepIdx = ConstantInt::get(i32Ty, i);
            Value *EltPtr = Builder.CreateInBoundsGEP(val, {zero, gepIdx});
            FlattenValToInitList(CGF, elts, eltTys, fieldIter->getType(), EltPtr);
          }
        }
      }
    }
  } else {
    if (HLMatrixType MatTy = HLMatrixType::dyn_cast(valTy)) {
      llvm::Type *EltTy = MatTy.getElementTypeForReg();
      // All matrix Value should be row major.
      // Init list is row major in scalar.
      // So the order is match here, just cast to vector.
      unsigned matSize = MatTy.getNumElements();
      bool isRowMajor = hlsl::IsHLSLMatRowMajor(Ty, m_pHLModule->GetHLOptions().bDefaultRowMajor);

      HLCastOpcode opcode = isRowMajor ? HLCastOpcode::RowMatrixToVecCast
                                       : HLCastOpcode::ColMatrixToVecCast;
      // Cast to vector.
      val = EmitHLSLMatrixOperationCallImp(
          Builder, HLOpcodeGroup::HLCast,
          static_cast<unsigned>(opcode),
          llvm::VectorType::get(EltTy, matSize), {val}, TheModule);
      valTy = val->getType();
    }

    if (valTy->isVectorTy()) {
      QualType EltTy = hlsl::GetElementTypeOrType(Ty);
      unsigned vecSize = valTy->getVectorNumElements();
      for (unsigned i = 0; i < vecSize; i++) {
        Value *Elt = Builder.CreateExtractElement(val, i);
        elts.emplace_back(Elt);
        eltTys.emplace_back(EltTy);
      }
    } else {
      DXASSERT(valTy->isSingleValueType(), "must be single value type here");
      elts.emplace_back(val);
      eltTys.emplace_back(Ty);
    }
  }  
}

static Value* ConvertScalarOrVector(CGBuilderTy& Builder, CodeGenTypes &Types,
  Value *Val, QualType SrcQualTy, QualType DstQualTy) {
  llvm::Type *SrcTy = Val->getType();
  llvm::Type *DstTy = Types.ConvertType(DstQualTy);

  DXASSERT(Val->getType() == Types.ConvertType(SrcQualTy), "QualType/Value mismatch!");
  DXASSERT((SrcTy->isIntOrIntVectorTy() || SrcTy->isFPOrFPVectorTy())
    && (DstTy->isIntOrIntVectorTy() || DstTy->isFPOrFPVectorTy()),
    "EmitNumericConversion can only be used with int/float scalars/vectors.");

  if (SrcTy == DstTy) return Val; // Valid no-op, including uint to int / int to uint
  DXASSERT(SrcTy->isVectorTy()
    ? (DstTy->isVectorTy() && SrcTy->getVectorNumElements() == DstTy->getVectorNumElements())
    : !DstTy->isVectorTy(),
    "EmitNumericConversion can only cast between scalars or vectors of matching sizes");

  // Conversions to bools are comparisons
  if (DstTy->getScalarSizeInBits() == 1) {
    // fcmp une is what regular clang uses in C++ for (bool)f;
    return SrcTy->isIntOrIntVectorTy()
      ? Builder.CreateICmpNE(Val, llvm::Constant::getNullValue(SrcTy), "tobool")
      : Builder.CreateFCmpUNE(Val, llvm::Constant::getNullValue(SrcTy), "tobool");
  }

  // Cast necessary
  auto CastOp = static_cast<Instruction::CastOps>(HLModule::GetNumericCastOp(
    SrcTy, hlsl::IsHLSLUnsigned(SrcQualTy), DstTy, hlsl::IsHLSLUnsigned(DstQualTy)));
  return Builder.CreateCast(CastOp, Val, DstTy);
}

static Value* ConvertScalarOrVector(CodeGenFunction &CGF,
  Value *Val, QualType SrcQualTy, QualType DstQualTy) {
  return ConvertScalarOrVector(CGF.Builder, CGF.getTypes(), Val, SrcQualTy, DstQualTy);
}

// Cast elements in initlist if not match the target type.
// idx is current element index in initlist, Ty is target type.

// TODO: Stop handling missing cast here. Handle the casting of non-scalar values
// to their destination type in init list expressions at AST level.
static void AddMissingCastOpsInInitList(SmallVector<Value *, 4> &elts, SmallVector<QualType, 4> &eltTys, unsigned &idx, QualType Ty, CodeGenFunction &CGF) {
  if (Ty->isArrayType()) {
    const clang::ArrayType *AT = Ty->getAsArrayTypeUnsafe();
    // Must be ConstantArrayType here.
    unsigned arraySize = cast<ConstantArrayType>(AT)->getSize().getLimitedValue();
    QualType EltTy = AT->getElementType();
    for (unsigned i = 0; i < arraySize; i++)
      AddMissingCastOpsInInitList(elts, eltTys, idx, EltTy, CGF);
  } else if (IsHLSLVecType(Ty)) {
    QualType EltTy = GetHLSLVecElementType(Ty);
    unsigned vecSize = GetHLSLVecSize(Ty);
    for (unsigned i=0;i< vecSize;i++)
      AddMissingCastOpsInInitList(elts, eltTys, idx, EltTy, CGF);
  } else if (IsHLSLMatType(Ty)) {
    QualType EltTy = GetHLSLMatElementType(Ty);
    unsigned row, col;
    GetHLSLMatRowColCount(Ty, row, col);
    unsigned matSize = row*col;
    for (unsigned i = 0; i < matSize; i++)
      AddMissingCastOpsInInitList(elts, eltTys, idx, EltTy, CGF);
  } else if (Ty->isRecordType()) {
    if (dxilutil::IsHLSLObjectType(CGF.ConvertType(Ty))) {
      // Skip hlsl object.
      idx++;
    } else {
      const RecordType *RT = Ty->getAsStructureType();
      // For CXXRecord.
      if (!RT)
        RT = Ty->getAs<RecordType>();
      RecordDecl *RD = RT->getDecl();
      // Take care base.
      if (const CXXRecordDecl *CXXRD = dyn_cast<CXXRecordDecl>(RD)) {
        if (CXXRD->getNumBases()) {
          for (const auto &I : CXXRD->bases()) {
            const CXXRecordDecl *BaseDecl = cast<CXXRecordDecl>(
                I.getType()->castAs<RecordType>()->getDecl());
            if (BaseDecl->field_empty())
              continue;
            QualType parentTy = QualType(BaseDecl->getTypeForDecl(), 0);
            AddMissingCastOpsInInitList(elts, eltTys, idx, parentTy, CGF);
          }
        }
      }
      for (FieldDecl *field : RD->fields())
        AddMissingCastOpsInInitList(elts, eltTys, idx, field->getType(), CGF);
    }
  }
  else {
    // Basic type.
    elts[idx] = ConvertScalarOrVector(CGF, elts[idx], eltTys[idx], Ty);
    idx++;
  }
}

static void StoreInitListToDestPtr(Value *DestPtr,
                                   SmallVector<Value *, 4> &elts, unsigned &idx,
                                   QualType Type, bool bDefaultRowMajor,
                                   CodeGenFunction &CGF, llvm::Module &M) {
  CodeGenTypes &Types = CGF.getTypes();
  CGBuilderTy &Builder = CGF.Builder;

  llvm::Type *Ty = DestPtr->getType()->getPointerElementType();

  if (Ty->isVectorTy()) {
    llvm::Type *RegTy = CGF.ConvertType(Type);
    Value *Result = UndefValue::get(RegTy);
    for (unsigned i = 0; i < RegTy->getVectorNumElements(); i++)
      Result = Builder.CreateInsertElement(Result, elts[idx + i], i);
    Result = CGF.EmitToMemory(Result, Type);
    Builder.CreateStore(Result, DestPtr);
    idx += Ty->getVectorNumElements();
  } else if (HLMatrixType MatTy = HLMatrixType::dyn_cast(Ty)) {
    bool isRowMajor = hlsl::IsHLSLMatRowMajor(Type, bDefaultRowMajor);
    std::vector<Value *> matInitList(MatTy.getNumElements());
    for (unsigned c = 0; c < MatTy.getNumColumns(); c++) {
      for (unsigned r = 0; r < MatTy.getNumRows(); r++) {
        unsigned matIdx = c * MatTy.getNumRows() + r;
        matInitList[matIdx] = elts[idx + matIdx];
      }
    }
    idx += MatTy.getNumElements();
    Value *matVal =
        EmitHLSLMatrixOperationCallImp(Builder, HLOpcodeGroup::HLInit,
                                       /*opcode*/ 0, Ty, matInitList, M);
    // matVal return from HLInit is row major.
    // If DestPtr is row major, just store it directly.
    if (!isRowMajor) {
      // ColMatStore need a col major value.
      // Cast row major matrix into col major.
      // Then store it.
      Value *colMatVal = EmitHLSLMatrixOperationCallImp(
          Builder, HLOpcodeGroup::HLCast,
          static_cast<unsigned>(HLCastOpcode::RowMatrixToColMatrix), Ty,
          {matVal}, M);
      EmitHLSLMatrixOperationCallImp(
          Builder, HLOpcodeGroup::HLMatLoadStore,
          static_cast<unsigned>(HLMatLoadStoreOpcode::ColMatStore), Ty,
          {DestPtr, colMatVal}, M);
    } else {
      EmitHLSLMatrixOperationCallImp(
          Builder, HLOpcodeGroup::HLMatLoadStore,
          static_cast<unsigned>(HLMatLoadStoreOpcode::RowMatStore), Ty,
          {DestPtr, matVal}, M);
    }
  } else if (Ty->isStructTy()) {
    if (dxilutil::IsHLSLObjectType(Ty)) {
      Builder.CreateStore(elts[idx], DestPtr);
      idx++;
    } else {
      Constant *zero = Builder.getInt32(0);

      const RecordType *RT = Type->getAsStructureType();
      // For CXXRecord.
      if (!RT)
        RT = Type->getAs<RecordType>();
      RecordDecl *RD = RT->getDecl();
      const CGRecordLayout &RL = Types.getCGRecordLayout(RD);
      // Take care base.
      if (const CXXRecordDecl *CXXRD = dyn_cast<CXXRecordDecl>(RD)) {
        if (CXXRD->getNumBases()) {
          for (const auto &I : CXXRD->bases()) {
            const CXXRecordDecl *BaseDecl = cast<CXXRecordDecl>(
                I.getType()->castAs<RecordType>()->getDecl());
            if (BaseDecl->field_empty())
              continue;
            QualType parentTy = QualType(BaseDecl->getTypeForDecl(), 0);
            unsigned i = RL.getNonVirtualBaseLLVMFieldNo(BaseDecl);
            Constant *gepIdx = Builder.getInt32(i);
            Value *GEP = Builder.CreateInBoundsGEP(DestPtr, {zero, gepIdx});
            StoreInitListToDestPtr(GEP, elts, idx, parentTy,
                                   bDefaultRowMajor, CGF, M);
          }
        }
      }
      for (FieldDecl *field : RD->fields()) {
        unsigned i = RL.getLLVMFieldNo(field);
        Constant *gepIdx = Builder.getInt32(i);
        Value *GEP = Builder.CreateInBoundsGEP(DestPtr, {zero, gepIdx});
        StoreInitListToDestPtr(GEP, elts, idx, field->getType(),
                               bDefaultRowMajor, CGF, M);
      }
    }
  } else if (Ty->isArrayTy()) {
    Constant *zero = Builder.getInt32(0);
    QualType EltType = Type->getAsArrayTypeUnsafe()->getElementType();
    for (unsigned i = 0; i < Ty->getArrayNumElements(); i++) {
      Constant *gepIdx = Builder.getInt32(i);
      Value *GEP = Builder.CreateInBoundsGEP(DestPtr, {zero, gepIdx});
      StoreInitListToDestPtr(GEP, elts, idx, EltType, bDefaultRowMajor,
                             CGF, M);
    }
  } else {
    DXASSERT(Ty->isSingleValueType(), "invalid type");
    llvm::Type *i1Ty = Builder.getInt1Ty();
    Value *V = elts[idx];
    if (V->getType() == i1Ty &&
        DestPtr->getType()->getPointerElementType() != i1Ty) {
      V = Builder.CreateZExt(V, DestPtr->getType()->getPointerElementType());
    }
    Builder.CreateStore(V, DestPtr);
    idx++;
  }
}

void CGMSHLSLRuntime::ScanInitList(CodeGenFunction &CGF, InitListExpr *E,
                                   SmallVector<Value *, 4> &EltValList,
                                   SmallVector<QualType, 4> &EltTyList) {
  unsigned NumInitElements = E->getNumInits();
  for (unsigned i = 0; i != NumInitElements; ++i) {
    Expr *init = E->getInit(i);
    QualType iType = init->getType();
    if (InitListExpr *initList = dyn_cast<InitListExpr>(init)) {
      ScanInitList(CGF, initList, EltValList, EltTyList);
    } else if (CodeGenFunction::hasScalarEvaluationKind(iType)) {
      llvm::Value *initVal = CGF.EmitScalarExpr(init);
      FlattenValToInitList(CGF, EltValList, EltTyList, iType, initVal);
    } else {
      AggValueSlot Slot =
          CGF.CreateAggTemp(init->getType(), "Agg.InitList.tmp");
      CGF.EmitAggExpr(init, Slot);
      llvm::Value *aggPtr = Slot.getAddr();
      FlattenValToInitList(CGF, EltValList, EltTyList, iType, aggPtr);
    }

  }
}
// Is Type of E match Ty.
static bool ExpTypeMatch(Expr *E, QualType Ty, ASTContext &Ctx, CodeGenTypes &Types) {
  if (InitListExpr *initList = dyn_cast<InitListExpr>(E)) {
    unsigned NumInitElements = initList->getNumInits();

    // Skip vector and matrix type.
    if (Ty->isVectorType())
      return false;
    if (hlsl::IsHLSLVecMatType(Ty))
      return false;

    if (Ty->isStructureOrClassType()) {
      RecordDecl *record = Ty->castAs<RecordType>()->getDecl();
      bool bMatch = true;
      unsigned i = 0;
      for (auto it = record->field_begin(), end = record->field_end();
           it != end; it++) {
        if (i == NumInitElements) {
          bMatch = false;
          break;
        }
        Expr *init = initList->getInit(i++);
        QualType EltTy = it->getType();
        bMatch &= ExpTypeMatch(init, EltTy, Ctx, Types);
        if (!bMatch)
          break;
      }
      bMatch &= i == NumInitElements;
      if (bMatch && initList->getType()->isVoidType()) {
        initList->setType(Ty);
      }
      return bMatch;
    } else if (Ty->isArrayType() && !Ty->isIncompleteArrayType()) {
      const ConstantArrayType *AT = Ctx.getAsConstantArrayType(Ty);
      QualType EltTy = AT->getElementType();
      unsigned size = AT->getSize().getZExtValue();

      if (size != NumInitElements)
        return false;

      bool bMatch = true;
      for (unsigned i = 0; i != NumInitElements; ++i) {
        Expr *init = initList->getInit(i);
        bMatch &= ExpTypeMatch(init, EltTy, Ctx, Types);
        if (!bMatch)
          break;
      }
      if (bMatch && initList->getType()->isVoidType()) {
        initList->setType(Ty);
      }
      return bMatch;
    } else {
      return false;
    }
  } else {
    llvm::Type *ExpTy = Types.ConvertType(E->getType());
    llvm::Type *TargetTy = Types.ConvertType(Ty);
    return ExpTy == TargetTy;
  }
}

bool CGMSHLSLRuntime::IsTrivalInitListExpr(CodeGenFunction &CGF,
                                           InitListExpr *E) {
  QualType Ty = E->getType();
  bool result = ExpTypeMatch(E, Ty, CGF.getContext(), CGF.getTypes());
  if (result) {
    auto iter = staticConstGlobalInitMap.find(E);
    if (iter != staticConstGlobalInitMap.end()) {
      GlobalVariable * GV = iter->second;
      auto &InitConstants = staticConstGlobalInitListMap[GV];
      // Add Constant to InitList.
      for (unsigned i=0;i<E->getNumInits();i++) {
        Expr *Expr = E->getInit(i);
        if (ImplicitCastExpr *Cast = dyn_cast<ImplicitCastExpr>(Expr)) {
          if (Cast->getCastKind() == CK_LValueToRValue) {
            Expr = Cast->getSubExpr();
          }
        }
        // Only do this on lvalue, if not lvalue, it will not be constant
        // anyway.
        if (Expr->isLValue()) {
          LValue LV = CGF.EmitLValue(Expr);
          if (LV.isSimple()) {
            Constant *SrcPtr = dyn_cast<Constant>(LV.getAddress());
            if (SrcPtr && !isa<UndefValue>(SrcPtr)) {
              InitConstants.emplace_back(SrcPtr);
             continue;
            }
          }
        }

        // Only support simple LV and Constant Ptr case.
        // Other case just go normal path.
        InitConstants.clear();
        break;
      }
      if (InitConstants.empty())
        staticConstGlobalInitListMap.erase(GV);
      else
        staticConstGlobalCtorMap[GV] = CGF.CurFn;
    }
  }
  return result;
}

Value *CGMSHLSLRuntime::EmitHLSLInitListExpr(CodeGenFunction &CGF, InitListExpr *E,
      // The destPtr when emiting aggregate init, for normal case, it will be null.
      Value *DestPtr) {
  if (DestPtr && E->getNumInits() == 1) {
    llvm::Type *ExpTy = CGF.ConvertType(E->getType());
    llvm::Type *TargetTy = CGF.ConvertType(E->getInit(0)->getType());
    if (ExpTy == TargetTy) {
      Expr *Expr = E->getInit(0);
      LValue LV = CGF.EmitLValue(Expr);
      if (LV.isSimple()) {
        Value *SrcPtr = LV.getAddress();
        SmallVector<Value *, 4> idxList;
        EmitHLSLAggregateCopy(CGF, SrcPtr, DestPtr, idxList, Expr->getType(),
                              E->getType(), SrcPtr->getType());
        return nullptr;
      }
    }
  }

  SmallVector<Value *, 4> EltValList;
  SmallVector<QualType, 4> EltTyList;
  
  ScanInitList(CGF, E, EltValList, EltTyList);
  
  QualType ResultTy = E->getType();
  unsigned idx = 0;
  // Create cast if need.
  AddMissingCastOpsInInitList(EltValList, EltTyList, idx, ResultTy, CGF);
  DXASSERT(idx == EltValList.size(), "size must match");

  llvm::Type *RetTy = CGF.ConvertType(ResultTy);
  if (DestPtr) {
    SmallVector<Value *, 4> ParamList;
    DXASSERT_NOMSG(RetTy->isAggregateType());
    ParamList.emplace_back(DestPtr);
    ParamList.append(EltValList.begin(), EltValList.end());
    idx = 0;
    bool bDefaultRowMajor = m_pHLModule->GetHLOptions().bDefaultRowMajor;
    StoreInitListToDestPtr(DestPtr, EltValList, idx, ResultTy,
                           bDefaultRowMajor, CGF, TheModule);
    return nullptr;
  }

  if (IsHLSLVecType(ResultTy)) {
    Value *Result = UndefValue::get(RetTy);
    for (unsigned i = 0; i < RetTy->getVectorNumElements(); i++)
      Result = CGF.Builder.CreateInsertElement(Result, EltValList[i], i);
    return Result;
  } else {
    // Must be matrix here.
    DXASSERT(IsHLSLMatType(ResultTy), "must be matrix type here.");
    return EmitHLSLMatrixOperationCallImp(CGF.Builder, HLOpcodeGroup::HLInit,
                                          /*opcode*/ 0, RetTy, EltValList,
                                          TheModule);
  }
}

static void FlatConstToList(CodeGenTypes &Types, bool bDefaultRowMajor,
    Constant *C, QualType QualTy,
    SmallVectorImpl<Constant *> &EltVals, SmallVectorImpl<QualType> &EltQualTys) {
  llvm::Type *Ty = C->getType();
  DXASSERT(Types.ConvertTypeForMem(QualTy) == Ty, "QualType/Type mismatch!");

  if (llvm::VectorType *VecTy = dyn_cast<llvm::VectorType>(Ty)) {
    DXASSERT(hlsl::IsHLSLVecType(QualTy), "QualType/Type mismatch!");
    QualType VecElemQualTy = hlsl::GetHLSLVecElementType(QualTy);
    for (unsigned i = 0; i < VecTy->getNumElements(); i++) {
      EltVals.emplace_back(C->getAggregateElement(i));
      EltQualTys.emplace_back(VecElemQualTy);
    }
  } else if (HLMatrixType::isa(Ty)) {
    DXASSERT(hlsl::IsHLSLMatType(QualTy), "QualType/Type mismatch!");
    // matrix type is struct { [rowcount x <colcount x T>] };
    // Strip the struct level here.
    Constant *RowArrayVal = C->getAggregateElement((unsigned)0);
    QualType MatEltQualTy = hlsl::GetHLSLMatElementType(QualTy);

    unsigned RowCount, ColCount;
    hlsl::GetHLSLMatRowColCount(QualTy, RowCount, ColCount);

    // Get all the elements from the array of row vectors.
    // Matrices are never in memory representation so convert as needed.
    SmallVector<Constant *, 16> MatElts;
    for (unsigned r = 0; r < RowCount; ++r) {
      Constant *RowVec = RowArrayVal->getAggregateElement(r);
      for (unsigned c = 0; c < ColCount; ++c) {
        Constant *MatElt = RowVec->getAggregateElement(c);
        if (MatEltQualTy->isBooleanType()) {
          DXASSERT(MatElt->getType()->isIntegerTy(1),
            "Matrix elements should be in their register representation.");
          MatElt = llvm::ConstantExpr::getZExt(MatElt, Types.ConvertTypeForMem(MatEltQualTy));
        }
        MatElts.emplace_back(MatElt);
      }
    }

    // Return the elements in the order respecting the orientation.
    // Constant initializers are used as the initial value for static variables,
    // which live in memory. This is why they have to respect memory packing order.
    bool IsRowMajor = hlsl::IsHLSLMatRowMajor(QualTy, bDefaultRowMajor);
    for (unsigned r = 0; r < RowCount; ++r) {
      for (unsigned c = 0; c < ColCount; ++c) {
        unsigned Idx = IsRowMajor ? (r * ColCount + c) : (c * RowCount + r);
        EltVals.emplace_back(MatElts[Idx]);
        EltQualTys.emplace_back(MatEltQualTy);
      }
    }
  }
  else if (const clang::ConstantArrayType *ClangArrayTy = Types.getContext().getAsConstantArrayType(QualTy)) {
    QualType ArrayEltQualTy = ClangArrayTy->getElementType();
    uint64_t ArraySize = ClangArrayTy->getSize().getLimitedValue();
    DXASSERT(cast<llvm::ArrayType>(Ty)->getArrayNumElements() == ArraySize, "QualType/Type mismatch!");
    for (unsigned i = 0; i < ArraySize; i++) {
      FlatConstToList(Types, bDefaultRowMajor, C->getAggregateElement(i), ArrayEltQualTy, 
        EltVals, EltQualTys);
    }
  }
  else if (const clang::RecordType* RecordTy = QualTy->getAs<clang::RecordType>()) {
    DXASSERT(dyn_cast<llvm::StructType>(Ty) != nullptr, "QualType/Type mismatch!");
    RecordDecl *RecordDecl = RecordTy->getDecl();
    const CGRecordLayout &RL = Types.getCGRecordLayout(RecordDecl);
    // Take care base.
    if (const CXXRecordDecl *CXXRD = dyn_cast<CXXRecordDecl>(RecordDecl)) {
      if (CXXRD->getNumBases()) {
        for (const auto &I : CXXRD->bases()) {
          const CXXRecordDecl *BaseDecl =
              cast<CXXRecordDecl>(I.getType()->castAs<RecordType>()->getDecl());
          if (BaseDecl->field_empty())
            continue;
          QualType BaseQualTy = QualType(BaseDecl->getTypeForDecl(), 0);
          unsigned BaseFieldIdx = RL.getNonVirtualBaseLLVMFieldNo(BaseDecl);
          FlatConstToList(Types, bDefaultRowMajor,
            C->getAggregateElement(BaseFieldIdx), BaseQualTy, EltVals, EltQualTys);
        }
      }
    }

    for (auto FieldIt = RecordDecl->field_begin(), fieldEnd = RecordDecl->field_end();
      FieldIt != fieldEnd; ++FieldIt) {
      unsigned FieldIndex = RL.getLLVMFieldNo(*FieldIt);

      FlatConstToList(Types, bDefaultRowMajor,
        C->getAggregateElement(FieldIndex), FieldIt->getType(), EltVals, EltQualTys);
    }
  }
  else {
    // At this point, we should have scalars in their memory representation
    DXASSERT_NOMSG(QualTy->isBuiltinType());
    EltVals.emplace_back(C);
    EltQualTys.emplace_back(QualTy);
  }
}

static bool ScanConstInitList(CodeGenModule &CGM, bool bDefaultRowMajor, 
                              InitListExpr *InitList,
                              SmallVectorImpl<Constant *> &EltVals,
                              SmallVectorImpl<QualType> &EltQualTys) {
  unsigned NumInitElements = InitList->getNumInits();
  for (unsigned i = 0; i != NumInitElements; ++i) {
    Expr *InitExpr = InitList->getInit(i);
    QualType InitQualTy = InitExpr->getType();
    if (InitListExpr *SubInitList = dyn_cast<InitListExpr>(InitExpr)) {
      if (!ScanConstInitList(CGM, bDefaultRowMajor, SubInitList, EltVals, EltQualTys))
        return false;
    } else if (DeclRefExpr *DeclRef = dyn_cast<DeclRefExpr>(InitExpr)) {
      if (VarDecl *Var = dyn_cast<VarDecl>(DeclRef->getDecl())) {
        if (!Var->hasInit())
          return false;
        if (Constant *InitVal = CGM.EmitConstantInit(*Var)) {
          FlatConstToList(CGM.getTypes(), bDefaultRowMajor,
            InitVal, InitQualTy, EltVals, EltQualTys);
        } else {
          return false;
        }
      } else {
        return false;
      }
    } else if (hlsl::IsHLSLMatType(InitQualTy)) {
      return false;
    } else if (CodeGenFunction::hasScalarEvaluationKind(InitQualTy)) {
      if (Constant *InitVal = CGM.EmitConstantExpr(InitExpr, InitQualTy)) {
        FlatConstToList(CGM.getTypes(), bDefaultRowMajor, InitVal, InitQualTy, EltVals, EltQualTys);
      } else {
        return false;
      }
    } else {
      return false;
    }
  }
  return true;
}

static Constant *BuildConstInitializer(CodeGenTypes &Types, bool bDefaultRowMajor,
  QualType QualTy, bool MemRepr,
  SmallVectorImpl<Constant *> &EltVals, SmallVectorImpl<QualType> &EltQualTys, unsigned &EltIdx);

static Constant *BuildConstMatrix(CodeGenTypes &Types, bool bDefaultRowMajor, QualType QualTy,
    SmallVectorImpl<Constant *> &EltVals, SmallVectorImpl<QualType> &EltQualTys, unsigned &EltIdx) {
  QualType MatEltTy = hlsl::GetHLSLMatElementType(QualTy);
  unsigned RowCount, ColCount;
  hlsl::GetHLSLMatRowColCount(QualTy, RowCount, ColCount);
  bool IsRowMajor = hlsl::IsHLSLMatRowMajor(QualTy, bDefaultRowMajor);

  // Save initializer elements first.
  // Matrix initializer is row major.
  SmallVector<Constant *, 16> RowMajorMatElts;
  for (unsigned i = 0; i < RowCount * ColCount; i++) {
    // Matrix elements are never in their memory representation,
    // to preserve type information for later lowering.
    bool MemRepr = false; 
    RowMajorMatElts.emplace_back(BuildConstInitializer(
      Types, bDefaultRowMajor, MatEltTy, MemRepr,
      EltVals, EltQualTys, EltIdx));
  }

  SmallVector<Constant *, 16> FinalMatElts;
  if (IsRowMajor) {
    FinalMatElts = RowMajorMatElts;
  }
  else {
    // Cast row major to col major.
    for (unsigned c = 0; c < ColCount; c++) {
      for (unsigned r = 0; r < RowCount; r++) {
        FinalMatElts.emplace_back(RowMajorMatElts[r * ColCount + c]);
      }
    }
  }
  // The type is vector<element, col>[row].
  SmallVector<Constant *, 4> Rows;
  unsigned idx = 0;
  for (unsigned r = 0; r < RowCount; r++) {
    SmallVector<Constant *, 4> RowElts;
    for (unsigned c = 0; c < ColCount; c++) {
      RowElts.emplace_back(FinalMatElts[idx++]);
    }
    Rows.emplace_back(llvm::ConstantVector::get(RowElts));
  }

  Constant *RowArray = llvm::ConstantArray::get(
    llvm::ArrayType::get(Rows[0]->getType(), Rows.size()), Rows);
  return llvm::ConstantStruct::get(cast<llvm::StructType>(Types.ConvertType(QualTy)), RowArray);
}

static Constant *BuildConstStruct(CodeGenTypes &Types, bool bDefaultRowMajor, QualType QualTy,
    SmallVectorImpl<Constant *> &EltVals, SmallVectorImpl<QualType> &EltQualTys, unsigned &EltIdx) {
  const RecordDecl *Record = QualTy->castAs<RecordType>()->getDecl();
  bool MemRepr = true; // Structs are always in their memory representation
  SmallVector<Constant *, 4> FieldVals;
  if (const CXXRecordDecl *CXXRecord = dyn_cast<CXXRecordDecl>(Record)) {
    if (CXXRecord->getNumBases()) {
      // Add base as field.
      for (const auto &BaseSpec : CXXRecord->bases()) {
        const CXXRecordDecl *BaseDecl =
            cast<CXXRecordDecl>(BaseSpec.getType()->castAs<RecordType>()->getDecl());
        // Skip empty struct.
        if (BaseDecl->field_empty())
          continue;

        // Add base as a whole constant. Not as element.
        FieldVals.emplace_back(BuildConstInitializer(Types, bDefaultRowMajor,
          BaseSpec.getType(), MemRepr, EltVals, EltQualTys, EltIdx));
      }
    }
  }

  for (auto FieldIt = Record->field_begin(), FieldEnd = Record->field_end();
      FieldIt != FieldEnd; ++FieldIt) {
    FieldVals.emplace_back(BuildConstInitializer(Types, bDefaultRowMajor,
      FieldIt->getType(), MemRepr, EltVals, EltQualTys, EltIdx));
  }

  return llvm::ConstantStruct::get(cast<llvm::StructType>(Types.ConvertTypeForMem(QualTy)), FieldVals);
}

static Constant *BuildConstInitializer(CodeGenTypes &Types, bool bDefaultRowMajor,
    QualType QualTy, bool MemRepr,
    SmallVectorImpl<Constant *> &EltVals, SmallVectorImpl<QualType> &EltQualTys, unsigned &EltIdx) {
  if (hlsl::IsHLSLVecType(QualTy)) {
    QualType VecEltQualTy = hlsl::GetHLSLVecElementType(QualTy);
    unsigned VecSize = hlsl::GetHLSLVecSize(QualTy);
    SmallVector<Constant *, 4> VecElts;
    for (unsigned i = 0; i < VecSize; i++) {
      VecElts.emplace_back(BuildConstInitializer(Types, bDefaultRowMajor,
        VecEltQualTy, MemRepr,
        EltVals, EltQualTys, EltIdx));
    }
    return llvm::ConstantVector::get(VecElts);
  }
  else if (const clang::ConstantArrayType *ArrayTy = Types.getContext().getAsConstantArrayType(QualTy)) {
    QualType ArrayEltQualTy = QualType(ArrayTy->getArrayElementTypeNoTypeQual(), 0);
    uint64_t ArraySize = ArrayTy->getSize().getLimitedValue();
    SmallVector<Constant *, 4> ArrayElts;
    for (unsigned i = 0; i < ArraySize; i++) {
      ArrayElts.emplace_back(BuildConstInitializer(Types, bDefaultRowMajor,
        ArrayEltQualTy, true, // Array elements must be in their memory representation
        EltVals, EltQualTys, EltIdx));
    }
    return llvm::ConstantArray::get(
      cast<llvm::ArrayType>(Types.ConvertTypeForMem(QualTy)), ArrayElts);
  }
  else if (hlsl::IsHLSLMatType(QualTy)) {
    return BuildConstMatrix(Types, bDefaultRowMajor, QualTy,
      EltVals, EltQualTys, EltIdx);
  }
  else if (QualTy->getAs<clang::RecordType>() != nullptr) {
    return BuildConstStruct(Types, bDefaultRowMajor, QualTy,
      EltVals, EltQualTys, EltIdx);
  } else {
    DXASSERT_NOMSG(QualTy->isBuiltinType());
    Constant *EltVal = EltVals[EltIdx];
    QualType EltQualTy = EltQualTys[EltIdx];
    EltIdx++;

    // Initializer constants are in their memory representation.
    if (EltQualTy == QualTy && MemRepr) return EltVal;

    CGBuilderTy Builder(EltVal->getContext());
    if (EltQualTy->isBooleanType()) {
      // Convert to register representation
      // We don't have access to CodeGenFunction::EmitFromMemory here
      DXASSERT_NOMSG(!EltVal->getType()->isIntegerTy(1));
      EltVal = cast<Constant>(Builder.CreateICmpNE(EltVal, Constant::getNullValue(EltVal->getType())));
    }

    Constant *Result = cast<Constant>(ConvertScalarOrVector(Builder, Types, EltVal, EltQualTy, QualTy));

    if (QualTy->isBooleanType() && MemRepr) {
      // Convert back to the memory representation
      // We don't have access to CodeGenFunction::EmitToMemory here
      DXASSERT_NOMSG(Result->getType()->isIntegerTy(1));
      Result = cast<Constant>(Builder.CreateZExt(Result, Types.ConvertTypeForMem(QualTy)));
    }

    return Result;
  }
}

Constant *CGMSHLSLRuntime::EmitHLSLConstInitListExpr(CodeGenModule &CGM,
                                                     InitListExpr *E) {
  bool bDefaultRowMajor = m_pHLModule->GetHLOptions().bDefaultRowMajor;
  SmallVector<Constant *, 4> EltVals;
  SmallVector<QualType, 4> EltQualTys;
  if (!ScanConstInitList(CGM, bDefaultRowMajor, E, EltVals, EltQualTys))
    return nullptr;

  QualType QualTy = E->getType();
  unsigned EltIdx = 0;
  bool MemRepr = true;
  return BuildConstInitializer(CGM.getTypes(), bDefaultRowMajor,
    QualTy, MemRepr, EltVals, EltQualTys, EltIdx);
}

Value *CGMSHLSLRuntime::EmitHLSLMatrixOperationCall(
    CodeGenFunction &CGF, const clang::Expr *E, llvm::Type *RetType,
    ArrayRef<Value *> paramList) {
  HLOpcodeGroup group = GetHLOpcodeGroup(E->getStmtClass());
  unsigned opcode = GetHLOpcode(E);
  if (group == HLOpcodeGroup::HLInit)
    return EmitHLSLArrayInit(CGF.Builder, group, opcode, RetType, paramList,
                             TheModule);
  else
    return EmitHLSLMatrixOperationCallImp(CGF.Builder, group, opcode, RetType,
                                          paramList, TheModule);
}

void CGMSHLSLRuntime::EmitHLSLDiscard(CodeGenFunction &CGF) {
  EmitHLSLMatrixOperationCallImp(
      CGF.Builder, HLOpcodeGroup::HLIntrinsic,
      static_cast<unsigned>(IntrinsicOp::IOP_clip),
      llvm::Type::getVoidTy(CGF.getLLVMContext()),
      {ConstantFP::get(llvm::Type::getFloatTy(CGF.getLLVMContext()), -1.0f)},
      TheModule);
}

// Emit an artificially conditionalized branch for a break operation when in a potentially wave-enabled stage
// This allows the block containing what would have been an unconditional break to be included in the loop
// If the block uses values that are wave-sensitive, it needs to stay in the loop to prevent optimizations
// that might produce incorrect results by ignoring the volatile aspect of wave operation results.
BranchInst *CGMSHLSLRuntime::EmitHLSLCondBreak(CodeGenFunction &CGF, Function *F, BasicBlock *DestBB, BasicBlock *AltBB) {
  // If not a wave-enabled stage, we can keep everything unconditional as before
  if (!m_pHLModule->GetShaderModel()->IsPS() && !m_pHLModule->GetShaderModel()->IsCS() &&
      !m_pHLModule->GetShaderModel()->IsLib()) {
    return CGF.Builder.CreateBr(DestBB);
  }

  // Create a branch that is temporarily conditional on a constant
  // FinalizeCodeGen will turn this into a function, DxilFinalize will turn it into a global var
  llvm::Type *boolTy = llvm::Type::getInt1Ty(Context);
  BranchInst *BI = CGF.Builder.CreateCondBr(llvm::ConstantInt::get(boolTy,1), DestBB, AltBB);
  m_DxBreaks.emplace_back(BI);
  return BI;
}

static llvm::Type *MergeIntType(llvm::IntegerType *T0, llvm::IntegerType *T1) {
  if (T0->getBitWidth() > T1->getBitWidth())
    return T0;
  else
    return T1;
}

static Value *CreateExt(CGBuilderTy &Builder, Value *Src, llvm::Type *DstTy,
                        bool bSigned) {
  if (bSigned)
    return Builder.CreateSExt(Src, DstTy);
  else
    return Builder.CreateZExt(Src, DstTy);
}
// For integer literal, try to get lowest precision.
static Value *CalcHLSLLiteralToLowestPrecision(CGBuilderTy &Builder, Value *Src,
                                               bool bSigned) {
  if (ConstantInt *CI = dyn_cast<ConstantInt>(Src)) {
    APInt v = CI->getValue();
    switch (v.getActiveWords()) {
    case 4:
      return Builder.getInt32(v.getLimitedValue());
    case 8:
      return Builder.getInt64(v.getLimitedValue());
    case 2:
      // TODO: use low precision type when support it in dxil.
      // return Builder.getInt16(v.getLimitedValue());
      return Builder.getInt32(v.getLimitedValue());
    case 1:
      // TODO: use precision type when support it in dxil.
      // return Builder.getInt8(v.getLimitedValue());
      return Builder.getInt32(v.getLimitedValue());
    default:
      return nullptr;
    }
  } else if (SelectInst *SI = dyn_cast<SelectInst>(Src)) {
    if (SI->getType()->isIntegerTy()) {
      Value *T = SI->getTrueValue();
      Value *F = SI->getFalseValue();
      Value *lowT = CalcHLSLLiteralToLowestPrecision(Builder, T, bSigned);
      Value *lowF = CalcHLSLLiteralToLowestPrecision(Builder, F, bSigned);
      if (lowT && lowF && lowT != T && lowF != F) {
        llvm::IntegerType *TTy = cast<llvm::IntegerType>(lowT->getType());
        llvm::IntegerType *FTy = cast<llvm::IntegerType>(lowF->getType());
        llvm::Type *Ty = MergeIntType(TTy, FTy);
        if (TTy != Ty) {
          lowT = CreateExt(Builder, lowT, Ty, bSigned);
        }
        if (FTy != Ty) {
          lowF = CreateExt(Builder, lowF, Ty, bSigned);
        }
        Value *Cond = SI->getCondition();
        return Builder.CreateSelect(Cond, lowT, lowF);
      }
    }
  } else if (llvm::BinaryOperator *BO = dyn_cast<llvm::BinaryOperator>(Src)) {
    Value *Src0 = BO->getOperand(0);
    Value *Src1 = BO->getOperand(1);
    Value *CastSrc0 = CalcHLSLLiteralToLowestPrecision(Builder, Src0, bSigned);
    Value *CastSrc1 = CalcHLSLLiteralToLowestPrecision(Builder, Src1, bSigned);
    if (Src0 != CastSrc0 && Src1 != CastSrc1 && CastSrc0 && CastSrc1 &&
        CastSrc0->getType() == CastSrc1->getType()) {
      llvm::IntegerType *Ty0 = cast<llvm::IntegerType>(CastSrc0->getType());
      llvm::IntegerType *Ty1 = cast<llvm::IntegerType>(CastSrc0->getType());
      llvm::Type *Ty = MergeIntType(Ty0, Ty1);
      if (Ty0 != Ty) {
        CastSrc0 = CreateExt(Builder, CastSrc0, Ty, bSigned);
      }
      if (Ty1 != Ty) {
        CastSrc1 = CreateExt(Builder, CastSrc1, Ty, bSigned);
      }
      return Builder.CreateBinOp(BO->getOpcode(), CastSrc0, CastSrc1);
    }
  }
  return nullptr;
}

Value *CGMSHLSLRuntime::EmitHLSLLiteralCast(CodeGenFunction &CGF, Value *Src,
                                            QualType SrcType,
                                            QualType DstType) {
  auto &Builder = CGF.Builder;
  llvm::Type *DstTy = CGF.ConvertType(DstType);
  bool bSrcSigned = SrcType->isSignedIntegerType();

  if (ConstantInt *CI = dyn_cast<ConstantInt>(Src)) {
    APInt v = CI->getValue();
    if (llvm::IntegerType *IT = dyn_cast<llvm::IntegerType>(DstTy)) {
      v = v.trunc(IT->getBitWidth());
      switch (IT->getBitWidth()) {
      case 32:
        return Builder.getInt32(v.getLimitedValue());
      case 64:
        return Builder.getInt64(v.getLimitedValue());
      case 16:
        return Builder.getInt16(v.getLimitedValue());
      case 8:
        return Builder.getInt8(v.getLimitedValue());
      default:
        return nullptr;
      }
    } else {
      DXASSERT_NOMSG(DstTy->isFloatingPointTy());
      int64_t val = v.getLimitedValue();
      if (v.isNegative())
        val = 0-v.abs().getLimitedValue();
      if (DstTy->isDoubleTy())
        return ConstantFP::get(DstTy, (double)val);
      else if (DstTy->isFloatTy())
        return ConstantFP::get(DstTy, (float)val);
      else {
        if (bSrcSigned)
          return Builder.CreateSIToFP(Src, DstTy);
        else
          return Builder.CreateUIToFP(Src, DstTy);
      }
    }
  } else if (ConstantFP *CF = dyn_cast<ConstantFP>(Src)) {
    APFloat v = CF->getValueAPF();
    double dv = v.convertToDouble();
    if (llvm::IntegerType *IT = dyn_cast<llvm::IntegerType>(DstTy)) {
      switch (IT->getBitWidth()) {
      case 32:
        return Builder.getInt32(dv);
      case 64:
        return Builder.getInt64(dv);
      case 16:
        return Builder.getInt16(dv);
      case 8:
        return Builder.getInt8(dv);
      default:
        return nullptr;
      }
    } else {
      if (DstTy->isFloatTy()) {
        float fv = dv;
        return ConstantFP::get(DstTy->getContext(), APFloat(fv));
      } else {
        return Builder.CreateFPTrunc(Src, DstTy);
      }
    }
  } else if (dyn_cast<UndefValue>(Src)) {
    return UndefValue::get(DstTy);
  } else {
    Instruction *I = cast<Instruction>(Src);
    if (SelectInst *SI = dyn_cast<SelectInst>(I)) {
      Value *T = SI->getTrueValue();
      Value *F = SI->getFalseValue();
      Value *Cond = SI->getCondition();
      if (isa<llvm::ConstantInt>(T) && isa<llvm::ConstantInt>(F)) {
        llvm::APInt lhs = cast<llvm::ConstantInt>(T)->getValue();
        llvm::APInt rhs = cast<llvm::ConstantInt>(F)->getValue();
        if (DstTy == Builder.getInt32Ty()) {
          T = Builder.getInt32(lhs.getLimitedValue());
          F = Builder.getInt32(rhs.getLimitedValue());
          Value *Sel = Builder.CreateSelect(Cond, T, F, "cond");
          return Sel;
        } else if (DstTy->isFloatingPointTy()) {
          T = ConstantFP::get(DstTy, int64_t(lhs.getLimitedValue()));
          F = ConstantFP::get(DstTy, int64_t(rhs.getLimitedValue()));
          Value *Sel = Builder.CreateSelect(Cond, T, F, "cond");
          return Sel;
        }
      } else if (isa<llvm::ConstantFP>(T) && isa<llvm::ConstantFP>(F)) {
        llvm::APFloat lhs = cast<llvm::ConstantFP>(T)->getValueAPF();
        llvm::APFloat rhs = cast<llvm::ConstantFP>(F)->getValueAPF();
        double ld = lhs.convertToDouble();
        double rd = rhs.convertToDouble();
        if (DstTy->isFloatTy()) {
          float lf = ld;
          float rf = rd;
          T = ConstantFP::get(DstTy->getContext(), APFloat(lf));
          F = ConstantFP::get(DstTy->getContext(), APFloat(rf));
          Value *Sel = Builder.CreateSelect(Cond, T, F, "cond");
          return Sel;
        } else if (DstTy == Builder.getInt32Ty()) {
          T = Builder.getInt32(ld);
          F = Builder.getInt32(rd);
          Value *Sel = Builder.CreateSelect(Cond, T, F, "cond");
          return Sel;
        } else if (DstTy == Builder.getInt64Ty()) {
          T = Builder.getInt64(ld);
          F = Builder.getInt64(rd);
          Value *Sel = Builder.CreateSelect(Cond, T, F, "cond");
          return Sel;
        }
      }
    } else if (llvm::BinaryOperator *BO = dyn_cast<llvm::BinaryOperator>(I)) {
      // For integer binary operator, do the calc on lowest precision, then cast
      // to dstTy.
      if (I->getType()->isIntegerTy()) {
        bool bSigned = DstType->isSignedIntegerType();
        Value *CastResult =
            CalcHLSLLiteralToLowestPrecision(Builder, BO, bSigned);
        if (!CastResult)
          return nullptr;
        if (dyn_cast<llvm::IntegerType>(DstTy)) {
          if (DstTy == CastResult->getType()) {
            return CastResult;
          } else {
            if (bSigned)
              return Builder.CreateSExtOrTrunc(CastResult, DstTy);
            else
              return Builder.CreateZExtOrTrunc(CastResult, DstTy);
          }
        } else {
          if (bSrcSigned)
            return Builder.CreateSIToFP(CastResult, DstTy);
          else
            return Builder.CreateUIToFP(CastResult, DstTy);
        }
      }
    }
    // TODO: support other opcode if need.
    return nullptr;
  }
}

// For case like ((float3xfloat3)mat4x4).m21 or ((float3xfloat3)mat4x4)[1], just
// treat it like mat4x4.m21 or mat4x4[1].
static Value *GetOriginMatrixOperandAndUpdateMatSize(Value *Ptr, unsigned &row,
                                                     unsigned &col) {
  if (CallInst *Mat = dyn_cast<CallInst>(Ptr)) {
    HLOpcodeGroup OpcodeGroup =
        GetHLOpcodeGroupByName(Mat->getCalledFunction());
    if (OpcodeGroup == HLOpcodeGroup::HLCast) {
      HLCastOpcode castOpcode = static_cast<HLCastOpcode>(GetHLOpcode(Mat));
      if (castOpcode == HLCastOpcode::DefaultCast) {
        Ptr = Mat->getArgOperand(HLOperandIndex::kUnaryOpSrc0Idx);
        // Remove the cast which is useless now.
        Mat->eraseFromParent();
        // Update row and col.
        HLMatrixType matTy =
            HLMatrixType::cast(Ptr->getType()->getPointerElementType());
        row = matTy.getNumRows();
        col = matTy.getNumColumns();
        // Don't update RetTy and DxilGeneration pass will do the right thing.
        return Ptr;
      }
    }
  }
  return nullptr;
}


Value *CGMSHLSLRuntime::EmitHLSLMatrixSubscript(CodeGenFunction &CGF,
                                                llvm::Type *RetType,
                                                llvm::Value *Ptr,
                                                llvm::Value *Idx,
                                                clang::QualType Ty) {
  bool isRowMajor =
      hlsl::IsHLSLMatRowMajor(Ty, m_pHLModule->GetHLOptions().bDefaultRowMajor);
  unsigned opcode =
      isRowMajor ? static_cast<unsigned>(HLSubscriptOpcode::RowMatSubscript)
                 : static_cast<unsigned>(HLSubscriptOpcode::ColMatSubscript);
  Value *matBase = Ptr;
  DXASSERT(matBase->getType()->isPointerTy(),
           "matrix subscript should return pointer");

  RetType =
      llvm::PointerType::get(RetType->getPointerElementType(),
                             matBase->getType()->getPointerAddressSpace());

  unsigned row, col;
  hlsl::GetHLSLMatRowColCount(Ty, row, col);
  unsigned resultCol = col;
  if (Value *OriginPtr = GetOriginMatrixOperandAndUpdateMatSize(Ptr, row, col)) {
    Ptr = OriginPtr;
    // Update col to result col to get correct result size.
    col = resultCol;
  }

  // Lower mat[Idx] into real idx.
  SmallVector<Value *, 8> args;
  args.emplace_back(Ptr);

  if (isRowMajor) {
    Value *cCol = ConstantInt::get(Idx->getType(), col);
    Value *Base = CGF.Builder.CreateMul(cCol, Idx);
    for (unsigned i = 0; i < col; i++) {
      Value *c = ConstantInt::get(Idx->getType(), i);
      // r * col + c
      Value *matIdx = CGF.Builder.CreateAdd(Base, c);
      args.emplace_back(matIdx);
    }
  } else {
    for (unsigned i = 0; i < col; i++) {
      Value *cMulRow = ConstantInt::get(Idx->getType(), i * row);
      // c * row + r
      Value *matIdx = CGF.Builder.CreateAdd(cMulRow, Idx);
      args.emplace_back(matIdx);
    }
  }

  Value *matSub =
      EmitHLSLMatrixOperationCallImp(CGF.Builder, HLOpcodeGroup::HLSubscript,
                                     opcode, RetType, args, TheModule);
  return matSub;
}

Value *CGMSHLSLRuntime::EmitHLSLMatrixElement(CodeGenFunction &CGF,
                                              llvm::Type *RetType,
                                              ArrayRef<Value *> paramList,
                                              QualType Ty) {
  bool isRowMajor =
    hlsl::IsHLSLMatRowMajor(Ty, m_pHLModule->GetHLOptions().bDefaultRowMajor);
  unsigned opcode =
      isRowMajor ? static_cast<unsigned>(HLSubscriptOpcode::RowMatElement)
                 : static_cast<unsigned>(HLSubscriptOpcode::ColMatElement);

  Value *matBase = paramList[0];
  DXASSERT(matBase->getType()->isPointerTy(),
           "matrix element should return pointer");

  RetType =
      llvm::PointerType::get(RetType->getPointerElementType(),
                             matBase->getType()->getPointerAddressSpace());

  Value *idx = paramList[HLOperandIndex::kMatSubscriptSubOpIdx-1];

  // Lower _m00 into real idx.

  // -1 to avoid opcode param which is added in EmitHLSLMatrixOperationCallImp.
  Value *args[] = {paramList[HLOperandIndex::kMatSubscriptMatOpIdx - 1],
                   paramList[HLOperandIndex::kMatSubscriptSubOpIdx - 1]};

  unsigned row, col;
  hlsl::GetHLSLMatRowColCount(Ty, row, col);
  Value *Ptr = paramList[0];
  if (Value *OriginPtr = GetOriginMatrixOperandAndUpdateMatSize(Ptr, row, col)) {
    args[0] = OriginPtr;
  }

  // For all zero idx. Still all zero idx.
  if (ConstantAggregateZero *zeros = dyn_cast<ConstantAggregateZero>(idx)) {
    Constant *zero = zeros->getAggregateElement((unsigned)0);
    std::vector<Constant *> elts(zeros->getNumElements() >> 1, zero);
    args[HLOperandIndex::kMatSubscriptSubOpIdx - 1] = ConstantVector::get(elts);
  } else {
    ConstantDataSequential *elts = cast<ConstantDataSequential>(idx);
    unsigned count = elts->getNumElements();
    std::vector<Constant *> idxs(count >> 1);
    for (unsigned i = 0; i < count; i += 2) {
      unsigned rowIdx = elts->getElementAsInteger(i);
      unsigned colIdx = elts->getElementAsInteger(i + 1);
      unsigned matIdx = 0;
      if (isRowMajor) {
        matIdx = rowIdx * col + colIdx;
      } else {
        matIdx = colIdx * row + rowIdx;
      }
      idxs[i >> 1] = CGF.Builder.getInt32(matIdx);
    }
    args[HLOperandIndex::kMatSubscriptSubOpIdx - 1] = ConstantVector::get(idxs);
  }

  return EmitHLSLMatrixOperationCallImp(CGF.Builder, HLOpcodeGroup::HLSubscript,
                                        opcode, RetType, args, TheModule);
}

Value *CGMSHLSLRuntime::EmitHLSLMatrixLoad(CGBuilderTy &Builder, Value *Ptr,
                                           QualType Ty) {
  bool isRowMajor =
    hlsl::IsHLSLMatRowMajor(Ty, m_pHLModule->GetHLOptions().bDefaultRowMajor);
  unsigned opcode =
      isRowMajor
          ? static_cast<unsigned>(HLMatLoadStoreOpcode::RowMatLoad)
          : static_cast<unsigned>(HLMatLoadStoreOpcode::ColMatLoad);

  Value *matVal = EmitHLSLMatrixOperationCallImp(
      Builder, HLOpcodeGroup::HLMatLoadStore, opcode,
      Ptr->getType()->getPointerElementType(), {Ptr}, TheModule);
  if (!isRowMajor) {
    // ColMatLoad will return a col major matrix.
    // All matrix Value should be row major.
    // Cast it to row major.
    matVal = EmitHLSLMatrixOperationCallImp(
        Builder, HLOpcodeGroup::HLCast,
        static_cast<unsigned>(HLCastOpcode::ColMatrixToRowMatrix),
        matVal->getType(), {matVal}, TheModule);
  }
  return matVal;
}
void CGMSHLSLRuntime::EmitHLSLMatrixStore(CGBuilderTy &Builder, Value *Val,
                                          Value *DestPtr, QualType Ty) {
  bool isRowMajor =
    hlsl::IsHLSLMatRowMajor(Ty, m_pHLModule->GetHLOptions().bDefaultRowMajor);
  unsigned opcode =
      isRowMajor
          ? static_cast<unsigned>(HLMatLoadStoreOpcode::RowMatStore)
          : static_cast<unsigned>(HLMatLoadStoreOpcode::ColMatStore);

  if (!isRowMajor) {
    Value *ColVal = nullptr;
    // If Val is casted from col major. Just use the original col major val.
    if (CallInst *CI = dyn_cast<CallInst>(Val)) {
      hlsl::HLOpcodeGroup group =
          hlsl::GetHLOpcodeGroupByName(CI->getCalledFunction());
      if (group == HLOpcodeGroup::HLCast) {
        HLCastOpcode castOp = static_cast<HLCastOpcode>(hlsl::GetHLOpcode(CI));
        if (castOp == HLCastOpcode::ColMatrixToRowMatrix) {
          ColVal = CI->getArgOperand(HLOperandIndex::kUnaryOpSrc0Idx);
        }
      }
    }
    if (ColVal) {
      Val = ColVal;
    } else {
      // All matrix Value should be row major.
      // ColMatStore need a col major value.
      // Cast it to row major.
      Val = EmitHLSLMatrixOperationCallImp(
          Builder, HLOpcodeGroup::HLCast,
          static_cast<unsigned>(HLCastOpcode::RowMatrixToColMatrix),
          Val->getType(), {Val}, TheModule);
    }
  }

  EmitHLSLMatrixOperationCallImp(Builder, HLOpcodeGroup::HLMatLoadStore, opcode,
                                 Val->getType(), {DestPtr, Val}, TheModule);
}

bool CGMSHLSLRuntime::NeedHLSLMartrixCastForStoreOp(const clang::Decl* TD,
  llvm::SmallVector<llvm::Value*, 16>& IRCallArgs) {

  const clang::FunctionDecl* FD = dyn_cast<clang::FunctionDecl>(TD);

  unsigned opcode = 0;
  StringRef group;
  if (!hlsl::GetIntrinsicOp(FD, opcode, group))
    return false;

  if (opcode != (unsigned)hlsl::IntrinsicOp::MOP_Store)
    return false;

  // Note that the store op is not yet an HL op. It's just a call
  // to mangled rwbab store function. So adjust the store val position.
  const unsigned storeValOpIdx = HLOperandIndex::kStoreValOpIdx - 1;

  if (storeValOpIdx >= IRCallArgs.size()) {
    return false;
  }

  return HLMatrixType::isa(IRCallArgs[storeValOpIdx]->getType());
}

void CGMSHLSLRuntime::EmitHLSLMartrixCastForStoreOp(CodeGenFunction& CGF,
  SmallVector<llvm::Value*, 16>& IRCallArgs,
  llvm::SmallVector<clang::QualType, 16>& ArgTys) {

  // Note that the store op is not yet an HL op. It's just a call
  // to mangled rwbab store function. So adjust the store val position.
  const unsigned storeValOpIdx = HLOperandIndex::kStoreValOpIdx - 1;

  if (storeValOpIdx >= IRCallArgs.size() ||
    storeValOpIdx >= ArgTys.size()) {
    return;
  }

  if (!hlsl::IsHLSLMatType(ArgTys[storeValOpIdx]))
    return;

  bool isRowMajor =
    hlsl::IsHLSLMatRowMajor(ArgTys[storeValOpIdx], m_pHLModule->GetHLOptions().bDefaultRowMajor);

  if (!isRowMajor) {
    IRCallArgs[storeValOpIdx] = EmitHLSLMatrixOperationCallImp(
      CGF.Builder, HLOpcodeGroup::HLCast,
      static_cast<unsigned>(HLCastOpcode::RowMatrixToColMatrix),
      IRCallArgs[storeValOpIdx]->getType(), { IRCallArgs[storeValOpIdx] }, TheModule);
  }
}

Value *CGMSHLSLRuntime::EmitHLSLMatrixLoad(CodeGenFunction &CGF, Value *Ptr,
                                           QualType Ty) {
  return EmitHLSLMatrixLoad(CGF.Builder, Ptr, Ty);
}
void CGMSHLSLRuntime::EmitHLSLMatrixStore(CodeGenFunction &CGF, Value *Val,
                                          Value *DestPtr, QualType Ty) {
  EmitHLSLMatrixStore(CGF.Builder, Val, DestPtr, Ty);
}

// Copy data from srcPtr to destPtr.
static void SimplePtrCopy(Value *DestPtr, Value *SrcPtr,
                          ArrayRef<Value *> idxList, CGBuilderTy &Builder) {
  if (idxList.size() > 1) {
    DestPtr = Builder.CreateInBoundsGEP(DestPtr, idxList);
    SrcPtr = Builder.CreateInBoundsGEP(SrcPtr, idxList);
  }
  llvm::LoadInst *ld = Builder.CreateLoad(SrcPtr);
  Builder.CreateStore(ld, DestPtr);
}
// Get Element val from SrvVal with extract value.
static Value *GetEltVal(Value *SrcVal, ArrayRef<Value*> idxList,
    CGBuilderTy &Builder) {
  Value *Val = SrcVal;
  // Skip beginning pointer type.
  for (unsigned i = 1; i < idxList.size(); i++) {
    ConstantInt *idx = cast<ConstantInt>(idxList[i]);
    llvm::Type *Ty = Val->getType();
    if (Ty->isAggregateType()) {
      Val = Builder.CreateExtractValue(Val, idx->getLimitedValue());
    }
  }
  return Val;
}
// Copy srcVal to destPtr.
static void SimpleValCopy(Value *DestPtr, Value *SrcVal,
                       ArrayRef<Value*> idxList,
                       CGBuilderTy &Builder) {
  Value *DestGEP = Builder.CreateInBoundsGEP(DestPtr, idxList);
  Value *Val = GetEltVal(SrcVal, idxList, Builder);

  Builder.CreateStore(Val, DestGEP);
}

static void SimpleCopy(Value *Dest, Value *Src,
                       ArrayRef<Value *> idxList,
                       CGBuilderTy &Builder) {
  if (Src->getType()->isPointerTy())
    SimplePtrCopy(Dest, Src, idxList, Builder);
  else
    SimpleValCopy(Dest, Src, idxList, Builder);
}

void CGMSHLSLRuntime::FlattenAggregatePtrToGepList(
    CodeGenFunction &CGF, Value *Ptr, SmallVector<Value *, 4> &idxList,
    clang::QualType Type, llvm::Type *Ty, SmallVector<Value *, 4> &GepList,
    SmallVector<QualType, 4> &EltTyList) {
  if (llvm::PointerType *PT = dyn_cast<llvm::PointerType>(Ty)) {
    Constant *idx = Constant::getIntegerValue(
        IntegerType::get(Ty->getContext(), 32), APInt(32, 0));
    idxList.emplace_back(idx);

    FlattenAggregatePtrToGepList(CGF, Ptr, idxList, Type, PT->getElementType(),
                                 GepList, EltTyList);

    idxList.pop_back();
  } else if (HLMatrixType MatTy = HLMatrixType::dyn_cast(Ty)) {
    // Use matLd/St for matrix.
    llvm::Type *EltTy = MatTy.getElementTypeForReg();
    llvm::PointerType *EltPtrTy =
        llvm::PointerType::get(EltTy, Ptr->getType()->getPointerAddressSpace());
    QualType EltQualTy = hlsl::GetHLSLMatElementType(Type);

    Value *matPtr = CGF.Builder.CreateInBoundsGEP(Ptr, idxList);

    // Flatten matrix to elements.
    for (unsigned r = 0; r < MatTy.getNumRows(); r++) {
      for (unsigned c = 0; c < MatTy.getNumColumns(); c++) {
        ConstantInt *cRow = CGF.Builder.getInt32(r);
        ConstantInt *cCol = CGF.Builder.getInt32(c);
        Constant *CV = llvm::ConstantVector::get({cRow, cCol});
        GepList.push_back(
            EmitHLSLMatrixElement(CGF, EltPtrTy, {matPtr, CV}, Type));
        EltTyList.push_back(EltQualTy);
      }
    }

  } else if (StructType *ST = dyn_cast<StructType>(Ty)) {
    if (dxilutil::IsHLSLObjectType(ST)) {
      // Avoid split HLSL object.
      Value *GEP = CGF.Builder.CreateInBoundsGEP(Ptr, idxList);
      GepList.push_back(GEP);
      EltTyList.push_back(Type);
      return;
    }
    const clang::RecordType *RT = Type->getAsStructureType();
    RecordDecl *RD = RT->getDecl();

    const CGRecordLayout &RL = CGF.getTypes().getCGRecordLayout(RD);

    if (const CXXRecordDecl *CXXRD = dyn_cast<CXXRecordDecl>(RD)) {
      if (CXXRD->getNumBases()) {
        // Add base as field.
        for (const auto &I : CXXRD->bases()) {
          const CXXRecordDecl *BaseDecl =
              cast<CXXRecordDecl>(I.getType()->castAs<RecordType>()->getDecl());
          // Skip empty struct.
          if (BaseDecl->field_empty())
            continue;

          QualType parentTy = QualType(BaseDecl->getTypeForDecl(), 0);
          llvm::Type *parentType = CGF.ConvertType(parentTy);

          unsigned i = RL.getNonVirtualBaseLLVMFieldNo(BaseDecl);
          Constant *idx = llvm::Constant::getIntegerValue(
              IntegerType::get(Ty->getContext(), 32), APInt(32, i));
          idxList.emplace_back(idx);

          FlattenAggregatePtrToGepList(CGF, Ptr, idxList, parentTy, parentType,
                                       GepList, EltTyList);
          idxList.pop_back();
        }
      }
    }

    for (auto fieldIter = RD->field_begin(), fieldEnd = RD->field_end();
         fieldIter != fieldEnd; ++fieldIter) {
      unsigned i = RL.getLLVMFieldNo(*fieldIter);
      llvm::Type *ET = ST->getElementType(i);

      Constant *idx = llvm::Constant::getIntegerValue(
          IntegerType::get(Ty->getContext(), 32), APInt(32, i));
      idxList.emplace_back(idx);

      FlattenAggregatePtrToGepList(CGF, Ptr, idxList, fieldIter->getType(), ET,
                                   GepList, EltTyList);

      idxList.pop_back();
    }

  } else if (llvm::ArrayType *AT = dyn_cast<llvm::ArrayType>(Ty)) {
    llvm::Type *ET = AT->getElementType();

    QualType EltType = CGF.getContext().getBaseElementType(Type);

    for (uint32_t i = 0; i < AT->getNumElements(); i++) {
      Constant *idx = Constant::getIntegerValue(
          IntegerType::get(Ty->getContext(), 32), APInt(32, i));
      idxList.emplace_back(idx);

      FlattenAggregatePtrToGepList(CGF, Ptr, idxList, EltType, ET, GepList,
                                   EltTyList);

      idxList.pop_back();
    }
  } else if (llvm::VectorType *VT = dyn_cast<llvm::VectorType>(Ty)) {
    // Flatten vector too.
    QualType EltTy = hlsl::GetHLSLVecElementType(Type);
    for (uint32_t i = 0; i < VT->getNumElements(); i++) {
      Constant *idx = CGF.Builder.getInt32(i);
      idxList.emplace_back(idx);

      Value *GEP = CGF.Builder.CreateInBoundsGEP(Ptr, idxList);
      GepList.push_back(GEP);
      EltTyList.push_back(EltTy);

      idxList.pop_back();
    }
  } else {
    Value *GEP = CGF.Builder.CreateInBoundsGEP(Ptr, idxList);
    GepList.push_back(GEP);
    EltTyList.push_back(Type);
  }
}

void CGMSHLSLRuntime::LoadElements(CodeGenFunction &CGF,
    ArrayRef<Value *> Ptrs, ArrayRef<QualType> QualTys,
    SmallVector<Value *, 4> &Vals) {
  for (size_t i = 0, e = Ptrs.size(); i < e; i++) {
    Value *Ptr = Ptrs[i];
    llvm::Type *Ty = Ptr->getType()->getPointerElementType();
    DXASSERT_LOCALVAR(Ty, Ty->isIntegerTy() || Ty->isFloatingPointTy(), "Expected only element types.");
    Value *Val = CGF.Builder.CreateLoad(Ptr);
    Val = CGF.EmitFromMemory(Val, QualTys[i]);
    Vals.push_back(Val);
  }
}

void CGMSHLSLRuntime::ConvertAndStoreElements(CodeGenFunction &CGF,
    ArrayRef<Value *> SrcVals, ArrayRef<QualType> SrcQualTys,
    ArrayRef<Value *> DstPtrs, ArrayRef<QualType> DstQualTys) {
  for (size_t i = 0, e = DstPtrs.size(); i < e; i++) {
    Value *DstPtr = DstPtrs[i];
    QualType DstQualTy = DstQualTys[i];
    Value *SrcVal = SrcVals[i];
    QualType SrcQualTy = SrcQualTys[i];
    DXASSERT(SrcVal->getType()->isIntegerTy() || SrcVal->getType()->isFloatingPointTy(),
      "Expected only element types.");

    llvm::Value *Result = ConvertScalarOrVector(CGF, SrcVal, SrcQualTy, DstQualTy);
    Result = CGF.EmitToMemory(Result, DstQualTy);
    CGF.Builder.CreateStore(Result, DstPtr);
  }
}

static bool AreMatrixArrayOrientationMatching(ASTContext& Context,
  HLModule &Module, QualType LhsTy, QualType RhsTy) {
  while (const clang::ArrayType *LhsArrayTy = Context.getAsArrayType(LhsTy)) {
    LhsTy = LhsArrayTy->getElementType();
    RhsTy = Context.getAsArrayType(RhsTy)->getElementType();
  }

  bool LhsRowMajor, RhsRowMajor;
  LhsRowMajor = RhsRowMajor = Module.GetHLOptions().bDefaultRowMajor;
  HasHLSLMatOrientation(LhsTy, &LhsRowMajor);
  HasHLSLMatOrientation(RhsTy, &RhsRowMajor);
  return LhsRowMajor == RhsRowMajor;
}

static llvm::Value *CreateInBoundsGEPIfNeeded(llvm::Value *Ptr, ArrayRef<Value*> IdxList, CGBuilderTy &Builder) {
  DXASSERT(IdxList.size() > 0, "Invalid empty GEP index list");
  // If the GEP list is a single zero, it's a no-op, so save us the trouble.
  if (IdxList.size() == 1) {
    if (ConstantInt *FirstIdx = dyn_cast<ConstantInt>(IdxList[0])) {
      if (FirstIdx->isZero()) return Ptr;
    }
  }
  return Builder.CreateInBoundsGEP(Ptr, IdxList);
}

// Copy data from SrcPtr to DestPtr.
// For matrix, use MatLoad/MatStore.
// For matrix array, EmitHLSLAggregateCopy on each element.
// For struct or array, use memcpy.
// Other just load/store.
void CGMSHLSLRuntime::EmitHLSLAggregateCopy(
    CodeGenFunction &CGF, llvm::Value *SrcPtr, llvm::Value *DestPtr,
    SmallVector<Value *, 4> &idxList, clang::QualType SrcType,
    clang::QualType DestType, llvm::Type *Ty) {
  if (llvm::PointerType *PT = dyn_cast<llvm::PointerType>(Ty)) {
    Constant *idx = Constant::getIntegerValue(
        IntegerType::get(Ty->getContext(), 32), APInt(32, 0));
    idxList.emplace_back(idx);

    EmitHLSLAggregateCopy(CGF, SrcPtr, DestPtr, idxList, SrcType, DestType,
                          PT->getElementType());

    idxList.pop_back();
  } else if (HLMatrixType::isa(Ty)) {
    // Use matLd/St for matrix.
    Value *SrcMatPtr = CreateInBoundsGEPIfNeeded(SrcPtr, idxList, CGF.Builder);
    Value *DestMatPtr = CreateInBoundsGEPIfNeeded(DestPtr, idxList, CGF.Builder);
    Value *ldMat = EmitHLSLMatrixLoad(CGF, SrcMatPtr, SrcType);
    EmitHLSLMatrixStore(CGF, ldMat, DestMatPtr, DestType);
  } else if (StructType *ST = dyn_cast<StructType>(Ty)) {
    if (dxilutil::IsHLSLObjectType(ST)) {
      // Avoid split HLSL object.
      SimpleCopy(DestPtr, SrcPtr, idxList, CGF.Builder);
      return;
    }
    Value *SrcStructPtr = CreateInBoundsGEPIfNeeded(SrcPtr, idxList, CGF.Builder);
    Value *DestStructPtr = CreateInBoundsGEPIfNeeded(DestPtr, idxList, CGF.Builder);
    unsigned size = this->TheModule.getDataLayout().getTypeAllocSize(ST);
    // Memcpy struct.
    CGF.Builder.CreateMemCpy(DestStructPtr, SrcStructPtr, size, 1);
  } else if (llvm::ArrayType *AT = dyn_cast<llvm::ArrayType>(Ty)) {
    if (!HLMatrixType::isMatrixArray(Ty)
      || AreMatrixArrayOrientationMatching(CGF.getContext(), *m_pHLModule, SrcType, DestType)) {
      Value *SrcArrayPtr = CreateInBoundsGEPIfNeeded(SrcPtr, idxList, CGF.Builder);
      Value *DestArrayPtr = CreateInBoundsGEPIfNeeded(DestPtr, idxList, CGF.Builder);
      unsigned size = this->TheModule.getDataLayout().getTypeAllocSize(AT);
      // Memcpy non-matrix array.
      CGF.Builder.CreateMemCpy(DestArrayPtr, SrcArrayPtr, size, 1);
    } else {
      // Copy matrix arrays elementwise if orientation changes are needed.
      llvm::Type *ET = AT->getElementType();
      QualType EltDestType = CGF.getContext().getBaseElementType(DestType);
      QualType EltSrcType = CGF.getContext().getBaseElementType(SrcType);

      for (uint32_t i = 0; i < AT->getNumElements(); i++) {
        Constant *idx = Constant::getIntegerValue(
            IntegerType::get(Ty->getContext(), 32), APInt(32, i));
        idxList.emplace_back(idx);

        EmitHLSLAggregateCopy(CGF, SrcPtr, DestPtr, idxList, EltSrcType,
                              EltDestType, ET);

        idxList.pop_back();
      }
    }
  } else {
    SimpleCopy(DestPtr, SrcPtr, idxList, CGF.Builder);
  }
}

void CGMSHLSLRuntime::EmitHLSLAggregateCopy(CodeGenFunction &CGF, llvm::Value *SrcPtr,
    llvm::Value *DestPtr,
    clang::QualType Ty) {
    SmallVector<Value *, 4> idxList;
    EmitHLSLAggregateCopy(CGF, SrcPtr, DestPtr, idxList, Ty, Ty, SrcPtr->getType());
}

// Make sure all element type of struct is same type.
static bool IsStructWithSameElementType(llvm::StructType *ST, llvm::Type *Ty) {
  for (llvm::Type *EltTy : ST->elements()) {
    if (StructType *EltSt = dyn_cast<StructType>(EltTy)) {
      if (!IsStructWithSameElementType(EltSt, Ty))
        return false;
    } else if (llvm::ArrayType *AT = dyn_cast<llvm::ArrayType>(EltTy)) {
      llvm::Type *ArrayEltTy = dxilutil::GetArrayEltTy(AT);
      if (ArrayEltTy == Ty) {
        continue;
      } else if (StructType *EltSt = dyn_cast<StructType>(EltTy)) {
        if (!IsStructWithSameElementType(EltSt, Ty))
          return false;
      } else {
        return false;
      }

    } else if (EltTy != Ty)
      return false;
  }
  return true;
}

// To memcpy, need element type match.
// For struct type, the layout should match in cbuffer layout.
// struct { float2 x; float3 y; } will not match struct { float3 x; float2 y; }.
// struct { float2 x; float3 y; } will not match array of float.
static bool IsTypeMatchForMemcpy(llvm::Type *SrcTy, llvm::Type *DestTy) {
  llvm::Type *SrcEltTy = dxilutil::GetArrayEltTy(SrcTy);
  llvm::Type *DestEltTy = dxilutil::GetArrayEltTy(DestTy);
  if (SrcEltTy == DestEltTy)
    return true;

  llvm::StructType *SrcST = dyn_cast<llvm::StructType>(SrcEltTy);
  llvm::StructType *DestST = dyn_cast<llvm::StructType>(DestEltTy);
  if (SrcST && DestST) {
    // Only allow identical struct.
    return SrcST->isLayoutIdentical(DestST);
  } else if (!SrcST && !DestST) {
    // For basic type, if one is array, one is not array, layout is different.
    // If both array, type mismatch. If both basic, copy should be fine.
    // So all return false.
    return false;
  } else {
    // One struct, one basic type.
    // Make sure all struct element match the basic type and basic type is
    // vector4.
    llvm::StructType *ST = SrcST ? SrcST : DestST;
    llvm::Type *Ty = SrcST ? DestEltTy : SrcEltTy;
    if (!Ty->isVectorTy())
      return false;
    if (Ty->getVectorNumElements() != 4)
      return false;

    return IsStructWithSameElementType(ST, Ty);
  }
}

static bool IsVec4ArrayToScalarArrayForMemcpy(llvm::Type *SrcTy, llvm::Type *DestTy, const DataLayout &DL) {
  if (!SrcTy->isArrayTy())
    return false;
  llvm::Type *SrcEltTy = dxilutil::GetArrayEltTy(SrcTy);
  llvm::Type *DestEltTy = dxilutil::GetArrayEltTy(DestTy);
  if (SrcEltTy == DestEltTy)
    return true;
  llvm::VectorType *VT  = dyn_cast<llvm::VectorType>(SrcEltTy);
  if (!VT)
    return false;

  if (DL.getTypeSizeInBits(VT) != 128)
    return false;

  if (DL.getTypeSizeInBits(DestEltTy) < 32)
    return false;

  return VT->getElementType() == DestEltTy;
}

void CGMSHLSLRuntime::EmitHLSLFlatConversionAggregateCopy(CodeGenFunction &CGF, llvm::Value *SrcPtr,
    clang::QualType SrcTy,
    llvm::Value *DestPtr,
    clang::QualType DestTy) {
  llvm::Type *SrcPtrTy = SrcPtr->getType()->getPointerElementType();
  llvm::Type *DestPtrTy = DestPtr->getType()->getPointerElementType();
  const DataLayout &DL = TheModule.getDataLayout();
  bool bDefaultRowMajor = m_pHLModule->GetHLOptions().bDefaultRowMajor;
  if (SrcPtrTy == DestPtrTy) {
    bool bMatArrayRotate = false;
    if (HLMatrixType::isMatrixArrayPtr(SrcPtr->getType())) {
      QualType SrcEltTy = GetArrayEltType(CGM.getContext(), SrcTy);
      QualType DestEltTy = GetArrayEltType(CGM.getContext(), DestTy);
      if (GetMatrixMajor(SrcEltTy, bDefaultRowMajor) !=
          GetMatrixMajor(DestEltTy, bDefaultRowMajor)) {
        bMatArrayRotate = true;
      }
    }
    if (!bMatArrayRotate) {
      // Memcpy if type is match.
      unsigned size = DL.getTypeAllocSize(SrcPtrTy);
      CGF.Builder.CreateMemCpy(DestPtr, SrcPtr, size, 1);
      return;
    }
  } else if (dxilutil::IsHLSLResourceDescType(SrcPtrTy) &&
<<<<<<< HEAD
             dxilutil::IsHLSLResourceType(DestPtrTy)) {
    // Cast resource desc to resource.
    Value *CastPtr = CGF.Builder.CreatePointerCast(SrcPtr, DestPtr->getType());
=======
             (dxilutil::IsHLSLResourceType(DestPtrTy) ||
              GetResourceClassForType(CGM.getContext(), DestTy) ==
                  DXIL::ResourceClass::CBuffer)) {
    // Cast resource desc to resource.// Make sure to generate Inst to help lowering.
    bool originAllowFolding = CGF.Builder.AllowFolding;
    CGF.Builder.AllowFolding = false;
    Value *CastPtr = CGF.Builder.CreatePointerCast(SrcPtr, DestPtr->getType());
    CGF.Builder.AllowFolding = originAllowFolding;
>>>>>>> 6bbb88c8
    // Load resource.
    Value *V = CGF.Builder.CreateLoad(CastPtr);
    // Store to resource ptr.
    CGF.Builder.CreateStore(V, DestPtr);
    return;
<<<<<<< HEAD
=======
  } else if (GetResourceClassForType(CGM.getContext(), SrcTy) ==
             DXIL::ResourceClass::CBuffer) {
    llvm::Type *ResultTy =
        CGM.getTypes().ConvertType(hlsl::GetHLSLResourceResultType(SrcTy));
    if (ResultTy == DestPtrTy) {
      // Cast ConstantBuffer to result type then copy.
      Value *Cast = CGF.Builder.CreateBitCast(
          SrcPtr,
          ResultTy->getPointerTo(DestPtr->getType()->getPointerAddressSpace()));
      unsigned size = DL.getTypeAllocSize(
          DestPtrTy);
      CGF.Builder.CreateMemCpy(DestPtr, Cast, size, 1);
      return;
    }
>>>>>>> 6bbb88c8
  } else if (dxilutil::IsHLSLObjectType(dxilutil::GetArrayEltTy(SrcPtrTy)) &&
             dxilutil::IsHLSLObjectType(dxilutil::GetArrayEltTy(DestPtrTy))) {
    unsigned sizeSrc = DL.getTypeAllocSize(SrcPtrTy);
    unsigned sizeDest = DL.getTypeAllocSize(DestPtrTy);
    CGF.Builder.CreateMemCpy(DestPtr, SrcPtr, std::max(sizeSrc, sizeDest), 1);
    return;
  } else if (GlobalVariable *GV = dyn_cast<GlobalVariable>(DestPtr)) {
    if (GV->isInternalLinkage(GV->getLinkage()) &&
        IsTypeMatchForMemcpy(SrcPtrTy, DestPtrTy)) {
      unsigned sizeSrc = DL.getTypeAllocSize(SrcPtrTy);
      unsigned sizeDest = DL.getTypeAllocSize(DestPtrTy);
      CGF.Builder.CreateMemCpy(DestPtr, SrcPtr, std::min(sizeSrc, sizeDest), 1);
      return;
    } else if (GlobalVariable *SrcGV = dyn_cast<GlobalVariable>(SrcPtr)) {
      if (GV->isInternalLinkage(GV->getLinkage()) &&
          m_ConstVarAnnotationMap.count(SrcGV) &&
          IsVec4ArrayToScalarArrayForMemcpy(SrcPtrTy, DestPtrTy, DL)) {
        unsigned sizeSrc = DL.getTypeAllocSize(SrcPtrTy);
        unsigned sizeDest = DL.getTypeAllocSize(DestPtrTy);
        if (sizeSrc == sizeDest) {
          CGF.Builder.CreateMemCpy(DestPtr, SrcPtr, sizeSrc, 1);
          return;
        }
      }
    }
  }

  // It is possible to implement EmitHLSLAggregateCopy, EmitHLSLAggregateStore
  // the same way. But split value to scalar will generate many instruction when
  // src type is same as dest type.
  SmallVector<Value *, 4> GEPIdxStack;
  SmallVector<Value *, 4> SrcPtrs;
  SmallVector<QualType, 4> SrcQualTys;
  FlattenAggregatePtrToGepList(CGF, SrcPtr, GEPIdxStack, SrcTy, SrcPtr->getType(),
                               SrcPtrs, SrcQualTys);

  SmallVector<Value *, 4> SrcVals;
  LoadElements(CGF, SrcPtrs, SrcQualTys, SrcVals);

  GEPIdxStack.clear();
  SmallVector<Value *, 4> DstPtrs;
  SmallVector<QualType, 4> DstQualTys;
  FlattenAggregatePtrToGepList(CGF, DestPtr, GEPIdxStack, DestTy,
                               DestPtr->getType(), DstPtrs, DstQualTys);

  ConvertAndStoreElements(CGF, SrcVals, SrcQualTys, DstPtrs, DstQualTys);
}

void CGMSHLSLRuntime::EmitHLSLAggregateStore(CodeGenFunction &CGF, llvm::Value *SrcVal,
    llvm::Value *DestPtr,
    clang::QualType Ty) {
    DXASSERT(0, "aggregate return type will use SRet, no aggregate store should exist");
}

// Either copies a scalar to a scalar, a scalar to a vector, or splats a scalar to a vector
static void SimpleFlatValCopy(CodeGenFunction &CGF, 
    Value *SrcVal, QualType SrcQualTy, Value *DstPtr, QualType DstQualTy) {
  DXASSERT(SrcVal->getType() == CGF.ConvertType(SrcQualTy), "QualType/Type mismatch!");
  
  llvm::Type *DstTy = DstPtr->getType()->getPointerElementType();
  DXASSERT(DstTy == CGF.ConvertTypeForMem(DstQualTy), "QualType/Type mismatch!");

  llvm::VectorType *DstVecTy = dyn_cast<llvm::VectorType>(DstTy);
  QualType DstScalarQualTy = DstQualTy;
  if (DstVecTy) {
    DstScalarQualTy = hlsl::GetHLSLVecElementType(DstQualTy);
  }

  Value *ResultScalar = ConvertScalarOrVector(CGF, SrcVal, SrcQualTy, DstScalarQualTy);
  ResultScalar = CGF.EmitToMemory(ResultScalar, DstScalarQualTy);

  if (DstVecTy) {
    llvm::VectorType *DstScalarVecTy = llvm::VectorType::get(ResultScalar->getType(), 1);
    Value *ResultScalarVec = CGF.Builder.CreateInsertElement(
      UndefValue::get(DstScalarVecTy), ResultScalar, (uint64_t)0);
    std::vector<int> ShufIdx(DstVecTy->getNumElements(), 0);
    Value *ResultVec = CGF.Builder.CreateShuffleVector(ResultScalarVec, ResultScalarVec, ShufIdx);
    CGF.Builder.CreateStore(ResultVec, DstPtr);
  } else
    CGF.Builder.CreateStore(ResultScalar, DstPtr);
}

void CGMSHLSLRuntime::EmitHLSLSplat(
    CodeGenFunction &CGF, Value *SrcVal, llvm::Value *DestPtr,
    SmallVector<Value *, 4> &idxList, QualType Type, QualType SrcType,
    llvm::Type *Ty) {
  if (llvm::PointerType *PT = dyn_cast<llvm::PointerType>(Ty)) {
    idxList.emplace_back(CGF.Builder.getInt32(0));

    EmitHLSLSplat(CGF, SrcVal, DestPtr, idxList, Type,
                                      SrcType, PT->getElementType());

    idxList.pop_back();
  } else if (HLMatrixType MatTy = HLMatrixType::dyn_cast(Ty)) {
    // Use matLd/St for matrix.
    Value *dstGEP = CGF.Builder.CreateInBoundsGEP(DestPtr, idxList);
    llvm::Type *EltTy = MatTy.getElementTypeForReg();

    llvm::VectorType *VT1 = llvm::VectorType::get(EltTy, 1);
    SrcVal = ConvertScalarOrVector(CGF, SrcVal, SrcType, hlsl::GetHLSLMatElementType(Type));

    // Splat the value
    Value *V1 = CGF.Builder.CreateInsertElement(UndefValue::get(VT1), SrcVal,
                                                (uint64_t)0);
    std::vector<int> shufIdx(MatTy.getNumElements(), 0);
    Value *VecMat = CGF.Builder.CreateShuffleVector(V1, V1, shufIdx);
    Value *MatInit = EmitHLSLMatrixOperationCallImp(
        CGF.Builder, HLOpcodeGroup::HLInit, 0, Ty, {VecMat}, TheModule);
    EmitHLSLMatrixStore(CGF, MatInit, dstGEP, Type);
  } else if (StructType *ST = dyn_cast<StructType>(Ty)) {
    DXASSERT(!dxilutil::IsHLSLObjectType(ST), "cannot cast to hlsl object, Sema should reject");

    const clang::RecordType *RT = Type->getAsStructureType();
    RecordDecl *RD = RT->getDecl();

    const CGRecordLayout &RL = CGF.getTypes().getCGRecordLayout(RD);
    // Take care base.
    if (const CXXRecordDecl *CXXRD = dyn_cast<CXXRecordDecl>(RD)) {
      if (CXXRD->getNumBases()) {
        for (const auto &I : CXXRD->bases()) {
          const CXXRecordDecl *BaseDecl =
              cast<CXXRecordDecl>(I.getType()->castAs<RecordType>()->getDecl());
          if (BaseDecl->field_empty())
            continue;
          QualType parentTy = QualType(BaseDecl->getTypeForDecl(), 0);
          unsigned i = RL.getNonVirtualBaseLLVMFieldNo(BaseDecl);

          llvm::Type *ET = ST->getElementType(i);
          Constant *idx = llvm::Constant::getIntegerValue(
              IntegerType::get(Ty->getContext(), 32), APInt(32, i));
          idxList.emplace_back(idx);
          EmitHLSLSplat(CGF, SrcVal, DestPtr, idxList, parentTy, SrcType, ET);
          idxList.pop_back();
        }
      }
    }
    for (auto fieldIter = RD->field_begin(), fieldEnd = RD->field_end();
         fieldIter != fieldEnd; ++fieldIter) {
      unsigned i = RL.getLLVMFieldNo(*fieldIter);
      llvm::Type *ET = ST->getElementType(i);

      Constant *idx = llvm::Constant::getIntegerValue(
          IntegerType::get(Ty->getContext(), 32), APInt(32, i));
      idxList.emplace_back(idx);

      EmitHLSLSplat(CGF, SrcVal, DestPtr, idxList, fieldIter->getType(), SrcType, ET);

      idxList.pop_back();
    }

  } else if (llvm::ArrayType *AT = dyn_cast<llvm::ArrayType>(Ty)) {
    llvm::Type *ET = AT->getElementType();

    QualType EltType = CGF.getContext().getBaseElementType(Type);

    for (uint32_t i = 0; i < AT->getNumElements(); i++) {
      Constant *idx = Constant::getIntegerValue(
          IntegerType::get(Ty->getContext(), 32), APInt(32, i));
      idxList.emplace_back(idx);

      EmitHLSLSplat(CGF, SrcVal, DestPtr, idxList, EltType, SrcType, ET);

      idxList.pop_back();
    }
  } else {
    DestPtr = CGF.Builder.CreateInBoundsGEP(DestPtr, idxList);
    SimpleFlatValCopy(CGF, SrcVal, SrcType, DestPtr, Type);
  }
}

void CGMSHLSLRuntime::EmitHLSLFlatConversion(CodeGenFunction &CGF,
                                             Value *Val,
                                             Value *DestPtr,
                                             QualType Ty,
                                             QualType SrcTy) {
  SmallVector<Value *, 4> SrcVals;
  SmallVector<QualType, 4> SrcQualTys;
  FlattenValToInitList(CGF, SrcVals, SrcQualTys, SrcTy, Val);

  if (SrcVals.size() == 1) {
    // Perform a splat
    SmallVector<Value *, 4> GEPIdxStack;
    GEPIdxStack.emplace_back(CGF.Builder.getInt32(0)); // Add first 0 for DestPtr.
    EmitHLSLSplat(
        CGF, SrcVals[0], DestPtr, GEPIdxStack, Ty, SrcQualTys[0],
        DestPtr->getType()->getPointerElementType());
  }
  else {
    SmallVector<Value *, 4> GEPIdxStack;
    SmallVector<Value *, 4> DstPtrs;
    SmallVector<QualType, 4> DstQualTys;
    FlattenAggregatePtrToGepList(CGF, DestPtr, GEPIdxStack, Ty, DestPtr->getType(), DstPtrs, DstQualTys);

    ConvertAndStoreElements(CGF, SrcVals, SrcQualTys, DstPtrs, DstQualTys);
  }
}

void CGMSHLSLRuntime::EmitHLSLRootSignature(HLSLRootSignatureAttr *RSA,
                                            Function *Fn,
                                            DxilFunctionProps &props) {
  StringRef StrRef = RSA->getSignatureName();
  DiagnosticsEngine &Diags = CGM.getDiags();
  SourceLocation SLoc = RSA->getLocation();
  RootSignatureHandle RootSigHandle;
  clang::CompileRootSignature(
      StrRef, Diags, SLoc, rootSigVer,
      DxilRootSignatureCompilationFlags::GlobalRootSignature, &RootSigHandle);
  if (!RootSigHandle.IsEmpty()) {
    RootSigHandle.EnsureSerializedAvailable();
    if (!m_bIsLib) {
      m_pHLModule->SetSerializedRootSignature(
          RootSigHandle.GetSerializedBytes(),
          RootSigHandle.GetSerializedSize());
    } else {
      if (!props.IsRay()) {
        props.SetSerializedRootSignature(RootSigHandle.GetSerializedBytes(),
                                         RootSigHandle.GetSerializedSize());
      } else {
        unsigned DiagID = Diags.getCustomDiagID(
            DiagnosticsEngine::Error, "root signature attribute not supported "
                                      "for raytracing entry functions");
        Diags.Report(RSA->getLocation(), DiagID);
      }
    }
  }
}

void CGMSHLSLRuntime::EmitHLSLOutParamConversionInit(
    CodeGenFunction &CGF, const FunctionDecl *FD, const CallExpr *E,
    llvm::SmallVector<LValue, 8> &castArgList,
    llvm::SmallVector<const Stmt *, 8> &argList,
    llvm::SmallVector<LValue, 8> &lifetimeCleanupList,
    const std::function<void(const VarDecl *, llvm::Value *)> &TmpArgMap) {
  // Special case: skip first argument of CXXOperatorCall (it is "this").
  unsigned ArgsToSkip = isa<CXXOperatorCallExpr>(E) ? 1 : 0;
  for (uint32_t i = 0; i < FD->getNumParams(); i++) {
    const ParmVarDecl *Param = FD->getParamDecl(i);
    const Expr *Arg = E->getArg(i+ArgsToSkip);
    QualType ParamTy = Param->getType().getNonReferenceType();
    bool isObject = dxilutil::IsHLSLObjectType(CGF.ConvertTypeForMem(ParamTy));
    bool isVector = hlsl::IsHLSLVecType(ParamTy);
    bool isArray = ParamTy->isArrayType();
    // Check for array of matrix
    QualType ParamElTy = ParamTy;
    while (ParamElTy->isArrayType())
      ParamElTy = ParamElTy->getAsArrayTypeUnsafe()->getElementType();
    bool isMatrix = hlsl::IsHLSLMatType(ParamElTy);
    bool isAggregateType = !isObject &&
<<<<<<< HEAD
      (ParamTy->isArrayType() || ParamTy->isRecordType()) &&
      !hlsl::IsHLSLVecMatType(ParamTy);
    bool bInOut = Param->isModifierIn() && Param->isModifierOut();
=======
      (isArray || (ParamTy->isRecordType() && !(isMatrix || isVector)));
>>>>>>> 6bbb88c8

    bool EmitRValueAgg = false;
    bool RValOnRef = false;
    if (!Param->isModifierOut()) {
      if (!isAggregateType && !isObject) {
        if (Arg->isRValue() && Param->getType()->isReferenceType()) {
          // RValue on a reference type.
          if (const CStyleCastExpr *cCast = dyn_cast<CStyleCastExpr>(Arg)) {
            // TODO: Evolving this to warn then fail in future language versions.
            // Allow special case like cast uint to uint for back-compat.
            if (cCast->getCastKind() == CastKind::CK_NoOp) {
              if (const ImplicitCastExpr *cast =
                      dyn_cast<ImplicitCastExpr>(cCast->getSubExpr())) {
                if (cast->getCastKind() == CastKind::CK_LValueToRValue) {
                  // update the arg
                  argList[i] = cast->getSubExpr();
                  continue;
                }
              }
            }
          }
          // EmitLValue will report error.
          // Mark RValOnRef to create tmpArg for it.
          RValOnRef = true;
        } else {
          continue;
        }
      } else if (isAggregateType) {
        // aggregate in-only - emit RValue, unless LValueToRValue cast
        EmitRValueAgg = true;
        if (const ImplicitCastExpr *cast =
                dyn_cast<ImplicitCastExpr>(Arg)) {
          if (cast->getCastKind() == CastKind::CK_LValueToRValue) {
            EmitRValueAgg = false;
          }
        }
      } else {
        // Must be object
        DXASSERT(isObject, "otherwise, flow condition changed, breaking assumption");
        // in-only objects should be skipped to preserve previous behavior.
        continue;
      }
    }

    // Skip unbounded array, since we cannot preserve copy-in copy-out
    // semantics for these.
    if (ParamTy->isIncompleteArrayType()) {
      continue;
    }

    if (!Param->isModifierOut() && !RValOnRef) {
      // No need to copy arg to in-only param for hlsl intrinsic.
      if (const FunctionDecl *Callee = E->getDirectCallee()) {
        if (Callee->hasAttr<HLSLIntrinsicAttr>())
          continue;
      }
    }


    // get original arg
    // FIXME: This will not emit in correct argument order with the other
    //        arguments. This should be integrated into
    //        CodeGenFunction::EmitCallArg if possible.
    RValue argRV; // emit this if aggregate arg on in-only param
    LValue argLV; // otherwise, we may emit this
    llvm::Value *argAddr = nullptr;
    QualType argType = Arg->getType();
    CharUnits argAlignment;
    if (EmitRValueAgg) {
      argRV = CGF.EmitAnyExprToTemp(Arg);
      argAddr = argRV.getAggregateAddr(); // must be alloca
      argAlignment = CharUnits::fromQuantity(cast<AllocaInst>(argAddr)->getAlignment());
      argLV = LValue::MakeAddr(argAddr, ParamTy, argAlignment, CGF.getContext());
    } else {
      argLV = CGF.EmitLValue(Arg);
      if (argLV.isSimple())
        argAddr = argLV.getAddress();
<<<<<<< HEAD
      // Skip copy-in copy-out for local variables.
      if (bInOut && argAddr && isa<AllocaInst>(argAddr)) {
        llvm::Type *ToTy = CGF.ConvertType(ParamTy.getNonReferenceType());
        if (argAddr->getType()->getPointerElementType() == ToTy)
          continue;
      }
=======

      bool mustCopy = false;

      // If matrix orientation changes, we must copy here
      // TODO: A high level intrinsic for matrix array copy with orientation
      //       change would be much easier to optimize/eliminate at high level
      //       after inline.
      if (!mustCopy && isMatrix) {
        mustCopy = !AreMatrixArrayOrientationMatching(
          CGF.getContext(), *m_pHLModule, argType, ParamTy);
      }

      if (!mustCopy) {
        // When there's argument need to lower like buffer/cbuffer load, need to
        // copy to let the lower not happen on argument when calle is noinline
        // or extern functions. Will do it in HLLegalizeParameter after known
        // which functions are extern but before inline.
        bool bConstGlobal = false;
        Value *Ptr = argAddr;
        while (GEPOperator *GEP = dyn_cast_or_null<GEPOperator>(Ptr)) {
          Ptr = GEP->getPointerOperand();
        }
        if (GlobalVariable *GV = dyn_cast_or_null<GlobalVariable>(Ptr)) {
          bConstGlobal = m_ConstVarAnnotationMap.count(GV) | GV->isConstant();
        }
        // Skip copy-in copy-out when safe.
        // The unsafe case will be global variable alias with parameter.
        // Then global variable is updated in the function, the parameter will
        // be updated silently. For non global variable or constant global
        // variable, it should be safe.
        if (argAddr &&
            (isa<AllocaInst>(Ptr) || isa<Argument>(Ptr) || bConstGlobal)) {
          llvm::Type *ToTy = CGF.ConvertType(ParamTy.getNonReferenceType());
          if (argAddr->getType()->getPointerElementType() == ToTy &&
              // Check clang Type for case like int cast to unsigned.
              ParamTy.getNonReferenceType().getCanonicalType().getTypePtr() ==
                  Arg->getType().getCanonicalType().getTypePtr())
            continue;
        }
      }

>>>>>>> 6bbb88c8
      argType = argLV.getType();  // TBD: Can this be different than Arg->getType()?
      argAlignment = argLV.getAlignment();
    }
    // After emit Arg, we must update the argList[i],
    // otherwise we get double emit of the expression.

    // create temp Var
    VarDecl *tmpArg =
        VarDecl::Create(CGF.getContext(), const_cast<FunctionDecl *>(FD),
                        SourceLocation(), SourceLocation(),
                        /*IdentifierInfo*/ nullptr, ParamTy,
                        CGF.getContext().getTrivialTypeSourceInfo(ParamTy),
                        StorageClass::SC_Auto);

    // Aggregate type will be indirect param convert to pointer type.
    // So don't update to ReferenceType, use RValue for it.
    const DeclRefExpr *tmpRef = DeclRefExpr::Create(
        CGF.getContext(), NestedNameSpecifierLoc(), SourceLocation(), tmpArg,
        /*enclosing*/ false, tmpArg->getLocation(), ParamTy,
        (isAggregateType || isObject) ? VK_RValue : VK_LValue);

    // must update the arg, since we did emit Arg, else we get double emit.
    argList[i] = tmpRef;

    // create alloc for the tmp arg
    Value *tmpArgAddr = nullptr;
    BasicBlock *InsertBlock = CGF.Builder.GetInsertBlock();
    Function *F = InsertBlock->getParent();

    // Make sure the alloca is in entry block to stop inline create stacksave.
    IRBuilder<> AllocaBuilder(dxilutil::FindAllocaInsertionPt(F));
    tmpArgAddr = AllocaBuilder.CreateAlloca(CGF.ConvertTypeForMem(ParamTy));

    if (CGM.getCodeGenOpts().HLSLEnableLifetimeMarkers) {
      const uint64_t AllocaSize = CGM.getDataLayout().getTypeAllocSize(CGF.ConvertTypeForMem(ParamTy));
      CGF.EmitLifetimeStart(AllocaSize, tmpArgAddr);
    }

    // add it to local decl map
    TmpArgMap(tmpArg, tmpArgAddr);

    LValue tmpLV = LValue::MakeAddr(tmpArgAddr, ParamTy, argAlignment,
                                    CGF.getContext());

    // save for cast after call
    if (Param->isModifierOut()) {
      castArgList.emplace_back(tmpLV);
      castArgList.emplace_back(argLV);
      if (isVector && !hlsl::IsHLSLVecType(argType)) {
        // This assumes only implicit casts because explicit casts can only produce RValues
        // currently and out parameters are LValues.
        DiagnosticsEngine &Diags = CGM.getDiags();
        Diags.Report(Param->getLocation(), diag::warn_hlsl_implicit_vector_truncation);
      }
    }

    // save to generate lifetime end after call
    if (CGM.getCodeGenOpts().HLSLEnableLifetimeMarkers)
      lifetimeCleanupList.emplace_back(tmpLV);

    // cast before the call
    if (Param->isModifierIn() &&
        // Don't copy object
        !isObject) {
      QualType ArgTy = Arg->getType();
      Value *outVal = nullptr;
      if (!isAggregateType) {
        if (!IsHLSLMatType(ParamTy)) {
          RValue outRVal = CGF.EmitLoadOfLValue(argLV, SourceLocation());
          outVal = outRVal.getScalarVal();
        } else {
          DXASSERT(argAddr, "should be RV or simple LV");
          outVal = EmitHLSLMatrixLoad(CGF, argAddr, ArgTy);
        }

        llvm::Type *ToTy = tmpArgAddr->getType()->getPointerElementType();
        if (HLMatrixType::isa(ToTy)) {
          Value *castVal = CGF.Builder.CreateBitCast(outVal, ToTy);
          EmitHLSLMatrixStore(CGF, castVal, tmpArgAddr, ParamTy);
        }
        else {
          if (outVal->getType()->isVectorTy()) {
            Value *castVal = ConvertScalarOrVector(CGF, outVal, argType, ParamTy);
            castVal = CGF.EmitToMemory(castVal, ParamTy);
            CGF.Builder.CreateStore(castVal, tmpArgAddr);
          } else {
            // This allows for splatting, unlike the above.
            SimpleFlatValCopy(CGF, outVal, argType, tmpArgAddr, ParamTy);
          }
        }
      } else {
        DXASSERT(argAddr, "should be RV or simple LV");
        SmallVector<Value *, 4> idxList;
        EmitHLSLAggregateCopy(CGF, argAddr, tmpArgAddr,
                              idxList, ArgTy, ParamTy,
                              argAddr->getType());
      }
    }
  }
}

void CGMSHLSLRuntime::EmitHLSLOutParamConversionCopyBack(
    CodeGenFunction &CGF, llvm::SmallVector<LValue, 8> &castArgList,
    llvm::SmallVector<LValue, 8> &lifetimeCleanupList) {
  for (uint32_t i = 0; i < castArgList.size(); i += 2) {
    // cast after the call
    LValue tmpLV = castArgList[i];
    LValue argLV = castArgList[i + 1];
    QualType ArgTy = argLV.getType().getNonReferenceType();
    QualType ParamTy = tmpLV.getType().getNonReferenceType();

    Value *tmpArgAddr = tmpLV.getAddress();
    
    Value *outVal = nullptr;

    bool isAggregateTy = hlsl::IsHLSLAggregateType(ArgTy);

    bool isObject = dxilutil::IsHLSLObjectType(
       tmpArgAddr->getType()->getPointerElementType());
    if (!isObject) {
      if (!isAggregateTy) {
        if (!IsHLSLMatType(ParamTy))
          outVal = CGF.Builder.CreateLoad(tmpArgAddr);
        else
          outVal = EmitHLSLMatrixLoad(CGF, tmpArgAddr, ParamTy);

        outVal = CGF.EmitFromMemory(outVal, ParamTy);

        llvm::Type *ToTy = CGF.ConvertType(ArgTy);
        llvm::Type *FromTy = outVal->getType();
        Value *castVal = outVal;
        if (ToTy == FromTy) {
          // Don't need cast.
        } else if (ToTy->getScalarType() == FromTy->getScalarType()) {
          if (ToTy->getScalarType() == ToTy) {
            DXASSERT(FromTy->isVectorTy(), "must be vector");
            castVal = CGF.Builder.CreateExtractElement(outVal, (uint64_t)0);
          } else {
            DXASSERT(!FromTy->isVectorTy(), "must be scalar type");
            DXASSERT(ToTy->isVectorTy() && ToTy->getVectorNumElements() == 1,
                     "must be vector of 1 element");
            castVal = UndefValue::get(ToTy);
            castVal =
                CGF.Builder.CreateInsertElement(castVal, outVal, (uint64_t)0);
          }
        } else {
          castVal = ConvertScalarOrVector(CGF,
            outVal, tmpLV.getType(), argLV.getType());
        }
        if (!HLMatrixType::isa(ToTy))
          CGF.EmitStoreThroughLValue(RValue::get(castVal), argLV);
        else {
          Value *destPtr = argLV.getAddress();
          EmitHLSLMatrixStore(CGF, castVal, destPtr, ArgTy);
        }
      } else {
        SmallVector<Value *, 4> idxList;
        EmitHLSLAggregateCopy(CGF, tmpLV.getAddress(), argLV.getAddress(),
                              idxList, ParamTy, ArgTy,
                              argLV.getAddress()->getType());
      }
    } else
      tmpArgAddr->replaceAllUsesWith(argLV.getAddress());
  }

  for (LValue &tmpLV : lifetimeCleanupList) {
    QualType ParamTy = tmpLV.getType().getNonReferenceType();
    Value *tmpArgAddr = tmpLV.getAddress();
    const uint64_t AllocaSize = CGM.getDataLayout().getTypeAllocSize(CGF.ConvertTypeForMem(ParamTy));
    CGF.EmitLifetimeEnd(CGF.Builder.getInt64(AllocaSize), tmpArgAddr);
  }
}

ScopeInfo *CGMSHLSLRuntime::GetScopeInfo(Function *F) {
  auto it = m_ScopeMap.find(F);
  if (it == m_ScopeMap.end())
    return nullptr;
  return &it->second;
}

void CGMSHLSLRuntime::MarkIfStmt(CodeGenFunction &CGF, BasicBlock *endIfBB) {
  if (ScopeInfo *Scope = GetScopeInfo(CGF.CurFn))
    Scope->AddIf(endIfBB);
}


void CGMSHLSLRuntime::MarkSwitchStmt(CodeGenFunction &CGF,
                                     SwitchInst *switchInst,
                                     BasicBlock *endSwitch) {
  if (ScopeInfo *Scope = GetScopeInfo(CGF.CurFn))
    Scope->AddSwitch(endSwitch);
}

void CGMSHLSLRuntime::MarkReturnStmt(CodeGenFunction &CGF,
                                     BasicBlock *bbWithRet) {
  if (ScopeInfo *Scope = GetScopeInfo(CGF.CurFn))
    Scope->AddRet(bbWithRet);
}

void CGMSHLSLRuntime::MarkLoopStmt(CodeGenFunction &CGF,
                                   BasicBlock *loopContinue,
                                   BasicBlock *loopExit) {
  if (ScopeInfo *Scope = GetScopeInfo(CGF.CurFn))
    Scope->AddLoop(loopContinue, loopExit);
}

Scope *CGMSHLSLRuntime::MarkScopeEnd(CodeGenFunction &CGF) {
  if (ScopeInfo *Scope = GetScopeInfo(CGF.CurFn)) {
    llvm::BasicBlock *CurBB = CGF.Builder.GetInsertBlock();
    bool bScopeFinishedWithRet = !CurBB || CurBB->getTerminator();
    return &Scope->EndScope(bScopeFinishedWithRet);
  }

  return nullptr;
}

CGHLSLRuntime *CodeGen::CreateMSHLSLRuntime(CodeGenModule &CGM) {
  return new CGMSHLSLRuntime(CGM);
}<|MERGE_RESOLUTION|>--- conflicted
+++ resolved
@@ -90,13 +90,9 @@
   // Map from value to resource properties.
   // This only collect object variables(global/local/parameter), not object fields inside struct.
   // Object fields inside struct is saved by TypeAnnotation.
-<<<<<<< HEAD
-  DenseMap<Value *, DxilResourceProperties> valToResPropertiesMap;
-=======
   // Returns true if added to one.
   bool AddValToPropertyMap(Value *V, QualType Ty);
   CGHLSLMSHelper::DxilObjectProperties objectProperties;
->>>>>>> 6bbb88c8
 
   bool  m_bDebugInfo;
   bool  m_bIsLib;
@@ -297,13 +293,8 @@
   void AddControlFlowHint(CodeGenFunction &CGF, const Stmt &S,
                           llvm::TerminatorInst *TI,
                           ArrayRef<const Attr *> Attrs) override;
-<<<<<<< HEAD
-  void MarkRetTemp(CodeGenFunction &CGF, llvm::Value *V,
-                  clang::QualType QaulTy) override;
-=======
   void MarkPotentialResourceTemp(CodeGenFunction &CGF, llvm::Value *V,
                                  clang::QualType QaulTy) override;
->>>>>>> 6bbb88c8
   void FinishAutoVar(CodeGenFunction &CGF, const VarDecl &D, llvm::Value *V) override;
   void MarkIfStmt(CodeGenFunction &CGF, BasicBlock *endIfBB) override;
   void MarkSwitchStmt(CodeGenFunction &CGF, SwitchInst *switchInst,
@@ -762,58 +753,35 @@
   const RecordType *RT = resTy->getAs<RecordType>();
   DxilResourceProperties RP;
   if (!RT) {
-<<<<<<< HEAD
-    RP.Class = DXIL::ResourceClass::Invalid;
-=======
->>>>>>> 6bbb88c8
     return RP;
   }
   RecordDecl *RD = RT->getDecl();
   SourceLocation loc = RD->getLocation();
 
   hlsl::DxilResourceBase::Class resClass = TypeToClass(resTy);
-<<<<<<< HEAD
-  RP.Class = resClass;
-=======
->>>>>>> 6bbb88c8
   if (resClass == DXIL::ResourceClass::Invalid)
     return RP;
 
   llvm::Type *Ty = CGM.getTypes().ConvertType(resTy);
-<<<<<<< HEAD
-=======
-
->>>>>>> 6bbb88c8
+
   switch (resClass) {
   case DXIL::ResourceClass::UAV: {
     DxilResource UAV;
     // TODO: save globalcoherent to variable in EmitHLSLBuiltinCallExpr.
     SetUAVSRV(loc, resClass, &UAV, resTy);
     UAV.SetGlobalSymbol(UndefValue::get(Ty->getPointerTo()));
-<<<<<<< HEAD
-    RP = resource_helper::loadFromResourceBase(&UAV);
-=======
     RP = resource_helper::loadPropsFromResourceBase(&UAV);
->>>>>>> 6bbb88c8
   } break;
   case DXIL::ResourceClass::SRV: {
     DxilResource SRV;
     SetUAVSRV(loc, resClass, &SRV, resTy);
     SRV.SetGlobalSymbol(UndefValue::get(Ty->getPointerTo()));
-<<<<<<< HEAD
-    RP = resource_helper::loadFromResourceBase(&SRV);
-=======
     RP = resource_helper::loadPropsFromResourceBase(&SRV);
->>>>>>> 6bbb88c8
   } break;
   case DXIL::ResourceClass::Sampler: {
     DxilSampler::SamplerKind kind = KeywordToSamplerKind(RD->getName());
     DxilSampler Sampler;
     Sampler.SetSamplerKind(kind);
-<<<<<<< HEAD
-    RP = resource_helper::loadFromResourceBase(&Sampler);
-  }
-=======
     RP = resource_helper::loadPropsFromResourceBase(&Sampler);
   } break;
   case DXIL::ResourceClass::CBuffer: {
@@ -828,20 +796,16 @@
     CB.SetSize(Size);
     RP = resource_helper::loadPropsFromResourceBase(&CB);
   } break;
->>>>>>> 6bbb88c8
   default:
     break;
   }
   return RP;
 }
 
-<<<<<<< HEAD
-=======
 bool CGMSHLSLRuntime::AddValToPropertyMap(Value *V, QualType Ty) {
   return objectProperties.AddResource(V, BuildResourceProperty(Ty));
 }
 
->>>>>>> 6bbb88c8
 void CGMSHLSLRuntime::ConstructFieldAttributedAnnotation(
     DxilFieldAnnotation &fieldAnnotation, QualType fieldTy,
     bool bDefaultRowMajor) {
@@ -908,13 +872,10 @@
 
 static unsigned AlignBaseOffset(unsigned baseOffset, unsigned size, QualType Ty,
                                 bool bDefaultRowMajor) {
-<<<<<<< HEAD
-=======
   // Do not align if resource, since resource isn't really here.
   if (IsHLSLResourceType(Ty))
     return baseOffset;
 
->>>>>>> 6bbb88c8
   bool needNewAlign = Ty->isArrayType();
 
   if (IsHLSLMatType(Ty)) {
@@ -1203,8 +1164,6 @@
   return 0;
 }
 
-<<<<<<< HEAD
-=======
 static bool ValidatePayloadDecl(const RecordDecl *Decl,
                                 const ShaderModel &Model,
                                 DiagnosticsEngine &Diag,
@@ -1264,7 +1223,6 @@
   return true;
 }
 
->>>>>>> 6bbb88c8
 // Return the size for constant buffer of each decl.
 unsigned CGMSHLSLRuntime::AddTypeAnnotation(QualType Ty,
                                             DxilTypeSystem &dxilTypeSys,
@@ -1313,17 +1271,12 @@
     }
     DxilStructAnnotation *annotation = dxilTypeSys.AddStructAnnotation(ST,
       GetNumTemplateArgsForRecordDecl(RT->getDecl()));
-<<<<<<< HEAD
-
-    return ConstructStructAnnotation(annotation, RD, dxilTypeSys);
-=======
     DxilPayloadAnnotation *payloadAnnotation = nullptr;
     if (ValidatePayloadDecl(RT->getDecl(), *m_pHLModule->GetShaderModel(), CGM.getDiags(), CGM.getCodeGenOpts()))
       payloadAnnotation = dxilTypeSys.AddPayloadAnnotation(ST);
     unsigned size = ConstructStructAnnotation(annotation, payloadAnnotation, RD, dxilTypeSys);
     // Resources don't count towards cbuffer size.
     return IsHLSLResourceType(Ty) ? 0 : size;
->>>>>>> 6bbb88c8
   } else if (const RecordType *RT = dyn_cast<RecordType>(paramTy)) {
     // For this pointer.
     RecordDecl *RD = RT->getDecl();
@@ -1335,20 +1288,10 @@
     }
     DxilStructAnnotation *annotation = dxilTypeSys.AddStructAnnotation(ST,
       GetNumTemplateArgsForRecordDecl(RT->getDecl()));
-<<<<<<< HEAD
-
-    return ConstructStructAnnotation(annotation, RD, dxilTypeSys);
-  } else if (IsHLSLResourceType(Ty)) {
-    // Save result type info.
-    AddTypeAnnotation(GetHLSLResourceResultType(Ty), dxilTypeSys, arrayEltSize);
-    // Resource don't count for cbuffer size.
-    return 0;
-=======
     DxilPayloadAnnotation* payloadAnnotation = nullptr;
     if (ValidatePayloadDecl(RT->getDecl(), *m_pHLModule->GetShaderModel(), CGM.getDiags(), CGM.getCodeGenOpts()))
          payloadAnnotation = dxilTypeSys.AddPayloadAnnotation(ST);
     return ConstructStructAnnotation(annotation, payloadAnnotation, RD, dxilTypeSys);
->>>>>>> 6bbb88c8
   } else if (IsStringType(Ty)) {
     // string won't be included in cbuffer
     return 0;
@@ -1740,17 +1683,10 @@
       funcProps->ShaderProps.MS.outputTopology = topology;
     }
     else if (isEntry && !SM->IsHS() && !SM->IsMS()) {
-<<<<<<< HEAD
-      unsigned DiagID =
-          Diags.getCustomDiagID(DiagnosticsEngine::Warning,
-                                "attribute outputtopology only valid for HS and MS.");
-      Diags.Report(Attr->getLocation(), DiagID);
-=======
     unsigned DiagID =
       Diags.getCustomDiagID(DiagnosticsEngine::Warning,
         "attribute outputtopology only valid for HS and MS.");
     Diags.Report(Attr->getLocation(), DiagID);
->>>>>>> 6bbb88c8
     }
   }
 
@@ -1826,8 +1762,6 @@
     funcProps->shaderKind = DXIL::ShaderKind::Pixel;
   }
 
-<<<<<<< HEAD
-=======
   if (const HLSLWaveSizeAttr *Attr = FD->getAttr<HLSLWaveSizeAttr>()) {
     if (!m_pHLModule->GetShaderModel()->IsSM66Plus()) {
       unsigned DiagID = Diags.getCustomDiagID(
@@ -1861,7 +1795,6 @@
     funcProps->waveSize = Attr->getSize();
   }
 
->>>>>>> 6bbb88c8
   const unsigned profileAttributes = isCS + isHS + isDS + isGS + isVS + isPS + isRay + isMS + isAS;
 
   // TODO: check this in front-end and report error.
@@ -1925,13 +1858,7 @@
     // SRet.
     pRetTyAnnotation = &FuncAnnotation->GetParameterAnnotation(ArgNo++);
     // Save resource properties for parameters.
-<<<<<<< HEAD
-    DxilResourceProperties RP = BuildResourceProperty(retTy);
-    if (RP.Class != DXIL::ResourceClass::Invalid)
-      valToResPropertiesMap[ArgIt] = RP;
-=======
     AddValToPropertyMap(ArgIt, retTy);
->>>>>>> 6bbb88c8
     ++ArgIt;
   } else {
     pRetTyAnnotation = &FuncAnnotation->GetRetTypeAnnotation();
@@ -1968,10 +1895,7 @@
   bool hasOutVertices = false;
   bool hasOutPrimitives = false;
   bool hasInPayload = false;
-<<<<<<< HEAD
-=======
   bool rayShaderHaveErrors = false;
->>>>>>> 6bbb88c8
   for (; ArgNo < F->arg_size(); ++ArgNo, ++ParmIdx, ++ArgIt) {
     DxilParameterAnnotation &paramAnnotation =
         FuncAnnotation->GetParameterAnnotation(ArgNo);
@@ -1979,15 +1903,8 @@
     const ParmVarDecl *parmDecl = FD->getParamDecl(ParmIdx);
 
     QualType fieldTy = parmDecl->getType();
-<<<<<<< HEAD
-    // Save resource properties for parameters.
-    DxilResourceProperties RP = BuildResourceProperty(fieldTy);
-    if (RP.Class != DXIL::ResourceClass::Invalid)
-      valToResPropertiesMap[ArgIt] = RP;
-=======
     // Save object properties for parameters.
     AddValToPropertyMap(ArgIt, fieldTy);
->>>>>>> 6bbb88c8
 
     // if parameter type is a typedef, try to desugar it first.
     if (isa<TypedefType>(fieldTy.getTypePtr()))
@@ -2046,128 +1963,6 @@
       }
       // Get element type.
       QualType arrayEleTy = CAT->getElementType();
-<<<<<<< HEAD
-=======
-
-      if (hlsl::IsHLSLVecType(arrayEleTy)) {
-        QualType vecEltTy = hlsl::GetHLSLVecElementType(arrayEleTy);
-        if (!vecEltTy->isUnsignedIntegerType() || CGM.getContext().getTypeSize(vecEltTy) != 32) {
-          unsigned DiagID = Diags.getCustomDiagID(
-              DiagnosticsEngine::Error,
-              "the element of out_indices array must be uint2 for line output or uint3 for triangle output");
-          Diags.Report(parmDecl->getLocation(), DiagID);
-          continue;
-        }
-        unsigned vecEltCount = hlsl::GetHLSLVecSize(arrayEleTy);
-        if (funcProps->ShaderProps.MS.outputTopology == DXIL::MeshOutputTopology::Line && vecEltCount != 2) {
-          unsigned DiagID = Diags.getCustomDiagID(
-              DiagnosticsEngine::Error,
-              "the element of out_indices array in a mesh shader whose output topology is line must be uint2");
-          Diags.Report(parmDecl->getLocation(), DiagID);
-          continue;
-        }
-        if (funcProps->ShaderProps.MS.outputTopology == DXIL::MeshOutputTopology::Triangle && vecEltCount != 3) {
-          unsigned DiagID = Diags.getCustomDiagID(
-              DiagnosticsEngine::Error,
-              "the element of out_indices array in a mesh shader whose output topology is triangle must be uint3");
-          Diags.Report(parmDecl->getLocation(), DiagID);
-          continue;
-        }
-      } else {
-        unsigned DiagID = Diags.getCustomDiagID(
-            DiagnosticsEngine::Error,
-            "the element of out_indices array must be uint2 for line output or uint3 for triangle output");
-        Diags.Report(parmDecl->getLocation(), DiagID);
-        continue;
-      }
-
-      dxilInputQ = DxilParamInputQual::OutIndices;
-      funcProps->ShaderProps.MS.maxPrimitiveCount = count;
-      hasOutIndices = true;
-    }
-    if (parmDecl->hasAttr<HLSLOutAttr>() && parmDecl->hasAttr<HLSLVerticesAttr>()) {
-      if (hasOutVertices) {
-        unsigned DiagID = Diags.getCustomDiagID(
-            DiagnosticsEngine::Error,
-            "multiple out vertices parameters not allowed");
-        Diags.Report(parmDecl->getLocation(), DiagID);
-        continue;
-      }
-      const ConstantArrayType *CAT = dyn_cast<ConstantArrayType>(fieldTy.getCanonicalType());
-      if (CAT == nullptr) {
-        unsigned DiagID = Diags.getCustomDiagID(
-            DiagnosticsEngine::Error,
-            "vertices output is not an constant-length array");
-        Diags.Report(parmDecl->getLocation(), DiagID);
-        continue;
-      }
-      unsigned count = CAT->getSize().getZExtValue();
-      if (count > DXIL::kMaxMSOutputVertexCount) {
-        unsigned DiagID = Diags.getCustomDiagID(
-            DiagnosticsEngine::Error,
-            "max vertex count should not exceed %0");
-        Diags.Report(parmDecl->getLocation(), DiagID) << DXIL::kMaxMSOutputVertexCount;
-        continue;
-      }
-
-      dxilInputQ = DxilParamInputQual::OutVertices;
-      funcProps->ShaderProps.MS.maxVertexCount = count;
-      hasOutVertices = true;
-    }
-    if (parmDecl->hasAttr<HLSLOutAttr>() && parmDecl->hasAttr<HLSLPrimitivesAttr>()) {
-      if (hasOutPrimitives) {
-        unsigned DiagID = Diags.getCustomDiagID(
-            DiagnosticsEngine::Error,
-            "multiple out primitives parameters not allowed");
-        Diags.Report(parmDecl->getLocation(), DiagID);
-        continue;
-      }
-      const ConstantArrayType *CAT = dyn_cast<ConstantArrayType>(fieldTy.getCanonicalType());
-      if (CAT == nullptr) {
-        unsigned DiagID = Diags.getCustomDiagID(
-            DiagnosticsEngine::Error,
-            "primitives output is not an constant-length array");
-        Diags.Report(parmDecl->getLocation(), DiagID);
-        continue;
-      }
-      unsigned count = CAT->getSize().getZExtValue();
-      if (count > DXIL::kMaxMSOutputPrimitiveCount) {
-        unsigned DiagID = Diags.getCustomDiagID(
-            DiagnosticsEngine::Error,
-            "max primitive count should not exceed %0");
-        Diags.Report(parmDecl->getLocation(), DiagID) << DXIL::kMaxMSOutputPrimitiveCount;
-        continue;
-      }
-      if (funcProps->ShaderProps.MS.maxPrimitiveCount != 0 &&
-        funcProps->ShaderProps.MS.maxPrimitiveCount != count) {
-        unsigned DiagID = Diags.getCustomDiagID(
-            DiagnosticsEngine::Error,
-            "max primitive count mismatch");
-        Diags.Report(parmDecl->getLocation(), DiagID);
-        continue;
-      }
-
-      dxilInputQ = DxilParamInputQual::OutPrimitives;
-      funcProps->ShaderProps.MS.maxPrimitiveCount = count;
-      hasOutPrimitives = true;
-    }
-    if (parmDecl->hasAttr<HLSLInAttr>() && parmDecl->hasAttr<HLSLPayloadAttr>()) {
-      if (hasInPayload) {
-        unsigned DiagID = Diags.getCustomDiagID(
-            DiagnosticsEngine::Error,
-            "multiple in payload parameters not allowed");
-        Diags.Report(parmDecl->getLocation(), DiagID);
-        continue;
-      }
-      dxilInputQ = DxilParamInputQual::InPayload;
-      DataLayout DL(&this->TheModule);
-      funcProps->ShaderProps.MS.payloadSizeInBytes = DL.getTypeAllocSize(
-        F->getFunctionType()->getFunctionParamType(ArgNo)->getPointerElementType());
-      hasInPayload = true;
-    }
-
-    DXIL::InputPrimitive inputPrimitive = DXIL::InputPrimitive::Undefined;
->>>>>>> 6bbb88c8
 
       if (hlsl::IsHLSLVecType(arrayEleTy)) {
         QualType vecEltTy = hlsl::GetHLSLVecElementType(arrayEleTy);
@@ -2778,14 +2573,6 @@
   }
 }
 
-<<<<<<< HEAD
-void CGMSHLSLRuntime::MarkRetTemp(CodeGenFunction &CGF, Value *V,
-                                 QualType QualTy) {
-  // Save resource properties for ret temp.
-  DxilResourceProperties RP = BuildResourceProperty(QualTy);
-  if (RP.Class != DXIL::ResourceClass::Invalid)
-    valToResPropertiesMap[V] = RP;
-=======
 void CGMSHLSLRuntime::MarkPotentialResourceTemp(CodeGenFunction &CGF, llvm::Value *V,
                                            clang::QualType QualTy) {
   // Save object properties for temp that may be created for
@@ -2793,7 +2580,6 @@
   if (objectProperties.GetResource(V).isValid())
     return;
   AddValToPropertyMap(V, QualTy);
->>>>>>> 6bbb88c8
 }
 
 void CGMSHLSLRuntime::FinishAutoVar(CodeGenFunction &CGF, const VarDecl &D,
@@ -2806,15 +2592,8 @@
   DxilTypeSystem &typeSys = m_pHLModule->GetTypeSystem();
   unsigned arrayEltSize = 0;
   AddTypeAnnotation(D.getType(), typeSys, arrayEltSize);
-<<<<<<< HEAD
-  // Save resource properties for local variables.
-  DxilResourceProperties RP = BuildResourceProperty(D.getType());
-  if (RP.Class != DXIL::ResourceClass::Invalid)
-    valToResPropertiesMap[V] = RP;
-=======
   // Save object properties for local variables.
   AddValToPropertyMap(V, D.getType());
->>>>>>> 6bbb88c8
 }
 
 hlsl::InterpolationMode CGMSHLSLRuntime::GetInterpMode(const Decl *decl,
@@ -2900,13 +2679,7 @@
     // Save resource properties for global variables.
     if (resClass != DXIL::ResourceClass::Invalid) {
       GlobalVariable *GV = cast<GlobalVariable>(CGM.GetAddrOfGlobalVar(VD));
-<<<<<<< HEAD
-      DxilResourceProperties RP = BuildResourceProperty(VD->getType());
-      if (RP.Class != DXIL::ResourceClass::Invalid)
-        valToResPropertiesMap[GV] = RP;
-=======
       AddValToPropertyMap(GV, VD->getType());
->>>>>>> 6bbb88c8
     }
     // skip decl has init which is resource.
     if (VD->hasInit() && resClass != DXIL::ResourceClass::Invalid)
@@ -3519,12 +3292,6 @@
   if (HasHLSLGloballyCoherent(QualTy)) {
     hlslRes->SetGloballyCoherent(true);
   }
-<<<<<<< HEAD
-  if (HasHLSLGloballyCoherent(QualTy)) {
-    hlslRes->SetGloballyCoherent(true);
-  }
-=======
->>>>>>> 6bbb88c8
   if (resClass == hlsl::DxilResourceBase::Class::SRV) {
     if (hlslRes->IsGloballyCoherent()) {
       DiagnosticsEngine &Diags = CGM.getDiags();
@@ -3635,13 +3402,6 @@
   }
 
   llvm::Constant *constVal = CGM.GetAddrOfGlobalVar(constDecl);
-<<<<<<< HEAD
-  auto &regBindings = constantRegBindingMap[constVal];
-  // Save resource properties for cbuffer variables.
-  DxilResourceProperties RP = BuildResourceProperty(constDecl->getType());
-  if (RP.Class != DXIL::ResourceClass::Invalid)
-    valToResPropertiesMap[constVal] = RP;
-=======
   // Add debug info for constVal.
   if (CGDebugInfo *DI = CGM.getModuleDebugInfo())
     if (CGM.getCodeGenOpts().getDebugInfo() >= CodeGenOptions::LimitedDebugInfo) {
@@ -3651,7 +3411,6 @@
   auto &regBindings = constantRegBindingMap[constVal];
   // Save resource properties for cbuffer variables.
   AddValToPropertyMap(constVal, constDecl->getType());
->>>>>>> 6bbb88c8
 
   bool isGlobalCB = CB.GetID() == globalCBIndex;
   uint32_t offset = 0;
@@ -3712,36 +3471,6 @@
     }
     case hlsl::UnusualAnnotation::UA_SemanticDecl:
       // skip semantic on constant
-<<<<<<< HEAD
-      break;
-    }
-  }
-
-  std::unique_ptr<DxilResourceBase> pHlslConst = llvm::make_unique<DxilResourceBase>(DXIL::ResourceClass::Invalid);
-  pHlslConst->SetLowerBound(UINT_MAX);
-  pHlslConst->SetSpaceID(0);
-  pHlslConst->SetGlobalSymbol(cast<llvm::GlobalVariable>(constVal));
-  pHlslConst->SetGlobalName(constDecl->getName());
-
-  if (userOffset) {
-    pHlslConst->SetLowerBound(offset);
-  }
-  
-  DxilTypeSystem &dxilTypeSys = m_pHLModule->GetTypeSystem();
-  // Just add type annotation here.
-  // Offset will be allocated later.
-  QualType Ty = constDecl->getType();
-  if (CB.GetRangeSize() != 1) {
-    while (Ty->isArrayType()) {
-      Ty = Ty->getAsArrayTypeUnsafe()->getElementType();
-    }
-  }
-  unsigned arrayEltSize = 0;
-  unsigned size = AddTypeAnnotation(Ty, dxilTypeSys, arrayEltSize);
-  pHlslConst->SetRangeSize(size);
-
-  CB.AddConst(pHlslConst);
-=======
       break;    
     case hlsl::UnusualAnnotation::UA_PayloadAccessQualifier:
       // skip payload qualifers on constant
@@ -3752,17 +3481,12 @@
   unsigned LowerBound = userOffset ? offset : UINT_MAX;
   AddConstantToCB(cast<llvm::GlobalVariable>(constVal), constDecl->getQualifiedNameAsString(),
                   constDecl->getType(), LowerBound, CB);
->>>>>>> 6bbb88c8
 
   // Save fieldAnnotation for the const var.
   DxilFieldAnnotation fieldAnnotation;
   if (userOffset)
     fieldAnnotation.SetCBufferOffset(offset);
-<<<<<<< HEAD
-
-=======
   QualType Ty = constDecl->getType();
->>>>>>> 6bbb88c8
   // Get the nested element type.
   if (Ty->isArrayType()) {
     while (const ConstantArrayType *arrayTy =
@@ -3774,99 +3498,6 @@
   ConstructFieldAttributedAnnotation(fieldAnnotation, Ty, bDefaultRowMajor);
   m_ConstVarAnnotationMap[constVal] = fieldAnnotation;
 }
-<<<<<<< HEAD
-
-uint32_t CGMSHLSLRuntime::AddCBuffer(HLSLBufferDecl *D) {
-  unique_ptr<HLCBuffer> CB = llvm::make_unique<HLCBuffer>();
-
-  // setup the CB
-  CB->SetGlobalSymbol(nullptr);
-  CB->SetGlobalName(D->getNameAsString());
-  CB->SetSpaceID(UINT_MAX);
-  CB->SetLowerBound(UINT_MAX);
-  if (!D->isCBuffer()) {
-    CB->SetKind(DXIL::ResourceKind::TBuffer);
-  }
-
-  // the global variable will only used once by the createHandle?
-  // SetHandle(llvm::Value *pHandle);
-
-  InitFromUnusualAnnotations(*CB, *D);
-
-  // Add constant
-  if (D->isConstantBufferView()) {
-    VarDecl *constDecl = cast<VarDecl>(*D->decls_begin());
-    CB->SetRangeSize(1);
-    QualType Ty = constDecl->getType();
-    if (Ty->isArrayType()) {
-      if (!Ty->isIncompleteArrayType()) {
-        unsigned arraySize = 1;
-        while (Ty->isArrayType()) {
-          Ty = Ty->getCanonicalTypeUnqualified();
-          const ConstantArrayType *AT = cast<ConstantArrayType>(Ty);
-          arraySize *= AT->getSize().getLimitedValue();
-          Ty = AT->getElementType();
-        }
-        CB->SetRangeSize(arraySize);
-      } else {
-        CB->SetRangeSize(UINT_MAX);
-      }
-    }
-    AddConstant(constDecl, *CB.get());
-  } else {
-    auto declsEnds = D->decls_end();
-    CB->SetRangeSize(1);
-    for (auto it = D->decls_begin(); it != declsEnds; it++) {
-      if (VarDecl *constDecl = dyn_cast<VarDecl>(*it)) {
-        AddConstant(constDecl, *CB.get());
-      } else if (isa<EmptyDecl>(*it)) {
-        // Nothing to do for this declaration.
-      } else if (isa<CXXRecordDecl>(*it)) {
-        // Nothing to do for this declaration.
-      } else if (isa<FunctionDecl>(*it)) {
-        // A function within an cbuffer is effectively a top-level function,
-        // as it only refers to globally scoped declarations.
-        this->CGM.EmitTopLevelDecl(*it);
-      } else {
-        HLSLBufferDecl *inner = cast<HLSLBufferDecl>(*it);
-        GetOrCreateCBuffer(inner);
-      }
-    }
-  }
-
-  CB->SetID(m_pHLModule->GetCBuffers().size());
-  return m_pHLModule->AddCBuffer(std::move(CB));
-}
-
-HLCBuffer &CGMSHLSLRuntime::GetOrCreateCBuffer(HLSLBufferDecl *D) {
-  if (constantBufMap.count(D) != 0) {
-    uint32_t cbIndex = constantBufMap[D];
-    return *static_cast<HLCBuffer*>(&(m_pHLModule->GetCBuffer(cbIndex)));
-  }
-
-  uint32_t cbID = AddCBuffer(D);
-  constantBufMap[D] = cbID;
-  return *static_cast<HLCBuffer*>(&(m_pHLModule->GetCBuffer(cbID)));
-}
-
-void CGMSHLSLRuntime::FinishCodeGen() {
-  HLModule &HLM = *m_pHLModule;
-  llvm::Module &M = TheModule;
-
-  // Do this before CloneShaderEntry and TranslateRayQueryConstructor to avoid
-  // update valToResPropertiesMap for cloned inst.
-  FinishIntrinsics(HLM, m_IntrinsicMap, valToResPropertiesMap);
-
-  FinishEntries(HLM, Entry, CGM, entryFunctionMap, HSEntryPatchConstantFuncAttr,
-                patchConstantFunctionMap, patchConstantFunctionPropsMap);
-
-  ReplaceConstStaticGlobals(staticConstGlobalInitListMap,
-                            staticConstGlobalCtorMap);
-
-  // Create copy for clip plane.
-  if (!clipPlaneFuncList.empty()) {
-    FinishClipPlane(HLM, clipPlaneFuncList, debugInfoMap, CGM);
-=======
 
 namespace {
 unique_ptr<HLCBuffer> CreateHLCBuf(NamedDecl *D, bool bIsView, bool bIsTBuf) {
@@ -3958,30 +3589,10 @@
         "object types not supported in cbuffer/tbuffer view arrays.");
     Diags.Report(D->getLocation(), DiagID);
     return UINT_MAX;
->>>>>>> 6bbb88c8
   }
   // Not allow offset for CBV.
   unsigned LowerBound = 0;
 
-<<<<<<< HEAD
-  // Add Reg bindings for resource in cb.
-  AddRegBindingsForResourceInConstantBuffer(HLM, constantRegBindingMap);
-
-  // Allocate constant buffers.
-  // Create Global variable and type annotation for each CBuffer.
-  FinishCBuffer(HLM, CBufferType, m_ConstVarAnnotationMap);
-
-  // Translate calls to RayQuery constructor into hl Allocate calls
-  TranslateRayQueryConstructor(HLM);
-
-  bool bIsLib = HLM.GetShaderModel()->IsLib();
-  if (!bIsLib) {
-    // need this for "llvm.global_dtors"?
-    ProcessCtorFunctions(M, "llvm.global_ctors",
-                         Entry.Func->getEntryBlock().getFirstInsertionPt());
-  }
-
-=======
   GlobalVariable *GV = cast<GlobalVariable>(CGM.GetAddrOfGlobalVar(D));
   AddConstantToCB(GV, D->getName(), ResultTy, LowerBound, *CB.get());
 
@@ -4080,23 +3691,15 @@
       }
     }
   }
->>>>>>> 6bbb88c8
   UpdateLinkage(HLM, CGM, m_ExportMap, entryFunctionMap,
                 patchConstantFunctionMap);
 
   // Do simple transform to make later lower pass easier.
   SimpleTransformForHLDXIR(&M);
 
-<<<<<<< HEAD
-  // Handle lang extensions if provided.
-  if (CGM.getCodeGenOpts().HLSLExtensionsCodegen) {
-    ExtensionCodeGen(HLM, CGM);
-  }
-=======
   // Add dx.break function and make appropriate breaks conditional on it.
   AddDxBreak(M, m_DxBreaks);
 
->>>>>>> 6bbb88c8
   // At this point, we have a high-level DXIL module - record this.
   SetPauseResumePasses(*m_pHLModule->GetModule(), "hlsl-hlemit",
                        "hlsl-hlensure");
@@ -6017,11 +5620,6 @@
       return;
     }
   } else if (dxilutil::IsHLSLResourceDescType(SrcPtrTy) &&
-<<<<<<< HEAD
-             dxilutil::IsHLSLResourceType(DestPtrTy)) {
-    // Cast resource desc to resource.
-    Value *CastPtr = CGF.Builder.CreatePointerCast(SrcPtr, DestPtr->getType());
-=======
              (dxilutil::IsHLSLResourceType(DestPtrTy) ||
               GetResourceClassForType(CGM.getContext(), DestTy) ==
                   DXIL::ResourceClass::CBuffer)) {
@@ -6030,14 +5628,11 @@
     CGF.Builder.AllowFolding = false;
     Value *CastPtr = CGF.Builder.CreatePointerCast(SrcPtr, DestPtr->getType());
     CGF.Builder.AllowFolding = originAllowFolding;
->>>>>>> 6bbb88c8
     // Load resource.
     Value *V = CGF.Builder.CreateLoad(CastPtr);
     // Store to resource ptr.
     CGF.Builder.CreateStore(V, DestPtr);
     return;
-<<<<<<< HEAD
-=======
   } else if (GetResourceClassForType(CGM.getContext(), SrcTy) ==
              DXIL::ResourceClass::CBuffer) {
     llvm::Type *ResultTy =
@@ -6052,7 +5647,6 @@
       CGF.Builder.CreateMemCpy(DestPtr, Cast, size, 1);
       return;
     }
->>>>>>> 6bbb88c8
   } else if (dxilutil::IsHLSLObjectType(dxilutil::GetArrayEltTy(SrcPtrTy)) &&
              dxilutil::IsHLSLObjectType(dxilutil::GetArrayEltTy(DestPtrTy))) {
     unsigned sizeSrc = DL.getTypeAllocSize(SrcPtrTy);
@@ -6301,13 +5895,7 @@
       ParamElTy = ParamElTy->getAsArrayTypeUnsafe()->getElementType();
     bool isMatrix = hlsl::IsHLSLMatType(ParamElTy);
     bool isAggregateType = !isObject &&
-<<<<<<< HEAD
-      (ParamTy->isArrayType() || ParamTy->isRecordType()) &&
-      !hlsl::IsHLSLVecMatType(ParamTy);
-    bool bInOut = Param->isModifierIn() && Param->isModifierOut();
-=======
       (isArray || (ParamTy->isRecordType() && !(isMatrix || isVector)));
->>>>>>> 6bbb88c8
 
     bool EmitRValueAgg = false;
     bool RValOnRef = false;
@@ -6385,14 +5973,6 @@
       argLV = CGF.EmitLValue(Arg);
       if (argLV.isSimple())
         argAddr = argLV.getAddress();
-<<<<<<< HEAD
-      // Skip copy-in copy-out for local variables.
-      if (bInOut && argAddr && isa<AllocaInst>(argAddr)) {
-        llvm::Type *ToTy = CGF.ConvertType(ParamTy.getNonReferenceType());
-        if (argAddr->getType()->getPointerElementType() == ToTy)
-          continue;
-      }
-=======
 
       bool mustCopy = false;
 
@@ -6434,7 +6014,6 @@
         }
       }
 
->>>>>>> 6bbb88c8
       argType = argLV.getType();  // TBD: Can this be different than Arg->getType()?
       argAlignment = argLV.getAlignment();
     }
