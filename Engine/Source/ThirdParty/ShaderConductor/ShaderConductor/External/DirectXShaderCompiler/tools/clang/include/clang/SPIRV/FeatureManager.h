--- conflicted
+++ resolved
@@ -37,11 +37,8 @@
   KHR_shader_draw_parameters,
   KHR_post_depth_coverage,
   KHR_ray_tracing,
-<<<<<<< HEAD
-=======
   KHR_shader_clock,
   EXT_demote_to_helper_invocation,
->>>>>>> 6bbb88c8
   EXT_descriptor_indexing,
   EXT_fragment_fully_covered,
   EXT_fragment_invocation_density,
@@ -53,13 +50,9 @@
   GOOGLE_user_type,
   NV_ray_tracing,
   NV_mesh_shader,
-<<<<<<< HEAD
-  KHR_uniform_buffer_standard_layout,
-=======
   KHR_ray_query,
   EXT_shader_image_int64,
   KHR_physical_storage_buffer,
->>>>>>> 6bbb88c8
   Unknown,
 };
 
@@ -107,9 +100,6 @@
   bool isExtensionRequiredForTargetEnv(Extension);
 
   /// Returns true if the given extension is set in allowedExtensions
-<<<<<<< HEAD
-  bool isExtensionEnabled(llvm::StringRef name);
-=======
   bool isExtensionEnabled(Extension);
 
   /// Returns true if the target environment is Vulkan 1.1 or above.
@@ -119,7 +109,6 @@
   /// Returns true if the target environment is Vulkan 1.2 or above.
   /// Returns false otherwise.
   bool isTargetEnvVulkan1p2OrAbove();
->>>>>>> 6bbb88c8
 
 private:
   /// Returns whether codegen should allow usage of this extension by default.
