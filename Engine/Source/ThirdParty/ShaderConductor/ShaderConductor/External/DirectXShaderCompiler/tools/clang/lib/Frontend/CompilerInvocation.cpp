--- conflicted
+++ resolved
@@ -1741,22 +1741,15 @@
   // If the HLSL version is 2016 or 2018, allow them only
   // when the individual option is enabled.
   // If the HLSL version is 2015, dissallow these features
-<<<<<<< HEAD
-  if (Opts.HLSLVersion >= 2021) {
-=======
   if (Opts.HLSLVersion >= hlsl::LangStd::v2021) {
->>>>>>> d731a049
     // Enable operator overloading in structs
     Opts.EnableOperatorOverloading = true;
     // Enable template support
     Opts.EnableTemplates = true;
     // Determine overload matching based on UDT names, not just types
     Opts.StrictUDTCasting = true;
-<<<<<<< HEAD
-=======
     // Experimental option to enable short-circuiting operators
     Opts.EnableShortCircuit = true;
->>>>>>> d731a049
     // Enable bitfield support
     Opts.EnableBitfields = true;
 
@@ -1766,11 +1759,7 @@
     Opts.StrictUDTCasting = Args.hasArg(OPT_strict_udt_casting);
     Opts.EnableBitfields = Args.hasArg(OPT_enable_bitfields);
 
-<<<<<<< HEAD
-    if (Opts.HLSLVersion <= 2015) {
-=======
     if (Opts.HLSLVersion <= hlsl::LangStd::v2015) {
->>>>>>> d731a049
       if (Opts.EnableOperatorOverloading)
         Diags.Report(diag::err_hlsl_invalid_drv_for_feature) << "/enable-operator-overloading" << ver;
       if (Opts.EnableTemplates)
