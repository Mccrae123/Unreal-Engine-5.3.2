--- conflicted
+++ resolved
@@ -393,23 +393,11 @@
   return instruction;
 }
 
-SpirvUnaryOp *SpirvBuilder::createUnaryOp(spv::Op op,
-                                          const SpirvType *resultType,
-                                          SpirvInstruction *operand,
-                                          SourceLocation loc) {
-  assert(insertPoint && "null insert point");
-  auto *instruction = new (context) SpirvUnaryOp(op, resultType, loc, operand);
-  insertPoint->addInstruction(instruction);
-  return instruction;
-}
-
 SpirvBinaryOp *SpirvBuilder::createBinaryOp(spv::Op op, QualType resultType,
                                             SpirvInstruction *lhs,
                                             SpirvInstruction *rhs,
                                             SourceLocation loc,
                                             SourceRange range) {
-<<<<<<< HEAD
-=======
   assert(insertPoint && "null insert point");
   auto *instruction =
       new (context) SpirvBinaryOp(op, resultType, loc, lhs, rhs, range);
@@ -421,7 +409,6 @@
 SpirvBuilder::createBinaryOp(spv::Op op, const SpirvType *resultType,
                              SpirvInstruction *lhs, SpirvInstruction *rhs,
                              SourceLocation loc, SourceRange range) {
->>>>>>> d731a049
   assert(insertPoint && "null insert point");
   auto *instruction =
       new (context) SpirvBinaryOp(op, resultType, loc, lhs, rhs, range);
@@ -1093,23 +1080,6 @@
 
   auto *inst = new (context) SpirvIntrinsicInstruction(
       retType, opcode, operands, extensions, set, capablities, loc);
-  insertPoint->addInstruction(inst);
-  return inst;
-}
-
-SpirvInstruction *SpirvBuilder::createSpirvIntrInstExt(
-    uint32_t opcode, QualType retType,
-    llvm::ArrayRef<SpirvInstruction *> operands,
-    llvm::ArrayRef<llvm::StringRef> extensions, llvm::StringRef instSet,
-    llvm::ArrayRef<uint32_t> capablities, SourceLocation loc) {
-  assert(insertPoint && "null insert point");
-
-  SpirvExtInstImport *set =
-      (instSet.size() == 0) ? nullptr : getExtInstSet(instSet);
-
-  auto *inst = new (context) SpirvIntrinsicInstruction(
-      retType->isVoidType() ? QualType() : retType, opcode, operands,
-      extensions, set, capablities, loc);
   insertPoint->addInstruction(inst);
   return inst;
 }
@@ -1646,35 +1616,16 @@
   mod->addDecoration(decor);
 }
 
-<<<<<<< HEAD
-void SpirvBuilder::decorateLiterals(SpirvInstruction *targetInst,
-                                    unsigned decorate, unsigned *literal,
-                                    unsigned literalSize,
-                                    SourceLocation srcLoc) {
-  SmallVector<uint32_t, 2> operands(literal, literal + literalSize);
-  SpirvDecoration *decor = new (context) SpirvDecoration(
-      srcLoc, targetInst, static_cast<spv::Decoration>(decorate), operands);
-=======
 void SpirvBuilder::decorateWithLiterals(SpirvInstruction *targetInst,
                                         unsigned decorate,
                                         llvm::ArrayRef<unsigned> literals,
                                         SourceLocation srcLoc) {
   SpirvDecoration *decor = new (context) SpirvDecoration(
       srcLoc, targetInst, static_cast<spv::Decoration>(decorate), literals);
->>>>>>> d731a049
   assert(decor != nullptr);
   mod->addDecoration(decor);
 }
 
-<<<<<<< HEAD
-void SpirvBuilder::decorateString(SpirvInstruction *target, unsigned decorate,
-                                  llvm::StringRef strLiteral,
-                                  llvm::Optional<uint32_t> memberIdx) {
-
-  auto *decor = new (context) SpirvDecoration(
-      target->getSourceLocation(), target,
-      static_cast<spv::Decoration>(decorate), strLiteral, memberIdx);
-=======
 void SpirvBuilder::decorateWithIds(SpirvInstruction *targetInst,
                                    unsigned decorate,
                                    llvm::ArrayRef<SpirvInstruction *> ids,
@@ -1691,7 +1642,6 @@
 
   auto *decor = new (context) SpirvDecoration(
       srcLoc, target, static_cast<spv::Decoration>(decorate), strLiteral);
->>>>>>> d731a049
   mod->addDecoration(decor);
 }
 
