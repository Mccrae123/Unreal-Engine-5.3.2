//===----- CGMSHLSLRuntime.h - Interface to HLSL Runtime ----------------===//
///////////////////////////////////////////////////////////////////////////////
//                                                                           //
// CGHLSLRuntime.h                                                           //
// Copyright (C) Microsoft Corporation. All rights reserved.                 //
// This file is distributed under the University of Illinois Open Source     //
// License. See LICENSE.TXT for details.                                     //
//                                                                           //
//  This provides a class for HLSL code generation.                          //
//
///////////////////////////////////////////////////////////////////////////////
#pragma once

#include <functional>
#include <llvm/ADT/SmallVector.h> // HLSL Change

namespace CGHLSLMSHelper
{
    struct Scope;
}

namespace llvm {
class Function;
class Value;
class Constant;
class TerminatorInst;
class GlobalVariable;
class Type;
class BasicBlock;
class BranchInst;
class SwitchInst;
template <typename T> class ArrayRef;
}

namespace clang {
class Decl;
class QualType;
class ExtVectorType;
class ASTContext;
class FunctionDecl;
class CallExpr;
class InitListExpr;
class Expr;
class Stmt;
class Attr;
class VarDecl;
class HLSLRootSignatureAttr;

namespace CodeGen {
class CodeGenModule;
class ReturnValueSlot;
class CodeGenFunction;

class RValue;
class LValue;

class CGHLSLRuntime {
protected:
  CodeGenModule &CGM;
  llvm::SmallVector<llvm::BranchInst*, 16> m_DxBreaks;

public:
  CGHLSLRuntime(CodeGenModule &CGM) : CGM(CGM) {}
  virtual ~CGHLSLRuntime();

  virtual void addResource(Decl *D) = 0;
  virtual void addSubobject(Decl *D) = 0;
  virtual void FinishCodeGen() = 0;
  virtual RValue EmitHLSLBuiltinCallExpr(CodeGenFunction &CGF,
                                         const FunctionDecl *FD,
                                         const CallExpr *E,
                                         ReturnValueSlot ReturnValue) = 0;
  // Is E is a c++ init list not a hlsl init list which only match size.
  virtual bool IsTrivalInitListExpr(CodeGenFunction &CGF, InitListExpr *E) = 0;
  virtual llvm::Value *EmitHLSLInitListExpr(CodeGenFunction &CGF, InitListExpr *E,
      // The destPtr when emiting aggregate init, for normal case, it will be null.
      llvm::Value *DestPtr) = 0;
  virtual llvm::Constant *EmitHLSLConstInitListExpr(CodeGenModule &CGM, InitListExpr *E) = 0;

  virtual void EmitHLSLOutParamConversionInit(
      CodeGenFunction &CGF, const FunctionDecl *FD, const CallExpr *E,
      llvm::SmallVector<LValue, 8> &castArgList,
      llvm::SmallVector<const Stmt *, 8> &argList,
      llvm::SmallVector<LValue, 8> &lifetimeCleanupList,
      const std::function<void(const VarDecl *, llvm::Value *)> &TmpArgMap) = 0;
  virtual void EmitHLSLOutParamConversionCopyBack(
<<<<<<< HEAD
      CodeGenFunction &CGF, llvm::SmallVector<LValue, 8> &castArgList) = 0;
  virtual void MarkRetTemp(CodeGenFunction &CGF, llvm::Value *V,
                          clang::QualType QaulTy) = 0;
=======
      CodeGenFunction &CGF, llvm::SmallVector<LValue, 8> &castArgList,
      llvm::SmallVector<LValue, 8> &lifetimeCleanupList) = 0;
  virtual void MarkPotentialResourceTemp(CodeGenFunction &CGF, llvm::Value *V,
                                         clang::QualType QaulTy) = 0;
>>>>>>> 6bbb88c8
  virtual llvm::Value *EmitHLSLMatrixOperationCall(CodeGenFunction &CGF, const clang::Expr *E, llvm::Type *RetType,
      llvm::ArrayRef<llvm::Value*> paramList) = 0;
  virtual void EmitHLSLDiscard(CodeGenFunction &CGF) = 0;
  virtual llvm::BranchInst *EmitHLSLCondBreak(CodeGenFunction &CGF, llvm::Function *F, llvm::BasicBlock *DestBB, llvm::BasicBlock *AltBB) = 0;

  // For [] on matrix
  virtual llvm::Value *EmitHLSLMatrixSubscript(CodeGenFunction &CGF,
                                          llvm::Type *RetType,
                                          llvm::Value *Ptr, llvm::Value *Idx,
                                          clang::QualType Ty) = 0;
  // For ._m on matrix
  virtual llvm::Value *EmitHLSLMatrixElement(CodeGenFunction &CGF,
                                          llvm::Type *RetType,
                                          llvm::ArrayRef<llvm::Value*> paramList,
                                          clang::QualType Ty) = 0;

  virtual llvm::Value *EmitHLSLMatrixLoad(CodeGenFunction &CGF,
                                          llvm::Value *Ptr,
                                          clang::QualType Ty) = 0;
  virtual void EmitHLSLMatrixStore(CodeGenFunction &CGF, llvm::Value *Val,
                                   llvm::Value *DestPtr,
                                   clang::QualType Ty) = 0;
  virtual void EmitHLSLAggregateCopy(CodeGenFunction &CGF, llvm::Value *SrcPtr,
                                   llvm::Value *DestPtr,
                                   clang::QualType Ty) = 0;
  virtual void EmitHLSLAggregateStore(CodeGenFunction &CGF, llvm::Value *Val,
                                   llvm::Value *DestPtr,
                                   clang::QualType Ty) = 0;
  virtual void EmitHLSLFlatConversion(CodeGenFunction &CGF, llvm::Value *Val,
                                   llvm::Value *DestPtr,
                                   clang::QualType Ty, clang::QualType SrcTy) = 0;
  virtual void EmitHLSLFlatConversionAggregateCopy(CodeGenFunction &CGF, llvm::Value *SrcPtr,
                                   clang::QualType SrcTy,
                                   llvm::Value *DestPtr,
                                   clang::QualType DestTy) = 0;
  virtual llvm::Value *EmitHLSLLiteralCast(CodeGenFunction &CGF, llvm::Value *Src, clang::QualType SrcType,
                                               clang::QualType DstType) = 0;

  virtual void AddHLSLFunctionInfo(llvm::Function *, const FunctionDecl *FD) = 0;
  virtual void EmitHLSLFunctionProlog(llvm::Function *, const FunctionDecl *FD) = 0;

  
  virtual void AddControlFlowHint(CodeGenFunction &CGF, const Stmt &S, llvm::TerminatorInst *TI, llvm::ArrayRef<const Attr *> Attrs) = 0;

  virtual void FinishAutoVar(CodeGenFunction &CGF, const VarDecl &D,
                             llvm::Value *V) = 0;
  virtual void MarkIfStmt(CodeGenFunction &CGF, llvm::BasicBlock *endIfBB) = 0;
  virtual void MarkSwitchStmt(CodeGenFunction &CGF,
                              llvm::SwitchInst *switchInst,
                              llvm::BasicBlock *endSwitch) = 0;
  virtual void MarkReturnStmt(CodeGenFunction &CGF,
                              llvm::BasicBlock *bbWithRet) = 0;
  virtual void MarkLoopStmt(CodeGenFunction &CGF,
                             llvm::BasicBlock *loopContinue,
                             llvm::BasicBlock *loopExit) = 0;

  virtual CGHLSLMSHelper::Scope *MarkScopeEnd(CodeGenFunction &CGF) = 0;

  virtual bool NeedHLSLMartrixCastForStoreOp(const clang::Decl* TD,
                              llvm::SmallVector<llvm::Value*, 16>& IRCallArgs) = 0;

  virtual void EmitHLSLMartrixCastForStoreOp(CodeGenFunction& CGF,
                              llvm::SmallVector<llvm::Value*, 16>& IRCallArgs,
                              llvm::SmallVector<clang::QualType, 16>& ArgTys) = 0;
};

/// Create an instance of a HLSL runtime class.
CGHLSLRuntime *CreateMSHLSLRuntime(CodeGenModule &CGM);
}
}<|MERGE_RESOLUTION|>--- conflicted
+++ resolved
@@ -84,16 +84,10 @@
       llvm::SmallVector<LValue, 8> &lifetimeCleanupList,
       const std::function<void(const VarDecl *, llvm::Value *)> &TmpArgMap) = 0;
   virtual void EmitHLSLOutParamConversionCopyBack(
-<<<<<<< HEAD
-      CodeGenFunction &CGF, llvm::SmallVector<LValue, 8> &castArgList) = 0;
-  virtual void MarkRetTemp(CodeGenFunction &CGF, llvm::Value *V,
-                          clang::QualType QaulTy) = 0;
-=======
       CodeGenFunction &CGF, llvm::SmallVector<LValue, 8> &castArgList,
       llvm::SmallVector<LValue, 8> &lifetimeCleanupList) = 0;
   virtual void MarkPotentialResourceTemp(CodeGenFunction &CGF, llvm::Value *V,
                                          clang::QualType QaulTy) = 0;
->>>>>>> 6bbb88c8
   virtual llvm::Value *EmitHLSLMatrixOperationCall(CodeGenFunction &CGF, const clang::Expr *E, llvm::Type *RetType,
       llvm::ArrayRef<llvm::Value*> paramList) = 0;
   virtual void EmitHLSLDiscard(CodeGenFunction &CGF) = 0;
