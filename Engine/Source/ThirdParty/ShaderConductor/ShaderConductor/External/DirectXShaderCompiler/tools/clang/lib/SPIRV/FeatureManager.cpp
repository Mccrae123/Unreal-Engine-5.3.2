--- conflicted
+++ resolved
@@ -163,10 +163,7 @@
       .Case("SPV_EXT_shader_image_int64", Extension::EXT_shader_image_int64)
       .Case("SPV_KHR_physical_storage_buffer",
             Extension::KHR_physical_storage_buffer)
-<<<<<<< HEAD
-=======
       .Case("SPV_KHR_vulkan_memory_model", Extension::KHR_vulkan_memory_model)
->>>>>>> d731a049
       .Default(Extension::Unknown);
 }
 
@@ -222,11 +219,8 @@
     return "SPV_EXT_shader_image_int64";
   case Extension::KHR_physical_storage_buffer:
     return "SPV_KHR_physical_storage_buffer";
-<<<<<<< HEAD
-=======
   case Extension::KHR_vulkan_memory_model:
     return "SPV_KHR_vulkan_memory_model";
->>>>>>> d731a049
   default:
     break;
   }
