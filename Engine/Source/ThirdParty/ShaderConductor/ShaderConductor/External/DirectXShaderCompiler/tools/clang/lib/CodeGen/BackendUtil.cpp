--- conflicted
+++ resolved
@@ -324,12 +324,6 @@
   PMBuilder.BBVectorize = CodeGenOpts.VectorizeBB;
   PMBuilder.SLPVectorize = CodeGenOpts.VectorizeSLP;
   PMBuilder.LoopVectorize = CodeGenOpts.VectorizeLoop;
-<<<<<<< HEAD
-  PMBuilder.HLSLHighLevel = CodeGenOpts.HLSLHighLevel; // HLSL Change
-  PMBuilder.HLSLExtensionsCodeGen = CodeGenOpts.HLSLExtensionsCodegen.get(); // HLSL Change
-  PMBuilder.HLSLResMayAlias = CodeGenOpts.HLSLResMayAlias; // HLSL Change
-  PMBuilder.ScanLimit = CodeGenOpts.ScanLimit; // HLSL Change
-=======
 
   // HLSL Change - begin
   PMBuilder.HLSLHighLevel = CodeGenOpts.HLSLHighLevel;
@@ -352,7 +346,6 @@
 
   PMBuilder.HLSLEnableLifetimeMarkers = CodeGenOpts.HLSLEnableLifetimeMarkers;
   // HLSL Change - end
->>>>>>> 6bbb88c8
 
   PMBuilder.DisableUnitAtATime = !CodeGenOpts.UnitAtATime;
   PMBuilder.DisableUnrollLoops = !CodeGenOpts.UnrollLoops;
