//===-- EmitVisitor.h - Emit Visitor ----------------------------*- C++ -*-===//
//
//                     The LLVM Compiler Infrastructure
//
// This file is distributed under the University of Illinois Open Source
// License. See LICENSE.TXT for details.
//===----------------------------------------------------------------------===//
#ifndef LLVM_CLANG_SPIRV_EMITVISITOR_H
#define LLVM_CLANG_SPIRV_EMITVISITOR_H

#include "clang/SPIRV/FeatureManager.h"
#include "clang/SPIRV/SpirvContext.h"
#include "clang/SPIRV/SpirvVisitor.h"
#include "llvm/ADT/DenseMap.h"
<<<<<<< HEAD
=======
#include "llvm/ADT/DenseSet.h"
>>>>>>> 6bbb88c8
#include "llvm/ADT/StringMap.h"

#include <functional>

namespace clang {
namespace spirv {

class SpirvFunction;
class SpirvBasicBlock;
class SpirvType;

class EmitTypeHandler {
public:
  struct DecorationInfo {
    DecorationInfo(spv::Decoration decor, llvm::ArrayRef<uint32_t> params = {},
                   llvm::Optional<uint32_t> index = llvm::None)
        : decoration(decor), decorationParams(params.begin(), params.end()),
          memberIndex(index) {}

    bool operator==(const DecorationInfo &other) const {
      return decoration == other.decoration &&
             decorationParams == other.decorationParams &&
             memberIndex.hasValue() == other.memberIndex.hasValue() &&
             (!memberIndex.hasValue() ||
              memberIndex.getValue() == other.memberIndex.getValue());
    }

    spv::Decoration decoration;
    llvm::SmallVector<uint32_t, 4> decorationParams;
    llvm::Optional<uint32_t> memberIndex;
  };

public:
  EmitTypeHandler(ASTContext &astCtx, SpirvContext &spvContext,
                  const SpirvCodeGenOptions &opts,
                  std::vector<uint32_t> *debugVec,
                  std::vector<uint32_t> *decVec,
                  std::vector<uint32_t> *typesVec,
                  const std::function<uint32_t()> &takeNextIdFn)
<<<<<<< HEAD
      : astContext(astCtx), context(spvContext), debugVariableBinary(debugVec),
        annotationsBinary(decVec), typeConstantBinary(typesVec),
        takeNextIdFunction(takeNextIdFn), emittedConstantInts({}),
        emittedConstantFloats({}), emittedConstantComposites({}),
        emittedConstantNulls({}), emittedConstantBools() {
=======
      : astContext(astCtx), context(spvContext),
        featureManager(astCtx.getDiagnostics(), opts),
        debugVariableBinary(debugVec), annotationsBinary(decVec),
        typeConstantBinary(typesVec), takeNextIdFunction(takeNextIdFn),
        emittedConstantInts({}), emittedConstantFloats({}),
        emittedConstantComposites({}), emittedConstantNulls({}),
        emittedConstantBools() {
>>>>>>> 6bbb88c8
    assert(decVec);
    assert(typesVec);
  }

  // Disable copy constructor/assignment.
  EmitTypeHandler(const EmitTypeHandler &) = delete;
  EmitTypeHandler &operator=(const EmitTypeHandler &) = delete;

  // Emits the instruction for the given type into the typeConstantBinary and
  // returns the result-id for the type. If the type has already been emitted,
  // it only returns its result-id.
  //
  // If any names are associated with the type (or its members in case of
  // structs), the OpName/OpMemberNames will also be emitted.
  //
  // If any decorations apply to the type, it also emits the decoration
  // instructions into the annotationsBinary.
  uint32_t emitType(const SpirvType *);

  // Emits OpDecorate (or OpMemberDecorate if memberIndex is non-zero)
  // targetting the given type. Uses the given decoration kind and its
  // parameters.
  void emitDecoration(uint32_t typeResultId, spv::Decoration,
                      llvm::ArrayRef<uint32_t> decorationParams,
                      llvm::Optional<uint32_t> memberIndex = llvm::None);

  uint32_t getOrCreateConstant(SpirvConstant *);

  // Emits an OpConstant instruction and returns its result-id.
  // For non-specialization constants, if an identical constant has already been
  // emitted, returns the existing constant's result-id.
  //
  // Note1: This method modifies the curTypeInst. Do not call in the middle of
  // construction of another instruction.
  //
  // Note 2: Integer constants may need to be generated for cases where there is
  // no SpirvConstantInteger instruction in the module. For example, we need to
  // emit an integer in order to create an array type. Therefore,
  // 'getOrCreateConstantInt' has a different signature than others. If a
  // constant instruction is provided, and it already has a result-id assigned,
  // it will be used. Otherwise a new result-id will be allocated for the
  // instruction.
  uint32_t
  getOrCreateConstantInt(llvm::APInt value, const SpirvType *type,
                         bool isSpecConst,
                         SpirvInstruction *constantInstruction = nullptr);
  uint32_t getOrCreateConstantFloat(SpirvConstantFloat *);
  uint32_t getOrCreateConstantComposite(SpirvConstantComposite *);
  uint32_t getOrCreateConstantNull(SpirvConstantNull *);
  uint32_t getOrCreateConstantBool(SpirvConstantBoolean *);

private:
  void initTypeInstruction(spv::Op op);
  void finalizeTypeInstruction();

  // Returns the result-id for the given type and decorations. If a type with
  // the same decorations have already been used, it returns the existing
  // result-id. If not, creates a new result-id for such type and returns it.
  uint32_t getResultIdForType(const SpirvType *, bool *alreadyExists);

  // Emits an OpName (if memberIndex is not provided) or OpMemberName (if
  // memberIndex is provided) for the given target result-id.
  void emitNameForType(llvm::StringRef name, uint32_t targetTypeId,
                       llvm::Optional<uint32_t> memberIndex = llvm::None);

  // There is no guarantee that an instruction or a function or a basic block
  // has been assigned result-id. This method returns the result-id for the
  // given object. If a result-id has not been assigned yet, it'll assign
  // one and return it.
  template <class T> uint32_t getOrAssignResultId(T *obj) {
    if (!obj->getResultId()) {
      obj->setResultId(takeNextIdFunction());
    }
    return obj->getResultId();
  }

private:
  /// Emits error to the diagnostic engine associated with this visitor.
  template <unsigned N>
  DiagnosticBuilder emitError(const char (&message)[N],
                              SourceLocation loc = {}) {
    const auto diagId = astContext.getDiagnostics().getCustomDiagID(
        clang::DiagnosticsEngine::Error, message);
    return astContext.getDiagnostics().Report(loc, diagId);
  }

private:
  ASTContext &astContext;
  SpirvContext &context;
  FeatureManager featureManager;
  std::vector<uint32_t> curTypeInst;
  std::vector<uint32_t> curDecorationInst;
  std::vector<uint32_t> *debugVariableBinary;
  std::vector<uint32_t> *annotationsBinary;
  std::vector<uint32_t> *typeConstantBinary;
  std::function<uint32_t()> takeNextIdFunction;

  // The array type requires the result-id of an OpConstant for its length. In
  // order to avoid duplicate OpConstant instructions, we keep a map of constant
  // uint value to the result-id of the OpConstant for that value.
  llvm::DenseMap<std::pair<uint64_t, const SpirvType *>, uint32_t>
      emittedConstantInts;
  llvm::DenseMap<std::pair<uint64_t, const SpirvType *>, uint32_t>
      emittedConstantFloats;
  llvm::SmallVector<SpirvConstantComposite *, 8> emittedConstantComposites;
  llvm::SmallVector<SpirvConstantNull *, 8> emittedConstantNulls;
  SpirvConstantBoolean *emittedConstantBools[2];
  llvm::DenseSet<const SpirvInstruction *> emittedSpecConstantInstructions;

  // emittedTypes is a map that caches the result-id of types in order to avoid
  // emitting an identical type multiple times.
  llvm::DenseMap<const SpirvType *, uint32_t> emittedTypes;
};

/// \breif The visitor class that emits the SPIR-V words from the in-memory
/// representation.
class EmitVisitor : public Visitor {
public:
  /// \brief The struct representing a SPIR-V module header.
  struct Header {
    /// \brief Default constructs a SPIR-V module header with id bound 0.
    Header(uint32_t bound, uint32_t version);

    /// \brief Feeds the consumer with all the SPIR-V words for this header.
    std::vector<uint32_t> takeBinary();

    const uint32_t magicNumber;
    uint32_t version;
    const uint32_t generator;
    uint32_t bound;
    const uint32_t reserved;
  };

public:
  EmitVisitor(ASTContext &astCtx, SpirvContext &spvCtx,
              const SpirvCodeGenOptions &opts)
      : Visitor(opts, spvCtx), astContext(astCtx), id(0),
<<<<<<< HEAD
        typeHandler(astCtx, spvCtx, &debugVariableBinary, &annotationsBinary,
                    &typeConstantBinary,
                    [this]() -> uint32_t { return takeNextId(); }),
        debugMainFileId(0), debugLine(0), debugColumn(0),
        lastOpWasMergeInst(false) {}
=======
        typeHandler(astCtx, spvCtx, opts, &debugVariableBinary,
                    &annotationsBinary, &typeConstantBinary,
                    [this]() -> uint32_t { return takeNextId(); }),
        debugMainFileId(0), debugInfoExtInstId(0), debugLineStart(0),
        debugLineEnd(0), debugColumnStart(0), debugColumnEnd(0),
        lastOpWasMergeInst(false), inEntryFunctionWrapper(false),
        hlslVersion(0) {}

  ~EmitVisitor();
>>>>>>> 6bbb88c8

  // Visit different SPIR-V constructs for emitting.
  bool visit(SpirvModule *, Phase phase) override;
  bool visit(SpirvFunction *, Phase phase) override;
  bool visit(SpirvBasicBlock *, Phase phase) override;

  bool visit(SpirvCapability *) override;
  bool visit(SpirvExtension *) override;
  bool visit(SpirvExtInstImport *) override;
  bool visit(SpirvMemoryModel *) override;
  bool visit(SpirvEmitVertex *) override;
  bool visit(SpirvEndPrimitive *) override;
  bool visit(SpirvEntryPoint *) override;
  bool visit(SpirvExecutionMode *) override;
  bool visit(SpirvString *) override;
  bool visit(SpirvSource *) override;
  bool visit(SpirvModuleProcessed *) override;
  bool visit(SpirvDecoration *) override;
  bool visit(SpirvVariable *) override;
  bool visit(SpirvFunctionParameter *) override;
  bool visit(SpirvLoopMerge *) override;
  bool visit(SpirvSelectionMerge *) override;
  bool visit(SpirvBranch *) override;
  bool visit(SpirvBranchConditional *) override;
  bool visit(SpirvKill *) override;
  bool visit(SpirvReturn *) override;
  bool visit(SpirvSwitch *) override;
  bool visit(SpirvUnreachable *) override;
  bool visit(SpirvAccessChain *) override;
  bool visit(SpirvAtomic *) override;
  bool visit(SpirvBarrier *) override;
  bool visit(SpirvBinaryOp *) override;
  bool visit(SpirvBitFieldExtract *) override;
  bool visit(SpirvBitFieldInsert *) override;
  bool visit(SpirvConstantBoolean *) override;
  bool visit(SpirvConstantInteger *) override;
  bool visit(SpirvConstantFloat *) override;
  bool visit(SpirvConstantComposite *) override;
  bool visit(SpirvConstantNull *) override;
  bool visit(SpirvCompositeConstruct *) override;
  bool visit(SpirvCompositeExtract *) override;
  bool visit(SpirvCompositeInsert *) override;
  bool visit(SpirvExtInst *) override;
  bool visit(SpirvFunctionCall *) override;
  bool visit(SpirvNonUniformBinaryOp *) override;
  bool visit(SpirvNonUniformElect *) override;
  bool visit(SpirvNonUniformUnaryOp *) override;
  bool visit(SpirvImageOp *) override;
  bool visit(SpirvImageQuery *) override;
  bool visit(SpirvImageSparseTexelsResident *) override;
  bool visit(SpirvImageTexelPointer *) override;
  bool visit(SpirvLoad *) override;
  bool visit(SpirvCopyObject *) override;
  bool visit(SpirvSampledImage *) override;
  bool visit(SpirvSelect *) override;
  bool visit(SpirvSpecConstantBinaryOp *) override;
  bool visit(SpirvSpecConstantUnaryOp *) override;
  bool visit(SpirvStore *) override;
  bool visit(SpirvUnaryOp *) override;
  bool visit(SpirvVectorShuffle *) override;
  bool visit(SpirvArrayLength *) override;
  bool visit(SpirvRayTracingOpNV *) override;
  bool visit(SpirvDemoteToHelperInvocationEXT *) override;
  bool visit(SpirvRayQueryOpKHR *) override;
  bool visit(SpirvReadClock *) override;
  bool visit(SpirvRayTracingTerminateOpKHR *) override;
  bool visit(SpirvDebugInfoNone *) override;
  bool visit(SpirvDebugSource *) override;
  bool visit(SpirvDebugCompilationUnit *) override;
  bool visit(SpirvDebugLexicalBlock *) override;
  bool visit(SpirvDebugScope *) override;
  bool visit(SpirvDebugFunctionDeclaration *) override;
  bool visit(SpirvDebugFunction *) override;
  bool visit(SpirvDebugFunctionDefinition *) override;
  bool visit(SpirvDebugLocalVariable *) override;
  bool visit(SpirvDebugDeclare *) override;
  bool visit(SpirvDebugGlobalVariable *) override;
  bool visit(SpirvDebugExpression *) override;
  bool visit(SpirvDebugTypeBasic *) override;
  bool visit(SpirvDebugTypeVector *) override;
  bool visit(SpirvDebugTypeArray *) override;
  bool visit(SpirvDebugTypeFunction *) override;
  bool visit(SpirvDebugTypeComposite *) override;
  bool visit(SpirvDebugTypeMember *) override;
  bool visit(SpirvDebugTypeTemplate *) override;
  bool visit(SpirvDebugTypeTemplateParameter *) override;
  bool visit(SpirvIntrinsicInstruction *) override;

  using Visitor::visit;

  // Returns the assembled binary built up in this visitor.
  std::vector<uint32_t> takeBinary();

private:
  // Returns the next available result-id.
  uint32_t takeNextId() { return ++id; }

  // There is no guarantee that an instruction or a function or a basic block
  // has been assigned result-id. This method returns the result-id for the
  // given object. If a result-id has not been assigned yet, it'll assign
  // one and return it.
  template <class T> uint32_t getOrAssignResultId(T *obj) {
    if (!obj->getResultId()) {
      obj->setResultId(takeNextId());
    }
    return obj->getResultId();
  }

  /// If we already created OpString for str, just return the id of the created
  /// one. Otherwise, create it, keep it in stringIdMap, and return its id.
  uint32_t getOrCreateOpStringId(llvm::StringRef str);

  // Generate DebugSource for inst
  void generateDebugSource(uint32_t fileId, uint32_t textId,
                           SpirvDebugSource *inst);

  // Generate DebugSourceContinued for inst
  void generateDebugSourceContinued(uint32_t textId, SpirvDebugSource *inst);

  /// Generate DebugSource and DebugSourceContinue for inst using previously
  /// generated fileId, chopping source into pieces as needed.
  void generateChoppedSource(uint32_t fileId, SpirvDebugSource *inst);

  /// In the OpenCL.DebugInfo.100 spec some parameters are literals, where in
  /// the NonSemantic.Shader.DebugInfo.100 spec they are encoded as constant
  /// operands. This function takes care of checking which version we are
  /// emitting and either returning the literal directly or a constant.
  uint32_t getLiteralEncodedForDebugInfo(uint32_t val);

  // Emits an OpLine instruction for the given operation into the given binary
  // section.
  void emitDebugLine(spv::Op op, const SourceLocation &loc,
                     const SourceRange &range, std::vector<uint32_t> *section,
                     bool isDebugScope = false);

  // Initiates the creation of a new instruction with the given Opcode.
  void initInstruction(spv::Op, const SourceLocation &);
  // Initiates the creation of the given SPIR-V instruction.
  // If the given instruction has a return type, it will also trigger emitting
  // the necessary type (and its associated decorations) and uses its result-id
  // in the instruction.
  void initInstruction(SpirvInstruction *);

  // Finalizes the current instruction by encoding the instruction size into the
  // first word, and then appends the current instruction to the given SPIR-V
  // binary section.
  void finalizeInstruction(std::vector<uint32_t> *section);

  // Encodes the given string into the current instruction that is being built.
  void encodeString(llvm::StringRef value);

  // Emits an OpName instruction into the debugBinary for the given target.
  void emitDebugNameForInstruction(uint32_t resultId, llvm::StringRef name);

  // TODO: Add a method for adding OpMemberName instructions for struct members
  // using the type information.

private:
  /// Emits error to the diagnostic engine associated with this visitor.
  template <unsigned N>
  DiagnosticBuilder emitError(const char (&message)[N],
                              SourceLocation loc = {}) {
    const auto diagId = astContext.getDiagnostics().getCustomDiagID(
        clang::DiagnosticsEngine::Error, message);
    return astContext.getDiagnostics().Report(loc, diagId);
  }

private:
  // Object that holds Clang AST nodes.
  ASTContext &astContext;
  // The last result-id that's been used so far.
  uint32_t id;
  // Handler for emitting types and their related instructions.
  EmitTypeHandler typeHandler;
  // Current instruction being built
  SmallVector<uint32_t, 16> curInst;
  // All preamble instructions in the following order:
  // OpCapability, OpExtension, OpExtInstImport, OpMemoryModel, OpEntryPoint,
  // OpExecutionMode(Id)
  std::vector<uint32_t> preambleBinary;
  // Debug instructions related to file. Includes:
  // OpString, OpSourceExtension, OpSource, OpSourceContinued
  std::vector<uint32_t> debugFileBinary;
  // All debug instructions related to variable name. Includes:
  // OpName, OpMemberName, OpModuleProcessed
  std::vector<uint32_t> debugVariableBinary;
  // All annotation instructions: OpDecorate, OpMemberDecorate, OpGroupDecorate,
  // OpGroupMemberDecorate, and OpDecorationGroup.
  std::vector<uint32_t> annotationsBinary;
  // All type and constant instructions
  std::vector<uint32_t> typeConstantBinary;
  // All global variable declarations (all OpVariable instructions whose Storage
  // Class is not Function)
  std::vector<uint32_t> globalVarsBinary;
  // All Rich Debug Info instructions
  std::vector<uint32_t> richDebugInfo;
  // All other instructions
  std::vector<uint32_t> mainBinary;
<<<<<<< HEAD
  // File information for debugging that will be used by OpLine.
  llvm::StringMap<uint32_t> debugFileIdMap;
  // Main file information for debugging that will be used by OpLine.
  uint32_t debugMainFileId;
  // One HLSL source line may result in several SPIR-V instructions. In order to
  // avoid emitting many OpLine instructions with identical line and column
  // numbers, we record the last line and column number that was used by OpLine,
  // and only emit a new OpLine when a new line/column in the source is
  // discovered. The last debug line number information emitted by OpLine.
  uint32_t debugLine;
  // The last debug column number information emitted by OpLine.
  uint32_t debugColumn;
  // True if the last emitted instruction was OpSelectionMerge or OpLoopMerge.
  bool lastOpWasMergeInst;
=======
  // String literals to SpirvString objects
  llvm::StringMap<uint32_t> stringIdMap;
  // Main file information for debugging that will be used by OpLine.
  uint32_t debugMainFileId;
  // Id for Vulkan DebugInfo extended instruction set. Used when generating
  // Debug[No]Line
  uint32_t debugInfoExtInstId;
  // One HLSL source line may result in several SPIR-V instructions. In order
  // to avoid emitting debug line instructions with identical line and column
  // numbers, we record the last line and column numbers that were used in a
  // debug line op, and only emit a new debug line op when a new line/column
  // in the source is discovered.
  uint32_t debugLineStart;
  uint32_t debugLineEnd;
  uint32_t debugColumnStart;
  uint32_t debugColumnEnd;
  // True if the last emitted instruction was OpSelectionMerge or OpLoopMerge.
  bool lastOpWasMergeInst;
  // True if currently it enters an entry function wrapper.
  bool inEntryFunctionWrapper;
  // Map of filename string id to the id of its DebugSource instruction. When
  // generating OpSource instruction without a result id, use 1 to remember it
  // was generated.
  llvm::DenseMap<uint32_t, uint32_t> emittedSource;
  uint32_t hlslVersion;
  // Vector to contain SpirvInstruction objects created by this class. The
  // destructor of this class will release them.
  std::vector<SpirvInstruction *> spvInstructions;
>>>>>>> 6bbb88c8
};

} // namespace spirv
} // namespace clang

#endif // LLVM_CLANG_SPIRV_EMITVISITOR_H<|MERGE_RESOLUTION|>--- conflicted
+++ resolved
@@ -12,10 +12,7 @@
 #include "clang/SPIRV/SpirvContext.h"
 #include "clang/SPIRV/SpirvVisitor.h"
 #include "llvm/ADT/DenseMap.h"
-<<<<<<< HEAD
-=======
 #include "llvm/ADT/DenseSet.h"
->>>>>>> 6bbb88c8
 #include "llvm/ADT/StringMap.h"
 
 #include <functional>
@@ -55,13 +52,6 @@
                   std::vector<uint32_t> *decVec,
                   std::vector<uint32_t> *typesVec,
                   const std::function<uint32_t()> &takeNextIdFn)
-<<<<<<< HEAD
-      : astContext(astCtx), context(spvContext), debugVariableBinary(debugVec),
-        annotationsBinary(decVec), typeConstantBinary(typesVec),
-        takeNextIdFunction(takeNextIdFn), emittedConstantInts({}),
-        emittedConstantFloats({}), emittedConstantComposites({}),
-        emittedConstantNulls({}), emittedConstantBools() {
-=======
       : astContext(astCtx), context(spvContext),
         featureManager(astCtx.getDiagnostics(), opts),
         debugVariableBinary(debugVec), annotationsBinary(decVec),
@@ -69,7 +59,6 @@
         emittedConstantInts({}), emittedConstantFloats({}),
         emittedConstantComposites({}), emittedConstantNulls({}),
         emittedConstantBools() {
->>>>>>> 6bbb88c8
     assert(decVec);
     assert(typesVec);
   }
@@ -207,13 +196,6 @@
   EmitVisitor(ASTContext &astCtx, SpirvContext &spvCtx,
               const SpirvCodeGenOptions &opts)
       : Visitor(opts, spvCtx), astContext(astCtx), id(0),
-<<<<<<< HEAD
-        typeHandler(astCtx, spvCtx, &debugVariableBinary, &annotationsBinary,
-                    &typeConstantBinary,
-                    [this]() -> uint32_t { return takeNextId(); }),
-        debugMainFileId(0), debugLine(0), debugColumn(0),
-        lastOpWasMergeInst(false) {}
-=======
         typeHandler(astCtx, spvCtx, opts, &debugVariableBinary,
                     &annotationsBinary, &typeConstantBinary,
                     [this]() -> uint32_t { return takeNextId(); }),
@@ -223,7 +205,6 @@
         hlslVersion(0) {}
 
   ~EmitVisitor();
->>>>>>> 6bbb88c8
 
   // Visit different SPIR-V constructs for emitting.
   bool visit(SpirvModule *, Phase phase) override;
@@ -422,22 +403,6 @@
   std::vector<uint32_t> richDebugInfo;
   // All other instructions
   std::vector<uint32_t> mainBinary;
-<<<<<<< HEAD
-  // File information for debugging that will be used by OpLine.
-  llvm::StringMap<uint32_t> debugFileIdMap;
-  // Main file information for debugging that will be used by OpLine.
-  uint32_t debugMainFileId;
-  // One HLSL source line may result in several SPIR-V instructions. In order to
-  // avoid emitting many OpLine instructions with identical line and column
-  // numbers, we record the last line and column number that was used by OpLine,
-  // and only emit a new OpLine when a new line/column in the source is
-  // discovered. The last debug line number information emitted by OpLine.
-  uint32_t debugLine;
-  // The last debug column number information emitted by OpLine.
-  uint32_t debugColumn;
-  // True if the last emitted instruction was OpSelectionMerge or OpLoopMerge.
-  bool lastOpWasMergeInst;
-=======
   // String literals to SpirvString objects
   llvm::StringMap<uint32_t> stringIdMap;
   // Main file information for debugging that will be used by OpLine.
@@ -466,7 +431,6 @@
   // Vector to contain SpirvInstruction objects created by this class. The
   // destructor of this class will release them.
   std::vector<SpirvInstruction *> spvInstructions;
->>>>>>> 6bbb88c8
 };
 
 } // namespace spirv
