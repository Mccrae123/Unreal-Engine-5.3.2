//===-- SpirvInstruction.h - SPIR-V Instruction -----------------*- C++ -*-===//
//
//                     The LLVM Compiler Infrastructure
//
// This file is distributed under the University of Illinois Open Source
// License. See LICENSE.TXT for details.
//===----------------------------------------------------------------------===//
#ifndef LLVM_CLANG_SPIRV_SPIRVINSTRUCTION_H
#define LLVM_CLANG_SPIRV_SPIRVINSTRUCTION_H

#include "dxc/Support/SPIRVOptions.h"
#include "spirv/unified1/GLSL.std.450.h"
#include "spirv/unified1/spirv.hpp11"
#include "clang/AST/APValue.h"
#include "clang/AST/Type.h"
#include "clang/Basic/SourceLocation.h"
#include "llvm/ADT/APFloat.h"
#include "llvm/ADT/APInt.h"
#include "llvm/ADT/Optional.h"
#include "llvm/ADT/StringRef.h"
#include "llvm/Support/Casting.h"

namespace clang {
namespace spirv {

class BoolType;
class FloatType;
class IntegerType;
class SpirvBasicBlock;
class SpirvFunction;
class SpirvType;
class SpirvVariable;
class SpirvString;
class Visitor;
class DebugTypeComposite;
class SpirvDebugDeclare;
class FunctionType;

#define DEFINE_RELEASE_MEMORY_FOR_CLASS(cls)                                   \
  void releaseMemory() override { this->~cls(); }

/// \brief The base class for representing SPIR-V instructions.
class SpirvInstruction {
public:
  enum Kind {
    // "Metadata" kinds
    // In the order of logical layout

    IK_Capability,      // OpCapability
    IK_Extension,       // OpExtension
    IK_ExtInstImport,   // OpExtInstImport
    IK_MemoryModel,     // OpMemoryModel
    IK_EntryPoint,      // OpEntryPoint
    IK_ExecutionMode,   // OpExecutionMode
    IK_String,          // OpString (debug)
    IK_Source,          // OpSource (debug)
    IK_ModuleProcessed, // OpModuleProcessed (debug)
    IK_Decoration,      // Op*Decorate
    IK_Type,            // OpType*
    IK_Variable,        // OpVariable

    // Different kind of constants. Order matters.
    IK_ConstantBoolean,
    IK_ConstantInteger,
    IK_ConstantFloat,
    IK_ConstantComposite,
    IK_ConstantNull,

    // Function structure kinds

    IK_FunctionParameter, // OpFunctionParameter

    // The following section is for merge instructions.
    // Used by LLVM-style RTTI; order matters.
    IK_LoopMerge,      // OpLoopMerge
    IK_SelectionMerge, // OpSelectionMerge

    // The following section is for termination instructions.
    // Used by LLVM-style RTTI; order matters.
    IK_Branch,              // OpBranch
    IK_BranchConditional,   // OpBranchConditional
    IK_Kill,                // OpKill
    IK_Return,              // OpReturn*
    IK_Switch,              // OpSwitch
    IK_Unreachable,         // OpUnreachable
    IK_RayTracingTerminate, // OpIgnoreIntersectionKHR/OpTerminateRayKHR

    // Normal instruction kinds
    // In alphabetical order

    IK_AccessChain,              // OpAccessChain
    IK_ArrayLength,              // OpArrayLength
    IK_Atomic,                   // OpAtomic*
    IK_Barrier,                  // Op*Barrier
    IK_BinaryOp,                 // Binary operations
    IK_BitFieldExtract,          // OpBitFieldExtract
    IK_BitFieldInsert,           // OpBitFieldInsert
    IK_CompositeConstruct,       // OpCompositeConstruct
    IK_CompositeExtract,         // OpCompositeExtract
    IK_CompositeInsert,          // OpCompositeInsert
    IK_CopyObject,               // OpCopyObject
    IK_DemoteToHelperInvocation, // OpDemoteToHelperInvocation
    IK_IsHelperInvocationEXT,    // OpIsHelperInvocationEXT
    IK_ExtInst,                  // OpExtInst
    IK_FunctionCall,             // OpFunctionCall

    IK_EndPrimitive, // OpEndPrimitive
    IK_EmitVertex,   // OpEmitVertex

    // The following section is for group non-uniform instructions.
    // Used by LLVM-style RTTI; order matters.
    IK_GroupNonUniformBinaryOp, // Group non-uniform binary operations
    IK_GroupNonUniformElect,    // OpGroupNonUniformElect
    IK_GroupNonUniformUnaryOp,  // Group non-uniform unary operations

    IK_ImageOp,                   // OpImage*
    IK_ImageQuery,                // OpImageQuery*
    IK_ImageSparseTexelsResident, // OpImageSparseTexelsResident
    IK_ImageTexelPointer,         // OpImageTexelPointer
    IK_Load,                      // OpLoad
    IK_RayQueryOpKHR,             // KHR rayquery ops
    IK_RayTracingOpNV,            // NV raytracing ops
    IK_ReadClock,                 // OpReadClock
    IK_SampledImage,              // OpSampledImage
    IK_Select,                    // OpSelect
    IK_SpecConstantBinaryOp,      // SpecConstant binary operations
    IK_SpecConstantUnaryOp,       // SpecConstant unary operations
    IK_Store,                     // OpStore
    IK_UnaryOp,                   // Unary operations
    IK_VectorShuffle,             // OpVectorShuffle
    IK_SpirvIntrinsicInstruction, // Spirv Intrinsic Instructions

    // For DebugInfo instructions defined in
    // OpenCL.DebugInfo.100 and NonSemantic.Shader.DebugInfo.100
    IK_DebugInfoNone,
    IK_DebugCompilationUnit,
    IK_DebugSource,
    IK_DebugFunctionDecl,
    IK_DebugFunction,
    IK_DebugFunctionDef,
    IK_DebugLocalVariable,
    IK_DebugGlobalVariable,
    IK_DebugOperation,
    IK_DebugExpression,
    IK_DebugDeclare,
    IK_DebugLexicalBlock,
    IK_DebugScope,
    IK_DebugTypeBasic,
    IK_DebugTypeArray,
    IK_DebugTypeVector,
    IK_DebugTypeFunction,
    IK_DebugTypeComposite,
    IK_DebugTypeMember,
    IK_DebugTypeTemplate,
    IK_DebugTypeTemplateParameter,
  };

  // All instruction classes should include a releaseMemory method.
  // This is needed in order to avoid leaking memory for classes that include
  // members that are not trivially destructible.
  virtual void releaseMemory() = 0;

  virtual ~SpirvInstruction() = default;

  // Invokes SPIR-V visitor on this instruction.
  virtual bool invokeVisitor(Visitor *) = 0;

  Kind getKind() const { return kind; }
  spv::Op getopcode() const { return opcode; }
  QualType getAstResultType() const { return astResultType; }
  void setAstResultType(QualType type) { astResultType = type; }
  bool hasAstResultType() const { return astResultType != QualType(); }

  uint32_t getResultTypeId() const { return resultTypeId; }
  void setResultTypeId(uint32_t id) { resultTypeId = id; }

  bool hasResultType() const { return resultType != nullptr; }
  const SpirvType *getResultType() const { return resultType; }
  void setResultType(const SpirvType *type) { resultType = type; }

  // TODO: The responsibility of assigning the result-id of an instruction
  // shouldn't be on the instruction itself.
  uint32_t getResultId() const { return resultId; }
  void setResultId(uint32_t id) { resultId = id; }

  clang::SourceLocation getSourceLocation() const { return srcLoc; }
  clang::SourceRange getSourceRange() const { return srcRange; }

  void setDebugName(llvm::StringRef name) { debugName = name; }
  llvm::StringRef getDebugName() const { return debugName; }

  bool isArithmeticInstruction() const;

  SpirvLayoutRule getLayoutRule() const { return layoutRule; }
  void setLayoutRule(SpirvLayoutRule rule) { layoutRule = rule; }

  void setStorageClass(spv::StorageClass sc) { storageClass = sc; }
  spv::StorageClass getStorageClass() const { return storageClass; }

  void setRValue(bool rvalue = true) { isRValue_ = rvalue; }
  bool isRValue() const { return isRValue_; }

  void setRelaxedPrecision() { isRelaxedPrecision_ = true; }
  bool isRelaxedPrecision() const { return isRelaxedPrecision_; }

  void setNonUniform(bool nu = true) { isNonUniform_ = nu; }
  bool isNonUniform() const { return isNonUniform_; }

  void setPrecise(bool p = true) { isPrecise_ = p; }
  bool isPrecise() const { return isPrecise_; }

  /// Legalization-specific code
  ///
  /// Note: the following two functions are currently needed in order to support
  /// aliasing.
  ///
  /// TODO: Clean up aliasing and try to move it to a separate pass.
  void setContainsAliasComponent(bool contains) { containsAlias = contains; }
  bool containsAliasComponent() const { return containsAlias; }

protected:
  // Forbid creating SpirvInstruction directly
  SpirvInstruction(Kind kind, spv::Op opcode, QualType astResultType,
                   SourceLocation loc, SourceRange range = {});
<<<<<<< HEAD
=======
  SpirvInstruction(Kind kind, spv::Op opcode, const SpirvType *resultType,
                   SourceLocation loc, SourceRange range = {});
>>>>>>> d731a049

protected:
  const Kind kind;

  spv::Op opcode;
  QualType astResultType;
  uint32_t resultId;
  SourceLocation srcLoc;
  SourceRange srcRange;
  std::string debugName;
  const SpirvType *resultType;
  uint32_t resultTypeId;
  SpirvLayoutRule layoutRule;

  /// Indicates whether this evaluation result contains alias variables
  ///
  /// This field should only be true for stand-alone alias variables, which is
  /// of pointer-to-pointer type, or struct variables containing alias fields.
  /// After dereferencing the alias variable, this should be set to false to let
  /// CodeGen fall back to normal handling path.
  ///
  /// Note: legalization specific code
  bool containsAlias;

  spv::StorageClass storageClass;
  bool isRValue_;
  bool isRelaxedPrecision_;
  bool isNonUniform_;
  bool isPrecise_;
};

/// \brief OpCapability instruction
class SpirvCapability : public SpirvInstruction {
public:
  SpirvCapability(SourceLocation loc, spv::Capability cap);

  DEFINE_RELEASE_MEMORY_FOR_CLASS(SpirvCapability)

  // For LLVM-style RTTI
  static bool classof(const SpirvInstruction *inst) {
    return inst->getKind() == IK_Capability;
  }

  bool invokeVisitor(Visitor *v) override;

  bool operator==(const SpirvCapability &that) const;

  spv::Capability getCapability() const { return capability; }

private:
  spv::Capability capability;
};

/// \brief Extension instruction
class SpirvExtension : public SpirvInstruction {
public:
  SpirvExtension(SourceLocation loc, llvm::StringRef extensionName);

  DEFINE_RELEASE_MEMORY_FOR_CLASS(SpirvExtension)

  // For LLVM-style RTTI
  static bool classof(const SpirvInstruction *inst) {
    return inst->getKind() == IK_Extension;
  }

  bool invokeVisitor(Visitor *v) override;

  bool operator==(const SpirvExtension &that) const;

  llvm::StringRef getExtensionName() const { return extName; }

private:
  std::string extName;
};

/// \brief ExtInstImport instruction
class SpirvExtInstImport : public SpirvInstruction {
public:
  SpirvExtInstImport(SourceLocation loc, llvm::StringRef extensionName);

  DEFINE_RELEASE_MEMORY_FOR_CLASS(SpirvExtInstImport)

  // For LLVM-style RTTI
  static bool classof(const SpirvInstruction *inst) {
    return inst->getKind() == IK_ExtInstImport;
  }

  bool invokeVisitor(Visitor *v) override;

  llvm::StringRef getExtendedInstSetName() const { return extName; }

private:
  std::string extName;
};

/// \brief OpMemoryModel instruction
class SpirvMemoryModel : public SpirvInstruction {
public:
  SpirvMemoryModel(spv::AddressingModel addrModel, spv::MemoryModel memModel);

  DEFINE_RELEASE_MEMORY_FOR_CLASS(SpirvMemoryModel)

  // For LLVM-style RTTI
  static bool classof(const SpirvInstruction *inst) {
    return inst->getKind() == IK_MemoryModel;
  }

  bool invokeVisitor(Visitor *v) override;

  spv::AddressingModel getAddressingModel() const { return addressModel; }
  spv::MemoryModel getMemoryModel() const { return memoryModel; }
  void setAddressingModel(spv::AddressingModel addrModel) {
    addressModel = addrModel;
  }

private:
  spv::AddressingModel addressModel;
  spv::MemoryModel memoryModel;
};

/// \brief OpEntryPoint instruction
class SpirvEntryPoint : public SpirvInstruction {
public:
  SpirvEntryPoint(SourceLocation loc, spv::ExecutionModel executionModel,
                  SpirvFunction *entryPoint, llvm::StringRef nameStr,
                  llvm::ArrayRef<SpirvVariable *> iface);

  DEFINE_RELEASE_MEMORY_FOR_CLASS(SpirvEntryPoint)

  // For LLVM-style RTTI
  static bool classof(const SpirvInstruction *inst) {
    return inst->getKind() == IK_EntryPoint;
  }

  bool invokeVisitor(Visitor *v) override;

  spv::ExecutionModel getExecModel() const { return execModel; }
  SpirvFunction *getEntryPoint() const { return entryPoint; }
  llvm::StringRef getEntryPointName() const { return name; }
  llvm::ArrayRef<SpirvVariable *> getInterface() const { return interfaceVec; }

private:
  spv::ExecutionModel execModel;
  SpirvFunction *entryPoint;
  std::string name;
  llvm::SmallVector<SpirvVariable *, 8> interfaceVec;
};

/// \brief OpExecutionMode and OpExecutionModeId instructions
class SpirvExecutionMode : public SpirvInstruction {
public:
  SpirvExecutionMode(SourceLocation loc, SpirvFunction *entryPointFunction,
                     spv::ExecutionMode, llvm::ArrayRef<uint32_t> params,
                     bool usesIdParams);

  DEFINE_RELEASE_MEMORY_FOR_CLASS(SpirvExecutionMode)

  // For LLVM-style RTTI
  static bool classof(const SpirvInstruction *inst) {
    return inst->getKind() == IK_ExecutionMode;
  }

  bool invokeVisitor(Visitor *v) override;

  SpirvFunction *getEntryPoint() const { return entryPoint; }
  spv::ExecutionMode getExecutionMode() const { return execMode; }
  llvm::ArrayRef<uint32_t> getParams() const { return params; }

private:
  SpirvFunction *entryPoint;
  spv::ExecutionMode execMode;
  llvm::SmallVector<uint32_t, 4> params;
};

/// \brief OpString instruction
class SpirvString : public SpirvInstruction {
public:
  SpirvString(SourceLocation loc, llvm::StringRef stringLiteral);

  DEFINE_RELEASE_MEMORY_FOR_CLASS(SpirvString)

  // For LLVM-style RTTI
  static bool classof(const SpirvInstruction *inst) {
    return inst->getKind() == IK_String;
  }

  bool invokeVisitor(Visitor *v) override;

  llvm::StringRef getString() const { return str; }

private:
  std::string str;
};

/// \brief OpSource and OpSourceContinued instruction
class SpirvSource : public SpirvInstruction {
public:
  SpirvSource(SourceLocation loc, spv::SourceLanguage language, uint32_t ver,
              SpirvString *file, llvm::StringRef src);

  DEFINE_RELEASE_MEMORY_FOR_CLASS(SpirvSource)

  // For LLVM-style RTTI
  static bool classof(const SpirvInstruction *inst) {
    return inst->getKind() == IK_Source;
  }

  bool invokeVisitor(Visitor *v) override;

  spv::SourceLanguage getSourceLanguage() const { return lang; }
  uint32_t getVersion() const { return version; }
  bool hasFile() const { return file != nullptr; }
  SpirvString *getFile() const { return file; }
  llvm::StringRef getSource() const { return source; }

private:
  spv::SourceLanguage lang;
  uint32_t version;
  SpirvString *file;
  std::string source;
};

/// \brief OpModuleProcessed instruction
class SpirvModuleProcessed : public SpirvInstruction {
public:
  SpirvModuleProcessed(SourceLocation loc, llvm::StringRef processStr);

  DEFINE_RELEASE_MEMORY_FOR_CLASS(SpirvModuleProcessed)

  // For LLVM-style RTTI
  static bool classof(const SpirvInstruction *inst) {
    return inst->getKind() == IK_ModuleProcessed;
  }

  bool invokeVisitor(Visitor *v) override;

  llvm::StringRef getProcess() const { return process; }

private:
  std::string process;
};

/// \brief OpDecorate(Id) and OpMemberDecorate instructions
class SpirvDecoration : public SpirvInstruction {
public:
  // OpDecorate/OpMemberDecorate
  SpirvDecoration(SourceLocation loc, SpirvInstruction *target,
                  spv::Decoration decor, llvm::ArrayRef<uint32_t> params = {},
                  llvm::Optional<uint32_t> index = llvm::None);

  // OpDecorateString/OpMemberDecorateString
  SpirvDecoration(SourceLocation loc, SpirvInstruction *target,
                  spv::Decoration decor,
                  llvm::ArrayRef<llvm::StringRef> stringParam,
                  llvm::Optional<uint32_t> index = llvm::None);

  // Used for creating OpDecorateId instructions
  SpirvDecoration(SourceLocation loc, SpirvInstruction *target,
                  spv::Decoration decor,
                  llvm::ArrayRef<SpirvInstruction *> params);

  SpirvDecoration(SourceLocation loc, SpirvFunction *targetFunc,
                  spv::Decoration decor, llvm::ArrayRef<uint32_t> params);

  DEFINE_RELEASE_MEMORY_FOR_CLASS(SpirvDecoration)

  // For LLVM-style RTTI
  static bool classof(const SpirvInstruction *inst) {
    return inst->getKind() == IK_Decoration;
  }

  bool invokeVisitor(Visitor *v) override;

  bool operator==(const SpirvDecoration &that) const;

  // Returns the instruction that is the target of the decoration.
  SpirvInstruction *getTarget() const { return target; }
  SpirvFunction *getTargetFunc() const { return targetFunction; }
  spv::Decoration getDecoration() const { return decoration; }
  llvm::ArrayRef<uint32_t> getParams() const { return params; }
  llvm::ArrayRef<SpirvInstruction *> getIdParams() const { return idParams; }
  bool isMemberDecoration() const { return index.hasValue(); }
  uint32_t getMemberIndex() const { return index.getValue(); }

private:
  spv::Op getDecorateOpcode(spv::Decoration,
                            const llvm::Optional<uint32_t> &memberIndex);
  spv::Op getDecorateStringOpcode(bool isMemberDecoration);

private:
  SpirvInstruction *target;
  SpirvFunction *targetFunction;
  spv::Decoration decoration;
  llvm::Optional<uint32_t> index;
  llvm::SmallVector<uint32_t, 4> params;
  llvm::SmallVector<SpirvInstruction *, 4> idParams;
};

/// \brief OpVariable instruction
class SpirvVariable : public SpirvInstruction {
public:
  SpirvVariable(QualType resultType, SourceLocation loc, spv::StorageClass sc,
                bool isPrecise, SpirvInstruction *initializerId = 0);

  SpirvVariable(const SpirvType *spvType, SourceLocation loc,
                spv::StorageClass sc, bool isPrecise,
                SpirvInstruction *initializerId = 0);

  DEFINE_RELEASE_MEMORY_FOR_CLASS(SpirvVariable)

  // For LLVM-style RTTI
  static bool classof(const SpirvInstruction *inst) {
    return inst->getKind() == IK_Variable;
  }

  bool invokeVisitor(Visitor *v) override;

  bool hasInitializer() const { return initializer != nullptr; }
  SpirvInstruction *getInitializer() const { return initializer; }
  bool hasBinding() const { return descriptorSet >= 0 || binding >= 0; }
  llvm::StringRef getHlslUserType() const { return hlslUserType; }

  void setDescriptorSetNo(int32_t dset) { descriptorSet = dset; }
  void setBindingNo(int32_t b) { binding = b; }
  void setHlslUserType(llvm::StringRef userType) { hlslUserType = userType; }

private:
  SpirvInstruction *initializer;
  int32_t descriptorSet;
  int32_t binding;
  std::string hlslUserType;
};

class SpirvFunctionParameter : public SpirvInstruction {
public:
  SpirvFunctionParameter(QualType resultType, bool isPrecise,
                         SourceLocation loc);

  SpirvFunctionParameter(const SpirvType *spvType, bool isPrecise,
                         SourceLocation loc);

  DEFINE_RELEASE_MEMORY_FOR_CLASS(SpirvFunctionParameter)

  // For LLVM-style RTTI
  static bool classof(const SpirvInstruction *inst) {
    return inst->getKind() == IK_FunctionParameter;
  }

  bool invokeVisitor(Visitor *v) override;

  void setDebugDeclare(SpirvDebugDeclare *decl) { debugDecl = decl; }
  SpirvDebugDeclare *getDebugDeclare() const { return debugDecl; }

private:
  // When we turn on the rich debug info generation option, we want
  // to keep the function parameter information (like a local
  // variable). Since DebugDeclare instruction maps a
  // DebugLocalVariable instruction to OpFunctionParameter instruction,
  // we keep a pointer to SpirvDebugDeclare in SpirvFunctionParameter.
  SpirvDebugDeclare *debugDecl;
};

/// \brief Merge instructions include OpLoopMerge and OpSelectionMerge
class SpirvMerge : public SpirvInstruction {
public:
  SpirvBasicBlock *getMergeBlock() const { return mergeBlock; }

protected:
  SpirvMerge(Kind kind, spv::Op opcode, SourceLocation loc,
             SpirvBasicBlock *mergeBlock, SourceRange range = {});

  // For LLVM-style RTTI
  static bool classof(const SpirvInstruction *inst) {
    return inst->getKind() == IK_LoopMerge ||
           inst->getKind() == IK_SelectionMerge;
  }

private:
  SpirvBasicBlock *mergeBlock;
};

class SpirvLoopMerge : public SpirvMerge {
public:
  SpirvLoopMerge(SourceLocation loc, SpirvBasicBlock *mergeBlock,
                 SpirvBasicBlock *contTarget, spv::LoopControlMask mask,
                 SourceRange range = {});

  DEFINE_RELEASE_MEMORY_FOR_CLASS(SpirvLoopMerge)

  // For LLVM-style RTTI
  static bool classof(const SpirvInstruction *inst) {
    return inst->getKind() == IK_LoopMerge;
  }

  bool invokeVisitor(Visitor *v) override;

  SpirvBasicBlock *getContinueTarget() const { return continueTarget; }
  spv::LoopControlMask getLoopControlMask() const { return loopControlMask; }

private:
  SpirvBasicBlock *continueTarget;
  spv::LoopControlMask loopControlMask;
};

class SpirvSelectionMerge : public SpirvMerge {
public:
  SpirvSelectionMerge(SourceLocation loc, SpirvBasicBlock *mergeBlock,
                      spv::SelectionControlMask mask, SourceRange range = {});

  DEFINE_RELEASE_MEMORY_FOR_CLASS(SpirvSelectionMerge)

  // For LLVM-style RTTI
  static bool classof(const SpirvInstruction *inst) {
    return inst->getKind() == IK_SelectionMerge;
  }

  bool invokeVisitor(Visitor *v) override;

  spv::SelectionControlMask getSelectionControlMask() const {
    return selControlMask;
  }

private:
  spv::SelectionControlMask selControlMask;
};

/// \brief Termination instructions are instructions that end a basic block.
///
/// These instructions include:
///
/// * OpBranch, OpBranchConditional, OpSwitch
/// * OpReturn, OpReturnValue, OpKill, OpUnreachable
/// * OpIgnoreIntersectionKHR, OpTerminateIntersectionKHR
///
/// The first group (branching instructions) also include information on
/// possible branches that will be taken next.
class SpirvTerminator : public SpirvInstruction {
public:
  // For LLVM-style RTTI
  static bool classof(const SpirvInstruction *inst) {
    return inst->getKind() >= IK_Branch &&
           inst->getKind() <= IK_RayTracingTerminate;
  }

protected:
  SpirvTerminator(Kind kind, spv::Op opcode, SourceLocation loc,
                  SourceRange range = {});
};

/// \brief Base class for branching instructions
class SpirvBranching : public SpirvTerminator {
public:
  // For LLVM-style RTTI
  static bool classof(const SpirvInstruction *inst) {
    return inst->getKind() >= IK_Branch &&
           inst->getKind() <= IK_BranchConditional;
  }

  virtual llvm::ArrayRef<SpirvBasicBlock *> getTargetBranches() const = 0;

protected:
  SpirvBranching(Kind kind, spv::Op opcode, SourceLocation loc,
                 SourceRange range = {});
};

/// \brief OpBranch instruction
class SpirvBranch : public SpirvBranching {
public:
  SpirvBranch(SourceLocation loc, SpirvBasicBlock *target,
              SourceRange range = {});

  DEFINE_RELEASE_MEMORY_FOR_CLASS(SpirvBranch)

  // For LLVM-style RTTI
  static bool classof(const SpirvInstruction *inst) {
    return inst->getKind() == IK_Branch;
  }

  bool invokeVisitor(Visitor *v) override;

  SpirvBasicBlock *getTargetLabel() const { return targetLabel; }

  // Returns all possible basic blocks that could be taken by the branching
  // instruction.
  llvm::ArrayRef<SpirvBasicBlock *> getTargetBranches() const override {
    return {targetLabel};
  }

private:
  SpirvBasicBlock *targetLabel;
};

/// \brief OpBranchConditional instruction
class SpirvBranchConditional : public SpirvBranching {
public:
  SpirvBranchConditional(SourceLocation loc, SpirvInstruction *cond,
                         SpirvBasicBlock *trueLabel,
                         SpirvBasicBlock *falseLabel);

  DEFINE_RELEASE_MEMORY_FOR_CLASS(SpirvBranchConditional)

  // For LLVM-style RTTI
  static bool classof(const SpirvInstruction *inst) {
    return inst->getKind() == IK_BranchConditional;
  }

  bool invokeVisitor(Visitor *v) override;

  llvm::ArrayRef<SpirvBasicBlock *> getTargetBranches() const override {
    return {trueLabel, falseLabel};
  }

  SpirvInstruction *getCondition() const { return condition; }
  SpirvBasicBlock *getTrueLabel() const { return trueLabel; }
  SpirvBasicBlock *getFalseLabel() const { return falseLabel; }

private:
  SpirvInstruction *condition;
  SpirvBasicBlock *trueLabel;
  SpirvBasicBlock *falseLabel;
};

/// \brief OpKill instruction
class SpirvKill : public SpirvTerminator {
public:
  SpirvKill(SourceLocation loc, SourceRange range = {});

  DEFINE_RELEASE_MEMORY_FOR_CLASS(SpirvKill)

  // For LLVM-style RTTI
  static bool classof(const SpirvInstruction *inst) {
    return inst->getKind() == IK_Kill;
  }

  bool invokeVisitor(Visitor *v) override;
};

/// \brief OpReturn and OpReturnValue instructions
class SpirvReturn : public SpirvTerminator {
public:
  SpirvReturn(SourceLocation loc, SpirvInstruction *retVal = 0,
              SourceRange range = {});

  DEFINE_RELEASE_MEMORY_FOR_CLASS(SpirvReturn)

  // For LLVM-style RTTI
  static bool classof(const SpirvInstruction *inst) {
    return inst->getKind() == IK_Return;
  }

  bool invokeVisitor(Visitor *v) override;

  bool hasReturnValue() const { return returnValue != 0; }
  SpirvInstruction *getReturnValue() const { return returnValue; }

private:
  SpirvInstruction *returnValue;
};

/// \brief Switch instruction
class SpirvSwitch : public SpirvBranching {
public:
  SpirvSwitch(
      SourceLocation loc, SpirvInstruction *selector,
      SpirvBasicBlock *defaultLabel,
      llvm::ArrayRef<std::pair<uint32_t, SpirvBasicBlock *>> &targetsVec);

  DEFINE_RELEASE_MEMORY_FOR_CLASS(SpirvSwitch)

  // For LLVM-style RTTI
  static bool classof(const SpirvInstruction *inst) {
    return inst->getKind() == IK_Switch;
  }

  bool invokeVisitor(Visitor *v) override;

  SpirvInstruction *getSelector() const { return selector; }
  SpirvBasicBlock *getDefaultLabel() const { return defaultLabel; }
  llvm::ArrayRef<std::pair<uint32_t, SpirvBasicBlock *>> getTargets() const {
    return targets;
  }
  // Returns the branch label that will be taken for the given literal.
  SpirvBasicBlock *getTargetLabelForLiteral(uint32_t) const;
  // Returns all possible branches that could be taken by the switch statement.
  llvm::ArrayRef<SpirvBasicBlock *> getTargetBranches() const override;

private:
  SpirvInstruction *selector;
  SpirvBasicBlock *defaultLabel;
  llvm::SmallVector<std::pair<uint32_t, SpirvBasicBlock *>, 4> targets;
};

/// \brief OpUnreachable instruction
class SpirvUnreachable : public SpirvTerminator {
public:
  SpirvUnreachable(SourceLocation loc);

  DEFINE_RELEASE_MEMORY_FOR_CLASS(SpirvUnreachable)

  // For LLVM-style RTTI
  static bool classof(const SpirvInstruction *inst) {
    return inst->getKind() == IK_Unreachable;
  }

  bool invokeVisitor(Visitor *v) override;
};

/// \brief Access Chain instruction representation (OpAccessChain)
///
/// Note: If needed, this class can be extended to cover Ptr access chains,
/// and InBounds access chains. These are currently not used by CodeGen.
class SpirvAccessChain : public SpirvInstruction {
public:
  SpirvAccessChain(QualType resultType, SourceLocation loc,
                   SpirvInstruction *base,
                   llvm::ArrayRef<SpirvInstruction *> indexVec,
                   SourceRange range = {});

  DEFINE_RELEASE_MEMORY_FOR_CLASS(SpirvAccessChain)

  // For LLVM-style RTTI
  static bool classof(const SpirvInstruction *inst) {
    return inst->getKind() == IK_AccessChain;
  }

  bool invokeVisitor(Visitor *v) override;

  SpirvInstruction *getBase() const { return base; }
  llvm::ArrayRef<SpirvInstruction *> getIndexes() const { return indices; }

private:
  SpirvInstruction *base;
  llvm::SmallVector<SpirvInstruction *, 4> indices;
};

/// \brief Atomic instructions.
///
/// This class includes:
/// OpAtomicLoad           (pointer, scope, memorysemantics)
/// OpAtomicIncrement      (pointer, scope, memorysemantics)
/// OpAtomicDecrement      (pointer, scope, memorysemantics)
/// OpAtomicFlagClear      (pointer, scope, memorysemantics)
/// OpAtomicFlagTestAndSet (pointer, scope, memorysemantics)
/// OpAtomicStore          (pointer, scope, memorysemantics, value)
/// OpAtomicAnd            (pointer, scope, memorysemantics, value)
/// OpAtomicOr             (pointer, scope, memorysemantics, value)
/// OpAtomicXor            (pointer, scope, memorysemantics, value)
/// OpAtomicIAdd           (pointer, scope, memorysemantics, value)
/// OpAtomicISub           (pointer, scope, memorysemantics, value)
/// OpAtomicSMin           (pointer, scope, memorysemantics, value)
/// OpAtomicUMin           (pointer, scope, memorysemantics, value)
/// OpAtomicSMax           (pointer, scope, memorysemantics, value)
/// OpAtomicUMax           (pointer, scope, memorysemantics, value)
/// OpAtomicExchange       (pointer, scope, memorysemantics, value)
/// OpAtomicCompareExchange(pointer, scope, semaequal, semaunequal,
///                         value, comparator)
class SpirvAtomic : public SpirvInstruction {
public:
  SpirvAtomic(spv::Op opcode, QualType resultType, SourceLocation loc,
              SpirvInstruction *pointer, spv::Scope, spv::MemorySemanticsMask,
              SpirvInstruction *value = nullptr, SourceRange range = {});
  SpirvAtomic(spv::Op opcode, QualType resultType, SourceLocation loc,
              SpirvInstruction *pointer, spv::Scope,
              spv::MemorySemanticsMask semanticsEqual,
              spv::MemorySemanticsMask semanticsUnequal,
              SpirvInstruction *value, SpirvInstruction *comparator,
              SourceRange range = {});

  DEFINE_RELEASE_MEMORY_FOR_CLASS(SpirvAtomic)

  // For LLVM-style RTTI
  static bool classof(const SpirvInstruction *inst) {
    return inst->getKind() == IK_Atomic;
  }

  bool invokeVisitor(Visitor *v) override;

  SpirvInstruction *getPointer() const { return pointer; }
  spv::Scope getScope() const { return scope; }
  spv::MemorySemanticsMask getMemorySemantics() const { return memorySemantic; }
  bool hasValue() const { return value != nullptr; }
  SpirvInstruction *getValue() const { return value; }
  bool hasComparator() const { return comparator != nullptr; }
  SpirvInstruction *getComparator() const { return comparator; }
  spv::MemorySemanticsMask getMemorySemanticsEqual() const {
    return memorySemantic;
  }
  spv::MemorySemanticsMask getMemorySemanticsUnequal() const {
    return memorySemanticUnequal;
  }

private:
  SpirvInstruction *pointer;
  spv::Scope scope;
  spv::MemorySemanticsMask memorySemantic;
  spv::MemorySemanticsMask memorySemanticUnequal;
  SpirvInstruction *value;
  SpirvInstruction *comparator;
};

/// \brief OpMemoryBarrier and OpControlBarrier instructions
class SpirvBarrier : public SpirvInstruction {
public:
  SpirvBarrier(SourceLocation loc, spv::Scope memoryScope,
               spv::MemorySemanticsMask memorySemantics,
               llvm::Optional<spv::Scope> executionScope = llvm::None,
               SourceRange range = {});

  DEFINE_RELEASE_MEMORY_FOR_CLASS(SpirvBarrier)

  // For LLVM-style RTTI
  static bool classof(const SpirvInstruction *inst) {
    return inst->getKind() == IK_Barrier;
  }

  bool invokeVisitor(Visitor *v) override;

  spv::Scope getMemoryScope() const { return memoryScope; }
  spv::MemorySemanticsMask getMemorySemantics() const {
    return memorySemantics;
  }
  bool isControlBarrier() const { return hasExecutionScope(); }
  bool hasExecutionScope() const { return executionScope.hasValue(); }
  spv::Scope getExecutionScope() const { return executionScope.getValue(); }

private:
  spv::Scope memoryScope;
  spv::MemorySemanticsMask memorySemantics;
  llvm::Optional<spv::Scope> executionScope;
};

/// \brief Represents SPIR-V binary operation instructions.
///
/// This class includes:
/// -------------------------- Arithmetic operations ---------------------------
/// OpIAdd
/// OpFAdd
/// OpISub
/// OpFSub
/// OpIMul
/// OpFMul
/// OpUDiv
/// OpSDiv
/// OpFDiv
/// OpUMod
/// OpSRem
/// OpSMod
/// OpFRem
/// OpFMod
/// OpVectorTimesScalar
/// OpMatrixTimesScalar
/// OpVectorTimesMatrix
/// OpMatrixTimesVector
/// OpMatrixTimesMatrix
/// OpOuterProduct
/// OpDot
/// -------------------------- Shift operations --------------------------------
/// OpShiftRightLogical
/// OpShiftRightArithmetic
/// OpShiftLeftLogical
/// -------------------------- Bitwise logical operations ----------------------
/// OpBitwiseOr
/// OpBitwiseXor
/// OpBitwiseAnd
/// -------------------------- Logical operations ------------------------------
/// OpLogicalEqual
/// OpLogicalNotEqual
/// OpLogicalOr
/// OpLogicalAnd
/// OpIEqual
/// OpINotEqual
/// OpUGreaterThan
/// OpSGreaterThan
/// OpUGreaterThanEqual
/// OpSGreaterThanEqual
/// OpULessThan
/// OpSLessThan
/// OpULessThanEqual
/// OpSLessThanEqual
/// OpFOrdEqual
/// OpFUnordEqual
/// OpFOrdNotEqual
/// OpFUnordNotEqual
/// OpFOrdLessThan
/// OpFUnordLessThan
/// OpFOrdGreaterThan
/// OpFUnordGreaterThan
/// OpFOrdLessThanEqual
/// OpFUnordLessThanEqual
/// OpFOrdGreaterThanEqual
/// OpFUnordGreaterThanEqual
/// ----------------------------------------------------------------------------
class SpirvBinaryOp : public SpirvInstruction {
public:
  SpirvBinaryOp(spv::Op opcode, QualType resultType, SourceLocation loc,
                SpirvInstruction *op1, SpirvInstruction *op2,
                SourceRange range = {});
<<<<<<< HEAD
=======
  SpirvBinaryOp(spv::Op opcode, const SpirvType *resultType, SourceLocation loc,
                SpirvInstruction *op1, SpirvInstruction *op2,
                SourceRange range = {});
>>>>>>> d731a049

  DEFINE_RELEASE_MEMORY_FOR_CLASS(SpirvBinaryOp)

  // For LLVM-style RTTI
  static bool classof(const SpirvInstruction *inst) {
    return inst->getKind() == IK_BinaryOp;
  }

  bool invokeVisitor(Visitor *v) override;

  SpirvInstruction *getOperand1() const { return operand1; }
  SpirvInstruction *getOperand2() const { return operand2; }
  bool isSpecConstantOp() const {
    return getopcode() == spv::Op::OpSpecConstantOp;
  }

private:
  SpirvInstruction *operand1;
  SpirvInstruction *operand2;
};

/// \brief BitField instructions
///
/// This class includes OpBitFieldInsert, OpBitFieldSExtract,
//  and OpBitFieldUExtract.
class SpirvBitField : public SpirvInstruction {
public:
  // For LLVM-style RTTI
  static bool classof(const SpirvInstruction *inst) {
    return inst->getKind() == IK_BitFieldExtract ||
           inst->getKind() == IK_BitFieldInsert;
  }

  virtual SpirvInstruction *getBase() const { return base; }
  virtual SpirvInstruction *getOffset() const { return offset; }
  virtual SpirvInstruction *getCount() const { return count; }

protected:
  SpirvBitField(Kind kind, spv::Op opcode, QualType resultType,
                SourceLocation loc, SpirvInstruction *base,
                SpirvInstruction *offset, SpirvInstruction *count);

private:
  SpirvInstruction *base;
  SpirvInstruction *offset;
  SpirvInstruction *count;
};

class SpirvBitFieldExtract : public SpirvBitField {
public:
  SpirvBitFieldExtract(QualType resultType, SourceLocation loc,
                       SpirvInstruction *base, SpirvInstruction *offset,
                       SpirvInstruction *count, bool isSigned);

  DEFINE_RELEASE_MEMORY_FOR_CLASS(SpirvBitFieldExtract)

  // For LLVM-style RTTI
  static bool classof(const SpirvInstruction *inst) {
    return inst->getKind() == IK_BitFieldExtract;
  }

  bool invokeVisitor(Visitor *v) override;

  uint32_t isSigned() const {
    return getopcode() == spv::Op::OpBitFieldSExtract;
  }
};

class SpirvBitFieldInsert : public SpirvBitField {
public:
  SpirvBitFieldInsert(QualType resultType, SourceLocation loc,
                      SpirvInstruction *base, SpirvInstruction *insert,
                      SpirvInstruction *offset, SpirvInstruction *count);

  DEFINE_RELEASE_MEMORY_FOR_CLASS(SpirvBitFieldInsert)

  // For LLVM-style RTTI
  static bool classof(const SpirvInstruction *inst) {
    return inst->getKind() == IK_BitFieldInsert;
  }

  bool invokeVisitor(Visitor *v) override;

  SpirvInstruction *getInsert() const { return insert; }

private:
  SpirvInstruction *insert;
};

class SpirvConstant : public SpirvInstruction {
public:
  // For LLVM-style RTTI
  static bool classof(const SpirvInstruction *inst) {
    return inst->getKind() >= IK_ConstantBoolean &&
           inst->getKind() <= IK_ConstantNull;
  }

  bool isSpecConstant() const;
  void setLiteral(bool literal = true) { literalConstant = literal; }
  bool isLiteral() { return literalConstant; }

protected:
  SpirvConstant(Kind, spv::Op, const SpirvType *, bool literal = false);
  SpirvConstant(Kind, spv::Op, QualType, bool literal = false);
  bool literalConstant;
};

class SpirvConstantBoolean : public SpirvConstant {
public:
  SpirvConstantBoolean(QualType type, bool value, bool isSpecConst = false);

  DEFINE_RELEASE_MEMORY_FOR_CLASS(SpirvConstantBoolean)

  // For LLVM-style RTTI
  static bool classof(const SpirvInstruction *inst) {
    return inst->getKind() == IK_ConstantBoolean;
  }

  bool operator==(const SpirvConstantBoolean &that) const;

  bool invokeVisitor(Visitor *v) override;

  bool getValue() const { return value; }

private:
  bool value;
};

/// \brief Represent OpConstant for integer values.
class SpirvConstantInteger : public SpirvConstant {
public:
  SpirvConstantInteger(QualType type, llvm::APInt value,
<<<<<<< HEAD
                       bool isSpecConst = false, bool literal = false);
=======
                       bool isSpecConst = false);
  SpirvConstantInteger(const SpirvType *type, llvm::APInt value,
                       bool isSpecConst = false);
>>>>>>> d731a049

  DEFINE_RELEASE_MEMORY_FOR_CLASS(SpirvConstantInteger)

  // For LLVM-style RTTI
  static bool classof(const SpirvInstruction *inst) {
    return inst->getKind() == IK_ConstantInteger;
  }

  bool operator==(const SpirvConstantInteger &that) const;

  bool invokeVisitor(Visitor *v) override;

  llvm::APInt getValue() const { return value; }
  void setLiteral(bool l = true) { isLiteral = l; }
  bool getLiteral() { return isLiteral; }

private:
  llvm::APInt value;
  bool isLiteral;
};

class SpirvConstantFloat : public SpirvConstant {
public:
  SpirvConstantFloat(QualType type, llvm::APFloat value,
                     bool isSpecConst = false);

  DEFINE_RELEASE_MEMORY_FOR_CLASS(SpirvConstantFloat)

  // For LLVM-style RTTI
  static bool classof(const SpirvInstruction *inst) {
    return inst->getKind() == IK_ConstantFloat;
  }

  bool operator==(const SpirvConstantFloat &that) const;

  bool invokeVisitor(Visitor *v) override;

  llvm::APFloat getValue() const { return value; }

private:
  llvm::APFloat value;
};

class SpirvConstantComposite : public SpirvConstant {
public:
  SpirvConstantComposite(QualType type,
                         llvm::ArrayRef<SpirvConstant *> constituents,
                         bool isSpecConst = false);

  DEFINE_RELEASE_MEMORY_FOR_CLASS(SpirvConstantComposite)

  // For LLVM-style RTTI
  static bool classof(const SpirvInstruction *inst) {
    return inst->getKind() == IK_ConstantComposite;
  }

  bool invokeVisitor(Visitor *v) override;

  llvm::ArrayRef<SpirvConstant *> getConstituents() const {
    return constituents;
  }

private:
  llvm::SmallVector<SpirvConstant *, 4> constituents;
};

class SpirvConstantNull : public SpirvConstant {
public:
  SpirvConstantNull(QualType type);

  DEFINE_RELEASE_MEMORY_FOR_CLASS(SpirvConstantNull)

  bool invokeVisitor(Visitor *v) override;

  // For LLVM-style RTTI
  static bool classof(const SpirvInstruction *inst) {
    return inst->getKind() == IK_ConstantNull;
  }

  bool operator==(const SpirvConstantNull &that) const;
};

/// \brief OpCompositeConstruct instruction
class SpirvCompositeConstruct : public SpirvInstruction {
public:
  SpirvCompositeConstruct(QualType resultType, SourceLocation loc,
                          llvm::ArrayRef<SpirvInstruction *> constituentsVec,
                          SourceRange range = {});

  DEFINE_RELEASE_MEMORY_FOR_CLASS(SpirvCompositeConstruct)

  // For LLVM-style RTTI
  static bool classof(const SpirvInstruction *inst) {
    return inst->getKind() == IK_CompositeConstruct;
  }

  bool invokeVisitor(Visitor *v) override;

  llvm::ArrayRef<SpirvInstruction *> getConstituents() const {
    return consituents;
  }

private:
  llvm::SmallVector<SpirvInstruction *, 4> consituents;
};

/// \brief Extraction instruction (OpCompositeExtract)
class SpirvCompositeExtract : public SpirvInstruction {
public:
  SpirvCompositeExtract(QualType resultType, SourceLocation loc,
                        SpirvInstruction *composite,
                        llvm::ArrayRef<uint32_t> indices,
                        SourceRange range = {});

  DEFINE_RELEASE_MEMORY_FOR_CLASS(SpirvCompositeExtract)

  // For LLVM-style RTTI
  static bool classof(const SpirvInstruction *inst) {
    return inst->getKind() == IK_CompositeExtract;
  }

  bool invokeVisitor(Visitor *v) override;

  SpirvInstruction *getComposite() const { return composite; }
  llvm::ArrayRef<uint32_t> getIndexes() const { return indices; }

private:
  SpirvInstruction *composite;
  llvm::SmallVector<uint32_t, 4> indices;
};

/// \brief Composite insertion instruction (OpCompositeInsert)
class SpirvCompositeInsert : public SpirvInstruction {
public:
  SpirvCompositeInsert(QualType resultType, SourceLocation loc,
                       SpirvInstruction *composite, SpirvInstruction *object,
                       llvm::ArrayRef<uint32_t> indices,
                       SourceRange range = {});

  DEFINE_RELEASE_MEMORY_FOR_CLASS(SpirvCompositeInsert)

  // For LLVM-style RTTI
  static bool classof(const SpirvInstruction *inst) {
    return inst->getKind() == IK_CompositeInsert;
  }

  bool invokeVisitor(Visitor *v) override;

  SpirvInstruction *getComposite() const { return composite; }
  SpirvInstruction *getObject() const { return object; }
  llvm::ArrayRef<uint32_t> getIndexes() const { return indices; }

private:
  SpirvInstruction *composite;
  SpirvInstruction *object;
  llvm::SmallVector<uint32_t, 4> indices;
};

/// \brief EmitVertex instruction
class SpirvEmitVertex : public SpirvInstruction {
public:
  SpirvEmitVertex(SourceLocation loc, SourceRange range = {});

  DEFINE_RELEASE_MEMORY_FOR_CLASS(SpirvEmitVertex)

  // For LLVM-style RTTI
  static bool classof(const SpirvInstruction *inst) {
    return inst->getKind() == IK_EmitVertex;
  }

  bool invokeVisitor(Visitor *v) override;
};

/// \brief EndPrimitive instruction
class SpirvEndPrimitive : public SpirvInstruction {
public:
  SpirvEndPrimitive(SourceLocation loc, SourceRange range = {});

  DEFINE_RELEASE_MEMORY_FOR_CLASS(SpirvEndPrimitive)

  // For LLVM-style RTTI
  static bool classof(const SpirvInstruction *inst) {
    return inst->getKind() == IK_EndPrimitive;
  }

  bool invokeVisitor(Visitor *v) override;
};

/// \brief ExtInst instruction
class SpirvExtInst : public SpirvInstruction {
public:
  SpirvExtInst(QualType resultType, SourceLocation loc, SpirvExtInstImport *set,
               uint32_t inst, llvm::ArrayRef<SpirvInstruction *> operandsVec,
               SourceRange range = {});

  DEFINE_RELEASE_MEMORY_FOR_CLASS(SpirvExtInst)

  // For LLVM-style RTTI
  static bool classof(const SpirvInstruction *inst) {
    return inst->getKind() == IK_ExtInst;
  }

  bool invokeVisitor(Visitor *v) override;

  SpirvExtInstImport *getInstructionSet() const { return instructionSet; }
  uint32_t getInstruction() const { return instruction; }
  llvm::ArrayRef<SpirvInstruction *> getOperands() const { return operands; }

private:
  SpirvExtInstImport *instructionSet;
  uint32_t instruction;
  llvm::SmallVector<SpirvInstruction *, 4> operands;
};

/// \brief OpFunctionCall instruction
class SpirvFunctionCall : public SpirvInstruction {
public:
  SpirvFunctionCall(QualType resultType, SourceLocation loc,
                    SpirvFunction *function,
                    llvm::ArrayRef<SpirvInstruction *> argsVec,
                    SourceRange range = {});

  DEFINE_RELEASE_MEMORY_FOR_CLASS(SpirvFunctionCall)

  // For LLVM-style RTTI
  static bool classof(const SpirvInstruction *inst) {
    return inst->getKind() == IK_FunctionCall;
  }

  bool invokeVisitor(Visitor *v) override;

  SpirvFunction *getFunction() const { return function; }
  llvm::ArrayRef<SpirvInstruction *> getArgs() const { return args; }

private:
  SpirvFunction *function;
  llvm::SmallVector<SpirvInstruction *, 4> args;
};

/// \brief Base for OpGroupNonUniform* instructions
class SpirvGroupNonUniformOp : public SpirvInstruction {
public:
  // For LLVM-style RTTI
  static bool classof(const SpirvInstruction *inst) {
    return inst->getKind() >= IK_GroupNonUniformBinaryOp &&
           inst->getKind() <= IK_GroupNonUniformUnaryOp;
  }

  spv::Scope getExecutionScope() const { return execScope; }

protected:
  SpirvGroupNonUniformOp(Kind kind, spv::Op opcode, QualType resultType,
                         SourceLocation loc, spv::Scope scope);

private:
  spv::Scope execScope;
};

/// \brief OpGroupNonUniform* binary instructions.
class SpirvNonUniformBinaryOp : public SpirvGroupNonUniformOp {
public:
  SpirvNonUniformBinaryOp(spv::Op opcode, QualType resultType,
                          SourceLocation loc, spv::Scope scope,
                          SpirvInstruction *arg1, SpirvInstruction *arg2);

  DEFINE_RELEASE_MEMORY_FOR_CLASS(SpirvNonUniformBinaryOp)

  // For LLVM-style RTTI
  static bool classof(const SpirvInstruction *inst) {
    return inst->getKind() == IK_GroupNonUniformBinaryOp;
  }

  bool invokeVisitor(Visitor *v) override;

  SpirvInstruction *getArg1() const { return arg1; }
  SpirvInstruction *getArg2() const { return arg2; }

private:
  SpirvInstruction *arg1;
  SpirvInstruction *arg2;
};

/// \brief OpGroupNonUniformElect instruction. This is currently the only
/// non-uniform instruction that takes no other arguments.
class SpirvNonUniformElect : public SpirvGroupNonUniformOp {
public:
  SpirvNonUniformElect(QualType resultType, SourceLocation loc,
                       spv::Scope scope);

  DEFINE_RELEASE_MEMORY_FOR_CLASS(SpirvNonUniformElect)

  // For LLVM-style RTTI
  static bool classof(const SpirvInstruction *inst) {
    return inst->getKind() == IK_GroupNonUniformElect;
  }

  bool invokeVisitor(Visitor *v) override;
};

/// \brief OpGroupNonUniform* unary instructions.
class SpirvNonUniformUnaryOp : public SpirvGroupNonUniformOp {
public:
  SpirvNonUniformUnaryOp(spv::Op opcode, QualType resultType,
                         SourceLocation loc, spv::Scope scope,
                         llvm::Optional<spv::GroupOperation> group,
                         SpirvInstruction *arg);

  DEFINE_RELEASE_MEMORY_FOR_CLASS(SpirvNonUniformUnaryOp)

  // For LLVM-style RTTI
  static bool classof(const SpirvInstruction *inst) {
    return inst->getKind() == IK_GroupNonUniformUnaryOp;
  }

  bool invokeVisitor(Visitor *v) override;

  SpirvInstruction *getArg() const { return arg; }
  bool hasGroupOp() const { return groupOp.hasValue(); }
  spv::GroupOperation getGroupOp() const { return groupOp.getValue(); }

private:
  SpirvInstruction *arg;
  llvm::Optional<spv::GroupOperation> groupOp;
};

/// \brief Image instructions.
///
/// This class includes:
///
/// OpImageSampleImplicitLod          (image, coordinate, mask, args)
/// OpImageSampleExplicitLod          (image, coordinate, mask, args, lod)
/// OpImageSampleDrefImplicitLod      (image, coordinate, mask, args, dref)
/// OpImageSampleDrefExplicitLod      (image, coordinate, mask, args, dref, lod)
/// OpImageSparseSampleImplicitLod    (image, coordinate, mask, args)
/// OpImageSparseSampleExplicitLod    (image, coordinate, mask, args, lod)
/// OpImageSparseSampleDrefImplicitLod(image, coordinate, mask, args, dref)
/// OpImageSparseSampleDrefExplicitLod(image, coordinate, mask, args, dref, lod)
///
/// OpImageFetch                      (image, coordinate, mask, args)
/// OpImageSparseFetch                (image, coordinate, mask, args)
/// OpImageGather                     (image, coordinate, mask, args, component)
/// OpImageSparseGather               (image, coordinate, mask, args, component)
/// OpImageDrefGather                 (image, coordinate, mask, args, dref)
/// OpImageSparseDrefGather           (image, coordinate, mask, args, dref)
/// OpImageRead                       (image, coordinate, mask, args)
/// OpImageSparseRead                 (image, coordinate, mask, args)
/// OpImageWrite                      (image, coordinate, mask, args, texel)
///
/// Image operands can include:
/// Bias, Lod, Grad (pair), ConstOffset, Offset, ConstOffsets, Sample, MinLod.
///
class SpirvImageOp : public SpirvInstruction {
public:
  SpirvImageOp(
      spv::Op opcode, QualType resultType, SourceLocation loc,
      SpirvInstruction *image, SpirvInstruction *coordinate,
      spv::ImageOperandsMask mask, SpirvInstruction *dref = nullptr,
      SpirvInstruction *bias = nullptr, SpirvInstruction *lod = nullptr,
      SpirvInstruction *gradDx = nullptr, SpirvInstruction *gradDy = nullptr,
      SpirvInstruction *constOffset = nullptr,
      SpirvInstruction *offset = nullptr,
      SpirvInstruction *constOffsets = nullptr,
      SpirvInstruction *sample = nullptr, SpirvInstruction *minLod = nullptr,
      SpirvInstruction *component = nullptr,
      SpirvInstruction *texelToWrite = nullptr, SourceRange range = {});

  DEFINE_RELEASE_MEMORY_FOR_CLASS(SpirvImageOp)

  // For LLVM-style RTTI
  static bool classof(const SpirvInstruction *inst) {
    return inst->getKind() == IK_ImageOp;
  }

  bool invokeVisitor(Visitor *v) override;

  SpirvInstruction *getImage() const { return image; }
  SpirvInstruction *getCoordinate() const { return coordinate; }
  spv::ImageOperandsMask getImageOperandsMask() const { return operandsMask; }

  bool isSparse() const;
  bool hasDref() const { return dref != nullptr; }
  bool hasBias() const { return bias != nullptr; }
  bool hasLod() const { return lod != nullptr; }
  bool hasGrad() const { return gradDx != nullptr && gradDy != nullptr; }
  bool hasConstOffset() const { return constOffset != nullptr; }
  bool hasOffset() const { return offset != nullptr; }
  bool hasConstOffsets() const { return constOffsets != nullptr; }
  bool hasSample() const { return sample != nullptr; }
  bool hasMinLod() const { return minLod != nullptr; }
  bool hasComponent() const { return component != nullptr; }
  bool isImageWrite() const { return texelToWrite != nullptr; }

  SpirvInstruction *getDref() const { return dref; }
  SpirvInstruction *getBias() const { return bias; }
  SpirvInstruction *getLod() const { return lod; }
  SpirvInstruction *getGradDx() const { return gradDx; }
  SpirvInstruction *getGradDy() const { return gradDy; }
  std::pair<SpirvInstruction *, SpirvInstruction *> getGrad() const {
    return std::make_pair(gradDx, gradDy);
  }
  SpirvInstruction *getConstOffset() const { return constOffset; }
  SpirvInstruction *getOffset() const { return offset; }
  SpirvInstruction *getConstOffsets() const { return constOffsets; }
  SpirvInstruction *getSample() const { return sample; }
  SpirvInstruction *getMinLod() const { return minLod; }
  SpirvInstruction *getComponent() const { return component; }
  SpirvInstruction *getTexelToWrite() const { return texelToWrite; }

private:
  SpirvInstruction *image;
  SpirvInstruction *coordinate;
  SpirvInstruction *dref;
  SpirvInstruction *bias;
  SpirvInstruction *lod;
  SpirvInstruction *gradDx;
  SpirvInstruction *gradDy;
  SpirvInstruction *constOffset;
  SpirvInstruction *offset;
  SpirvInstruction *constOffsets;
  SpirvInstruction *sample;
  SpirvInstruction *minLod;
  SpirvInstruction *component;
  SpirvInstruction *texelToWrite;
  spv::ImageOperandsMask operandsMask;
};

/// \brief Image query instructions:
///
/// Covers the following instructions:
/// OpImageQueryFormat  (image)
/// OpImageQueryOrder   (image)
/// OpImageQuerySize    (image)
/// OpImageQueryLevels  (image)
/// OpImageQuerySamples (image)
/// OpImageQueryLod     (image, coordinate)
/// OpImageQuerySizeLod (image, lod)
class SpirvImageQuery : public SpirvInstruction {
public:
  SpirvImageQuery(spv::Op opcode, QualType resultType, SourceLocation loc,
                  SpirvInstruction *img, SpirvInstruction *lod = nullptr,
                  SpirvInstruction *coord = nullptr, SourceRange range = {});

  DEFINE_RELEASE_MEMORY_FOR_CLASS(SpirvImageQuery)

  // For LLVM-style RTTI
  static bool classof(const SpirvInstruction *inst) {
    return inst->getKind() == IK_ImageQuery;
  }

  bool invokeVisitor(Visitor *v) override;

  SpirvInstruction *getImage() const { return image; }
  bool hasLod() const { return lod != nullptr; }
  SpirvInstruction *getLod() const { return lod; }
  bool hasCoordinate() const { return coordinate != nullptr; }
  SpirvInstruction *getCoordinate() const { return coordinate; }

private:
  SpirvInstruction *image;
  SpirvInstruction *lod;
  SpirvInstruction *coordinate;
};

/// \brief OpImageSparseTexelsResident instruction
class SpirvImageSparseTexelsResident : public SpirvInstruction {
public:
  SpirvImageSparseTexelsResident(QualType resultType, SourceLocation loc,
                                 SpirvInstruction *resCode,
                                 SourceRange range = {});

  DEFINE_RELEASE_MEMORY_FOR_CLASS(SpirvImageSparseTexelsResident)

  // For LLVM-style RTTI
  static bool classof(const SpirvInstruction *inst) {
    return inst->getKind() == IK_ImageSparseTexelsResident;
  }

  bool invokeVisitor(Visitor *v) override;

  SpirvInstruction *getResidentCode() const { return residentCode; }

private:
  SpirvInstruction *residentCode;
};

/// \brief OpImageTexelPointer instruction
/// Note: The resultType stored in objects of this class are the underlying
/// type. The real result type of OpImageTexelPointer must always be an
/// OpTypePointer whose Storage Class operand is Image.
class SpirvImageTexelPointer : public SpirvInstruction {
public:
  SpirvImageTexelPointer(QualType resultType, SourceLocation loc,
                         SpirvInstruction *image, SpirvInstruction *coordinate,
                         SpirvInstruction *sample);

  DEFINE_RELEASE_MEMORY_FOR_CLASS(SpirvImageTexelPointer)

  // For LLVM-style RTTI
  static bool classof(const SpirvInstruction *inst) {
    return inst->getKind() == IK_ImageTexelPointer;
  }

  bool invokeVisitor(Visitor *v) override;

  SpirvInstruction *getImage() const { return image; }
  SpirvInstruction *getCoordinate() const { return coordinate; }
  SpirvInstruction *getSample() const { return sample; }

private:
  SpirvInstruction *image;
  SpirvInstruction *coordinate;
  SpirvInstruction *sample;
};

/// \brief Load instruction representation
class SpirvLoad : public SpirvInstruction {
public:
  SpirvLoad(QualType resultType, SourceLocation loc, SpirvInstruction *pointer,
            SourceRange range = {},
            llvm::Optional<spv::MemoryAccessMask> mask = llvm::None);

  DEFINE_RELEASE_MEMORY_FOR_CLASS(SpirvLoad)

  // For LLVM-style RTTI
  static bool classof(const SpirvInstruction *inst) {
    return inst->getKind() == IK_Load;
  }

  bool invokeVisitor(Visitor *v) override;

  SpirvInstruction *getPointer() const { return pointer; }
  bool hasMemoryAccessSemantics() const { return memoryAccess.hasValue(); }
  spv::MemoryAccessMask getMemoryAccess() const {
    return memoryAccess.getValue();
  }

  void setAlignment(uint32_t alignment);
  bool hasAlignment() const { return memoryAlignment.hasValue(); }
  uint32_t getAlignment() const { return memoryAlignment.getValue(); }

private:
  SpirvInstruction *pointer;
  llvm::Optional<spv::MemoryAccessMask> memoryAccess;
  llvm::Optional<uint32_t> memoryAlignment;
};

/// \brief OpCopyObject instruction
class SpirvCopyObject : public SpirvInstruction {
public:
  SpirvCopyObject(QualType resultType, SourceLocation loc,
                  SpirvInstruction *pointer);

  DEFINE_RELEASE_MEMORY_FOR_CLASS(SpirvCopyObject)

  // For LLVM-style RTTI
  static bool classof(const SpirvInstruction *inst) {
    return inst->getKind() == IK_CopyObject;
  }

  bool invokeVisitor(Visitor *v) override;

  SpirvInstruction *getPointer() const { return pointer; }

private:
  SpirvInstruction *pointer;
};

/// \brief OpSampledImage instruction
/// Result Type must be the OpTypeSampledImage type whose Image Type operand is
/// the type of Image. We store the QualType for the underlying image as result
/// type.
class SpirvSampledImage : public SpirvInstruction {
public:
  SpirvSampledImage(QualType resultType, SourceLocation loc,
                    SpirvInstruction *image, SpirvInstruction *sampler,
                    SourceRange range = {});

  DEFINE_RELEASE_MEMORY_FOR_CLASS(SpirvSampledImage)

  // For LLVM-style RTTI
  static bool classof(const SpirvInstruction *inst) {
    return inst->getKind() == IK_SampledImage;
  }

  bool invokeVisitor(Visitor *v) override;

  SpirvInstruction *getImage() const { return image; }
  SpirvInstruction *getSampler() const { return sampler; }

private:
  SpirvInstruction *image;
  SpirvInstruction *sampler;
};

/// \brief Select operation representation.
class SpirvSelect : public SpirvInstruction {
public:
  SpirvSelect(QualType resultType, SourceLocation loc, SpirvInstruction *cond,
              SpirvInstruction *trueId, SpirvInstruction *falseId,
              SourceRange range = {});

  DEFINE_RELEASE_MEMORY_FOR_CLASS(SpirvSelect)

  // For LLVM-style RTTI
  static bool classof(const SpirvInstruction *inst) {
    return inst->getKind() == IK_Select;
  }

  bool invokeVisitor(Visitor *v) override;

  SpirvInstruction *getCondition() const { return condition; }
  SpirvInstruction *getTrueObject() const { return trueObject; }
  SpirvInstruction *getFalseObject() const { return falseObject; }

private:
  SpirvInstruction *condition;
  SpirvInstruction *trueObject;
  SpirvInstruction *falseObject;
};

/// \brief OpSpecConstantOp instruction where the operation is binary.
class SpirvSpecConstantBinaryOp : public SpirvInstruction {
public:
  SpirvSpecConstantBinaryOp(spv::Op specConstantOp, QualType resultType,
                            SourceLocation loc, SpirvInstruction *operand1,
                            SpirvInstruction *operand2);

  DEFINE_RELEASE_MEMORY_FOR_CLASS(SpirvSpecConstantBinaryOp)

  // For LLVM-style RTTI
  static bool classof(const SpirvInstruction *inst) {
    return inst->getKind() == IK_SpecConstantBinaryOp;
  }

  bool invokeVisitor(Visitor *v) override;

  spv::Op getSpecConstantopcode() const { return specOp; }
  SpirvInstruction *getOperand1() const { return operand1; }
  SpirvInstruction *getOperand2() const { return operand2; }

private:
  spv::Op specOp;
  SpirvInstruction *operand1;
  SpirvInstruction *operand2;
};

/// \brief OpSpecConstantOp instruction where the operation is unary.
class SpirvSpecConstantUnaryOp : public SpirvInstruction {
public:
  SpirvSpecConstantUnaryOp(spv::Op specConstantOp, QualType resultType,
                           SourceLocation loc, SpirvInstruction *operand);

  DEFINE_RELEASE_MEMORY_FOR_CLASS(SpirvSpecConstantUnaryOp)

  // For LLVM-style RTTI
  static bool classof(const SpirvInstruction *inst) {
    return inst->getKind() == IK_SpecConstantUnaryOp;
  }

  bool invokeVisitor(Visitor *v) override;

  spv::Op getSpecConstantopcode() const { return specOp; }
  SpirvInstruction *getOperand() const { return operand; }

private:
  spv::Op specOp;
  SpirvInstruction *operand;
};

/// \brief Store instruction representation
class SpirvStore : public SpirvInstruction {
public:
  SpirvStore(SourceLocation loc, SpirvInstruction *pointer,
             SpirvInstruction *object,
             llvm::Optional<spv::MemoryAccessMask> mask = llvm::None,
             SourceRange range = {});

  DEFINE_RELEASE_MEMORY_FOR_CLASS(SpirvStore)

  // For LLVM-style RTTI
  static bool classof(const SpirvInstruction *inst) {
    return inst->getKind() == IK_Store;
  }

  bool invokeVisitor(Visitor *v) override;

  SpirvInstruction *getPointer() const { return pointer; }
  SpirvInstruction *getObject() const { return object; }
  bool hasMemoryAccessSemantics() const { return memoryAccess.hasValue(); }
  spv::MemoryAccessMask getMemoryAccess() const {
    return memoryAccess.getValue();
  }

private:
  SpirvInstruction *pointer;
  SpirvInstruction *object;
  llvm::Optional<spv::MemoryAccessMask> memoryAccess;
};

/// \brief Represents SPIR-V unary operation instructions.
///
/// This class includes:
/// ----------------------------------------------------------------------------
/// opTranspose    // Matrix capability
/// opDPdx
/// opDPdy
/// opFwidth
/// opDPdxFine     // DerivativeControl capability
/// opDPdyFine     // DerivativeControl capability
/// opFwidthFine   // DerivativeControl capability
/// opDPdxCoarse   // DerivativeControl capability
/// opDPdyCoarse   // DerivativeControl capability
/// opFwidthCoarse // DerivativeControl capability
/// ------------------------- Conversion operations ----------------------------
/// OpConvertFToU
/// OpConvertFToS
/// OpConvertSToF
/// OpConvertUToF
/// OpUConvert
/// OpSConvert
/// OpFConvert
/// OpBitcast
/// ----------------------------------------------------------------------------
/// OpSNegate
/// OpFNegate
/// ----------------------------------------------------------------------------
/// opBitReverse
/// opBitCount
/// OpNot
/// ----------------------------- Logical operations ---------------------------
/// OpLogicalNot
/// OpAny
/// OpAll
/// OpIsNan
/// OpIsInf
/// OpIsFinite        // Kernel capability
/// ----------------------------------------------------------------------------
class SpirvUnaryOp : public SpirvInstruction {
public:
  SpirvUnaryOp(spv::Op opcode, QualType resultType, SourceLocation loc,
               SpirvInstruction *op, SourceRange range = {});

  SpirvUnaryOp(spv::Op opcode, const SpirvType *resultType, SourceLocation loc,
               SpirvInstruction *op);

  SpirvUnaryOp(spv::Op opcode, const SpirvType *resultType, SourceLocation loc,
               SpirvInstruction *op);

  DEFINE_RELEASE_MEMORY_FOR_CLASS(SpirvUnaryOp)

  // For LLVM-style RTTI
  static bool classof(const SpirvInstruction *inst) {
    return inst->getKind() == IK_UnaryOp;
  }

  bool invokeVisitor(Visitor *v) override;

  SpirvInstruction *getOperand() const { return operand; }
  bool isConversionOp() const;

private:
  SpirvInstruction *operand;
};

/// \brief OpVectorShuffle instruction
class SpirvVectorShuffle : public SpirvInstruction {
public:
  SpirvVectorShuffle(QualType resultType, SourceLocation loc,
                     SpirvInstruction *vec1, SpirvInstruction *vec2,
                     llvm::ArrayRef<uint32_t> componentsVec,
                     SourceRange range = {});

  DEFINE_RELEASE_MEMORY_FOR_CLASS(SpirvVectorShuffle)

  // For LLVM-style RTTI
  static bool classof(const SpirvInstruction *inst) {
    return inst->getKind() == IK_VectorShuffle;
  }

  bool invokeVisitor(Visitor *v) override;

  SpirvInstruction *getVec1() const { return vec1; }
  SpirvInstruction *getVec2() const { return vec2; }
  llvm::ArrayRef<uint32_t> getComponents() const { return components; }

private:
  SpirvInstruction *vec1;
  SpirvInstruction *vec2;
  llvm::SmallVector<uint32_t, 4> components;
};

class SpirvArrayLength : public SpirvInstruction {
public:
  SpirvArrayLength(QualType resultType, SourceLocation loc,
                   SpirvInstruction *structure, uint32_t arrayMember,
                   SourceRange range = {});

  DEFINE_RELEASE_MEMORY_FOR_CLASS(SpirvArrayLength)

  // For LLVM-style RTTI
  static bool classof(const SpirvInstruction *inst) {
    return inst->getKind() == IK_ArrayLength;
  }

  bool invokeVisitor(Visitor *v) override;

  SpirvInstruction *getStructure() const { return structure; }
  uint32_t getArrayMember() const { return arrayMember; }

private:
  SpirvInstruction *structure;
  uint32_t arrayMember;
};

/// \brief Base class for all NV raytracing instructions.
/// These include following SPIR-V opcodes:
/// OpTraceNV, OpReportIntersectionNV, OpIgnoreIntersectionNV, OpTerminateRayNV,
/// OpExecuteCallableNV
class SpirvRayTracingOpNV : public SpirvInstruction {
public:
  SpirvRayTracingOpNV(QualType resultType, spv::Op opcode,
                      llvm::ArrayRef<SpirvInstruction *> vecOperands,
                      SourceLocation loc);

  DEFINE_RELEASE_MEMORY_FOR_CLASS(SpirvRayTracingOpNV)

  // For LLVM-style RTTI
  static bool classof(const SpirvInstruction *inst) {
    return inst->getKind() == IK_RayTracingOpNV;
  }

  bool invokeVisitor(Visitor *v) override;

  llvm::ArrayRef<SpirvInstruction *> getOperands() const { return operands; }

private:
  llvm::SmallVector<SpirvInstruction *, 4> operands;
};

class SpirvRayQueryOpKHR : public SpirvInstruction {
public:
  SpirvRayQueryOpKHR(QualType resultType, spv::Op opcode,
                     llvm::ArrayRef<SpirvInstruction *> vecOperands, bool flags,
                     SourceLocation loc, SourceRange range = {});

  DEFINE_RELEASE_MEMORY_FOR_CLASS(SpirvRayQueryOpKHR)

  // For LLVM-style RTTI
  static bool classof(const SpirvInstruction *inst) {
    return inst->getKind() == IK_RayQueryOpKHR;
  }

  bool invokeVisitor(Visitor *v) override;

  llvm::ArrayRef<SpirvInstruction *> getOperands() const { return operands; }

  bool hasCullFlags() const { return cullFlags; }

private:
  llvm::SmallVector<SpirvInstruction *, 4> operands;
  bool cullFlags;
};

class SpirvRayTracingTerminateOpKHR : public SpirvTerminator {
public:
  SpirvRayTracingTerminateOpKHR(spv::Op opcode, SourceLocation loc);
  DEFINE_RELEASE_MEMORY_FOR_CLASS(SpirvRayTracingTerminateOpKHR)

  // For LLVM-style RTTI
  static bool classof(const SpirvInstruction *inst) {
    return inst->getKind() == IK_RayTracingTerminate;
  }

  bool invokeVisitor(Visitor *v) override;
};

/// \brief OpDemoteToHelperInvocation instruction.
/// Demote fragment shader invocation to a helper invocation. Any stores to
/// memory after this instruction are suppressed and the fragment does not write
/// outputs to the framebuffer. Unlike the OpKill instruction, this does not
/// necessarily terminate the invocation. It is not considered a flow control
/// instruction (flow control does not become non-uniform) and does not
/// terminate the block.
class SpirvDemoteToHelperInvocation : public SpirvInstruction {
public:
  SpirvDemoteToHelperInvocation(SourceLocation);

  DEFINE_RELEASE_MEMORY_FOR_CLASS(SpirvDemoteToHelperInvocation)

  // For LLVM-style RTTI
  static bool classof(const SpirvInstruction *inst) {
    return inst->getKind() == IK_DemoteToHelperInvocation;
  }

  bool invokeVisitor(Visitor *v) override;
};

/// \brief OpIsHelperInvocationEXT instruction.
/// Result is true if the invocation is currently a helper invocation, otherwise
/// result is false. An invocation is currently a helper invocation if it was
/// originally invoked as a helper invocation or if it has been demoted to a
/// helper invocation by OpDemoteToHelperInvocationEXT.
class SpirvIsHelperInvocationEXT : public SpirvInstruction {
public:
  SpirvIsHelperInvocationEXT(QualType, SourceLocation);

  DEFINE_RELEASE_MEMORY_FOR_CLASS(SpirvIsHelperInvocationEXT)

  // For LLVM-style RTTI
  static bool classof(const SpirvInstruction *inst) {
    return inst->getKind() == IK_IsHelperInvocationEXT;
  }

  bool invokeVisitor(Visitor *v) override;
};

// A class keeping information of [[vk::ext_instruction(uint opcode,
// string extended_instruction_set)]] attribute. The attribute allows users to
// emit an arbitrary SPIR-V instruction by adding it to a function declaration.
// Note that this class does not represent an actual specific SPIR-V
// instruction. It is used to keep the information of the arbitrary SPIR-V
// instruction.
class SpirvIntrinsicInstruction : public SpirvInstruction {
public:
  SpirvIntrinsicInstruction(QualType resultType, uint32_t opcode,
                            llvm::ArrayRef<SpirvInstruction *> operands,
                            llvm::ArrayRef<llvm::StringRef> extensions,
                            SpirvExtInstImport *set,
                            llvm::ArrayRef<uint32_t> capabilities,
                            SourceLocation loc);

  DEFINE_RELEASE_MEMORY_FOR_CLASS(SpirvIntrinsicInstruction)

  // For LLVM-style RTTI
  static bool classof(const SpirvInstruction *inst) {
    return inst->getKind() == IK_SpirvIntrinsicInstruction;
  }

  bool invokeVisitor(Visitor *v) override;

  llvm::ArrayRef<SpirvInstruction *> getOperands() const { return operands; }
  llvm::ArrayRef<uint32_t> getCapabilities() const { return capabilities; }
  llvm::ArrayRef<std::string> getExtensions() const { return extensions; }
  SpirvExtInstImport *getInstructionSet() const { return instructionSet; }
  uint32_t getInstruction() const { return instruction; }

private:
  uint32_t instruction;
  llvm::SmallVector<SpirvInstruction *, 4> operands;
  llvm::SmallVector<uint32_t, 4> capabilities;
  llvm::SmallVector<std::string, 4> extensions;
  SpirvExtInstImport *instructionSet;
};

<<<<<<< HEAD
// A class keeping information of [[vk::ext_instruction(uint opcode,
// string extended_instruction_set)]] attribute. The attribute allows users to
// emit an arbitrary SPIR-V instruction by adding it to a function declaration.
// Note that this class does not represent an actual specific SPIR-V
// instruction. It is used to keep the information of the arbitrary SPIR-V
// instruction.
class SpirvIntrinsicInstruction : public SpirvInstruction {
public:
  SpirvIntrinsicInstruction(QualType resultType, uint32_t opcode,
                            llvm::ArrayRef<SpirvInstruction *> operands,
                            llvm::ArrayRef<llvm::StringRef> extensions,
                            SpirvExtInstImport *set,
                            llvm::ArrayRef<uint32_t> capabilities,
                            SourceLocation loc);

  DEFINE_RELEASE_MEMORY_FOR_CLASS(SpirvIntrinsicInstruction)

  // For LLVM-style RTTI
  static bool classof(const SpirvInstruction *inst) {
    return inst->getKind() == IK_SpirvIntrinsicInstruction;
  }

  bool invokeVisitor(Visitor *v) override;

  llvm::ArrayRef<SpirvInstruction *> getOperands() const { return operands; }
  llvm::ArrayRef<uint32_t> getCapabilities() const { return capabilities; }
  llvm::ArrayRef<std::string> getExtensions() const { return extensions; }
  SpirvExtInstImport *getInstructionSet() const { return instructionSet; }
  uint32_t getInstruction() const { return instruction; }

private:
  uint32_t instruction;
  llvm::SmallVector<SpirvInstruction *, 4> operands;
  llvm::SmallVector<uint32_t, 4> capabilities;
  llvm::SmallVector<std::string, 4> extensions;
  SpirvExtInstImport *instructionSet;
};

=======
>>>>>>> d731a049
/// \brief Base class for all rich DebugInfo extension instructions.
/// Note that all of these instructions should be added to the SPIR-V module as
/// an OpExtInst instructions. So, all of these instructions must:
/// 1) contain the result-id of the extended instruction set
/// 2) have OpTypeVoid as their Result Type.
/// 3) contain additional QualType and SpirvType for the debug type.
class SpirvDebugInstruction : public SpirvInstruction {
public:
  static bool classof(const SpirvInstruction *inst) {
    return inst->getKind() >= IK_DebugInfoNone &&
           inst->getKind() <= IK_DebugTypeTemplateParameter;
  }

  void setDebugType(SpirvDebugInstruction *type) { debugType = type; }
  void setInstructionSet(SpirvExtInstImport *set) { instructionSet = set; }
  SpirvExtInstImport *getInstructionSet() const { return instructionSet; }
  uint32_t getDebugOpcode() const { return debugOpcode; }
  QualType getDebugQualType() const { return debugQualType; }
  const SpirvType *getDebugSpirvType() const { return debugSpirvType; }
  SpirvDebugInstruction *getDebugType() const { return debugType; }
  void setDebugQualType(QualType type) { debugQualType = type; }
  void setDebugSpirvType(const SpirvType *type) { debugSpirvType = type; }

  virtual SpirvDebugInstruction *getParentScope() const { return nullptr; }

protected:
  // TODO: Replace opcode type with an enum, when it is available in
  // SPIRV-Headers.
  SpirvDebugInstruction(Kind kind, uint32_t opcode);

private:
  // TODO: Replace this with an enum, when it is available in SPIRV-Headers.
  uint32_t debugOpcode;

  QualType debugQualType;
  const SpirvType *debugSpirvType;

  // The constructor for SpirvDebugInstruction sets the debug type to nullptr.
  // A type lowering IMR pass will set debug types for all debug instructions
  // that do contain a debug type.
  SpirvDebugInstruction *debugType;

  // The pointer to the debug info extended instruction set.
  // This is not required by the constructor, and can be set via any IMR pass.
  SpirvExtInstImport *instructionSet;
};

class SpirvDebugInfoNone : public SpirvDebugInstruction {
public:
  SpirvDebugInfoNone();

  DEFINE_RELEASE_MEMORY_FOR_CLASS(SpirvDebugInfoNone)

  static bool classof(const SpirvInstruction *inst) {
    return inst->getKind() == IK_DebugInfoNone;
  }

  bool invokeVisitor(Visitor *v) override;
};

class SpirvDebugSource : public SpirvDebugInstruction {
public:
  SpirvDebugSource(llvm::StringRef file, llvm::StringRef text);

  DEFINE_RELEASE_MEMORY_FOR_CLASS(SpirvDebugSource)

  static bool classof(const SpirvInstruction *inst) {
    return inst->getKind() == IK_DebugSource;
  }

  bool invokeVisitor(Visitor *v) override;

  llvm::StringRef getFile() const { return file; }
  llvm::StringRef getContent() const { return text; }

private:
  std::string file;
  std::string text;
};

class SpirvDebugCompilationUnit : public SpirvDebugInstruction {
public:
  SpirvDebugCompilationUnit(uint32_t spirvVersion, uint32_t dwarfVersion,
                            SpirvDebugSource *src);

  DEFINE_RELEASE_MEMORY_FOR_CLASS(SpirvDebugCompilationUnit)

  static bool classof(const SpirvInstruction *inst) {
    return inst->getKind() == IK_DebugCompilationUnit;
  }

  bool invokeVisitor(Visitor *v) override;

  uint32_t getSpirvVersion() const { return spirvVersion; }
  uint32_t getDwarfVersion() const { return dwarfVersion; }
  SpirvDebugSource *getDebugSource() const { return source; }
  spv::SourceLanguage getLanguage() const { return lang; }

private:
  uint32_t spirvVersion;
  uint32_t dwarfVersion;
  SpirvDebugSource *source;
  spv::SourceLanguage lang;
};

// This class is not actually used. It can be cleaned up.
class SpirvDebugFunctionDeclaration : public SpirvDebugInstruction {
public:
  SpirvDebugFunctionDeclaration(llvm::StringRef name, SpirvDebugSource *src,
                                uint32_t fnLine, uint32_t fnColumn,
                                SpirvDebugInstruction *parentScope,
                                llvm::StringRef linkageName, uint32_t flags);

  DEFINE_RELEASE_MEMORY_FOR_CLASS(SpirvDebugFunctionDeclaration)

  static bool classof(const SpirvInstruction *inst) {
    return inst->getKind() == IK_DebugFunctionDecl;
  }

  bool invokeVisitor(Visitor *v) override;

  SpirvDebugSource *getSource() const { return source; }
  uint32_t getLine() const { return fnLine; }
  uint32_t getColumn() const { return fnColumn; }
  void setParent(SpirvDebugInstruction *scope) { parentScope = scope; }
  SpirvDebugInstruction *getParentScope() const override { return parentScope; }
  llvm::StringRef getLinkageName() const { return linkageName; }
  uint32_t getFlags() const { return flags; }

private:
  SpirvDebugSource *source;
  // Source line number at which the function appears
  uint32_t fnLine;
  // Source column number at which the function appears
  uint32_t fnColumn;
  // Debug instruction which represents the parent lexical scope
  SpirvDebugInstruction *parentScope;
  std::string linkageName;
  // TODO: Replace this with an enum, when it is available in SPIRV-Headers
  uint32_t flags;
};

class SpirvDebugFunction : public SpirvDebugInstruction {
public:
  SpirvDebugFunction(llvm::StringRef name, SpirvDebugSource *src,
                     uint32_t fnLine, uint32_t fnColumn,
                     SpirvDebugInstruction *parentScope,
                     llvm::StringRef linkageName, uint32_t flags,
                     uint32_t scopeLine, SpirvFunction *fn);

  DEFINE_RELEASE_MEMORY_FOR_CLASS(SpirvDebugFunction)

  static bool classof(const SpirvInstruction *inst) {
    return inst->getKind() == IK_DebugFunction;
  }

  bool invokeVisitor(Visitor *v) override;

  SpirvDebugSource *getSource() const { return source; }
  uint32_t getLine() const { return fnLine; }
  uint32_t getColumn() const { return fnColumn; }
  void setParent(SpirvDebugInstruction *scope) { parentScope = scope; }
  SpirvDebugInstruction *getParentScope() const override { return parentScope; }
  llvm::StringRef getLinkageName() const { return linkageName; }
  uint32_t getFlags() const { return flags; }
  uint32_t getScopeLine() const { return scopeLine; }
  SpirvFunction *getSpirvFunction() const { return fn; }

  void setFunctionType(clang::spirv::FunctionType *t) { fnType = t; }
  clang::spirv::FunctionType *getFunctionType() const { return fnType; }

  void setDebugInfoNone(SpirvDebugInfoNone *none) { debugNone = none; }
  SpirvDebugInfoNone *getDebugInfoNone() const { return debugNone; }

private:
  SpirvDebugSource *source;
  // Source line number at which the function appears
  uint32_t fnLine;
  // Source column number at which the function appears
  uint32_t fnColumn;
  // Debug instruction which represents the parent lexical scope
  SpirvDebugInstruction *parentScope;
  std::string linkageName;
  // TODO: Replace this with an enum, when it is available in SPIRV-Headers
  uint32_t flags;
  // Line number in the source program at which the function scope begins
  uint32_t scopeLine;
  // The function to which this debug instruction belongs
  SpirvFunction *fn;

  // When fn is nullptr, we want to put DebugInfoNone for Function operand
  // of DebugFunction. Note that the spec must allow it (which will be
  // discussed). We can consider this debugNone is a fallback of fn.
  SpirvDebugInfoNone *debugNone;

  // When the function debug info is generated by LowerTypeVisitor (not
  // SpirvEmitter), we do not generate SpirvFunction. We only generate
  // SpirvDebugFunction. Similar to fnType of SpirvFunction, we want to
  // keep the function type info in this fnType.
  clang::spirv::FunctionType *fnType;
};

class SpirvDebugFunctionDefinition : public SpirvDebugInstruction {
public:
  SpirvDebugFunctionDefinition(SpirvDebugFunction *function, SpirvFunction *fn);

  DEFINE_RELEASE_MEMORY_FOR_CLASS(SpirvDebugFunctionDefinition)

  static bool classof(const SpirvInstruction *inst) {
    return inst->getKind() == IK_DebugFunctionDef;
  }

  bool invokeVisitor(Visitor *v) override;

  SpirvDebugFunction *getDebugFunction() const { return function; }
  SpirvFunction *getFunction() const { return fn; }

private:
  SpirvDebugFunction *function;
  SpirvFunction *fn;
};

class SpirvDebugLocalVariable : public SpirvDebugInstruction {
public:
  SpirvDebugLocalVariable(QualType debugQualType, llvm::StringRef varName,
                          SpirvDebugSource *src, uint32_t line, uint32_t column,
                          SpirvDebugInstruction *parentScope, uint32_t flags,
                          llvm::Optional<uint32_t> argNumber = llvm::None);

  DEFINE_RELEASE_MEMORY_FOR_CLASS(SpirvDebugLocalVariable)

  static bool classof(const SpirvInstruction *inst) {
    return inst->getKind() == IK_DebugLocalVariable;
  }

  bool invokeVisitor(Visitor *v) override;

  SpirvDebugSource *getSource() const { return source; }
  uint32_t getLine() const { return line; }
  uint32_t getColumn() const { return column; }
  SpirvDebugInstruction *getParentScope() const override { return parentScope; }
  uint32_t getFlags() const { return flags; }
  llvm::Optional<uint32_t> getArgNumber() const { return argNumber; }

private:
  SpirvDebugSource *source;
  uint32_t line;
  uint32_t column;
  SpirvDebugInstruction *parentScope;
  // TODO: Replace this with an enum, when it is available in SPIRV-Headers
  uint32_t flags;
  llvm::Optional<uint32_t> argNumber;
};

class SpirvDebugGlobalVariable : public SpirvDebugInstruction {
public:
  SpirvDebugGlobalVariable(
      QualType debugQualType, llvm::StringRef varName, SpirvDebugSource *src,
      uint32_t line, uint32_t column, SpirvDebugInstruction *parentScope,
      llvm::StringRef linkageName, SpirvVariable *var, uint32_t flags,
      llvm::Optional<SpirvInstruction *> staticMemberDebugType = llvm::None);

  DEFINE_RELEASE_MEMORY_FOR_CLASS(SpirvDebugGlobalVariable)

  static bool classof(const SpirvInstruction *inst) {
    return inst->getKind() == IK_DebugGlobalVariable;
  }

  bool invokeVisitor(Visitor *v) override;

  SpirvDebugSource *getSource() const { return source; }
  uint32_t getLine() const { return line; }
  uint32_t getColumn() const { return column; }
  SpirvDebugInstruction *getParentScope() const override { return parentScope; }
  llvm::StringRef getLinkageName() const { return linkageName; }
  uint32_t getFlags() const { return flags; }
  SpirvInstruction *getVariable() const { return var; }
  llvm::Optional<SpirvInstruction *> getStaticMemberDebugDecl() const {
    return staticMemberDebugDecl;
  }

private:
  SpirvDebugSource *source;
  uint32_t line;
  uint32_t column;
  SpirvDebugInstruction *parentScope;
  std::string linkageName;
  SpirvVariable *var;
  // TODO: Replace this with an enum, when it is available in SPIRV-Headers
  uint32_t flags;
  llvm::Optional<SpirvInstruction *> staticMemberDebugDecl;
};

class SpirvDebugOperation : public SpirvDebugInstruction {
public:
  SpirvDebugOperation(uint32_t operationOpCode,
                      llvm::ArrayRef<int32_t> operands = {});

  DEFINE_RELEASE_MEMORY_FOR_CLASS(SpirvDebugOperation)

  static bool classof(const SpirvInstruction *inst) {
    return inst->getKind() == IK_DebugOperation;
  }

  bool invokeVisitor(Visitor *v) override;

  uint32_t getOperationOpcode() { return operationOpcode; }

private:
  uint32_t operationOpcode;
  llvm::SmallVector<int32_t, 2> operands;
};

class SpirvDebugExpression : public SpirvDebugInstruction {
public:
  SpirvDebugExpression(llvm::ArrayRef<SpirvDebugOperation *> operations = {});

  DEFINE_RELEASE_MEMORY_FOR_CLASS(SpirvDebugExpression)

  static bool classof(const SpirvInstruction *inst) {
    return inst->getKind() == IK_DebugExpression;
  }

  bool invokeVisitor(Visitor *v) override;

  llvm::ArrayRef<SpirvDebugOperation *> getOperations() const {
    return operations;
  }

private:
  llvm::SmallVector<SpirvDebugOperation *, 4> operations;
};

class SpirvDebugDeclare : public SpirvDebugInstruction {
public:
  SpirvDebugDeclare(SpirvDebugLocalVariable *, SpirvInstruction *,
                    SpirvDebugExpression *, SourceLocation loc = {},
                    SourceRange range = {});

  DEFINE_RELEASE_MEMORY_FOR_CLASS(SpirvDebugDeclare)

  static bool classof(const SpirvInstruction *inst) {
    return inst->getKind() == IK_DebugDeclare;
  }

  bool invokeVisitor(Visitor *v) override;

  SpirvDebugLocalVariable *getDebugLocalVariable() const { return debugVar; }
  SpirvInstruction *getVariable() const { return var; }
  SpirvDebugExpression *getDebugExpression() const { return expression; }

private:
  SpirvDebugLocalVariable *debugVar;
  SpirvInstruction *var;
  SpirvDebugExpression *expression;
};

class SpirvDebugLexicalBlock : public SpirvDebugInstruction {
public:
  SpirvDebugLexicalBlock(SpirvDebugSource *source, uint32_t line,
                         uint32_t column, SpirvDebugInstruction *parent);

  DEFINE_RELEASE_MEMORY_FOR_CLASS(SpirvDebugLexicalBlock)

  static bool classof(const SpirvInstruction *inst) {
    return inst->getKind() == IK_DebugLexicalBlock;
  }

  bool invokeVisitor(Visitor *v) override;

  SpirvDebugSource *getSource() const { return source; }
  uint32_t getLine() const { return line; }
  uint32_t getColumn() const { return column; }
  SpirvDebugInstruction *getParentScope() const override { return parent; }

private:
  SpirvDebugSource *source;
  uint32_t line;
  uint32_t column;
  SpirvDebugInstruction *parent;
};

/// Represent DebugScope. DebugScope has two operands: a lexical scope
/// and DebugInlinedAt. The DebugInlinedAt is an optional argument
/// and it is only used when we inline a function. Since DXC does not
/// conduct the inlining, we do not add DebugInlinedAt operand.
class SpirvDebugScope : public SpirvDebugInstruction {
public:
  SpirvDebugScope(SpirvDebugInstruction *);

  DEFINE_RELEASE_MEMORY_FOR_CLASS(SpirvDebugScope)

  static bool classof(const SpirvInstruction *inst) {
    return inst->getKind() == IK_DebugScope;
  }

  bool invokeVisitor(Visitor *v) override;

  SpirvDebugInstruction *getScope() const { return scope; }

private:
  SpirvDebugInstruction *scope;
};

/// The following classes represent debug types defined in the rich DebugInfo
/// spec.
///
/// Note: While debug type and SPIR-V type are very similar, they are not quite
/// identical. For example: the debug type contains the HLL string name of the
/// type. Another example: two structs with similar definitions in different
/// lexical scopes translate into 1 SPIR-V type, but translate into 2 different
/// debug type instructions.
///
/// Note: DebugTypeComposite contains a vector of its members, which can be
/// DebugTypeMember or DebugFunction. The former is a type, and the latter is a
/// SPIR-V instruction. This somewhat tips the sclae in favor of using the
/// SpirvInstruction base class for representing debug types.
///
/// TODO: Add support for the following debug types:
///   DebugTypePointer,
///   DebugTypeQualifier,
///   DebugTypedef,
///   DebugTypeEnum,
///   DebugTypeInheritance,
///   DebugTypePtrToMember,
///   DebugTypeTemplate,
///   DebugTypeTemplateParameter,
///   DebugTypeTemplateTemplateParameter,
///   DebugTypeTemplateParameterPack,

class SpirvDebugType : public SpirvDebugInstruction {
public:
  static bool classof(const SpirvInstruction *inst) {
    return inst->getKind() >= IK_DebugTypeBasic &&
           inst->getKind() <= IK_DebugTypeTemplateParameter;
  }

  virtual uint32_t getSizeInBits() const { return 0u; }

protected:
  SpirvDebugType(Kind kind, uint32_t opcode)
      : SpirvDebugInstruction(kind, opcode) {}
};

/// Represents basic debug types, including boolean, float, integer.
class SpirvDebugTypeBasic : public SpirvDebugType {
public:
  SpirvDebugTypeBasic(llvm::StringRef name, SpirvConstant *size,
                      uint32_t encoding);

  DEFINE_RELEASE_MEMORY_FOR_CLASS(SpirvDebugTypeBasic)

  static bool classof(const SpirvInstruction *inst) {
    return inst->getKind() == IK_DebugTypeBasic;
  }

  bool invokeVisitor(Visitor *v) override;

  SpirvConstant *getSize() const { return size; }
  uint32_t getEncoding() const { return encoding; }
  uint32_t getSizeInBits() const override;

private:
  SpirvConstant *size;
  // TODO: Replace uint32_t with enum from SPIRV-Headers once available.
  // 0, Unspecified
  // 1, Address
  // 2, Boolean
  // 3, Float
  // 4, Signed
  // 5, SignedChar
  // 6, Unsigned
  // 7, UnsignedChar
  uint32_t encoding;
};

/// Represents array debug types
class SpirvDebugTypeArray : public SpirvDebugType {
public:
  SpirvDebugTypeArray(SpirvDebugType *elemType,
                      llvm::ArrayRef<uint32_t> elemCount);

  DEFINE_RELEASE_MEMORY_FOR_CLASS(SpirvDebugTypeArray)

  static bool classof(const SpirvInstruction *inst) {
    return inst->getKind() == IK_DebugTypeArray;
  }

  bool invokeVisitor(Visitor *v) override;

  SpirvDebugType *getElementType() const { return elementType; }
  llvm::SmallVector<uint32_t, 2> &getElementCount() { return elementCount; }

  uint32_t getSizeInBits() const override {
    // TODO: avoid integer overflow
    uint32_t nElem = elementType->getSizeInBits();
    for (auto k : elementCount)
      nElem *= k;
    return nElem;
  }

private:
  SpirvDebugType *elementType;
  llvm::SmallVector<uint32_t, 2> elementCount;
};

/// Represents vector debug types
class SpirvDebugTypeVector : public SpirvDebugType {
public:
  SpirvDebugTypeVector(SpirvDebugType *elemType, uint32_t elemCount);

  DEFINE_RELEASE_MEMORY_FOR_CLASS(SpirvDebugTypeVector)

  static bool classof(const SpirvInstruction *inst) {
    return inst->getKind() == IK_DebugTypeVector;
  }

  bool invokeVisitor(Visitor *v) override;

  SpirvDebugType *getElementType() const { return elementType; }
  uint32_t getElementCount() const { return elementCount; }

  uint32_t getSizeInBits() const override {
    return elementCount * elementType->getSizeInBits();
  }

private:
  SpirvDebugType *elementType;
  uint32_t elementCount;
};

/// Represents a function debug type. Includes the function return type and
/// parameter types.
class SpirvDebugTypeFunction : public SpirvDebugType {
public:
  SpirvDebugTypeFunction(uint32_t flags, SpirvDebugType *ret,
                         llvm::ArrayRef<SpirvDebugType *> params);

  DEFINE_RELEASE_MEMORY_FOR_CLASS(SpirvDebugTypeFunction)

  static bool classof(const SpirvInstruction *inst) {
    return inst->getKind() == IK_DebugTypeFunction;
  }

  bool invokeVisitor(Visitor *v) override;

  uint32_t getDebugFlags() const { return debugFlags; }
  SpirvDebugType *getReturnType() const { return returnType; }
  llvm::ArrayRef<SpirvDebugType *> getParamTypes() const { return paramTypes; }

private:
  // TODO: Replace uint32_t with enum in the SPIRV-Headers once it is available.
  uint32_t debugFlags;
  // Return Type is a debug instruction which represents type of return value of
  // the function. If the function has no return value, this operand is
  // OpTypeVoid, in which case we will use nullptr for this member.
  SpirvDebugType *returnType;
  llvm::SmallVector<SpirvDebugType *, 4> paramTypes;
};

/// Represents debug information for a template type parameter.
class SpirvDebugTypeTemplateParameter : public SpirvDebugType {
public:
  SpirvDebugTypeTemplateParameter(llvm::StringRef name, SpirvDebugType *type,
                                  SpirvInstruction *value,
                                  SpirvDebugSource *source, uint32_t line,
                                  uint32_t column);

  DEFINE_RELEASE_MEMORY_FOR_CLASS(SpirvDebugTypeTemplateParameter)

  static bool classof(const SpirvInstruction *inst) {
    return inst->getKind() == IK_DebugTypeTemplateParameter;
  }

  bool invokeVisitor(Visitor *v) override;

  SpirvDebugType *getActualType() const { return actualType; }
  void setValue(SpirvInstruction *c) { value = c; }
  SpirvInstruction *getValue() const { return value; }
  SpirvDebugSource *getSource() const { return source; }
  uint32_t getLine() const { return line; }
  uint32_t getColumn() const { return column; }

private:
  SpirvDebugType *actualType; //< Type for type param
  SpirvInstruction *value;    //< Value. It must be null for type.
  SpirvDebugSource *source;   //< DebugSource containing this type
  uint32_t line;              //< Line number
  uint32_t column;            //< Column number
};

/// Represents debug information for a template type.
class SpirvDebugTypeTemplate : public SpirvDebugType {
public:
  SpirvDebugTypeTemplate(
      SpirvDebugInstruction *target,
      const llvm::SmallVector<SpirvDebugTypeTemplateParameter *, 2> &params);

  DEFINE_RELEASE_MEMORY_FOR_CLASS(SpirvDebugTypeTemplate)

  static bool classof(const SpirvInstruction *inst) {
    return inst->getKind() == IK_DebugTypeTemplate;
  }

  bool invokeVisitor(Visitor *v) override;

  llvm::SmallVector<SpirvDebugTypeTemplateParameter *, 2> getParams() {
    return params;
  }
  SpirvDebugInstruction *getTarget() const { return target; }

private:
  // A debug instruction representing class, struct or function which has
  // template parameter(s).
  SpirvDebugInstruction *target;

  // Debug instructions representing the template parameters for this
  // particular instantiation. It must be DebugTypeTemplateParameter
  // or DebugTypeTemplateTemplateParameter.
  // TODO: change the type to SpirvDebugType * when we support
  // DebugTypeTemplateTemplateParameter.
  llvm::SmallVector<SpirvDebugTypeTemplateParameter *, 2> params;
};

/// Represents the debug type of a struct/union/class member.
/// Note: We have intentionally left out the pointer to the parent composite
/// type.
class SpirvDebugTypeMember : public SpirvDebugType {
public:
  SpirvDebugTypeMember(llvm::StringRef name, SpirvDebugType *type,
                       SpirvDebugSource *source, uint32_t line_,
                       uint32_t column_, SpirvDebugInstruction *parent,
                       uint32_t flags, uint32_t offsetInBits,
                       uint32_t sizeInBits, const APValue *value = nullptr);

  DEFINE_RELEASE_MEMORY_FOR_CLASS(SpirvDebugTypeMember)

  static bool classof(const SpirvInstruction *inst) {
    return inst->getKind() == IK_DebugTypeMember;
  }

  bool invokeVisitor(Visitor *v) override;

  SpirvDebugInstruction *getParentScope() const override { return parent; }

  SpirvDebugSource *getSource() const { return source; }
  uint32_t getLine() const { return line; }
  uint32_t getColumn() const { return column; }
  uint32_t getOffsetInBits() const { return offsetInBits; }
  uint32_t getDebugFlags() const { return debugFlags; }
  uint32_t getSizeInBits() const override { return sizeInBits; }
  const APValue *getValue() const { return value; }

private:
  SpirvDebugSource *source; //< DebugSource
  uint32_t line;            //< Line number
  uint32_t column;          //< Column number

  SpirvDebugInstruction *parent; //< The parent DebugTypeComposite

  uint32_t offsetInBits; //< Offset (in bits) of this member in the struct
  uint32_t sizeInBits;   //< Size (in bits) of this member in the struct
  // TODO: Replace uint32_t with enum in the SPIRV-Headers once it is
  // available.
  uint32_t debugFlags;
  const APValue *value; //< Value (if static member)
};

class SpirvDebugTypeComposite : public SpirvDebugType {
public:
  SpirvDebugTypeComposite(llvm::StringRef name, SpirvDebugSource *source,
                          uint32_t line, uint32_t column,
                          SpirvDebugInstruction *parent,
                          llvm::StringRef linkageName, uint32_t flags,
                          uint32_t tag);

  DEFINE_RELEASE_MEMORY_FOR_CLASS(SpirvDebugTypeComposite)

  static bool classof(const SpirvInstruction *inst) {
    return inst->getKind() == IK_DebugTypeComposite;
  }

  bool invokeVisitor(Visitor *v) override;

  llvm::SmallVector<SpirvDebugInstruction *, 4> getMembers() { return members; }
  void appendMember(SpirvDebugInstruction *member) {
    members.push_back(member);
  }
  void
  setMembers(const llvm::SmallVector<SpirvDebugInstruction *, 4> &memberTypes) {
    members = memberTypes;
  }

  SpirvDebugInstruction *getParentScope() const override { return parent; }
  uint32_t getTag() const { return tag; }
  SpirvDebugSource *getSource() const { return source; }
  uint32_t getLine() const { return line; }
  uint32_t getColumn() const { return column; }
  llvm::StringRef getLinkageName() const { return linkageName; }
  uint32_t getDebugFlags() const { return debugFlags; }

  void setSizeInBits(uint32_t size_) { sizeInBits = size_; }
  uint32_t getSizeInBits() const override { return sizeInBits; }

  void markAsOpaqueType(SpirvDebugInfoNone *none) {
    // If it was already marked as a opaque type, just return. For example,
    // `debugName` can be "@@Texture2D" if we call this method twice.
    if (debugNone == none && !debugName.empty() && debugName[0] == '@')
      return;
    debugName = std::string("@") + debugName;
    debugNone = none;
  }
  SpirvDebugInfoNone *getDebugInfoNone() const { return debugNone; }

private:
  SpirvDebugSource *source; //< DebugSource containing this type
  uint32_t line;            //< Line number
  uint32_t column;          //< Column number

  // The parent lexical scope. Must be one of the following:
  // DebugCompilationUnit, DebugFunction, DebugLexicalBlock or other
  // DebugTypeComposite
  SpirvDebugInstruction *parent; //< The parent lexical scope

  std::string linkageName; //< Linkage name
  uint32_t sizeInBits;     //< Size (in bits) of an instance of composite

  // TODO: Replace uint32_t with enum in the SPIRV-Headers once it is
  // available.
  uint32_t debugFlags;
  // TODO: Replace uint32_t with enum in the SPIRV-Headers once it is
  // available.
  uint32_t tag;

  // Pointer to members inside this composite type.
  // Note: Members must be ids of DebugTypeMember, DebugFunction or
  // DebugTypeInheritance. Since DebugFunction may be a member, we cannot use a
  // vector of SpirvDebugType.
  llvm::SmallVector<SpirvDebugInstruction *, 4> members;

  // When it is DebugTypeComposite for HLSL resource type i.e., opaque
  // type, we must put DebugInfoNone for Size operand.
  SpirvDebugInfoNone *debugNone;
};

class SpirvReadClock : public SpirvInstruction {
public:
  SpirvReadClock(QualType resultType, SpirvInstruction *scope, SourceLocation);

  DEFINE_RELEASE_MEMORY_FOR_CLASS(SpirvReadClock)

  // For LLVM-style RTTI
  static bool classof(const SpirvInstruction *inst) {
    return inst->getKind() == IK_ReadClock;
  }

  bool invokeVisitor(Visitor *v) override;

  SpirvInstruction *getScope() const { return scope; }

private:
  SpirvInstruction *scope;
};

#undef DECLARE_INVOKE_VISITOR_FOR_CLASS

} // namespace spirv
} // namespace clang

#endif // LLVM_CLANG_SPIRV_SPIRVINSTRUCTION_H<|MERGE_RESOLUTION|>--- conflicted
+++ resolved
@@ -222,11 +222,8 @@
   // Forbid creating SpirvInstruction directly
   SpirvInstruction(Kind kind, spv::Op opcode, QualType astResultType,
                    SourceLocation loc, SourceRange range = {});
-<<<<<<< HEAD
-=======
   SpirvInstruction(Kind kind, spv::Op opcode, const SpirvType *resultType,
                    SourceLocation loc, SourceRange range = {});
->>>>>>> d731a049
 
 protected:
   const Kind kind;
@@ -1024,12 +1021,9 @@
   SpirvBinaryOp(spv::Op opcode, QualType resultType, SourceLocation loc,
                 SpirvInstruction *op1, SpirvInstruction *op2,
                 SourceRange range = {});
-<<<<<<< HEAD
-=======
   SpirvBinaryOp(spv::Op opcode, const SpirvType *resultType, SourceLocation loc,
                 SpirvInstruction *op1, SpirvInstruction *op2,
                 SourceRange range = {});
->>>>>>> d731a049
 
   DEFINE_RELEASE_MEMORY_FOR_CLASS(SpirvBinaryOp)
 
@@ -1162,13 +1156,9 @@
 class SpirvConstantInteger : public SpirvConstant {
 public:
   SpirvConstantInteger(QualType type, llvm::APInt value,
-<<<<<<< HEAD
-                       bool isSpecConst = false, bool literal = false);
-=======
                        bool isSpecConst = false);
   SpirvConstantInteger(const SpirvType *type, llvm::APInt value,
                        bool isSpecConst = false);
->>>>>>> d731a049
 
   DEFINE_RELEASE_MEMORY_FOR_CLASS(SpirvConstantInteger)
 
@@ -1182,12 +1172,9 @@
   bool invokeVisitor(Visitor *v) override;
 
   llvm::APInt getValue() const { return value; }
-  void setLiteral(bool l = true) { isLiteral = l; }
-  bool getLiteral() { return isLiteral; }
 
 private:
   llvm::APInt value;
-  bool isLiteral;
 };
 
 class SpirvConstantFloat : public SpirvConstant {
@@ -1914,9 +1901,6 @@
   SpirvUnaryOp(spv::Op opcode, const SpirvType *resultType, SourceLocation loc,
                SpirvInstruction *op);
 
-  SpirvUnaryOp(spv::Op opcode, const SpirvType *resultType, SourceLocation loc,
-               SpirvInstruction *op);
-
   DEFINE_RELEASE_MEMORY_FOR_CLASS(SpirvUnaryOp)
 
   // For LLVM-style RTTI
@@ -2123,47 +2107,6 @@
   SpirvExtInstImport *instructionSet;
 };
 
-<<<<<<< HEAD
-// A class keeping information of [[vk::ext_instruction(uint opcode,
-// string extended_instruction_set)]] attribute. The attribute allows users to
-// emit an arbitrary SPIR-V instruction by adding it to a function declaration.
-// Note that this class does not represent an actual specific SPIR-V
-// instruction. It is used to keep the information of the arbitrary SPIR-V
-// instruction.
-class SpirvIntrinsicInstruction : public SpirvInstruction {
-public:
-  SpirvIntrinsicInstruction(QualType resultType, uint32_t opcode,
-                            llvm::ArrayRef<SpirvInstruction *> operands,
-                            llvm::ArrayRef<llvm::StringRef> extensions,
-                            SpirvExtInstImport *set,
-                            llvm::ArrayRef<uint32_t> capabilities,
-                            SourceLocation loc);
-
-  DEFINE_RELEASE_MEMORY_FOR_CLASS(SpirvIntrinsicInstruction)
-
-  // For LLVM-style RTTI
-  static bool classof(const SpirvInstruction *inst) {
-    return inst->getKind() == IK_SpirvIntrinsicInstruction;
-  }
-
-  bool invokeVisitor(Visitor *v) override;
-
-  llvm::ArrayRef<SpirvInstruction *> getOperands() const { return operands; }
-  llvm::ArrayRef<uint32_t> getCapabilities() const { return capabilities; }
-  llvm::ArrayRef<std::string> getExtensions() const { return extensions; }
-  SpirvExtInstImport *getInstructionSet() const { return instructionSet; }
-  uint32_t getInstruction() const { return instruction; }
-
-private:
-  uint32_t instruction;
-  llvm::SmallVector<SpirvInstruction *, 4> operands;
-  llvm::SmallVector<uint32_t, 4> capabilities;
-  llvm::SmallVector<std::string, 4> extensions;
-  SpirvExtInstImport *instructionSet;
-};
-
-=======
->>>>>>> d731a049
 /// \brief Base class for all rich DebugInfo extension instructions.
 /// Note that all of these instructions should be added to the SPIR-V module as
 /// an OpExtInst instructions. So, all of these instructions must:
