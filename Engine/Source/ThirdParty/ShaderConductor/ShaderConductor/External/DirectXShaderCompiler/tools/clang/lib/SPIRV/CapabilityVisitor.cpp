//===--- CapabilityVisitor.cpp - Capability Visitor --------------*- C++ -*-==//
//
//                     The LLVM Compiler Infrastructure
//
// This file is distributed under the University of Illinois Open Source
// License. See LICENSE.TXT for details.
//
//===----------------------------------------------------------------------===//

#include "CapabilityVisitor.h"
#include "clang/SPIRV/SpirvBuilder.h"

namespace clang {
namespace spirv {

void CapabilityVisitor::addExtension(Extension ext, llvm::StringRef target,
                                     SourceLocation loc) {
  featureManager.requestExtension(ext, target, loc);
  // Do not emit OpExtension if the given extension is natively supported in
  // the target environment.
  if (featureManager.isExtensionRequiredForTargetEnv(ext))
    spvBuilder.requireExtension(featureManager.getExtensionName(ext), loc);
}

void CapabilityVisitor::addCapability(spv::Capability cap, SourceLocation loc) {
  if (cap != spv::Capability::Max) {
    spvBuilder.requireCapability(cap, loc);
  }
}

void CapabilityVisitor::addCapabilityForType(const SpirvType *type,
                                             SourceLocation loc,
                                             spv::StorageClass sc) {
  // Defent against instructions that do not have a return type.
  if (!type)
    return;

  // Integer-related capabilities
  if (const auto *intType = dyn_cast<IntegerType>(type)) {
    switch (intType->getBitwidth()) {
    case 8: {
      addCapability(spv::Capability::Int8);
      break;
    }
    case 16: {
      // Usage of a 16-bit integer type.
      addCapability(spv::Capability::Int16);

      // Usage of a 16-bit integer type as stage I/O.
      if (sc == spv::StorageClass::Input || sc == spv::StorageClass::Output) {
        addExtension(Extension::KHR_16bit_storage, "16-bit stage IO variables",
                     loc);
        addCapability(spv::Capability::StorageInputOutput16);
      }
      break;
    }
    case 64: {
      addCapability(spv::Capability::Int64);
      break;
    }
    default:
      break;
    }
  }
  // Float-related capabilities
  else if (const auto *floatType = dyn_cast<FloatType>(type)) {
    switch (floatType->getBitwidth()) {
    case 16: {
      // Usage of a 16-bit float type.
      addCapability(spv::Capability::Float16);

      // Usage of a 16-bit float type as stage I/O.
      if (sc == spv::StorageClass::Input || sc == spv::StorageClass::Output) {
        addExtension(Extension::KHR_16bit_storage, "16-bit stage IO variables",
                     loc);
        addCapability(spv::Capability::StorageInputOutput16);
      }
      break;
    }
    case 64: {
      addCapability(spv::Capability::Float64);
      break;
    }
    default:
      break;
    }
  }
  // Vectors
  else if (const auto *vecType = dyn_cast<VectorType>(type)) {
    addCapabilityForType(vecType->getElementType(), loc, sc);
  }
  // Matrices
  else if (const auto *matType = dyn_cast<MatrixType>(type)) {
    addCapabilityForType(matType->getElementType(), loc, sc);
  }
  // Arrays
  else if (const auto *arrType = dyn_cast<ArrayType>(type)) {
    addCapabilityForType(arrType->getElementType(), loc, sc);
  }
  // Runtime array of resources requires additional capability.
  else if (const auto *raType = dyn_cast<RuntimeArrayType>(type)) {
    if (SpirvType::isResourceType(raType->getElementType())) {
      // the elements inside the runtime array are resources
      addExtension(Extension::EXT_descriptor_indexing,
                   "runtime array of resources", loc);
      addCapability(spv::Capability::RuntimeDescriptorArrayEXT);
    }
    addCapabilityForType(raType->getElementType(), loc, sc);
  }
  // Image types
  else if (const auto *imageType = dyn_cast<ImageType>(type)) {
    switch (imageType->getDimension()) {
    case spv::Dim::Buffer: {
      addCapability(spv::Capability::SampledBuffer);
      if (imageType->withSampler() == ImageType::WithSampler::No) {
        addCapability(spv::Capability::ImageBuffer);
      }
      break;
    }
    case spv::Dim::Dim1D: {
      if (imageType->withSampler() == ImageType::WithSampler::No) {
        addCapability(spv::Capability::Image1D);
      } else {
        addCapability(spv::Capability::Sampled1D);
      }
      break;
    }
    case spv::Dim::SubpassData: {
      addCapability(spv::Capability::InputAttachment);
      break;
    }
    default:
      break;
    }

    switch (imageType->getImageFormat()) {
    case spv::ImageFormat::Rg32f:
    case spv::ImageFormat::Rg16f:
    case spv::ImageFormat::R11fG11fB10f:
    case spv::ImageFormat::R16f:
    case spv::ImageFormat::Rgba16:
    case spv::ImageFormat::Rgb10A2:
    case spv::ImageFormat::Rg16:
    case spv::ImageFormat::Rg8:
    case spv::ImageFormat::R16:
    case spv::ImageFormat::R8:
    case spv::ImageFormat::Rgba16Snorm:
    case spv::ImageFormat::Rg16Snorm:
    case spv::ImageFormat::Rg8Snorm:
    case spv::ImageFormat::R16Snorm:
    case spv::ImageFormat::R8Snorm:
    case spv::ImageFormat::Rg32i:
    case spv::ImageFormat::Rg16i:
    case spv::ImageFormat::Rg8i:
    case spv::ImageFormat::R16i:
    case spv::ImageFormat::R8i:
    case spv::ImageFormat::Rgb10a2ui:
    case spv::ImageFormat::Rg32ui:
    case spv::ImageFormat::Rg16ui:
    case spv::ImageFormat::Rg8ui:
    case spv::ImageFormat::R16ui:
    case spv::ImageFormat::R8ui:
      addCapability(spv::Capability::StorageImageExtendedFormats);
      break;
    default:
      // Only image formats requiring extended formats are relevant. The rest
      // just pass through.
      break;
    }

    if (imageType->isArrayedImage() && imageType->isMSImage())
      addCapability(spv::Capability::ImageMSArray);

    if (const auto *sampledType = imageType->getSampledType()) {
      addCapabilityForType(sampledType, loc, sc);
      if (const auto *sampledIntType = dyn_cast<IntegerType>(sampledType)) {
        if (sampledIntType->getBitwidth() == 64) {
          addCapability(spv::Capability::Int64ImageEXT);
          addExtension(Extension::EXT_shader_image_int64,
                       "64-bit image types in resource", loc);
        }
      }
    }
  }
  // Sampled image type
  else if (const auto *sampledImageType = dyn_cast<SampledImageType>(type)) {
    addCapabilityForType(sampledImageType->getImageType(), loc, sc);
  }
  // Pointer type
  else if (const auto *ptrType = dyn_cast<SpirvPointerType>(type)) {
    addCapabilityForType(ptrType->getPointeeType(), loc, sc);
    if (sc == spv::StorageClass::PhysicalStorageBuffer) {
      addExtension(Extension::KHR_physical_storage_buffer,
                   "SPV_KHR_physical_storage_buffer", loc);
      addCapability(spv::Capability::PhysicalStorageBufferAddresses);
    }
  }
  // Struct type
  else if (const auto *structType = dyn_cast<StructType>(type)) {
    if (SpirvType::isOrContainsType<NumericalType, 16>(structType)) {
      addExtension(Extension::KHR_16bit_storage, "16-bit types in resource",
                   loc);
      if (sc == spv::StorageClass::PushConstant) {
        addCapability(spv::Capability::StoragePushConstant16);
      } else if (structType->getInterfaceType() ==
                 StructInterfaceType::UniformBuffer) {
        addCapability(spv::Capability::StorageUniform16);
      } else if (structType->getInterfaceType() ==
                 StructInterfaceType::StorageBuffer) {
        addCapability(spv::Capability::StorageUniformBufferBlock16);
      }
    }
    for (auto field : structType->getFields())
      addCapabilityForType(field.type, loc, sc);
  }
  // AccelerationStructureTypeNV and RayQueryTypeKHR type
  // Note: Because AccelerationStructureType can be provided by both
  // SPV_KHR_ray_query and SPV_{NV,KHR}_ray_tracing extensions, this logic will
  // result in SPV_KHR_ray_query being unnecessarily required in some cases. If
  // this is an issue in future (more devices are identified that support
  // ray_tracing but not ray_query), then we should consider addressing this
  // interaction with a spirv-opt pass instead.
  else if (isa<AccelerationStructureTypeNV>(type) ||
           isa<RayQueryTypeKHR>(type)) {
    addCapability(spv::Capability::RayQueryKHR);
    addExtension(Extension::KHR_ray_query, "SPV_KHR_ray_query", {});
  }
}

bool CapabilityVisitor::visit(SpirvDecoration *decor) {
  const auto loc = decor->getSourceLocation();
  switch (decor->getDecoration()) {
  case spv::Decoration::Sample: {
    addCapability(spv::Capability::SampleRateShading, loc);
    break;
  }
  case spv::Decoration::NonUniformEXT: {
    addExtension(Extension::EXT_descriptor_indexing, "NonUniformEXT", loc);
    addCapability(spv::Capability::ShaderNonUniformEXT);

    break;
  }
  case spv::Decoration::HlslSemanticGOOGLE:
  case spv::Decoration::HlslCounterBufferGOOGLE: {
    addExtension(Extension::GOOGLE_hlsl_functionality1, "SPIR-V reflection",
                 loc);
    break;
  }
  // Capabilities needed for built-ins
  case spv::Decoration::BuiltIn: {
    AddVulkanMemoryModelForVolatile(decor, loc);
    assert(decor->getParams().size() == 1);
    const auto builtin = static_cast<spv::BuiltIn>(decor->getParams()[0]);
    switch (builtin) {
    case spv::BuiltIn::SampleId:
    case spv::BuiltIn::SamplePosition: {
      addCapability(spv::Capability::SampleRateShading, loc);
      break;
    }
    case spv::BuiltIn::SubgroupSize:
    case spv::BuiltIn::NumSubgroups:
    case spv::BuiltIn::SubgroupId:
    case spv::BuiltIn::SubgroupLocalInvocationId: {
      addCapability(spv::Capability::GroupNonUniform, loc);
      break;
    }
    case spv::BuiltIn::BaseVertex: {
      addExtension(Extension::KHR_shader_draw_parameters, "BaseVertex Builtin",
                   loc);
      addCapability(spv::Capability::DrawParameters);
      break;
    }
    case spv::BuiltIn::BaseInstance: {
      addExtension(Extension::KHR_shader_draw_parameters,
                   "BaseInstance Builtin", loc);
      addCapability(spv::Capability::DrawParameters);
      break;
    }
    case spv::BuiltIn::DrawIndex: {
      addExtension(Extension::KHR_shader_draw_parameters, "DrawIndex Builtin",
                   loc);
      addCapability(spv::Capability::DrawParameters);
      break;
    }
    case spv::BuiltIn::DeviceIndex: {
      addExtension(Extension::KHR_device_group, "DeviceIndex Builtin", loc);
      addCapability(spv::Capability::DeviceGroup);
      break;
    }
    case spv::BuiltIn::FragStencilRefEXT: {
      addExtension(Extension::EXT_shader_stencil_export, "SV_StencilRef", loc);
      addCapability(spv::Capability::StencilExportEXT);
      break;
    }
    case spv::BuiltIn::ViewIndex: {
      addExtension(Extension::KHR_multiview, "SV_ViewID", loc);
      addCapability(spv::Capability::MultiView);
      break;
    }
    case spv::BuiltIn::FullyCoveredEXT: {
      addExtension(Extension::EXT_fragment_fully_covered, "SV_InnerCoverage",
                   loc);
      addCapability(spv::Capability::FragmentFullyCoveredEXT);
      break;
    }
    case spv::BuiltIn::PrimitiveId: {
      // PrimitiveID can be used as PSIn or MSPOut.
      if (shaderModel == spv::ExecutionModel::Fragment ||
          shaderModel == spv::ExecutionModel::MeshNV)
        addCapability(spv::Capability::Geometry);
      break;
    }
    case spv::BuiltIn::Layer: {
      if (shaderModel == spv::ExecutionModel::Vertex ||
          shaderModel == spv::ExecutionModel::TessellationControl ||
          shaderModel == spv::ExecutionModel::TessellationEvaluation) {
        addExtension(Extension::EXT_shader_viewport_index_layer,
                     "SV_RenderTargetArrayIndex", loc);
        addCapability(spv::Capability::ShaderViewportIndexLayerEXT);
      } else if (shaderModel == spv::ExecutionModel::Fragment ||
                 shaderModel == spv::ExecutionModel::MeshNV) {
        // SV_RenderTargetArrayIndex can be used as PSIn or MSPOut.
        addCapability(spv::Capability::Geometry);
      }
      break;
    }
    case spv::BuiltIn::ViewportIndex: {
      if (shaderModel == spv::ExecutionModel::Vertex ||
          shaderModel == spv::ExecutionModel::TessellationControl ||
          shaderModel == spv::ExecutionModel::TessellationEvaluation) {
        addExtension(Extension::EXT_shader_viewport_index_layer,
                     "SV_ViewPortArrayIndex", loc);
        addCapability(spv::Capability::ShaderViewportIndexLayerEXT);
      } else if (shaderModel == spv::ExecutionModel::Fragment ||
                 shaderModel == spv::ExecutionModel::Geometry ||
                 shaderModel == spv::ExecutionModel::MeshNV) {
        // SV_ViewportArrayIndex can be used as PSIn or GSOut or MSPOut.
        addCapability(spv::Capability::MultiViewport);
      }
      break;
    }
    case spv::BuiltIn::ClipDistance: {
      addCapability(spv::Capability::ClipDistance);
      break;
    }
    case spv::BuiltIn::CullDistance: {
      addCapability(spv::Capability::CullDistance);
      break;
    }
    case spv::BuiltIn::BaryCoordNoPerspAMD:
    case spv::BuiltIn::BaryCoordNoPerspCentroidAMD:
    case spv::BuiltIn::BaryCoordNoPerspSampleAMD:
    case spv::BuiltIn::BaryCoordSmoothAMD:
    case spv::BuiltIn::BaryCoordSmoothCentroidAMD:
    case spv::BuiltIn::BaryCoordSmoothSampleAMD:
    case spv::BuiltIn::BaryCoordPullModelAMD: {
      addExtension(Extension::AMD_shader_explicit_vertex_parameter,
                   "SV_Barycentrics", loc);
      break;
    }
    case spv::BuiltIn::ShadingRateKHR:
    case spv::BuiltIn::PrimitiveShadingRateKHR: {
      addExtension(Extension::KHR_fragment_shading_rate, "SV_ShadingRate", loc);
      addCapability(spv::Capability::FragmentShadingRateKHR);
      break;
    }
    default:
      break;
    }

    break;
  }
  default:
    break;
  }

  return true;
}

spv::Capability
CapabilityVisitor::getNonUniformCapability(const SpirvType *type) {
  if (!type)
    return spv::Capability::Max;

  if (const auto *arrayType = dyn_cast<ArrayType>(type)) {
    return getNonUniformCapability(arrayType->getElementType());
  }
  if (SpirvType::isTexture(type) || SpirvType::isSampler(type)) {
    return spv::Capability::SampledImageArrayNonUniformIndexingEXT;
  }
  if (SpirvType::isRWTexture(type)) {
    return spv::Capability::StorageImageArrayNonUniformIndexingEXT;
  }
  if (SpirvType::isBuffer(type)) {
    return spv::Capability::UniformTexelBufferArrayNonUniformIndexingEXT;
  }
  if (SpirvType::isRWBuffer(type)) {
    return spv::Capability::StorageTexelBufferArrayNonUniformIndexingEXT;
  }
  if (SpirvType::isSubpassInput(type) || SpirvType::isSubpassInputMS(type)) {
    return spv::Capability::InputAttachmentArrayNonUniformIndexingEXT;
  }

  return spv::Capability::Max;
}

bool CapabilityVisitor::visit(SpirvImageQuery *instr) {
  addCapabilityForType(instr->getResultType(), instr->getSourceLocation(),
                       instr->getStorageClass());
  addCapability(spv::Capability::ImageQuery);
  return true;
}

bool CapabilityVisitor::visit(SpirvImageSparseTexelsResident *instr) {
  addCapabilityForType(instr->getResultType(), instr->getSourceLocation(),
                       instr->getStorageClass());
  addCapability(spv::Capability::ImageGatherExtended);
  addCapability(spv::Capability::SparseResidency);
  return true;
}

bool CapabilityVisitor::visit(SpirvImageOp *instr) {
  addCapabilityForType(instr->getResultType(), instr->getSourceLocation(),
                       instr->getStorageClass());
  if (instr->hasOffset() || instr->hasConstOffsets())
    addCapability(spv::Capability::ImageGatherExtended);
  if (instr->hasMinLod())
    addCapability(spv::Capability::MinLod);
  if (instr->isSparse())
    addCapability(spv::Capability::SparseResidency);

  return true;
}

bool CapabilityVisitor::visitInstruction(SpirvInstruction *instr) {
  const SpirvType *resultType = instr->getResultType();
  const auto opcode = instr->getopcode();
  const auto loc = instr->getSourceLocation();

  // Add result-type-specific capabilities
  addCapabilityForType(resultType, loc, instr->getStorageClass());

  // Add NonUniform capabilities if necessary
  if (instr->isNonUniform()) {
    addExtension(Extension::EXT_descriptor_indexing, "NonUniformEXT", loc);
    addCapability(spv::Capability::ShaderNonUniformEXT);
    addCapability(getNonUniformCapability(resultType));
  }

  if (instr->getKind() == SpirvInstruction::IK_SpirvIntrinsicInstruction) {
    SpirvIntrinsicInstruction *pSpvInst =
        dyn_cast<SpirvIntrinsicInstruction>(instr);
    for (auto &cap : pSpvInst->getCapabilities()) {
      addCapability(static_cast<spv::Capability>(cap));
    }
    for (const auto &ext : pSpvInst->getExtensions()) {
      spvBuilder.requireExtension(ext, loc);
    }
  }

  // Add opcode-specific capabilities
  switch (opcode) {
  case spv::Op::OpDPdxCoarse:
  case spv::Op::OpDPdyCoarse:
  case spv::Op::OpFwidthCoarse:
  case spv::Op::OpDPdxFine:
  case spv::Op::OpDPdyFine:
  case spv::Op::OpFwidthFine:
    addCapability(spv::Capability::DerivativeControl);
    break;
  case spv::Op::OpGroupNonUniformElect:
    addCapability(spv::Capability::GroupNonUniform);
    break;
  case spv::Op::OpGroupNonUniformAny:
  case spv::Op::OpGroupNonUniformAll:
  case spv::Op::OpGroupNonUniformAllEqual:
    addCapability(spv::Capability::GroupNonUniformVote);
    break;
  case spv::Op::OpGroupNonUniformBallot:
  case spv::Op::OpGroupNonUniformInverseBallot:
  case spv::Op::OpGroupNonUniformBallotBitExtract:
  case spv::Op::OpGroupNonUniformBallotBitCount:
  case spv::Op::OpGroupNonUniformBallotFindLSB:
  case spv::Op::OpGroupNonUniformBallotFindMSB:
  case spv::Op::OpGroupNonUniformBroadcast:
  case spv::Op::OpGroupNonUniformBroadcastFirst:
    addCapability(spv::Capability::GroupNonUniformBallot);
    break;
  case spv::Op::OpGroupNonUniformShuffle:
  case spv::Op::OpGroupNonUniformShuffleXor:
    addCapability(spv::Capability::GroupNonUniformShuffle);
    break;
  case spv::Op::OpGroupNonUniformIAdd:
  case spv::Op::OpGroupNonUniformFAdd:
  case spv::Op::OpGroupNonUniformIMul:
  case spv::Op::OpGroupNonUniformFMul:
  case spv::Op::OpGroupNonUniformSMax:
  case spv::Op::OpGroupNonUniformUMax:
  case spv::Op::OpGroupNonUniformFMax:
  case spv::Op::OpGroupNonUniformSMin:
  case spv::Op::OpGroupNonUniformUMin:
  case spv::Op::OpGroupNonUniformFMin:
  case spv::Op::OpGroupNonUniformBitwiseAnd:
  case spv::Op::OpGroupNonUniformBitwiseOr:
  case spv::Op::OpGroupNonUniformBitwiseXor:
  case spv::Op::OpGroupNonUniformLogicalAnd:
  case spv::Op::OpGroupNonUniformLogicalOr:
  case spv::Op::OpGroupNonUniformLogicalXor:
    addCapability(spv::Capability::GroupNonUniformArithmetic);
    break;
  case spv::Op::OpGroupNonUniformQuadBroadcast:
  case spv::Op::OpGroupNonUniformQuadSwap:
    addCapability(spv::Capability::GroupNonUniformQuad);
    break;
  case spv::Op::OpVariable: {
    if (spvOptions.enableReflect &&
        !cast<SpirvVariable>(instr)->getHlslUserType().empty()) {
      addExtension(Extension::GOOGLE_user_type, "HLSL User Type", loc);
      addExtension(Extension::GOOGLE_hlsl_functionality1, "HLSL User Type",
                   loc);
    }
    break;
  }
  case spv::Op::OpRayQueryInitializeKHR: {
    auto rayQueryInst = dyn_cast<SpirvRayQueryOpKHR>(instr);
<<<<<<< HEAD
    if (rayQueryInst->hasCullFlags()) {
=======
    if (rayQueryInst && rayQueryInst->hasCullFlags()) {
>>>>>>> d731a049
      addCapability(spv::Capability::RayTraversalPrimitiveCullingKHR);
    }

    break;
  }

  case spv::Op::OpReportIntersectionKHR:
  case spv::Op::OpIgnoreIntersectionKHR:
  case spv::Op::OpTerminateRayKHR:
  case spv::Op::OpTraceRayKHR:
  case spv::Op::OpExecuteCallableKHR: {
    if (featureManager.isExtensionEnabled(Extension::NV_ray_tracing)) {
      addCapability(spv::Capability::RayTracingNV);
      addExtension(Extension::NV_ray_tracing, "SPV_NV_ray_tracing", {});
    } else {
      // KHR_ray_tracing extension requires Vulkan 1.1 with VK_KHR_spirv_1_4
      // extention or Vulkan 1.2.
      featureManager.requestTargetEnv(SPV_ENV_VULKAN_1_1_SPIRV_1_4,
                                      "Raytracing", {});
      addCapability(spv::Capability::RayTracingKHR);
      addExtension(Extension::KHR_ray_tracing, "SPV_KHR_ray_tracing", {});
    }
  }

  default:
    break;
  }

  return true;
}

bool CapabilityVisitor::visit(SpirvEntryPoint *entryPoint) {
  shaderModel = entryPoint->getExecModel();
  switch (shaderModel) {
  case spv::ExecutionModel::Fragment:
  case spv::ExecutionModel::Vertex:
  case spv::ExecutionModel::GLCompute:
    addCapability(spv::Capability::Shader);
    break;
  case spv::ExecutionModel::Geometry:
    addCapability(spv::Capability::Geometry);
    break;
  case spv::ExecutionModel::TessellationControl:
  case spv::ExecutionModel::TessellationEvaluation:
    addCapability(spv::Capability::Tessellation);
    break;
  case spv::ExecutionModel::RayGenerationNV:
  case spv::ExecutionModel::IntersectionNV:
  case spv::ExecutionModel::ClosestHitNV:
  case spv::ExecutionModel::AnyHitNV:
  case spv::ExecutionModel::MissNV:
  case spv::ExecutionModel::CallableNV:
    if (featureManager.isExtensionEnabled(Extension::NV_ray_tracing)) {
      addCapability(spv::Capability::RayTracingNV);
      addExtension(Extension::NV_ray_tracing, "SPV_NV_ray_tracing", {});
    } else {
      // KHR_ray_tracing extension requires Vulkan 1.1 with VK_KHR_spirv_1_4
      // extention or Vulkan 1.2.
      featureManager.requestTargetEnv(SPV_ENV_VULKAN_1_1_SPIRV_1_4,
                                      "Raytracing", {});
      addCapability(spv::Capability::RayTracingKHR);
      addExtension(Extension::KHR_ray_tracing, "SPV_KHR_ray_tracing", {});
    }
    break;
  case spv::ExecutionModel::MeshNV:
  case spv::ExecutionModel::TaskNV:
    addCapability(spv::Capability::MeshShadingNV);
    addExtension(Extension::NV_mesh_shader, "SPV_NV_mesh_shader", {});
    break;
  default:
    llvm_unreachable("found unknown shader model");
    break;
  }

  return true;
}

bool CapabilityVisitor::visit(SpirvExecutionMode *execMode) {
  if (execMode->getExecutionMode() == spv::ExecutionMode::PostDepthCoverage) {
    addCapability(spv::Capability::SampleMaskPostDepthCoverage,
                  execMode->getEntryPoint()->getSourceLocation());
    addExtension(Extension::KHR_post_depth_coverage,
                 "[[vk::post_depth_coverage]]", execMode->getSourceLocation());
  }
  return true;
}

bool CapabilityVisitor::visit(SpirvExtInstImport *instr) {
  if (instr->getExtendedInstSetName() == "NonSemantic.DebugPrintf") {
    addExtension(Extension::KHR_non_semantic_info, "DebugPrintf",
                 /*SourceLocation*/ {});
  } else if (instr->getExtendedInstSetName() ==
             "NonSemantic.Shader.DebugInfo.100") {
    addExtension(Extension::KHR_non_semantic_info, "Shader.DebugInfo.100",
                 /*SourceLocation*/ {});
  }
  return true;
}

bool CapabilityVisitor::visit(SpirvExtInst *instr) {
  // OpExtInst using the GLSL extended instruction allows only 32-bit types by
  // default for interpolation instructions. The AMD_gpu_shader_half_float
  // extension adds support for 16-bit floating-point component types for these
  // instructions:
  // InterpolateAtCentroid, InterpolateAtSample, InterpolateAtOffset
  if (SpirvType::isOrContainsType<FloatType, 16>(instr->getResultType()))
    switch (instr->getInstruction()) {
    case GLSLstd450::GLSLstd450InterpolateAtCentroid:
    case GLSLstd450::GLSLstd450InterpolateAtSample:
    case GLSLstd450::GLSLstd450InterpolateAtOffset:
      addExtension(Extension::AMD_gpu_shader_half_float, "16-bit float",
                   instr->getSourceLocation());
    default:
      break;
    }

  return visitInstruction(instr);
}

bool CapabilityVisitor::visit(SpirvAtomic *instr) {
  if (instr->hasValue() && SpirvType::isOrContainsType<IntegerType, 64>(
                               instr->getValue()->getResultType())) {
    addCapability(spv::Capability::Int64Atomics, instr->getSourceLocation());
  }
  return true;
}

bool CapabilityVisitor::visit(SpirvDemoteToHelperInvocation *inst) {
  addCapability(spv::Capability::DemoteToHelperInvocation,
                inst->getSourceLocation());
  if (!featureManager.isTargetEnvVulkan1p3OrAbove()) {
    addExtension(Extension::EXT_demote_to_helper_invocation, "discard",
                 inst->getSourceLocation());
  }
  return true;
}

bool CapabilityVisitor::IsShaderModelForRayTracing() {
  switch (shaderModel) {
  case spv::ExecutionModel::RayGenerationKHR:
  case spv::ExecutionModel::ClosestHitKHR:
  case spv::ExecutionModel::MissKHR:
  case spv::ExecutionModel::CallableKHR:
  case spv::ExecutionModel::IntersectionKHR:
    return true;
  default:
    return false;
  }
}

void CapabilityVisitor::AddVulkanMemoryModelForVolatile(SpirvDecoration *decor,
                                                        SourceLocation loc) {
  // For Vulkan 1.3 or above, we can simply add Volatile decoration. We do not
  // need VulkanMemoryModel capability.
  if (featureManager.isTargetEnvVulkan1p3OrAbove()) {
    return;
  }

  const auto builtin = static_cast<spv::BuiltIn>(decor->getParams()[0]);
  bool enableVkMemoryModel = false;
  switch (builtin) {
  case spv::BuiltIn::SubgroupSize:
  case spv::BuiltIn::SubgroupLocalInvocationId:
  case spv::BuiltIn::SMIDNV:
  case spv::BuiltIn::WarpIDNV:
  case spv::BuiltIn::SubgroupEqMask:
  case spv::BuiltIn::SubgroupGeMask:
  case spv::BuiltIn::SubgroupGtMask:
  case spv::BuiltIn::SubgroupLeMask:
  case spv::BuiltIn::SubgroupLtMask: {
    if (IsShaderModelForRayTracing()) {
      enableVkMemoryModel = true;
    }
    break;
  }
  case spv::BuiltIn::RayTmaxKHR: {
    if (shaderModel == spv::ExecutionModel::IntersectionKHR) {
      enableVkMemoryModel = true;
    }
    break;
  }
  default:
    break;
  }

  if (enableVkMemoryModel) {
    // VulkanMemoryModel was promoted to the core for Vulkan 1.2 or above. For
    // Vulkan 1.1 or earlier, we have to use SPV_KHR_vulkan_memory_model
    // extension.
    if (!featureManager.isTargetEnvVulkan1p2OrAbove()) {
      addExtension(Extension::KHR_vulkan_memory_model,
                   "Volatile builtin variable in raytracing", loc);
    }
    addCapability(spv::Capability::VulkanMemoryModel, loc);
    spvBuilder.setMemoryModel(spv::AddressingModel::Logical,
                              spv::MemoryModel::VulkanKHR);
  }
}

bool CapabilityVisitor::visit(SpirvIsHelperInvocationEXT *inst) {
  addCapability(spv::Capability::DemoteToHelperInvocation,
                inst->getSourceLocation());
  addExtension(Extension::EXT_demote_to_helper_invocation,
               "[[vk::HelperInvocation]]", inst->getSourceLocation());
  return true;
}

bool CapabilityVisitor::visit(SpirvReadClock *inst) {
  auto loc = inst->getSourceLocation();
  addCapabilityForType(inst->getResultType(), loc, inst->getStorageClass());
  addCapability(spv::Capability::ShaderClockKHR, loc);
  addExtension(Extension::KHR_shader_clock, "ReadClock", loc);
  return true;
}

bool CapabilityVisitor::visit(SpirvModule *, Visitor::Phase phase) {
  // If there are no entry-points in the module (hence shaderModel is not set),
  // add the Linkage capability. This allows library shader models to use
  // 'export' attribute on functions, and generate an "incomplete/partial"
  // SPIR-V binary.
  // ExecutionModel::Max means that no entrypoints exist, therefore we should
  // add the Linkage Capability.
  if (phase == Visitor::Phase::Done &&
      shaderModel == spv::ExecutionModel::Max) {
    addCapability(spv::Capability::Shader);
    addCapability(spv::Capability::Linkage);
  }
  return true;
}

} // end namespace spirv
} // end namespace clang<|MERGE_RESOLUTION|>--- conflicted
+++ resolved
@@ -523,11 +523,7 @@
   }
   case spv::Op::OpRayQueryInitializeKHR: {
     auto rayQueryInst = dyn_cast<SpirvRayQueryOpKHR>(instr);
-<<<<<<< HEAD
-    if (rayQueryInst->hasCullFlags()) {
-=======
     if (rayQueryInst && rayQueryInst->hasCullFlags()) {
->>>>>>> d731a049
       addCapability(spv::Capability::RayTraversalPrimitiveCullingKHR);
     }
 
