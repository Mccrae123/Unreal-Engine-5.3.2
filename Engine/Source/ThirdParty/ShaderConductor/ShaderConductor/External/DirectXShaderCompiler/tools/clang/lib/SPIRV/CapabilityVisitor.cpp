//===--- CapabilityVisitor.cpp - Capability Visitor --------------*- C++ -*-==//
//
//                     The LLVM Compiler Infrastructure
//
// This file is distributed under the University of Illinois Open Source
// License. See LICENSE.TXT for details.
//
//===----------------------------------------------------------------------===//

#include "CapabilityVisitor.h"
#include "clang/SPIRV/SpirvBuilder.h"

namespace clang {
namespace spirv {

void CapabilityVisitor::addExtension(Extension ext, llvm::StringRef target,
                                     SourceLocation loc) {
  featureManager.requestExtension(ext, target, loc);
  // Do not emit OpExtension if the given extension is natively supported in
  // the target environment.
  if (featureManager.isExtensionRequiredForTargetEnv(ext))
    spvBuilder.requireExtension(featureManager.getExtensionName(ext), loc);
}

void CapabilityVisitor::addCapability(spv::Capability cap, SourceLocation loc) {
  if (cap != spv::Capability::Max) {
    spvBuilder.requireCapability(cap, loc);
  }
}

void CapabilityVisitor::addCapabilityForType(const SpirvType *type,
                                             SourceLocation loc,
                                             spv::StorageClass sc) {
  // Defent against instructions that do not have a return type.
  if (!type)
    return;

  // Integer-related capabilities
  if (const auto *intType = dyn_cast<IntegerType>(type)) {
    switch (intType->getBitwidth()) {
    case 8: {
      addCapability(spv::Capability::Int8);
      break;
    }
    case 16: {
      // Usage of a 16-bit integer type.
      addCapability(spv::Capability::Int16);

      // Usage of a 16-bit integer type as stage I/O.
      if (sc == spv::StorageClass::Input || sc == spv::StorageClass::Output) {
        addExtension(Extension::KHR_16bit_storage, "16-bit stage IO variables",
                     loc);
        addCapability(spv::Capability::StorageInputOutput16);
      }
      break;
    }
    case 64: {
      addCapability(spv::Capability::Int64);
      break;
    }
    default:
      break;
    }
  }
  // Float-related capabilities
  else if (const auto *floatType = dyn_cast<FloatType>(type)) {
    switch (floatType->getBitwidth()) {
    case 16: {
      // Usage of a 16-bit float type.
      addCapability(spv::Capability::Float16);

      // Usage of a 16-bit float type as stage I/O.
      if (sc == spv::StorageClass::Input || sc == spv::StorageClass::Output) {
        addExtension(Extension::KHR_16bit_storage, "16-bit stage IO variables",
                     loc);
        addCapability(spv::Capability::StorageInputOutput16);
      }
      break;
    }
    case 64: {
      addCapability(spv::Capability::Float64);
      break;
    }
    default:
      break;
    }
  }
  // Vectors
  else if (const auto *vecType = dyn_cast<VectorType>(type)) {
    addCapabilityForType(vecType->getElementType(), loc, sc);
  }
  // Matrices
  else if (const auto *matType = dyn_cast<MatrixType>(type)) {
    addCapabilityForType(matType->getElementType(), loc, sc);
  }
  // Arrays
  else if (const auto *arrType = dyn_cast<ArrayType>(type)) {
    addCapabilityForType(arrType->getElementType(), loc, sc);
  }
  // Runtime array of resources requires additional capability.
  else if (const auto *raType = dyn_cast<RuntimeArrayType>(type)) {
    if (SpirvType::isResourceType(raType->getElementType())) {
      // the elements inside the runtime array are resources
      addExtension(Extension::EXT_descriptor_indexing,
                   "runtime array of resources", loc);
      addCapability(spv::Capability::RuntimeDescriptorArrayEXT);
    }
    addCapabilityForType(raType->getElementType(), loc, sc);
  }
  // Image types
  else if (const auto *imageType = dyn_cast<ImageType>(type)) {
    switch (imageType->getDimension()) {
    case spv::Dim::Buffer: {
      addCapability(spv::Capability::SampledBuffer);
      if (imageType->withSampler() == ImageType::WithSampler::No) {
        addCapability(spv::Capability::ImageBuffer);
      }
      break;
    }
    case spv::Dim::Dim1D: {
      if (imageType->withSampler() == ImageType::WithSampler::No) {
        addCapability(spv::Capability::Image1D);
      } else {
        addCapability(spv::Capability::Sampled1D);
      }
      break;
    }
    case spv::Dim::SubpassData: {
      addCapability(spv::Capability::InputAttachment);
      break;
    }
    default:
      break;
    }

    switch (imageType->getImageFormat()) {
    case spv::ImageFormat::Rg32f:
    case spv::ImageFormat::Rg16f:
    case spv::ImageFormat::R11fG11fB10f:
    case spv::ImageFormat::R16f:
    case spv::ImageFormat::Rgba16:
    case spv::ImageFormat::Rgb10A2:
    case spv::ImageFormat::Rg16:
    case spv::ImageFormat::Rg8:
    case spv::ImageFormat::R16:
    case spv::ImageFormat::R8:
    case spv::ImageFormat::Rgba16Snorm:
    case spv::ImageFormat::Rg16Snorm:
    case spv::ImageFormat::Rg8Snorm:
    case spv::ImageFormat::R16Snorm:
    case spv::ImageFormat::R8Snorm:
    case spv::ImageFormat::Rg32i:
    case spv::ImageFormat::Rg16i:
    case spv::ImageFormat::Rg8i:
    case spv::ImageFormat::R16i:
    case spv::ImageFormat::R8i:
    case spv::ImageFormat::Rgb10a2ui:
    case spv::ImageFormat::Rg32ui:
    case spv::ImageFormat::Rg16ui:
    case spv::ImageFormat::Rg8ui:
    case spv::ImageFormat::R16ui:
    case spv::ImageFormat::R8ui:
      addCapability(spv::Capability::StorageImageExtendedFormats);
      break;
    default:
      // Only image formats requiring extended formats are relevant. The rest
      // just pass through.
      break;
    }

    if (imageType->isArrayedImage() && imageType->isMSImage())
      addCapability(spv::Capability::ImageMSArray);

    if (const auto *sampledType = imageType->getSampledType()) {
      addCapabilityForType(sampledType, loc, sc);
      if (const auto *sampledIntType = dyn_cast<IntegerType>(sampledType)) {
        if (sampledIntType->getBitwidth() == 64) {
          addCapability(spv::Capability::Int64ImageEXT);
          addExtension(Extension::EXT_shader_image_int64,
                       "64-bit image types in resource", loc);
        }
      }
    }
  }
  // Sampled image type
  else if (const auto *sampledImageType = dyn_cast<SampledImageType>(type)) {
    addCapabilityForType(sampledImageType->getImageType(), loc, sc);
  }
  // Pointer type
  else if (const auto *ptrType = dyn_cast<SpirvPointerType>(type)) {
    addCapabilityForType(ptrType->getPointeeType(), loc, sc);
    if (sc == spv::StorageClass::PhysicalStorageBuffer) {
      addExtension(Extension::KHR_physical_storage_buffer,
                   "SPV_KHR_physical_storage_buffer", loc);
      addCapability(spv::Capability::PhysicalStorageBufferAddresses);
    }
  }
  // Struct type
  else if (const auto *structType = dyn_cast<StructType>(type)) {
    if (SpirvType::isOrContainsType<NumericalType, 16>(structType)) {
      addExtension(Extension::KHR_16bit_storage, "16-bit types in resource",
                   loc);
      if (sc == spv::StorageClass::PushConstant) {
        addCapability(spv::Capability::StoragePushConstant16);
      } else if (structType->getInterfaceType() ==
                 StructInterfaceType::UniformBuffer) {
        addCapability(spv::Capability::StorageUniform16);
      } else if (structType->getInterfaceType() ==
                 StructInterfaceType::StorageBuffer) {
        addCapability(spv::Capability::StorageUniformBufferBlock16);
      }
    }
    for (auto field : structType->getFields())
      addCapabilityForType(field.type, loc, sc);
  }
  // AccelerationStructureTypeNV and RayQueryTypeKHR type
  // Note: Because AccelerationStructureType can be provided by both
  // SPV_KHR_ray_query and SPV_{NV,KHR}_ray_tracing extensions, this logic will
  // result in SPV_KHR_ray_query being unnecessarily required in some cases. If
  // this is an issue in future (more devices are identified that support
  // ray_tracing but not ray_query), then we should consider addressing this
  // interaction with a spirv-opt pass instead.
  else if (isa<AccelerationStructureTypeNV>(type) ||
           isa<RayQueryTypeKHR>(type)) {
    addCapability(spv::Capability::RayQueryKHR);
    addExtension(Extension::KHR_ray_query, "SPV_KHR_ray_query", {});
  }
}

bool CapabilityVisitor::visit(SpirvDecoration *decor) {
  const auto loc = decor->getSourceLocation();
  switch (decor->getDecoration()) {
  case spv::Decoration::Sample: {
    addCapability(spv::Capability::SampleRateShading, loc);
    break;
  }
  case spv::Decoration::NonUniformEXT: {
    addExtension(Extension::EXT_descriptor_indexing, "NonUniformEXT", loc);
    addCapability(spv::Capability::ShaderNonUniformEXT);

    break;
  }
  case spv::Decoration::HlslSemanticGOOGLE:
  case spv::Decoration::HlslCounterBufferGOOGLE: {
    addExtension(Extension::GOOGLE_hlsl_functionality1, "SPIR-V reflection",
                 loc);
    break;
  }
  // Capabilities needed for built-ins
  case spv::Decoration::BuiltIn: {
    assert(decor->getParams().size() == 1);
    const auto builtin = static_cast<spv::BuiltIn>(decor->getParams()[0]);
    switch (builtin) {
    case spv::BuiltIn::SampleId:
    case spv::BuiltIn::SamplePosition: {
      addCapability(spv::Capability::SampleRateShading, loc);
      break;
    }
    case spv::BuiltIn::SubgroupSize:
    case spv::BuiltIn::NumSubgroups:
    case spv::BuiltIn::SubgroupId:
    case spv::BuiltIn::SubgroupLocalInvocationId: {
      addCapability(spv::Capability::GroupNonUniform, loc);
      break;
    }
    case spv::BuiltIn::BaseVertex: {
      addExtension(Extension::KHR_shader_draw_parameters, "BaseVertex Builtin",
                   loc);
      addCapability(spv::Capability::DrawParameters);
      break;
    }
    case spv::BuiltIn::BaseInstance: {
      addExtension(Extension::KHR_shader_draw_parameters,
                   "BaseInstance Builtin", loc);
      addCapability(spv::Capability::DrawParameters);
      break;
    }
    case spv::BuiltIn::DrawIndex: {
      addExtension(Extension::KHR_shader_draw_parameters, "DrawIndex Builtin",
                   loc);
      addCapability(spv::Capability::DrawParameters);
      break;
    }
    case spv::BuiltIn::DeviceIndex: {
      addExtension(Extension::KHR_device_group, "DeviceIndex Builtin", loc);
      addCapability(spv::Capability::DeviceGroup);
      break;
    }
    case spv::BuiltIn::FragStencilRefEXT: {
      addExtension(Extension::EXT_shader_stencil_export, "SV_StencilRef", loc);
      addCapability(spv::Capability::StencilExportEXT);
      break;
    }
    case spv::BuiltIn::ViewIndex: {
      addExtension(Extension::KHR_multiview, "SV_ViewID", loc);
      addCapability(spv::Capability::MultiView);
      break;
    }
    case spv::BuiltIn::FullyCoveredEXT: {
      addExtension(Extension::EXT_fragment_fully_covered, "SV_InnerCoverage",
                   loc);
      addCapability(spv::Capability::FragmentFullyCoveredEXT);
      break;
    }
    case spv::BuiltIn::PrimitiveId: {
      // PrimitiveID can be used as PSIn or MSPOut.
      if (shaderModel == spv::ExecutionModel::Fragment ||
          shaderModel == spv::ExecutionModel::MeshNV)
        addCapability(spv::Capability::Geometry);
      break;
    }
    case spv::BuiltIn::Layer: {
      if (shaderModel == spv::ExecutionModel::Vertex ||
          shaderModel == spv::ExecutionModel::TessellationControl ||
          shaderModel == spv::ExecutionModel::TessellationEvaluation) {
        addExtension(Extension::EXT_shader_viewport_index_layer,
                     "SV_RenderTargetArrayIndex", loc);
        addCapability(spv::Capability::ShaderViewportIndexLayerEXT);
      } else if (shaderModel == spv::ExecutionModel::Fragment ||
                 shaderModel == spv::ExecutionModel::MeshNV) {
        // SV_RenderTargetArrayIndex can be used as PSIn or MSPOut.
        addCapability(spv::Capability::Geometry);
      }
      break;
    }
    case spv::BuiltIn::ViewportIndex: {
      if (shaderModel == spv::ExecutionModel::Vertex ||
          shaderModel == spv::ExecutionModel::TessellationControl ||
          shaderModel == spv::ExecutionModel::TessellationEvaluation) {
        addExtension(Extension::EXT_shader_viewport_index_layer,
                     "SV_ViewPortArrayIndex", loc);
        addCapability(spv::Capability::ShaderViewportIndexLayerEXT);
      } else if (shaderModel == spv::ExecutionModel::Fragment ||
                 shaderModel == spv::ExecutionModel::Geometry ||
                 shaderModel == spv::ExecutionModel::MeshNV) {
        // SV_ViewportArrayIndex can be used as PSIn or GSOut or MSPOut.
        addCapability(spv::Capability::MultiViewport);
      }
      break;
    }
    case spv::BuiltIn::ClipDistance: {
      addCapability(spv::Capability::ClipDistance);
      break;
    }
    case spv::BuiltIn::CullDistance: {
      addCapability(spv::Capability::CullDistance);
      break;
    }
    case spv::BuiltIn::BaryCoordNoPerspAMD:
    case spv::BuiltIn::BaryCoordNoPerspCentroidAMD:
    case spv::BuiltIn::BaryCoordNoPerspSampleAMD:
    case spv::BuiltIn::BaryCoordSmoothAMD:
    case spv::BuiltIn::BaryCoordSmoothCentroidAMD:
    case spv::BuiltIn::BaryCoordSmoothSampleAMD:
    case spv::BuiltIn::BaryCoordPullModelAMD: {
      addExtension(Extension::AMD_shader_explicit_vertex_parameter,
                   "SV_Barycentrics", loc);
      break;
    }
<<<<<<< HEAD
    case spv::BuiltIn::FragSizeEXT: {
      addExtension(Extension::EXT_fragment_invocation_density, "SV_ShadingRate",
                   loc);
      addCapability(spv::Capability::FragmentDensityEXT);
=======
    case spv::BuiltIn::ShadingRateKHR:
    case spv::BuiltIn::PrimitiveShadingRateKHR: {
      addExtension(Extension::KHR_fragment_shading_rate, "SV_ShadingRate", loc);
      addCapability(spv::Capability::FragmentShadingRateKHR);
>>>>>>> 6bbb88c8
      break;
    }
    default:
      break;
    }

    break;
  }
  default:
    break;
  }

  return true;
}

spv::Capability
CapabilityVisitor::getNonUniformCapability(const SpirvType *type) {
  if (!type)
    return spv::Capability::Max;

  if (const auto *arrayType = dyn_cast<ArrayType>(type)) {
    return getNonUniformCapability(arrayType->getElementType());
  }
  if (SpirvType::isTexture(type) || SpirvType::isSampler(type)) {
    return spv::Capability::SampledImageArrayNonUniformIndexingEXT;
  }
  if (SpirvType::isRWTexture(type)) {
    return spv::Capability::StorageImageArrayNonUniformIndexingEXT;
  }
  if (SpirvType::isBuffer(type)) {
    return spv::Capability::UniformTexelBufferArrayNonUniformIndexingEXT;
  }
  if (SpirvType::isRWBuffer(type)) {
    return spv::Capability::StorageTexelBufferArrayNonUniformIndexingEXT;
  }
  if (SpirvType::isSubpassInput(type) || SpirvType::isSubpassInputMS(type)) {
    return spv::Capability::InputAttachmentArrayNonUniformIndexingEXT;
  }

  return spv::Capability::Max;
}

bool CapabilityVisitor::visit(SpirvImageQuery *instr) {
  addCapabilityForType(instr->getResultType(), instr->getSourceLocation(),
                       instr->getStorageClass());
  addCapability(spv::Capability::ImageQuery);
  return true;
}

bool CapabilityVisitor::visit(SpirvImageSparseTexelsResident *instr) {
  addCapabilityForType(instr->getResultType(), instr->getSourceLocation(),
                       instr->getStorageClass());
  addCapability(spv::Capability::ImageGatherExtended);
  addCapability(spv::Capability::SparseResidency);
  return true;
}

bool CapabilityVisitor::visit(SpirvImageOp *instr) {
  addCapabilityForType(instr->getResultType(), instr->getSourceLocation(),
                       instr->getStorageClass());
  if (instr->hasOffset() || instr->hasConstOffsets())
    addCapability(spv::Capability::ImageGatherExtended);
  if (instr->hasMinLod())
    addCapability(spv::Capability::MinLod);
  if (instr->isSparse())
    addCapability(spv::Capability::SparseResidency);

  return true;
}

bool CapabilityVisitor::visitInstruction(SpirvInstruction *instr) {
  const SpirvType *resultType = instr->getResultType();
  const auto opcode = instr->getopcode();
  const auto loc = instr->getSourceLocation();

  // Add result-type-specific capabilities
  addCapabilityForType(resultType, loc, instr->getStorageClass());

  // Add NonUniform capabilities if necessary
  if (instr->isNonUniform()) {
    addExtension(Extension::EXT_descriptor_indexing, "NonUniformEXT", loc);
    addCapability(spv::Capability::ShaderNonUniformEXT);
    addCapability(getNonUniformCapability(resultType));
  }

  if (instr->getKind() == SpirvInstruction::IK_SpirvIntrinsicInstruction) {
    SpirvIntrinsicInstruction *pSpvInst =
        dyn_cast<SpirvIntrinsicInstruction>(instr);
    for (auto &cap : pSpvInst->getCapabilities()) {
      addCapability(static_cast<spv::Capability>(cap));
    }
    for (const auto &ext : pSpvInst->getExtensions()) {
      spvBuilder.requireExtension(ext, loc);
    }
  }

  // Add opcode-specific capabilities
  switch (opcode) {
  case spv::Op::OpDPdxCoarse:
  case spv::Op::OpDPdyCoarse:
  case spv::Op::OpFwidthCoarse:
  case spv::Op::OpDPdxFine:
  case spv::Op::OpDPdyFine:
  case spv::Op::OpFwidthFine:
    addCapability(spv::Capability::DerivativeControl);
    break;
  case spv::Op::OpGroupNonUniformElect:
    addCapability(spv::Capability::GroupNonUniform);
    break;
  case spv::Op::OpGroupNonUniformAny:
  case spv::Op::OpGroupNonUniformAll:
  case spv::Op::OpGroupNonUniformAllEqual:
    addCapability(spv::Capability::GroupNonUniformVote);
    break;
  case spv::Op::OpGroupNonUniformBallot:
  case spv::Op::OpGroupNonUniformInverseBallot:
  case spv::Op::OpGroupNonUniformBallotBitExtract:
  case spv::Op::OpGroupNonUniformBallotBitCount:
  case spv::Op::OpGroupNonUniformBallotFindLSB:
  case spv::Op::OpGroupNonUniformBallotFindMSB:
  case spv::Op::OpGroupNonUniformBroadcast:
  case spv::Op::OpGroupNonUniformBroadcastFirst:
    addCapability(spv::Capability::GroupNonUniformBallot);
    break;
  case spv::Op::OpGroupNonUniformShuffle:
  case spv::Op::OpGroupNonUniformShuffleXor:
    addCapability(spv::Capability::GroupNonUniformShuffle);
    break;
  case spv::Op::OpGroupNonUniformIAdd:
  case spv::Op::OpGroupNonUniformFAdd:
  case spv::Op::OpGroupNonUniformIMul:
  case spv::Op::OpGroupNonUniformFMul:
  case spv::Op::OpGroupNonUniformSMax:
  case spv::Op::OpGroupNonUniformUMax:
  case spv::Op::OpGroupNonUniformFMax:
  case spv::Op::OpGroupNonUniformSMin:
  case spv::Op::OpGroupNonUniformUMin:
  case spv::Op::OpGroupNonUniformFMin:
  case spv::Op::OpGroupNonUniformBitwiseAnd:
  case spv::Op::OpGroupNonUniformBitwiseOr:
  case spv::Op::OpGroupNonUniformBitwiseXor:
  case spv::Op::OpGroupNonUniformLogicalAnd:
  case spv::Op::OpGroupNonUniformLogicalOr:
  case spv::Op::OpGroupNonUniformLogicalXor:
    addCapability(spv::Capability::GroupNonUniformArithmetic);
    break;
  case spv::Op::OpGroupNonUniformQuadBroadcast:
  case spv::Op::OpGroupNonUniformQuadSwap:
    addCapability(spv::Capability::GroupNonUniformQuad);
    break;
  case spv::Op::OpVariable: {
    if (spvOptions.enableReflect &&
        !cast<SpirvVariable>(instr)->getHlslUserType().empty()) {
      addExtension(Extension::GOOGLE_user_type, "HLSL User Type", loc);
      addExtension(Extension::GOOGLE_hlsl_functionality1, "HLSL User Type",
                   loc);
    }
    break;
  }
<<<<<<< HEAD
=======
  case spv::Op::OpRayQueryInitializeKHR: {
    auto rayQueryInst = dyn_cast<SpirvRayQueryOpKHR>(instr);
    if (rayQueryInst->hasCullFlags()) {
      addCapability(spv::Capability::RayTraversalPrimitiveCullingKHR);
    }

    break;
  }

>>>>>>> 6bbb88c8
  default:
    break;
  }

  return true;
}

bool CapabilityVisitor::visit(SpirvEntryPoint *entryPoint) {
  shaderModel = entryPoint->getExecModel();
  switch (shaderModel) {
  case spv::ExecutionModel::Fragment:
  case spv::ExecutionModel::Vertex:
  case spv::ExecutionModel::GLCompute:
    addCapability(spv::Capability::Shader);
    break;
  case spv::ExecutionModel::Geometry:
    addCapability(spv::Capability::Geometry);
    break;
  case spv::ExecutionModel::TessellationControl:
  case spv::ExecutionModel::TessellationEvaluation:
    addCapability(spv::Capability::Tessellation);
    break;
  case spv::ExecutionModel::RayGenerationNV:
  case spv::ExecutionModel::IntersectionNV:
  case spv::ExecutionModel::ClosestHitNV:
  case spv::ExecutionModel::AnyHitNV:
  case spv::ExecutionModel::MissNV:
  case spv::ExecutionModel::CallableNV:
<<<<<<< HEAD
    if (featureManager.isExtensionEnabled("SPV_NV_ray_tracing")) {
      addCapability(spv::Capability::RayTracingNV);
      addExtension(Extension::NV_ray_tracing, "SPV_NV_ray_tracing", {});
    } else {
      addCapability(spv::Capability::RayTracingProvisionalKHR);
=======
    if (featureManager.isExtensionEnabled(Extension::NV_ray_tracing)) {
      addCapability(spv::Capability::RayTracingNV);
      addExtension(Extension::NV_ray_tracing, "SPV_NV_ray_tracing", {});
    } else {
      // KHR_ray_tracing extension requires Vulkan 1.1 with VK_KHR_spirv_1_4
      // extention or Vulkan 1.2.
      featureManager.requestTargetEnv(SPV_ENV_VULKAN_1_1_SPIRV_1_4,
                                      "Raytracing", {});
      addCapability(spv::Capability::RayTracingKHR);
>>>>>>> 6bbb88c8
      addExtension(Extension::KHR_ray_tracing, "SPV_KHR_ray_tracing", {});
    }
    break;
  case spv::ExecutionModel::MeshNV:
  case spv::ExecutionModel::TaskNV:
    addCapability(spv::Capability::MeshShadingNV);
    addExtension(Extension::NV_mesh_shader, "SPV_NV_mesh_shader", {});
    break;
  default:
    llvm_unreachable("found unknown shader model");
    break;
  }

  return true;
}

bool CapabilityVisitor::visit(SpirvExecutionMode *execMode) {
  if (execMode->getExecutionMode() == spv::ExecutionMode::PostDepthCoverage) {
    addCapability(spv::Capability::SampleMaskPostDepthCoverage,
                  execMode->getEntryPoint()->getSourceLocation());
    addExtension(Extension::KHR_post_depth_coverage,
                 "[[vk::post_depth_coverage]]", execMode->getSourceLocation());
  }
  return true;
}

bool CapabilityVisitor::visit(SpirvExtInstImport *instr) {
  if (instr->getExtendedInstSetName() == "NonSemantic.DebugPrintf") {
    addExtension(Extension::KHR_non_semantic_info, "DebugPrintf",
                 /*SourceLocation*/ {});
  } else if (instr->getExtendedInstSetName() ==
             "NonSemantic.Shader.DebugInfo.100") {
    addExtension(Extension::KHR_non_semantic_info, "Shader.DebugInfo.100",
                 /*SourceLocation*/ {});
  }
  return true;
}

bool CapabilityVisitor::visit(SpirvExtInst *instr) {
  // OpExtInst using the GLSL extended instruction allows only 32-bit types by
  // default for interpolation instructions. The AMD_gpu_shader_half_float
  // extension adds support for 16-bit floating-point component types for these
  // instructions:
  // InterpolateAtCentroid, InterpolateAtSample, InterpolateAtOffset
  if (SpirvType::isOrContainsType<FloatType, 16>(instr->getResultType()))
    switch (instr->getInstruction()) {
    case GLSLstd450::GLSLstd450InterpolateAtCentroid:
    case GLSLstd450::GLSLstd450InterpolateAtSample:
    case GLSLstd450::GLSLstd450InterpolateAtOffset:
      addExtension(Extension::AMD_gpu_shader_half_float, "16-bit float",
                   instr->getSourceLocation());
    default:
      break;
    }

  return visitInstruction(instr);
}

bool CapabilityVisitor::visit(SpirvAtomic *instr) {
  if (instr->hasValue() && SpirvType::isOrContainsType<IntegerType, 64>(
                               instr->getValue()->getResultType())) {
    addCapability(spv::Capability::Int64Atomics, instr->getSourceLocation());
  }
  return true;
}

bool CapabilityVisitor::visit(SpirvDemoteToHelperInvocationEXT *inst) {
  addCapability(spv::Capability::DemoteToHelperInvocationEXT,
                inst->getSourceLocation());
  addExtension(Extension::EXT_demote_to_helper_invocation, "discard",
               inst->getSourceLocation());
  return true;
}

bool CapabilityVisitor::visit(SpirvReadClock *inst) {
  auto loc = inst->getSourceLocation();
  addCapabilityForType(inst->getResultType(), loc, inst->getStorageClass());
  addCapability(spv::Capability::ShaderClockKHR, loc);
  addExtension(Extension::KHR_shader_clock, "ReadClock", loc);
  return true;
}

bool CapabilityVisitor::visit(SpirvModule *, Visitor::Phase phase) {
  // If there are no entry-points in the module (hence shaderModel is not set),
  // add the Linkage capability. This allows library shader models to use
  // 'export' attribute on functions, and generate an "incomplete/partial"
  // SPIR-V binary.
  // ExecutionModel::Max means that no entrypoints exist, therefore we should
  // add the Linkage Capability.
  if (phase == Visitor::Phase::Done &&
      shaderModel == spv::ExecutionModel::Max) {
    addCapability(spv::Capability::Shader);
    addCapability(spv::Capability::Linkage);
  }
  return true;
}

} // end namespace spirv
} // end namespace clang<|MERGE_RESOLUTION|>--- conflicted
+++ resolved
@@ -357,17 +357,10 @@
                    "SV_Barycentrics", loc);
       break;
     }
-<<<<<<< HEAD
-    case spv::BuiltIn::FragSizeEXT: {
-      addExtension(Extension::EXT_fragment_invocation_density, "SV_ShadingRate",
-                   loc);
-      addCapability(spv::Capability::FragmentDensityEXT);
-=======
     case spv::BuiltIn::ShadingRateKHR:
     case spv::BuiltIn::PrimitiveShadingRateKHR: {
       addExtension(Extension::KHR_fragment_shading_rate, "SV_ShadingRate", loc);
       addCapability(spv::Capability::FragmentShadingRateKHR);
->>>>>>> 6bbb88c8
       break;
     }
     default:
@@ -527,8 +520,6 @@
     }
     break;
   }
-<<<<<<< HEAD
-=======
   case spv::Op::OpRayQueryInitializeKHR: {
     auto rayQueryInst = dyn_cast<SpirvRayQueryOpKHR>(instr);
     if (rayQueryInst->hasCullFlags()) {
@@ -538,7 +529,6 @@
     break;
   }
 
->>>>>>> 6bbb88c8
   default:
     break;
   }
@@ -567,13 +557,6 @@
   case spv::ExecutionModel::AnyHitNV:
   case spv::ExecutionModel::MissNV:
   case spv::ExecutionModel::CallableNV:
-<<<<<<< HEAD
-    if (featureManager.isExtensionEnabled("SPV_NV_ray_tracing")) {
-      addCapability(spv::Capability::RayTracingNV);
-      addExtension(Extension::NV_ray_tracing, "SPV_NV_ray_tracing", {});
-    } else {
-      addCapability(spv::Capability::RayTracingProvisionalKHR);
-=======
     if (featureManager.isExtensionEnabled(Extension::NV_ray_tracing)) {
       addCapability(spv::Capability::RayTracingNV);
       addExtension(Extension::NV_ray_tracing, "SPV_NV_ray_tracing", {});
@@ -583,7 +566,6 @@
       featureManager.requestTargetEnv(SPV_ENV_VULKAN_1_1_SPIRV_1_4,
                                       "Raytracing", {});
       addCapability(spv::Capability::RayTracingKHR);
->>>>>>> 6bbb88c8
       addExtension(Extension::KHR_ray_tracing, "SPV_KHR_ray_tracing", {});
     }
     break;
