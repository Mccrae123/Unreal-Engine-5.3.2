--- conflicted
+++ resolved
@@ -848,8 +848,6 @@
   return typeDeclBuilder.completeDefinition();
 }
 
-<<<<<<< HEAD
-=======
 clang::CXXRecordDecl *
 hlsl::DeclareConstantBufferViewType(clang::ASTContext &context, bool bTBuf) {
   // Create ConstantBufferView template declaration in translation unit scope
@@ -873,7 +871,6 @@
   return templateRecordDecl;
 }
 
->>>>>>> 6bbb88c8
 CXXRecordDecl* hlsl::DeclareRayQueryType(ASTContext& context) {
   // template<uint kind> RayQuery { ... }
   BuiltinTypeDeclBuilder typeDeclBuilder(context.getTranslationUnitDecl(), "RayQuery");
@@ -892,26 +889,16 @@
   return typeDeclBuilder.completeDefinition();
 }
 
-<<<<<<< HEAD
-CXXRecordDecl* hlsl::DeclareResourceType(ASTContext& context) {
-  // struct ResourceDescriptor { uint8 desc; }
-  BuiltinTypeDeclBuilder typeDeclBuilder(context.getTranslationUnitDecl(),
-                                         ".Resource",
-=======
 CXXRecordDecl* hlsl::DeclareResourceType(ASTContext& context, bool bSampler) {
   // struct ResourceDescriptor { uint8 desc; }
   StringRef Name = bSampler?".Sampler":".Resource";
   BuiltinTypeDeclBuilder typeDeclBuilder(context.getTranslationUnitDecl(),
                                          Name,
->>>>>>> 6bbb88c8
                                          TagDecl::TagKind::TTK_Struct);
   typeDeclBuilder.startDefinition();
 
   typeDeclBuilder.addField("h", GetHLSLObjectHandleType(context));
 
-<<<<<<< HEAD
-  return typeDeclBuilder.completeDefinition();
-=======
   CXXRecordDecl *recordDecl = typeDeclBuilder.completeDefinition();
 
   QualType indexType = context.UnsignedIntTy;
@@ -943,7 +930,6 @@
   varDecl->setImplicit();
   curDeclCtx->addDecl(varDecl);
   return varDecl;
->>>>>>> 6bbb88c8
 }
 
 bool hlsl::IsIntrinsicOp(const clang::FunctionDecl *FD) {
