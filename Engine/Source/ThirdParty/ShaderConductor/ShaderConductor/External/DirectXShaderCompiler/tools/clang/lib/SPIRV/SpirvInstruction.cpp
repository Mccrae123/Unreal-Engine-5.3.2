//===- SpirvInstruction.cpp - SPIR-V Instruction Representation -*- C++ -*-===//
//
//                     The LLVM Compiler Infrastructure
//
// This file is distributed under the University of Illinois Open Source
// License. See LICENSE.TXT for details.
//===----------------------------------------------------------------------===//
//
//  This file implements the in-memory representation of SPIR-V instructions.
//
//===----------------------------------------------------------------------===//

#include "clang/SPIRV/SpirvInstruction.h"
#include "clang/SPIRV/BitwiseCast.h"
#include "clang/SPIRV/SpirvBasicBlock.h"
#include "clang/SPIRV/SpirvFunction.h"
#include "clang/SPIRV/SpirvType.h"
#include "clang/SPIRV/SpirvVisitor.h"
#include "clang/SPIRV/String.h"

namespace clang {
namespace spirv {

#define DEFINE_INVOKE_VISITOR_FOR_CLASS(cls)                                   \
  bool cls::invokeVisitor(Visitor *v) { return v->visit(this); }

DEFINE_INVOKE_VISITOR_FOR_CLASS(SpirvCapability)
DEFINE_INVOKE_VISITOR_FOR_CLASS(SpirvExtension)
DEFINE_INVOKE_VISITOR_FOR_CLASS(SpirvExtInstImport)
DEFINE_INVOKE_VISITOR_FOR_CLASS(SpirvMemoryModel)
DEFINE_INVOKE_VISITOR_FOR_CLASS(SpirvEntryPoint)
DEFINE_INVOKE_VISITOR_FOR_CLASS(SpirvExecutionMode)
DEFINE_INVOKE_VISITOR_FOR_CLASS(SpirvString)
DEFINE_INVOKE_VISITOR_FOR_CLASS(SpirvSource)
DEFINE_INVOKE_VISITOR_FOR_CLASS(SpirvModuleProcessed)
DEFINE_INVOKE_VISITOR_FOR_CLASS(SpirvDecoration)
DEFINE_INVOKE_VISITOR_FOR_CLASS(SpirvVariable)

DEFINE_INVOKE_VISITOR_FOR_CLASS(SpirvFunctionParameter)
DEFINE_INVOKE_VISITOR_FOR_CLASS(SpirvLoopMerge)
DEFINE_INVOKE_VISITOR_FOR_CLASS(SpirvSelectionMerge)
DEFINE_INVOKE_VISITOR_FOR_CLASS(SpirvBranch)
DEFINE_INVOKE_VISITOR_FOR_CLASS(SpirvBranchConditional)
DEFINE_INVOKE_VISITOR_FOR_CLASS(SpirvKill)
DEFINE_INVOKE_VISITOR_FOR_CLASS(SpirvReturn)
DEFINE_INVOKE_VISITOR_FOR_CLASS(SpirvSwitch)
DEFINE_INVOKE_VISITOR_FOR_CLASS(SpirvUnreachable)

DEFINE_INVOKE_VISITOR_FOR_CLASS(SpirvAccessChain)
DEFINE_INVOKE_VISITOR_FOR_CLASS(SpirvAtomic)
DEFINE_INVOKE_VISITOR_FOR_CLASS(SpirvBarrier)
DEFINE_INVOKE_VISITOR_FOR_CLASS(SpirvBinaryOp)
DEFINE_INVOKE_VISITOR_FOR_CLASS(SpirvBitFieldExtract)
DEFINE_INVOKE_VISITOR_FOR_CLASS(SpirvBitFieldInsert)
DEFINE_INVOKE_VISITOR_FOR_CLASS(SpirvConstantBoolean)
DEFINE_INVOKE_VISITOR_FOR_CLASS(SpirvConstantInteger)
DEFINE_INVOKE_VISITOR_FOR_CLASS(SpirvConstantFloat)
DEFINE_INVOKE_VISITOR_FOR_CLASS(SpirvConstantComposite)
DEFINE_INVOKE_VISITOR_FOR_CLASS(SpirvConstantNull)
DEFINE_INVOKE_VISITOR_FOR_CLASS(SpirvCompositeConstruct)
DEFINE_INVOKE_VISITOR_FOR_CLASS(SpirvCompositeExtract)
DEFINE_INVOKE_VISITOR_FOR_CLASS(SpirvCompositeInsert)
DEFINE_INVOKE_VISITOR_FOR_CLASS(SpirvEmitVertex)
DEFINE_INVOKE_VISITOR_FOR_CLASS(SpirvEndPrimitive)
DEFINE_INVOKE_VISITOR_FOR_CLASS(SpirvExtInst)
DEFINE_INVOKE_VISITOR_FOR_CLASS(SpirvFunctionCall)
DEFINE_INVOKE_VISITOR_FOR_CLASS(SpirvNonUniformBinaryOp)
DEFINE_INVOKE_VISITOR_FOR_CLASS(SpirvNonUniformElect)
DEFINE_INVOKE_VISITOR_FOR_CLASS(SpirvNonUniformUnaryOp)
DEFINE_INVOKE_VISITOR_FOR_CLASS(SpirvImageOp)
DEFINE_INVOKE_VISITOR_FOR_CLASS(SpirvImageQuery)
DEFINE_INVOKE_VISITOR_FOR_CLASS(SpirvImageSparseTexelsResident)
DEFINE_INVOKE_VISITOR_FOR_CLASS(SpirvImageTexelPointer)
DEFINE_INVOKE_VISITOR_FOR_CLASS(SpirvLoad)
DEFINE_INVOKE_VISITOR_FOR_CLASS(SpirvCopyObject)
DEFINE_INVOKE_VISITOR_FOR_CLASS(SpirvSampledImage)
DEFINE_INVOKE_VISITOR_FOR_CLASS(SpirvSelect)
DEFINE_INVOKE_VISITOR_FOR_CLASS(SpirvSpecConstantBinaryOp)
DEFINE_INVOKE_VISITOR_FOR_CLASS(SpirvSpecConstantUnaryOp)
DEFINE_INVOKE_VISITOR_FOR_CLASS(SpirvStore)
DEFINE_INVOKE_VISITOR_FOR_CLASS(SpirvUnaryOp)
DEFINE_INVOKE_VISITOR_FOR_CLASS(SpirvVectorShuffle)
DEFINE_INVOKE_VISITOR_FOR_CLASS(SpirvArrayLength)
DEFINE_INVOKE_VISITOR_FOR_CLASS(SpirvRayTracingOpNV)
DEFINE_INVOKE_VISITOR_FOR_CLASS(SpirvDemoteToHelperInvocation)
DEFINE_INVOKE_VISITOR_FOR_CLASS(SpirvIsHelperInvocationEXT)
DEFINE_INVOKE_VISITOR_FOR_CLASS(SpirvDebugInfoNone)
DEFINE_INVOKE_VISITOR_FOR_CLASS(SpirvDebugSource)
DEFINE_INVOKE_VISITOR_FOR_CLASS(SpirvDebugCompilationUnit)
DEFINE_INVOKE_VISITOR_FOR_CLASS(SpirvDebugFunctionDeclaration)
DEFINE_INVOKE_VISITOR_FOR_CLASS(SpirvDebugFunction)
DEFINE_INVOKE_VISITOR_FOR_CLASS(SpirvDebugFunctionDefinition)
DEFINE_INVOKE_VISITOR_FOR_CLASS(SpirvDebugLocalVariable)
DEFINE_INVOKE_VISITOR_FOR_CLASS(SpirvDebugGlobalVariable)
DEFINE_INVOKE_VISITOR_FOR_CLASS(SpirvDebugOperation)
DEFINE_INVOKE_VISITOR_FOR_CLASS(SpirvDebugExpression)
DEFINE_INVOKE_VISITOR_FOR_CLASS(SpirvDebugDeclare)
DEFINE_INVOKE_VISITOR_FOR_CLASS(SpirvDebugLexicalBlock)
DEFINE_INVOKE_VISITOR_FOR_CLASS(SpirvDebugScope)
DEFINE_INVOKE_VISITOR_FOR_CLASS(SpirvDebugTypeBasic)
DEFINE_INVOKE_VISITOR_FOR_CLASS(SpirvDebugTypeArray)
DEFINE_INVOKE_VISITOR_FOR_CLASS(SpirvDebugTypeVector)
DEFINE_INVOKE_VISITOR_FOR_CLASS(SpirvDebugTypeFunction)
DEFINE_INVOKE_VISITOR_FOR_CLASS(SpirvDebugTypeComposite)
DEFINE_INVOKE_VISITOR_FOR_CLASS(SpirvDebugTypeMember)
DEFINE_INVOKE_VISITOR_FOR_CLASS(SpirvDebugTypeTemplate)
DEFINE_INVOKE_VISITOR_FOR_CLASS(SpirvDebugTypeTemplateParameter)
DEFINE_INVOKE_VISITOR_FOR_CLASS(SpirvRayQueryOpKHR)
DEFINE_INVOKE_VISITOR_FOR_CLASS(SpirvReadClock)
DEFINE_INVOKE_VISITOR_FOR_CLASS(SpirvRayTracingTerminateOpKHR)
DEFINE_INVOKE_VISITOR_FOR_CLASS(SpirvIntrinsicInstruction)

#undef DEFINE_INVOKE_VISITOR_FOR_CLASS

SpirvInstruction::SpirvInstruction(Kind k, spv::Op op, QualType astType,
                                   SourceLocation loc, SourceRange range)
    : kind(k), opcode(op), astResultType(astType), resultId(0), srcLoc(loc),
      srcRange(range), debugName(), resultType(nullptr), resultTypeId(0),
<<<<<<< HEAD
=======
      layoutRule(SpirvLayoutRule::Void), containsAlias(false),
      storageClass(spv::StorageClass::Function), isRValue_(false),
      isRelaxedPrecision_(false), isNonUniform_(false), isPrecise_(false) {}

SpirvInstruction::SpirvInstruction(Kind k, spv::Op op,
                                   const SpirvType *resultType,
                                   SourceLocation loc, SourceRange range)
    : kind(k), opcode(op), astResultType({}), resultId(0), srcLoc(loc),
      srcRange(range), debugName(), resultType(resultType), resultTypeId(0),
>>>>>>> d731a049
      layoutRule(SpirvLayoutRule::Void), containsAlias(false),
      storageClass(spv::StorageClass::Function), isRValue_(false),
      isRelaxedPrecision_(false), isNonUniform_(false), isPrecise_(false) {}

bool SpirvInstruction::isArithmeticInstruction() const {
  switch (opcode) {
  case spv::Op::OpSNegate:
  case spv::Op::OpFNegate:
  case spv::Op::OpIAdd:
  case spv::Op::OpFAdd:
  case spv::Op::OpISub:
  case spv::Op::OpFSub:
  case spv::Op::OpIMul:
  case spv::Op::OpFMul:
  case spv::Op::OpUDiv:
  case spv::Op::OpSDiv:
  case spv::Op::OpFDiv:
  case spv::Op::OpUMod:
  case spv::Op::OpSRem:
  case spv::Op::OpSMod:
  case spv::Op::OpFRem:
  case spv::Op::OpFMod:
  case spv::Op::OpVectorTimesScalar:
  case spv::Op::OpMatrixTimesScalar:
  case spv::Op::OpVectorTimesMatrix:
  case spv::Op::OpMatrixTimesVector:
  case spv::Op::OpMatrixTimesMatrix:
  case spv::Op::OpOuterProduct:
  case spv::Op::OpDot:
  case spv::Op::OpIAddCarry:
  case spv::Op::OpISubBorrow:
  case spv::Op::OpUMulExtended:
  case spv::Op::OpSMulExtended:
    return true;
  default:
    return false;
  }
}

SpirvCapability::SpirvCapability(SourceLocation loc, spv::Capability cap)
    : SpirvInstruction(IK_Capability, spv::Op::OpCapability, QualType(), loc),
      capability(cap) {}

bool SpirvCapability::operator==(const SpirvCapability &that) const {
  return capability == that.capability;
}

SpirvExtension::SpirvExtension(SourceLocation loc,
                               llvm::StringRef extensionName)
    : SpirvInstruction(IK_Extension, spv::Op::OpExtension, QualType(), loc),
      extName(extensionName) {}

bool SpirvExtension::operator==(const SpirvExtension &that) const {
  return extName == that.extName;
}

SpirvExtInstImport::SpirvExtInstImport(SourceLocation loc,
                                       llvm::StringRef extensionName)
    : SpirvInstruction(IK_ExtInstImport, spv::Op::OpExtInstImport, QualType(),
                       loc),
      extName(extensionName) {}

SpirvMemoryModel::SpirvMemoryModel(spv::AddressingModel addrModel,
                                   spv::MemoryModel memModel)
    : SpirvInstruction(IK_MemoryModel, spv::Op::OpMemoryModel, QualType(),
                       /*SrcLoc*/ {}),
      addressModel(addrModel), memoryModel(memModel) {}

SpirvEntryPoint::SpirvEntryPoint(SourceLocation loc,
                                 spv::ExecutionModel executionModel,
                                 SpirvFunction *entryPointFn,
                                 llvm::StringRef nameStr,
                                 llvm::ArrayRef<SpirvVariable *> iface)
    : SpirvInstruction(IK_EntryPoint, spv::Op::OpEntryPoint, QualType(), loc),
      execModel(executionModel), entryPoint(entryPointFn), name(nameStr),
      interfaceVec(iface.begin(), iface.end()) {}

// OpExecutionMode and OpExecutionModeId instructions
SpirvExecutionMode::SpirvExecutionMode(SourceLocation loc, SpirvFunction *entry,
                                       spv::ExecutionMode em,
                                       llvm::ArrayRef<uint32_t> paramsVec,
                                       bool usesIdParams)
    : SpirvInstruction(IK_ExecutionMode,
                       usesIdParams ? spv::Op::OpExecutionModeId
                                    : spv::Op::OpExecutionMode,
                       QualType(), loc),
      entryPoint(entry), execMode(em),
      params(paramsVec.begin(), paramsVec.end()) {}

SpirvString::SpirvString(SourceLocation loc, llvm::StringRef stringLiteral)
    : SpirvInstruction(IK_String, spv::Op::OpString, QualType(), loc),
      str(stringLiteral) {}

SpirvSource::SpirvSource(SourceLocation loc, spv::SourceLanguage language,
                         uint32_t ver, SpirvString *fileString,
                         llvm::StringRef src)
    : SpirvInstruction(IK_Source, spv::Op::OpSource, QualType(), loc),
      lang(language), version(ver), file(fileString), source(src) {}

SpirvModuleProcessed::SpirvModuleProcessed(SourceLocation loc,
                                           llvm::StringRef processStr)
    : SpirvInstruction(IK_ModuleProcessed, spv::Op::OpModuleProcessed,
                       QualType(), loc),
      process(processStr) {}

SpirvDecoration::SpirvDecoration(SourceLocation loc,
                                 SpirvInstruction *targetInst,
                                 spv::Decoration decor,
                                 llvm::ArrayRef<uint32_t> p,
                                 llvm::Optional<uint32_t> idx)
    : SpirvInstruction(IK_Decoration, getDecorateOpcode(decor, idx),
                       /*type*/ {}, loc),
      target(targetInst), targetFunction(nullptr), decoration(decor),
      index(idx), params(p.begin(), p.end()), idParams() {}

SpirvDecoration::SpirvDecoration(SourceLocation loc,
                                 SpirvInstruction *targetInst,
                                 spv::Decoration decor,
                                 llvm::ArrayRef<llvm::StringRef> strParams,
                                 llvm::Optional<uint32_t> idx)
    : SpirvInstruction(IK_Decoration, getDecorateStringOpcode(idx.hasValue()),
                       /*type*/ {}, loc),
      target(targetInst), targetFunction(nullptr), decoration(decor),
      index(idx), params(), idParams() {
<<<<<<< HEAD
  const auto &stringWords = string::encodeSPIRVString(strParam);
  params.insert(params.end(), stringWords.begin(), stringWords.end());
=======
  for (llvm::StringRef str : strParams) {
    const auto &stringWords = string::encodeSPIRVString(str);
    params.insert(params.end(), stringWords.begin(), stringWords.end());
  }
>>>>>>> d731a049
}

SpirvDecoration::SpirvDecoration(SourceLocation loc,
                                 SpirvInstruction *targetInst,
                                 spv::Decoration decor,
                                 llvm::ArrayRef<SpirvInstruction *> ids)
    : SpirvInstruction(IK_Decoration, spv::Op::OpDecorateId,
                       /*type*/ {}, loc),
      target(targetInst), targetFunction(nullptr), decoration(decor), index(llvm::None), params(),
      idParams(ids.begin(), ids.end()) {}

SpirvDecoration::SpirvDecoration(SourceLocation loc, SpirvFunction *targetFunc,
                                 spv::Decoration decor,
                                 llvm::ArrayRef<uint32_t> p)
    : SpirvInstruction(IK_Decoration, spv::Op::OpDecorate,
                       /*type*/ {}, loc),
      target(nullptr), targetFunction(targetFunc), decoration(decor),
      index(llvm::None), params(p.begin(), p.end()), idParams() {}

spv::Op SpirvDecoration::getDecorateOpcode(
    spv::Decoration decoration, const llvm::Optional<uint32_t> &memberIndex) {
  if (decoration == spv::Decoration::HlslSemanticGOOGLE ||
      decoration == spv::Decoration::UserTypeGOOGLE)
    return memberIndex.hasValue() ? spv::Op::OpMemberDecorateStringGOOGLE
                                  : spv::Op::OpDecorateStringGOOGLE;
  return memberIndex.hasValue() ? spv::Op::OpMemberDecorate
                                : spv::Op::OpDecorate;
}

spv::Op SpirvDecoration::getDecorateStringOpcode(bool isMemberDecoration) {
  return isMemberDecoration ? spv::Op::OpMemberDecorateString
                            : spv::Op::OpDecorateString;
}

bool SpirvDecoration::operator==(const SpirvDecoration &that) const {
  return target == that.target && decoration == that.decoration &&
         params == that.params && idParams == that.idParams &&
         index.hasValue() == that.index.hasValue() &&
         (!index.hasValue() || index.getValue() == that.index.getValue());
}

SpirvVariable::SpirvVariable(QualType resultType, SourceLocation loc,
                             spv::StorageClass sc, bool precise,
                             SpirvInstruction *initializerInst)
    : SpirvInstruction(IK_Variable, spv::Op::OpVariable, resultType, loc),
      initializer(initializerInst), descriptorSet(-1), binding(-1),
      hlslUserType("") {
  setStorageClass(sc);
  setPrecise(precise);
}

SpirvVariable::SpirvVariable(const SpirvType *spvType, SourceLocation loc,
                             spv::StorageClass sc, bool precise,
                             SpirvInstruction *initializerInst)
    : SpirvInstruction(IK_Variable, spv::Op::OpVariable, QualType(), loc),
      initializer(initializerInst), descriptorSet(-1), binding(-1),
      hlslUserType("") {
  setResultType(spvType);
  setStorageClass(sc);
  setPrecise(precise);
}

SpirvFunctionParameter::SpirvFunctionParameter(QualType resultType,
                                               bool isPrecise,
                                               SourceLocation loc)
    : SpirvInstruction(IK_FunctionParameter, spv::Op::OpFunctionParameter,
                       resultType, loc) {
  setPrecise(isPrecise);
}

SpirvFunctionParameter::SpirvFunctionParameter(const SpirvType *spvType,
                                               bool isPrecise,
                                               SourceLocation loc)
    : SpirvInstruction(IK_FunctionParameter, spv::Op::OpFunctionParameter,
                       QualType(), loc) {
  setResultType(spvType);
  setPrecise(isPrecise);
}

SpirvMerge::SpirvMerge(Kind kind, spv::Op op, SourceLocation loc,
                       SpirvBasicBlock *mergeLabel, SourceRange range)
    : SpirvInstruction(kind, op, QualType(), loc, range),
      mergeBlock(mergeLabel) {}

SpirvLoopMerge::SpirvLoopMerge(SourceLocation loc, SpirvBasicBlock *mergeBlock,
                               SpirvBasicBlock *contTarget,
                               spv::LoopControlMask mask, SourceRange range)
    : SpirvMerge(IK_LoopMerge, spv::Op::OpLoopMerge, loc, mergeBlock, range),
      continueTarget(contTarget), loopControlMask(mask) {}

SpirvSelectionMerge::SpirvSelectionMerge(SourceLocation loc,
                                         SpirvBasicBlock *mergeBlock,
                                         spv::SelectionControlMask mask,
                                         SourceRange range)
    : SpirvMerge(IK_SelectionMerge, spv::Op::OpSelectionMerge, loc, mergeBlock,
                 range),
      selControlMask(mask) {}

SpirvTerminator::SpirvTerminator(Kind kind, spv::Op op, SourceLocation loc,
                                 SourceRange range)
    : SpirvInstruction(kind, op, QualType(), loc, range) {}

SpirvBranching::SpirvBranching(Kind kind, spv::Op op, SourceLocation loc,
                               SourceRange range)
    : SpirvTerminator(kind, op, loc, range) {}

SpirvBranch::SpirvBranch(SourceLocation loc, SpirvBasicBlock *target,
                         SourceRange range)
    : SpirvBranching(IK_Branch, spv::Op::OpBranch, loc, range),
      targetLabel(target) {}

SpirvBranchConditional::SpirvBranchConditional(SourceLocation loc,
                                               SpirvInstruction *cond,
                                               SpirvBasicBlock *trueInst,
                                               SpirvBasicBlock *falseInst)
    : SpirvBranching(IK_BranchConditional, spv::Op::OpBranchConditional, loc),
      condition(cond), trueLabel(trueInst), falseLabel(falseInst) {}

SpirvKill::SpirvKill(SourceLocation loc, SourceRange range)
    : SpirvTerminator(IK_Kill, spv::Op::OpKill, loc, range) {}

SpirvReturn::SpirvReturn(SourceLocation loc, SpirvInstruction *retVal,
                         SourceRange range)
    : SpirvTerminator(IK_Return,
                      retVal ? spv::Op::OpReturnValue : spv::Op::OpReturn, loc,
                      range),
      returnValue(retVal) {}

SpirvSwitch::SpirvSwitch(
    SourceLocation loc, SpirvInstruction *selectorInst,
    SpirvBasicBlock *defaultLbl,
    llvm::ArrayRef<std::pair<uint32_t, SpirvBasicBlock *>> &targetsVec)
    : SpirvBranching(IK_Switch, spv::Op::OpSwitch, loc), selector(selectorInst),
      defaultLabel(defaultLbl), targets(targetsVec.begin(), targetsVec.end()) {}

// Switch instruction methods.
SpirvBasicBlock *SpirvSwitch::getTargetLabelForLiteral(uint32_t lit) const {
  for (auto pair : targets)
    if (pair.first == lit)
      return pair.second;
  return defaultLabel;
}

llvm::ArrayRef<SpirvBasicBlock *> SpirvSwitch::getTargetBranches() const {
  llvm::SmallVector<SpirvBasicBlock *, 4> branches;
  for (auto pair : targets)
    branches.push_back(pair.second);
  branches.push_back(defaultLabel);
  return branches;
}

SpirvUnreachable::SpirvUnreachable(SourceLocation loc)
    : SpirvTerminator(IK_Unreachable, spv::Op::OpUnreachable, loc) {}

SpirvAccessChain::SpirvAccessChain(QualType resultType, SourceLocation loc,
                                   SpirvInstruction *baseInst,
                                   llvm::ArrayRef<SpirvInstruction *> indexVec,
                                   SourceRange range)
    : SpirvInstruction(IK_AccessChain, spv::Op::OpAccessChain, resultType, loc, range),
      base(baseInst), indices(indexVec.begin(), indexVec.end()) {}

SpirvAtomic::SpirvAtomic(spv::Op op, QualType resultType, SourceLocation loc,
                         SpirvInstruction *pointerInst, spv::Scope s,
                         spv::MemorySemanticsMask mask,
                         SpirvInstruction *valueInst, SourceRange range)
    : SpirvInstruction(IK_Atomic, op, resultType, loc, range),
      pointer(pointerInst),
      scope(s), memorySemantic(mask),
      memorySemanticUnequal(spv::MemorySemanticsMask::MaskNone),
      value(valueInst), comparator(nullptr) {
  assert(
      op == spv::Op::OpAtomicLoad || op == spv::Op::OpAtomicIIncrement ||
      op == spv::Op::OpAtomicIDecrement || op == spv::Op::OpAtomicFlagClear ||
      op == spv::Op::OpAtomicFlagTestAndSet || op == spv::Op::OpAtomicStore ||
      op == spv::Op::OpAtomicAnd || op == spv::Op::OpAtomicOr ||
      op == spv::Op::OpAtomicXor || op == spv::Op::OpAtomicIAdd ||
      op == spv::Op::OpAtomicISub || op == spv::Op::OpAtomicSMin ||
      op == spv::Op::OpAtomicUMin || op == spv::Op::OpAtomicSMax ||
      op == spv::Op::OpAtomicUMax || op == spv::Op::OpAtomicExchange);
}

SpirvAtomic::SpirvAtomic(spv::Op op, QualType resultType, SourceLocation loc,
                         SpirvInstruction *pointerInst, spv::Scope s,
                         spv::MemorySemanticsMask semanticsEqual,
                         spv::MemorySemanticsMask semanticsUnequal,
                         SpirvInstruction *valueInst,
                         SpirvInstruction *comparatorInst, SourceRange range)
    : SpirvInstruction(IK_Atomic, op, resultType, loc, range),
      pointer(pointerInst),
      scope(s), memorySemantic(semanticsEqual),
      memorySemanticUnequal(semanticsUnequal), value(valueInst),
      comparator(comparatorInst) {
  assert(op == spv::Op::OpAtomicCompareExchange);
}

SpirvBarrier::SpirvBarrier(SourceLocation loc, spv::Scope memScope,
                           spv::MemorySemanticsMask memSemantics,
                           llvm::Optional<spv::Scope> execScope,
                           SourceRange range)
    : SpirvInstruction(IK_Barrier,
                       execScope.hasValue() ? spv::Op::OpControlBarrier
                                            : spv::Op::OpMemoryBarrier,
                       QualType(), loc, range),
      memoryScope(memScope), memorySemantics(memSemantics),
      executionScope(execScope) {}

SpirvBinaryOp::SpirvBinaryOp(spv::Op opcode, QualType resultType,
                             SourceLocation loc, SpirvInstruction *op1,
                             SpirvInstruction *op2, SourceRange range)
    : SpirvInstruction(IK_BinaryOp, opcode, resultType, loc, range),
	  operand1(op1), operand2(op2) {}
<<<<<<< HEAD
=======

SpirvBinaryOp::SpirvBinaryOp(spv::Op opcode, const SpirvType *resultType,
                             SourceLocation loc, SpirvInstruction *op1,
                             SpirvInstruction *op2, SourceRange range)
    : SpirvInstruction(IK_BinaryOp, opcode, resultType, loc, range),
      operand1(op1), operand2(op2) {}
>>>>>>> d731a049

SpirvBitField::SpirvBitField(Kind kind, spv::Op op, QualType resultType,
                             SourceLocation loc, SpirvInstruction *baseInst,
                             SpirvInstruction *offsetInst,
                             SpirvInstruction *countInst)
    : SpirvInstruction(kind, op, resultType, loc), base(baseInst),
      offset(offsetInst), count(countInst) {}

SpirvBitFieldExtract::SpirvBitFieldExtract(
    QualType resultType, SourceLocation loc, SpirvInstruction *baseInst,
    SpirvInstruction *offsetInst, SpirvInstruction *countInst, bool isSigned)
    : SpirvBitField(IK_BitFieldExtract,
                    isSigned ? spv::Op::OpBitFieldSExtract
                             : spv::Op::OpBitFieldUExtract,
                    resultType, loc, baseInst, offsetInst, countInst) {}

SpirvBitFieldInsert::SpirvBitFieldInsert(QualType resultType,
                                         SourceLocation loc,
                                         SpirvInstruction *baseInst,
                                         SpirvInstruction *insertInst,
                                         SpirvInstruction *offsetInst,
                                         SpirvInstruction *countInst)
    : SpirvBitField(IK_BitFieldInsert, spv::Op::OpBitFieldInsert, resultType,
                    loc, baseInst, offsetInst, countInst),
      insert(insertInst) {}

SpirvCompositeConstruct::SpirvCompositeConstruct(
    QualType resultType, SourceLocation loc,
    llvm::ArrayRef<SpirvInstruction *> constituentsVec,
    SourceRange range)
    : SpirvInstruction(IK_CompositeConstruct, spv::Op::OpCompositeConstruct,
                       resultType, loc, range),
      consituents(constituentsVec.begin(), constituentsVec.end()) {}

SpirvConstant::SpirvConstant(Kind kind, spv::Op op, const SpirvType *spvType,
                             bool literal)
    : SpirvInstruction(kind, op, QualType(),
                       /*SourceLocation*/ {}),
      literalConstant(literal) {
  setResultType(spvType);
}

SpirvConstant::SpirvConstant(Kind kind, spv::Op op, QualType resultType,
                             bool literal)
    : SpirvInstruction(kind, op, resultType,
                       /*SourceLocation*/ {}),
      literalConstant(literal) {}

bool SpirvConstant::isSpecConstant() const {
  return opcode == spv::Op::OpSpecConstant ||
         opcode == spv::Op::OpSpecConstantTrue ||
         opcode == spv::Op::OpSpecConstantFalse ||
         opcode == spv::Op::OpSpecConstantComposite;
}

SpirvConstantBoolean::SpirvConstantBoolean(QualType type, bool val,
                                           bool isSpecConst)
    : SpirvConstant(IK_ConstantBoolean,
                    val ? (isSpecConst ? spv::Op::OpSpecConstantTrue
                                       : spv::Op::OpConstantTrue)
                        : (isSpecConst ? spv::Op::OpSpecConstantFalse
                                       : spv::Op::OpConstantFalse),
                    type),
      value(val) {}

bool SpirvConstantBoolean::operator==(const SpirvConstantBoolean &that) const {
  return resultType == that.resultType && astResultType == that.astResultType &&
         value == that.value && opcode == that.opcode;
}

SpirvConstantInteger::SpirvConstantInteger(QualType type, llvm::APInt val,
                                           bool isSpecConst, bool literal)
    : SpirvConstant(IK_ConstantInteger,
                    isSpecConst ? spv::Op::OpSpecConstant : spv::Op::OpConstant,
                    type),
      value(val), isLiteral(literal) {
  assert(type->isIntegerType());
}

SpirvConstantInteger::SpirvConstantInteger(const SpirvType *type,
                                           llvm::APInt val, bool isSpecConst)
    : SpirvConstant(IK_ConstantInteger,
                    isSpecConst ? spv::Op::OpSpecConstant : spv::Op::OpConstant,
                    type),
      value(val) {
  assert(isa<IntegerType>(type));
}

bool SpirvConstantInteger::operator==(const SpirvConstantInteger &that) const {
  return resultType == that.resultType && astResultType == that.astResultType &&
         value == that.value && opcode == that.opcode;
}

SpirvConstantFloat::SpirvConstantFloat(QualType type, llvm::APFloat val,
                                       bool isSpecConst)
    : SpirvConstant(IK_ConstantFloat,
                    isSpecConst ? spv::Op::OpSpecConstant : spv::Op::OpConstant,
                    type),
      value(val) {
  assert(type->isFloatingType());
}

bool SpirvConstantFloat::operator==(const SpirvConstantFloat &that) const {
  return resultType == that.resultType && astResultType == that.astResultType &&
         value.bitwiseIsEqual(that.value) && opcode == that.opcode;
}

SpirvConstantComposite::SpirvConstantComposite(
    QualType type, llvm::ArrayRef<SpirvConstant *> constituentsVec,
    bool isSpecConst)
    : SpirvConstant(IK_ConstantComposite,
                    isSpecConst ? spv::Op::OpSpecConstantComposite
                                : spv::Op::OpConstantComposite,
                    type),
      constituents(constituentsVec.begin(), constituentsVec.end()) {}

SpirvConstantNull::SpirvConstantNull(QualType type)
    : SpirvConstant(IK_ConstantNull, spv::Op::OpConstantNull, type) {}

bool SpirvConstantNull::operator==(const SpirvConstantNull &that) const {
  return opcode == that.opcode && resultType == that.resultType &&
         astResultType == that.astResultType;
}

SpirvCompositeExtract::SpirvCompositeExtract(QualType resultType,
                                             SourceLocation loc,
                                             SpirvInstruction *compositeInst,
                                             llvm::ArrayRef<uint32_t> indexVec,
                                             SourceRange range)
    : SpirvInstruction(IK_CompositeExtract, spv::Op::OpCompositeExtract,
                       resultType, loc, range),
      composite(compositeInst), indices(indexVec.begin(), indexVec.end()) {}

SpirvCompositeInsert::SpirvCompositeInsert(QualType resultType,
                                           SourceLocation loc,
                                           SpirvInstruction *compositeInst,
                                           SpirvInstruction *objectInst,
                                           llvm::ArrayRef<uint32_t> indexVec,
                                           SourceRange range)
    : SpirvInstruction(IK_CompositeInsert, spv::Op::OpCompositeInsert,
                       resultType, loc, range),
      composite(compositeInst), object(objectInst),
      indices(indexVec.begin(), indexVec.end()) {}

SpirvEmitVertex::SpirvEmitVertex(SourceLocation loc, SourceRange range)
    : SpirvInstruction(IK_EmitVertex, spv::Op::OpEmitVertex, QualType(), loc, range) {}

SpirvEndPrimitive::SpirvEndPrimitive(SourceLocation loc, SourceRange range)
    : SpirvInstruction(IK_EndPrimitive, spv::Op::OpEndPrimitive, QualType(),
                       loc, range) {}

SpirvExtInst::SpirvExtInst(QualType resultType, SourceLocation loc,
                           SpirvExtInstImport *set, uint32_t inst,
                           llvm::ArrayRef<SpirvInstruction *> operandsVec,
                           SourceRange range)
    : SpirvInstruction(IK_ExtInst, spv::Op::OpExtInst, resultType, loc, range),
      instructionSet(set), instruction(inst),
      operands(operandsVec.begin(), operandsVec.end()) {}

SpirvFunctionCall::SpirvFunctionCall(QualType resultType, SourceLocation loc,
                                     SpirvFunction *fn,
                                     llvm::ArrayRef<SpirvInstruction *> argsVec,
                                     SourceRange range)
    : SpirvInstruction(IK_FunctionCall, spv::Op::OpFunctionCall, resultType,
                       loc, range),
      function(fn), args(argsVec.begin(), argsVec.end()) {}

SpirvGroupNonUniformOp::SpirvGroupNonUniformOp(Kind kind, spv::Op op,
                                               QualType resultType,
                                               SourceLocation loc,
                                               spv::Scope scope)
    : SpirvInstruction(kind, op, resultType, loc), execScope(scope) {}

SpirvNonUniformBinaryOp::SpirvNonUniformBinaryOp(
    spv::Op op, QualType resultType, SourceLocation loc, spv::Scope scope,
    SpirvInstruction *arg1Inst, SpirvInstruction *arg2Inst)
    : SpirvGroupNonUniformOp(IK_GroupNonUniformBinaryOp, op, resultType, loc,
                             scope),
      arg1(arg1Inst), arg2(arg2Inst) {
  assert(op == spv::Op::OpGroupNonUniformBroadcast ||
         op == spv::Op::OpGroupNonUniformBallotBitExtract ||
         op == spv::Op::OpGroupNonUniformShuffle ||
         op == spv::Op::OpGroupNonUniformShuffleXor ||
         op == spv::Op::OpGroupNonUniformShuffleUp ||
         op == spv::Op::OpGroupNonUniformShuffleDown ||
         op == spv::Op::OpGroupNonUniformQuadBroadcast ||
         op == spv::Op::OpGroupNonUniformQuadSwap);
}

SpirvNonUniformElect::SpirvNonUniformElect(QualType resultType,
                                           SourceLocation loc, spv::Scope scope)
    : SpirvGroupNonUniformOp(IK_GroupNonUniformElect,
                             spv::Op::OpGroupNonUniformElect, resultType, loc,
                             scope) {}

SpirvNonUniformUnaryOp::SpirvNonUniformUnaryOp(
    spv::Op op, QualType resultType, SourceLocation loc, spv::Scope scope,
    llvm::Optional<spv::GroupOperation> group, SpirvInstruction *argInst)
    : SpirvGroupNonUniformOp(IK_GroupNonUniformUnaryOp, op, resultType, loc,
                             scope),
      arg(argInst), groupOp(group) {
  assert(op == spv::Op::OpGroupNonUniformAll ||
         op == spv::Op::OpGroupNonUniformAny ||
         op == spv::Op::OpGroupNonUniformAllEqual ||
         op == spv::Op::OpGroupNonUniformBroadcastFirst ||
         op == spv::Op::OpGroupNonUniformBallot ||
         op == spv::Op::OpGroupNonUniformInverseBallot ||
         op == spv::Op::OpGroupNonUniformBallotBitCount ||
         op == spv::Op::OpGroupNonUniformBallotFindLSB ||
         op == spv::Op::OpGroupNonUniformBallotFindMSB ||
         op == spv::Op::OpGroupNonUniformIAdd ||
         op == spv::Op::OpGroupNonUniformFAdd ||
         op == spv::Op::OpGroupNonUniformIMul ||
         op == spv::Op::OpGroupNonUniformFMul ||
         op == spv::Op::OpGroupNonUniformSMin ||
         op == spv::Op::OpGroupNonUniformUMin ||
         op == spv::Op::OpGroupNonUniformFMin ||
         op == spv::Op::OpGroupNonUniformSMax ||
         op == spv::Op::OpGroupNonUniformUMax ||
         op == spv::Op::OpGroupNonUniformFMax ||
         op == spv::Op::OpGroupNonUniformBitwiseAnd ||
         op == spv::Op::OpGroupNonUniformBitwiseOr ||
         op == spv::Op::OpGroupNonUniformBitwiseXor ||
         op == spv::Op::OpGroupNonUniformLogicalAnd ||
         op == spv::Op::OpGroupNonUniformLogicalOr ||
         op == spv::Op::OpGroupNonUniformLogicalXor);
}

SpirvImageOp::SpirvImageOp(
    spv::Op op, QualType resultType, SourceLocation loc,
    SpirvInstruction *imageInst, SpirvInstruction *coordinateInst,
    spv::ImageOperandsMask mask, SpirvInstruction *drefInst,
    SpirvInstruction *biasInst, SpirvInstruction *lodInst,
    SpirvInstruction *gradDxInst, SpirvInstruction *gradDyInst,
    SpirvInstruction *constOffsetInst, SpirvInstruction *offsetInst,
    SpirvInstruction *constOffsetsInst, SpirvInstruction *sampleInst,
    SpirvInstruction *minLodInst, SpirvInstruction *componentInst,
    SpirvInstruction *texelToWriteInst, SourceRange range)
    : SpirvInstruction(IK_ImageOp, op, resultType, loc, range),
      image(imageInst), coordinate(coordinateInst), dref(drefInst),
      bias(biasInst), lod(lodInst), gradDx(gradDxInst), gradDy(gradDyInst),
      constOffset(constOffsetInst), offset(offsetInst),
      constOffsets(constOffsetsInst), sample(sampleInst),
      minLod(minLodInst), component(componentInst),
      texelToWrite(texelToWriteInst), operandsMask(mask) {
  assert(op == spv::Op::OpImageSampleImplicitLod ||
         op == spv::Op::OpImageSampleExplicitLod ||
         op == spv::Op::OpImageSampleDrefImplicitLod ||
         op == spv::Op::OpImageSampleDrefExplicitLod ||
         op == spv::Op::OpImageSparseSampleImplicitLod ||
         op == spv::Op::OpImageSparseSampleExplicitLod ||
         op == spv::Op::OpImageSparseSampleDrefImplicitLod ||
         op == spv::Op::OpImageSparseSampleDrefExplicitLod ||
         op == spv::Op::OpImageFetch || op == spv::Op::OpImageSparseFetch ||
         op == spv::Op::OpImageGather || op == spv::Op::OpImageSparseGather ||
         op == spv::Op::OpImageDrefGather ||
         op == spv::Op::OpImageSparseDrefGather || op == spv::Op::OpImageRead ||
         op == spv::Op::OpImageSparseRead || op == spv::Op::OpImageWrite);

  if (op == spv::Op::OpImageSampleExplicitLod ||
      op == spv::Op::OpImageSampleDrefExplicitLod ||
      op == spv::Op::OpImageSparseSampleExplicitLod ||
      op == spv::Op::OpImageSparseSampleDrefExplicitLod) {
    assert(lod || (gradDx && gradDy));
  }
  if (op == spv::Op::OpImageSampleDrefImplicitLod ||
      op == spv::Op::OpImageSampleDrefExplicitLod ||
      op == spv::Op::OpImageSparseSampleDrefImplicitLod ||
      op == spv::Op::OpImageSparseSampleDrefExplicitLod ||
      op == spv::Op::OpImageDrefGather ||
      op == spv::Op::OpImageSparseDrefGather) {
    assert(dref);
  }
  if (op == spv::Op::OpImageWrite) {
    assert(texelToWrite);
  }
  if (op == spv::Op::OpImageGather || op == spv::Op::OpImageSparseGather) {
    assert(component);
  }
}

bool SpirvImageOp::isSparse() const {
  return opcode == spv::Op::OpImageSparseSampleImplicitLod ||
         opcode == spv::Op::OpImageSparseSampleExplicitLod ||
         opcode == spv::Op::OpImageSparseSampleDrefImplicitLod ||
         opcode == spv::Op::OpImageSparseSampleDrefExplicitLod ||
         opcode == spv::Op::OpImageSparseFetch ||
         opcode == spv::Op::OpImageSparseGather ||
         opcode == spv::Op::OpImageSparseDrefGather ||
         opcode == spv::Op::OpImageSparseRead;
}

SpirvImageQuery::SpirvImageQuery(spv::Op op, QualType resultType,
                                 SourceLocation loc, SpirvInstruction *img,
                                 SpirvInstruction *lodInst,
                                 SpirvInstruction *coordInst, SourceRange range)
    : SpirvInstruction(IK_ImageQuery, op, resultType, loc, range), image(img),
      lod(lodInst), coordinate(coordInst) {
  assert(op == spv::Op::OpImageQueryFormat ||
         op == spv::Op::OpImageQueryOrder || op == spv::Op::OpImageQuerySize ||
         op == spv::Op::OpImageQueryLevels ||
         op == spv::Op::OpImageQuerySamples || op == spv::Op::OpImageQueryLod ||
         op == spv::Op::OpImageQuerySizeLod);
  if (lodInst)
    assert(op == spv::Op::OpImageQuerySizeLod);
  if (coordInst)
    assert(op == spv::Op::OpImageQueryLod);
}

SpirvImageSparseTexelsResident::SpirvImageSparseTexelsResident(
    QualType resultType, SourceLocation loc, SpirvInstruction *resCode,
    SourceRange range)
    : SpirvInstruction(IK_ImageSparseTexelsResident,
                       spv::Op::OpImageSparseTexelsResident, resultType, loc,
                       range),
      residentCode(resCode) {}

SpirvImageTexelPointer::SpirvImageTexelPointer(QualType resultType,
                                               SourceLocation loc,
                                               SpirvInstruction *imageInst,
                                               SpirvInstruction *coordinateInst,
                                               SpirvInstruction *sampleInst)
    : SpirvInstruction(IK_ImageTexelPointer, spv::Op::OpImageTexelPointer,
                       resultType, loc),
      image(imageInst), coordinate(coordinateInst), sample(sampleInst) {}

SpirvLoad::SpirvLoad(QualType resultType, SourceLocation loc,
                     SpirvInstruction *pointerInst, SourceRange range,
                     llvm::Optional<spv::MemoryAccessMask> mask)
    : SpirvInstruction(IK_Load, spv::Op::OpLoad, resultType, loc, range),
      pointer(pointerInst), memoryAccess(mask) {}

void SpirvLoad::setAlignment(uint32_t alignment) {
  assert(alignment != 0);
  assert(llvm::isPowerOf2_32(alignment));
  if (!memoryAccess.hasValue()) {
    memoryAccess = spv::MemoryAccessMask::Aligned;
  } else {
    memoryAccess.getValue() =
        memoryAccess.getValue() | spv::MemoryAccessMask::Aligned;
  }
  memoryAlignment = alignment;
}

SpirvCopyObject::SpirvCopyObject(QualType resultType, SourceLocation loc,
                                 SpirvInstruction *pointerInst)
    : SpirvInstruction(IK_CopyObject, spv::Op::OpCopyObject, resultType, loc),
      pointer(pointerInst) {}

SpirvSampledImage::SpirvSampledImage(QualType resultType, SourceLocation loc,
                                     SpirvInstruction *imageInst,
                                     SpirvInstruction *samplerInst,
                                     SourceRange range)
    : SpirvInstruction(IK_SampledImage, spv::Op::OpSampledImage, resultType,
                       loc, range),
      image(imageInst), sampler(samplerInst) {}

SpirvSelect::SpirvSelect(QualType resultType, SourceLocation loc,
                         SpirvInstruction *cond, SpirvInstruction *trueInst,
                         SpirvInstruction *falseInst, SourceRange range)
    : SpirvInstruction(IK_Select, spv::Op::OpSelect, resultType, loc, range),
      condition(cond), trueObject(trueInst), falseObject(falseInst) {}

SpirvSpecConstantBinaryOp::SpirvSpecConstantBinaryOp(spv::Op specConstantOp,
                                                     QualType resultType,
                                                     SourceLocation loc,
                                                     SpirvInstruction *op1,
                                                     SpirvInstruction *op2)
    : SpirvInstruction(IK_SpecConstantBinaryOp, spv::Op::OpSpecConstantOp,
                       resultType, loc),
      specOp(specConstantOp), operand1(op1), operand2(op2) {}

SpirvSpecConstantUnaryOp::SpirvSpecConstantUnaryOp(spv::Op specConstantOp,
                                                   QualType resultType,
                                                   SourceLocation loc,
                                                   SpirvInstruction *op)
    : SpirvInstruction(IK_SpecConstantUnaryOp, spv::Op::OpSpecConstantOp,
                       resultType, loc),
      specOp(specConstantOp), operand(op) {}

SpirvStore::SpirvStore(SourceLocation loc, SpirvInstruction *pointerInst,
                       SpirvInstruction *objectInst,
                       llvm::Optional<spv::MemoryAccessMask> mask,
                       SourceRange range)
    : SpirvInstruction(IK_Store, spv::Op::OpStore, QualType(), loc, range),
      pointer(pointerInst), object(objectInst), memoryAccess(mask) {}

SpirvUnaryOp::SpirvUnaryOp(spv::Op opcode, QualType resultType,
                           SourceLocation loc, SpirvInstruction *op,
                           SourceRange range)
    : SpirvInstruction(IK_UnaryOp, opcode, resultType, loc, range),
      operand(op) {}

SpirvUnaryOp::SpirvUnaryOp(spv::Op opcode, const SpirvType *resultType,
                           SourceLocation loc, SpirvInstruction *op)
    : SpirvInstruction(IK_UnaryOp, opcode, QualType(), loc), operand(op) {
  setResultType(resultType);
}

SpirvUnaryOp::SpirvUnaryOp(spv::Op opcode, const SpirvType *resultType,
                           SourceLocation loc, SpirvInstruction *op)
    : SpirvInstruction(IK_UnaryOp, opcode, QualType(), loc), operand(op) {
  setResultType(resultType);
}

bool SpirvUnaryOp::isConversionOp() const {
  return opcode == spv::Op::OpConvertFToU || opcode == spv::Op::OpConvertFToS ||
         opcode == spv::Op::OpConvertSToF || opcode == spv::Op::OpConvertUToF ||
         opcode == spv::Op::OpUConvert || opcode == spv::Op::OpSConvert ||
         opcode == spv::Op::OpFConvert || opcode == spv::Op::OpQuantizeToF16 ||
         opcode == spv::Op::OpBitcast;
}

SpirvVectorShuffle::SpirvVectorShuffle(QualType resultType, SourceLocation loc,
                                       SpirvInstruction *vec1Inst,
                                       SpirvInstruction *vec2Inst,
                                       llvm::ArrayRef<uint32_t> componentsVec,
                                       SourceRange range)
    : SpirvInstruction(IK_VectorShuffle, spv::Op::OpVectorShuffle, resultType,
                       loc, range),
      vec1(vec1Inst), vec2(vec2Inst),
      components(componentsVec.begin(), componentsVec.end()) {}

SpirvArrayLength::SpirvArrayLength(QualType resultType, SourceLocation loc,
                                   SpirvInstruction *structure_,
                                   uint32_t memberLiteral, SourceRange range)
    : SpirvInstruction(IK_ArrayLength, spv::Op::OpArrayLength, resultType, loc,
                       range),
      structure(structure_), arrayMember(memberLiteral) {}

SpirvRayTracingOpNV::SpirvRayTracingOpNV(
    QualType resultType, spv::Op opcode,
    llvm::ArrayRef<SpirvInstruction *> vecOperands, SourceLocation loc)
    : SpirvInstruction(IK_RayTracingOpNV, opcode, resultType, loc),
      operands(vecOperands.begin(), vecOperands.end()) {}

SpirvDemoteToHelperInvocation::SpirvDemoteToHelperInvocation(SourceLocation loc)
    : SpirvInstruction(IK_DemoteToHelperInvocation,
                       spv::Op::OpDemoteToHelperInvocation, /*QualType*/ {},
                       loc) {}

SpirvIsHelperInvocationEXT::SpirvIsHelperInvocationEXT(QualType resultType,
                                                       SourceLocation loc)
    : SpirvInstruction(IK_IsHelperInvocationEXT,
                       spv::Op::OpIsHelperInvocationEXT, resultType, loc) {}

// Note: we are using a null result type in the constructor. All debug
// instructions should later get OpTypeVoid as their result type.
SpirvDebugInstruction::SpirvDebugInstruction(Kind kind, uint32_t opcode)
    : SpirvInstruction(kind, spv::Op::OpExtInst,
                       /*result type */ {},
                       /*SourceLocation*/ {}),
      debugOpcode(opcode), debugSpirvType(nullptr), debugType(nullptr),
      instructionSet(nullptr) {}

SpirvDebugInfoNone::SpirvDebugInfoNone()
    : SpirvDebugInstruction(IK_DebugInfoNone, /*opcode*/ 0u) {}

SpirvDebugSource::SpirvDebugSource(llvm::StringRef f, llvm::StringRef t)
    : SpirvDebugInstruction(IK_DebugSource, /*opcode*/ 35u), file(f), text(t) {}

SpirvDebugCompilationUnit::SpirvDebugCompilationUnit(uint32_t spvVer,
                                                     uint32_t dwarfVer,
                                                     SpirvDebugSource *src)
    : SpirvDebugInstruction(IK_DebugCompilationUnit, /*opcode*/ 1u),
      spirvVersion(spvVer), dwarfVersion(dwarfVer), source(src),
      lang(spv::SourceLanguage::HLSL) {}

SpirvDebugFunction::SpirvDebugFunction(
    llvm::StringRef name, SpirvDebugSource *src, uint32_t fline, uint32_t fcol,
    SpirvDebugInstruction *parent, llvm::StringRef linkName, uint32_t flags_,
    uint32_t bodyLine, SpirvFunction *func)
    : SpirvDebugInstruction(IK_DebugFunction, /*opcode*/ 20u), source(src),
      fnLine(fline), fnColumn(fcol), parentScope(parent), linkageName(linkName),
      flags(flags_), scopeLine(bodyLine), fn(func), debugNone(nullptr),
      fnType(nullptr) {
  debugName = name;
}

SpirvDebugFunctionDeclaration::SpirvDebugFunctionDeclaration(
    llvm::StringRef name, SpirvDebugSource *src, uint32_t fline, uint32_t fcol,
    SpirvDebugInstruction *parent, llvm::StringRef linkName, uint32_t flags_)
    : SpirvDebugInstruction(IK_DebugFunctionDecl, /*opcode*/ 19u), source(src),
      fnLine(fline), fnColumn(fcol), parentScope(parent), linkageName(linkName),
      flags(flags_) {
  debugName = name;
}

SpirvDebugFunctionDefinition::SpirvDebugFunctionDefinition(
    SpirvDebugFunction *function_, SpirvFunction *fn_)
    : SpirvDebugInstruction(IK_DebugFunctionDef, /*opcode*/ 101u),
      function(function_), fn(fn_) {}

SpirvDebugLocalVariable::SpirvDebugLocalVariable(
    QualType debugQualType_, llvm::StringRef varName, SpirvDebugSource *src,
    uint32_t lineNumber, uint32_t colNumber, SpirvDebugInstruction *parent,
    uint32_t flags_, llvm::Optional<uint32_t> argNumber_)
    : SpirvDebugInstruction(IK_DebugLocalVariable, /*opcode*/ 26u), source(src),
      line(lineNumber), column(colNumber), parentScope(parent), flags(flags_),
      argNumber(argNumber_) {
  debugName = varName;
  setDebugQualType(debugQualType_);
}

SpirvDebugGlobalVariable::SpirvDebugGlobalVariable(
    QualType debugQualType, llvm::StringRef varName, SpirvDebugSource *src,
    uint32_t line_, uint32_t column_, SpirvDebugInstruction *parent,
    llvm::StringRef linkageName_, SpirvVariable *var_, uint32_t flags_,
    llvm::Optional<SpirvInstruction *> staticMemberDebugDecl_)
    : SpirvDebugInstruction(IK_DebugGlobalVariable, /*opcode*/ 18u),
      source(src), line(line_), column(column_), parentScope(parent),
      linkageName(linkageName_), var(var_), flags(flags_),
      staticMemberDebugDecl(staticMemberDebugDecl_) {
  debugName = varName;
  setDebugQualType(debugQualType);
  setDebugType(nullptr);
}

SpirvDebugOperation::SpirvDebugOperation(uint32_t operationOpCode_,
                                         llvm::ArrayRef<int32_t> operands_)
    : SpirvDebugInstruction(IK_DebugOperation, /*opcode*/ 30u),
      operationOpcode(operationOpCode_),
      operands(operands_.begin(), operands_.end()) {}

SpirvDebugExpression::SpirvDebugExpression(
    llvm::ArrayRef<SpirvDebugOperation *> operations_)
    : SpirvDebugInstruction(IK_DebugExpression, /*opcode*/ 31u),
      operations(operations_.begin(), operations_.end()) {}

SpirvDebugDeclare::SpirvDebugDeclare(SpirvDebugLocalVariable *debugVar_,
                                     SpirvInstruction *var_,
                                     SpirvDebugExpression *expr,
	                                 SourceLocation loc,
	                                 SourceRange range)
    : SpirvDebugInstruction(IK_DebugDeclare, /*opcode*/ 28u),
      debugVar(debugVar_), var(var_), expression(expr) {
  srcLoc = loc;
  srcRange = range;
}

SpirvDebugLexicalBlock::SpirvDebugLexicalBlock(SpirvDebugSource *source_,
                                               uint32_t line_, uint32_t column_,
                                               SpirvDebugInstruction *parent_)
    : SpirvDebugInstruction(IK_DebugLexicalBlock, /*opcode*/ 21u),
      source(source_), line(line_), column(column_), parent(parent_) {}

SpirvDebugScope::SpirvDebugScope(SpirvDebugInstruction *scope_)
    : SpirvDebugInstruction(IK_DebugScope, /*opcode*/ 23u), scope(scope_) {}

SpirvDebugTypeBasic::SpirvDebugTypeBasic(llvm::StringRef name,
                                         SpirvConstant *size_,
                                         uint32_t encoding_)
    : SpirvDebugType(IK_DebugTypeBasic, /*opcode*/ 2u), size(size_),
      encoding(encoding_) {
  debugName = name;
}

uint32_t SpirvDebugTypeBasic::getSizeInBits() const {
  auto *size_ = dyn_cast<SpirvConstantInteger>(size);
  assert(size_ && "Size of DebugTypeBasic must be int type const.");
  return size_->getValue().getLimitedValue();
}

SpirvDebugTypeArray::SpirvDebugTypeArray(SpirvDebugType *elemType,
                                         llvm::ArrayRef<uint32_t> elemCount)
    : SpirvDebugType(IK_DebugTypeArray, /*opcode*/ 5u), elementType(elemType),
      elementCount(elemCount.begin(), elemCount.end()) {}

SpirvDebugTypeVector::SpirvDebugTypeVector(SpirvDebugType *elemType,
                                           uint32_t elemCount)
    : SpirvDebugType(IK_DebugTypeVector, /*opcode*/ 6u), elementType(elemType),
      elementCount(elemCount) {}

SpirvDebugTypeFunction::SpirvDebugTypeFunction(
    uint32_t flags, SpirvDebugType *ret,
    llvm::ArrayRef<SpirvDebugType *> params)
    : SpirvDebugType(IK_DebugTypeFunction, /*opcode*/ 8u), debugFlags(flags),
      returnType(ret), paramTypes(params.begin(), params.end()) {}

SpirvDebugTypeMember::SpirvDebugTypeMember(
    llvm::StringRef name, SpirvDebugType *type, SpirvDebugSource *source_,
    uint32_t line_, uint32_t column_, SpirvDebugInstruction *parent_,
    uint32_t flags_, uint32_t offsetInBits_, uint32_t sizeInBits_,
    const APValue *value_)
    : SpirvDebugType(IK_DebugTypeMember, /*opcode*/ 11u), source(source_),
      line(line_), column(column_), parent(parent_),
      offsetInBits(offsetInBits_), sizeInBits(sizeInBits_), debugFlags(flags_),
      value(value_) {
  debugName = name;
  setDebugType(type);
}

SpirvDebugTypeComposite::SpirvDebugTypeComposite(
    llvm::StringRef name, SpirvDebugSource *source_, uint32_t line_,
    uint32_t column_, SpirvDebugInstruction *parent_,
    llvm::StringRef linkageName_, uint32_t flags_, uint32_t tag_)
    : SpirvDebugType(IK_DebugTypeComposite, /*opcode*/ 10u), source(source_),
      line(line_), column(column_), parent(parent_), linkageName(linkageName_),
      debugFlags(flags_), tag(tag_), debugNone(nullptr) {
  debugName = name;
}

SpirvDebugTypeTemplate::SpirvDebugTypeTemplate(
    SpirvDebugInstruction *target_,
    const llvm::SmallVector<SpirvDebugTypeTemplateParameter *, 2> &params_)
    : SpirvDebugType(IK_DebugTypeTemplate, /*opcode*/ 14u), target(target_),
      params(params_) {}

SpirvDebugTypeTemplateParameter::SpirvDebugTypeTemplateParameter(
    llvm::StringRef name, SpirvDebugType *type, SpirvInstruction *value_,
    SpirvDebugSource *source_, uint32_t line_, uint32_t column_)
    : SpirvDebugType(IK_DebugTypeTemplateParameter, /*opcode*/ 15u),
      actualType(type), value(value_), source(source_), line(line_),
      column(column_) {
  debugName = name;
}

SpirvRayQueryOpKHR::SpirvRayQueryOpKHR(
    QualType resultType, spv::Op opcode,
    llvm::ArrayRef<SpirvInstruction *> vecOperands, bool flags,
    SourceLocation loc, SourceRange range)
    : SpirvInstruction(IK_RayQueryOpKHR, opcode, resultType, loc, range),
      operands(vecOperands.begin(), vecOperands.end()), cullFlags(flags) {}

SpirvReadClock::SpirvReadClock(QualType resultType, SpirvInstruction *s,
                               SourceLocation loc)
    : SpirvInstruction(IK_ReadClock, spv::Op::OpReadClockKHR, resultType, loc),
      scope(s) {}

SpirvRayTracingTerminateOpKHR::SpirvRayTracingTerminateOpKHR(spv::Op opcode,
                                                             SourceLocation loc)
    : SpirvTerminator(IK_RayTracingTerminate, opcode, loc) {
  assert(opcode == spv::Op::OpTerminateRayKHR ||
         opcode == spv::Op::OpIgnoreIntersectionKHR);
}

SpirvIntrinsicInstruction::SpirvIntrinsicInstruction(
    QualType resultType, uint32_t opcode,
    llvm::ArrayRef<SpirvInstruction *> vecOperands,
    llvm::ArrayRef<llvm::StringRef> exts, SpirvExtInstImport *set,
    llvm::ArrayRef<uint32_t> capts, SourceLocation loc)
    : SpirvInstruction(IK_SpirvIntrinsicInstruction,
                       set != nullptr ? spv::Op::OpExtInst
                                      : static_cast<spv::Op>(opcode),
                       resultType, loc),
      instruction(opcode), operands(vecOperands.begin(), vecOperands.end()),
      capabilities(capts.begin(), capts.end()),
      extensions(exts.begin(), exts.end()), instructionSet(set) {}

} // namespace spirv
} // namespace clang<|MERGE_RESOLUTION|>--- conflicted
+++ resolved
@@ -116,8 +116,6 @@
                                    SourceLocation loc, SourceRange range)
     : kind(k), opcode(op), astResultType(astType), resultId(0), srcLoc(loc),
       srcRange(range), debugName(), resultType(nullptr), resultTypeId(0),
-<<<<<<< HEAD
-=======
       layoutRule(SpirvLayoutRule::Void), containsAlias(false),
       storageClass(spv::StorageClass::Function), isRValue_(false),
       isRelaxedPrecision_(false), isNonUniform_(false), isPrecise_(false) {}
@@ -127,7 +125,6 @@
                                    SourceLocation loc, SourceRange range)
     : kind(k), opcode(op), astResultType({}), resultId(0), srcLoc(loc),
       srcRange(range), debugName(), resultType(resultType), resultTypeId(0),
->>>>>>> d731a049
       layoutRule(SpirvLayoutRule::Void), containsAlias(false),
       storageClass(spv::StorageClass::Function), isRValue_(false),
       isRelaxedPrecision_(false), isNonUniform_(false), isPrecise_(false) {}
@@ -252,15 +249,10 @@
                        /*type*/ {}, loc),
       target(targetInst), targetFunction(nullptr), decoration(decor),
       index(idx), params(), idParams() {
-<<<<<<< HEAD
-  const auto &stringWords = string::encodeSPIRVString(strParam);
-  params.insert(params.end(), stringWords.begin(), stringWords.end());
-=======
   for (llvm::StringRef str : strParams) {
     const auto &stringWords = string::encodeSPIRVString(str);
     params.insert(params.end(), stringWords.begin(), stringWords.end());
   }
->>>>>>> d731a049
 }
 
 SpirvDecoration::SpirvDecoration(SourceLocation loc,
@@ -472,15 +464,12 @@
                              SpirvInstruction *op2, SourceRange range)
     : SpirvInstruction(IK_BinaryOp, opcode, resultType, loc, range),
 	  operand1(op1), operand2(op2) {}
-<<<<<<< HEAD
-=======
 
 SpirvBinaryOp::SpirvBinaryOp(spv::Op opcode, const SpirvType *resultType,
                              SourceLocation loc, SpirvInstruction *op1,
                              SpirvInstruction *op2, SourceRange range)
     : SpirvInstruction(IK_BinaryOp, opcode, resultType, loc, range),
       operand1(op1), operand2(op2) {}
->>>>>>> d731a049
 
 SpirvBitField::SpirvBitField(Kind kind, spv::Op op, QualType resultType,
                              SourceLocation loc, SpirvInstruction *baseInst,
@@ -552,11 +541,11 @@
 }
 
 SpirvConstantInteger::SpirvConstantInteger(QualType type, llvm::APInt val,
-                                           bool isSpecConst, bool literal)
+                                           bool isSpecConst)
     : SpirvConstant(IK_ConstantInteger,
                     isSpecConst ? spv::Op::OpSpecConstant : spv::Op::OpConstant,
                     type),
-      value(val), isLiteral(literal) {
+      value(val) {
   assert(type->isIntegerType());
 }
 
@@ -880,12 +869,6 @@
   setResultType(resultType);
 }
 
-SpirvUnaryOp::SpirvUnaryOp(spv::Op opcode, const SpirvType *resultType,
-                           SourceLocation loc, SpirvInstruction *op)
-    : SpirvInstruction(IK_UnaryOp, opcode, QualType(), loc), operand(op) {
-  setResultType(resultType);
-}
-
 bool SpirvUnaryOp::isConversionOp() const {
   return opcode == spv::Op::OpConvertFToU || opcode == spv::Op::OpConvertFToS ||
          opcode == spv::Op::OpConvertSToF || opcode == spv::Op::OpConvertUToF ||
