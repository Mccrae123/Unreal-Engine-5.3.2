--- conflicted
+++ resolved
@@ -288,8 +288,6 @@
     : SpirvInstruction(IK_Variable, spv::Op::OpVariable, resultType, loc),
       initializer(initializerInst), descriptorSet(-1), binding(-1),
       hlslUserType("") {
-<<<<<<< HEAD
-=======
   setStorageClass(sc);
   setPrecise(precise);
 }
@@ -301,7 +299,6 @@
       initializer(initializerInst), descriptorSet(-1), binding(-1),
       hlslUserType("") {
   setResultType(spvType);
->>>>>>> 6bbb88c8
   setStorageClass(sc);
   setPrecise(precise);
 }
