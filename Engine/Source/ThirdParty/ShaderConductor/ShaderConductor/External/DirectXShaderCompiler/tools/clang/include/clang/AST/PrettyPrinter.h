//===--- PrettyPrinter.h - Classes for aiding with AST printing -*- C++ -*-===//
//
//                     The LLVM Compiler Infrastructure
//
// This file is distributed under the University of Illinois Open Source
// License. See LICENSE.TXT for details.
//
//===----------------------------------------------------------------------===//
//
//  This file defines the PrinterHelper interface.
//
//===----------------------------------------------------------------------===//

#ifndef LLVM_CLANG_AST_PRETTYPRINTER_H
#define LLVM_CLANG_AST_PRETTYPRINTER_H

#include "clang/Basic/LLVM.h"
#include "clang/Basic/LangOptions.h"

namespace clang {

class LangOptions;
class SourceManager;
class Stmt;
class TagDecl;

class PrinterHelper {
public:
  virtual ~PrinterHelper();
  virtual bool handledStmt(Stmt* E, raw_ostream& OS) = 0;
};

/// \brief Describes how types, statements, expressions, and
/// declarations should be printed.
struct PrintingPolicy {
  /// \brief Create a default printing policy for C.
  PrintingPolicy(const LangOptions &LO)
    : LangOpts(LO), Indentation(2), SuppressSpecifiers(false),
      SuppressTagKeyword(true), SuppressTag(false), SuppressScope(false), // HLSL Change - default SuppressTagKeyword to true (C++ default behavior)
      SuppressUnwrittenScope(false), SuppressInitializers(false),
      ConstantArraySizeAsWritten(false), AnonymousTagLocations(true),
      SuppressStrongLifetime(false), SuppressLifetimeQualifiers(false),
      Bool(LO.Bool), TerseOutput(false), PolishForDeclaration(false),
      Half(LO.HLSL || LO.Half), // HLSL Change - always print 'half' for HLSL
      MSWChar(LO.MicrosoftExt && !LO.WChar),
      IncludeNewlines(true),
<<<<<<< HEAD
      HLSLSuppressUniformParameters(false) { }
=======
      // HLSL Change Begin - hlsl print policy.
      HLSLSuppressUniformParameters(false), HLSLOnlyDecl(false),
      HLSLNoinlineMethod(false)
      // HLSL Change End.
      {}
>>>>>>> 6bbb88c8

  /// \brief What language we're printing.
  LangOptions LangOpts;

  /// \brief The number of spaces to use to indent each line.
  unsigned Indentation : 8;

  /// \brief Whether we should suppress printing of the actual specifiers for
  /// the given type or declaration.
  ///
  /// This flag is only used when we are printing declarators beyond
  /// the first declarator within a declaration group. For example, given:
  ///
  /// \code
  /// const int *x, *y;
  /// \endcode
  ///
  /// SuppressSpecifiers will be false when printing the
  /// declaration for "x", so that we will print "int *x"; it will be
  /// \c true when we print "y", so that we suppress printing the
  /// "const int" type specifier and instead only print the "*y".
  bool SuppressSpecifiers : 1;

  /// \brief Whether type printing should skip printing the tag keyword.
  ///
  /// This is used when printing the inner type of elaborated types,
  /// (as the tag keyword is part of the elaborated type):
  ///
  /// \code
  /// struct Geometry::Point;
  /// \endcode
  bool SuppressTagKeyword : 1;

  /// \brief Whether type printing should skip printing the actual tag type.
  ///
  /// This is used when the caller needs to print a tag definition in front
  /// of the type, as in constructs like the following:
  ///
  /// \code
  /// typedef struct { int x, y; } Point;
  /// \endcode
  bool SuppressTag : 1;

  /// \brief Suppresses printing of scope specifiers.
  bool SuppressScope : 1;

  /// \brief Suppress printing parts of scope specifiers that don't need
  /// to be written, e.g., for inline or anonymous namespaces.
  bool SuppressUnwrittenScope : 1;
  
  /// \brief Suppress printing of variable initializers.
  ///
  /// This flag is used when printing the loop variable in a for-range
  /// statement. For example, given:
  ///
  /// \code
  /// for (auto x : coll)
  /// \endcode
  ///
  /// SuppressInitializers will be true when printing "auto x", so that the
  /// internal initializer constructed for x will not be printed.
  bool SuppressInitializers : 1;

  /// \brief Whether we should print the sizes of constant array expressions
  /// as written in the sources.
  ///
  /// This flag is determines whether arrays types declared as
  ///
  /// \code
  /// int a[4+10*10];
  /// char a[] = "A string";
  /// \endcode
  ///
  /// will be printed as written or as follows:
  ///
  /// \code
  /// int a[104];
  /// char a[9] = "A string";
  /// \endcode
  bool ConstantArraySizeAsWritten : 1;
  
  /// \brief When printing an anonymous tag name, also print the location of
  /// that entity (e.g., "enum <anonymous at t.h:10:5>"). Otherwise, just 
  /// prints "(anonymous)" for the name.
  bool AnonymousTagLocations : 1;
  
  /// \brief When true, suppress printing of the __strong lifetime qualifier in
  /// ARC.
  unsigned SuppressStrongLifetime : 1;
  
  /// \brief When true, suppress printing of lifetime qualifier in
  /// ARC.
  unsigned SuppressLifetimeQualifiers : 1;
  
  /// \brief Whether we can use 'bool' rather than '_Bool', even if the language
  /// doesn't actually have 'bool' (because, e.g., it is defined as a macro).
  unsigned Bool : 1;

  /// \brief Provide a 'terse' output.
  ///
  /// For example, in this mode we don't print function bodies, class members,
  /// declarations inside namespaces etc.  Effectively, this should print
  /// only the requested declaration.
  unsigned TerseOutput : 1;
  
  /// \brief When true, do certain refinement needed for producing proper
  /// declaration tag; such as, do not print attributes attached to the declaration.
  ///
  unsigned PolishForDeclaration : 1;

  /// \brief When true, print the half-precision floating-point type as 'half'
  /// instead of '__fp16'
  unsigned Half : 1;

  /// \brief When true, print the built-in wchar_t type as __wchar_t. For use in
  /// Microsoft mode when wchar_t is not available.
  unsigned MSWChar : 1;

  /// \brief When true, include newlines after statements like "break", etc.
  unsigned IncludeNewlines : 1;

  // HLSL Change Begin
  /// \brief When true, exclude uniform function parameters
  unsigned HLSLSuppressUniformParameters : 1;
<<<<<<< HEAD
=======
  /// \brief When true, only print function decl without function body.
  unsigned HLSLOnlyDecl : 1;
  /// \brief When true, print inline method define as outside struct scope define.
  unsigned HLSLNoinlineMethod : 1;
>>>>>>> 6bbb88c8
  // HLSL Change Ends
};

} // end namespace clang

#endif<|MERGE_RESOLUTION|>--- conflicted
+++ resolved
@@ -44,15 +44,11 @@
       Half(LO.HLSL || LO.Half), // HLSL Change - always print 'half' for HLSL
       MSWChar(LO.MicrosoftExt && !LO.WChar),
       IncludeNewlines(true),
-<<<<<<< HEAD
-      HLSLSuppressUniformParameters(false) { }
-=======
       // HLSL Change Begin - hlsl print policy.
       HLSLSuppressUniformParameters(false), HLSLOnlyDecl(false),
       HLSLNoinlineMethod(false)
       // HLSL Change End.
       {}
->>>>>>> 6bbb88c8
 
   /// \brief What language we're printing.
   LangOptions LangOpts;
@@ -177,13 +173,10 @@
   // HLSL Change Begin
   /// \brief When true, exclude uniform function parameters
   unsigned HLSLSuppressUniformParameters : 1;
-<<<<<<< HEAD
-=======
   /// \brief When true, only print function decl without function body.
   unsigned HLSLOnlyDecl : 1;
   /// \brief When true, print inline method define as outside struct scope define.
   unsigned HLSLNoinlineMethod : 1;
->>>>>>> 6bbb88c8
   // HLSL Change Ends
 };
 
