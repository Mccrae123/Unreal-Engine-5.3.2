﻿///////////////////////////////////////////////////////////////////////////////
//                                                                           //
// EditorForm.Designer..cs                                                   //
// Copyright (C) Microsoft Corporation. All rights reserved.                 //
// This file is distributed under the University of Illinois Open Source     //
// License. See LICENSE.TXT for details.                                     //
//                                                                           //
///////////////////////////////////////////////////////////////////////////////

namespace MainNs
{
    partial class EditorForm
    {
        /// <summary>
        /// Required designer variable.
        /// </summary>
        private System.ComponentModel.IContainer components = null;

        /// <summary>
        /// Clean up any resources being used.
        /// </summary>
        /// <param name="disposing">true if managed resources should be disposed; otherwise, false.</param>
        protected override void Dispose(bool disposing)
        {
            if (disposing && (components != null))
            {
                components.Dispose();
            }
            base.Dispose(disposing);
        }

        #region Windows Form Designer generated code

        /// <summary>
        /// Required method for Designer support - do not modify
        /// the contents of this method with the code editor.
        /// </summary>
        private void InitializeComponent()
        {
            this.components = new System.ComponentModel.Container();
            this.TheStatusStrip = new System.Windows.Forms.StatusStrip();
            this.TheStatusStripLabel = new System.Windows.Forms.ToolStripStatusLabel();
            this.TheMenuStrip = new System.Windows.Forms.MenuStrip();
            this.fileToolStripMenuItem = new System.Windows.Forms.ToolStripMenuItem();
            this.NewToolStripMenuItem = new System.Windows.Forms.ToolStripMenuItem();
            this.openToolStripMenuItem = new System.Windows.Forms.ToolStripMenuItem();
            this.saveToolStripMenuItem = new System.Windows.Forms.ToolStripMenuItem();
            this.saveAsToolStripMenuItem = new System.Windows.Forms.ToolStripMenuItem();
            this.toolStripSeparator1 = new System.Windows.Forms.ToolStripSeparator();
            this.recentFilesToolStripMenuItem = new System.Windows.Forms.ToolStripMenuItem();
            this.toolStripMenuItem4 = new System.Windows.Forms.ToolStripSeparator();
            this.exitToolStripMenuItem = new System.Windows.Forms.ToolStripMenuItem();
            this.editToolStripMenuItem = new System.Windows.Forms.ToolStripMenuItem();
            this.undoToolStripMenuItem = new System.Windows.Forms.ToolStripMenuItem();
            this.toolStripMenuItem1 = new System.Windows.Forms.ToolStripSeparator();
            this.cutToolStripMenuItem = new System.Windows.Forms.ToolStripMenuItem();
            this.copyToolStripMenuItem = new System.Windows.Forms.ToolStripMenuItem();
            this.pasteToolStripMenuItem = new System.Windows.Forms.ToolStripMenuItem();
            this.deleteToolStripMenuItem = new System.Windows.Forms.ToolStripMenuItem();
            this.toolStripMenuItem2 = new System.Windows.Forms.ToolStripSeparator();
            this.selectAllToolStripMenuItem = new System.Windows.Forms.ToolStripMenuItem();
            this.toolStripMenuItem3 = new System.Windows.Forms.ToolStripSeparator();
            this.findAndReplaceToolStripMenuItem = new System.Windows.Forms.ToolStripMenuItem();
            this.quickFindToolStripMenuItem = new System.Windows.Forms.ToolStripMenuItem();
            this.goToToolStripMenuItem = new System.Windows.Forms.ToolStripMenuItem();
            this.fileVariablesToolStripMenuItem = new System.Windows.Forms.ToolStripMenuItem();
            this.FontGrowToolStripMenuItem = new System.Windows.Forms.ToolStripMenuItem();
            this.FontShrinkToolStripMenuItem = new System.Windows.Forms.ToolStripMenuItem();
            this.viewToolStripMenuItem = new System.Windows.Forms.ToolStripMenuItem();
            this.autoUpdateToolStripMenuItem = new System.Windows.Forms.ToolStripMenuItem();
            this.bitstreamToolStripMenuItem = new System.Windows.Forms.ToolStripMenuItem();
            this.bitstreamFromClipboardToolStripMenuItem = new System.Windows.Forms.ToolStripMenuItem();
            this.ColorMenuItem = new System.Windows.Forms.ToolStripMenuItem();
            this.debugInformationToolStripMenuItem = new System.Windows.Forms.ToolStripMenuItem();
            this.errorListToolStripMenuItem = new System.Windows.Forms.ToolStripMenuItem();
            this.renderToolStripMenuItem = new System.Windows.Forms.ToolStripMenuItem();
            this.outputToolStripMenuItem = new System.Windows.Forms.ToolStripMenuItem();
            this.buildToolStripMenuItem = new System.Windows.Forms.ToolStripMenuItem();
            this.compileToolStripMenuItem = new System.Windows.Forms.ToolStripMenuItem();
            this.exportCompiledObjectToolStripMenuItem = new System.Windows.Forms.ToolStripMenuItem();
            this.toolsToolStripMenuItem = new System.Windows.Forms.ToolStripMenuItem();
            this.optionsToolStripMenuItem = new System.Windows.Forms.ToolStripMenuItem();
            this.rewriterToolStripMenuItem = new System.Windows.Forms.ToolStripMenuItem();
            this.rewriteNobodyToolStripMenuItem = new System.Windows.Forms.ToolStripMenuItem();
            this.helpToolStripMenuItem = new System.Windows.Forms.ToolStripMenuItem();
            this.aboutToolStripMenuItem = new System.Windows.Forms.ToolStripMenuItem();
            this.splitContainer1 = new System.Windows.Forms.SplitContainer();
            this.CodeBox = new System.Windows.Forms.RichTextBox();
            this.AnalysisTabControl = new System.Windows.Forms.TabControl();
            this.CompilationTabPage = new System.Windows.Forms.TabPage();
            this.btnCompile = new System.Windows.Forms.Button();
            this.tbOptions = new System.Windows.Forms.TextBox();
            this.label6 = new System.Windows.Forms.Label();
            this.cbProfile = new System.Windows.Forms.ComboBox();
            this.label5 = new System.Windows.Forms.Label();
            this.tbEntry = new System.Windows.Forms.TextBox();
            this.label4 = new System.Windows.Forms.Label();
            this.DisassemblyTabPage = new System.Windows.Forms.TabPage();
            this.DisassemblyTextBox = new System.Windows.Forms.RichTextBox();
            this.ASTTabPage = new System.Windows.Forms.TabPage();
            this.ASTDumpBox = new System.Windows.Forms.RichTextBox();
            this.OptimizerTabPage = new System.Windows.Forms.TabPage();
            this.InteractiveEditorButton = new System.Windows.Forms.Button();
            this.ResetDefaultPassesButton = new System.Windows.Forms.Button();
            this.AnalyzeCheckBox = new System.Windows.Forms.CheckBox();
            this.AddPrintModuleButton = new System.Windows.Forms.Button();
            this.RunPassesButton = new System.Windows.Forms.Button();
            this.SelectPassDownButton = new System.Windows.Forms.Button();
            this.SelectPassUpButton = new System.Windows.Forms.Button();
            this.SelectedPassesBox = new System.Windows.Forms.ListBox();
            this.PassesContextMenu = new System.Windows.Forms.ContextMenuStrip(this.components);
            this.PassPropertiesMenuItem = new System.Windows.Forms.ToolStripMenuItem();
            this.toolStripMenuItem5 = new System.Windows.Forms.ToolStripSeparator();
            this.copyToolStripMenuItem1 = new System.Windows.Forms.ToolStripMenuItem();
            this.copyAllToolStripMenuItem = new System.Windows.Forms.ToolStripMenuItem();
            this.PastePassesMenuItem = new System.Windows.Forms.ToolStripMenuItem();
            this.DeleteAllPassesMenuItem = new System.Windows.Forms.ToolStripMenuItem();
            this.label2 = new System.Windows.Forms.Label();
            this.label1 = new System.Windows.Forms.Label();
            this.AvailablePassesBox = new System.Windows.Forms.ListBox();
            this.TheToolTip = new System.Windows.Forms.ToolTip(this.components);
            this.TopSplitContainer = new System.Windows.Forms.SplitContainer();
            this.OutputTabControl = new System.Windows.Forms.TabControl();
            this.RenderLogTabPage = new System.Windows.Forms.TabPage();
            this.RenderLogBox = new System.Windows.Forms.TextBox();
            this.RewriterOutputTextBox = new System.Windows.Forms.RichTextBox();
            this.TheStatusStrip.SuspendLayout();
            this.TheMenuStrip.SuspendLayout();
            ((System.ComponentModel.ISupportInitialize)(this.splitContainer1)).BeginInit();
            this.splitContainer1.Panel1.SuspendLayout();
            this.splitContainer1.Panel2.SuspendLayout();
            this.splitContainer1.SuspendLayout();
            this.AnalysisTabControl.SuspendLayout();
            this.CompilationTabPage.SuspendLayout();
            this.DisassemblyTabPage.SuspendLayout();
            this.ASTTabPage.SuspendLayout();
            this.OptimizerTabPage.SuspendLayout();
            this.PassesContextMenu.SuspendLayout();
            ((System.ComponentModel.ISupportInitialize)(this.TopSplitContainer)).BeginInit();
            this.TopSplitContainer.Panel1.SuspendLayout();
            this.TopSplitContainer.Panel2.SuspendLayout();
            this.TopSplitContainer.SuspendLayout();
            this.OutputTabControl.SuspendLayout();
            this.RenderLogTabPage.SuspendLayout();
            this.SuspendLayout();
            // 
            // TheStatusStrip
            // 
            this.TheStatusStrip.ImageScalingSize = new System.Drawing.Size(24, 24);
            this.TheStatusStrip.Items.AddRange(new System.Windows.Forms.ToolStripItem[] {
            this.TheStatusStripLabel});
            this.TheStatusStrip.Location = new System.Drawing.Point(0, 1155);
            this.TheStatusStrip.Name = "TheStatusStrip";
            this.TheStatusStrip.Padding = new System.Windows.Forms.Padding(2, 0, 8, 0);
            this.TheStatusStrip.Size = new System.Drawing.Size(2115, 42);
            this.TheStatusStrip.TabIndex = 0;
            this.TheStatusStrip.Text = "statusStrip1";
            // 
            // TheStatusStripLabel
            // 
            this.TheStatusStripLabel.Name = "TheStatusStripLabel";
            this.TheStatusStripLabel.Size = new System.Drawing.Size(84, 32);
            this.TheStatusStripLabel.Text = "Ready.";
            // 
            // TheMenuStrip
            // 
            this.TheMenuStrip.ImageScalingSize = new System.Drawing.Size(24, 24);
            this.TheMenuStrip.Items.AddRange(new System.Windows.Forms.ToolStripItem[] {
            this.fileToolStripMenuItem,
            this.editToolStripMenuItem,
            this.viewToolStripMenuItem,
            this.buildToolStripMenuItem,
            this.toolsToolStripMenuItem,
            this.helpToolStripMenuItem});
            this.TheMenuStrip.Location = new System.Drawing.Point(0, 0);
            this.TheMenuStrip.Name = "TheMenuStrip";
            this.TheMenuStrip.Padding = new System.Windows.Forms.Padding(3, 1, 0, 1);
            this.TheMenuStrip.Size = new System.Drawing.Size(2115, 38);
            this.TheMenuStrip.TabIndex = 1;
            this.TheMenuStrip.Text = "menuStrip1";
            // 
            // fileToolStripMenuItem
            // 
            this.fileToolStripMenuItem.DropDownItems.AddRange(new System.Windows.Forms.ToolStripItem[] {
            this.NewToolStripMenuItem,
            this.openToolStripMenuItem,
            this.saveToolStripMenuItem,
            this.saveAsToolStripMenuItem,
            this.toolStripSeparator1,
            this.recentFilesToolStripMenuItem,
            this.toolStripMenuItem4,
            this.exitToolStripMenuItem});
            this.fileToolStripMenuItem.Name = "fileToolStripMenuItem";
            this.fileToolStripMenuItem.Size = new System.Drawing.Size(72, 36);
            this.fileToolStripMenuItem.Text = "&File";
            this.fileToolStripMenuItem.DropDownOpening += new System.EventHandler(this.fileToolStripMenuItem_DropDownOpening);
            // 
            // NewToolStripMenuItem
            // 
            this.NewToolStripMenuItem.Name = "NewToolStripMenuItem";
            this.NewToolStripMenuItem.ShortcutKeys = ((System.Windows.Forms.Keys)((System.Windows.Forms.Keys.Control | System.Windows.Forms.Keys.N)));
            this.NewToolStripMenuItem.Size = new System.Drawing.Size(309, 44);
            this.NewToolStripMenuItem.Text = "&New";
            this.NewToolStripMenuItem.Click += new System.EventHandler(this.NewToolStripMenuItem_Click);
            // 
            // openToolStripMenuItem
            // 
            this.openToolStripMenuItem.Name = "openToolStripMenuItem";
            this.openToolStripMenuItem.ShortcutKeys = ((System.Windows.Forms.Keys)((System.Windows.Forms.Keys.Control | System.Windows.Forms.Keys.O)));
            this.openToolStripMenuItem.Size = new System.Drawing.Size(309, 44);
            this.openToolStripMenuItem.Text = "&Open...";
            this.openToolStripMenuItem.Click += new System.EventHandler(this.openToolStripMenuItem_Click);
            // 
            // saveToolStripMenuItem
            // 
            this.saveToolStripMenuItem.Name = "saveToolStripMenuItem";
            this.saveToolStripMenuItem.ShortcutKeys = ((System.Windows.Forms.Keys)((System.Windows.Forms.Keys.Control | System.Windows.Forms.Keys.S)));
            this.saveToolStripMenuItem.Size = new System.Drawing.Size(309, 44);
            this.saveToolStripMenuItem.Text = "&Save";
            this.saveToolStripMenuItem.Click += new System.EventHandler(this.saveToolStripMenuItem_Click);
            // 
            // saveAsToolStripMenuItem
            // 
            this.saveAsToolStripMenuItem.Name = "saveAsToolStripMenuItem";
            this.saveAsToolStripMenuItem.Size = new System.Drawing.Size(309, 44);
            this.saveAsToolStripMenuItem.Text = "Save &As...";
            this.saveAsToolStripMenuItem.Click += new System.EventHandler(this.saveAsToolStripMenuItem_Click);
            // 
            // toolStripSeparator1
            // 
            this.toolStripSeparator1.Name = "toolStripSeparator1";
            this.toolStripSeparator1.Size = new System.Drawing.Size(306, 6);
            // 
            // recentFilesToolStripMenuItem
            // 
            this.recentFilesToolStripMenuItem.Name = "recentFilesToolStripMenuItem";
            this.recentFilesToolStripMenuItem.Size = new System.Drawing.Size(309, 44);
            this.recentFilesToolStripMenuItem.Text = "Recent &Files";
            // 
            // toolStripMenuItem4
            // 
            this.toolStripMenuItem4.Name = "toolStripMenuItem4";
            this.toolStripMenuItem4.Size = new System.Drawing.Size(306, 6);
            // 
            // exitToolStripMenuItem
            // 
            this.exitToolStripMenuItem.Name = "exitToolStripMenuItem";
            this.exitToolStripMenuItem.Size = new System.Drawing.Size(309, 44);
            this.exitToolStripMenuItem.Text = "E&xit";
            this.exitToolStripMenuItem.Click += new System.EventHandler(this.exitToolStripMenuItem_Click);
            // 
            // editToolStripMenuItem
            // 
            this.editToolStripMenuItem.DropDownItems.AddRange(new System.Windows.Forms.ToolStripItem[] {
            this.undoToolStripMenuItem,
            this.toolStripMenuItem1,
            this.cutToolStripMenuItem,
            this.copyToolStripMenuItem,
            this.pasteToolStripMenuItem,
            this.deleteToolStripMenuItem,
            this.toolStripMenuItem2,
            this.selectAllToolStripMenuItem,
            this.toolStripMenuItem3,
            this.findAndReplaceToolStripMenuItem,
            this.goToToolStripMenuItem,
            this.fileVariablesToolStripMenuItem,
            this.FontGrowToolStripMenuItem,
            this.FontShrinkToolStripMenuItem});
            this.editToolStripMenuItem.Name = "editToolStripMenuItem";
            this.editToolStripMenuItem.Size = new System.Drawing.Size(75, 36);
            this.editToolStripMenuItem.Text = "&Edit";
            // 
            // undoToolStripMenuItem
            // 
            this.undoToolStripMenuItem.Name = "undoToolStripMenuItem";
            this.undoToolStripMenuItem.ShortcutKeys = ((System.Windows.Forms.Keys)((System.Windows.Forms.Keys.Control | System.Windows.Forms.Keys.Z)));
            this.undoToolStripMenuItem.Size = new System.Drawing.Size(331, 44);
            this.undoToolStripMenuItem.Text = "&Undo";
            this.undoToolStripMenuItem.Click += new System.EventHandler(this.undoToolStripMenuItem_Click);
            // 
            // toolStripMenuItem1
            // 
            this.toolStripMenuItem1.Name = "toolStripMenuItem1";
            this.toolStripMenuItem1.Size = new System.Drawing.Size(328, 6);
            // 
            // cutToolStripMenuItem
            // 
            this.cutToolStripMenuItem.Name = "cutToolStripMenuItem";
            this.cutToolStripMenuItem.ShortcutKeys = ((System.Windows.Forms.Keys)((System.Windows.Forms.Keys.Control | System.Windows.Forms.Keys.X)));
            this.cutToolStripMenuItem.Size = new System.Drawing.Size(331, 44);
            this.cutToolStripMenuItem.Text = "Cu&t";
            this.cutToolStripMenuItem.Click += new System.EventHandler(this.cutToolStripMenuItem_Click);
            // 
            // copyToolStripMenuItem
            // 
            this.copyToolStripMenuItem.Name = "copyToolStripMenuItem";
            this.copyToolStripMenuItem.ShortcutKeys = ((System.Windows.Forms.Keys)((System.Windows.Forms.Keys.Control | System.Windows.Forms.Keys.C)));
            this.copyToolStripMenuItem.Size = new System.Drawing.Size(331, 44);
            this.copyToolStripMenuItem.Text = "&Copy";
            this.copyToolStripMenuItem.Click += new System.EventHandler(this.copyToolStripMenuItem_Click);
            // 
            // pasteToolStripMenuItem
            // 
            this.pasteToolStripMenuItem.Name = "pasteToolStripMenuItem";
            this.pasteToolStripMenuItem.ShortcutKeys = ((System.Windows.Forms.Keys)((System.Windows.Forms.Keys.Control | System.Windows.Forms.Keys.V)));
            this.pasteToolStripMenuItem.Size = new System.Drawing.Size(331, 44);
            this.pasteToolStripMenuItem.Text = "&Paste";
            this.pasteToolStripMenuItem.Click += new System.EventHandler(this.pasteToolStripMenuItem_Click);
            // 
            // deleteToolStripMenuItem
            // 
            this.deleteToolStripMenuItem.Name = "deleteToolStripMenuItem";
            this.deleteToolStripMenuItem.Size = new System.Drawing.Size(331, 44);
            this.deleteToolStripMenuItem.Text = "&Delete";
            this.deleteToolStripMenuItem.Click += new System.EventHandler(this.deleteToolStripMenuItem_Click);
            // 
            // toolStripMenuItem2
            // 
            this.toolStripMenuItem2.Name = "toolStripMenuItem2";
            this.toolStripMenuItem2.Size = new System.Drawing.Size(328, 6);
            // 
            // selectAllToolStripMenuItem
            // 
            this.selectAllToolStripMenuItem.Name = "selectAllToolStripMenuItem";
            this.selectAllToolStripMenuItem.ShortcutKeys = ((System.Windows.Forms.Keys)((System.Windows.Forms.Keys.Control | System.Windows.Forms.Keys.A)));
            this.selectAllToolStripMenuItem.Size = new System.Drawing.Size(331, 44);
            this.selectAllToolStripMenuItem.Text = "Select &All";
            this.selectAllToolStripMenuItem.Click += new System.EventHandler(this.selectAllToolStripMenuItem_Click);
            // 
            // toolStripMenuItem3
            // 
            this.toolStripMenuItem3.Name = "toolStripMenuItem3";
            this.toolStripMenuItem3.Size = new System.Drawing.Size(328, 6);
            // 
            // findAndReplaceToolStripMenuItem
            // 
            this.findAndReplaceToolStripMenuItem.DropDownItems.AddRange(new System.Windows.Forms.ToolStripItem[] {
            this.quickFindToolStripMenuItem});
            this.findAndReplaceToolStripMenuItem.Name = "findAndReplaceToolStripMenuItem";
            this.findAndReplaceToolStripMenuItem.Size = new System.Drawing.Size(331, 44);
            this.findAndReplaceToolStripMenuItem.Text = "&Find and Replace";
            // 
            // quickFindToolStripMenuItem
            // 
            this.quickFindToolStripMenuItem.Name = "quickFindToolStripMenuItem";
            this.quickFindToolStripMenuItem.ShortcutKeys = ((System.Windows.Forms.Keys)((System.Windows.Forms.Keys.Control | System.Windows.Forms.Keys.F)));
            this.quickFindToolStripMenuItem.Size = new System.Drawing.Size(343, 44);
            this.quickFindToolStripMenuItem.Text = "Quick &Find";
            this.quickFindToolStripMenuItem.Click += new System.EventHandler(this.quickFindToolStripMenuItem_Click);
            // 
            // goToToolStripMenuItem
            // 
            this.goToToolStripMenuItem.Name = "goToToolStripMenuItem";
            this.goToToolStripMenuItem.ShortcutKeys = ((System.Windows.Forms.Keys)((System.Windows.Forms.Keys.Control | System.Windows.Forms.Keys.G)));
            this.goToToolStripMenuItem.Size = new System.Drawing.Size(331, 44);
            this.goToToolStripMenuItem.Text = "&Go To...";
            this.goToToolStripMenuItem.Click += new System.EventHandler(this.goToToolStripMenuItem_Click);
            // 
            // fileVariablesToolStripMenuItem
            // 
            this.fileVariablesToolStripMenuItem.Name = "fileVariablesToolStripMenuItem";
            this.fileVariablesToolStripMenuItem.Size = new System.Drawing.Size(331, 44);
            this.fileVariablesToolStripMenuItem.Text = "File &Variables...";
            this.fileVariablesToolStripMenuItem.Click += new System.EventHandler(this.fileVariablesToolStripMenuItem_Click);
            // 
            // FontGrowToolStripMenuItem
            // 
            this.FontGrowToolStripMenuItem.Name = "FontGrowToolStripMenuItem";
            this.FontGrowToolStripMenuItem.ShortcutKeys = ((System.Windows.Forms.Keys)(((System.Windows.Forms.Keys.Control | System.Windows.Forms.Keys.Shift) 
            | System.Windows.Forms.Keys.OemPeriod)));
            this.FontGrowToolStripMenuItem.ShowShortcutKeys = false;
            this.FontGrowToolStripMenuItem.Size = new System.Drawing.Size(331, 44);
            this.FontGrowToolStripMenuItem.Text = "Font G&row";
            this.FontGrowToolStripMenuItem.Click += new System.EventHandler(this.FontGrowToolStripMenuItem_Click);
            // 
            // FontShrinkToolStripMenuItem
            // 
            this.FontShrinkToolStripMenuItem.Name = "FontShrinkToolStripMenuItem";
            this.FontShrinkToolStripMenuItem.ShortcutKeys = ((System.Windows.Forms.Keys)(((System.Windows.Forms.Keys.Control | System.Windows.Forms.Keys.Shift) 
            | System.Windows.Forms.Keys.Oemcomma)));
            this.FontShrinkToolStripMenuItem.ShowShortcutKeys = false;
            this.FontShrinkToolStripMenuItem.Size = new System.Drawing.Size(331, 44);
            this.FontShrinkToolStripMenuItem.Text = "Font Shrin&k";
            this.FontShrinkToolStripMenuItem.Click += new System.EventHandler(this.FontShrinkToolStripMenuItem_Click);
            // 
            // viewToolStripMenuItem
            // 
            this.viewToolStripMenuItem.DropDownItems.AddRange(new System.Windows.Forms.ToolStripItem[] {
            this.autoUpdateToolStripMenuItem,
            this.bitstreamToolStripMenuItem,
            this.bitstreamFromClipboardToolStripMenuItem,
            this.ColorMenuItem,
            this.debugInformationToolStripMenuItem,
            this.errorListToolStripMenuItem,
            this.renderToolStripMenuItem,
            this.outputToolStripMenuItem});
            this.viewToolStripMenuItem.Name = "viewToolStripMenuItem";
            this.viewToolStripMenuItem.Size = new System.Drawing.Size(86, 36);
            this.viewToolStripMenuItem.Text = "&View";
            // 
            // autoUpdateToolStripMenuItem
            // 
            this.autoUpdateToolStripMenuItem.Name = "autoUpdateToolStripMenuItem";
            this.autoUpdateToolStripMenuItem.Size = new System.Drawing.Size(413, 44);
            this.autoUpdateToolStripMenuItem.Text = "&Auto-Update";
            this.autoUpdateToolStripMenuItem.Click += new System.EventHandler(this.autoUpdateToolStripMenuItem_Click);
            // 
            // bitstreamToolStripMenuItem
            // 
            this.bitstreamToolStripMenuItem.Name = "bitstreamToolStripMenuItem";
            this.bitstreamToolStripMenuItem.Size = new System.Drawing.Size(413, 44);
            this.bitstreamToolStripMenuItem.Text = "&Bitstream";
            this.bitstreamToolStripMenuItem.Click += new System.EventHandler(this.bitstreamToolStripMenuItem_Click);
            // 
            // bitstreamFromClipboardToolStripMenuItem
            // 
            this.bitstreamFromClipboardToolStripMenuItem.Name = "bitstreamFromClipboardToolStripMenuItem";
            this.bitstreamFromClipboardToolStripMenuItem.Size = new System.Drawing.Size(413, 44);
            this.bitstreamFromClipboardToolStripMenuItem.Text = "Bitstream from clipboard";
            this.bitstreamFromClipboardToolStripMenuItem.Click += new System.EventHandler(this.bitstreamFromClipboardToolStripMenuItem_Click);
            // 
            // ColorMenuItem
            // 
            this.ColorMenuItem.Name = "ColorMenuItem";
            this.ColorMenuItem.Size = new System.Drawing.Size(413, 44);
            this.ColorMenuItem.Text = "&Color";
            this.ColorMenuItem.Click += new System.EventHandler(this.colorToolStripMenuItem_Click);
            // 
            // debugInformationToolStripMenuItem
            // 
            this.debugInformationToolStripMenuItem.Name = "debugInformationToolStripMenuItem";
            this.debugInformationToolStripMenuItem.Size = new System.Drawing.Size(413, 44);
            this.debugInformationToolStripMenuItem.Text = "&Debug Information";
            this.debugInformationToolStripMenuItem.Click += new System.EventHandler(this.debugInformationToolStripMenuItem_Click);
            // 
            // errorListToolStripMenuItem
            // 
            this.errorListToolStripMenuItem.Name = "errorListToolStripMenuItem";
            this.errorListToolStripMenuItem.Size = new System.Drawing.Size(413, 44);
            this.errorListToolStripMenuItem.Text = "Error L&ist";
            this.errorListToolStripMenuItem.Click += new System.EventHandler(this.errorListToolStripMenuItem_Click);
            // 
            // renderToolStripMenuItem
            // 
            this.renderToolStripMenuItem.Name = "renderToolStripMenuItem";
            this.renderToolStripMenuItem.Size = new System.Drawing.Size(413, 44);
            this.renderToolStripMenuItem.Text = "&Render";
            this.renderToolStripMenuItem.Click += new System.EventHandler(this.renderToolStripMenuItem_Click);
            // 
            // outputToolStripMenuItem
            // 
            this.outputToolStripMenuItem.Name = "outputToolStripMenuItem";
            this.outputToolStripMenuItem.Size = new System.Drawing.Size(413, 44);
            this.outputToolStripMenuItem.Text = "&Output";
            this.outputToolStripMenuItem.Click += new System.EventHandler(this.outputToolStripMenuItem_Click);
            // 
            // buildToolStripMenuItem
            // 
            this.buildToolStripMenuItem.DropDownItems.AddRange(new System.Windows.Forms.ToolStripItem[] {
            this.compileToolStripMenuItem,
            this.exportCompiledObjectToolStripMenuItem});
            this.buildToolStripMenuItem.Name = "buildToolStripMenuItem";
            this.buildToolStripMenuItem.Size = new System.Drawing.Size(89, 36);
            this.buildToolStripMenuItem.Text = "&Build";
            // 
            // compileToolStripMenuItem
            // 
            this.compileToolStripMenuItem.Name = "compileToolStripMenuItem";
            this.compileToolStripMenuItem.ShortcutKeys = ((System.Windows.Forms.Keys)((System.Windows.Forms.Keys.Control | System.Windows.Forms.Keys.F7)));
            this.compileToolStripMenuItem.Size = new System.Drawing.Size(403, 44);
            this.compileToolStripMenuItem.Text = "Co&mpile";
            this.compileToolStripMenuItem.Click += new System.EventHandler(this.compileToolStripMenuItem_Click);
            // 
            // exportCompiledObjectToolStripMenuItem
            // 
            this.exportCompiledObjectToolStripMenuItem.Name = "exportCompiledObjectToolStripMenuItem";
            this.exportCompiledObjectToolStripMenuItem.Size = new System.Drawing.Size(403, 44);
            this.exportCompiledObjectToolStripMenuItem.Text = "&Export Compiled Object";
            this.exportCompiledObjectToolStripMenuItem.Click += new System.EventHandler(this.exportCompiledObjectToolStripMenuItem_Click);
            // 
            // toolsToolStripMenuItem
            // 
            this.toolsToolStripMenuItem.DropDownItems.AddRange(new System.Windows.Forms.ToolStripItem[] {
            this.optionsToolStripMenuItem,
            this.rewriterToolStripMenuItem,
            this.rewriteNobodyToolStripMenuItem});
            this.toolsToolStripMenuItem.Name = "toolsToolStripMenuItem";
            this.toolsToolStripMenuItem.Size = new System.Drawing.Size(90, 36);
            this.toolsToolStripMenuItem.Text = "&Tools";
            // 
            // optionsToolStripMenuItem
            // 
            this.optionsToolStripMenuItem.Name = "optionsToolStripMenuItem";
            this.optionsToolStripMenuItem.Size = new System.Drawing.Size(313, 44);
            this.optionsToolStripMenuItem.Text = "&Options...";
            this.optionsToolStripMenuItem.Click += new System.EventHandler(this.optionsToolStripMenuItem_Click);
            // 
            // rewriterToolStripMenuItem
            // 
            this.rewriterToolStripMenuItem.Name = "rewriterToolStripMenuItem";
            this.rewriterToolStripMenuItem.Size = new System.Drawing.Size(313, 44);
            this.rewriterToolStripMenuItem.Text = "Rewriter";
            this.rewriterToolStripMenuItem.Click += new System.EventHandler(this.rewriterToolStripMenuItem_Click);
            // 
            // rewriteNobodyToolStripMenuItem
            // 
            this.rewriteNobodyToolStripMenuItem.Name = "rewriteNobodyToolStripMenuItem";
            this.rewriteNobodyToolStripMenuItem.Size = new System.Drawing.Size(313, 44);
            this.rewriteNobodyToolStripMenuItem.Text = "RewriteNobody";
            this.rewriteNobodyToolStripMenuItem.Click += new System.EventHandler(this.rewriteNobodyToolStripMenuItem_Click);
            // 
            // helpToolStripMenuItem
            // 
            this.helpToolStripMenuItem.DropDownItems.AddRange(new System.Windows.Forms.ToolStripItem[] {
            this.aboutToolStripMenuItem});
            this.helpToolStripMenuItem.Name = "helpToolStripMenuItem";
            this.helpToolStripMenuItem.Size = new System.Drawing.Size(85, 36);
            this.helpToolStripMenuItem.Text = "&Help";
            // 
            // aboutToolStripMenuItem
            // 
            this.aboutToolStripMenuItem.Name = "aboutToolStripMenuItem";
            this.aboutToolStripMenuItem.Size = new System.Drawing.Size(229, 44);
            this.aboutToolStripMenuItem.Text = "&About...";
            this.aboutToolStripMenuItem.Click += new System.EventHandler(this.aboutToolStripMenuItem_Click);
            // 
            // splitContainer1
            // 
            this.splitContainer1.Dock = System.Windows.Forms.DockStyle.Fill;
            this.splitContainer1.Location = new System.Drawing.Point(0, 0);
            this.splitContainer1.Margin = new System.Windows.Forms.Padding(2);
            this.splitContainer1.Name = "splitContainer1";
            // 
            // splitContainer1.Panel1
            // 
            this.splitContainer1.Panel1.Controls.Add(this.CodeBox);
            // 
            // splitContainer1.Panel2
            // 
            this.splitContainer1.Panel2.Controls.Add(this.AnalysisTabControl);
            this.splitContainer1.Size = new System.Drawing.Size(2115, 1117);
            this.splitContainer1.SplitterDistance = 759;
            this.splitContainer1.SplitterWidth = 2;
            this.splitContainer1.TabIndex = 2;
            // 
            // CodeBox
            // 
            this.CodeBox.Dock = System.Windows.Forms.DockStyle.Fill;
            this.CodeBox.Font = new System.Drawing.Font("Consolas", 9F, System.Drawing.FontStyle.Regular, System.Drawing.GraphicsUnit.Point, ((byte)(0)));
            this.CodeBox.Location = new System.Drawing.Point(0, 0);
            this.CodeBox.Margin = new System.Windows.Forms.Padding(2);
            this.CodeBox.Name = "CodeBox";
            this.CodeBox.Size = new System.Drawing.Size(759, 1117);
            this.CodeBox.TabIndex = 0;
            this.CodeBox.Text = "";
            this.CodeBox.WordWrap = false;
            this.CodeBox.SelectionChanged += new System.EventHandler(this.CodeBox_SelectionChanged);
            this.CodeBox.TextChanged += new System.EventHandler(this.CodeBox_TextChanged);
            this.CodeBox.HelpRequested += new System.Windows.Forms.HelpEventHandler(this.CodeBox_HelpRequested);
            // 
            // AnalysisTabControl
            // 
            this.AnalysisTabControl.Controls.Add(this.CompilationTabPage);
            this.AnalysisTabControl.Controls.Add(this.DisassemblyTabPage);
            this.AnalysisTabControl.Controls.Add(this.ASTTabPage);
            this.AnalysisTabControl.Controls.Add(this.OptimizerTabPage);
            this.AnalysisTabControl.Dock = System.Windows.Forms.DockStyle.Fill;
            this.AnalysisTabControl.Location = new System.Drawing.Point(0, 0);
            this.AnalysisTabControl.Margin = new System.Windows.Forms.Padding(2);
            this.AnalysisTabControl.Name = "AnalysisTabControl";
            this.AnalysisTabControl.SelectedIndex = 0;
            this.AnalysisTabControl.Size = new System.Drawing.Size(1354, 1117);
            this.AnalysisTabControl.TabIndex = 0;
            this.AnalysisTabControl.Selecting += new System.Windows.Forms.TabControlCancelEventHandler(this.AnalysisTabControl_Selecting);
            // 
            // CompilationTabPage
            // 
            this.CompilationTabPage.Controls.Add(this.btnCompile);
            this.CompilationTabPage.Controls.Add(this.tbOptions);
            this.CompilationTabPage.Controls.Add(this.label6);
            this.CompilationTabPage.Controls.Add(this.cbProfile);
            this.CompilationTabPage.Controls.Add(this.label5);
            this.CompilationTabPage.Controls.Add(this.tbEntry);
            this.CompilationTabPage.Controls.Add(this.label4);
            this.CompilationTabPage.Location = new System.Drawing.Point(8, 27);
            this.CompilationTabPage.Margin = new System.Windows.Forms.Padding(2);
            this.CompilationTabPage.Name = "CompilationTabPage";
            this.CompilationTabPage.Size = new System.Drawing.Size(1338, 1082);
            this.CompilationTabPage.TabIndex = 3;
            this.CompilationTabPage.Text = "Compilation";
            this.CompilationTabPage.UseVisualStyleBackColor = true;
            // 
            // btnCompile
            // 
            this.btnCompile.AutoSize = true;
            this.btnCompile.Location = new System.Drawing.Point(135, 13);
            this.btnCompile.Margin = new System.Windows.Forms.Padding(2);
            this.btnCompile.Name = "btnCompile";
            this.btnCompile.Size = new System.Drawing.Size(142, 36);
            this.btnCompile.TabIndex = 2;
            this.btnCompile.Text = "Compile (Ctrl+F7)";
            this.btnCompile.UseVisualStyleBackColor = true;
            this.btnCompile.Click += new System.EventHandler(this.compileToolStripMenuItem_Click);
            // 
            // tbOptions
            // 
            this.tbOptions.Location = new System.Drawing.Point(4, 78);
            this.tbOptions.Margin = new System.Windows.Forms.Padding(2);
            this.tbOptions.Name = "tbOptions";
            this.tbOptions.Size = new System.Drawing.Size(286, 20);
            this.tbOptions.TabIndex = 3;
            // 
            // label6
            // 
            this.label6.AutoSize = true;
            this.label6.Location = new System.Drawing.Point(2, 63);
            this.label6.Margin = new System.Windows.Forms.Padding(2, 0, 2, 0);
            this.label6.Name = "label6";
            this.label6.Size = new System.Drawing.Size(46, 13);
            this.label6.TabIndex = 7;
            this.label6.Text = "Options:";
            // 
            // cbProfile
            // 
            this.cbProfile.FormattingEnabled = true;
            this.cbProfile.Items.AddRange(new object[] {
            "ps_6_0",
            "ps_6_1",
            "ps_6_2",
            "ps_6_3",
            "ps_6_4",
            "ps_6_5",
<<<<<<< HEAD
=======
            "ps_6_6",
>>>>>>> 6bbb88c8
            "vs_6_0",
            "vs_6_1",
            "vs_6_2",
            "vs_6_3",
            "vs_6_4",
            "vs_6_5",
            "vs_6_6",
            "cs_6_0",
            "cs_6_1",
            "cs_6_2",
            "cs_6_3",
            "cs_6_4",
            "cs_6_5",
<<<<<<< HEAD
=======
            "cs_6_6",
>>>>>>> 6bbb88c8
            "gs_6_0",
            "gs_6_1",
            "gs_6_2",
            "gs_6_3",
            "gs_6_4",
            "gs_6_5",
<<<<<<< HEAD
=======
            "gs_6_6",
>>>>>>> 6bbb88c8
            "hs_6_0",
            "hs_6_1",
            "hs_6_2",
            "hs_6_3",
            "hs_6_4",
            "hs_6_5",
<<<<<<< HEAD
=======
            "hs_6_6",
>>>>>>> 6bbb88c8
            "ds_6_0",
            "ds_6_1",
            "ds_6_2",
            "ds_6_3",
            "ds_6_4",
            "ds_6_5",
<<<<<<< HEAD
=======
            "ds_6_6",
>>>>>>> 6bbb88c8
            "lib_6_1",
            "lib_6_2",
            "lib_6_3",
            "lib_6_4",
<<<<<<< HEAD
            "lib_6_5"});
            this.cbProfile.Location = new System.Drawing.Point(6, 69);
=======
            "lib_6_5",
            "lib_6_6"});
            this.cbProfile.Location = new System.Drawing.Point(4, 45);
            this.cbProfile.Margin = new System.Windows.Forms.Padding(2);
>>>>>>> 6bbb88c8
            this.cbProfile.Name = "cbProfile";
            this.cbProfile.Size = new System.Drawing.Size(102, 21);
            this.cbProfile.TabIndex = 0;
            // 
            // label5
            // 
            this.label5.AutoSize = true;
            this.label5.Location = new System.Drawing.Point(2, 31);
            this.label5.Margin = new System.Windows.Forms.Padding(2, 0, 2, 0);
            this.label5.Name = "label5";
            this.label5.Size = new System.Drawing.Size(76, 13);
            this.label5.TabIndex = 6;
            this.label5.Text = "Shader Model:";
            // 
            // tbEntry
            // 
            this.tbEntry.Location = new System.Drawing.Point(4, 13);
            this.tbEntry.Margin = new System.Windows.Forms.Padding(2);
            this.tbEntry.Name = "tbEntry";
            this.tbEntry.Size = new System.Drawing.Size(108, 20);
            this.tbEntry.TabIndex = 4;
            this.tbEntry.Text = "main";
            // 
            // label4
            // 
            this.label4.AutoSize = true;
            this.label4.Location = new System.Drawing.Point(2, 0);
            this.label4.Margin = new System.Windows.Forms.Padding(2, 0, 2, 0);
            this.label4.Name = "label4";
            this.label4.Size = new System.Drawing.Size(34, 13);
            this.label4.TabIndex = 5;
            this.label4.Text = "Entry:";
            // 
            // DisassemblyTabPage
            // 
            this.DisassemblyTabPage.Controls.Add(this.DisassemblyTextBox);
            this.DisassemblyTabPage.Location = new System.Drawing.Point(8, 27);
            this.DisassemblyTabPage.Margin = new System.Windows.Forms.Padding(2);
            this.DisassemblyTabPage.Name = "DisassemblyTabPage";
            this.DisassemblyTabPage.Padding = new System.Windows.Forms.Padding(2);
            this.DisassemblyTabPage.Size = new System.Drawing.Size(1719, 1353);
            this.DisassemblyTabPage.TabIndex = 0;
            this.DisassemblyTabPage.Text = "Disassembly";
            this.DisassemblyTabPage.UseVisualStyleBackColor = true;
            // 
            // DisassemblyTextBox
            // 
            this.DisassemblyTextBox.Dock = System.Windows.Forms.DockStyle.Fill;
            this.DisassemblyTextBox.Location = new System.Drawing.Point(2, 2);
            this.DisassemblyTextBox.Margin = new System.Windows.Forms.Padding(2);
            this.DisassemblyTextBox.Name = "DisassemblyTextBox";
            this.DisassemblyTextBox.ReadOnly = true;
            this.DisassemblyTextBox.Size = new System.Drawing.Size(1715, 1349);
            this.DisassemblyTextBox.TabIndex = 0;
            this.DisassemblyTextBox.Text = "";
            this.DisassemblyTextBox.WordWrap = false;
            this.DisassemblyTextBox.SelectionChanged += new System.EventHandler(this.DisassemblyTextBox_SelectionChanged);
            // 
            // ASTTabPage
            // 
            this.ASTTabPage.Controls.Add(this.ASTDumpBox);
            this.ASTTabPage.Location = new System.Drawing.Point(8, 27);
            this.ASTTabPage.Margin = new System.Windows.Forms.Padding(2);
            this.ASTTabPage.Name = "ASTTabPage";
            this.ASTTabPage.Padding = new System.Windows.Forms.Padding(2);
            this.ASTTabPage.Size = new System.Drawing.Size(1719, 1353);
            this.ASTTabPage.TabIndex = 1;
            this.ASTTabPage.Text = "AST";
            this.ASTTabPage.UseVisualStyleBackColor = true;
            // 
            // ASTDumpBox
            // 
            this.ASTDumpBox.Dock = System.Windows.Forms.DockStyle.Fill;
            this.ASTDumpBox.Location = new System.Drawing.Point(2, 2);
            this.ASTDumpBox.Margin = new System.Windows.Forms.Padding(2);
            this.ASTDumpBox.Name = "ASTDumpBox";
            this.ASTDumpBox.ReadOnly = true;
            this.ASTDumpBox.Size = new System.Drawing.Size(1715, 1349);
            this.ASTDumpBox.TabIndex = 0;
            this.ASTDumpBox.Text = "";
            // 
            // OptimizerTabPage
            // 
            this.OptimizerTabPage.Controls.Add(this.InteractiveEditorButton);
            this.OptimizerTabPage.Controls.Add(this.ResetDefaultPassesButton);
            this.OptimizerTabPage.Controls.Add(this.AnalyzeCheckBox);
            this.OptimizerTabPage.Controls.Add(this.AddPrintModuleButton);
            this.OptimizerTabPage.Controls.Add(this.RunPassesButton);
            this.OptimizerTabPage.Controls.Add(this.SelectPassDownButton);
            this.OptimizerTabPage.Controls.Add(this.SelectPassUpButton);
            this.OptimizerTabPage.Controls.Add(this.SelectedPassesBox);
            this.OptimizerTabPage.Controls.Add(this.label2);
            this.OptimizerTabPage.Controls.Add(this.label1);
            this.OptimizerTabPage.Controls.Add(this.AvailablePassesBox);
            this.OptimizerTabPage.Location = new System.Drawing.Point(8, 27);
            this.OptimizerTabPage.Margin = new System.Windows.Forms.Padding(2);
            this.OptimizerTabPage.Name = "OptimizerTabPage";
            this.OptimizerTabPage.Padding = new System.Windows.Forms.Padding(2);
            this.OptimizerTabPage.Size = new System.Drawing.Size(1719, 1353);
            this.OptimizerTabPage.TabIndex = 2;
            this.OptimizerTabPage.Text = "Optimizer";
            this.OptimizerTabPage.UseVisualStyleBackColor = true;
            // 
            // InteractiveEditorButton
            // 
            this.InteractiveEditorButton.Anchor = ((System.Windows.Forms.AnchorStyles)((System.Windows.Forms.AnchorStyles.Bottom | System.Windows.Forms.AnchorStyles.Right)));
            this.InteractiveEditorButton.Location = new System.Drawing.Point(1567, 1332);
            this.InteractiveEditorButton.Margin = new System.Windows.Forms.Padding(2, 3, 2, 3);
            this.InteractiveEditorButton.Name = "InteractiveEditorButton";
            this.InteractiveEditorButton.Size = new System.Drawing.Size(112, 18);
            this.InteractiveEditorButton.TabIndex = 11;
            this.InteractiveEditorButton.Text = "Interactive Editor...";
            this.InteractiveEditorButton.UseVisualStyleBackColor = true;
            this.InteractiveEditorButton.Click += new System.EventHandler(this.InteractiveEditorButton_Click);
            // 
            // ResetDefaultPassesButton
            // 
            this.ResetDefaultPassesButton.Anchor = ((System.Windows.Forms.AnchorStyles)((System.Windows.Forms.AnchorStyles.Bottom | System.Windows.Forms.AnchorStyles.Right)));
            this.ResetDefaultPassesButton.Location = new System.Drawing.Point(1567, 1289);
            this.ResetDefaultPassesButton.Margin = new System.Windows.Forms.Padding(2);
            this.ResetDefaultPassesButton.Name = "ResetDefaultPassesButton";
            this.ResetDefaultPassesButton.Size = new System.Drawing.Size(112, 19);
            this.ResetDefaultPassesButton.TabIndex = 9;
            this.ResetDefaultPassesButton.Text = "Reset Default Passes";
            this.ResetDefaultPassesButton.UseVisualStyleBackColor = true;
            this.ResetDefaultPassesButton.Click += new System.EventHandler(this.ResetDefaultPassesButton_Click);
            // 
            // AnalyzeCheckBox
            // 
            this.AnalyzeCheckBox.Anchor = ((System.Windows.Forms.AnchorStyles)((System.Windows.Forms.AnchorStyles.Bottom | System.Windows.Forms.AnchorStyles.Left)));
            this.AnalyzeCheckBox.AutoSize = true;
            this.AnalyzeCheckBox.Location = new System.Drawing.Point(4, 1251);
            this.AnalyzeCheckBox.Margin = new System.Windows.Forms.Padding(2, 3, 2, 3);
            this.AnalyzeCheckBox.Name = "AnalyzeCheckBox";
            this.AnalyzeCheckBox.Size = new System.Drawing.Size(112, 27);
            this.AnalyzeCheckBox.TabIndex = 8;
            this.AnalyzeCheckBox.Text = "Analyze passes";
            this.AnalyzeCheckBox.UseVisualStyleBackColor = true;
            // 
            // AddPrintModuleButton
            // 
            this.AddPrintModuleButton.Anchor = ((System.Windows.Forms.AnchorStyles)((System.Windows.Forms.AnchorStyles.Bottom | System.Windows.Forms.AnchorStyles.Left)));
            this.AddPrintModuleButton.Location = new System.Drawing.Point(3, 1282);
            this.AddPrintModuleButton.Margin = new System.Windows.Forms.Padding(2);
            this.AddPrintModuleButton.Name = "AddPrintModuleButton";
            this.AddPrintModuleButton.Size = new System.Drawing.Size(112, 19);
            this.AddPrintModuleButton.TabIndex = 7;
            this.AddPrintModuleButton.Text = "Add Print Module";
            this.AddPrintModuleButton.UseVisualStyleBackColor = true;
            this.AddPrintModuleButton.Click += new System.EventHandler(this.AddPrintModuleButton_Click);
            // 
            // RunPassesButton
            // 
            this.RunPassesButton.Anchor = ((System.Windows.Forms.AnchorStyles)((System.Windows.Forms.AnchorStyles.Bottom | System.Windows.Forms.AnchorStyles.Right)));
            this.RunPassesButton.Location = new System.Drawing.Point(1567, 1310);
            this.RunPassesButton.Margin = new System.Windows.Forms.Padding(2);
            this.RunPassesButton.Name = "RunPassesButton";
            this.RunPassesButton.Size = new System.Drawing.Size(112, 19);
            this.RunPassesButton.TabIndex = 6;
            this.RunPassesButton.Text = "Run Passes";
            this.RunPassesButton.UseVisualStyleBackColor = true;
            this.RunPassesButton.Click += new System.EventHandler(this.RunPassesButton_Click);
            // 
            // SelectPassDownButton
            // 
            this.SelectPassDownButton.Anchor = ((System.Windows.Forms.AnchorStyles)((System.Windows.Forms.AnchorStyles.Bottom | System.Windows.Forms.AnchorStyles.Right)));
            this.SelectPassDownButton.Location = new System.Drawing.Point(1625, 1265);
            this.SelectPassDownButton.Margin = new System.Windows.Forms.Padding(2);
            this.SelectPassDownButton.Name = "SelectPassDownButton";
            this.SelectPassDownButton.Size = new System.Drawing.Size(57, 19);
            this.SelectPassDownButton.TabIndex = 5;
            this.SelectPassDownButton.Text = "Swap Down";
            this.SelectPassDownButton.UseVisualStyleBackColor = true;
            this.SelectPassDownButton.Click += new System.EventHandler(this.SelectPassDownButton_Click);
            // 
            // SelectPassUpButton
            // 
            this.SelectPassUpButton.Anchor = ((System.Windows.Forms.AnchorStyles)((System.Windows.Forms.AnchorStyles.Bottom | System.Windows.Forms.AnchorStyles.Right)));
            this.SelectPassUpButton.Location = new System.Drawing.Point(1567, 1265);
            this.SelectPassUpButton.Margin = new System.Windows.Forms.Padding(2);
            this.SelectPassUpButton.Name = "SelectPassUpButton";
            this.SelectPassUpButton.Size = new System.Drawing.Size(54, 19);
            this.SelectPassUpButton.TabIndex = 4;
            this.SelectPassUpButton.Text = "Swap Up";
            this.SelectPassUpButton.UseVisualStyleBackColor = true;
            this.SelectPassUpButton.Click += new System.EventHandler(this.SelectPassUpButton_Click);
            // 
            // SelectedPassesBox
            // 
            this.SelectedPassesBox.Anchor = ((System.Windows.Forms.AnchorStyles)(((System.Windows.Forms.AnchorStyles.Top | System.Windows.Forms.AnchorStyles.Bottom) 
            | System.Windows.Forms.AnchorStyles.Right)));
            this.SelectedPassesBox.ContextMenuStrip = this.PassesContextMenu;
            this.SelectedPassesBox.FormattingEnabled = true;
            this.SelectedPassesBox.IntegralHeight = false;
            this.SelectedPassesBox.Location = new System.Drawing.Point(1567, 24);
            this.SelectedPassesBox.Margin = new System.Windows.Forms.Padding(2);
            this.SelectedPassesBox.Name = "SelectedPassesBox";
            this.SelectedPassesBox.SelectionMode = System.Windows.Forms.SelectionMode.MultiExtended;
            this.SelectedPassesBox.Size = new System.Drawing.Size(159, 1239);
            this.SelectedPassesBox.TabIndex = 3;
            this.SelectedPassesBox.DoubleClick += new System.EventHandler(this.SelectedPassesBox_DoubleClick);
            this.SelectedPassesBox.KeyUp += new System.Windows.Forms.KeyEventHandler(this.SelectedPassesBox_KeyUp);
            // 
            // PassesContextMenu
            // 
            this.PassesContextMenu.ImageScalingSize = new System.Drawing.Size(32, 32);
            this.PassesContextMenu.Items.AddRange(new System.Windows.Forms.ToolStripItem[] {
            this.PassPropertiesMenuItem,
            this.toolStripMenuItem5,
            this.copyToolStripMenuItem1,
            this.copyAllToolStripMenuItem,
            this.PastePassesMenuItem,
            this.DeleteAllPassesMenuItem});
            this.PassesContextMenu.Name = "PassesContextMenu";
            this.PassesContextMenu.Size = new System.Drawing.Size(213, 200);
            // 
            // PassPropertiesMenuItem
            // 
            this.PassPropertiesMenuItem.Name = "PassPropertiesMenuItem";
            this.PassPropertiesMenuItem.Size = new System.Drawing.Size(212, 38);
            this.PassPropertiesMenuItem.Text = "P&roperties...";
            this.PassPropertiesMenuItem.Click += new System.EventHandler(this.PassPropertiesMenuItem_Click);
            // 
            // toolStripMenuItem5
            // 
            this.toolStripMenuItem5.Name = "toolStripMenuItem5";
            this.toolStripMenuItem5.Size = new System.Drawing.Size(209, 6);
            // 
            // copyToolStripMenuItem1
            // 
            this.copyToolStripMenuItem1.Name = "copyToolStripMenuItem1";
            this.copyToolStripMenuItem1.Size = new System.Drawing.Size(212, 38);
            this.copyToolStripMenuItem1.Text = "&Copy";
            this.copyToolStripMenuItem1.Click += new System.EventHandler(this.copyToolStripMenuItem_Click);
            // 
            // copyAllToolStripMenuItem
            // 
            this.copyAllToolStripMenuItem.Name = "copyAllToolStripMenuItem";
            this.copyAllToolStripMenuItem.Size = new System.Drawing.Size(212, 38);
            this.copyAllToolStripMenuItem.Text = "Copy &All";
            this.copyAllToolStripMenuItem.Click += new System.EventHandler(this.copyAllToolStripMenuItem_Click);
            // 
            // PastePassesMenuItem
            // 
            this.PastePassesMenuItem.Name = "PastePassesMenuItem";
            this.PastePassesMenuItem.Size = new System.Drawing.Size(212, 38);
            this.PastePassesMenuItem.Text = "&Paste";
            this.PastePassesMenuItem.Click += new System.EventHandler(this.PastePassesMenuItem_Click);
            // 
            // DeleteAllPassesMenuItem
            // 
            this.DeleteAllPassesMenuItem.Name = "DeleteAllPassesMenuItem";
            this.DeleteAllPassesMenuItem.Size = new System.Drawing.Size(212, 38);
            this.DeleteAllPassesMenuItem.Text = "Delete All";
            this.DeleteAllPassesMenuItem.Click += new System.EventHandler(this.DeleteAllPassesMenuItem_Click);
            // 
            // label2
            // 
            this.label2.Anchor = ((System.Windows.Forms.AnchorStyles)((System.Windows.Forms.AnchorStyles.Top | System.Windows.Forms.AnchorStyles.Right)));
            this.label2.AutoSize = true;
            this.label2.Location = new System.Drawing.Point(1565, 6);
            this.label2.Margin = new System.Windows.Forms.Padding(2, 0, 2, 0);
            this.label2.Name = "label2";
            this.label2.Size = new System.Drawing.Size(47, 13);
            this.label2.TabIndex = 2;
            this.label2.Text = "&Pipeline:";
            // 
            // label1
            // 
            this.label1.AutoSize = true;
            this.label1.Location = new System.Drawing.Point(3, 6);
            this.label1.Margin = new System.Windows.Forms.Padding(2, 0, 2, 0);
            this.label1.Name = "label1";
            this.label1.Size = new System.Drawing.Size(189, 13);
            this.label1.TabIndex = 1;
            this.label1.Text = "&Available Passes (double-click to add):";
            // 
            // AvailablePassesBox
            // 
            this.AvailablePassesBox.Anchor = ((System.Windows.Forms.AnchorStyles)((((System.Windows.Forms.AnchorStyles.Top | System.Windows.Forms.AnchorStyles.Bottom) 
            | System.Windows.Forms.AnchorStyles.Left) 
            | System.Windows.Forms.AnchorStyles.Right)));
            this.AvailablePassesBox.FormattingEnabled = true;
            this.AvailablePassesBox.IntegralHeight = false;
            this.AvailablePassesBox.Location = new System.Drawing.Point(4, 24);
            this.AvailablePassesBox.Margin = new System.Windows.Forms.Padding(2);
            this.AvailablePassesBox.Name = "AvailablePassesBox";
            this.AvailablePassesBox.SelectionMode = System.Windows.Forms.SelectionMode.MultiExtended;
            this.AvailablePassesBox.Size = new System.Drawing.Size(1559, 1239);
            this.AvailablePassesBox.TabIndex = 0;
            this.AvailablePassesBox.DoubleClick += new System.EventHandler(this.AvailablePassesBox_DoubleClick);
            // 
            // TopSplitContainer
            // 
            this.TopSplitContainer.Dock = System.Windows.Forms.DockStyle.Fill;
            this.TopSplitContainer.FixedPanel = System.Windows.Forms.FixedPanel.Panel2;
            this.TopSplitContainer.Location = new System.Drawing.Point(0, 38);
            this.TopSplitContainer.Margin = new System.Windows.Forms.Padding(2);
            this.TopSplitContainer.Name = "TopSplitContainer";
            this.TopSplitContainer.Orientation = System.Windows.Forms.Orientation.Horizontal;
            // 
            // TopSplitContainer.Panel1
            // 
            this.TopSplitContainer.Panel1.Controls.Add(this.splitContainer1);
            // 
            // TopSplitContainer.Panel2
            // 
            this.TopSplitContainer.Panel2.Controls.Add(this.OutputTabControl);
            this.TopSplitContainer.Panel2Collapsed = true;
            this.TopSplitContainer.Panel2MinSize = 75;
            this.TopSplitContainer.Size = new System.Drawing.Size(2115, 1117);
            this.TopSplitContainer.SplitterDistance = 25;
            this.TopSplitContainer.SplitterWidth = 2;
            this.TopSplitContainer.TabIndex = 3;
            // 
            // OutputTabControl
            // 
            this.OutputTabControl.Controls.Add(this.RenderLogTabPage);
            this.OutputTabControl.Dock = System.Windows.Forms.DockStyle.Fill;
            this.OutputTabControl.Location = new System.Drawing.Point(0, 0);
            this.OutputTabControl.Margin = new System.Windows.Forms.Padding(2);
            this.OutputTabControl.Name = "OutputTabControl";
            this.OutputTabControl.SelectedIndex = 0;
            this.OutputTabControl.Size = new System.Drawing.Size(150, 46);
            this.OutputTabControl.TabIndex = 0;
            // 
            // RenderLogTabPage
            // 
            this.RenderLogTabPage.Controls.Add(this.RenderLogBox);
            this.RenderLogTabPage.Location = new System.Drawing.Point(4, 22);
            this.RenderLogTabPage.Margin = new System.Windows.Forms.Padding(2);
            this.RenderLogTabPage.Name = "RenderLogTabPage";
            this.RenderLogTabPage.Padding = new System.Windows.Forms.Padding(2);
            this.RenderLogTabPage.Size = new System.Drawing.Size(142, 20);
            this.RenderLogTabPage.TabIndex = 0;
            this.RenderLogTabPage.Text = "Render Log";
            this.RenderLogTabPage.UseVisualStyleBackColor = true;
            // 
            // RenderLogBox
            // 
            this.RenderLogBox.Dock = System.Windows.Forms.DockStyle.Fill;
            this.RenderLogBox.Location = new System.Drawing.Point(2, 2);
            this.RenderLogBox.Margin = new System.Windows.Forms.Padding(2);
            this.RenderLogBox.Multiline = true;
            this.RenderLogBox.Name = "RenderLogBox";
            this.RenderLogBox.ScrollBars = System.Windows.Forms.ScrollBars.Both;
            this.RenderLogBox.Size = new System.Drawing.Size(138, 16);
            this.RenderLogBox.TabIndex = 0;
            this.RenderLogBox.WordWrap = false;
            // 
            // RewriterOutputTextBox
            // 
            this.RewriterOutputTextBox.Dock = System.Windows.Forms.DockStyle.Fill;
            this.RewriterOutputTextBox.Location = new System.Drawing.Point(4, 4);
            this.RewriterOutputTextBox.Margin = new System.Windows.Forms.Padding(4);
            this.RewriterOutputTextBox.Name = "RewriterOutputTextBox";
            this.RewriterOutputTextBox.ReadOnly = true;
            this.RewriterOutputTextBox.Size = new System.Drawing.Size(970, 937);
            this.RewriterOutputTextBox.TabIndex = 1;
            this.RewriterOutputTextBox.Text = "";
            this.RewriterOutputTextBox.WordWrap = false;
            // 
            // EditorForm
            // 
            this.AutoScaleDimensions = new System.Drawing.SizeF(6F, 13F);
            this.AutoScaleMode = System.Windows.Forms.AutoScaleMode.Font;
            this.ClientSize = new System.Drawing.Size(2115, 1197);
            this.Controls.Add(this.TopSplitContainer);
            this.Controls.Add(this.TheStatusStrip);
            this.Controls.Add(this.TheMenuStrip);
            this.MainMenuStrip = this.TheMenuStrip;
            this.Margin = new System.Windows.Forms.Padding(2);
            this.Name = "EditorForm";
            this.Text = "DirectX Compiler Editor";
            this.FormClosing += new System.Windows.Forms.FormClosingEventHandler(this.EditorForm_FormClosing);
            this.FormClosed += new System.Windows.Forms.FormClosedEventHandler(this.EditorForm_FormClosed);
            this.Load += new System.EventHandler(this.EditorForm_Load);
            this.Shown += new System.EventHandler(this.EditorForm_Shown);
            this.TheStatusStrip.ResumeLayout(false);
            this.TheStatusStrip.PerformLayout();
            this.TheMenuStrip.ResumeLayout(false);
            this.TheMenuStrip.PerformLayout();
            this.splitContainer1.Panel1.ResumeLayout(false);
            this.splitContainer1.Panel2.ResumeLayout(false);
            ((System.ComponentModel.ISupportInitialize)(this.splitContainer1)).EndInit();
            this.splitContainer1.ResumeLayout(false);
            this.AnalysisTabControl.ResumeLayout(false);
            this.CompilationTabPage.ResumeLayout(false);
            this.CompilationTabPage.PerformLayout();
            this.DisassemblyTabPage.ResumeLayout(false);
            this.ASTTabPage.ResumeLayout(false);
            this.OptimizerTabPage.ResumeLayout(false);
            this.OptimizerTabPage.PerformLayout();
            this.PassesContextMenu.ResumeLayout(false);
            this.TopSplitContainer.Panel1.ResumeLayout(false);
            this.TopSplitContainer.Panel2.ResumeLayout(false);
            ((System.ComponentModel.ISupportInitialize)(this.TopSplitContainer)).EndInit();
            this.TopSplitContainer.ResumeLayout(false);
            this.OutputTabControl.ResumeLayout(false);
            this.RenderLogTabPage.ResumeLayout(false);
            this.RenderLogTabPage.PerformLayout();
            this.ResumeLayout(false);
            this.PerformLayout();

        }

        #endregion

        private System.Windows.Forms.StatusStrip TheStatusStrip;
        private System.Windows.Forms.ToolStripStatusLabel TheStatusStripLabel;
        private System.Windows.Forms.MenuStrip TheMenuStrip;
        private System.Windows.Forms.ToolStripMenuItem fileToolStripMenuItem;
        private System.Windows.Forms.ToolStripMenuItem exitToolStripMenuItem;
        private System.Windows.Forms.SplitContainer splitContainer1;
        private System.Windows.Forms.RichTextBox CodeBox;
        private System.Windows.Forms.ToolStripMenuItem editToolStripMenuItem;
        private System.Windows.Forms.ToolStripMenuItem viewToolStripMenuItem;
        private System.Windows.Forms.ToolStripMenuItem NewToolStripMenuItem;
        private System.Windows.Forms.ToolStripMenuItem undoToolStripMenuItem;
        private System.Windows.Forms.ToolStripSeparator toolStripMenuItem1;
        private System.Windows.Forms.ToolStripMenuItem cutToolStripMenuItem;
        private System.Windows.Forms.ToolStripMenuItem copyToolStripMenuItem;
        private System.Windows.Forms.ToolStripMenuItem pasteToolStripMenuItem;
        private System.Windows.Forms.ToolStripMenuItem deleteToolStripMenuItem;
        private System.Windows.Forms.ToolStripSeparator toolStripMenuItem2;
        private System.Windows.Forms.ToolStripMenuItem selectAllToolStripMenuItem;
        private System.Windows.Forms.ToolStripSeparator toolStripMenuItem3;
        private System.Windows.Forms.ToolStripMenuItem goToToolStripMenuItem;
        private System.Windows.Forms.ToolStripMenuItem bitstreamToolStripMenuItem;
        private System.Windows.Forms.ToolTip TheToolTip;
        private System.Windows.Forms.ToolStripMenuItem openToolStripMenuItem;
        private System.Windows.Forms.ToolStripMenuItem saveToolStripMenuItem;
        private System.Windows.Forms.ToolStripMenuItem saveAsToolStripMenuItem;
        private System.Windows.Forms.ToolStripSeparator toolStripSeparator1;
        private System.Windows.Forms.ToolStripMenuItem buildToolStripMenuItem;
        private System.Windows.Forms.ToolStripMenuItem compileToolStripMenuItem;
        private System.Windows.Forms.ToolStripMenuItem autoUpdateToolStripMenuItem;
        private System.Windows.Forms.ToolStripMenuItem exportCompiledObjectToolStripMenuItem;
        private System.Windows.Forms.ToolStripMenuItem fileVariablesToolStripMenuItem;
        private System.Windows.Forms.ToolStripMenuItem recentFilesToolStripMenuItem;
        private System.Windows.Forms.ToolStripSeparator toolStripMenuItem4;
        private System.Windows.Forms.ToolStripMenuItem findAndReplaceToolStripMenuItem;
        private System.Windows.Forms.ToolStripMenuItem quickFindToolStripMenuItem;
        private System.Windows.Forms.ToolStripMenuItem errorListToolStripMenuItem;
        private System.Windows.Forms.ToolStripMenuItem helpToolStripMenuItem;
        private System.Windows.Forms.ToolStripMenuItem aboutToolStripMenuItem;
        private System.Windows.Forms.ContextMenuStrip PassesContextMenu;
        private System.Windows.Forms.ToolStripMenuItem PassPropertiesMenuItem;
        private System.Windows.Forms.ToolStripSeparator toolStripMenuItem5;
        private System.Windows.Forms.ToolStripMenuItem copyToolStripMenuItem1;
        private System.Windows.Forms.ToolStripMenuItem copyAllToolStripMenuItem;
        private System.Windows.Forms.ToolStripMenuItem renderToolStripMenuItem;
        private System.Windows.Forms.ToolStripMenuItem outputToolStripMenuItem;
        private System.Windows.Forms.SplitContainer TopSplitContainer;
        private System.Windows.Forms.TabControl OutputTabControl;
        private System.Windows.Forms.TabPage RenderLogTabPage;
        private System.Windows.Forms.TextBox RenderLogBox;
        private System.Windows.Forms.ToolStripMenuItem FontGrowToolStripMenuItem;
        private System.Windows.Forms.ToolStripMenuItem FontShrinkToolStripMenuItem;
        private System.Windows.Forms.ToolStripMenuItem toolsToolStripMenuItem;
        private System.Windows.Forms.ToolStripMenuItem optionsToolStripMenuItem;
        private System.Windows.Forms.ToolStripMenuItem ColorMenuItem;
        private System.Windows.Forms.ToolStripMenuItem rewriterToolStripMenuItem;
        private System.Windows.Forms.ToolStripMenuItem rewriteNobodyToolStripMenuItem;
        private System.Windows.Forms.ToolStripMenuItem debugInformationToolStripMenuItem;
        private System.Windows.Forms.TabControl AnalysisTabControl;
        private System.Windows.Forms.TabPage DisassemblyTabPage;
        private System.Windows.Forms.RichTextBox DisassemblyTextBox;
        private System.Windows.Forms.TabPage ASTTabPage;
        private System.Windows.Forms.RichTextBox ASTDumpBox;
        private System.Windows.Forms.TabPage OptimizerTabPage;
        private System.Windows.Forms.Button ResetDefaultPassesButton;
        private System.Windows.Forms.CheckBox AnalyzeCheckBox;
        private System.Windows.Forms.Button AddPrintModuleButton;
        private System.Windows.Forms.Button RunPassesButton;
        private System.Windows.Forms.Button SelectPassDownButton;
        private System.Windows.Forms.Button SelectPassUpButton;
        private System.Windows.Forms.ListBox SelectedPassesBox;
        private System.Windows.Forms.Label label2;
        private System.Windows.Forms.Label label1;
        private System.Windows.Forms.ListBox AvailablePassesBox;
        private System.Windows.Forms.RichTextBox RewriterOutputTextBox;
        private System.Windows.Forms.ToolStripMenuItem PastePassesMenuItem;
        private System.Windows.Forms.ToolStripMenuItem DeleteAllPassesMenuItem;
        private System.Windows.Forms.Button InteractiveEditorButton;
        private System.Windows.Forms.ComboBox cbProfile;
        private System.Windows.Forms.Button btnCompile;
        private System.Windows.Forms.TextBox tbOptions;
        private System.Windows.Forms.TextBox tbEntry;
        private System.Windows.Forms.Label label4;
        private System.Windows.Forms.Label label5;
        private System.Windows.Forms.Label label6;
        private System.Windows.Forms.TabPage CompilationTabPage;
        private System.Windows.Forms.ToolStripMenuItem bitstreamFromClipboardToolStripMenuItem;
    }
}<|MERGE_RESOLUTION|>--- conflicted
+++ resolved
@@ -630,10 +630,7 @@
             "ps_6_3",
             "ps_6_4",
             "ps_6_5",
-<<<<<<< HEAD
-=======
             "ps_6_6",
->>>>>>> 6bbb88c8
             "vs_6_0",
             "vs_6_1",
             "vs_6_2",
@@ -647,53 +644,36 @@
             "cs_6_3",
             "cs_6_4",
             "cs_6_5",
-<<<<<<< HEAD
-=======
             "cs_6_6",
->>>>>>> 6bbb88c8
             "gs_6_0",
             "gs_6_1",
             "gs_6_2",
             "gs_6_3",
             "gs_6_4",
             "gs_6_5",
-<<<<<<< HEAD
-=======
             "gs_6_6",
->>>>>>> 6bbb88c8
             "hs_6_0",
             "hs_6_1",
             "hs_6_2",
             "hs_6_3",
             "hs_6_4",
             "hs_6_5",
-<<<<<<< HEAD
-=======
             "hs_6_6",
->>>>>>> 6bbb88c8
             "ds_6_0",
             "ds_6_1",
             "ds_6_2",
             "ds_6_3",
             "ds_6_4",
             "ds_6_5",
-<<<<<<< HEAD
-=======
             "ds_6_6",
->>>>>>> 6bbb88c8
             "lib_6_1",
             "lib_6_2",
             "lib_6_3",
             "lib_6_4",
-<<<<<<< HEAD
-            "lib_6_5"});
-            this.cbProfile.Location = new System.Drawing.Point(6, 69);
-=======
             "lib_6_5",
             "lib_6_6"});
             this.cbProfile.Location = new System.Drawing.Point(4, 45);
             this.cbProfile.Margin = new System.Windows.Forms.Padding(2);
->>>>>>> 6bbb88c8
             this.cbProfile.Name = "cbProfile";
             this.cbProfile.Size = new System.Drawing.Size(102, 21);
             this.cbProfile.TabIndex = 0;
