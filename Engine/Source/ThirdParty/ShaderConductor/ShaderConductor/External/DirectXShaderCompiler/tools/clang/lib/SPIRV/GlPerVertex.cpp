//===--- GlPerVertex.cpp - GlPerVertex implementation ------------*- C++ -*-==//
//
//                     The LLVM Compiler Infrastructure
//
// This file is distributed under the University of Illinois Open Source
// License. See LICENSE.TXT for details.
//
//===----------------------------------------------------------------------===//

#include "GlPerVertex.h"

#include <algorithm>

#include "clang/AST/Attr.h"
#include "clang/AST/HlslTypes.h"
#include "clang/SPIRV/AstTypeProbe.h"

namespace clang {
namespace spirv {

namespace {
constexpr uint32_t gClipDistanceIndex = 0;
constexpr uint32_t gCullDistanceIndex = 1;

/// \brief Returns true if the given decl has a semantic string attached and
/// writes the info to *semanticStr, *semantic, and *semanticIndex.
// TODO: duplication! Same as the one in DeclResultIdMapper.cpp
bool getStageVarSemantic(const NamedDecl *decl, llvm::StringRef *semanticStr,
                         const hlsl::Semantic **semantic,
                         uint32_t *semanticIndex) {
  for (auto *annotation : decl->getUnusualAnnotations()) {
    if (auto *sema = dyn_cast<hlsl::SemanticDecl>(annotation)) {
      *semanticStr = sema->SemanticName;
      llvm::StringRef semanticName;
      hlsl::Semantic::DecomposeNameAndIndex(*semanticStr, &semanticName,
                                            semanticIndex);
      *semantic = hlsl::Semantic::GetByName(semanticName);
      return true;
    }
  }
  return false;
}

/// Returns the type of the given decl. If the given decl is a FunctionDecl,
/// returns its result type.
inline QualType getTypeOrFnRetType(const DeclaratorDecl *decl) {
  if (const auto *funcDecl = dyn_cast<FunctionDecl>(decl)) {
    return funcDecl->getReturnType();
  }
  return decl->getType();
}

/// Returns true if the given declaration has a primitive type qualifier.
/// Returns false otherwise.
inline bool hasGSPrimitiveTypeQualifier(const DeclaratorDecl *decl) {
  return decl->hasAttr<HLSLTriangleAttr>() ||
         decl->hasAttr<HLSLTriangleAdjAttr>() ||
         decl->hasAttr<HLSLPointAttr>() || decl->hasAttr<HLSLLineAttr>() ||
         decl->hasAttr<HLSLLineAdjAttr>();
}
} // anonymous namespace

GlPerVertex::GlPerVertex(ASTContext &context, SpirvContext &spirvContext,
                         SpirvBuilder &spirvBuilder)
    : astContext(context), spvContext(spirvContext), spvBuilder(spirvBuilder),
      inClipVar(nullptr), inCullVar(nullptr), outClipVar(nullptr),
      outCullVar(nullptr), inClipPrecise(false), outClipPrecise(false),
      inCullPrecise(false), outCullPrecise(false), inArraySize(0),
      outArraySize(0), inClipArraySize(1), outClipArraySize(1),
      inCullArraySize(1), outCullArraySize(1), inSemanticStrs(2, ""),
      outSemanticStrs(2, "") {}

void GlPerVertex::generateVars(uint32_t inArrayLen, uint32_t outArrayLen) {
  inArraySize = inArrayLen;
  outArraySize = outArrayLen;

  if (!inClipType.empty())
    inClipVar = createClipCullDistanceVar(/*asInput=*/true, /*isClip=*/true,
                                          inClipArraySize, inClipPrecise);
  if (!inCullType.empty())
    inCullVar = createClipCullDistanceVar(/*asInput=*/true, /*isClip=*/false,
                                          inCullArraySize, inCullPrecise);
  if (!outClipType.empty())
    outClipVar = createClipCullDistanceVar(/*asInput=*/false, /*isClip=*/true,
                                           outClipArraySize, outClipPrecise);
  if (!outCullType.empty())
    outCullVar = createClipCullDistanceVar(/*asInput=*/false, /*isClip=*/false,
                                           outCullArraySize, outCullPrecise);
}

llvm::SmallVector<SpirvVariable *, 2> GlPerVertex::getStageInVars() const {
  llvm::SmallVector<SpirvVariable *, 2> vars;

  if (inClipVar)
    vars.push_back(inClipVar);
  if (inCullVar)
    vars.push_back(inCullVar);

  return vars;
}

llvm::SmallVector<SpirvVariable *, 2> GlPerVertex::getStageOutVars() const {
  llvm::SmallVector<SpirvVariable *, 2> vars;

  if (outClipVar)
    vars.push_back(outClipVar);
  if (outCullVar)
    vars.push_back(outCullVar);

  return vars;
}

bool GlPerVertex::recordGlPerVertexDeclFacts(const DeclaratorDecl *decl,
                                             bool asInput) {
  const QualType type = getTypeOrFnRetType(decl);

  if (type->isVoidType())
    return true;

  // Indices or payload mesh shader param objects don't contain any
  // builtin variables or semantic strings. So early return.
  if (decl->hasAttr<HLSLIndicesAttr>() || decl->hasAttr<HLSLPayloadAttr>()) {
    return true;
  }

  return doGlPerVertexFacts(decl, type, asInput);
}

bool GlPerVertex::containOnlyFloatType(QualType type) const {
  QualType elemType;
  if (isScalarType(type, &elemType)) {
    if (const auto *builtinType = elemType->getAs<BuiltinType>())
      return builtinType->getKind() == BuiltinType::Float;
    return false;
  } else if (isVectorType(type, &elemType, nullptr)) {
    return containOnlyFloatType(elemType);
  } else if (const auto *arrayType = astContext.getAsConstantArrayType(type)) {
    return containOnlyFloatType(arrayType->getElementType());
  }
  return false;
}

uint32_t GlPerVertex::getNumberOfScalarComponentsInScalarVectorArray(
    QualType type) const {
  uint32_t count = 0;
  if (isScalarType(type)) {
    return 1;
  } else if (isVectorType(type, nullptr, &count)) {
    return count;
  } else if (type->isConstantArrayType()) {
    const auto *arrayType = astContext.getAsConstantArrayType(type);
    count = static_cast<uint32_t>(arrayType->getSize().getZExtValue());
    return count * getNumberOfScalarComponentsInScalarVectorArray(
                       arrayType->getElementType());
  }
  return 0;
}

SpirvInstruction *GlPerVertex::createScalarClipCullDistanceLoad(
    SpirvInstruction *ptr, QualType asType, uint32_t offset, SourceLocation loc,
    llvm::Optional<uint32_t> arrayIndex) const {
  if (!isScalarType(asType))
    return nullptr;

  // The ClipDistance/CullDistance is always an float array. We are accessing
  // it using pointers, which should be of pointer to float type.
  const QualType f32Type = astContext.FloatTy;

  llvm::SmallVector<SpirvInstruction *, 2> spirvConstants;
  if (arrayIndex.hasValue()) {
    spirvConstants.push_back(spvBuilder.getConstantInt(
        astContext.UnsignedIntTy, llvm::APInt(32, arrayIndex.getValue())));
  }
  spirvConstants.push_back(spvBuilder.getConstantInt(astContext.UnsignedIntTy,
                                                     llvm::APInt(32, offset)));
  return spvBuilder.createLoad(
      f32Type, spvBuilder.createAccessChain(f32Type, ptr, spirvConstants, loc),
      loc);
}

SpirvInstruction *GlPerVertex::createScalarOrVectorClipCullDistanceLoad(
    SpirvInstruction *ptr, QualType asType, uint32_t offset, SourceLocation loc,
    llvm::Optional<uint32_t> arrayIndex) const {
  if (isScalarType(asType))
    return createScalarClipCullDistanceLoad(ptr, asType, offset, loc,
                                            arrayIndex);

  QualType elemType = {};
  uint32_t count = 0;
  if (!isVectorType(asType, &elemType, &count))
    return nullptr;

  // The target SV_ClipDistance/SV_CullDistance variable is of vector
  // type, then we need to construct a vector out of float array elements.
  llvm::SmallVector<SpirvInstruction *, 4> elements;
  for (uint32_t i = 0; i < count; ++i) {
    elements.push_back(createScalarClipCullDistanceLoad(
        ptr, elemType, offset + i, loc, arrayIndex));
  }
  return spvBuilder.createCompositeConstruct(
      astContext.getExtVectorType(astContext.FloatTy, count), elements, loc);
}

SpirvInstruction *GlPerVertex::createClipCullDistanceLoad(
    SpirvInstruction *ptr, QualType asType, uint32_t offset, SourceLocation loc,
    llvm::Optional<uint32_t> arrayIndex) const {
  if (asType->isConstantArrayType()) {
    const auto *arrayType = astContext.getAsConstantArrayType(asType);
    uint32_t count = static_cast<uint32_t>(arrayType->getSize().getZExtValue());
    QualType elemType = arrayType->getElementType();
    uint32_t numberOfScalarsInElement =
        getNumberOfScalarComponentsInScalarVectorArray(elemType);
    if (numberOfScalarsInElement == 0)
      return nullptr;

    llvm::SmallVector<SpirvInstruction *, 4> elements;
    for (uint32_t i = 0; i < count; ++i) {
      elements.push_back(createScalarOrVectorClipCullDistanceLoad(
          ptr, elemType, offset + i * numberOfScalarsInElement, loc,
          arrayIndex));
    }
    return spvBuilder.createCompositeConstruct(asType, elements, loc);
  }

  return createScalarOrVectorClipCullDistanceLoad(ptr, asType, offset, loc,
                                                  arrayIndex);
}

bool GlPerVertex::createScalarClipCullDistanceStore(
    SpirvInstruction *ptr, SpirvInstruction *value, QualType valueType,
    SpirvInstruction *offset, SourceLocation loc,
    llvm::ArrayRef<uint32_t> valueIndices,
    llvm::Optional<SpirvInstruction *> arrayIndex) const {
  if (!isScalarType(valueType))
    return false;

  llvm::SmallVector<SpirvInstruction *, 2> ptrIndices;
  if (arrayIndex.hasValue()) {
    ptrIndices.push_back(arrayIndex.getValue());
  }
  ptrIndices.push_back(offset);
  ptr = spvBuilder.createAccessChain(astContext.FloatTy, ptr, ptrIndices, loc);
  if (!valueIndices.empty()) {
    value = spvBuilder.createCompositeExtract(astContext.FloatTy, value,
                                              valueIndices, loc);
  }
  spvBuilder.createStore(ptr, value, loc);
  return true;
}

bool GlPerVertex::createScalarOrVectorClipCullDistanceStore(
    SpirvInstruction *ptr, SpirvInstruction *value, QualType valueType,
    SpirvInstruction *offset, SourceLocation loc,
    llvm::Optional<uint32_t> valueOffset,
    llvm::Optional<SpirvInstruction *> arrayIndex) const {
  llvm::SmallVector<uint32_t, 2> valueIndices;
  if (valueOffset.hasValue())
    valueIndices.push_back(valueOffset.getValue());
  if (isScalarType(valueType)) {
    return createScalarClipCullDistanceStore(ptr, value, valueType, offset, loc,
                                             valueIndices, arrayIndex);
  }

  QualType elemType = {};
  uint32_t count = 0;
  if (!isVectorType(valueType, &elemType, &count))
    return false;

  // The target SV_ClipDistance/SV_CullDistance variable is of vector
  // type, then we need to construct a vector out of float array elements.
  for (uint32_t i = 0; i < count; ++i) {
    auto *constant =
        spvBuilder.getConstantInt(astContext.UnsignedIntTy, llvm::APInt(32, i));
    auto *elemOffset = spvBuilder.createBinaryOp(
        spv::Op::OpIAdd, astContext.UnsignedIntTy, offset, constant, loc);
    valueIndices.push_back(i);
    createScalarClipCullDistanceStore(ptr, value, elemType, elemOffset, loc,
                                      valueIndices, arrayIndex);
    valueIndices.pop_back();
  }
  return true;
}

bool GlPerVertex::createClipCullDistanceStore(
    SpirvInstruction *ptr, SpirvInstruction *value, QualType valueType,
    SpirvInstruction *offset, SourceLocation loc,
    llvm::Optional<SpirvInstruction *> arrayIndex) const {
  if (valueType->isConstantArrayType()) {
    const auto *arrayType = astContext.getAsConstantArrayType(valueType);
    uint32_t count = static_cast<uint32_t>(arrayType->getSize().getZExtValue());
    QualType elemType = arrayType->getElementType();
    uint32_t numberOfScalarsInElement =
        getNumberOfScalarComponentsInScalarVectorArray(elemType);
    if (numberOfScalarsInElement == 0)
      return false;

    for (uint32_t i = 0; i < count; ++i) {
      auto *constant = spvBuilder.getConstantInt(
          astContext.UnsignedIntTy,
          llvm::APInt(32, i * numberOfScalarsInElement));
      auto *elemOffset = spvBuilder.createBinaryOp(
          spv::Op::OpIAdd, astContext.UnsignedIntTy, offset, constant, loc);
      createScalarOrVectorClipCullDistanceStore(
          ptr, value, elemType, elemOffset, loc, llvm::Optional<uint32_t>(i),
          arrayIndex);
    }
    return true;
  }

  return createScalarOrVectorClipCullDistanceStore(
      ptr, value, valueType, offset, loc, llvm::None, arrayIndex);
}

bool GlPerVertex::setClipCullDistanceType(SemanticIndexToTypeMap *typeMap,
                                          uint32_t semanticIndex,
                                          QualType clipCullDistanceType) const {
  if (getNumberOfScalarComponentsInScalarVectorArray(clipCullDistanceType) ==
      0) {
    return false;
  }
  (*typeMap)[semanticIndex] = clipCullDistanceType;
  return true;
}

bool GlPerVertex::doGlPerVertexFacts(const DeclaratorDecl *decl,
                                     QualType baseType, bool asInput) {

  llvm::StringRef semanticStr;
  const hlsl::Semantic *semantic = {};
  uint32_t semanticIndex = {};
  bool isPrecise = decl->hasAttr<HLSLPreciseAttr>();

  if (!getStageVarSemantic(decl, &semanticStr, &semantic, &semanticIndex)) {
    if (baseType->isStructureType()) {
      const auto *structDecl = baseType->getAs<RecordType>()->getDecl();
      // Go through each field to see if there is any usage of
      // SV_ClipDistance/SV_CullDistance.
      for (const auto *field : structDecl->fields()) {
        if (!doGlPerVertexFacts(field, field->getType(), asInput))
          return false;
      }
      return true;
    }

    // For these HS/DS/GS specific data types, semantic strings are attached
    // to the underlying struct's fields.
    if (hlsl::IsHLSLInputPatchType(baseType)) {
      return doGlPerVertexFacts(
          decl, hlsl::GetHLSLInputPatchElementType(baseType), asInput);
    }
    if (hlsl::IsHLSLOutputPatchType(baseType) ||
        hlsl::IsHLSLStreamOutputType(baseType)) {
      return doGlPerVertexFacts(
          decl, hlsl::GetHLSLOutputPatchElementType(baseType), asInput);
    }
    if (hasGSPrimitiveTypeQualifier(decl) ||
        decl->hasAttr<HLSLVerticesAttr>() ||
        decl->hasAttr<HLSLPrimitivesAttr>()) {
      // GS inputs and MS output attribute have an additional arrayness that we
      // should remove to check the underlying type instead.
      baseType = astContext.getAsConstantArrayType(baseType)->getElementType();
      return doGlPerVertexFacts(decl, baseType, asInput);
    }

    emitError("semantic string missing for shader %select{output|input}0 "
              "variable '%1'",
              decl->getLocation())
        << asInput << decl->getName();
    return false;
  }

  // Semantic string is attached to this decl directly

  // Select the corresponding data member to update
  SemanticIndexToTypeMap *typeMap = nullptr;
  uint32_t *blockArraySize = asInput ? &inArraySize : &outArraySize;
  bool isCull = false;
  auto *semanticStrs = asInput ? &inSemanticStrs : &outSemanticStrs;
  uint32_t index = kSemanticStrCount;

  switch (semantic->GetKind()) {
  case hlsl::Semantic::Kind::ClipDistance:
    typeMap = asInput ? &inClipType : &outClipType;
    index = gClipDistanceIndex;
    break;
  case hlsl::Semantic::Kind::CullDistance:
    typeMap = asInput ? &inCullType : &outCullType;
    isCull = true;
    index = gCullDistanceIndex;
    break;
  default:
    // Only Cull or Clip apply.
    break;
  }

  if (isCull) {
    if (asInput)
      inCullPrecise = isPrecise;
    else
      outCullPrecise = isPrecise;
  } else {
    if (asInput)
      inClipPrecise = isPrecise;
    else
      outClipPrecise = isPrecise;
  }

  // Remember the semantic strings provided by the developer so that we can
  // emit OpDecorate* instructions properly for them
  if (index < kSemanticStrCount) {
    if ((*semanticStrs)[index].empty())
      (*semanticStrs)[index] = semanticStr;
    // We can have multiple ClipDistance/CullDistance semantics mapping to the
    // same variable. For those cases, it is not appropriate to use any one of
    // them as the semantic. Use the standard one without index.
    else if (index == gClipDistanceIndex)
      (*semanticStrs)[index] = "SV_ClipDistance";
    else if (index == gCullDistanceIndex)
      (*semanticStrs)[index] = "SV_CullDistance";
  }

  if (index > gCullDistanceIndex) {
    // Annotated with something other than SV_ClipDistance or SV_CullDistance.
    // We don't care about such cases.
    return true;
  }

  // Parameters marked as inout has reference type.
  if (baseType->isReferenceType())
    baseType = baseType->getPointeeType();

  // Clip/cull distance must be made up only with floats.
  if (!containOnlyFloatType(baseType)) {
    emitError("elements for %select{SV_ClipDistance|SV_CullDistance}0 "
              "variable '%1' must be scalar, vector, or array with float type",
              decl->getLocStart())
        << isCull << decl->getName();
    return false;
  }

  if (baseType->isConstantArrayType()) {
<<<<<<< HEAD
    if (spvContext.isHS() || spvContext.isDS() || spvContext.isGS() ||
        spvContext.isMS()) {
      // Ignore the outermost arrayness and check the inner type to be
      // (vector of) floats

      const auto *arrayType = astContext.getAsConstantArrayType(baseType);

      // TODO: handle extra large array size?
      if (*blockArraySize !=
          static_cast<uint32_t>(arrayType->getSize().getZExtValue())) {
        emitError("inconsistent array size for shader %select{output|input}0 "
                  "variable '%1'",
                  decl->getLocStart())
            << asInput << decl->getName();
        return false;
      }

      const QualType elemType = arrayType->getElementType();
=======
    const auto *arrayType = astContext.getAsConstantArrayType(baseType);
>>>>>>> 6bbb88c8

    // TODO: handle extra large array size?
    if (*blockArraySize ==
        static_cast<uint32_t>(arrayType->getSize().getZExtValue())) {
      if (setClipCullDistanceType(typeMap, semanticIndex,
                                  arrayType->getElementType())) {
        return true;
      }

      emitError("elements for %select{SV_ClipDistance|SV_CullDistance}0 "
                "variable '%1' must be scalar, vector, or array with float "
                "type",
                decl->getLocStart())
          << isCull << decl->getName();
      return false;
    }
  }

  if (setClipCullDistanceType(typeMap, semanticIndex, baseType)) {
    return true;
  }

  emitError("type for %select{SV_ClipDistance|SV_CullDistance}0 "
            "variable '%1' must be a scalar, vector, or array with float type",
            decl->getLocStart())
      << isCull << decl->getName();
  return false;
}

void GlPerVertex::calculateClipCullDistanceArraySize() {
  // Updates the offset map and array size for the given input/output
  // SV_ClipDistance/SV_CullDistance.
  const auto updateSizeAndOffset =
      [this](const SemanticIndexToTypeMap &typeMap,
             SemanticIndexToArrayOffsetMap *offsetMap, uint32_t *totalSize) {
        // If no usage of SV_ClipDistance/SV_CullDistance was recorded,just
        // return. This will keep the size defaulted to 1.
        if (typeMap.empty())
          return;

        *totalSize = 0;

        // Collect all indices and sort them
        llvm::SmallVector<uint32_t, 8> indices;
        for (const auto &kv : typeMap)
          indices.push_back(kv.first);
        std::sort(indices.begin(), indices.end(), std::less<uint32_t>());

        for (uint32_t index : indices) {
          const auto type = typeMap.find(index)->second;
          uint32_t count = getNumberOfScalarComponentsInScalarVectorArray(type);
          if (count == 0) {
            llvm_unreachable("SV_ClipDistance/SV_CullDistance has unexpected "
                             "type or size");
          }
          (*offsetMap)[index] = *totalSize;
          *totalSize += count;
        }
      };

  updateSizeAndOffset(inClipType, &inClipOffset, &inClipArraySize);
  updateSizeAndOffset(inCullType, &inCullOffset, &inCullArraySize);
  updateSizeAndOffset(outClipType, &outClipOffset, &outClipArraySize);
  updateSizeAndOffset(outCullType, &outCullOffset, &outCullArraySize);
}

SpirvVariable *GlPerVertex::createClipCullDistanceVar(bool asInput, bool isClip,
                                                      uint32_t arraySize,
                                                      bool isPrecise) {
  QualType type = astContext.getConstantArrayType(astContext.FloatTy,
                                                  llvm::APInt(32, arraySize),
                                                  clang::ArrayType::Normal, 0);

  if (asInput && inArraySize != 0) {
    type = astContext.getConstantArrayType(type, llvm::APInt(32, inArraySize),
                                           clang::ArrayType::Normal, 0);
  } else if (!asInput && outArraySize != 0) {
    type = astContext.getConstantArrayType(type, llvm::APInt(32, outArraySize),
                                           clang::ArrayType::Normal, 0);
  }

  spv::StorageClass sc =
      asInput ? spv::StorageClass::Input : spv::StorageClass::Output;

  SpirvVariable *var = spvBuilder.addStageBuiltinVar(
      type, sc,
      isClip ? spv::BuiltIn::ClipDistance : spv::BuiltIn::CullDistance,
      isPrecise, /*SourceLocation*/ {});

  const auto index = isClip ? gClipDistanceIndex : gCullDistanceIndex;
  spvBuilder.decorateHlslSemantic(var, asInput ? inSemanticStrs[index]
                                               : outSemanticStrs[index]);
  return var;
}

bool GlPerVertex::tryToAccess(hlsl::SigPoint::Kind sigPointKind,
                              hlsl::Semantic::Kind semanticKind,
                              uint32_t semanticIndex,
                              llvm::Optional<SpirvInstruction *> invocationId,
                              SpirvInstruction **value, bool noWriteBack,
                              SpirvInstruction *vecComponent,
                              SourceLocation loc) {
  assert(value);
  // invocationId should only be used for HSPCOut or MSOut.
  assert(invocationId.hasValue()
             ? (sigPointKind == hlsl::SigPoint::Kind::HSCPOut ||
                sigPointKind == hlsl::SigPoint::Kind::MSOut)
             : true);

  switch (semanticKind) {
  case hlsl::Semantic::Kind::ClipDistance:
  case hlsl::Semantic::Kind::CullDistance:
    // gl_PerVertex only cares about these builtins.
    break;
  default:
    return false; // Fall back to the normal path
  }

  switch (sigPointKind) {
  case hlsl::SigPoint::Kind::PSIn:
  case hlsl::SigPoint::Kind::HSCPIn:
  case hlsl::SigPoint::Kind::DSCPIn:
  case hlsl::SigPoint::Kind::GSVIn:
    return readField(semanticKind, semanticIndex, value, loc);

  case hlsl::SigPoint::Kind::GSOut:
  case hlsl::SigPoint::Kind::VSOut:
  case hlsl::SigPoint::Kind::HSCPOut:
  case hlsl::SigPoint::Kind::DSOut:
  case hlsl::SigPoint::Kind::MSOut:
    if (noWriteBack)
      return true;

    return writeField(semanticKind, semanticIndex, invocationId, value,
                      vecComponent, loc);
  default:
    // Only interfaces that involve gl_PerVertex are needed.
    break;
  }

  return false;
}

SpirvInstruction *GlPerVertex::readClipCullArrayAsType(
    bool isClip, uint32_t offset, QualType asType, SourceLocation loc) const {
  SpirvVariable *clipCullVar = isClip ? inClipVar : inCullVar;
<<<<<<< HEAD

  // The ClipDistance/CullDistance is always an float array. We are accessing
  // it using pointers, which should be of pointer to float type.
  const QualType f32Type = astContext.FloatTy;

  if (inArraySize == 0) {
    // The input builtin does not have extra arrayness. Only need one index
    // to locate the array segment for this SV_ClipDistance/SV_CullDistance
    // variable: the start offset within the float array.
    QualType elemType = {};
    uint32_t count = {};

    if (isScalarType(asType)) {
      auto *spirvConstant = spvBuilder.getConstantInt(astContext.UnsignedIntTy,
                                                      llvm::APInt(32, offset));
      auto *ptr = spvBuilder.createAccessChain(f32Type, clipCullVar,
                                               {spirvConstant}, loc);
      return spvBuilder.createLoad(f32Type, ptr, loc);
    }

    if (isVectorType(asType, &elemType, &count)) {
      // The target SV_ClipDistance/SV_CullDistance variable is of vector
      // type, then we need to construct a vector out of float array elements.
      llvm::SmallVector<SpirvInstruction *, 4> elements;
      for (uint32_t i = 0; i < count; ++i) {
        // Read elements sequentially from the float array
        auto *spirvConstant = spvBuilder.getConstantInt(
            astContext.UnsignedIntTy, llvm::APInt(32, offset + i));
        auto *ptr = spvBuilder.createAccessChain(f32Type, clipCullVar,
                                                 {spirvConstant}, loc);
        elements.push_back(spvBuilder.createLoad(f32Type, ptr, loc));
      }
      return spvBuilder.createCompositeConstruct(
          astContext.getExtVectorType(f32Type, count), elements, loc);
    }

    llvm_unreachable("SV_ClipDistance/SV_CullDistance not float or vector of "
                     "float case sneaked in");
=======
  uint32_t count = getNumberOfScalarComponentsInScalarVectorArray(asType);
  if (count == 0) {
    llvm_unreachable("SV_ClipDistance/SV_CullDistance has unexpected type "
                     "or size");
  }

  if (inArraySize == 0) {
    return createClipCullDistanceLoad(clipCullVar, asType, offset, loc);
>>>>>>> 6bbb88c8
  }

  // The input builtin block is an array of block, which means we need to
  // return an array of ClipDistance/CullDistance values from an array of
  // struct.

  llvm::SmallVector<SpirvInstruction *, 8> arrayElements;
<<<<<<< HEAD
  QualType elemType = {};
  uint32_t count = {};
  QualType arrayType = {};

  if (isScalarType(asType)) {
    arrayType = astContext.getConstantArrayType(
        f32Type, llvm::APInt(32, inArraySize), clang::ArrayType::Normal, 0);
    for (uint32_t i = 0; i < inArraySize; ++i) {
      auto *ptr = spvBuilder.createAccessChain(
          f32Type, clipCullVar,
          {spvBuilder.getConstantInt(astContext.UnsignedIntTy,
                                     llvm::APInt(32, i)), // Block array index
           spvBuilder.getConstantInt(astContext.UnsignedIntTy,
                                     llvm::APInt(32, offset))},
          loc);
      arrayElements.push_back(spvBuilder.createLoad(f32Type, ptr, loc));
    }
  } else if (isVectorType(asType, &elemType, &count)) {
    arrayType = astContext.getConstantArrayType(
        astContext.getExtVectorType(f32Type, count),
        llvm::APInt(32, inArraySize), clang::ArrayType::Normal, 0);

    for (uint32_t i = 0; i < inArraySize; ++i) {
      // For each gl_PerVertex block, we need to read a vector from it.
      llvm::SmallVector<SpirvInstruction *, 4> vecElements;
      for (uint32_t j = 0; j < count; ++j) {
        auto *ptr = spvBuilder.createAccessChain(
            f32Type, clipCullVar,
            // Block array index
            {spvBuilder.getConstantInt(astContext.UnsignedIntTy,
                                       llvm::APInt(32, i)),
             // Read elements sequentially from the float array
             spvBuilder.getConstantInt(astContext.UnsignedIntTy,
                                       llvm::APInt(32, offset + j))},
            loc);
        vecElements.push_back(spvBuilder.createLoad(f32Type, ptr, loc));
      }
      arrayElements.push_back(spvBuilder.createCompositeConstruct(
          astContext.getExtVectorType(f32Type, count), vecElements, loc));
    }
  } else {
    llvm_unreachable("SV_ClipDistance/SV_CullDistance not float or vector of "
                     "float case sneaked in");
=======
  QualType arrayType = {};
  for (uint32_t i = 0; i < inArraySize; ++i) {
    arrayElements.push_back(createClipCullDistanceLoad(
        clipCullVar, asType, offset, loc, llvm::Optional<uint32_t>(i)));
>>>>>>> 6bbb88c8
  }
  arrayType = astContext.getConstantArrayType(
      asType, llvm::APInt(32, inArraySize), clang::ArrayType::Normal, 0);
  return spvBuilder.createCompositeConstruct(arrayType, arrayElements, loc);
}

bool GlPerVertex::readField(hlsl::Semantic::Kind semanticKind,
                            uint32_t semanticIndex, SpirvInstruction **value,
                            SourceLocation loc) {
  assert(value);
  switch (semanticKind) {
  case hlsl::Semantic::Kind::ClipDistance: {
    const auto offsetIter = inClipOffset.find(semanticIndex);
    const auto typeIter = inClipType.find(semanticIndex);
    // We should have recorded all these semantics before.
    assert(offsetIter != inClipOffset.end());
    assert(typeIter != inClipType.end());
    *value = readClipCullArrayAsType(/*isClip=*/true, offsetIter->second,
                                     typeIter->second, loc);
    return true;
  }
  case hlsl::Semantic::Kind::CullDistance: {
    const auto offsetIter = inCullOffset.find(semanticIndex);
    const auto typeIter = inCullType.find(semanticIndex);
    // We should have recorded all these semantics before.
    assert(offsetIter != inCullOffset.end());
    assert(typeIter != inCullType.end());
    *value = readClipCullArrayAsType(/*isClip=*/false, offsetIter->second,
                                     typeIter->second, loc);
    return true;
  }
  default:
    // Only Cull or Clip apply.
    break;
  }
  return false;
}

void GlPerVertex::writeClipCullArrayFromType(
    llvm::Optional<SpirvInstruction *> invocationId, bool isClip,
    SpirvInstruction *offset, QualType fromType, SpirvInstruction *fromValue,
    SourceLocation loc) const {
  auto *clipCullVar = isClip ? outClipVar : outCullVar;

<<<<<<< HEAD
  // The ClipDistance/CullDistance is always an float array. We are accessing
  // it using pointers, which should be of pointer to float type.
  const QualType f32Type = astContext.FloatTy;

=======
>>>>>>> 6bbb88c8
  if (outArraySize == 0) {
    // The output builtin does not have extra arrayness. Only need one index
    // to locate the array segment for this SV_ClipDistance/SV_CullDistance
    // variable: the start offset within the float array.
<<<<<<< HEAD
    QualType elemType = {};
    uint32_t count = {};

    if (isScalarType(fromType)) {
      auto *ptr =
          spvBuilder.createAccessChain(f32Type, clipCullVar, {offset}, loc);
      spvBuilder.createStore(ptr, fromValue, loc);
      return;
    }

    if (isVectorType(fromType, &elemType, &count)) {
      // The target SV_ClipDistance/SV_CullDistance variable is of vector
      // type. We need to write each component in the vector out.
      for (uint32_t i = 0; i < count; ++i) {
        // Write elements sequentially into the float array
        auto *constant = spvBuilder.getConstantInt(astContext.UnsignedIntTy,
                                                   llvm::APInt(32, i));
        auto *ptr = spvBuilder.createAccessChain(
            f32Type, clipCullVar,
            {spvBuilder.createBinaryOp(spv::Op::OpIAdd,
                                       astContext.UnsignedIntTy, offset,
                                       constant, loc)},
            loc);
        auto *subValue =
            spvBuilder.createCompositeExtract(f32Type, fromValue, {i}, loc);
        spvBuilder.createStore(ptr, subValue, loc);
      }
      return;
    }

    llvm_unreachable("SV_ClipDistance/SV_CullDistance not float or vector of "
                     "float case sneaked in");
=======
    if (createClipCullDistanceStore(clipCullVar, fromValue, fromType, offset,
                                    loc)) {
      return;
    }

    llvm_unreachable("SV_ClipDistance/SV_CullDistance has unexpected type "
                     "or size");
>>>>>>> 6bbb88c8
    return;
  }

  // Writing to an array only happens in HSCPOut or MSOut.
<<<<<<< HEAD
  assert(spvContext.isHS() || spvContext.isMS());
=======
  if (!spvContext.isHS() && !spvContext.isMS()) {
    llvm_unreachable("Writing to clip/cull distance in hull/mesh shader is "
                     "not allowed");
  }

>>>>>>> 6bbb88c8
  // And we are only writing to the array element with InvocationId as index.
  assert(invocationId.hasValue());

  // The output builtin block is an array of block, which means we need to
  // write an array of ClipDistance/CullDistance values into an array of
  // struct.

  SpirvInstruction *arrayIndex = invocationId.getValue();
<<<<<<< HEAD
  QualType elemType = {};
  uint32_t count = {};

  if (isScalarType(fromType)) {
    auto *ptr = spvBuilder.createAccessChain(f32Type, clipCullVar,
                                             {arrayIndex, offset}, loc);
    spvBuilder.createStore(ptr, fromValue, loc);
    return;
  }

  if (isVectorType(fromType, &elemType, &count)) {
    // For each gl_PerVertex block, we need to write a vector into it.
    for (uint32_t i = 0; i < count; ++i) {
      auto *ptr = spvBuilder.createAccessChain(
          f32Type, clipCullVar,
          // Block array index
          {arrayIndex,
           // Write elements sequentially into the float array
           spvBuilder.createBinaryOp(
               spv::Op::OpIAdd, astContext.UnsignedIntTy, offset,
               spvBuilder.getConstantInt(astContext.UnsignedIntTy,
                                         llvm::APInt(32, i)),
               loc)},
          loc);

      auto *subValue =
          spvBuilder.createCompositeExtract(f32Type, fromValue, {i}, loc);
      spvBuilder.createStore(ptr, subValue, loc);
    }
    return;
  }

  llvm_unreachable("SV_ClipDistance/SV_CullDistance not float or vector of "
                   "float case sneaked in");
=======
  if (createClipCullDistanceStore(
          clipCullVar, fromValue, fromType, offset, loc,
          llvm::Optional<SpirvInstruction *>(arrayIndex))) {
    return;
  }

  llvm_unreachable("SV_ClipDistance/SV_CullDistance has unexpected type or "
                   "size");
>>>>>>> 6bbb88c8
}

bool GlPerVertex::writeField(hlsl::Semantic::Kind semanticKind,
                             uint32_t semanticIndex,
                             llvm::Optional<SpirvInstruction *> invocationId,
                             SpirvInstruction **value,
                             SpirvInstruction *vecComponent,
                             SourceLocation loc) {
  // Similar to the writing logic in DeclResultIdMapper::createStageVars():
  //
  // Unlike reading, which may require us to read stand-alone builtins and
  // stage input variables and compose an array of structs out of them,
  // it happens that we don't need to write an array of structs in a bunch
  // for all shader stages:
  //
  // * VS: output is a single struct, without extra arrayness
  // * HS: output is an array of structs, with extra arrayness,
  //       but we only write to the struct at the InvocationID index
  // * DS: output is a single struct, without extra arrayness
  // * GS: output is controlled by OpEmitVertex, one vertex per time
  // * MS: output is an array of structs, with extra arrayness
  //
  // The interesting shader stage is HS. We need the InvocationID to write
  // out the value to the correct array element.
  SpirvInstruction *offset = nullptr;
  QualType type = {};
  bool isClip = false;
  switch (semanticKind) {
  case hlsl::Semantic::Kind::ClipDistance: {
    const auto offsetIter = outClipOffset.find(semanticIndex);
    const auto typeIter = outClipType.find(semanticIndex);
    // We should have recorded all these semantics before.
    assert(offsetIter != outClipOffset.end());
    assert(typeIter != outClipType.end());
    offset = spvBuilder.getConstantInt(astContext.UnsignedIntTy,
                                       llvm::APInt(32, offsetIter->second));
    type = typeIter->second;
    isClip = true;
    break;
  }
  case hlsl::Semantic::Kind::CullDistance: {
    const auto offsetIter = outCullOffset.find(semanticIndex);
    const auto typeIter = outCullType.find(semanticIndex);
    // We should have recorded all these semantics before.
    assert(offsetIter != outCullOffset.end());
    assert(typeIter != outCullType.end());
    offset = spvBuilder.getConstantInt(astContext.UnsignedIntTy,
                                       llvm::APInt(32, offsetIter->second));
    type = typeIter->second;
    break;
  }
  default:
    // Only Cull or Clip apply.
    return false;
  }
  if (vecComponent) {
    QualType elemType = {};
    if (!isVectorType(type, &elemType)) {
      assert(false && "expected vector type");
    }
    type = elemType;
    offset = spvBuilder.createBinaryOp(
        spv::Op::OpIAdd, astContext.UnsignedIntTy, vecComponent, offset, loc);
  }
  writeClipCullArrayFromType(invocationId, isClip, offset, type, *value, loc);
  return true;
}

} // end namespace spirv
} // end namespace clang<|MERGE_RESOLUTION|>--- conflicted
+++ resolved
@@ -439,28 +439,7 @@
   }
 
   if (baseType->isConstantArrayType()) {
-<<<<<<< HEAD
-    if (spvContext.isHS() || spvContext.isDS() || spvContext.isGS() ||
-        spvContext.isMS()) {
-      // Ignore the outermost arrayness and check the inner type to be
-      // (vector of) floats
-
-      const auto *arrayType = astContext.getAsConstantArrayType(baseType);
-
-      // TODO: handle extra large array size?
-      if (*blockArraySize !=
-          static_cast<uint32_t>(arrayType->getSize().getZExtValue())) {
-        emitError("inconsistent array size for shader %select{output|input}0 "
-                  "variable '%1'",
-                  decl->getLocStart())
-            << asInput << decl->getName();
-        return false;
-      }
-
-      const QualType elemType = arrayType->getElementType();
-=======
     const auto *arrayType = astContext.getAsConstantArrayType(baseType);
->>>>>>> 6bbb88c8
 
     // TODO: handle extra large array size?
     if (*blockArraySize ==
@@ -607,46 +586,6 @@
 SpirvInstruction *GlPerVertex::readClipCullArrayAsType(
     bool isClip, uint32_t offset, QualType asType, SourceLocation loc) const {
   SpirvVariable *clipCullVar = isClip ? inClipVar : inCullVar;
-<<<<<<< HEAD
-
-  // The ClipDistance/CullDistance is always an float array. We are accessing
-  // it using pointers, which should be of pointer to float type.
-  const QualType f32Type = astContext.FloatTy;
-
-  if (inArraySize == 0) {
-    // The input builtin does not have extra arrayness. Only need one index
-    // to locate the array segment for this SV_ClipDistance/SV_CullDistance
-    // variable: the start offset within the float array.
-    QualType elemType = {};
-    uint32_t count = {};
-
-    if (isScalarType(asType)) {
-      auto *spirvConstant = spvBuilder.getConstantInt(astContext.UnsignedIntTy,
-                                                      llvm::APInt(32, offset));
-      auto *ptr = spvBuilder.createAccessChain(f32Type, clipCullVar,
-                                               {spirvConstant}, loc);
-      return spvBuilder.createLoad(f32Type, ptr, loc);
-    }
-
-    if (isVectorType(asType, &elemType, &count)) {
-      // The target SV_ClipDistance/SV_CullDistance variable is of vector
-      // type, then we need to construct a vector out of float array elements.
-      llvm::SmallVector<SpirvInstruction *, 4> elements;
-      for (uint32_t i = 0; i < count; ++i) {
-        // Read elements sequentially from the float array
-        auto *spirvConstant = spvBuilder.getConstantInt(
-            astContext.UnsignedIntTy, llvm::APInt(32, offset + i));
-        auto *ptr = spvBuilder.createAccessChain(f32Type, clipCullVar,
-                                                 {spirvConstant}, loc);
-        elements.push_back(spvBuilder.createLoad(f32Type, ptr, loc));
-      }
-      return spvBuilder.createCompositeConstruct(
-          astContext.getExtVectorType(f32Type, count), elements, loc);
-    }
-
-    llvm_unreachable("SV_ClipDistance/SV_CullDistance not float or vector of "
-                     "float case sneaked in");
-=======
   uint32_t count = getNumberOfScalarComponentsInScalarVectorArray(asType);
   if (count == 0) {
     llvm_unreachable("SV_ClipDistance/SV_CullDistance has unexpected type "
@@ -655,7 +594,6 @@
 
   if (inArraySize == 0) {
     return createClipCullDistanceLoad(clipCullVar, asType, offset, loc);
->>>>>>> 6bbb88c8
   }
 
   // The input builtin block is an array of block, which means we need to
@@ -663,56 +601,10 @@
   // struct.
 
   llvm::SmallVector<SpirvInstruction *, 8> arrayElements;
-<<<<<<< HEAD
-  QualType elemType = {};
-  uint32_t count = {};
-  QualType arrayType = {};
-
-  if (isScalarType(asType)) {
-    arrayType = astContext.getConstantArrayType(
-        f32Type, llvm::APInt(32, inArraySize), clang::ArrayType::Normal, 0);
-    for (uint32_t i = 0; i < inArraySize; ++i) {
-      auto *ptr = spvBuilder.createAccessChain(
-          f32Type, clipCullVar,
-          {spvBuilder.getConstantInt(astContext.UnsignedIntTy,
-                                     llvm::APInt(32, i)), // Block array index
-           spvBuilder.getConstantInt(astContext.UnsignedIntTy,
-                                     llvm::APInt(32, offset))},
-          loc);
-      arrayElements.push_back(spvBuilder.createLoad(f32Type, ptr, loc));
-    }
-  } else if (isVectorType(asType, &elemType, &count)) {
-    arrayType = astContext.getConstantArrayType(
-        astContext.getExtVectorType(f32Type, count),
-        llvm::APInt(32, inArraySize), clang::ArrayType::Normal, 0);
-
-    for (uint32_t i = 0; i < inArraySize; ++i) {
-      // For each gl_PerVertex block, we need to read a vector from it.
-      llvm::SmallVector<SpirvInstruction *, 4> vecElements;
-      for (uint32_t j = 0; j < count; ++j) {
-        auto *ptr = spvBuilder.createAccessChain(
-            f32Type, clipCullVar,
-            // Block array index
-            {spvBuilder.getConstantInt(astContext.UnsignedIntTy,
-                                       llvm::APInt(32, i)),
-             // Read elements sequentially from the float array
-             spvBuilder.getConstantInt(astContext.UnsignedIntTy,
-                                       llvm::APInt(32, offset + j))},
-            loc);
-        vecElements.push_back(spvBuilder.createLoad(f32Type, ptr, loc));
-      }
-      arrayElements.push_back(spvBuilder.createCompositeConstruct(
-          astContext.getExtVectorType(f32Type, count), vecElements, loc));
-    }
-  } else {
-    llvm_unreachable("SV_ClipDistance/SV_CullDistance not float or vector of "
-                     "float case sneaked in");
-=======
   QualType arrayType = {};
   for (uint32_t i = 0; i < inArraySize; ++i) {
     arrayElements.push_back(createClipCullDistanceLoad(
         clipCullVar, asType, offset, loc, llvm::Optional<uint32_t>(i)));
->>>>>>> 6bbb88c8
   }
   arrayType = astContext.getConstantArrayType(
       asType, llvm::APInt(32, inArraySize), clang::ArrayType::Normal, 0);
@@ -757,51 +649,10 @@
     SourceLocation loc) const {
   auto *clipCullVar = isClip ? outClipVar : outCullVar;
 
-<<<<<<< HEAD
-  // The ClipDistance/CullDistance is always an float array. We are accessing
-  // it using pointers, which should be of pointer to float type.
-  const QualType f32Type = astContext.FloatTy;
-
-=======
->>>>>>> 6bbb88c8
   if (outArraySize == 0) {
     // The output builtin does not have extra arrayness. Only need one index
     // to locate the array segment for this SV_ClipDistance/SV_CullDistance
     // variable: the start offset within the float array.
-<<<<<<< HEAD
-    QualType elemType = {};
-    uint32_t count = {};
-
-    if (isScalarType(fromType)) {
-      auto *ptr =
-          spvBuilder.createAccessChain(f32Type, clipCullVar, {offset}, loc);
-      spvBuilder.createStore(ptr, fromValue, loc);
-      return;
-    }
-
-    if (isVectorType(fromType, &elemType, &count)) {
-      // The target SV_ClipDistance/SV_CullDistance variable is of vector
-      // type. We need to write each component in the vector out.
-      for (uint32_t i = 0; i < count; ++i) {
-        // Write elements sequentially into the float array
-        auto *constant = spvBuilder.getConstantInt(astContext.UnsignedIntTy,
-                                                   llvm::APInt(32, i));
-        auto *ptr = spvBuilder.createAccessChain(
-            f32Type, clipCullVar,
-            {spvBuilder.createBinaryOp(spv::Op::OpIAdd,
-                                       astContext.UnsignedIntTy, offset,
-                                       constant, loc)},
-            loc);
-        auto *subValue =
-            spvBuilder.createCompositeExtract(f32Type, fromValue, {i}, loc);
-        spvBuilder.createStore(ptr, subValue, loc);
-      }
-      return;
-    }
-
-    llvm_unreachable("SV_ClipDistance/SV_CullDistance not float or vector of "
-                     "float case sneaked in");
-=======
     if (createClipCullDistanceStore(clipCullVar, fromValue, fromType, offset,
                                     loc)) {
       return;
@@ -809,20 +660,15 @@
 
     llvm_unreachable("SV_ClipDistance/SV_CullDistance has unexpected type "
                      "or size");
->>>>>>> 6bbb88c8
     return;
   }
 
   // Writing to an array only happens in HSCPOut or MSOut.
-<<<<<<< HEAD
-  assert(spvContext.isHS() || spvContext.isMS());
-=======
   if (!spvContext.isHS() && !spvContext.isMS()) {
     llvm_unreachable("Writing to clip/cull distance in hull/mesh shader is "
                      "not allowed");
   }
 
->>>>>>> 6bbb88c8
   // And we are only writing to the array element with InvocationId as index.
   assert(invocationId.hasValue());
 
@@ -831,42 +677,6 @@
   // struct.
 
   SpirvInstruction *arrayIndex = invocationId.getValue();
-<<<<<<< HEAD
-  QualType elemType = {};
-  uint32_t count = {};
-
-  if (isScalarType(fromType)) {
-    auto *ptr = spvBuilder.createAccessChain(f32Type, clipCullVar,
-                                             {arrayIndex, offset}, loc);
-    spvBuilder.createStore(ptr, fromValue, loc);
-    return;
-  }
-
-  if (isVectorType(fromType, &elemType, &count)) {
-    // For each gl_PerVertex block, we need to write a vector into it.
-    for (uint32_t i = 0; i < count; ++i) {
-      auto *ptr = spvBuilder.createAccessChain(
-          f32Type, clipCullVar,
-          // Block array index
-          {arrayIndex,
-           // Write elements sequentially into the float array
-           spvBuilder.createBinaryOp(
-               spv::Op::OpIAdd, astContext.UnsignedIntTy, offset,
-               spvBuilder.getConstantInt(astContext.UnsignedIntTy,
-                                         llvm::APInt(32, i)),
-               loc)},
-          loc);
-
-      auto *subValue =
-          spvBuilder.createCompositeExtract(f32Type, fromValue, {i}, loc);
-      spvBuilder.createStore(ptr, subValue, loc);
-    }
-    return;
-  }
-
-  llvm_unreachable("SV_ClipDistance/SV_CullDistance not float or vector of "
-                   "float case sneaked in");
-=======
   if (createClipCullDistanceStore(
           clipCullVar, fromValue, fromType, offset, loc,
           llvm::Optional<SpirvInstruction *>(arrayIndex))) {
@@ -875,7 +685,6 @@
 
   llvm_unreachable("SV_ClipDistance/SV_CullDistance has unexpected type or "
                    "size");
->>>>>>> 6bbb88c8
 }
 
 bool GlPerVertex::writeField(hlsl::Semantic::Kind semanticKind,
