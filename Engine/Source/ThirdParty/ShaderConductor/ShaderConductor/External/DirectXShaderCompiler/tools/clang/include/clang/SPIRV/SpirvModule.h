--- conflicted
+++ resolved
@@ -155,13 +155,10 @@
 
   llvm::ArrayRef<SpirvVariable *> getVariables() const { return variables; }
 
-<<<<<<< HEAD
-=======
   llvm::ArrayRef<SpirvEntryPoint *> getEntryPoints() const {
     return entryPoints;
   }
 
->>>>>>> 6bbb88c8
 private:
   // Use a set for storing capabilities. This will ensure there are no duplicate
   // capabilities. Although the set stores pointers, the provided
@@ -183,12 +180,8 @@
   SpirvMemoryModel *memoryModel;
   llvm::SmallVector<SpirvEntryPoint *, 1> entryPoints;
   llvm::SmallVector<SpirvExecutionMode *, 4> executionModes;
-<<<<<<< HEAD
-  std::vector<SpirvSource *> debugSources;
-=======
   llvm::SmallVector<SpirvString *, 4> constStrings;
   std::vector<SpirvSource *> sources;
->>>>>>> 6bbb88c8
   std::vector<SpirvModuleProcessed *> moduleProcesses;
 
   // Use a set for storing decoration. This will ensure that we don't apply the
