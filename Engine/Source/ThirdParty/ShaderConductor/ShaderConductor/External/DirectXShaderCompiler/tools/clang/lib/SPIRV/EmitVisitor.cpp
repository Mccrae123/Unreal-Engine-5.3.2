--- conflicted
+++ resolved
@@ -22,12 +22,9 @@
 #include "clang/SPIRV/SpirvType.h"
 #include "clang/SPIRV/String.h"
 // clang-format on
-<<<<<<< HEAD
-=======
 
 namespace clang {
 namespace spirv {
->>>>>>> d731a049
 
 namespace {
 
@@ -41,11 +38,7 @@
 /// can be encoded in a sequence of OpSourceContinued instructions following an
 /// OpSource instruction.
 void chopString(llvm::StringRef original,
-<<<<<<< HEAD
-                llvm::SmallVectorImpl<llvm::StringRef> *chopped,
-=======
                 llvm::SmallVectorImpl<std::string> *chopped,
->>>>>>> d731a049
                 uint32_t maxCharInOpSource, uint32_t maxCharInContinue) {
   chopped->clear();
   if (original.size() > maxCharInOpSource) {
@@ -649,22 +642,6 @@
   if (spvOptions.debugInfoRich)
     return true;
 
-<<<<<<< HEAD
-  // Emit the OpString for the file name.
-  uint32_t fileId = debugMainFileId;
-  if (inst->hasFile()) {
-    fileId = getOrCreateOpStringId(inst->getFile()->getString());
-    if (!debugMainFileId)
-      debugMainFileId = fileId;
-  }
-
-  if (emittedSource[fileId] != 0)
-    return true;
-
-  // If generating OpSource, no result id is generated so just need to
-  // remember it was emitted.
-  emittedSource[fileId] = kEmittedSourceForOpSource;
-=======
   // Return if we already emitted this OpSource.
   uint32_t fileId = getSourceFileId(inst);
   if (isSourceWithFileEmitted(fileId))
@@ -674,7 +651,6 @@
 
   if (!debugMainFileId)
     debugMainFileId = fileId;
->>>>>>> d731a049
 
   initInstruction(inst);
   curInst.push_back(static_cast<uint32_t>(inst->getSourceLanguage()));
@@ -687,21 +663,8 @@
   // Chop up the source into multiple segments if it is too long.
   llvm::SmallVector<std::string, 2> choppedSrcCode;
   if (spvOptions.debugInfoSource && inst->hasFile()) {
-<<<<<<< HEAD
-    text = ReadSourceCode(inst->getFile()->getString());
-    if (!text.empty()) {
-      chopString(text, &choppedSrcCode, kMaximumCharOpSource,
-                 kMaximumCharOpSourceContinued);
-      if (!choppedSrcCode.empty()) {
-        firstSnippet = llvm::Optional<llvm::StringRef>(choppedSrcCode.front());
-      }
-    }
-
-    if (firstSnippet.hasValue()) {
-=======
     choppedSrcCode = getChoppedSourceCode(inst);
     if (!choppedSrcCode.empty()) {
->>>>>>> d731a049
       // Note: in order to improve performance and avoid multiple copies, we
       // encode this (potentially large) string directly into the
       // debugFileBinary.
@@ -1466,12 +1429,7 @@
 
 void EmitVisitor::generateChoppedSource(uint32_t fileId, SpirvDebugSource *inst) {
   // Chop up the source into multiple segments if it is too long.
-<<<<<<< HEAD
-  llvm::Optional<llvm::StringRef> firstSnippet = llvm::None;
-  llvm::SmallVector<llvm::StringRef, 2> choppedSrcCode;
-=======
   llvm::SmallVector<std::string, 2> choppedSrcCode;
->>>>>>> d731a049
   std::string text;
   uint32_t textId = 0;
   if (spvOptions.debugInfoSource) {
@@ -1481,18 +1439,9 @@
       // OpString literal minus terminating null.
       uint32_t maxChar = spvOptions.debugSourceLen * sizeof(uint32_t) - 1;
       chopString(text, &choppedSrcCode, maxChar, maxChar);
-<<<<<<< HEAD
-      if (!choppedSrcCode.empty()) {
-        firstSnippet = llvm::Optional<llvm::StringRef>(choppedSrcCode.front());
-      }
-    }
-    if (firstSnippet.hasValue())
-      textId = getOrCreateOpStringId(firstSnippet.getValue());
-=======
     }
     if (!choppedSrcCode.empty())
       textId = getOrCreateOpStringId(choppedSrcCode.front());
->>>>>>> d731a049
   }
   // Generate DebugSource
   generateDebugSource(fileId, textId, inst);
@@ -1972,16 +1921,9 @@
   }
 
   for (const auto operand : inst->getOperands()) {
-<<<<<<< HEAD
-    // TODO: Handle Literals with other types.
-    auto literalOperand = dyn_cast<SpirvConstantInteger>(operand);
-    if (literalOperand && literalOperand->getLiteral()) {
-      curInst.push_back(literalOperand->getValue().getZExtValue());
-=======
     auto literalOperand = dyn_cast<SpirvConstant>(operand);
     if (literalOperand && literalOperand->isLiteral()) {
       typeHandler.emitLiteral(literalOperand, curInst);
->>>>>>> d731a049
     } else {
       curInst.push_back(getOrAssignResultId<SpirvInstruction>(operand));
     }
