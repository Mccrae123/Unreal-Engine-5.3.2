--- conflicted
+++ resolved
@@ -29,11 +29,7 @@
   const unsigned kDxilMajor = 1;
   /* <py::lines('VALRULE-TEXT')>hctdb_instrhelp.get_dxil_version_minor()</py>*/
   // VALRULE-TEXT:BEGIN
-<<<<<<< HEAD
-  const unsigned kDxilMinor = 6;
-=======
   const unsigned kDxilMinor = 7;
->>>>>>> 6bbb88c8
   // VALRULE-TEXT:END
 
   inline unsigned MakeDxilVersion(unsigned DxilMajor, unsigned DxilMinor) {
@@ -113,11 +109,8 @@
   const unsigned kMaxMSPSigRows = 32;
   const unsigned kMaxMSTotalSigRows = 32;
   const unsigned kMaxMSSMSize = 1024 * 28;
-<<<<<<< HEAD
-=======
   const unsigned kMinWaveSize = 4;
   const unsigned kMaxWaveSize = 128;
->>>>>>> 6bbb88c8
 
   const float kMaxMipLodBias = 15.99f;
   const float kMinMipLodBias = -16.0f;
@@ -340,29 +333,16 @@
     RTAccelerationStructure,
     FeedbackTexture2D,
     FeedbackTexture2DArray,
-<<<<<<< HEAD
-    StructuredBufferWithCounter,
-    SamplerComparison,
-    NumEntries,
-  };
-
-=======
     NumEntries,
   };
 
   /// Whether the resource kind is a texture. This does not include
   /// FeedbackTextures.
->>>>>>> 6bbb88c8
   inline bool IsAnyTexture(DXIL::ResourceKind ResourceKind) {
     return DXIL::ResourceKind::Texture1D <= ResourceKind &&
            ResourceKind <= DXIL::ResourceKind::TextureCubeArray;
   }
 
-<<<<<<< HEAD
-  inline bool IsStructuredBuffer(DXIL::ResourceKind ResourceKind) {
-    return ResourceKind == DXIL::ResourceKind::StructuredBuffer ||
-           ResourceKind == DXIL::ResourceKind::StructuredBufferWithCounter;
-=======
   /// Whether the resource kind is an array of textures. This does not include
   /// FeedbackTextures.
   inline bool IsAnyArrayTexture(DXIL::ResourceKind ResourceKind) {
@@ -385,7 +365,6 @@
 
   inline bool IsStructuredBuffer(DXIL::ResourceKind ResourceKind) {
     return ResourceKind == DXIL::ResourceKind::StructuredBuffer;
->>>>>>> 6bbb88c8
   }
 
   inline bool IsTypedBuffer(DXIL::ResourceKind ResourceKind) {
@@ -404,23 +383,17 @@
     return ResourceKind == DXIL::ResourceKind::TBuffer;
   }
 
-<<<<<<< HEAD
-=======
   /// Whether the resource kind is a FeedbackTexture.
->>>>>>> 6bbb88c8
   inline bool IsFeedbackTexture(DXIL::ResourceKind ResourceKind) {
     return ResourceKind == DXIL::ResourceKind::FeedbackTexture2D ||
            ResourceKind == DXIL::ResourceKind::FeedbackTexture2DArray;
   }
 
-<<<<<<< HEAD
-=======
   inline bool IsValidWaveSizeValue(unsigned size) {
     // must be power of 2 between 4 and 128
     return size >= kMinWaveSize && size <= kMaxWaveSize && (size & (size - 1)) == 0;
   }
 
->>>>>>> 6bbb88c8
   // TODO: change opcodes.
   /* <py::lines('OPCODE-ENUM')>hctdb_instrhelp.get_enum_decl("OpCode")</py>*/
   // OPCODE-ENUM:BEGIN
@@ -508,14 +481,9 @@
     GSInstanceID = 100, // GSInstanceID
   
     // Get handle from heap
-<<<<<<< HEAD
-    AnnotateHandle = 217, // annotate handle with resource properties
-    CreateHandleFromHeap = 216, // create resource handle from heap
-=======
     AnnotateHandle = 216, // annotate handle with resource properties
     CreateHandleFromBinding = 217, // create resource handle from binding
     CreateHandleFromHeap = 218, // create resource handle from heap
->>>>>>> 6bbb88c8
   
     // Graphics shader
     ViewID = 138, // returns the view index
@@ -771,15 +739,9 @@
     NumOpCodes_Dxil_1_3 = 162,
     NumOpCodes_Dxil_1_4 = 165,
     NumOpCodes_Dxil_1_5 = 216,
-<<<<<<< HEAD
-    NumOpCodes_Dxil_1_6 = 218,
-  
-    NumOpCodes = 218 // exclusive last value of enumeration
-=======
     NumOpCodes_Dxil_1_6 = 222,
   
     NumOpCodes = 222 // exclusive last value of enumeration
->>>>>>> 6bbb88c8
   };
   // OPCODE-ENUM:END
 
@@ -852,10 +814,7 @@
   
     // Get handle from heap
     AnnotateHandle,
-<<<<<<< HEAD
-=======
     CreateHandleFromBinding,
->>>>>>> 6bbb88c8
     CreateHandleFromHeap,
   
     // Graphics shader
@@ -919,10 +878,6 @@
     EvalSnapped,
     InnerCoverage,
     SampleIndex,
-  
-    // Quad Wave Ops
-    QuadOp,
-    QuadReadLaneAt,
   
     // Quad Wave Ops
     QuadOp,
@@ -1049,15 +1004,9 @@
     NumOpClasses_Dxil_1_3 = 118,
     NumOpClasses_Dxil_1_4 = 120,
     NumOpClasses_Dxil_1_5 = 143,
-<<<<<<< HEAD
-    NumOpClasses_Dxil_1_6 = 145,
-  
-    NumOpClasses = 145 // exclusive last value of enumeration
-=======
     NumOpClasses_Dxil_1_6 = 149,
   
     NumOpClasses = 149 // exclusive last value of enumeration
->>>>>>> 6bbb88c8
   };
   // OPCODECLASS-ENUM:END
 
@@ -1439,8 +1388,6 @@
     CullNonOpaque = 0x80,
     SkipTriangles = 0x100,
     SkipProceduralPrimitives = 0x200,
-<<<<<<< HEAD
-=======
   };
 
   // Packing/unpacking intrinsics
@@ -1453,7 +1400,6 @@
     Trunc = 0,      // Pack low bits, drop the rest
     UClamp = 1,     // Unsigned clamp - [0, 255] for 8-bits
     SClamp = 2,     // Signed clamp - [-128, 127] for 8-bits
->>>>>>> 6bbb88c8
   };
 
   // Corresponds to HIT_KIND_* in HLSL
@@ -1494,18 +1440,6 @@
   const uint64_t
       ShaderFeatureInfo_ViewportAndRTArrayIndexFromAnyShaderFeedingRasterizer =
           0x2000;
-<<<<<<< HEAD
-  const uint64_t ShaderFeatureInfo_WaveOps = 0x4000;
-  const uint64_t ShaderFeatureInfo_Int64Ops = 0x8000;
-  const uint64_t ShaderFeatureInfo_ViewID = 0x10000;
-  const uint64_t ShaderFeatureInfo_Barycentrics = 0x20000;
-  const uint64_t ShaderFeatureInfo_NativeLowPrecision = 0x40000;
-  const uint64_t ShaderFeatureInfo_ShadingRate = 0x80000;
-  const uint64_t ShaderFeatureInfo_Raytracing_Tier_1_1 = 0x100000;
-  const uint64_t ShaderFeatureInfo_SamplerFeedback = 0x200000;
-
-  const unsigned ShaderFeatureInfoCount = 22;
-=======
   const uint64_t ShaderFeatureInfo_WaveOps                        =     0x4000;
   const uint64_t ShaderFeatureInfo_Int64Ops                       =     0x8000;
   const uint64_t ShaderFeatureInfo_ViewID                         =    0x10000;
@@ -1523,7 +1457,6 @@
   const uint64_t ShaderFeatureInfo_AtomicInt64OnHeapResource      = 0x10000000;
 
   const unsigned ShaderFeatureInfoCount = 29;
->>>>>>> 6bbb88c8
 
   // DxilSubobjectType must match D3D12_STATE_SUBOBJECT_TYPE, with
   // certain values reserved, since they cannot be used from Dxil.
@@ -1577,8 +1510,6 @@
     CandidateNonOpaqueTriangle = 0,
     CandidateProceduralPrimitive = 1,
   };
-<<<<<<< HEAD
-=======
 
   enum class PayloadAccessQualifier : uint32_t {
     NoAccess = 0,
@@ -1601,7 +1532,6 @@
   const uint32_t PayloadAccessQualifierBitsPerStage = 4;
   const uint32_t PayloadAccessQualifierValidMaskPerStage = 3;
   const uint32_t PayloadAccessQualifierValidMask = 0x00003333;
->>>>>>> 6bbb88c8
 
   inline bool IsValidHitGroupType(HitGroupType type) {
     return (type >= HitGroupType::Triangle && type < HitGroupType::LastEntry);
