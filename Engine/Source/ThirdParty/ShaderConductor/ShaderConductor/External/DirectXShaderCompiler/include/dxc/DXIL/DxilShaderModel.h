--- conflicted
+++ resolved
@@ -31,11 +31,7 @@
   /* <py::lines('VALRULE-TEXT')>hctdb_instrhelp.get_highest_shader_model()</py>*/
   // VALRULE-TEXT:BEGIN
   static const unsigned kHighestMajor = 6;
-<<<<<<< HEAD
-  static const unsigned kHighestMinor = 6;
-=======
   static const unsigned kHighestMinor = 7;
->>>>>>> 6bbb88c8
   // VALRULE-TEXT:END
   static const unsigned kOfflineMinor = 0xF;
 
@@ -72,10 +68,7 @@
   bool IsSM64Plus() const { return IsSMAtLeast(6, 4); }
   bool IsSM65Plus() const { return IsSMAtLeast(6, 5); }
   bool IsSM66Plus() const { return IsSMAtLeast(6, 6); }
-<<<<<<< HEAD
-=======
   bool IsSM67Plus() const { return IsSMAtLeast(6, 7); }
->>>>>>> 6bbb88c8
   // VALRULE-TEXT:END
   const char *GetName() const { return m_pszName; }
   const char *GetKindName() const;
@@ -105,11 +98,7 @@
               bool m_bUAVs, bool m_bTypedUavs, unsigned m_UAVRegsLim);
   /* <py::lines('VALRULE-TEXT')>hctdb_instrhelp.get_num_shader_models()</py>*/
   // VALRULE-TEXT:BEGIN
-<<<<<<< HEAD
-  static const unsigned kNumShaderModels = 74;
-=======
   static const unsigned kNumShaderModels = 83;
->>>>>>> 6bbb88c8
   // VALRULE-TEXT:END
   static const ShaderModel ms_ShaderModels[kNumShaderModels];
 
