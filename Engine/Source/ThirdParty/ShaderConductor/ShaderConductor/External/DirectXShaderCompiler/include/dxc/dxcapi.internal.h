///////////////////////////////////////////////////////////////////////////////
//                                                                           //
// dxcapi.internal.h                                                         //
// Copyright (C) Microsoft Corporation. All rights reserved.                 //
// This file is distributed under the University of Illinois Open Source     //
// License. See LICENSE.TXT for details.                                     //
//                                                                           //
// Provides non-public declarations for the DirectX Compiler component.      //
//                                                                           //
///////////////////////////////////////////////////////////////////////////////

#ifndef __DXC_API_INTERNAL__
#define __DXC_API_INTERNAL__

#include "dxcapi.h"

///////////////////////////////////////////////////////////////////////////////
// Forward declarations.
typedef struct ITextFont ITextFont;
typedef struct IEnumSTATSTG IEnumSTATSTG;
typedef struct ID3D10Blob ID3D10Blob;

///////////////////////////////////////////////////////////////////////////////
// Intrinsic definitions.
#define AR_QUAL_IN             0x0000000000000010ULL
#define AR_QUAL_OUT            0x0000000000000020ULL
#define AR_QUAL_CONST          0x0000000000000200ULL
#define AR_QUAL_ROWMAJOR       0x0000000000000400ULL
#define AR_QUAL_COLMAJOR       0x0000000000000800ULL

#define AR_QUAL_IN_OUT (AR_QUAL_IN | AR_QUAL_OUT)

static const BYTE INTRIN_TEMPLATE_FROM_TYPE = 0xff;
static const BYTE INTRIN_TEMPLATE_VARARGS = 0xfe;
static const BYTE INTRIN_TEMPLATE_FROM_FUNCTION = 0xfd;

// Use this enumeration to describe allowed templates (layouts) in intrinsics.
enum LEGAL_INTRINSIC_TEMPLATES {
  LITEMPLATE_VOID   = 0,  // No return type.
  LITEMPLATE_SCALAR = 1,  // Scalar types.
  LITEMPLATE_VECTOR = 2,  // Vector types (eg. float3).
  LITEMPLATE_MATRIX = 3,  // Matrix types (eg. float3x3).
  LITEMPLATE_ANY    = 4,  // Any one of scalar, vector or matrix types (but not object).
  LITEMPLATE_OBJECT = 5,  // Object types.

  LITEMPLATE_COUNT = 6
};

// INTRIN_COMPTYPE_FROM_TYPE_ELT0 is for object method intrinsics to indicate
// that the component type of the type is taken from the first subelement of the
// object's template type; see for example Texture2D.Gather
static const BYTE INTRIN_COMPTYPE_FROM_TYPE_ELT0 = 0xff;

enum LEGAL_INTRINSIC_COMPTYPES {
  LICOMPTYPE_VOID = 0,            // void, used for function returns
  LICOMPTYPE_BOOL = 1,            // bool
  LICOMPTYPE_INT = 2,             // i32, int-literal
  LICOMPTYPE_UINT = 3,            // u32, int-literal
  LICOMPTYPE_ANY_INT = 4,         // i32, u32, i64, u64, int-literal
  LICOMPTYPE_ANY_INT32 = 5,       // i32, u32, int-literal
  LICOMPTYPE_UINT_ONLY = 6,       // u32, u64, int-literal; no casts allowed
  LICOMPTYPE_FLOAT = 7,           // f32, partial-precision-f32, float-literal
  LICOMPTYPE_ANY_FLOAT = 8,       // f32, partial-precision-f32, f64, float-literal, min10-float, min16-float, half
  LICOMPTYPE_FLOAT_LIKE = 9,      // f32, partial-precision-f32, float-literal, min10-float, min16-float, half
  LICOMPTYPE_FLOAT_DOUBLE = 10,   // f32, partial-precision-f32, f64, float-literal
  LICOMPTYPE_DOUBLE = 11,         // f64, float-literal
  LICOMPTYPE_DOUBLE_ONLY = 12,    // f64; no casts allowed
  LICOMPTYPE_NUMERIC = 13,        // float-literal, f32, partial-precision-f32, f64, min10-float, min16-float, int-literal, i32, u32, min12-int, min16-int, min16-uint, i64, u64
  LICOMPTYPE_NUMERIC32 = 14,      // float-literal, f32, partial-precision-f32, int-literal, i32, u32
  LICOMPTYPE_NUMERIC32_ONLY = 15, // float-literal, f32, partial-precision-f32, int-literal, i32, u32; no casts allowed
  LICOMPTYPE_ANY = 16,            // float-literal, f32, partial-precision-f32, f64, min10-float, min16-float, int-literal, i32, u32, min12-int, min16-int, min16-uint, bool, i64, u64
  LICOMPTYPE_SAMPLER1D = 17,
  LICOMPTYPE_SAMPLER2D = 18,
  LICOMPTYPE_SAMPLER3D = 19,
  LICOMPTYPE_SAMPLERCUBE = 20,
  LICOMPTYPE_SAMPLERCMP = 21,
  LICOMPTYPE_SAMPLER = 22,
  LICOMPTYPE_STRING = 23,
  LICOMPTYPE_WAVE = 24,
  LICOMPTYPE_UINT64 = 25,         // u64, int-literal
  LICOMPTYPE_FLOAT16 = 26,
  LICOMPTYPE_INT16 = 27,
  LICOMPTYPE_UINT16 = 28,
  LICOMPTYPE_NUMERIC16_ONLY = 29,

  LICOMPTYPE_RAYDESC = 30,
  LICOMPTYPE_ACCELERATION_STRUCT = 31,
  LICOMPTYPE_USER_DEFINED_TYPE = 32,

  LICOMPTYPE_TEXTURE2D = 33,
  LICOMPTYPE_TEXTURE2DARRAY = 34,
  LICOMPTYPE_RESOURCE = 35,
<<<<<<< HEAD
  LICOMPTYPE_COUNT = 36
=======
  LICOMPTYPE_INT32_ONLY = 36,
  LICOMPTYPE_INT64_ONLY = 37,
  LICOMPTYPE_ANY_INT64 = 38,
  LICOMPTYPE_FLOAT32_ONLY = 39,
  LICOMPTYPE_INT8_4PACKED = 40,
  LICOMPTYPE_UINT8_4PACKED = 41,
  LICOMPTYPE_ANY_INT16_OR_32 = 42,
  LICOMPTYPE_SINT16_OR_32_ONLY = 43,
  LICOMPTYPE_COUNT = 44
>>>>>>> 6bbb88c8
};

static const BYTE IA_SPECIAL_BASE = 0xf0;
static const BYTE IA_R = 0xf0;
static const BYTE IA_C = 0xf1;
static const BYTE IA_R2 = 0xf2;
static const BYTE IA_C2 = 0xf3;
static const BYTE IA_SPECIAL_SLOTS = 4;

struct HLSL_INTRINSIC_ARGUMENT {
  LPCSTR pName;               // Name of the argument; the first argument has the function name.
  UINT64 qwUsage;             // A combination of AR_QUAL_IN|AR_QUAL_OUT|AR_QUAL_COLMAJOR|AR_QUAL_ROWMAJOR in parameter tables; other values possible elsewhere.

  BYTE uTemplateId;           // One of INTRIN_TEMPLATE_FROM_TYPE, INTRIN_TEMPLATE_VARARGS or the argument # the template (layout) must match (trivially itself).
  BYTE uLegalTemplates;       // A LEGAL_INTRINSIC_TEMPLATES value for allowed templates.
  BYTE uComponentTypeId;      // INTRIN_COMPTYPE_FROM_TYPE_ELT0, or the argument # the component (element type) must match (trivially itself).
  BYTE uLegalComponentTypes;  // A LEGAL_INTRINSIC_COMPTYPES value for allowed components.

  BYTE uRows;                 // Required number of rows, or one of IA_R/IA_C/IA_R2/IA_C2 for matching input constraints.
  BYTE uCols;                 // Required number of cols, or one of IA_R/IA_C/IA_R2/IA_C2 for matching input constraints.
};

struct HLSL_INTRINSIC {
  UINT Op;                              // Intrinsic Op ID
  BOOL bReadOnly;                       // Only read memory
  BOOL bReadNone;                       // Not read memory
  BOOL bIsWave;                         // Is a wave-sensitive op
  INT  iOverloadParamIndex;             // Parameter decide the overload type, -1 means ret type
  UINT uNumArgs;                        // Count of arguments in pArgs.
  const HLSL_INTRINSIC_ARGUMENT* pArgs; // Pointer to first argument.
};

///////////////////////////////////////////////////////////////////////////////
// Interfaces.
CROSS_PLATFORM_UUIDOF(IDxcIntrinsicTable, "f0d4da3f-f863-4660-b8b4-dfd94ded6215")
struct IDxcIntrinsicTable : public IUnknown
{
public:
  virtual HRESULT STDMETHODCALLTYPE GetTableName(_Outptr_ LPCSTR *pTableName) = 0;
  virtual HRESULT STDMETHODCALLTYPE LookupIntrinsic(
    LPCWSTR typeName, LPCWSTR functionName,
    const HLSL_INTRINSIC** pIntrinsic,
    _Inout_ UINT64* pLookupCookie) = 0;

  // Get the lowering strategy for an hlsl extension intrinsic.
  virtual HRESULT STDMETHODCALLTYPE GetLoweringStrategy(UINT opcode, LPCSTR *pStrategy) = 0;

  // Callback to support custom naming of hlsl extension intrinsic functions in dxil.
  // Return the empty string to get the default intrinsic name, which is the mangled
  // name of the high level intrinsic function.
  //
  // Overloaded intrinsics are supported by use of an overload place holder in the
  // name. The string "$o" in the name will be replaced by the return type of the
  // intrinsic.
  virtual HRESULT STDMETHODCALLTYPE GetIntrinsicName(UINT opcode, LPCSTR *pName) = 0;

  // Callback to support the 'dxil' lowering strategy.
  // Returns the dxil opcode that the intrinsic should use for lowering.
  virtual HRESULT STDMETHODCALLTYPE GetDxilOpCode(UINT opcode, UINT *pDxilOpcode) = 0;
};

CROSS_PLATFORM_UUIDOF(IDxcSemanticDefineValidator, "1d063e4f-515a-4d57-a12a-431f6a44cfb9")
struct IDxcSemanticDefineValidator : public IUnknown
{
public:
  virtual HRESULT STDMETHODCALLTYPE GetSemanticDefineWarningsAndErrors(LPCSTR pName, LPCSTR pValue, IDxcBlobEncoding **ppWarningBlob, IDxcBlobEncoding **ppErrorBlob) = 0;
};

CROSS_PLATFORM_UUIDOF(IDxcLangExtensions, "282a56b4-3f56-4360-98c7-9ea04a752272")
struct IDxcLangExtensions : public IUnknown
{
public:
  /// <summary>
  /// Registers the name of a preprocessor define that has semantic meaning
  /// and should be preserved for downstream consumers.
  /// </summary>
  virtual HRESULT STDMETHODCALLTYPE RegisterSemanticDefine(LPCWSTR name) = 0;
  /// <summary>Registers a name to exclude from semantic defines.</summary>
  virtual HRESULT STDMETHODCALLTYPE RegisterSemanticDefineExclusion(LPCWSTR name) = 0;
  /// <summary>Registers a definition for compilation.</summary>
  virtual HRESULT STDMETHODCALLTYPE RegisterDefine(LPCWSTR name) = 0;
  /// <summary>Registers a table of built-in intrinsics.</summary>
  virtual HRESULT STDMETHODCALLTYPE RegisterIntrinsicTable(_In_ IDxcIntrinsicTable* pTable) = 0;
  /// <summary>Sets an (optional) validator for parsed semantic defines.<summary>
  /// This provides a hook to check that the semantic defines present in the source
  /// contain valid data. One validator is used to validate all parsed semantic defines.
  virtual HRESULT STDMETHODCALLTYPE SetSemanticDefineValidator(_In_ IDxcSemanticDefineValidator* pValidator) = 0;
  /// <summary>Sets the name for the root metadata node used in DXIL to hold the semantic defines.</summary>
  virtual HRESULT STDMETHODCALLTYPE SetSemanticDefineMetaDataName(LPCSTR name) = 0;
};

CROSS_PLATFORM_UUIDOF(IDxcLangExtensions2, "2490C368-89EE-4491-A4B2-C6547B6C9381")
struct IDxcLangExtensions2 : public IDxcLangExtensions {
public:
  virtual HRESULT STDMETHODCALLTYPE SetTargetTriple(LPCSTR name) = 0;
};

CROSS_PLATFORM_UUIDOF(IDxcLangExtensions3, "A1B19880-FB1F-4920-9BC5-50356483BAC1")
struct IDxcLangExtensions3 : public IDxcLangExtensions2 {
public:
  /// Registers a semantic define which cannot be overriden using the flag -override-opt-semdefs
  virtual HRESULT STDMETHODCALLTYPE RegisterNonOptSemanticDefine(LPCWSTR name) = 0;
};

CROSS_PLATFORM_UUIDOF(IDxcSystemAccess, "454b764f-3549-475b-958c-a7a6fcd05fbc")
struct IDxcSystemAccess : public IUnknown
{
public:
  virtual HRESULT STDMETHODCALLTYPE EnumFiles(LPCWSTR fileName, IEnumSTATSTG** pResult) = 0;
  virtual HRESULT STDMETHODCALLTYPE OpenStorage(
    _In_      LPCWSTR lpFileName,
    _In_      DWORD dwDesiredAccess,
    _In_      DWORD dwShareMode,
    _In_      DWORD dwCreationDisposition,
    _In_      DWORD dwFlagsAndAttributes, IUnknown** pResult) = 0;
  virtual HRESULT STDMETHODCALLTYPE SetStorageTime(_In_ IUnknown* storage,
    _In_opt_  const FILETIME *lpCreationTime,
    _In_opt_  const FILETIME *lpLastAccessTime,
    _In_opt_  const FILETIME *lpLastWriteTime) = 0;
  virtual HRESULT STDMETHODCALLTYPE GetFileInformationForStorage(_In_ IUnknown* storage, _Out_ LPBY_HANDLE_FILE_INFORMATION lpFileInformation) = 0;
  virtual HRESULT STDMETHODCALLTYPE GetFileTypeForStorage(_In_ IUnknown* storage, _Out_ DWORD* fileType) = 0;
  virtual HRESULT STDMETHODCALLTYPE CreateHardLinkInStorage(_In_ LPCWSTR lpFileName, _In_ LPCWSTR lpExistingFileName) = 0;
  virtual HRESULT STDMETHODCALLTYPE MoveStorage(_In_ LPCWSTR lpExistingFileName, _In_opt_ LPCWSTR lpNewFileName, _In_ DWORD dwFlags) = 0;
  virtual HRESULT STDMETHODCALLTYPE GetFileAttributesForStorage(_In_ LPCWSTR lpFileName, _Out_ DWORD* pResult) = 0;
  virtual HRESULT STDMETHODCALLTYPE DeleteStorage(_In_ LPCWSTR lpFileName) = 0;
  virtual HRESULT STDMETHODCALLTYPE RemoveDirectoryStorage(LPCWSTR lpFileName) = 0;
  virtual HRESULT STDMETHODCALLTYPE CreateDirectoryStorage(_In_ LPCWSTR lpPathName) = 0;
  virtual HRESULT STDMETHODCALLTYPE GetCurrentDirectoryForStorage(DWORD nBufferLength, _Out_writes_(nBufferLength) LPWSTR lpBuffer, _Out_ DWORD* written) = 0;
  virtual HRESULT STDMETHODCALLTYPE GetMainModuleFileNameW(DWORD nBufferLength, _Out_writes_(nBufferLength) LPWSTR lpBuffer, _Out_ DWORD* written) = 0;
  virtual HRESULT STDMETHODCALLTYPE GetTempStoragePath(DWORD nBufferLength, _Out_writes_(nBufferLength) LPWSTR lpBuffer, _Out_ DWORD* written) = 0;
  virtual HRESULT STDMETHODCALLTYPE SupportsCreateSymbolicLink(_Out_ BOOL* pResult) = 0;
  virtual HRESULT STDMETHODCALLTYPE CreateSymbolicLinkInStorage(_In_ LPCWSTR lpSymlinkFileName, _In_ LPCWSTR lpTargetFileName, DWORD dwFlags) = 0;
  virtual HRESULT STDMETHODCALLTYPE CreateStorageMapping(
    _In_      IUnknown* hFile,
    _In_      DWORD flProtect,
    _In_      DWORD dwMaximumSizeHigh,
    _In_      DWORD dwMaximumSizeLow,
    _Outptr_  IUnknown** pResult) = 0;
  virtual HRESULT MapViewOfFile(
    _In_  IUnknown* hFileMappingObject,
    _In_  DWORD dwDesiredAccess,
    _In_  DWORD dwFileOffsetHigh,
    _In_  DWORD dwFileOffsetLow,
    _In_  SIZE_T dwNumberOfBytesToMap,
    _Outptr_ ID3D10Blob** pResult) = 0;
  virtual HRESULT STDMETHODCALLTYPE OpenStdStorage(int standardFD, _Outptr_ IUnknown** pResult) = 0;
  virtual HRESULT STDMETHODCALLTYPE GetStreamDisplay(_COM_Outptr_result_maybenull_ ITextFont** textFont, _Out_ unsigned* columnCount) = 0;
};

CROSS_PLATFORM_UUIDOF(IDxcContainerEventsHandler, "e991ca8d-2045-413c-a8b8-788b2c06e14d")
struct IDxcContainerEventsHandler : public IUnknown
{
public:
  virtual HRESULT STDMETHODCALLTYPE OnDxilContainerBuilt(_In_ IDxcBlob *pSource, _Out_ IDxcBlob **ppTarget) = 0;
};

CROSS_PLATFORM_UUIDOF(IDxcContainerEvent, "0cfc5058-342b-4ff2-83f7-04c12aad3d01")
struct IDxcContainerEvent : public IUnknown
{
public:
  virtual HRESULT STDMETHODCALLTYPE RegisterDxilContainerEventHandler(IDxcContainerEventsHandler *pHandler, UINT64 *pCookie) = 0;
  virtual HRESULT STDMETHODCALLTYPE UnRegisterDxilContainerEventHandler(UINT64 cookie) = 0;
};
#endif<|MERGE_RESOLUTION|>--- conflicted
+++ resolved
@@ -90,9 +90,6 @@
   LICOMPTYPE_TEXTURE2D = 33,
   LICOMPTYPE_TEXTURE2DARRAY = 34,
   LICOMPTYPE_RESOURCE = 35,
-<<<<<<< HEAD
-  LICOMPTYPE_COUNT = 36
-=======
   LICOMPTYPE_INT32_ONLY = 36,
   LICOMPTYPE_INT64_ONLY = 37,
   LICOMPTYPE_ANY_INT64 = 38,
@@ -102,7 +99,6 @@
   LICOMPTYPE_ANY_INT16_OR_32 = 42,
   LICOMPTYPE_SINT16_OR_32_ONLY = 43,
   LICOMPTYPE_COUNT = 44
->>>>>>> 6bbb88c8
 };
 
 static const BYTE IA_SPECIAL_BASE = 0xf0;
