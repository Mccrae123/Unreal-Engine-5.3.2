//===- WinAdapter.h - Windows Adapter for non-Windows platforms -*- C++ -*-===//
//
//                     The LLVM Compiler Infrastructure
//
// This file is distributed under the University of Illinois Open Source
// License. See LICENSE.TXT for details.
//
//===----------------------------------------------------------------------===//
//
// This file defines Windows-specific types, macros, and SAL annotations used
// in the codebase for non-Windows platforms.
//
//===----------------------------------------------------------------------===//

#ifndef LLVM_SUPPORT_WIN_ADAPTER_H
#define LLVM_SUPPORT_WIN_ADAPTER_H

#ifndef _WIN32

#ifdef __cplusplus
#include <atomic>
#include <cassert>
#include <climits>
#include <cstring>
#include <cwchar>
#include <fstream>
#include <stdarg.h>
#include <stddef.h>
#include <stdint.h>
#include <string>
#include <typeindex>
#include <typeinfo>
#include <vector>
#endif // __cplusplus

//===----------------------------------------------------------------------===//
//
//                             Begin: Macro Definitions
//
//===----------------------------------------------------------------------===//
#define C_ASSERT(expr) static_assert((expr), "")
#define ATLASSERT assert

#define CoTaskMemAlloc malloc
#define CoTaskMemFree free

<<<<<<< HEAD
#define SysFreeString free
#define SysAllocStringLen(ptr, size)                                           \
  (wchar_t *)realloc(ptr, (size + 1) * sizeof(wchar_t))

=======
>>>>>>> 6bbb88c8
#define ARRAYSIZE(array) (sizeof(array) / sizeof(array[0]))

#define _countof(a) (sizeof(a) / sizeof(*(a)))

// If it is GCC, there is no UUID support and we must emulate it.
<<<<<<< HEAD
#ifdef __APPLE__
#define __EMULATE_UUID 1
#else // __APPLE__
#ifdef __GNUC__
#ifndef __clang__
#define __EMULATE_UUID 1
#endif // __GNUC__
#endif // __clang__
#endif // __APPLE__
=======
#ifndef __clang__
#define __EMULATE_UUID 1
#endif // __clang__
>>>>>>> 6bbb88c8

#ifdef __EMULATE_UUID
#define __declspec(x)
#endif // __EMULATE_UUID

#define DECLSPEC_SELECTANY

#ifdef __EMULATE_UUID
#define uuid(id)
#endif // __EMULATE_UUID

#define STDMETHODCALLTYPE
#define STDAPI extern "C" HRESULT STDAPICALLTYPE
#define STDAPI_(type) extern "C" type STDAPICALLTYPE
#define STDMETHODIMP HRESULT STDMETHODCALLTYPE
#define STDMETHODIMP_(type) type STDMETHODCALLTYPE

#define UNREFERENCED_PARAMETER(P) (void)(P)

#define RtlEqualMemory(Destination, Source, Length)                            \
  (!memcmp((Destination), (Source), (Length)))
#define RtlMoveMemory(Destination, Source, Length)                             \
  memmove((Destination), (Source), (Length))
#define RtlCopyMemory(Destination, Source, Length)                             \
  memcpy((Destination), (Source), (Length))
#define RtlFillMemory(Destination, Length, Fill)                               \
  memset((Destination), (Fill), (Length))
#define RtlZeroMemory(Destination, Length) memset((Destination), 0, (Length))
#define MoveMemory RtlMoveMemory
#define CopyMemory RtlCopyMemory
#define FillMemory RtlFillMemory
#define ZeroMemory RtlZeroMemory

#define FALSE 0
#define TRUE 1

#define REGDB_E_CLASSNOTREG 1

// We ignore the code page completely on Linux.
#define GetConsoleOutputCP() 0

#define _HRESULT_TYPEDEF_(_sc) ((HRESULT)_sc)
#define DISP_E_BADINDEX _HRESULT_TYPEDEF_(0x8002000BL)

// This is an unsafe conversion. If needed, we can later implement a safe
// conversion that throws exceptions for overflow cases.
#define UIntToInt(uint_arg, int_ptr_arg) *int_ptr_arg = uint_arg

#define INVALID_HANDLE_VALUE ((HANDLE)(LONG_PTR)-1)

// Use errno to implement {Get|Set}LastError
#define GetLastError() errno
#define SetLastError(ERR) errno = ERR

// Map these errors to equivalent errnos.
#define ERROR_SUCCESS 0L
#define ERROR_ARITHMETIC_OVERFLOW EOVERFLOW
#define ERROR_FILE_NOT_FOUND ENOENT
#define ERROR_FUNCTION_NOT_CALLED ENOSYS
#define ERROR_IO_DEVICE EIO
#define ERROR_INSUFFICIENT_BUFFER ENOBUFS
#define ERROR_INVALID_HANDLE EBADF
#define ERROR_INVALID_PARAMETER EINVAL
#define ERROR_OUT_OF_STRUCTURES ENOMEM
#define ERROR_NOT_CAPABLE EPERM
#define ERROR_NOT_FOUND ENOTSUP
#define ERROR_UNHANDLED_EXCEPTION EINTR

// Used by HRESULT <--> WIN32 error code conversion
#define SEVERITY_ERROR 1
#define FACILITY_WIN32 7
#define HRESULT_CODE(hr) ((hr)&0xFFFF)
#define MAKE_HRESULT(severity, facility, code)                                 \
  ((HRESULT)(((unsigned long)(severity) << 31) |                               \
             ((unsigned long)(facility) << 16) | ((unsigned long)(code))))

#define FILE_TYPE_UNKNOWN 0x0000
#define FILE_TYPE_DISK 0x0001
#define FILE_TYPE_CHAR 0x0002
#define FILE_TYPE_PIPE 0x0003
#define FILE_TYPE_REMOTE 0x8000

#define FILE_ATTRIBUTE_NORMAL 0x00000080
#define FILE_ATTRIBUTE_DIRECTORY 0x00000010
#define INVALID_FILE_ATTRIBUTES ((DWORD)-1)

#define STDOUT_FILENO 1
#define STDERR_FILENO 2

// STGTY ENUMS
#define STGTY_STORAGE 1
#define STGTY_STREAM 2
#define STGTY_LOCKBYTES 3
#define STGTY_PROPERTY 4

// Storage errors
#define STG_E_INVALIDFUNCTION 1L
#define STG_E_ACCESSDENIED 2L

#define STREAM_SEEK_SET 0
#define STREAM_SEEK_CUR 1
#define STREAM_SEEK_END 2

#define HEAP_NO_SERIALIZE 0x1
#define HEAP_ZERO_MEMORY 0x8

#define MB_ERR_INVALID_CHARS 0x00000008 // error for invalid chars

// File IO

#define CREATE_ALWAYS 2
#define CREATE_NEW 1
#define OPEN_ALWAYS 4
#define OPEN_EXISTING 3
#define TRUNCATE_EXISTING 5

#define FILE_SHARE_DELETE 0x00000004
#define FILE_SHARE_READ 0x00000001
#define FILE_SHARE_WRITE 0x00000002

#define GENERIC_READ 0x80000000
#define GENERIC_WRITE 0x40000000

#define _atoi64 atoll
#define sprintf_s snprintf
#define _strdup strdup
#define _strnicmp strnicmp

#define vsprintf_s vsprintf
#define strcat_s strcat
#define strcpy_s(dst, n, src) strncpy(dst, src, n)
#define _vscwprintf vwprintf
#define vswprintf_s vswprintf
#define swprintf_s swprintf

#define StringCchCopyW(dst, n, src) wcsncpy(dst, src, n)

#define OutputDebugStringW(msg) fputws(msg, stderr)

#define OutputDebugStringA(msg) fputs(msg, stderr)
#define OutputDebugFormatA(...) fprintf(stderr, __VA_ARGS__)

<<<<<<< HEAD
#define CaptureStackBackTrace(FramesToSkip, FramesToCapture, BackTrace,        \
                              BackTraceHash)                                   \
  backtrace(BackTrace, FramesToCapture)

=======
>>>>>>> 6bbb88c8
// Event Tracing for Windows (ETW) provides application programmers the ability
// to start and stop event tracing sessions, instrument an application to
// provide trace events, and consume trace events.
#define DxcEtw_DXCompilerCreateInstance_Start()
#define DxcEtw_DXCompilerCreateInstance_Stop(hr)
#define DxcEtw_DXCompilerCompile_Start()
#define DxcEtw_DXCompilerCompile_Stop(hr)
#define DxcEtw_DXCompilerDisassemble_Start()
#define DxcEtw_DXCompilerDisassemble_Stop(hr)
#define DxcEtw_DXCompilerPreprocess_Start()
#define DxcEtw_DXCompilerPreprocess_Stop(hr)
#define DxcEtw_DxcValidation_Start()
#define DxcEtw_DxcValidation_Stop(hr)

#define UInt32Add UIntAdd
#define Int32ToUInt32 IntToUInt

//===--------------------- HRESULT Related Macros -------------------------===//

#define S_OK ((HRESULT)0L)
#define S_FALSE ((HRESULT)1L)

#define E_ABORT (HRESULT)0x80004004
#define E_ACCESSDENIED (HRESULT)0x80070005
<<<<<<< HEAD
#define E_BOUNDS  (HRESULT)0x8000000B
=======
#define E_BOUNDS (HRESULT)0x8000000B
>>>>>>> 6bbb88c8
#define E_FAIL (HRESULT)0x80004005
#define E_HANDLE (HRESULT)0x80070006
#define E_INVALIDARG (HRESULT)0x80070057
#define E_NOINTERFACE (HRESULT)0x80004002
#define E_NOTIMPL (HRESULT)0x80004001
#define E_NOT_VALID_STATE (HRESULT)0x8007139F
#define E_OUTOFMEMORY (HRESULT)0x8007000E
#define E_POINTER (HRESULT)0x80004003
#define E_UNEXPECTED (HRESULT)0x8000FFFF

#define SUCCEEDED(hr) (((HRESULT)(hr)) >= 0)
#define FAILED(hr) (((HRESULT)(hr)) < 0)
#define DXC_FAILED(hr) (((HRESULT)(hr)) < 0)

#define HRESULT_FROM_WIN32(x)                                                  \
  (HRESULT)(x) <= 0 ? (HRESULT)(x)                                             \
                    : (HRESULT)(((x)&0x0000FFFF) | (7 << 16) | 0x80000000)

//===----------------------------------------------------------------------===//
//
//                         Begin: Disable SAL Annotations
//
//===----------------------------------------------------------------------===//
#define _In_
#define _In_z_
#define _In_opt_
#define _In_opt_count_(size)
#define _In_opt_z_
#define _In_reads_(size)
#define _In_reads_bytes_(size)
#define _In_reads_bytes_opt_(size)
#define _In_reads_opt_(size)
#define _In_reads_to_ptr_(ptr)
#define _In_count_(size)
#define _In_range_(lb, ub)
#define _In_bytecount_(size)
#define _In_opt_bytecount_(size)
#define _In_NLS_string_(size)
#define __in_bcount(size)

#define _Out_
#define _Out_bytecap_(nbytes)
#define _Out_writes_to_(a, b)
#define _Out_writes_to_opt_(a, b)
#define _Outptr_
#define _Outptr_opt_
#define _Outptr_opt_result_z_
#define _Out_opt_
#define _Out_writes_(size)
#define _Out_write_bytes_(size)
#define _Out_writes_z_(size)
#define _Out_writes_all_(size)
#define _Out_writes_bytes_(size)
#define _Outref_result_buffer_(size)
#define _Outptr_result_buffer_(size)
#define _Out_cap_(size)
#define _Out_cap_x_(size)
#define _Out_range_(lb, ub)
#define _Outptr_result_z_
#define _Outptr_result_buffer_maybenull_(ptr)
#define _Outptr_result_maybenull_
#define _Outptr_result_nullonfailure_

#define __out_ecount_part(a, b)

#define _Inout_
#define _Inout_z_
#define _Inout_opt_
#define _Inout_cap_(size)
#define _Inout_count_(size)
#define _Inout_count_c_(size)
#define _Inout_opt_count_c_(size)
#define _Inout_bytecount_c_(size)
#define _Inout_opt_bytecount_c_(size)

#define _Ret_maybenull_
#define _Ret_notnull_
#define _Ret_opt_

#define _Use_decl_annotations_
#define __analysis_assume(expr)
#define _Analysis_assume_(expr)
#define _Analysis_assume_nullterminated_(x)
#define _Success_(expr)

#define __inexpressible_readableTo(size)
#define __inexpressible_writableTo(size)

#define _Printf_format_string_
#define _Null_terminated_
#define __fallthrough

#define _Field_size_(size)
#define _Field_size_full_(size)
#define _Field_size_opt_(size)
#define _Post_writable_byte_size_(size)
#define _Post_readable_byte_size_(size)
#define __drv_allocatesMem(mem)

#define _COM_Outptr_
#define _COM_Outptr_opt_
#define _COM_Outptr_result_maybenull_
#define _COM_Outptr_opt_result_maybenull_

#define _Null_
#define _Notnull_
#define _Maybenull_

#define _Outptr_result_bytebuffer_(size)

#define __debugbreak()

// GCC produces erros on calling convention attributes.
#ifdef __GNUC__
#define __cdecl
#define __CRTDECL
#define __stdcall
#define __vectorcall
#define __thiscall
#define __fastcall
#define __clrcall
#endif // __GNUC__

//===----------------------------------------------------------------------===//
//
//                             Begin: Type Definitions
//
//===----------------------------------------------------------------------===//

#ifdef __cplusplus

typedef unsigned char BYTE, UINT8;
typedef unsigned char *LPBYTE;

typedef BYTE BOOLEAN;
typedef BOOLEAN *PBOOLEAN;

typedef bool BOOL;
typedef BOOL *LPBOOL;

typedef int INT;
typedef long LONG;
typedef unsigned int UINT;
typedef unsigned long ULONG;
typedef long long LONGLONG;
typedef long long LONG_PTR;
typedef unsigned long long ULONGLONG;

typedef uint16_t WORD;
typedef uint32_t DWORD;
typedef DWORD *LPDWORD;

typedef uint32_t UINT32;
typedef uint64_t UINT64;

typedef signed char INT8, *PINT8;
typedef signed int INT32, *PINT32;

typedef size_t SIZE_T;
typedef const char *LPCSTR;
typedef const char *PCSTR;

typedef int errno_t;

typedef wchar_t WCHAR;
typedef wchar_t *LPWSTR;
typedef wchar_t *PWCHAR;
typedef const wchar_t *LPCWSTR;
typedef const wchar_t *PCWSTR;

typedef WCHAR OLECHAR;
typedef OLECHAR *BSTR;
typedef OLECHAR *LPOLESTR;
typedef char *LPSTR;

typedef void *LPVOID;
typedef const void *LPCVOID;

typedef std::nullptr_t nullptr_t;

typedef signed int HRESULT;

//===--------------------- Handle Types -----------------------------------===//

typedef void *HANDLE;

#define DECLARE_HANDLE(name)                                                   \
  struct name##__ {                                                            \
    int unused;                                                                \
  };                                                                           \
  typedef struct name##__ *name
DECLARE_HANDLE(HINSTANCE);

typedef void *HMODULE;

#define STD_INPUT_HANDLE ((DWORD)-10)
#define STD_OUTPUT_HANDLE ((DWORD)-11)
#define STD_ERROR_HANDLE ((DWORD)-12)

//===--------------------- ID Types and Macros for COM --------------------===//

#ifdef __EMULATE_UUID
struct GUID
#else  // __EMULATE_UUID
// These specific definitions are required by clang -fms-extensions.
typedef struct _GUID
#endif // __EMULATE_UUID
{
  uint32_t Data1;
  uint16_t Data2;
  uint16_t Data3;
  uint8_t Data4[8];
}
#ifdef __EMULATE_UUID
;
#else  // __EMULATE_UUID
GUID;
#endif // __EMULATE_UUID
typedef GUID CLSID;
typedef const GUID &REFGUID;
typedef const GUID &REFCLSID;

<<<<<<< HEAD
#ifdef __EMULATE_UUID
typedef const void *REFIID;
#define IsEqualIID(a, b) a == b
#define IsEqualCLSID(a, b) !memcmp(&a, &b, sizeof(GUID))
#else  // __EMULATE_UUID
=======
>>>>>>> 6bbb88c8
typedef GUID IID;
typedef IID *LPIID;
typedef const IID &REFIID;
inline bool IsEqualGUID(REFGUID rguid1, REFGUID rguid2) {
<<<<<<< HEAD
=======
  // Optimization:
  if (&rguid1 == &rguid2)
    return true;

>>>>>>> 6bbb88c8
  return !memcmp(&rguid1, &rguid2, sizeof(GUID));
}

inline bool operator==(REFGUID guidOne, REFGUID guidOther) {
  return !!IsEqualGUID(guidOne, guidOther);
}

inline bool operator!=(REFGUID guidOne, REFGUID guidOther) {
  return !(guidOne == guidOther);
}

inline bool IsEqualIID(REFIID riid1, REFIID riid2) {
  return IsEqualGUID(riid1, riid2);
}

inline bool IsEqualCLSID(REFCLSID rclsid1, REFCLSID rclsid2) {
  return IsEqualGUID(rclsid1, rclsid2);
}
<<<<<<< HEAD
#endif // __EMULATE_UUID
=======
>>>>>>> 6bbb88c8

//===--------------------- Struct Types -----------------------------------===//

typedef struct _FILETIME {
  DWORD dwLowDateTime;
  DWORD dwHighDateTime;
} FILETIME, *PFILETIME, *LPFILETIME;

typedef struct _BY_HANDLE_FILE_INFORMATION {
  DWORD dwFileAttributes;
  FILETIME ftCreationTime;
  FILETIME ftLastAccessTime;
  FILETIME ftLastWriteTime;
  DWORD dwVolumeSerialNumber;
  DWORD nFileSizeHigh;
  DWORD nFileSizeLow;
  DWORD nNumberOfLinks;
  DWORD nFileIndexHigh;
  DWORD nFileIndexLow;
} BY_HANDLE_FILE_INFORMATION, *PBY_HANDLE_FILE_INFORMATION,
    *LPBY_HANDLE_FILE_INFORMATION;

typedef struct _WIN32_FIND_DATAW {
  DWORD dwFileAttributes;
  FILETIME ftCreationTime;
  FILETIME ftLastAccessTime;
  FILETIME ftLastWriteTime;
  DWORD nFileSizeHigh;
  DWORD nFileSizeLow;
  DWORD dwReserved0;
  DWORD dwReserved1;
  WCHAR cFileName[260];
  WCHAR cAlternateFileName[14];
} WIN32_FIND_DATAW, *PWIN32_FIND_DATAW, *LPWIN32_FIND_DATAW;

typedef union _LARGE_INTEGER {
  struct {
    DWORD LowPart;
    DWORD HighPart;
  } u;
  LONGLONG QuadPart;
} LARGE_INTEGER;

typedef LARGE_INTEGER *PLARGE_INTEGER;

typedef union _ULARGE_INTEGER {
  struct {
    DWORD LowPart;
    DWORD HighPart;
  } u;
  ULONGLONG QuadPart;
} ULARGE_INTEGER;

typedef ULARGE_INTEGER *PULARGE_INTEGER;

typedef struct tagSTATSTG {
  LPOLESTR pwcsName;
  DWORD type;
  ULARGE_INTEGER cbSize;
  FILETIME mtime;
  FILETIME ctime;
  FILETIME atime;
  DWORD grfMode;
  DWORD grfLocksSupported;
  CLSID clsid;
  DWORD grfStateBits;
  DWORD reserved;
} STATSTG;

enum tagSTATFLAG {
  STATFLAG_DEFAULT = 0,
  STATFLAG_NONAME = 1,
  STATFLAG_NOOPEN = 2
};

//===--------------------- UUID Related Macros ----------------------------===//

#ifdef __EMULATE_UUID

// The following macros are defined to facilitate the lack of 'uuid' on Linux.
<<<<<<< HEAD
#define DECLARE_CROSS_PLATFORM_UUIDOF(T)                                       \
public:                                                                        \
  static REFIID uuidof() { return static_cast<REFIID>(&T##_ID); }              \
                                                                               \
private:                                                                       \
  __attribute__((visibility("default"))) static const char T##_ID;

#define DEFINE_CROSS_PLATFORM_UUIDOF(T)                                        \
  __attribute__((visibility("default"))) const char T::T##_ID = '\0';
#define __uuidof(T) T::uuidof()
=======

constexpr uint8_t nybble_from_hex(char c) {
  return ((c >= '0' && c <= '9')
              ? (c - '0')
              : ((c >= 'a' && c <= 'f')
                     ? (c - 'a' + 10)
                     : ((c >= 'A' && c <= 'F') ? (c - 'A' + 10)
                                               : /* Should be an error */ -1)));
}

constexpr uint8_t byte_from_hex(char c1, char c2) {
  return nybble_from_hex(c1) << 4 | nybble_from_hex(c2);
}

constexpr uint8_t byte_from_hexstr(const char str[2]) {
  return nybble_from_hex(str[0]) << 4 | nybble_from_hex(str[1]);
}

constexpr GUID guid_from_string(const char str[37]) {
  return GUID{static_cast<uint32_t>(byte_from_hexstr(str)) << 24 |
                  static_cast<uint32_t>(byte_from_hexstr(str + 2)) << 16 |
                  static_cast<uint32_t>(byte_from_hexstr(str + 4)) << 8 |
                  byte_from_hexstr(str + 6),
              static_cast<uint16_t>(
                  static_cast<uint16_t>(byte_from_hexstr(str + 9)) << 8 |
                  byte_from_hexstr(str + 11)),
              static_cast<uint16_t>(
                  static_cast<uint16_t>(byte_from_hexstr(str + 14)) << 8 |
                  byte_from_hexstr(str + 16)),
              {byte_from_hexstr(str + 19), byte_from_hexstr(str + 21),
               byte_from_hexstr(str + 24), byte_from_hexstr(str + 26),
               byte_from_hexstr(str + 28), byte_from_hexstr(str + 30),
               byte_from_hexstr(str + 32), byte_from_hexstr(str + 34)}};
}

template <typename interface> inline GUID __emulated_uuidof();

#define CROSS_PLATFORM_UUIDOF(interface, spec)                                 \
  struct interface;                                                            \
  template <> inline GUID __emulated_uuidof<interface>() {                     \
    static const IID _IID = guid_from_string(spec);                            \
    return _IID;                                                               \
  }

#define __uuidof(T) __emulated_uuidof<typename std::decay<T>::type>()

>>>>>>> 6bbb88c8
#define IID_PPV_ARGS(ppType)                                                   \
  __uuidof(decltype(**(ppType))), reinterpret_cast<void **>(ppType)

#else // __EMULATE_UUID

#ifndef CROSS_PLATFORM_UUIDOF
// Warning: This macro exists in dxcapi.h as well
#define CROSS_PLATFORM_UUIDOF(interface, spec)                                 \
  struct __declspec(uuid(spec)) interface;
#endif

template <typename T> inline void **IID_PPV_ARGS_Helper(T **pp) {
  return reinterpret_cast<void **>(pp);
}
#define IID_PPV_ARGS(ppType) __uuidof(**(ppType)), IID_PPV_ARGS_Helper(ppType)

#endif // __EMULATE_UUID

#else // __EMULATE_UUID

#define DECLARE_CROSS_PLATFORM_UUIDOF(T)
#define DEFINE_CROSS_PLATFORM_UUIDOF(T)

template <typename T> inline void **IID_PPV_ARGS_Helper(T **pp) {
  return reinterpret_cast<void **>(pp);
}
#define IID_PPV_ARGS(ppType) __uuidof(**(ppType)), IID_PPV_ARGS_Helper(ppType)

#endif // __EMULATE_UUID

//===--------------------- COM Interfaces ---------------------------------===//

<<<<<<< HEAD
struct __declspec(uuid("00000000-0000-0000-C000-000000000046")) IUnknown {
=======
CROSS_PLATFORM_UUIDOF(IUnknown, "00000000-0000-0000-C000-000000000046")
struct IUnknown {
>>>>>>> 6bbb88c8
  IUnknown() : m_count(0) {};
  virtual HRESULT QueryInterface(REFIID riid, void **ppvObject) = 0;
  virtual ULONG AddRef();
  virtual ULONG Release();
  virtual ~IUnknown();
  template <class Q> HRESULT QueryInterface(Q **pp) {
    return QueryInterface(__uuidof(Q), (void **)pp);
  }

private:
  std::atomic<unsigned long> m_count;
};

<<<<<<< HEAD
struct __declspec(uuid("ECC8691B-C1DB-4DC0-855E-65F6C551AF49")) INoMarshal
    : public IUnknown {
  DECLARE_CROSS_PLATFORM_UUIDOF(INoMarshal)
};

struct __declspec(uuid("00000002-0000-0000-C000-000000000046")) IMalloc
    : public IUnknown {
=======
CROSS_PLATFORM_UUIDOF(INoMarshal, "ECC8691B-C1DB-4DC0-855E-65F6C551AF49")
struct INoMarshal : public IUnknown {};

CROSS_PLATFORM_UUIDOF(IMalloc, "00000002-0000-0000-C000-000000000046")
struct IMalloc : public IUnknown {
>>>>>>> 6bbb88c8
  virtual void *Alloc(size_t size);
  virtual void *Realloc(void *ptr, size_t size);
  virtual void Free(void *ptr);
  virtual HRESULT QueryInterface(REFIID riid, void **ppvObject);
};

<<<<<<< HEAD
struct __declspec(uuid("0C733A30-2A1C-11CE-ADE5-00AA0044773D"))
    ISequentialStream : public IUnknown {
=======
CROSS_PLATFORM_UUIDOF(ISequentialStream, "0C733A30-2A1C-11CE-ADE5-00AA0044773D")
struct ISequentialStream : public IUnknown {
>>>>>>> 6bbb88c8
  virtual HRESULT Read(void *pv, ULONG cb, ULONG *pcbRead) = 0;
  virtual HRESULT Write(const void *pv, ULONG cb, ULONG *pcbWritten) = 0;
};

<<<<<<< HEAD
struct __declspec(uuid("0000000c-0000-0000-C000-000000000046")) IStream
    : public ISequentialStream {
=======
CROSS_PLATFORM_UUIDOF(IStream, "0000000c-0000-0000-C000-000000000046")
struct IStream : public ISequentialStream {
>>>>>>> 6bbb88c8
  virtual HRESULT Seek(LARGE_INTEGER dlibMove, DWORD dwOrigin,
                       ULARGE_INTEGER *plibNewPosition) = 0;
  virtual HRESULT SetSize(ULARGE_INTEGER libNewSize) = 0;
  virtual HRESULT CopyTo(IStream *pstm, ULARGE_INTEGER cb,
                         ULARGE_INTEGER *pcbRead,
                         ULARGE_INTEGER *pcbWritten) = 0;

  virtual HRESULT Commit(DWORD grfCommitFlags) = 0;

  virtual HRESULT Revert(void) = 0;

  virtual HRESULT LockRegion(ULARGE_INTEGER libOffset, ULARGE_INTEGER cb,
                             DWORD dwLockType) = 0;

  virtual HRESULT UnlockRegion(ULARGE_INTEGER libOffset, ULARGE_INTEGER cb,
                               DWORD dwLockType) = 0;

  virtual HRESULT Stat(STATSTG *pstatstg, DWORD grfStatFlag) = 0;

  virtual HRESULT Clone(IStream **ppstm) = 0;
};

//===--------------------- COM Pointer Types ------------------------------===//

class CAllocator {
public:
  static void *Reallocate(void *p, size_t nBytes) throw();
  static void *Allocate(size_t nBytes) throw();
  static void Free(void *p) throw();
};

template <class T> class CComPtrBase {
protected:
  CComPtrBase() throw() { p = nullptr; }
  CComPtrBase(T *lp) throw() {
    p = lp;
    if (p != nullptr)
      p->AddRef();
  }
  void Swap(CComPtrBase &other) {
    T *pTemp = p;
    p = other.p;
    other.p = pTemp;
  }

public:
  ~CComPtrBase() throw() {
    if (p) {
      p->Release();
      p = nullptr;
    }
  }
  operator T *() const throw() { return p; }
  T &operator*() const { return *p; }
  T *operator->() const { return p; }
  T **operator&() throw() {
    assert(p == nullptr);
    return &p;
  }
  bool operator!() const throw() { return (p == nullptr); }
  bool operator<(T *pT) const throw() { return p < pT; }
  bool operator!=(T *pT) const { return !operator==(pT); }
  bool operator==(T *pT) const throw() { return p == pT; }

  // Release the interface and set to nullptr
  void Release() throw() {
    T *pTemp = p;
    if (pTemp) {
      p = nullptr;
      pTemp->Release();
    }
  }

  // Attach to an existing interface (does not AddRef)
  void Attach(T *p2) throw() {
    if (p) {
      ULONG ref = p->Release();
      (void)(ref);
      // Attaching to the same object only works if duplicate references are
      // being coalesced.  Otherwise re-attaching will cause the pointer to be
      // released and may cause a crash on a subsequent dereference.
      assert(ref != 0 || p2 != p);
    }
    p = p2;
  }

  // Detach the interface (does not Release)
  T *Detach() throw() {
    T *pt = p;
    p = nullptr;
    return pt;
  }

  HRESULT CopyTo(T **ppT) throw() {
    assert(ppT != nullptr);
    if (ppT == nullptr)
      return E_POINTER;
    *ppT = p;
    if (p)
      p->AddRef();
    return S_OK;
  }

  template <class Q> HRESULT QueryInterface(Q **pp) const throw() {
    assert(pp != nullptr);
    return p->QueryInterface(__uuidof(Q), (void **)pp);
  }

  T *p;
};

template <class T> class CComPtr : public CComPtrBase<T> {
public:
  CComPtr() throw() {}
  CComPtr(T *lp) throw() : CComPtrBase<T>(lp) {}
  CComPtr(const CComPtr<T> &lp) throw() : CComPtrBase<T>(lp.p) {}
  T *operator=(T *lp) throw() {
    if (*this != lp) {
      CComPtr(lp).Swap(*this);
    }
    return *this;
  }

  inline bool IsEqualObject(IUnknown *pOther) throw() {
    if (this->p == nullptr && pOther == nullptr)
      return true; // They are both NULL objects

    if (this->p == nullptr || pOther == nullptr)
      return false; // One is NULL the other is not

    CComPtr<IUnknown> punk1;
    CComPtr<IUnknown> punk2;
    this->p->QueryInterface(__uuidof(IUnknown), (void **)&punk1);
    pOther->QueryInterface(__uuidof(IUnknown), (void **)&punk2);
    return punk1 == punk2;
  }

  void ComPtrAssign(IUnknown **pp, IUnknown *lp, REFIID riid) {
    IUnknown *pTemp = *pp; // takes ownership
    if (lp == nullptr || FAILED(lp->QueryInterface(riid, (void **)pp)))
      *pp = nullptr;
    if (pTemp)
      pTemp->Release();
  }

  template <typename Q> T *operator=(const CComPtr<Q> &lp) throw() {
    if (!this->IsEqualObject(lp)) {
      ComPtrAssign((IUnknown **)&this->p, lp, __uuidof(T));
    }
    return *this;
  }

  T *operator=(const CComPtr<T> &lp) throw() {
    if (*this != lp) {
      CComPtr(lp).Swap(*this);
    }
    return *this;
  }

  CComPtr(CComPtr<T> &&lp) throw() : CComPtrBase<T>() { lp.Swap(*this); }

  T *operator=(CComPtr<T> &&lp) throw() {
    if (*this != lp) {
      CComPtr(static_cast<CComPtr &&>(lp)).Swap(*this);
    }
    return *this;
  }
};

template <class T> class CSimpleArray : public std::vector<T> {
public:
  bool Add(const T &t) {
    this->push_back(t);
    return true;
  }
  int GetSize() { return this->size(); }
  T *GetData() { return this->data(); }
  void RemoveAll() { this->clear(); }
};

template <class T, class Allocator = CAllocator> class CHeapPtrBase {
protected:
  CHeapPtrBase() throw() : m_pData(NULL) {}
  CHeapPtrBase(CHeapPtrBase<T, Allocator> &p) throw() {
    m_pData = p.Detach(); // Transfer ownership
  }
  explicit CHeapPtrBase(T *pData) throw() : m_pData(pData) {}

public:
  ~CHeapPtrBase() throw() { Free(); }

protected:
  CHeapPtrBase<T, Allocator> &operator=(CHeapPtrBase<T, Allocator> &p) throw() {
    if (m_pData != p.m_pData)
      Attach(p.Detach()); // Transfer ownership
    return *this;
  }

public:
  operator T *() const throw() { return m_pData; }
  T *operator->() const throw() {
    assert(m_pData != NULL);
    return m_pData;
  }

  T **operator&() throw() {
    assert(m_pData == NULL);
    return &m_pData;
  }

  // Allocate a buffer with the given number of bytes
  bool AllocateBytes(size_t nBytes) throw() {
    assert(m_pData == NULL);
    m_pData = static_cast<T *>(Allocator::Allocate(nBytes * sizeof(char)));
    if (m_pData == NULL)
      return false;

    return true;
  }

  // Attach to an existing pointer (takes ownership)
  void Attach(T *pData) throw() {
    Allocator::Free(m_pData);
    m_pData = pData;
  }

  // Detach the pointer (releases ownership)
  T *Detach() throw() {
    T *pTemp = m_pData;
    m_pData = NULL;
    return pTemp;
  }

  // Free the memory pointed to, and set the pointer to NULL
  void Free() throw() {
    Allocator::Free(m_pData);
    m_pData = NULL;
  }

  // Reallocate the buffer to hold a given number of bytes
  bool ReallocateBytes(size_t nBytes) throw() {
    T *pNew;
    pNew =
        static_cast<T *>(Allocator::Reallocate(m_pData, nBytes * sizeof(char)));
    if (pNew == NULL)
      return false;
    m_pData = pNew;

    return true;
  }

public:
  T *m_pData;
};

template <typename T, class Allocator = CAllocator>
class CHeapPtr : public CHeapPtrBase<T, Allocator> {
public:
  CHeapPtr() throw() {}
  CHeapPtr(CHeapPtr<T, Allocator> &p) throw() : CHeapPtrBase<T, Allocator>(p) {}
  explicit CHeapPtr(T *p) throw() : CHeapPtrBase<T, Allocator>(p) {}
  CHeapPtr<T> &operator=(CHeapPtr<T, Allocator> &p) throw() {
    CHeapPtrBase<T, Allocator>::operator=(p);
    return *this;
  }

  // Allocate a buffer with the given number of elements
  bool Allocate(size_t nElements = 1) throw() {
    size_t nBytes = nElements * sizeof(T);
    return this->AllocateBytes(nBytes);
  }

  // Reallocate the buffer to hold a given number of elements
  bool Reallocate(size_t nElements) throw() {
    size_t nBytes = nElements * sizeof(T);
    return this->ReallocateBytes(nBytes);
  }
};

#define CComHeapPtr CHeapPtr

//===--------------------------- BSTR Allocation --------------------------===//

void SysFreeString(BSTR bstrString);
// Allocate string with length prefix
BSTR SysAllocStringLen(const OLECHAR *strIn, UINT ui);

//===--------------------- UTF-8 Related Types ----------------------------===//

// Code Page
#define CP_ACP 0
#define CP_UTF8 65001 // UTF-8 translation.

// Convert Windows codepage value to locale string
const char *CPToLocale(uint32_t CodePage);

// The t_nBufferLength parameter is part of the published interface, but not
// used here.
template <int t_nBufferLength = 128> class CW2AEX {
public:
  CW2AEX(LPCWSTR psz, UINT nCodePage = CP_UTF8) {
    const char *locale = CPToLocale(nCodePage);
    if (locale == nullptr) {
      // Current Implementation only supports CP_UTF8, and CP_ACP
      assert(false && "CW2AEX implementation for Linux only handles "
                      "UTF8 and ACP code pages");
      return;
    }

    if (!psz) {
      m_psz = NULL;
      return;
    }

    locale = setlocale(LC_ALL, locale);
    int len = (wcslen(psz) + 1) * 4;
    m_psz = new char[len];
    std::wcstombs(m_psz, psz, len);
    setlocale(LC_ALL, locale);
  }

  ~CW2AEX() { delete[] m_psz; }

  operator LPSTR() const { return m_psz; }

  char *m_psz;
};
typedef CW2AEX<> CW2A;

// The t_nBufferLength parameter is part of the published interface, but not
// used here.
template <int t_nBufferLength = 128> class CA2WEX {
public:
  CA2WEX(LPCSTR psz, UINT nCodePage = CP_UTF8) {
    const char *locale = CPToLocale(nCodePage);
    if (locale == nullptr) {
      // Current Implementation only supports CP_UTF8, and CP_ACP
      assert(false && "CA2WEX implementation for Linux only handles "
                      "UTF8 and ACP code pages");
      return;
    }

    if (!psz) {
      m_psz = NULL;
      return;
    }

    locale = setlocale(LC_ALL, locale);
    int len = strlen(psz) + 1;
    m_psz = new wchar_t[len];
    std::mbstowcs(m_psz, psz, len);
    setlocale(LC_ALL, locale);
  }

  ~CA2WEX() { delete[] m_psz; }

  operator LPWSTR() const { return m_psz; }

  wchar_t *m_psz;
};

typedef CA2WEX<> CA2W;

//===--------- File IO Related Types ----------------===//

class CHandle {
public:
  CHandle(HANDLE h);
  ~CHandle();
  operator HANDLE() const throw();

private:
  HANDLE m_h;
};

#endif // __cplusplus

#endif // _WIN32

#endif // LLVM_SUPPORT_WIN_ADAPTER_H<|MERGE_RESOLUTION|>--- conflicted
+++ resolved
@@ -44,33 +44,14 @@
 #define CoTaskMemAlloc malloc
 #define CoTaskMemFree free
 
-<<<<<<< HEAD
-#define SysFreeString free
-#define SysAllocStringLen(ptr, size)                                           \
-  (wchar_t *)realloc(ptr, (size + 1) * sizeof(wchar_t))
-
-=======
->>>>>>> 6bbb88c8
 #define ARRAYSIZE(array) (sizeof(array) / sizeof(array[0]))
 
 #define _countof(a) (sizeof(a) / sizeof(*(a)))
 
 // If it is GCC, there is no UUID support and we must emulate it.
-<<<<<<< HEAD
-#ifdef __APPLE__
-#define __EMULATE_UUID 1
-#else // __APPLE__
-#ifdef __GNUC__
-#ifndef __clang__
-#define __EMULATE_UUID 1
-#endif // __GNUC__
-#endif // __clang__
-#endif // __APPLE__
-=======
 #ifndef __clang__
 #define __EMULATE_UUID 1
 #endif // __clang__
->>>>>>> 6bbb88c8
 
 #ifdef __EMULATE_UUID
 #define __declspec(x)
@@ -213,13 +194,6 @@
 #define OutputDebugStringA(msg) fputs(msg, stderr)
 #define OutputDebugFormatA(...) fprintf(stderr, __VA_ARGS__)
 
-<<<<<<< HEAD
-#define CaptureStackBackTrace(FramesToSkip, FramesToCapture, BackTrace,        \
-                              BackTraceHash)                                   \
-  backtrace(BackTrace, FramesToCapture)
-
-=======
->>>>>>> 6bbb88c8
 // Event Tracing for Windows (ETW) provides application programmers the ability
 // to start and stop event tracing sessions, instrument an application to
 // provide trace events, and consume trace events.
@@ -244,11 +218,7 @@
 
 #define E_ABORT (HRESULT)0x80004004
 #define E_ACCESSDENIED (HRESULT)0x80070005
-<<<<<<< HEAD
-#define E_BOUNDS  (HRESULT)0x8000000B
-=======
 #define E_BOUNDS (HRESULT)0x8000000B
->>>>>>> 6bbb88c8
 #define E_FAIL (HRESULT)0x80004005
 #define E_HANDLE (HRESULT)0x80070006
 #define E_INVALIDARG (HRESULT)0x80070057
@@ -471,25 +441,14 @@
 typedef const GUID &REFGUID;
 typedef const GUID &REFCLSID;
 
-<<<<<<< HEAD
-#ifdef __EMULATE_UUID
-typedef const void *REFIID;
-#define IsEqualIID(a, b) a == b
-#define IsEqualCLSID(a, b) !memcmp(&a, &b, sizeof(GUID))
-#else  // __EMULATE_UUID
-=======
->>>>>>> 6bbb88c8
 typedef GUID IID;
 typedef IID *LPIID;
 typedef const IID &REFIID;
 inline bool IsEqualGUID(REFGUID rguid1, REFGUID rguid2) {
-<<<<<<< HEAD
-=======
   // Optimization:
   if (&rguid1 == &rguid2)
     return true;
 
->>>>>>> 6bbb88c8
   return !memcmp(&rguid1, &rguid2, sizeof(GUID));
 }
 
@@ -508,10 +467,6 @@
 inline bool IsEqualCLSID(REFCLSID rclsid1, REFCLSID rclsid2) {
   return IsEqualGUID(rclsid1, rclsid2);
 }
-<<<<<<< HEAD
-#endif // __EMULATE_UUID
-=======
->>>>>>> 6bbb88c8
 
 //===--------------------- Struct Types -----------------------------------===//
 
@@ -592,18 +547,6 @@
 #ifdef __EMULATE_UUID
 
 // The following macros are defined to facilitate the lack of 'uuid' on Linux.
-<<<<<<< HEAD
-#define DECLARE_CROSS_PLATFORM_UUIDOF(T)                                       \
-public:                                                                        \
-  static REFIID uuidof() { return static_cast<REFIID>(&T##_ID); }              \
-                                                                               \
-private:                                                                       \
-  __attribute__((visibility("default"))) static const char T##_ID;
-
-#define DEFINE_CROSS_PLATFORM_UUIDOF(T)                                        \
-  __attribute__((visibility("default"))) const char T::T##_ID = '\0';
-#define __uuidof(T) T::uuidof()
-=======
 
 constexpr uint8_t nybble_from_hex(char c) {
   return ((c >= '0' && c <= '9')
@@ -650,7 +593,6 @@
 
 #define __uuidof(T) __emulated_uuidof<typename std::decay<T>::type>()
 
->>>>>>> 6bbb88c8
 #define IID_PPV_ARGS(ppType)                                                   \
   __uuidof(decltype(**(ppType))), reinterpret_cast<void **>(ppType)
 
@@ -669,26 +611,10 @@
 
 #endif // __EMULATE_UUID
 
-#else // __EMULATE_UUID
-
-#define DECLARE_CROSS_PLATFORM_UUIDOF(T)
-#define DEFINE_CROSS_PLATFORM_UUIDOF(T)
-
-template <typename T> inline void **IID_PPV_ARGS_Helper(T **pp) {
-  return reinterpret_cast<void **>(pp);
-}
-#define IID_PPV_ARGS(ppType) __uuidof(**(ppType)), IID_PPV_ARGS_Helper(ppType)
-
-#endif // __EMULATE_UUID
-
 //===--------------------- COM Interfaces ---------------------------------===//
 
-<<<<<<< HEAD
-struct __declspec(uuid("00000000-0000-0000-C000-000000000046")) IUnknown {
-=======
 CROSS_PLATFORM_UUIDOF(IUnknown, "00000000-0000-0000-C000-000000000046")
 struct IUnknown {
->>>>>>> 6bbb88c8
   IUnknown() : m_count(0) {};
   virtual HRESULT QueryInterface(REFIID riid, void **ppvObject) = 0;
   virtual ULONG AddRef();
@@ -702,45 +628,25 @@
   std::atomic<unsigned long> m_count;
 };
 
-<<<<<<< HEAD
-struct __declspec(uuid("ECC8691B-C1DB-4DC0-855E-65F6C551AF49")) INoMarshal
-    : public IUnknown {
-  DECLARE_CROSS_PLATFORM_UUIDOF(INoMarshal)
-};
-
-struct __declspec(uuid("00000002-0000-0000-C000-000000000046")) IMalloc
-    : public IUnknown {
-=======
 CROSS_PLATFORM_UUIDOF(INoMarshal, "ECC8691B-C1DB-4DC0-855E-65F6C551AF49")
 struct INoMarshal : public IUnknown {};
 
 CROSS_PLATFORM_UUIDOF(IMalloc, "00000002-0000-0000-C000-000000000046")
 struct IMalloc : public IUnknown {
->>>>>>> 6bbb88c8
   virtual void *Alloc(size_t size);
   virtual void *Realloc(void *ptr, size_t size);
   virtual void Free(void *ptr);
   virtual HRESULT QueryInterface(REFIID riid, void **ppvObject);
 };
 
-<<<<<<< HEAD
-struct __declspec(uuid("0C733A30-2A1C-11CE-ADE5-00AA0044773D"))
-    ISequentialStream : public IUnknown {
-=======
 CROSS_PLATFORM_UUIDOF(ISequentialStream, "0C733A30-2A1C-11CE-ADE5-00AA0044773D")
 struct ISequentialStream : public IUnknown {
->>>>>>> 6bbb88c8
   virtual HRESULT Read(void *pv, ULONG cb, ULONG *pcbRead) = 0;
   virtual HRESULT Write(const void *pv, ULONG cb, ULONG *pcbWritten) = 0;
 };
 
-<<<<<<< HEAD
-struct __declspec(uuid("0000000c-0000-0000-C000-000000000046")) IStream
-    : public ISequentialStream {
-=======
 CROSS_PLATFORM_UUIDOF(IStream, "0000000c-0000-0000-C000-000000000046")
 struct IStream : public ISequentialStream {
->>>>>>> 6bbb88c8
   virtual HRESULT Seek(LARGE_INTEGER dlibMove, DWORD dwOrigin,
                        ULARGE_INTEGER *plibNewPosition) = 0;
   virtual HRESULT SetSize(ULARGE_INTEGER libNewSize) = 0;
