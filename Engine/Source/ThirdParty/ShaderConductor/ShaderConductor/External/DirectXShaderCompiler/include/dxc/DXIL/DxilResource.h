--- conflicted
+++ resolved
@@ -56,12 +56,9 @@
   unsigned GetElementStride() const;
   void SetElementStride(unsigned ElemStride);
 
-<<<<<<< HEAD
-=======
   unsigned GetBaseAlignLog2() const;
   void SetBaseAlignLog2(unsigned baseAlignLog2);
 
->>>>>>> 6bbb88c8
   DXIL::SamplerFeedbackType GetSamplerFeedbackType() const;
   void SetSamplerFeedbackType(DXIL::SamplerFeedbackType Value);
 
@@ -82,15 +79,12 @@
   bool IsRawBuffer() const;
   bool IsTBuffer() const;
   bool IsFeedbackTexture() const;
-<<<<<<< HEAD
-=======
   bool IsAnyArrayTexture() const;
   bool IsAnyTextureCube() const;
   bool IsArrayKind() const;
 
   bool HasAtomic64Use() const;
   void SetHasAtomic64Use(bool b);
->>>>>>> 6bbb88c8
 
   static bool classof(const DxilResourceBase *R) {
     return R->GetClass() == DXIL::ResourceClass::SRV || R->GetClass() == DXIL::ResourceClass::UAV;
