///////////////////////////////////////////////////////////////////////////////
//                                                                           //
// DxilRootSignature.h                                                       //
// Copyright (C) Microsoft Corporation. All rights reserved.                 //
// This file is distributed under the University of Illinois Open Source     //
// License. See LICENSE.TXT for details.                                     //
//                                                                           //
// HLSL root signature parsing.                                              //
//                                                                           //
///////////////////////////////////////////////////////////////////////////////

#pragma once

#ifndef __DXC_ROOTSIGNATURE__
#define __DXC_ROOTSIGNATURE__

#include <stdint.h>

#include "dxc/Support/WinAdapter.h"

struct IDxcBlob;
struct IDxcBlobEncoding;

namespace llvm {
  class raw_ostream;
}

namespace hlsl {

// Forward declarations.
struct DxilDescriptorRange;
struct DxilDescriptorRange1;
struct DxilRootConstants;
struct DxilRootDescriptor;
struct DxilRootDescriptor1;
struct DxilRootDescriptorTable;
struct DxilRootDescriptorTable1;
struct DxilRootParameter;
struct DxilRootParameter1;
struct DxilRootSignatureDesc;
struct DxilRootSignatureDesc1;
struct DxilStaticSamplerDesc;
struct DxilVersionedRootSignatureDesc;

// Constant values.
static const uint32_t DxilDescriptorRangeOffsetAppend = 0xffffffff;
static const uint32_t DxilSystemReservedRegisterSpaceValuesStart = 0xfffffff0;
static const uint32_t DxilSystemReservedRegisterSpaceValuesEnd = 0xffffffff;
#define DxilMipLodBiaxMax ( 15.99f )
#define DxilMipLodBiaxMin ( -16.0f )
#define DxilFloat32Max ( 3.402823466e+38f )
static const uint32_t DxilMipLodFractionalBitCount = 8;
static const uint32_t DxilMapAnisotropy = 16;

// Enumerations and flags.
enum class DxilComparisonFunc : unsigned{
  Never = 1,
  Less = 2,
  Equal = 3,
  LessEqual = 4,
  Greater = 5,
  NotEqual = 6,
  GreaterEqual = 7,
  Always = 8
};
enum class DxilDescriptorRangeFlags : unsigned {
  None = 0,
  DescriptorsVolatile = 0x1,
  DataVolatile = 0x2,
  DataStaticWhileSetAtExecute = 0x4,
  DataStatic = 0x8,
  DescriptorsStaticKeepingBufferBoundsChecks = 0x10000,
  ValidFlags = 0x1000f,
  ValidSamplerFlags = DescriptorsVolatile
};
enum class DxilDescriptorRangeType : unsigned {
  SRV = 0,
  UAV = 1,
  CBV = 2,
  Sampler = 3,
  MaxValue = 3
};
enum class DxilRootDescriptorFlags : unsigned {
  None = 0,
  DataVolatile = 0x2,
  DataStaticWhileSetAtExecute = 0x4,
  DataStatic = 0x8,
  ValidFlags = 0xe
};
enum class DxilRootSignatureVersion {
  Version_1 = 1,
  Version_1_0 = 1,
  Version_1_1 = 2
};
enum class DxilRootSignatureCompilationFlags {
  None = 0x0,
  LocalRootSignature = 0x1,
  GlobalRootSignature = 0x2,
};
enum class DxilRootSignatureFlags : uint32_t {
  None = 0,
  AllowInputAssemblerInputLayout = 0x1,
  DenyVertexShaderRootAccess = 0x2,
  DenyHullShaderRootAccess = 0x4,
  DenyDomainShaderRootAccess = 0x8,
  DenyGeometryShaderRootAccess = 0x10,
  DenyPixelShaderRootAccess = 0x20,
  AllowStreamOutput = 0x40,
  LocalRootSignature = 0x80,
  DenyAmplificationShaderRootAccess = 0x100,
  DenyMeshShaderRootAccess = 0x200,
<<<<<<< HEAD
  AllowLowTierReservedHwCbLimit = 0x80000000,
  ValidFlags = 0x800003ff
=======
  CBVSRVUAVHeapDirectlyIndexed = 0x400,
  SamplerHeapDirectlyIndexed = 0x800,
  AllowLowTierReservedHwCbLimit = 0x80000000,
  ValidFlags = 0x80000fff
>>>>>>> 6bbb88c8
};
enum class DxilRootParameterType {
  DescriptorTable = 0,
  Constants32Bit = 1,
  CBV = 2,
  SRV = 3,
  UAV = 4,
  MaxValue = 4
};
enum class DxilFilter {
  // TODO: make these names consistent with code convention
  MIN_MAG_MIP_POINT = 0,
  MIN_MAG_POINT_MIP_LINEAR = 0x1,
  MIN_POINT_MAG_LINEAR_MIP_POINT = 0x4,
  MIN_POINT_MAG_MIP_LINEAR = 0x5,
  MIN_LINEAR_MAG_MIP_POINT = 0x10,
  MIN_LINEAR_MAG_POINT_MIP_LINEAR = 0x11,
  MIN_MAG_LINEAR_MIP_POINT = 0x14,
  MIN_MAG_MIP_LINEAR = 0x15,
  ANISOTROPIC = 0x55,
  COMPARISON_MIN_MAG_MIP_POINT = 0x80,
  COMPARISON_MIN_MAG_POINT_MIP_LINEAR = 0x81,
  COMPARISON_MIN_POINT_MAG_LINEAR_MIP_POINT = 0x84,
  COMPARISON_MIN_POINT_MAG_MIP_LINEAR = 0x85,
  COMPARISON_MIN_LINEAR_MAG_MIP_POINT = 0x90,
  COMPARISON_MIN_LINEAR_MAG_POINT_MIP_LINEAR = 0x91,
  COMPARISON_MIN_MAG_LINEAR_MIP_POINT = 0x94,
  COMPARISON_MIN_MAG_MIP_LINEAR = 0x95,
  COMPARISON_ANISOTROPIC = 0xd5,
  MINIMUM_MIN_MAG_MIP_POINT = 0x100,
  MINIMUM_MIN_MAG_POINT_MIP_LINEAR = 0x101,
  MINIMUM_MIN_POINT_MAG_LINEAR_MIP_POINT = 0x104,
  MINIMUM_MIN_POINT_MAG_MIP_LINEAR = 0x105,
  MINIMUM_MIN_LINEAR_MAG_MIP_POINT = 0x110,
  MINIMUM_MIN_LINEAR_MAG_POINT_MIP_LINEAR = 0x111,
  MINIMUM_MIN_MAG_LINEAR_MIP_POINT = 0x114,
  MINIMUM_MIN_MAG_MIP_LINEAR = 0x115,
  MINIMUM_ANISOTROPIC = 0x155,
  MAXIMUM_MIN_MAG_MIP_POINT = 0x180,
  MAXIMUM_MIN_MAG_POINT_MIP_LINEAR = 0x181,
  MAXIMUM_MIN_POINT_MAG_LINEAR_MIP_POINT = 0x184,
  MAXIMUM_MIN_POINT_MAG_MIP_LINEAR = 0x185,
  MAXIMUM_MIN_LINEAR_MAG_MIP_POINT = 0x190,
  MAXIMUM_MIN_LINEAR_MAG_POINT_MIP_LINEAR = 0x191,
  MAXIMUM_MIN_MAG_LINEAR_MIP_POINT = 0x194,
  MAXIMUM_MIN_MAG_MIP_LINEAR = 0x195,
  MAXIMUM_ANISOTROPIC = 0x1d5
};
enum class DxilShaderVisibility {
  All = 0,
  Vertex = 1,
  Hull = 2,
  Domain = 3,
  Geometry = 4,
  Pixel = 5,
  Amplification = 6,
  Mesh = 7,
  MaxValue = 7
};
enum class DxilStaticBorderColor {
  TransparentBlack = 0,
  OpaqueBlack = 1,
  OpaqueWhite = 2
};
enum class DxilTextureAddressMode {
  Wrap = 1,
  Mirror = 2,
  Clamp = 3,
  Border = 4,
  MirrorOnce = 5
};

// Structure definitions for serialized structures.
#pragma pack(push, 1)
struct DxilContainerRootDescriptor1
{
  uint32_t ShaderRegister;
  uint32_t RegisterSpace;
  uint32_t Flags;
};
struct DxilContainerDescriptorRange
{
  uint32_t RangeType;
  uint32_t NumDescriptors;
  uint32_t BaseShaderRegister;
  uint32_t RegisterSpace;
  uint32_t OffsetInDescriptorsFromTableStart;
};
struct DxilContainerDescriptorRange1
{
  uint32_t RangeType;
  uint32_t NumDescriptors;
  uint32_t BaseShaderRegister;
  uint32_t RegisterSpace;
  uint32_t Flags;
  uint32_t OffsetInDescriptorsFromTableStart;
};
struct DxilContainerRootDescriptorTable
{
  uint32_t NumDescriptorRanges;
  uint32_t DescriptorRangesOffset;
};
struct DxilContainerRootParameter
{
  uint32_t ParameterType;
  uint32_t ShaderVisibility;
  uint32_t PayloadOffset;
};
struct DxilContainerRootSignatureDesc
{
  uint32_t Version;
  uint32_t NumParameters;
  uint32_t RootParametersOffset;
  uint32_t NumStaticSamplers;
  uint32_t StaticSamplersOffset;
  uint32_t Flags;
};
#pragma pack(pop)

// Structure definitions for in-memory structures.
struct DxilDescriptorRange {
  DxilDescriptorRangeType RangeType;
  uint32_t NumDescriptors;
  uint32_t BaseShaderRegister;
  uint32_t RegisterSpace;
  uint32_t OffsetInDescriptorsFromTableStart;
};
struct DxilRootDescriptorTable {
  uint32_t NumDescriptorRanges;
  _Field_size_full_(NumDescriptorRanges)  DxilDescriptorRange *pDescriptorRanges;
};
struct DxilRootConstants {
  uint32_t ShaderRegister;
  uint32_t RegisterSpace;
  uint32_t Num32BitValues;
};
struct DxilRootDescriptor {
  uint32_t ShaderRegister;
  uint32_t RegisterSpace;
};
struct DxilRootDescriptor1 {
  uint32_t ShaderRegister;
  uint32_t RegisterSpace;
  DxilRootDescriptorFlags Flags;
};
struct DxilRootParameter {
  DxilRootParameterType ParameterType;
  union {
    DxilRootDescriptorTable DescriptorTable;
    DxilRootConstants Constants;
    DxilRootDescriptor Descriptor;
  };
  DxilShaderVisibility ShaderVisibility;
};
struct DxilDescriptorRange1 {
  DxilDescriptorRangeType RangeType;
  uint32_t NumDescriptors;
  uint32_t BaseShaderRegister;
  uint32_t RegisterSpace;
  DxilDescriptorRangeFlags Flags;
  uint32_t OffsetInDescriptorsFromTableStart;
};
struct DxilRootDescriptorTable1 {
  uint32_t NumDescriptorRanges;
  _Field_size_full_(NumDescriptorRanges)  DxilDescriptorRange1 *pDescriptorRanges;
};
struct DxilRootParameter1 {
  DxilRootParameterType ParameterType;
  union {
    DxilRootDescriptorTable1 DescriptorTable;
    DxilRootConstants Constants;
    DxilRootDescriptor1 Descriptor;
  };
  DxilShaderVisibility ShaderVisibility;
};
struct DxilRootSignatureDesc {
  uint32_t NumParameters;
  _Field_size_full_(NumParameters) DxilRootParameter *pParameters;
  uint32_t NumStaticSamplers;
  _Field_size_full_(NumStaticSamplers) DxilStaticSamplerDesc *pStaticSamplers;
  DxilRootSignatureFlags Flags;
};
struct DxilStaticSamplerDesc {
  DxilFilter Filter;
  DxilTextureAddressMode AddressU;
  DxilTextureAddressMode AddressV;
  DxilTextureAddressMode AddressW;
  float MipLODBias;
  uint32_t MaxAnisotropy;
  DxilComparisonFunc ComparisonFunc;
  DxilStaticBorderColor BorderColor;
  float MinLOD;
  float MaxLOD;
  uint32_t ShaderRegister;
  uint32_t RegisterSpace;
  DxilShaderVisibility ShaderVisibility;
};
struct DxilRootSignatureDesc1 {
  uint32_t NumParameters;
  _Field_size_full_(NumParameters) DxilRootParameter1 *pParameters;
  uint32_t NumStaticSamplers;
  _Field_size_full_(NumStaticSamplers) DxilStaticSamplerDesc *pStaticSamplers;
  DxilRootSignatureFlags Flags;
};
struct DxilVersionedRootSignatureDesc {
  DxilRootSignatureVersion Version;
  union {
    DxilRootSignatureDesc Desc_1_0;
    DxilRootSignatureDesc1 Desc_1_1;
  };
};

void printRootSignature(const DxilVersionedRootSignatureDesc &RS, llvm::raw_ostream &os);

// Use this class to represent a root signature that may be in memory or serialized.
// There is just enough API surface to help callers not take a dependency on Windows headers.
class RootSignatureHandle {
private:
  const DxilVersionedRootSignatureDesc *m_pDesc;
  IDxcBlob *m_pSerialized;
public:
  RootSignatureHandle() : m_pDesc(nullptr), m_pSerialized(nullptr) {}
  RootSignatureHandle(const RootSignatureHandle &) = delete;
  RootSignatureHandle(RootSignatureHandle &&other);
  ~RootSignatureHandle() { Clear(); }

  bool IsEmpty() const {
    return m_pDesc == nullptr && m_pSerialized == nullptr;
  }
  IDxcBlob *GetSerialized() const { return m_pSerialized; }
  const uint8_t *GetSerializedBytes() const;
  unsigned GetSerializedSize() const;

  void Assign(const DxilVersionedRootSignatureDesc *pDesc, IDxcBlob *pSerialized);
  void Clear();
  void LoadSerialized(const uint8_t *pData, uint32_t length);
  void EnsureSerializedAvailable();
  void Deserialize();

  const DxilVersionedRootSignatureDesc *GetDesc() const { return m_pDesc; }
};

void DeleteRootSignature(const DxilVersionedRootSignatureDesc *pRootSignature);  

// Careful to delete: returns the original root signature, if conversion is not required.  
void ConvertRootSignature(const DxilVersionedRootSignatureDesc* pRootSignatureIn,
                          DxilRootSignatureVersion RootSignatureVersionOut,  
                          const DxilVersionedRootSignatureDesc ** ppRootSignatureOut);

void SerializeRootSignature(const DxilVersionedRootSignatureDesc *pRootSignature,
                            _Outptr_ IDxcBlob **ppBlob, _Outptr_ IDxcBlobEncoding **ppErrorBlob,
                            bool bAllowReservedRegisterSpace);

void DeserializeRootSignature(_In_reads_bytes_(SrcDataSizeInBytes) const void *pSrcData,
                              _In_ uint32_t SrcDataSizeInBytes,
                              _Out_ const DxilVersionedRootSignatureDesc **ppRootSignature);

// Takes PSV - pipeline state validation data, not shader container.
bool VerifyRootSignatureWithShaderPSV(_In_ const DxilVersionedRootSignatureDesc *pDesc,
                                      _In_ DXIL::ShaderKind ShaderKind,
                                      _In_reads_bytes_(PSVSize) const void *pPSVData,
                                      _In_ uint32_t PSVSize,
                                      _In_ llvm::raw_ostream &DiagStream);

// standalone verification
bool VerifyRootSignature(_In_ const DxilVersionedRootSignatureDesc *pDesc,
                         _In_ llvm::raw_ostream &DiagStream,
                         _In_ bool bAllowReservedRegisterSpace);

} // namespace hlsl

#endif // __DXC_ROOTSIGNATURE__<|MERGE_RESOLUTION|>--- conflicted
+++ resolved
@@ -109,15 +109,10 @@
   LocalRootSignature = 0x80,
   DenyAmplificationShaderRootAccess = 0x100,
   DenyMeshShaderRootAccess = 0x200,
-<<<<<<< HEAD
-  AllowLowTierReservedHwCbLimit = 0x80000000,
-  ValidFlags = 0x800003ff
-=======
   CBVSRVUAVHeapDirectlyIndexed = 0x400,
   SamplerHeapDirectlyIndexed = 0x800,
   AllowLowTierReservedHwCbLimit = 0x80000000,
   ValidFlags = 0x80000fff
->>>>>>> 6bbb88c8
 };
 enum class DxilRootParameterType {
   DescriptorTable = 0,
