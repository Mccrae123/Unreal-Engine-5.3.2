///////////////////////////////////////////////////////////////////////////////
//                                                                           //
// HLOperations.h                                                            //
// Copyright (C) Microsoft Corporation. All rights reserved.                 //
// This file is distributed under the University of Illinois Open Source     //
// License. See LICENSE.TXT for details.                                     //
//                                                                           //
// Implentation of High Level DXIL operations.                               //
//                                                                           //
///////////////////////////////////////////////////////////////////////////////

#pragma once

#include "llvm/IR/IRBuilder.h"
#include <string>

namespace llvm {
class Argument;
template<typename T> class ArrayRef;
class AttributeSet;
class CallInst;
class Function;
class FunctionType;
class Module;
class StringRef;
class Type;
class Value;
}

namespace hlsl {

enum class HLOpcodeGroup {
  NotHL,
  HLExtIntrinsic,
  HLIntrinsic,
  HLCast,
  HLInit,
  HLBinOp,
  HLUnOp,
  HLSubscript,
  HLMatLoadStore,
  HLSelect,
  HLCreateHandle,
  HLAnnotateHandle,
  NumOfHLOps
};

enum class HLBinaryOpcode {
  Invalid,
  Mul,
  Div,
  Rem,
  Add,
  Sub,
  Shl,
  Shr,
  LT,
  GT,
  LE,
  GE,
  EQ,
  NE,
  And,
  Xor,
  Or,
  LAnd,
  LOr,
  UDiv,
  URem,
  UShr,
  ULT,
  UGT,
  ULE,
  UGE,
  NumOfBO,
};

enum class HLUnaryOpcode {
  Invalid,
  PostInc,
  PostDec,
  PreInc,
  PreDec,
  Plus,
  Minus,
  Not,
  LNot,
  NumOfUO,
};

enum class HLSubscriptOpcode {
  DefaultSubscript,
  ColMatSubscript,
  RowMatSubscript,
  ColMatElement,
  RowMatElement,
  DoubleSubscript,
  CBufferSubscript,
  VectorSubscript,   // Only for bool vector, other vector type will use GEP directly.
};

enum class HLCastOpcode {
  DefaultCast,
  UnsignedUnsignedCast,
  FromUnsignedCast,
  ToUnsignedCast,
  ColMatrixToVecCast,
  RowMatrixToVecCast,
  ColMatrixToRowMatrix,
  RowMatrixToColMatrix,
  HandleToResCast,
};

enum class HLMatLoadStoreOpcode {
  ColMatLoad,
  ColMatStore,
  RowMatLoad,
  RowMatStore,
};

extern const char * const HLPrefix;

HLOpcodeGroup GetHLOpcodeGroup(llvm::Function *F);
HLOpcodeGroup GetHLOpcodeGroupByName(const llvm::Function *F);
llvm::StringRef GetHLOpcodeGroupNameByAttr(llvm::Function *F);
llvm::StringRef GetHLLowerStrategy(llvm::Function *F);
unsigned  GetHLOpcode(const llvm::CallInst *CI);
unsigned  GetRowMajorOpcode(HLOpcodeGroup group, unsigned opcode);
void SetHLLowerStrategy(llvm::Function *F, llvm::StringRef S);

void SetHLWaveSensitive(llvm::Function *F);
bool IsHLWaveSensitive(llvm::Function *F);

// For intrinsic opcode.
bool HasUnsignedOpcode(unsigned opcode);
unsigned GetUnsignedOpcode(unsigned opcode);
// For HLBinaryOpcode.
bool HasUnsignedOpcode(HLBinaryOpcode opcode);
HLBinaryOpcode GetUnsignedOpcode(HLBinaryOpcode opcode);

llvm::StringRef GetHLOpcodeGroupName(HLOpcodeGroup op);

namespace HLOperandIndex {
// Opcode parameter.
const unsigned kOpcodeIdx = 0;

// Used to initialize values that have no valid index in the HL overload.
const unsigned kInvalidIdx = UINT32_MAX;

// Matrix store.
const unsigned kMatStoreDstPtrOpIdx = 1;
const unsigned kMatStoreValOpIdx = 2;

// Matrix load.
const unsigned kMatLoadPtrOpIdx = 1;

// Normal subscipts.
const unsigned kSubscriptObjectOpIdx = 1;
const unsigned kSubscriptIndexOpIdx = 2;

// Double subscripts.
const unsigned kDoubleSubscriptMipLevelOpIdx = 3;

// Matrix subscripts.
const unsigned kMatSubscriptMatOpIdx = 1;
const unsigned kMatSubscriptSubOpIdx = 2;

// Matrix init.
const unsigned kMatArrayInitMatOpIdx = 1;
const unsigned kMatArrayInitFirstArgOpIdx = 2;

// Array Init.
const unsigned kArrayInitPtrOpIdx = 1;
const unsigned kArrayInitFirstArgOpIdx = 2;

// Normal Init.
const unsigned kInitFirstArgOpIdx = 1;

// Unary operators.
const unsigned kUnaryOpSrc0Idx = 1;

// Binary operators.
const unsigned kBinaryOpSrc0Idx = 1;
const unsigned kBinaryOpSrc1Idx = 2;

// Trinary operators.
const unsigned kTrinaryOpSrc0Idx = 1;
const unsigned kTrinaryOpSrc1Idx = 2;
const unsigned kTrinaryOpSrc2Idx = 3;

// Interlocked.
const unsigned kInterlockedDestOpIndex = 1;
const unsigned kInterlockedValueOpIndex = 2;
const unsigned kInterlockedOriginalValueOpIndex = 3;

// Interlocked method
const unsigned kInterlockedMethodValueOpIndex = 3;

// InterlockedCompareExchange.
const unsigned kInterlockedCmpDestOpIndex = 1;
const unsigned kInterlockedCmpCompareValueOpIndex = 2;
const unsigned kInterlockedCmpValueOpIndex = 3;
const unsigned kInterlockedCmpOriginalValueOpIndex = 4;

// Lerp.
const unsigned kLerpOpXIdx = 1;
const unsigned kLerpOpYIdx = 2;
const unsigned kLerpOpSIdx = 3;

// ProcessTessFactorIsoline.
const unsigned kProcessTessFactorRawDetailFactor = 1;
const unsigned kProcessTessFactorRawDensityFactor = 2;
const unsigned kProcessTessFactorRoundedDetailFactor = 3;
const unsigned kProcessTessFactorRoundedDensityFactor = 4;

// ProcessTessFactor.
const unsigned kProcessTessFactorRawEdgeFactor = 1;
const unsigned kProcessTessFactorInsideScale = 2;
const unsigned kProcessTessFactorRoundedEdgeFactor = 3;
const unsigned kProcessTessFactorRoundedInsideFactor = 4;
const unsigned kProcessTessFactorUnRoundedInsideFactor = 5;

// Reflect.
const unsigned kReflectOpIIdx = 1;
const unsigned kReflectOpNIdx = 2;

// Refract
const unsigned kRefractOpIIdx = 1;
const unsigned kRefractOpNIdx = 2;
const unsigned kRefractOpEtaIdx = 3;

// SmoothStep.
const unsigned kSmoothStepOpMinIdx = 1;
const unsigned kSmoothStepOpMaxIdx = 2;
const unsigned kSmoothStepOpXIdx = 3;

// Clamp
const unsigned kClampOpXIdx = 1;
const unsigned kClampOpMinIdx = 2;
const unsigned kClampOpMaxIdx = 3;


// Object functions.
const unsigned kHandleOpIdx = 1;
// Store.
const unsigned kStoreOffsetOpIdx = 2;
const unsigned kStoreValOpIdx = 3;
// Load.
const unsigned kBufLoadAddrOpIdx = 2;
const unsigned kBufLoadStatusOpIdx = 3;
const unsigned kRWTexLoadStatusOpIdx = 3;
const unsigned kTexLoadOffsetOpIdx = 3;
const unsigned kTexLoadStatusOpIdx = 4;
// Load for Texture2DMS
const unsigned kTex2DMSLoadSampleIdxOpIdx = 3;
const unsigned kTex2DMSLoadOffsetOpIdx = 4;
const unsigned kTex2DMSLoadStatusOpIdx = 5;
// mips.Operator.
const unsigned kMipLoadAddrOpIdx = 3;
const unsigned kMipLoadOffsetOpIdx = 4;
const unsigned kMipLoadStatusOpIdx = 5;

// Sample.
const unsigned kSampleSamplerArgIndex = 2;
const unsigned kSampleCoordArgIndex = 3;
const unsigned kSampleOffsetArgIndex = 4;
const unsigned kSampleClampArgIndex = 5;
const unsigned kSampleStatusArgIndex = 6;

// SampleG.
const unsigned kSampleGDDXArgIndex = 4;
const unsigned kSampleGDDYArgIndex = 5;
const unsigned kSampleGOffsetArgIndex = 6;
const unsigned kSampleGClampArgIndex = 7;
const unsigned kSampleGStatusArgIndex = 8;

// SampleCmp.
const unsigned kSampleCmpCmpValArgIndex = 4;
const unsigned kSampleCmpOffsetArgIndex = 5;
const unsigned kSampleCmpClampArgIndex = 6;
const unsigned kSampleCmpStatusArgIndex = 7;

// SampleBias.
const unsigned kSampleBBiasArgIndex = 4;
const unsigned kSampleBOffsetArgIndex = 5;
const unsigned kSampleBClampArgIndex = 6;
const unsigned kSampleBStatusArgIndex = 7;

// SampleLevel.
const unsigned kSampleLLevelArgIndex = 4;
const unsigned kSampleLOffsetArgIndex = 5;
const unsigned kSampleLStatusArgIndex = 6;

// SampleCmpLevelZero.
const unsigned kSampleCmpLZCmpValArgIndex = 4;
const unsigned kSampleCmpLZOffsetArgIndex = 5;
const unsigned kSampleCmpLZStatusArgIndex = 6;

// Gather.
const unsigned kGatherSamplerArgIndex = 2;
const unsigned kGatherCoordArgIndex = 3;
const unsigned kGatherOffsetArgIndex = 4;
const unsigned kGatherStatusArgIndex = 5;
const unsigned kGatherSampleOffsetArgIndex = 5;
const unsigned kGatherStatusWithSampleOffsetArgIndex = 8;
const unsigned kGatherCubeStatusArgIndex = 4;

// GatherCmp.
const unsigned kGatherCmpCmpValArgIndex = 4;
const unsigned kGatherCmpOffsetArgIndex = 5;
const unsigned kGatherCmpStatusArgIndex = 6;
const unsigned kGatherCmpSampleOffsetArgIndex = 6;
const unsigned kGatherCmpStatusWithSampleOffsetArgIndex = 9;
const unsigned kGatherCmpCubeStatusArgIndex = 5;

// WriteSamplerFeedback.
const unsigned kWriteSamplerFeedbackSampledArgIndex = 2;
const unsigned kWriteSamplerFeedbackSamplerArgIndex = 3;
const unsigned kWriteSamplerFeedbackCoordArgIndex = 4;
const unsigned kWriteSamplerFeedbackBias_BiasArgIndex = 5;
const unsigned kWriteSamplerFeedbackLevel_LodArgIndex = 5;
const unsigned kWriteSamplerFeedbackGrad_DdxArgIndex = 5;
const unsigned kWriteSamplerFeedbackGrad_DdyArgIndex = 6;
const unsigned kWriteSamplerFeedback_ClampArgIndex = 5;
const unsigned kWriteSamplerFeedbackBias_ClampArgIndex = 6;
const unsigned kWriteSamplerFeedbackGrad_ClampArgIndex = 7;

// StreamAppend.
const unsigned kStreamAppendStreamOpIndex = 1;
const unsigned kStreamAppendDataOpIndex = 2;

// Append.
const unsigned kAppendValOpIndex = 2;

// Interlocked.
const unsigned kObjectInterlockedDestOpIndex = 2;
const unsigned kObjectInterlockedValueOpIndex = 3;
const unsigned kObjectInterlockedOriginalValueOpIndex = 4;

// InterlockedCompareExchange.
const unsigned kObjectInterlockedCmpDestOpIndex = 2;
const unsigned kObjectInterlockedCmpCompareValueOpIndex = 3;
const unsigned kObjectInterlockedCmpValueOpIndex = 4;
const unsigned kObjectInterlockedCmpOriginalValueOpIndex = 5;

// GetSamplePosition.
const unsigned kGetSamplePositionSampleIdxOpIndex = 2;

// GetDimensions.
const unsigned kGetDimensionsMipLevelOpIndex = 2;
const unsigned kGetDimensionsMipWidthOpIndex = 3;
const unsigned kGetDimensionsNoMipWidthOpIndex = 2;

// WaveAllEqual.
const unsigned kWaveAllEqualValueOpIdx = 1;

// CreateHandle.
const unsigned kCreateHandleResourceOpIdx = 1;
const unsigned kCreateHandleIndexOpIdx = 2; // Only for array of cbuffer.

// AnnotateHandle.
const unsigned kAnnotateHandleHandleOpIdx = 1;
<<<<<<< HEAD
const unsigned kAnnotateHandleResourceClassOpIdx = 2;
const unsigned kAnnotateHandleResourceKindOpIdx = 3;
const unsigned kAnnotateHandleResourcePropertiesOpIdx = 4;
const unsigned kAnnotateHandleResourceTypeOpIdx = 5;

=======
const unsigned kAnnotateHandleResourcePropertiesOpIdx = 2;
const unsigned kAnnotateHandleResourceTypeOpIdx = 3;
>>>>>>> 6bbb88c8

// TraceRay.
const unsigned kTraceRayRayDescOpIdx = 7;
const unsigned kTraceRayPayLoadOpIdx = 8;

// CallShader.
const unsigned kCallShaderPayloadOpIdx = 2;

// TraceRayInline.
const unsigned kTraceRayInlineRayDescOpIdx = 5;

// ReportIntersection.
const unsigned kReportIntersectionAttributeOpIdx = 3;

// DispatchMesh
const unsigned kDispatchMeshOpThreadX = 1;
const unsigned kDispatchMeshOpThreadY = 2;
const unsigned kDispatchMeshOpThreadZ = 3;
const unsigned kDispatchMeshOpPayload = 4;

} // namespace HLOperandIndex

llvm::Function *GetOrCreateHLFunction(llvm::Module &M,
                                      llvm::FunctionType *funcTy,
                                      HLOpcodeGroup group, unsigned opcode);
llvm::Function *GetOrCreateHLFunction(llvm::Module &M,
                                      llvm::FunctionType *funcTy,
                                      HLOpcodeGroup group,
                                      llvm::StringRef *groupName,
                                      llvm::StringRef *fnName,
                                      unsigned opcode);

llvm::Function *GetOrCreateHLFunction(llvm::Module &M,
                                      llvm::FunctionType *funcTy,
                                      HLOpcodeGroup group, unsigned opcode,
                                      const llvm::AttributeSet &attribs);
llvm::Function *GetOrCreateHLFunction(llvm::Module &M,
                                      llvm::FunctionType *funcTy,
                                      HLOpcodeGroup group,
                                      llvm::StringRef *groupName,
                                      llvm::StringRef *fnName,
                                      unsigned opcode,
                                      const llvm::AttributeSet &attribs);

llvm::Function *GetOrCreateHLFunctionWithBody(llvm::Module &M,
                                              llvm::FunctionType *funcTy,
                                              HLOpcodeGroup group,
                                              unsigned opcode,
                                              llvm::StringRef name);

llvm::Value *callHLFunction(llvm::Module &Module, HLOpcodeGroup OpcodeGroup, unsigned Opcode,
                            llvm::Type *RetTy, llvm::ArrayRef<llvm::Value*> Args,
                            const llvm::AttributeSet &attribs, llvm::IRBuilder<> &Builder);

llvm::Value *callHLFunction(llvm::Module &Module, HLOpcodeGroup OpcodeGroup, unsigned Opcode,
                            llvm::Type *RetTy, llvm::ArrayRef<llvm::Value*> Args,
                            llvm::IRBuilder<> &Builder);

} // namespace hlsl<|MERGE_RESOLUTION|>--- conflicted
+++ resolved
@@ -360,16 +360,8 @@
 
 // AnnotateHandle.
 const unsigned kAnnotateHandleHandleOpIdx = 1;
-<<<<<<< HEAD
-const unsigned kAnnotateHandleResourceClassOpIdx = 2;
-const unsigned kAnnotateHandleResourceKindOpIdx = 3;
-const unsigned kAnnotateHandleResourcePropertiesOpIdx = 4;
-const unsigned kAnnotateHandleResourceTypeOpIdx = 5;
-
-=======
 const unsigned kAnnotateHandleResourcePropertiesOpIdx = 2;
 const unsigned kAnnotateHandleResourceTypeOpIdx = 3;
->>>>>>> 6bbb88c8
 
 // TraceRay.
 const unsigned kTraceRayRayDescOpIdx = 7;
