--- conflicted
+++ resolved
@@ -85,11 +85,7 @@
   ROW(ViewID,                 NotInSig _61, NA,       NotInSig _61, NotInSig _61, NA,       NA,       NA,         NotInSig _61, NA,       NA,       NA,       NotInSig _61, NA,       NotInSig _61,  NA,            NA,       NotInSig, NA,       NA,        NA) \
   ROW(Barycentrics,           NA,           NA,       NA,           NA,           NA,       NA,       NA,         NA,           NA,       NA,       NA,       NA,           NA,       NotPacked _61, NA,            NA,       NA,       NA,       NA,        NA) \
   ROW(ShadingRate,            NA,           SV _64,   NA,           NA,           SV _64,   SV _64,   NA,         NA,           SV _64,   SV _64,   SV _64,   NA,           SV _64,   SV _64,        NA,            NA,       NA,       NA,       SV,        NA) \
-<<<<<<< HEAD
-  ROW(CullPrimitive,          NA,           NA,       NA,           NA,           NA,       NA,       NA,         NA,           NA,       NA,       NA,       NA,           NA,       NA,            NA,            NA,       NA,       NA,       NotPacked, NA)
-=======
   ROW(CullPrimitive,          NA,           NA,       NA,           NA,           NA,       NA,       NA,         NA,           NA,       NA,       NA,       NA,           NA,       NotInSig,      NA,            NA,       NA,       NA,       NotPacked, NA)
->>>>>>> 6bbb88c8
 // INTERPRETATION-TABLE:END
 
 const VersionedSemanticInterpretation SigPoint::ms_SemanticInterpretationTable[(unsigned)DXIL::SemanticKind::Invalid][(unsigned)SigPoint::Kind::Invalid] = {
