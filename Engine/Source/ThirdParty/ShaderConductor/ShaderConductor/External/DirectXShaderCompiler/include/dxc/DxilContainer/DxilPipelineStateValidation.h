--- conflicted
+++ resolved
@@ -363,51 +363,24 @@
   uint32_t GetDynamicIndexMask() const { return !m_pElement0 ? 0 : (uint32_t)m_pElement0->DynamicMaskAndStream & 0xF; }
 };
 
-<<<<<<< HEAD
-#define MAX_PSV_VERSION 1
-=======
 #define MAX_PSV_VERSION 2
->>>>>>> 6bbb88c8
 
 struct PSVInitInfo
 {
   PSVInitInfo(uint32_t psvVersion)
-<<<<<<< HEAD
-    : PSVVersion(psvVersion),
-    ResourceCount(0),
-    ShaderStage(PSVShaderKind::Invalid),
-    StringTable(),
-    SemanticIndexTable(),
-    UsesViewID(0),
-    SigInputElements(0),
-    SigOutputElements(0),
-    SigPatchConstOrPrimElements(0),
-    SigInputVectors(0),
-    SigPatchConstOrPrimVectors(0)
-=======
     : PSVVersion(psvVersion)
->>>>>>> 6bbb88c8
   {}
   uint32_t PSVVersion = 0;
   uint32_t ResourceCount = 0;
   PSVShaderKind ShaderStage = PSVShaderKind::Invalid;
   PSVStringTable StringTable;
   PSVSemanticIndexTable SemanticIndexTable;
-<<<<<<< HEAD
-  uint8_t UsesViewID;
-  uint8_t SigInputElements;
-  uint8_t SigOutputElements;
-  uint8_t SigPatchConstOrPrimElements;
-  uint8_t SigInputVectors;
-  uint8_t SigPatchConstOrPrimVectors;
-=======
   uint8_t UsesViewID = 0;
   uint8_t SigInputElements = 0;
   uint8_t SigOutputElements = 0;
   uint8_t SigPatchConstOrPrimElements = 0;
   uint8_t SigInputVectors = 0;
   uint8_t SigPatchConstOrPrimVectors = 0;
->>>>>>> 6bbb88c8
   uint8_t SigOutputVectors[4] = {0, 0, 0, 0};
 
   static_assert(MAX_PSV_VERSION == 2, "otherwise this needs updating.");
@@ -440,193 +413,6 @@
   void *m_pPSVResourceBindInfo = nullptr;
   PSVStringTable m_StringTable;
   PSVSemanticIndexTable m_SemanticIndexTable;
-<<<<<<< HEAD
-  uint32_t m_uPSVSignatureElementSize;
-  void* m_pSigInputElements;
-  void* m_pSigOutputElements;
-  void* m_pSigPatchConstOrPrimElements;
-  uint32_t* m_pViewIDOutputMask;
-  uint32_t* m_pViewIDPCOrPrimOutputMask;
-  uint32_t* m_pInputToOutputTable;
-  uint32_t* m_pInputToPCOutputTable;
-  uint32_t* m_pPCInputToOutputTable;
-
-public:
-  DxilPipelineStateValidation() :
-    m_uPSVRuntimeInfoSize(0),
-    m_pPSVRuntimeInfo0(nullptr),
-    m_pPSVRuntimeInfo1(nullptr),
-    m_uResourceCount(0),
-    m_uPSVResourceBindInfoSize(0),
-    m_pPSVResourceBindInfo(nullptr),
-    m_StringTable(),
-    m_SemanticIndexTable(),
-    m_uPSVSignatureElementSize(0),
-    m_pSigInputElements(nullptr),
-    m_pSigOutputElements(nullptr),
-    m_pSigPatchConstOrPrimElements(nullptr),
-    m_pViewIDOutputMask(nullptr),
-    m_pViewIDPCOrPrimOutputMask(nullptr),
-    m_pInputToOutputTable(nullptr),
-    m_pInputToPCOutputTable(nullptr),
-    m_pPCInputToOutputTable(nullptr)
-  {
-  }
-
-  // Init() from PSV0 blob part that looks like:
-  // uint32_t PSVRuntimeInfo_size
-  // { PSVRuntimeInfoN structure }
-  // uint32_t ResourceCount
-  // If ResourceCount > 0:
-  //    uint32_t PSVResourceBindInfo_size
-  //    { PSVResourceBindInfoN structure } * ResourceCount
-  // If PSVRuntimeInfo1:
-  //    uint32_t StringTableSize (dword aligned)
-  //    If StringTableSize:
-  //      { StringTableSize bytes, null terminated }
-  //    uint32_t SemanticIndexTableEntries (number of dwords)
-  //    If SemanticIndexTableEntries:
-  //      { semantic index } * SemanticIndexTableEntries
-  //    If SigInputElements || SigOutputElements || SigPatchConstOrPrimElements:
-  //      uint32_t PSVSignatureElement_size
-  //      { PSVSignatureElementN structure } * SigInputElements
-  //      { PSVSignatureElementN structure } * SigOutputElements
-  //      { PSVSignatureElementN structure } * SigPatchConstOrPrimElements
-  //    If (UsesViewID):
-  //      For (i : each stream index 0-3):
-  //        If (SigOutputVectors[i] non-zero):
-  //          { uint32_t * PSVComputeMaskDwordsFromVectors(SigOutputVectors[i]) }
-  //            - Outputs affected by ViewID as a bitmask
-  //      If (HS and SigPatchConstOrPrimVectors non-zero):
-  //        { uint32_t * PSVComputeMaskDwordsFromVectors(SigPatchConstOrPrimVectors) }
-  //          - PCOutputs affected by ViewID as a bitmask
-  //    For (i : each stream index 0-3):
-  //      If (SigInputVectors and SigOutputVectors[i] non-zero):
-  //        { PSVComputeInputOutputTableSize(SigInputVectors, SigOutputVectors[i]) }
-  //          - Outputs affected by inputs as a table of bitmasks
-  //    If (HS and SigPatchConstOrPrimVectors and SigInputVectors non-zero):
-  //      { PSVComputeInputOutputTableSize(SigInputVectors, SigPatchConstOrPrimVectors) }
-  //        - Patch constant outputs affected by inputs as a table of bitmasks
-  //    If (DS and SigOutputVectors[0] and SigPatchConstOrPrimVectors non-zero):
-  //      { PSVComputeInputOutputTableSize(SigPatchConstOrPrimVectors, SigOutputVectors[0]) }
-  //        - Outputs affected by patch constant inputs as a table of bitmasks
-  // returns true if no errors occurred.
-  bool InitFromPSV0(const void* pBits, uint32_t size) {
-    if(!(pBits != nullptr)) return false;
-    uint8_t* pCurBits = (uint8_t*)const_cast<void*>(pBits);
-    uint32_t minsize = sizeof(PSVRuntimeInfo0) + sizeof(uint32_t) * 2;
-    if(!(size >= minsize)) return false;
-    m_uPSVRuntimeInfoSize = *((const uint32_t*)pCurBits);
-    if(!(m_uPSVRuntimeInfoSize >= sizeof(PSVRuntimeInfo0))) return false;
-    pCurBits += sizeof(uint32_t);
-    minsize = m_uPSVRuntimeInfoSize + sizeof(uint32_t) * 2;
-    if(!(size >= minsize)) return false;
-    m_pPSVRuntimeInfo0 = const_cast<PSVRuntimeInfo0*>((const PSVRuntimeInfo0*)pCurBits);
-    if(m_uPSVRuntimeInfoSize >= sizeof(PSVRuntimeInfo1))
-      m_pPSVRuntimeInfo1 = const_cast<PSVRuntimeInfo1*>((const PSVRuntimeInfo1*)pCurBits);
-    pCurBits += m_uPSVRuntimeInfoSize;
-    m_uResourceCount = *(const uint32_t*)pCurBits;
-    pCurBits += sizeof(uint32_t);
-    if (m_uResourceCount > 0) {
-      minsize += sizeof(uint32_t);
-      if(!(size >= minsize)) return false;
-      m_uPSVResourceBindInfoSize = *(const uint32_t*)pCurBits;
-      pCurBits += sizeof(uint32_t);
-      minsize += m_uPSVResourceBindInfoSize * m_uResourceCount;
-      if(!(m_uPSVResourceBindInfoSize >= sizeof(PSVResourceBindInfo0))) return false;
-      if(!(size >= minsize)) return false;
-      m_pPSVResourceBindInfo = static_cast<void*>(const_cast<uint8_t*>(pCurBits));
-    }
-    pCurBits += m_uPSVResourceBindInfoSize * m_uResourceCount;
-
-    if (m_pPSVRuntimeInfo1) {
-      minsize += sizeof(uint32_t) * 2;    // m_StringTable.Size and m_SemanticIndexTable.Entries
-      if (!(size >= minsize)) return false;
-      m_StringTable.Size = PSVALIGN4(*(uint32_t*)pCurBits);
-      if (m_StringTable.Size != *(uint32_t*)pCurBits)
-        return false;   // Illegal: Size not aligned
-      minsize += m_StringTable.Size;
-      if (!(size >= minsize)) return false;
-      pCurBits += sizeof(uint32_t);
-      m_StringTable.Table = (const char *)pCurBits;
-      pCurBits += m_StringTable.Size;
-
-      m_SemanticIndexTable.Entries = *(uint32_t*)pCurBits;
-      minsize += sizeof(uint32_t) * m_SemanticIndexTable.Entries;
-      if (!(size >= minsize)) return false;
-      pCurBits += sizeof(uint32_t);
-      m_SemanticIndexTable.Table = (uint32_t*)pCurBits;
-      pCurBits += sizeof(uint32_t) * m_SemanticIndexTable.Entries;
-
-      // Dxil Signature Elements
-      if (m_pPSVRuntimeInfo1->SigInputElements || m_pPSVRuntimeInfo1->SigOutputElements || m_pPSVRuntimeInfo1->SigPatchConstOrPrimElements) {
-        minsize += sizeof(uint32_t);
-        if (!(size >= minsize)) return false;
-        m_uPSVSignatureElementSize = *(uint32_t*)pCurBits;
-        if (m_uPSVSignatureElementSize < sizeof(PSVSignatureElement0))
-          return false;   // Illegal: Size smaller than first version
-        pCurBits += sizeof(uint32_t);
-        minsize += m_uPSVSignatureElementSize * (m_pPSVRuntimeInfo1->SigInputElements + m_pPSVRuntimeInfo1->SigOutputElements + m_pPSVRuntimeInfo1->SigPatchConstOrPrimElements);
-        if (!(size >= minsize)) return false;
-      }
-      if (m_pPSVRuntimeInfo1->SigInputElements) {
-        m_pSigInputElements = (PSVSignatureElement0*)pCurBits;
-        pCurBits += m_uPSVSignatureElementSize * m_pPSVRuntimeInfo1->SigInputElements;
-      }
-      if (m_pPSVRuntimeInfo1->SigOutputElements) {
-        m_pSigOutputElements = (PSVSignatureElement0*)pCurBits;
-        pCurBits += m_uPSVSignatureElementSize * m_pPSVRuntimeInfo1->SigOutputElements;
-      }
-      if (m_pPSVRuntimeInfo1->SigPatchConstOrPrimElements) {
-        m_pSigPatchConstOrPrimElements = (PSVSignatureElement0*)pCurBits;
-        pCurBits += m_uPSVSignatureElementSize * m_pPSVRuntimeInfo1->SigPatchConstOrPrimElements;
-      }
-
-      // ViewID dependencies
-      if (m_pPSVRuntimeInfo1->UsesViewID) {
-        for (unsigned i = 0; i < 4; i++) {
-          if (m_pPSVRuntimeInfo1->SigOutputVectors[i]) {
-            minsize += sizeof(uint32_t) * PSVComputeMaskDwordsFromVectors(m_pPSVRuntimeInfo1->SigOutputVectors[i]);
-            if (!(size >= minsize)) return false;
-            m_pViewIDOutputMask = (uint32_t*)pCurBits;
-            pCurBits += sizeof(uint32_t) * PSVComputeMaskDwordsFromVectors(m_pPSVRuntimeInfo1->SigOutputVectors[i]);
-          }
-          if (!IsGS())
-            break;
-        }
-        if ((IsHS() || IsMS()) && m_pPSVRuntimeInfo1->SigPatchConstOrPrimVectors) {
-          minsize += sizeof(uint32_t) * PSVComputeMaskDwordsFromVectors(m_pPSVRuntimeInfo1->SigPatchConstOrPrimVectors);
-          if (!(size >= minsize)) return false;
-          m_pViewIDPCOrPrimOutputMask = (uint32_t*)pCurBits;
-          pCurBits += sizeof(uint32_t) * PSVComputeMaskDwordsFromVectors(m_pPSVRuntimeInfo1->SigPatchConstOrPrimVectors);
-        }
-      }
-
-      // Input to Output dependencies
-      for (unsigned i = 0; i < 4; i++) {
-        if (!IsMS() && m_pPSVRuntimeInfo1->SigOutputVectors[i] > 0 && m_pPSVRuntimeInfo1->SigInputVectors > 0) {
-          minsize += PSVComputeInputOutputTableSize(m_pPSVRuntimeInfo1->SigInputVectors, m_pPSVRuntimeInfo1->SigOutputVectors[i]);
-          if (!(size >= minsize)) return false;
-          m_pInputToOutputTable = (uint32_t*)pCurBits;
-          pCurBits += PSVComputeInputOutputTableSize(m_pPSVRuntimeInfo1->SigInputVectors, m_pPSVRuntimeInfo1->SigOutputVectors[i]);
-        }
-        if (!IsGS())
-          break;
-      }
-      if ((IsHS() || IsMS()) && m_pPSVRuntimeInfo1->SigPatchConstOrPrimVectors > 0 && m_pPSVRuntimeInfo1->SigInputVectors > 0) {
-        minsize += PSVComputeInputOutputTableSize(m_pPSVRuntimeInfo1->SigInputVectors, m_pPSVRuntimeInfo1->SigPatchConstOrPrimVectors);
-        if (!(size >= minsize)) return false;
-        m_pInputToPCOutputTable = (uint32_t*)pCurBits;
-        pCurBits += PSVComputeInputOutputTableSize(m_pPSVRuntimeInfo1->SigInputVectors, m_pPSVRuntimeInfo1->SigPatchConstOrPrimVectors);
-      }
-      if (IsDS() && m_pPSVRuntimeInfo1->SigOutputVectors[0] > 0 && m_pPSVRuntimeInfo1->SigPatchConstOrPrimVectors > 0) {
-        minsize += PSVComputeInputOutputTableSize(m_pPSVRuntimeInfo1->SigPatchConstOrPrimVectors, m_pPSVRuntimeInfo1->SigOutputVectors[0]);
-        if (!(size >= minsize)) return false;
-        m_pPCInputToOutputTable = (uint32_t*)pCurBits;
-        pCurBits += PSVComputeInputOutputTableSize(m_pPSVRuntimeInfo1->SigPatchConstOrPrimVectors, m_pPSVRuntimeInfo1->SigOutputVectors[0]);
-      }
-    }
-=======
   uint32_t m_uPSVSignatureElementSize = 0;
   void *m_pSigInputElements = nullptr;
   void *m_pSigOutputElements = nullptr;
@@ -692,7 +478,6 @@
     if ((size_t)size < sizeof(_T))
       return false;   // size not large enough for type
     *ppDerived = reinterpret_cast<_T *>(pBase);
->>>>>>> 6bbb88c8
     return true;
   }
 
@@ -715,179 +500,8 @@
   }
 
   bool InitNew(const PSVInitInfo &initInfo, void *pBuffer, uint32_t *pSize) {
-<<<<<<< HEAD
-    if(!(pSize)) return false;
-    if (initInfo.PSVVersion > MAX_PSV_VERSION) return false;
-
-    // Versioned structure sizes
-    m_uPSVRuntimeInfoSize = sizeof(PSVRuntimeInfo0);
-    m_uPSVResourceBindInfoSize = sizeof(PSVResourceBindInfo0);
-    m_uPSVSignatureElementSize = sizeof(PSVSignatureElement0);
-    if (initInfo.PSVVersion > 0) {
-      m_uPSVRuntimeInfoSize = sizeof(PSVRuntimeInfo1);
-    }
-
-    // PSVVersion 0
-    uint32_t size = m_uPSVRuntimeInfoSize + sizeof(uint32_t) * 2;
-    if (initInfo.ResourceCount) {
-      size += sizeof(uint32_t) + (m_uPSVResourceBindInfoSize * initInfo.ResourceCount);
-    }
-
-    // PSVVersion 1
-    if (initInfo.PSVVersion > 0) {
-      size += sizeof(uint32_t) + PSVALIGN4(initInfo.StringTable.Size);
-      size += sizeof(uint32_t) + sizeof(uint32_t) * initInfo.SemanticIndexTable.Entries;
-      if (initInfo.SigInputElements || initInfo.SigOutputElements || initInfo.SigPatchConstOrPrimElements) {
-        size += sizeof(uint32_t);   // PSVSignatureElement_size
-      }
-      size += m_uPSVSignatureElementSize * initInfo.SigInputElements;
-      size += m_uPSVSignatureElementSize * initInfo.SigOutputElements;
-      size += m_uPSVSignatureElementSize * initInfo.SigPatchConstOrPrimElements;
-
-      if (initInfo.UsesViewID) {
-        for (unsigned i = 0; i < 4; i++) {
-          size += sizeof(uint32_t) * PSVComputeMaskDwordsFromVectors(initInfo.SigOutputVectors[i]);
-          if (initInfo.ShaderStage != PSVShaderKind::Geometry)
-            break;
-        }
-        if (initInfo.ShaderStage == PSVShaderKind::Hull || initInfo.ShaderStage == PSVShaderKind::Mesh)
-          size += sizeof(uint32_t) * PSVComputeMaskDwordsFromVectors(initInfo.SigPatchConstOrPrimVectors);
-      }
-      if (initInfo.SigInputVectors > 0) {
-        for (unsigned i = 0; i < 4; i++) {
-          if (initInfo.SigOutputVectors[i] > 0) {
-            size += PSVComputeInputOutputTableSize(initInfo.SigInputVectors, initInfo.SigOutputVectors[i]);
-            if (initInfo.ShaderStage != PSVShaderKind::Geometry)
-              break;
-          }
-        }
-        if (initInfo.ShaderStage == PSVShaderKind::Hull && initInfo.SigPatchConstOrPrimVectors > 0 && initInfo.SigInputVectors > 0) {
-          size += PSVComputeInputOutputTableSize(initInfo.SigInputVectors, initInfo.SigPatchConstOrPrimVectors);
-        }
-      }
-      if (initInfo.ShaderStage == PSVShaderKind::Domain && initInfo.SigOutputVectors[0] > 0 && initInfo.SigPatchConstOrPrimVectors > 0) {
-        size += PSVComputeInputOutputTableSize(initInfo.SigPatchConstOrPrimVectors, initInfo.SigOutputVectors[0]);
-      }
-    }
-
-    // Validate or return required size
-    if (pBuffer) {
-      if(!(*pSize >= size)) return false;
-    } else {
-      *pSize = size;
-      return true;
-    }
-
-    // PSVVersion 0
-    memset(pBuffer, 0, size);
-    uint8_t* pCurBits = (uint8_t*)pBuffer;
-    *(uint32_t*)pCurBits = m_uPSVRuntimeInfoSize;
-    pCurBits += sizeof(uint32_t);
-    m_pPSVRuntimeInfo0 = (PSVRuntimeInfo0*)pCurBits;
-    if (initInfo.PSVVersion > 0) {
-      m_pPSVRuntimeInfo1 = (PSVRuntimeInfo1*)pCurBits;
-    }
-    pCurBits += m_uPSVRuntimeInfoSize;
-
-    // Set resource info:
-    m_uResourceCount = initInfo.ResourceCount;
-    *(uint32_t*)pCurBits = m_uResourceCount;
-    pCurBits += sizeof(uint32_t);
-    if (m_uResourceCount > 0) {
-      *(uint32_t*)pCurBits = m_uPSVResourceBindInfoSize;
-      pCurBits += sizeof(uint32_t);
-      m_pPSVResourceBindInfo = pCurBits;
-    }
-    pCurBits += m_uPSVResourceBindInfoSize * m_uResourceCount;
-
-    // PSVVersion 1
-    if (initInfo.PSVVersion) {
-      m_pPSVRuntimeInfo1->ShaderStage = (uint8_t)initInfo.ShaderStage;
-      m_pPSVRuntimeInfo1->UsesViewID = initInfo.UsesViewID;
-      m_pPSVRuntimeInfo1->SigInputElements = initInfo.SigInputElements;
-      m_pPSVRuntimeInfo1->SigOutputElements = initInfo.SigOutputElements;
-      m_pPSVRuntimeInfo1->SigPatchConstOrPrimElements = initInfo.SigPatchConstOrPrimElements;
-      m_pPSVRuntimeInfo1->SigInputVectors = initInfo.SigInputVectors;
-      memcpy(m_pPSVRuntimeInfo1->SigOutputVectors, initInfo.SigOutputVectors, 4);
-      if (IsHS() || IsDS() || IsMS()) {
-        m_pPSVRuntimeInfo1->SigPatchConstOrPrimVectors = initInfo.SigPatchConstOrPrimVectors;
-      }
-
-      // Note: if original size was unaligned, padding has already been zero initialized
-      m_StringTable.Size = PSVALIGN4(initInfo.StringTable.Size);
-      *(uint32_t*)pCurBits = m_StringTable.Size;
-      pCurBits += sizeof(uint32_t);
-      memcpy(pCurBits, initInfo.StringTable.Table, initInfo.StringTable.Size);
-      m_StringTable.Table = (const char *)pCurBits;
-      pCurBits += m_StringTable.Size;
-
-      m_SemanticIndexTable.Entries = initInfo.SemanticIndexTable.Entries;
-      *(uint32_t*)pCurBits = m_SemanticIndexTable.Entries;
-      pCurBits += sizeof(uint32_t);
-      memcpy(pCurBits, initInfo.SemanticIndexTable.Table, sizeof(uint32_t) * initInfo.SemanticIndexTable.Entries);
-      m_SemanticIndexTable.Table = (const uint32_t*)pCurBits;
-      pCurBits += sizeof(uint32_t) * m_SemanticIndexTable.Entries;
-
-      // Dxil Signature Elements
-      if (m_pPSVRuntimeInfo1->SigInputElements || m_pPSVRuntimeInfo1->SigOutputElements || m_pPSVRuntimeInfo1->SigPatchConstOrPrimElements) {
-        *(uint32_t*)pCurBits = m_uPSVSignatureElementSize;
-        pCurBits += sizeof(uint32_t);
-      }
-      if (m_pPSVRuntimeInfo1->SigInputElements) {
-        m_pSigInputElements = (PSVSignatureElement0*)pCurBits;
-        pCurBits += m_uPSVSignatureElementSize * m_pPSVRuntimeInfo1->SigInputElements;
-      }
-      if (m_pPSVRuntimeInfo1->SigOutputElements) {
-        m_pSigOutputElements = (PSVSignatureElement0*)pCurBits;
-        pCurBits += m_uPSVSignatureElementSize * m_pPSVRuntimeInfo1->SigOutputElements;
-      }
-      if (m_pPSVRuntimeInfo1->SigPatchConstOrPrimElements) {
-        m_pSigPatchConstOrPrimElements = (PSVSignatureElement0*)pCurBits;
-        pCurBits += m_uPSVSignatureElementSize * m_pPSVRuntimeInfo1->SigPatchConstOrPrimElements;
-      }
-
-      // ViewID dependencies
-      if (m_pPSVRuntimeInfo1->UsesViewID) {
-        for (unsigned i = 0; i < 4; i++) {
-          if (m_pPSVRuntimeInfo1->SigOutputVectors[i]) {
-            m_pViewIDOutputMask = (uint32_t*)pCurBits;
-            pCurBits += sizeof(uint32_t) * PSVComputeMaskDwordsFromVectors(m_pPSVRuntimeInfo1->SigOutputVectors[i]);
-          }
-          if (!IsGS())
-            break;
-        }
-        if ((IsHS() || IsMS()) && m_pPSVRuntimeInfo1->SigPatchConstOrPrimVectors) {
-          m_pViewIDPCOrPrimOutputMask = (uint32_t*)pCurBits;
-          pCurBits += sizeof(uint32_t) * PSVComputeMaskDwordsFromVectors(m_pPSVRuntimeInfo1->SigPatchConstOrPrimVectors);
-        }
-      }
-
-      // Input to Output dependencies
-      if (m_pPSVRuntimeInfo1->SigInputVectors > 0) {
-        for (unsigned i = 0; i < 4; i++) {
-          if (m_pPSVRuntimeInfo1->SigOutputVectors[i] > 0) {
-            m_pInputToOutputTable = (uint32_t*)pCurBits;
-            pCurBits += PSVComputeInputOutputTableSize(m_pPSVRuntimeInfo1->SigInputVectors, m_pPSVRuntimeInfo1->SigOutputVectors[i]);
-          }
-          if (!IsGS())
-            break;
-        }
-        if (IsHS() && m_pPSVRuntimeInfo1->SigPatchConstOrPrimVectors > 0 && m_pPSVRuntimeInfo1->SigInputVectors > 0) {
-          m_pInputToPCOutputTable = (uint32_t*)pCurBits;
-          pCurBits += PSVComputeInputOutputTableSize(m_pPSVRuntimeInfo1->SigInputVectors, m_pPSVRuntimeInfo1->SigPatchConstOrPrimVectors);
-        }
-      }
-      if (IsDS() && m_pPSVRuntimeInfo1->SigOutputVectors[0] > 0 && m_pPSVRuntimeInfo1->SigPatchConstOrPrimVectors > 0) {
-        m_pPCInputToOutputTable = (uint32_t*)pCurBits;
-        pCurBits += PSVComputeInputOutputTableSize(m_pPSVRuntimeInfo1->SigPatchConstOrPrimVectors, m_pPSVRuntimeInfo1->SigOutputVectors[0]);
-      }
-    }
-
-    return true;
-=======
     RWMode Mode = nullptr != pBuffer ? RWMode::Write : RWMode::CalcSize;
     return ReadOrWrite(pBuffer, pSize, Mode, initInfo);
->>>>>>> 6bbb88c8
   }
 
   PSVRuntimeInfo0* GetPSVRuntimeInfo0() const {
@@ -959,19 +573,9 @@
         m_pPSVRuntimeInfo1 ? m_pPSVRuntimeInfo1->SigOutputElements : 0, index);
   }
   PSVSignatureElement0* GetPatchConstOrPrimElement0(uint32_t index) const {
-<<<<<<< HEAD
-    if (m_pPSVRuntimeInfo1 && m_pSigPatchConstOrPrimElements &&
-        index < m_pPSVRuntimeInfo1->SigPatchConstOrPrimElements &&
-        sizeof(PSVSignatureElement0) <= m_uPSVSignatureElementSize) {
-      return (PSVSignatureElement0*)((uint8_t*)m_pSigPatchConstOrPrimElements +
-        (index * m_uPSVSignatureElementSize));
-    }
-    return nullptr;
-=======
     return GetRecord<PSVSignatureElement0>(
         m_pSigPatchConstOrPrimElements, m_uPSVSignatureElementSize,
         m_pPSVRuntimeInfo1 ? m_pPSVRuntimeInfo1->SigPatchConstOrPrimElements : 0, index);
->>>>>>> 6bbb88c8
   }
   // More convenient wrapper:
   PSVSignatureElement GetSignatureElement(PSVSignatureElement0* pElement0) const {
@@ -1012,11 +616,7 @@
     return PSVDependencyTable();
   }
   PSVDependencyTable GetInputToPCOutputTable() const {
-<<<<<<< HEAD
-    if ((IsHS() || IsMS()) && m_pInputToPCOutputTable && m_pPSVRuntimeInfo1) {
-=======
     if (IsHS() && m_pInputToPCOutputTable && m_pPSVRuntimeInfo1) {
->>>>>>> 6bbb88c8
       return PSVDependencyTable(m_pInputToPCOutputTable, m_pPSVRuntimeInfo1->SigInputVectors, m_pPSVRuntimeInfo1->SigPatchConstOrPrimVectors);
     }
     return PSVDependencyTable();
