///////////////////////////////////////////////////////////////////////////////
//                                                                           //
// DxilValidation.h                                                          //
// Copyright (C) Microsoft Corporation. All rights reserved.                 //
// This file is distributed under the University of Illinois Open Source     //
// License. See LICENSE.TXT for details.                                     //
//                                                                           //
// This file provides support for validating DXIL shaders.                   //
//                                                                           //
///////////////////////////////////////////////////////////////////////////////

#pragma once

#include <memory>
#include "dxc/Support/Global.h"
#include "dxc/DXIL/DxilConstants.h"
#include "dxc/Support/WinAdapter.h"

namespace llvm {
class Module;
class LLVMContext;
class raw_ostream;
class DiagnosticPrinter;
class DiagnosticInfo;
}

namespace hlsl {

<<<<<<< HEAD
/* <py::lines('VALRULE-ENUM')>hctdb_instrhelp.get_valrule_enum()</py>*/
// VALRULE-ENUM:BEGIN
// Known validation rules
enum class ValidationRule : unsigned {
  // Bitcode
  BitcodeValid, // TODO - Module must be bitcode-valid

  // Container
  ContainerPartInvalid, // DXIL Container must not contain unknown parts
  ContainerPartMatches, // DXIL Container Parts must match Module
  ContainerPartMissing, // DXIL Container requires certain parts, corresponding to module
  ContainerPartRepeated, // DXIL Container must have only one of each part type
  ContainerRootSignatureIncompatible, // Root Signature in DXIL Container must be compatible with shader

  // Declaration
  DeclAttrStruct, // Attributes parameter must be struct type
  DeclDxilFnExtern, // External function must be a DXIL function
  DeclDxilNsReserved, // The DXIL reserved prefixes must only be used by built-in functions and types
  DeclExtraArgs, // Extra arguments not allowed for shader functions
  DeclFnAttribute, // Functions should only contain known function attributes
  DeclFnFlattenParam, // Function parameters must not use struct types
  DeclFnIsCalled, // Functions can only be used by call instructions
  DeclNotUsedExternal, // External declaration should not be used
  DeclParamStruct, // Callable function parameter must be struct type
  DeclPayloadStruct, // Payload parameter must be struct type
  DeclResourceInFnSig, // Resources not allowed in function signatures
  DeclShaderMissingArg, // payload/params/attributes parameter is required for certain shader types
  DeclShaderReturnVoid, // Shader functions must return void
  DeclUsedExternalFunction, // External function must be used
  DeclUsedInternal, // Internal declaration must be used

  // Instruction
  InstrAllowed, // Instructions must be of an allowed type
  InstrAttributeAtVertexNoInterpolation, // Attribute %0 must have nointerpolation mode in order to use GetAttributeAtVertex function.
  InstrBarrierModeForNonCS, // sync in a non-Compute/Amplification/Mesh Shader must only sync UAV (sync_uglobal)
  InstrBarrierModeNoMemory, // sync must include some form of memory barrier - _u (UAV) and/or _g (Thread Group Shared Memory).  Only _t (thread group sync) is optional. 
  InstrBarrierModeUselessUGroup, // sync can't specify both _ugroup and _uglobal. If both are needed, just specify _uglobal.
  InstrBufferUpdateCounterOnResHasCounter, // BufferUpdateCounter valid only when HasCounter is true
  InstrBufferUpdateCounterOnUAV, // BufferUpdateCounter valid only on UAV
  InstrCBufferClassForCBufferHandle, // Expect Cbuffer for CBufferLoad handle
  InstrCBufferOutOfBound, // Cbuffer access out of bound
  InstrCallOload, // Call to DXIL intrinsic must match overload signature
  InstrCannotPullPosition, // pull-model evaluation of position disallowed
  InstrCheckAccessFullyMapped, // CheckAccessFullyMapped should only used on resource status
  InstrCoordinateCountForRawTypedBuf, // raw/typed buffer don't need 2 coordinates
  InstrCoordinateCountForStructBuf, // structured buffer require 2 coordinates
  InstrCreateHandleImmRangeID, // Local resource must map to global resource.
  InstrDxilStructUser, // Dxil struct types should only used by ExtractValue
  InstrDxilStructUserOutOfBound, // Index out of bound when extract value from dxil struct types
  InstrEvalInterpolationMode, // Interpolation mode on %0 used with eval_* instruction must be linear, linear_centroid, linear_noperspective, linear_noperspective_centroid, linear_sample or linear_noperspective_sample
  InstrExtractValue, // ExtractValue should only be used on dxil struct types and cmpxchg
  InstrFailToResloveTGSMPointer, // TGSM pointers must originate from an unambiguous TGSM global variable.
  InstrHandleNotFromCreateHandle, // Resource handle should returned by createHandle
  InstrImmBiasForSampleB, // bias amount for sample_b must be in the range [%0,%1], but %2 was specified as an immediate
  InstrInBoundsAccess, // Access to out-of-bounds memory is disallowed
  InstrMinPrecisionNotPrecise, // Instructions marked precise may not refer to minprecision values
  InstrMinPrecisonBitCast, // Bitcast on minprecison types is not allowed
  InstrMipLevelForGetDimension, // Use mip level on buffer when GetDimensions
  InstrMipOnUAVLoad, // uav load don't support mipLevel/sampleIndex
  InstrMissingSetMeshOutputCounts, // Missing SetMeshOutputCounts call.
  InstrMultipleGetMeshPayload, // GetMeshPayload cannot be called multiple times.
  InstrMultipleSetMeshOutputCounts, // SetMeshOUtputCounts cannot be called multiple times.
  InstrNoGenericPtrAddrSpaceCast, // Address space cast between pointer types must have one part to be generic address space
  InstrNoIDivByZero, // No signed integer division by zero
  InstrNoIndefiniteAcos, // No indefinite arccosine
  InstrNoIndefiniteAsin, // No indefinite arcsine
  InstrNoIndefiniteDsxy, // No indefinite derivative calculation
  InstrNoIndefiniteLog, // No indefinite logarithm
  InstrNoReadingUninitialized, // Instructions should not read uninitialized value
  InstrNoUDivByZero, // No unsigned integer division by zero
  InstrNonDominatingDispatchMesh, // Non-Dominating DispatchMesh call.
  InstrNonDominatingSetMeshOutputCounts, // Non-Dominating SetMeshOutputCounts call.
  InstrNotOnceDispatchMesh, // DispatchMesh must be called exactly once in an Amplification shader.
  InstrOffsetOnUAVLoad, // uav load don't support offset
  InstrOload, // DXIL intrinsic overload must be valid
  InstrOnlyOneAllocConsume, // RWStructuredBuffers may increment or decrement their counters, but not both.
  InstrOpCodeReserved, // Instructions must not reference reserved opcodes
  InstrOpConst, // DXIL intrinsic requires an immediate constant operand
  InstrOpConstRange, // Constant values must be in-range for operation
  InstrOperandRange, // DXIL intrinsic operand must be within defined range
  InstrPtrBitCast, // Pointer type bitcast must be have same size
  InstrResourceClassForLoad, // load can only run on UAV/SRV resource
  InstrResourceClassForSamplerGather, // sample, lod and gather should be on srv resource.
  InstrResourceClassForUAVStore, // store should be on uav resource.
  InstrResourceCoordinateMiss, // coord uninitialized
  InstrResourceCoordinateTooMany, // out of bound coord must be undef
  InstrResourceKindForBufferLoadStore, // buffer load/store only works on Raw/Typed/StructuredBuffer
  InstrResourceKindForCalcLOD, // lod requires resource declared as texture1D/2D/3D/Cube/CubeArray/1DArray/2DArray
  InstrResourceKindForGather, // gather requires resource declared as texture/2D/Cube/2DArray/CubeArray
  InstrResourceKindForGetDim, // Invalid resource kind on GetDimensions
  InstrResourceKindForSample, // sample/_l/_d requires resource declared as texture1D/2D/3D/Cube/1DArray/2DArray/CubeArray
  InstrResourceKindForSampleC, // samplec requires resource declared as texture1D/2D/Cube/1DArray/2DArray/CubeArray
  InstrResourceKindForTextureLoad, // texture load only works on Texture1D/1DArray/2D/2DArray/3D/MS2D/MS2DArray
  InstrResourceKindForTextureStore, // texture store only works on Texture1D/1DArray/2D/2DArray/3D
  InstrResourceKindForTraceRay, // TraceRay should only use RTAccelerationStructure
  InstrResourceMapToSingleEntry, // Fail to map resource to resource table
  InstrResourceOffsetMiss, // offset uninitialized
  InstrResourceOffsetTooMany, // out of bound offset must be undef
  InstrResourceUser, // Resource should only used by Load/GEP/Call
  InstrSampleCompType, // sample_* instructions require resource to be declared to return UNORM, SNORM or FLOAT.
  InstrSampleIndexForLoad2DMS, // load on Texture2DMS/2DMSArray require sampleIndex
  InstrSamplerModeForLOD, // lod instruction requires sampler declared in default mode
  InstrSamplerModeForSample, // sample/_l/_d/_cl_s/gather instruction requires sampler declared in default mode
  InstrSamplerModeForSampleC, // sample_c_*/gather_c instructions require sampler declared in comparison mode
  InstrSignatureOperationNotInEntry, // Dxil operation for input output signature must be in entryPoints.
  InstrStatus, // Resource status should only used by CheckAccessFullyMapped
  InstrStructBitCast, // Bitcast on struct types is not allowed
  InstrTGSMRaceCond, // Race condition writing to shared memory detected, consider making this write conditional
  InstrTextureOffset, // offset texture instructions must take offset which can resolve to integer literal in the range -8 to 7
  InstrUndefResultForGetDimension, // GetDimensions used undef dimension %0 on %1
  InstrWriteMaskForTypedUAVStore, // store on typed uav must write to all four components of the UAV
  InstrWriteMaskMatchValueForUAVStore, // uav store write mask must match store value mask, write mask is %0 and store value mask is %1

  // Metadata
  MetaBarycentricsFloat3, // only 'float3' type is allowed for SV_Barycentrics.
  MetaBarycentricsInterpolation, // SV_Barycentrics cannot be used with 'nointerpolation' type
  MetaBarycentricsTwoPerspectives, // There can only be up to two input attributes of SV_Barycentrics with different perspective interpolation mode.
  MetaBranchFlatten, // Can't use branch and flatten attributes together
  MetaClipCullMaxComponents, // Combined elements of SV_ClipDistance and SV_CullDistance must fit in 8 components
  MetaClipCullMaxRows, // Combined elements of SV_ClipDistance and SV_CullDistance must fit in two rows.
  MetaControlFlowHintNotOnControlFlow, // Control flow hint only works on control flow inst
  MetaDenseResIDs, // Resource identifiers must be zero-based and dense
  MetaDuplicateSysValue, // System value may only appear once in signature
  MetaEntryFunction, // entrypoint not found
  MetaFlagsUsage, // Flags must match usage
  MetaForceCaseOnSwitch, // Attribute forcecase only works for switch
  MetaGlcNotOnAppendConsume, // globallycoherent cannot be used with append/consume buffers
  MetaIntegerInterpMode, // Interpolation mode on integer must be Constant
  MetaInterpModeInOneRow, // Interpolation mode must be identical for all elements packed into the same row.
  MetaInterpModeValid, // Interpolation mode must be valid
  MetaInvalidControlFlowHint, // Invalid control flow hint
  MetaKnown, // Named metadata should be known
  MetaMaxTessFactor, // Hull Shader MaxTessFactor must be [%0..%1].  %2 specified
  MetaNoEntryPropsForEntry, // EntryPoints must have entry properties.
  MetaNoSemanticOverlap, // Semantics must not overlap
  MetaRequired, // TODO - Required metadata missing
  MetaSemaKindMatchesName, // Semantic name must match system value, when defined.
  MetaSemaKindValid, // Semantic kind must be valid
  MetaSemanticCompType, // %0 must be %1
  MetaSemanticIndexMax, // System value semantics have a maximum valid semantic index
  MetaSemanticLen, // Semantic length must be at least 1 and at most 64
  MetaSemanticShouldBeAllocated, // Semantic should have a valid packing location
  MetaSemanticShouldNotBeAllocated, // Semantic should have a packing location of -1
  MetaSignatureCompType, // signature %0 specifies unrecognized or invalid component type
  MetaSignatureDataWidth, // Data width must be identical for all elements packed into the same row.
  MetaSignatureIllegalComponentOrder, // Component ordering for packed elements must be: arbitrary < system value < system generated value
  MetaSignatureIndexConflict, // Only elements with compatible indexing rules may be packed together
  MetaSignatureOutOfRange, // Signature elements must fit within maximum signature size
  MetaSignatureOverlap, // Signature elements may not overlap in packing location.
  MetaStructBufAlignment, // StructuredBuffer stride not aligned
  MetaStructBufAlignmentOutOfBound, // StructuredBuffer stride out of bounds
  MetaSystemValueRows, // System value may only have 1 row
  MetaTarget, // Target triple must be 'dxil-ms-dx'
  MetaTessellatorOutputPrimitive, // Invalid Tessellator Output Primitive specified. Must be point, line, triangleCW or triangleCCW.
  MetaTessellatorPartition, // Invalid Tessellator Partitioning specified. Must be integer, pow2, fractional_odd or fractional_even.
  MetaTextureType, // elements of typed buffers and textures must fit in four 32-bit quantities
  MetaUsed, // All metadata must be used by dxil
  MetaValidSamplerMode, // Invalid sampler mode on sampler 
  MetaValueRange, // Metadata value must be within range
  MetaWellFormed, // TODO - Metadata must be well-formed in operand count and types

  // Program flow
  FlowDeadLoop, // Loop must have break
  FlowFunctionCall, // Function with parameter is not permitted
  FlowNoRecusion, // Recursion is not permitted
  FlowReducible, // Execution flow must be reducible

  // Shader model
  Sm64bitRawBufferLoadStore, // i64/f64 rawBufferLoad/Store overloads are allowed after SM 6.3
  SmAmplificationShaderPayloadSize, // For shader '%0', payload size is greater than %1
  SmAmplificationShaderPayloadSizeDeclared, // For shader '%0', payload size %1 is greater than declared size of %2 bytes
  SmAppendAndConsumeOnSameUAV, // BufferUpdateCounter inc and dec on a given UAV (%d) cannot both be in the same shader for shader model less than 5.1.
  SmCBufferArrayOffsetAlignment, // CBuffer array offset must be aligned to 16-bytes
  SmCBufferElementOverflow, // CBuffer elements must not overflow
  SmCBufferOffsetOverlap, // CBuffer offsets must not overlap
  SmCBufferTemplateTypeMustBeStruct, // D3D12 constant/texture buffer template element can only be a struct
  SmCSNoSignatures, // Compute shaders must not have shader signatures.
  SmCompletePosition, // Not all elements of SV_Position were written
  SmConstantInterpMode, // Interpolation mode must be constant for MS primitive output.
  SmCounterOnlyOnStructBuf, // BufferUpdateCounter valid only on structured buffers
  SmDSInputControlPointCountRange, // DS input control point count must be [0..%0].  %1 specified
  SmDomainLocationIdxOOB, // DomainLocation component index out of bounds for the domain.
  SmDxilVersion, // Target shader model requires specific Dxil Version
  SmGSInstanceCountRange, // GS instance count must be [1..%0].  %1 specified
  SmGSOutputVertexCountRange, // GS output vertex count must be [0..%0].  %1 specified
  SmGSTotalOutputVertexDataRange, // Declared output vertex count (%0) multiplied by the total number of declared scalar components of output data (%1) equals %2.  This value cannot be greater than %3
  SmGSValidInputPrimitive, // GS input primitive unrecognized
  SmGSValidOutputPrimitiveTopology, // GS output primitive topology unrecognized
  SmHSInputControlPointCountRange, // HS input control point count must be [0..%0].  %1 specified
  SmHullPassThruControlPointCountMatch, // For pass thru hull shader, input control point count must match output control point count
  SmInsideTessFactorSizeMatchDomain, // InsideTessFactor rows, columns (%0, %1) invalid for domain %2.  Expected %3 rows and 1 column.
  SmInvalidResourceCompType, // Invalid resource return type
  SmInvalidResourceKind, // Invalid resources kind
  SmInvalidSamplerFeedbackType, // Invalid sampler feedback type
  SmInvalidTextureKindOnUAV, // Texture2DMS[Array] or TextureCube[Array] resources are not supported with UAVs
  SmIsoLineOutputPrimitiveMismatch, // Hull Shader declared with IsoLine Domain must specify output primitive point or line. Triangle_cw or triangle_ccw output are not compatible with the IsoLine Domain.
  SmMaxMSSMSize, // Total Thread Group Shared Memory storage is %0, exceeded %1
  SmMaxTGSMSize, // Total Thread Group Shared Memory storage is %0, exceeded %1
  SmMaxTheadGroup, // Declared Thread Group Count %0 (X*Y*Z) is beyond the valid maximum of %1
  SmMeshPSigRowCount, // For shader '%0', primitive output signatures are taking up more than %1 rows
  SmMeshShaderInOutSize, // For shader '%0', payload plus output size is greater than %1
  SmMeshShaderMaxPrimitiveCount, // MS max primitive output count must be [0..%0].  %1 specified
  SmMeshShaderMaxVertexCount, // MS max vertex output count must be [0..%0].  %1 specified
  SmMeshShaderOutputSize, // For shader '%0', vertex plus primitive output size is greater than %1
  SmMeshShaderPayloadSize, // For shader '%0', payload size is greater than %1
  SmMeshShaderPayloadSizeDeclared, // For shader '%0', payload size %1 is greater than declared size of %2 bytes
  SmMeshTotalSigRowCount, // For shader '%0', vertex and primitive output signatures are taking up more than %1 rows
  SmMeshVSigRowCount, // For shader '%0', vertex output signatures are taking up more than %1 rows
  SmMultiStreamMustBePoint, // When multiple GS output streams are used they must be pointlists
  SmName, // Target shader model name must be known
  SmNoInterpMode, // Interpolation mode must be undefined for VS input/PS output/patch constant.
  SmNoPSOutputIdx, // Pixel shader output registers are not indexable.
  SmOpcode, // Opcode must be defined in target shader model
  SmOpcodeInInvalidFunction, // Invalid DXIL opcode usage like StorePatchConstant in patch constant function
  SmOperand, // Operand must be defined in target shader model
  SmOutputControlPointCountRange, // output control point count must be [0..%0].  %1 specified
  SmOutputControlPointsTotalScalars, // Total number of scalars across all HS output control points must not exceed 
  SmPSConsistentInterp, // Interpolation mode for PS input position must be linear_noperspective_centroid or linear_noperspective_sample when outputting oDepthGE or oDepthLE and not running at sample frequency (which is forced by inputting SV_SampleIndex or declaring an input linear_sample or linear_noperspective_sample)
  SmPSCoverageAndInnerCoverage, // InnerCoverage and Coverage are mutually exclusive.
  SmPSMultipleDepthSemantic, // Pixel Shader only allows one type of depth semantic to be declared
  SmPSOutputSemantic, // Pixel Shader allows output semantics to be SV_Target, SV_Depth, SV_DepthGreaterEqual, SV_DepthLessEqual, SV_Coverage or SV_StencilRef, %0 found
  SmPSTargetCol0, // SV_Target packed location must start at column 0
  SmPSTargetIndexMatchesRow, // SV_Target semantic index must match packed row location
  SmPatchConstantOnlyForHSDS, // patch constant signature only valid in HS and DS
  SmROVOnlyInPS, // RasterizerOrdered objects are only allowed in 5.0+ pixel shaders
  SmRayShaderPayloadSize, // For shader '%0', %1 size is smaller than argument's allocation size
  SmRayShaderSignatures, // Ray tracing shader '%0' should not have any shader signatures
  SmResourceRangeOverlap, // Resource ranges must not overlap
  SmSampleCountOnlyOn2DMS, // Only Texture2DMS/2DMSArray could has sample count
  SmSemantic, // Semantic must be defined in target shader model
  SmStreamIndexRange, // Stream index (%0) must between 0 and %1
  SmTessFactorForDomain, // Required TessFactor for domain not found declared anywhere in Patch Constant data
  SmTessFactorSizeMatchDomain, // TessFactor rows, columns (%0, %1) invalid for domain %2.  Expected %3 rows and 1 column.
  SmThreadGroupChannelRange, // Declared Thread Group %0 size %1 outside valid range [%2..%3]
  SmTriOutputPrimitiveMismatch, // Hull Shader declared with Tri Domain must specify output primitive point, triangle_cw or triangle_ccw. Line output is not compatible with the Tri domain
  SmUndefinedOutput, // Not all elements of output %0 were written
  SmValidDomain, // Invalid Tessellator Domain specified. Must be isoline, tri or quad
  SmViewIDNeedsSlot, // ViewID requires compatible space in pixel shader input signature
  SmZeroHSInputControlPointWithInput, // When HS input control point count is 0, no input signature should exist

  // Type system
  TypesDefined, // Type must be defined based on DXIL primitives
  TypesI8, // I8 can only used as immediate value for intrinsic
  TypesIntWidth, // Int type must be of valid width
  TypesNoMultiDim, // Only one dimension allowed for array type
  TypesNoPtrToPtr, // Pointers to pointers, or pointers in structures are not allowed
  TypesNoVector, // Vector types must not be present
};
// VALRULE-ENUM:END
=======
#include "dxc/HLSL/DxilValidation.inc"
>>>>>>> 6bbb88c8

const char *GetValidationRuleText(ValidationRule value);
void GetValidationVersion(_Out_ unsigned *pMajor, _Out_ unsigned *pMinor);
HRESULT ValidateDxilModule(_In_ llvm::Module *pModule,
                           _In_opt_ llvm::Module *pDebugModule);

// DXIL Container Verification Functions (return false on failure)

bool VerifySignatureMatches(_In_ llvm::Module *pModule,
                            hlsl::DXIL::SignatureKind SigKind,
                            _In_reads_bytes_(SigSize) const void *pSigData,
                            _In_ uint32_t SigSize);

// PSV = data for Pipeline State Validation
bool VerifyPSVMatches(_In_ llvm::Module *pModule,
                      _In_reads_bytes_(PSVSize) const void *pPSVData,
                      _In_ uint32_t PSVSize);

// PSV = data for Pipeline State Validation
bool VerifyRDATMatches(_In_ llvm::Module *pModule,
                       _In_reads_bytes_(RDATSize) const void *pRDATData,
                       _In_ uint32_t RDATSize);

bool VerifyFeatureInfoMatches(_In_ llvm::Module *pModule,
                              _In_reads_bytes_(FeatureInfoSize) const void *pFeatureInfoData,
                              _In_ uint32_t FeatureInfoSize);

// Validate the container parts, assuming supplied module is valid, loaded from the container provided
struct DxilContainerHeader;
HRESULT ValidateDxilContainerParts(_In_ llvm::Module *pModule,
                                   _In_opt_ llvm::Module *pDebugModule,
                                   _In_reads_bytes_(ContainerSize) const DxilContainerHeader *pContainer,
                                   _In_ uint32_t ContainerSize);

// Loads module, validating load, but not module.
HRESULT ValidateLoadModule(_In_reads_bytes_(ILLength) const char *pIL,
                           _In_ uint32_t ILLength,
                           _In_ std::unique_ptr<llvm::Module> &pModule,
                           _In_ llvm::LLVMContext &Ctx,
                           _In_ llvm::raw_ostream &DiagStream,
                           _In_ unsigned bLazyLoad);

// Loads module from container, validating load, but not module.
HRESULT ValidateLoadModuleFromContainer(
    _In_reads_bytes_(ContainerSize) const void *pContainer,
    _In_ uint32_t ContainerSize, _In_ std::unique_ptr<llvm::Module> &pModule,
    _In_ std::unique_ptr<llvm::Module> &pDebugModule,
    _In_ llvm::LLVMContext &Ctx, llvm::LLVMContext &DbgCtx,
    _In_ llvm::raw_ostream &DiagStream);
// Lazy loads module from container, validating load, but not module.
HRESULT ValidateLoadModuleFromContainerLazy(
    _In_reads_bytes_(ContainerSize) const void *pContainer,
    _In_ uint32_t ContainerSize, _In_ std::unique_ptr<llvm::Module> &pModule,
    _In_ std::unique_ptr<llvm::Module> &pDebugModule,
    _In_ llvm::LLVMContext &Ctx, llvm::LLVMContext &DbgCtx,
    _In_ llvm::raw_ostream &DiagStream);

// Load and validate Dxil module from bitcode.
HRESULT ValidateDxilBitcode(_In_reads_bytes_(ILLength) const char *pIL,
                            _In_ uint32_t ILLength,
                            _In_ llvm::raw_ostream &DiagStream);

// Full container validation, including ValidateDxilModule
HRESULT ValidateDxilContainer(_In_reads_bytes_(ContainerSize) const void *pContainer,
                              _In_ uint32_t ContainerSize,
                              _In_ llvm::raw_ostream &DiagStream);

// Full container validation, including ValidateDxilModule, with debug module
HRESULT ValidateDxilContainer(_In_reads_bytes_(ContainerSize) const void *pContainer,
                              _In_ uint32_t ContainerSize,
                              const void *pOptDebugBitcode,
                              uint32_t OptDebugBitcodeSize,
                              _In_ llvm::raw_ostream &DiagStream);

class PrintDiagnosticContext {
private:
  llvm::DiagnosticPrinter &m_Printer;
  bool m_errorsFound;
  bool m_warningsFound;

public:
  PrintDiagnosticContext(llvm::DiagnosticPrinter &printer);

  bool HasErrors() const;
  bool HasWarnings() const;
  void Handle(const llvm::DiagnosticInfo &DI);

  static void PrintDiagnosticHandler(const llvm::DiagnosticInfo &DI,
                                     void *Context);
};
}<|MERGE_RESOLUTION|>--- conflicted
+++ resolved
@@ -26,259 +26,7 @@
 
 namespace hlsl {
 
-<<<<<<< HEAD
-/* <py::lines('VALRULE-ENUM')>hctdb_instrhelp.get_valrule_enum()</py>*/
-// VALRULE-ENUM:BEGIN
-// Known validation rules
-enum class ValidationRule : unsigned {
-  // Bitcode
-  BitcodeValid, // TODO - Module must be bitcode-valid
-
-  // Container
-  ContainerPartInvalid, // DXIL Container must not contain unknown parts
-  ContainerPartMatches, // DXIL Container Parts must match Module
-  ContainerPartMissing, // DXIL Container requires certain parts, corresponding to module
-  ContainerPartRepeated, // DXIL Container must have only one of each part type
-  ContainerRootSignatureIncompatible, // Root Signature in DXIL Container must be compatible with shader
-
-  // Declaration
-  DeclAttrStruct, // Attributes parameter must be struct type
-  DeclDxilFnExtern, // External function must be a DXIL function
-  DeclDxilNsReserved, // The DXIL reserved prefixes must only be used by built-in functions and types
-  DeclExtraArgs, // Extra arguments not allowed for shader functions
-  DeclFnAttribute, // Functions should only contain known function attributes
-  DeclFnFlattenParam, // Function parameters must not use struct types
-  DeclFnIsCalled, // Functions can only be used by call instructions
-  DeclNotUsedExternal, // External declaration should not be used
-  DeclParamStruct, // Callable function parameter must be struct type
-  DeclPayloadStruct, // Payload parameter must be struct type
-  DeclResourceInFnSig, // Resources not allowed in function signatures
-  DeclShaderMissingArg, // payload/params/attributes parameter is required for certain shader types
-  DeclShaderReturnVoid, // Shader functions must return void
-  DeclUsedExternalFunction, // External function must be used
-  DeclUsedInternal, // Internal declaration must be used
-
-  // Instruction
-  InstrAllowed, // Instructions must be of an allowed type
-  InstrAttributeAtVertexNoInterpolation, // Attribute %0 must have nointerpolation mode in order to use GetAttributeAtVertex function.
-  InstrBarrierModeForNonCS, // sync in a non-Compute/Amplification/Mesh Shader must only sync UAV (sync_uglobal)
-  InstrBarrierModeNoMemory, // sync must include some form of memory barrier - _u (UAV) and/or _g (Thread Group Shared Memory).  Only _t (thread group sync) is optional. 
-  InstrBarrierModeUselessUGroup, // sync can't specify both _ugroup and _uglobal. If both are needed, just specify _uglobal.
-  InstrBufferUpdateCounterOnResHasCounter, // BufferUpdateCounter valid only when HasCounter is true
-  InstrBufferUpdateCounterOnUAV, // BufferUpdateCounter valid only on UAV
-  InstrCBufferClassForCBufferHandle, // Expect Cbuffer for CBufferLoad handle
-  InstrCBufferOutOfBound, // Cbuffer access out of bound
-  InstrCallOload, // Call to DXIL intrinsic must match overload signature
-  InstrCannotPullPosition, // pull-model evaluation of position disallowed
-  InstrCheckAccessFullyMapped, // CheckAccessFullyMapped should only used on resource status
-  InstrCoordinateCountForRawTypedBuf, // raw/typed buffer don't need 2 coordinates
-  InstrCoordinateCountForStructBuf, // structured buffer require 2 coordinates
-  InstrCreateHandleImmRangeID, // Local resource must map to global resource.
-  InstrDxilStructUser, // Dxil struct types should only used by ExtractValue
-  InstrDxilStructUserOutOfBound, // Index out of bound when extract value from dxil struct types
-  InstrEvalInterpolationMode, // Interpolation mode on %0 used with eval_* instruction must be linear, linear_centroid, linear_noperspective, linear_noperspective_centroid, linear_sample or linear_noperspective_sample
-  InstrExtractValue, // ExtractValue should only be used on dxil struct types and cmpxchg
-  InstrFailToResloveTGSMPointer, // TGSM pointers must originate from an unambiguous TGSM global variable.
-  InstrHandleNotFromCreateHandle, // Resource handle should returned by createHandle
-  InstrImmBiasForSampleB, // bias amount for sample_b must be in the range [%0,%1], but %2 was specified as an immediate
-  InstrInBoundsAccess, // Access to out-of-bounds memory is disallowed
-  InstrMinPrecisionNotPrecise, // Instructions marked precise may not refer to minprecision values
-  InstrMinPrecisonBitCast, // Bitcast on minprecison types is not allowed
-  InstrMipLevelForGetDimension, // Use mip level on buffer when GetDimensions
-  InstrMipOnUAVLoad, // uav load don't support mipLevel/sampleIndex
-  InstrMissingSetMeshOutputCounts, // Missing SetMeshOutputCounts call.
-  InstrMultipleGetMeshPayload, // GetMeshPayload cannot be called multiple times.
-  InstrMultipleSetMeshOutputCounts, // SetMeshOUtputCounts cannot be called multiple times.
-  InstrNoGenericPtrAddrSpaceCast, // Address space cast between pointer types must have one part to be generic address space
-  InstrNoIDivByZero, // No signed integer division by zero
-  InstrNoIndefiniteAcos, // No indefinite arccosine
-  InstrNoIndefiniteAsin, // No indefinite arcsine
-  InstrNoIndefiniteDsxy, // No indefinite derivative calculation
-  InstrNoIndefiniteLog, // No indefinite logarithm
-  InstrNoReadingUninitialized, // Instructions should not read uninitialized value
-  InstrNoUDivByZero, // No unsigned integer division by zero
-  InstrNonDominatingDispatchMesh, // Non-Dominating DispatchMesh call.
-  InstrNonDominatingSetMeshOutputCounts, // Non-Dominating SetMeshOutputCounts call.
-  InstrNotOnceDispatchMesh, // DispatchMesh must be called exactly once in an Amplification shader.
-  InstrOffsetOnUAVLoad, // uav load don't support offset
-  InstrOload, // DXIL intrinsic overload must be valid
-  InstrOnlyOneAllocConsume, // RWStructuredBuffers may increment or decrement their counters, but not both.
-  InstrOpCodeReserved, // Instructions must not reference reserved opcodes
-  InstrOpConst, // DXIL intrinsic requires an immediate constant operand
-  InstrOpConstRange, // Constant values must be in-range for operation
-  InstrOperandRange, // DXIL intrinsic operand must be within defined range
-  InstrPtrBitCast, // Pointer type bitcast must be have same size
-  InstrResourceClassForLoad, // load can only run on UAV/SRV resource
-  InstrResourceClassForSamplerGather, // sample, lod and gather should be on srv resource.
-  InstrResourceClassForUAVStore, // store should be on uav resource.
-  InstrResourceCoordinateMiss, // coord uninitialized
-  InstrResourceCoordinateTooMany, // out of bound coord must be undef
-  InstrResourceKindForBufferLoadStore, // buffer load/store only works on Raw/Typed/StructuredBuffer
-  InstrResourceKindForCalcLOD, // lod requires resource declared as texture1D/2D/3D/Cube/CubeArray/1DArray/2DArray
-  InstrResourceKindForGather, // gather requires resource declared as texture/2D/Cube/2DArray/CubeArray
-  InstrResourceKindForGetDim, // Invalid resource kind on GetDimensions
-  InstrResourceKindForSample, // sample/_l/_d requires resource declared as texture1D/2D/3D/Cube/1DArray/2DArray/CubeArray
-  InstrResourceKindForSampleC, // samplec requires resource declared as texture1D/2D/Cube/1DArray/2DArray/CubeArray
-  InstrResourceKindForTextureLoad, // texture load only works on Texture1D/1DArray/2D/2DArray/3D/MS2D/MS2DArray
-  InstrResourceKindForTextureStore, // texture store only works on Texture1D/1DArray/2D/2DArray/3D
-  InstrResourceKindForTraceRay, // TraceRay should only use RTAccelerationStructure
-  InstrResourceMapToSingleEntry, // Fail to map resource to resource table
-  InstrResourceOffsetMiss, // offset uninitialized
-  InstrResourceOffsetTooMany, // out of bound offset must be undef
-  InstrResourceUser, // Resource should only used by Load/GEP/Call
-  InstrSampleCompType, // sample_* instructions require resource to be declared to return UNORM, SNORM or FLOAT.
-  InstrSampleIndexForLoad2DMS, // load on Texture2DMS/2DMSArray require sampleIndex
-  InstrSamplerModeForLOD, // lod instruction requires sampler declared in default mode
-  InstrSamplerModeForSample, // sample/_l/_d/_cl_s/gather instruction requires sampler declared in default mode
-  InstrSamplerModeForSampleC, // sample_c_*/gather_c instructions require sampler declared in comparison mode
-  InstrSignatureOperationNotInEntry, // Dxil operation for input output signature must be in entryPoints.
-  InstrStatus, // Resource status should only used by CheckAccessFullyMapped
-  InstrStructBitCast, // Bitcast on struct types is not allowed
-  InstrTGSMRaceCond, // Race condition writing to shared memory detected, consider making this write conditional
-  InstrTextureOffset, // offset texture instructions must take offset which can resolve to integer literal in the range -8 to 7
-  InstrUndefResultForGetDimension, // GetDimensions used undef dimension %0 on %1
-  InstrWriteMaskForTypedUAVStore, // store on typed uav must write to all four components of the UAV
-  InstrWriteMaskMatchValueForUAVStore, // uav store write mask must match store value mask, write mask is %0 and store value mask is %1
-
-  // Metadata
-  MetaBarycentricsFloat3, // only 'float3' type is allowed for SV_Barycentrics.
-  MetaBarycentricsInterpolation, // SV_Barycentrics cannot be used with 'nointerpolation' type
-  MetaBarycentricsTwoPerspectives, // There can only be up to two input attributes of SV_Barycentrics with different perspective interpolation mode.
-  MetaBranchFlatten, // Can't use branch and flatten attributes together
-  MetaClipCullMaxComponents, // Combined elements of SV_ClipDistance and SV_CullDistance must fit in 8 components
-  MetaClipCullMaxRows, // Combined elements of SV_ClipDistance and SV_CullDistance must fit in two rows.
-  MetaControlFlowHintNotOnControlFlow, // Control flow hint only works on control flow inst
-  MetaDenseResIDs, // Resource identifiers must be zero-based and dense
-  MetaDuplicateSysValue, // System value may only appear once in signature
-  MetaEntryFunction, // entrypoint not found
-  MetaFlagsUsage, // Flags must match usage
-  MetaForceCaseOnSwitch, // Attribute forcecase only works for switch
-  MetaGlcNotOnAppendConsume, // globallycoherent cannot be used with append/consume buffers
-  MetaIntegerInterpMode, // Interpolation mode on integer must be Constant
-  MetaInterpModeInOneRow, // Interpolation mode must be identical for all elements packed into the same row.
-  MetaInterpModeValid, // Interpolation mode must be valid
-  MetaInvalidControlFlowHint, // Invalid control flow hint
-  MetaKnown, // Named metadata should be known
-  MetaMaxTessFactor, // Hull Shader MaxTessFactor must be [%0..%1].  %2 specified
-  MetaNoEntryPropsForEntry, // EntryPoints must have entry properties.
-  MetaNoSemanticOverlap, // Semantics must not overlap
-  MetaRequired, // TODO - Required metadata missing
-  MetaSemaKindMatchesName, // Semantic name must match system value, when defined.
-  MetaSemaKindValid, // Semantic kind must be valid
-  MetaSemanticCompType, // %0 must be %1
-  MetaSemanticIndexMax, // System value semantics have a maximum valid semantic index
-  MetaSemanticLen, // Semantic length must be at least 1 and at most 64
-  MetaSemanticShouldBeAllocated, // Semantic should have a valid packing location
-  MetaSemanticShouldNotBeAllocated, // Semantic should have a packing location of -1
-  MetaSignatureCompType, // signature %0 specifies unrecognized or invalid component type
-  MetaSignatureDataWidth, // Data width must be identical for all elements packed into the same row.
-  MetaSignatureIllegalComponentOrder, // Component ordering for packed elements must be: arbitrary < system value < system generated value
-  MetaSignatureIndexConflict, // Only elements with compatible indexing rules may be packed together
-  MetaSignatureOutOfRange, // Signature elements must fit within maximum signature size
-  MetaSignatureOverlap, // Signature elements may not overlap in packing location.
-  MetaStructBufAlignment, // StructuredBuffer stride not aligned
-  MetaStructBufAlignmentOutOfBound, // StructuredBuffer stride out of bounds
-  MetaSystemValueRows, // System value may only have 1 row
-  MetaTarget, // Target triple must be 'dxil-ms-dx'
-  MetaTessellatorOutputPrimitive, // Invalid Tessellator Output Primitive specified. Must be point, line, triangleCW or triangleCCW.
-  MetaTessellatorPartition, // Invalid Tessellator Partitioning specified. Must be integer, pow2, fractional_odd or fractional_even.
-  MetaTextureType, // elements of typed buffers and textures must fit in four 32-bit quantities
-  MetaUsed, // All metadata must be used by dxil
-  MetaValidSamplerMode, // Invalid sampler mode on sampler 
-  MetaValueRange, // Metadata value must be within range
-  MetaWellFormed, // TODO - Metadata must be well-formed in operand count and types
-
-  // Program flow
-  FlowDeadLoop, // Loop must have break
-  FlowFunctionCall, // Function with parameter is not permitted
-  FlowNoRecusion, // Recursion is not permitted
-  FlowReducible, // Execution flow must be reducible
-
-  // Shader model
-  Sm64bitRawBufferLoadStore, // i64/f64 rawBufferLoad/Store overloads are allowed after SM 6.3
-  SmAmplificationShaderPayloadSize, // For shader '%0', payload size is greater than %1
-  SmAmplificationShaderPayloadSizeDeclared, // For shader '%0', payload size %1 is greater than declared size of %2 bytes
-  SmAppendAndConsumeOnSameUAV, // BufferUpdateCounter inc and dec on a given UAV (%d) cannot both be in the same shader for shader model less than 5.1.
-  SmCBufferArrayOffsetAlignment, // CBuffer array offset must be aligned to 16-bytes
-  SmCBufferElementOverflow, // CBuffer elements must not overflow
-  SmCBufferOffsetOverlap, // CBuffer offsets must not overlap
-  SmCBufferTemplateTypeMustBeStruct, // D3D12 constant/texture buffer template element can only be a struct
-  SmCSNoSignatures, // Compute shaders must not have shader signatures.
-  SmCompletePosition, // Not all elements of SV_Position were written
-  SmConstantInterpMode, // Interpolation mode must be constant for MS primitive output.
-  SmCounterOnlyOnStructBuf, // BufferUpdateCounter valid only on structured buffers
-  SmDSInputControlPointCountRange, // DS input control point count must be [0..%0].  %1 specified
-  SmDomainLocationIdxOOB, // DomainLocation component index out of bounds for the domain.
-  SmDxilVersion, // Target shader model requires specific Dxil Version
-  SmGSInstanceCountRange, // GS instance count must be [1..%0].  %1 specified
-  SmGSOutputVertexCountRange, // GS output vertex count must be [0..%0].  %1 specified
-  SmGSTotalOutputVertexDataRange, // Declared output vertex count (%0) multiplied by the total number of declared scalar components of output data (%1) equals %2.  This value cannot be greater than %3
-  SmGSValidInputPrimitive, // GS input primitive unrecognized
-  SmGSValidOutputPrimitiveTopology, // GS output primitive topology unrecognized
-  SmHSInputControlPointCountRange, // HS input control point count must be [0..%0].  %1 specified
-  SmHullPassThruControlPointCountMatch, // For pass thru hull shader, input control point count must match output control point count
-  SmInsideTessFactorSizeMatchDomain, // InsideTessFactor rows, columns (%0, %1) invalid for domain %2.  Expected %3 rows and 1 column.
-  SmInvalidResourceCompType, // Invalid resource return type
-  SmInvalidResourceKind, // Invalid resources kind
-  SmInvalidSamplerFeedbackType, // Invalid sampler feedback type
-  SmInvalidTextureKindOnUAV, // Texture2DMS[Array] or TextureCube[Array] resources are not supported with UAVs
-  SmIsoLineOutputPrimitiveMismatch, // Hull Shader declared with IsoLine Domain must specify output primitive point or line. Triangle_cw or triangle_ccw output are not compatible with the IsoLine Domain.
-  SmMaxMSSMSize, // Total Thread Group Shared Memory storage is %0, exceeded %1
-  SmMaxTGSMSize, // Total Thread Group Shared Memory storage is %0, exceeded %1
-  SmMaxTheadGroup, // Declared Thread Group Count %0 (X*Y*Z) is beyond the valid maximum of %1
-  SmMeshPSigRowCount, // For shader '%0', primitive output signatures are taking up more than %1 rows
-  SmMeshShaderInOutSize, // For shader '%0', payload plus output size is greater than %1
-  SmMeshShaderMaxPrimitiveCount, // MS max primitive output count must be [0..%0].  %1 specified
-  SmMeshShaderMaxVertexCount, // MS max vertex output count must be [0..%0].  %1 specified
-  SmMeshShaderOutputSize, // For shader '%0', vertex plus primitive output size is greater than %1
-  SmMeshShaderPayloadSize, // For shader '%0', payload size is greater than %1
-  SmMeshShaderPayloadSizeDeclared, // For shader '%0', payload size %1 is greater than declared size of %2 bytes
-  SmMeshTotalSigRowCount, // For shader '%0', vertex and primitive output signatures are taking up more than %1 rows
-  SmMeshVSigRowCount, // For shader '%0', vertex output signatures are taking up more than %1 rows
-  SmMultiStreamMustBePoint, // When multiple GS output streams are used they must be pointlists
-  SmName, // Target shader model name must be known
-  SmNoInterpMode, // Interpolation mode must be undefined for VS input/PS output/patch constant.
-  SmNoPSOutputIdx, // Pixel shader output registers are not indexable.
-  SmOpcode, // Opcode must be defined in target shader model
-  SmOpcodeInInvalidFunction, // Invalid DXIL opcode usage like StorePatchConstant in patch constant function
-  SmOperand, // Operand must be defined in target shader model
-  SmOutputControlPointCountRange, // output control point count must be [0..%0].  %1 specified
-  SmOutputControlPointsTotalScalars, // Total number of scalars across all HS output control points must not exceed 
-  SmPSConsistentInterp, // Interpolation mode for PS input position must be linear_noperspective_centroid or linear_noperspective_sample when outputting oDepthGE or oDepthLE and not running at sample frequency (which is forced by inputting SV_SampleIndex or declaring an input linear_sample or linear_noperspective_sample)
-  SmPSCoverageAndInnerCoverage, // InnerCoverage and Coverage are mutually exclusive.
-  SmPSMultipleDepthSemantic, // Pixel Shader only allows one type of depth semantic to be declared
-  SmPSOutputSemantic, // Pixel Shader allows output semantics to be SV_Target, SV_Depth, SV_DepthGreaterEqual, SV_DepthLessEqual, SV_Coverage or SV_StencilRef, %0 found
-  SmPSTargetCol0, // SV_Target packed location must start at column 0
-  SmPSTargetIndexMatchesRow, // SV_Target semantic index must match packed row location
-  SmPatchConstantOnlyForHSDS, // patch constant signature only valid in HS and DS
-  SmROVOnlyInPS, // RasterizerOrdered objects are only allowed in 5.0+ pixel shaders
-  SmRayShaderPayloadSize, // For shader '%0', %1 size is smaller than argument's allocation size
-  SmRayShaderSignatures, // Ray tracing shader '%0' should not have any shader signatures
-  SmResourceRangeOverlap, // Resource ranges must not overlap
-  SmSampleCountOnlyOn2DMS, // Only Texture2DMS/2DMSArray could has sample count
-  SmSemantic, // Semantic must be defined in target shader model
-  SmStreamIndexRange, // Stream index (%0) must between 0 and %1
-  SmTessFactorForDomain, // Required TessFactor for domain not found declared anywhere in Patch Constant data
-  SmTessFactorSizeMatchDomain, // TessFactor rows, columns (%0, %1) invalid for domain %2.  Expected %3 rows and 1 column.
-  SmThreadGroupChannelRange, // Declared Thread Group %0 size %1 outside valid range [%2..%3]
-  SmTriOutputPrimitiveMismatch, // Hull Shader declared with Tri Domain must specify output primitive point, triangle_cw or triangle_ccw. Line output is not compatible with the Tri domain
-  SmUndefinedOutput, // Not all elements of output %0 were written
-  SmValidDomain, // Invalid Tessellator Domain specified. Must be isoline, tri or quad
-  SmViewIDNeedsSlot, // ViewID requires compatible space in pixel shader input signature
-  SmZeroHSInputControlPointWithInput, // When HS input control point count is 0, no input signature should exist
-
-  // Type system
-  TypesDefined, // Type must be defined based on DXIL primitives
-  TypesI8, // I8 can only used as immediate value for intrinsic
-  TypesIntWidth, // Int type must be of valid width
-  TypesNoMultiDim, // Only one dimension allowed for array type
-  TypesNoPtrToPtr, // Pointers to pointers, or pointers in structures are not allowed
-  TypesNoVector, // Vector types must not be present
-};
-// VALRULE-ENUM:END
-=======
 #include "dxc/HLSL/DxilValidation.inc"
->>>>>>> 6bbb88c8
 
 const char *GetValidationRuleText(ValidationRule value);
 void GetValidationVersion(_Out_ unsigned *pMajor, _Out_ unsigned *pMinor);
