///////////////////////////////////////////////////////////////////////////////
//                                                                           //
// HLSLOptions.h                                                             //
// Copyright (C) Microsoft Corporation. All rights reserved.                 //
// This file is distributed under the University of Illinois Open Source     //
// License. See LICENSE.TXT for details.                                     //
//                                                                           //
// Support for command-line-style option parsing.                            //
//                                                                           //
///////////////////////////////////////////////////////////////////////////////

#pragma once

#ifndef LLVM_HLSL_OPTIONS_H
#define LLVM_HLSL_OPTIONS_H

#include "llvm/ADT/ArrayRef.h"
#include "llvm/ADT/StringRef.h"
#include "llvm/Option/ArgList.h"
#include "dxc/dxcapi.h"
#include "dxc/Support/SPIRVOptions.h"
#include <map>
#include <set>

namespace llvm {
namespace opt {
class OptTable;
class raw_ostream;
}
}

namespace dxc {
class DxcDllSupport;
}

namespace hlsl {

namespace options {
/// Flags specifically for clang options.  Must not overlap with
/// llvm::opt::DriverFlag or (for clarity) with clang::driver::options.
enum HlslFlags {
  DriverOption = (1 << 13),
  NoArgumentUnused = (1 << 14),
  CoreOption = (1 << 15),
  ISenseOption = (1 << 16),
  RewriteOption = (1 << 17),
};

enum ID {
    OPT_INVALID = 0, // This is not an option ID.
#define OPTION(PREFIX, NAME, ID, KIND, GROUP, ALIAS, ALIASARGS, FLAGS, PARAM, \
               HELPTEXT, METAVAR) OPT_##ID,
#include "dxc/Support/HLSLOptions.inc"
    LastOption
#undef OPTION
  };

const llvm::opt::OptTable *getHlslOptTable();
std::error_code initHlslOptTable();
void cleanupHlslOptTable();

///////////////////////////////////////////////////////////////////////////////
// Helper classes to deal with options.

/// Flags for IDxcCompiler APIs.
static const unsigned CompilerFlags = HlslFlags::CoreOption;
/// Flags for dxc.exe command-line tool.
static const unsigned DxcFlags = HlslFlags::CoreOption | HlslFlags::DriverOption;
/// Flags for dxr.exe command-line tool.
static const unsigned DxrFlags = HlslFlags::RewriteOption | HlslFlags::DriverOption;
/// Flags for IDxcIntelliSense APIs.
static const unsigned ISenseFlags = HlslFlags::CoreOption | HlslFlags::ISenseOption;

/// Use this class to capture preprocessor definitions and manage their lifetime.
class DxcDefines {
public:
  void push_back(llvm::StringRef value);
  LPWSTR DefineValues = nullptr;
  llvm::SmallVector<llvm::StringRef, 8> DefineStrings;
  llvm::SmallVector<DxcDefine, 8> DefineVector;

  ~DxcDefines() { delete[] DefineValues; }
  DxcDefines(const DxcDefines &) = delete;
  DxcDefines() {}
  void BuildDefines(); // Must be called after all defines are pushed back
  UINT32 ComputeNumberOfWCharsNeededForDefines();
  const DxcDefine *data() const { return DefineVector.data(); }
  unsigned size() const { return DefineVector.size(); }
};

struct RewriterOpts {
  bool Unchanged = false;                   // OPT_rw_unchanged
  bool SkipFunctionBody = false;            // OPT_rw_skip_function_body
  bool SkipStatic = false;                  // OPT_rw_skip_static
  bool GlobalExternByDefault = false;       // OPT_rw_global_extern_by_default
  bool KeepUserMacro = false;               // OPT_rw_keep_user_macro
  bool ExtractEntryUniforms = false;        // OPT_rw_extract_entry_uniforms
  bool RemoveUnusedGlobals = false;         // OPT_rw_remove_unused_globals
<<<<<<< HEAD
=======
  bool RemoveUnusedFunctions = false;         // OPT_rw_remove_unused_functions
  bool WithLineDirective = false;       // OPT_rw_line_directive
  bool DeclGlobalCB = false;          // OPT_rw_decl_global_cb
>>>>>>> 6bbb88c8
};

/// Use this class to capture all options.
class DxcOpts {
public:
  DxcDefines Defines;
  llvm::opt::InputArgList Args = llvm::opt::InputArgList(nullptr, nullptr); // Original arguments.

  llvm::StringRef AssemblyCode; // OPT_Fc
  llvm::StringRef DebugFile;    // OPT_Fd
  llvm::StringRef EntryPoint;   // OPT_entrypoint
  llvm::StringRef ExternalFn;   // OPT_external_fn
  llvm::StringRef ExternalLib;  // OPT_external_lib
  llvm::StringRef ExtractPrivateFile; // OPT_getprivate
  llvm::StringRef ForceRootSigVer; // OPT_force_rootsig_ver
  llvm::StringRef InputFile; // OPT_INPUT
  llvm::StringRef OutputHeader; // OPT_Fh
  llvm::StringRef OutputObject; // OPT_Fo
  llvm::StringRef OutputWarningsFile; // OPT_Fe
  llvm::StringRef OutputReflectionFile; // OPT_Fre
  llvm::StringRef OutputRootSigFile; // OPT_Frs
  llvm::StringRef OutputShaderHashFile; // OPT_Fsh
  llvm::StringRef Preprocess; // OPT_P
  llvm::StringRef TargetProfile; // OPT_target_profile
  llvm::StringRef VariableName; // OPT_Vn
  llvm::StringRef PrivateSource; // OPT_setprivate
  llvm::StringRef RootSignatureSource; // OPT_setrootsignature
  llvm::StringRef VerifyRootSignatureSource; //OPT_verifyrootsignature
  llvm::StringRef RootSignatureDefine; // OPT_rootsig_define
  llvm::StringRef FloatDenormalMode; // OPT_denorm
  std::vector<std::string> Exports; // OPT_exports
  std::vector<std::string> PreciseOutputs; // OPT_precise_output
  llvm::StringRef DefaultLinkage; // OPT_default_linkage
<<<<<<< HEAD
=======
  llvm::StringRef ImportBindingTable;    // OPT_import_binding_table
  llvm::StringRef BindingTableDefine; // OPT_binding_table_define
>>>>>>> 6bbb88c8
  unsigned DefaultTextCodePage = DXC_CP_UTF8; // OPT_encoding

  bool AllResourcesBound = false; // OPT_all_resources_bound
  bool IgnoreOptSemDefs = false; // OPT_ignore_opt_semdefs
  bool AstDump = false; // OPT_ast_dump
  bool ColorCodeAssembly = false; // OPT_Cc
  bool CodeGenHighLevel = false; // OPT_fcgl
  bool AllowPreserveValues = false; // OPT_preserve_intermediate_values
  bool DebugInfo = false; // OPT__SLASH_Zi
  bool DebugNameForBinary = false; // OPT_Zsb
  bool DebugNameForSource = false; // OPT_Zss
  bool DumpBin = false;        // OPT_dumpbin
  bool Link = false;        // OPT_link
  bool WarningAsError = false; // OPT__SLASH_WX
  bool IEEEStrict = false;     // OPT_Gis
  bool IgnoreLineDirectives = false; // OPT_ignore_line_directives
  bool DefaultColMajor = false;  // OPT_Zpc
  bool DefaultRowMajor = false;  // OPT_Zpr
  bool DisableValidation = false; // OPT_VD
  unsigned OptLevel = 0;      // OPT_O0/O1/O2/O3
  bool DisableOptimizations = false; // OPT_Od
  bool AvoidFlowControl = false;     // OPT_Gfa
  bool PreferFlowControl = false;    // OPT_Gfp
  bool EnableStrictMode = false;     // OPT_Ges
  bool EnableDX9CompatMode = false;     // OPT_Gec
  bool EnableFXCCompatMode = false;     // internal flag
  unsigned long HLSLVersion = 0; // OPT_hlsl_version (2015-2018)
  bool Enable16BitTypes = false; // OPT_enable_16bit_types
  bool OptDump = false; // OPT_ODump - dump optimizer commands
  bool OutputWarnings = true; // OPT_no_warnings
  bool ShowHelp = false;  // OPT_help
  bool ShowHelpHidden = false; // OPT__help_hidden
  bool ShowOptionNames = false; // OPT_fdiagnostics_show_option
<<<<<<< HEAD
=======
  bool ShowVersion = false; // OPT_version
>>>>>>> 6bbb88c8
  bool UseColor = false; // OPT_Cc
  bool UseHexLiterals = false; // OPT_Lx
  bool UseInstructionByteOffsets = false; // OPT_No
  bool UseInstructionNumbers = false; // OPT_Ni
  bool NotUseLegacyCBufLoad = false;  // OPT_no_legacy_cbuf_layout
  bool PackPrefixStable = false;  // OPT_pack_prefix_stable
  bool PackOptimized = false;  // OPT_pack_optimized
  bool DisplayIncludeProcess = false; // OPT__vi
  bool RecompileFromBinary = false; // OPT _Recompile (Recompiling the DXBC binary file not .hlsl file)
  bool StripDebug = false; // OPT Qstrip_debug
  bool EmbedDebug = false; // OPT Qembed_debug
  bool SourceInDebugModule = false; // OPT Zs
  bool SourceOnlyDebug = false; // OPT Qsource_only_debug
  bool PdbInPrivate = false; // OPT Qpdb_in_private
  bool StripRootSignature = false; // OPT_Qstrip_rootsignature
  bool StripPrivate = false; // OPT_Qstrip_priv
  bool StripReflection = false; // OPT_Qstrip_reflect
  bool KeepReflectionInDxil = false; // OPT_Qkeep_reflect_in_dxil
  bool StripReflectionFromDxil = false; // OPT_Qstrip_reflect_from_dxil
  bool ExtractRootSignature = false; // OPT_extractrootsignature
  bool DisassembleColorCoded = false; // OPT_Cc
  bool DisassembleInstNumbers = false; //OPT_Ni
  bool DisassembleByteOffset = false; //OPT_No
  bool DisaseembleHex = false; //OPT_Lx
  bool LegacyMacroExpansion = false; // OPT_flegacy_macro_expansion
  bool LegacyResourceReservation = false; // OPT_flegacy_resource_reservation
  unsigned long AutoBindingSpace = UINT_MAX; // OPT_auto_binding_space
  bool ExportShadersOnly = false; // OPT_export_shaders_only
  bool ResMayAlias = false; // OPT_res_may_alias
  unsigned long ValVerMajor = UINT_MAX, ValVerMinor = UINT_MAX; // OPT_validator_version
  unsigned ScanLimit = 0; // OPT_memdep_block_scan_limit
<<<<<<< HEAD
=======
  bool ForceZeroStoreLifetimes = false; // OPT_force_zero_store_lifetimes
  bool EnableLifetimeMarkers = false; // OPT_enable_lifetime_markers
  bool EnableTemplates = false; // OPT_enable_templates
  bool EnableOperatorOverloading = false; // OPT_enable_operator_overloading
  bool StrictUDTCasting = false; // OPT_strict_udt_casting

  // Experimental option to enable short-circuiting operators
  bool EnableShortCircuit = false; // OPT_enable_short_circuit

  bool EnableBitfields = false; // OPT_enable_bitfields

  // Optimization pass enables, disables and selects
  std::map<std::string, bool> DxcOptimizationToggles; // OPT_opt_enable & OPT_opt_disable
  std::map<std::string, std::string> DxcOptimizationSelects; // OPT_opt_select

  std::set<std::string> IgnoreSemDefs; // OPT_ignore_semdef
  std::map<std::string, std::string> OverrideSemDefs; // OPT_override_semdef

  bool PrintAfterAll; // OPT_print_after_all
  bool EnablePayloadQualifiers = false; // OPT_enable_payload_qualifiers
  bool HandleExceptions = false; // OPT_disable_exception_handling
>>>>>>> 6bbb88c8

  // Rewriter Options
  RewriterOpts RWOpt;

  std::vector<std::string> Warnings;

  bool IsRootSignatureProfile();
  bool IsLibraryProfile();

  // Helpers to clarify interpretation of flags for behavior in implementation
  bool GenerateFullDebugInfo(); // Zi
  bool GeneratePDB();           // Zi or Zs
  bool EmbedDebugInfo();        // Qembed_debug
  bool EmbedPDBName();          // Zi or Fd
  bool DebugFileIsDirectory();  // Fd ends in '\\'
  llvm::StringRef GetPDBName(); // Fd name

  // SPIRV Change Starts
#ifdef ENABLE_SPIRV_CODEGEN
  bool GenSPIRV;                    // OPT_spirv
  clang::spirv::SpirvCodeGenOptions SpirvOptions; // All SPIR-V CodeGen-related options
#endif
  // SPIRV Change Ends
};

/// Use this class to capture, convert and handle the lifetime for the
/// command-line arguments to a program.
class MainArgs {
public:
  llvm::SmallVector<std::string, 8> Utf8StringVector;
  llvm::SmallVector<const char *, 8> Utf8CharPtrVector;

  MainArgs() = default;
  MainArgs(int argc, const wchar_t **argv, int skipArgCount = 1);
  MainArgs(int argc, const char **argv, int skipArgCount = 1);
  MainArgs(llvm::ArrayRef<llvm::StringRef> args);
  MainArgs& operator=(const MainArgs &other);
  llvm::ArrayRef<const char *> getArrayRef() const {
    return llvm::ArrayRef<const char *>(Utf8CharPtrVector.data(),
      Utf8CharPtrVector.size());
  }
};

/// Use this class to convert a StringRef into a wstring, handling empty values as nulls.
class StringRefUtf16 {
private:
  std::wstring m_value;

public:
  StringRefUtf16(llvm::StringRef value);
  operator LPCWSTR() const { return m_value.size() ? m_value.data() : nullptr; }
};

/// Reads all options from the given argument strings, populates opts, and
/// validates reporting errors and warnings.
int ReadDxcOpts(const llvm::opt::OptTable *optionTable, unsigned flagsToInclude,
                const MainArgs &argStrings, DxcOpts &opts,
                llvm::raw_ostream &errors);

/// Sets up the specified DxcDllSupport instance as per the given options.
int SetupDxcDllSupport(const DxcOpts &opts, dxc::DxcDllSupport &dxcSupport,
                       llvm::raw_ostream &errors);

void CopyArgsToWStrings(const llvm::opt::InputArgList &inArgs,
                        unsigned flagsToInclude,
                        std::vector<std::wstring> &outArgs);
}
}

#endif<|MERGE_RESOLUTION|>--- conflicted
+++ resolved
@@ -96,12 +96,9 @@
   bool KeepUserMacro = false;               // OPT_rw_keep_user_macro
   bool ExtractEntryUniforms = false;        // OPT_rw_extract_entry_uniforms
   bool RemoveUnusedGlobals = false;         // OPT_rw_remove_unused_globals
-<<<<<<< HEAD
-=======
   bool RemoveUnusedFunctions = false;         // OPT_rw_remove_unused_functions
   bool WithLineDirective = false;       // OPT_rw_line_directive
   bool DeclGlobalCB = false;          // OPT_rw_decl_global_cb
->>>>>>> 6bbb88c8
 };
 
 /// Use this class to capture all options.
@@ -135,11 +132,8 @@
   std::vector<std::string> Exports; // OPT_exports
   std::vector<std::string> PreciseOutputs; // OPT_precise_output
   llvm::StringRef DefaultLinkage; // OPT_default_linkage
-<<<<<<< HEAD
-=======
   llvm::StringRef ImportBindingTable;    // OPT_import_binding_table
   llvm::StringRef BindingTableDefine; // OPT_binding_table_define
->>>>>>> 6bbb88c8
   unsigned DefaultTextCodePage = DXC_CP_UTF8; // OPT_encoding
 
   bool AllResourcesBound = false; // OPT_all_resources_bound
@@ -173,10 +167,7 @@
   bool ShowHelp = false;  // OPT_help
   bool ShowHelpHidden = false; // OPT__help_hidden
   bool ShowOptionNames = false; // OPT_fdiagnostics_show_option
-<<<<<<< HEAD
-=======
   bool ShowVersion = false; // OPT_version
->>>>>>> 6bbb88c8
   bool UseColor = false; // OPT_Cc
   bool UseHexLiterals = false; // OPT_Lx
   bool UseInstructionByteOffsets = false; // OPT_No
@@ -208,8 +199,6 @@
   bool ResMayAlias = false; // OPT_res_may_alias
   unsigned long ValVerMajor = UINT_MAX, ValVerMinor = UINT_MAX; // OPT_validator_version
   unsigned ScanLimit = 0; // OPT_memdep_block_scan_limit
-<<<<<<< HEAD
-=======
   bool ForceZeroStoreLifetimes = false; // OPT_force_zero_store_lifetimes
   bool EnableLifetimeMarkers = false; // OPT_enable_lifetime_markers
   bool EnableTemplates = false; // OPT_enable_templates
@@ -231,7 +220,6 @@
   bool PrintAfterAll; // OPT_print_after_all
   bool EnablePayloadQualifiers = false; // OPT_enable_payload_qualifiers
   bool HandleExceptions = false; // OPT_disable_exception_handling
->>>>>>> 6bbb88c8
 
   // Rewriter Options
   RewriterOpts RWOpt;
