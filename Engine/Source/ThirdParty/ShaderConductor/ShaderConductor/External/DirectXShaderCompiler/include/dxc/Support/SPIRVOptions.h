//===------- SPIRVOptions.h -------------------------------------*- C++ -*-===//
//
//                     The LLVM Compiler Infrastructure
//
// This file is distributed under the University of Illinois Open Source
// License. See LICENSE.TXT for details.
//
//===----------------------------------------------------------------------===//
//
//  This file outlines the command-line options used by SPIR-V CodeGen.
//
//===----------------------------------------------------------------------===//

#ifndef LLVM_SPIRV_OPTIONS_H
#define LLVM_SPIRV_OPTIONS_H

#ifdef ENABLE_SPIRV_CODEGEN

#include "llvm/ADT/ArrayRef.h"
#include "llvm/ADT/StringRef.h"
#include "llvm/Option/ArgList.h"

namespace clang {
namespace spirv {

enum class SpirvLayoutRule {
  Void,
  GLSLStd140,
  GLSLStd430,
  RelaxedGLSLStd140, // std140 with relaxed vector layout
  RelaxedGLSLStd430, // std430 with relaxed vector layout
  FxcCTBuffer,       // fxc.exe layout rule for cbuffer/tbuffer
  FxcSBuffer,        // fxc.exe layout rule for structured buffers
  Scalar,            // VK_EXT_scalar_block_layout
  Max,               // This is an invalid layout rule
};

struct SpirvCodeGenOptions {
  /// Disable legalization and optimization and emit raw SPIR-V
  bool codeGenHighLevel;
  bool debugInfoFile;
  bool debugInfoLine;
  bool debugInfoSource;
  bool debugInfoTool;
  bool debugInfoRich;
  /// Use NonSemantic.Vulkan.DebugInfo.100 debug info instead of
  /// OpenCL.DebugInfo.100
  bool debugInfoVulkan;
  bool defaultRowMajor;
  bool disableValidation;
  bool enable16BitTypes;
  bool enableReflect;
  // UE Change Begin: Add 'fused-multiply-add' pass to emulate invariant
  // qualifier for older versions of Metal.
  bool enableFMAPass;
  // UE Change End: Add 'fused-multiply-add' pass to emulate invariant
  // UE Change Begin: Allow to disable scalar block layout
  bool disableScalarBlockLayout;
  // UE Change End: Allow to disable scalar block layout
  // qualifier for older versions of Metal.
  bool invertY; // Additive inverse
  bool invertW; // Multiplicative inverse
  bool noWarnEmulatedFeatures;
  bool noWarnIgnoredFeatures;
  bool useDxLayout;
  bool useGlLayout;
  bool useScalarLayout;
<<<<<<< HEAD
  bool flattenResourceArrays;
  bool ue4Layout;
  bool globalsAsPushConstants;
=======
  // UE Change Begin: Use custom layout rules for UE5.
  bool ue5Layout;
  // UE Change End: Use custom layout rules for UE5.
  // UE Change Begin: Force subpass OpTypeImage depth flag to be set to 0
  bool forceSubpassImageDepthFalse;
  // UE Change End: Force subpass OpTypeImage depth flag to be set to 0
  // UE Change Begin: Allow preserving unused inputs in shaders, used for OpenGL to match input/outputs
  bool preserveStorageInput;
  // UE Change End: Allow preserving unused inputs in shaders, used for OpenGL to match input/outputs
  bool flattenResourceArrays;
  bool reduceLoadSize;
  bool autoShiftBindings;
  bool supportNonzeroBaseInstance;
  /// Maximum length in words for the OpString literal containing the shader
  /// source for DebugSource and DebugSourceContinued. If the source code length
  /// is larger than this number, we will use DebugSourceContinued instructions
  /// for follow-up source code after the first DebugSource instruction. Note
  /// that this number must be less than or equal to 0xFFFDu because of the
  /// limitation of a single SPIR-V instruction size (0xFFFF) - 2 operand words
  /// for OpString. Currently a smaller value is only used to test
  /// DebugSourceContinued generation.
  uint32_t debugSourceLen;
>>>>>>> 6bbb88c8
  SpirvLayoutRule cBufferLayoutRule;
  SpirvLayoutRule sBufferLayoutRule;
  SpirvLayoutRule tBufferLayoutRule;
  SpirvLayoutRule ampPayloadLayoutRule;
  llvm::StringRef stageIoOrder;
  llvm::StringRef targetEnv;
  llvm::SmallVector<int32_t, 4> bShift;
  llvm::SmallVector<int32_t, 4> sShift;
  llvm::SmallVector<int32_t, 4> tShift;
  llvm::SmallVector<int32_t, 4> uShift;
  llvm::SmallVector<llvm::StringRef, 4> allowedExtensions;
  llvm::SmallVector<llvm::StringRef, 4> optConfig;
  std::vector<std::string> bindRegister;
  std::vector<std::string> bindGlobals;

  // String representation of all command line options.
  std::string clOptions;
};

} // namespace spirv
} // namespace clang

#endif // ENABLE_SPIRV_CODEGEN
#endif // LLVM_SPIRV_OPTIONS_H<|MERGE_RESOLUTION|>--- conflicted
+++ resolved
@@ -65,11 +65,6 @@
   bool useDxLayout;
   bool useGlLayout;
   bool useScalarLayout;
-<<<<<<< HEAD
-  bool flattenResourceArrays;
-  bool ue4Layout;
-  bool globalsAsPushConstants;
-=======
   // UE Change Begin: Use custom layout rules for UE5.
   bool ue5Layout;
   // UE Change End: Use custom layout rules for UE5.
@@ -92,7 +87,6 @@
   /// for OpString. Currently a smaller value is only used to test
   /// DebugSourceContinued generation.
   uint32_t debugSourceLen;
->>>>>>> 6bbb88c8
   SpirvLayoutRule cBufferLayoutRule;
   SpirvLayoutRule sBufferLayoutRule;
   SpirvLayoutRule tBufferLayoutRule;
