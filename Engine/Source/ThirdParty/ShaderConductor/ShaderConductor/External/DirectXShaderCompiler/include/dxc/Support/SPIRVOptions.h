//===------- SPIRVOptions.h -------------------------------------*- C++ -*-===//
//
//                     The LLVM Compiler Infrastructure
//
// This file is distributed under the University of Illinois Open Source
// License. See LICENSE.TXT for details.
//
//===----------------------------------------------------------------------===//
//
//  This file outlines the command-line options used by SPIR-V CodeGen.
//
//===----------------------------------------------------------------------===//

#ifndef LLVM_SPIRV_OPTIONS_H
#define LLVM_SPIRV_OPTIONS_H

#ifdef ENABLE_SPIRV_CODEGEN

#include "llvm/ADT/ArrayRef.h"
#include "llvm/ADT/StringRef.h"
#include "llvm/Option/ArgList.h"

namespace clang {
namespace spirv {

enum class SpirvLayoutRule {
  Void,
  GLSLStd140,
  GLSLStd430,
  RelaxedGLSLStd140, // std140 with relaxed vector layout
  RelaxedGLSLStd430, // std430 with relaxed vector layout
  FxcCTBuffer,       // fxc.exe layout rule for cbuffer/tbuffer
  FxcSBuffer,        // fxc.exe layout rule for structured buffers
  Scalar,            // VK_EXT_scalar_block_layout
  Max,               // This is an invalid layout rule
};

struct SpirvCodeGenOptions {
  /// Disable legalization and optimization and emit raw SPIR-V
  bool codeGenHighLevel;
  bool debugInfoFile;
  bool debugInfoLine;
  bool debugInfoSource;
  bool debugInfoTool;
  bool debugInfoRich;
  /// Use NonSemantic.Vulkan.DebugInfo.100 debug info instead of
  /// OpenCL.DebugInfo.100
  bool debugInfoVulkan;
  bool defaultRowMajor;
  bool disableValidation;
  bool enable16BitTypes;
  bool enableReflect;
  // UE Change Begin: Add 'fused-multiply-add' pass to emulate invariant
  // qualifier for older versions of Metal.
  bool enableFMAPass;
  // UE Change End: Add 'fused-multiply-add' pass to emulate invariant
  // UE Change Begin: Allow to disable scalar block layout
  bool disableScalarBlockLayout;
  // UE Change End: Allow to disable scalar block layout
  // qualifier for older versions of Metal.
  bool invertY; // Additive inverse
  bool invertW; // Multiplicative inverse
  bool noWarnEmulatedFeatures;
  bool noWarnIgnoredFeatures;
  bool useDxLayout;
  bool useGlLayout;
  bool useScalarLayout;
  // UE Change Begin: Use custom layout rules for UE5.
  bool ue5Layout;
  // UE Change End: Use custom layout rules for UE5.
<<<<<<< HEAD
=======
  // UE Change Begin: Force subpass OpTypeImage depth flag to be set to 0
  bool forceSubpassImageDepthFalse;
  // UE Change End: Force subpass OpTypeImage depth flag to be set to 0
>>>>>>> d731a049
  // UE Change Begin: Allow preserving unused inputs in shaders, used for OpenGL to match input/outputs
  bool preserveStorageInput;
  // UE Change End: Allow preserving unused inputs in shaders, used for OpenGL to match input/outputs
  bool flattenResourceArrays;
  bool reduceLoadSize;
  bool autoShiftBindings;
  bool supportNonzeroBaseInstance;
  /// Maximum length in words for the OpString literal containing the shader
  /// source for DebugSource and DebugSourceContinued. If the source code length
  /// is larger than this number, we will use DebugSourceContinued instructions
  /// for follow-up source code after the first DebugSource instruction. Note
  /// that this number must be less than or equal to 0xFFFDu because of the
  /// limitation of a single SPIR-V instruction size (0xFFFF) - 2 operand words
  /// for OpString. Currently a smaller value is only used to test
  /// DebugSourceContinued generation.
  uint32_t debugSourceLen;
  SpirvLayoutRule cBufferLayoutRule;
  SpirvLayoutRule sBufferLayoutRule;
  SpirvLayoutRule tBufferLayoutRule;
  SpirvLayoutRule ampPayloadLayoutRule;
  llvm::StringRef stageIoOrder;
  llvm::StringRef targetEnv;
  llvm::SmallVector<int32_t, 4> bShift;
  llvm::SmallVector<int32_t, 4> sShift;
  llvm::SmallVector<int32_t, 4> tShift;
  llvm::SmallVector<int32_t, 4> uShift;
  llvm::SmallVector<llvm::StringRef, 4> allowedExtensions;
  llvm::SmallVector<llvm::StringRef, 4> optConfig;
  std::vector<std::string> bindRegister;
  std::vector<std::string> bindGlobals;

  bool signaturePacking; ///< Whether signature packing is enabled or not

  // String representation of all command line options.
  std::string clOptions;
};

} // namespace spirv
} // namespace clang

#endif // ENABLE_SPIRV_CODEGEN
#endif // LLVM_SPIRV_OPTIONS_H<|MERGE_RESOLUTION|>--- conflicted
+++ resolved
@@ -68,12 +68,9 @@
   // UE Change Begin: Use custom layout rules for UE5.
   bool ue5Layout;
   // UE Change End: Use custom layout rules for UE5.
-<<<<<<< HEAD
-=======
   // UE Change Begin: Force subpass OpTypeImage depth flag to be set to 0
   bool forceSubpassImageDepthFalse;
   // UE Change End: Force subpass OpTypeImage depth flag to be set to 0
->>>>>>> d731a049
   // UE Change Begin: Allow preserving unused inputs in shaders, used for OpenGL to match input/outputs
   bool preserveStorageInput;
   // UE Change End: Allow preserving unused inputs in shaders, used for OpenGL to match input/outputs
