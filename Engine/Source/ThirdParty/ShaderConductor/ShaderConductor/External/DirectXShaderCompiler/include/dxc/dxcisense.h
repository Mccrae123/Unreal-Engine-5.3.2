--- conflicted
+++ resolved
@@ -783,11 +783,7 @@
     _Out_ BSTR* errorMessage) = 0;
   virtual HRESULT STDMETHODCALLTYPE GetInclusionList(_Out_ unsigned* pResultCount, _Outptr_result_buffer_(*pResultCount) IDxcInclusion*** pResult) = 0;
   virtual HRESULT STDMETHODCALLTYPE CodeCompleteAt(
-<<<<<<< HEAD
-      _In_ char *fileName, unsigned line, unsigned column,
-=======
       _In_ const char *fileName, unsigned line, unsigned column,
->>>>>>> 6bbb88c8
       _In_ IDxcUnsavedFile** pUnsavedFiles, unsigned numUnsavedFiles,
       _In_ DxcCodeCompleteFlags options,
       _Outptr_result_nullonfailure_ IDxcCodeCompleteResults **pResult) = 0;
@@ -810,37 +806,22 @@
 };
 
 
-<<<<<<< HEAD
-struct __declspec(uuid("1E06466A-FD8B-45F3-A78F-8A3F76EBB552"))
-IDxcCodeCompleteResults : public IUnknown
-=======
 CROSS_PLATFORM_UUIDOF(IDxcCodeCompleteResults, "1E06466A-FD8B-45F3-A78F-8A3F76EBB552")
 struct IDxcCodeCompleteResults : public IUnknown
->>>>>>> 6bbb88c8
 {
   virtual HRESULT STDMETHODCALLTYPE GetNumResults(_Out_ unsigned* pResult) = 0;
   virtual HRESULT STDMETHODCALLTYPE GetResultAt(unsigned index, _Outptr_result_nullonfailure_ IDxcCompletionResult** pResult) = 0;
 };
 
-<<<<<<< HEAD
-struct __declspec(uuid("943C0588-22D0-4784-86FC-701F802AC2B6"))
-IDxcCompletionResult : public IUnknown
-=======
 CROSS_PLATFORM_UUIDOF(IDxcCompletionResult, "943C0588-22D0-4784-86FC-701F802AC2B6")
 struct IDxcCompletionResult : public IUnknown
->>>>>>> 6bbb88c8
 {
   virtual HRESULT STDMETHODCALLTYPE GetCursorKind(_Out_ DxcCursorKind* pResult) = 0;
   virtual HRESULT STDMETHODCALLTYPE GetCompletionString(_Outptr_result_nullonfailure_ IDxcCompletionString** pResult) = 0;
 };
 
-<<<<<<< HEAD
-struct __declspec(uuid("06B51E0F-A605-4C69-A110-CD6E14B58EEC"))
-IDxcCompletionString : public IUnknown
-=======
 CROSS_PLATFORM_UUIDOF(IDxcCompletionString, "06B51E0F-A605-4C69-A110-CD6E14B58EEC")
 struct IDxcCompletionString : public IUnknown
->>>>>>> 6bbb88c8
 {
   virtual HRESULT STDMETHODCALLTYPE GetNumCompletionChunks(_Out_ unsigned* pResult) = 0;
   virtual HRESULT STDMETHODCALLTYPE GetCompletionChunkKind(unsigned chunkNumber, _Out_ DxcCompletionChunkKind* pResult) = 0;
