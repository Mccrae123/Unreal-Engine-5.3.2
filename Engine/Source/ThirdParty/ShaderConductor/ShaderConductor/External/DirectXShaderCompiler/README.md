# DirectX Shader Compiler

[![Build status](https://ci.appveyor.com/api/projects/status/6sx47j66g4dbyem9/branch/master?svg=true)](https://ci.appveyor.com/project/dnovillo/directxshadercompiler/branch/master)

The DirectX Shader Compiler project includes a compiler and related tools used to compile High-Level Shader Language (HLSL) programs into DirectX Intermediate Language (DXIL) representation. Applications that make use of DirectX for graphics, games, and computation can use it to generate shader programs.

For more information, see the [Wiki](https://github.com/microsoft/DirectXShaderCompiler/wiki).

Visit the [DirectX Landing Page](https://devblogs.microsoft.com/directx/landing-page/) for more resources for DirectX developers.

## Downloads
You can download the latest successful build's artifacts (built by Appveyor) for the master branch:
| Downloads |        |
|-----------|--------|
| Windows   | [⬇](https://ci.appveyor.com/api/projects/dnovillo/directxshadercompiler/artifacts/build%2FRelease%2Fdxc-artifacts.zip?branch=master&pr=false&job=image%3A%20Visual%20Studio%202019) |
| Ubuntu    | [⬇](https://ci.appveyor.com/api/projects/dnovillo/directxshadercompiler/artifacts/build%2Fdxc-artifacts.tar.gz?branch=master&pr=false&job=image%3A%20Ubuntu) |

## Features and Goals

The starting point of the project is a fork of the [LLVM](http://llvm.org/) and [Clang](http://clang.llvm.org/) projects, modified to accept HLSL and emit a validated container that can be consumed by GPU drivers.

At the moment, the DirectX HLSL Compiler provides the following components:

- dxc.exe, a command-line tool that can compile HLSL programs for shader model 6.0 or higher

- dxcompiler.dll, a DLL providing a componentized compiler, assembler, disassembler, and validator

- dxilconv.dll, a DLL providing a converter from DXBC (older shader bytecode format)

- various other tools based on the above components

The Microsoft Windows SDK releases include a supported version of the compiler and validator.

The goal of the project is to allow the broader community of shader developers to contribute to the language and representation of shader programs, maintaining the principles of compatibility and supportability for the platform. It's currently in active development across two axes: language evolution (with no impact to DXIL representation), and surfacing hardware capabilities (with impact to DXIL, and thus requiring coordination with GPU implementations).

### Pre-built Releases
<<<<<<< HEAD

Binary packages containing the output of this project are available from appveyor. Development kits containing only the dxc.exe driver app, the dxcompiler.dll, and the dxil.dll signing binary are available [here](https://github.com/microsoft/DirectXShaderCompiler/wiki/Releases), or in the [releases tab](https://github.com/microsoft/DirectXShaderCompiler/releases).

### SPIR-V CodeGen
=======
>>>>>>> 6bbb88c8

Binary packages containing the output of this project are available from appveyor. Development kits containing only the dxc.exe driver app, the dxcompiler.dll, and the dxil.dll signing binary are available [here](https://github.com/microsoft/DirectXShaderCompiler/wiki/Releases), or in the [releases tab](https://github.com/microsoft/DirectXShaderCompiler/releases).

### SPIR-V CodeGen

As an example of community contribution, this project can also target the [SPIR-V](https://www.khronos.org/registry/spir-v/) intermediate representation. Please see the [doc](docs/SPIR-V.rst) for how HLSL features are mapped to SPIR-V, and the [wiki](https://github.com/microsoft/DirectXShaderCompiler/wiki/SPIR%E2%80%90V-CodeGen) page for how to build, use, and contribute to the SPIR-V CodeGen.

## Building Sources
Note: If you intend to build from sources on Linux/macOS, follow [these instructions](docs/DxcOnUnix.rst).

Before you build, you will need to have some additional software installed. This is the most straightforward path - see [Building Sources](https://github.com/microsoft/DirectXShaderCompiler/wiki/Building-Sources) on the Wiki for more options, including Visual Studio 2015 and Ninja support.

* [Git](http://git-scm.com/downloads).
* [Python](https://www.python.org/downloads/) - version 3.x is required
<<<<<<< HEAD
* [Visual Studio 2017](https://www.visualstudio.com/downloads) - select the following workloads: 
=======
* [Visual Studio 2019](https://www.visualstudio.com/downloads) - select the following workloads: 
>>>>>>> 6bbb88c8
    * Universal Windows Platform Development
    * Desktop Development with C++
* [Windows SDK](https://developer.microsoft.com/en-US/windows/downloads/windows-10-sdk) - version 10.0.18362.0 or newer
* [Windows Driver Kit](https://docs.microsoft.com/en-us/windows-hardware/drivers/download-the-wdk) - same version as the SDK

After cloning the project, you can set up a build environment shortcut by double-clicking the `utils\hct\hctshortcut.js` file. This will create a shortcut on your desktop with a default configuration. If your system doesn't have the requisite association for .js files, this may not work. If so, open a cmd window and invoke: `wscript.exe utils\hct\hctshortcut.js`.

Tests are built using the TAEF framework which is included in the Windows Driver Kit.

To build, run this command on the HLSL Console.

    hctbuild

You can also clean, build and run tests with this command.

    hctcheckin


To see a list of additional commands available, run `hcthelp`

## Running Tests

To run tests, open the HLSL Console and run this command after a successful build.

    hcttest

Some tests will run shaders and verify their behavior. These tests also involve a driver that can run these execute these shaders. See the next section on how this should be currently set up.

## Running Shaders

To run shaders compiled as DXIL, you will need support from the operating system as well as from the driver for your graphics adapter. Windows 10 Creators Update is the first version to support DXIL shaders. See the [Wiki](https://github.com/microsoft/DirectXShaderCompiler/wiki/Running-Shaders) for information on using experimental support or the software adapter.

### Hardware Support

Hardware GPU support for DXIL is provided by the following vendors:

#### NVIDIA
NVIDIA's r396 drivers (r397.64 and later) provide release mode support for DXIL
1.1 and Shader Model 6.1 on Win10 1709 and later, and experimental mode support
for DXIL 1.2 and Shader Model 6.2 on Win10 1803 and later. These drivers also
support DXR in experimental mode.

Drivers can be downloaded from [geforce.com](https://www.geforce.com/drivers).

#### AMD
AMD’s driver (Radeon Software Adrenalin Edition 18.4.1 or later) provides release mode support for DXIL 1.1 and Shader Model 6.1. Drivers can be downloaded from [AMD's download site](https://support.amd.com/en-us/download).

### Intel
Intel's 15.60 drivers (15.60.0.4849 and later) support release mode for DXIL 1.0 and Shader Model 6.0 as well as
release mode for DXIL 1.1 and Shader Model 6.1 (View Instancing support only).

Drivers can be downloaded from the following link [Intel Graphics Drivers](https://downloadcenter.intel.com/product/80939/Graphics-Drivers)

Direct access to 15.60 driver (latest as of of this update) is provided below:

[Installer](https://downloadmirror.intel.com/27412/a08/win64_15.60.2.4901.exe)

[Release Notes related to DXIL](https://downloadmirror.intel.com/27266/eng/ReleaseNotes_GFX_15600.4849.pdf)

## Making Changes

To make contributions, see the [CONTRIBUTING.md](CONTRIBUTING.md) file in this project.

## Documentation

You can find documentation for this project in the `docs` directory. These contain the original LLVM documentation files, as well as two new files worth nothing:

* [HLSLChanges.rst](docs/HLSLChanges.rst): this is the starting point for how this fork diverges from the original llvm/clang sources
* [DXIL.rst](docs/DXIL.rst): this file contains the specification for the DXIL format
* [tools/clang/docs/UsingDxc.rst](tools/clang/docs/UsingDxc.rst): this file contains a user guide for dxc.exe

## License

DirectX Shader Compiler is distributed under the terms of the University of Illinois Open Source License.

See [LICENSE.txt](LICENSE.TXT) and [ThirdPartyNotices.txt](ThirdPartyNotices.txt) for details.

## Code of Conduct

This project has adopted the [Microsoft Open Source Code of Conduct](https://opensource.microsoft.com/codeofconduct/). For more information see the [Code of Conduct FAQ](https://opensource.microsoft.com/codeofconduct/faq/) or contact [opencode@microsoft.com](mailto:opencode@microsoft.com) with any additional questions or comments.<|MERGE_RESOLUTION|>--- conflicted
+++ resolved
@@ -34,13 +34,6 @@
 The goal of the project is to allow the broader community of shader developers to contribute to the language and representation of shader programs, maintaining the principles of compatibility and supportability for the platform. It's currently in active development across two axes: language evolution (with no impact to DXIL representation), and surfacing hardware capabilities (with impact to DXIL, and thus requiring coordination with GPU implementations).
 
 ### Pre-built Releases
-<<<<<<< HEAD
-
-Binary packages containing the output of this project are available from appveyor. Development kits containing only the dxc.exe driver app, the dxcompiler.dll, and the dxil.dll signing binary are available [here](https://github.com/microsoft/DirectXShaderCompiler/wiki/Releases), or in the [releases tab](https://github.com/microsoft/DirectXShaderCompiler/releases).
-
-### SPIR-V CodeGen
-=======
->>>>>>> 6bbb88c8
 
 Binary packages containing the output of this project are available from appveyor. Development kits containing only the dxc.exe driver app, the dxcompiler.dll, and the dxil.dll signing binary are available [here](https://github.com/microsoft/DirectXShaderCompiler/wiki/Releases), or in the [releases tab](https://github.com/microsoft/DirectXShaderCompiler/releases).
 
@@ -55,11 +48,7 @@
 
 * [Git](http://git-scm.com/downloads).
 * [Python](https://www.python.org/downloads/) - version 3.x is required
-<<<<<<< HEAD
-* [Visual Studio 2017](https://www.visualstudio.com/downloads) - select the following workloads: 
-=======
 * [Visual Studio 2019](https://www.visualstudio.com/downloads) - select the following workloads: 
->>>>>>> 6bbb88c8
     * Universal Windows Platform Development
     * Desktop Development with C++
 * [Windows SDK](https://developer.microsoft.com/en-US/windows/downloads/windows-10-sdk) - version 10.0.18362.0 or newer
