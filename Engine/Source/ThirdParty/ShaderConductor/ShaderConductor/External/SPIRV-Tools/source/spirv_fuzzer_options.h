--- conflicted
+++ resolved
@@ -40,12 +40,9 @@
 
   // See spvFuzzerOptionsValidateAfterEveryPass.
   bool fuzzer_pass_validation_enabled;
-<<<<<<< HEAD
-=======
 
   // See spvFuzzerOptionsEnableAllPasses.
   bool all_passes_enabled;
->>>>>>> 6bbb88c8
 };
 
 #endif  // SOURCE_SPIRV_FUZZER_OPTIONS_H_