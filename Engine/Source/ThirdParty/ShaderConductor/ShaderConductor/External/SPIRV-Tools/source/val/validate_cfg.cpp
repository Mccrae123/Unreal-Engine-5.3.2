--- conflicted
+++ resolved
@@ -62,13 +62,10 @@
     }
   }
 
-<<<<<<< HEAD
-=======
   const Instruction* type_inst = _.FindDef(inst->type_id());
   assert(type_inst);
   const SpvOp type_opcode = type_inst->opcode();
 
->>>>>>> 6bbb88c8
   if (!_.options()->before_hlsl_legalization) {
     if (type_opcode == SpvOpTypeSampledImage ||
         (_.HasCapability(SpvCapabilityShader) &&
