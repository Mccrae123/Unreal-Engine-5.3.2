--- conflicted
+++ resolved
@@ -82,11 +82,6 @@
   std::unique_ptr<BasicBlock> block_;
   // Line related debug instructions accumulated thus far.
   std::vector<Instruction> dbg_line_info_;
-<<<<<<< HEAD
-
-  // The last DebugScope information that IrLoader::AddInstruction() handled.
-  DebugScope last_dbg_scope_;
-=======
   // If doing extra line tracking, this is the line instruction that should be
   // applied to the next instruction.  Otherwise it always contains null.
   std::unique_ptr<Instruction> last_line_inst_;
@@ -98,7 +93,6 @@
   // instructions will be injected to help track line info more robustly during
   // transformations.
   bool extra_line_tracking_ = true;
->>>>>>> 6bbb88c8
 };
 
 }  // namespace opt
