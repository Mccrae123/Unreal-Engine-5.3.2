// Copyright (c) 2019 Google LLC
//
// Licensed under the Apache License, Version 2.0 (the "License");
// you may not use this file except in compliance with the License.
// You may obtain a copy of the License at
//
//     http://www.apache.org/licenses/LICENSE-2.0
//
// Unless required by applicable law or agreed to in writing, software
// distributed under the License is distributed on an "AS IS" BASIS,
// WITHOUT WARRANTIES OR CONDITIONS OF ANY KIND, either express or implied.
// See the License for the specific language governing permissions and
// limitations under the License.

#ifndef SOURCE_FUZZ_FUZZER_H_
#define SOURCE_FUZZ_FUZZER_H_

#include <memory>
#include <utility>
#include <vector>

<<<<<<< HEAD
#include "source/fuzz/fuzzer_util.h"
=======
#include "source/fuzz/fuzzer_context.h"
#include "source/fuzz/fuzzer_pass.h"
#include "source/fuzz/fuzzer_util.h"
#include "source/fuzz/pass_management/repeated_pass_instances.h"
#include "source/fuzz/pass_management/repeated_pass_manager.h"
#include "source/fuzz/pass_management/repeated_pass_recommender.h"
>>>>>>> 6bbb88c8
#include "source/fuzz/protobufs/spirvfuzz_protobufs.h"
#include "source/fuzz/random_generator.h"
#include "source/opt/ir_context.h"
#include "spirv-tools/libspirv.hpp"

namespace spvtools {
namespace fuzz {

// Transforms a SPIR-V module into a semantically equivalent SPIR-V module by
// running a number of randomized fuzzer passes.
class Fuzzer {
 public:
  // Possible statuses that can result from running the fuzzer.
  enum class Status {
    kComplete,
<<<<<<< HEAD
    kFailedToCreateSpirvToolsInterface,
    kFuzzerPassLedToInvalidModule,
    kInitialBinaryInvalid,
  };

  // Constructs a fuzzer from the given target environment |env|.  |seed| is a
  // seed for pseudo-random number generation.
  // |validate_after_each_fuzzer_pass| controls whether the validator will be
  // invoked after every fuzzer pass is applied.
  explicit Fuzzer(spv_target_env env, uint32_t seed,
                  bool validate_after_each_fuzzer_pass);
=======
    kModuleTooBig,
    kTransformationLimitReached,
    kFuzzerStuck,
    kFuzzerPassLedToInvalidModule,
  };

  struct Result {
    // Status of the fuzzing session.
    Status status;

    // Equals to true if new transformations were applied during the previous
    // fuzzing session.
    bool is_changed;
  };

  Fuzzer(std::unique_ptr<opt::IRContext> ir_context,
         std::unique_ptr<TransformationContext> transformation_context,
         std::unique_ptr<FuzzerContext> fuzzer_context,
         MessageConsumer consumer,
         const std::vector<fuzzerutil::ModuleSupplier>& donor_suppliers,
         bool enable_all_passes, RepeatedPassStrategy repeated_pass_strategy,
         bool validate_after_each_fuzzer_pass,
         spv_validator_options validator_options,
         bool ignore_inapplicable_transformations = true);
>>>>>>> 6bbb88c8

  // Disables copy/move constructor/assignment operations.
  Fuzzer(const Fuzzer&) = delete;
  Fuzzer(Fuzzer&&) = delete;
  Fuzzer& operator=(const Fuzzer&) = delete;
  Fuzzer& operator=(Fuzzer&&) = delete;

  ~Fuzzer();

<<<<<<< HEAD
  // Sets the message consumer to the given |consumer|. The |consumer| will be
  // invoked once for each message communicated from the library.
  void SetMessageConsumer(MessageConsumer consumer);

  // Transforms |binary_in| to |binary_out| by running a number of randomized
  // fuzzer passes.  Initial facts about the input binary and the context in
  // which it will execute are provided via |initial_facts|.  A source of donor
  // modules to be used by transformations is provided via |donor_suppliers|.
  // The transformation sequence that was applied is returned via
  // |transformation_sequence_out|.
  FuzzerResultStatus Run(
      const std::vector<uint32_t>& binary_in,
      const protobufs::FactSequence& initial_facts,
      const std::vector<fuzzerutil::ModuleSupplier>& donor_suppliers,
      std::vector<uint32_t>* binary_out,
      protobufs::TransformationSequence* transformation_sequence_out) const;
=======
  // Transforms |ir_context_| by running a number of randomized fuzzer passes.
  // Initial facts about the input binary and the context in which it will be
  // executed are provided with |transformation_context_|.
  // |num_of_transformations| is equal to the maximum number of transformations
  // applied in a single call to this method. This parameter is ignored if its
  // value is equal to 0. Because fuzzing cannot stop mid way through a fuzzer
  // pass, fuzzing will stop after the fuzzer pass that exceeds
  // |num_of_transformations| has completed, so that the total number of
  // transformations may be somewhat larger than this number.
  Result Run(uint32_t num_of_transformations_to_apply);

  // Returns the current IR context. It may be invalid if the Run method
  // returned Status::kFuzzerPassLedToInvalidModule previously.
  opt::IRContext* GetIRContext();

  // Returns the sequence of applied transformations.
  const protobufs::TransformationSequence& GetTransformationSequence() const;
>>>>>>> 6bbb88c8

 private:
  // A convenience method to add a repeated fuzzer pass to |pass_instances| with
  // probability |percentage_chance_of_adding_pass|%, or with probability 100%
  // if |enable_all_passes_| is true.
  //
  // All fuzzer passes take members |ir_context_|, |transformation_context_|,
  // |fuzzer_context_| and |transformation_sequence_out_| as parameters.  Extra
  // arguments can be provided via |extra_args|.
  template <typename FuzzerPassT, typename... Args>
  void MaybeAddRepeatedPass(uint32_t percentage_chance_of_adding_pass,
                            RepeatedPassInstances* pass_instances,
                            Args&&... extra_args);

  // The same as the above, with |percentage_chance_of_adding_pass| == 50%.
  template <typename FuzzerPassT, typename... Args>
  void MaybeAddRepeatedPass(RepeatedPassInstances* pass_instances,
                            Args&&... extra_args) {
    MaybeAddRepeatedPass<FuzzerPassT>(50, pass_instances,
                                      std::forward<Args>(extra_args)...);
  }

  // A convenience method to add a final fuzzer pass to |passes| with
  // probability 50%, or with probability 100% if |enable_all_passes_| is true.
  //
  // All fuzzer passes take members |ir_context_|, |transformation_context_|,
  // |fuzzer_context_| and |transformation_sequence_out_| as parameters.  Extra
  // arguments can be provided via |extra_args|.
  template <typename FuzzerPassT, typename... Args>
  void MaybeAddFinalPass(std::vector<std::unique_ptr<FuzzerPass>>* passes,
                         Args&&... extra_args);

  // Decides whether to apply more repeated passes. The probability decreases as
  // the number of transformations that have been applied increases.
  // The described probability is only applied if
  // |continue_fuzzing_probabilistically| is true.
  bool ShouldContinueRepeatedPasses(bool continue_fuzzing_probabilistically);

  // Applies |pass|, which must be a pass constructed with |ir_context|.
  // If |validate_after_each_fuzzer_pass_| is not set, true is always returned.
  // Otherwise, true is returned if and only if |ir_context| passes validation,
  // every block has its enclosing function as its parent, and every
  // instruction has a distinct unique id.
  bool ApplyPassAndCheckValidity(FuzzerPass* pass) const;

  // Message consumer that will be invoked once for each message communicated
  // from the library.
  const MessageConsumer consumer_;

  // Determines whether all passes should be enabled, vs. having passes be
  // probabilistically enabled.
  const bool enable_all_passes_;

  // Determines whether the validator should be invoked after every fuzzer pass.
  const bool validate_after_each_fuzzer_pass_;

  // Options to control validation.
  const spv_validator_options validator_options_;

  // The number of repeated fuzzer passes that have been applied is kept track
  // of, in order to enforce a hard limit on the number of times such passes
  // can be applied.
  uint32_t num_repeated_passes_applied_;

  // We use this to determine whether we can continue fuzzing incrementally
  // since the previous call to the Run method could've returned
  // kFuzzerPassLedToInvalidModule.
  bool is_valid_;

  // Intermediate representation for the module being fuzzed, which gets
  // mutated as fuzzing proceeds.
  std::unique_ptr<opt::IRContext> ir_context_;

  // Contextual information that is required in order to apply
  // transformations.
  std::unique_ptr<TransformationContext> transformation_context_;

  // Provides probabilities that control the fuzzing process.
  std::unique_ptr<FuzzerContext> fuzzer_context_;

  // The sequence of transformations that have been applied during fuzzing. It
  // is initially empty and grows as fuzzer passes are applied.
  protobufs::TransformationSequence transformation_sequence_out_;

  // This object contains instances of all fuzzer passes that will participate
  // in the fuzzing.
  RepeatedPassInstances pass_instances_;

  // This object defines the recommendation logic for fuzzer passes.
  std::unique_ptr<RepeatedPassRecommender> repeated_pass_recommender_;

  // This object manager a list of fuzzer pass and their available
  // recommendations.
  std::unique_ptr<RepeatedPassManager> repeated_pass_manager_;

  // Some passes that it does not make sense to apply repeatedly, as they do not
  // unlock other passes.
  std::vector<std::unique_ptr<FuzzerPass>> final_passes_;

  // When set, this flag causes inapplicable transformations that should be
  // applicable by construction to be ignored. This is useful when the fuzzer
  // is being deployed at scale to test a SPIR-V processing tool, and where it
  // is desirable to ignore bugs in the fuzzer itself.
  const bool ignore_inapplicable_transformations_;
};

}  // namespace fuzz
}  // namespace spvtools

#endif  // SOURCE_FUZZ_FUZZER_H_<|MERGE_RESOLUTION|>--- conflicted
+++ resolved
@@ -19,16 +19,12 @@
 #include <utility>
 #include <vector>
 
-<<<<<<< HEAD
-#include "source/fuzz/fuzzer_util.h"
-=======
 #include "source/fuzz/fuzzer_context.h"
 #include "source/fuzz/fuzzer_pass.h"
 #include "source/fuzz/fuzzer_util.h"
 #include "source/fuzz/pass_management/repeated_pass_instances.h"
 #include "source/fuzz/pass_management/repeated_pass_manager.h"
 #include "source/fuzz/pass_management/repeated_pass_recommender.h"
->>>>>>> 6bbb88c8
 #include "source/fuzz/protobufs/spirvfuzz_protobufs.h"
 #include "source/fuzz/random_generator.h"
 #include "source/opt/ir_context.h"
@@ -44,19 +40,6 @@
   // Possible statuses that can result from running the fuzzer.
   enum class Status {
     kComplete,
-<<<<<<< HEAD
-    kFailedToCreateSpirvToolsInterface,
-    kFuzzerPassLedToInvalidModule,
-    kInitialBinaryInvalid,
-  };
-
-  // Constructs a fuzzer from the given target environment |env|.  |seed| is a
-  // seed for pseudo-random number generation.
-  // |validate_after_each_fuzzer_pass| controls whether the validator will be
-  // invoked after every fuzzer pass is applied.
-  explicit Fuzzer(spv_target_env env, uint32_t seed,
-                  bool validate_after_each_fuzzer_pass);
-=======
     kModuleTooBig,
     kTransformationLimitReached,
     kFuzzerStuck,
@@ -81,7 +64,6 @@
          bool validate_after_each_fuzzer_pass,
          spv_validator_options validator_options,
          bool ignore_inapplicable_transformations = true);
->>>>>>> 6bbb88c8
 
   // Disables copy/move constructor/assignment operations.
   Fuzzer(const Fuzzer&) = delete;
@@ -91,24 +73,6 @@
 
   ~Fuzzer();
 
-<<<<<<< HEAD
-  // Sets the message consumer to the given |consumer|. The |consumer| will be
-  // invoked once for each message communicated from the library.
-  void SetMessageConsumer(MessageConsumer consumer);
-
-  // Transforms |binary_in| to |binary_out| by running a number of randomized
-  // fuzzer passes.  Initial facts about the input binary and the context in
-  // which it will execute are provided via |initial_facts|.  A source of donor
-  // modules to be used by transformations is provided via |donor_suppliers|.
-  // The transformation sequence that was applied is returned via
-  // |transformation_sequence_out|.
-  FuzzerResultStatus Run(
-      const std::vector<uint32_t>& binary_in,
-      const protobufs::FactSequence& initial_facts,
-      const std::vector<fuzzerutil::ModuleSupplier>& donor_suppliers,
-      std::vector<uint32_t>* binary_out,
-      protobufs::TransformationSequence* transformation_sequence_out) const;
-=======
   // Transforms |ir_context_| by running a number of randomized fuzzer passes.
   // Initial facts about the input binary and the context in which it will be
   // executed are provided with |transformation_context_|.
@@ -126,7 +90,6 @@
 
   // Returns the sequence of applied transformations.
   const protobufs::TransformationSequence& GetTransformationSequence() const;
->>>>>>> 6bbb88c8
 
  private:
   // A convenience method to add a repeated fuzzer pass to |pass_instances| with
