// Copyright (c) 2019 Google LLC
//
// Licensed under the Apache License, Version 2.0 (the "License");
// you may not use this file except in compliance with the License.
// You may obtain a copy of the License at
//
//     http://www.apache.org/licenses/LICENSE-2.0
//
// Unless required by applicable law or agreed to in writing, software
// distributed under the License is distributed on an "AS IS" BASIS,
// WITHOUT WARRANTIES OR CONDITIONS OF ANY KIND, either express or implied.
// See the License for the specific language governing permissions and
// limitations under the License.

#include "source/fuzz/fuzzer_pass_adjust_function_controls.h"

#include "source/fuzz/transformation_set_function_control.h"

namespace spvtools {
namespace fuzz {

FuzzerPassAdjustFunctionControls::FuzzerPassAdjustFunctionControls(
    opt::IRContext* ir_context, TransformationContext* transformation_context,
    FuzzerContext* fuzzer_context,
<<<<<<< HEAD
    protobufs::TransformationSequence* transformations)
    : FuzzerPass(ir_context, fact_manager, fuzzer_context, transformations) {}

FuzzerPassAdjustFunctionControls::~FuzzerPassAdjustFunctionControls() = default;
=======
    protobufs::TransformationSequence* transformations,
    bool ignore_inapplicable_transformations)
    : FuzzerPass(ir_context, transformation_context, fuzzer_context,
                 transformations, ignore_inapplicable_transformations) {}
>>>>>>> 6bbb88c8

void FuzzerPassAdjustFunctionControls::Apply() {
  // Consider every function in the module.
  for (auto& function : *GetIRContext()->module()) {
    // Randomly decide whether to adjust this function's controls.
    if (GetFuzzerContext()->ChoosePercentage(
            GetFuzzerContext()->GetChanceOfAdjustingFunctionControl())) {
      // Grab the function control mask for the function in its present form.
      uint32_t existing_function_control_mask =
          function.DefInst().GetSingleWordInOperand(0);

      // For the new mask, we first randomly select one of three basic masks:
      // None, Inline or DontInline.  These are always valid (and are mutually
      // exclusive).
      std::vector<uint32_t> basic_function_control_masks = {
          SpvFunctionControlMaskNone, SpvFunctionControlInlineMask,
          SpvFunctionControlDontInlineMask};
      uint32_t new_function_control_mask =
          basic_function_control_masks[GetFuzzerContext()->RandomIndex(
              basic_function_control_masks)];

      // We now consider the Pure and Const mask bits.  If these are already
      // set on the function then it's OK to keep them, but also interesting
      // to consider dropping them, so we decide randomly in each case.
      for (auto mask_bit :
           {SpvFunctionControlPureMask, SpvFunctionControlConstMask}) {
        if ((existing_function_control_mask & mask_bit) &&
            GetFuzzerContext()->ChooseEven()) {
          new_function_control_mask |= mask_bit;
        }
      }

      // Create and add a transformation.
      TransformationSetFunctionControl transformation(
          function.DefInst().result_id(), new_function_control_mask);
      ApplyTransformation(transformation);
    }
  }
}

}  // namespace fuzz
}  // namespace spvtools<|MERGE_RESOLUTION|>--- conflicted
+++ resolved
@@ -22,17 +22,10 @@
 FuzzerPassAdjustFunctionControls::FuzzerPassAdjustFunctionControls(
     opt::IRContext* ir_context, TransformationContext* transformation_context,
     FuzzerContext* fuzzer_context,
-<<<<<<< HEAD
-    protobufs::TransformationSequence* transformations)
-    : FuzzerPass(ir_context, fact_manager, fuzzer_context, transformations) {}
-
-FuzzerPassAdjustFunctionControls::~FuzzerPassAdjustFunctionControls() = default;
-=======
     protobufs::TransformationSequence* transformations,
     bool ignore_inapplicable_transformations)
     : FuzzerPass(ir_context, transformation_context, fuzzer_context,
                  transformations, ignore_inapplicable_transformations) {}
->>>>>>> 6bbb88c8
 
 void FuzzerPassAdjustFunctionControls::Apply() {
   // Consider every function in the module.
