// Copyright (c) 2019 Google LLC
//
// Licensed under the Apache License, Version 2.0 (the "License");
// you may not use this file except in compliance with the License.
// You may obtain a copy of the License at
//
//     http://www.apache.org/licenses/LICENSE-2.0
//
// Unless required by applicable law or agreed to in writing, software
// distributed under the License is distributed on an "AS IS" BASIS,
// WITHOUT WARRANTIES OR CONDITIONS OF ANY KIND, either express or implied.
// See the License for the specific language governing permissions and
// limitations under the License.

#ifndef SOURCE_FUZZ_FUZZER_UTIL_H_
#define SOURCE_FUZZ_FUZZER_UTIL_H_

#include <iostream>
#include <map>
#include <vector>

#include "source/fuzz/protobufs/spirvfuzz_protobufs.h"
#include "source/fuzz/transformation_context.h"
#include "source/opt/basic_block.h"
#include "source/opt/instruction.h"
#include "source/opt/ir_context.h"
#include "source/opt/module.h"
#include "spirv-tools/libspirv.hpp"

namespace spvtools {
namespace fuzz {

// Provides types and global utility methods for use by the fuzzer
namespace fuzzerutil {

<<<<<<< HEAD
// Function type that produces a SPIR-V module.
using ModuleSupplier = std::function<std::unique_ptr<opt::IRContext>()>;

=======
// A silent message consumer.
extern const spvtools::MessageConsumer kSilentMessageConsumer;

// Function type that produces a SPIR-V module.
using ModuleSupplier = std::function<std::unique_ptr<opt::IRContext>()>;

// Builds a new opt::IRContext object. Returns true if successful and changes
// the |ir_context| parameter. Otherwise (if any errors occur), returns false
// and |ir_context| remains unchanged.
bool BuildIRContext(spv_target_env target_env,
                    const spvtools::MessageConsumer& message_consumer,
                    const std::vector<uint32_t>& binary_in,
                    spv_validator_options validator_options,
                    std::unique_ptr<spvtools::opt::IRContext>* ir_context);

>>>>>>> 6bbb88c8
// Returns true if and only if the module does not define the given id.
bool IsFreshId(opt::IRContext* context, uint32_t id);

// Updates the module's id bound if needed so that it is large enough to
// account for the given id.
void UpdateModuleIdBound(opt::IRContext* context, uint32_t id);

// Return the block with id |maybe_block_id| if it exists, and nullptr
// otherwise.
opt::BasicBlock* MaybeFindBlock(opt::IRContext* context,
                                uint32_t maybe_block_id);

// When adding an edge from |bb_from| to |bb_to| (which are assumed to be blocks
// in the same function), it is important to supply |bb_to| with ids that can be
// used to augment OpPhi instructions in the case that there is not already such
// an edge.  This function returns true if and only if the ids provided in
// |phi_ids| suffice for this purpose,
bool PhiIdsOkForNewEdge(
    opt::IRContext* context, opt::BasicBlock* bb_from, opt::BasicBlock* bb_to,
    const google::protobuf::RepeatedField<google::protobuf::uint32>& phi_ids);

<<<<<<< HEAD
// Returns the id of a boolean constant with value |value| if it exists in the
// module, or 0 otherwise.
uint32_t MaybeGetBoolConstantId(opt::IRContext* context, bool value);

// Requires that a boolean constant with value |condition_value| is available,
// that PhiIdsOkForNewEdge(context, bb_from, bb_to, phi_ids) holds, and that
// bb_from ends with "OpBranch %some_block".  Turns OpBranch into
// "OpBranchConditional |condition_value| ...", such that control will branch
// to %some_block, with |bb_to| being the unreachable alternative.  Updates
// OpPhi instructions in |bb_to| using |phi_ids| so that the new edge is valid.
=======
// Returns an OpBranchConditional instruction that will create an unreachable
// branch from |bb_from_id| to |bb_to_id|. |bool_id| must be a result id of
// either OpConstantTrue or OpConstantFalse. Based on the opcode of |bool_id|,
// operands of the returned instruction will be positioned in a way that the
// branch from |bb_from_id| to |bb_to_id| is always unreachable.
opt::Instruction CreateUnreachableEdgeInstruction(opt::IRContext* ir_context,
                                                  uint32_t bb_from_id,
                                                  uint32_t bb_to_id,
                                                  uint32_t bool_id);

// Requires that |bool_id| is a valid result id of either OpConstantTrue or
// OpConstantFalse, that PhiIdsOkForNewEdge(context, bb_from, bb_to, phi_ids)
// holds, and that bb_from ends with "OpBranch %some_block".  Turns OpBranch
// into "OpBranchConditional |condition_value| ...", such that control will
// branch to %some_block, with |bb_to| being the unreachable alternative.
// Updates OpPhi instructions in |bb_to| using |phi_ids| so that the new edge is
// valid. |condition_value| above is equal to |true| if |bool_id| is a result id
// of an OpConstantTrue instruction.
>>>>>>> 6bbb88c8
void AddUnreachableEdgeAndUpdateOpPhis(
    opt::IRContext* context, opt::BasicBlock* bb_from, opt::BasicBlock* bb_to,
    uint32_t bool_id,
    const google::protobuf::RepeatedField<google::protobuf::uint32>& phi_ids);

// Returns true if and only if |loop_header_id| is a loop header and
// |block_id| is a reachable block branching to and dominated by
// |loop_header_id|.
bool BlockIsBackEdge(opt::IRContext* context, uint32_t block_id,
                     uint32_t loop_header_id);

// Returns true if and only if |maybe_loop_header_id| is a loop header and
// |block_id| is in the continue construct of the associated loop.
bool BlockIsInLoopContinueConstruct(opt::IRContext* context, uint32_t block_id,
                                    uint32_t maybe_loop_header_id);

// If |block| contains |inst|, an iterator for |inst| is returned.
// Otherwise |block|->end() is returned.
opt::BasicBlock::iterator GetIteratorForInstruction(
    opt::BasicBlock* block, const opt::Instruction* inst);

<<<<<<< HEAD
// Returns true if and only if there is a path to |bb| from the entry block of
// the function that contains |bb|.
bool BlockIsReachableInItsFunction(opt::IRContext* context,
                                   opt::BasicBlock* bb);

=======
>>>>>>> 6bbb88c8
// Determines whether it is OK to insert an instruction with opcode |opcode|
// before |instruction_in_block|.
bool CanInsertOpcodeBeforeInstruction(
    SpvOp opcode, const opt::BasicBlock::iterator& instruction_in_block);

// Determines whether it is OK to make a synonym of |inst|.
// |transformation_context| is used to verify that the result id of |inst|
// does not participate in IdIsIrrelevant fact.
bool CanMakeSynonymOf(opt::IRContext* ir_context,
                      const TransformationContext& transformation_context,
                      const opt::Instruction& inst);

// Determines whether the given type is a composite; that is: an array, matrix,
// struct or vector.
bool IsCompositeType(const opt::analysis::Type* type);

// Returns a vector containing the same elements as |repeated_field|.
std::vector<uint32_t> RepeatedFieldToVector(
    const google::protobuf::RepeatedField<uint32_t>& repeated_field);

// Given a type id, |base_object_type_id|, returns 0 if the type is not a
// composite type or if |index| is too large to be used as an index into the
// composite.  Otherwise returns the type id of the type associated with the
// composite's index.
//
// Example: if |base_object_type_id| is 10, and we have:
//
// %10 = OpTypeStruct %3 %4 %5
//
// then 3 will be returned if |index| is 0, 5 if |index| is 2, and 0 if index
// is 3 or larger.
uint32_t WalkOneCompositeTypeIndex(opt::IRContext* context,
                                   uint32_t base_object_type_id,
                                   uint32_t index);

// Given a type id, |base_object_type_id|, checks that the given sequence of
// |indices| is suitable for indexing into this type.  Returns the id of the
// type of the final sub-object reached via the indices if they are valid, and
// 0 otherwise.
uint32_t WalkCompositeTypeIndices(
    opt::IRContext* context, uint32_t base_object_type_id,
    const google::protobuf::RepeatedField<google::protobuf::uint32>& indices);

// Returns the number of members associated with |struct_type_instruction|,
// which must be an OpStructType instruction.
uint32_t GetNumberOfStructMembers(
    const opt::Instruction& struct_type_instruction);

// Returns the constant size of the array associated with
// |array_type_instruction|, which must be an OpArrayType instruction. Returns
// 0 if there is not a static size.
uint32_t GetArraySize(const opt::Instruction& array_type_instruction,
                      opt::IRContext* context);

<<<<<<< HEAD
// Returns true if and only if |context| is valid, according to the validator.
bool IsValid(opt::IRContext* context);
=======
// Returns the bound for indexing into a composite of type
// |composite_type_inst|, i.e. the number of fields of a struct, the size of an
// array, the number of components of a vector, or the number of columns of a
// matrix. |composite_type_inst| must be the type of a composite.
uint32_t GetBoundForCompositeIndex(const opt::Instruction& composite_type_inst,
                                   opt::IRContext* ir_context);

// Returns memory semantics mask for specific storage class.
SpvMemorySemanticsMask GetMemorySemanticsForStorageClass(
    SpvStorageClass storage_class);

// Returns true if and only if |context| is valid, according to the validator
// instantiated with |validator_options|.  |consumer| is used for error
// reporting.
bool IsValid(const opt::IRContext* context,
             spv_validator_options validator_options, MessageConsumer consumer);

// Returns true if and only if IsValid(|context|, |validator_options|) holds,
// and furthermore every basic block in |context| has its enclosing function as
// its parent, and every instruction in |context| has a distinct unique id.
// |consumer| is used for error reporting.
bool IsValidAndWellFormed(const opt::IRContext* context,
                          spv_validator_options validator_options,
                          MessageConsumer consumer);
>>>>>>> 6bbb88c8

// Returns a clone of |context|, by writing |context| to a binary and then
// parsing it again.
std::unique_ptr<opt::IRContext> CloneIRContext(opt::IRContext* context);

// Returns true if and only if |id| is the id of a type that is not a function
// type.
bool IsNonFunctionTypeId(opt::IRContext* ir_context, uint32_t id);

// Returns true if and only if |block_id| is a merge block or continue target
bool IsMergeOrContinue(opt::IRContext* ir_context, uint32_t block_id);
<<<<<<< HEAD

// Returns the result id of an instruction of the form:
//  %id = OpTypeFunction |type_ids|
// or 0 if no such instruction exists.
uint32_t FindFunctionType(opt::IRContext* ir_context,
                          const std::vector<uint32_t>& type_ids);

// Returns a type instruction (OpTypeFunction) for |function|.
// Returns |nullptr| if type is not found.
opt::Instruction* GetFunctionType(opt::IRContext* context,
                                  const opt::Function* function);

// Returns the function with result id |function_id|, or |nullptr| if no such
// function exists.
opt::Function* FindFunction(opt::IRContext* ir_context, uint32_t function_id);

// Returns |true| if one of entry points has function id |function_id|.
bool FunctionIsEntryPoint(opt::IRContext* context, uint32_t function_id);

// Checks whether |id| is available (according to dominance rules) at the use
// point defined by input operand |use_input_operand_index| of
// |use_instruction|.
bool IdIsAvailableAtUse(opt::IRContext* context,
                        opt::Instruction* use_instruction,
                        uint32_t use_input_operand_index, uint32_t id);

// Checks whether |id| is available (according to dominance rules) at the
// program point directly before |instruction|.
bool IdIsAvailableBeforeInstruction(opt::IRContext* context,
                                    opt::Instruction* instruction, uint32_t id);

// Returns true if and only if |instruction| is an OpFunctionParameter
// associated with |function|.
bool InstructionIsFunctionParameter(opt::Instruction* instruction,
                                    opt::Function* function);

// Returns the type id of the instruction defined by |result_id|, or 0 if there
// is no such result id.
uint32_t GetTypeId(opt::IRContext* context, uint32_t result_id);

// Given |pointer_type_inst|, which must be an OpTypePointer instruction,
// returns the id of the associated pointee type.
uint32_t GetPointeeTypeIdFromPointerType(opt::Instruction* pointer_type_inst);

// Given |pointer_type_id|, which must be the id of a pointer type, returns the
// id of the associated pointee type.
uint32_t GetPointeeTypeIdFromPointerType(opt::IRContext* context,
                                         uint32_t pointer_type_id);

// Given |pointer_type_inst|, which must be an OpTypePointer instruction,
// returns the associated storage class.
SpvStorageClass GetStorageClassFromPointerType(
    opt::Instruction* pointer_type_inst);

// Given |pointer_type_id|, which must be the id of a pointer type, returns the
// associated storage class.
SpvStorageClass GetStorageClassFromPointerType(opt::IRContext* context,
                                               uint32_t pointer_type_id);

// Returns the id of a pointer with pointee type |pointee_type_id| and storage
// class |storage_class|, if it exists, and 0 otherwise.
uint32_t MaybeGetPointerType(opt::IRContext* context, uint32_t pointee_type_id,
                             SpvStorageClass storage_class);

}  // namespace fuzzerutil
=======
>>>>>>> 6bbb88c8

// Returns the id of the header of the loop corresponding to the given loop
// merge block. Returns 0 if |merge_block_id| is not a loop merge block.
uint32_t GetLoopFromMergeBlock(opt::IRContext* ir_context,
                               uint32_t merge_block_id);

// Returns the result id of an instruction of the form:
//  %id = OpTypeFunction |type_ids|
// or 0 if no such instruction exists.
uint32_t FindFunctionType(opt::IRContext* ir_context,
                          const std::vector<uint32_t>& type_ids);

// Returns a type instruction (OpTypeFunction) for |function|.
// Returns |nullptr| if type is not found.
opt::Instruction* GetFunctionType(opt::IRContext* context,
                                  const opt::Function* function);

// Returns the function with result id |function_id|, or |nullptr| if no such
// function exists.
opt::Function* FindFunction(opt::IRContext* ir_context, uint32_t function_id);

// Returns true if |function| has a block that the termination instruction is
// OpKill or OpUnreachable.
bool FunctionContainsOpKillOrUnreachable(const opt::Function& function);

// Returns |true| if one of entry points has function id |function_id|.
bool FunctionIsEntryPoint(opt::IRContext* context, uint32_t function_id);

// Checks whether |id| is available (according to dominance rules) at the use
// point defined by input operand |use_input_operand_index| of
// |use_instruction|. |use_instruction| must be a in some basic block.
bool IdIsAvailableAtUse(opt::IRContext* context,
                        opt::Instruction* use_instruction,
                        uint32_t use_input_operand_index, uint32_t id);

// Checks whether |id| is available (according to dominance rules) at the
// program point directly before |instruction|. |instruction| must be in some
// basic block.
bool IdIsAvailableBeforeInstruction(opt::IRContext* context,
                                    opt::Instruction* instruction, uint32_t id);

// Returns true if and only if |instruction| is an OpFunctionParameter
// associated with |function|.
bool InstructionIsFunctionParameter(opt::Instruction* instruction,
                                    opt::Function* function);

// Returns the type id of the instruction defined by |result_id|, or 0 if there
// is no such result id.
uint32_t GetTypeId(opt::IRContext* context, uint32_t result_id);

// Given |pointer_type_inst|, which must be an OpTypePointer instruction,
// returns the id of the associated pointee type.
uint32_t GetPointeeTypeIdFromPointerType(opt::Instruction* pointer_type_inst);

// Given |pointer_type_id|, which must be the id of a pointer type, returns the
// id of the associated pointee type.
uint32_t GetPointeeTypeIdFromPointerType(opt::IRContext* context,
                                         uint32_t pointer_type_id);

// Given |pointer_type_inst|, which must be an OpTypePointer instruction,
// returns the associated storage class.
SpvStorageClass GetStorageClassFromPointerType(
    opt::Instruction* pointer_type_inst);

// Given |pointer_type_id|, which must be the id of a pointer type, returns the
// associated storage class.
SpvStorageClass GetStorageClassFromPointerType(opt::IRContext* context,
                                               uint32_t pointer_type_id);

// Returns the id of a pointer with pointee type |pointee_type_id| and storage
// class |storage_class|, if it exists, and 0 otherwise.
uint32_t MaybeGetPointerType(opt::IRContext* context, uint32_t pointee_type_id,
                             SpvStorageClass storage_class);

// Given an instruction |inst| and an operand absolute index |absolute_index|,
// returns the index of the operand restricted to the input operands.
uint32_t InOperandIndexFromOperandIndex(const opt::Instruction& inst,
                                        uint32_t absolute_index);

// Returns true if and only if |type| is one of the types for which it is legal
// to have an OpConstantNull value. This may depend on the capabilities declared
// in |context|.
bool IsNullConstantSupported(opt::IRContext* context,
                             const opt::Instruction& type);

// Returns true if and only if the SPIR-V version being used requires that
// global variables accessed in the static call graph of an entry point need
// to be listed in that entry point's interface.
bool GlobalVariablesMustBeDeclaredInEntryPointInterfaces(
    const opt::IRContext* context);

// Adds |id| into the interface of every entry point of the shader.
// Does nothing if SPIR-V doesn't require global variables, that are accessed
// from an entry point function, to be listed in that function's interface.
void AddVariableIdToEntryPointInterfaces(opt::IRContext* context, uint32_t id);

// Adds a global variable with storage class |storage_class| to the module, with
// type |type_id| and either no initializer or |initializer_id| as an
// initializer, depending on whether |initializer_id| is 0. The global variable
// has result id |result_id|. Updates module's id bound to accommodate for
// |result_id|.
//
// - |type_id| must be the id of a pointer type with the same storage class as
//   |storage_class|.
// - |storage_class| must be Private or Workgroup.
// - |initializer_id| must be 0 if |storage_class| is Workgroup, and otherwise
//   may either be 0 or the id of a constant whose type is the pointee type of
//   |type_id|.
//
// Returns a pointer to the new global variable instruction.
opt::Instruction* AddGlobalVariable(opt::IRContext* context, uint32_t result_id,
                                    uint32_t type_id,
                                    SpvStorageClass storage_class,
                                    uint32_t initializer_id);

// Adds an instruction to the start of |function_id|, of the form:
//   |result_id| = OpVariable |type_id| Function |initializer_id|.
// Updates module's id bound to accommodate for |result_id|.
//
// - |type_id| must be the id of a pointer type with Function storage class.
// - |initializer_id| must be the id of a constant with the same type as the
//   pointer's pointee type.
// - |function_id| must be the id of a function.
//
// Returns a pointer to the new local variable instruction.
opt::Instruction* AddLocalVariable(opt::IRContext* context, uint32_t result_id,
                                   uint32_t type_id, uint32_t function_id,
                                   uint32_t initializer_id);

// Returns true if the vector |arr| has duplicates.
bool HasDuplicates(const std::vector<uint32_t>& arr);

// Checks that the given vector |arr| contains a permutation of a range
// [lo, hi]. That being said, all elements in the range are present without
// duplicates. If |arr| is empty, returns true iff |lo > hi|.
bool IsPermutationOfRange(const std::vector<uint32_t>& arr, uint32_t lo,
                          uint32_t hi);

// Returns OpFunctionParameter instructions corresponding to the function
// with result id |function_id|.
std::vector<opt::Instruction*> GetParameters(opt::IRContext* ir_context,
                                             uint32_t function_id);

// Removes an OpFunctionParameter instruction with result id |parameter_id|
// from the its function. Parameter's function must not be an entry-point
// function. The function must have a parameter with result id |parameter_id|.
//
// Prefer using this function to opt::Function::RemoveParameter since
// this function also guarantees that |ir_context| has no invalid pointers
// to the removed parameter.
void RemoveParameter(opt::IRContext* ir_context, uint32_t parameter_id);

// Returns all OpFunctionCall instructions that call a function with result id
// |function_id|.
std::vector<opt::Instruction*> GetCallers(opt::IRContext* ir_context,
                                          uint32_t function_id);

// Returns a function that contains OpFunctionParameter instruction with result
// id |param_id|. Returns nullptr if the module has no such function.
opt::Function* GetFunctionFromParameterId(opt::IRContext* ir_context,
                                          uint32_t param_id);

// Changes the type of function |function_id| so that its return type is
// |return_type_id| and its parameters' types are |parameter_type_ids|. If a
// suitable function type already exists in the module, it is used, otherwise
// |new_function_type_result_id| is used as the result id of a suitable new
// function type instruction. If the old type of the function doesn't have any
// more users, it is removed from the module. Returns the result id of the
// OpTypeFunction instruction that is used as a type of the function with
// |function_id|.
//
// CAUTION: When the old type of the function is removed from the module, its
//          memory is deallocated. Be sure not to use any pointers to the old
//          type when this function returns.
uint32_t UpdateFunctionType(opt::IRContext* ir_context, uint32_t function_id,
                            uint32_t new_function_type_result_id,
                            uint32_t return_type_id,
                            const std::vector<uint32_t>& parameter_type_ids);

// Creates new OpTypeFunction instruction in the module. |type_ids| may not be
// empty. It may not contain result ids of OpTypeFunction instructions.
// |type_ids[i]| may not be a result id of OpTypeVoid instruction for |i >= 1|.
// |result_id| may not equal to 0. Updates module's id bound to accommodate for
// |result_id|.
void AddFunctionType(opt::IRContext* ir_context, uint32_t result_id,
                     const std::vector<uint32_t>& type_ids);

// Returns a result id of an OpTypeFunction instruction in the module. Creates a
// new instruction if required and returns |result_id|. type_ids| may not be
// empty. It may not contain result ids of OpTypeFunction instructions.
// |type_ids[i]| may not be a result id of OpTypeVoid instruction for |i >= 1|.
// |result_id| must not be equal to 0. Updates module's id bound to accommodate
// for |result_id|.
uint32_t FindOrCreateFunctionType(opt::IRContext* ir_context,
                                  uint32_t result_id,
                                  const std::vector<uint32_t>& type_ids);

// Returns a result id of an OpTypeInt instruction if present. Returns 0
// otherwise.
uint32_t MaybeGetIntegerType(opt::IRContext* ir_context, uint32_t width,
                             bool is_signed);

// Returns a result id of an OpTypeFloat instruction if present. Returns 0
// otherwise.
uint32_t MaybeGetFloatType(opt::IRContext* ir_context, uint32_t width);

// Returns a result id of an OpTypeBool instruction if present. Returns 0
// otherwise.
uint32_t MaybeGetBoolType(opt::IRContext* ir_context);

// Returns a result id of an OpTypeVector instruction if present. Returns 0
// otherwise. |component_type_id| must be a valid result id of an OpTypeInt,
// OpTypeFloat or OpTypeBool instruction in the module. |element_count| must be
// in the range [2, 4].
uint32_t MaybeGetVectorType(opt::IRContext* ir_context,
                            uint32_t component_type_id, uint32_t element_count);

// Returns a result id of an OpTypeStruct instruction whose field types exactly
// match |component_type_ids| if such an instruction is present. Returns 0
// otherwise. |component_type_ids| may not contain a result id of an
// OpTypeFunction.
uint32_t MaybeGetStructType(opt::IRContext* ir_context,
                            const std::vector<uint32_t>& component_type_ids);

// Returns a result id of an OpTypeVoid instruction if present. Returns 0
// otherwise.
uint32_t MaybeGetVoidType(opt::IRContext* ir_context);

// Recursive definition is the following:
// - if |scalar_or_composite_type_id| is a result id of a scalar type - returns
//   a result id of the following constants (depending on the type): int -> 0,
//   float -> 0.0, bool -> false.
// - otherwise, returns a result id of an OpConstantComposite instruction.
//   Every component of the composite constant is looked up by calling this
//   function with the type id of that component.
// Returns 0 if no such instruction is present in the module.
// The returned id either participates in IdIsIrrelevant fact or not, depending
// on the |is_irrelevant| parameter.
uint32_t MaybeGetZeroConstant(
    opt::IRContext* ir_context,
    const TransformationContext& transformation_context,
    uint32_t scalar_or_composite_type_id, bool is_irrelevant);

// Returns true if it is possible to create an OpConstant or an
// OpConstantComposite instruction of type |type_id|. That is, returns true if
// the type associated with |type_id| and all its constituents are either scalar
// or composite.
bool CanCreateConstant(opt::IRContext* ir_context, uint32_t type_id);

// Returns the result id of an OpConstant instruction. |scalar_type_id| must be
// a result id of a scalar type (i.e. int, float or bool). Returns 0 if no such
// instruction is present in the module. The returned id either participates in
// IdIsIrrelevant fact or not, depending on the |is_irrelevant| parameter.
uint32_t MaybeGetScalarConstant(
    opt::IRContext* ir_context,
    const TransformationContext& transformation_context,
    const std::vector<uint32_t>& words, uint32_t scalar_type_id,
    bool is_irrelevant);

// Returns the result id of an OpConstantComposite instruction.
// |composite_type_id| must be a result id of a composite type (i.e. vector,
// matrix, struct or array). Returns 0 if no such instruction is present in the
// module. The returned id either participates in IdIsIrrelevant fact or not,
// depending on the |is_irrelevant| parameter.
uint32_t MaybeGetCompositeConstant(
    opt::IRContext* ir_context,
    const TransformationContext& transformation_context,
    const std::vector<uint32_t>& component_ids, uint32_t composite_type_id,
    bool is_irrelevant);

// Returns the result id of an OpConstant instruction of integral type.
// Returns 0 if no such instruction or type is present in the module.
// The returned id either participates in IdIsIrrelevant fact or not, depending
// on the |is_irrelevant| parameter.
uint32_t MaybeGetIntegerConstant(
    opt::IRContext* ir_context,
    const TransformationContext& transformation_context,
    const std::vector<uint32_t>& words, uint32_t width, bool is_signed,
    bool is_irrelevant);

// Returns the id of a 32-bit integer constant in the module with type
// |int_type_id| and value |value|, or 0 if no such constant exists in the
// module. |int_type_id| must exist in the module and it must correspond to a
// 32-bit integer type.
uint32_t MaybeGetIntegerConstantFromValueAndType(opt::IRContext* ir_context,
                                                 uint32_t value,
                                                 uint32_t int_type_id);

// Returns the result id of an OpConstant instruction of floating-point type.
// Returns 0 if no such instruction or type is present in the module.
// The returned id either participates in IdIsIrrelevant fact or not, depending
// on the |is_irrelevant| parameter.
uint32_t MaybeGetFloatConstant(
    opt::IRContext* ir_context,
    const TransformationContext& transformation_context,
    const std::vector<uint32_t>& words, uint32_t width, bool is_irrelevant);

// Returns the id of a boolean constant with value |value| if it exists in the
// module, or 0 otherwise. The returned id either participates in IdIsIrrelevant
// fact or not, depending on the |is_irrelevant| parameter.
uint32_t MaybeGetBoolConstant(
    opt::IRContext* context,
    const TransformationContext& transformation_context, bool value,
    bool is_irrelevant);

// Returns a vector of words representing the integer |value|, only considering
// the last |width| bits. The last |width| bits are sign-extended if the value
// is signed, zero-extended if it is unsigned.
// |width| must be <= 64.
// If |width| <= 32, returns a vector containing one value. If |width| > 64,
// returns a vector containing two values, with the first one representing the
// lower-order word of the value and the second one representing the
// higher-order word.
std::vector<uint32_t> IntToWords(uint64_t value, uint32_t width,
                                 bool is_signed);

// Returns a bit pattern that represents a floating-point |value|.
inline uint32_t FloatToWord(float value) {
  uint32_t result;
  memcpy(&result, &value, sizeof(uint32_t));
  return result;
}

// Returns true if any of the following is true:
// - |type1_id| and |type2_id| are the same id
// - |type1_id| and |type2_id| refer to integer scalar or vector types, only
//   differing by their signedness.
bool TypesAreEqualUpToSign(opt::IRContext* ir_context, uint32_t type1_id,
                           uint32_t type2_id);

// Converts repeated field of UInt32Pair to a map. If two or more equal values
// of |UInt32Pair::first()| are available in |data|, the last value of
// |UInt32Pair::second()| is used.
std::map<uint32_t, uint32_t> RepeatedUInt32PairToMap(
    const google::protobuf::RepeatedPtrField<protobufs::UInt32Pair>& data);

// Converts a map into a repeated field of UInt32Pair.
google::protobuf::RepeatedPtrField<protobufs::UInt32Pair>
MapToRepeatedUInt32Pair(const std::map<uint32_t, uint32_t>& data);

// Returns the last instruction in |block_id| before which an instruction with
// opcode |opcode| can be inserted, or nullptr if there is no such instruction.
opt::Instruction* GetLastInsertBeforeInstruction(opt::IRContext* ir_context,
                                                 uint32_t block_id,
                                                 SpvOp opcode);

// Checks whether various conditions hold related to the acceptability of
// replacing the id use at |use_in_operand_index| of |use_instruction| with a
// synonym or another id of appropriate type if the original id is irrelevant.
// In particular, this checks that:
// - If id use is an index of an irrelevant id (|use_in_operand_index > 0|)
//   in OpAccessChain - it can't be replaced.
// - The id use is not an index into a struct field in an OpAccessChain - such
//   indices must be constants, so it is dangerous to replace them.
// - The id use is not a pointer function call argument, on which there are
//   restrictions that make replacement problematic.
// - The id use is not the Sample parameter of an OpImageTexelPointer
//   instruction, as this must satisfy particular requirements.
bool IdUseCanBeReplaced(opt::IRContext* ir_context,
                        const TransformationContext& transformation_context,
                        opt::Instruction* use_instruction,
                        uint32_t use_in_operand_index);

// Requires that |struct_type_id| is the id of a struct type, and (as per the
// SPIR-V spec) that either all or none of the members of |struct_type_id| have
// the BuiltIn decoration. Returns true if and only if all members have the
// BuiltIn decoration.
bool MembersHaveBuiltInDecoration(opt::IRContext* ir_context,
                                  uint32_t struct_type_id);

// Returns true if and only if |id| is decorated with either Block or
// BufferBlock.  Even though these decorations are only allowed on struct types,
// for convenience |id| can be any result id so that it is possible to call this
// method on something that *might* be a struct type.
bool HasBlockOrBufferBlockDecoration(opt::IRContext* ir_context, uint32_t id);

// Returns true iff splitting block |block_to_split| just before the instruction
// |split_before| would separate an OpSampledImage instruction from its usage.
bool SplittingBeforeInstructionSeparatesOpSampledImageDefinitionFromUse(
    opt::BasicBlock* block_to_split, opt::Instruction* split_before);

// Returns true if the instruction given has no side effects.
// TODO(https://github.com/KhronosGroup/SPIRV-Tools/issues/3758): Add any
//  missing instructions to the list. In particular, GLSL extended instructions
//  (called using OpExtInst) have not been considered.
bool InstructionHasNoSideEffects(const opt::Instruction& instruction);

// Returns a set of the ids of all the return blocks that are reachable from
// the entry block of |function_id|.
// Assumes that the function exists in the module.
std::set<uint32_t> GetReachableReturnBlocks(opt::IRContext* ir_context,
                                            uint32_t function_id);

// Returns true if changing terminator instruction to |new_terminator| in the
// basic block with id |block_id| preserves domination rules and valid block
// order (i.e. dominator must always appear before dominated in the CFG).
// Returns false otherwise.
bool NewTerminatorPreservesDominationRules(opt::IRContext* ir_context,
                                           uint32_t block_id,
                                           opt::Instruction new_terminator);

// Return the iterator that points to the function with the corresponding
// function id. If the function is not found, return the pointer pointing to
// module()->end().
opt::Module::iterator GetFunctionIterator(opt::IRContext* ir_context,
                                          uint32_t function_id);

// Returns true if the instruction with opcode |opcode| does not change its
// behaviour depending on the signedness of the operand at
// |use_in_operand_index|.
// Assumes that the operand must be the id of an integer scalar or vector.
bool IsAgnosticToSignednessOfOperand(SpvOp opcode,
                                     uint32_t use_in_operand_index);

// Returns true if |type_id_1| and |type_id_2| represent compatible types
// given the context of the instruction with |opcode| (i.e. we can replace
// an operand of |opcode| of the first type with an id of the second type
// and vice-versa).
bool TypesAreCompatible(opt::IRContext* ir_context, SpvOp opcode,
                        uint32_t use_in_operand_index, uint32_t type_id_1,
                        uint32_t type_id_2);

}  // namespace fuzzerutil
}  // namespace fuzz
}  // namespace spvtools

#endif  // SOURCE_FUZZ_FUZZER_UTIL_H_<|MERGE_RESOLUTION|>--- conflicted
+++ resolved
@@ -33,11 +33,6 @@
 // Provides types and global utility methods for use by the fuzzer
 namespace fuzzerutil {
 
-<<<<<<< HEAD
-// Function type that produces a SPIR-V module.
-using ModuleSupplier = std::function<std::unique_ptr<opt::IRContext>()>;
-
-=======
 // A silent message consumer.
 extern const spvtools::MessageConsumer kSilentMessageConsumer;
 
@@ -53,7 +48,6 @@
                     spv_validator_options validator_options,
                     std::unique_ptr<spvtools::opt::IRContext>* ir_context);
 
->>>>>>> 6bbb88c8
 // Returns true if and only if the module does not define the given id.
 bool IsFreshId(opt::IRContext* context, uint32_t id);
 
@@ -75,18 +69,6 @@
     opt::IRContext* context, opt::BasicBlock* bb_from, opt::BasicBlock* bb_to,
     const google::protobuf::RepeatedField<google::protobuf::uint32>& phi_ids);
 
-<<<<<<< HEAD
-// Returns the id of a boolean constant with value |value| if it exists in the
-// module, or 0 otherwise.
-uint32_t MaybeGetBoolConstantId(opt::IRContext* context, bool value);
-
-// Requires that a boolean constant with value |condition_value| is available,
-// that PhiIdsOkForNewEdge(context, bb_from, bb_to, phi_ids) holds, and that
-// bb_from ends with "OpBranch %some_block".  Turns OpBranch into
-// "OpBranchConditional |condition_value| ...", such that control will branch
-// to %some_block, with |bb_to| being the unreachable alternative.  Updates
-// OpPhi instructions in |bb_to| using |phi_ids| so that the new edge is valid.
-=======
 // Returns an OpBranchConditional instruction that will create an unreachable
 // branch from |bb_from_id| to |bb_to_id|. |bool_id| must be a result id of
 // either OpConstantTrue or OpConstantFalse. Based on the opcode of |bool_id|,
@@ -105,7 +87,6 @@
 // Updates OpPhi instructions in |bb_to| using |phi_ids| so that the new edge is
 // valid. |condition_value| above is equal to |true| if |bool_id| is a result id
 // of an OpConstantTrue instruction.
->>>>>>> 6bbb88c8
 void AddUnreachableEdgeAndUpdateOpPhis(
     opt::IRContext* context, opt::BasicBlock* bb_from, opt::BasicBlock* bb_to,
     uint32_t bool_id,
@@ -127,14 +108,6 @@
 opt::BasicBlock::iterator GetIteratorForInstruction(
     opt::BasicBlock* block, const opt::Instruction* inst);
 
-<<<<<<< HEAD
-// Returns true if and only if there is a path to |bb| from the entry block of
-// the function that contains |bb|.
-bool BlockIsReachableInItsFunction(opt::IRContext* context,
-                                   opt::BasicBlock* bb);
-
-=======
->>>>>>> 6bbb88c8
 // Determines whether it is OK to insert an instruction with opcode |opcode|
 // before |instruction_in_block|.
 bool CanInsertOpcodeBeforeInstruction(
@@ -189,10 +162,6 @@
 uint32_t GetArraySize(const opt::Instruction& array_type_instruction,
                       opt::IRContext* context);
 
-<<<<<<< HEAD
-// Returns true if and only if |context| is valid, according to the validator.
-bool IsValid(opt::IRContext* context);
-=======
 // Returns the bound for indexing into a composite of type
 // |composite_type_inst|, i.e. the number of fields of a struct, the size of an
 // array, the number of components of a vector, or the number of columns of a
@@ -217,7 +186,6 @@
 bool IsValidAndWellFormed(const opt::IRContext* context,
                           spv_validator_options validator_options,
                           MessageConsumer consumer);
->>>>>>> 6bbb88c8
 
 // Returns a clone of |context|, by writing |context| to a binary and then
 // parsing it again.
@@ -229,74 +197,6 @@
 
 // Returns true if and only if |block_id| is a merge block or continue target
 bool IsMergeOrContinue(opt::IRContext* ir_context, uint32_t block_id);
-<<<<<<< HEAD
-
-// Returns the result id of an instruction of the form:
-//  %id = OpTypeFunction |type_ids|
-// or 0 if no such instruction exists.
-uint32_t FindFunctionType(opt::IRContext* ir_context,
-                          const std::vector<uint32_t>& type_ids);
-
-// Returns a type instruction (OpTypeFunction) for |function|.
-// Returns |nullptr| if type is not found.
-opt::Instruction* GetFunctionType(opt::IRContext* context,
-                                  const opt::Function* function);
-
-// Returns the function with result id |function_id|, or |nullptr| if no such
-// function exists.
-opt::Function* FindFunction(opt::IRContext* ir_context, uint32_t function_id);
-
-// Returns |true| if one of entry points has function id |function_id|.
-bool FunctionIsEntryPoint(opt::IRContext* context, uint32_t function_id);
-
-// Checks whether |id| is available (according to dominance rules) at the use
-// point defined by input operand |use_input_operand_index| of
-// |use_instruction|.
-bool IdIsAvailableAtUse(opt::IRContext* context,
-                        opt::Instruction* use_instruction,
-                        uint32_t use_input_operand_index, uint32_t id);
-
-// Checks whether |id| is available (according to dominance rules) at the
-// program point directly before |instruction|.
-bool IdIsAvailableBeforeInstruction(opt::IRContext* context,
-                                    opt::Instruction* instruction, uint32_t id);
-
-// Returns true if and only if |instruction| is an OpFunctionParameter
-// associated with |function|.
-bool InstructionIsFunctionParameter(opt::Instruction* instruction,
-                                    opt::Function* function);
-
-// Returns the type id of the instruction defined by |result_id|, or 0 if there
-// is no such result id.
-uint32_t GetTypeId(opt::IRContext* context, uint32_t result_id);
-
-// Given |pointer_type_inst|, which must be an OpTypePointer instruction,
-// returns the id of the associated pointee type.
-uint32_t GetPointeeTypeIdFromPointerType(opt::Instruction* pointer_type_inst);
-
-// Given |pointer_type_id|, which must be the id of a pointer type, returns the
-// id of the associated pointee type.
-uint32_t GetPointeeTypeIdFromPointerType(opt::IRContext* context,
-                                         uint32_t pointer_type_id);
-
-// Given |pointer_type_inst|, which must be an OpTypePointer instruction,
-// returns the associated storage class.
-SpvStorageClass GetStorageClassFromPointerType(
-    opt::Instruction* pointer_type_inst);
-
-// Given |pointer_type_id|, which must be the id of a pointer type, returns the
-// associated storage class.
-SpvStorageClass GetStorageClassFromPointerType(opt::IRContext* context,
-                                               uint32_t pointer_type_id);
-
-// Returns the id of a pointer with pointee type |pointee_type_id| and storage
-// class |storage_class|, if it exists, and 0 otherwise.
-uint32_t MaybeGetPointerType(opt::IRContext* context, uint32_t pointee_type_id,
-                             SpvStorageClass storage_class);
-
-}  // namespace fuzzerutil
-=======
->>>>>>> 6bbb88c8
 
 // Returns the id of the header of the loop corresponding to the given loop
 // merge block. Returns 0 if |merge_block_id| is not a loop merge block.
