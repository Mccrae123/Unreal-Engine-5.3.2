// Copyright (c) 2017 The Khronos Group Inc.
// Copyright (c) 2017 Valve Corporation
// Copyright (c) 2017 LunarG Inc.
// Copyright (c) 2018-2021 Google LLC
//
// Licensed under the Apache License, Version 2.0 (the "License");
// you may not use this file except in compliance with the License.
// You may obtain a copy of the License at
//
//     http://www.apache.org/licenses/LICENSE-2.0
//
// Unless required by applicable law or agreed to in writing, software
// distributed under the License is distributed on an "AS IS" BASIS,
// WITHOUT WARRANTIES OR CONDITIONS OF ANY KIND, either express or implied.
// See the License for the specific language governing permissions and
// limitations under the License.

#include "source/opt/aggressive_dead_code_elim_pass.h"

#include <memory>
#include <stack>

#include "source/cfa.h"
#include "source/latest_version_glsl_std_450_header.h"
#include "source/opt/eliminate_dead_functions_util.h"
#include "source/opt/ir_builder.h"
#include "source/opt/iterator.h"
#include "source/opt/reflect.h"
#include "source/spirv_constant.h"

namespace spvtools {
namespace opt {

namespace {

const uint32_t kTypePointerStorageClassInIdx = 0;
const uint32_t kEntryPointFunctionIdInIdx = 1;
const uint32_t kSelectionMergeMergeBlockIdInIdx = 0;
const uint32_t kLoopMergeContinueBlockIdInIdx = 1;
const uint32_t kCopyMemoryTargetAddrInIdx = 0;
const uint32_t kCopyMemorySourceAddrInIdx = 1;
const uint32_t kLoadSourceAddrInIdx = 0;
const uint32_t kDebugDeclareOperandVariableIndex = 5;
const uint32_t kGlobalVariableVariableIndex = 12;

// Sorting functor to present annotation instructions in an easy-to-process
// order. The functor orders by opcode first and falls back on unique id
// ordering if both instructions have the same opcode.
//
// Desired priority:
// SpvOpGroupDecorate
// SpvOpGroupMemberDecorate
// SpvOpDecorate
// SpvOpMemberDecorate
// SpvOpDecorateId
// SpvOpDecorateStringGOOGLE
// SpvOpDecorationGroup
struct DecorationLess {
  bool operator()(const Instruction* lhs, const Instruction* rhs) const {
    assert(lhs && rhs);
    SpvOp lhsOp = lhs->opcode();
    SpvOp rhsOp = rhs->opcode();
    if (lhsOp != rhsOp) {
#define PRIORITY_CASE(opcode)                          \
  if (lhsOp == opcode && rhsOp != opcode) return true; \
  if (rhsOp == opcode && lhsOp != opcode) return false;
      // OpGroupDecorate and OpGroupMember decorate are highest priority to
      // eliminate dead targets early and simplify subsequent checks.
      PRIORITY_CASE(SpvOpGroupDecorate)
      PRIORITY_CASE(SpvOpGroupMemberDecorate)
      PRIORITY_CASE(SpvOpDecorate)
      PRIORITY_CASE(SpvOpMemberDecorate)
      PRIORITY_CASE(SpvOpDecorateId)
      PRIORITY_CASE(SpvOpDecorateStringGOOGLE)
      // OpDecorationGroup is lowest priority to ensure use/def chains remain
      // usable for instructions that target this group.
      PRIORITY_CASE(SpvOpDecorationGroup)
#undef PRIORITY_CASE
    }

    // Fall back to maintain total ordering (compare unique ids).
    return *lhs < *rhs;
  }
};

}  // namespace

bool AggressiveDCEPass::IsVarOfStorage(uint32_t varId, uint32_t storageClass) {
  if (varId == 0) return false;
  const Instruction* varInst = get_def_use_mgr()->GetDef(varId);
  const SpvOp op = varInst->opcode();
  if (op != SpvOpVariable) return false;
  const uint32_t varTypeId = varInst->type_id();
  const Instruction* varTypeInst = get_def_use_mgr()->GetDef(varTypeId);
  if (varTypeInst->opcode() != SpvOpTypePointer) return false;
  return varTypeInst->GetSingleWordInOperand(kTypePointerStorageClassInIdx) ==
         storageClass;
}

bool AggressiveDCEPass::IsLocalVar(uint32_t varId, Function* func) {
  if (IsVarOfStorage(varId, SpvStorageClassFunction)) {
    return true;
  }

  if (!IsVarOfStorage(varId, SpvStorageClassPrivate) &&
      !IsVarOfStorage(varId, SpvStorageClassWorkgroup)) {
    return false;
  }

  // For a variable in the Private or WorkGroup storage class, the variable will
  // get a new instance for every call to an entry point.  If the entry point
  // does not have a call, then no other function can read or write to that
  // instance of the variable.
  return IsEntryPointWithNoCalls(func);
}

void AggressiveDCEPass::AddStores(Function* func, uint32_t ptrId) {
  get_def_use_mgr()->ForEachUser(ptrId, [this, ptrId, func](Instruction* user) {
    // If the user is not a part of |func|, skip it.
    BasicBlock* blk = context()->get_instr_block(user);
    if (blk && blk->GetParent() != func) return;

    switch (user->opcode()) {
      case SpvOpAccessChain:
      case SpvOpInBoundsAccessChain:
      case SpvOpCopyObject:
        this->AddStores(func, user->result_id());
        break;
      case SpvOpLoad:
        break;
      case SpvOpCopyMemory:
      case SpvOpCopyMemorySized:
        if (user->GetSingleWordInOperand(kCopyMemoryTargetAddrInIdx) == ptrId) {
          AddToWorklist(user);
        }
        break;
      // If default, assume it stores e.g. frexp, modf, function call
      case SpvOpStore:
      default:
        AddToWorklist(user);
        break;
    }
  });
}

bool AggressiveDCEPass::AllExtensionsSupported() const {
  // If any extension not in allowlist, return false
  for (auto& ei : get_module()->extensions()) {
    const char* extName =
        reinterpret_cast<const char*>(&ei.GetInOperand(0).words[0]);
    if (extensions_allowlist_.find(extName) == extensions_allowlist_.end())
      return false;
  }
  // Only allow NonSemantic.Shader.DebugInfo.100, we cannot safely optimise
  // around unknown extended instruction sets even if they are non-semantic
  for (auto& inst : context()->module()->ext_inst_imports()) {
    assert(inst.opcode() == SpvOpExtInstImport &&
           "Expecting an import of an extension's instruction set.");
    const char* extension_name =
        reinterpret_cast<const char*>(&inst.GetInOperand(0).words[0]);
    if (0 == std::strncmp(extension_name, "NonSemantic.", 12) &&
        0 != std::strncmp(extension_name, "NonSemantic.Shader.DebugInfo.100",
                          32)) {
      return false;
    }
  }
  return true;
}

bool AggressiveDCEPass::IsTargetDead(Instruction* inst) {
  const uint32_t tId = inst->GetSingleWordInOperand(0);
  Instruction* tInst = get_def_use_mgr()->GetDef(tId);
  if (IsAnnotationInst(tInst->opcode())) {
    // This must be a decoration group. We go through annotations in a specific
    // order. So if this is not used by any group or group member decorates, it
    // is dead.
    assert(tInst->opcode() == SpvOpDecorationGroup);
    bool dead = true;
    get_def_use_mgr()->ForEachUser(tInst, [&dead](Instruction* user) {
      if (user->opcode() == SpvOpGroupDecorate ||
          user->opcode() == SpvOpGroupMemberDecorate)
        dead = false;
    });
    return dead;
  }
  return !IsLive(tInst);
}

void AggressiveDCEPass::ProcessLoad(Function* func, uint32_t varId) {
  // Only process locals
  if (!IsLocalVar(varId, func)) return;
  // Return if already processed
  if (live_local_vars_.find(varId) != live_local_vars_.end()) return;
  // Mark all stores to varId as live
  AddStores(func, varId);
  // Cache varId as processed
  live_local_vars_.insert(varId);
}

void AggressiveDCEPass::AddBranch(uint32_t labelId, BasicBlock* bp) {
  std::unique_ptr<Instruction> newBranch(
      new Instruction(context(), SpvOpBranch, 0, 0,
                      {{spv_operand_type_t::SPV_OPERAND_TYPE_ID, {labelId}}}));
  context()->AnalyzeDefUse(&*newBranch);
  context()->set_instr_block(&*newBranch, bp);
  bp->AddInstruction(std::move(newBranch));
}

void AggressiveDCEPass::AddBreaksAndContinuesToWorklist(
    Instruction* mergeInst) {
  assert(mergeInst->opcode() == SpvOpSelectionMerge ||
         mergeInst->opcode() == SpvOpLoopMerge);

  BasicBlock* header = context()->get_instr_block(mergeInst);
  const uint32_t mergeId = mergeInst->GetSingleWordInOperand(0);
  get_def_use_mgr()->ForEachUser(mergeId, [header, this](Instruction* user) {
    if (!user->IsBranch()) return;
    BasicBlock* block = context()->get_instr_block(user);
    if (BlockIsInConstruct(header, block)) {
      // This is a break from the loop.
      AddToWorklist(user);
      // Add branch's merge if there is one.
      Instruction* userMerge = GetMergeInstruction(user);
      if (userMerge != nullptr) AddToWorklist(userMerge);
    }
  });

  if (mergeInst->opcode() != SpvOpLoopMerge) {
    return;
  }

  // For loops we need to find the continues as well.
  const uint32_t contId =
      mergeInst->GetSingleWordInOperand(kLoopMergeContinueBlockIdInIdx);
  get_def_use_mgr()->ForEachUser(contId, [&contId, this](Instruction* user) {
    SpvOp op = user->opcode();
    if (op == SpvOpBranchConditional || op == SpvOpSwitch) {
      // A conditional branch or switch can only be a continue if it does not
      // have a merge instruction or its merge block is not the continue block.
      Instruction* hdrMerge = GetMergeInstruction(user);
      if (hdrMerge != nullptr && hdrMerge->opcode() == SpvOpSelectionMerge) {
        uint32_t hdrMergeId =
            hdrMerge->GetSingleWordInOperand(kSelectionMergeMergeBlockIdInIdx);
        if (hdrMergeId == contId) return;
        // Need to mark merge instruction too
        AddToWorklist(hdrMerge);
      }
    } else if (op == SpvOpBranch) {
      // An unconditional branch can only be a continue if it is not
      // branching to its own merge block.
      BasicBlock* blk = context()->get_instr_block(user);
      Instruction* hdrBranch = GetHeaderBranch(blk);
      if (hdrBranch == nullptr) return;
      Instruction* hdrMerge = GetMergeInstruction(hdrBranch);
      if (hdrMerge->opcode() == SpvOpLoopMerge) return;
      uint32_t hdrMergeId =
          hdrMerge->GetSingleWordInOperand(kSelectionMergeMergeBlockIdInIdx);
      if (contId == hdrMergeId) return;
    } else {
      return;
    }
    AddToWorklist(user);
  });
}

bool AggressiveDCEPass::AggressiveDCE(Function* func) {
  std::list<BasicBlock*> structured_order;
  cfg()->ComputeStructuredOrder(func, &*func->begin(), &structured_order);
  live_local_vars_.clear();
  InitializeWorkList(func, structured_order);
  ProcessWorkList(func);
  return KillDeadInstructions(func, structured_order);
}

bool AggressiveDCEPass::KillDeadInstructions(
    const Function* func, std::list<BasicBlock*>& structured_order) {
  bool modified = false;
<<<<<<< HEAD
  // Add instructions with external side effects to worklist. Also add branches
  // EXCEPT those immediately contained in an "if" selection construct or a loop
  // or continue construct.
  // TODO(greg-lunarg): Handle Frexp, Modf more optimally
  call_in_func_ = false;
  func_is_entry_point_ = false;
  private_stores_.clear();
  /* UE Change Begin: Track function-variable stores to handle intrinsics that use such variables as operands but DCE only considers the declaration of the variable. */
  function_stores_.clear();
  /* UE Change End: Track function-variable stores to handle intrinsics that use such variables as operands but DCE only considers the declaration of the variable. */
  // Stacks to keep track of when we are inside an if- or loop-construct.
  // When immediately inside an if- or loop-construct, we do not initially
  // mark branches live. All other branches must be marked live.
  std::stack<bool> assume_branches_live;
  std::stack<uint32_t> currentMergeBlockId;
  // Push sentinel values on stack for when outside of any control flow.
  assume_branches_live.push(true);
  currentMergeBlockId.push(0);
  for (auto bi = structuredOrder.begin(); bi != structuredOrder.end(); ++bi) {
    // If exiting if or loop, update stacks
    if ((*bi)->id() == currentMergeBlockId.top()) {
      assume_branches_live.pop();
      currentMergeBlockId.pop();
    }
    for (auto ii = (*bi)->begin(); ii != (*bi)->end(); ++ii) {
      SpvOp op = ii->opcode();
      switch (op) {
        case SpvOpStore: {
          uint32_t varId;
          (void)GetPtr(&*ii, &varId);
          // Mark stores as live if their variable is not function scope
          // and is not private scope. Remember private stores for possible
          // later inclusion.  We cannot call IsLocalVar at this point because
          // private_like_local_ has not been set yet.
          if (IsVarOfStorage(varId, SpvStorageClassPrivate) ||
              IsVarOfStorage(varId, SpvStorageClassWorkgroup))
            private_stores_.push_back(&*ii);
          /* UE Change Begin: Track function-variable stores to handle intrinsics that use such variables as operands but DCE only considers the declaration of the variable. */
          else if (IsVarOfStorage(varId, SpvStorageClassFunction))
            function_stores_[varId] = &*ii;
          else
          /* UE Change End: Track function-variable stores to handle intrinsics that use such variables as operands but DCE only considers the declaration of the variable. */
            AddToWorklist(&*ii);
        } break;
        case SpvOpCopyMemory:
        case SpvOpCopyMemorySized: {
          uint32_t varId;
          (void)GetPtr(ii->GetSingleWordInOperand(kCopyMemoryTargetAddrInIdx),
                       &varId);
          if (IsVarOfStorage(varId, SpvStorageClassPrivate) ||
              IsVarOfStorage(varId, SpvStorageClassWorkgroup))
            private_stores_.push_back(&*ii);
          else if (!IsVarOfStorage(varId, SpvStorageClassFunction))
            AddToWorklist(&*ii);
        } break;
        case SpvOpLoopMerge: {
          assume_branches_live.push(false);
          currentMergeBlockId.push(
              ii->GetSingleWordInOperand(kLoopMergeMergeBlockIdInIdx));
        } break;
        case SpvOpSelectionMerge: {
          assume_branches_live.push(false);
          currentMergeBlockId.push(
              ii->GetSingleWordInOperand(kSelectionMergeMergeBlockIdInIdx));
        } break;
        case SpvOpSwitch:
        case SpvOpBranch:
        case SpvOpBranchConditional:
        case SpvOpUnreachable: {
          if (assume_branches_live.top()) {
            AddToWorklist(&*ii);
          }
        } break;
        default: {
          // Function calls, atomics, function params, function returns, etc.
          // TODO(greg-lunarg): function calls live only if write to non-local
          if (!ii->IsOpcodeSafeToDelete()) {
            AddToWorklist(&*ii);
          }
          // Remember function calls
          if (op == SpvOpFunctionCall) call_in_func_ = true;
        } break;
      }
    }
  }
  // See if current function is an entry point
  for (auto& ei : get_module()->entry_points()) {
    if (ei.GetSingleWordInOperand(kEntryPointFunctionIdInIdx) ==
        func->result_id()) {
      func_is_entry_point_ = true;
      break;
    }
  }
  // If the current function is an entry point and has no function calls,
  // we can optimize private variables as locals
  private_like_local_ = func_is_entry_point_ && !call_in_func_;
  // If privates are not like local, add their stores to worklist
  if (!private_like_local_)
    for (auto& ps : private_stores_) AddToWorklist(ps);
  // Perform closure on live instruction set.
  while (!worklist_.empty()) {
    Instruction* liveInst = worklist_.front();
    // Add all operand instructions if not already live
    liveInst->ForEachInId([&liveInst, this](const uint32_t* iid) {
      Instruction* inInst = get_def_use_mgr()->GetDef(*iid);
      /* UE Change Begin: Track function-variable stores to handle intrinsics that use such variables as operands but DCE only considers the declaration of the variable. */
      SpvOp op = inInst->opcode();
      if (op == SpvOpVariable) {
        auto it = function_stores_.find(*iid);
        if (it != function_stores_.end()) {
          AddToWorklist(it->second);
        }
      }
      /* UE Change End: Track function-variable stores to handle intrinsics that use such variables as operands but DCE only considers the declaration of the variable. */
      // Do not add label if an operand of a branch. This is not needed
      // as part of live code discovery and can create false live code,
      // for example, the branch to a header of a loop.
      if (inInst->opcode() == SpvOpLabel && liveInst->IsBranch()) return;
      AddToWorklist(inInst);
    });
    if (liveInst->type_id() != 0) {
      AddToWorklist(get_def_use_mgr()->GetDef(liveInst->type_id()));
    }
    // If in a structured if or loop construct, add the controlling
    // conditional branch and its merge.
    BasicBlock* blk = context()->get_instr_block(liveInst);
    Instruction* branchInst = block2headerBranch_[blk];
    if (branchInst != nullptr) {
      AddToWorklist(branchInst);
      Instruction* mergeInst = branch2merge_[branchInst];
      AddToWorklist(mergeInst);
    }
    // If the block is a header, add the next outermost controlling
    // conditional branch and its merge.
    Instruction* nextBranchInst = header2nextHeaderBranch_[blk];
    if (nextBranchInst != nullptr) {
      AddToWorklist(nextBranchInst);
      Instruction* mergeInst = branch2merge_[nextBranchInst];
      AddToWorklist(mergeInst);
    }
    // If local load, add all variable's stores if variable not already live
    if (liveInst->opcode() == SpvOpLoad || liveInst->IsAtomicWithLoad()) {
      uint32_t varId;
      (void)GetPtr(liveInst, &varId);
      if (varId != 0) {
        ProcessLoad(varId);
      }
      // Process memory copies like loads
    } else if (liveInst->opcode() == SpvOpCopyMemory ||
               liveInst->opcode() == SpvOpCopyMemorySized) {
      uint32_t varId;
      (void)GetPtr(liveInst->GetSingleWordInOperand(kCopyMemorySourceAddrInIdx),
                   &varId);
      if (varId != 0) {
        ProcessLoad(varId);
      }
      // If merge, add other branches that are part of its control structure
    } else if (liveInst->opcode() == SpvOpLoopMerge ||
               liveInst->opcode() == SpvOpSelectionMerge) {
      AddBreaksAndContinuesToWorklist(liveInst);
      // If function call, treat as if it loads from all pointer arguments
    } else if (liveInst->opcode() == SpvOpFunctionCall) {
      liveInst->ForEachInId([this](const uint32_t* iid) {
        // Skip non-ptr args
        if (!IsPtr(*iid)) return;
        uint32_t varId;
        (void)GetPtr(*iid, &varId);
        ProcessLoad(varId);
      });
      // If function parameter, treat as if it's result id is loaded from
    } else if (liveInst->opcode() == SpvOpFunctionParameter) {
      ProcessLoad(liveInst->result_id());
      // We treat an OpImageTexelPointer as a load of the pointer, and
      // that value is manipulated to get the result.
    } else if (liveInst->opcode() == SpvOpImageTexelPointer) {
      uint32_t varId;
      (void)GetPtr(liveInst, &varId);
      if (varId != 0) {
        ProcessLoad(varId);
      }
    }

    // Add OpDecorateId instructions that apply to this instruction to the work
    // list.  We use the decoration manager to look through the group
    // decorations to get to the OpDecorate* instructions themselves.
    auto decorations =
        get_decoration_mgr()->GetDecorationsFor(liveInst->result_id(), false);
    for (Instruction* dec : decorations) {
      // We only care about OpDecorateId instructions because the are the only
      // decorations that will reference an id that will have to be kept live
      // because of that use.
      if (dec->opcode() != SpvOpDecorateId) {
        continue;
      }
      if (dec->GetSingleWordInOperand(1) ==
          SpvDecorationHlslCounterBufferGOOGLE) {
        // These decorations should not force the use id to be live.  It will be
        // removed if either the target or the in operand are dead.
        continue;
      }
      AddToWorklist(dec);
    }

    worklist_.pop();
  }

  // Kill dead instructions and remember dead blocks
  for (auto bi = structuredOrder.begin(); bi != structuredOrder.end();) {
    uint32_t mergeBlockId = 0;
    (*bi)->ForEachInst([this, &modified, &mergeBlockId](Instruction* inst) {
      if (!IsDead(inst)) return;
=======
  for (auto bi = structured_order.begin(); bi != structured_order.end();) {
    uint32_t merge_block_id = 0;
    (*bi)->ForEachInst([this, &modified, &merge_block_id](Instruction* inst) {
      if (IsLive(inst)) return;
>>>>>>> 6bbb88c8
      if (inst->opcode() == SpvOpLabel) return;
      // If dead instruction is selection merge, remember merge block
      // for new branch at end of block
      if (inst->opcode() == SpvOpSelectionMerge ||
          inst->opcode() == SpvOpLoopMerge)
        merge_block_id = inst->GetSingleWordInOperand(0);
      to_kill_.push_back(inst);
      modified = true;
    });
    // If a structured if or loop was deleted, add a branch to its merge
    // block, and traverse to the merge block and continue processing there.
    // We know the block still exists because the label is not deleted.
    if (merge_block_id != 0) {
      AddBranch(merge_block_id, *bi);
      for (++bi; (*bi)->id() != merge_block_id; ++bi) {
      }

      auto merge_terminator = (*bi)->terminator();
      if (merge_terminator->opcode() == SpvOpUnreachable) {
        // The merge was unreachable. This is undefined behaviour so just
        // return (or return an undef). Then mark the new return as live.
        auto func_ret_type_inst = get_def_use_mgr()->GetDef(func->type_id());
        if (func_ret_type_inst->opcode() == SpvOpTypeVoid) {
          merge_terminator->SetOpcode(SpvOpReturn);
        } else {
          // Find an undef for the return value and make sure it gets kept by
          // the pass.
          auto undef_id = Type2Undef(func->type_id());
          auto undef = get_def_use_mgr()->GetDef(undef_id);
          live_insts_.Set(undef->unique_id());
          merge_terminator->SetOpcode(SpvOpReturnValue);
          merge_terminator->SetInOperands({{SPV_OPERAND_TYPE_ID, {undef_id}}});
          get_def_use_mgr()->AnalyzeInstUse(merge_terminator);
        }
        live_insts_.Set(merge_terminator->unique_id());
      }
    } else {
      Instruction* inst = (*bi)->terminator();
      if (!IsLive(inst)) {
        // If the terminator is not live, this block has no live instructions,
        // and it will be unreachable.
        AddUnreachable(*bi);
      }
      ++bi;
    }
  }
  return modified;
}

void AggressiveDCEPass::ProcessWorkList(Function* func) {
  while (!worklist_.empty()) {
    Instruction* live_inst = worklist_.front();
    worklist_.pop();
    AddOperandsToWorkList(live_inst);
    MarkBlockAsLive(live_inst);
    MarkLoadedVariablesAsLive(func, live_inst);
    AddDecorationsToWorkList(live_inst);
    AddDebugInstructionsToWorkList(live_inst);
  }
}

void AggressiveDCEPass::AddDebugInstructionsToWorkList(
    const Instruction* inst) {
  for (auto& line_inst : inst->dbg_line_insts()) {
    if (line_inst.IsDebugLineInst()) {
      AddOperandsToWorkList(&line_inst);
    }
  }

  if (inst->GetDebugScope().GetLexicalScope() != kNoDebugScope) {
    auto* scope =
        get_def_use_mgr()->GetDef(inst->GetDebugScope().GetLexicalScope());
    AddToWorklist(scope);
  }
  if (inst->GetDebugInlinedAt() != kNoInlinedAt) {
    auto* inlined_at = get_def_use_mgr()->GetDef(inst->GetDebugInlinedAt());
    AddToWorklist(inlined_at);
  }
}

void AggressiveDCEPass::AddDecorationsToWorkList(const Instruction* inst) {
  // Add OpDecorateId instructions that apply to this instruction to the work
  // list.  We use the decoration manager to look through the group
  // decorations to get to the OpDecorate* instructions themselves.
  auto decorations =
      get_decoration_mgr()->GetDecorationsFor(inst->result_id(), false);
  for (Instruction* dec : decorations) {
    // We only care about OpDecorateId instructions because the are the only
    // decorations that will reference an id that will have to be kept live
    // because of that use.
    if (dec->opcode() != SpvOpDecorateId) {
      continue;
    }
    if (dec->GetSingleWordInOperand(1) ==
        SpvDecorationHlslCounterBufferGOOGLE) {
      // These decorations should not force the use id to be live.  It will be
      // removed if either the target or the in operand are dead.
      continue;
    }
    AddToWorklist(dec);
  }
}

void AggressiveDCEPass::MarkLoadedVariablesAsLive(Function* func,
                                                  Instruction* inst) {
  std::vector<uint32_t> live_variables = GetLoadedVariables(inst);
  for (uint32_t var_id : live_variables) {
    ProcessLoad(func, var_id);
  }
}

std::vector<uint32_t> AggressiveDCEPass::GetLoadedVariables(Instruction* inst) {
  if (inst->opcode() == SpvOpFunctionCall) {
    return GetLoadedVariablesFromFunctionCall(inst);
  }
  uint32_t var_id = GetLoadedVariableFromNonFunctionCalls(inst);
  if (var_id == 0) {
    return {};
  }
  return {var_id};
}

uint32_t AggressiveDCEPass::GetLoadedVariableFromNonFunctionCalls(
    Instruction* inst) {
  std::vector<uint32_t> live_variables;
  if (inst->IsAtomicWithLoad()) {
    return GetVariableId(inst->GetSingleWordInOperand(kLoadSourceAddrInIdx));
  }

  switch (inst->opcode()) {
    case SpvOpLoad:
    case SpvOpImageTexelPointer:
      return GetVariableId(inst->GetSingleWordInOperand(kLoadSourceAddrInIdx));
    case SpvOpCopyMemory:
    case SpvOpCopyMemorySized:
      return GetVariableId(
          inst->GetSingleWordInOperand(kCopyMemorySourceAddrInIdx));
    default:
      break;
  }

  switch (inst->GetCommonDebugOpcode()) {
    case CommonDebugInfoDebugDeclare:
      return inst->GetSingleWordOperand(kDebugDeclareOperandVariableIndex);
    case CommonDebugInfoDebugValue: {
      analysis::DebugInfoManager* debug_info_mgr =
          context()->get_debug_info_mgr();
      return debug_info_mgr->GetVariableIdOfDebugValueUsedForDeclare(inst);
    }
    default:
      break;
  }
  return 0;
}

std::vector<uint32_t> AggressiveDCEPass::GetLoadedVariablesFromFunctionCall(
    const Instruction* inst) {
  assert(inst->opcode() == SpvOpFunctionCall);
  std::vector<uint32_t> live_variables;
  inst->ForEachInId([this, &live_variables](const uint32_t* operand_id) {
    if (!IsPtr(*operand_id)) return;
    uint32_t var_id = GetVariableId(*operand_id);
    live_variables.push_back(var_id);
  });
  return live_variables;
}

uint32_t AggressiveDCEPass::GetVariableId(uint32_t ptr_id) {
  assert(IsPtr(ptr_id) &&
         "Cannot get the variable when input is not a pointer.");
  uint32_t varId = 0;
  (void)GetPtr(ptr_id, &varId);
  return varId;
}

void AggressiveDCEPass::MarkBlockAsLive(Instruction* inst) {
  BasicBlock* basic_block = context()->get_instr_block(inst);
  if (basic_block == nullptr) {
    return;
  }

  // If we intend to keep this instruction, we need the block label and
  // block terminator to have a valid block for the instruction.
  AddToWorklist(basic_block->GetLabelInst());

  // We need to mark the successors blocks that follow as live.  If this is
  // header of the merge construct, the construct may be folded, but we will
  // definitely need the merge label.  If it is not a construct, the terminator
  // must be live, and the successor blocks will be marked as live when
  // processing the terminator.
  uint32_t merge_id = basic_block->MergeBlockIdIfAny();
  if (merge_id == 0) {
    AddToWorklist(basic_block->terminator());
  } else {
    AddToWorklist(context()->get_def_use_mgr()->GetDef(merge_id));
  }

  // Mark the structured control flow constructs that contains this block as
  // live.  If |inst| is an instruction in the loop header, then it is part of
  // the loop, so the loop construct must be live.  We exclude the label because
  // it does not matter how many times it is executed.  This could be extended
  // to more instructions, but we will need it for now.
  if (inst->opcode() != SpvOpLabel)
    MarkLoopConstructAsLiveIfLoopHeader(basic_block);

  Instruction* next_branch_inst = GetBranchForNextHeader(basic_block);
  if (next_branch_inst != nullptr) {
    AddToWorklist(next_branch_inst);
    Instruction* mergeInst = GetMergeInstruction(next_branch_inst);
    AddToWorklist(mergeInst);
  }

  if (inst->opcode() == SpvOpLoopMerge ||
      inst->opcode() == SpvOpSelectionMerge) {
    AddBreaksAndContinuesToWorklist(inst);
  }
}
void AggressiveDCEPass::MarkLoopConstructAsLiveIfLoopHeader(
    BasicBlock* basic_block) {
  // If this is the header for a loop, then loop structure needs to keep as well
  // because the loop header is also part of the loop.
  Instruction* merge_inst = basic_block->GetLoopMergeInst();
  if (merge_inst != nullptr) {
    AddToWorklist(basic_block->terminator());
    AddToWorklist(merge_inst);
  }
}

void AggressiveDCEPass::AddOperandsToWorkList(const Instruction* inst) {
  inst->ForEachInId([this](const uint32_t* iid) {
    Instruction* inInst = get_def_use_mgr()->GetDef(*iid);
    AddToWorklist(inInst);
  });
  if (inst->type_id() != 0) {
    AddToWorklist(get_def_use_mgr()->GetDef(inst->type_id()));
  }
}

void AggressiveDCEPass::InitializeWorkList(
    Function* func, std::list<BasicBlock*>& structured_order) {
  AddToWorklist(&func->DefInst());
  MarkFunctionParameterAsLive(func);
  MarkFirstBlockAsLive(func);

  // Add instructions with external side effects to the worklist. Also add
  // branches that are not attached to a structured construct.
  // TODO(s-perron): The handling of branch seems to be adhoc.  This needs to be
  // cleaned up.
  for (auto& bi : structured_order) {
    for (auto ii = bi->begin(); ii != bi->end(); ++ii) {
      SpvOp op = ii->opcode();
      if (ii->IsBranch()) {
        continue;
      }
      switch (op) {
        case SpvOpStore: {
          uint32_t var_id = 0;
          (void)GetPtr(&*ii, &var_id);
          if (!IsLocalVar(var_id, func)) AddToWorklist(&*ii);
        } break;
        case SpvOpCopyMemory:
        case SpvOpCopyMemorySized: {
          uint32_t var_id = 0;
          uint32_t target_addr_id =
              ii->GetSingleWordInOperand(kCopyMemoryTargetAddrInIdx);
          (void)GetPtr(target_addr_id, &var_id);
          if (!IsLocalVar(var_id, func)) AddToWorklist(&*ii);
        } break;
        case SpvOpLoopMerge:
        case SpvOpSelectionMerge:
        case SpvOpUnreachable:
          break;
        default: {
          // Function calls, atomics, function params, function returns, etc.
          if (!ii->IsOpcodeSafeToDelete()) {
            AddToWorklist(&*ii);
          }
        } break;
      }
    }
  }
}

void AggressiveDCEPass::InitializeModuleScopeLiveInstructions() {
  // Keep all execution modes.
  for (auto& exec : get_module()->execution_modes()) {
    AddToWorklist(&exec);
  }
  // Keep all entry points.
  for (auto& entry : get_module()->entry_points()) {
    if (!preserve_interface_) {
      live_insts_.Set(entry.unique_id());
      // The actual function is live always.
      AddToWorklist(
          get_def_use_mgr()->GetDef(entry.GetSingleWordInOperand(1u)));
      for (uint32_t i = 3; i < entry.NumInOperands(); ++i) {
        auto* var = get_def_use_mgr()->GetDef(entry.GetSingleWordInOperand(i));
        auto storage_class = var->GetSingleWordInOperand(0u);
        // Vulkan support outputs without an associated input, but not inputs
        // without an associated output.
        // UE Change Begin: Fix to override the stripping of input variables, this should be allowed in the spec, but we rely on this data for some platforms to match inputs/outputs
        if ((context()->preserve_storage_input() && storage_class == SpvStorageClassInput) || storage_class == SpvStorageClassOutput) {
          AddToWorklist(var);
        }
        // UE Change End: Fix to override the stripping of input variables, this should be allowed in the spec, but we rely on this data for some platforms to match inputs/outputs
      }
    } else {
      AddToWorklist(&entry);
    }
  }
  for (auto& anno : get_module()->annotations()) {
    if (anno.opcode() == SpvOpDecorate) {
      // Keep workgroup size.
      if (anno.GetSingleWordInOperand(1u) == SpvDecorationBuiltIn &&
          anno.GetSingleWordInOperand(2u) == SpvBuiltInWorkgroupSize) {
        AddToWorklist(&anno);
      }

      if (context()->preserve_bindings()) {
        // Keep all bindings.
        if ((anno.GetSingleWordInOperand(1u) == SpvDecorationDescriptorSet) ||
            (anno.GetSingleWordInOperand(1u) == SpvDecorationBinding)) {
          AddToWorklist(&anno);
        }
      }

      if (context()->preserve_spec_constants()) {
        // Keep all specialization constant instructions
        if (anno.GetSingleWordInOperand(1u) == SpvDecorationSpecId) {
          AddToWorklist(&anno);
        }
      }
    }
  }

  // For each DebugInfo GlobalVariable keep all operands except the Variable.
  // Later, if the variable is killed with KillInst(), we will set the operand
  // to DebugInfoNone. Create and save DebugInfoNone now for this possible
  // later use. This is slightly unoptimal, but it avoids generating it during
  // instruction killing when the module is not consistent.
  bool debug_global_seen = false;
  for (auto& dbg : get_module()->ext_inst_debuginfo()) {
    if (dbg.GetCommonDebugOpcode() != CommonDebugInfoDebugGlobalVariable)
      continue;
    debug_global_seen = true;
    dbg.ForEachInId([this](const uint32_t* iid) {
      Instruction* in_inst = get_def_use_mgr()->GetDef(*iid);
      if (in_inst->opcode() == SpvOpVariable) return;
      AddToWorklist(in_inst);
    });
  }
  if (debug_global_seen) {
    auto dbg_none = context()->get_debug_info_mgr()->GetDebugInfoNone();
    AddToWorklist(dbg_none);
  }
}

Pass::Status AggressiveDCEPass::ProcessImpl() {
  // Current functionality assumes shader capability
  // TODO(greg-lunarg): Handle additional capabilities
  if (!context()->get_feature_mgr()->HasCapability(SpvCapabilityShader))
    return Status::SuccessWithoutChange;

  // Current functionality assumes relaxed logical addressing (see
  // instruction.h)
  // TODO(greg-lunarg): Handle non-logical addressing
  if (context()->get_feature_mgr()->HasCapability(SpvCapabilityAddresses))
    return Status::SuccessWithoutChange;

  // The variable pointer extension is no longer needed to use the capability,
  // so we have to look for the capability.
  if (context()->get_feature_mgr()->HasCapability(
          SpvCapabilityVariablePointersStorageBuffer))
    return Status::SuccessWithoutChange;

  // If any extensions in the module are not explicitly supported,
  // return unmodified.
  if (!AllExtensionsSupported()) return Status::SuccessWithoutChange;

  // Eliminate Dead functions.
  bool modified = EliminateDeadFunctions();

  InitializeModuleScopeLiveInstructions();

  // Process all entry point functions.
  ProcessFunction pfn = [this](Function* fp) { return AggressiveDCE(fp); };
  modified |= context()->ProcessReachableCallTree(pfn);

  // If the decoration manager is kept live then the context will try to keep it
  // up to date.  ADCE deals with group decorations by changing the operands in
  // |OpGroupDecorate| instruction directly without informing the decoration
  // manager.  This can put it in an invalid state which will cause an error
  // when the context tries to update it.  To avoid this problem invalidate
  // the decoration manager upfront.
  //
  // We kill it at now because it is used when processing the entry point
  // functions.
  context()->InvalidateAnalyses(IRContext::Analysis::kAnalysisDecorations);

  // Process module-level instructions. Now that all live instructions have
  // been marked, it is safe to remove dead global values.
  modified |= ProcessGlobalValues();

  assert((to_kill_.empty() || modified) &&
         "A dead instruction was identified, but no change recorded.");

  // Kill all dead instructions.
  for (auto inst : to_kill_) {
    context()->KillInst(inst);
  }

  // Cleanup all CFG including all unreachable blocks.
  ProcessFunction cleanup = [this](Function* f) { return CFGCleanup(f); };
  modified |= context()->ProcessReachableCallTree(cleanup);

  return modified ? Status::SuccessWithChange : Status::SuccessWithoutChange;
}

bool AggressiveDCEPass::EliminateDeadFunctions() {
  // Identify live functions first. Those that are not live
  // are dead.
  std::unordered_set<const Function*> live_function_set;
  ProcessFunction mark_live = [&live_function_set](Function* fp) {
    live_function_set.insert(fp);
    return false;
  };
  context()->ProcessReachableCallTree(mark_live);

  bool modified = false;
  for (auto funcIter = get_module()->begin();
       funcIter != get_module()->end();) {
    if (live_function_set.count(&*funcIter) == 0) {
      modified = true;
      funcIter =
          eliminatedeadfunctionsutil::EliminateFunction(context(), &funcIter);
    } else {
      ++funcIter;
    }
  }

  return modified;
}

bool AggressiveDCEPass::ProcessGlobalValues() {
  // Remove debug and annotation statements referencing dead instructions.
  // This must be done before killing the instructions, otherwise there are
  // dead objects in the def/use database.
  bool modified = false;
  Instruction* instruction = &*get_module()->debug2_begin();
  while (instruction) {
    if (instruction->opcode() != SpvOpName) {
      instruction = instruction->NextNode();
      continue;
    }

    if (IsTargetDead(instruction)) {
      instruction = context()->KillInst(instruction);
      modified = true;
    } else {
      instruction = instruction->NextNode();
    }
  }

  // This code removes all unnecessary decorations safely (see #1174). It also
  // does so in a more efficient manner than deleting them only as the targets
  // are deleted.
  std::vector<Instruction*> annotations;
  for (auto& inst : get_module()->annotations()) annotations.push_back(&inst);
  std::sort(annotations.begin(), annotations.end(), DecorationLess());
  for (auto annotation : annotations) {
    switch (annotation->opcode()) {
      case SpvOpDecorate:
      case SpvOpMemberDecorate:
      case SpvOpDecorateStringGOOGLE:
      case SpvOpMemberDecorateStringGOOGLE:
        if (IsTargetDead(annotation)) {
          context()->KillInst(annotation);
          modified = true;
        }
        break;
      case SpvOpDecorateId:
        if (IsTargetDead(annotation)) {
          context()->KillInst(annotation);
          modified = true;
        } else {
          if (annotation->GetSingleWordInOperand(1) ==
              SpvDecorationHlslCounterBufferGOOGLE) {
            // HlslCounterBuffer will reference an id other than the target.
            // If that id is dead, then the decoration can be removed as well.
            uint32_t counter_buffer_id = annotation->GetSingleWordInOperand(2);
            Instruction* counter_buffer_inst =
                get_def_use_mgr()->GetDef(counter_buffer_id);
<<<<<<< HEAD
            if (counter_buffer_inst && IsDead(counter_buffer_inst)) {
=======
            if (!IsLive(counter_buffer_inst)) {
>>>>>>> 6bbb88c8
              context()->KillInst(annotation);
              modified = true;
            }
          }
        }
        break;
      case SpvOpGroupDecorate: {
        // Go through the targets of this group decorate. Remove each dead
        // target. If all targets are dead, remove this decoration.
        bool dead = true;
        bool removed_operand = false;
        for (uint32_t i = 1; i < annotation->NumOperands();) {
          Instruction* opInst =
              get_def_use_mgr()->GetDef(annotation->GetSingleWordOperand(i));
          if (!IsLive(opInst)) {
            // Don't increment |i|.
            annotation->RemoveOperand(i);
            modified = true;
            removed_operand = true;
          } else {
            i++;
            dead = false;
          }
        }
        if (dead) {
          context()->KillInst(annotation);
          modified = true;
        } else if (removed_operand) {
          context()->UpdateDefUse(annotation);
        }
        break;
      }
      case SpvOpGroupMemberDecorate: {
        // Go through the targets of this group member decorate. Remove each
        // dead target (and member index). If all targets are dead, remove this
        // decoration.
        bool dead = true;
        bool removed_operand = false;
        for (uint32_t i = 1; i < annotation->NumOperands();) {
          Instruction* opInst =
              get_def_use_mgr()->GetDef(annotation->GetSingleWordOperand(i));
          if (!IsLive(opInst)) {
            // Don't increment |i|.
            annotation->RemoveOperand(i + 1);
            annotation->RemoveOperand(i);
            modified = true;
            removed_operand = true;
          } else {
            i += 2;
            dead = false;
          }
        }
        if (dead) {
          context()->KillInst(annotation);
          modified = true;
        } else if (removed_operand) {
          context()->UpdateDefUse(annotation);
        }
        break;
      }
      case SpvOpDecorationGroup:
        // By the time we hit decoration groups we've checked everything that
        // can target them. So if they have no uses they must be dead.
        if (get_def_use_mgr()->NumUsers(annotation) == 0) {
          context()->KillInst(annotation);
          modified = true;
        }
        break;
      default:
        assert(false);
        break;
    }
  }

  for (auto& dbg : get_module()->ext_inst_debuginfo()) {
    if (IsLive(&dbg)) continue;
    // Save GlobalVariable if its variable is live, otherwise null out variable
    // index
    if (dbg.GetCommonDebugOpcode() == CommonDebugInfoDebugGlobalVariable) {
      auto var_id = dbg.GetSingleWordOperand(kGlobalVariableVariableIndex);
      Instruction* var_inst = get_def_use_mgr()->GetDef(var_id);
      if (IsLive(var_inst)) continue;
      context()->ForgetUses(&dbg);
      dbg.SetOperand(
          kGlobalVariableVariableIndex,
          {context()->get_debug_info_mgr()->GetDebugInfoNone()->result_id()});
      context()->AnalyzeUses(&dbg);
      continue;
    }
    to_kill_.push_back(&dbg);
    modified = true;
  }

  // Since ADCE is disabled for non-shaders, we don't check for export linkage
  // attributes here.
  for (auto& val : get_module()->types_values()) {
    if (!IsLive(&val)) {
      // Save forwarded pointer if pointer is live since closure does not mark
      // this live as it does not have a result id. This is a little too
      // conservative since it is not known if the structure type that needed
      // it is still live. TODO(greg-lunarg): Only save if needed.
      if (val.opcode() == SpvOpTypeForwardPointer) {
        uint32_t ptr_ty_id = val.GetSingleWordInOperand(0);
        Instruction* ptr_ty_inst = get_def_use_mgr()->GetDef(ptr_ty_id);
        if (IsLive(ptr_ty_inst)) continue;
      }
      to_kill_.push_back(&val);
      modified = true;
    }
  }

  if (!preserve_interface_) {
    // Remove the dead interface variables from the entry point interface list.
    for (auto& entry : get_module()->entry_points()) {
      std::vector<Operand> new_operands;
      for (uint32_t i = 0; i < entry.NumInOperands(); ++i) {
        if (i < 3) {
          // Execution model, function id and name are always valid.
          new_operands.push_back(entry.GetInOperand(i));
        } else {
          auto* var =
              get_def_use_mgr()->GetDef(entry.GetSingleWordInOperand(i));
          if (IsLive(var)) {
            new_operands.push_back(entry.GetInOperand(i));
          }
        }
      }
      if (new_operands.size() != entry.NumInOperands()) {
        entry.SetInOperands(std::move(new_operands));
        get_def_use_mgr()->UpdateDefUse(&entry);
      }
    }
  }

  return modified;
}

Pass::Status AggressiveDCEPass::Process() {
  // Initialize extensions allowlist
  InitExtensions();
  return ProcessImpl();
}

void AggressiveDCEPass::InitExtensions() {
  extensions_allowlist_.clear();
  extensions_allowlist_.insert({
      "SPV_AMD_shader_explicit_vertex_parameter",
      "SPV_AMD_shader_trinary_minmax",
      "SPV_AMD_gcn_shader",
      "SPV_KHR_shader_ballot",
      "SPV_AMD_shader_ballot",
      "SPV_AMD_gpu_shader_half_float",
      "SPV_KHR_shader_draw_parameters",
      "SPV_KHR_subgroup_vote",
      "SPV_KHR_8bit_storage",
      "SPV_KHR_16bit_storage",
      "SPV_KHR_device_group",
      "SPV_KHR_multiview",
      "SPV_NVX_multiview_per_view_attributes",
      "SPV_NV_viewport_array2",
      "SPV_NV_stereo_view_rendering",
      "SPV_NV_sample_mask_override_coverage",
      "SPV_NV_geometry_shader_passthrough",
      "SPV_AMD_texture_gather_bias_lod",
      "SPV_KHR_storage_buffer_storage_class",
      // SPV_KHR_variable_pointers
      //   Currently do not support extended pointer expressions
      "SPV_AMD_gpu_shader_int16",
      "SPV_KHR_post_depth_coverage",
      "SPV_KHR_shader_atomic_counter_ops",
      "SPV_EXT_shader_stencil_export",
      "SPV_EXT_shader_viewport_index_layer",
      "SPV_AMD_shader_image_load_store_lod",
      "SPV_AMD_shader_fragment_mask",
      "SPV_EXT_fragment_fully_covered",
      "SPV_AMD_gpu_shader_half_float_fetch",
      "SPV_GOOGLE_decorate_string",
      "SPV_GOOGLE_hlsl_functionality1",
      "SPV_GOOGLE_user_type",
      "SPV_NV_shader_subgroup_partitioned",
      "SPV_EXT_demote_to_helper_invocation",
      "SPV_EXT_descriptor_indexing",
      "SPV_NV_fragment_shader_barycentric",
      "SPV_NV_compute_shader_derivatives",
      "SPV_NV_shader_image_footprint",
      "SPV_NV_shading_rate",
      "SPV_NV_mesh_shader",
      "SPV_NV_ray_tracing",
      "SPV_KHR_ray_tracing",
<<<<<<< HEAD
=======
      "SPV_KHR_ray_query",
>>>>>>> 6bbb88c8
      "SPV_EXT_fragment_invocation_density",
      "SPV_EXT_physical_storage_buffer",
      "SPV_KHR_terminate_invocation",
      "SPV_KHR_shader_clock",
      "SPV_KHR_vulkan_memory_model",
      "SPV_KHR_subgroup_uniform_control_flow",
      "SPV_KHR_integer_dot_product",
      "SPV_EXT_shader_image_int64",
      "SPV_KHR_non_semantic_info",
  });
}

Instruction* AggressiveDCEPass::GetHeaderBranch(BasicBlock* blk) {
  if (blk == nullptr) {
    return nullptr;
  }
  BasicBlock* header_block = GetHeaderBlock(blk);
  if (header_block == nullptr) {
    return nullptr;
  }
  return header_block->terminator();
}

BasicBlock* AggressiveDCEPass::GetHeaderBlock(BasicBlock* blk) const {
  if (blk == nullptr) {
    return nullptr;
  }

  BasicBlock* header_block = nullptr;
  if (blk->IsLoopHeader()) {
    header_block = blk;
  } else {
    uint32_t header =
        context()->GetStructuredCFGAnalysis()->ContainingConstruct(blk->id());
    header_block = context()->get_instr_block(header);
  }
  return header_block;
}

Instruction* AggressiveDCEPass::GetMergeInstruction(Instruction* inst) {
  BasicBlock* bb = context()->get_instr_block(inst);
  if (bb == nullptr) {
    return nullptr;
  }
  return bb->GetMergeInst();
}

Instruction* AggressiveDCEPass::GetBranchForNextHeader(BasicBlock* blk) {
  if (blk == nullptr) {
    return nullptr;
  }

  if (blk->IsLoopHeader()) {
    uint32_t header =
        context()->GetStructuredCFGAnalysis()->ContainingConstruct(blk->id());
    blk = context()->get_instr_block(header);
  }
  return GetHeaderBranch(blk);
}

void AggressiveDCEPass::MarkFunctionParameterAsLive(const Function* func) {
  func->ForEachParam(
      [this](const Instruction* param) {
        AddToWorklist(const_cast<Instruction*>(param));
      },
      false);
}

bool AggressiveDCEPass::BlockIsInConstruct(BasicBlock* header_block,
                                           BasicBlock* bb) {
  if (bb == nullptr || header_block == nullptr) {
    return false;
  }

  uint32_t current_header = bb->id();
  while (current_header != 0) {
    if (current_header == header_block->id()) return true;
    current_header = context()->GetStructuredCFGAnalysis()->ContainingConstruct(
        current_header);
  }
  return false;
}

bool AggressiveDCEPass::IsEntryPointWithNoCalls(Function* func) {
  auto cached_result = entry_point_with_no_calls_cache_.find(func->result_id());
  if (cached_result != entry_point_with_no_calls_cache_.end()) {
    return cached_result->second;
  }
  bool result = IsEntryPoint(func) && !HasCall(func);
  entry_point_with_no_calls_cache_[func->result_id()] = result;
  return result;
}

bool AggressiveDCEPass::IsEntryPoint(Function* func) {
  for (const Instruction& entry_point : get_module()->entry_points()) {
    uint32_t entry_point_id =
        entry_point.GetSingleWordInOperand(kEntryPointFunctionIdInIdx);
    if (entry_point_id == func->result_id()) {
      return true;
    }
  }
  return false;
}

bool AggressiveDCEPass::HasCall(Function* func) {
  return !func->WhileEachInst(
      [](Instruction* inst) { return inst->opcode() != SpvOpFunctionCall; });
}

void AggressiveDCEPass::MarkFirstBlockAsLive(Function* func) {
  BasicBlock* first_block = &*func->begin();
  MarkBlockAsLive(first_block->GetLabelInst());
}

void AggressiveDCEPass::AddUnreachable(BasicBlock*& block) {
  InstructionBuilder builder(
      context(), block,
      IRContext::kAnalysisInstrToBlockMapping | IRContext::kAnalysisDefUse);
  builder.AddUnreachable();
}

}  // namespace opt
}  // namespace spvtools<|MERGE_RESOLUTION|>--- conflicted
+++ resolved
@@ -275,224 +275,10 @@
 bool AggressiveDCEPass::KillDeadInstructions(
     const Function* func, std::list<BasicBlock*>& structured_order) {
   bool modified = false;
-<<<<<<< HEAD
-  // Add instructions with external side effects to worklist. Also add branches
-  // EXCEPT those immediately contained in an "if" selection construct or a loop
-  // or continue construct.
-  // TODO(greg-lunarg): Handle Frexp, Modf more optimally
-  call_in_func_ = false;
-  func_is_entry_point_ = false;
-  private_stores_.clear();
-  /* UE Change Begin: Track function-variable stores to handle intrinsics that use such variables as operands but DCE only considers the declaration of the variable. */
-  function_stores_.clear();
-  /* UE Change End: Track function-variable stores to handle intrinsics that use such variables as operands but DCE only considers the declaration of the variable. */
-  // Stacks to keep track of when we are inside an if- or loop-construct.
-  // When immediately inside an if- or loop-construct, we do not initially
-  // mark branches live. All other branches must be marked live.
-  std::stack<bool> assume_branches_live;
-  std::stack<uint32_t> currentMergeBlockId;
-  // Push sentinel values on stack for when outside of any control flow.
-  assume_branches_live.push(true);
-  currentMergeBlockId.push(0);
-  for (auto bi = structuredOrder.begin(); bi != structuredOrder.end(); ++bi) {
-    // If exiting if or loop, update stacks
-    if ((*bi)->id() == currentMergeBlockId.top()) {
-      assume_branches_live.pop();
-      currentMergeBlockId.pop();
-    }
-    for (auto ii = (*bi)->begin(); ii != (*bi)->end(); ++ii) {
-      SpvOp op = ii->opcode();
-      switch (op) {
-        case SpvOpStore: {
-          uint32_t varId;
-          (void)GetPtr(&*ii, &varId);
-          // Mark stores as live if their variable is not function scope
-          // and is not private scope. Remember private stores for possible
-          // later inclusion.  We cannot call IsLocalVar at this point because
-          // private_like_local_ has not been set yet.
-          if (IsVarOfStorage(varId, SpvStorageClassPrivate) ||
-              IsVarOfStorage(varId, SpvStorageClassWorkgroup))
-            private_stores_.push_back(&*ii);
-          /* UE Change Begin: Track function-variable stores to handle intrinsics that use such variables as operands but DCE only considers the declaration of the variable. */
-          else if (IsVarOfStorage(varId, SpvStorageClassFunction))
-            function_stores_[varId] = &*ii;
-          else
-          /* UE Change End: Track function-variable stores to handle intrinsics that use such variables as operands but DCE only considers the declaration of the variable. */
-            AddToWorklist(&*ii);
-        } break;
-        case SpvOpCopyMemory:
-        case SpvOpCopyMemorySized: {
-          uint32_t varId;
-          (void)GetPtr(ii->GetSingleWordInOperand(kCopyMemoryTargetAddrInIdx),
-                       &varId);
-          if (IsVarOfStorage(varId, SpvStorageClassPrivate) ||
-              IsVarOfStorage(varId, SpvStorageClassWorkgroup))
-            private_stores_.push_back(&*ii);
-          else if (!IsVarOfStorage(varId, SpvStorageClassFunction))
-            AddToWorklist(&*ii);
-        } break;
-        case SpvOpLoopMerge: {
-          assume_branches_live.push(false);
-          currentMergeBlockId.push(
-              ii->GetSingleWordInOperand(kLoopMergeMergeBlockIdInIdx));
-        } break;
-        case SpvOpSelectionMerge: {
-          assume_branches_live.push(false);
-          currentMergeBlockId.push(
-              ii->GetSingleWordInOperand(kSelectionMergeMergeBlockIdInIdx));
-        } break;
-        case SpvOpSwitch:
-        case SpvOpBranch:
-        case SpvOpBranchConditional:
-        case SpvOpUnreachable: {
-          if (assume_branches_live.top()) {
-            AddToWorklist(&*ii);
-          }
-        } break;
-        default: {
-          // Function calls, atomics, function params, function returns, etc.
-          // TODO(greg-lunarg): function calls live only if write to non-local
-          if (!ii->IsOpcodeSafeToDelete()) {
-            AddToWorklist(&*ii);
-          }
-          // Remember function calls
-          if (op == SpvOpFunctionCall) call_in_func_ = true;
-        } break;
-      }
-    }
-  }
-  // See if current function is an entry point
-  for (auto& ei : get_module()->entry_points()) {
-    if (ei.GetSingleWordInOperand(kEntryPointFunctionIdInIdx) ==
-        func->result_id()) {
-      func_is_entry_point_ = true;
-      break;
-    }
-  }
-  // If the current function is an entry point and has no function calls,
-  // we can optimize private variables as locals
-  private_like_local_ = func_is_entry_point_ && !call_in_func_;
-  // If privates are not like local, add their stores to worklist
-  if (!private_like_local_)
-    for (auto& ps : private_stores_) AddToWorklist(ps);
-  // Perform closure on live instruction set.
-  while (!worklist_.empty()) {
-    Instruction* liveInst = worklist_.front();
-    // Add all operand instructions if not already live
-    liveInst->ForEachInId([&liveInst, this](const uint32_t* iid) {
-      Instruction* inInst = get_def_use_mgr()->GetDef(*iid);
-      /* UE Change Begin: Track function-variable stores to handle intrinsics that use such variables as operands but DCE only considers the declaration of the variable. */
-      SpvOp op = inInst->opcode();
-      if (op == SpvOpVariable) {
-        auto it = function_stores_.find(*iid);
-        if (it != function_stores_.end()) {
-          AddToWorklist(it->second);
-        }
-      }
-      /* UE Change End: Track function-variable stores to handle intrinsics that use such variables as operands but DCE only considers the declaration of the variable. */
-      // Do not add label if an operand of a branch. This is not needed
-      // as part of live code discovery and can create false live code,
-      // for example, the branch to a header of a loop.
-      if (inInst->opcode() == SpvOpLabel && liveInst->IsBranch()) return;
-      AddToWorklist(inInst);
-    });
-    if (liveInst->type_id() != 0) {
-      AddToWorklist(get_def_use_mgr()->GetDef(liveInst->type_id()));
-    }
-    // If in a structured if or loop construct, add the controlling
-    // conditional branch and its merge.
-    BasicBlock* blk = context()->get_instr_block(liveInst);
-    Instruction* branchInst = block2headerBranch_[blk];
-    if (branchInst != nullptr) {
-      AddToWorklist(branchInst);
-      Instruction* mergeInst = branch2merge_[branchInst];
-      AddToWorklist(mergeInst);
-    }
-    // If the block is a header, add the next outermost controlling
-    // conditional branch and its merge.
-    Instruction* nextBranchInst = header2nextHeaderBranch_[blk];
-    if (nextBranchInst != nullptr) {
-      AddToWorklist(nextBranchInst);
-      Instruction* mergeInst = branch2merge_[nextBranchInst];
-      AddToWorklist(mergeInst);
-    }
-    // If local load, add all variable's stores if variable not already live
-    if (liveInst->opcode() == SpvOpLoad || liveInst->IsAtomicWithLoad()) {
-      uint32_t varId;
-      (void)GetPtr(liveInst, &varId);
-      if (varId != 0) {
-        ProcessLoad(varId);
-      }
-      // Process memory copies like loads
-    } else if (liveInst->opcode() == SpvOpCopyMemory ||
-               liveInst->opcode() == SpvOpCopyMemorySized) {
-      uint32_t varId;
-      (void)GetPtr(liveInst->GetSingleWordInOperand(kCopyMemorySourceAddrInIdx),
-                   &varId);
-      if (varId != 0) {
-        ProcessLoad(varId);
-      }
-      // If merge, add other branches that are part of its control structure
-    } else if (liveInst->opcode() == SpvOpLoopMerge ||
-               liveInst->opcode() == SpvOpSelectionMerge) {
-      AddBreaksAndContinuesToWorklist(liveInst);
-      // If function call, treat as if it loads from all pointer arguments
-    } else if (liveInst->opcode() == SpvOpFunctionCall) {
-      liveInst->ForEachInId([this](const uint32_t* iid) {
-        // Skip non-ptr args
-        if (!IsPtr(*iid)) return;
-        uint32_t varId;
-        (void)GetPtr(*iid, &varId);
-        ProcessLoad(varId);
-      });
-      // If function parameter, treat as if it's result id is loaded from
-    } else if (liveInst->opcode() == SpvOpFunctionParameter) {
-      ProcessLoad(liveInst->result_id());
-      // We treat an OpImageTexelPointer as a load of the pointer, and
-      // that value is manipulated to get the result.
-    } else if (liveInst->opcode() == SpvOpImageTexelPointer) {
-      uint32_t varId;
-      (void)GetPtr(liveInst, &varId);
-      if (varId != 0) {
-        ProcessLoad(varId);
-      }
-    }
-
-    // Add OpDecorateId instructions that apply to this instruction to the work
-    // list.  We use the decoration manager to look through the group
-    // decorations to get to the OpDecorate* instructions themselves.
-    auto decorations =
-        get_decoration_mgr()->GetDecorationsFor(liveInst->result_id(), false);
-    for (Instruction* dec : decorations) {
-      // We only care about OpDecorateId instructions because the are the only
-      // decorations that will reference an id that will have to be kept live
-      // because of that use.
-      if (dec->opcode() != SpvOpDecorateId) {
-        continue;
-      }
-      if (dec->GetSingleWordInOperand(1) ==
-          SpvDecorationHlslCounterBufferGOOGLE) {
-        // These decorations should not force the use id to be live.  It will be
-        // removed if either the target or the in operand are dead.
-        continue;
-      }
-      AddToWorklist(dec);
-    }
-
-    worklist_.pop();
-  }
-
-  // Kill dead instructions and remember dead blocks
-  for (auto bi = structuredOrder.begin(); bi != structuredOrder.end();) {
-    uint32_t mergeBlockId = 0;
-    (*bi)->ForEachInst([this, &modified, &mergeBlockId](Instruction* inst) {
-      if (!IsDead(inst)) return;
-=======
   for (auto bi = structured_order.begin(); bi != structured_order.end();) {
     uint32_t merge_block_id = 0;
     (*bi)->ForEachInst([this, &modified, &merge_block_id](Instruction* inst) {
       if (IsLive(inst)) return;
->>>>>>> 6bbb88c8
       if (inst->opcode() == SpvOpLabel) return;
       // If dead instruction is selection merge, remember merge block
       // for new branch at end of block
@@ -985,11 +771,7 @@
             uint32_t counter_buffer_id = annotation->GetSingleWordInOperand(2);
             Instruction* counter_buffer_inst =
                 get_def_use_mgr()->GetDef(counter_buffer_id);
-<<<<<<< HEAD
-            if (counter_buffer_inst && IsDead(counter_buffer_inst)) {
-=======
             if (!IsLive(counter_buffer_inst)) {
->>>>>>> 6bbb88c8
               context()->KillInst(annotation);
               modified = true;
             }
@@ -1179,10 +961,7 @@
       "SPV_NV_mesh_shader",
       "SPV_NV_ray_tracing",
       "SPV_KHR_ray_tracing",
-<<<<<<< HEAD
-=======
       "SPV_KHR_ray_query",
->>>>>>> 6bbb88c8
       "SPV_EXT_fragment_invocation_density",
       "SPV_EXT_physical_storage_buffer",
       "SPV_KHR_terminate_invocation",
