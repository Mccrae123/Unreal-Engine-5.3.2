// Copyright (c) 2019 Google LLC
//
// Licensed under the Apache License, Version 2.0 (the "License");
// you may not use this file except in compliance with the License.
// You may obtain a copy of the License at
//
//     http://www.apache.org/licenses/LICENSE-2.0
//
// Unless required by applicable law or agreed to in writing, software
// distributed under the License is distributed on an "AS IS" BASIS,
// WITHOUT WARRANTIES OR CONDITIONS OF ANY KIND, either express or implied.
// See the License for the specific language governing permissions and
// limitations under the License.

#include "source/fuzz/fuzzer_pass_construct_composites.h"

#include <memory>

#include "source/fuzz/available_instructions.h"
#include "source/fuzz/fuzzer_util.h"
#include "source/fuzz/transformation_composite_construct.h"
<<<<<<< HEAD
#include "source/util/make_unique.h"
=======
>>>>>>> 6bbb88c8

namespace spvtools {
namespace fuzz {

FuzzerPassConstructComposites::FuzzerPassConstructComposites(
    opt::IRContext* ir_context, TransformationContext* transformation_context,
    FuzzerContext* fuzzer_context,
    protobufs::TransformationSequence* transformations,
    bool ignore_inapplicable_transformations)
    : FuzzerPass(ir_context, transformation_context, fuzzer_context,
                 transformations, ignore_inapplicable_transformations) {}

void FuzzerPassConstructComposites::Apply() {
  // Gather up the ids of all composite types, but skip block-/buffer
  // block-decorated struct types.
  std::vector<uint32_t> composite_type_ids;
  for (auto& inst : GetIRContext()->types_values()) {
    if (fuzzerutil::IsCompositeType(
            GetIRContext()->get_type_mgr()->GetType(inst.result_id())) &&
        !fuzzerutil::HasBlockOrBufferBlockDecoration(GetIRContext(),
                                                     inst.result_id())) {
      composite_type_ids.push_back(inst.result_id());
    }
  }

<<<<<<< HEAD
  ForEachInstructionWithInstructionDescriptor(
      [this, &composite_type_ids](
          opt::Function* function, opt::BasicBlock* block,
          opt::BasicBlock::iterator inst_it,
          const protobufs::InstructionDescriptor& instruction_descriptor)
          -> void {
        // Check whether it is legitimate to insert a composite construction
        // before the instruction.
        if (!fuzzerutil::CanInsertOpcodeBeforeInstruction(
                SpvOpCompositeConstruct, inst_it)) {
          return;
=======
  if (composite_type_ids.empty()) {
    // There are no composite types, so this fuzzer pass cannot do anything.
    return;
  }

  AvailableInstructions available_composite_constituents(
      GetIRContext(),
      [this](opt::IRContext* ir_context, opt::Instruction* inst) -> bool {
        if (!inst->result_id() || !inst->type_id()) {
          return false;
>>>>>>> 6bbb88c8
        }

        // If the id is irrelevant, we can use it since it will not
        // participate in DataSynonym fact. Otherwise, we should be able
        // to produce a synonym out of the id.
        return GetTransformationContext()->GetFactManager()->IdIsIrrelevant(
                   inst->result_id()) ||
               fuzzerutil::CanMakeSynonymOf(ir_context,
                                            *GetTransformationContext(), *inst);
      });

  ForEachInstructionWithInstructionDescriptor(
      [this, &available_composite_constituents, &composite_type_ids](
          opt::Function* /*unused*/, opt::BasicBlock* /*unused*/,
          opt::BasicBlock::iterator inst_it,
          const protobufs::InstructionDescriptor& instruction_descriptor)
          -> void {
        // Randomly decide whether to try inserting a composite construction
        // here.
        if (!GetFuzzerContext()->ChoosePercentage(
                GetFuzzerContext()->GetChanceOfConstructingComposite())) {
          return;
<<<<<<< HEAD
=======
        }

        // Check whether it is legitimate to insert a composite construction
        // before the instruction.
        if (!fuzzerutil::CanInsertOpcodeBeforeInstruction(
                SpvOpCompositeConstruct, inst_it)) {
          return;
>>>>>>> 6bbb88c8
        }

        // For each instruction that is available at this program point (i.e. an
        // instruction that is global or whose definition strictly dominates the
        // program point) and suitable for making a synonym of, associate it
        // with the id of its result type.
        TypeIdToInstructions type_id_to_available_instructions;
        auto available_instructions =
            available_composite_constituents.GetAvailableBeforeInstruction(
                &*inst_it);
        for (uint32_t available_instruction_index = 0;
             available_instruction_index < available_instructions.size();
             available_instruction_index++) {
          opt::Instruction* inst =
              available_instructions[available_instruction_index];
          type_id_to_available_instructions[inst->type_id()].push_back(
              inst->result_id());
        }

        // At this point, |composite_type_ids| captures all the composite types
        // we could try to create, while |type_id_to_available_instructions|
        // captures all the available result ids we might use, organized by
        // type.

        // Now we choose a composite type to construct, building it from
        // available constituent components and using zero constants if suitable
        // components are not available.

        std::vector<uint32_t> constructor_arguments;
        uint32_t chosen_composite_type =
            composite_type_ids[GetFuzzerContext()->RandomIndex(
                composite_type_ids)];

<<<<<<< HEAD
        if (!chosen_composite_type) {
          // We did not manage to make a composite; return 0 to indicate that no
          // instructions were added.
          assert(constructor_arguments == nullptr);
          return;
=======
        // Construct a composite of this type, using an appropriate helper
        // method depending on the kind of composite type.
        auto composite_type_inst =
            GetIRContext()->get_def_use_mgr()->GetDef(chosen_composite_type);
        switch (composite_type_inst->opcode()) {
          case SpvOpTypeArray:
            constructor_arguments = FindComponentsToConstructArray(
                *composite_type_inst, type_id_to_available_instructions);
            break;
          case SpvOpTypeMatrix:
            constructor_arguments = FindComponentsToConstructMatrix(
                *composite_type_inst, type_id_to_available_instructions);
            break;
          case SpvOpTypeStruct:
            constructor_arguments = FindComponentsToConstructStruct(
                *composite_type_inst, type_id_to_available_instructions);
            break;
          case SpvOpTypeVector:
            constructor_arguments = FindComponentsToConstructVector(
                *composite_type_inst, type_id_to_available_instructions);
            break;
          default:
            assert(false &&
                   "The space of possible composite types should be covered "
                   "by the above cases.");
            break;
>>>>>>> 6bbb88c8
        }
        assert(!constructor_arguments.empty());

        // Make and apply a transformation.
<<<<<<< HEAD
        TransformationCompositeConstruct transformation(
            chosen_composite_type, *constructor_arguments,
            instruction_descriptor, GetFuzzerContext()->GetFreshId());
        assert(transformation.IsApplicable(GetIRContext(), *GetFactManager()) &&
               "This transformation should be applicable by construction.");
        transformation.Apply(GetIRContext(), GetFactManager());
        *GetTransformations()->add_transformation() =
            transformation.ToMessage();
=======
        ApplyTransformation(TransformationCompositeConstruct(
            chosen_composite_type, constructor_arguments,
            instruction_descriptor, GetFuzzerContext()->GetFreshId()));
>>>>>>> 6bbb88c8
      });
}

std::vector<uint32_t>
FuzzerPassConstructComposites::FindComponentsToConstructArray(
    const opt::Instruction& array_type_instruction,
    const TypeIdToInstructions& type_id_to_available_instructions) {
<<<<<<< HEAD
  // At present we assume arrays have a constant size.
  assert(array_type.length_info().words.size() == 2);
  assert(array_type.length_info().words[0] ==
         opt::analysis::Array::LengthInfo::kConstant);

  auto result = MakeUnique<std::vector<uint32_t>>();

  // Get the element type for the array.
  auto element_type_id =
      GetIRContext()->get_type_mgr()->GetId(array_type.element_type());
=======
  assert(array_type_instruction.opcode() == SpvOpTypeArray &&
         "Precondition: instruction must be an array type.");

  // Get the element type for the array.
  auto element_type_id = array_type_instruction.GetSingleWordInOperand(0);
>>>>>>> 6bbb88c8

  // Get all instructions at our disposal that compute something of this element
  // type.
  auto available_instructions =
      type_id_to_available_instructions.find(element_type_id);

<<<<<<< HEAD
  if (available_instructions == type_id_to_available_instructions.cend()) {
    // If there are not any instructions available that compute the element type
    // of the array then we are not in a position to construct a composite with
    // this array type.
    return nullptr;
  }
  for (uint32_t index = 0; index < array_type.length_info().words[1]; index++) {
    result->push_back(available_instructions
                          ->second[GetFuzzerContext()->RandomIndex(
                              available_instructions->second)]
                          ->result_id());
=======
  uint32_t array_length =
      GetIRContext()
          ->get_def_use_mgr()
          ->GetDef(array_type_instruction.GetSingleWordInOperand(1))
          ->GetSingleWordInOperand(0);

  std::vector<uint32_t> result;
  for (uint32_t index = 0; index < array_length; index++) {
    if (available_instructions == type_id_to_available_instructions.cend()) {
      // No suitable instructions are available, so use a zero constant
      result.push_back(FindOrCreateZeroConstant(element_type_id, true));
    } else {
      result.push_back(
          available_instructions->second[GetFuzzerContext()->RandomIndex(
              available_instructions->second)]);
    }
>>>>>>> 6bbb88c8
  }
  return result;
}

std::vector<uint32_t>
FuzzerPassConstructComposites::FindComponentsToConstructMatrix(
    const opt::Instruction& matrix_type_instruction,
    const TypeIdToInstructions& type_id_to_available_instructions) {
<<<<<<< HEAD
  auto result = MakeUnique<std::vector<uint32_t>>();

  // Get the element type for the matrix.
  auto element_type_id =
      GetIRContext()->get_type_mgr()->GetId(matrix_type.element_type());
=======
  assert(matrix_type_instruction.opcode() == SpvOpTypeMatrix &&
         "Precondition: instruction must be a matrix type.");

  // Get the element type for the matrix.
  auto element_type_id = matrix_type_instruction.GetSingleWordInOperand(0);
>>>>>>> 6bbb88c8

  // Get all instructions at our disposal that compute something of this element
  // type.
  auto available_instructions =
      type_id_to_available_instructions.find(element_type_id);

<<<<<<< HEAD
  if (available_instructions == type_id_to_available_instructions.cend()) {
    // If there are not any instructions available that compute the element type
    // of the matrix then we are not in a position to construct a composite with
    // this matrix type.
    return nullptr;
  }
  for (uint32_t index = 0; index < matrix_type.element_count(); index++) {
    result->push_back(available_instructions
                          ->second[GetFuzzerContext()->RandomIndex(
                              available_instructions->second)]
                          ->result_id());
=======
  std::vector<uint32_t> result;
  for (uint32_t index = 0;
       index < matrix_type_instruction.GetSingleWordInOperand(1); index++) {
    if (available_instructions == type_id_to_available_instructions.cend()) {
      // No suitable components are available, so use a zero constant.
      result.push_back(FindOrCreateZeroConstant(element_type_id, true));
    } else {
      result.push_back(
          available_instructions->second[GetFuzzerContext()->RandomIndex(
              available_instructions->second)]);
    }
>>>>>>> 6bbb88c8
  }
  return result;
}

std::vector<uint32_t>
FuzzerPassConstructComposites::FindComponentsToConstructStruct(
    const opt::Instruction& struct_type_instruction,
    const TypeIdToInstructions& type_id_to_available_instructions) {
<<<<<<< HEAD
  auto result = MakeUnique<std::vector<uint32_t>>();
  // Consider the type of each field of the struct.
  for (auto element_type : struct_type.element_types()) {
    auto element_type_id = GetIRContext()->get_type_mgr()->GetId(element_type);
=======
  assert(struct_type_instruction.opcode() == SpvOpTypeStruct &&
         "Precondition: instruction must be a struct type.");
  std::vector<uint32_t> result;
  // Consider the type of each field of the struct.
  for (uint32_t in_operand_index = 0;
       in_operand_index < struct_type_instruction.NumInOperands();
       in_operand_index++) {
    auto element_type_id =
        struct_type_instruction.GetSingleWordInOperand(in_operand_index);
>>>>>>> 6bbb88c8
    // Find the instructions at our disposal that compute something of the field
    // type.
    auto available_instructions =
        type_id_to_available_instructions.find(element_type_id);
    if (available_instructions == type_id_to_available_instructions.cend()) {
<<<<<<< HEAD
      // If there are no such instructions, we cannot construct a composite of
      // this struct type.
      return nullptr;
=======
      // No suitable component is available for this element type, so use a zero
      // constant.
      result.push_back(FindOrCreateZeroConstant(element_type_id, true));
    } else {
      result.push_back(
          available_instructions->second[GetFuzzerContext()->RandomIndex(
              available_instructions->second)]);
>>>>>>> 6bbb88c8
    }
  }
  return result;
}

std::vector<uint32_t>
FuzzerPassConstructComposites::FindComponentsToConstructVector(
    const opt::Instruction& vector_type_instruction,
    const TypeIdToInstructions& type_id_to_available_instructions) {
  assert(vector_type_instruction.opcode() == SpvOpTypeVector &&
         "Precondition: instruction must be a vector type.");

  // Get details of the type underlying the vector, and the width of the vector,
  // for convenience.
  auto element_type_id = vector_type_instruction.GetSingleWordInOperand(0);
  auto element_type = GetIRContext()->get_type_mgr()->GetType(element_type_id);
  auto element_count = vector_type_instruction.GetSingleWordInOperand(1);

  // Collect a mapping, from type id to width, for scalar/vector types that are
  // smaller in width than |vector_type|, but that have the same underlying
  // type.  For example, if |vector_type| is vec4, the mapping will be:
  //   { float -> 1, vec2 -> 2, vec3 -> 3 }
  // The mapping will have missing entries if some of these types do not exist.

  std::map<uint32_t, uint32_t> smaller_vector_type_id_to_width;
  // Add the underlying type.  This id must exist, in order for |vector_type| to
  // exist.
<<<<<<< HEAD
  auto scalar_type_id = GetIRContext()->get_type_mgr()->GetId(element_type);
  smaller_vector_type_id_to_width[scalar_type_id] = 1;
=======
  smaller_vector_type_id_to_width[element_type_id] = 1;
>>>>>>> 6bbb88c8

  // Now add every vector type with width at least 2, and less than the width of
  // |vector_type|.
  for (uint32_t width = 2; width < element_count; width++) {
    opt::analysis::Vector smaller_vector_type(element_type, width);
    auto smaller_vector_type_id =
        GetIRContext()->get_type_mgr()->GetId(&smaller_vector_type);
    // We might find that there is no declared type of this smaller width.
    // For example, a module can declare vec4 without having declared vec2 or
    // vec3.
    if (smaller_vector_type_id) {
      smaller_vector_type_id_to_width[smaller_vector_type_id] = width;
    }
  }

  // Now we know the types that are available to us, we set about populating a
  // vector of the right length.  We do this by deciding, with no order in mind,
  // which instructions we will use to populate the vector, and subsequently
  // randomly choosing an order.  This is to avoid biasing construction of
  // vectors with smaller vectors to the left and scalars to the right.  That is
  // a concern because, e.g. in the case of populating a vec4, if we populate
  // the constructor instructions left-to-right, we can always choose a vec3 to
  // construct the first three elements, but can only choose a vec3 to construct
  // the last three elements if we chose a float to construct the first element
  // (otherwise there will not be space left for a vec3).

  uint32_t vector_slots_used = 0;

  // The instructions result ids we will use to construct the vector, in no
  // particular order at this stage.
  std::vector<uint32_t> result;

  while (vector_slots_used < element_count) {
    std::vector<uint32_t> instructions_to_choose_from;
    for (auto& entry : smaller_vector_type_id_to_width) {
      if (entry.second >
          std::min(element_count - 1, element_count - vector_slots_used)) {
        continue;
      }
      auto available_instructions =
          type_id_to_available_instructions.find(entry.first);
      if (available_instructions == type_id_to_available_instructions.cend()) {
        continue;
      }
      instructions_to_choose_from.insert(instructions_to_choose_from.end(),
                                         available_instructions->second.begin(),
                                         available_instructions->second.end());
    }
<<<<<<< HEAD
    if (instructions_to_choose_from.empty()) {
      // We may get unlucky and find that there are not any instructions to
      // choose from.  In this case we give up constructing a composite of this
      // vector type.  It might be that we could construct the composite in
      // another manner, so we could opt to retry a few times here, but it is
      // simpler to just give up on the basis that this will not happen
      // frequently.
      return nullptr;
    }
    auto instruction_to_use =
        instructions_to_choose_from[GetFuzzerContext()->RandomIndex(
            instructions_to_choose_from)];
    instructions_to_use.push_back(instruction_to_use);
=======
    // If there are no instructions to choose from then use a zero constant,
    // otherwise select one of the instructions at random.
    uint32_t id_of_instruction_to_use =
        instructions_to_choose_from.empty()
            ? FindOrCreateZeroConstant(element_type_id, true)
            : instructions_to_choose_from[GetFuzzerContext()->RandomIndex(
                  instructions_to_choose_from)];
    opt::Instruction* instruction_to_use =
        GetIRContext()->get_def_use_mgr()->GetDef(id_of_instruction_to_use);
    result.push_back(instruction_to_use->result_id());
>>>>>>> 6bbb88c8
    auto chosen_type =
        GetIRContext()->get_type_mgr()->GetType(instruction_to_use->type_id());
    if (chosen_type->AsVector()) {
      assert(chosen_type->AsVector()->element_type() == element_type);
      assert(chosen_type->AsVector()->element_count() < element_count);
      assert(chosen_type->AsVector()->element_count() <=
             element_count - vector_slots_used);
      vector_slots_used += chosen_type->AsVector()->element_count();
    } else {
      assert(chosen_type == element_type);
      vector_slots_used += 1;
    }
  }
  assert(vector_slots_used == element_count);

  GetFuzzerContext()->Shuffle(&result);
  return result;
}

}  // namespace fuzz
}  // namespace spvtools<|MERGE_RESOLUTION|>--- conflicted
+++ resolved
@@ -19,10 +19,6 @@
 #include "source/fuzz/available_instructions.h"
 #include "source/fuzz/fuzzer_util.h"
 #include "source/fuzz/transformation_composite_construct.h"
-<<<<<<< HEAD
-#include "source/util/make_unique.h"
-=======
->>>>>>> 6bbb88c8
 
 namespace spvtools {
 namespace fuzz {
@@ -48,19 +44,6 @@
     }
   }
 
-<<<<<<< HEAD
-  ForEachInstructionWithInstructionDescriptor(
-      [this, &composite_type_ids](
-          opt::Function* function, opt::BasicBlock* block,
-          opt::BasicBlock::iterator inst_it,
-          const protobufs::InstructionDescriptor& instruction_descriptor)
-          -> void {
-        // Check whether it is legitimate to insert a composite construction
-        // before the instruction.
-        if (!fuzzerutil::CanInsertOpcodeBeforeInstruction(
-                SpvOpCompositeConstruct, inst_it)) {
-          return;
-=======
   if (composite_type_ids.empty()) {
     // There are no composite types, so this fuzzer pass cannot do anything.
     return;
@@ -71,7 +54,6 @@
       [this](opt::IRContext* ir_context, opt::Instruction* inst) -> bool {
         if (!inst->result_id() || !inst->type_id()) {
           return false;
->>>>>>> 6bbb88c8
         }
 
         // If the id is irrelevant, we can use it since it will not
@@ -94,8 +76,6 @@
         if (!GetFuzzerContext()->ChoosePercentage(
                 GetFuzzerContext()->GetChanceOfConstructingComposite())) {
           return;
-<<<<<<< HEAD
-=======
         }
 
         // Check whether it is legitimate to insert a composite construction
@@ -103,7 +83,6 @@
         if (!fuzzerutil::CanInsertOpcodeBeforeInstruction(
                 SpvOpCompositeConstruct, inst_it)) {
           return;
->>>>>>> 6bbb88c8
         }
 
         // For each instruction that is available at this program point (i.e. an
@@ -137,13 +116,6 @@
             composite_type_ids[GetFuzzerContext()->RandomIndex(
                 composite_type_ids)];
 
-<<<<<<< HEAD
-        if (!chosen_composite_type) {
-          // We did not manage to make a composite; return 0 to indicate that no
-          // instructions were added.
-          assert(constructor_arguments == nullptr);
-          return;
-=======
         // Construct a composite of this type, using an appropriate helper
         // method depending on the kind of composite type.
         auto composite_type_inst =
@@ -170,25 +142,13 @@
                    "The space of possible composite types should be covered "
                    "by the above cases.");
             break;
->>>>>>> 6bbb88c8
         }
         assert(!constructor_arguments.empty());
 
         // Make and apply a transformation.
-<<<<<<< HEAD
-        TransformationCompositeConstruct transformation(
-            chosen_composite_type, *constructor_arguments,
-            instruction_descriptor, GetFuzzerContext()->GetFreshId());
-        assert(transformation.IsApplicable(GetIRContext(), *GetFactManager()) &&
-               "This transformation should be applicable by construction.");
-        transformation.Apply(GetIRContext(), GetFactManager());
-        *GetTransformations()->add_transformation() =
-            transformation.ToMessage();
-=======
         ApplyTransformation(TransformationCompositeConstruct(
             chosen_composite_type, constructor_arguments,
             instruction_descriptor, GetFuzzerContext()->GetFreshId()));
->>>>>>> 6bbb88c8
       });
 }
 
@@ -196,43 +156,17 @@
 FuzzerPassConstructComposites::FindComponentsToConstructArray(
     const opt::Instruction& array_type_instruction,
     const TypeIdToInstructions& type_id_to_available_instructions) {
-<<<<<<< HEAD
-  // At present we assume arrays have a constant size.
-  assert(array_type.length_info().words.size() == 2);
-  assert(array_type.length_info().words[0] ==
-         opt::analysis::Array::LengthInfo::kConstant);
-
-  auto result = MakeUnique<std::vector<uint32_t>>();
-
-  // Get the element type for the array.
-  auto element_type_id =
-      GetIRContext()->get_type_mgr()->GetId(array_type.element_type());
-=======
   assert(array_type_instruction.opcode() == SpvOpTypeArray &&
          "Precondition: instruction must be an array type.");
 
   // Get the element type for the array.
   auto element_type_id = array_type_instruction.GetSingleWordInOperand(0);
->>>>>>> 6bbb88c8
 
   // Get all instructions at our disposal that compute something of this element
   // type.
   auto available_instructions =
       type_id_to_available_instructions.find(element_type_id);
 
-<<<<<<< HEAD
-  if (available_instructions == type_id_to_available_instructions.cend()) {
-    // If there are not any instructions available that compute the element type
-    // of the array then we are not in a position to construct a composite with
-    // this array type.
-    return nullptr;
-  }
-  for (uint32_t index = 0; index < array_type.length_info().words[1]; index++) {
-    result->push_back(available_instructions
-                          ->second[GetFuzzerContext()->RandomIndex(
-                              available_instructions->second)]
-                          ->result_id());
-=======
   uint32_t array_length =
       GetIRContext()
           ->get_def_use_mgr()
@@ -249,7 +183,6 @@
           available_instructions->second[GetFuzzerContext()->RandomIndex(
               available_instructions->second)]);
     }
->>>>>>> 6bbb88c8
   }
   return result;
 }
@@ -258,38 +191,17 @@
 FuzzerPassConstructComposites::FindComponentsToConstructMatrix(
     const opt::Instruction& matrix_type_instruction,
     const TypeIdToInstructions& type_id_to_available_instructions) {
-<<<<<<< HEAD
-  auto result = MakeUnique<std::vector<uint32_t>>();
-
-  // Get the element type for the matrix.
-  auto element_type_id =
-      GetIRContext()->get_type_mgr()->GetId(matrix_type.element_type());
-=======
   assert(matrix_type_instruction.opcode() == SpvOpTypeMatrix &&
          "Precondition: instruction must be a matrix type.");
 
   // Get the element type for the matrix.
   auto element_type_id = matrix_type_instruction.GetSingleWordInOperand(0);
->>>>>>> 6bbb88c8
 
   // Get all instructions at our disposal that compute something of this element
   // type.
   auto available_instructions =
       type_id_to_available_instructions.find(element_type_id);
 
-<<<<<<< HEAD
-  if (available_instructions == type_id_to_available_instructions.cend()) {
-    // If there are not any instructions available that compute the element type
-    // of the matrix then we are not in a position to construct a composite with
-    // this matrix type.
-    return nullptr;
-  }
-  for (uint32_t index = 0; index < matrix_type.element_count(); index++) {
-    result->push_back(available_instructions
-                          ->second[GetFuzzerContext()->RandomIndex(
-                              available_instructions->second)]
-                          ->result_id());
-=======
   std::vector<uint32_t> result;
   for (uint32_t index = 0;
        index < matrix_type_instruction.GetSingleWordInOperand(1); index++) {
@@ -301,7 +213,6 @@
           available_instructions->second[GetFuzzerContext()->RandomIndex(
               available_instructions->second)]);
     }
->>>>>>> 6bbb88c8
   }
   return result;
 }
@@ -310,12 +221,6 @@
 FuzzerPassConstructComposites::FindComponentsToConstructStruct(
     const opt::Instruction& struct_type_instruction,
     const TypeIdToInstructions& type_id_to_available_instructions) {
-<<<<<<< HEAD
-  auto result = MakeUnique<std::vector<uint32_t>>();
-  // Consider the type of each field of the struct.
-  for (auto element_type : struct_type.element_types()) {
-    auto element_type_id = GetIRContext()->get_type_mgr()->GetId(element_type);
-=======
   assert(struct_type_instruction.opcode() == SpvOpTypeStruct &&
          "Precondition: instruction must be a struct type.");
   std::vector<uint32_t> result;
@@ -325,17 +230,11 @@
        in_operand_index++) {
     auto element_type_id =
         struct_type_instruction.GetSingleWordInOperand(in_operand_index);
->>>>>>> 6bbb88c8
     // Find the instructions at our disposal that compute something of the field
     // type.
     auto available_instructions =
         type_id_to_available_instructions.find(element_type_id);
     if (available_instructions == type_id_to_available_instructions.cend()) {
-<<<<<<< HEAD
-      // If there are no such instructions, we cannot construct a composite of
-      // this struct type.
-      return nullptr;
-=======
       // No suitable component is available for this element type, so use a zero
       // constant.
       result.push_back(FindOrCreateZeroConstant(element_type_id, true));
@@ -343,7 +242,6 @@
       result.push_back(
           available_instructions->second[GetFuzzerContext()->RandomIndex(
               available_instructions->second)]);
->>>>>>> 6bbb88c8
     }
   }
   return result;
@@ -371,12 +269,7 @@
   std::map<uint32_t, uint32_t> smaller_vector_type_id_to_width;
   // Add the underlying type.  This id must exist, in order for |vector_type| to
   // exist.
-<<<<<<< HEAD
-  auto scalar_type_id = GetIRContext()->get_type_mgr()->GetId(element_type);
-  smaller_vector_type_id_to_width[scalar_type_id] = 1;
-=======
   smaller_vector_type_id_to_width[element_type_id] = 1;
->>>>>>> 6bbb88c8
 
   // Now add every vector type with width at least 2, and less than the width of
   // |vector_type|.
@@ -425,21 +318,6 @@
                                          available_instructions->second.begin(),
                                          available_instructions->second.end());
     }
-<<<<<<< HEAD
-    if (instructions_to_choose_from.empty()) {
-      // We may get unlucky and find that there are not any instructions to
-      // choose from.  In this case we give up constructing a composite of this
-      // vector type.  It might be that we could construct the composite in
-      // another manner, so we could opt to retry a few times here, but it is
-      // simpler to just give up on the basis that this will not happen
-      // frequently.
-      return nullptr;
-    }
-    auto instruction_to_use =
-        instructions_to_choose_from[GetFuzzerContext()->RandomIndex(
-            instructions_to_choose_from)];
-    instructions_to_use.push_back(instruction_to_use);
-=======
     // If there are no instructions to choose from then use a zero constant,
     // otherwise select one of the instructions at random.
     uint32_t id_of_instruction_to_use =
@@ -450,7 +328,6 @@
     opt::Instruction* instruction_to_use =
         GetIRContext()->get_def_use_mgr()->GetDef(id_of_instruction_to_use);
     result.push_back(instruction_to_use->result_id());
->>>>>>> 6bbb88c8
     auto chosen_type =
         GetIRContext()->get_type_mgr()->GetType(instruction_to_use->type_id());
     if (chosen_type->AsVector()) {
