--- conflicted
+++ resolved
@@ -65,11 +65,6 @@
       case SPV_OPERAND_TYPE_SCOPE_ID: {
         uint32_t use_id = inst->GetSingleWordOperand(i);
         Instruction* def = GetDef(use_id);
-<<<<<<< HEAD
-        if (!def) assert(false && "Definition is not registered.");
-        id_to_users_.insert(UserEntry(def, inst));
-        used_ids->push_back(use_id);
-=======
         assert(def && "Definition is not registered.");
 
         // Add to inst's use records
@@ -82,7 +77,6 @@
         if (list.empty() || list.back() != inst) {
           list.push_back(inst);
         }
->>>>>>> d731a049
       } break;
       default:
         break;
@@ -284,21 +278,6 @@
   }
 }
 
-<<<<<<< HEAD
-bool operator==(const DefUseManager& lhs, const DefUseManager& rhs) {
-  if (lhs.id_to_def_ != rhs.id_to_def_) {
-    for (auto p : lhs.id_to_def_) {
-      if (rhs.id_to_def_.find(p.first) == rhs.id_to_def_.end()) {
-        return false;
-      }
-    }
-    for (auto p : rhs.id_to_def_) {
-      if (lhs.id_to_def_.find(p.first) == lhs.id_to_def_.end()) {
-        return false;
-      }
-    }
-    return false;
-=======
 void DefUseManager::CompactStorage() {
   CompactUseRecords();
   CompactUsedIds();
@@ -316,7 +295,6 @@
   std::unique_ptr<UsedIdListPool> new_pool = MakeUnique<UsedIdListPool>();
   for (auto& iter : inst_to_used_id_) {
     iter.second.move_nodes(new_pool.get());
->>>>>>> d731a049
   }
   used_id_pool_ = std::move(new_pool);
 }
