// Copyright (c) 2017 Google Inc.
//
// Licensed under the Apache License, Version 2.0 (the "License");
// you may not use this file except in compliance with the License.
// You may obtain a copy of the License at
//
//     http://www.apache.org/licenses/LICENSE-2.0
//
// Unless required by applicable law or agreed to in writing, software
// distributed under the License is distributed on an "AS IS" BASIS,
// WITHOUT WARRANTIES OR CONDITIONS OF ANY KIND, either express or implied.
// See the License for the specific language governing permissions and
// limitations under the License.

#include "source/opt/ir_context.h"

#include <cstring>

#include "OpenCLDebugInfo100.h"
#include "source/latest_version_glsl_std_450_header.h"
#include "source/opt/log.h"
#include "source/opt/mem_pass.h"
#include "source/opt/reflect.h"

namespace {

static const int kSpvDecorateTargetIdInIdx = 0;
static const int kSpvDecorateDecorationInIdx = 1;
static const int kSpvDecorateBuiltinInIdx = 2;
static const int kEntryPointInterfaceInIdx = 3;
static const int kEntryPointFunctionIdInIdx = 1;

// Constants for OpenCL.DebugInfo.100 / NonSemantic.Shader.DebugInfo.100
// extension instructions.
static const uint32_t kDebugFunctionOperandFunctionIndex = 13;
static const uint32_t kDebugGlobalVariableOperandVariableIndex = 11;

}  // anonymous namespace

namespace spvtools {
namespace opt {

void IRContext::BuildInvalidAnalyses(IRContext::Analysis set) {
  if (set & kAnalysisDefUse) {
    BuildDefUseManager();
  }
  if (set & kAnalysisInstrToBlockMapping) {
    BuildInstrToBlockMapping();
  }
  if (set & kAnalysisDecorations) {
    BuildDecorationManager();
  }
  if (set & kAnalysisCFG) {
    BuildCFG();
  }
  if (set & kAnalysisDominatorAnalysis) {
    ResetDominatorAnalysis();
  }
  if (set & kAnalysisLoopAnalysis) {
    ResetLoopAnalysis();
  }
  if (set & kAnalysisBuiltinVarId) {
    ResetBuiltinAnalysis();
  }
  if (set & kAnalysisNameMap) {
    BuildIdToNameMap();
  }
  if (set & kAnalysisScalarEvolution) {
    BuildScalarEvolutionAnalysis();
  }
  if (set & kAnalysisRegisterPressure) {
    BuildRegPressureAnalysis();
  }
  if (set & kAnalysisValueNumberTable) {
    BuildValueNumberTable();
  }
  if (set & kAnalysisStructuredCFG) {
    BuildStructuredCFGAnalysis();
  }
  if (set & kAnalysisIdToFuncMapping) {
    BuildIdToFuncMapping();
  }
  if (set & kAnalysisConstants) {
    BuildConstantManager();
  }
  if (set & kAnalysisTypes) {
    BuildTypeManager();
  }
  if (set & kAnalysisDebugInfo) {
    BuildDebugInfoManager();
  }
}

void IRContext::InvalidateAnalysesExceptFor(
    IRContext::Analysis preserved_analyses) {
  uint32_t analyses_to_invalidate = valid_analyses_ & (~preserved_analyses);
  InvalidateAnalyses(static_cast<IRContext::Analysis>(analyses_to_invalidate));
}

void IRContext::InvalidateAnalyses(IRContext::Analysis analyses_to_invalidate) {
  // The ConstantManager and DebugInfoManager contain Type pointers. If the
  // TypeManager goes away, the ConstantManager and DebugInfoManager have to
  // go away.
  if (analyses_to_invalidate & kAnalysisTypes) {
    analyses_to_invalidate |= kAnalysisConstants;
    analyses_to_invalidate |= kAnalysisDebugInfo;
  }

  // The dominator analysis hold the psuedo entry and exit nodes from the CFG.
  // Also if the CFG change the dominators many changed as well, so the
  // dominator analysis should be invalidated as well.
  if (analyses_to_invalidate & kAnalysisCFG) {
    analyses_to_invalidate |= kAnalysisDominatorAnalysis;
  }

  if (analyses_to_invalidate & kAnalysisDefUse) {
    def_use_mgr_.reset(nullptr);
  }
  if (analyses_to_invalidate & kAnalysisInstrToBlockMapping) {
    instr_to_block_.clear();
  }
  if (analyses_to_invalidate & kAnalysisDecorations) {
    decoration_mgr_.reset(nullptr);
  }
  if (analyses_to_invalidate & kAnalysisCombinators) {
    combinator_ops_.clear();
  }
  if (analyses_to_invalidate & kAnalysisBuiltinVarId) {
    builtin_var_id_map_.clear();
  }
  if (analyses_to_invalidate & kAnalysisCFG) {
    cfg_.reset(nullptr);
  }
  if (analyses_to_invalidate & kAnalysisDominatorAnalysis) {
    dominator_trees_.clear();
    post_dominator_trees_.clear();
  }
  if (analyses_to_invalidate & kAnalysisNameMap) {
    id_to_name_.reset(nullptr);
  }
  if (analyses_to_invalidate & kAnalysisValueNumberTable) {
    vn_table_.reset(nullptr);
  }
  if (analyses_to_invalidate & kAnalysisStructuredCFG) {
    struct_cfg_analysis_.reset(nullptr);
  }
  if (analyses_to_invalidate & kAnalysisIdToFuncMapping) {
    id_to_func_.clear();
  }
  if (analyses_to_invalidate & kAnalysisConstants) {
    constant_mgr_.reset(nullptr);
  }
  if (analyses_to_invalidate & kAnalysisTypes) {
    type_mgr_.reset(nullptr);
  }

  if (analyses_to_invalidate & kAnalysisDebugInfo) {
    debug_info_mgr_.reset(nullptr);
  }

  valid_analyses_ = Analysis(valid_analyses_ & ~analyses_to_invalidate);
}

Instruction* IRContext::KillInst(Instruction* inst) {
  if (!inst) {
    return nullptr;
  }

  KillNamesAndDecorates(inst);

  KillOperandFromDebugInstructions(inst);

  if (AreAnalysesValid(kAnalysisDefUse)) {
    analysis::DefUseManager* def_use_mgr = get_def_use_mgr();
    def_use_mgr->ClearInst(inst);
    for (auto& l_inst : inst->dbg_line_insts()) def_use_mgr->ClearInst(&l_inst);
  }
  if (AreAnalysesValid(kAnalysisInstrToBlockMapping)) {
    instr_to_block_.erase(inst);
  }
  if (AreAnalysesValid(kAnalysisDecorations)) {
    if (inst->IsDecoration()) {
      decoration_mgr_->RemoveDecoration(inst);
    }
  }
  if (AreAnalysesValid(kAnalysisDebugInfo)) {
    get_debug_info_mgr()->ClearDebugScopeAndInlinedAtUses(inst);
    get_debug_info_mgr()->ClearDebugInfo(inst);
  }
  if (type_mgr_ && IsTypeInst(inst->opcode())) {
    type_mgr_->RemoveId(inst->result_id());
  }
  if (constant_mgr_ && IsConstantInst(inst->opcode())) {
    constant_mgr_->RemoveId(inst->result_id());
  }
  if (inst->opcode() == SpvOpCapability || inst->opcode() == SpvOpExtension) {
    // We reset the feature manager, instead of updating it, because it is just
    // as much work.  We would have to remove all capabilities implied by this
    // capability that are not also implied by the remaining OpCapability
    // instructions. We could update extensions, but we will see if it is
    // needed.
    ResetFeatureManager();
  }

  RemoveFromIdToName(inst);

  Instruction* next_instruction = nullptr;
  if (inst->IsInAList()) {
    next_instruction = inst->NextNode();
    inst->RemoveFromList();
    delete inst;
  } else {
    // Needed for instructions that are not part of a list like OpLabels,
    // OpFunction, OpFunctionEnd, etc..
    inst->ToNop();
  }
  return next_instruction;
}

void IRContext::CollectNonSemanticTree(
    Instruction* inst, std::unordered_set<Instruction*>* to_kill) {
  if (!inst->HasResultId()) return;
  // Debug[No]Line result id is not used, so we are done
  if (inst->IsDebugLineInst()) return;
  std::vector<Instruction*> work_list;
  std::unordered_set<Instruction*> seen;
  work_list.push_back(inst);

  while (!work_list.empty()) {
    auto* i = work_list.back();
    work_list.pop_back();
    get_def_use_mgr()->ForEachUser(
        i, [&work_list, to_kill, &seen](Instruction* user) {
          if (user->IsNonSemanticInstruction() && seen.insert(user).second) {
            work_list.push_back(user);
            to_kill->insert(user);
          }
        });
  }
}

bool IRContext::KillDef(uint32_t id) {
  Instruction* def = get_def_use_mgr()->GetDef(id);
  if (def != nullptr) {
    KillInst(def);
    return true;
  }
  return false;
}

bool IRContext::ReplaceAllUsesWith(uint32_t before, uint32_t after) {
  return ReplaceAllUsesWithPredicate(before, after,
                                     [](Instruction*) { return true; });
}

bool IRContext::ReplaceAllUsesWithPredicate(
    uint32_t before, uint32_t after,
    const std::function<bool(Instruction*)>& predicate) {
  if (before == after) return false;

  if (AreAnalysesValid(kAnalysisDebugInfo)) {
    get_debug_info_mgr()->ReplaceAllUsesInDebugScopeWithPredicate(before, after,
                                                                  predicate);
  }

  // Ensure that |after| has been registered as def.
  assert(get_def_use_mgr()->GetDef(after) &&
         "'after' is not a registered def.");

  std::vector<std::pair<Instruction*, uint32_t>> uses_to_update;
  get_def_use_mgr()->ForEachUse(
      before, [&predicate, &uses_to_update](Instruction* user, uint32_t index) {
        if (predicate(user)) {
          uses_to_update.emplace_back(user, index);
        }
      });

  Instruction* prev = nullptr;
  for (auto p : uses_to_update) {
    Instruction* user = p.first;
    uint32_t index = p.second;
    if (prev == nullptr || prev != user) {
      ForgetUses(user);
      prev = user;
    }
    const uint32_t type_result_id_count =
        (user->result_id() != 0) + (user->type_id() != 0);

    if (index < type_result_id_count) {
      // Update the type_id. Note that result id is immutable so it should
      // never be updated.
      if (user->type_id() != 0 && index == 0) {
        user->SetResultType(after);
      } else if (user->type_id() == 0) {
        SPIRV_ASSERT(consumer_, false,
                     "Result type id considered as use while the instruction "
                     "doesn't have a result type id.");
        (void)consumer_;  // Makes the compiler happy for release build.
      } else {
        SPIRV_ASSERT(consumer_, false,
                     "Trying setting the immutable result id.");
      }
    } else {
      // Update an in-operand.
      uint32_t in_operand_pos = index - type_result_id_count;
      // Make the modification in the instruction.
      user->SetInOperand(in_operand_pos, {after});
    }
    AnalyzeUses(user);
  }
  return true;
}

bool IRContext::IsConsistent() {
#ifndef SPIRV_CHECK_CONTEXT
  return true;
#else
  if (AreAnalysesValid(kAnalysisDefUse)) {
    analysis::DefUseManager new_def_use(module());
    if (*get_def_use_mgr() != new_def_use) {
      return false;
    }
  }

  if (AreAnalysesValid(kAnalysisIdToFuncMapping)) {
    for (auto& fn : *module_) {
      if (id_to_func_[fn.result_id()] != &fn) {
        return false;
      }
    }
  }

  if (AreAnalysesValid(kAnalysisInstrToBlockMapping)) {
    for (auto& func : *module()) {
      for (auto& block : func) {
        if (!block.WhileEachInst([this, &block](Instruction* inst) {
              if (get_instr_block(inst) != &block) {
                return false;
              }
              return true;
            }))
          return false;
      }
    }
  }

  if (!CheckCFG()) {
    return false;
  }

  if (AreAnalysesValid(kAnalysisDecorations)) {
    analysis::DecorationManager* dec_mgr = get_decoration_mgr();
    analysis::DecorationManager current(module());

    if (*dec_mgr != current) {
      return false;
    }
  }

  if (feature_mgr_ != nullptr) {
    FeatureManager current(grammar_);
    current.Analyze(module());

    if (current != *feature_mgr_) {
      return false;
    }
  }
  return true;
#endif
}

void IRContext::ForgetUses(Instruction* inst) {
  if (AreAnalysesValid(kAnalysisDefUse)) {
    get_def_use_mgr()->EraseUseRecordsOfOperandIds(inst);
  }
  if (AreAnalysesValid(kAnalysisDecorations)) {
    if (inst->IsDecoration()) {
      get_decoration_mgr()->RemoveDecoration(inst);
    }
  }
  if (AreAnalysesValid(kAnalysisDebugInfo)) {
    get_debug_info_mgr()->ClearDebugInfo(inst);
  }
  RemoveFromIdToName(inst);
}

void IRContext::AnalyzeUses(Instruction* inst) {
  if (AreAnalysesValid(kAnalysisDefUse)) {
    get_def_use_mgr()->AnalyzeInstUse(inst);
  }
  if (AreAnalysesValid(kAnalysisDecorations)) {
    if (inst->IsDecoration()) {
      get_decoration_mgr()->AddDecoration(inst);
    }
  }
  if (AreAnalysesValid(kAnalysisDebugInfo)) {
    get_debug_info_mgr()->AnalyzeDebugInst(inst);
  }
  if (id_to_name_ &&
      (inst->opcode() == SpvOpName || inst->opcode() == SpvOpMemberName)) {
    id_to_name_->insert({inst->GetSingleWordInOperand(0), inst});
  }
}

void IRContext::KillNamesAndDecorates(uint32_t id) {
  analysis::DecorationManager* dec_mgr = get_decoration_mgr();
  dec_mgr->RemoveDecorationsFrom(id);

  std::vector<Instruction*> name_to_kill;
  for (auto name : GetNames(id)) {
    name_to_kill.push_back(name.second);
  }
  for (Instruction* name_inst : name_to_kill) {
    KillInst(name_inst);
  }
}

void IRContext::KillNamesAndDecorates(Instruction* inst) {
  const uint32_t rId = inst->result_id();
  if (rId == 0) return;
  KillNamesAndDecorates(rId);
}

void IRContext::KillOperandFromDebugInstructions(Instruction* inst) {
  const auto opcode = inst->opcode();
  const uint32_t id = inst->result_id();
  // Kill id of OpFunction from DebugFunction.
  if (opcode == SpvOpFunction) {
    for (auto it = module()->ext_inst_debuginfo_begin();
         it != module()->ext_inst_debuginfo_end(); ++it) {
      if (it->GetOpenCL100DebugOpcode() != OpenCLDebugInfo100DebugFunction)
        continue;
      auto& operand = it->GetOperand(kDebugFunctionOperandFunctionIndex);
      if (operand.words[0] == id) {
        operand.words[0] =
            get_debug_info_mgr()->GetDebugInfoNone()->result_id();
        get_def_use_mgr()->AnalyzeInstUse(&*it);
      }
    }
  }
  // Kill id of OpVariable for global variable from DebugGlobalVariable.
  if (opcode == SpvOpVariable || IsConstantInst(opcode)) {
    for (auto it = module()->ext_inst_debuginfo_begin();
         it != module()->ext_inst_debuginfo_end(); ++it) {
      if (it->GetCommonDebugOpcode() != CommonDebugInfoDebugGlobalVariable)
        continue;
      auto& operand = it->GetOperand(kDebugGlobalVariableOperandVariableIndex);
      if (operand.words[0] == id) {
        operand.words[0] =
            get_debug_info_mgr()->GetDebugInfoNone()->result_id();
        get_def_use_mgr()->AnalyzeInstUse(&*it);
      }
    }
  }
}

void IRContext::AddCombinatorsForCapability(uint32_t capability) {
  if (capability == SpvCapabilityShader) {
    combinator_ops_[0].insert({SpvOpNop,
                               SpvOpUndef,
                               SpvOpConstant,
                               SpvOpConstantTrue,
                               SpvOpConstantFalse,
                               SpvOpConstantComposite,
                               SpvOpConstantSampler,
                               SpvOpConstantNull,
                               SpvOpTypeVoid,
                               SpvOpTypeBool,
                               SpvOpTypeInt,
                               SpvOpTypeFloat,
                               SpvOpTypeVector,
                               SpvOpTypeMatrix,
                               SpvOpTypeImage,
                               SpvOpTypeSampler,
                               SpvOpTypeSampledImage,
                               SpvOpTypeAccelerationStructureNV,
                               SpvOpTypeAccelerationStructureKHR,
<<<<<<< HEAD
                               SpvOpTypeRayQueryProvisionalKHR,
=======
                               SpvOpTypeRayQueryKHR,
>>>>>>> 6bbb88c8
                               SpvOpTypeArray,
                               SpvOpTypeRuntimeArray,
                               SpvOpTypeStruct,
                               SpvOpTypeOpaque,
                               SpvOpTypePointer,
                               SpvOpTypeFunction,
                               SpvOpTypeEvent,
                               SpvOpTypeDeviceEvent,
                               SpvOpTypeReserveId,
                               SpvOpTypeQueue,
                               SpvOpTypePipe,
                               SpvOpTypeForwardPointer,
                               SpvOpVariable,
                               SpvOpImageTexelPointer,
                               SpvOpLoad,
                               SpvOpAccessChain,
                               SpvOpInBoundsAccessChain,
                               SpvOpArrayLength,
                               SpvOpVectorExtractDynamic,
                               SpvOpVectorInsertDynamic,
                               SpvOpVectorShuffle,
                               SpvOpCompositeConstruct,
                               SpvOpCompositeExtract,
                               SpvOpCompositeInsert,
                               SpvOpCopyObject,
                               SpvOpTranspose,
                               SpvOpSampledImage,
                               SpvOpImageSampleImplicitLod,
                               SpvOpImageSampleExplicitLod,
                               SpvOpImageSampleDrefImplicitLod,
                               SpvOpImageSampleDrefExplicitLod,
                               SpvOpImageSampleProjImplicitLod,
                               SpvOpImageSampleProjExplicitLod,
                               SpvOpImageSampleProjDrefImplicitLod,
                               SpvOpImageSampleProjDrefExplicitLod,
                               SpvOpImageFetch,
                               SpvOpImageGather,
                               SpvOpImageDrefGather,
                               SpvOpImageRead,
                               SpvOpImage,
                               SpvOpImageQueryFormat,
                               SpvOpImageQueryOrder,
                               SpvOpImageQuerySizeLod,
                               SpvOpImageQuerySize,
                               SpvOpImageQueryLevels,
                               SpvOpImageQuerySamples,
                               SpvOpConvertFToU,
                               SpvOpConvertFToS,
                               SpvOpConvertSToF,
                               SpvOpConvertUToF,
                               SpvOpUConvert,
                               SpvOpSConvert,
                               SpvOpFConvert,
                               SpvOpQuantizeToF16,
                               SpvOpBitcast,
                               SpvOpSNegate,
                               SpvOpFNegate,
                               SpvOpIAdd,
                               SpvOpFAdd,
                               SpvOpISub,
                               SpvOpFSub,
                               SpvOpIMul,
                               SpvOpFMul,
                               SpvOpUDiv,
                               SpvOpSDiv,
                               SpvOpFDiv,
                               SpvOpUMod,
                               SpvOpSRem,
                               SpvOpSMod,
                               SpvOpFRem,
                               SpvOpFMod,
                               SpvOpVectorTimesScalar,
                               SpvOpMatrixTimesScalar,
                               SpvOpVectorTimesMatrix,
                               SpvOpMatrixTimesVector,
                               SpvOpMatrixTimesMatrix,
                               SpvOpOuterProduct,
                               SpvOpDot,
                               SpvOpIAddCarry,
                               SpvOpISubBorrow,
                               SpvOpUMulExtended,
                               SpvOpSMulExtended,
                               SpvOpAny,
                               SpvOpAll,
                               SpvOpIsNan,
                               SpvOpIsInf,
                               SpvOpLogicalEqual,
                               SpvOpLogicalNotEqual,
                               SpvOpLogicalOr,
                               SpvOpLogicalAnd,
                               SpvOpLogicalNot,
                               SpvOpSelect,
                               SpvOpIEqual,
                               SpvOpINotEqual,
                               SpvOpUGreaterThan,
                               SpvOpSGreaterThan,
                               SpvOpUGreaterThanEqual,
                               SpvOpSGreaterThanEqual,
                               SpvOpULessThan,
                               SpvOpSLessThan,
                               SpvOpULessThanEqual,
                               SpvOpSLessThanEqual,
                               SpvOpFOrdEqual,
                               SpvOpFUnordEqual,
                               SpvOpFOrdNotEqual,
                               SpvOpFUnordNotEqual,
                               SpvOpFOrdLessThan,
                               SpvOpFUnordLessThan,
                               SpvOpFOrdGreaterThan,
                               SpvOpFUnordGreaterThan,
                               SpvOpFOrdLessThanEqual,
                               SpvOpFUnordLessThanEqual,
                               SpvOpFOrdGreaterThanEqual,
                               SpvOpFUnordGreaterThanEqual,
                               SpvOpShiftRightLogical,
                               SpvOpShiftRightArithmetic,
                               SpvOpShiftLeftLogical,
                               SpvOpBitwiseOr,
                               SpvOpBitwiseXor,
                               SpvOpBitwiseAnd,
                               SpvOpNot,
                               SpvOpBitFieldInsert,
                               SpvOpBitFieldSExtract,
                               SpvOpBitFieldUExtract,
                               SpvOpBitReverse,
                               SpvOpBitCount,
                               SpvOpPhi,
                               SpvOpImageSparseSampleImplicitLod,
                               SpvOpImageSparseSampleExplicitLod,
                               SpvOpImageSparseSampleDrefImplicitLod,
                               SpvOpImageSparseSampleDrefExplicitLod,
                               SpvOpImageSparseSampleProjImplicitLod,
                               SpvOpImageSparseSampleProjExplicitLod,
                               SpvOpImageSparseSampleProjDrefImplicitLod,
                               SpvOpImageSparseSampleProjDrefExplicitLod,
                               SpvOpImageSparseFetch,
                               SpvOpImageSparseGather,
                               SpvOpImageSparseDrefGather,
                               SpvOpImageSparseTexelsResident,
                               SpvOpImageSparseRead,
                               SpvOpSizeOf});
  }
}

void IRContext::AddCombinatorsForExtension(Instruction* extension) {
  assert(extension->opcode() == SpvOpExtInstImport &&
         "Expecting an import of an extension's instruction set.");
  const char* extension_name =
      reinterpret_cast<const char*>(&extension->GetInOperand(0).words[0]);
  if (!strcmp(extension_name, "GLSL.std.450")) {
    combinator_ops_[extension->result_id()] = {GLSLstd450Round,
                                               GLSLstd450RoundEven,
                                               GLSLstd450Trunc,
                                               GLSLstd450FAbs,
                                               GLSLstd450SAbs,
                                               GLSLstd450FSign,
                                               GLSLstd450SSign,
                                               GLSLstd450Floor,
                                               GLSLstd450Ceil,
                                               GLSLstd450Fract,
                                               GLSLstd450Radians,
                                               GLSLstd450Degrees,
                                               GLSLstd450Sin,
                                               GLSLstd450Cos,
                                               GLSLstd450Tan,
                                               GLSLstd450Asin,
                                               GLSLstd450Acos,
                                               GLSLstd450Atan,
                                               GLSLstd450Sinh,
                                               GLSLstd450Cosh,
                                               GLSLstd450Tanh,
                                               GLSLstd450Asinh,
                                               GLSLstd450Acosh,
                                               GLSLstd450Atanh,
                                               GLSLstd450Atan2,
                                               GLSLstd450Pow,
                                               GLSLstd450Exp,
                                               GLSLstd450Log,
                                               GLSLstd450Exp2,
                                               GLSLstd450Log2,
                                               GLSLstd450Sqrt,
                                               GLSLstd450InverseSqrt,
                                               GLSLstd450Determinant,
                                               GLSLstd450MatrixInverse,
                                               GLSLstd450ModfStruct,
                                               GLSLstd450FMin,
                                               GLSLstd450UMin,
                                               GLSLstd450SMin,
                                               GLSLstd450FMax,
                                               GLSLstd450UMax,
                                               GLSLstd450SMax,
                                               GLSLstd450FClamp,
                                               GLSLstd450UClamp,
                                               GLSLstd450SClamp,
                                               GLSLstd450FMix,
                                               GLSLstd450IMix,
                                               GLSLstd450Step,
                                               GLSLstd450SmoothStep,
                                               GLSLstd450Fma,
                                               GLSLstd450FrexpStruct,
                                               GLSLstd450Ldexp,
                                               GLSLstd450PackSnorm4x8,
                                               GLSLstd450PackUnorm4x8,
                                               GLSLstd450PackSnorm2x16,
                                               GLSLstd450PackUnorm2x16,
                                               GLSLstd450PackHalf2x16,
                                               GLSLstd450PackDouble2x32,
                                               GLSLstd450UnpackSnorm2x16,
                                               GLSLstd450UnpackUnorm2x16,
                                               GLSLstd450UnpackHalf2x16,
                                               GLSLstd450UnpackSnorm4x8,
                                               GLSLstd450UnpackUnorm4x8,
                                               GLSLstd450UnpackDouble2x32,
                                               GLSLstd450Length,
                                               GLSLstd450Distance,
                                               GLSLstd450Cross,
                                               GLSLstd450Normalize,
                                               GLSLstd450FaceForward,
                                               GLSLstd450Reflect,
                                               GLSLstd450Refract,
                                               GLSLstd450FindILsb,
                                               GLSLstd450FindSMsb,
                                               GLSLstd450FindUMsb,
                                               GLSLstd450InterpolateAtCentroid,
                                               GLSLstd450InterpolateAtSample,
                                               GLSLstd450InterpolateAtOffset,
                                               GLSLstd450NMin,
                                               GLSLstd450NMax,
                                               GLSLstd450NClamp};
  } else {
    // Map the result id to the empty set.
    combinator_ops_[extension->result_id()];
  }
}

void IRContext::InitializeCombinators() {
  get_feature_mgr()->GetCapabilities()->ForEach(
      [this](SpvCapability cap) { AddCombinatorsForCapability(cap); });

  for (auto& extension : module()->ext_inst_imports()) {
    AddCombinatorsForExtension(&extension);
  }

  valid_analyses_ |= kAnalysisCombinators;
}

void IRContext::RemoveFromIdToName(const Instruction* inst) {
  if (id_to_name_ &&
      (inst->opcode() == SpvOpName || inst->opcode() == SpvOpMemberName)) {
    auto range = id_to_name_->equal_range(inst->GetSingleWordInOperand(0));
    for (auto it = range.first; it != range.second; ++it) {
      if (it->second == inst) {
        id_to_name_->erase(it);
        break;
      }
    }
  }
}

LoopDescriptor* IRContext::GetLoopDescriptor(const Function* f) {
  if (!AreAnalysesValid(kAnalysisLoopAnalysis)) {
    ResetLoopAnalysis();
  }

  std::unordered_map<const Function*, LoopDescriptor>::iterator it =
      loop_descriptors_.find(f);
  if (it == loop_descriptors_.end()) {
    return &loop_descriptors_
                .emplace(std::make_pair(f, LoopDescriptor(this, f)))
                .first->second;
  }

  return &it->second;
}

uint32_t IRContext::FindBuiltinInputVar(uint32_t builtin) {
  for (auto& a : module_->annotations()) {
    if (a.opcode() != SpvOpDecorate) continue;
    if (a.GetSingleWordInOperand(kSpvDecorateDecorationInIdx) !=
        SpvDecorationBuiltIn)
      continue;
    if (a.GetSingleWordInOperand(kSpvDecorateBuiltinInIdx) != builtin) continue;
    uint32_t target_id = a.GetSingleWordInOperand(kSpvDecorateTargetIdInIdx);
    Instruction* b_var = get_def_use_mgr()->GetDef(target_id);
    if (b_var->opcode() != SpvOpVariable) continue;
    if (b_var->GetSingleWordInOperand(0) != SpvStorageClassInput) continue;
    return target_id;
  }
  return 0;
}

void IRContext::AddVarToEntryPoints(uint32_t var_id) {
  uint32_t ocnt = 0;
  for (auto& e : module()->entry_points()) {
    bool found = false;
    e.ForEachInOperand([&ocnt, &found, &var_id](const uint32_t* idp) {
      if (ocnt >= kEntryPointInterfaceInIdx) {
        if (*idp == var_id) found = true;
      }
      ++ocnt;
    });
    if (!found) {
      e.AddOperand({SPV_OPERAND_TYPE_ID, {var_id}});
      get_def_use_mgr()->AnalyzeInstDefUse(&e);
    }
  }
}

uint32_t IRContext::GetBuiltinInputVarId(uint32_t builtin) {
  if (!AreAnalysesValid(kAnalysisBuiltinVarId)) ResetBuiltinAnalysis();
  // If cached, return it.
  std::unordered_map<uint32_t, uint32_t>::iterator it =
      builtin_var_id_map_.find(builtin);
  if (it != builtin_var_id_map_.end()) return it->second;
  // Look for one in shader
  uint32_t var_id = FindBuiltinInputVar(builtin);
  if (var_id == 0) {
    // If not found, create it
    // TODO(greg-lunarg): Add support for all builtins
    analysis::TypeManager* type_mgr = get_type_mgr();
    analysis::Type* reg_type;
    switch (builtin) {
      case SpvBuiltInFragCoord: {
        analysis::Float float_ty(32);
        analysis::Type* reg_float_ty = type_mgr->GetRegisteredType(&float_ty);
        analysis::Vector v4float_ty(reg_float_ty, 4);
        reg_type = type_mgr->GetRegisteredType(&v4float_ty);
        break;
      }
      case SpvBuiltInVertexIndex:
      case SpvBuiltInInstanceIndex:
      case SpvBuiltInPrimitiveId:
      case SpvBuiltInInvocationId:
      case SpvBuiltInSubgroupLocalInvocationId: {
        analysis::Integer uint_ty(32, false);
        reg_type = type_mgr->GetRegisteredType(&uint_ty);
        break;
      }
      case SpvBuiltInGlobalInvocationId:
      case SpvBuiltInLaunchIdNV: {
        analysis::Integer uint_ty(32, false);
        analysis::Type* reg_uint_ty = type_mgr->GetRegisteredType(&uint_ty);
        analysis::Vector v3uint_ty(reg_uint_ty, 3);
        reg_type = type_mgr->GetRegisteredType(&v3uint_ty);
        break;
      }
      case SpvBuiltInTessCoord: {
        analysis::Float float_ty(32);
        analysis::Type* reg_float_ty = type_mgr->GetRegisteredType(&float_ty);
        analysis::Vector v3float_ty(reg_float_ty, 3);
        reg_type = type_mgr->GetRegisteredType(&v3float_ty);
        break;
      }
      case SpvBuiltInSubgroupLtMask: {
        analysis::Integer uint_ty(32, false);
        analysis::Type* reg_uint_ty = type_mgr->GetRegisteredType(&uint_ty);
        analysis::Vector v4uint_ty(reg_uint_ty, 4);
        reg_type = type_mgr->GetRegisteredType(&v4uint_ty);
        break;
      }
      default: {
        assert(false && "unhandled builtin");
        return 0;
      }
    }
    uint32_t type_id = type_mgr->GetTypeInstruction(reg_type);
    uint32_t varTyPtrId =
        type_mgr->FindPointerToType(type_id, SpvStorageClassInput);
    // TODO(1841): Handle id overflow.
    var_id = TakeNextId();
    std::unique_ptr<Instruction> newVarOp(
        new Instruction(this, SpvOpVariable, varTyPtrId, var_id,
                        {{spv_operand_type_t::SPV_OPERAND_TYPE_LITERAL_INTEGER,
                          {SpvStorageClassInput}}}));
    get_def_use_mgr()->AnalyzeInstDefUse(&*newVarOp);
    module()->AddGlobalValue(std::move(newVarOp));
    get_decoration_mgr()->AddDecorationVal(var_id, SpvDecorationBuiltIn,
                                           builtin);
    AddVarToEntryPoints(var_id);
  }
  builtin_var_id_map_[builtin] = var_id;
  return var_id;
}

void IRContext::AddCalls(const Function* func, std::queue<uint32_t>* todo) {
  for (auto bi = func->begin(); bi != func->end(); ++bi)
    for (auto ii = bi->begin(); ii != bi->end(); ++ii)
      if (ii->opcode() == SpvOpFunctionCall)
        todo->push(ii->GetSingleWordInOperand(0));
}

bool IRContext::ProcessEntryPointCallTree(ProcessFunction& pfn) {
  // Collect all of the entry points as the roots.
  std::queue<uint32_t> roots;
  for (auto& e : module()->entry_points()) {
    roots.push(e.GetSingleWordInOperand(kEntryPointFunctionIdInIdx));
  }
  return ProcessCallTreeFromRoots(pfn, &roots);
}

bool IRContext::ProcessReachableCallTree(ProcessFunction& pfn) {
  std::queue<uint32_t> roots;

  // Add all entry points since they can be reached from outside the module.
  for (auto& e : module()->entry_points())
    roots.push(e.GetSingleWordInOperand(kEntryPointFunctionIdInIdx));

  // Add all exported functions since they can be reached from outside the
  // module.
  for (auto& a : annotations()) {
    // TODO: Handle group decorations as well.  Currently not generate by any
    // front-end, but could be coming.
    if (a.opcode() == SpvOp::SpvOpDecorate) {
      if (a.GetSingleWordOperand(1) ==
          SpvDecoration::SpvDecorationLinkageAttributes) {
        uint32_t lastOperand = a.NumOperands() - 1;
        if (a.GetSingleWordOperand(lastOperand) ==
            SpvLinkageType::SpvLinkageTypeExport) {
          uint32_t id = a.GetSingleWordOperand(0);
          if (GetFunction(id)) {
            roots.push(id);
          }
        }
      }
    }
  }

  return ProcessCallTreeFromRoots(pfn, &roots);
}

bool IRContext::ProcessCallTreeFromRoots(ProcessFunction& pfn,
                                         std::queue<uint32_t>* roots) {
  // Process call tree
  bool modified = false;
  std::unordered_set<uint32_t> done;

  while (!roots->empty()) {
    const uint32_t fi = roots->front();
    roots->pop();
    if (done.insert(fi).second) {
      Function* fn = GetFunction(fi);
      assert(fn && "Trying to process a function that does not exist.");
      modified = pfn(fn) || modified;
      AddCalls(fn, roots);
    }
  }
  return modified;
}

void IRContext::EmitErrorMessage(std::string message, Instruction* inst) {
  if (!consumer()) {
    return;
  }

  Instruction* line_inst = inst;
  while (line_inst != nullptr) {  // Stop at the beginning of the basic block.
    if (!line_inst->dbg_line_insts().empty()) {
      line_inst = &line_inst->dbg_line_insts().back();
      if (line_inst->IsNoLine()) {
        line_inst = nullptr;
      }
      break;
    }
    line_inst = line_inst->PreviousNode();
  }

  uint32_t line_number = 0;
  uint32_t col_number = 0;
  char* source = nullptr;
  if (line_inst != nullptr) {
    Instruction* file_name =
        get_def_use_mgr()->GetDef(line_inst->GetSingleWordInOperand(0));
    source = reinterpret_cast<char*>(&file_name->GetInOperand(0).words[0]);

    // Get the line number and column number.
    line_number = line_inst->GetSingleWordInOperand(1);
    col_number = line_inst->GetSingleWordInOperand(2);
  }

  message +=
      "\n  " + inst->PrettyPrint(SPV_BINARY_TO_TEXT_OPTION_FRIENDLY_NAMES);
  consumer()(SPV_MSG_ERROR, source, {line_number, col_number, 0},
             message.c_str());
}

// Gets the dominator analysis for function |f|.
DominatorAnalysis* IRContext::GetDominatorAnalysis(const Function* f) {
  if (!AreAnalysesValid(kAnalysisDominatorAnalysis)) {
    ResetDominatorAnalysis();
  }

  if (dominator_trees_.find(f) == dominator_trees_.end()) {
    dominator_trees_[f].InitializeTree(*cfg(), f);
  }

  return &dominator_trees_[f];
}

// Gets the postdominator analysis for function |f|.
PostDominatorAnalysis* IRContext::GetPostDominatorAnalysis(const Function* f) {
  if (!AreAnalysesValid(kAnalysisDominatorAnalysis)) {
    ResetDominatorAnalysis();
  }

  if (post_dominator_trees_.find(f) == post_dominator_trees_.end()) {
    post_dominator_trees_[f].InitializeTree(*cfg(), f);
  }

  return &post_dominator_trees_[f];
}

bool IRContext::CheckCFG() {
  std::unordered_map<uint32_t, std::vector<uint32_t>> real_preds;
  if (!AreAnalysesValid(kAnalysisCFG)) {
    return true;
  }

  for (Function& function : *module()) {
    for (const auto& bb : function) {
      bb.ForEachSuccessorLabel([&bb, &real_preds](const uint32_t lab_id) {
        real_preds[lab_id].push_back(bb.id());
      });
    }

    for (auto& bb : function) {
      std::vector<uint32_t> preds = cfg()->preds(bb.id());
      std::vector<uint32_t> real = real_preds[bb.id()];
      std::sort(preds.begin(), preds.end());
      std::sort(real.begin(), real.end());

      bool same = true;
      if (preds.size() != real.size()) {
        same = false;
      }

      for (size_t i = 0; i < real.size() && same; i++) {
        if (preds[i] != real[i]) {
          same = false;
        }
      }

      if (!same) {
        std::cerr << "Predecessors for " << bb.id() << " are different:\n";

        std::cerr << "Real:";
        for (uint32_t i : real) {
          std::cerr << ' ' << i;
        }
        std::cerr << std::endl;

        std::cerr << "Recorded:";
        for (uint32_t i : preds) {
          std::cerr << ' ' << i;
        }
        std::cerr << std::endl;
      }
      if (!same) return false;
    }
  }

  return true;
}

bool IRContext::IsReachable(const opt::BasicBlock& bb) {
  auto enclosing_function = bb.GetParent();
  return GetDominatorAnalysis(enclosing_function)
      ->Dominates(enclosing_function->entry().get(), &bb);
}
}  // namespace opt
}  // namespace spvtools<|MERGE_RESOLUTION|>--- conflicted
+++ resolved
@@ -475,11 +475,7 @@
                                SpvOpTypeSampledImage,
                                SpvOpTypeAccelerationStructureNV,
                                SpvOpTypeAccelerationStructureKHR,
-<<<<<<< HEAD
-                               SpvOpTypeRayQueryProvisionalKHR,
-=======
                                SpvOpTypeRayQueryKHR,
->>>>>>> 6bbb88c8
                                SpvOpTypeArray,
                                SpvOpTypeRuntimeArray,
                                SpvOpTypeStruct,
