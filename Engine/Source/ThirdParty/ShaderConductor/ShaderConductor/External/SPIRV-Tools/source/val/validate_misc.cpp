--- conflicted
+++ resolved
@@ -52,11 +52,7 @@
   std::tie(is_int32, is_const_int32, value) = _.EvalInt32IfConst(scope);
   if (is_const_int32 && value != SpvScopeSubgroup && value != SpvScopeDevice) {
     return _.diag(SPV_ERROR_INVALID_DATA, inst)
-<<<<<<< HEAD
-           << "Scope must be Subgroup or Device";
-=======
            << _.VkErrorID(4652) << "Scope must be Subgroup or Device";
->>>>>>> 6bbb88c8
   }
 
   // Result Type must be a 64 - bit unsigned integer type or
