// Copyright (c) 2017 The Khronos Group Inc.
// Copyright (c) 2017 Valve Corporation
// Copyright (c) 2017 LunarG Inc.
// Copyright (c) 2019 Google LLC
//
// Licensed under the Apache License, Version 2.0 (the "License");
// you may not use this file except in compliance with the License.
// You may obtain a copy of the License at
//
//     http://www.apache.org/licenses/LICENSE-2.0
//
// Unless required by applicable law or agreed to in writing, software
// distributed under the License is distributed on an "AS IS" BASIS,
// WITHOUT WARRANTIES OR CONDITIONS OF ANY KIND, either express or implied.
// See the License for the specific language governing permissions and
// limitations under the License.

#include "block_merge_util.h"

namespace spvtools {
namespace opt {
namespace blockmergeutil {

namespace {

// Returns true if |block| contains a merge instruction.
bool IsHeader(BasicBlock* block) { return block->GetMergeInst() != nullptr; }

// Returns true if |id| contains a merge instruction.
bool IsHeader(IRContext* context, uint32_t id) {
  return IsHeader(
      context->get_instr_block(context->get_def_use_mgr()->GetDef(id)));
}

// Returns true if |id| is the merge target of a merge instruction.
bool IsMerge(IRContext* context, uint32_t id) {
  return !context->get_def_use_mgr()->WhileEachUse(id, [](Instruction* user,
                                                          uint32_t index) {
    SpvOp op = user->opcode();
    if ((op == SpvOpLoopMerge || op == SpvOpSelectionMerge) && index == 0u) {
      return false;
    }
    return true;
  });
}

// Returns true if |block| is the merge target of a merge instruction.
bool IsMerge(IRContext* context, BasicBlock* block) {
  return IsMerge(context, block->id());
}

// Returns true if |id| is the continue target of a merge instruction.
bool IsContinue(IRContext* context, uint32_t id) {
  return !context->get_def_use_mgr()->WhileEachUse(
      id, [](Instruction* user, uint32_t index) {
        SpvOp op = user->opcode();
        if (op == SpvOpLoopMerge && index == 1u) {
          return false;
        }
        return true;
      });
}

// Removes any OpPhi instructions in |block|, which should have exactly one
// predecessor, replacing uses of OpPhi ids with the ids associated with the
// predecessor.
void EliminateOpPhiInstructions(IRContext* context, BasicBlock* block) {
  block->ForEachPhiInst([context](Instruction* phi) {
    assert(2 == phi->NumInOperands() &&
           "A block can only have one predecessor for block merging to make "
           "sense.");
    context->ReplaceAllUsesWith(phi->result_id(),
                                phi->GetSingleWordInOperand(0));
    context->KillInst(phi);
  });
}

}  // Anonymous namespace

bool CanMergeWithSuccessor(IRContext* context, BasicBlock* block) {
  // Find block with single successor which has no other predecessors.
  auto ii = block->end();
  --ii;
  Instruction* br = &*ii;
  if (br->opcode() != SpvOpBranch) {
    return false;
  }

  const uint32_t lab_id = br->GetSingleWordInOperand(0);
  if (context->cfg()->preds(lab_id).size() != 1) {
    return false;
  }

  bool pred_is_merge = IsMerge(context, block);
  bool succ_is_merge = IsMerge(context, lab_id);
  if (pred_is_merge && succ_is_merge) {
    // Cannot merge two merges together.
    return false;
  }

  if (pred_is_merge && IsContinue(context, lab_id)) {
    // Cannot merge a continue target with a merge block.
    return false;
<<<<<<< HEAD
  }

  // Don't bother trying to merge unreachable blocks.
  if (auto dominators = context->GetDominatorAnalysis(block->GetParent())) {
    if (!dominators->IsReachable(block)) return false;
=======
>>>>>>> 6bbb88c8
  }

  Instruction* merge_inst = block->GetMergeInst();
  const bool pred_is_header = IsHeader(block);
  if (pred_is_header && lab_id != merge_inst->GetSingleWordInOperand(0u)) {
    bool succ_is_header = IsHeader(context, lab_id);
    if (pred_is_header && succ_is_header) {
      // Cannot merge two headers together when the successor is not the merge
      // block of the predecessor.
      return false;
    }

    // If this is a header block and the successor is not its merge, we must
    // be careful about which blocks we are willing to merge together.
    // OpLoopMerge must be followed by a conditional or unconditional branch.
    // The merge must be a loop merge because a selection merge cannot be
    // followed by an unconditional branch.
    BasicBlock* succ_block = context->get_instr_block(lab_id);
    SpvOp succ_term_op = succ_block->terminator()->opcode();
    assert(merge_inst->opcode() == SpvOpLoopMerge);
    if (succ_term_op != SpvOpBranch && succ_term_op != SpvOpBranchConditional) {
      return false;
    }
  }
  return true;
}

void MergeWithSuccessor(IRContext* context, Function* func,
                        Function::iterator bi) {
  assert(CanMergeWithSuccessor(context, &*bi) &&
         "Precondition failure for MergeWithSuccessor: it must be legal to "
         "merge the block and its successor.");

  auto ii = bi->end();
  --ii;
  Instruction* br = &*ii;
  const uint32_t lab_id = br->GetSingleWordInOperand(0);
  Instruction* merge_inst = bi->GetMergeInst();
  bool pred_is_header = IsHeader(&*bi);

  // Merge blocks.
  context->KillInst(br);
  auto sbi = bi;
  for (; sbi != func->end(); ++sbi)
    if (sbi->id() == lab_id) break;
  // If bi is sbi's only predecessor, it dominates sbi and thus
  // sbi must follow bi in func's ordering.
  assert(sbi != func->end());

  // Update the inst-to-block mapping for the instructions in sbi.
  for (auto& inst : *sbi) {
    context->set_instr_block(&inst, &*bi);
  }

  EliminateOpPhiInstructions(context, &*sbi);

  // Now actually move the instructions.
  bi->AddInstructions(&*sbi);

  if (merge_inst) {
    if (pred_is_header && lab_id == merge_inst->GetSingleWordInOperand(0u)) {
      // Merging the header and merge blocks, so remove the structured control
      // flow declaration.
      context->KillInst(merge_inst);
    } else {
      // Move OpLine/OpNoLine information to merge_inst. This solves
      // the validation error that OpLine is placed between OpLoopMerge
      // and OpBranchConditional.
      auto terminator = bi->terminator();
      auto& vec = terminator->dbg_line_insts();
<<<<<<< HEAD
      auto& new_vec = merge_inst->dbg_line_insts();
      new_vec.insert(new_vec.end(), vec.begin(), vec.end());
      terminator->clear_dbg_line_insts();

=======
      if (vec.size() > 0) {
        merge_inst->ClearDbgLineInsts();
        auto& new_vec = merge_inst->dbg_line_insts();
        new_vec.insert(new_vec.end(), vec.begin(), vec.end());
        terminator->ClearDbgLineInsts();
        for (auto& l_inst : new_vec)
          context->get_def_use_mgr()->AnalyzeInstDefUse(&l_inst);
      }
      // Clear debug scope of terminator to avoid DebugScope
      // emitted between terminator and merge.
      terminator->SetDebugScope(DebugScope(kNoDebugScope, kNoInlinedAt));
>>>>>>> 6bbb88c8
      // Move the merge instruction to just before the terminator.
      merge_inst->InsertBefore(terminator);
    }
  }
  context->ReplaceAllUsesWith(lab_id, bi->id());
  context->KillInst(sbi->GetLabelInst());
  (void)sbi.Erase();
}

}  // namespace blockmergeutil
}  // namespace opt
}  // namespace spvtools<|MERGE_RESOLUTION|>--- conflicted
+++ resolved
@@ -101,14 +101,6 @@
   if (pred_is_merge && IsContinue(context, lab_id)) {
     // Cannot merge a continue target with a merge block.
     return false;
-<<<<<<< HEAD
-  }
-
-  // Don't bother trying to merge unreachable blocks.
-  if (auto dominators = context->GetDominatorAnalysis(block->GetParent())) {
-    if (!dominators->IsReachable(block)) return false;
-=======
->>>>>>> 6bbb88c8
   }
 
   Instruction* merge_inst = block->GetMergeInst();
@@ -179,12 +171,6 @@
       // and OpBranchConditional.
       auto terminator = bi->terminator();
       auto& vec = terminator->dbg_line_insts();
-<<<<<<< HEAD
-      auto& new_vec = merge_inst->dbg_line_insts();
-      new_vec.insert(new_vec.end(), vec.begin(), vec.end());
-      terminator->clear_dbg_line_insts();
-
-=======
       if (vec.size() > 0) {
         merge_inst->ClearDbgLineInsts();
         auto& new_vec = merge_inst->dbg_line_insts();
@@ -196,7 +182,6 @@
       // Clear debug scope of terminator to avoid DebugScope
       // emitted between terminator and merge.
       terminator->SetDebugScope(DebugScope(kNoDebugScope, kNoInlinedAt));
->>>>>>> 6bbb88c8
       // Move the merge instruction to just before the terminator.
       merge_inst->InsertBefore(terminator);
     }
