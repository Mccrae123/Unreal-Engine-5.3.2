// Copyright (c) 2018 Google LLC
//
// Licensed under the Apache License, Version 2.0 (the "License");
// you may not use this file except in compliance with the License.
// You may obtain a copy of the License at
//
//     http://www.apache.org/licenses/LICENSE-2.0
//
// Unless required by applicable law or agreed to in writing, software
// distributed under the License is distributed on an "AS IS" BASIS,
// WITHOUT WARRANTIES OR CONDITIONS OF ANY KIND, either express or implied.
// See the License for the specific language governing permissions and
// limitations under the License.

#include "source/opt/folding_rules.h"

#include <climits>
#include <limits>
#include <memory>
#include <utility>

#include "ir_builder.h"
#include "source/latest_version_glsl_std_450_header.h"
#include "source/opt/ir_context.h"

namespace spvtools {
namespace opt {
namespace {

const uint32_t kExtractCompositeIdInIdx = 0;
const uint32_t kInsertObjectIdInIdx = 0;
const uint32_t kInsertCompositeIdInIdx = 1;
const uint32_t kExtInstSetIdInIdx = 0;
const uint32_t kExtInstInstructionInIdx = 1;
const uint32_t kFMixXIdInIdx = 2;
const uint32_t kFMixYIdInIdx = 3;
const uint32_t kFMixAIdInIdx = 4;
const uint32_t kStoreObjectInIdx = 1;

// Some image instructions may contain an "image operands" argument.
// Returns the operand index for the "image operands".
// Returns -1 if the instruction does not have image operands.
int32_t ImageOperandsMaskInOperandIndex(Instruction* inst) {
  const auto opcode = inst->opcode();
  switch (opcode) {
    case SpvOpImageSampleImplicitLod:
    case SpvOpImageSampleExplicitLod:
    case SpvOpImageSampleProjImplicitLod:
    case SpvOpImageSampleProjExplicitLod:
    case SpvOpImageFetch:
    case SpvOpImageRead:
    case SpvOpImageSparseSampleImplicitLod:
    case SpvOpImageSparseSampleExplicitLod:
    case SpvOpImageSparseSampleProjImplicitLod:
    case SpvOpImageSparseSampleProjExplicitLod:
    case SpvOpImageSparseFetch:
    case SpvOpImageSparseRead:
      return inst->NumOperands() > 4 ? 2 : -1;
    case SpvOpImageSampleDrefImplicitLod:
    case SpvOpImageSampleDrefExplicitLod:
    case SpvOpImageSampleProjDrefImplicitLod:
    case SpvOpImageSampleProjDrefExplicitLod:
    case SpvOpImageGather:
    case SpvOpImageDrefGather:
    case SpvOpImageSparseSampleDrefImplicitLod:
    case SpvOpImageSparseSampleDrefExplicitLod:
    case SpvOpImageSparseSampleProjDrefImplicitLod:
    case SpvOpImageSparseSampleProjDrefExplicitLod:
    case SpvOpImageSparseGather:
    case SpvOpImageSparseDrefGather:
      return inst->NumOperands() > 5 ? 3 : -1;
    case SpvOpImageWrite:
      return inst->NumOperands() > 3 ? 3 : -1;
    default:
      return -1;
  }
}

// Returns the element width of |type|.
uint32_t ElementWidth(const analysis::Type* type) {
  if (const analysis::Vector* vec_type = type->AsVector()) {
    return ElementWidth(vec_type->element_type());
  } else if (const analysis::Float* float_type = type->AsFloat()) {
    return float_type->width();
  } else {
    assert(type->AsInteger());
    return type->AsInteger()->width();
  }
}

// Returns true if |type| is Float or a vector of Float.
bool HasFloatingPoint(const analysis::Type* type) {
  if (type->AsFloat()) {
    return true;
  } else if (const analysis::Vector* vec_type = type->AsVector()) {
    return vec_type->element_type()->AsFloat() != nullptr;
  }

  return false;
}

// Returns false if |val| is NaN, infinite or subnormal.
template <typename T>
bool IsValidResult(T val) {
  int classified = std::fpclassify(val);
  switch (classified) {
    case FP_NAN:
    case FP_INFINITE:
    case FP_SUBNORMAL:
      return false;
    default:
      return true;
  }
}

const analysis::Constant* ConstInput(
    const std::vector<const analysis::Constant*>& constants) {
  return constants[0] ? constants[0] : constants[1];
}

Instruction* NonConstInput(IRContext* context, const analysis::Constant* c,
                           Instruction* inst) {
  uint32_t in_op = c ? 1u : 0u;
  return context->get_def_use_mgr()->GetDef(
      inst->GetSingleWordInOperand(in_op));
}

std::vector<uint32_t> ExtractInts(uint64_t val) {
  std::vector<uint32_t> words;
  words.push_back(static_cast<uint32_t>(val));
  words.push_back(static_cast<uint32_t>(val >> 32));
  return words;
}

std::vector<uint32_t> GetWordsFromScalarIntConstant(
    const analysis::IntConstant* c) {
  assert(c != nullptr);
  uint32_t width = c->type()->AsInteger()->width();
  assert(width == 32 || width == 64);
  if (width == 64) {
    uint64_t uval = static_cast<uint64_t>(c->GetU64());
    return ExtractInts(uval);
  }
  return {c->GetU32()};
}

std::vector<uint32_t> GetWordsFromScalarFloatConstant(
    const analysis::FloatConstant* c) {
  assert(c != nullptr);
  uint32_t width = c->type()->AsFloat()->width();
  assert(width == 32 || width == 64);
  if (width == 64) {
    utils::FloatProxy<double> result(c->GetDouble());
    return result.GetWords();
  }
  utils::FloatProxy<float> result(c->GetFloat());
  return result.GetWords();
}

std::vector<uint32_t> GetWordsFromNumericScalarOrVectorConstant(
    analysis::ConstantManager* const_mgr, const analysis::Constant* c) {
  if (const auto* float_constant = c->AsFloatConstant()) {
    return GetWordsFromScalarFloatConstant(float_constant);
  } else if (const auto* int_constant = c->AsIntConstant()) {
    return GetWordsFromScalarIntConstant(int_constant);
  } else if (const auto* vec_constant = c->AsVectorConstant()) {
    std::vector<uint32_t> words;
    for (const auto* comp : vec_constant->GetComponents()) {
      auto comp_in_words =
          GetWordsFromNumericScalarOrVectorConstant(const_mgr, comp);
      words.insert(words.end(), comp_in_words.begin(), comp_in_words.end());
    }
    return words;
  }
  return {};
}

const analysis::Constant* ConvertWordsToNumericScalarOrVectorConstant(
    analysis::ConstantManager* const_mgr, const std::vector<uint32_t>& words,
    const analysis::Type* type) {
  if (type->AsInteger() || type->AsFloat())
    return const_mgr->GetConstant(type, words);
  if (const auto* vec_type = type->AsVector())
    return const_mgr->GetNumericVectorConstantWithWords(vec_type, words);
  return nullptr;
}

// Returns the negation of |c|. |c| must be a 32 or 64 bit floating point
// constant.
uint32_t NegateFloatingPointConstant(analysis::ConstantManager* const_mgr,
                                     const analysis::Constant* c) {
  assert(c);
  assert(c->type()->AsFloat());
  uint32_t width = c->type()->AsFloat()->width();
  assert(width == 32 || width == 64);
  std::vector<uint32_t> words;
  if (width == 64) {
    utils::FloatProxy<double> result(c->GetDouble() * -1.0);
    words = result.GetWords();
  } else {
    utils::FloatProxy<float> result(c->GetFloat() * -1.0f);
    words = result.GetWords();
  }

  const analysis::Constant* negated_const =
      const_mgr->GetConstant(c->type(), std::move(words));
  return const_mgr->GetDefiningInstruction(negated_const)->result_id();
}

// Negates the integer constant |c|. Returns the id of the defining instruction.
uint32_t NegateIntegerConstant(analysis::ConstantManager* const_mgr,
                               const analysis::Constant* c) {
  assert(c);
  assert(c->type()->AsInteger());
  uint32_t width = c->type()->AsInteger()->width();
  assert(width == 32 || width == 64);
  std::vector<uint32_t> words;
  if (width == 64) {
    uint64_t uval = static_cast<uint64_t>(0 - c->GetU64());
    words = ExtractInts(uval);
  } else {
    words.push_back(static_cast<uint32_t>(0 - c->GetU32()));
  }

  const analysis::Constant* negated_const =
      const_mgr->GetConstant(c->type(), std::move(words));
  return const_mgr->GetDefiningInstruction(negated_const)->result_id();
}

// Negates the vector constant |c|. Returns the id of the defining instruction.
uint32_t NegateVectorConstant(analysis::ConstantManager* const_mgr,
                              const analysis::Constant* c) {
  assert(const_mgr && c);
  assert(c->type()->AsVector());
  if (c->AsNullConstant()) {
    // 0.0 vs -0.0 shouldn't matter.
    return const_mgr->GetDefiningInstruction(c)->result_id();
  } else {
    const analysis::Type* component_type =
        c->AsVectorConstant()->component_type();
    std::vector<uint32_t> words;
    for (auto& comp : c->AsVectorConstant()->GetComponents()) {
      if (component_type->AsFloat()) {
        words.push_back(NegateFloatingPointConstant(const_mgr, comp));
      } else {
        assert(component_type->AsInteger());
        words.push_back(NegateIntegerConstant(const_mgr, comp));
      }
    }

    const analysis::Constant* negated_const =
        const_mgr->GetConstant(c->type(), std::move(words));
    return const_mgr->GetDefiningInstruction(negated_const)->result_id();
  }
}

// Negates |c|. Returns the id of the defining instruction.
uint32_t NegateConstant(analysis::ConstantManager* const_mgr,
                        const analysis::Constant* c) {
  if (c->type()->AsVector()) {
    return NegateVectorConstant(const_mgr, c);
  } else if (c->type()->AsFloat()) {
    return NegateFloatingPointConstant(const_mgr, c);
  } else {
    assert(c->type()->AsInteger());
    return NegateIntegerConstant(const_mgr, c);
  }
}

// Takes the reciprocal of |c|. |c|'s type must be Float or a vector of Float.
// Returns 0 if the reciprocal is NaN, infinite or subnormal.
uint32_t Reciprocal(analysis::ConstantManager* const_mgr,
                    const analysis::Constant* c) {
  assert(const_mgr && c);
  assert(c->type()->AsFloat());

  uint32_t width = c->type()->AsFloat()->width();
  assert(width == 32 || width == 64);
  std::vector<uint32_t> words;
  if (width == 64) {
    spvtools::utils::FloatProxy<double> result(1.0 / c->GetDouble());
    if (!IsValidResult(result.getAsFloat())) return 0;
    words = result.GetWords();
  } else {
    spvtools::utils::FloatProxy<float> result(1.0f / c->GetFloat());
    if (!IsValidResult(result.getAsFloat())) return 0;
    words = result.GetWords();
  }

  const analysis::Constant* negated_const =
      const_mgr->GetConstant(c->type(), std::move(words));
  return const_mgr->GetDefiningInstruction(negated_const)->result_id();
}

// Replaces fdiv where second operand is constant with fmul.
FoldingRule ReciprocalFDiv() {
  return [](IRContext* context, Instruction* inst,
            const std::vector<const analysis::Constant*>& constants) {
    assert(inst->opcode() == SpvOpFDiv);
    analysis::ConstantManager* const_mgr = context->get_constant_mgr();
    const analysis::Type* type =
        context->get_type_mgr()->GetType(inst->type_id());
    if (!inst->IsFloatingPointFoldingAllowed()) return false;

    uint32_t width = ElementWidth(type);
    if (width != 32 && width != 64) return false;

    if (constants[1] != nullptr) {
      uint32_t id = 0;
      if (const analysis::VectorConstant* vector_const =
              constants[1]->AsVectorConstant()) {
        std::vector<uint32_t> neg_ids;
        for (auto& comp : vector_const->GetComponents()) {
          id = Reciprocal(const_mgr, comp);
          if (id == 0) return false;
          neg_ids.push_back(id);
        }
        const analysis::Constant* negated_const =
            const_mgr->GetConstant(constants[1]->type(), std::move(neg_ids));
        id = const_mgr->GetDefiningInstruction(negated_const)->result_id();
      } else if (constants[1]->AsFloatConstant()) {
        id = Reciprocal(const_mgr, constants[1]);
        if (id == 0) return false;
      } else {
        // Don't fold a null constant.
        return false;
      }
      inst->SetOpcode(SpvOpFMul);
      inst->SetInOperands(
          {{SPV_OPERAND_TYPE_ID, {inst->GetSingleWordInOperand(0u)}},
           {SPV_OPERAND_TYPE_ID, {id}}});
      return true;
    }

    return false;
  };
}

// Elides consecutive negate instructions.
FoldingRule MergeNegateArithmetic() {
  return [](IRContext* context, Instruction* inst,
            const std::vector<const analysis::Constant*>& constants) {
    assert(inst->opcode() == SpvOpFNegate || inst->opcode() == SpvOpSNegate);
    (void)constants;
    const analysis::Type* type =
        context->get_type_mgr()->GetType(inst->type_id());
    if (HasFloatingPoint(type) && !inst->IsFloatingPointFoldingAllowed())
      return false;

    Instruction* op_inst =
        context->get_def_use_mgr()->GetDef(inst->GetSingleWordInOperand(0u));
    if (HasFloatingPoint(type) && !op_inst->IsFloatingPointFoldingAllowed())
      return false;

    if (op_inst->opcode() == inst->opcode()) {
      // Elide negates.
      inst->SetOpcode(SpvOpCopyObject);
      inst->SetInOperands(
          {{SPV_OPERAND_TYPE_ID, {op_inst->GetSingleWordInOperand(0u)}}});
      return true;
    }

    return false;
  };
}

// Merges negate into a mul or div operation if that operation contains a
// constant operand.
// Cases:
// -(x * 2) = x * -2
// -(2 * x) = x * -2
// -(x / 2) = x / -2
// -(2 / x) = -2 / x
FoldingRule MergeNegateMulDivArithmetic() {
  return [](IRContext* context, Instruction* inst,
            const std::vector<const analysis::Constant*>& constants) {
    assert(inst->opcode() == SpvOpFNegate || inst->opcode() == SpvOpSNegate);
    (void)constants;
    analysis::ConstantManager* const_mgr = context->get_constant_mgr();
    const analysis::Type* type =
        context->get_type_mgr()->GetType(inst->type_id());
    if (HasFloatingPoint(type) && !inst->IsFloatingPointFoldingAllowed())
      return false;

    Instruction* op_inst =
        context->get_def_use_mgr()->GetDef(inst->GetSingleWordInOperand(0u));
    if (HasFloatingPoint(type) && !op_inst->IsFloatingPointFoldingAllowed())
      return false;

    uint32_t width = ElementWidth(type);
    if (width != 32 && width != 64) return false;

    SpvOp opcode = op_inst->opcode();
    if (opcode == SpvOpFMul || opcode == SpvOpFDiv || opcode == SpvOpIMul ||
        opcode == SpvOpSDiv || opcode == SpvOpUDiv) {
      std::vector<const analysis::Constant*> op_constants =
          const_mgr->GetOperandConstants(op_inst);
      // Merge negate into mul or div if one operand is constant.
      if (op_constants[0] || op_constants[1]) {
        bool zero_is_variable = op_constants[0] == nullptr;
        const analysis::Constant* c = ConstInput(op_constants);
        uint32_t neg_id = NegateConstant(const_mgr, c);
        uint32_t non_const_id = zero_is_variable
                                    ? op_inst->GetSingleWordInOperand(0u)
                                    : op_inst->GetSingleWordInOperand(1u);
        // Change this instruction to a mul/div.
        inst->SetOpcode(op_inst->opcode());
        if (opcode == SpvOpFDiv || opcode == SpvOpUDiv || opcode == SpvOpSDiv) {
          uint32_t op0 = zero_is_variable ? non_const_id : neg_id;
          uint32_t op1 = zero_is_variable ? neg_id : non_const_id;
          inst->SetInOperands(
              {{SPV_OPERAND_TYPE_ID, {op0}}, {SPV_OPERAND_TYPE_ID, {op1}}});
        } else {
          inst->SetInOperands({{SPV_OPERAND_TYPE_ID, {non_const_id}},
                               {SPV_OPERAND_TYPE_ID, {neg_id}}});
        }
        return true;
      }
    }

    return false;
  };
}

// Merges negate into a add or sub operation if that operation contains a
// constant operand.
// Cases:
// -(x + 2) = -2 - x
// -(2 + x) = -2 - x
// -(x - 2) = 2 - x
// -(2 - x) = x - 2
FoldingRule MergeNegateAddSubArithmetic() {
  return [](IRContext* context, Instruction* inst,
            const std::vector<const analysis::Constant*>& constants) {
    assert(inst->opcode() == SpvOpFNegate || inst->opcode() == SpvOpSNegate);
    (void)constants;
    analysis::ConstantManager* const_mgr = context->get_constant_mgr();
    const analysis::Type* type =
        context->get_type_mgr()->GetType(inst->type_id());
    if (HasFloatingPoint(type) && !inst->IsFloatingPointFoldingAllowed())
      return false;

    Instruction* op_inst =
        context->get_def_use_mgr()->GetDef(inst->GetSingleWordInOperand(0u));
    if (HasFloatingPoint(type) && !op_inst->IsFloatingPointFoldingAllowed())
      return false;

    uint32_t width = ElementWidth(type);
    if (width != 32 && width != 64) return false;

    if (op_inst->opcode() == SpvOpFAdd || op_inst->opcode() == SpvOpFSub ||
        op_inst->opcode() == SpvOpIAdd || op_inst->opcode() == SpvOpISub) {
      std::vector<const analysis::Constant*> op_constants =
          const_mgr->GetOperandConstants(op_inst);
      if (op_constants[0] || op_constants[1]) {
        bool zero_is_variable = op_constants[0] == nullptr;
        bool is_add = (op_inst->opcode() == SpvOpFAdd) ||
                      (op_inst->opcode() == SpvOpIAdd);
        bool swap_operands = !is_add || zero_is_variable;
        bool negate_const = is_add;
        const analysis::Constant* c = ConstInput(op_constants);
        uint32_t const_id = 0;
        if (negate_const) {
          const_id = NegateConstant(const_mgr, c);
        } else {
          const_id = zero_is_variable ? op_inst->GetSingleWordInOperand(1u)
                                      : op_inst->GetSingleWordInOperand(0u);
        }

        // Swap operands if necessary and make the instruction a subtraction.
        uint32_t op0 =
            zero_is_variable ? op_inst->GetSingleWordInOperand(0u) : const_id;
        uint32_t op1 =
            zero_is_variable ? const_id : op_inst->GetSingleWordInOperand(1u);
        if (swap_operands) std::swap(op0, op1);
        inst->SetOpcode(HasFloatingPoint(type) ? SpvOpFSub : SpvOpISub);
        inst->SetInOperands(
            {{SPV_OPERAND_TYPE_ID, {op0}}, {SPV_OPERAND_TYPE_ID, {op1}}});
        return true;
      }
    }

    return false;
  };
}

// Returns true if |c| has a zero element.
bool HasZero(const analysis::Constant* c) {
  if (c->AsNullConstant()) {
    return true;
  }
  if (const analysis::VectorConstant* vec_const = c->AsVectorConstant()) {
    for (auto& comp : vec_const->GetComponents())
      if (HasZero(comp)) return true;
  } else {
    assert(c->AsScalarConstant());
    return c->AsScalarConstant()->IsZero();
  }

  return false;
}

// Performs |input1| |opcode| |input2| and returns the merged constant result
// id. Returns 0 if the result is not a valid value. The input types must be
// Float.
uint32_t PerformFloatingPointOperation(analysis::ConstantManager* const_mgr,
                                       SpvOp opcode,
                                       const analysis::Constant* input1,
                                       const analysis::Constant* input2) {
  const analysis::Type* type = input1->type();
  assert(type->AsFloat());
  uint32_t width = type->AsFloat()->width();
  assert(width == 32 || width == 64);
  std::vector<uint32_t> words;
#define FOLD_OP(op)                                                          \
  if (width == 64) {                                                         \
    utils::FloatProxy<double> val =                                          \
        input1->GetDouble() op input2->GetDouble();                          \
    double dval = val.getAsFloat();                                          \
    if (!IsValidResult(dval)) return 0;                                      \
    words = val.GetWords();                                                  \
  } else {                                                                   \
    utils::FloatProxy<float> val = input1->GetFloat() op input2->GetFloat(); \
    float fval = val.getAsFloat();                                           \
    if (!IsValidResult(fval)) return 0;                                      \
    words = val.GetWords();                                                  \
  }                                                                          \
  static_assert(true, "require extra semicolon")
  switch (opcode) {
    case SpvOpFMul:
      FOLD_OP(*);
      break;
    case SpvOpFDiv:
      if (HasZero(input2)) return 0;
      FOLD_OP(/);
      break;
    case SpvOpFAdd:
      FOLD_OP(+);
      break;
    case SpvOpFSub:
      FOLD_OP(-);
      break;
    default:
      assert(false && "Unexpected operation");
      break;
  }
#undef FOLD_OP
  const analysis::Constant* merged_const = const_mgr->GetConstant(type, words);
  return const_mgr->GetDefiningInstruction(merged_const)->result_id();
}

// Performs |input1| |opcode| |input2| and returns the merged constant result
// id. Returns 0 if the result is not a valid value. The input types must be
// Integers.
uint32_t PerformIntegerOperation(analysis::ConstantManager* const_mgr,
                                 SpvOp opcode, const analysis::Constant* input1,
                                 const analysis::Constant* input2) {
  assert(input1->type()->AsInteger());
  const analysis::Integer* type = input1->type()->AsInteger();
  uint32_t width = type->AsInteger()->width();
  assert(width == 32 || width == 64);
  std::vector<uint32_t> words;
  // Regardless of the sign of the constant, folding is performed on an unsigned
  // interpretation of the constant data. This avoids signed integer overflow
  // while folding, and works because sign is irrelevant for the IAdd, ISub and
  // IMul instructions.
#define FOLD_OP(op)                                      \
  if (width == 64) {                                     \
    uint64_t val = input1->GetU64() op input2->GetU64(); \
    words = ExtractInts(val);                            \
  } else {                                               \
    uint32_t val = input1->GetU32() op input2->GetU32(); \
    words.push_back(val);                                \
  }                                                      \
  static_assert(true, "require extra semicolon")
  switch (opcode) {
    case SpvOpIMul:
      FOLD_OP(*);
      break;
    case SpvOpSDiv:
    case SpvOpUDiv:
      assert(false && "Should not merge integer division");
      break;
    case SpvOpIAdd:
      FOLD_OP(+);
      break;
    case SpvOpISub:
      FOLD_OP(-);
      break;
    default:
      assert(false && "Unexpected operation");
      break;
  }
#undef FOLD_OP
  const analysis::Constant* merged_const = const_mgr->GetConstant(type, words);
  return const_mgr->GetDefiningInstruction(merged_const)->result_id();
}

// Performs |input1| |opcode| |input2| and returns the merged constant result
// id. Returns 0 if the result is not a valid value. The input types must be
// Integers, Floats or Vectors of such.
uint32_t PerformOperation(analysis::ConstantManager* const_mgr, SpvOp opcode,
                          const analysis::Constant* input1,
                          const analysis::Constant* input2) {
  assert(input1 && input2);
  const analysis::Type* type = input1->type();
  std::vector<uint32_t> words;
  if (const analysis::Vector* vector_type = type->AsVector()) {
    const analysis::Type* ele_type = vector_type->element_type();
    for (uint32_t i = 0; i != vector_type->element_count(); ++i) {
      uint32_t id = 0;

      const analysis::Constant* input1_comp = nullptr;
      if (const analysis::VectorConstant* input1_vector =
              input1->AsVectorConstant()) {
        input1_comp = input1_vector->GetComponents()[i];
      } else {
        assert(input1->AsNullConstant());
        input1_comp = const_mgr->GetConstant(ele_type, {});
      }

      const analysis::Constant* input2_comp = nullptr;
      if (const analysis::VectorConstant* input2_vector =
              input2->AsVectorConstant()) {
        input2_comp = input2_vector->GetComponents()[i];
      } else {
        assert(input2->AsNullConstant());
        input2_comp = const_mgr->GetConstant(ele_type, {});
      }

      if (ele_type->AsFloat()) {
        id = PerformFloatingPointOperation(const_mgr, opcode, input1_comp,
                                           input2_comp);
      } else {
        assert(ele_type->AsInteger());
        id = PerformIntegerOperation(const_mgr, opcode, input1_comp,
                                     input2_comp);
      }
      if (id == 0) return 0;
      words.push_back(id);
    }
    const analysis::Constant* merged_const =
        const_mgr->GetConstant(type, words);
    return const_mgr->GetDefiningInstruction(merged_const)->result_id();
  } else if (type->AsFloat()) {
    return PerformFloatingPointOperation(const_mgr, opcode, input1, input2);
  } else {
    assert(type->AsInteger());
    return PerformIntegerOperation(const_mgr, opcode, input1, input2);
  }
}

// Merges consecutive multiplies where each contains one constant operand.
// Cases:
// 2 * (x * 2) = x * 4
// 2 * (2 * x) = x * 4
// (x * 2) * 2 = x * 4
// (2 * x) * 2 = x * 4
FoldingRule MergeMulMulArithmetic() {
  return [](IRContext* context, Instruction* inst,
            const std::vector<const analysis::Constant*>& constants) {
    assert(inst->opcode() == SpvOpFMul || inst->opcode() == SpvOpIMul);
    analysis::ConstantManager* const_mgr = context->get_constant_mgr();
    const analysis::Type* type =
        context->get_type_mgr()->GetType(inst->type_id());
    if (HasFloatingPoint(type) && !inst->IsFloatingPointFoldingAllowed())
      return false;

    uint32_t width = ElementWidth(type);
    if (width != 32 && width != 64) return false;

    // Determine the constant input and the variable input in |inst|.
    const analysis::Constant* const_input1 = ConstInput(constants);
    if (!const_input1) return false;
    Instruction* other_inst = NonConstInput(context, constants[0], inst);
    if (HasFloatingPoint(type) && !other_inst->IsFloatingPointFoldingAllowed())
      return false;

    if (other_inst->opcode() == inst->opcode()) {
      std::vector<const analysis::Constant*> other_constants =
          const_mgr->GetOperandConstants(other_inst);
      const analysis::Constant* const_input2 = ConstInput(other_constants);
      if (!const_input2) return false;

      bool other_first_is_variable = other_constants[0] == nullptr;
      uint32_t merged_id = PerformOperation(const_mgr, inst->opcode(),
                                            const_input1, const_input2);
      if (merged_id == 0) return false;

      uint32_t non_const_id = other_first_is_variable
                                  ? other_inst->GetSingleWordInOperand(0u)
                                  : other_inst->GetSingleWordInOperand(1u);
      inst->SetInOperands({{SPV_OPERAND_TYPE_ID, {non_const_id}},
                           {SPV_OPERAND_TYPE_ID, {merged_id}}});
      return true;
    }

    return false;
  };
}

// Merges divides into subsequent multiplies if each instruction contains one
// constant operand. Does not support integer operations.
// Cases:
// 2 * (x / 2) = x * 1
// 2 * (2 / x) = 4 / x
// (x / 2) * 2 = x * 1
// (2 / x) * 2 = 4 / x
// (y / x) * x = y
// x * (y / x) = y
FoldingRule MergeMulDivArithmetic() {
  return [](IRContext* context, Instruction* inst,
            const std::vector<const analysis::Constant*>& constants) {
    assert(inst->opcode() == SpvOpFMul);
    analysis::ConstantManager* const_mgr = context->get_constant_mgr();
    analysis::DefUseManager* def_use_mgr = context->get_def_use_mgr();

    const analysis::Type* type =
        context->get_type_mgr()->GetType(inst->type_id());
    if (!inst->IsFloatingPointFoldingAllowed()) return false;

    uint32_t width = ElementWidth(type);
    if (width != 32 && width != 64) return false;

    for (uint32_t i = 0; i < 2; i++) {
      uint32_t op_id = inst->GetSingleWordInOperand(i);
      Instruction* op_inst = def_use_mgr->GetDef(op_id);
      if (op_inst->opcode() == SpvOpFDiv) {
        if (op_inst->GetSingleWordInOperand(1) ==
            inst->GetSingleWordInOperand(1 - i)) {
          inst->SetOpcode(SpvOpCopyObject);
          inst->SetInOperands(
              {{SPV_OPERAND_TYPE_ID, {op_inst->GetSingleWordInOperand(0)}}});
          return true;
        }
      }
    }

    const analysis::Constant* const_input1 = ConstInput(constants);
    if (!const_input1) return false;
    Instruction* other_inst = NonConstInput(context, constants[0], inst);
    if (!other_inst->IsFloatingPointFoldingAllowed()) return false;

    if (other_inst->opcode() == SpvOpFDiv) {
      std::vector<const analysis::Constant*> other_constants =
          const_mgr->GetOperandConstants(other_inst);
      const analysis::Constant* const_input2 = ConstInput(other_constants);
      if (!const_input2 || HasZero(const_input2)) return false;

      bool other_first_is_variable = other_constants[0] == nullptr;
      // If the variable value is the second operand of the divide, multiply
      // the constants together. Otherwise divide the constants.
      uint32_t merged_id = PerformOperation(
          const_mgr,
          other_first_is_variable ? other_inst->opcode() : inst->opcode(),
          const_input1, const_input2);
      if (merged_id == 0) return false;

      uint32_t non_const_id = other_first_is_variable
                                  ? other_inst->GetSingleWordInOperand(0u)
                                  : other_inst->GetSingleWordInOperand(1u);

      // If the variable value is on the second operand of the div, then this
      // operation is a div. Otherwise it should be a multiply.
      inst->SetOpcode(other_first_is_variable ? inst->opcode()
                                              : other_inst->opcode());
      if (other_first_is_variable) {
        inst->SetInOperands({{SPV_OPERAND_TYPE_ID, {non_const_id}},
                             {SPV_OPERAND_TYPE_ID, {merged_id}}});
      } else {
        inst->SetInOperands({{SPV_OPERAND_TYPE_ID, {merged_id}},
                             {SPV_OPERAND_TYPE_ID, {non_const_id}}});
      }
      return true;
    }

    return false;
  };
}

// Merges multiply of constant and negation.
// Cases:
// (-x) * 2 = x * -2
// 2 * (-x) = x * -2
FoldingRule MergeMulNegateArithmetic() {
  return [](IRContext* context, Instruction* inst,
            const std::vector<const analysis::Constant*>& constants) {
    assert(inst->opcode() == SpvOpFMul || inst->opcode() == SpvOpIMul);
    analysis::ConstantManager* const_mgr = context->get_constant_mgr();
    const analysis::Type* type =
        context->get_type_mgr()->GetType(inst->type_id());
    bool uses_float = HasFloatingPoint(type);
    if (uses_float && !inst->IsFloatingPointFoldingAllowed()) return false;

    uint32_t width = ElementWidth(type);
    if (width != 32 && width != 64) return false;

    const analysis::Constant* const_input1 = ConstInput(constants);
    if (!const_input1) return false;
    Instruction* other_inst = NonConstInput(context, constants[0], inst);
    if (uses_float && !other_inst->IsFloatingPointFoldingAllowed())
      return false;

    if (other_inst->opcode() == SpvOpFNegate ||
        other_inst->opcode() == SpvOpSNegate) {
      uint32_t neg_id = NegateConstant(const_mgr, const_input1);

      inst->SetInOperands(
          {{SPV_OPERAND_TYPE_ID, {other_inst->GetSingleWordInOperand(0u)}},
           {SPV_OPERAND_TYPE_ID, {neg_id}}});
      return true;
    }

    return false;
  };
}

// Merges consecutive divides if each instruction contains one constant operand.
// Does not support integer division.
// Cases:
// 2 / (x / 2) = 4 / x
// 4 / (2 / x) = 2 * x
// (4 / x) / 2 = 2 / x
// (x / 2) / 2 = x / 4
FoldingRule MergeDivDivArithmetic() {
  return [](IRContext* context, Instruction* inst,
            const std::vector<const analysis::Constant*>& constants) {
    assert(inst->opcode() == SpvOpFDiv);
    analysis::ConstantManager* const_mgr = context->get_constant_mgr();
    const analysis::Type* type =
        context->get_type_mgr()->GetType(inst->type_id());
    if (!inst->IsFloatingPointFoldingAllowed()) return false;

    uint32_t width = ElementWidth(type);
    if (width != 32 && width != 64) return false;

    const analysis::Constant* const_input1 = ConstInput(constants);
    if (!const_input1 || HasZero(const_input1)) return false;
    Instruction* other_inst = NonConstInput(context, constants[0], inst);
    if (!other_inst->IsFloatingPointFoldingAllowed()) return false;

    bool first_is_variable = constants[0] == nullptr;
    if (other_inst->opcode() == inst->opcode()) {
      std::vector<const analysis::Constant*> other_constants =
          const_mgr->GetOperandConstants(other_inst);
      const analysis::Constant* const_input2 = ConstInput(other_constants);
      if (!const_input2 || HasZero(const_input2)) return false;

      bool other_first_is_variable = other_constants[0] == nullptr;

      SpvOp merge_op = inst->opcode();
      if (other_first_is_variable) {
        // Constants magnify.
        merge_op = SpvOpFMul;
      }

      // This is an x / (*) case. Swap the inputs. Doesn't harm multiply
      // because it is commutative.
      if (first_is_variable) std::swap(const_input1, const_input2);
      uint32_t merged_id =
          PerformOperation(const_mgr, merge_op, const_input1, const_input2);
      if (merged_id == 0) return false;

      uint32_t non_const_id = other_first_is_variable
                                  ? other_inst->GetSingleWordInOperand(0u)
                                  : other_inst->GetSingleWordInOperand(1u);

      SpvOp op = inst->opcode();
      if (!first_is_variable && !other_first_is_variable) {
        // Effectively div of 1/x, so change to multiply.
        op = SpvOpFMul;
      }

      uint32_t op1 = merged_id;
      uint32_t op2 = non_const_id;
      if (first_is_variable && other_first_is_variable) std::swap(op1, op2);
      inst->SetOpcode(op);
      inst->SetInOperands(
          {{SPV_OPERAND_TYPE_ID, {op1}}, {SPV_OPERAND_TYPE_ID, {op2}}});
      return true;
    }

    return false;
  };
}

// Fold multiplies succeeded by divides where each instruction contains a
// constant operand. Does not support integer divide.
// Cases:
// 4 / (x * 2) = 2 / x
// 4 / (2 * x) = 2 / x
// (x * 4) / 2 = x * 2
// (4 * x) / 2 = x * 2
// (x * y) / x = y
// (y * x) / x = y
FoldingRule MergeDivMulArithmetic() {
  return [](IRContext* context, Instruction* inst,
            const std::vector<const analysis::Constant*>& constants) {
    assert(inst->opcode() == SpvOpFDiv);
    analysis::DefUseManager* def_use_mgr = context->get_def_use_mgr();
    analysis::ConstantManager* const_mgr = context->get_constant_mgr();

    const analysis::Type* type =
        context->get_type_mgr()->GetType(inst->type_id());
    if (!inst->IsFloatingPointFoldingAllowed()) return false;

    uint32_t width = ElementWidth(type);
    if (width != 32 && width != 64) return false;

    uint32_t op_id = inst->GetSingleWordInOperand(0);
    Instruction* op_inst = def_use_mgr->GetDef(op_id);

    if (op_inst->opcode() == SpvOpFMul) {
      for (uint32_t i = 0; i < 2; i++) {
        if (op_inst->GetSingleWordInOperand(i) ==
            inst->GetSingleWordInOperand(1)) {
          inst->SetOpcode(SpvOpCopyObject);
          inst->SetInOperands({{SPV_OPERAND_TYPE_ID,
                                {op_inst->GetSingleWordInOperand(1 - i)}}});
          return true;
        }
      }
    }

    const analysis::Constant* const_input1 = ConstInput(constants);
    if (!const_input1 || HasZero(const_input1)) return false;
    Instruction* other_inst = NonConstInput(context, constants[0], inst);
    if (!other_inst->IsFloatingPointFoldingAllowed()) return false;

    bool first_is_variable = constants[0] == nullptr;
    if (other_inst->opcode() == SpvOpFMul) {
      std::vector<const analysis::Constant*> other_constants =
          const_mgr->GetOperandConstants(other_inst);
      const analysis::Constant* const_input2 = ConstInput(other_constants);
      if (!const_input2) return false;

      bool other_first_is_variable = other_constants[0] == nullptr;

      // This is an x / (*) case. Swap the inputs.
      if (first_is_variable) std::swap(const_input1, const_input2);
      uint32_t merged_id = PerformOperation(const_mgr, inst->opcode(),
                                            const_input1, const_input2);
      if (merged_id == 0) return false;

      uint32_t non_const_id = other_first_is_variable
                                  ? other_inst->GetSingleWordInOperand(0u)
                                  : other_inst->GetSingleWordInOperand(1u);

      uint32_t op1 = merged_id;
      uint32_t op2 = non_const_id;
      if (first_is_variable) std::swap(op1, op2);

      // Convert to multiply
      if (first_is_variable) inst->SetOpcode(other_inst->opcode());
      inst->SetInOperands(
          {{SPV_OPERAND_TYPE_ID, {op1}}, {SPV_OPERAND_TYPE_ID, {op2}}});
      return true;
    }

    return false;
  };
}

// Fold divides of a constant and a negation.
// Cases:
// (-x) / 2 = x / -2
// 2 / (-x) = -2 / x
FoldingRule MergeDivNegateArithmetic() {
  return [](IRContext* context, Instruction* inst,
            const std::vector<const analysis::Constant*>& constants) {
    assert(inst->opcode() == SpvOpFDiv);
    analysis::ConstantManager* const_mgr = context->get_constant_mgr();
    if (!inst->IsFloatingPointFoldingAllowed()) return false;

    const analysis::Constant* const_input1 = ConstInput(constants);
    if (!const_input1) return false;
    Instruction* other_inst = NonConstInput(context, constants[0], inst);
    if (!other_inst->IsFloatingPointFoldingAllowed()) return false;

    bool first_is_variable = constants[0] == nullptr;
    if (other_inst->opcode() == SpvOpFNegate) {
      uint32_t neg_id = NegateConstant(const_mgr, const_input1);

      if (first_is_variable) {
        inst->SetInOperands(
            {{SPV_OPERAND_TYPE_ID, {other_inst->GetSingleWordInOperand(0u)}},
             {SPV_OPERAND_TYPE_ID, {neg_id}}});
      } else {
        inst->SetInOperands(
            {{SPV_OPERAND_TYPE_ID, {neg_id}},
             {SPV_OPERAND_TYPE_ID, {other_inst->GetSingleWordInOperand(0u)}}});
      }
      return true;
    }

    return false;
  };
}

// Folds addition of a constant and a negation.
// Cases:
// (-x) + 2 = 2 - x
// 2 + (-x) = 2 - x
FoldingRule MergeAddNegateArithmetic() {
  return [](IRContext* context, Instruction* inst,
            const std::vector<const analysis::Constant*>& constants) {
    assert(inst->opcode() == SpvOpFAdd || inst->opcode() == SpvOpIAdd);
    const analysis::Type* type =
        context->get_type_mgr()->GetType(inst->type_id());
    bool uses_float = HasFloatingPoint(type);
    if (uses_float && !inst->IsFloatingPointFoldingAllowed()) return false;

    const analysis::Constant* const_input1 = ConstInput(constants);
    if (!const_input1) return false;
    Instruction* other_inst = NonConstInput(context, constants[0], inst);
    if (uses_float && !other_inst->IsFloatingPointFoldingAllowed())
      return false;

    if (other_inst->opcode() == SpvOpSNegate ||
        other_inst->opcode() == SpvOpFNegate) {
      inst->SetOpcode(HasFloatingPoint(type) ? SpvOpFSub : SpvOpISub);
      uint32_t const_id = constants[0] ? inst->GetSingleWordInOperand(0u)
                                       : inst->GetSingleWordInOperand(1u);
      inst->SetInOperands(
          {{SPV_OPERAND_TYPE_ID, {const_id}},
           {SPV_OPERAND_TYPE_ID, {other_inst->GetSingleWordInOperand(0u)}}});
      return true;
    }
    return false;
  };
}

// Folds subtraction of a constant and a negation.
// Cases:
// (-x) - 2 = -2 - x
// 2 - (-x) = x + 2
FoldingRule MergeSubNegateArithmetic() {
  return [](IRContext* context, Instruction* inst,
            const std::vector<const analysis::Constant*>& constants) {
    assert(inst->opcode() == SpvOpFSub || inst->opcode() == SpvOpISub);
    analysis::ConstantManager* const_mgr = context->get_constant_mgr();
    const analysis::Type* type =
        context->get_type_mgr()->GetType(inst->type_id());
    bool uses_float = HasFloatingPoint(type);
    if (uses_float && !inst->IsFloatingPointFoldingAllowed()) return false;

    uint32_t width = ElementWidth(type);
    if (width != 32 && width != 64) return false;

    const analysis::Constant* const_input1 = ConstInput(constants);
    if (!const_input1) return false;
    Instruction* other_inst = NonConstInput(context, constants[0], inst);
    if (uses_float && !other_inst->IsFloatingPointFoldingAllowed())
      return false;

    if (other_inst->opcode() == SpvOpSNegate ||
        other_inst->opcode() == SpvOpFNegate) {
      uint32_t op1 = 0;
      uint32_t op2 = 0;
      SpvOp opcode = inst->opcode();
      if (constants[0] != nullptr) {
        op1 = other_inst->GetSingleWordInOperand(0u);
        op2 = inst->GetSingleWordInOperand(0u);
        opcode = HasFloatingPoint(type) ? SpvOpFAdd : SpvOpIAdd;
      } else {
        op1 = NegateConstant(const_mgr, const_input1);
        op2 = other_inst->GetSingleWordInOperand(0u);
      }

      inst->SetOpcode(opcode);
      inst->SetInOperands(
          {{SPV_OPERAND_TYPE_ID, {op1}}, {SPV_OPERAND_TYPE_ID, {op2}}});
      return true;
    }
    return false;
  };
}

// Folds addition of an addition where each operation has a constant operand.
// Cases:
// (x + 2) + 2 = x + 4
// (2 + x) + 2 = x + 4
// 2 + (x + 2) = x + 4
// 2 + (2 + x) = x + 4
FoldingRule MergeAddAddArithmetic() {
  return [](IRContext* context, Instruction* inst,
            const std::vector<const analysis::Constant*>& constants) {
    assert(inst->opcode() == SpvOpFAdd || inst->opcode() == SpvOpIAdd);
    const analysis::Type* type =
        context->get_type_mgr()->GetType(inst->type_id());
    analysis::ConstantManager* const_mgr = context->get_constant_mgr();
    bool uses_float = HasFloatingPoint(type);
    if (uses_float && !inst->IsFloatingPointFoldingAllowed()) return false;

    uint32_t width = ElementWidth(type);
    if (width != 32 && width != 64) return false;

    const analysis::Constant* const_input1 = ConstInput(constants);
    if (!const_input1) return false;
    Instruction* other_inst = NonConstInput(context, constants[0], inst);
    if (uses_float && !other_inst->IsFloatingPointFoldingAllowed())
      return false;

    if (other_inst->opcode() == SpvOpFAdd ||
        other_inst->opcode() == SpvOpIAdd) {
      std::vector<const analysis::Constant*> other_constants =
          const_mgr->GetOperandConstants(other_inst);
      const analysis::Constant* const_input2 = ConstInput(other_constants);
      if (!const_input2) return false;

      Instruction* non_const_input =
          NonConstInput(context, other_constants[0], other_inst);
      uint32_t merged_id = PerformOperation(const_mgr, inst->opcode(),
                                            const_input1, const_input2);
      if (merged_id == 0) return false;

      inst->SetInOperands(
          {{SPV_OPERAND_TYPE_ID, {non_const_input->result_id()}},
           {SPV_OPERAND_TYPE_ID, {merged_id}}});
      return true;
    }
    return false;
  };
}

// Folds addition of a subtraction where each operation has a constant operand.
// Cases:
// (x - 2) + 2 = x + 0
// (2 - x) + 2 = 4 - x
// 2 + (x - 2) = x + 0
// 2 + (2 - x) = 4 - x
FoldingRule MergeAddSubArithmetic() {
  return [](IRContext* context, Instruction* inst,
            const std::vector<const analysis::Constant*>& constants) {
    assert(inst->opcode() == SpvOpFAdd || inst->opcode() == SpvOpIAdd);
    const analysis::Type* type =
        context->get_type_mgr()->GetType(inst->type_id());
    analysis::ConstantManager* const_mgr = context->get_constant_mgr();
    bool uses_float = HasFloatingPoint(type);
    if (uses_float && !inst->IsFloatingPointFoldingAllowed()) return false;

    uint32_t width = ElementWidth(type);
    if (width != 32 && width != 64) return false;

    const analysis::Constant* const_input1 = ConstInput(constants);
    if (!const_input1) return false;
    Instruction* other_inst = NonConstInput(context, constants[0], inst);
    if (uses_float && !other_inst->IsFloatingPointFoldingAllowed())
      return false;

    if (other_inst->opcode() == SpvOpFSub ||
        other_inst->opcode() == SpvOpISub) {
      std::vector<const analysis::Constant*> other_constants =
          const_mgr->GetOperandConstants(other_inst);
      const analysis::Constant* const_input2 = ConstInput(other_constants);
      if (!const_input2) return false;

      bool first_is_variable = other_constants[0] == nullptr;
      SpvOp op = inst->opcode();
      uint32_t op1 = 0;
      uint32_t op2 = 0;
      if (first_is_variable) {
        // Subtract constants. Non-constant operand is first.
        op1 = other_inst->GetSingleWordInOperand(0u);
        op2 = PerformOperation(const_mgr, other_inst->opcode(), const_input1,
                               const_input2);
      } else {
        // Add constants. Constant operand is first. Change the opcode.
        op1 = PerformOperation(const_mgr, inst->opcode(), const_input1,
                               const_input2);
        op2 = other_inst->GetSingleWordInOperand(1u);
        op = other_inst->opcode();
      }
      if (op1 == 0 || op2 == 0) return false;

      inst->SetOpcode(op);
      inst->SetInOperands(
          {{SPV_OPERAND_TYPE_ID, {op1}}, {SPV_OPERAND_TYPE_ID, {op2}}});
      return true;
    }
    return false;
  };
}

// Folds subtraction of an addition where each operand has a constant operand.
// Cases:
// (x + 2) - 2 = x + 0
// (2 + x) - 2 = x + 0
// 2 - (x + 2) = 0 - x
// 2 - (2 + x) = 0 - x
FoldingRule MergeSubAddArithmetic() {
  return [](IRContext* context, Instruction* inst,
            const std::vector<const analysis::Constant*>& constants) {
    assert(inst->opcode() == SpvOpFSub || inst->opcode() == SpvOpISub);
    const analysis::Type* type =
        context->get_type_mgr()->GetType(inst->type_id());
    analysis::ConstantManager* const_mgr = context->get_constant_mgr();
    bool uses_float = HasFloatingPoint(type);
    if (uses_float && !inst->IsFloatingPointFoldingAllowed()) return false;

    uint32_t width = ElementWidth(type);
    if (width != 32 && width != 64) return false;

    const analysis::Constant* const_input1 = ConstInput(constants);
    if (!const_input1) return false;
    Instruction* other_inst = NonConstInput(context, constants[0], inst);
    if (uses_float && !other_inst->IsFloatingPointFoldingAllowed())
      return false;

    if (other_inst->opcode() == SpvOpFAdd ||
        other_inst->opcode() == SpvOpIAdd) {
      std::vector<const analysis::Constant*> other_constants =
          const_mgr->GetOperandConstants(other_inst);
      const analysis::Constant* const_input2 = ConstInput(other_constants);
      if (!const_input2) return false;

      Instruction* non_const_input =
          NonConstInput(context, other_constants[0], other_inst);

      // If the first operand of the sub is not a constant, swap the constants
      // so the subtraction has the correct operands.
      if (constants[0] == nullptr) std::swap(const_input1, const_input2);
      // Subtract the constants.
      uint32_t merged_id = PerformOperation(const_mgr, inst->opcode(),
                                            const_input1, const_input2);
      SpvOp op = inst->opcode();
      uint32_t op1 = 0;
      uint32_t op2 = 0;
      if (constants[0] == nullptr) {
        // Non-constant operand is first. Change the opcode.
        op1 = non_const_input->result_id();
        op2 = merged_id;
        op = other_inst->opcode();
      } else {
        // Constant operand is first.
        op1 = merged_id;
        op2 = non_const_input->result_id();
      }
      if (op1 == 0 || op2 == 0) return false;

      inst->SetOpcode(op);
      inst->SetInOperands(
          {{SPV_OPERAND_TYPE_ID, {op1}}, {SPV_OPERAND_TYPE_ID, {op2}}});
      return true;
    }
    return false;
  };
}

// Folds subtraction of a subtraction where each operand has a constant operand.
// Cases:
// (x - 2) - 2 = x - 4
// (2 - x) - 2 = 0 - x
// 2 - (x - 2) = 4 - x
// 2 - (2 - x) = x + 0
FoldingRule MergeSubSubArithmetic() {
  return [](IRContext* context, Instruction* inst,
            const std::vector<const analysis::Constant*>& constants) {
    assert(inst->opcode() == SpvOpFSub || inst->opcode() == SpvOpISub);
    const analysis::Type* type =
        context->get_type_mgr()->GetType(inst->type_id());
    analysis::ConstantManager* const_mgr = context->get_constant_mgr();
    bool uses_float = HasFloatingPoint(type);
    if (uses_float && !inst->IsFloatingPointFoldingAllowed()) return false;

    uint32_t width = ElementWidth(type);
    if (width != 32 && width != 64) return false;

    const analysis::Constant* const_input1 = ConstInput(constants);
    if (!const_input1) return false;
    Instruction* other_inst = NonConstInput(context, constants[0], inst);
    if (uses_float && !other_inst->IsFloatingPointFoldingAllowed())
      return false;

    if (other_inst->opcode() == SpvOpFSub ||
        other_inst->opcode() == SpvOpISub) {
      std::vector<const analysis::Constant*> other_constants =
          const_mgr->GetOperandConstants(other_inst);
      const analysis::Constant* const_input2 = ConstInput(other_constants);
      if (!const_input2) return false;

      Instruction* non_const_input =
          NonConstInput(context, other_constants[0], other_inst);

      // Merge the constants.
      uint32_t merged_id = 0;
      SpvOp merge_op = inst->opcode();
      if (other_constants[0] == nullptr) {
        merge_op = uses_float ? SpvOpFAdd : SpvOpIAdd;
      } else if (constants[0] == nullptr) {
        std::swap(const_input1, const_input2);
      }
      merged_id =
          PerformOperation(const_mgr, merge_op, const_input1, const_input2);
      if (merged_id == 0) return false;

      SpvOp op = inst->opcode();
      if (constants[0] != nullptr && other_constants[0] != nullptr) {
        // Change the operation.
        op = uses_float ? SpvOpFAdd : SpvOpIAdd;
      }

      uint32_t op1 = 0;
      uint32_t op2 = 0;
      if ((constants[0] == nullptr) ^ (other_constants[0] == nullptr)) {
        op1 = merged_id;
        op2 = non_const_input->result_id();
      } else {
        op1 = non_const_input->result_id();
        op2 = merged_id;
      }

      inst->SetOpcode(op);
      inst->SetInOperands(
          {{SPV_OPERAND_TYPE_ID, {op1}}, {SPV_OPERAND_TYPE_ID, {op2}}});
      return true;
    }
    return false;
  };
}

// Helper function for MergeGenericAddSubArithmetic. If |addend| and
// subtrahend of |sub| is the same, merge to copy of minuend of |sub|.
bool MergeGenericAddendSub(uint32_t addend, uint32_t sub, Instruction* inst) {
  IRContext* context = inst->context();
  analysis::DefUseManager* def_use_mgr = context->get_def_use_mgr();
  Instruction* sub_inst = def_use_mgr->GetDef(sub);
  if (sub_inst->opcode() != SpvOpFSub && sub_inst->opcode() != SpvOpISub)
    return false;
  if (sub_inst->opcode() == SpvOpFSub &&
      !sub_inst->IsFloatingPointFoldingAllowed())
    return false;
  if (addend != sub_inst->GetSingleWordInOperand(1)) return false;
  inst->SetOpcode(SpvOpCopyObject);
  inst->SetInOperands(
      {{SPV_OPERAND_TYPE_ID, {sub_inst->GetSingleWordInOperand(0)}}});
  context->UpdateDefUse(inst);
  return true;
}

// Folds addition of a subtraction where the subtrahend is equal to the
// other addend. Return a copy of the minuend. Accepts generic (const and
// non-const) operands.
// Cases:
// (a - b) + b = a
// b + (a - b) = a
FoldingRule MergeGenericAddSubArithmetic() {
  return [](IRContext* context, Instruction* inst,
            const std::vector<const analysis::Constant*>&) {
    assert(inst->opcode() == SpvOpFAdd || inst->opcode() == SpvOpIAdd);
    const analysis::Type* type =
        context->get_type_mgr()->GetType(inst->type_id());
    bool uses_float = HasFloatingPoint(type);
    if (uses_float && !inst->IsFloatingPointFoldingAllowed()) return false;

    uint32_t width = ElementWidth(type);
    if (width != 32 && width != 64) return false;

    uint32_t add_op0 = inst->GetSingleWordInOperand(0);
    uint32_t add_op1 = inst->GetSingleWordInOperand(1);
    if (MergeGenericAddendSub(add_op0, add_op1, inst)) return true;
    return MergeGenericAddendSub(add_op1, add_op0, inst);
  };
}

// Helper function for FactorAddMuls. If |factor0_0| is the same as |factor1_0|,
// generate |factor0_0| * (|factor0_1| + |factor1_1|).
bool FactorAddMulsOpnds(uint32_t factor0_0, uint32_t factor0_1,
                        uint32_t factor1_0, uint32_t factor1_1,
                        Instruction* inst) {
  IRContext* context = inst->context();
  if (factor0_0 != factor1_0) return false;
  InstructionBuilder ir_builder(
      context, inst,
      IRContext::kAnalysisDefUse | IRContext::kAnalysisInstrToBlockMapping);
  Instruction* new_add_inst = ir_builder.AddBinaryOp(
      inst->type_id(), inst->opcode(), factor0_1, factor1_1);
  inst->SetOpcode(inst->opcode() == SpvOpFAdd ? SpvOpFMul : SpvOpIMul);
  inst->SetInOperands({{SPV_OPERAND_TYPE_ID, {factor0_0}},
                       {SPV_OPERAND_TYPE_ID, {new_add_inst->result_id()}}});
  context->UpdateDefUse(inst);
  return true;
}

// Perform the following factoring identity, handling all operand order
// combinations: (a * b) + (a * c) = a * (b + c)
FoldingRule FactorAddMuls() {
  return [](IRContext* context, Instruction* inst,
            const std::vector<const analysis::Constant*>&) {
    assert(inst->opcode() == SpvOpFAdd || inst->opcode() == SpvOpIAdd);
    const analysis::Type* type =
        context->get_type_mgr()->GetType(inst->type_id());
    bool uses_float = HasFloatingPoint(type);
    if (uses_float && !inst->IsFloatingPointFoldingAllowed()) return false;

    analysis::DefUseManager* def_use_mgr = context->get_def_use_mgr();
    uint32_t add_op0 = inst->GetSingleWordInOperand(0);
    Instruction* add_op0_inst = def_use_mgr->GetDef(add_op0);
    if (add_op0_inst->opcode() != SpvOpFMul &&
        add_op0_inst->opcode() != SpvOpIMul)
      return false;
    uint32_t add_op1 = inst->GetSingleWordInOperand(1);
    Instruction* add_op1_inst = def_use_mgr->GetDef(add_op1);
    if (add_op1_inst->opcode() != SpvOpFMul &&
        add_op1_inst->opcode() != SpvOpIMul)
      return false;

    // Only perform this optimization if both of the muls only have one use.
    // Otherwise this is a deoptimization in size and performance.
    if (def_use_mgr->NumUses(add_op0_inst) > 1) return false;
    if (def_use_mgr->NumUses(add_op1_inst) > 1) return false;

    if (add_op0_inst->opcode() == SpvOpFMul &&
        (!add_op0_inst->IsFloatingPointFoldingAllowed() ||
         !add_op1_inst->IsFloatingPointFoldingAllowed()))
      return false;

    for (int i = 0; i < 2; i++) {
      for (int j = 0; j < 2; j++) {
        // Check if operand i in add_op0_inst matches operand j in add_op1_inst.
        if (FactorAddMulsOpnds(add_op0_inst->GetSingleWordInOperand(i),
                               add_op0_inst->GetSingleWordInOperand(1 - i),
                               add_op1_inst->GetSingleWordInOperand(j),
                               add_op1_inst->GetSingleWordInOperand(1 - j),
                               inst))
          return true;
      }
    }
    return false;
  };
}

FoldingRule IntMultipleBy1() {
  return [](IRContext*, Instruction* inst,
            const std::vector<const analysis::Constant*>& constants) {
    assert(inst->opcode() == SpvOpIMul && "Wrong opcode.  Should be OpIMul.");
    for (uint32_t i = 0; i < 2; i++) {
      if (constants[i] == nullptr) {
        continue;
      }
      const analysis::IntConstant* int_constant = constants[i]->AsIntConstant();
      if (int_constant) {
        uint32_t width = ElementWidth(int_constant->type());
        if (width != 32 && width != 64) return false;
        bool is_one = (width == 32) ? int_constant->GetU32BitValue() == 1u
                                    : int_constant->GetU64BitValue() == 1ull;
        if (is_one) {
          inst->SetOpcode(SpvOpCopyObject);
          inst->SetInOperands(
              {{SPV_OPERAND_TYPE_ID, {inst->GetSingleWordInOperand(1 - i)}}});
          return true;
        }
      }
    }
    return false;
  };
}

// Returns the number of elements that the |index|th in operand in |inst|
// contributes to the result of |inst|.  |inst| must be an
// OpCompositeConstructInstruction.
uint32_t GetNumOfElementsContributedByOperand(IRContext* context,
                                              const Instruction* inst,
                                              uint32_t index) {
  assert(inst->opcode() == SpvOpCompositeConstruct);
  analysis::DefUseManager* def_use_mgr = context->get_def_use_mgr();
  analysis::TypeManager* type_mgr = context->get_type_mgr();

  analysis::Vector* result_type =
      type_mgr->GetType(inst->type_id())->AsVector();
  if (result_type == nullptr) {
    // If the result of the OpCompositeConstruct is not a vector then every
    // operands corresponds to a single element in the result.
    return 1;
  }

  // If the result type is a vector then the operands are either scalars or
  // vectors. If it is a scalar, then it corresponds to a single element.  If it
  // is a vector, then each element in the vector will be an element in the
  // result.
  uint32_t id = inst->GetSingleWordInOperand(index);
  Instruction* def = def_use_mgr->GetDef(id);
  analysis::Vector* type = type_mgr->GetType(def->type_id())->AsVector();
  if (type == nullptr) {
    return 1;
  }
  return type->element_count();
}

// Returns the in-operands for an OpCompositeExtract instruction that are needed
// to extract the |result_index|th element in the result of |inst| without using
// the result of |inst|. Returns the empty vector if |result_index| is
// out-of-bounds. |inst| must be an |OpCompositeConstruct| instruction.
std::vector<Operand> GetExtractOperandsForElementOfCompositeConstruct(
    IRContext* context, const Instruction* inst, uint32_t result_index) {
  assert(inst->opcode() == SpvOpCompositeConstruct);
  analysis::DefUseManager* def_use_mgr = context->get_def_use_mgr();
  analysis::TypeManager* type_mgr = context->get_type_mgr();

  analysis::Type* result_type = type_mgr->GetType(inst->type_id());
  if (result_type->AsVector() == nullptr) {
    uint32_t id = inst->GetSingleWordInOperand(result_index);
    return {Operand(SPV_OPERAND_TYPE_ID, {id})};
  }

  // If the result type is a vector, then vector operands are concatenated.
  uint32_t total_element_count = 0;
  for (uint32_t idx = 0; idx < inst->NumInOperands(); ++idx) {
    uint32_t element_count =
        GetNumOfElementsContributedByOperand(context, inst, idx);
    total_element_count += element_count;
    if (result_index < total_element_count) {
      std::vector<Operand> operands;
      uint32_t id = inst->GetSingleWordInOperand(idx);
      Instruction* operand_def = def_use_mgr->GetDef(id);
      analysis::Type* operand_type = type_mgr->GetType(operand_def->type_id());

      operands.push_back({SPV_OPERAND_TYPE_ID, {id}});
      if (operand_type->AsVector()) {
        uint32_t start_index_of_id = total_element_count - element_count;
        uint32_t index_into_id = result_index - start_index_of_id;
        operands.push_back({SPV_OPERAND_TYPE_LITERAL_INTEGER, {index_into_id}});
      }
      return operands;
    }
  }
  return {};
}

bool CompositeConstructFeedingExtract(
    IRContext* context, Instruction* inst,
    const std::vector<const analysis::Constant*>&) {
  // If the input to an OpCompositeExtract is an OpCompositeConstruct,
  // then we can simply use the appropriate element in the construction.
  assert(inst->opcode() == SpvOpCompositeExtract &&
         "Wrong opcode.  Should be OpCompositeExtract.");
  analysis::DefUseManager* def_use_mgr = context->get_def_use_mgr();

  // If there are no index operands, then this rule cannot do anything.
  if (inst->NumInOperands() <= 1) {
    return false;
  }

  uint32_t cid = inst->GetSingleWordInOperand(kExtractCompositeIdInIdx);
  Instruction* cinst = def_use_mgr->GetDef(cid);

  if (cinst->opcode() != SpvOpCompositeConstruct) {
    return false;
  }

<<<<<<< HEAD
// If the OpCompositeConstruct is simply putting back together elements that
// where extracted from the same source, we can simply reuse the source.
//
// This is a common code pattern because of the way that scalar replacement
// works.
bool CompositeExtractFeedingConstruct(
    IRContext* context, Instruction* inst,
    const std::vector<const analysis::Constant*>&) {
  assert(inst->opcode() == SpvOpCompositeConstruct &&
         "Wrong opcode.  Should be OpCompositeConstruct.");
  analysis::DefUseManager* def_use_mgr = context->get_def_use_mgr();
  uint32_t original_id = 0;

  if (inst->NumInOperands() == 0) {
    // The struct being constructed has no members.
    return false;
  }

  // Check each element to make sure they are:
  // - extractions
  // - extracting the same position they are inserting
  // - all extract from the same id.
  for (uint32_t i = 0; i < inst->NumInOperands(); ++i) {
    const uint32_t element_id = inst->GetSingleWordInOperand(i);
    Instruction* element_inst = def_use_mgr->GetDef(element_id);

=======
  uint32_t index_into_result = inst->GetSingleWordInOperand(1);
  std::vector<Operand> operands =
      GetExtractOperandsForElementOfCompositeConstruct(context, cinst,
                                                       index_into_result);

  if (operands.empty()) {
    return false;
  }

  // Add the remaining indices for extraction.
  for (uint32_t i = 2; i < inst->NumInOperands(); ++i) {
    operands.push_back(
        {SPV_OPERAND_TYPE_LITERAL_INTEGER, {inst->GetSingleWordInOperand(i)}});
  }

  if (operands.size() == 1) {
    // If there were no extra indices, then we have the final object.  No need
    // to extract any more.
    inst->SetOpcode(SpvOpCopyObject);
  }

  inst->SetInOperands(std::move(operands));
  return true;
}

// If the OpCompositeConstruct is simply putting back together elements that
// where extracted from the same source, we can simply reuse the source.
//
// This is a common code pattern because of the way that scalar replacement
// works.
bool CompositeExtractFeedingConstruct(
    IRContext* context, Instruction* inst,
    const std::vector<const analysis::Constant*>&) {
  assert(inst->opcode() == SpvOpCompositeConstruct &&
         "Wrong opcode.  Should be OpCompositeConstruct.");
  analysis::DefUseManager* def_use_mgr = context->get_def_use_mgr();
  uint32_t original_id = 0;

  if (inst->NumInOperands() == 0) {
    // The struct being constructed has no members.
    return false;
  }

  // Check each element to make sure they are:
  // - extractions
  // - extracting the same position they are inserting
  // - all extract from the same id.
  for (uint32_t i = 0; i < inst->NumInOperands(); ++i) {
    const uint32_t element_id = inst->GetSingleWordInOperand(i);
    Instruction* element_inst = def_use_mgr->GetDef(element_id);

>>>>>>> 6bbb88c8
    if (element_inst->opcode() != SpvOpCompositeExtract) {
      return false;
    }

    if (element_inst->NumInOperands() != 2) {
      return false;
    }

    if (element_inst->GetSingleWordInOperand(1) != i) {
      return false;
    }

    if (i == 0) {
      original_id =
          element_inst->GetSingleWordInOperand(kExtractCompositeIdInIdx);
    } else if (original_id !=
               element_inst->GetSingleWordInOperand(kExtractCompositeIdInIdx)) {
      return false;
    }
  }

  // The last check it to see that the object being extracted from is the
  // correct type.
  Instruction* original_inst = def_use_mgr->GetDef(original_id);
  if (original_inst->type_id() != inst->type_id()) {
    return false;
  }

  // Simplify by using the original object.
  inst->SetOpcode(SpvOpCopyObject);
  inst->SetInOperands({{SPV_OPERAND_TYPE_ID, {original_id}}});
  return true;
}

FoldingRule InsertFeedingExtract() {
  return [](IRContext* context, Instruction* inst,
            const std::vector<const analysis::Constant*>&) {
    assert(inst->opcode() == SpvOpCompositeExtract &&
           "Wrong opcode.  Should be OpCompositeExtract.");
    analysis::DefUseManager* def_use_mgr = context->get_def_use_mgr();
    uint32_t cid = inst->GetSingleWordInOperand(kExtractCompositeIdInIdx);
    Instruction* cinst = def_use_mgr->GetDef(cid);

    if (cinst->opcode() != SpvOpCompositeInsert) {
      return false;
    }

    // Find the first position where the list of insert and extract indicies
    // differ, if at all.
    uint32_t i;
    for (i = 1; i < inst->NumInOperands(); ++i) {
      if (i + 1 >= cinst->NumInOperands()) {
        break;
      }

      if (inst->GetSingleWordInOperand(i) !=
          cinst->GetSingleWordInOperand(i + 1)) {
        break;
      }
    }

    // We are extracting the element that was inserted.
    if (i == inst->NumInOperands() && i + 1 == cinst->NumInOperands()) {
      inst->SetOpcode(SpvOpCopyObject);
      inst->SetInOperands(
          {{SPV_OPERAND_TYPE_ID,
            {cinst->GetSingleWordInOperand(kInsertObjectIdInIdx)}}});
      return true;
    }

    // Extracting the value that was inserted along with values for the base
    // composite.  Cannot do anything.
    if (i == inst->NumInOperands()) {
      return false;
    }

    // Extracting an element of the value that was inserted.  Extract from
    // that value directly.
    if (i + 1 == cinst->NumInOperands()) {
      std::vector<Operand> operands;
      operands.push_back(
          {SPV_OPERAND_TYPE_ID,
           {cinst->GetSingleWordInOperand(kInsertObjectIdInIdx)}});
      for (; i < inst->NumInOperands(); ++i) {
        operands.push_back({SPV_OPERAND_TYPE_LITERAL_INTEGER,
                            {inst->GetSingleWordInOperand(i)}});
      }
      inst->SetInOperands(std::move(operands));
      return true;
    }

    // Extracting a value that is disjoint from the element being inserted.
    // Rewrite the extract to use the composite input to the insert.
    std::vector<Operand> operands;
    operands.push_back(
        {SPV_OPERAND_TYPE_ID,
         {cinst->GetSingleWordInOperand(kInsertCompositeIdInIdx)}});
    for (i = 1; i < inst->NumInOperands(); ++i) {
      operands.push_back({SPV_OPERAND_TYPE_LITERAL_INTEGER,
                          {inst->GetSingleWordInOperand(i)}});
    }
    inst->SetInOperands(std::move(operands));
    return true;
  };
}

// When a VectorShuffle is feeding an Extract, we can extract from one of the
// operands of the VectorShuffle.  We just need to adjust the index in the
// extract instruction.
FoldingRule VectorShuffleFeedingExtract() {
  return [](IRContext* context, Instruction* inst,
            const std::vector<const analysis::Constant*>&) {
    assert(inst->opcode() == SpvOpCompositeExtract &&
           "Wrong opcode.  Should be OpCompositeExtract.");
    analysis::DefUseManager* def_use_mgr = context->get_def_use_mgr();
    analysis::TypeManager* type_mgr = context->get_type_mgr();
    uint32_t cid = inst->GetSingleWordInOperand(kExtractCompositeIdInIdx);
    Instruction* cinst = def_use_mgr->GetDef(cid);

    if (cinst->opcode() != SpvOpVectorShuffle) {
      return false;
    }

    // Find the size of the first vector operand of the VectorShuffle
    Instruction* first_input =
        def_use_mgr->GetDef(cinst->GetSingleWordInOperand(0));
    analysis::Type* first_input_type =
        type_mgr->GetType(first_input->type_id());
    assert(first_input_type->AsVector() &&
           "Input to vector shuffle should be vectors.");
    uint32_t first_input_size = first_input_type->AsVector()->element_count();

    // Get index of the element the vector shuffle is placing in the position
    // being extracted.
    uint32_t new_index =
        cinst->GetSingleWordInOperand(2 + inst->GetSingleWordInOperand(1));

    // Extracting an undefined value so fold this extract into an undef.
    const uint32_t undef_literal_value = 0xffffffff;
    if (new_index == undef_literal_value) {
      inst->SetOpcode(SpvOpUndef);
      inst->SetInOperands({});
      return true;
    }

    // Get the id of the of the vector the elemtent comes from, and update the
    // index if needed.
    uint32_t new_vector = 0;
    if (new_index < first_input_size) {
      new_vector = cinst->GetSingleWordInOperand(0);
    } else {
      new_vector = cinst->GetSingleWordInOperand(1);
      new_index -= first_input_size;
    }

    // Update the extract instruction.
    inst->SetInOperand(kExtractCompositeIdInIdx, {new_vector});
    inst->SetInOperand(1, {new_index});
    return true;
  };
}

// When an FMix with is feeding an Extract that extracts an element whose
// corresponding |a| in the FMix is 0 or 1, we can extract from one of the
// operands of the FMix.
FoldingRule FMixFeedingExtract() {
  return [](IRContext* context, Instruction* inst,
            const std::vector<const analysis::Constant*>&) {
    assert(inst->opcode() == SpvOpCompositeExtract &&
           "Wrong opcode.  Should be OpCompositeExtract.");
    analysis::DefUseManager* def_use_mgr = context->get_def_use_mgr();
    analysis::ConstantManager* const_mgr = context->get_constant_mgr();

    uint32_t composite_id =
        inst->GetSingleWordInOperand(kExtractCompositeIdInIdx);
    Instruction* composite_inst = def_use_mgr->GetDef(composite_id);

    if (composite_inst->opcode() != SpvOpExtInst) {
      return false;
    }

    uint32_t inst_set_id =
        context->get_feature_mgr()->GetExtInstImportId_GLSLstd450();

    if (composite_inst->GetSingleWordInOperand(kExtInstSetIdInIdx) !=
            inst_set_id ||
        composite_inst->GetSingleWordInOperand(kExtInstInstructionInIdx) !=
            GLSLstd450FMix) {
      return false;
    }

    // Get the |a| for the FMix instruction.
    uint32_t a_id = composite_inst->GetSingleWordInOperand(kFMixAIdInIdx);
    std::unique_ptr<Instruction> a(inst->Clone(context));
    a->SetInOperand(kExtractCompositeIdInIdx, {a_id});
    context->get_instruction_folder().FoldInstruction(a.get());

    if (a->opcode() != SpvOpCopyObject) {
      return false;
    }

    const analysis::Constant* a_const =
        const_mgr->FindDeclaredConstant(a->GetSingleWordInOperand(0));

    if (!a_const) {
      return false;
    }

    bool use_x = false;

    assert(a_const->type()->AsFloat());
    double element_value = a_const->GetValueAsDouble();
    if (element_value == 0.0) {
      use_x = true;
    } else if (element_value == 1.0) {
      use_x = false;
    } else {
      return false;
    }

    // Get the id of the of the vector the element comes from.
    uint32_t new_vector = 0;
    if (use_x) {
      new_vector = composite_inst->GetSingleWordInOperand(kFMixXIdInIdx);
    } else {
      new_vector = composite_inst->GetSingleWordInOperand(kFMixYIdInIdx);
    }

    // Update the extract instruction.
    inst->SetInOperand(kExtractCompositeIdInIdx, {new_vector});
    return true;
  };
}

FoldingRule RedundantPhi() {
  // An OpPhi instruction where all values are the same or the result of the phi
  // itself, can be replaced by the value itself.
  return [](IRContext*, Instruction* inst,
            const std::vector<const analysis::Constant*>&) {
    assert(inst->opcode() == SpvOpPhi && "Wrong opcode.  Should be OpPhi.");

    uint32_t incoming_value = 0;

    for (uint32_t i = 0; i < inst->NumInOperands(); i += 2) {
      uint32_t op_id = inst->GetSingleWordInOperand(i);
      if (op_id == inst->result_id()) {
        continue;
      }

      if (incoming_value == 0) {
        incoming_value = op_id;
      } else if (op_id != incoming_value) {
        // Found two possible value.  Can't simplify.
        return false;
      }
    }

    if (incoming_value == 0) {
      // Code looks invalid.  Don't do anything.
      return false;
    }

    // We have a single incoming value.  Simplify using that value.
    inst->SetOpcode(SpvOpCopyObject);
    inst->SetInOperands({{SPV_OPERAND_TYPE_ID, {incoming_value}}});
    return true;
  };
}

FoldingRule BitCastScalarOrVector() {
  return [](IRContext* context, Instruction* inst,
            const std::vector<const analysis::Constant*>& constants) {
    assert(inst->opcode() == SpvOpBitcast && constants.size() == 1);
    if (constants[0] == nullptr) return false;

    const analysis::Type* type =
        context->get_type_mgr()->GetType(inst->type_id());
    if (HasFloatingPoint(type) && !inst->IsFloatingPointFoldingAllowed())
      return false;

    analysis::ConstantManager* const_mgr = context->get_constant_mgr();
    std::vector<uint32_t> words =
        GetWordsFromNumericScalarOrVectorConstant(const_mgr, constants[0]);
    if (words.size() == 0) return false;

    const analysis::Constant* bitcasted_constant =
        ConvertWordsToNumericScalarOrVectorConstant(const_mgr, words, type);
    if (!bitcasted_constant) return false;

    auto new_feeder_id =
        const_mgr->GetDefiningInstruction(bitcasted_constant, inst->type_id())
            ->result_id();
    inst->SetOpcode(SpvOpCopyObject);
    inst->SetInOperands({{SPV_OPERAND_TYPE_ID, {new_feeder_id}}});
    return true;
  };
}

FoldingRule RedundantSelect() {
  // An OpSelect instruction where both values are the same or the condition is
  // constant can be replaced by one of the values
  return [](IRContext*, Instruction* inst,
            const std::vector<const analysis::Constant*>& constants) {
    assert(inst->opcode() == SpvOpSelect &&
           "Wrong opcode.  Should be OpSelect.");
    assert(inst->NumInOperands() == 3);
    assert(constants.size() == 3);

    uint32_t true_id = inst->GetSingleWordInOperand(1);
    uint32_t false_id = inst->GetSingleWordInOperand(2);

    if (true_id == false_id) {
      // Both results are the same, condition doesn't matter
      inst->SetOpcode(SpvOpCopyObject);
      inst->SetInOperands({{SPV_OPERAND_TYPE_ID, {true_id}}});
      return true;
    } else if (constants[0]) {
      const analysis::Type* type = constants[0]->type();
      if (type->AsBool()) {
        // Scalar constant value, select the corresponding value.
        inst->SetOpcode(SpvOpCopyObject);
        if (constants[0]->AsNullConstant() ||
            !constants[0]->AsBoolConstant()->value()) {
          inst->SetInOperands({{SPV_OPERAND_TYPE_ID, {false_id}}});
        } else {
          inst->SetInOperands({{SPV_OPERAND_TYPE_ID, {true_id}}});
        }
        return true;
      } else {
        assert(type->AsVector());
        if (constants[0]->AsNullConstant()) {
          // All values come from false id.
          inst->SetOpcode(SpvOpCopyObject);
          inst->SetInOperands({{SPV_OPERAND_TYPE_ID, {false_id}}});
          return true;
        } else {
          // Convert to a vector shuffle.
          std::vector<Operand> ops;
          ops.push_back({SPV_OPERAND_TYPE_ID, {true_id}});
          ops.push_back({SPV_OPERAND_TYPE_ID, {false_id}});
          const analysis::VectorConstant* vector_const =
              constants[0]->AsVectorConstant();
          uint32_t size =
              static_cast<uint32_t>(vector_const->GetComponents().size());
          for (uint32_t i = 0; i != size; ++i) {
            const analysis::Constant* component =
                vector_const->GetComponents()[i];
            if (component->AsNullConstant() ||
                !component->AsBoolConstant()->value()) {
              // Selecting from the false vector which is the second input
              // vector to the shuffle. Offset the index by |size|.
              ops.push_back({SPV_OPERAND_TYPE_LITERAL_INTEGER, {i + size}});
            } else {
              // Selecting from true vector which is the first input vector to
              // the shuffle.
              ops.push_back({SPV_OPERAND_TYPE_LITERAL_INTEGER, {i}});
            }
          }

          inst->SetOpcode(SpvOpVectorShuffle);
          inst->SetInOperands(std::move(ops));
          return true;
        }
      }
    }

    return false;
  };
}

enum class FloatConstantKind { Unknown, Zero, One };

FloatConstantKind getFloatConstantKind(const analysis::Constant* constant) {
  if (constant == nullptr) {
    return FloatConstantKind::Unknown;
  }

  assert(HasFloatingPoint(constant->type()) && "Unexpected constant type");

  if (constant->AsNullConstant()) {
    return FloatConstantKind::Zero;
  } else if (const analysis::VectorConstant* vc =
                 constant->AsVectorConstant()) {
    const std::vector<const analysis::Constant*>& components =
        vc->GetComponents();
    assert(!components.empty());

    FloatConstantKind kind = getFloatConstantKind(components[0]);

    for (size_t i = 1; i < components.size(); ++i) {
      if (getFloatConstantKind(components[i]) != kind) {
        return FloatConstantKind::Unknown;
      }
    }

    return kind;
  } else if (const analysis::FloatConstant* fc = constant->AsFloatConstant()) {
    if (fc->IsZero()) return FloatConstantKind::Zero;

    uint32_t width = fc->type()->AsFloat()->width();
    if (width != 32 && width != 64) return FloatConstantKind::Unknown;

    double value = (width == 64) ? fc->GetDoubleValue() : fc->GetFloatValue();

    if (value == 0.0) {
      return FloatConstantKind::Zero;
    } else if (value == 1.0) {
      return FloatConstantKind::One;
    } else {
      return FloatConstantKind::Unknown;
    }
  } else {
    return FloatConstantKind::Unknown;
  }
}

FoldingRule RedundantFAdd() {
  return [](IRContext*, Instruction* inst,
            const std::vector<const analysis::Constant*>& constants) {
    assert(inst->opcode() == SpvOpFAdd && "Wrong opcode.  Should be OpFAdd.");
    assert(constants.size() == 2);

    if (!inst->IsFloatingPointFoldingAllowed()) {
      return false;
    }

    FloatConstantKind kind0 = getFloatConstantKind(constants[0]);
    FloatConstantKind kind1 = getFloatConstantKind(constants[1]);

    if (kind0 == FloatConstantKind::Zero || kind1 == FloatConstantKind::Zero) {
      inst->SetOpcode(SpvOpCopyObject);
      inst->SetInOperands({{SPV_OPERAND_TYPE_ID,
                            {inst->GetSingleWordInOperand(
                                kind0 == FloatConstantKind::Zero ? 1 : 0)}}});
      return true;
    }

    return false;
  };
}

FoldingRule RedundantFSub() {
  return [](IRContext*, Instruction* inst,
            const std::vector<const analysis::Constant*>& constants) {
    assert(inst->opcode() == SpvOpFSub && "Wrong opcode.  Should be OpFSub.");
    assert(constants.size() == 2);

    if (!inst->IsFloatingPointFoldingAllowed()) {
      return false;
    }

    FloatConstantKind kind0 = getFloatConstantKind(constants[0]);
    FloatConstantKind kind1 = getFloatConstantKind(constants[1]);

    if (kind0 == FloatConstantKind::Zero) {
      inst->SetOpcode(SpvOpFNegate);
      inst->SetInOperands(
          {{SPV_OPERAND_TYPE_ID, {inst->GetSingleWordInOperand(1)}}});
      return true;
    }

    if (kind1 == FloatConstantKind::Zero) {
      inst->SetOpcode(SpvOpCopyObject);
      inst->SetInOperands(
          {{SPV_OPERAND_TYPE_ID, {inst->GetSingleWordInOperand(0)}}});
      return true;
    }

    return false;
  };
}

FoldingRule RedundantFMul() {
  return [](IRContext*, Instruction* inst,
            const std::vector<const analysis::Constant*>& constants) {
    assert(inst->opcode() == SpvOpFMul && "Wrong opcode.  Should be OpFMul.");
    assert(constants.size() == 2);

    if (!inst->IsFloatingPointFoldingAllowed()) {
      return false;
    }

    FloatConstantKind kind0 = getFloatConstantKind(constants[0]);
    FloatConstantKind kind1 = getFloatConstantKind(constants[1]);

    if (kind0 == FloatConstantKind::Zero || kind1 == FloatConstantKind::Zero) {
      inst->SetOpcode(SpvOpCopyObject);
      inst->SetInOperands({{SPV_OPERAND_TYPE_ID,
                            {inst->GetSingleWordInOperand(
                                kind0 == FloatConstantKind::Zero ? 0 : 1)}}});
      return true;
    }

    if (kind0 == FloatConstantKind::One || kind1 == FloatConstantKind::One) {
      inst->SetOpcode(SpvOpCopyObject);
      inst->SetInOperands({{SPV_OPERAND_TYPE_ID,
                            {inst->GetSingleWordInOperand(
                                kind0 == FloatConstantKind::One ? 1 : 0)}}});
      return true;
    }

    return false;
  };
}

FoldingRule RedundantFDiv() {
  return [](IRContext*, Instruction* inst,
            const std::vector<const analysis::Constant*>& constants) {
    assert(inst->opcode() == SpvOpFDiv && "Wrong opcode.  Should be OpFDiv.");
    assert(constants.size() == 2);

    if (!inst->IsFloatingPointFoldingAllowed()) {
      return false;
    }

    FloatConstantKind kind0 = getFloatConstantKind(constants[0]);
    FloatConstantKind kind1 = getFloatConstantKind(constants[1]);

    if (kind0 == FloatConstantKind::Zero) {
      inst->SetOpcode(SpvOpCopyObject);
      inst->SetInOperands(
          {{SPV_OPERAND_TYPE_ID, {inst->GetSingleWordInOperand(0)}}});
      return true;
    }

    if (kind1 == FloatConstantKind::One) {
      inst->SetOpcode(SpvOpCopyObject);
      inst->SetInOperands(
          {{SPV_OPERAND_TYPE_ID, {inst->GetSingleWordInOperand(0)}}});
      return true;
    }

    return false;
  };
}

FoldingRule RedundantFMix() {
  return [](IRContext* context, Instruction* inst,
            const std::vector<const analysis::Constant*>& constants) {
    assert(inst->opcode() == SpvOpExtInst &&
           "Wrong opcode.  Should be OpExtInst.");

    if (!inst->IsFloatingPointFoldingAllowed()) {
      return false;
    }

    uint32_t instSetId =
        context->get_feature_mgr()->GetExtInstImportId_GLSLstd450();

    if (inst->GetSingleWordInOperand(kExtInstSetIdInIdx) == instSetId &&
        inst->GetSingleWordInOperand(kExtInstInstructionInIdx) ==
            GLSLstd450FMix) {
      assert(constants.size() == 5);

      FloatConstantKind kind4 = getFloatConstantKind(constants[4]);

      if (kind4 == FloatConstantKind::Zero || kind4 == FloatConstantKind::One) {
        inst->SetOpcode(SpvOpCopyObject);
        inst->SetInOperands(
            {{SPV_OPERAND_TYPE_ID,
              {inst->GetSingleWordInOperand(kind4 == FloatConstantKind::Zero
                                                ? kFMixXIdInIdx
                                                : kFMixYIdInIdx)}}});
        return true;
      }
    }

    return false;
  };
}

// This rule handles addition of zero for integers.
FoldingRule RedundantIAdd() {
  return [](IRContext* context, Instruction* inst,
            const std::vector<const analysis::Constant*>& constants) {
    assert(inst->opcode() == SpvOpIAdd && "Wrong opcode. Should be OpIAdd.");

    uint32_t operand = std::numeric_limits<uint32_t>::max();
    const analysis::Type* operand_type = nullptr;
    if (constants[0] && constants[0]->IsZero()) {
      operand = inst->GetSingleWordInOperand(1);
      operand_type = constants[0]->type();
    } else if (constants[1] && constants[1]->IsZero()) {
      operand = inst->GetSingleWordInOperand(0);
      operand_type = constants[1]->type();
    }

    if (operand != std::numeric_limits<uint32_t>::max()) {
      const analysis::Type* inst_type =
          context->get_type_mgr()->GetType(inst->type_id());
      if (inst_type->IsSame(operand_type)) {
        inst->SetOpcode(SpvOpCopyObject);
      } else {
        inst->SetOpcode(SpvOpBitcast);
      }
      inst->SetInOperands({{SPV_OPERAND_TYPE_ID, {operand}}});
      return true;
    }
    return false;
  };
}

// This rule look for a dot with a constant vector containing a single 1 and
// the rest 0s.  This is the same as doing an extract.
FoldingRule DotProductDoingExtract() {
  return [](IRContext* context, Instruction* inst,
            const std::vector<const analysis::Constant*>& constants) {
    assert(inst->opcode() == SpvOpDot && "Wrong opcode.  Should be OpDot.");

    analysis::ConstantManager* const_mgr = context->get_constant_mgr();

    if (!inst->IsFloatingPointFoldingAllowed()) {
      return false;
    }

    for (int i = 0; i < 2; ++i) {
      if (!constants[i]) {
        continue;
      }

      const analysis::Vector* vector_type = constants[i]->type()->AsVector();
      assert(vector_type && "Inputs to OpDot must be vectors.");
      const analysis::Float* element_type =
          vector_type->element_type()->AsFloat();
      assert(element_type && "Inputs to OpDot must be vectors of floats.");
      uint32_t element_width = element_type->width();
      if (element_width != 32 && element_width != 64) {
        return false;
      }

      std::vector<const analysis::Constant*> components;
      components = constants[i]->GetVectorComponents(const_mgr);

      const uint32_t kNotFound = std::numeric_limits<uint32_t>::max();

      uint32_t component_with_one = kNotFound;
      bool all_others_zero = true;
      for (uint32_t j = 0; j < components.size(); ++j) {
        const analysis::Constant* element = components[j];
        double value =
            (element_width == 32 ? element->GetFloat() : element->GetDouble());
        if (value == 0.0) {
          continue;
        } else if (value == 1.0) {
          if (component_with_one == kNotFound) {
            component_with_one = j;
          } else {
            component_with_one = kNotFound;
            break;
          }
        } else {
          all_others_zero = false;
          break;
        }
      }

      if (!all_others_zero || component_with_one == kNotFound) {
        continue;
      }

      std::vector<Operand> operands;
      operands.push_back(
          {SPV_OPERAND_TYPE_ID, {inst->GetSingleWordInOperand(1u - i)}});
      operands.push_back(
          {SPV_OPERAND_TYPE_LITERAL_INTEGER, {component_with_one}});

      inst->SetOpcode(SpvOpCompositeExtract);
      inst->SetInOperands(std::move(operands));
      return true;
    }
    return false;
  };
}

// If we are storing an undef, then we can remove the store.
//
// TODO: We can do something similar for OpImageWrite, but checking for volatile
// is complicated.  Waiting to see if it is needed.
FoldingRule StoringUndef() {
  return [](IRContext* context, Instruction* inst,
            const std::vector<const analysis::Constant*>&) {
    assert(inst->opcode() == SpvOpStore && "Wrong opcode.  Should be OpStore.");

    analysis::DefUseManager* def_use_mgr = context->get_def_use_mgr();

    // If this is a volatile store, the store cannot be removed.
    if (inst->NumInOperands() == 3) {
      if (inst->GetSingleWordInOperand(2) & SpvMemoryAccessVolatileMask) {
        return false;
      }
    }

    uint32_t object_id = inst->GetSingleWordInOperand(kStoreObjectInIdx);
    Instruction* object_inst = def_use_mgr->GetDef(object_id);
    if (object_inst->opcode() == SpvOpUndef) {
      inst->ToNop();
      return true;
    }
    return false;
  };
}

FoldingRule VectorShuffleFeedingShuffle() {
  return [](IRContext* context, Instruction* inst,
            const std::vector<const analysis::Constant*>&) {
    assert(inst->opcode() == SpvOpVectorShuffle &&
           "Wrong opcode.  Should be OpVectorShuffle.");

    analysis::DefUseManager* def_use_mgr = context->get_def_use_mgr();
    analysis::TypeManager* type_mgr = context->get_type_mgr();

    Instruction* feeding_shuffle_inst =
        def_use_mgr->GetDef(inst->GetSingleWordInOperand(0));
    analysis::Vector* op0_type =
        type_mgr->GetType(feeding_shuffle_inst->type_id())->AsVector();
    uint32_t op0_length = op0_type->element_count();

    bool feeder_is_op0 = true;
    if (feeding_shuffle_inst->opcode() != SpvOpVectorShuffle) {
      feeding_shuffle_inst =
          def_use_mgr->GetDef(inst->GetSingleWordInOperand(1));
      feeder_is_op0 = false;
    }

    if (feeding_shuffle_inst->opcode() != SpvOpVectorShuffle) {
      return false;
    }

    Instruction* feeder2 =
        def_use_mgr->GetDef(feeding_shuffle_inst->GetSingleWordInOperand(0));
    analysis::Vector* feeder_op0_type =
        type_mgr->GetType(feeder2->type_id())->AsVector();
    uint32_t feeder_op0_length = feeder_op0_type->element_count();

    uint32_t new_feeder_id = 0;
    std::vector<Operand> new_operands;
    new_operands.resize(
        2, {SPV_OPERAND_TYPE_ID, {0}});  // Place holders for vector operands.
    const uint32_t undef_literal = 0xffffffff;
    for (uint32_t op = 2; op < inst->NumInOperands(); ++op) {
      uint32_t component_index = inst->GetSingleWordInOperand(op);

      // Do not interpret the undefined value literal as coming from operand 1.
      if (component_index != undef_literal &&
          feeder_is_op0 == (component_index < op0_length)) {
        // This component comes from the feeding_shuffle_inst.  Update
        // |component_index| to be the index into the operand of the feeder.

        // Adjust component_index to get the index into the operands of the
        // feeding_shuffle_inst.
        if (component_index >= op0_length) {
          component_index -= op0_length;
        }
        component_index =
            feeding_shuffle_inst->GetSingleWordInOperand(component_index + 2);

        // Check if we are using a component from the first or second operand of
        // the feeding instruction.
        if (component_index < feeder_op0_length) {
          if (new_feeder_id == 0) {
            // First time through, save the id of the operand the element comes
            // from.
            new_feeder_id = feeding_shuffle_inst->GetSingleWordInOperand(0);
          } else if (new_feeder_id !=
                     feeding_shuffle_inst->GetSingleWordInOperand(0)) {
            // We need both elements of the feeding_shuffle_inst, so we cannot
            // fold.
            return false;
          }
        } else {
          if (new_feeder_id == 0) {
            // First time through, save the id of the operand the element comes
            // from.
            new_feeder_id = feeding_shuffle_inst->GetSingleWordInOperand(1);
          } else if (new_feeder_id !=
                     feeding_shuffle_inst->GetSingleWordInOperand(1)) {
            // We need both elements of the feeding_shuffle_inst, so we cannot
            // fold.
            return false;
          }
          component_index -= feeder_op0_length;
        }

        if (!feeder_is_op0) {
          component_index += op0_length;
        }
      }
      new_operands.push_back(
          {SPV_OPERAND_TYPE_LITERAL_INTEGER, {component_index}});
    }

    if (new_feeder_id == 0) {
      analysis::ConstantManager* const_mgr = context->get_constant_mgr();
      const analysis::Type* type =
          type_mgr->GetType(feeding_shuffle_inst->type_id());
      const analysis::Constant* null_const = const_mgr->GetConstant(type, {});
      new_feeder_id =
          const_mgr->GetDefiningInstruction(null_const, 0)->result_id();
    }

    if (feeder_is_op0) {
      // If the size of the first vector operand changed then the indices
      // referring to the second operand need to be adjusted.
      Instruction* new_feeder_inst = def_use_mgr->GetDef(new_feeder_id);
      analysis::Type* new_feeder_type =
          type_mgr->GetType(new_feeder_inst->type_id());
      uint32_t new_op0_size = new_feeder_type->AsVector()->element_count();
      int32_t adjustment = op0_length - new_op0_size;

      if (adjustment != 0) {
        for (uint32_t i = 2; i < new_operands.size(); i++) {
          if (inst->GetSingleWordInOperand(i) >= op0_length) {
            new_operands[i].words[0] -= adjustment;
          }
        }
      }

      new_operands[0].words[0] = new_feeder_id;
      new_operands[1] = inst->GetInOperand(1);
    } else {
      new_operands[1].words[0] = new_feeder_id;
      new_operands[0] = inst->GetInOperand(0);
    }

    inst->SetInOperands(std::move(new_operands));
    return true;
  };
}

// Removes duplicate ids from the interface list of an OpEntryPoint
// instruction.
FoldingRule RemoveRedundantOperands() {
  return [](IRContext*, Instruction* inst,
            const std::vector<const analysis::Constant*>&) {
    assert(inst->opcode() == SpvOpEntryPoint &&
           "Wrong opcode.  Should be OpEntryPoint.");
    bool has_redundant_operand = false;
    std::unordered_set<uint32_t> seen_operands;
    std::vector<Operand> new_operands;

    new_operands.emplace_back(inst->GetOperand(0));
    new_operands.emplace_back(inst->GetOperand(1));
    new_operands.emplace_back(inst->GetOperand(2));
    for (uint32_t i = 3; i < inst->NumOperands(); ++i) {
      if (seen_operands.insert(inst->GetSingleWordOperand(i)).second) {
        new_operands.emplace_back(inst->GetOperand(i));
      } else {
        has_redundant_operand = true;
      }
    }

    if (!has_redundant_operand) {
      return false;
    }

    inst->SetInOperands(std::move(new_operands));
    return true;
  };
}

// If an image instruction's operand is a constant, updates the image operand
// flag from Offset to ConstOffset.
FoldingRule UpdateImageOperands() {
  return [](IRContext*, Instruction* inst,
            const std::vector<const analysis::Constant*>& constants) {
    const auto opcode = inst->opcode();
    (void)opcode;
    assert((opcode == SpvOpImageSampleImplicitLod ||
            opcode == SpvOpImageSampleExplicitLod ||
            opcode == SpvOpImageSampleDrefImplicitLod ||
            opcode == SpvOpImageSampleDrefExplicitLod ||
            opcode == SpvOpImageSampleProjImplicitLod ||
            opcode == SpvOpImageSampleProjExplicitLod ||
            opcode == SpvOpImageSampleProjDrefImplicitLod ||
            opcode == SpvOpImageSampleProjDrefExplicitLod ||
            opcode == SpvOpImageFetch || opcode == SpvOpImageGather ||
            opcode == SpvOpImageDrefGather || opcode == SpvOpImageRead ||
            opcode == SpvOpImageWrite ||
            opcode == SpvOpImageSparseSampleImplicitLod ||
            opcode == SpvOpImageSparseSampleExplicitLod ||
            opcode == SpvOpImageSparseSampleDrefImplicitLod ||
            opcode == SpvOpImageSparseSampleDrefExplicitLod ||
            opcode == SpvOpImageSparseSampleProjImplicitLod ||
            opcode == SpvOpImageSparseSampleProjExplicitLod ||
            opcode == SpvOpImageSparseSampleProjDrefImplicitLod ||
            opcode == SpvOpImageSparseSampleProjDrefExplicitLod ||
            opcode == SpvOpImageSparseFetch ||
            opcode == SpvOpImageSparseGather ||
            opcode == SpvOpImageSparseDrefGather ||
            opcode == SpvOpImageSparseRead) &&
           "Wrong opcode.  Should be an image instruction.");

    int32_t operand_index = ImageOperandsMaskInOperandIndex(inst);
    if (operand_index >= 0) {
      auto image_operands = inst->GetSingleWordInOperand(operand_index);
      if (image_operands & SpvImageOperandsOffsetMask) {
        uint32_t offset_operand_index = operand_index + 1;
        if (image_operands & SpvImageOperandsBiasMask) offset_operand_index++;
        if (image_operands & SpvImageOperandsLodMask) offset_operand_index++;
        if (image_operands & SpvImageOperandsGradMask)
          offset_operand_index += 2;
        assert(((image_operands & SpvImageOperandsConstOffsetMask) == 0) &&
               "Offset and ConstOffset may not be used together");
        if (offset_operand_index < inst->NumOperands()) {
          if (constants[offset_operand_index]) {
            image_operands = image_operands | SpvImageOperandsConstOffsetMask;
            image_operands = image_operands & ~SpvImageOperandsOffsetMask;
            inst->SetInOperand(operand_index, {image_operands});
            return true;
          }
        }
      }
    }

    return false;
  };
}

}  // namespace

void FoldingRules::AddFoldingRules() {
  // Add all folding rules to the list for the opcodes to which they apply.
  // Note that the order in which rules are added to the list matters. If a rule
  // applies to the instruction, the rest of the rules will not be attempted.
  // Take that into consideration.
<<<<<<< HEAD
=======
  rules_[SpvOpBitcast].push_back(BitCastScalarOrVector());

>>>>>>> 6bbb88c8
  rules_[SpvOpCompositeConstruct].push_back(CompositeExtractFeedingConstruct);

  rules_[SpvOpCompositeExtract].push_back(InsertFeedingExtract());
  rules_[SpvOpCompositeExtract].push_back(CompositeConstructFeedingExtract);
  rules_[SpvOpCompositeExtract].push_back(VectorShuffleFeedingExtract());
  rules_[SpvOpCompositeExtract].push_back(FMixFeedingExtract());

  rules_[SpvOpDot].push_back(DotProductDoingExtract());

  rules_[SpvOpEntryPoint].push_back(RemoveRedundantOperands());

  rules_[SpvOpFAdd].push_back(RedundantFAdd());
  rules_[SpvOpFAdd].push_back(MergeAddNegateArithmetic());
  rules_[SpvOpFAdd].push_back(MergeAddAddArithmetic());
  rules_[SpvOpFAdd].push_back(MergeAddSubArithmetic());
  rules_[SpvOpFAdd].push_back(MergeGenericAddSubArithmetic());
  rules_[SpvOpFAdd].push_back(FactorAddMuls());

  rules_[SpvOpFDiv].push_back(RedundantFDiv());
  rules_[SpvOpFDiv].push_back(ReciprocalFDiv());
  rules_[SpvOpFDiv].push_back(MergeDivDivArithmetic());
  rules_[SpvOpFDiv].push_back(MergeDivMulArithmetic());
  rules_[SpvOpFDiv].push_back(MergeDivNegateArithmetic());

  rules_[SpvOpFMul].push_back(RedundantFMul());
  rules_[SpvOpFMul].push_back(MergeMulMulArithmetic());
  rules_[SpvOpFMul].push_back(MergeMulDivArithmetic());
  rules_[SpvOpFMul].push_back(MergeMulNegateArithmetic());

  rules_[SpvOpFNegate].push_back(MergeNegateArithmetic());
  rules_[SpvOpFNegate].push_back(MergeNegateAddSubArithmetic());
  rules_[SpvOpFNegate].push_back(MergeNegateMulDivArithmetic());

  rules_[SpvOpFSub].push_back(RedundantFSub());
  rules_[SpvOpFSub].push_back(MergeSubNegateArithmetic());
  rules_[SpvOpFSub].push_back(MergeSubAddArithmetic());
  rules_[SpvOpFSub].push_back(MergeSubSubArithmetic());

  rules_[SpvOpIAdd].push_back(RedundantIAdd());
  rules_[SpvOpIAdd].push_back(MergeAddNegateArithmetic());
  rules_[SpvOpIAdd].push_back(MergeAddAddArithmetic());
  rules_[SpvOpIAdd].push_back(MergeAddSubArithmetic());
  rules_[SpvOpIAdd].push_back(MergeGenericAddSubArithmetic());
  rules_[SpvOpIAdd].push_back(FactorAddMuls());

  rules_[SpvOpIMul].push_back(IntMultipleBy1());
  rules_[SpvOpIMul].push_back(MergeMulMulArithmetic());
  rules_[SpvOpIMul].push_back(MergeMulNegateArithmetic());

  rules_[SpvOpISub].push_back(MergeSubNegateArithmetic());
  rules_[SpvOpISub].push_back(MergeSubAddArithmetic());
  rules_[SpvOpISub].push_back(MergeSubSubArithmetic());

  rules_[SpvOpPhi].push_back(RedundantPhi());

  rules_[SpvOpSNegate].push_back(MergeNegateArithmetic());
  rules_[SpvOpSNegate].push_back(MergeNegateMulDivArithmetic());
  rules_[SpvOpSNegate].push_back(MergeNegateAddSubArithmetic());

  rules_[SpvOpSelect].push_back(RedundantSelect());

  rules_[SpvOpStore].push_back(StoringUndef());

  rules_[SpvOpVectorShuffle].push_back(VectorShuffleFeedingShuffle());

  rules_[SpvOpImageSampleImplicitLod].push_back(UpdateImageOperands());
  rules_[SpvOpImageSampleExplicitLod].push_back(UpdateImageOperands());
  rules_[SpvOpImageSampleDrefImplicitLod].push_back(UpdateImageOperands());
  rules_[SpvOpImageSampleDrefExplicitLod].push_back(UpdateImageOperands());
  rules_[SpvOpImageSampleProjImplicitLod].push_back(UpdateImageOperands());
  rules_[SpvOpImageSampleProjExplicitLod].push_back(UpdateImageOperands());
  rules_[SpvOpImageSampleProjDrefImplicitLod].push_back(UpdateImageOperands());
  rules_[SpvOpImageSampleProjDrefExplicitLod].push_back(UpdateImageOperands());
  rules_[SpvOpImageFetch].push_back(UpdateImageOperands());
  rules_[SpvOpImageGather].push_back(UpdateImageOperands());
  rules_[SpvOpImageDrefGather].push_back(UpdateImageOperands());
  rules_[SpvOpImageRead].push_back(UpdateImageOperands());
  rules_[SpvOpImageWrite].push_back(UpdateImageOperands());
  rules_[SpvOpImageSparseSampleImplicitLod].push_back(UpdateImageOperands());
  rules_[SpvOpImageSparseSampleExplicitLod].push_back(UpdateImageOperands());
  rules_[SpvOpImageSparseSampleDrefImplicitLod].push_back(
      UpdateImageOperands());
  rules_[SpvOpImageSparseSampleDrefExplicitLod].push_back(
      UpdateImageOperands());
  rules_[SpvOpImageSparseSampleProjImplicitLod].push_back(
      UpdateImageOperands());
  rules_[SpvOpImageSparseSampleProjExplicitLod].push_back(
      UpdateImageOperands());
  rules_[SpvOpImageSparseSampleProjDrefImplicitLod].push_back(
      UpdateImageOperands());
  rules_[SpvOpImageSparseSampleProjDrefExplicitLod].push_back(
      UpdateImageOperands());
  rules_[SpvOpImageSparseFetch].push_back(UpdateImageOperands());
  rules_[SpvOpImageSparseGather].push_back(UpdateImageOperands());
  rules_[SpvOpImageSparseDrefGather].push_back(UpdateImageOperands());
  rules_[SpvOpImageSparseRead].push_back(UpdateImageOperands());

  FeatureManager* feature_manager = context_->get_feature_mgr();
  // Add rules for GLSLstd450
  uint32_t ext_inst_glslstd450_id =
      feature_manager->GetExtInstImportId_GLSLstd450();
  if (ext_inst_glslstd450_id != 0) {
    ext_rules_[{ext_inst_glslstd450_id, GLSLstd450FMix}].push_back(
        RedundantFMix());
  }
}
}  // namespace opt
}  // namespace spvtools<|MERGE_RESOLUTION|>--- conflicted
+++ resolved
@@ -1548,7 +1548,31 @@
     return false;
   }
 
-<<<<<<< HEAD
+  uint32_t index_into_result = inst->GetSingleWordInOperand(1);
+  std::vector<Operand> operands =
+      GetExtractOperandsForElementOfCompositeConstruct(context, cinst,
+                                                       index_into_result);
+
+  if (operands.empty()) {
+    return false;
+  }
+
+  // Add the remaining indices for extraction.
+  for (uint32_t i = 2; i < inst->NumInOperands(); ++i) {
+    operands.push_back(
+        {SPV_OPERAND_TYPE_LITERAL_INTEGER, {inst->GetSingleWordInOperand(i)}});
+  }
+
+  if (operands.size() == 1) {
+    // If there were no extra indices, then we have the final object.  No need
+    // to extract any more.
+    inst->SetOpcode(SpvOpCopyObject);
+  }
+
+  inst->SetInOperands(std::move(operands));
+  return true;
+}
+
 // If the OpCompositeConstruct is simply putting back together elements that
 // where extracted from the same source, we can simply reuse the source.
 //
@@ -1575,59 +1599,6 @@
     const uint32_t element_id = inst->GetSingleWordInOperand(i);
     Instruction* element_inst = def_use_mgr->GetDef(element_id);
 
-=======
-  uint32_t index_into_result = inst->GetSingleWordInOperand(1);
-  std::vector<Operand> operands =
-      GetExtractOperandsForElementOfCompositeConstruct(context, cinst,
-                                                       index_into_result);
-
-  if (operands.empty()) {
-    return false;
-  }
-
-  // Add the remaining indices for extraction.
-  for (uint32_t i = 2; i < inst->NumInOperands(); ++i) {
-    operands.push_back(
-        {SPV_OPERAND_TYPE_LITERAL_INTEGER, {inst->GetSingleWordInOperand(i)}});
-  }
-
-  if (operands.size() == 1) {
-    // If there were no extra indices, then we have the final object.  No need
-    // to extract any more.
-    inst->SetOpcode(SpvOpCopyObject);
-  }
-
-  inst->SetInOperands(std::move(operands));
-  return true;
-}
-
-// If the OpCompositeConstruct is simply putting back together elements that
-// where extracted from the same source, we can simply reuse the source.
-//
-// This is a common code pattern because of the way that scalar replacement
-// works.
-bool CompositeExtractFeedingConstruct(
-    IRContext* context, Instruction* inst,
-    const std::vector<const analysis::Constant*>&) {
-  assert(inst->opcode() == SpvOpCompositeConstruct &&
-         "Wrong opcode.  Should be OpCompositeConstruct.");
-  analysis::DefUseManager* def_use_mgr = context->get_def_use_mgr();
-  uint32_t original_id = 0;
-
-  if (inst->NumInOperands() == 0) {
-    // The struct being constructed has no members.
-    return false;
-  }
-
-  // Check each element to make sure they are:
-  // - extractions
-  // - extracting the same position they are inserting
-  // - all extract from the same id.
-  for (uint32_t i = 0; i < inst->NumInOperands(); ++i) {
-    const uint32_t element_id = inst->GetSingleWordInOperand(i);
-    Instruction* element_inst = def_use_mgr->GetDef(element_id);
-
->>>>>>> 6bbb88c8
     if (element_inst->opcode() != SpvOpCompositeExtract) {
       return false;
     }
@@ -2553,11 +2524,8 @@
   // Note that the order in which rules are added to the list matters. If a rule
   // applies to the instruction, the rest of the rules will not be attempted.
   // Take that into consideration.
-<<<<<<< HEAD
-=======
   rules_[SpvOpBitcast].push_back(BitCastScalarOrVector());
 
->>>>>>> 6bbb88c8
   rules_[SpvOpCompositeConstruct].push_back(CompositeExtractFeedingConstruct);
 
   rules_[SpvOpCompositeExtract].push_back(InsertFeedingExtract());
