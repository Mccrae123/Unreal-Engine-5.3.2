--- conflicted
+++ resolved
@@ -550,11 +550,7 @@
 ConstantFoldingRule FoldFMul() { return FoldFPBinaryOp(FOLD_FPARITH_OP(*)); }
 
 // Returns the constant that results from evaluating |numerator| / 0.0.  Returns
-<<<<<<< HEAD
-// |nullptr| if the result could not be evalutated.
-=======
 // |nullptr| if the result could not be evaluated.
->>>>>>> d731a049
 const analysis::Constant* FoldFPScalarDivideByZero(
     const analysis::Type* result_type, const analysis::Constant* numerator,
     analysis::ConstantManager* const_mgr) {
