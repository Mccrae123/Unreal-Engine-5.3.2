// Copyright (c) 2018 Google LLC.
//
// Licensed under the Apache License, Version 2.0 (the "License");
// you may not use this file except in compliance with the License.
// You may obtain a copy of the License at
//
//     http://www.apache.org/licenses/LICENSE-2.0
//
// Unless required by applicable law or agreed to in writing, software
// distributed under the License is distributed on an "AS IS" BASIS,
// WITHOUT WARRANTIES OR CONDITIONS OF ANY KIND, either express or implied.
// See the License for the specific language governing permissions and
// limitations under the License.

// Ensures type declarations are unique unless allowed by the specification.

#include "source/opcode.h"
#include "source/spirv_target_env.h"
#include "source/val/instruction.h"
#include "source/val/validate.h"
#include "source/val/validation_state.h"
#include "spirv/unified1/spirv.h"

namespace spvtools {
namespace val {
namespace {

// Returns, as an int64_t, the literal value from an OpConstant or the
// default value of an OpSpecConstant, assuming it is an integral type.
// For signed integers, relies the rule that literal value is sign extended
// to fill out to word granularity.  Assumes that the constant value
// has
int64_t ConstantLiteralAsInt64(uint32_t width,
                               const std::vector<uint32_t>& const_words) {
  const uint32_t lo_word = const_words[3];
  if (width <= 32) return int32_t(lo_word);
  assert(width <= 64);
  assert(const_words.size() > 4);
  const uint32_t hi_word = const_words[4];  // Must exist, per spec.
  return static_cast<int64_t>(uint64_t(lo_word) | uint64_t(hi_word) << 32);
<<<<<<< HEAD
}

// Returns, as an uint64_t, the literal value from an OpConstant or the
// default value of an OpSpecConstant, assuming it is an integral type.
// For signed integers, relies the rule that literal value is sign extended
// to fill out to word granularity.  Assumes that the constant value
// has
int64_t ConstantLiteralAsUint64(uint32_t width,
                                const std::vector<uint32_t>& const_words) {
  const uint32_t lo_word = const_words[3];
  if (width <= 32) return lo_word;
  assert(width <= 64);
  assert(const_words.size() > 4);
  const uint32_t hi_word = const_words[4];  // Must exist, per spec.
  return (uint64_t(lo_word) | uint64_t(hi_word) << 32);
=======
>>>>>>> 6bbb88c8
}

// Validates that type declarations are unique, unless multiple declarations
// of the same data type are allowed by the specification.
// (see section 2.8 Types and Variables)
// Doesn't do anything if SPV_VAL_ignore_type_decl_unique was declared in the
// module.
spv_result_t ValidateUniqueness(ValidationState_t& _, const Instruction* inst) {
  if (_.HasExtension(Extension::kSPV_VALIDATOR_ignore_type_decl_unique))
    return SPV_SUCCESS;

  const auto opcode = inst->opcode();
  if (opcode != SpvOpTypeArray && opcode != SpvOpTypeRuntimeArray &&
      opcode != SpvOpTypeStruct && opcode != SpvOpTypePointer &&
      !_.RegisterUniqueTypeDeclaration(inst)) {
    return _.diag(SPV_ERROR_INVALID_DATA, inst)
           << "Duplicate non-aggregate type declarations are not allowed. "
              "Opcode: "
           << spvOpcodeString(opcode) << " id: " << inst->id();
  }

  return SPV_SUCCESS;
}

spv_result_t ValidateTypeInt(ValidationState_t& _, const Instruction* inst) {
  // Validates that the number of bits specified for an Int type is valid.
  // Scalar integer types can be parameterized only with 32-bits.
  // Int8, Int16, and Int64 capabilities allow using 8-bit, 16-bit, and 64-bit
  // integers, respectively.
  auto num_bits = inst->GetOperandAs<const uint32_t>(1);
  if (num_bits != 32) {
    if (num_bits == 8) {
      if (_.features().declare_int8_type) {
        return SPV_SUCCESS;
      }
      return _.diag(SPV_ERROR_INVALID_DATA, inst)
             << "Using an 8-bit integer type requires the Int8 capability,"
                " or an extension that explicitly enables 8-bit integers.";
    } else if (num_bits == 16) {
      if (_.features().declare_int16_type) {
        return SPV_SUCCESS;
      }
      return _.diag(SPV_ERROR_INVALID_DATA, inst)
             << "Using a 16-bit integer type requires the Int16 capability,"
                " or an extension that explicitly enables 16-bit integers.";
    } else if (num_bits == 64) {
      if (_.HasCapability(SpvCapabilityInt64)) {
        return SPV_SUCCESS;
      }
      return _.diag(SPV_ERROR_INVALID_DATA, inst)
             << "Using a 64-bit integer type requires the Int64 capability.";
    } else {
      return _.diag(SPV_ERROR_INVALID_DATA, inst)
             << "Invalid number of bits (" << num_bits
             << ") used for OpTypeInt.";
    }
  }

  const auto signedness_index = 2;
  const auto signedness = inst->GetOperandAs<uint32_t>(signedness_index);
  if (signedness != 0 && signedness != 1) {
    return _.diag(SPV_ERROR_INVALID_VALUE, inst)
           << "OpTypeInt has invalid signedness:";
  }

  // SPIR-V Spec 2.16.3: Validation Rules for Kernel Capabilities: The
  // Signedness in OpTypeInt must always be 0.
  if (SpvOpTypeInt == inst->opcode() && _.HasCapability(SpvCapabilityKernel) &&
      inst->GetOperandAs<uint32_t>(2) != 0u) {
    return _.diag(SPV_ERROR_INVALID_BINARY, inst)
           << "The Signedness in OpTypeInt "
              "must always be 0 when Kernel "
              "capability is used.";
  }

  return SPV_SUCCESS;
}

spv_result_t ValidateTypeFloat(ValidationState_t& _, const Instruction* inst) {
  // Validates that the number of bits specified for an Int type is valid.
  // Scalar integer types can be parameterized only with 32-bits.
  // Int8, Int16, and Int64 capabilities allow using 8-bit, 16-bit, and 64-bit
  // integers, respectively.
  auto num_bits = inst->GetOperandAs<const uint32_t>(1);
  if (num_bits == 32) {
    return SPV_SUCCESS;
  }
  if (num_bits == 16) {
    if (_.features().declare_float16_type) {
      return SPV_SUCCESS;
    }
    return _.diag(SPV_ERROR_INVALID_DATA, inst)
           << "Using a 16-bit floating point "
           << "type requires the Float16 or Float16Buffer capability,"
              " or an extension that explicitly enables 16-bit floating point.";
  }
  if (num_bits == 64) {
    if (_.HasCapability(SpvCapabilityFloat64)) {
      return SPV_SUCCESS;
    }
    return _.diag(SPV_ERROR_INVALID_DATA, inst)
           << "Using a 64-bit floating point "
           << "type requires the Float64 capability.";
  }
  return _.diag(SPV_ERROR_INVALID_DATA, inst)
         << "Invalid number of bits (" << num_bits << ") used for OpTypeFloat.";
}

spv_result_t ValidateTypeVector(ValidationState_t& _, const Instruction* inst) {
  const auto component_index = 1;
  const auto component_id = inst->GetOperandAs<uint32_t>(component_index);
  const auto component_type = _.FindDef(component_id);
  if (!component_type || !spvOpcodeIsScalarType(component_type->opcode())) {
    return _.diag(SPV_ERROR_INVALID_ID, inst)
           << "OpTypeVector Component Type <id> '" << _.getIdName(component_id)
           << "' is not a scalar type.";
  }

  // Validates that the number of components in the vector is valid.
  // Vector types can only be parameterized as having 2, 3, or 4 components.
  // If the Vector16 capability is added, 8 and 16 components are also allowed.
  auto num_components = inst->GetOperandAs<const uint32_t>(2);
  if (num_components == 2 || num_components == 3 || num_components == 4) {
    return SPV_SUCCESS;
  } else if (num_components == 8 || num_components == 16) {
    if (_.HasCapability(SpvCapabilityVector16)) {
      return SPV_SUCCESS;
    }
    return _.diag(SPV_ERROR_INVALID_DATA, inst)
           << "Having " << num_components << " components for "
           << spvOpcodeString(inst->opcode())
           << " requires the Vector16 capability";
  } else {
    return _.diag(SPV_ERROR_INVALID_DATA, inst)
           << "Illegal number of components (" << num_components << ") for "
           << spvOpcodeString(inst->opcode());
  }

  return SPV_SUCCESS;
}

spv_result_t ValidateTypeMatrix(ValidationState_t& _, const Instruction* inst) {
  const auto column_type_index = 1;
  const auto column_type_id = inst->GetOperandAs<uint32_t>(column_type_index);
  const auto column_type = _.FindDef(column_type_id);
  if (!column_type || SpvOpTypeVector != column_type->opcode()) {
    return _.diag(SPV_ERROR_INVALID_ID, inst)
           << "Columns in a matrix must be of type vector.";
  }

  // Trace back once more to find out the type of components in the vector.
  // Operand 1 is the <id> of the type of data in the vector.
  const auto comp_type_id = column_type->GetOperandAs<uint32_t>(1);
  auto comp_type_instruction = _.FindDef(comp_type_id);
  if (comp_type_instruction->opcode() != SpvOpTypeFloat) {
    return _.diag(SPV_ERROR_INVALID_DATA, inst) << "Matrix types can only be "
                                                   "parameterized with "
                                                   "floating-point types.";
  }

  // Validates that the matrix has 2,3, or 4 columns.
  auto num_cols = inst->GetOperandAs<const uint32_t>(2);
  if (num_cols != 2 && num_cols != 3 && num_cols != 4) {
    return _.diag(SPV_ERROR_INVALID_DATA, inst) << "Matrix types can only be "
                                                   "parameterized as having "
                                                   "only 2, 3, or 4 columns.";
  }

  return SPV_SUCCESS;
}

spv_result_t ValidateTypeArray(ValidationState_t& _, const Instruction* inst) {
  const auto element_type_index = 1;
  const auto element_type_id = inst->GetOperandAs<uint32_t>(element_type_index);
  const auto element_type = _.FindDef(element_type_id);
  if (!element_type || !spvOpcodeGeneratesType(element_type->opcode())) {
    return _.diag(SPV_ERROR_INVALID_ID, inst)
           << "OpTypeArray Element Type <id> '" << _.getIdName(element_type_id)
           << "' is not a type.";
  }

  if (element_type->opcode() == SpvOpTypeVoid) {
    return _.diag(SPV_ERROR_INVALID_ID, inst)
           << "OpTypeArray Element Type <id> '" << _.getIdName(element_type_id)
           << "' is a void type.";
  }

  if (spvIsVulkanEnv(_.context()->target_env) &&
      element_type->opcode() == SpvOpTypeRuntimeArray) {
    return _.diag(SPV_ERROR_INVALID_ID, inst)
           << "OpTypeArray Element Type <id> '" << _.getIdName(element_type_id)
           << "' is not valid in "
           << spvLogStringForEnv(_.context()->target_env) << " environments.";
  }

  const auto length_index = 2;
  const auto length_id = inst->GetOperandAs<uint32_t>(length_index);
  const auto length = _.FindDef(length_id);
  if (!length || !spvOpcodeIsConstant(length->opcode())) {
    return _.diag(SPV_ERROR_INVALID_ID, inst)
           << "OpTypeArray Length <id> '" << _.getIdName(length_id)
           << "' is not a scalar constant type.";
  }

  // NOTE: Check the initialiser value of the constant
  const auto const_inst = length->words();
  const auto const_result_type_index = 1;
  const auto const_result_type = _.FindDef(const_inst[const_result_type_index]);
  if (!const_result_type || SpvOpTypeInt != const_result_type->opcode()) {
    return _.diag(SPV_ERROR_INVALID_ID, inst)
           << "OpTypeArray Length <id> '" << _.getIdName(length_id)
           << "' is not a constant integer type.";
  }

  switch (length->opcode()) {
    case SpvOpSpecConstant:
    case SpvOpConstant: {
      auto& type_words = const_result_type->words();
      const bool is_signed = type_words[3] > 0;
      const uint32_t width = type_words[2];
      const int64_t ivalue = ConstantLiteralAsInt64(width, length->words());
      if (ivalue == 0 || (ivalue < 0 && is_signed)) {
        return _.diag(SPV_ERROR_INVALID_ID, inst)
               << "OpTypeArray Length <id> '" << _.getIdName(length_id)
               << "' default value must be at least 1: found " << ivalue;
      }
<<<<<<< HEAD
      if (spvIsWebGPUEnv(_.context()->target_env)) {
        // WebGPU has maximum integer width of 32 bits, and max array size
        // is one more than the max signed integer representation.
        const uint64_t max_permitted = (uint64_t(1) << 31);
        const uint64_t uvalue = ConstantLiteralAsUint64(width, length->words());
        if (uvalue > max_permitted) {
          return _.diag(SPV_ERROR_INVALID_ID, inst)
                 << "OpTypeArray Length <id> '" << _.getIdName(length_id)
                 << "' size exceeds max value " << max_permitted
                 << " permitted by WebGPU: got " << uvalue;
        }
      }
=======
>>>>>>> 6bbb88c8
    } break;
    case SpvOpConstantNull:
      return _.diag(SPV_ERROR_INVALID_ID, inst)
             << "OpTypeArray Length <id> '" << _.getIdName(length_id)
             << "' default value must be at least 1.";
    case SpvOpSpecConstantOp:
      // Assume it's OK, rather than try to evaluate the operation.
      break;
    default:
      assert(0 && "bug in spvOpcodeIsConstant() or result type isn't int");
  }
  return SPV_SUCCESS;
}

spv_result_t ValidateTypeRuntimeArray(ValidationState_t& _,
                                      const Instruction* inst) {
  const auto element_type_index = 1;
  const auto element_id = inst->GetOperandAs<uint32_t>(element_type_index);
  const auto element_type = _.FindDef(element_id);
  if (!element_type || !spvOpcodeGeneratesType(element_type->opcode())) {
    return _.diag(SPV_ERROR_INVALID_ID, inst)
           << "OpTypeRuntimeArray Element Type <id> '"
           << _.getIdName(element_id) << "' is not a type.";
  }

  if (element_type->opcode() == SpvOpTypeVoid) {
    return _.diag(SPV_ERROR_INVALID_ID, inst)
           << "OpTypeRuntimeArray Element Type <id> '"
           << _.getIdName(element_id) << "' is a void type.";
  }

  if (spvIsVulkanEnv(_.context()->target_env) &&
      element_type->opcode() == SpvOpTypeRuntimeArray) {
    return _.diag(SPV_ERROR_INVALID_ID, inst)
           << "OpTypeRuntimeArray Element Type <id> '"
           << _.getIdName(element_id) << "' is not valid in "
           << spvLogStringForEnv(_.context()->target_env) << " environments.";
  }

  return SPV_SUCCESS;
}

bool ContainsOpaqueType(ValidationState_t& _, const Instruction* str) {
  const size_t elem_type_index = 1;
  uint32_t elem_type_id;
  Instruction* elem_type;

  if (spvOpcodeIsBaseOpaqueType(str->opcode())) {
    return true;
  }

  switch (str->opcode()) {
    case SpvOpTypeArray:
    case SpvOpTypeRuntimeArray:
      elem_type_id = str->GetOperandAs<uint32_t>(elem_type_index);
      elem_type = _.FindDef(elem_type_id);
      return ContainsOpaqueType(_, elem_type);
    case SpvOpTypeStruct:
      for (size_t member_type_index = 1;
           member_type_index < str->operands().size(); ++member_type_index) {
        auto member_type_id = str->GetOperandAs<uint32_t>(member_type_index);
        auto member_type = _.FindDef(member_type_id);
        if (ContainsOpaqueType(_, member_type)) return true;
      }
      break;
    default:
      break;
  }
  return false;
}

spv_result_t ValidateTypeStruct(ValidationState_t& _, const Instruction* inst) {
  const uint32_t struct_id = inst->GetOperandAs<uint32_t>(0);
  for (size_t member_type_index = 1;
       member_type_index < inst->operands().size(); ++member_type_index) {
    auto member_type_id = inst->GetOperandAs<uint32_t>(member_type_index);
    if (member_type_id == inst->id()) {
      return _.diag(SPV_ERROR_INVALID_ID, inst)
             << "Structure members may not be self references";
    }

    auto member_type = _.FindDef(member_type_id);
    if (!member_type || !spvOpcodeGeneratesType(member_type->opcode())) {
      return _.diag(SPV_ERROR_INVALID_ID, inst)
             << "OpTypeStruct Member Type <id> '" << _.getIdName(member_type_id)
             << "' is not a type.";
    }
    if (member_type->opcode() == SpvOpTypeVoid) {
      return _.diag(SPV_ERROR_INVALID_ID, inst)
             << "Structures cannot contain a void type.";
    }
    if (SpvOpTypeStruct == member_type->opcode() &&
        _.IsStructTypeWithBuiltInMember(member_type_id)) {
      return _.diag(SPV_ERROR_INVALID_ID, inst)
             << "Structure <id> " << _.getIdName(member_type_id)
             << " contains members with BuiltIn decoration. Therefore this "
             << "structure may not be contained as a member of another "
             << "structure "
             << "type. Structure <id> " << _.getIdName(struct_id)
             << " contains structure <id> " << _.getIdName(member_type_id)
             << ".";
    }

    if (spvIsVulkanEnv(_.context()->target_env) &&
        member_type->opcode() == SpvOpTypeRuntimeArray) {
      const bool is_last_member =
          member_type_index == inst->operands().size() - 1;
      if (!is_last_member) {
        return _.diag(SPV_ERROR_INVALID_ID, inst)
               << "In " << spvLogStringForEnv(_.context()->target_env)
               << ", OpTypeRuntimeArray must only be used for the last member "
                  "of an OpTypeStruct";
      }
    }
  }

  bool has_nested_blockOrBufferBlock_struct = false;
  // Struct members start at word 2 of OpTypeStruct instruction.
  for (size_t word_i = 2; word_i < inst->words().size(); ++word_i) {
    auto member = inst->word(word_i);
    auto memberTypeInstr = _.FindDef(member);
    if (memberTypeInstr && SpvOpTypeStruct == memberTypeInstr->opcode()) {
      if (_.HasDecoration(memberTypeInstr->id(), SpvDecorationBlock) ||
          _.HasDecoration(memberTypeInstr->id(), SpvDecorationBufferBlock) ||
          _.GetHasNestedBlockOrBufferBlockStruct(memberTypeInstr->id()))
        has_nested_blockOrBufferBlock_struct = true;
    }
  }

  _.SetHasNestedBlockOrBufferBlockStruct(inst->id(),
                                         has_nested_blockOrBufferBlock_struct);
  if (_.GetHasNestedBlockOrBufferBlockStruct(inst->id()) &&
      (_.HasDecoration(inst->id(), SpvDecorationBufferBlock) ||
       _.HasDecoration(inst->id(), SpvDecorationBlock))) {
    return _.diag(SPV_ERROR_INVALID_ID, inst)
           << "rules: A Block or BufferBlock cannot be nested within another "
              "Block or BufferBlock. ";
  }

  std::unordered_set<uint32_t> built_in_members;
  for (auto decoration : _.id_decorations(struct_id)) {
    if (decoration.dec_type() == SpvDecorationBuiltIn &&
        decoration.struct_member_index() != Decoration::kInvalidMember) {
      built_in_members.insert(decoration.struct_member_index());
    }
  }
  int num_struct_members = static_cast<int>(inst->operands().size() - 1);
  int num_builtin_members = static_cast<int>(built_in_members.size());
  if (num_builtin_members > 0 && num_builtin_members != num_struct_members) {
    return _.diag(SPV_ERROR_INVALID_ID, inst)
           << "When BuiltIn decoration is applied to a structure-type member, "
           << "all members of that structure type must also be decorated with "
           << "BuiltIn (No allowed mixing of built-in variables and "
           << "non-built-in variables within a single structure). Structure id "
           << struct_id << " does not meet this requirement.";
  }
  if (num_builtin_members > 0) {
    _.RegisterStructTypeWithBuiltInMember(struct_id);
  }

  if (spvIsVulkanEnv(_.context()->target_env) &&
      !_.options()->before_hlsl_legalization && ContainsOpaqueType(_, inst)) {
    return _.diag(SPV_ERROR_INVALID_ID, inst)
           << _.VkErrorID(4667) << "In "
           << spvLogStringForEnv(_.context()->target_env)
           << ", OpTypeStruct must not contain an opaque type.";
  }

  return SPV_SUCCESS;
}

spv_result_t ValidateTypePointer(ValidationState_t& _,
                                 const Instruction* inst) {
  auto type_id = inst->GetOperandAs<uint32_t>(2);
  auto type = _.FindDef(type_id);
  if (!type || !spvOpcodeGeneratesType(type->opcode())) {
    return _.diag(SPV_ERROR_INVALID_ID, inst)
           << "OpTypePointer Type <id> '" << _.getIdName(type_id)
           << "' is not a type.";
  }
  // See if this points to a storage image.
  const auto storage_class = inst->GetOperandAs<SpvStorageClass>(1);
  if (storage_class == SpvStorageClassUniformConstant) {
    // Unpack an optional level of arraying.
    if (type->opcode() == SpvOpTypeArray ||
        type->opcode() == SpvOpTypeRuntimeArray) {
      type_id = type->GetOperandAs<uint32_t>(1);
      type = _.FindDef(type_id);
    }
    if (type->opcode() == SpvOpTypeImage) {
      const auto sampled = type->GetOperandAs<uint32_t>(6);
      // 2 indicates this image is known to be be used without a sampler, i.e.
      // a storage image.
      if (sampled == 2) _.RegisterPointerToStorageImage(inst->id());
    }
  }

  if (!_.IsValidStorageClass(storage_class)) {
    return _.diag(SPV_ERROR_INVALID_BINARY, inst)
           << _.VkErrorID(4643)
           << "Invalid storage class for target environment";
  }

  return SPV_SUCCESS;
}

spv_result_t ValidateTypeFunction(ValidationState_t& _,
                                  const Instruction* inst) {
  const auto return_type_id = inst->GetOperandAs<uint32_t>(1);
  const auto return_type = _.FindDef(return_type_id);
  if (!return_type || !spvOpcodeGeneratesType(return_type->opcode())) {
    return _.diag(SPV_ERROR_INVALID_ID, inst)
           << "OpTypeFunction Return Type <id> '" << _.getIdName(return_type_id)
           << "' is not a type.";
  }
  size_t num_args = 0;
  for (size_t param_type_index = 2; param_type_index < inst->operands().size();
       ++param_type_index, ++num_args) {
    const auto param_id = inst->GetOperandAs<uint32_t>(param_type_index);
    const auto param_type = _.FindDef(param_id);
    if (!param_type || !spvOpcodeGeneratesType(param_type->opcode())) {
      return _.diag(SPV_ERROR_INVALID_ID, inst)
             << "OpTypeFunction Parameter Type <id> '" << _.getIdName(param_id)
             << "' is not a type.";
    }

    if (param_type->opcode() == SpvOpTypeVoid) {
      return _.diag(SPV_ERROR_INVALID_ID, inst)
             << "OpTypeFunction Parameter Type <id> '" << _.getIdName(param_id)
             << "' cannot be OpTypeVoid.";
    }
  }
  const uint32_t num_function_args_limit =
      _.options()->universal_limits_.max_function_args;
  if (num_args > num_function_args_limit) {
    return _.diag(SPV_ERROR_INVALID_ID, inst)
           << "OpTypeFunction may not take more than "
           << num_function_args_limit << " arguments. OpTypeFunction <id> '"
           << _.getIdName(inst->GetOperandAs<uint32_t>(0)) << "' has "
           << num_args << " arguments.";
  }

  // The only valid uses of OpTypeFunction are in an OpFunction, debugging, or
  // decoration instruction.
  for (auto& pair : inst->uses()) {
    const auto* use = pair.first;
    if (use->opcode() != SpvOpFunction && !spvOpcodeIsDebug(use->opcode()) &&
        !use->IsNonSemantic() && !spvOpcodeIsDecoration(use->opcode())) {
      return _.diag(SPV_ERROR_INVALID_ID, use)
             << "Invalid use of function type result id "
             << _.getIdName(inst->id()) << ".";
    }
  }

  return SPV_SUCCESS;
}

spv_result_t ValidateTypeForwardPointer(ValidationState_t& _,
                                        const Instruction* inst) {
  const auto pointer_type_id = inst->GetOperandAs<uint32_t>(0);
  const auto pointer_type_inst = _.FindDef(pointer_type_id);
  if (pointer_type_inst->opcode() != SpvOpTypePointer) {
    return _.diag(SPV_ERROR_INVALID_ID, inst)
           << "Pointer type in OpTypeForwardPointer is not a pointer type.";
  }

  const auto storage_class = inst->GetOperandAs<SpvStorageClass>(1);
  if (storage_class != pointer_type_inst->GetOperandAs<uint32_t>(1)) {
    return _.diag(SPV_ERROR_INVALID_ID, inst)
           << "Storage class in OpTypeForwardPointer does not match the "
           << "pointer definition.";
  }

  const auto pointee_type_id = pointer_type_inst->GetOperandAs<uint32_t>(2);
  const auto pointee_type = _.FindDef(pointee_type_id);
  if (!pointee_type || pointee_type->opcode() != SpvOpTypeStruct) {
    return _.diag(SPV_ERROR_INVALID_ID, inst)
           << "Forward pointers must point to a structure";
  }

  if (spvIsVulkanEnv(_.context()->target_env)) {
    if (storage_class != SpvStorageClassPhysicalStorageBuffer) {
      return _.diag(SPV_ERROR_INVALID_ID, inst)
             << _.VkErrorID(4711)
             << "In Vulkan, OpTypeForwardPointer must have "
             << "a storage class of PhysicalStorageBuffer.";
    }
  }

  return SPV_SUCCESS;
}

spv_result_t ValidateTypeCooperativeMatrixNV(ValidationState_t& _,
                                             const Instruction* inst) {
  const auto component_type_index = 1;
  const auto component_type_id =
      inst->GetOperandAs<uint32_t>(component_type_index);
  const auto component_type = _.FindDef(component_type_id);
  if (!component_type || (SpvOpTypeFloat != component_type->opcode() &&
                          SpvOpTypeInt != component_type->opcode())) {
    return _.diag(SPV_ERROR_INVALID_ID, inst)
           << "OpTypeCooperativeMatrixNV Component Type <id> '"
           << _.getIdName(component_type_id)
           << "' is not a scalar numerical type.";
  }

  const auto scope_index = 2;
  const auto scope_id = inst->GetOperandAs<uint32_t>(scope_index);
  const auto scope = _.FindDef(scope_id);
  if (!scope || !_.IsIntScalarType(scope->type_id()) ||
      !spvOpcodeIsConstant(scope->opcode())) {
    return _.diag(SPV_ERROR_INVALID_ID, inst)
           << "OpTypeCooperativeMatrixNV Scope <id> '" << _.getIdName(scope_id)
           << "' is not a constant instruction with scalar integer type.";
  }

  const auto rows_index = 3;
  const auto rows_id = inst->GetOperandAs<uint32_t>(rows_index);
  const auto rows = _.FindDef(rows_id);
  if (!rows || !_.IsIntScalarType(rows->type_id()) ||
      !spvOpcodeIsConstant(rows->opcode())) {
    return _.diag(SPV_ERROR_INVALID_ID, inst)
           << "OpTypeCooperativeMatrixNV Rows <id> '" << _.getIdName(rows_id)
           << "' is not a constant instruction with scalar integer type.";
  }

  const auto cols_index = 4;
  const auto cols_id = inst->GetOperandAs<uint32_t>(cols_index);
  const auto cols = _.FindDef(cols_id);
  if (!cols || !_.IsIntScalarType(cols->type_id()) ||
      !spvOpcodeIsConstant(cols->opcode())) {
    return _.diag(SPV_ERROR_INVALID_ID, inst)
           << "OpTypeCooperativeMatrixNV Cols <id> '" << _.getIdName(cols_id)
           << "' is not a constant instruction with scalar integer type.";
  }

  return SPV_SUCCESS;
}
}  // namespace

spv_result_t TypePass(ValidationState_t& _, const Instruction* inst) {
  if (!spvOpcodeGeneratesType(inst->opcode()) &&
      inst->opcode() != SpvOpTypeForwardPointer) {
    return SPV_SUCCESS;
  }

  if (auto error = ValidateUniqueness(_, inst)) return error;

  switch (inst->opcode()) {
    case SpvOpTypeInt:
      if (auto error = ValidateTypeInt(_, inst)) return error;
      break;
    case SpvOpTypeFloat:
      if (auto error = ValidateTypeFloat(_, inst)) return error;
      break;
    case SpvOpTypeVector:
      if (auto error = ValidateTypeVector(_, inst)) return error;
      break;
    case SpvOpTypeMatrix:
      if (auto error = ValidateTypeMatrix(_, inst)) return error;
      break;
    case SpvOpTypeArray:
      if (auto error = ValidateTypeArray(_, inst)) return error;
      break;
    case SpvOpTypeRuntimeArray:
      if (auto error = ValidateTypeRuntimeArray(_, inst)) return error;
      break;
    case SpvOpTypeStruct:
      if (auto error = ValidateTypeStruct(_, inst)) return error;
      break;
    case SpvOpTypePointer:
      if (auto error = ValidateTypePointer(_, inst)) return error;
      break;
    case SpvOpTypeFunction:
      if (auto error = ValidateTypeFunction(_, inst)) return error;
      break;
    case SpvOpTypeForwardPointer:
      if (auto error = ValidateTypeForwardPointer(_, inst)) return error;
      break;
    case SpvOpTypeCooperativeMatrixNV:
      if (auto error = ValidateTypeCooperativeMatrixNV(_, inst)) return error;
      break;
    default:
      break;
  }

  return SPV_SUCCESS;
}

}  // namespace val
}  // namespace spvtools<|MERGE_RESOLUTION|>--- conflicted
+++ resolved
@@ -38,24 +38,6 @@
   assert(const_words.size() > 4);
   const uint32_t hi_word = const_words[4];  // Must exist, per spec.
   return static_cast<int64_t>(uint64_t(lo_word) | uint64_t(hi_word) << 32);
-<<<<<<< HEAD
-}
-
-// Returns, as an uint64_t, the literal value from an OpConstant or the
-// default value of an OpSpecConstant, assuming it is an integral type.
-// For signed integers, relies the rule that literal value is sign extended
-// to fill out to word granularity.  Assumes that the constant value
-// has
-int64_t ConstantLiteralAsUint64(uint32_t width,
-                                const std::vector<uint32_t>& const_words) {
-  const uint32_t lo_word = const_words[3];
-  if (width <= 32) return lo_word;
-  assert(width <= 64);
-  assert(const_words.size() > 4);
-  const uint32_t hi_word = const_words[4];  // Must exist, per spec.
-  return (uint64_t(lo_word) | uint64_t(hi_word) << 32);
-=======
->>>>>>> 6bbb88c8
 }
 
 // Validates that type declarations are unique, unless multiple declarations
@@ -282,21 +264,6 @@
                << "OpTypeArray Length <id> '" << _.getIdName(length_id)
                << "' default value must be at least 1: found " << ivalue;
       }
-<<<<<<< HEAD
-      if (spvIsWebGPUEnv(_.context()->target_env)) {
-        // WebGPU has maximum integer width of 32 bits, and max array size
-        // is one more than the max signed integer representation.
-        const uint64_t max_permitted = (uint64_t(1) << 31);
-        const uint64_t uvalue = ConstantLiteralAsUint64(width, length->words());
-        if (uvalue > max_permitted) {
-          return _.diag(SPV_ERROR_INVALID_ID, inst)
-                 << "OpTypeArray Length <id> '" << _.getIdName(length_id)
-                 << "' size exceeds max value " << max_permitted
-                 << " permitted by WebGPU: got " << uvalue;
-        }
-      }
-=======
->>>>>>> 6bbb88c8
     } break;
     case SpvOpConstantNull:
       return _.diag(SPV_ERROR_INVALID_ID, inst)
