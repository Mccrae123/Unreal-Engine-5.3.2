--- conflicted
+++ resolved
@@ -22,17 +22,10 @@
 FuzzerPassAdjustLoopControls::FuzzerPassAdjustLoopControls(
     opt::IRContext* ir_context, TransformationContext* transformation_context,
     FuzzerContext* fuzzer_context,
-<<<<<<< HEAD
-    protobufs::TransformationSequence* transformations)
-    : FuzzerPass(ir_context, fact_manager, fuzzer_context, transformations) {}
-
-FuzzerPassAdjustLoopControls::~FuzzerPassAdjustLoopControls() = default;
-=======
     protobufs::TransformationSequence* transformations,
     bool ignore_inapplicable_transformations)
     : FuzzerPass(ir_context, transformation_context, fuzzer_context,
                  transformations, ignore_inapplicable_transformations) {}
->>>>>>> 6bbb88c8
 
 void FuzzerPassAdjustLoopControls::Apply() {
   // Consider every merge instruction in the module (via looking through all
