--- conflicted
+++ resolved
@@ -18,19 +18,6 @@
 
 #include "source/fuzz/fuzzer_util.h"
 #include "source/fuzz/transformation_access_chain.h"
-<<<<<<< HEAD
-#include "source/fuzz/transformation_add_constant_boolean.h"
-#include "source/fuzz/transformation_add_constant_composite.h"
-#include "source/fuzz/transformation_add_constant_scalar.h"
-#include "source/fuzz/transformation_add_dead_block.h"
-#include "source/fuzz/transformation_add_dead_break.h"
-#include "source/fuzz/transformation_add_dead_continue.h"
-#include "source/fuzz/transformation_add_function.h"
-#include "source/fuzz/transformation_add_global_undef.h"
-#include "source/fuzz/transformation_add_global_variable.h"
-#include "source/fuzz/transformation_add_local_variable.h"
-#include "source/fuzz/transformation_add_no_contraction_decoration.h"
-=======
 #include "source/fuzz/transformation_add_bit_instruction_synonym.h"
 #include "source/fuzz/transformation_add_constant_boolean.h"
 #include "source/fuzz/transformation_add_constant_composite.h"
@@ -54,7 +41,6 @@
 #include "source/fuzz/transformation_add_relaxed_decoration.h"
 #include "source/fuzz/transformation_add_spec_constant_op.h"
 #include "source/fuzz/transformation_add_synonym.h"
->>>>>>> 6bbb88c8
 #include "source/fuzz/transformation_add_type_array.h"
 #include "source/fuzz/transformation_add_type_boolean.h"
 #include "source/fuzz/transformation_add_type_float.h"
@@ -64,18 +50,6 @@
 #include "source/fuzz/transformation_add_type_pointer.h"
 #include "source/fuzz/transformation_add_type_struct.h"
 #include "source/fuzz/transformation_add_type_vector.h"
-<<<<<<< HEAD
-#include "source/fuzz/transformation_composite_construct.h"
-#include "source/fuzz/transformation_composite_extract.h"
-#include "source/fuzz/transformation_copy_object.h"
-#include "source/fuzz/transformation_equation_instruction.h"
-#include "source/fuzz/transformation_function_call.h"
-#include "source/fuzz/transformation_load.h"
-#include "source/fuzz/transformation_merge_blocks.h"
-#include "source/fuzz/transformation_move_block_down.h"
-#include "source/fuzz/transformation_outline_function.h"
-#include "source/fuzz/transformation_permute_function_parameters.h"
-=======
 #include "source/fuzz/transformation_adjust_branch_weights.h"
 #include "source/fuzz/transformation_composite_construct.h"
 #include "source/fuzz/transformation_composite_extract.h"
@@ -103,7 +77,6 @@
 #include "source/fuzz/transformation_push_id_through_variable.h"
 #include "source/fuzz/transformation_record_synonymous_constants.h"
 #include "source/fuzz/transformation_replace_add_sub_mul_with_carrying_extended.h"
->>>>>>> 6bbb88c8
 #include "source/fuzz/transformation_replace_boolean_constant_with_constant_binary.h"
 #include "source/fuzz/transformation_replace_branch_from_dead_block_with_exit.h"
 #include "source/fuzz/transformation_replace_constant_with_uniform.h"
@@ -124,10 +97,6 @@
 #include "source/fuzz/transformation_split_block.h"
 #include "source/fuzz/transformation_store.h"
 #include "source/fuzz/transformation_swap_commutable_operands.h"
-<<<<<<< HEAD
-#include "source/fuzz/transformation_toggle_access_chain_instruction.h"
-#include "source/fuzz/transformation_vector_shuffle.h"
-=======
 #include "source/fuzz/transformation_swap_conditional_branch_operands.h"
 #include "source/fuzz/transformation_swap_function_variables.h"
 #include "source/fuzz/transformation_swap_two_functions.h"
@@ -136,7 +105,6 @@
 #include "source/fuzz/transformation_wrap_early_terminator_in_function.h"
 #include "source/fuzz/transformation_wrap_region_in_selection.h"
 #include "source/fuzz/transformation_wrap_vector_synonym.h"
->>>>>>> 6bbb88c8
 #include "source/util/make_unique.h"
 
 namespace spvtools {
@@ -149,24 +117,16 @@
   switch (message.transformation_case()) {
     case protobufs::Transformation::TransformationCase::kAccessChain:
       return MakeUnique<TransformationAccessChain>(message.access_chain());
-<<<<<<< HEAD
-=======
     case protobufs::Transformation::TransformationCase::
         kAddBitInstructionSynonym:
       return MakeUnique<TransformationAddBitInstructionSynonym>(
           message.add_bit_instruction_synonym());
->>>>>>> 6bbb88c8
     case protobufs::Transformation::TransformationCase::kAddConstantBoolean:
       return MakeUnique<TransformationAddConstantBoolean>(
           message.add_constant_boolean());
     case protobufs::Transformation::TransformationCase::kAddConstantComposite:
       return MakeUnique<TransformationAddConstantComposite>(
           message.add_constant_composite());
-<<<<<<< HEAD
-    case protobufs::Transformation::TransformationCase::kAddConstantScalar:
-      return MakeUnique<TransformationAddConstantScalar>(
-          message.add_constant_scalar());
-=======
     case protobufs::Transformation::TransformationCase::kAddConstantNull:
       return MakeUnique<TransformationAddConstantNull>(
           message.add_constant_null());
@@ -175,7 +135,6 @@
           message.add_constant_scalar());
     case protobufs::Transformation::TransformationCase::kAddCopyMemory:
       return MakeUnique<TransformationAddCopyMemory>(message.add_copy_memory());
->>>>>>> 6bbb88c8
     case protobufs::Transformation::TransformationCase::kAddDeadBlock:
       return MakeUnique<TransformationAddDeadBlock>(message.add_dead_block());
     case protobufs::Transformation::TransformationCase::kAddDeadBreak:
@@ -183,17 +142,6 @@
     case protobufs::Transformation::TransformationCase::kAddDeadContinue:
       return MakeUnique<TransformationAddDeadContinue>(
           message.add_dead_continue());
-    case protobufs::Transformation::TransformationCase::kAddFunction:
-      return MakeUnique<TransformationAddFunction>(message.add_function());
-    case protobufs::Transformation::TransformationCase::kAddGlobalUndef:
-      return MakeUnique<TransformationAddGlobalUndef>(
-          message.add_global_undef());
-    case protobufs::Transformation::TransformationCase::kAddGlobalVariable:
-      return MakeUnique<TransformationAddGlobalVariable>(
-          message.add_global_variable());
-    case protobufs::Transformation::TransformationCase::kAddLocalVariable:
-      return MakeUnique<TransformationAddLocalVariable>(
-          message.add_local_variable());
     case protobufs::Transformation::TransformationCase::
         kAddEarlyTerminatorWrapper:
       return MakeUnique<TransformationAddEarlyTerminatorWrapper>(
@@ -224,8 +172,6 @@
         kAddNoContractionDecoration:
       return MakeUnique<TransformationAddNoContractionDecoration>(
           message.add_no_contraction_decoration());
-<<<<<<< HEAD
-=======
     case protobufs::Transformation::TransformationCase::kAddOpphiSynonym:
       return MakeUnique<TransformationAddOpPhiSynonym>(
           message.add_opphi_synonym());
@@ -239,7 +185,6 @@
           message.add_spec_constant_op());
     case protobufs::Transformation::TransformationCase::kAddSynonym:
       return MakeUnique<TransformationAddSynonym>(message.add_synonym());
->>>>>>> 6bbb88c8
     case protobufs::Transformation::TransformationCase::kAddTypeArray:
       return MakeUnique<TransformationAddTypeArray>(message.add_type_array());
     case protobufs::Transformation::TransformationCase::kAddTypeBoolean:
@@ -261,33 +206,15 @@
       return MakeUnique<TransformationAddTypeStruct>(message.add_type_struct());
     case protobufs::Transformation::TransformationCase::kAddTypeVector:
       return MakeUnique<TransformationAddTypeVector>(message.add_type_vector());
-<<<<<<< HEAD
-=======
     case protobufs::Transformation::TransformationCase::kAdjustBranchWeights:
       return MakeUnique<TransformationAdjustBranchWeights>(
           message.adjust_branch_weights());
->>>>>>> 6bbb88c8
     case protobufs::Transformation::TransformationCase::kCompositeConstruct:
       return MakeUnique<TransformationCompositeConstruct>(
           message.composite_construct());
     case protobufs::Transformation::TransformationCase::kCompositeExtract:
       return MakeUnique<TransformationCompositeExtract>(
           message.composite_extract());
-<<<<<<< HEAD
-    case protobufs::Transformation::TransformationCase::kCopyObject:
-      return MakeUnique<TransformationCopyObject>(message.copy_object());
-    case protobufs::Transformation::TransformationCase::kEquationInstruction:
-      return MakeUnique<TransformationEquationInstruction>(
-          message.equation_instruction());
-    case protobufs::Transformation::TransformationCase::kFunctionCall:
-      return MakeUnique<TransformationFunctionCall>(message.function_call());
-    case protobufs::Transformation::TransformationCase::kLoad:
-      return MakeUnique<TransformationLoad>(message.load());
-    case protobufs::Transformation::TransformationCase::kMergeBlocks:
-      return MakeUnique<TransformationMergeBlocks>(message.merge_blocks());
-    case protobufs::Transformation::TransformationCase::kMoveBlockDown:
-      return MakeUnique<TransformationMoveBlockDown>(message.move_block_down());
-=======
     case protobufs::Transformation::TransformationCase::kCompositeInsert:
       return MakeUnique<TransformationCompositeInsert>(
           message.composite_insert());
@@ -336,7 +263,6 @@
           message.move_instruction_down());
     case protobufs::Transformation::TransformationCase::kMutatePointer:
       return MakeUnique<TransformationMutatePointer>(message.mutate_pointer());
->>>>>>> 6bbb88c8
     case protobufs::Transformation::TransformationCase::kOutlineFunction:
       return MakeUnique<TransformationOutlineFunction>(
           message.outline_function());
@@ -344,8 +270,6 @@
         kPermuteFunctionParameters:
       return MakeUnique<TransformationPermuteFunctionParameters>(
           message.permute_function_parameters());
-<<<<<<< HEAD
-=======
     case protobufs::Transformation::TransformationCase::kPermutePhiOperands:
       return MakeUnique<TransformationPermutePhiOperands>(
           message.permute_phi_operands());
@@ -367,7 +291,6 @@
         kReplaceAddSubMulWithCarryingExtended:
       return MakeUnique<TransformationReplaceAddSubMulWithCarryingExtended>(
           message.replace_add_sub_mul_with_carrying_extended());
->>>>>>> 6bbb88c8
     case protobufs::Transformation::TransformationCase::
         kReplaceBooleanConstantWithConstantBinary:
       return MakeUnique<TransformationReplaceBooleanConstantWithConstantBinary>(
@@ -438,8 +361,6 @@
       return MakeUnique<TransformationSwapCommutableOperands>(
           message.swap_commutable_operands());
     case protobufs::Transformation::TransformationCase::
-<<<<<<< HEAD
-=======
         kSwapConditionalBranchOperands:
       return MakeUnique<TransformationSwapConditionalBranchOperands>(
           message.swap_conditional_branch_operands());
@@ -450,14 +371,11 @@
       return MakeUnique<TransformationSwapTwoFunctions>(
           message.swap_two_functions());
     case protobufs::Transformation::TransformationCase::
->>>>>>> 6bbb88c8
         kToggleAccessChainInstruction:
       return MakeUnique<TransformationToggleAccessChainInstruction>(
           message.toggle_access_chain_instruction());
     case protobufs::Transformation::TransformationCase::kVectorShuffle:
       return MakeUnique<TransformationVectorShuffle>(message.vector_shuffle());
-<<<<<<< HEAD
-=======
     case protobufs::Transformation::TransformationCase::
         kWrapEarlyTerminatorInFunction:
       return MakeUnique<TransformationWrapEarlyTerminatorInFunction>(
@@ -468,7 +386,6 @@
     case protobufs::Transformation::TransformationCase::kWrapVectorSynonym:
       return MakeUnique<TransformationWrapVectorSynonym>(
           message.wrap_vector_synonym());
->>>>>>> 6bbb88c8
     case protobufs::Transformation::TRANSFORMATION_NOT_SET:
       assert(false && "An unset transformation was encountered.");
       return nullptr;
@@ -478,15 +395,9 @@
 }
 
 bool Transformation::CheckIdIsFreshAndNotUsedByThisTransformation(
-<<<<<<< HEAD
-    uint32_t id, opt::IRContext* context,
-    std::set<uint32_t>* ids_used_by_this_transformation) {
-  if (!fuzzerutil::IsFreshId(context, id)) {
-=======
     uint32_t id, opt::IRContext* ir_context,
     std::set<uint32_t>* ids_used_by_this_transformation) {
   if (!fuzzerutil::IsFreshId(ir_context, id)) {
->>>>>>> 6bbb88c8
     return false;
   }
   if (ids_used_by_this_transformation->count(id) != 0) {
