// Copyright (c) 2019 Google LLC
//
// Licensed under the Apache License, Version 2.0 (the "License");
// you may not use this file except in compliance with the License.
// You may obtain a copy of the License at
//
//     http://www.apache.org/licenses/LICENSE-2.0
//
// Unless required by applicable law or agreed to in writing, software
// distributed under the License is distributed on an "AS IS" BASIS,
// WITHOUT WARRANTIES OR CONDITIONS OF ANY KIND, either express or implied.
// See the License for the specific language governing permissions and
// limitations under the License.

#include "source/fuzz/fuzzer_pass_add_dead_breaks.h"
<<<<<<< HEAD
=======

>>>>>>> 6bbb88c8
#include "source/fuzz/fuzzer_util.h"
#include "source/fuzz/transformation_add_dead_break.h"
#include "source/opt/ir_context.h"

namespace spvtools {
namespace fuzz {

FuzzerPassAddDeadBreaks::FuzzerPassAddDeadBreaks(
    opt::IRContext* ir_context, TransformationContext* transformation_context,
    FuzzerContext* fuzzer_context,
    protobufs::TransformationSequence* transformations,
    bool ignore_inapplicable_transformations)
    : FuzzerPass(ir_context, transformation_context, fuzzer_context,
                 transformations, ignore_inapplicable_transformations) {}

void FuzzerPassAddDeadBreaks::Apply() {
  // We first collect up lots of possibly-applicable transformations.
  std::vector<TransformationAddDeadBreak> candidate_transformations;
  // We consider each function separately.
  for (auto& function : *GetIRContext()->module()) {
    // For a given function, we find all the merge blocks in that function.
    std::vector<opt::BasicBlock*> merge_blocks;
    for (auto& block : function) {
      auto maybe_merge_id = block.MergeBlockIdIfAny();
      if (maybe_merge_id) {
        auto merge_block =
            fuzzerutil::MaybeFindBlock(GetIRContext(), maybe_merge_id);

        assert(merge_block && "Merge block can't be null");

        merge_blocks.push_back(merge_block);
      }
    }
    // We rather aggressively consider the possibility of adding a break from
    // every block in the function to every merge block.  Many of these will be
    // inapplicable as they would be illegal.  That's OK - we later discard the
    // ones that turn out to be no good.
    for (auto& block : function) {
      for (auto* merge_block : merge_blocks) {
        // Populate this vector with ids that are available at the branch point
        // of this basic block. We will use these ids to update OpPhi
        // instructions later.
        std::vector<uint32_t> phi_ids;

        // Determine how we need to adjust OpPhi instructions' operands
        // for this transformation to be valid.
        //
        // If |block| has a branch to |merge_block|, the latter must have all of
        // its OpPhi instructions set up correctly - we don't need to adjust
        // anything.
        if (!block.IsSuccessor(merge_block)) {
          merge_block->ForEachPhiInst([this, &phi_ids](opt::Instruction* phi) {
<<<<<<< HEAD
            // Add an additional operand for OpPhi instruction.
            //
            // TODO(https://github.com/KhronosGroup/SPIRV-Tools/issues/3177):
            // If we have a way to communicate to the fact manager
            // that a specific id use is irrelevant and could be replaced with
            // something else, we should add such a fact about the zero
            // provided as an OpPhi operand
            phi_ids.push_back(FindOrCreateZeroConstant(phi->type_id()));
          });
        }

        auto candidate_transformation = TransformationAddDeadBreak(
            block.id(), merge_block->id(), GetFuzzerContext()->ChooseEven(),
            std::move(phi_ids));
        if (candidate_transformation.IsApplicable(GetIRContext(),
                                                  *GetFactManager())) {
=======
            // Add an additional operand for OpPhi instruction.  Use a constant
            // if possible, and an undef otherwise.
            if (fuzzerutil::CanCreateConstant(GetIRContext(), phi->type_id())) {
              // We mark the constant as irrelevant so that we can replace it
              // with a more interesting value later.
              phi_ids.push_back(FindOrCreateZeroConstant(phi->type_id(), true));
            } else {
              phi_ids.push_back(FindOrCreateGlobalUndef(phi->type_id()));
            }
          });
        }

        // Make sure the module has a required boolean constant to be used in
        // OpBranchConditional instruction.
        auto break_condition = GetFuzzerContext()->ChooseEven();
        FindOrCreateBoolConstant(break_condition, false);

        auto candidate_transformation = TransformationAddDeadBreak(
            block.id(), merge_block->id(), break_condition, std::move(phi_ids));
        if (candidate_transformation.IsApplicable(
                GetIRContext(), *GetTransformationContext())) {
>>>>>>> 6bbb88c8
          // Only consider a transformation as a candidate if it is applicable.
          candidate_transformations.push_back(
              std::move(candidate_transformation));
        }
      }
    }
  }

  // Go through the candidate transformations that were accumulated,
  // probabilistically deciding whether to consider each one further and
  // applying the still-applicable ones that are considered further.
  //
  // We iterate through the candidate transformations in a random order by
  // repeatedly removing a random candidate transformation from the sequence
  // until no candidate transformations remain.  This is done because
  // transformations can potentially disable one another, so that iterating
  // through them in order would lead to a higher probability of
  // transformations appearing early in the sequence being applied compared
  // with later transformations.
  while (!candidate_transformations.empty()) {
    // Choose a random index into the sequence of remaining candidate
    // transformations.
    auto index = GetFuzzerContext()->RandomIndex(candidate_transformations);
    // Remove the transformation at the chosen index from the sequence.
    auto transformation = std::move(candidate_transformations[index]);
    candidate_transformations.erase(candidate_transformations.begin() + index);
    // Probabilistically decide whether to try to apply it vs. ignore it, in the
    // case that it is applicable.
    if (GetFuzzerContext()->ChoosePercentage(
            GetFuzzerContext()->GetChanceOfAddingDeadBreak())) {
      MaybeApplyTransformation(transformation);
    }
  }
}

}  // namespace fuzz
}  // namespace spvtools<|MERGE_RESOLUTION|>--- conflicted
+++ resolved
@@ -13,10 +13,7 @@
 // limitations under the License.
 
 #include "source/fuzz/fuzzer_pass_add_dead_breaks.h"
-<<<<<<< HEAD
-=======
 
->>>>>>> 6bbb88c8
 #include "source/fuzz/fuzzer_util.h"
 #include "source/fuzz/transformation_add_dead_break.h"
 #include "source/opt/ir_context.h"
@@ -69,24 +66,6 @@
         // anything.
         if (!block.IsSuccessor(merge_block)) {
           merge_block->ForEachPhiInst([this, &phi_ids](opt::Instruction* phi) {
-<<<<<<< HEAD
-            // Add an additional operand for OpPhi instruction.
-            //
-            // TODO(https://github.com/KhronosGroup/SPIRV-Tools/issues/3177):
-            // If we have a way to communicate to the fact manager
-            // that a specific id use is irrelevant and could be replaced with
-            // something else, we should add such a fact about the zero
-            // provided as an OpPhi operand
-            phi_ids.push_back(FindOrCreateZeroConstant(phi->type_id()));
-          });
-        }
-
-        auto candidate_transformation = TransformationAddDeadBreak(
-            block.id(), merge_block->id(), GetFuzzerContext()->ChooseEven(),
-            std::move(phi_ids));
-        if (candidate_transformation.IsApplicable(GetIRContext(),
-                                                  *GetFactManager())) {
-=======
             // Add an additional operand for OpPhi instruction.  Use a constant
             // if possible, and an undef otherwise.
             if (fuzzerutil::CanCreateConstant(GetIRContext(), phi->type_id())) {
@@ -108,7 +87,6 @@
             block.id(), merge_block->id(), break_condition, std::move(phi_ids));
         if (candidate_transformation.IsApplicable(
                 GetIRContext(), *GetTransformationContext())) {
->>>>>>> 6bbb88c8
           // Only consider a transformation as a candidate if it is applicable.
           candidate_transformations.push_back(
               std::move(candidate_transformation));
