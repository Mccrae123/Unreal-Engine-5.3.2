--- conflicted
+++ resolved
@@ -92,18 +92,12 @@
     }
   }
 
-<<<<<<< HEAD
-  for (auto& di : debug_insts_in_header_) {
-    if (!di.WhileEachInst(f, run_on_debug_line_insts)) {
-      return false;
-=======
   if (!debug_insts_in_header_.empty()) {
     Instruction* di = &debug_insts_in_header_.front();
     while (di != nullptr) {
       Instruction* next_instruction = di->NextNode();
       if (!di->WhileEachInst(f, run_on_debug_line_insts)) return false;
       di = next_instruction;
->>>>>>> 6bbb88c8
     }
   }
 
@@ -148,15 +142,9 @@
   }
 
   for (const auto& di : debug_insts_in_header_) {
-<<<<<<< HEAD
-    if (!di.WhileEachInst(f, run_on_debug_line_insts)) {
-      return false;
-    }
-=======
     if (!static_cast<const Instruction*>(&di)->WhileEachInst(
             f, run_on_debug_line_insts))
       return false;
->>>>>>> 6bbb88c8
   }
 
   for (const auto& bb : blocks_) {
