--- conflicted
+++ resolved
@@ -66,11 +66,7 @@
   }
 
   // Randomly shuffles a |sequence| between |lo| and |hi| indices inclusively.
-<<<<<<< HEAD
-  // |lo| and |hi| must be valid indices to the |sequence|
-=======
   // |lo| and |hi| must be valid indices to the |sequence|.
->>>>>>> 6bbb88c8
   template <typename T>
   void Shuffle(std::vector<T>* sequence, size_t lo, size_t hi) const {
     auto& array = *sequence;
@@ -95,11 +91,7 @@
     }
   }
 
-<<<<<<< HEAD
-  // Ramdomly shuffles a |sequence|
-=======
   // Randomly shuffles a |sequence|.
->>>>>>> 6bbb88c8
   template <typename T>
   void Shuffle(std::vector<T>* sequence) const {
     if (!sequence->empty()) {
@@ -135,43 +127,6 @@
 
   // Probabilities associated with applying various transformations.
   // Keep them in alphabetical order.
-<<<<<<< HEAD
-  uint32_t GetChanceOfAddingAccessChain() {
-    return chance_of_adding_access_chain_;
-  }
-  uint32_t GetChanceOfAddingAnotherStructField() {
-    return chance_of_adding_another_struct_field_;
-  }
-  uint32_t GetChanceOfAddingArrayOrStructType() {
-    return chance_of_adding_array_or_struct_type_;
-  }
-  uint32_t GetChanceOfAddingDeadBlock() { return chance_of_adding_dead_block_; }
-  uint32_t GetChanceOfAddingDeadBreak() { return chance_of_adding_dead_break_; }
-  uint32_t GetChanceOfAddingDeadContinue() {
-    return chance_of_adding_dead_continue_;
-  }
-  uint32_t GetChanceOfAddingEquationInstruction() {
-    return chance_of_adding_equation_instruction_;
-  }
-  uint32_t GetChanceOfAddingGlobalVariable() {
-    return chance_of_adding_global_variable_;
-  }
-  uint32_t GetChanceOfAddingLoad() { return chance_of_adding_load_; }
-  uint32_t GetChanceOfAddingLocalVariable() {
-    return chance_of_adding_local_variable_;
-  }
-  uint32_t GetChanceOfAddingMatrixType() {
-    return chance_of_adding_matrix_type_;
-  }
-  uint32_t GetChanceOfAddingNoContractionDecoration() {
-    return chance_of_adding_no_contraction_decoration_;
-  }
-  uint32_t GetChanceOfAddingStore() { return chance_of_adding_store_; }
-  uint32_t GetChanceOfAddingVectorType() {
-    return chance_of_adding_vector_type_;
-  }
-  uint32_t GetChanceOfAdjustingFunctionControl() {
-=======
   uint32_t GetChanceOfAcceptingRepeatedPassRecommendation() const {
     return chance_of_accepting_repeated_pass_recommendation_;
   }
@@ -265,57 +220,11 @@
     return chance_of_adjusting_branch_weights_;
   }
   uint32_t GetChanceOfAdjustingFunctionControl() const {
->>>>>>> 6bbb88c8
     return chance_of_adjusting_function_control_;
   }
   uint32_t GetChanceOfAdjustingLoopControl() const {
     return chance_of_adjusting_loop_control_;
   }
-<<<<<<< HEAD
-  uint32_t GetChanceOfAdjustingMemoryOperandsMask() {
-    return chance_of_adjusting_memory_operands_mask_;
-  }
-  uint32_t GetChanceOfAdjustingSelectionControl() {
-    return chance_of_adjusting_selection_control_;
-  }
-  uint32_t GetChanceOfCallingFunction() { return chance_of_calling_function_; }
-  uint32_t GetChanceOfChoosingStructTypeVsArrayType() {
-    return chance_of_choosing_struct_type_vs_array_type_;
-  }
-  uint32_t GetChanceOfConstructingComposite() {
-    return chance_of_constructing_composite_;
-  }
-  uint32_t GetChanceOfCopyingObject() { return chance_of_copying_object_; }
-  uint32_t GetChanceOfDonatingAdditionalModule() {
-    return chance_of_donating_additional_module_;
-  }
-  uint32_t GetChanceOfGoingDeeperWhenMakingAccessChain() {
-    return chance_of_going_deeper_when_making_access_chain_;
-  }
-  uint32_t ChanceOfMakingDonorLivesafe() {
-    return chance_of_making_donor_livesafe_;
-  }
-  uint32_t GetChanceOfMergingBlocks() { return chance_of_merging_blocks_; }
-  uint32_t GetChanceOfMovingBlockDown() { return chance_of_moving_block_down_; }
-  uint32_t GetChanceOfObfuscatingConstant() {
-    return chance_of_obfuscating_constant_;
-  }
-  uint32_t GetChanceOfOutliningFunction() {
-    return chance_of_outlining_function_;
-  }
-  uint32_t GetChanceOfPermutingParameters() {
-    return chance_of_permuting_parameters_;
-  }
-  uint32_t GetChanceOfReplacingIdWithSynonym() {
-    return chance_of_replacing_id_with_synonym_;
-  }
-  uint32_t GetChanceOfSplittingBlock() { return chance_of_splitting_block_; }
-  uint32_t GetChanceOfTogglingAccessChainInstruction() {
-    return chance_of_toggling_access_chain_instruction_;
-  }
-  uint32_t GetRandomLoopControlPeelCount() {
-    return random_generator_->RandomUint32(max_loop_control_peel_count_);
-=======
   uint32_t GetChanceOfAdjustingMemoryOperandsMask() const {
     return chance_of_adjusting_memory_operands_mask_;
   }
@@ -531,16 +440,10 @@
   }
   int64_t GetRandomValueForStepConstantInLoop() {
     return random_generator_->RandomUint64(UINT64_MAX);
->>>>>>> 6bbb88c8
   }
   uint32_t GetRandomLoopControlPartialCount() {
     return random_generator_->RandomUint32(max_loop_control_partial_count_);
   }
-<<<<<<< HEAD
-  uint32_t GetRandomLoopLimit() {
-    return random_generator_->RandomUint32(max_loop_limit_);
-  }
-=======
   uint32_t GetRandomLoopControlPeelCount() {
     return random_generator_->RandomUint32(max_loop_control_peel_count_);
   }
@@ -562,18 +465,10 @@
         {1, std::min(num_params,
                      GetMaximumNumberOfParametersReplacedWithStruct())});
   }
->>>>>>> 6bbb88c8
   uint32_t GetRandomSizeForNewArray() {
     // Ensure that the array size is non-zero.
     return random_generator_->RandomUint32(max_new_array_size_limit_ - 1) + 1;
   }
-<<<<<<< HEAD
-
-  // Other functions to control transformations. Keep them in alphabetical
-  // order.
-  uint32_t GetRandomIndexForAccessChain(uint32_t composite_size_bound) {
-    return random_generator_->RandomUint32(composite_size_bound);
-=======
   protobufs::TransformationAddSynonym::SynonymType GetRandomSynonymType();
   uint32_t GetRandomUnusedComponentCountForImageSample(
       uint32_t max_unused_component_count) {
@@ -582,7 +477,6 @@
   }
   uint32_t GetWidthOfWrappingVector() {
     return 2 + random_generator_->RandomUint32(3);
->>>>>>> 6bbb88c8
   }
   bool GoDeeperInConstantObfuscation(uint32_t depth) {
     return go_deeper_in_constant_obfuscation_(depth, random_generator_.get());
@@ -599,11 +493,6 @@
 
   // Probabilities associated with applying various transformations.
   // Keep them in alphabetical order.
-<<<<<<< HEAD
-  uint32_t chance_of_adding_access_chain_;
-  uint32_t chance_of_adding_another_struct_field_;
-  uint32_t chance_of_adding_array_or_struct_type_;
-=======
   uint32_t chance_of_accepting_repeated_pass_recommendation_;
   uint32_t chance_of_adding_access_chain_;
   uint32_t chance_of_adding_another_pass_to_pass_loop_;
@@ -616,20 +505,11 @@
   uint32_t chance_of_adding_composite_extract_;
   uint32_t chance_of_adding_composite_insert_;
   uint32_t chance_of_adding_copy_memory_;
->>>>>>> 6bbb88c8
   uint32_t chance_of_adding_dead_block_;
   uint32_t chance_of_adding_dead_break_;
   uint32_t chance_of_adding_dead_continue_;
   uint32_t chance_of_adding_equation_instruction_;
   uint32_t chance_of_adding_global_variable_;
-<<<<<<< HEAD
-  uint32_t chance_of_adding_load_;
-  uint32_t chance_of_adding_local_variable_;
-  uint32_t chance_of_adding_matrix_type_;
-  uint32_t chance_of_adding_no_contraction_decoration_;
-  uint32_t chance_of_adding_store_;
-  uint32_t chance_of_adding_vector_type_;
-=======
   uint32_t chance_of_adding_image_sample_unused_components_;
   uint32_t chance_of_adding_load_;
   uint32_t chance_of_adding_local_variable_;
@@ -645,21 +525,12 @@
   uint32_t chance_of_adding_vector_shuffle_;
   uint32_t chance_of_adding_vector_type_;
   uint32_t chance_of_adjusting_branch_weights_;
->>>>>>> 6bbb88c8
   uint32_t chance_of_adjusting_function_control_;
   uint32_t chance_of_adjusting_loop_control_;
   uint32_t chance_of_adjusting_memory_operands_mask_;
   uint32_t chance_of_adjusting_selection_control_;
   uint32_t chance_of_calling_function_;
   uint32_t chance_of_choosing_struct_type_vs_array_type_;
-<<<<<<< HEAD
-  uint32_t chance_of_constructing_composite_;
-  uint32_t chance_of_copying_object_;
-  uint32_t chance_of_donating_additional_module_;
-  uint32_t chance_of_going_deeper_when_making_access_chain_;
-  uint32_t chance_of_making_donor_livesafe_;
-  uint32_t chance_of_merging_blocks_;
-=======
   uint32_t chance_of_choosing_workgroup_storage_class_;
   uint32_t chance_of_constructing_composite_;
   uint32_t chance_of_copying_object_;
@@ -680,14 +551,10 @@
   uint32_t chance_of_making_vector_operation_dynamic_;
   uint32_t chance_of_merging_blocks_;
   uint32_t chance_of_merging_function_returns_;
->>>>>>> 6bbb88c8
   uint32_t chance_of_moving_block_down_;
   uint32_t chance_of_mutating_pointer_;
   uint32_t chance_of_obfuscating_constant_;
   uint32_t chance_of_outlining_function_;
-<<<<<<< HEAD
-  uint32_t chance_of_permuting_parameters_;
-=======
   uint32_t chance_of_permuting_function_variables_;
   uint32_t chance_of_permuting_instructions_;
   uint32_t chance_of_permuting_parameters_;
@@ -699,7 +566,6 @@
   uint32_t chance_of_replacing_branch_from_dead_block_with_exit_;
   uint32_t chance_of_replacing_copy_memory_with_load_store_;
   uint32_t chance_of_replacing_copyobject_with_store_load_;
->>>>>>> 6bbb88c8
   uint32_t chance_of_replacing_id_with_synonym_;
   uint32_t chance_of_replacing_irrelevant_id_;
   uint32_t chance_of_replacing_linear_algebra_instructions_;
@@ -709,16 +575,12 @@
   uint32_t chance_of_replacing_parameters_with_globals_;
   uint32_t chance_of_replacing_parameters_with_struct_;
   uint32_t chance_of_splitting_block_;
-<<<<<<< HEAD
-  uint32_t chance_of_toggling_access_chain_instruction_;
-=======
   uint32_t chance_of_swapping_another_pair_of_function_variables_;
   uint32_t chance_of_swapping_conditional_branch_operands_;
   uint32_t chance_of_swapping_functions_;
   uint32_t chance_of_toggling_access_chain_instruction_;
   uint32_t chance_of_wrapping_region_in_selection_;
   uint32_t chance_of_wrapping_vector_synonym_;
->>>>>>> 6bbb88c8
 
   // Limits associated with various quantities for which random values are
   // chosen during fuzzing.
@@ -728,12 +590,9 @@
   uint32_t max_loop_control_peel_count_;
   uint32_t max_loop_limit_;
   uint32_t max_new_array_size_limit_;
-<<<<<<< HEAD
-=======
   uint32_t max_number_of_function_parameters_;
   uint32_t max_number_of_new_parameters_;
   uint32_t max_number_of_parameters_replaced_with_struct_;
->>>>>>> 6bbb88c8
 
   // Functions to determine with what probability to go deeper when generating
   // or mutating constructs recursively.
