--- conflicted
+++ resolved
@@ -19,10 +19,7 @@
 #include "DebugInfo.h"
 #include "OpenCLDebugInfo100.h"
 #include "source/ext_inst.h"
-<<<<<<< HEAD
-=======
 #include "source/opt/ir_context.h"
->>>>>>> 6bbb88c8
 #include "source/opt/log.h"
 #include "source/opt/reflect.h"
 #include "source/util/make_unique.h"
@@ -40,15 +37,6 @@
       source_("<instruction>"),
       inst_index_(0),
       last_dbg_scope_(kNoDebugScope, kNoInlinedAt) {}
-<<<<<<< HEAD
-
-bool IrLoader::AddInstruction(const spv_parsed_instruction_t* inst) {
-  ++inst_index_;
-  const auto opcode = static_cast<SpvOp>(inst->opcode);
-  if (IsDebugLineInst(opcode)) {
-    dbg_line_info_.push_back(
-        Instruction(module()->context(), *inst, last_dbg_scope_));
-=======
 
 bool IsLineInst(const spv_parsed_instruction_t* inst) {
   const auto opcode = static_cast<SpvOp>(inst->opcode);
@@ -69,21 +57,12 @@
     module()->SetContainsDebugInfo();
     last_line_inst_.reset();
     dbg_line_info_.emplace_back(module()->context(), *inst, last_dbg_scope_);
->>>>>>> 6bbb88c8
     return true;
   }
 
   // If it is a DebugScope or DebugNoScope of debug extension, we do not
   // create a new instruction, but simply keep the information in
   // struct DebugScope.
-<<<<<<< HEAD
-  if (opcode == SpvOpExtInst && spvExtInstIsDebugInfo(inst->ext_inst_type)) {
-    const uint32_t ext_inst_index = inst->words[kExtInstSetIndex];
-    if (inst->ext_inst_type == SPV_EXT_INST_TYPE_OPENCL_DEBUGINFO_100) {
-      const OpenCLDebugInfo100Instructions ext_inst_key =
-          OpenCLDebugInfo100Instructions(ext_inst_index);
-      if (ext_inst_key == OpenCLDebugInfo100DebugScope) {
-=======
   const auto opcode = static_cast<SpvOp>(inst->opcode);
   if (opcode == SpvOpExtInst && spvExtInstIsDebugInfo(inst->ext_inst_type)) {
     const uint32_t ext_inst_index = inst->words[kExtInstSetIndex];
@@ -93,27 +72,17 @@
       const CommonDebugInfoInstructions ext_inst_key =
           CommonDebugInfoInstructions(ext_inst_index);
       if (ext_inst_key == CommonDebugInfoDebugScope) {
->>>>>>> 6bbb88c8
         uint32_t inlined_at = 0;
         if (inst->num_words > kInlinedAtIndex)
           inlined_at = inst->words[kInlinedAtIndex];
         last_dbg_scope_ =
             DebugScope(inst->words[kLexicalScopeIndex], inlined_at);
-<<<<<<< HEAD
-        module()->SetContainsDebugScope();
-        return true;
-      }
-      if (ext_inst_key == OpenCLDebugInfo100DebugNoScope) {
-        last_dbg_scope_ = DebugScope(kNoDebugScope, kNoInlinedAt);
-        module()->SetContainsDebugScope();
-=======
         module()->SetContainsDebugInfo();
         return true;
       }
       if (ext_inst_key == CommonDebugInfoDebugNoScope) {
         last_dbg_scope_ = DebugScope(kNoDebugScope, kNoInlinedAt);
         module()->SetContainsDebugInfo();
->>>>>>> 6bbb88c8
         return true;
       }
     } else {
@@ -125,20 +94,12 @@
           inlined_at = inst->words[kInlinedAtIndex];
         last_dbg_scope_ =
             DebugScope(inst->words[kLexicalScopeIndex], inlined_at);
-<<<<<<< HEAD
-        module()->SetContainsDebugScope();
-=======
         module()->SetContainsDebugInfo();
->>>>>>> 6bbb88c8
         return true;
       }
       if (ext_inst_key == DebugInfoDebugNoScope) {
         last_dbg_scope_ = DebugScope(kNoDebugScope, kNoInlinedAt);
-<<<<<<< HEAD
-        module()->SetContainsDebugScope();
-=======
         module()->SetContainsDebugInfo();
->>>>>>> 6bbb88c8
         return true;
       }
     }
@@ -213,11 +174,8 @@
     function_->AddBasicBlock(std::move(block_));
     block_ = nullptr;
     last_dbg_scope_ = DebugScope(kNoDebugScope, kNoInlinedAt);
-<<<<<<< HEAD
-=======
     last_line_inst_.reset();
     dbg_line_info_.clear();
->>>>>>> 6bbb88c8
   } else {
     if (function_ == nullptr) {  // Outside function definition
       SPIRV_ASSERT(consumer_, block_ == nullptr);
@@ -244,15 +202,11 @@
       } else if (IsTypeInst(opcode)) {
         module_->AddType(std::move(spv_inst));
       } else if (IsConstantInst(opcode) || opcode == SpvOpVariable ||
-                 opcode == SpvOpUndef ||
-                 (opcode == SpvOpExtInst &&
-                  spvExtInstIsNonSemantic(inst->ext_inst_type))) {
+                 opcode == SpvOpUndef) {
         module_->AddGlobalValue(std::move(spv_inst));
       } else if (opcode == SpvOpExtInst &&
                  spvExtInstIsDebugInfo(inst->ext_inst_type)) {
         module_->AddExtInstDebugInfo(std::move(spv_inst));
-<<<<<<< HEAD
-=======
       } else if (opcode == SpvOpExtInst &&
                  spvExtInstIsNonSemantic(inst->ext_inst_type)) {
         // If there are no functions, add the non-semantic instructions to the
@@ -264,7 +218,6 @@
         } else {
           (--func_end)->AddNonSemanticInstruction(std::move(spv_inst));
         }
->>>>>>> 6bbb88c8
       } else {
         Errorf(consumer_, src, loc,
                "Unhandled inst type (opcode: %d) found outside function "
@@ -301,8 +254,6 @@
             default: {
               Errorf(consumer_, src, loc,
                      "Debug info extension instruction other than DebugScope, "
-<<<<<<< HEAD
-=======
                      "DebugNoScope, DebugFunctionDefinition, DebugDeclare, and "
                      "DebugValue found inside function",
                      opcode);
@@ -332,7 +283,6 @@
             default: {
               Errorf(consumer_, src, loc,
                      "Debug info extension instruction other than DebugScope, "
->>>>>>> 6bbb88c8
                      "DebugNoScope, DebugDeclare, and DebugValue found inside "
                      "function",
                      opcode);
