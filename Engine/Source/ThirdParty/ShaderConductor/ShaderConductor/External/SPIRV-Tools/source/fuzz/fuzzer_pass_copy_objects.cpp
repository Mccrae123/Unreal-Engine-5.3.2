--- conflicted
+++ resolved
@@ -40,15 +40,12 @@
                "The opcode of the instruction we might insert before must be "
                "the same as the opcode in the descriptor for the instruction");
 
-<<<<<<< HEAD
-=======
         if (GetTransformationContext()->GetFactManager()->BlockIsDead(
                 block->id())) {
           // Don't create synonyms in dead blocks.
           return;
         }
 
->>>>>>> 6bbb88c8
         // Check whether it is legitimate to insert a copy before this
         // instruction.
         if (!fuzzerutil::CanInsertOpcodeBeforeInstruction(SpvOpCopyObject,
@@ -78,20 +75,12 @@
 
         // Choose a copyable instruction at random, and create and apply an
         // object copying transformation based on it.
-<<<<<<< HEAD
-        ApplyTransformation(TransformationCopyObject(
-            relevant_instructions[GetFuzzerContext()->RandomIndex(
-                                      relevant_instructions)]
-                ->result_id(),
-            instruction_descriptor, GetFuzzerContext()->GetFreshId()));
-=======
         ApplyTransformation(TransformationAddSynonym(
             relevant_instructions[GetFuzzerContext()->RandomIndex(
                                       relevant_instructions)]
                 ->result_id(),
             protobufs::TransformationAddSynonym::COPY_OBJECT,
             GetFuzzerContext()->GetFreshId(), instruction_descriptor));
->>>>>>> 6bbb88c8
       });
 }
 
