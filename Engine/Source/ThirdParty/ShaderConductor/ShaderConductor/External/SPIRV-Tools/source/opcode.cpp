--- conflicted
+++ resolved
@@ -337,11 +337,7 @@
     case SpvOpTypeCooperativeMatrixNV:
     // case SpvOpTypeAccelerationStructureKHR: covered by
     // SpvOpTypeAccelerationStructureNV
-<<<<<<< HEAD
-    case SpvOpTypeRayQueryProvisionalKHR:
-=======
     case SpvOpTypeRayQueryKHR:
->>>>>>> 6bbb88c8
       return true;
     default:
       // In particular, OpTypeForwardPointer does not generate a type,
@@ -674,8 +670,6 @@
   }
 }
 
-<<<<<<< HEAD
-=======
 bool spvOpcodeIsLinearAlgebra(SpvOp opcode) {
   switch (opcode) {
     case SpvOpTranspose:
@@ -712,7 +706,6 @@
   }
 }
 
->>>>>>> 6bbb88c8
 std::vector<uint32_t> spvOpcodeMemorySemanticsOperandIndices(SpvOp opcode) {
   switch (opcode) {
     case SpvOpMemoryBarrier:
