// Copyright (c) 2019 Google LLC
//
// Licensed under the Apache License, Version 2.0 (the "License");
// you may not use this file except in compliance with the License.
// You may obtain a copy of the License at
//
//     http://www.apache.org/licenses/LICENSE-2.0
//
// Unless required by applicable law or agreed to in writing, software
// distributed under the License is distributed on an "AS IS" BASIS,
// WITHOUT WARRANTIES OR CONDITIONS OF ANY KIND, either express or implied.
// See the License for the specific language governing permissions and
// limitations under the License.

#include "source/fuzz/fuzzer_pass_obfuscate_constants.h"

#include <algorithm>
#include <cmath>

#include "source/fuzz/fuzzer_util.h"
#include "source/fuzz/instruction_descriptor.h"
#include "source/fuzz/transformation_replace_boolean_constant_with_constant_binary.h"
#include "source/fuzz/transformation_replace_constant_with_uniform.h"
#include "source/fuzz/uniform_buffer_element_descriptor.h"
#include "source/opt/ir_context.h"

namespace spvtools {
namespace fuzz {

FuzzerPassObfuscateConstants::FuzzerPassObfuscateConstants(
    opt::IRContext* ir_context, TransformationContext* transformation_context,
    FuzzerContext* fuzzer_context,
    protobufs::TransformationSequence* transformations,
    bool ignore_inapplicable_transformations)
    : FuzzerPass(ir_context, transformation_context, fuzzer_context,
                 transformations, ignore_inapplicable_transformations) {}

void FuzzerPassObfuscateConstants::ObfuscateBoolConstantViaConstantPair(
    uint32_t depth, const protobufs::IdUseDescriptor& bool_constant_use,
    const std::vector<SpvOp>& greater_than_opcodes,
    const std::vector<SpvOp>& less_than_opcodes, uint32_t constant_id_1,
    uint32_t constant_id_2, bool first_constant_is_larger) {
  auto bool_constant_opcode = GetIRContext()
                                  ->get_def_use_mgr()
                                  ->GetDef(bool_constant_use.id_of_interest())
                                  ->opcode();
  assert((bool_constant_opcode == SpvOpConstantFalse ||
          bool_constant_opcode == SpvOpConstantTrue) &&
         "Precondition: this must be a usage of a boolean constant.");

  // Pick an opcode at random.  First randomly decide whether to generate
  // a 'greater than' or 'less than' kind of opcode, and then select a
  // random opcode from the resulting subset.
  SpvOp comparison_opcode;
  if (GetFuzzerContext()->ChooseEven()) {
    comparison_opcode = greater_than_opcodes[GetFuzzerContext()->RandomIndex(
        greater_than_opcodes)];
  } else {
    comparison_opcode =
        less_than_opcodes[GetFuzzerContext()->RandomIndex(less_than_opcodes)];
  }

  // We now need to decide how to order constant_id_1 and constant_id_2 such
  // that 'constant_id_1 comparison_opcode constant_id_2' evaluates to the
  // boolean constant.
  const bool is_greater_than_opcode =
      std::find(greater_than_opcodes.begin(), greater_than_opcodes.end(),
                comparison_opcode) != greater_than_opcodes.end();
  uint32_t lhs_id;
  uint32_t rhs_id;
  if ((bool_constant_opcode == SpvOpConstantTrue &&
       first_constant_is_larger == is_greater_than_opcode) ||
      (bool_constant_opcode == SpvOpConstantFalse &&
       first_constant_is_larger != is_greater_than_opcode)) {
    lhs_id = constant_id_1;
    rhs_id = constant_id_2;
  } else {
    lhs_id = constant_id_2;
    rhs_id = constant_id_1;
  }

  // We can now make a transformation that will replace |bool_constant_use|
  // with an expression of the form (written using infix notation):
  // |lhs_id| |comparison_opcode| |rhs_id|
  auto transformation = TransformationReplaceBooleanConstantWithConstantBinary(
      bool_constant_use, lhs_id, rhs_id, comparison_opcode,
      GetFuzzerContext()->GetFreshId());
  // The transformation should be applicable by construction.
  assert(
      transformation.IsApplicable(GetIRContext(), *GetTransformationContext()));

  // Applying this transformation yields a pointer to the new instruction that
  // computes the result of the binary expression.
  auto binary_operator_instruction = transformation.ApplyWithResult(
      GetIRContext(), GetTransformationContext());

  // Add this transformation to the sequence of transformations that have been
  // applied.
  *GetTransformations()->add_transformation() = transformation.ToMessage();

  // Having made a binary expression, there may now be opportunities to further
  // obfuscate the constants used as the LHS and RHS of the expression (e.g. by
  // replacing them with loads from known uniforms).
  //
  // We thus consider operands 0 and 1 (LHS and RHS in turn).
  for (uint32_t index : {0u, 1u}) {
    // We randomly decide, based on the current depth of obfuscation, whether
    // to further obfuscate this operand.
    if (GetFuzzerContext()->GoDeeperInConstantObfuscation(depth)) {
      auto in_operand_use = MakeIdUseDescriptor(
          binary_operator_instruction->GetSingleWordInOperand(index),
          MakeInstructionDescriptor(binary_operator_instruction->result_id(),
                                    binary_operator_instruction->opcode(), 0),
          index);
      ObfuscateConstant(depth + 1, in_operand_use);
    }
  }
}

void FuzzerPassObfuscateConstants::ObfuscateBoolConstantViaFloatConstantPair(
    uint32_t depth, const protobufs::IdUseDescriptor& bool_constant_use,
    uint32_t float_constant_id_1, uint32_t float_constant_id_2) {
  auto float_constant_1 = GetIRContext()
                              ->get_constant_mgr()
                              ->FindDeclaredConstant(float_constant_id_1)
                              ->AsFloatConstant();
  auto float_constant_2 = GetIRContext()
                              ->get_constant_mgr()
                              ->FindDeclaredConstant(float_constant_id_2)
                              ->AsFloatConstant();
  assert(float_constant_1->words() != float_constant_2->words() &&
         "The constants should not be identical.");
  assert(std::isfinite(float_constant_1->GetValueAsDouble()) &&
         "The constants must be finite numbers.");
  assert(std::isfinite(float_constant_2->GetValueAsDouble()) &&
         "The constants must be finite numbers.");
  bool first_constant_is_larger;
  assert(float_constant_1->type()->AsFloat()->width() ==
             float_constant_2->type()->AsFloat()->width() &&
         "First and second floating-point constants must have the same width.");
  if (float_constant_1->type()->AsFloat()->width() == 32) {
    first_constant_is_larger =
        float_constant_1->GetFloat() > float_constant_2->GetFloat();
  } else {
    assert(float_constant_1->type()->AsFloat()->width() == 64 &&
           "Supported floating-point widths are 32 and 64.");
    first_constant_is_larger =
        float_constant_1->GetDouble() > float_constant_2->GetDouble();
  }
  std::vector<SpvOp> greater_than_opcodes{
      SpvOpFOrdGreaterThan, SpvOpFOrdGreaterThanEqual, SpvOpFUnordGreaterThan,
      SpvOpFUnordGreaterThanEqual};
  std::vector<SpvOp> less_than_opcodes{
      SpvOpFOrdGreaterThan, SpvOpFOrdGreaterThanEqual, SpvOpFUnordGreaterThan,
      SpvOpFUnordGreaterThanEqual};

  ObfuscateBoolConstantViaConstantPair(
      depth, bool_constant_use, greater_than_opcodes, less_than_opcodes,
      float_constant_id_1, float_constant_id_2, first_constant_is_larger);
}

void FuzzerPassObfuscateConstants::
    ObfuscateBoolConstantViaSignedIntConstantPair(
        uint32_t depth, const protobufs::IdUseDescriptor& bool_constant_use,
        uint32_t signed_int_constant_id_1, uint32_t signed_int_constant_id_2) {
  auto signed_int_constant_1 =
      GetIRContext()
          ->get_constant_mgr()
          ->FindDeclaredConstant(signed_int_constant_id_1)
          ->AsIntConstant();
  auto signed_int_constant_2 =
      GetIRContext()
          ->get_constant_mgr()
          ->FindDeclaredConstant(signed_int_constant_id_2)
          ->AsIntConstant();
  assert(signed_int_constant_1->words() != signed_int_constant_2->words() &&
         "The constants should not be identical.");
  bool first_constant_is_larger;
  assert(signed_int_constant_1->type()->AsInteger()->width() ==
             signed_int_constant_2->type()->AsInteger()->width() &&
         "First and second floating-point constants must have the same width.");
  assert(signed_int_constant_1->type()->AsInteger()->IsSigned());
  assert(signed_int_constant_2->type()->AsInteger()->IsSigned());
  if (signed_int_constant_1->type()->AsFloat()->width() == 32) {
    first_constant_is_larger =
        signed_int_constant_1->GetS32() > signed_int_constant_2->GetS32();
  } else {
    assert(signed_int_constant_1->type()->AsFloat()->width() == 64 &&
           "Supported integer widths are 32 and 64.");
    first_constant_is_larger =
        signed_int_constant_1->GetS64() > signed_int_constant_2->GetS64();
  }
  std::vector<SpvOp> greater_than_opcodes{SpvOpSGreaterThan,
                                          SpvOpSGreaterThanEqual};
  std::vector<SpvOp> less_than_opcodes{SpvOpSLessThan, SpvOpSLessThanEqual};

  ObfuscateBoolConstantViaConstantPair(
      depth, bool_constant_use, greater_than_opcodes, less_than_opcodes,
      signed_int_constant_id_1, signed_int_constant_id_2,
      first_constant_is_larger);
}

void FuzzerPassObfuscateConstants::
    ObfuscateBoolConstantViaUnsignedIntConstantPair(
        uint32_t depth, const protobufs::IdUseDescriptor& bool_constant_use,
        uint32_t unsigned_int_constant_id_1,
        uint32_t unsigned_int_constant_id_2) {
  auto unsigned_int_constant_1 =
      GetIRContext()
          ->get_constant_mgr()
          ->FindDeclaredConstant(unsigned_int_constant_id_1)
          ->AsIntConstant();
  auto unsigned_int_constant_2 =
      GetIRContext()
          ->get_constant_mgr()
          ->FindDeclaredConstant(unsigned_int_constant_id_2)
          ->AsIntConstant();
  assert(unsigned_int_constant_1->words() != unsigned_int_constant_2->words() &&
         "The constants should not be identical.");
  bool first_constant_is_larger;
  assert(unsigned_int_constant_1->type()->AsInteger()->width() ==
             unsigned_int_constant_2->type()->AsInteger()->width() &&
         "First and second floating-point constants must have the same width.");
  assert(!unsigned_int_constant_1->type()->AsInteger()->IsSigned());
  assert(!unsigned_int_constant_2->type()->AsInteger()->IsSigned());
  if (unsigned_int_constant_1->type()->AsFloat()->width() == 32) {
    first_constant_is_larger =
        unsigned_int_constant_1->GetU32() > unsigned_int_constant_2->GetU32();
  } else {
    assert(unsigned_int_constant_1->type()->AsFloat()->width() == 64 &&
           "Supported integer widths are 32 and 64.");
    first_constant_is_larger =
        unsigned_int_constant_1->GetU64() > unsigned_int_constant_2->GetU64();
  }
  std::vector<SpvOp> greater_than_opcodes{SpvOpUGreaterThan,
                                          SpvOpUGreaterThanEqual};
  std::vector<SpvOp> less_than_opcodes{SpvOpULessThan, SpvOpULessThanEqual};

  ObfuscateBoolConstantViaConstantPair(
      depth, bool_constant_use, greater_than_opcodes, less_than_opcodes,
      unsigned_int_constant_id_1, unsigned_int_constant_id_2,
      first_constant_is_larger);
}

std::vector<std::vector<uint32_t>>
FuzzerPassObfuscateConstants::GetConstantWordsFromUniformsForType(
    uint32_t type_id) {
  assert(type_id && "Type id can't be 0");
  std::vector<std::vector<uint32_t>> result;

  for (const auto& facts_and_types : GetTransformationContext()
                                         ->GetFactManager()
                                         ->GetConstantUniformFactsAndTypes()) {
    if (facts_and_types.second != type_id) {
      continue;
    }

    std::vector<uint32_t> words(facts_and_types.first.constant_word().begin(),
                                facts_and_types.first.constant_word().end());
    if (std::find(result.begin(), result.end(), words) == result.end()) {
      result.push_back(std::move(words));
    }
  }

  return result;
}

void FuzzerPassObfuscateConstants::ObfuscateBoolConstant(
    uint32_t depth, const protobufs::IdUseDescriptor& constant_use) {
  // We want to replace the boolean constant use with a binary expression over
  // scalar constants, but only if we can then potentially replace the constants
  // with uniforms of the same value.

  auto available_types_with_uniforms =
      GetTransformationContext()
          ->GetFactManager()
          ->GetTypesForWhichUniformValuesAreKnown();
  if (available_types_with_uniforms.empty()) {
    // Do not try to obfuscate if we do not have access to any uniform
    // elements with known values.
    return;
  }
  auto chosen_type_id =
      available_types_with_uniforms[GetFuzzerContext()->RandomIndex(
          available_types_with_uniforms)];
  auto available_constant_words =
      GetConstantWordsFromUniformsForType(chosen_type_id);
  if (available_constant_words.size() == 1) {
    // TODO(afd): for now we only obfuscate a boolean if there are at least
    //  two constants available from uniforms, so that we can do a
    //  comparison between them. It would be good to be able to do the
    //  obfuscation even if there is only one such constant, if there is
    //  also another regular constant available.
    return;
  }

  assert(!available_constant_words.empty() &&
         "There exists a fact but no constants - impossible");

  // We know we have at least two known-to-be-constant uniforms of the chosen
  // type.  Pick one of them at random.
  auto constant_index_1 =
      GetFuzzerContext()->RandomIndex(available_constant_words);
  uint32_t constant_index_2;

  // Now choose another one distinct from the first one.
  do {
    constant_index_2 =
        GetFuzzerContext()->RandomIndex(available_constant_words);
  } while (constant_index_1 == constant_index_2);

  auto constant_id_1 = FindOrCreateConstant(
      available_constant_words[constant_index_1], chosen_type_id, false);
  auto constant_id_2 = FindOrCreateConstant(
      available_constant_words[constant_index_2], chosen_type_id, false);

  assert(constant_id_1 != 0 && constant_id_2 != 0 &&
         "We should not find an available constant with an id of 0.");

  // Now perform the obfuscation, according to whether the type of the constants
  // is float, signed int, or unsigned int.
  auto chosen_type = GetIRContext()->get_type_mgr()->GetType(chosen_type_id);
  if (chosen_type->AsFloat()) {
    ObfuscateBoolConstantViaFloatConstantPair(depth, constant_use,
                                              constant_id_1, constant_id_2);
  } else {
    assert(chosen_type->AsInteger() &&
           "We should only have uniform facts about ints and floats.");
    if (chosen_type->AsInteger()->IsSigned()) {
      ObfuscateBoolConstantViaSignedIntConstantPair(
          depth, constant_use, constant_id_1, constant_id_2);
    } else {
      ObfuscateBoolConstantViaUnsignedIntConstantPair(
          depth, constant_use, constant_id_1, constant_id_2);
    }
  }
}

void FuzzerPassObfuscateConstants::ObfuscateScalarConstant(
    uint32_t /*depth*/, const protobufs::IdUseDescriptor& constant_use) {
  // TODO(https://github.com/KhronosGroup/SPIRV-Tools/issues/2670): consider
  //  additional ways to obfuscate scalar constants.

  // Check whether we know that any uniforms are guaranteed to be equal to the
  // scalar constant associated with |constant_use|.
  auto uniform_descriptors =
      GetTransformationContext()
          ->GetFactManager()
          ->GetUniformDescriptorsForConstant(constant_use.id_of_interest());
  if (uniform_descriptors.empty()) {
    // No relevant uniforms, so do not obfuscate.
    return;
  }

  // Choose a random available uniform known to be equal to the constant.
  const auto& uniform_descriptor =
      uniform_descriptors[GetFuzzerContext()->RandomIndex(uniform_descriptors)];

  // Make sure the module has OpConstant instructions for each index used to
  // access a uniform.
  for (auto index : uniform_descriptor.index()) {
    FindOrCreateIntegerConstant({index}, 32, true, false);
  }

  // Make sure the module has OpTypePointer that points to the element type of
  // the uniform.
  const auto* uniform_variable_instr =
      FindUniformVariable(uniform_descriptor, GetIRContext(), true);
  assert(uniform_variable_instr &&
         "Uniform variable does not exist or not unique.");

  const auto* uniform_variable_type_intr =
      GetIRContext()->get_def_use_mgr()->GetDef(
          uniform_variable_instr->type_id());
  assert(uniform_variable_type_intr && "Uniform variable has invalid type");

  auto element_type_id = fuzzerutil::WalkCompositeTypeIndices(
      GetIRContext(), uniform_variable_type_intr->GetSingleWordInOperand(1),
      uniform_descriptor.index());
  assert(element_type_id && "Type of uniform variable is invalid");

  FindOrCreatePointerType(element_type_id, SpvStorageClassUniform);

  // Create, apply and record a transformation to replace the constant use with
  // the result of a load from the chosen uniform.
  ApplyTransformation(TransformationReplaceConstantWithUniform(
      constant_use, uniform_descriptor, GetFuzzerContext()->GetFreshId(),
      GetFuzzerContext()->GetFreshId()));
}

void FuzzerPassObfuscateConstants::ObfuscateConstant(
    uint32_t depth, const protobufs::IdUseDescriptor& constant_use) {
  switch (GetIRContext()
              ->get_def_use_mgr()
              ->GetDef(constant_use.id_of_interest())
              ->opcode()) {
    case SpvOpConstantTrue:
    case SpvOpConstantFalse:
      ObfuscateBoolConstant(depth, constant_use);
      break;
    case SpvOpConstant:
      ObfuscateScalarConstant(depth, constant_use);
      break;
    default:
      assert(false && "The opcode should be one of the above.");
      break;
  }
}

void FuzzerPassObfuscateConstants::MaybeAddConstantIdUse(
    const opt::Instruction& inst, uint32_t in_operand_index,
    uint32_t base_instruction_result_id,
    const std::map<SpvOp, uint32_t>& skipped_opcode_count,
    std::vector<protobufs::IdUseDescriptor>* constant_uses) {
  if (inst.GetInOperand(in_operand_index).type != SPV_OPERAND_TYPE_ID) {
    // The operand is not an id, so it cannot be a constant id.
    return;
  }
  auto operand_id = inst.GetSingleWordInOperand(in_operand_index);
  auto operand_definition =
      GetIRContext()->get_def_use_mgr()->GetDef(operand_id);
  switch (operand_definition->opcode()) {
    case SpvOpConstantFalse:
    case SpvOpConstantTrue:
    case SpvOpConstant: {
      // The operand is a constant id, so make an id use descriptor and record
      // it.
      protobufs::IdUseDescriptor id_use_descriptor;
      id_use_descriptor.set_id_of_interest(operand_id);
      id_use_descriptor.mutable_enclosing_instruction()
          ->set_target_instruction_opcode(inst.opcode());
      id_use_descriptor.mutable_enclosing_instruction()
          ->set_base_instruction_result_id(base_instruction_result_id);
      id_use_descriptor.mutable_enclosing_instruction()
          ->set_num_opcodes_to_ignore(
              skipped_opcode_count.find(inst.opcode()) ==
                      skipped_opcode_count.end()
                  ? 0
                  : skipped_opcode_count.at(inst.opcode()));
      id_use_descriptor.set_in_operand_index(in_operand_index);
      constant_uses->push_back(id_use_descriptor);
    } break;
    default:
      break;
  }
}

void FuzzerPassObfuscateConstants::Apply() {
  // First, gather up all the constant uses available in the module, by going
  // through each block in each function.
  std::vector<protobufs::IdUseDescriptor> constant_uses;
  for (auto& function : *GetIRContext()->module()) {
    for (auto& block : function) {
      // For each constant use we encounter we are going to make an id use
      // descriptor. An id use is described with respect to a base instruction;
      // if there are instructions at the start of the block without result ids,
      // the base instruction will have to be the block's label.
      uint32_t base_instruction_result_id = block.id();

      // An id use descriptor also records how many instructions of a particular
      // opcode need to be skipped in order to find the instruction of interest
      // from the base instruction. We maintain a mapping that records a skip
      // count for each relevant opcode.
      std::map<SpvOp, uint32_t> skipped_opcode_count;

      // Go through each instruction in the block.
      for (auto& inst : block) {
        if (inst.HasResultId()) {
          // The instruction has a result id, so can be used as the base
          // instruction from now on, until another instruction with a result id
          // is encountered.
          base_instruction_result_id = inst.result_id();
          // Opcode skip counts were with respect to the previous base
          // instruction and are now irrelevant.
          skipped_opcode_count.clear();
        }

<<<<<<< HEAD
        switch (inst.opcode()) {
          case SpvOpPhi:
            // The instruction must not be an OpPhi, as we cannot insert
            // instructions before an OpPhi.
            // TODO(https://github.com/KhronosGroup/SPIRV-Tools/issues/2902):
            //  there is scope for being less conservative.
            break;
          case SpvOpVariable:
            // The instruction must not be an OpVariable, the only id that an
            // OpVariable uses is an initializer id, which has to remain
            // constant.
            break;
          default:
            // Consider each operand of the instruction, and add a constant id
            // use for the operand if relevant.
            for (uint32_t in_operand_index = 0;
                 in_operand_index < inst.NumInOperands(); in_operand_index++) {
              MaybeAddConstantIdUse(inst, in_operand_index,
                                    base_instruction_result_id,
                                    skipped_opcode_count, &constant_uses);
            }
            break;
=======
        // The instruction must not be an OpVariable, the only id that an
        // OpVariable uses is an initializer id, which has to remain
        // constant.
        if (inst.opcode() != SpvOpVariable) {
          // Consider each operand of the instruction, and add a constant id
          // use for the operand if relevant.
          for (uint32_t in_operand_index = 0;
               in_operand_index < inst.NumInOperands(); in_operand_index++) {
            MaybeAddConstantIdUse(inst, in_operand_index,
                                  base_instruction_result_id,
                                  skipped_opcode_count, &constant_uses);
          }
>>>>>>> 6bbb88c8
        }

        if (!inst.HasResultId()) {
          // The instruction has no result id, so in order to identify future id
          // uses for instructions with this opcode from the existing base
          // instruction, we need to increase the skip count for this opcode.
          skipped_opcode_count[inst.opcode()] =
              skipped_opcode_count.find(inst.opcode()) ==
                      skipped_opcode_count.end()
                  ? 1
                  : skipped_opcode_count[inst.opcode()] + 1;
        }
      }
    }
  }

  // Go through the constant uses in a random order by repeatedly pulling out a
  // constant use at a random index.
  while (!constant_uses.empty()) {
    auto index = GetFuzzerContext()->RandomIndex(constant_uses);
    auto constant_use = std::move(constant_uses[index]);
    constant_uses.erase(constant_uses.begin() + index);
    // Decide probabilistically whether to skip or obfuscate this constant use.
    if (!GetFuzzerContext()->ChoosePercentage(
            GetFuzzerContext()->GetChanceOfObfuscatingConstant())) {
      continue;
    }
    ObfuscateConstant(0, constant_use);
  }
}

}  // namespace fuzz
}  // namespace spvtools<|MERGE_RESOLUTION|>--- conflicted
+++ resolved
@@ -475,30 +475,6 @@
           skipped_opcode_count.clear();
         }
 
-<<<<<<< HEAD
-        switch (inst.opcode()) {
-          case SpvOpPhi:
-            // The instruction must not be an OpPhi, as we cannot insert
-            // instructions before an OpPhi.
-            // TODO(https://github.com/KhronosGroup/SPIRV-Tools/issues/2902):
-            //  there is scope for being less conservative.
-            break;
-          case SpvOpVariable:
-            // The instruction must not be an OpVariable, the only id that an
-            // OpVariable uses is an initializer id, which has to remain
-            // constant.
-            break;
-          default:
-            // Consider each operand of the instruction, and add a constant id
-            // use for the operand if relevant.
-            for (uint32_t in_operand_index = 0;
-                 in_operand_index < inst.NumInOperands(); in_operand_index++) {
-              MaybeAddConstantIdUse(inst, in_operand_index,
-                                    base_instruction_result_id,
-                                    skipped_opcode_count, &constant_uses);
-            }
-            break;
-=======
         // The instruction must not be an OpVariable, the only id that an
         // OpVariable uses is an initializer id, which has to remain
         // constant.
@@ -511,7 +487,6 @@
                                   base_instruction_result_id,
                                   skipped_opcode_count, &constant_uses);
           }
->>>>>>> 6bbb88c8
         }
 
         if (!inst.HasResultId()) {
