// Copyright (c) 2019 Google LLC
//
// Licensed under the Apache License, Version 2.0 (the "License");
// you may not use this file except in compliance with the License.
// You may obtain a copy of the License at
//
//     http://www.apache.org/licenses/LICENSE-2.0
//
// Unless required by applicable law or agreed to in writing, software
// distributed under the License is distributed on an "AS IS" BASIS,
// WITHOUT WARRANTIES OR CONDITIONS OF ANY KIND, either express or implied.
// See the License for the specific language governing permissions and
// limitations under the License.

#include "source/fuzz/transformation_split_block.h"

#include <utility>

#include "source/fuzz/fuzzer_util.h"
#include "source/fuzz/instruction_descriptor.h"
#include "source/util/make_unique.h"

namespace spvtools {
namespace fuzz {

TransformationSplitBlock::TransformationSplitBlock(
    protobufs::TransformationSplitBlock message)
    : message_(std::move(message)) {}

TransformationSplitBlock::TransformationSplitBlock(
    const protobufs::InstructionDescriptor& instruction_to_split_before,
    uint32_t fresh_id) {
  *message_.mutable_instruction_to_split_before() = instruction_to_split_before;
  message_.set_fresh_id(fresh_id);
}

bool TransformationSplitBlock::IsApplicable(
    opt::IRContext* ir_context, const TransformationContext& /*unused*/) const {
  if (!fuzzerutil::IsFreshId(ir_context, message_.fresh_id())) {
    // We require the id for the new block to be unused.
    return false;
  }
  auto instruction_to_split_before =
      FindInstruction(message_.instruction_to_split_before(), ir_context);
  if (!instruction_to_split_before) {
    // The instruction describing the block we should split does not exist.
    return false;
  }
  auto block_to_split =
      ir_context->get_instr_block(instruction_to_split_before);
  assert(block_to_split &&
         "We should not have managed to find the "
         "instruction if it was not contained in a block.");

  if (block_to_split->IsLoopHeader()) {
    // We cannot split a loop header block: back-edges would become invalid.
    return false;
  }

  auto split_before = fuzzerutil::GetIteratorForInstruction(
      block_to_split, instruction_to_split_before);
  assert(split_before != block_to_split->end() &&
         "At this point we know the"
         " block split point exists.");

  if (split_before->PreviousNode() &&
      split_before->PreviousNode()->opcode() == SpvOpSelectionMerge) {
    // We cannot split directly after a selection merge: this would separate
    // the merge from its associated branch or switch operation.
    return false;
  }
  if (split_before->opcode() == SpvOpVariable) {
    // We cannot split directly after a variable; variables in a function
    // must be contiguous in the entry block.
    return false;
  }
  // We cannot split before an OpPhi unless the OpPhi has exactly one
  // associated incoming edge.
  if (split_before->opcode() == SpvOpPhi &&
      split_before->NumInOperands() != 2) {
    return false;
  }

  // Splitting the block must not separate the definition of an OpSampledImage
  // from its use: the SPIR-V data rules require them to be in the same block.
  return !fuzzerutil::
      SplittingBeforeInstructionSeparatesOpSampledImageDefinitionFromUse(
          block_to_split, instruction_to_split_before);
}

<<<<<<< HEAD
void TransformationSplitBlock::Apply(opt::IRContext* context,
                                     FactManager* fact_manager) const {
=======
void TransformationSplitBlock::Apply(
    opt::IRContext* ir_context,
    TransformationContext* transformation_context) const {
>>>>>>> 6bbb88c8
  opt::Instruction* instruction_to_split_before =
      FindInstruction(message_.instruction_to_split_before(), ir_context);
  opt::BasicBlock* block_to_split =
      ir_context->get_instr_block(instruction_to_split_before);
  auto split_before = fuzzerutil::GetIteratorForInstruction(
      block_to_split, instruction_to_split_before);
  assert(split_before != block_to_split->end() &&
         "If the transformation is applicable, we should have an "
         "instruction to split on.");

  // We need to make sure the module's id bound is large enough to add the
  // fresh id.
  fuzzerutil::UpdateModuleIdBound(ir_context, message_.fresh_id());
  // Split the block.
  auto new_bb = block_to_split->SplitBasicBlock(ir_context, message_.fresh_id(),
                                                split_before);
  // The split does not automatically add a branch between the two parts of
  // the original block, so we add one.
  auto branch_instruction = MakeUnique<opt::Instruction>(
      ir_context, SpvOpBranch, 0, 0,
      std::initializer_list<opt::Operand>{opt::Operand(
          spv_operand_type_t::SPV_OPERAND_TYPE_ID, {message_.fresh_id()})});
  auto branch_instruction_ptr = branch_instruction.get();
  block_to_split->AddInstruction(std::move(branch_instruction));

  // Inform the def-use manager about the branch instruction, and record its
  // block.
  ir_context->get_def_use_mgr()->AnalyzeInstDefUse(branch_instruction_ptr);
  ir_context->set_instr_block(branch_instruction_ptr, block_to_split);

  // If we split before OpPhi instructions, we need to update their
  // predecessor operand so that the block they used to be inside is now the
  // predecessor.
  new_bb->ForEachPhiInst([block_to_split,
                          ir_context](opt::Instruction* phi_inst) {
    assert(
        phi_inst->NumInOperands() == 2 &&
        "Precondition: a block can only be split before an OpPhi if the block"
        "has exactly one predecessor.");
    phi_inst->SetInOperand(1, {block_to_split->id()});
    ir_context->UpdateDefUse(phi_inst);
  });

<<<<<<< HEAD
  // If the block being split was dead, the new block arising from the split is
  // also dead.
  if (fact_manager->BlockIsDead(block_to_split->id())) {
    fact_manager->AddFactBlockIsDead(message_.fresh_id());
  }

  // Invalidate all analyses
  context->InvalidateAnalysesExceptFor(opt::IRContext::Analysis::kAnalysisNone);
=======
  // We have updated the def-use manager and the instruction to block mapping,
  // but other analyses (especially control flow-related ones) need to be
  // recomputed.
  ir_context->InvalidateAnalysesExceptFor(
      opt::IRContext::Analysis::kAnalysisDefUse |
      opt::IRContext::Analysis::kAnalysisInstrToBlockMapping);

  // If the block being split was dead, the new block arising from the split is
  // also dead.
  if (transformation_context->GetFactManager()->BlockIsDead(
          block_to_split->id())) {
    transformation_context->GetFactManager()->AddFactBlockIsDead(
        message_.fresh_id());
  }
>>>>>>> 6bbb88c8
}

protobufs::Transformation TransformationSplitBlock::ToMessage() const {
  protobufs::Transformation result;
  *result.mutable_split_block() = message_;
  return result;
}

std::unordered_set<uint32_t> TransformationSplitBlock::GetFreshIds() const {
  return {message_.fresh_id()};
}

}  // namespace fuzz
}  // namespace spvtools<|MERGE_RESOLUTION|>--- conflicted
+++ resolved
@@ -88,14 +88,9 @@
           block_to_split, instruction_to_split_before);
 }
 
-<<<<<<< HEAD
-void TransformationSplitBlock::Apply(opt::IRContext* context,
-                                     FactManager* fact_manager) const {
-=======
 void TransformationSplitBlock::Apply(
     opt::IRContext* ir_context,
     TransformationContext* transformation_context) const {
->>>>>>> 6bbb88c8
   opt::Instruction* instruction_to_split_before =
       FindInstruction(message_.instruction_to_split_before(), ir_context);
   opt::BasicBlock* block_to_split =
@@ -139,16 +134,6 @@
     ir_context->UpdateDefUse(phi_inst);
   });
 
-<<<<<<< HEAD
-  // If the block being split was dead, the new block arising from the split is
-  // also dead.
-  if (fact_manager->BlockIsDead(block_to_split->id())) {
-    fact_manager->AddFactBlockIsDead(message_.fresh_id());
-  }
-
-  // Invalidate all analyses
-  context->InvalidateAnalysesExceptFor(opt::IRContext::Analysis::kAnalysisNone);
-=======
   // We have updated the def-use manager and the instruction to block mapping,
   // but other analyses (especially control flow-related ones) need to be
   // recomputed.
@@ -163,7 +148,6 @@
     transformation_context->GetFactManager()->AddFactBlockIsDead(
         message_.fresh_id());
   }
->>>>>>> 6bbb88c8
 }
 
 protobufs::Transformation TransformationSplitBlock::ToMessage() const {
