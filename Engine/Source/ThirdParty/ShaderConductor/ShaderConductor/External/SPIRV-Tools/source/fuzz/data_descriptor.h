// Copyright (c) 2019 Google LLC
//
// Licensed under the Apache License, Version 2.0 (the "License");
// you may not use this file except in compliance with the License.
// You may obtain a copy of the License at
//
//     http://www.apache.org/licenses/LICENSE-2.0
//
// Unless required by applicable law or agreed to in writing, software
// distributed under the License is distributed on an "AS IS" BASIS,
// WITHOUT WARRANTIES OR CONDITIONS OF ANY KIND, either express or implied.
// See the License for the specific language governing permissions and
// limitations under the License.

#ifndef SOURCE_FUZZ_DATA_DESCRIPTOR_H_
#define SOURCE_FUZZ_DATA_DESCRIPTOR_H_

<<<<<<< HEAD
#include "source/fuzz/protobufs/spirvfuzz_protobufs.h"

=======
>>>>>>> 6bbb88c8
#include <ostream>
#include <vector>

#include "source/fuzz/protobufs/spirvfuzz_protobufs.h"

namespace spvtools {
namespace fuzz {

// Factory method to create a data descriptor message from an object id and a
// list of indices.
protobufs::DataDescriptor MakeDataDescriptor(
    uint32_t object, const std::vector<uint32_t>& indices);

// Hash function for data descriptors.
struct DataDescriptorHash {
  size_t operator()(const protobufs::DataDescriptor* data_descriptor) const;
};

// Hash function for data descriptors.
struct DataDescriptorHash {
  size_t operator()(const protobufs::DataDescriptor* data_descriptor) const;
};

// Equality function for data descriptors.
struct DataDescriptorEquals {
  bool operator()(const protobufs::DataDescriptor* first,
                  const protobufs::DataDescriptor* second) const;
};

std::ostream& operator<<(std::ostream& out,
                         const protobufs::DataDescriptor& data_descriptor);

}  // namespace fuzz
}  // namespace spvtools

#endif  // SOURCE_FUZZ_DATA_DESCRIPTOR_H_<|MERGE_RESOLUTION|>--- conflicted
+++ resolved
@@ -15,11 +15,6 @@
 #ifndef SOURCE_FUZZ_DATA_DESCRIPTOR_H_
 #define SOURCE_FUZZ_DATA_DESCRIPTOR_H_
 
-<<<<<<< HEAD
-#include "source/fuzz/protobufs/spirvfuzz_protobufs.h"
-
-=======
->>>>>>> 6bbb88c8
 #include <ostream>
 #include <vector>
 
@@ -32,11 +27,6 @@
 // list of indices.
 protobufs::DataDescriptor MakeDataDescriptor(
     uint32_t object, const std::vector<uint32_t>& indices);
-
-// Hash function for data descriptors.
-struct DataDescriptorHash {
-  size_t operator()(const protobufs::DataDescriptor* data_descriptor) const;
-};
 
 // Hash function for data descriptors.
 struct DataDescriptorHash {
