--- conflicted
+++ resolved
@@ -28,11 +28,8 @@
 
 #include "debuginfo.insts.inc"
 #include "glsl.std.450.insts.inc"
-<<<<<<< HEAD
-=======
 #include "nonsemantic.clspvreflection.insts.inc"
 #include "nonsemantic.shader.debuginfo.100.insts.inc"
->>>>>>> 6bbb88c8
 #include "opencl.debuginfo.100.insts.inc"
 #include "opencl.std.insts.inc"
 
@@ -59,15 +56,12 @@
      debuginfo_entries},
     {SPV_EXT_INST_TYPE_OPENCL_DEBUGINFO_100,
      ARRAY_SIZE(opencl_debuginfo_100_entries), opencl_debuginfo_100_entries},
-<<<<<<< HEAD
-=======
     {SPV_EXT_INST_TYPE_NONSEMANTIC_SHADER_DEBUGINFO_100,
      ARRAY_SIZE(nonsemantic_shader_debuginfo_100_entries),
      nonsemantic_shader_debuginfo_100_entries},
     {SPV_EXT_INST_TYPE_NONSEMANTIC_CLSPVREFLECTION,
      ARRAY_SIZE(nonsemantic_clspvreflection_entries),
      nonsemantic_clspvreflection_entries},
->>>>>>> 6bbb88c8
 };
 
 static const spv_ext_inst_table_t kTable_1_0 = {ARRAY_SIZE(kGroups_1_0),
@@ -136,15 +130,12 @@
   if (!strcmp("OpenCL.DebugInfo.100", name)) {
     return SPV_EXT_INST_TYPE_OPENCL_DEBUGINFO_100;
   }
-<<<<<<< HEAD
-=======
   if (!strcmp("NonSemantic.Shader.DebugInfo.100", name)) {
     return SPV_EXT_INST_TYPE_NONSEMANTIC_SHADER_DEBUGINFO_100;
   }
   if (!strncmp("NonSemantic.ClspvReflection.", name, 28)) {
     return SPV_EXT_INST_TYPE_NONSEMANTIC_CLSPVREFLECTION;
   }
->>>>>>> 6bbb88c8
   // ensure to add any known non-semantic extended instruction sets
   // above this point, and update spvExtInstIsNonSemantic()
   if (!strncmp("NonSemantic.", name, 12)) {
@@ -154,13 +145,9 @@
 }
 
 bool spvExtInstIsNonSemantic(const spv_ext_inst_type_t type) {
-<<<<<<< HEAD
-  if (type == SPV_EXT_INST_TYPE_NONSEMANTIC_UNKNOWN) {
-=======
   if (type == SPV_EXT_INST_TYPE_NONSEMANTIC_UNKNOWN ||
       type == SPV_EXT_INST_TYPE_NONSEMANTIC_SHADER_DEBUGINFO_100 ||
       type == SPV_EXT_INST_TYPE_NONSEMANTIC_CLSPVREFLECTION) {
->>>>>>> 6bbb88c8
     return true;
   }
   return false;
@@ -168,10 +155,7 @@
 
 bool spvExtInstIsDebugInfo(const spv_ext_inst_type_t type) {
   if (type == SPV_EXT_INST_TYPE_OPENCL_DEBUGINFO_100 ||
-<<<<<<< HEAD
-=======
       type == SPV_EXT_INST_TYPE_NONSEMANTIC_SHADER_DEBUGINFO_100 ||
->>>>>>> 6bbb88c8
       type == SPV_EXT_INST_TYPE_DEBUGINFO) {
     return true;
   }
