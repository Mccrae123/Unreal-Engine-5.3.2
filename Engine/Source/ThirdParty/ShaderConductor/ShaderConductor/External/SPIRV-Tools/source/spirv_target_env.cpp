// Copyright (c) 2015-2016 The Khronos Group Inc.
//
// Licensed under the Apache License, Version 2.0 (the "License");
// you may not use this file except in compliance with the License.
// You may obtain a copy of the License at
//
//     http://www.apache.org/licenses/LICENSE-2.0
//
// Unless required by applicable law or agreed to in writing, software
// distributed under the License is distributed on an "AS IS" BASIS,
// WITHOUT WARRANTIES OR CONDITIONS OF ANY KIND, either express or implied.
// See the License for the specific language governing permissions and
// limitations under the License.

#include "source/spirv_target_env.h"

#include <cassert>
#include <cstring>
#include <string>

#include "source/spirv_constant.h"
#include "spirv-tools/libspirv.h"

const char* spvTargetEnvDescription(spv_target_env env) {
  switch (env) {
    case SPV_ENV_UNIVERSAL_1_0:
      return "SPIR-V 1.0";
    case SPV_ENV_VULKAN_1_0:
      return "SPIR-V 1.0 (under Vulkan 1.0 semantics)";
    case SPV_ENV_UNIVERSAL_1_1:
      return "SPIR-V 1.1";
    case SPV_ENV_OPENCL_1_2:
      return "SPIR-V 1.0 (under OpenCL 1.2 Full Profile semantics)";
    case SPV_ENV_OPENCL_EMBEDDED_1_2:
      return "SPIR-V 1.0 (under OpenCL 1.2 Embedded Profile semantics)";
    case SPV_ENV_OPENCL_2_0:
      return "SPIR-V 1.0 (under OpenCL 2.0 Full Profile semantics)";
    case SPV_ENV_OPENCL_EMBEDDED_2_0:
      return "SPIR-V 1.0 (under OpenCL 2.0 Embedded Profile semantics)";
    case SPV_ENV_OPENCL_2_1:
      return "SPIR-V 1.0 (under OpenCL 2.1 Full Profile semantics)";
    case SPV_ENV_OPENCL_EMBEDDED_2_1:
      return "SPIR-V 1.0 (under OpenCL 2.1 Embedded Profile semantics)";
    case SPV_ENV_OPENCL_2_2:
      return "SPIR-V 1.2 (under OpenCL 2.2 Full Profile semantics)";
    case SPV_ENV_OPENCL_EMBEDDED_2_2:
      return "SPIR-V 1.2 (under OpenCL 2.2 Embedded Profile semantics)";
    case SPV_ENV_OPENGL_4_0:
      return "SPIR-V 1.0 (under OpenGL 4.0 semantics)";
    case SPV_ENV_OPENGL_4_1:
      return "SPIR-V 1.0 (under OpenGL 4.1 semantics)";
    case SPV_ENV_OPENGL_4_2:
      return "SPIR-V 1.0 (under OpenGL 4.2 semantics)";
    case SPV_ENV_OPENGL_4_3:
      return "SPIR-V 1.0 (under OpenGL 4.3 semantics)";
    case SPV_ENV_OPENGL_4_5:
      return "SPIR-V 1.0 (under OpenGL 4.5 semantics)";
    case SPV_ENV_UNIVERSAL_1_2:
      return "SPIR-V 1.2";
    case SPV_ENV_UNIVERSAL_1_3:
      return "SPIR-V 1.3";
    case SPV_ENV_VULKAN_1_1:
      return "SPIR-V 1.3 (under Vulkan 1.1 semantics)";
    case SPV_ENV_WEBGPU_0:
      assert(false && "Deprecated target environment value.");
      break;
    case SPV_ENV_UNIVERSAL_1_4:
      return "SPIR-V 1.4";
    case SPV_ENV_VULKAN_1_1_SPIRV_1_4:
      return "SPIR-V 1.4 (under Vulkan 1.1 semantics)";
    case SPV_ENV_UNIVERSAL_1_5:
      return "SPIR-V 1.5";
    case SPV_ENV_VULKAN_1_2:
      return "SPIR-V 1.5 (under Vulkan 1.2 semantics)";
<<<<<<< HEAD
=======
    case SPV_ENV_MAX:
      assert(false && "Invalid target environment value.");
      break;
>>>>>>> 6bbb88c8
  }
  return "";
}

uint32_t spvVersionForTargetEnv(spv_target_env env) {
  switch (env) {
    case SPV_ENV_UNIVERSAL_1_0:
    case SPV_ENV_VULKAN_1_0:
    case SPV_ENV_OPENCL_1_2:
    case SPV_ENV_OPENCL_EMBEDDED_1_2:
    case SPV_ENV_OPENCL_2_0:
    case SPV_ENV_OPENCL_EMBEDDED_2_0:
    case SPV_ENV_OPENCL_2_1:
    case SPV_ENV_OPENCL_EMBEDDED_2_1:
    case SPV_ENV_OPENGL_4_0:
    case SPV_ENV_OPENGL_4_1:
    case SPV_ENV_OPENGL_4_2:
    case SPV_ENV_OPENGL_4_3:
    case SPV_ENV_OPENGL_4_5:
      return SPV_SPIRV_VERSION_WORD(1, 0);
    case SPV_ENV_UNIVERSAL_1_1:
      return SPV_SPIRV_VERSION_WORD(1, 1);
    case SPV_ENV_UNIVERSAL_1_2:
    case SPV_ENV_OPENCL_2_2:
    case SPV_ENV_OPENCL_EMBEDDED_2_2:
      return SPV_SPIRV_VERSION_WORD(1, 2);
    case SPV_ENV_UNIVERSAL_1_3:
    case SPV_ENV_VULKAN_1_1:
      return SPV_SPIRV_VERSION_WORD(1, 3);
    case SPV_ENV_WEBGPU_0:
      assert(false && "Deprecated target environment value.");
      break;
    case SPV_ENV_UNIVERSAL_1_4:
    case SPV_ENV_VULKAN_1_1_SPIRV_1_4:
      return SPV_SPIRV_VERSION_WORD(1, 4);
    case SPV_ENV_UNIVERSAL_1_5:
    case SPV_ENV_VULKAN_1_2:
      return SPV_SPIRV_VERSION_WORD(1, 5);
    case SPV_ENV_MAX:
      assert(false && "Invalid target environment value.");
      break;
  }
  return SPV_SPIRV_VERSION_WORD(0, 0);
}

static const std::pair<const char*, spv_target_env> spvTargetEnvNameMap[] = {
    {"vulkan1.1spv1.4", SPV_ENV_VULKAN_1_1_SPIRV_1_4},
    {"vulkan1.0", SPV_ENV_VULKAN_1_0},
    {"vulkan1.1", SPV_ENV_VULKAN_1_1},
    {"vulkan1.2", SPV_ENV_VULKAN_1_2},
    {"spv1.0", SPV_ENV_UNIVERSAL_1_0},
    {"spv1.1", SPV_ENV_UNIVERSAL_1_1},
    {"spv1.2", SPV_ENV_UNIVERSAL_1_2},
    {"spv1.3", SPV_ENV_UNIVERSAL_1_3},
    {"spv1.4", SPV_ENV_UNIVERSAL_1_4},
    {"spv1.5", SPV_ENV_UNIVERSAL_1_5},
    {"opencl1.2embedded", SPV_ENV_OPENCL_EMBEDDED_1_2},
    {"opencl1.2", SPV_ENV_OPENCL_1_2},
    {"opencl2.0embedded", SPV_ENV_OPENCL_EMBEDDED_2_0},
    {"opencl2.0", SPV_ENV_OPENCL_2_0},
    {"opencl2.1embedded", SPV_ENV_OPENCL_EMBEDDED_2_1},
    {"opencl2.1", SPV_ENV_OPENCL_2_1},
    {"opencl2.2embedded", SPV_ENV_OPENCL_EMBEDDED_2_2},
    {"opencl2.2", SPV_ENV_OPENCL_2_2},
    {"opengl4.0", SPV_ENV_OPENGL_4_0},
    {"opengl4.1", SPV_ENV_OPENGL_4_1},
    {"opengl4.2", SPV_ENV_OPENGL_4_2},
    {"opengl4.3", SPV_ENV_OPENGL_4_3},
    {"opengl4.5", SPV_ENV_OPENGL_4_5},
};

bool spvParseTargetEnv(const char* s, spv_target_env* env) {
  auto match = [s](const char* b) {
    return s && (0 == strncmp(s, b, strlen(b)));
  };
  for (auto& name_env : spvTargetEnvNameMap) {
    if (match(name_env.first)) {
      if (env) {
        *env = name_env.second;
      }
      return true;
    }
  }
  if (env) *env = SPV_ENV_UNIVERSAL_1_0;
  return false;
}

#define VULKAN_VER(MAJOR, MINOR) ((MAJOR << 22) | (MINOR << 12))
#define SPIRV_VER(MAJOR, MINOR) ((MAJOR << 16) | (MINOR << 8))

struct VulkanEnv {
  spv_target_env vulkan_env;
  uint32_t vulkan_ver;
  uint32_t spirv_ver;
};
// Maps each Vulkan target environment enum to the Vulkan version, and the
// maximum supported SPIR-V version for that Vulkan environment.
// Keep this ordered from least capable to most capable.
static const VulkanEnv ordered_vulkan_envs[] = {
    {SPV_ENV_VULKAN_1_0, VULKAN_VER(1, 0), SPIRV_VER(1, 0)},
    {SPV_ENV_VULKAN_1_1, VULKAN_VER(1, 1), SPIRV_VER(1, 3)},
    {SPV_ENV_VULKAN_1_1_SPIRV_1_4, VULKAN_VER(1, 1), SPIRV_VER(1, 4)},
    {SPV_ENV_VULKAN_1_2, VULKAN_VER(1, 2), SPIRV_VER(1, 5)}};

bool spvParseVulkanEnv(uint32_t vulkan_ver, uint32_t spirv_ver,
                       spv_target_env* env) {
  for (auto triple : ordered_vulkan_envs) {
    if (triple.vulkan_ver >= vulkan_ver && triple.spirv_ver >= spirv_ver) {
      *env = triple.vulkan_env;
      return true;
    }
  }
  return false;
}

bool spvIsVulkanEnv(spv_target_env env) {
  switch (env) {
    case SPV_ENV_UNIVERSAL_1_0:
    case SPV_ENV_OPENCL_1_2:
    case SPV_ENV_OPENCL_EMBEDDED_1_2:
    case SPV_ENV_OPENCL_2_0:
    case SPV_ENV_OPENCL_EMBEDDED_2_0:
    case SPV_ENV_OPENCL_2_1:
    case SPV_ENV_OPENCL_EMBEDDED_2_1:
    case SPV_ENV_OPENGL_4_0:
    case SPV_ENV_OPENGL_4_1:
    case SPV_ENV_OPENGL_4_2:
    case SPV_ENV_OPENGL_4_3:
    case SPV_ENV_OPENGL_4_5:
    case SPV_ENV_UNIVERSAL_1_1:
    case SPV_ENV_UNIVERSAL_1_2:
    case SPV_ENV_OPENCL_2_2:
    case SPV_ENV_OPENCL_EMBEDDED_2_2:
    case SPV_ENV_UNIVERSAL_1_3:
    case SPV_ENV_UNIVERSAL_1_4:
    case SPV_ENV_UNIVERSAL_1_5:
      return false;
    case SPV_ENV_VULKAN_1_0:
    case SPV_ENV_VULKAN_1_1:
    case SPV_ENV_VULKAN_1_1_SPIRV_1_4:
    case SPV_ENV_VULKAN_1_2:
      return true;
    case SPV_ENV_WEBGPU_0:
      assert(false && "Deprecated target environment value.");
      break;
    case SPV_ENV_MAX:
      assert(false && "Invalid target environment value.");
      break;
  }
  return false;
}

bool spvIsOpenCLEnv(spv_target_env env) {
  switch (env) {
    case SPV_ENV_UNIVERSAL_1_0:
    case SPV_ENV_VULKAN_1_0:
    case SPV_ENV_UNIVERSAL_1_1:
    case SPV_ENV_OPENGL_4_0:
    case SPV_ENV_OPENGL_4_1:
    case SPV_ENV_OPENGL_4_2:
    case SPV_ENV_OPENGL_4_3:
    case SPV_ENV_OPENGL_4_5:
    case SPV_ENV_UNIVERSAL_1_2:
    case SPV_ENV_UNIVERSAL_1_3:
    case SPV_ENV_VULKAN_1_1:
    case SPV_ENV_UNIVERSAL_1_4:
    case SPV_ENV_VULKAN_1_1_SPIRV_1_4:
    case SPV_ENV_UNIVERSAL_1_5:
    case SPV_ENV_VULKAN_1_2:
      return false;
    case SPV_ENV_OPENCL_1_2:
    case SPV_ENV_OPENCL_EMBEDDED_1_2:
    case SPV_ENV_OPENCL_2_0:
    case SPV_ENV_OPENCL_EMBEDDED_2_0:
    case SPV_ENV_OPENCL_EMBEDDED_2_1:
    case SPV_ENV_OPENCL_EMBEDDED_2_2:
    case SPV_ENV_OPENCL_2_1:
    case SPV_ENV_OPENCL_2_2:
      return true;
    case SPV_ENV_WEBGPU_0:
      assert(false && "Deprecated target environment value.");
      break;
    case SPV_ENV_MAX:
      assert(false && "Invalid target environment value.");
      break;
  }
  return false;
}

bool spvIsOpenGLEnv(spv_target_env env) {
  switch (env) {
    case SPV_ENV_UNIVERSAL_1_0:
    case SPV_ENV_VULKAN_1_0:
    case SPV_ENV_UNIVERSAL_1_1:
    case SPV_ENV_UNIVERSAL_1_2:
    case SPV_ENV_UNIVERSAL_1_3:
    case SPV_ENV_VULKAN_1_1:
    case SPV_ENV_OPENCL_1_2:
    case SPV_ENV_OPENCL_EMBEDDED_1_2:
    case SPV_ENV_OPENCL_2_0:
    case SPV_ENV_OPENCL_EMBEDDED_2_0:
    case SPV_ENV_OPENCL_EMBEDDED_2_1:
    case SPV_ENV_OPENCL_EMBEDDED_2_2:
    case SPV_ENV_OPENCL_2_1:
    case SPV_ENV_OPENCL_2_2:
    case SPV_ENV_UNIVERSAL_1_4:
    case SPV_ENV_VULKAN_1_1_SPIRV_1_4:
    case SPV_ENV_UNIVERSAL_1_5:
    case SPV_ENV_VULKAN_1_2:
      return false;
    case SPV_ENV_OPENGL_4_0:
    case SPV_ENV_OPENGL_4_1:
    case SPV_ENV_OPENGL_4_2:
    case SPV_ENV_OPENGL_4_3:
    case SPV_ENV_OPENGL_4_5:
      return true;
    case SPV_ENV_WEBGPU_0:
      assert(false && "Deprecated target environment value.");
      break;
    case SPV_ENV_MAX:
      assert(false && "Invalid target environment value.");
      break;
  }
  return false;
}

bool spvIsValidEnv(spv_target_env env) {
  switch (env) {
    case SPV_ENV_UNIVERSAL_1_0:
    case SPV_ENV_VULKAN_1_0:
    case SPV_ENV_UNIVERSAL_1_1:
    case SPV_ENV_UNIVERSAL_1_2:
    case SPV_ENV_UNIVERSAL_1_3:
    case SPV_ENV_VULKAN_1_1:
    case SPV_ENV_OPENCL_1_2:
    case SPV_ENV_OPENCL_EMBEDDED_1_2:
    case SPV_ENV_OPENCL_2_0:
    case SPV_ENV_OPENCL_EMBEDDED_2_0:
    case SPV_ENV_OPENCL_EMBEDDED_2_1:
    case SPV_ENV_OPENCL_EMBEDDED_2_2:
    case SPV_ENV_OPENCL_2_1:
    case SPV_ENV_OPENCL_2_2:
    case SPV_ENV_UNIVERSAL_1_4:
    case SPV_ENV_VULKAN_1_1_SPIRV_1_4:
    case SPV_ENV_UNIVERSAL_1_5:
    case SPV_ENV_VULKAN_1_2:
<<<<<<< HEAD
      return false;
=======
>>>>>>> 6bbb88c8
    case SPV_ENV_OPENGL_4_0:
    case SPV_ENV_OPENGL_4_1:
    case SPV_ENV_OPENGL_4_2:
    case SPV_ENV_OPENGL_4_3:
    case SPV_ENV_OPENGL_4_5:
      return true;
    case SPV_ENV_WEBGPU_0:
    case SPV_ENV_MAX:
      break;
  }
  return false;
}

std::string spvLogStringForEnv(spv_target_env env) {
  switch (env) {
    case SPV_ENV_OPENCL_1_2:
    case SPV_ENV_OPENCL_2_0:
    case SPV_ENV_OPENCL_2_1:
    case SPV_ENV_OPENCL_2_2:
    case SPV_ENV_OPENCL_EMBEDDED_1_2:
    case SPV_ENV_OPENCL_EMBEDDED_2_0:
    case SPV_ENV_OPENCL_EMBEDDED_2_1:
    case SPV_ENV_OPENCL_EMBEDDED_2_2: {
      return "OpenCL";
    }
    case SPV_ENV_OPENGL_4_0:
    case SPV_ENV_OPENGL_4_1:
    case SPV_ENV_OPENGL_4_2:
    case SPV_ENV_OPENGL_4_3:
    case SPV_ENV_OPENGL_4_5: {
      return "OpenGL";
    }
    case SPV_ENV_VULKAN_1_0:
    case SPV_ENV_VULKAN_1_1:
    case SPV_ENV_VULKAN_1_1_SPIRV_1_4: {
      case SPV_ENV_VULKAN_1_2:
        return "Vulkan";
<<<<<<< HEAD
    }
    case SPV_ENV_WEBGPU_0: {
      return "WebGPU";
=======
>>>>>>> 6bbb88c8
    }
    case SPV_ENV_UNIVERSAL_1_0:
    case SPV_ENV_UNIVERSAL_1_1:
    case SPV_ENV_UNIVERSAL_1_2:
    case SPV_ENV_UNIVERSAL_1_3:
    case SPV_ENV_UNIVERSAL_1_4:
    case SPV_ENV_UNIVERSAL_1_5: {
      return "Universal";
    }
    case SPV_ENV_WEBGPU_0:
      assert(false && "Deprecated target environment value.");
      break;
    case SPV_ENV_MAX:
      assert(false && "Invalid target environment value.");
      break;
  }
  return "Unknown";
}

std::string spvTargetEnvList(const int pad, const int wrap) {
  std::string ret;
  size_t max_line_len = wrap - pad;  // The first line isn't padded
  std::string line;
  std::string sep = "";

  for (auto& name_env : spvTargetEnvNameMap) {
    std::string word = sep + name_env.first;
    if (line.length() + word.length() > max_line_len) {
      // Adding one word wouldn't fit, commit the line in progress and
      // start a new one.
      ret += line + "\n";
      line.assign(pad, ' ');
      // The first line is done. The max length now comprises the
      // padding.
      max_line_len = wrap;
    }
    line += word;
    sep = "|";
  }

  ret += line;

  return ret;
}<|MERGE_RESOLUTION|>--- conflicted
+++ resolved
@@ -72,12 +72,9 @@
       return "SPIR-V 1.5";
     case SPV_ENV_VULKAN_1_2:
       return "SPIR-V 1.5 (under Vulkan 1.2 semantics)";
-<<<<<<< HEAD
-=======
-    case SPV_ENV_MAX:
-      assert(false && "Invalid target environment value.");
-      break;
->>>>>>> 6bbb88c8
+    case SPV_ENV_MAX:
+      assert(false && "Invalid target environment value.");
+      break;
   }
   return "";
 }
@@ -324,10 +321,6 @@
     case SPV_ENV_VULKAN_1_1_SPIRV_1_4:
     case SPV_ENV_UNIVERSAL_1_5:
     case SPV_ENV_VULKAN_1_2:
-<<<<<<< HEAD
-      return false;
-=======
->>>>>>> 6bbb88c8
     case SPV_ENV_OPENGL_4_0:
     case SPV_ENV_OPENGL_4_1:
     case SPV_ENV_OPENGL_4_2:
@@ -365,12 +358,6 @@
     case SPV_ENV_VULKAN_1_1_SPIRV_1_4: {
       case SPV_ENV_VULKAN_1_2:
         return "Vulkan";
-<<<<<<< HEAD
-    }
-    case SPV_ENV_WEBGPU_0: {
-      return "WebGPU";
-=======
->>>>>>> 6bbb88c8
     }
     case SPV_ENV_UNIVERSAL_1_0:
     case SPV_ENV_UNIVERSAL_1_1:
