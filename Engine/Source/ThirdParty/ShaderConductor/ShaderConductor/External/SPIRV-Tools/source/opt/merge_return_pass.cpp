--- conflicted
+++ resolved
@@ -111,13 +111,9 @@
   }
 
   RecordImmediateDominators(function);
-<<<<<<< HEAD
-  AddDummySwitchAroundFunction();
-=======
   if (!AddSingleCaseSwitchAroundFunction()) {
     return false;
   }
->>>>>>> 6bbb88c8
 
   std::list<BasicBlock*> order;
   cfg()->ComputeStructuredOrder(function, &*function->begin(), &order);
@@ -230,12 +226,8 @@
 
   if (tail_opcode == SpvOpReturn || tail_opcode == SpvOpReturnValue ||
       tail_opcode == SpvOpUnreachable) {
-<<<<<<< HEAD
-    assert(CurrentState().InBreakable() && "Should be in the dummy construct.");
-=======
     assert(CurrentState().InBreakable() &&
            "Should be in the placeholder construct.");
->>>>>>> 6bbb88c8
     BranchToBlock(block, CurrentState().BreakMergeId());
     return_blocks_.insert(block->id());
   }
@@ -420,11 +412,7 @@
     if (!predicated->insert(block).second) break;
     // Skip structured subgraphs.
     assert(state->InBreakable() &&
-<<<<<<< HEAD
-           "Should be in the dummy construct at the very least.");
-=======
            "Should be in the placeholder construct at the very least.");
->>>>>>> 6bbb88c8
     Instruction* break_merge_inst = state->BreakMergeInst();
     uint32_t merge_block_id = break_merge_inst->GetSingleWordInOperand(0);
     while (state->BreakMergeId() == merge_block_id) {
@@ -784,11 +772,7 @@
   list->insert(pos, new_element);
 }
 
-<<<<<<< HEAD
-void MergeReturnPass::AddDummySwitchAroundFunction() {
-=======
 bool MergeReturnPass::AddSingleCaseSwitchAroundFunction() {
->>>>>>> 6bbb88c8
   CreateReturnBlock();
   CreateReturn(final_return_block_);
 
@@ -796,14 +780,10 @@
     cfg()->RegisterBlock(final_return_block_);
   }
 
-<<<<<<< HEAD
-  CreateDummySwitch(final_return_block_);
-=======
   if (!CreateSingleCaseSwitch(final_return_block_)) {
     return false;
   }
   return true;
->>>>>>> 6bbb88c8
 }
 
 BasicBlock* MergeReturnPass::CreateContinueTarget(uint32_t header_label_id) {
@@ -838,11 +818,7 @@
   return new_block;
 }
 
-<<<<<<< HEAD
-void MergeReturnPass::CreateDummySwitch(BasicBlock* merge_target) {
-=======
 bool MergeReturnPass::CreateSingleCaseSwitch(BasicBlock* merge_target) {
->>>>>>> 6bbb88c8
   // Insert the switch before any code is run.  We have to split the entry
   // block to make sure the OpVariable instructions remain in the entry block.
   BasicBlock* start_block = &*function_->begin();
@@ -859,16 +835,11 @@
       context(), start_block,
       IRContext::kAnalysisDefUse | IRContext::kAnalysisInstrToBlockMapping);
 
-<<<<<<< HEAD
-  builder.AddSwitch(builder.GetUintConstantId(0u), old_block->id(), {},
-                    merge_target->id());
-=======
   uint32_t const_zero_id = builder.GetUintConstantId(0u);
   if (const_zero_id == 0) {
     return false;
   }
   builder.AddSwitch(const_zero_id, old_block->id(), {}, merge_target->id());
->>>>>>> 6bbb88c8
 
   if (context()->AreAnalysesValid(IRContext::kAnalysisCFG)) {
     cfg()->RegisterBlock(old_block);
