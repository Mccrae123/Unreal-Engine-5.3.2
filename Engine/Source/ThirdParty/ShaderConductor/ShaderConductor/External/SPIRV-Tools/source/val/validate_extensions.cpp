// Copyright (c) 2018 Google Inc.
//
// Licensed under the Apache License, Version 2.0 (the "License");
// you may not use this file except in compliance with the License.
// You may obtain a copy of the License at
//
//     http://www.apache.org/licenses/LICENSE-2.0
//
// Unless required by applicable law or agreed to in writing, software
// distributed under the License is distributed on an "AS IS" BASIS,
// WITHOUT WARRANTIES OR CONDITIONS OF ANY KIND, either express or implied.
// See the License for the specific language governing permissions and
// limitations under the License.

// Validates correctness of extension SPIR-V instructions.
<<<<<<< HEAD

=======
#include <cstdlib>
>>>>>>> 6bbb88c8
#include <sstream>
#include <string>
#include <vector>

<<<<<<< HEAD
#include "OpenCLDebugInfo100.h"
=======
#include "spirv/unified1/NonSemanticClspvReflection.h"

#include "NonSemanticShaderDebugInfo100.h"
#include "OpenCLDebugInfo100.h"
#include "source/common_debug_info.h"
>>>>>>> 6bbb88c8
#include "source/diagnostic.h"
#include "source/enum_string_mapping.h"
#include "source/extensions.h"
#include "source/latest_version_glsl_std_450_header.h"
#include "source/latest_version_opencl_std_header.h"
#include "source/opcode.h"
#include "source/spirv_constant.h"
#include "source/spirv_target_env.h"
#include "source/val/instruction.h"
#include "source/val/validate.h"
#include "source/val/validation_state.h"

namespace spvtools {
namespace val {
namespace {

uint32_t GetSizeTBitWidth(const ValidationState_t& _) {
  if (_.addressing_model() == SpvAddressingModelPhysical32) return 32;

  if (_.addressing_model() == SpvAddressingModelPhysical64) return 64;

  return 0;
}

<<<<<<< HEAD
=======
bool IsIntScalar(ValidationState_t& _, uint32_t id, bool must_len32,
                 bool must_unsigned) {
  auto type = _.FindDef(id);
  if (!type || type->opcode() != SpvOpTypeInt) {
    return false;
  }

  if (must_len32 && type->GetOperandAs<uint32_t>(1) != 32) {
    return false;
  }

  return !must_unsigned || type->GetOperandAs<uint32_t>(2) == 0;
}

bool IsUint32Constant(ValidationState_t& _, uint32_t id) {
  auto inst = _.FindDef(id);
  if (!inst || inst->opcode() != SpvOpConstant) {
    return false;
  }

  return IsIntScalar(_, inst->type_id(), true, true);
}

uint32_t GetUint32Constant(ValidationState_t& _, uint32_t id) {
  auto inst = _.FindDef(id);
  return inst->word(3);
}

>>>>>>> 6bbb88c8
// Check that the operand of a debug info instruction |inst| at |word_index|
// is a result id of an instruction with |expected_opcode|.
spv_result_t ValidateOperandForDebugInfo(
    ValidationState_t& _, const std::string& operand_name,
    SpvOp expected_opcode, const Instruction* inst, uint32_t word_index,
    const std::function<std::string()>& ext_inst_name) {
  auto* operand = _.FindDef(inst->word(word_index));
  if (operand->opcode() != expected_opcode) {
    spv_opcode_desc desc = nullptr;
    if (_.grammar().lookupOpcode(expected_opcode, &desc) != SPV_SUCCESS ||
        !desc) {
      return _.diag(SPV_ERROR_INVALID_DATA, inst)
             << ext_inst_name() << ": "
             << "expected operand " << operand_name << " is invalid";
    }
    return _.diag(SPV_ERROR_INVALID_DATA, inst)
           << ext_inst_name() << ": "
           << "expected operand " << operand_name << " must be a result id of "
           << "Op" << desc->name;
  }
  return SPV_SUCCESS;
}

<<<<<<< HEAD
=======
// For NonSemantic.Shader.DebugInfo.100 check that the operand of a debug info
// instruction |inst| at |word_index| is a result id of a 32-bit integer
// OpConstant instruction. For OpenCL.DebugInfo.100 the parameter is a literal
// word so cannot be validated.
spv_result_t ValidateUint32ConstantOperandForDebugInfo(
    ValidationState_t& _, const std::string& operand_name,
    const Instruction* inst, uint32_t word_index,
    const std::function<std::string()>& ext_inst_name) {
  if (!IsUint32Constant(_, inst->word(word_index))) {
    return _.diag(SPV_ERROR_INVALID_DATA, inst)
           << ext_inst_name() << ": expected operand " << operand_name
           << " must be a result id of 32-bit unsigned OpConstant";
  }
  return SPV_SUCCESS;
}

>>>>>>> 6bbb88c8
#define CHECK_OPERAND(NAME, opcode, index)                                  \
  do {                                                                      \
    auto result = ValidateOperandForDebugInfo(_, NAME, opcode, inst, index, \
                                              ext_inst_name);               \
    if (result != SPV_SUCCESS) return result;                               \
  } while (0)

<<<<<<< HEAD
=======
#define CHECK_CONST_UINT_OPERAND(NAME, index)                \
  if (vulkanDebugInfo) {                                     \
    auto result = ValidateUint32ConstantOperandForDebugInfo( \
        _, NAME, inst, index, ext_inst_name);                \
    if (result != SPV_SUCCESS) return result;                \
  }

>>>>>>> 6bbb88c8
// True if the operand of a debug info instruction |inst| at |word_index|
// satisifies |expectation| that is given as a function. Otherwise,
// returns false.
bool DoesDebugInfoOperandMatchExpectation(
    const ValidationState_t& _,
<<<<<<< HEAD
    const std::function<bool(OpenCLDebugInfo100Instructions)>& expectation,
    const Instruction* inst, uint32_t word_index) {
  auto* debug_inst = _.FindDef(inst->word(word_index));
  if (debug_inst->opcode() != SpvOpExtInst ||
      debug_inst->ext_inst_type() != SPV_EXT_INST_TYPE_OPENCL_DEBUGINFO_100 ||
      !expectation(OpenCLDebugInfo100Instructions(debug_inst->word(4)))) {
=======
    const std::function<bool(CommonDebugInfoInstructions)>& expectation,
    const Instruction* inst, uint32_t word_index) {
  if (inst->words().size() <= word_index) return false;
  auto* debug_inst = _.FindDef(inst->word(word_index));
  if (debug_inst->opcode() != SpvOpExtInst ||
      (debug_inst->ext_inst_type() != SPV_EXT_INST_TYPE_OPENCL_DEBUGINFO_100 &&
       debug_inst->ext_inst_type() !=
           SPV_EXT_INST_TYPE_NONSEMANTIC_SHADER_DEBUGINFO_100) ||
      !expectation(CommonDebugInfoInstructions(debug_inst->word(4)))) {
>>>>>>> 6bbb88c8
    return false;
  }
  return true;
}

// Check that the operand of a debug info instruction |inst| at |word_index|
// is a result id of an debug info instruction whose debug instruction type
// is |expected_debug_inst|.
spv_result_t ValidateDebugInfoOperand(
    ValidationState_t& _, const std::string& debug_inst_name,
<<<<<<< HEAD
    OpenCLDebugInfo100Instructions expected_debug_inst, const Instruction* inst,
    uint32_t word_index, const std::function<std::string()>& ext_inst_name) {
  std::function<bool(OpenCLDebugInfo100Instructions)> expectation =
      [expected_debug_inst](OpenCLDebugInfo100Instructions dbg_inst) {
=======
    CommonDebugInfoInstructions expected_debug_inst, const Instruction* inst,
    uint32_t word_index, const std::function<std::string()>& ext_inst_name) {
  std::function<bool(CommonDebugInfoInstructions)> expectation =
      [expected_debug_inst](CommonDebugInfoInstructions dbg_inst) {
>>>>>>> 6bbb88c8
        return dbg_inst == expected_debug_inst;
      };
  if (DoesDebugInfoOperandMatchExpectation(_, expectation, inst, word_index))
    return SPV_SUCCESS;

  spv_ext_inst_desc desc = nullptr;
<<<<<<< HEAD
  _.grammar().lookupExtInst(SPV_EXT_INST_TYPE_OPENCL_DEBUGINFO_100,
                            expected_debug_inst, &desc);
  if (_.grammar().lookupExtInst(SPV_EXT_INST_TYPE_OPENCL_DEBUGINFO_100,
                                expected_debug_inst, &desc) != SPV_SUCCESS ||
=======
  if (_.grammar().lookupExtInst(inst->ext_inst_type(), expected_debug_inst,
                                &desc) != SPV_SUCCESS ||
>>>>>>> 6bbb88c8
      !desc) {
    return _.diag(SPV_ERROR_INVALID_DATA, inst)
           << ext_inst_name() << ": "
           << "expected operand " << debug_inst_name << " is invalid";
  }
  return _.diag(SPV_ERROR_INVALID_DATA, inst)
         << ext_inst_name() << ": "
         << "expected operand " << debug_inst_name << " must be a result id of "
         << desc->name;
}

#define CHECK_DEBUG_OPERAND(NAME, debug_opcode, index)                         \
  do {                                                                         \
    auto result = ValidateDebugInfoOperand(_, NAME, debug_opcode, inst, index, \
                                           ext_inst_name);                     \
    if (result != SPV_SUCCESS) return result;                                  \
  } while (0)

// Check that the operand of a debug info instruction |inst| at |word_index|
// is a result id of an debug info instruction with DebugTypeBasic.
spv_result_t ValidateOperandBaseType(
    ValidationState_t& _, const Instruction* inst, uint32_t word_index,
    const std::function<std::string()>& ext_inst_name) {
<<<<<<< HEAD
  return ValidateDebugInfoOperand(_, "Base Type",
                                  OpenCLDebugInfo100DebugTypeBasic, inst,
                                  word_index, ext_inst_name);
=======
  return ValidateDebugInfoOperand(_, "Base Type", CommonDebugInfoDebugTypeBasic,
                                  inst, word_index, ext_inst_name);
>>>>>>> 6bbb88c8
}

// Check that the operand of a debug info instruction |inst| at |word_index|
// is a result id of a debug lexical scope instruction which is one of
// DebugCompilationUnit, DebugFunction, DebugLexicalBlock, or
// DebugTypeComposite.
spv_result_t ValidateOperandLexicalScope(
    ValidationState_t& _, const std::string& debug_inst_name,
    const Instruction* inst, uint32_t word_index,
    const std::function<std::string()>& ext_inst_name) {
<<<<<<< HEAD
  std::function<bool(OpenCLDebugInfo100Instructions)> expectation =
      [](OpenCLDebugInfo100Instructions dbg_inst) {
        return dbg_inst == OpenCLDebugInfo100DebugCompilationUnit ||
               dbg_inst == OpenCLDebugInfo100DebugFunction ||
               dbg_inst == OpenCLDebugInfo100DebugLexicalBlock ||
               dbg_inst == OpenCLDebugInfo100DebugTypeComposite;
=======
  std::function<bool(CommonDebugInfoInstructions)> expectation =
      [](CommonDebugInfoInstructions dbg_inst) {
        return dbg_inst == CommonDebugInfoDebugCompilationUnit ||
               dbg_inst == CommonDebugInfoDebugFunction ||
               dbg_inst == CommonDebugInfoDebugLexicalBlock ||
               dbg_inst == CommonDebugInfoDebugTypeComposite;
>>>>>>> 6bbb88c8
      };
  if (DoesDebugInfoOperandMatchExpectation(_, expectation, inst, word_index))
    return SPV_SUCCESS;

  return _.diag(SPV_ERROR_INVALID_DATA, inst)
         << ext_inst_name() << ": "
         << "expected operand " << debug_inst_name
         << " must be a result id of a lexical scope";
}

// Check that the operand of a debug info instruction |inst| at |word_index|
// is a result id of a debug type instruction (See DebugTypeXXX in
// "4.3. Type instructions" section of OpenCL.DebugInfo.100 spec.
spv_result_t ValidateOperandDebugType(
    ValidationState_t& _, const std::string& debug_inst_name,
    const Instruction* inst, uint32_t word_index,
<<<<<<< HEAD
    const std::function<std::string()>& ext_inst_name) {
  std::function<bool(OpenCLDebugInfo100Instructions)> expectation =
      [](OpenCLDebugInfo100Instructions dbg_inst) {
        return OpenCLDebugInfo100DebugTypeBasic <= dbg_inst &&
               dbg_inst <= OpenCLDebugInfo100DebugTypePtrToMember;
=======
    const std::function<std::string()>& ext_inst_name,
    bool allow_template_param) {
  std::function<bool(CommonDebugInfoInstructions)> expectation =
      [&allow_template_param](CommonDebugInfoInstructions dbg_inst) {
        if (allow_template_param &&
            (dbg_inst == CommonDebugInfoDebugTypeTemplateParameter ||
             dbg_inst == CommonDebugInfoDebugTypeTemplateTemplateParameter)) {
          return true;
        }
        return CommonDebugInfoDebugTypeBasic <= dbg_inst &&
               dbg_inst <= CommonDebugInfoDebugTypeTemplate;
>>>>>>> 6bbb88c8
      };
  if (DoesDebugInfoOperandMatchExpectation(_, expectation, inst, word_index))
    return SPV_SUCCESS;

  return _.diag(SPV_ERROR_INVALID_DATA, inst)
         << ext_inst_name() << ": "
         << "expected operand " << debug_inst_name
         << " is not a valid debug type";
}

<<<<<<< HEAD
=======
spv_result_t ValidateClspvReflectionKernel(ValidationState_t& _,
                                           const Instruction* inst) {
  const auto kernel_id = inst->GetOperandAs<uint32_t>(4);
  const auto kernel = _.FindDef(kernel_id);
  if (kernel->opcode() != SpvOpFunction) {
    return _.diag(SPV_ERROR_INVALID_ID, inst)
           << "Kernel does not reference a function";
  }

  bool found_kernel = false;
  for (auto entry_point : _.entry_points()) {
    if (entry_point == kernel_id) {
      found_kernel = true;
      break;
    }
  }
  if (!found_kernel) {
    return _.diag(SPV_ERROR_INVALID_ID, inst)
           << "Kernel does not reference an entry-point";
  }

  const auto* exec_models = _.GetExecutionModels(kernel_id);
  if (!exec_models || exec_models->empty()) {
    return _.diag(SPV_ERROR_INVALID_ID, inst)
           << "Kernel does not reference an entry-point";
  }
  for (auto exec_model : *exec_models) {
    if (exec_model != SpvExecutionModelGLCompute) {
      return _.diag(SPV_ERROR_INVALID_ID, inst)
             << "Kernel must refer only to GLCompute entry-points";
    }
  }

  auto name = _.FindDef(inst->GetOperandAs<uint32_t>(5));
  if (!name || name->opcode() != SpvOpString) {
    return _.diag(SPV_ERROR_INVALID_ID, inst) << "Name must be an OpString";
  }

  const std::string name_str = reinterpret_cast<const char*>(
      name->words().data() + name->operands()[1].offset);
  bool found = false;
  for (auto& desc : _.entry_point_descriptions(kernel_id)) {
    if (name_str == desc.name) {
      found = true;
      break;
    }
  }
  if (!found) {
    return _.diag(SPV_ERROR_INVALID_ID, inst)
           << "Name must match an entry-point for Kernel";
  }

  return SPV_SUCCESS;
}

spv_result_t ValidateClspvReflectionArgumentInfo(ValidationState_t& _,
                                                 const Instruction* inst) {
  const auto num_operands = inst->operands().size();
  if (_.GetIdOpcode(inst->GetOperandAs<uint32_t>(4)) != SpvOpString) {
    return _.diag(SPV_ERROR_INVALID_ID, inst) << "Name must be an OpString";
  }
  if (num_operands > 5) {
    if (_.GetIdOpcode(inst->GetOperandAs<uint32_t>(5)) != SpvOpString) {
      return _.diag(SPV_ERROR_INVALID_ID, inst)
             << "TypeName must be an OpString";
    }
  }
  if (num_operands > 6) {
    if (!IsUint32Constant(_, inst->GetOperandAs<uint32_t>(6))) {
      return _.diag(SPV_ERROR_INVALID_ID, inst)
             << "AddressQualifier must be a 32-bit unsigned integer "
                "OpConstant";
    }
  }
  if (num_operands > 7) {
    if (!IsUint32Constant(_, inst->GetOperandAs<uint32_t>(7))) {
      return _.diag(SPV_ERROR_INVALID_ID, inst)
             << "AccessQualifier must be a 32-bit unsigned integer "
                "OpConstant";
    }
  }
  if (num_operands > 8) {
    if (!IsUint32Constant(_, inst->GetOperandAs<uint32_t>(8))) {
      return _.diag(SPV_ERROR_INVALID_ID, inst)
             << "TypeQualifier must be a 32-bit unsigned integer "
                "OpConstant";
    }
  }

  return SPV_SUCCESS;
}

spv_result_t ValidateKernelDecl(ValidationState_t& _, const Instruction* inst) {
  const auto decl_id = inst->GetOperandAs<uint32_t>(4);
  const auto decl = _.FindDef(decl_id);
  if (!decl || decl->opcode() != SpvOpExtInst) {
    return _.diag(SPV_ERROR_INVALID_ID, inst)
           << "Kernel must be a Kernel extended instruction";
  }

  if (decl->GetOperandAs<uint32_t>(2) != inst->GetOperandAs<uint32_t>(2)) {
    return _.diag(SPV_ERROR_INVALID_ID, inst)
           << "Kernel must be from the same extended instruction import";
  }

  const auto ext_inst =
      decl->GetOperandAs<NonSemanticClspvReflectionInstructions>(3);
  if (ext_inst != NonSemanticClspvReflectionKernel) {
    return _.diag(SPV_ERROR_INVALID_ID, inst)
           << "Kernel must be a Kernel extended instruction";
  }

  return SPV_SUCCESS;
}

spv_result_t ValidateArgInfo(ValidationState_t& _, const Instruction* inst,
                             uint32_t info_index) {
  auto info = _.FindDef(inst->GetOperandAs<uint32_t>(info_index));
  if (!info || info->opcode() != SpvOpExtInst) {
    return _.diag(SPV_ERROR_INVALID_ID, inst)
           << "ArgInfo must be an ArgumentInfo extended instruction";
  }

  if (info->GetOperandAs<uint32_t>(2) != inst->GetOperandAs<uint32_t>(2)) {
    return _.diag(SPV_ERROR_INVALID_ID, inst)
           << "ArgInfo must be from the same extended instruction import";
  }

  auto ext_inst = info->GetOperandAs<NonSemanticClspvReflectionInstructions>(3);
  if (ext_inst != NonSemanticClspvReflectionArgumentInfo) {
    return _.diag(SPV_ERROR_INVALID_ID, inst)
           << "ArgInfo must be an ArgumentInfo extended instruction";
  }

  return SPV_SUCCESS;
}

spv_result_t ValidateClspvReflectionArgumentBuffer(ValidationState_t& _,
                                                   const Instruction* inst) {
  const auto num_operands = inst->operands().size();
  if (auto error = ValidateKernelDecl(_, inst)) {
    return error;
  }

  if (!IsUint32Constant(_, inst->GetOperandAs<uint32_t>(5))) {
    return _.diag(SPV_ERROR_INVALID_ID, inst)
           << "Ordinal must be a 32-bit unsigned integer OpConstant";
  }

  if (!IsUint32Constant(_, inst->GetOperandAs<uint32_t>(6))) {
    return _.diag(SPV_ERROR_INVALID_ID, inst)
           << "DescriptorSet must be a 32-bit unsigned integer OpConstant";
  }

  if (!IsUint32Constant(_, inst->GetOperandAs<uint32_t>(7))) {
    return _.diag(SPV_ERROR_INVALID_ID, inst)
           << "Binding must be a 32-bit unsigned integer OpConstant";
  }

  if (num_operands == 9) {
    if (auto error = ValidateArgInfo(_, inst, 8)) {
      return error;
    }
  }

  return SPV_SUCCESS;
}

spv_result_t ValidateClspvReflectionArgumentPodBuffer(ValidationState_t& _,
                                                      const Instruction* inst) {
  const auto num_operands = inst->operands().size();
  if (auto error = ValidateKernelDecl(_, inst)) {
    return error;
  }

  if (!IsUint32Constant(_, inst->GetOperandAs<uint32_t>(5))) {
    return _.diag(SPV_ERROR_INVALID_ID, inst)
           << "Ordinal must be a 32-bit unsigned integer OpConstant";
  }

  if (!IsUint32Constant(_, inst->GetOperandAs<uint32_t>(6))) {
    return _.diag(SPV_ERROR_INVALID_ID, inst)
           << "DescriptorSet must be a 32-bit unsigned integer OpConstant";
  }

  if (!IsUint32Constant(_, inst->GetOperandAs<uint32_t>(7))) {
    return _.diag(SPV_ERROR_INVALID_ID, inst)
           << "Binding must be a 32-bit unsigned integer OpConstant";
  }

  if (!IsUint32Constant(_, inst->GetOperandAs<uint32_t>(8))) {
    return _.diag(SPV_ERROR_INVALID_ID, inst)
           << "Offset must be a 32-bit unsigned integer OpConstant";
  }

  if (!IsUint32Constant(_, inst->GetOperandAs<uint32_t>(9))) {
    return _.diag(SPV_ERROR_INVALID_ID, inst)
           << "Size must be a 32-bit unsigned integer OpConstant";
  }

  if (num_operands == 11) {
    if (auto error = ValidateArgInfo(_, inst, 10)) {
      return error;
    }
  }

  return SPV_SUCCESS;
}

spv_result_t ValidateClspvReflectionArgumentPodPushConstant(
    ValidationState_t& _, const Instruction* inst) {
  const auto num_operands = inst->operands().size();
  if (auto error = ValidateKernelDecl(_, inst)) {
    return error;
  }

  if (!IsUint32Constant(_, inst->GetOperandAs<uint32_t>(5))) {
    return _.diag(SPV_ERROR_INVALID_ID, inst)
           << "Ordinal must be a 32-bit unsigned integer OpConstant";
  }

  if (!IsUint32Constant(_, inst->GetOperandAs<uint32_t>(6))) {
    return _.diag(SPV_ERROR_INVALID_ID, inst)
           << "Offset must be a 32-bit unsigned integer OpConstant";
  }

  if (!IsUint32Constant(_, inst->GetOperandAs<uint32_t>(7))) {
    return _.diag(SPV_ERROR_INVALID_ID, inst)
           << "Size must be a 32-bit unsigned integer OpConstant";
  }

  if (num_operands == 9) {
    if (auto error = ValidateArgInfo(_, inst, 8)) {
      return error;
    }
  }

  return SPV_SUCCESS;
}

spv_result_t ValidateClspvReflectionArgumentWorkgroup(ValidationState_t& _,
                                                      const Instruction* inst) {
  const auto num_operands = inst->operands().size();
  if (auto error = ValidateKernelDecl(_, inst)) {
    return error;
  }

  if (!IsUint32Constant(_, inst->GetOperandAs<uint32_t>(5))) {
    return _.diag(SPV_ERROR_INVALID_ID, inst)
           << "Ordinal must be a 32-bit unsigned integer OpConstant";
  }

  if (!IsUint32Constant(_, inst->GetOperandAs<uint32_t>(6))) {
    return _.diag(SPV_ERROR_INVALID_ID, inst)
           << "SpecId must be a 32-bit unsigned integer OpConstant";
  }

  if (!IsUint32Constant(_, inst->GetOperandAs<uint32_t>(7))) {
    return _.diag(SPV_ERROR_INVALID_ID, inst)
           << "ElemSize must be a 32-bit unsigned integer OpConstant";
  }

  if (num_operands == 9) {
    if (auto error = ValidateArgInfo(_, inst, 8)) {
      return error;
    }
  }

  return SPV_SUCCESS;
}

spv_result_t ValidateClspvReflectionSpecConstantTriple(
    ValidationState_t& _, const Instruction* inst) {
  if (!IsUint32Constant(_, inst->GetOperandAs<uint32_t>(4))) {
    return _.diag(SPV_ERROR_INVALID_ID, inst)
           << "X must be a 32-bit unsigned integer OpConstant";
  }

  if (!IsUint32Constant(_, inst->GetOperandAs<uint32_t>(5))) {
    return _.diag(SPV_ERROR_INVALID_ID, inst)
           << "Y must be a 32-bit unsigned integer OpConstant";
  }

  if (!IsUint32Constant(_, inst->GetOperandAs<uint32_t>(6))) {
    return _.diag(SPV_ERROR_INVALID_ID, inst)
           << "Z must be a 32-bit unsigned integer OpConstant";
  }

  return SPV_SUCCESS;
}

spv_result_t ValidateClspvReflectionSpecConstantWorkDim(
    ValidationState_t& _, const Instruction* inst) {
  if (!IsUint32Constant(_, inst->GetOperandAs<uint32_t>(4))) {
    return _.diag(SPV_ERROR_INVALID_ID, inst)
           << "Dim must be a 32-bit unsigned integer OpConstant";
  }

  return SPV_SUCCESS;
}

spv_result_t ValidateClspvReflectionPushConstant(ValidationState_t& _,
                                                 const Instruction* inst) {
  if (!IsUint32Constant(_, inst->GetOperandAs<uint32_t>(4))) {
    return _.diag(SPV_ERROR_INVALID_ID, inst)
           << "Offset must be a 32-bit unsigned integer OpConstant";
  }

  if (!IsUint32Constant(_, inst->GetOperandAs<uint32_t>(5))) {
    return _.diag(SPV_ERROR_INVALID_ID, inst)
           << "Size must be a 32-bit unsigned integer OpConstant";
  }

  return SPV_SUCCESS;
}

spv_result_t ValidateClspvReflectionConstantData(ValidationState_t& _,
                                                 const Instruction* inst) {
  if (!IsUint32Constant(_, inst->GetOperandAs<uint32_t>(4))) {
    return _.diag(SPV_ERROR_INVALID_ID, inst)
           << "DescriptorSet must be a 32-bit unsigned integer OpConstant";
  }

  if (!IsUint32Constant(_, inst->GetOperandAs<uint32_t>(5))) {
    return _.diag(SPV_ERROR_INVALID_ID, inst)
           << "Binding must be a 32-bit unsigned integer OpConstant";
  }

  if (_.GetIdOpcode(inst->GetOperandAs<uint32_t>(6)) != SpvOpString) {
    return _.diag(SPV_ERROR_INVALID_ID, inst) << "Data must be an OpString";
  }

  return SPV_SUCCESS;
}

spv_result_t ValidateClspvReflectionSampler(ValidationState_t& _,
                                            const Instruction* inst) {
  if (!IsUint32Constant(_, inst->GetOperandAs<uint32_t>(4))) {
    return _.diag(SPV_ERROR_INVALID_ID, inst)
           << "DescriptorSet must be a 32-bit unsigned integer OpConstant";
  }

  if (!IsUint32Constant(_, inst->GetOperandAs<uint32_t>(5))) {
    return _.diag(SPV_ERROR_INVALID_ID, inst)
           << "Binding must be a 32-bit unsigned integer OpConstant";
  }

  if (!IsUint32Constant(_, inst->GetOperandAs<uint32_t>(6))) {
    return _.diag(SPV_ERROR_INVALID_ID, inst)
           << "Mask must be a 32-bit unsigned integer OpConstant";
  }

  return SPV_SUCCESS;
}

spv_result_t ValidateClspvReflectionPropertyRequiredWorkgroupSize(
    ValidationState_t& _, const Instruction* inst) {
  if (auto error = ValidateKernelDecl(_, inst)) {
    return error;
  }

  if (!IsUint32Constant(_, inst->GetOperandAs<uint32_t>(5))) {
    return _.diag(SPV_ERROR_INVALID_ID, inst)
           << "X must be a 32-bit unsigned integer OpConstant";
  }

  if (!IsUint32Constant(_, inst->GetOperandAs<uint32_t>(6))) {
    return _.diag(SPV_ERROR_INVALID_ID, inst)
           << "Y must be a 32-bit unsigned integer OpConstant";
  }

  if (!IsUint32Constant(_, inst->GetOperandAs<uint32_t>(7))) {
    return _.diag(SPV_ERROR_INVALID_ID, inst)
           << "Z must be a 32-bit unsigned integer OpConstant";
  }

  return SPV_SUCCESS;
}

spv_result_t ValidateClspvReflectionInstruction(ValidationState_t& _,
                                                const Instruction* inst,
                                                uint32_t /*version*/) {
  if (!_.IsVoidType(inst->type_id())) {
    return _.diag(SPV_ERROR_INVALID_ID, inst)
           << "Return Type must be OpTypeVoid";
  }

  auto ext_inst = inst->GetOperandAs<NonSemanticClspvReflectionInstructions>(3);
  switch (ext_inst) {
    case NonSemanticClspvReflectionKernel:
      return ValidateClspvReflectionKernel(_, inst);
    case NonSemanticClspvReflectionArgumentInfo:
      return ValidateClspvReflectionArgumentInfo(_, inst);
    case NonSemanticClspvReflectionArgumentStorageBuffer:
    case NonSemanticClspvReflectionArgumentUniform:
    case NonSemanticClspvReflectionArgumentSampledImage:
    case NonSemanticClspvReflectionArgumentStorageImage:
    case NonSemanticClspvReflectionArgumentSampler:
      return ValidateClspvReflectionArgumentBuffer(_, inst);
    case NonSemanticClspvReflectionArgumentPodStorageBuffer:
    case NonSemanticClspvReflectionArgumentPodUniform:
      return ValidateClspvReflectionArgumentPodBuffer(_, inst);
    case NonSemanticClspvReflectionArgumentPodPushConstant:
      return ValidateClspvReflectionArgumentPodPushConstant(_, inst);
    case NonSemanticClspvReflectionArgumentWorkgroup:
      return ValidateClspvReflectionArgumentWorkgroup(_, inst);
    case NonSemanticClspvReflectionSpecConstantWorkgroupSize:
    case NonSemanticClspvReflectionSpecConstantGlobalOffset:
      return ValidateClspvReflectionSpecConstantTriple(_, inst);
    case NonSemanticClspvReflectionSpecConstantWorkDim:
      return ValidateClspvReflectionSpecConstantWorkDim(_, inst);
    case NonSemanticClspvReflectionPushConstantGlobalOffset:
    case NonSemanticClspvReflectionPushConstantEnqueuedLocalSize:
    case NonSemanticClspvReflectionPushConstantGlobalSize:
    case NonSemanticClspvReflectionPushConstantRegionOffset:
    case NonSemanticClspvReflectionPushConstantNumWorkgroups:
    case NonSemanticClspvReflectionPushConstantRegionGroupOffset:
      return ValidateClspvReflectionPushConstant(_, inst);
    case NonSemanticClspvReflectionConstantDataStorageBuffer:
    case NonSemanticClspvReflectionConstantDataUniform:
      return ValidateClspvReflectionConstantData(_, inst);
    case NonSemanticClspvReflectionLiteralSampler:
      return ValidateClspvReflectionSampler(_, inst);
    case NonSemanticClspvReflectionPropertyRequiredWorkgroupSize:
      return ValidateClspvReflectionPropertyRequiredWorkgroupSize(_, inst);
    default:
      break;
  }

  return SPV_SUCCESS;
}

bool IsConstIntScalarTypeWith32Or64Bits(ValidationState_t& _,
                                        Instruction* instr) {
  if (instr->opcode() != SpvOpConstant) return false;
  if (!_.IsIntScalarType(instr->type_id())) return false;
  uint32_t size_in_bits = _.GetBitWidth(instr->type_id());
  return size_in_bits == 32 || size_in_bits == 64;
}

bool IsConstWithIntScalarType(ValidationState_t& _, const Instruction* inst,
                              uint32_t word_index) {
  auto* int_scalar_const = _.FindDef(inst->word(word_index));
  if (int_scalar_const->opcode() == SpvOpConstant &&
      _.IsIntScalarType(int_scalar_const->type_id())) {
    return true;
  }
  return false;
}

bool IsDebugVariableWithIntScalarType(ValidationState_t& _,
                                      const Instruction* inst,
                                      uint32_t word_index) {
  auto* dbg_int_scalar_var = _.FindDef(inst->word(word_index));
  if (CommonDebugInfoInstructions(dbg_int_scalar_var->word(4)) ==
          CommonDebugInfoDebugLocalVariable ||
      CommonDebugInfoInstructions(dbg_int_scalar_var->word(4)) ==
          CommonDebugInfoDebugGlobalVariable) {
    auto* dbg_type = _.FindDef(dbg_int_scalar_var->word(6));
    if (CommonDebugInfoInstructions(dbg_type->word(4)) ==
        CommonDebugInfoDebugTypeBasic) {
      const spv_ext_inst_type_t ext_inst_type =
          spv_ext_inst_type_t(inst->ext_inst_type());
      const bool vulkanDebugInfo =
          ext_inst_type == SPV_EXT_INST_TYPE_NONSEMANTIC_SHADER_DEBUGINFO_100;
      uint32_t encoding = dbg_type->word(7);
      if (!vulkanDebugInfo || IsUint32Constant(_, encoding)) {
        auto ocl_encoding = OpenCLDebugInfo100DebugBaseTypeAttributeEncoding(
            vulkanDebugInfo ? GetUint32Constant(_, encoding) : encoding);
        if (ocl_encoding == OpenCLDebugInfo100Signed ||
            ocl_encoding == OpenCLDebugInfo100Unsigned) {
          return true;
        }
      }
    }
  }
  return false;
}

>>>>>>> 6bbb88c8
}  // anonymous namespace

spv_result_t ValidateExtension(ValidationState_t& _, const Instruction* inst) {
  if (_.version() < SPV_SPIRV_VERSION_WORD(1, 4)) {
    std::string extension = GetExtensionString(&(inst->c_inst()));
    if (extension ==
        ExtensionToString(kSPV_KHR_workgroup_memory_explicit_layout)) {
      return _.diag(SPV_ERROR_WRONG_VERSION, inst)
             << "SPV_KHR_workgroup_memory_explicit_layout extension "
                "requires SPIR-V version 1.4 or later.";
    }
  }

  return SPV_SUCCESS;
}

spv_result_t ValidateExtInstImport(ValidationState_t& _,
                                   const Instruction* inst) {
  const auto name_id = 1;
<<<<<<< HEAD
  if (spvIsWebGPUEnv(_.context()->target_env)) {
=======
  if (!_.HasExtension(kSPV_KHR_non_semantic_info)) {
>>>>>>> 6bbb88c8
    const std::string name(reinterpret_cast<const char*>(
        inst->words().data() + inst->operands()[name_id].offset));
    if (name.find("NonSemantic.") == 0) {
      return _.diag(SPV_ERROR_INVALID_DATA, inst)
             << "NonSemantic extended instruction sets cannot be declared "
                "without SPV_KHR_non_semantic_info.";
    }
  }

  if (!_.HasExtension(kSPV_KHR_non_semantic_info)) {
    const std::string name(reinterpret_cast<const char*>(
        inst->words().data() + inst->operands()[name_id].offset));
    if (name.find("NonSemantic.") == 0) {
      return _.diag(SPV_ERROR_INVALID_DATA, inst)
             << "NonSemantic extended instruction sets cannot be declared "
                "without SPV_KHR_non_semantic_info.";
    }
  }

  return SPV_SUCCESS;
}

spv_result_t ValidateExtInst(ValidationState_t& _, const Instruction* inst) {
  const uint32_t result_type = inst->type_id();
  const uint32_t num_operands = static_cast<uint32_t>(inst->operands().size());

  const uint32_t ext_inst_set = inst->word(3);
  const uint32_t ext_inst_index = inst->word(4);
  const spv_ext_inst_type_t ext_inst_type =
      spv_ext_inst_type_t(inst->ext_inst_type());

  auto ext_inst_name = [&_, ext_inst_set, ext_inst_type, ext_inst_index]() {
    spv_ext_inst_desc desc = nullptr;
    if (_.grammar().lookupExtInst(ext_inst_type, ext_inst_index, &desc) !=
            SPV_SUCCESS ||
        !desc) {
      return std::string("Unknown ExtInst");
    }

    auto* import_inst = _.FindDef(ext_inst_set);
    assert(import_inst);

    std::ostringstream ss;
    ss << reinterpret_cast<const char*>(import_inst->words().data() + 2);
    ss << " ";
    ss << desc->name;

    return ss.str();
  };

  if (ext_inst_type == SPV_EXT_INST_TYPE_GLSL_STD_450) {
    const GLSLstd450 ext_inst_key = GLSLstd450(ext_inst_index);
    switch (ext_inst_key) {
      case GLSLstd450Round:
      case GLSLstd450RoundEven:
      case GLSLstd450FAbs:
      case GLSLstd450Trunc:
      case GLSLstd450FSign:
      case GLSLstd450Floor:
      case GLSLstd450Ceil:
      case GLSLstd450Fract:
      case GLSLstd450Sqrt:
      case GLSLstd450InverseSqrt:
      case GLSLstd450FMin:
      case GLSLstd450FMax:
      case GLSLstd450FClamp:
      case GLSLstd450FMix:
      case GLSLstd450Step:
      case GLSLstd450SmoothStep:
      case GLSLstd450Fma:
      case GLSLstd450Normalize:
      case GLSLstd450FaceForward:
      case GLSLstd450Reflect:
      case GLSLstd450NMin:
      case GLSLstd450NMax:
      case GLSLstd450NClamp: {
        if (!_.IsFloatScalarOrVectorType(result_type)) {
          return _.diag(SPV_ERROR_INVALID_DATA, inst)
                 << ext_inst_name() << ": "
                 << "expected Result Type to be a float scalar or vector type";
        }

        for (uint32_t operand_index = 4; operand_index < num_operands;
             ++operand_index) {
          const uint32_t operand_type = _.GetOperandTypeId(inst, operand_index);
          if (result_type != operand_type) {
<<<<<<< HEAD
			  /* UE Begin Change : Workaround a DXC generation error. */
              _.diag(SPV_ERROR_INVALID_DATA, inst)
                   << ext_inst_name() << ": "
                   << "expected types of all operands to be equal to Result "
                      "Type";
              /* UE End Change : Workaround a DXC generation error. */
=======
            // UE Change Begin: Workaround a DXC generation error and don't
            // return here.
            _.diag(SPV_ERROR_INVALID_DATA, inst)
                   << ext_inst_name() << ": "
                   << "expected types of all operands to be equal to Result "
                      "Type";
            // UE Change End: Workaround a DXC generation error and don't
            // return here.
>>>>>>> 6bbb88c8
          }
        }
        break;
      }

      case GLSLstd450SAbs:
      case GLSLstd450SSign:
      case GLSLstd450UMin:
      case GLSLstd450SMin:
      case GLSLstd450UMax:
      case GLSLstd450SMax:
      case GLSLstd450UClamp:
      case GLSLstd450SClamp:
      case GLSLstd450FindILsb:
      case GLSLstd450FindUMsb:
      case GLSLstd450FindSMsb: {
        if (!_.IsIntScalarOrVectorType(result_type)) {
          return _.diag(SPV_ERROR_INVALID_DATA, inst)
                 << ext_inst_name() << ": "
                 << "expected Result Type to be an int scalar or vector type";
        }

        const uint32_t result_type_bit_width = _.GetBitWidth(result_type);
        const uint32_t result_type_dimension = _.GetDimension(result_type);

        for (uint32_t operand_index = 4; operand_index < num_operands;
             ++operand_index) {
          const uint32_t operand_type = _.GetOperandTypeId(inst, operand_index);
          if (!operand_type || !_.IsIntScalarOrVectorType(operand_type)) {
            return _.diag(SPV_ERROR_INVALID_DATA, inst)
                   << ext_inst_name() << ": "
                   << "expected all operands to be int scalars or vectors";
          }

          if (result_type_dimension != _.GetDimension(operand_type)) {
            return _.diag(SPV_ERROR_INVALID_DATA, inst)
                   << ext_inst_name() << ": "
                   << "expected all operands to have the same dimension as "
                   << "Result Type";
          }

          if (result_type_bit_width != _.GetBitWidth(operand_type)) {
            return _.diag(SPV_ERROR_INVALID_DATA, inst)
                   << ext_inst_name() << ": "
                   << "expected all operands to have the same bit width as "
                   << "Result Type";
          }

          if (ext_inst_key == GLSLstd450FindUMsb ||
              ext_inst_key == GLSLstd450FindSMsb) {
            if (result_type_bit_width != 32) {
              return _.diag(SPV_ERROR_INVALID_DATA, inst)
                     << ext_inst_name() << ": "
                     << "this instruction is currently limited to 32-bit width "
                     << "components";
            }
          }
        }
        break;
      }

      case GLSLstd450Radians:
      case GLSLstd450Degrees:
      case GLSLstd450Sin:
      case GLSLstd450Cos:
      case GLSLstd450Tan:
      case GLSLstd450Asin:
      case GLSLstd450Acos:
      case GLSLstd450Atan:
      case GLSLstd450Sinh:
      case GLSLstd450Cosh:
      case GLSLstd450Tanh:
      case GLSLstd450Asinh:
      case GLSLstd450Acosh:
      case GLSLstd450Atanh:
      case GLSLstd450Exp:
      case GLSLstd450Exp2:
      case GLSLstd450Log:
      case GLSLstd450Log2:
      case GLSLstd450Atan2:
      case GLSLstd450Pow: {
        if (!_.IsFloatScalarOrVectorType(result_type)) {
          return _.diag(SPV_ERROR_INVALID_DATA, inst)
                 << ext_inst_name() << ": "
                 << "expected Result Type to be a 16 or 32-bit scalar or "
                    "vector float type";
        }

        const uint32_t result_type_bit_width = _.GetBitWidth(result_type);
        if (result_type_bit_width != 16 && result_type_bit_width != 32) {
          return _.diag(SPV_ERROR_INVALID_DATA, inst)
                 << ext_inst_name() << ": "
                 << "expected Result Type to be a 16 or 32-bit scalar or "
                    "vector float type";
        }

        for (uint32_t operand_index = 4; operand_index < num_operands;
             ++operand_index) {
          const uint32_t operand_type = _.GetOperandTypeId(inst, operand_index);
          if (result_type != operand_type) {
            return _.diag(SPV_ERROR_INVALID_DATA, inst)
                   << ext_inst_name() << ": "
                   << "expected types of all operands to be equal to Result "
                      "Type";
          }
        }
        break;
      }

      case GLSLstd450Determinant: {
        const uint32_t x_type = _.GetOperandTypeId(inst, 4);
        uint32_t num_rows = 0;
        uint32_t num_cols = 0;
        uint32_t col_type = 0;
        uint32_t component_type = 0;
        if (!_.GetMatrixTypeInfo(x_type, &num_rows, &num_cols, &col_type,
                                 &component_type) ||
            num_rows != num_cols) {
          return _.diag(SPV_ERROR_INVALID_DATA, inst)
                 << ext_inst_name() << ": "
                 << "expected operand X to be a square matrix";
        }

        if (result_type != component_type) {
          return _.diag(SPV_ERROR_INVALID_DATA, inst)
                 << ext_inst_name() << ": "
                 << "expected operand X component type to be equal to "
                 << "Result Type";
        }
        break;
      }

      case GLSLstd450MatrixInverse: {
        uint32_t num_rows = 0;
        uint32_t num_cols = 0;
        uint32_t col_type = 0;
        uint32_t component_type = 0;
        if (!_.GetMatrixTypeInfo(result_type, &num_rows, &num_cols, &col_type,
                                 &component_type) ||
            num_rows != num_cols) {
          return _.diag(SPV_ERROR_INVALID_DATA, inst)
                 << ext_inst_name() << ": "
                 << "expected Result Type to be a square matrix";
        }

        const uint32_t x_type = _.GetOperandTypeId(inst, 4);
        if (result_type != x_type) {
          return _.diag(SPV_ERROR_INVALID_DATA, inst)
                 << ext_inst_name() << ": "
                 << "expected operand X type to be equal to Result Type";
        }
        break;
      }

      case GLSLstd450Modf: {
        if (!_.IsFloatScalarOrVectorType(result_type)) {
          return _.diag(SPV_ERROR_INVALID_DATA, inst)
                 << ext_inst_name() << ": "
                 << "expected Result Type to be a scalar or vector float type";
        }

        const uint32_t x_type = _.GetOperandTypeId(inst, 4);
        const uint32_t i_type = _.GetOperandTypeId(inst, 5);

        if (x_type != result_type) {
          return _.diag(SPV_ERROR_INVALID_DATA, inst)
                 << ext_inst_name() << ": "
                 << "expected operand X type to be equal to Result Type";
        }

        uint32_t i_storage_class = 0;
        uint32_t i_data_type = 0;
        if (!_.GetPointerTypeInfo(i_type, &i_data_type, &i_storage_class)) {
          return _.diag(SPV_ERROR_INVALID_DATA, inst)
                 << ext_inst_name() << ": "
                 << "expected operand I to be a pointer";
        }

        if (i_data_type != result_type) {
          return _.diag(SPV_ERROR_INVALID_DATA, inst)
                 << ext_inst_name() << ": "
                 << "expected operand I data type to be equal to Result Type";
        }

        break;
      }

      case GLSLstd450ModfStruct: {
        std::vector<uint32_t> result_types;
        if (!_.GetStructMemberTypes(result_type, &result_types) ||
            result_types.size() != 2 ||
            !_.IsFloatScalarOrVectorType(result_types[0]) ||
            result_types[1] != result_types[0]) {
          return _.diag(SPV_ERROR_INVALID_DATA, inst)
                 << ext_inst_name() << ": "
                 << "expected Result Type to be a struct with two identical "
                 << "scalar or vector float type members";
        }

        const uint32_t x_type = _.GetOperandTypeId(inst, 4);
        if (x_type != result_types[0]) {
          return _.diag(SPV_ERROR_INVALID_DATA, inst)
                 << ext_inst_name() << ": "
                 << "expected operand X type to be equal to members of "
                 << "Result Type struct";
        }
        break;
      }

      case GLSLstd450Frexp: {
        if (!_.IsFloatScalarOrVectorType(result_type)) {
          return _.diag(SPV_ERROR_INVALID_DATA, inst)
                 << ext_inst_name() << ": "
                 << "expected Result Type to be a scalar or vector float type";
        }

        const uint32_t x_type = _.GetOperandTypeId(inst, 4);
        const uint32_t exp_type = _.GetOperandTypeId(inst, 5);

        if (x_type != result_type) {
          return _.diag(SPV_ERROR_INVALID_DATA, inst)
                 << ext_inst_name() << ": "
                 << "expected operand X type to be equal to Result Type";
        }

        uint32_t exp_storage_class = 0;
        uint32_t exp_data_type = 0;
        if (!_.GetPointerTypeInfo(exp_type, &exp_data_type,
                                  &exp_storage_class)) {
          return _.diag(SPV_ERROR_INVALID_DATA, inst)
                 << ext_inst_name() << ": "
                 << "expected operand Exp to be a pointer";
        }

        if (!_.IsIntScalarOrVectorType(exp_data_type) ||
            (!_.HasExtension(kSPV_AMD_gpu_shader_int16) &&
             _.GetBitWidth(exp_data_type) != 32) ||
            (_.HasExtension(kSPV_AMD_gpu_shader_int16) &&
             _.GetBitWidth(exp_data_type) != 16 &&
             _.GetBitWidth(exp_data_type) != 32)) {
          return _.diag(SPV_ERROR_INVALID_DATA, inst)
                 << ext_inst_name() << ": "
                 << "expected operand Exp data type to be a "
                 << (_.HasExtension(kSPV_AMD_gpu_shader_int16)
                         ? "16-bit or 32-bit "
                         : "32-bit ")
                 << "int scalar or vector type";
        }

        if (_.GetDimension(result_type) != _.GetDimension(exp_data_type)) {
          return _.diag(SPV_ERROR_INVALID_DATA, inst)
                 << ext_inst_name() << ": "
                 << "expected operand Exp data type to have the same component "
                 << "number as Result Type";
        }

        break;
      }

      case GLSLstd450Ldexp: {
        if (!_.IsFloatScalarOrVectorType(result_type)) {
          return _.diag(SPV_ERROR_INVALID_DATA, inst)
                 << ext_inst_name() << ": "
                 << "expected Result Type to be a scalar or vector float type";
        }

        const uint32_t x_type = _.GetOperandTypeId(inst, 4);
        const uint32_t exp_type = _.GetOperandTypeId(inst, 5);

        if (x_type != result_type) {
          return _.diag(SPV_ERROR_INVALID_DATA, inst)
                 << ext_inst_name() << ": "
                 << "expected operand X type to be equal to Result Type";
        }

        if (!_.IsIntScalarOrVectorType(exp_type)) {
          return _.diag(SPV_ERROR_INVALID_DATA, inst)
                 << ext_inst_name() << ": "
                 << "expected operand Exp to be a 32-bit int scalar "
                 << "or vector type";
        }

        if (_.GetDimension(result_type) != _.GetDimension(exp_type)) {
          return _.diag(SPV_ERROR_INVALID_DATA, inst)
                 << ext_inst_name() << ": "
                 << "expected operand Exp to have the same component "
                 << "number as Result Type";
        }

        break;
      }

      case GLSLstd450FrexpStruct: {
        std::vector<uint32_t> result_types;
        if (!_.GetStructMemberTypes(result_type, &result_types) ||
            result_types.size() != 2 ||
            !_.IsFloatScalarOrVectorType(result_types[0]) ||
            !_.IsIntScalarOrVectorType(result_types[1]) ||
            (!_.HasExtension(kSPV_AMD_gpu_shader_int16) &&
             _.GetBitWidth(result_types[1]) != 32) ||
            (_.HasExtension(kSPV_AMD_gpu_shader_int16) &&
             _.GetBitWidth(result_types[1]) != 16 &&
             _.GetBitWidth(result_types[1]) != 32) ||
            _.GetDimension(result_types[0]) !=
                _.GetDimension(result_types[1])) {
          return _.diag(SPV_ERROR_INVALID_DATA, inst)
                 << ext_inst_name() << ": "
                 << "expected Result Type to be a struct with two members, "
                 << "first member a float scalar or vector, second member a "
                 << (_.HasExtension(kSPV_AMD_gpu_shader_int16)
                         ? "16-bit or 32-bit "
                         : "32-bit ")
                 << "int scalar or vector with the same number of "
                 << "components as the first member";
        }

        const uint32_t x_type = _.GetOperandTypeId(inst, 4);
        if (x_type != result_types[0]) {
          return _.diag(SPV_ERROR_INVALID_DATA, inst)
                 << ext_inst_name() << ": "
                 << "expected operand X type to be equal to the first member "
                 << "of Result Type struct";
        }
        break;
      }

      case GLSLstd450PackSnorm4x8:
      case GLSLstd450PackUnorm4x8: {
        if (!_.IsIntScalarType(result_type) ||
            _.GetBitWidth(result_type) != 32) {
          return _.diag(SPV_ERROR_INVALID_DATA, inst)
                 << ext_inst_name() << ": "
                 << "expected Result Type to be 32-bit int scalar type";
        }

        const uint32_t v_type = _.GetOperandTypeId(inst, 4);
        if (!_.IsFloatVectorType(v_type) || _.GetDimension(v_type) != 4 ||
            _.GetBitWidth(v_type) != 32) {
          return _.diag(SPV_ERROR_INVALID_DATA, inst)
                 << ext_inst_name() << ": "
                 << "expected operand V to be a 32-bit float vector of size 4";
        }
        break;
      }

      case GLSLstd450PackSnorm2x16:
      case GLSLstd450PackUnorm2x16:
      case GLSLstd450PackHalf2x16: {
        if (!_.IsIntScalarType(result_type) ||
            _.GetBitWidth(result_type) != 32) {
          return _.diag(SPV_ERROR_INVALID_DATA, inst)
                 << ext_inst_name() << ": "
                 << "expected Result Type to be 32-bit int scalar type";
        }

        const uint32_t v_type = _.GetOperandTypeId(inst, 4);
        if (!_.IsFloatVectorType(v_type) || _.GetDimension(v_type) != 2 ||
            _.GetBitWidth(v_type) != 32) {
          return _.diag(SPV_ERROR_INVALID_DATA, inst)
                 << ext_inst_name() << ": "
                 << "expected operand V to be a 32-bit float vector of size 2";
        }
        break;
      }

      case GLSLstd450PackDouble2x32: {
        if (!_.IsFloatScalarType(result_type) ||
            _.GetBitWidth(result_type) != 64) {
          return _.diag(SPV_ERROR_INVALID_DATA, inst)
                 << ext_inst_name() << ": "
                 << "expected Result Type to be 64-bit float scalar type";
        }

        const uint32_t v_type = _.GetOperandTypeId(inst, 4);
        if (!_.IsIntVectorType(v_type) || _.GetDimension(v_type) != 2 ||
            _.GetBitWidth(v_type) != 32) {
          return _.diag(SPV_ERROR_INVALID_DATA, inst)
                 << ext_inst_name() << ": "
                 << "expected operand V to be a 32-bit int vector of size 2";
        }
        break;
      }

      case GLSLstd450UnpackSnorm4x8:
      case GLSLstd450UnpackUnorm4x8: {
        if (!_.IsFloatVectorType(result_type) ||
            _.GetDimension(result_type) != 4 ||
            _.GetBitWidth(result_type) != 32) {
          return _.diag(SPV_ERROR_INVALID_DATA, inst)
                 << ext_inst_name() << ": "
                 << "expected Result Type to be a 32-bit float vector of size "
                    "4";
        }

        const uint32_t v_type = _.GetOperandTypeId(inst, 4);
        if (!_.IsIntScalarType(v_type) || _.GetBitWidth(v_type) != 32) {
          return _.diag(SPV_ERROR_INVALID_DATA, inst)
                 << ext_inst_name() << ": "
                 << "expected operand P to be a 32-bit int scalar";
        }
        break;
      }

      case GLSLstd450UnpackSnorm2x16:
      case GLSLstd450UnpackUnorm2x16:
      case GLSLstd450UnpackHalf2x16: {
        if (!_.IsFloatVectorType(result_type) ||
            _.GetDimension(result_type) != 2 ||
            _.GetBitWidth(result_type) != 32) {
          return _.diag(SPV_ERROR_INVALID_DATA, inst)
                 << ext_inst_name() << ": "
                 << "expected Result Type to be a 32-bit float vector of size "
                    "2";
        }

        const uint32_t v_type = _.GetOperandTypeId(inst, 4);
        if (!_.IsIntScalarType(v_type) || _.GetBitWidth(v_type) != 32) {
          return _.diag(SPV_ERROR_INVALID_DATA, inst)
                 << ext_inst_name() << ": "
                 << "expected operand P to be a 32-bit int scalar";
        }
        break;
      }

      case GLSLstd450UnpackDouble2x32: {
        if (!_.IsIntVectorType(result_type) ||
            _.GetDimension(result_type) != 2 ||
            _.GetBitWidth(result_type) != 32) {
          return _.diag(SPV_ERROR_INVALID_DATA, inst)
                 << ext_inst_name() << ": "
                 << "expected Result Type to be a 32-bit int vector of size "
                    "2";
        }

        const uint32_t v_type = _.GetOperandTypeId(inst, 4);
        if (!_.IsFloatScalarType(v_type) || _.GetBitWidth(v_type) != 64) {
          return _.diag(SPV_ERROR_INVALID_DATA, inst)
                 << ext_inst_name() << ": "
                 << "expected operand V to be a 64-bit float scalar";
        }
        break;
      }

      case GLSLstd450Length: {
        if (!_.IsFloatScalarType(result_type)) {
          return _.diag(SPV_ERROR_INVALID_DATA, inst)
                 << ext_inst_name() << ": "
                 << "expected Result Type to be a float scalar type";
        }

        const uint32_t x_type = _.GetOperandTypeId(inst, 4);
        if (!_.IsFloatScalarOrVectorType(x_type)) {
          return _.diag(SPV_ERROR_INVALID_DATA, inst)
                 << ext_inst_name() << ": "
                 << "expected operand X to be of float scalar or vector type";
        }

        if (result_type != _.GetComponentType(x_type)) {
          return _.diag(SPV_ERROR_INVALID_DATA, inst)
                 << ext_inst_name() << ": "
                 << "expected operand X component type to be equal to Result "
                    "Type";
        }
        break;
      }

      case GLSLstd450Distance: {
        if (!_.IsFloatScalarType(result_type)) {
          return _.diag(SPV_ERROR_INVALID_DATA, inst)
                 << ext_inst_name() << ": "
                 << "expected Result Type to be a float scalar type";
        }

        const uint32_t p0_type = _.GetOperandTypeId(inst, 4);
        if (!_.IsFloatScalarOrVectorType(p0_type)) {
          return _.diag(SPV_ERROR_INVALID_DATA, inst)
                 << ext_inst_name() << ": "
                 << "expected operand P0 to be of float scalar or vector type";
        }

        if (result_type != _.GetComponentType(p0_type)) {
          return _.diag(SPV_ERROR_INVALID_DATA, inst)
                 << ext_inst_name() << ": "
                 << "expected operand P0 component type to be equal to "
                 << "Result Type";
        }

        const uint32_t p1_type = _.GetOperandTypeId(inst, 5);
        if (!_.IsFloatScalarOrVectorType(p1_type)) {
          return _.diag(SPV_ERROR_INVALID_DATA, inst)
                 << ext_inst_name() << ": "
                 << "expected operand P1 to be of float scalar or vector type";
        }

        if (result_type != _.GetComponentType(p1_type)) {
          return _.diag(SPV_ERROR_INVALID_DATA, inst)
                 << ext_inst_name() << ": "
                 << "expected operand P1 component type to be equal to "
                 << "Result Type";
        }

        if (_.GetDimension(p0_type) != _.GetDimension(p1_type)) {
          return _.diag(SPV_ERROR_INVALID_DATA, inst)
                 << ext_inst_name() << ": "
                 << "expected operands P0 and P1 to have the same number of "
                 << "components";
        }
        break;
      }

      case GLSLstd450Cross: {
        if (!_.IsFloatVectorType(result_type)) {
          return _.diag(SPV_ERROR_INVALID_DATA, inst)
                 << ext_inst_name() << ": "
                 << "expected Result Type to be a float vector type";
        }

        if (_.GetDimension(result_type) != 3) {
          return _.diag(SPV_ERROR_INVALID_DATA, inst)
                 << ext_inst_name() << ": "
                 << "expected Result Type to have 3 components";
        }

        const uint32_t x_type = _.GetOperandTypeId(inst, 4);
        const uint32_t y_type = _.GetOperandTypeId(inst, 5);

        if (x_type != result_type) {
          return _.diag(SPV_ERROR_INVALID_DATA, inst)
                 << ext_inst_name() << ": "
                 << "expected operand X type to be equal to Result Type";
        }

        if (y_type != result_type) {
          return _.diag(SPV_ERROR_INVALID_DATA, inst)
                 << ext_inst_name() << ": "
                 << "expected operand Y type to be equal to Result Type";
        }
        break;
      }

      case GLSLstd450Refract: {
        if (!_.IsFloatScalarOrVectorType(result_type)) {
          return _.diag(SPV_ERROR_INVALID_DATA, inst)
                 << ext_inst_name() << ": "
                 << "expected Result Type to be a float scalar or vector type";
        }

        const uint32_t i_type = _.GetOperandTypeId(inst, 4);
        const uint32_t n_type = _.GetOperandTypeId(inst, 5);
        const uint32_t eta_type = _.GetOperandTypeId(inst, 6);

        if (result_type != i_type) {
          return _.diag(SPV_ERROR_INVALID_DATA, inst)
                 << ext_inst_name() << ": "
                 << "expected operand I to be of type equal to Result Type";
        }

        if (result_type != n_type) {
          return _.diag(SPV_ERROR_INVALID_DATA, inst)
                 << ext_inst_name() << ": "
                 << "expected operand N to be of type equal to Result Type";
        }

        if (!_.IsFloatScalarType(eta_type)) {
          return _.diag(SPV_ERROR_INVALID_DATA, inst)
                 << ext_inst_name() << ": "
                 << "expected operand Eta to be a float scalar";
        }
        break;
      }

      case GLSLstd450InterpolateAtCentroid:
      case GLSLstd450InterpolateAtSample:
      case GLSLstd450InterpolateAtOffset: {
        if (!_.HasCapability(SpvCapabilityInterpolationFunction)) {
          return _.diag(SPV_ERROR_INVALID_CAPABILITY, inst)
                 << ext_inst_name()
                 << " requires capability InterpolationFunction";
        }

        if (!_.IsFloatScalarOrVectorType(result_type) ||
            _.GetBitWidth(result_type) != 32) {
          return _.diag(SPV_ERROR_INVALID_DATA, inst)
                 << ext_inst_name() << ": "
                 << "expected Result Type to be a 32-bit float scalar "
                 << "or vector type";
        }

        // If HLSL legalization and first operand is an OpLoad, use load
        // pointer as the interpolant lvalue. Else use interpolate first
        // operand.
        uint32_t interp_id = inst->GetOperandAs<uint32_t>(4);
        auto* interp_inst = _.FindDef(interp_id);
        uint32_t interpolant_type = (_.options()->before_hlsl_legalization &&
                                     interp_inst->opcode() == SpvOpLoad)
                                        ? _.GetOperandTypeId(interp_inst, 2)
                                        : _.GetOperandTypeId(inst, 4);

        uint32_t interpolant_storage_class = 0;
        uint32_t interpolant_data_type = 0;
        if (!_.GetPointerTypeInfo(interpolant_type, &interpolant_data_type,
                                  &interpolant_storage_class)) {
          return _.diag(SPV_ERROR_INVALID_DATA, inst)
                 << ext_inst_name() << ": "
                 << "expected Interpolant to be a pointer";
        }

        if (result_type != interpolant_data_type) {
          return _.diag(SPV_ERROR_INVALID_DATA, inst)
                 << ext_inst_name() << ": "
                 << "expected Interpolant data type to be equal to Result Type";
        }

        if (interpolant_storage_class != SpvStorageClassInput) {
          return _.diag(SPV_ERROR_INVALID_DATA, inst)
                 << ext_inst_name() << ": "
                 << "expected Interpolant storage class to be Input";
        }

        if (ext_inst_key == GLSLstd450InterpolateAtSample) {
          const uint32_t sample_type = _.GetOperandTypeId(inst, 5);
          if (!_.IsIntScalarType(sample_type) ||
              _.GetBitWidth(sample_type) != 32) {
            return _.diag(SPV_ERROR_INVALID_DATA, inst)
                   << ext_inst_name() << ": "
                   << "expected Sample to be 32-bit integer";
          }
        }

        if (ext_inst_key == GLSLstd450InterpolateAtOffset) {
          const uint32_t offset_type = _.GetOperandTypeId(inst, 5);
          if (!_.IsFloatVectorType(offset_type) ||
              _.GetDimension(offset_type) != 2 ||
              _.GetBitWidth(offset_type) != 32) {
            return _.diag(SPV_ERROR_INVALID_DATA, inst)
                   << ext_inst_name() << ": "
                   << "expected Offset to be a vector of 2 32-bit floats";
          }
        }

        _.function(inst->function()->id())
            ->RegisterExecutionModelLimitation(
                SpvExecutionModelFragment,
                ext_inst_name() +
                    std::string(" requires Fragment execution model"));
        break;
      }

      case GLSLstd450IMix: {
        return _.diag(SPV_ERROR_INVALID_DATA, inst)
               << "Extended instruction GLSLstd450IMix is not supported";
      }

      case GLSLstd450Bad: {
        return _.diag(SPV_ERROR_INVALID_DATA, inst)
               << "Encountered extended instruction GLSLstd450Bad";
      }

      case GLSLstd450Count: {
        assert(0);
        break;
      }
    }
  } else if (ext_inst_type == SPV_EXT_INST_TYPE_OPENCL_STD) {
    const OpenCLLIB::Entrypoints ext_inst_key =
        OpenCLLIB::Entrypoints(ext_inst_index);
    switch (ext_inst_key) {
      case OpenCLLIB::Acos:
      case OpenCLLIB::Acosh:
      case OpenCLLIB::Acospi:
      case OpenCLLIB::Asin:
      case OpenCLLIB::Asinh:
      case OpenCLLIB::Asinpi:
      case OpenCLLIB::Atan:
      case OpenCLLIB::Atan2:
      case OpenCLLIB::Atanh:
      case OpenCLLIB::Atanpi:
      case OpenCLLIB::Atan2pi:
      case OpenCLLIB::Cbrt:
      case OpenCLLIB::Ceil:
      case OpenCLLIB::Copysign:
      case OpenCLLIB::Cos:
      case OpenCLLIB::Cosh:
      case OpenCLLIB::Cospi:
      case OpenCLLIB::Erfc:
      case OpenCLLIB::Erf:
      case OpenCLLIB::Exp:
      case OpenCLLIB::Exp2:
      case OpenCLLIB::Exp10:
      case OpenCLLIB::Expm1:
      case OpenCLLIB::Fabs:
      case OpenCLLIB::Fdim:
      case OpenCLLIB::Floor:
      case OpenCLLIB::Fma:
      case OpenCLLIB::Fmax:
      case OpenCLLIB::Fmin:
      case OpenCLLIB::Fmod:
      case OpenCLLIB::Hypot:
      case OpenCLLIB::Lgamma:
      case OpenCLLIB::Log:
      case OpenCLLIB::Log2:
      case OpenCLLIB::Log10:
      case OpenCLLIB::Log1p:
      case OpenCLLIB::Logb:
      case OpenCLLIB::Mad:
      case OpenCLLIB::Maxmag:
      case OpenCLLIB::Minmag:
      case OpenCLLIB::Nextafter:
      case OpenCLLIB::Pow:
      case OpenCLLIB::Powr:
      case OpenCLLIB::Remainder:
      case OpenCLLIB::Rint:
      case OpenCLLIB::Round:
      case OpenCLLIB::Rsqrt:
      case OpenCLLIB::Sin:
      case OpenCLLIB::Sinh:
      case OpenCLLIB::Sinpi:
      case OpenCLLIB::Sqrt:
      case OpenCLLIB::Tan:
      case OpenCLLIB::Tanh:
      case OpenCLLIB::Tanpi:
      case OpenCLLIB::Tgamma:
      case OpenCLLIB::Trunc:
      case OpenCLLIB::Half_cos:
      case OpenCLLIB::Half_divide:
      case OpenCLLIB::Half_exp:
      case OpenCLLIB::Half_exp2:
      case OpenCLLIB::Half_exp10:
      case OpenCLLIB::Half_log:
      case OpenCLLIB::Half_log2:
      case OpenCLLIB::Half_log10:
      case OpenCLLIB::Half_powr:
      case OpenCLLIB::Half_recip:
      case OpenCLLIB::Half_rsqrt:
      case OpenCLLIB::Half_sin:
      case OpenCLLIB::Half_sqrt:
      case OpenCLLIB::Half_tan:
      case OpenCLLIB::Native_cos:
      case OpenCLLIB::Native_divide:
      case OpenCLLIB::Native_exp:
      case OpenCLLIB::Native_exp2:
      case OpenCLLIB::Native_exp10:
      case OpenCLLIB::Native_log:
      case OpenCLLIB::Native_log2:
      case OpenCLLIB::Native_log10:
      case OpenCLLIB::Native_powr:
      case OpenCLLIB::Native_recip:
      case OpenCLLIB::Native_rsqrt:
      case OpenCLLIB::Native_sin:
      case OpenCLLIB::Native_sqrt:
      case OpenCLLIB::Native_tan:
      case OpenCLLIB::FClamp:
      case OpenCLLIB::Degrees:
      case OpenCLLIB::FMax_common:
      case OpenCLLIB::FMin_common:
      case OpenCLLIB::Mix:
      case OpenCLLIB::Radians:
      case OpenCLLIB::Step:
      case OpenCLLIB::Smoothstep:
      case OpenCLLIB::Sign: {
        if (!_.IsFloatScalarOrVectorType(result_type)) {
          return _.diag(SPV_ERROR_INVALID_DATA, inst)
                 << ext_inst_name() << ": "
                 << "expected Result Type to be a float scalar or vector type";
        }

        const uint32_t num_components = _.GetDimension(result_type);
        if (num_components > 4 && num_components != 8 && num_components != 16) {
          return _.diag(SPV_ERROR_INVALID_DATA, inst)
                 << ext_inst_name() << ": "
                 << "expected Result Type to be a scalar or a vector with 2, "
                    "3, 4, 8 or 16 components";
        }

        for (uint32_t operand_index = 4; operand_index < num_operands;
             ++operand_index) {
          const uint32_t operand_type = _.GetOperandTypeId(inst, operand_index);
          if (result_type != operand_type) {
            return _.diag(SPV_ERROR_INVALID_DATA, inst)
                   << ext_inst_name() << ": "
                   << "expected types of all operands to be equal to Result "
                      "Type";
          }
        }
        break;
      }

      case OpenCLLIB::Fract:
      case OpenCLLIB::Modf:
      case OpenCLLIB::Sincos: {
        if (!_.IsFloatScalarOrVectorType(result_type)) {
          return _.diag(SPV_ERROR_INVALID_DATA, inst)
                 << ext_inst_name() << ": "
                 << "expected Result Type to be a float scalar or vector type";
        }

        const uint32_t num_components = _.GetDimension(result_type);
        if (num_components > 4 && num_components != 8 && num_components != 16) {
          return _.diag(SPV_ERROR_INVALID_DATA, inst)
                 << ext_inst_name() << ": "
                 << "expected Result Type to be a scalar or a vector with 2, "
                    "3, 4, 8 or 16 components";
        }

        const uint32_t x_type = _.GetOperandTypeId(inst, 4);
        if (result_type != x_type) {
          return _.diag(SPV_ERROR_INVALID_DATA, inst)
                 << ext_inst_name() << ": "
                 << "expected type of operand X to be equal to Result Type";
        }

        const uint32_t p_type = _.GetOperandTypeId(inst, 5);
        uint32_t p_storage_class = 0;
        uint32_t p_data_type = 0;
        if (!_.GetPointerTypeInfo(p_type, &p_data_type, &p_storage_class)) {
          return _.diag(SPV_ERROR_INVALID_DATA, inst)
                 << ext_inst_name() << ": "
                 << "expected the last operand to be a pointer";
        }

        if (p_storage_class != SpvStorageClassGeneric &&
            p_storage_class != SpvStorageClassCrossWorkgroup &&
            p_storage_class != SpvStorageClassWorkgroup &&
            p_storage_class != SpvStorageClassFunction) {
          return _.diag(SPV_ERROR_INVALID_DATA, inst)
                 << ext_inst_name() << ": "
                 << "expected storage class of the pointer to be Generic, "
                    "CrossWorkgroup, Workgroup or Function";
        }

        if (result_type != p_data_type) {
          return _.diag(SPV_ERROR_INVALID_DATA, inst)
                 << ext_inst_name() << ": "
                 << "expected data type of the pointer to be equal to Result "
                    "Type";
        }
        break;
      }

      case OpenCLLIB::Frexp:
      case OpenCLLIB::Lgamma_r:
      case OpenCLLIB::Remquo: {
        if (!_.IsFloatScalarOrVectorType(result_type)) {
          return _.diag(SPV_ERROR_INVALID_DATA, inst)
                 << ext_inst_name() << ": "
                 << "expected Result Type to be a float scalar or vector type";
        }

        const uint32_t num_components = _.GetDimension(result_type);
        if (num_components > 4 && num_components != 8 && num_components != 16) {
          return _.diag(SPV_ERROR_INVALID_DATA, inst)
                 << ext_inst_name() << ": "
                 << "expected Result Type to be a scalar or a vector with 2, "
                    "3, 4, 8 or 16 components";
        }

        uint32_t operand_index = 4;
        const uint32_t x_type = _.GetOperandTypeId(inst, operand_index++);
        if (result_type != x_type) {
          return _.diag(SPV_ERROR_INVALID_DATA, inst)
                 << ext_inst_name() << ": "
                 << "expected type of operand X to be equal to Result Type";
        }

        if (ext_inst_key == OpenCLLIB::Remquo) {
          const uint32_t y_type = _.GetOperandTypeId(inst, operand_index++);
          if (result_type != y_type) {
            return _.diag(SPV_ERROR_INVALID_DATA, inst)
                   << ext_inst_name() << ": "
                   << "expected type of operand Y to be equal to Result Type";
          }
        }

        const uint32_t p_type = _.GetOperandTypeId(inst, operand_index++);
        uint32_t p_storage_class = 0;
        uint32_t p_data_type = 0;
        if (!_.GetPointerTypeInfo(p_type, &p_data_type, &p_storage_class)) {
          return _.diag(SPV_ERROR_INVALID_DATA, inst)
                 << ext_inst_name() << ": "
                 << "expected the last operand to be a pointer";
        }

        if (p_storage_class != SpvStorageClassGeneric &&
            p_storage_class != SpvStorageClassCrossWorkgroup &&
            p_storage_class != SpvStorageClassWorkgroup &&
            p_storage_class != SpvStorageClassFunction) {
          return _.diag(SPV_ERROR_INVALID_DATA, inst)
                 << ext_inst_name() << ": "
                 << "expected storage class of the pointer to be Generic, "
                    "CrossWorkgroup, Workgroup or Function";
        }

        if (!_.IsIntScalarOrVectorType(p_data_type) ||
            _.GetBitWidth(p_data_type) != 32) {
          return _.diag(SPV_ERROR_INVALID_DATA, inst)
                 << ext_inst_name() << ": "
                 << "expected data type of the pointer to be a 32-bit int "
                    "scalar or vector type";
        }

        if (_.GetDimension(p_data_type) != num_components) {
          return _.diag(SPV_ERROR_INVALID_DATA, inst)
                 << ext_inst_name() << ": "
                 << "expected data type of the pointer to have the same number "
                    "of components as Result Type";
        }
        break;
      }

      case OpenCLLIB::Ilogb: {
        if (!_.IsIntScalarOrVectorType(result_type) ||
            _.GetBitWidth(result_type) != 32) {
          return _.diag(SPV_ERROR_INVALID_DATA, inst)
                 << ext_inst_name() << ": "
                 << "expected Result Type to be a 32-bit int scalar or vector "
                    "type";
        }

        const uint32_t num_components = _.GetDimension(result_type);
        if (num_components > 4 && num_components != 8 && num_components != 16) {
          return _.diag(SPV_ERROR_INVALID_DATA, inst)
                 << ext_inst_name() << ": "
                 << "expected Result Type to be a scalar or a vector with 2, "
                    "3, 4, 8 or 16 components";
        }

        const uint32_t x_type = _.GetOperandTypeId(inst, 4);
        if (!_.IsFloatScalarOrVectorType(x_type)) {
          return _.diag(SPV_ERROR_INVALID_DATA, inst)
                 << ext_inst_name() << ": "
                 << "expected operand X to be a float scalar or vector";
        }

        if (_.GetDimension(x_type) != num_components) {
          return _.diag(SPV_ERROR_INVALID_DATA, inst)
                 << ext_inst_name() << ": "
                 << "expected operand X to have the same number of components "
                    "as Result Type";
        }
        break;
      }

      case OpenCLLIB::Ldexp:
      case OpenCLLIB::Pown:
      case OpenCLLIB::Rootn: {
        if (!_.IsFloatScalarOrVectorType(result_type)) {
          return _.diag(SPV_ERROR_INVALID_DATA, inst)
                 << ext_inst_name() << ": "
                 << "expected Result Type to be a float scalar or vector type";
        }

        const uint32_t num_components = _.GetDimension(result_type);
        if (num_components > 4 && num_components != 8 && num_components != 16) {
          return _.diag(SPV_ERROR_INVALID_DATA, inst)
                 << ext_inst_name() << ": "
                 << "expected Result Type to be a scalar or a vector with 2, "
                    "3, 4, 8 or 16 components";
        }

        const uint32_t x_type = _.GetOperandTypeId(inst, 4);
        if (result_type != x_type) {
          return _.diag(SPV_ERROR_INVALID_DATA, inst)
                 << ext_inst_name() << ": "
                 << "expected type of operand X to be equal to Result Type";
        }

        const uint32_t exp_type = _.GetOperandTypeId(inst, 5);
        if (!_.IsIntScalarOrVectorType(exp_type) ||
            _.GetBitWidth(exp_type) != 32) {
          return _.diag(SPV_ERROR_INVALID_DATA, inst)
                 << ext_inst_name() << ": "
                 << "expected the exponent to be a 32-bit int scalar or vector";
        }

        if (_.GetDimension(exp_type) != num_components) {
          return _.diag(SPV_ERROR_INVALID_DATA, inst)
                 << ext_inst_name() << ": "
                 << "expected the exponent to have the same number of "
                    "components as Result Type";
        }
        break;
      }

      case OpenCLLIB::Nan: {
        if (!_.IsFloatScalarOrVectorType(result_type)) {
          return _.diag(SPV_ERROR_INVALID_DATA, inst)
                 << ext_inst_name() << ": "
                 << "expected Result Type to be a float scalar or vector type";
        }

        const uint32_t num_components = _.GetDimension(result_type);
        if (num_components > 4 && num_components != 8 && num_components != 16) {
          return _.diag(SPV_ERROR_INVALID_DATA, inst)
                 << ext_inst_name() << ": "
                 << "expected Result Type to be a scalar or a vector with 2, "
                    "3, 4, 8 or 16 components";
        }

        const uint32_t nancode_type = _.GetOperandTypeId(inst, 4);
        if (!_.IsIntScalarOrVectorType(nancode_type)) {
          return _.diag(SPV_ERROR_INVALID_DATA, inst)
                 << ext_inst_name() << ": "
                 << "expected Nancode to be an int scalar or vector type";
        }

        if (_.GetDimension(nancode_type) != num_components) {
          return _.diag(SPV_ERROR_INVALID_DATA, inst)
                 << ext_inst_name() << ": "
                 << "expected Nancode to have the same number of components as "
                    "Result Type";
        }

        if (_.GetBitWidth(result_type) != _.GetBitWidth(nancode_type)) {
          return _.diag(SPV_ERROR_INVALID_DATA, inst)
                 << ext_inst_name() << ": "
                 << "expected Nancode to have the same bit width as Result "
                    "Type";
        }
        break;
      }

      case OpenCLLIB::SAbs:
      case OpenCLLIB::SAbs_diff:
      case OpenCLLIB::SAdd_sat:
      case OpenCLLIB::UAdd_sat:
      case OpenCLLIB::SHadd:
      case OpenCLLIB::UHadd:
      case OpenCLLIB::SRhadd:
      case OpenCLLIB::URhadd:
      case OpenCLLIB::SClamp:
      case OpenCLLIB::UClamp:
      case OpenCLLIB::Clz:
      case OpenCLLIB::Ctz:
      case OpenCLLIB::SMad_hi:
      case OpenCLLIB::UMad_sat:
      case OpenCLLIB::SMad_sat:
      case OpenCLLIB::SMax:
      case OpenCLLIB::UMax:
      case OpenCLLIB::SMin:
      case OpenCLLIB::UMin:
      case OpenCLLIB::SMul_hi:
      case OpenCLLIB::Rotate:
      case OpenCLLIB::SSub_sat:
      case OpenCLLIB::USub_sat:
      case OpenCLLIB::Popcount:
      case OpenCLLIB::UAbs:
      case OpenCLLIB::UAbs_diff:
      case OpenCLLIB::UMul_hi:
      case OpenCLLIB::UMad_hi: {
        if (!_.IsIntScalarOrVectorType(result_type)) {
          return _.diag(SPV_ERROR_INVALID_DATA, inst)
                 << ext_inst_name() << ": "
                 << "expected Result Type to be an int scalar or vector type";
        }

        const uint32_t num_components = _.GetDimension(result_type);
        if (num_components > 4 && num_components != 8 && num_components != 16) {
          return _.diag(SPV_ERROR_INVALID_DATA, inst)
                 << ext_inst_name() << ": "
                 << "expected Result Type to be a scalar or a vector with 2, "
                    "3, 4, 8 or 16 components";
        }

        for (uint32_t operand_index = 4; operand_index < num_operands;
             ++operand_index) {
          const uint32_t operand_type = _.GetOperandTypeId(inst, operand_index);
          if (result_type != operand_type) {
            return _.diag(SPV_ERROR_INVALID_DATA, inst)
                   << ext_inst_name() << ": "
                   << "expected types of all operands to be equal to Result "
                      "Type";
          }
        }
        break;
      }

      case OpenCLLIB::U_Upsample:
      case OpenCLLIB::S_Upsample: {
        if (!_.IsIntScalarOrVectorType(result_type)) {
          return _.diag(SPV_ERROR_INVALID_DATA, inst)
                 << ext_inst_name() << ": "
                 << "expected Result Type to be an int scalar or vector "
                    "type";
        }

        const uint32_t result_num_components = _.GetDimension(result_type);
        if (result_num_components > 4 && result_num_components != 8 &&
            result_num_components != 16) {
          return _.diag(SPV_ERROR_INVALID_DATA, inst)
                 << ext_inst_name() << ": "
                 << "expected Result Type to be a scalar or a vector with 2, "
                    "3, 4, 8 or 16 components";
        }

        const uint32_t result_bit_width = _.GetBitWidth(result_type);
        if (result_bit_width != 16 && result_bit_width != 32 &&
            result_bit_width != 64) {
          return _.diag(SPV_ERROR_INVALID_DATA, inst)
                 << ext_inst_name() << ": "
                 << "expected bit width of Result Type components to be 16, 32 "
                    "or 64";
        }

        const uint32_t hi_type = _.GetOperandTypeId(inst, 4);
        const uint32_t lo_type = _.GetOperandTypeId(inst, 5);

        if (hi_type != lo_type) {
          return _.diag(SPV_ERROR_INVALID_DATA, inst)
                 << ext_inst_name() << ": "
                 << "expected Hi and Lo operands to have the same type";
        }

        if (result_num_components != _.GetDimension(hi_type)) {
          return _.diag(SPV_ERROR_INVALID_DATA, inst)
                 << ext_inst_name() << ": "
                 << "expected Hi and Lo operands to have the same number of "
                    "components as Result Type";
        }

        if (result_bit_width != 2 * _.GetBitWidth(hi_type)) {
          return _.diag(SPV_ERROR_INVALID_DATA, inst)
                 << ext_inst_name() << ": "
                 << "expected bit width of components of Hi and Lo operands to "
                    "be half of the bit width of components of Result Type";
        }
        break;
      }

      case OpenCLLIB::SMad24:
      case OpenCLLIB::UMad24:
      case OpenCLLIB::SMul24:
      case OpenCLLIB::UMul24: {
        if (!_.IsIntScalarOrVectorType(result_type) ||
            _.GetBitWidth(result_type) != 32) {
          return _.diag(SPV_ERROR_INVALID_DATA, inst)
                 << ext_inst_name() << ": "
                 << "expected Result Type to be a 32-bit int scalar or vector "
                    "type";
        }

        const uint32_t num_components = _.GetDimension(result_type);
        if (num_components > 4 && num_components != 8 && num_components != 16) {
          return _.diag(SPV_ERROR_INVALID_DATA, inst)
                 << ext_inst_name() << ": "
                 << "expected Result Type to be a scalar or a vector with 2, "
                    "3, 4, 8 or 16 components";
        }

        for (uint32_t operand_index = 4; operand_index < num_operands;
             ++operand_index) {
          const uint32_t operand_type = _.GetOperandTypeId(inst, operand_index);
          if (result_type != operand_type) {
            return _.diag(SPV_ERROR_INVALID_DATA, inst)
                   << ext_inst_name() << ": "
                   << "expected types of all operands to be equal to Result "
                      "Type";
          }
        }
        break;
      }

      case OpenCLLIB::Cross: {
        if (!_.IsFloatVectorType(result_type)) {
          return _.diag(SPV_ERROR_INVALID_DATA, inst)
                 << ext_inst_name() << ": "
                 << "expected Result Type to be a float vector type";
        }

        const uint32_t num_components = _.GetDimension(result_type);
        if (num_components != 3 && num_components != 4) {
          return _.diag(SPV_ERROR_INVALID_DATA, inst)
                 << ext_inst_name() << ": "
                 << "expected Result Type to have 3 or 4 components";
        }

        const uint32_t x_type = _.GetOperandTypeId(inst, 4);
        const uint32_t y_type = _.GetOperandTypeId(inst, 5);

        if (x_type != result_type) {
          return _.diag(SPV_ERROR_INVALID_DATA, inst)
                 << ext_inst_name() << ": "
                 << "expected operand X type to be equal to Result Type";
        }

        if (y_type != result_type) {
          return _.diag(SPV_ERROR_INVALID_DATA, inst)
                 << ext_inst_name() << ": "
                 << "expected operand Y type to be equal to Result Type";
        }
        break;
      }

      case OpenCLLIB::Distance:
      case OpenCLLIB::Fast_distance: {
        if (!_.IsFloatScalarType(result_type)) {
          return _.diag(SPV_ERROR_INVALID_DATA, inst)
                 << ext_inst_name() << ": "
                 << "expected Result Type to be a float scalar type";
        }

        const uint32_t p0_type = _.GetOperandTypeId(inst, 4);
        if (!_.IsFloatScalarOrVectorType(p0_type)) {
          return _.diag(SPV_ERROR_INVALID_DATA, inst)
                 << ext_inst_name() << ": "
                 << "expected operand P0 to be of float scalar or vector type";
        }

        const uint32_t num_components = _.GetDimension(p0_type);
        if (num_components > 4) {
          return _.diag(SPV_ERROR_INVALID_DATA, inst)
                 << ext_inst_name() << ": "
                 << "expected operand P0 to have no more than 4 components";
        }

        if (result_type != _.GetComponentType(p0_type)) {
          return _.diag(SPV_ERROR_INVALID_DATA, inst)
                 << ext_inst_name() << ": "
                 << "expected operand P0 component type to be equal to "
                 << "Result Type";
        }

        const uint32_t p1_type = _.GetOperandTypeId(inst, 5);
        if (p0_type != p1_type) {
          return _.diag(SPV_ERROR_INVALID_DATA, inst)
                 << ext_inst_name() << ": "
                 << "expected operands P0 and P1 to be of the same type";
        }
        break;
      }

      case OpenCLLIB::Length:
      case OpenCLLIB::Fast_length: {
        if (!_.IsFloatScalarType(result_type)) {
          return _.diag(SPV_ERROR_INVALID_DATA, inst)
                 << ext_inst_name() << ": "
                 << "expected Result Type to be a float scalar type";
        }

        const uint32_t p_type = _.GetOperandTypeId(inst, 4);
        if (!_.IsFloatScalarOrVectorType(p_type)) {
          return _.diag(SPV_ERROR_INVALID_DATA, inst)
                 << ext_inst_name() << ": "
                 << "expected operand P to be a float scalar or vector";
        }

        const uint32_t num_components = _.GetDimension(p_type);
        if (num_components > 4) {
          return _.diag(SPV_ERROR_INVALID_DATA, inst)
                 << ext_inst_name() << ": "
                 << "expected operand P to have no more than 4 components";
        }

        if (result_type != _.GetComponentType(p_type)) {
          return _.diag(SPV_ERROR_INVALID_DATA, inst)
                 << ext_inst_name() << ": "
                 << "expected operand P component type to be equal to Result "
                    "Type";
        }
        break;
      }

      case OpenCLLIB::Normalize:
      case OpenCLLIB::Fast_normalize: {
        if (!_.IsFloatScalarOrVectorType(result_type)) {
          return _.diag(SPV_ERROR_INVALID_DATA, inst)
                 << ext_inst_name() << ": "
                 << "expected Result Type to be a float scalar or vector type";
        }

        const uint32_t num_components = _.GetDimension(result_type);
        if (num_components > 4) {
          return _.diag(SPV_ERROR_INVALID_DATA, inst)
                 << ext_inst_name() << ": "
                 << "expected Result Type to have no more than 4 components";
        }

        const uint32_t p_type = _.GetOperandTypeId(inst, 4);
        if (p_type != result_type) {
          return _.diag(SPV_ERROR_INVALID_DATA, inst)
                 << ext_inst_name() << ": "
                 << "expected operand P type to be equal to Result Type";
        }
        break;
      }

      case OpenCLLIB::Bitselect: {
        if (!_.IsFloatScalarOrVectorType(result_type) &&
            !_.IsIntScalarOrVectorType(result_type)) {
          return _.diag(SPV_ERROR_INVALID_DATA, inst)
                 << ext_inst_name() << ": "
                 << "expected Result Type to be an int or float scalar or "
                    "vector type";
        }

        const uint32_t num_components = _.GetDimension(result_type);
        if (num_components > 4 && num_components != 8 && num_components != 16) {
          return _.diag(SPV_ERROR_INVALID_DATA, inst)
                 << ext_inst_name() << ": "
                 << "expected Result Type to be a scalar or a vector with 2, "
                    "3, 4, 8 or 16 components";
        }

        for (uint32_t operand_index = 4; operand_index < num_operands;
             ++operand_index) {
          const uint32_t operand_type = _.GetOperandTypeId(inst, operand_index);
          if (result_type != operand_type) {
            return _.diag(SPV_ERROR_INVALID_DATA, inst)
                   << ext_inst_name() << ": "
                   << "expected types of all operands to be equal to Result "
                      "Type";
          }
        }
        break;
      }

      case OpenCLLIB::Select: {
        if (!_.IsFloatScalarOrVectorType(result_type) &&
            !_.IsIntScalarOrVectorType(result_type)) {
          return _.diag(SPV_ERROR_INVALID_DATA, inst)
                 << ext_inst_name() << ": "
                 << "expected Result Type to be an int or float scalar or "
                    "vector type";
        }

        const uint32_t num_components = _.GetDimension(result_type);
        if (num_components > 4 && num_components != 8 && num_components != 16) {
          return _.diag(SPV_ERROR_INVALID_DATA, inst)
                 << ext_inst_name() << ": "
                 << "expected Result Type to be a scalar or a vector with 2, "
                    "3, 4, 8 or 16 components";
        }

        const uint32_t a_type = _.GetOperandTypeId(inst, 4);
        const uint32_t b_type = _.GetOperandTypeId(inst, 5);
        const uint32_t c_type = _.GetOperandTypeId(inst, 6);

        if (result_type != a_type) {
          return _.diag(SPV_ERROR_INVALID_DATA, inst)
                 << ext_inst_name() << ": "
                 << "expected operand A type to be equal to Result Type";
        }

        if (result_type != b_type) {
          return _.diag(SPV_ERROR_INVALID_DATA, inst)
                 << ext_inst_name() << ": "
                 << "expected operand B type to be equal to Result Type";
        }

        if (!_.IsIntScalarOrVectorType(c_type)) {
          return _.diag(SPV_ERROR_INVALID_DATA, inst)
                 << ext_inst_name() << ": "
                 << "expected operand C to be an int scalar or vector";
        }

        if (num_components != _.GetDimension(c_type)) {
          return _.diag(SPV_ERROR_INVALID_DATA, inst)
                 << ext_inst_name() << ": "
                 << "expected operand C to have the same number of components "
                    "as Result Type";
        }

        if (_.GetBitWidth(result_type) != _.GetBitWidth(c_type)) {
          return _.diag(SPV_ERROR_INVALID_DATA, inst)
                 << ext_inst_name() << ": "
                 << "expected operand C to have the same bit width as Result "
                    "Type";
        }
        break;
      }

      case OpenCLLIB::Vloadn: {
        if (!_.IsFloatVectorType(result_type) &&
            !_.IsIntVectorType(result_type)) {
          return _.diag(SPV_ERROR_INVALID_DATA, inst)
                 << ext_inst_name() << ": "
                 << "expected Result Type to be an int or float vector type";
        }

        const uint32_t num_components = _.GetDimension(result_type);
        if (num_components > 4 && num_components != 8 && num_components != 16) {
          return _.diag(SPV_ERROR_INVALID_DATA, inst)
                 << ext_inst_name() << ": "
                 << "expected Result Type to have 2, 3, 4, 8 or 16 components";
        }

        const uint32_t offset_type = _.GetOperandTypeId(inst, 4);
        const uint32_t p_type = _.GetOperandTypeId(inst, 5);

        const uint32_t size_t_bit_width = GetSizeTBitWidth(_);
        if (!size_t_bit_width) {
          return _.diag(SPV_ERROR_INVALID_DATA, inst)
                 << ext_inst_name()
                 << " can only be used with physical addressing models";
        }

        if (!_.IsIntScalarType(offset_type) ||
            _.GetBitWidth(offset_type) != size_t_bit_width) {
          return _.diag(SPV_ERROR_INVALID_DATA, inst)
                 << ext_inst_name() << ": "
                 << "expected operand Offset to be of type size_t ("
                 << size_t_bit_width
                 << "-bit integer for the addressing model used in the module)";
        }

        uint32_t p_storage_class = 0;
        uint32_t p_data_type = 0;
        if (!_.GetPointerTypeInfo(p_type, &p_data_type, &p_storage_class)) {
          return _.diag(SPV_ERROR_INVALID_DATA, inst)
                 << ext_inst_name() << ": "
                 << "expected operand P to be a pointer";
        }

        if (p_storage_class != SpvStorageClassUniformConstant &&
            p_storage_class != SpvStorageClassGeneric &&
            p_storage_class != SpvStorageClassCrossWorkgroup &&
            p_storage_class != SpvStorageClassWorkgroup &&
            p_storage_class != SpvStorageClassFunction) {
          return _.diag(SPV_ERROR_INVALID_DATA, inst)
                 << ext_inst_name() << ": "
                 << "expected operand P storage class to be UniformConstant, "
                    "Generic, CrossWorkgroup, Workgroup or Function";
        }

        if (_.GetComponentType(result_type) != p_data_type) {
          return _.diag(SPV_ERROR_INVALID_DATA, inst)
                 << ext_inst_name() << ": "
                 << "expected operand P data type to be equal to component "
                    "type of Result Type";
        }

        const uint32_t n_value = inst->word(7);
        if (num_components != n_value) {
          return _.diag(SPV_ERROR_INVALID_DATA, inst)
                 << ext_inst_name() << ": "
                 << "expected literal N to be equal to the number of "
                    "components of Result Type";
        }
        break;
      }

      case OpenCLLIB::Vstoren: {
        if (_.GetIdOpcode(result_type) != SpvOpTypeVoid) {
          return _.diag(SPV_ERROR_INVALID_DATA, inst)
                 << ext_inst_name() << ": expected Result Type to be void";
        }

        const uint32_t data_type = _.GetOperandTypeId(inst, 4);
        const uint32_t offset_type = _.GetOperandTypeId(inst, 5);
        const uint32_t p_type = _.GetOperandTypeId(inst, 6);

        if (!_.IsFloatVectorType(data_type) && !_.IsIntVectorType(data_type)) {
          return _.diag(SPV_ERROR_INVALID_DATA, inst)
                 << ext_inst_name() << ": "
                 << "expected Data to be an int or float vector";
        }

        const uint32_t num_components = _.GetDimension(data_type);
        if (num_components > 4 && num_components != 8 && num_components != 16) {
          return _.diag(SPV_ERROR_INVALID_DATA, inst)
                 << ext_inst_name() << ": "
                 << "expected Data to have 2, 3, 4, 8 or 16 components";
        }

        const uint32_t size_t_bit_width = GetSizeTBitWidth(_);
        if (!size_t_bit_width) {
          return _.diag(SPV_ERROR_INVALID_DATA, inst)
                 << ext_inst_name()
                 << " can only be used with physical addressing models";
        }

        if (!_.IsIntScalarType(offset_type) ||
            _.GetBitWidth(offset_type) != size_t_bit_width) {
          return _.diag(SPV_ERROR_INVALID_DATA, inst)
                 << ext_inst_name() << ": "
                 << "expected operand Offset to be of type size_t ("
                 << size_t_bit_width
                 << "-bit integer for the addressing model used in the module)";
        }

        uint32_t p_storage_class = 0;
        uint32_t p_data_type = 0;
        if (!_.GetPointerTypeInfo(p_type, &p_data_type, &p_storage_class)) {
          return _.diag(SPV_ERROR_INVALID_DATA, inst)
                 << ext_inst_name() << ": "
                 << "expected operand P to be a pointer";
        }

        if (p_storage_class != SpvStorageClassGeneric &&
            p_storage_class != SpvStorageClassCrossWorkgroup &&
            p_storage_class != SpvStorageClassWorkgroup &&
            p_storage_class != SpvStorageClassFunction) {
          return _.diag(SPV_ERROR_INVALID_DATA, inst)
                 << ext_inst_name() << ": "
                 << "expected operand P storage class to be Generic, "
                    "CrossWorkgroup, Workgroup or Function";
        }

        if (_.GetComponentType(data_type) != p_data_type) {
          return _.diag(SPV_ERROR_INVALID_DATA, inst)
                 << ext_inst_name() << ": "
                 << "expected operand P data type to be equal to the type of "
                    "operand Data components";
        }
        break;
      }

      case OpenCLLIB::Vload_half: {
        if (!_.IsFloatScalarType(result_type)) {
          return _.diag(SPV_ERROR_INVALID_DATA, inst)
                 << ext_inst_name() << ": "
                 << "expected Result Type to be a float scalar type";
        }

        const uint32_t offset_type = _.GetOperandTypeId(inst, 4);
        const uint32_t p_type = _.GetOperandTypeId(inst, 5);

        const uint32_t size_t_bit_width = GetSizeTBitWidth(_);
        if (!size_t_bit_width) {
          return _.diag(SPV_ERROR_INVALID_DATA, inst)
                 << ext_inst_name()
                 << " can only be used with physical addressing models";
        }

        if (!_.IsIntScalarType(offset_type) ||
            _.GetBitWidth(offset_type) != size_t_bit_width) {
          return _.diag(SPV_ERROR_INVALID_DATA, inst)
                 << ext_inst_name() << ": "
                 << "expected operand Offset to be of type size_t ("
                 << size_t_bit_width
                 << "-bit integer for the addressing model used in the module)";
        }

        uint32_t p_storage_class = 0;
        uint32_t p_data_type = 0;
        if (!_.GetPointerTypeInfo(p_type, &p_data_type, &p_storage_class)) {
          return _.diag(SPV_ERROR_INVALID_DATA, inst)
                 << ext_inst_name() << ": "
                 << "expected operand P to be a pointer";
        }

        if (p_storage_class != SpvStorageClassUniformConstant &&
            p_storage_class != SpvStorageClassGeneric &&
            p_storage_class != SpvStorageClassCrossWorkgroup &&
            p_storage_class != SpvStorageClassWorkgroup &&
            p_storage_class != SpvStorageClassFunction) {
          return _.diag(SPV_ERROR_INVALID_DATA, inst)
                 << ext_inst_name() << ": "
                 << "expected operand P storage class to be UniformConstant, "
                    "Generic, CrossWorkgroup, Workgroup or Function";
        }

        if (!_.IsFloatScalarType(p_data_type) ||
            _.GetBitWidth(p_data_type) != 16) {
          return _.diag(SPV_ERROR_INVALID_DATA, inst)
                 << ext_inst_name() << ": "
                 << "expected operand P data type to be 16-bit float scalar";
        }
        break;
      }

      case OpenCLLIB::Vload_halfn:
      case OpenCLLIB::Vloada_halfn: {
        if (!_.IsFloatVectorType(result_type)) {
          return _.diag(SPV_ERROR_INVALID_DATA, inst)
                 << ext_inst_name() << ": "
                 << "expected Result Type to be a float vector type";
        }

        const uint32_t num_components = _.GetDimension(result_type);
        if (num_components > 4 && num_components != 8 && num_components != 16) {
          return _.diag(SPV_ERROR_INVALID_DATA, inst)
                 << ext_inst_name() << ": "
                 << "expected Result Type to have 2, 3, 4, 8 or 16 components";
        }

        const uint32_t offset_type = _.GetOperandTypeId(inst, 4);
        const uint32_t p_type = _.GetOperandTypeId(inst, 5);

        const uint32_t size_t_bit_width = GetSizeTBitWidth(_);
        if (!size_t_bit_width) {
          return _.diag(SPV_ERROR_INVALID_DATA, inst)
                 << ext_inst_name()
                 << " can only be used with physical addressing models";
        }

        if (!_.IsIntScalarType(offset_type) ||
            _.GetBitWidth(offset_type) != size_t_bit_width) {
          return _.diag(SPV_ERROR_INVALID_DATA, inst)
                 << ext_inst_name() << ": "
                 << "expected operand Offset to be of type size_t ("
                 << size_t_bit_width
                 << "-bit integer for the addressing model used in the module)";
        }

        uint32_t p_storage_class = 0;
        uint32_t p_data_type = 0;
        if (!_.GetPointerTypeInfo(p_type, &p_data_type, &p_storage_class)) {
          return _.diag(SPV_ERROR_INVALID_DATA, inst)
                 << ext_inst_name() << ": "
                 << "expected operand P to be a pointer";
        }

        if (p_storage_class != SpvStorageClassUniformConstant &&
            p_storage_class != SpvStorageClassGeneric &&
            p_storage_class != SpvStorageClassCrossWorkgroup &&
            p_storage_class != SpvStorageClassWorkgroup &&
            p_storage_class != SpvStorageClassFunction) {
          return _.diag(SPV_ERROR_INVALID_DATA, inst)
                 << ext_inst_name() << ": "
                 << "expected operand P storage class to be UniformConstant, "
                    "Generic, CrossWorkgroup, Workgroup or Function";
        }

        if (!_.IsFloatScalarType(p_data_type) ||
            _.GetBitWidth(p_data_type) != 16) {
          return _.diag(SPV_ERROR_INVALID_DATA, inst)
                 << ext_inst_name() << ": "
                 << "expected operand P data type to be 16-bit float scalar";
        }

        const uint32_t n_value = inst->word(7);
        if (num_components != n_value) {
          return _.diag(SPV_ERROR_INVALID_DATA, inst)
                 << ext_inst_name() << ": "
                 << "expected literal N to be equal to the number of "
                    "components of Result Type";
        }
        break;
      }

      case OpenCLLIB::Vstore_half:
      case OpenCLLIB::Vstore_half_r:
      case OpenCLLIB::Vstore_halfn:
      case OpenCLLIB::Vstore_halfn_r:
      case OpenCLLIB::Vstorea_halfn:
      case OpenCLLIB::Vstorea_halfn_r: {
        if (_.GetIdOpcode(result_type) != SpvOpTypeVoid) {
          return _.diag(SPV_ERROR_INVALID_DATA, inst)
                 << ext_inst_name() << ": expected Result Type to be void";
        }

        const uint32_t data_type = _.GetOperandTypeId(inst, 4);
        const uint32_t offset_type = _.GetOperandTypeId(inst, 5);
        const uint32_t p_type = _.GetOperandTypeId(inst, 6);
        const uint32_t data_type_bit_width = _.GetBitWidth(data_type);

        if (ext_inst_key == OpenCLLIB::Vstore_half ||
            ext_inst_key == OpenCLLIB::Vstore_half_r) {
          if (!_.IsFloatScalarType(data_type) ||
              (data_type_bit_width != 32 && data_type_bit_width != 64)) {
            return _.diag(SPV_ERROR_INVALID_DATA, inst)
                   << ext_inst_name() << ": "
                   << "expected Data to be a 32 or 64-bit float scalar";
          }
        } else {
          if (!_.IsFloatVectorType(data_type) ||
              (data_type_bit_width != 32 && data_type_bit_width != 64)) {
            return _.diag(SPV_ERROR_INVALID_DATA, inst)
                   << ext_inst_name() << ": "
                   << "expected Data to be a 32 or 64-bit float vector";
          }

          const uint32_t num_components = _.GetDimension(data_type);
          if (num_components > 4 && num_components != 8 &&
              num_components != 16) {
            return _.diag(SPV_ERROR_INVALID_DATA, inst)
                   << ext_inst_name() << ": "
                   << "expected Data to have 2, 3, 4, 8 or 16 components";
          }
        }

        const uint32_t size_t_bit_width = GetSizeTBitWidth(_);
        if (!size_t_bit_width) {
          return _.diag(SPV_ERROR_INVALID_DATA, inst)
                 << ext_inst_name()
                 << " can only be used with physical addressing models";
        }

        if (!_.IsIntScalarType(offset_type) ||
            _.GetBitWidth(offset_type) != size_t_bit_width) {
          return _.diag(SPV_ERROR_INVALID_DATA, inst)
                 << ext_inst_name() << ": "
                 << "expected operand Offset to be of type size_t ("
                 << size_t_bit_width
                 << "-bit integer for the addressing model used in the module)";
        }

        uint32_t p_storage_class = 0;
        uint32_t p_data_type = 0;
        if (!_.GetPointerTypeInfo(p_type, &p_data_type, &p_storage_class)) {
          return _.diag(SPV_ERROR_INVALID_DATA, inst)
                 << ext_inst_name() << ": "
                 << "expected operand P to be a pointer";
        }

        if (p_storage_class != SpvStorageClassGeneric &&
            p_storage_class != SpvStorageClassCrossWorkgroup &&
            p_storage_class != SpvStorageClassWorkgroup &&
            p_storage_class != SpvStorageClassFunction) {
          return _.diag(SPV_ERROR_INVALID_DATA, inst)
                 << ext_inst_name() << ": "
                 << "expected operand P storage class to be Generic, "
                    "CrossWorkgroup, Workgroup or Function";
        }

        if (!_.IsFloatScalarType(p_data_type) ||
            _.GetBitWidth(p_data_type) != 16) {
          return _.diag(SPV_ERROR_INVALID_DATA, inst)
                 << ext_inst_name() << ": "
                 << "expected operand P data type to be 16-bit float scalar";
        }

        // Rounding mode enum is checked by assembler.
        break;
      }

      case OpenCLLIB::Shuffle:
      case OpenCLLIB::Shuffle2: {
        if (!_.IsFloatVectorType(result_type) &&
            !_.IsIntVectorType(result_type)) {
          return _.diag(SPV_ERROR_INVALID_DATA, inst)
                 << ext_inst_name() << ": "
                 << "expected Result Type to be an int or float vector type";
        }

        const uint32_t result_num_components = _.GetDimension(result_type);
        if (result_num_components != 2 && result_num_components != 4 &&
            result_num_components != 8 && result_num_components != 16) {
          return _.diag(SPV_ERROR_INVALID_DATA, inst)
                 << ext_inst_name() << ": "
                 << "expected Result Type to have 2, 4, 8 or 16 components";
        }

        uint32_t operand_index = 4;
        const uint32_t x_type = _.GetOperandTypeId(inst, operand_index++);

        if (ext_inst_key == OpenCLLIB::Shuffle2) {
          const uint32_t y_type = _.GetOperandTypeId(inst, operand_index++);
          if (x_type != y_type) {
            return _.diag(SPV_ERROR_INVALID_DATA, inst)
                   << ext_inst_name() << ": "
                   << "expected operands X and Y to be of the same type";
          }
        }

        const uint32_t shuffle_mask_type =
            _.GetOperandTypeId(inst, operand_index++);

        if (!_.IsFloatVectorType(x_type) && !_.IsIntVectorType(x_type)) {
          return _.diag(SPV_ERROR_INVALID_DATA, inst)
                 << ext_inst_name() << ": "
                 << "expected operand X to be an int or float vector";
        }

        const uint32_t x_num_components = _.GetDimension(x_type);
        if (x_num_components != 2 && x_num_components != 4 &&
            x_num_components != 8 && x_num_components != 16) {
          return _.diag(SPV_ERROR_INVALID_DATA, inst)
                 << ext_inst_name() << ": "
                 << "expected operand X to have 2, 4, 8 or 16 components";
        }

        const uint32_t result_component_type = _.GetComponentType(result_type);

        if (result_component_type != _.GetComponentType(x_type)) {
          return _.diag(SPV_ERROR_INVALID_DATA, inst)
                 << ext_inst_name() << ": "
                 << "expected operand X and Result Type to have equal "
                    "component types";
        }

        if (!_.IsIntVectorType(shuffle_mask_type)) {
          return _.diag(SPV_ERROR_INVALID_DATA, inst)
                 << ext_inst_name() << ": "
                 << "expected operand Shuffle Mask to be an int vector";
        }

        if (result_num_components != _.GetDimension(shuffle_mask_type)) {
          return _.diag(SPV_ERROR_INVALID_DATA, inst)
                 << ext_inst_name() << ": "
                 << "expected operand Shuffle Mask to have the same number of "
                    "components as Result Type";
        }

        if (_.GetBitWidth(result_component_type) !=
            _.GetBitWidth(shuffle_mask_type)) {
          return _.diag(SPV_ERROR_INVALID_DATA, inst)
                 << ext_inst_name() << ": "
                 << "expected operand Shuffle Mask components to have the same "
                    "bit width as Result Type components";
        }
        break;
      }

      case OpenCLLIB::Printf: {
        if (!_.IsIntScalarType(result_type) ||
            _.GetBitWidth(result_type) != 32) {
          return _.diag(SPV_ERROR_INVALID_DATA, inst)
                 << ext_inst_name() << ": "
                 << "expected Result Type to be a 32-bit int type";
        }

        const uint32_t format_type = _.GetOperandTypeId(inst, 4);
        uint32_t format_storage_class = 0;
        uint32_t format_data_type = 0;
        if (!_.GetPointerTypeInfo(format_type, &format_data_type,
                                  &format_storage_class)) {
          return _.diag(SPV_ERROR_INVALID_DATA, inst)
                 << ext_inst_name() << ": "
                 << "expected operand Format to be a pointer";
        }

        if (format_storage_class != SpvStorageClassUniformConstant) {
          return _.diag(SPV_ERROR_INVALID_DATA, inst)
                 << ext_inst_name() << ": "
                 << "expected Format storage class to be UniformConstant";
        }

        if (!_.IsIntScalarType(format_data_type) ||
            _.GetBitWidth(format_data_type) != 8) {
          return _.diag(SPV_ERROR_INVALID_DATA, inst)
                 << ext_inst_name() << ": "
                 << "expected Format data type to be 8-bit int";
        }
        break;
      }

      case OpenCLLIB::Prefetch: {
        if (_.GetIdOpcode(result_type) != SpvOpTypeVoid) {
          return _.diag(SPV_ERROR_INVALID_DATA, inst)
                 << ext_inst_name() << ": expected Result Type to be void";
        }

        const uint32_t p_type = _.GetOperandTypeId(inst, 4);
        const uint32_t num_elements_type = _.GetOperandTypeId(inst, 5);

        uint32_t p_storage_class = 0;
        uint32_t p_data_type = 0;
        if (!_.GetPointerTypeInfo(p_type, &p_data_type, &p_storage_class)) {
          return _.diag(SPV_ERROR_INVALID_DATA, inst)
                 << ext_inst_name() << ": "
                 << "expected operand Ptr to be a pointer";
        }

        if (p_storage_class != SpvStorageClassCrossWorkgroup) {
          return _.diag(SPV_ERROR_INVALID_DATA, inst)
                 << ext_inst_name() << ": "
                 << "expected operand Ptr storage class to be CrossWorkgroup";
        }

        if (!_.IsFloatScalarOrVectorType(p_data_type) &&
            !_.IsIntScalarOrVectorType(p_data_type)) {
          return _.diag(SPV_ERROR_INVALID_DATA, inst)
                 << ext_inst_name() << ": "
                 << "expected Ptr data type to be int or float scalar or "
                    "vector";
        }

        const uint32_t num_components = _.GetDimension(p_data_type);
        if (num_components > 4 && num_components != 8 && num_components != 16) {
          return _.diag(SPV_ERROR_INVALID_DATA, inst)
                 << ext_inst_name() << ": "
                 << "expected Result Type to be a scalar or a vector with 2, "
                    "3, 4, 8 or 16 components";
        }

        const uint32_t size_t_bit_width = GetSizeTBitWidth(_);
        if (!size_t_bit_width) {
          return _.diag(SPV_ERROR_INVALID_DATA, inst)
                 << ext_inst_name()
                 << " can only be used with physical addressing models";
        }

        if (!_.IsIntScalarType(num_elements_type) ||
            _.GetBitWidth(num_elements_type) != size_t_bit_width) {
          return _.diag(SPV_ERROR_INVALID_DATA, inst)
                 << ext_inst_name() << ": "
                 << "expected operand Num Elements to be of type size_t ("
                 << size_t_bit_width
                 << "-bit integer for the addressing model used in the module)";
        }
        break;
      }
    }
<<<<<<< HEAD
  } else if (ext_inst_type == SPV_EXT_INST_TYPE_OPENCL_DEBUGINFO_100) {
=======
  } else if (ext_inst_type == SPV_EXT_INST_TYPE_OPENCL_DEBUGINFO_100 ||
             ext_inst_type ==
                 SPV_EXT_INST_TYPE_NONSEMANTIC_SHADER_DEBUGINFO_100) {
>>>>>>> 6bbb88c8
    if (!_.IsVoidType(result_type)) {
      return _.diag(SPV_ERROR_INVALID_DATA, inst)
             << ext_inst_name() << ": "
             << "expected result type must be a result id of "
             << "OpTypeVoid";
    }

<<<<<<< HEAD
    auto num_words = inst->words().size();

    const OpenCLDebugInfo100Instructions ext_inst_key =
        OpenCLDebugInfo100Instructions(ext_inst_index);
    switch (ext_inst_key) {
      case OpenCLDebugInfo100DebugInfoNone:
      case OpenCLDebugInfo100DebugNoScope:
      case OpenCLDebugInfo100DebugOperation:
        // The binary parser validates the opcode for DebugInfoNone,
        // DebugNoScope, DebugOperation, and the literal values don't need
        // further checks.
        break;
      case OpenCLDebugInfo100DebugCompilationUnit: {
        CHECK_DEBUG_OPERAND("Source", OpenCLDebugInfo100DebugSource, 7);
        break;
      }
      case OpenCLDebugInfo100DebugSource: {
        CHECK_OPERAND("File", SpvOpString, 5);
        if (num_words == 7) CHECK_OPERAND("Text", SpvOpString, 6);
        break;
      }
      case OpenCLDebugInfo100DebugTypeBasic: {
        CHECK_OPERAND("Name", SpvOpString, 5);
        CHECK_OPERAND("Size", SpvOpConstant, 6);
        // "Encoding" param is already validated by the binary parsing stage.
        break;
      }
      case OpenCLDebugInfo100DebugTypePointer:
      case OpenCLDebugInfo100DebugTypeQualifier: {
        auto validate_base_type =
            ValidateOperandBaseType(_, inst, 5, ext_inst_name);
        if (validate_base_type != SPV_SUCCESS) return validate_base_type;
        break;
      }
      case OpenCLDebugInfo100DebugTypeVector: {
        auto validate_base_type =
            ValidateOperandBaseType(_, inst, 5, ext_inst_name);
        if (validate_base_type != SPV_SUCCESS) return validate_base_type;

        uint32_t component_count = inst->word(6);
        if (!component_count || component_count > 4) {
          return _.diag(SPV_ERROR_INVALID_DATA, inst)
                 << ext_inst_name() << ": Component Count must be positive "
                 << "integer less than or equal to 4";
        }
        break;
      }
      case OpenCLDebugInfo100DebugTypeArray: {
        auto validate_base_type =
            ValidateOperandDebugType(_, "Base Type", inst, 5, ext_inst_name);
        if (validate_base_type != SPV_SUCCESS) return validate_base_type;
        for (uint32_t i = 6; i < num_words; ++i) {
          CHECK_OPERAND("Component Count", SpvOpConstant, i);
          auto* component_count = _.FindDef(inst->word(i));
          if (!_.IsIntScalarType(component_count->type_id()) ||
              !component_count->word(3)) {
            return _.diag(SPV_ERROR_INVALID_DATA, inst)
                   << ext_inst_name() << ": Component Count must be positive "
                   << "integer";
          }
        }
        break;
      }
      case OpenCLDebugInfo100DebugTypedef: {
        CHECK_OPERAND("Name", SpvOpString, 5);
        auto validate_base_type =
            ValidateOperandBaseType(_, inst, 6, ext_inst_name);
        if (validate_base_type != SPV_SUCCESS) return validate_base_type;
        CHECK_DEBUG_OPERAND("Source", OpenCLDebugInfo100DebugSource, 7);
        auto validate_parent =
            ValidateOperandLexicalScope(_, "Parent", inst, 10, ext_inst_name);
        if (validate_parent != SPV_SUCCESS) return validate_parent;
        break;
      }
      case OpenCLDebugInfo100DebugTypeFunction: {
        auto* return_type = _.FindDef(inst->word(6));
        if (return_type->opcode() != SpvOpTypeVoid) {
          auto validate_return = ValidateOperandDebugType(
              _, "Return Type", inst, 6, ext_inst_name);
          if (validate_return != SPV_SUCCESS) return validate_return;
        }
        for (uint32_t word_index = 7; word_index < num_words; ++word_index) {
          auto validate_param = ValidateOperandDebugType(
              _, "Parameter Types", inst, word_index, ext_inst_name);
          if (validate_param != SPV_SUCCESS) return validate_param;
        }
        break;
      }
      case OpenCLDebugInfo100DebugTypeEnum: {
        CHECK_OPERAND("Name", SpvOpString, 5);
        if (!DoesDebugInfoOperandMatchExpectation(
                _,
                [](OpenCLDebugInfo100Instructions dbg_inst) {
                  return dbg_inst == OpenCLDebugInfo100DebugInfoNone;
                },
                inst, 6)) {
          auto validate_underlying_type = ValidateOperandDebugType(
              _, "Underlying Types", inst, 6, ext_inst_name);
          if (validate_underlying_type != SPV_SUCCESS)
            return validate_underlying_type;
        }
        CHECK_DEBUG_OPERAND("Source", OpenCLDebugInfo100DebugSource, 7);
        auto validate_parent =
            ValidateOperandLexicalScope(_, "Parent", inst, 10, ext_inst_name);
        if (validate_parent != SPV_SUCCESS) return validate_parent;
        CHECK_OPERAND("Size", SpvOpConstant, 11);
        auto* size = _.FindDef(inst->word(11));
        if (!_.IsIntScalarType(size->type_id()) || !size->word(3)) {
          return _.diag(SPV_ERROR_INVALID_DATA, inst)
                 << ext_inst_name() << ": expected operand Size is a "
                 << "positive integer";
        }
        for (uint32_t word_index = 13; word_index + 1 < num_words;
             word_index += 2) {
          CHECK_OPERAND("Value", SpvOpConstant, word_index);
          CHECK_OPERAND("Name", SpvOpString, word_index + 1);
        }
        break;
      }
      case OpenCLDebugInfo100DebugTypeComposite: {
        CHECK_OPERAND("Name", SpvOpString, 5);
        CHECK_DEBUG_OPERAND("Source", OpenCLDebugInfo100DebugSource, 7);
        auto validate_parent =
            ValidateOperandLexicalScope(_, "Parent", inst, 10, ext_inst_name);
        if (validate_parent != SPV_SUCCESS) return validate_parent;
        CHECK_OPERAND("Linkage Name", SpvOpString, 11);
        CHECK_OPERAND("Size", SpvOpConstant, 12);
        for (uint32_t word_index = 14; word_index < num_words; ++word_index) {
          if (!DoesDebugInfoOperandMatchExpectation(
                  _,
                  [](OpenCLDebugInfo100Instructions dbg_inst) {
                    return dbg_inst == OpenCLDebugInfo100DebugTypeMember ||
                           dbg_inst == OpenCLDebugInfo100DebugFunction ||
                           dbg_inst == OpenCLDebugInfo100DebugTypeInheritance;
                  },
                  inst, word_index)) {
            return _.diag(SPV_ERROR_INVALID_DATA, inst)
                   << ext_inst_name() << ": "
                   << "expected operand Members "
                   << "must be DebugTypeMember, DebugFunction, or "
                      "DebugTypeInheritance";
          }
        }
        break;
      }
      case OpenCLDebugInfo100DebugTypeMember: {
        CHECK_OPERAND("Name", SpvOpString, 5);
        auto validate_type =
            ValidateOperandDebugType(_, "Type", inst, 6, ext_inst_name);
        if (validate_type != SPV_SUCCESS) return validate_type;
        CHECK_DEBUG_OPERAND("Source", OpenCLDebugInfo100DebugSource, 7);
        CHECK_DEBUG_OPERAND("Parent", OpenCLDebugInfo100DebugTypeComposite, 10);
        CHECK_OPERAND("Offset", SpvOpConstant, 11);
        CHECK_OPERAND("Size", SpvOpConstant, 12);
        if (num_words == 15) CHECK_OPERAND("Value", SpvOpConstant, 14);
        break;
      }
      case OpenCLDebugInfo100DebugTypeInheritance: {
        CHECK_DEBUG_OPERAND("Child", OpenCLDebugInfo100DebugTypeComposite, 5);
        auto* debug_inst = _.FindDef(inst->word(5));
        auto composite_type =
            OpenCLDebugInfo100DebugCompositeType(debug_inst->word(6));
        if (composite_type != OpenCLDebugInfo100Class &&
            composite_type != OpenCLDebugInfo100Structure) {
          return _.diag(SPV_ERROR_INVALID_DATA, inst)
                 << ext_inst_name() << ": "
                 << "expected operand Child must be class or struct debug type";
        }
        CHECK_DEBUG_OPERAND("Parent", OpenCLDebugInfo100DebugTypeComposite, 6);
        debug_inst = _.FindDef(inst->word(6));
        composite_type =
            OpenCLDebugInfo100DebugCompositeType(debug_inst->word(6));
        if (composite_type != OpenCLDebugInfo100Class &&
            composite_type != OpenCLDebugInfo100Structure) {
          return _.diag(SPV_ERROR_INVALID_DATA, inst)
                 << ext_inst_name() << ": "
                 << "expected operand Parent must be class or struct debug "
                    "type";
        }
        CHECK_OPERAND("Offset", SpvOpConstant, 7);
        CHECK_OPERAND("Size", SpvOpConstant, 8);
        break;
      }
      case OpenCLDebugInfo100DebugFunction: {
        CHECK_OPERAND("Name", SpvOpString, 5);
        auto validate_type =
            ValidateOperandDebugType(_, "Type", inst, 6, ext_inst_name);
        if (validate_type != SPV_SUCCESS) return validate_type;
        CHECK_DEBUG_OPERAND("Source", OpenCLDebugInfo100DebugSource, 7);
        auto validate_parent =
            ValidateOperandLexicalScope(_, "Parent", inst, 10, ext_inst_name);
        if (validate_parent != SPV_SUCCESS) return validate_parent;
        CHECK_OPERAND("Linkage Name", SpvOpString, 11);
        // TODO: The current OpenCL.100.DebugInfo spec says "Function
        // is an OpFunction which is described by this instruction.".
        // However, the function definition can be opted-out e.g.,
        // inlining. We assume that Function operand can be a
        // DebugInfoNone, but we must discuss it and update the spec.
        if (!DoesDebugInfoOperandMatchExpectation(
                _,
                [](OpenCLDebugInfo100Instructions dbg_inst) {
                  return dbg_inst == OpenCLDebugInfo100DebugInfoNone;
                },
                inst, 14)) {
          CHECK_OPERAND("Function", SpvOpFunction, 14);
        }
        if (num_words == 16) {
          CHECK_DEBUG_OPERAND("Declaration",
                              OpenCLDebugInfo100DebugFunctionDeclaration, 15);
        }
        break;
      }
      case OpenCLDebugInfo100DebugFunctionDeclaration: {
        CHECK_OPERAND("Name", SpvOpString, 5);
        auto validate_type =
            ValidateOperandDebugType(_, "Type", inst, 6, ext_inst_name);
        if (validate_type != SPV_SUCCESS) return validate_type;
        CHECK_DEBUG_OPERAND("Source", OpenCLDebugInfo100DebugSource, 7);
        auto validate_parent =
            ValidateOperandLexicalScope(_, "Parent", inst, 10, ext_inst_name);
        if (validate_parent != SPV_SUCCESS) return validate_parent;
        CHECK_OPERAND("Linkage Name", SpvOpString, 11);
        break;
      }
      case OpenCLDebugInfo100DebugLexicalBlock: {
        CHECK_DEBUG_OPERAND("Source", OpenCLDebugInfo100DebugSource, 5);
        auto validate_parent =
            ValidateOperandLexicalScope(_, "Parent", inst, 8, ext_inst_name);
        if (validate_parent != SPV_SUCCESS) return validate_parent;
        if (num_words == 10) CHECK_OPERAND("Name", SpvOpString, 9);
        break;
      }
      case OpenCLDebugInfo100DebugScope: {
        // TODO(https://gitlab.khronos.org/spirv/SPIR-V/issues/533): We are
        // still in spec discussion about what must be "Scope" operand of
        // DebugScope. Update this code if the conclusion is different.
        auto validate_scope =
            ValidateOperandLexicalScope(_, "Scope", inst, 5, ext_inst_name);
        if (validate_scope != SPV_SUCCESS) return validate_scope;
        if (num_words == 7) {
          CHECK_DEBUG_OPERAND("Inlined At", OpenCLDebugInfo100DebugInlinedAt,
                              6);
        }
        break;
      }
      case OpenCLDebugInfo100DebugLocalVariable: {
        CHECK_OPERAND("Name", SpvOpString, 5);
        auto validate_type =
            ValidateOperandDebugType(_, "Type", inst, 6, ext_inst_name);
        if (validate_type != SPV_SUCCESS) return validate_type;
        CHECK_DEBUG_OPERAND("Source", OpenCLDebugInfo100DebugSource, 7);
        auto validate_parent =
            ValidateOperandLexicalScope(_, "Parent", inst, 10, ext_inst_name);
        if (validate_parent != SPV_SUCCESS) return validate_parent;
        break;
      }
      case OpenCLDebugInfo100DebugDeclare: {
        CHECK_DEBUG_OPERAND("Local Variable",
                            OpenCLDebugInfo100DebugLocalVariable, 5);

        // TODO: We must discuss DebugDeclare.Variable of OpenCL.100.DebugInfo.
        // Currently, it says "Variable must be an id of OpVariable instruction
        // which defines the local variable.", but we want to allow
        // OpFunctionParameter as well.
        auto* operand = _.FindDef(inst->word(6));
        if (operand->opcode() != SpvOpVariable &&
            operand->opcode() != SpvOpFunctionParameter) {
          return _.diag(SPV_ERROR_INVALID_DATA, inst)
                 << ext_inst_name() << ": "
                 << "expected operand Variable must be a result id of "
                    "OpVariable or OpFunctionParameter";
        }

        CHECK_DEBUG_OPERAND("Expression", OpenCLDebugInfo100DebugExpression, 7);
        break;
      }
      case OpenCLDebugInfo100DebugExpression: {
        for (uint32_t word_index = 5; word_index < num_words; ++word_index) {
          CHECK_DEBUG_OPERAND("Operation", OpenCLDebugInfo100DebugOperation,
                              word_index);
        }
        break;
      }

      // TODO: Add validation rules for remaining cases as well.
      case OpenCLDebugInfo100DebugTypePtrToMember:
      case OpenCLDebugInfo100DebugTypeTemplate:
      case OpenCLDebugInfo100DebugTypeTemplateParameter:
      case OpenCLDebugInfo100DebugTypeTemplateTemplateParameter:
      case OpenCLDebugInfo100DebugTypeTemplateParameterPack:
      case OpenCLDebugInfo100DebugGlobalVariable:
      case OpenCLDebugInfo100DebugLexicalBlockDiscriminator:
      case OpenCLDebugInfo100DebugInlinedAt:
      case OpenCLDebugInfo100DebugInlinedVariable:
      case OpenCLDebugInfo100DebugValue:
      case OpenCLDebugInfo100DebugMacroDef:
      case OpenCLDebugInfo100DebugMacroUndef:
      case OpenCLDebugInfo100DebugImportedEntity:
        break;
      case OpenCLDebugInfo100InstructionsMax:
        assert(0);
        break;
    }
=======
    const bool vulkanDebugInfo =
        ext_inst_type == SPV_EXT_INST_TYPE_NONSEMANTIC_SHADER_DEBUGINFO_100;

    auto num_words = inst->words().size();

    // Handle any non-common OpenCL insts, then common
    if (ext_inst_type != SPV_EXT_INST_TYPE_OPENCL_DEBUGINFO_100 ||
        OpenCLDebugInfo100Instructions(ext_inst_index) !=
            OpenCLDebugInfo100DebugModuleINTEL) {
      const CommonDebugInfoInstructions ext_inst_key =
          CommonDebugInfoInstructions(ext_inst_index);
      switch (ext_inst_key) {
        case CommonDebugInfoDebugInfoNone:
        case CommonDebugInfoDebugNoScope:
          break;
          // The binary parser validates the opcode for DebugInfoNone,
          // DebugNoScope, DebugOperation. We just check the parameters to
          // DebugOperation are properly constants for vulkan debug info.
        case CommonDebugInfoDebugOperation: {
          CHECK_CONST_UINT_OPERAND("Operation", 5);
          for (uint32_t i = 6; i < num_words; ++i) {
            CHECK_CONST_UINT_OPERAND("Operand", i);
          }
          break;
        }
        case CommonDebugInfoDebugCompilationUnit: {
          CHECK_CONST_UINT_OPERAND("Version", 5);
          CHECK_CONST_UINT_OPERAND("DWARF Version", 6);
          CHECK_DEBUG_OPERAND("Source", CommonDebugInfoDebugSource, 7);
          CHECK_CONST_UINT_OPERAND("Language", 8);
          break;
        }
        case CommonDebugInfoDebugSource: {
          CHECK_OPERAND("File", SpvOpString, 5);
          if (num_words == 7) CHECK_OPERAND("Text", SpvOpString, 6);
          break;
        }
        case CommonDebugInfoDebugTypeBasic: {
          CHECK_OPERAND("Name", SpvOpString, 5);
          CHECK_OPERAND("Size", SpvOpConstant, 6);
          CHECK_CONST_UINT_OPERAND("Encoding", 7);
          break;
        }
        case CommonDebugInfoDebugTypePointer: {
          auto validate_base_type =
              ValidateOperandBaseType(_, inst, 5, ext_inst_name);
          if (validate_base_type != SPV_SUCCESS) return validate_base_type;
          CHECK_CONST_UINT_OPERAND("Storage Class", 6);
          CHECK_CONST_UINT_OPERAND("Flags", 7);
          break;
        }
        case CommonDebugInfoDebugTypeQualifier: {
          auto validate_base_type =
              ValidateOperandBaseType(_, inst, 5, ext_inst_name);
          if (validate_base_type != SPV_SUCCESS) return validate_base_type;
          CHECK_CONST_UINT_OPERAND("Type Qualifier", 6);
          break;
        }
        case CommonDebugInfoDebugTypeVector: {
          auto validate_base_type =
              ValidateOperandBaseType(_, inst, 5, ext_inst_name);
          if (validate_base_type != SPV_SUCCESS) return validate_base_type;

          CHECK_CONST_UINT_OPERAND("Component Count", 6);
          uint32_t component_count = inst->word(6);
          if (vulkanDebugInfo) {
            uint64_t const_val;
            if (!_.GetConstantValUint64(component_count, &const_val)) {
              return _.diag(SPV_ERROR_INVALID_DATA, inst)
                     << ext_inst_name()
                     << ": Component Count must be 32-bit integer OpConstant";
            }
            component_count = const_val & 0xffffffff;
          }

          if (!component_count || component_count > 4) {
            return _.diag(SPV_ERROR_INVALID_DATA, inst)
                   << ext_inst_name() << ": Component Count must be positive "
                   << "integer less than or equal to 4";
          }
          break;
        }
        case CommonDebugInfoDebugTypeArray: {
          auto validate_base_type = ValidateOperandDebugType(
              _, "Base Type", inst, 5, ext_inst_name, false);
          if (validate_base_type != SPV_SUCCESS) return validate_base_type;
          for (uint32_t i = 6; i < num_words; ++i) {
            bool invalid = false;
            auto* component_count = _.FindDef(inst->word(i));
            if (IsConstIntScalarTypeWith32Or64Bits(_, component_count)) {
              // TODO: We need a spec discussion for the bindless array.
              if (!component_count->word(3)) {
                invalid = true;
              }
            } else if (component_count->words().size() > 6 &&
                       (CommonDebugInfoInstructions(component_count->word(4)) ==
                            CommonDebugInfoDebugLocalVariable ||
                        CommonDebugInfoInstructions(component_count->word(4)) ==
                            CommonDebugInfoDebugGlobalVariable)) {
              auto* component_count_type = _.FindDef(component_count->word(6));
              if (component_count_type->words().size() > 7) {
                uint32_t encoding = component_count_type->word(7);
                if (CommonDebugInfoInstructions(component_count_type->word(
                        4)) != CommonDebugInfoDebugTypeBasic ||
                    (vulkanDebugInfo && !IsUint32Constant(_, encoding)) ||
                    OpenCLDebugInfo100DebugBaseTypeAttributeEncoding(
                        vulkanDebugInfo
                            ? GetUint32Constant(_, encoding)
                            : encoding) != OpenCLDebugInfo100Unsigned) {
                  invalid = true;
                } else {
                  // DebugTypeBasic for DebugLocalVariable/DebugGlobalVariable
                  // must have Unsigned encoding and 32 or 64 as its size in
                  // bits.
                  Instruction* size_in_bits =
                      _.FindDef(component_count_type->word(6));
                  if (!_.IsIntScalarType(size_in_bits->type_id()) ||
                      (size_in_bits->word(3) != 32 &&
                       size_in_bits->word(3) != 64)) {
                    invalid = true;
                  }
                }
              } else {
                invalid = true;
              }
            } else {
              invalid = true;
            }
            if (invalid) {
              return _.diag(SPV_ERROR_INVALID_DATA, inst)
                     << ext_inst_name() << ": Component Count must be "
                     << "OpConstant with a 32- or 64-bits integer scalar type "
                        "or "
                     << "DebugGlobalVariable or DebugLocalVariable with a 32- "
                        "or "
                     << "64-bits unsigned integer scalar type";
            }
          }
          break;
        }
        case CommonDebugInfoDebugTypedef: {
          CHECK_OPERAND("Name", SpvOpString, 5);
          auto validate_base_type =
              ValidateOperandBaseType(_, inst, 6, ext_inst_name);
          if (validate_base_type != SPV_SUCCESS) return validate_base_type;
          CHECK_DEBUG_OPERAND("Source", CommonDebugInfoDebugSource, 7);
          CHECK_CONST_UINT_OPERAND("Line", 8);
          CHECK_CONST_UINT_OPERAND("Column", 9);
          auto validate_parent =
              ValidateOperandLexicalScope(_, "Parent", inst, 10, ext_inst_name);
          if (validate_parent != SPV_SUCCESS) return validate_parent;
          break;
        }
        case CommonDebugInfoDebugTypeFunction: {
          CHECK_CONST_UINT_OPERAND("Flags", 5);
          auto* return_type = _.FindDef(inst->word(6));
          // TODO: We need a spec discussion that we have to allow return and
          // parameter types of a DebugTypeFunction to have template parameter.
          if (return_type->opcode() != SpvOpTypeVoid) {
            auto validate_return = ValidateOperandDebugType(
                _, "Return Type", inst, 6, ext_inst_name, true);
            if (validate_return != SPV_SUCCESS) return validate_return;
          }
          for (uint32_t word_index = 7; word_index < num_words; ++word_index) {
            auto validate_param = ValidateOperandDebugType(
                _, "Parameter Types", inst, word_index, ext_inst_name, true);
            if (validate_param != SPV_SUCCESS) return validate_param;
          }
          break;
        }
        case CommonDebugInfoDebugTypeEnum: {
          CHECK_OPERAND("Name", SpvOpString, 5);
          if (!DoesDebugInfoOperandMatchExpectation(
                  _,
                  [](CommonDebugInfoInstructions dbg_inst) {
                    return dbg_inst == CommonDebugInfoDebugInfoNone;
                  },
                  inst, 6)) {
            auto validate_underlying_type = ValidateOperandDebugType(
                _, "Underlying Types", inst, 6, ext_inst_name, false);
            if (validate_underlying_type != SPV_SUCCESS)
              return validate_underlying_type;
          }
          CHECK_DEBUG_OPERAND("Source", CommonDebugInfoDebugSource, 7);
          CHECK_CONST_UINT_OPERAND("Line", 8);
          CHECK_CONST_UINT_OPERAND("Column", 9);
          auto validate_parent =
              ValidateOperandLexicalScope(_, "Parent", inst, 10, ext_inst_name);
          if (validate_parent != SPV_SUCCESS) return validate_parent;
          CHECK_OPERAND("Size", SpvOpConstant, 11);
          auto* size = _.FindDef(inst->word(11));
          if (!_.IsIntScalarType(size->type_id()) || !size->word(3)) {
            return _.diag(SPV_ERROR_INVALID_DATA, inst)
                   << ext_inst_name() << ": expected operand Size is a "
                   << "positive integer";
          }
          CHECK_CONST_UINT_OPERAND("Flags", 12);
          for (uint32_t word_index = 13; word_index + 1 < num_words;
               word_index += 2) {
            CHECK_OPERAND("Value", SpvOpConstant, word_index);
            CHECK_OPERAND("Name", SpvOpString, word_index + 1);
          }
          break;
        }
        case CommonDebugInfoDebugTypeComposite: {
          CHECK_OPERAND("Name", SpvOpString, 5);
          CHECK_DEBUG_OPERAND("Source", CommonDebugInfoDebugSource, 7);
          CHECK_CONST_UINT_OPERAND("Line", 8);
          CHECK_CONST_UINT_OPERAND("Column", 9);
          auto validate_parent =
              ValidateOperandLexicalScope(_, "Parent", inst, 10, ext_inst_name);
          if (validate_parent != SPV_SUCCESS) return validate_parent;
          CHECK_OPERAND("Linkage Name", SpvOpString, 11);
          if (!DoesDebugInfoOperandMatchExpectation(
                  _,
                  [](CommonDebugInfoInstructions dbg_inst) {
                    return dbg_inst == CommonDebugInfoDebugInfoNone;
                  },
                  inst, 12)) {
            CHECK_OPERAND("Size", SpvOpConstant, 12);
          }
          CHECK_CONST_UINT_OPERAND("Flags", 13);
          for (uint32_t word_index = 14; word_index < num_words; ++word_index) {
            if (!DoesDebugInfoOperandMatchExpectation(
                    _,
                    [](CommonDebugInfoInstructions dbg_inst) {
                      return dbg_inst == CommonDebugInfoDebugTypeMember ||
                             dbg_inst == CommonDebugInfoDebugFunction ||
                             dbg_inst == CommonDebugInfoDebugTypeInheritance;
                    },
                    inst, word_index)) {
              return _.diag(SPV_ERROR_INVALID_DATA, inst)
                     << ext_inst_name() << ": "
                     << "expected operand Members "
                     << "must be DebugTypeMember, DebugFunction, or "
                        "DebugTypeInheritance";
            }
          }
          break;
        }
        case CommonDebugInfoDebugTypeMember: {
          CHECK_OPERAND("Name", SpvOpString, 5);
          // TODO: We need a spec discussion that we have to allow member types
          // to have template parameter.
          auto validate_type =
              ValidateOperandDebugType(_, "Type", inst, 6, ext_inst_name, true);
          if (validate_type != SPV_SUCCESS) return validate_type;
          CHECK_DEBUG_OPERAND("Source", CommonDebugInfoDebugSource, 7);
          CHECK_CONST_UINT_OPERAND("Line", 8);
          CHECK_CONST_UINT_OPERAND("Column", 9);
          // NonSemantic.Shader.DebugInfo doesn't have the Parent operand
          if (vulkanDebugInfo) {
            CHECK_OPERAND("Offset", SpvOpConstant, 10);
            CHECK_OPERAND("Size", SpvOpConstant, 11);
            CHECK_CONST_UINT_OPERAND("Flags", 12);
            if (num_words == 14) CHECK_OPERAND("Value", SpvOpConstant, 13);
          } else {
            CHECK_DEBUG_OPERAND("Parent", CommonDebugInfoDebugTypeComposite,
                                10);
            CHECK_OPERAND("Offset", SpvOpConstant, 11);
            CHECK_OPERAND("Size", SpvOpConstant, 12);
            CHECK_CONST_UINT_OPERAND("Flags", 13);
            if (num_words == 15) CHECK_OPERAND("Value", SpvOpConstant, 14);
          }
          break;
        }
        case CommonDebugInfoDebugTypeInheritance: {
          CHECK_DEBUG_OPERAND("Child", CommonDebugInfoDebugTypeComposite, 5);
          auto* debug_inst = _.FindDef(inst->word(5));
          auto composite_type =
              OpenCLDebugInfo100DebugCompositeType(debug_inst->word(6));
          if (composite_type != OpenCLDebugInfo100Class &&
              composite_type != OpenCLDebugInfo100Structure) {
            return _.diag(SPV_ERROR_INVALID_DATA, inst)
                   << ext_inst_name() << ": "
                   << "expected operand Child must be class or struct debug "
                      "type";
          }
          CHECK_DEBUG_OPERAND("Parent", CommonDebugInfoDebugTypeComposite, 6);
          debug_inst = _.FindDef(inst->word(6));
          composite_type =
              OpenCLDebugInfo100DebugCompositeType(debug_inst->word(6));
          if (composite_type != OpenCLDebugInfo100Class &&
              composite_type != OpenCLDebugInfo100Structure) {
            return _.diag(SPV_ERROR_INVALID_DATA, inst)
                   << ext_inst_name() << ": "
                   << "expected operand Parent must be class or struct debug "
                      "type";
          }
          CHECK_OPERAND("Offset", SpvOpConstant, 7);
          CHECK_OPERAND("Size", SpvOpConstant, 8);
          CHECK_CONST_UINT_OPERAND("Flags", 9);
          break;
        }
        case CommonDebugInfoDebugFunction: {
          CHECK_OPERAND("Name", SpvOpString, 5);
          auto validate_type = ValidateOperandDebugType(_, "Type", inst, 6,
                                                        ext_inst_name, false);
          if (validate_type != SPV_SUCCESS) return validate_type;
          CHECK_DEBUG_OPERAND("Source", CommonDebugInfoDebugSource, 7);
          CHECK_CONST_UINT_OPERAND("Line", 8);
          CHECK_CONST_UINT_OPERAND("Column", 9);
          auto validate_parent =
              ValidateOperandLexicalScope(_, "Parent", inst, 10, ext_inst_name);
          if (validate_parent != SPV_SUCCESS) return validate_parent;
          CHECK_OPERAND("Linkage Name", SpvOpString, 11);
          CHECK_CONST_UINT_OPERAND("Flags", 12);
          CHECK_CONST_UINT_OPERAND("Scope Line", 13);
          // NonSemantic.Shader.DebugInfo.100 doesn't include a reference to the
          // OpFunction
          if (vulkanDebugInfo) {
            if (num_words == 15) {
              CHECK_DEBUG_OPERAND("Declaration",
                                  CommonDebugInfoDebugFunctionDeclaration, 14);
            }
          } else {
            if (!DoesDebugInfoOperandMatchExpectation(
                    _,
                    [](CommonDebugInfoInstructions dbg_inst) {
                      return dbg_inst == CommonDebugInfoDebugInfoNone;
                    },
                    inst, 14)) {
              CHECK_OPERAND("Function", SpvOpFunction, 14);
            }
            if (num_words == 16) {
              CHECK_DEBUG_OPERAND("Declaration",
                                  CommonDebugInfoDebugFunctionDeclaration, 15);
            }
          }
          break;
        }
        case CommonDebugInfoDebugFunctionDeclaration: {
          CHECK_OPERAND("Name", SpvOpString, 5);
          auto validate_type = ValidateOperandDebugType(_, "Type", inst, 6,
                                                        ext_inst_name, false);
          if (validate_type != SPV_SUCCESS) return validate_type;
          CHECK_DEBUG_OPERAND("Source", CommonDebugInfoDebugSource, 7);
          CHECK_CONST_UINT_OPERAND("Line", 8);
          CHECK_CONST_UINT_OPERAND("Column", 9);
          auto validate_parent =
              ValidateOperandLexicalScope(_, "Parent", inst, 10, ext_inst_name);
          if (validate_parent != SPV_SUCCESS) return validate_parent;
          CHECK_OPERAND("Linkage Name", SpvOpString, 11);
          CHECK_CONST_UINT_OPERAND("Flags", 12);
          break;
        }
        case CommonDebugInfoDebugLexicalBlock: {
          CHECK_DEBUG_OPERAND("Source", CommonDebugInfoDebugSource, 5);
          CHECK_CONST_UINT_OPERAND("Line", 6);
          CHECK_CONST_UINT_OPERAND("Column", 7);
          auto validate_parent =
              ValidateOperandLexicalScope(_, "Parent", inst, 8, ext_inst_name);
          if (validate_parent != SPV_SUCCESS) return validate_parent;
          if (num_words == 10) CHECK_OPERAND("Name", SpvOpString, 9);
          break;
        }
        case CommonDebugInfoDebugScope: {
          auto validate_scope =
              ValidateOperandLexicalScope(_, "Scope", inst, 5, ext_inst_name);
          if (validate_scope != SPV_SUCCESS) return validate_scope;
          if (num_words == 7) {
            CHECK_DEBUG_OPERAND("Inlined At", CommonDebugInfoDebugInlinedAt, 6);
          }
          break;
        }
        case CommonDebugInfoDebugLocalVariable: {
          CHECK_OPERAND("Name", SpvOpString, 5);
          // TODO: We need a spec discussion that we have to allow local
          // variable types to have template parameter.
          auto validate_type =
              ValidateOperandDebugType(_, "Type", inst, 6, ext_inst_name, true);
          if (validate_type != SPV_SUCCESS) return validate_type;
          CHECK_DEBUG_OPERAND("Source", CommonDebugInfoDebugSource, 7);
          CHECK_CONST_UINT_OPERAND("Line", 8);
          CHECK_CONST_UINT_OPERAND("Column", 9);
          auto validate_parent =
              ValidateOperandLexicalScope(_, "Parent", inst, 10, ext_inst_name);
          if (validate_parent != SPV_SUCCESS) return validate_parent;
          CHECK_CONST_UINT_OPERAND("Flags", 11);
          if (num_words == 13) {
            CHECK_CONST_UINT_OPERAND("ArgNumber", 12);
          }
          break;
        }
        case CommonDebugInfoDebugDeclare: {
          CHECK_DEBUG_OPERAND("Local Variable",
                              CommonDebugInfoDebugLocalVariable, 5);
          auto* operand = _.FindDef(inst->word(6));
          if (operand->opcode() != SpvOpVariable &&
              operand->opcode() != SpvOpFunctionParameter) {
            return _.diag(SPV_ERROR_INVALID_DATA, inst)
                   << ext_inst_name() << ": "
                   << "expected operand Variable must be a result id of "
                      "OpVariable or OpFunctionParameter";
          }

          CHECK_DEBUG_OPERAND("Expression", CommonDebugInfoDebugExpression, 7);

          if (vulkanDebugInfo) {
            for (uint32_t word_index = 8; word_index < num_words;
                 ++word_index) {
              auto index_inst = _.FindDef(inst->word(word_index));
              auto type_id = index_inst != nullptr ? index_inst->type_id() : 0;
              if (type_id == 0 || !IsIntScalar(_, type_id, false, false))
                return _.diag(SPV_ERROR_INVALID_DATA, inst)
                       << ext_inst_name() << ": "
                       << "expected index must be scalar integer";
            }
          }
          break;
        }
        case CommonDebugInfoDebugExpression: {
          for (uint32_t word_index = 5; word_index < num_words; ++word_index) {
            CHECK_DEBUG_OPERAND("Operation", CommonDebugInfoDebugOperation,
                                word_index);
          }
          break;
        }
        case CommonDebugInfoDebugTypeTemplate: {
          if (!DoesDebugInfoOperandMatchExpectation(
                  _,
                  [](CommonDebugInfoInstructions dbg_inst) {
                    return dbg_inst == CommonDebugInfoDebugTypeComposite ||
                           dbg_inst == CommonDebugInfoDebugFunction;
                  },
                  inst, 5)) {
            return _.diag(SPV_ERROR_INVALID_DATA, inst)
                   << ext_inst_name() << ": "
                   << "expected operand Target must be DebugTypeComposite "
                   << "or DebugFunction";
          }
          for (uint32_t word_index = 6; word_index < num_words; ++word_index) {
            if (!DoesDebugInfoOperandMatchExpectation(
                    _,
                    [](CommonDebugInfoInstructions dbg_inst) {
                      return dbg_inst ==
                                 CommonDebugInfoDebugTypeTemplateParameter ||
                             dbg_inst ==
                                 CommonDebugInfoDebugTypeTemplateTemplateParameter;
                    },
                    inst, word_index)) {
              return _.diag(SPV_ERROR_INVALID_DATA, inst)
                     << ext_inst_name() << ": "
                     << "expected operand Parameters must be "
                     << "DebugTypeTemplateParameter or "
                     << "DebugTypeTemplateTemplateParameter";
            }
          }
          break;
        }
        case CommonDebugInfoDebugTypeTemplateParameter: {
          CHECK_OPERAND("Name", SpvOpString, 5);
          auto validate_actual_type = ValidateOperandDebugType(
              _, "Actual Type", inst, 6, ext_inst_name, false);
          if (validate_actual_type != SPV_SUCCESS) return validate_actual_type;
          if (!DoesDebugInfoOperandMatchExpectation(
                  _,
                  [](CommonDebugInfoInstructions dbg_inst) {
                    return dbg_inst == CommonDebugInfoDebugInfoNone;
                  },
                  inst, 7)) {
            CHECK_OPERAND("Value", SpvOpConstant, 7);
          }
          CHECK_DEBUG_OPERAND("Source", CommonDebugInfoDebugSource, 8);
          CHECK_CONST_UINT_OPERAND("Line", 9);
          CHECK_CONST_UINT_OPERAND("Column", 10);
          break;
        }
        case CommonDebugInfoDebugGlobalVariable: {
          CHECK_OPERAND("Name", SpvOpString, 5);
          auto validate_type = ValidateOperandDebugType(_, "Type", inst, 6,
                                                        ext_inst_name, false);
          if (validate_type != SPV_SUCCESS) return validate_type;
          CHECK_DEBUG_OPERAND("Source", CommonDebugInfoDebugSource, 7);
          CHECK_CONST_UINT_OPERAND("Line", 8);
          CHECK_CONST_UINT_OPERAND("Column", 9);
          auto validate_scope =
              ValidateOperandLexicalScope(_, "Scope", inst, 10, ext_inst_name);
          if (validate_scope != SPV_SUCCESS) return validate_scope;
          CHECK_OPERAND("Linkage Name", SpvOpString, 11);
          if (!DoesDebugInfoOperandMatchExpectation(
                  _,
                  [](CommonDebugInfoInstructions dbg_inst) {
                    return dbg_inst == CommonDebugInfoDebugInfoNone;
                  },
                  inst, 12)) {
            auto* operand = _.FindDef(inst->word(12));
            if (operand->opcode() != SpvOpVariable &&
                operand->opcode() != SpvOpConstant) {
              return _.diag(SPV_ERROR_INVALID_DATA, inst)
                     << ext_inst_name() << ": "
                     << "expected operand Variable must be a result id of "
                        "OpVariable or OpConstant or DebugInfoNone";
            }
          }
          if (num_words == 15) {
            CHECK_DEBUG_OPERAND("Static Member Declaration",
                                CommonDebugInfoDebugTypeMember, 14);
          }
          break;
        }
        case CommonDebugInfoDebugInlinedAt: {
          CHECK_CONST_UINT_OPERAND("Line", 5);
          auto validate_scope =
              ValidateOperandLexicalScope(_, "Scope", inst, 6, ext_inst_name);
          if (validate_scope != SPV_SUCCESS) return validate_scope;
          if (num_words == 8) {
            CHECK_DEBUG_OPERAND("Inlined", CommonDebugInfoDebugInlinedAt, 7);
          }
          break;
        }
        case CommonDebugInfoDebugValue: {
          CHECK_DEBUG_OPERAND("Local Variable",
                              CommonDebugInfoDebugLocalVariable, 5);
          CHECK_DEBUG_OPERAND("Expression", CommonDebugInfoDebugExpression, 7);

          for (uint32_t word_index = 8; word_index < num_words; ++word_index) {
            // TODO: The following code simply checks if it is a const int
            // scalar or a DebugLocalVariable or DebugGlobalVariable, but we
            // have to check it using the same validation for Indexes of
            // OpAccessChain.
            if (!IsConstWithIntScalarType(_, inst, word_index) &&
                !IsDebugVariableWithIntScalarType(_, inst, word_index)) {
              return _.diag(SPV_ERROR_INVALID_DATA, inst)
                     << ext_inst_name() << ": expected operand Indexes is "
                     << "OpConstant, DebugGlobalVariable, or "
                     << "type is OpConstant with an integer scalar type";
            }
          }
          break;
        }

        // TODO: Add validation rules for remaining cases as well.
        case CommonDebugInfoDebugTypePtrToMember:
        case CommonDebugInfoDebugTypeTemplateTemplateParameter:
        case CommonDebugInfoDebugTypeTemplateParameterPack:
        case CommonDebugInfoDebugLexicalBlockDiscriminator:
        case CommonDebugInfoDebugInlinedVariable:
        case CommonDebugInfoDebugMacroDef:
        case CommonDebugInfoDebugMacroUndef:
        case CommonDebugInfoDebugImportedEntity:
          break;
        case CommonDebugInfoInstructionsMax:
          assert(0);
          break;
      }
    }
  } else if (ext_inst_type == SPV_EXT_INST_TYPE_NONSEMANTIC_CLSPVREFLECTION) {
    auto import_inst = _.FindDef(inst->GetOperandAs<uint32_t>(2));
    const std::string name(reinterpret_cast<const char*>(
        import_inst->words().data() + import_inst->operands()[1].offset));
    const std::string reflection = "NonSemantic.ClspvReflection.";
    char* end_ptr;
    auto version_string = name.substr(reflection.size());
    if (version_string.empty()) {
      return _.diag(SPV_ERROR_INVALID_DATA, import_inst)
             << "Missing NonSemantic.ClspvReflection import version";
    }
    uint32_t version = static_cast<uint32_t>(
        std::strtoul(version_string.c_str(), &end_ptr, 10));
    if (end_ptr && *end_ptr != '\0') {
      return _.diag(SPV_ERROR_INVALID_DATA, import_inst)
             << "NonSemantic.ClspvReflection import does not encode the "
                "version correctly";
    }
    if (version == 0 || version > NonSemanticClspvReflectionRevision) {
      return _.diag(SPV_ERROR_INVALID_DATA, import_inst)
             << "Unknown NonSemantic.ClspvReflection import version";
    }

    return ValidateClspvReflectionInstruction(_, inst, version);
>>>>>>> 6bbb88c8
  }

  return SPV_SUCCESS;
}

spv_result_t ExtensionPass(ValidationState_t& _, const Instruction* inst) {
  const SpvOp opcode = inst->opcode();
  if (opcode == SpvOpExtension) return ValidateExtension(_, inst);
  if (opcode == SpvOpExtInstImport) return ValidateExtInstImport(_, inst);
  if (opcode == SpvOpExtInst) return ValidateExtInst(_, inst);

  return SPV_SUCCESS;
}

}  // namespace val
}  // namespace spvtools<|MERGE_RESOLUTION|>--- conflicted
+++ resolved
@@ -13,24 +13,16 @@
 // limitations under the License.
 
 // Validates correctness of extension SPIR-V instructions.
-<<<<<<< HEAD
-
-=======
 #include <cstdlib>
->>>>>>> 6bbb88c8
 #include <sstream>
 #include <string>
 #include <vector>
 
-<<<<<<< HEAD
-#include "OpenCLDebugInfo100.h"
-=======
 #include "spirv/unified1/NonSemanticClspvReflection.h"
 
 #include "NonSemanticShaderDebugInfo100.h"
 #include "OpenCLDebugInfo100.h"
 #include "source/common_debug_info.h"
->>>>>>> 6bbb88c8
 #include "source/diagnostic.h"
 #include "source/enum_string_mapping.h"
 #include "source/extensions.h"
@@ -55,8 +47,6 @@
   return 0;
 }
 
-<<<<<<< HEAD
-=======
 bool IsIntScalar(ValidationState_t& _, uint32_t id, bool must_len32,
                  bool must_unsigned) {
   auto type = _.FindDef(id);
@@ -85,7 +75,6 @@
   return inst->word(3);
 }
 
->>>>>>> 6bbb88c8
 // Check that the operand of a debug info instruction |inst| at |word_index|
 // is a result id of an instruction with |expected_opcode|.
 spv_result_t ValidateOperandForDebugInfo(
@@ -109,8 +98,6 @@
   return SPV_SUCCESS;
 }
 
-<<<<<<< HEAD
-=======
 // For NonSemantic.Shader.DebugInfo.100 check that the operand of a debug info
 // instruction |inst| at |word_index| is a result id of a 32-bit integer
 // OpConstant instruction. For OpenCL.DebugInfo.100 the parameter is a literal
@@ -127,7 +114,6 @@
   return SPV_SUCCESS;
 }
 
->>>>>>> 6bbb88c8
 #define CHECK_OPERAND(NAME, opcode, index)                                  \
   do {                                                                      \
     auto result = ValidateOperandForDebugInfo(_, NAME, opcode, inst, index, \
@@ -135,8 +121,6 @@
     if (result != SPV_SUCCESS) return result;                               \
   } while (0)
 
-<<<<<<< HEAD
-=======
 #define CHECK_CONST_UINT_OPERAND(NAME, index)                \
   if (vulkanDebugInfo) {                                     \
     auto result = ValidateUint32ConstantOperandForDebugInfo( \
@@ -144,20 +128,11 @@
     if (result != SPV_SUCCESS) return result;                \
   }
 
->>>>>>> 6bbb88c8
 // True if the operand of a debug info instruction |inst| at |word_index|
 // satisifies |expectation| that is given as a function. Otherwise,
 // returns false.
 bool DoesDebugInfoOperandMatchExpectation(
     const ValidationState_t& _,
-<<<<<<< HEAD
-    const std::function<bool(OpenCLDebugInfo100Instructions)>& expectation,
-    const Instruction* inst, uint32_t word_index) {
-  auto* debug_inst = _.FindDef(inst->word(word_index));
-  if (debug_inst->opcode() != SpvOpExtInst ||
-      debug_inst->ext_inst_type() != SPV_EXT_INST_TYPE_OPENCL_DEBUGINFO_100 ||
-      !expectation(OpenCLDebugInfo100Instructions(debug_inst->word(4)))) {
-=======
     const std::function<bool(CommonDebugInfoInstructions)>& expectation,
     const Instruction* inst, uint32_t word_index) {
   if (inst->words().size() <= word_index) return false;
@@ -167,7 +142,6 @@
        debug_inst->ext_inst_type() !=
            SPV_EXT_INST_TYPE_NONSEMANTIC_SHADER_DEBUGINFO_100) ||
       !expectation(CommonDebugInfoInstructions(debug_inst->word(4)))) {
->>>>>>> 6bbb88c8
     return false;
   }
   return true;
@@ -178,32 +152,18 @@
 // is |expected_debug_inst|.
 spv_result_t ValidateDebugInfoOperand(
     ValidationState_t& _, const std::string& debug_inst_name,
-<<<<<<< HEAD
-    OpenCLDebugInfo100Instructions expected_debug_inst, const Instruction* inst,
-    uint32_t word_index, const std::function<std::string()>& ext_inst_name) {
-  std::function<bool(OpenCLDebugInfo100Instructions)> expectation =
-      [expected_debug_inst](OpenCLDebugInfo100Instructions dbg_inst) {
-=======
     CommonDebugInfoInstructions expected_debug_inst, const Instruction* inst,
     uint32_t word_index, const std::function<std::string()>& ext_inst_name) {
   std::function<bool(CommonDebugInfoInstructions)> expectation =
       [expected_debug_inst](CommonDebugInfoInstructions dbg_inst) {
->>>>>>> 6bbb88c8
         return dbg_inst == expected_debug_inst;
       };
   if (DoesDebugInfoOperandMatchExpectation(_, expectation, inst, word_index))
     return SPV_SUCCESS;
 
   spv_ext_inst_desc desc = nullptr;
-<<<<<<< HEAD
-  _.grammar().lookupExtInst(SPV_EXT_INST_TYPE_OPENCL_DEBUGINFO_100,
-                            expected_debug_inst, &desc);
-  if (_.grammar().lookupExtInst(SPV_EXT_INST_TYPE_OPENCL_DEBUGINFO_100,
-                                expected_debug_inst, &desc) != SPV_SUCCESS ||
-=======
   if (_.grammar().lookupExtInst(inst->ext_inst_type(), expected_debug_inst,
                                 &desc) != SPV_SUCCESS ||
->>>>>>> 6bbb88c8
       !desc) {
     return _.diag(SPV_ERROR_INVALID_DATA, inst)
            << ext_inst_name() << ": "
@@ -227,14 +187,8 @@
 spv_result_t ValidateOperandBaseType(
     ValidationState_t& _, const Instruction* inst, uint32_t word_index,
     const std::function<std::string()>& ext_inst_name) {
-<<<<<<< HEAD
-  return ValidateDebugInfoOperand(_, "Base Type",
-                                  OpenCLDebugInfo100DebugTypeBasic, inst,
-                                  word_index, ext_inst_name);
-=======
   return ValidateDebugInfoOperand(_, "Base Type", CommonDebugInfoDebugTypeBasic,
                                   inst, word_index, ext_inst_name);
->>>>>>> 6bbb88c8
 }
 
 // Check that the operand of a debug info instruction |inst| at |word_index|
@@ -245,21 +199,12 @@
     ValidationState_t& _, const std::string& debug_inst_name,
     const Instruction* inst, uint32_t word_index,
     const std::function<std::string()>& ext_inst_name) {
-<<<<<<< HEAD
-  std::function<bool(OpenCLDebugInfo100Instructions)> expectation =
-      [](OpenCLDebugInfo100Instructions dbg_inst) {
-        return dbg_inst == OpenCLDebugInfo100DebugCompilationUnit ||
-               dbg_inst == OpenCLDebugInfo100DebugFunction ||
-               dbg_inst == OpenCLDebugInfo100DebugLexicalBlock ||
-               dbg_inst == OpenCLDebugInfo100DebugTypeComposite;
-=======
   std::function<bool(CommonDebugInfoInstructions)> expectation =
       [](CommonDebugInfoInstructions dbg_inst) {
         return dbg_inst == CommonDebugInfoDebugCompilationUnit ||
                dbg_inst == CommonDebugInfoDebugFunction ||
                dbg_inst == CommonDebugInfoDebugLexicalBlock ||
                dbg_inst == CommonDebugInfoDebugTypeComposite;
->>>>>>> 6bbb88c8
       };
   if (DoesDebugInfoOperandMatchExpectation(_, expectation, inst, word_index))
     return SPV_SUCCESS;
@@ -276,13 +221,6 @@
 spv_result_t ValidateOperandDebugType(
     ValidationState_t& _, const std::string& debug_inst_name,
     const Instruction* inst, uint32_t word_index,
-<<<<<<< HEAD
-    const std::function<std::string()>& ext_inst_name) {
-  std::function<bool(OpenCLDebugInfo100Instructions)> expectation =
-      [](OpenCLDebugInfo100Instructions dbg_inst) {
-        return OpenCLDebugInfo100DebugTypeBasic <= dbg_inst &&
-               dbg_inst <= OpenCLDebugInfo100DebugTypePtrToMember;
-=======
     const std::function<std::string()>& ext_inst_name,
     bool allow_template_param) {
   std::function<bool(CommonDebugInfoInstructions)> expectation =
@@ -294,7 +232,6 @@
         }
         return CommonDebugInfoDebugTypeBasic <= dbg_inst &&
                dbg_inst <= CommonDebugInfoDebugTypeTemplate;
->>>>>>> 6bbb88c8
       };
   if (DoesDebugInfoOperandMatchExpectation(_, expectation, inst, word_index))
     return SPV_SUCCESS;
@@ -305,8 +242,6 @@
          << " is not a valid debug type";
 }
 
-<<<<<<< HEAD
-=======
 spv_result_t ValidateClspvReflectionKernel(ValidationState_t& _,
                                            const Instruction* inst) {
   const auto kernel_id = inst->GetOperandAs<uint32_t>(4);
@@ -786,7 +721,6 @@
   return false;
 }
 
->>>>>>> 6bbb88c8
 }  // anonymous namespace
 
 spv_result_t ValidateExtension(ValidationState_t& _, const Instruction* inst) {
@@ -806,20 +740,6 @@
 spv_result_t ValidateExtInstImport(ValidationState_t& _,
                                    const Instruction* inst) {
   const auto name_id = 1;
-<<<<<<< HEAD
-  if (spvIsWebGPUEnv(_.context()->target_env)) {
-=======
-  if (!_.HasExtension(kSPV_KHR_non_semantic_info)) {
->>>>>>> 6bbb88c8
-    const std::string name(reinterpret_cast<const char*>(
-        inst->words().data() + inst->operands()[name_id].offset));
-    if (name.find("NonSemantic.") == 0) {
-      return _.diag(SPV_ERROR_INVALID_DATA, inst)
-             << "NonSemantic extended instruction sets cannot be declared "
-                "without SPV_KHR_non_semantic_info.";
-    }
-  }
-
   if (!_.HasExtension(kSPV_KHR_non_semantic_info)) {
     const std::string name(reinterpret_cast<const char*>(
         inst->words().data() + inst->operands()[name_id].offset));
@@ -897,14 +817,6 @@
              ++operand_index) {
           const uint32_t operand_type = _.GetOperandTypeId(inst, operand_index);
           if (result_type != operand_type) {
-<<<<<<< HEAD
-			  /* UE Begin Change : Workaround a DXC generation error. */
-              _.diag(SPV_ERROR_INVALID_DATA, inst)
-                   << ext_inst_name() << ": "
-                   << "expected types of all operands to be equal to Result "
-                      "Type";
-              /* UE End Change : Workaround a DXC generation error. */
-=======
             // UE Change Begin: Workaround a DXC generation error and don't
             // return here.
             _.diag(SPV_ERROR_INVALID_DATA, inst)
@@ -913,7 +825,6 @@
                       "Type";
             // UE Change End: Workaround a DXC generation error and don't
             // return here.
->>>>>>> 6bbb88c8
           }
         }
         break;
@@ -2798,13 +2709,9 @@
         break;
       }
     }
-<<<<<<< HEAD
-  } else if (ext_inst_type == SPV_EXT_INST_TYPE_OPENCL_DEBUGINFO_100) {
-=======
   } else if (ext_inst_type == SPV_EXT_INST_TYPE_OPENCL_DEBUGINFO_100 ||
              ext_inst_type ==
                  SPV_EXT_INST_TYPE_NONSEMANTIC_SHADER_DEBUGINFO_100) {
->>>>>>> 6bbb88c8
     if (!_.IsVoidType(result_type)) {
       return _.diag(SPV_ERROR_INVALID_DATA, inst)
              << ext_inst_name() << ": "
@@ -2812,311 +2719,6 @@
              << "OpTypeVoid";
     }
 
-<<<<<<< HEAD
-    auto num_words = inst->words().size();
-
-    const OpenCLDebugInfo100Instructions ext_inst_key =
-        OpenCLDebugInfo100Instructions(ext_inst_index);
-    switch (ext_inst_key) {
-      case OpenCLDebugInfo100DebugInfoNone:
-      case OpenCLDebugInfo100DebugNoScope:
-      case OpenCLDebugInfo100DebugOperation:
-        // The binary parser validates the opcode for DebugInfoNone,
-        // DebugNoScope, DebugOperation, and the literal values don't need
-        // further checks.
-        break;
-      case OpenCLDebugInfo100DebugCompilationUnit: {
-        CHECK_DEBUG_OPERAND("Source", OpenCLDebugInfo100DebugSource, 7);
-        break;
-      }
-      case OpenCLDebugInfo100DebugSource: {
-        CHECK_OPERAND("File", SpvOpString, 5);
-        if (num_words == 7) CHECK_OPERAND("Text", SpvOpString, 6);
-        break;
-      }
-      case OpenCLDebugInfo100DebugTypeBasic: {
-        CHECK_OPERAND("Name", SpvOpString, 5);
-        CHECK_OPERAND("Size", SpvOpConstant, 6);
-        // "Encoding" param is already validated by the binary parsing stage.
-        break;
-      }
-      case OpenCLDebugInfo100DebugTypePointer:
-      case OpenCLDebugInfo100DebugTypeQualifier: {
-        auto validate_base_type =
-            ValidateOperandBaseType(_, inst, 5, ext_inst_name);
-        if (validate_base_type != SPV_SUCCESS) return validate_base_type;
-        break;
-      }
-      case OpenCLDebugInfo100DebugTypeVector: {
-        auto validate_base_type =
-            ValidateOperandBaseType(_, inst, 5, ext_inst_name);
-        if (validate_base_type != SPV_SUCCESS) return validate_base_type;
-
-        uint32_t component_count = inst->word(6);
-        if (!component_count || component_count > 4) {
-          return _.diag(SPV_ERROR_INVALID_DATA, inst)
-                 << ext_inst_name() << ": Component Count must be positive "
-                 << "integer less than or equal to 4";
-        }
-        break;
-      }
-      case OpenCLDebugInfo100DebugTypeArray: {
-        auto validate_base_type =
-            ValidateOperandDebugType(_, "Base Type", inst, 5, ext_inst_name);
-        if (validate_base_type != SPV_SUCCESS) return validate_base_type;
-        for (uint32_t i = 6; i < num_words; ++i) {
-          CHECK_OPERAND("Component Count", SpvOpConstant, i);
-          auto* component_count = _.FindDef(inst->word(i));
-          if (!_.IsIntScalarType(component_count->type_id()) ||
-              !component_count->word(3)) {
-            return _.diag(SPV_ERROR_INVALID_DATA, inst)
-                   << ext_inst_name() << ": Component Count must be positive "
-                   << "integer";
-          }
-        }
-        break;
-      }
-      case OpenCLDebugInfo100DebugTypedef: {
-        CHECK_OPERAND("Name", SpvOpString, 5);
-        auto validate_base_type =
-            ValidateOperandBaseType(_, inst, 6, ext_inst_name);
-        if (validate_base_type != SPV_SUCCESS) return validate_base_type;
-        CHECK_DEBUG_OPERAND("Source", OpenCLDebugInfo100DebugSource, 7);
-        auto validate_parent =
-            ValidateOperandLexicalScope(_, "Parent", inst, 10, ext_inst_name);
-        if (validate_parent != SPV_SUCCESS) return validate_parent;
-        break;
-      }
-      case OpenCLDebugInfo100DebugTypeFunction: {
-        auto* return_type = _.FindDef(inst->word(6));
-        if (return_type->opcode() != SpvOpTypeVoid) {
-          auto validate_return = ValidateOperandDebugType(
-              _, "Return Type", inst, 6, ext_inst_name);
-          if (validate_return != SPV_SUCCESS) return validate_return;
-        }
-        for (uint32_t word_index = 7; word_index < num_words; ++word_index) {
-          auto validate_param = ValidateOperandDebugType(
-              _, "Parameter Types", inst, word_index, ext_inst_name);
-          if (validate_param != SPV_SUCCESS) return validate_param;
-        }
-        break;
-      }
-      case OpenCLDebugInfo100DebugTypeEnum: {
-        CHECK_OPERAND("Name", SpvOpString, 5);
-        if (!DoesDebugInfoOperandMatchExpectation(
-                _,
-                [](OpenCLDebugInfo100Instructions dbg_inst) {
-                  return dbg_inst == OpenCLDebugInfo100DebugInfoNone;
-                },
-                inst, 6)) {
-          auto validate_underlying_type = ValidateOperandDebugType(
-              _, "Underlying Types", inst, 6, ext_inst_name);
-          if (validate_underlying_type != SPV_SUCCESS)
-            return validate_underlying_type;
-        }
-        CHECK_DEBUG_OPERAND("Source", OpenCLDebugInfo100DebugSource, 7);
-        auto validate_parent =
-            ValidateOperandLexicalScope(_, "Parent", inst, 10, ext_inst_name);
-        if (validate_parent != SPV_SUCCESS) return validate_parent;
-        CHECK_OPERAND("Size", SpvOpConstant, 11);
-        auto* size = _.FindDef(inst->word(11));
-        if (!_.IsIntScalarType(size->type_id()) || !size->word(3)) {
-          return _.diag(SPV_ERROR_INVALID_DATA, inst)
-                 << ext_inst_name() << ": expected operand Size is a "
-                 << "positive integer";
-        }
-        for (uint32_t word_index = 13; word_index + 1 < num_words;
-             word_index += 2) {
-          CHECK_OPERAND("Value", SpvOpConstant, word_index);
-          CHECK_OPERAND("Name", SpvOpString, word_index + 1);
-        }
-        break;
-      }
-      case OpenCLDebugInfo100DebugTypeComposite: {
-        CHECK_OPERAND("Name", SpvOpString, 5);
-        CHECK_DEBUG_OPERAND("Source", OpenCLDebugInfo100DebugSource, 7);
-        auto validate_parent =
-            ValidateOperandLexicalScope(_, "Parent", inst, 10, ext_inst_name);
-        if (validate_parent != SPV_SUCCESS) return validate_parent;
-        CHECK_OPERAND("Linkage Name", SpvOpString, 11);
-        CHECK_OPERAND("Size", SpvOpConstant, 12);
-        for (uint32_t word_index = 14; word_index < num_words; ++word_index) {
-          if (!DoesDebugInfoOperandMatchExpectation(
-                  _,
-                  [](OpenCLDebugInfo100Instructions dbg_inst) {
-                    return dbg_inst == OpenCLDebugInfo100DebugTypeMember ||
-                           dbg_inst == OpenCLDebugInfo100DebugFunction ||
-                           dbg_inst == OpenCLDebugInfo100DebugTypeInheritance;
-                  },
-                  inst, word_index)) {
-            return _.diag(SPV_ERROR_INVALID_DATA, inst)
-                   << ext_inst_name() << ": "
-                   << "expected operand Members "
-                   << "must be DebugTypeMember, DebugFunction, or "
-                      "DebugTypeInheritance";
-          }
-        }
-        break;
-      }
-      case OpenCLDebugInfo100DebugTypeMember: {
-        CHECK_OPERAND("Name", SpvOpString, 5);
-        auto validate_type =
-            ValidateOperandDebugType(_, "Type", inst, 6, ext_inst_name);
-        if (validate_type != SPV_SUCCESS) return validate_type;
-        CHECK_DEBUG_OPERAND("Source", OpenCLDebugInfo100DebugSource, 7);
-        CHECK_DEBUG_OPERAND("Parent", OpenCLDebugInfo100DebugTypeComposite, 10);
-        CHECK_OPERAND("Offset", SpvOpConstant, 11);
-        CHECK_OPERAND("Size", SpvOpConstant, 12);
-        if (num_words == 15) CHECK_OPERAND("Value", SpvOpConstant, 14);
-        break;
-      }
-      case OpenCLDebugInfo100DebugTypeInheritance: {
-        CHECK_DEBUG_OPERAND("Child", OpenCLDebugInfo100DebugTypeComposite, 5);
-        auto* debug_inst = _.FindDef(inst->word(5));
-        auto composite_type =
-            OpenCLDebugInfo100DebugCompositeType(debug_inst->word(6));
-        if (composite_type != OpenCLDebugInfo100Class &&
-            composite_type != OpenCLDebugInfo100Structure) {
-          return _.diag(SPV_ERROR_INVALID_DATA, inst)
-                 << ext_inst_name() << ": "
-                 << "expected operand Child must be class or struct debug type";
-        }
-        CHECK_DEBUG_OPERAND("Parent", OpenCLDebugInfo100DebugTypeComposite, 6);
-        debug_inst = _.FindDef(inst->word(6));
-        composite_type =
-            OpenCLDebugInfo100DebugCompositeType(debug_inst->word(6));
-        if (composite_type != OpenCLDebugInfo100Class &&
-            composite_type != OpenCLDebugInfo100Structure) {
-          return _.diag(SPV_ERROR_INVALID_DATA, inst)
-                 << ext_inst_name() << ": "
-                 << "expected operand Parent must be class or struct debug "
-                    "type";
-        }
-        CHECK_OPERAND("Offset", SpvOpConstant, 7);
-        CHECK_OPERAND("Size", SpvOpConstant, 8);
-        break;
-      }
-      case OpenCLDebugInfo100DebugFunction: {
-        CHECK_OPERAND("Name", SpvOpString, 5);
-        auto validate_type =
-            ValidateOperandDebugType(_, "Type", inst, 6, ext_inst_name);
-        if (validate_type != SPV_SUCCESS) return validate_type;
-        CHECK_DEBUG_OPERAND("Source", OpenCLDebugInfo100DebugSource, 7);
-        auto validate_parent =
-            ValidateOperandLexicalScope(_, "Parent", inst, 10, ext_inst_name);
-        if (validate_parent != SPV_SUCCESS) return validate_parent;
-        CHECK_OPERAND("Linkage Name", SpvOpString, 11);
-        // TODO: The current OpenCL.100.DebugInfo spec says "Function
-        // is an OpFunction which is described by this instruction.".
-        // However, the function definition can be opted-out e.g.,
-        // inlining. We assume that Function operand can be a
-        // DebugInfoNone, but we must discuss it and update the spec.
-        if (!DoesDebugInfoOperandMatchExpectation(
-                _,
-                [](OpenCLDebugInfo100Instructions dbg_inst) {
-                  return dbg_inst == OpenCLDebugInfo100DebugInfoNone;
-                },
-                inst, 14)) {
-          CHECK_OPERAND("Function", SpvOpFunction, 14);
-        }
-        if (num_words == 16) {
-          CHECK_DEBUG_OPERAND("Declaration",
-                              OpenCLDebugInfo100DebugFunctionDeclaration, 15);
-        }
-        break;
-      }
-      case OpenCLDebugInfo100DebugFunctionDeclaration: {
-        CHECK_OPERAND("Name", SpvOpString, 5);
-        auto validate_type =
-            ValidateOperandDebugType(_, "Type", inst, 6, ext_inst_name);
-        if (validate_type != SPV_SUCCESS) return validate_type;
-        CHECK_DEBUG_OPERAND("Source", OpenCLDebugInfo100DebugSource, 7);
-        auto validate_parent =
-            ValidateOperandLexicalScope(_, "Parent", inst, 10, ext_inst_name);
-        if (validate_parent != SPV_SUCCESS) return validate_parent;
-        CHECK_OPERAND("Linkage Name", SpvOpString, 11);
-        break;
-      }
-      case OpenCLDebugInfo100DebugLexicalBlock: {
-        CHECK_DEBUG_OPERAND("Source", OpenCLDebugInfo100DebugSource, 5);
-        auto validate_parent =
-            ValidateOperandLexicalScope(_, "Parent", inst, 8, ext_inst_name);
-        if (validate_parent != SPV_SUCCESS) return validate_parent;
-        if (num_words == 10) CHECK_OPERAND("Name", SpvOpString, 9);
-        break;
-      }
-      case OpenCLDebugInfo100DebugScope: {
-        // TODO(https://gitlab.khronos.org/spirv/SPIR-V/issues/533): We are
-        // still in spec discussion about what must be "Scope" operand of
-        // DebugScope. Update this code if the conclusion is different.
-        auto validate_scope =
-            ValidateOperandLexicalScope(_, "Scope", inst, 5, ext_inst_name);
-        if (validate_scope != SPV_SUCCESS) return validate_scope;
-        if (num_words == 7) {
-          CHECK_DEBUG_OPERAND("Inlined At", OpenCLDebugInfo100DebugInlinedAt,
-                              6);
-        }
-        break;
-      }
-      case OpenCLDebugInfo100DebugLocalVariable: {
-        CHECK_OPERAND("Name", SpvOpString, 5);
-        auto validate_type =
-            ValidateOperandDebugType(_, "Type", inst, 6, ext_inst_name);
-        if (validate_type != SPV_SUCCESS) return validate_type;
-        CHECK_DEBUG_OPERAND("Source", OpenCLDebugInfo100DebugSource, 7);
-        auto validate_parent =
-            ValidateOperandLexicalScope(_, "Parent", inst, 10, ext_inst_name);
-        if (validate_parent != SPV_SUCCESS) return validate_parent;
-        break;
-      }
-      case OpenCLDebugInfo100DebugDeclare: {
-        CHECK_DEBUG_OPERAND("Local Variable",
-                            OpenCLDebugInfo100DebugLocalVariable, 5);
-
-        // TODO: We must discuss DebugDeclare.Variable of OpenCL.100.DebugInfo.
-        // Currently, it says "Variable must be an id of OpVariable instruction
-        // which defines the local variable.", but we want to allow
-        // OpFunctionParameter as well.
-        auto* operand = _.FindDef(inst->word(6));
-        if (operand->opcode() != SpvOpVariable &&
-            operand->opcode() != SpvOpFunctionParameter) {
-          return _.diag(SPV_ERROR_INVALID_DATA, inst)
-                 << ext_inst_name() << ": "
-                 << "expected operand Variable must be a result id of "
-                    "OpVariable or OpFunctionParameter";
-        }
-
-        CHECK_DEBUG_OPERAND("Expression", OpenCLDebugInfo100DebugExpression, 7);
-        break;
-      }
-      case OpenCLDebugInfo100DebugExpression: {
-        for (uint32_t word_index = 5; word_index < num_words; ++word_index) {
-          CHECK_DEBUG_OPERAND("Operation", OpenCLDebugInfo100DebugOperation,
-                              word_index);
-        }
-        break;
-      }
-
-      // TODO: Add validation rules for remaining cases as well.
-      case OpenCLDebugInfo100DebugTypePtrToMember:
-      case OpenCLDebugInfo100DebugTypeTemplate:
-      case OpenCLDebugInfo100DebugTypeTemplateParameter:
-      case OpenCLDebugInfo100DebugTypeTemplateTemplateParameter:
-      case OpenCLDebugInfo100DebugTypeTemplateParameterPack:
-      case OpenCLDebugInfo100DebugGlobalVariable:
-      case OpenCLDebugInfo100DebugLexicalBlockDiscriminator:
-      case OpenCLDebugInfo100DebugInlinedAt:
-      case OpenCLDebugInfo100DebugInlinedVariable:
-      case OpenCLDebugInfo100DebugValue:
-      case OpenCLDebugInfo100DebugMacroDef:
-      case OpenCLDebugInfo100DebugMacroUndef:
-      case OpenCLDebugInfo100DebugImportedEntity:
-        break;
-      case OpenCLDebugInfo100InstructionsMax:
-        assert(0);
-        break;
-    }
-=======
     const bool vulkanDebugInfo =
         ext_inst_type == SPV_EXT_INST_TYPE_NONSEMANTIC_SHADER_DEBUGINFO_100;
 
@@ -3688,7 +3290,6 @@
     }
 
     return ValidateClspvReflectionInstruction(_, inst, version);
->>>>>>> 6bbb88c8
   }
 
   return SPV_SUCCESS;
