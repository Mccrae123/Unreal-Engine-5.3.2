--- conflicted
+++ resolved
@@ -112,15 +112,10 @@
     const TransformationContext& transformation_context) const {
   // First, we check that a constant with the same value as
   // |message_.break_condition_value| is present.
-<<<<<<< HEAD
-  if (!fuzzerutil::MaybeGetBoolConstantId(context,
-                                          message_.break_condition_value())) {
-=======
   const auto bool_id =
       fuzzerutil::MaybeGetBoolConstant(ir_context, transformation_context,
                                        message_.break_condition_value(), false);
   if (!bool_id) {
->>>>>>> 6bbb88c8
     // The required constant is not present, so the transformation cannot be
     // applied.
     return false;
@@ -177,24 +172,6 @@
   }
 
   // Adding the dead break is only valid if SPIR-V rules related to dominance
-<<<<<<< HEAD
-  // hold.  Rather than checking these rules explicitly, we defer to the
-  // validator.  We make a clone of the module, apply the transformation to the
-  // clone, and check whether the transformed clone is valid.
-  //
-  // In principle some of the above checks could be removed, with more reliance
-  // being places on the validator.  This should be revisited if we are sure
-  // the validator is complete with respect to checking structured control flow
-  // rules.
-  auto cloned_context = fuzzerutil::CloneIRContext(context);
-  ApplyImpl(cloned_context.get());
-  return fuzzerutil::IsValid(cloned_context.get());
-}
-
-void TransformationAddDeadBreak::Apply(opt::IRContext* context,
-                                       FactManager* /*unused*/) const {
-  ApplyImpl(context);
-=======
   // hold.
   return fuzzerutil::NewTerminatorPreservesDominationRules(
       ir_context, message_.from_block(),
@@ -212,7 +189,6 @@
                                        message_.break_condition_value(), false),
       message_.phi_id());
 
->>>>>>> 6bbb88c8
   // Invalidate all analyses
   ir_context->InvalidateAnalysesExceptFor(
       opt::IRContext::Analysis::kAnalysisNone);
@@ -224,17 +200,8 @@
   return result;
 }
 
-<<<<<<< HEAD
-void TransformationAddDeadBreak::ApplyImpl(
-    spvtools::opt::IRContext* context) const {
-  fuzzerutil::AddUnreachableEdgeAndUpdateOpPhis(
-      context, context->cfg()->block(message_.from_block()),
-      context->cfg()->block(message_.to_block()),
-      message_.break_condition_value(), message_.phi_id());
-=======
 std::unordered_set<uint32_t> TransformationAddDeadBreak::GetFreshIds() const {
   return std::unordered_set<uint32_t>();
->>>>>>> 6bbb88c8
 }
 
 }  // namespace fuzz
