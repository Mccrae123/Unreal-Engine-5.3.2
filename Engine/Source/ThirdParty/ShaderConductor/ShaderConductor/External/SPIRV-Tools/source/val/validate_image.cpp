// Copyright (c) 2017 Google Inc.
// Modifications Copyright (C) 2020 Advanced Micro Devices, Inc. All rights
// reserved.
//
// Licensed under the Apache License, Version 2.0 (the "License");
// you may not use this file except in compliance with the License.
// You may obtain a copy of the License at
//
//     http://www.apache.org/licenses/LICENSE-2.0
//
// Unless required by applicable law or agreed to in writing, software
// distributed under the License is distributed on an "AS IS" BASIS,
// WITHOUT WARRANTIES OR CONDITIONS OF ANY KIND, either express or implied.
// See the License for the specific language governing permissions and
// limitations under the License.

// Validates correctness of image instructions.

#include <string>

#include "source/diagnostic.h"
#include "source/opcode.h"
#include "source/spirv_target_env.h"
#include "source/util/bitutils.h"
#include "source/val/instruction.h"
#include "source/val/validate.h"
#include "source/val/validate_scopes.h"
#include "source/val/validation_state.h"

namespace spvtools {
namespace val {
namespace {

// Performs compile time check that all SpvImageOperandsXXX cases are handled in
// this module. If SpvImageOperandsXXX list changes, this function will fail the
// build.
// For all other purposes this is a placeholder function.
bool CheckAllImageOperandsHandled() {
  SpvImageOperandsMask enum_val = SpvImageOperandsBiasMask;

  // Some improvised code to prevent the compiler from considering enum_val
  // constant and optimizing the switch away.
  uint32_t stack_var = 0;
  if (reinterpret_cast<uintptr_t>(&stack_var) % 256)
    enum_val = SpvImageOperandsLodMask;

  switch (enum_val) {
    // Please update the validation rules in this module if you are changing
    // the list of image operands, and add new enum values to this switch.
    case SpvImageOperandsMaskNone:
      return false;
    case SpvImageOperandsBiasMask:
    case SpvImageOperandsLodMask:
    case SpvImageOperandsGradMask:
    case SpvImageOperandsConstOffsetMask:
    case SpvImageOperandsOffsetMask:
    case SpvImageOperandsConstOffsetsMask:
    case SpvImageOperandsSampleMask:
    case SpvImageOperandsMinLodMask:

    // TODO(dneto): Support image operands related to the Vulkan memory model.
    // https://gitlab.khronos.org/spirv/spirv-tools/issues/32
    case SpvImageOperandsMakeTexelAvailableKHRMask:
    case SpvImageOperandsMakeTexelVisibleKHRMask:
    case SpvImageOperandsNonPrivateTexelKHRMask:
    case SpvImageOperandsVolatileTexelKHRMask:
    case SpvImageOperandsSignExtendMask:
    case SpvImageOperandsZeroExtendMask:
    // TODO(jaebaek): Move this line properly after handling image offsets
    //                operand. This line temporarily fixes CI failure that
    //                blocks other PRs.
    // https://github.com/KhronosGroup/SPIRV-Tools/issues/4565
    case SpvImageOperandsOffsetsMask:
      return true;
  }
  return false;
}

// Used by GetImageTypeInfo. See OpTypeImage spec for more information.
struct ImageTypeInfo {
  uint32_t sampled_type = 0;
  SpvDim dim = SpvDimMax;
  uint32_t depth = 0;
  uint32_t arrayed = 0;
  uint32_t multisampled = 0;
  uint32_t sampled = 0;
  SpvImageFormat format = SpvImageFormatMax;
  SpvAccessQualifier access_qualifier = SpvAccessQualifierMax;
};

// Provides information on image type. |id| should be object of either
// OpTypeImage or OpTypeSampledImage type. Returns false in case of failure
// (not a valid id, failed to parse the instruction, etc).
bool GetImageTypeInfo(const ValidationState_t& _, uint32_t id,
                      ImageTypeInfo* info) {
  if (!id || !info) return false;

  const Instruction* inst = _.FindDef(id);
  assert(inst);

  if (inst->opcode() == SpvOpTypeSampledImage) {
    inst = _.FindDef(inst->word(2));
    assert(inst);
  }

  if (inst->opcode() != SpvOpTypeImage) return false;

  const size_t num_words = inst->words().size();
  if (num_words != 9 && num_words != 10) return false;

  info->sampled_type = inst->word(2);
  info->dim = static_cast<SpvDim>(inst->word(3));
  info->depth = inst->word(4);
  info->arrayed = inst->word(5);
  info->multisampled = inst->word(6);
  info->sampled = inst->word(7);
  info->format = static_cast<SpvImageFormat>(inst->word(8));
  info->access_qualifier = num_words < 10
                               ? SpvAccessQualifierMax
                               : static_cast<SpvAccessQualifier>(inst->word(9));
  return true;
}

bool IsImplicitLod(SpvOp opcode) {
  switch (opcode) {
    case SpvOpImageSampleImplicitLod:
    case SpvOpImageSampleDrefImplicitLod:
    case SpvOpImageSampleProjImplicitLod:
    case SpvOpImageSampleProjDrefImplicitLod:
    case SpvOpImageSparseSampleImplicitLod:
    case SpvOpImageSparseSampleDrefImplicitLod:
    case SpvOpImageSparseSampleProjImplicitLod:
    case SpvOpImageSparseSampleProjDrefImplicitLod:
      return true;
    default:
      break;
  }
  return false;
}

bool IsExplicitLod(SpvOp opcode) {
  switch (opcode) {
    case SpvOpImageSampleExplicitLod:
    case SpvOpImageSampleDrefExplicitLod:
    case SpvOpImageSampleProjExplicitLod:
    case SpvOpImageSampleProjDrefExplicitLod:
    case SpvOpImageSparseSampleExplicitLod:
    case SpvOpImageSparseSampleDrefExplicitLod:
    case SpvOpImageSparseSampleProjExplicitLod:
    case SpvOpImageSparseSampleProjDrefExplicitLod:
      return true;
    default:
      break;
  }
  return false;
}

bool IsValidLodOperand(const ValidationState_t& _, SpvOp opcode) {
  switch (opcode) {
    case SpvOpImageRead:
    case SpvOpImageWrite:
    case SpvOpImageSparseRead:
      return _.HasCapability(SpvCapabilityImageReadWriteLodAMD);
    default:
      return IsExplicitLod(opcode);
  }
}

<<<<<<< HEAD
=======
bool IsValidGatherLodBiasAMD(const ValidationState_t& _, SpvOp opcode) {
  switch (opcode) {
    case SpvOpImageGather:
    case SpvOpImageSparseGather:
      return _.HasCapability(SpvCapabilityImageGatherBiasLodAMD);
    default:
      break;
  }
  return false;
}

>>>>>>> 6bbb88c8
// Returns true if the opcode is a Image instruction which applies
// homogenous projection to the coordinates.
bool IsProj(SpvOp opcode) {
  switch (opcode) {
    case SpvOpImageSampleProjImplicitLod:
    case SpvOpImageSampleProjDrefImplicitLod:
    case SpvOpImageSparseSampleProjImplicitLod:
    case SpvOpImageSparseSampleProjDrefImplicitLod:
    case SpvOpImageSampleProjExplicitLod:
    case SpvOpImageSampleProjDrefExplicitLod:
    case SpvOpImageSparseSampleProjExplicitLod:
    case SpvOpImageSparseSampleProjDrefExplicitLod:
      return true;
    default:
      break;
  }
  return false;
}

// Returns the number of components in a coordinate used to access a texel in
// a single plane of an image with the given parameters.
uint32_t GetPlaneCoordSize(const ImageTypeInfo& info) {
  uint32_t plane_size = 0;
  // If this switch breaks your build, please add new values below.
  switch (info.dim) {
    case SpvDim1D:
    case SpvDimBuffer:
      plane_size = 1;
      break;
    case SpvDim2D:
    case SpvDimRect:
    case SpvDimSubpassData:
      plane_size = 2;
      break;
    case SpvDim3D:
    case SpvDimCube:
      // For Cube direction vector is used instead of UV.
      plane_size = 3;
      break;
    case SpvDimMax:
      assert(0);
      break;
  }

  return plane_size;
}

// Returns minimal number of coordinates based on image dim, arrayed and whether
// the instruction uses projection coordinates.
uint32_t GetMinCoordSize(SpvOp opcode, const ImageTypeInfo& info) {
  if (info.dim == SpvDimCube &&
      (opcode == SpvOpImageRead || opcode == SpvOpImageWrite ||
       opcode == SpvOpImageSparseRead)) {
    // These opcodes use UV for Cube, not direction vector.
    return 3;
  }

  return GetPlaneCoordSize(info) + info.arrayed + (IsProj(opcode) ? 1 : 0);
}

// Checks ImageOperand bitfield and respective operands.
// word_index is the index of the first word after the image-operand mask word.
spv_result_t ValidateImageOperands(ValidationState_t& _,
                                   const Instruction* inst,
                                   const ImageTypeInfo& info,
                                   uint32_t word_index) {
  static const bool kAllImageOperandsHandled = CheckAllImageOperandsHandled();
  (void)kAllImageOperandsHandled;

  const SpvOp opcode = inst->opcode();
  const size_t num_words = inst->words().size();

  const bool have_explicit_mask = (word_index - 1 < num_words);
  const uint32_t mask = have_explicit_mask ? inst->word(word_index - 1) : 0u;

  if (have_explicit_mask) {
    // NonPrivate, Volatile, SignExtend, ZeroExtend take no operand words.
    const uint32_t mask_bits_having_operands =
        mask & ~uint32_t(SpvImageOperandsNonPrivateTexelKHRMask |
                         SpvImageOperandsVolatileTexelKHRMask |
                         SpvImageOperandsSignExtendMask |
                         SpvImageOperandsZeroExtendMask);
    size_t expected_num_image_operand_words =
        spvtools::utils::CountSetBits(mask_bits_having_operands);
    if (mask & SpvImageOperandsGradMask) {
      // Grad uses two words.
      ++expected_num_image_operand_words;
    }

    if (expected_num_image_operand_words != num_words - word_index) {
      return _.diag(SPV_ERROR_INVALID_DATA, inst)
             << "Number of image operand ids doesn't correspond to the bit "
                "mask";
    }
  } else if (num_words != word_index - 1) {
    return _.diag(SPV_ERROR_INVALID_DATA, inst)
           << "Number of image operand ids doesn't correspond to the bit mask";
  }

  if (info.multisampled & (0 == (mask & SpvImageOperandsSampleMask))) {
    return _.diag(SPV_ERROR_INVALID_DATA, inst)
           << "Image Operand Sample is required for operation on "
              "multi-sampled image";
  }

  // After this point, only set bits in the image operands mask can cause
  // the module to be invalid.
  if (mask == 0) return SPV_SUCCESS;

  if (spvtools::utils::CountSetBits(mask & (SpvImageOperandsOffsetMask |
                                            SpvImageOperandsConstOffsetMask |
                                            SpvImageOperandsConstOffsetsMask |
                                            SpvImageOperandsOffsetsMask)) > 1) {
    return _.diag(SPV_ERROR_INVALID_DATA, inst)
           << _.VkErrorID(4662)
           << "Image Operands Offset, ConstOffset, ConstOffsets, Offsets "
              "cannot be used together";
  }

  const bool is_implicit_lod = IsImplicitLod(opcode);
  const bool is_explicit_lod = IsExplicitLod(opcode);
  const bool is_valid_lod_operand = IsValidLodOperand(_, opcode);
<<<<<<< HEAD
=======
  const bool is_valid_gather_lod_bias_amd = IsValidGatherLodBiasAMD(_, opcode);
>>>>>>> 6bbb88c8

  // The checks should be done in the order of definition of OperandImage.

  if (mask & SpvImageOperandsBiasMask) {
    if (!is_implicit_lod && !is_valid_gather_lod_bias_amd) {
      return _.diag(SPV_ERROR_INVALID_DATA, inst)
             << "Image Operand Bias can only be used with ImplicitLod opcodes";
    }

    const uint32_t type_id = _.GetTypeId(inst->word(word_index++));
    if (!_.IsFloatScalarType(type_id)) {
      return _.diag(SPV_ERROR_INVALID_DATA, inst)
             << "Expected Image Operand Bias to be float scalar";
    }

    if (info.dim != SpvDim1D && info.dim != SpvDim2D && info.dim != SpvDim3D &&
        info.dim != SpvDimCube) {
      return _.diag(SPV_ERROR_INVALID_DATA, inst)
             << "Image Operand Bias requires 'Dim' parameter to be 1D, 2D, 3D "
                "or Cube";
    }

    // Multisampled is already checked.
  }

  if (mask & SpvImageOperandsLodMask) {
    if (!is_valid_lod_operand && opcode != SpvOpImageFetch &&
<<<<<<< HEAD
        opcode != SpvOpImageSparseFetch) {
=======
        opcode != SpvOpImageSparseFetch && !is_valid_gather_lod_bias_amd) {
>>>>>>> 6bbb88c8
      return _.diag(SPV_ERROR_INVALID_DATA, inst)
             << "Image Operand Lod can only be used with ExplicitLod opcodes "
             << "and OpImageFetch";
    }

    if (mask & SpvImageOperandsGradMask) {
      return _.diag(SPV_ERROR_INVALID_DATA, inst)
             << "Image Operand bits Lod and Grad cannot be set at the same "
                "time";
    }

    const uint32_t type_id = _.GetTypeId(inst->word(word_index++));
    if (is_explicit_lod || is_valid_gather_lod_bias_amd) {
      if (!_.IsFloatScalarType(type_id)) {
        return _.diag(SPV_ERROR_INVALID_DATA, inst)
               << "Expected Image Operand Lod to be float scalar when used "
               << "with ExplicitLod";
      }
    } else {
      if (!_.IsIntScalarType(type_id)) {
        return _.diag(SPV_ERROR_INVALID_DATA, inst)
               << "Expected Image Operand Lod to be int scalar when used with "
               << "OpImageFetch";
      }
    }

    if (info.dim != SpvDim1D && info.dim != SpvDim2D && info.dim != SpvDim3D &&
        info.dim != SpvDimCube) {
      return _.diag(SPV_ERROR_INVALID_DATA, inst)
             << "Image Operand Lod requires 'Dim' parameter to be 1D, 2D, 3D "
                "or Cube";
    }

    // Multisampled is already checked.
  }

  if (mask & SpvImageOperandsGradMask) {
    if (!is_explicit_lod) {
      return _.diag(SPV_ERROR_INVALID_DATA, inst)
             << "Image Operand Grad can only be used with ExplicitLod opcodes";
    }

    const uint32_t dx_type_id = _.GetTypeId(inst->word(word_index++));
    const uint32_t dy_type_id = _.GetTypeId(inst->word(word_index++));
    if (!_.IsFloatScalarOrVectorType(dx_type_id) ||
        !_.IsFloatScalarOrVectorType(dy_type_id)) {
      return _.diag(SPV_ERROR_INVALID_DATA, inst)
             << "Expected both Image Operand Grad ids to be float scalars or "
             << "vectors";
    }

    const uint32_t plane_size = GetPlaneCoordSize(info);
    const uint32_t dx_size = _.GetDimension(dx_type_id);
    const uint32_t dy_size = _.GetDimension(dy_type_id);
    if (plane_size != dx_size) {
      return _.diag(SPV_ERROR_INVALID_DATA, inst)
             << "Expected Image Operand Grad dx to have " << plane_size
             << " components, but given " << dx_size;
    }

    if (plane_size != dy_size) {
      return _.diag(SPV_ERROR_INVALID_DATA, inst)
             << "Expected Image Operand Grad dy to have " << plane_size
             << " components, but given " << dy_size;
    }

    // Multisampled is already checked.
  }

  if (mask & SpvImageOperandsConstOffsetMask) {
    if (info.dim == SpvDimCube) {
      return _.diag(SPV_ERROR_INVALID_DATA, inst)
             << "Image Operand ConstOffset cannot be used with Cube Image "
                "'Dim'";
    }

    const uint32_t id = inst->word(word_index++);
    const uint32_t type_id = _.GetTypeId(id);
    if (!_.IsIntScalarOrVectorType(type_id)) {
      return _.diag(SPV_ERROR_INVALID_DATA, inst)
             << "Expected Image Operand ConstOffset to be int scalar or "
             << "vector";
    }

    if (!spvOpcodeIsConstant(_.GetIdOpcode(id))) {
      return _.diag(SPV_ERROR_INVALID_DATA, inst)
             << "Expected Image Operand ConstOffset to be a const object";
    }

    const uint32_t plane_size = GetPlaneCoordSize(info);
    const uint32_t offset_size = _.GetDimension(type_id);
    if (plane_size != offset_size) {
      return _.diag(SPV_ERROR_INVALID_DATA, inst)
             << "Expected Image Operand ConstOffset to have " << plane_size
             << " components, but given " << offset_size;
    }
  }

  if (mask & SpvImageOperandsOffsetMask) {
    if (info.dim == SpvDimCube) {
      return _.diag(SPV_ERROR_INVALID_DATA, inst)
             << "Image Operand Offset cannot be used with Cube Image 'Dim'";
    }

    const uint32_t id = inst->word(word_index++);
    const uint32_t type_id = _.GetTypeId(id);
    if (!_.IsIntScalarOrVectorType(type_id)) {
      return _.diag(SPV_ERROR_INVALID_DATA, inst)
             << "Expected Image Operand Offset to be int scalar or "
             << "vector";
    }

    const uint32_t plane_size = GetPlaneCoordSize(info);
    const uint32_t offset_size = _.GetDimension(type_id);
    if (plane_size != offset_size) {
      return _.diag(SPV_ERROR_INVALID_DATA, inst)
             << "Expected Image Operand Offset to have " << plane_size
             << " components, but given " << offset_size;
    }

    if (!_.options()->before_hlsl_legalization &&
        spvIsVulkanEnv(_.context()->target_env)) {
      if (opcode != SpvOpImageGather && opcode != SpvOpImageDrefGather &&
          opcode != SpvOpImageSparseGather &&
          opcode != SpvOpImageSparseDrefGather) {
        return _.diag(SPV_ERROR_INVALID_DATA, inst)
               << _.VkErrorID(4663)
               << "Image Operand Offset can only be used with "
                  "OpImage*Gather operations";
      }
    }
  }

  if (mask & SpvImageOperandsConstOffsetsMask) {
    if (opcode != SpvOpImageGather && opcode != SpvOpImageDrefGather &&
        opcode != SpvOpImageSparseGather &&
        opcode != SpvOpImageSparseDrefGather) {
      return _.diag(SPV_ERROR_INVALID_DATA, inst)
             << "Image Operand ConstOffsets can only be used with "
                "OpImageGather and OpImageDrefGather";
    }

    if (info.dim == SpvDimCube) {
      return _.diag(SPV_ERROR_INVALID_DATA, inst)
             << "Image Operand ConstOffsets cannot be used with Cube Image "
                "'Dim'";
    }

    const uint32_t id = inst->word(word_index++);
    const uint32_t type_id = _.GetTypeId(id);
    const Instruction* type_inst = _.FindDef(type_id);
    assert(type_inst);

    if (type_inst->opcode() != SpvOpTypeArray) {
      return _.diag(SPV_ERROR_INVALID_DATA, inst)
             << "Expected Image Operand ConstOffsets to be an array of size 4";
    }

    uint64_t array_size = 0;
    if (!_.GetConstantValUint64(type_inst->word(3), &array_size)) {
      assert(0 && "Array type definition is corrupt");
    }

    if (array_size != 4) {
      return _.diag(SPV_ERROR_INVALID_DATA, inst)
             << "Expected Image Operand ConstOffsets to be an array of size 4";
    }

    const uint32_t component_type = type_inst->word(2);
    if (!_.IsIntVectorType(component_type) ||
        _.GetDimension(component_type) != 2) {
      return _.diag(SPV_ERROR_INVALID_DATA, inst)
             << "Expected Image Operand ConstOffsets array componenets to be "
                "int vectors of size 2";
    }

    if (!spvOpcodeIsConstant(_.GetIdOpcode(id))) {
      return _.diag(SPV_ERROR_INVALID_DATA, inst)
             << "Expected Image Operand ConstOffsets to be a const object";
    }
  }

  if (mask & SpvImageOperandsSampleMask) {
    if (opcode != SpvOpImageFetch && opcode != SpvOpImageRead &&
        opcode != SpvOpImageWrite && opcode != SpvOpImageSparseFetch &&
        opcode != SpvOpImageSparseRead) {
      return _.diag(SPV_ERROR_INVALID_DATA, inst)
             << "Image Operand Sample can only be used with OpImageFetch, "
             << "OpImageRead, OpImageWrite, OpImageSparseFetch and "
             << "OpImageSparseRead";
    }

    if (info.multisampled == 0) {
      return _.diag(SPV_ERROR_INVALID_DATA, inst)
             << "Image Operand Sample requires non-zero 'MS' parameter";
    }

    const uint32_t type_id = _.GetTypeId(inst->word(word_index++));
    if (!_.IsIntScalarType(type_id)) {
      return _.diag(SPV_ERROR_INVALID_DATA, inst)
             << "Expected Image Operand Sample to be int scalar";
    }
  }

  if (mask & SpvImageOperandsMinLodMask) {
    if (!is_implicit_lod && !(mask & SpvImageOperandsGradMask)) {
      return _.diag(SPV_ERROR_INVALID_DATA, inst)
             << "Image Operand MinLod can only be used with ImplicitLod "
             << "opcodes or together with Image Operand Grad";
    }

    const uint32_t type_id = _.GetTypeId(inst->word(word_index++));
    if (!_.IsFloatScalarType(type_id)) {
      return _.diag(SPV_ERROR_INVALID_DATA, inst)
             << "Expected Image Operand MinLod to be float scalar";
    }

    if (info.dim != SpvDim1D && info.dim != SpvDim2D && info.dim != SpvDim3D &&
        info.dim != SpvDimCube) {
      return _.diag(SPV_ERROR_INVALID_DATA, inst)
             << "Image Operand MinLod requires 'Dim' parameter to be 1D, 2D, "
                "3D or Cube";
    }

    if (info.multisampled != 0) {
      return _.diag(SPV_ERROR_INVALID_DATA, inst)
             << "Image Operand MinLod requires 'MS' parameter to be 0";
    }
  }

  if (mask & SpvImageOperandsMakeTexelAvailableKHRMask) {
    // Checked elsewhere: capability and memory model are correct.
    if (opcode != SpvOpImageWrite) {
      return _.diag(SPV_ERROR_INVALID_DATA, inst)
             << "Image Operand MakeTexelAvailableKHR can only be used with Op"
             << spvOpcodeString(SpvOpImageWrite) << ": Op"
             << spvOpcodeString(opcode);
    }

    if (!(mask & SpvImageOperandsNonPrivateTexelKHRMask)) {
      return _.diag(SPV_ERROR_INVALID_DATA, inst)
             << "Image Operand MakeTexelAvailableKHR requires "
                "NonPrivateTexelKHR is also specified: Op"
             << spvOpcodeString(opcode);
    }

    const auto available_scope = inst->word(word_index++);
    if (auto error = ValidateMemoryScope(_, inst, available_scope))
      return error;
  }

  if (mask & SpvImageOperandsMakeTexelVisibleKHRMask) {
    // Checked elsewhere: capability and memory model are correct.
    if (opcode != SpvOpImageRead && opcode != SpvOpImageSparseRead) {
      return _.diag(SPV_ERROR_INVALID_DATA, inst)
             << "Image Operand MakeTexelVisibleKHR can only be used with Op"
             << spvOpcodeString(SpvOpImageRead) << " or Op"
             << spvOpcodeString(SpvOpImageSparseRead) << ": Op"
             << spvOpcodeString(opcode);
    }

    if (!(mask & SpvImageOperandsNonPrivateTexelKHRMask)) {
      return _.diag(SPV_ERROR_INVALID_DATA, inst)
             << "Image Operand MakeTexelVisibleKHR requires NonPrivateTexelKHR "
                "is also specified: Op"
             << spvOpcodeString(opcode);
    }

    const auto visible_scope = inst->word(word_index++);
    if (auto error = ValidateMemoryScope(_, inst, visible_scope)) return error;
  }

  if (mask & SpvImageOperandsSignExtendMask) {
    // Checked elsewhere: SPIR-V 1.4 version or later.

    // "The texel value is converted to the target value via sign extension.
    // Only valid when the texel type is a scalar or vector of integer type."
    //
    // We don't have enough information to know what the texel type is.
    // In OpenCL, knowledge is deferred until runtime: the image SampledType is
    // void, and the Format is Unknown.
    // In Vulkan, the texel type is only known in all cases by the pipeline
    // setup.
  }

  if (mask & SpvImageOperandsZeroExtendMask) {
    // Checked elsewhere: SPIR-V 1.4 version or later.

    // "The texel value is converted to the target value via zero extension.
    // Only valid when the texel type is a scalar or vector of integer type."
    //
    // We don't have enough information to know what the texel type is.
    // In OpenCL, knowledge is deferred until runtime: the image SampledType is
    // void, and the Format is Unknown.
    // In Vulkan, the texel type is only known in all cases by the pipeline
    // setup.
  }

  if (mask & SpvImageOperandsOffsetsMask) {
    // TODO: add validation
  }

  return SPV_SUCCESS;
}

// Checks some of the validation rules which are common to multiple opcodes.
spv_result_t ValidateImageCommon(ValidationState_t& _, const Instruction* inst,
                                 const ImageTypeInfo& info) {
  const SpvOp opcode = inst->opcode();
  if (IsProj(opcode)) {
    if (info.dim != SpvDim1D && info.dim != SpvDim2D && info.dim != SpvDim3D &&
        info.dim != SpvDimRect) {
      return _.diag(SPV_ERROR_INVALID_DATA, inst)
             << "Expected Image 'Dim' parameter to be 1D, 2D, 3D or Rect";
    }

    if (info.multisampled != 0) {
      return _.diag(SPV_ERROR_INVALID_DATA, inst)
             << "Expected Image 'MS' parameter to be 0";
    }

    if (info.arrayed != 0) {
      return _.diag(SPV_ERROR_INVALID_DATA, inst)
             << "Expected Image 'arrayed' parameter to be 0";
    }
  }

  if (opcode == SpvOpImageRead || opcode == SpvOpImageSparseRead ||
      opcode == SpvOpImageWrite) {
    if (info.sampled == 0) {
    } else if (info.sampled == 2) {
      if (info.dim == SpvDim1D && !_.HasCapability(SpvCapabilityImage1D)) {
        return _.diag(SPV_ERROR_INVALID_DATA, inst)
               << "Capability Image1D is required to access storage image";
      } else if (info.dim == SpvDimRect &&
                 !_.HasCapability(SpvCapabilityImageRect)) {
        return _.diag(SPV_ERROR_INVALID_DATA, inst)
               << "Capability ImageRect is required to access storage image";
      } else if (info.dim == SpvDimBuffer &&
                 !_.HasCapability(SpvCapabilityImageBuffer)) {
        return _.diag(SPV_ERROR_INVALID_DATA, inst)
               << "Capability ImageBuffer is required to access storage image";
      } else if (info.dim == SpvDimCube && info.arrayed == 1 &&
                 !_.HasCapability(SpvCapabilityImageCubeArray)) {
        return _.diag(SPV_ERROR_INVALID_DATA, inst)
               << "Capability ImageCubeArray is required to access "
               << "storage image";
      }

      if (info.multisampled == 1 &&
          !_.HasCapability(SpvCapabilityImageMSArray)) {
#if 0
        // TODO(atgoo@github.com) The description of this rule in the spec
        // is unclear and Glslang doesn't declare ImageMSArray. Need to clarify
        // and reenable.
        return _.diag(SPV_ERROR_INVALID_DATA, inst)
            << "Capability ImageMSArray is required to access storage "
            << "image";
#endif
      }
    } else {
      return _.diag(SPV_ERROR_INVALID_DATA, inst)
             << "Expected Image 'Sampled' parameter to be 0 or 2";
    }
  }

  return SPV_SUCCESS;
}

// Returns true if opcode is *ImageSparse*, false otherwise.
bool IsSparse(SpvOp opcode) {
  switch (opcode) {
    case SpvOpImageSparseSampleImplicitLod:
    case SpvOpImageSparseSampleExplicitLod:
    case SpvOpImageSparseSampleDrefImplicitLod:
    case SpvOpImageSparseSampleDrefExplicitLod:
    case SpvOpImageSparseSampleProjImplicitLod:
    case SpvOpImageSparseSampleProjExplicitLod:
    case SpvOpImageSparseSampleProjDrefImplicitLod:
    case SpvOpImageSparseSampleProjDrefExplicitLod:
    case SpvOpImageSparseFetch:
    case SpvOpImageSparseGather:
    case SpvOpImageSparseDrefGather:
    case SpvOpImageSparseTexelsResident:
    case SpvOpImageSparseRead: {
      return true;
    }

    default: { return false; }
  }

  return false;
}

// Checks sparse image opcode result type and returns the second struct member.
// Returns inst.type_id for non-sparse image opcodes.
// Not valid for sparse image opcodes which do not return a struct.
spv_result_t GetActualResultType(ValidationState_t& _, const Instruction* inst,
                                 uint32_t* actual_result_type) {
  const SpvOp opcode = inst->opcode();

  if (IsSparse(opcode)) {
    const Instruction* const type_inst = _.FindDef(inst->type_id());
    assert(type_inst);

    if (!type_inst || type_inst->opcode() != SpvOpTypeStruct) {
      return _.diag(SPV_ERROR_INVALID_DATA, inst)
             << "Expected Result Type to be OpTypeStruct";
    }

    if (type_inst->words().size() != 4 ||
        !_.IsIntScalarType(type_inst->word(2))) {
      return _.diag(SPV_ERROR_INVALID_DATA, inst)
             << "Expected Result Type to be a struct containing an int "
                "scalar and a texel";
    }

    *actual_result_type = type_inst->word(3);
  } else {
    *actual_result_type = inst->type_id();
  }

  return SPV_SUCCESS;
}

// Returns a string describing actual result type of an opcode.
// Not valid for sparse image opcodes which do not return a struct.
const char* GetActualResultTypeStr(SpvOp opcode) {
  if (IsSparse(opcode)) return "Result Type's second member";
  return "Result Type";
}

spv_result_t ValidateTypeImage(ValidationState_t& _, const Instruction* inst) {
  assert(inst->type_id() == 0);

  ImageTypeInfo info;
  if (!GetImageTypeInfo(_, inst->word(1), &info)) {
    return _.diag(SPV_ERROR_INVALID_DATA, inst)
           << "Corrupt image type definition";
  }

  if (_.IsIntScalarType(info.sampled_type) &&
      (64 == _.GetBitWidth(info.sampled_type)) &&
      !_.HasCapability(SpvCapabilityInt64ImageEXT)) {
    return _.diag(SPV_ERROR_INVALID_DATA, inst)
           << "Capability Int64ImageEXT is required when using Sampled Type of "
              "64-bit int";
  }

  const auto target_env = _.context()->target_env;
  if (spvIsVulkanEnv(target_env)) {
    if ((!_.IsFloatScalarType(info.sampled_type) &&
         !_.IsIntScalarType(info.sampled_type)) ||
        ((32 != _.GetBitWidth(info.sampled_type)) &&
         (64 != _.GetBitWidth(info.sampled_type))) ||
        ((64 == _.GetBitWidth(info.sampled_type)) &&
         _.IsFloatScalarType(info.sampled_type))) {
      return _.diag(SPV_ERROR_INVALID_DATA, inst)
             << _.VkErrorID(4656)
             << "Expected Sampled Type to be a 32-bit int, 64-bit int or "
                "32-bit float scalar type for Vulkan environment";
    }
  } else if (spvIsOpenCLEnv(target_env)) {
    if (!_.IsVoidType(info.sampled_type)) {
      return _.diag(SPV_ERROR_INVALID_DATA, inst)
             << "Sampled Type must be OpTypeVoid in the OpenCL environment.";
    }
  } else {
    const SpvOp sampled_type_opcode = _.GetIdOpcode(info.sampled_type);
    if (sampled_type_opcode != SpvOpTypeVoid &&
        sampled_type_opcode != SpvOpTypeInt &&
        sampled_type_opcode != SpvOpTypeFloat) {
      return _.diag(SPV_ERROR_INVALID_DATA, inst)
             << "Expected Sampled Type to be either void or"
             << " numerical scalar type";
    }
  }

  // Dim is checked elsewhere.

  if (info.depth > 2) {
    return _.diag(SPV_ERROR_INVALID_DATA, inst)
           << "Invalid Depth " << info.depth << " (must be 0, 1 or 2)";
  }

  if (info.arrayed > 1) {
    return _.diag(SPV_ERROR_INVALID_DATA, inst)
           << "Invalid Arrayed " << info.arrayed << " (must be 0 or 1)";
  }

  if (spvIsOpenCLEnv(target_env)) {
    if ((info.arrayed == 1) && (info.dim != SpvDim1D) &&
        (info.dim != SpvDim2D)) {
      return _.diag(SPV_ERROR_INVALID_DATA, inst)
             << "In the OpenCL environment, Arrayed may only be set to 1 "
             << "when Dim is either 1D or 2D.";
    }
  }

  if (info.multisampled > 1) {
    return _.diag(SPV_ERROR_INVALID_DATA, inst)
           << "Invalid MS " << info.multisampled << " (must be 0 or 1)";
  }

  if (spvIsOpenCLEnv(target_env)) {
    if (info.multisampled != 0) {
      return _.diag(SPV_ERROR_INVALID_DATA, inst)
             << "MS must be 0 in the OpenCL environment.";
    }
  }

  if (info.sampled > 2) {
    return _.diag(SPV_ERROR_INVALID_DATA, inst)
           << "Invalid Sampled " << info.sampled << " (must be 0, 1 or 2)";
  }

  if (spvIsVulkanEnv(target_env)) {
    if (info.sampled == 0) {
      return _.diag(SPV_ERROR_INVALID_DATA, inst)
             << _.VkErrorID(4657)
             << "Sampled must be 1 or 2 in the Vulkan environment.";
    }
  }

  if (spvIsOpenCLEnv(_.context()->target_env)) {
    if (info.sampled != 0) {
      return _.diag(SPV_ERROR_INVALID_DATA, inst)
             << "Sampled must be 0 in the OpenCL environment.";
    }
  }

  if (info.dim == SpvDimSubpassData) {
    if (info.sampled != 2) {
      return _.diag(SPV_ERROR_INVALID_DATA, inst)
             << "Dim SubpassData requires Sampled to be 2";
    }

    if (info.format != SpvImageFormatUnknown) {
      return _.diag(SPV_ERROR_INVALID_DATA, inst)
             << "Dim SubpassData requires format Unknown";
    }
  }

  // Format and Access Qualifier are also checked elsewhere.

  if (spvIsOpenCLEnv(_.context()->target_env)) {
    if (info.access_qualifier == SpvAccessQualifierMax) {
      return _.diag(SPV_ERROR_INVALID_DATA, inst)
             << "In the OpenCL environment, the optional Access Qualifier"
             << " must be present.";
    }
  }

  if (info.multisampled && (info.sampled == 2) &&
      (info.dim != SpvDimSubpassData)) {
    if (!_.HasCapability(SpvCapabilityStorageImageMultisample)) {
      return _.diag(SPV_ERROR_INVALID_DATA, inst)
             << "Capability StorageImageMultisample is required when using "
                "multisampled storage image";
    }
  }

  return SPV_SUCCESS;
}

spv_result_t ValidateTypeSampledImage(ValidationState_t& _,
                                      const Instruction* inst) {
  const uint32_t image_type = inst->word(2);
  if (_.GetIdOpcode(image_type) != SpvOpTypeImage) {
    return _.diag(SPV_ERROR_INVALID_DATA, inst)
           << "Expected Image to be of type OpTypeImage";
  }

  ImageTypeInfo info;
  if (!GetImageTypeInfo(_, image_type, &info)) {
    return _.diag(SPV_ERROR_INVALID_DATA, inst)
           << "Corrupt image type definition";
  }
  // OpenCL requires Sampled=0, checked elsewhere.
  // Vulkan uses the Sampled=1 case.
  if ((info.sampled != 0) && (info.sampled != 1)) {
    return _.diag(SPV_ERROR_INVALID_DATA, inst)
           << _.VkErrorID(4657)
           << "Sampled image type requires an image type with \"Sampled\" "
              "operand set to 0 or 1";
  }

  return SPV_SUCCESS;
}

bool IsAllowedSampledImageOperand(SpvOp opcode) {
  switch (opcode) {
    case SpvOpSampledImage:
    case SpvOpImageSampleImplicitLod:
    case SpvOpImageSampleExplicitLod:
    case SpvOpImageSampleDrefImplicitLod:
    case SpvOpImageSampleDrefExplicitLod:
    case SpvOpImageSampleProjImplicitLod:
    case SpvOpImageSampleProjExplicitLod:
    case SpvOpImageSampleProjDrefImplicitLod:
    case SpvOpImageSampleProjDrefExplicitLod:
    case SpvOpImageGather:
    case SpvOpImageDrefGather:
    case SpvOpImage:
    case SpvOpImageQueryLod:
    case SpvOpImageSparseSampleImplicitLod:
    case SpvOpImageSparseSampleExplicitLod:
    case SpvOpImageSparseSampleDrefImplicitLod:
    case SpvOpImageSparseSampleDrefExplicitLod:
    case SpvOpImageSparseGather:
    case SpvOpImageSparseDrefGather:
    case SpvOpCopyObject:
      return true;
    default:
      return false;
  }
}

spv_result_t ValidateSampledImage(ValidationState_t& _,
                                  const Instruction* inst) {
  if (_.GetIdOpcode(inst->type_id()) != SpvOpTypeSampledImage) {
    return _.diag(SPV_ERROR_INVALID_DATA, inst)
           << "Expected Result Type to be OpTypeSampledImage.";
  }

  const uint32_t image_type = _.GetOperandTypeId(inst, 2);
  if (_.GetIdOpcode(image_type) != SpvOpTypeImage) {
    return _.diag(SPV_ERROR_INVALID_DATA, inst)
           << "Expected Image to be of type OpTypeImage.";
  }

  ImageTypeInfo info;
  if (!GetImageTypeInfo(_, image_type, &info)) {
    return _.diag(SPV_ERROR_INVALID_DATA, inst)
           << "Corrupt image type definition";
  }

  // TODO(atgoo@github.com) Check compatibility of result type and received
  // image.

  if (spvIsVulkanEnv(_.context()->target_env)) {
    if (info.sampled != 1) {
      return _.diag(SPV_ERROR_INVALID_DATA, inst)
             << "Expected Image 'Sampled' parameter to be 1 "
             << "for Vulkan environment.";
    }
  } else {
    if (info.sampled != 0 && info.sampled != 1) {
      return _.diag(SPV_ERROR_INVALID_DATA, inst)
             << "Expected Image 'Sampled' parameter to be 0 or 1";
    }
  }

  if (info.dim == SpvDimSubpassData) {
    return _.diag(SPV_ERROR_INVALID_DATA, inst)
           << "Expected Image 'Dim' parameter to be not SubpassData.";
  }

  if (_.GetIdOpcode(_.GetOperandTypeId(inst, 3)) != SpvOpTypeSampler) {
    return _.diag(SPV_ERROR_INVALID_DATA, inst)
           << "Expected Sampler to be of type OpTypeSampler";
  }

  // We need to validate 2 things:
  // * All OpSampledImage instructions must be in the same block in which their
  // Result <id> are consumed.
  // * Result <id> from OpSampledImage instructions must not appear as operands
  // to OpPhi instructions or OpSelect instructions, or any instructions other
  // than the image lookup and query instructions specified to take an operand
  // whose type is OpTypeSampledImage.
  std::vector<Instruction*> consumers = _.getSampledImageConsumers(inst->id());
  if (!consumers.empty()) {
    for (auto consumer_instr : consumers) {
      const auto consumer_opcode = consumer_instr->opcode();
      if (consumer_instr->block() != inst->block()) {
        return _.diag(SPV_ERROR_INVALID_ID, inst)
               << "All OpSampledImage instructions must be in the same block "
                  "in "
                  "which their Result <id> are consumed. OpSampledImage Result "
                  "Type <id> '"
               << _.getIdName(inst->id())
               << "' has a consumer in a different basic "
                  "block. The consumer instruction <id> is '"
               << _.getIdName(consumer_instr->id()) << "'.";
      }

      if (consumer_opcode == SpvOpPhi || consumer_opcode == SpvOpSelect) {
        return _.diag(SPV_ERROR_INVALID_ID, inst)
               << "Result <id> from OpSampledImage instruction must not appear "
                  "as "
                  "operands of Op"
               << spvOpcodeString(static_cast<SpvOp>(consumer_opcode)) << "."
               << " Found result <id> '" << _.getIdName(inst->id())
               << "' as an operand of <id> '"
               << _.getIdName(consumer_instr->id()) << "'.";
      }

      if (!IsAllowedSampledImageOperand(consumer_opcode)) {
        return _.diag(SPV_ERROR_INVALID_ID, inst)
               << "Result <id> from OpSampledImage instruction must not appear "
                  "as operand for Op"
               << spvOpcodeString(static_cast<SpvOp>(consumer_opcode))
               << ", since it is not specificed as taking an "
               << "OpTypeSampledImage."
               << " Found result <id> '" << _.getIdName(inst->id())
               << "' as an operand of <id> '"
               << _.getIdName(consumer_instr->id()) << "'.";
      }
    }
  }
  return SPV_SUCCESS;
}

spv_result_t ValidateImageTexelPointer(ValidationState_t& _,
                                       const Instruction* inst) {
  const auto result_type = _.FindDef(inst->type_id());
  if (result_type->opcode() != SpvOpTypePointer) {
    return _.diag(SPV_ERROR_INVALID_DATA, inst)
           << "Expected Result Type to be OpTypePointer";
  }

  const auto storage_class = result_type->GetOperandAs<uint32_t>(1);
  if (storage_class != SpvStorageClassImage) {
    return _.diag(SPV_ERROR_INVALID_DATA, inst)
           << "Expected Result Type to be OpTypePointer whose Storage Class "
              "operand is Image";
  }

  const auto ptr_type = result_type->GetOperandAs<uint32_t>(2);
  const auto ptr_opcode = _.GetIdOpcode(ptr_type);
  if (ptr_opcode != SpvOpTypeInt && ptr_opcode != SpvOpTypeFloat &&
      ptr_opcode != SpvOpTypeVoid) {
    return _.diag(SPV_ERROR_INVALID_DATA, inst)
           << "Expected Result Type to be OpTypePointer whose Type operand "
              "must be a scalar numerical type or OpTypeVoid";
  }

  const auto image_ptr = _.FindDef(_.GetOperandTypeId(inst, 2));
  if (!image_ptr || image_ptr->opcode() != SpvOpTypePointer) {
    return _.diag(SPV_ERROR_INVALID_DATA, inst)
           << "Expected Image to be OpTypePointer";
  }

  const auto image_type = image_ptr->GetOperandAs<uint32_t>(2);
  if (_.GetIdOpcode(image_type) != SpvOpTypeImage) {
    return _.diag(SPV_ERROR_INVALID_DATA, inst)
           << "Expected Image to be OpTypePointer with Type OpTypeImage";
  }

  ImageTypeInfo info;
  if (!GetImageTypeInfo(_, image_type, &info)) {
    return _.diag(SPV_ERROR_INVALID_DATA, inst)
           << "Corrupt image type definition";
  }

  if (info.sampled_type != ptr_type) {
    return _.diag(SPV_ERROR_INVALID_DATA, inst)
           << "Expected Image 'Sampled Type' to be the same as the Type "
              "pointed to by Result Type";
  }

  if (info.dim == SpvDimSubpassData) {
    return _.diag(SPV_ERROR_INVALID_DATA, inst)
           << "Image Dim SubpassData cannot be used with OpImageTexelPointer";
  }

  const uint32_t coord_type = _.GetOperandTypeId(inst, 3);
  if (!coord_type || !_.IsIntScalarOrVectorType(coord_type)) {
    return _.diag(SPV_ERROR_INVALID_DATA, inst)
           << "Expected Coordinate to be integer scalar or vector";
  }

  uint32_t expected_coord_size = 0;
  if (info.arrayed == 0) {
    expected_coord_size = GetPlaneCoordSize(info);
  } else if (info.arrayed == 1) {
    switch (info.dim) {
      case SpvDim1D:
        expected_coord_size = 2;
        break;
      case SpvDimCube:
      case SpvDim2D:
        expected_coord_size = 3;
        break;
      default:
        return _.diag(SPV_ERROR_INVALID_DATA, inst)
               << "Expected Image 'Dim' must be one of 1D, 2D, or Cube when "
                  "Arrayed is 1";
        break;
    }
  }

  const uint32_t actual_coord_size = _.GetDimension(coord_type);
  if (expected_coord_size != actual_coord_size) {
    return _.diag(SPV_ERROR_INVALID_DATA, inst)
           << "Expected Coordinate to have " << expected_coord_size
           << " components, but given " << actual_coord_size;
  }

  const uint32_t sample_type = _.GetOperandTypeId(inst, 4);
  if (!sample_type || !_.IsIntScalarType(sample_type)) {
    return _.diag(SPV_ERROR_INVALID_DATA, inst)
           << "Expected Sample to be integer scalar";
  }

  if (info.multisampled == 0) {
    uint64_t ms = 0;
    if (!_.GetConstantValUint64(inst->GetOperandAs<uint32_t>(4), &ms) ||
        ms != 0) {
      return _.diag(SPV_ERROR_INVALID_DATA, inst)
             << "Expected Sample for Image with MS 0 to be a valid <id> for "
                "the value 0";
    }
  }

  if (spvIsVulkanEnv(_.context()->target_env)) {
    if ((info.format != SpvImageFormatR64i) &&
        (info.format != SpvImageFormatR64ui) &&
        (info.format != SpvImageFormatR32f) &&
        (info.format != SpvImageFormatR32i) &&
        (info.format != SpvImageFormatR32ui)) {
      return _.diag(SPV_ERROR_INVALID_DATA, inst)
             << _.VkErrorID(4658)
             << "Expected the Image Format in Image to be R64i, R64ui, R32f, "
                "R32i, or R32ui for Vulkan environment";
    }
  }

  return SPV_SUCCESS;
}

spv_result_t ValidateImageLod(ValidationState_t& _, const Instruction* inst) {
  const SpvOp opcode = inst->opcode();
  uint32_t actual_result_type = 0;
  if (spv_result_t error = GetActualResultType(_, inst, &actual_result_type)) {
    return error;
  }

  if (!_.IsIntVectorType(actual_result_type) &&
      !_.IsFloatVectorType(actual_result_type)) {
    return _.diag(SPV_ERROR_INVALID_DATA, inst)
           << "Expected " << GetActualResultTypeStr(opcode)
           << " to be int or float vector type";
  }

  if (_.GetDimension(actual_result_type) != 4) {
    return _.diag(SPV_ERROR_INVALID_DATA, inst)
           << "Expected " << GetActualResultTypeStr(opcode)
           << " to have 4 components";
  }

  const uint32_t image_type = _.GetOperandTypeId(inst, 2);
  if (_.GetIdOpcode(image_type) != SpvOpTypeSampledImage) {
    return _.diag(SPV_ERROR_INVALID_DATA, inst)
           << "Expected Sampled Image to be of type OpTypeSampledImage";
  }

  ImageTypeInfo info;
  if (!GetImageTypeInfo(_, image_type, &info)) {
    return _.diag(SPV_ERROR_INVALID_DATA, inst)
           << "Corrupt image type definition";
  }

  if (spv_result_t result = ValidateImageCommon(_, inst, info)) return result;

  if (info.multisampled) {
    // When using image operands, the Sample image operand is required if and
    // only if the image is multisampled (MS=1). The Sample image operand is
    // only allowed for fetch, read, and write.
    return _.diag(SPV_ERROR_INVALID_DATA, inst)
           << "Sampling operation is invalid for multisample image";
  }

  if (_.GetIdOpcode(info.sampled_type) != SpvOpTypeVoid) {
    const uint32_t texel_component_type =
        _.GetComponentType(actual_result_type);
    if (texel_component_type != info.sampled_type) {
      return _.diag(SPV_ERROR_INVALID_DATA, inst)
             << "Expected Image 'Sampled Type' to be the same as "
             << GetActualResultTypeStr(opcode) << " components";
    }
  }

  const uint32_t coord_type = _.GetOperandTypeId(inst, 3);
  if ((opcode == SpvOpImageSampleExplicitLod ||
       opcode == SpvOpImageSparseSampleExplicitLod) &&
      _.HasCapability(SpvCapabilityKernel)) {
    if (!_.IsFloatScalarOrVectorType(coord_type) &&
        !_.IsIntScalarOrVectorType(coord_type)) {
      return _.diag(SPV_ERROR_INVALID_DATA, inst)
             << "Expected Coordinate to be int or float scalar or vector";
    }
  } else {
    if (!_.IsFloatScalarOrVectorType(coord_type)) {
      return _.diag(SPV_ERROR_INVALID_DATA, inst)
             << "Expected Coordinate to be float scalar or vector";
    }
  }

  const uint32_t min_coord_size = GetMinCoordSize(opcode, info);
  const uint32_t actual_coord_size = _.GetDimension(coord_type);
  if (min_coord_size > actual_coord_size) {
    return _.diag(SPV_ERROR_INVALID_DATA, inst)
           << "Expected Coordinate to have at least " << min_coord_size
           << " components, but given only " << actual_coord_size;
  }

  const uint32_t mask = inst->words().size() <= 5 ? 0 : inst->word(5);

  if (mask & SpvImageOperandsConstOffsetMask) {
    if (spvIsOpenCLEnv(_.context()->target_env)) {
      if (opcode == SpvOpImageSampleExplicitLod) {
        return _.diag(SPV_ERROR_INVALID_DATA, inst)
               << "ConstOffset image operand not allowed "
               << "in the OpenCL environment.";
      }
    }
  }

  if (spv_result_t result =
          ValidateImageOperands(_, inst, info, /* word_index = */ 6))
    return result;

  return SPV_SUCCESS;
}

spv_result_t ValidateImageDrefLod(ValidationState_t& _,
                                  const Instruction* inst) {
  const SpvOp opcode = inst->opcode();
  uint32_t actual_result_type = 0;
  if (spv_result_t error = GetActualResultType(_, inst, &actual_result_type)) {
    return error;
  }

  if (!_.IsIntScalarType(actual_result_type) &&
      !_.IsFloatScalarType(actual_result_type)) {
    return _.diag(SPV_ERROR_INVALID_DATA, inst)
           << "Expected " << GetActualResultTypeStr(opcode)
           << " to be int or float scalar type";
  }

  const uint32_t image_type = _.GetOperandTypeId(inst, 2);
  if (_.GetIdOpcode(image_type) != SpvOpTypeSampledImage) {
    return _.diag(SPV_ERROR_INVALID_DATA, inst)
           << "Expected Sampled Image to be of type OpTypeSampledImage";
  }

  ImageTypeInfo info;
  if (!GetImageTypeInfo(_, image_type, &info)) {
    return _.diag(SPV_ERROR_INVALID_DATA, inst)
           << "Corrupt image type definition";
  }

  if (spv_result_t result = ValidateImageCommon(_, inst, info)) return result;

  if (info.multisampled) {
    // When using image operands, the Sample image operand is required if and
    // only if the image is multisampled (MS=1). The Sample image operand is
    // only allowed for fetch, read, and write.
    return _.diag(SPV_ERROR_INVALID_DATA, inst)
           << "Dref sampling operation is invalid for multisample image";
  }

  if (actual_result_type != info.sampled_type) {
    return _.diag(SPV_ERROR_INVALID_DATA, inst)
           << "Expected Image 'Sampled Type' to be the same as "
           << GetActualResultTypeStr(opcode);
  }

  const uint32_t coord_type = _.GetOperandTypeId(inst, 3);
  if (!_.IsFloatScalarOrVectorType(coord_type)) {
    return _.diag(SPV_ERROR_INVALID_DATA, inst)
           << "Expected Coordinate to be float scalar or vector";
  }

  const uint32_t min_coord_size = GetMinCoordSize(opcode, info);
  const uint32_t actual_coord_size = _.GetDimension(coord_type);
  if (min_coord_size > actual_coord_size) {
    return _.diag(SPV_ERROR_INVALID_DATA, inst)
           << "Expected Coordinate to have at least " << min_coord_size
           << " components, but given only " << actual_coord_size;
  }

  const uint32_t dref_type = _.GetOperandTypeId(inst, 4);
  if (!_.IsFloatScalarType(dref_type) || _.GetBitWidth(dref_type) != 32) {
    return _.diag(SPV_ERROR_INVALID_DATA, inst)
           << "Expected Dref to be of 32-bit float type";
  }

  if (spv_result_t result =
          ValidateImageOperands(_, inst, info, /* word_index = */ 7))
    return result;

  return SPV_SUCCESS;
}

spv_result_t ValidateImageFetch(ValidationState_t& _, const Instruction* inst) {
  uint32_t actual_result_type = 0;
  if (spv_result_t error = GetActualResultType(_, inst, &actual_result_type)) {
    return error;
  }

  const SpvOp opcode = inst->opcode();
  if (!_.IsIntVectorType(actual_result_type) &&
      !_.IsFloatVectorType(actual_result_type)) {
    return _.diag(SPV_ERROR_INVALID_DATA, inst)
           << "Expected " << GetActualResultTypeStr(opcode)
           << " to be int or float vector type";
  }

  if (_.GetDimension(actual_result_type) != 4) {
    return _.diag(SPV_ERROR_INVALID_DATA, inst)
           << "Expected " << GetActualResultTypeStr(opcode)
           << " to have 4 components";
  }

  const uint32_t image_type = _.GetOperandTypeId(inst, 2);
  if (_.GetIdOpcode(image_type) != SpvOpTypeImage) {
    return _.diag(SPV_ERROR_INVALID_DATA, inst)
           << "Expected Image to be of type OpTypeImage";
  }

  ImageTypeInfo info;
  if (!GetImageTypeInfo(_, image_type, &info)) {
    return _.diag(SPV_ERROR_INVALID_DATA, inst)
           << "Corrupt image type definition";
  }

  if (_.GetIdOpcode(info.sampled_type) != SpvOpTypeVoid) {
    const uint32_t result_component_type =
        _.GetComponentType(actual_result_type);
    if (result_component_type != info.sampled_type) {
      return _.diag(SPV_ERROR_INVALID_DATA, inst)
             << "Expected Image 'Sampled Type' to be the same as "
             << GetActualResultTypeStr(opcode) << " components";
    }
  }

  if (info.dim == SpvDimCube) {
    return _.diag(SPV_ERROR_INVALID_DATA, inst) << "Image 'Dim' cannot be Cube";
  }

  if (info.sampled != 1) {
    return _.diag(SPV_ERROR_INVALID_DATA, inst)
           << "Expected Image 'Sampled' parameter to be 1";
  }

  const uint32_t coord_type = _.GetOperandTypeId(inst, 3);
  if (!_.IsIntScalarOrVectorType(coord_type)) {
    return _.diag(SPV_ERROR_INVALID_DATA, inst)
           << "Expected Coordinate to be int scalar or vector";
  }

  const uint32_t min_coord_size = GetMinCoordSize(opcode, info);
  const uint32_t actual_coord_size = _.GetDimension(coord_type);
  if (min_coord_size > actual_coord_size) {
    return _.diag(SPV_ERROR_INVALID_DATA, inst)
           << "Expected Coordinate to have at least " << min_coord_size
           << " components, but given only " << actual_coord_size;
  }

  if (spv_result_t result =
          ValidateImageOperands(_, inst, info, /* word_index = */ 6))
    return result;

  return SPV_SUCCESS;
}

spv_result_t ValidateImageGather(ValidationState_t& _,
                                 const Instruction* inst) {
  uint32_t actual_result_type = 0;
  if (spv_result_t error = GetActualResultType(_, inst, &actual_result_type))
    return error;

  const SpvOp opcode = inst->opcode();
  if (!_.IsIntVectorType(actual_result_type) &&
      !_.IsFloatVectorType(actual_result_type)) {
    return _.diag(SPV_ERROR_INVALID_DATA, inst)
           << "Expected " << GetActualResultTypeStr(opcode)
           << " to be int or float vector type";
  }

  if (_.GetDimension(actual_result_type) != 4) {
    return _.diag(SPV_ERROR_INVALID_DATA, inst)
           << "Expected " << GetActualResultTypeStr(opcode)
           << " to have 4 components";
  }

  const uint32_t image_type = _.GetOperandTypeId(inst, 2);
  if (_.GetIdOpcode(image_type) != SpvOpTypeSampledImage) {
    return _.diag(SPV_ERROR_INVALID_DATA, inst)
           << "Expected Sampled Image to be of type OpTypeSampledImage";
  }

  ImageTypeInfo info;
  if (!GetImageTypeInfo(_, image_type, &info)) {
    return _.diag(SPV_ERROR_INVALID_DATA, inst)
           << "Corrupt image type definition";
  }

  if (info.multisampled) {
    // When using image operands, the Sample image operand is required if and
    // only if the image is multisampled (MS=1). The Sample image operand is
    // only allowed for fetch, read, and write.
    return _.diag(SPV_ERROR_INVALID_DATA, inst)
           << "Gather operation is invalid for multisample image";
  }

  if (opcode == SpvOpImageDrefGather || opcode == SpvOpImageSparseDrefGather ||
      _.GetIdOpcode(info.sampled_type) != SpvOpTypeVoid) {
    const uint32_t result_component_type =
        _.GetComponentType(actual_result_type);
    if (result_component_type != info.sampled_type) {
      return _.diag(SPV_ERROR_INVALID_DATA, inst)
             << "Expected Image 'Sampled Type' to be the same as "
             << GetActualResultTypeStr(opcode) << " components";
    }
  }

  if (info.dim != SpvDim2D && info.dim != SpvDimCube &&
      info.dim != SpvDimRect) {
    return _.diag(SPV_ERROR_INVALID_DATA, inst)
           << "Expected Image 'Dim' cannot be Cube";
  }

  const uint32_t coord_type = _.GetOperandTypeId(inst, 3);
  if (!_.IsFloatScalarOrVectorType(coord_type)) {
    return _.diag(SPV_ERROR_INVALID_DATA, inst)
           << "Expected Coordinate to be float scalar or vector";
  }

  const uint32_t min_coord_size = GetMinCoordSize(opcode, info);
  const uint32_t actual_coord_size = _.GetDimension(coord_type);
  if (min_coord_size > actual_coord_size) {
    return _.diag(SPV_ERROR_INVALID_DATA, inst)
           << "Expected Coordinate to have at least " << min_coord_size
           << " components, but given only " << actual_coord_size;
  }

  if (opcode == SpvOpImageGather || opcode == SpvOpImageSparseGather) {
    const uint32_t component = inst->GetOperandAs<uint32_t>(4);
    const uint32_t component_index_type = _.GetTypeId(component);
    if (!_.IsIntScalarType(component_index_type) ||
        _.GetBitWidth(component_index_type) != 32) {
      return _.diag(SPV_ERROR_INVALID_DATA, inst)
             << "Expected Component to be 32-bit int scalar";
    }
    if (spvIsVulkanEnv(_.context()->target_env)) {
      if (!spvOpcodeIsConstant(_.GetIdOpcode(component))) {
        return _.diag(SPV_ERROR_INVALID_DATA, inst)
               << _.VkErrorID(4664)
               << "Expected Component Operand to be a const object for Vulkan "
                  "environment";
      }
    }
  } else {
    assert(opcode == SpvOpImageDrefGather ||
           opcode == SpvOpImageSparseDrefGather);
    const uint32_t dref_type = _.GetOperandTypeId(inst, 4);
    if (!_.IsFloatScalarType(dref_type) || _.GetBitWidth(dref_type) != 32) {
      return _.diag(SPV_ERROR_INVALID_DATA, inst)
             << "Expected Dref to be of 32-bit float type";
    }
  }

  if (spv_result_t result =
          ValidateImageOperands(_, inst, info, /* word_index = */ 7))
    return result;

  return SPV_SUCCESS;
}

spv_result_t ValidateImageRead(ValidationState_t& _, const Instruction* inst) {
  const SpvOp opcode = inst->opcode();
  uint32_t actual_result_type = 0;
  if (spv_result_t error = GetActualResultType(_, inst, &actual_result_type)) {
    return error;
  }

  if (!_.IsIntScalarOrVectorType(actual_result_type) &&
      !_.IsFloatScalarOrVectorType(actual_result_type)) {
    return _.diag(SPV_ERROR_INVALID_DATA, inst)
           << "Expected " << GetActualResultTypeStr(opcode)
           << " to be int or float scalar or vector type";
  }

  const auto target_env = _.context()->target_env;
  // Vulkan requires the result to be a 4-element int or float
  // vector.
  if (spvIsVulkanEnv(target_env)) {
    if (_.GetDimension(actual_result_type) != 4) {
      return _.diag(SPV_ERROR_INVALID_DATA, inst)
             << _.VkErrorID(4780) << "Expected "
             << GetActualResultTypeStr(opcode) << " to have 4 components";
    }
  }  // Check OpenCL below, after we get the image info.

  const uint32_t image_type = _.GetOperandTypeId(inst, 2);
  if (_.GetIdOpcode(image_type) != SpvOpTypeImage) {
    return _.diag(SPV_ERROR_INVALID_DATA, inst)
           << "Expected Image to be of type OpTypeImage";
  }

  ImageTypeInfo info;
  if (!GetImageTypeInfo(_, image_type, &info)) {
    return _.diag(SPV_ERROR_INVALID_DATA, inst)
           << "Corrupt image type definition";
  }

  if (spvIsOpenCLEnv(target_env)) {
    // In OpenCL, a read from a depth image returns a scalar float. In other
    // cases, the result is always a 4-element vector.
    // https://www.khronos.org/registry/OpenCL/specs/3.0-unified/html/OpenCL_Env.html#_data_format_for_reading_and_writing_images
    // https://www.khronos.org/registry/OpenCL/specs/3.0-unified/html/OpenCL_C.html#image-read-and-write-functions
    // The builtins for reading depth images are:
    //   float read_imagef(aQual image2d_depth_t image, int2 coord)
    //   float read_imagef(aQual image2d_array_depth_t image, int4 coord)
    if (info.depth) {
      if (!_.IsFloatScalarType(actual_result_type)) {
        return _.diag(SPV_ERROR_INVALID_DATA, inst)
               << "Expected " << GetActualResultTypeStr(opcode)
               << " from a depth image read to result in a scalar float value";
      }
    } else {
      if (_.GetDimension(actual_result_type) != 4) {
        return _.diag(SPV_ERROR_INVALID_DATA, inst)
               << "Expected " << GetActualResultTypeStr(opcode)
               << " to have 4 components";
      }
    }
  }

  if (info.dim == SpvDimSubpassData) {
    if (opcode == SpvOpImageSparseRead) {
      return _.diag(SPV_ERROR_INVALID_DATA, inst)
             << "Image Dim SubpassData cannot be used with ImageSparseRead";
    }

    _.function(inst->function()->id())
        ->RegisterExecutionModelLimitation(
            SpvExecutionModelFragment,
            std::string("Dim SubpassData requires Fragment execution model: ") +
                spvOpcodeString(opcode));
  }

  if (_.GetIdOpcode(info.sampled_type) != SpvOpTypeVoid) {
    const uint32_t result_component_type =
        _.GetComponentType(actual_result_type);
    if (result_component_type != info.sampled_type) {
      return _.diag(SPV_ERROR_INVALID_DATA, inst)
             << "Expected Image 'Sampled Type' to be the same as "
             << GetActualResultTypeStr(opcode) << " components";
    }
  }

  if (spv_result_t result = ValidateImageCommon(_, inst, info)) return result;

  const uint32_t coord_type = _.GetOperandTypeId(inst, 3);
  if (!_.IsIntScalarOrVectorType(coord_type)) {
    return _.diag(SPV_ERROR_INVALID_DATA, inst)
           << "Expected Coordinate to be int scalar or vector";
  }

  const uint32_t min_coord_size = GetMinCoordSize(opcode, info);
  const uint32_t actual_coord_size = _.GetDimension(coord_type);
  if (min_coord_size > actual_coord_size) {
    return _.diag(SPV_ERROR_INVALID_DATA, inst)
           << "Expected Coordinate to have at least " << min_coord_size
           << " components, but given only " << actual_coord_size;
  }

  if (spvIsVulkanEnv(_.context()->target_env)) {
    if (info.format == SpvImageFormatUnknown && info.dim != SpvDimSubpassData &&
        !_.HasCapability(SpvCapabilityStorageImageReadWithoutFormat)) {
      return _.diag(SPV_ERROR_INVALID_DATA, inst)
             << "Capability StorageImageReadWithoutFormat is required to "
             << "read storage image";
    }
  }

  const uint32_t mask = inst->words().size() <= 5 ? 0 : inst->word(5);

  if (mask & SpvImageOperandsConstOffsetMask) {
    if (spvIsOpenCLEnv(_.context()->target_env)) {
      return _.diag(SPV_ERROR_INVALID_DATA, inst)
             << "ConstOffset image operand not allowed "
             << "in the OpenCL environment.";
    }
  }

  if (spv_result_t result =
          ValidateImageOperands(_, inst, info, /* word_index = */ 6))
    return result;

  return SPV_SUCCESS;
}

spv_result_t ValidateImageWrite(ValidationState_t& _, const Instruction* inst) {
  const uint32_t image_type = _.GetOperandTypeId(inst, 0);
  if (_.GetIdOpcode(image_type) != SpvOpTypeImage) {
    return _.diag(SPV_ERROR_INVALID_DATA, inst)
           << "Expected Image to be of type OpTypeImage";
  }

  ImageTypeInfo info;
  if (!GetImageTypeInfo(_, image_type, &info)) {
    return _.diag(SPV_ERROR_INVALID_DATA, inst)
           << "Corrupt image type definition";
  }

  if (info.dim == SpvDimSubpassData) {
    return _.diag(SPV_ERROR_INVALID_DATA, inst)
           << "Image 'Dim' cannot be SubpassData";
  }

  if (spv_result_t result = ValidateImageCommon(_, inst, info)) return result;

  const uint32_t coord_type = _.GetOperandTypeId(inst, 1);
  if (!_.IsIntScalarOrVectorType(coord_type)) {
    return _.diag(SPV_ERROR_INVALID_DATA, inst)
           << "Expected Coordinate to be int scalar or vector";
  }

  const uint32_t min_coord_size = GetMinCoordSize(inst->opcode(), info);
  const uint32_t actual_coord_size = _.GetDimension(coord_type);
  if (min_coord_size > actual_coord_size) {
    return _.diag(SPV_ERROR_INVALID_DATA, inst)
           << "Expected Coordinate to have at least " << min_coord_size
           << " components, but given only " << actual_coord_size;
  }

  // TODO(atgoo@github.com) The spec doesn't explicitely say what the type
  // of texel should be.
  const uint32_t texel_type = _.GetOperandTypeId(inst, 2);
  if (!_.IsIntScalarOrVectorType(texel_type) &&
      !_.IsFloatScalarOrVectorType(texel_type)) {
    return _.diag(SPV_ERROR_INVALID_DATA, inst)
           << "Expected Texel to be int or float vector or scalar";
  }

#if 0
  // TODO: See above.
  if (_.GetDimension(texel_type) != 4) {
    return _.diag(SPV_ERROR_INVALID_DATA, inst)
        << "Expected Texel to have 4 components";
  }
#endif

  if (_.GetIdOpcode(info.sampled_type) != SpvOpTypeVoid) {
    const uint32_t texel_component_type = _.GetComponentType(texel_type);
    if (texel_component_type != info.sampled_type) {
      return _.diag(SPV_ERROR_INVALID_DATA, inst)
             << "Expected Image 'Sampled Type' to be the same as Texel "
             << "components";
    }
  }

  if (spvIsVulkanEnv(_.context()->target_env)) {
    if (info.format == SpvImageFormatUnknown && info.dim != SpvDimSubpassData &&
        !_.HasCapability(SpvCapabilityStorageImageWriteWithoutFormat)) {
      return _.diag(SPV_ERROR_INVALID_DATA, inst)
             << "Capability StorageImageWriteWithoutFormat is required to "
                "write "
             << "to storage image";
    }
  }

  if (inst->words().size() > 4) {
    if (spvIsOpenCLEnv(_.context()->target_env)) {
      return _.diag(SPV_ERROR_INVALID_DATA, inst)
             << "Optional Image Operands are not allowed in the OpenCL "
             << "environment.";
    }
  }

  if (spv_result_t result =
          ValidateImageOperands(_, inst, info, /* word_index = */ 5))
    return result;

  return SPV_SUCCESS;
}

spv_result_t ValidateImage(ValidationState_t& _, const Instruction* inst) {
  const uint32_t result_type = inst->type_id();
  if (_.GetIdOpcode(result_type) != SpvOpTypeImage) {
    return _.diag(SPV_ERROR_INVALID_DATA, inst)
           << "Expected Result Type to be OpTypeImage";
  }

  const uint32_t sampled_image_type = _.GetOperandTypeId(inst, 2);
  const Instruction* sampled_image_type_inst = _.FindDef(sampled_image_type);
  assert(sampled_image_type_inst);

  if (sampled_image_type_inst->opcode() != SpvOpTypeSampledImage) {
    return _.diag(SPV_ERROR_INVALID_DATA, inst)
           << "Expected Sample Image to be of type OpTypeSampleImage";
  }

  if (sampled_image_type_inst->word(2) != result_type) {
    return _.diag(SPV_ERROR_INVALID_DATA, inst)
           << "Expected Sample Image image type to be equal to Result Type";
  }

  return SPV_SUCCESS;
}

spv_result_t ValidateImageQuerySizeLod(ValidationState_t& _,
                                       const Instruction* inst) {
  const uint32_t result_type = inst->type_id();
  if (!_.IsIntScalarOrVectorType(result_type)) {
    return _.diag(SPV_ERROR_INVALID_DATA, inst)
           << "Expected Result Type to be int scalar or vector type";
  }

  const uint32_t image_type = _.GetOperandTypeId(inst, 2);
  if (_.GetIdOpcode(image_type) != SpvOpTypeImage) {
    return _.diag(SPV_ERROR_INVALID_DATA, inst)
           << "Expected Image to be of type OpTypeImage";
  }

  ImageTypeInfo info;
  if (!GetImageTypeInfo(_, image_type, &info)) {
    return _.diag(SPV_ERROR_INVALID_DATA, inst)
           << "Corrupt image type definition";
  }

  uint32_t expected_num_components = info.arrayed;
  switch (info.dim) {
    case SpvDim1D:
      expected_num_components += 1;
      break;
    case SpvDim2D:
    case SpvDimCube:
      expected_num_components += 2;
      break;
    case SpvDim3D:
      expected_num_components += 3;
      break;
    default:
      return _.diag(SPV_ERROR_INVALID_DATA, inst)
             << "Image 'Dim' must be 1D, 2D, 3D or Cube";
  }

  if (info.multisampled != 0) {
    return _.diag(SPV_ERROR_INVALID_DATA, inst) << "Image 'MS' must be 0";
  }

  const auto target_env = _.context()->target_env;
  if (spvIsVulkanEnv(target_env)) {
    if (info.sampled != 1) {
      return _.diag(SPV_ERROR_INVALID_DATA, inst)
             << _.VkErrorID(4659)
             << "OpImageQuerySizeLod must only consume an \"Image\" operand "
                "whose type has its \"Sampled\" operand set to 1";
    }
  }

  uint32_t result_num_components = _.GetDimension(result_type);
  if (result_num_components != expected_num_components) {
    return _.diag(SPV_ERROR_INVALID_DATA, inst)
           << "Result Type has " << result_num_components << " components, "
           << "but " << expected_num_components << " expected";
  }

  const uint32_t lod_type = _.GetOperandTypeId(inst, 3);
  if (!_.IsIntScalarType(lod_type)) {
    return _.diag(SPV_ERROR_INVALID_DATA, inst)
           << "Expected Level of Detail to be int scalar";
  }
  return SPV_SUCCESS;
}

spv_result_t ValidateImageQuerySize(ValidationState_t& _,
                                    const Instruction* inst) {
  const uint32_t result_type = inst->type_id();
  if (!_.IsIntScalarOrVectorType(result_type)) {
    return _.diag(SPV_ERROR_INVALID_DATA, inst)
           << "Expected Result Type to be int scalar or vector type";
  }

  const uint32_t image_type = _.GetOperandTypeId(inst, 2);
  if (_.GetIdOpcode(image_type) != SpvOpTypeImage) {
    return _.diag(SPV_ERROR_INVALID_DATA, inst)
           << "Expected Image to be of type OpTypeImage";
  }

  ImageTypeInfo info;
  if (!GetImageTypeInfo(_, image_type, &info)) {
    return _.diag(SPV_ERROR_INVALID_DATA, inst)
           << "Corrupt image type definition";
  }

  uint32_t expected_num_components = info.arrayed;
  switch (info.dim) {
    case SpvDim1D:
    case SpvDimBuffer:
      expected_num_components += 1;
      break;
    case SpvDim2D:
    case SpvDimCube:
    case SpvDimRect:
      expected_num_components += 2;
      break;
    case SpvDim3D:
      expected_num_components += 3;
      break;
    default:
      return _.diag(SPV_ERROR_INVALID_DATA, inst)
             << "Image 'Dim' must be 1D, Buffer, 2D, Cube, 3D or Rect";
  }

  if (info.dim == SpvDim1D || info.dim == SpvDim2D || info.dim == SpvDim3D ||
      info.dim == SpvDimCube) {
    if (info.multisampled != 1 && info.sampled != 0 && info.sampled != 2) {
      return _.diag(SPV_ERROR_INVALID_DATA, inst)
             << "Image must have either 'MS'=1 or 'Sampled'=0 or 'Sampled'=2";
    }
  }

  uint32_t result_num_components = _.GetDimension(result_type);
  if (result_num_components != expected_num_components) {
    return _.diag(SPV_ERROR_INVALID_DATA, inst)
           << "Result Type has " << result_num_components << " components, "
           << "but " << expected_num_components << " expected";
  }

  return SPV_SUCCESS;
}

spv_result_t ValidateImageQueryFormatOrOrder(ValidationState_t& _,
                                             const Instruction* inst) {
  if (!_.IsIntScalarType(inst->type_id())) {
    return _.diag(SPV_ERROR_INVALID_DATA, inst)
           << "Expected Result Type to be int scalar type";
  }

  if (_.GetIdOpcode(_.GetOperandTypeId(inst, 2)) != SpvOpTypeImage) {
    return _.diag(SPV_ERROR_INVALID_DATA, inst)
           << "Expected operand to be of type OpTypeImage";
  }
  return SPV_SUCCESS;
}

spv_result_t ValidateImageQueryLod(ValidationState_t& _,
                                   const Instruction* inst) {
  _.function(inst->function()->id())
      ->RegisterExecutionModelLimitation(
          [&](SpvExecutionModel model, std::string* message) {
            if (model != SpvExecutionModelFragment &&
                model != SpvExecutionModelGLCompute) {
              if (message) {
                *message = std::string(
                    "OpImageQueryLod requires Fragment or GLCompute execution "
                    "model");
              }
              return false;
            }
            return true;
          });
  _.function(inst->function()->id())
      ->RegisterLimitation([](const ValidationState_t& state,
                              const Function* entry_point,
                              std::string* message) {
        const auto* models = state.GetExecutionModels(entry_point->id());
        const auto* modes = state.GetExecutionModes(entry_point->id());
        if (models->find(SpvExecutionModelGLCompute) != models->end() &&
            modes->find(SpvExecutionModeDerivativeGroupLinearNV) ==
                modes->end() &&
            modes->find(SpvExecutionModeDerivativeGroupQuadsNV) ==
                modes->end()) {
          if (message) {
            *message = std::string(
                "OpImageQueryLod requires DerivativeGroupQuadsNV "
                "or DerivativeGroupLinearNV execution mode for GLCompute "
                "execution model");
          }
          return false;
        }
        return true;
      });

  const uint32_t result_type = inst->type_id();
  if (!_.IsFloatVectorType(result_type)) {
    return _.diag(SPV_ERROR_INVALID_DATA, inst)
           << "Expected Result Type to be float vector type";
  }

  if (_.GetDimension(result_type) != 2) {
    return _.diag(SPV_ERROR_INVALID_DATA, inst)
           << "Expected Result Type to have 2 components";
  }

  const uint32_t image_type = _.GetOperandTypeId(inst, 2);
  if (_.GetIdOpcode(image_type) != SpvOpTypeSampledImage) {
    return _.diag(SPV_ERROR_INVALID_DATA, inst)
           << "Expected Image operand to be of type OpTypeSampledImage";
  }

  ImageTypeInfo info;
  if (!GetImageTypeInfo(_, image_type, &info)) {
    return _.diag(SPV_ERROR_INVALID_DATA, inst)
           << "Corrupt image type definition";
  }

  if (info.dim != SpvDim1D && info.dim != SpvDim2D && info.dim != SpvDim3D &&
      info.dim != SpvDimCube) {
    return _.diag(SPV_ERROR_INVALID_DATA, inst)
           << "Image 'Dim' must be 1D, 2D, 3D or Cube";
  }

  const uint32_t coord_type = _.GetOperandTypeId(inst, 3);
  if (_.HasCapability(SpvCapabilityKernel)) {
    if (!_.IsFloatScalarOrVectorType(coord_type) &&
        !_.IsIntScalarOrVectorType(coord_type)) {
      return _.diag(SPV_ERROR_INVALID_DATA, inst)
             << "Expected Coordinate to be int or float scalar or vector";
    }
  } else {
    if (!_.IsFloatScalarOrVectorType(coord_type)) {
      return _.diag(SPV_ERROR_INVALID_DATA, inst)
             << "Expected Coordinate to be float scalar or vector";
    }
  }

  const uint32_t min_coord_size = GetPlaneCoordSize(info);
  const uint32_t actual_coord_size = _.GetDimension(coord_type);
  if (min_coord_size > actual_coord_size) {
    return _.diag(SPV_ERROR_INVALID_DATA, inst)
           << "Expected Coordinate to have at least " << min_coord_size
           << " components, but given only " << actual_coord_size;
  }

  // The operad is a sampled image.
  // The sampled image type is already checked to be parameterized by an image
  // type with Sampled=0 or Sampled=1.  Vulkan bans Sampled=0, and so we have
  // Sampled=1.  So the validator already enforces Vulkan VUID 4659:
  //   OpImageQuerySizeLod must only consume an “Image” operand whose type has
  //   its "Sampled" operand set to 1
  return SPV_SUCCESS;
}

spv_result_t ValidateImageSparseLod(ValidationState_t& _,
                                    const Instruction* inst) {
  return _.diag(SPV_ERROR_INVALID_DATA, inst)
         << "Instruction reserved for future use, use of this instruction "
         << "is invalid";
}

spv_result_t ValidateImageQueryLevelsOrSamples(ValidationState_t& _,
                                               const Instruction* inst) {
  if (!_.IsIntScalarType(inst->type_id())) {
    return _.diag(SPV_ERROR_INVALID_DATA, inst)
           << "Expected Result Type to be int scalar type";
  }

  const uint32_t image_type = _.GetOperandTypeId(inst, 2);
  if (_.GetIdOpcode(image_type) != SpvOpTypeImage) {
    return _.diag(SPV_ERROR_INVALID_DATA, inst)
           << "Expected Image to be of type OpTypeImage";
  }

  ImageTypeInfo info;
  if (!GetImageTypeInfo(_, image_type, &info)) {
    return _.diag(SPV_ERROR_INVALID_DATA, inst)
           << "Corrupt image type definition";
  }

  const SpvOp opcode = inst->opcode();
  if (opcode == SpvOpImageQueryLevels) {
    if (info.dim != SpvDim1D && info.dim != SpvDim2D && info.dim != SpvDim3D &&
        info.dim != SpvDimCube) {
      return _.diag(SPV_ERROR_INVALID_DATA, inst)
             << "Image 'Dim' must be 1D, 2D, 3D or Cube";
    }
    const auto target_env = _.context()->target_env;
    if (spvIsVulkanEnv(target_env)) {
      if (info.sampled != 1) {
        return _.diag(SPV_ERROR_INVALID_DATA, inst)
               << _.VkErrorID(4659)
               << "OpImageQueryLevels must only consume an \"Image\" operand "
                  "whose type has its \"Sampled\" operand set to 1";
      }
    }
  } else {
    assert(opcode == SpvOpImageQuerySamples);
    if (info.dim != SpvDim2D) {
      return _.diag(SPV_ERROR_INVALID_DATA, inst) << "Image 'Dim' must be 2D";
    }

    if (info.multisampled != 1) {
      return _.diag(SPV_ERROR_INVALID_DATA, inst) << "Image 'MS' must be 1";
    }
  }
  return SPV_SUCCESS;
}

spv_result_t ValidateImageSparseTexelsResident(ValidationState_t& _,
                                               const Instruction* inst) {
  if (!_.IsBoolScalarType(inst->type_id())) {
    return _.diag(SPV_ERROR_INVALID_DATA, inst)
           << "Expected Result Type to be bool scalar type";
  }

  const uint32_t resident_code_type = _.GetOperandTypeId(inst, 2);
  if (!_.IsIntScalarType(resident_code_type)) {
    return _.diag(SPV_ERROR_INVALID_DATA, inst)
           << "Expected Resident Code to be int scalar";
  }

  return SPV_SUCCESS;
}

}  // namespace

// Validates correctness of image instructions.
spv_result_t ImagePass(ValidationState_t& _, const Instruction* inst) {
  const SpvOp opcode = inst->opcode();
  if (IsImplicitLod(opcode)) {
    _.function(inst->function()->id())
        ->RegisterExecutionModelLimitation([opcode](SpvExecutionModel model,
                                                    std::string* message) {
          if (model != SpvExecutionModelFragment &&
              model != SpvExecutionModelGLCompute) {
            if (message) {
              *message =
                  std::string(
                      "ImplicitLod instructions require Fragment or GLCompute "
                      "execution model: ") +
                  spvOpcodeString(opcode);
            }
            return false;
          }
          return true;
        });
    _.function(inst->function()->id())
        ->RegisterLimitation([opcode](const ValidationState_t& state,
                                      const Function* entry_point,
                                      std::string* message) {
          const auto* models = state.GetExecutionModels(entry_point->id());
          const auto* modes = state.GetExecutionModes(entry_point->id());
          if (models &&
              models->find(SpvExecutionModelGLCompute) != models->end() &&
              (!modes ||
               (modes->find(SpvExecutionModeDerivativeGroupLinearNV) ==
                    modes->end() &&
                modes->find(SpvExecutionModeDerivativeGroupQuadsNV) ==
                    modes->end()))) {
            if (message) {
              *message =
                  std::string(
                      "ImplicitLod instructions require DerivativeGroupQuadsNV "
                      "or DerivativeGroupLinearNV execution mode for GLCompute "
                      "execution model: ") +
                  spvOpcodeString(opcode);
            }
            return false;
          }
          return true;
        });
  }

  switch (opcode) {
    case SpvOpTypeImage:
      return ValidateTypeImage(_, inst);
    case SpvOpTypeSampledImage:
      return ValidateTypeSampledImage(_, inst);
    case SpvOpSampledImage:
      return ValidateSampledImage(_, inst);
    case SpvOpImageTexelPointer:
      return ValidateImageTexelPointer(_, inst);

    case SpvOpImageSampleImplicitLod:
    case SpvOpImageSampleExplicitLod:
    case SpvOpImageSampleProjImplicitLod:
    case SpvOpImageSampleProjExplicitLod:
    case SpvOpImageSparseSampleImplicitLod:
    case SpvOpImageSparseSampleExplicitLod:
      return ValidateImageLod(_, inst);

    case SpvOpImageSampleDrefImplicitLod:
    case SpvOpImageSampleDrefExplicitLod:
    case SpvOpImageSampleProjDrefImplicitLod:
    case SpvOpImageSampleProjDrefExplicitLod:
    case SpvOpImageSparseSampleDrefImplicitLod:
    case SpvOpImageSparseSampleDrefExplicitLod:
      return ValidateImageDrefLod(_, inst);

    case SpvOpImageFetch:
    case SpvOpImageSparseFetch:
      return ValidateImageFetch(_, inst);

    case SpvOpImageGather:
    case SpvOpImageDrefGather:
    case SpvOpImageSparseGather:
    case SpvOpImageSparseDrefGather:
      return ValidateImageGather(_, inst);

    case SpvOpImageRead:
    case SpvOpImageSparseRead:
      return ValidateImageRead(_, inst);

    case SpvOpImageWrite:
      return ValidateImageWrite(_, inst);

    case SpvOpImage:
      return ValidateImage(_, inst);

    case SpvOpImageQueryFormat:
    case SpvOpImageQueryOrder:
      return ValidateImageQueryFormatOrOrder(_, inst);

    case SpvOpImageQuerySizeLod:
      return ValidateImageQuerySizeLod(_, inst);
    case SpvOpImageQuerySize:
      return ValidateImageQuerySize(_, inst);
    case SpvOpImageQueryLod:
      return ValidateImageQueryLod(_, inst);

    case SpvOpImageQueryLevels:
    case SpvOpImageQuerySamples:
      return ValidateImageQueryLevelsOrSamples(_, inst);

    case SpvOpImageSparseSampleProjImplicitLod:
    case SpvOpImageSparseSampleProjExplicitLod:
    case SpvOpImageSparseSampleProjDrefImplicitLod:
    case SpvOpImageSparseSampleProjDrefExplicitLod:
      return ValidateImageSparseLod(_, inst);

    case SpvOpImageSparseTexelsResident:
      return ValidateImageSparseTexelsResident(_, inst);

    default:
      break;
  }

  return SPV_SUCCESS;
}

}  // namespace val
}  // namespace spvtools<|MERGE_RESOLUTION|>--- conflicted
+++ resolved
@@ -166,8 +166,6 @@
   }
 }
 
-<<<<<<< HEAD
-=======
 bool IsValidGatherLodBiasAMD(const ValidationState_t& _, SpvOp opcode) {
   switch (opcode) {
     case SpvOpImageGather:
@@ -179,7 +177,6 @@
   return false;
 }
 
->>>>>>> 6bbb88c8
 // Returns true if the opcode is a Image instruction which applies
 // homogenous projection to the coordinates.
 bool IsProj(SpvOp opcode) {
@@ -302,10 +299,7 @@
   const bool is_implicit_lod = IsImplicitLod(opcode);
   const bool is_explicit_lod = IsExplicitLod(opcode);
   const bool is_valid_lod_operand = IsValidLodOperand(_, opcode);
-<<<<<<< HEAD
-=======
   const bool is_valid_gather_lod_bias_amd = IsValidGatherLodBiasAMD(_, opcode);
->>>>>>> 6bbb88c8
 
   // The checks should be done in the order of definition of OperandImage.
 
@@ -333,11 +327,7 @@
 
   if (mask & SpvImageOperandsLodMask) {
     if (!is_valid_lod_operand && opcode != SpvOpImageFetch &&
-<<<<<<< HEAD
-        opcode != SpvOpImageSparseFetch) {
-=======
         opcode != SpvOpImageSparseFetch && !is_valid_gather_lod_bias_amd) {
->>>>>>> 6bbb88c8
       return _.diag(SPV_ERROR_INVALID_DATA, inst)
              << "Image Operand Lod can only be used with ExplicitLod opcodes "
              << "and OpImageFetch";
