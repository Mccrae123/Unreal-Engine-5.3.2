﻿// Copyright (c) 2017 Google Inc.
// Modifications Copyright (C) 2020 Advanced Micro Devices, Inc. All rights
// reserved.
//
// Licensed under the Apache License, Version 2.0 (the "License");
// you may not use this file except in compliance with the License.
// You may obtain a copy of the License at
//
//     http://www.apache.org/licenses/LICENSE-2.0
//
// Unless required by applicable law or agreed to in writing, software
// distributed under the License is distributed on an "AS IS" BASIS,
// WITHOUT WARRANTIES OR CONDITIONS OF ANY KIND, either express or implied.
// See the License for the specific language governing permissions and
// limitations under the License.

// Validates correctness of image instructions.

#include <string>

#include "source/diagnostic.h"
#include "source/opcode.h"
#include "source/spirv_constant.h"
#include "source/spirv_target_env.h"
#include "source/util/bitutils.h"
#include "source/val/instruction.h"
#include "source/val/validate.h"
#include "source/val/validate_scopes.h"
#include "source/val/validation_state.h"

namespace spvtools {
namespace val {
namespace {

// Performs compile time check that all SpvImageOperandsXXX cases are handled in
// this module. If SpvImageOperandsXXX list changes, this function will fail the
// build.
// For all other purposes this is a placeholder function.
bool CheckAllImageOperandsHandled() {
  SpvImageOperandsMask enum_val = SpvImageOperandsBiasMask;

  // Some improvised code to prevent the compiler from considering enum_val
  // constant and optimizing the switch away.
  uint32_t stack_var = 0;
  if (reinterpret_cast<uintptr_t>(&stack_var) % 256)
    enum_val = SpvImageOperandsLodMask;

  switch (enum_val) {
    // Please update the validation rules in this module if you are changing
    // the list of image operands, and add new enum values to this switch.
    case SpvImageOperandsMaskNone:
      return false;
    case SpvImageOperandsBiasMask:
    case SpvImageOperandsLodMask:
    case SpvImageOperandsGradMask:
    case SpvImageOperandsConstOffsetMask:
    case SpvImageOperandsOffsetMask:
    case SpvImageOperandsConstOffsetsMask:
    case SpvImageOperandsSampleMask:
    case SpvImageOperandsMinLodMask:

    // TODO(dneto): Support image operands related to the Vulkan memory model.
    // https://gitlab.khronos.org/spirv/spirv-tools/issues/32
    case SpvImageOperandsMakeTexelAvailableKHRMask:
    case SpvImageOperandsMakeTexelVisibleKHRMask:
    case SpvImageOperandsNonPrivateTexelKHRMask:
    case SpvImageOperandsVolatileTexelKHRMask:
    case SpvImageOperandsSignExtendMask:
    case SpvImageOperandsZeroExtendMask:
    // TODO(jaebaek): Move this line properly after handling image offsets
    //                operand. This line temporarily fixes CI failure that
    //                blocks other PRs.
    // https://github.com/KhronosGroup/SPIRV-Tools/issues/4565
    case SpvImageOperandsOffsetsMask:
<<<<<<< HEAD
=======
    case SpvImageOperandsNontemporalMask:
>>>>>>> d731a049
      return true;
  }
  return false;
}

// Used by GetImageTypeInfo. See OpTypeImage spec for more information.
struct ImageTypeInfo {
  uint32_t sampled_type = 0;
  SpvDim dim = SpvDimMax;
  uint32_t depth = 0;
  uint32_t arrayed = 0;
  uint32_t multisampled = 0;
  uint32_t sampled = 0;
  SpvImageFormat format = SpvImageFormatMax;
  SpvAccessQualifier access_qualifier = SpvAccessQualifierMax;
};

// Provides information on image type. |id| should be object of either
// OpTypeImage or OpTypeSampledImage type. Returns false in case of failure
// (not a valid id, failed to parse the instruction, etc).
bool GetImageTypeInfo(const ValidationState_t& _, uint32_t id,
                      ImageTypeInfo* info) {
  if (!id || !info) return false;

  const Instruction* inst = _.FindDef(id);
  assert(inst);

  if (inst->opcode() == SpvOpTypeSampledImage) {
    inst = _.FindDef(inst->word(2));
    assert(inst);
  }

  if (inst->opcode() != SpvOpTypeImage) return false;

  const size_t num_words = inst->words().size();
  if (num_words != 9 && num_words != 10) return false;

  info->sampled_type = inst->word(2);
  info->dim = static_cast<SpvDim>(inst->word(3));
  info->depth = inst->word(4);
  info->arrayed = inst->word(5);
  info->multisampled = inst->word(6);
  info->sampled = inst->word(7);
  info->format = static_cast<SpvImageFormat>(inst->word(8));
  info->access_qualifier = num_words < 10
                               ? SpvAccessQualifierMax
                               : static_cast<SpvAccessQualifier>(inst->word(9));
  return true;
}

bool IsImplicitLod(SpvOp opcode) {
  switch (opcode) {
    case SpvOpImageSampleImplicitLod:
    case SpvOpImageSampleDrefImplicitLod:
    case SpvOpImageSampleProjImplicitLod:
    case SpvOpImageSampleProjDrefImplicitLod:
    case SpvOpImageSparseSampleImplicitLod:
    case SpvOpImageSparseSampleDrefImplicitLod:
    case SpvOpImageSparseSampleProjImplicitLod:
    case SpvOpImageSparseSampleProjDrefImplicitLod:
      return true;
    default:
      break;
  }
  return false;
}

bool IsExplicitLod(SpvOp opcode) {
  switch (opcode) {
    case SpvOpImageSampleExplicitLod:
    case SpvOpImageSampleDrefExplicitLod:
    case SpvOpImageSampleProjExplicitLod:
    case SpvOpImageSampleProjDrefExplicitLod:
    case SpvOpImageSparseSampleExplicitLod:
    case SpvOpImageSparseSampleDrefExplicitLod:
    case SpvOpImageSparseSampleProjExplicitLod:
    case SpvOpImageSparseSampleProjDrefExplicitLod:
      return true;
    default:
      break;
  }
  return false;
}

bool IsValidLodOperand(const ValidationState_t& _, SpvOp opcode) {
  switch (opcode) {
    case SpvOpImageRead:
    case SpvOpImageWrite:
    case SpvOpImageSparseRead:
      return _.HasCapability(SpvCapabilityImageReadWriteLodAMD);
    default:
      return IsExplicitLod(opcode);
  }
}

bool IsValidGatherLodBiasAMD(const ValidationState_t& _, SpvOp opcode) {
  switch (opcode) {
    case SpvOpImageGather:
    case SpvOpImageSparseGather:
      return _.HasCapability(SpvCapabilityImageGatherBiasLodAMD);
    default:
      break;
  }
  return false;
}

// Returns true if the opcode is a Image instruction which applies
// homogenous projection to the coordinates.
bool IsProj(SpvOp opcode) {
  switch (opcode) {
    case SpvOpImageSampleProjImplicitLod:
    case SpvOpImageSampleProjDrefImplicitLod:
    case SpvOpImageSparseSampleProjImplicitLod:
    case SpvOpImageSparseSampleProjDrefImplicitLod:
    case SpvOpImageSampleProjExplicitLod:
    case SpvOpImageSampleProjDrefExplicitLod:
    case SpvOpImageSparseSampleProjExplicitLod:
    case SpvOpImageSparseSampleProjDrefExplicitLod:
      return true;
    default:
      break;
  }
  return false;
}

// Returns the number of components in a coordinate used to access a texel in
// a single plane of an image with the given parameters.
uint32_t GetPlaneCoordSize(const ImageTypeInfo& info) {
  uint32_t plane_size = 0;
  // If this switch breaks your build, please add new values below.
  switch (info.dim) {
    case SpvDim1D:
    case SpvDimBuffer:
      plane_size = 1;
      break;
    case SpvDim2D:
    case SpvDimRect:
    case SpvDimSubpassData:
      plane_size = 2;
      break;
    case SpvDim3D:
    case SpvDimCube:
      // For Cube direction vector is used instead of UV.
      plane_size = 3;
      break;
    case SpvDimMax:
      assert(0);
      break;
  }

  return plane_size;
}

// Returns minimal number of coordinates based on image dim, arrayed and whether
// the instruction uses projection coordinates.
uint32_t GetMinCoordSize(SpvOp opcode, const ImageTypeInfo& info) {
  if (info.dim == SpvDimCube &&
      (opcode == SpvOpImageRead || opcode == SpvOpImageWrite ||
       opcode == SpvOpImageSparseRead)) {
    // These opcodes use UV for Cube, not direction vector.
    return 3;
  }

  return GetPlaneCoordSize(info) + info.arrayed + (IsProj(opcode) ? 1 : 0);
}

// Checks ImageOperand bitfield and respective operands.
// word_index is the index of the first word after the image-operand mask word.
spv_result_t ValidateImageOperands(ValidationState_t& _,
                                   const Instruction* inst,
                                   const ImageTypeInfo& info,
                                   uint32_t word_index) {
  static const bool kAllImageOperandsHandled = CheckAllImageOperandsHandled();
  (void)kAllImageOperandsHandled;

  const SpvOp opcode = inst->opcode();
  const size_t num_words = inst->words().size();

  const bool have_explicit_mask = (word_index - 1 < num_words);
  const uint32_t mask = have_explicit_mask ? inst->word(word_index - 1) : 0u;

  if (have_explicit_mask) {
    // NonPrivate, Volatile, SignExtend, ZeroExtend take no operand words.
    const uint32_t mask_bits_having_operands =
        mask & ~uint32_t(SpvImageOperandsNonPrivateTexelKHRMask |
                         SpvImageOperandsVolatileTexelKHRMask |
                         SpvImageOperandsSignExtendMask |
                         SpvImageOperandsZeroExtendMask |
                         SpvImageOperandsNontemporalMask);
    size_t expected_num_image_operand_words =
        spvtools::utils::CountSetBits(mask_bits_having_operands);
    if (mask & SpvImageOperandsGradMask) {
      // Grad uses two words.
      ++expected_num_image_operand_words;
    }

    if (expected_num_image_operand_words != num_words - word_index) {
      return _.diag(SPV_ERROR_INVALID_DATA, inst)
             << "Number of image operand ids doesn't correspond to the bit "
                "mask";
    }
  } else if (num_words != word_index - 1) {
    return _.diag(SPV_ERROR_INVALID_DATA, inst)
           << "Number of image operand ids doesn't correspond to the bit mask";
  }

  if (info.multisampled & (0 == (mask & SpvImageOperandsSampleMask))) {
    return _.diag(SPV_ERROR_INVALID_DATA, inst)
           << "Image Operand Sample is required for operation on "
              "multi-sampled image";
  }

  // After this point, only set bits in the image operands mask can cause
  // the module to be invalid.
  if (mask == 0) return SPV_SUCCESS;

  if (spvtools::utils::CountSetBits(mask & (SpvImageOperandsOffsetMask |
                                            SpvImageOperandsConstOffsetMask |
                                            SpvImageOperandsConstOffsetsMask |
                                            SpvImageOperandsOffsetsMask)) > 1) {
    return _.diag(SPV_ERROR_INVALID_DATA, inst)
           << _.VkErrorID(4662)
           << "Image Operands Offset, ConstOffset, ConstOffsets, Offsets "
              "cannot be used together";
  }

  const bool is_implicit_lod = IsImplicitLod(opcode);
  const bool is_explicit_lod = IsExplicitLod(opcode);
  const bool is_valid_lod_operand = IsValidLodOperand(_, opcode);
  const bool is_valid_gather_lod_bias_amd = IsValidGatherLodBiasAMD(_, opcode);

  // The checks should be done in the order of definition of OperandImage.

  if (mask & SpvImageOperandsBiasMask) {
    if (!is_implicit_lod && !is_valid_gather_lod_bias_amd) {
      return _.diag(SPV_ERROR_INVALID_DATA, inst)
             << "Image Operand Bias can only be used with ImplicitLod opcodes";
    }

    const uint32_t type_id = _.GetTypeId(inst->word(word_index++));
    if (!_.IsFloatScalarType(type_id)) {
      return _.diag(SPV_ERROR_INVALID_DATA, inst)
             << "Expected Image Operand Bias to be float scalar";
    }

    if (info.dim != SpvDim1D && info.dim != SpvDim2D && info.dim != SpvDim3D &&
        info.dim != SpvDimCube) {
      return _.diag(SPV_ERROR_INVALID_DATA, inst)
             << "Image Operand Bias requires 'Dim' parameter to be 1D, 2D, 3D "
                "or Cube";
    }

    // Multisampled is already checked.
  }

  if (mask & SpvImageOperandsLodMask) {
    if (!is_valid_lod_operand && opcode != SpvOpImageFetch &&
        opcode != SpvOpImageSparseFetch && !is_valid_gather_lod_bias_amd) {
      return _.diag(SPV_ERROR_INVALID_DATA, inst)
             << "Image Operand Lod can only be used with ExplicitLod opcodes "
             << "and OpImageFetch";
    }

    if (mask & SpvImageOperandsGradMask) {
      return _.diag(SPV_ERROR_INVALID_DATA, inst)
             << "Image Operand bits Lod and Grad cannot be set at the same "
                "time";
    }

    const uint32_t type_id = _.GetTypeId(inst->word(word_index++));
    if (is_explicit_lod || is_valid_gather_lod_bias_amd) {
      if (!_.IsFloatScalarType(type_id)) {
        return _.diag(SPV_ERROR_INVALID_DATA, inst)
               << "Expected Image Operand Lod to be float scalar when used "
               << "with ExplicitLod";
      }
    } else {
      if (!_.IsIntScalarType(type_id)) {
        return _.diag(SPV_ERROR_INVALID_DATA, inst)
               << "Expected Image Operand Lod to be int scalar when used with "
               << "OpImageFetch";
      }
    }

    if (info.dim != SpvDim1D && info.dim != SpvDim2D && info.dim != SpvDim3D &&
        info.dim != SpvDimCube) {
      return _.diag(SPV_ERROR_INVALID_DATA, inst)
             << "Image Operand Lod requires 'Dim' parameter to be 1D, 2D, 3D "
                "or Cube";
    }

    // Multisampled is already checked.
  }

  if (mask & SpvImageOperandsGradMask) {
    if (!is_explicit_lod) {
      return _.diag(SPV_ERROR_INVALID_DATA, inst)
             << "Image Operand Grad can only be used with ExplicitLod opcodes";
    }

    const uint32_t dx_type_id = _.GetTypeId(inst->word(word_index++));
    const uint32_t dy_type_id = _.GetTypeId(inst->word(word_index++));
    if (!_.IsFloatScalarOrVectorType(dx_type_id) ||
        !_.IsFloatScalarOrVectorType(dy_type_id)) {
      return _.diag(SPV_ERROR_INVALID_DATA, inst)
             << "Expected both Image Operand Grad ids to be float scalars or "
             << "vectors";
    }

    const uint32_t plane_size = GetPlaneCoordSize(info);
    const uint32_t dx_size = _.GetDimension(dx_type_id);
    const uint32_t dy_size = _.GetDimension(dy_type_id);
    if (plane_size != dx_size) {
      return _.diag(SPV_ERROR_INVALID_DATA, inst)
             << "Expected Image Operand Grad dx to have " << plane_size
             << " components, but given " << dx_size;
    }

    if (plane_size != dy_size) {
      return _.diag(SPV_ERROR_INVALID_DATA, inst)
             << "Expected Image Operand Grad dy to have " << plane_size
             << " components, but given " << dy_size;
    }

    // Multisampled is already checked.
  }

  if (mask & SpvImageOperandsConstOffsetMask) {
    if (info.dim == SpvDimCube) {
      return _.diag(SPV_ERROR_INVALID_DATA, inst)
             << "Image Operand ConstOffset cannot be used with Cube Image "
                "'Dim'";
    }

    const uint32_t id = inst->word(word_index++);
    const uint32_t type_id = _.GetTypeId(id);
    if (!_.IsIntScalarOrVectorType(type_id)) {
      return _.diag(SPV_ERROR_INVALID_DATA, inst)
             << "Expected Image Operand ConstOffset to be int scalar or "
             << "vector";
    }

    if (!spvOpcodeIsConstant(_.GetIdOpcode(id))) {
      return _.diag(SPV_ERROR_INVALID_DATA, inst)
             << "Expected Image Operand ConstOffset to be a const object";
    }

    const uint32_t plane_size = GetPlaneCoordSize(info);
    const uint32_t offset_size = _.GetDimension(type_id);
    if (plane_size != offset_size) {
      return _.diag(SPV_ERROR_INVALID_DATA, inst)
             << "Expected Image Operand ConstOffset to have " << plane_size
             << " components, but given " << offset_size;
    }
  }

  if (mask & SpvImageOperandsOffsetMask) {
    if (info.dim == SpvDimCube) {
      return _.diag(SPV_ERROR_INVALID_DATA, inst)
             << "Image Operand Offset cannot be used with Cube Image 'Dim'";
    }

    const uint32_t id = inst->word(word_index++);
    const uint32_t type_id = _.GetTypeId(id);
    if (!_.IsIntScalarOrVectorType(type_id)) {
      return _.diag(SPV_ERROR_INVALID_DATA, inst)
             << "Expected Image Operand Offset to be int scalar or "
             << "vector";
    }

    const uint32_t plane_size = GetPlaneCoordSize(info);
    const uint32_t offset_size = _.GetDimension(type_id);
    if (plane_size != offset_size) {
      return _.diag(SPV_ERROR_INVALID_DATA, inst)
             << "Expected Image Operand Offset to have " << plane_size
             << " components, but given " << offset_size;
    }

    if (!_.options()->before_hlsl_legalization &&
        spvIsVulkanEnv(_.context()->target_env)) {
      if (opcode != SpvOpImageGather && opcode != SpvOpImageDrefGather &&
          opcode != SpvOpImageSparseGather &&
          opcode != SpvOpImageSparseDrefGather) {
        return _.diag(SPV_ERROR_INVALID_DATA, inst)
               << _.VkErrorID(4663)
               << "Image Operand Offset can only be used with "
                  "OpImage*Gather operations";
      }
    }
  }

  if (mask & SpvImageOperandsConstOffsetsMask) {
    if (opcode != SpvOpImageGather && opcode != SpvOpImageDrefGather &&
        opcode != SpvOpImageSparseGather &&
        opcode != SpvOpImageSparseDrefGather) {
      return _.diag(SPV_ERROR_INVALID_DATA, inst)
             << "Image Operand ConstOffsets can only be used with "
                "OpImageGather and OpImageDrefGather";
    }

    if (info.dim == SpvDimCube) {
      return _.diag(SPV_ERROR_INVALID_DATA, inst)
             << "Image Operand ConstOffsets cannot be used with Cube Image "
                "'Dim'";
    }

    const uint32_t id = inst->word(word_index++);
    const uint32_t type_id = _.GetTypeId(id);
    const Instruction* type_inst = _.FindDef(type_id);
    assert(type_inst);

    if (type_inst->opcode() != SpvOpTypeArray) {
      return _.diag(SPV_ERROR_INVALID_DATA, inst)
             << "Expected Image Operand ConstOffsets to be an array of size 4";
    }

    uint64_t array_size = 0;
    if (!_.GetConstantValUint64(type_inst->word(3), &array_size)) {
      assert(0 && "Array type definition is corrupt");
    }

    if (array_size != 4) {
      return _.diag(SPV_ERROR_INVALID_DATA, inst)
             << "Expected Image Operand ConstOffsets to be an array of size 4";
    }

    const uint32_t component_type = type_inst->word(2);
    if (!_.IsIntVectorType(component_type) ||
        _.GetDimension(component_type) != 2) {
      return _.diag(SPV_ERROR_INVALID_DATA, inst)
             << "Expected Image Operand ConstOffsets array components to be "
                "int vectors of size 2";
    }

    if (!spvOpcodeIsConstant(_.GetIdOpcode(id))) {
      return _.diag(SPV_ERROR_INVALID_DATA, inst)
             << "Expected Image Operand ConstOffsets to be a const object";
    }
  }

  if (mask & SpvImageOperandsSampleMask) {
    if (opcode != SpvOpImageFetch && opcode != SpvOpImageRead &&
        opcode != SpvOpImageWrite && opcode != SpvOpImageSparseFetch &&
        opcode != SpvOpImageSparseRead) {
      return _.diag(SPV_ERROR_INVALID_DATA, inst)
             << "Image Operand Sample can only be used with OpImageFetch, "
             << "OpImageRead, OpImageWrite, OpImageSparseFetch and "
             << "OpImageSparseRead";
    }

    if (info.multisampled == 0) {
      return _.diag(SPV_ERROR_INVALID_DATA, inst)
             << "Image Operand Sample requires non-zero 'MS' parameter";
    }

    const uint32_t type_id = _.GetTypeId(inst->word(word_index++));
    if (!_.IsIntScalarType(type_id)) {
      return _.diag(SPV_ERROR_INVALID_DATA, inst)
             << "Expected Image Operand Sample to be int scalar";
    }
  }

  if (mask & SpvImageOperandsMinLodMask) {
    if (!is_implicit_lod && !(mask & SpvImageOperandsGradMask)) {
      return _.diag(SPV_ERROR_INVALID_DATA, inst)
             << "Image Operand MinLod can only be used with ImplicitLod "
             << "opcodes or together with Image Operand Grad";
    }

    const uint32_t type_id = _.GetTypeId(inst->word(word_index++));
    if (!_.IsFloatScalarType(type_id)) {
      return _.diag(SPV_ERROR_INVALID_DATA, inst)
             << "Expected Image Operand MinLod to be float scalar";
    }

    if (info.dim != SpvDim1D && info.dim != SpvDim2D && info.dim != SpvDim3D &&
        info.dim != SpvDimCube) {
      return _.diag(SPV_ERROR_INVALID_DATA, inst)
             << "Image Operand MinLod requires 'Dim' parameter to be 1D, 2D, "
                "3D or Cube";
    }

    if (info.multisampled != 0) {
      return _.diag(SPV_ERROR_INVALID_DATA, inst)
             << "Image Operand MinLod requires 'MS' parameter to be 0";
    }
  }

  if (mask & SpvImageOperandsMakeTexelAvailableKHRMask) {
    // Checked elsewhere: capability and memory model are correct.
    if (opcode != SpvOpImageWrite) {
      return _.diag(SPV_ERROR_INVALID_DATA, inst)
             << "Image Operand MakeTexelAvailableKHR can only be used with Op"
             << spvOpcodeString(SpvOpImageWrite) << ": Op"
             << spvOpcodeString(opcode);
    }

    if (!(mask & SpvImageOperandsNonPrivateTexelKHRMask)) {
      return _.diag(SPV_ERROR_INVALID_DATA, inst)
             << "Image Operand MakeTexelAvailableKHR requires "
                "NonPrivateTexelKHR is also specified: Op"
             << spvOpcodeString(opcode);
    }

    const auto available_scope = inst->word(word_index++);
    if (auto error = ValidateMemoryScope(_, inst, available_scope))
      return error;
  }

  if (mask & SpvImageOperandsMakeTexelVisibleKHRMask) {
    // Checked elsewhere: capability and memory model are correct.
    if (opcode != SpvOpImageRead && opcode != SpvOpImageSparseRead) {
      return _.diag(SPV_ERROR_INVALID_DATA, inst)
             << "Image Operand MakeTexelVisibleKHR can only be used with Op"
             << spvOpcodeString(SpvOpImageRead) << " or Op"
             << spvOpcodeString(SpvOpImageSparseRead) << ": Op"
             << spvOpcodeString(opcode);
    }

    if (!(mask & SpvImageOperandsNonPrivateTexelKHRMask)) {
      return _.diag(SPV_ERROR_INVALID_DATA, inst)
             << "Image Operand MakeTexelVisibleKHR requires NonPrivateTexelKHR "
                "is also specified: Op"
             << spvOpcodeString(opcode);
    }

    const auto visible_scope = inst->word(word_index++);
    if (auto error = ValidateMemoryScope(_, inst, visible_scope)) return error;
  }

  if (mask & SpvImageOperandsSignExtendMask) {
    // Checked elsewhere: SPIR-V 1.4 version or later.

    // "The texel value is converted to the target value via sign extension.
    // Only valid when the texel type is a scalar or vector of integer type."
    //
    // We don't have enough information to know what the texel type is.
    // In OpenCL, knowledge is deferred until runtime: the image SampledType is
    // void, and the Format is Unknown.
    // In Vulkan, the texel type is only known in all cases by the pipeline
    // setup.
  }

  if (mask & SpvImageOperandsZeroExtendMask) {
    // Checked elsewhere: SPIR-V 1.4 version or later.

    // "The texel value is converted to the target value via zero extension.
    // Only valid when the texel type is a scalar or vector of integer type."
    //
    // We don't have enough information to know what the texel type is.
    // In OpenCL, knowledge is deferred until runtime: the image SampledType is
    // void, and the Format is Unknown.
    // In Vulkan, the texel type is only known in all cases by the pipeline
    // setup.
  }

  if (mask & SpvImageOperandsOffsetsMask) {
    // TODO: add validation
  }

<<<<<<< HEAD
=======
  if (mask & SpvImageOperandsNontemporalMask) {
    // Checked elsewhere: SPIR-V 1.6 version or later.
  }

>>>>>>> d731a049
  return SPV_SUCCESS;
}

// Validate OpImage*Proj* instructions
spv_result_t ValidateImageProj(ValidationState_t& _, const Instruction* inst,
                               const ImageTypeInfo& info) {
  if (info.dim != SpvDim1D && info.dim != SpvDim2D && info.dim != SpvDim3D &&
      info.dim != SpvDimRect) {
    return _.diag(SPV_ERROR_INVALID_DATA, inst)
           << "Expected Image 'Dim' parameter to be 1D, 2D, 3D or Rect";
  }

  if (info.multisampled != 0) {
    return _.diag(SPV_ERROR_INVALID_DATA, inst)
           << "Expected Image 'MS' parameter to be 0";
  }

  if (info.arrayed != 0) {
    return _.diag(SPV_ERROR_INVALID_DATA, inst)
           << "Expected Image 'arrayed' parameter to be 0";
  }

  return SPV_SUCCESS;
}

// Validate OpImage*Read and OpImage*Write instructions
spv_result_t ValidateImageReadWrite(ValidationState_t& _,
                                    const Instruction* inst,
                                    const ImageTypeInfo& info) {
  if (info.sampled == 2) {
    if (info.dim == SpvDim1D && !_.HasCapability(SpvCapabilityImage1D)) {
      return _.diag(SPV_ERROR_INVALID_DATA, inst)
             << "Capability Image1D is required to access storage image";
    } else if (info.dim == SpvDimRect &&
               !_.HasCapability(SpvCapabilityImageRect)) {
      return _.diag(SPV_ERROR_INVALID_DATA, inst)
             << "Capability ImageRect is required to access storage image";
    } else if (info.dim == SpvDimBuffer &&
               !_.HasCapability(SpvCapabilityImageBuffer)) {
      return _.diag(SPV_ERROR_INVALID_DATA, inst)
             << "Capability ImageBuffer is required to access storage image";
    } else if (info.dim == SpvDimCube && info.arrayed == 1 &&
               !_.HasCapability(SpvCapabilityImageCubeArray)) {
      return _.diag(SPV_ERROR_INVALID_DATA, inst)
             << "Capability ImageCubeArray is required to access "
             << "storage image";
    }

    if (info.multisampled == 1 && !_.HasCapability(SpvCapabilityImageMSArray)) {
#if 0
      // TODO(atgoo@github.com) The description of this rule in the spec
      // is unclear and Glslang doesn't declare ImageMSArray. Need to clarify
      // and reenable.
      return _.diag(SPV_ERROR_INVALID_DATA, inst)
          << "Capability ImageMSArray is required to access storage "
          << "image";
#endif
    }
  } else if (info.sampled != 0) {
    return _.diag(SPV_ERROR_INVALID_DATA, inst)
           << "Expected Image 'Sampled' parameter to be 0 or 2";
  }

  return SPV_SUCCESS;
}

// Returns true if opcode is *ImageSparse*, false otherwise.
bool IsSparse(SpvOp opcode) {
  switch (opcode) {
    case SpvOpImageSparseSampleImplicitLod:
    case SpvOpImageSparseSampleExplicitLod:
    case SpvOpImageSparseSampleDrefImplicitLod:
    case SpvOpImageSparseSampleDrefExplicitLod:
    case SpvOpImageSparseSampleProjImplicitLod:
    case SpvOpImageSparseSampleProjExplicitLod:
    case SpvOpImageSparseSampleProjDrefImplicitLod:
    case SpvOpImageSparseSampleProjDrefExplicitLod:
    case SpvOpImageSparseFetch:
    case SpvOpImageSparseGather:
    case SpvOpImageSparseDrefGather:
    case SpvOpImageSparseTexelsResident:
    case SpvOpImageSparseRead: {
      return true;
    }

    default: { return false; }
  }

  return false;
}

// Checks sparse image opcode result type and returns the second struct member.
// Returns inst.type_id for non-sparse image opcodes.
// Not valid for sparse image opcodes which do not return a struct.
spv_result_t GetActualResultType(ValidationState_t& _, const Instruction* inst,
                                 uint32_t* actual_result_type) {
  const SpvOp opcode = inst->opcode();

  if (IsSparse(opcode)) {
    const Instruction* const type_inst = _.FindDef(inst->type_id());
    assert(type_inst);

    if (!type_inst || type_inst->opcode() != SpvOpTypeStruct) {
      return _.diag(SPV_ERROR_INVALID_DATA, inst)
             << "Expected Result Type to be OpTypeStruct";
    }

    if (type_inst->words().size() != 4 ||
        !_.IsIntScalarType(type_inst->word(2))) {
      return _.diag(SPV_ERROR_INVALID_DATA, inst)
             << "Expected Result Type to be a struct containing an int "
                "scalar and a texel";
    }

    *actual_result_type = type_inst->word(3);
  } else {
    *actual_result_type = inst->type_id();
  }

  return SPV_SUCCESS;
}

// Returns a string describing actual result type of an opcode.
// Not valid for sparse image opcodes which do not return a struct.
const char* GetActualResultTypeStr(SpvOp opcode) {
  if (IsSparse(opcode)) return "Result Type's second member";
  return "Result Type";
}

spv_result_t ValidateTypeImage(ValidationState_t& _, const Instruction* inst) {
  assert(inst->type_id() == 0);

  ImageTypeInfo info;
  if (!GetImageTypeInfo(_, inst->word(1), &info)) {
    return _.diag(SPV_ERROR_INVALID_DATA, inst)
           << "Corrupt image type definition";
  }

  if (_.IsIntScalarType(info.sampled_type) &&
      (64 == _.GetBitWidth(info.sampled_type)) &&
      !_.HasCapability(SpvCapabilityInt64ImageEXT)) {
    return _.diag(SPV_ERROR_INVALID_DATA, inst)
           << "Capability Int64ImageEXT is required when using Sampled Type of "
              "64-bit int";
  }

  const auto target_env = _.context()->target_env;
  if (spvIsVulkanEnv(target_env)) {
    if ((!_.IsFloatScalarType(info.sampled_type) &&
         !_.IsIntScalarType(info.sampled_type)) ||
        ((32 != _.GetBitWidth(info.sampled_type)) &&
         (64 != _.GetBitWidth(info.sampled_type))) ||
        ((64 == _.GetBitWidth(info.sampled_type)) &&
         _.IsFloatScalarType(info.sampled_type))) {
      return _.diag(SPV_ERROR_INVALID_DATA, inst)
             << _.VkErrorID(4656)
             << "Expected Sampled Type to be a 32-bit int, 64-bit int or "
                "32-bit float scalar type for Vulkan environment";
    }
  } else if (spvIsOpenCLEnv(target_env)) {
    if (!_.IsVoidType(info.sampled_type)) {
      return _.diag(SPV_ERROR_INVALID_DATA, inst)
             << "Sampled Type must be OpTypeVoid in the OpenCL environment.";
    }
  } else {
    const SpvOp sampled_type_opcode = _.GetIdOpcode(info.sampled_type);
    if (sampled_type_opcode != SpvOpTypeVoid &&
        sampled_type_opcode != SpvOpTypeInt &&
        sampled_type_opcode != SpvOpTypeFloat) {
      return _.diag(SPV_ERROR_INVALID_DATA, inst)
             << "Expected Sampled Type to be either void or"
             << " numerical scalar type";
    }
  }

  // Universal checks on image type operands
  // Dim and Format and Access Qualifier are checked elsewhere.

  if (info.depth > 2) {
    return _.diag(SPV_ERROR_INVALID_DATA, inst)
           << "Invalid Depth " << info.depth << " (must be 0, 1 or 2)";
  }

  if (info.arrayed > 1) {
    return _.diag(SPV_ERROR_INVALID_DATA, inst)
           << "Invalid Arrayed " << info.arrayed << " (must be 0 or 1)";
  }

  if (info.multisampled > 1) {
    return _.diag(SPV_ERROR_INVALID_DATA, inst)
           << "Invalid MS " << info.multisampled << " (must be 0 or 1)";
  }

  if (info.sampled > 2) {
    return _.diag(SPV_ERROR_INVALID_DATA, inst)
           << "Invalid Sampled " << info.sampled << " (must be 0, 1 or 2)";
  }

  if (info.dim == SpvDimSubpassData) {
    if (info.sampled != 2) {
      return _.diag(SPV_ERROR_INVALID_DATA, inst)
             << _.VkErrorID(6214) << "Dim SubpassData requires Sampled to be 2";
    }

    if (info.format != SpvImageFormatUnknown) {
      return _.diag(SPV_ERROR_INVALID_DATA, inst)
             << "Dim SubpassData requires format Unknown";
    }
  } else {
    if (info.multisampled && (info.sampled == 2) &&
        !_.HasCapability(SpvCapabilityStorageImageMultisample)) {
      return _.diag(SPV_ERROR_INVALID_DATA, inst)
             << "Capability StorageImageMultisample is required when using "
                "multisampled storage image";
    }
  }

  if (spvIsOpenCLEnv(target_env)) {
    if ((info.arrayed == 1) && (info.dim != SpvDim1D) &&
        (info.dim != SpvDim2D)) {
      return _.diag(SPV_ERROR_INVALID_DATA, inst)
             << "In the OpenCL environment, Arrayed may only be set to 1 "
             << "when Dim is either 1D or 2D.";
    }

    if (info.multisampled != 0) {
      return _.diag(SPV_ERROR_INVALID_DATA, inst)
             << "MS must be 0 in the OpenCL environment.";
    }

    if (info.sampled != 0) {
      return _.diag(SPV_ERROR_INVALID_DATA, inst)
             << "Sampled must be 0 in the OpenCL environment.";
    }

    if (info.access_qualifier == SpvAccessQualifierMax) {
      return _.diag(SPV_ERROR_INVALID_DATA, inst)
             << "In the OpenCL environment, the optional Access Qualifier"
             << " must be present.";
    }
  }

  if (spvIsVulkanEnv(target_env)) {
    if (info.sampled == 0) {
      return _.diag(SPV_ERROR_INVALID_DATA, inst)
             << _.VkErrorID(4657)
             << "Sampled must be 1 or 2 in the Vulkan environment.";
    }

    if (info.dim == SpvDimSubpassData && info.arrayed != 0) {
      return _.diag(SPV_ERROR_INVALID_DATA, inst)
             << _.VkErrorID(6214) << "Dim SubpassData requires Arrayed to be 0";
    }
  }

  return SPV_SUCCESS;
}

spv_result_t ValidateTypeSampledImage(ValidationState_t& _,
                                      const Instruction* inst) {
  const uint32_t image_type = inst->word(2);
  if (_.GetIdOpcode(image_type) != SpvOpTypeImage) {
    return _.diag(SPV_ERROR_INVALID_DATA, inst)
           << "Expected Image to be of type OpTypeImage";
  }

  ImageTypeInfo info;
  if (!GetImageTypeInfo(_, image_type, &info)) {
    return _.diag(SPV_ERROR_INVALID_DATA, inst)
           << "Corrupt image type definition";
  }
  // OpenCL requires Sampled=0, checked elsewhere.
  // Vulkan uses the Sampled=1 case.
  if ((info.sampled != 0) && (info.sampled != 1)) {
    return _.diag(SPV_ERROR_INVALID_DATA, inst)
           << _.VkErrorID(4657)
           << "Sampled image type requires an image type with \"Sampled\" "
              "operand set to 0 or 1";
  }

  // This covers both OpTypeSampledImage and OpSampledImage.
  if (_.version() >= SPV_SPIRV_VERSION_WORD(1, 6) && info.dim == SpvDimBuffer) {
    return _.diag(SPV_ERROR_INVALID_ID, inst)
           << "In SPIR-V 1.6 or later, sampled image dimension must not be "
              "Buffer";
  }

  return SPV_SUCCESS;
}

bool IsAllowedSampledImageOperand(SpvOp opcode) {
  switch (opcode) {
    case SpvOpSampledImage:
    case SpvOpImageSampleImplicitLod:
    case SpvOpImageSampleExplicitLod:
    case SpvOpImageSampleDrefImplicitLod:
    case SpvOpImageSampleDrefExplicitLod:
    case SpvOpImageSampleProjImplicitLod:
    case SpvOpImageSampleProjExplicitLod:
    case SpvOpImageSampleProjDrefImplicitLod:
    case SpvOpImageSampleProjDrefExplicitLod:
    case SpvOpImageGather:
    case SpvOpImageDrefGather:
    case SpvOpImage:
    case SpvOpImageQueryLod:
    case SpvOpImageSparseSampleImplicitLod:
    case SpvOpImageSparseSampleExplicitLod:
    case SpvOpImageSparseSampleDrefImplicitLod:
    case SpvOpImageSparseSampleDrefExplicitLod:
    case SpvOpImageSparseGather:
    case SpvOpImageSparseDrefGather:
    case SpvOpCopyObject:
      return true;
    default:
      return false;
  }
}

spv_result_t ValidateSampledImage(ValidationState_t& _,
                                  const Instruction* inst) {
  if (_.GetIdOpcode(inst->type_id()) != SpvOpTypeSampledImage) {
    return _.diag(SPV_ERROR_INVALID_DATA, inst)
           << "Expected Result Type to be OpTypeSampledImage.";
  }

  const uint32_t image_type = _.GetOperandTypeId(inst, 2);
  if (_.GetIdOpcode(image_type) != SpvOpTypeImage) {
    return _.diag(SPV_ERROR_INVALID_DATA, inst)
           << "Expected Image to be of type OpTypeImage.";
  }

  ImageTypeInfo info;
  if (!GetImageTypeInfo(_, image_type, &info)) {
    return _.diag(SPV_ERROR_INVALID_DATA, inst)
           << "Corrupt image type definition";
  }

  // TODO(atgoo@github.com) Check compatibility of result type and received
  // image.

  if (spvIsVulkanEnv(_.context()->target_env)) {
    if (info.sampled != 1) {
      return _.diag(SPV_ERROR_INVALID_DATA, inst)
             << _.VkErrorID(6671)
             << "Expected Image 'Sampled' parameter to be 1 for Vulkan "
                "environment.";
    }
  } else {
    if (info.sampled != 0 && info.sampled != 1) {
      return _.diag(SPV_ERROR_INVALID_DATA, inst)
             << "Expected Image 'Sampled' parameter to be 0 or 1";
    }
  }

  if (info.dim == SpvDimSubpassData) {
    return _.diag(SPV_ERROR_INVALID_DATA, inst)
           << "Expected Image 'Dim' parameter to be not SubpassData.";
  }

  if (_.GetIdOpcode(_.GetOperandTypeId(inst, 3)) != SpvOpTypeSampler) {
    return _.diag(SPV_ERROR_INVALID_DATA, inst)
           << "Expected Sampler to be of type OpTypeSampler";
  }

  // We need to validate 2 things:
  // * All OpSampledImage instructions must be in the same block in which their
  // Result <id> are consumed.
  // * Result <id> from OpSampledImage instructions must not appear as operands
  // to OpPhi instructions or OpSelect instructions, or any instructions other
  // than the image lookup and query instructions specified to take an operand
  // whose type is OpTypeSampledImage.
  std::vector<Instruction*> consumers = _.getSampledImageConsumers(inst->id());
  if (!consumers.empty()) {
    for (auto consumer_instr : consumers) {
      const auto consumer_opcode = consumer_instr->opcode();
      if (consumer_instr->block() != inst->block()) {
        return _.diag(SPV_ERROR_INVALID_ID, inst)
               << "All OpSampledImage instructions must be in the same block "
                  "in "
                  "which their Result <id> are consumed. OpSampledImage Result "
                  "Type <id> '"
               << _.getIdName(inst->id())
               << "' has a consumer in a different basic "
                  "block. The consumer instruction <id> is '"
               << _.getIdName(consumer_instr->id()) << "'.";
      }

      if (consumer_opcode == SpvOpPhi || consumer_opcode == SpvOpSelect) {
        return _.diag(SPV_ERROR_INVALID_ID, inst)
               << "Result <id> from OpSampledImage instruction must not appear "
                  "as "
                  "operands of Op"
               << spvOpcodeString(static_cast<SpvOp>(consumer_opcode)) << "."
               << " Found result <id> '" << _.getIdName(inst->id())
               << "' as an operand of <id> '"
               << _.getIdName(consumer_instr->id()) << "'.";
      }

      if (!IsAllowedSampledImageOperand(consumer_opcode)) {
        return _.diag(SPV_ERROR_INVALID_ID, inst)
               << "Result <id> from OpSampledImage instruction must not appear "
                  "as operand for Op"
               << spvOpcodeString(static_cast<SpvOp>(consumer_opcode))
               << ", since it is not specified as taking an "
               << "OpTypeSampledImage."
               << " Found result <id> '" << _.getIdName(inst->id())
               << "' as an operand of <id> '"
               << _.getIdName(consumer_instr->id()) << "'.";
      }
    }
  }
  return SPV_SUCCESS;
}

spv_result_t ValidateImageTexelPointer(ValidationState_t& _,
                                       const Instruction* inst) {
  const auto result_type = _.FindDef(inst->type_id());
  if (result_type->opcode() != SpvOpTypePointer) {
    return _.diag(SPV_ERROR_INVALID_DATA, inst)
           << "Expected Result Type to be OpTypePointer";
  }

  const auto storage_class = result_type->GetOperandAs<uint32_t>(1);
  if (storage_class != SpvStorageClassImage) {
    return _.diag(SPV_ERROR_INVALID_DATA, inst)
           << "Expected Result Type to be OpTypePointer whose Storage Class "
              "operand is Image";
  }

  const auto ptr_type = result_type->GetOperandAs<uint32_t>(2);
  const auto ptr_opcode = _.GetIdOpcode(ptr_type);
  if (ptr_opcode != SpvOpTypeInt && ptr_opcode != SpvOpTypeFloat &&
      ptr_opcode != SpvOpTypeVoid) {
    return _.diag(SPV_ERROR_INVALID_DATA, inst)
           << "Expected Result Type to be OpTypePointer whose Type operand "
              "must be a scalar numerical type or OpTypeVoid";
  }

  const auto image_ptr = _.FindDef(_.GetOperandTypeId(inst, 2));
  if (!image_ptr || image_ptr->opcode() != SpvOpTypePointer) {
    return _.diag(SPV_ERROR_INVALID_DATA, inst)
           << "Expected Image to be OpTypePointer";
  }

  const auto image_type = image_ptr->GetOperandAs<uint32_t>(2);
  if (_.GetIdOpcode(image_type) != SpvOpTypeImage) {
    return _.diag(SPV_ERROR_INVALID_DATA, inst)
           << "Expected Image to be OpTypePointer with Type OpTypeImage";
  }

  ImageTypeInfo info;
  if (!GetImageTypeInfo(_, image_type, &info)) {
    return _.diag(SPV_ERROR_INVALID_DATA, inst)
           << "Corrupt image type definition";
  }

  if (info.sampled_type != ptr_type) {
    return _.diag(SPV_ERROR_INVALID_DATA, inst)
           << "Expected Image 'Sampled Type' to be the same as the Type "
              "pointed to by Result Type";
  }

  if (info.dim == SpvDimSubpassData) {
    return _.diag(SPV_ERROR_INVALID_DATA, inst)
           << "Image Dim SubpassData cannot be used with OpImageTexelPointer";
  }

  const uint32_t coord_type = _.GetOperandTypeId(inst, 3);
  if (!coord_type || !_.IsIntScalarOrVectorType(coord_type)) {
    return _.diag(SPV_ERROR_INVALID_DATA, inst)
           << "Expected Coordinate to be integer scalar or vector";
  }

  uint32_t expected_coord_size = 0;
  if (info.arrayed == 0) {
    expected_coord_size = GetPlaneCoordSize(info);
  } else if (info.arrayed == 1) {
    switch (info.dim) {
      case SpvDim1D:
        expected_coord_size = 2;
        break;
      case SpvDimCube:
      case SpvDim2D:
        expected_coord_size = 3;
        break;
      default:
        return _.diag(SPV_ERROR_INVALID_DATA, inst)
               << "Expected Image 'Dim' must be one of 1D, 2D, or Cube when "
                  "Arrayed is 1";
        break;
    }
  }

  const uint32_t actual_coord_size = _.GetDimension(coord_type);
  if (expected_coord_size != actual_coord_size) {
    return _.diag(SPV_ERROR_INVALID_DATA, inst)
           << "Expected Coordinate to have " << expected_coord_size
           << " components, but given " << actual_coord_size;
  }

  const uint32_t sample_type = _.GetOperandTypeId(inst, 4);
  if (!sample_type || !_.IsIntScalarType(sample_type)) {
    return _.diag(SPV_ERROR_INVALID_DATA, inst)
           << "Expected Sample to be integer scalar";
  }

  if (info.multisampled == 0) {
    uint64_t ms = 0;
    if (!_.GetConstantValUint64(inst->GetOperandAs<uint32_t>(4), &ms) ||
        ms != 0) {
      return _.diag(SPV_ERROR_INVALID_DATA, inst)
             << "Expected Sample for Image with MS 0 to be a valid <id> for "
                "the value 0";
    }
  }

  if (spvIsVulkanEnv(_.context()->target_env)) {
    if ((info.format != SpvImageFormatR64i) &&
        (info.format != SpvImageFormatR64ui) &&
        (info.format != SpvImageFormatR32f) &&
        (info.format != SpvImageFormatR32i) &&
        (info.format != SpvImageFormatR32ui)) {
      return _.diag(SPV_ERROR_INVALID_DATA, inst)
             << _.VkErrorID(4658)
             << "Expected the Image Format in Image to be R64i, R64ui, R32f, "
                "R32i, or R32ui for Vulkan environment";
    }
  }

  return SPV_SUCCESS;
}

spv_result_t ValidateImageLod(ValidationState_t& _, const Instruction* inst) {
  const SpvOp opcode = inst->opcode();
  uint32_t actual_result_type = 0;
  if (spv_result_t error = GetActualResultType(_, inst, &actual_result_type)) {
    return error;
  }

  if (!_.IsIntVectorType(actual_result_type) &&
      !_.IsFloatVectorType(actual_result_type)) {
    return _.diag(SPV_ERROR_INVALID_DATA, inst)
           << "Expected " << GetActualResultTypeStr(opcode)
           << " to be int or float vector type";
  }

  if (_.GetDimension(actual_result_type) != 4) {
    return _.diag(SPV_ERROR_INVALID_DATA, inst)
           << "Expected " << GetActualResultTypeStr(opcode)
           << " to have 4 components";
  }

  const uint32_t image_type = _.GetOperandTypeId(inst, 2);
  if (_.GetIdOpcode(image_type) != SpvOpTypeSampledImage) {
    return _.diag(SPV_ERROR_INVALID_DATA, inst)
           << "Expected Sampled Image to be of type OpTypeSampledImage";
  }

  ImageTypeInfo info;
  if (!GetImageTypeInfo(_, image_type, &info)) {
    return _.diag(SPV_ERROR_INVALID_DATA, inst)
           << "Corrupt image type definition";
  }

  if (IsProj(opcode)) {
    if (spv_result_t result = ValidateImageProj(_, inst, info)) return result;
  }

  if (info.multisampled) {
    // When using image operands, the Sample image operand is required if and
    // only if the image is multisampled (MS=1). The Sample image operand is
    // only allowed for fetch, read, and write.
    return _.diag(SPV_ERROR_INVALID_DATA, inst)
           << "Sampling operation is invalid for multisample image";
  }

  if (_.GetIdOpcode(info.sampled_type) != SpvOpTypeVoid) {
    const uint32_t texel_component_type =
        _.GetComponentType(actual_result_type);
    if (texel_component_type != info.sampled_type) {
      return _.diag(SPV_ERROR_INVALID_DATA, inst)
             << "Expected Image 'Sampled Type' to be the same as "
             << GetActualResultTypeStr(opcode) << " components";
    }
  }

  const uint32_t coord_type = _.GetOperandTypeId(inst, 3);
  if ((opcode == SpvOpImageSampleExplicitLod ||
       opcode == SpvOpImageSparseSampleExplicitLod) &&
      _.HasCapability(SpvCapabilityKernel)) {
    if (!_.IsFloatScalarOrVectorType(coord_type) &&
        !_.IsIntScalarOrVectorType(coord_type)) {
      return _.diag(SPV_ERROR_INVALID_DATA, inst)
             << "Expected Coordinate to be int or float scalar or vector";
    }
  } else {
    if (!_.IsFloatScalarOrVectorType(coord_type)) {
      return _.diag(SPV_ERROR_INVALID_DATA, inst)
             << "Expected Coordinate to be float scalar or vector";
    }
  }

  const uint32_t min_coord_size = GetMinCoordSize(opcode, info);
  const uint32_t actual_coord_size = _.GetDimension(coord_type);
  if (min_coord_size > actual_coord_size) {
    return _.diag(SPV_ERROR_INVALID_DATA, inst)
           << "Expected Coordinate to have at least " << min_coord_size
           << " components, but given only " << actual_coord_size;
  }

  const uint32_t mask = inst->words().size() <= 5 ? 0 : inst->word(5);

  if (mask & SpvImageOperandsConstOffsetMask) {
    if (spvIsOpenCLEnv(_.context()->target_env)) {
      if (opcode == SpvOpImageSampleExplicitLod) {
        return _.diag(SPV_ERROR_INVALID_DATA, inst)
               << "ConstOffset image operand not allowed "
               << "in the OpenCL environment.";
      }
    }
  }

  if (spv_result_t result =
          ValidateImageOperands(_, inst, info, /* word_index = */ 6))
    return result;

  return SPV_SUCCESS;
}

// Validates anything OpImage*Dref* instruction
spv_result_t ValidateImageDref(ValidationState_t& _, const Instruction* inst,
                               const ImageTypeInfo& info) {
  const uint32_t dref_type = _.GetOperandTypeId(inst, 4);
  if (!_.IsFloatScalarType(dref_type) || _.GetBitWidth(dref_type) != 32) {
    return _.diag(SPV_ERROR_INVALID_DATA, inst)
           << "Expected Dref to be of 32-bit float type";
  }

  if (spvIsVulkanEnv(_.context()->target_env)) {
    if (info.dim == SpvDim3D) {
      return _.diag(SPV_ERROR_INVALID_DATA, inst)
             << _.VkErrorID(4777)
             << "In Vulkan, OpImage*Dref* instructions must not use images "
                "with a 3D Dim";
    }
  }

  return SPV_SUCCESS;
}

spv_result_t ValidateImageDrefLod(ValidationState_t& _,
                                  const Instruction* inst) {
  const SpvOp opcode = inst->opcode();
  uint32_t actual_result_type = 0;
  if (spv_result_t error = GetActualResultType(_, inst, &actual_result_type)) {
    return error;
  }

  if (!_.IsIntScalarType(actual_result_type) &&
      !_.IsFloatScalarType(actual_result_type)) {
    return _.diag(SPV_ERROR_INVALID_DATA, inst)
           << "Expected " << GetActualResultTypeStr(opcode)
           << " to be int or float scalar type";
  }

  const uint32_t image_type = _.GetOperandTypeId(inst, 2);
  if (_.GetIdOpcode(image_type) != SpvOpTypeSampledImage) {
    return _.diag(SPV_ERROR_INVALID_DATA, inst)
           << "Expected Sampled Image to be of type OpTypeSampledImage";
  }

  ImageTypeInfo info;
  if (!GetImageTypeInfo(_, image_type, &info)) {
    return _.diag(SPV_ERROR_INVALID_DATA, inst)
           << "Corrupt image type definition";
  }

  if (IsProj(opcode)) {
    if (spv_result_t result = ValidateImageProj(_, inst, info)) return result;
  }

  if (info.multisampled) {
    // When using image operands, the Sample image operand is required if and
    // only if the image is multisampled (MS=1). The Sample image operand is
    // only allowed for fetch, read, and write.
    return _.diag(SPV_ERROR_INVALID_DATA, inst)
           << "Dref sampling operation is invalid for multisample image";
  }

  if (actual_result_type != info.sampled_type) {
    return _.diag(SPV_ERROR_INVALID_DATA, inst)
           << "Expected Image 'Sampled Type' to be the same as "
           << GetActualResultTypeStr(opcode);
  }

  const uint32_t coord_type = _.GetOperandTypeId(inst, 3);
  if (!_.IsFloatScalarOrVectorType(coord_type)) {
    return _.diag(SPV_ERROR_INVALID_DATA, inst)
           << "Expected Coordinate to be float scalar or vector";
  }

  const uint32_t min_coord_size = GetMinCoordSize(opcode, info);
  const uint32_t actual_coord_size = _.GetDimension(coord_type);
  if (min_coord_size > actual_coord_size) {
    return _.diag(SPV_ERROR_INVALID_DATA, inst)
           << "Expected Coordinate to have at least " << min_coord_size
           << " components, but given only " << actual_coord_size;
  }

  if (spv_result_t result = ValidateImageDref(_, inst, info)) return result;

  if (spv_result_t result =
          ValidateImageOperands(_, inst, info, /* word_index = */ 7))
    return result;

  return SPV_SUCCESS;
}

spv_result_t ValidateImageFetch(ValidationState_t& _, const Instruction* inst) {
  uint32_t actual_result_type = 0;
  if (spv_result_t error = GetActualResultType(_, inst, &actual_result_type)) {
    return error;
  }

  const SpvOp opcode = inst->opcode();
  if (!_.IsIntVectorType(actual_result_type) &&
      !_.IsFloatVectorType(actual_result_type)) {
    return _.diag(SPV_ERROR_INVALID_DATA, inst)
           << "Expected " << GetActualResultTypeStr(opcode)
           << " to be int or float vector type";
  }

  if (_.GetDimension(actual_result_type) != 4) {
    return _.diag(SPV_ERROR_INVALID_DATA, inst)
           << "Expected " << GetActualResultTypeStr(opcode)
           << " to have 4 components";
  }

  const uint32_t image_type = _.GetOperandTypeId(inst, 2);
  if (_.GetIdOpcode(image_type) != SpvOpTypeImage) {
    return _.diag(SPV_ERROR_INVALID_DATA, inst)
           << "Expected Image to be of type OpTypeImage";
  }

  ImageTypeInfo info;
  if (!GetImageTypeInfo(_, image_type, &info)) {
    return _.diag(SPV_ERROR_INVALID_DATA, inst)
           << "Corrupt image type definition";
  }

  if (_.GetIdOpcode(info.sampled_type) != SpvOpTypeVoid) {
    const uint32_t result_component_type =
        _.GetComponentType(actual_result_type);
    if (result_component_type != info.sampled_type) {
      return _.diag(SPV_ERROR_INVALID_DATA, inst)
             << "Expected Image 'Sampled Type' to be the same as "
             << GetActualResultTypeStr(opcode) << " components";
    }
  }

  if (info.dim == SpvDimCube) {
    return _.diag(SPV_ERROR_INVALID_DATA, inst) << "Image 'Dim' cannot be Cube";
  }

  if (info.sampled != 1) {
    return _.diag(SPV_ERROR_INVALID_DATA, inst)
           << "Expected Image 'Sampled' parameter to be 1";
  }

  const uint32_t coord_type = _.GetOperandTypeId(inst, 3);
  if (!_.IsIntScalarOrVectorType(coord_type)) {
    return _.diag(SPV_ERROR_INVALID_DATA, inst)
           << "Expected Coordinate to be int scalar or vector";
  }

  const uint32_t min_coord_size = GetMinCoordSize(opcode, info);
  const uint32_t actual_coord_size = _.GetDimension(coord_type);
  if (min_coord_size > actual_coord_size) {
    return _.diag(SPV_ERROR_INVALID_DATA, inst)
           << "Expected Coordinate to have at least " << min_coord_size
           << " components, but given only " << actual_coord_size;
  }

  if (spv_result_t result =
          ValidateImageOperands(_, inst, info, /* word_index = */ 6))
    return result;

  return SPV_SUCCESS;
}

spv_result_t ValidateImageGather(ValidationState_t& _,
                                 const Instruction* inst) {
  uint32_t actual_result_type = 0;
  if (spv_result_t error = GetActualResultType(_, inst, &actual_result_type))
    return error;

  const SpvOp opcode = inst->opcode();
  if (!_.IsIntVectorType(actual_result_type) &&
      !_.IsFloatVectorType(actual_result_type)) {
    return _.diag(SPV_ERROR_INVALID_DATA, inst)
           << "Expected " << GetActualResultTypeStr(opcode)
           << " to be int or float vector type";
  }

  if (_.GetDimension(actual_result_type) != 4) {
    return _.diag(SPV_ERROR_INVALID_DATA, inst)
           << "Expected " << GetActualResultTypeStr(opcode)
           << " to have 4 components";
  }

  const uint32_t image_type = _.GetOperandTypeId(inst, 2);
  if (_.GetIdOpcode(image_type) != SpvOpTypeSampledImage) {
    return _.diag(SPV_ERROR_INVALID_DATA, inst)
           << "Expected Sampled Image to be of type OpTypeSampledImage";
  }

  ImageTypeInfo info;
  if (!GetImageTypeInfo(_, image_type, &info)) {
    return _.diag(SPV_ERROR_INVALID_DATA, inst)
           << "Corrupt image type definition";
  }

  if (info.multisampled) {
    // When using image operands, the Sample image operand is required if and
    // only if the image is multisampled (MS=1). The Sample image operand is
    // only allowed for fetch, read, and write.
    return _.diag(SPV_ERROR_INVALID_DATA, inst)
           << "Gather operation is invalid for multisample image";
  }

  if (opcode == SpvOpImageDrefGather || opcode == SpvOpImageSparseDrefGather ||
      _.GetIdOpcode(info.sampled_type) != SpvOpTypeVoid) {
    const uint32_t result_component_type =
        _.GetComponentType(actual_result_type);
    if (result_component_type != info.sampled_type) {
      return _.diag(SPV_ERROR_INVALID_DATA, inst)
             << "Expected Image 'Sampled Type' to be the same as "
             << GetActualResultTypeStr(opcode) << " components";
    }
  }

  if (info.dim != SpvDim2D && info.dim != SpvDimCube &&
      info.dim != SpvDimRect) {
    return _.diag(SPV_ERROR_INVALID_DATA, inst)
           << _.VkErrorID(4777)
           << "Expected Image 'Dim' to be 2D, Cube, or Rect";
  }

  const uint32_t coord_type = _.GetOperandTypeId(inst, 3);
  if (!_.IsFloatScalarOrVectorType(coord_type)) {
    return _.diag(SPV_ERROR_INVALID_DATA, inst)
           << "Expected Coordinate to be float scalar or vector";
  }

  const uint32_t min_coord_size = GetMinCoordSize(opcode, info);
  const uint32_t actual_coord_size = _.GetDimension(coord_type);
  if (min_coord_size > actual_coord_size) {
    return _.diag(SPV_ERROR_INVALID_DATA, inst)
           << "Expected Coordinate to have at least " << min_coord_size
           << " components, but given only " << actual_coord_size;
  }

  if (opcode == SpvOpImageGather || opcode == SpvOpImageSparseGather) {
    const uint32_t component = inst->GetOperandAs<uint32_t>(4);
    const uint32_t component_index_type = _.GetTypeId(component);
    if (!_.IsIntScalarType(component_index_type) ||
        _.GetBitWidth(component_index_type) != 32) {
      return _.diag(SPV_ERROR_INVALID_DATA, inst)
             << "Expected Component to be 32-bit int scalar";
    }
    if (spvIsVulkanEnv(_.context()->target_env)) {
      if (!spvOpcodeIsConstant(_.GetIdOpcode(component))) {
        return _.diag(SPV_ERROR_INVALID_DATA, inst)
               << _.VkErrorID(4664)
               << "Expected Component Operand to be a const object for Vulkan "
                  "environment";
      }
    }
  } else {
    assert(opcode == SpvOpImageDrefGather ||
           opcode == SpvOpImageSparseDrefGather);
    if (spv_result_t result = ValidateImageDref(_, inst, info)) return result;
  }

  if (spv_result_t result =
          ValidateImageOperands(_, inst, info, /* word_index = */ 7))
    return result;

  return SPV_SUCCESS;
}

spv_result_t ValidateImageRead(ValidationState_t& _, const Instruction* inst) {
  const SpvOp opcode = inst->opcode();
  uint32_t actual_result_type = 0;
  if (spv_result_t error = GetActualResultType(_, inst, &actual_result_type)) {
    return error;
  }

  if (!_.IsIntScalarOrVectorType(actual_result_type) &&
      !_.IsFloatScalarOrVectorType(actual_result_type)) {
    return _.diag(SPV_ERROR_INVALID_DATA, inst)
           << "Expected " << GetActualResultTypeStr(opcode)
           << " to be int or float scalar or vector type";
  }

  const auto target_env = _.context()->target_env;
  // Vulkan requires the result to be a 4-element int or float
  // vector.
  if (spvIsVulkanEnv(target_env)) {
    if (_.GetDimension(actual_result_type) != 4) {
      return _.diag(SPV_ERROR_INVALID_DATA, inst)
             << _.VkErrorID(4780) << "Expected "
             << GetActualResultTypeStr(opcode) << " to have 4 components";
    }
  }  // Check OpenCL below, after we get the image info.

  const uint32_t image_type = _.GetOperandTypeId(inst, 2);
  if (_.GetIdOpcode(image_type) != SpvOpTypeImage) {
    return _.diag(SPV_ERROR_INVALID_DATA, inst)
           << "Expected Image to be of type OpTypeImage";
  }

  ImageTypeInfo info;
  if (!GetImageTypeInfo(_, image_type, &info)) {
    return _.diag(SPV_ERROR_INVALID_DATA, inst)
           << "Corrupt image type definition";
  }

  if (spvIsOpenCLEnv(target_env)) {
    // In OpenCL, a read from a depth image returns a scalar float. In other
    // cases, the result is always a 4-element vector.
    // https://www.khronos.org/registry/OpenCL/specs/3.0-unified/html/OpenCL_Env.html#_data_format_for_reading_and_writing_images
    // https://www.khronos.org/registry/OpenCL/specs/3.0-unified/html/OpenCL_C.html#image-read-and-write-functions
    // The builtins for reading depth images are:
    //   float read_imagef(aQual image2d_depth_t image, int2 coord)
    //   float read_imagef(aQual image2d_array_depth_t image, int4 coord)
    if (info.depth) {
      if (!_.IsFloatScalarType(actual_result_type)) {
        return _.diag(SPV_ERROR_INVALID_DATA, inst)
               << "Expected " << GetActualResultTypeStr(opcode)
               << " from a depth image read to result in a scalar float value";
      }
    } else {
      if (_.GetDimension(actual_result_type) != 4) {
        return _.diag(SPV_ERROR_INVALID_DATA, inst)
               << "Expected " << GetActualResultTypeStr(opcode)
               << " to have 4 components";
      }
    }

    const uint32_t mask = inst->words().size() <= 5 ? 0 : inst->word(5);
    if (mask & SpvImageOperandsConstOffsetMask) {
      return _.diag(SPV_ERROR_INVALID_DATA, inst)
             << "ConstOffset image operand not allowed "
             << "in the OpenCL environment.";
    }
  }

  if (info.dim == SpvDimSubpassData) {
    if (opcode == SpvOpImageSparseRead) {
      return _.diag(SPV_ERROR_INVALID_DATA, inst)
             << "Image Dim SubpassData cannot be used with ImageSparseRead";
    }

    _.function(inst->function()->id())
        ->RegisterExecutionModelLimitation(
            SpvExecutionModelFragment,
            std::string("Dim SubpassData requires Fragment execution model: ") +
                spvOpcodeString(opcode));
  }

  if (_.GetIdOpcode(info.sampled_type) != SpvOpTypeVoid) {
    const uint32_t result_component_type =
        _.GetComponentType(actual_result_type);
    if (result_component_type != info.sampled_type) {
      return _.diag(SPV_ERROR_INVALID_DATA, inst)
             << "Expected Image 'Sampled Type' to be the same as "
             << GetActualResultTypeStr(opcode) << " components";
    }
  }

  if (spv_result_t result = ValidateImageReadWrite(_, inst, info))
    return result;

  const uint32_t coord_type = _.GetOperandTypeId(inst, 3);
  if (!_.IsIntScalarOrVectorType(coord_type)) {
    return _.diag(SPV_ERROR_INVALID_DATA, inst)
           << "Expected Coordinate to be int scalar or vector";
  }

  const uint32_t min_coord_size = GetMinCoordSize(opcode, info);
  const uint32_t actual_coord_size = _.GetDimension(coord_type);
  if (min_coord_size > actual_coord_size) {
    return _.diag(SPV_ERROR_INVALID_DATA, inst)
           << "Expected Coordinate to have at least " << min_coord_size
           << " components, but given only " << actual_coord_size;
  }

  if (spvIsVulkanEnv(_.context()->target_env)) {
    if (info.format == SpvImageFormatUnknown && info.dim != SpvDimSubpassData &&
        !_.HasCapability(SpvCapabilityStorageImageReadWithoutFormat)) {
      return _.diag(SPV_ERROR_INVALID_DATA, inst)
             << "Capability StorageImageReadWithoutFormat is required to "
             << "read storage image";
    }
  }

  if (spv_result_t result =
          ValidateImageOperands(_, inst, info, /* word_index = */ 6))
    return result;

  return SPV_SUCCESS;
}

spv_result_t ValidateImageWrite(ValidationState_t& _, const Instruction* inst) {
  const uint32_t image_type = _.GetOperandTypeId(inst, 0);
  if (_.GetIdOpcode(image_type) != SpvOpTypeImage) {
    return _.diag(SPV_ERROR_INVALID_DATA, inst)
           << "Expected Image to be of type OpTypeImage";
  }

  ImageTypeInfo info;
  if (!GetImageTypeInfo(_, image_type, &info)) {
    return _.diag(SPV_ERROR_INVALID_DATA, inst)
           << "Corrupt image type definition";
  }

  if (info.dim == SpvDimSubpassData) {
    return _.diag(SPV_ERROR_INVALID_DATA, inst)
           << "Image 'Dim' cannot be SubpassData";
  }

  if (spv_result_t result = ValidateImageReadWrite(_, inst, info))
    return result;

  const uint32_t coord_type = _.GetOperandTypeId(inst, 1);
  if (!_.IsIntScalarOrVectorType(coord_type)) {
    return _.diag(SPV_ERROR_INVALID_DATA, inst)
           << "Expected Coordinate to be int scalar or vector";
  }

  const uint32_t min_coord_size = GetMinCoordSize(inst->opcode(), info);
  const uint32_t actual_coord_size = _.GetDimension(coord_type);
  if (min_coord_size > actual_coord_size) {
    return _.diag(SPV_ERROR_INVALID_DATA, inst)
           << "Expected Coordinate to have at least " << min_coord_size
           << " components, but given only " << actual_coord_size;
  }

  // TODO(atgoo@github.com) The spec doesn't explicitly say what the type
  // of texel should be.
  const uint32_t texel_type = _.GetOperandTypeId(inst, 2);
  if (!_.IsIntScalarOrVectorType(texel_type) &&
      !_.IsFloatScalarOrVectorType(texel_type)) {
    return _.diag(SPV_ERROR_INVALID_DATA, inst)
           << "Expected Texel to be int or float vector or scalar";
  }

#if 0
  // TODO: See above.
  if (_.GetDimension(texel_type) != 4) {
    return _.diag(SPV_ERROR_INVALID_DATA, inst)
        << "Expected Texel to have 4 components";
  }
#endif

  if (_.GetIdOpcode(info.sampled_type) != SpvOpTypeVoid) {
    const uint32_t texel_component_type = _.GetComponentType(texel_type);
    if (texel_component_type != info.sampled_type) {
      return _.diag(SPV_ERROR_INVALID_DATA, inst)
             << "Expected Image 'Sampled Type' to be the same as Texel "
             << "components";
    }
  }

  if (spvIsVulkanEnv(_.context()->target_env)) {
    if (info.format == SpvImageFormatUnknown && info.dim != SpvDimSubpassData &&
        !_.HasCapability(SpvCapabilityStorageImageWriteWithoutFormat)) {
      return _.diag(SPV_ERROR_INVALID_DATA, inst)
             << "Capability StorageImageWriteWithoutFormat is required to "
                "write "
             << "to storage image";
    }
  }

  if (inst->words().size() > 4) {
    if (spvIsOpenCLEnv(_.context()->target_env)) {
      return _.diag(SPV_ERROR_INVALID_DATA, inst)
             << "Optional Image Operands are not allowed in the OpenCL "
             << "environment.";
    }
  }

  if (spv_result_t result =
          ValidateImageOperands(_, inst, info, /* word_index = */ 5))
    return result;

  return SPV_SUCCESS;
}

spv_result_t ValidateImage(ValidationState_t& _, const Instruction* inst) {
  const uint32_t result_type = inst->type_id();
  if (_.GetIdOpcode(result_type) != SpvOpTypeImage) {
    return _.diag(SPV_ERROR_INVALID_DATA, inst)
           << "Expected Result Type to be OpTypeImage";
  }

  const uint32_t sampled_image_type = _.GetOperandTypeId(inst, 2);
  const Instruction* sampled_image_type_inst = _.FindDef(sampled_image_type);
  assert(sampled_image_type_inst);

  if (sampled_image_type_inst->opcode() != SpvOpTypeSampledImage) {
    return _.diag(SPV_ERROR_INVALID_DATA, inst)
           << "Expected Sample Image to be of type OpTypeSampleImage";
  }

  if (sampled_image_type_inst->word(2) != result_type) {
    return _.diag(SPV_ERROR_INVALID_DATA, inst)
           << "Expected Sample Image image type to be equal to Result Type";
  }

  return SPV_SUCCESS;
}

spv_result_t ValidateImageQuerySizeLod(ValidationState_t& _,
                                       const Instruction* inst) {
  const uint32_t result_type = inst->type_id();
  if (!_.IsIntScalarOrVectorType(result_type)) {
    return _.diag(SPV_ERROR_INVALID_DATA, inst)
           << "Expected Result Type to be int scalar or vector type";
  }

  const uint32_t image_type = _.GetOperandTypeId(inst, 2);
  if (_.GetIdOpcode(image_type) != SpvOpTypeImage) {
    return _.diag(SPV_ERROR_INVALID_DATA, inst)
           << "Expected Image to be of type OpTypeImage";
  }

  ImageTypeInfo info;
  if (!GetImageTypeInfo(_, image_type, &info)) {
    return _.diag(SPV_ERROR_INVALID_DATA, inst)
           << "Corrupt image type definition";
  }

  uint32_t expected_num_components = info.arrayed;
  switch (info.dim) {
    case SpvDim1D:
      expected_num_components += 1;
      break;
    case SpvDim2D:
    case SpvDimCube:
      expected_num_components += 2;
      break;
    case SpvDim3D:
      expected_num_components += 3;
      break;
    default:
      return _.diag(SPV_ERROR_INVALID_DATA, inst)
             << "Image 'Dim' must be 1D, 2D, 3D or Cube";
  }

  if (info.multisampled != 0) {
    return _.diag(SPV_ERROR_INVALID_DATA, inst) << "Image 'MS' must be 0";
  }

  const auto target_env = _.context()->target_env;
  if (spvIsVulkanEnv(target_env)) {
    if (info.sampled != 1) {
      return _.diag(SPV_ERROR_INVALID_DATA, inst)
             << _.VkErrorID(4659)
             << "OpImageQuerySizeLod must only consume an \"Image\" operand "
                "whose type has its \"Sampled\" operand set to 1";
    }
  }

  uint32_t result_num_components = _.GetDimension(result_type);
  if (result_num_components != expected_num_components) {
    return _.diag(SPV_ERROR_INVALID_DATA, inst)
           << "Result Type has " << result_num_components << " components, "
           << "but " << expected_num_components << " expected";
  }

  const uint32_t lod_type = _.GetOperandTypeId(inst, 3);
  if (!_.IsIntScalarType(lod_type)) {
    return _.diag(SPV_ERROR_INVALID_DATA, inst)
           << "Expected Level of Detail to be int scalar";
  }
  return SPV_SUCCESS;
}

spv_result_t ValidateImageQuerySize(ValidationState_t& _,
                                    const Instruction* inst) {
  const uint32_t result_type = inst->type_id();
  if (!_.IsIntScalarOrVectorType(result_type)) {
    return _.diag(SPV_ERROR_INVALID_DATA, inst)
           << "Expected Result Type to be int scalar or vector type";
  }

  const uint32_t image_type = _.GetOperandTypeId(inst, 2);
  if (_.GetIdOpcode(image_type) != SpvOpTypeImage) {
    return _.diag(SPV_ERROR_INVALID_DATA, inst)
           << "Expected Image to be of type OpTypeImage";
  }

  ImageTypeInfo info;
  if (!GetImageTypeInfo(_, image_type, &info)) {
    return _.diag(SPV_ERROR_INVALID_DATA, inst)
           << "Corrupt image type definition";
  }

  uint32_t expected_num_components = info.arrayed;
  switch (info.dim) {
    case SpvDim1D:
    case SpvDimBuffer:
      expected_num_components += 1;
      break;
    case SpvDim2D:
    case SpvDimCube:
    case SpvDimRect:
      expected_num_components += 2;
      break;
    case SpvDim3D:
      expected_num_components += 3;
      break;
    default:
      return _.diag(SPV_ERROR_INVALID_DATA, inst)
             << "Image 'Dim' must be 1D, Buffer, 2D, Cube, 3D or Rect";
  }

  if (info.dim == SpvDim1D || info.dim == SpvDim2D || info.dim == SpvDim3D ||
      info.dim == SpvDimCube) {
    if (info.multisampled != 1 && info.sampled != 0 && info.sampled != 2) {
      return _.diag(SPV_ERROR_INVALID_DATA, inst)
             << "Image must have either 'MS'=1 or 'Sampled'=0 or 'Sampled'=2";
    }
  }

  uint32_t result_num_components = _.GetDimension(result_type);
  if (result_num_components != expected_num_components) {
    return _.diag(SPV_ERROR_INVALID_DATA, inst)
           << "Result Type has " << result_num_components << " components, "
           << "but " << expected_num_components << " expected";
  }

  return SPV_SUCCESS;
}

spv_result_t ValidateImageQueryFormatOrOrder(ValidationState_t& _,
                                             const Instruction* inst) {
  if (!_.IsIntScalarType(inst->type_id())) {
    return _.diag(SPV_ERROR_INVALID_DATA, inst)
           << "Expected Result Type to be int scalar type";
  }

  if (_.GetIdOpcode(_.GetOperandTypeId(inst, 2)) != SpvOpTypeImage) {
    return _.diag(SPV_ERROR_INVALID_DATA, inst)
           << "Expected operand to be of type OpTypeImage";
  }
  return SPV_SUCCESS;
}

spv_result_t ValidateImageQueryLod(ValidationState_t& _,
                                   const Instruction* inst) {
  _.function(inst->function()->id())
      ->RegisterExecutionModelLimitation(
          [&](SpvExecutionModel model, std::string* message) {
            if (model != SpvExecutionModelFragment &&
                model != SpvExecutionModelGLCompute) {
              if (message) {
                *message = std::string(
                    "OpImageQueryLod requires Fragment or GLCompute execution "
                    "model");
              }
              return false;
            }
            return true;
          });
  _.function(inst->function()->id())
      ->RegisterLimitation([](const ValidationState_t& state,
                              const Function* entry_point,
                              std::string* message) {
        const auto* models = state.GetExecutionModels(entry_point->id());
        const auto* modes = state.GetExecutionModes(entry_point->id());
        if (models->find(SpvExecutionModelGLCompute) != models->end() &&
            modes->find(SpvExecutionModeDerivativeGroupLinearNV) ==
                modes->end() &&
            modes->find(SpvExecutionModeDerivativeGroupQuadsNV) ==
                modes->end()) {
          if (message) {
            *message = std::string(
                "OpImageQueryLod requires DerivativeGroupQuadsNV "
                "or DerivativeGroupLinearNV execution mode for GLCompute "
                "execution model");
          }
          return false;
        }
        return true;
      });

  const uint32_t result_type = inst->type_id();
  if (!_.IsFloatVectorType(result_type)) {
    return _.diag(SPV_ERROR_INVALID_DATA, inst)
           << "Expected Result Type to be float vector type";
  }

  if (_.GetDimension(result_type) != 2) {
    return _.diag(SPV_ERROR_INVALID_DATA, inst)
           << "Expected Result Type to have 2 components";
  }

  const uint32_t image_type = _.GetOperandTypeId(inst, 2);
  if (_.GetIdOpcode(image_type) != SpvOpTypeSampledImage) {
    return _.diag(SPV_ERROR_INVALID_DATA, inst)
           << "Expected Image operand to be of type OpTypeSampledImage";
  }

  ImageTypeInfo info;
  if (!GetImageTypeInfo(_, image_type, &info)) {
    return _.diag(SPV_ERROR_INVALID_DATA, inst)
           << "Corrupt image type definition";
  }

  if (info.dim != SpvDim1D && info.dim != SpvDim2D && info.dim != SpvDim3D &&
      info.dim != SpvDimCube) {
    return _.diag(SPV_ERROR_INVALID_DATA, inst)
           << "Image 'Dim' must be 1D, 2D, 3D or Cube";
  }

  const uint32_t coord_type = _.GetOperandTypeId(inst, 3);
  if (_.HasCapability(SpvCapabilityKernel)) {
    if (!_.IsFloatScalarOrVectorType(coord_type) &&
        !_.IsIntScalarOrVectorType(coord_type)) {
      return _.diag(SPV_ERROR_INVALID_DATA, inst)
             << "Expected Coordinate to be int or float scalar or vector";
    }
  } else {
    if (!_.IsFloatScalarOrVectorType(coord_type)) {
      return _.diag(SPV_ERROR_INVALID_DATA, inst)
             << "Expected Coordinate to be float scalar or vector";
    }
  }

  const uint32_t min_coord_size = GetPlaneCoordSize(info);
  const uint32_t actual_coord_size = _.GetDimension(coord_type);
  if (min_coord_size > actual_coord_size) {
    return _.diag(SPV_ERROR_INVALID_DATA, inst)
           << "Expected Coordinate to have at least " << min_coord_size
           << " components, but given only " << actual_coord_size;
  }

  // The operad is a sampled image.
  // The sampled image type is already checked to be parameterized by an image
  // type with Sampled=0 or Sampled=1.  Vulkan bans Sampled=0, and so we have
  // Sampled=1.  So the validator already enforces Vulkan VUID 4659:
  //   OpImageQuerySizeLod must only consume an “Image” operand whose type has
  //   its "Sampled" operand set to 1
  return SPV_SUCCESS;
}

spv_result_t ValidateImageSparseLod(ValidationState_t& _,
                                    const Instruction* inst) {
  return _.diag(SPV_ERROR_INVALID_DATA, inst)
         << "Instruction reserved for future use, use of this instruction "
         << "is invalid";
}

spv_result_t ValidateImageQueryLevelsOrSamples(ValidationState_t& _,
                                               const Instruction* inst) {
  if (!_.IsIntScalarType(inst->type_id())) {
    return _.diag(SPV_ERROR_INVALID_DATA, inst)
           << "Expected Result Type to be int scalar type";
  }

  const uint32_t image_type = _.GetOperandTypeId(inst, 2);
  if (_.GetIdOpcode(image_type) != SpvOpTypeImage) {
    return _.diag(SPV_ERROR_INVALID_DATA, inst)
           << "Expected Image to be of type OpTypeImage";
  }

  ImageTypeInfo info;
  if (!GetImageTypeInfo(_, image_type, &info)) {
    return _.diag(SPV_ERROR_INVALID_DATA, inst)
           << "Corrupt image type definition";
  }

  const SpvOp opcode = inst->opcode();
  if (opcode == SpvOpImageQueryLevels) {
    if (info.dim != SpvDim1D && info.dim != SpvDim2D && info.dim != SpvDim3D &&
        info.dim != SpvDimCube) {
      return _.diag(SPV_ERROR_INVALID_DATA, inst)
             << "Image 'Dim' must be 1D, 2D, 3D or Cube";
    }
    const auto target_env = _.context()->target_env;
    if (spvIsVulkanEnv(target_env)) {
      if (info.sampled != 1) {
        return _.diag(SPV_ERROR_INVALID_DATA, inst)
               << _.VkErrorID(4659)
               << "OpImageQueryLevels must only consume an \"Image\" operand "
                  "whose type has its \"Sampled\" operand set to 1";
      }
    }
  } else {
    assert(opcode == SpvOpImageQuerySamples);
    if (info.dim != SpvDim2D) {
      return _.diag(SPV_ERROR_INVALID_DATA, inst) << "Image 'Dim' must be 2D";
    }

    if (info.multisampled != 1) {
      return _.diag(SPV_ERROR_INVALID_DATA, inst) << "Image 'MS' must be 1";
    }
  }
  return SPV_SUCCESS;
}

spv_result_t ValidateImageSparseTexelsResident(ValidationState_t& _,
                                               const Instruction* inst) {
  if (!_.IsBoolScalarType(inst->type_id())) {
    return _.diag(SPV_ERROR_INVALID_DATA, inst)
           << "Expected Result Type to be bool scalar type";
  }

  const uint32_t resident_code_type = _.GetOperandTypeId(inst, 2);
  if (!_.IsIntScalarType(resident_code_type)) {
    return _.diag(SPV_ERROR_INVALID_DATA, inst)
           << "Expected Resident Code to be int scalar";
  }

  return SPV_SUCCESS;
}

}  // namespace

// Validates correctness of image instructions.
spv_result_t ImagePass(ValidationState_t& _, const Instruction* inst) {
  const SpvOp opcode = inst->opcode();
  if (IsImplicitLod(opcode)) {
    _.function(inst->function()->id())
        ->RegisterExecutionModelLimitation([opcode](SpvExecutionModel model,
                                                    std::string* message) {
          if (model != SpvExecutionModelFragment &&
              model != SpvExecutionModelGLCompute) {
            if (message) {
              *message =
                  std::string(
                      "ImplicitLod instructions require Fragment or GLCompute "
                      "execution model: ") +
                  spvOpcodeString(opcode);
            }
            return false;
          }
          return true;
        });
    _.function(inst->function()->id())
        ->RegisterLimitation([opcode](const ValidationState_t& state,
                                      const Function* entry_point,
                                      std::string* message) {
          const auto* models = state.GetExecutionModels(entry_point->id());
          const auto* modes = state.GetExecutionModes(entry_point->id());
          if (models &&
              models->find(SpvExecutionModelGLCompute) != models->end() &&
              (!modes ||
               (modes->find(SpvExecutionModeDerivativeGroupLinearNV) ==
                    modes->end() &&
                modes->find(SpvExecutionModeDerivativeGroupQuadsNV) ==
                    modes->end()))) {
            if (message) {
              *message =
                  std::string(
                      "ImplicitLod instructions require DerivativeGroupQuadsNV "
                      "or DerivativeGroupLinearNV execution mode for GLCompute "
                      "execution model: ") +
                  spvOpcodeString(opcode);
            }
            return false;
          }
          return true;
        });
  }

  switch (opcode) {
    case SpvOpTypeImage:
      return ValidateTypeImage(_, inst);
    case SpvOpTypeSampledImage:
      return ValidateTypeSampledImage(_, inst);
    case SpvOpSampledImage:
      return ValidateSampledImage(_, inst);
    case SpvOpImageTexelPointer:
      return ValidateImageTexelPointer(_, inst);

    case SpvOpImageSampleImplicitLod:
    case SpvOpImageSampleExplicitLod:
    case SpvOpImageSampleProjImplicitLod:
    case SpvOpImageSampleProjExplicitLod:
    case SpvOpImageSparseSampleImplicitLod:
    case SpvOpImageSparseSampleExplicitLod:
      return ValidateImageLod(_, inst);

    case SpvOpImageSampleDrefImplicitLod:
    case SpvOpImageSampleDrefExplicitLod:
    case SpvOpImageSampleProjDrefImplicitLod:
    case SpvOpImageSampleProjDrefExplicitLod:
    case SpvOpImageSparseSampleDrefImplicitLod:
    case SpvOpImageSparseSampleDrefExplicitLod:
      return ValidateImageDrefLod(_, inst);

    case SpvOpImageFetch:
    case SpvOpImageSparseFetch:
      return ValidateImageFetch(_, inst);

    case SpvOpImageGather:
    case SpvOpImageDrefGather:
    case SpvOpImageSparseGather:
    case SpvOpImageSparseDrefGather:
      return ValidateImageGather(_, inst);

    case SpvOpImageRead:
    case SpvOpImageSparseRead:
      return ValidateImageRead(_, inst);

    case SpvOpImageWrite:
      return ValidateImageWrite(_, inst);

    case SpvOpImage:
      return ValidateImage(_, inst);

    case SpvOpImageQueryFormat:
    case SpvOpImageQueryOrder:
      return ValidateImageQueryFormatOrOrder(_, inst);

    case SpvOpImageQuerySizeLod:
      return ValidateImageQuerySizeLod(_, inst);
    case SpvOpImageQuerySize:
      return ValidateImageQuerySize(_, inst);
    case SpvOpImageQueryLod:
      return ValidateImageQueryLod(_, inst);

    case SpvOpImageQueryLevels:
    case SpvOpImageQuerySamples:
      return ValidateImageQueryLevelsOrSamples(_, inst);

    case SpvOpImageSparseSampleProjImplicitLod:
    case SpvOpImageSparseSampleProjExplicitLod:
    case SpvOpImageSparseSampleProjDrefImplicitLod:
    case SpvOpImageSparseSampleProjDrefExplicitLod:
      return ValidateImageSparseLod(_, inst);

    case SpvOpImageSparseTexelsResident:
      return ValidateImageSparseTexelsResident(_, inst);

    default:
      break;
  }

  return SPV_SUCCESS;
}

}  // namespace val
}  // namespace spvtools<|MERGE_RESOLUTION|>--- conflicted
+++ resolved
@@ -72,10 +72,7 @@
     //                blocks other PRs.
     // https://github.com/KhronosGroup/SPIRV-Tools/issues/4565
     case SpvImageOperandsOffsetsMask:
-<<<<<<< HEAD
-=======
     case SpvImageOperandsNontemporalMask:
->>>>>>> d731a049
       return true;
   }
   return false;
@@ -636,13 +633,10 @@
     // TODO: add validation
   }
 
-<<<<<<< HEAD
-=======
   if (mask & SpvImageOperandsNontemporalMask) {
     // Checked elsewhere: SPIR-V 1.6 version or later.
   }
 
->>>>>>> d731a049
   return SPV_SUCCESS;
 }
 
