// Copyright (c) 2015-2016 The Khronos Group Inc.
//
// Licensed under the Apache License, Version 2.0 (the "License");
// you may not use this file except in compliance with the License.
// You may obtain a copy of the License at
//
//     http://www.apache.org/licenses/LICENSE-2.0
//
// Unless required by applicable law or agreed to in writing, software
// distributed under the License is distributed on an "AS IS" BASIS,
// WITHOUT WARRANTIES OR CONDITIONS OF ANY KIND, either express or implied.
// See the License for the specific language governing permissions and
// limitations under the License.

#include "source/val/validation_state.h"

#include <cassert>
#include <stack>
#include <utility>

#include "source/opcode.h"
#include "source/spirv_constant.h"
#include "source/spirv_target_env.h"
#include "source/val/basic_block.h"
#include "source/val/construct.h"
#include "source/val/function.h"
#include "spirv-tools/libspirv.h"

namespace spvtools {
namespace val {
namespace {

ModuleLayoutSection InstructionLayoutSection(
    ModuleLayoutSection current_section, SpvOp op) {
  // See Section 2.4
<<<<<<< HEAD
  bool out = false;
  // clang-format off
  switch (layout) {
    case kLayoutCapabilities:  out = op == SpvOpCapability;    break;
    case kLayoutExtensions:    out = op == SpvOpExtension;     break;
    case kLayoutExtInstImport: out = op == SpvOpExtInstImport; break;
    case kLayoutMemoryModel:   out = op == SpvOpMemoryModel;   break;
    case kLayoutEntryPoint:    out = op == SpvOpEntryPoint;    break;
    case kLayoutExecutionMode:
      out = op == SpvOpExecutionMode || op == SpvOpExecutionModeId;
      break;
    case kLayoutDebug1:
      switch (op) {
        case SpvOpSourceContinued:
        case SpvOpSource:
        case SpvOpSourceExtension:
        case SpvOpString:
          out = true;
          break;
        default: break;
      }
      break;
    case kLayoutDebug2:
      switch (op) {
        case SpvOpName:
        case SpvOpMemberName:
          out = true;
          break;
        default: break;
      }
      break;
    case kLayoutDebug3:
      // Only OpModuleProcessed is allowed here.
      out = (op == SpvOpModuleProcessed);
      break;
    case kLayoutAnnotations:
      switch (op) {
        case SpvOpDecorate:
        case SpvOpMemberDecorate:
        case SpvOpGroupDecorate:
        case SpvOpGroupMemberDecorate:
        case SpvOpDecorationGroup:
        case SpvOpDecorateId:
        case SpvOpDecorateStringGOOGLE:
        case SpvOpMemberDecorateStringGOOGLE:
          out = true;
          break;
        default: break;
      }
      break;
    case kLayoutTypes:
      if (spvOpcodeGeneratesType(op) || spvOpcodeIsConstant(op)) {
        out = true;
        break;
      }
      switch (op) {
        case SpvOpTypeForwardPointer:
        case SpvOpVariable:
        case SpvOpLine:
        case SpvOpNoLine:
        case SpvOpUndef:
        // SpvOpExtInst is only allowed here for certain extended instruction
        // sets. This will be checked separately
        case SpvOpExtInst:
          out = true;
          break;
        default: break;
      }
=======
  if (spvOpcodeGeneratesType(op) || spvOpcodeIsConstant(op))
    return kLayoutTypes;

  switch (op) {
    case SpvOpCapability:
      return kLayoutCapabilities;
    case SpvOpExtension:
      return kLayoutExtensions;
    case SpvOpExtInstImport:
      return kLayoutExtInstImport;
    case SpvOpMemoryModel:
      return kLayoutMemoryModel;
    case SpvOpEntryPoint:
      return kLayoutEntryPoint;
    case SpvOpExecutionMode:
    case SpvOpExecutionModeId:
      return kLayoutExecutionMode;
    case SpvOpSourceContinued:
    case SpvOpSource:
    case SpvOpSourceExtension:
    case SpvOpString:
      return kLayoutDebug1;
    case SpvOpName:
    case SpvOpMemberName:
      return kLayoutDebug2;
    case SpvOpModuleProcessed:
      return kLayoutDebug3;
    case SpvOpDecorate:
    case SpvOpMemberDecorate:
    case SpvOpGroupDecorate:
    case SpvOpGroupMemberDecorate:
    case SpvOpDecorationGroup:
    case SpvOpDecorateId:
    case SpvOpDecorateStringGOOGLE:
    case SpvOpMemberDecorateStringGOOGLE:
      return kLayoutAnnotations;
    case SpvOpTypeForwardPointer:
      return kLayoutTypes;
    case SpvOpVariable:
      if (current_section == kLayoutTypes) return kLayoutTypes;
      return kLayoutFunctionDefinitions;
    case SpvOpExtInst:
      // SpvOpExtInst is only allowed in types section for certain extended
      // instruction sets. This will be checked separately.
      if (current_section == kLayoutTypes) return kLayoutTypes;
      return kLayoutFunctionDefinitions;
    case SpvOpLine:
    case SpvOpNoLine:
    case SpvOpUndef:
      if (current_section == kLayoutTypes) return kLayoutTypes;
      return kLayoutFunctionDefinitions;
    case SpvOpFunction:
    case SpvOpFunctionParameter:
    case SpvOpFunctionEnd:
      if (current_section == kLayoutFunctionDeclarations)
        return kLayoutFunctionDeclarations;
      return kLayoutFunctionDefinitions;
    default:
>>>>>>> 6bbb88c8
      break;
  }
  return kLayoutFunctionDefinitions;
}

bool IsInstructionInLayoutSection(ModuleLayoutSection layout, SpvOp op) {
  return layout == InstructionLayoutSection(layout, op);
}

// Counts the number of instructions and functions in the file.
spv_result_t CountInstructions(void* user_data,
                               const spv_parsed_instruction_t* inst) {
  ValidationState_t& _ = *(reinterpret_cast<ValidationState_t*>(user_data));
  if (inst->opcode == SpvOpFunction) _.increment_total_functions();
  _.increment_total_instructions();

  return SPV_SUCCESS;
}

spv_result_t setHeader(void* user_data, spv_endianness_t, uint32_t,
                       uint32_t version, uint32_t generator, uint32_t id_bound,
                       uint32_t) {
  ValidationState_t& vstate =
      *(reinterpret_cast<ValidationState_t*>(user_data));
  vstate.setIdBound(id_bound);
  vstate.setGenerator(generator);
  vstate.setVersion(version);

  return SPV_SUCCESS;
}

// Add features based on SPIR-V core version number.
void UpdateFeaturesBasedOnSpirvVersion(ValidationState_t::Feature* features,
                                       uint32_t version) {
  assert(features);
  if (version >= SPV_SPIRV_VERSION_WORD(1, 4)) {
    features->select_between_composites = true;
    features->copy_memory_permits_two_memory_accesses = true;
    features->uconvert_spec_constant_op = true;
    features->nonwritable_var_in_function_or_private = true;
  }
}

}  // namespace

ValidationState_t::ValidationState_t(const spv_const_context ctx,
                                     const spv_const_validator_options opt,
                                     const uint32_t* words,
                                     const size_t num_words,
                                     const uint32_t max_warnings)
    : context_(ctx),
      options_(opt),
      words_(words),
      num_words_(num_words),
      unresolved_forward_ids_{},
      operand_names_{},
      current_layout_section_(kLayoutCapabilities),
      module_functions_(),
      module_capabilities_(),
      module_extensions_(),
      ordered_instructions_(),
      all_definitions_(),
      global_vars_(),
      local_vars_(),
      struct_nesting_depth_(),
      struct_has_nested_blockorbufferblock_struct_(),
      grammar_(ctx),
      addressing_model_(SpvAddressingModelMax),
      memory_model_(SpvMemoryModelMax),
      pointer_size_and_alignment_(0),
      in_function_(false),
      num_of_warnings_(0),
      max_num_of_warnings_(max_warnings) {
  assert(opt && "Validator options may not be Null.");

  const auto env = context_->target_env;

  if (spvIsVulkanEnv(env)) {
    // Vulkan 1.1 includes VK_KHR_relaxed_block_layout in core.
    if (env != SPV_ENV_VULKAN_1_0) {
      features_.env_relaxed_block_layout = true;
    }
  }

  // LocalSizeId is always allowed in non-Vulkan environments.
  features_.env_allow_localsizeid = !spvIsVulkanEnv(env);

  // Only attempt to count if we have words, otherwise let the other validation
  // fail and generate an error.
  if (num_words > 0) {
    // Count the number of instructions in the binary.
    // This parse should not produce any error messages. Hijack the context and
    // replace the message consumer so that we do not pollute any state in input
    // consumer.
    spv_context_t hijacked_context = *ctx;
    hijacked_context.consumer = [](spv_message_level_t, const char*,
                                   const spv_position_t&, const char*) {};
    spvBinaryParse(&hijacked_context, this, words, num_words, setHeader,
                   CountInstructions,
                   /* diagnostic = */ nullptr);
    preallocateStorage();
  }
  UpdateFeaturesBasedOnSpirvVersion(&features_, version_);

  friendly_mapper_ = spvtools::MakeUnique<spvtools::FriendlyNameMapper>(
      context_, words_, num_words_);
  name_mapper_ = friendly_mapper_->GetNameMapper();
}

void ValidationState_t::preallocateStorage() {
  ordered_instructions_.reserve(total_instructions_);
  module_functions_.reserve(total_functions_);
}

spv_result_t ValidationState_t::ForwardDeclareId(uint32_t id) {
  unresolved_forward_ids_.insert(id);
  return SPV_SUCCESS;
}

spv_result_t ValidationState_t::RemoveIfForwardDeclared(uint32_t id) {
  unresolved_forward_ids_.erase(id);
  return SPV_SUCCESS;
}

spv_result_t ValidationState_t::RegisterForwardPointer(uint32_t id) {
  forward_pointer_ids_.insert(id);
  return SPV_SUCCESS;
}

bool ValidationState_t::IsForwardPointer(uint32_t id) const {
  return (forward_pointer_ids_.find(id) != forward_pointer_ids_.end());
}

void ValidationState_t::AssignNameToId(uint32_t id, std::string name) {
  operand_names_[id] = name;
}

std::string ValidationState_t::getIdName(uint32_t id) const {
  const std::string id_name = name_mapper_(id);

  std::stringstream out;
  out << id << "[%" << id_name << "]";
  return out.str();
}

size_t ValidationState_t::unresolved_forward_id_count() const {
  return unresolved_forward_ids_.size();
}

std::vector<uint32_t> ValidationState_t::UnresolvedForwardIds() const {
  std::vector<uint32_t> out(std::begin(unresolved_forward_ids_),
                            std::end(unresolved_forward_ids_));
  return out;
}

bool ValidationState_t::IsDefinedId(uint32_t id) const {
  return all_definitions_.find(id) != std::end(all_definitions_);
}

const Instruction* ValidationState_t::FindDef(uint32_t id) const {
  auto it = all_definitions_.find(id);
  if (it == all_definitions_.end()) return nullptr;
  return it->second;
}

Instruction* ValidationState_t::FindDef(uint32_t id) {
  auto it = all_definitions_.find(id);
  if (it == all_definitions_.end()) return nullptr;
  return it->second;
}

ModuleLayoutSection ValidationState_t::current_layout_section() const {
  return current_layout_section_;
}

void ValidationState_t::ProgressToNextLayoutSectionOrder() {
  // Guard against going past the last element(kLayoutFunctionDefinitions)
  if (current_layout_section_ <= kLayoutFunctionDefinitions) {
    current_layout_section_ =
        static_cast<ModuleLayoutSection>(current_layout_section_ + 1);
  }
}

bool ValidationState_t::IsOpcodeInPreviousLayoutSection(SpvOp op) {
  ModuleLayoutSection section =
      InstructionLayoutSection(current_layout_section_, op);
  return section < current_layout_section_;
}

bool ValidationState_t::IsOpcodeInCurrentLayoutSection(SpvOp op) {
  return IsInstructionInLayoutSection(current_layout_section_, op);
}

DiagnosticStream ValidationState_t::diag(spv_result_t error_code,
                                         const Instruction* inst) {
  if (error_code == SPV_WARNING) {
    if (num_of_warnings_ == max_num_of_warnings_) {
      DiagnosticStream({0, 0, 0}, context_->consumer, "", error_code)
          << "Other warnings have been suppressed.\n";
    }
    if (num_of_warnings_ >= max_num_of_warnings_) {
      return DiagnosticStream({0, 0, 0}, nullptr, "", error_code);
    }
    ++num_of_warnings_;
  }

  std::string disassembly;
  if (inst) disassembly = Disassemble(*inst);

  return DiagnosticStream({0, 0, inst ? inst->LineNum() : 0},
                          context_->consumer, disassembly, error_code);
}

std::vector<Function>& ValidationState_t::functions() {
  return module_functions_;
}

Function& ValidationState_t::current_function() {
  assert(in_function_body());
  return module_functions_.back();
}

const Function& ValidationState_t::current_function() const {
  assert(in_function_body());
  return module_functions_.back();
}

const Function* ValidationState_t::function(uint32_t id) const {
  const auto it = id_to_function_.find(id);
  if (it == id_to_function_.end()) return nullptr;
  return it->second;
}

Function* ValidationState_t::function(uint32_t id) {
  auto it = id_to_function_.find(id);
  if (it == id_to_function_.end()) return nullptr;
  return it->second;
}

bool ValidationState_t::in_function_body() const { return in_function_; }

bool ValidationState_t::in_block() const {
  return module_functions_.empty() == false &&
         module_functions_.back().current_block() != nullptr;
}

void ValidationState_t::RegisterCapability(SpvCapability cap) {
  // Avoid redundant work.  Otherwise the recursion could induce work
  // quadrdatic in the capability dependency depth. (Ok, not much, but
  // it's something.)
  if (module_capabilities_.Contains(cap)) return;

  module_capabilities_.Add(cap);
  spv_operand_desc desc;
  if (SPV_SUCCESS ==
      grammar_.lookupOperand(SPV_OPERAND_TYPE_CAPABILITY, cap, &desc)) {
    CapabilitySet(desc->numCapabilities, desc->capabilities)
        .ForEach([this](SpvCapability c) { RegisterCapability(c); });
  }

  switch (cap) {
    case SpvCapabilityKernel:
      features_.group_ops_reduce_and_scans = true;
      break;
    case SpvCapabilityInt8:
      features_.use_int8_type = true;
      features_.declare_int8_type = true;
      break;
    case SpvCapabilityStorageBuffer8BitAccess:
    case SpvCapabilityUniformAndStorageBuffer8BitAccess:
    case SpvCapabilityStoragePushConstant8:
    case SpvCapabilityWorkgroupMemoryExplicitLayout8BitAccessKHR:
      features_.declare_int8_type = true;
      break;
    case SpvCapabilityInt16:
      features_.declare_int16_type = true;
      break;
    case SpvCapabilityFloat16:
    case SpvCapabilityFloat16Buffer:
      features_.declare_float16_type = true;
      break;
    case SpvCapabilityStorageUniformBufferBlock16:
    case SpvCapabilityStorageUniform16:
    case SpvCapabilityStoragePushConstant16:
    case SpvCapabilityStorageInputOutput16:
    case SpvCapabilityWorkgroupMemoryExplicitLayout16BitAccessKHR:
      features_.declare_int16_type = true;
      features_.declare_float16_type = true;
      features_.free_fp_rounding_mode = true;
      break;
    case SpvCapabilityVariablePointers:
      features_.variable_pointers = true;
      features_.variable_pointers_storage_buffer = true;
      break;
    case SpvCapabilityVariablePointersStorageBuffer:
      features_.variable_pointers_storage_buffer = true;
      break;
    default:
      break;
  }
}

void ValidationState_t::RegisterExtension(Extension ext) {
  if (module_extensions_.Contains(ext)) return;

  module_extensions_.Add(ext);

  switch (ext) {
    case kSPV_AMD_gpu_shader_half_float:
    case kSPV_AMD_gpu_shader_half_float_fetch:
      // SPV_AMD_gpu_shader_half_float enables float16 type.
      // https://github.com/KhronosGroup/SPIRV-Tools/issues/1375
      features_.declare_float16_type = true;
      break;
    case kSPV_AMD_gpu_shader_int16:
      // This is not yet in the extension, but it's recommended for it.
      // See https://github.com/KhronosGroup/glslang/issues/848
      features_.uconvert_spec_constant_op = true;
      break;
    case kSPV_AMD_shader_ballot:
      // The grammar doesn't encode the fact that SPV_AMD_shader_ballot
      // enables the use of group operations Reduce, InclusiveScan,
      // and ExclusiveScan.  Enable it manually.
      // https://github.com/KhronosGroup/SPIRV-Tools/issues/991
      features_.group_ops_reduce_and_scans = true;
      break;
    default:
      break;
  }
}

bool ValidationState_t::HasAnyOfCapabilities(
    const CapabilitySet& capabilities) const {
  return module_capabilities_.HasAnyOf(capabilities);
}

bool ValidationState_t::HasAnyOfExtensions(
    const ExtensionSet& extensions) const {
  return module_extensions_.HasAnyOf(extensions);
}

void ValidationState_t::set_addressing_model(SpvAddressingModel am) {
  addressing_model_ = am;
  switch (am) {
    case SpvAddressingModelPhysical32:
      pointer_size_and_alignment_ = 4;
      break;
    default:
    // fall through
    case SpvAddressingModelPhysical64:
    case SpvAddressingModelPhysicalStorageBuffer64EXT:
      pointer_size_and_alignment_ = 8;
      break;
  }
}

SpvAddressingModel ValidationState_t::addressing_model() const {
  return addressing_model_;
}

void ValidationState_t::set_memory_model(SpvMemoryModel mm) {
  memory_model_ = mm;
}

SpvMemoryModel ValidationState_t::memory_model() const { return memory_model_; }

spv_result_t ValidationState_t::RegisterFunction(
    uint32_t id, uint32_t ret_type_id, SpvFunctionControlMask function_control,
    uint32_t function_type_id) {
  assert(in_function_body() == false &&
         "RegisterFunction can only be called when parsing the binary outside "
         "of another function");
  in_function_ = true;
  module_functions_.emplace_back(id, ret_type_id, function_control,
                                 function_type_id);
  id_to_function_.emplace(id, &current_function());

  // TODO(umar): validate function type and type_id

  return SPV_SUCCESS;
}

spv_result_t ValidationState_t::RegisterFunctionEnd() {
  assert(in_function_body() == true &&
         "RegisterFunctionEnd can only be called when parsing the binary "
         "inside of another function");
  assert(in_block() == false &&
         "RegisterFunctionParameter can only be called when parsing the binary "
         "ouside of a block");
  current_function().RegisterFunctionEnd();
  in_function_ = false;
  return SPV_SUCCESS;
}

Instruction* ValidationState_t::AddOrderedInstruction(
    const spv_parsed_instruction_t* inst) {
  ordered_instructions_.emplace_back(inst);
  ordered_instructions_.back().SetLineNum(ordered_instructions_.size());
  return &ordered_instructions_.back();
}

// Improves diagnostic messages by collecting names of IDs
void ValidationState_t::RegisterDebugInstruction(const Instruction* inst) {
  switch (inst->opcode()) {
    case SpvOpName: {
      const auto target = inst->GetOperandAs<uint32_t>(0);
      const auto* str = reinterpret_cast<const char*>(inst->words().data() +
                                                      inst->operand(1).offset);
      AssignNameToId(target, str);
      break;
    }
    case SpvOpMemberName: {
      const auto target = inst->GetOperandAs<uint32_t>(0);
      const auto* str = reinterpret_cast<const char*>(inst->words().data() +
                                                      inst->operand(2).offset);
      AssignNameToId(target, str);
      break;
    }
    case SpvOpSourceContinued:
    case SpvOpSource:
    case SpvOpSourceExtension:
    case SpvOpString:
    case SpvOpLine:
    case SpvOpNoLine:
    default:
      break;
  }
}

void ValidationState_t::RegisterInstruction(Instruction* inst) {
  if (inst->id()) all_definitions_.insert(std::make_pair(inst->id(), inst));

  // Some validation checks are easier by getting all the consumers
  for (uint16_t i = 0; i < inst->operands().size(); ++i) {
    const spv_parsed_operand_t& operand = inst->operand(i);
    if ((SPV_OPERAND_TYPE_ID == operand.type) ||
        (SPV_OPERAND_TYPE_TYPE_ID == operand.type)) {
      const uint32_t operand_word = inst->word(operand.offset);
      Instruction* operand_inst = FindDef(operand_word);
      if (!operand_inst) {
        continue;
      }

      // If the instruction is using an OpTypeSampledImage as an operand, it
      // should be recorded. The validator will ensure that all usages of an
      // OpTypeSampledImage and its definition are in the same basic block.
      if ((SPV_OPERAND_TYPE_ID == operand.type) &&
          (SpvOpSampledImage == operand_inst->opcode())) {
        RegisterSampledImageConsumer(operand_word, inst);
      }

      // In order to track storage classes (not Function) used per execution
      // model we can't use RegisterExecutionModelLimitation on instructions
      // like OpTypePointer which are going to be in the pre-function section.
      // Instead just need to register storage class usage for consumers in a
      // function block.
      if (inst->function()) {
        if (operand_inst->opcode() == SpvOpTypePointer) {
          RegisterStorageClassConsumer(
              operand_inst->GetOperandAs<SpvStorageClass>(1), inst);
        } else if (operand_inst->opcode() == SpvOpVariable) {
          RegisterStorageClassConsumer(
              operand_inst->GetOperandAs<SpvStorageClass>(2), inst);
        }
      }
    }
  }
}

std::vector<Instruction*> ValidationState_t::getSampledImageConsumers(
    uint32_t sampled_image_id) const {
  std::vector<Instruction*> result;
  auto iter = sampled_image_consumers_.find(sampled_image_id);
  if (iter != sampled_image_consumers_.end()) {
    result = iter->second;
  }
  return result;
}

void ValidationState_t::RegisterSampledImageConsumer(uint32_t sampled_image_id,
                                                     Instruction* consumer) {
  sampled_image_consumers_[sampled_image_id].push_back(consumer);
}

void ValidationState_t::RegisterStorageClassConsumer(
    SpvStorageClass storage_class, Instruction* consumer) {
  if (spvIsVulkanEnv(context()->target_env)) {
    if (storage_class == SpvStorageClassOutput) {
      std::string errorVUID = VkErrorID(4644);
      function(consumer->function()->id())
          ->RegisterExecutionModelLimitation([errorVUID](
              SpvExecutionModel model, std::string* message) {
            if (model == SpvExecutionModelGLCompute ||
                model == SpvExecutionModelRayGenerationKHR ||
                model == SpvExecutionModelIntersectionKHR ||
                model == SpvExecutionModelAnyHitKHR ||
                model == SpvExecutionModelClosestHitKHR ||
                model == SpvExecutionModelMissKHR ||
                model == SpvExecutionModelCallableKHR) {
              if (message) {
                *message =
                    errorVUID +
                    "in Vulkan evironment, Output Storage Class must not be "
                    "used in GLCompute, RayGenerationKHR, IntersectionKHR, "
                    "AnyHitKHR, ClosestHitKHR, MissKHR, or CallableKHR "
                    "execution models";
              }
              return false;
            }
            return true;
          });
    }

    if (storage_class == SpvStorageClassWorkgroup) {
      std::string errorVUID = VkErrorID(4645);
      function(consumer->function()->id())
          ->RegisterExecutionModelLimitation([errorVUID](
              SpvExecutionModel model, std::string* message) {
            if (model != SpvExecutionModelGLCompute &&
                model != SpvExecutionModelTaskNV &&
                model != SpvExecutionModelMeshNV) {
              if (message) {
                *message =
                    errorVUID +
                    "in Vulkan evironment, Workgroup Storage Class is limited "
                    "to MeshNV, TaskNV, and GLCompute execution model";
              }
              return false;
            }
            return true;
          });
    }
  }
}

uint32_t ValidationState_t::getIdBound() const { return id_bound_; }

void ValidationState_t::setIdBound(const uint32_t bound) { id_bound_ = bound; }

bool ValidationState_t::RegisterUniqueTypeDeclaration(const Instruction* inst) {
  std::vector<uint32_t> key;
  key.push_back(static_cast<uint32_t>(inst->opcode()));
  for (size_t index = 0; index < inst->operands().size(); ++index) {
    const spv_parsed_operand_t& operand = inst->operand(index);

    if (operand.type == SPV_OPERAND_TYPE_RESULT_ID) continue;

    const int words_begin = operand.offset;
    const int words_end = words_begin + operand.num_words;
    assert(words_end <= static_cast<int>(inst->words().size()));

    key.insert(key.end(), inst->words().begin() + words_begin,
               inst->words().begin() + words_end);
  }

  return unique_type_declarations_.insert(std::move(key)).second;
}

uint32_t ValidationState_t::GetTypeId(uint32_t id) const {
  const Instruction* inst = FindDef(id);
  return inst ? inst->type_id() : 0;
}

SpvOp ValidationState_t::GetIdOpcode(uint32_t id) const {
  const Instruction* inst = FindDef(id);
  return inst ? inst->opcode() : SpvOpNop;
}

uint32_t ValidationState_t::GetComponentType(uint32_t id) const {
  const Instruction* inst = FindDef(id);
  assert(inst);

  switch (inst->opcode()) {
    case SpvOpTypeFloat:
    case SpvOpTypeInt:
    case SpvOpTypeBool:
      return id;

    case SpvOpTypeVector:
      return inst->word(2);

    case SpvOpTypeMatrix:
      return GetComponentType(inst->word(2));

    case SpvOpTypeCooperativeMatrixNV:
      return inst->word(2);

    default:
      break;
  }

  if (inst->type_id()) return GetComponentType(inst->type_id());

  assert(0);
  return 0;
}

uint32_t ValidationState_t::GetDimension(uint32_t id) const {
  const Instruction* inst = FindDef(id);
  assert(inst);

  switch (inst->opcode()) {
    case SpvOpTypeFloat:
    case SpvOpTypeInt:
    case SpvOpTypeBool:
      return 1;

    case SpvOpTypeVector:
    case SpvOpTypeMatrix:
      return inst->word(3);

    case SpvOpTypeCooperativeMatrixNV:
      // Actual dimension isn't known, return 0
      return 0;

    default:
      break;
  }

  if (inst->type_id()) return GetDimension(inst->type_id());

  assert(0);
  return 0;
}

uint32_t ValidationState_t::GetBitWidth(uint32_t id) const {
  const uint32_t component_type_id = GetComponentType(id);
  const Instruction* inst = FindDef(component_type_id);
  assert(inst);

  if (inst->opcode() == SpvOpTypeFloat || inst->opcode() == SpvOpTypeInt)
    return inst->word(2);

  if (inst->opcode() == SpvOpTypeBool) return 1;

  assert(0);
  return 0;
}

bool ValidationState_t::IsVoidType(uint32_t id) const {
  const Instruction* inst = FindDef(id);
  return inst && inst->opcode() == SpvOpTypeVoid;
}

bool ValidationState_t::IsFloatScalarType(uint32_t id) const {
  const Instruction* inst = FindDef(id);
  return inst && inst->opcode() == SpvOpTypeFloat;
}

bool ValidationState_t::IsFloatVectorType(uint32_t id) const {
  const Instruction* inst = FindDef(id);
  if (!inst) {
    return false;
  }

  if (inst->opcode() == SpvOpTypeVector) {
    return IsFloatScalarType(GetComponentType(id));
  }

  return false;
}

bool ValidationState_t::IsFloatScalarOrVectorType(uint32_t id) const {
  const Instruction* inst = FindDef(id);
  if (!inst) {
    return false;
  }

  if (inst->opcode() == SpvOpTypeFloat) {
    return true;
  }

  if (inst->opcode() == SpvOpTypeVector) {
    return IsFloatScalarType(GetComponentType(id));
  }

  return false;
}

bool ValidationState_t::IsIntScalarType(uint32_t id) const {
  const Instruction* inst = FindDef(id);
  return inst && inst->opcode() == SpvOpTypeInt;
}

bool ValidationState_t::IsIntVectorType(uint32_t id) const {
  const Instruction* inst = FindDef(id);
  if (!inst) {
    return false;
  }

  if (inst->opcode() == SpvOpTypeVector) {
    return IsIntScalarType(GetComponentType(id));
  }

  return false;
}

bool ValidationState_t::IsIntScalarOrVectorType(uint32_t id) const {
  const Instruction* inst = FindDef(id);
  if (!inst) {
    return false;
  }

  if (inst->opcode() == SpvOpTypeInt) {
    return true;
  }

  if (inst->opcode() == SpvOpTypeVector) {
    return IsIntScalarType(GetComponentType(id));
  }

  return false;
}

bool ValidationState_t::IsUnsignedIntScalarType(uint32_t id) const {
  const Instruction* inst = FindDef(id);
  return inst && inst->opcode() == SpvOpTypeInt && inst->word(3) == 0;
}

bool ValidationState_t::IsUnsignedIntVectorType(uint32_t id) const {
  const Instruction* inst = FindDef(id);
  if (!inst) {
    return false;
  }

  if (inst->opcode() == SpvOpTypeVector) {
    return IsUnsignedIntScalarType(GetComponentType(id));
  }

  return false;
}

bool ValidationState_t::IsSignedIntScalarType(uint32_t id) const {
  const Instruction* inst = FindDef(id);
  return inst && inst->opcode() == SpvOpTypeInt && inst->word(3) == 1;
}

bool ValidationState_t::IsSignedIntVectorType(uint32_t id) const {
  const Instruction* inst = FindDef(id);
  if (!inst) {
    return false;
  }

  if (inst->opcode() == SpvOpTypeVector) {
    return IsSignedIntScalarType(GetComponentType(id));
  }

  return false;
}

bool ValidationState_t::IsBoolScalarType(uint32_t id) const {
  const Instruction* inst = FindDef(id);
  return inst && inst->opcode() == SpvOpTypeBool;
}

bool ValidationState_t::IsBoolVectorType(uint32_t id) const {
  const Instruction* inst = FindDef(id);
  if (!inst) {
    return false;
  }

  if (inst->opcode() == SpvOpTypeVector) {
    return IsBoolScalarType(GetComponentType(id));
  }

  return false;
}

bool ValidationState_t::IsBoolScalarOrVectorType(uint32_t id) const {
  const Instruction* inst = FindDef(id);
  if (!inst) {
    return false;
  }

  if (inst->opcode() == SpvOpTypeBool) {
    return true;
  }

  if (inst->opcode() == SpvOpTypeVector) {
    return IsBoolScalarType(GetComponentType(id));
  }

  return false;
}

bool ValidationState_t::IsFloatMatrixType(uint32_t id) const {
  const Instruction* inst = FindDef(id);
  if (!inst) {
    return false;
  }

  if (inst->opcode() == SpvOpTypeMatrix) {
    return IsFloatScalarType(GetComponentType(id));
  }

  return false;
}

bool ValidationState_t::GetMatrixTypeInfo(uint32_t id, uint32_t* num_rows,
                                          uint32_t* num_cols,
                                          uint32_t* column_type,
                                          uint32_t* component_type) const {
  if (!id) return false;

  const Instruction* mat_inst = FindDef(id);
  assert(mat_inst);
  if (mat_inst->opcode() != SpvOpTypeMatrix) return false;

  const uint32_t vec_type = mat_inst->word(2);
  const Instruction* vec_inst = FindDef(vec_type);
  assert(vec_inst);

  if (vec_inst->opcode() != SpvOpTypeVector) {
    assert(0);
    return false;
  }

  *num_cols = mat_inst->word(3);
  *num_rows = vec_inst->word(3);
  *column_type = mat_inst->word(2);
  *component_type = vec_inst->word(2);

  return true;
}

bool ValidationState_t::GetStructMemberTypes(
    uint32_t struct_type_id, std::vector<uint32_t>* member_types) const {
  member_types->clear();
  if (!struct_type_id) return false;

  const Instruction* inst = FindDef(struct_type_id);
  assert(inst);
  if (inst->opcode() != SpvOpTypeStruct) return false;

  *member_types =
      std::vector<uint32_t>(inst->words().cbegin() + 2, inst->words().cend());

  if (member_types->empty()) return false;

  return true;
}

bool ValidationState_t::IsPointerType(uint32_t id) const {
  const Instruction* inst = FindDef(id);
  return inst && inst->opcode() == SpvOpTypePointer;
}

bool ValidationState_t::GetPointerTypeInfo(uint32_t id, uint32_t* data_type,
                                           uint32_t* storage_class) const {
  if (!id) return false;

  const Instruction* inst = FindDef(id);
  assert(inst);
  if (inst->opcode() != SpvOpTypePointer) return false;

  *storage_class = inst->word(2);
  *data_type = inst->word(3);
  return true;
}

bool ValidationState_t::IsCooperativeMatrixType(uint32_t id) const {
  const Instruction* inst = FindDef(id);
  return inst && inst->opcode() == SpvOpTypeCooperativeMatrixNV;
}

bool ValidationState_t::IsFloatCooperativeMatrixType(uint32_t id) const {
  if (!IsCooperativeMatrixType(id)) return false;
  return IsFloatScalarType(FindDef(id)->word(2));
}

bool ValidationState_t::IsIntCooperativeMatrixType(uint32_t id) const {
  if (!IsCooperativeMatrixType(id)) return false;
  return IsIntScalarType(FindDef(id)->word(2));
}

bool ValidationState_t::IsUnsignedIntCooperativeMatrixType(uint32_t id) const {
  if (!IsCooperativeMatrixType(id)) return false;
  return IsUnsignedIntScalarType(FindDef(id)->word(2));
}

spv_result_t ValidationState_t::CooperativeMatrixShapesMatch(
    const Instruction* inst, uint32_t m1, uint32_t m2) {
  const auto m1_type = FindDef(m1);
  const auto m2_type = FindDef(m2);

  if (m1_type->opcode() != SpvOpTypeCooperativeMatrixNV ||
      m2_type->opcode() != SpvOpTypeCooperativeMatrixNV) {
    return diag(SPV_ERROR_INVALID_DATA, inst)
           << "Expected cooperative matrix types";
  }

  uint32_t m1_scope_id = m1_type->GetOperandAs<uint32_t>(2);
  uint32_t m1_rows_id = m1_type->GetOperandAs<uint32_t>(3);
  uint32_t m1_cols_id = m1_type->GetOperandAs<uint32_t>(4);

  uint32_t m2_scope_id = m2_type->GetOperandAs<uint32_t>(2);
  uint32_t m2_rows_id = m2_type->GetOperandAs<uint32_t>(3);
  uint32_t m2_cols_id = m2_type->GetOperandAs<uint32_t>(4);

  bool m1_is_int32 = false, m1_is_const_int32 = false, m2_is_int32 = false,
       m2_is_const_int32 = false;
  uint32_t m1_value = 0, m2_value = 0;

  std::tie(m1_is_int32, m1_is_const_int32, m1_value) =
      EvalInt32IfConst(m1_scope_id);
  std::tie(m2_is_int32, m2_is_const_int32, m2_value) =
      EvalInt32IfConst(m2_scope_id);

  if (m1_is_const_int32 && m2_is_const_int32 && m1_value != m2_value) {
    return diag(SPV_ERROR_INVALID_DATA, inst)
           << "Expected scopes of Matrix and Result Type to be "
           << "identical";
  }

  std::tie(m1_is_int32, m1_is_const_int32, m1_value) =
      EvalInt32IfConst(m1_rows_id);
  std::tie(m2_is_int32, m2_is_const_int32, m2_value) =
      EvalInt32IfConst(m2_rows_id);

  if (m1_is_const_int32 && m2_is_const_int32 && m1_value != m2_value) {
    return diag(SPV_ERROR_INVALID_DATA, inst)
           << "Expected rows of Matrix type and Result Type to be "
           << "identical";
  }

  std::tie(m1_is_int32, m1_is_const_int32, m1_value) =
      EvalInt32IfConst(m1_cols_id);
  std::tie(m2_is_int32, m2_is_const_int32, m2_value) =
      EvalInt32IfConst(m2_cols_id);

  if (m1_is_const_int32 && m2_is_const_int32 && m1_value != m2_value) {
    return diag(SPV_ERROR_INVALID_DATA, inst)
           << "Expected columns of Matrix type and Result Type to be "
           << "identical";
  }

  return SPV_SUCCESS;
}

uint32_t ValidationState_t::GetOperandTypeId(const Instruction* inst,
                                             size_t operand_index) const {
  return GetTypeId(inst->GetOperandAs<uint32_t>(operand_index));
}

bool ValidationState_t::GetConstantValUint64(uint32_t id, uint64_t* val) const {
  const Instruction* inst = FindDef(id);
  if (!inst) {
    assert(0 && "Instruction not found");
    return false;
  }

  if (inst->opcode() != SpvOpConstant && inst->opcode() != SpvOpSpecConstant)
    return false;

  if (!IsIntScalarType(inst->type_id())) return false;

  if (inst->words().size() == 4) {
    *val = inst->word(3);
  } else {
    assert(inst->words().size() == 5);
    *val = inst->word(3);
    *val |= uint64_t(inst->word(4)) << 32;
  }
  return true;
}

std::tuple<bool, bool, uint32_t> ValidationState_t::EvalInt32IfConst(
    uint32_t id) const {
  const Instruction* const inst = FindDef(id);
  assert(inst);
  const uint32_t type = inst->type_id();

  if (type == 0 || !IsIntScalarType(type) || GetBitWidth(type) != 32) {
    return std::make_tuple(false, false, 0);
  }

  // Spec constant values cannot be evaluated so don't consider constant for
  // the purpose of this method.
  if (!spvOpcodeIsConstant(inst->opcode()) ||
      spvOpcodeIsSpecConstant(inst->opcode())) {
    return std::make_tuple(true, false, 0);
  }

  if (inst->opcode() == SpvOpConstantNull) {
    return std::make_tuple(true, true, 0);
  }

  assert(inst->words().size() == 4);
  return std::make_tuple(true, true, inst->word(3));
}

void ValidationState_t::ComputeFunctionToEntryPointMapping() {
  for (const uint32_t entry_point : entry_points()) {
    std::stack<uint32_t> call_stack;
    std::set<uint32_t> visited;
    call_stack.push(entry_point);
    while (!call_stack.empty()) {
      const uint32_t called_func_id = call_stack.top();
      call_stack.pop();
      if (!visited.insert(called_func_id).second) continue;

      function_to_entry_points_[called_func_id].push_back(entry_point);

      const Function* called_func = function(called_func_id);
      if (called_func) {
        // Other checks should error out on this invalid SPIR-V.
        for (const uint32_t new_call : called_func->function_call_targets()) {
          call_stack.push(new_call);
        }
      }
    }
  }
}

void ValidationState_t::ComputeRecursiveEntryPoints() {
  for (const Function& func : functions()) {
    std::stack<uint32_t> call_stack;
    std::set<uint32_t> visited;

    for (const uint32_t new_call : func.function_call_targets()) {
      call_stack.push(new_call);
    }

    while (!call_stack.empty()) {
      const uint32_t called_func_id = call_stack.top();
      call_stack.pop();

      if (!visited.insert(called_func_id).second) continue;

      if (called_func_id == func.id()) {
        for (const uint32_t entry_point :
             function_to_entry_points_[called_func_id])
          recursive_entry_points_.insert(entry_point);
        break;
      }

      const Function* called_func = function(called_func_id);
      if (called_func) {
        // Other checks should error out on this invalid SPIR-V.
        for (const uint32_t new_call : called_func->function_call_targets()) {
          call_stack.push(new_call);
        }
      }
    }
  }
}

const std::vector<uint32_t>& ValidationState_t::FunctionEntryPoints(
    uint32_t func) const {
  auto iter = function_to_entry_points_.find(func);
  if (iter == function_to_entry_points_.end()) {
    return empty_ids_;
  } else {
    return iter->second;
  }
}

std::set<uint32_t> ValidationState_t::EntryPointReferences(uint32_t id) const {
  std::set<uint32_t> referenced_entry_points;
  const auto inst = FindDef(id);
  if (!inst) return referenced_entry_points;

  std::vector<const Instruction*> stack;
  stack.push_back(inst);
  while (!stack.empty()) {
    const auto current_inst = stack.back();
    stack.pop_back();

    if (const auto func = current_inst->function()) {
      // Instruction lives in a function, we can stop searching.
      const auto function_entry_points = FunctionEntryPoints(func->id());
      referenced_entry_points.insert(function_entry_points.begin(),
                                     function_entry_points.end());
    } else {
      // Instruction is in the global scope, keep searching its uses.
      for (auto pair : current_inst->uses()) {
        const auto next_inst = pair.first;
        stack.push_back(next_inst);
      }
    }
  }

  return referenced_entry_points;
}

std::string ValidationState_t::Disassemble(const Instruction& inst) const {
  const spv_parsed_instruction_t& c_inst(inst.c_inst());
  return Disassemble(c_inst.words, c_inst.num_words);
}

std::string ValidationState_t::Disassemble(const uint32_t* words,
                                           uint16_t num_words) const {
  uint32_t disassembly_options = SPV_BINARY_TO_TEXT_OPTION_NO_HEADER |
                                 SPV_BINARY_TO_TEXT_OPTION_FRIENDLY_NAMES;

  return spvInstructionBinaryToText(context()->target_env, words, num_words,
                                    words_, num_words_, disassembly_options);
}

bool ValidationState_t::LogicallyMatch(const Instruction* lhs,
                                       const Instruction* rhs,
                                       bool check_decorations) {
  if (lhs->opcode() != rhs->opcode()) {
    return false;
  }

  if (check_decorations) {
    const auto& dec_a = id_decorations(lhs->id());
    const auto& dec_b = id_decorations(rhs->id());

    for (const auto& dec : dec_b) {
      if (std::find(dec_a.begin(), dec_a.end(), dec) == dec_a.end()) {
        return false;
      }
    }
  }

  if (lhs->opcode() == SpvOpTypeArray) {
    // Size operands must match.
    if (lhs->GetOperandAs<uint32_t>(2u) != rhs->GetOperandAs<uint32_t>(2u)) {
      return false;
    }

    // Elements must match or logically match.
    const auto lhs_ele_id = lhs->GetOperandAs<uint32_t>(1u);
    const auto rhs_ele_id = rhs->GetOperandAs<uint32_t>(1u);
    if (lhs_ele_id == rhs_ele_id) {
      return true;
    }

    const auto lhs_ele = FindDef(lhs_ele_id);
    const auto rhs_ele = FindDef(rhs_ele_id);
    if (!lhs_ele || !rhs_ele) {
      return false;
    }
    return LogicallyMatch(lhs_ele, rhs_ele, check_decorations);
  } else if (lhs->opcode() == SpvOpTypeStruct) {
    // Number of elements must match.
    if (lhs->operands().size() != rhs->operands().size()) {
      return false;
    }

    for (size_t i = 1u; i < lhs->operands().size(); ++i) {
      const auto lhs_ele_id = lhs->GetOperandAs<uint32_t>(i);
      const auto rhs_ele_id = rhs->GetOperandAs<uint32_t>(i);
      // Elements must match or logically match.
      if (lhs_ele_id == rhs_ele_id) {
        continue;
      }

      const auto lhs_ele = FindDef(lhs_ele_id);
      const auto rhs_ele = FindDef(rhs_ele_id);
      if (!lhs_ele || !rhs_ele) {
        return false;
      }

      if (!LogicallyMatch(lhs_ele, rhs_ele, check_decorations)) {
        return false;
      }
    }

    // All checks passed.
    return true;
  }

  // No other opcodes are acceptable at this point. Arrays and structs are
  // caught above and if they're elements are not arrays or structs they are
  // required to match exactly.
  return false;
}

const Instruction* ValidationState_t::TracePointer(
    const Instruction* inst) const {
  auto base_ptr = inst;
  while (base_ptr->opcode() == SpvOpAccessChain ||
         base_ptr->opcode() == SpvOpInBoundsAccessChain ||
         base_ptr->opcode() == SpvOpPtrAccessChain ||
         base_ptr->opcode() == SpvOpInBoundsPtrAccessChain ||
         base_ptr->opcode() == SpvOpCopyObject) {
    base_ptr = FindDef(base_ptr->GetOperandAs<uint32_t>(2u));
  }
  return base_ptr;
}

bool ValidationState_t::ContainsType(
    uint32_t id, const std::function<bool(const Instruction*)>& f,
    bool traverse_all_types) const {
  const auto inst = FindDef(id);
  if (!inst) return false;

  if (f(inst)) return true;

  switch (inst->opcode()) {
    case SpvOpTypeArray:
    case SpvOpTypeRuntimeArray:
    case SpvOpTypeVector:
    case SpvOpTypeMatrix:
    case SpvOpTypeImage:
    case SpvOpTypeSampledImage:
    case SpvOpTypeCooperativeMatrixNV:
      return ContainsType(inst->GetOperandAs<uint32_t>(1u), f,
                          traverse_all_types);
    case SpvOpTypePointer:
      if (IsForwardPointer(id)) return false;
      if (traverse_all_types) {
        return ContainsType(inst->GetOperandAs<uint32_t>(2u), f,
                            traverse_all_types);
      }
      break;
    case SpvOpTypeFunction:
    case SpvOpTypeStruct:
      if (inst->opcode() == SpvOpTypeFunction && !traverse_all_types) {
        return false;
      }
      for (uint32_t i = 1; i < inst->operands().size(); ++i) {
        if (ContainsType(inst->GetOperandAs<uint32_t>(i), f,
                         traverse_all_types)) {
          return true;
        }
      }
      break;
    default:
      break;
  }

  return false;
}

bool ValidationState_t::ContainsSizedIntOrFloatType(uint32_t id, SpvOp type,
                                                    uint32_t width) const {
  if (type != SpvOpTypeInt && type != SpvOpTypeFloat) return false;

  const auto f = [type, width](const Instruction* inst) {
    if (inst->opcode() == type) {
      return inst->GetOperandAs<uint32_t>(1u) == width;
    }
    return false;
  };
  return ContainsType(id, f);
}

bool ValidationState_t::ContainsLimitedUseIntOrFloatType(uint32_t id) const {
  if ((!HasCapability(SpvCapabilityInt16) &&
       ContainsSizedIntOrFloatType(id, SpvOpTypeInt, 16)) ||
      (!HasCapability(SpvCapabilityInt8) &&
       ContainsSizedIntOrFloatType(id, SpvOpTypeInt, 8)) ||
      (!HasCapability(SpvCapabilityFloat16) &&
       ContainsSizedIntOrFloatType(id, SpvOpTypeFloat, 16))) {
    return true;
  }
  return false;
}

bool ValidationState_t::ContainsRuntimeArray(uint32_t id) const {
  const auto f = [](const Instruction* inst) {
    return inst->opcode() == SpvOpTypeRuntimeArray;
  };
  return ContainsType(id, f, /* traverse_all_types = */ false);
}

bool ValidationState_t::IsValidStorageClass(
    SpvStorageClass storage_class) const {
  if (spvIsVulkanEnv(context()->target_env)) {
    switch (storage_class) {
      case SpvStorageClassUniformConstant:
      case SpvStorageClassUniform:
      case SpvStorageClassStorageBuffer:
      case SpvStorageClassInput:
      case SpvStorageClassOutput:
      case SpvStorageClassImage:
      case SpvStorageClassWorkgroup:
      case SpvStorageClassPrivate:
      case SpvStorageClassFunction:
      case SpvStorageClassPushConstant:
      case SpvStorageClassPhysicalStorageBuffer:
      case SpvStorageClassRayPayloadKHR:
      case SpvStorageClassIncomingRayPayloadKHR:
      case SpvStorageClassHitAttributeKHR:
      case SpvStorageClassCallableDataKHR:
      case SpvStorageClassIncomingCallableDataKHR:
      case SpvStorageClassShaderRecordBufferKHR:
        return true;
      default:
        return false;
    }
  }

  return true;
}

#define VUID_WRAP(vuid) "[" #vuid "] "

// Currently no 2 VUID share the same id, so no need for |reference|
std::string ValidationState_t::VkErrorID(uint32_t id,
                                         const char* /*reference*/) const {
  if (!spvIsVulkanEnv(context_->target_env)) {
    return "";
  }

  // This large switch case is only searched when an error has occured.
  // If an id is changed, the old case must be modified or removed. Each string
  // here is interpreted as being "implemented"

  // Clang format adds spaces between hyphens
  // clang-format off
  switch (id) {
    case 4181:
      return VUID_WRAP(VUID-BaseInstance-BaseInstance-04181);
    case 4182:
      return VUID_WRAP(VUID-BaseInstance-BaseInstance-04182);
    case 4183:
      return VUID_WRAP(VUID-BaseInstance-BaseInstance-04183);
    case 4184:
      return VUID_WRAP(VUID-BaseVertex-BaseVertex-04184);
    case 4185:
      return VUID_WRAP(VUID-BaseVertex-BaseVertex-04185);
    case 4186:
      return VUID_WRAP(VUID-BaseVertex-BaseVertex-04186);
    case 4187:
      return VUID_WRAP(VUID-ClipDistance-ClipDistance-04187);
    case 4188:
      return VUID_WRAP(VUID-ClipDistance-ClipDistance-04188);
    case 4189:
      return VUID_WRAP(VUID-ClipDistance-ClipDistance-04189);
    case 4190:
      return VUID_WRAP(VUID-ClipDistance-ClipDistance-04190);
    case 4191:
      return VUID_WRAP(VUID-ClipDistance-ClipDistance-04191);
    case 4196:
      return VUID_WRAP(VUID-CullDistance-CullDistance-04196);
    case 4197:
      return VUID_WRAP(VUID-CullDistance-CullDistance-04197);
    case 4198:
      return VUID_WRAP(VUID-CullDistance-CullDistance-04198);
    case 4199:
      return VUID_WRAP(VUID-CullDistance-CullDistance-04199);
    case 4200:
      return VUID_WRAP(VUID-CullDistance-CullDistance-04200);
    case 4205:
      return VUID_WRAP(VUID-DeviceIndex-DeviceIndex-04205);
    case 4206:
      return VUID_WRAP(VUID-DeviceIndex-DeviceIndex-04206);
    case 4207:
      return VUID_WRAP(VUID-DrawIndex-DrawIndex-04207);
    case 4208:
      return VUID_WRAP(VUID-DrawIndex-DrawIndex-04208);
    case 4209:
      return VUID_WRAP(VUID-DrawIndex-DrawIndex-04209);
    case 4210:
      return VUID_WRAP(VUID-FragCoord-FragCoord-04210);
    case 4211:
      return VUID_WRAP(VUID-FragCoord-FragCoord-04211);
    case 4212:
      return VUID_WRAP(VUID-FragCoord-FragCoord-04212);
    case 4213:
      return VUID_WRAP(VUID-FragDepth-FragDepth-04213);
    case 4214:
      return VUID_WRAP(VUID-FragDepth-FragDepth-04214);
    case 4215:
      return VUID_WRAP(VUID-FragDepth-FragDepth-04215);
    case 4216:
      return VUID_WRAP(VUID-FragDepth-FragDepth-04216);
    case 4217:
      return VUID_WRAP(VUID-FragInvocationCountEXT-FragInvocationCountEXT-04217);
    case 4218:
      return VUID_WRAP(VUID-FragInvocationCountEXT-FragInvocationCountEXT-04218);
    case 4219:
      return VUID_WRAP(VUID-FragInvocationCountEXT-FragInvocationCountEXT-04219);
    case 4220:
      return VUID_WRAP(VUID-FragSizeEXT-FragSizeEXT-04220);
    case 4221:
      return VUID_WRAP(VUID-FragSizeEXT-FragSizeEXT-04221);
    case 4222:
      return VUID_WRAP(VUID-FragSizeEXT-FragSizeEXT-04222);
    case 4223:
      return VUID_WRAP(VUID-FragStencilRefEXT-FragStencilRefEXT-04223);
    case 4224:
      return VUID_WRAP(VUID-FragStencilRefEXT-FragStencilRefEXT-04224);
    case 4225:
      return VUID_WRAP(VUID-FragStencilRefEXT-FragStencilRefEXT-04225);
    case 4229:
      return VUID_WRAP(VUID-FrontFacing-FrontFacing-04229);
    case 4230:
      return VUID_WRAP(VUID-FrontFacing-FrontFacing-04230);
    case 4231:
      return VUID_WRAP(VUID-FrontFacing-FrontFacing-04231);
    case 4232:
      return VUID_WRAP(VUID-FullyCoveredEXT-FullyCoveredEXT-04232);
    case 4233:
      return VUID_WRAP(VUID-FullyCoveredEXT-FullyCoveredEXT-04233);
    case 4234:
      return VUID_WRAP(VUID-FullyCoveredEXT-FullyCoveredEXT-04234);
    case 4236:
      return VUID_WRAP(VUID-GlobalInvocationId-GlobalInvocationId-04236);
    case 4237:
      return VUID_WRAP(VUID-GlobalInvocationId-GlobalInvocationId-04237);
    case 4238:
      return VUID_WRAP(VUID-GlobalInvocationId-GlobalInvocationId-04238);
    case 4239:
      return VUID_WRAP(VUID-HelperInvocation-HelperInvocation-04239);
    case 4240:
      return VUID_WRAP(VUID-HelperInvocation-HelperInvocation-04240);
    case 4241:
      return VUID_WRAP(VUID-HelperInvocation-HelperInvocation-04241);
    case 4242:
      return VUID_WRAP(VUID-HitKindKHR-HitKindKHR-04242);
    case 4243:
      return VUID_WRAP(VUID-HitKindKHR-HitKindKHR-04243);
    case 4244:
      return VUID_WRAP(VUID-HitKindKHR-HitKindKHR-04244);
    case 4245:
      return VUID_WRAP(VUID-HitTNV-HitTNV-04245);
    case 4246:
      return VUID_WRAP(VUID-HitTNV-HitTNV-04246);
    case 4247:
      return VUID_WRAP(VUID-HitTNV-HitTNV-04247);
    case 4248:
      return VUID_WRAP(VUID-IncomingRayFlagsKHR-IncomingRayFlagsKHR-04248);
    case 4249:
      return VUID_WRAP(VUID-IncomingRayFlagsKHR-IncomingRayFlagsKHR-04249);
    case 4250:
      return VUID_WRAP(VUID-IncomingRayFlagsKHR-IncomingRayFlagsKHR-04250);
    case 4251:
      return VUID_WRAP(VUID-InstanceCustomIndexKHR-InstanceCustomIndexKHR-04251);
    case 4252:
      return VUID_WRAP(VUID-InstanceCustomIndexKHR-InstanceCustomIndexKHR-04252);
    case 4253:
      return VUID_WRAP(VUID-InstanceCustomIndexKHR-InstanceCustomIndexKHR-04253);
    case 4254:
      return VUID_WRAP(VUID-InstanceId-InstanceId-04254);
    case 4255:
      return VUID_WRAP(VUID-InstanceId-InstanceId-04255);
    case 4256:
      return VUID_WRAP(VUID-InstanceId-InstanceId-04256);
    case 4257:
      return VUID_WRAP(VUID-InvocationId-InvocationId-04257);
    case 4258:
      return VUID_WRAP(VUID-InvocationId-InvocationId-04258);
    case 4259:
      return VUID_WRAP(VUID-InvocationId-InvocationId-04259);
    case 4263:
      return VUID_WRAP(VUID-InstanceIndex-InstanceIndex-04263);
    case 4264:
      return VUID_WRAP(VUID-InstanceIndex-InstanceIndex-04264);
    case 4265:
      return VUID_WRAP(VUID-InstanceIndex-InstanceIndex-04265);
    case 4266:
      return VUID_WRAP(VUID-LaunchIdKHR-LaunchIdKHR-04266);
    case 4267:
      return VUID_WRAP(VUID-LaunchIdKHR-LaunchIdKHR-04267);
    case 4268:
      return VUID_WRAP(VUID-LaunchIdKHR-LaunchIdKHR-04268);
    case 4269:
      return VUID_WRAP(VUID-LaunchSizeKHR-LaunchSizeKHR-04269);
    case 4270:
      return VUID_WRAP(VUID-LaunchSizeKHR-LaunchSizeKHR-04270);
    case 4271:
      return VUID_WRAP(VUID-LaunchSizeKHR-LaunchSizeKHR-04271);
    case 4272:
      return VUID_WRAP(VUID-Layer-Layer-04272);
    case 4273:
      return VUID_WRAP(VUID-Layer-Layer-04273);
    case 4274:
      return VUID_WRAP(VUID-Layer-Layer-04274);
    case 4275:
      return VUID_WRAP(VUID-Layer-Layer-04275);
    case 4276:
      return VUID_WRAP(VUID-Layer-Layer-04276);
    case 4281:
      return VUID_WRAP(VUID-LocalInvocationId-LocalInvocationId-04281);
    case 4282:
      return VUID_WRAP(VUID-LocalInvocationId-LocalInvocationId-04282);
    case 4283:
      return VUID_WRAP(VUID-LocalInvocationId-LocalInvocationId-04283);
    case 4293:
      return VUID_WRAP(VUID-NumSubgroups-NumSubgroups-04293);
    case 4294:
      return VUID_WRAP(VUID-NumSubgroups-NumSubgroups-04294);
    case 4295:
      return VUID_WRAP(VUID-NumSubgroups-NumSubgroups-04295);
    case 4296:
      return VUID_WRAP(VUID-NumWorkgroups-NumWorkgroups-04296);
    case 4297:
      return VUID_WRAP(VUID-NumWorkgroups-NumWorkgroups-04297);
    case 4298:
      return VUID_WRAP(VUID-NumWorkgroups-NumWorkgroups-04298);
    case 4299:
      return VUID_WRAP(VUID-ObjectRayDirectionKHR-ObjectRayDirectionKHR-04299);
    case 4300:
      return VUID_WRAP(VUID-ObjectRayDirectionKHR-ObjectRayDirectionKHR-04300);
    case 4301:
      return VUID_WRAP(VUID-ObjectRayDirectionKHR-ObjectRayDirectionKHR-04301);
    case 4302:
      return VUID_WRAP(VUID-ObjectRayOriginKHR-ObjectRayOriginKHR-04302);
    case 4303:
      return VUID_WRAP(VUID-ObjectRayOriginKHR-ObjectRayOriginKHR-04303);
    case 4304:
      return VUID_WRAP(VUID-ObjectRayOriginKHR-ObjectRayOriginKHR-04304);
    case 4305:
      return VUID_WRAP(VUID-ObjectToWorldKHR-ObjectToWorldKHR-04305);
    case 4306:
      return VUID_WRAP(VUID-ObjectToWorldKHR-ObjectToWorldKHR-04306);
    case 4307:
      return VUID_WRAP(VUID-ObjectToWorldKHR-ObjectToWorldKHR-04307);
    case 4308:
      return VUID_WRAP(VUID-PatchVertices-PatchVertices-04308);
    case 4309:
      return VUID_WRAP(VUID-PatchVertices-PatchVertices-04309);
    case 4310:
      return VUID_WRAP(VUID-PatchVertices-PatchVertices-04310);
    case 4311:
      return VUID_WRAP(VUID-PointCoord-PointCoord-04311);
    case 4312:
      return VUID_WRAP(VUID-PointCoord-PointCoord-04312);
    case 4313:
      return VUID_WRAP(VUID-PointCoord-PointCoord-04313);
    case 4314:
      return VUID_WRAP(VUID-PointSize-PointSize-04314);
    case 4315:
      return VUID_WRAP(VUID-PointSize-PointSize-04315);
    case 4316:
      return VUID_WRAP(VUID-PointSize-PointSize-04316);
    case 4317:
      return VUID_WRAP(VUID-PointSize-PointSize-04317);
    case 4318:
      return VUID_WRAP(VUID-Position-Position-04318);
    case 4319:
      return VUID_WRAP(VUID-Position-Position-04319);
    case 4320:
      return VUID_WRAP(VUID-Position-Position-04320);
    case 4321:
      return VUID_WRAP(VUID-Position-Position-04321);
    case 4330:
      return VUID_WRAP(VUID-PrimitiveId-PrimitiveId-04330);
    case 4334:
      return VUID_WRAP(VUID-PrimitiveId-PrimitiveId-04334);
    case 4337:
      return VUID_WRAP(VUID-PrimitiveId-PrimitiveId-04337);
    case 4345:
      return VUID_WRAP(VUID-RayGeometryIndexKHR-RayGeometryIndexKHR-04345);
    case 4346:
      return VUID_WRAP(VUID-RayGeometryIndexKHR-RayGeometryIndexKHR-04346);
    case 4347:
      return VUID_WRAP(VUID-RayGeometryIndexKHR-RayGeometryIndexKHR-04347);
    case 4348:
      return VUID_WRAP(VUID-RayTmaxKHR-RayTmaxKHR-04348);
    case 4349:
      return VUID_WRAP(VUID-RayTmaxKHR-RayTmaxKHR-04349);
    case 4350:
      return VUID_WRAP(VUID-RayTmaxKHR-RayTmaxKHR-04350);
    case 4351:
      return VUID_WRAP(VUID-RayTminKHR-RayTminKHR-04351);
    case 4352:
      return VUID_WRAP(VUID-RayTminKHR-RayTminKHR-04352);
    case 4353:
      return VUID_WRAP(VUID-RayTminKHR-RayTminKHR-04353);
    case 4354:
      return VUID_WRAP(VUID-SampleId-SampleId-04354);
    case 4355:
      return VUID_WRAP(VUID-SampleId-SampleId-04355);
    case 4356:
      return VUID_WRAP(VUID-SampleId-SampleId-04356);
    case 4357:
      return VUID_WRAP(VUID-SampleMask-SampleMask-04357);
    case 4358:
      return VUID_WRAP(VUID-SampleMask-SampleMask-04358);
    case 4359:
      return VUID_WRAP(VUID-SampleMask-SampleMask-04359);
    case 4360:
      return VUID_WRAP(VUID-SamplePosition-SamplePosition-04360);
    case 4361:
      return VUID_WRAP(VUID-SamplePosition-SamplePosition-04361);
    case 4362:
      return VUID_WRAP(VUID-SamplePosition-SamplePosition-04362);
    case 4367:
      return VUID_WRAP(VUID-SubgroupId-SubgroupId-04367);
    case 4368:
      return VUID_WRAP(VUID-SubgroupId-SubgroupId-04368);
    case 4369:
      return VUID_WRAP(VUID-SubgroupId-SubgroupId-04369);
    case 4370:
      return VUID_WRAP(VUID-SubgroupEqMask-SubgroupEqMask-04370);
    case 4371:
      return VUID_WRAP(VUID-SubgroupEqMask-SubgroupEqMask-04371);
    case 4372:
      return VUID_WRAP(VUID-SubgroupGeMask-SubgroupGeMask-04372);
    case 4373:
      return VUID_WRAP(VUID-SubgroupGeMask-SubgroupGeMask-04373);
    case 4374:
      return VUID_WRAP(VUID-SubgroupGtMask-SubgroupGtMask-04374);
    case 4375:
      return VUID_WRAP(VUID-SubgroupGtMask-SubgroupGtMask-04375);
    case 4376:
      return VUID_WRAP(VUID-SubgroupLeMask-SubgroupLeMask-04376);
    case 4377:
      return VUID_WRAP(VUID-SubgroupLeMask-SubgroupLeMask-04377);
    case 4378:
      return VUID_WRAP(VUID-SubgroupLtMask-SubgroupLtMask-04378);
    case 4379:
      return VUID_WRAP(VUID-SubgroupLtMask-SubgroupLtMask-04379);
    case 4380:
      return VUID_WRAP(VUID-SubgroupLocalInvocationId-SubgroupLocalInvocationId-04380);
    case 4381:
      return VUID_WRAP(VUID-SubgroupLocalInvocationId-SubgroupLocalInvocationId-04381);
    case 4382:
      return VUID_WRAP(VUID-SubgroupSize-SubgroupSize-04382);
    case 4383:
      return VUID_WRAP(VUID-SubgroupSize-SubgroupSize-04383);
    case 4387:
      return VUID_WRAP(VUID-TessCoord-TessCoord-04387);
    case 4388:
      return VUID_WRAP(VUID-TessCoord-TessCoord-04388);
    case 4389:
      return VUID_WRAP(VUID-TessCoord-TessCoord-04389);
    case 4390:
      return VUID_WRAP(VUID-TessLevelOuter-TessLevelOuter-04390);
    case 4391:
      return VUID_WRAP(VUID-TessLevelOuter-TessLevelOuter-04391);
    case 4392:
      return VUID_WRAP(VUID-TessLevelOuter-TessLevelOuter-04392);
    case 4393:
      return VUID_WRAP(VUID-TessLevelOuter-TessLevelOuter-04393);
    case 4394:
      return VUID_WRAP(VUID-TessLevelInner-TessLevelInner-04394);
    case 4395:
      return VUID_WRAP(VUID-TessLevelInner-TessLevelInner-04395);
    case 4396:
      return VUID_WRAP(VUID-TessLevelInner-TessLevelInner-04396);
    case 4397:
      return VUID_WRAP(VUID-TessLevelInner-TessLevelInner-04397);
    case 4398:
      return VUID_WRAP(VUID-VertexIndex-VertexIndex-04398);
    case 4399:
      return VUID_WRAP(VUID-VertexIndex-VertexIndex-04399);
    case 4400:
      return VUID_WRAP(VUID-VertexIndex-VertexIndex-04400);
    case 4401:
      return VUID_WRAP(VUID-ViewIndex-ViewIndex-04401);
    case 4402:
      return VUID_WRAP(VUID-ViewIndex-ViewIndex-04402);
    case 4403:
      return VUID_WRAP(VUID-ViewIndex-ViewIndex-04403);
    case 4404:
      return VUID_WRAP(VUID-ViewportIndex-ViewportIndex-04404);
    case 4405:
      return VUID_WRAP(VUID-ViewportIndex-ViewportIndex-04405);
    case 4406:
      return VUID_WRAP(VUID-ViewportIndex-ViewportIndex-04406);
    case 4407:
      return VUID_WRAP(VUID-ViewportIndex-ViewportIndex-04407);
    case 4408:
      return VUID_WRAP(VUID-ViewportIndex-ViewportIndex-04408);
    case 4422:
      return VUID_WRAP(VUID-WorkgroupId-WorkgroupId-04422);
    case 4423:
      return VUID_WRAP(VUID-WorkgroupId-WorkgroupId-04423);
    case 4424:
      return VUID_WRAP(VUID-WorkgroupId-WorkgroupId-04424);
    case 4425:
      return VUID_WRAP(VUID-WorkgroupSize-WorkgroupSize-04425);
    case 4426:
      return VUID_WRAP(VUID-WorkgroupSize-WorkgroupSize-04426);
    case 4427:
      return VUID_WRAP(VUID-WorkgroupSize-WorkgroupSize-04427);
    case 4428:
      return VUID_WRAP(VUID-WorldRayDirectionKHR-WorldRayDirectionKHR-04428);
    case 4429:
      return VUID_WRAP(VUID-WorldRayDirectionKHR-WorldRayDirectionKHR-04429);
    case 4430:
      return VUID_WRAP(VUID-WorldRayDirectionKHR-WorldRayDirectionKHR-04430);
    case 4431:
      return VUID_WRAP(VUID-WorldRayOriginKHR-WorldRayOriginKHR-04431);
    case 4432:
      return VUID_WRAP(VUID-WorldRayOriginKHR-WorldRayOriginKHR-04432);
    case 4433:
      return VUID_WRAP(VUID-WorldRayOriginKHR-WorldRayOriginKHR-04433);
    case 4434:
      return VUID_WRAP(VUID-WorldToObjectKHR-WorldToObjectKHR-04434);
    case 4435:
      return VUID_WRAP(VUID-WorldToObjectKHR-WorldToObjectKHR-04435);
    case 4436:
      return VUID_WRAP(VUID-WorldToObjectKHR-WorldToObjectKHR-04436);
    case 4484:
      return VUID_WRAP(VUID-PrimitiveShadingRateKHR-PrimitiveShadingRateKHR-04484);
    case 4485:
      return VUID_WRAP(VUID-PrimitiveShadingRateKHR-PrimitiveShadingRateKHR-04485);
    case 4486:
      return VUID_WRAP(VUID-PrimitiveShadingRateKHR-PrimitiveShadingRateKHR-04486);
    case 4490:
      return VUID_WRAP(VUID-ShadingRateKHR-ShadingRateKHR-04490);
    case 4491:
      return VUID_WRAP(VUID-ShadingRateKHR-ShadingRateKHR-04491);
    case 4492:
      return VUID_WRAP(VUID-ShadingRateKHR-ShadingRateKHR-04492);
    case 4633:
      return VUID_WRAP(VUID-StandaloneSpirv-None-04633);
    case 4634:
      return VUID_WRAP(VUID-StandaloneSpirv-None-04634);
    case 4635:
      return VUID_WRAP(VUID-StandaloneSpirv-None-04635);
    case 4636:
      return VUID_WRAP(VUID-StandaloneSpirv-None-04636);
    case 4637:
      return VUID_WRAP(VUID-StandaloneSpirv-None-04637);
    case 4638:
      return VUID_WRAP(VUID-StandaloneSpirv-None-04638);
    case 4639:
      return VUID_WRAP(VUID-StandaloneSpirv-None-04639);
    case 4640:
      return VUID_WRAP(VUID-StandaloneSpirv-None-04640);
    case 4641:
      return VUID_WRAP(VUID-StandaloneSpirv-None-04641);
    case 4642:
      return VUID_WRAP(VUID-StandaloneSpirv-None-04642);
    case 4643:
      return VUID_WRAP(VUID-StandaloneSpirv-None-04643);
    case 4644:
      return VUID_WRAP(VUID-StandaloneSpirv-None-04644);
    case 4645:
      return VUID_WRAP(VUID-StandaloneSpirv-None-04645);
    case 4651:
      return VUID_WRAP(VUID-StandaloneSpirv-OpVariable-04651);
    case 4652:
      return VUID_WRAP(VUID-StandaloneSpirv-OpReadClockKHR-04652);
    case 4653:
      return VUID_WRAP(VUID-StandaloneSpirv-OriginLowerLeft-04653);
    case 4654:
      return VUID_WRAP(VUID-StandaloneSpirv-PixelCenterInteger-04654);
    case 4655:
      return VUID_WRAP(VUID-StandaloneSpirv-UniformConstant-04655);
    case 4656:
      return VUID_WRAP(VUID-StandaloneSpirv-OpTypeImage-04656);
    case 4657:
      return VUID_WRAP(VUID-StandaloneSpirv-OpTypeImage-04657);
    case 4658:
      return VUID_WRAP(VUID-StandaloneSpirv-OpImageTexelPointer-04658);
    case 4659:
      return VUID_WRAP(VUID-StandaloneSpirv-OpImageQuerySizeLod-04659);
    case 4662:
      return VUID_WRAP(VUID-StandaloneSpirv-Offset-04662);
    case 4663:
      return VUID_WRAP(VUID-StandaloneSpirv-Offset-04663);
    case 4664:
      return VUID_WRAP(VUID-StandaloneSpirv-OpImageGather-04664);
    case 4667:
      return VUID_WRAP(VUID-StandaloneSpirv-None-04667);
    case 4669:
      return VUID_WRAP(VUID-StandaloneSpirv-GLSLShared-04669);
    case 4670:
      return VUID_WRAP(VUID-StandaloneSpirv-Flat-04670);
    case 4675:
      return VUID_WRAP(VUID-StandaloneSpirv-FPRoundingMode-04675);
    case 4677:
      return VUID_WRAP(VUID-StandaloneSpirv-Invariant-04677);
    case 4682:
      return VUID_WRAP(VUID-StandaloneSpirv-OpControlBarrier-04682);
    case 6426:
      return VUID_WRAP(VUID-StandaloneSpirv-LocalSize-06426); // formally 04683
    case 4685:
      return VUID_WRAP(VUID-StandaloneSpirv-OpGroupNonUniformBallotBitCount-04685);
    case 4686:
      return VUID_WRAP(VUID-StandaloneSpirv-None-04686);
    case 4710:
      return VUID_WRAP(VUID-StandaloneSpirv-PhysicalStorageBuffer64-04710);
    case 4711:
      return VUID_WRAP(VUID-StandaloneSpirv-OpTypeForwardPointer-04711);
    case 4730:
      return VUID_WRAP(VUID-StandaloneSpirv-OpAtomicStore-04730);
    case 4731:
      return VUID_WRAP(VUID-StandaloneSpirv-OpAtomicLoad-04731);
    case 4732:
      return VUID_WRAP(VUID-StandaloneSpirv-OpMemoryBarrier-04732);
    case 4733:
      return VUID_WRAP(VUID-StandaloneSpirv-OpMemoryBarrier-04733);
    case 4780:
      return VUID_WRAP(VUID-StandaloneSpirv-Result-04780);
    default:
      return "";  // unknown id
  }
  // clang-format on
}

}  // namespace val
}  // namespace spvtools<|MERGE_RESOLUTION|>--- conflicted
+++ resolved
@@ -33,76 +33,6 @@
 ModuleLayoutSection InstructionLayoutSection(
     ModuleLayoutSection current_section, SpvOp op) {
   // See Section 2.4
-<<<<<<< HEAD
-  bool out = false;
-  // clang-format off
-  switch (layout) {
-    case kLayoutCapabilities:  out = op == SpvOpCapability;    break;
-    case kLayoutExtensions:    out = op == SpvOpExtension;     break;
-    case kLayoutExtInstImport: out = op == SpvOpExtInstImport; break;
-    case kLayoutMemoryModel:   out = op == SpvOpMemoryModel;   break;
-    case kLayoutEntryPoint:    out = op == SpvOpEntryPoint;    break;
-    case kLayoutExecutionMode:
-      out = op == SpvOpExecutionMode || op == SpvOpExecutionModeId;
-      break;
-    case kLayoutDebug1:
-      switch (op) {
-        case SpvOpSourceContinued:
-        case SpvOpSource:
-        case SpvOpSourceExtension:
-        case SpvOpString:
-          out = true;
-          break;
-        default: break;
-      }
-      break;
-    case kLayoutDebug2:
-      switch (op) {
-        case SpvOpName:
-        case SpvOpMemberName:
-          out = true;
-          break;
-        default: break;
-      }
-      break;
-    case kLayoutDebug3:
-      // Only OpModuleProcessed is allowed here.
-      out = (op == SpvOpModuleProcessed);
-      break;
-    case kLayoutAnnotations:
-      switch (op) {
-        case SpvOpDecorate:
-        case SpvOpMemberDecorate:
-        case SpvOpGroupDecorate:
-        case SpvOpGroupMemberDecorate:
-        case SpvOpDecorationGroup:
-        case SpvOpDecorateId:
-        case SpvOpDecorateStringGOOGLE:
-        case SpvOpMemberDecorateStringGOOGLE:
-          out = true;
-          break;
-        default: break;
-      }
-      break;
-    case kLayoutTypes:
-      if (spvOpcodeGeneratesType(op) || spvOpcodeIsConstant(op)) {
-        out = true;
-        break;
-      }
-      switch (op) {
-        case SpvOpTypeForwardPointer:
-        case SpvOpVariable:
-        case SpvOpLine:
-        case SpvOpNoLine:
-        case SpvOpUndef:
-        // SpvOpExtInst is only allowed here for certain extended instruction
-        // sets. This will be checked separately
-        case SpvOpExtInst:
-          out = true;
-          break;
-        default: break;
-      }
-=======
   if (spvOpcodeGeneratesType(op) || spvOpcodeIsConstant(op))
     return kLayoutTypes;
 
@@ -161,7 +91,6 @@
         return kLayoutFunctionDeclarations;
       return kLayoutFunctionDefinitions;
     default:
->>>>>>> 6bbb88c8
       break;
   }
   return kLayoutFunctionDefinitions;
