// Copyright (c) 2016 Google Inc.
//
// Licensed under the Apache License, Version 2.0 (the "License");
// you may not use this file except in compliance with the License.
// You may obtain a copy of the License at
//
//     http://www.apache.org/licenses/LICENSE-2.0
//
// Unless required by applicable law or agreed to in writing, software
// distributed under the License is distributed on an "AS IS" BASIS,
// WITHOUT WARRANTIES OR CONDITIONS OF ANY KIND, either express or implied.
// See the License for the specific language governing permissions and
// limitations under the License.

#include "source/opt/module.h"

#include <algorithm>
#include <cstring>
#include <ostream>

#include "source/operand.h"
#include "source/opt/ir_context.h"
#include "source/opt/reflect.h"

namespace spvtools {
namespace opt {

uint32_t Module::TakeNextIdBound() {
  if (context()) {
    if (id_bound() >= context()->max_id_bound()) {
      return 0;
    }
  } else if (id_bound() >= kDefaultMaxIdBound) {
    return 0;
  }

  return header_.bound++;
}

std::vector<Instruction*> Module::GetTypes() {
  std::vector<Instruction*> type_insts;
  for (auto& inst : types_values_) {
    if (IsTypeInst(inst.opcode())) type_insts.push_back(&inst);
  }
  return type_insts;
}

std::vector<const Instruction*> Module::GetTypes() const {
  std::vector<const Instruction*> type_insts;
  for (auto& inst : types_values_) {
    if (IsTypeInst(inst.opcode())) type_insts.push_back(&inst);
  }
  return type_insts;
}

std::vector<Instruction*> Module::GetConstants() {
  std::vector<Instruction*> const_insts;
  for (auto& inst : types_values_) {
    if (IsConstantInst(inst.opcode())) const_insts.push_back(&inst);
  }
  return const_insts;
}

std::vector<const Instruction*> Module::GetConstants() const {
  std::vector<const Instruction*> const_insts;
  for (auto& inst : types_values_) {
    if (IsConstantInst(inst.opcode())) const_insts.push_back(&inst);
  }
  return const_insts;
}

uint32_t Module::GetGlobalValue(SpvOp opcode) const {
  for (auto& inst : types_values_) {
    if (inst.opcode() == opcode) return inst.result_id();
  }
  return 0;
}

void Module::AddGlobalValue(SpvOp opcode, uint32_t result_id,
                            uint32_t type_id) {
  std::unique_ptr<Instruction> newGlobal(
      new Instruction(context(), opcode, type_id, result_id, {}));
  AddGlobalValue(std::move(newGlobal));
}

void Module::ForEachInst(const std::function<void(Instruction*)>& f,
                         bool run_on_debug_line_insts) {
#define DELEGATE(list) list.ForEachInst(f, run_on_debug_line_insts)
  DELEGATE(capabilities_);
  DELEGATE(extensions_);
  DELEGATE(ext_inst_imports_);
  if (memory_model_) memory_model_->ForEachInst(f, run_on_debug_line_insts);
  DELEGATE(entry_points_);
  DELEGATE(execution_modes_);
  DELEGATE(debugs1_);
  DELEGATE(debugs2_);
  DELEGATE(debugs3_);
  DELEGATE(ext_inst_debuginfo_);
  DELEGATE(annotations_);
  DELEGATE(types_values_);
  for (auto& i : functions_) {
    i->ForEachInst(f, run_on_debug_line_insts,
                   /* run_on_non_semantic_insts = */ true);
  }
#undef DELEGATE
}

void Module::ForEachInst(const std::function<void(const Instruction*)>& f,
                         bool run_on_debug_line_insts) const {
#define DELEGATE(i) i.ForEachInst(f, run_on_debug_line_insts)
  for (auto& i : capabilities_) DELEGATE(i);
  for (auto& i : extensions_) DELEGATE(i);
  for (auto& i : ext_inst_imports_) DELEGATE(i);
  if (memory_model_)
    static_cast<const Instruction*>(memory_model_.get())
        ->ForEachInst(f, run_on_debug_line_insts);
  for (auto& i : entry_points_) DELEGATE(i);
  for (auto& i : execution_modes_) DELEGATE(i);
  for (auto& i : debugs1_) DELEGATE(i);
  for (auto& i : debugs2_) DELEGATE(i);
  for (auto& i : debugs3_) DELEGATE(i);
  for (auto& i : annotations_) DELEGATE(i);
  for (auto& i : types_values_) DELEGATE(i);
  for (auto& i : ext_inst_debuginfo_) DELEGATE(i);
  for (auto& i : functions_) {
    static_cast<const Function*>(i.get())->ForEachInst(
        f, run_on_debug_line_insts,
        /* run_on_non_semantic_insts = */ true);
  }
  if (run_on_debug_line_insts) {
    for (auto& i : trailing_dbg_line_info_) DELEGATE(i);
  }
#undef DELEGATE
}

void Module::ToBinary(std::vector<uint32_t>* binary, bool skip_nop) const {
  binary->push_back(header_.magic_number);
  binary->push_back(header_.version);
  // TODO(antiagainst): should we change the generator number?
  binary->push_back(header_.generator);
  binary->push_back(header_.bound);
  binary->push_back(header_.reserved);

  size_t bound_idx = binary->size() - 2;
  DebugScope last_scope(kNoDebugScope, kNoInlinedAt);
<<<<<<< HEAD
  auto write_inst = [binary, skip_nop, &last_scope,
                     this](const Instruction* i) {
    if (!(skip_nop && i->IsNop())) {
      const auto& scope = i->GetDebugScope();
      if (scope != last_scope) {
        // Emit DebugScope |scope| to |binary|.
        auto dbg_inst = ext_inst_debuginfo_.begin();
        scope.ToBinary(dbg_inst->type_id(), context()->TakeNextId(),
                       dbg_inst->GetSingleWordOperand(2), binary);
=======
  const Instruction* last_line_inst = nullptr;
  bool between_merge_and_branch = false;
  bool between_label_and_phi_var = false;
  auto write_inst = [binary, skip_nop, &last_scope, &last_line_inst,
                     &between_merge_and_branch, &between_label_and_phi_var,
                     this](const Instruction* i) {
    // Skip emitting line instructions between merge and branch instructions.
    auto opcode = i->opcode();
    if (between_merge_and_branch && i->IsLineInst()) {
      return;
    }
    between_merge_and_branch = false;
    if (last_line_inst != nullptr) {
      // If the current instruction is OpLine or DebugLine and it is the same
      // as the last line instruction that is still effective (can be applied
      // to the next instruction), we skip writing the current instruction.
      if (i->IsLine()) {
        uint32_t operand_index = 0;
        if (last_line_inst->WhileEachInOperand(
                [&operand_index, i](const uint32_t* word) {
                  assert(i->NumInOperandWords() > operand_index);
                  return *word == i->GetSingleWordInOperand(operand_index++);
                })) {
          return;
        }
      } else if (!i->IsNoLine() && i->dbg_line_insts().empty()) {
        // If the current instruction does not have the line information,
        // the last line information is not effective any more. Emit OpNoLine
        // or DebugNoLine to specify it.
        uint32_t shader_set_id = context()
                                     ->get_feature_mgr()
                                     ->GetExtInstImportId_Shader100DebugInfo();
        if (shader_set_id != 0) {
          binary->push_back((5 << 16) | static_cast<uint16_t>(SpvOpExtInst));
          binary->push_back(context()->get_type_mgr()->GetVoidTypeId());
          binary->push_back(context()->TakeNextId());
          binary->push_back(shader_set_id);
          binary->push_back(NonSemanticShaderDebugInfo100DebugNoLine);
        } else {
          binary->push_back((1 << 16) | static_cast<uint16_t>(SpvOpNoLine));
        }
        last_line_inst = nullptr;
      }
    }

    if (opcode == SpvOpLabel) {
      between_label_and_phi_var = true;
    } else if (opcode != SpvOpVariable && opcode != SpvOpPhi &&
               !spvtools::opt::IsOpLineInst(opcode)) {
      between_label_and_phi_var = false;
    }

    if (!(skip_nop && i->IsNop())) {
      const auto& scope = i->GetDebugScope();
      if (scope != last_scope) {
        // Can only emit nonsemantic instructions after all phi instructions
        // in a block so don't emit scope instructions before phi instructions
        // for NonSemantic.Shader.DebugInfo.100.
        if (!between_label_and_phi_var ||
            context()
                ->get_feature_mgr()
                ->GetExtInstImportId_OpenCL100DebugInfo()) {
          // Emit DebugScope |scope| to |binary|.
          auto dbg_inst = ext_inst_debuginfo_.begin();
          scope.ToBinary(dbg_inst->type_id(), context()->TakeNextId(),
                         dbg_inst->GetSingleWordOperand(2), binary);
        }
>>>>>>> 6bbb88c8
        last_scope = scope;
      }

      i->ToBinaryWithoutAttachedDebugInsts(binary);
    }
<<<<<<< HEAD
  };
  ForEachInst(write_inst, true);

  // We create new instructions for DebugScope. The bound must be updated.
=======
    // Update the last line instruction.
    if (spvOpcodeIsBlockTerminator(opcode) || i->IsNoLine()) {
      last_line_inst = nullptr;
    } else if (opcode == SpvOpLoopMerge || opcode == SpvOpSelectionMerge) {
      between_merge_and_branch = true;
      last_line_inst = nullptr;
    } else if (i->IsLine()) {
      last_line_inst = i;
    }
  };
  ForEachInst(write_inst, true);

  // We create new instructions for DebugScope and DebugNoLine. The bound must
  // be updated.
>>>>>>> 6bbb88c8
  binary->data()[bound_idx] = header_.bound;
}

uint32_t Module::ComputeIdBound() const {
  uint32_t highest = 0;

  ForEachInst(
      [&highest](const Instruction* inst) {
        for (const auto& operand : *inst) {
          if (spvIsIdType(operand.type)) {
            highest = std::max(highest, operand.words[0]);
          }
        }
      },
      true /* scan debug line insts as well */);

  return highest + 1;
}

bool Module::HasExplicitCapability(uint32_t cap) {
  for (auto& ci : capabilities_) {
    uint32_t tcap = ci.GetSingleWordOperand(0);
    if (tcap == cap) {
      return true;
    }
  }
  return false;
}

uint32_t Module::GetExtInstImportId(const char* extstr) {
  for (auto& ei : ext_inst_imports_)
    if (!strcmp(extstr,
                reinterpret_cast<const char*>(&(ei.GetInOperand(0).words[0]))))
      return ei.result_id();
  return 0;
}

std::ostream& operator<<(std::ostream& str, const Module& module) {
  module.ForEachInst([&str](const Instruction* inst) {
    str << *inst;
    if (inst->opcode() != SpvOpFunctionEnd) {
      str << std::endl;
    }
  });
  return str;
}

}  // namespace opt
}  // namespace spvtools<|MERGE_RESOLUTION|>--- conflicted
+++ resolved
@@ -143,17 +143,6 @@
 
   size_t bound_idx = binary->size() - 2;
   DebugScope last_scope(kNoDebugScope, kNoInlinedAt);
-<<<<<<< HEAD
-  auto write_inst = [binary, skip_nop, &last_scope,
-                     this](const Instruction* i) {
-    if (!(skip_nop && i->IsNop())) {
-      const auto& scope = i->GetDebugScope();
-      if (scope != last_scope) {
-        // Emit DebugScope |scope| to |binary|.
-        auto dbg_inst = ext_inst_debuginfo_.begin();
-        scope.ToBinary(dbg_inst->type_id(), context()->TakeNextId(),
-                       dbg_inst->GetSingleWordOperand(2), binary);
-=======
   const Instruction* last_line_inst = nullptr;
   bool between_merge_and_branch = false;
   bool between_label_and_phi_var = false;
@@ -221,18 +210,11 @@
           scope.ToBinary(dbg_inst->type_id(), context()->TakeNextId(),
                          dbg_inst->GetSingleWordOperand(2), binary);
         }
->>>>>>> 6bbb88c8
         last_scope = scope;
       }
 
       i->ToBinaryWithoutAttachedDebugInsts(binary);
     }
-<<<<<<< HEAD
-  };
-  ForEachInst(write_inst, true);
-
-  // We create new instructions for DebugScope. The bound must be updated.
-=======
     // Update the last line instruction.
     if (spvOpcodeIsBlockTerminator(opcode) || i->IsNoLine()) {
       last_line_inst = nullptr;
@@ -247,7 +229,6 @@
 
   // We create new instructions for DebugScope and DebugNoLine. The bound must
   // be updated.
->>>>>>> 6bbb88c8
   binary->data()[bound_idx] = header_.bound;
 }
 
