--- conflicted
+++ resolved
@@ -43,14 +43,9 @@
   // Does the fact manager know about the synonym?
   auto data_descriptor_for_synonymous_id =
       MakeDataDescriptor(message_.synonymous_id(), {});
-<<<<<<< HEAD
-  if (!fact_manager.IsSynonymous(MakeDataDescriptor(id_of_interest, {}),
-                                 data_descriptor_for_synonymous_id, context)) {
-=======
   if (!transformation_context.GetFactManager()->IsSynonymous(
           MakeDataDescriptor(id_of_interest, {}),
           data_descriptor_for_synonymous_id)) {
->>>>>>> 6bbb88c8
     return false;
   }
 
@@ -61,19 +56,6 @@
     return false;
   }
 
-<<<<<<< HEAD
-  // Is the use suitable for being replaced in principle?
-  if (!UseCanBeReplacedWithSynonym(
-          context, use_instruction,
-          message_.id_use_descriptor().in_operand_index())) {
-    return false;
-  }
-
-  // The transformation is applicable if the synonymous id is available at the
-  // use point.
-  return fuzzerutil::IdIsAvailableAtUse(
-      context, use_instruction, message_.id_use_descriptor().in_operand_index(),
-=======
   uint32_t type_id_of_interest =
       ir_context->get_def_use_mgr()->GetDef(id_of_interest)->type_id();
   uint32_t type_id_synonym = ir_context->get_def_use_mgr()
@@ -102,7 +84,6 @@
   return fuzzerutil::IdIsAvailableAtUse(
       ir_context, use_instruction,
       message_.id_use_descriptor().in_operand_index(),
->>>>>>> 6bbb88c8
       message_.synonymous_id());
 }
 
@@ -110,13 +91,6 @@
     spvtools::opt::IRContext* ir_context,
     TransformationContext* /*unused*/) const {
   auto instruction_to_change =
-<<<<<<< HEAD
-      FindInstructionContainingUse(message_.id_use_descriptor(), context);
-  instruction_to_change->SetInOperand(
-      message_.id_use_descriptor().in_operand_index(),
-      {message_.synonymous_id()});
-  context->InvalidateAnalysesExceptFor(opt::IRContext::Analysis::kAnalysisNone);
-=======
       FindInstructionContainingUse(message_.id_use_descriptor(), ir_context);
   instruction_to_change->SetInOperand(
       message_.id_use_descriptor().in_operand_index(),
@@ -127,7 +101,6 @@
 
   // No analyses need to be invalidated, since the transformation is local to a
   // block, and the def-use analysis has been updated.
->>>>>>> 6bbb88c8
 }
 
 protobufs::Transformation TransformationReplaceIdWithSynonym::ToMessage()
@@ -137,89 +110,9 @@
   return result;
 }
 
-<<<<<<< HEAD
-bool TransformationReplaceIdWithSynonym::UseCanBeReplacedWithSynonym(
-    opt::IRContext* context, opt::Instruction* use_instruction,
-    uint32_t use_in_operand_index) {
-  if (use_instruction->opcode() == SpvOpAccessChain &&
-      use_in_operand_index > 0) {
-    // This is an access chain index.  If the (sub-)object being accessed by the
-    // given index has struct type then we cannot replace the use with a
-    // synonym, as the use needs to be an OpConstant.
-
-    // Get the top-level composite type that is being accessed.
-    auto object_being_accessed = context->get_def_use_mgr()->GetDef(
-        use_instruction->GetSingleWordInOperand(0));
-    auto pointer_type =
-        context->get_type_mgr()->GetType(object_being_accessed->type_id());
-    assert(pointer_type->AsPointer());
-    auto composite_type_being_accessed =
-        pointer_type->AsPointer()->pointee_type();
-
-    // Now walk the access chain, tracking the type of each sub-object of the
-    // composite that is traversed, until the index of interest is reached.
-    for (uint32_t index_in_operand = 1; index_in_operand < use_in_operand_index;
-         index_in_operand++) {
-      // For vectors, matrices and arrays, getting the type of the sub-object is
-      // trivial. For the struct case, the sub-object type is field-sensitive,
-      // and depends on the constant index that is used.
-      if (composite_type_being_accessed->AsVector()) {
-        composite_type_being_accessed =
-            composite_type_being_accessed->AsVector()->element_type();
-      } else if (composite_type_being_accessed->AsMatrix()) {
-        composite_type_being_accessed =
-            composite_type_being_accessed->AsMatrix()->element_type();
-      } else if (composite_type_being_accessed->AsArray()) {
-        composite_type_being_accessed =
-            composite_type_being_accessed->AsArray()->element_type();
-      } else {
-        assert(composite_type_being_accessed->AsStruct());
-        auto constant_index_instruction = context->get_def_use_mgr()->GetDef(
-            use_instruction->GetSingleWordInOperand(index_in_operand));
-        assert(constant_index_instruction->opcode() == SpvOpConstant);
-        uint32_t member_index =
-            constant_index_instruction->GetSingleWordInOperand(0);
-        composite_type_being_accessed =
-            composite_type_being_accessed->AsStruct()
-                ->element_types()[member_index];
-      }
-    }
-
-    // We have found the composite type being accessed by the index we are
-    // considering replacing. If it is a struct, then we cannot do the
-    // replacement as struct indices must be constants.
-    if (composite_type_being_accessed->AsStruct()) {
-      return false;
-    }
-  }
-
-  if (use_instruction->opcode() == SpvOpFunctionCall &&
-      use_in_operand_index > 0) {
-    // This is a function call argument.  It is not allowed to have pointer
-    // type.
-
-    // Get the definition of the function being called.
-    auto function = context->get_def_use_mgr()->GetDef(
-        use_instruction->GetSingleWordInOperand(0));
-    // From the function definition, get the function type.
-    auto function_type =
-        context->get_def_use_mgr()->GetDef(function->GetSingleWordInOperand(1));
-    // OpTypeFunction's 0-th input operand is the function return type, and the
-    // function argument types follow. Because the arguments to OpFunctionCall
-    // start from input operand 1, we can use |use_in_operand_index| to get the
-    // type associated with this function argument.
-    auto parameter_type = context->get_type_mgr()->GetType(
-        function_type->GetSingleWordInOperand(use_in_operand_index));
-    if (parameter_type->AsPointer()) {
-      return false;
-    }
-  }
-  return true;
-=======
 std::unordered_set<uint32_t> TransformationReplaceIdWithSynonym::GetFreshIds()
     const {
   return std::unordered_set<uint32_t>();
->>>>>>> 6bbb88c8
 }
 
 }  // namespace fuzz
