--- conflicted
+++ resolved
@@ -192,13 +192,8 @@
   inline IteratorRange<Module::const_inst_iterator> debugs3() const;
 
   // Iterators for debug info instructions (excluding OpLine & OpNoLine)
-<<<<<<< HEAD
-  // contained in this module.  These are OpExtInst for OpenCL.DebugInfo.100
-  // or DebugInfo extension placed between section 9 and 10.
-=======
   // contained in this module.  These are OpExtInst for DebugInfo extension
   // placed between section 9 and 10.
->>>>>>> 6bbb88c8
   inline Module::inst_iterator ext_inst_debuginfo_begin();
   inline Module::inst_iterator ext_inst_debuginfo_end();
   inline IteratorRange<Module::inst_iterator> ext_inst_debuginfo();
