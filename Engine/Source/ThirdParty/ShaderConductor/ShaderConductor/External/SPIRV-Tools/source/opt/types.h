// Copyright (c) 2016 Google Inc.
//
// Licensed under the Apache License, Version 2.0 (the "License");
// you may not use this file except in compliance with the License.
// You may obtain a copy of the License at
//
//     http://www.apache.org/licenses/LICENSE-2.0
//
// Unless required by applicable law or agreed to in writing, software
// distributed under the License is distributed on an "AS IS" BASIS,
// WITHOUT WARRANTIES OR CONDITIONS OF ANY KIND, either express or implied.
// See the License for the specific language governing permissions and
// limitations under the License.

// This file provides a class hierarchy for representing SPIR-V types.

#ifndef SOURCE_OPT_TYPES_H_
#define SOURCE_OPT_TYPES_H_

#include <map>
#include <memory>
#include <set>
#include <string>
#include <unordered_map>
#include <unordered_set>
#include <utility>
#include <vector>

#include "source/latest_version_spirv_header.h"
#include "source/opt/instruction.h"
#include "spirv-tools/libspirv.h"

namespace spvtools {
namespace opt {
namespace analysis {

class Void;
class Bool;
class Integer;
class Float;
class Vector;
class Matrix;
class Image;
class Sampler;
class SampledImage;
class Array;
class RuntimeArray;
class Struct;
class Opaque;
class Pointer;
class Function;
class Event;
class DeviceEvent;
class ReserveId;
class Queue;
class Pipe;
class ForwardPointer;
class PipeStorage;
class NamedBarrier;
class AccelerationStructureNV;
class CooperativeMatrixNV;
<<<<<<< HEAD
class RayQueryProvisionalKHR;
=======
class RayQueryKHR;
>>>>>>> 6bbb88c8

// Abstract class for a SPIR-V type. It has a bunch of As<sublcass>() methods,
// which is used as a way to probe the actual <subclass>.
class Type {
 public:
  typedef std::set<std::pair<const Pointer*, const Pointer*>> IsSameCache;

  // Available subtypes.
  //
  // When adding a new derived class of Type, please add an entry to the enum.
  enum Kind {
    kVoid,
    kBool,
    kInteger,
    kFloat,
    kVector,
    kMatrix,
    kImage,
    kSampler,
    kSampledImage,
    kArray,
    kRuntimeArray,
    kStruct,
    kOpaque,
    kPointer,
    kFunction,
    kEvent,
    kDeviceEvent,
    kReserveId,
    kQueue,
    kPipe,
    kForwardPointer,
    kPipeStorage,
    kNamedBarrier,
    kAccelerationStructureNV,
    kCooperativeMatrixNV,
<<<<<<< HEAD
    kRayQueryProvisionalKHR
=======
    kRayQueryKHR
>>>>>>> 6bbb88c8
  };

  Type(Kind k) : kind_(k) {}

  virtual ~Type() = default;

  // Attaches a decoration directly on this type.
  void AddDecoration(std::vector<uint32_t>&& d) {
    decorations_.push_back(std::move(d));
  }
  // Returns the decorations on this type as a string.
  std::string GetDecorationStr() const;
  // Returns true if this type has exactly the same decorations as |that| type.
  bool HasSameDecorations(const Type* that) const;
  // Returns true if this type is exactly the same as |that| type, including
  // decorations.
  bool IsSame(const Type* that) const {
    IsSameCache seen;
    return IsSameImpl(that, &seen);
  }

  // Returns true if this type is exactly the same as |that| type, including
  // decorations.  |seen| is the set of |Pointer*| pair that are currently being
  // compared in a parent call to |IsSameImpl|.
  virtual bool IsSameImpl(const Type* that, IsSameCache* seen) const = 0;

  // Returns a human-readable string to represent this type.
  virtual std::string str() const = 0;

  Kind kind() const { return kind_; }
  const std::vector<std::vector<uint32_t>>& decorations() const {
    return decorations_;
  }

  // Returns true if there is no decoration on this type. For struct types,
  // returns true only when there is no decoration for both the struct type
  // and the struct members.
  virtual bool decoration_empty() const { return decorations_.empty(); }

  // Creates a clone of |this|.
  std::unique_ptr<Type> Clone() const;

  // Returns a clone of |this| minus any decorations.
  std::unique_ptr<Type> RemoveDecorations() const;

  // Returns true if this type must be unique.
  //
  // If variable pointers are allowed, then pointers are not required to be
  // unique.
  // TODO(alanbaker): Update this if variable pointers become a core feature.
  bool IsUniqueType(bool allowVariablePointers = false) const;

  bool operator==(const Type& other) const;

  // Returns the hash value of this type.
  size_t HashValue() const;

  // Adds the necessary words to compute a hash value of this type to |words|.
  void GetHashWords(std::vector<uint32_t>* words) const {
    std::unordered_set<const Type*> seen;
    GetHashWords(words, &seen);
  }

  // Adds the necessary words to compute a hash value of this type to |words|.
  void GetHashWords(std::vector<uint32_t>* words,
                    std::unordered_set<const Type*>* seen) const;

  // Adds necessary extra words for a subtype to calculate a hash value into
  // |words|.
  virtual void GetExtraHashWords(
      std::vector<uint32_t>* words,
      std::unordered_set<const Type*>* pSet) const = 0;

// A bunch of methods for casting this type to a given type. Returns this if the
// cast can be done, nullptr otherwise.
// clang-format off
#define DeclareCastMethod(target)                  \
  virtual target* As##target() { return nullptr; } \
  virtual const target* As##target() const { return nullptr; }
  DeclareCastMethod(Void)
  DeclareCastMethod(Bool)
  DeclareCastMethod(Integer)
  DeclareCastMethod(Float)
  DeclareCastMethod(Vector)
  DeclareCastMethod(Matrix)
  DeclareCastMethod(Image)
  DeclareCastMethod(Sampler)
  DeclareCastMethod(SampledImage)
  DeclareCastMethod(Array)
  DeclareCastMethod(RuntimeArray)
  DeclareCastMethod(Struct)
  DeclareCastMethod(Opaque)
  DeclareCastMethod(Pointer)
  DeclareCastMethod(Function)
  DeclareCastMethod(Event)
  DeclareCastMethod(DeviceEvent)
  DeclareCastMethod(ReserveId)
  DeclareCastMethod(Queue)
  DeclareCastMethod(Pipe)
  DeclareCastMethod(ForwardPointer)
  DeclareCastMethod(PipeStorage)
  DeclareCastMethod(NamedBarrier)
  DeclareCastMethod(AccelerationStructureNV)
  DeclareCastMethod(CooperativeMatrixNV)
<<<<<<< HEAD
  DeclareCastMethod(RayQueryProvisionalKHR)
=======
  DeclareCastMethod(RayQueryKHR)
>>>>>>> 6bbb88c8
#undef DeclareCastMethod

 protected:
  // Decorations attached to this type. Each decoration is encoded as a vector
  // of uint32_t numbers. The first uint32_t number is the decoration value,
  // and the rest are the parameters to the decoration (if exists).
  std::vector<std::vector<uint32_t>> decorations_;

 private:
  // Removes decorations on this type. For struct types, also removes element
  // decorations.
  virtual void ClearDecorations() { decorations_.clear(); }

  Kind kind_;
};
// clang-format on

class Integer : public Type {
 public:
  Integer(uint32_t w, bool is_signed)
      : Type(kInteger), width_(w), signed_(is_signed) {}
  Integer(const Integer&) = default;

  std::string str() const override;

  Integer* AsInteger() override { return this; }
  const Integer* AsInteger() const override { return this; }
  uint32_t width() const { return width_; }
  bool IsSigned() const { return signed_; }

  void GetExtraHashWords(std::vector<uint32_t>* words,
                         std::unordered_set<const Type*>* pSet) const override;

 private:
  bool IsSameImpl(const Type* that, IsSameCache*) const override;

  uint32_t width_;  // bit width
  bool signed_;     // true if this integer is signed
};

class Float : public Type {
 public:
  Float(uint32_t w) : Type(kFloat), width_(w) {}
  Float(const Float&) = default;

  std::string str() const override;

  Float* AsFloat() override { return this; }
  const Float* AsFloat() const override { return this; }
  uint32_t width() const { return width_; }

  void GetExtraHashWords(std::vector<uint32_t>* words,
                         std::unordered_set<const Type*>* pSet) const override;

 private:
  bool IsSameImpl(const Type* that, IsSameCache*) const override;

  uint32_t width_;  // bit width
};

class Vector : public Type {
 public:
  Vector(const Type* element_type, uint32_t count);
  Vector(const Vector&) = default;

  std::string str() const override;
  const Type* element_type() const { return element_type_; }
  uint32_t element_count() const { return count_; }

  Vector* AsVector() override { return this; }
  const Vector* AsVector() const override { return this; }

  void GetExtraHashWords(std::vector<uint32_t>* words,
                         std::unordered_set<const Type*>* pSet) const override;

 private:
  bool IsSameImpl(const Type* that, IsSameCache*) const override;

  const Type* element_type_;
  uint32_t count_;
};

class Matrix : public Type {
 public:
  Matrix(const Type* element_type, uint32_t count);
  Matrix(const Matrix&) = default;

  std::string str() const override;
  const Type* element_type() const { return element_type_; }
  uint32_t element_count() const { return count_; }

  Matrix* AsMatrix() override { return this; }
  const Matrix* AsMatrix() const override { return this; }

  void GetExtraHashWords(std::vector<uint32_t>* words,
                         std::unordered_set<const Type*>* pSet) const override;

 private:
  bool IsSameImpl(const Type* that, IsSameCache*) const override;

  const Type* element_type_;
  uint32_t count_;
};

class Image : public Type {
 public:
  Image(Type* type, SpvDim dimen, uint32_t d, bool array, bool multisample,
        uint32_t sampling, SpvImageFormat f,
        SpvAccessQualifier qualifier = SpvAccessQualifierReadOnly);
  Image(const Image&) = default;

  std::string str() const override;

  Image* AsImage() override { return this; }
  const Image* AsImage() const override { return this; }

  const Type* sampled_type() const { return sampled_type_; }
  SpvDim dim() const { return dim_; }
  uint32_t depth() const { return depth_; }
  bool is_arrayed() const { return arrayed_; }
  bool is_multisampled() const { return ms_; }
  uint32_t sampled() const { return sampled_; }
  SpvImageFormat format() const { return format_; }
  SpvAccessQualifier access_qualifier() const { return access_qualifier_; }

  void GetExtraHashWords(std::vector<uint32_t>* words,
                         std::unordered_set<const Type*>* pSet) const override;

 private:
  bool IsSameImpl(const Type* that, IsSameCache*) const override;

  Type* sampled_type_;
  SpvDim dim_;
  uint32_t depth_;
  bool arrayed_;
  bool ms_;
  uint32_t sampled_;
  SpvImageFormat format_;
  SpvAccessQualifier access_qualifier_;
};

class SampledImage : public Type {
 public:
  SampledImage(Type* image) : Type(kSampledImage), image_type_(image) {}
  SampledImage(const SampledImage&) = default;

  std::string str() const override;

  SampledImage* AsSampledImage() override { return this; }
  const SampledImage* AsSampledImage() const override { return this; }

  const Type* image_type() const { return image_type_; }

  void GetExtraHashWords(std::vector<uint32_t>* words,
                         std::unordered_set<const Type*>* pSet) const override;

 private:
  bool IsSameImpl(const Type* that, IsSameCache*) const override;
  Type* image_type_;
};

class Array : public Type {
 public:
  // Data about the length operand, that helps us distinguish between one
  // array length and another.
  struct LengthInfo {
    // The result id of the instruction defining the length.
    const uint32_t id;
    enum Case : uint32_t {
      kConstant = 0,
      kConstantWithSpecId = 1,
      kDefiningId = 2
    };
    // Extra words used to distinshish one array length and another.
    //  - if OpConstant, then it's 0, then the words in the literal constant
    //    value.
    //  - if OpSpecConstant, then it's 1, then the SpecID decoration if there
    //    is one, followed by the words in the literal constant value.
    //    The spec might not be overridden, in which case we'll end up using
    //    the literal value.
    //  - Otherwise, it's an OpSpecConsant, and this 2, then the ID (again).
    const std::vector<uint32_t> words;
  };

  // Constructs an array type with given element and length.  If the length
  // is an OpSpecConstant, then |spec_id| should be its SpecId decoration.
  Array(const Type* element_type, const LengthInfo& length_info_arg);
  Array(const Array&) = default;

  std::string str() const override;
  const Type* element_type() const { return element_type_; }
  uint32_t LengthId() const { return length_info_.id; }
  const LengthInfo& length_info() const { return length_info_; }

  Array* AsArray() override { return this; }
  const Array* AsArray() const override { return this; }

  void GetExtraHashWords(std::vector<uint32_t>* words,
                         std::unordered_set<const Type*>* pSet) const override;

  void ReplaceElementType(const Type* element_type);

 private:
  bool IsSameImpl(const Type* that, IsSameCache*) const override;

  const Type* element_type_;
  const LengthInfo length_info_;
};

class RuntimeArray : public Type {
 public:
  RuntimeArray(const Type* element_type);
  RuntimeArray(const RuntimeArray&) = default;

  std::string str() const override;
  const Type* element_type() const { return element_type_; }

  RuntimeArray* AsRuntimeArray() override { return this; }
  const RuntimeArray* AsRuntimeArray() const override { return this; }

  void GetExtraHashWords(std::vector<uint32_t>* words,
                         std::unordered_set<const Type*>* pSet) const override;

  void ReplaceElementType(const Type* element_type);

 private:
  bool IsSameImpl(const Type* that, IsSameCache*) const override;

  const Type* element_type_;
};

class Struct : public Type {
 public:
  Struct(const std::vector<const Type*>& element_types);
  Struct(const Struct&) = default;

  // Adds a decoration to the member at the given index.  The first word is the
  // decoration enum, and the remaining words, if any, are its operands.
  void AddMemberDecoration(uint32_t index, std::vector<uint32_t>&& decoration);

  std::string str() const override;
  const std::vector<const Type*>& element_types() const {
    return element_types_;
  }
  std::vector<const Type*>& element_types() { return element_types_; }
  bool decoration_empty() const override {
    return decorations_.empty() && element_decorations_.empty();
  }

  const std::map<uint32_t, std::vector<std::vector<uint32_t>>>&
  element_decorations() const {
    return element_decorations_;
  }

  Struct* AsStruct() override { return this; }
  const Struct* AsStruct() const override { return this; }

  void GetExtraHashWords(std::vector<uint32_t>* words,
                         std::unordered_set<const Type*>* pSet) const override;

 private:
  bool IsSameImpl(const Type* that, IsSameCache*) const override;

  void ClearDecorations() override {
    decorations_.clear();
    element_decorations_.clear();
  }

  std::vector<const Type*> element_types_;
  // We can attach decorations to struct members and that should not affect the
  // underlying element type. So we need an extra data structure here to keep
  // track of element type decorations.  They must be stored in an ordered map
  // because |GetExtraHashWords| will traverse the structure.  It must have a
  // fixed order in order to hash to the same value every time.
  std::map<uint32_t, std::vector<std::vector<uint32_t>>> element_decorations_;
};

class Opaque : public Type {
 public:
  Opaque(std::string n) : Type(kOpaque), name_(std::move(n)) {}
  Opaque(const Opaque&) = default;

  std::string str() const override;

  Opaque* AsOpaque() override { return this; }
  const Opaque* AsOpaque() const override { return this; }

  const std::string& name() const { return name_; }

  void GetExtraHashWords(std::vector<uint32_t>* words,
                         std::unordered_set<const Type*>* pSet) const override;

 private:
  bool IsSameImpl(const Type* that, IsSameCache*) const override;

  std::string name_;
};

class Pointer : public Type {
 public:
  Pointer(const Type* pointee, SpvStorageClass sc);
  Pointer(const Pointer&) = default;

  std::string str() const override;
  const Type* pointee_type() const { return pointee_type_; }
  SpvStorageClass storage_class() const { return storage_class_; }

  Pointer* AsPointer() override { return this; }
  const Pointer* AsPointer() const override { return this; }

  void GetExtraHashWords(std::vector<uint32_t>* words,
                         std::unordered_set<const Type*>* pSet) const override;

  void SetPointeeType(const Type* type);

 private:
  bool IsSameImpl(const Type* that, IsSameCache*) const override;

  const Type* pointee_type_;
  SpvStorageClass storage_class_;
};

class Function : public Type {
 public:
  Function(const Type* ret_type, const std::vector<const Type*>& params);
  Function(const Type* ret_type, std::vector<const Type*>& params);
  Function(const Function&) = default;

  std::string str() const override;

  Function* AsFunction() override { return this; }
  const Function* AsFunction() const override { return this; }

  const Type* return_type() const { return return_type_; }
  const std::vector<const Type*>& param_types() const { return param_types_; }
  std::vector<const Type*>& param_types() { return param_types_; }

  void GetExtraHashWords(std::vector<uint32_t>* words,
                         std::unordered_set<const Type*>*) const override;

  void SetReturnType(const Type* type);

 private:
  bool IsSameImpl(const Type* that, IsSameCache*) const override;

  const Type* return_type_;
  std::vector<const Type*> param_types_;
};

class Pipe : public Type {
 public:
  Pipe(SpvAccessQualifier qualifier)
      : Type(kPipe), access_qualifier_(qualifier) {}
  Pipe(const Pipe&) = default;

  std::string str() const override;

  Pipe* AsPipe() override { return this; }
  const Pipe* AsPipe() const override { return this; }

  SpvAccessQualifier access_qualifier() const { return access_qualifier_; }

  void GetExtraHashWords(std::vector<uint32_t>* words,
                         std::unordered_set<const Type*>* pSet) const override;

 private:
  bool IsSameImpl(const Type* that, IsSameCache*) const override;

  SpvAccessQualifier access_qualifier_;
};

class ForwardPointer : public Type {
 public:
  ForwardPointer(uint32_t id, SpvStorageClass sc)
      : Type(kForwardPointer),
        target_id_(id),
        storage_class_(sc),
        pointer_(nullptr) {}
  ForwardPointer(const ForwardPointer&) = default;

  uint32_t target_id() const { return target_id_; }
  void SetTargetPointer(const Pointer* pointer) { pointer_ = pointer; }
  SpvStorageClass storage_class() const { return storage_class_; }
  const Pointer* target_pointer() const { return pointer_; }

  std::string str() const override;

  ForwardPointer* AsForwardPointer() override { return this; }
  const ForwardPointer* AsForwardPointer() const override { return this; }

  void GetExtraHashWords(std::vector<uint32_t>* words,
                         std::unordered_set<const Type*>* pSet) const override;

 private:
  bool IsSameImpl(const Type* that, IsSameCache*) const override;

  uint32_t target_id_;
  SpvStorageClass storage_class_;
  const Pointer* pointer_;
};

class CooperativeMatrixNV : public Type {
 public:
  CooperativeMatrixNV(const Type* type, const uint32_t scope,
                      const uint32_t rows, const uint32_t columns);
  CooperativeMatrixNV(const CooperativeMatrixNV&) = default;

  std::string str() const override;

  CooperativeMatrixNV* AsCooperativeMatrixNV() override { return this; }
  const CooperativeMatrixNV* AsCooperativeMatrixNV() const override {
    return this;
  }

  void GetExtraHashWords(std::vector<uint32_t>*,
                         std::unordered_set<const Type*>*) const override;

  const Type* component_type() const { return component_type_; }
  uint32_t scope_id() const { return scope_id_; }
  uint32_t rows_id() const { return rows_id_; }
  uint32_t columns_id() const { return columns_id_; }

 private:
  bool IsSameImpl(const Type* that, IsSameCache*) const override;

  const Type* component_type_;
  const uint32_t scope_id_;
  const uint32_t rows_id_;
  const uint32_t columns_id_;
};

#define DefineParameterlessType(type, name)                                    \
  class type : public Type {                                                   \
   public:                                                                     \
    type() : Type(k##type) {}                                                  \
    type(const type&) = default;                                               \
                                                                               \
    std::string str() const override { return #name; }                         \
                                                                               \
    type* As##type() override { return this; }                                 \
    const type* As##type() const override { return this; }                     \
                                                                               \
    void GetExtraHashWords(std::vector<uint32_t>*,                             \
                           std::unordered_set<const Type*>*) const override {} \
                                                                               \
   private:                                                                    \
    bool IsSameImpl(const Type* that, IsSameCache*) const override {           \
      return that->As##type() && HasSameDecorations(that);                     \
    }                                                                          \
  }
DefineParameterlessType(Void, void);
DefineParameterlessType(Bool, bool);
DefineParameterlessType(Sampler, sampler);
DefineParameterlessType(Event, event);
DefineParameterlessType(DeviceEvent, device_event);
DefineParameterlessType(ReserveId, reserve_id);
DefineParameterlessType(Queue, queue);
DefineParameterlessType(PipeStorage, pipe_storage);
DefineParameterlessType(NamedBarrier, named_barrier);
DefineParameterlessType(AccelerationStructureNV, accelerationStructureNV);
<<<<<<< HEAD
DefineParameterlessType(RayQueryProvisionalKHR, rayQueryProvisionalKHR);
=======
DefineParameterlessType(RayQueryKHR, rayQueryKHR);
>>>>>>> 6bbb88c8
#undef DefineParameterlessType

}  // namespace analysis
}  // namespace opt
}  // namespace spvtools

#endif  // SOURCE_OPT_TYPES_H_<|MERGE_RESOLUTION|>--- conflicted
+++ resolved
@@ -59,11 +59,7 @@
 class NamedBarrier;
 class AccelerationStructureNV;
 class CooperativeMatrixNV;
-<<<<<<< HEAD
-class RayQueryProvisionalKHR;
-=======
 class RayQueryKHR;
->>>>>>> 6bbb88c8
 
 // Abstract class for a SPIR-V type. It has a bunch of As<sublcass>() methods,
 // which is used as a way to probe the actual <subclass>.
@@ -100,11 +96,7 @@
     kNamedBarrier,
     kAccelerationStructureNV,
     kCooperativeMatrixNV,
-<<<<<<< HEAD
-    kRayQueryProvisionalKHR
-=======
     kRayQueryKHR
->>>>>>> 6bbb88c8
   };
 
   Type(Kind k) : kind_(k) {}
@@ -209,11 +201,7 @@
   DeclareCastMethod(NamedBarrier)
   DeclareCastMethod(AccelerationStructureNV)
   DeclareCastMethod(CooperativeMatrixNV)
-<<<<<<< HEAD
-  DeclareCastMethod(RayQueryProvisionalKHR)
-=======
   DeclareCastMethod(RayQueryKHR)
->>>>>>> 6bbb88c8
 #undef DeclareCastMethod
 
  protected:
@@ -674,11 +662,7 @@
 DefineParameterlessType(PipeStorage, pipe_storage);
 DefineParameterlessType(NamedBarrier, named_barrier);
 DefineParameterlessType(AccelerationStructureNV, accelerationStructureNV);
-<<<<<<< HEAD
-DefineParameterlessType(RayQueryProvisionalKHR, rayQueryProvisionalKHR);
-=======
 DefineParameterlessType(RayQueryKHR, rayQueryKHR);
->>>>>>> 6bbb88c8
 #undef DefineParameterlessType
 
 }  // namespace analysis
