// Copyright (c) 2015-2020 The Khronos Group Inc.
// Modifications Copyright (C) 2020 Advanced Micro Devices, Inc. All rights
// reserved.
//
// Licensed under the Apache License, Version 2.0 (the "License");
// you may not use this file except in compliance with the License.
// You may obtain a copy of the License at
//
//     http://www.apache.org/licenses/LICENSE-2.0
//
// Unless required by applicable law or agreed to in writing, software
// distributed under the License is distributed on an "AS IS" BASIS,
// WITHOUT WARRANTIES OR CONDITIONS OF ANY KIND, either express or implied.
// See the License for the specific language governing permissions and
// limitations under the License.

#include "source/binary.h"

#include <algorithm>
#include <cassert>
#include <cstring>
#include <iterator>
#include <limits>
#include <string>
#include <unordered_map>
#include <vector>

#include "source/assembly_grammar.h"
#include "source/diagnostic.h"
#include "source/ext_inst.h"
#include "source/latest_version_spirv_header.h"
#include "source/opcode.h"
#include "source/operand.h"
#include "source/spirv_constant.h"
#include "source/spirv_endian.h"

spv_result_t spvBinaryHeaderGet(const spv_const_binary binary,
                                const spv_endianness_t endian,
                                spv_header_t* pHeader) {
  if (!binary->code) return SPV_ERROR_INVALID_BINARY;
  if (binary->wordCount < SPV_INDEX_INSTRUCTION)
    return SPV_ERROR_INVALID_BINARY;
  if (!pHeader) return SPV_ERROR_INVALID_POINTER;

  // TODO: Validation checking?
  pHeader->magic = spvFixWord(binary->code[SPV_INDEX_MAGIC_NUMBER], endian);
  pHeader->version = spvFixWord(binary->code[SPV_INDEX_VERSION_NUMBER], endian);
  // Per 2.3.1 version's high and low bytes are 0
  if ((pHeader->version & 0x000000ff) || pHeader->version & 0xff000000)
    return SPV_ERROR_INVALID_BINARY;
  // Minimum version was 1.0 and max version is defined by SPV_VERSION.
  if (pHeader->version < SPV_SPIRV_VERSION_WORD(1, 0) ||
      pHeader->version > SPV_VERSION)
    return SPV_ERROR_INVALID_BINARY;

  pHeader->generator =
      spvFixWord(binary->code[SPV_INDEX_GENERATOR_NUMBER], endian);
  pHeader->bound = spvFixWord(binary->code[SPV_INDEX_BOUND], endian);
  pHeader->schema = spvFixWord(binary->code[SPV_INDEX_SCHEMA], endian);
  pHeader->instructions = &binary->code[SPV_INDEX_INSTRUCTION];

  return SPV_SUCCESS;
}

namespace {

// A SPIR-V binary parser.  A parser instance communicates detailed parse
// results via callbacks.
class Parser {
 public:
  // The user_data value is provided to the callbacks as context.
  Parser(const spv_const_context context, void* user_data,
         spv_parsed_header_fn_t parsed_header_fn,
         spv_parsed_instruction_fn_t parsed_instruction_fn)
      : grammar_(context),
        consumer_(context->consumer),
        user_data_(user_data),
        parsed_header_fn_(parsed_header_fn),
        parsed_instruction_fn_(parsed_instruction_fn) {}

  // Parses the specified binary SPIR-V module, issuing callbacks on a parsed
  // header and for each parsed instruction.  Returns SPV_SUCCESS on success.
  // Otherwise returns an error code and issues a diagnostic.
  spv_result_t parse(const uint32_t* words, size_t num_words,
                     spv_diagnostic* diagnostic);

 private:
  // All remaining methods work on the current module parse state.

  // Like the parse method, but works on the current module parse state.
  spv_result_t parseModule();

  // Parses an instruction at the current position of the binary.  Assumes
  // the header has been parsed, the endian has been set, and the word index is
  // still in range.  Advances the parsing position past the instruction, and
  // updates other parsing state for the current module.
  // On success, returns SPV_SUCCESS and issues the parsed-instruction callback.
  // On failure, returns an error code and issues a diagnostic.
  spv_result_t parseInstruction();

  // Parses an instruction operand with the given type, for an instruction
  // starting at inst_offset words into the SPIR-V binary.
  // If the SPIR-V binary is the same endianness as the host, then the
  // endian_converted_inst_words parameter is ignored.  Otherwise, this method
  // appends the words for this operand, converted to host native endianness,
  // to the end of endian_converted_inst_words.  This method also updates the
  // expected_operands parameter, and the scalar members of the inst parameter.
  // On success, returns SPV_SUCCESS, advances past the operand, and pushes a
  // new entry on to the operands vector.  Otherwise returns an error code and
  // issues a diagnostic.
  spv_result_t parseOperand(size_t inst_offset, spv_parsed_instruction_t* inst,
                            const spv_operand_type_t type,
                            std::vector<uint32_t>* endian_converted_inst_words,
                            std::vector<spv_parsed_operand_t>* operands,
                            spv_operand_pattern_t* expected_operands);

  // Records the numeric type for an operand according to the type information
  // associated with the given non-zero type Id.  This can fail if the type Id
  // is not a type Id, or if the type Id does not reference a scalar numeric
  // type.  On success, return SPV_SUCCESS and populates the num_words,
  // number_kind, and number_bit_width fields of parsed_operand.
  spv_result_t setNumericTypeInfoForType(spv_parsed_operand_t* parsed_operand,
                                         uint32_t type_id);

  // Records the number type for an instruction at the given offset, if that
  // instruction generates a type.  For types that aren't scalar numbers,
  // record something with number kind SPV_NUMBER_NONE.
  void recordNumberType(size_t inst_offset,
                        const spv_parsed_instruction_t* inst);

  // Returns a diagnostic stream object initialized with current position in
  // the input stream, and for the given error code. Any data written to the
  // returned object will be propagated to the current parse's diagnostic
  // object.
  spvtools::DiagnosticStream diagnostic(spv_result_t error) {
    return spvtools::DiagnosticStream({0, 0, _.instruction_count}, consumer_,
                                      "", error);
  }

  // Returns a diagnostic stream object with the default parse error code.
  spvtools::DiagnosticStream diagnostic() {
    // The default failure for parsing is invalid binary.
    return diagnostic(SPV_ERROR_INVALID_BINARY);
  }

  // Issues a diagnostic describing an exhaustion of input condition when
  // trying to decode an instruction operand, and returns
  // SPV_ERROR_INVALID_BINARY.
  spv_result_t exhaustedInputDiagnostic(size_t inst_offset, SpvOp opcode,
                                        spv_operand_type_t type) {
    return diagnostic() << "End of input reached while decoding Op"
                        << spvOpcodeString(opcode) << " starting at word "
                        << inst_offset
                        << ((_.word_index < _.num_words) ? ": truncated "
                                                         : ": missing ")
                        << spvOperandTypeStr(type) << " operand at word offset "
                        << _.word_index - inst_offset << ".";
  }

  // Returns the endian-corrected word at the current position.
  uint32_t peek() const { return peekAt(_.word_index); }

  // Returns the endian-corrected word at the given position.
  uint32_t peekAt(size_t index) const {
    assert(index < _.num_words);
    return spvFixWord(_.words[index], _.endian);
  }

  // Data members

  const spvtools::AssemblyGrammar grammar_;        // SPIR-V syntax utility.
  const spvtools::MessageConsumer& consumer_;      // Message consumer callback.
  void* const user_data_;                          // Context for the callbacks
  const spv_parsed_header_fn_t parsed_header_fn_;  // Parsed header callback
  const spv_parsed_instruction_fn_t
      parsed_instruction_fn_;  // Parsed instruction callback

  // Describes the format of a typed literal number.
  struct NumberType {
    spv_number_kind_t type;
    uint32_t bit_width;
  };

  // The state used to parse a single SPIR-V binary module.
  struct State {
    State(const uint32_t* words_arg, size_t num_words_arg,
          spv_diagnostic* diagnostic_arg)
        : words(words_arg),
          num_words(num_words_arg),
          diagnostic(diagnostic_arg),
          word_index(0),
          instruction_count(0),
          endian(),
          requires_endian_conversion(false) {
      // Temporary storage for parser state within a single instruction.
      // Most instructions require fewer than 25 words or operands.
      operands.reserve(25);
      endian_converted_words.reserve(25);
      expected_operands.reserve(25);
    }
    State() : State(0, 0, nullptr) {}
    const uint32_t* words;       // Words in the binary SPIR-V module.
    size_t num_words;            // Number of words in the module.
    spv_diagnostic* diagnostic;  // Where diagnostics go.
    size_t word_index;           // The current position in words.
    size_t instruction_count;    // The count of processed instructions
    spv_endianness_t endian;     // The endianness of the binary.
    // Is the SPIR-V binary in a different endiannes from the host native
    // endianness?
    bool requires_endian_conversion;

    // Maps a result ID to its type ID.  By convention:
    //  - a result ID that is a type definition maps to itself.
    //  - a result ID without a type maps to 0.  (E.g. for OpLabel)
    std::unordered_map<uint32_t, uint32_t> id_to_type_id;
    // Maps a type ID to its number type description.
    std::unordered_map<uint32_t, NumberType> type_id_to_number_type_info;
    // Maps an ExtInstImport id to the extended instruction type.
    std::unordered_map<uint32_t, spv_ext_inst_type_t>
        import_id_to_ext_inst_type;

    // Used by parseOperand
    std::vector<spv_parsed_operand_t> operands;
    std::vector<uint32_t> endian_converted_words;
    spv_operand_pattern_t expected_operands;
  } _;
};

spv_result_t Parser::parse(const uint32_t* words, size_t num_words,
                           spv_diagnostic* diagnostic_arg) {
  _ = State(words, num_words, diagnostic_arg);

  const spv_result_t result = parseModule();

  // Clear the module state.  The tables might be big.
  _ = State();

  return result;
}

spv_result_t Parser::parseModule() {
  if (!_.words) return diagnostic() << "Missing module.";

  if (_.num_words < SPV_INDEX_INSTRUCTION)
    return diagnostic() << "Module has incomplete header: only " << _.num_words
                        << " words instead of " << SPV_INDEX_INSTRUCTION;

  // Check the magic number and detect the module's endianness.
  spv_const_binary_t binary{_.words, _.num_words};
  if (spvBinaryEndianness(&binary, &_.endian)) {
    return diagnostic() << "Invalid SPIR-V magic number '" << std::hex
                        << _.words[0] << "'.";
  }
  _.requires_endian_conversion = !spvIsHostEndian(_.endian);

  // Process the header.
  spv_header_t header;
  if (spvBinaryHeaderGet(&binary, _.endian, &header)) {
    // It turns out there is no way to trigger this error since the only
    // failure cases are already handled above, with better messages.
    return diagnostic(SPV_ERROR_INTERNAL)
           << "Internal error: unhandled header parse failure";
  }
  if (parsed_header_fn_) {
    if (auto error = parsed_header_fn_(user_data_, _.endian, header.magic,
                                       header.version, header.generator,
                                       header.bound, header.schema)) {
      return error;
    }
  }

  // Process the instructions.
  _.word_index = SPV_INDEX_INSTRUCTION;
  while (_.word_index < _.num_words)
    if (auto error = parseInstruction()) return error;

  // Running off the end should already have been reported earlier.
  assert(_.word_index == _.num_words);

  return SPV_SUCCESS;
}

spv_result_t Parser::parseInstruction() {
  _.instruction_count++;

  // The zero values for all members except for opcode are the
  // correct initial values.
  spv_parsed_instruction_t inst = {};

  const uint32_t first_word = peek();

  // If the module's endianness is different from the host native endianness,
  // then converted_words contains the the endian-translated words in the
  // instruction.
  _.endian_converted_words.clear();
  _.endian_converted_words.push_back(first_word);

  // After a successful parse of the instruction, the inst.operands member
  // will point to this vector's storage.
  _.operands.clear();

  assert(_.word_index < _.num_words);
  // Decompose and check the first word.
  uint16_t inst_word_count = 0;
  spvOpcodeSplit(first_word, &inst_word_count, &inst.opcode);
  if (inst_word_count < 1) {
    return diagnostic() << "Invalid instruction word count: "
                        << inst_word_count;
  }
  spv_opcode_desc opcode_desc;
  if (grammar_.lookupOpcode(static_cast<SpvOp>(inst.opcode), &opcode_desc))
    return diagnostic() << "Invalid opcode: " << inst.opcode;

  // Advance past the opcode word.  But remember the of the start
  // of the instruction.
  const size_t inst_offset = _.word_index;
  _.word_index++;

  // Maintains the ordered list of expected operand types.
  // For many instructions we only need the {numTypes, operandTypes}
  // entries in opcode_desc.  However, sometimes we need to modify
  // the list as we parse the operands. This occurs when an operand
  // has its own logical operands (such as the LocalSize operand for
  // ExecutionMode), or for extended instructions that may have their
  // own operands depending on the selected extended instruction.
  _.expected_operands.clear();
  for (auto i = 0; i < opcode_desc->numTypes; i++)
    _.expected_operands.push_back(
        opcode_desc->operandTypes[opcode_desc->numTypes - i - 1]);

  while (_.word_index < inst_offset + inst_word_count) {
    const uint16_t inst_word_index = uint16_t(_.word_index - inst_offset);
    if (_.expected_operands.empty()) {
      return diagnostic() << "Invalid instruction Op" << opcode_desc->name
                          << " starting at word " << inst_offset
                          << ": expected no more operands after "
                          << inst_word_index
                          << " words, but stated word count is "
                          << inst_word_count << ".";
    }

    spv_operand_type_t type =
        spvTakeFirstMatchableOperand(&_.expected_operands);

    if (auto error =
            parseOperand(inst_offset, &inst, type, &_.endian_converted_words,
                         &_.operands, &_.expected_operands)) {
      return error;
    }
  }

  if (!_.expected_operands.empty() &&
      !spvOperandIsOptional(_.expected_operands.back())) {
    return diagnostic() << "End of input reached while decoding Op"
                        << opcode_desc->name << " starting at word "
                        << inst_offset << ": expected more operands after "
                        << inst_word_count << " words.";
  }

  if ((inst_offset + inst_word_count) != _.word_index) {
    return diagnostic() << "Invalid word count: Op" << opcode_desc->name
                        << " starting at word " << inst_offset
                        << " says it has " << inst_word_count
                        << " words, but found " << _.word_index - inst_offset
                        << " words instead.";
  }

  // Check the computed length of the endian-converted words vector against
  // the declared number of words in the instruction.  If endian conversion
  // is required, then they should match.  If no endian conversion was
  // performed, then the vector only contains the initial opcode/word-count
  // word.
  assert(!_.requires_endian_conversion ||
         (inst_word_count == _.endian_converted_words.size()));
  assert(_.requires_endian_conversion ||
         (_.endian_converted_words.size() == 1));

  recordNumberType(inst_offset, &inst);

  if (_.requires_endian_conversion) {
    // We must wait until here to set this pointer, because the vector might
    // have been be resized while we accumulated its elements.
    inst.words = _.endian_converted_words.data();
  } else {
    // If no conversion is required, then just point to the underlying binary.
    // This saves time and space.
    inst.words = _.words + inst_offset;
  }
  inst.num_words = inst_word_count;

  // We must wait until here to set this pointer, because the vector might
  // have been be resized while we accumulated its elements.
  inst.operands = _.operands.data();
  inst.num_operands = uint16_t(_.operands.size());

  // Issue the callback.  The callee should know that all the storage in inst
  // is transient, and will disappear immediately afterward.
  if (parsed_instruction_fn_) {
    if (auto error = parsed_instruction_fn_(user_data_, &inst)) return error;
  }

  return SPV_SUCCESS;
}

spv_result_t Parser::parseOperand(size_t inst_offset,
                                  spv_parsed_instruction_t* inst,
                                  const spv_operand_type_t type,
                                  std::vector<uint32_t>* words,
                                  std::vector<spv_parsed_operand_t>* operands,
                                  spv_operand_pattern_t* expected_operands) {
  const SpvOp opcode = static_cast<SpvOp>(inst->opcode);
  // We'll fill in this result as we go along.
  spv_parsed_operand_t parsed_operand;
  parsed_operand.offset = uint16_t(_.word_index - inst_offset);
  // Most operands occupy one word.  This might be be adjusted later.
  parsed_operand.num_words = 1;
  // The type argument is the one used by the grammar to parse the instruction.
  // But it can exposes internal parser details such as whether an operand is
  // optional or actually represents a variable-length sequence of operands.
  // The resulting type should be adjusted to avoid those internal details.
  // In most cases, the resulting operand type is the same as the grammar type.
  parsed_operand.type = type;

  // Assume non-numeric values.  This will be updated for literal numbers.
  parsed_operand.number_kind = SPV_NUMBER_NONE;
  parsed_operand.number_bit_width = 0;

  if (_.word_index >= _.num_words)
    return exhaustedInputDiagnostic(inst_offset, opcode, type);

  const uint32_t word = peek();

  // Do the words in this operand have to be converted to native endianness?
  // True for all but literal strings.
  bool convert_operand_endianness = true;

  switch (type) {
    case SPV_OPERAND_TYPE_TYPE_ID:
      if (!word)
        return diagnostic(SPV_ERROR_INVALID_ID) << "Error: Type Id is 0";
      inst->type_id = word;
      break;

    case SPV_OPERAND_TYPE_RESULT_ID:
      if (!word)
        return diagnostic(SPV_ERROR_INVALID_ID) << "Error: Result Id is 0";
      inst->result_id = word;
      // Save the result ID to type ID mapping.
      // In the grammar, type ID always appears before result ID.
      if (_.id_to_type_id.find(inst->result_id) != _.id_to_type_id.end())
        return diagnostic(SPV_ERROR_INVALID_ID)
               << "Id " << inst->result_id << " is defined more than once";
      // Record it.
      // A regular value maps to its type.  Some instructions (e.g. OpLabel)
      // have no type Id, and will map to 0.  The result Id for a
      // type-generating instruction (e.g. OpTypeInt) maps to itself.
      _.id_to_type_id[inst->result_id] =
          spvOpcodeGeneratesType(opcode) ? inst->result_id : inst->type_id;
      break;

    case SPV_OPERAND_TYPE_ID:
    case SPV_OPERAND_TYPE_OPTIONAL_ID:
      if (!word) return diagnostic(SPV_ERROR_INVALID_ID) << "Id is 0";
      parsed_operand.type = SPV_OPERAND_TYPE_ID;

      if (opcode == SpvOpExtInst && parsed_operand.offset == 3) {
        // The current word is the extended instruction set Id.
        // Set the extended instruction set type for the current instruction.
        auto ext_inst_type_iter = _.import_id_to_ext_inst_type.find(word);
        if (ext_inst_type_iter == _.import_id_to_ext_inst_type.end()) {
          return diagnostic(SPV_ERROR_INVALID_ID)
                 << "OpExtInst set Id " << word
                 << " does not reference an OpExtInstImport result Id";
        }
        inst->ext_inst_type = ext_inst_type_iter->second;
      }
      break;

    case SPV_OPERAND_TYPE_SCOPE_ID:
    case SPV_OPERAND_TYPE_MEMORY_SEMANTICS_ID:
      // Check for trivially invalid values.  The operand descriptions already
      // have the word "ID" in them.
      if (!word) return diagnostic() << spvOperandTypeStr(type) << " is 0";
      break;

    case SPV_OPERAND_TYPE_EXTENSION_INSTRUCTION_NUMBER: {
      assert(SpvOpExtInst == opcode);
      assert(inst->ext_inst_type != SPV_EXT_INST_TYPE_NONE);
      spv_ext_inst_desc ext_inst;
      if (grammar_.lookupExtInst(inst->ext_inst_type, word, &ext_inst) ==
          SPV_SUCCESS) {
        // if we know about this ext inst, push the expected operands
        spvPushOperandTypes(ext_inst->operandTypes, expected_operands);
      } else {
        // if we don't know this extended instruction and the set isn't
        // non-semantic, we cannot process further
        if (!spvExtInstIsNonSemantic(inst->ext_inst_type)) {
          return diagnostic()
                 << "Invalid extended instruction number: " << word;
        } else {
          // for non-semantic instruction sets, we know the form of all such
          // extended instructions contains a series of IDs as parameters
          expected_operands->push_back(SPV_OPERAND_TYPE_VARIABLE_ID);
        }
      }
    } break;

    case SPV_OPERAND_TYPE_SPEC_CONSTANT_OP_NUMBER: {
      assert(SpvOpSpecConstantOp == opcode);
      if (word > static_cast<uint32_t>(SpvOp::SpvOpMax) ||
          grammar_.lookupSpecConstantOpcode(SpvOp(word))) {
        return diagnostic()
               << "Invalid " << spvOperandTypeStr(type) << ": " << word;
      }
      spv_opcode_desc opcode_entry = nullptr;
      if (grammar_.lookupOpcode(SpvOp(word), &opcode_entry)) {
        return diagnostic(SPV_ERROR_INTERNAL)
               << "OpSpecConstant opcode table out of sync";
      }
      // OpSpecConstant opcodes must have a type and result. We've already
      // processed them, so skip them when preparing to parse the other
      // operants for the opcode.
      assert(opcode_entry->hasType);
      assert(opcode_entry->hasResult);
      assert(opcode_entry->numTypes >= 2);
      spvPushOperandTypes(opcode_entry->operandTypes + 2, expected_operands);
    } break;

    case SPV_OPERAND_TYPE_LITERAL_INTEGER:
    case SPV_OPERAND_TYPE_OPTIONAL_LITERAL_INTEGER:
      // These are regular single-word literal integer operands.
      // Post-parsing validation should check the range of the parsed value.
      parsed_operand.type = SPV_OPERAND_TYPE_LITERAL_INTEGER;
      // It turns out they are always unsigned integers!
      parsed_operand.number_kind = SPV_NUMBER_UNSIGNED_INT;
      parsed_operand.number_bit_width = 32;
      break;

    case SPV_OPERAND_TYPE_TYPED_LITERAL_NUMBER:
    case SPV_OPERAND_TYPE_OPTIONAL_TYPED_LITERAL_INTEGER:
      parsed_operand.type = SPV_OPERAND_TYPE_TYPED_LITERAL_NUMBER;
      if (opcode == SpvOpSwitch) {
        // The literal operands have the same type as the value
        // referenced by the selector Id.
        const uint32_t selector_id = peekAt(inst_offset + 1);
        const auto type_id_iter = _.id_to_type_id.find(selector_id);
        if (type_id_iter == _.id_to_type_id.end() ||
            type_id_iter->second == 0) {
          return diagnostic() << "Invalid OpSwitch: selector id " << selector_id
                              << " has no type";
        }
        uint32_t type_id = type_id_iter->second;

        if (selector_id == type_id) {
          // Recall that by convention, a result ID that is a type definition
          // maps to itself.
          return diagnostic() << "Invalid OpSwitch: selector id " << selector_id
                              << " is a type, not a value";
        }
        if (auto error = setNumericTypeInfoForType(&parsed_operand, type_id))
          return error;
        if (parsed_operand.number_kind != SPV_NUMBER_UNSIGNED_INT &&
            parsed_operand.number_kind != SPV_NUMBER_SIGNED_INT) {
          return diagnostic() << "Invalid OpSwitch: selector id " << selector_id
                              << " is not a scalar integer";
        }
      } else {
        assert(opcode == SpvOpConstant || opcode == SpvOpSpecConstant);
        // The literal number type is determined by the type Id for the
        // constant.
        assert(inst->type_id);
        if (auto error =
                setNumericTypeInfoForType(&parsed_operand, inst->type_id))
          return error;
      }
      break;

    case SPV_OPERAND_TYPE_LITERAL_STRING:
    case SPV_OPERAND_TYPE_OPTIONAL_LITERAL_STRING: {
      convert_operand_endianness = false;
      const char* string =
          reinterpret_cast<const char*>(_.words + _.word_index);
      // Compute the length of the string, but make sure we don't run off the
      // end of the input.
      const size_t remaining_input_bytes =
          sizeof(uint32_t) * (_.num_words - _.word_index);
      const size_t string_num_content_bytes =
          spv_strnlen_s(string, remaining_input_bytes);
      // If there was no terminating null byte, then that's an end-of-input
      // error.
      if (string_num_content_bytes == remaining_input_bytes)
        return exhaustedInputDiagnostic(inst_offset, opcode, type);
      // Account for null in the word length, so add 1 for null, then add 3 to
      // make sure we round up.  The following is equivalent to:
      //    (string_num_content_bytes + 1 + 3) / 4
      const size_t string_num_words = string_num_content_bytes / 4 + 1;
      // Make sure we can record the word count without overflow.
      //
      // This error can't currently be triggered because of validity
      // checks elsewhere.
      if (string_num_words > std::numeric_limits<uint16_t>::max()) {
        return diagnostic() << "Literal string is longer than "
                            << std::numeric_limits<uint16_t>::max()
                            << " words: " << string_num_words << " words long";
      }
      parsed_operand.num_words = uint16_t(string_num_words);
      parsed_operand.type = SPV_OPERAND_TYPE_LITERAL_STRING;

      if (SpvOpExtInstImport == opcode) {
        // Record the extended instruction type for the ID for this import.
        // There is only one string literal argument to OpExtInstImport,
        // so it's sufficient to guard this just on the opcode.
        const spv_ext_inst_type_t ext_inst_type =
            spvExtInstImportTypeGet(string);
        if (SPV_EXT_INST_TYPE_NONE == ext_inst_type) {
          return diagnostic()
                 << "Invalid extended instruction import '" << string << "'";
        }
        // We must have parsed a valid result ID.  It's a condition
        // of the grammar, and we only accept non-zero result Ids.
        assert(inst->result_id);
        _.import_id_to_ext_inst_type[inst->result_id] = ext_inst_type;
      }
    } break;

    case SPV_OPERAND_TYPE_CAPABILITY:
    case SPV_OPERAND_TYPE_SOURCE_LANGUAGE:
    case SPV_OPERAND_TYPE_EXECUTION_MODEL:
    case SPV_OPERAND_TYPE_ADDRESSING_MODEL:
    case SPV_OPERAND_TYPE_MEMORY_MODEL:
    case SPV_OPERAND_TYPE_EXECUTION_MODE:
    case SPV_OPERAND_TYPE_STORAGE_CLASS:
    case SPV_OPERAND_TYPE_DIMENSIONALITY:
    case SPV_OPERAND_TYPE_SAMPLER_ADDRESSING_MODE:
    case SPV_OPERAND_TYPE_SAMPLER_FILTER_MODE:
    case SPV_OPERAND_TYPE_SAMPLER_IMAGE_FORMAT:
    case SPV_OPERAND_TYPE_FP_ROUNDING_MODE:
    case SPV_OPERAND_TYPE_LINKAGE_TYPE:
    case SPV_OPERAND_TYPE_ACCESS_QUALIFIER:
    case SPV_OPERAND_TYPE_OPTIONAL_ACCESS_QUALIFIER:
    case SPV_OPERAND_TYPE_FUNCTION_PARAMETER_ATTRIBUTE:
    case SPV_OPERAND_TYPE_DECORATION:
    case SPV_OPERAND_TYPE_BUILT_IN:
    case SPV_OPERAND_TYPE_GROUP_OPERATION:
    case SPV_OPERAND_TYPE_KERNEL_ENQ_FLAGS:
    case SPV_OPERAND_TYPE_KERNEL_PROFILING_INFO:
    case SPV_OPERAND_TYPE_RAY_FLAGS:
    case SPV_OPERAND_TYPE_RAY_QUERY_INTERSECTION:
    case SPV_OPERAND_TYPE_RAY_QUERY_COMMITTED_INTERSECTION_TYPE:
    case SPV_OPERAND_TYPE_RAY_QUERY_CANDIDATE_INTERSECTION_TYPE:
    case SPV_OPERAND_TYPE_DEBUG_BASE_TYPE_ATTRIBUTE_ENCODING:
    case SPV_OPERAND_TYPE_DEBUG_COMPOSITE_TYPE:
    case SPV_OPERAND_TYPE_DEBUG_TYPE_QUALIFIER:
    case SPV_OPERAND_TYPE_DEBUG_OPERATION:
    case SPV_OPERAND_TYPE_CLDEBUG100_DEBUG_BASE_TYPE_ATTRIBUTE_ENCODING:
    case SPV_OPERAND_TYPE_CLDEBUG100_DEBUG_COMPOSITE_TYPE:
    case SPV_OPERAND_TYPE_CLDEBUG100_DEBUG_TYPE_QUALIFIER:
    case SPV_OPERAND_TYPE_CLDEBUG100_DEBUG_OPERATION:
<<<<<<< HEAD
    case SPV_OPERAND_TYPE_CLDEBUG100_DEBUG_IMPORTED_ENTITY: {
=======
    case SPV_OPERAND_TYPE_CLDEBUG100_DEBUG_IMPORTED_ENTITY:
    case SPV_OPERAND_TYPE_FPDENORM_MODE:
    case SPV_OPERAND_TYPE_FPOPERATION_MODE:
    case SPV_OPERAND_TYPE_QUANTIZATION_MODES:
    case SPV_OPERAND_TYPE_OVERFLOW_MODES:
    case SPV_OPERAND_TYPE_PACKED_VECTOR_FORMAT:
    case SPV_OPERAND_TYPE_OPTIONAL_PACKED_VECTOR_FORMAT: {
>>>>>>> 6bbb88c8
      // A single word that is a plain enum value.

      // Map an optional operand type to its corresponding concrete type.
      if (type == SPV_OPERAND_TYPE_OPTIONAL_ACCESS_QUALIFIER)
        parsed_operand.type = SPV_OPERAND_TYPE_ACCESS_QUALIFIER;
      if (type == SPV_OPERAND_TYPE_OPTIONAL_PACKED_VECTOR_FORMAT)
        parsed_operand.type = SPV_OPERAND_TYPE_PACKED_VECTOR_FORMAT;

      spv_operand_desc entry;
      if (grammar_.lookupOperand(type, word, &entry)) {
        return diagnostic()
               << "Invalid " << spvOperandTypeStr(parsed_operand.type)
               << " operand: " << word;
      }
      // Prepare to accept operands to this operand, if needed.
      spvPushOperandTypes(entry->operandTypes, expected_operands);
    } break;

    case SPV_OPERAND_TYPE_FP_FAST_MATH_MODE:
    case SPV_OPERAND_TYPE_FUNCTION_CONTROL:
    case SPV_OPERAND_TYPE_LOOP_CONTROL:
    case SPV_OPERAND_TYPE_IMAGE:
    case SPV_OPERAND_TYPE_OPTIONAL_IMAGE:
    case SPV_OPERAND_TYPE_OPTIONAL_MEMORY_ACCESS:
    case SPV_OPERAND_TYPE_SELECTION_CONTROL:
    case SPV_OPERAND_TYPE_CLDEBUG100_DEBUG_INFO_FLAGS:
    case SPV_OPERAND_TYPE_DEBUG_INFO_FLAGS: {
      // This operand is a mask.

      // Map an optional operand type to its corresponding concrete type.
      if (type == SPV_OPERAND_TYPE_OPTIONAL_IMAGE)
        parsed_operand.type = SPV_OPERAND_TYPE_IMAGE;
      else if (type == SPV_OPERAND_TYPE_OPTIONAL_MEMORY_ACCESS)
        parsed_operand.type = SPV_OPERAND_TYPE_MEMORY_ACCESS;

      // Check validity of set mask bits. Also prepare for operands for those
      // masks if they have any.  To get operand order correct, scan from
      // MSB to LSB since we can only prepend operands to a pattern.
      // The only case in the grammar where you have more than one mask bit
      // having an operand is for image operands.  See SPIR-V 3.14 Image
      // Operands.
      uint32_t remaining_word = word;
      for (uint32_t mask = (1u << 31); remaining_word; mask >>= 1) {
        if (remaining_word & mask) {
          spv_operand_desc entry;
          if (grammar_.lookupOperand(type, mask, &entry)) {
            return diagnostic()
                   << "Invalid " << spvOperandTypeStr(parsed_operand.type)
                   << " operand: " << word << " has invalid mask component "
                   << mask;
          }
          remaining_word ^= mask;
          spvPushOperandTypes(entry->operandTypes, expected_operands);
        }
      }
      if (word == 0) {
        // An all-zeroes mask *might* also be valid.
        spv_operand_desc entry;
        if (SPV_SUCCESS == grammar_.lookupOperand(type, 0, &entry)) {
          // Prepare for its operands, if any.
          spvPushOperandTypes(entry->operandTypes, expected_operands);
        }
      }
    } break;
    default:
      return diagnostic() << "Internal error: Unhandled operand type: " << type;
  }

  assert(spvOperandIsConcrete(parsed_operand.type));

  operands->push_back(parsed_operand);

  const size_t index_after_operand = _.word_index + parsed_operand.num_words;

  // Avoid buffer overrun for the cases where the operand has more than one
  // word, and where it isn't a string.  (Those other cases have already been
  // handled earlier.)  For example, this error can occur for a multi-word
  // argument to OpConstant, or a multi-word case literal operand for OpSwitch.
  if (_.num_words < index_after_operand)
    return exhaustedInputDiagnostic(inst_offset, opcode, type);

  if (_.requires_endian_conversion) {
    // Copy instruction words.  Translate to native endianness as needed.
    if (convert_operand_endianness) {
      const spv_endianness_t endianness = _.endian;
      std::transform(_.words + _.word_index, _.words + index_after_operand,
                     std::back_inserter(*words),
                     [endianness](const uint32_t raw_word) {
                       return spvFixWord(raw_word, endianness);
                     });
    } else {
      words->insert(words->end(), _.words + _.word_index,
                    _.words + index_after_operand);
    }
  }

  // Advance past the operand.
  _.word_index = index_after_operand;

  return SPV_SUCCESS;
}

spv_result_t Parser::setNumericTypeInfoForType(
    spv_parsed_operand_t* parsed_operand, uint32_t type_id) {
  assert(type_id != 0);
  auto type_info_iter = _.type_id_to_number_type_info.find(type_id);
  if (type_info_iter == _.type_id_to_number_type_info.end()) {
    return diagnostic() << "Type Id " << type_id << " is not a type";
  }
  const NumberType& info = type_info_iter->second;
  if (info.type == SPV_NUMBER_NONE) {
    // This is a valid type, but for something other than a scalar number.
    return diagnostic() << "Type Id " << type_id
                        << " is not a scalar numeric type";
  }

  parsed_operand->number_kind = info.type;
  parsed_operand->number_bit_width = info.bit_width;
  // Round up the word count.
  parsed_operand->num_words = static_cast<uint16_t>((info.bit_width + 31) / 32);
  return SPV_SUCCESS;
}

void Parser::recordNumberType(size_t inst_offset,
                              const spv_parsed_instruction_t* inst) {
  const SpvOp opcode = static_cast<SpvOp>(inst->opcode);
  if (spvOpcodeGeneratesType(opcode)) {
    NumberType info = {SPV_NUMBER_NONE, 0};
    if (SpvOpTypeInt == opcode) {
      const bool is_signed = peekAt(inst_offset + 3) != 0;
      info.type = is_signed ? SPV_NUMBER_SIGNED_INT : SPV_NUMBER_UNSIGNED_INT;
      info.bit_width = peekAt(inst_offset + 2);
    } else if (SpvOpTypeFloat == opcode) {
      info.type = SPV_NUMBER_FLOATING;
      info.bit_width = peekAt(inst_offset + 2);
    }
    // The *result* Id of a type generating instruction is the type Id.
    _.type_id_to_number_type_info[inst->result_id] = info;
  }
}

}  // anonymous namespace

spv_result_t spvBinaryParse(const spv_const_context context, void* user_data,
                            const uint32_t* code, const size_t num_words,
                            spv_parsed_header_fn_t parsed_header,
                            spv_parsed_instruction_fn_t parsed_instruction,
                            spv_diagnostic* diagnostic) {
  spv_context_t hijack_context = *context;
  if (diagnostic) {
    *diagnostic = nullptr;
    spvtools::UseDiagnosticAsMessageConsumer(&hijack_context, diagnostic);
  }
  Parser parser(&hijack_context, user_data, parsed_header, parsed_instruction);
  return parser.parse(code, num_words, diagnostic);
}

// TODO(dneto): This probably belongs in text.cpp since that's the only place
// that a spv_binary_t value is created.
void spvBinaryDestroy(spv_binary binary) {
  if (binary) {
    if (binary->code) delete[] binary->code;
    delete binary;
  }
}

size_t spv_strnlen_s(const char* str, size_t strsz) {
  if (!str) return 0;
  for (size_t i = 0; i < strsz; i++) {
    if (!str[i]) return i;
  }
  return strsz;
}<|MERGE_RESOLUTION|>--- conflicted
+++ resolved
@@ -656,9 +656,6 @@
     case SPV_OPERAND_TYPE_CLDEBUG100_DEBUG_COMPOSITE_TYPE:
     case SPV_OPERAND_TYPE_CLDEBUG100_DEBUG_TYPE_QUALIFIER:
     case SPV_OPERAND_TYPE_CLDEBUG100_DEBUG_OPERATION:
-<<<<<<< HEAD
-    case SPV_OPERAND_TYPE_CLDEBUG100_DEBUG_IMPORTED_ENTITY: {
-=======
     case SPV_OPERAND_TYPE_CLDEBUG100_DEBUG_IMPORTED_ENTITY:
     case SPV_OPERAND_TYPE_FPDENORM_MODE:
     case SPV_OPERAND_TYPE_FPOPERATION_MODE:
@@ -666,7 +663,6 @@
     case SPV_OPERAND_TYPE_OVERFLOW_MODES:
     case SPV_OPERAND_TYPE_PACKED_VECTOR_FORMAT:
     case SPV_OPERAND_TYPE_OPTIONAL_PACKED_VECTOR_FORMAT: {
->>>>>>> 6bbb88c8
       // A single word that is a plain enum value.
 
       // Map an optional operand type to its corresponding concrete type.
