// Copyright (c) 2019 Google LLC
//
// Licensed under the Apache License, Version 2.0 (the "License");
// you may not use this file except in compliance with the License.
// You may obtain a copy of the License at
//
//     http://www.apache.org/licenses/LICENSE-2.0
//
// Unless required by applicable law or agreed to in writing, software
// distributed under the License is distributed on an "AS IS" BASIS,
// WITHOUT WARRANTIES OR CONDITIONS OF ANY KIND, either express or implied.
// See the License for the specific language governing permissions and
// limitations under the License.

#ifndef SOURCE_FUZZ_TRANSFORMATION_SPLIT_BLOCK_H_
#define SOURCE_FUZZ_TRANSFORMATION_SPLIT_BLOCK_H_

#include "source/fuzz/protobufs/spirvfuzz_protobufs.h"
#include "source/fuzz/transformation.h"
#include "source/fuzz/transformation_context.h"
#include "source/opt/ir_context.h"

namespace spvtools {
namespace fuzz {

class TransformationSplitBlock : public Transformation {
 public:
  explicit TransformationSplitBlock(
      protobufs::TransformationSplitBlock message);

  TransformationSplitBlock(
      const protobufs::InstructionDescriptor& instruction_to_split_before,
      uint32_t fresh_id);

  // - |message_.base_instruction_id| must be the result id of an instruction
  //   'base' in some block 'blk'.
  // - 'blk' must contain an instruction 'inst' located |message_.offset|
  //   instructions after 'base' (if |message_.offset| = 0 then 'inst' =
  //   'base').
  // - Splitting 'blk' at 'inst', so that all instructions from 'inst' onwards
  //   appear in a new block that 'blk' directly jumps to must be valid.
  // - |message_.fresh_id| must not be used by the module.
  bool IsApplicable(
      opt::IRContext* ir_context,
      const TransformationContext& transformation_context) const override;

  // - A new block with label |message_.fresh_id| is inserted right after 'blk'
  //   in program order.
  // - All instructions of 'blk' from 'inst' onwards are moved into the new
  //   block.
  // - 'blk' is made to jump unconditionally to the new block.
  // - If 'blk' was dead, the new block is also dead.
<<<<<<< HEAD
  void Apply(opt::IRContext* context, FactManager* fact_manager) const override;
=======
  void Apply(opt::IRContext* ir_context,
             TransformationContext* transformation_context) const override;

  std::unordered_set<uint32_t> GetFreshIds() const override;
>>>>>>> 6bbb88c8

  protobufs::Transformation ToMessage() const override;

 private:
  protobufs::TransformationSplitBlock message_;
};

}  // namespace fuzz
}  // namespace spvtools

#endif  // SOURCE_FUZZ_TRANSFORMATION_SPLIT_BLOCK_H_<|MERGE_RESOLUTION|>--- conflicted
+++ resolved
@@ -50,14 +50,10 @@
   //   block.
   // - 'blk' is made to jump unconditionally to the new block.
   // - If 'blk' was dead, the new block is also dead.
-<<<<<<< HEAD
-  void Apply(opt::IRContext* context, FactManager* fact_manager) const override;
-=======
   void Apply(opt::IRContext* ir_context,
              TransformationContext* transformation_context) const override;
 
   std::unordered_set<uint32_t> GetFreshIds() const override;
->>>>>>> 6bbb88c8
 
   protobufs::Transformation ToMessage() const override;
 
