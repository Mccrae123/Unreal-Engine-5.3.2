--- conflicted
+++ resolved
@@ -54,12 +54,8 @@
   folding_rules.h
   fold_spec_constant_op_and_composite_pass.h
   freeze_spec_constant_value_pass.h
+  function.h
   fused_multiply_add_pass.h
-<<<<<<< HEAD
-  function.h
-  generate_webgpu_initializers_pass.h
-=======
->>>>>>> 6bbb88c8
   graphics_robust_access_pass.h
   if_conversion.h
   inline_exhaustive_pass.h
