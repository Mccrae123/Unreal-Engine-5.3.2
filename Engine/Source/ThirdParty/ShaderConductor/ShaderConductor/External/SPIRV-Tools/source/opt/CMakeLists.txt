# Copyright (c) 2016 Google Inc.

# Licensed under the Apache License, Version 2.0 (the "License");
# you may not use this file except in compliance with the License.
# You may obtain a copy of the License at
#
#     http://www.apache.org/licenses/LICENSE-2.0
#
# Unless required by applicable law or agreed to in writing, software
# distributed under the License is distributed on an "AS IS" BASIS,
# WITHOUT WARRANTIES OR CONDITIONS OF ANY KIND, either express or implied.
# See the License for the specific language governing permissions and
# limitations under the License.
set(SPIRV_TOOLS_OPT_SOURCES
  aggressive_dead_code_elim_pass.h
  amd_ext_to_khr.h
  android_driver_patch_pass.h
  basic_block.h
  block_merge_pass.h
  block_merge_util.h
  build_module.h
  ccp_pass.h
  cfg_cleanup_pass.h
  cfg.h
  code_sink.h
  combine_access_chains.h
  compact_ids_pass.h
  composite.h
  const_folding_rules.h
  constants.h
  control_dependence.h
  convert_to_sampled_image_pass.h
  convert_to_half_pass.h
  copy_prop_arrays.h
  dataflow.h
  dead_branch_elim_pass.h
  dead_insert_elim_pass.h
  dead_variable_elimination.h
  decoration_manager.h
  debug_info_manager.h
  def_use_manager.h
  desc_sroa.h
  desc_sroa_util.h
  dominator_analysis.h
  dominator_tree.h
  eliminate_dead_constant_pass.h
  eliminate_dead_functions_pass.h
  eliminate_dead_functions_util.h
  eliminate_dead_input_components_pass.h
  eliminate_dead_members_pass.h
  empty_pass.h
  feature_manager.h
  fix_storage_class.h
  flatten_decoration_pass.h
  fold.h
  folding_rules.h
  fold_spec_constant_op_and_composite_pass.h
  freeze_spec_constant_value_pass.h
  function.h
  fused_multiply_add_pass.h
  graphics_robust_access_pass.h
  if_conversion.h
  inline_exhaustive_pass.h
  inline_opaque_pass.h
  inline_pass.h
  inst_bindless_check_pass.h
  inst_buff_addr_check_pass.h
  inst_debug_printf_pass.h
  instruction.h
  instruction_list.h
  instrument_pass.h
  interp_fixup_pass.h
  ir_builder.h
  ir_context.h
  ir_loader.h
  licm_pass.h
  local_access_chain_convert_pass.h
  local_redundancy_elimination.h
  local_single_block_elim_pass.h
  local_single_store_elim_pass.h
  log.h
  loop_dependence.h
  loop_descriptor.h
  loop_fission.h
  loop_fusion.h
  loop_fusion_pass.h
  loop_peeling.h
  loop_unroller.h
  loop_utils.h
  loop_unswitch_pass.h
  mem_pass.h
  merge_return_pass.h
  module.h
  null_pass.h
  passes.h
  pass.h
  pass_manager.h
  private_to_local_pass.h
  propagator.h
  reduce_const_array_to_struct_pass.h
  reduce_load_size.h
  redundancy_elimination.h
  reflect.h
  register_pressure.h
  relax_float_ops_pass.h
  remove_dontinline_pass.h
  remove_duplicates_pass.h
  remove_unused_interface_variables_pass.h
  replace_desc_array_access_using_var_index.h
  replace_invalid_opc.h
  scalar_analysis.h
  scalar_analysis_nodes.h
  scalar_replacement_pass.h
  set_spec_constant_default_value_pass.h
  simplification_pass.h
  spread_volatile_semantics.h
  ssa_rewrite_pass.h
  strength_reduction_pass.h
  strip_debug_info_pass.h
<<<<<<< HEAD
  strip_reflect_info_pass.h
  android_driver_patch_pass.h
=======
  strip_nonsemantic_info_pass.h
>>>>>>> d731a049
  struct_cfg_analysis.h
  tree_iterator.h
  type_manager.h
  types.h
  unify_const_pass.h
  upgrade_memory_model.h
  value_number_table.h
  vector_dce.h
  workaround1209.h
  wrap_opkill.h

  aggressive_dead_code_elim_pass.cpp
  amd_ext_to_khr.cpp
  android_driver_patch_pass.cpp
  basic_block.cpp
  block_merge_pass.cpp
  block_merge_util.cpp
  build_module.cpp
  ccp_pass.cpp
  cfg_cleanup_pass.cpp
  cfg.cpp
  code_sink.cpp
  combine_access_chains.cpp
  compact_ids_pass.cpp
  composite.cpp
  const_folding_rules.cpp
  constants.cpp
  control_dependence.cpp
  convert_to_sampled_image_pass.cpp
  convert_to_half_pass.cpp
  copy_prop_arrays.cpp
  dataflow.cpp
  dead_branch_elim_pass.cpp
  dead_insert_elim_pass.cpp
  dead_variable_elimination.cpp
  decoration_manager.cpp
  debug_info_manager.cpp
  def_use_manager.cpp
  desc_sroa.cpp
  desc_sroa_util.cpp
  dominator_analysis.cpp
  dominator_tree.cpp
  eliminate_dead_constant_pass.cpp
  eliminate_dead_functions_pass.cpp
  eliminate_dead_functions_util.cpp
  eliminate_dead_input_components_pass.cpp
  eliminate_dead_members_pass.cpp
  feature_manager.cpp
  fix_storage_class.cpp
  flatten_decoration_pass.cpp
  fold.cpp
  folding_rules.cpp
  fold_spec_constant_op_and_composite_pass.cpp
  freeze_spec_constant_value_pass.cpp
  function.cpp
  fused_multiply_add_pass.cpp
  graphics_robust_access_pass.cpp
  if_conversion.cpp
  inline_exhaustive_pass.cpp
  inline_opaque_pass.cpp
  inline_pass.cpp
  inst_bindless_check_pass.cpp
  inst_buff_addr_check_pass.cpp
  inst_debug_printf_pass.cpp
  instruction.cpp
  instruction_list.cpp
  instrument_pass.cpp
  interp_fixup_pass.cpp
  ir_context.cpp
  ir_loader.cpp
  licm_pass.cpp
  local_access_chain_convert_pass.cpp
  local_redundancy_elimination.cpp
  local_single_block_elim_pass.cpp
  local_single_store_elim_pass.cpp
  loop_dependence.cpp
  loop_dependence_helpers.cpp
  loop_descriptor.cpp
  loop_fission.cpp
  loop_fusion.cpp
  loop_fusion_pass.cpp
  loop_peeling.cpp
  loop_utils.cpp
  loop_unroller.cpp
  loop_unswitch_pass.cpp
  mem_pass.cpp
  merge_return_pass.cpp
  module.cpp
  optimizer.cpp
  pass.cpp
  pass_manager.cpp
  private_to_local_pass.cpp
  propagator.cpp
  reduce_const_array_to_struct_pass.cpp
  reduce_load_size.cpp
  redundancy_elimination.cpp
  register_pressure.cpp
  relax_float_ops_pass.cpp
  remove_dontinline_pass.cpp
  remove_duplicates_pass.cpp
  remove_unused_interface_variables_pass.cpp
  replace_desc_array_access_using_var_index.cpp
  replace_invalid_opc.cpp
  scalar_analysis.cpp
  scalar_analysis_simplification.cpp
  scalar_replacement_pass.cpp
  set_spec_constant_default_value_pass.cpp
  simplification_pass.cpp
  spread_volatile_semantics.cpp
  ssa_rewrite_pass.cpp
  strength_reduction_pass.cpp
  strip_debug_info_pass.cpp
<<<<<<< HEAD
  strip_reflect_info_pass.cpp
  android_driver_patch_pass.cpp
=======
  strip_nonsemantic_info_pass.cpp
>>>>>>> d731a049
  struct_cfg_analysis.cpp
  type_manager.cpp
  types.cpp
  unify_const_pass.cpp
  upgrade_memory_model.cpp
  value_number_table.cpp
  vector_dce.cpp
  workaround1209.cpp
  wrap_opkill.cpp
)

if(MSVC AND (NOT ("${CMAKE_CXX_COMPILER_ID}" MATCHES "Clang")))
  # Enable parallel builds across four cores for this lib
  add_definitions(/MP4)
endif()

spvtools_pch(SPIRV_TOOLS_OPT_SOURCES pch_source_opt)

add_library(SPIRV-Tools-opt ${SPIRV_TOOLS_LIBRARY_TYPE} ${SPIRV_TOOLS_OPT_SOURCES})

spvtools_default_compile_options(SPIRV-Tools-opt)
target_include_directories(SPIRV-Tools-opt
  PUBLIC
	$<BUILD_INTERFACE:${spirv-tools_SOURCE_DIR}/include>
	$<BUILD_INTERFACE:${SPIRV_HEADER_INCLUDE_DIR}>
	$<INSTALL_INTERFACE:${CMAKE_INSTALL_INCLUDEDIR}>
  PRIVATE ${spirv-tools_BINARY_DIR}
)
# We need the assembling and disassembling functionalities in the main library.
target_link_libraries(SPIRV-Tools-opt
  PUBLIC ${SPIRV_TOOLS_FULL_VISIBILITY})

set_property(TARGET SPIRV-Tools-opt PROPERTY FOLDER "SPIRV-Tools libraries")
spvtools_check_symbol_exports(SPIRV-Tools-opt)

if(ENABLE_SPIRV_TOOLS_INSTALL)
  install(TARGETS SPIRV-Tools-opt EXPORT SPIRV-Tools-optTargets
    RUNTIME DESTINATION ${CMAKE_INSTALL_BINDIR}
    LIBRARY DESTINATION ${CMAKE_INSTALL_LIBDIR}
    ARCHIVE DESTINATION ${CMAKE_INSTALL_LIBDIR})
  export(EXPORT SPIRV-Tools-optTargets FILE SPIRV-Tools-optTargets.cmake)

  spvtools_config_package_dir(SPIRV-Tools-opt PACKAGE_DIR)
  install(EXPORT SPIRV-Tools-optTargets FILE SPIRV-Tools-optTargets.cmake
  	DESTINATION ${PACKAGE_DIR})

  spvtools_generate_config_file(SPIRV-Tools-opt)
  install(FILES ${CMAKE_BINARY_DIR}/SPIRV-Tools-optConfig.cmake DESTINATION ${PACKAGE_DIR})
endif(ENABLE_SPIRV_TOOLS_INSTALL)<|MERGE_RESOLUTION|>--- conflicted
+++ resolved
@@ -117,12 +117,7 @@
   ssa_rewrite_pass.h
   strength_reduction_pass.h
   strip_debug_info_pass.h
-<<<<<<< HEAD
-  strip_reflect_info_pass.h
-  android_driver_patch_pass.h
-=======
   strip_nonsemantic_info_pass.h
->>>>>>> d731a049
   struct_cfg_analysis.h
   tree_iterator.h
   type_manager.h
@@ -235,12 +230,7 @@
   ssa_rewrite_pass.cpp
   strength_reduction_pass.cpp
   strip_debug_info_pass.cpp
-<<<<<<< HEAD
-  strip_reflect_info_pass.cpp
-  android_driver_patch_pass.cpp
-=======
   strip_nonsemantic_info_pass.cpp
->>>>>>> d731a049
   struct_cfg_analysis.cpp
   type_manager.cpp
   types.cpp
