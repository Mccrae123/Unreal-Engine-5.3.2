--- conflicted
+++ resolved
@@ -177,18 +177,11 @@
   return modified;
 }
 
-<<<<<<< HEAD
-bool ConvertToHalfPass::ProcessPhi(Instruction* inst) {
-  // Add float16 converts of any float32 operands and change type
-  // of phi to float16 equivalent. Operand converts need to be added to
-  // preceeding blocks.
-=======
 bool ConvertToHalfPass::ProcessPhi(Instruction* inst, uint32_t from_width,
                                    uint32_t to_width) {
   // Add converts of any float operands to to_width if they are of from_width.
   // If converting to 16, change type of phi to float16 equivalent and remember
   // result id. Converts need to be added to preceeding blocks.
->>>>>>> 6bbb88c8
   uint32_t ocnt = 0;
   uint32_t* prev_idp;
   bool modified = false;
@@ -207,22 +200,12 @@
               insert_before->opcode() != SpvOpLoopMerge)
             ++insert_before;
         }
-<<<<<<< HEAD
-        GenConvert(prev_idp, 16, &*insert_before);
-=======
         GenConvert(prev_idp, to_width, &*insert_before);
         modified = true;
->>>>>>> 6bbb88c8
       }
     }
     ++ocnt;
   });
-<<<<<<< HEAD
-  inst->SetResultType(EquivFloatTypeId(inst->type_id(), 16));
-  get_def_use_mgr()->AnalyzeInstUse(inst);
-  converted_ids_.insert(inst->result_id());
-  return true;
-=======
   if (to_width == 16u) {
     inst->SetResultType(EquivFloatTypeId(inst->type_id(), 16u));
     converted_ids_.insert(inst->result_id());
@@ -230,7 +213,6 @@
   }
   if (modified) get_def_use_mgr()->AnalyzeInstUse(inst);
   return modified;
->>>>>>> 6bbb88c8
 }
 
 bool ConvertToHalfPass::ProcessConvert(Instruction* inst) {
@@ -269,11 +251,8 @@
 bool ConvertToHalfPass::ProcessDefault(Instruction* inst) {
   // If non-relaxed instruction has changed operands, need to convert
   // them back to float32
-<<<<<<< HEAD
-=======
   if (inst->opcode() == SpvOpPhi) return ProcessPhi(inst, 16u, 32u);
   bool modified = false;
->>>>>>> 6bbb88c8
   inst->ForEachInId([&inst, &modified, this](uint32_t* idp) {
     if (converted_ids_.count(*idp) == 0) return;
     uint32_t old_id = *idp;
@@ -291,11 +270,7 @@
   if (IsArithmetic(inst) && inst_relaxed)
     modified = GenHalfArith(inst);
   else if (inst->opcode() == SpvOpPhi && inst_relaxed)
-<<<<<<< HEAD
-    modified = ProcessPhi(inst);
-=======
     modified = ProcessPhi(inst, 32u, 16u);
->>>>>>> 6bbb88c8
   else if (inst->opcode() == SpvOpFConvert)
     modified = ProcessConvert(inst);
   else if (image_ops_.count(inst->opcode()) != 0)
@@ -377,13 +352,9 @@
   // If modified, make sure module has Float16 capability
   if (modified) context()->AddCapability(SpvCapabilityFloat16);
   // Remove all RelaxedPrecision decorations from instructions and globals
-<<<<<<< HEAD
-  for (auto c_id : relaxed_ids_set_) RemoveRelaxedDecoration(c_id);
-=======
   for (auto c_id : relaxed_ids_set_) {
     modified |= RemoveRelaxedDecoration(c_id);
   }
->>>>>>> 6bbb88c8
   for (auto& val : get_module()->types_values()) {
     uint32_t v_id = val.result_id();
     if (v_id != 0) {
