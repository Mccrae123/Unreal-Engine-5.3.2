// Copyright (c) 2019 The Khronos Group Inc.
// Copyright (c) 2019 Valve Corporation
// Copyright (c) 2019 LunarG Inc.
//
// Licensed under the Apache License, Version 2.0 (the "License");
// you may not use this file except in compliance with the License.
// You may obtain a copy of the License at
//
//     http://www.apache.org/licenses/LICENSE-2.0
//
// Unless required by applicable law or agreed to in writing, software
// distributed under the License is distributed on an "AS IS" BASIS,
// WITHOUT WARRANTIES OR CONDITIONS OF ANY KIND, either express or implied.
// See the License for the specific language governing permissions and
// limitations under the License.

#include "convert_to_half_pass.h"

#include "source/opt/ir_builder.h"

namespace {

// Indices of operands in SPIR-V instructions
static const int kImageSampleDrefIdInIdx = 2;

}  // anonymous namespace

namespace spvtools {
namespace opt {

bool ConvertToHalfPass::IsArithmetic(Instruction* inst) {
  return target_ops_core_.count(inst->opcode()) != 0 ||
         (inst->opcode() == SpvOpExtInst &&
          inst->GetSingleWordInOperand(0) ==
              context()->get_feature_mgr()->GetExtInstImportId_GLSLstd450() &&
          target_ops_450_.count(inst->GetSingleWordInOperand(1)) != 0);
}

bool ConvertToHalfPass::IsFloat(Instruction* inst, uint32_t width) {
  uint32_t ty_id = inst->type_id();
  if (ty_id == 0) return false;
  return Pass::IsFloat(ty_id, width);
}

bool ConvertToHalfPass::IsDecoratedRelaxed(Instruction* inst) {
  uint32_t r_id = inst->result_id();
  for (auto r_inst : get_decoration_mgr()->GetDecorationsFor(r_id, false))
    if (r_inst->opcode() == SpvOpDecorate &&
        r_inst->GetSingleWordInOperand(1) == SpvDecorationRelaxedPrecision)
      return true;
  return false;
}

bool ConvertToHalfPass::IsRelaxed(uint32_t id) {
  return relaxed_ids_set_.count(id) > 0;
}

void ConvertToHalfPass::AddRelaxed(uint32_t id) { relaxed_ids_set_.insert(id); }

analysis::Type* ConvertToHalfPass::FloatScalarType(uint32_t width) {
  analysis::Float float_ty(width);
  return context()->get_type_mgr()->GetRegisteredType(&float_ty);
}

analysis::Type* ConvertToHalfPass::FloatVectorType(uint32_t v_len,
                                                   uint32_t width) {
  analysis::Type* reg_float_ty = FloatScalarType(width);
  analysis::Vector vec_ty(reg_float_ty, v_len);
  return context()->get_type_mgr()->GetRegisteredType(&vec_ty);
}

analysis::Type* ConvertToHalfPass::FloatMatrixType(uint32_t v_cnt,
                                                   uint32_t vty_id,
                                                   uint32_t width) {
  Instruction* vty_inst = get_def_use_mgr()->GetDef(vty_id);
  uint32_t v_len = vty_inst->GetSingleWordInOperand(1);
  analysis::Type* reg_vec_ty = FloatVectorType(v_len, width);
  analysis::Matrix mat_ty(reg_vec_ty, v_cnt);
  return context()->get_type_mgr()->GetRegisteredType(&mat_ty);
}

uint32_t ConvertToHalfPass::EquivFloatTypeId(uint32_t ty_id, uint32_t width) {
  analysis::Type* reg_equiv_ty;
  Instruction* ty_inst = get_def_use_mgr()->GetDef(ty_id);
  if (ty_inst->opcode() == SpvOpTypeMatrix)
    reg_equiv_ty = FloatMatrixType(ty_inst->GetSingleWordInOperand(1),
                                   ty_inst->GetSingleWordInOperand(0), width);
  else if (ty_inst->opcode() == SpvOpTypeVector)
    reg_equiv_ty = FloatVectorType(ty_inst->GetSingleWordInOperand(1), width);
  else  // SpvOpTypeFloat
    reg_equiv_ty = FloatScalarType(width);
  return context()->get_type_mgr()->GetTypeInstruction(reg_equiv_ty);
}

void ConvertToHalfPass::GenConvert(uint32_t* val_idp, uint32_t width,
                                   Instruction* inst) {
  Instruction* val_inst = get_def_use_mgr()->GetDef(*val_idp);
  uint32_t ty_id = val_inst->type_id();
  uint32_t nty_id = EquivFloatTypeId(ty_id, width);
  if (nty_id == ty_id) return;
  Instruction* cvt_inst;
  InstructionBuilder builder(
      context(), inst,
      IRContext::kAnalysisDefUse | IRContext::kAnalysisInstrToBlockMapping);
  if (val_inst->opcode() == SpvOpUndef)
    cvt_inst = builder.AddNullaryOp(nty_id, SpvOpUndef);
  else
    cvt_inst = builder.AddUnaryOp(nty_id, SpvOpFConvert, *val_idp);
  *val_idp = cvt_inst->result_id();
}

bool ConvertToHalfPass::MatConvertCleanup(Instruction* inst) {
  if (inst->opcode() != SpvOpFConvert) return false;
  uint32_t mty_id = inst->type_id();
  Instruction* mty_inst = get_def_use_mgr()->GetDef(mty_id);
  if (mty_inst->opcode() != SpvOpTypeMatrix) return false;
  uint32_t vty_id = mty_inst->GetSingleWordInOperand(0);
  uint32_t v_cnt = mty_inst->GetSingleWordInOperand(1);
  Instruction* vty_inst = get_def_use_mgr()->GetDef(vty_id);
  uint32_t cty_id = vty_inst->GetSingleWordInOperand(0);
  Instruction* cty_inst = get_def_use_mgr()->GetDef(cty_id);
  InstructionBuilder builder(
      context(), inst,
      IRContext::kAnalysisDefUse | IRContext::kAnalysisInstrToBlockMapping);
  // Convert each component vector, combine them with OpCompositeConstruct
  // and replace original instruction.
  uint32_t orig_width = (cty_inst->GetSingleWordInOperand(0) == 16) ? 32 : 16;
  uint32_t orig_mat_id = inst->GetSingleWordInOperand(0);
  uint32_t orig_vty_id = EquivFloatTypeId(vty_id, orig_width);
  std::vector<Operand> opnds = {};
  for (uint32_t vidx = 0; vidx < v_cnt; ++vidx) {
    Instruction* ext_inst = builder.AddIdLiteralOp(
        orig_vty_id, SpvOpCompositeExtract, orig_mat_id, vidx);
    Instruction* cvt_inst =
        builder.AddUnaryOp(vty_id, SpvOpFConvert, ext_inst->result_id());
    opnds.push_back({SPV_OPERAND_TYPE_ID, {cvt_inst->result_id()}});
  }
  uint32_t mat_id = TakeNextId();
  std::unique_ptr<Instruction> mat_inst(new Instruction(
      context(), SpvOpCompositeConstruct, mty_id, mat_id, opnds));
  (void)builder.AddInstruction(std::move(mat_inst));
  context()->ReplaceAllUsesWith(inst->result_id(), mat_id);
  // Turn original instruction into copy so it is valid.
  inst->SetOpcode(SpvOpCopyObject);
  inst->SetResultType(EquivFloatTypeId(mty_id, orig_width));
  get_def_use_mgr()->AnalyzeInstUse(inst);
  return true;
}

bool ConvertToHalfPass::RemoveRelaxedDecoration(uint32_t id) {
  return context()->get_decoration_mgr()->RemoveDecorationsFrom(
      id, [](const Instruction& dec) {
        if (dec.opcode() == SpvOpDecorate &&
            dec.GetSingleWordInOperand(1u) == SpvDecorationRelaxedPrecision)
          return true;
        else
          return false;
      });
}

bool ConvertToHalfPass::GenHalfArith(Instruction* inst) {
  bool modified = false;
  // Convert all float32 based operands to float16 equivalent and change
  // instruction type to float16 equivalent.
  inst->ForEachInId([&inst, &modified, this](uint32_t* idp) {
    Instruction* op_inst = get_def_use_mgr()->GetDef(*idp);
    if (!IsFloat(op_inst, 32)) return;
    GenConvert(idp, 16, inst);
    modified = true;
  });
  if (IsFloat(inst, 32)) {
    inst->SetResultType(EquivFloatTypeId(inst->type_id(), 16));
    converted_ids_.insert(inst->result_id());
    modified = true;
  }
  if (modified) get_def_use_mgr()->AnalyzeInstUse(inst);
  return modified;
}

bool ConvertToHalfPass::ProcessPhi(Instruction* inst, uint32_t from_width,
                                   uint32_t to_width) {
  // Add converts of any float operands to to_width if they are of from_width.
  // If converting to 16, change type of phi to float16 equivalent and remember
<<<<<<< HEAD
  // result id. Converts need to be added to preceeding blocks.
=======
  // result id. Converts need to be added to preceding blocks.
>>>>>>> d731a049
  uint32_t ocnt = 0;
  uint32_t* prev_idp;
  bool modified = false;
  inst->ForEachInId([&ocnt, &prev_idp, &from_width, &to_width, &modified,
                     this](uint32_t* idp) {
    if (ocnt % 2 == 0) {
      prev_idp = idp;
    } else {
      Instruction* val_inst = get_def_use_mgr()->GetDef(*prev_idp);
      if (IsFloat(val_inst, from_width)) {
        BasicBlock* bp = context()->get_instr_block(*idp);
        auto insert_before = bp->tail();
        if (insert_before != bp->begin()) {
          --insert_before;
          if (insert_before->opcode() != SpvOpSelectionMerge &&
              insert_before->opcode() != SpvOpLoopMerge)
            ++insert_before;
        }
        GenConvert(prev_idp, to_width, &*insert_before);
        modified = true;
      }
    }
    ++ocnt;
  });
  if (to_width == 16u) {
    inst->SetResultType(EquivFloatTypeId(inst->type_id(), 16u));
    converted_ids_.insert(inst->result_id());
    modified = true;
  }
  if (modified) get_def_use_mgr()->AnalyzeInstUse(inst);
  return modified;
}

bool ConvertToHalfPass::ProcessConvert(Instruction* inst) {
  // If float32 and relaxed, change to float16 convert
  if (IsFloat(inst, 32) && IsRelaxed(inst->result_id())) {
    inst->SetResultType(EquivFloatTypeId(inst->type_id(), 16));
    get_def_use_mgr()->AnalyzeInstUse(inst);
    converted_ids_.insert(inst->result_id());
  }
  // If operand and result types are the same, change FConvert to CopyObject to
  // keep validator happy; simplification and DCE will clean it up
  // One way this can happen is if an FConvert generated during this pass
  // (likely by ProcessPhi) is later encountered here and its operand has been
  // changed to half.
  uint32_t val_id = inst->GetSingleWordInOperand(0);
  Instruction* val_inst = get_def_use_mgr()->GetDef(val_id);
  if (inst->type_id() == val_inst->type_id()) inst->SetOpcode(SpvOpCopyObject);
  return true;  // modified
}

bool ConvertToHalfPass::ProcessImageRef(Instruction* inst) {
  bool modified = false;
  // If image reference, only need to convert dref args back to float32
  if (dref_image_ops_.count(inst->opcode()) != 0) {
    uint32_t dref_id = inst->GetSingleWordInOperand(kImageSampleDrefIdInIdx);
    if (converted_ids_.count(dref_id) > 0) {
      GenConvert(&dref_id, 32, inst);
      inst->SetInOperand(kImageSampleDrefIdInIdx, {dref_id});
      get_def_use_mgr()->AnalyzeInstUse(inst);
      modified = true;
    }
  }
  return modified;
}

bool ConvertToHalfPass::ProcessDefault(Instruction* inst) {
  // If non-relaxed instruction has changed operands, need to convert
  // them back to float32
  if (inst->opcode() == SpvOpPhi) return ProcessPhi(inst, 16u, 32u);
  bool modified = false;
  inst->ForEachInId([&inst, &modified, this](uint32_t* idp) {
    if (converted_ids_.count(*idp) == 0) return;
    uint32_t old_id = *idp;
    GenConvert(idp, 32, inst);
    if (*idp != old_id) modified = true;
  });
  if (modified) get_def_use_mgr()->AnalyzeInstUse(inst);
  return modified;
}

bool ConvertToHalfPass::GenHalfInst(Instruction* inst) {
  bool modified = false;
  // Remember id for later deletion of RelaxedPrecision decoration
  bool inst_relaxed = IsRelaxed(inst->result_id());
  if (IsArithmetic(inst) && inst_relaxed)
    modified = GenHalfArith(inst);
  else if (inst->opcode() == SpvOpPhi && inst_relaxed)
    modified = ProcessPhi(inst, 32u, 16u);
  else if (inst->opcode() == SpvOpFConvert)
    modified = ProcessConvert(inst);
  else if (image_ops_.count(inst->opcode()) != 0)
    modified = ProcessImageRef(inst);
  else
    modified = ProcessDefault(inst);
  return modified;
}

bool ConvertToHalfPass::CloseRelaxInst(Instruction* inst) {
  if (inst->result_id() == 0) return false;
  if (IsRelaxed(inst->result_id())) return false;
  if (!IsFloat(inst, 32)) return false;
  if (IsDecoratedRelaxed(inst)) {
    AddRelaxed(inst->result_id());
    return true;
  }
  if (closure_ops_.count(inst->opcode()) == 0) return false;
  // Can relax if all float operands are relaxed
  bool relax = true;
  inst->ForEachInId([&relax, this](uint32_t* idp) {
    Instruction* op_inst = get_def_use_mgr()->GetDef(*idp);
    if (!IsFloat(op_inst, 32)) return;
    if (!IsRelaxed(*idp)) relax = false;
  });
  if (relax) {
    AddRelaxed(inst->result_id());
    return true;
  }
  // Can relax if all uses are relaxed
  relax = true;
  get_def_use_mgr()->ForEachUser(inst, [&relax, this](Instruction* uinst) {
    if (uinst->result_id() == 0 || !IsFloat(uinst, 32) ||
        (!IsDecoratedRelaxed(uinst) && !IsRelaxed(uinst->result_id()))) {
      relax = false;
      return;
    }
  });
  if (relax) {
    AddRelaxed(inst->result_id());
    return true;
  }
  return false;
}

bool ConvertToHalfPass::ProcessFunction(Function* func) {
  // Do a closure of Relaxed on composite and phi instructions
  bool changed = true;
  while (changed) {
    changed = false;
    cfg()->ForEachBlockInReversePostOrder(
        func->entry().get(), [&changed, this](BasicBlock* bb) {
          for (auto ii = bb->begin(); ii != bb->end(); ++ii)
            changed |= CloseRelaxInst(&*ii);
        });
  }
  // Do convert of relaxed instructions to half precision
  bool modified = false;
  cfg()->ForEachBlockInReversePostOrder(
      func->entry().get(), [&modified, this](BasicBlock* bb) {
        for (auto ii = bb->begin(); ii != bb->end(); ++ii)
          modified |= GenHalfInst(&*ii);
      });
  // Replace invalid converts of matrix into equivalent vector extracts,
  // converts and finally a composite construct
  cfg()->ForEachBlockInReversePostOrder(
      func->entry().get(), [&modified, this](BasicBlock* bb) {
        for (auto ii = bb->begin(); ii != bb->end(); ++ii)
          modified |= MatConvertCleanup(&*ii);
      });
  return modified;
}

Pass::Status ConvertToHalfPass::ProcessImpl() {
  Pass::ProcessFunction pfn = [this](Function* fp) {
    return ProcessFunction(fp);
  };
  bool modified = context()->ProcessReachableCallTree(pfn);
  // If modified, make sure module has Float16 capability
  if (modified) context()->AddCapability(SpvCapabilityFloat16);
  // Remove all RelaxedPrecision decorations from instructions and globals
  for (auto c_id : relaxed_ids_set_) {
    modified |= RemoveRelaxedDecoration(c_id);
  }
  for (auto& val : get_module()->types_values()) {
    uint32_t v_id = val.result_id();
    if (v_id != 0) {
      modified |= RemoveRelaxedDecoration(v_id);
    }
  }
  return modified ? Status::SuccessWithChange : Status::SuccessWithoutChange;
}

Pass::Status ConvertToHalfPass::Process() {
  Initialize();
  return ProcessImpl();
}

void ConvertToHalfPass::Initialize() {
  target_ops_core_ = {
      SpvOpVectorExtractDynamic,
      SpvOpVectorInsertDynamic,
      SpvOpVectorShuffle,
      SpvOpCompositeConstruct,
      SpvOpCompositeInsert,
      SpvOpCompositeExtract,
      SpvOpCopyObject,
      SpvOpTranspose,
      SpvOpConvertSToF,
      SpvOpConvertUToF,
      // SpvOpFConvert,
      // SpvOpQuantizeToF16,
      SpvOpFNegate,
      SpvOpFAdd,
      SpvOpFSub,
      SpvOpFMul,
      SpvOpFDiv,
      SpvOpFMod,
      SpvOpVectorTimesScalar,
      SpvOpMatrixTimesScalar,
      SpvOpVectorTimesMatrix,
      SpvOpMatrixTimesVector,
      SpvOpMatrixTimesMatrix,
      SpvOpOuterProduct,
      SpvOpDot,
      SpvOpSelect,
      SpvOpFOrdEqual,
      SpvOpFUnordEqual,
      SpvOpFOrdNotEqual,
      SpvOpFUnordNotEqual,
      SpvOpFOrdLessThan,
      SpvOpFUnordLessThan,
      SpvOpFOrdGreaterThan,
      SpvOpFUnordGreaterThan,
      SpvOpFOrdLessThanEqual,
      SpvOpFUnordLessThanEqual,
      SpvOpFOrdGreaterThanEqual,
      SpvOpFUnordGreaterThanEqual,
  };
  target_ops_450_ = {
      GLSLstd450Round, GLSLstd450RoundEven, GLSLstd450Trunc, GLSLstd450FAbs,
      GLSLstd450FSign, GLSLstd450Floor, GLSLstd450Ceil, GLSLstd450Fract,
      GLSLstd450Radians, GLSLstd450Degrees, GLSLstd450Sin, GLSLstd450Cos,
      GLSLstd450Tan, GLSLstd450Asin, GLSLstd450Acos, GLSLstd450Atan,
      GLSLstd450Sinh, GLSLstd450Cosh, GLSLstd450Tanh, GLSLstd450Asinh,
      GLSLstd450Acosh, GLSLstd450Atanh, GLSLstd450Atan2, GLSLstd450Pow,
      GLSLstd450Exp, GLSLstd450Log, GLSLstd450Exp2, GLSLstd450Log2,
      GLSLstd450Sqrt, GLSLstd450InverseSqrt, GLSLstd450Determinant,
      GLSLstd450MatrixInverse,
      // TODO(greg-lunarg): GLSLstd450ModfStruct,
      GLSLstd450FMin, GLSLstd450FMax, GLSLstd450FClamp, GLSLstd450FMix,
      GLSLstd450Step, GLSLstd450SmoothStep, GLSLstd450Fma,
      // TODO(greg-lunarg): GLSLstd450FrexpStruct,
      GLSLstd450Ldexp, GLSLstd450Length, GLSLstd450Distance, GLSLstd450Cross,
      GLSLstd450Normalize, GLSLstd450FaceForward, GLSLstd450Reflect,
      GLSLstd450Refract, GLSLstd450NMin, GLSLstd450NMax, GLSLstd450NClamp};
  image_ops_ = {SpvOpImageSampleImplicitLod,
                SpvOpImageSampleExplicitLod,
                SpvOpImageSampleDrefImplicitLod,
                SpvOpImageSampleDrefExplicitLod,
                SpvOpImageSampleProjImplicitLod,
                SpvOpImageSampleProjExplicitLod,
                SpvOpImageSampleProjDrefImplicitLod,
                SpvOpImageSampleProjDrefExplicitLod,
                SpvOpImageFetch,
                SpvOpImageGather,
                SpvOpImageDrefGather,
                SpvOpImageRead,
                SpvOpImageSparseSampleImplicitLod,
                SpvOpImageSparseSampleExplicitLod,
                SpvOpImageSparseSampleDrefImplicitLod,
                SpvOpImageSparseSampleDrefExplicitLod,
                SpvOpImageSparseSampleProjImplicitLod,
                SpvOpImageSparseSampleProjExplicitLod,
                SpvOpImageSparseSampleProjDrefImplicitLod,
                SpvOpImageSparseSampleProjDrefExplicitLod,
                SpvOpImageSparseFetch,
                SpvOpImageSparseGather,
                SpvOpImageSparseDrefGather,
                SpvOpImageSparseTexelsResident,
                SpvOpImageSparseRead};
  dref_image_ops_ = {
      SpvOpImageSampleDrefImplicitLod,
      SpvOpImageSampleDrefExplicitLod,
      SpvOpImageSampleProjDrefImplicitLod,
      SpvOpImageSampleProjDrefExplicitLod,
      SpvOpImageDrefGather,
      SpvOpImageSparseSampleDrefImplicitLod,
      SpvOpImageSparseSampleDrefExplicitLod,
      SpvOpImageSparseSampleProjDrefImplicitLod,
      SpvOpImageSparseSampleProjDrefExplicitLod,
      SpvOpImageSparseDrefGather,
  };
  closure_ops_ = {
      SpvOpVectorExtractDynamic,
      SpvOpVectorInsertDynamic,
      SpvOpVectorShuffle,
      SpvOpCompositeConstruct,
      SpvOpCompositeInsert,
      SpvOpCompositeExtract,
      SpvOpCopyObject,
      SpvOpTranspose,
      SpvOpPhi,
  };
  relaxed_ids_set_.clear();
  converted_ids_.clear();
}

}  // namespace opt
}  // namespace spvtools<|MERGE_RESOLUTION|>--- conflicted
+++ resolved
@@ -181,11 +181,7 @@
                                    uint32_t to_width) {
   // Add converts of any float operands to to_width if they are of from_width.
   // If converting to 16, change type of phi to float16 equivalent and remember
-<<<<<<< HEAD
-  // result id. Converts need to be added to preceeding blocks.
-=======
   // result id. Converts need to be added to preceding blocks.
->>>>>>> d731a049
   uint32_t ocnt = 0;
   uint32_t* prev_idp;
   bool modified = false;
