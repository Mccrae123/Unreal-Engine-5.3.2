--- conflicted
+++ resolved
@@ -326,15 +326,11 @@
     case SPV_OPERAND_TYPE_CLDEBUG100_DEBUG_COMPOSITE_TYPE:
     case SPV_OPERAND_TYPE_CLDEBUG100_DEBUG_TYPE_QUALIFIER:
     case SPV_OPERAND_TYPE_CLDEBUG100_DEBUG_OPERATION:
-<<<<<<< HEAD
-    case SPV_OPERAND_TYPE_CLDEBUG100_DEBUG_IMPORTED_ENTITY: {
-=======
     case SPV_OPERAND_TYPE_CLDEBUG100_DEBUG_IMPORTED_ENTITY:
     case SPV_OPERAND_TYPE_FPDENORM_MODE:
     case SPV_OPERAND_TYPE_FPOPERATION_MODE:
     case SPV_OPERAND_TYPE_QUANTIZATION_MODES:
     case SPV_OPERAND_TYPE_OVERFLOW_MODES: {
->>>>>>> 6bbb88c8
       spv_operand_desc entry;
       if (grammar_.lookupOperand(operand.type, word, &entry))
         assert(false && "should have caught this earlier");
