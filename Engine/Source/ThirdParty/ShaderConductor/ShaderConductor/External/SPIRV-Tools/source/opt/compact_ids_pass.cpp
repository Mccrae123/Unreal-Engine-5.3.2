// Copyright (c) 2017 Google Inc.
//
// Licensed under the Apache License, Version 2.0 (the "License");
// you may not use this file except in compliance with the License.
// You may obtain a copy of the License at
//
//     http://www.apache.org/licenses/LICENSE-2.0
//
// Unless required by applicable law or agreed to in writing, software
// distributed under the License is distributed on an "AS IS" BASIS,
// WITHOUT WARRANTIES OR CONDITIONS OF ANY KIND, either express or implied.
// See the License for the specific language governing permissions and
// limitations under the License.

#include "source/opt/compact_ids_pass.h"

#include <cassert>
#include <unordered_map>

#include "source/opt/ir_context.h"

namespace spvtools {
namespace opt {
namespace {

// Returns the remapped id of |id| from |result_id_mapping|. If the remapped
// id does not exist, adds a new one to |result_id_mapping| and returns it.
uint32_t GetRemappedId(
    std::unordered_map<uint32_t, uint32_t>* result_id_mapping, uint32_t id) {
  auto it = result_id_mapping->find(id);
  if (it == result_id_mapping->end()) {
    const uint32_t new_id =
        static_cast<uint32_t>(result_id_mapping->size()) + 1;
    const auto insertion_result = result_id_mapping->emplace(id, new_id);
    it = insertion_result.first;
    assert(insertion_result.second);
  }
  return it->second;
}

}  // namespace

Pass::Status CompactIdsPass::Process() {
  bool modified = false;
  std::unordered_map<uint32_t, uint32_t> result_id_mapping;

  context()->module()->ForEachInst(
      [&result_id_mapping, &modified](Instruction* inst) {
        auto operand = inst->begin();
        while (operand != inst->end()) {
          const auto type = operand->type;
          if (spvIsIdType(type)) {
            assert(operand->words.size() == 1);
            uint32_t& id = operand->words[0];
            uint32_t new_id = GetRemappedId(&result_id_mapping, id);
            if (id != new_id) {
              modified = true;
              id = new_id;
              // Update data cached in the instruction object.
              if (type == SPV_OPERAND_TYPE_RESULT_ID) {
                inst->SetResultId(id);
              } else if (type == SPV_OPERAND_TYPE_TYPE_ID) {
                inst->SetResultType(id);
              }
            }
          }
          ++operand;
        }

        uint32_t scope_id = inst->GetDebugScope().GetLexicalScope();
        if (scope_id != kNoDebugScope) {
          uint32_t new_id = GetRemappedId(&result_id_mapping, scope_id);
          if (scope_id != new_id) {
            inst->UpdateLexicalScope(new_id);
            modified = true;
          }
        }
        uint32_t inlinedat_id = inst->GetDebugInlinedAt();
        if (inlinedat_id != kNoInlinedAt) {
          uint32_t new_id = GetRemappedId(&result_id_mapping, inlinedat_id);
          if (inlinedat_id != new_id) {
            inst->UpdateDebugInlinedAt(new_id);
            modified = true;
          }
        }
      },
      true);

<<<<<<< HEAD
  if (modified) {
=======
  if (context()->module()->id_bound() != result_id_mapping.size() + 1) {
    modified = true;
>>>>>>> d731a049
    context()->module()->SetIdBound(
        static_cast<uint32_t>(result_id_mapping.size() + 1));
    // There are ids in the feature manager that could now be invalid
    context()->ResetFeatureManager();
  }

  return modified ? Status::SuccessWithChange : Status::SuccessWithoutChange;
}

}  // namespace opt
}  // namespace spvtools<|MERGE_RESOLUTION|>--- conflicted
+++ resolved
@@ -86,12 +86,8 @@
       },
       true);
 
-<<<<<<< HEAD
-  if (modified) {
-=======
   if (context()->module()->id_bound() != result_id_mapping.size() + 1) {
     modified = true;
->>>>>>> d731a049
     context()->module()->SetIdBound(
         static_cast<uint32_t>(result_id_mapping.size() + 1));
     // There are ids in the feature manager that could now be invalid
