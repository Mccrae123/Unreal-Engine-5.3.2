--- conflicted
+++ resolved
@@ -15,11 +15,7 @@
 #include "source/print.h"
 
 #if defined(SPIRV_ANDROID) || defined(SPIRV_LINUX) || defined(SPIRV_MAC) || \
-<<<<<<< HEAD
-    defined(SPIRV_IOS) || defined(SPIRV_FREEBSD) ||                         \
-=======
     defined(SPIRV_IOS) || defined(SPIRV_TVOS) || defined(SPIRV_FREEBSD) ||  \
->>>>>>> 6bbb88c8
     defined(SPIRV_EMSCRIPTEN) || defined(SPIRV_FUCHSIA)
 namespace spvtools {
 
