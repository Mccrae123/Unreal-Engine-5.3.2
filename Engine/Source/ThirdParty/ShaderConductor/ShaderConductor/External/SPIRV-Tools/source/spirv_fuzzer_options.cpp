--- conflicted
+++ resolved
@@ -25,12 +25,8 @@
       replay_range(0),
       replay_validation_enabled(false),
       shrinker_step_limit(kDefaultStepLimit),
-<<<<<<< HEAD
-      fuzzer_pass_validation_enabled(false) {}
-=======
       fuzzer_pass_validation_enabled(false),
       all_passes_enabled(false) {}
->>>>>>> 6bbb88c8
 
 SPIRV_TOOLS_EXPORT spv_fuzzer_options spvFuzzerOptionsCreate() {
   return new spv_fuzzer_options_t();
@@ -64,12 +60,9 @@
 SPIRV_TOOLS_EXPORT void spvFuzzerOptionsEnableFuzzerPassValidation(
     spv_fuzzer_options options) {
   options->fuzzer_pass_validation_enabled = true;
-<<<<<<< HEAD
-=======
 }
 
 SPIRV_TOOLS_EXPORT void spvFuzzerOptionsEnableAllPasses(
     spv_fuzzer_options options) {
   options->all_passes_enabled = true;
->>>>>>> 6bbb88c8
 }