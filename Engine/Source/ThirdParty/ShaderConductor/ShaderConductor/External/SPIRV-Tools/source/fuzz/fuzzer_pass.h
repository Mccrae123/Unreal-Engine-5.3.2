// Copyright (c) 2019 Google LLC
//
// Licensed under the Apache License, Version 2.0 (the "License");
// you may not use this file except in compliance with the License.
// You may obtain a copy of the License at
//
//     http://www.apache.org/licenses/LICENSE-2.0
//
// Unless required by applicable law or agreed to in writing, software
// distributed under the License is distributed on an "AS IS" BASIS,
// WITHOUT WARRANTIES OR CONDITIONS OF ANY KIND, either express or implied.
// See the License for the specific language governing permissions and
// limitations under the License.

#ifndef SOURCE_FUZZ_FUZZER_PASS_H_
#define SOURCE_FUZZ_FUZZER_PASS_H_

#include <functional>
#include <vector>

#include "source/fuzz/fuzzer_context.h"
#include "source/fuzz/protobufs/spirvfuzz_protobufs.h"
#include "source/fuzz/transformation.h"
#include "source/fuzz/transformation_context.h"
#include "source/opt/ir_context.h"

namespace spvtools {
namespace fuzz {

// Interface for applying a pass of transformations to a module.
class FuzzerPass {
 public:
  FuzzerPass(opt::IRContext* ir_context,
             TransformationContext* transformation_context,
             FuzzerContext* fuzzer_context,
             protobufs::TransformationSequence* transformations,
             bool ignore_inapplicable_transformations);

  virtual ~FuzzerPass();

  // Applies the pass to the module |ir_context_|, assuming and updating
  // information from |transformation_context_|, and using |fuzzer_context_| to
  // guide the process.  Appends to |transformations_| all transformations that
  // were applied during the pass.
  virtual void Apply() = 0;

 protected:
  opt::IRContext* GetIRContext() const { return ir_context_; }

  TransformationContext* GetTransformationContext() const {
    return transformation_context_;
  }

  FuzzerContext* GetFuzzerContext() const { return fuzzer_context_; }

  protobufs::TransformationSequence* GetTransformations() const {
    return transformations_;
  }

  // Returns all instructions that are *available* at |inst_it|, which is
  // required to be inside block |block| of function |function| - that is, all
  // instructions at global scope and all instructions that strictly dominate
  // |inst_it|.
  //
  // Filters said instructions to return only those that satisfy the
  // |instruction_is_relevant| predicate.  This, for instance, could ignore all
  // instructions that have a particular decoration.
  std::vector<opt::Instruction*> FindAvailableInstructions(
      opt::Function* function, opt::BasicBlock* block,
      const opt::BasicBlock::iterator& inst_it,
      std::function<bool(opt::IRContext*, opt::Instruction*)>
          instruction_is_relevant) const;

<<<<<<< HEAD
  // A helper method that iterates through each instruction in each block, at
  // all times tracking an instruction descriptor that allows the latest
  // instruction to be located even if it has no result id.
=======
  // A helper method that iterates through each instruction in each reachable
  // block of |function|, at all times tracking an instruction descriptor that
  // allows the latest instruction to be located even if it has no result id.
>>>>>>> 6bbb88c8
  //
  // The code to manipulate the instruction descriptor is a bit fiddly.  The
  // point of this method is to avoiding having to duplicate it in multiple
  // transformation passes.
  //
  // The function |action| is invoked for each instruction |inst_it| in block
  // |block| of function |function| that is encountered.  The
  // |instruction_descriptor| parameter to the function object allows |inst_it|
  // to be identified.
<<<<<<< HEAD
  //
  // In most intended use cases, the job of |action| is to randomly decide
  // whether to try to apply some transformation, and then - if selected - to
  // attempt to apply it.
  void ForEachInstructionWithInstructionDescriptor(
      std::function<
          void(opt::Function* function, opt::BasicBlock* block,
               opt::BasicBlock::iterator inst_it,
               const protobufs::InstructionDescriptor& instruction_descriptor)>
          action);

  // A generic helper for applying a transformation that should be applicable
  // by construction, and adding it to the sequence of applied transformations.
  template <typename TransformationType>
  void ApplyTransformation(const TransformationType& transformation) {
    assert(transformation.IsApplicable(GetIRContext(), *GetFactManager()) &&
           "Transformation should be applicable by construction.");
    transformation.Apply(GetIRContext(), GetFactManager());
    *GetTransformations()->add_transformation() = transformation.ToMessage();
  }

  // Returns the id of an OpTypeBool instruction.  If such an instruction does
  // not exist, a transformation is applied to add it.
  uint32_t FindOrCreateBoolType();

  // Returns the id of an OpTypeInt instruction, with width 32 and signedness
  // specified by |is_signed|.  If such an instruction does not exist, a
  // transformation is applied to add it.
  uint32_t FindOrCreate32BitIntegerType(bool is_signed);

  // Returns the id of an OpTypeFloat instruction, with width 32.  If such an
  // instruction does not exist, a transformation is applied to add it.
  uint32_t FindOrCreate32BitFloatType();

  // Returns the id of an OpTypeFunction %<return_type_id> %<...argument_id>
  // instruction. If such an instruction doesn't exist, a transformation
  // is applied to create a new one.
  uint32_t FindOrCreateFunctionType(uint32_t return_type_id,
                                    const std::vector<uint32_t>& argument_id);

  // Returns the id of an OpTypeVector instruction, with |component_type_id|
  // (which must already exist) as its base type, and |component_count|
  // elements (which must be in the range [2, 4]).  If such an instruction does
  // not exist, a transformation is applied to add it.
  uint32_t FindOrCreateVectorType(uint32_t component_type_id,
                                  uint32_t component_count);

  // Returns the id of an OpTypeMatrix instruction, with |column_count| columns
  // and |row_count| rows (each of which must be in the range [2, 4]).  If the
  // float and vector types required to build this matrix type or the matrix
  // type itself do not exist, transformations are applied to add them.
  uint32_t FindOrCreateMatrixType(uint32_t column_count, uint32_t row_count);

  // Returns the id of a pointer type with base type |base_type_id| (which must
  // already exist) and storage class |storage_class|.  A transformation is
  // applied to add the pointer if it does not already exist.
  uint32_t FindOrCreatePointerType(uint32_t base_type_id,
                                   SpvStorageClass storage_class);

  // Returns the id of an OpTypePointer instruction, with a 32-bit integer base
  // type of signedness specified by |is_signed|.  If the pointer type or
  // required integer base type do not exist, transformations are applied to add
  // them.
  uint32_t FindOrCreatePointerTo32BitIntegerType(bool is_signed,
                                                 SpvStorageClass storage_class);

  // Returns the id of an OpConstant instruction, with 32-bit integer type of
  // signedness specified by |is_signed|, with |word| as its value.  If either
  // the required integer type or the constant do not exist, transformations are
  // applied to add them.
  uint32_t FindOrCreate32BitIntegerConstant(uint32_t word, bool is_signed);

  // Returns the id of an OpConstant instruction, with 32-bit floating-point
  // type, with |word| as its value.  If either the required floating-point type
  // or the constant do not exist, transformations are applied to add them.
  uint32_t FindOrCreate32BitFloatConstant(uint32_t word);

  // Returns the id of an OpConstantTrue or OpConstantFalse instruction,
  // according to |value|.  If either the required instruction or the bool
  // type do not exist, transformations are applied to add them.
  uint32_t FindOrCreateBoolConstant(bool value);

  // Returns the result id of an instruction of the form:
  //   %id = OpUndef %|type_id|
  // If no such instruction exists, a transformation is applied to add it.
  uint32_t FindOrCreateGlobalUndef(uint32_t type_id);

  // Yields a pair, (base_type_ids, base_type_ids_to_pointers), such that:
  // - base_type_ids captures every scalar or composite type declared in the
  //   module (i.e., all int, bool, float, vector, matrix, struct and array
  //   types
  // - base_type_ids_to_pointers maps every such base type to the sequence
  //   of all pointer types that have storage class |storage_class| and the
  //   given base type as their pointee type.  The sequence may be empty for
  //   some base types if no pointers to those types are defined for the given
  //   storage class, and the sequence will have multiple elements if there are
  //   repeated pointer declarations for the same base type and storage class.
  std::pair<std::vector<uint32_t>, std::map<uint32_t, std::vector<uint32_t>>>
  GetAvailableBaseTypesAndPointers(SpvStorageClass storage_class) const;
=======
  //
  // In most intended use cases, the job of |action| is to randomly decide
  // whether to try to apply some transformation, and then - if selected - to
  // attempt to apply it.
  void ForEachInstructionWithInstructionDescriptor(
      opt::Function* function,
      std::function<
          void(opt::BasicBlock* block, opt::BasicBlock::iterator inst_it,
               const protobufs::InstructionDescriptor& instruction_descriptor)>
          action);

  // Applies the above overload of ForEachInstructionWithInstructionDescriptor
  // to every function in the module, so that |action| is applied to an
  // |instruction_descriptor| for every instruction, |inst_it|, of every |block|
  // in every |function|.
  void ForEachInstructionWithInstructionDescriptor(
      std::function<
          void(opt::Function* function, opt::BasicBlock* block,
               opt::BasicBlock::iterator inst_it,
               const protobufs::InstructionDescriptor& instruction_descriptor)>
          action);

  // A generic helper for applying a transformation that should be applicable
  // by construction, and adding it to the sequence of applied transformations.
  void ApplyTransformation(const Transformation& transformation);

  // A generic helper for applying a transformation only if it is applicable.
  // If it is applicable, the transformation is applied and then added to the
  // sequence of applied transformations and the function returns true.
  // Otherwise, the function returns false.
  bool MaybeApplyTransformation(const Transformation& transformation);

  // Returns the id of an OpTypeBool instruction.  If such an instruction does
  // not exist, a transformation is applied to add it.
  uint32_t FindOrCreateBoolType();

  // Returns the id of an OpTypeInt instruction, with width and signedness
  // specified by |width| and |is_signed|, respectively.  If such an instruction
  // does not exist, a transformation is applied to add it.
  uint32_t FindOrCreateIntegerType(uint32_t width, bool is_signed);

  // Returns the id of an OpTypeFloat instruction, with width specified by
  // |width|.  If such an instruction does not exist, a transformation is
  // applied to add it.
  uint32_t FindOrCreateFloatType(uint32_t width);

  // Returns the id of an OpTypeFunction %<return_type_id> %<...argument_id>
  // instruction. If such an instruction doesn't exist, a transformation
  // is applied to create a new one.
  uint32_t FindOrCreateFunctionType(uint32_t return_type_id,
                                    const std::vector<uint32_t>& argument_id);

  // Returns the id of an OpTypeVector instruction, with |component_type_id|
  // (which must already exist) as its base type, and |component_count|
  // elements (which must be in the range [2, 4]).  If such an instruction does
  // not exist, a transformation is applied to add it.
  uint32_t FindOrCreateVectorType(uint32_t component_type_id,
                                  uint32_t component_count);

  // Returns the id of an OpTypeMatrix instruction, with |column_count| columns
  // and |row_count| rows (each of which must be in the range [2, 4]).  If the
  // float and vector types required to build this matrix type or the matrix
  // type itself do not exist, transformations are applied to add them.
  uint32_t FindOrCreateMatrixType(uint32_t column_count, uint32_t row_count);

  // Returns the id of an OpTypeStruct instruction with |component_type_ids| as
  // type ids for struct's components. If no such a struct type exists,
  // transformations are applied to add it. |component_type_ids| may not contain
  // a result id of an OpTypeFunction.
  uint32_t FindOrCreateStructType(
      const std::vector<uint32_t>& component_type_ids);

  // Returns the id of a pointer type with base type |base_type_id| (which must
  // already exist) and storage class |storage_class|.  A transformation is
  // applied to add the pointer if it does not already exist.
  uint32_t FindOrCreatePointerType(uint32_t base_type_id,
                                   SpvStorageClass storage_class);

  // Returns the id of an OpTypePointer instruction, with a integer base
  // type of width and signedness specified by |width| and |is_signed|,
  // respectively.  If the pointer type or required integer base type do not
  // exist, transformations are applied to add them.
  uint32_t FindOrCreatePointerToIntegerType(uint32_t width, bool is_signed,
                                            SpvStorageClass storage_class);

  // Returns the id of an OpConstant instruction, with a integer type of
  // width and signedness specified by |width| and |is_signed|, respectively,
  // with |words| as its value.  If either the required integer type or the
  // constant do not exist, transformations are applied to add them.
  // The returned id either participates in IdIsIrrelevant fact or not,
  // depending on the |is_irrelevant| parameter.
  uint32_t FindOrCreateIntegerConstant(const std::vector<uint32_t>& words,
                                       uint32_t width, bool is_signed,
                                       bool is_irrelevant);

  // Returns the id of an OpConstant instruction, with a floating-point
  // type of width specified by |width|, with |words| as its value.  If either
  // the required floating-point type or the constant do not exist,
  // transformations are applied to add them. The returned id either
  // participates in IdIsIrrelevant fact or not, depending on the
  // |is_irrelevant| parameter.
  uint32_t FindOrCreateFloatConstant(const std::vector<uint32_t>& words,
                                     uint32_t width, bool is_irrelevant);

  // Returns the id of an OpConstantTrue or OpConstantFalse instruction,
  // according to |value|.  If either the required instruction or the bool
  // type do not exist, transformations are applied to add them.
  // The returned id either participates in IdIsIrrelevant fact or not,
  // depending on the |is_irrelevant| parameter.
  uint32_t FindOrCreateBoolConstant(bool value, bool is_irrelevant);

  // Returns the id of an OpConstant instruction of type with |type_id|
  // that consists of |words|. If that instruction doesn't exist,
  // transformations are applied to add it. |type_id| must be a valid
  // result id of either scalar or boolean OpType* instruction that exists
  // in the module. The returned id either participates in IdIsIrrelevant fact
  // or not, depending on the |is_irrelevant| parameter.
  uint32_t FindOrCreateConstant(const std::vector<uint32_t>& words,
                                uint32_t type_id, bool is_irrelevant);

  // Returns the id of an OpConstantComposite instruction of type with |type_id|
  // that consists of |component_ids|. If that instruction doesn't exist,
  // transformations are applied to add it. |type_id| must be a valid
  // result id of an OpType* instruction that represents a composite type
  // (i.e. a vector, matrix, struct or array).
  // The returned id either participates in IdIsIrrelevant fact or not,
  // depending on the |is_irrelevant| parameter.
  uint32_t FindOrCreateCompositeConstant(
      const std::vector<uint32_t>& component_ids, uint32_t type_id,
      bool is_irrelevant);

  // Returns the result id of an instruction of the form:
  //   %id = OpUndef %|type_id|
  // If no such instruction exists, a transformation is applied to add it.
  uint32_t FindOrCreateGlobalUndef(uint32_t type_id);

  // Returns the id of an OpNullConstant instruction of type |type_id|. If
  // that instruction doesn't exist, it is added through a transformation.
  // |type_id| must be a valid result id of an OpType* instruction that exists
  // in the module.
  uint32_t FindOrCreateNullConstant(uint32_t type_id);

  // Define a *basic type* to be an integer, boolean or floating-point type,
  // or a matrix, vector, struct or fixed-size array built from basic types.  In
  // particular, a basic type cannot contain an opaque type (such as an image),
  // or a runtime-sized array.
  //
  // Yields a pair, (basic_type_ids, basic_type_ids_to_pointers), such that:
  // - basic_type_ids captures every basic type declared in the module.
  // - basic_type_ids_to_pointers maps every such basic type to the sequence
  //   of all pointer types that have storage class |storage_class| and the
  //   given basic type as their pointee type.  The sequence may be empty for
  //   some basic types if no pointers to those types are defined for the given
  //   storage class, and the sequence will have multiple elements if there are
  //   repeated pointer declarations for the same basic type and storage class.
  std::pair<std::vector<uint32_t>, std::map<uint32_t, std::vector<uint32_t>>>
  GetAvailableBasicTypesAndPointers(SpvStorageClass storage_class) const;
>>>>>>> 6bbb88c8

  // Given a type id, |scalar_or_composite_type_id|, which must correspond to
  // some scalar or composite type, returns the result id of an instruction
  // defining a constant of the given type that is zero or false at everywhere.
  // If such an instruction does not yet exist, transformations are applied to
<<<<<<< HEAD
  // add it.
=======
  // add it. The returned id either participates in IdIsIrrelevant fact or not,
  // depending on the |is_irrelevant| parameter.
>>>>>>> 6bbb88c8
  //
  // Examples:
  // --------------+-------------------------------
  //   TYPE        | RESULT is id corresponding to
  // --------------+-------------------------------
  //   bool        | false
  // --------------+-------------------------------
  //   bvec4       | (false, false, false, false)
  // --------------+-------------------------------
  //   float       | 0.0
  // --------------+-------------------------------
  //   vec2        | (0.0, 0.0)
  // --------------+-------------------------------
  //   int[3]      | [0, 0, 0]
  // --------------+-------------------------------
  //   struct S {  |
  //     int i;    | S(0, false, (0u, 0u))
  //     bool b;   |
  //     uint2 u;  |
  //   }           |
  // --------------+-------------------------------
<<<<<<< HEAD
  uint32_t FindOrCreateZeroConstant(uint32_t scalar_or_composite_type_id);
=======
  uint32_t FindOrCreateZeroConstant(uint32_t scalar_or_composite_type_id,
                                    bool is_irrelevant);

  // Adds a pair (id_use_descriptor, |replacement_id|) to the vector
  // |uses_to_replace|, where id_use_descriptor is the id use descriptor
  // representing the usage of an id in the |use_inst| instruction, at operand
  // index |use_index|, only if the instruction is in a basic block.
  // If the instruction is not in a basic block, it does nothing.
  void MaybeAddUseToReplace(
      opt::Instruction* use_inst, uint32_t use_index, uint32_t replacement_id,
      std::vector<std::pair<protobufs::IdUseDescriptor, uint32_t>>*
          uses_to_replace);

  // Returns the preheader of the loop with header |header_id|, which satisfies
  // all of the following conditions:
  // - It is the only out-of-loop predecessor of the header
  // - It unconditionally branches to the header
  // - It is not a loop header itself
  // If such preheader does not exist, a new one is added and returned.
  // Requires |header_id| to be the label id of a loop header block that is
  // reachable in the CFG (and thus has at least 2 predecessors).
  opt::BasicBlock* GetOrCreateSimpleLoopPreheader(uint32_t header_id);

  // Returns the second block in the pair obtained by splitting |block_id| just
  // after the last OpPhi or OpVariable instruction in it. Assumes that the
  // block is not a loop header.
  opt::BasicBlock* SplitBlockAfterOpPhiOrOpVariable(uint32_t block_id);

  // Returns the id of an available local variable (storage class Function) with
  // the fact PointeeValueIsIrrelevant set according to
  // |pointee_value_is_irrelevant|. If there is no such variable, it creates one
  // in the |function| adding a zero initializer constant that is irrelevant.
  // The new variable has the fact PointeeValueIsIrrelevant set according to
  // |pointee_value_is_irrelevant|. The function returns the id of the created
  // variable.
  uint32_t FindOrCreateLocalVariable(uint32_t pointer_type_id,
                                     uint32_t function_id,
                                     bool pointee_value_is_irrelevant);

  // Returns the id of an available global variable (storage class Private or
  // Workgroup) with the fact PointeeValueIsIrrelevant set according to
  // |pointee_value_is_irrelevant|. If there is no such variable, it creates
  // one, adding a zero initializer constant that is irrelevant. The new
  // variable has the fact PointeeValueIsIrrelevant set according to
  // |pointee_value_is_irrelevant|. The function returns the id of the created
  // variable.
  uint32_t FindOrCreateGlobalVariable(uint32_t pointer_type_id,
                                      bool pointee_value_is_irrelevant);
>>>>>>> 6bbb88c8

 private:
  // Array, matrix and vector are *homogeneous* composite types in the sense
  // that every component of one of these types has the same type.  Given a
  // homogeneous composite type instruction, |composite_type_instruction|,
  // returns the id of a composite constant instruction for which every element
  // is zero/false.  If such an instruction does not yet exist, transformations
  // are applied to add it.
  uint32_t GetZeroConstantForHomogeneousComposite(
      const opt::Instruction& composite_type_instruction,
      uint32_t component_type_id, uint32_t num_components);

  // Helper to find an existing composite constant instruction of the given
  // composite type with the given constant components, or to apply
  // transformations to create such an instruction if it does not yet exist.
  // Parameter |composite_type_instruction| must be a composite type
  // instruction.  The parameters |constants| and |constant_ids| must have the
  // same size, and it must be the case that for each i, |constant_ids[i]| is
  // the result id of an instruction that defines |constants[i]|.
  uint32_t FindOrCreateCompositeConstant(
      const opt::Instruction& composite_type_instruction,
      const std::vector<const opt::analysis::Constant*>& constants,
      const std::vector<uint32_t>& constant_ids);

  opt::IRContext* ir_context_;
  TransformationContext* transformation_context_;
  FuzzerContext* fuzzer_context_;
  protobufs::TransformationSequence* transformations_;
  // If set, then transformations that should be applicable by construction are
  // still tested for applicability, and ignored if they turn out to be
  // inapplicable. Otherwise, applicability by construction is asserted.
  const bool ignore_inapplicable_transformations_;
};

}  // namespace fuzz
}  // namespace spvtools

#endif  // SOURCE_FUZZ_FUZZER_PASS_H_<|MERGE_RESOLUTION|>--- conflicted
+++ resolved
@@ -71,15 +71,9 @@
       std::function<bool(opt::IRContext*, opt::Instruction*)>
           instruction_is_relevant) const;
 
-<<<<<<< HEAD
-  // A helper method that iterates through each instruction in each block, at
-  // all times tracking an instruction descriptor that allows the latest
-  // instruction to be located even if it has no result id.
-=======
   // A helper method that iterates through each instruction in each reachable
   // block of |function|, at all times tracking an instruction descriptor that
   // allows the latest instruction to be located even if it has no result id.
->>>>>>> 6bbb88c8
   //
   // The code to manipulate the instruction descriptor is a bit fiddly.  The
   // point of this method is to avoiding having to duplicate it in multiple
@@ -89,107 +83,6 @@
   // |block| of function |function| that is encountered.  The
   // |instruction_descriptor| parameter to the function object allows |inst_it|
   // to be identified.
-<<<<<<< HEAD
-  //
-  // In most intended use cases, the job of |action| is to randomly decide
-  // whether to try to apply some transformation, and then - if selected - to
-  // attempt to apply it.
-  void ForEachInstructionWithInstructionDescriptor(
-      std::function<
-          void(opt::Function* function, opt::BasicBlock* block,
-               opt::BasicBlock::iterator inst_it,
-               const protobufs::InstructionDescriptor& instruction_descriptor)>
-          action);
-
-  // A generic helper for applying a transformation that should be applicable
-  // by construction, and adding it to the sequence of applied transformations.
-  template <typename TransformationType>
-  void ApplyTransformation(const TransformationType& transformation) {
-    assert(transformation.IsApplicable(GetIRContext(), *GetFactManager()) &&
-           "Transformation should be applicable by construction.");
-    transformation.Apply(GetIRContext(), GetFactManager());
-    *GetTransformations()->add_transformation() = transformation.ToMessage();
-  }
-
-  // Returns the id of an OpTypeBool instruction.  If such an instruction does
-  // not exist, a transformation is applied to add it.
-  uint32_t FindOrCreateBoolType();
-
-  // Returns the id of an OpTypeInt instruction, with width 32 and signedness
-  // specified by |is_signed|.  If such an instruction does not exist, a
-  // transformation is applied to add it.
-  uint32_t FindOrCreate32BitIntegerType(bool is_signed);
-
-  // Returns the id of an OpTypeFloat instruction, with width 32.  If such an
-  // instruction does not exist, a transformation is applied to add it.
-  uint32_t FindOrCreate32BitFloatType();
-
-  // Returns the id of an OpTypeFunction %<return_type_id> %<...argument_id>
-  // instruction. If such an instruction doesn't exist, a transformation
-  // is applied to create a new one.
-  uint32_t FindOrCreateFunctionType(uint32_t return_type_id,
-                                    const std::vector<uint32_t>& argument_id);
-
-  // Returns the id of an OpTypeVector instruction, with |component_type_id|
-  // (which must already exist) as its base type, and |component_count|
-  // elements (which must be in the range [2, 4]).  If such an instruction does
-  // not exist, a transformation is applied to add it.
-  uint32_t FindOrCreateVectorType(uint32_t component_type_id,
-                                  uint32_t component_count);
-
-  // Returns the id of an OpTypeMatrix instruction, with |column_count| columns
-  // and |row_count| rows (each of which must be in the range [2, 4]).  If the
-  // float and vector types required to build this matrix type or the matrix
-  // type itself do not exist, transformations are applied to add them.
-  uint32_t FindOrCreateMatrixType(uint32_t column_count, uint32_t row_count);
-
-  // Returns the id of a pointer type with base type |base_type_id| (which must
-  // already exist) and storage class |storage_class|.  A transformation is
-  // applied to add the pointer if it does not already exist.
-  uint32_t FindOrCreatePointerType(uint32_t base_type_id,
-                                   SpvStorageClass storage_class);
-
-  // Returns the id of an OpTypePointer instruction, with a 32-bit integer base
-  // type of signedness specified by |is_signed|.  If the pointer type or
-  // required integer base type do not exist, transformations are applied to add
-  // them.
-  uint32_t FindOrCreatePointerTo32BitIntegerType(bool is_signed,
-                                                 SpvStorageClass storage_class);
-
-  // Returns the id of an OpConstant instruction, with 32-bit integer type of
-  // signedness specified by |is_signed|, with |word| as its value.  If either
-  // the required integer type or the constant do not exist, transformations are
-  // applied to add them.
-  uint32_t FindOrCreate32BitIntegerConstant(uint32_t word, bool is_signed);
-
-  // Returns the id of an OpConstant instruction, with 32-bit floating-point
-  // type, with |word| as its value.  If either the required floating-point type
-  // or the constant do not exist, transformations are applied to add them.
-  uint32_t FindOrCreate32BitFloatConstant(uint32_t word);
-
-  // Returns the id of an OpConstantTrue or OpConstantFalse instruction,
-  // according to |value|.  If either the required instruction or the bool
-  // type do not exist, transformations are applied to add them.
-  uint32_t FindOrCreateBoolConstant(bool value);
-
-  // Returns the result id of an instruction of the form:
-  //   %id = OpUndef %|type_id|
-  // If no such instruction exists, a transformation is applied to add it.
-  uint32_t FindOrCreateGlobalUndef(uint32_t type_id);
-
-  // Yields a pair, (base_type_ids, base_type_ids_to_pointers), such that:
-  // - base_type_ids captures every scalar or composite type declared in the
-  //   module (i.e., all int, bool, float, vector, matrix, struct and array
-  //   types
-  // - base_type_ids_to_pointers maps every such base type to the sequence
-  //   of all pointer types that have storage class |storage_class| and the
-  //   given base type as their pointee type.  The sequence may be empty for
-  //   some base types if no pointers to those types are defined for the given
-  //   storage class, and the sequence will have multiple elements if there are
-  //   repeated pointer declarations for the same base type and storage class.
-  std::pair<std::vector<uint32_t>, std::map<uint32_t, std::vector<uint32_t>>>
-  GetAvailableBaseTypesAndPointers(SpvStorageClass storage_class) const;
-=======
   //
   // In most intended use cases, the job of |action| is to randomly decide
   // whether to try to apply some transformation, and then - if selected - to
@@ -347,18 +240,13 @@
   //   repeated pointer declarations for the same basic type and storage class.
   std::pair<std::vector<uint32_t>, std::map<uint32_t, std::vector<uint32_t>>>
   GetAvailableBasicTypesAndPointers(SpvStorageClass storage_class) const;
->>>>>>> 6bbb88c8
 
   // Given a type id, |scalar_or_composite_type_id|, which must correspond to
   // some scalar or composite type, returns the result id of an instruction
   // defining a constant of the given type that is zero or false at everywhere.
   // If such an instruction does not yet exist, transformations are applied to
-<<<<<<< HEAD
-  // add it.
-=======
   // add it. The returned id either participates in IdIsIrrelevant fact or not,
   // depending on the |is_irrelevant| parameter.
->>>>>>> 6bbb88c8
   //
   // Examples:
   // --------------+-------------------------------
@@ -380,9 +268,6 @@
   //     uint2 u;  |
   //   }           |
   // --------------+-------------------------------
-<<<<<<< HEAD
-  uint32_t FindOrCreateZeroConstant(uint32_t scalar_or_composite_type_id);
-=======
   uint32_t FindOrCreateZeroConstant(uint32_t scalar_or_composite_type_id,
                                     bool is_irrelevant);
 
@@ -431,31 +316,8 @@
   // variable.
   uint32_t FindOrCreateGlobalVariable(uint32_t pointer_type_id,
                                       bool pointee_value_is_irrelevant);
->>>>>>> 6bbb88c8
 
  private:
-  // Array, matrix and vector are *homogeneous* composite types in the sense
-  // that every component of one of these types has the same type.  Given a
-  // homogeneous composite type instruction, |composite_type_instruction|,
-  // returns the id of a composite constant instruction for which every element
-  // is zero/false.  If such an instruction does not yet exist, transformations
-  // are applied to add it.
-  uint32_t GetZeroConstantForHomogeneousComposite(
-      const opt::Instruction& composite_type_instruction,
-      uint32_t component_type_id, uint32_t num_components);
-
-  // Helper to find an existing composite constant instruction of the given
-  // composite type with the given constant components, or to apply
-  // transformations to create such an instruction if it does not yet exist.
-  // Parameter |composite_type_instruction| must be a composite type
-  // instruction.  The parameters |constants| and |constant_ids| must have the
-  // same size, and it must be the case that for each i, |constant_ids[i]| is
-  // the result id of an instruction that defines |constants[i]|.
-  uint32_t FindOrCreateCompositeConstant(
-      const opt::Instruction& composite_type_instruction,
-      const std::vector<const opt::analysis::Constant*>& constants,
-      const std::vector<uint32_t>& constant_ids);
-
   opt::IRContext* ir_context_;
   TransformationContext* transformation_context_;
   FuzzerContext* fuzzer_context_;
