--- conflicted
+++ resolved
@@ -16,11 +16,7 @@
 #include <cerrno>
 #include <cstring>
 #include <fstream>
-<<<<<<< HEAD
-#include <functional>
-=======
 #include <memory>
->>>>>>> 6bbb88c8
 #include <random>
 #include <sstream>
 #include <string>
@@ -115,8 +111,6 @@
                provided if the tool is invoked in fuzzing mode; incompatible
                with replay and shrink modes.  The file should be empty if no
                donors are to be used.
-<<<<<<< HEAD
-=======
   --enable-all-passes
                By default, spirv-fuzz follows the philosophy of "swarm testing"
                (Groce et al., 2012): only a subset of fuzzer passes are enabled
@@ -125,7 +119,6 @@
                running spirv-fuzz many times this is likely to produce *less*
                diverse fuzzed modules than when swarm testing is used.  The
                purpose of the flag is to allow that hypothesis to be tested.
->>>>>>> 6bbb88c8
   --force-render-red
                Transforms the input shader into a shader that writes red to the
                output buffer, and then captures the original shader as the body
@@ -137,8 +130,6 @@
                Run the validator after applying each fuzzer pass during
                fuzzing.  Aborts fuzzing early if an invalid binary is created.
                Useful for debugging spirv-fuzz.
-<<<<<<< HEAD
-=======
   --repeated-pass-strategy=
                Available strategies are:
                - looped (the default): a sequence of fuzzer passes is chosen at
@@ -158,7 +149,6 @@
               to the semantics of some fuzzing target. Available targets:
               - spir-v - module is valid according to the SPIR-V spec.
               - wgsl - module is valid according to the WGSL spec.
->>>>>>> 6bbb88c8
   --replay
                File from which to read a sequence of transformations to replay
                (instead of fuzzing)
@@ -215,15 +205,6 @@
   fprintf(stderr, "%s\n", message);
 }
 
-<<<<<<< HEAD
-FuzzStatus ParseFlags(int argc, const char** argv, std::string* in_binary_file,
-                      std::string* out_binary_file, std::string* donors_file,
-                      std::string* replay_transformations_file,
-                      std::vector<std::string>* interestingness_test,
-                      std::string* shrink_transformations_file,
-                      std::string* shrink_temp_file_prefix,
-                      spvtools::FuzzerOptions* fuzzer_options) {
-=======
 FuzzStatus ParseFlags(
     int argc, const char** argv, std::string* in_binary_file,
     std::string* out_binary_file, std::string* donors_file,
@@ -234,7 +215,6 @@
     spvtools::fuzz::RepeatedPassStrategy* repeated_pass_strategy,
     FuzzingTarget* fuzzing_target, spvtools::FuzzerOptions* fuzzer_options,
     spvtools::ValidatorOptions* validator_options) {
->>>>>>> 6bbb88c8
   uint32_t positional_arg_index = 0;
   bool only_positional_arguments_remain = false;
   bool force_render_red = false;
@@ -262,12 +242,9 @@
       } else if (0 == strncmp(cur_arg, "--donors=", sizeof("--donors=") - 1)) {
         const auto split_flag = spvtools::utils::SplitFlagArgs(cur_arg);
         *donors_file = std::string(split_flag.second);
-<<<<<<< HEAD
-=======
       } else if (0 == strncmp(cur_arg, "--enable-all-passes",
                               sizeof("--enable-all-passes") - 1)) {
         fuzzer_options->enable_all_passes();
->>>>>>> 6bbb88c8
       } else if (0 == strncmp(cur_arg, "--force-render-red",
                               sizeof("--force-render-red") - 1)) {
         force_render_red = true;
@@ -590,18 +567,12 @@
 
 bool Fuzz(const spv_target_env& target_env,
           spv_const_fuzzer_options fuzzer_options,
-<<<<<<< HEAD
-          const std::vector<uint32_t>& binary_in,
-          const spvtools::fuzz::protobufs::FactSequence& initial_facts,
-          const std::string& donors, std::vector<uint32_t>* binary_out,
-=======
           spv_validator_options validator_options,
           const std::vector<uint32_t>& binary_in,
           const spvtools::fuzz::protobufs::FactSequence& initial_facts,
           const std::string& donors,
           spvtools::fuzz::RepeatedPassStrategy repeated_pass_strategy,
           FuzzingTarget fuzzing_target, std::vector<uint32_t>* binary_out,
->>>>>>> 6bbb88c8
           spvtools::fuzz::protobufs::TransformationSequence*
               transformations_applied) {
   auto message_consumer = spvtools::utils::CLIMessageConsumer;
@@ -619,13 +590,8 @@
         [donor_filename, message_consumer,
          target_env]() -> std::unique_ptr<spvtools::opt::IRContext> {
           std::vector<uint32_t> donor_binary;
-<<<<<<< HEAD
-          if (!ReadFile<uint32_t>(donor_filename.c_str(), "rb",
-                                  &donor_binary)) {
-=======
           if (!ReadBinaryFile<uint32_t>(donor_filename.c_str(),
                                         &donor_binary)) {
->>>>>>> 6bbb88c8
             return nullptr;
           }
           return spvtools::BuildModule(target_env, message_consumer,
@@ -634,20 +600,6 @@
         });
   }
 
-<<<<<<< HEAD
-  spvtools::fuzz::Fuzzer fuzzer(
-      target_env,
-      fuzzer_options->has_random_seed
-          ? fuzzer_options->random_seed
-          : static_cast<uint32_t>(std::random_device()()),
-      fuzzer_options->fuzzer_pass_validation_enabled);
-  fuzzer.SetMessageConsumer(message_consumer);
-  auto fuzz_result_status =
-      fuzzer.Run(binary_in, initial_facts, donor_suppliers, binary_out,
-                 transformations_applied);
-  if (fuzz_result_status !=
-      spvtools::fuzz::Fuzzer::FuzzerResultStatus::kComplete) {
-=======
   std::unique_ptr<spvtools::opt::IRContext> ir_context;
   if (!spvtools::fuzz::fuzzerutil::BuildIRContext(target_env, message_consumer,
                                                   binary_in, validator_options,
@@ -682,7 +634,6 @@
   auto fuzz_result = fuzzer.Run(0);
   if (fuzz_result.status ==
       spvtools::fuzz::Fuzzer::Status::kFuzzerPassLedToInvalidModule) {
->>>>>>> 6bbb88c8
     spvtools::Error(FuzzDiagnostic, nullptr, {}, "Error running fuzzer");
     return false;
   }
@@ -768,19 +719,12 @@
   spvtools::FuzzerOptions fuzzer_options;
   spvtools::ValidatorOptions validator_options;
 
-<<<<<<< HEAD
-  FuzzStatus status = ParseFlags(
-      argc, argv, &in_binary_file, &out_binary_file, &donors_file,
-      &replay_transformations_file, &interestingness_test,
-      &shrink_transformations_file, &shrink_temp_file_prefix, &fuzzer_options);
-=======
   FuzzStatus status =
       ParseFlags(argc, argv, &in_binary_file, &out_binary_file, &donors_file,
                  &replay_transformations_file, &interestingness_test,
                  &shrink_transformations_file, &shrink_temp_file_prefix,
                  &repeated_pass_strategy, &fuzzing_target, &fuzzer_options,
                  &validator_options);
->>>>>>> 6bbb88c8
 
   if (status.action == FuzzActions::STOP) {
     return status.code;
@@ -824,14 +768,9 @@
       }
       break;
     case FuzzActions::FUZZ:
-<<<<<<< HEAD
-      if (!Fuzz(target_env, fuzzer_options, binary_in, initial_facts,
-                donors_file, &binary_out, &transformations_applied)) {
-=======
       if (!Fuzz(target_env, fuzzer_options, validator_options, binary_in,
                 initial_facts, donors_file, repeated_pass_strategy,
                 fuzzing_target, &binary_out, &transformations_applied)) {
->>>>>>> 6bbb88c8
         return 1;
       }
       break;
