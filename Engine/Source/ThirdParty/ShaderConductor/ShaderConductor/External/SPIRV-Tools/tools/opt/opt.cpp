--- conflicted
+++ resolved
@@ -168,8 +168,6 @@
                with a switch that has a case for every possible value of the
                index.)");
   printf(R"(
-<<<<<<< HEAD
-=======
   --spread-volatile-semantics
                Spread Volatile semantics to variables with SMIDNV, WarpIDNV,
                SubgroupSize, SubgroupLocalInvocationId, SubgroupEqMask,
@@ -180,7 +178,6 @@
                semantics to a variable with HelperInvocation BuiltIn decoration
                in the fragement shader.)");
   printf(R"(
->>>>>>> d731a049
   --descriptor-scalar-replacement
                Replaces every array variable |desc| that has a DescriptorSet
                and Binding decorations with a new variable for each element of
