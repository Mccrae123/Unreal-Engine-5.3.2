--- conflicted
+++ resolved
@@ -461,18 +461,9 @@
                Will simplify all instructions in the function as much as
                possible.)");
   printf(R"(
-<<<<<<< HEAD
-  --split-invalid-unreachable
-               Attempts to legalize for WebGPU cases where an unreachable
-               merge-block is also a continue-target by splitting it into two
-               separate blocks. There exist legal, for Vulkan, instances of this
-               pattern that cannot be converted into legal WebGPU, so this
-               conversion may not succeed.)");
-=======
   --skip-block-layout
                Forwards this option to the validator.  See the validator help
                for details.)");
->>>>>>> 6bbb88c8
   printf(R"(
   --skip-validation
                Will not validate the SPIR-V before optimizing.  If the SPIR-V
@@ -522,13 +513,10 @@
                avoid triggering those bugs.
                Current workarounds: Avoid OpUnreachable in loops.)");
   printf(R"(
-<<<<<<< HEAD
-=======
   --workgroup-scalar-block-layout
                Forwards this option to the validator.  See the validator help
                for details.)");
   printf(R"(
->>>>>>> 6bbb88c8
   --wrap-opkill
                Replaces all OpKill instructions in functions that can be called
                from a continue construct with a function call to a function
