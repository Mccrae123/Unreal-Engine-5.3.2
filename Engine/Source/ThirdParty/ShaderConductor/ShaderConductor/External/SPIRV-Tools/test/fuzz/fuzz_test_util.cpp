// Copyright (c) 2019 Google LLC
//
// Licensed under the Apache License, Version 2.0 (the "License");
// you may not use this file except in compliance with the License.
// You may obtain a copy of the License at
//
//     http://www.apache.org/licenses/LICENSE-2.0
//
// Unless required by applicable law or agreed to in writing, software
// distributed under the License is distributed on an "AS IS" BASIS,
// WITHOUT WARRANTIES OR CONDITIONS OF ANY KIND, either express or implied.
// See the License for the specific language governing permissions and
// limitations under the License.

#include "test/fuzz/fuzz_test_util.h"

<<<<<<< HEAD
=======
#include "gtest/gtest.h"

>>>>>>> 6bbb88c8
#include <fstream>
#include <iostream>

#include "source/opt/def_use_manager.h"
#include "tools/io.h"

namespace spvtools {
namespace fuzz {

const spvtools::MessageConsumer kConsoleMessageConsumer =
    [](spv_message_level_t level, const char*, const spv_position_t& position,
       const char* message) -> void {
  switch (level) {
    case SPV_MSG_FATAL:
    case SPV_MSG_INTERNAL_ERROR:
    case SPV_MSG_ERROR:
      std::cerr << "error: line " << position.index << ": " << message
                << std::endl;
      break;
    case SPV_MSG_WARNING:
      std::cout << "warning: line " << position.index << ": " << message
                << std::endl;
      break;
    case SPV_MSG_INFO:
      std::cout << "info: line " << position.index << ": " << message
                << std::endl;
      break;
    default:
      break;
  }
};

bool IsEqual(const spv_target_env env,
             const std::vector<uint32_t>& expected_binary,
             const std::vector<uint32_t>& actual_binary) {
  if (expected_binary == actual_binary) {
    return true;
  }
  SpirvTools t(env);
  std::string expected_disassembled;
  std::string actual_disassembled;
  if (!t.Disassemble(expected_binary, &expected_disassembled,
                     kFuzzDisassembleOption)) {
    return false;
  }
  if (!t.Disassemble(actual_binary, &actual_disassembled,
                     kFuzzDisassembleOption)) {
    return false;
  }
  // Using expect gives us a string diff if the strings are not the same.
  EXPECT_EQ(expected_disassembled, actual_disassembled);
  // We then return the result of the equality comparison, to be used by an
  // assertion in the test root function.
  return expected_disassembled == actual_disassembled;
}

bool IsEqual(const spv_target_env env, const std::string& expected_text,
             const std::vector<uint32_t>& actual_binary) {
  std::vector<uint32_t> expected_binary;
  SpirvTools t(env);
  if (!t.Assemble(expected_text, &expected_binary, kFuzzAssembleOption)) {
    return false;
  }
  return IsEqual(env, expected_binary, actual_binary);
}

bool IsEqual(const spv_target_env env, const std::string& expected_text,
             const opt::IRContext* actual_ir) {
  std::vector<uint32_t> actual_binary;
  actual_ir->module()->ToBinary(&actual_binary, false);
  return IsEqual(env, expected_text, actual_binary);
}

bool IsEqual(const spv_target_env env, const opt::IRContext* ir_1,
             const opt::IRContext* ir_2) {
  std::vector<uint32_t> binary_1;
  ir_1->module()->ToBinary(&binary_1, false);
  std::vector<uint32_t> binary_2;
  ir_2->module()->ToBinary(&binary_2, false);
  return IsEqual(env, binary_1, binary_2);
}

<<<<<<< HEAD
bool IsValid(spv_target_env env, const opt::IRContext* ir) {
  std::vector<uint32_t> binary;
  ir->module()->ToBinary(&binary, false);
  SpirvTools t(env);
  t.SetMessageConsumer(kConsoleMessageConsumer);
  return t.Validate(binary);
=======
bool IsEqual(const spv_target_env env, const std::vector<uint32_t>& binary_1,
             const opt::IRContext* ir_2) {
  std::vector<uint32_t> binary_2;
  ir_2->module()->ToBinary(&binary_2, false);
  return IsEqual(env, binary_1, binary_2);
>>>>>>> 6bbb88c8
}

std::string ToString(spv_target_env env, const opt::IRContext* ir) {
  std::vector<uint32_t> binary;
  ir->module()->ToBinary(&binary, false);
  return ToString(env, binary);
}

std::string ToString(spv_target_env env, const std::vector<uint32_t>& binary) {
  SpirvTools t(env);
  std::string result;
  t.Disassemble(binary, &result, kFuzzDisassembleOption);
  return result;
}

void DumpShader(opt::IRContext* context, const char* filename) {
  std::vector<uint32_t> binary;
  context->module()->ToBinary(&binary, false);
  DumpShader(binary, filename);
}

void DumpShader(const std::vector<uint32_t>& binary, const char* filename) {
  auto write_file_succeeded =
      WriteFile(filename, "wb", &binary[0], binary.size());
  if (!write_file_succeeded) {
    std::cerr << "Failed to dump shader" << std::endl;
  }
}

<<<<<<< HEAD
=======
void DumpTransformationsBinary(
    const protobufs::TransformationSequence& transformations,
    const char* filename) {
  std::ofstream transformations_file;
  transformations_file.open(filename, std::ios::out | std::ios::binary);
  transformations.SerializeToOstream(&transformations_file);
  transformations_file.close();
}

>>>>>>> 6bbb88c8
void DumpTransformationsJson(
    const protobufs::TransformationSequence& transformations,
    const char* filename) {
  std::string json_string;
  auto json_options = google::protobuf::util::JsonOptions();
  json_options.add_whitespace = true;
  auto json_generation_status = google::protobuf::util::MessageToJsonString(
      transformations, &json_string, json_options);
  if (json_generation_status == google::protobuf::util::Status::OK) {
    std::ofstream transformations_json_file(filename);
    transformations_json_file << json_string;
    transformations_json_file.close();
  }
}

<<<<<<< HEAD
=======
void ApplyAndCheckFreshIds(
    const Transformation& transformation, opt::IRContext* ir_context,
    TransformationContext* transformation_context,
    const std::unordered_set<uint32_t>& issued_overflow_ids) {
  // To ensure that we cover all ToMessage and message-based constructor methods
  // in our tests, we turn this into a message and back into a transformation,
  // and use the reconstructed transformation in the rest of the function.
  auto message = transformation.ToMessage();
  auto reconstructed_transformation = Transformation::FromMessage(message);

  opt::analysis::DefUseManager::IdToDefMap before_transformation =
      ir_context->get_def_use_mgr()->id_to_defs();
  reconstructed_transformation->Apply(ir_context, transformation_context);
  opt::analysis::DefUseManager::IdToDefMap after_transformation =
      ir_context->get_def_use_mgr()->id_to_defs();
  std::unordered_set<uint32_t> fresh_ids_for_transformation =
      reconstructed_transformation->GetFreshIds();
  for (auto& entry : after_transformation) {
    uint32_t id = entry.first;
    bool introduced_by_transformation_message =
        fresh_ids_for_transformation.count(id);
    bool introduced_by_overflow_ids = issued_overflow_ids.count(id);
    ASSERT_FALSE(introduced_by_transformation_message &&
                 introduced_by_overflow_ids);
    if (before_transformation.count(entry.first)) {
      ASSERT_FALSE(introduced_by_transformation_message ||
                   introduced_by_overflow_ids);
    } else {
      ASSERT_TRUE(introduced_by_transformation_message ||
                  introduced_by_overflow_ids);
    }
  }
}

>>>>>>> 6bbb88c8
}  // namespace fuzz
}  // namespace spvtools<|MERGE_RESOLUTION|>--- conflicted
+++ resolved
@@ -14,11 +14,8 @@
 
 #include "test/fuzz/fuzz_test_util.h"
 
-<<<<<<< HEAD
-=======
 #include "gtest/gtest.h"
 
->>>>>>> 6bbb88c8
 #include <fstream>
 #include <iostream>
 
@@ -101,20 +98,11 @@
   return IsEqual(env, binary_1, binary_2);
 }
 
-<<<<<<< HEAD
-bool IsValid(spv_target_env env, const opt::IRContext* ir) {
-  std::vector<uint32_t> binary;
-  ir->module()->ToBinary(&binary, false);
-  SpirvTools t(env);
-  t.SetMessageConsumer(kConsoleMessageConsumer);
-  return t.Validate(binary);
-=======
 bool IsEqual(const spv_target_env env, const std::vector<uint32_t>& binary_1,
              const opt::IRContext* ir_2) {
   std::vector<uint32_t> binary_2;
   ir_2->module()->ToBinary(&binary_2, false);
   return IsEqual(env, binary_1, binary_2);
->>>>>>> 6bbb88c8
 }
 
 std::string ToString(spv_target_env env, const opt::IRContext* ir) {
@@ -144,8 +132,6 @@
   }
 }
 
-<<<<<<< HEAD
-=======
 void DumpTransformationsBinary(
     const protobufs::TransformationSequence& transformations,
     const char* filename) {
@@ -155,7 +141,6 @@
   transformations_file.close();
 }
 
->>>>>>> 6bbb88c8
 void DumpTransformationsJson(
     const protobufs::TransformationSequence& transformations,
     const char* filename) {
@@ -171,8 +156,6 @@
   }
 }
 
-<<<<<<< HEAD
-=======
 void ApplyAndCheckFreshIds(
     const Transformation& transformation, opt::IRContext* ir_context,
     TransformationContext* transformation_context,
@@ -207,6 +190,5 @@
   }
 }
 
->>>>>>> 6bbb88c8
 }  // namespace fuzz
 }  // namespace spvtools