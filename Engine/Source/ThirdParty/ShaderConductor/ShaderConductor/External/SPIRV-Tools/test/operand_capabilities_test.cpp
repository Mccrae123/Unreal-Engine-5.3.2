// Copyright (c) 2015-2016 The Khronos Group Inc.
//
// Licensed under the Apache License, Version 2.0 (the "License");
// you may not use this file except in compliance with the License.
// You may obtain a copy of the License at
//
//     http://www.apache.org/licenses/LICENSE-2.0
//
// Unless required by applicable law or agreed to in writing, software
// distributed under the License is distributed on an "AS IS" BASIS,
// WITHOUT WARRANTIES OR CONDITIONS OF ANY KIND, either express or implied.
// See the License for the specific language governing permissions and
// limitations under the License.

// Test capability dependencies for enums.

#include <tuple>
#include <vector>

#include "gmock/gmock.h"
#include "source/enum_set.h"
#include "test/unit_spirv.h"

namespace spvtools {
namespace {

using spvtest::ElementsIn;
using ::testing::Combine;
using ::testing::Eq;
using ::testing::TestWithParam;
using ::testing::Values;
using ::testing::ValuesIn;

// A test case for mapping an enum to a capability mask.
struct EnumCapabilityCase {
  spv_operand_type_t type;
  uint32_t value;
  CapabilitySet expected_capabilities;
};

// Test fixture for testing EnumCapabilityCases.
using EnumCapabilityTest =
    TestWithParam<std::tuple<spv_target_env, EnumCapabilityCase>>;

TEST_P(EnumCapabilityTest, Sample) {
  const auto env = std::get<0>(GetParam());
  const auto context = spvContextCreate(env);
  const AssemblyGrammar grammar(context);
  spv_operand_desc entry;

  ASSERT_EQ(SPV_SUCCESS,
            grammar.lookupOperand(std::get<1>(GetParam()).type,
                                  std::get<1>(GetParam()).value, &entry));
  const auto cap_set = grammar.filterCapsAgainstTargetEnv(
      entry->capabilities, entry->numCapabilities);

  EXPECT_THAT(ElementsIn(cap_set),
              Eq(ElementsIn(std::get<1>(GetParam()).expected_capabilities)))
      << " capability value " << std::get<1>(GetParam()).value;
  spvContextDestroy(context);
}

#define CASE0(TYPE, VALUE)                            \
  {                                                   \
    SPV_OPERAND_TYPE_##TYPE, uint32_t(Spv##VALUE), {} \
  }
#define CASE1(TYPE, VALUE, CAP)                                    \
  {                                                                \
    SPV_OPERAND_TYPE_##TYPE, uint32_t(Spv##VALUE), CapabilitySet { \
      SpvCapability##CAP                                           \
    }                                                              \
  }
#define CASE2(TYPE, VALUE, CAP1, CAP2)                             \
  {                                                                \
    SPV_OPERAND_TYPE_##TYPE, uint32_t(Spv##VALUE), CapabilitySet { \
      SpvCapability##CAP1, SpvCapability##CAP2                     \
    }                                                              \
  }
#define CASE3(TYPE, VALUE, CAP1, CAP2, CAP3)                        \
  {                                                                 \
    SPV_OPERAND_TYPE_##TYPE, uint32_t(Spv##VALUE), CapabilitySet {  \
      SpvCapability##CAP1, SpvCapability##CAP2, SpvCapability##CAP3 \
    }                                                               \
  }
#define CASE4(TYPE, VALUE, CAP1, CAP2, CAP3, CAP4)                   \
  {                                                                  \
    SPV_OPERAND_TYPE_##TYPE, uint32_t(Spv##VALUE), CapabilitySet {   \
      SpvCapability##CAP1, SpvCapability##CAP2, SpvCapability##CAP3, \
          SpvCapability##CAP4                                        \
    }                                                                \
  }
#define CASE5(TYPE, VALUE, CAP1, CAP2, CAP3, CAP4, CAP5)             \
  {                                                                  \
    SPV_OPERAND_TYPE_##TYPE, uint32_t(Spv##VALUE), CapabilitySet {   \
      SpvCapability##CAP1, SpvCapability##CAP2, SpvCapability##CAP3, \
          SpvCapability##CAP4, SpvCapability##CAP5                   \
    }                                                                \
  }

// See SPIR-V Section 3.3 Execution Model
INSTANTIATE_TEST_SUITE_P(
    ExecutionModel, EnumCapabilityTest,
    Combine(Values(SPV_ENV_UNIVERSAL_1_0, SPV_ENV_UNIVERSAL_1_1),
            ValuesIn(std::vector<EnumCapabilityCase>{
                CASE1(EXECUTION_MODEL, ExecutionModelVertex, Shader),
                CASE1(EXECUTION_MODEL, ExecutionModelTessellationControl,
                      Tessellation),
                CASE1(EXECUTION_MODEL, ExecutionModelTessellationEvaluation,
                      Tessellation),
                CASE1(EXECUTION_MODEL, ExecutionModelGeometry, Geometry),
                CASE1(EXECUTION_MODEL, ExecutionModelFragment, Shader),
                CASE1(EXECUTION_MODEL, ExecutionModelGLCompute, Shader),
                CASE1(EXECUTION_MODEL, ExecutionModelKernel, Kernel),
            })));

// See SPIR-V Section 3.4 Addressing Model
INSTANTIATE_TEST_SUITE_P(
    AddressingModel, EnumCapabilityTest,
    Combine(Values(SPV_ENV_UNIVERSAL_1_0, SPV_ENV_UNIVERSAL_1_1),
            ValuesIn(std::vector<EnumCapabilityCase>{
                CASE0(ADDRESSING_MODEL, AddressingModelLogical),
                CASE1(ADDRESSING_MODEL, AddressingModelPhysical32, Addresses),
                CASE1(ADDRESSING_MODEL, AddressingModelPhysical64, Addresses),
            })));

// See SPIR-V Section 3.5 Memory Model
INSTANTIATE_TEST_SUITE_P(
    MemoryModel, EnumCapabilityTest,
    Combine(Values(SPV_ENV_UNIVERSAL_1_0, SPV_ENV_UNIVERSAL_1_1),
            ValuesIn(std::vector<EnumCapabilityCase>{
                CASE1(MEMORY_MODEL, MemoryModelSimple, Shader),
                CASE1(MEMORY_MODEL, MemoryModelGLSL450, Shader),
                CASE1(MEMORY_MODEL, MemoryModelOpenCL, Kernel),
            })));

// See SPIR-V Section 3.6 Execution Mode
INSTANTIATE_TEST_SUITE_P(
    ExecutionMode, EnumCapabilityTest,
    Combine(
        Values(SPV_ENV_UNIVERSAL_1_0, SPV_ENV_UNIVERSAL_1_1),
        ValuesIn(std::vector<EnumCapabilityCase>{
            CASE1(EXECUTION_MODE, ExecutionModeInvocations, Geometry),
            CASE1(EXECUTION_MODE, ExecutionModeSpacingEqual, Tessellation),
            CASE1(EXECUTION_MODE, ExecutionModeSpacingFractionalEven,
                  Tessellation),
            CASE1(EXECUTION_MODE, ExecutionModeSpacingFractionalOdd,
                  Tessellation),
            CASE1(EXECUTION_MODE, ExecutionModeVertexOrderCw, Tessellation),
            CASE1(EXECUTION_MODE, ExecutionModeVertexOrderCcw, Tessellation),
            CASE1(EXECUTION_MODE, ExecutionModePixelCenterInteger, Shader),
            CASE1(EXECUTION_MODE, ExecutionModeOriginUpperLeft, Shader),
            CASE1(EXECUTION_MODE, ExecutionModeOriginLowerLeft, Shader),
            CASE1(EXECUTION_MODE, ExecutionModeEarlyFragmentTests, Shader),
            CASE1(EXECUTION_MODE, ExecutionModePointMode, Tessellation),
            CASE1(EXECUTION_MODE, ExecutionModeXfb, TransformFeedback),
            CASE1(EXECUTION_MODE, ExecutionModeDepthReplacing, Shader),
            CASE1(EXECUTION_MODE, ExecutionModeDepthGreater, Shader),
            CASE1(EXECUTION_MODE, ExecutionModeDepthLess, Shader),
            CASE1(EXECUTION_MODE, ExecutionModeDepthUnchanged, Shader),
            CASE0(EXECUTION_MODE, ExecutionModeLocalSize),
            CASE1(EXECUTION_MODE, ExecutionModeLocalSizeHint, Kernel),
            CASE1(EXECUTION_MODE, ExecutionModeInputPoints, Geometry),
            CASE1(EXECUTION_MODE, ExecutionModeInputLines, Geometry),
            CASE1(EXECUTION_MODE, ExecutionModeInputLinesAdjacency, Geometry),
            CASE2(EXECUTION_MODE, ExecutionModeTriangles, Geometry,
                  Tessellation),
            CASE1(EXECUTION_MODE, ExecutionModeInputTrianglesAdjacency,
                  Geometry),
            CASE1(EXECUTION_MODE, ExecutionModeQuads, Tessellation),
            CASE1(EXECUTION_MODE, ExecutionModeIsolines, Tessellation),
            CASE3(EXECUTION_MODE, ExecutionModeOutputVertices, Geometry,
                  Tessellation, MeshShadingNV),
            CASE2(EXECUTION_MODE, ExecutionModeOutputPoints, Geometry,
                  MeshShadingNV),
            CASE1(EXECUTION_MODE, ExecutionModeOutputLineStrip, Geometry),
            CASE1(EXECUTION_MODE, ExecutionModeOutputTriangleStrip, Geometry),
            CASE1(EXECUTION_MODE, ExecutionModeVecTypeHint, Kernel),
            CASE1(EXECUTION_MODE, ExecutionModeContractionOff, Kernel),
        })));

INSTANTIATE_TEST_SUITE_P(
    ExecutionModeV11, EnumCapabilityTest,
    Combine(Values(SPV_ENV_UNIVERSAL_1_1),
            ValuesIn(std::vector<EnumCapabilityCase>{
                CASE1(EXECUTION_MODE, ExecutionModeInitializer, Kernel),
                CASE1(EXECUTION_MODE, ExecutionModeFinalizer, Kernel),
                CASE1(EXECUTION_MODE, ExecutionModeSubgroupSize,
                      SubgroupDispatch),
                CASE1(EXECUTION_MODE, ExecutionModeSubgroupsPerWorkgroup,
                      SubgroupDispatch)})));

// See SPIR-V Section 3.7 Storage Class
INSTANTIATE_TEST_SUITE_P(
    StorageClass, EnumCapabilityTest,
    Combine(Values(SPV_ENV_UNIVERSAL_1_0, SPV_ENV_UNIVERSAL_1_1),
            ValuesIn(std::vector<EnumCapabilityCase>{
                CASE0(STORAGE_CLASS, StorageClassUniformConstant),
                CASE1(STORAGE_CLASS, StorageClassUniform, Shader),
                CASE1(STORAGE_CLASS, StorageClassOutput, Shader),
                CASE0(STORAGE_CLASS, StorageClassWorkgroup),
                CASE0(STORAGE_CLASS, StorageClassCrossWorkgroup),
                CASE2(STORAGE_CLASS, StorageClassPrivate, Shader,
                      VectorComputeINTEL),
                CASE0(STORAGE_CLASS, StorageClassFunction),
                CASE1(STORAGE_CLASS, StorageClassGeneric,
                      GenericPointer),  // Bug 14287
                CASE1(STORAGE_CLASS, StorageClassPushConstant, Shader),
                CASE1(STORAGE_CLASS, StorageClassAtomicCounter, AtomicStorage),
                CASE0(STORAGE_CLASS, StorageClassImage),
            })));

// See SPIR-V Section 3.8 Dim
INSTANTIATE_TEST_SUITE_P(
    Dim, EnumCapabilityTest,
    Combine(Values(SPV_ENV_UNIVERSAL_1_0, SPV_ENV_UNIVERSAL_1_1),
            ValuesIn(std::vector<EnumCapabilityCase>{
                CASE2(DIMENSIONALITY, Dim1D, Sampled1D, Image1D),
                CASE3(DIMENSIONALITY, Dim2D, Kernel, Shader, ImageMSArray),
                CASE0(DIMENSIONALITY, Dim3D),
                CASE2(DIMENSIONALITY, DimCube, Shader, ImageCubeArray),
                CASE2(DIMENSIONALITY, DimRect, SampledRect, ImageRect),
                CASE2(DIMENSIONALITY, DimBuffer, SampledBuffer, ImageBuffer),
                CASE1(DIMENSIONALITY, DimSubpassData, InputAttachment),
            })));

// See SPIR-V Section 3.9 Sampler Addressing Mode
INSTANTIATE_TEST_SUITE_P(
    SamplerAddressingMode, EnumCapabilityTest,
    Combine(
        Values(SPV_ENV_UNIVERSAL_1_0, SPV_ENV_UNIVERSAL_1_1),
        ValuesIn(std::vector<EnumCapabilityCase>{
            CASE1(SAMPLER_ADDRESSING_MODE, SamplerAddressingModeNone, Kernel),
            CASE1(SAMPLER_ADDRESSING_MODE, SamplerAddressingModeClampToEdge,
                  Kernel),
            CASE1(SAMPLER_ADDRESSING_MODE, SamplerAddressingModeClamp, Kernel),
            CASE1(SAMPLER_ADDRESSING_MODE, SamplerAddressingModeRepeat, Kernel),
            CASE1(SAMPLER_ADDRESSING_MODE, SamplerAddressingModeRepeatMirrored,
                  Kernel),
        })));

// See SPIR-V Section 3.10 Sampler Filter Mode
INSTANTIATE_TEST_SUITE_P(
    SamplerFilterMode, EnumCapabilityTest,
    Combine(Values(SPV_ENV_UNIVERSAL_1_0, SPV_ENV_UNIVERSAL_1_1),
            ValuesIn(std::vector<EnumCapabilityCase>{
                CASE1(SAMPLER_FILTER_MODE, SamplerFilterModeNearest, Kernel),
                CASE1(SAMPLER_FILTER_MODE, SamplerFilterModeLinear, Kernel),
            })));

// See SPIR-V Section 3.11 Image Format
INSTANTIATE_TEST_SUITE_P(
    ImageFormat, EnumCapabilityTest,
    Combine(Values(SPV_ENV_UNIVERSAL_1_0, SPV_ENV_UNIVERSAL_1_1),
            ValuesIn(std::vector<EnumCapabilityCase>{
                // clang-format off
        CASE0(SAMPLER_IMAGE_FORMAT, ImageFormatUnknown),
        CASE1(SAMPLER_IMAGE_FORMAT, ImageFormatRgba32f, Shader),
        CASE1(SAMPLER_IMAGE_FORMAT, ImageFormatRgba16f, Shader),
        CASE1(SAMPLER_IMAGE_FORMAT, ImageFormatR32f, Shader),
        CASE1(SAMPLER_IMAGE_FORMAT, ImageFormatRgba8, Shader),
        CASE1(SAMPLER_IMAGE_FORMAT, ImageFormatRgba8Snorm, Shader),
        CASE1(SAMPLER_IMAGE_FORMAT, ImageFormatRg32f, StorageImageExtendedFormats),
        CASE1(SAMPLER_IMAGE_FORMAT, ImageFormatRg16f, StorageImageExtendedFormats),
        CASE1(SAMPLER_IMAGE_FORMAT, ImageFormatR11fG11fB10f, StorageImageExtendedFormats),
        CASE1(SAMPLER_IMAGE_FORMAT, ImageFormatR16f, StorageImageExtendedFormats),
        CASE1(SAMPLER_IMAGE_FORMAT, ImageFormatRgba16, StorageImageExtendedFormats),
        CASE1(SAMPLER_IMAGE_FORMAT, ImageFormatRgb10A2, StorageImageExtendedFormats),
        CASE1(SAMPLER_IMAGE_FORMAT, ImageFormatRg16, StorageImageExtendedFormats),
        CASE1(SAMPLER_IMAGE_FORMAT, ImageFormatRg8, StorageImageExtendedFormats),
        CASE1(SAMPLER_IMAGE_FORMAT, ImageFormatR16, StorageImageExtendedFormats),
        CASE1(SAMPLER_IMAGE_FORMAT, ImageFormatR8, StorageImageExtendedFormats),
        CASE1(SAMPLER_IMAGE_FORMAT, ImageFormatRgba16Snorm, StorageImageExtendedFormats),
        CASE1(SAMPLER_IMAGE_FORMAT, ImageFormatRg16Snorm, StorageImageExtendedFormats),
        CASE1(SAMPLER_IMAGE_FORMAT, ImageFormatRg8Snorm, StorageImageExtendedFormats),
        CASE1(SAMPLER_IMAGE_FORMAT, ImageFormatR16Snorm, StorageImageExtendedFormats),
        CASE1(SAMPLER_IMAGE_FORMAT, ImageFormatR8Snorm, StorageImageExtendedFormats),
        CASE1(SAMPLER_IMAGE_FORMAT, ImageFormatRgba32i, Shader),
        CASE1(SAMPLER_IMAGE_FORMAT, ImageFormatRgba16i, Shader),
        CASE1(SAMPLER_IMAGE_FORMAT, ImageFormatRgba8i, Shader),
        CASE1(SAMPLER_IMAGE_FORMAT, ImageFormatR32i, Shader),
        CASE1(SAMPLER_IMAGE_FORMAT, ImageFormatRg32i, StorageImageExtendedFormats),
        CASE1(SAMPLER_IMAGE_FORMAT, ImageFormatRg16i, StorageImageExtendedFormats),
        CASE1(SAMPLER_IMAGE_FORMAT, ImageFormatRg8i, StorageImageExtendedFormats),
        CASE1(SAMPLER_IMAGE_FORMAT, ImageFormatR16i, StorageImageExtendedFormats),
        CASE1(SAMPLER_IMAGE_FORMAT, ImageFormatR8i, StorageImageExtendedFormats),
        CASE1(SAMPLER_IMAGE_FORMAT, ImageFormatRgba32ui, Shader),
        CASE1(SAMPLER_IMAGE_FORMAT, ImageFormatRgba16ui, Shader),
        CASE1(SAMPLER_IMAGE_FORMAT, ImageFormatRgba8ui, Shader),
        CASE1(SAMPLER_IMAGE_FORMAT, ImageFormatRgba8ui, Shader),
        CASE1(SAMPLER_IMAGE_FORMAT, ImageFormatRgb10a2ui, StorageImageExtendedFormats),
        CASE1(SAMPLER_IMAGE_FORMAT, ImageFormatRg32ui, StorageImageExtendedFormats),
        CASE1(SAMPLER_IMAGE_FORMAT, ImageFormatRg16ui, StorageImageExtendedFormats),
        CASE1(SAMPLER_IMAGE_FORMAT, ImageFormatRg8ui, StorageImageExtendedFormats),
        CASE1(SAMPLER_IMAGE_FORMAT, ImageFormatR16ui, StorageImageExtendedFormats),
        CASE1(SAMPLER_IMAGE_FORMAT, ImageFormatR8ui, StorageImageExtendedFormats),
                // clang-format on
            })));

// See SPIR-V Section 3.12 Image Channel Order
INSTANTIATE_TEST_SUITE_P(
    ImageChannelOrder, EnumCapabilityTest,
    Combine(Values(SPV_ENV_UNIVERSAL_1_0, SPV_ENV_UNIVERSAL_1_1),
            ValuesIn(std::vector<EnumCapabilityCase>{
                CASE1(IMAGE_CHANNEL_ORDER, ImageChannelOrderR, Kernel),
                CASE1(IMAGE_CHANNEL_ORDER, ImageChannelOrderA, Kernel),
                CASE1(IMAGE_CHANNEL_ORDER, ImageChannelOrderRG, Kernel),
                CASE1(IMAGE_CHANNEL_ORDER, ImageChannelOrderRA, Kernel),
                CASE1(IMAGE_CHANNEL_ORDER, ImageChannelOrderRGB, Kernel),
                CASE1(IMAGE_CHANNEL_ORDER, ImageChannelOrderRGBA, Kernel),
                CASE1(IMAGE_CHANNEL_ORDER, ImageChannelOrderBGRA, Kernel),
                CASE1(IMAGE_CHANNEL_ORDER, ImageChannelOrderARGB, Kernel),
                CASE1(IMAGE_CHANNEL_ORDER, ImageChannelOrderIntensity, Kernel),
                CASE1(IMAGE_CHANNEL_ORDER, ImageChannelOrderLuminance, Kernel),
                CASE1(IMAGE_CHANNEL_ORDER, ImageChannelOrderRx, Kernel),
                CASE1(IMAGE_CHANNEL_ORDER, ImageChannelOrderRGx, Kernel),
                CASE1(IMAGE_CHANNEL_ORDER, ImageChannelOrderRGBx, Kernel),
                CASE1(IMAGE_CHANNEL_ORDER, ImageChannelOrderDepth, Kernel),
                CASE1(IMAGE_CHANNEL_ORDER, ImageChannelOrderDepthStencil,
                      Kernel),
                CASE1(IMAGE_CHANNEL_ORDER, ImageChannelOrdersRGB, Kernel),
                CASE1(IMAGE_CHANNEL_ORDER, ImageChannelOrdersRGBx, Kernel),
                CASE1(IMAGE_CHANNEL_ORDER, ImageChannelOrdersRGBA, Kernel),
                CASE1(IMAGE_CHANNEL_ORDER, ImageChannelOrdersBGRA, Kernel),
                CASE1(IMAGE_CHANNEL_ORDER, ImageChannelOrderABGR, Kernel),
            })));

// See SPIR-V Section 3.13 Image Channel Data Type
INSTANTIATE_TEST_SUITE_P(
    ImageChannelDataType, EnumCapabilityTest,
    Combine(Values(SPV_ENV_UNIVERSAL_1_0, SPV_ENV_UNIVERSAL_1_1),
            ValuesIn(std::vector<EnumCapabilityCase>{
                // clang-format off
                CASE1(IMAGE_CHANNEL_DATA_TYPE, ImageChannelDataTypeSnormInt8, Kernel),
                CASE1(IMAGE_CHANNEL_DATA_TYPE, ImageChannelDataTypeSnormInt16, Kernel),
                CASE1(IMAGE_CHANNEL_DATA_TYPE, ImageChannelDataTypeUnormInt8, Kernel),
                CASE1(IMAGE_CHANNEL_DATA_TYPE, ImageChannelDataTypeUnormInt16, Kernel),
                CASE1(IMAGE_CHANNEL_DATA_TYPE, ImageChannelDataTypeUnormShort565, Kernel),
                CASE1(IMAGE_CHANNEL_DATA_TYPE, ImageChannelDataTypeUnormShort555, Kernel),
                CASE1(IMAGE_CHANNEL_DATA_TYPE, ImageChannelDataTypeUnormInt101010, Kernel),
                CASE1(IMAGE_CHANNEL_DATA_TYPE, ImageChannelDataTypeSignedInt8, Kernel),
                CASE1(IMAGE_CHANNEL_DATA_TYPE, ImageChannelDataTypeSignedInt16, Kernel),
                CASE1(IMAGE_CHANNEL_DATA_TYPE, ImageChannelDataTypeSignedInt32, Kernel),
                CASE1(IMAGE_CHANNEL_DATA_TYPE, ImageChannelDataTypeUnsignedInt8, Kernel),
                CASE1(IMAGE_CHANNEL_DATA_TYPE, ImageChannelDataTypeUnsignedInt16, Kernel),
                CASE1(IMAGE_CHANNEL_DATA_TYPE, ImageChannelDataTypeUnsignedInt32, Kernel),
                CASE1(IMAGE_CHANNEL_DATA_TYPE, ImageChannelDataTypeHalfFloat, Kernel),
                CASE1(IMAGE_CHANNEL_DATA_TYPE, ImageChannelDataTypeFloat, Kernel),
                CASE1(IMAGE_CHANNEL_DATA_TYPE, ImageChannelDataTypeUnormInt24, Kernel),
                CASE1(IMAGE_CHANNEL_DATA_TYPE, ImageChannelDataTypeUnormInt101010_2, Kernel),
                // clang-format on
            })));

// See SPIR-V Section 3.14 Image Operands
INSTANTIATE_TEST_SUITE_P(
    ImageOperands, EnumCapabilityTest,
    Combine(Values(SPV_ENV_UNIVERSAL_1_0, SPV_ENV_UNIVERSAL_1_1),
            ValuesIn(std::vector<EnumCapabilityCase>{
                // clang-format off
                CASE0(OPTIONAL_IMAGE, ImageOperandsMaskNone),
                CASE1(OPTIONAL_IMAGE, ImageOperandsBiasMask, Shader),
                CASE0(OPTIONAL_IMAGE, ImageOperandsLodMask),
                CASE0(OPTIONAL_IMAGE, ImageOperandsGradMask),
                CASE0(OPTIONAL_IMAGE, ImageOperandsConstOffsetMask),
                CASE1(OPTIONAL_IMAGE, ImageOperandsOffsetMask, ImageGatherExtended),
                CASE1(OPTIONAL_IMAGE, ImageOperandsConstOffsetsMask, ImageGatherExtended),
                CASE0(OPTIONAL_IMAGE, ImageOperandsSampleMask),
                CASE1(OPTIONAL_IMAGE, ImageOperandsMinLodMask, MinLod),
                // clang-format on
            })));

// See SPIR-V Section 3.17 Linkage Type
INSTANTIATE_TEST_SUITE_P(
    LinkageType, EnumCapabilityTest,
    Combine(Values(SPV_ENV_UNIVERSAL_1_0, SPV_ENV_UNIVERSAL_1_1),
            ValuesIn(std::vector<EnumCapabilityCase>{
                CASE1(LINKAGE_TYPE, LinkageTypeExport, Linkage),
                CASE1(LINKAGE_TYPE, LinkageTypeImport, Linkage),
            })));

// See SPIR-V Section 3.18 Access Qualifier
INSTANTIATE_TEST_SUITE_P(
    AccessQualifier, EnumCapabilityTest,
    Combine(Values(SPV_ENV_UNIVERSAL_1_0, SPV_ENV_UNIVERSAL_1_1),
            ValuesIn(std::vector<EnumCapabilityCase>{
                CASE1(ACCESS_QUALIFIER, AccessQualifierReadOnly, Kernel),
                CASE1(ACCESS_QUALIFIER, AccessQualifierWriteOnly, Kernel),
                CASE1(ACCESS_QUALIFIER, AccessQualifierReadWrite, Kernel),
            })));

// See SPIR-V Section 3.19 Function Parameter Attribute
INSTANTIATE_TEST_SUITE_P(
    FunctionParameterAttribute, EnumCapabilityTest,
    Combine(Values(SPV_ENV_UNIVERSAL_1_0, SPV_ENV_UNIVERSAL_1_1),
            ValuesIn(std::vector<EnumCapabilityCase>{
                // clang-format off
                CASE1(FUNCTION_PARAMETER_ATTRIBUTE, FunctionParameterAttributeZext, Kernel),
                CASE1(FUNCTION_PARAMETER_ATTRIBUTE, FunctionParameterAttributeSext, Kernel),
                CASE1(FUNCTION_PARAMETER_ATTRIBUTE, FunctionParameterAttributeByVal, Kernel),
                CASE1(FUNCTION_PARAMETER_ATTRIBUTE, FunctionParameterAttributeSret, Kernel),
                CASE1(FUNCTION_PARAMETER_ATTRIBUTE, FunctionParameterAttributeNoAlias, Kernel),
                CASE1(FUNCTION_PARAMETER_ATTRIBUTE, FunctionParameterAttributeNoCapture, Kernel),
                CASE1(FUNCTION_PARAMETER_ATTRIBUTE, FunctionParameterAttributeNoWrite, Kernel),
                CASE1(FUNCTION_PARAMETER_ATTRIBUTE, FunctionParameterAttributeNoReadWrite, Kernel),
                // clang-format on
            })));

// See SPIR-V Section 3.20 Decoration
INSTANTIATE_TEST_SUITE_P(
    Decoration, EnumCapabilityTest,
    Combine(Values(SPV_ENV_UNIVERSAL_1_0, SPV_ENV_UNIVERSAL_1_1),
            ValuesIn(std::vector<EnumCapabilityCase>{
                CASE1(DECORATION, DecorationRelaxedPrecision, Shader),
                // DecorationSpecId handled below.
                CASE1(DECORATION, DecorationBlock, Shader),
                CASE1(DECORATION, DecorationBufferBlock, Shader),
                CASE1(DECORATION, DecorationRowMajor, Matrix),
                CASE1(DECORATION, DecorationColMajor, Matrix),
                CASE1(DECORATION, DecorationArrayStride, Shader),
                CASE1(DECORATION, DecorationMatrixStride, Matrix),  // Bug 15234
                CASE1(DECORATION, DecorationGLSLShared, Shader),
                CASE1(DECORATION, DecorationGLSLPacked, Shader),
                CASE1(DECORATION, DecorationCPacked, Kernel),
                CASE0(DECORATION, DecorationBuiltIn),  // Bug 15248
                // Value 12 placeholder
                CASE1(DECORATION, DecorationNoPerspective, Shader),
                CASE1(DECORATION, DecorationFlat, Shader),
                CASE1(DECORATION, DecorationPatch, Tessellation),
                CASE1(DECORATION, DecorationCentroid, Shader),
                CASE1(DECORATION, DecorationSample,
                      SampleRateShading),  // Bug 15234
                CASE1(DECORATION, DecorationInvariant, Shader),
                CASE0(DECORATION, DecorationRestrict),
                CASE0(DECORATION, DecorationAliased),
                CASE0(DECORATION, DecorationVolatile),
                CASE1(DECORATION, DecorationConstant, Kernel),
                CASE0(DECORATION, DecorationCoherent),
                CASE0(DECORATION, DecorationNonWritable),
                CASE0(DECORATION, DecorationNonReadable),
                CASE1(DECORATION, DecorationUniform, Shader),
                // Value 27 is an intentional gap in the spec numbering.
                CASE1(DECORATION, DecorationSaturatedConversion, Kernel),
                CASE1(DECORATION, DecorationStream, GeometryStreams),
                CASE1(DECORATION, DecorationLocation, Shader),
                CASE1(DECORATION, DecorationComponent, Shader),
                CASE1(DECORATION, DecorationIndex, Shader),
                CASE1(DECORATION, DecorationBinding, Shader),
                CASE1(DECORATION, DecorationDescriptorSet, Shader),
                CASE1(DECORATION, DecorationOffset, Shader),  // Bug 15268
                CASE1(DECORATION, DecorationXfbBuffer, TransformFeedback),
                CASE1(DECORATION, DecorationXfbStride, TransformFeedback),
                CASE1(DECORATION, DecorationFuncParamAttr, Kernel),
                CASE1(DECORATION, DecorationFPFastMathMode, Kernel),
                CASE1(DECORATION, DecorationLinkageAttributes, Linkage),
                CASE1(DECORATION, DecorationNoContraction, Shader),
                CASE1(DECORATION, DecorationInputAttachmentIndex,
                      InputAttachment),
                CASE1(DECORATION, DecorationAlignment, Kernel),
            })));

#if 0
// SpecId has different requirements in v1.0 and v1.1:
INSTANTIATE_TEST_SUITE_P(DecorationSpecIdV10, EnumCapabilityTest,
                        Combine(Values(SPV_ENV_UNIVERSAL_1_0),
                                ValuesIn(std::vector<EnumCapabilityCase>{CASE1(
                                    DECORATION, DecorationSpecId, Shader)})));
#endif

INSTANTIATE_TEST_SUITE_P(
    DecorationV11, EnumCapabilityTest,
    Combine(Values(SPV_ENV_UNIVERSAL_1_1),
            ValuesIn(std::vector<EnumCapabilityCase>{
                CASE2(DECORATION, DecorationSpecId, Shader, Kernel),
                CASE1(DECORATION, DecorationMaxByteOffset, Addresses)})));

// See SPIR-V Section 3.21 BuiltIn
INSTANTIATE_TEST_SUITE_P(
    BuiltIn, EnumCapabilityTest,
    Combine(
        Values(SPV_ENV_UNIVERSAL_1_0, SPV_ENV_UNIVERSAL_1_1),
        ValuesIn(std::vector<EnumCapabilityCase>{
            // clang-format off
            CASE1(BUILT_IN, BuiltInPosition, Shader),
            CASE1(BUILT_IN, BuiltInPointSize, Shader),
            // 2 is an intentional gap in the spec numbering.
            CASE1(BUILT_IN, BuiltInClipDistance, ClipDistance),  // Bug 1407, 15234
            CASE1(BUILT_IN, BuiltInCullDistance, CullDistance),  // Bug 1407, 15234
            CASE1(BUILT_IN, BuiltInVertexId, Shader),
            CASE1(BUILT_IN, BuiltInInstanceId, Shader),
<<<<<<< HEAD
            CASE4(BUILT_IN, BuiltInPrimitiveId, Geometry, Tessellation,
                  RayTracingNV, RayTracingProvisionalKHR),
=======
            CASE5(BUILT_IN, BuiltInPrimitiveId, Geometry, Tessellation,
                  RayTracingNV, RayTracingKHR, MeshShadingNV),
>>>>>>> 6bbb88c8
            CASE2(BUILT_IN, BuiltInInvocationId, Geometry, Tessellation),
            CASE3(BUILT_IN, BuiltInLayer, Geometry, ShaderViewportIndexLayerEXT, MeshShadingNV),
            CASE3(BUILT_IN, BuiltInViewportIndex, MultiViewport, ShaderViewportIndexLayerEXT, MeshShadingNV),  // Bug 15234
            CASE1(BUILT_IN, BuiltInTessLevelOuter, Tessellation),
            CASE1(BUILT_IN, BuiltInTessLevelInner, Tessellation),
            CASE1(BUILT_IN, BuiltInTessCoord, Tessellation),
            CASE1(BUILT_IN, BuiltInPatchVertices, Tessellation),
            CASE1(BUILT_IN, BuiltInFragCoord, Shader),
            CASE1(BUILT_IN, BuiltInPointCoord, Shader),
            CASE1(BUILT_IN, BuiltInFrontFacing, Shader),
            CASE1(BUILT_IN, BuiltInSampleId, SampleRateShading),  // Bug 15234
            CASE1(BUILT_IN, BuiltInSamplePosition, SampleRateShading), // Bug 15234
            CASE1(BUILT_IN, BuiltInSampleMask, Shader),  // Bug 15234, Issue 182
            // Value 21 intentionally missing
            CASE1(BUILT_IN, BuiltInFragDepth, Shader),
            CASE1(BUILT_IN, BuiltInHelperInvocation, Shader),
            CASE0(BUILT_IN, BuiltInNumWorkgroups),
            CASE0(BUILT_IN, BuiltInWorkgroupSize),
            CASE0(BUILT_IN, BuiltInWorkgroupId),
            CASE0(BUILT_IN, BuiltInLocalInvocationId),
            CASE0(BUILT_IN, BuiltInGlobalInvocationId),
            CASE0(BUILT_IN, BuiltInLocalInvocationIndex),
            CASE1(BUILT_IN, BuiltInWorkDim, Kernel),
            CASE1(BUILT_IN, BuiltInGlobalSize, Kernel),
            CASE1(BUILT_IN, BuiltInEnqueuedWorkgroupSize, Kernel),
            CASE1(BUILT_IN, BuiltInGlobalOffset, Kernel),
            CASE1(BUILT_IN, BuiltInGlobalLinearId, Kernel),
            // Value 35 intentionally missing
            CASE2(BUILT_IN, BuiltInSubgroupSize, Kernel, SubgroupBallotKHR),
            CASE1(BUILT_IN, BuiltInSubgroupMaxSize, Kernel),
            CASE1(BUILT_IN, BuiltInNumSubgroups, Kernel),
            CASE1(BUILT_IN, BuiltInNumEnqueuedSubgroups, Kernel),
            CASE1(BUILT_IN, BuiltInSubgroupId, Kernel),
            CASE2(BUILT_IN, BuiltInSubgroupLocalInvocationId, Kernel, SubgroupBallotKHR),
            CASE1(BUILT_IN, BuiltInVertexIndex, Shader),
            CASE1(BUILT_IN, BuiltInInstanceIndex, Shader),
            // clang-format on
        })));

INSTANTIATE_TEST_SUITE_P(
    BuiltInV1_5, EnumCapabilityTest,
    Combine(
        Values(SPV_ENV_UNIVERSAL_1_5),
        ValuesIn(std::vector<EnumCapabilityCase>{
            // SPIR-V 1.5 adds new capabilities to enable these two builtins.
            CASE4(BUILT_IN, BuiltInLayer, Geometry, ShaderLayer,
                  ShaderViewportIndexLayerEXT, MeshShadingNV),
            CASE4(BUILT_IN, BuiltInViewportIndex, MultiViewport,
                  ShaderViewportIndex, ShaderViewportIndexLayerEXT,
                  MeshShadingNV),
        })));

// See SPIR-V Section 3.22 Selection Control
INSTANTIATE_TEST_SUITE_P(
    SelectionControl, EnumCapabilityTest,
    Combine(Values(SPV_ENV_UNIVERSAL_1_0, SPV_ENV_UNIVERSAL_1_1),
            ValuesIn(std::vector<EnumCapabilityCase>{
                CASE0(SELECTION_CONTROL, SelectionControlMaskNone),
                CASE0(SELECTION_CONTROL, SelectionControlFlattenMask),
                CASE0(SELECTION_CONTROL, SelectionControlDontFlattenMask),
            })));

// See SPIR-V Section 3.23 Loop Control
INSTANTIATE_TEST_SUITE_P(
    LoopControl, EnumCapabilityTest,
    Combine(Values(SPV_ENV_UNIVERSAL_1_0, SPV_ENV_UNIVERSAL_1_1),
            ValuesIn(std::vector<EnumCapabilityCase>{
                CASE0(LOOP_CONTROL, LoopControlMaskNone),
                CASE0(LOOP_CONTROL, LoopControlUnrollMask),
                CASE0(LOOP_CONTROL, LoopControlDontUnrollMask),
            })));

INSTANTIATE_TEST_SUITE_P(
    LoopControlV11, EnumCapabilityTest,
    Combine(Values(SPV_ENV_UNIVERSAL_1_1),
            ValuesIn(std::vector<EnumCapabilityCase>{
                CASE0(LOOP_CONTROL, LoopControlDependencyInfiniteMask),
                CASE0(LOOP_CONTROL, LoopControlDependencyLengthMask),
            })));

// See SPIR-V Section 3.24 Function Control
INSTANTIATE_TEST_SUITE_P(
    FunctionControl, EnumCapabilityTest,
    Combine(Values(SPV_ENV_UNIVERSAL_1_0, SPV_ENV_UNIVERSAL_1_1),
            ValuesIn(std::vector<EnumCapabilityCase>{
                CASE0(FUNCTION_CONTROL, FunctionControlMaskNone),
                CASE0(FUNCTION_CONTROL, FunctionControlInlineMask),
                CASE0(FUNCTION_CONTROL, FunctionControlDontInlineMask),
                CASE0(FUNCTION_CONTROL, FunctionControlPureMask),
                CASE0(FUNCTION_CONTROL, FunctionControlConstMask),
            })));

// See SPIR-V Section 3.25 Memory Semantics <id>
INSTANTIATE_TEST_SUITE_P(
    MemorySemantics, EnumCapabilityTest,
    Combine(
        Values(SPV_ENV_UNIVERSAL_1_0, SPV_ENV_UNIVERSAL_1_1),
        ValuesIn(std::vector<EnumCapabilityCase>{
            CASE0(MEMORY_SEMANTICS_ID, MemorySemanticsMaskNone),
            CASE0(MEMORY_SEMANTICS_ID, MemorySemanticsAcquireMask),
            CASE0(MEMORY_SEMANTICS_ID, MemorySemanticsReleaseMask),
            CASE0(MEMORY_SEMANTICS_ID, MemorySemanticsAcquireReleaseMask),
            CASE0(MEMORY_SEMANTICS_ID,
                  MemorySemanticsSequentiallyConsistentMask),
            CASE1(MEMORY_SEMANTICS_ID, MemorySemanticsUniformMemoryMask,
                  Shader),
            CASE0(MEMORY_SEMANTICS_ID, MemorySemanticsSubgroupMemoryMask),
            CASE0(MEMORY_SEMANTICS_ID, MemorySemanticsWorkgroupMemoryMask),
            CASE0(MEMORY_SEMANTICS_ID, MemorySemanticsCrossWorkgroupMemoryMask),
            CASE1(MEMORY_SEMANTICS_ID, MemorySemanticsAtomicCounterMemoryMask,
                  AtomicStorage),  // Bug 15234
            CASE0(MEMORY_SEMANTICS_ID, MemorySemanticsImageMemoryMask),
        })));

// See SPIR-V Section 3.26 Memory Access
INSTANTIATE_TEST_SUITE_P(
    MemoryAccess, EnumCapabilityTest,
    Combine(Values(SPV_ENV_UNIVERSAL_1_0, SPV_ENV_UNIVERSAL_1_1),
            ValuesIn(std::vector<EnumCapabilityCase>{
                CASE0(OPTIONAL_MEMORY_ACCESS, MemoryAccessMaskNone),
                CASE0(OPTIONAL_MEMORY_ACCESS, MemoryAccessVolatileMask),
                CASE0(OPTIONAL_MEMORY_ACCESS, MemoryAccessAlignedMask),
                CASE0(OPTIONAL_MEMORY_ACCESS, MemoryAccessNontemporalMask),
            })));

// See SPIR-V Section 3.27 Scope <id>
INSTANTIATE_TEST_SUITE_P(
    Scope, EnumCapabilityTest,
    Combine(Values(SPV_ENV_UNIVERSAL_1_0, SPV_ENV_UNIVERSAL_1_1,
                   SPV_ENV_UNIVERSAL_1_2, SPV_ENV_UNIVERSAL_1_3),
            ValuesIn(std::vector<EnumCapabilityCase>{
                CASE0(SCOPE_ID, ScopeCrossDevice),
                CASE0(SCOPE_ID, ScopeDevice),
                CASE0(SCOPE_ID, ScopeWorkgroup),
                CASE0(SCOPE_ID, ScopeSubgroup),
                CASE0(SCOPE_ID, ScopeInvocation),
                CASE1(SCOPE_ID, ScopeQueueFamilyKHR, VulkanMemoryModelKHR),
            })));

// See SPIR-V Section 3.28 Group Operation
INSTANTIATE_TEST_SUITE_P(
    GroupOperation, EnumCapabilityTest,
    Combine(Values(SPV_ENV_UNIVERSAL_1_0, SPV_ENV_UNIVERSAL_1_1),
            ValuesIn(std::vector<EnumCapabilityCase>{
                CASE3(GROUP_OPERATION, GroupOperationReduce, Kernel,
                      GroupNonUniformArithmetic, GroupNonUniformBallot),
                CASE3(GROUP_OPERATION, GroupOperationInclusiveScan, Kernel,
                      GroupNonUniformArithmetic, GroupNonUniformBallot),
                CASE3(GROUP_OPERATION, GroupOperationExclusiveScan, Kernel,
                      GroupNonUniformArithmetic, GroupNonUniformBallot),
            })));

// See SPIR-V Section 3.29 Kernel Enqueue Flags
INSTANTIATE_TEST_SUITE_P(
    KernelEnqueueFlags, EnumCapabilityTest,
    Combine(Values(SPV_ENV_UNIVERSAL_1_0, SPV_ENV_UNIVERSAL_1_1),
            ValuesIn(std::vector<EnumCapabilityCase>{
                CASE1(KERNEL_ENQ_FLAGS, KernelEnqueueFlagsNoWait, Kernel),
                CASE1(KERNEL_ENQ_FLAGS, KernelEnqueueFlagsWaitKernel, Kernel),
                CASE1(KERNEL_ENQ_FLAGS, KernelEnqueueFlagsWaitWorkGroup,
                      Kernel),
            })));

// See SPIR-V Section 3.30 Kernel Profiling Info
INSTANTIATE_TEST_SUITE_P(
    KernelProfilingInfo, EnumCapabilityTest,
    Combine(Values(SPV_ENV_UNIVERSAL_1_0, SPV_ENV_UNIVERSAL_1_1),
            ValuesIn(std::vector<EnumCapabilityCase>{
                CASE0(KERNEL_PROFILING_INFO, KernelProfilingInfoMaskNone),
                CASE1(KERNEL_PROFILING_INFO, KernelProfilingInfoCmdExecTimeMask,
                      Kernel),
            })));

// See SPIR-V Section 3.31 Capability
INSTANTIATE_TEST_SUITE_P(
    CapabilityDependsOn, EnumCapabilityTest,
    Combine(
        Values(SPV_ENV_UNIVERSAL_1_0, SPV_ENV_UNIVERSAL_1_1),
        ValuesIn(std::vector<EnumCapabilityCase>{
            // clang-format off
            CASE0(CAPABILITY, CapabilityMatrix),
            CASE1(CAPABILITY, CapabilityShader, Matrix),
            CASE1(CAPABILITY, CapabilityGeometry, Shader),
            CASE1(CAPABILITY, CapabilityTessellation, Shader),
            CASE0(CAPABILITY, CapabilityAddresses),
            CASE0(CAPABILITY, CapabilityLinkage),
            CASE0(CAPABILITY, CapabilityKernel),
            CASE1(CAPABILITY, CapabilityVector16, Kernel),
            CASE1(CAPABILITY, CapabilityFloat16Buffer, Kernel),
            CASE0(CAPABILITY, CapabilityFloat16),  // Bug 15234
            CASE0(CAPABILITY, CapabilityFloat64),
            CASE0(CAPABILITY, CapabilityInt64),
            CASE1(CAPABILITY, CapabilityInt64Atomics, Int64),
            CASE1(CAPABILITY, CapabilityImageBasic, Kernel),
            CASE1(CAPABILITY, CapabilityImageReadWrite, ImageBasic),
            CASE1(CAPABILITY, CapabilityImageMipmap, ImageBasic),
            // Value 16 intentionally missing.
            CASE1(CAPABILITY, CapabilityPipes, Kernel),
            CASE0(CAPABILITY, CapabilityGroups),
            CASE1(CAPABILITY, CapabilityDeviceEnqueue, Kernel),
            CASE1(CAPABILITY, CapabilityLiteralSampler, Kernel),
            CASE1(CAPABILITY, CapabilityAtomicStorage, Shader),
            CASE0(CAPABILITY, CapabilityInt16),
            CASE1(CAPABILITY, CapabilityTessellationPointSize, Tessellation),
            CASE1(CAPABILITY, CapabilityGeometryPointSize, Geometry),
            CASE1(CAPABILITY, CapabilityImageGatherExtended, Shader),
            // Value 26 intentionally missing.
            CASE1(CAPABILITY, CapabilityStorageImageMultisample, Shader),
            CASE1(CAPABILITY, CapabilityUniformBufferArrayDynamicIndexing, Shader),
            CASE1(CAPABILITY, CapabilitySampledImageArrayDynamicIndexing, Shader),
            CASE1(CAPABILITY, CapabilityStorageBufferArrayDynamicIndexing, Shader),
            CASE1(CAPABILITY, CapabilityStorageImageArrayDynamicIndexing, Shader),
            CASE1(CAPABILITY, CapabilityClipDistance, Shader),
            CASE1(CAPABILITY, CapabilityCullDistance, Shader),
            CASE1(CAPABILITY, CapabilityImageCubeArray, SampledCubeArray),
            CASE1(CAPABILITY, CapabilitySampleRateShading, Shader),
            CASE1(CAPABILITY, CapabilityImageRect, SampledRect),
            CASE1(CAPABILITY, CapabilitySampledRect, Shader),
            CASE1(CAPABILITY, CapabilityGenericPointer, Addresses),
            CASE0(CAPABILITY, CapabilityInt8),
            CASE1(CAPABILITY, CapabilityInputAttachment, Shader),
            CASE1(CAPABILITY, CapabilitySparseResidency, Shader),
            CASE1(CAPABILITY, CapabilityMinLod, Shader),
            CASE1(CAPABILITY, CapabilityImage1D, Sampled1D),
            CASE1(CAPABILITY, CapabilitySampledCubeArray, Shader),
            CASE1(CAPABILITY, CapabilityImageBuffer, SampledBuffer),
            CASE1(CAPABILITY, CapabilityImageMSArray, Shader),
            CASE1(CAPABILITY, CapabilityStorageImageExtendedFormats, Shader),
            CASE1(CAPABILITY, CapabilityImageQuery, Shader),
            CASE1(CAPABILITY, CapabilityDerivativeControl, Shader),
            CASE1(CAPABILITY, CapabilityInterpolationFunction, Shader),
            CASE1(CAPABILITY, CapabilityTransformFeedback, Shader),
            CASE1(CAPABILITY, CapabilityGeometryStreams, Geometry),
            CASE1(CAPABILITY, CapabilityStorageImageReadWithoutFormat, Shader),
            CASE1(CAPABILITY, CapabilityStorageImageWriteWithoutFormat, Shader),
            CASE1(CAPABILITY, CapabilityMultiViewport, Geometry),
            // clang-format on
        })));

INSTANTIATE_TEST_SUITE_P(
    CapabilityDependsOnV11, EnumCapabilityTest,
    Combine(Values(SPV_ENV_UNIVERSAL_1_1),
            ValuesIn(std::vector<EnumCapabilityCase>{
                CASE1(CAPABILITY, CapabilitySubgroupDispatch, DeviceEnqueue),
                CASE1(CAPABILITY, CapabilityNamedBarrier, Kernel),
                CASE1(CAPABILITY, CapabilityPipeStorage, Pipes),
            })));

#undef CASE0
#undef CASE1
#undef CASE2

}  // namespace
}  // namespace spvtools<|MERGE_RESOLUTION|>--- conflicted
+++ resolved
@@ -486,13 +486,8 @@
             CASE1(BUILT_IN, BuiltInCullDistance, CullDistance),  // Bug 1407, 15234
             CASE1(BUILT_IN, BuiltInVertexId, Shader),
             CASE1(BUILT_IN, BuiltInInstanceId, Shader),
-<<<<<<< HEAD
-            CASE4(BUILT_IN, BuiltInPrimitiveId, Geometry, Tessellation,
-                  RayTracingNV, RayTracingProvisionalKHR),
-=======
             CASE5(BUILT_IN, BuiltInPrimitiveId, Geometry, Tessellation,
                   RayTracingNV, RayTracingKHR, MeshShadingNV),
->>>>>>> 6bbb88c8
             CASE2(BUILT_IN, BuiltInInvocationId, Geometry, Tessellation),
             CASE3(BUILT_IN, BuiltInLayer, Geometry, ShaderViewportIndexLayerEXT, MeshShadingNV),
             CASE3(BUILT_IN, BuiltInViewportIndex, MultiViewport, ShaderViewportIndexLayerEXT, MeshShadingNV),  // Bug 15234
