// Copyright (c) 2017 Google Inc.
//
// Licensed under the Apache License, Version 2.0 (the "License");
// you may not use this file except in compliance with the License.
// You may obtain a copy of the License at
//
//     http://www.apache.org/licenses/LICENSE-2.0
//
// Unless required by applicable law or agreed to in writing, software
// distributed under the License is distributed on an "AS IS" BASIS,
// WITHOUT WARRANTIES OR CONDITIONS OF ANY KIND, either express or implied.
// See the License for the specific language governing permissions and
// limitations under the License.

#include <string>
#include <vector>

#include "gmock/gmock.h"
#include "spirv-tools/libspirv.hpp"
#include "spirv-tools/optimizer.hpp"
#include "test/opt/pass_fixture.h"

namespace spvtools {
namespace opt {
namespace {

using ::testing::Eq;

// Return a string that contains the minimum instructions needed to form
// a valid module.  Other instructions can be appended to this string.
std::string Header() {
  return R"(OpCapability Shader
OpCapability Linkage
OpMemoryModel Logical GLSL450
)";
}

TEST(Optimizer, CanRunNullPassWithDistinctInputOutputVectors) {
  SpirvTools tools(SPV_ENV_UNIVERSAL_1_0);
  std::vector<uint32_t> binary_in;
  tools.Assemble(Header() + "OpName %foo \"foo\"\n%foo = OpTypeVoid",
                 &binary_in);

  Optimizer opt(SPV_ENV_UNIVERSAL_1_0);
  opt.RegisterPass(CreateNullPass());
  std::vector<uint32_t> binary_out;
  opt.Run(binary_in.data(), binary_in.size(), &binary_out);

  std::string disassembly;
  tools.Disassemble(binary_out.data(), binary_out.size(), &disassembly);
  EXPECT_THAT(disassembly,
              Eq(Header() + "OpName %foo \"foo\"\n%foo = OpTypeVoid\n"));
}

TEST(Optimizer, CanRunTransformingPassWithDistinctInputOutputVectors) {
  SpirvTools tools(SPV_ENV_UNIVERSAL_1_0);
  std::vector<uint32_t> binary_in;
  tools.Assemble(Header() + "OpName %foo \"foo\"\n%foo = OpTypeVoid",
                 &binary_in);

  Optimizer opt(SPV_ENV_UNIVERSAL_1_0);
  opt.RegisterPass(CreateStripDebugInfoPass());
  std::vector<uint32_t> binary_out;
  opt.Run(binary_in.data(), binary_in.size(), &binary_out);

  std::string disassembly;
  tools.Disassemble(binary_out.data(), binary_out.size(), &disassembly);
  EXPECT_THAT(disassembly, Eq(Header() + "%void = OpTypeVoid\n"));
}

TEST(Optimizer, CanRunNullPassWithAliasedVectors) {
  SpirvTools tools(SPV_ENV_UNIVERSAL_1_0);
  std::vector<uint32_t> binary;
  tools.Assemble("OpName %foo \"foo\"\n%foo = OpTypeVoid", &binary);

  Optimizer opt(SPV_ENV_UNIVERSAL_1_0);
  opt.RegisterPass(CreateNullPass());
  opt.Run(binary.data(), binary.size(), &binary);  // This is the key.

  std::string disassembly;
  tools.Disassemble(binary.data(), binary.size(), &disassembly);
  EXPECT_THAT(disassembly, Eq("OpName %foo \"foo\"\n%foo = OpTypeVoid\n"));
}

TEST(Optimizer, CanRunNullPassWithAliasedVectorDataButDifferentSize) {
  SpirvTools tools(SPV_ENV_UNIVERSAL_1_0);
  std::vector<uint32_t> binary;
  tools.Assemble(Header() + "OpName %foo \"foo\"\n%foo = OpTypeVoid", &binary);

  Optimizer opt(SPV_ENV_UNIVERSAL_1_0);
  opt.RegisterPass(CreateNullPass());
  auto orig_size = binary.size();
  // Now change the size.  Add a word that will be ignored
  // by the optimizer.
  binary.push_back(42);
  EXPECT_THAT(orig_size + 1, Eq(binary.size()));
  opt.Run(binary.data(), orig_size, &binary);  // This is the key.
  // The binary vector should have been rewritten.
  EXPECT_THAT(binary.size(), Eq(orig_size));

  std::string disassembly;
  tools.Disassemble(binary.data(), binary.size(), &disassembly);
  EXPECT_THAT(disassembly,
              Eq(Header() + "OpName %foo \"foo\"\n%foo = OpTypeVoid\n"));
}

TEST(Optimizer, CanRunTransformingPassWithAliasedVectors) {
  SpirvTools tools(SPV_ENV_UNIVERSAL_1_0);
  std::vector<uint32_t> binary;
  tools.Assemble(Header() + "OpName %foo \"foo\"\n%foo = OpTypeVoid", &binary);

  Optimizer opt(SPV_ENV_UNIVERSAL_1_0);
  opt.RegisterPass(CreateStripDebugInfoPass());
  opt.Run(binary.data(), binary.size(), &binary);  // This is the key

  std::string disassembly;
  tools.Disassemble(binary.data(), binary.size(), &disassembly);
  EXPECT_THAT(disassembly, Eq(Header() + "%void = OpTypeVoid\n"));
}

TEST(Optimizer, CanValidateFlags) {
  Optimizer opt(SPV_ENV_UNIVERSAL_1_0);
  EXPECT_FALSE(opt.FlagHasValidForm("bad-flag"));
  EXPECT_TRUE(opt.FlagHasValidForm("-O"));
  EXPECT_TRUE(opt.FlagHasValidForm("-Os"));
  EXPECT_FALSE(opt.FlagHasValidForm("-O2"));
  EXPECT_TRUE(opt.FlagHasValidForm("--this_flag"));
}

TEST(Optimizer, CanRegisterPassesFromFlags) {
  SpirvTools tools(SPV_ENV_UNIVERSAL_1_0);
  Optimizer opt(SPV_ENV_UNIVERSAL_1_0);

  spv_message_level_t msg_level;
  const char* msg_fname;
  spv_position_t msg_position;
  const char* msg;
  auto examine_message = [&msg_level, &msg_fname, &msg_position, &msg](
                             spv_message_level_t ml, const char* f,
                             const spv_position_t& p, const char* m) {
    msg_level = ml;
    msg_fname = f;
    msg_position = p;
    msg = m;
  };
  opt.SetMessageConsumer(examine_message);

  std::vector<std::string> pass_flags = {
      "--strip-debug",
      "--strip-reflect",
      "--set-spec-const-default-value=23:42 21:12",
      "--if-conversion",
      "--freeze-spec-const",
      "--inline-entry-points-exhaustive",
      "--inline-entry-points-opaque",
      "--convert-local-access-chains",
      "--eliminate-dead-code-aggressive",
      "--eliminate-insert-extract",
      "--eliminate-local-single-block",
      "--eliminate-local-single-store",
      "--merge-blocks",
      "--merge-return",
      "--eliminate-dead-branches",
      "--eliminate-dead-functions",
      "--eliminate-local-multi-store",
      "--eliminate-dead-const",
      "--eliminate-dead-inserts",
      "--eliminate-dead-variables",
      "--fold-spec-const-op-composite",
      "--loop-unswitch",
      "--scalar-replacement=300",
      "--scalar-replacement",
      "--strength-reduction",
      "--unify-const",
      "--flatten-decorations",
      "--compact-ids",
      "--cfg-cleanup",
      "--local-redundancy-elimination",
      "--loop-invariant-code-motion",
      "--reduce-load-size",
      "--redundancy-elimination",
      "--private-to-local",
      "--remove-duplicates",
      "--workaround-1209",
      "--replace-invalid-opcode",
      "--simplify-instructions",
      "--ssa-rewrite",
      "--copy-propagate-arrays",
      "--loop-fission=20",
      "--loop-fusion=2",
      "--loop-unroll",
      "--vector-dce",
      "--loop-unroll-partial=3",
      "--loop-peeling",
      "--ccp",
      "-O",
      "-Os",
      "--legalize-hlsl"};
  EXPECT_TRUE(opt.RegisterPassesFromFlags(pass_flags));

  // Test some invalid flags.
  EXPECT_FALSE(opt.RegisterPassFromFlag("-O2"));
  EXPECT_EQ(msg_level, SPV_MSG_ERROR);

  EXPECT_FALSE(opt.RegisterPassFromFlag("-loop-unroll"));
  EXPECT_EQ(msg_level, SPV_MSG_ERROR);

  EXPECT_FALSE(opt.RegisterPassFromFlag("--set-spec-const-default-value"));
  EXPECT_EQ(msg_level, SPV_MSG_ERROR);

  EXPECT_FALSE(opt.RegisterPassFromFlag("--scalar-replacement=s"));
  EXPECT_EQ(msg_level, SPV_MSG_ERROR);

  EXPECT_FALSE(opt.RegisterPassFromFlag("--loop-fission=-4"));
  EXPECT_EQ(msg_level, SPV_MSG_ERROR);

  EXPECT_FALSE(opt.RegisterPassFromFlag("--loop-fusion=xx"));
  EXPECT_EQ(msg_level, SPV_MSG_ERROR);

  EXPECT_FALSE(opt.RegisterPassFromFlag("--loop-unroll-partial"));
  EXPECT_EQ(msg_level, SPV_MSG_ERROR);
}

<<<<<<< HEAD
TEST(Optimizer, VulkanToWebGPUSetsCorrectPasses) {
  Optimizer opt(SPV_ENV_VULKAN_1_1);
  opt.RegisterVulkanToWebGPUPasses();
  std::vector<const char*> pass_names = opt.GetPassNames();

  std::vector<std::string> registered_passes;
  for (auto name = pass_names.begin(); name != pass_names.end(); ++name)
    registered_passes.push_back(*name);

  std::vector<std::string> expected_passes = {"eliminate-dead-branches",
                                              "eliminate-dead-code-aggressive",
                                              "eliminate-dead-const",
                                              "flatten-decorations",
                                              "strip-atomic-counter-memory",
                                              "generate-webgpu-initializers",
                                              "legalize-vector-shuffle",
                                              "split-invalid-unreachable",
                                              "compact-ids"};
  std::sort(registered_passes.begin(), registered_passes.end());
  std::sort(expected_passes.begin(), expected_passes.end());

  ASSERT_EQ(registered_passes.size(), expected_passes.size());
  for (size_t i = 0; i < registered_passes.size(); i++)
    EXPECT_EQ(registered_passes[i], expected_passes[i]);
}
=======
>>>>>>> 6bbb88c8

TEST(Optimizer, RemoveNop) {
  // Test that OpNops are removed even if no optimizations are run.
  const std::string before = R"(OpCapability Shader
OpCapability Linkage
OpMemoryModel Logical GLSL450
%void = OpTypeVoid
%2 = OpTypeFunction %void
%3 = OpFunction %void None %2
%4 = OpLabel
OpNop
OpReturn
OpFunctionEnd
)";

  const std::string after = R"(OpCapability Shader
OpCapability Linkage
OpMemoryModel Logical GLSL450
%void = OpTypeVoid
%2 = OpTypeFunction %void
%3 = OpFunction %void None %2
%4 = OpLabel
OpReturn
OpFunctionEnd
)";

  std::vector<uint32_t> binary;
  {
    SpirvTools tools(SPV_ENV_VULKAN_1_1);
    tools.Assemble(before, &binary);
  }

  Optimizer opt(SPV_ENV_VULKAN_1_1);

  std::vector<uint32_t> optimized;
  class ValidatorOptions validator_options;
  ASSERT_TRUE(opt.Run(binary.data(), binary.size(), &optimized,
                      validator_options, true))
      << before << "\n";
  std::string disassembly;
  {
    SpirvTools tools(SPV_ENV_VULKAN_1_1);
    tools.Disassemble(optimized.data(), optimized.size(), &disassembly);
  }

<<<<<<< HEAD
  EXPECT_EQ(GetParam().expected, disassembly)
      << "Was expecting pass '" << GetParam().pass << "' to have been run.\n";
}

INSTANTIATE_TEST_SUITE_P(
    Optimizer, VulkanToWebGPUPassTest,
    ::testing::ValuesIn(std::vector<VulkanToWebGPUPassCase>{
        // FlattenDecorations
        {// input
         "OpCapability Shader\n"
         "OpCapability VulkanMemoryModel\n"
         "OpExtension \"SPV_KHR_vulkan_memory_model\"\n"
         "OpMemoryModel Logical Vulkan\n"
         "OpEntryPoint Fragment %main \"main\" %hue %saturation %value\n"
         "OpExecutionMode %main OriginUpperLeft\n"
         "OpDecorate %group Flat\n"
         "OpDecorate %group NoPerspective\n"
         "%group = OpDecorationGroup\n"
         "%void = OpTypeVoid\n"
         "%void_fn = OpTypeFunction %void\n"
         "%float = OpTypeFloat 32\n"
         "%_ptr_Input_float = OpTypePointer Input %float\n"
         "%hue = OpVariable %_ptr_Input_float Input\n"
         "%saturation = OpVariable %_ptr_Input_float Input\n"
         "%value = OpVariable %_ptr_Input_float Input\n"
         "%main = OpFunction %void None %void_fn\n"
         "%entry = OpLabel\n"
         "OpReturn\n"
         "OpFunctionEnd\n",
         // expected
         "OpCapability Shader\n"
         "OpCapability VulkanMemoryModel\n"
         "OpExtension \"SPV_KHR_vulkan_memory_model\"\n"
         "OpMemoryModel Logical Vulkan\n"
         "OpEntryPoint Fragment %1 \"main\" %2 %3 %4\n"
         "OpExecutionMode %1 OriginUpperLeft\n"
         "%void = OpTypeVoid\n"
         "%6 = OpTypeFunction %void\n"
         "%float = OpTypeFloat 32\n"
         "%_ptr_Input_float = OpTypePointer Input %float\n"
         "%2 = OpVariable %_ptr_Input_float Input\n"
         "%3 = OpVariable %_ptr_Input_float Input\n"
         "%4 = OpVariable %_ptr_Input_float Input\n"
         "%1 = OpFunction %void None %6\n"
         "%9 = OpLabel\n"
         "OpReturn\n"
         "OpFunctionEnd\n",
         // pass
         "flatten-decorations"},
        // Eliminate Dead Constants
        {// input
         "OpCapability Shader\n"
         "OpCapability VulkanMemoryModel\n"
         "OpExtension \"SPV_KHR_vulkan_memory_model\"\n"
         "OpMemoryModel Logical Vulkan\n"
         "OpEntryPoint Vertex %func \"shader\"\n"
         "%u32 = OpTypeInt 32 0\n"
         "%u32_ptr = OpTypePointer Workgroup %u32\n"
         "%u32_var = OpVariable %u32_ptr Workgroup\n"
         "%u32_1 = OpConstant %u32 1\n"
         "%cross_device = OpConstant %u32 0\n"
         "%relaxed = OpConstant %u32 0\n"
         "%acquire_release_atomic_counter_workgroup = OpConstant %u32 1288\n"
         "%void = OpTypeVoid\n"
         "%void_f = OpTypeFunction %void\n"
         "%func = OpFunction %void None %void_f\n"
         "%label = OpLabel\n"
         "OpReturn\n"
         "OpFunctionEnd\n",
         // expected
         "OpCapability Shader\n"
         "OpCapability VulkanMemoryModel\n"
         "OpExtension \"SPV_KHR_vulkan_memory_model\"\n"
         "OpMemoryModel Logical Vulkan\n"
         "OpEntryPoint Vertex %1 \"shader\"\n"
         "%uint = OpTypeInt 32 0\n"
         "%_ptr_Workgroup_uint = OpTypePointer Workgroup %uint\n"
         "%4 = OpVariable %_ptr_Workgroup_uint Workgroup\n"
         "%void = OpTypeVoid\n"
         "%6 = OpTypeFunction %void\n"
         "%1 = OpFunction %void None %6\n"
         "%7 = OpLabel\n"
         "OpReturn\n"
         "OpFunctionEnd\n",
         "eliminate-dead-const"},
        // Strip Atomic Counter Memory
        {// input
         "OpCapability Shader\n"
         "OpCapability VulkanMemoryModel\n"
         "OpExtension \"SPV_KHR_vulkan_memory_model\"\n"
         "OpMemoryModel Logical Vulkan\n"
         "OpEntryPoint Vertex %func \"shader\"\n"
         "%u32 = OpTypeInt 32 0\n"
         "%u32_ptr = OpTypePointer Workgroup %u32\n"
         "%u32_var = OpVariable %u32_ptr Workgroup\n"
         "%u32_0 = OpConstant %u32 0\n"
         "%u32_1 = OpConstant %u32 1\n"
         "%cross_device = OpConstant %u32 0\n"
         "%acquire_release_atomic_counter_workgroup = OpConstant %u32 1288\n"
         "%void = OpTypeVoid\n"
         "%void_f = OpTypeFunction %void\n"
         "%func = OpFunction %void None %void_f\n"
         "%label = OpLabel\n"
         "        OpAtomicStore %u32_var %cross_device "
         "%acquire_release_atomic_counter_workgroup %u32_1\n"
         "%val1 = OpAtomicIIncrement %u32 %u32_var %cross_device "
         "%acquire_release_atomic_counter_workgroup\n"
         "%val2 = OpAtomicCompareExchange %u32 %u32_var %cross_device "
         "%acquire_release_atomic_counter_workgroup "
         "%acquire_release_atomic_counter_workgroup %u32_0 %u32_0\n"
         "OpReturn\n"
         "OpFunctionEnd\n",
         // expected
         "OpCapability Shader\n"
         "OpCapability VulkanMemoryModel\n"
         "OpExtension \"SPV_KHR_vulkan_memory_model\"\n"
         "OpMemoryModel Logical Vulkan\n"
         "OpEntryPoint Vertex %1 \"shader\"\n"
         "%uint = OpTypeInt 32 0\n"
         "%_ptr_Workgroup_uint = OpTypePointer Workgroup %uint\n"
         "%4 = OpVariable %_ptr_Workgroup_uint Workgroup\n"
         "%uint_0 = OpConstant %uint 0\n"
         "%uint_1 = OpConstant %uint 1\n"
         "%uint_0_0 = OpConstant %uint 0\n"
         "%void = OpTypeVoid\n"
         "%9 = OpTypeFunction %void\n"
         "%uint_264 = OpConstant %uint 264\n"
         "%1 = OpFunction %void None %9\n"
         "%11 = OpLabel\n"
         "OpAtomicStore %4 %uint_0_0 %uint_264 %uint_1\n"
         "%12 = OpAtomicIIncrement %uint %4 %uint_0_0 %uint_264\n"
         "%13 = OpAtomicCompareExchange %uint %4 %uint_0_0 %uint_264 %uint_264 "
         "%uint_0 %uint_0\n"
         "OpReturn\n"
         "OpFunctionEnd\n",
         // pass
         "strip-atomic-counter-memory"},
        // Generate WebGPU Initializers
        {// input
         "OpCapability Shader\n"
         "OpCapability VulkanMemoryModel\n"
         "OpExtension \"SPV_KHR_vulkan_memory_model\"\n"
         "OpMemoryModel Logical Vulkan\n"
         "OpEntryPoint Vertex %func \"shader\"\n"
         "%u32 = OpTypeInt 32 0\n"
         "%u32_ptr = OpTypePointer Private %u32\n"
         "%u32_var = OpVariable %u32_ptr Private\n"
         "%u32_0 = OpConstant %u32 0\n"
         "%void = OpTypeVoid\n"
         "%void_f = OpTypeFunction %void\n"
         "%func = OpFunction %void None %void_f\n"
         "%label = OpLabel\n"
         "OpStore %u32_var %u32_0\n"
         "OpReturn\n"
         "OpFunctionEnd\n",
         // expected
         "OpCapability Shader\n"
         "OpCapability VulkanMemoryModel\n"
         "OpExtension \"SPV_KHR_vulkan_memory_model\"\n"
         "OpMemoryModel Logical Vulkan\n"
         "OpEntryPoint Vertex %1 \"shader\"\n"
         "%uint = OpTypeInt 32 0\n"
         "%_ptr_Private_uint = OpTypePointer Private %uint\n"
         "%4 = OpConstantNull %uint\n"
         "%5 = OpVariable %_ptr_Private_uint Private %4\n"
         "%uint_0 = OpConstant %uint 0\n"
         "%void = OpTypeVoid\n"
         "%8 = OpTypeFunction %void\n"
         "%1 = OpFunction %void None %8\n"
         "%9 = OpLabel\n"
         "OpStore %5 %uint_0\n"
         "OpReturn\n"
         "OpFunctionEnd\n",
         // pass
         "generate-webgpu-initializers"},
        // Legalize Vector Shuffle
        {// input
         "OpCapability Shader\n"
         "OpCapability VulkanMemoryModel\n"
         "OpExtension \"SPV_KHR_vulkan_memory_model\"\n"
         "OpMemoryModel Logical Vulkan\n"
         "OpEntryPoint Vertex %1 \"shader\"\n"
         "%uint = OpTypeInt 32 0\n"
         "%v3uint = OpTypeVector %uint 3\n"
         "%_ptr_Function_v3uint = OpTypePointer Function %v3uint\n"
         "%void = OpTypeVoid\n"
         "%6 = OpTypeFunction %void\n"
         "%1 = OpFunction %void None %6\n"
         "%7 = OpLabel\n"
         "%8 = OpVariable %_ptr_Function_v3uint Function\n"
         "%9 = OpLoad %v3uint %8\n"
         "%10 = OpLoad %v3uint %8\n"
         "%11 = OpVectorShuffle %v3uint %9 %10 2 1 0xFFFFFFFF\n"
         "OpReturn\n"
         "OpFunctionEnd\n",
         // expected
         "OpCapability Shader\n"
         "OpCapability VulkanMemoryModel\n"
         "OpExtension \"SPV_KHR_vulkan_memory_model\"\n"
         "OpMemoryModel Logical Vulkan\n"
         "OpEntryPoint Vertex %1 \"shader\"\n"
         "%uint = OpTypeInt 32 0\n"
         "%v3uint = OpTypeVector %uint 3\n"
         "%_ptr_Function_v3uint = OpTypePointer Function %v3uint\n"
         "%void = OpTypeVoid\n"
         "%6 = OpTypeFunction %void\n"
         "%7 = OpConstantNull %v3uint\n"
         "%1 = OpFunction %void None %6\n"
         "%8 = OpLabel\n"
         "%9 = OpVariable %_ptr_Function_v3uint Function %7\n"
         "%10 = OpLoad %v3uint %9\n"
         "%11 = OpLoad %v3uint %9\n"
         "%12 = OpVectorShuffle %v3uint %10 %11 2 1 0\n"
         "OpReturn\n"
         "OpFunctionEnd\n",
         // pass
         "legalize-vector-shuffle"},
        // Split Invalid Unreachable
        {// input
         "OpCapability Shader\n"
         "OpCapability VulkanMemoryModel\n"
         "OpExtension \"SPV_KHR_vulkan_memory_model\"\n"
         "OpMemoryModel Logical Vulkan\n"
         "OpEntryPoint Vertex %1 \"shader\"\n"
         "%uint = OpTypeInt 32 0\n"
         "%uint_1 = OpConstant %uint 1\n"
         "%uint_2 = OpConstant %uint 2\n"
         "%void = OpTypeVoid\n"
         "%bool = OpTypeBool\n"
         "%7 = OpTypeFunction %void\n"
         "%1 = OpFunction %void None %7\n"
         "%8 = OpLabel\n"
         "OpBranch %9\n"
         "%9 = OpLabel\n"
         "OpLoopMerge %10 %11 None\n"
         "OpBranch %12\n"
         "%12 = OpLabel\n"
         "%13 = OpSLessThan %bool %uint_1 %uint_2\n"
         "OpSelectionMerge %11 None\n"
         "OpBranchConditional %13 %14 %15\n"
         "%14 = OpLabel\n"
         "OpReturn\n"
         "%15 = OpLabel\n"
         "OpReturn\n"
         "%10 = OpLabel\n"
         "OpUnreachable\n"
         "%11 = OpLabel\n"
         "OpBranch %9\n"
         "OpFunctionEnd\n",
         // expected
         "OpCapability Shader\n"
         "OpCapability VulkanMemoryModel\n"
         "OpExtension \"SPV_KHR_vulkan_memory_model\"\n"
         "OpMemoryModel Logical Vulkan\n"
         "OpEntryPoint Vertex %1 \"shader\"\n"
         "%uint = OpTypeInt 32 0\n"
         "%uint_1 = OpConstant %uint 1\n"
         "%uint_2 = OpConstant %uint 2\n"
         "%void = OpTypeVoid\n"
         "%bool = OpTypeBool\n"
         "%7 = OpTypeFunction %void\n"
         "%1 = OpFunction %void None %7\n"
         "%8 = OpLabel\n"
         "OpBranch %9\n"
         "%9 = OpLabel\n"
         "OpLoopMerge %10 %11 None\n"
         "OpBranch %12\n"
         "%12 = OpLabel\n"
         "%13 = OpSLessThan %bool %uint_1 %uint_2\n"
         "OpSelectionMerge %14 None\n"
         "OpBranchConditional %13 %15 %16\n"
         "%15 = OpLabel\n"
         "OpReturn\n"
         "%16 = OpLabel\n"
         "OpReturn\n"
         "%10 = OpLabel\n"
         "OpUnreachable\n"
         "%14 = OpLabel\n"
         "OpUnreachable\n"
         "%11 = OpLabel\n"
         "OpBranch %9\n"
         "OpFunctionEnd\n",
         // pass
         "split-invalid-unreachable"},
        // Compact IDs
        {// input
         "OpCapability Shader\n"
         "OpCapability VulkanMemoryModel\n"
         "OpExtension \"SPV_KHR_vulkan_memory_model\"\n"
         "OpMemoryModel Logical Vulkan\n"
         "OpEntryPoint Vertex %1000 \"shader\"\n"
         "%10 = OpTypeVoid\n"
         "%100 = OpTypeFunction %10\n"
         "%1000 = OpFunction %10 None %100\n"
         "%10000 = OpLabel\n"
         "OpReturn\n"
         "OpFunctionEnd\n",
         // expected
         "OpCapability Shader\n"
         "OpCapability VulkanMemoryModel\n"
         "OpExtension \"SPV_KHR_vulkan_memory_model\"\n"
         "OpMemoryModel Logical Vulkan\n"
         "OpEntryPoint Vertex %1 \"shader\"\n"
         "%void = OpTypeVoid\n"
         "%3 = OpTypeFunction %void\n"
         "%1 = OpFunction %void None %3\n"
         "%4 = OpLabel\n"
         "OpReturn\n"
         "OpFunctionEnd\n",
         // pass
         "compact-ids"}}));

TEST(Optimizer, WebGPUToVulkanSetsCorrectPasses) {
  Optimizer opt(SPV_ENV_WEBGPU_0);
  opt.RegisterWebGPUToVulkanPasses();
  std::vector<const char*> pass_names = opt.GetPassNames();

  std::vector<std::string> registered_passes;
  for (auto name = pass_names.begin(); name != pass_names.end(); ++name)
    registered_passes.push_back(*name);

  std::vector<std::string> expected_passes = {"decompose-initialized-variables",
                                              "compact-ids"};
  std::sort(registered_passes.begin(), registered_passes.end());
  std::sort(expected_passes.begin(), expected_passes.end());

  ASSERT_EQ(registered_passes.size(), expected_passes.size());
  for (size_t i = 0; i < registered_passes.size(); i++)
    EXPECT_EQ(registered_passes[i], expected_passes[i]);
=======
  EXPECT_EQ(after, disassembly)
      << "Was expecting the OpNop to have been removed.";
>>>>>>> 6bbb88c8
}

TEST(Optimizer, AvoidIntegrityCheckForExtraLineInfo) {
  // Test that it avoids the integrity check when no optimizations are run and
  // OpLines are propagated.
  const std::string before = R"(OpCapability Shader
OpCapability Linkage
OpMemoryModel Logical GLSL450
%1 = OpString "Test"
%void = OpTypeVoid
%3 = OpTypeFunction %void
%uint = OpTypeInt 32 0
%_ptr_Function_uint = OpTypePointer Function %uint
%6 = OpFunction %void None %3
%7 = OpLabel
OpLine %1 10 0
%8 = OpVariable %_ptr_Function_uint Function
OpLine %1 10 0
%9 = OpVariable %_ptr_Function_uint Function
OpLine %1 20 0
OpReturn
OpFunctionEnd
)";

  const std::string after = R"(OpCapability Shader
OpCapability Linkage
OpMemoryModel Logical GLSL450
%1 = OpString "Test"
%void = OpTypeVoid
%3 = OpTypeFunction %void
%uint = OpTypeInt 32 0
%_ptr_Function_uint = OpTypePointer Function %uint
%6 = OpFunction %void None %3
%7 = OpLabel
OpLine %1 10 0
%8 = OpVariable %_ptr_Function_uint Function
%9 = OpVariable %_ptr_Function_uint Function
OpLine %1 20 0
OpReturn
OpFunctionEnd
)";

  std::vector<uint32_t> binary;
  SpirvTools tools(SPV_ENV_VULKAN_1_1);
  tools.Assemble(before, &binary);

  Optimizer opt(SPV_ENV_VULKAN_1_1);

  std::vector<uint32_t> optimized;
  class ValidatorOptions validator_options;
  ASSERT_TRUE(opt.Run(binary.data(), binary.size(), &optimized,
                      validator_options, true))
      << before << "\n";

  std::string disassembly;
  tools.Disassemble(optimized.data(), optimized.size(), &disassembly);

  EXPECT_EQ(after, disassembly)
      << "Was expecting the OpLine to have been propagated.";
}

TEST(Optimizer, AvoidIntegrityCheckForDebugScope) {
  // Test that it avoids the integrity check when the code contains DebugScope.
  const std::string before = R"(OpCapability Shader
%1 = OpExtInstImport "OpenCL.DebugInfo.100"
OpMemoryModel Logical GLSL450
OpEntryPoint Fragment %main "main"
OpExecutionMode %main OriginUpperLeft
%3 = OpString "simple_vs.hlsl"
OpSource HLSL 600 %3
OpName %main "main"
%void = OpTypeVoid
%5 = OpTypeFunction %void
%6 = OpExtInst %void %1 DebugSource %3
%7 = OpExtInst %void %1 DebugCompilationUnit 2 4 %6 HLSL
%main = OpFunction %void None %5
%14 = OpLabel
%26 = OpExtInst %void %1 DebugScope %7
OpReturn
%27 = OpExtInst %void %1 DebugNoScope
OpFunctionEnd
)";

  const std::string after = R"(OpCapability Shader
%1 = OpExtInstImport "OpenCL.DebugInfo.100"
OpMemoryModel Logical GLSL450
OpEntryPoint Fragment %main "main"
OpExecutionMode %main OriginUpperLeft
%3 = OpString "simple_vs.hlsl"
OpSource HLSL 600 %3
OpName %main "main"
%void = OpTypeVoid
%5 = OpTypeFunction %void
%6 = OpExtInst %void %1 DebugSource %3
%7 = OpExtInst %void %1 DebugCompilationUnit 2 4 %6 HLSL
%main = OpFunction %void None %5
%8 = OpLabel
%11 = OpExtInst %void %1 DebugScope %7
OpReturn
%12 = OpExtInst %void %1 DebugNoScope
OpFunctionEnd
)";

  std::vector<uint32_t> binary;
  SpirvTools tools(SPV_ENV_VULKAN_1_1);
  tools.Assemble(before, &binary);

  Optimizer opt(SPV_ENV_VULKAN_1_1);

  std::vector<uint32_t> optimized;
  ASSERT_TRUE(opt.Run(binary.data(), binary.size(), &optimized))
      << before << "\n";

  std::string disassembly;
  tools.Disassemble(optimized.data(), optimized.size(), &disassembly);

  EXPECT_EQ(after, disassembly)
      << "Was expecting the result id of DebugScope to have been changed.";
}

TEST(Optimizer, RemoveNop) {
  // Test that OpNops are removed even if no optimizations are run.
  const std::string before = R"(OpCapability Shader
OpCapability Linkage
OpMemoryModel Logical GLSL450
%void = OpTypeVoid
%2 = OpTypeFunction %void
%3 = OpFunction %void None %2
%4 = OpLabel
OpNop
OpReturn
OpFunctionEnd
)";

  const std::string after = R"(OpCapability Shader
OpCapability Linkage
OpMemoryModel Logical GLSL450
%void = OpTypeVoid
%2 = OpTypeFunction %void
%3 = OpFunction %void None %2
%4 = OpLabel
OpReturn
OpFunctionEnd
)";

  std::vector<uint32_t> binary;
  {
    SpirvTools tools(SPV_ENV_VULKAN_1_1);
    tools.Assemble(before, &binary);
  }

  Optimizer opt(SPV_ENV_VULKAN_1_1);

  std::vector<uint32_t> optimized;
  class ValidatorOptions validator_options;
  ASSERT_TRUE(opt.Run(binary.data(), binary.size(), &optimized,
                      validator_options, true))
      << before << "\n";
  std::string disassembly;
  {
    SpirvTools tools(SPV_ENV_WEBGPU_0);
    tools.Disassemble(optimized.data(), optimized.size(), &disassembly);
  }

  EXPECT_EQ(after, disassembly)
      << "Was expecting the OpNop to have been removed.";
}

}  // namespace
}  // namespace opt
}  // namespace spvtools<|MERGE_RESOLUTION|>--- conflicted
+++ resolved
@@ -221,34 +221,6 @@
   EXPECT_EQ(msg_level, SPV_MSG_ERROR);
 }
 
-<<<<<<< HEAD
-TEST(Optimizer, VulkanToWebGPUSetsCorrectPasses) {
-  Optimizer opt(SPV_ENV_VULKAN_1_1);
-  opt.RegisterVulkanToWebGPUPasses();
-  std::vector<const char*> pass_names = opt.GetPassNames();
-
-  std::vector<std::string> registered_passes;
-  for (auto name = pass_names.begin(); name != pass_names.end(); ++name)
-    registered_passes.push_back(*name);
-
-  std::vector<std::string> expected_passes = {"eliminate-dead-branches",
-                                              "eliminate-dead-code-aggressive",
-                                              "eliminate-dead-const",
-                                              "flatten-decorations",
-                                              "strip-atomic-counter-memory",
-                                              "generate-webgpu-initializers",
-                                              "legalize-vector-shuffle",
-                                              "split-invalid-unreachable",
-                                              "compact-ids"};
-  std::sort(registered_passes.begin(), registered_passes.end());
-  std::sort(expected_passes.begin(), expected_passes.end());
-
-  ASSERT_EQ(registered_passes.size(), expected_passes.size());
-  for (size_t i = 0; i < registered_passes.size(); i++)
-    EXPECT_EQ(registered_passes[i], expected_passes[i]);
-}
-=======
->>>>>>> 6bbb88c8
 
 TEST(Optimizer, RemoveNop) {
   // Test that OpNops are removed even if no optimizations are run.
@@ -294,340 +266,8 @@
     tools.Disassemble(optimized.data(), optimized.size(), &disassembly);
   }
 
-<<<<<<< HEAD
-  EXPECT_EQ(GetParam().expected, disassembly)
-      << "Was expecting pass '" << GetParam().pass << "' to have been run.\n";
-}
-
-INSTANTIATE_TEST_SUITE_P(
-    Optimizer, VulkanToWebGPUPassTest,
-    ::testing::ValuesIn(std::vector<VulkanToWebGPUPassCase>{
-        // FlattenDecorations
-        {// input
-         "OpCapability Shader\n"
-         "OpCapability VulkanMemoryModel\n"
-         "OpExtension \"SPV_KHR_vulkan_memory_model\"\n"
-         "OpMemoryModel Logical Vulkan\n"
-         "OpEntryPoint Fragment %main \"main\" %hue %saturation %value\n"
-         "OpExecutionMode %main OriginUpperLeft\n"
-         "OpDecorate %group Flat\n"
-         "OpDecorate %group NoPerspective\n"
-         "%group = OpDecorationGroup\n"
-         "%void = OpTypeVoid\n"
-         "%void_fn = OpTypeFunction %void\n"
-         "%float = OpTypeFloat 32\n"
-         "%_ptr_Input_float = OpTypePointer Input %float\n"
-         "%hue = OpVariable %_ptr_Input_float Input\n"
-         "%saturation = OpVariable %_ptr_Input_float Input\n"
-         "%value = OpVariable %_ptr_Input_float Input\n"
-         "%main = OpFunction %void None %void_fn\n"
-         "%entry = OpLabel\n"
-         "OpReturn\n"
-         "OpFunctionEnd\n",
-         // expected
-         "OpCapability Shader\n"
-         "OpCapability VulkanMemoryModel\n"
-         "OpExtension \"SPV_KHR_vulkan_memory_model\"\n"
-         "OpMemoryModel Logical Vulkan\n"
-         "OpEntryPoint Fragment %1 \"main\" %2 %3 %4\n"
-         "OpExecutionMode %1 OriginUpperLeft\n"
-         "%void = OpTypeVoid\n"
-         "%6 = OpTypeFunction %void\n"
-         "%float = OpTypeFloat 32\n"
-         "%_ptr_Input_float = OpTypePointer Input %float\n"
-         "%2 = OpVariable %_ptr_Input_float Input\n"
-         "%3 = OpVariable %_ptr_Input_float Input\n"
-         "%4 = OpVariable %_ptr_Input_float Input\n"
-         "%1 = OpFunction %void None %6\n"
-         "%9 = OpLabel\n"
-         "OpReturn\n"
-         "OpFunctionEnd\n",
-         // pass
-         "flatten-decorations"},
-        // Eliminate Dead Constants
-        {// input
-         "OpCapability Shader\n"
-         "OpCapability VulkanMemoryModel\n"
-         "OpExtension \"SPV_KHR_vulkan_memory_model\"\n"
-         "OpMemoryModel Logical Vulkan\n"
-         "OpEntryPoint Vertex %func \"shader\"\n"
-         "%u32 = OpTypeInt 32 0\n"
-         "%u32_ptr = OpTypePointer Workgroup %u32\n"
-         "%u32_var = OpVariable %u32_ptr Workgroup\n"
-         "%u32_1 = OpConstant %u32 1\n"
-         "%cross_device = OpConstant %u32 0\n"
-         "%relaxed = OpConstant %u32 0\n"
-         "%acquire_release_atomic_counter_workgroup = OpConstant %u32 1288\n"
-         "%void = OpTypeVoid\n"
-         "%void_f = OpTypeFunction %void\n"
-         "%func = OpFunction %void None %void_f\n"
-         "%label = OpLabel\n"
-         "OpReturn\n"
-         "OpFunctionEnd\n",
-         // expected
-         "OpCapability Shader\n"
-         "OpCapability VulkanMemoryModel\n"
-         "OpExtension \"SPV_KHR_vulkan_memory_model\"\n"
-         "OpMemoryModel Logical Vulkan\n"
-         "OpEntryPoint Vertex %1 \"shader\"\n"
-         "%uint = OpTypeInt 32 0\n"
-         "%_ptr_Workgroup_uint = OpTypePointer Workgroup %uint\n"
-         "%4 = OpVariable %_ptr_Workgroup_uint Workgroup\n"
-         "%void = OpTypeVoid\n"
-         "%6 = OpTypeFunction %void\n"
-         "%1 = OpFunction %void None %6\n"
-         "%7 = OpLabel\n"
-         "OpReturn\n"
-         "OpFunctionEnd\n",
-         "eliminate-dead-const"},
-        // Strip Atomic Counter Memory
-        {// input
-         "OpCapability Shader\n"
-         "OpCapability VulkanMemoryModel\n"
-         "OpExtension \"SPV_KHR_vulkan_memory_model\"\n"
-         "OpMemoryModel Logical Vulkan\n"
-         "OpEntryPoint Vertex %func \"shader\"\n"
-         "%u32 = OpTypeInt 32 0\n"
-         "%u32_ptr = OpTypePointer Workgroup %u32\n"
-         "%u32_var = OpVariable %u32_ptr Workgroup\n"
-         "%u32_0 = OpConstant %u32 0\n"
-         "%u32_1 = OpConstant %u32 1\n"
-         "%cross_device = OpConstant %u32 0\n"
-         "%acquire_release_atomic_counter_workgroup = OpConstant %u32 1288\n"
-         "%void = OpTypeVoid\n"
-         "%void_f = OpTypeFunction %void\n"
-         "%func = OpFunction %void None %void_f\n"
-         "%label = OpLabel\n"
-         "        OpAtomicStore %u32_var %cross_device "
-         "%acquire_release_atomic_counter_workgroup %u32_1\n"
-         "%val1 = OpAtomicIIncrement %u32 %u32_var %cross_device "
-         "%acquire_release_atomic_counter_workgroup\n"
-         "%val2 = OpAtomicCompareExchange %u32 %u32_var %cross_device "
-         "%acquire_release_atomic_counter_workgroup "
-         "%acquire_release_atomic_counter_workgroup %u32_0 %u32_0\n"
-         "OpReturn\n"
-         "OpFunctionEnd\n",
-         // expected
-         "OpCapability Shader\n"
-         "OpCapability VulkanMemoryModel\n"
-         "OpExtension \"SPV_KHR_vulkan_memory_model\"\n"
-         "OpMemoryModel Logical Vulkan\n"
-         "OpEntryPoint Vertex %1 \"shader\"\n"
-         "%uint = OpTypeInt 32 0\n"
-         "%_ptr_Workgroup_uint = OpTypePointer Workgroup %uint\n"
-         "%4 = OpVariable %_ptr_Workgroup_uint Workgroup\n"
-         "%uint_0 = OpConstant %uint 0\n"
-         "%uint_1 = OpConstant %uint 1\n"
-         "%uint_0_0 = OpConstant %uint 0\n"
-         "%void = OpTypeVoid\n"
-         "%9 = OpTypeFunction %void\n"
-         "%uint_264 = OpConstant %uint 264\n"
-         "%1 = OpFunction %void None %9\n"
-         "%11 = OpLabel\n"
-         "OpAtomicStore %4 %uint_0_0 %uint_264 %uint_1\n"
-         "%12 = OpAtomicIIncrement %uint %4 %uint_0_0 %uint_264\n"
-         "%13 = OpAtomicCompareExchange %uint %4 %uint_0_0 %uint_264 %uint_264 "
-         "%uint_0 %uint_0\n"
-         "OpReturn\n"
-         "OpFunctionEnd\n",
-         // pass
-         "strip-atomic-counter-memory"},
-        // Generate WebGPU Initializers
-        {// input
-         "OpCapability Shader\n"
-         "OpCapability VulkanMemoryModel\n"
-         "OpExtension \"SPV_KHR_vulkan_memory_model\"\n"
-         "OpMemoryModel Logical Vulkan\n"
-         "OpEntryPoint Vertex %func \"shader\"\n"
-         "%u32 = OpTypeInt 32 0\n"
-         "%u32_ptr = OpTypePointer Private %u32\n"
-         "%u32_var = OpVariable %u32_ptr Private\n"
-         "%u32_0 = OpConstant %u32 0\n"
-         "%void = OpTypeVoid\n"
-         "%void_f = OpTypeFunction %void\n"
-         "%func = OpFunction %void None %void_f\n"
-         "%label = OpLabel\n"
-         "OpStore %u32_var %u32_0\n"
-         "OpReturn\n"
-         "OpFunctionEnd\n",
-         // expected
-         "OpCapability Shader\n"
-         "OpCapability VulkanMemoryModel\n"
-         "OpExtension \"SPV_KHR_vulkan_memory_model\"\n"
-         "OpMemoryModel Logical Vulkan\n"
-         "OpEntryPoint Vertex %1 \"shader\"\n"
-         "%uint = OpTypeInt 32 0\n"
-         "%_ptr_Private_uint = OpTypePointer Private %uint\n"
-         "%4 = OpConstantNull %uint\n"
-         "%5 = OpVariable %_ptr_Private_uint Private %4\n"
-         "%uint_0 = OpConstant %uint 0\n"
-         "%void = OpTypeVoid\n"
-         "%8 = OpTypeFunction %void\n"
-         "%1 = OpFunction %void None %8\n"
-         "%9 = OpLabel\n"
-         "OpStore %5 %uint_0\n"
-         "OpReturn\n"
-         "OpFunctionEnd\n",
-         // pass
-         "generate-webgpu-initializers"},
-        // Legalize Vector Shuffle
-        {// input
-         "OpCapability Shader\n"
-         "OpCapability VulkanMemoryModel\n"
-         "OpExtension \"SPV_KHR_vulkan_memory_model\"\n"
-         "OpMemoryModel Logical Vulkan\n"
-         "OpEntryPoint Vertex %1 \"shader\"\n"
-         "%uint = OpTypeInt 32 0\n"
-         "%v3uint = OpTypeVector %uint 3\n"
-         "%_ptr_Function_v3uint = OpTypePointer Function %v3uint\n"
-         "%void = OpTypeVoid\n"
-         "%6 = OpTypeFunction %void\n"
-         "%1 = OpFunction %void None %6\n"
-         "%7 = OpLabel\n"
-         "%8 = OpVariable %_ptr_Function_v3uint Function\n"
-         "%9 = OpLoad %v3uint %8\n"
-         "%10 = OpLoad %v3uint %8\n"
-         "%11 = OpVectorShuffle %v3uint %9 %10 2 1 0xFFFFFFFF\n"
-         "OpReturn\n"
-         "OpFunctionEnd\n",
-         // expected
-         "OpCapability Shader\n"
-         "OpCapability VulkanMemoryModel\n"
-         "OpExtension \"SPV_KHR_vulkan_memory_model\"\n"
-         "OpMemoryModel Logical Vulkan\n"
-         "OpEntryPoint Vertex %1 \"shader\"\n"
-         "%uint = OpTypeInt 32 0\n"
-         "%v3uint = OpTypeVector %uint 3\n"
-         "%_ptr_Function_v3uint = OpTypePointer Function %v3uint\n"
-         "%void = OpTypeVoid\n"
-         "%6 = OpTypeFunction %void\n"
-         "%7 = OpConstantNull %v3uint\n"
-         "%1 = OpFunction %void None %6\n"
-         "%8 = OpLabel\n"
-         "%9 = OpVariable %_ptr_Function_v3uint Function %7\n"
-         "%10 = OpLoad %v3uint %9\n"
-         "%11 = OpLoad %v3uint %9\n"
-         "%12 = OpVectorShuffle %v3uint %10 %11 2 1 0\n"
-         "OpReturn\n"
-         "OpFunctionEnd\n",
-         // pass
-         "legalize-vector-shuffle"},
-        // Split Invalid Unreachable
-        {// input
-         "OpCapability Shader\n"
-         "OpCapability VulkanMemoryModel\n"
-         "OpExtension \"SPV_KHR_vulkan_memory_model\"\n"
-         "OpMemoryModel Logical Vulkan\n"
-         "OpEntryPoint Vertex %1 \"shader\"\n"
-         "%uint = OpTypeInt 32 0\n"
-         "%uint_1 = OpConstant %uint 1\n"
-         "%uint_2 = OpConstant %uint 2\n"
-         "%void = OpTypeVoid\n"
-         "%bool = OpTypeBool\n"
-         "%7 = OpTypeFunction %void\n"
-         "%1 = OpFunction %void None %7\n"
-         "%8 = OpLabel\n"
-         "OpBranch %9\n"
-         "%9 = OpLabel\n"
-         "OpLoopMerge %10 %11 None\n"
-         "OpBranch %12\n"
-         "%12 = OpLabel\n"
-         "%13 = OpSLessThan %bool %uint_1 %uint_2\n"
-         "OpSelectionMerge %11 None\n"
-         "OpBranchConditional %13 %14 %15\n"
-         "%14 = OpLabel\n"
-         "OpReturn\n"
-         "%15 = OpLabel\n"
-         "OpReturn\n"
-         "%10 = OpLabel\n"
-         "OpUnreachable\n"
-         "%11 = OpLabel\n"
-         "OpBranch %9\n"
-         "OpFunctionEnd\n",
-         // expected
-         "OpCapability Shader\n"
-         "OpCapability VulkanMemoryModel\n"
-         "OpExtension \"SPV_KHR_vulkan_memory_model\"\n"
-         "OpMemoryModel Logical Vulkan\n"
-         "OpEntryPoint Vertex %1 \"shader\"\n"
-         "%uint = OpTypeInt 32 0\n"
-         "%uint_1 = OpConstant %uint 1\n"
-         "%uint_2 = OpConstant %uint 2\n"
-         "%void = OpTypeVoid\n"
-         "%bool = OpTypeBool\n"
-         "%7 = OpTypeFunction %void\n"
-         "%1 = OpFunction %void None %7\n"
-         "%8 = OpLabel\n"
-         "OpBranch %9\n"
-         "%9 = OpLabel\n"
-         "OpLoopMerge %10 %11 None\n"
-         "OpBranch %12\n"
-         "%12 = OpLabel\n"
-         "%13 = OpSLessThan %bool %uint_1 %uint_2\n"
-         "OpSelectionMerge %14 None\n"
-         "OpBranchConditional %13 %15 %16\n"
-         "%15 = OpLabel\n"
-         "OpReturn\n"
-         "%16 = OpLabel\n"
-         "OpReturn\n"
-         "%10 = OpLabel\n"
-         "OpUnreachable\n"
-         "%14 = OpLabel\n"
-         "OpUnreachable\n"
-         "%11 = OpLabel\n"
-         "OpBranch %9\n"
-         "OpFunctionEnd\n",
-         // pass
-         "split-invalid-unreachable"},
-        // Compact IDs
-        {// input
-         "OpCapability Shader\n"
-         "OpCapability VulkanMemoryModel\n"
-         "OpExtension \"SPV_KHR_vulkan_memory_model\"\n"
-         "OpMemoryModel Logical Vulkan\n"
-         "OpEntryPoint Vertex %1000 \"shader\"\n"
-         "%10 = OpTypeVoid\n"
-         "%100 = OpTypeFunction %10\n"
-         "%1000 = OpFunction %10 None %100\n"
-         "%10000 = OpLabel\n"
-         "OpReturn\n"
-         "OpFunctionEnd\n",
-         // expected
-         "OpCapability Shader\n"
-         "OpCapability VulkanMemoryModel\n"
-         "OpExtension \"SPV_KHR_vulkan_memory_model\"\n"
-         "OpMemoryModel Logical Vulkan\n"
-         "OpEntryPoint Vertex %1 \"shader\"\n"
-         "%void = OpTypeVoid\n"
-         "%3 = OpTypeFunction %void\n"
-         "%1 = OpFunction %void None %3\n"
-         "%4 = OpLabel\n"
-         "OpReturn\n"
-         "OpFunctionEnd\n",
-         // pass
-         "compact-ids"}}));
-
-TEST(Optimizer, WebGPUToVulkanSetsCorrectPasses) {
-  Optimizer opt(SPV_ENV_WEBGPU_0);
-  opt.RegisterWebGPUToVulkanPasses();
-  std::vector<const char*> pass_names = opt.GetPassNames();
-
-  std::vector<std::string> registered_passes;
-  for (auto name = pass_names.begin(); name != pass_names.end(); ++name)
-    registered_passes.push_back(*name);
-
-  std::vector<std::string> expected_passes = {"decompose-initialized-variables",
-                                              "compact-ids"};
-  std::sort(registered_passes.begin(), registered_passes.end());
-  std::sort(expected_passes.begin(), expected_passes.end());
-
-  ASSERT_EQ(registered_passes.size(), expected_passes.size());
-  for (size_t i = 0; i < registered_passes.size(); i++)
-    EXPECT_EQ(registered_passes[i], expected_passes[i]);
-=======
   EXPECT_EQ(after, disassembly)
       << "Was expecting the OpNop to have been removed.";
->>>>>>> 6bbb88c8
 }
 
 TEST(Optimizer, AvoidIntegrityCheckForExtraLineInfo) {
@@ -748,54 +388,6 @@
       << "Was expecting the result id of DebugScope to have been changed.";
 }
 
-TEST(Optimizer, RemoveNop) {
-  // Test that OpNops are removed even if no optimizations are run.
-  const std::string before = R"(OpCapability Shader
-OpCapability Linkage
-OpMemoryModel Logical GLSL450
-%void = OpTypeVoid
-%2 = OpTypeFunction %void
-%3 = OpFunction %void None %2
-%4 = OpLabel
-OpNop
-OpReturn
-OpFunctionEnd
-)";
-
-  const std::string after = R"(OpCapability Shader
-OpCapability Linkage
-OpMemoryModel Logical GLSL450
-%void = OpTypeVoid
-%2 = OpTypeFunction %void
-%3 = OpFunction %void None %2
-%4 = OpLabel
-OpReturn
-OpFunctionEnd
-)";
-
-  std::vector<uint32_t> binary;
-  {
-    SpirvTools tools(SPV_ENV_VULKAN_1_1);
-    tools.Assemble(before, &binary);
-  }
-
-  Optimizer opt(SPV_ENV_VULKAN_1_1);
-
-  std::vector<uint32_t> optimized;
-  class ValidatorOptions validator_options;
-  ASSERT_TRUE(opt.Run(binary.data(), binary.size(), &optimized,
-                      validator_options, true))
-      << before << "\n";
-  std::string disassembly;
-  {
-    SpirvTools tools(SPV_ENV_WEBGPU_0);
-    tools.Disassemble(optimized.data(), optimized.size(), &disassembly);
-  }
-
-  EXPECT_EQ(after, disassembly)
-      << "Was expecting the OpNop to have been removed.";
-}
-
 }  // namespace
 }  // namespace opt
 }  // namespace spvtools