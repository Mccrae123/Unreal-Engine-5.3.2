// Copyright (c) 2017 Valve Corporation
// Copyright (c) 2017 LunarG Inc.
//
// Licensed under the Apache License, Version 2.0 (the "License");
// you may not use this file except in compliance with the License.
// You may obtain a copy of the License at
//
//     http://www.apache.org/licenses/LICENSE-2.0
//
// Unless required by applicable law or agreed to in writing, software
// distributed under the License is distributed on an "AS IS" BASIS,
// WITHOUT WARRANTIES OR CONDITIONS OF ANY KIND, either express or implied.
// See the License for the specific language governing permissions and
// limitations under the License.

#include <memory>
#include <string>
#include <vector>

#include "test/opt/pass_fixture.h"
#include "test/opt/pass_utils.h"

namespace spvtools {
namespace opt {
namespace {

using InlineTest = PassTest<::testing::Test>;

TEST_F(InlineTest, Simple) {
  // #version 140
  //
  // in vec4 BaseColor;
  //
  // float foo(vec4 bar)
  // {
  //     return bar.x + bar.y;
  // }
  //
  // void main()
  // {
  //     vec4 color = vec4(foo(BaseColor));
  //     gl_FragColor = color;
  // }
  const std::vector<const char*> predefs = {
      // clang-format off
               "OpCapability Shader",
          "%1 = OpExtInstImport \"GLSL.std.450\"",
               "OpMemoryModel Logical GLSL450",
               "OpEntryPoint Fragment %main \"main\" %BaseColor %gl_FragColor",
               "OpExecutionMode %main OriginUpperLeft",
               "OpSource GLSL 140",
               "OpName %main \"main\"",
               "OpName %foo_vf4_ \"foo(vf4;\"",
               "OpName %bar \"bar\"",
               "OpName %color \"color\"",
               "OpName %BaseColor \"BaseColor\"",
               "OpName %param \"param\"",
               "OpName %gl_FragColor \"gl_FragColor\"",
       "%void = OpTypeVoid",
         "%10 = OpTypeFunction %void",
      "%float = OpTypeFloat 32",
    "%v4float = OpTypeVector %float 4",
"%_ptr_Function_v4float = OpTypePointer Function %v4float",
         "%14 = OpTypeFunction %float %_ptr_Function_v4float",
       "%uint = OpTypeInt 32 0",
     "%uint_0 = OpConstant %uint 0",
"%_ptr_Function_float = OpTypePointer Function %float",
     "%uint_1 = OpConstant %uint 1",
"%_ptr_Input_v4float = OpTypePointer Input %v4float",
  "%BaseColor = OpVariable %_ptr_Input_v4float Input",
"%_ptr_Output_v4float = OpTypePointer Output %v4float",
"%gl_FragColor = OpVariable %_ptr_Output_v4float Output",
      // clang-format on
  };

  const std::vector<const char*> nonEntryFuncs = {
      // clang-format off
   "%foo_vf4_ = OpFunction %float None %14",
        "%bar = OpFunctionParameter %_ptr_Function_v4float",
         "%26 = OpLabel",
         "%27 = OpAccessChain %_ptr_Function_float %bar %uint_0",
         "%28 = OpLoad %float %27",
         "%29 = OpAccessChain %_ptr_Function_float %bar %uint_1",
         "%30 = OpLoad %float %29",
         "%31 = OpFAdd %float %28 %30",
               "OpReturnValue %31",
               "OpFunctionEnd",
      // clang-format on
  };

  const std::vector<const char*> before = {
      // clang-format off
       "%main = OpFunction %void None %10",
         "%21 = OpLabel",
      "%color = OpVariable %_ptr_Function_v4float Function",
      "%param = OpVariable %_ptr_Function_v4float Function",
         "%22 = OpLoad %v4float %BaseColor",
               "OpStore %param %22",
         "%23 = OpFunctionCall %float %foo_vf4_ %param",
         "%24 = OpCompositeConstruct %v4float %23 %23 %23 %23",
               "OpStore %color %24",
         "%25 = OpLoad %v4float %color",
               "OpStore %gl_FragColor %25",
               "OpReturn",
               "OpFunctionEnd",
      // clang-format on
  };

  const std::vector<const char*> after = {
      // clang-format off
       "%main = OpFunction %void None %10",
         "%21 = OpLabel",
         "%32 = OpVariable %_ptr_Function_float Function",
      "%color = OpVariable %_ptr_Function_v4float Function",
      "%param = OpVariable %_ptr_Function_v4float Function",
         "%22 = OpLoad %v4float %BaseColor",
               "OpStore %param %22",
         "%34 = OpAccessChain %_ptr_Function_float %param %uint_0",
         "%35 = OpLoad %float %34",
         "%36 = OpAccessChain %_ptr_Function_float %param %uint_1",
         "%37 = OpLoad %float %36",
         "%38 = OpFAdd %float %35 %37",
               "OpStore %32 %38",
         "%23 = OpLoad %float %32",
         "%24 = OpCompositeConstruct %v4float %23 %23 %23 %23",
               "OpStore %color %24",
         "%25 = OpLoad %v4float %color",
               "OpStore %gl_FragColor %25",
               "OpReturn",
               "OpFunctionEnd",
      // clang-format on
  };
  SinglePassRunAndCheck<InlineExhaustivePass>(
      JoinAllInsts(Concat(Concat(predefs, before), nonEntryFuncs)),
      JoinAllInsts(Concat(Concat(predefs, after), nonEntryFuncs)),
      /* skip_nop = */ false, /* do_validate = */ true);
}

TEST_F(InlineTest, Nested) {
  // #version 140
  //
  // in vec4 BaseColor;
  //
  // float foo2(float f, float f2)
  // {
  //     return f * f2;
  // }
  //
  // float foo(vec4 bar)
  // {
  //     return foo2(bar.x + bar.y, bar.z);
  // }
  //
  // void main()
  // {
  //     vec4 color = vec4(foo(BaseColor));
  //     gl_FragColor = color;
  // }
  const std::vector<const char*> predefs = {
      // clang-format off
               "OpCapability Shader",
          "%1 = OpExtInstImport \"GLSL.std.450\"",
               "OpMemoryModel Logical GLSL450",
               "OpEntryPoint Fragment %main \"main\" %BaseColor %gl_FragColor",
               "OpExecutionMode %main OriginUpperLeft",
               "OpSource GLSL 140",
               "OpName %main \"main\"",
               "OpName %foo2_f1_f1_ \"foo2(f1;f1;\"",
               "OpName %f \"f\"",
               "OpName %f2 \"f2\"",
               "OpName %foo_vf4_ \"foo(vf4;\"",
               "OpName %bar \"bar\"",
               "OpName %param \"param\"",
               "OpName %param_0 \"param\"",
               "OpName %color \"color\"",
               "OpName %BaseColor \"BaseColor\"",
               "OpName %param_1 \"param\"",
               "OpName %gl_FragColor \"gl_FragColor\"",
       "%void = OpTypeVoid",
         "%15 = OpTypeFunction %void",
      "%float = OpTypeFloat 32",
"%_ptr_Function_float = OpTypePointer Function %float",
         "%18 = OpTypeFunction %float %_ptr_Function_float %_ptr_Function_float",
    "%v4float = OpTypeVector %float 4",
"%_ptr_Function_v4float = OpTypePointer Function %v4float",
         "%21 = OpTypeFunction %float %_ptr_Function_v4float",
       "%uint = OpTypeInt 32 0",
     "%uint_0 = OpConstant %uint 0",
     "%uint_1 = OpConstant %uint 1",
     "%uint_2 = OpConstant %uint 2",
"%_ptr_Input_v4float = OpTypePointer Input %v4float",
  "%BaseColor = OpVariable %_ptr_Input_v4float Input",
"%_ptr_Output_v4float = OpTypePointer Output %v4float",
"%gl_FragColor = OpVariable %_ptr_Output_v4float Output",
      // clang-format on
  };

  const std::vector<const char*> nonEntryFuncs = {
      // clang-format off
"%foo2_f1_f1_ = OpFunction %float None %18",
          "%f = OpFunctionParameter %_ptr_Function_float",
         "%f2 = OpFunctionParameter %_ptr_Function_float",
         "%33 = OpLabel",
         "%34 = OpLoad %float %f",
         "%35 = OpLoad %float %f2",
         "%36 = OpFMul %float %34 %35",
               "OpReturnValue %36",
               "OpFunctionEnd",
   "%foo_vf4_ = OpFunction %float None %21",
        "%bar = OpFunctionParameter %_ptr_Function_v4float",
         "%37 = OpLabel",
      "%param = OpVariable %_ptr_Function_float Function",
    "%param_0 = OpVariable %_ptr_Function_float Function",
         "%38 = OpAccessChain %_ptr_Function_float %bar %uint_0",
         "%39 = OpLoad %float %38",
         "%40 = OpAccessChain %_ptr_Function_float %bar %uint_1",
         "%41 = OpLoad %float %40",
         "%42 = OpFAdd %float %39 %41",
               "OpStore %param %42",
         "%43 = OpAccessChain %_ptr_Function_float %bar %uint_2",
         "%44 = OpLoad %float %43",
               "OpStore %param_0 %44",
         "%45 = OpFunctionCall %float %foo2_f1_f1_ %param %param_0",
               "OpReturnValue %45",
               "OpFunctionEnd",
      // clang-format on
  };

  const std::vector<const char*> before = {
      // clang-format off
       "%main = OpFunction %void None %15",
         "%28 = OpLabel",
      "%color = OpVariable %_ptr_Function_v4float Function",
    "%param_1 = OpVariable %_ptr_Function_v4float Function",
         "%29 = OpLoad %v4float %BaseColor",
               "OpStore %param_1 %29",
         "%30 = OpFunctionCall %float %foo_vf4_ %param_1",
         "%31 = OpCompositeConstruct %v4float %30 %30 %30 %30",
               "OpStore %color %31",
         "%32 = OpLoad %v4float %color",
               "OpStore %gl_FragColor %32",
               "OpReturn",
               "OpFunctionEnd",
      // clang-format on
  };

  const std::vector<const char*> after = {
      // clang-format off
       "%main = OpFunction %void None %15",
         "%28 = OpLabel",
         "%58 = OpVariable %_ptr_Function_float Function",
         "%46 = OpVariable %_ptr_Function_float Function",
         "%47 = OpVariable %_ptr_Function_float Function",
         "%48 = OpVariable %_ptr_Function_float Function",
      "%color = OpVariable %_ptr_Function_v4float Function",
    "%param_1 = OpVariable %_ptr_Function_v4float Function",
         "%29 = OpLoad %v4float %BaseColor",
               "OpStore %param_1 %29",
         "%50 = OpAccessChain %_ptr_Function_float %param_1 %uint_0",
         "%51 = OpLoad %float %50",
         "%52 = OpAccessChain %_ptr_Function_float %param_1 %uint_1",
         "%53 = OpLoad %float %52",
         "%54 = OpFAdd %float %51 %53",
               "OpStore %46 %54",
         "%55 = OpAccessChain %_ptr_Function_float %param_1 %uint_2",
         "%56 = OpLoad %float %55",
               "OpStore %47 %56",
         "%60 = OpLoad %float %46",
         "%61 = OpLoad %float %47",
         "%62 = OpFMul %float %60 %61",
               "OpStore %58 %62",
         "%57 = OpLoad %float %58",
               "OpStore %48 %57",
         "%30 = OpLoad %float %48",
         "%31 = OpCompositeConstruct %v4float %30 %30 %30 %30",
               "OpStore %color %31",
         "%32 = OpLoad %v4float %color",
               "OpStore %gl_FragColor %32",
               "OpReturn",
               "OpFunctionEnd",
      // clang-format on
  };
  SinglePassRunAndCheck<InlineExhaustivePass>(
      JoinAllInsts(Concat(Concat(predefs, before), nonEntryFuncs)),
      JoinAllInsts(Concat(Concat(predefs, after), nonEntryFuncs)),
      /* skip_nop = */ false, /* do_validate = */ true);
}

TEST_F(InlineTest, InOutParameter) {
  // #version 400
  //
  // in vec4 Basecolor;
  //
  // void foo(inout vec4 bar)
  // {
  //     bar.z = bar.x + bar.y;
  // }
  //
  // void main()
  // {
  //     vec4 b = Basecolor;
  //     foo(b);
  //     vec4 color = vec4(b.z);
  //     gl_FragColor = color;
  // }
  const std::vector<const char*> predefs = {
      // clang-format off
               "OpCapability Shader",
          "%1 = OpExtInstImport \"GLSL.std.450\"",
               "OpMemoryModel Logical GLSL450",
               "OpEntryPoint Fragment %main \"main\" %Basecolor %gl_FragColor",
               "OpExecutionMode %main OriginUpperLeft",
               "OpSource GLSL 400",
               "OpName %main \"main\"",
               "OpName %foo_vf4_ \"foo(vf4;\"",
               "OpName %bar \"bar\"",
               "OpName %b \"b\"",
               "OpName %Basecolor \"Basecolor\"",
               "OpName %param \"param\"",
               "OpName %color \"color\"",
               "OpName %gl_FragColor \"gl_FragColor\"",
       "%void = OpTypeVoid",
         "%11 = OpTypeFunction %void",
      "%float = OpTypeFloat 32",
    "%v4float = OpTypeVector %float 4",
"%_ptr_Function_v4float = OpTypePointer Function %v4float",
         "%15 = OpTypeFunction %void %_ptr_Function_v4float",
       "%uint = OpTypeInt 32 0",
     "%uint_0 = OpConstant %uint 0",
"%_ptr_Function_float = OpTypePointer Function %float",
     "%uint_1 = OpConstant %uint 1",
     "%uint_2 = OpConstant %uint 2",
"%_ptr_Input_v4float = OpTypePointer Input %v4float",
  "%Basecolor = OpVariable %_ptr_Input_v4float Input",
"%_ptr_Output_v4float = OpTypePointer Output %v4float",
"%gl_FragColor = OpVariable %_ptr_Output_v4float Output",
      // clang-format on
  };

  const std::vector<const char*> nonEntryFuncs = {
      // clang-format off
   "%foo_vf4_ = OpFunction %void None %15",
        "%bar = OpFunctionParameter %_ptr_Function_v4float",
         "%32 = OpLabel",
         "%33 = OpAccessChain %_ptr_Function_float %bar %uint_0",
         "%34 = OpLoad %float %33",
         "%35 = OpAccessChain %_ptr_Function_float %bar %uint_1",
         "%36 = OpLoad %float %35",
         "%37 = OpFAdd %float %34 %36",
         "%38 = OpAccessChain %_ptr_Function_float %bar %uint_2",
               "OpStore %38 %37",
               "OpReturn",
               "OpFunctionEnd",
      // clang-format on
  };

  const std::vector<const char*> before = {
      // clang-format off
       "%main = OpFunction %void None %11",
         "%23 = OpLabel",
          "%b = OpVariable %_ptr_Function_v4float Function",
      "%param = OpVariable %_ptr_Function_v4float Function",
      "%color = OpVariable %_ptr_Function_v4float Function",
         "%24 = OpLoad %v4float %Basecolor",
               "OpStore %b %24",
         "%25 = OpLoad %v4float %b",
               "OpStore %param %25",
         "%26 = OpFunctionCall %void %foo_vf4_ %param",
         "%27 = OpLoad %v4float %param",
               "OpStore %b %27",
         "%28 = OpAccessChain %_ptr_Function_float %b %uint_2",
         "%29 = OpLoad %float %28",
         "%30 = OpCompositeConstruct %v4float %29 %29 %29 %29",
               "OpStore %color %30",
         "%31 = OpLoad %v4float %color",
               "OpStore %gl_FragColor %31",
               "OpReturn",
               "OpFunctionEnd",
      // clang-format on
  };

  const std::vector<const char*> after = {
      // clang-format off
       "%main = OpFunction %void None %11",
         "%23 = OpLabel",
          "%b = OpVariable %_ptr_Function_v4float Function",
      "%param = OpVariable %_ptr_Function_v4float Function",
      "%color = OpVariable %_ptr_Function_v4float Function",
         "%24 = OpLoad %v4float %Basecolor",
               "OpStore %b %24",
         "%25 = OpLoad %v4float %b",
               "OpStore %param %25",
         "%40 = OpAccessChain %_ptr_Function_float %param %uint_0",
         "%41 = OpLoad %float %40",
         "%42 = OpAccessChain %_ptr_Function_float %param %uint_1",
         "%43 = OpLoad %float %42",
         "%44 = OpFAdd %float %41 %43",
         "%45 = OpAccessChain %_ptr_Function_float %param %uint_2",
               "OpStore %45 %44",
         "%27 = OpLoad %v4float %param",
               "OpStore %b %27",
         "%28 = OpAccessChain %_ptr_Function_float %b %uint_2",
         "%29 = OpLoad %float %28",
         "%30 = OpCompositeConstruct %v4float %29 %29 %29 %29",
               "OpStore %color %30",
         "%31 = OpLoad %v4float %color",
               "OpStore %gl_FragColor %31",
               "OpReturn",
               "OpFunctionEnd",
      // clang-format on
  };
  SinglePassRunAndCheck<InlineExhaustivePass>(
      JoinAllInsts(Concat(Concat(predefs, before), nonEntryFuncs)),
      JoinAllInsts(Concat(Concat(predefs, after), nonEntryFuncs)),
      /* skip_nop = */ false, /* do_validate = */ true);
}

TEST_F(InlineTest, BranchInCallee) {
  // #version 140
  //
  // in vec4 BaseColor;
  //
  // float foo(vec4 bar)
  // {
  //     float r = bar.x;
  //     if (r < 0.0)
  //         r = -r;
  //     return r;
  // }
  //
  // void main()
  // {
  //     vec4 color = vec4(foo(BaseColor));
  //
  //     gl_FragColor = color;
  // }
  const std::vector<const char*> predefs = {
      // clang-format off
               "OpCapability Shader",
          "%1 = OpExtInstImport \"GLSL.std.450\"",
               "OpMemoryModel Logical GLSL450",
               "OpEntryPoint Fragment %main \"main\" %BaseColor %gl_FragColor",
               "OpExecutionMode %main OriginUpperLeft",
               "OpSource GLSL 140",
               "OpName %main \"main\"",
               "OpName %foo_vf4_ \"foo(vf4;\"",
               "OpName %bar \"bar\"",
               "OpName %r \"r\"",
               "OpName %color \"color\"",
               "OpName %BaseColor \"BaseColor\"",
               "OpName %param \"param\"",
               "OpName %gl_FragColor \"gl_FragColor\"",
       "%void = OpTypeVoid",
         "%11 = OpTypeFunction %void",
      "%float = OpTypeFloat 32",
    "%v4float = OpTypeVector %float 4",
"%_ptr_Function_v4float = OpTypePointer Function %v4float",
         "%15 = OpTypeFunction %float %_ptr_Function_v4float",
"%_ptr_Function_float = OpTypePointer Function %float",
       "%uint = OpTypeInt 32 0",
     "%uint_0 = OpConstant %uint 0",
    "%float_0 = OpConstant %float 0",
       "%bool = OpTypeBool",
"%_ptr_Input_v4float = OpTypePointer Input %v4float",
  "%BaseColor = OpVariable %_ptr_Input_v4float Input",
"%_ptr_Output_v4float = OpTypePointer Output %v4float",
"%gl_FragColor = OpVariable %_ptr_Output_v4float Output",
      // clang-format on
  };

  const std::vector<const char*> nonEntryFuncs = {
      // clang-format off
   "%foo_vf4_ = OpFunction %float None %15",
        "%bar = OpFunctionParameter %_ptr_Function_v4float",
         "%28 = OpLabel",
          "%r = OpVariable %_ptr_Function_float Function",
         "%29 = OpAccessChain %_ptr_Function_float %bar %uint_0",
         "%30 = OpLoad %float %29",
               "OpStore %r %30",
         "%31 = OpLoad %float %r",
         "%32 = OpFOrdLessThan %bool %31 %float_0",
               "OpSelectionMerge %33 None",
               "OpBranchConditional %32 %34 %33",
         "%34 = OpLabel",
         "%35 = OpLoad %float %r",
         "%36 = OpFNegate %float %35",
               "OpStore %r %36",
               "OpBranch %33",
         "%33 = OpLabel",
         "%37 = OpLoad %float %r",
               "OpReturnValue %37",
               "OpFunctionEnd",
      // clang-format on
  };

  const std::vector<const char*> before = {
      // clang-format off
       "%main = OpFunction %void None %11",
         "%23 = OpLabel",
      "%color = OpVariable %_ptr_Function_v4float Function",
      "%param = OpVariable %_ptr_Function_v4float Function",
         "%24 = OpLoad %v4float %BaseColor",
               "OpStore %param %24",
         "%25 = OpFunctionCall %float %foo_vf4_ %param",
         "%26 = OpCompositeConstruct %v4float %25 %25 %25 %25",
               "OpStore %color %26",
         "%27 = OpLoad %v4float %color",
               "OpStore %gl_FragColor %27",
               "OpReturn",
               "OpFunctionEnd",
      // clang-format on
  };

  const std::vector<const char*> after = {
      // clang-format off
       "%main = OpFunction %void None %11",
         "%23 = OpLabel",
         "%38 = OpVariable %_ptr_Function_float Function",
         "%39 = OpVariable %_ptr_Function_float Function",
      "%color = OpVariable %_ptr_Function_v4float Function",
      "%param = OpVariable %_ptr_Function_v4float Function",
         "%24 = OpLoad %v4float %BaseColor",
               "OpStore %param %24",
         "%41 = OpAccessChain %_ptr_Function_float %param %uint_0",
         "%42 = OpLoad %float %41",
               "OpStore %38 %42",
         "%43 = OpLoad %float %38",
         "%44 = OpFOrdLessThan %bool %43 %float_0",
               "OpSelectionMerge %48 None",
               "OpBranchConditional %44 %45 %48",
         "%45 = OpLabel",
         "%46 = OpLoad %float %38",
         "%47 = OpFNegate %float %46",
               "OpStore %38 %47",
               "OpBranch %48",
         "%48 = OpLabel",
         "%49 = OpLoad %float %38",
               "OpStore %39 %49",
         "%25 = OpLoad %float %39",
         "%26 = OpCompositeConstruct %v4float %25 %25 %25 %25",
               "OpStore %color %26",
         "%27 = OpLoad %v4float %color",
               "OpStore %gl_FragColor %27",
               "OpReturn",
               "OpFunctionEnd",
      // clang-format on
  };
  SinglePassRunAndCheck<InlineExhaustivePass>(
      JoinAllInsts(Concat(Concat(predefs, before), nonEntryFuncs)),
      JoinAllInsts(Concat(Concat(predefs, after), nonEntryFuncs)),
      /* skip_nop = */ false, /* do_validate = */ true);
}

TEST_F(InlineTest, PhiAfterCall) {
  // #version 140
  //
  // in vec4 BaseColor;
  //
  // float foo(float bar)
  // {
  //     float r = bar;
  //     if (r < 0.0)
  //         r = -r;
  //     return r;
  // }
  //
  // void main()
  // {
  //     vec4 color = BaseColor;
  //     if (foo(color.x) > 2.0 && foo(color.y) > 2.0)
  //         color = vec4(0.0);
  //     gl_FragColor = color;
  // }
  const std::vector<const char*> predefs = {
      // clang-format off
               "OpCapability Shader",
          "%1 = OpExtInstImport \"GLSL.std.450\"",
               "OpMemoryModel Logical GLSL450",
               "OpEntryPoint Fragment %main \"main\" %BaseColor %gl_FragColor",
               "OpExecutionMode %main OriginUpperLeft",
               "OpSource GLSL 140",
               "OpName %main \"main\"",
               "OpName %foo_f1_ \"foo(f1;\"",
               "OpName %bar \"bar\"",
               "OpName %r \"r\"",
               "OpName %color \"color\"",
               "OpName %BaseColor \"BaseColor\"",
               "OpName %param \"param\"",
               "OpName %param_0 \"param\"",
               "OpName %gl_FragColor \"gl_FragColor\"",
       "%void = OpTypeVoid",
         "%12 = OpTypeFunction %void",
      "%float = OpTypeFloat 32",
"%_ptr_Function_float = OpTypePointer Function %float",
         "%15 = OpTypeFunction %float %_ptr_Function_float",
    "%float_0 = OpConstant %float 0",
       "%bool = OpTypeBool",
    "%v4float = OpTypeVector %float 4",
"%_ptr_Function_v4float = OpTypePointer Function %v4float",
"%_ptr_Input_v4float = OpTypePointer Input %v4float",
  "%BaseColor = OpVariable %_ptr_Input_v4float Input",
       "%uint = OpTypeInt 32 0",
     "%uint_0 = OpConstant %uint 0",
    "%float_2 = OpConstant %float 2",
     "%uint_1 = OpConstant %uint 1",
         "%25 = OpConstantComposite %v4float %float_0 %float_0 %float_0 %float_0",
"%_ptr_Output_v4float = OpTypePointer Output %v4float",
"%gl_FragColor = OpVariable %_ptr_Output_v4float Output",
      // clang-format on
  };

  const std::vector<const char*> nonEntryFuncs = {
      // clang-format off
    "%foo_f1_ = OpFunction %float None %15",
        "%bar = OpFunctionParameter %_ptr_Function_float",
         "%43 = OpLabel",
          "%r = OpVariable %_ptr_Function_float Function",
         "%44 = OpLoad %float %bar",
               "OpStore %r %44",
         "%45 = OpLoad %float %r",
         "%46 = OpFOrdLessThan %bool %45 %float_0",
               "OpSelectionMerge %47 None",
               "OpBranchConditional %46 %48 %47",
         "%48 = OpLabel",
         "%49 = OpLoad %float %r",
         "%50 = OpFNegate %float %49",
               "OpStore %r %50",
               "OpBranch %47",
         "%47 = OpLabel",
         "%51 = OpLoad %float %r",
               "OpReturnValue %51",
               "OpFunctionEnd",
      // clang-format on
  };

  const std::vector<const char*> before = {
      // clang-format off
       "%main = OpFunction %void None %12",
         "%27 = OpLabel",
      "%color = OpVariable %_ptr_Function_v4float Function",
      "%param = OpVariable %_ptr_Function_float Function",
    "%param_0 = OpVariable %_ptr_Function_float Function",
         "%28 = OpLoad %v4float %BaseColor",
               "OpStore %color %28",
         "%29 = OpAccessChain %_ptr_Function_float %color %uint_0",
         "%30 = OpLoad %float %29",
               "OpStore %param %30",
         "%31 = OpFunctionCall %float %foo_f1_ %param",
         "%32 = OpFOrdGreaterThan %bool %31 %float_2",
               "OpSelectionMerge %33 None",
               "OpBranchConditional %32 %34 %33",
         "%34 = OpLabel",
         "%35 = OpAccessChain %_ptr_Function_float %color %uint_1",
         "%36 = OpLoad %float %35",
               "OpStore %param_0 %36",
         "%37 = OpFunctionCall %float %foo_f1_ %param_0",
         "%38 = OpFOrdGreaterThan %bool %37 %float_2",
               "OpBranch %33",
         "%33 = OpLabel",
         "%39 = OpPhi %bool %32 %27 %38 %34",
               "OpSelectionMerge %40 None",
               "OpBranchConditional %39 %41 %40",
         "%41 = OpLabel",
               "OpStore %color %25",
               "OpBranch %40",
         "%40 = OpLabel",
         "%42 = OpLoad %v4float %color",
               "OpStore %gl_FragColor %42",
               "OpReturn",
               "OpFunctionEnd",
      // clang-format on
  };

  const std::vector<const char*> after = {
      // clang-format off
       "%main = OpFunction %void None %12",
         "%27 = OpLabel",
         "%63 = OpVariable %_ptr_Function_float Function",
         "%64 = OpVariable %_ptr_Function_float Function",
         "%52 = OpVariable %_ptr_Function_float Function",
         "%53 = OpVariable %_ptr_Function_float Function",
      "%color = OpVariable %_ptr_Function_v4float Function",
      "%param = OpVariable %_ptr_Function_float Function",
    "%param_0 = OpVariable %_ptr_Function_float Function",
         "%28 = OpLoad %v4float %BaseColor",
               "OpStore %color %28",
         "%29 = OpAccessChain %_ptr_Function_float %color %uint_0",
         "%30 = OpLoad %float %29",
               "OpStore %param %30",
         "%55 = OpLoad %float %param",
               "OpStore %52 %55",
         "%56 = OpLoad %float %52",
         "%57 = OpFOrdLessThan %bool %56 %float_0",
               "OpSelectionMerge %61 None",
               "OpBranchConditional %57 %58 %61",
         "%58 = OpLabel",
         "%59 = OpLoad %float %52",
         "%60 = OpFNegate %float %59",
               "OpStore %52 %60",
               "OpBranch %61",
         "%61 = OpLabel",
         "%62 = OpLoad %float %52",
               "OpStore %53 %62",
         "%31 = OpLoad %float %53",
         "%32 = OpFOrdGreaterThan %bool %31 %float_2",
               "OpSelectionMerge %33 None",
               "OpBranchConditional %32 %34 %33",
         "%34 = OpLabel",
         "%35 = OpAccessChain %_ptr_Function_float %color %uint_1",
         "%36 = OpLoad %float %35",
               "OpStore %param_0 %36",
         "%66 = OpLoad %float %param_0",
               "OpStore %63 %66",
         "%67 = OpLoad %float %63",
         "%68 = OpFOrdLessThan %bool %67 %float_0",
               "OpSelectionMerge %72 None",
               "OpBranchConditional %68 %69 %72",
         "%69 = OpLabel",
         "%70 = OpLoad %float %63",
         "%71 = OpFNegate %float %70",
               "OpStore %63 %71",
               "OpBranch %72",
         "%72 = OpLabel",
         "%73 = OpLoad %float %63",
               "OpStore %64 %73",
         "%37 = OpLoad %float %64",
         "%38 = OpFOrdGreaterThan %bool %37 %float_2",
               "OpBranch %33",
         "%33 = OpLabel",
         "%39 = OpPhi %bool %32 %61 %38 %72",
               "OpSelectionMerge %40 None",
               "OpBranchConditional %39 %41 %40",
         "%41 = OpLabel",
               "OpStore %color %25",
               "OpBranch %40",
         "%40 = OpLabel",
         "%42 = OpLoad %v4float %color",
               "OpStore %gl_FragColor %42",
               "OpReturn",
               "OpFunctionEnd",
      // clang-format on
  };
  SinglePassRunAndCheck<InlineExhaustivePass>(
      JoinAllInsts(Concat(Concat(predefs, before), nonEntryFuncs)),
      JoinAllInsts(Concat(Concat(predefs, after), nonEntryFuncs)),
      /* skip_nop = */ false, /* do_validate = */ true);
}

TEST_F(InlineTest, OpSampledImageOutOfBlock) {
  // #version 450
  //
  // uniform texture2D t2D;
  // uniform sampler samp;
  // out vec4 FragColor;
  // in vec4 BaseColor;
  //
  // float foo(vec4 bar)
  // {
  //     float r = bar.x;
  //     if (r < 0.0)
  //         r = -r;
  //     return r;
  // }
  //
  // void main()
  // {
  //     vec4 color1 = texture(sampler2D(t2D, samp), vec2(1.0));
  //     vec4 color2 = vec4(foo(BaseColor));
  //     vec4 color3 = texture(sampler2D(t2D, samp), vec2(0.5));
  //     FragColor = (color1 + color2 + color3)/3;
  // }
  //
  // Note: the before SPIR-V will need to be edited to create a use of
  // the OpSampledImage across the function call.
  const std::vector<const char*> predefs = {
      // clang-format off
               "OpCapability Shader",
          "%1 = OpExtInstImport \"GLSL.std.450\"",
               "OpMemoryModel Logical GLSL450",
               "OpEntryPoint Fragment %main \"main\" %BaseColor %FragColor",
               "OpExecutionMode %main OriginUpperLeft",
               "OpSource GLSL 450",
               "OpName %main \"main\"",
               "OpName %foo_vf4_ \"foo(vf4;\"",
               "OpName %bar \"bar\"",
               "OpName %r \"r\"",
               "OpName %color1 \"color1\"",
               "OpName %t2D \"t2D\"",
               "OpName %samp \"samp\"",
               "OpName %color2 \"color2\"",
               "OpName %BaseColor \"BaseColor\"",
               "OpName %param \"param\"",
               "OpName %color3 \"color3\"",
               "OpName %FragColor \"FragColor\"",
               "OpDecorate %t2D DescriptorSet 0",
               "OpDecorate %samp DescriptorSet 0",
       "%void = OpTypeVoid",
         "%15 = OpTypeFunction %void",
      "%float = OpTypeFloat 32",
    "%v4float = OpTypeVector %float 4",
"%_ptr_Function_v4float = OpTypePointer Function %v4float",
         "%19 = OpTypeFunction %float %_ptr_Function_v4float",
"%_ptr_Function_float = OpTypePointer Function %float",
       "%uint = OpTypeInt 32 0",
     "%uint_0 = OpConstant %uint 0",
    "%float_0 = OpConstant %float 0",
       "%bool = OpTypeBool",
         "%25 = OpTypeImage %float 2D 0 0 0 1 Unknown",
"%_ptr_UniformConstant_25 = OpTypePointer UniformConstant %25",
        "%t2D = OpVariable %_ptr_UniformConstant_25 UniformConstant",
         "%27 = OpTypeSampler",
"%_ptr_UniformConstant_27 = OpTypePointer UniformConstant %27",
       "%samp = OpVariable %_ptr_UniformConstant_27 UniformConstant",
         "%29 = OpTypeSampledImage %25",
    "%v2float = OpTypeVector %float 2",
    "%float_1 = OpConstant %float 1",
         "%32 = OpConstantComposite %v2float %float_1 %float_1",
"%_ptr_Input_v4float = OpTypePointer Input %v4float",
  "%BaseColor = OpVariable %_ptr_Input_v4float Input",
  "%float_0_5 = OpConstant %float 0.5",
         "%35 = OpConstantComposite %v2float %float_0_5 %float_0_5",
"%_ptr_Output_v4float = OpTypePointer Output %v4float",
  "%FragColor = OpVariable %_ptr_Output_v4float Output",
    "%float_3 = OpConstant %float 3",
      // clang-format on
  };

  const std::vector<const char*> nonEntryFuncs = {
      // clang-format off
   "%foo_vf4_ = OpFunction %float None %19",
        "%bar = OpFunctionParameter %_ptr_Function_v4float",
         "%56 = OpLabel",
          "%r = OpVariable %_ptr_Function_float Function",
         "%57 = OpAccessChain %_ptr_Function_float %bar %uint_0",
         "%58 = OpLoad %float %57",
               "OpStore %r %58",
         "%59 = OpLoad %float %r",
         "%60 = OpFOrdLessThan %bool %59 %float_0",
               "OpSelectionMerge %61 None",
               "OpBranchConditional %60 %62 %61",
         "%62 = OpLabel",
         "%63 = OpLoad %float %r",
         "%64 = OpFNegate %float %63",
               "OpStore %r %64",
               "OpBranch %61",
         "%61 = OpLabel",
         "%65 = OpLoad %float %r",
               "OpReturnValue %65",
               "OpFunctionEnd",
      // clang-format on
  };

  const std::vector<const char*> before = {
      // clang-format off
       "%main = OpFunction %void None %15",
         "%38 = OpLabel",
     "%color1 = OpVariable %_ptr_Function_v4float Function",
     "%color2 = OpVariable %_ptr_Function_v4float Function",
      "%param = OpVariable %_ptr_Function_v4float Function",
     "%color3 = OpVariable %_ptr_Function_v4float Function",
         "%39 = OpLoad %25 %t2D",
         "%40 = OpLoad %27 %samp",
         "%41 = OpSampledImage %29 %39 %40",
         "%42 = OpImageSampleImplicitLod %v4float %41 %32",
               "OpStore %color1 %42",
         "%43 = OpLoad %v4float %BaseColor",
               "OpStore %param %43",
         "%44 = OpFunctionCall %float %foo_vf4_ %param",
         "%45 = OpCompositeConstruct %v4float %44 %44 %44 %44",
               "OpStore %color2 %45",
         "%46 = OpLoad %25 %t2D",
         "%47 = OpLoad %27 %samp",
         "%48 = OpImageSampleImplicitLod %v4float %41 %35",
               "OpStore %color3 %48",
         "%49 = OpLoad %v4float %color1",
         "%50 = OpLoad %v4float %color2",
         "%51 = OpFAdd %v4float %49 %50",
         "%52 = OpLoad %v4float %color3",
         "%53 = OpFAdd %v4float %51 %52",
         "%54 = OpCompositeConstruct %v4float %float_3 %float_3 %float_3 %float_3",
         "%55 = OpFDiv %v4float %53 %54",
               "OpStore %FragColor %55",
               "OpReturn",
               "OpFunctionEnd",
      // clang-format on
  };

  const std::vector<const char*> after = {
      // clang-format off
       "%main = OpFunction %void None %15",
         "%38 = OpLabel",
         "%66 = OpVariable %_ptr_Function_float Function",
         "%67 = OpVariable %_ptr_Function_float Function",
     "%color1 = OpVariable %_ptr_Function_v4float Function",
     "%color2 = OpVariable %_ptr_Function_v4float Function",
      "%param = OpVariable %_ptr_Function_v4float Function",
     "%color3 = OpVariable %_ptr_Function_v4float Function",
         "%39 = OpLoad %25 %t2D",
         "%40 = OpLoad %27 %samp",
         "%41 = OpSampledImage %29 %39 %40",
         "%42 = OpImageSampleImplicitLod %v4float %41 %32",
               "OpStore %color1 %42",
         "%43 = OpLoad %v4float %BaseColor",
               "OpStore %param %43",
         "%69 = OpAccessChain %_ptr_Function_float %param %uint_0",
         "%70 = OpLoad %float %69",
               "OpStore %66 %70",
         "%71 = OpLoad %float %66",
         "%72 = OpFOrdLessThan %bool %71 %float_0",
               "OpSelectionMerge %76 None",
               "OpBranchConditional %72 %73 %76",
         "%73 = OpLabel",
         "%74 = OpLoad %float %66",
         "%75 = OpFNegate %float %74",
               "OpStore %66 %75",
               "OpBranch %76",
         "%76 = OpLabel",
         "%77 = OpLoad %float %66",
               "OpStore %67 %77",
         "%44 = OpLoad %float %67",
         "%45 = OpCompositeConstruct %v4float %44 %44 %44 %44",
               "OpStore %color2 %45",
         "%46 = OpLoad %25 %t2D",
         "%47 = OpLoad %27 %samp",
         "%78 = OpSampledImage %29 %39 %40",
         "%48 = OpImageSampleImplicitLod %v4float %78 %35",
               "OpStore %color3 %48",
         "%49 = OpLoad %v4float %color1",
         "%50 = OpLoad %v4float %color2",
         "%51 = OpFAdd %v4float %49 %50",
         "%52 = OpLoad %v4float %color3",
         "%53 = OpFAdd %v4float %51 %52",
         "%54 = OpCompositeConstruct %v4float %float_3 %float_3 %float_3 %float_3",
         "%55 = OpFDiv %v4float %53 %54",
               "OpStore %FragColor %55",
               "OpReturn",
               "OpFunctionEnd",
      // clang-format on
  };
  SinglePassRunAndCheck<InlineExhaustivePass>(
      JoinAllInsts(Concat(Concat(predefs, before), nonEntryFuncs)),
      JoinAllInsts(Concat(Concat(predefs, after), nonEntryFuncs)),
      /* skip_nop = */ false, /* do_validate = */ true);
}

TEST_F(InlineTest, OpImageOutOfBlock) {
  // #version 450
  //
  // uniform texture2D t2D;
  // uniform sampler samp;
  // uniform sampler samp2;
  //
  // out vec4 FragColor;
  //
  // in vec4 BaseColor;
  //
  // float foo(vec4 bar)
  // {
  //     float r = bar.x;
  //     if (r < 0.0)
  //         r = -r;
  //     return r;
  // }
  //
  // void main()
  // {
  //     vec4 color1 = texture(sampler2D(t2D, samp), vec2(1.0));
  //     vec4 color2 = vec4(foo(BaseColor));
  //     vec4 color3 = texture(sampler2D(t2D, samp2), vec2(0.5));
  //     FragColor = (color1 + color2 + color3)/3;
  // }
  // Note: the before SPIR-V will need to be edited to create an OpImage
  // from the first OpSampledImage, place it before the call and use it
  // in the second OpSampledImage following the call.
  const std::vector<const char*> predefs = {
      // clang-format off
               "OpCapability Shader",
          "%1 = OpExtInstImport \"GLSL.std.450\"",
               "OpMemoryModel Logical GLSL450",
               "OpEntryPoint Fragment %main \"main\" %BaseColor %FragColor",
               "OpExecutionMode %main OriginUpperLeft",
               "OpSource GLSL 450",
               "OpName %main \"main\"",
               "OpName %foo_vf4_ \"foo(vf4;\"",
               "OpName %bar \"bar\"",
               "OpName %r \"r\"",
               "OpName %color1 \"color1\"",
               "OpName %t2D \"t2D\"",
               "OpName %samp \"samp\"",
               "OpName %color2 \"color2\"",
               "OpName %BaseColor \"BaseColor\"",
               "OpName %param \"param\"",
               "OpName %color3 \"color3\"",
               "OpName %samp2 \"samp2\"",
               "OpName %FragColor \"FragColor\"",
               "OpDecorate %t2D DescriptorSet 0",
               "OpDecorate %samp DescriptorSet 0",
               "OpDecorate %samp2 DescriptorSet 0",
       "%void = OpTypeVoid",
         "%16 = OpTypeFunction %void",
      "%float = OpTypeFloat 32",
    "%v4float = OpTypeVector %float 4",
"%_ptr_Function_v4float = OpTypePointer Function %v4float",
         "%20 = OpTypeFunction %float %_ptr_Function_v4float",
"%_ptr_Function_float = OpTypePointer Function %float",
       "%uint = OpTypeInt 32 0",
     "%uint_0 = OpConstant %uint 0",
    "%float_0 = OpConstant %float 0",
       "%bool = OpTypeBool",
         "%26 = OpTypeImage %float 2D 0 0 0 1 Unknown",
"%_ptr_UniformConstant_26 = OpTypePointer UniformConstant %26",
        "%t2D = OpVariable %_ptr_UniformConstant_26 UniformConstant",
         "%28 = OpTypeSampler",
"%_ptr_UniformConstant_28 = OpTypePointer UniformConstant %28",
       "%samp = OpVariable %_ptr_UniformConstant_28 UniformConstant",
         "%30 = OpTypeSampledImage %26",
    "%v2float = OpTypeVector %float 2",
    "%float_1 = OpConstant %float 1",
         "%33 = OpConstantComposite %v2float %float_1 %float_1",
"%_ptr_Input_v4float = OpTypePointer Input %v4float",
  "%BaseColor = OpVariable %_ptr_Input_v4float Input",
      "%samp2 = OpVariable %_ptr_UniformConstant_28 UniformConstant",
  "%float_0_5 = OpConstant %float 0.5",
         "%36 = OpConstantComposite %v2float %float_0_5 %float_0_5",
"%_ptr_Output_v4float = OpTypePointer Output %v4float",
  "%FragColor = OpVariable %_ptr_Output_v4float Output",
    "%float_3 = OpConstant %float 3",
      // clang-format on
  };

  const std::vector<const char*> nonEntryFuncs = {
      // clang-format off
   "%foo_vf4_ = OpFunction %float None %20",
        "%bar = OpFunctionParameter %_ptr_Function_v4float",
         "%58 = OpLabel",
          "%r = OpVariable %_ptr_Function_float Function",
         "%59 = OpAccessChain %_ptr_Function_float %bar %uint_0",
         "%60 = OpLoad %float %59",
               "OpStore %r %60",
         "%61 = OpLoad %float %r",
         "%62 = OpFOrdLessThan %bool %61 %float_0",
               "OpSelectionMerge %63 None",
               "OpBranchConditional %62 %64 %63",
         "%64 = OpLabel",
         "%65 = OpLoad %float %r",
         "%66 = OpFNegate %float %65",
               "OpStore %r %66",
               "OpBranch %63",
         "%63 = OpLabel",
         "%67 = OpLoad %float %r",
               "OpReturnValue %67",
               "OpFunctionEnd",
      // clang-format on
  };

  const std::vector<const char*> before = {
      // clang-format off
       "%main = OpFunction %void None %16",
         "%39 = OpLabel",
     "%color1 = OpVariable %_ptr_Function_v4float Function",
     "%color2 = OpVariable %_ptr_Function_v4float Function",
      "%param = OpVariable %_ptr_Function_v4float Function",
     "%color3 = OpVariable %_ptr_Function_v4float Function",
         "%40 = OpLoad %26 %t2D",
         "%41 = OpLoad %28 %samp",
         "%42 = OpSampledImage %30 %40 %41",
         "%43 = OpImageSampleImplicitLod %v4float %42 %33",
         "%44 = OpImage %26 %42",
         "%45 = OpLoad %28 %samp2",
               "OpStore %color1 %43",
         "%46 = OpLoad %v4float %BaseColor",
               "OpStore %param %46",
         "%47 = OpFunctionCall %float %foo_vf4_ %param",
         "%48 = OpCompositeConstruct %v4float %47 %47 %47 %47",
               "OpStore %color2 %48",
         "%49 = OpSampledImage %30 %44 %45",
         "%50 = OpImageSampleImplicitLod %v4float %49 %36",
               "OpStore %color3 %50",
         "%51 = OpLoad %v4float %color1",
         "%52 = OpLoad %v4float %color2",
         "%53 = OpFAdd %v4float %51 %52",
         "%54 = OpLoad %v4float %color3",
         "%55 = OpFAdd %v4float %53 %54",
         "%56 = OpCompositeConstruct %v4float %float_3 %float_3 %float_3 %float_3",
         "%57 = OpFDiv %v4float %55 %56",
               "OpStore %FragColor %57",
               "OpReturn",
               "OpFunctionEnd",
      // clang-format on
  };

  const std::vector<const char*> after = {
      // clang-format off
       "%main = OpFunction %void None %16",
         "%39 = OpLabel",
         "%68 = OpVariable %_ptr_Function_float Function",
         "%69 = OpVariable %_ptr_Function_float Function",
     "%color1 = OpVariable %_ptr_Function_v4float Function",
     "%color2 = OpVariable %_ptr_Function_v4float Function",
      "%param = OpVariable %_ptr_Function_v4float Function",
     "%color3 = OpVariable %_ptr_Function_v4float Function",
         "%40 = OpLoad %26 %t2D",
         "%41 = OpLoad %28 %samp",
         "%42 = OpSampledImage %30 %40 %41",
         "%43 = OpImageSampleImplicitLod %v4float %42 %33",
         "%44 = OpImage %26 %42",
         "%45 = OpLoad %28 %samp2",
               "OpStore %color1 %43",
         "%46 = OpLoad %v4float %BaseColor",
               "OpStore %param %46",
         "%71 = OpAccessChain %_ptr_Function_float %param %uint_0",
         "%72 = OpLoad %float %71",
               "OpStore %68 %72",
         "%73 = OpLoad %float %68",
         "%74 = OpFOrdLessThan %bool %73 %float_0",
               "OpSelectionMerge %78 None",
               "OpBranchConditional %74 %75 %78",
         "%75 = OpLabel",
         "%76 = OpLoad %float %68",
         "%77 = OpFNegate %float %76",
               "OpStore %68 %77",
               "OpBranch %78",
         "%78 = OpLabel",
         "%79 = OpLoad %float %68",
               "OpStore %69 %79",
         "%47 = OpLoad %float %69",
         "%48 = OpCompositeConstruct %v4float %47 %47 %47 %47",
               "OpStore %color2 %48",
         "%80 = OpSampledImage %30 %40 %41",
         "%81 = OpImage %26 %80",
         "%49 = OpSampledImage %30 %81 %45",
         "%50 = OpImageSampleImplicitLod %v4float %49 %36",
               "OpStore %color3 %50",
         "%51 = OpLoad %v4float %color1",
         "%52 = OpLoad %v4float %color2",
         "%53 = OpFAdd %v4float %51 %52",
         "%54 = OpLoad %v4float %color3",
         "%55 = OpFAdd %v4float %53 %54",
         "%56 = OpCompositeConstruct %v4float %float_3 %float_3 %float_3 %float_3",
         "%57 = OpFDiv %v4float %55 %56",
               "OpStore %FragColor %57",
               "OpReturn",
               "OpFunctionEnd",
      // clang-format on
  };
  SinglePassRunAndCheck<InlineExhaustivePass>(
      JoinAllInsts(Concat(Concat(predefs, before), nonEntryFuncs)),
      JoinAllInsts(Concat(Concat(predefs, after), nonEntryFuncs)),
      /* skip_nop = */ false, /* do_validate = */ true);
}

TEST_F(InlineTest, OpImageAndOpSampledImageOutOfBlock) {
  // #version 450
  //
  // uniform texture2D t2D;
  // uniform sampler samp;
  // uniform sampler samp2;
  //
  // out vec4 FragColor;
  //
  // in vec4 BaseColor;
  //
  // float foo(vec4 bar)
  // {
  //     float r = bar.x;
  //     if (r < 0.0)
  //         r = -r;
  //     return r;
  // }
  //
  // void main()
  // {
  //     vec4 color1 = texture(sampler2D(t2D, samp), vec2(1.0));
  //     vec4 color2 = vec4(foo(BaseColor));
  //     vec4 color3 = texture(sampler2D(t2D, samp2), vec2(0.5));
  //     FragColor = (color1 + color2 + color3)/3;
  // }
  // Note: the before SPIR-V will need to be edited to create an OpImage
  // and subsequent OpSampledImage that is used across the function call.
  const std::vector<const char*> predefs = {
      // clang-format off
               "OpCapability Shader",
          "%1 = OpExtInstImport \"GLSL.std.450\"",
               "OpMemoryModel Logical GLSL450",
               "OpEntryPoint Fragment %main \"main\" %BaseColor %FragColor",
               "OpExecutionMode %main OriginUpperLeft",
               "OpSource GLSL 450",
               "OpName %main \"main\"",
               "OpName %foo_vf4_ \"foo(vf4;\"",
               "OpName %bar \"bar\"",
               "OpName %r \"r\"",
               "OpName %color1 \"color1\"",
               "OpName %t2D \"t2D\"",
               "OpName %samp \"samp\"",
               "OpName %color2 \"color2\"",
               "OpName %BaseColor \"BaseColor\"",
               "OpName %param \"param\"",
               "OpName %color3 \"color3\"",
               "OpName %samp2 \"samp2\"",
               "OpName %FragColor \"FragColor\"",
               "OpDecorate %t2D DescriptorSet 0",
               "OpDecorate %samp DescriptorSet 0",
               "OpDecorate %samp2 DescriptorSet 0",
       "%void = OpTypeVoid",
         "%16 = OpTypeFunction %void",
      "%float = OpTypeFloat 32",
    "%v4float = OpTypeVector %float 4",
"%_ptr_Function_v4float = OpTypePointer Function %v4float",
         "%20 = OpTypeFunction %float %_ptr_Function_v4float",
"%_ptr_Function_float = OpTypePointer Function %float",
       "%uint = OpTypeInt 32 0",
     "%uint_0 = OpConstant %uint 0",
    "%float_0 = OpConstant %float 0",
       "%bool = OpTypeBool",
         "%26 = OpTypeImage %float 2D 0 0 0 1 Unknown",
"%_ptr_UniformConstant_26 = OpTypePointer UniformConstant %26",
        "%t2D = OpVariable %_ptr_UniformConstant_26 UniformConstant",
         "%28 = OpTypeSampler",
"%_ptr_UniformConstant_28 = OpTypePointer UniformConstant %28",
       "%samp = OpVariable %_ptr_UniformConstant_28 UniformConstant",
         "%30 = OpTypeSampledImage %26",
    "%v2float = OpTypeVector %float 2",
    "%float_1 = OpConstant %float 1",
         "%33 = OpConstantComposite %v2float %float_1 %float_1",
"%_ptr_Input_v4float = OpTypePointer Input %v4float",
  "%BaseColor = OpVariable %_ptr_Input_v4float Input",
      "%samp2 = OpVariable %_ptr_UniformConstant_28 UniformConstant",
  "%float_0_5 = OpConstant %float 0.5",
         "%36 = OpConstantComposite %v2float %float_0_5 %float_0_5",
"%_ptr_Output_v4float = OpTypePointer Output %v4float",
  "%FragColor = OpVariable %_ptr_Output_v4float Output",
    "%float_3 = OpConstant %float 3",
      // clang-format on
  };

  const std::vector<const char*> nonEntryFuncs = {
      // clang-format off
   "%foo_vf4_ = OpFunction %float None %20",
        "%bar = OpFunctionParameter %_ptr_Function_v4float",
         "%58 = OpLabel",
          "%r = OpVariable %_ptr_Function_float Function",
         "%59 = OpAccessChain %_ptr_Function_float %bar %uint_0",
         "%60 = OpLoad %float %59",
               "OpStore %r %60",
         "%61 = OpLoad %float %r",
         "%62 = OpFOrdLessThan %bool %61 %float_0",
               "OpSelectionMerge %63 None",
               "OpBranchConditional %62 %64 %63",
         "%64 = OpLabel",
         "%65 = OpLoad %float %r",
         "%66 = OpFNegate %float %65",
               "OpStore %r %66",
               "OpBranch %63",
         "%63 = OpLabel",
         "%67 = OpLoad %float %r",
               "OpReturnValue %67",
               "OpFunctionEnd",
      // clang-format on
  };

  const std::vector<const char*> before = {
      // clang-format off
       "%main = OpFunction %void None %16",
         "%39 = OpLabel",
     "%color1 = OpVariable %_ptr_Function_v4float Function",
     "%color2 = OpVariable %_ptr_Function_v4float Function",
      "%param = OpVariable %_ptr_Function_v4float Function",
     "%color3 = OpVariable %_ptr_Function_v4float Function",
         "%40 = OpLoad %26 %t2D",
         "%41 = OpLoad %28 %samp",
         "%42 = OpSampledImage %30 %40 %41",
         "%43 = OpImageSampleImplicitLod %v4float %42 %33",
         "%44 = OpImage %26 %42",
         "%45 = OpLoad %28 %samp2",
         "%46 = OpSampledImage %30 %44 %45",
               "OpStore %color1 %43",
         "%47 = OpLoad %v4float %BaseColor",
               "OpStore %param %47",
         "%48 = OpFunctionCall %float %foo_vf4_ %param",
         "%49 = OpCompositeConstruct %v4float %48 %48 %48 %48",
               "OpStore %color2 %49",
         "%50 = OpImageSampleImplicitLod %v4float %46 %36",
               "OpStore %color3 %50",
         "%51 = OpLoad %v4float %color1",
         "%52 = OpLoad %v4float %color2",
         "%53 = OpFAdd %v4float %51 %52",
         "%54 = OpLoad %v4float %color3",
         "%55 = OpFAdd %v4float %53 %54",
         "%56 = OpCompositeConstruct %v4float %float_3 %float_3 %float_3 %float_3",
         "%57 = OpFDiv %v4float %55 %56",
               "OpStore %FragColor %57",
               "OpReturn",
               "OpFunctionEnd",
      // clang-format on
  };

  const std::vector<const char*> after = {
      // clang-format off
       "%main = OpFunction %void None %16",
         "%39 = OpLabel",
         "%68 = OpVariable %_ptr_Function_float Function",
         "%69 = OpVariable %_ptr_Function_float Function",
     "%color1 = OpVariable %_ptr_Function_v4float Function",
     "%color2 = OpVariable %_ptr_Function_v4float Function",
      "%param = OpVariable %_ptr_Function_v4float Function",
     "%color3 = OpVariable %_ptr_Function_v4float Function",
         "%40 = OpLoad %26 %t2D",
         "%41 = OpLoad %28 %samp",
         "%42 = OpSampledImage %30 %40 %41",
         "%43 = OpImageSampleImplicitLod %v4float %42 %33",
         "%44 = OpImage %26 %42",
         "%45 = OpLoad %28 %samp2",
         "%46 = OpSampledImage %30 %44 %45",
               "OpStore %color1 %43",
         "%47 = OpLoad %v4float %BaseColor",
               "OpStore %param %47",
         "%71 = OpAccessChain %_ptr_Function_float %param %uint_0",
         "%72 = OpLoad %float %71",
               "OpStore %68 %72",
         "%73 = OpLoad %float %68",
         "%74 = OpFOrdLessThan %bool %73 %float_0",
               "OpSelectionMerge %78 None",
               "OpBranchConditional %74 %75 %78",
         "%75 = OpLabel",
         "%76 = OpLoad %float %68",
         "%77 = OpFNegate %float %76",
               "OpStore %68 %77",
               "OpBranch %78",
         "%78 = OpLabel",
         "%79 = OpLoad %float %68",
               "OpStore %69 %79",
         "%48 = OpLoad %float %69",
         "%49 = OpCompositeConstruct %v4float %48 %48 %48 %48",
               "OpStore %color2 %49",
         "%80 = OpSampledImage %30 %40 %41",
         "%81 = OpImage %26 %80",
         "%82 = OpSampledImage %30 %81 %45",
         "%50 = OpImageSampleImplicitLod %v4float %82 %36",
               "OpStore %color3 %50",
         "%51 = OpLoad %v4float %color1",
         "%52 = OpLoad %v4float %color2",
         "%53 = OpFAdd %v4float %51 %52",
         "%54 = OpLoad %v4float %color3",
         "%55 = OpFAdd %v4float %53 %54",
         "%56 = OpCompositeConstruct %v4float %float_3 %float_3 %float_3 %float_3",
         "%57 = OpFDiv %v4float %55 %56",
               "OpStore %FragColor %57",
               "OpReturn",
               "OpFunctionEnd",
      // clang-format on
  };
  SinglePassRunAndCheck<InlineExhaustivePass>(
      JoinAllInsts(Concat(Concat(predefs, before), nonEntryFuncs)),
      JoinAllInsts(Concat(Concat(predefs, after), nonEntryFuncs)),
      /* skip_nop = */ false, /* do_validate = */ true);
}

TEST_F(InlineTest, EarlyReturnInLoopIsNotInlined) {
  // #version 140
  //
  // in vec4 BaseColor;
  //
  // float foo(vec4 bar)
  // {
  //     while (true) {
  //         if (bar.x < 0.0)
  //             return 0.0;
  //         return bar.x;
  //     }
  // }
  //
  // void main()
  // {
  //     vec4 color = vec4(foo(BaseColor));
  //     gl_FragColor = color;
  // }

  const std::string assembly =
      R"(OpCapability Shader
%1 = OpExtInstImport "GLSL.std.450"
OpMemoryModel Logical GLSL450
OpEntryPoint Fragment %main "main" %BaseColor %gl_FragColor
OpExecutionMode %main OriginUpperLeft
OpSource GLSL 140
OpName %main "main"
OpName %foo_vf4_ "foo(vf4;"
OpName %bar "bar"
OpName %color "color"
OpName %BaseColor "BaseColor"
OpName %param "param"
OpName %gl_FragColor "gl_FragColor"
%void = OpTypeVoid
%10 = OpTypeFunction %void
%float = OpTypeFloat 32
%v4float = OpTypeVector %float 4
%_ptr_Function_v4float = OpTypePointer Function %v4float
%14 = OpTypeFunction %float %_ptr_Function_v4float
%bool = OpTypeBool
%true = OpConstantTrue %bool
%uint = OpTypeInt 32 0
%uint_0 = OpConstant %uint 0
%_ptr_Function_float = OpTypePointer Function %float
%float_0 = OpConstant %float 0
%_ptr_Input_v4float = OpTypePointer Input %v4float
%BaseColor = OpVariable %_ptr_Input_v4float Input
%_ptr_Output_v4float = OpTypePointer Output %v4float
%gl_FragColor = OpVariable %_ptr_Output_v4float Output
%main = OpFunction %void None %10
%23 = OpLabel
%color = OpVariable %_ptr_Function_v4float Function
%param = OpVariable %_ptr_Function_v4float Function
%24 = OpLoad %v4float %BaseColor
OpStore %param %24
%25 = OpFunctionCall %float %foo_vf4_ %param
%26 = OpCompositeConstruct %v4float %25 %25 %25 %25
OpStore %color %26
%27 = OpLoad %v4float %color
OpStore %gl_FragColor %27
OpReturn
OpFunctionEnd
%foo_vf4_ = OpFunction %float None %14
%bar = OpFunctionParameter %_ptr_Function_v4float
%28 = OpLabel
OpBranch %29
%29 = OpLabel
OpLoopMerge %30 %31 None
OpBranch %32
%32 = OpLabel
OpBranchConditional %true %33 %30
%33 = OpLabel
%34 = OpAccessChain %_ptr_Function_float %bar %uint_0
%35 = OpLoad %float %34
%36 = OpFOrdLessThan %bool %35 %float_0
OpSelectionMerge %37 None
OpBranchConditional %36 %38 %37
%38 = OpLabel
OpReturnValue %float_0
%37 = OpLabel
%39 = OpAccessChain %_ptr_Function_float %bar %uint_0
%40 = OpLoad %float %39
OpReturnValue %40
%31 = OpLabel
OpBranch %29
%30 = OpLabel
%41 = OpUndef %float
OpReturnValue %41
OpFunctionEnd
)";

  SinglePassRunAndCheck<InlineExhaustivePass>(assembly, assembly, false, true);
}

TEST_F(InlineTest, ExternalFunctionIsNotInlined) {
  // In particular, don't crash.
  // See report https://github.com/KhronosGroup/SPIRV-Tools/issues/605
  const std::string assembly =
      R"(OpCapability Addresses
OpCapability Kernel
OpCapability Linkage
OpMemoryModel Physical32 OpenCL
OpEntryPoint Kernel %1 "entry_pt"
OpDecorate %2 LinkageAttributes "external" Import
%void = OpTypeVoid
%4 = OpTypeFunction %void
%2 = OpFunction %void None %4
OpFunctionEnd
%1 = OpFunction %void None %4
%5 = OpLabel
%6 = OpFunctionCall %void %2
OpReturn
OpFunctionEnd
)";

  SinglePassRunAndCheck<InlineExhaustivePass>(assembly, assembly, false, true);
}

TEST_F(InlineTest, SingleBlockLoopCallsMultiBlockCallee) {
  // Example from https://github.com/KhronosGroup/SPIRV-Tools/issues/787
  //
  // CFG structure is:
  //    foo:
  //       fooentry -> fooexit
  //
  //    main:
  //       entry -> loop
  //       loop -> loop, merge
  //         loop calls foo()
  //       merge
  //
  // Since the callee has multiple blocks, it will split the calling block
  // into at least two, resulting in a new "back-half" block that contains
  // the instructions after the inlined function call.  If the calling block
  // has an OpLoopMerge that points back to the calling block itself, then
  // the OpLoopMerge can't remain in the back-half block, but must be
  // moved to the end of the original calling block, and it continue target
  // operand updated to point to the back-half block.

  const std::string predefs =
      R"(OpCapability Shader
OpMemoryModel Logical GLSL450
OpEntryPoint GLCompute %1 "main"
OpSource OpenCL_C 120
%bool = OpTypeBool
%true = OpConstantTrue %bool
%void = OpTypeVoid
%5 = OpTypeFunction %void
)";

  const std::string nonEntryFuncs =
      R"(%6 = OpFunction %void None %5
%7 = OpLabel
OpBranch %8
%8 = OpLabel
OpReturn
OpFunctionEnd
)";

  const std::string before =
      R"(%1 = OpFunction %void None %5
%9 = OpLabel
OpBranch %10
%10 = OpLabel
%11 = OpFunctionCall %void %6
OpLoopMerge %12 %10 None
OpBranchConditional %true %10 %12
%12 = OpLabel
OpReturn
OpFunctionEnd
)";

  const std::string after =
      R"(%1 = OpFunction %void None %5
%9 = OpLabel
OpBranch %10
%10 = OpLabel
OpLoopMerge %12 %10 None
OpBranch %14
%14 = OpLabel
OpBranchConditional %true %10 %12
%12 = OpLabel
OpReturn
OpFunctionEnd
)";

  SinglePassRunAndCheck<InlineExhaustivePass>(predefs + nonEntryFuncs + before,
                                              predefs + nonEntryFuncs + after,
                                              false, true);
}

TEST_F(InlineTest, MultiBlockLoopHeaderCallsMultiBlockCallee) {
  // Like SingleBlockLoopCallsMultiBlockCallee but the loop has several
  // blocks, but the function call still occurs in the loop header.
  // Example from https://github.com/KhronosGroup/SPIRV-Tools/issues/800

  const std::string predefs =
      R"(OpCapability Shader
OpMemoryModel Logical GLSL450
OpEntryPoint GLCompute %1 "main"
OpSource OpenCL_C 120
%bool = OpTypeBool
%true = OpConstantTrue %bool
%int = OpTypeInt 32 1
%int_1 = OpConstant %int 1
%int_2 = OpConstant %int 2
%int_3 = OpConstant %int 3
%int_4 = OpConstant %int 4
%int_5 = OpConstant %int 5
%void = OpTypeVoid
%11 = OpTypeFunction %void
)";

  const std::string nonEntryFuncs =
      R"(%12 = OpFunction %void None %11
%13 = OpLabel
%14 = OpCopyObject %int %int_1
OpBranch %15
%15 = OpLabel
%16 = OpCopyObject %int %int_2
OpReturn
OpFunctionEnd
)";

  const std::string before =
      R"(%1 = OpFunction %void None %11
%17 = OpLabel
OpBranch %18
%18 = OpLabel
%19 = OpCopyObject %int %int_3
%20 = OpFunctionCall %void %12
%21 = OpCopyObject %int %int_4
OpLoopMerge %22 %23 None
OpBranchConditional %true %23 %22
%23 = OpLabel
%24 = OpCopyObject %int %int_5
OpBranchConditional %true %18 %22
%22 = OpLabel
OpReturn
OpFunctionEnd
)";

  const std::string after =
      R"(%1 = OpFunction %void None %11
%17 = OpLabel
OpBranch %18
%18 = OpLabel
%19 = OpCopyObject %int %int_3
%26 = OpCopyObject %int %int_1
OpLoopMerge %22 %23 None
OpBranch %27
%27 = OpLabel
%28 = OpCopyObject %int %int_2
%21 = OpCopyObject %int %int_4
OpBranchConditional %true %23 %22
%23 = OpLabel
%24 = OpCopyObject %int %int_5
OpBranchConditional %true %18 %22
%22 = OpLabel
OpReturn
OpFunctionEnd
)";

  SinglePassRunAndCheck<InlineExhaustivePass>(predefs + nonEntryFuncs + before,
                                              predefs + nonEntryFuncs + after,
                                              false, true);
}

TEST_F(InlineTest, SingleBlockLoopCallsMultiBlockCalleeHavingSelectionMerge) {
  // This is similar to SingleBlockLoopCallsMultiBlockCallee except
  // that calleee block also has a merge instruction in its first block.
  // That merge instruction must be an OpSelectionMerge (because the entry
  // block of a function can't be the header of a loop since the entry
  // block can't be the target of a branch).
  //
  // In this case the OpLoopMerge can't be placed in the same block as
  // the OpSelectionMerge, so inlining must create a new block to contain
  // the callee contents.
  //
  // Additionally, we have two extra OpCopyObject instructions to prove that
  // the OpLoopMerge is moved to the right location.
  //
  // Also ensure that OpPhis within the cloned callee code are valid.
  // We need to test that the predecessor blocks are remapped correctly so that
  // dominance rules are satisfied

  const std::string predefs =
      R"(OpCapability Shader
OpMemoryModel Logical GLSL450
OpEntryPoint GLCompute %1 "main"
OpSource OpenCL_C 120
%bool = OpTypeBool
%true = OpConstantTrue %bool
%false = OpConstantFalse %bool
%void = OpTypeVoid
%6 = OpTypeFunction %void
)";

  // This callee has multiple blocks, and an OpPhi in the last block
  // that references a value from the first block.  This tests that
  // cloned block IDs are remapped appropriately.  The OpPhi dominance
  // requires that the remapped %9 must be in a block that dominates
  // the remapped %8.
  const std::string nonEntryFuncs =
      R"(%7 = OpFunction %void None %6
%8 = OpLabel
%9 = OpCopyObject %bool %true
OpSelectionMerge %10 None
OpBranchConditional %true %10 %10
%10 = OpLabel
%11 = OpPhi %bool %9 %8
OpReturn
OpFunctionEnd
)";

  const std::string before =
      R"(%1 = OpFunction %void None %6
%12 = OpLabel
OpBranch %13
%13 = OpLabel
%14 = OpCopyObject %bool %false
%15 = OpFunctionCall %void %7
OpLoopMerge %16 %13 None
OpBranchConditional %true %13 %16
%16 = OpLabel
OpReturn
OpFunctionEnd
)";

  // Note the remapped Phi uses %17 as the parent instead
  // of %13, demonstrating that the parent block has been remapped
  // correctly.
  const std::string after =
      R"(%1 = OpFunction %void None %6
%12 = OpLabel
OpBranch %13
%13 = OpLabel
%14 = OpCopyObject %bool %false
OpLoopMerge %16 %13 None
OpBranch %17
%17 = OpLabel
%19 = OpCopyObject %bool %true
OpSelectionMerge %20 None
OpBranchConditional %true %20 %20
%20 = OpLabel
%21 = OpPhi %bool %19 %17
OpBranchConditional %true %13 %16
%16 = OpLabel
OpReturn
OpFunctionEnd
)";
  SinglePassRunAndCheck<InlineExhaustivePass>(predefs + nonEntryFuncs + before,
                                              predefs + nonEntryFuncs + after,
                                              false, true);
}

TEST_F(InlineTest,
       MultiBlockLoopHeaderCallsFromToMultiBlockCalleeHavingSelectionMerge) {
  // This is similar to SingleBlockLoopCallsMultiBlockCalleeHavingSelectionMerge
  // but the call is in the header block of a multi block loop.

  const std::string predefs =
      R"(OpCapability Shader
OpMemoryModel Logical GLSL450
OpEntryPoint GLCompute %1 "main"
OpSource OpenCL_C 120
%bool = OpTypeBool
%true = OpConstantTrue %bool
%int = OpTypeInt 32 1
%int_1 = OpConstant %int 1
%int_2 = OpConstant %int 2
%int_3 = OpConstant %int 3
%int_4 = OpConstant %int 4
%int_5 = OpConstant %int 5
%void = OpTypeVoid
%11 = OpTypeFunction %void
)";

  const std::string nonEntryFuncs =
      R"(%12 = OpFunction %void None %11
%13 = OpLabel
%14 = OpCopyObject %int %int_1
OpSelectionMerge %15 None
OpBranchConditional %true %15 %15
%15 = OpLabel
%16 = OpCopyObject %int %int_2
OpReturn
OpFunctionEnd
)";

  const std::string before =
      R"(%1 = OpFunction %void None %11
%17 = OpLabel
OpBranch %18
%18 = OpLabel
%19 = OpCopyObject %int %int_3
%20 = OpFunctionCall %void %12
%21 = OpCopyObject %int %int_4
OpLoopMerge %22 %23 None
OpBranchConditional %true %23 %22
%23 = OpLabel
%24 = OpCopyObject %int %int_5
OpBranchConditional %true %18 %22
%22 = OpLabel
OpReturn
OpFunctionEnd
)";

  const std::string after =
      R"(%1 = OpFunction %void None %11
%17 = OpLabel
OpBranch %18
%18 = OpLabel
%19 = OpCopyObject %int %int_3
OpLoopMerge %22 %23 None
OpBranch %25
%25 = OpLabel
%27 = OpCopyObject %int %int_1
OpSelectionMerge %28 None
OpBranchConditional %true %28 %28
%28 = OpLabel
%29 = OpCopyObject %int %int_2
%21 = OpCopyObject %int %int_4
OpBranchConditional %true %23 %22
%23 = OpLabel
%24 = OpCopyObject %int %int_5
OpBranchConditional %true %18 %22
%22 = OpLabel
OpReturn
OpFunctionEnd
)";

  SinglePassRunAndCheck<InlineExhaustivePass>(predefs + nonEntryFuncs + before,
                                              predefs + nonEntryFuncs + after,
                                              false, true);
}

TEST_F(InlineTest, NonInlinableCalleeWithSingleReturn) {
  // The case from https://github.com/KhronosGroup/SPIRV-Tools/issues/2018
  //
  // The callee has a single return, but cannot be inlined because the
  // return is inside a loop.

  const std::string predefs =
      R"(OpCapability Shader
%1 = OpExtInstImport "GLSL.std.450"
OpMemoryModel Logical GLSL450
OpEntryPoint Fragment %main "main" %_GLF_color
OpExecutionMode %main OriginUpperLeft
OpSource ESSL 310
OpName %main "main"
OpName %f_ "f("
OpName %i "i"
OpName %_GLF_color "_GLF_color"
OpDecorate %_GLF_color Location 0
%void = OpTypeVoid
%7 = OpTypeFunction %void
%float = OpTypeFloat 32
%9 = OpTypeFunction %float
%float_1 = OpConstant %float 1
%bool = OpTypeBool
%false = OpConstantFalse %bool
%int = OpTypeInt 32 1
%_ptr_Function_int = OpTypePointer Function %int
%int_0 = OpConstant %int 0
%int_1 = OpConstant %int 1
%v4float = OpTypeVector %float 4
%_ptr_Output_v4float = OpTypePointer Output %v4float
%_GLF_color = OpVariable %_ptr_Output_v4float Output
%float_0 = OpConstant %float 0
%20 = OpConstantComposite %v4float %float_0 %float_0 %float_0 %float_0
%21 = OpConstantComposite %v4float %float_0 %float_1 %float_0 %float_1
)";

  const std::string caller =
      R"(%main = OpFunction %void None %7
%22 = OpLabel
%i = OpVariable %_ptr_Function_int Function
OpStore %i %int_0
OpBranch %23
%23 = OpLabel
OpLoopMerge %24 %25 None
OpBranch %26
%26 = OpLabel
%27 = OpLoad %int %i
%28 = OpSLessThan %bool %27 %int_1
OpBranchConditional %28 %29 %24
%29 = OpLabel
OpStore %_GLF_color %20
%30 = OpFunctionCall %float %f_
OpBranch %25
%25 = OpLabel
%31 = OpLoad %int %i
%32 = OpIAdd %int %31 %int_1
OpStore %i %32
OpBranch %23
%24 = OpLabel
OpStore %_GLF_color %21
OpReturn
OpFunctionEnd
)";

  const std::string callee =
      R"(%f_ = OpFunction %float None %9
%33 = OpLabel
OpBranch %34
%34 = OpLabel
OpLoopMerge %35 %36 None
OpBranch %37
%37 = OpLabel
OpReturnValue %float_1
%36 = OpLabel
OpBranch %34
%35 = OpLabel
OpUnreachable
OpFunctionEnd
)";

  SinglePassRunAndCheck<InlineExhaustivePass>(
      predefs + caller + callee, predefs + caller + callee, false, true);
}

TEST_F(InlineTest, Decorated1) {
  // Same test as Simple with the difference
  // that OpFAdd in the outlined function is
  // decorated with RelaxedPrecision
  // Expected result is an equal decoration
  // of the corresponding inlined instruction
  //
  // #version 140
  //
  // in vec4 BaseColor;
  //
  // float foo(vec4 bar)
  // {
  //     return bar.x + bar.y;
  // }
  //
  // void main()
  // {
  //     vec4 color = vec4(foo(BaseColor));
  //     gl_FragColor = color;
  // }

  const std::string predefs =
      R"(OpCapability Shader
%1 = OpExtInstImport "GLSL.std.450"
OpMemoryModel Logical GLSL450
OpEntryPoint Fragment %main "main" %BaseColor %gl_FragColor
OpExecutionMode %main OriginUpperLeft
OpSource GLSL 140
OpName %main "main"
OpName %foo_vf4_ "foo(vf4;"
OpName %bar "bar"
OpName %color "color"
OpName %BaseColor "BaseColor"
OpName %param "param"
OpName %gl_FragColor "gl_FragColor"
OpDecorate %9 RelaxedPrecision
)";

  const std::string before =
      R"(%void = OpTypeVoid
%11 = OpTypeFunction %void
%float = OpTypeFloat 32
%v4float = OpTypeVector %float 4
%_ptr_Function_v4float = OpTypePointer Function %v4float
%15 = OpTypeFunction %float %_ptr_Function_v4float
%uint = OpTypeInt 32 0
%uint_0 = OpConstant %uint 0
%_ptr_Function_float = OpTypePointer Function %float
%uint_1 = OpConstant %uint 1
%_ptr_Input_v4float = OpTypePointer Input %v4float
%BaseColor = OpVariable %_ptr_Input_v4float Input
%_ptr_Output_v4float = OpTypePointer Output %v4float
%gl_FragColor = OpVariable %_ptr_Output_v4float Output
%main = OpFunction %void None %11
%22 = OpLabel
%color = OpVariable %_ptr_Function_v4float Function
%param = OpVariable %_ptr_Function_v4float Function
%23 = OpLoad %v4float %BaseColor
OpStore %param %23
%24 = OpFunctionCall %float %foo_vf4_ %param
%25 = OpCompositeConstruct %v4float %24 %24 %24 %24
OpStore %color %25
%26 = OpLoad %v4float %color
OpStore %gl_FragColor %26
OpReturn
OpFunctionEnd
)";

  const std::string after =
      R"(OpDecorate %38 RelaxedPrecision
%void = OpTypeVoid
%11 = OpTypeFunction %void
%float = OpTypeFloat 32
%v4float = OpTypeVector %float 4
%_ptr_Function_v4float = OpTypePointer Function %v4float
%15 = OpTypeFunction %float %_ptr_Function_v4float
%uint = OpTypeInt 32 0
%uint_0 = OpConstant %uint 0
%_ptr_Function_float = OpTypePointer Function %float
%uint_1 = OpConstant %uint 1
%_ptr_Input_v4float = OpTypePointer Input %v4float
%BaseColor = OpVariable %_ptr_Input_v4float Input
%_ptr_Output_v4float = OpTypePointer Output %v4float
%gl_FragColor = OpVariable %_ptr_Output_v4float Output
%main = OpFunction %void None %11
%22 = OpLabel
%32 = OpVariable %_ptr_Function_float Function
%color = OpVariable %_ptr_Function_v4float Function
%param = OpVariable %_ptr_Function_v4float Function
%23 = OpLoad %v4float %BaseColor
OpStore %param %23
%34 = OpAccessChain %_ptr_Function_float %param %uint_0
%35 = OpLoad %float %34
%36 = OpAccessChain %_ptr_Function_float %param %uint_1
%37 = OpLoad %float %36
%38 = OpFAdd %float %35 %37
OpStore %32 %38
%24 = OpLoad %float %32
%25 = OpCompositeConstruct %v4float %24 %24 %24 %24
OpStore %color %25
%26 = OpLoad %v4float %color
OpStore %gl_FragColor %26
OpReturn
OpFunctionEnd
)";

  const std::string nonEntryFuncs =
      R"(%foo_vf4_ = OpFunction %float None %15
%bar = OpFunctionParameter %_ptr_Function_v4float
%27 = OpLabel
%28 = OpAccessChain %_ptr_Function_float %bar %uint_0
%29 = OpLoad %float %28
%30 = OpAccessChain %_ptr_Function_float %bar %uint_1
%31 = OpLoad %float %30
%9 = OpFAdd %float %29 %31
OpReturnValue %9
OpFunctionEnd
)";
  SinglePassRunAndCheck<InlineExhaustivePass>(predefs + before + nonEntryFuncs,
                                              predefs + after + nonEntryFuncs,
                                              false, true);
}

TEST_F(InlineTest, Decorated2) {
  // Same test as Simple with the difference
  // that the Result <id> of the outlined OpFunction
  // is decorated with RelaxedPrecision
  // Expected result is an equal decoration
  // of the created return variable
  //
  // #version 140
  //
  // in vec4 BaseColor;
  //
  // float foo(vec4 bar)
  // {
  //     return bar.x + bar.y;
  // }
  //
  // void main()
  // {
  //     vec4 color = vec4(foo(BaseColor));
  //     gl_FragColor = color;
  // }

  const std::string predefs =
      R"(OpCapability Shader
%1 = OpExtInstImport "GLSL.std.450"
OpMemoryModel Logical GLSL450
OpEntryPoint Fragment %main "main" %BaseColor %gl_FragColor
OpExecutionMode %main OriginUpperLeft
OpSource GLSL 140
OpName %main "main"
OpName %foo_vf4_ "foo(vf4;"
OpName %bar "bar"
OpName %color "color"
OpName %BaseColor "BaseColor"
OpName %param "param"
OpName %gl_FragColor "gl_FragColor"
OpDecorate %foo_vf4_ RelaxedPrecision
)";

  const std::string before =
      R"(%void = OpTypeVoid
%10 = OpTypeFunction %void
%float = OpTypeFloat 32
%v4float = OpTypeVector %float 4
%_ptr_Function_v4float = OpTypePointer Function %v4float
%14 = OpTypeFunction %float %_ptr_Function_v4float
%uint = OpTypeInt 32 0
%uint_0 = OpConstant %uint 0
%_ptr_Function_float = OpTypePointer Function %float
%uint_1 = OpConstant %uint 1
%_ptr_Input_v4float = OpTypePointer Input %v4float
%BaseColor = OpVariable %_ptr_Input_v4float Input
%_ptr_Output_v4float = OpTypePointer Output %v4float
%gl_FragColor = OpVariable %_ptr_Output_v4float Output
%main = OpFunction %void None %10
%21 = OpLabel
%color = OpVariable %_ptr_Function_v4float Function
%param = OpVariable %_ptr_Function_v4float Function
%22 = OpLoad %v4float %BaseColor
OpStore %param %22
%23 = OpFunctionCall %float %foo_vf4_ %param
%24 = OpCompositeConstruct %v4float %23 %23 %23 %23
OpStore %color %24
%25 = OpLoad %v4float %color
OpStore %gl_FragColor %25
OpReturn
OpFunctionEnd
)";

  const std::string after =
      R"(OpDecorate %32 RelaxedPrecision
%void = OpTypeVoid
%10 = OpTypeFunction %void
%float = OpTypeFloat 32
%v4float = OpTypeVector %float 4
%_ptr_Function_v4float = OpTypePointer Function %v4float
%14 = OpTypeFunction %float %_ptr_Function_v4float
%uint = OpTypeInt 32 0
%uint_0 = OpConstant %uint 0
%_ptr_Function_float = OpTypePointer Function %float
%uint_1 = OpConstant %uint 1
%_ptr_Input_v4float = OpTypePointer Input %v4float
%BaseColor = OpVariable %_ptr_Input_v4float Input
%_ptr_Output_v4float = OpTypePointer Output %v4float
%gl_FragColor = OpVariable %_ptr_Output_v4float Output
%main = OpFunction %void None %10
%21 = OpLabel
%32 = OpVariable %_ptr_Function_float Function
%color = OpVariable %_ptr_Function_v4float Function
%param = OpVariable %_ptr_Function_v4float Function
%22 = OpLoad %v4float %BaseColor
OpStore %param %22
%34 = OpAccessChain %_ptr_Function_float %param %uint_0
%35 = OpLoad %float %34
%36 = OpAccessChain %_ptr_Function_float %param %uint_1
%37 = OpLoad %float %36
%38 = OpFAdd %float %35 %37
OpStore %32 %38
%23 = OpLoad %float %32
%24 = OpCompositeConstruct %v4float %23 %23 %23 %23
OpStore %color %24
%25 = OpLoad %v4float %color
OpStore %gl_FragColor %25
OpReturn
OpFunctionEnd
)";

  const std::string nonEntryFuncs =
      R"(%foo_vf4_ = OpFunction %float None %14
%bar = OpFunctionParameter %_ptr_Function_v4float
%26 = OpLabel
%27 = OpAccessChain %_ptr_Function_float %bar %uint_0
%28 = OpLoad %float %27
%29 = OpAccessChain %_ptr_Function_float %bar %uint_1
%30 = OpLoad %float %29
%31 = OpFAdd %float %28 %30
OpReturnValue %31
OpFunctionEnd
)";
  SinglePassRunAndCheck<InlineExhaustivePass>(predefs + before + nonEntryFuncs,
                                              predefs + after + nonEntryFuncs,
                                              false, true);
}

TEST_F(InlineTest, DeleteName) {
  // Test that the name of the result id of the call is deleted.
  const std::string before =
      R"(
               OpCapability Shader
               OpMemoryModel Logical GLSL450
               OpEntryPoint Vertex %main "main"
               OpName %main "main"
               OpName %main_entry "main_entry"
               OpName %foo_result "foo_result"
               OpName %void_fn "void_fn"
               OpName %foo "foo"
               OpName %foo_entry "foo_entry"
       %void = OpTypeVoid
    %void_fn = OpTypeFunction %void
        %foo = OpFunction %void None %void_fn
  %foo_entry = OpLabel
               OpReturn
               OpFunctionEnd
       %main = OpFunction %void None %void_fn
 %main_entry = OpLabel
 %foo_result = OpFunctionCall %void %foo
               OpReturn
               OpFunctionEnd
)";

  const std::string after =
      R"(OpCapability Shader
OpMemoryModel Logical GLSL450
OpEntryPoint Vertex %main "main"
OpName %main "main"
OpName %main_entry "main_entry"
OpName %void_fn "void_fn"
OpName %foo "foo"
OpName %foo_entry "foo_entry"
%void = OpTypeVoid
%void_fn = OpTypeFunction %void
%foo = OpFunction %void None %void_fn
%foo_entry = OpLabel
OpReturn
OpFunctionEnd
%main = OpFunction %void None %void_fn
%main_entry = OpLabel
OpReturn
OpFunctionEnd
)";

  SinglePassRunAndCheck<InlineExhaustivePass>(before, after, false, true);
}

TEST_F(InlineTest, SetParent) {
  // Test that after inlining all basic blocks have the correct parent.
  const std::string text =
      R"(
               OpCapability Shader
               OpMemoryModel Logical GLSL450
               OpEntryPoint Vertex %main "main"
               OpName %main "main"
               OpName %main_entry "main_entry"
               OpName %foo_result "foo_result"
               OpName %void_fn "void_fn"
               OpName %foo "foo"
               OpName %foo_entry "foo_entry"
       %void = OpTypeVoid
    %void_fn = OpTypeFunction %void
        %foo = OpFunction %void None %void_fn
  %foo_entry = OpLabel
               OpReturn
               OpFunctionEnd
       %main = OpFunction %void None %void_fn
 %main_entry = OpLabel
 %foo_result = OpFunctionCall %void %foo
               OpReturn
               OpFunctionEnd
)";

  std::unique_ptr<IRContext> context =
      BuildModule(SPV_ENV_UNIVERSAL_1_2, nullptr, text);
  InlineExhaustivePass pass;
  pass.Run(context.get());

  for (Function& func : *context->module()) {
    for (BasicBlock& bb : func) {
      EXPECT_TRUE(bb.GetParent() == &func);
    }
  }
}

TEST_F(InlineTest, OpVariableWithInit) {
  // Check that there is a store that corresponds to the initializer.  This
  // test makes sure that is a store to the variable in the loop and before any
  // load.
  const std::string text = R"(
; CHECK: OpFunction
; CHECK-NOT: OpFunctionEnd
; CHECK: [[var:%\w+]] = OpVariable %_ptr_Function_float Function %float_0
; CHECK: OpLoopMerge [[outer_merge:%\w+]]
; CHECK-NOT: OpLoad %float [[var]]
; CHECK: OpStore [[var]] %float_0
; CHECK: OpFunctionEnd
               OpCapability Shader
          %1 = OpExtInstImport "GLSL.std.450"
               OpMemoryModel Logical GLSL450
               OpEntryPoint Fragment %main "main" %o
               OpExecutionMode %main OriginUpperLeft
               OpSource GLSL 450
               OpDecorate %o Location 0
       %void = OpTypeVoid
          %3 = OpTypeFunction %void
      %float = OpTypeFloat 32
          %7 = OpTypeFunction %float
%_ptr_Function_float = OpTypePointer Function %float
    %float_0 = OpConstant %float 0
       %bool = OpTypeBool
    %float_1 = OpConstant %float 1
%_ptr_Output_float = OpTypePointer Output %float
          %o = OpVariable %_ptr_Output_float Output
        %int = OpTypeInt 32 1
%_ptr_Function_int = OpTypePointer Function %int
%_ptr_Input_int = OpTypePointer Input %int
      %int_0 = OpConstant %int 0
      %int_1 = OpConstant %int 1
      %int_2 = OpConstant %int 2
       %main = OpFunction %void None %3
          %5 = OpLabel
               OpStore %o %float_0
               OpBranch %34
         %34 = OpLabel
         %39 = OpPhi %int %int_0 %5 %47 %37
               OpLoopMerge %36 %37 None
               OpBranch %38
         %38 = OpLabel
         %41 = OpSLessThan %bool %39 %int_2
               OpBranchConditional %41 %35 %36
         %35 = OpLabel
         %42 = OpFunctionCall %float %foo_
         %43 = OpLoad %float %o
         %44 = OpFAdd %float %43 %42
               OpStore %o %44
               OpBranch %37
         %37 = OpLabel
         %47 = OpIAdd %int %39 %int_1
               OpBranch %34
         %36 = OpLabel
               OpReturn
               OpFunctionEnd
       %foo_ = OpFunction %float None %7
          %9 = OpLabel
          %n = OpVariable %_ptr_Function_float Function %float_0
         %13 = OpLoad %float %n
         %15 = OpFOrdEqual %bool %13 %float_0
               OpSelectionMerge %17 None
               OpBranchConditional %15 %16 %17
         %16 = OpLabel
         %19 = OpLoad %float %n
         %20 = OpFAdd %float %19 %float_1
               OpStore %n %20
               OpBranch %17
         %17 = OpLabel
         %21 = OpLoad %float %n
               OpReturnValue %21
               OpFunctionEnd
)";

  SinglePassRunAndMatch<InlineExhaustivePass>(text, true);
}

TEST_F(InlineTest, DontInlineDirectlyRecursiveFunc) {
  // Test that the name of the result id of the call is deleted.
  const std::string test =
      R"(OpCapability Shader
OpMemoryModel Logical GLSL450
OpEntryPoint Fragment %1 "main"
OpExecutionMode %1 OriginUpperLeft
%void = OpTypeVoid
%4 = OpTypeFunction %void
%float = OpTypeFloat 32
%_struct_6 = OpTypeStruct %float %float
%15 = OpConstantNull %_struct_6
%7 = OpTypeFunction %_struct_6
%1 = OpFunction %void Pure|Const %4
%8 = OpLabel
%2 = OpFunctionCall %_struct_6 %9
OpKill
OpFunctionEnd
%9 = OpFunction %_struct_6 None %7
%10 = OpLabel
%11 = OpFunctionCall %_struct_6 %9
OpReturnValue %15
OpFunctionEnd
)";

  SetAssembleOptions(SPV_TEXT_TO_BINARY_OPTION_PRESERVE_NUMERIC_IDS);
  SinglePassRunAndCheck<InlineExhaustivePass>(test, test, false, true);
}

TEST_F(InlineTest, DontInlineInDirectlyRecursiveFunc) {
  // Test that the name of the result id of the call is deleted.
  const std::string test =
      R"(OpCapability Shader
OpMemoryModel Logical GLSL450
OpEntryPoint Fragment %1 "main"
OpExecutionMode %1 OriginUpperLeft
%void = OpTypeVoid
%4 = OpTypeFunction %void
%float = OpTypeFloat 32
%_struct_6 = OpTypeStruct %float %float
%15 = OpConstantNull %_struct_6
%7 = OpTypeFunction %_struct_6
%1 = OpFunction %void Pure|Const %4
%8 = OpLabel
%2 = OpFunctionCall %_struct_6 %9
OpKill
OpFunctionEnd
%9 = OpFunction %_struct_6 None %7
%10 = OpLabel
%11 = OpFunctionCall %_struct_6 %12
OpReturnValue %15
OpFunctionEnd
%12 = OpFunction %_struct_6 None %7
%13 = OpLabel
%14 = OpFunctionCall %_struct_6 %9
OpReturnValue %15
OpFunctionEnd
)";

  SetAssembleOptions(SPV_TEXT_TO_BINARY_OPTION_PRESERVE_NUMERIC_IDS);
  SinglePassRunAndCheck<InlineExhaustivePass>(test, test, false, true);
}

TEST_F(InlineTest, DontInlineFuncWithOpKillInContinue) {
  const std::string test =
      R"(OpCapability Shader
%1 = OpExtInstImport "GLSL.std.450"
OpMemoryModel Logical GLSL450
OpEntryPoint Fragment %main "main"
OpExecutionMode %main OriginUpperLeft
OpSource GLSL 330
OpName %main "main"
OpName %kill_ "kill("
%void = OpTypeVoid
%3 = OpTypeFunction %void
%bool = OpTypeBool
%true = OpConstantTrue %bool
%main = OpFunction %void None %3
%5 = OpLabel
OpBranch %9
%9 = OpLabel
OpLoopMerge %11 %12 None
OpBranch %13
%13 = OpLabel
OpBranchConditional %true %10 %11
%10 = OpLabel
OpBranch %12
%12 = OpLabel
%16 = OpFunctionCall %void %kill_
OpBranch %9
%11 = OpLabel
OpReturn
OpFunctionEnd
%kill_ = OpFunction %void None %3
%7 = OpLabel
OpKill
OpFunctionEnd
)";

  SetAssembleOptions(SPV_TEXT_TO_BINARY_OPTION_PRESERVE_NUMERIC_IDS);
  SinglePassRunAndCheck<InlineExhaustivePass>(test, test, false, true);
}

TEST_F(InlineTest, DontInlineFuncWithDontInline) {
  // Check that the function with DontInline flag is not inlined.
  const std::string text = R"(
; CHECK: %foo = OpFunction %int DontInline
; CHECK: OpReturnValue %int_0

OpCapability Shader
OpMemoryModel Logical GLSL450
OpEntryPoint Fragment %main "main"
OpExecutionMode %main OriginUpperLeft
OpSource HLSL 600
OpName %main "main"
OpName %foo "foo"
%int = OpTypeInt 32 1
%int_0 = OpConstant %int 0
%void = OpTypeVoid
%6 = OpTypeFunction %void
%7 = OpTypeFunction %int
%main = OpFunction %void None %6
%8 = OpLabel
%9 = OpFunctionCall %int %foo
OpReturn
OpFunctionEnd
%foo = OpFunction %int DontInline %7
%10 = OpLabel
OpReturnValue %int_0
OpFunctionEnd
)";

  SinglePassRunAndMatch<InlineExhaustivePass>(text, true);
}

TEST_F(InlineTest, InlineFuncWithOpKillNotInContinue) {
  const std::string before =
      R"(OpCapability Shader
%1 = OpExtInstImport "GLSL.std.450"
OpMemoryModel Logical GLSL450
OpEntryPoint Fragment %main "main"
OpExecutionMode %main OriginUpperLeft
OpSource GLSL 330
OpName %main "main"
OpName %kill_ "kill("
%void = OpTypeVoid
%3 = OpTypeFunction %void
%bool = OpTypeBool
%true = OpConstantTrue %bool
%main = OpFunction %void None %3
%5 = OpLabel
%16 = OpFunctionCall %void %kill_
OpReturn
OpFunctionEnd
%kill_ = OpFunction %void None %3
%7 = OpLabel
OpKill
OpFunctionEnd
)";

  const std::string after =
      R"(OpCapability Shader
%1 = OpExtInstImport "GLSL.std.450"
OpMemoryModel Logical GLSL450
OpEntryPoint Fragment %main "main"
OpExecutionMode %main OriginUpperLeft
OpSource GLSL 330
OpName %main "main"
OpName %kill_ "kill("
%void = OpTypeVoid
%3 = OpTypeFunction %void
%bool = OpTypeBool
%true = OpConstantTrue %bool
%main = OpFunction %void None %3
%5 = OpLabel
OpKill
%18 = OpLabel
OpReturn
OpFunctionEnd
%kill_ = OpFunction %void None %3
%7 = OpLabel
OpKill
OpFunctionEnd
)";

  SetAssembleOptions(SPV_TEXT_TO_BINARY_OPTION_PRESERVE_NUMERIC_IDS);
  SinglePassRunAndCheck<InlineExhaustivePass>(before, after, false, true);
}

TEST_F(InlineTest, DontInlineFuncWithOpTerminateInvocationInContinue) {
  const std::string test =
      R"(OpCapability Shader
OpExtension "SPV_KHR_terminate_invocation"
%1 = OpExtInstImport "GLSL.std.450"
OpMemoryModel Logical GLSL450
OpEntryPoint Fragment %main "main"
OpExecutionMode %main OriginUpperLeft
OpSource GLSL 330
OpName %main "main"
OpName %kill_ "kill("
%void = OpTypeVoid
%3 = OpTypeFunction %void
%bool = OpTypeBool
%true = OpConstantTrue %bool
%main = OpFunction %void None %3
%5 = OpLabel
OpBranch %9
%9 = OpLabel
OpLoopMerge %11 %12 None
OpBranch %13
%13 = OpLabel
OpBranchConditional %true %10 %11
%10 = OpLabel
OpBranch %12
%12 = OpLabel
%16 = OpFunctionCall %void %kill_
OpBranch %9
%11 = OpLabel
OpReturn
OpFunctionEnd
%kill_ = OpFunction %void None %3
%7 = OpLabel
OpTerminateInvocation
OpFunctionEnd
)";

  SetAssembleOptions(SPV_TEXT_TO_BINARY_OPTION_PRESERVE_NUMERIC_IDS);
  SinglePassRunAndCheck<InlineExhaustivePass>(test, test, false, true);
}

TEST_F(InlineTest, InlineFuncWithOpTerminateInvocationNotInContinue) {
  const std::string before =
      R"(OpCapability Shader
OpExtension "SPV_KHR_terminate_invocation"
%1 = OpExtInstImport "GLSL.std.450"
OpMemoryModel Logical GLSL450
OpEntryPoint Fragment %main "main"
OpExecutionMode %main OriginUpperLeft
OpSource GLSL 330
OpName %main "main"
OpName %kill_ "kill("
%void = OpTypeVoid
%3 = OpTypeFunction %void
%bool = OpTypeBool
%true = OpConstantTrue %bool
%main = OpFunction %void None %3
%5 = OpLabel
%16 = OpFunctionCall %void %kill_
OpReturn
OpFunctionEnd
%kill_ = OpFunction %void None %3
%7 = OpLabel
OpTerminateInvocation
OpFunctionEnd
)";

  const std::string after =
      R"(OpCapability Shader
OpExtension "SPV_KHR_terminate_invocation"
%1 = OpExtInstImport "GLSL.std.450"
OpMemoryModel Logical GLSL450
OpEntryPoint Fragment %main "main"
OpExecutionMode %main OriginUpperLeft
OpSource GLSL 330
OpName %main "main"
OpName %kill_ "kill("
%void = OpTypeVoid
%3 = OpTypeFunction %void
%bool = OpTypeBool
%true = OpConstantTrue %bool
%main = OpFunction %void None %3
%5 = OpLabel
OpTerminateInvocation
%18 = OpLabel
OpReturn
OpFunctionEnd
%kill_ = OpFunction %void None %3
%7 = OpLabel
OpTerminateInvocation
OpFunctionEnd
)";

  SetAssembleOptions(SPV_TEXT_TO_BINARY_OPTION_PRESERVE_NUMERIC_IDS);
  SinglePassRunAndCheck<InlineExhaustivePass>(before, after, false, true);
}

TEST_F(InlineTest, InlineForLinkage) {
  const std::string before =
      R"(OpCapability SampledBuffer
OpCapability ImageBuffer
OpCapability Shader
OpCapability Linkage
OpMemoryModel Logical GLSL450
OpSource HLSL 630
OpName %type_buffer_image "type.buffer.image"
OpName %output "output"
OpName %main "main"
OpName %color "color"
OpName %bb_entry "bb.entry"
OpName %param_var_color "param.var.color"
OpName %fn "fn"
OpName %color_0 "color"
OpName %bb_entry_0 "bb.entry"
OpName %v "v"
OpDecorate %main LinkageAttributes "main" Export
OpDecorate %output DescriptorSet 0
OpDecorate %output Binding 1
%float = OpTypeFloat 32
%float_0_200000003 = OpConstant %float 0.200000003
%v4float = OpTypeVector %float 4
%6 = OpConstantComposite %v4float %float_0_200000003 %float_0_200000003 %float_0_200000003 %float_0_200000003
%int = OpTypeInt 32 1
%int_0 = OpConstant %int 0
%type_buffer_image = OpTypeImage %float Buffer 2 0 0 2 Rgba32f
%_ptr_UniformConstant_type_buffer_image = OpTypePointer UniformConstant %type_buffer_image
%_ptr_Function_v4float = OpTypePointer Function %v4float
%11 = OpTypeFunction %float %_ptr_Function_v4float
%_ptr_Function_float = OpTypePointer Function %float
%output = OpVariable %_ptr_UniformConstant_type_buffer_image UniformConstant
%main = OpFunction %float None %11
%color = OpFunctionParameter %_ptr_Function_v4float
%bb_entry = OpLabel
%param_var_color = OpVariable %_ptr_Function_v4float Function
%16 = OpLoad %v4float %color
OpStore %param_var_color %16
%17 = OpFunctionCall %float %fn %param_var_color
OpReturnValue %17
OpFunctionEnd
%fn = OpFunction %float None %11
%color_0 = OpFunctionParameter %_ptr_Function_v4float
%bb_entry_0 = OpLabel
%v = OpVariable %_ptr_Function_v4float Function
%22 = OpLoad %v4float %color_0
OpStore %v %22
%23 = OpLoad %v4float %v
%24 = OpFMul %v4float %23 %6
OpStore %v %24
%26 = OpAccessChain %_ptr_Function_float %v %int_0
%27 = OpLoad %float %26
OpReturnValue %27
OpFunctionEnd
      )";

  const std::string after =
      R"(OpCapability SampledBuffer
OpCapability ImageBuffer
OpCapability Shader
OpCapability Linkage
OpMemoryModel Logical GLSL450
OpSource HLSL 630
OpName %type_buffer_image "type.buffer.image"
OpName %output "output"
OpName %main "main"
OpName %color "color"
OpName %bb_entry "bb.entry"
OpName %param_var_color "param.var.color"
OpName %fn "fn"
OpName %color_0 "color"
OpName %bb_entry_0 "bb.entry"
OpName %v "v"
OpDecorate %main LinkageAttributes "main" Export
OpDecorate %output DescriptorSet 0
OpDecorate %output Binding 1
%float = OpTypeFloat 32
%float_0_200000003 = OpConstant %float 0.200000003
%v4float = OpTypeVector %float 4
%6 = OpConstantComposite %v4float %float_0_200000003 %float_0_200000003 %float_0_200000003 %float_0_200000003
%int = OpTypeInt 32 1
%int_0 = OpConstant %int 0
%type_buffer_image = OpTypeImage %float Buffer 2 0 0 2 Rgba32f
%_ptr_UniformConstant_type_buffer_image = OpTypePointer UniformConstant %type_buffer_image
%_ptr_Function_v4float = OpTypePointer Function %v4float
%11 = OpTypeFunction %float %_ptr_Function_v4float
%_ptr_Function_float = OpTypePointer Function %float
%output = OpVariable %_ptr_UniformConstant_type_buffer_image UniformConstant
%main = OpFunction %float None %11
%color = OpFunctionParameter %_ptr_Function_v4float
%bb_entry = OpLabel
%28 = OpVariable %_ptr_Function_v4float Function
%29 = OpVariable %_ptr_Function_float Function
%param_var_color = OpVariable %_ptr_Function_v4float Function
%16 = OpLoad %v4float %color
OpStore %param_var_color %16
%31 = OpLoad %v4float %param_var_color
OpStore %28 %31
%32 = OpLoad %v4float %28
%33 = OpFMul %v4float %32 %6
OpStore %28 %33
%34 = OpAccessChain %_ptr_Function_float %28 %int_0
%35 = OpLoad %float %34
OpStore %29 %35
%17 = OpLoad %float %29
OpReturnValue %17
OpFunctionEnd
%fn = OpFunction %float None %11
%color_0 = OpFunctionParameter %_ptr_Function_v4float
%bb_entry_0 = OpLabel
%v = OpVariable %_ptr_Function_v4float Function
%22 = OpLoad %v4float %color_0
OpStore %v %22
%23 = OpLoad %v4float %v
%24 = OpFMul %v4float %23 %6
OpStore %v %24
%26 = OpAccessChain %_ptr_Function_float %v %int_0
%27 = OpLoad %float %26
OpReturnValue %27
OpFunctionEnd
)";
  SetAssembleOptions(SPV_TEXT_TO_BINARY_OPTION_PRESERVE_NUMERIC_IDS);
  SinglePassRunAndCheck<InlineExhaustivePass>(before, after, false, true);
}

TEST_F(InlineTest, InlineFuncWithOpTerminateRayNotInContinue) {
  const std::string text =
      R"(
               OpCapability RayTracingKHR
               OpExtension "SPV_KHR_ray_tracing"
               OpMemoryModel Logical GLSL450
               OpEntryPoint AnyHitKHR %MyAHitMain2 "MyAHitMain2" %a
               OpSource HLSL 630
               OpName %a "a"
               OpName %MyAHitMain2 "MyAHitMain2"
               OpName %param_var_a "param.var.a"
               OpName %src_MyAHitMain2 "src.MyAHitMain2"
               OpName %a_0 "a"
               OpName %bb_entry "bb.entry"
        %int = OpTypeInt 32 1
%_ptr_IncomingRayPayloadKHR_int = OpTypePointer IncomingRayPayloadKHR %int
       %void = OpTypeVoid
          %6 = OpTypeFunction %void
%_ptr_Function_int = OpTypePointer Function %int
         %14 = OpTypeFunction %void %_ptr_Function_int
          %a = OpVariable %_ptr_IncomingRayPayloadKHR_int IncomingRayPayloadKHR
%MyAHitMain2 = OpFunction %void None %6
          %7 = OpLabel
%param_var_a = OpVariable %_ptr_Function_int Function
         %10 = OpLoad %int %a
               OpStore %param_var_a %10
         %11 = OpFunctionCall %void %src_MyAHitMain2 %param_var_a
         %13 = OpLoad %int %param_var_a
               OpStore %a %13
               OpReturn
               OpFunctionEnd
%src_MyAHitMain2 = OpFunction %void None %14
        %a_0 = OpFunctionParameter %_ptr_Function_int
   %bb_entry = OpLabel
         %17 = OpLoad %int %a_0
               OpStore %a %17
               OpTerminateRayKHR
               OpFunctionEnd

; CHECK:      %MyAHitMain2 = OpFunction %void None
; CHECK-NEXT: OpLabel
; CHECK-NEXT:   %param_var_a = OpVariable %_ptr_Function_int Function
; CHECK-NEXT:   OpLoad %int %a
; CHECK-NEXT:   OpStore %param_var_a {{%\d+}}
; CHECK-NEXT:   OpLoad %int %param_var_a
; CHECK-NEXT:   OpStore %a {{%\d+}}
; CHECK-NEXT:   OpTerminateRayKHR
; CHECK-NEXT: OpLabel
; CHECK-NEXT:   OpLoad %int %param_var_a
; CHECK-NEXT:   OpStore %a %16
; CHECK-NEXT:   OpReturn
; CHECK-NEXT: OpFunctionEnd
)";

  SinglePassRunAndMatch<InlineExhaustivePass>(text, false);
}

TEST_F(InlineTest, EarlyReturnFunctionInlined) {
  // #version 140
  //
  // in vec4 BaseColor;
  //
  // float foo(vec4 bar)
  // {
  //     if (bar.x < 0.0)
  //         return 0.0;
  //     return bar.x;
  // }
  //
  // void main()
  // {
  //     vec4 color = vec4(foo(BaseColor));
  //     gl_FragColor = color;
  // }

  const std::string predefs =
      R"(OpCapability Shader
%1 = OpExtInstImport "GLSL.std.450"
OpMemoryModel Logical GLSL450
OpEntryPoint Fragment %main "main" %BaseColor %gl_FragColor
OpExecutionMode %main OriginUpperLeft
OpSource GLSL 140
OpName %main "main"
OpName %foo_vf4_ "foo(vf4;"
OpName %bar "bar"
OpName %color "color"
OpName %BaseColor "BaseColor"
OpName %param "param"
OpName %gl_FragColor "gl_FragColor"
%void = OpTypeVoid
%10 = OpTypeFunction %void
%float = OpTypeFloat 32
%v4float = OpTypeVector %float 4
%_ptr_Function_v4float = OpTypePointer Function %v4float
%14 = OpTypeFunction %float %_ptr_Function_v4float
%uint = OpTypeInt 32 0
%uint_0 = OpConstant %uint 0
%_ptr_Function_float = OpTypePointer Function %float
%float_0 = OpConstant %float 0
%bool = OpTypeBool
%_ptr_Input_v4float = OpTypePointer Input %v4float
%BaseColor = OpVariable %_ptr_Input_v4float Input
%_ptr_Output_v4float = OpTypePointer Output %v4float
%gl_FragColor = OpVariable %_ptr_Output_v4float Output
)";

  const std::string foo =
      R"(%foo_vf4_ = OpFunction %float None %14
%bar = OpFunctionParameter %_ptr_Function_v4float
%27 = OpLabel
%28 = OpAccessChain %_ptr_Function_float %bar %uint_0
%29 = OpLoad %float %28
%30 = OpFOrdLessThan %bool %29 %float_0
OpSelectionMerge %31 None
OpBranchConditional %30 %32 %31
%32 = OpLabel
OpReturnValue %float_0
%31 = OpLabel
%33 = OpAccessChain %_ptr_Function_float %bar %uint_0
%34 = OpLoad %float %33
OpReturnValue %34
OpFunctionEnd
)";

  const std::string fooMergeReturn =
      R"(%foo_vf4_ = OpFunction %float None %14
%bar = OpFunctionParameter %_ptr_Function_v4float
%27 = OpLabel
%41 = OpVariable %_ptr_Function_bool Function %false
%36 = OpVariable %_ptr_Function_float Function
OpSelectionMerge %35 None
OpSwitch %uint_0 %38
%38 = OpLabel
%28 = OpAccessChain %_ptr_Function_float %bar %uint_0
%29 = OpLoad %float %28
%30 = OpFOrdLessThan %bool %29 %float_0
OpSelectionMerge %31 None
OpBranchConditional %30 %32 %31
%32 = OpLabel
OpStore %41 %true
OpStore %36 %float_0
OpBranch %35
%31 = OpLabel
%33 = OpAccessChain %_ptr_Function_float %bar %uint_0
%34 = OpLoad %float %33
OpStore %41 %true
OpStore %36 %34
OpBranch %35
%35 = OpLabel
%37 = OpLoad %float %36
OpReturnValue %37
OpFunctionEnd
)";

  const std::string before =
      R"(%main = OpFunction %void None %10
%22 = OpLabel
%color = OpVariable %_ptr_Function_v4float Function
%param = OpVariable %_ptr_Function_v4float Function
%23 = OpLoad %v4float %BaseColor
OpStore %param %23
%24 = OpFunctionCall %float %foo_vf4_ %param
%25 = OpCompositeConstruct %v4float %24 %24 %24 %24
OpStore %color %25
%26 = OpLoad %v4float %color
OpStore %gl_FragColor %26
OpReturn
OpFunctionEnd
)";

  const std::string after =
      R"(%false = OpConstantFalse %bool
%_ptr_Function_bool = OpTypePointer Function %bool
%true = OpConstantTrue %bool
%main = OpFunction %void None %10
%22 = OpLabel
%43 = OpVariable %_ptr_Function_bool Function %false
%44 = OpVariable %_ptr_Function_float Function
%45 = OpVariable %_ptr_Function_float Function
%color = OpVariable %_ptr_Function_v4float Function
%param = OpVariable %_ptr_Function_v4float Function
%23 = OpLoad %v4float %BaseColor
OpStore %param %23
OpStore %43 %false
OpSelectionMerge %55 None
OpSwitch %uint_0 %47
%47 = OpLabel
%48 = OpAccessChain %_ptr_Function_float %param %uint_0
%49 = OpLoad %float %48
%50 = OpFOrdLessThan %bool %49 %float_0
OpSelectionMerge %52 None
OpBranchConditional %50 %51 %52
%51 = OpLabel
OpStore %43 %true
OpStore %44 %float_0
OpBranch %55
%52 = OpLabel
%53 = OpAccessChain %_ptr_Function_float %param %uint_0
%54 = OpLoad %float %53
OpStore %43 %true
OpStore %44 %54
OpBranch %55
%55 = OpLabel
%56 = OpLoad %float %44
OpStore %45 %56
%24 = OpLoad %float %45
%25 = OpCompositeConstruct %v4float %24 %24 %24 %24
OpStore %color %25
%26 = OpLoad %v4float %color
OpStore %gl_FragColor %26
OpReturn
OpFunctionEnd
)";

  // The early return case must be handled by merge-return first.
  AddPass<MergeReturnPass>();
  AddPass<InlineExhaustivePass>();
  RunAndCheck(predefs + before + foo, predefs + after + fooMergeReturn);
}

TEST_F(InlineTest, EarlyReturnNotAppearingLastInFunctionInlined) {
  // Example from https://github.com/KhronosGroup/SPIRV-Tools/issues/755
  //
  // Original example is derived from:
  //
  // #version 450
  //
  // float foo() {
  //     if (true) {
  //     }
  // }
  //
  // void main() { foo(); }
  //
  // But the order of basic blocks in foo is changed so that the return
  // block is listed second-last.  There is only one return in the callee
  // but it does not appear last.

  const std::string predefs =
      R"(OpCapability Shader
OpMemoryModel Logical GLSL450
OpEntryPoint Vertex %main "main"
OpSource GLSL 450
OpName %main "main"
OpName %foo_ "foo("
%void = OpTypeVoid
%4 = OpTypeFunction %void
%bool = OpTypeBool
%true = OpConstantTrue %bool
)";

  const std::string foo =
      R"(%foo_ = OpFunction %void None %4
%7 = OpLabel
OpSelectionMerge %8 None
OpBranchConditional %true %9 %8
%8 = OpLabel
OpReturn
%9 = OpLabel
OpBranch %8
OpFunctionEnd
)";

  const std::string fooMergeReturn =
      R"(%uint = OpTypeInt 32 0
%uint_0 = OpConstant %uint 0
%false = OpConstantFalse %bool
%_ptr_Function_bool = OpTypePointer Function %bool
%foo_ = OpFunction %void None %4
%7 = OpLabel
%18 = OpVariable %_ptr_Function_bool Function %false
OpSelectionMerge %12 None
OpSwitch %uint_0 %13
%13 = OpLabel
OpSelectionMerge %8 None
OpBranchConditional %true %9 %8
%8 = OpLabel
OpStore %18 %true
OpBranch %12
%9 = OpLabel
OpBranch %8
%12 = OpLabel
OpReturn
OpFunctionEnd
)";

  const std::string before =
      R"(%main = OpFunction %void None %4
%10 = OpLabel
%11 = OpFunctionCall %void %foo_
OpReturn
OpFunctionEnd
)";

  const std::string after =
      R"(%main = OpFunction %void None %4
%10 = OpLabel
%19 = OpVariable %_ptr_Function_bool Function %false
OpStore %19 %false
OpSelectionMerge %24 None
OpSwitch %uint_0 %21
%21 = OpLabel
OpSelectionMerge %22 None
OpBranchConditional %true %23 %22
%22 = OpLabel
OpStore %19 %true
OpBranch %24
%23 = OpLabel
OpBranch %22
%24 = OpLabel
OpReturn
OpFunctionEnd
)";

  // The early return case must be handled by merge-return first.
  AddPass<MergeReturnPass>();
  AddPass<InlineExhaustivePass>();
  RunAndCheck(predefs + foo + before, predefs + fooMergeReturn + after);
}

TEST_F(InlineTest, CalleeWithSingleReturnNeedsSingleTripLoopWrapper) {
  // The case from https://github.com/KhronosGroup/SPIRV-Tools/issues/2018
  //
  // The callee has a single return, but needs single-trip loop wrapper
  // to be inlined because the return is in a selection structure.

  const std::string predefs =
      R"(OpCapability Shader
%1 = OpExtInstImport "GLSL.std.450"
OpMemoryModel Logical GLSL450
OpEntryPoint Fragment %main "main" %_GLF_color
OpExecutionMode %main OriginUpperLeft
OpSource ESSL 310
OpName %main "main"
OpName %f_ "f("
OpName %i "i"
OpName %_GLF_color "_GLF_color"
OpDecorate %_GLF_color Location 0
%void = OpTypeVoid
%7 = OpTypeFunction %void
%float = OpTypeFloat 32
%9 = OpTypeFunction %float
%float_1 = OpConstant %float 1
%bool = OpTypeBool
%false = OpConstantFalse %bool
%true = OpConstantTrue %bool
%int = OpTypeInt 32 1
%_ptr_Function_int = OpTypePointer Function %int
%int_0 = OpConstant %int 0
%int_1 = OpConstant %int 1
%v4float = OpTypeVector %float 4
%_ptr_Output_v4float = OpTypePointer Output %v4float
%_GLF_color = OpVariable %_ptr_Output_v4float Output
%float_0 = OpConstant %float 0
%21 = OpConstantComposite %v4float %float_0 %float_0 %float_0 %float_0
%22 = OpConstantComposite %v4float %float_0 %float_1 %float_0 %float_1
)";

  const std::string new_predefs =
      R"(%_ptr_Function_float = OpTypePointer Function %float
%uint = OpTypeInt 32 0
%uint_0 = OpConstant %uint 0
%_ptr_Function_bool = OpTypePointer Function %bool
)";

  const std::string main_before =
      R"(%main = OpFunction %void None %7
%23 = OpLabel
%i = OpVariable %_ptr_Function_int Function
OpStore %i %int_0
OpBranch %24
%24 = OpLabel
OpLoopMerge %25 %26 None
OpBranch %27
%27 = OpLabel
%28 = OpLoad %int %i
%29 = OpSLessThan %bool %28 %int_1
OpBranchConditional %29 %30 %25
%30 = OpLabel
OpStore %_GLF_color %21
%31 = OpFunctionCall %float %f_
OpBranch %26
%26 = OpLabel
%32 = OpLoad %int %i
%33 = OpIAdd %int %32 %int_1
OpStore %i %33
OpBranch %24
%25 = OpLabel
OpStore %_GLF_color %22
OpReturn
OpFunctionEnd
)";

  const std::string main_after =
      R"(%main = OpFunction %void None %7
%23 = OpLabel
%46 = OpVariable %_ptr_Function_bool Function %false
%47 = OpVariable %_ptr_Function_float Function
%48 = OpVariable %_ptr_Function_float Function
%i = OpVariable %_ptr_Function_int Function
OpStore %i %int_0
OpBranch %24
%24 = OpLabel
OpLoopMerge %25 %26 None
OpBranch %27
%27 = OpLabel
%28 = OpLoad %int %i
%29 = OpSLessThan %bool %28 %int_1
OpBranchConditional %29 %30 %25
%30 = OpLabel
OpStore %_GLF_color %21
OpStore %46 %false
OpSelectionMerge %53 None
OpSwitch %uint_0 %50
%50 = OpLabel
OpSelectionMerge %52 None
OpBranchConditional %true %51 %52
%51 = OpLabel
OpStore %46 %true
OpStore %47 %float_1
OpBranch %53
%52 = OpLabel
OpStore %46 %true
OpStore %47 %float_1
OpBranch %53
%53 = OpLabel
%54 = OpLoad %float %47
OpStore %48 %54
%31 = OpLoad %float %48
OpBranch %26
%26 = OpLabel
%32 = OpLoad %int %i
%33 = OpIAdd %int %32 %int_1
OpStore %i %33
OpBranch %24
%25 = OpLabel
OpStore %_GLF_color %22
OpReturn
OpFunctionEnd
)";

  const std::string callee =
      R"(%f_ = OpFunction %float None %9
%34 = OpLabel
OpSelectionMerge %35 None
OpBranchConditional %true %36 %35
%36 = OpLabel
OpReturnValue %float_1
%35 = OpLabel
OpReturnValue %float_1
OpFunctionEnd
)";

  const std::string calleeMergeReturn =
      R"(%f_ = OpFunction %float None %9
%34 = OpLabel
%45 = OpVariable %_ptr_Function_bool Function %false
%39 = OpVariable %_ptr_Function_float Function
OpSelectionMerge %37 None
OpSwitch %uint_0 %41
%41 = OpLabel
OpSelectionMerge %35 None
OpBranchConditional %true %36 %35
%36 = OpLabel
OpStore %45 %true
OpStore %39 %float_1
OpBranch %37
%35 = OpLabel
OpStore %45 %true
OpStore %39 %float_1
OpBranch %37
%37 = OpLabel
%40 = OpLoad %float %39
OpReturnValue %40
OpFunctionEnd
)";

  // The early return case must be handled by merge-return first.
  AddPass<MergeReturnPass>();
  AddPass<InlineExhaustivePass>();
  RunAndCheck(predefs + main_before + callee,
              predefs + new_predefs + main_after + calleeMergeReturn);
}

TEST_F(InlineTest, ForwardReferencesInPhiInlined) {
  // The basic structure of the test case is like this:
  //
  // int foo() {
  //   int result = 1;
  //   if (true) {
  //      result = 1;
  //   }
  //   return result;
  // }
  //
  // void main() {
  //  int x = foo();
  // }
  //
  // but with modifications: Using Phi instead of load/store, and the
  // return block in foo appears before the "then" block.

  const std::string predefs =
      R"(OpCapability Shader
%1 = OpExtInstImport "GLSL.std.450"
OpMemoryModel Logical GLSL450
OpEntryPoint Vertex %main "main"
OpSource GLSL 450
OpName %main "main"
OpName %foo_ "foo("
OpName %x "x"
%void = OpTypeVoid
%6 = OpTypeFunction %void
%int = OpTypeInt 32 1
%8 = OpTypeFunction %int
%bool = OpTypeBool
%true = OpConstantTrue %bool
%int_0 = OpConstant %int 0
%_ptr_Function_int = OpTypePointer Function %int
)";

  const std::string callee =
      R"(%foo_ = OpFunction %int None %8
%13 = OpLabel
%14 = OpCopyObject %int %int_0
OpSelectionMerge %15 None
OpBranchConditional %true %16 %15
%15 = OpLabel
%17 = OpPhi %int %14 %13 %18 %16
OpReturnValue %17
%16 = OpLabel
%18 = OpCopyObject %int %int_0
OpBranch %15
OpFunctionEnd
)";

  const std::string calleeMergeReturn =
      R"(%uint = OpTypeInt 32 0
%uint_0 = OpConstant %uint 0
%false = OpConstantFalse %bool
%_ptr_Function_bool = OpTypePointer Function %bool
%foo_ = OpFunction %int None %8
%13 = OpLabel
%29 = OpVariable %_ptr_Function_bool Function %false
%22 = OpVariable %_ptr_Function_int Function
OpSelectionMerge %21 None
OpSwitch %uint_0 %24
%24 = OpLabel
%14 = OpCopyObject %int %int_0
OpSelectionMerge %15 None
OpBranchConditional %true %16 %15
%15 = OpLabel
%17 = OpPhi %int %14 %24 %18 %16
OpStore %29 %true
OpStore %22 %17
OpBranch %21
%16 = OpLabel
%18 = OpCopyObject %int %int_0
OpBranch %15
%21 = OpLabel
%23 = OpLoad %int %22
OpReturnValue %23
OpFunctionEnd
)";

  const std::string before =
      R"(%main = OpFunction %void None %6
%19 = OpLabel
%x = OpVariable %_ptr_Function_int Function
%20 = OpFunctionCall %int %foo_
OpStore %x %20
OpReturn
OpFunctionEnd
)";

  const std::string after =
      R"(%main = OpFunction %void None %6
%19 = OpLabel
%30 = OpVariable %_ptr_Function_bool Function %false
%31 = OpVariable %_ptr_Function_int Function
%32 = OpVariable %_ptr_Function_int Function
%x = OpVariable %_ptr_Function_int Function
OpStore %30 %false
OpSelectionMerge %40 None
OpSwitch %uint_0 %34
%34 = OpLabel
%35 = OpCopyObject %int %int_0
OpSelectionMerge %36 None
OpBranchConditional %true %38 %36
%36 = OpLabel
%37 = OpPhi %int %35 %34 %39 %38
OpStore %30 %true
OpStore %31 %37
OpBranch %40
%38 = OpLabel
%39 = OpCopyObject %int %int_0
OpBranch %36
%40 = OpLabel
%41 = OpLoad %int %31
OpStore %32 %41
%20 = OpLoad %int %32
OpStore %x %20
OpReturn
OpFunctionEnd
)";

  AddPass<MergeReturnPass>();
  AddPass<InlineExhaustivePass>();
  RunAndCheck(predefs + callee + before, predefs + calleeMergeReturn + after);
}

TEST_F(InlineTest, DebugSimple) {
  // Check that it correctly generates DebugInlinedAt and maps it to DebugScope
  // for the inlined function foo().
  const std::string text = R"(
; CHECK: [[main_name:%\d+]] = OpString "main"
; CHECK: [[foo_name:%\d+]] = OpString "foo"
; CHECK: [[dbg_main:%\d+]] = OpExtInst %void {{%\d+}} DebugFunction [[main_name]] {{%\d+}} {{%\d+}} 4 1 {{%\d+}} [[main_name]] FlagIsProtected|FlagIsPrivate 4 [[main:%\d+]]
; CHECK: [[dbg_foo:%\d+]] = OpExtInst %void {{%\d+}} DebugFunction [[foo_name]] {{%\d+}} {{%\d+}} 1 1 {{%\d+}} [[foo_name]] FlagIsProtected|FlagIsPrivate 1 [[foo:%\d+]]
; CHECK: [[foo_bb:%\d+]] = OpExtInst %void {{%\d+}} DebugLexicalBlock {{%\d+}} 1 14 [[dbg_foo]]
; CHECK: [[inlined_at:%\d+]] = OpExtInst %void {{%\d+}} DebugInlinedAt 4 [[dbg_main]]
; CHECK: [[main]] = OpFunction %void None
; CHECK: {{%\d+}} = OpExtInst %void {{%\d+}} DebugScope [[foo_bb]] [[inlined_at]]
; CHECK: [[foo]] = OpFunction %v4float None
               OpCapability Shader
          %1 = OpExtInstImport "OpenCL.DebugInfo.100"
               OpMemoryModel Logical GLSL450
               OpEntryPoint Fragment %main "main" %3 %4
               OpExecutionMode %main OriginUpperLeft
          %5 = OpString "ps.hlsl"
               OpSource HLSL 600 %5
          %6 = OpString "float"
  %main_name = OpString "main"
   %foo_name = OpString "foo"
               OpDecorate %3 Location 0
               OpDecorate %4 Location 0
       %uint = OpTypeInt 32 0
    %uint_32 = OpConstant %uint 32
      %float = OpTypeFloat 32
    %float_1 = OpConstant %float 1
    %v4float = OpTypeVector %float 4
         %14 = OpConstantComposite %v4float %float_1 %float_1 %float_1 %float_1
%_ptr_Input_v4float = OpTypePointer Input %v4float
%_ptr_Output_v4float = OpTypePointer Output %v4float
       %void = OpTypeVoid
         %18 = OpTypeFunction %void
         %19 = OpTypeFunction %v4float
          %3 = OpVariable %_ptr_Input_v4float Input
          %4 = OpVariable %_ptr_Output_v4float Output
         %20 = OpExtInst %void %1 DebugSource %5
         %21 = OpExtInst %void %1 DebugCompilationUnit 1 4 %20 HLSL
         %22 = OpExtInst %void %1 DebugTypeBasic %6 %uint_32 Float
         %23 = OpExtInst %void %1 DebugTypeVector %22 4
         %24 = OpExtInst %void %1 DebugTypeFunction FlagIsProtected|FlagIsPrivate %23 %23
         %25 = OpExtInst %void %1 DebugTypeFunction FlagIsProtected|FlagIsPrivate %23
   %dbg_main = OpExtInst %void %1 DebugFunction %main_name %24 %20 4 1 %21 %main_name FlagIsProtected|FlagIsPrivate 4 %main
    %dbg_foo = OpExtInst %void %1 DebugFunction %foo_name %25 %20 1 1 %21 %foo_name FlagIsProtected|FlagIsPrivate 1 %foo
         %29 = OpExtInst %void %1 DebugLexicalBlock %20 1 14 %dbg_foo
       %main = OpFunction %void None %18
         %30 = OpLabel
         %31 = OpExtInst %void %1 DebugScope %dbg_main
         %32 = OpFunctionCall %v4float %foo
         %33 = OpLoad %v4float %3
         %34 = OpFAdd %v4float %32 %33
               OpStore %4 %34
               OpReturn
               OpFunctionEnd
        %foo = OpFunction %v4float None %19
         %35 = OpExtInst %void %1 DebugScope %dbg_foo
         %36 = OpLabel
         %37 = OpExtInst %void %1 DebugScope %29
               OpReturnValue %14
               OpFunctionEnd
)";

  SinglePassRunAndMatch<InlineExhaustivePass>(text, true);
}

TEST_F(InlineTest, ShaderDebugSimple) {
  // Same as DebugSimple but for NonSemantic.Shader.DebugInfo.100.
  const std::string text = R"(
; CHECK: [[main_name:%\d+]] = OpString "main"
; CHECK: [[foo_name:%\d+]] = OpString "foo"
; CHECK: [[dbg_main:%\d+]] = OpExtInst %void {{%\d+}} DebugFunction [[main_name]] {{%\d+}} {{%\d+}} %uint_4 %uint_1 {{%\d+}} [[main_name]] %uint_3 %uint_4
; CHECK: [[dbg_foo:%\d+]] = OpExtInst %void {{%\d+}} DebugFunction [[foo_name]] {{%\d+}} {{%\d+}} %uint_1 %uint_1 {{%\d+}} [[foo_name]] %uint_3 %uint_1
; CHECK: [[foo_bb:%\d+]] = OpExtInst %void {{%\d+}} DebugLexicalBlock {{%\d+}} %uint_1 %uint_14 [[dbg_foo]]
; CHECK: [[inlined_at:%\d+]] = OpExtInst %void {{%\d+}} DebugInlinedAt %uint_4 [[dbg_main]]
; CHECK: [[main:%\d+]] = OpFunction %void None
; CHECK: {{%\d+}} = OpExtInst %void {{%\d+}} DebugScope [[foo_bb]] [[inlined_at]]
; CHECK: [[foo:%\d+]] = OpFunction %v4float None
               OpCapability Shader
               OpExtension "SPV_KHR_non_semantic_info"
          %1 = OpExtInstImport "NonSemantic.Shader.DebugInfo.100"
               OpMemoryModel Logical GLSL450
               OpEntryPoint Fragment %main "main" %3 %4
               OpExecutionMode %main OriginUpperLeft
          %5 = OpString "ps.hlsl"
               OpSource HLSL 600 %5
          %6 = OpString "float"
  %main_name = OpString "main"
   %foo_name = OpString "foo"
               OpDecorate %3 Location 0
               OpDecorate %4 Location 0
       %uint = OpTypeInt 32 0
     %uint_0 = OpConstant %uint 0
     %uint_1 = OpConstant %uint 1
     %uint_2 = OpConstant %uint 2
     %uint_3 = OpConstant %uint 3
     %uint_4 = OpConstant %uint 4
     %uint_5 = OpConstant %uint 5
    %uint_14 = OpConstant %uint 14
    %uint_32 = OpConstant %uint 32
      %float = OpTypeFloat 32
    %float_1 = OpConstant %float 1
    %v4float = OpTypeVector %float 4
         %14 = OpConstantComposite %v4float %float_1 %float_1 %float_1 %float_1
%_ptr_Input_v4float = OpTypePointer Input %v4float
%_ptr_Output_v4float = OpTypePointer Output %v4float
       %void = OpTypeVoid
         %18 = OpTypeFunction %void
         %19 = OpTypeFunction %v4float
          %3 = OpVariable %_ptr_Input_v4float Input
          %4 = OpVariable %_ptr_Output_v4float Output
         %20 = OpExtInst %void %1 DebugSource %5
         %21 = OpExtInst %void %1 DebugCompilationUnit %uint_1 %uint_4 %20 %uint_5
         %22 = OpExtInst %void %1 DebugTypeBasic %6 %uint_32 %uint_3 %uint_0
         %23 = OpExtInst %void %1 DebugTypeVector %22 %uint_4
         %24 = OpExtInst %void %1 DebugTypeFunction %uint_3 %23 %23
         %25 = OpExtInst %void %1 DebugTypeFunction %uint_3 %23
   %dbg_main = OpExtInst %void %1 DebugFunction %main_name %24 %20 %uint_4 %uint_1 %21 %main_name %uint_3 %uint_4
    %dbg_foo = OpExtInst %void %1 DebugFunction %foo_name %25 %20 %uint_1 %uint_1 %21 %foo_name %uint_3 %uint_1
         %29 = OpExtInst %void %1 DebugLexicalBlock %20 %uint_1 %uint_14 %dbg_foo
       %main = OpFunction %void None %18
         %30 = OpLabel
%dbg_main_def = OpExtInst %void %1 DebugFunctionDefinition %dbg_main %main
         %31 = OpExtInst %void %1 DebugScope %dbg_main
         %32 = OpFunctionCall %v4float %foo
         %33 = OpLoad %v4float %3
         %34 = OpFAdd %v4float %32 %33
               OpStore %4 %34
               OpReturn
               OpFunctionEnd
        %foo = OpFunction %v4float None %19
         %36 = OpLabel
%dbg_foo_def = OpExtInst %void %1 DebugFunctionDefinition %dbg_foo %foo
         %35 = OpExtInst %void %1 DebugScope %dbg_foo
         %37 = OpExtInst %void %1 DebugScope %29
               OpReturnValue %14
               OpFunctionEnd
)";

  SinglePassRunAndMatch<InlineExhaustivePass>(text, true);
}

TEST_F(InlineTest, DebugNested) {
  // When function main() calls function zoo() and function zoo() calls
  // function bar() and function bar() calls function foo(), check that
  // the inline pass correctly generates DebugInlinedAt instructions
  // for the nested function calls.
  const std::string text = R"(
; CHECK: [[v4f1:%\d+]] = OpConstantComposite %v4float %float_1 %float_1 %float_1 %float_1
; CHECK: [[v4f2:%\d+]] = OpConstantComposite %v4float %float_2 %float_2 %float_2 %float_2
; CHECK: [[v4f3:%\d+]] = OpConstantComposite %v4float %float_3 %float_3 %float_3 %float_3
; CHECK: [[color:%\d+]] = OpVariable %_ptr_Input_v4float Input
; CHECK: [[dbg_main:%\d+]] = OpExtInst %void [[ext:%\d+]] DebugFunction {{%\d+}} {{%\d+}} {{%\d+}} 10 1 {{%\d+}} {{%\d+}} FlagIsProtected|FlagIsPrivate 10 [[main:%\d+]]
; CHECK: [[dbg_foo:%\d+]] = OpExtInst %void [[ext]] DebugFunction {{%\d+}} {{%\d+}} {{%\d+}} 1 1 {{%\d+}} {{%\d+}} FlagIsProtected|FlagIsPrivate 1 [[foo:%\d+]]
; CHECK: [[dbg_bar:%\d+]] = OpExtInst %void [[ext]] DebugFunction {{%\d+}} {{%\d+}} {{%\d+}} 4 1 {{%\d+}} {{%\d+}} FlagIsProtected|FlagIsPrivate 4 [[bar:%\d+]]
; CHECK: [[dbg_zoo:%\d+]] = OpExtInst %void [[ext]] DebugFunction {{%\d+}} {{%\d+}} {{%\d+}} 7 1 {{%\d+}} {{%\d+}} FlagIsProtected|FlagIsPrivate 7 [[zoo:%\d+]]
; CHECK: [[inlined_to_main:%\d+]] = OpExtInst %void [[ext]] DebugInlinedAt 600 [[dbg_main]]
; CHECK: [[inlined_to_zoo:%\d+]] = OpExtInst %void [[ext]] DebugInlinedAt 700 [[dbg_zoo]] [[inlined_to_main]]
; CHECK: [[inlined_to_bar:%\d+]] = OpExtInst %void [[ext]] DebugInlinedAt 300 [[dbg_bar]] [[inlined_to_zoo]]
; CHECK: [[main]] = OpFunction %void None
; CHECK: {{%\d+}} = OpExtInst %void [[ext]] DebugScope [[dbg_foo]] [[inlined_to_bar]]
; CHECK-NEXT: OpLine {{%\d+}} 100 0
; CHECK-NEXT: OpStore {{%\d+}} [[v4f1]]
; CHECK: {{%\d+}} = OpExtInst %void [[ext]] DebugScope [[dbg_bar]] [[inlined_to_zoo]]
; CHECK-NEXT: OpLine {{%\d+}} 300 0
; CHECK-NEXT: [[foo_ret:%\d+]] = OpLoad %v4float
; CHECK-NEXT: OpLine {{%\d+}} 400 0
; CHECK-NEXT: {{%\d+}} = OpFAdd %v4float [[foo_ret]] [[v4f2]]
; CHECK: {{%\d+}} = OpExtInst %void [[ext]] DebugScope [[dbg_zoo]] [[inlined_to_main]]
; CHECK-NEXT: OpLine {{%\d+}} 700 0
; CHECK-NEXT: [[bar_ret:%\d+]] = OpLoad %v4float
; CHECK-NEXT: {{%\d+}} = OpFAdd %v4float [[bar_ret]] [[v4f3]]
; CHECK: {{%\d+}} = OpExtInst %void [[ext]] DebugScope [[dbg_main]]
; CHECK-NEXT: OpLine {{%\d+}} 600 0
; CHECK-NEXT: [[zoo_ret:%\d+]] = OpLoad %v4float
; CHECK-NEXT: [[color_val:%\d+]] = OpLoad %v4float [[color]]
; CHECK-NEXT: {{%\d+}} = OpFAdd %v4float [[zoo_ret]] [[color_val]]
; CHECK: [[foo]] = OpFunction %v4float None
; CHECK: [[bar]] = OpFunction %v4float None
; CHECK: [[zoo]] = OpFunction %v4float None
               OpCapability Shader
          %1 = OpExtInstImport "OpenCL.DebugInfo.100"
               OpMemoryModel Logical GLSL450
               OpEntryPoint Fragment %main "main" %3 %4
               OpExecutionMode %main OriginUpperLeft
          %5 = OpString "ps.hlsl"
               OpSource HLSL 600 %5
          %6 = OpString "float"
          %7 = OpString "main"
          %8 = OpString "foo"
          %9 = OpString "bar"
         %10 = OpString "zoo"
               OpDecorate %3 Location 0
               OpDecorate %4 Location 0
       %uint = OpTypeInt 32 0
    %uint_32 = OpConstant %uint 32
      %float = OpTypeFloat 32
    %float_1 = OpConstant %float 1
    %float_2 = OpConstant %float 2
    %float_3 = OpConstant %float 3
    %v4float = OpTypeVector %float 4
         %18 = OpConstantComposite %v4float %float_1 %float_1 %float_1 %float_1
         %19 = OpConstantComposite %v4float %float_2 %float_2 %float_2 %float_2
         %20 = OpConstantComposite %v4float %float_3 %float_3 %float_3 %float_3
%_ptr_Input_v4float = OpTypePointer Input %v4float
%_ptr_Output_v4float = OpTypePointer Output %v4float
       %void = OpTypeVoid
         %24 = OpTypeFunction %void
         %25 = OpTypeFunction %v4float
          %3 = OpVariable %_ptr_Input_v4float Input
          %4 = OpVariable %_ptr_Output_v4float Output
         %26 = OpExtInst %void %1 DebugSource %5
         %27 = OpExtInst %void %1 DebugCompilationUnit 1 4 %26 HLSL
         %28 = OpExtInst %void %1 DebugTypeBasic %6 %uint_32 Float
         %29 = OpExtInst %void %1 DebugTypeVector %28 4
         %30 = OpExtInst %void %1 DebugTypeFunction FlagIsProtected|FlagIsPrivate %29 %29
         %31 = OpExtInst %void %1 DebugTypeFunction FlagIsProtected|FlagIsPrivate %29
         %32 = OpExtInst %void %1 DebugFunction %7 %30 %26 10 1 %27 %7 FlagIsProtected|FlagIsPrivate 10 %main
         %33 = OpExtInst %void %1 DebugFunction %8 %31 %26 1 1 %27 %8 FlagIsProtected|FlagIsPrivate 1 %foo
         %35 = OpExtInst %void %1 DebugFunction %9 %31 %26 4 1 %27 %9 FlagIsProtected|FlagIsPrivate 4 %bar
         %37 = OpExtInst %void %1 DebugFunction %10 %31 %26 7 1 %27 %10 FlagIsProtected|FlagIsPrivate 7 %zoo
       %main = OpFunction %void None %24
         %39 = OpLabel
         %40 = OpExtInst %void %1 DebugScope %32
               OpLine %5 600 0
         %41 = OpFunctionCall %v4float %zoo
         %42 = OpLoad %v4float %3
         %43 = OpFAdd %v4float %41 %42
               OpStore %4 %43
               OpReturn
               OpFunctionEnd
        %foo = OpFunction %v4float None %25
         %44 = OpExtInst %void %1 DebugScope %33
         %45 = OpLabel
               OpLine %5 100 0
               OpReturnValue %18
               OpFunctionEnd
               OpLine %5 200 0
        %bar = OpFunction %v4float None %25
         %46 = OpExtInst %void %1 DebugScope %35
         %47 = OpLabel
               OpLine %5 300 0
         %48 = OpFunctionCall %v4float %foo
               OpLine %5 400 0
         %49 = OpFAdd %v4float %48 %19
               OpLine %5 500 0
               OpReturnValue %49
               OpFunctionEnd
        %zoo = OpFunction %v4float None %25
         %50 = OpExtInst %void %1 DebugScope %37
         %51 = OpLabel
               OpLine %5 700 0
         %52 = OpFunctionCall %v4float %bar
         %53 = OpFAdd %v4float %52 %20
               OpReturnValue %53
               OpFunctionEnd
)";

  SinglePassRunAndMatch<InlineExhaustivePass>(text, true);
}

TEST_F(InlineTest, DebugSimpleHLSLPixelShader) {
  const std::string text = R"(
; CHECK: [[dbg_main:%\d+]] = OpExtInst %void [[ext:%\d+]] DebugFunction {{%\d+}} {{%\d+}} {{%\d+}} 1 1 {{%\d+}} {{%\d+}} FlagIsProtected|FlagIsPrivate 1 %src_main
; CHECK: [[lex_blk:%\d+]] = OpExtInst %void [[ext]] DebugLexicalBlock {{%\d+}} 1 47 [[dbg_main]]
; CHECK: %main = OpFunction %void None
; CHECK: {{%\d+}} = OpExtInst %void [[ext]] DebugScope [[dbg_main]]
; CHECK: {{%\d+}} = OpExtInst %void [[ext]] DebugDeclare {{%\d+}} %param_var_color
; CHECK: {{%\d+}} = OpExtInst %void [[ext]] DebugScope [[lex_blk]]
; CHECK: OpLine {{%\d+}} 2 10
; CHECK: {{%\d+}} = OpLoad %v4float %param_var_color
; CHECK: OpLine {{%\d+}} 2 3
; CHECK: OpFunctionEnd
; CHECK: %src_main = OpFunction %v4float None
               OpCapability Shader
          %1 = OpExtInstImport "OpenCL.DebugInfo.100"
               OpMemoryModel Logical GLSL450
               OpEntryPoint Fragment %main "main" %in_var_COLOR %out_var_SV_TARGET
               OpExecutionMode %main OriginUpperLeft
          %5 = OpString "ps.hlsl"
               OpSource HLSL 600 %5
         %14 = OpString "#line 1 \"ps.hlsl\"
float4 main(float4 color : COLOR) : SV_TARGET {
  return color;
}
"
         %17 = OpString "float"
         %21 = OpString "src.main"
         %24 = OpString "color"
               OpName %in_var_COLOR "in.var.COLOR"
               OpName %out_var_SV_TARGET "out.var.SV_TARGET"
               OpName %main "main"
               OpName %param_var_color "param.var.color"
               OpName %src_main "src.main"
               OpName %color "color"
               OpName %bb_entry "bb.entry"
               OpDecorate %in_var_COLOR Location 0
               OpDecorate %out_var_SV_TARGET Location 0
       %uint = OpTypeInt 32 0
    %uint_32 = OpConstant %uint 32
      %float = OpTypeFloat 32
    %v4float = OpTypeVector %float 4
%_ptr_Input_v4float = OpTypePointer Input %v4float
%_ptr_Output_v4float = OpTypePointer Output %v4float
       %void = OpTypeVoid
         %27 = OpTypeFunction %void
%_ptr_Function_v4float = OpTypePointer Function %v4float
         %33 = OpTypeFunction %v4float %_ptr_Function_v4float
%in_var_COLOR = OpVariable %_ptr_Input_v4float Input
%out_var_SV_TARGET = OpVariable %_ptr_Output_v4float Output
         %13 = OpExtInst %void %1 DebugExpression
         %15 = OpExtInst %void %1 DebugSource %5 %14
         %16 = OpExtInst %void %1 DebugCompilationUnit 1 4 %15 HLSL
         %18 = OpExtInst %void %1 DebugTypeBasic %17 %uint_32 Float
         %19 = OpExtInst %void %1 DebugTypeVector %18 4
         %20 = OpExtInst %void %1 DebugTypeFunction FlagIsProtected|FlagIsPrivate %19 %19
         %22 = OpExtInst %void %1 DebugFunction %21 %20 %15 1 1 %16 %21 FlagIsProtected|FlagIsPrivate 1 %src_main
         %25 = OpExtInst %void %1 DebugLocalVariable %24 %19 %15 1 20 %22 FlagIsLocal 0
         %26 = OpExtInst %void %1 DebugLexicalBlock %15 1 47 %22
       %main = OpFunction %void None %27
         %28 = OpLabel
%param_var_color = OpVariable %_ptr_Function_v4float Function
         %31 = OpLoad %v4float %in_var_COLOR
               OpStore %param_var_color %31
         %32 = OpFunctionCall %v4float %src_main %param_var_color
               OpStore %out_var_SV_TARGET %32
               OpReturn
               OpFunctionEnd
               OpLine %5 1 1
   %src_main = OpFunction %v4float None %33
         %34 = OpExtInst %void %1 DebugScope %22
      %color = OpFunctionParameter %_ptr_Function_v4float
         %36 = OpExtInst %void %1 DebugDeclare %25 %color %13
   %bb_entry = OpLabel
         %38 = OpExtInst %void %1 DebugScope %26
               OpLine %5 2 10
         %39 = OpLoad %v4float %color
               OpLine %5 2 3
               OpReturnValue %39
               OpFunctionEnd
)";

  SinglePassRunAndMatch<InlineExhaustivePass>(text, true);
}

TEST_F(InlineTest, ShaderDebugSimpleHLSLPixelShader) {
  // Same as DebugSimpleHLSLPixelShader but for
  // NonSemantic.Shader.DebugInfo.100.
  const std::string text = R"(
; CHECK: [[dbg_main:%\d+]] = OpExtInst %void [[ext:%\d+]] DebugFunction {{%\d+}} {{%\d+}} {{%\d+}} %uint_1 %uint_1 {{%\d+}} {{%\d+}} %uint_3 %uint_1
; CHECK: [[lex_blk:%\d+]] = OpExtInst %void [[ext]] DebugLexicalBlock {{%\d+}} %uint_1 %uint_47 [[dbg_main]]
; CHECK: %main = OpFunction %void None
; CHECK: {{%\d+}} = OpExtInst %void [[ext]] DebugScope [[dbg_main]]
; CHECK: {{%\d+}} = OpExtInst %void [[ext]] DebugDeclare {{%\d+}} %param_var_color
; CHECK: {{%\d+}} = OpExtInst %void [[ext]] DebugScope [[lex_blk]]
; CHECK: {{%\d+}} = OpExtInst %void %1 DebugLine {{%\d+}} %uint_2 %uint_2 %uint_10 %uint_10
; CHECK: {{%\d+}} = OpLoad %v4float %param_var_color
; CHECK: {{%\d+}} = OpExtInst %void %1 DebugLine {{%\d+}} %uint_2 %uint_2 %uint_3 %uint_3
; CHECK: OpFunctionEnd
; CHECK: %src_main = OpFunction %v4float None
               OpCapability Shader
               OpExtension "SPV_KHR_non_semantic_info"
          %1 = OpExtInstImport "NonSemantic.Shader.DebugInfo.100"
               OpMemoryModel Logical GLSL450
               OpEntryPoint Fragment %main "main" %in_var_COLOR %out_var_SV_TARGET
               OpExecutionMode %main OriginUpperLeft
          %5 = OpString "ps.hlsl"
               OpSource HLSL 600 %5
         %14 = OpString "#line 1 \"ps.hlsl\"
float4 main(float4 color : COLOR) : SV_TARGET {
  return color;
}
"
         %17 = OpString "float"
         %21 = OpString "src.main"
         %24 = OpString "color"
               OpName %in_var_COLOR "in.var.COLOR"
               OpName %out_var_SV_TARGET "out.var.SV_TARGET"
               OpName %main "main"
               OpName %param_var_color "param.var.color"
               OpName %src_main "src.main"
               OpName %color "color"
               OpName %bb_entry "bb.entry"
               OpDecorate %in_var_COLOR Location 0
               OpDecorate %out_var_SV_TARGET Location 0
       %uint = OpTypeInt 32 0
     %uint_0 = OpConstant %uint 0
     %uint_1 = OpConstant %uint 1
     %uint_2 = OpConstant %uint 2
     %uint_3 = OpConstant %uint 3
     %uint_4 = OpConstant %uint 4
     %uint_5 = OpConstant %uint 5
    %uint_10 = OpConstant %uint 10
    %uint_20 = OpConstant %uint 20
    %uint_32 = OpConstant %uint 32
    %uint_47 = OpConstant %uint 47
      %float = OpTypeFloat 32
    %v4float = OpTypeVector %float 4
%_ptr_Input_v4float = OpTypePointer Input %v4float
%_ptr_Output_v4float = OpTypePointer Output %v4float
       %void = OpTypeVoid
         %27 = OpTypeFunction %void
%_ptr_Function_v4float = OpTypePointer Function %v4float
         %33 = OpTypeFunction %v4float %_ptr_Function_v4float
%in_var_COLOR = OpVariable %_ptr_Input_v4float Input
%out_var_SV_TARGET = OpVariable %_ptr_Output_v4float Output
         %13 = OpExtInst %void %1 DebugExpression
         %15 = OpExtInst %void %1 DebugSource %5 %14
         %16 = OpExtInst %void %1 DebugCompilationUnit %uint_1 %uint_4 %15 %uint_5
         %18 = OpExtInst %void %1 DebugTypeBasic %17 %uint_32 %uint_3 %uint_0
         %19 = OpExtInst %void %1 DebugTypeVector %18 %uint_4
         %20 = OpExtInst %void %1 DebugTypeFunction %uint_3 %19 %19
         %22 = OpExtInst %void %1 DebugFunction %21 %20 %15 %uint_1 %uint_1 %16 %21 %uint_3 %uint_1
         %25 = OpExtInst %void %1 DebugLocalVariable %24 %19 %15 %uint_1 %uint_20 %22 %uint_4 %uint_0
         %26 = OpExtInst %void %1 DebugLexicalBlock %15 %uint_1 %uint_47 %22
       %main = OpFunction %void None %27
         %28 = OpLabel
%param_var_color = OpVariable %_ptr_Function_v4float Function
         %31 = OpLoad %v4float %in_var_COLOR
               OpStore %param_var_color %31
         %32 = OpFunctionCall %v4float %src_main %param_var_color
               OpStore %out_var_SV_TARGET %32
               OpReturn
               OpFunctionEnd
   %src_main = OpFunction %v4float None %33
      %color = OpFunctionParameter %_ptr_Function_v4float
   %bb_entry = OpLabel
        %140 = OpExtInst %void %1 DebugFunctionDefinition %22 %src_main
        %141 = OpExtInst %void %1 DebugLine %5 %uint_1 %uint_1 %uint_1 %uint_1
         %34 = OpExtInst %void %1 DebugScope %22
         %36 = OpExtInst %void %1 DebugDeclare %25 %color %13
         %38 = OpExtInst %void %1 DebugScope %26
        %142 = OpExtInst %void %1 DebugLine %5 %uint_2 %uint_2 %uint_10 %uint_10
         %39 = OpLoad %v4float %color
        %143 = OpExtInst %void %1 DebugLine %5 %uint_2 %uint_2 %uint_3 %uint_3
               OpReturnValue %39
               OpFunctionEnd
)";

  SinglePassRunAndMatch<InlineExhaustivePass>(text, true);
}

TEST_F(InlineTest, DebugDeclareForCalleeFunctionParam) {
  // Check that InlinePass correctly generates DebugDeclare instructions
  // for callee function's parameters and maps them to corresponding
  // local variables of caller function.
  const std::string text = R"(
; CHECK: [[add:%\d+]] = OpString "add"
; CHECK: [[a:%\d+]] = OpString "a"
; CHECK: [[b:%\d+]] = OpString "b"
; CHECK: [[dbg_add:%\d+]] = OpExtInst %void [[ext:%\d+]] DebugFunction [[add]]
; CHECK: [[dbg_a:%\d+]] = OpExtInst %void [[ext]] DebugLocalVariable [[a]]
; CHECK: [[dbg_b:%\d+]] = OpExtInst %void [[ext]] DebugLocalVariable [[b]]
; CHECK: [[inlinedat:%\d+]] = OpExtInst %void [[ext]] DebugInlinedAt 5
; CHECK: OpStore [[param_a:%\d+]]
; CHECK: OpStore [[param_b:%\d+]]
; CHECK: {{%\d+}} = OpExtInst %void [[ext]] DebugScope [[dbg_add]] [[inlinedat]]
; CHECK: {{%\d+}} = OpExtInst %void [[ext]] DebugDeclare [[dbg_a]] [[param_a]]
; CHECK: {{%\d+}} = OpExtInst %void [[ext]] DebugDeclare [[dbg_b]] [[param_b]]

OpCapability Shader
%ext = OpExtInstImport "OpenCL.DebugInfo.100"
OpMemoryModel Logical GLSL450
OpEntryPoint Fragment %main "main" %in_var_COLOR %out_var_SV_TARGET
OpExecutionMode %main OriginUpperLeft
%file_name = OpString "ps.hlsl"
OpSource HLSL 600 %file_name
%float_name = OpString "float"
%main_name = OpString "main"
%add_name = OpString "add"
%a_name = OpString "a"
%b_name = OpString "b"
OpDecorate %in_var_COLOR Location 0
OpDecorate %out_var_SV_TARGET Location 0
%uint = OpTypeInt 32 0
%uint_32 = OpConstant %uint 32
%float = OpTypeFloat 32
%float_1 = OpConstant %float 1
%float_2 = OpConstant %float 2
%v4float = OpTypeVector %float 4
%v4f1 = OpConstantComposite %v4float %float_1 %float_1 %float_1 %float_1
%v4f2 = OpConstantComposite %v4float %float_2 %float_2 %float_2 %float_2
%_ptr_Input_v4float = OpTypePointer Input %v4float
%_ptr_Output_v4float = OpTypePointer Output %v4float
%_ptr_Function_v4float = OpTypePointer Function %v4float
%add_fn_type = OpTypeFunction %v4float %_ptr_Function_v4float %_ptr_Function_v4float
%void = OpTypeVoid
%void_fn_type = OpTypeFunction %void
%v4f_fn_type = OpTypeFunction %v4float
%in_var_COLOR = OpVariable %_ptr_Input_v4float Input
%out_var_SV_TARGET = OpVariable %_ptr_Output_v4float Output
%null_expr = OpExtInst %void %ext DebugExpression
%src = OpExtInst %void %ext DebugSource %file_name
%cu = OpExtInst %void %ext DebugCompilationUnit 1 4 %src HLSL
%dbg_f = OpExtInst %void %ext DebugTypeBasic %float_name %uint_32 Float
%dbg_v4f = OpExtInst %void %ext DebugTypeVector %dbg_f 4
%main_ty = OpExtInst %void %ext DebugTypeFunction FlagIsProtected|FlagIsPrivate %dbg_v4f %dbg_v4f
%add_ty = OpExtInst %void %ext DebugTypeFunction FlagIsProtected|FlagIsPrivate %dbg_v4f %dbg_v4f %dbg_v4f
%dbg_main = OpExtInst %void %ext DebugFunction %main_name %main_ty %src 5 1 %cu %main_name FlagIsProtected|FlagIsPrivate 10 %main
%dbg_add = OpExtInst %void %ext DebugFunction %add_name %add_ty %src 1 1 %cu %add_name FlagIsProtected|FlagIsPrivate 1 %add
%dbg_a = OpExtInst %void %ext DebugLocalVariable %a_name %dbg_v4f %src 1 13 %dbg_add FlagIsLocal 0
%dbg_b = OpExtInst %void %ext DebugLocalVariable %b_name %dbg_v4f %src 1 20 %dbg_add FlagIsLocal 1
%add_lb = OpExtInst %void %ext DebugLexicalBlock %src 1 23 %dbg_add
%main = OpFunction %void None %void_fn_type
%main_bb = OpLabel
%param_a = OpVariable %_ptr_Function_v4float Function
%param_b = OpVariable %_ptr_Function_v4float Function
%scope0 = OpExtInst %void %ext DebugScope %dbg_main
OpStore %param_a %v4f1
OpStore %param_b %v4f2
%result = OpFunctionCall %v4float %add %param_a %param_b
OpStore %out_var_SV_TARGET %result
OpReturn
OpFunctionEnd
%add = OpFunction %v4float None %add_fn_type
%scope1 = OpExtInst %void %ext DebugScope %dbg_add
%a = OpFunctionParameter %_ptr_Function_v4float
%b = OpFunctionParameter %_ptr_Function_v4float
%decl0 = OpExtInst %void %ext DebugDeclare %dbg_a %a %null_expr
%decl1 = OpExtInst %void %ext DebugDeclare %dbg_b %b %null_expr
%add_bb = OpLabel
%scope2 = OpExtInst %void %ext DebugScope %add_lb
%a_val = OpLoad %v4float %a
%b_val = OpLoad %v4float %b
%res = OpFAdd %v4float %a_val %b_val
OpReturnValue %res
OpFunctionEnd
)";

  SinglePassRunAndMatch<InlineExhaustivePass>(text, true);
}

TEST_F(InlineTest, DebugDeclareForCalleeLocalVar) {
  // Check that InlinePass correctly generates DebugDeclare instructions
  // for callee function's local variables and maps them to corresponding
  // local variables of caller function.
  const std::string text = R"(
; CHECK: [[add:%\d+]] = OpString "add"
; CHECK: [[foo:%\d+]] = OpString "foo"
; CHECK: [[dbg_add:%\d+]] = OpExtInst %void [[ext:%\d+]] DebugFunction [[add]]
; CHECK: [[dbg_foo:%\d+]] = OpExtInst %void [[ext]] DebugLocalVariable [[foo]] {{%\d+}} {{%\d+}} 2 2 [[dbg_add]]
; CHECK: [[inlinedat:%\d+]] = OpExtInst %void [[ext]] DebugInlinedAt 5

; CHECK: {{%\d+}} = OpExtInst %void [[ext]] DebugScope [[dbg_add]] [[inlinedat]]
; CHECK: [[new_foo:%\d+]] = OpVariable %_ptr_Function_v4float Function

; CHECK: {{%\d+}} = OpExtInst %void [[ext]] DebugScope [[dbg_add]] [[inlinedat]]
; CHECK: [[a_val:%\d+]] = OpLoad %v4float
; CHECK: [[b_val:%\d+]] = OpLoad %v4float
; CHECK: [[res:%\d+]] = OpFAdd %v4float [[a_val]] [[b_val]]
; CHECK: OpStore [[new_foo]] [[res]]
; CHECK: {{%\d+}} = OpExtInst %void [[ext]] DebugDeclare [[dbg_foo]] [[new_foo]]

OpCapability Shader
%ext = OpExtInstImport "OpenCL.DebugInfo.100"
OpMemoryModel Logical GLSL450
OpEntryPoint Fragment %main "main" %in_var_COLOR %out_var_SV_TARGET
OpExecutionMode %main OriginUpperLeft
%file_name = OpString "ps.hlsl"
OpSource HLSL 600 %file_name
%float_name = OpString "float"
%main_name = OpString "main"
%add_name = OpString "add"
%foo_name = OpString "foo"
OpDecorate %in_var_COLOR Location 0
OpDecorate %out_var_SV_TARGET Location 0
%uint = OpTypeInt 32 0
%uint_32 = OpConstant %uint 32
%float = OpTypeFloat 32
%float_1 = OpConstant %float 1
%float_2 = OpConstant %float 2
%v4float = OpTypeVector %float 4
%v4f1 = OpConstantComposite %v4float %float_1 %float_1 %float_1 %float_1
%v4f2 = OpConstantComposite %v4float %float_2 %float_2 %float_2 %float_2
%_ptr_Input_v4float = OpTypePointer Input %v4float
%_ptr_Output_v4float = OpTypePointer Output %v4float
%_ptr_Function_v4float = OpTypePointer Function %v4float
%add_fn_type = OpTypeFunction %v4float %_ptr_Function_v4float %_ptr_Function_v4float
%void = OpTypeVoid
%void_fn_type = OpTypeFunction %void
%v4f_fn_type = OpTypeFunction %v4float
%in_var_COLOR = OpVariable %_ptr_Input_v4float Input
%out_var_SV_TARGET = OpVariable %_ptr_Output_v4float Output
%null_expr = OpExtInst %void %ext DebugExpression
%src = OpExtInst %void %ext DebugSource %file_name
%cu = OpExtInst %void %ext DebugCompilationUnit 1 4 %src HLSL
%dbg_f = OpExtInst %void %ext DebugTypeBasic %float_name %uint_32 Float
%dbg_v4f = OpExtInst %void %ext DebugTypeVector %dbg_f 4
%main_ty = OpExtInst %void %ext DebugTypeFunction FlagIsProtected|FlagIsPrivate %dbg_v4f %dbg_v4f
%add_ty = OpExtInst %void %ext DebugTypeFunction FlagIsProtected|FlagIsPrivate %dbg_v4f %dbg_v4f %dbg_v4f
%dbg_main = OpExtInst %void %ext DebugFunction %main_name %main_ty %src 5 1 %cu %main_name FlagIsProtected|FlagIsPrivate 10 %main
%dbg_add = OpExtInst %void %ext DebugFunction %add_name %add_ty %src 1 1 %cu %add_name FlagIsProtected|FlagIsPrivate 1 %add
%dbg_foo = OpExtInst %void %ext DebugLocalVariable %foo_name %dbg_v4f %src 2 2 %dbg_add FlagIsLocal
%main = OpFunction %void None %void_fn_type
%main_bb = OpLabel
%param_a = OpVariable %_ptr_Function_v4float Function
%param_b = OpVariable %_ptr_Function_v4float Function
%scope0 = OpExtInst %void %ext DebugScope %dbg_main
OpStore %param_a %v4f1
OpStore %param_b %v4f2
%result = OpFunctionCall %v4float %add %param_a %param_b
OpStore %out_var_SV_TARGET %result
OpReturn
OpFunctionEnd
%add = OpFunction %v4float None %add_fn_type
%scope1 = OpExtInst %void %ext DebugScope %dbg_add
%a = OpFunctionParameter %_ptr_Function_v4float
%b = OpFunctionParameter %_ptr_Function_v4float
%add_bb = OpLabel
%foo = OpVariable %_ptr_Function_v4float Function
%a_val = OpLoad %v4float %a
%b_val = OpLoad %v4float %b
%res = OpFAdd %v4float %a_val %b_val
OpStore %foo %res
%decl = OpExtInst %void %ext DebugDeclare %dbg_foo %foo %null_expr
%foo_val = OpLoad %v4float %foo
OpReturnValue %foo_val
OpFunctionEnd
)";

  SinglePassRunAndMatch<InlineExhaustivePass>(text, true);
}

TEST_F(InlineTest, DebugDeclareMultiple) {
  // Check that InlinePass correctly generates DebugDeclare instructions
  // for callee function's parameters and maps them to corresponding
  // local variables of caller function.
  const std::string text = R"(
; CHECK: [[add:%\d+]] = OpString "add"
; CHECK: [[a:%\d+]] = OpString "a"
; CHECK: [[b:%\d+]] = OpString "b"
; CHECK: [[dbg_add:%\d+]] = OpExtInst %void [[ext:%\d+]] DebugFunction [[add]]
; CHECK: [[dbg_a:%\d+]] = OpExtInst %void [[ext]] DebugLocalVariable [[a]]
; CHECK: [[dbg_b:%\d+]] = OpExtInst %void [[ext]] DebugLocalVariable [[b]]
; CHECK: OpFunction
; CHECK-NOT: OpFunctionEnd
; CHECK: OpStore [[param_a:%\d+]]
; CHECK: OpStore [[param_b:%\d+]]
; CHECK: {{%\d+}} = OpExtInst %void [[ext]] DebugScope [[dbg_add]]
; CHECK: {{%\d+}} = OpExtInst %void [[ext]] DebugDeclare [[dbg_a]] [[param_a]]
; CHECK: {{%\d+}} = OpExtInst %void [[ext]] DebugDeclare [[dbg_b]] [[param_b]]
; CHECK: [[a_val:%\d+]] = OpLoad %v4float [[param_a]]
; CHECK: OpStore [[foo:%\d+]] [[a_val]]
; CHECK: {{%\d+}} = OpExtInst %void [[ext]] DebugValue [[dbg_a]] [[foo]]

OpCapability Shader
%ext = OpExtInstImport "OpenCL.DebugInfo.100"
OpMemoryModel Logical GLSL450
OpEntryPoint Fragment %main "main" %in_var_COLOR %out_var_SV_TARGET
OpExecutionMode %main OriginUpperLeft
%file_name = OpString "ps.hlsl"
OpSource HLSL 600 %file_name
%float_name = OpString "float"
%main_name = OpString "main"
%add_name = OpString "add"
%a_name = OpString "a"
%b_name = OpString "b"
OpDecorate %in_var_COLOR Location 0
OpDecorate %out_var_SV_TARGET Location 0
%uint = OpTypeInt 32 0
%uint_32 = OpConstant %uint 32
%float = OpTypeFloat 32
%float_1 = OpConstant %float 1
%float_2 = OpConstant %float 2
%v4float = OpTypeVector %float 4
%v4f1 = OpConstantComposite %v4float %float_1 %float_1 %float_1 %float_1
%v4f2 = OpConstantComposite %v4float %float_2 %float_2 %float_2 %float_2
%_ptr_Input_v4float = OpTypePointer Input %v4float
%_ptr_Output_v4float = OpTypePointer Output %v4float
%_ptr_Function_v4float = OpTypePointer Function %v4float
%add_fn_type = OpTypeFunction %v4float %_ptr_Function_v4float %_ptr_Function_v4float
%void = OpTypeVoid
%void_fn_type = OpTypeFunction %void
%v4f_fn_type = OpTypeFunction %v4float
%in_var_COLOR = OpVariable %_ptr_Input_v4float Input
%out_var_SV_TARGET = OpVariable %_ptr_Output_v4float Output
%null_expr = OpExtInst %void %ext DebugExpression
%src = OpExtInst %void %ext DebugSource %file_name
%cu = OpExtInst %void %ext DebugCompilationUnit 1 4 %src HLSL
%dbg_f = OpExtInst %void %ext DebugTypeBasic %float_name %uint_32 Float
%dbg_v4f = OpExtInst %void %ext DebugTypeVector %dbg_f 4
%main_ty = OpExtInst %void %ext DebugTypeFunction FlagIsProtected|FlagIsPrivate %dbg_v4f %dbg_v4f
%add_ty = OpExtInst %void %ext DebugTypeFunction FlagIsProtected|FlagIsPrivate %dbg_v4f %dbg_v4f %dbg_v4f
%dbg_main = OpExtInst %void %ext DebugFunction %main_name %main_ty %src 5 1 %cu %main_name FlagIsProtected|FlagIsPrivate 10 %main
%dbg_add = OpExtInst %void %ext DebugFunction %add_name %add_ty %src 1 1 %cu %add_name FlagIsProtected|FlagIsPrivate 1 %add
%dbg_a = OpExtInst %void %ext DebugLocalVariable %a_name %dbg_v4f %src 1 13 %dbg_add FlagIsLocal 0
%dbg_b = OpExtInst %void %ext DebugLocalVariable %b_name %dbg_v4f %src 1 20 %dbg_add FlagIsLocal 1
%main = OpFunction %void None %void_fn_type
%main_bb = OpLabel
%param_a = OpVariable %_ptr_Function_v4float Function
%param_b = OpVariable %_ptr_Function_v4float Function
%scope0 = OpExtInst %void %ext DebugScope %dbg_main
OpStore %param_a %v4f1
OpStore %param_b %v4f2
%result = OpFunctionCall %v4float %add %param_a %param_b
OpStore %out_var_SV_TARGET %result
OpReturn
OpFunctionEnd
%add = OpFunction %v4float None %add_fn_type
%scope1 = OpExtInst %void %ext DebugScope %dbg_add
%a = OpFunctionParameter %_ptr_Function_v4float
%b = OpFunctionParameter %_ptr_Function_v4float
%decl0 = OpExtInst %void %ext DebugDeclare %dbg_a %a %null_expr
%add_bb = OpLabel
%decl1 = OpExtInst %void %ext DebugDeclare %dbg_b %b %null_expr
%foo = OpVariable %_ptr_Function_v4float Function
%a_val = OpLoad %v4float %a
OpStore %foo %a_val
%dbg_val = OpExtInst %void %ext DebugValue %dbg_a %foo %null_expr
%b_val = OpLoad %v4float %b
%res = OpFAdd %v4float %a_val %b_val
OpReturnValue %res
OpFunctionEnd
)";

  SinglePassRunAndMatch<InlineExhaustivePass>(text, true);
}

TEST_F(InlineTest, DebugValueForFunctionCallReturn) {
  // Check that InlinePass correctly generates DebugValue instruction
  // for function call's return value and maps it to a corresponding
  // value in the caller function.
  const std::string text = R"(
; CHECK: [[main:%\d+]] = OpString "main"
; CHECK: [[add:%\d+]] = OpString "add"
; CHECK: [[result:%\d+]] = OpString "result"
; CHECK: [[dbg_main:%\d+]] = OpExtInst %void [[ext:%\d+]] DebugFunction [[main]]
; CHECK: [[dbg_add:%\d+]] = OpExtInst %void [[ext:%\d+]] DebugFunction [[add]]
; CHECK: [[dbg_result:%\d+]] = OpExtInst %void [[ext]] DebugLocalVariable [[result]] {{%\d+}} {{%\d+}} 6 2 [[dbg_main]]
; CHECK: [[inlinedat:%\d+]] = OpExtInst %void [[ext]] DebugInlinedAt 5
; CHECK: {{%\d+}} = OpExtInst %void [[ext]] DebugScope [[dbg_add]] [[inlinedat]]
; CHECK: [[a_val:%\d+]] = OpLoad %v4float
; CHECK: [[b_val:%\d+]] = OpLoad %v4float
; CHECK: [[res:%\d+]] = OpFAdd %v4float [[a_val]] [[b_val]]
; CHECK: OpStore [[new_result:%\d+]] [[res]]
; CHECK: {{%\d+}} = OpExtInst %void [[ext]] DebugScope [[dbg_main]]
; CHECK: [[result_val:%\d+]] = OpLoad %v4float [[new_result]]
; CHECK: {{%\d+}} = OpExtInst %void [[ext]] DebugValue [[dbg_result]] [[result_val]]

OpCapability Shader
%ext = OpExtInstImport "OpenCL.DebugInfo.100"
OpMemoryModel Logical GLSL450
OpEntryPoint Fragment %main "main" %in_var_COLOR %out_var_SV_TARGET
OpExecutionMode %main OriginUpperLeft
%file_name = OpString "ps.hlsl"
OpSource HLSL 600 %file_name
%float_name = OpString "float"
%main_name = OpString "main"
%add_name = OpString "add"
%result_name = OpString "result"
OpDecorate %in_var_COLOR Location 0
OpDecorate %out_var_SV_TARGET Location 0
%uint = OpTypeInt 32 0
%uint_32 = OpConstant %uint 32
%float = OpTypeFloat 32
%float_1 = OpConstant %float 1
%float_2 = OpConstant %float 2
%v4float = OpTypeVector %float 4
%v4f1 = OpConstantComposite %v4float %float_1 %float_1 %float_1 %float_1
%v4f2 = OpConstantComposite %v4float %float_2 %float_2 %float_2 %float_2
%_ptr_Input_v4float = OpTypePointer Input %v4float
%_ptr_Output_v4float = OpTypePointer Output %v4float
%_ptr_Function_v4float = OpTypePointer Function %v4float
%add_fn_type = OpTypeFunction %v4float %_ptr_Function_v4float %_ptr_Function_v4float
%void = OpTypeVoid
%void_fn_type = OpTypeFunction %void
%v4f_fn_type = OpTypeFunction %v4float
%in_var_COLOR = OpVariable %_ptr_Input_v4float Input
%out_var_SV_TARGET = OpVariable %_ptr_Output_v4float Output
%null_expr = OpExtInst %void %ext DebugExpression
%src = OpExtInst %void %ext DebugSource %file_name
%cu = OpExtInst %void %ext DebugCompilationUnit 1 4 %src HLSL
%dbg_f = OpExtInst %void %ext DebugTypeBasic %float_name %uint_32 Float
%dbg_v4f = OpExtInst %void %ext DebugTypeVector %dbg_f 4
%main_ty = OpExtInst %void %ext DebugTypeFunction FlagIsProtected|FlagIsPrivate %dbg_v4f %dbg_v4f
%add_ty = OpExtInst %void %ext DebugTypeFunction FlagIsProtected|FlagIsPrivate %dbg_v4f %dbg_v4f %dbg_v4f
%dbg_main = OpExtInst %void %ext DebugFunction %main_name %main_ty %src 5 1 %cu %main_name FlagIsProtected|FlagIsPrivate 10 %main
%dbg_add = OpExtInst %void %ext DebugFunction %add_name %add_ty %src 1 1 %cu %add_name FlagIsProtected|FlagIsPrivate 1 %add
%dbg_result = OpExtInst %void %ext DebugLocalVariable %result_name %dbg_v4f %src 6 2 %dbg_main FlagIsLocal
%main = OpFunction %void None %void_fn_type
%main_bb = OpLabel
%param_a = OpVariable %_ptr_Function_v4float Function
%param_b = OpVariable %_ptr_Function_v4float Function
%scope0 = OpExtInst %void %ext DebugScope %dbg_main
OpStore %param_a %v4f1
OpStore %param_b %v4f2
%result = OpFunctionCall %v4float %add %param_a %param_b
%value = OpExtInst %void %ext DebugValue %dbg_result %result %null_expr
OpStore %out_var_SV_TARGET %result
OpReturn
OpFunctionEnd
%add = OpFunction %v4float None %add_fn_type
%scope1 = OpExtInst %void %ext DebugScope %dbg_add
%a = OpFunctionParameter %_ptr_Function_v4float
%b = OpFunctionParameter %_ptr_Function_v4float
%add_bb = OpLabel
%a_val = OpLoad %v4float %a
%b_val = OpLoad %v4float %b
%res = OpFAdd %v4float %a_val %b_val
OpReturnValue %res
OpFunctionEnd
)";

  SinglePassRunAndMatch<InlineExhaustivePass>(text, true);
}

TEST_F(InlineTest, NestedWithAnExistingDebugInlinedAt) {
  // When a DebugScope instruction in a callee function already has a
  // DebugInlinedAt information, we have to create a recursive
  // DebugInlinedAt chain. See inlined_to_zoo and inlined_to_bar in
  // the following code.
  const std::string text = R"(
; CHECK: [[main:%\d+]] = OpString "main"
; CHECK: [[foo:%\d+]] = OpString "foo"
; CHECK: [[bar:%\d+]] = OpString "bar"
; CHECK: [[zoo:%\d+]] = OpString "zoo"
; CHECK: [[v4f1:%\d+]] = OpConstantComposite %v4float %float_1 %float_1 %float_1 %float_1
; CHECK: [[v4f2:%\d+]] = OpConstantComposite %v4float %float_2 %float_2 %float_2 %float_2
; CHECK: [[v4f3:%\d+]] = OpConstantComposite %v4float %float_3 %float_3 %float_3 %float_3
; CHECK: [[dbg_main:%\d+]] = OpExtInst %void [[ext:%\d+]] DebugFunction [[main]]
; CHECK: [[dbg_foo:%\d+]] = OpExtInst %void [[ext]] DebugFunction [[foo]]
; CHECK: [[dbg_bar:%\d+]] = OpExtInst %void [[ext]] DebugFunction [[bar]]
; CHECK: [[dbg_zoo:%\d+]] = OpExtInst %void [[ext]] DebugFunction [[zoo]]
; CHECK: [[inlined_to_main:%\d+]] = OpExtInst %void [[ext]] DebugInlinedAt 10 [[dbg_main]]
; CHECK: [[inlined_to_zoo:%\d+]] = OpExtInst %void [[ext]] DebugInlinedAt 7 [[dbg_zoo]] [[inlined_to_main]]
; CHECK: [[inlined_to_main:%\d+]] = OpExtInst %void [[ext]] DebugInlinedAt 10 [[dbg_main]]
; CHECK: [[inlined_to_bar:%\d+]] = OpExtInst %void [[ext]] DebugInlinedAt 4 [[dbg_bar]] [[inlined_to_zoo]]
; CHECK: {{%\d+}} = OpExtInst %void [[ext]] DebugScope [[dbg_foo]] [[inlined_to_bar]]
; CHECK: OpStore [[foo_ret:%\d+]] [[v4f1]]
; CHECK: {{%\d+}} = OpExtInst %void [[ext]] DebugScope [[dbg_bar]] [[inlined_to_zoo]]
; CHECK: [[foo_ret_val:%\d+]] = OpLoad %v4float [[foo_ret]]
; CHECK: [[bar_ret:%\d+]] = OpFAdd %v4float [[foo_ret_val]] [[v4f2]]
; CHECK: {{%\d+}} = OpExtInst %void [[ext]] DebugScope [[dbg_zoo]] [[inlined_to_main]]
; CHECK: [[zoo_result:%\d+]] = OpFAdd %v4float [[bar_ret]] [[v4f3]]
; CHECK: OpStore [[zoo_ret:%\d+]] [[zoo_result]]
; CHECK: {{%\d+}} = OpExtInst %void [[ext]] DebugScope [[dbg_main]]
; CHECK: [[zoo_ret_val:%\d+]] = OpLoad %v4float [[zoo_ret]]
; CHECK: {{%\d+}} = OpFAdd %v4float [[zoo_ret_val]] {{%\d+}}

OpCapability Shader
%ext = OpExtInstImport "OpenCL.DebugInfo.100"
OpMemoryModel Logical GLSL450
OpEntryPoint Fragment %main "main" %in_var_COLOR %out_var_SV_TARGET
OpExecutionMode %main OriginUpperLeft
%file_name = OpString "ps.hlsl"
OpSource HLSL 600 %file_name
%float_name = OpString "float"
%main_name = OpString "main"
%foo_name = OpString "foo"
%bar_name = OpString "bar"
%zoo_name = OpString "zoo"
OpDecorate %in_var_COLOR Location 0
OpDecorate %out_var_SV_TARGET Location 0
%uint = OpTypeInt 32 0
%uint_32 = OpConstant %uint 32
%float = OpTypeFloat 32
%float_1 = OpConstant %float 1
%float_2 = OpConstant %float 2
%float_3 = OpConstant %float 3
%v4float = OpTypeVector %float 4
%v4f1 = OpConstantComposite %v4float %float_1 %float_1 %float_1 %float_1
%v4f2 = OpConstantComposite %v4float %float_2 %float_2 %float_2 %float_2
%v4f3 = OpConstantComposite %v4float %float_3 %float_3 %float_3 %float_3
%_ptr_Input_v4float = OpTypePointer Input %v4float
%_ptr_Output_v4float = OpTypePointer Output %v4float
%void = OpTypeVoid
%void_fn_type = OpTypeFunction %void
%v4f_fn_type = OpTypeFunction %v4float
%in_var_COLOR = OpVariable %_ptr_Input_v4float Input
%out_var_SV_TARGET = OpVariable %_ptr_Output_v4float Output
%src = OpExtInst %void %ext DebugSource %file_name
%cu = OpExtInst %void %ext DebugCompilationUnit 1 4 %src HLSL
%dbg_f = OpExtInst %void %ext DebugTypeBasic %float_name %uint_32 Float
%dbg_v4f = OpExtInst %void %ext DebugTypeVector %dbg_f 4
%main_ty = OpExtInst %void %ext DebugTypeFunction FlagIsProtected|FlagIsPrivate %dbg_v4f %dbg_v4f
%foo_ty = OpExtInst %void %ext DebugTypeFunction FlagIsProtected|FlagIsPrivate %dbg_v4f
%dbg_main = OpExtInst %void %ext DebugFunction %main_name %main_ty %src 10 1 %cu %main_name FlagIsProtected|FlagIsPrivate 10 %main
%dbg_foo = OpExtInst %void %ext DebugFunction %foo_name %foo_ty %src 1 1 %cu %foo_name FlagIsProtected|FlagIsPrivate 1 %foo
%dbg_bar = OpExtInst %void %ext DebugFunction %bar_name %foo_ty %src 4 1 %cu %bar_name FlagIsProtected|FlagIsPrivate 4 %bar
%dbg_zoo = OpExtInst %void %ext DebugFunction %zoo_name %foo_ty %src 7 1 %cu %zoo_name FlagIsProtected|FlagIsPrivate 7 %zoo
%inlined_to_zoo = OpExtInst %void %ext DebugInlinedAt 7 %dbg_zoo
%main = OpFunction %void None %void_fn_type
%main_bb = OpLabel
%scope0 = OpExtInst %void %ext DebugScope %dbg_main
%zoo_val = OpFunctionCall %v4float %zoo
%color = OpLoad %v4float %in_var_COLOR
%result = OpFAdd %v4float %zoo_val %color
OpStore %out_var_SV_TARGET %result
OpReturn
OpFunctionEnd
%foo = OpFunction %v4float None %v4f_fn_type
%scope1 = OpExtInst %void %ext DebugScope %dbg_foo
%foo_bb = OpLabel
OpReturnValue %v4f1
OpFunctionEnd
%zoo = OpFunction %v4float None %v4f_fn_type
%scope3 = OpExtInst %void %ext DebugScope %dbg_zoo
%zoo_bb = OpLabel
%scope2 = OpExtInst %void %ext DebugScope %dbg_bar %inlined_to_zoo
%foo_val = OpFunctionCall %v4float %foo
%bar_val = OpFAdd %v4float %foo_val %v4f2
%scope4 = OpExtInst %void %ext DebugScope %dbg_zoo
%zoo_ret = OpFAdd %v4float %bar_val %v4f3
OpReturnValue %zoo_ret
OpFunctionEnd
%bar = OpFunction %v4float None %v4f_fn_type
%scope5 = OpExtInst %void %ext DebugScope %dbg_bar
%bar_bb = OpLabel
%foo_val0 = OpFunctionCall %v4float %foo
%bar_ret = OpFAdd %v4float %foo_val0 %v4f2
OpReturnValue %bar_ret
OpFunctionEnd
)";

  SinglePassRunAndMatch<InlineExhaustivePass>(text, true);
}

TEST_F(InlineTest, CreateConstantForInlinedAt) {
  // This shader causes CreateDebugInlinedAt to generate a constant.
  // Using the Constant manager would attempt to build the invalidated
  // DefUse manager during inlining which could cause an assert because
<<<<<<< HEAD
  // the function is in an inconsistant state. This test verifies that
=======
  // the function is in an inconsistent state. This test verifies that
>>>>>>> d731a049
  // CreateDebugInlinedAt detects that the DefUse manager is disabled
  // and creates a duplicate constant safely without the Constant manager.
  //
  // int function1() {
  //   return 1;
  // }
  //
  // void main() {
  //   function1();
  // }

  const std::string text = R"(OpCapability Shader
; CHECK: %uint_7 = OpConstant %uint 7
; CHECK: %uint_7_0 = OpConstant %uint 7
; CHECK: OpExtInst %void %1 DebugInlinedAt %uint_7_0
OpExtension "SPV_KHR_non_semantic_info"
%1 = OpExtInstImport "NonSemantic.Shader.DebugInfo.100"
OpMemoryModel Logical GLSL450
OpEntryPoint Fragment %main "main"
OpExecutionMode %main OriginUpperLeft
%3 = OpString "parent3.hlsl"
%8 = OpString "int"
%19 = OpString "function1"
%20 = OpString ""
%26 = OpString "main"
OpName %main "main"
OpName %src_main "src.main"
OpName %bb_entry "bb.entry"
OpName %function1 "function1"
OpName %bb_entry_0 "bb.entry"
%int = OpTypeInt 32 1
%int_1 = OpConstant %int 1
%uint = OpTypeInt 32 0
%uint_32 = OpConstant %uint 32
%void = OpTypeVoid
%uint_4 = OpConstant %uint 4
%uint_0 = OpConstant %uint 0
%uint_3 = OpConstant %uint 3
%uint_1 = OpConstant %uint 1
%uint_5 = OpConstant %uint 5
%uint_2 = OpConstant %uint 2
%uint_17 = OpConstant %uint 17
%uint_6 = OpConstant %uint 6
%uint_13 = OpConstant %uint 13
%uint_7 = OpConstant %uint 7
%31 = OpTypeFunction %void
%42 = OpTypeFunction %int
%10 = OpExtInst %void %1 DebugTypeBasic %8 %uint_32 %uint_4 %uint_0
%13 = OpExtInst %void %1 DebugTypeFunction %uint_3 %10
%15 = OpExtInst %void %1 DebugSource %3
%16 = OpExtInst %void %1 DebugCompilationUnit %uint_1 %uint_4 %15 %uint_5
%21 = OpExtInst %void %1 DebugFunction %19 %13 %15 %uint_2 %uint_1 %16 %20 %uint_3 %uint_2
%23 = OpExtInst %void %1 DebugLexicalBlock %15 %uint_2 %uint_17 %21
%25 = OpExtInst %void %1 DebugTypeFunction %uint_3 %void
%27 = OpExtInst %void %1 DebugFunction %26 %25 %15 %uint_6 %uint_1 %16 %20 %uint_3 %uint_6
%29 = OpExtInst %void %1 DebugLexicalBlock %15 %uint_6 %uint_13 %27
%main = OpFunction %void None %31
%32 = OpLabel
%33 = OpFunctionCall %void %src_main
OpLine %3 8 1
OpReturn
OpFunctionEnd
OpLine %3 6 1
%src_main = OpFunction %void None %31
OpNoLine
%bb_entry = OpLabel
%47 = OpExtInst %void %1 DebugScope %27
%37 = OpExtInst %void %1 DebugFunctionDefinition %27 %src_main
%48 = OpExtInst %void %1 DebugScope %29
OpLine %3 7 3
%39 = OpFunctionCall %int %function1
%49 = OpExtInst %void %1 DebugScope %27
OpLine %3 8 1
OpReturn
%50 = OpExtInst %void %1 DebugNoScope
OpFunctionEnd
OpLine %3 2 1
%function1 = OpFunction %int None %42
OpNoLine
%bb_entry_0 = OpLabel
%51 = OpExtInst %void %1 DebugScope %21
%45 = OpExtInst %void %1 DebugFunctionDefinition %21 %function1
%52 = OpExtInst %void %1 DebugScope %23
OpLine %3 3 3
OpReturnValue %int_1
%53 = OpExtInst %void %1 DebugNoScope
OpFunctionEnd
)";

  SetTargetEnv(SPV_ENV_VULKAN_1_2);
  SetAssembleOptions(SPV_TEXT_TO_BINARY_OPTION_PRESERVE_NUMERIC_IDS);
  SinglePassRunAndMatch<InlineExhaustivePass>(text, true);
}

// TODO(greg-lunarg): Add tests to verify handling of these cases:
//
//    Empty modules
//    Modules without function definitions
//    Modules in which all functions do not call other functions
//    Caller and callee both accessing the same global variable
//    Functions with OpLine & OpNoLine
//    Others?

// TODO(dneto): Test suggestions from code review
// https://github.com/KhronosGroup/SPIRV-Tools/pull/534
//
//    Callee function returns a value generated outside the callee,
//      e.g. a constant value. This might exercise some logic not yet
//      exercised by the current tests: the false branch in the "if"
//      inside the SpvOpReturnValue case in InlinePass::GenInlineCode?
//    SampledImage before function call, but callee is only single block.
//      Then the SampledImage instruction is not cloned. Documents existing
//      behaviour.
//    SampledImage after function call. It is not cloned or changed.

}  // namespace
}  // namespace opt
}  // namespace spvtools<|MERGE_RESOLUTION|>--- conflicted
+++ resolved
@@ -4238,11 +4238,7 @@
   // This shader causes CreateDebugInlinedAt to generate a constant.
   // Using the Constant manager would attempt to build the invalidated
   // DefUse manager during inlining which could cause an assert because
-<<<<<<< HEAD
-  // the function is in an inconsistant state. This test verifies that
-=======
   // the function is in an inconsistent state. This test verifies that
->>>>>>> d731a049
   // CreateDebugInlinedAt detects that the DefUse manager is disabled
   // and creates a duplicate constant safely without the Constant manager.
   //
