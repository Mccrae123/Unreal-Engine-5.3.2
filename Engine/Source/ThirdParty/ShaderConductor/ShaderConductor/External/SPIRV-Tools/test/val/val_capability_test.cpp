--- conflicted
+++ resolved
@@ -116,11 +116,6 @@
 using ValidateCapabilityVulkan11 = spvtest::ValidateBase<CapTestParameter>;
 // Always assembles using Vulkan 1.2.
 using ValidateCapabilityVulkan12 = spvtest::ValidateBase<CapTestParameter>;
-<<<<<<< HEAD
-// Always assembles using WebGPU.
-using ValidateCapabilityWebGPU = spvtest::ValidateBase<CapTestParameter>;
-=======
->>>>>>> 6bbb88c8
 
 TEST_F(ValidateCapability, Default) {
   const char str[] = R"(
@@ -504,7 +499,6 @@
 }
 
 const std::vector<std::string>& AllVulkan12Capabilities() {
-<<<<<<< HEAD
   static const auto r = new std::vector<std::string>{
     "",
     "Matrix",
@@ -592,96 +586,6 @@
   return *r;
 }
 
-const std::vector<std::string>& AllWebGPUCapabilities() {
-=======
->>>>>>> 6bbb88c8
-  static const auto r = new std::vector<std::string>{
-    "",
-    "Matrix",
-    "Shader",
-    "InputAttachment",
-    "Sampled1D",
-    "Image1D",
-    "SampledBuffer",
-    "ImageBuffer",
-    "ImageQuery",
-    "DerivativeControl",
-    "Geometry",
-    "Tessellation",
-    "Float16",
-    "Float64",
-    "Int64",
-    "Int64Atomics",
-    "Int16",
-    "TessellationPointSize",
-    "GeometryPointSize",
-    "ImageGatherExtended",
-    "StorageImageMultisample",
-    "UniformBufferArrayDynamicIndexing",
-    "SampledImageArrayDynamicIndexing",
-    "StorageBufferArrayDynamicIndexing",
-    "StorageImageArrayDynamicIndexing",
-    "ClipDistance",
-    "CullDistance",
-    "ImageCubeArray",
-    "SampleRateShading",
-    "Int8",
-    "SparseResidency",
-    "MinLod",
-    "SampledCubeArray",
-    "ImageMSArray",
-    "StorageImageExtendedFormats",
-    "InterpolationFunction",
-    "StorageImageReadWithoutFormat",
-    "StorageImageWriteWithoutFormat",
-    "MultiViewport",
-    "GroupNonUniform",
-    "GroupNonUniformVote",
-    "GroupNonUniformArithmetic",
-    "GroupNonUniformBallot",
-    "GroupNonUniformShuffle",
-    "GroupNonUniformShuffleRelative",
-    "GroupNonUniformClustered",
-    "GroupNonUniformQuad",
-    "DrawParameters",
-    "StorageBuffer16BitAccess",
-    "StorageUniformBufferBlock16",
-    "UniformAndStorageBuffer16BitAccess",
-    "StorageUniform16",
-    "StoragePushConstant16",
-    "StorageInputOutput16",
-    "DeviceGroup",
-    "MultiView",
-    "VariablePointersStorageBuffer",
-    "VariablePointers",
-    "TransformFeedback",
-    "GeometryStreams",
-    "DenormPreserve",
-    "DenormFlushToZero",
-    "SignedZeroInfNanPreserve",
-    "RoundingModeRTE",
-    "RoundingModeRTZ",
-    "VulkanMemoryModel",
-    "VulkanMemoryModelDeviceScope",
-    "StorageBuffer8BitAccess",
-    "UniformAndStorageBuffer8BitAccess",
-    "StoragePushConstant8",
-    "ShaderViewportIndex",
-    "ShaderLayer",
-    "PhysicalStorageBufferAddresses",
-    "RuntimeDescriptorArray",
-    "UniformTexelBufferArrayDynamicIndexing",
-    "StorageTexelBufferArrayDynamicIndexing",
-    "UniformBufferArrayNonUniformIndexing",
-    "SampledImageArrayNonUniformIndexing",
-    "StorageBufferArrayNonUniformIndexing",
-    "StorageImageArrayNonUniformIndexing",
-    "InputAttachmentArrayNonUniformIndexing",
-    "UniformTexelBufferArrayNonUniformIndexing",
-    "StorageTexelBufferArrayNonUniformIndexing"};
-  return *r;
-}
-
 const std::vector<std::string>& MatrixDependencies() {
   static const auto r = new std::vector<std::string>{
   "Matrix",
@@ -2036,25 +1940,6 @@
           AllVulkan12Capabilities())
 )));
 
-INSTANTIATE_TEST_SUITE_P(Capabilities, ValidateCapabilityVulkan12,
-                        Combine(
-                            // All capabilities to try.
-                            ValuesIn(AllSpirV15Capabilities()),
-                            Values(
-std::make_pair(std::string(kGLSL450MemoryModel) +
-          "OpEntryPoint Vertex %func \"shader\" \n" +
-          "OpDecorate %int0 BuiltIn PointSize\n"
-          "%intt = OpTypeInt 32 0\n"
-          "%int0 = OpConstant %intt 0\n" + std::string(kVoidFVoid),
-          AllVulkan12Capabilities()),
-std::make_pair(std::string(kGLSL450MemoryModel) +
-          "OpEntryPoint Vertex %func \"shader\" \n" +
-          "OpDecorate %int0 BuiltIn CullDistance\n"
-          "%intt = OpTypeInt 32 0\n"
-          "%int0 = OpConstant %intt 0\n" + std::string(kVoidFVoid),
-          AllVulkan12Capabilities())
-)));
-
 // TODO(umar): Selection Control
 // TODO(umar): Loop Control
 // TODO(umar): Function Control
@@ -2219,20 +2104,6 @@
 }
 
 TEST_P(ValidateCapabilityVulkan12, Capability) {
-<<<<<<< HEAD
-  const std::string capability = Capability(GetParam());
-  if (Exists(capability, SPV_ENV_VULKAN_1_2)) {
-    const std::string test_code = MakeAssembly(GetParam());
-    CompileSuccessfully(test_code, SPV_ENV_VULKAN_1_2);
-    ASSERT_EQ(ExpectedResult(GetParam()),
-              ValidateInstructions(SPV_ENV_VULKAN_1_2))
-        << test_code;
-  }
-}
-
-TEST_P(ValidateCapabilityOpenGL40, Capability) {
-=======
->>>>>>> 6bbb88c8
   const std::string capability = Capability(GetParam());
   if (Exists(capability, SPV_ENV_VULKAN_1_2)) {
     const std::string test_code = MakeAssembly(GetParam());
