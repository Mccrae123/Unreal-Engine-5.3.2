--- conflicted
+++ resolved
@@ -18,11 +18,8 @@
 #include <vector>
 
 #include "source/fuzz/protobufs/spirvfuzz_protobufs.h"
-<<<<<<< HEAD
-=======
 #include "source/fuzz/transformation.h"
 #include "source/fuzz/transformation_context.h"
->>>>>>> 6bbb88c8
 #include "source/opt/build_module.h"
 #include "source/opt/ir_context.h"
 #include "spirv-tools/libspirv.h"
@@ -79,23 +76,18 @@
 // Dumps |binary| to file |filename|. Useful for interactive debugging.
 void DumpShader(const std::vector<uint32_t>& binary, const char* filename);
 
-<<<<<<< HEAD
-=======
 // Dumps |transformations| to file |filename| in binary format. Useful for
 // interactive debugging.
 void DumpTransformationsBinary(
     const protobufs::TransformationSequence& transformations,
     const char* filename);
 
->>>>>>> 6bbb88c8
 // Dumps |transformations| to file |filename| in JSON format. Useful for
 // interactive debugging.
 void DumpTransformationsJson(
     const protobufs::TransformationSequence& transformations,
     const char* filename);
 
-<<<<<<< HEAD
-=======
 // Applies |transformation| to |ir_context| and |transformation_context|, and
 // asserts that any ids in |ir_context| that are only present post-
 // transformation are either contained in |transformation.GetFreshIds()|, or
@@ -105,7 +97,6 @@
     TransformationContext* transformation_context,
     const std::unordered_set<uint32_t>& issued_overflow_ids = {{}});
 
->>>>>>> 6bbb88c8
 }  // namespace fuzz
 }  // namespace spvtools
 
