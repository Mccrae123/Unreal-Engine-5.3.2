# Copyright (c) 2018 Google LLC
#
# Licensed under the Apache License, Version 2.0 (the "License");
# you may not use this file except in compliance with the License.
# You may obtain a copy of the License at
#
#     http://www.apache.org/licenses/LICENSE-2.0
#
# Unless required by applicable law or agreed to in writing, software
# distributed under the License is distributed on an "AS IS" BASIS,
# WITHOUT WARRANTIES OR CONDITIONS OF ANY KIND, either express or implied.
# See the License for the specific language governing permissions and
# limitations under the License.
"""Manages and runs tests from the current working directory.

This will traverse the current working directory and look for python files that
contain subclasses of SpirvTest.

If a class has an @inside_spirv_testsuite decorator, an instance of that
class will be created and serve as a test case in that testsuite.  The test
case is then run by the following steps:

  1. A temporary directory will be created.
  2. The spirv_args member variable will be inspected and all placeholders in it
     will be expanded by calling instantiate_for_spirv_args() on placeholders.
     The transformed list elements are then supplied as arguments to the spirv-*
     tool under test.
  3. If the environment member variable exists, its write() method will be
     invoked.
  4. All expected_* member variables will be inspected and all placeholders in
     them will be expanded by calling instantiate_for_expectation() on those
     placeholders. After placeholder expansion, if the expected_* variable is
     a list, its element will be joined together with '' to form a single
     string. These expected_* variables are to be used by the check_*() methods.
  5. The spirv-* tool will be run with the arguments supplied in spirv_args.
  6. All check_*() member methods will be called by supplying a TestStatus as
     argument. Each check_*() method is expected to return a (Success, Message)
     pair where Success is a boolean indicating success and Message is an error
     message.
  7. If any check_*() method fails, the error message is output and the
     current test case fails.

If --leave-output was not specified, all temporary files and directories will
be deleted.
"""

import argparse
import fnmatch
import inspect
import os
import shutil
import subprocess
import sys
import tempfile
from collections import defaultdict
from placeholder import PlaceHolder

EXPECTED_BEHAVIOR_PREFIX = 'expected_'
VALIDATE_METHOD_PREFIX = 'check_'


def get_all_variables(instance):
  """Returns the names of all the variables in instance."""
  return [v for v in dir(instance) if not callable(getattr(instance, v))]


def get_all_methods(instance):
  """Returns the names of all methods in instance."""
  return [m for m in dir(instance) if callable(getattr(instance, m))]


def get_all_superclasses(cls):
  """Returns all superclasses of a given class. Omits root 'object' superclass.

    Returns:
      A list of superclasses of the given class. The order guarantees that
      * A Base class precedes its derived classes, e.g., for "class B(A)", it
        will be [..., A, B, ...].
      * When there are multiple base classes, base classes declared first
        precede those declared later, e.g., for "class C(A, B), it will be
        [..., A, B, C, ...]
    """
  classes = []
  for superclass in cls.__bases__:
    for c in get_all_superclasses(superclass):
      if c is not object and c not in classes:
        classes.append(c)
  for superclass in cls.__bases__:
    if superclass is not object and superclass not in classes:
      classes.append(superclass)

  return classes


def get_all_test_methods(test_class):
  """Gets all validation methods.

    Returns:
      A list of validation methods. The order guarantees that
      * A method defined in superclass precedes one defined in subclass,
        e.g., for "class A(B)", methods defined in B precedes those defined
        in A.
      * If a subclass has more than one superclass, e.g., "class C(A, B)",
        then methods defined in A precedes those defined in B.
    """
  classes = get_all_superclasses(test_class)
  classes.append(test_class)
  all_tests = [
      m for c in classes for m in get_all_methods(c)
      if m.startswith(VALIDATE_METHOD_PREFIX)
  ]
  unique_tests = []
  for t in all_tests:
    if t not in unique_tests:
      unique_tests.append(t)
  return unique_tests


class SpirvTest:
  """Base class for spirv test cases.

    Subclasses define test cases' facts (shader source code, spirv command,
    result validation), which will be used by the TestCase class for running
    tests. Subclasses should define spirv_args (specifying spirv_tool command
    arguments), and at least one check_*() method (for result validation) for
    a full-fledged test case. All check_*() methods should take a TestStatus
    parameter and return a (Success, Message) pair, in which Success is a
    boolean indicating success and Message is an error message. The test passes
    iff all check_*() methods returns true.

    Often, a test case class will delegate the check_* behaviors by inheriting
    from other classes.
    """

  def name(self):
    return self.__class__.__name__


class TestStatus:
  """A struct for holding run status of a test case."""

  def __init__(self, test_manager, returncode, stdout, stderr, directory,
               inputs, input_filenames):
    self.test_manager = test_manager
    self.returncode = returncode
    # Some of our MacOS bots still run Python 2, so need to be backwards
    # compatible here.
    if type(stdout) is not str:     
<<<<<<< HEAD
      if sys.version_info[0] is 2:
       self.stdout = stdout.decode('utf-8')
      elif sys.version_info[0] is 3:
=======
      if sys.version_info[0] == 2:
       self.stdout = stdout.decode('utf-8')
      elif sys.version_info[0] == 3:
>>>>>>> 6bbb88c8
        self.stdout = str(stdout, encoding='utf-8') if stdout is not None else stdout
      else:
        raise Exception('Unable to determine if running Python 2 or 3 from {}'.format(sys.version_info))
    else:
      self.stdout = stdout
    
    if type(stderr) is not str:     
<<<<<<< HEAD
      if sys.version_info[0] is 2:
       self.stderr = stderr.decode('utf-8')
      elif sys.version_info[0] is 3:
=======
      if sys.version_info[0] == 2:
       self.stderr = stderr.decode('utf-8')
      elif sys.version_info[0] == 3:
>>>>>>> 6bbb88c8
        self.stderr = str(stderr, encoding='utf-8') if stderr is not None else stderr
      else:
        raise Exception('Unable to determine if running Python 2 or 3 from {}'.format(sys.version_info))
    else:
      self.stderr = stderr

    # temporary directory where the test runs
    self.directory = directory
    # List of inputs, as PlaceHolder objects.
    self.inputs = inputs
    # the names of input shader files (potentially including paths)
    self.input_filenames = input_filenames


class SpirvTestException(Exception):
  """SpirvTest exception class."""
  pass


def inside_spirv_testsuite(testsuite_name):
  """Decorator for subclasses of SpirvTest.

    This decorator checks that a class meets the requirements (see below)
    for a test case class, and then puts the class in a certain testsuite.
    * The class needs to be a subclass of SpirvTest.
    * The class needs to have spirv_args defined as a list.
    * The class needs to define at least one check_*() methods.
    * All expected_* variables required by check_*() methods can only be
      of bool, str, or list type.
    * Python runtime will throw an exception if the expected_* member
      attributes required by check_*() methods are missing.
    """

  def actual_decorator(cls):
    if not inspect.isclass(cls):
      raise SpirvTestException('Test case should be a class')
    if not issubclass(cls, SpirvTest):
      raise SpirvTestException(
          'All test cases should be subclasses of SpirvTest')
    if 'spirv_args' not in get_all_variables(cls):
      raise SpirvTestException('No spirv_args found in the test case')
    if not isinstance(cls.spirv_args, list):
      raise SpirvTestException('spirv_args needs to be a list')
    if not any(
        [m.startswith(VALIDATE_METHOD_PREFIX) for m in get_all_methods(cls)]):
      raise SpirvTestException('No check_*() methods found in the test case')
    if not all(
        [isinstance(v, (bool, str, list)) for v in get_all_variables(cls)]):
      raise SpirvTestException(
          'expected_* variables are only allowed to be bool, str, or '
          'list type.')
    cls.parent_testsuite = testsuite_name
    return cls

  return actual_decorator


class TestManager:
  """Manages and runs a set of tests."""

  def __init__(self, executable_path, assembler_path, disassembler_path):
    self.executable_path = executable_path
    self.assembler_path = assembler_path
    self.disassembler_path = disassembler_path
    self.num_successes = 0
    self.num_failures = 0
    self.num_tests = 0
    self.leave_output = False
    self.tests = defaultdict(list)

  def notify_result(self, test_case, success, message):
    """Call this to notify the manager of the results of a test run."""
    self.num_successes += 1 if success else 0
    self.num_failures += 0 if success else 1
    counter_string = str(self.num_successes + self.num_failures) + '/' + str(
        self.num_tests)
    print('%-10s %-40s ' % (counter_string, test_case.test.name()) +
          ('Passed' if success else '-Failed-'))
    if not success:
      print(' '.join(test_case.command))
      print(message)

  def add_test(self, testsuite, test):
    """Add this to the current list of test cases."""
    self.tests[testsuite].append(TestCase(test, self))
    self.num_tests += 1

  def run_tests(self):
    for suite in self.tests:
      print('SPIRV tool test suite: "{suite}"'.format(suite=suite))
      for x in self.tests[suite]:
        x.runTest()


class TestCase:
  """A single test case that runs in its own directory."""

  def __init__(self, test, test_manager):
    self.test = test
    self.test_manager = test_manager
    self.inputs = []  # inputs, as PlaceHolder objects.
    self.file_shaders = []  # filenames of shader files.
    self.stdin_shader = None  # text to be passed to spirv_tool as stdin

  def setUp(self):
    """Creates environment and instantiates placeholders for the test case."""

    self.directory = tempfile.mkdtemp(dir=os.getcwd())
    spirv_args = self.test.spirv_args
    # Instantiate placeholders in spirv_args
    self.test.spirv_args = [
        arg.instantiate_for_spirv_args(self)
        if isinstance(arg, PlaceHolder) else arg for arg in self.test.spirv_args
    ]
    # Get all shader files' names
    self.inputs = [arg for arg in spirv_args if isinstance(arg, PlaceHolder)]
    self.file_shaders = [arg.filename for arg in self.inputs]

    if 'environment' in get_all_variables(self.test):
      self.test.environment.write(self.directory)

    expectations = [
        v for v in get_all_variables(self.test)
        if v.startswith(EXPECTED_BEHAVIOR_PREFIX)
    ]
    # Instantiate placeholders in expectations
    for expectation_name in expectations:
      expectation = getattr(self.test, expectation_name)
      if isinstance(expectation, list):
        expanded_expections = [
            element.instantiate_for_expectation(self)
            if isinstance(element, PlaceHolder) else element
            for element in expectation
        ]
        setattr(self.test, expectation_name, expanded_expections)
      elif isinstance(expectation, PlaceHolder):
        setattr(self.test, expectation_name,
                expectation.instantiate_for_expectation(self))

  def tearDown(self):
    """Removes the directory if we were not instructed to do otherwise."""
    if not self.test_manager.leave_output:
      shutil.rmtree(self.directory)

  def runTest(self):
    """Sets up and runs a test, reports any failures and then cleans up."""
    self.setUp()
    success = False
    message = ''
    try:
      self.command = [self.test_manager.executable_path]
      self.command.extend(self.test.spirv_args)

      process = subprocess.Popen(
          args=self.command,
          stdin=subprocess.PIPE,
          stdout=subprocess.PIPE,
          stderr=subprocess.PIPE,
          cwd=self.directory)
      output = process.communicate(self.stdin_shader)
      test_status = TestStatus(self.test_manager, process.returncode, output[0],
                               output[1], self.directory, self.inputs,
                               self.file_shaders)
      run_results = [
          getattr(self.test, test_method)(test_status)
          for test_method in get_all_test_methods(self.test.__class__)
      ]
      success, message = zip(*run_results)
      success = all(success)
      message = '\n'.join(message)
    except Exception as e:
      success = False
      message = str(e)
    self.test_manager.notify_result(
        self, success,
        message + '\nSTDOUT:\n%s\nSTDERR:\n%s' % (output[0], output[1]))
    self.tearDown()


def main():
  parser = argparse.ArgumentParser()
  parser.add_argument(
      'spirv_tool',
      metavar='path/to/spirv_tool',
      type=str,
      nargs=1,
      help='Path to the spirv-* tool under test')
  parser.add_argument(
      'spirv_as',
      metavar='path/to/spirv-as',
      type=str,
      nargs=1,
      help='Path to spirv-as')
  parser.add_argument(
      'spirv_dis',
      metavar='path/to/spirv-dis',
      type=str,
      nargs=1,
      help='Path to spirv-dis')
  parser.add_argument(
      '--leave-output',
      action='store_const',
      const=1,
      help='Do not clean up temporary directories')
  parser.add_argument(
      '--test-dir', nargs=1, help='Directory to gather the tests from')
  args = parser.parse_args()
  default_path = sys.path
  root_dir = os.getcwd()
  if args.test_dir:
    root_dir = args.test_dir[0]
  manager = TestManager(args.spirv_tool[0], args.spirv_as[0], args.spirv_dis[0])
  if args.leave_output:
    manager.leave_output = True
  for root, _, filenames in os.walk(root_dir):
    for filename in fnmatch.filter(filenames, '*.py'):
      if filename.endswith('nosetest.py'):
        # Skip nose tests, which are for testing functions of
        # the test framework.
        continue
      sys.path = default_path
      sys.path.append(root)
      mod = __import__(os.path.splitext(filename)[0])
      for _, obj, in inspect.getmembers(mod):
        if inspect.isclass(obj) and hasattr(obj, 'parent_testsuite'):
          manager.add_test(obj.parent_testsuite, obj())
  manager.run_tests()
  if manager.num_failures > 0:
    sys.exit(-1)


if __name__ == '__main__':
  main()<|MERGE_RESOLUTION|>--- conflicted
+++ resolved
@@ -146,15 +146,9 @@
     # Some of our MacOS bots still run Python 2, so need to be backwards
     # compatible here.
     if type(stdout) is not str:     
-<<<<<<< HEAD
-      if sys.version_info[0] is 2:
-       self.stdout = stdout.decode('utf-8')
-      elif sys.version_info[0] is 3:
-=======
       if sys.version_info[0] == 2:
        self.stdout = stdout.decode('utf-8')
       elif sys.version_info[0] == 3:
->>>>>>> 6bbb88c8
         self.stdout = str(stdout, encoding='utf-8') if stdout is not None else stdout
       else:
         raise Exception('Unable to determine if running Python 2 or 3 from {}'.format(sys.version_info))
@@ -162,15 +156,9 @@
       self.stdout = stdout
     
     if type(stderr) is not str:     
-<<<<<<< HEAD
-      if sys.version_info[0] is 2:
-       self.stderr = stderr.decode('utf-8')
-      elif sys.version_info[0] is 3:
-=======
       if sys.version_info[0] == 2:
        self.stderr = stderr.decode('utf-8')
       elif sys.version_info[0] == 3:
->>>>>>> 6bbb88c8
         self.stderr = str(stderr, encoding='utf-8') if stderr is not None else stderr
       else:
         raise Exception('Unable to determine if running Python 2 or 3 from {}'.format(sys.version_info))
