--- conflicted
+++ resolved
@@ -150,8 +150,6 @@
   // clang-format on
 }
 
-<<<<<<< HEAD
-=======
 TEST(IrBuilder, DistributeLineDebugInfo) {
   const std::string text =
       // clang-format off
@@ -350,7 +348,6 @@
                            SpvOpFSub, SpvOpLine, SpvOpReturn}));
 }
 
->>>>>>> 6bbb88c8
 TEST(IrBuilder, ConsumeDebugInfoInst) {
   // /* HLSL */
   //
@@ -1170,8 +1167,6 @@
   EXPECT_EQ(text, disassembled_text);
 }
 
-<<<<<<< HEAD
-=======
 TEST(IrBuilder, DebugInfoForTerminationInsts) {
   // Check that DebugScope instructions for termination instructions are
   // preserved.
@@ -1208,7 +1203,6 @@
 )");
 }
 
->>>>>>> 6bbb88c8
 TEST(IrBuilder, LocalGlobalVariables) {
   // #version 310 es
   //
