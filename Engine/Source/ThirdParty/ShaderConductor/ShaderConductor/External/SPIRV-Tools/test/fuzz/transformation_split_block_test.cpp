// Copyright (c) 2019 Google LLC
//
// Licensed under the Apache License, Version 2.0 (the "License");
// you may not use this file except in compliance with the License.
// You may obtain a copy of the License at
//
//     http://www.apache.org/licenses/LICENSE-2.0
//
// Unless required by applicable law or agreed to in writing, software
// distributed under the License is distributed on an "AS IS" BASIS,
// WITHOUT WARRANTIES OR CONDITIONS OF ANY KIND, either express or implied.
// See the License for the specific language governing permissions and
// limitations under the License.

#include "source/fuzz/transformation_split_block.h"

#include "gtest/gtest.h"
#include "source/fuzz/fuzzer_util.h"
#include "source/fuzz/instruction_descriptor.h"
#include "test/fuzz/fuzz_test_util.h"

namespace spvtools {
namespace fuzz {
namespace {

TEST(TransformationSplitBlockTest, NotApplicable) {
  // The SPIR-V in this test came from the following fragment shader, with
  // local store elimination applied to get some OpPhi instructions.
  //
  // void main() {
  //   int x;
  //   int i;
  //   for (i = 0; i < 100; i++) {
  //     x += i;
  //   }
  // }

  std::string shader = R"(
               OpCapability Shader
          %1 = OpExtInstImport "GLSL.std.450"
               OpMemoryModel Logical GLSL450
               OpEntryPoint Fragment %4 "main"
               OpExecutionMode %4 OriginUpperLeft
               OpSource ESSL 310
               OpName %4 "main"
               OpName %8 "i"
               OpName %19 "x"
               OpDecorate %8 RelaxedPrecision
               OpDecorate %19 RelaxedPrecision
               OpDecorate %22 RelaxedPrecision
               OpDecorate %25 RelaxedPrecision
               OpDecorate %26 RelaxedPrecision
               OpDecorate %27 RelaxedPrecision
          %2 = OpTypeVoid
          %3 = OpTypeFunction %2
          %6 = OpTypeInt 32 1
          %7 = OpTypePointer Function %6
          %9 = OpConstant %6 0
         %16 = OpConstant %6 100
         %17 = OpTypeBool
         %24 = OpConstant %6 1
         %28 = OpUndef %6
          %4 = OpFunction %2 None %3
          %5 = OpLabel
          %8 = OpVariable %7 Function
         %19 = OpVariable %7 Function
               OpStore %8 %9
               OpBranch %10
         %10 = OpLabel
         %27 = OpPhi %6 %28 %5 %22 %13
         %26 = OpPhi %6 %9 %5 %25 %13
               OpLoopMerge %12 %13 None
               OpBranch %14
         %14 = OpLabel
         %18 = OpSLessThan %17 %26 %16
               OpBranchConditional %18 %11 %12
         %11 = OpLabel
         %22 = OpIAdd %6 %27 %26
               OpStore %19 %22
               OpBranch %13
         %13 = OpLabel
         %25 = OpIAdd %6 %26 %24
               OpStore %8 %25
               OpBranch %10
         %12 = OpLabel
               OpReturn
               OpFunctionEnd
  )";

  const auto env = SPV_ENV_UNIVERSAL_1_3;
  const auto consumer = nullptr;
  const auto context = BuildModule(env, consumer, shader, kFuzzAssembleOption);

  spvtools::ValidatorOptions validator_options;
  TransformationContext transformation_context(
      MakeUnique<FactManager>(context.get()), validator_options);
  // No split before OpVariable
  ASSERT_FALSE(TransformationSplitBlock(
                   MakeInstructionDescriptor(8, SpvOpVariable, 0), 100)
                   .IsApplicable(context.get(), transformation_context));
  ASSERT_FALSE(TransformationSplitBlock(
                   MakeInstructionDescriptor(8, SpvOpVariable, 1), 100)
                   .IsApplicable(context.get(), transformation_context));

  // No split before OpLabel
  ASSERT_FALSE(TransformationSplitBlock(
                   MakeInstructionDescriptor(14, SpvOpLabel, 0), 100)
                   .IsApplicable(context.get(), transformation_context));

  // No split if base instruction is outside a function
  ASSERT_FALSE(
      TransformationSplitBlock(MakeInstructionDescriptor(1, SpvOpLabel, 0), 100)
          .IsApplicable(context.get(), transformation_context));
  ASSERT_FALSE(TransformationSplitBlock(
                   MakeInstructionDescriptor(1, SpvOpExecutionMode, 0), 100)
                   .IsApplicable(context.get(), transformation_context));

  // No split if block is loop header
  ASSERT_FALSE(
      TransformationSplitBlock(MakeInstructionDescriptor(27, SpvOpPhi, 0), 100)
          .IsApplicable(context.get(), transformation_context));
  ASSERT_FALSE(
      TransformationSplitBlock(MakeInstructionDescriptor(27, SpvOpPhi, 1), 100)
          .IsApplicable(context.get(), transformation_context));

  // No split if base instruction does not exist
  ASSERT_FALSE(
      TransformationSplitBlock(MakeInstructionDescriptor(88, SpvOpIAdd, 0), 100)
          .IsApplicable(context.get(), transformation_context));
  ASSERT_FALSE(TransformationSplitBlock(
                   MakeInstructionDescriptor(88, SpvOpIMul, 22), 100)
                   .IsApplicable(context.get(), transformation_context));

  // No split if too many instructions with the desired opcode are skipped
  ASSERT_FALSE(
      TransformationSplitBlock(
          MakeInstructionDescriptor(18, SpvOpBranchConditional, 1), 100)
          .IsApplicable(context.get(), transformation_context));

  // No split if id in use
  ASSERT_FALSE(TransformationSplitBlock(
                   MakeInstructionDescriptor(18, SpvOpSLessThan, 0), 27)
                   .IsApplicable(context.get(), transformation_context));
  ASSERT_FALSE(TransformationSplitBlock(
                   MakeInstructionDescriptor(18, SpvOpSLessThan, 0), 14)
                   .IsApplicable(context.get(), transformation_context));
}

TEST(TransformationSplitBlockTest, SplitBlockSeveralTimes) {
  // The SPIR-V in this test came from the following fragment shader:
  //
  // void main() {
  //   int a;
  //   int b;
  //   a = 1;
  //   b = a;
  //   a = b;
  //   b = 2;
  //   b++;
  // }

  std::string shader = R"(
               OpCapability Shader
          %1 = OpExtInstImport "GLSL.std.450"
               OpMemoryModel Logical GLSL450
               OpEntryPoint Fragment %4 "main"
               OpExecutionMode %4 OriginUpperLeft
               OpSource ESSL 310
               OpName %4 "main"
               OpName %8 "a"
               OpName %10 "b"
               OpDecorate %8 RelaxedPrecision
               OpDecorate %10 RelaxedPrecision
               OpDecorate %11 RelaxedPrecision
               OpDecorate %12 RelaxedPrecision
               OpDecorate %14 RelaxedPrecision
               OpDecorate %15 RelaxedPrecision
          %2 = OpTypeVoid
          %3 = OpTypeFunction %2
          %6 = OpTypeInt 32 1
          %7 = OpTypePointer Function %6
          %9 = OpConstant %6 1
         %13 = OpConstant %6 2
          %4 = OpFunction %2 None %3
          %5 = OpLabel
          %8 = OpVariable %7 Function
         %10 = OpVariable %7 Function
               OpStore %8 %9
         %11 = OpLoad %6 %8
               OpStore %10 %11
         %12 = OpLoad %6 %10
               OpStore %8 %12
               OpStore %10 %13
         %14 = OpLoad %6 %10
         %15 = OpIAdd %6 %14 %9
               OpStore %10 %15
               OpReturn
               OpFunctionEnd
  )";

  const auto env = SPV_ENV_UNIVERSAL_1_3;
  const auto consumer = nullptr;
  const auto context = BuildModule(env, consumer, shader, kFuzzAssembleOption);

  spvtools::ValidatorOptions validator_options;
  TransformationContext transformation_context(
      MakeUnique<FactManager>(context.get()), validator_options);
  auto split_1 = TransformationSplitBlock(
      MakeInstructionDescriptor(5, SpvOpStore, 0), 100);
  ASSERT_TRUE(split_1.IsApplicable(context.get(), transformation_context));
  ApplyAndCheckFreshIds(split_1, context.get(), &transformation_context);
  ASSERT_TRUE(fuzzerutil::IsValidAndWellFormed(context.get(), validator_options,
                                               kConsoleMessageConsumer));

  std::string after_split_1 = R"(
               OpCapability Shader
          %1 = OpExtInstImport "GLSL.std.450"
               OpMemoryModel Logical GLSL450
               OpEntryPoint Fragment %4 "main"
               OpExecutionMode %4 OriginUpperLeft
               OpSource ESSL 310
               OpName %4 "main"
               OpName %8 "a"
               OpName %10 "b"
               OpDecorate %8 RelaxedPrecision
               OpDecorate %10 RelaxedPrecision
               OpDecorate %11 RelaxedPrecision
               OpDecorate %12 RelaxedPrecision
               OpDecorate %14 RelaxedPrecision
               OpDecorate %15 RelaxedPrecision
          %2 = OpTypeVoid
          %3 = OpTypeFunction %2
          %6 = OpTypeInt 32 1
          %7 = OpTypePointer Function %6
          %9 = OpConstant %6 1
         %13 = OpConstant %6 2
          %4 = OpFunction %2 None %3
          %5 = OpLabel
          %8 = OpVariable %7 Function
         %10 = OpVariable %7 Function
               OpBranch %100
        %100 = OpLabel
               OpStore %8 %9
         %11 = OpLoad %6 %8
               OpStore %10 %11
         %12 = OpLoad %6 %10
               OpStore %8 %12
               OpStore %10 %13
         %14 = OpLoad %6 %10
         %15 = OpIAdd %6 %14 %9
               OpStore %10 %15
               OpReturn
               OpFunctionEnd
  )";
  ASSERT_TRUE(IsEqual(env, after_split_1, context.get()));

  auto split_2 = TransformationSplitBlock(
      MakeInstructionDescriptor(11, SpvOpStore, 0), 101);
  ASSERT_TRUE(split_2.IsApplicable(context.get(), transformation_context));
  ApplyAndCheckFreshIds(split_2, context.get(), &transformation_context);
  ASSERT_TRUE(fuzzerutil::IsValidAndWellFormed(context.get(), validator_options,
                                               kConsoleMessageConsumer));

  std::string after_split_2 = R"(
               OpCapability Shader
          %1 = OpExtInstImport "GLSL.std.450"
               OpMemoryModel Logical GLSL450
               OpEntryPoint Fragment %4 "main"
               OpExecutionMode %4 OriginUpperLeft
               OpSource ESSL 310
               OpName %4 "main"
               OpName %8 "a"
               OpName %10 "b"
               OpDecorate %8 RelaxedPrecision
               OpDecorate %10 RelaxedPrecision
               OpDecorate %11 RelaxedPrecision
               OpDecorate %12 RelaxedPrecision
               OpDecorate %14 RelaxedPrecision
               OpDecorate %15 RelaxedPrecision
          %2 = OpTypeVoid
          %3 = OpTypeFunction %2
          %6 = OpTypeInt 32 1
          %7 = OpTypePointer Function %6
          %9 = OpConstant %6 1
         %13 = OpConstant %6 2
          %4 = OpFunction %2 None %3
          %5 = OpLabel
          %8 = OpVariable %7 Function
         %10 = OpVariable %7 Function
               OpBranch %100
        %100 = OpLabel
               OpStore %8 %9
         %11 = OpLoad %6 %8
               OpBranch %101
        %101 = OpLabel
               OpStore %10 %11
         %12 = OpLoad %6 %10
               OpStore %8 %12
               OpStore %10 %13
         %14 = OpLoad %6 %10
         %15 = OpIAdd %6 %14 %9
               OpStore %10 %15
               OpReturn
               OpFunctionEnd
  )";
  ASSERT_TRUE(IsEqual(env, after_split_2, context.get()));

  auto split_3 = TransformationSplitBlock(
      MakeInstructionDescriptor(14, SpvOpLoad, 0), 102);
  ASSERT_TRUE(split_3.IsApplicable(context.get(), transformation_context));
  ApplyAndCheckFreshIds(split_3, context.get(), &transformation_context);
  ASSERT_TRUE(fuzzerutil::IsValidAndWellFormed(context.get(), validator_options,
                                               kConsoleMessageConsumer));

  std::string after_split_3 = R"(
               OpCapability Shader
          %1 = OpExtInstImport "GLSL.std.450"
               OpMemoryModel Logical GLSL450
               OpEntryPoint Fragment %4 "main"
               OpExecutionMode %4 OriginUpperLeft
               OpSource ESSL 310
               OpName %4 "main"
               OpName %8 "a"
               OpName %10 "b"
               OpDecorate %8 RelaxedPrecision
               OpDecorate %10 RelaxedPrecision
               OpDecorate %11 RelaxedPrecision
               OpDecorate %12 RelaxedPrecision
               OpDecorate %14 RelaxedPrecision
               OpDecorate %15 RelaxedPrecision
          %2 = OpTypeVoid
          %3 = OpTypeFunction %2
          %6 = OpTypeInt 32 1
          %7 = OpTypePointer Function %6
          %9 = OpConstant %6 1
         %13 = OpConstant %6 2
          %4 = OpFunction %2 None %3
          %5 = OpLabel
          %8 = OpVariable %7 Function
         %10 = OpVariable %7 Function
               OpBranch %100
        %100 = OpLabel
               OpStore %8 %9
         %11 = OpLoad %6 %8
               OpBranch %101
        %101 = OpLabel
               OpStore %10 %11
         %12 = OpLoad %6 %10
               OpStore %8 %12
               OpStore %10 %13
               OpBranch %102
        %102 = OpLabel
         %14 = OpLoad %6 %10
         %15 = OpIAdd %6 %14 %9
               OpStore %10 %15
               OpReturn
               OpFunctionEnd
  )";
  ASSERT_TRUE(IsEqual(env, after_split_3, context.get()));
}

TEST(TransformationSplitBlockTest, SplitBlockBeforeSelectBranch) {
  // The SPIR-V in this test came from the following fragment shader:
  //
  // void main() {
  //   int x, y;
  //   x = 2;
  //   if (x < y) {
  //     y = 3;
  //   } else {
  //     y = 4;
  //   }
  // }

  std::string shader = R"(
               OpCapability Shader
          %1 = OpExtInstImport "GLSL.std.450"
               OpMemoryModel Logical GLSL450
               OpEntryPoint Fragment %4 "main"
               OpExecutionMode %4 OriginUpperLeft
               OpSource ESSL 310
               OpName %4 "main"
               OpName %8 "x"
               OpName %11 "y"
               OpDecorate %8 RelaxedPrecision
               OpDecorate %10 RelaxedPrecision
               OpDecorate %11 RelaxedPrecision
               OpDecorate %12 RelaxedPrecision
          %2 = OpTypeVoid
          %3 = OpTypeFunction %2
          %6 = OpTypeInt 32 1
          %7 = OpTypePointer Function %6
          %9 = OpConstant %6 2
         %13 = OpTypeBool
         %17 = OpConstant %6 3
         %19 = OpConstant %6 4
          %4 = OpFunction %2 None %3
          %5 = OpLabel
          %8 = OpVariable %7 Function
         %11 = OpVariable %7 Function
               OpStore %8 %9
         %10 = OpLoad %6 %8
         %12 = OpLoad %6 %11
         %14 = OpSLessThan %13 %10 %12
               OpSelectionMerge %16 None
               OpBranchConditional %14 %15 %18
         %15 = OpLabel
               OpStore %11 %17
               OpBranch %16
         %18 = OpLabel
               OpStore %11 %19
               OpBranch %16
         %16 = OpLabel
               OpReturn
               OpFunctionEnd
  )";

  const auto env = SPV_ENV_UNIVERSAL_1_3;
  const auto consumer = nullptr;
  const auto context = BuildModule(env, consumer, shader, kFuzzAssembleOption);

  spvtools::ValidatorOptions validator_options;
  TransformationContext transformation_context(
      MakeUnique<FactManager>(context.get()), validator_options);
  // Illegal to split between the merge and the conditional branch.
  ASSERT_FALSE(
      TransformationSplitBlock(
          MakeInstructionDescriptor(14, SpvOpBranchConditional, 0), 100)
          .IsApplicable(context.get(), transformation_context));
  ASSERT_FALSE(
      TransformationSplitBlock(
          MakeInstructionDescriptor(12, SpvOpBranchConditional, 0), 100)
          .IsApplicable(context.get(), transformation_context));

  auto split = TransformationSplitBlock(
      MakeInstructionDescriptor(14, SpvOpSelectionMerge, 0), 100);
  ASSERT_TRUE(split.IsApplicable(context.get(), transformation_context));
  ApplyAndCheckFreshIds(split, context.get(), &transformation_context);
  ASSERT_TRUE(fuzzerutil::IsValidAndWellFormed(context.get(), validator_options,
                                               kConsoleMessageConsumer));

  std::string after_split = R"(
               OpCapability Shader
          %1 = OpExtInstImport "GLSL.std.450"
               OpMemoryModel Logical GLSL450
               OpEntryPoint Fragment %4 "main"
               OpExecutionMode %4 OriginUpperLeft
               OpSource ESSL 310
               OpName %4 "main"
               OpName %8 "x"
               OpName %11 "y"
               OpDecorate %8 RelaxedPrecision
               OpDecorate %10 RelaxedPrecision
               OpDecorate %11 RelaxedPrecision
               OpDecorate %12 RelaxedPrecision
          %2 = OpTypeVoid
          %3 = OpTypeFunction %2
          %6 = OpTypeInt 32 1
          %7 = OpTypePointer Function %6
          %9 = OpConstant %6 2
         %13 = OpTypeBool
         %17 = OpConstant %6 3
         %19 = OpConstant %6 4
          %4 = OpFunction %2 None %3
          %5 = OpLabel
          %8 = OpVariable %7 Function
         %11 = OpVariable %7 Function
               OpStore %8 %9
         %10 = OpLoad %6 %8
         %12 = OpLoad %6 %11
         %14 = OpSLessThan %13 %10 %12
               OpBranch %100
        %100 = OpLabel
               OpSelectionMerge %16 None
               OpBranchConditional %14 %15 %18
         %15 = OpLabel
               OpStore %11 %17
               OpBranch %16
         %18 = OpLabel
               OpStore %11 %19
               OpBranch %16
         %16 = OpLabel
               OpReturn
               OpFunctionEnd
  )";
  ASSERT_TRUE(IsEqual(env, after_split, context.get()));
}

TEST(TransformationSplitBlockTest, SplitBlockBeforeSwitchBranch) {
  // The SPIR-V in this test came from the following fragment shader:
  //
  // void main() {
  //   int x, y;
  //   switch (y) {
  //     case 1:
  //       x = 2;
  //     case 2:
  //       break;
  //     case 3:
  //       x = 4;
  //     default:
  //       x = 6;
  //   }
  // }

  std::string shader = R"(
               OpCapability Shader
          %1 = OpExtInstImport "GLSL.std.450"
               OpMemoryModel Logical GLSL450
               OpEntryPoint Fragment %4 "main"
               OpExecutionMode %4 OriginUpperLeft
               OpSource ESSL 310
               OpName %4 "main"
               OpName %8 "y"
               OpName %15 "x"
               OpDecorate %8 RelaxedPrecision
               OpDecorate %9 RelaxedPrecision
               OpDecorate %15 RelaxedPrecision
          %2 = OpTypeVoid
          %3 = OpTypeFunction %2
          %6 = OpTypeInt 32 1
          %7 = OpTypePointer Function %6
         %16 = OpConstant %6 2
         %18 = OpConstant %6 4
         %19 = OpConstant %6 6
          %4 = OpFunction %2 None %3
          %5 = OpLabel
          %8 = OpVariable %7 Function
         %15 = OpVariable %7 Function
          %9 = OpLoad %6 %8
               OpSelectionMerge %14 None
               OpSwitch %9 %13 1 %10 2 %11 3 %12
         %13 = OpLabel
               OpStore %15 %19
               OpBranch %14
         %10 = OpLabel
               OpStore %15 %16
               OpBranch %11
         %11 = OpLabel
               OpBranch %14
         %12 = OpLabel
               OpStore %15 %18
               OpBranch %13
         %14 = OpLabel
               OpReturn
               OpFunctionEnd
  )";

  const auto env = SPV_ENV_UNIVERSAL_1_3;
  const auto consumer = nullptr;
  const auto context = BuildModule(env, consumer, shader, kFuzzAssembleOption);

  spvtools::ValidatorOptions validator_options;
  TransformationContext transformation_context(
      MakeUnique<FactManager>(context.get()), validator_options);
  // Illegal to split between the merge and the conditional branch.
  ASSERT_FALSE(TransformationSplitBlock(
                   MakeInstructionDescriptor(9, SpvOpSwitch, 0), 100)
                   .IsApplicable(context.get(), transformation_context));
  ASSERT_FALSE(TransformationSplitBlock(
                   MakeInstructionDescriptor(15, SpvOpSwitch, 0), 100)
                   .IsApplicable(context.get(), transformation_context));

  auto split = TransformationSplitBlock(
      MakeInstructionDescriptor(9, SpvOpSelectionMerge, 0), 100);
  ASSERT_TRUE(split.IsApplicable(context.get(), transformation_context));
  ApplyAndCheckFreshIds(split, context.get(), &transformation_context);
  ASSERT_TRUE(fuzzerutil::IsValidAndWellFormed(context.get(), validator_options,
                                               kConsoleMessageConsumer));

  std::string after_split = R"(
               OpCapability Shader
          %1 = OpExtInstImport "GLSL.std.450"
               OpMemoryModel Logical GLSL450
               OpEntryPoint Fragment %4 "main"
               OpExecutionMode %4 OriginUpperLeft
               OpSource ESSL 310
               OpName %4 "main"
               OpName %8 "y"
               OpName %15 "x"
               OpDecorate %8 RelaxedPrecision
               OpDecorate %9 RelaxedPrecision
               OpDecorate %15 RelaxedPrecision
          %2 = OpTypeVoid
          %3 = OpTypeFunction %2
          %6 = OpTypeInt 32 1
          %7 = OpTypePointer Function %6
         %16 = OpConstant %6 2
         %18 = OpConstant %6 4
         %19 = OpConstant %6 6
          %4 = OpFunction %2 None %3
          %5 = OpLabel
          %8 = OpVariable %7 Function
         %15 = OpVariable %7 Function
          %9 = OpLoad %6 %8
               OpBranch %100
        %100 = OpLabel
               OpSelectionMerge %14 None
               OpSwitch %9 %13 1 %10 2 %11 3 %12
         %13 = OpLabel
               OpStore %15 %19
               OpBranch %14
         %10 = OpLabel
               OpStore %15 %16
               OpBranch %11
         %11 = OpLabel
               OpBranch %14
         %12 = OpLabel
               OpStore %15 %18
               OpBranch %13
         %14 = OpLabel
               OpReturn
               OpFunctionEnd
  )";
  ASSERT_TRUE(IsEqual(env, after_split, context.get()));
}

TEST(TransformationSplitBlockTest, NoSplitDuringOpPhis) {
  // The SPIR-V in this test came from the following fragment shader, with
  // local store elimination applied to get some OpPhi instructions.
  //
  // void main() {
  //   int x;
  //   int i;
  //   for (i = 0; i < 100; i++) {
  //     x += i;
  //   }
  // }

  std::string shader = R"(
               OpCapability Shader
          %1 = OpExtInstImport "GLSL.std.450"
               OpMemoryModel Logical GLSL450
               OpEntryPoint Fragment %4 "main"
               OpExecutionMode %4 OriginUpperLeft
               OpSource ESSL 310
               OpName %4 "main"
               OpName %8 "i"
               OpName %19 "x"
               OpDecorate %8 RelaxedPrecision
               OpDecorate %19 RelaxedPrecision
               OpDecorate %22 RelaxedPrecision
               OpDecorate %25 RelaxedPrecision
               OpDecorate %26 RelaxedPrecision
               OpDecorate %27 RelaxedPrecision
          %2 = OpTypeVoid
          %3 = OpTypeFunction %2
          %6 = OpTypeInt 32 1
          %7 = OpTypePointer Function %6
          %9 = OpConstant %6 0
         %16 = OpConstant %6 100
         %17 = OpTypeBool
         %24 = OpConstant %6 1
         %28 = OpUndef %6
          %4 = OpFunction %2 None %3
          %5 = OpLabel
          %8 = OpVariable %7 Function
         %19 = OpVariable %7 Function
               OpStore %8 %9
               OpBranch %10
         %10 = OpLabel
         %27 = OpPhi %6 %28 %5 %22 %13
         %26 = OpPhi %6 %9 %5 %25 %13
               OpBranch %50
         %50 = OpLabel
               OpLoopMerge %12 %13 None
               OpBranch %14
         %14 = OpLabel
         %18 = OpSLessThan %17 %26 %16
               OpBranchConditional %18 %11 %12
         %11 = OpLabel
         %22 = OpIAdd %6 %27 %26
               OpStore %19 %22
               OpBranch %13
         %13 = OpLabel
         %25 = OpIAdd %6 %26 %24
               OpStore %8 %25
               OpBranch %50
         %12 = OpLabel
               OpReturn
               OpFunctionEnd
  )";

  const auto env = SPV_ENV_UNIVERSAL_1_3;
  const auto consumer = nullptr;
  const auto context = BuildModule(env, consumer, shader, kFuzzAssembleOption);

  spvtools::ValidatorOptions validator_options;
  TransformationContext transformation_context(
      MakeUnique<FactManager>(context.get()), validator_options);
  // We cannot split before OpPhi instructions, since the number of incoming
  // blocks may not appropriately match after splitting.
  ASSERT_FALSE(
      TransformationSplitBlock(MakeInstructionDescriptor(26, SpvOpPhi, 0), 100)
          .IsApplicable(context.get(), transformation_context));
  ASSERT_FALSE(
      TransformationSplitBlock(MakeInstructionDescriptor(27, SpvOpPhi, 0), 100)
          .IsApplicable(context.get(), transformation_context));
  ASSERT_FALSE(
      TransformationSplitBlock(MakeInstructionDescriptor(27, SpvOpPhi, 1), 100)
          .IsApplicable(context.get(), transformation_context));
}

TEST(TransformationSplitBlockTest, SplitOpPhiWithSinglePredecessor) {
  std::string shader = R"(
               OpCapability Shader
          %1 = OpExtInstImport "GLSL.std.450"
               OpMemoryModel Logical GLSL450
               OpEntryPoint Fragment %4 "main"
               OpExecutionMode %4 OriginUpperLeft
               OpSource ESSL 310
               OpName %4 "main"
               OpName %8 "x"
               OpName %10 "y"
               OpDecorate %8 RelaxedPrecision
               OpDecorate %10 RelaxedPrecision
               OpDecorate %11 RelaxedPrecision
          %2 = OpTypeVoid
          %3 = OpTypeFunction %2
          %6 = OpTypeInt 32 1
          %7 = OpTypePointer Function %6
          %9 = OpConstant %6 1
          %4 = OpFunction %2 None %3
          %5 = OpLabel
          %8 = OpVariable %7 Function
         %10 = OpVariable %7 Function
               OpStore %8 %9
         %11 = OpLoad %6 %8
               OpBranch %20
         %20 = OpLabel
         %21 = OpPhi %6 %11 %5
               OpStore %10 %21
               OpReturn
               OpFunctionEnd
  )";

  const auto env = SPV_ENV_UNIVERSAL_1_3;
  const auto consumer = nullptr;
  const auto context = BuildModule(env, consumer, shader, kFuzzAssembleOption);

  spvtools::ValidatorOptions validator_options;
  TransformationContext transformation_context(
      MakeUnique<FactManager>(context.get()), validator_options);
  ASSERT_TRUE(
      TransformationSplitBlock(MakeInstructionDescriptor(21, SpvOpPhi, 0), 100)
          .IsApplicable(context.get(), transformation_context));
  // An equivalent transformation to the above, just described with respect to a
  // different base instruction.
  auto split =
      TransformationSplitBlock(MakeInstructionDescriptor(20, SpvOpPhi, 0), 100);
  ASSERT_TRUE(split.IsApplicable(context.get(), transformation_context));
  ApplyAndCheckFreshIds(split, context.get(), &transformation_context);
  ASSERT_TRUE(fuzzerutil::IsValidAndWellFormed(context.get(), validator_options,
                                               kConsoleMessageConsumer));

  std::string after_split = R"(
               OpCapability Shader
          %1 = OpExtInstImport "GLSL.std.450"
               OpMemoryModel Logical GLSL450
               OpEntryPoint Fragment %4 "main"
               OpExecutionMode %4 OriginUpperLeft
               OpSource ESSL 310
               OpName %4 "main"
               OpName %8 "x"
               OpName %10 "y"
               OpDecorate %8 RelaxedPrecision
               OpDecorate %10 RelaxedPrecision
               OpDecorate %11 RelaxedPrecision
          %2 = OpTypeVoid
          %3 = OpTypeFunction %2
          %6 = OpTypeInt 32 1
          %7 = OpTypePointer Function %6
          %9 = OpConstant %6 1
          %4 = OpFunction %2 None %3
          %5 = OpLabel
          %8 = OpVariable %7 Function
         %10 = OpVariable %7 Function
               OpStore %8 %9
         %11 = OpLoad %6 %8
               OpBranch %20
         %20 = OpLabel
               OpBranch %100
        %100 = OpLabel
         %21 = OpPhi %6 %11 %20
               OpStore %10 %21
               OpReturn
               OpFunctionEnd
  )";
  ASSERT_TRUE(IsEqual(env, after_split, context.get()));
}

TEST(TransformationSplitBlockTest, DeadBlockShouldSplitToTwoDeadBlocks) {
  // This checks that if a block B is marked as dead, it should split into a
  // pair of dead blocks.
  std::string shader = R"(
               OpCapability Shader
          %1 = OpExtInstImport "GLSL.std.450"
               OpMemoryModel Logical GLSL450
               OpEntryPoint Fragment %4 "main"
               OpExecutionMode %4 OriginUpperLeft
               OpSource ESSL 310
               OpName %4 "main"
          %2 = OpTypeVoid
          %3 = OpTypeFunction %2
          %6 = OpTypeBool
          %7 = OpConstantFalse %6
          %4 = OpFunction %2 None %3
          %5 = OpLabel
               OpSelectionMerge %9 None
               OpBranchConditional %7 %8 %9
          %8 = OpLabel
               OpBranch %9
          %9 = OpLabel
               OpReturn
               OpFunctionEnd
  )";

  const auto env = SPV_ENV_UNIVERSAL_1_3;
  const auto consumer = nullptr;
  const auto context = BuildModule(env, consumer, shader, kFuzzAssembleOption);

<<<<<<< HEAD
  FactManager fact_manager;

  // Record the fact that block 8 is dead.
  fact_manager.AddFactBlockIsDead(8);

  auto split = TransformationSplitBlock(
      MakeInstructionDescriptor(8, SpvOpBranch, 0), 100);
  ASSERT_TRUE(split.IsApplicable(context.get(), fact_manager));
  split.Apply(context.get(), &fact_manager);
  ASSERT_TRUE(IsValid(env, context.get()));

  ASSERT_TRUE(fact_manager.BlockIsDead(8));
  ASSERT_TRUE(fact_manager.BlockIsDead(100));
=======
  spvtools::ValidatorOptions validator_options;
  TransformationContext transformation_context(
      MakeUnique<FactManager>(context.get()), validator_options);
  // Record the fact that block 8 is dead.
  transformation_context.GetFactManager()->AddFactBlockIsDead(8);

  auto split = TransformationSplitBlock(
      MakeInstructionDescriptor(8, SpvOpBranch, 0), 100);
  ASSERT_TRUE(split.IsApplicable(context.get(), transformation_context));
  ApplyAndCheckFreshIds(split, context.get(), &transformation_context);
  ASSERT_TRUE(fuzzerutil::IsValidAndWellFormed(context.get(), validator_options,
                                               kConsoleMessageConsumer));

  ASSERT_TRUE(transformation_context.GetFactManager()->BlockIsDead(8));
  ASSERT_TRUE(transformation_context.GetFactManager()->BlockIsDead(100));
>>>>>>> 6bbb88c8

  std::string after_split = R"(
               OpCapability Shader
          %1 = OpExtInstImport "GLSL.std.450"
               OpMemoryModel Logical GLSL450
               OpEntryPoint Fragment %4 "main"
               OpExecutionMode %4 OriginUpperLeft
               OpSource ESSL 310
               OpName %4 "main"
          %2 = OpTypeVoid
          %3 = OpTypeFunction %2
          %6 = OpTypeBool
          %7 = OpConstantFalse %6
          %4 = OpFunction %2 None %3
          %5 = OpLabel
               OpSelectionMerge %9 None
               OpBranchConditional %7 %8 %9
          %8 = OpLabel
               OpBranch %100
        %100 = OpLabel
               OpBranch %9
          %9 = OpLabel
               OpReturn
               OpFunctionEnd
  )";
  ASSERT_TRUE(IsEqual(env, after_split, context.get()));
}

<<<<<<< HEAD
=======
TEST(TransformationSplitBlockTest, DoNotSplitUseOfOpSampledImage) {
  // This checks that we cannot split the definition of an OpSampledImage
  // from its use.
  std::string shader = R"(
               OpCapability Shader
               OpCapability SampledBuffer
               OpCapability ImageBuffer
          %1 = OpExtInstImport "GLSL.std.450"
               OpMemoryModel Logical GLSL450
               OpEntryPoint Fragment %2 "main" %40 %41
               OpExecutionMode %2 OriginUpperLeft
               OpSource GLSL 450
               OpDecorate %40 DescriptorSet 0
               OpDecorate %40 Binding 69
               OpDecorate %41 DescriptorSet 0
               OpDecorate %41 Binding 1
         %54 = OpTypeFloat 32
         %76 = OpTypeVector %54 4
         %55 = OpConstant %54 0
         %56 = OpTypeVector %54 3
         %94 = OpTypeVector %54 2
        %112 = OpConstantComposite %94 %55 %55
         %57 = OpConstantComposite %56 %55 %55 %55
         %15 = OpTypeImage %54 2D 2 0 0 1 Unknown
        %114 = OpTypePointer UniformConstant %15
         %38 = OpTypeSampler
        %125 = OpTypePointer UniformConstant %38
        %132 = OpTypeVoid
        %133 = OpTypeFunction %132
         %45 = OpTypeSampledImage %15
         %40 = OpVariable %114 UniformConstant
         %41 = OpVariable %125 UniformConstant
          %2 = OpFunction %132 None %133
        %164 = OpLabel
        %184 = OpLoad %15 %40
        %213 = OpLoad %38 %41
        %216 = OpSampledImage %45 %184 %213
        %217 = OpImageSampleImplicitLod %76 %216 %112 Bias %55
               OpReturn
               OpFunctionEnd
  )";

  const auto env = SPV_ENV_UNIVERSAL_1_3;
  const auto consumer = nullptr;
  const auto context = BuildModule(env, consumer, shader, kFuzzAssembleOption);

  spvtools::ValidatorOptions validator_options;
  TransformationContext transformation_context(
      MakeUnique<FactManager>(context.get()), validator_options);
  auto split = TransformationSplitBlock(
      MakeInstructionDescriptor(217, SpvOpImageSampleImplicitLod, 0), 500);
  ASSERT_FALSE(split.IsApplicable(context.get(), transformation_context));
}

>>>>>>> 6bbb88c8
}  // namespace
}  // namespace fuzz
}  // namespace spvtools<|MERGE_RESOLUTION|>--- conflicted
+++ resolved
@@ -819,21 +819,6 @@
   const auto consumer = nullptr;
   const auto context = BuildModule(env, consumer, shader, kFuzzAssembleOption);
 
-<<<<<<< HEAD
-  FactManager fact_manager;
-
-  // Record the fact that block 8 is dead.
-  fact_manager.AddFactBlockIsDead(8);
-
-  auto split = TransformationSplitBlock(
-      MakeInstructionDescriptor(8, SpvOpBranch, 0), 100);
-  ASSERT_TRUE(split.IsApplicable(context.get(), fact_manager));
-  split.Apply(context.get(), &fact_manager);
-  ASSERT_TRUE(IsValid(env, context.get()));
-
-  ASSERT_TRUE(fact_manager.BlockIsDead(8));
-  ASSERT_TRUE(fact_manager.BlockIsDead(100));
-=======
   spvtools::ValidatorOptions validator_options;
   TransformationContext transformation_context(
       MakeUnique<FactManager>(context.get()), validator_options);
@@ -849,7 +834,6 @@
 
   ASSERT_TRUE(transformation_context.GetFactManager()->BlockIsDead(8));
   ASSERT_TRUE(transformation_context.GetFactManager()->BlockIsDead(100));
->>>>>>> 6bbb88c8
 
   std::string after_split = R"(
                OpCapability Shader
@@ -878,8 +862,6 @@
   ASSERT_TRUE(IsEqual(env, after_split, context.get()));
 }
 
-<<<<<<< HEAD
-=======
 TEST(TransformationSplitBlockTest, DoNotSplitUseOfOpSampledImage) {
   // This checks that we cannot split the definition of an OpSampledImage
   // from its use.
@@ -934,7 +916,6 @@
   ASSERT_FALSE(split.IsApplicable(context.get(), transformation_context));
 }
 
->>>>>>> 6bbb88c8
 }  // namespace
 }  // namespace fuzz
 }  // namespace spvtools