--- conflicted
+++ resolved
@@ -7064,8 +7064,6 @@
           "contains an array with stride 4, but with an element size of 16"));
 }
 
-<<<<<<< HEAD
-=======
 TEST_F(ValidateDecorations, FunctionsWithOpGroupDecorate) {
   std::string spirv = R"(
                 OpCapability Addresses
@@ -7839,7 +7837,6 @@
                         "Offset decorations"));
 }
 
->>>>>>> 6bbb88c8
 }  // namespace
 }  // namespace val
 }  // namespace spvtools