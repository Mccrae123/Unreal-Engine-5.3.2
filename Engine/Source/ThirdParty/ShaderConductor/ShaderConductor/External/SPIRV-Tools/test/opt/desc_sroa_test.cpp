// Copyright (c) 2019 Google LLC
//
// Licensed under the Apache License, Version 2.0 (the "License");
// you may not use this file except in compliance with the License.
// You may obtain a copy of the License at
//
//     http://www.apache.org/licenses/LICENSE-2.0
//
// Unless required by applicable law or agreed to in writing, software
// distributed under the License is distributed on an "AS IS" BASIS,
// WITHOUT WARRANTIES OR CONDITIONS OF ANY KIND, either express or implied.
// See the License for the specific language governing permissions and
// limitations under the License.

#include <string>

#include "gmock/gmock.h"
#include "test/opt/assembly_builder.h"
#include "test/opt/pass_fixture.h"
#include "test/opt/pass_utils.h"

namespace spvtools {
namespace opt {
namespace {

using DescriptorScalarReplacementTest = PassTest<::testing::Test>;

std::string GetStructureArrayTestSpirv() {
  // The SPIR-V for the following high-level shader:
  // Flattening structures and arrays should result in the following binding
  // numbers. Only the ones that are actually used in the shader should be in
  // the final SPIR-V.
  //
  // globalS[0][0].t[0]  0 (used)
  // globalS[0][0].t[1]  1
  // globalS[0][0].s[0]  2 (used)
  // globalS[0][0].s[1]  3
  // globalS[0][1].t[0]  4
  // globalS[0][1].t[1]  5
  // globalS[0][1].s[0]  6
  // globalS[0][1].s[1]  7
  // globalS[1][0].t[0]  8
  // globalS[1][0].t[1]  9
  // globalS[1][0].s[0]  10
  // globalS[1][0].s[1]  11
  // globalS[1][1].t[0]  12
  // globalS[1][1].t[1]  13 (used)
  // globalS[1][1].s[0]  14
  // globalS[1][1].s[1]  15 (used)

  /*
    struct S {
      Texture2D t[2];
      SamplerState s[2];
    };

    S globalS[2][2];

    float4 main() : SV_Target {
      return globalS[0][0].t[0].Sample(globalS[0][0].s[0], float2(0,0)) +
             globalS[1][1].t[1].Sample(globalS[1][1].s[1], float2(0,0));
    }
  */

  return R"(
               OpCapability Shader
               OpMemoryModel Logical GLSL450
               OpEntryPoint Fragment %main "main" %out_var_SV_Target
               OpExecutionMode %main OriginUpperLeft
               OpName %S "S"
               OpMemberName %S 0 "t"
               OpMemberName %S 1 "s"
               OpName %type_2d_image "type.2d.image"
               OpName %type_sampler "type.sampler"
               OpName %globalS "globalS"
               OpName %out_var_SV_Target "out.var.SV_Target"
               OpName %main "main"
               OpName %src_main "src.main"
               OpName %bb_entry "bb.entry"
               OpName %type_sampled_image "type.sampled.image"
               OpDecorate %out_var_SV_Target Location 0
               OpDecorate %globalS DescriptorSet 0
               OpDecorate %globalS Binding 0
        %int = OpTypeInt 32 1
      %int_0 = OpConstant %int 0
      %int_1 = OpConstant %int 1
      %float = OpTypeFloat 32
    %float_0 = OpConstant %float 0
    %v2float = OpTypeVector %float 2
         %10 = OpConstantComposite %v2float %float_0 %float_0
       %uint = OpTypeInt 32 0
     %uint_2 = OpConstant %uint 2
%type_2d_image = OpTypeImage %float 2D 2 0 0 1 Unknown
%_arr_type_2d_image_uint_2 = OpTypeArray %type_2d_image %uint_2
%type_sampler = OpTypeSampler
%_arr_type_sampler_uint_2 = OpTypeArray %type_sampler %uint_2
          %S = OpTypeStruct %_arr_type_2d_image_uint_2 %_arr_type_sampler_uint_2
%_arr_S_uint_2 = OpTypeArray %S %uint_2
%_arr__arr_S_uint_2_uint_2 = OpTypeArray %_arr_S_uint_2 %uint_2
%_ptr_UniformConstant__arr__arr_S_uint_2_uint_2 = OpTypePointer UniformConstant %_arr__arr_S_uint_2_uint_2
    %v4float = OpTypeVector %float 4
%_ptr_Output_v4float = OpTypePointer Output %v4float
       %void = OpTypeVoid
         %24 = OpTypeFunction %void
         %28 = OpTypeFunction %v4float
%_ptr_UniformConstant_type_2d_image = OpTypePointer UniformConstant %type_2d_image
%_ptr_UniformConstant_type_sampler = OpTypePointer UniformConstant %type_sampler
%type_sampled_image = OpTypeSampledImage %type_2d_image
    %globalS = OpVariable %_ptr_UniformConstant__arr__arr_S_uint_2_uint_2 UniformConstant
%out_var_SV_Target = OpVariable %_ptr_Output_v4float Output
       %main = OpFunction %void None %24
         %25 = OpLabel
         %26 = OpFunctionCall %v4float %src_main
               OpStore %out_var_SV_Target %26
               OpReturn
               OpFunctionEnd
   %src_main = OpFunction %v4float None %28
   %bb_entry = OpLabel
         %31 = OpAccessChain %_ptr_UniformConstant_type_2d_image %globalS %int_0 %int_0 %int_0 %int_0
         %32 = OpLoad %type_2d_image %31
         %34 = OpAccessChain %_ptr_UniformConstant_type_sampler %globalS %int_0 %int_0 %int_1 %int_0
         %35 = OpLoad %type_sampler %34
         %37 = OpSampledImage %type_sampled_image %32 %35
         %38 = OpImageSampleImplicitLod %v4float %37 %10 None
         %39 = OpAccessChain %_ptr_UniformConstant_type_2d_image %globalS %int_1 %int_1 %int_0 %int_1
         %40 = OpLoad %type_2d_image %39
         %41 = OpAccessChain %_ptr_UniformConstant_type_sampler %globalS %int_1 %int_1 %int_1 %int_1
         %42 = OpLoad %type_sampler %41
         %43 = OpSampledImage %type_sampled_image %40 %42
         %44 = OpImageSampleImplicitLod %v4float %43 %10 None
         %45 = OpFAdd %v4float %38 %44
               OpReturnValue %45
               OpFunctionEnd
  )";
}

TEST_F(DescriptorScalarReplacementTest, ExpandArrayOfTextures) {
  const std::string text = R"(
; CHECK: OpDecorate [[var1:%\w+]] DescriptorSet 0
; CHECK: OpDecorate [[var1]] Binding 0
; CHECK: OpDecorate [[var2:%\w+]] DescriptorSet 0
; CHECK: OpDecorate [[var2]] Binding 1
; CHECK: OpDecorate [[var3:%\w+]] DescriptorSet 0
; CHECK: OpDecorate [[var3]] Binding 2
; CHECK: OpDecorate [[var4:%\w+]] DescriptorSet 0
; CHECK: OpDecorate [[var4]] Binding 3
; CHECK: OpDecorate [[var5:%\w+]] DescriptorSet 0
; CHECK: OpDecorate [[var5]] Binding 4
; CHECK: [[image_type:%\w+]] = OpTypeImage
; CHECK: [[ptr_type:%\w+]] = OpTypePointer UniformConstant [[image_type]]
; CHECK: [[var1]] = OpVariable [[ptr_type]] UniformConstant
; CHECK: [[var2]] = OpVariable [[ptr_type]] UniformConstant
; CHECK: [[var3]] = OpVariable [[ptr_type]] UniformConstant
; CHECK: [[var4]] = OpVariable [[ptr_type]] UniformConstant
; CHECK: [[var5]] = OpVariable [[ptr_type]] UniformConstant
; CHECK: OpLoad [[image_type]] [[var1]]
; CHECK: OpLoad [[image_type]] [[var2]]
; CHECK: OpLoad [[image_type]] [[var3]]
; CHECK: OpLoad [[image_type]] [[var4]]
; CHECK: OpLoad [[image_type]] [[var5]]
               OpCapability Shader
               OpMemoryModel Logical GLSL450
               OpEntryPoint Fragment %main "main"
               OpExecutionMode %main OriginUpperLeft
               OpSource HLSL 600
               OpDecorate %MyTextures DescriptorSet 0
               OpDecorate %MyTextures Binding 0
        %int = OpTypeInt 32 1
      %int_0 = OpConstant %int 0
      %int_1 = OpConstant %int 1
      %int_2 = OpConstant %int 2
      %int_3 = OpConstant %int 3
      %int_4 = OpConstant %int 4
       %uint = OpTypeInt 32 0
     %uint_5 = OpConstant %uint 5
      %float = OpTypeFloat 32
%type_2d_image = OpTypeImage %float 2D 2 0 0 1 Unknown
%_arr_type_2d_image_uint_5 = OpTypeArray %type_2d_image %uint_5
%_ptr_UniformConstant__arr_type_2d_image_uint_5 = OpTypePointer UniformConstant %_arr_type_2d_image_uint_5
    %v2float = OpTypeVector %float 2
       %void = OpTypeVoid
         %26 = OpTypeFunction %void
%_ptr_UniformConstant_type_2d_image = OpTypePointer UniformConstant %type_2d_image
 %MyTextures = OpVariable %_ptr_UniformConstant__arr_type_2d_image_uint_5 UniformConstant
       %main = OpFunction %void None %26
         %28 = OpLabel
         %29 = OpUndef %v2float
         %30 = OpAccessChain %_ptr_UniformConstant_type_2d_image %MyTextures %int_0
         %31 = OpLoad %type_2d_image %30
         %35 = OpAccessChain %_ptr_UniformConstant_type_2d_image %MyTextures %int_1
         %36 = OpLoad %type_2d_image %35
         %40 = OpAccessChain %_ptr_UniformConstant_type_2d_image %MyTextures %int_2
         %41 = OpLoad %type_2d_image %40
         %45 = OpAccessChain %_ptr_UniformConstant_type_2d_image %MyTextures %int_3
         %46 = OpLoad %type_2d_image %45
         %50 = OpAccessChain %_ptr_UniformConstant_type_2d_image %MyTextures %int_4
         %51 = OpLoad %type_2d_image %50
               OpReturn
               OpFunctionEnd

  )";

  SinglePassRunAndMatch<DescriptorScalarReplacement>(text, true);
}

TEST_F(DescriptorScalarReplacementTest, ExpandArrayOfSamplers) {
  const std::string text = R"(
; CHECK: OpDecorate [[var1:%\w+]] DescriptorSet 0
; CHECK: OpDecorate [[var1]] Binding 1
; CHECK: OpDecorate [[var2:%\w+]] DescriptorSet 0
; CHECK: OpDecorate [[var2]] Binding 2
; CHECK: OpDecorate [[var3:%\w+]] DescriptorSet 0
; CHECK: OpDecorate [[var3]] Binding 3
; CHECK: [[sampler_type:%\w+]] = OpTypeSampler
; CHECK: [[ptr_type:%\w+]] = OpTypePointer UniformConstant [[sampler_type]]
; CHECK: [[var1]] = OpVariable [[ptr_type]] UniformConstant
; CHECK: [[var2]] = OpVariable [[ptr_type]] UniformConstant
; CHECK: [[var3]] = OpVariable [[ptr_type]] UniformConstant
; CHECK: OpLoad [[sampler_type]] [[var1]]
; CHECK: OpLoad [[sampler_type]] [[var2]]
; CHECK: OpLoad [[sampler_type]] [[var3]]
               OpCapability Shader
               OpMemoryModel Logical GLSL450
               OpEntryPoint Fragment %main "main"
               OpExecutionMode %main OriginUpperLeft
               OpSource HLSL 600
               OpDecorate %MySampler DescriptorSet 0
               OpDecorate %MySampler Binding 1
        %int = OpTypeInt 32 1
      %int_0 = OpConstant %int 0
      %int_1 = OpConstant %int 1
      %int_2 = OpConstant %int 2
       %uint = OpTypeInt 32 0
     %uint_3 = OpConstant %uint 3
%type_sampler = OpTypeSampler
%_arr_type_sampler_uint_3 = OpTypeArray %type_sampler %uint_3
%_ptr_UniformConstant__arr_type_sampler_uint_3 = OpTypePointer UniformConstant %_arr_type_sampler_uint_3
       %void = OpTypeVoid
         %26 = OpTypeFunction %void
%_ptr_UniformConstant_type_sampler = OpTypePointer UniformConstant %type_sampler
  %MySampler = OpVariable %_ptr_UniformConstant__arr_type_sampler_uint_3 UniformConstant
       %main = OpFunction %void None %26
         %28 = OpLabel
         %31 = OpAccessChain %_ptr_UniformConstant_type_sampler %MySampler %int_0
         %32 = OpLoad %type_sampler %31
         %35 = OpAccessChain %_ptr_UniformConstant_type_sampler %MySampler %int_1
         %36 = OpLoad %type_sampler %35
         %40 = OpAccessChain %_ptr_UniformConstant_type_sampler %MySampler %int_2
         %41 = OpLoad %type_sampler %40
               OpReturn
               OpFunctionEnd
  )";

  SinglePassRunAndMatch<DescriptorScalarReplacement>(text, true);
}

TEST_F(DescriptorScalarReplacementTest, ExpandArrayOfSSBOs) {
  // Tests the expansion of an SSBO.  Also check that an access chain with more
  // than 1 index is correctly handled.
  const std::string text = R"(
; CHECK: OpDecorate [[var1:%\w+]] DescriptorSet 0
; CHECK: OpDecorate [[var1]] Binding 0
; CHECK: OpDecorate [[var2:%\w+]] DescriptorSet 0
; CHECK: OpDecorate [[var2]] Binding 1
; CHECK: OpTypeStruct
; CHECK: [[struct_type:%\w+]] = OpTypeStruct
; CHECK: [[ptr_type:%\w+]] = OpTypePointer Uniform [[struct_type]]
; CHECK: [[var1]] = OpVariable [[ptr_type]] Uniform
; CHECK: [[var2]] = OpVariable [[ptr_type]] Uniform
; CHECK: [[ac1:%\w+]] = OpAccessChain %_ptr_Uniform_v4float [[var1]] %uint_0 %uint_0 %uint_0
; CHECK: OpLoad %v4float [[ac1]]
; CHECK: [[ac2:%\w+]] = OpAccessChain %_ptr_Uniform_v4float [[var2]] %uint_0 %uint_0 %uint_0
; CHECK: OpLoad %v4float [[ac2]]
               OpCapability Shader
               OpMemoryModel Logical GLSL450
               OpEntryPoint Fragment %main "main"
               OpExecutionMode %main OriginUpperLeft
               OpSource HLSL 600
               OpDecorate %buffers DescriptorSet 0
               OpDecorate %buffers Binding 0
               OpMemberDecorate %S 0 Offset 0
               OpDecorate %_runtimearr_S ArrayStride 16
               OpMemberDecorate %type_StructuredBuffer_S 0 Offset 0
               OpMemberDecorate %type_StructuredBuffer_S 0 NonWritable
               OpDecorate %type_StructuredBuffer_S BufferBlock
       %uint = OpTypeInt 32 0
     %uint_0 = OpConstant %uint 0
      %uint_1 = OpConstant %uint 1
     %uint_2 = OpConstant %uint 2
      %float = OpTypeFloat 32
    %v4float = OpTypeVector %float 4
          %S = OpTypeStruct %v4float
%_runtimearr_S = OpTypeRuntimeArray %S
%type_StructuredBuffer_S = OpTypeStruct %_runtimearr_S
%_arr_type_StructuredBuffer_S_uint_2 = OpTypeArray %type_StructuredBuffer_S %uint_2
%_ptr_Uniform__arr_type_StructuredBuffer_S_uint_2 = OpTypePointer Uniform %_arr_type_StructuredBuffer_S_uint_2
%_ptr_Uniform_type_StructuredBuffer_S = OpTypePointer Uniform %type_StructuredBuffer_S
       %void = OpTypeVoid
         %19 = OpTypeFunction %void
%_ptr_Uniform_v4float = OpTypePointer Uniform %v4float
    %buffers = OpVariable %_ptr_Uniform__arr_type_StructuredBuffer_S_uint_2 Uniform
       %main = OpFunction %void None %19
         %21 = OpLabel
         %22 = OpAccessChain %_ptr_Uniform_v4float %buffers %uint_0 %uint_0 %uint_0 %uint_0
         %23 = OpLoad %v4float %22
         %24 = OpAccessChain %_ptr_Uniform_type_StructuredBuffer_S %buffers %uint_1
         %25 = OpAccessChain %_ptr_Uniform_v4float %24 %uint_0 %uint_0 %uint_0
         %26 = OpLoad %v4float %25
               OpReturn
               OpFunctionEnd
  )";

  SinglePassRunAndMatch<DescriptorScalarReplacement>(text, true);
}

TEST_F(DescriptorScalarReplacementTest, NameNewVariables) {
  // Checks that if the original variable has a name, then the new variables
  // will have a name derived from that name.
  const std::string text = R"(
; CHECK: OpName [[var1:%\w+]] "SSBO[0]"
; CHECK: OpName [[var2:%\w+]] "SSBO[1]"
; CHECK: OpDecorate [[var1]] DescriptorSet 0
; CHECK: OpDecorate [[var1]] Binding 0
; CHECK: OpDecorate [[var2]] DescriptorSet 0
; CHECK: OpDecorate [[var2]] Binding 1
; CHECK: OpTypeStruct
; CHECK: [[struct_type:%\w+]] = OpTypeStruct
; CHECK: [[ptr_type:%\w+]] = OpTypePointer Uniform [[struct_type]]
; CHECK: [[var1]] = OpVariable [[ptr_type]] Uniform
; CHECK: [[var2]] = OpVariable [[ptr_type]] Uniform
; CHECK: [[ac1:%\w+]] = OpAccessChain %_ptr_Uniform_v4float [[var1]] %uint_0 %uint_0 %uint_0
; CHECK: OpLoad %v4float [[ac1]]
; CHECK: [[ac2:%\w+]] = OpAccessChain %_ptr_Uniform_v4float [[var2]] %uint_0 %uint_0 %uint_0
; CHECK: OpLoad %v4float [[ac2]]
               OpCapability Shader
               OpMemoryModel Logical GLSL450
               OpEntryPoint Fragment %main "main"
               OpExecutionMode %main OriginUpperLeft
               OpSource HLSL 600
               OpName %buffers "SSBO"
               OpDecorate %buffers DescriptorSet 0
               OpDecorate %buffers Binding 0
               OpMemberDecorate %S 0 Offset 0
               OpDecorate %_runtimearr_S ArrayStride 16
               OpMemberDecorate %type_StructuredBuffer_S 0 Offset 0
               OpMemberDecorate %type_StructuredBuffer_S 0 NonWritable
               OpDecorate %type_StructuredBuffer_S BufferBlock
       %uint = OpTypeInt 32 0
     %uint_0 = OpConstant %uint 0
      %uint_1 = OpConstant %uint 1
     %uint_2 = OpConstant %uint 2
      %float = OpTypeFloat 32
    %v4float = OpTypeVector %float 4
          %S = OpTypeStruct %v4float
%_runtimearr_S = OpTypeRuntimeArray %S
%type_StructuredBuffer_S = OpTypeStruct %_runtimearr_S
%_arr_type_StructuredBuffer_S_uint_2 = OpTypeArray %type_StructuredBuffer_S %uint_2
%_ptr_Uniform__arr_type_StructuredBuffer_S_uint_2 = OpTypePointer Uniform %_arr_type_StructuredBuffer_S_uint_2
%_ptr_Uniform_type_StructuredBuffer_S = OpTypePointer Uniform %type_StructuredBuffer_S
       %void = OpTypeVoid
         %19 = OpTypeFunction %void
%_ptr_Uniform_v4float = OpTypePointer Uniform %v4float
    %buffers = OpVariable %_ptr_Uniform__arr_type_StructuredBuffer_S_uint_2 Uniform
       %main = OpFunction %void None %19
         %21 = OpLabel
         %22 = OpAccessChain %_ptr_Uniform_v4float %buffers %uint_0 %uint_0 %uint_0 %uint_0
         %23 = OpLoad %v4float %22
         %24 = OpAccessChain %_ptr_Uniform_type_StructuredBuffer_S %buffers %uint_1
         %25 = OpAccessChain %_ptr_Uniform_v4float %24 %uint_0 %uint_0 %uint_0
         %26 = OpLoad %v4float %25
               OpReturn
               OpFunctionEnd
  )";

  SinglePassRunAndMatch<DescriptorScalarReplacement>(text, true);
}

TEST_F(DescriptorScalarReplacementTest, DontExpandCBuffers) {
  // Checks that constant buffers are not expanded.
  // Constant buffers are represented as global structures, but they should not
  // be replaced with new variables for their elements.
  /*
    cbuffer MyCbuffer : register(b1) {
      float2    a;
      float2   b;
    };
    float main() : A {
      return a.x + b.y;
    }
  */
  const std::string text = R"(
; CHECK: OpAccessChain %_ptr_Uniform_float %MyCbuffer %int_0 %int_0
; CHECK: OpAccessChain %_ptr_Uniform_float %MyCbuffer %int_1 %int_1
               OpCapability Shader
               OpMemoryModel Logical GLSL450
               OpEntryPoint Vertex %main "main" %out_var_A
               OpSource HLSL 600
               OpName %type_MyCbuffer "type.MyCbuffer"
               OpMemberName %type_MyCbuffer 0 "a"
               OpMemberName %type_MyCbuffer 1 "b"
               OpName %MyCbuffer "MyCbuffer"
               OpName %out_var_A "out.var.A"
               OpName %main "main"
               OpDecorate %out_var_A Location 0
               OpDecorate %MyCbuffer DescriptorSet 0
               OpDecorate %MyCbuffer Binding 1
               OpMemberDecorate %type_MyCbuffer 0 Offset 0
               OpMemberDecorate %type_MyCbuffer 1 Offset 8
               OpDecorate %type_MyCbuffer Block
        %int = OpTypeInt 32 1
      %int_0 = OpConstant %int 0
      %int_1 = OpConstant %int 1
      %float = OpTypeFloat 32
    %v2float = OpTypeVector %float 2
%type_MyCbuffer = OpTypeStruct %v2float %v2float
%_ptr_Uniform_type_MyCbuffer = OpTypePointer Uniform %type_MyCbuffer
%_ptr_Output_float = OpTypePointer Output %float
       %void = OpTypeVoid
         %13 = OpTypeFunction %void
%_ptr_Uniform_float = OpTypePointer Uniform %float
  %MyCbuffer = OpVariable %_ptr_Uniform_type_MyCbuffer Uniform
  %out_var_A = OpVariable %_ptr_Output_float Output
       %main = OpFunction %void None %13
         %15 = OpLabel
         %16 = OpAccessChain %_ptr_Uniform_float %MyCbuffer %int_0 %int_0
         %17 = OpLoad %float %16
         %18 = OpAccessChain %_ptr_Uniform_float %MyCbuffer %int_1 %int_1
         %19 = OpLoad %float %18
         %20 = OpFAdd %float %17 %19
               OpStore %out_var_A %20
               OpReturn
               OpFunctionEnd
)";

  SinglePassRunAndMatch<DescriptorScalarReplacement>(text, true);
}

TEST_F(DescriptorScalarReplacementTest, DontExpandStructuredBuffers) {
  // Checks that structured buffers are not expanded.
  // Structured buffers are represented as global structures, that have one
  // member which is a runtime array.
  /*
    struct S {
      float2   a;
      float2   b;
    };
    RWStructuredBuffer<S> sb;
    float main() : A {
      return sb[0].a.x + sb[0].b.x;
    }
  */
  const std::string text = R"(
; CHECK: OpAccessChain %_ptr_Uniform_float %sb %int_0 %uint_0 %int_0 %int_0
; CHECK: OpAccessChain %_ptr_Uniform_float %sb %int_0 %uint_0 %int_1 %int_0
               OpCapability Shader
               OpMemoryModel Logical GLSL450
               OpEntryPoint Vertex %main "main" %out_var_A
               OpName %type_RWStructuredBuffer_S "type.RWStructuredBuffer.S"
               OpName %S "S"
               OpMemberName %S 0 "a"
               OpMemberName %S 1 "b"
               OpName %sb "sb"
               OpName %out_var_A "out.var.A"
               OpName %main "main"
               OpDecorate %out_var_A Location 0
               OpDecorate %sb DescriptorSet 0
               OpDecorate %sb Binding 0
               OpMemberDecorate %S 0 Offset 0
               OpMemberDecorate %S 1 Offset 8
               OpDecorate %_runtimearr_S ArrayStride 16
               OpMemberDecorate %type_RWStructuredBuffer_S 0 Offset 0
               OpDecorate %type_RWStructuredBuffer_S BufferBlock
        %int = OpTypeInt 32 1
      %int_0 = OpConstant %int 0
       %uint = OpTypeInt 32 0
     %uint_0 = OpConstant %uint 0
      %int_1 = OpConstant %int 1
      %float = OpTypeFloat 32
    %v2float = OpTypeVector %float 2
          %S = OpTypeStruct %v2float %v2float
%_runtimearr_S = OpTypeRuntimeArray %S
%type_RWStructuredBuffer_S = OpTypeStruct %_runtimearr_S
%_ptr_Uniform_type_RWStructuredBuffer_S = OpTypePointer Uniform %type_RWStructuredBuffer_S
%_ptr_Output_float = OpTypePointer Output %float
       %void = OpTypeVoid
         %17 = OpTypeFunction %void
%_ptr_Uniform_float = OpTypePointer Uniform %float
         %sb = OpVariable %_ptr_Uniform_type_RWStructuredBuffer_S Uniform
  %out_var_A = OpVariable %_ptr_Output_float Output
       %main = OpFunction %void None %17
         %19 = OpLabel
         %20 = OpAccessChain %_ptr_Uniform_float %sb %int_0 %uint_0 %int_0 %int_0
         %21 = OpLoad %float %20
         %22 = OpAccessChain %_ptr_Uniform_float %sb %int_0 %uint_0 %int_1 %int_0
         %23 = OpLoad %float %22
         %24 = OpFAdd %float %21 %23
               OpStore %out_var_A %24
               OpReturn
               OpFunctionEnd
)";

  SinglePassRunAndMatch<DescriptorScalarReplacement>(text, true);
}

TEST_F(DescriptorScalarReplacementTest, StructureArrayNames) {
  // Checks that names are properly generated for multi-dimension arrays and
  // structure members.
  const std::string checks = R"(
; CHECK: OpName %globalS_0__0__t_0_ "globalS[0][0].t[0]"
; CHECK: OpName %globalS_0__0__s_0_ "globalS[0][0].s[0]"
; CHECK: OpName %globalS_1__1__t_1_ "globalS[1][1].t[1]"
; CHECK: OpName %globalS_1__1__s_1_ "globalS[1][1].s[1]"
  )";

  const std::string text = checks + GetStructureArrayTestSpirv();
  SinglePassRunAndMatch<DescriptorScalarReplacement>(text, true);
}

TEST_F(DescriptorScalarReplacementTest, StructureArrayBindings) {
  // Checks that flattening structures and arrays results in correct binding
  // numbers.
  const std::string checks = R"(
; CHECK: OpDecorate %globalS_0__0__t_0_ Binding 0
; CHECK: OpDecorate %globalS_0__0__s_0_ Binding 2
; CHECK: OpDecorate %globalS_1__1__t_1_ Binding 13
; CHECK: OpDecorate %globalS_1__1__s_1_ Binding 15
  )";

  const std::string text = checks + GetStructureArrayTestSpirv();
  SinglePassRunAndMatch<DescriptorScalarReplacement>(text, true);
}

TEST_F(DescriptorScalarReplacementTest, StructureArrayReplacements) {
  // Checks that all access chains indexing into structures and/or arrays are
  // replaced with direct access to replacement variables.
  const std::string checks = R"(
; CHECK-NOT: OpAccessChain
; CHECK: OpLoad %type_2d_image %globalS_0__0__t_0_
; CHECK: OpLoad %type_sampler %globalS_0__0__s_0_
; CHECK: OpLoad %type_2d_image %globalS_1__1__t_1_
; CHECK: OpLoad %type_sampler %globalS_1__1__s_1_
  )";

  const std::string text = checks + GetStructureArrayTestSpirv();
  SinglePassRunAndMatch<DescriptorScalarReplacement>(text, true);
}

TEST_F(DescriptorScalarReplacementTest, ResourceStructAsFunctionParam) {
  // Checks that a mix of OpAccessChain, OpLoad, and OpCompositeExtract patterns
  // can be properly replaced with replacement variables.
  // This pattern can be seen when a global structure of resources is passed to
  // a function.

  /* High-level source:
  // globalS[0].t[0]        binding: 0  (used)
  // globalS[0].t[1]        binding: 1  (used)
  // globalS[0].tt[0].s[0]  binding: 2
  // globalS[0].tt[0].s[1]  binding: 3  (used)
  // globalS[0].tt[0].s[2]  binding: 4
  // globalS[0].tt[1].s[0]  binding: 5
  // globalS[0].tt[1].s[1]  binding: 6
  // globalS[0].tt[1].s[2]  binding: 7  (used)
  // globalS[1].t[0]        binding: 8  (used)
  // globalS[1].t[1]        binding: 9  (used)
  // globalS[1].tt[0].s[0]  binding: 10
  // globalS[1].tt[0].s[1]  binding: 11 (used)
  // globalS[1].tt[0].s[2]  binding: 12
  // globalS[1].tt[1].s[0]  binding: 13
  // globalS[1].tt[1].s[1]  binding: 14
  // globalS[1].tt[1].s[2]  binding: 15 (used)

  struct T {
    SamplerState s[3];
  };

  struct S {
    Texture2D t[2];
    T tt[2];
  };

  float4 tex2D(S x, float2 v) {
    return x.t[0].Sample(x.tt[0].s[1], v) + x.t[1].Sample(x.tt[1].s[2], v);
  }

  S globalS[2];

  float4 main() : SV_Target {
    return tex2D(globalS[0], float2(0,0)) + tex2D(globalS[1], float2(0,0)) ;
  }
  */
  const std::string shader = R"(
               OpCapability Shader
               OpMemoryModel Logical GLSL450
               OpEntryPoint Fragment %main "main" %out_var_SV_Target
               OpExecutionMode %main OriginUpperLeft
               OpName %S "S"
               OpMemberName %S 0 "t"
               OpMemberName %S 1 "tt"
               OpName %type_2d_image "type.2d.image"
               OpName %T "T"
               OpMemberName %T 0 "s"
               OpName %type_sampler "type.sampler"
               OpName %globalS "globalS"
               OpName %out_var_SV_Target "out.var.SV_Target"
               OpName %main "main"
               OpName %type_sampled_image "type.sampled.image"
               OpDecorate %out_var_SV_Target Location 0
               OpDecorate %globalS DescriptorSet 0
               OpDecorate %globalS Binding 0
        %int = OpTypeInt 32 1
      %int_0 = OpConstant %int 0
      %float = OpTypeFloat 32
    %float_0 = OpConstant %float 0
    %v2float = OpTypeVector %float 2
         %14 = OpConstantComposite %v2float %float_0 %float_0
      %int_1 = OpConstant %int 1
       %uint = OpTypeInt 32 0
     %uint_2 = OpConstant %uint 2
%type_2d_image = OpTypeImage %float 2D 2 0 0 1 Unknown
%_arr_type_2d_image_uint_2 = OpTypeArray %type_2d_image %uint_2
     %uint_3 = OpConstant %uint 3
%type_sampler = OpTypeSampler
%_arr_type_sampler_uint_3 = OpTypeArray %type_sampler %uint_3
          %T = OpTypeStruct %_arr_type_sampler_uint_3
%_arr_T_uint_2 = OpTypeArray %T %uint_2
          %S = OpTypeStruct %_arr_type_2d_image_uint_2 %_arr_T_uint_2
%_arr_S_uint_2 = OpTypeArray %S %uint_2
%_ptr_UniformConstant__arr_S_uint_2 = OpTypePointer UniformConstant %_arr_S_uint_2
    %v4float = OpTypeVector %float 4
%_ptr_Output_v4float = OpTypePointer Output %v4float
       %void = OpTypeVoid
         %27 = OpTypeFunction %void
%_ptr_UniformConstant_S = OpTypePointer UniformConstant %S
%type_sampled_image = OpTypeSampledImage %type_2d_image
    %globalS = OpVariable %_ptr_UniformConstant__arr_S_uint_2 UniformConstant
%out_var_SV_Target = OpVariable %_ptr_Output_v4float Output
       %main = OpFunction %void None %27
         %29 = OpLabel
         %30 = OpAccessChain %_ptr_UniformConstant_S %globalS %int_0
         %31 = OpLoad %S %30
         %32 = OpCompositeExtract %_arr_type_2d_image_uint_2 %31 0
         %33 = OpCompositeExtract %type_2d_image %32 0
         %34 = OpCompositeExtract %type_2d_image %32 1
         %35 = OpCompositeExtract %_arr_T_uint_2 %31 1
         %36 = OpCompositeExtract %T %35 0
         %37 = OpCompositeExtract %_arr_type_sampler_uint_3 %36 0
         %38 = OpCompositeExtract %type_sampler %37 1
         %39 = OpCompositeExtract %T %35 1
         %40 = OpCompositeExtract %_arr_type_sampler_uint_3 %39 0
         %41 = OpCompositeExtract %type_sampler %40 2
         %42 = OpSampledImage %type_sampled_image %33 %38
         %43 = OpImageSampleImplicitLod %v4float %42 %14 None
         %44 = OpSampledImage %type_sampled_image %34 %41
         %45 = OpImageSampleImplicitLod %v4float %44 %14 None
         %46 = OpFAdd %v4float %43 %45
         %47 = OpAccessChain %_ptr_UniformConstant_S %globalS %int_1
         %48 = OpLoad %S %47
         %49 = OpCompositeExtract %_arr_type_2d_image_uint_2 %48 0
         %50 = OpCompositeExtract %type_2d_image %49 0
         %51 = OpCompositeExtract %type_2d_image %49 1
         %52 = OpCompositeExtract %_arr_T_uint_2 %48 1
         %53 = OpCompositeExtract %T %52 0
         %54 = OpCompositeExtract %_arr_type_sampler_uint_3 %53 0
         %55 = OpCompositeExtract %type_sampler %54 1
         %56 = OpCompositeExtract %T %52 1
         %57 = OpCompositeExtract %_arr_type_sampler_uint_3 %56 0
         %58 = OpCompositeExtract %type_sampler %57 2
         %59 = OpSampledImage %type_sampled_image %50 %55
         %60 = OpImageSampleImplicitLod %v4float %59 %14 None
         %61 = OpSampledImage %type_sampled_image %51 %58
         %62 = OpImageSampleImplicitLod %v4float %61 %14 None
         %63 = OpFAdd %v4float %60 %62
         %64 = OpFAdd %v4float %46 %63
               OpStore %out_var_SV_Target %64
               OpReturn
               OpFunctionEnd
)";

  const std::string checks = R"(
; CHECK: OpName %globalS_0__t_0_ "globalS[0].t[0]"
; CHECK: OpName %globalS_0__t_1_ "globalS[0].t[1]"
; CHECK: OpName %globalS_1__t_0_ "globalS[1].t[0]"
; CHECK: OpName %globalS_1__t_1_ "globalS[1].t[1]"
; CHECK: OpName %globalS_0__tt_0__s_1_ "globalS[0].tt[0].s[1]"
; CHECK: OpName %globalS_0__tt_1__s_2_ "globalS[0].tt[1].s[2]"
; CHECK: OpName %globalS_1__tt_0__s_1_ "globalS[1].tt[0].s[1]"
; CHECK: OpName %globalS_1__tt_1__s_2_ "globalS[1].tt[1].s[2]"
; CHECK: OpDecorate %globalS_0__t_0_ Binding 0
; CHECK: OpDecorate %globalS_0__t_1_ Binding 1
; CHECK: OpDecorate %globalS_1__t_0_ Binding 8
; CHECK: OpDecorate %globalS_1__t_1_ Binding 9
; CHECK: OpDecorate %globalS_0__tt_0__s_1_ Binding 3
; CHECK: OpDecorate %globalS_0__tt_1__s_2_ Binding 7
; CHECK: OpDecorate %globalS_1__tt_0__s_1_ Binding 11
; CHECK: OpDecorate %globalS_1__tt_1__s_2_ Binding 15

; CHECK: %globalS_0__t_0_ = OpVariable %_ptr_UniformConstant_type_2d_image UniformConstant
; CHECK: %globalS_0__t_1_ = OpVariable %_ptr_UniformConstant_type_2d_image UniformConstant
; CHECK: %globalS_1__t_0_ = OpVariable %_ptr_UniformConstant_type_2d_image UniformConstant
; CHECK: %globalS_1__t_1_ = OpVariable %_ptr_UniformConstant_type_2d_image UniformConstant
; CHECK: %globalS_0__tt_0__s_1_ = OpVariable %_ptr_UniformConstant_type_sampler UniformConstant
; CHECK: %globalS_0__tt_1__s_2_ = OpVariable %_ptr_UniformConstant_type_sampler UniformConstant
; CHECK: %globalS_1__tt_0__s_1_ = OpVariable %_ptr_UniformConstant_type_sampler UniformConstant
; CHECK: %globalS_1__tt_1__s_2_ = OpVariable %_ptr_UniformConstant_type_sampler UniformConstant

; CHECK:     [[img_1:%\w+]] = OpLoad %type_2d_image %globalS_0__t_0_
; CHECK:     [[img_2:%\w+]] = OpLoad %type_2d_image %globalS_0__t_1_
; CHECK: [[sampler_1:%\w+]] = OpLoad %type_sampler %globalS_0__tt_0__s_1_
; CHECK: [[sampler_2:%\w+]] = OpLoad %type_sampler %globalS_0__tt_1__s_2_

; CHECK: [[sampled_img_1:%\w+]] = OpSampledImage %type_sampled_image [[img_1]] [[sampler_1]]
; CHECK:      [[sample_1:%\w+]] = OpImageSampleImplicitLod %v4float [[sampled_img_1]]
; CHECK: [[sampled_img_2:%\w+]] = OpSampledImage %type_sampled_image [[img_2]] [[sampler_2]]
; CHECK:      [[sample_2:%\w+]] = OpImageSampleImplicitLod %v4float [[sampled_img_2]]
; CHECK:                          OpFAdd %v4float [[sample_1]] [[sample_2]]

; CHECK:     [[img_3:%\w+]] = OpLoad %type_2d_image %globalS_1__t_0_
; CHECK:     [[img_4:%\w+]] = OpLoad %type_2d_image %globalS_1__t_1_
; CHECK: [[sampler_3:%\w+]] = OpLoad %type_sampler %globalS_1__tt_0__s_1_
; CHECK: [[sampler_4:%\w+]] = OpLoad %type_sampler %globalS_1__tt_1__s_2_

; CHECK: [[sampled_img_3:%\w+]] = OpSampledImage %type_sampled_image [[img_3]] [[sampler_3]]
; CHECK:      [[sample_3:%\w+]] = OpImageSampleImplicitLod %v4float [[sampled_img_3]]
; CHECK: [[sampled_img_4:%\w+]] = OpSampledImage %type_sampled_image [[img_4]] [[sampler_4]]
; CHECK:      [[sample_4:%\w+]] = OpImageSampleImplicitLod %v4float [[sampled_img_4]]
; CHECK:                          OpFAdd %v4float [[sample_3]] [[sample_4]]
)";

  SinglePassRunAndMatch<DescriptorScalarReplacement>(checks + shader, true);
}

TEST_F(DescriptorScalarReplacementTest, BindingForResourceArrayOfStructs) {
  // Check that correct binding numbers are given to an array of descriptors
  // to structs.

  const std::string shader = R"(
; CHECK: OpDecorate {{%\w+}} Binding 0
; CHECK: OpDecorate {{%\w+}} Binding 1
               OpCapability Shader
          %1 = OpExtInstImport "GLSL.std.450"
               OpMemoryModel Logical GLSL450
               OpEntryPoint Fragment %2 "psmain"
               OpExecutionMode %2 OriginUpperLeft
               OpDecorate %5 DescriptorSet 0
               OpDecorate %5 Binding 0
               OpMemberDecorate %_struct_4 0 Offset 0
               OpMemberDecorate %_struct_4 1 Offset 4
               OpDecorate %_struct_4 Block
      %float = OpTypeFloat 32
        %int = OpTypeInt 32 1
      %int_0 = OpConstant %int 0
      %int_1 = OpConstant %int 1
       %uint = OpTypeInt 32 0
     %uint_2 = OpConstant %uint 2
  %_struct_4 = OpTypeStruct %float %int
%_arr__struct_4_uint_2 = OpTypeArray %_struct_4 %uint_2
%_ptr_Uniform__arr__struct_4_uint_2 = OpTypePointer Uniform %_arr__struct_4_uint_2
       %void = OpTypeVoid
         %25 = OpTypeFunction %void
%_ptr_Uniform_int = OpTypePointer Uniform %int
          %5 = OpVariable %_ptr_Uniform__arr__struct_4_uint_2 Uniform
          %2 = OpFunction %void None %25
         %29 = OpLabel
         %40 = OpAccessChain %_ptr_Uniform_int %5 %int_0 %int_1
         %41 = OpAccessChain %_ptr_Uniform_int %5 %int_1 %int_1
               OpReturn
               OpFunctionEnd
)";

  SinglePassRunAndMatch<DescriptorScalarReplacement>(shader, true);
}

TEST_F(DescriptorScalarReplacementTest, MemberDecorationForResourceStruct) {
  // Check that an OpMemberDecorate instruction is correctly converted to a
  // OpDecorate instruction.

  const std::string shader = R"(
; CHECK: OpDecorate [[t:%\w+]] DescriptorSet 0
; CHECK: OpDecorate [[t]] Binding 0
; CHECK: OpDecorate [[t]] RelaxedPrecision
; CHECK: OpDecorate [[s:%\w+]] DescriptorSet 0
; CHECK: OpDecorate [[s]] Binding 1
               OpCapability Shader
               OpMemoryModel Logical GLSL450
               OpEntryPoint Fragment %PSMain "PSMain" %in_var_TEXCOORD %out_var_SV_Target
               OpExecutionMode %PSMain OriginUpperLeft
               OpSource HLSL 600
               OpName %sampler2D_h "sampler2D_h"
               OpMemberName %sampler2D_h 0 "t"
               OpMemberName %sampler2D_h 1 "s"
               OpName %type_2d_image "type.2d.image"
               OpName %type_sampler "type.sampler"
               OpName %_MainTex "_MainTex"
               OpName %in_var_TEXCOORD "in.var.TEXCOORD"
               OpName %out_var_SV_Target "out.var.SV_Target"
               OpName %PSMain "PSMain"
               OpName %type_sampled_image "type.sampled.image"
               OpDecorate %in_var_TEXCOORD Location 0
               OpDecorate %out_var_SV_Target Location 0
               OpDecorate %_MainTex DescriptorSet 0
               OpDecorate %_MainTex Binding 0
               OpMemberDecorate %sampler2D_h 0 RelaxedPrecision
               OpDecorate %out_var_SV_Target RelaxedPrecision
               OpDecorate %69 RelaxedPrecision
      %float = OpTypeFloat 32
%type_2d_image = OpTypeImage %float 2D 2 0 0 1 Unknown
%type_sampler = OpTypeSampler
%sampler2D_h = OpTypeStruct %type_2d_image %type_sampler
%_ptr_UniformConstant_sampler2D_h = OpTypePointer UniformConstant %sampler2D_h
    %v2float = OpTypeVector %float 2
%_ptr_Input_v2float = OpTypePointer Input %v2float
    %v4float = OpTypeVector %float 4
%_ptr_Output_v4float = OpTypePointer Output %v4float
       %void = OpTypeVoid
         %35 = OpTypeFunction %void
%type_sampled_image = OpTypeSampledImage %type_2d_image
   %_MainTex = OpVariable %_ptr_UniformConstant_sampler2D_h UniformConstant
%in_var_TEXCOORD = OpVariable %_ptr_Input_v2float Input
%out_var_SV_Target = OpVariable %_ptr_Output_v4float Output
     %PSMain = OpFunction %void None %35
         %43 = OpLabel
         %44 = OpLoad %v2float %in_var_TEXCOORD
         %57 = OpLoad %sampler2D_h %_MainTex
         %72 = OpCompositeExtract %type_2d_image %57 0
         %73 = OpCompositeExtract %type_sampler %57 1
         %68 = OpSampledImage %type_sampled_image %72 %73
         %69 = OpImageSampleImplicitLod %v4float %68 %44 None
               OpStore %out_var_SV_Target %69
               OpReturn
               OpFunctionEnd
)";

  SinglePassRunAndMatch<DescriptorScalarReplacement>(shader, true);
}

<<<<<<< HEAD
=======
TEST_F(DescriptorScalarReplacementTest, DecorateStringForReflect) {
  // Check that an OpDecorateString instruction is correctly cloned to new
  // variable.

  const std::string shader = R"(
; CHECK: OpName %g_testTextures_0_ "g_testTextures[0]"
; CHECK: OpDecorate %g_testTextures_0_ DescriptorSet 0
; CHECK: OpDecorate %g_testTextures_0_ Binding 0
; CHECK: OpDecorateString %g_testTextures_0_ UserTypeGOOGLE "texture2d"
               OpCapability Shader
               OpExtension "SPV_GOOGLE_hlsl_functionality1"
               OpExtension "SPV_GOOGLE_user_type"
               OpMemoryModel Logical GLSL450
               OpEntryPoint Fragment %main "main" %gl_FragCoord %out_var_SV_Target
               OpExecutionMode %main OriginUpperLeft
               OpSource HLSL 600
               OpName %type_2d_image "type.2d.image"
               OpName %g_testTextures "g_testTextures"
               OpName %out_var_SV_Target "out.var.SV_Target"
               OpName %main "main"
               OpName %param_var_vPixelPos "param.var.vPixelPos"
               OpName %src_main "src.main"
               OpName %vPixelPos "vPixelPos"
               OpName %bb_entry "bb.entry"
               OpDecorate %gl_FragCoord BuiltIn FragCoord
               OpDecorateString %gl_FragCoord UserSemantic "SV_Position"
               OpDecorateString %out_var_SV_Target UserSemantic "SV_Target"
               OpDecorate %out_var_SV_Target Location 0
               OpDecorate %g_testTextures DescriptorSet 0
               OpDecorate %g_testTextures Binding 0
               OpDecorateString %g_testTextures UserTypeGOOGLE "texture2d"
       %uint = OpTypeInt 32 0
     %uint_0 = OpConstant %uint 0
        %int = OpTypeInt 32 1
      %int_0 = OpConstant %int 0
     %uint_2 = OpConstant %uint 2
      %float = OpTypeFloat 32
%type_2d_image = OpTypeImage %float 2D 2 0 0 1 Unknown
%_arr_type_2d_image_uint_2 = OpTypeArray %type_2d_image %uint_2
%_ptr_UniformConstant__arr_type_2d_image_uint_2 = OpTypePointer UniformConstant %_arr_type_2d_image_uint_2
    %v4float = OpTypeVector %float 4
%_ptr_Input_v4float = OpTypePointer Input %v4float
%_ptr_Output_v4float = OpTypePointer Output %v4float
       %void = OpTypeVoid
         %18 = OpTypeFunction %void
%_ptr_Function_v4float = OpTypePointer Function %v4float
         %25 = OpTypeFunction %v4float %_ptr_Function_v4float
    %v2float = OpTypeVector %float 2
     %v3uint = OpTypeVector %uint 3
      %v3int = OpTypeVector %int 3
      %v2int = OpTypeVector %int 2
%_ptr_UniformConstant_type_2d_image = OpTypePointer UniformConstant %type_2d_image
%g_testTextures = OpVariable %_ptr_UniformConstant__arr_type_2d_image_uint_2 UniformConstant
%gl_FragCoord = OpVariable %_ptr_Input_v4float Input
%out_var_SV_Target = OpVariable %_ptr_Output_v4float Output
       %main = OpFunction %void None %18
         %19 = OpLabel
%param_var_vPixelPos = OpVariable %_ptr_Function_v4float Function
         %22 = OpLoad %v4float %gl_FragCoord
               OpStore %param_var_vPixelPos %22
         %23 = OpFunctionCall %v4float %src_main %param_var_vPixelPos
               OpStore %out_var_SV_Target %23
               OpReturn
               OpFunctionEnd
   %src_main = OpFunction %v4float None %25
  %vPixelPos = OpFunctionParameter %_ptr_Function_v4float
   %bb_entry = OpLabel
         %28 = OpLoad %v4float %vPixelPos
         %30 = OpVectorShuffle %v2float %28 %28 0 1
         %31 = OpCompositeExtract %float %30 0
         %32 = OpCompositeExtract %float %30 1
         %33 = OpConvertFToU %uint %31
         %34 = OpConvertFToU %uint %32
         %36 = OpCompositeConstruct %v3uint %33 %34 %uint_0
         %38 = OpBitcast %v3int %36
         %40 = OpVectorShuffle %v2int %38 %38 0 1
         %41 = OpCompositeExtract %int %38 2
         %43 = OpAccessChain %_ptr_UniformConstant_type_2d_image %g_testTextures %int_0
         %44 = OpLoad %type_2d_image %43
         %45 = OpImageFetch %v4float %44 %40 Lod %41
               OpReturnValue %45
               OpFunctionEnd
)";

  SinglePassRunAndMatch<DescriptorScalarReplacement>(shader, true);
}

>>>>>>> d731a049
}  // namespace
}  // namespace opt
}  // namespace spvtools<|MERGE_RESOLUTION|>--- conflicted
+++ resolved
@@ -833,8 +833,6 @@
   SinglePassRunAndMatch<DescriptorScalarReplacement>(shader, true);
 }
 
-<<<<<<< HEAD
-=======
 TEST_F(DescriptorScalarReplacementTest, DecorateStringForReflect) {
   // Check that an OpDecorateString instruction is correctly cloned to new
   // variable.
@@ -922,7 +920,6 @@
   SinglePassRunAndMatch<DescriptorScalarReplacement>(shader, true);
 }
 
->>>>>>> d731a049
 }  // namespace
 }  // namespace opt
 }  // namespace spvtools