// Copyright (c) 2016 Google Inc.
//
// Licensed under the Apache License, Version 2.0 (the "License");
// you may not use this file except in compliance with the License.
// You may obtain a copy of the License at
//
//     http://www.apache.org/licenses/LICENSE-2.0
//
// Unless required by applicable law or agreed to in writing, software
// distributed under the License is distributed on an "AS IS" BASIS,
// WITHOUT WARRANTIES OR CONDITIONS OF ANY KIND, either express or implied.
// See the License for the specific language governing permissions and
// limitations under the License.

#include <memory>
#include <string>
#include <utility>
#include <vector>

#include "gmock/gmock.h"
#include "source/opt/instruction.h"
#include "source/opt/ir_context.h"
#include "spirv-tools/libspirv.h"
#include "test/opt/pass_fixture.h"
#include "test/opt/pass_utils.h"
#include "test/unit_spirv.h"

namespace spvtools {
namespace opt {
namespace {

using ::testing::Eq;
using spvtest::MakeInstruction;
using DescriptorTypeTest = PassTest<::testing::Test>;
using OpaqueTypeTest = PassTest<::testing::Test>;
using GetBaseTest = PassTest<::testing::Test>;
using ValidBasePointerTest = PassTest<::testing::Test>;
using VulkanBufferTest = PassTest<::testing::Test>;

TEST(InstructionTest, CreateTrivial) {
  Instruction empty;
  EXPECT_EQ(SpvOpNop, empty.opcode());
  EXPECT_EQ(0u, empty.type_id());
  EXPECT_EQ(0u, empty.result_id());
  EXPECT_EQ(0u, empty.NumOperands());
  EXPECT_EQ(0u, empty.NumOperandWords());
  EXPECT_EQ(0u, empty.NumInOperandWords());
  EXPECT_EQ(empty.cend(), empty.cbegin());
  EXPECT_EQ(empty.end(), empty.begin());
}

TEST(InstructionTest, CreateWithOpcodeAndNoOperands) {
  IRContext context(SPV_ENV_UNIVERSAL_1_2, nullptr);
  Instruction inst(&context, SpvOpReturn);
  EXPECT_EQ(SpvOpReturn, inst.opcode());
  EXPECT_EQ(0u, inst.type_id());
  EXPECT_EQ(0u, inst.result_id());
  EXPECT_EQ(0u, inst.NumOperands());
  EXPECT_EQ(0u, inst.NumOperandWords());
  EXPECT_EQ(0u, inst.NumInOperandWords());
  EXPECT_EQ(inst.cend(), inst.cbegin());
  EXPECT_EQ(inst.end(), inst.begin());
}

TEST(InstructionTest, OperandAsCString) {
  Operand::OperandData abcde{0x64636261, 0x65};
  Operand operand(SPV_OPERAND_TYPE_LITERAL_STRING, std::move(abcde));
  EXPECT_STREQ("abcde", operand.AsCString());
}

TEST(InstructionTest, OperandAsString) {
  Operand::OperandData abcde{0x64636261, 0x65};
  Operand operand(SPV_OPERAND_TYPE_LITERAL_STRING, std::move(abcde));
  EXPECT_EQ("abcde", operand.AsString());
}

<<<<<<< HEAD
=======
TEST(InstructionTest, OperandAsLiteralUint64_32bits) {
  Operand::OperandData words{0x1234};
  Operand operand(SPV_OPERAND_TYPE_TYPED_LITERAL_NUMBER, std::move(words));
  EXPECT_EQ(uint64_t(0x1234), operand.AsLiteralUint64());
}

TEST(InstructionTest, OperandAsLiteralUint64_64bits) {
  Operand::OperandData words{0x1234, 0x89ab};
  Operand operand(SPV_OPERAND_TYPE_TYPED_LITERAL_NUMBER, std::move(words));
  EXPECT_EQ((uint64_t(0x89ab) << 32 | 0x1234), operand.AsLiteralUint64());
}

>>>>>>> 6bbb88c8
// The words for an OpTypeInt for 32-bit signed integer resulting in Id 44.
uint32_t kSampleInstructionWords[] = {(4 << 16) | uint32_t(SpvOpTypeInt), 44,
                                      32, 1};
// The operands that would be parsed from kSampleInstructionWords
spv_parsed_operand_t kSampleParsedOperands[] = {
    {1, 1, SPV_OPERAND_TYPE_RESULT_ID, SPV_NUMBER_NONE, 0},
    {2, 1, SPV_OPERAND_TYPE_LITERAL_INTEGER, SPV_NUMBER_UNSIGNED_INT, 32},
    {3, 1, SPV_OPERAND_TYPE_LITERAL_INTEGER, SPV_NUMBER_UNSIGNED_INT, 1},
};

// A valid parse of kSampleParsedOperands.
spv_parsed_instruction_t kSampleParsedInstruction = {kSampleInstructionWords,
                                                     uint16_t(4),
                                                     uint16_t(SpvOpTypeInt),
                                                     SPV_EXT_INST_TYPE_NONE,
                                                     0,   // type id
                                                     44,  // result id
                                                     kSampleParsedOperands,
                                                     3};

// The words for an OpAccessChain instruction.
uint32_t kSampleAccessChainInstructionWords[] = {
    (7 << 16) | uint32_t(SpvOpAccessChain), 100, 101, 102, 103, 104, 105};

// The operands that would be parsed from kSampleAccessChainInstructionWords.
spv_parsed_operand_t kSampleAccessChainOperands[] = {
    {1, 1, SPV_OPERAND_TYPE_RESULT_ID, SPV_NUMBER_NONE, 0},
    {2, 1, SPV_OPERAND_TYPE_TYPE_ID, SPV_NUMBER_NONE, 0},
    {3, 1, SPV_OPERAND_TYPE_ID, SPV_NUMBER_NONE, 0},
    {4, 1, SPV_OPERAND_TYPE_ID, SPV_NUMBER_NONE, 0},
    {5, 1, SPV_OPERAND_TYPE_ID, SPV_NUMBER_NONE, 0},
    {6, 1, SPV_OPERAND_TYPE_ID, SPV_NUMBER_NONE, 0},
};

// A valid parse of kSampleAccessChainInstructionWords
spv_parsed_instruction_t kSampleAccessChainInstruction = {
    kSampleAccessChainInstructionWords,
    uint16_t(7),
    uint16_t(SpvOpAccessChain),
    SPV_EXT_INST_TYPE_NONE,
    100,  // type id
    101,  // result id
    kSampleAccessChainOperands,
    6};

// The words for an OpControlBarrier instruction.
uint32_t kSampleControlBarrierInstructionWords[] = {
    (4 << 16) | uint32_t(SpvOpControlBarrier), 100, 101, 102};

// The operands that would be parsed from kSampleControlBarrierInstructionWords.
spv_parsed_operand_t kSampleControlBarrierOperands[] = {
    {1, 1, SPV_OPERAND_TYPE_SCOPE_ID, SPV_NUMBER_NONE, 0},  // Execution
    {2, 1, SPV_OPERAND_TYPE_SCOPE_ID, SPV_NUMBER_NONE, 0},  // Memory
    {3, 1, SPV_OPERAND_TYPE_MEMORY_SEMANTICS_ID, SPV_NUMBER_NONE,
     0},  // Semantics
};

// A valid parse of kSampleControlBarrierInstructionWords
spv_parsed_instruction_t kSampleControlBarrierInstruction = {
    kSampleControlBarrierInstructionWords,
    uint16_t(4),
    uint16_t(SpvOpControlBarrier),
    SPV_EXT_INST_TYPE_NONE,
    0,  // type id
    0,  // result id
    kSampleControlBarrierOperands,
    3};

TEST(InstructionTest, CreateWithOpcodeAndOperands) {
  IRContext context(SPV_ENV_UNIVERSAL_1_2, nullptr);
  Instruction inst(&context, kSampleParsedInstruction);
  EXPECT_EQ(SpvOpTypeInt, inst.opcode());
  EXPECT_EQ(0u, inst.type_id());
  EXPECT_EQ(44u, inst.result_id());
  EXPECT_EQ(3u, inst.NumOperands());
  EXPECT_EQ(3u, inst.NumOperandWords());
  EXPECT_EQ(2u, inst.NumInOperandWords());
}

TEST(InstructionTest, GetOperand) {
  IRContext context(SPV_ENV_UNIVERSAL_1_2, nullptr);
  Instruction inst(&context, kSampleParsedInstruction);
  EXPECT_THAT(inst.GetOperand(0).words, Eq(std::vector<uint32_t>{44}));
  EXPECT_THAT(inst.GetOperand(1).words, Eq(std::vector<uint32_t>{32}));
  EXPECT_THAT(inst.GetOperand(2).words, Eq(std::vector<uint32_t>{1}));
}

TEST(InstructionTest, GetInOperand) {
  IRContext context(SPV_ENV_UNIVERSAL_1_2, nullptr);
  Instruction inst(&context, kSampleParsedInstruction);
  EXPECT_THAT(inst.GetInOperand(0).words, Eq(std::vector<uint32_t>{32}));
  EXPECT_THAT(inst.GetInOperand(1).words, Eq(std::vector<uint32_t>{1}));
}

TEST(InstructionTest, OperandConstIterators) {
  IRContext context(SPV_ENV_UNIVERSAL_1_2, nullptr);
  Instruction inst(&context, kSampleParsedInstruction);
  // Spot check iteration across operands.
  auto cbegin = inst.cbegin();
  auto cend = inst.cend();
  EXPECT_NE(cend, inst.cbegin());

  auto citer = inst.cbegin();
  for (int i = 0; i < 3; ++i, ++citer) {
    const auto& operand = *citer;
    EXPECT_THAT(operand.type, Eq(kSampleParsedOperands[i].type));
    EXPECT_THAT(operand.words,
                Eq(std::vector<uint32_t>{kSampleInstructionWords[i + 1]}));
    EXPECT_NE(cend, citer);
  }
  EXPECT_EQ(cend, citer);

  // Check that cbegin and cend have not changed.
  EXPECT_EQ(cbegin, inst.cbegin());
  EXPECT_EQ(cend, inst.cend());

  // Check arithmetic.
  const Operand& operand2 = *(inst.cbegin() + 2);
  EXPECT_EQ(SPV_OPERAND_TYPE_LITERAL_INTEGER, operand2.type);
}

TEST(InstructionTest, OperandIterators) {
  IRContext context(SPV_ENV_UNIVERSAL_1_2, nullptr);
  Instruction inst(&context, kSampleParsedInstruction);
  // Spot check iteration across operands, with mutable iterators.
  auto begin = inst.begin();
  auto end = inst.end();
  EXPECT_NE(end, inst.begin());

  auto iter = inst.begin();
  for (int i = 0; i < 3; ++i, ++iter) {
    const auto& operand = *iter;
    EXPECT_THAT(operand.type, Eq(kSampleParsedOperands[i].type));
    EXPECT_THAT(operand.words,
                Eq(std::vector<uint32_t>{kSampleInstructionWords[i + 1]}));
    EXPECT_NE(end, iter);
  }
  EXPECT_EQ(end, iter);

  // Check that begin and end have not changed.
  EXPECT_EQ(begin, inst.begin());
  EXPECT_EQ(end, inst.end());

  // Check arithmetic.
  Operand& operand2 = *(inst.begin() + 2);
  EXPECT_EQ(SPV_OPERAND_TYPE_LITERAL_INTEGER, operand2.type);

  // Check mutation through an iterator.
  operand2.type = SPV_OPERAND_TYPE_TYPE_ID;
  EXPECT_EQ(SPV_OPERAND_TYPE_TYPE_ID, (*(inst.cbegin() + 2)).type);
}

TEST(InstructionTest, ForInIdStandardIdTypes) {
  IRContext context(SPV_ENV_UNIVERSAL_1_2, nullptr);
  Instruction inst(&context, kSampleAccessChainInstruction);

  std::vector<uint32_t> ids;
  inst.ForEachInId([&ids](const uint32_t* idptr) { ids.push_back(*idptr); });
  EXPECT_THAT(ids, Eq(std::vector<uint32_t>{102, 103, 104, 105}));

  ids.clear();
  inst.ForEachInId([&ids](uint32_t* idptr) { ids.push_back(*idptr); });
  EXPECT_THAT(ids, Eq(std::vector<uint32_t>{102, 103, 104, 105}));
}

TEST(InstructionTest, ForInIdNonstandardIdTypes) {
  IRContext context(SPV_ENV_UNIVERSAL_1_2, nullptr);
  Instruction inst(&context, kSampleControlBarrierInstruction);

  std::vector<uint32_t> ids;
  inst.ForEachInId([&ids](const uint32_t* idptr) { ids.push_back(*idptr); });
  EXPECT_THAT(ids, Eq(std::vector<uint32_t>{100, 101, 102}));

  ids.clear();
  inst.ForEachInId([&ids](uint32_t* idptr) { ids.push_back(*idptr); });
  EXPECT_THAT(ids, Eq(std::vector<uint32_t>{100, 101, 102}));
}

TEST(InstructionTest, UniqueIds) {
  IRContext context(SPV_ENV_UNIVERSAL_1_2, nullptr);
  Instruction inst1(&context);
  Instruction inst2(&context);
  EXPECT_NE(inst1.unique_id(), inst2.unique_id());
}

TEST(InstructionTest, CloneUniqueIdDifferent) {
  IRContext context(SPV_ENV_UNIVERSAL_1_2, nullptr);
  Instruction inst(&context);
  std::unique_ptr<Instruction> clone(inst.Clone(&context));
  EXPECT_EQ(inst.context(), clone->context());
  EXPECT_NE(inst.unique_id(), clone->unique_id());
}

TEST(InstructionTest, CloneDifferentContext) {
  IRContext c1(SPV_ENV_UNIVERSAL_1_2, nullptr);
  IRContext c2(SPV_ENV_UNIVERSAL_1_2, nullptr);
  Instruction inst(&c1);
  std::unique_ptr<Instruction> clone(inst.Clone(&c2));
  EXPECT_EQ(&c1, inst.context());
  EXPECT_EQ(&c2, clone->context());
  EXPECT_NE(&c1, &c2);
}

TEST(InstructionTest, CloneDifferentContextDifferentUniqueId) {
  IRContext c1(SPV_ENV_UNIVERSAL_1_2, nullptr);
  IRContext c2(SPV_ENV_UNIVERSAL_1_2, nullptr);
  Instruction inst(&c1);
  Instruction other(&c2);
  std::unique_ptr<Instruction> clone(inst.Clone(&c2));
  EXPECT_EQ(&c2, clone->context());
  EXPECT_NE(other.unique_id(), clone->unique_id());
}

TEST(InstructionTest, EqualsEqualsOperator) {
  IRContext context(SPV_ENV_UNIVERSAL_1_2, nullptr);
  Instruction i1(&context);
  Instruction i2(&context);
  std::unique_ptr<Instruction> clone(i1.Clone(&context));
  EXPECT_TRUE(i1 == i1);
  EXPECT_FALSE(i1 == i2);
  EXPECT_FALSE(i1 == *clone);
  EXPECT_FALSE(i2 == *clone);
}

TEST(InstructionTest, LessThanOperator) {
  IRContext context(SPV_ENV_UNIVERSAL_1_2, nullptr);
  Instruction i1(&context);
  Instruction i2(&context);
  std::unique_ptr<Instruction> clone(i1.Clone(&context));
  EXPECT_TRUE(i1 < i2);
  EXPECT_TRUE(i1 < *clone);
  EXPECT_TRUE(i2 < *clone);
}

TEST_F(DescriptorTypeTest, StorageImage) {
  const std::string text = R"(
               OpCapability Shader
          %1 = OpExtInstImport "GLSL.std.450"
               OpMemoryModel Logical GLSL450
               OpEntryPoint Fragment %2 "main"
               OpExecutionMode %2 OriginUpperLeft
               OpSource GLSL 430
               OpName %3 "myStorageImage"
               OpDecorate %3 DescriptorSet 0
               OpDecorate %3 Binding 0
          %4 = OpTypeVoid
          %5 = OpTypeFunction %4
          %6 = OpTypeFloat 32
          %7 = OpTypeImage %6 2D 0 0 0 2 R32f
          %8 = OpTypePointer UniformConstant %7
          %3 = OpVariable %8 UniformConstant
          %2 = OpFunction %4 None %5
          %9 = OpLabel
         %10 = OpCopyObject %8 %3
               OpReturn
               OpFunctionEnd
)";

  std::unique_ptr<IRContext> context =
      BuildModule(SPV_ENV_UNIVERSAL_1_2, nullptr, text);
  Instruction* type = context->get_def_use_mgr()->GetDef(8);
  EXPECT_TRUE(type->IsVulkanStorageImage());
  EXPECT_FALSE(type->IsVulkanSampledImage());
  EXPECT_FALSE(type->IsVulkanStorageTexelBuffer());
  EXPECT_FALSE(type->IsVulkanStorageBuffer());
  EXPECT_FALSE(type->IsVulkanUniformBuffer());

  Instruction* variable = context->get_def_use_mgr()->GetDef(3);
  EXPECT_FALSE(variable->IsReadOnlyPointer());

  Instruction* object_copy = context->get_def_use_mgr()->GetDef(10);
  EXPECT_FALSE(object_copy->IsReadOnlyPointer());
}

TEST_F(DescriptorTypeTest, SampledImage) {
  const std::string text = R"(
               OpCapability Shader
          %1 = OpExtInstImport "GLSL.std.450"
               OpMemoryModel Logical GLSL450
               OpEntryPoint Fragment %2 "main"
               OpExecutionMode %2 OriginUpperLeft
               OpSource GLSL 430
               OpName %3 "myStorageImage"
               OpDecorate %3 DescriptorSet 0
               OpDecorate %3 Binding 0
          %4 = OpTypeVoid
          %5 = OpTypeFunction %4
          %6 = OpTypeFloat 32
          %7 = OpTypeImage %6 2D 0 0 0 1 Unknown
          %8 = OpTypePointer UniformConstant %7
          %3 = OpVariable %8 UniformConstant
          %2 = OpFunction %4 None %5
          %9 = OpLabel
         %10 = OpCopyObject %8 %3
               OpReturn
               OpFunctionEnd
)";

  std::unique_ptr<IRContext> context =
      BuildModule(SPV_ENV_UNIVERSAL_1_2, nullptr, text);
  Instruction* type = context->get_def_use_mgr()->GetDef(8);
  EXPECT_FALSE(type->IsVulkanStorageImage());
  EXPECT_TRUE(type->IsVulkanSampledImage());
  EXPECT_FALSE(type->IsVulkanStorageTexelBuffer());
  EXPECT_FALSE(type->IsVulkanStorageBuffer());
  EXPECT_FALSE(type->IsVulkanUniformBuffer());

  Instruction* variable = context->get_def_use_mgr()->GetDef(3);
  EXPECT_TRUE(variable->IsReadOnlyPointer());

  Instruction* object_copy = context->get_def_use_mgr()->GetDef(10);
  EXPECT_TRUE(object_copy->IsReadOnlyPointer());
}

TEST_F(DescriptorTypeTest, StorageTexelBuffer) {
  const std::string text = R"(
               OpCapability Shader
          %1 = OpExtInstImport "GLSL.std.450"
               OpMemoryModel Logical GLSL450
               OpEntryPoint Fragment %2 "main"
               OpExecutionMode %2 OriginUpperLeft
               OpSource GLSL 430
               OpName %3 "myStorageImage"
               OpDecorate %3 DescriptorSet 0
               OpDecorate %3 Binding 0
          %4 = OpTypeVoid
          %5 = OpTypeFunction %4
          %6 = OpTypeFloat 32
          %7 = OpTypeImage %6 Buffer 0 0 0 2 R32f
          %8 = OpTypePointer UniformConstant %7
          %3 = OpVariable %8 UniformConstant
          %2 = OpFunction %4 None %5
          %9 = OpLabel
         %10 = OpCopyObject %8 %3
               OpReturn
               OpFunctionEnd
)";

  std::unique_ptr<IRContext> context =
      BuildModule(SPV_ENV_UNIVERSAL_1_2, nullptr, text);
  Instruction* type = context->get_def_use_mgr()->GetDef(8);
  EXPECT_FALSE(type->IsVulkanStorageImage());
  EXPECT_FALSE(type->IsVulkanSampledImage());
  EXPECT_TRUE(type->IsVulkanStorageTexelBuffer());
  EXPECT_FALSE(type->IsVulkanStorageBuffer());
  EXPECT_FALSE(type->IsVulkanUniformBuffer());

  Instruction* variable = context->get_def_use_mgr()->GetDef(3);
  EXPECT_FALSE(variable->IsReadOnlyPointer());

  Instruction* object_copy = context->get_def_use_mgr()->GetDef(10);
  EXPECT_FALSE(object_copy->IsReadOnlyPointer());
}

TEST_F(DescriptorTypeTest, StorageBuffer) {
  const std::string text = R"(
               OpCapability Shader
          %1 = OpExtInstImport "GLSL.std.450"
               OpMemoryModel Logical GLSL450
               OpEntryPoint Fragment %2 "main"
               OpExecutionMode %2 OriginUpperLeft
               OpSource GLSL 430
               OpName %3 "myStorageImage"
               OpDecorate %3 DescriptorSet 0
               OpDecorate %3 Binding 0
               OpDecorate %9 BufferBlock
          %4 = OpTypeVoid
          %5 = OpTypeFunction %4
          %6 = OpTypeFloat 32
          %7 = OpTypeVector %6 4
          %8 = OpTypeRuntimeArray %7
          %9 = OpTypeStruct %8
         %10 = OpTypePointer Uniform %9
          %3 = OpVariable %10 Uniform
          %2 = OpFunction %4 None %5
         %11 = OpLabel
         %12 = OpCopyObject %8 %3
               OpReturn
               OpFunctionEnd
)";

  std::unique_ptr<IRContext> context =
      BuildModule(SPV_ENV_UNIVERSAL_1_2, nullptr, text);
  Instruction* type = context->get_def_use_mgr()->GetDef(10);
  EXPECT_FALSE(type->IsVulkanStorageImage());
  EXPECT_FALSE(type->IsVulkanSampledImage());
  EXPECT_FALSE(type->IsVulkanStorageTexelBuffer());
  EXPECT_TRUE(type->IsVulkanStorageBuffer());
  EXPECT_FALSE(type->IsVulkanUniformBuffer());

  Instruction* variable = context->get_def_use_mgr()->GetDef(3);
  EXPECT_FALSE(variable->IsReadOnlyPointer());

  Instruction* object_copy = context->get_def_use_mgr()->GetDef(12);
  EXPECT_FALSE(object_copy->IsReadOnlyPointer());
}

TEST_F(DescriptorTypeTest, UniformBuffer) {
  const std::string text = R"(
               OpCapability Shader
          %1 = OpExtInstImport "GLSL.std.450"
               OpMemoryModel Logical GLSL450
               OpEntryPoint Fragment %2 "main"
               OpExecutionMode %2 OriginUpperLeft
               OpSource GLSL 430
               OpName %3 "myStorageImage"
               OpDecorate %3 DescriptorSet 0
               OpDecorate %3 Binding 0
               OpDecorate %9 Block
          %4 = OpTypeVoid
          %5 = OpTypeFunction %4
          %6 = OpTypeFloat 32
          %7 = OpTypeVector %6 4
          %8 = OpTypeRuntimeArray %7
          %9 = OpTypeStruct %8
         %10 = OpTypePointer Uniform %9
          %3 = OpVariable %10 Uniform
          %2 = OpFunction %4 None %5
         %11 = OpLabel
         %12 = OpCopyObject %10 %3
               OpReturn
               OpFunctionEnd
)";

  std::unique_ptr<IRContext> context =
      BuildModule(SPV_ENV_UNIVERSAL_1_2, nullptr, text);
  Instruction* type = context->get_def_use_mgr()->GetDef(10);
  EXPECT_FALSE(type->IsVulkanStorageImage());
  EXPECT_FALSE(type->IsVulkanSampledImage());
  EXPECT_FALSE(type->IsVulkanStorageTexelBuffer());
  EXPECT_FALSE(type->IsVulkanStorageBuffer());
  EXPECT_TRUE(type->IsVulkanUniformBuffer());

  Instruction* variable = context->get_def_use_mgr()->GetDef(3);
  EXPECT_TRUE(variable->IsReadOnlyPointer());

  Instruction* object_copy = context->get_def_use_mgr()->GetDef(12);
  EXPECT_TRUE(object_copy->IsReadOnlyPointer());
}

TEST_F(DescriptorTypeTest, NonWritableIsReadOnly) {
  const std::string text = R"(
               OpCapability Shader
          %1 = OpExtInstImport "GLSL.std.450"
               OpMemoryModel Logical GLSL450
               OpEntryPoint Fragment %2 "main"
               OpExecutionMode %2 OriginUpperLeft
               OpSource GLSL 430
               OpName %3 "myStorageImage"
               OpDecorate %3 DescriptorSet 0
               OpDecorate %3 Binding 0
               OpDecorate %9 BufferBlock
               OpDecorate %3 NonWritable
          %4 = OpTypeVoid
          %5 = OpTypeFunction %4
          %6 = OpTypeFloat 32
          %7 = OpTypeVector %6 4
          %8 = OpTypeRuntimeArray %7
          %9 = OpTypeStruct %8
         %10 = OpTypePointer Uniform %9
          %3 = OpVariable %10 Uniform
          %2 = OpFunction %4 None %5
         %11 = OpLabel
         %12 = OpCopyObject %8 %3
               OpReturn
               OpFunctionEnd
)";

  std::unique_ptr<IRContext> context =
      BuildModule(SPV_ENV_UNIVERSAL_1_2, nullptr, text);
  Instruction* variable = context->get_def_use_mgr()->GetDef(3);
  EXPECT_TRUE(variable->IsReadOnlyPointer());

  // This demonstrates that the check for whether a pointer is read-only is not
  // precise: copying a NonWritable-decorated variable can yield a pointer that
  // the check does not regard as read-only.
  Instruction* object_copy = context->get_def_use_mgr()->GetDef(12);
  EXPECT_FALSE(object_copy->IsReadOnlyPointer());
}

TEST_F(DescriptorTypeTest, AccessChainIntoReadOnlyStructIsReadOnly) {
  const std::string text = R"(
               OpCapability Shader
          %1 = OpExtInstImport "GLSL.std.450"
               OpMemoryModel Logical GLSL450
               OpEntryPoint Fragment %2 "main"
               OpExecutionMode %2 OriginUpperLeft
               OpSource ESSL 320
               OpMemberDecorate %3 0 Offset 0
               OpMemberDecorate %3 1 Offset 4
               OpDecorate %3 Block
          %4 = OpTypeVoid
          %5 = OpTypeFunction %4
          %6 = OpTypeInt 32 1
          %7 = OpTypePointer Function %6
          %8 = OpTypeFloat 32
          %3 = OpTypeStruct %6 %8
          %9 = OpTypePointer PushConstant %3
         %10 = OpVariable %9 PushConstant
         %11 = OpConstant %6 0
         %12 = OpTypePointer PushConstant %6
         %13 = OpConstant %6 1
         %14 = OpTypePointer PushConstant %8
          %2 = OpFunction %4 None %5
         %15 = OpLabel
         %16 = OpVariable %7 Function
         %17 = OpAccessChain %12 %10 %11
         %18 = OpAccessChain %14 %10 %13
               OpReturn
               OpFunctionEnd
)";

  std::unique_ptr<IRContext> context =
      BuildModule(SPV_ENV_UNIVERSAL_1_2, nullptr, text);

  Instruction* push_constant_struct_variable =
      context->get_def_use_mgr()->GetDef(10);
  EXPECT_TRUE(push_constant_struct_variable->IsReadOnlyPointer());

  Instruction* push_constant_struct_field_0 =
      context->get_def_use_mgr()->GetDef(17);
  EXPECT_TRUE(push_constant_struct_field_0->IsReadOnlyPointer());

  Instruction* push_constant_struct_field_1 =
      context->get_def_use_mgr()->GetDef(18);
  EXPECT_TRUE(push_constant_struct_field_1->IsReadOnlyPointer());
}

TEST_F(DescriptorTypeTest, ReadOnlyPointerParameter) {
  const std::string text = R"(
               OpCapability Shader
          %1 = OpExtInstImport "GLSL.std.450"
               OpMemoryModel Logical GLSL450
               OpEntryPoint Fragment %2 "main"
               OpExecutionMode %2 OriginUpperLeft
               OpSource ESSL 320
               OpMemberDecorate %3 0 Offset 0
               OpMemberDecorate %3 1 Offset 4
               OpDecorate %3 Block
          %4 = OpTypeVoid
          %5 = OpTypeFunction %4
          %6 = OpTypeInt 32 1
          %7 = OpTypePointer Function %6
          %8 = OpTypeFloat 32
          %3 = OpTypeStruct %6 %8
          %9 = OpTypePointer PushConstant %3
         %10 = OpVariable %9 PushConstant
         %11 = OpConstant %6 0
         %12 = OpTypePointer PushConstant %6
         %13 = OpConstant %6 1
         %14 = OpTypePointer PushConstant %8
         %15 = OpTypeFunction %4 %9
          %2 = OpFunction %4 None %5
         %16 = OpLabel
         %17 = OpVariable %7 Function
         %18 = OpAccessChain %12 %10 %11
         %19 = OpAccessChain %14 %10 %13
               OpReturn
               OpFunctionEnd
         %20 = OpFunction %4 None %15
         %21 = OpFunctionParameter %9
         %22 = OpLabel
               OpReturn
               OpFunctionEnd
)";

  std::unique_ptr<IRContext> context =
      BuildModule(SPV_ENV_UNIVERSAL_1_2, nullptr, text);

  Instruction* push_constant_struct_parameter =
      context->get_def_use_mgr()->GetDef(21);
  EXPECT_TRUE(push_constant_struct_parameter->IsReadOnlyPointer());
}

TEST_F(OpaqueTypeTest, BaseOpaqueTypesShader) {
  const std::string text = R"(
               OpCapability Shader
          %1 = OpExtInstImport "GLSL.std.450"
               OpMemoryModel Logical GLSL450
               OpEntryPoint Fragment %2 "main"
               OpExecutionMode %2 OriginUpperLeft
               OpSource GLSL 430
          %3 = OpTypeVoid
          %4 = OpTypeFunction %3
          %5 = OpTypeFloat 32
          %6 = OpTypeImage %5 2D 1 0 0 1 Unknown
          %7 = OpTypeSampler
          %8 = OpTypeSampledImage %6
          %9 = OpTypeRuntimeArray %5
          %2 = OpFunction %3 None %4
         %10 = OpLabel
               OpReturn
               OpFunctionEnd
)";

  std::unique_ptr<IRContext> context =
      BuildModule(SPV_ENV_UNIVERSAL_1_2, nullptr, text);
  Instruction* image_type = context->get_def_use_mgr()->GetDef(6);
  EXPECT_TRUE(image_type->IsOpaqueType());
  Instruction* sampler_type = context->get_def_use_mgr()->GetDef(7);
  EXPECT_TRUE(sampler_type->IsOpaqueType());
  Instruction* sampled_image_type = context->get_def_use_mgr()->GetDef(8);
  EXPECT_TRUE(sampled_image_type->IsOpaqueType());
  Instruction* runtime_array_type = context->get_def_use_mgr()->GetDef(9);
  EXPECT_TRUE(runtime_array_type->IsOpaqueType());
  Instruction* float_type = context->get_def_use_mgr()->GetDef(5);
  EXPECT_FALSE(float_type->IsOpaqueType());
  Instruction* void_type = context->get_def_use_mgr()->GetDef(3);
  EXPECT_FALSE(void_type->IsOpaqueType());
}

TEST_F(OpaqueTypeTest, OpaqueStructTypes) {
  const std::string text = R"(
               OpCapability Shader
          %1 = OpExtInstImport "GLSL.std.450"
               OpMemoryModel Logical GLSL450
               OpEntryPoint Fragment %2 "main"
               OpExecutionMode %2 OriginUpperLeft
               OpSource GLSL 430
          %3 = OpTypeVoid
          %4 = OpTypeFunction %3
          %5 = OpTypeFloat 32
          %6 = OpTypeRuntimeArray %5
          %7 = OpTypeStruct %6 %6
          %8 = OpTypeStruct %5 %6
          %9 = OpTypeStruct %6 %5
         %10 = OpTypeStruct %7
          %2 = OpFunction %3 None %4
         %11 = OpLabel
               OpReturn
               OpFunctionEnd
)";

  std::unique_ptr<IRContext> context =
      BuildModule(SPV_ENV_UNIVERSAL_1_2, nullptr, text);
  for (int i = 7; i <= 10; i++) {
    Instruction* type = context->get_def_use_mgr()->GetDef(i);
    EXPECT_TRUE(type->IsOpaqueType());
  }
}

TEST_F(GetBaseTest, SampleImage) {
  const std::string text = R"(
               OpCapability Shader
          %1 = OpExtInstImport "GLSL.std.450"
               OpMemoryModel Logical GLSL450
               OpEntryPoint Fragment %2 "main"
               OpExecutionMode %2 OriginUpperLeft
               OpSource GLSL 430
               OpName %3 "myStorageImage"
               OpDecorate %3 DescriptorSet 0
               OpDecorate %3 Binding 0
          %4 = OpTypeVoid
          %5 = OpTypeFunction %4
          %6 = OpTypeFloat 32
          %7 = OpTypeVector %6 2
          %8 = OpTypeVector %6 4
          %9 = OpConstant %6 0
         %10 = OpConstantComposite %7 %9 %9
         %11 = OpTypeImage %6 2D 0 0 0 1 R32f
         %12 = OpTypePointer UniformConstant %11
          %3 = OpVariable %12 UniformConstant
         %13 = OpTypeSampledImage %11
         %14 = OpTypeSampler
         %15 = OpTypePointer UniformConstant %14
         %16 = OpVariable %15 UniformConstant
          %2 = OpFunction %4 None %5
         %17 = OpLabel
         %18 = OpLoad %11 %3
         %19 = OpLoad %14 %16
         %20 = OpSampledImage %13 %18 %19
         %21 = OpImageSampleImplicitLod %8 %20 %10
               OpReturn
               OpFunctionEnd
)";

  std::unique_ptr<IRContext> context =
      BuildModule(SPV_ENV_UNIVERSAL_1_2, nullptr, text);
  Instruction* load = context->get_def_use_mgr()->GetDef(21);
  Instruction* base = context->get_def_use_mgr()->GetDef(20);
  EXPECT_TRUE(load->GetBaseAddress() == base);
}

TEST_F(GetBaseTest, PtrAccessChain) {
  const std::string text = R"(
               OpCapability VariablePointers
               OpMemoryModel Logical GLSL450
               OpEntryPoint Fragment %1 "PSMain" %2
               OpExecutionMode %1 OriginUpperLeft
       %void = OpTypeVoid
          %4 = OpTypeFunction %void
      %float = OpTypeFloat 32
    %v4float = OpTypeVector %float 4
        %int = OpTypeInt 32 8388353
      %int_0 = OpConstant %int 0
%_ptr_Function_v4float = OpTypePointer Function %v4float
          %2 = OpVariable %_ptr_Function_v4float Input
          %1 = OpFunction %void None %4
         %10 = OpLabel
         %11 = OpPtrAccessChain %_ptr_Function_v4float %2 %int_0
         %12 = OpLoad %v4float %11
               OpReturn
               OpFunctionEnd
)";

  std::unique_ptr<IRContext> context =
      BuildModule(SPV_ENV_UNIVERSAL_1_2, nullptr, text);
  Instruction* load = context->get_def_use_mgr()->GetDef(12);
  Instruction* base = context->get_def_use_mgr()->GetDef(2);
  EXPECT_TRUE(load->GetBaseAddress() == base);
}

TEST_F(GetBaseTest, ImageRead) {
  const std::string text = R"(
               OpCapability Shader
          %1 = OpExtInstImport "GLSL.std.450"
               OpMemoryModel Logical GLSL450
               OpEntryPoint Fragment %2 "main"
               OpExecutionMode %2 OriginUpperLeft
               OpSource GLSL 430
               OpName %3 "myStorageImage"
               OpDecorate %3 DescriptorSet 0
               OpDecorate %3 Binding 0
          %4 = OpTypeVoid
          %5 = OpTypeFunction %4
          %6 = OpTypeInt 32 0
          %7 = OpTypeVector %6 2
          %8 = OpConstant %6 0
          %9 = OpConstantComposite %7 %8 %8
         %10 = OpTypeImage %6 2D 0 0 0 2 R32f
         %11 = OpTypePointer UniformConstant %10
          %3 = OpVariable %11 UniformConstant
          %2 = OpFunction %4 None %5
         %12 = OpLabel
         %13 = OpLoad %10 %3
         %14 = OpImageRead %6 %13 %9
               OpReturn
               OpFunctionEnd
)";

  std::unique_ptr<IRContext> context =
      BuildModule(SPV_ENV_UNIVERSAL_1_2, nullptr, text);
  Instruction* load = context->get_def_use_mgr()->GetDef(14);
  Instruction* base = context->get_def_use_mgr()->GetDef(13);
  EXPECT_TRUE(load->GetBaseAddress() == base);
}

TEST_F(ValidBasePointerTest, OpSelectBadNoVariablePointersStorageBuffer) {
  const std::string text = R"(
OpCapability Shader
OpMemoryModel Logical GLSL450
OpEntryPoint Fragment %1 "func"
%2 = OpTypeVoid
%3 = OpTypeInt 32 0
%4 = OpTypePointer StorageBuffer %3
%5 = OpVariable %4 StorageBuffer
%6 = OpTypeFunction %2
%7 = OpTypeBool
%8 = OpConstantTrue %7
%1 = OpFunction %2 None %6
%9 = OpLabel
%10 = OpSelect %4 %8 %5 %5
OpReturn
OpFunctionEnd
)";

  std::unique_ptr<IRContext> context =
      BuildModule(SPV_ENV_UNIVERSAL_1_3, nullptr, text);
  EXPECT_NE(context, nullptr);
  Instruction* select = context->get_def_use_mgr()->GetDef(10);
  EXPECT_NE(select, nullptr);
  EXPECT_FALSE(select->IsValidBasePointer());
}

TEST_F(ValidBasePointerTest, OpSelectBadNoVariablePointers) {
  const std::string text = R"(
OpCapability Shader
OpCapability VariablePointersStorageBuffer
OpMemoryModel Logical GLSL450
OpEntryPoint Fragment %1 "func"
%2 = OpTypeVoid
%3 = OpTypeInt 32 0
%4 = OpTypePointer Workgroup %3
%5 = OpVariable %4 Workgroup
%6 = OpTypeFunction %2
%7 = OpTypeBool
%8 = OpConstantTrue %7
%1 = OpFunction %2 None %6
%9 = OpLabel
%10 = OpSelect %4 %8 %5 %5
OpReturn
OpFunctionEnd
)";

  std::unique_ptr<IRContext> context =
      BuildModule(SPV_ENV_UNIVERSAL_1_3, nullptr, text);
  EXPECT_NE(context, nullptr);
  Instruction* select = context->get_def_use_mgr()->GetDef(10);
  EXPECT_NE(select, nullptr);
  EXPECT_FALSE(select->IsValidBasePointer());
}

TEST_F(ValidBasePointerTest, OpSelectGoodVariablePointersStorageBuffer) {
  const std::string text = R"(
OpCapability Shader
OpCapability VariablePointersStorageBuffer
OpMemoryModel Logical GLSL450
OpEntryPoint Fragment %1 "func"
%2 = OpTypeVoid
%3 = OpTypeInt 32 0
%4 = OpTypePointer StorageBuffer %3
%5 = OpVariable %4 StorageBuffer
%6 = OpTypeFunction %2
%7 = OpTypeBool
%8 = OpConstantTrue %7
%1 = OpFunction %2 None %6
%9 = OpLabel
%10 = OpSelect %4 %8 %5 %5
OpReturn
OpFunctionEnd
)";

  std::unique_ptr<IRContext> context =
      BuildModule(SPV_ENV_UNIVERSAL_1_3, nullptr, text);
  EXPECT_NE(context, nullptr);
  Instruction* select = context->get_def_use_mgr()->GetDef(10);
  EXPECT_NE(select, nullptr);
  EXPECT_TRUE(select->IsValidBasePointer());
}

TEST_F(ValidBasePointerTest, OpSelectGoodVariablePointers) {
  const std::string text = R"(
OpCapability Shader
OpCapability VariablePointers
OpMemoryModel Logical GLSL450
OpEntryPoint Fragment %1 "func"
%2 = OpTypeVoid
%3 = OpTypeInt 32 0
%4 = OpTypePointer Workgroup %3
%5 = OpVariable %4 Workgroup
%6 = OpTypeFunction %2
%7 = OpTypeBool
%8 = OpConstantTrue %7
%1 = OpFunction %2 None %6
%9 = OpLabel
%10 = OpSelect %4 %8 %5 %5
OpReturn
OpFunctionEnd
)";

  std::unique_ptr<IRContext> context =
      BuildModule(SPV_ENV_UNIVERSAL_1_3, nullptr, text);
  EXPECT_NE(context, nullptr);
  Instruction* select = context->get_def_use_mgr()->GetDef(10);
  EXPECT_NE(select, nullptr);
  EXPECT_TRUE(select->IsValidBasePointer());
}

TEST_F(ValidBasePointerTest, OpConstantNullBadNoVariablePointersStorageBuffer) {
  const std::string text = R"(
OpCapability Shader
OpMemoryModel Logical GLSL450
OpEntryPoint Fragment %1 "func"
%2 = OpTypeVoid
%3 = OpTypeInt 32 0
%4 = OpTypePointer StorageBuffer %3
%5 = OpConstantNull %4
%6 = OpTypeFunction %2
%1 = OpFunction %2 None %6
%7 = OpLabel
OpReturn
OpFunctionEnd
)";

  std::unique_ptr<IRContext> context =
      BuildModule(SPV_ENV_UNIVERSAL_1_3, nullptr, text);
  EXPECT_NE(context, nullptr);
  Instruction* null_inst = context->get_def_use_mgr()->GetDef(5);
  EXPECT_NE(null_inst, nullptr);
  EXPECT_FALSE(null_inst->IsValidBasePointer());
}

TEST_F(ValidBasePointerTest, OpConstantNullBadNoVariablePointers) {
  const std::string text = R"(
OpCapability Shader
OpCapability VariablePointersStorageBuffer
OpMemoryModel Logical GLSL450
OpEntryPoint Fragment %1 "func"
%2 = OpTypeVoid
%3 = OpTypeInt 32 0
%4 = OpTypePointer Workgroup %3
%5 = OpConstantNull %4
%6 = OpTypeFunction %2
%1 = OpFunction %2 None %6
%7 = OpLabel
OpReturn
OpFunctionEnd
)";

  std::unique_ptr<IRContext> context =
      BuildModule(SPV_ENV_UNIVERSAL_1_3, nullptr, text);
  EXPECT_NE(context, nullptr);
  Instruction* null_inst = context->get_def_use_mgr()->GetDef(5);
  EXPECT_NE(null_inst, nullptr);
  EXPECT_FALSE(null_inst->IsValidBasePointer());
}

TEST_F(ValidBasePointerTest, OpConstantNullGoodVariablePointersStorageBuffer) {
  const std::string text = R"(
OpCapability Shader
OpCapability VariablePointersStorageBuffer
OpMemoryModel Logical GLSL450
OpEntryPoint Fragment %1 "func"
%2 = OpTypeVoid
%3 = OpTypeInt 32 0
%4 = OpTypePointer StorageBuffer %3
%5 = OpConstantNull %4
%6 = OpTypeFunction %2
%1 = OpFunction %2 None %6
%9 = OpLabel
OpReturn
OpFunctionEnd
)";

  std::unique_ptr<IRContext> context =
      BuildModule(SPV_ENV_UNIVERSAL_1_3, nullptr, text);
  EXPECT_NE(context, nullptr);
  Instruction* null_inst = context->get_def_use_mgr()->GetDef(5);
  EXPECT_NE(null_inst, nullptr);
  EXPECT_TRUE(null_inst->IsValidBasePointer());
}

TEST_F(ValidBasePointerTest, OpConstantNullGoodVariablePointers) {
  const std::string text = R"(
OpCapability Shader
OpCapability VariablePointers
OpMemoryModel Logical GLSL450
OpEntryPoint Fragment %1 "func"
%2 = OpTypeVoid
%3 = OpTypeInt 32 0
%4 = OpTypePointer Workgroup %3
%5 = OpConstantNull %4
%6 = OpTypeFunction %2
%1 = OpFunction %2 None %6
%7 = OpLabel
OpReturn
OpFunctionEnd
)";

  std::unique_ptr<IRContext> context =
      BuildModule(SPV_ENV_UNIVERSAL_1_3, nullptr, text);
  EXPECT_NE(context, nullptr);
  Instruction* null_inst = context->get_def_use_mgr()->GetDef(5);
  EXPECT_NE(null_inst, nullptr);
  EXPECT_TRUE(null_inst->IsValidBasePointer());
}

TEST_F(ValidBasePointerTest, OpPhiBadNoVariablePointersStorageBuffer) {
  const std::string text = R"(
OpCapability Shader
OpMemoryModel Logical GLSL450
OpEntryPoint Fragment %1 "func"
%2 = OpTypeVoid
%3 = OpTypeInt 32 0
%4 = OpTypePointer StorageBuffer %3
%5 = OpVariable %4 StorageBuffer
%6 = OpTypeFunction %2
%1 = OpFunction %2 None %6
%7 = OpLabel
OpBranch %8
%8 = OpLabel
%9 = OpPhi %4 %5 %7
OpReturn
OpFunctionEnd
)";

  std::unique_ptr<IRContext> context =
      BuildModule(SPV_ENV_UNIVERSAL_1_3, nullptr, text);
  EXPECT_NE(context, nullptr);
  Instruction* phi = context->get_def_use_mgr()->GetDef(9);
  EXPECT_NE(phi, nullptr);
  EXPECT_FALSE(phi->IsValidBasePointer());
}

TEST_F(ValidBasePointerTest, OpPhiBadNoVariablePointers) {
  const std::string text = R"(
OpCapability Shader
OpCapability VariablePointersStorageBuffer
OpMemoryModel Logical GLSL450
OpEntryPoint Fragment %1 "func"
%2 = OpTypeVoid
%3 = OpTypeInt 32 0
%4 = OpTypePointer Workgroup %3
%5 = OpVariable %4 Workgroup
%6 = OpTypeFunction %2
%1 = OpFunction %2 None %6
%7 = OpLabel
OpBranch %8
%8 = OpLabel
%9 = OpPhi %4 %5 %7
OpReturn
OpFunctionEnd
)";

  std::unique_ptr<IRContext> context =
      BuildModule(SPV_ENV_UNIVERSAL_1_3, nullptr, text);
  EXPECT_NE(context, nullptr);
  Instruction* phi = context->get_def_use_mgr()->GetDef(9);
  EXPECT_NE(phi, nullptr);
  EXPECT_FALSE(phi->IsValidBasePointer());
}

TEST_F(ValidBasePointerTest, OpPhiGoodVariablePointersStorageBuffer) {
  const std::string text = R"(
OpCapability Shader
OpCapability VariablePointersStorageBuffer
OpMemoryModel Logical GLSL450
OpEntryPoint Fragment %1 "func"
%2 = OpTypeVoid
%3 = OpTypeInt 32 0
%4 = OpTypePointer StorageBuffer %3
%5 = OpVariable %4 StorageBuffer
%6 = OpTypeFunction %2
%1 = OpFunction %2 None %6
%7 = OpLabel
OpBranch %8
%8 = OpLabel
%9 = OpPhi %4 %5 %7
OpReturn
OpFunctionEnd
)";

  std::unique_ptr<IRContext> context =
      BuildModule(SPV_ENV_UNIVERSAL_1_3, nullptr, text);
  EXPECT_NE(context, nullptr);
  Instruction* phi = context->get_def_use_mgr()->GetDef(9);
  EXPECT_NE(phi, nullptr);
  EXPECT_TRUE(phi->IsValidBasePointer());
}

TEST_F(ValidBasePointerTest, OpPhiGoodVariablePointers) {
  const std::string text = R"(
OpCapability Shader
OpCapability VariablePointers
OpMemoryModel Logical GLSL450
OpEntryPoint Fragment %1 "func"
%2 = OpTypeVoid
%3 = OpTypeInt 32 0
%4 = OpTypePointer Workgroup %3
%5 = OpVariable %4 Workgroup
%6 = OpTypeFunction %2
%1 = OpFunction %2 None %6
%7 = OpLabel
OpBranch %8
%8 = OpLabel
%9 = OpPhi %4 %5 %7
OpReturn
OpFunctionEnd
)";

  std::unique_ptr<IRContext> context =
      BuildModule(SPV_ENV_UNIVERSAL_1_3, nullptr, text);
  EXPECT_NE(context, nullptr);
  Instruction* phi = context->get_def_use_mgr()->GetDef(9);
  EXPECT_NE(phi, nullptr);
  EXPECT_TRUE(phi->IsValidBasePointer());
}

TEST_F(ValidBasePointerTest, OpFunctionCallBadNoVariablePointersStorageBuffer) {
  const std::string text = R"(
OpCapability Shader
OpMemoryModel Logical GLSL450
OpEntryPoint Fragment %1 "func"
%2 = OpTypeVoid
%3 = OpTypeInt 32 0
%4 = OpTypePointer StorageBuffer %3
%5 = OpConstantNull %4
%6 = OpTypeFunction %2
%7 = OpTypeFunction %4
%1 = OpFunction %2 None %6
%8 = OpLabel
%9 = OpFunctionCall %4 %10
OpReturn
OpFunctionEnd
%10 = OpFunction %4 None %7
%11 = OpLabel
OpReturnValue %5
OpFunctionEnd
)";

  std::unique_ptr<IRContext> context =
      BuildModule(SPV_ENV_UNIVERSAL_1_3, nullptr, text);
  EXPECT_NE(context, nullptr);
  Instruction* null_inst = context->get_def_use_mgr()->GetDef(9);
  EXPECT_NE(null_inst, nullptr);
  EXPECT_FALSE(null_inst->IsValidBasePointer());
}

TEST_F(ValidBasePointerTest, OpFunctionCallBadNoVariablePointers) {
  const std::string text = R"(
OpCapability Shader
OpCapability VariablePointersStorageBuffer
OpMemoryModel Logical GLSL450
OpEntryPoint Fragment %1 "func"
%2 = OpTypeVoid
%3 = OpTypeInt 32 0
%4 = OpTypePointer Workgroup %3
%5 = OpConstantNull %4
%6 = OpTypeFunction %2
%7 = OpTypeFunction %4
%1 = OpFunction %2 None %6
%8 = OpLabel
%9 = OpFunctionCall %4 %10
OpReturn
OpFunctionEnd
%10 = OpFunction %4 None %7
%11 = OpLabel
OpReturnValue %5
OpFunctionEnd
)";

  std::unique_ptr<IRContext> context =
      BuildModule(SPV_ENV_UNIVERSAL_1_3, nullptr, text);
  EXPECT_NE(context, nullptr);
  Instruction* null_inst = context->get_def_use_mgr()->GetDef(9);
  EXPECT_NE(null_inst, nullptr);
  EXPECT_FALSE(null_inst->IsValidBasePointer());
}

TEST_F(ValidBasePointerTest, OpFunctionCallGoodVariablePointersStorageBuffer) {
  const std::string text = R"(
OpCapability Shader
OpCapability VariablePointersStorageBuffer
OpMemoryModel Logical GLSL450
OpEntryPoint Fragment %1 "func"
%2 = OpTypeVoid
%3 = OpTypeInt 32 0
%4 = OpTypePointer StorageBuffer %3
%5 = OpConstantNull %4
%6 = OpTypeFunction %2
%7 = OpTypeFunction %4
%1 = OpFunction %2 None %6
%8 = OpLabel
%9 = OpFunctionCall %4 %10
OpReturn
OpFunctionEnd
%10 = OpFunction %4 None %7
%11 = OpLabel
OpReturnValue %5
OpFunctionEnd
)";

  std::unique_ptr<IRContext> context =
      BuildModule(SPV_ENV_UNIVERSAL_1_3, nullptr, text);
  EXPECT_NE(context, nullptr);
  Instruction* null_inst = context->get_def_use_mgr()->GetDef(9);
  EXPECT_NE(null_inst, nullptr);
  EXPECT_TRUE(null_inst->IsValidBasePointer());
}

TEST_F(ValidBasePointerTest, OpFunctionCallGoodVariablePointers) {
  const std::string text = R"(
OpCapability Shader
OpCapability VariablePointers
OpMemoryModel Logical GLSL450
OpEntryPoint Fragment %1 "func"
%2 = OpTypeVoid
%3 = OpTypeInt 32 0
%4 = OpTypePointer Workgroup %3
%5 = OpConstantNull %4
%6 = OpTypeFunction %2
%7 = OpTypeFunction %4
%1 = OpFunction %2 None %6
%8 = OpLabel
%9 = OpFunctionCall %4 %10
OpReturn
OpFunctionEnd
%10 = OpFunction %4 None %7
%11 = OpLabel
OpReturnValue %5
OpFunctionEnd
)";

  std::unique_ptr<IRContext> context =
      BuildModule(SPV_ENV_UNIVERSAL_1_3, nullptr, text);
  EXPECT_NE(context, nullptr);
  Instruction* null_inst = context->get_def_use_mgr()->GetDef(9);
  EXPECT_NE(null_inst, nullptr);
  EXPECT_TRUE(null_inst->IsValidBasePointer());
}

TEST_F(VulkanBufferTest, VulkanStorageBuffer) {
  const std::string text = R"(
OpCapability Shader
OpCapability RuntimeDescriptorArray
OpMemoryModel Logical GLSL450
OpEntryPoint GLCompute %1 "main"
OpExecutionMode %1 LocalSize 1 1 1
OpDecorate %2 Block
OpMemberDecorate %2 0 Offset 0
OpDecorate %3 BufferBlock
OpMemberDecorate %3 0 Offset 0
%4 = OpTypeVoid
%5 = OpTypeInt 32 0
%2 = OpTypeStruct %5
%3 = OpTypeStruct %5

%6 = OpTypePointer StorageBuffer %2
%7 = OpTypePointer Uniform %2
%8 = OpTypePointer Uniform %3

%9 = OpConstant %5 1
%10 = OpTypeArray %2 %9
%11 = OpTypeArray %3 %9
%12 = OpTypePointer StorageBuffer %10
%13 = OpTypePointer Uniform %10
%14 = OpTypePointer Uniform %11

%15 = OpTypeRuntimeArray %2
%16 = OpTypeRuntimeArray %3
%17 = OpTypePointer StorageBuffer %15
%18 = OpTypePointer Uniform %15
%19 = OpTypePointer Uniform %16

%50 = OpTypeFunction %4
%1 = OpFunction %4 None %50
%51 = OpLabel
OpReturn
OpFunctionEnd
)";

  std::unique_ptr<IRContext> context =
      BuildModule(SPV_ENV_UNIVERSAL_1_3, nullptr, text);
  EXPECT_NE(context, nullptr);

  // Standard SSBO and UBO
  Instruction* inst = context->get_def_use_mgr()->GetDef(6);
  EXPECT_EQ(true, inst->IsVulkanStorageBuffer());
  inst = context->get_def_use_mgr()->GetDef(7);
  EXPECT_EQ(false, inst->IsVulkanStorageBuffer());
  inst = context->get_def_use_mgr()->GetDef(8);
  EXPECT_EQ(true, inst->IsVulkanStorageBuffer());

  // Arrayed SSBO and UBO
  inst = context->get_def_use_mgr()->GetDef(12);
  EXPECT_EQ(true, inst->IsVulkanStorageBuffer());
  inst = context->get_def_use_mgr()->GetDef(13);
  EXPECT_EQ(false, inst->IsVulkanStorageBuffer());
  inst = context->get_def_use_mgr()->GetDef(14);
  EXPECT_EQ(true, inst->IsVulkanStorageBuffer());

  // Runtime arrayed SSBO and UBO
  inst = context->get_def_use_mgr()->GetDef(17);
  EXPECT_EQ(true, inst->IsVulkanStorageBuffer());
  inst = context->get_def_use_mgr()->GetDef(18);
  EXPECT_EQ(false, inst->IsVulkanStorageBuffer());
  inst = context->get_def_use_mgr()->GetDef(19);
  EXPECT_EQ(true, inst->IsVulkanStorageBuffer());
}

TEST_F(VulkanBufferTest, VulkanUniformBuffer) {
  const std::string text = R"(
OpCapability Shader
OpCapability RuntimeDescriptorArray
OpMemoryModel Logical GLSL450
OpEntryPoint GLCompute %1 "main"
OpExecutionMode %1 LocalSize 1 1 1
OpDecorate %2 Block
OpMemberDecorate %2 0 Offset 0
OpDecorate %3 BufferBlock
OpMemberDecorate %3 0 Offset 0
%4 = OpTypeVoid
%5 = OpTypeInt 32 0
%2 = OpTypeStruct %5
%3 = OpTypeStruct %5

%6 = OpTypePointer StorageBuffer %2
%7 = OpTypePointer Uniform %2
%8 = OpTypePointer Uniform %3

%9 = OpConstant %5 1
%10 = OpTypeArray %2 %9
%11 = OpTypeArray %3 %9
%12 = OpTypePointer StorageBuffer %10
%13 = OpTypePointer Uniform %10
%14 = OpTypePointer Uniform %11

%15 = OpTypeRuntimeArray %2
%16 = OpTypeRuntimeArray %3
%17 = OpTypePointer StorageBuffer %15
%18 = OpTypePointer Uniform %15
%19 = OpTypePointer Uniform %16

%50 = OpTypeFunction %4
%1 = OpFunction %4 None %50
%51 = OpLabel
OpReturn
OpFunctionEnd
)";

  std::unique_ptr<IRContext> context =
      BuildModule(SPV_ENV_UNIVERSAL_1_3, nullptr, text);
  EXPECT_NE(context, nullptr);

  // Standard SSBO and UBO
  Instruction* inst = context->get_def_use_mgr()->GetDef(6);
  EXPECT_EQ(false, inst->IsVulkanUniformBuffer());
  inst = context->get_def_use_mgr()->GetDef(7);
  EXPECT_EQ(true, inst->IsVulkanUniformBuffer());
  inst = context->get_def_use_mgr()->GetDef(8);
  EXPECT_EQ(false, inst->IsVulkanUniformBuffer());

  // Arrayed SSBO and UBO
  inst = context->get_def_use_mgr()->GetDef(12);
  EXPECT_EQ(false, inst->IsVulkanUniformBuffer());
  inst = context->get_def_use_mgr()->GetDef(13);
  EXPECT_EQ(true, inst->IsVulkanUniformBuffer());
  inst = context->get_def_use_mgr()->GetDef(14);
  EXPECT_EQ(false, inst->IsVulkanUniformBuffer());

  // Runtime arrayed SSBO and UBO
  inst = context->get_def_use_mgr()->GetDef(17);
  EXPECT_EQ(false, inst->IsVulkanUniformBuffer());
  inst = context->get_def_use_mgr()->GetDef(18);
  EXPECT_EQ(true, inst->IsVulkanUniformBuffer());
  inst = context->get_def_use_mgr()->GetDef(19);
  EXPECT_EQ(false, inst->IsVulkanUniformBuffer());
}

TEST_F(VulkanBufferTest, ImageQueries) {
  const std::string text = R"(
OpCapability Shader
OpCapability ImageBuffer
OpCapability RuntimeDescriptorArray
OpMemoryModel Logical GLSL450
OpEntryPoint GLCompute %1 "main"
OpExecutionMode %1 LocalSize 1 1 1
%2 = OpTypeVoid
%3 = OpTypeFloat 32

%4 = OpTypeImage %3 Buffer 0 0 0 1 Rgba32f
%5 = OpTypeImage %3 Buffer 0 0 0 2 Rgba32f
%6 = OpTypeImage %3 2D 0 0 0 1 Rgba32f
%7 = OpTypeImage %3 2D 0 0 0 2 Rgba32f

%8 = OpTypePointer UniformConstant %4
%9 = OpTypePointer UniformConstant %5
%10 = OpTypePointer UniformConstant %6
%11 = OpTypePointer UniformConstant %7

%12 = OpTypeInt 32 0
%13 = OpConstant %12 1
%14 = OpTypeArray %4 %13
%15 = OpTypeArray %5 %13
%16 = OpTypeArray %6 %13
%17 = OpTypeArray %7 %13
%18 = OpTypePointer UniformConstant %14
%19 = OpTypePointer UniformConstant %15
%20 = OpTypePointer UniformConstant %16
%21 = OpTypePointer UniformConstant %17

%22 = OpTypeRuntimeArray %4
%23 = OpTypeRuntimeArray %5
%24 = OpTypeRuntimeArray %6
%25 = OpTypeRuntimeArray %7
%26 = OpTypePointer UniformConstant %22
%27 = OpTypePointer UniformConstant %23
%28 = OpTypePointer UniformConstant %24
%29 = OpTypePointer UniformConstant %25

%50 = OpTypeFunction %4
%1 = OpFunction %4 None %50
%51 = OpLabel
OpReturn
OpFunctionEnd
)";

  std::unique_ptr<IRContext> context =
      BuildModule(SPV_ENV_UNIVERSAL_1_3, nullptr, text);
  EXPECT_NE(context, nullptr);

  // Bare pointers
  Instruction* inst = context->get_def_use_mgr()->GetDef(8);
  EXPECT_EQ(false, inst->IsVulkanStorageImage());
  EXPECT_EQ(false, inst->IsVulkanSampledImage());
  EXPECT_EQ(false, inst->IsVulkanStorageTexelBuffer());

  inst = context->get_def_use_mgr()->GetDef(9);
  EXPECT_EQ(false, inst->IsVulkanStorageImage());
  EXPECT_EQ(false, inst->IsVulkanSampledImage());
  EXPECT_EQ(true, inst->IsVulkanStorageTexelBuffer());

  inst = context->get_def_use_mgr()->GetDef(10);
  EXPECT_EQ(false, inst->IsVulkanStorageImage());
  EXPECT_EQ(true, inst->IsVulkanSampledImage());
  EXPECT_EQ(false, inst->IsVulkanStorageTexelBuffer());

  inst = context->get_def_use_mgr()->GetDef(11);
  EXPECT_EQ(true, inst->IsVulkanStorageImage());
  EXPECT_EQ(false, inst->IsVulkanSampledImage());
  EXPECT_EQ(false, inst->IsVulkanStorageTexelBuffer());

  // Array pointers
  inst = context->get_def_use_mgr()->GetDef(18);
  EXPECT_EQ(false, inst->IsVulkanStorageImage());
  EXPECT_EQ(false, inst->IsVulkanSampledImage());
  EXPECT_EQ(false, inst->IsVulkanStorageTexelBuffer());

  inst = context->get_def_use_mgr()->GetDef(19);
  EXPECT_EQ(false, inst->IsVulkanStorageImage());
  EXPECT_EQ(false, inst->IsVulkanSampledImage());
  EXPECT_EQ(true, inst->IsVulkanStorageTexelBuffer());

  inst = context->get_def_use_mgr()->GetDef(20);
  EXPECT_EQ(false, inst->IsVulkanStorageImage());
  EXPECT_EQ(true, inst->IsVulkanSampledImage());
  EXPECT_EQ(false, inst->IsVulkanStorageTexelBuffer());

  inst = context->get_def_use_mgr()->GetDef(21);
  EXPECT_EQ(true, inst->IsVulkanStorageImage());
  EXPECT_EQ(false, inst->IsVulkanSampledImage());
  EXPECT_EQ(false, inst->IsVulkanStorageTexelBuffer());

  // Runtime array pointers
  inst = context->get_def_use_mgr()->GetDef(26);
  EXPECT_EQ(false, inst->IsVulkanStorageImage());
  EXPECT_EQ(false, inst->IsVulkanSampledImage());
  EXPECT_EQ(false, inst->IsVulkanStorageTexelBuffer());

  inst = context->get_def_use_mgr()->GetDef(27);
  EXPECT_EQ(false, inst->IsVulkanStorageImage());
  EXPECT_EQ(false, inst->IsVulkanSampledImage());
  EXPECT_EQ(true, inst->IsVulkanStorageTexelBuffer());

  inst = context->get_def_use_mgr()->GetDef(28);
  EXPECT_EQ(false, inst->IsVulkanStorageImage());
  EXPECT_EQ(true, inst->IsVulkanSampledImage());
  EXPECT_EQ(false, inst->IsVulkanStorageTexelBuffer());

  inst = context->get_def_use_mgr()->GetDef(29);
  EXPECT_EQ(true, inst->IsVulkanStorageImage());
  EXPECT_EQ(false, inst->IsVulkanSampledImage());
  EXPECT_EQ(false, inst->IsVulkanStorageTexelBuffer());
}

}  // namespace
}  // namespace opt
}  // namespace spvtools<|MERGE_RESOLUTION|>--- conflicted
+++ resolved
@@ -74,8 +74,6 @@
   EXPECT_EQ("abcde", operand.AsString());
 }
 
-<<<<<<< HEAD
-=======
 TEST(InstructionTest, OperandAsLiteralUint64_32bits) {
   Operand::OperandData words{0x1234};
   Operand operand(SPV_OPERAND_TYPE_TYPED_LITERAL_NUMBER, std::move(words));
@@ -88,7 +86,6 @@
   EXPECT_EQ((uint64_t(0x89ab) << 32 | 0x1234), operand.AsLiteralUint64());
 }
 
->>>>>>> 6bbb88c8
 // The words for an OpTypeInt for 32-bit signed integer resulting in Id 44.
 uint32_t kSampleInstructionWords[] = {(4 << 16) | uint32_t(SpvOpTypeInt), 44,
                                       32, 1};
