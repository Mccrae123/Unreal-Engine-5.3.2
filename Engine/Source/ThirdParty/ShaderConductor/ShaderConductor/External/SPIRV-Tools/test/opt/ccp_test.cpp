--- conflicted
+++ resolved
@@ -1263,8 +1263,6 @@
 
   SinglePassRunAndCheck<CCPPass>(text, text, false);
 }
-<<<<<<< HEAD
-=======
 
 // Test from https://github.com/KhronosGroup/SPIRV-Tools/issues/4462.
 // The test was causing a lateral movement in the constant lattice, which was
@@ -1345,7 +1343,6 @@
   EXPECT_EQ(std::get<1>(result), Pass::Status::SuccessWithChange);
 }
 
->>>>>>> d731a049
 }  // namespace
 }  // namespace opt
 }  // namespace spvtools