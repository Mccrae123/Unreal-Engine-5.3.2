// Copyright (c) 2018 LunarG Inc.
//
// Licensed under the Apache License, Version 2.0 (the "License");
// you may not use this file except in compliance with the License.
// You may obtain a copy of the License at
//
//     http://www.apache.org/licenses/LICENSE-2.0
//
// Unless required by applicable law or agreed to in writing, software
// distributed under the License is distributed on an "AS IS" BASIS,
// WITHOUT WARRANTIES OR CONDITIONS OF ANY KIND, either express or implied.
// See the License for the specific language governing permissions and
// limitations under the License.

#include <sstream>
#include <string>

#include "gmock/gmock.h"
#include "test/unit_spirv.h"
#include "test/val/val_fixtures.h"

namespace spvtools {
namespace val {
namespace {

using ::testing::HasSubstr;
using ::testing::Not;

using ValidateAdjacency = spvtest::ValidateBase<bool>;

TEST_F(ValidateAdjacency, OpPhiBeginsModuleFail) {
  const std::string module = R"(
%result = OpPhi %bool %true %true_label %false %false_label
OpCapability Shader
OpMemoryModel Logical GLSL450
OpEntryPoint Fragment %main "main"
OpExecutionMode %main OriginUpperLeft
%void = OpTypeVoid
%bool = OpTypeBool
%true = OpConstantTrue %bool
%false = OpConstantFalse %bool
%func = OpTypeFunction %void
%main = OpFunction %void None %func
%main_entry = OpLabel
OpBranch %true_label
%true_label = OpLabel
OpBranch %false_label
%false_label = OpLabel
OpBranch %end_label
OpReturn
OpFunctionEnd
)";

  CompileSuccessfully(module);
  EXPECT_EQ(SPV_ERROR_INVALID_ID, ValidateInstructions());
  EXPECT_THAT(getDiagnosticString(),
              HasSubstr("ID 1[%bool] has not been defined"));
}

TEST_F(ValidateAdjacency, OpLoopMergeEndsModuleFail) {
  const std::string module = R"(
OpCapability Shader
OpMemoryModel Logical GLSL450
OpEntryPoint Fragment %main "main"
OpExecutionMode %main OriginUpperLeft
%void = OpTypeVoid
%func = OpTypeFunction %void
%main = OpFunction %void None %func
%main_entry = OpLabel
OpBranch %loop
%loop = OpLabel
OpLoopMerge %end %loop None
)";

  CompileSuccessfully(module);
  EXPECT_EQ(SPV_ERROR_INVALID_LAYOUT, ValidateInstructions());
  EXPECT_THAT(getDiagnosticString(),
              HasSubstr("Missing OpFunctionEnd at end of module"));
}

TEST_F(ValidateAdjacency, OpSelectionMergeEndsModuleFail) {
  const std::string module = R"(
OpCapability Shader
OpMemoryModel Logical GLSL450
OpEntryPoint Fragment %main "main"
OpExecutionMode %main OriginUpperLeft
%void = OpTypeVoid
%func = OpTypeFunction %void
%main = OpFunction %void None %func
%main_entry = OpLabel
OpBranch %merge
%merge = OpLabel
OpSelectionMerge %merge None
)";

  CompileSuccessfully(module);
  EXPECT_EQ(SPV_ERROR_INVALID_LAYOUT, ValidateInstructions());
  EXPECT_THAT(getDiagnosticString(),
              HasSubstr("Missing OpFunctionEnd at end of module"));
}

std::string GenerateShaderCode(
    const std::string& body,
    const std::string& capabilities_and_extensions = "OpCapability Shader",
    const std::string& execution_model = "Fragment") {
  std::ostringstream ss;
  ss << capabilities_and_extensions << "\n";
  ss << "OpMemoryModel Logical GLSL450\n";
  ss << "OpEntryPoint " << execution_model << " %main \"main\"\n";
  if (execution_model == "Fragment") {
    ss << "OpExecutionMode %main OriginUpperLeft\n";
  }

  ss << R"(
%string = OpString ""
%void = OpTypeVoid
%bool = OpTypeBool
%int = OpTypeInt 32 0
%true = OpConstantTrue %bool
%false = OpConstantFalse %bool
%zero = OpConstant %int 0
%int_1 = OpConstant %int 1
%func = OpTypeFunction %void
%func_int = OpTypePointer Function %int
%main = OpFunction %void None %func
%main_entry = OpLabel
)";

  ss << body;

  ss << R"(
OpReturn
OpFunctionEnd)";

  return ss.str();
}

TEST_F(ValidateAdjacency, OpPhiPreceededByOpLabelSuccess) {
  const std::string body = R"(
OpSelectionMerge %end_label None
OpBranchConditional %true %true_label %false_label
%true_label = OpLabel
OpBranch %end_label
%false_label = OpLabel
OpBranch %end_label
%end_label = OpLabel
OpLine %string 0 0
%result = OpPhi %bool %true %true_label %false %false_label
)";

  CompileSuccessfully(GenerateShaderCode(body));
  EXPECT_EQ(SPV_SUCCESS, ValidateInstructions());
}

TEST_F(ValidateAdjacency, OpPhiPreceededByOpPhiSuccess) {
  const std::string body = R"(
OpSelectionMerge %end_label None
OpBranchConditional %true %true_label %false_label
%true_label = OpLabel
OpBranch %end_label
%false_label = OpLabel
OpBranch %end_label
%end_label = OpLabel
%1 = OpPhi %bool %true %true_label %false %false_label
%2 = OpPhi %bool %true %true_label %false %false_label
)";

  CompileSuccessfully(GenerateShaderCode(body));
  EXPECT_EQ(SPV_SUCCESS, ValidateInstructions());
}

TEST_F(ValidateAdjacency, OpPhiPreceededByOpLineSuccess) {
  const std::string body = R"(
OpSelectionMerge %end_label None
OpBranchConditional %true %true_label %false_label
%true_label = OpLabel
OpBranch %end_label
%false_label = OpLabel
OpBranch %end_label
%end_label = OpLabel
OpLine %string 0 0
%result = OpPhi %bool %true %true_label %false %false_label
)";

  CompileSuccessfully(GenerateShaderCode(body));
  EXPECT_EQ(SPV_SUCCESS, ValidateInstructions());
}

TEST_F(ValidateAdjacency, OpPhiPreceededByBadOpFail) {
  const std::string body = R"(
OpSelectionMerge %end_label None
OpBranchConditional %true %true_label %false_label
%true_label = OpLabel
OpBranch %end_label
%false_label = OpLabel
OpBranch %end_label
%end_label = OpLabel
OpNop
%result = OpPhi %bool %true %true_label %false %false_label
)";

  CompileSuccessfully(GenerateShaderCode(body));
  EXPECT_EQ(SPV_ERROR_INVALID_DATA, ValidateInstructions());
  EXPECT_THAT(getDiagnosticString(),
              HasSubstr("OpPhi must appear within a non-entry block before all "
                        "non-OpPhi instructions"));
}

TEST_F(ValidateAdjacency, OpPhiPreceededByOpLineAndBadOpFail) {
  const std::string body = R"(
OpSelectionMerge %end_label None
OpBranchConditional %true %true_label %false_label
%true_label = OpLabel
OpBranch %end_label
%false_label = OpLabel
OpBranch %end_label
%end_label = OpLabel
OpNop
OpLine %string 1 1
%result = OpPhi %bool %true %true_label %false %false_label
)";

  CompileSuccessfully(GenerateShaderCode(body));
  EXPECT_EQ(SPV_ERROR_INVALID_DATA, ValidateInstructions());
  EXPECT_THAT(getDiagnosticString(),
              HasSubstr("OpPhi must appear within a non-entry block before all "
                        "non-OpPhi instructions"));
}

TEST_F(ValidateAdjacency, OpPhiFollowedByOpLineGood) {
  const std::string body = R"(
OpSelectionMerge %end_label None
OpBranchConditional %true %true_label %false_label
%true_label = OpLabel
OpBranch %end_label
%false_label = OpLabel
OpBranch %end_label
%end_label = OpLabel
%result = OpPhi %bool %true %true_label %false %false_label
OpLine %string 1 1
OpNop
OpNop
OpLine %string 2 1
OpNop
OpLine %string 3 1
)";

  CompileSuccessfully(GenerateShaderCode(body));
  EXPECT_EQ(SPV_SUCCESS, ValidateInstructions());
}

TEST_F(ValidateAdjacency, OpPhiMultipleOpLineAndOpPhiFail) {
  const std::string body = R"(
OpSelectionMerge %end_label None
OpBranchConditional %true %true_label %false_label
%true_label = OpLabel
OpBranch %end_label
%false_label = OpLabel
OpBranch %end_label
%end_label = OpLabel
OpLine %string 1 1
%value = OpPhi %int %zero %true_label %int_1 %false_label
OpNop
OpLine %string 2 1
OpNop
OpLine %string 3 1
%result = OpPhi %bool %true %true_label %false %false_label
)";

  CompileSuccessfully(GenerateShaderCode(body));
  EXPECT_EQ(SPV_ERROR_INVALID_DATA, ValidateInstructions());
  EXPECT_THAT(getDiagnosticString(),
              HasSubstr("OpPhi must appear within a non-entry block before all "
                        "non-OpPhi instructions"));
}

TEST_F(ValidateAdjacency, OpPhiMultipleOpLineAndOpPhiGood) {
  const std::string body = R"(
OpSelectionMerge %end_label None
OpBranchConditional %true %true_label %false_label
%true_label = OpLabel
OpBranch %end_label
%false_label = OpLabel
OpBranch %end_label
%end_label = OpLabel
OpLine %string 1 1
%value = OpPhi %int %zero %true_label %int_1 %false_label
OpLine %string 2 1
%result = OpPhi %bool %true %true_label %false %false_label
OpLine %string 3 1
OpNop
OpNop
OpLine %string 4 1
OpNop
)";

  CompileSuccessfully(GenerateShaderCode(body));
  EXPECT_EQ(SPV_SUCCESS, ValidateInstructions());
}

TEST_F(ValidateAdjacency, OpPhiInEntryBlockBad) {
  const std::string body = R"(
OpLine %string 1 1
%value = OpPhi %int
OpLine %string 2 1
OpNop
OpLine %string 3 1
OpNop
)";

  CompileSuccessfully(GenerateShaderCode(body));
  EXPECT_EQ(SPV_ERROR_INVALID_DATA, ValidateInstructions());
  EXPECT_THAT(getDiagnosticString(),
              HasSubstr("OpPhi must appear within a non-entry block before all "
                        "non-OpPhi instructions"));
}

TEST_F(ValidateAdjacency, NonSemanticBeforeOpPhiBad) {
  const std::string body = R"(
OpSelectionMerge %end_label None
OpBranchConditional %true %true_label %false_label
%true_label = OpLabel
OpBranch %end_label
%false_label = OpLabel
OpBranch %end_label
%end_label = OpLabel
<<<<<<< HEAD
%dummy = OpExtInst %void %extinst 123 %int_1
=======
%placeholder = OpExtInst %void %extinst 123 %int_1
>>>>>>> 6bbb88c8
%result = OpPhi %bool %true %true_label %false %false_label
)";

  const std::string extra = R"(OpCapability Shader
OpExtension "SPV_KHR_non_semantic_info"
%extinst = OpExtInstImport "NonSemantic.Testing.Set"
)";

  CompileSuccessfully(GenerateShaderCode(body, extra));
  EXPECT_EQ(SPV_ERROR_INVALID_DATA, ValidateInstructions());
  EXPECT_THAT(getDiagnosticString(),
              HasSubstr("OpPhi must appear within a non-entry block before all "
                        "non-OpPhi instructions"));
}

TEST_F(ValidateAdjacency, NonSemanticBetweenOpPhiBad) {
  const std::string body = R"(
OpSelectionMerge %end_label None
OpBranchConditional %true %true_label %false_label
%true_label = OpLabel
OpBranch %end_label
%false_label = OpLabel
OpBranch %end_label
%end_label = OpLabel
%result1 = OpPhi %bool %true %true_label %false %false_label
<<<<<<< HEAD
%dummy = OpExtInst %void %extinst 123 %int_1
=======
%placeholder = OpExtInst %void %extinst 123 %int_1
>>>>>>> 6bbb88c8
%result2 = OpPhi %bool %true %true_label %false %false_label
)";

  const std::string extra = R"(OpCapability Shader
OpExtension "SPV_KHR_non_semantic_info"
%extinst = OpExtInstImport "NonSemantic.Testing.Set"
)";

  CompileSuccessfully(GenerateShaderCode(body, extra));
  EXPECT_EQ(SPV_ERROR_INVALID_DATA, ValidateInstructions());
  EXPECT_THAT(getDiagnosticString(),
              HasSubstr("OpPhi must appear within a non-entry block before all "
                        "non-OpPhi instructions"));
}

TEST_F(ValidateAdjacency, NonSemanticAfterOpPhiGood) {
  const std::string body = R"(
OpSelectionMerge %end_label None
OpBranchConditional %true %true_label %false_label
%true_label = OpLabel
OpBranch %end_label
%false_label = OpLabel
OpBranch %end_label
%end_label = OpLabel
OpLine %string 0 0
%result = OpPhi %bool %true %true_label %false %false_label
<<<<<<< HEAD
%dummy = OpExtInst %void %extinst 123 %int_1
=======
%placeholder = OpExtInst %void %extinst 123 %int_1
>>>>>>> 6bbb88c8
)";

  const std::string extra = R"(OpCapability Shader
OpExtension "SPV_KHR_non_semantic_info"
%extinst = OpExtInstImport "NonSemantic.Testing.Set"
)";

  CompileSuccessfully(GenerateShaderCode(body, extra));
  EXPECT_EQ(SPV_SUCCESS, ValidateInstructions());
}

TEST_F(ValidateAdjacency, NonSemanticBeforeOpFunctionParameterBad) {
  const std::string body = R"(
OpCapability Shader
OpExtension "SPV_KHR_non_semantic_info"
%extinst = OpExtInstImport "NonSemantic.Testing.Set"
OpMemoryModel Logical GLSL450
OpEntryPoint Fragment %main "main"
OpExecutionMode %main OriginUpperLeft

%string = OpString ""
%void = OpTypeVoid
%bool = OpTypeBool
%int = OpTypeInt 32 0
%true = OpConstantTrue %bool
%false = OpConstantFalse %bool
%zero = OpConstant %int 0
%int_1 = OpConstant %int 1
%func = OpTypeFunction %void
%func_int = OpTypePointer Function %int
%paramfunc_type = OpTypeFunction %void %int %int

%paramfunc = OpFunction %void None %paramfunc_type
<<<<<<< HEAD
%dummy = OpExtInst %void %extinst 123 %int_1
=======
%placeholder = OpExtInst %void %extinst 123 %int_1
>>>>>>> 6bbb88c8
%a = OpFunctionParameter %int
%b = OpFunctionParameter %int
%paramfunc_entry = OpLabel
OpReturn
OpFunctionEnd

%main = OpFunction %void None %func
%main_entry = OpLabel
OpReturn
OpFunctionEnd
)";

  CompileSuccessfully(body);
  EXPECT_EQ(SPV_ERROR_INVALID_LAYOUT, ValidateInstructions());
  EXPECT_THAT(getDiagnosticString(),
              HasSubstr("Non-semantic OpExtInst within function definition "
                        "must appear in a block"));
}

TEST_F(ValidateAdjacency, NonSemanticBetweenOpFunctionParameterBad) {
  const std::string body = R"(
OpCapability Shader
OpExtension "SPV_KHR_non_semantic_info"
%extinst = OpExtInstImport "NonSemantic.Testing.Set"
OpMemoryModel Logical GLSL450
OpEntryPoint Fragment %main "main"
OpExecutionMode %main OriginUpperLeft

%string = OpString ""
%void = OpTypeVoid
%bool = OpTypeBool
%int = OpTypeInt 32 0
%true = OpConstantTrue %bool
%false = OpConstantFalse %bool
%zero = OpConstant %int 0
%int_1 = OpConstant %int 1
%func = OpTypeFunction %void
%func_int = OpTypePointer Function %int
%paramfunc_type = OpTypeFunction %void %int %int

%paramfunc = OpFunction %void None %paramfunc_type
%a = OpFunctionParameter %int
<<<<<<< HEAD
%dummy = OpExtInst %void %extinst 123 %int_1
=======
%placeholder = OpExtInst %void %extinst 123 %int_1
>>>>>>> 6bbb88c8
%b = OpFunctionParameter %int
%paramfunc_entry = OpLabel
OpReturn
OpFunctionEnd

%main = OpFunction %void None %func
%main_entry = OpLabel
OpReturn
OpFunctionEnd
)";

  CompileSuccessfully(body);
  EXPECT_EQ(SPV_ERROR_INVALID_LAYOUT, ValidateInstructions());
  EXPECT_THAT(getDiagnosticString(),
              HasSubstr("Non-semantic OpExtInst within function definition "
                        "must appear in a block"));
}

TEST_F(ValidateAdjacency, NonSemanticAfterOpFunctionParameterGood) {
  const std::string body = R"(
OpCapability Shader
OpExtension "SPV_KHR_non_semantic_info"
%extinst = OpExtInstImport "NonSemantic.Testing.Set"
OpMemoryModel Logical GLSL450
OpEntryPoint Fragment %main "main"
OpExecutionMode %main OriginUpperLeft

%string = OpString ""
%void = OpTypeVoid
%bool = OpTypeBool
%int = OpTypeInt 32 0
%true = OpConstantTrue %bool
%false = OpConstantFalse %bool
%zero = OpConstant %int 0
%int_1 = OpConstant %int 1
%func = OpTypeFunction %void
%func_int = OpTypePointer Function %int
%paramfunc_type = OpTypeFunction %void %int %int

%paramfunc = OpFunction %void None %paramfunc_type
%a = OpFunctionParameter %int
%b = OpFunctionParameter %int
%paramfunc_entry = OpLabel
<<<<<<< HEAD
%dummy = OpExtInst %void %extinst 123 %int_1
=======
%placeholder = OpExtInst %void %extinst 123 %int_1
>>>>>>> 6bbb88c8
OpReturn
OpFunctionEnd

%main = OpFunction %void None %func
%main_entry = OpLabel
OpReturn
OpFunctionEnd
)";

  CompileSuccessfully(body);
  EXPECT_EQ(SPV_SUCCESS, ValidateInstructions());
}

TEST_F(ValidateAdjacency, NonSemanticBetweenFunctionsGood) {
  const std::string body = R"(
OpCapability Shader
OpExtension "SPV_KHR_non_semantic_info"
%extinst = OpExtInstImport "NonSemantic.Testing.Set"
OpMemoryModel Logical GLSL450
OpEntryPoint Fragment %main "main"
OpExecutionMode %main OriginUpperLeft

%string = OpString ""
%void = OpTypeVoid
%bool = OpTypeBool
%int = OpTypeInt 32 0
%true = OpConstantTrue %bool
%false = OpConstantFalse %bool
%zero = OpConstant %int 0
%int_1 = OpConstant %int 1
%func = OpTypeFunction %void
%func_int = OpTypePointer Function %int
%paramfunc_type = OpTypeFunction %void %int %int

%paramfunc = OpFunction %void None %paramfunc_type
%a = OpFunctionParameter %int
%b = OpFunctionParameter %int
%paramfunc_entry = OpLabel
OpReturn
OpFunctionEnd

<<<<<<< HEAD
%dummy = OpExtInst %void %extinst 123 %int_1
=======
%placeholder = OpExtInst %void %extinst 123 %int_1
>>>>>>> 6bbb88c8

%main = OpFunction %void None %func
%main_entry = OpLabel
OpReturn
OpFunctionEnd
)";

  CompileSuccessfully(body);
  EXPECT_EQ(SPV_SUCCESS, ValidateInstructions());
}

TEST_F(ValidateAdjacency, OpVariableInFunctionGood) {
  const std::string body = R"(
OpLine %string 1 1
%var = OpVariable %func_int Function
OpLine %string 2 1
OpNop
OpLine %string 3 1
OpNop
)";

  CompileSuccessfully(GenerateShaderCode(body));
  EXPECT_EQ(SPV_SUCCESS, ValidateInstructions());
}

TEST_F(ValidateAdjacency, OpVariableInFunctionMultipleGood) {
  const std::string body = R"(
OpLine %string 1 1
%1 = OpVariable %func_int Function
OpLine %string 2 1
%2 = OpVariable %func_int Function
%3 = OpVariable %func_int Function
OpNop
OpLine %string 3 1
OpNop
)";

  CompileSuccessfully(GenerateShaderCode(body));
  EXPECT_EQ(SPV_SUCCESS, ValidateInstructions());
}

TEST_F(ValidateAdjacency, OpVariableInFunctionBad) {
  const std::string body = R"(
%1 = OpUndef %int
%2 = OpVariable %func_int Function
)";

  CompileSuccessfully(GenerateShaderCode(body));
  EXPECT_EQ(SPV_ERROR_INVALID_DATA, ValidateInstructions());
  EXPECT_THAT(getDiagnosticString(),
              HasSubstr("All OpVariable instructions in a function must be the "
                        "first instructions"));
}

TEST_F(ValidateAdjacency, OpVariableInFunctionMultipleBad) {
  const std::string body = R"(
OpNop
%1 = OpVariable %func_int Function
OpLine %string 1 1
%2 = OpVariable %func_int Function
OpNop
OpNop
OpLine %string 2 1
%3 = OpVariable %func_int Function
)";

  CompileSuccessfully(GenerateShaderCode(body));
  EXPECT_EQ(SPV_ERROR_INVALID_DATA, ValidateInstructions());
  EXPECT_THAT(getDiagnosticString(),
              HasSubstr("All OpVariable instructions in a function must be the "
                        "first instructions"));
}

TEST_F(ValidateAdjacency, OpLoopMergePreceedsOpBranchSuccess) {
  const std::string body = R"(
OpBranch %loop
%loop = OpLabel
OpLoopMerge %end %loop None
OpBranch %loop
%end = OpLabel
)";

  CompileSuccessfully(GenerateShaderCode(body));
  EXPECT_EQ(SPV_SUCCESS, ValidateInstructions());
}

TEST_F(ValidateAdjacency, OpLoopMergePreceedsOpBranchConditionalSuccess) {
  const std::string body = R"(
OpBranch %loop
%loop = OpLabel
OpLoopMerge %end %loop None
OpBranchConditional %true %loop %end
%end = OpLabel
)";

  CompileSuccessfully(GenerateShaderCode(body));
  EXPECT_EQ(SPV_SUCCESS, ValidateInstructions());
}

TEST_F(ValidateAdjacency, OpLoopMergePreceedsBadOpFail) {
  const std::string body = R"(
OpBranch %loop
%loop = OpLabel
OpLoopMerge %end %loop None
OpNop
OpBranchConditional %true %loop %end
%end = OpLabel
)";

  CompileSuccessfully(GenerateShaderCode(body));
  EXPECT_EQ(SPV_ERROR_INVALID_DATA, ValidateInstructions());
  EXPECT_THAT(getDiagnosticString(),
              HasSubstr("OpLoopMerge must immediately precede either an "
                        "OpBranch or OpBranchConditional instruction."));
}

TEST_F(ValidateAdjacency, OpSelectionMergePreceedsOpBranchConditionalSuccess) {
  const std::string body = R"(
OpSelectionMerge %end_label None
OpBranchConditional %true %true_label %false_label
%true_label = OpLabel
OpBranch %end_label
%false_label = OpLabel
OpBranch %end_label
%end_label = OpLabel
)";

  CompileSuccessfully(GenerateShaderCode(body));
  EXPECT_EQ(SPV_SUCCESS, ValidateInstructions());
}

TEST_F(ValidateAdjacency, OpSelectionMergePreceedsOpSwitchSuccess) {
  const std::string body = R"(
OpSelectionMerge %merge None
OpSwitch %zero %merge 0 %label
%label = OpLabel
OpBranch %merge
%merge = OpLabel
)";

  CompileSuccessfully(GenerateShaderCode(body));
  EXPECT_EQ(SPV_SUCCESS, ValidateInstructions());
}

TEST_F(ValidateAdjacency, OpSelectionMergePreceedsBadOpFail) {
  const std::string body = R"(
OpSelectionMerge %merge None
OpNop
OpSwitch %zero %merge 0 %label
%label = OpLabel
OpBranch %merge
%merge = OpLabel
)";

  CompileSuccessfully(GenerateShaderCode(body));
  EXPECT_EQ(SPV_ERROR_INVALID_DATA, ValidateInstructions());
  EXPECT_THAT(getDiagnosticString(),
              HasSubstr("OpSelectionMerge must immediately precede either an "
                        "OpBranchConditional or OpSwitch instruction"));
}

}  // namespace
}  // namespace val
}  // namespace spvtools<|MERGE_RESOLUTION|>--- conflicted
+++ resolved
@@ -324,11 +324,7 @@
 %false_label = OpLabel
 OpBranch %end_label
 %end_label = OpLabel
-<<<<<<< HEAD
-%dummy = OpExtInst %void %extinst 123 %int_1
-=======
 %placeholder = OpExtInst %void %extinst 123 %int_1
->>>>>>> 6bbb88c8
 %result = OpPhi %bool %true %true_label %false %false_label
 )";
 
@@ -354,11 +350,7 @@
 OpBranch %end_label
 %end_label = OpLabel
 %result1 = OpPhi %bool %true %true_label %false %false_label
-<<<<<<< HEAD
-%dummy = OpExtInst %void %extinst 123 %int_1
-=======
 %placeholder = OpExtInst %void %extinst 123 %int_1
->>>>>>> 6bbb88c8
 %result2 = OpPhi %bool %true %true_label %false %false_label
 )";
 
@@ -385,11 +377,7 @@
 %end_label = OpLabel
 OpLine %string 0 0
 %result = OpPhi %bool %true %true_label %false %false_label
-<<<<<<< HEAD
-%dummy = OpExtInst %void %extinst 123 %int_1
-=======
 %placeholder = OpExtInst %void %extinst 123 %int_1
->>>>>>> 6bbb88c8
 )";
 
   const std::string extra = R"(OpCapability Shader
@@ -423,11 +411,7 @@
 %paramfunc_type = OpTypeFunction %void %int %int
 
 %paramfunc = OpFunction %void None %paramfunc_type
-<<<<<<< HEAD
-%dummy = OpExtInst %void %extinst 123 %int_1
-=======
 %placeholder = OpExtInst %void %extinst 123 %int_1
->>>>>>> 6bbb88c8
 %a = OpFunctionParameter %int
 %b = OpFunctionParameter %int
 %paramfunc_entry = OpLabel
@@ -470,11 +454,7 @@
 
 %paramfunc = OpFunction %void None %paramfunc_type
 %a = OpFunctionParameter %int
-<<<<<<< HEAD
-%dummy = OpExtInst %void %extinst 123 %int_1
-=======
 %placeholder = OpExtInst %void %extinst 123 %int_1
->>>>>>> 6bbb88c8
 %b = OpFunctionParameter %int
 %paramfunc_entry = OpLabel
 OpReturn
@@ -518,11 +498,7 @@
 %a = OpFunctionParameter %int
 %b = OpFunctionParameter %int
 %paramfunc_entry = OpLabel
-<<<<<<< HEAD
-%dummy = OpExtInst %void %extinst 123 %int_1
-=======
 %placeholder = OpExtInst %void %extinst 123 %int_1
->>>>>>> 6bbb88c8
 OpReturn
 OpFunctionEnd
 
@@ -564,11 +540,7 @@
 OpReturn
 OpFunctionEnd
 
-<<<<<<< HEAD
-%dummy = OpExtInst %void %extinst 123 %int_1
-=======
 %placeholder = OpExtInst %void %extinst 123 %int_1
->>>>>>> 6bbb88c8
 
 %main = OpFunction %void None %func
 %main_entry = OpLabel
