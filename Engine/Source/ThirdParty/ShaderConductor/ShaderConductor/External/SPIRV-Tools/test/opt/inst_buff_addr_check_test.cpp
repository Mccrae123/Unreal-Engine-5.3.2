// Copyright (c) 2019 Valve Corporation
// Copyright (c) 2019 LunarG Inc.
//
// Licensed under the Apache License, Version 2.0 (the "License");
// you may not use this file except in compliance with the License.
// You may obtain a copy of the License at
//
//     http://www.apache.org/licenses/LICENSE-2.0
//
// Unless required by applicable law or agreed to in writing, software
// distributed under the License is distributed on an "AS IS" BASIS,
// WITHOUT WARRANTIES OR CONDITIONS OF ANY KIND, either express or implied.
// See the License for the specific language governing permissions and
// limitations under the License.

// Bindless Check Instrumentation Tests.
// Tests ending with V2 use version 2 record format.

#include <string>
#include <vector>

#include "test/opt/assembly_builder.h"
#include "test/opt/pass_fixture.h"
#include "test/opt/pass_utils.h"

namespace spvtools {
namespace opt {
namespace {

using InstBuffAddrTest = PassTest<::testing::Test>;

TEST_F(InstBuffAddrTest, InstPhysicalStorageBufferStore) {
  // #version 450
  // #extension GL_EXT_buffer_reference : enable
  //
  // layout(buffer_reference, buffer_reference_align = 16) buffer bufStruct;
  //
  // layout(set = 0, binding = 0) uniform ufoo {
  //     bufStruct data;
  //     uint offset;
  // } u_info;
  //
  // layout(buffer_reference, std140) buffer bufStruct {
  //     layout(offset = 0) int a[2];
  //     layout(offset = 32) int b;
  // };
  //
  // void main() {
  //     u_info.data.b = 0xca7;
  // }

  const std::string defs_before =
      R"(OpCapability Shader
OpCapability PhysicalStorageBufferAddresses
OpExtension "SPV_EXT_physical_storage_buffer"
%1 = OpExtInstImport "GLSL.std.450"
OpMemoryModel PhysicalStorageBuffer64 GLSL450
OpEntryPoint GLCompute %main "main"
OpExecutionMode %main LocalSize 1 1 1
OpSource GLSL 450
OpSourceExtension "GL_EXT_buffer_reference"
OpName %main "main"
OpName %ufoo "ufoo"
OpMemberName %ufoo 0 "data"
OpMemberName %ufoo 1 "offset"
OpName %bufStruct "bufStruct"
OpMemberName %bufStruct 0 "a"
OpMemberName %bufStruct 1 "b"
OpName %u_info "u_info"
OpMemberDecorate %ufoo 0 Offset 0
OpMemberDecorate %ufoo 1 Offset 8
OpDecorate %ufoo Block
OpDecorate %_arr_int_uint_2 ArrayStride 16
OpMemberDecorate %bufStruct 0 Offset 0
OpMemberDecorate %bufStruct 1 Offset 32
OpDecorate %bufStruct Block
OpDecorate %u_info DescriptorSet 0
OpDecorate %u_info Binding 0
%void = OpTypeVoid
%3 = OpTypeFunction %void
OpTypeForwardPointer %_ptr_PhysicalStorageBuffer_bufStruct PhysicalStorageBuffer
%uint = OpTypeInt 32 0
%ufoo = OpTypeStruct %_ptr_PhysicalStorageBuffer_bufStruct %uint
%int = OpTypeInt 32 1
%uint_2 = OpConstant %uint 2
%_arr_int_uint_2 = OpTypeArray %int %uint_2
%bufStruct = OpTypeStruct %_arr_int_uint_2 %int
%_ptr_PhysicalStorageBuffer_bufStruct = OpTypePointer PhysicalStorageBuffer %bufStruct
%_ptr_Uniform_ufoo = OpTypePointer Uniform %ufoo
%u_info = OpVariable %_ptr_Uniform_ufoo Uniform
%int_0 = OpConstant %int 0
%_ptr_Uniform__ptr_PhysicalStorageBuffer_bufStruct = OpTypePointer Uniform %_ptr_PhysicalStorageBuffer_bufStruct
%int_1 = OpConstant %int 1
%int_3239 = OpConstant %int 3239
%_ptr_PhysicalStorageBuffer_int = OpTypePointer PhysicalStorageBuffer %int
)";

  const std::string defs_after =
      R"(OpCapability Shader
OpCapability PhysicalStorageBufferAddresses
OpCapability Int64
OpExtension "SPV_EXT_physical_storage_buffer"
OpExtension "SPV_KHR_storage_buffer_storage_class"
%1 = OpExtInstImport "GLSL.std.450"
OpMemoryModel PhysicalStorageBuffer64 GLSL450
OpEntryPoint GLCompute %main "main" %gl_GlobalInvocationID
OpExecutionMode %main LocalSize 1 1 1
OpSource GLSL 450
OpSourceExtension "GL_EXT_buffer_reference"
OpName %main "main"
OpName %ufoo "ufoo"
OpMemberName %ufoo 0 "data"
OpMemberName %ufoo 1 "offset"
OpName %bufStruct "bufStruct"
OpMemberName %bufStruct 0 "a"
OpMemberName %bufStruct 1 "b"
OpName %u_info "u_info"
OpMemberDecorate %ufoo 0 Offset 0
OpMemberDecorate %ufoo 1 Offset 8
OpDecorate %ufoo Block
OpDecorate %_arr_int_uint_2 ArrayStride 16
OpMemberDecorate %bufStruct 0 Offset 0
OpMemberDecorate %bufStruct 1 Offset 32
OpDecorate %bufStruct Block
OpDecorate %u_info DescriptorSet 0
OpDecorate %u_info Binding 0
OpDecorate %_runtimearr_ulong ArrayStride 8
OpDecorate %_struct_39 Block
OpMemberDecorate %_struct_39 0 Offset 0
OpDecorate %41 DescriptorSet 7
OpDecorate %41 Binding 2
OpDecorate %_runtimearr_uint ArrayStride 4
OpDecorate %_struct_77 Block
OpMemberDecorate %_struct_77 0 Offset 0
OpMemberDecorate %_struct_77 1 Offset 4
OpDecorate %79 DescriptorSet 7
OpDecorate %79 Binding 0
OpDecorate %gl_GlobalInvocationID BuiltIn GlobalInvocationId
%void = OpTypeVoid
%8 = OpTypeFunction %void
OpTypeForwardPointer %_ptr_PhysicalStorageBuffer_bufStruct PhysicalStorageBuffer
%uint = OpTypeInt 32 0
%ufoo = OpTypeStruct %_ptr_PhysicalStorageBuffer_bufStruct %uint
%int = OpTypeInt 32 1
%uint_2 = OpConstant %uint 2
%_arr_int_uint_2 = OpTypeArray %int %uint_2
%bufStruct = OpTypeStruct %_arr_int_uint_2 %int
%_ptr_PhysicalStorageBuffer_bufStruct = OpTypePointer PhysicalStorageBuffer %bufStruct
%_ptr_Uniform_ufoo = OpTypePointer Uniform %ufoo
%u_info = OpVariable %_ptr_Uniform_ufoo Uniform
%int_0 = OpConstant %int 0
%_ptr_Uniform__ptr_PhysicalStorageBuffer_bufStruct = OpTypePointer Uniform %_ptr_PhysicalStorageBuffer_bufStruct
%int_1 = OpConstant %int 1
%int_3239 = OpConstant %int 3239
%_ptr_PhysicalStorageBuffer_int = OpTypePointer PhysicalStorageBuffer %int
%ulong = OpTypeInt 64 0
%uint_4 = OpConstant %uint 4
%bool = OpTypeBool
%28 = OpTypeFunction %bool %ulong %uint
%uint_1 = OpConstant %uint 1
%_runtimearr_ulong = OpTypeRuntimeArray %ulong
%_struct_39 = OpTypeStruct %_runtimearr_ulong
%_ptr_StorageBuffer__struct_39 = OpTypePointer StorageBuffer %_struct_39
%41 = OpVariable %_ptr_StorageBuffer__struct_39 StorageBuffer
%_ptr_StorageBuffer_ulong = OpTypePointer StorageBuffer %ulong
%uint_0 = OpConstant %uint 0
%uint_32 = OpConstant %uint 32
%70 = OpTypeFunction %void %uint %uint %uint %uint
%_runtimearr_uint = OpTypeRuntimeArray %uint
%_struct_77 = OpTypeStruct %uint %_runtimearr_uint
%_ptr_StorageBuffer__struct_77 = OpTypePointer StorageBuffer %_struct_77
%79 = OpVariable %_ptr_StorageBuffer__struct_77 StorageBuffer
%_ptr_StorageBuffer_uint = OpTypePointer StorageBuffer %uint
%uint_10 = OpConstant %uint 10
%uint_23 = OpConstant %uint 23
%uint_5 = OpConstant %uint 5
%uint_3 = OpConstant %uint 3
%v3uint = OpTypeVector %uint 3
%_ptr_Input_v3uint = OpTypePointer Input %v3uint
%gl_GlobalInvocationID = OpVariable %_ptr_Input_v3uint Input
%uint_6 = OpConstant %uint 6
%uint_7 = OpConstant %uint 7
%uint_8 = OpConstant %uint 8
%uint_9 = OpConstant %uint 9
%uint_48 = OpConstant %uint 48
)";

  const std::string func_before =
      R"(%main = OpFunction %void None %3
%5 = OpLabel
%17 = OpAccessChain %_ptr_Uniform__ptr_PhysicalStorageBuffer_bufStruct %u_info %int_0
%18 = OpLoad %_ptr_PhysicalStorageBuffer_bufStruct %17
%22 = OpAccessChain %_ptr_PhysicalStorageBuffer_int %18 %int_1
OpStore %22 %int_3239 Aligned 16
OpReturn
OpFunctionEnd
)";

  const std::string func_after =
      R"(%main = OpFunction %void None %8
%19 = OpLabel
%20 = OpAccessChain %_ptr_Uniform__ptr_PhysicalStorageBuffer_bufStruct %u_info %int_0
%21 = OpLoad %_ptr_PhysicalStorageBuffer_bufStruct %20
%22 = OpAccessChain %_ptr_PhysicalStorageBuffer_int %21 %int_1
%24 = OpConvertPtrToU %ulong %22
%61 = OpFunctionCall %bool %26 %24 %uint_4
OpSelectionMerge %62 None
OpBranchConditional %61 %63 %64
%63 = OpLabel
OpStore %22 %int_3239 Aligned 16
OpBranch %62
%64 = OpLabel
%65 = OpUConvert %uint %24
%67 = OpShiftRightLogical %ulong %24 %uint_32
%68 = OpUConvert %uint %67
%124 = OpFunctionCall %void %69 %uint_48 %uint_2 %65 %68
OpBranch %62
%62 = OpLabel
OpReturn
OpFunctionEnd
)";

  const std::string new_funcs =
      R"(%26 = OpFunction %bool None %28
%29 = OpFunctionParameter %ulong
%30 = OpFunctionParameter %uint
%31 = OpLabel
OpBranch %32
%32 = OpLabel
%34 = OpPhi %uint %uint_1 %31 %35 %33
OpLoopMerge %37 %33 None
OpBranch %33
%33 = OpLabel
%35 = OpIAdd %uint %34 %uint_1
%44 = OpAccessChain %_ptr_StorageBuffer_ulong %41 %uint_0 %35
%45 = OpLoad %ulong %44
%46 = OpUGreaterThan %bool %45 %29
OpBranchConditional %46 %37 %32
%37 = OpLabel
%47 = OpISub %uint %35 %uint_1
%48 = OpAccessChain %_ptr_StorageBuffer_ulong %41 %uint_0 %47
%49 = OpLoad %ulong %48
%50 = OpISub %ulong %29 %49
%51 = OpUConvert %ulong %30
%52 = OpIAdd %ulong %50 %51
%53 = OpAccessChain %_ptr_StorageBuffer_ulong %41 %uint_0 %uint_0
%54 = OpLoad %ulong %53
%55 = OpUConvert %uint %54
%56 = OpISub %uint %47 %uint_1
%57 = OpIAdd %uint %56 %55
%58 = OpAccessChain %_ptr_StorageBuffer_ulong %41 %uint_0 %57
%59 = OpLoad %ulong %58
%60 = OpULessThanEqual %bool %52 %59
OpReturnValue %60
OpFunctionEnd
%69 = OpFunction %void None %70
%71 = OpFunctionParameter %uint
%72 = OpFunctionParameter %uint
%73 = OpFunctionParameter %uint
%74 = OpFunctionParameter %uint
%75 = OpLabel
%81 = OpAccessChain %_ptr_StorageBuffer_uint %79 %uint_0
%83 = OpAtomicIAdd %uint %81 %uint_4 %uint_0 %uint_10
%84 = OpIAdd %uint %83 %uint_10
%85 = OpArrayLength %uint %79 1
%86 = OpULessThanEqual %bool %84 %85
OpSelectionMerge %87 None
OpBranchConditional %86 %88 %87
%88 = OpLabel
%89 = OpIAdd %uint %83 %uint_0
%90 = OpAccessChain %_ptr_StorageBuffer_uint %79 %uint_1 %89
OpStore %90 %uint_10
%92 = OpIAdd %uint %83 %uint_1
%93 = OpAccessChain %_ptr_StorageBuffer_uint %79 %uint_1 %92
OpStore %93 %uint_23
%94 = OpIAdd %uint %83 %uint_2
%95 = OpAccessChain %_ptr_StorageBuffer_uint %79 %uint_1 %94
OpStore %95 %71
%98 = OpIAdd %uint %83 %uint_3
%99 = OpAccessChain %_ptr_StorageBuffer_uint %79 %uint_1 %98
OpStore %99 %uint_5
%103 = OpLoad %v3uint %gl_GlobalInvocationID
%104 = OpCompositeExtract %uint %103 0
%105 = OpCompositeExtract %uint %103 1
%106 = OpCompositeExtract %uint %103 2
%107 = OpIAdd %uint %83 %uint_4
%108 = OpAccessChain %_ptr_StorageBuffer_uint %79 %uint_1 %107
OpStore %108 %104
%109 = OpIAdd %uint %83 %uint_5
%110 = OpAccessChain %_ptr_StorageBuffer_uint %79 %uint_1 %109
OpStore %110 %105
%112 = OpIAdd %uint %83 %uint_6
%113 = OpAccessChain %_ptr_StorageBuffer_uint %79 %uint_1 %112
OpStore %113 %106
%115 = OpIAdd %uint %83 %uint_7
%116 = OpAccessChain %_ptr_StorageBuffer_uint %79 %uint_1 %115
OpStore %116 %72
%118 = OpIAdd %uint %83 %uint_8
%119 = OpAccessChain %_ptr_StorageBuffer_uint %79 %uint_1 %118
OpStore %119 %73
%121 = OpIAdd %uint %83 %uint_9
%122 = OpAccessChain %_ptr_StorageBuffer_uint %79 %uint_1 %121
OpStore %122 %74
OpBranch %87
%87 = OpLabel
OpReturn
OpFunctionEnd
)";

  // SetAssembleOptions(SPV_TEXT_TO_BINARY_OPTION_PRESERVE_NUMERIC_IDS);
  SinglePassRunAndCheck<InstBuffAddrCheckPass>(
      defs_before + func_before, defs_after + func_after + new_funcs, true,
      true, 7u, 23u);
}

TEST_F(InstBuffAddrTest, InstPhysicalStorageBufferLoadAndStore) {
  // #version 450
  // #extension GL_EXT_buffer_reference : enable

  // // forward reference
  // layout(buffer_reference) buffer blockType;

  // layout(buffer_reference, std430, buffer_reference_align = 16) buffer
  // blockType {
  //   int x;
  //   blockType next;
  // };

  // layout(std430) buffer rootBlock {
  //   blockType root;
  // } r;

  // void main()
  // {
  //   blockType b = r.root;
  //   b = b.next;
  //   b.x = 531;
  // }

  const std::string defs_before =
      R"(OpCapability Shader
OpCapability PhysicalStorageBufferAddresses
OpExtension "SPV_EXT_physical_storage_buffer"
OpExtension "SPV_KHR_storage_buffer_storage_class"
%1 = OpExtInstImport "GLSL.std.450"
OpMemoryModel PhysicalStorageBuffer64 GLSL450
OpEntryPoint GLCompute %main "main"
OpExecutionMode %main LocalSize 1 1 1
OpSource GLSL 450
OpSourceExtension "GL_EXT_buffer_reference"
OpName %main "main"
OpName %blockType "blockType"
OpMemberName %blockType 0 "x"
OpMemberName %blockType 1 "next"
OpName %rootBlock "rootBlock"
OpMemberName %rootBlock 0 "root"
OpName %r "r"
OpMemberDecorate %blockType 0 Offset 0
OpMemberDecorate %blockType 1 Offset 8
OpDecorate %blockType Block
OpMemberDecorate %rootBlock 0 Offset 0
OpDecorate %rootBlock Block
OpDecorate %r DescriptorSet 0
OpDecorate %r Binding 0
%void = OpTypeVoid
%3 = OpTypeFunction %void
OpTypeForwardPointer %_ptr_PhysicalStorageBuffer_blockType PhysicalStorageBuffer
%int = OpTypeInt 32 1
%blockType = OpTypeStruct %int %_ptr_PhysicalStorageBuffer_blockType
%_ptr_PhysicalStorageBuffer_blockType = OpTypePointer PhysicalStorageBuffer %blockType
%rootBlock = OpTypeStruct %_ptr_PhysicalStorageBuffer_blockType
%_ptr_StorageBuffer_rootBlock = OpTypePointer StorageBuffer %rootBlock
%r = OpVariable %_ptr_StorageBuffer_rootBlock StorageBuffer
%int_0 = OpConstant %int 0
%_ptr_StorageBuffer__ptr_PhysicalStorageBuffer_blockType = OpTypePointer StorageBuffer %_ptr_PhysicalStorageBuffer_blockType
%int_1 = OpConstant %int 1
%_ptr_PhysicalStorageBuffer__ptr_PhysicalStorageBuffer_blockType = OpTypePointer PhysicalStorageBuffer %_ptr_PhysicalStorageBuffer_blockType
%int_531 = OpConstant %int 531
%_ptr_PhysicalStorageBuffer_int = OpTypePointer PhysicalStorageBuffer %int
)";

  const std::string defs_after =
      R"(OpCapability Shader
OpCapability PhysicalStorageBufferAddresses
OpCapability Int64
OpExtension "SPV_EXT_physical_storage_buffer"
OpExtension "SPV_KHR_storage_buffer_storage_class"
%1 = OpExtInstImport "GLSL.std.450"
OpMemoryModel PhysicalStorageBuffer64 GLSL450
OpEntryPoint GLCompute %main "main" %gl_GlobalInvocationID
OpExecutionMode %main LocalSize 1 1 1
OpSource GLSL 450
OpSourceExtension "GL_EXT_buffer_reference"
OpName %main "main"
OpName %blockType "blockType"
OpMemberName %blockType 0 "x"
OpMemberName %blockType 1 "next"
OpName %rootBlock "rootBlock"
OpMemberName %rootBlock 0 "root"
OpName %r "r"
OpMemberDecorate %blockType 0 Offset 0
OpMemberDecorate %blockType 1 Offset 8
OpDecorate %blockType Block
OpMemberDecorate %rootBlock 0 Offset 0
OpDecorate %rootBlock Block
OpDecorate %r DescriptorSet 0
OpDecorate %r Binding 0
OpDecorate %_runtimearr_ulong ArrayStride 8
OpDecorate %_struct_45 Block
OpMemberDecorate %_struct_45 0 Offset 0
OpDecorate %47 DescriptorSet 7
OpDecorate %47 Binding 2
OpDecorate %_runtimearr_uint ArrayStride 4
OpDecorate %_struct_84 Block
OpMemberDecorate %_struct_84 0 Offset 0
OpMemberDecorate %_struct_84 1 Offset 4
OpDecorate %86 DescriptorSet 7
OpDecorate %86 Binding 0
OpDecorate %gl_GlobalInvocationID BuiltIn GlobalInvocationId
%void = OpTypeVoid
%3 = OpTypeFunction %void
OpTypeForwardPointer %_ptr_PhysicalStorageBuffer_blockType PhysicalStorageBuffer
%int = OpTypeInt 32 1
%blockType = OpTypeStruct %int %_ptr_PhysicalStorageBuffer_blockType
%_ptr_PhysicalStorageBuffer_blockType = OpTypePointer PhysicalStorageBuffer %blockType
%rootBlock = OpTypeStruct %_ptr_PhysicalStorageBuffer_blockType
%_ptr_StorageBuffer_rootBlock = OpTypePointer StorageBuffer %rootBlock
%r = OpVariable %_ptr_StorageBuffer_rootBlock StorageBuffer
%int_0 = OpConstant %int 0
%_ptr_StorageBuffer__ptr_PhysicalStorageBuffer_blockType = OpTypePointer StorageBuffer %_ptr_PhysicalStorageBuffer_blockType
%int_1 = OpConstant %int 1
%_ptr_PhysicalStorageBuffer__ptr_PhysicalStorageBuffer_blockType = OpTypePointer PhysicalStorageBuffer %_ptr_PhysicalStorageBuffer_blockType
%int_531 = OpConstant %int 531
%_ptr_PhysicalStorageBuffer_int = OpTypePointer PhysicalStorageBuffer %int
%uint = OpTypeInt 32 0
%uint_2 = OpConstant %uint 2
%ulong = OpTypeInt 64 0
%uint_8 = OpConstant %uint 8
%bool = OpTypeBool
%34 = OpTypeFunction %bool %ulong %uint
%uint_1 = OpConstant %uint 1
%_runtimearr_ulong = OpTypeRuntimeArray %ulong
%_struct_45 = OpTypeStruct %_runtimearr_ulong
%_ptr_StorageBuffer__struct_45 = OpTypePointer StorageBuffer %_struct_45
%47 = OpVariable %_ptr_StorageBuffer__struct_45 StorageBuffer
%_ptr_StorageBuffer_ulong = OpTypePointer StorageBuffer %ulong
%uint_0 = OpConstant %uint 0
%uint_32 = OpConstant %uint 32
%77 = OpTypeFunction %void %uint %uint %uint %uint
%_runtimearr_uint = OpTypeRuntimeArray %uint
%_struct_84 = OpTypeStruct %uint %_runtimearr_uint
%_ptr_StorageBuffer__struct_84 = OpTypePointer StorageBuffer %_struct_84
%86 = OpVariable %_ptr_StorageBuffer__struct_84 StorageBuffer
%_ptr_StorageBuffer_uint = OpTypePointer StorageBuffer %uint
%uint_10 = OpConstant %uint 10
%uint_4 = OpConstant %uint 4
%uint_23 = OpConstant %uint 23
%uint_5 = OpConstant %uint 5
%uint_3 = OpConstant %uint 3
%v3uint = OpTypeVector %uint 3
%_ptr_Input_v3uint = OpTypePointer Input %v3uint
%gl_GlobalInvocationID = OpVariable %_ptr_Input_v3uint Input
%uint_6 = OpConstant %uint 6
%uint_7 = OpConstant %uint 7
%uint_9 = OpConstant %uint 9
%uint_44 = OpConstant %uint 44
%132 = OpConstantNull %ulong
%uint_46 = OpConstant %uint 46
)";

  const std::string func_before =
      R"(%main = OpFunction %void None %3
%5 = OpLabel
%16 = OpAccessChain %_ptr_StorageBuffer__ptr_PhysicalStorageBuffer_blockType %r %int_0
%17 = OpLoad %_ptr_PhysicalStorageBuffer_blockType %16
%21 = OpAccessChain %_ptr_PhysicalStorageBuffer__ptr_PhysicalStorageBuffer_blockType %17 %int_1
%22 = OpLoad %_ptr_PhysicalStorageBuffer_blockType %21 Aligned 8
%26 = OpAccessChain %_ptr_PhysicalStorageBuffer_int %22 %int_0
OpStore %26 %int_531 Aligned 16
OpReturn
OpFunctionEnd
)";

  const std::string func_after =
      R"(%main = OpFunction %void None %3
%5 = OpLabel
%16 = OpAccessChain %_ptr_StorageBuffer__ptr_PhysicalStorageBuffer_blockType %r %int_0
%17 = OpLoad %_ptr_PhysicalStorageBuffer_blockType %16
%21 = OpAccessChain %_ptr_PhysicalStorageBuffer__ptr_PhysicalStorageBuffer_blockType %17 %int_1
%30 = OpConvertPtrToU %ulong %21
%67 = OpFunctionCall %bool %32 %30 %uint_8
OpSelectionMerge %68 None
OpBranchConditional %67 %69 %70
%69 = OpLabel
%71 = OpLoad %_ptr_PhysicalStorageBuffer_blockType %21 Aligned 8
OpBranch %68
%70 = OpLabel
%72 = OpUConvert %uint %30
%74 = OpShiftRightLogical %ulong %30 %uint_32
%75 = OpUConvert %uint %74
%131 = OpFunctionCall %void %76 %uint_44 %uint_2 %72 %75
%133 = OpConvertUToPtr %_ptr_PhysicalStorageBuffer_blockType %132
OpBranch %68
%68 = OpLabel
%134 = OpPhi %_ptr_PhysicalStorageBuffer_blockType %71 %69 %133 %70
%26 = OpAccessChain %_ptr_PhysicalStorageBuffer_int %134 %int_0
%135 = OpConvertPtrToU %ulong %26
%136 = OpFunctionCall %bool %32 %135 %uint_4
OpSelectionMerge %137 None
OpBranchConditional %136 %138 %139
%138 = OpLabel
OpStore %26 %int_531 Aligned 16
OpBranch %137
%139 = OpLabel
%140 = OpUConvert %uint %135
%141 = OpShiftRightLogical %ulong %135 %uint_32
%142 = OpUConvert %uint %141
%144 = OpFunctionCall %void %76 %uint_46 %uint_2 %140 %142
OpBranch %137
%137 = OpLabel
OpReturn
OpFunctionEnd
)";

  const std::string new_funcs =
      R"(%32 = OpFunction %bool None %34
%35 = OpFunctionParameter %ulong
%36 = OpFunctionParameter %uint
%37 = OpLabel
OpBranch %38
%38 = OpLabel
%40 = OpPhi %uint %uint_1 %37 %41 %39
OpLoopMerge %43 %39 None
OpBranch %39
%39 = OpLabel
%41 = OpIAdd %uint %40 %uint_1
%50 = OpAccessChain %_ptr_StorageBuffer_ulong %47 %uint_0 %41
%51 = OpLoad %ulong %50
%52 = OpUGreaterThan %bool %51 %35
OpBranchConditional %52 %43 %38
%43 = OpLabel
%53 = OpISub %uint %41 %uint_1
%54 = OpAccessChain %_ptr_StorageBuffer_ulong %47 %uint_0 %53
%55 = OpLoad %ulong %54
%56 = OpISub %ulong %35 %55
%57 = OpUConvert %ulong %36
%58 = OpIAdd %ulong %56 %57
%59 = OpAccessChain %_ptr_StorageBuffer_ulong %47 %uint_0 %uint_0
%60 = OpLoad %ulong %59
%61 = OpUConvert %uint %60
%62 = OpISub %uint %53 %uint_1
%63 = OpIAdd %uint %62 %61
%64 = OpAccessChain %_ptr_StorageBuffer_ulong %47 %uint_0 %63
%65 = OpLoad %ulong %64
%66 = OpULessThanEqual %bool %58 %65
OpReturnValue %66
OpFunctionEnd
%76 = OpFunction %void None %77
%78 = OpFunctionParameter %uint
%79 = OpFunctionParameter %uint
%80 = OpFunctionParameter %uint
%81 = OpFunctionParameter %uint
%82 = OpLabel
%88 = OpAccessChain %_ptr_StorageBuffer_uint %86 %uint_0
%91 = OpAtomicIAdd %uint %88 %uint_4 %uint_0 %uint_10
%92 = OpIAdd %uint %91 %uint_10
%93 = OpArrayLength %uint %86 1
%94 = OpULessThanEqual %bool %92 %93
OpSelectionMerge %95 None
OpBranchConditional %94 %96 %95
%96 = OpLabel
%97 = OpIAdd %uint %91 %uint_0
%98 = OpAccessChain %_ptr_StorageBuffer_uint %86 %uint_1 %97
OpStore %98 %uint_10
%100 = OpIAdd %uint %91 %uint_1
%101 = OpAccessChain %_ptr_StorageBuffer_uint %86 %uint_1 %100
OpStore %101 %uint_23
%102 = OpIAdd %uint %91 %uint_2
%103 = OpAccessChain %_ptr_StorageBuffer_uint %86 %uint_1 %102
OpStore %103 %78
%106 = OpIAdd %uint %91 %uint_3
%107 = OpAccessChain %_ptr_StorageBuffer_uint %86 %uint_1 %106
OpStore %107 %uint_5
%111 = OpLoad %v3uint %gl_GlobalInvocationID
%112 = OpCompositeExtract %uint %111 0
%113 = OpCompositeExtract %uint %111 1
%114 = OpCompositeExtract %uint %111 2
%115 = OpIAdd %uint %91 %uint_4
%116 = OpAccessChain %_ptr_StorageBuffer_uint %86 %uint_1 %115
OpStore %116 %112
%117 = OpIAdd %uint %91 %uint_5
%118 = OpAccessChain %_ptr_StorageBuffer_uint %86 %uint_1 %117
OpStore %118 %113
%120 = OpIAdd %uint %91 %uint_6
%121 = OpAccessChain %_ptr_StorageBuffer_uint %86 %uint_1 %120
OpStore %121 %114
%123 = OpIAdd %uint %91 %uint_7
%124 = OpAccessChain %_ptr_StorageBuffer_uint %86 %uint_1 %123
OpStore %124 %79
%125 = OpIAdd %uint %91 %uint_8
%126 = OpAccessChain %_ptr_StorageBuffer_uint %86 %uint_1 %125
OpStore %126 %80
%128 = OpIAdd %uint %91 %uint_9
%129 = OpAccessChain %_ptr_StorageBuffer_uint %86 %uint_1 %128
OpStore %129 %81
OpBranch %95
%95 = OpLabel
OpReturn
OpFunctionEnd
)";

  SetAssembleOptions(SPV_TEXT_TO_BINARY_OPTION_PRESERVE_NUMERIC_IDS);
  SinglePassRunAndCheck<InstBuffAddrCheckPass>(
      defs_before + func_before, defs_after + func_after + new_funcs, true,
      true, 7u, 23u);
<<<<<<< HEAD
=======
}

TEST_F(InstBuffAddrTest, StructLoad) {
  // #version 450
  //   #extension GL_EXT_buffer_reference : enable
  //   #extension GL_ARB_gpu_shader_int64 : enable
  //   struct Test {
  //   float a;
  // };
  //
  // layout(buffer_reference, std430, buffer_reference_align = 16) buffer
  // TestBuffer { Test test; };
  //
  // Test GetTest(uint64_t ptr) {
  //   return TestBuffer(ptr).test;
  // }
  //
  // void main() {
  //   GetTest(0xe0000000);
  // }

  const std::string defs =
      R"(
OpCapability Shader
OpCapability Int64
OpCapability PhysicalStorageBufferAddresses
; CHECK: OpExtension "SPV_KHR_storage_buffer_storage_class"
%1 = OpExtInstImport "GLSL.std.450"
OpMemoryModel PhysicalStorageBuffer64 GLSL450
OpEntryPoint Fragment %main "main"
; CHECK: OpEntryPoint Fragment %main "main" %60 %99 %gl_FragCoord
OpExecutionMode %main OriginUpperLeft
OpSource GLSL 450
OpSourceExtension "GL_ARB_gpu_shader_int64"
OpSourceExtension "GL_EXT_buffer_reference"
OpName %main "main"
OpName %Test "Test"
OpMemberName %Test 0 "a"
OpName %Test_0 "Test"
OpMemberName %Test_0 0 "a"
OpName %TestBuffer "TestBuffer"
OpMemberName %TestBuffer 0 "test"
)";

  const std::string decorates =
      R"(
OpMemberDecorate %Test_0 0 Offset 0
OpMemberDecorate %TestBuffer 0 Offset 0
OpDecorate %TestBuffer Block
; CHECK: OpDecorate %_runtimearr_ulong ArrayStride 8
; CHECK: OpDecorate %_struct_58 Block
; CHECK: OpMemberDecorate %_struct_58 0 Offset 0
; CHECK: OpDecorate %60 DescriptorSet 7
; CHECK: OpDecorate %60 Binding 2
; CHECK: OpDecorate %_runtimearr_uint ArrayStride 4
; CHECK: OpDecorate %_struct_97 Block
; CHECK: OpMemberDecorate %_struct_97 0 Offset 0
; CHECK: OpMemberDecorate %_struct_97 1 Offset 4
; CHECK: OpDecorate %99 DescriptorSet 7
; CHECK: OpDecorate %99 Binding 0
; CHECK: OpDecorate %gl_FragCoord BuiltIn FragCoord
)";

  const std::string globals =
      R"(
%void = OpTypeVoid
%3 = OpTypeFunction %void
%ulong = OpTypeInt 64 0
%float = OpTypeFloat 32
%Test = OpTypeStruct %float
OpTypeForwardPointer %_ptr_PhysicalStorageBuffer_TestBuffer PhysicalStorageBuffer
%Test_0 = OpTypeStruct %float
%TestBuffer = OpTypeStruct %Test_0
%_ptr_PhysicalStorageBuffer_TestBuffer = OpTypePointer PhysicalStorageBuffer %TestBuffer
%int = OpTypeInt 32 1
%int_0 = OpConstant %int 0
%_ptr_PhysicalStorageBuffer_Test_0 = OpTypePointer PhysicalStorageBuffer %Test_0
%ulong_18446744073172680704 = OpConstant %ulong 18446744073172680704
; CHECK: %47 = OpTypeFunction %bool %ulong %uint
; CHECK: %_struct_58 = OpTypeStruct %_runtimearr_ulong
; CHECK: %60 = OpVariable %_ptr_StorageBuffer__struct_58 StorageBuffer
; CHECK: %90 = OpTypeFunction %void %uint %uint %uint %uint
; CHECK: %_struct_97 = OpTypeStruct %uint %_runtimearr_uint
; CHECK: %99 = OpVariable %_ptr_StorageBuffer__struct_97 StorageBuffer
; CHECK: %143 = OpConstantNull %Test_0
)";

  const std::string main =
      R"(
%main = OpFunction %void None %3
%5 = OpLabel
%37 = OpConvertUToPtr %_ptr_PhysicalStorageBuffer_TestBuffer %ulong_18446744073172680704
%38 = OpAccessChain %_ptr_PhysicalStorageBuffer_Test_0 %37 %int_0
%39 = OpLoad %Test_0 %38 Aligned 16
; CHECK-NOT: %39 = OpLoad %Test_0 %38 Aligned 16
; CHECK: %43 = OpConvertPtrToU %ulong %38
; CHECK: %80 = OpFunctionCall %bool %45 %43 %uint_4
; CHECK: OpSelectionMerge %81 None
; CHECK: OpBranchConditional %80 %82 %83
; CHECK: %82 = OpLabel
; CHECK: %84 = OpLoad %Test_0 %38 Aligned 16
; CHECK: OpBranch %81
; CHECK: %83 = OpLabel
; CHECK: %85 = OpUConvert %uint %43
; CHECK: %87 = OpShiftRightLogical %ulong %43 %uint_32
; CHECK: %88 = OpUConvert %uint %87
; CHECK: %142 = OpFunctionCall %void %89 %uint_37 %uint_2 %85 %88
; CHECK: OpBranch %81
; CHECK: %81 = OpLabel
; CHECK: %144 = OpPhi %Test_0 %84 %82 %143 %83
%40 = OpCopyLogical %Test %39
; CHECK-NOT: %40 = OpCopyLogical %Test %39
; CHECK: %40 = OpCopyLogical %Test %144
OpReturn
OpFunctionEnd
)";

  const std::string output_funcs =
      R"(
; CHECK: %45 = OpFunction %bool None %47
; CHECK: %48 = OpFunctionParameter %ulong
; CHECK: %49 = OpFunctionParameter %uint
; CHECK: %50 = OpLabel
; CHECK: OpBranch %51
; CHECK: %51 = OpLabel
; CHECK: %53 = OpPhi %uint %uint_1 %50 %54 %52
; CHECK: OpLoopMerge %56 %52 None
; CHECK: OpBranch %52
; CHECK: %52 = OpLabel
; CHECK: %54 = OpIAdd %uint %53 %uint_1
; CHECK: %63 = OpAccessChain %_ptr_StorageBuffer_ulong %60 %uint_0 %54
; CHECK: %64 = OpLoad %ulong %63
; CHECK: %65 = OpUGreaterThan %bool %64 %48
; CHECK: OpBranchConditional %65 %56 %51
; CHECK: %56 = OpLabel
; CHECK: %66 = OpISub %uint %54 %uint_1
; CHECK: %67 = OpAccessChain %_ptr_StorageBuffer_ulong %60 %uint_0 %66
; CHECK: %68 = OpLoad %ulong %67
; CHECK: %69 = OpISub %ulong %48 %68
; CHECK: %70 = OpUConvert %ulong %49
; CHECK: %71 = OpIAdd %ulong %69 %70
; CHECK: %72 = OpAccessChain %_ptr_StorageBuffer_ulong %60 %uint_0 %uint_0
; CHECK: %73 = OpLoad %ulong %72
; CHECK: %74 = OpUConvert %uint %73
; CHECK: %75 = OpISub %uint %66 %uint_1
; CHECK: %76 = OpIAdd %uint %75 %74
; CHECK: %77 = OpAccessChain %_ptr_StorageBuffer_ulong %60 %uint_0 %76
; CHECK: %78 = OpLoad %ulong %77
; CHECK: %79 = OpULessThanEqual %bool %71 %78
; CHECK: OpReturnValue %79
; CHECK: OpFunctionEnd
; CHECK: %89 = OpFunction %void None %90
; CHECK: %91 = OpFunctionParameter %uint
; CHECK: %92 = OpFunctionParameter %uint
; CHECK: %93 = OpFunctionParameter %uint
; CHECK: %94 = OpFunctionParameter %uint
; CHECK: %95 = OpLabel
; CHECK: %101 = OpAccessChain %_ptr_StorageBuffer_uint %99 %uint_0
; CHECK: %103 = OpAtomicIAdd %uint %101 %uint_4 %uint_0 %uint_10
; CHECK: %104 = OpIAdd %uint %103 %uint_10
; CHECK: %105 = OpArrayLength %uint %99 1
; CHECK: %106 = OpULessThanEqual %bool %104 %105
; CHECK: OpSelectionMerge %107 None
; CHECK: OpBranchConditional %106 %108 %107
; CHECK: %108 = OpLabel
; CHECK: %109 = OpIAdd %uint %103 %uint_0
; CHECK: %110 = OpAccessChain %_ptr_StorageBuffer_uint %99 %uint_1 %109
; CHECK: OpStore %110 %uint_10
; CHECK: %112 = OpIAdd %uint %103 %uint_1
; CHECK: %113 = OpAccessChain %_ptr_StorageBuffer_uint %99 %uint_1 %112
; CHECK: OpStore %113 %uint_23
; CHECK: %114 = OpIAdd %uint %103 %uint_2
; CHECK: %115 = OpAccessChain %_ptr_StorageBuffer_uint %99 %uint_1 %114
; CHECK: OpStore %115 %91
; CHECK: %117 = OpIAdd %uint %103 %uint_3
; CHECK: %118 = OpAccessChain %_ptr_StorageBuffer_uint %99 %uint_1 %117
; CHECK: OpStore %118 %uint_4
; CHECK: %122 = OpLoad %v4float %gl_FragCoord
; CHECK: %124 = OpBitcast %v4uint %122
; CHECK: %125 = OpCompositeExtract %uint %124 0
; CHECK: %126 = OpIAdd %uint %103 %uint_4
; CHECK: %127 = OpAccessChain %_ptr_StorageBuffer_uint %99 %uint_1 %126
; CHECK: OpStore %127 %125
; CHECK: %128 = OpCompositeExtract %uint %124 1
; CHECK: %130 = OpIAdd %uint %103 %uint_5
; CHECK: %131 = OpAccessChain %_ptr_StorageBuffer_uint %99 %uint_1 %130
; CHECK: OpStore %131 %128
; CHECK: %133 = OpIAdd %uint %103 %uint_7
; CHECK: %134 = OpAccessChain %_ptr_StorageBuffer_uint %99 %uint_1 %133
; CHECK: OpStore %134 %92
; CHECK: %136 = OpIAdd %uint %103 %uint_8
; CHECK: %137 = OpAccessChain %_ptr_StorageBuffer_uint %99 %uint_1 %136
; CHECK: OpStore %137 %93
; CHECK: %139 = OpIAdd %uint %103 %uint_9
; CHECK: %140 = OpAccessChain %_ptr_StorageBuffer_uint %99 %uint_1 %139
; CHECK: OpStore %140 %94
; CHECK: OpBranch %107
; CHECK: %107 = OpLabel
; CHECK: OpReturn
; CHECK: OpFunctionEnd
)";

  SetTargetEnv(SPV_ENV_VULKAN_1_2);
  SetAssembleOptions(SPV_TEXT_TO_BINARY_OPTION_PRESERVE_NUMERIC_IDS);
  SinglePassRunAndMatch<InstBuffAddrCheckPass>(
      defs + decorates + globals + main + output_funcs, true);
>>>>>>> 6bbb88c8
}

}  // namespace
}  // namespace opt
}  // namespace spvtools<|MERGE_RESOLUTION|>--- conflicted
+++ resolved
@@ -613,8 +613,6 @@
   SinglePassRunAndCheck<InstBuffAddrCheckPass>(
       defs_before + func_before, defs_after + func_after + new_funcs, true,
       true, 7u, 23u);
-<<<<<<< HEAD
-=======
 }
 
 TEST_F(InstBuffAddrTest, StructLoad) {
@@ -821,7 +819,6 @@
   SetAssembleOptions(SPV_TEXT_TO_BINARY_OPTION_PRESERVE_NUMERIC_IDS);
   SinglePassRunAndMatch<InstBuffAddrCheckPass>(
       defs + decorates + globals + main + output_funcs, true);
->>>>>>> 6bbb88c8
 }
 
 }  // namespace
