// Copyright (c) 2019 Google Inc.
//
// Licensed under the Apache License, Version 2.0 (the "License");
// you may not use this file except in compliance with the License.
// You may obtain a copy of the License at
//
//     http://www.apache.org/licenses/LICENSE-2.0
//
// Unless required by applicable law or agreed to in writing, software
// distributed under the License is distributed on an "AS IS" BASIS,
// WITHOUT WARRANTIES OR CONDITIONS OF ANY KIND, either express or implied.
// See the License for the specific language governing permissions and
// limitations under the License.

#include <cstdint>
#include <cstring>  // memcpy
#include <vector>

#include "source/spirv_target_env.h"
#include "spirv-tools/libspirv.hpp"
#include "test/fuzzers/random_generator.h"

extern "C" int LLVMFuzzerTestOneInput(const uint8_t* data, size_t size) {
  spv_target_env target_env = SPV_ENV_UNIVERSAL_1_0;
  if (size > 0) {
    spvtools::fuzzers::RandomGenerator random_gen(data, size);
    target_env = random_gen.GetTargetEnv();
  }
<<<<<<< HEAD

  const spv_context context = spvContextCreate(target_env);
  if (context == nullptr) {
    return 0;
  }

  std::vector<uint32_t> input;
  input.resize(size >> 2);
  size_t count = 0;
  for (size_t i = 0; (i + 3) < size; i += 4) {
    input[count++] = data[i] | (data[i + 1] << 8) | (data[i + 2] << 16) |
                     (data[i + 3]) << 24;
=======

  const spv_context context = spvContextCreate(target_env);
  if (context == nullptr) {
    return 0;
>>>>>>> d731a049
  }

  std::vector<char> contents;
  contents.resize(size);
  memcpy(contents.data(), data, size);

  spv_binary binary = nullptr;
  spv_diagnostic diagnostic = nullptr;
  spvTextToBinaryWithOptions(context, contents.data(), contents.size(),
                             SPV_TEXT_TO_BINARY_OPTION_NONE, &binary,
                             &diagnostic);
  if (diagnostic) {
    spvDiagnosticPrint(diagnostic);
    spvDiagnosticDestroy(diagnostic);
    diagnostic = nullptr;
  }

  if (binary) {
    spvBinaryDestroy(binary);
    binary = nullptr;
  }

  spvTextToBinaryWithOptions(context, contents.data(), contents.size(),
                             SPV_TEXT_TO_BINARY_OPTION_PRESERVE_NUMERIC_IDS,
                             &binary, &diagnostic);
  if (diagnostic) {
    spvDiagnosticPrint(diagnostic);
    spvDiagnosticDestroy(diagnostic);
    diagnostic = nullptr;
  }

  if (binary) {
    spvBinaryDestroy(binary);
    binary = nullptr;
  }

  spvContextDestroy(context);

  return 0;
}<|MERGE_RESOLUTION|>--- conflicted
+++ resolved
@@ -26,25 +26,10 @@
     spvtools::fuzzers::RandomGenerator random_gen(data, size);
     target_env = random_gen.GetTargetEnv();
   }
-<<<<<<< HEAD
 
   const spv_context context = spvContextCreate(target_env);
   if (context == nullptr) {
     return 0;
-  }
-
-  std::vector<uint32_t> input;
-  input.resize(size >> 2);
-  size_t count = 0;
-  for (size_t i = 0; (i + 3) < size; i += 4) {
-    input[count++] = data[i] | (data[i + 1] << 8) | (data[i + 2] << 16) |
-                     (data[i + 3]) << 24;
-=======
-
-  const spv_context context = spvContextCreate(target_env);
-  if (context == nullptr) {
-    return 0;
->>>>>>> d731a049
   }
 
   std::vector<char> contents;
