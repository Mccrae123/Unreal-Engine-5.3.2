// Copyright (c) 2018 Google Inc.
//
// Licensed under the Apache License, Version 2.0 (the "License");
// you may not use this file except in compliance with the License.
// You may obtain a copy of the License at
//
//     http://www.apache.org/licenses/LICENSE-2.0
//
// Unless required by applicable law or agreed to in writing, software
// distributed under the License is distributed on an "AS IS" BASIS,
// WITHOUT WARRANTIES OR CONDITIONS OF ANY KIND, either express or implied.
// See the License for the specific language governing permissions and
// limitations under the License.

// Validation tests for memory/storage

#include <string>
#include <vector>

#include "gmock/gmock.h"
#include "test/unit_spirv.h"
#include "test/val/val_code_generator.h"
#include "test/val/val_fixtures.h"

// For pretty-printing tuples with spv_target_env.
std::ostream& operator<<(std::ostream& stream, spv_target_env target)
{
  switch (target) {
    case SPV_ENV_UNIVERSAL_1_3: return stream << "SPV_ENV_UNIVERSAL_1_3";
    case SPV_ENV_UNIVERSAL_1_4: return stream << "SPV_ENV_UNIVERSAL_1_4";
    default:                    return stream << (unsigned)target;
  }
}

namespace spvtools {
namespace val {
namespace {

using ::testing::Combine;
using ::testing::Eq;
using ::testing::HasSubstr;
using ::testing::Values;

using ValidateMemory = spvtest::ValidateBase<bool>;

TEST_F(ValidateMemory, VulkanUniformConstantOnNonOpaqueResourceBad) {
  std::string spirv = R"(
OpCapability Shader
OpMemoryModel Logical GLSL450
OpEntryPoint Fragment %func "func"
OpExecutionMode %func OriginUpperLeft
%float = OpTypeFloat 32
%float_ptr = OpTypePointer UniformConstant %float
%2 = OpVariable %float_ptr UniformConstant
%void = OpTypeVoid
%functy = OpTypeFunction %void
%func = OpFunction %void None %functy
%1 = OpLabel
OpReturn
OpFunctionEnd
)";
  CompileSuccessfully(spirv.c_str(), SPV_ENV_VULKAN_1_1);
  EXPECT_EQ(SPV_ERROR_INVALID_ID, ValidateInstructions(SPV_ENV_VULKAN_1_1));
  EXPECT_THAT(getDiagnosticString(),
              AnyVUID("VUID-StandaloneSpirv-UniformConstant-04655"));
  EXPECT_THAT(
      getDiagnosticString(),
      HasSubstr("Variables identified with the UniformConstant storage class "
                "are used only as handles to refer to opaque resources. Such "
                "variables must be typed as OpTypeImage, OpTypeSampler, "
<<<<<<< HEAD
                "OpTypeSampledImage, OpTypeAccelerationStructureNV, "
                "OpTypeAccelerationStructureKHR, OpTypeRayQueryProvisionalKHR, "
=======
                "OpTypeSampledImage, OpTypeAccelerationStructureKHR, "
>>>>>>> 6bbb88c8
                "or an array of one of these types."));
}

TEST_F(ValidateMemory, VulkanUniformConstantOnOpaqueResourceGood) {
  std::string spirv = R"(
OpCapability Shader
OpMemoryModel Logical GLSL450
OpEntryPoint Fragment %func "func"
OpExecutionMode %func OriginUpperLeft
OpDecorate %2 DescriptorSet 0
OpDecorate %2 Binding 0
%sampler = OpTypeSampler
%sampler_ptr = OpTypePointer UniformConstant %sampler
%2 = OpVariable %sampler_ptr UniformConstant
%void = OpTypeVoid
%functy = OpTypeFunction %void
%func = OpFunction %void None %functy
%1 = OpLabel
OpReturn
OpFunctionEnd
)";
  CompileSuccessfully(spirv.c_str(), SPV_ENV_VULKAN_1_1);
  EXPECT_EQ(SPV_SUCCESS, ValidateInstructions(SPV_ENV_VULKAN_1_1));
}

TEST_F(ValidateMemory, VulkanUniformConstantOnNonOpaqueResourceArrayBad) {
  std::string spirv = R"(
OpCapability Shader
OpMemoryModel Logical GLSL450
OpEntryPoint Fragment %func "func"
OpExecutionMode %func OriginUpperLeft
%float = OpTypeFloat 32
%uint = OpTypeInt 32 0
%array_size = OpConstant %uint 5
%array = OpTypeArray %float %array_size
%array_ptr = OpTypePointer UniformConstant %array
%2 = OpVariable %array_ptr UniformConstant
%void = OpTypeVoid
%functy = OpTypeFunction %void
%func = OpFunction %void None %functy
%1 = OpLabel
OpReturn
OpFunctionEnd
)";
  CompileSuccessfully(spirv.c_str(), SPV_ENV_VULKAN_1_1);
  EXPECT_EQ(SPV_ERROR_INVALID_ID, ValidateInstructions(SPV_ENV_VULKAN_1_1));
  EXPECT_THAT(getDiagnosticString(),
              AnyVUID("VUID-StandaloneSpirv-UniformConstant-04655"));
  EXPECT_THAT(
      getDiagnosticString(),
      HasSubstr("Variables identified with the UniformConstant storage class "
                "are used only as handles to refer to opaque resources. Such "
                "variables must be typed as OpTypeImage, OpTypeSampler, "
<<<<<<< HEAD
                "OpTypeSampledImage, OpTypeAccelerationStructureNV, "
                "OpTypeAccelerationStructureKHR, OpTypeRayQueryProvisionalKHR, "
=======
                "OpTypeSampledImage, OpTypeAccelerationStructureKHR, "
>>>>>>> 6bbb88c8
                "or an array of one of these types."));
}

TEST_F(ValidateMemory, VulkanUniformConstantOnOpaqueResourceArrayGood) {
  std::string spirv = R"(
OpCapability Shader
OpMemoryModel Logical GLSL450
OpEntryPoint Fragment %func "func"
OpExecutionMode %func OriginUpperLeft
OpDecorate %2 DescriptorSet 0
OpDecorate %2 Binding 0
%sampler = OpTypeSampler
%uint = OpTypeInt 32 0
%array_size = OpConstant %uint 5
%array = OpTypeArray %sampler %array_size
%array_ptr = OpTypePointer UniformConstant %array
%2 = OpVariable %array_ptr UniformConstant
%void = OpTypeVoid
%functy = OpTypeFunction %void
%func = OpFunction %void None %functy
%1 = OpLabel
OpReturn
OpFunctionEnd
)";
  CompileSuccessfully(spirv.c_str(), SPV_ENV_VULKAN_1_1);
  EXPECT_EQ(SPV_SUCCESS, ValidateInstructions(SPV_ENV_VULKAN_1_1));
}

TEST_F(ValidateMemory, VulkanUniformConstantOnOpaqueResourceRuntimeArrayGood) {
  std::string spirv = R"(
OpCapability RuntimeDescriptorArrayEXT
OpCapability Shader
OpExtension "SPV_EXT_descriptor_indexing"
OpMemoryModel Logical GLSL450
OpEntryPoint Fragment %func "func"
OpExecutionMode %func OriginUpperLeft
OpDecorate %2 DescriptorSet 0
OpDecorate %2 Binding 0
%sampler = OpTypeSampler
%uint = OpTypeInt 32 0
%array = OpTypeRuntimeArray %sampler
%array_ptr = OpTypePointer UniformConstant %array
%2 = OpVariable %array_ptr UniformConstant
%void = OpTypeVoid
%functy = OpTypeFunction %void
%func = OpFunction %void None %functy
%1 = OpLabel
OpReturn
OpFunctionEnd
)";
  CompileSuccessfully(spirv.c_str(), SPV_ENV_VULKAN_1_1);
  EXPECT_EQ(SPV_SUCCESS, ValidateInstructions(SPV_ENV_VULKAN_1_1));
}

TEST_F(ValidateMemory, VulkanUniformOnIntBad) {
  char src[] = R"(
            OpCapability Shader
            OpMemoryModel Logical GLSL450
            OpEntryPoint GLCompute %kernel "main"
            OpExecutionMode %kernel LocalSize 1 1 1

            OpDecorate %var DescriptorSet 0
            OpDecorate %var Binding 0

  %voidty = OpTypeVoid
%kernelty = OpTypeFunction %voidty
   %intty = OpTypeInt 32 0
   %varty = OpTypePointer Uniform %intty
   %value = OpConstant %intty 42

     %var = OpVariable %varty Uniform

  %kernel = OpFunction %voidty None %kernelty
   %label = OpLabel
            OpStore %var %value
            OpReturn
            OpFunctionEnd
)";
  CompileSuccessfully(src, SPV_ENV_VULKAN_1_1);
  ASSERT_EQ(SPV_ERROR_INVALID_ID, ValidateInstructions(SPV_ENV_VULKAN_1_1));
  EXPECT_THAT(
      getDiagnosticString(),
      HasSubstr("From Vulkan spec, section 14.5.2:\n"
                "Variables identified with the Uniform storage class are used "
                "to access transparent buffer backed resources. Such variables "
                "must be typed as OpTypeStruct, or an array of this type"));
}

// #version 440
// #extension GL_EXT_nonuniform_qualifier : enable
// layout(binding = 1) uniform sampler2D s2d[][2];
// layout(location = 0) in nonuniformEXT int i;
// void main()
// {
//     vec4 v = texture(s2d[i][i], vec2(0.3));
// }
TEST_F(ValidateMemory, VulkanUniformOnRuntimeArrayOfArrayBad) {
  char src[] = R"(
               OpCapability Shader
               OpCapability ShaderNonUniformEXT
               OpCapability RuntimeDescriptorArrayEXT
               OpCapability SampledImageArrayNonUniformIndexingEXT
               OpExtension "SPV_EXT_descriptor_indexing"
          %1 = OpExtInstImport "GLSL.std.450"
               OpMemoryModel Logical GLSL450
               OpEntryPoint Vertex %main "main" %i
               OpSource GLSL 440
               OpSourceExtension "GL_EXT_nonuniform_qualifier"
               OpName %main "main"
               OpName %v "v"
               OpName %s2d "s2d"
               OpName %i "i"
               OpDecorate %s2d DescriptorSet 0
               OpDecorate %s2d Binding 1
               OpDecorate %i Location 0
               OpDecorate %i NonUniformEXT
               OpDecorate %21 NonUniformEXT
               OpDecorate %22 NonUniformEXT
               OpDecorate %25 NonUniformEXT
       %void = OpTypeVoid
          %3 = OpTypeFunction %void
      %float = OpTypeFloat 32
    %v4float = OpTypeVector %float 4
%_ptr_Function_v4float = OpTypePointer Function %v4float
         %10 = OpTypeImage %float 2D 0 0 0 1 Unknown
         %11 = OpTypeSampledImage %10
       %uint = OpTypeInt 32 0
     %uint_2 = OpConstant %uint 2
%_arr_11_uint_2 = OpTypeArray %11 %uint_2
%_runtimearr__arr_11_uint_2 = OpTypeRuntimeArray %_arr_11_uint_2
%_ptr_Uniform__runtimearr__arr_11_uint_2 = OpTypePointer Uniform %_runtimearr__arr_11_uint_2
        %s2d = OpVariable %_ptr_Uniform__runtimearr__arr_11_uint_2 Uniform
        %int = OpTypeInt 32 1
%_ptr_Input_int = OpTypePointer Input %int
          %i = OpVariable %_ptr_Input_int Input
%_ptr_Uniform_11 = OpTypePointer Uniform %11
    %v2float = OpTypeVector %float 2
%float_0_300000012 = OpConstant %float 0.300000012
         %28 = OpConstantComposite %v2float %float_0_300000012 %float_0_300000012
    %float_0 = OpConstant %float 0
       %main = OpFunction %void None %3
          %5 = OpLabel
          %v = OpVariable %_ptr_Function_v4float Function
         %21 = OpLoad %int %i
         %22 = OpLoad %int %i
         %24 = OpAccessChain %_ptr_Uniform_11 %s2d %21 %22
         %25 = OpLoad %11 %24
         %30 = OpImageSampleExplicitLod %v4float %25 %28 Lod %float_0
               OpStore %v %30
               OpReturn
               OpFunctionEnd
)";
  CompileSuccessfully(src, SPV_ENV_VULKAN_1_1);
  ASSERT_EQ(SPV_ERROR_INVALID_ID, ValidateInstructions(SPV_ENV_VULKAN_1_1));
  EXPECT_THAT(
      getDiagnosticString(),
      HasSubstr("From Vulkan spec, section 14.5.2:\n"
                "Variables identified with the Uniform storage class are used "
                "to access transparent buffer backed resources. Such variables "
                "must be typed as OpTypeStruct, or an array of this type"));
}

// #version 440
// layout (set=1, binding=1) uniform sampler2D variableName[2][2];
// void main() {
// }
TEST_F(ValidateMemory, VulkanUniformOnArrayOfArrayBad) {
  char src[] = R"(
               OpCapability Shader
          %1 = OpExtInstImport "GLSL.std.450"
               OpMemoryModel Logical GLSL450
               OpEntryPoint Vertex %main "main"
               OpSource GLSL 440
               OpName %main "main"
               OpName %variableName "variableName"
               OpDecorate %variableName DescriptorSet 1
               OpDecorate %variableName Binding 1
       %void = OpTypeVoid
          %3 = OpTypeFunction %void
      %float = OpTypeFloat 32
          %7 = OpTypeImage %float 2D 0 0 0 1 Unknown
          %8 = OpTypeSampledImage %7
       %uint = OpTypeInt 32 0
     %uint_2 = OpConstant %uint 2
%_arr_8_uint_2 = OpTypeArray %8 %uint_2
%_arr__arr_8_uint_2_uint_2 = OpTypeArray %_arr_8_uint_2 %uint_2
%_ptr_Uniform__arr__arr_8_uint_2_uint_2 = OpTypePointer Uniform %_arr__arr_8_uint_2_uint_2
%variableName = OpVariable %_ptr_Uniform__arr__arr_8_uint_2_uint_2 Uniform
       %main = OpFunction %void None %3
          %5 = OpLabel
               OpReturn
               OpFunctionEnd
)";
  CompileSuccessfully(src, SPV_ENV_VULKAN_1_1);
  ASSERT_EQ(SPV_ERROR_INVALID_ID, ValidateInstructions(SPV_ENV_VULKAN_1_1));
  EXPECT_THAT(
      getDiagnosticString(),
      HasSubstr("From Vulkan spec, section 14.5.2:\n"
                "Variables identified with the Uniform storage class are used "
                "to access transparent buffer backed resources. Such variables "
                "must be typed as OpTypeStruct, or an array of this type"));
}

TEST_F(ValidateMemory, MismatchingStorageClassesBad) {
  std::string spirv = R"(
OpCapability Shader
OpMemoryModel Logical GLSL450
OpEntryPoint Fragment %func "func"
OpExecutionMode %func OriginUpperLeft
%float = OpTypeFloat 32
%float_ptr = OpTypePointer Uniform %float
%void = OpTypeVoid
%functy = OpTypeFunction %void
%func = OpFunction %void None %functy
%1 = OpLabel
%2 = OpVariable %float_ptr Function
OpReturn
OpFunctionEnd
)";
  CompileSuccessfully(spirv.c_str());
  EXPECT_EQ(SPV_ERROR_INVALID_ID, ValidateInstructions());
  EXPECT_THAT(
      getDiagnosticString(),
      HasSubstr(
          "From SPIR-V spec, section 3.32.8 on OpVariable:\n"
          "Its Storage Class operand must be the same as the Storage Class "
          "operand of the result type."));
}

TEST_F(ValidateMemory, MatchingStorageClassesGood) {
  std::string spirv = R"(
OpCapability Shader
OpMemoryModel Logical GLSL450
OpEntryPoint Fragment %func "func"
OpExecutionMode %func OriginUpperLeft
%float = OpTypeFloat 32
%float_ptr = OpTypePointer Function %float
%void = OpTypeVoid
%functy = OpTypeFunction %void
%func = OpFunction %void None %functy
%1 = OpLabel
%2 = OpVariable %float_ptr Function
OpReturn
OpFunctionEnd
)";
  CompileSuccessfully(spirv.c_str());
  EXPECT_EQ(SPV_SUCCESS, ValidateInstructions());
}

TEST_F(ValidateMemory, VulkanInitializerWithOutputStorageClassesGood) {
  std::string spirv = R"(
OpCapability Shader
OpMemoryModel Logical GLSL450
OpEntryPoint Fragment %func "func"
OpExecutionMode %func OriginUpperLeft
%float = OpTypeFloat 32
%float_ptr = OpTypePointer Output %float
%init_val = OpConstant %float 1.0
%1 = OpVariable %float_ptr Output %init_val
%void = OpTypeVoid
%functy = OpTypeFunction %void
%func = OpFunction %void None %functy
%2 = OpLabel
OpReturn
OpFunctionEnd
)";
  CompileSuccessfully(spirv.c_str(), SPV_ENV_VULKAN_1_1);
  EXPECT_EQ(SPV_SUCCESS, ValidateInstructions(SPV_ENV_VULKAN_1_1));
}

TEST_F(ValidateMemory, VulkanInitializerWithFunctionStorageClassesGood) {
  std::string spirv = R"(
OpCapability Shader
OpMemoryModel Logical GLSL450
OpEntryPoint Fragment %func "func"
OpExecutionMode %func OriginUpperLeft
%float = OpTypeFloat 32
%float_ptr = OpTypePointer Function %float
%init_val = OpConstant %float 1.0
%void = OpTypeVoid
%functy = OpTypeFunction %void
%func = OpFunction %void None %functy
%1 = OpLabel
%2 = OpVariable %float_ptr Function %init_val
OpReturn
OpFunctionEnd
)";
  CompileSuccessfully(spirv.c_str(), SPV_ENV_VULKAN_1_1);
  EXPECT_EQ(SPV_SUCCESS, ValidateInstructions(SPV_ENV_VULKAN_1_1));
}

TEST_F(ValidateMemory, VulkanInitializerWithPrivateStorageClassesGood) {
  std::string spirv = R"(
OpCapability Shader
OpMemoryModel Logical GLSL450
OpEntryPoint Fragment %func "func"
OpExecutionMode %func OriginUpperLeft
%float = OpTypeFloat 32
%float_ptr = OpTypePointer Private %float
%init_val = OpConstant %float 1.0
%1 = OpVariable %float_ptr Private %init_val
%void = OpTypeVoid
%functy = OpTypeFunction %void
%func = OpFunction %void None %functy
%2 = OpLabel
OpReturn
OpFunctionEnd
)";
  CompileSuccessfully(spirv.c_str(), SPV_ENV_VULKAN_1_1);
  EXPECT_EQ(SPV_SUCCESS, ValidateInstructions(SPV_ENV_VULKAN_1_1));
}

TEST_F(ValidateMemory, VulkanInitializerWithDisallowedStorageClassesBad) {
  std::string spirv = R"(
OpCapability Shader
OpMemoryModel Logical GLSL450
OpEntryPoint Fragment %func "func"
OpExecutionMode %func OriginUpperLeft
%float = OpTypeFloat 32
%float_ptr = OpTypePointer Input %float
%init_val = OpConstant %float 1.0
%1 = OpVariable %float_ptr Input %init_val
%void = OpTypeVoid
%functy = OpTypeFunction %void
%func = OpFunction %void None %functy
%2 = OpLabel
OpReturn
OpFunctionEnd
)";
  CompileSuccessfully(spirv.c_str(), SPV_ENV_VULKAN_1_1);
  EXPECT_EQ(SPV_ERROR_INVALID_ID, ValidateInstructions(SPV_ENV_VULKAN_1_1));
  EXPECT_THAT(getDiagnosticString(),
              AnyVUID("VUID-StandaloneSpirv-OpVariable-04651"));
  EXPECT_THAT(
      getDiagnosticString(),
      HasSubstr("OpVariable, <id> '5[%5]', has a disallowed initializer & "
                "storage class combination.\nFrom Vulkan spec:\nVariable "
                "declarations that include initializers must have one of the "
                "following storage classes: Output, Private, Function or "
                "Workgroup\n  %5 "
                "= OpVariable %_ptr_Input_float Input %float_1\n"));
}

TEST_F(ValidateMemory, ArrayLenCorrectResultType) {
  std::string spirv = R"(
               OpCapability Shader
               OpMemoryModel Logical GLSL450
               OpEntryPoint Fragment %1 "main"
               OpExecutionMode %1 OriginUpperLeft
       %void = OpTypeVoid
          %3 = OpTypeFunction %void
      %float = OpTypeFloat 32
     %uint = OpTypeInt 32 0
%_runtimearr_float = OpTypeRuntimeArray %float
  %_struct_7 = OpTypeStruct %_runtimearr_float
%_ptr_Function__struct_7 = OpTypePointer Function %_struct_7
          %1 = OpFunction %void None %3
          %9 = OpLabel
         %10 = OpVariable %_ptr_Function__struct_7 Function
         %11 = OpArrayLength %uint %10 0
               OpReturn
               OpFunctionEnd

)";

  CompileSuccessfully(spirv.c_str());
  EXPECT_EQ(SPV_SUCCESS, ValidateInstructions());
}

TEST_F(ValidateMemory, ArrayLenIndexCorrectWith2Members) {
  std::string spirv = R"(
               OpCapability Shader
               OpMemoryModel Logical GLSL450
               OpEntryPoint Fragment %1 "main"
               OpExecutionMode %1 OriginUpperLeft
       %void = OpTypeVoid
          %3 = OpTypeFunction %void
      %float = OpTypeFloat 32
     %uint = OpTypeInt 32 0
%_runtimearr_float = OpTypeRuntimeArray %float
  %_struct_7 = OpTypeStruct %float %_runtimearr_float
%_ptr_Function__struct_7  = OpTypePointer Function %_struct_7
          %1 = OpFunction %void None %3
          %9 = OpLabel
         %10 = OpVariable %_ptr_Function__struct_7  Function
         %11 = OpArrayLength %uint %10 1
               OpReturn
               OpFunctionEnd

)";

  CompileSuccessfully(spirv.c_str());
  EXPECT_EQ(SPV_SUCCESS, ValidateInstructions());
}

TEST_F(ValidateMemory, ArrayLenResultNotIntType) {
  std::string spirv = R"(
               OpCapability Shader
               OpMemoryModel Logical GLSL450
               OpEntryPoint Fragment %1 "main"
               OpExecutionMode %1 OriginUpperLeft
       %void = OpTypeVoid
          %3 = OpTypeFunction %void
      %float = OpTypeFloat 32
%_runtimearr_float = OpTypeRuntimeArray %float
  %_struct_6 = OpTypeStruct %_runtimearr_float
%_ptr_Function__struct_6 = OpTypePointer Function %_struct_6
          %1 = OpFunction %void None %3
          %8 = OpLabel
          %9 = OpVariable %_ptr_Function__struct_6 Function
         %10 = OpArrayLength %float %9 0
               OpReturn
               OpFunctionEnd
)";

  CompileSuccessfully(spirv.c_str());
  EXPECT_EQ(SPV_ERROR_INVALID_ID, ValidateInstructions());
  EXPECT_THAT(
      getDiagnosticString(),
      HasSubstr(
          "The Result Type of OpArrayLength <id> '10[%10]' must be OpTypeInt "
          "with width 32 and signedness 0.\n  %10 = OpArrayLength %float %9 "
          "0\n"));
}

TEST_F(ValidateMemory, ArrayLenResultNot32bits) {
  std::string spirv = R"(
               OpCapability Shader
               OpCapability Int16
               OpMemoryModel Logical GLSL450
               OpEntryPoint Fragment %1 "main"
               OpExecutionMode %1 OriginUpperLeft
       %void = OpTypeVoid
          %3 = OpTypeFunction %void
      %float = OpTypeFloat 32
     %ushort = OpTypeInt 16 0
%_runtimearr_float = OpTypeRuntimeArray %float
  %_struct_7 = OpTypeStruct %_runtimearr_float
%_ptr_Function__struct_7 = OpTypePointer Function %_struct_7
          %1 = OpFunction %void None %3
          %9 = OpLabel
         %10 = OpVariable %_ptr_Function__struct_7 Function
         %11 = OpArrayLength %ushort %10 0
               OpReturn
               OpFunctionEnd

)";

  CompileSuccessfully(spirv.c_str());
  EXPECT_EQ(SPV_ERROR_INVALID_ID, ValidateInstructions());
  EXPECT_THAT(
      getDiagnosticString(),
      HasSubstr(
          "The Result Type of OpArrayLength <id> '11[%11]' must be OpTypeInt "
          "with width 32 and signedness 0.\n  %11 = OpArrayLength %ushort %10 "
          "0\n"));
}

TEST_F(ValidateMemory, ArrayLenResultSigned) {
  std::string spirv = R"(
               OpCapability Shader
               OpMemoryModel Logical GLSL450
               OpEntryPoint Fragment %1 "main"
               OpExecutionMode %1 OriginUpperLeft
       %void = OpTypeVoid
          %3 = OpTypeFunction %void
      %float = OpTypeFloat 32
     %int = OpTypeInt 32 1
%_runtimearr_float = OpTypeRuntimeArray %float
  %_struct_7 = OpTypeStruct %_runtimearr_float
%_ptr_Function__struct_7 = OpTypePointer Function %_struct_7
          %1 = OpFunction %void None %3
          %9 = OpLabel
         %10 = OpVariable %_ptr_Function__struct_7 Function
         %11 = OpArrayLength %int %10 0
               OpReturn
               OpFunctionEnd

)";

  CompileSuccessfully(spirv.c_str());
  EXPECT_EQ(SPV_ERROR_INVALID_ID, ValidateInstructions());
  EXPECT_THAT(
      getDiagnosticString(),
      HasSubstr(
          "The Result Type of OpArrayLength <id> '11[%11]' must be OpTypeInt "
          "with width 32 and signedness 0.\n  %11 = OpArrayLength %int %10 "
          "0\n"));
}

TEST_F(ValidateMemory, ArrayLenInputNotStruct) {
  std::string spirv = R"(
               OpCapability Shader
               OpMemoryModel Logical GLSL450
               OpEntryPoint Fragment %1 "main"
               OpExecutionMode %1 OriginUpperLeft
       %void = OpTypeVoid
          %3 = OpTypeFunction %void
      %float = OpTypeFloat 32
     %uint = OpTypeInt 32 0
%_runtimearr_float = OpTypeRuntimeArray %float
  %_struct_7 = OpTypeStruct %_runtimearr_float
%_ptr_Function_float = OpTypePointer Function %float
          %1 = OpFunction %void None %3
          %9 = OpLabel
         %10 = OpVariable %_ptr_Function_float Function
         %11 = OpArrayLength %uint %10 0
               OpReturn
               OpFunctionEnd

)";

  CompileSuccessfully(spirv.c_str());
  EXPECT_EQ(SPV_ERROR_INVALID_ID, ValidateInstructions());
  EXPECT_THAT(getDiagnosticString(),
              HasSubstr("The Struture's type in OpArrayLength <id> '11[%11]' "
                        "must be a pointer to an OpTypeStruct."));
}

TEST_F(ValidateMemory, ArrayLenInputLastMemberNoRTA) {
  std::string spirv = R"(
               OpCapability Shader
               OpMemoryModel Logical GLSL450
               OpEntryPoint Fragment %1 "main"
               OpExecutionMode %1 OriginUpperLeft
       %void = OpTypeVoid
          %3 = OpTypeFunction %void
      %float = OpTypeFloat 32
     %uint = OpTypeInt 32 0
%_runtimearr_float = OpTypeRuntimeArray %float
  %_struct_7 = OpTypeStruct %float
%_ptr_Function__struct_7  = OpTypePointer Function %_struct_7
          %1 = OpFunction %void None %3
          %9 = OpLabel
         %10 = OpVariable %_ptr_Function__struct_7  Function
         %11 = OpArrayLength %uint %10 0
               OpReturn
               OpFunctionEnd

)";

  CompileSuccessfully(spirv.c_str());
  EXPECT_EQ(SPV_ERROR_INVALID_ID, ValidateInstructions());
  EXPECT_THAT(
      getDiagnosticString(),
      HasSubstr("The Struture's last member in OpArrayLength <id> '11[%11]' "
                "must be an OpTypeRuntimeArray.\n  %11 = OpArrayLength %uint "
                "%10 0\n"));
}

TEST_F(ValidateMemory, ArrayLenInputLastMemberNoRTA2) {
  std::string spirv = R"(
               OpCapability Shader
               OpMemoryModel Logical GLSL450
               OpEntryPoint Fragment %1 "main"
               OpExecutionMode %1 OriginUpperLeft
       %void = OpTypeVoid
          %3 = OpTypeFunction %void
      %float = OpTypeFloat 32
     %uint = OpTypeInt 32 0
%_runtimearr_float = OpTypeRuntimeArray %float
  %_struct_7 = OpTypeStruct %_runtimearr_float %float
%_ptr_Function__struct_7  = OpTypePointer Function %_struct_7
          %1 = OpFunction %void None %3
          %9 = OpLabel
         %10 = OpVariable %_ptr_Function__struct_7  Function
         %11 = OpArrayLength %uint %10 1
               OpReturn
               OpFunctionEnd

)";

  CompileSuccessfully(spirv.c_str());
  EXPECT_EQ(SPV_ERROR_INVALID_ID, ValidateInstructions());
  EXPECT_THAT(
      getDiagnosticString(),
      HasSubstr("The Struture's last member in OpArrayLength <id> '11[%11]' "
                "must be an OpTypeRuntimeArray.\n  %11 = OpArrayLength %uint "
                "%10 1\n"));
}

TEST_F(ValidateMemory, ArrayLenIndexNotLastMember) {
  std::string spirv = R"(
               OpCapability Shader
               OpMemoryModel Logical GLSL450
               OpEntryPoint Fragment %1 "main"
               OpExecutionMode %1 OriginUpperLeft
       %void = OpTypeVoid
          %3 = OpTypeFunction %void
      %float = OpTypeFloat 32
     %uint = OpTypeInt 32 0
%_runtimearr_float = OpTypeRuntimeArray %float
  %_struct_7 = OpTypeStruct %float %_runtimearr_float
%_ptr_Function__struct_7  = OpTypePointer Function %_struct_7
          %1 = OpFunction %void None %3
          %9 = OpLabel
         %10 = OpVariable %_ptr_Function__struct_7  Function
         %11 = OpArrayLength %uint %10 0
               OpReturn
               OpFunctionEnd

)";

  CompileSuccessfully(spirv.c_str());
  EXPECT_EQ(SPV_ERROR_INVALID_ID, ValidateInstructions());
  EXPECT_THAT(
      getDiagnosticString(),
      HasSubstr(
          "The array member in OpArrayLength <id> '11[%11]' must be an the "
          "last member of the struct.\n  %11 = OpArrayLength %uint %10 0\n"));
}

TEST_F(ValidateMemory, ArrayLenIndexNotPointerToStruct) {
  std::string spirv = R"(
               OpCapability Shader
               OpMemoryModel Logical GLSL450
               OpEntryPoint Fragment %1 "main"
               OpExecutionMode %1 OriginUpperLeft
       %void = OpTypeVoid
          %3 = OpTypeFunction %void
      %float = OpTypeFloat 32
     %uint = OpTypeInt 32 0
%_runtimearr_float = OpTypeRuntimeArray %float
  %_struct_7 = OpTypeStruct %float
%_ptr_Function__struct_7  = OpTypePointer Function %_struct_7
          %1 = OpFunction %void None %3
          %9 = OpLabel
         %10 = OpVariable %_ptr_Function__struct_7  Function
         %11 = OpLoad %_struct_7 %10
         %12 = OpArrayLength %uint %11 0
               OpReturn
               OpFunctionEnd

)";

  CompileSuccessfully(spirv.c_str());
  EXPECT_EQ(SPV_ERROR_INVALID_ID, ValidateInstructions());
  EXPECT_THAT(
      getDiagnosticString(),
      HasSubstr(
          "The Struture's type in OpArrayLength <id> '12[%12]' must be a "
          "pointer to an OpTypeStruct.\n  %12 = OpArrayLength %uint %11 0\n"));
}

TEST_F(ValidateMemory, ArrayLenPointerIsAType) {
  std::string spirv = R"(
               OpCapability Shader
               OpMemoryModel Logical GLSL450
               OpEntryPoint Fragment %1 "main"
               OpExecutionMode %1 OriginUpperLeft
       %void = OpTypeVoid
          %3 = OpTypeFunction %void
      %float = OpTypeFloat 32
       %uint = OpTypeInt 32 0
          %1 = OpFunction %void None %3
          %9 = OpLabel
         %12 = OpArrayLength %uint %float 0
               OpReturn
               OpFunctionEnd

)";

  CompileSuccessfully(spirv.c_str());
  EXPECT_EQ(SPV_ERROR_INVALID_ID, ValidateInstructions());
  EXPECT_THAT(getDiagnosticString(), HasSubstr("Operand 4[%float] cannot be a "
                                               "type"));
}

TEST_F(ValidateMemory, PushConstantNotStructGood) {
  std::string spirv = R"(
            OpCapability Shader
            OpMemoryModel Logical GLSL450
            OpEntryPoint Fragment %1 "main"
            OpExecutionMode %1 OriginUpperLeft

    %void = OpTypeVoid
  %voidfn = OpTypeFunction %void
   %float = OpTypeFloat 32
     %ptr = OpTypePointer PushConstant %float
      %pc = OpVariable %ptr PushConstant

       %1 = OpFunction %void None %voidfn
   %label = OpLabel
            OpReturn
            OpFunctionEnd
)";
  CompileSuccessfully(spirv);
  EXPECT_EQ(SPV_SUCCESS, ValidateInstructions());
}

TEST_F(ValidateMemory, VulkanPushConstantNotStructBad) {
  std::string spirv = R"(
            OpCapability Shader
            OpMemoryModel Logical GLSL450
            OpEntryPoint Fragment %1 "main"
            OpExecutionMode %1 OriginUpperLeft

    %void = OpTypeVoid
  %voidfn = OpTypeFunction %void
   %float = OpTypeFloat 32
     %ptr = OpTypePointer PushConstant %float
      %pc = OpVariable %ptr PushConstant

       %1 = OpFunction %void None %voidfn
   %label = OpLabel
            OpReturn
            OpFunctionEnd
)";
  CompileSuccessfully(spirv, SPV_ENV_VULKAN_1_1);
  EXPECT_EQ(SPV_ERROR_INVALID_ID, ValidateInstructions(SPV_ENV_VULKAN_1_1));
  EXPECT_THAT(getDiagnosticString(),
              HasSubstr("PushConstant OpVariable <id> '6[%6]' has illegal "
                        "type.\nFrom Vulkan spec, section 14.5.1:\n"
                        "Such variables must be typed as OpTypeStruct, "
                        "or an array of this type"));
}

TEST_F(ValidateMemory, VulkanPushConstant) {
  std::string spirv = R"(
            OpCapability Shader
            OpMemoryModel Logical GLSL450
            OpEntryPoint Fragment %1 "main"
            OpExecutionMode %1 OriginUpperLeft

            OpDecorate %struct Block
            OpMemberDecorate %struct 0 Offset 0

    %void = OpTypeVoid
  %voidfn = OpTypeFunction %void
   %float = OpTypeFloat 32
  %struct = OpTypeStruct %float
     %ptr = OpTypePointer PushConstant %struct
      %pc = OpVariable %ptr PushConstant

       %1 = OpFunction %void None %voidfn
   %label = OpLabel
            OpReturn
            OpFunctionEnd
)";
  CompileSuccessfully(spirv, SPV_ENV_VULKAN_1_1);
  EXPECT_EQ(SPV_SUCCESS, ValidateInstructions(SPV_ENV_VULKAN_1_1));
}

TEST_F(ValidateMemory, VulkanMemoryModelDeviceScopeLoadBad1) {
  const std::string spirv = R"(
OpCapability Shader
OpCapability VulkanMemoryModelKHR
OpCapability Linkage
OpExtension "SPV_KHR_vulkan_memory_model"
OpMemoryModel Logical VulkanKHR
%void = OpTypeVoid
%int = OpTypeInt 32 0
%device = OpConstant %int 1
%int_ptr_ssbo = OpTypePointer StorageBuffer %int
%var = OpVariable %int_ptr_ssbo StorageBuffer
%voidfn = OpTypeFunction %void
%func = OpFunction %void None %voidfn
%entry = OpLabel
%load = OpLoad %int %var MakePointerVisibleKHR|NonPrivatePointerKHR %device
OpReturn
OpFunctionEnd
)";

  CompileSuccessfully(spirv, SPV_ENV_UNIVERSAL_1_3);
  EXPECT_EQ(SPV_ERROR_INVALID_DATA,
            ValidateInstructions(SPV_ENV_UNIVERSAL_1_3));
  EXPECT_THAT(
      getDiagnosticString(),
      HasSubstr("Use of device scope with VulkanKHR memory model requires the "
                "VulkanMemoryModelDeviceScopeKHR capability"));
}

TEST_F(ValidateMemory, VulkanMemoryModelDeviceScopeLoadBad2) {
  const std::string spirv = R"(
OpCapability Shader
OpCapability VulkanMemoryModelKHR
OpCapability Linkage
OpExtension "SPV_KHR_vulkan_memory_model"
OpMemoryModel Logical VulkanKHR
%void = OpTypeVoid
%int = OpTypeInt 32 0
%device = OpConstant %int 1
%int_ptr_ssbo = OpTypePointer StorageBuffer %int
%var = OpVariable %int_ptr_ssbo StorageBuffer
%voidfn = OpTypeFunction %void
%func = OpFunction %void None %voidfn
%entry = OpLabel
%load = OpLoad %int %var Aligned|MakePointerVisibleKHR|NonPrivatePointerKHR 4 %device
OpReturn
OpFunctionEnd
)";

  CompileSuccessfully(spirv, SPV_ENV_UNIVERSAL_1_3);
  EXPECT_EQ(SPV_ERROR_INVALID_DATA,
            ValidateInstructions(SPV_ENV_UNIVERSAL_1_3));
  EXPECT_THAT(
      getDiagnosticString(),
      HasSubstr("Use of device scope with VulkanKHR memory model requires the "
                "VulkanMemoryModelDeviceScopeKHR capability"));
}

TEST_F(ValidateMemory, VulkanMemoryModelDeviceScopeLoadGood1) {
  const std::string spirv = R"(
OpCapability Shader
OpCapability VulkanMemoryModelKHR
OpCapability VulkanMemoryModelDeviceScopeKHR
OpCapability Linkage
OpExtension "SPV_KHR_vulkan_memory_model"
OpMemoryModel Logical VulkanKHR
%void = OpTypeVoid
%int = OpTypeInt 32 0
%device = OpConstant %int 1
%int_ptr_ssbo = OpTypePointer StorageBuffer %int
%var = OpVariable %int_ptr_ssbo StorageBuffer
%voidfn = OpTypeFunction %void
%func = OpFunction %void None %voidfn
%entry = OpLabel
%load = OpLoad %int %var MakePointerVisibleKHR|NonPrivatePointerKHR %device
OpReturn
OpFunctionEnd
)";

  CompileSuccessfully(spirv, SPV_ENV_UNIVERSAL_1_3);
  EXPECT_EQ(SPV_SUCCESS, ValidateInstructions(SPV_ENV_UNIVERSAL_1_3));
}

TEST_F(ValidateMemory, VulkanMemoryModelDeviceScopeLoadGood2) {
  const std::string spirv = R"(
OpCapability Shader
OpCapability VulkanMemoryModelKHR
OpCapability VulkanMemoryModelDeviceScopeKHR
OpCapability Linkage
OpExtension "SPV_KHR_vulkan_memory_model"
OpMemoryModel Logical VulkanKHR
%void = OpTypeVoid
%int = OpTypeInt 32 0
%device = OpConstant %int 1
%int_ptr_ssbo = OpTypePointer StorageBuffer %int
%var = OpVariable %int_ptr_ssbo StorageBuffer
%voidfn = OpTypeFunction %void
%func = OpFunction %void None %voidfn
%entry = OpLabel
%load = OpLoad %int %var Aligned|MakePointerVisibleKHR|NonPrivatePointerKHR 4 %device
OpReturn
OpFunctionEnd
)";

  CompileSuccessfully(spirv, SPV_ENV_UNIVERSAL_1_3);
  EXPECT_EQ(SPV_SUCCESS, ValidateInstructions(SPV_ENV_UNIVERSAL_1_3));
}

TEST_F(ValidateMemory, VulkanMemoryModelDeviceScopeStoreBad1) {
  const std::string spirv = R"(
OpCapability Shader
OpCapability VulkanMemoryModelKHR
OpCapability Linkage
OpExtension "SPV_KHR_vulkan_memory_model"
OpMemoryModel Logical VulkanKHR
%void = OpTypeVoid
%int = OpTypeInt 32 0
%device = OpConstant %int 1
%int_ptr_ssbo = OpTypePointer StorageBuffer %int
%var = OpVariable %int_ptr_ssbo StorageBuffer
%voidfn = OpTypeFunction %void
%func = OpFunction %void None %voidfn
%entry = OpLabel
OpStore %var %device MakePointerAvailableKHR|NonPrivatePointerKHR %device
OpReturn
OpFunctionEnd
)";

  CompileSuccessfully(spirv, SPV_ENV_UNIVERSAL_1_3);
  EXPECT_EQ(SPV_ERROR_INVALID_DATA,
            ValidateInstructions(SPV_ENV_UNIVERSAL_1_3));
  EXPECT_THAT(
      getDiagnosticString(),
      HasSubstr("Use of device scope with VulkanKHR memory model requires the "
                "VulkanMemoryModelDeviceScopeKHR capability"));
}

TEST_F(ValidateMemory, VulkanMemoryModelDeviceScopeStoreBad2) {
  const std::string spirv = R"(
OpCapability Shader
OpCapability VulkanMemoryModelKHR
OpCapability Linkage
OpExtension "SPV_KHR_vulkan_memory_model"
OpMemoryModel Logical VulkanKHR
%void = OpTypeVoid
%int = OpTypeInt 32 0
%device = OpConstant %int 1
%int_ptr_ssbo = OpTypePointer StorageBuffer %int
%var = OpVariable %int_ptr_ssbo StorageBuffer
%voidfn = OpTypeFunction %void
%func = OpFunction %void None %voidfn
%entry = OpLabel
OpStore %var %device Aligned|MakePointerAvailableKHR|NonPrivatePointerKHR 4 %device
OpReturn
OpFunctionEnd
)";

  CompileSuccessfully(spirv, SPV_ENV_UNIVERSAL_1_3);
  EXPECT_EQ(SPV_ERROR_INVALID_DATA,
            ValidateInstructions(SPV_ENV_UNIVERSAL_1_3));
  EXPECT_THAT(
      getDiagnosticString(),
      HasSubstr("Use of device scope with VulkanKHR memory model requires the "
                "VulkanMemoryModelDeviceScopeKHR capability"));
}

TEST_F(ValidateMemory, VulkanMemoryModelDeviceScopeStoreGood1) {
  const std::string spirv = R"(
OpCapability Shader
OpCapability VulkanMemoryModelKHR
OpCapability VulkanMemoryModelDeviceScopeKHR
OpCapability Linkage
OpExtension "SPV_KHR_vulkan_memory_model"
OpMemoryModel Logical VulkanKHR
%void = OpTypeVoid
%int = OpTypeInt 32 0
%device = OpConstant %int 1
%int_ptr_ssbo = OpTypePointer StorageBuffer %int
%var = OpVariable %int_ptr_ssbo StorageBuffer
%voidfn = OpTypeFunction %void
%func = OpFunction %void None %voidfn
%entry = OpLabel
OpStore %var %device MakePointerAvailableKHR|NonPrivatePointerKHR %device
OpReturn
OpFunctionEnd
)";

  CompileSuccessfully(spirv, SPV_ENV_UNIVERSAL_1_3);
  EXPECT_EQ(SPV_SUCCESS, ValidateInstructions(SPV_ENV_UNIVERSAL_1_3));
}

TEST_F(ValidateMemory, VulkanMemoryModelDeviceScopeStoreGood2) {
  const std::string spirv = R"(
OpCapability Shader
OpCapability VulkanMemoryModelKHR
OpCapability VulkanMemoryModelDeviceScopeKHR
OpCapability Linkage
OpExtension "SPV_KHR_vulkan_memory_model"
OpMemoryModel Logical VulkanKHR
%void = OpTypeVoid
%int = OpTypeInt 32 0
%device = OpConstant %int 1
%int_ptr_ssbo = OpTypePointer StorageBuffer %int
%var = OpVariable %int_ptr_ssbo StorageBuffer
%voidfn = OpTypeFunction %void
%func = OpFunction %void None %voidfn
%entry = OpLabel
OpStore %var %device Aligned|MakePointerAvailableKHR|NonPrivatePointerKHR 4 %device
OpReturn
OpFunctionEnd
)";

  CompileSuccessfully(spirv, SPV_ENV_UNIVERSAL_1_3);
  EXPECT_EQ(SPV_SUCCESS, ValidateInstructions(SPV_ENV_UNIVERSAL_1_3));
}

TEST_F(ValidateMemory, VulkanMemoryModelDeviceScopeCopyMemoryBad1) {
  const std::string spirv = R"(
OpCapability Shader
OpCapability VulkanMemoryModelKHR
OpCapability Linkage
OpExtension "SPV_KHR_vulkan_memory_model"
OpMemoryModel Logical VulkanKHR
%void = OpTypeVoid
%int = OpTypeInt 32 0
%device = OpConstant %int 1
%int_ptr_ssbo = OpTypePointer StorageBuffer %int
%var1 = OpVariable %int_ptr_ssbo StorageBuffer
%var2 = OpVariable %int_ptr_ssbo StorageBuffer
%voidfn = OpTypeFunction %void
%func = OpFunction %void None %voidfn
%entry = OpLabel
OpCopyMemory %var1 %var2 MakePointerAvailableKHR|NonPrivatePointerKHR %device
OpReturn
OpFunctionEnd
)";

  CompileSuccessfully(spirv, SPV_ENV_UNIVERSAL_1_3);
  EXPECT_EQ(SPV_ERROR_INVALID_DATA,
            ValidateInstructions(SPV_ENV_UNIVERSAL_1_3));
  EXPECT_THAT(
      getDiagnosticString(),
      HasSubstr("Use of device scope with VulkanKHR memory model requires the "
                "VulkanMemoryModelDeviceScopeKHR capability"));
}

TEST_F(ValidateMemory, VulkanMemoryModelDeviceScopeCopyMemoryBad2) {
  const std::string spirv = R"(
OpCapability Shader
OpCapability VulkanMemoryModelKHR
OpCapability Linkage
OpExtension "SPV_KHR_vulkan_memory_model"
OpMemoryModel Logical VulkanKHR
%void = OpTypeVoid
%int = OpTypeInt 32 0
%device = OpConstant %int 1
%workgroup = OpConstant %int 1
%int_ptr_ssbo = OpTypePointer StorageBuffer %int
%var1 = OpVariable %int_ptr_ssbo StorageBuffer
%var2 = OpVariable %int_ptr_ssbo StorageBuffer
%voidfn = OpTypeFunction %void
%func = OpFunction %void None %voidfn
%entry = OpLabel
OpCopyMemory %var1 %var2 Aligned|MakePointerVisibleKHR|MakePointerAvailableKHR|NonPrivatePointerKHR 4 %device %workgroup
OpReturn
OpFunctionEnd
)";

  CompileSuccessfully(spirv, SPV_ENV_UNIVERSAL_1_3);
  EXPECT_EQ(SPV_ERROR_INVALID_DATA,
            ValidateInstructions(SPV_ENV_UNIVERSAL_1_3));
  EXPECT_THAT(
      getDiagnosticString(),
      HasSubstr("Use of device scope with VulkanKHR memory model requires the "
                "VulkanMemoryModelDeviceScopeKHR capability"));
}

TEST_F(ValidateMemory, VulkanMemoryModelDeviceScopeCopyMemoryBad3) {
  const std::string spirv = R"(
OpCapability Shader
OpCapability VulkanMemoryModelKHR
OpCapability Linkage
OpExtension "SPV_KHR_vulkan_memory_model"
OpMemoryModel Logical VulkanKHR
%void = OpTypeVoid
%int = OpTypeInt 32 0
%device = OpConstant %int 1
%workgroup = OpConstant %int 1
%int_ptr_ssbo = OpTypePointer StorageBuffer %int
%var1 = OpVariable %int_ptr_ssbo StorageBuffer
%var2 = OpVariable %int_ptr_ssbo StorageBuffer
%voidfn = OpTypeFunction %void
%func = OpFunction %void None %voidfn
%entry = OpLabel
OpCopyMemory %var1 %var2 Aligned|MakePointerVisibleKHR|MakePointerAvailableKHR|NonPrivatePointerKHR 4 %workgroup %device
OpReturn
OpFunctionEnd
)";

  CompileSuccessfully(spirv, SPV_ENV_UNIVERSAL_1_3);
  EXPECT_EQ(SPV_ERROR_INVALID_DATA,
            ValidateInstructions(SPV_ENV_UNIVERSAL_1_3));
  EXPECT_THAT(
      getDiagnosticString(),
      HasSubstr("Use of device scope with VulkanKHR memory model requires the "
                "VulkanMemoryModelDeviceScopeKHR capability"));
}

TEST_F(ValidateMemory, VulkanMemoryModelDeviceScopeCopyMemoryGood2) {
  const std::string spirv = R"(
OpCapability Shader
OpCapability VulkanMemoryModelKHR
OpCapability VulkanMemoryModelDeviceScopeKHR
OpCapability Linkage
OpExtension "SPV_KHR_vulkan_memory_model"
OpMemoryModel Logical VulkanKHR
%void = OpTypeVoid
%int = OpTypeInt 32 0
%device = OpConstant %int 1
%workgroup = OpConstant %int 2
%int_ptr_ssbo = OpTypePointer StorageBuffer %int
%var1 = OpVariable %int_ptr_ssbo StorageBuffer
%var2 = OpVariable %int_ptr_ssbo StorageBuffer
%voidfn = OpTypeFunction %void
%func = OpFunction %void None %voidfn
%entry = OpLabel
OpCopyMemory %var1 %var2 Aligned|MakePointerVisibleKHR|MakePointerAvailableKHR|NonPrivatePointerKHR 4 %device %workgroup
OpReturn
OpFunctionEnd
)";

  CompileSuccessfully(spirv, SPV_ENV_UNIVERSAL_1_3);
  EXPECT_EQ(SPV_SUCCESS, ValidateInstructions(SPV_ENV_UNIVERSAL_1_3));
}

TEST_F(ValidateMemory, VulkanMemoryModelDeviceScopeCopyMemoryGood3) {
  const std::string spirv = R"(
OpCapability Shader
OpCapability VulkanMemoryModelKHR
OpCapability VulkanMemoryModelDeviceScopeKHR
OpCapability Linkage
OpExtension "SPV_KHR_vulkan_memory_model"
OpMemoryModel Logical VulkanKHR
%void = OpTypeVoid
%int = OpTypeInt 32 0
%device = OpConstant %int 1
%workgroup = OpConstant %int 2
%int_ptr_ssbo = OpTypePointer StorageBuffer %int
%var1 = OpVariable %int_ptr_ssbo StorageBuffer
%var2 = OpVariable %int_ptr_ssbo StorageBuffer
%voidfn = OpTypeFunction %void
%func = OpFunction %void None %voidfn
%entry = OpLabel
OpCopyMemory %var1 %var2 Aligned|MakePointerVisibleKHR|MakePointerAvailableKHR|NonPrivatePointerKHR 4 %workgroup %device
OpReturn
OpFunctionEnd
)";

  CompileSuccessfully(spirv, SPV_ENV_UNIVERSAL_1_3);
  EXPECT_EQ(SPV_SUCCESS, ValidateInstructions(SPV_ENV_UNIVERSAL_1_3));
}

TEST_F(ValidateMemory, VulkanMemoryModelCopyMemoryTwoAccessAvVisBadBinaryV13) {
  const std::string spirv = R"(
OpCapability Shader
OpCapability VulkanMemoryModelKHR
OpCapability VulkanMemoryModelDeviceScopeKHR
OpCapability Linkage
OpExtension "SPV_KHR_vulkan_memory_model"
OpMemoryModel Logical VulkanKHR
%void = OpTypeVoid
%int = OpTypeInt 32 0
%device = OpConstant %int 1
%int_ptr_ssbo = OpTypePointer StorageBuffer %int
%var1 = OpVariable %int_ptr_ssbo StorageBuffer
%var2 = OpVariable %int_ptr_ssbo StorageBuffer
%voidfn = OpTypeFunction %void
%func = OpFunction %void None %voidfn
%entry = OpLabel
OpCopyMemory %var1 %var2
  MakePointerAvailableKHR|NonPrivatePointerKHR %device
  MakePointerVisibleKHR|NonPrivatePointerKHR %device
OpReturn
OpFunctionEnd
)";

  CompileSuccessfully(spirv, SPV_ENV_UNIVERSAL_1_3);
  EXPECT_EQ(SPV_ERROR_INVALID_DATA,
            ValidateInstructions(SPV_ENV_UNIVERSAL_1_4));
  EXPECT_THAT(
      getDiagnosticString(),
      HasSubstr(
          "with two memory access operands requires SPIR-V 1.4 or later"));
}

TEST_F(ValidateMemory, VulkanMemoryModelCopyMemoryTwoAccessAvVisGood) {
  const std::string spirv = R"(
OpCapability Shader
OpCapability VulkanMemoryModelKHR
OpCapability VulkanMemoryModelDeviceScopeKHR
OpCapability Linkage
OpExtension "SPV_KHR_vulkan_memory_model"
OpMemoryModel Logical VulkanKHR
%void = OpTypeVoid
%int = OpTypeInt 32 0
%device = OpConstant %int 1
%int_ptr_ssbo = OpTypePointer StorageBuffer %int
%var1 = OpVariable %int_ptr_ssbo StorageBuffer
%var2 = OpVariable %int_ptr_ssbo StorageBuffer
%voidfn = OpTypeFunction %void
%func = OpFunction %void None %voidfn
%entry = OpLabel
OpCopyMemory %var1 %var2
  MakePointerAvailableKHR|NonPrivatePointerKHR %device
  MakePointerVisibleKHR|NonPrivatePointerKHR %device
OpReturn
OpFunctionEnd
)";

  CompileSuccessfully(spirv, SPV_ENV_UNIVERSAL_1_4);
  EXPECT_EQ(SPV_SUCCESS, ValidateInstructions(SPV_ENV_UNIVERSAL_1_4));
  EXPECT_THAT(getDiagnosticString(), Eq(""));
}

TEST_F(ValidateMemory, VulkanMemoryModelCopyMemoryTwoAccessFirstWithAvBad) {
  const std::string spirv = R"(
OpCapability Shader
OpCapability VulkanMemoryModelKHR
OpCapability VulkanMemoryModelDeviceScopeKHR
OpCapability Linkage
OpExtension "SPV_KHR_vulkan_memory_model"
OpMemoryModel Logical VulkanKHR
%void = OpTypeVoid
%int = OpTypeInt 32 0
%device = OpConstant %int 1
%int_ptr_ssbo = OpTypePointer StorageBuffer %int
%var1 = OpVariable %int_ptr_ssbo StorageBuffer
%var2 = OpVariable %int_ptr_ssbo StorageBuffer
%voidfn = OpTypeFunction %void
%func = OpFunction %void None %voidfn
%entry = OpLabel
OpCopyMemory %var1 %var2
  MakePointerAvailableKHR|NonPrivatePointerKHR %device
  MakePointerAvailableKHR|NonPrivatePointerKHR %device
OpReturn
OpFunctionEnd
)";

  CompileSuccessfully(spirv, SPV_ENV_UNIVERSAL_1_4);
  EXPECT_EQ(SPV_ERROR_INVALID_DATA,
            ValidateInstructions(SPV_ENV_UNIVERSAL_1_4));
  EXPECT_THAT(
      getDiagnosticString(),
      HasSubstr(
          "Source memory access must not include MakePointerAvailableKHR\n"
          "  OpCopyMemory %5 %6 MakePointerAvailable|NonPrivatePointer"
          " %uint_1 MakePointerAvailable|NonPrivatePointer %uint_1"));
}

TEST_F(ValidateMemory, VulkanMemoryModelCopyMemoryTwoAccessSecondWithVisBad) {
  const std::string spirv = R"(
OpCapability Shader
OpCapability VulkanMemoryModelKHR
OpCapability VulkanMemoryModelDeviceScopeKHR
OpCapability Linkage
OpExtension "SPV_KHR_vulkan_memory_model"
OpMemoryModel Logical VulkanKHR
%void = OpTypeVoid
%int = OpTypeInt 32 0
%device = OpConstant %int 1
%int_ptr_ssbo = OpTypePointer StorageBuffer %int
%var1 = OpVariable %int_ptr_ssbo StorageBuffer
%var2 = OpVariable %int_ptr_ssbo StorageBuffer
%voidfn = OpTypeFunction %void
%func = OpFunction %void None %voidfn
%entry = OpLabel
OpCopyMemory %var1 %var2
  MakePointerVisibleKHR|NonPrivatePointerKHR %device
  MakePointerVisibleKHR|NonPrivatePointerKHR %device
OpReturn
OpFunctionEnd
)";

  CompileSuccessfully(spirv, SPV_ENV_UNIVERSAL_1_4);
  EXPECT_EQ(SPV_ERROR_INVALID_DATA,
            ValidateInstructions(SPV_ENV_UNIVERSAL_1_4));
  EXPECT_THAT(
      getDiagnosticString(),
      HasSubstr("Target memory access must not include MakePointerVisibleKHR\n"
                "  OpCopyMemory %5 %6 MakePointerVisible|NonPrivatePointer"
                " %uint_1 MakePointerVisible|NonPrivatePointer %uint_1"));
}

TEST_F(ValidateMemory, VulkanMemoryModelDeviceScopeCopyMemorySizedBad1) {
  const std::string spirv = R"(
OpCapability Shader
OpCapability VulkanMemoryModelKHR
OpCapability Linkage
OpCapability Addresses
OpExtension "SPV_KHR_vulkan_memory_model"
OpMemoryModel Logical VulkanKHR
%void = OpTypeVoid
%int = OpTypeInt 32 0
%device = OpConstant %int 1
%int_ptr_ssbo = OpTypePointer StorageBuffer %int
%var1 = OpVariable %int_ptr_ssbo StorageBuffer
%var2 = OpVariable %int_ptr_ssbo StorageBuffer
%voidfn = OpTypeFunction %void
%func = OpFunction %void None %voidfn
%entry = OpLabel
OpCopyMemorySized %var1 %var2 %device MakePointerAvailableKHR|NonPrivatePointerKHR %device
OpReturn
OpFunctionEnd
)";

  CompileSuccessfully(spirv, SPV_ENV_UNIVERSAL_1_3);
  EXPECT_EQ(SPV_ERROR_INVALID_DATA,
            ValidateInstructions(SPV_ENV_UNIVERSAL_1_3));
  EXPECT_THAT(
      getDiagnosticString(),
      HasSubstr("Use of device scope with VulkanKHR memory model requires the "
                "VulkanMemoryModelDeviceScopeKHR capability"));
}

TEST_F(ValidateMemory, VulkanMemoryModelDeviceScopeCopyMemorySizedBad2) {
  const std::string spirv = R"(
OpCapability Shader
OpCapability VulkanMemoryModelKHR
OpCapability Linkage
OpCapability Addresses
OpExtension "SPV_KHR_vulkan_memory_model"
OpMemoryModel Logical VulkanKHR
%void = OpTypeVoid
%int = OpTypeInt 32 0
%device = OpConstant %int 1
%workgroup = OpConstant %int 1
%int_ptr_ssbo = OpTypePointer StorageBuffer %int
%var1 = OpVariable %int_ptr_ssbo StorageBuffer
%var2 = OpVariable %int_ptr_ssbo StorageBuffer
%voidfn = OpTypeFunction %void
%func = OpFunction %void None %voidfn
%entry = OpLabel
OpCopyMemorySized %var1 %var2 %device Aligned|MakePointerVisibleKHR|MakePointerAvailableKHR|NonPrivatePointerKHR 4 %device %workgroup
OpReturn
OpFunctionEnd
)";

  CompileSuccessfully(spirv, SPV_ENV_UNIVERSAL_1_3);
  EXPECT_EQ(SPV_ERROR_INVALID_DATA,
            ValidateInstructions(SPV_ENV_UNIVERSAL_1_3));
  EXPECT_THAT(
      getDiagnosticString(),
      HasSubstr("Use of device scope with VulkanKHR memory model requires the "
                "VulkanMemoryModelDeviceScopeKHR capability"));
}

TEST_F(ValidateMemory, VulkanMemoryModelDeviceScopeCopyMemorySizedBad3) {
  const std::string spirv = R"(
OpCapability Shader
OpCapability VulkanMemoryModelKHR
OpCapability Linkage
OpCapability Addresses
OpExtension "SPV_KHR_vulkan_memory_model"
OpMemoryModel Logical VulkanKHR
%void = OpTypeVoid
%int = OpTypeInt 32 0
%device = OpConstant %int 1
%workgroup = OpConstant %int 1
%int_ptr_ssbo = OpTypePointer StorageBuffer %int
%var1 = OpVariable %int_ptr_ssbo StorageBuffer
%var2 = OpVariable %int_ptr_ssbo StorageBuffer
%voidfn = OpTypeFunction %void
%func = OpFunction %void None %voidfn
%entry = OpLabel
OpCopyMemorySized %var1 %var2 %device Aligned|MakePointerVisibleKHR|MakePointerAvailableKHR|NonPrivatePointerKHR 4 %workgroup %device
OpReturn
OpFunctionEnd
)";

  CompileSuccessfully(spirv, SPV_ENV_UNIVERSAL_1_3);
  EXPECT_EQ(SPV_ERROR_INVALID_DATA,
            ValidateInstructions(SPV_ENV_UNIVERSAL_1_3));
  EXPECT_THAT(
      getDiagnosticString(),
      HasSubstr("Use of device scope with VulkanKHR memory model requires the "
                "VulkanMemoryModelDeviceScopeKHR capability"));
}

TEST_F(ValidateMemory, VulkanMemoryModelDeviceScopeCopyMemorySizedGood1) {
  const std::string spirv = R"(
OpCapability Shader
OpCapability VulkanMemoryModelKHR
OpCapability VulkanMemoryModelDeviceScopeKHR
OpCapability Linkage
OpCapability Addresses
OpExtension "SPV_KHR_vulkan_memory_model"
OpMemoryModel Logical VulkanKHR
%void = OpTypeVoid
%int = OpTypeInt 32 0
%device = OpConstant %int 1
%int_ptr_ssbo = OpTypePointer StorageBuffer %int
%var1 = OpVariable %int_ptr_ssbo StorageBuffer
%var2 = OpVariable %int_ptr_ssbo StorageBuffer
%voidfn = OpTypeFunction %void
%func = OpFunction %void None %voidfn
%entry = OpLabel
OpCopyMemorySized %var1 %var2 %device MakePointerAvailableKHR|NonPrivatePointerKHR %device
OpReturn
OpFunctionEnd
)";

  CompileSuccessfully(spirv, SPV_ENV_UNIVERSAL_1_3);
  EXPECT_EQ(SPV_SUCCESS, ValidateInstructions(SPV_ENV_UNIVERSAL_1_3));
}

TEST_F(ValidateMemory, VulkanMemoryModelDeviceScopeCopyMemorySizedGood2) {
  const std::string spirv = R"(
OpCapability Shader
OpCapability VulkanMemoryModelKHR
OpCapability VulkanMemoryModelDeviceScopeKHR
OpCapability Linkage
OpCapability Addresses
OpExtension "SPV_KHR_vulkan_memory_model"
OpMemoryModel Logical VulkanKHR
%void = OpTypeVoid
%int = OpTypeInt 32 0
%device = OpConstant %int 1
%workgroup = OpConstant %int 2
%int_ptr_ssbo = OpTypePointer StorageBuffer %int
%var1 = OpVariable %int_ptr_ssbo StorageBuffer
%var2 = OpVariable %int_ptr_ssbo StorageBuffer
%voidfn = OpTypeFunction %void
%func = OpFunction %void None %voidfn
%entry = OpLabel
OpCopyMemorySized %var1 %var2 %device Aligned|MakePointerVisibleKHR|MakePointerAvailableKHR|NonPrivatePointerKHR 4 %device %workgroup
OpReturn
OpFunctionEnd
)";

  CompileSuccessfully(spirv, SPV_ENV_UNIVERSAL_1_3);
  EXPECT_EQ(SPV_SUCCESS, ValidateInstructions(SPV_ENV_UNIVERSAL_1_3));
}

TEST_F(ValidateMemory, VulkanMemoryModelDeviceScopeCopyMemorySizedGood3) {
  const std::string spirv = R"(
OpCapability Shader
OpCapability VulkanMemoryModelKHR
OpCapability VulkanMemoryModelDeviceScopeKHR
OpCapability Linkage
OpCapability Addresses
OpExtension "SPV_KHR_vulkan_memory_model"
OpMemoryModel Logical VulkanKHR
%void = OpTypeVoid
%int = OpTypeInt 32 0
%device = OpConstant %int 1
%workgroup = OpConstant %int 2
%int_ptr_ssbo = OpTypePointer StorageBuffer %int
%var1 = OpVariable %int_ptr_ssbo StorageBuffer
%var2 = OpVariable %int_ptr_ssbo StorageBuffer
%voidfn = OpTypeFunction %void
%func = OpFunction %void None %voidfn
%entry = OpLabel
OpCopyMemorySized %var1 %var2 %device Aligned|MakePointerVisibleKHR|MakePointerAvailableKHR|NonPrivatePointerKHR 4 %workgroup %device
OpReturn
OpFunctionEnd
)";

  CompileSuccessfully(spirv, SPV_ENV_UNIVERSAL_1_3);
  EXPECT_EQ(SPV_SUCCESS, ValidateInstructions(SPV_ENV_UNIVERSAL_1_3));
}

TEST_F(ValidateMemory, ArrayLengthStructIsLabel) {
  const std::string spirv = R"(
OpCapability Tessellation
OpMemoryModel Logical GLSL450
OpName %20 "incorrect"
%void = OpTypeVoid
%3 = OpTypeFunction %void
%float = OpTypeFloat 32
%v4float = OpTypeVector %float 4
%uint = OpTypeInt 32 0
%4 = OpFunction %void None %3
%20 = OpLabel
%24 = OpArrayLength %uint %20 0
%25 = OpLoad %v4float %24
OpReturnValue %25
OpFunctionEnd
)";

  CompileSuccessfully(spirv);
  EXPECT_EQ(SPV_ERROR_INVALID_ID, ValidateInstructions());
  EXPECT_THAT(getDiagnosticString(),
              HasSubstr("Operand 1[%incorrect] requires a type"));
}

TEST_F(ValidateMemory, PSBLoadAlignedSuccess) {
  const std::string body = R"(
OpCapability PhysicalStorageBufferAddressesEXT
OpCapability Int64
OpCapability Shader
OpExtension "SPV_EXT_physical_storage_buffer"
OpMemoryModel PhysicalStorageBuffer64EXT GLSL450
OpEntryPoint Fragment %main "main"
OpExecutionMode %main OriginUpperLeft
OpDecorate %val1 AliasedPointerEXT
%uint64 = OpTypeInt 64 0
%ptr = OpTypePointer PhysicalStorageBufferEXT %uint64
%pptr_f = OpTypePointer Function %ptr
%void = OpTypeVoid
%voidfn = OpTypeFunction %void
%main = OpFunction %void None %voidfn
%entry = OpLabel
%val1 = OpVariable %pptr_f Function
%val2 = OpLoad %ptr %val1
%val3 = OpLoad %uint64 %val2 Aligned 8
OpReturn
OpFunctionEnd
)";

  CompileSuccessfully(body.c_str());
  ASSERT_EQ(SPV_SUCCESS, ValidateInstructions());
}

TEST_F(ValidateMemory, PSBLoadAlignedMissing) {
  const std::string body = R"(
OpCapability PhysicalStorageBufferAddressesEXT
OpCapability Int64
OpCapability Shader
OpExtension "SPV_EXT_physical_storage_buffer"
OpMemoryModel PhysicalStorageBuffer64EXT GLSL450
OpEntryPoint Fragment %main "main"
OpExecutionMode %main OriginUpperLeft
OpDecorate %val1 AliasedPointerEXT
%uint64 = OpTypeInt 64 0
%ptr = OpTypePointer PhysicalStorageBufferEXT %uint64
%pptr_f = OpTypePointer Function %ptr
%void = OpTypeVoid
%voidfn = OpTypeFunction %void
%main = OpFunction %void None %voidfn
%entry = OpLabel
%val1 = OpVariable %pptr_f Function
%val2 = OpLoad %ptr %val1
%val3 = OpLoad %uint64 %val2
OpReturn
OpFunctionEnd
)";

  CompileSuccessfully(body.c_str());
  ASSERT_EQ(SPV_ERROR_INVALID_ID, ValidateInstructions());
  EXPECT_THAT(
      getDiagnosticString(),
      HasSubstr(
          "Memory accesses with PhysicalStorageBufferEXT must use Aligned"));
}

TEST_F(ValidateMemory, PSBStoreAlignedSuccess) {
  const std::string body = R"(
OpCapability PhysicalStorageBufferAddressesEXT
OpCapability Int64
OpCapability Shader
OpExtension "SPV_EXT_physical_storage_buffer"
OpMemoryModel PhysicalStorageBuffer64EXT GLSL450
OpEntryPoint Fragment %main "main"
OpExecutionMode %main OriginUpperLeft
OpDecorate %val1 AliasedPointerEXT
%uint64 = OpTypeInt 64 0
%u64_1 = OpConstant %uint64 1
%ptr = OpTypePointer PhysicalStorageBufferEXT %uint64
%pptr_f = OpTypePointer Function %ptr
%void = OpTypeVoid
%voidfn = OpTypeFunction %void
%main = OpFunction %void None %voidfn
%entry = OpLabel
%val1 = OpVariable %pptr_f Function
%val2 = OpLoad %ptr %val1
OpStore %val2 %u64_1 Aligned 8
OpReturn
OpFunctionEnd
)";

  CompileSuccessfully(body.c_str());
  ASSERT_EQ(SPV_SUCCESS, ValidateInstructions());
}

TEST_F(ValidateMemory, PSBStoreAlignedMissing) {
  const std::string body = R"(
OpCapability PhysicalStorageBufferAddressesEXT
OpCapability Int64
OpCapability Shader
OpExtension "SPV_EXT_physical_storage_buffer"
OpMemoryModel PhysicalStorageBuffer64EXT GLSL450
OpEntryPoint Fragment %main "main"
OpExecutionMode %main OriginUpperLeft
OpDecorate %val1 AliasedPointerEXT
%uint64 = OpTypeInt 64 0
%u64_1 = OpConstant %uint64 1
%ptr = OpTypePointer PhysicalStorageBufferEXT %uint64
%pptr_f = OpTypePointer Function %ptr
%void = OpTypeVoid
%voidfn = OpTypeFunction %void
%main = OpFunction %void None %voidfn
%entry = OpLabel
%val1 = OpVariable %pptr_f Function
%val2 = OpLoad %ptr %val1
OpStore %val2 %u64_1 None
OpReturn
OpFunctionEnd
)";

  CompileSuccessfully(body.c_str());
  ASSERT_EQ(SPV_ERROR_INVALID_ID, ValidateInstructions());
  EXPECT_THAT(
      getDiagnosticString(),
      HasSubstr(
          "Memory accesses with PhysicalStorageBufferEXT must use Aligned"));
}

TEST_F(ValidateMemory, PSBVariable) {
  const std::string body = R"(
OpCapability PhysicalStorageBufferAddressesEXT
OpCapability Int64
OpCapability Shader
OpExtension "SPV_EXT_physical_storage_buffer"
OpMemoryModel PhysicalStorageBuffer64EXT GLSL450
OpEntryPoint Fragment %main "main"
OpExecutionMode %main OriginUpperLeft
OpDecorate %val1 AliasedPointerEXT
%uint64 = OpTypeInt 64 0
%ptr = OpTypePointer PhysicalStorageBufferEXT %uint64
%val1 = OpVariable %ptr PhysicalStorageBufferEXT
%void = OpTypeVoid
%voidfn = OpTypeFunction %void
%main = OpFunction %void None %voidfn
%entry = OpLabel
OpReturn
OpFunctionEnd
)";

  CompileSuccessfully(body);
  EXPECT_EQ(SPV_ERROR_INVALID_ID, ValidateInstructions());
  EXPECT_THAT(
      getDiagnosticString(),
      HasSubstr("PhysicalStorageBufferEXT must not be used with OpVariable"));
}

std::string GenCoopMatLoadStoreShader(const std::string& storeMemoryAccess,
                                      const std::string& loadMemoryAccess) {
  std::string s = R"(
OpCapability Shader
OpCapability GroupNonUniform
OpCapability VulkanMemoryModelKHR
OpCapability CooperativeMatrixNV
OpExtension "SPV_KHR_vulkan_memory_model"
OpExtension "SPV_NV_cooperative_matrix"
%1 = OpExtInstImport "GLSL.std.450"
OpMemoryModel Logical VulkanKHR
OpEntryPoint GLCompute %4 "main" %11 %21
OpExecutionMode %4 LocalSize 1 1 1
OpDecorate %11 BuiltIn SubgroupId
OpDecorate %21 BuiltIn WorkgroupId
OpDecorate %74 ArrayStride 4
OpMemberDecorate %75 0 Offset 0
OpDecorate %75 Block
OpDecorate %77 DescriptorSet 0
OpDecorate %77 Binding 0
OpDecorate %92 ArrayStride 4
OpMemberDecorate %93 0 Offset 0
OpDecorate %93 Block
OpDecorate %95 DescriptorSet 0
OpDecorate %95 Binding 1
OpDecorate %102 ArrayStride 4
OpMemberDecorate %103 0 Offset 0
OpDecorate %103 Block
OpDecorate %105 DescriptorSet 0
OpDecorate %105 Binding 2
OpDecorate %117 ArrayStride 4
OpMemberDecorate %118 0 Offset 0
OpDecorate %118 Block
OpDecorate %120 DescriptorSet 0
OpDecorate %120 Binding 3
OpDecorate %123 SpecId 2
OpDecorate %124 SpecId 3
OpDecorate %125 SpecId 4
OpDecorate %126 SpecId 5
OpDecorate %127 SpecId 0
OpDecorate %128 SpecId 1
OpDecorate %129 BuiltIn WorkgroupSize
%2 = OpTypeVoid
%3 = OpTypeFunction %2
%6 = OpTypeInt 32 0
%7 = OpTypeVector %6 2
%8 = OpTypePointer Function %7
%10 = OpTypePointer Input %6
%11 = OpVariable %10 Input
%13 = OpConstant %6 2
%19 = OpTypeVector %6 3
%20 = OpTypePointer Input %19
%21 = OpVariable %20 Input
%27 = OpConstantComposite %7 %13 %13
%31 = OpTypePointer Function %6
%33 = OpConstant %6 1024
%34 = OpConstant %6 1
%38 = OpConstant %6 8
%39 = OpConstant %6 0
%68 = OpTypeFloat 32
%69 = OpConstant %6 16
%70 = OpConstant %6 3
%71 = OpTypeCooperativeMatrixNV %68 %70 %69 %38
%72 = OpTypePointer Function %71
%74 = OpTypeRuntimeArray %68
%75 = OpTypeStruct %74
%76 = OpTypePointer StorageBuffer %75
%77 = OpVariable %76 StorageBuffer
%78 = OpTypeInt 32 1
%79 = OpConstant %78 0
%81 = OpConstant %6 5
%82 = OpTypePointer StorageBuffer %68
%84 = OpConstant %6 64
%85 = OpTypeBool
%86 = OpConstantFalse %85
%88 = OpTypePointer Private %71
%89 = OpVariable %88 Private
%92 = OpTypeRuntimeArray %68
%93 = OpTypeStruct %92
%94 = OpTypePointer StorageBuffer %93
%95 = OpVariable %94 StorageBuffer
%99 = OpVariable %88 Private
%102 = OpTypeRuntimeArray %68
%103 = OpTypeStruct %102
%104 = OpTypePointer StorageBuffer %103
%105 = OpVariable %104 StorageBuffer
%109 = OpVariable %88 Private
%111 = OpVariable %88 Private
%112 = OpSpecConstantOp %6 CooperativeMatrixLengthNV %71
%113 = OpSpecConstantOp %78 IAdd %112 %79
%117 = OpTypeRuntimeArray %68
%118 = OpTypeStruct %117
%119 = OpTypePointer StorageBuffer %118
%120 = OpVariable %119 StorageBuffer
%123 = OpSpecConstant %78 1
%124 = OpSpecConstant %78 1
%125 = OpSpecConstant %78 1
%126 = OpSpecConstant %78 1
%127 = OpSpecConstant %6 1
%128 = OpSpecConstant %6 1
%129 = OpSpecConstantComposite %19 %127 %128 %34
%4 = OpFunction %2 None %3
%5 = OpLabel
%9 = OpVariable %8 Function
%18 = OpVariable %8 Function
%32 = OpVariable %31 Function
%44 = OpVariable %31 Function
%52 = OpVariable %31 Function
%60 = OpVariable %31 Function
%73 = OpVariable %72 Function
%91 = OpVariable %72 Function
%101 = OpVariable %72 Function
%12 = OpLoad %6 %11
%14 = OpUMod %6 %12 %13
%15 = OpLoad %6 %11
%16 = OpUDiv %6 %15 %13
%17 = OpCompositeConstruct %7 %14 %16
OpStore %9 %17
%22 = OpLoad %19 %21
%23 = OpVectorShuffle %7 %22 %22 0 1
%24 = OpCompositeExtract %6 %23 0
%25 = OpCompositeExtract %6 %23 1
%26 = OpCompositeConstruct %7 %24 %25
%28 = OpIMul %7 %26 %27
%29 = OpLoad %7 %9
%30 = OpIAdd %7 %28 %29
OpStore %18 %30
%35 = OpAccessChain %31 %18 %34
%36 = OpLoad %6 %35
%37 = OpIMul %6 %33 %36
%40 = OpAccessChain %31 %18 %39
%41 = OpLoad %6 %40
%42 = OpIMul %6 %38 %41
%43 = OpIAdd %6 %37 %42
OpStore %32 %43
%45 = OpAccessChain %31 %18 %34
%46 = OpLoad %6 %45
%47 = OpIMul %6 %33 %46
%48 = OpAccessChain %31 %18 %39
%49 = OpLoad %6 %48
%50 = OpIMul %6 %38 %49
%51 = OpIAdd %6 %47 %50
OpStore %44 %51
%53 = OpAccessChain %31 %18 %34
%54 = OpLoad %6 %53
%55 = OpIMul %6 %33 %54
%56 = OpAccessChain %31 %18 %39
%57 = OpLoad %6 %56
%58 = OpIMul %6 %38 %57
%59 = OpIAdd %6 %55 %58
OpStore %52 %59
%61 = OpAccessChain %31 %18 %34
%62 = OpLoad %6 %61
%63 = OpIMul %6 %33 %62
%64 = OpAccessChain %31 %18 %39
%65 = OpLoad %6 %64
%66 = OpIMul %6 %38 %65
%67 = OpIAdd %6 %63 %66
OpStore %60 %67
%80 = OpLoad %6 %32
%83 = OpAccessChain %82 %77 %79 %80
%87 = OpCooperativeMatrixLoadNV %71 %83 %84 %86 )" +
                  loadMemoryAccess + R"( %81
OpStore %73 %87
%90 = OpLoad %71 %73
OpStore %89 %90
%96 = OpLoad %6 %44
%97 = OpAccessChain %82 %95 %79 %96
%98 = OpCooperativeMatrixLoadNV %71 %97 %84 %86 MakePointerVisibleKHR|NonPrivatePointerKHR %81
OpStore %91 %98
%100 = OpLoad %71 %91
OpStore %99 %100
%106 = OpLoad %6 %52
%107 = OpAccessChain %82 %105 %79 %106
%108 = OpCooperativeMatrixLoadNV %71 %107 %84 %86 MakePointerVisibleKHR|NonPrivatePointerKHR %81
OpStore %101 %108
%110 = OpLoad %71 %101
OpStore %109 %110
%114 = OpConvertSToF %68 %113
%115 = OpCompositeConstruct %71 %114
OpStore %111 %115
%116 = OpLoad %71 %111
%121 = OpLoad %6 %60
%122 = OpAccessChain %82 %120 %79 %121
OpCooperativeMatrixStoreNV %122 %116 %84 %86 )" + storeMemoryAccess + R"( %81
OpReturn
OpFunctionEnd
)";

  return s;
}

TEST_F(ValidateMemory, CoopMatLoadStoreSuccess) {
  std::string spirv =
      GenCoopMatLoadStoreShader("MakePointerAvailableKHR|NonPrivatePointerKHR",
                                "MakePointerVisibleKHR|NonPrivatePointerKHR");

  CompileSuccessfully(spirv.c_str(), SPV_ENV_VULKAN_1_1);
  EXPECT_EQ(SPV_SUCCESS, ValidateInstructions(SPV_ENV_VULKAN_1_1));
}

TEST_F(ValidateMemory, CoopMatStoreMemoryAccessFail) {
  std::string spirv =
      GenCoopMatLoadStoreShader("MakePointerVisibleKHR|NonPrivatePointerKHR",
                                "MakePointerVisibleKHR|NonPrivatePointerKHR");

  CompileSuccessfully(spirv.c_str(), SPV_ENV_VULKAN_1_1);
  ASSERT_EQ(SPV_ERROR_INVALID_ID, ValidateInstructions(SPV_ENV_VULKAN_1_1));
  EXPECT_THAT(getDiagnosticString(),
              HasSubstr("MakePointerVisibleKHR cannot be used with OpStore"));
}

TEST_F(ValidateMemory, CoopMatLoadMemoryAccessFail) {
  std::string spirv =
      GenCoopMatLoadStoreShader("MakePointerAvailableKHR|NonPrivatePointerKHR",
                                "MakePointerAvailableKHR|NonPrivatePointerKHR");

  CompileSuccessfully(spirv.c_str(), SPV_ENV_VULKAN_1_1);
  ASSERT_EQ(SPV_ERROR_INVALID_ID, ValidateInstructions(SPV_ENV_VULKAN_1_1));
  EXPECT_THAT(getDiagnosticString(),
              HasSubstr("MakePointerAvailableKHR cannot be used with OpLoad"));
}

TEST_F(ValidateMemory, CoopMatInvalidStorageClassFail) {
  const std::string body =
      R"(
OpCapability Shader
OpCapability Float16
OpCapability CooperativeMatrixNV
OpExtension "SPV_NV_cooperative_matrix"
OpMemoryModel Logical GLSL450
OpEntryPoint GLCompute %main "main"
%void = OpTypeVoid
%func = OpTypeFunction %void
%f16 = OpTypeFloat 16
%u32 = OpTypeInt 32 0

%u32_8 = OpConstant %u32 8
%subgroup = OpConstant %u32 3

%f16mat = OpTypeCooperativeMatrixNV %f16 %subgroup %u32_8 %u32_8

%str = OpTypeStruct %f16mat
%str_ptr = OpTypePointer Workgroup %str
%sh = OpVariable %str_ptr Workgroup

%main = OpFunction %void None %func
%main_entry = OpLabel

OpReturn
OpFunctionEnd)";

  CompileSuccessfully(body.c_str());
  ASSERT_EQ(SPV_ERROR_INVALID_ID, ValidateInstructions());
  EXPECT_THAT(
      getDiagnosticString(),
      HasSubstr(
          "Cooperative matrix types (or types containing them) can only be "
          "allocated in Function or Private storage classes or as function "
          "parameters"));
}

TEST_F(ValidateMemory, CoopMatMatrixLengthResultTypeBad) {
  const std::string body =
      R"(
OpCapability Shader
OpCapability Float16
OpCapability CooperativeMatrixNV
OpExtension "SPV_NV_cooperative_matrix"
OpMemoryModel Logical GLSL450
OpEntryPoint GLCompute %main "main"
%void = OpTypeVoid
%func = OpTypeFunction %void
%f16 = OpTypeFloat 16
%u32 = OpTypeInt 32 0
%i32 = OpTypeInt 32 1

%u32_8 = OpConstant %u32 8
%subgroup = OpConstant %u32 3

%f16mat = OpTypeCooperativeMatrixNV %f16 %subgroup %u32_8 %u32_8

%main = OpFunction %void None %func
%main_entry = OpLabel

%1 = OpCooperativeMatrixLengthNV %i32 %f16mat

OpReturn
OpFunctionEnd)";

  CompileSuccessfully(body.c_str());
  ASSERT_EQ(SPV_ERROR_INVALID_ID, ValidateInstructions());
  EXPECT_THAT(
      getDiagnosticString(),
      HasSubstr("The Result Type of OpCooperativeMatrixLengthNV <id> "
                "'11[%11]' must be OpTypeInt with width 32 and signedness 0"));
}

TEST_F(ValidateMemory, CoopMatMatrixLengthOperandTypeBad) {
  const std::string body =
      R"(
OpCapability Shader
OpCapability Float16
OpCapability CooperativeMatrixNV
OpExtension "SPV_NV_cooperative_matrix"
OpMemoryModel Logical GLSL450
OpEntryPoint GLCompute %main "main"
%void = OpTypeVoid
%func = OpTypeFunction %void
%f16 = OpTypeFloat 16
%u32 = OpTypeInt 32 0
%i32 = OpTypeInt 32 1

%u32_8 = OpConstant %u32 8
%subgroup = OpConstant %u32 3

%f16mat = OpTypeCooperativeMatrixNV %f16 %subgroup %u32_8 %u32_8

%main = OpFunction %void None %func
%main_entry = OpLabel

%1 = OpCooperativeMatrixLengthNV %u32 %u32

OpReturn
OpFunctionEnd)";

  CompileSuccessfully(body.c_str());
  ASSERT_EQ(SPV_ERROR_INVALID_ID, ValidateInstructions());
  EXPECT_THAT(
      getDiagnosticString(),
      HasSubstr("The type in OpCooperativeMatrixLengthNV <id> '5[%uint]' "
                "must be OpTypeCooperativeMatrixNV"));
}

TEST_F(ValidateMemory, CoopMatMatrixLengthGood) {
  const std::string body =
      R"(
OpCapability Shader
OpCapability Float16
OpCapability CooperativeMatrixNV
OpExtension "SPV_NV_cooperative_matrix"
OpMemoryModel Logical GLSL450
OpEntryPoint GLCompute %main "main"
%void = OpTypeVoid
%func = OpTypeFunction %void
%f16 = OpTypeFloat 16
%u32 = OpTypeInt 32 0
%i32 = OpTypeInt 32 1

%u32_8 = OpConstant %u32 8
%subgroup = OpConstant %u32 3

%f16mat = OpTypeCooperativeMatrixNV %f16 %subgroup %u32_8 %u32_8

%main = OpFunction %void None %func
%main_entry = OpLabel

%1 = OpCooperativeMatrixLengthNV %u32 %f16mat

OpReturn
OpFunctionEnd)";

  CompileSuccessfully(body.c_str());
  EXPECT_EQ(SPV_SUCCESS, ValidateInstructions());
}

TEST_F(ValidateMemory, VulkanRTAOutsideOfStructBad) {
  std::string spirv = R"(
OpCapability Shader
OpMemoryModel Logical GLSL450
OpEntryPoint Fragment %func "func"
OpExecutionMode %func OriginUpperLeft
%sampler_t = OpTypeSampler
%array_t = OpTypeRuntimeArray %sampler_t
%array_ptr = OpTypePointer UniformConstant %array_t
%2 = OpVariable %array_ptr UniformConstant
%void = OpTypeVoid
%func_t = OpTypeFunction %void
%func = OpFunction %void None %func_t
%1 = OpLabel
OpReturn
OpFunctionEnd
)";

  CompileSuccessfully(spirv.c_str(), SPV_ENV_VULKAN_1_1);
  EXPECT_EQ(SPV_ERROR_INVALID_ID, ValidateInstructions(SPV_ENV_VULKAN_1_1));
  EXPECT_THAT(
      getDiagnosticString(),
      HasSubstr(
          "OpVariable, <id> '5[%5]', is attempting to create memory for an "
          "illegal type, OpTypeRuntimeArray.\nFor Vulkan OpTypeRuntimeArray "
          "can only appear as the final member of an OpTypeStruct, thus cannot "
          "be instantiated via OpVariable\n  %5 = OpVariable "
          "%_ptr_UniformConstant__runtimearr_2 UniformConstant\n"));
}

TEST_F(ValidateMemory, VulkanRTAOutsideOfStructWithRuntimeDescriptorArrayGood) {
  std::string spirv = R"(
OpCapability Shader
OpCapability RuntimeDescriptorArrayEXT
OpExtension "SPV_EXT_descriptor_indexing"
OpMemoryModel Logical GLSL450
OpEntryPoint Fragment %func "func"
OpExecutionMode %func OriginUpperLeft
OpDecorate %struct Block
OpMemberDecorate %struct 0 Offset 0
%sampler_t = OpTypeSampler
%uint = OpTypeInt 32 0
%array_t = OpTypeRuntimeArray %sampler_t
%struct = OpTypeStruct %uint
%sb_array_t = OpTypeRuntimeArray %struct
%array_sb_ptr = OpTypePointer StorageBuffer %sb_array_t
%2 = OpVariable %array_sb_ptr StorageBuffer
%array_uc_ptr = OpTypePointer UniformConstant %array_t
%3 = OpVariable %array_uc_ptr UniformConstant
%void = OpTypeVoid
%func_t = OpTypeFunction %void
%func = OpFunction %void None %func_t
%1 = OpLabel
OpReturn
OpFunctionEnd
)";

  CompileSuccessfully(spirv.c_str(), SPV_ENV_VULKAN_1_1);
  EXPECT_EQ(SPV_SUCCESS, ValidateInstructions(SPV_ENV_VULKAN_1_1));
}

TEST_F(
    ValidateMemory,
    VulkanRTAOutsideOfStructWithRuntimeDescriptorArrayAndWrongStorageClassBad) {
  std::string spirv = R"(
OpCapability Shader
OpCapability RuntimeDescriptorArrayEXT
OpExtension "SPV_EXT_descriptor_indexing"
OpMemoryModel Logical GLSL450
OpEntryPoint Fragment %func "func"
OpExecutionMode %func OriginUpperLeft
%uint_t = OpTypeInt 32 0
%array_t = OpTypeRuntimeArray %uint_t
%array_ptr = OpTypePointer Workgroup %array_t
%2 = OpVariable %array_ptr Workgroup
%void = OpTypeVoid
%func_t = OpTypeFunction %void
%func = OpFunction %void None %func_t
%1 = OpLabel
OpReturn
OpFunctionEnd
)";

  CompileSuccessfully(spirv.c_str(), SPV_ENV_VULKAN_1_1);
  EXPECT_EQ(SPV_ERROR_INVALID_ID, ValidateInstructions(SPV_ENV_VULKAN_1_1));
  EXPECT_THAT(
      getDiagnosticString(),
      HasSubstr("For Vulkan with RuntimeDescriptorArrayEXT, a variable "
                "containing OpTypeRuntimeArray must have storage class of "
                "StorageBuffer, Uniform, or UniformConstant.\n  %5 = "
                "OpVariable %_ptr_Workgroup__runtimearr_uint Workgroup\n"));
}

TEST_F(ValidateMemory, VulkanRTAInsideStorageBufferStructGood) {
  std::string spirv = R"(
OpCapability Shader
OpMemoryModel Logical GLSL450
OpEntryPoint Fragment %func "func"
OpExecutionMode %func OriginUpperLeft
OpDecorate %array_t ArrayStride 4
OpMemberDecorate %struct_t 0 Offset 0
OpDecorate %struct_t Block
%uint_t = OpTypeInt 32 0
%array_t = OpTypeRuntimeArray %uint_t
%struct_t = OpTypeStruct %array_t
%struct_ptr = OpTypePointer StorageBuffer %struct_t
%2 = OpVariable %struct_ptr StorageBuffer
%void = OpTypeVoid
%func_t = OpTypeFunction %void
%func = OpFunction %void None %func_t
%1 = OpLabel
OpReturn
OpFunctionEnd
)";

  CompileSuccessfully(spirv.c_str(), SPV_ENV_VULKAN_1_1);
  EXPECT_EQ(SPV_SUCCESS, ValidateInstructions(SPV_ENV_VULKAN_1_1));
}

TEST_F(ValidateMemory, VulkanRTAInsideWrongStorageClassStructBad) {
  std::string spirv = R"(
OpCapability Shader
OpMemoryModel Logical GLSL450
OpEntryPoint Fragment %func "func"
OpExecutionMode %func OriginUpperLeft
%uint_t = OpTypeInt 32 0
%array_t = OpTypeRuntimeArray %uint_t
%struct_t = OpTypeStruct %array_t
%struct_ptr = OpTypePointer Workgroup %struct_t
%2 = OpVariable %struct_ptr Workgroup
%void = OpTypeVoid
%func_t = OpTypeFunction %void
%func = OpFunction %void None %func_t
%1 = OpLabel
OpReturn
OpFunctionEnd
)";

  CompileSuccessfully(spirv.c_str(), SPV_ENV_VULKAN_1_1);
  EXPECT_EQ(SPV_ERROR_INVALID_ID, ValidateInstructions(SPV_ENV_VULKAN_1_1));
  EXPECT_THAT(
      getDiagnosticString(),
      HasSubstr(
          "For Vulkan, OpTypeStruct variables containing OpTypeRuntimeArray "
          "must have storage class of StorageBuffer or Uniform.\n  %6 = "
          "OpVariable %_ptr_Workgroup__struct_4 Workgroup\n"));
}

TEST_F(ValidateMemory, VulkanRTAInsideStorageBufferStructWithoutBlockBad) {
  std::string spirv = R"(
OpCapability Shader
OpMemoryModel Logical GLSL450
OpEntryPoint Fragment %func "func"
OpExecutionMode %func OriginUpperLeft
%uint_t = OpTypeInt 32 0
%array_t = OpTypeRuntimeArray %uint_t
%struct_t = OpTypeStruct %array_t
%struct_ptr = OpTypePointer StorageBuffer %struct_t
%2 = OpVariable %struct_ptr StorageBuffer
%void = OpTypeVoid
%func_t = OpTypeFunction %void
%func = OpFunction %void None %func_t
%1 = OpLabel
OpReturn
OpFunctionEnd
)";

  CompileSuccessfully(spirv.c_str(), SPV_ENV_VULKAN_1_1);
  EXPECT_EQ(SPV_ERROR_INVALID_ID, ValidateInstructions(SPV_ENV_VULKAN_1_1));
  EXPECT_THAT(getDiagnosticString(),
              HasSubstr("For Vulkan, an OpTypeStruct variable containing an "
                        "OpTypeRuntimeArray must be decorated with Block if it "
                        "has storage class StorageBuffer.\n  %6 = OpVariable "
                        "%_ptr_StorageBuffer__struct_4 StorageBuffer\n"));
}

TEST_F(ValidateMemory, VulkanRTAInsideUniformStructGood) {
  std::string spirv = R"(
OpCapability Shader
OpMemoryModel Logical GLSL450
OpEntryPoint Fragment %func "func"
OpExecutionMode %func OriginUpperLeft
OpDecorate %array_t ArrayStride 4
OpMemberDecorate %struct_t 0 Offset 0
OpDecorate %struct_t BufferBlock
%uint_t = OpTypeInt 32 0
%array_t = OpTypeRuntimeArray %uint_t
%struct_t = OpTypeStruct %array_t
%struct_ptr = OpTypePointer Uniform %struct_t
%2 = OpVariable %struct_ptr Uniform
%void = OpTypeVoid
%func_t = OpTypeFunction %void
%func = OpFunction %void None %func_t
%1 = OpLabel
OpReturn
OpFunctionEnd
)";

  CompileSuccessfully(spirv.c_str(), SPV_ENV_VULKAN_1_1);
  EXPECT_EQ(SPV_SUCCESS, ValidateInstructions(SPV_ENV_VULKAN_1_1));
}

TEST_F(ValidateMemory, VulkanRTAInsideUniformStructWithoutBufferBlockBad) {
  std::string spirv = R"(
OpCapability Shader
OpMemoryModel Logical GLSL450
OpEntryPoint Fragment %func "func"
OpExecutionMode %func OriginUpperLeft
%uint_t = OpTypeInt 32 0
%array_t = OpTypeRuntimeArray %uint_t
%struct_t = OpTypeStruct %array_t
%struct_ptr = OpTypePointer Uniform %struct_t
%2 = OpVariable %struct_ptr Uniform
%void = OpTypeVoid
%func_t = OpTypeFunction %void
%func = OpFunction %void None %func_t
%1 = OpLabel
OpReturn
OpFunctionEnd
)";

  CompileSuccessfully(spirv.c_str(), SPV_ENV_VULKAN_1_1);
  EXPECT_EQ(SPV_ERROR_INVALID_ID, ValidateInstructions(SPV_ENV_VULKAN_1_1));
  EXPECT_THAT(getDiagnosticString(),
              HasSubstr("For Vulkan, an OpTypeStruct variable containing an "
                        "OpTypeRuntimeArray must be decorated with BufferBlock "
                        "if it has storage class Uniform.\n  %6 = OpVariable "
                        "%_ptr_Uniform__struct_4 Uniform\n"));
}

TEST_F(ValidateMemory, VulkanRTAInsideRTABad) {
  std::string spirv = R"(
OpCapability Shader
OpMemoryModel Logical GLSL450
OpEntryPoint Fragment %func "func"
OpExecutionMode %func OriginUpperLeft
%sampler_t = OpTypeSampler
%inner_array_t = OpTypeRuntimeArray %sampler_t
%array_t = OpTypeRuntimeArray %inner_array_t
%array_ptr = OpTypePointer UniformConstant %array_t
%2 = OpVariable %array_ptr UniformConstant
%void = OpTypeVoid
%func_t = OpTypeFunction %void
%func = OpFunction %void None %func_t
%1 = OpLabel
OpReturn
OpFunctionEnd
)";

  CompileSuccessfully(spirv.c_str(), SPV_ENV_VULKAN_1_1);
  EXPECT_EQ(SPV_ERROR_INVALID_ID, ValidateInstructions(SPV_ENV_VULKAN_1_1));
  EXPECT_THAT(
      getDiagnosticString(),
      HasSubstr(
          "OpTypeRuntimeArray Element Type <id> '3[%_runtimearr_2]' is not "
          "valid in Vulkan environments.\n  %_runtimearr__runtimearr_2 = "
          "OpTypeRuntimeArray %_runtimearr_2\n"));
}

TEST_F(ValidateMemory, VulkanRTAInsideRTAWithRuntimeDescriptorArrayBad) {
  std::string spirv = R"(
OpCapability RuntimeDescriptorArrayEXT
OpCapability Shader
OpExtension "SPV_EXT_descriptor_indexing"
OpMemoryModel Logical GLSL450
OpEntryPoint Fragment %func "func"
OpExecutionMode %func OriginUpperLeft
OpDecorate %struct Block
%uint_t = OpTypeInt 32 0
%inner_array_t = OpTypeRuntimeArray %uint_t
%array_t = OpTypeRuntimeArray %inner_array_t
%struct = OpTypeStruct %array_t
%array_ptr = OpTypePointer StorageBuffer %struct
%2 = OpVariable %array_ptr StorageBuffer
%void = OpTypeVoid
%func_t = OpTypeFunction %void
%func = OpFunction %void None %func_t
%1 = OpLabel
OpReturn
OpFunctionEnd
)";

  CompileSuccessfully(spirv.c_str(), SPV_ENV_VULKAN_1_1);
  EXPECT_EQ(SPV_ERROR_INVALID_ID, ValidateInstructions(SPV_ENV_VULKAN_1_1));
  EXPECT_THAT(
      getDiagnosticString(),
      HasSubstr(
          "OpTypeRuntimeArray Element Type <id> '4[%_runtimearr_uint]' is not "
          "valid in Vulkan environments.\n  %_runtimearr__runtimearr_uint = "
          "OpTypeRuntimeArray %_runtimearr_uint\n"));
}

TEST_F(ValidateMemory,
       VulkanUniformStructInsideRTAWithRuntimeDescriptorArrayGood) {
  std::string spirv = R"(
OpCapability RuntimeDescriptorArrayEXT
OpCapability Shader
OpExtension "SPV_EXT_descriptor_indexing"
OpMemoryModel Logical GLSL450
OpEntryPoint Fragment %func "func"
OpExecutionMode %func OriginUpperLeft
OpDecorate %array_t ArrayStride 4
OpMemberDecorate %struct_t 0 Offset 0
OpDecorate %struct_t Block
%uint_t = OpTypeInt 32 0
%struct_t = OpTypeStruct %uint_t
%array_t = OpTypeRuntimeArray %struct_t
%array_ptr = OpTypePointer Uniform %array_t
%2 = OpVariable %array_ptr Uniform
%void = OpTypeVoid
%func_t = OpTypeFunction %void
%func = OpFunction %void None %func_t
%1 = OpLabel
OpReturn
OpFunctionEnd
)";

  CompileSuccessfully(spirv.c_str(), SPV_ENV_VULKAN_1_1);
  EXPECT_EQ(SPV_SUCCESS, ValidateInstructions(SPV_ENV_VULKAN_1_1));
}

TEST_F(ValidateMemory, VulkanRTAInsideRTAInsideStructBad) {
  std::string spirv = R"(
OpCapability Shader
OpMemoryModel Logical GLSL450
OpEntryPoint Fragment %func "func"
OpExecutionMode %func OriginUpperLeft
OpDecorate %array_t ArrayStride 4
OpMemberDecorate %struct_t 0 Offset 0
OpDecorate %struct_t Block
%uint_t = OpTypeInt 32 0
%inner_array_t = OpTypeRuntimeArray %uint_t
%array_t = OpTypeRuntimeArray %inner_array_t
%struct_t = OpTypeStruct %array_t
%struct_ptr = OpTypePointer StorageBuffer %struct_t
%2 = OpVariable %struct_ptr StorageBuffer
%void = OpTypeVoid
%func_t = OpTypeFunction %void
%func = OpFunction %void None %func_t
%1 = OpLabel
OpReturn
OpFunctionEnd
)";

  CompileSuccessfully(spirv.c_str(), SPV_ENV_VULKAN_1_1);
  EXPECT_EQ(SPV_ERROR_INVALID_ID, ValidateInstructions(SPV_ENV_VULKAN_1_1));
  EXPECT_THAT(
      getDiagnosticString(),
      HasSubstr(
          "OpTypeRuntimeArray Element Type <id> '5[%_runtimearr_uint]' is not "
          "valid in Vulkan environments.\n  %_runtimearr__runtimearr_uint = "
          "OpTypeRuntimeArray %_runtimearr_uint\n"));
}

TEST_F(ValidateMemory,
       VulkanRTAInsideRTAInsideStructWithRuntimeDescriptorArrayBad) {
  std::string spirv = R"(
OpCapability RuntimeDescriptorArrayEXT
OpCapability Shader
OpExtension "SPV_EXT_descriptor_indexing"
OpMemoryModel Logical GLSL450
OpEntryPoint Fragment %func "func"
OpExecutionMode %func OriginUpperLeft
OpDecorate %array_t ArrayStride 4
OpMemberDecorate %struct_t 0 Offset 0
OpDecorate %struct_t Block
%uint_t = OpTypeInt 32 0
%inner_array_t = OpTypeRuntimeArray %uint_t
%array_t = OpTypeRuntimeArray %inner_array_t
%struct_t = OpTypeStruct %array_t
%struct_ptr = OpTypePointer StorageBuffer %struct_t
%2 = OpVariable %struct_ptr StorageBuffer
%void = OpTypeVoid
%func_t = OpTypeFunction %void
%func = OpFunction %void None %func_t
%1 = OpLabel
OpReturn
OpFunctionEnd
)";

  CompileSuccessfully(spirv.c_str(), SPV_ENV_VULKAN_1_1);
  EXPECT_EQ(SPV_ERROR_INVALID_ID, ValidateInstructions(SPV_ENV_VULKAN_1_1));
  EXPECT_THAT(
      getDiagnosticString(),
      HasSubstr(
          "OpTypeRuntimeArray Element Type <id> '5[%_runtimearr_uint]' is not "
          "valid in Vulkan environments.\n  %_runtimearr__runtimearr_uint = "
          "OpTypeRuntimeArray %_runtimearr_uint\n"));
}

TEST_F(ValidateMemory, VulkanRTAInsideArrayBad) {
  std::string spirv = R"(
OpCapability Shader
OpMemoryModel Logical GLSL450
OpEntryPoint Fragment %func "func"
OpExecutionMode %func OriginUpperLeft
%uint_t = OpTypeInt 32 0
%dim = OpConstant %uint_t 1
%sampler_t = OpTypeSampler
%inner_array_t = OpTypeRuntimeArray %sampler_t
%array_t = OpTypeArray %inner_array_t %dim
%array_ptr = OpTypePointer UniformConstant %array_t
%2 = OpVariable %array_ptr UniformConstant
%void = OpTypeVoid
%func_t = OpTypeFunction %void
%func = OpFunction %void None %func_t
%1 = OpLabel
OpReturn
OpFunctionEnd
)";

  CompileSuccessfully(spirv.c_str(), SPV_ENV_VULKAN_1_1);
  EXPECT_EQ(SPV_ERROR_INVALID_ID, ValidateInstructions(SPV_ENV_VULKAN_1_1));
  EXPECT_THAT(
      getDiagnosticString(),
      HasSubstr("OpTypeArray Element Type <id> '5[%_runtimearr_4]' is not "
                "valid in Vulkan environments.\n  %_arr__runtimearr_4_uint_1 = "
                "OpTypeArray %_runtimearr_4 %uint_1\n"));
}

TEST_F(ValidateMemory, VulkanRTAInsideArrayWithRuntimeDescriptorArrayBad) {
  std::string spirv = R"(
OpCapability RuntimeDescriptorArrayEXT
OpCapability Shader
OpExtension "SPV_EXT_descriptor_indexing"
OpMemoryModel Logical GLSL450
OpEntryPoint Fragment %func "func"
OpExecutionMode %func OriginUpperLeft
OpDecorate %struct Block
%uint_t = OpTypeInt 32 0
%dim = OpConstant %uint_t 1
%sampler_t = OpTypeSampler
%inner_array_t = OpTypeRuntimeArray %uint_t
%array_t = OpTypeRuntimeArray %inner_array_t
%struct = OpTypeStruct %array_t
%array_ptr = OpTypePointer StorageBuffer %struct
%2 = OpVariable %array_ptr StorageBuffer
%void = OpTypeVoid
%func_t = OpTypeFunction %void
%func = OpFunction %void None %func_t
%1 = OpLabel
OpReturn
OpFunctionEnd
)";

  CompileSuccessfully(spirv.c_str(), SPV_ENV_VULKAN_1_1);
  EXPECT_EQ(SPV_ERROR_INVALID_ID, ValidateInstructions(SPV_ENV_VULKAN_1_1));
  EXPECT_THAT(
      getDiagnosticString(),
      HasSubstr(
          "OpTypeRuntimeArray Element Type <id> '6[%_runtimearr_uint]' is not "
          "valid in Vulkan environments.\n  %_runtimearr__runtimearr_uint = "
          "OpTypeRuntimeArray %_runtimearr_uint\n"));
}

TEST_F(ValidateMemory, VulkanRTAInsideArrayInsideStructBad) {
  std::string spirv = R"(
OpCapability Shader
OpMemoryModel Logical GLSL450
OpEntryPoint Fragment %func "func"
OpExecutionMode %func OriginUpperLeft
OpDecorate %array_t ArrayStride 4
OpMemberDecorate %struct_t 0 Offset 0
OpDecorate %struct_t Block
%uint_t = OpTypeInt 32 0
%dim = OpConstant %uint_t 1
%inner_array_t = OpTypeRuntimeArray %uint_t
%array_t = OpTypeArray %inner_array_t %dim
%struct_t = OpTypeStruct %array_t
%struct_ptr = OpTypePointer StorageBuffer %struct_t
%2 = OpVariable %struct_ptr StorageBuffer
%void = OpTypeVoid
%func_t = OpTypeFunction %void
%func = OpFunction %void None %func_t
%1 = OpLabel
OpReturn
OpFunctionEnd
)";

  CompileSuccessfully(spirv.c_str(), SPV_ENV_VULKAN_1_1);
  EXPECT_EQ(SPV_ERROR_INVALID_ID, ValidateInstructions(SPV_ENV_VULKAN_1_1));
  EXPECT_THAT(
      getDiagnosticString(),
      HasSubstr(
          "OpTypeArray Element Type <id> '6[%_runtimearr_uint]' is not "
          "valid in Vulkan environments.\n  %_arr__runtimearr_uint_uint_1 "
          "= OpTypeArray %_runtimearr_uint %uint_1\n"));
}

TEST_F(ValidateMemory,
       VulkanRTAInsideArrayInsideStructWithRuntimeDescriptorArrayBad) {
  std::string spirv = R"(
OpCapability RuntimeDescriptorArrayEXT
OpCapability Shader
OpExtension "SPV_EXT_descriptor_indexing"
OpMemoryModel Logical GLSL450
OpEntryPoint Fragment %func "func"
OpExecutionMode %func OriginUpperLeft
OpDecorate %array_t ArrayStride 4
OpMemberDecorate %struct_t 0 Offset 0
OpDecorate %struct_t Block
%uint_t = OpTypeInt 32 0
%dim = OpConstant %uint_t 1
%inner_array_t = OpTypeRuntimeArray %uint_t
%array_t = OpTypeArray %inner_array_t %dim
%struct_t = OpTypeStruct %array_t
%struct_ptr = OpTypePointer StorageBuffer %struct_t
%2 = OpVariable %struct_ptr StorageBuffer
%void = OpTypeVoid
%func_t = OpTypeFunction %void
%func = OpFunction %void None %func_t
%1 = OpLabel
OpReturn
OpFunctionEnd
)";

  CompileSuccessfully(spirv.c_str(), SPV_ENV_VULKAN_1_1);
  EXPECT_EQ(SPV_ERROR_INVALID_ID, ValidateInstructions(SPV_ENV_VULKAN_1_1));
  EXPECT_THAT(
      getDiagnosticString(),
      HasSubstr(
          "OpTypeArray Element Type <id> '6[%_runtimearr_uint]' is not "
          "valid in Vulkan environments.\n  %_arr__runtimearr_uint_uint_1 "
          "= OpTypeArray %_runtimearr_uint %uint_1\n"));
}

TEST_F(ValidateMemory, VulkanRTAStructInsideRTAWithRuntimeDescriptorArrayGood) {
  std::string spirv = R"(
OpCapability RuntimeDescriptorArrayEXT
OpCapability Shader
OpExtension "SPV_EXT_descriptor_indexing"
OpMemoryModel Logical GLSL450
OpEntryPoint Fragment %func "func"
OpExecutionMode %func OriginUpperLeft
OpDecorate %inner_array_t ArrayStride 4
OpDecorate %array_t ArrayStride 4
OpMemberDecorate %struct_t 0 Offset 0
OpDecorate %struct_t Block
%uint_t = OpTypeInt 32 0
%inner_array_t = OpTypeRuntimeArray %uint_t
%struct_t = OpTypeStruct %inner_array_t
%array_t = OpTypeRuntimeArray %struct_t
%array_ptr = OpTypePointer StorageBuffer %array_t
%2 = OpVariable %array_ptr StorageBuffer
%void = OpTypeVoid
%func_t = OpTypeFunction %void
%func = OpFunction %void None %func_t
%1 = OpLabel
OpReturn
OpFunctionEnd
)";

  CompileSuccessfully(spirv.c_str(), SPV_ENV_VULKAN_1_1);
  EXPECT_EQ(SPV_SUCCESS, ValidateInstructions(SPV_ENV_VULKAN_1_1));
}

TEST_F(ValidateMemory, VulkanRTAStructInsideArrayGood) {
  std::string spirv = R"(
OpCapability RuntimeDescriptorArrayEXT
OpCapability Shader
OpExtension "SPV_EXT_descriptor_indexing"
OpMemoryModel Logical GLSL450
OpEntryPoint Fragment %func "func"
OpExecutionMode %func OriginUpperLeft
OpDecorate %inner_array_t ArrayStride 4
OpDecorate %array_t ArrayStride 4
OpMemberDecorate %struct_t 0 Offset 0
OpDecorate %struct_t Block
%uint_t = OpTypeInt 32 0
%inner_array_t = OpTypeRuntimeArray %uint_t
%struct_t = OpTypeStruct %inner_array_t
%array_size = OpConstant %uint_t 5
%array_t = OpTypeArray %struct_t %array_size
%array_ptr = OpTypePointer StorageBuffer %array_t
%2 = OpVariable %array_ptr StorageBuffer
%void = OpTypeVoid
%func_t = OpTypeFunction %void
%func = OpFunction %void None %func_t
%1 = OpLabel
OpReturn
OpFunctionEnd
)";

  CompileSuccessfully(spirv.c_str(), SPV_ENV_VULKAN_1_1);
  EXPECT_EQ(SPV_SUCCESS, ValidateInstructions(SPV_ENV_VULKAN_1_1));
}

TEST_F(ValidateMemory, CopyMemoryNoAccessGood) {
  const std::string spirv = R"(
OpCapability Shader
OpCapability Linkage
OpMemoryModel Logical GLSL450
%void = OpTypeVoid
%int = OpTypeInt 32 0
%int_ptr_priv = OpTypePointer Private %int
%var1 = OpVariable %int_ptr_priv Private
%var2 = OpVariable %int_ptr_priv Private
%voidfn = OpTypeFunction %void
%func = OpFunction %void None %voidfn
%entry = OpLabel
OpCopyMemory %var1 %var2
OpReturn
OpFunctionEnd
)";

  CompileSuccessfully(spirv);
  EXPECT_EQ(SPV_SUCCESS, ValidateInstructions());
  EXPECT_THAT(getDiagnosticString(), Eq(""));
}

TEST_F(ValidateMemory, CopyMemorySimpleMixedAccessGood) {
  // Test one memory access operand using features that don't require the
  // Vulkan memory model.
  const std::string spirv = R"(
OpCapability Shader
OpCapability Linkage
OpMemoryModel Logical GLSL450
%void = OpTypeVoid
%int = OpTypeInt 32 0
%int_ptr_priv = OpTypePointer Private %int
%var1 = OpVariable %int_ptr_priv Private
%var2 = OpVariable %int_ptr_priv Private
%voidfn = OpTypeFunction %void
%func = OpFunction %void None %voidfn
%entry = OpLabel
OpCopyMemory %var1 %var2 Volatile|Aligned|Nontemporal 4
OpReturn
OpFunctionEnd
)";

  CompileSuccessfully(spirv);
  EXPECT_EQ(SPV_SUCCESS, ValidateInstructions());
  EXPECT_THAT(getDiagnosticString(), Eq(""));
}

TEST_F(ValidateMemory, CopyMemorySimpleTwoMixedAccessV13Bad) {
  // Two memory access operands is invalid up to SPIR-V 1.3
  const std::string spirv = R"(
OpCapability Shader
OpCapability Linkage
OpMemoryModel Logical GLSL450
%void = OpTypeVoid
%int = OpTypeInt 32 0
%int_ptr_priv = OpTypePointer Private %int
%var1 = OpVariable %int_ptr_priv Private
%var2 = OpVariable %int_ptr_priv Private
%voidfn = OpTypeFunction %void
%func = OpFunction %void None %voidfn
%entry = OpLabel
OpCopyMemory %var1 %var2 Volatile Volatile
OpReturn
OpFunctionEnd
)";

  CompileSuccessfully(spirv, SPV_ENV_UNIVERSAL_1_3);
  EXPECT_EQ(SPV_ERROR_INVALID_DATA,
            ValidateInstructions(SPV_ENV_UNIVERSAL_1_3));
  EXPECT_THAT(getDiagnosticString(),
              HasSubstr("CopyMemory with two memory access operands requires "
                        "SPIR-V 1.4 or later"));
}

TEST_F(ValidateMemory, CopyMemorySimpleTwoMixedAccessV14Good) {
  // Two memory access operands is valid in SPIR-V 1.4
  const std::string spirv = R"(
OpCapability Shader
OpCapability Linkage
OpMemoryModel Logical GLSL450
%void = OpTypeVoid
%int = OpTypeInt 32 0
%int_ptr_priv = OpTypePointer Private %int
%var1 = OpVariable %int_ptr_priv Private
%var2 = OpVariable %int_ptr_priv Private
%voidfn = OpTypeFunction %void
%func = OpFunction %void None %voidfn
%entry = OpLabel
OpCopyMemory %var1 %var2 Volatile Volatile
OpReturn
OpFunctionEnd
)";

  CompileSuccessfully(spirv, SPV_ENV_UNIVERSAL_1_4);
  EXPECT_EQ(SPV_SUCCESS, ValidateInstructions(SPV_ENV_UNIVERSAL_1_4));
  EXPECT_THAT(getDiagnosticString(), Eq(""));
}

TEST_F(ValidateMemory, CopyMemorySizedNoAccessGood) {
  const std::string spirv = R"(
OpCapability Shader
OpCapability Linkage
OpCapability Addresses
OpMemoryModel Logical GLSL450
%void = OpTypeVoid
%int = OpTypeInt 32 0
%int_16 = OpConstant %int 16
%int_ptr_priv = OpTypePointer Private %int
%var1 = OpVariable %int_ptr_priv Private
%var2 = OpVariable %int_ptr_priv Private
%voidfn = OpTypeFunction %void
%func = OpFunction %void None %voidfn
%entry = OpLabel
OpCopyMemorySized %var1 %var2 %int_16
OpReturn
OpFunctionEnd
)";

  CompileSuccessfully(spirv);
  EXPECT_EQ(SPV_SUCCESS, ValidateInstructions());
  EXPECT_THAT(getDiagnosticString(), Eq(""));
}

TEST_F(ValidateMemory, CopyMemorySizedSimpleMixedAccessGood) {
  // Test one memory access operand using features that don't require the
  // Vulkan memory model.
  const std::string spirv = R"(
OpCapability Shader
OpCapability Linkage
OpCapability Addresses
OpMemoryModel Logical GLSL450
%void = OpTypeVoid
%int = OpTypeInt 32 0
%int_16 = OpConstant %int 16
%int_ptr_priv = OpTypePointer Private %int
%var1 = OpVariable %int_ptr_priv Private
%var2 = OpVariable %int_ptr_priv Private
%voidfn = OpTypeFunction %void
%func = OpFunction %void None %voidfn
%entry = OpLabel
OpCopyMemorySized %var1 %var2 %int_16 Volatile|Aligned|Nontemporal 4
OpReturn
OpFunctionEnd
)";

  CompileSuccessfully(spirv);
  ASSERT_EQ(SPV_SUCCESS, ValidateInstructions());
}

TEST_F(ValidateMemory, CopyMemorySizedSimpleTwoMixedAccessV13Bad) {
  // Two memory access operands is invalid up to SPIR-V 1.3
  const std::string spirv = R"(
OpCapability Shader
OpCapability Linkage
OpCapability Addresses
OpMemoryModel Logical GLSL450
%void = OpTypeVoid
%int = OpTypeInt 32 0
%int_16 = OpConstant %int 16
%int_ptr_priv = OpTypePointer Private %int
%var1 = OpVariable %int_ptr_priv Private
%var2 = OpVariable %int_ptr_priv Private
%voidfn = OpTypeFunction %void
%func = OpFunction %void None %voidfn
%entry = OpLabel
OpCopyMemorySized %var1 %var2 %int_16 Volatile Volatile
OpReturn
OpFunctionEnd
)";

  CompileSuccessfully(spirv, SPV_ENV_UNIVERSAL_1_3);
  EXPECT_EQ(SPV_ERROR_INVALID_DATA,
            ValidateInstructions(SPV_ENV_UNIVERSAL_1_3));
  EXPECT_THAT(
      getDiagnosticString(),
      HasSubstr("CopyMemorySized with two memory access operands requires "
                "SPIR-V 1.4 or later"));
}

TEST_F(ValidateMemory, CopyMemorySizedSimpleTwoMixedAccessV14Good) {
  // Two memory access operands is valid in SPIR-V 1.4
  const std::string spirv = R"(
OpCapability Shader
OpCapability Linkage
OpCapability Addresses
OpMemoryModel Logical GLSL450
%void = OpTypeVoid
%int = OpTypeInt 32 0
%int_16 = OpConstant %int 16
%int_ptr_priv = OpTypePointer Private %int
%var1 = OpVariable %int_ptr_priv Private
%var2 = OpVariable %int_ptr_priv Private
%voidfn = OpTypeFunction %void
%func = OpFunction %void None %voidfn
%entry = OpLabel
OpCopyMemorySized %var1 %var2 %int_16 Volatile Volatile
OpReturn
OpFunctionEnd
)";

  CompileSuccessfully(spirv, SPV_ENV_UNIVERSAL_1_4);
  EXPECT_EQ(SPV_SUCCESS, ValidateInstructions(SPV_ENV_UNIVERSAL_1_4));
  EXPECT_THAT(getDiagnosticString(), Eq(""));
}

using ValidatePointerComparisons = spvtest::ValidateBase<std::string>;

TEST_P(ValidatePointerComparisons, Good) {
  const std::string operation = GetParam();

  std::string spirv = R"(
OpCapability Shader
OpCapability Linkage
OpCapability VariablePointersStorageBuffer
OpMemoryModel Logical GLSL450
%void = OpTypeVoid
%bool = OpTypeBool
%int = OpTypeInt 32 0
%ptr_int = OpTypePointer StorageBuffer %int
%var = OpVariable %ptr_int StorageBuffer
%func_ty = OpTypeFunction %void
%func = OpFunction %void None %func_ty
%1 = OpLabel
%equal = )" + operation;

  if (operation == "OpPtrDiff") {
    spirv += " %int ";
  } else {
    spirv += " %bool ";
  }

  spirv += R"(%var %var
OpReturn
OpFunctionEnd
)";

  CompileSuccessfully(spirv, SPV_ENV_UNIVERSAL_1_4);
  EXPECT_EQ(SPV_SUCCESS, ValidateInstructions(SPV_ENV_UNIVERSAL_1_4));
}

TEST_P(ValidatePointerComparisons, GoodWorkgroup) {
  const std::string operation = GetParam();

  std::string spirv = R"(
OpCapability Shader
OpCapability Linkage
OpCapability VariablePointers
OpMemoryModel Logical GLSL450
%void = OpTypeVoid
%bool = OpTypeBool
%int = OpTypeInt 32 0
%ptr_int = OpTypePointer Workgroup %int
%var = OpVariable %ptr_int Workgroup
%func_ty = OpTypeFunction %void
%func = OpFunction %void None %func_ty
%1 = OpLabel
%equal = )" + operation;

  if (operation == "OpPtrDiff") {
    spirv += " %int ";
  } else {
    spirv += " %bool ";
  }

  spirv += R"(%var %var
OpReturn
OpFunctionEnd
)";

  CompileSuccessfully(spirv, SPV_ENV_UNIVERSAL_1_4);
  EXPECT_EQ(SPV_SUCCESS, ValidateInstructions(SPV_ENV_UNIVERSAL_1_4));
}

TEST_P(ValidatePointerComparisons, BadResultType) {
  const std::string operation = GetParam();

  std::string spirv = R"(
OpCapability Shader
OpCapability Linkage
OpCapability VariablePointersStorageBuffer
OpMemoryModel Logical GLSL450
%void = OpTypeVoid
%bool = OpTypeBool
%int = OpTypeInt 32 0
%ptr_int = OpTypePointer StorageBuffer %int
%var = OpVariable %ptr_int StorageBuffer
%func_ty = OpTypeFunction %void
%func = OpFunction %void None %func_ty
%1 = OpLabel
%equal = )" + operation;

  if (operation == "OpPtrDiff") {
    spirv += " %bool ";
  } else {
    spirv += " %int ";
  }

  spirv += R"(%var %var
OpReturn
OpFunctionEnd
)";

  CompileSuccessfully(spirv, SPV_ENV_UNIVERSAL_1_4);
  EXPECT_EQ(SPV_ERROR_INVALID_ID, ValidateInstructions(SPV_ENV_UNIVERSAL_1_4));
  if (operation == "OpPtrDiff") {
    EXPECT_THAT(getDiagnosticString(),
                HasSubstr("Result Type must be an integer scalar"));
  } else {
    EXPECT_THAT(getDiagnosticString(),
                HasSubstr("Result Type must be OpTypeBool"));
  }
}

TEST_P(ValidatePointerComparisons, BadCapabilities) {
  const std::string operation = GetParam();

  std::string spirv = R"(
OpCapability Shader
OpCapability Linkage
OpMemoryModel Logical GLSL450
%void = OpTypeVoid
%bool = OpTypeBool
%int = OpTypeInt 32 0
%ptr_int = OpTypePointer StorageBuffer %int
%var = OpVariable %ptr_int StorageBuffer
%func_ty = OpTypeFunction %void
%func = OpFunction %void None %func_ty
%1 = OpLabel
%equal = )" + operation;

  if (operation == "OpPtrDiff") {
    spirv += " %int ";
  } else {
    spirv += " %bool ";
  }

  spirv += R"(%var %var
OpReturn
OpFunctionEnd
)";

  CompileSuccessfully(spirv, SPV_ENV_UNIVERSAL_1_4);
  if (operation == "OpPtrDiff") {
    // Gets caught by the grammar.
    EXPECT_EQ(SPV_ERROR_INVALID_CAPABILITY,
              ValidateInstructions(SPV_ENV_UNIVERSAL_1_4));
  } else {
    EXPECT_EQ(SPV_ERROR_INVALID_ID,
              ValidateInstructions(SPV_ENV_UNIVERSAL_1_4));
    EXPECT_THAT(getDiagnosticString(),
                HasSubstr("Instruction cannot be used without a variable "
                          "pointers capability"));
  }
}

TEST_P(ValidatePointerComparisons, BadOperandType) {
  const std::string operation = GetParam();

  std::string spirv = R"(
OpCapability Shader
OpCapability Linkage
OpCapability VariablePointersStorageBuffer
OpMemoryModel Logical GLSL450
%void = OpTypeVoid
%bool = OpTypeBool
%int = OpTypeInt 32 0
%ptr_int = OpTypePointer StorageBuffer %int
%var = OpVariable %ptr_int StorageBuffer
%func_ty = OpTypeFunction %void
%func = OpFunction %void None %func_ty
%1 = OpLabel
%ld = OpLoad %int %var
%equal = )" + operation;

  if (operation == "OpPtrDiff") {
    spirv += " %int ";
  } else {
    spirv += " %bool ";
  }

  spirv += R"(%ld %ld
OpReturn
OpFunctionEnd
)";

  CompileSuccessfully(spirv, SPV_ENV_UNIVERSAL_1_4);
  EXPECT_EQ(SPV_ERROR_INVALID_ID, ValidateInstructions(SPV_ENV_UNIVERSAL_1_4));
  EXPECT_THAT(getDiagnosticString(),
              HasSubstr("Operand type must be a pointer"));
}

TEST_P(ValidatePointerComparisons, BadStorageClassWorkgroup) {
  const std::string operation = GetParam();

  std::string spirv = R"(
OpCapability Shader
OpCapability Linkage
OpCapability VariablePointersStorageBuffer
OpMemoryModel Logical GLSL450
%void = OpTypeVoid
%bool = OpTypeBool
%int = OpTypeInt 32 0
%ptr_int = OpTypePointer Workgroup %int
%var = OpVariable %ptr_int Workgroup
%func_ty = OpTypeFunction %void
%func = OpFunction %void None %func_ty
%1 = OpLabel
%equal = )" + operation;

  if (operation == "OpPtrDiff") {
    spirv += " %int ";
  } else {
    spirv += " %bool ";
  }

  spirv += R"(%var %var
OpReturn
OpFunctionEnd
)";

  CompileSuccessfully(spirv, SPV_ENV_UNIVERSAL_1_4);
  EXPECT_EQ(SPV_ERROR_INVALID_ID, ValidateInstructions(SPV_ENV_UNIVERSAL_1_4));
  EXPECT_THAT(getDiagnosticString(),
              HasSubstr("Workgroup storage class pointer requires "
                        "VariablePointers capability to be specified"));
}

TEST_P(ValidatePointerComparisons, BadStorageClass) {
  const std::string operation = GetParam();

  std::string spirv = R"(
OpCapability Shader
OpCapability Linkage
OpCapability VariablePointersStorageBuffer
OpMemoryModel Logical GLSL450
%void = OpTypeVoid
%bool = OpTypeBool
%int = OpTypeInt 32 0
%ptr_int = OpTypePointer Private %int
%var = OpVariable %ptr_int Private
%func_ty = OpTypeFunction %void
%func = OpFunction %void None %func_ty
%1 = OpLabel
%equal = )" + operation;

  if (operation == "OpPtrDiff") {
    spirv += " %int ";
  } else {
    spirv += " %bool ";
  }

  spirv += R"(%var %var
OpReturn
OpFunctionEnd
)";

  CompileSuccessfully(spirv, SPV_ENV_UNIVERSAL_1_4);
  EXPECT_EQ(SPV_ERROR_INVALID_ID, ValidateInstructions(SPV_ENV_UNIVERSAL_1_4));
  EXPECT_THAT(getDiagnosticString(),
              HasSubstr("Invalid pointer storage class"));
}

TEST_P(ValidatePointerComparisons, BadDiffOperandTypes) {
  const std::string operation = GetParam();

  std::string spirv = R"(
OpCapability Shader
OpCapability Linkage
OpCapability VariablePointersStorageBuffer
OpMemoryModel Logical GLSL450
%void = OpTypeVoid
%bool = OpTypeBool
%int = OpTypeInt 32 0
%ptr_int = OpTypePointer Private %int
%var = OpVariable %ptr_int Private
%func_ty = OpTypeFunction %void
%func = OpFunction %void None %func_ty
%1 = OpLabel
%ld = OpLoad %int %var
%equal = )" + operation;

  if (operation == "OpPtrDiff") {
    spirv += " %int ";
  } else {
    spirv += " %bool ";
  }

  spirv += R"(%var %ld
OpReturn
OpFunctionEnd
)";

  CompileSuccessfully(spirv, SPV_ENV_UNIVERSAL_1_4);
  EXPECT_EQ(SPV_ERROR_INVALID_ID, ValidateInstructions(SPV_ENV_UNIVERSAL_1_4));
  EXPECT_THAT(getDiagnosticString(),
              HasSubstr("The types of Operand 1 and Operand 2 must match"));
}

INSTANTIATE_TEST_SUITE_P(PointerComparisons, ValidatePointerComparisons,
                         Values("OpPtrEqual", "OpPtrNotEqual", "OpPtrDiff"));

TEST_F(ValidateMemory, VariableInitializerWrongType) {
  const std::string spirv = R"(
OpCapability Shader
OpCapability Linkage
OpCapability VariablePointersStorageBuffer
OpMemoryModel Logical GLSL450
%void = OpTypeVoid
%int = OpTypeInt 32 0
%float = OpTypeFloat 32
%ptr_wg_int = OpTypePointer Workgroup %int
%ptr_wg_float = OpTypePointer Workgroup %int
%wg_var = OpVariable %ptr_wg_int Workgroup
%ptr_private_wg_float = OpTypePointer Private %ptr_wg_float
%priv_var = OpVariable %ptr_private_wg_float Private %wg_var
)";

  CompileSuccessfully(spirv, SPV_ENV_UNIVERSAL_1_3);
  EXPECT_EQ(SPV_ERROR_INVALID_ID, ValidateInstructions(SPV_ENV_UNIVERSAL_1_3));
  EXPECT_THAT(getDiagnosticString(),
              HasSubstr("Initializer type must match the type pointed to by "
                        "the Result Type"));
}

TEST_F(ValidateMemory, StoreToUniformBlock) {
  const std::string spirv = R"(
OpCapability Shader
OpMemoryModel Logical GLSL450
OpEntryPoint GLCompute %main "main"
OpExecutionMode %main LocalSize 1 1 1
OpDecorate %struct Block
OpMemberDecorate %struct 0 Offset 0
OpDecorate %var DescriptorSet 0
OpDecorate %var Binding 0
%void = OpTypeVoid
%int = OpTypeInt 32 0
%int_0 = OpConstant %int 0
%int4 = OpTypeVector %int 4
%struct = OpTypeStruct %int4
%ptr_uniform_struct = OpTypePointer Uniform %struct
%ptr_uniform_int4 = OpTypePointer Uniform %int4
%ptr_uniform_int = OpTypePointer Uniform %int
%var = OpVariable %ptr_uniform_struct Uniform
%void_fn = OpTypeFunction %void
%main = OpFunction %void None %void_fn
%entry = OpLabel
%gep1 = OpAccessChain %ptr_uniform_int4 %var %int_0
%gep2 = OpAccessChain %ptr_uniform_int %gep1 %int_0
OpStore %gep2 %int_0
OpReturn
OpFunctionEnd
)";

  CompileSuccessfully(spirv);
  EXPECT_EQ(SPV_SUCCESS, ValidateInstructions());
}

TEST_F(ValidateMemory, StoreToUniformBlockVulkan) {
  const std::string spirv = R"(
OpCapability Shader
OpMemoryModel Logical GLSL450
OpEntryPoint GLCompute %main "main"
OpExecutionMode %main LocalSize 1 1 1
OpDecorate %struct Block
OpMemberDecorate %struct 0 Offset 0
OpDecorate %var DescriptorSet 0
OpDecorate %var Binding 0
%void = OpTypeVoid
%int = OpTypeInt 32 0
%int_0 = OpConstant %int 0
%int4 = OpTypeVector %int 4
%struct = OpTypeStruct %int4
%ptr_uniform_struct = OpTypePointer Uniform %struct
%ptr_uniform_int4 = OpTypePointer Uniform %int4
%ptr_uniform_int = OpTypePointer Uniform %int
%var = OpVariable %ptr_uniform_struct Uniform
%void_fn = OpTypeFunction %void
%main = OpFunction %void None %void_fn
%entry = OpLabel
%gep1 = OpAccessChain %ptr_uniform_int4 %var %int_0
%gep2 = OpAccessChain %ptr_uniform_int %gep1 %int_0
OpStore %gep2 %int_0
OpReturn
OpFunctionEnd
)";

  CompileSuccessfully(spirv, SPV_ENV_VULKAN_1_1);
  EXPECT_EQ(SPV_ERROR_INVALID_ID, ValidateInstructions(SPV_ENV_VULKAN_1_1));
  EXPECT_THAT(
      getDiagnosticString(),
      HasSubstr("In the Vulkan environment, cannot store to Uniform Blocks"));
}

// This test requires that the struct is not id 2.
TEST_F(ValidateMemory, StoreToUniformBlockVulkan2) {
  const std::string spirv = R"(
OpCapability Shader
OpMemoryModel Logical GLSL450
OpEntryPoint GLCompute %main "main" %gid_var
OpExecutionMode %main LocalSize 1 1 1
OpDecorate %3 Block
OpMemberDecorate %3 0 Offset 0
OpDecorate %var DescriptorSet 0
OpDecorate %var Binding 0
OpDecorate %gid_var BuiltIn GlobalInvocationId
%void = OpTypeVoid
%int = OpTypeInt 32 0
%int_0 = OpConstant %int 0
%int3 = OpTypeVector %int 3
%int4 = OpTypeVector %int 4
%3 = OpTypeStruct %int4
%ptr_uniform_struct = OpTypePointer Uniform %3
%ptr_uniform_int4 = OpTypePointer Uniform %int4
%ptr_uniform_int = OpTypePointer Uniform %int
%var = OpVariable %ptr_uniform_struct Uniform
%ptr_input_int3 = OpTypePointer Input %int3
%gid_var = OpVariable %ptr_input_int3 Input
%void_fn = OpTypeFunction %void
%main = OpFunction %void None %void_fn
%entry = OpLabel
%gep1 = OpAccessChain %ptr_uniform_int4 %var %int_0
%gep2 = OpAccessChain %ptr_uniform_int %gep1 %int_0
OpStore %gep2 %int_0
OpReturn
OpFunctionEnd
)";

  CompileSuccessfully(spirv, SPV_ENV_VULKAN_1_1);
  EXPECT_EQ(SPV_ERROR_INVALID_ID, ValidateInstructions(SPV_ENV_VULKAN_1_1));
  EXPECT_THAT(
      getDiagnosticString(),
      HasSubstr("In the Vulkan environment, cannot store to Uniform Blocks"));
}

TEST_F(ValidateMemory, StoreToUniformBufferBlockVulkan) {
  const std::string spirv = R"(
OpCapability Shader
OpMemoryModel Logical GLSL450
OpEntryPoint GLCompute %main "main"
OpExecutionMode %main LocalSize 1 1 1
OpDecorate %struct BufferBlock
OpMemberDecorate %struct 0 Offset 0
OpDecorate %var DescriptorSet 0
OpDecorate %var Binding 0
%void = OpTypeVoid
%int = OpTypeInt 32 0
%int_0 = OpConstant %int 0
%int4 = OpTypeVector %int 4
%struct = OpTypeStruct %int4
%ptr_uniform_struct = OpTypePointer Uniform %struct
%ptr_uniform_int4 = OpTypePointer Uniform %int4
%ptr_uniform_int = OpTypePointer Uniform %int
%var = OpVariable %ptr_uniform_struct Uniform
%void_fn = OpTypeFunction %void
%main = OpFunction %void None %void_fn
%entry = OpLabel
%gep1 = OpAccessChain %ptr_uniform_int4 %var %int_0
%gep2 = OpAccessChain %ptr_uniform_int %gep1 %int_0
OpStore %gep2 %int_0
OpReturn
OpFunctionEnd
)";

  CompileSuccessfully(spirv, SPV_ENV_VULKAN_1_1);
  EXPECT_EQ(SPV_SUCCESS, ValidateInstructions(SPV_ENV_VULKAN_1_1));
}

TEST_F(ValidateMemory, StoreToUniformBlockVulkanArray) {
  const std::string spirv = R"(
OpCapability Shader
OpMemoryModel Logical GLSL450
OpEntryPoint GLCompute %main "main"
OpExecutionMode %main LocalSize 1 1 1
OpDecorate %struct Block
OpMemberDecorate %struct 0 Offset 0
OpDecorate %var DescriptorSet 0
OpDecorate %var Binding 0
%void = OpTypeVoid
%int = OpTypeInt 32 0
%int_0 = OpConstant %int 0
%int_1 = OpConstant %int 1
%int4 = OpTypeVector %int 4
%struct = OpTypeStruct %int4
%array_struct = OpTypeArray %struct %int_1
%ptr_uniform_array = OpTypePointer Uniform %array_struct
%ptr_uniform_struct = OpTypePointer Uniform %struct
%ptr_uniform_int4 = OpTypePointer Uniform %int4
%ptr_uniform_int = OpTypePointer Uniform %int
%var = OpVariable %ptr_uniform_array Uniform
%void_fn = OpTypeFunction %void
%main = OpFunction %void None %void_fn
%entry = OpLabel
%gep1 = OpAccessChain %ptr_uniform_int %var %int_0 %int_0 %int_0
%gep2 = OpCopyObject %ptr_uniform_int %gep1
OpStore %gep2 %int_0
OpReturn
OpFunctionEnd
)";

  CompileSuccessfully(spirv, SPV_ENV_VULKAN_1_1);
  EXPECT_EQ(SPV_ERROR_INVALID_ID, ValidateInstructions(SPV_ENV_VULKAN_1_1));
  EXPECT_THAT(
      getDiagnosticString(),
      HasSubstr("In the Vulkan environment, cannot store to Uniform Blocks"));
}

// This test requires that the struct is not id 2.
TEST_F(ValidateMemory, StoreToUniformBlockVulkanArray2) {
  const std::string spirv = R"(
OpCapability Shader
OpMemoryModel Logical GLSL450
OpEntryPoint GLCompute %main "main" %gid_var
OpExecutionMode %main LocalSize 1 1 1
OpDecorate %struct Block
OpMemberDecorate %struct 0 Offset 0
OpDecorate %var DescriptorSet 0
OpDecorate %var Binding 0
OpDecorate %gid_var BuiltIn GlobalInvocationId
%void = OpTypeVoid
%int = OpTypeInt 32 0
%int_0 = OpConstant %int 0
%int_1 = OpConstant %int 1
%int3 = OpTypeVector %int 3
%int4 = OpTypeVector %int 4
%struct = OpTypeStruct %int4
%array_struct = OpTypeArray %struct %int_1
%ptr_uniform_array = OpTypePointer Uniform %array_struct
%ptr_uniform_struct = OpTypePointer Uniform %struct
%ptr_uniform_int4 = OpTypePointer Uniform %int4
%ptr_uniform_int = OpTypePointer Uniform %int
%var = OpVariable %ptr_uniform_array Uniform
%ptr_input_int3 = OpTypePointer Input %int3
%gid_var = OpVariable %ptr_input_int3 Input
%void_fn = OpTypeFunction %void
%main = OpFunction %void None %void_fn
%entry = OpLabel
%gep1 = OpAccessChain %ptr_uniform_int %var %int_0 %int_0 %int_0
%gep2 = OpCopyObject %ptr_uniform_int %gep1
OpStore %gep2 %int_0
OpReturn
OpFunctionEnd
)";

  CompileSuccessfully(spirv, SPV_ENV_VULKAN_1_1);
  EXPECT_EQ(SPV_ERROR_INVALID_ID, ValidateInstructions(SPV_ENV_VULKAN_1_1));
  EXPECT_THAT(
      getDiagnosticString(),
      HasSubstr("In the Vulkan environment, cannot store to Uniform Blocks"));
}

TEST_F(ValidateMemory, StoreToUniformBlockVulkanRuntimeArray) {
  const std::string spirv = R"(
OpCapability Shader
OpCapability RuntimeDescriptorArrayEXT
OpExtension "SPV_EXT_descriptor_indexing"
OpMemoryModel Logical GLSL450
OpEntryPoint GLCompute %main "main"
OpExecutionMode %main LocalSize 1 1 1
OpDecorate %struct Block
OpMemberDecorate %struct 0 Offset 0
OpDecorate %var DescriptorSet 0
OpDecorate %var Binding 0
%void = OpTypeVoid
%int = OpTypeInt 32 0
%int_0 = OpConstant %int 0
%int4 = OpTypeVector %int 4
%struct = OpTypeStruct %int4
%array_struct = OpTypeRuntimeArray %struct
%ptr_uniform_array = OpTypePointer Uniform %array_struct
%ptr_uniform_struct = OpTypePointer Uniform %struct
%ptr_uniform_int4 = OpTypePointer Uniform %int4
%ptr_uniform_int = OpTypePointer Uniform %int
%var = OpVariable %ptr_uniform_array Uniform
%void_fn = OpTypeFunction %void
%main = OpFunction %void None %void_fn
%entry = OpLabel
%gep1 = OpAccessChain %ptr_uniform_int4 %var %int_0 %int_0
%gep2 = OpInBoundsAccessChain %ptr_uniform_int %gep1 %int_0
OpStore %gep2 %int_0
OpReturn
OpFunctionEnd
)";

  CompileSuccessfully(spirv, SPV_ENV_VULKAN_1_1);
  EXPECT_EQ(SPV_ERROR_INVALID_ID, ValidateInstructions(SPV_ENV_VULKAN_1_1));
  EXPECT_THAT(
      getDiagnosticString(),
      HasSubstr("In the Vulkan environment, cannot store to Uniform Blocks"));
}

using ValidateSizedVariable =
    spvtest::ValidateBase<std::tuple<std::string, std::string,
                                     std::string, spv_target_env>>;

CodeGenerator GetSizedVariableCodeGenerator(bool is_8bit, bool buffer_block) {
  CodeGenerator generator;
  generator.capabilities_ = "OpCapability Shader\nOpCapability Linkage\n";
  generator.extensions_ =
      "OpExtension \"SPV_KHR_16bit_storage\"\nOpExtension "
      "\"SPV_KHR_8bit_storage\"\n";
  generator.memory_model_ = "OpMemoryModel Logical GLSL450\n";
  if (is_8bit) {
    generator.before_types_ = "OpMemberDecorate %char_buffer_block 0 Offset 0\n";
    if (buffer_block)
      generator.before_types_ += "OpDecorate %char_buffer_block BufferBlock\n";

    generator.types_ = R"(%void = OpTypeVoid
%char = OpTypeInt 8 0
%char4 = OpTypeVector %char 4
%char_buffer_block = OpTypeStruct %char
)";
  } else {
    generator.before_types_ =
        "OpMemberDecorate %half_buffer_block 0 Offset 0\n"
        "OpMemberDecorate %short_buffer_block 0 Offset 0\n";
    if (buffer_block) {
      generator.before_types_ +=
          "OpDecorate %half_buffer_block BufferBlock\n"
          "OpDecorate %short_buffer_block BufferBlock\n";
    }

    generator.types_ = R"(%void = OpTypeVoid
%short = OpTypeInt 16 0
%half = OpTypeFloat 16
%short4 = OpTypeVector %short 4
%half4 = OpTypeVector %half 4
%mat4x4 = OpTypeMatrix %half4 4
%short_buffer_block = OpTypeStruct %short
%half_buffer_block = OpTypeStruct %half
)";
  }
  generator.after_types_ = R"(%void_fn = OpTypeFunction %void
%func = OpFunction %void None %void_fn
%entry = OpLabel
)";
  generator.add_at_the_end_ = "OpReturn\nOpFunctionEnd\n";
  return generator;
}

TEST_P(ValidateSizedVariable, Capability) {
  const std::string storage_class = std::get<0>(GetParam());
  const std::string capability = std::get<1>(GetParam());
  const std::string var_type = std::get<2>(GetParam());
  const spv_target_env target = std::get<3>(GetParam());

  ASSERT_TRUE(target == SPV_ENV_UNIVERSAL_1_3 ||
              target == SPV_ENV_UNIVERSAL_1_4);

  bool type_8bit = false;
  if (var_type == "%char" || var_type == "%char4" ||
      var_type == "%char_buffer_block") {
    type_8bit = true;
  }

  const bool buffer_block = var_type.find("buffer_block") != std::string::npos;

  auto generator = GetSizedVariableCodeGenerator(type_8bit, buffer_block);

  if (capability == "WorkgroupMemoryExplicitLayout8BitAccessKHR" ||
      capability == "WorkgroupMemoryExplicitLayout16BitAccessKHR") {
    generator.extensions_ +=
        "OpExtension \"SPV_KHR_workgroup_memory_explicit_layout\"\n";
  }

  generator.types_ += "%ptr_type = OpTypePointer " + storage_class + " " +
                      var_type + "\n%var = OpVariable %ptr_type " +
                      storage_class + "\n";
  generator.capabilities_ += "OpCapability " + capability + "\n";

  bool capability_ok = false;
  bool storage_class_ok = false;
  if (storage_class == "Input" || storage_class == "Output") {
    if (!type_8bit) {
      capability_ok = capability == "StorageInputOutput16";
      storage_class_ok = true;
    }
  } else if (storage_class == "StorageBuffer") {
    if (type_8bit) {
      capability_ok = capability == "StorageBuffer8BitAccess" ||
                      capability == "UniformAndStorageBuffer8BitAccess";
    } else {
      capability_ok = capability == "StorageBuffer16BitAccess" ||
                      capability == "UniformAndStorageBuffer16BitAccess";
    }
    storage_class_ok = true;
  } else if (storage_class == "PushConstant") {
    if (type_8bit) {
      capability_ok = capability == "StoragePushConstant8";
    } else {
      capability_ok = capability == "StoragePushConstant16";
    }
    storage_class_ok = true;
  } else if (storage_class == "Uniform") {
    if (type_8bit) {
      capability_ok = capability == "UniformAndStorageBuffer8BitAccess" ||
                      (capability == "StorageBuffer8BitAccess" && buffer_block);
    } else {
      capability_ok =
          capability == "UniformAndStorageBuffer16BitAccess" ||
          (capability == "StorageBuffer16BitAccess" && buffer_block);
    }
    storage_class_ok = true;
  } else if (storage_class == "Workgroup") {
    if (type_8bit) {
      capability_ok =
          capability == "WorkgroupMemoryExplicitLayout8BitAccessKHR";
    } else {
      capability_ok =
          capability == "WorkgroupMemoryExplicitLayout16BitAccessKHR";
    }
    storage_class_ok = true;
  }

  CompileSuccessfully(generator.Build(), target);
  spv_result_t result = ValidateInstructions(target);
  if (target < SPV_ENV_UNIVERSAL_1_4 &&
      (capability == "WorkgroupMemoryExplicitLayout8BitAccessKHR" ||
       capability == "WorkgroupMemoryExplicitLayout16BitAccessKHR")) {
    EXPECT_EQ(SPV_ERROR_WRONG_VERSION, result);
    EXPECT_THAT(getDiagnosticString(),
                HasSubstr("requires SPIR-V version 1.4 or later"));
  } else if (buffer_block && target > SPV_ENV_UNIVERSAL_1_3) {
    EXPECT_EQ(SPV_ERROR_WRONG_VERSION, result);
    EXPECT_THAT(getDiagnosticString(),
                HasSubstr("requires SPIR-V version 1.3 or earlier"));
  } else if (capability_ok) {
    EXPECT_EQ(SPV_SUCCESS, result);
  } else {
    EXPECT_EQ(SPV_ERROR_INVALID_ID, result);
    if (storage_class_ok) {
      std::string message = std::string("Allocating a variable containing a ") +
                            (type_8bit ? "8" : "16") + "-bit element in " +
                            storage_class +
                            " storage class requires an additional capability";
      EXPECT_THAT(getDiagnosticString(), HasSubstr(message));
    } else {
      std::string message =
          std::string("Cannot allocate a variable containing a ") +
          (type_8bit ? "8" : "16") + "-bit type in " + storage_class +
          " storage class";
      EXPECT_THAT(getDiagnosticString(), HasSubstr(message));
    }
  }
}

INSTANTIATE_TEST_SUITE_P(
    Storage8, ValidateSizedVariable,
    Combine(Values("UniformConstant", "Input", "Output", "Workgroup",
                   "CrossWorkgroup", "Private", "StorageBuffer", "Uniform"),
            Values("StorageBuffer8BitAccess",
                   "UniformAndStorageBuffer8BitAccess", "StoragePushConstant8",
                   "WorkgroupMemoryExplicitLayout8BitAccessKHR"),
            Values("%char", "%char4", "%char_buffer_block"),
            Values(SPV_ENV_UNIVERSAL_1_3, SPV_ENV_UNIVERSAL_1_4)));

INSTANTIATE_TEST_SUITE_P(
    Storage16, ValidateSizedVariable,
    Combine(Values("UniformConstant", "Input", "Output", "Workgroup",
                   "CrossWorkgroup", "Private", "StorageBuffer", "Uniform"),
            Values("StorageBuffer16BitAccess",
                   "UniformAndStorageBuffer16BitAccess",
                   "StoragePushConstant16", "StorageInputOutput16",
                   "WorkgroupMemoryExplicitLayout16BitAccessKHR"),
            Values("%short", "%half", "%short4", "%half4", "%mat4x4",
                   "%short_buffer_block", "%half_buffer_block"),
            Values(SPV_ENV_UNIVERSAL_1_3, SPV_ENV_UNIVERSAL_1_4)));

using ValidateSizedLoadStore =
    spvtest::ValidateBase<std::tuple<std::string, uint32_t, std::string>>;

CodeGenerator GetSizedLoadStoreCodeGenerator(const std::string& base_type,
                                             uint32_t width) {
  CodeGenerator generator;
  generator.capabilities_ = "OpCapability Shader\nOpCapability Linkage\n";
  if (width == 8) {
    generator.capabilities_ +=
        "OpCapability UniformAndStorageBuffer8BitAccess\n";
    generator.extensions_ = "OpExtension \"SPV_KHR_8bit_storage\"\n";
  } else {
    generator.capabilities_ +=
        "OpCapability UniformAndStorageBuffer16BitAccess\n";
    generator.extensions_ = "OpExtension \"SPV_KHR_16bit_storage\"\n";
  }
  generator.memory_model_ = "OpMemoryModel Logical GLSL450\n";
  generator.before_types_ = R"(OpDecorate %block Block
OpMemberDecorate %block 0 Offset 0
OpMemberDecorate %struct 0 Offset 0
)";
  generator.types_ = R"(%void = OpTypeVoid
%int = OpTypeInt 32 0
%int_0 = OpConstant %int 0
%int_1 = OpConstant %int 1
%int_2 = OpConstant %int 2
%int_3 = OpConstant %int 3
)";

  if (width == 8) {
    generator.types_ += R"(%scalar = OpTypeInt 8 0
%vector = OpTypeVector %scalar 4
%struct = OpTypeStruct %vector
)";
  } else if (base_type == "int") {
    generator.types_ += R"(%scalar = OpTypeInt 16 0
%vector = OpTypeVector %scalar 4
%struct = OpTypeStruct %vector
)";
  } else {
    generator.types_ += R"(%scalar = OpTypeFloat 16
%vector = OpTypeVector %scalar 4
%matrix = OpTypeMatrix %vector 4
%struct = OpTypeStruct %matrix
%ptr_ssbo_matrix = OpTypePointer StorageBuffer %matrix
)";
    generator.before_types_ += R"(OpMemberDecorate %struct 0 RowMajor
OpMemberDecorate %struct 0 MatrixStride 16
)";
  }
  generator.types_ += R"(%block = OpTypeStruct %struct
%ptr_ssbo_block = OpTypePointer StorageBuffer %block
%ptr_ssbo_struct = OpTypePointer StorageBuffer %struct
%ptr_ssbo_vector = OpTypePointer StorageBuffer %vector
%ptr_ssbo_scalar = OpTypePointer StorageBuffer %scalar
%ld_var = OpVariable %ptr_ssbo_block StorageBuffer
%st_var = OpVariable %ptr_ssbo_block StorageBuffer
)";

  generator.after_types_ = R"(%void_fn = OpTypeFunction %void
%func = OpFunction %void None %void_fn
%entry = OpLabel
)";
  generator.add_at_the_end_ = "OpReturn\nOpFunctionEnd\n";
  return generator;
}

TEST_P(ValidateSizedLoadStore, Load) {
  std::string base_type = std::get<0>(GetParam());
  uint32_t width = std::get<1>(GetParam());
  std::string mem_type = std::get<2>(GetParam());

  CodeGenerator generator = GetSizedLoadStoreCodeGenerator(base_type, width);
  generator.after_types_ +=
      "%ld_gep = OpAccessChain %ptr_ssbo_" + mem_type + " %ld_var %int_0";
  if (mem_type != "struct") {
    generator.after_types_ += " %int_0";
    if (mem_type != "matrix" && base_type == "float") {
      generator.after_types_ += " %int_0";
    }
    if (mem_type == "scalar") {
      generator.after_types_ += " %int_0";
    }
  }
  generator.after_types_ += "\n";
  generator.after_types_ += "%ld = OpLoad %" + mem_type + " %ld_gep\n";

  CompileSuccessfully(generator.Build(), SPV_ENV_UNIVERSAL_1_3);
  if (mem_type == "struct") {
    EXPECT_EQ(SPV_ERROR_INVALID_ID,
              ValidateInstructions(SPV_ENV_UNIVERSAL_1_3));
    EXPECT_THAT(
        getDiagnosticString(),
        HasSubstr(
            "8- or 16-bit loads must be a scalar, vector or matrix type"));
  } else {
    EXPECT_EQ(SPV_SUCCESS, ValidateInstructions(SPV_ENV_UNIVERSAL_1_3));
  }
}

TEST_P(ValidateSizedLoadStore, Store) {
  std::string base_type = std::get<0>(GetParam());
  uint32_t width = std::get<1>(GetParam());
  std::string mem_type = std::get<2>(GetParam());

  CodeGenerator generator = GetSizedLoadStoreCodeGenerator(base_type, width);
  generator.after_types_ +=
      "%ld_gep = OpAccessChain %ptr_ssbo_" + mem_type + " %ld_var %int_0";
  if (mem_type != "struct") {
    generator.after_types_ += " %int_0";
    if (mem_type != "matrix" && base_type == "float") {
      generator.after_types_ += " %int_0";
    }
    if (mem_type == "scalar") {
      generator.after_types_ += " %int_0";
    }
  }
  generator.after_types_ += "\n";
  generator.after_types_ += "%ld = OpLoad %" + mem_type + " %ld_gep\n";
  generator.after_types_ +=
      "%st_gep = OpAccessChain %ptr_ssbo_" + mem_type + " %st_var %int_0";
  if (mem_type != "struct") {
    generator.after_types_ += " %int_0";
    if (mem_type != "matrix" && base_type == "float") {
      generator.after_types_ += " %int_0";
    }
    if (mem_type == "scalar") {
      generator.after_types_ += " %int_0";
    }
  }
  generator.after_types_ += "\n";
  generator.after_types_ += "OpStore %st_gep %ld\n";

  CompileSuccessfully(generator.Build(), SPV_ENV_UNIVERSAL_1_3);
  if (mem_type == "struct") {
    EXPECT_EQ(SPV_ERROR_INVALID_ID,
              ValidateInstructions(SPV_ENV_UNIVERSAL_1_3));
    // Can only catch the load.
    EXPECT_THAT(
        getDiagnosticString(),
        HasSubstr(
            "8- or 16-bit loads must be a scalar, vector or matrix type"));
  } else {
    EXPECT_EQ(SPV_SUCCESS, ValidateInstructions(SPV_ENV_UNIVERSAL_1_3));
  }
}

INSTANTIATE_TEST_SUITE_P(LoadStoreInt8, ValidateSizedLoadStore,
                         Combine(Values("int"), Values(8u),
                                 Values("scalar", "vector", "struct")));
INSTANTIATE_TEST_SUITE_P(LoadStoreInt16, ValidateSizedLoadStore,
                         Combine(Values("int"), Values(16u),
                                 Values("scalar", "vector", "struct")));
INSTANTIATE_TEST_SUITE_P(LoadStoreFloat16, ValidateSizedLoadStore,
                         Combine(Values("float"), Values(16u),
                                 Values("scalar", "vector", "matrix",
                                        "struct")));

TEST_F(ValidateMemory, SmallStorageCopyMemoryChar) {
  const std::string spirv = R"(
OpCapability Shader
OpCapability Linkage
OpCapability UniformAndStorageBuffer8BitAccess
OpExtension "SPV_KHR_8bit_storage"
OpMemoryModel Logical GLSL450
OpDecorate %block Block
OpMemberDecorate %block 0 Offset 0
%void = OpTypeVoid
%int = OpTypeInt 32 0
%int_0 = OpConstant %int 0
%char = OpTypeInt 8 0
%block = OpTypeStruct %char
%ptr_ssbo_block = OpTypePointer StorageBuffer %block
%in = OpVariable %ptr_ssbo_block StorageBuffer
%out = OpVariable %ptr_ssbo_block StorageBuffer
%void_fn = OpTypeFunction %void
%func = OpFunction %void None %void_fn
%entry = OpLabel
OpCopyMemory %out %in
OpReturn
OpFunctionEnd
)";

  CompileSuccessfully(spirv, SPV_ENV_UNIVERSAL_1_3);
  EXPECT_EQ(SPV_ERROR_INVALID_ID, ValidateInstructions(SPV_ENV_UNIVERSAL_1_3));
  EXPECT_THAT(
      getDiagnosticString(),
      HasSubstr("Cannot copy memory of objects containing 8- or 16-bit types"));
}

TEST_F(ValidateMemory, SmallStorageCopyMemoryShort) {
  const std::string spirv = R"(
OpCapability Shader
OpCapability Linkage
OpCapability UniformAndStorageBuffer16BitAccess
OpExtension "SPV_KHR_16bit_storage"
OpMemoryModel Logical GLSL450
OpDecorate %block Block
OpMemberDecorate %block 0 Offset 0
%void = OpTypeVoid
%int = OpTypeInt 32 0
%int_0 = OpConstant %int 0
%short = OpTypeInt 16 0
%block = OpTypeStruct %short
%ptr_ssbo_block = OpTypePointer StorageBuffer %block
%in = OpVariable %ptr_ssbo_block StorageBuffer
%out = OpVariable %ptr_ssbo_block StorageBuffer
%void_fn = OpTypeFunction %void
%func = OpFunction %void None %void_fn
%entry = OpLabel
OpCopyMemory %out %in
OpReturn
OpFunctionEnd
)";

  CompileSuccessfully(spirv, SPV_ENV_UNIVERSAL_1_3);
  EXPECT_EQ(SPV_ERROR_INVALID_ID, ValidateInstructions(SPV_ENV_UNIVERSAL_1_3));
  EXPECT_THAT(
      getDiagnosticString(),
      HasSubstr("Cannot copy memory of objects containing 8- or 16-bit types"));
}

TEST_F(ValidateMemory, SmallStorageCopyMemoryHalf) {
  const std::string spirv = R"(
OpCapability Shader
OpCapability Linkage
OpCapability UniformAndStorageBuffer16BitAccess
OpExtension "SPV_KHR_16bit_storage"
OpMemoryModel Logical GLSL450
OpDecorate %block Block
OpMemberDecorate %block 0 Offset 0
%void = OpTypeVoid
%int = OpTypeInt 32 0
%int_0 = OpConstant %int 0
%half = OpTypeFloat 16
%block = OpTypeStruct %half
%ptr_ssbo_block = OpTypePointer StorageBuffer %block
%in = OpVariable %ptr_ssbo_block StorageBuffer
%out = OpVariable %ptr_ssbo_block StorageBuffer
%void_fn = OpTypeFunction %void
%func = OpFunction %void None %void_fn
%entry = OpLabel
OpCopyMemory %out %in
OpReturn
OpFunctionEnd
)";

  CompileSuccessfully(spirv, SPV_ENV_UNIVERSAL_1_3);
  EXPECT_EQ(SPV_ERROR_INVALID_ID, ValidateInstructions(SPV_ENV_UNIVERSAL_1_3));
  EXPECT_THAT(
      getDiagnosticString(),
      HasSubstr("Cannot copy memory of objects containing 8- or 16-bit types"));
}

TEST_F(ValidateMemory, SmallStorageVariableArrayBufferBlockShort) {
  const std::string spirv = R"(
OpCapability Shader
OpCapability Linkage
OpCapability StorageBuffer16BitAccess
OpExtension "SPV_KHR_16bit_storage"
OpMemoryModel Logical GLSL450
OpDecorate %block BufferBlock
OpMemberDecorate %block 0 Offset 0
%void = OpTypeVoid
%short = OpTypeInt 16 0
%int = OpTypeInt 32 0
%int_4 = OpConstant %int 4
%block = OpTypeStruct %short
%block_array = OpTypeArray %block %int_4
%ptr_block_array = OpTypePointer Uniform %block_array
%var = OpVariable %ptr_block_array Uniform
)";

  CompileSuccessfully(spirv, SPV_ENV_UNIVERSAL_1_3);
  EXPECT_EQ(SPV_SUCCESS, ValidateInstructions(SPV_ENV_UNIVERSAL_1_3));
}

TEST_F(ValidateMemory, SmallStorageVariableArrayBufferBlockChar) {
  const std::string spirv = R"(
OpCapability Shader
OpCapability Linkage
OpCapability StorageBuffer8BitAccess
OpExtension "SPV_KHR_8bit_storage"
OpMemoryModel Logical GLSL450
OpDecorate %block BufferBlock
OpMemberDecorate %block 0 Offset 0
%void = OpTypeVoid
%char = OpTypeInt 8 0
%int = OpTypeInt 32 0
%int_4 = OpConstant %int 4
%block = OpTypeStruct %char
%block_array = OpTypeArray %block %int_4
%ptr_block_array = OpTypePointer Uniform %block_array
%var = OpVariable %ptr_block_array Uniform
)";

  CompileSuccessfully(spirv, SPV_ENV_UNIVERSAL_1_3);
  EXPECT_EQ(SPV_SUCCESS, ValidateInstructions(SPV_ENV_UNIVERSAL_1_3));
}

TEST_F(ValidateMemory, SmallStorageVariableArrayBufferBlockHalf) {
  const std::string spirv = R"(
OpCapability Shader
OpCapability Linkage
OpCapability StorageBuffer16BitAccess
OpExtension "SPV_KHR_16bit_storage"
OpMemoryModel Logical GLSL450
OpDecorate %block BufferBlock
OpMemberDecorate %block 0 Offset 0
%void = OpTypeVoid
%half = OpTypeFloat 16
%int = OpTypeInt 32 0
%int_4 = OpConstant %int 4
%block = OpTypeStruct %half
%block_array = OpTypeArray %block %int_4
%ptr_block_array = OpTypePointer Uniform %block_array
%var = OpVariable %ptr_block_array Uniform
)";

  CompileSuccessfully(spirv, SPV_ENV_UNIVERSAL_1_3);
  EXPECT_EQ(SPV_SUCCESS, ValidateInstructions(SPV_ENV_UNIVERSAL_1_3));
}

TEST_F(ValidateMemory, VulkanStorageBufferNotAStruct) {
  const std::string spirv = R"(
OpCapability Shader
OpExtension "SPV_KHR_storage_buffer_storage_class"
OpMemoryModel Logical GLSL450
OpEntryPoint GLCompute %main "main"
OpExecutionMode %main LocalSize 1 1 1
%void = OpTypeVoid
%uint = OpTypeInt 32 0
%ptr_ssbo = OpTypePointer StorageBuffer %uint
%var = OpVariable %ptr_ssbo StorageBuffer
%void_fn = OpTypeFunction %void
%main = OpFunction %void None %void_fn
%entry = OpLabel
OpReturn
OpFunctionEnd
)";

  CompileSuccessfully(spirv, SPV_ENV_VULKAN_1_0);
  EXPECT_EQ(SPV_ERROR_INVALID_ID, ValidateInstructions(SPV_ENV_VULKAN_1_0));
  EXPECT_THAT(
      getDiagnosticString(),
      HasSubstr("From Vulkan spec, section 14.5.2:\nVariables identified with "
                "the StorageBuffer storage class are used to access "
                "transparent buffer backed resources. Such variables must be "
                "typed as OpTypeStruct, or an array of this type"));
}

TEST_F(ValidateMemory, VulkanStorageBufferRuntimeArrayNotAStruct) {
  const std::string spirv = R"(
OpCapability Shader
OpCapability RuntimeDescriptorArrayEXT
OpExtension "SPV_KHR_storage_buffer_storage_class"
OpExtension "SPV_EXT_descriptor_indexing"
OpMemoryModel Logical GLSL450
OpEntryPoint GLCompute %main "main"
OpExecutionMode %main LocalSize 1 1 1
%void = OpTypeVoid
%uint = OpTypeInt 32 0
%array = OpTypeRuntimeArray %uint
%ptr_ssbo = OpTypePointer StorageBuffer %array
%var = OpVariable %ptr_ssbo StorageBuffer
%void_fn = OpTypeFunction %void
%main = OpFunction %void None %void_fn
%entry = OpLabel
OpReturn
OpFunctionEnd
)";

  CompileSuccessfully(spirv, SPV_ENV_VULKAN_1_0);
  EXPECT_EQ(SPV_ERROR_INVALID_ID, ValidateInstructions(SPV_ENV_VULKAN_1_0));
  EXPECT_THAT(
      getDiagnosticString(),
      HasSubstr("From Vulkan spec, section 14.5.2:\nVariables identified with "
                "the StorageBuffer storage class are used to access "
                "transparent buffer backed resources. Such variables must be "
                "typed as OpTypeStruct, or an array of this type"));
}

TEST_F(ValidateMemory, VulkanStorageBufferArrayNotAStruct) {
  const std::string spirv = R"(
OpCapability Shader
OpExtension "SPV_KHR_storage_buffer_storage_class"
OpMemoryModel Logical GLSL450
OpEntryPoint GLCompute %main "main"
OpExecutionMode %main LocalSize 1 1 1
%void = OpTypeVoid
%uint = OpTypeInt 32 0
%uint_4 = OpConstant %uint 4
%array = OpTypeArray %uint %uint_4
%ptr_ssbo = OpTypePointer StorageBuffer %array
%var = OpVariable %ptr_ssbo StorageBuffer
%void_fn = OpTypeFunction %void
%main = OpFunction %void None %void_fn
%entry = OpLabel
OpReturn
OpFunctionEnd
)";

  CompileSuccessfully(spirv, SPV_ENV_VULKAN_1_0);
  EXPECT_EQ(SPV_ERROR_INVALID_ID, ValidateInstructions(SPV_ENV_VULKAN_1_0));
  EXPECT_THAT(
      getDiagnosticString(),
      HasSubstr("From Vulkan spec, section 14.5.2:\nVariables identified with "
                "the StorageBuffer storage class are used to access "
                "transparent buffer backed resources. Such variables must be "
                "typed as OpTypeStruct, or an array of this type"));
}

TEST_F(ValidateMemory, VulkanInvariantOutputSuccess) {
  const std::string spirv = R"(
OpCapability Shader
OpMemoryModel Logical GLSL450
OpEntryPoint Vertex %main "main"
OpDecorate %var Location 0
OpDecorate %var Invariant
%void = OpTypeVoid
%f32 = OpTypeFloat 32
%ptr_output = OpTypePointer Output %f32
%var = OpVariable %ptr_output Output
%void_fn = OpTypeFunction %void
%main = OpFunction %void None %void_fn
%entry = OpLabel
OpReturn
OpFunctionEnd
)";

  CompileSuccessfully(spirv, SPV_ENV_VULKAN_1_0);
  EXPECT_EQ(SPV_SUCCESS, ValidateInstructions(SPV_ENV_VULKAN_1_0));
}

TEST_F(ValidateMemory, VulkanInvariantInputStructSuccess) {
  const std::string spirv = R"(
OpCapability Shader
OpMemoryModel Logical GLSL450
OpEntryPoint Fragment %main "main"
OpExecutionMode %main OriginUpperLeft
OpDecorate %var Location 0
OpMemberDecorate %struct 1 Invariant
%void = OpTypeVoid
%f32 = OpTypeFloat 32
%struct = OpTypeStruct %f32 %f32
%ptr_input = OpTypePointer Input %struct
%var = OpVariable %ptr_input Input
%void_fn = OpTypeFunction %void
%main = OpFunction %void None %void_fn
%entry = OpLabel
OpReturn
OpFunctionEnd
)";

  CompileSuccessfully(spirv, SPV_ENV_VULKAN_1_0);
  EXPECT_EQ(SPV_SUCCESS, ValidateInstructions(SPV_ENV_VULKAN_1_0));
}

TEST_F(ValidateMemory, VulkanInvariantWrongStorageClass) {
  const std::string spirv = R"(
OpCapability Shader
OpMemoryModel Logical GLSL450
OpEntryPoint Vertex %main "main"
OpDecorate %var Invariant
%void = OpTypeVoid
%f32 = OpTypeFloat 32
%ptr_private = OpTypePointer Private %f32
%var = OpVariable %ptr_private Private
%void_fn = OpTypeFunction %void
%main = OpFunction %void None %void_fn
%entry = OpLabel
OpReturn
OpFunctionEnd
)";

  CompileSuccessfully(spirv, SPV_ENV_VULKAN_1_0);
  EXPECT_EQ(SPV_ERROR_INVALID_ID, ValidateInstructions(SPV_ENV_VULKAN_1_0));
  EXPECT_THAT(getDiagnosticString(),
              AnyVUID("VUID-StandaloneSpirv-Invariant-04677"));
  EXPECT_THAT(
      getDiagnosticString(),
      HasSubstr(
          "Variable decorated with Invariant must only be identified with the "
          "Input or Output storage class in Vulkan environment."));
}

TEST_F(ValidateMemory, VulkanInvariantMemberWrongStorageClass) {
  const std::string spirv = R"(
OpCapability Shader
OpMemoryModel Logical GLSL450
OpEntryPoint Fragment %main "main"
OpExecutionMode %main OriginUpperLeft
OpMemberDecorate %struct 1 Invariant
%void = OpTypeVoid
%f32 = OpTypeFloat 32
%struct = OpTypeStruct %f32 %f32
%ptr_private = OpTypePointer Private %struct
%var = OpVariable %ptr_private Private
%void_fn = OpTypeFunction %void
%main = OpFunction %void None %void_fn
%entry = OpLabel
OpReturn
OpFunctionEnd
)";

  CompileSuccessfully(spirv, SPV_ENV_VULKAN_1_0);
  EXPECT_EQ(SPV_ERROR_INVALID_ID, ValidateInstructions(SPV_ENV_VULKAN_1_0));
  EXPECT_THAT(getDiagnosticString(),
              AnyVUID("VUID-StandaloneSpirv-Invariant-04677"));
  EXPECT_THAT(getDiagnosticString(),
              HasSubstr("Variable struct member decorated with Invariant must "
                        "only be identified with the Input or Output storage "
                        "class in Vulkan environment."));
}

TEST_F(ValidateMemory, PhysicalStorageBufferPtrEqual) {
  const std::string spirv = R"(
OpCapability Shader
OpCapability Int64
OpCapability PhysicalStorageBufferAddresses
OpMemoryModel PhysicalStorageBuffer64 GLSL450
OpEntryPoint GLCompute %main "main"
OpExecutionMode %main LocalSize 1 1 1
%void = OpTypeVoid
%bool = OpTypeBool
%long = OpTypeInt 64 0
%long_0 = OpConstant %long 0
%ptr_pssbo_long = OpTypePointer PhysicalStorageBuffer %long
%void_fn = OpTypeFunction %void
%main = OpFunction %void None %void_fn
%entry = OpLabel
%conv = OpConvertUToPtr %ptr_pssbo_long %long_0
%eq = OpPtrEqual %bool %conv %conv
OpReturn
OpFunctionEnd
)";

  CompileSuccessfully(spirv, SPV_ENV_UNIVERSAL_1_5);
  EXPECT_EQ(SPV_ERROR_INVALID_ID, ValidateInstructions(SPV_ENV_UNIVERSAL_1_5));
  EXPECT_THAT(
      getDiagnosticString(),
      HasSubstr(
          "Cannot use a pointer in the PhysicalStorageBuffer storage class"));
}

TEST_F(ValidateMemory, PhysicalStorageBufferPtrNotEqual) {
  const std::string spirv = R"(
OpCapability Shader
OpCapability Int64
OpCapability PhysicalStorageBufferAddresses
OpMemoryModel PhysicalStorageBuffer64 GLSL450
OpEntryPoint GLCompute %main "main"
OpExecutionMode %main LocalSize 1 1 1
%void = OpTypeVoid
%bool = OpTypeBool
%long = OpTypeInt 64 0
%long_0 = OpConstant %long 0
%ptr_pssbo_long = OpTypePointer PhysicalStorageBuffer %long
%void_fn = OpTypeFunction %void
%main = OpFunction %void None %void_fn
%entry = OpLabel
%conv = OpConvertUToPtr %ptr_pssbo_long %long_0
%neq = OpPtrNotEqual %bool %conv %conv
OpReturn
OpFunctionEnd
)";

  CompileSuccessfully(spirv, SPV_ENV_UNIVERSAL_1_5);
  EXPECT_EQ(SPV_ERROR_INVALID_ID, ValidateInstructions(SPV_ENV_UNIVERSAL_1_5));
  EXPECT_THAT(
      getDiagnosticString(),
      HasSubstr(
          "Cannot use a pointer in the PhysicalStorageBuffer storage class"));
}

TEST_F(ValidateMemory, PhysicalStorageBufferPtrDiff) {
  const std::string spirv = R"(
OpCapability Shader
OpCapability Int64
OpCapability PhysicalStorageBufferAddresses
OpCapability VariablePointers
OpMemoryModel PhysicalStorageBuffer64 GLSL450
OpEntryPoint GLCompute %main "main"
OpExecutionMode %main LocalSize 1 1 1
%void = OpTypeVoid
%long = OpTypeInt 64 0
%long_0 = OpConstant %long 0
%ptr_pssbo_long = OpTypePointer PhysicalStorageBuffer %long
%void_fn = OpTypeFunction %void
%main = OpFunction %void None %void_fn
%entry = OpLabel
%conv = OpConvertUToPtr %ptr_pssbo_long %long_0
%diff = OpPtrDiff %long %conv %conv
OpReturn
OpFunctionEnd
)";

  CompileSuccessfully(spirv, SPV_ENV_UNIVERSAL_1_5);
  EXPECT_EQ(SPV_ERROR_INVALID_ID, ValidateInstructions(SPV_ENV_UNIVERSAL_1_5));
  EXPECT_THAT(
      getDiagnosticString(),
      HasSubstr(
          "Cannot use a pointer in the PhysicalStorageBuffer storage class"));
}

TEST_F(ValidateMemory, VulkanInitializerWithWorkgroupStorageClassBad) {
  std::string spirv = R"(
OpCapability Shader
OpCapability VulkanMemoryModelKHR
OpExtension "SPV_KHR_vulkan_memory_model"
OpMemoryModel Logical VulkanKHR
OpEntryPoint Fragment %func "func"
OpExecutionMode %func OriginUpperLeft
%float = OpTypeFloat 32
%float_ptr = OpTypePointer Workgroup %float
%init_val = OpConstant %float 1.0
%1 = OpVariable %float_ptr Workgroup %init_val
%void = OpTypeVoid
%functy = OpTypeFunction %void
%func = OpFunction %void None %functy
%2 = OpLabel
OpReturn
OpFunctionEnd
)";
  CompileSuccessfully(spirv.c_str(), SPV_ENV_VULKAN_1_0);
  EXPECT_EQ(SPV_ERROR_INVALID_ID, ValidateInstructions(SPV_ENV_VULKAN_1_0));
  EXPECT_THAT(getDiagnosticString(),
              HasSubstr("Variable initializers in Workgroup storage class are "
                        "limited to OpConstantNull"));
}

TEST_F(ValidateMemory, VulkanInitializerWithWorkgroupStorageClassGood) {
  std::string spirv = R"(
OpCapability Shader
OpCapability VulkanMemoryModelKHR
OpExtension "SPV_KHR_vulkan_memory_model"
OpMemoryModel Logical VulkanKHR
OpEntryPoint Fragment %func "func"
OpExecutionMode %func OriginUpperLeft
%float = OpTypeFloat 32
%float_ptr = OpTypePointer Workgroup %float
%init_val = OpConstantNull %float
%1 = OpVariable %float_ptr Workgroup %init_val
%void = OpTypeVoid
%functy = OpTypeFunction %void
%func = OpFunction %void None %functy
%2 = OpLabel
OpReturn
OpFunctionEnd
)";
  CompileSuccessfully(spirv.c_str(), SPV_ENV_VULKAN_1_0);
  EXPECT_EQ(SPV_SUCCESS, ValidateInstructions(SPV_ENV_VULKAN_1_0));
}

TEST_F(ValidateMemory, LoadRuntimeArray) {
  const std::string spirv = R"(
OpCapability Shader
OpExtension "SPV_KHR_storage_buffer_storage_class"
OpMemoryModel Logical GLSL450
OpEntryPoint GLCompute %main "main"
%void = OpTypeVoid
%int = OpTypeInt 32 0
%int_0 = OpConstant %int 0
%rta = OpTypeRuntimeArray %int
%block = OpTypeStruct %rta
%ptr_rta = OpTypePointer StorageBuffer %rta
%ptr_block = OpTypePointer StorageBuffer %block
%var = OpVariable %ptr_block StorageBuffer
%void_fn = OpTypeFunction %void
%main = OpFunction %void None %void_fn
%entry = OpLabel
%gep = OpAccessChain %ptr_rta %var %int_0
%ld = OpLoad %rta %gep
OpReturn
OpFunctionEnd
)";

  CompileSuccessfully(spirv);
  EXPECT_EQ(SPV_ERROR_INVALID_ID, ValidateInstructions());
  EXPECT_THAT(getDiagnosticString(),
              HasSubstr("Cannot load a runtime-sized array"));
}

TEST_F(ValidateMemory, LoadRuntimeArrayInStruct) {
  const std::string spirv = R"(
OpCapability Shader
OpExtension "SPV_KHR_storage_buffer_storage_class"
OpMemoryModel Logical GLSL450
OpEntryPoint GLCompute %main "main"
%void = OpTypeVoid
%int = OpTypeInt 32 0
%int_0 = OpConstant %int 0
%rta = OpTypeRuntimeArray %int
%block = OpTypeStruct %rta
%ptr_rta = OpTypePointer StorageBuffer %rta
%ptr_block = OpTypePointer StorageBuffer %block
%var = OpVariable %ptr_block StorageBuffer
%void_fn = OpTypeFunction %void
%main = OpFunction %void None %void_fn
%entry = OpLabel
%ld = OpLoad %block %var
OpReturn
OpFunctionEnd
)";

  CompileSuccessfully(spirv);
  EXPECT_EQ(SPV_ERROR_INVALID_ID, ValidateInstructions());
  EXPECT_THAT(getDiagnosticString(),
              HasSubstr("Cannot load a runtime-sized array"));
}

TEST_F(ValidateMemory, LoadRuntimeArrayInArray) {
  const std::string spirv = R"(
OpCapability Shader
OpExtension "SPV_KHR_storage_buffer_storage_class"
OpMemoryModel Logical GLSL450
OpEntryPoint GLCompute %main "main"
%void = OpTypeVoid
%int = OpTypeInt 32 0
%int_0 = OpConstant %int 0
%int_4 = OpConstant %int 4
%rta = OpTypeRuntimeArray %int
%block = OpTypeStruct %rta
%array = OpTypeArray %block %int_4
%ptr_rta = OpTypePointer StorageBuffer %rta
%ptr_block = OpTypePointer StorageBuffer %block
%ptr_array = OpTypePointer StorageBuffer %array
%var = OpVariable %ptr_array StorageBuffer
%void_fn = OpTypeFunction %void
%main = OpFunction %void None %void_fn
%entry = OpLabel
%ld = OpLoad %array %var
OpReturn
OpFunctionEnd
)";

  CompileSuccessfully(spirv);
  EXPECT_EQ(SPV_ERROR_INVALID_ID, ValidateInstructions());
  EXPECT_THAT(getDiagnosticString(),
              HasSubstr("Cannot load a runtime-sized array"));
}

TEST_F(ValidateMemory, Pre1p4WorkgroupMemoryBadLayoutOk) {
  const std::string spirv = R"(
OpCapability Shader
OpMemoryModel Logical GLSL450
OpEntryPoint GLCompute %main "main"
OpDecorate %struct Block
OpMemberDecorate %struct 0 Offset 0
%void = OpTypeVoid
%bool = OpTypeBool
%struct = OpTypeStruct %bool
%ptr = OpTypePointer Workgroup %struct
%var = OpVariable %ptr Workgroup
%void_fn = OpTypeFunction %void
%main = OpFunction %void None %void_fn
%entry = OpLabel
OpReturn
OpFunctionEnd
)";

  CompileSuccessfully(spirv);
  EXPECT_EQ(SPV_SUCCESS, ValidateInstructions());
}

}  // namespace
}  // namespace val
}  // namespace spvtools<|MERGE_RESOLUTION|>--- conflicted
+++ resolved
@@ -68,12 +68,7 @@
       HasSubstr("Variables identified with the UniformConstant storage class "
                 "are used only as handles to refer to opaque resources. Such "
                 "variables must be typed as OpTypeImage, OpTypeSampler, "
-<<<<<<< HEAD
-                "OpTypeSampledImage, OpTypeAccelerationStructureNV, "
-                "OpTypeAccelerationStructureKHR, OpTypeRayQueryProvisionalKHR, "
-=======
                 "OpTypeSampledImage, OpTypeAccelerationStructureKHR, "
->>>>>>> 6bbb88c8
                 "or an array of one of these types."));
 }
 
@@ -127,12 +122,7 @@
       HasSubstr("Variables identified with the UniformConstant storage class "
                 "are used only as handles to refer to opaque resources. Such "
                 "variables must be typed as OpTypeImage, OpTypeSampler, "
-<<<<<<< HEAD
-                "OpTypeSampledImage, OpTypeAccelerationStructureNV, "
-                "OpTypeAccelerationStructureKHR, OpTypeRayQueryProvisionalKHR, "
-=======
                 "OpTypeSampledImage, OpTypeAccelerationStructureKHR, "
->>>>>>> 6bbb88c8
                 "or an array of one of these types."));
 }
 
