--- conflicted
+++ resolved
@@ -6197,8 +6197,6 @@
                         "execution mode for GLCompute execution model"));
 }
 
-<<<<<<< HEAD
-=======
 TEST_F(ValidateImage, TypeSampledImageNotBufferPost1p6) {
   const std::string text = R"(
 OpCapability Shader
@@ -6250,7 +6248,6 @@
   EXPECT_EQ(SPV_SUCCESS, ValidateInstructions(SPV_ENV_UNIVERSAL_1_6));
 }
 
->>>>>>> d731a049
 }  // namespace
 }  // namespace val
 }  // namespace spvtools