// Copyright (c) 2017 Google Inc.
//
// Licensed under the Apache License, Version 2.0 (the "License");
// you may not use this file except in compliance with the License.
// You may obtain a copy of the License at
//
//     http://www.apache.org/licenses/LICENSE-2.0
//
// Unless required by applicable law or agreed to in writing, software
// distributed under the License is distributed on an "AS IS" BASIS,
// WITHOUT WARRANTIES OR CONDITIONS OF ANY KIND, either express or implied.
// See the License for the specific language governing permissions and
// limitations under the License.

#include <sstream>
#include <string>

#include "gmock/gmock.h"
#include "test/unit_spirv.h"
#include "test/val/val_fixtures.h"

namespace spvtools {
namespace val {
namespace {

using ::testing::HasSubstr;
using ::testing::Not;

using ValidateDerivatives = spvtest::ValidateBase<bool>;

std::string GenerateShaderCode(
    const std::string& body,
    const std::string& capabilities_and_extensions = "",
    const std::string& execution_model = "Fragment") {
  std::stringstream ss;
  ss << R"(
OpCapability Shader
OpCapability DerivativeControl
)";

  ss << capabilities_and_extensions;
  ss << "OpMemoryModel Logical GLSL450\n";
  ss << "OpEntryPoint " << execution_model << " %main \"main\""
     << " %f32_var_input"
     << " %f32vec4_var_input"
     << "\n";
  if (execution_model == "Fragment") {
    ss << "OpExecutionMode %main OriginUpperLeft\n";
  }

  ss << R"(
%void = OpTypeVoid
%func = OpTypeFunction %void
%bool = OpTypeBool
%f32 = OpTypeFloat 32
%u32 = OpTypeInt 32 0
%s32 = OpTypeInt 32 1
%f32vec4 = OpTypeVector %f32 4

%f32_ptr_input = OpTypePointer Input %f32
%f32_var_input = OpVariable %f32_ptr_input Input

%f32vec4_ptr_input = OpTypePointer Input %f32vec4
%f32vec4_var_input = OpVariable %f32vec4_ptr_input Input
)";

  if (capabilities_and_extensions.find("OpCapability Float16") !=
      std::string::npos) {
    ss << "%f16 = OpTypeFloat 16\n"
       << "%f16vec4 = OpTypeVector %f16 4\n"
       << "%f16_0 = OpConstantNull %f16\n"
       << "%f16vec4_0 = OpConstantNull %f16vec4\n";
  }

  ss << R"(
%main = OpFunction %void None %func
%main_entry = OpLabel
)";

  ss << body;

  ss << R"(
OpReturn
OpFunctionEnd)";

  return ss.str();
}

TEST_F(ValidateDerivatives, ScalarSuccess) {
  const std::string body = R"(
%f32_var = OpLoad %f32 %f32_var_input
%val1 = OpDPdx %f32 %f32_var
%val2 = OpDPdy %f32 %f32_var
%val3 = OpFwidth %f32 %f32_var
%val4 = OpDPdxFine %f32 %f32_var
%val5 = OpDPdyFine %f32 %f32_var
%val6 = OpFwidthFine %f32 %f32_var
%val7 = OpDPdxCoarse %f32 %f32_var
%val8 = OpDPdyCoarse %f32 %f32_var
%val9 = OpFwidthCoarse %f32 %f32_var
)";

  CompileSuccessfully(GenerateShaderCode(body).c_str());
  ASSERT_EQ(SPV_SUCCESS, ValidateInstructions());
}

TEST_F(ValidateDerivatives, VectorSuccess) {
  const std::string body = R"(
%f32vec4_var = OpLoad %f32vec4 %f32vec4_var_input
%val1 = OpDPdx %f32vec4 %f32vec4_var
%val2 = OpDPdy %f32vec4 %f32vec4_var
%val3 = OpFwidth %f32vec4 %f32vec4_var
%val4 = OpDPdxFine %f32vec4 %f32vec4_var
%val5 = OpDPdyFine %f32vec4 %f32vec4_var
%val6 = OpFwidthFine %f32vec4 %f32vec4_var
%val7 = OpDPdxCoarse %f32vec4 %f32vec4_var
%val8 = OpDPdyCoarse %f32vec4 %f32vec4_var
%val9 = OpFwidthCoarse %f32vec4 %f32vec4_var
)";

  CompileSuccessfully(GenerateShaderCode(body).c_str());
  ASSERT_EQ(SPV_SUCCESS, ValidateInstructions());
}

TEST_F(ValidateDerivatives, OpDPdxWrongResultType) {
  const std::string body = R"(
%f32_var = OpLoad %f32 %f32_var_input
%val1 = OpDPdx %u32 %f32vec4
)";

  CompileSuccessfully(GenerateShaderCode(body).c_str());
  ASSERT_EQ(SPV_ERROR_INVALID_ID, ValidateInstructions());
  EXPECT_THAT(getDiagnosticString(), HasSubstr("Operand 10[%v4float] cannot "
                                               "be a type"));
}

TEST_F(ValidateDerivatives, OpDPdxWrongPType) {
  const std::string body = R"(
%f32vec4_var = OpLoad %f32vec4 %f32vec4_var_input
%val1 = OpDPdx %f32 %f32vec4_var
)";

  CompileSuccessfully(GenerateShaderCode(body).c_str());
  ASSERT_EQ(SPV_ERROR_INVALID_DATA, ValidateInstructions());
  EXPECT_THAT(getDiagnosticString(),
              HasSubstr("Expected P type and Result Type to be the same: "
                        "DPdx"));
}

TEST_F(ValidateDerivatives, OpDPdxWrongExecutionModel) {
  const std::string body = R"(
%f32vec4_var = OpLoad %f32vec4 %f32vec4_var_input
%val1 = OpDPdx %f32vec4 %f32vec4_var
)";

  CompileSuccessfully(GenerateShaderCode(body, "", "Vertex").c_str());
  ASSERT_EQ(SPV_ERROR_INVALID_ID, ValidateInstructions());
  EXPECT_THAT(getDiagnosticString(),
              HasSubstr("Derivative instructions require Fragment or GLCompute "
                        "execution model: DPdx"));
}

<<<<<<< HEAD
=======
TEST_F(ValidateDerivatives, NoExecutionModeGLCompute) {
  const std::string spirv = R"(
OpCapability Shader
OpMemoryModel Logical GLSL450
OpEntryPoint GLCompute %main "main"
%void = OpTypeVoid
%float = OpTypeFloat 32
%float4 = OpTypeVector %float 4
%undef = OpUndef %float4
%void_fn = OpTypeFunction %void
%main = OpFunction %void None %void_fn
%entry = OpLabel
%derivative = OpDPdy %float4 %undef
OpReturn
OpFunctionEnd
)";

  CompileSuccessfully(spirv);
  EXPECT_EQ(SPV_ERROR_INVALID_ID, ValidateInstructions());
  EXPECT_THAT(getDiagnosticString(),
              HasSubstr("Derivative instructions require "
                        "DerivativeGroupQuadsNV or DerivativeGroupLinearNV "
                        "execution mode for GLCompute execution model"));
}

>>>>>>> 6bbb88c8
using ValidateHalfDerivatives = spvtest::ValidateBase<std::string>;

TEST_P(ValidateHalfDerivatives, ScalarFailure) {
  const std::string op = GetParam();
  const std::string body = "%val = " + op + " %f16 %f16_0\n";

  CompileSuccessfully(
      GenerateShaderCode(body, "OpCapability Float16\n").c_str());
  ASSERT_EQ(SPV_ERROR_INVALID_DATA, ValidateInstructions());
  EXPECT_THAT(getDiagnosticString(),
              HasSubstr("Result type component width must be 32 bits"));
}

TEST_P(ValidateHalfDerivatives, VectorFailure) {
  const std::string op = GetParam();
  const std::string body = "%val = " + op + " %f16vec4 %f16vec4_0\n";

  CompileSuccessfully(
      GenerateShaderCode(body, "OpCapability Float16\n").c_str());
  ASSERT_EQ(SPV_ERROR_INVALID_DATA, ValidateInstructions());
  EXPECT_THAT(getDiagnosticString(),
              HasSubstr("Result type component width must be 32 bits"));
}

INSTANTIATE_TEST_SUITE_P(HalfDerivatives, ValidateHalfDerivatives,
                         ::testing::Values("OpDPdx", "OpDPdy", "OpFwidth",
                                           "OpDPdxFine", "OpDPdyFine",
                                           "OpFwidthFine", "OpDPdxCoarse",
                                           "OpDPdyCoarse", "OpFwidthCoarse"));

}  // namespace
}  // namespace val
}  // namespace spvtools<|MERGE_RESOLUTION|>--- conflicted
+++ resolved
@@ -160,8 +160,6 @@
                         "execution model: DPdx"));
 }
 
-<<<<<<< HEAD
-=======
 TEST_F(ValidateDerivatives, NoExecutionModeGLCompute) {
   const std::string spirv = R"(
 OpCapability Shader
@@ -187,7 +185,6 @@
                         "execution mode for GLCompute execution model"));
 }
 
->>>>>>> 6bbb88c8
 using ValidateHalfDerivatives = spvtest::ValidateBase<std::string>;
 
 TEST_P(ValidateHalfDerivatives, ScalarFailure) {
