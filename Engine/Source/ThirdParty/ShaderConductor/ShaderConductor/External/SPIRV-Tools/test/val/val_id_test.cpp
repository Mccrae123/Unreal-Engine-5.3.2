// Copyright (c) 2015-2016 The Khronos Group Inc.
//
// Licensed under the Apache License, Version 2.0 (the "License");
// you may not use this file except in compliance with the License.
// You may obtain a copy of the License at
//
//     http://www.apache.org/licenses/LICENSE-2.0
//
// Unless required by applicable law or agreed to in writing, software
// distributed under the License is distributed on an "AS IS" BASIS,
// WITHOUT WARRANTIES OR CONDITIONS OF ANY KIND, either express or implied.
// See the License for the specific language governing permissions and
// limitations under the License.

#include <sstream>
#include <string>
#include <vector>

#include "gmock/gmock.h"
#include "test/test_fixture.h"
#include "test/unit_spirv.h"
#include "test/val/val_fixtures.h"

// NOTE: The tests in this file are ONLY testing ID usage, there for the input
// SPIR-V does not follow the logical layout rules from the spec in all cases in
// order to makes the tests smaller. Validation of the whole module is handled
// in stages, ID validation is only one of these stages. All validation stages
// are stand alone.

namespace spvtools {
namespace val {
namespace {

using spvtest::ScopedContext;
using ::testing::HasSubstr;
using ::testing::ValuesIn;

using ValidateIdWithMessage = spvtest::ValidateBase<bool>;

std::string kOpCapabilitySetupWithoutVector16 = R"(
     OpCapability Shader
     OpCapability Linkage
     OpCapability Addresses
     OpCapability Int8
     OpCapability Int16
     OpCapability Int64
     OpCapability Float64
     OpCapability LiteralSampler
     OpCapability Pipes
     OpCapability DeviceEnqueue
)";

std::string kOpCapabilitySetup = R"(
     OpCapability Shader
     OpCapability Linkage
     OpCapability Addresses
     OpCapability Int8
     OpCapability Int16
     OpCapability Int64
     OpCapability Float64
     OpCapability LiteralSampler
     OpCapability Pipes
     OpCapability DeviceEnqueue
     OpCapability Vector16
)";

std::string kOpVariablePtrSetUp = R"(
     OpCapability VariablePointers
     OpExtension "SPV_KHR_variable_pointers"
)";

std::string kGLSL450MemoryModel =
    kOpCapabilitySetup + kOpVariablePtrSetUp + R"(
     OpMemoryModel Logical GLSL450
)";

std::string kGLSL450MemoryModelWithoutVector16 =
    kOpCapabilitySetupWithoutVector16 + kOpVariablePtrSetUp + R"(
     OpMemoryModel Logical GLSL450
)";

std::string kNoKernelGLSL450MemoryModel = R"(
     OpCapability Shader
     OpCapability Linkage
     OpCapability Addresses
     OpCapability Int8
     OpCapability Int16
     OpCapability Int64
     OpCapability Float64
     OpMemoryModel Logical GLSL450
)";

std::string kOpenCLMemoryModel32 = R"(
     OpCapability Addresses
     OpCapability Linkage
     OpCapability Kernel
%1 = OpExtInstImport "OpenCL.std"
     OpMemoryModel Physical32 OpenCL
)";

std::string kOpenCLMemoryModel64 = R"(
     OpCapability Addresses
     OpCapability Linkage
     OpCapability Kernel
     OpCapability Int64
%1 = OpExtInstImport "OpenCL.std"
     OpMemoryModel Physical64 OpenCL
)";

std::string sampledImageSetup = R"(
                    %void = OpTypeVoid
            %typeFuncVoid = OpTypeFunction %void
                   %float = OpTypeFloat 32
                 %v4float = OpTypeVector %float 4
              %image_type = OpTypeImage %float 2D 0 0 0 1 Unknown
%_ptr_UniformConstant_img = OpTypePointer UniformConstant %image_type
                     %tex = OpVariable %_ptr_UniformConstant_img UniformConstant
            %sampler_type = OpTypeSampler
%_ptr_UniformConstant_sam = OpTypePointer UniformConstant %sampler_type
                       %s = OpVariable %_ptr_UniformConstant_sam UniformConstant
      %sampled_image_type = OpTypeSampledImage %image_type
                 %v2float = OpTypeVector %float 2
                 %float_1 = OpConstant %float 1
                 %float_2 = OpConstant %float 2
           %const_vec_1_1 = OpConstantComposite %v2float %float_1 %float_1
           %const_vec_2_2 = OpConstantComposite %v2float %float_2 %float_2
               %bool_type = OpTypeBool
               %spec_true = OpSpecConstantTrue %bool_type
                    %main = OpFunction %void None %typeFuncVoid
                 %label_1 = OpLabel
              %image_inst = OpLoad %image_type %tex
            %sampler_inst = OpLoad %sampler_type %s
)";

std::string BranchConditionalSetup = R"(
               OpCapability Shader
          %1 = OpExtInstImport "GLSL.std.450"
               OpMemoryModel Logical GLSL450
               OpEntryPoint Fragment %main "main"
               OpExecutionMode %main OriginUpperLeft
               OpSource GLSL 140
               OpName %main "main"

             ; type definitions
       %bool = OpTypeBool
       %uint = OpTypeInt 32 0
        %int = OpTypeInt 32 1
      %float = OpTypeFloat 32
    %v4float = OpTypeVector %float 4

             ; constants
       %true = OpConstantTrue %bool
         %i0 = OpConstant %int 0
         %i1 = OpConstant %int 1
         %f0 = OpConstant %float 0
         %f1 = OpConstant %float 1


             ; main function header
       %void = OpTypeVoid
   %voidfunc = OpTypeFunction %void
       %main = OpFunction %void None %voidfunc
      %lmain = OpLabel
)";

std::string BranchConditionalTail = R"(
   %target_t = OpLabel
               OpNop
               OpBranch %end
   %target_f = OpLabel
               OpNop
               OpBranch %end

        %end = OpLabel

               OpReturn
               OpFunctionEnd
)";

// TODO: OpUndef

TEST_F(ValidateIdWithMessage, OpName) {
  std::string spirv = kGLSL450MemoryModel + R"(
     OpName %2 "name"
%1 = OpTypeInt 32 0
%2 = OpTypePointer UniformConstant %1
%3 = OpVariable %2 UniformConstant)";
  CompileSuccessfully(spirv.c_str());
  EXPECT_EQ(SPV_SUCCESS, ValidateInstructions());
}

TEST_F(ValidateIdWithMessage, OpMemberNameGood) {
  std::string spirv = kGLSL450MemoryModel + R"(
     OpMemberName %2 0 "foo"
%1 = OpTypeInt 32 0
%2 = OpTypeStruct %1)";
  CompileSuccessfully(spirv.c_str());
  EXPECT_EQ(SPV_SUCCESS, ValidateInstructions());
}
TEST_F(ValidateIdWithMessage, OpMemberNameTypeBad) {
  std::string spirv = kGLSL450MemoryModel + R"(
     OpMemberName %1 0 "foo"
%1 = OpTypeInt 32 0)";
  CompileSuccessfully(spirv.c_str());
  EXPECT_EQ(SPV_ERROR_INVALID_ID, ValidateInstructions());
  EXPECT_THAT(
      getDiagnosticString(),
      HasSubstr("OpMemberName Type <id> '1[%uint]' is not a struct type."));
}
TEST_F(ValidateIdWithMessage, OpMemberNameMemberBad) {
  std::string spirv = kGLSL450MemoryModel + R"(
     OpMemberName %1 1 "foo"
%2 = OpTypeInt 32 0
%1 = OpTypeStruct %2)";
  CompileSuccessfully(spirv.c_str());
  EXPECT_EQ(SPV_ERROR_INVALID_ID, ValidateInstructions());
  EXPECT_THAT(
      getDiagnosticString(),
      HasSubstr("OpMemberName Member <id> '1[%_struct_1]' index is larger "
                "than Type <id> '1[%_struct_1]'s member count."));
}

TEST_F(ValidateIdWithMessage, OpLineGood) {
  std::string spirv = kGLSL450MemoryModel + R"(
%1 = OpString "/path/to/source.file"
     OpLine %1 0 0
%2 = OpTypeInt 32 0
%3 = OpTypePointer Input %2
%4 = OpVariable %3 Input)";
  CompileSuccessfully(spirv.c_str());
  EXPECT_EQ(SPV_SUCCESS, ValidateInstructions());
}

TEST_F(ValidateIdWithMessage, OpLineFileBad) {
  std::string spirv = kGLSL450MemoryModel + R"(
  %1 = OpTypeInt 32 0
     OpLine %1 0 0
  )";
  CompileSuccessfully(spirv.c_str());
  EXPECT_EQ(SPV_ERROR_INVALID_ID, ValidateInstructions());
  EXPECT_THAT(getDiagnosticString(),
              HasSubstr("OpLine Target <id> '1[%uint]' is not an OpString."));
}

TEST_F(ValidateIdWithMessage, OpDecorateGood) {
  std::string spirv = kGLSL450MemoryModel + R"(
     OpDecorate %2 GLSLShared
%1 = OpTypeInt 64 0
%2 = OpTypeStruct %1 %1)";
  CompileSuccessfully(spirv.c_str());
  EXPECT_EQ(SPV_SUCCESS, ValidateInstructions());
}
TEST_F(ValidateIdWithMessage, OpDecorateBad) {
  std::string spirv = kGLSL450MemoryModel + R"(
OpDecorate %1 GLSLShared)";
  CompileSuccessfully(spirv.c_str());
  EXPECT_EQ(SPV_ERROR_INVALID_ID, ValidateInstructions());
  EXPECT_THAT(getDiagnosticString(),
              HasSubstr("forward referenced IDs have not been defined"));
}

TEST_F(ValidateIdWithMessage, OpMemberDecorateGood) {
  std::string spirv = kGLSL450MemoryModel + R"(
     OpMemberDecorate %2 0 RelaxedPrecision
%1 = OpTypeInt 32 0
%2 = OpTypeStruct %1 %1)";
  CompileSuccessfully(spirv.c_str());
  EXPECT_EQ(SPV_SUCCESS, ValidateInstructions());
}
TEST_F(ValidateIdWithMessage, OpMemberDecorateBad) {
  std::string spirv = kGLSL450MemoryModel + R"(
     OpMemberDecorate %1 0 RelaxedPrecision
%1 = OpTypeInt 32 0)";
  CompileSuccessfully(spirv.c_str());
  EXPECT_EQ(SPV_ERROR_INVALID_ID, ValidateInstructions());
  EXPECT_THAT(getDiagnosticString(),
              HasSubstr("OpMemberDecorate Structure type <id> '1[%uint]' is "
                        "not a struct type."));
}
TEST_F(ValidateIdWithMessage, OpMemberDecorateMemberBad) {
  std::string spirv = kGLSL450MemoryModel + R"(
     OpMemberDecorate %1 3 RelaxedPrecision
%int = OpTypeInt 32 0
%1 = OpTypeStruct %int %int)";
  CompileSuccessfully(spirv.c_str());
  EXPECT_EQ(SPV_ERROR_INVALID_ID, ValidateInstructions());
  EXPECT_THAT(getDiagnosticString(),
              HasSubstr("Index 3 provided in OpMemberDecorate for struct <id> "
                        "1[%_struct_1] is out of bounds. The structure has 2 "
                        "members. Largest valid index is 1."));
}

TEST_F(ValidateIdWithMessage, OpGroupDecorateGood) {
  std::string spirv = kGLSL450MemoryModel + R"(
%1 = OpDecorationGroup
     OpDecorate %1 RelaxedPrecision
     OpDecorate %1 GLSLShared
     OpGroupDecorate %1 %3 %4
%2 = OpTypeInt 32 0
%3 = OpConstant %2 42
%4 = OpConstant %2 23)";
  CompileSuccessfully(spirv.c_str());
  EXPECT_EQ(SPV_SUCCESS, ValidateInstructions());
}
TEST_F(ValidateIdWithMessage, OpDecorationGroupBad) {
  std::string spirv = kGLSL450MemoryModel + R"(
%1 = OpDecorationGroup
     OpDecorate %1 RelaxedPrecision
     OpDecorate %1 GLSLShared
     OpMemberDecorate %1 0 Constant
    )";
  CompileSuccessfully(spirv.c_str());
  EXPECT_EQ(SPV_ERROR_INVALID_ID, ValidateInstructions());
  EXPECT_THAT(getDiagnosticString(),
              HasSubstr("Result id of OpDecorationGroup can only "
                        "be targeted by OpName, OpGroupDecorate, "
                        "OpDecorate, OpDecorateId, and OpGroupMemberDecorate"));
}
TEST_F(ValidateIdWithMessage, OpGroupDecorateDecorationGroupBad) {
  std::string spirv = R"(
    OpCapability Shader
    OpCapability Linkage
    %1 = OpExtInstImport "GLSL.std.450"
    OpMemoryModel Logical GLSL450
    OpGroupDecorate %1 %2 %3
%2 = OpTypeInt 32 0
%3 = OpConstant %2 42)";
  CompileSuccessfully(spirv.c_str());
  EXPECT_EQ(SPV_ERROR_INVALID_ID, ValidateInstructions());
  EXPECT_THAT(getDiagnosticString(),
              HasSubstr("OpGroupDecorate Decoration group <id> '1[%1]' is not "
                        "a decoration group."));
}
TEST_F(ValidateIdWithMessage, OpGroupDecorateTargetBad) {
  std::string spirv = kGLSL450MemoryModel + R"(
%1 = OpDecorationGroup
     OpDecorate %1 RelaxedPrecision
     OpDecorate %1 GLSLShared
     OpGroupDecorate %1 %3
%2 = OpTypeInt 32 0)";
  CompileSuccessfully(spirv.c_str());
  EXPECT_EQ(SPV_ERROR_INVALID_ID, ValidateInstructions());
  EXPECT_THAT(getDiagnosticString(),
              HasSubstr("forward referenced IDs have not been defined"));
}
TEST_F(ValidateIdWithMessage, OpGroupMemberDecorateDecorationGroupBad) {
  std::string spirv = R"(
    OpCapability Shader
    OpCapability Linkage
    %1 = OpExtInstImport "GLSL.std.450"
    OpMemoryModel Logical GLSL450
    OpGroupMemberDecorate %1 %2 0
%2 = OpTypeInt 32 0)";
  CompileSuccessfully(spirv.c_str());
  EXPECT_EQ(SPV_ERROR_INVALID_ID, ValidateInstructions());
  EXPECT_THAT(getDiagnosticString(),
              HasSubstr("OpGroupMemberDecorate Decoration group <id> '1[%1]' "
                        "is not a decoration group."));
}
TEST_F(ValidateIdWithMessage, OpGroupMemberDecorateIdNotStructBad) {
  std::string spirv = kGLSL450MemoryModel + R"(
     %1 = OpDecorationGroup
     OpGroupMemberDecorate %1 %2 0
%2 = OpTypeInt 32 0)";
  CompileSuccessfully(spirv.c_str());
  EXPECT_EQ(SPV_ERROR_INVALID_ID, ValidateInstructions());
  EXPECT_THAT(getDiagnosticString(),
              HasSubstr("OpGroupMemberDecorate Structure type <id> '2[%uint]' "
                        "is not a struct type."));
}
TEST_F(ValidateIdWithMessage, OpGroupMemberDecorateIndexOutOfBoundBad) {
  std::string spirv = kGLSL450MemoryModel + R"(
  OpDecorate %1 Offset 0
  %1 = OpDecorationGroup
  OpGroupMemberDecorate %1 %struct 3
%float  = OpTypeFloat 32
%struct = OpTypeStruct %float %float %float
)";
  CompileSuccessfully(spirv.c_str());
  EXPECT_EQ(SPV_ERROR_INVALID_ID, ValidateInstructions());
  EXPECT_THAT(getDiagnosticString(),
              HasSubstr("Index 3 provided in OpGroupMemberDecorate for struct "
                        "<id> 2[%_struct_2] is out of bounds. The structure "
                        "has 3 members. Largest valid index is 2."));
}

// TODO: OpExtInst

TEST_F(ValidateIdWithMessage, OpEntryPointGood) {
  std::string spirv = kGLSL450MemoryModel + R"(
     OpEntryPoint GLCompute %3 ""
%1 = OpTypeVoid
%2 = OpTypeFunction %1
%3 = OpFunction %1 None %2
%4 = OpLabel
     OpReturn
     OpFunctionEnd
)";
  CompileSuccessfully(spirv.c_str());
  EXPECT_EQ(SPV_SUCCESS, ValidateInstructions());
}
TEST_F(ValidateIdWithMessage, OpEntryPointFunctionBad) {
  std::string spirv = kGLSL450MemoryModel + R"(
     OpEntryPoint GLCompute %1 ""
%1 = OpTypeVoid)";
  CompileSuccessfully(spirv.c_str());
  EXPECT_EQ(SPV_ERROR_INVALID_ID, ValidateInstructions());
  EXPECT_THAT(getDiagnosticString(),
              HasSubstr("OpEntryPoint Entry Point <id> '1[%void]' is not a "
                        "function."));
}
TEST_F(ValidateIdWithMessage, OpEntryPointParameterCountBad) {
  std::string spirv = kGLSL450MemoryModel + R"(
     OpEntryPoint GLCompute %1 ""
%2 = OpTypeVoid
%3 = OpTypeFunction %2 %2
%1 = OpFunction %2 None %3
%4 = OpLabel
     OpReturn
     OpFunctionEnd)";
  CompileSuccessfully(spirv.c_str());
  EXPECT_EQ(SPV_ERROR_INVALID_ID, ValidateInstructions());
  EXPECT_THAT(getDiagnosticString(),
              HasSubstr("OpEntryPoint Entry Point <id> '1[%1]'s function "
                        "parameter count is not zero"));
}
TEST_F(ValidateIdWithMessage, OpEntryPointReturnTypeBad) {
  std::string spirv = kGLSL450MemoryModel + R"(
     OpEntryPoint GLCompute %1 ""
%2 = OpTypeInt 32 0
%ret = OpConstant %2 0
%3 = OpTypeFunction %2
%1 = OpFunction %2 None %3
%4 = OpLabel
     OpReturnValue %ret
     OpFunctionEnd)";
  CompileSuccessfully(spirv.c_str());
  EXPECT_EQ(SPV_ERROR_INVALID_ID, ValidateInstructions());
  EXPECT_THAT(getDiagnosticString(),
              HasSubstr("OpEntryPoint Entry Point <id> '1[%1]'s function "
                        "return type is not void."));
}
TEST_F(ValidateIdWithMessage, OpEntryPointParameterCountBadInVulkan) {
  std::string spirv = R"(
     OpCapability Shader
     OpMemoryModel Logical GLSL450
     OpEntryPoint GLCompute %1 ""
%2 = OpTypeVoid
%3 = OpTypeFunction %2 %2
%1 = OpFunction %2 None %3
%4 = OpLabel
     OpReturn
     OpFunctionEnd)";
  CompileSuccessfully(spirv.c_str(), SPV_ENV_VULKAN_1_0);
  EXPECT_EQ(SPV_ERROR_INVALID_ID, ValidateInstructions(SPV_ENV_VULKAN_1_0));
  EXPECT_THAT(getDiagnosticString(),
              AnyVUID("VUID-StandaloneSpirv-None-04633"));
  EXPECT_THAT(getDiagnosticString(),
              HasSubstr("OpEntryPoint Entry Point <id> '1[%1]'s function "
                        "parameter count is not zero"));
}
TEST_F(ValidateIdWithMessage, OpEntryPointReturnTypeBadInVulkan) {
  std::string spirv = R"(
     OpCapability Shader
     OpMemoryModel Logical GLSL450
     OpEntryPoint GLCompute %1 ""
%2 = OpTypeInt 32 0
%ret = OpConstant %2 0
%3 = OpTypeFunction %2
%1 = OpFunction %2 None %3
%4 = OpLabel
     OpReturnValue %ret
     OpFunctionEnd)";
  CompileSuccessfully(spirv.c_str(), SPV_ENV_VULKAN_1_0);
  EXPECT_EQ(SPV_ERROR_INVALID_ID, ValidateInstructions(SPV_ENV_VULKAN_1_0));
  EXPECT_THAT(getDiagnosticString(),
              AnyVUID("VUID-StandaloneSpirv-None-04633"));
  EXPECT_THAT(getDiagnosticString(),
              HasSubstr("OpEntryPoint Entry Point <id> '1[%1]'s function "
                        "return type is not void."));
}

TEST_F(ValidateIdWithMessage, OpEntryPointInterfaceIsNotVariableTypeBad) {
  std::string spirv = R"(
               OpCapability Shader
               OpCapability Geometry
               OpMemoryModel Logical GLSL450
               OpEntryPoint Geometry %main "main" %ptr_builtin_1
               OpExecutionMode %main InputPoints
               OpExecutionMode %main OutputPoints
               OpMemberDecorate %struct_1 0 BuiltIn InvocationId
      %int = OpTypeInt 32 1
     %void = OpTypeVoid
     %func = OpTypeFunction %void
 %struct_1 = OpTypeStruct %int
%ptr_builtin_1 = OpTypePointer Input %struct_1
       %main = OpFunction %void None %func
          %5 = OpLabel
               OpReturn
               OpFunctionEnd
  )";
  CompileSuccessfully(spirv);
  EXPECT_EQ(SPV_ERROR_INVALID_ID, ValidateInstructions());
  EXPECT_THAT(getDiagnosticString(),
              HasSubstr("Interfaces passed to OpEntryPoint must be of type "
                        "OpTypeVariable. Found OpTypePointer."));
}

TEST_F(ValidateIdWithMessage, OpEntryPointInterfaceStorageClassBad) {
  std::string spirv = R"(
               OpCapability Shader
               OpCapability Geometry
               OpMemoryModel Logical GLSL450
               OpEntryPoint Geometry %main "main" %in_1
               OpExecutionMode %main InputPoints
               OpExecutionMode %main OutputPoints
               OpMemberDecorate %struct_1 0 BuiltIn InvocationId
      %int = OpTypeInt 32 1
     %void = OpTypeVoid
     %func = OpTypeFunction %void
 %struct_1 = OpTypeStruct %int
%ptr_builtin_1 = OpTypePointer Uniform %struct_1
       %in_1 = OpVariable %ptr_builtin_1 Uniform
       %main = OpFunction %void None %func
          %5 = OpLabel
               OpReturn
               OpFunctionEnd
  )";
  CompileSuccessfully(spirv);
  EXPECT_EQ(SPV_ERROR_INVALID_ID, ValidateInstructions());
  EXPECT_THAT(getDiagnosticString(),
              HasSubstr("OpEntryPoint interfaces must be OpVariables with "
                        "Storage Class of Input(1) or Output(3). Found Storage "
                        "Class 2 for Entry Point id 1."));
}

TEST_F(ValidateIdWithMessage, OpExecutionModeGood) {
  std::string spirv = kGLSL450MemoryModel + R"(
     OpEntryPoint GLCompute %3 ""
     OpExecutionMode %3 LocalSize 1 1 1
%1 = OpTypeVoid
%2 = OpTypeFunction %1
%3 = OpFunction %1 None %2
%4 = OpLabel
     OpReturn
     OpFunctionEnd)";
  CompileSuccessfully(spirv.c_str());
  EXPECT_EQ(SPV_SUCCESS, ValidateInstructions());
}

TEST_F(ValidateIdWithMessage, OpExecutionModeEntryPointMissing) {
  std::string spirv = kGLSL450MemoryModel + R"(
     OpExecutionMode %3 LocalSize 1 1 1
%1 = OpTypeVoid
%2 = OpTypeFunction %1
%3 = OpFunction %1 None %2
%4 = OpLabel
     OpReturn
     OpFunctionEnd)";
  CompileSuccessfully(spirv.c_str());
  EXPECT_EQ(SPV_ERROR_INVALID_ID, ValidateInstructions());
  EXPECT_THAT(getDiagnosticString(),
              HasSubstr("OpExecutionMode Entry Point <id> '1[%1]' is not the "
                        "Entry Point operand of an OpEntryPoint."));
}

TEST_F(ValidateIdWithMessage, OpExecutionModeEntryPointBad) {
  std::string spirv = kGLSL450MemoryModel + R"(
     OpEntryPoint GLCompute %3 "" %a
     OpExecutionMode %a LocalSize 1 1 1
%void = OpTypeVoid
%ptr = OpTypePointer Input %void
%a = OpVariable %ptr Input
%2 = OpTypeFunction %void
%3 = OpFunction %void None %2
%4 = OpLabel
     OpReturn
     OpFunctionEnd)";
  CompileSuccessfully(spirv.c_str());
  EXPECT_EQ(SPV_ERROR_INVALID_ID, ValidateInstructions());
  EXPECT_THAT(getDiagnosticString(),
              HasSubstr("OpExecutionMode Entry Point <id> '2[%2]' is not the "
                        "Entry Point operand of an OpEntryPoint."));
}

TEST_F(ValidateIdWithMessage, OpTypeVectorFloat) {
  std::string spirv = kGLSL450MemoryModel + R"(
%1 = OpTypeFloat 32
%2 = OpTypeVector %1 4)";
  CompileSuccessfully(spirv.c_str());
  EXPECT_EQ(SPV_SUCCESS, ValidateInstructions());
}

TEST_F(ValidateIdWithMessage, OpTypeVectorInt) {
  std::string spirv = kGLSL450MemoryModel + R"(
%1 = OpTypeInt 32 0
%2 = OpTypeVector %1 4)";
  CompileSuccessfully(spirv.c_str());
  EXPECT_EQ(SPV_SUCCESS, ValidateInstructions());
}

TEST_F(ValidateIdWithMessage, OpTypeVectorUInt) {
  std::string spirv = kGLSL450MemoryModel + R"(
%1 = OpTypeInt 64 0
%2 = OpTypeVector %1 4)";
  CompileSuccessfully(spirv.c_str());
  EXPECT_EQ(SPV_SUCCESS, ValidateInstructions());
}

TEST_F(ValidateIdWithMessage, OpTypeVectorBool) {
  std::string spirv = kGLSL450MemoryModel + R"(
%1 = OpTypeBool
%2 = OpTypeVector %1 4)";
  CompileSuccessfully(spirv.c_str());
  EXPECT_EQ(SPV_SUCCESS, ValidateInstructions());
}

TEST_F(ValidateIdWithMessage, OpTypeVectorComponentTypeBad) {
  std::string spirv = kGLSL450MemoryModel + R"(
%1 = OpTypeFloat 32
%2 = OpTypePointer UniformConstant %1
%3 = OpTypeVector %2 4)";
  CompileSuccessfully(spirv.c_str());
  EXPECT_EQ(SPV_ERROR_INVALID_ID, ValidateInstructions());
  EXPECT_THAT(
      getDiagnosticString(),
      HasSubstr("OpTypeVector Component Type <id> "
                "'2[%_ptr_UniformConstant_float]' is not a scalar type."));
}

TEST_F(ValidateIdWithMessage, OpTypeVectorColumnCountLessThanTwoBad) {
  std::string spirv = kGLSL450MemoryModel + R"(
%1 = OpTypeFloat 32
%2 = OpTypeVector %1 1)";
  CompileSuccessfully(spirv.c_str());
  EXPECT_EQ(SPV_ERROR_INVALID_DATA, ValidateInstructions());
  EXPECT_THAT(
      getDiagnosticString(),
      HasSubstr("Illegal number of components (1) for TypeVector\n  %v1float = "
                "OpTypeVector %float 1\n"));
}

TEST_F(ValidateIdWithMessage, OpTypeVectorColumnCountGreaterThanFourBad) {
  std::string spirv = kGLSL450MemoryModel + R"(
%1 = OpTypeFloat 32
%2 = OpTypeVector %1 5)";
  CompileSuccessfully(spirv.c_str());
  EXPECT_EQ(SPV_ERROR_INVALID_DATA, ValidateInstructions());
  EXPECT_THAT(
      getDiagnosticString(),
      HasSubstr("Illegal number of components (5) for TypeVector\n  %v5float = "
                "OpTypeVector %float 5\n"));
}

TEST_F(ValidateIdWithMessage, OpTypeVectorColumnCountEightWithoutVector16Bad) {
  std::string spirv = kGLSL450MemoryModelWithoutVector16 + R"(
%1 = OpTypeFloat 32
%2 = OpTypeVector %1 8)";

  CompileSuccessfully(spirv.c_str());
  EXPECT_EQ(SPV_ERROR_INVALID_DATA, ValidateInstructions());
  EXPECT_THAT(
      getDiagnosticString(),
      HasSubstr("Having 8 components for TypeVector requires the Vector16 "
                "capability\n  %v8float = OpTypeVector %float 8\n"));
}

TEST_F(ValidateIdWithMessage,
       OpTypeVectorColumnCountSixteenWithoutVector16Bad) {
  std::string spirv = kGLSL450MemoryModelWithoutVector16 + R"(
%1 = OpTypeFloat 32
%2 = OpTypeVector %1 16)";

  CompileSuccessfully(spirv.c_str());
  EXPECT_EQ(SPV_ERROR_INVALID_DATA, ValidateInstructions());
  EXPECT_THAT(
      getDiagnosticString(),
      HasSubstr("Having 16 components for TypeVector requires the Vector16 "
                "capability\n  %v16float = OpTypeVector %float 16\n"));
}

TEST_F(ValidateIdWithMessage, OpTypeVectorColumnCountOfEightWithVector16Good) {
  std::string spirv = kGLSL450MemoryModel + R"(
%1 = OpTypeFloat 32
%2 = OpTypeVector %1 8)";
  CompileSuccessfully(spirv.c_str());
  EXPECT_EQ(SPV_SUCCESS, ValidateInstructions());
}

TEST_F(ValidateIdWithMessage,
       OpTypeVectorColumnCountOfSixteenWithVector16Good) {
  std::string spirv = kGLSL450MemoryModel + R"(
%1 = OpTypeFloat 32
%2 = OpTypeVector %1 16)";
  CompileSuccessfully(spirv.c_str());
  EXPECT_EQ(SPV_SUCCESS, ValidateInstructions());
}

TEST_F(ValidateIdWithMessage, OpTypeMatrixGood) {
  std::string spirv = kGLSL450MemoryModel + R"(
%1 = OpTypeFloat 32
%2 = OpTypeVector %1 2
%3 = OpTypeMatrix %2 3)";
  CompileSuccessfully(spirv.c_str());
  EXPECT_EQ(SPV_SUCCESS, ValidateInstructions());
}

TEST_F(ValidateIdWithMessage, OpTypeMatrixColumnTypeNonVectorBad) {
  std::string spirv = kGLSL450MemoryModel + R"(
%1 = OpTypeFloat 32
%2 = OpTypeMatrix %1 3)";
  CompileSuccessfully(spirv.c_str());
  EXPECT_EQ(SPV_ERROR_INVALID_ID, ValidateInstructions());
  EXPECT_THAT(
      getDiagnosticString(),
      HasSubstr("olumns in a matrix must be of type vector.\n  %mat3float = "
                "OpTypeMatrix %float 3\n"));
}

TEST_F(ValidateIdWithMessage, OpTypeMatrixVectorTypeNonFloatBad) {
  std::string spirv = kGLSL450MemoryModel + R"(
%1 = OpTypeInt 16 0
%2 = OpTypeVector %1 2
%3 = OpTypeMatrix %2 2)";
  CompileSuccessfully(spirv.c_str());
  EXPECT_EQ(SPV_ERROR_INVALID_DATA, ValidateInstructions());
  EXPECT_THAT(
      getDiagnosticString(),
      HasSubstr("Matrix types can only be parameterized with floating-point "
                "types.\n  %mat2v2ushort = OpTypeMatrix %v2ushort 2\n"));
}

TEST_F(ValidateIdWithMessage, OpTypeMatrixColumnCountLessThanTwoBad) {
  std::string spirv = kGLSL450MemoryModel + R"(
%1 = OpTypeFloat 32
%2 = OpTypeVector %1 2
%3 = OpTypeMatrix %2 1)";
  CompileSuccessfully(spirv.c_str());
  EXPECT_EQ(SPV_ERROR_INVALID_DATA, ValidateInstructions());
  EXPECT_THAT(
      getDiagnosticString(),
      HasSubstr("Matrix types can only be parameterized as having only 2, 3, "
                "or 4 columns.\n  %mat1v2float = OpTypeMatrix %v2float 1\n"));
}

TEST_F(ValidateIdWithMessage, OpTypeMatrixColumnCountGreaterThanFourBad) {
  std::string spirv = kGLSL450MemoryModel + R"(
%1 = OpTypeFloat 32
%2 = OpTypeVector %1 2
%3 = OpTypeMatrix %2 8)";
  CompileSuccessfully(spirv.c_str());
  EXPECT_EQ(SPV_ERROR_INVALID_DATA, ValidateInstructions());
  EXPECT_THAT(
      getDiagnosticString(),
      HasSubstr("Matrix types can only be parameterized as having only 2, 3, "
                "or 4 columns.\n  %mat8v2float = OpTypeMatrix %v2float 8\n"));
}

TEST_F(ValidateIdWithMessage, OpTypeSamplerGood) {
  // In Rev31, OpTypeSampler takes no arguments.
  std::string spirv = kGLSL450MemoryModel + R"(
%s = OpTypeSampler)";
  CompileSuccessfully(spirv.c_str());
  EXPECT_EQ(SPV_SUCCESS, ValidateInstructions());
}

TEST_F(ValidateIdWithMessage, OpTypeArrayGood) {
  std::string spirv = kGLSL450MemoryModel + R"(
%1 = OpTypeInt 32 0
%2 = OpConstant %1 1
%3 = OpTypeArray %1 %2)";
  CompileSuccessfully(spirv.c_str());
  EXPECT_EQ(SPV_SUCCESS, ValidateInstructions());
}

TEST_F(ValidateIdWithMessage, OpTypeArrayElementTypeBad) {
  std::string spirv = kGLSL450MemoryModel + R"(
%1 = OpTypeInt 32 0
%2 = OpConstant %1 1
%3 = OpTypeArray %2 %2)";
  CompileSuccessfully(spirv.c_str());
  EXPECT_EQ(SPV_ERROR_INVALID_ID, ValidateInstructions());
  EXPECT_THAT(getDiagnosticString(),
              HasSubstr("OpTypeArray Element Type <id> '2[%uint_1]' is not a "
                        "type."));
}

// Signed or unsigned.
enum Signed { kSigned, kUnsigned };

// Creates an assembly module declaring OpTypeArray with the given length.
std::string MakeArrayLength(const std::string& len, Signed isSigned, int width,
                            int max_int_width = 64,
                            bool use_vulkan_memory_model = false) {
  std::ostringstream ss;
  ss << R"(
    OpCapability Shader
  )";
  if (use_vulkan_memory_model) {
    ss << " OpCapability VulkanMemoryModel\n";
  }
  if (width == 16) {
    ss << " OpCapability Int16\n";
  }
  if (max_int_width > 32) {
    ss << "\n  OpCapability Int64\n";
  }
  if (use_vulkan_memory_model) {
    ss << " OpExtension \"SPV_KHR_vulkan_memory_model\"\n";
    ss << "OpMemoryModel Logical Vulkan\n";
  } else {
    ss << "OpMemoryModel Logical GLSL450\n";
  }
  ss << "OpEntryPoint GLCompute %main \"main\"\n";
  ss << "OpExecutionMode %main LocalSize 1 1 1\n";
  ss << " %t = OpTypeInt " << width << (isSigned == kSigned ? " 1" : " 0");
  ss << " %l = OpConstant %t " << len;
  ss << " %a = OpTypeArray %t %l";
  ss << " %void = OpTypeVoid \n"
        " %voidfn = OpTypeFunction %void \n"
        " %main = OpFunction %void None %voidfn \n"
        " %entry = OpLabel\n"
        " OpReturn\n"
        " OpFunctionEnd\n";
  return ss.str();
}

// Tests OpTypeArray.  Parameter is the width (in bits) of the array-length's
// type.
class OpTypeArrayLengthTest
    : public spvtest::TextToBinaryTestBase<::testing::TestWithParam<int>> {
 protected:
  OpTypeArrayLengthTest()
      : env_(SPV_ENV_UNIVERSAL_1_0),
        position_(spv_position_t{0, 0, 0}),
        diagnostic_(spvDiagnosticCreate(&position_, "")) {}

  ~OpTypeArrayLengthTest() override { spvDiagnosticDestroy(diagnostic_); }

  // Runs spvValidate() on v, printing any errors via spvDiagnosticPrint().
  spv_result_t Val(const SpirvVector& v, const std::string& expected_err = "") {
    spv_const_binary_t cbinary{v.data(), v.size()};
    spvDiagnosticDestroy(diagnostic_);
    diagnostic_ = nullptr;
    const auto status =
        spvValidate(ScopedContext(env_).context, &cbinary, &diagnostic_);
    if (status != SPV_SUCCESS) {
      spvDiagnosticPrint(diagnostic_);
      EXPECT_THAT(std::string(diagnostic_->error),
                  testing::ContainsRegex(expected_err));
    }
    return status;
  }

 protected:
  spv_target_env env_;

 private:
  spv_position_t position_;  // For creating diagnostic_.
  spv_diagnostic diagnostic_;
};

TEST_P(OpTypeArrayLengthTest, LengthPositiveSmall) {
  const int width = GetParam();
  EXPECT_EQ(SPV_SUCCESS,
            Val(CompileSuccessfully(MakeArrayLength("1", kSigned, width))));
  EXPECT_EQ(SPV_SUCCESS,
            Val(CompileSuccessfully(MakeArrayLength("1", kUnsigned, width))));
  EXPECT_EQ(SPV_SUCCESS,
            Val(CompileSuccessfully(MakeArrayLength("2", kSigned, width))));
  EXPECT_EQ(SPV_SUCCESS,
            Val(CompileSuccessfully(MakeArrayLength("2", kUnsigned, width))));
  EXPECT_EQ(SPV_SUCCESS,
            Val(CompileSuccessfully(MakeArrayLength("55", kSigned, width))));
  EXPECT_EQ(SPV_SUCCESS,
            Val(CompileSuccessfully(MakeArrayLength("55", kUnsigned, width))));
  const std::string fpad(width / 4 - 1, 'F');
  EXPECT_EQ(
      SPV_SUCCESS,
      Val(CompileSuccessfully(MakeArrayLength("0x7" + fpad, kSigned, width))))
      << MakeArrayLength("0x7" + fpad, kSigned, width);
}

TEST_P(OpTypeArrayLengthTest, LengthZero) {
  const int width = GetParam();
  EXPECT_EQ(SPV_ERROR_INVALID_ID,
            Val(CompileSuccessfully(MakeArrayLength("0", kSigned, width)),
                "OpTypeArray Length <id> '3\\[%.*\\]' default value must be at "
                "least 1."));
  EXPECT_EQ(SPV_ERROR_INVALID_ID,
            Val(CompileSuccessfully(MakeArrayLength("0", kUnsigned, width)),
                "OpTypeArray Length <id> '3\\[%.*\\]' default value must be at "
                "least 1."));
}

TEST_P(OpTypeArrayLengthTest, LengthNegative) {
  const int width = GetParam();
  EXPECT_EQ(SPV_ERROR_INVALID_ID,
            Val(CompileSuccessfully(MakeArrayLength("-1", kSigned, width)),
                "OpTypeArray Length <id> '3\\[%.*\\]' default value must be at "
                "least 1."));
  EXPECT_EQ(SPV_ERROR_INVALID_ID,
            Val(CompileSuccessfully(MakeArrayLength("-2", kSigned, width)),
                "OpTypeArray Length <id> '3\\[%.*\\]' default value must be at "
                "least 1."));
  EXPECT_EQ(SPV_ERROR_INVALID_ID,
            Val(CompileSuccessfully(MakeArrayLength("-123", kSigned, width)),
                "OpTypeArray Length <id> '3\\[%.*\\]' default value must be at "
                "least 1."));
  const std::string neg_max = "0x8" + std::string(width / 4 - 1, '0');
  EXPECT_EQ(SPV_ERROR_INVALID_ID,
            Val(CompileSuccessfully(MakeArrayLength(neg_max, kSigned, width)),
                "OpTypeArray Length <id> '3\\[%.*\\]' default value must be at "
                "least 1."));
}

// Returns the string form of an integer of the form 0x80....0 of the
// given bit width.
std::string big_num_ending_0(int bit_width) {
  return "0x8" + std::string(bit_width / 4 - 1, '0');
}

// Returns the string form of an integer of the form 0x80..001 of the
// given bit width.
std::string big_num_ending_1(int bit_width) {
  return "0x8" + std::string(bit_width / 4 - 2, '0') + "1";
}

TEST_P(OpTypeArrayLengthTest, LengthPositiveHugeEnding0InVulkan) {
  env_ = SPV_ENV_VULKAN_1_0;
  const int width = GetParam();
  for (int max_int_width : {32, 64}) {
    if (width > max_int_width) {
      // Not valid to even make the OpConstant in this case.
      continue;
    }
    const auto module = CompileSuccessfully(MakeArrayLength(
        big_num_ending_0(width), kUnsigned, width, max_int_width));
    EXPECT_EQ(SPV_SUCCESS, Val(module));
  }
}

TEST_P(OpTypeArrayLengthTest, LengthPositiveHugeEnding1InVulkan) {
  env_ = SPV_ENV_VULKAN_1_0;
  const int width = GetParam();
  for (int max_int_width : {32, 64}) {
    if (width > max_int_width) {
      // Not valid to even make the OpConstant in this case.
      continue;
    }
    const auto module = CompileSuccessfully(MakeArrayLength(
        big_num_ending_1(width), kUnsigned, width, max_int_width));
    EXPECT_EQ(SPV_SUCCESS, Val(module));
  }
}

<<<<<<< HEAD
TEST_P(OpTypeArrayLengthTest, LengthPositiveHugeEnding0InWebGPU) {
  env_ = SPV_ENV_WEBGPU_0;
  const int width = GetParam();
  // WebGPU only has 32 bit integers.
  if (width != 32) return;
  const int max_int_width = 32;
  const auto module = CompileSuccessfully(MakeArrayLength(
      big_num_ending_0(width), kUnsigned, width, max_int_width, true));
  EXPECT_EQ(SPV_SUCCESS, Val(module));
}

TEST_P(OpTypeArrayLengthTest, LengthPositiveHugeEnding1InWebGPU) {
  env_ = SPV_ENV_WEBGPU_0;
  const int width = GetParam();
  // WebGPU only has 32 bit integers.
  if (width != 32) return;
  const int max_int_width = 32;
  const auto module = CompileSuccessfully(MakeArrayLength(
      big_num_ending_1(width), kUnsigned, width, max_int_width, true));
  EXPECT_EQ(SPV_ERROR_INVALID_ID,
            Val(module,
                "OpTypeArray Length <id> '3\\[%.*\\]' size exceeds max value "
                "2147483648 permitted by WebGPU: got 2147483649"));
}

=======
>>>>>>> 6bbb88c8
// The only valid widths for integers are 8, 16, 32, and 64.
// Since the Int8 capability requires the Kernel capability, and the Kernel
// capability prohibits usage of signed integers, we can skip 8-bit integers
// here since the purpose of these tests is to check the validity of
// OpTypeArray, not OpTypeInt.
INSTANTIATE_TEST_SUITE_P(Widths, OpTypeArrayLengthTest,
                         ValuesIn(std::vector<int>{16, 32, 64}));

TEST_F(ValidateIdWithMessage, OpTypeArrayLengthNull) {
  std::string spirv = kGLSL450MemoryModel + R"(
%i32 = OpTypeInt 32 0
%len = OpConstantNull %i32
%ary = OpTypeArray %i32 %len)";
  CompileSuccessfully(spirv.c_str());
  EXPECT_EQ(SPV_ERROR_INVALID_ID, ValidateInstructions());
  EXPECT_THAT(
      getDiagnosticString(),
      HasSubstr(
          "OpTypeArray Length <id> '2[%2]' default value must be at least 1."));
}

TEST_F(ValidateIdWithMessage, OpTypeArrayLengthSpecConst) {
  std::string spirv = kGLSL450MemoryModel + R"(
%i32 = OpTypeInt 32 0
%len = OpSpecConstant %i32 2
%ary = OpTypeArray %i32 %len)";
  CompileSuccessfully(spirv.c_str());
  EXPECT_EQ(SPV_SUCCESS, ValidateInstructions());
}

TEST_F(ValidateIdWithMessage, OpTypeArrayLengthSpecConstOp) {
  std::string spirv = kGLSL450MemoryModel + R"(
%i32 = OpTypeInt 32 0
%c1 = OpConstant %i32 1
%c2 = OpConstant %i32 2
%len = OpSpecConstantOp %i32 IAdd %c1 %c2
%ary = OpTypeArray %i32 %len)";
  CompileSuccessfully(spirv.c_str());
  EXPECT_EQ(SPV_SUCCESS, ValidateInstructions());
}

TEST_F(ValidateIdWithMessage, OpTypeRuntimeArrayGood) {
  std::string spirv = kGLSL450MemoryModel + R"(
%1 = OpTypeInt 32 0
%2 = OpTypeRuntimeArray %1)";
  CompileSuccessfully(spirv.c_str());
  EXPECT_EQ(SPV_SUCCESS, ValidateInstructions());
}
TEST_F(ValidateIdWithMessage, OpTypeRuntimeArrayBad) {
  std::string spirv = kGLSL450MemoryModel + R"(
%1 = OpTypeInt 32 0
%2 = OpConstant %1 0
%3 = OpTypeRuntimeArray %2)";
  CompileSuccessfully(spirv.c_str());
  EXPECT_EQ(SPV_ERROR_INVALID_ID, ValidateInstructions());
  EXPECT_THAT(
      getDiagnosticString(),
      HasSubstr("OpTypeRuntimeArray Element Type <id> '2[%uint_0]' is not a "
                "type."));
}
// TODO: Object of this type can only be created with OpVariable using the
// Unifrom Storage Class

TEST_F(ValidateIdWithMessage, OpTypeStructGood) {
  std::string spirv = kGLSL450MemoryModel + R"(
%1 = OpTypeInt 32 0
%2 = OpTypeFloat 64
%3 = OpTypePointer Input %1
%4 = OpTypeStruct %1 %2 %3)";
  CompileSuccessfully(spirv.c_str());
  EXPECT_EQ(SPV_SUCCESS, ValidateInstructions());
}
TEST_F(ValidateIdWithMessage, OpTypeStructMemberTypeBad) {
  std::string spirv = kGLSL450MemoryModel + R"(
%1 = OpTypeInt 32 0
%2 = OpTypeFloat 64
%3 = OpConstant %2 0.0
%4 = OpTypeStruct %1 %2 %3)";
  CompileSuccessfully(spirv.c_str());
  EXPECT_EQ(SPV_ERROR_INVALID_ID, ValidateInstructions());
  EXPECT_THAT(getDiagnosticString(),
              HasSubstr("OpTypeStruct Member Type <id> '3[%double_0]' is not "
                        "a type."));
}

TEST_F(ValidateIdWithMessage, OpTypeStructOpaqueTypeBad) {
  std::string spirv = R"(
               OpCapability Shader
               OpMemoryModel Logical GLSL450
               OpEntryPoint Vertex %main "main"
          %1 = OpTypeSampler
          %2 = OpTypeStruct %1
       %void = OpTypeVoid
          %3 = OpTypeFunction %void
       %main = OpFunction %void None %3
          %5 = OpLabel
               OpReturn
               OpFunctionEnd
)";
  CompileSuccessfully(spirv.c_str(), SPV_ENV_VULKAN_1_0);
  EXPECT_EQ(SPV_ERROR_INVALID_ID, ValidateInstructions(SPV_ENV_VULKAN_1_0));
  EXPECT_THAT(getDiagnosticString(),
              AnyVUID("VUID-StandaloneSpirv-None-04667"));
  EXPECT_THAT(getDiagnosticString(),
              HasSubstr("OpTypeStruct must not contain an opaque type"));
}

TEST_F(ValidateIdWithMessage, OpTypePointerGood) {
  std::string spirv = kGLSL450MemoryModel + R"(
%1 = OpTypeInt 32 0
%2 = OpTypePointer Input %1)";
  CompileSuccessfully(spirv.c_str());
  EXPECT_EQ(SPV_SUCCESS, ValidateInstructions());
}
TEST_F(ValidateIdWithMessage, OpTypePointerBad) {
  std::string spirv = kGLSL450MemoryModel + R"(
%1 = OpTypeInt 32 0
%2 = OpConstant %1 0
%3 = OpTypePointer Input %2)";
  CompileSuccessfully(spirv.c_str());
  EXPECT_EQ(SPV_ERROR_INVALID_ID, ValidateInstructions());
  EXPECT_THAT(getDiagnosticString(),
              HasSubstr("OpTypePointer Type <id> '2[%uint_0]' is not a "
                        "type."));
}

TEST_F(ValidateIdWithMessage, OpTypeFunctionGood) {
  std::string spirv = kGLSL450MemoryModel + R"(
%1 = OpTypeVoid
%2 = OpTypeFunction %1)";
  CompileSuccessfully(spirv.c_str());
  EXPECT_EQ(SPV_SUCCESS, ValidateInstructions());
}
TEST_F(ValidateIdWithMessage, OpTypeFunctionReturnTypeBad) {
  std::string spirv = kGLSL450MemoryModel + R"(
%1 = OpTypeInt 32 0
%2 = OpConstant %1 0
%3 = OpTypeFunction %2)";
  CompileSuccessfully(spirv.c_str());
  EXPECT_EQ(SPV_ERROR_INVALID_ID, ValidateInstructions());
  EXPECT_THAT(getDiagnosticString(),
              HasSubstr("OpTypeFunction Return Type <id> '2[%uint_0]' is not "
                        "a type."));
}
TEST_F(ValidateIdWithMessage, OpTypeFunctionParameterBad) {
  std::string spirv = kGLSL450MemoryModel + R"(
%1 = OpTypeVoid
%2 = OpTypeInt 32 0
%3 = OpConstant %2 0
%4 = OpTypeFunction %1 %2 %3)";
  CompileSuccessfully(spirv.c_str());
  EXPECT_EQ(SPV_ERROR_INVALID_ID, ValidateInstructions());
  EXPECT_THAT(
      getDiagnosticString(),
      HasSubstr("OpTypeFunction Parameter Type <id> '3[%uint_0]' is not a "
                "type."));
}

TEST_F(ValidateIdWithMessage, OpTypeFunctionParameterTypeVoidBad) {
  std::string spirv = kGLSL450MemoryModel + R"(
%1 = OpTypeVoid
%2 = OpTypeInt 32 0
%4 = OpTypeFunction %1 %2 %1)";
  CompileSuccessfully(spirv.c_str());
  EXPECT_EQ(SPV_ERROR_INVALID_ID, ValidateInstructions());
  EXPECT_THAT(getDiagnosticString(),
              HasSubstr("OpTypeFunction Parameter Type <id> '1[%void]' cannot "
                        "be OpTypeVoid."));
}

TEST_F(ValidateIdWithMessage, OpTypePipeGood) {
  std::string spirv = kGLSL450MemoryModel + R"(
%1 = OpTypeFloat 32
%2 = OpTypeVector %1 16
%3 = OpTypePipe ReadOnly)";
  CompileSuccessfully(spirv.c_str());
  EXPECT_EQ(SPV_SUCCESS, ValidateInstructions());
}

TEST_F(ValidateIdWithMessage, OpConstantTrueGood) {
  std::string spirv = kGLSL450MemoryModel + R"(
%1 = OpTypeBool
%2 = OpConstantTrue %1)";
  CompileSuccessfully(spirv.c_str());
  EXPECT_EQ(SPV_SUCCESS, ValidateInstructions());
}
TEST_F(ValidateIdWithMessage, OpConstantTrueBad) {
  std::string spirv = kGLSL450MemoryModel + R"(
%1 = OpTypeVoid
%2 = OpConstantTrue %1)";
  CompileSuccessfully(spirv.c_str());
  EXPECT_EQ(SPV_ERROR_INVALID_ID, ValidateInstructions());
  EXPECT_THAT(
      getDiagnosticString(),
      HasSubstr("OpConstantTrue Result Type <id> '1[%void]' is not a boolean "
                "type."));
}

TEST_F(ValidateIdWithMessage, OpConstantFalseGood) {
  std::string spirv = kGLSL450MemoryModel + R"(
%1 = OpTypeBool
%2 = OpConstantTrue %1)";
  CompileSuccessfully(spirv.c_str());
  EXPECT_EQ(SPV_SUCCESS, ValidateInstructions());
}
TEST_F(ValidateIdWithMessage, OpConstantFalseBad) {
  std::string spirv = kGLSL450MemoryModel + R"(
%1 = OpTypeVoid
%2 = OpConstantFalse %1)";
  CompileSuccessfully(spirv.c_str());
  EXPECT_EQ(SPV_ERROR_INVALID_ID, ValidateInstructions());
  EXPECT_THAT(
      getDiagnosticString(),
      HasSubstr("OpConstantFalse Result Type <id> '1[%void]' is not a boolean "
                "type."));
}

TEST_F(ValidateIdWithMessage, OpConstantGood) {
  std::string spirv = kGLSL450MemoryModel + R"(
%1 = OpTypeInt 32 0
%2 = OpConstant %1 1)";
  CompileSuccessfully(spirv.c_str());
  EXPECT_EQ(SPV_SUCCESS, ValidateInstructions());
}
TEST_F(ValidateIdWithMessage, OpConstantBad) {
  std::string spirv = kGLSL450MemoryModel + R"(
%1 = OpTypeVoid
%2 = OpConstant !1 !0)";
  // The expected failure code is implementation dependent (currently
  // INVALID_BINARY because the binary parser catches these cases) and may
  // change over time, but this must always fail.
  CompileSuccessfully(spirv.c_str());
  EXPECT_EQ(SPV_ERROR_INVALID_BINARY, ValidateInstructions());
}

TEST_F(ValidateIdWithMessage, OpConstantCompositeVectorGood) {
  std::string spirv = kGLSL450MemoryModel + R"(
%1 = OpTypeFloat 32
%2 = OpTypeVector %1 4
%3 = OpConstant %1 3.14
%4 = OpConstantComposite %2 %3 %3 %3 %3)";
  CompileSuccessfully(spirv.c_str());
  EXPECT_EQ(SPV_SUCCESS, ValidateInstructions());
}
TEST_F(ValidateIdWithMessage, OpConstantCompositeVectorWithUndefGood) {
  std::string spirv = kGLSL450MemoryModel + R"(
%1 = OpTypeFloat 32
%2 = OpTypeVector %1 4
%3 = OpConstant %1 3.14
%9 = OpUndef %1
%4 = OpConstantComposite %2 %3 %3 %3 %9)";
  CompileSuccessfully(spirv.c_str());
  EXPECT_EQ(SPV_SUCCESS, ValidateInstructions());
}
TEST_F(ValidateIdWithMessage, OpConstantCompositeVectorResultTypeBad) {
  std::string spirv = kGLSL450MemoryModel + R"(
%1 = OpTypeFloat 32
%2 = OpTypeVector %1 4
%3 = OpConstant %1 3.14
%4 = OpConstantComposite %1 %3 %3 %3 %3)";
  CompileSuccessfully(spirv.c_str());
  EXPECT_EQ(SPV_ERROR_INVALID_ID, ValidateInstructions());
  EXPECT_THAT(
      getDiagnosticString(),
      HasSubstr("OpConstantComposite Result Type <id> '1[%float]' is not a "
                "composite type."));
}
TEST_F(ValidateIdWithMessage, OpConstantCompositeVectorConstituentTypeBad) {
  std::string spirv = kGLSL450MemoryModel + R"(
%1 = OpTypeFloat 32
%2 = OpTypeVector %1 4
%4 = OpTypeInt 32 0
%3 = OpConstant %1 3.14
%5 = OpConstant %4 42 ; bad type for constant value
%6 = OpConstantComposite %2 %3 %5 %3 %3)";
  CompileSuccessfully(spirv.c_str());
  EXPECT_EQ(SPV_ERROR_INVALID_ID, ValidateInstructions());
  EXPECT_THAT(
      getDiagnosticString(),
      HasSubstr("OpConstantComposite Constituent <id> '5[%uint_42]'s type "
                "does not match Result Type <id> '2[%v4float]'s vector "
                "element type."));
}
TEST_F(ValidateIdWithMessage,
       OpConstantCompositeVectorConstituentUndefTypeBad) {
  std::string spirv = kGLSL450MemoryModel + R"(
%1 = OpTypeFloat 32
%2 = OpTypeVector %1 4
%4 = OpTypeInt 32 0
%3 = OpConstant %1 3.14
%5 = OpUndef %4 ; bad type for undef value
%6 = OpConstantComposite %2 %3 %5 %3 %3)";
  CompileSuccessfully(spirv.c_str());
  EXPECT_EQ(SPV_ERROR_INVALID_ID, ValidateInstructions());
  EXPECT_THAT(
      getDiagnosticString(),
      HasSubstr("OpConstantComposite Constituent <id> '5[%5]'s type does not "
                "match Result Type <id> '2[%v4float]'s vector element type."));
}
TEST_F(ValidateIdWithMessage, OpConstantCompositeMatrixGood) {
  std::string spirv = kGLSL450MemoryModel + R"(
 %1 = OpTypeFloat 32
 %2 = OpTypeVector %1 4
 %3 = OpTypeMatrix %2 4
 %4 = OpConstant %1 1.0
 %5 = OpConstant %1 0.0
 %6 = OpConstantComposite %2 %4 %5 %5 %5
 %7 = OpConstantComposite %2 %5 %4 %5 %5
 %8 = OpConstantComposite %2 %5 %5 %4 %5
 %9 = OpConstantComposite %2 %5 %5 %5 %4
%10 = OpConstantComposite %3 %6 %7 %8 %9)";
  CompileSuccessfully(spirv.c_str());
  EXPECT_EQ(SPV_SUCCESS, ValidateInstructions());
}
TEST_F(ValidateIdWithMessage, OpConstantCompositeMatrixUndefGood) {
  std::string spirv = kGLSL450MemoryModel + R"(
 %1 = OpTypeFloat 32
 %2 = OpTypeVector %1 4
 %3 = OpTypeMatrix %2 4
 %4 = OpConstant %1 1.0
 %5 = OpConstant %1 0.0
 %6 = OpConstantComposite %2 %4 %5 %5 %5
 %7 = OpConstantComposite %2 %5 %4 %5 %5
 %8 = OpConstantComposite %2 %5 %5 %4 %5
 %9 = OpUndef %2
%10 = OpConstantComposite %3 %6 %7 %8 %9)";
  CompileSuccessfully(spirv.c_str());
  EXPECT_EQ(SPV_SUCCESS, ValidateInstructions());
}
TEST_F(ValidateIdWithMessage, OpConstantCompositeMatrixConstituentTypeBad) {
  std::string spirv = kGLSL450MemoryModel + R"(
 %1 = OpTypeFloat 32
 %2 = OpTypeVector %1 4
%11 = OpTypeVector %1 3
 %3 = OpTypeMatrix %2 4
 %4 = OpConstant %1 1.0
 %5 = OpConstant %1 0.0
 %6 = OpConstantComposite %2 %4 %5 %5 %5
 %7 = OpConstantComposite %2 %5 %4 %5 %5
 %8 = OpConstantComposite %2 %5 %5 %4 %5
 %9 = OpConstantComposite %11 %5 %5 %5
%10 = OpConstantComposite %3 %6 %7 %8 %9)";
  CompileSuccessfully(spirv.c_str());
  EXPECT_EQ(SPV_ERROR_INVALID_ID, ValidateInstructions());
  EXPECT_THAT(getDiagnosticString(),
              HasSubstr("OpConstantComposite Constituent <id> '10[%10]' vector "
                        "component count does not match Result Type <id> "
                        "'4[%mat4v4float]'s vector component count."));
}
TEST_F(ValidateIdWithMessage,
       OpConstantCompositeMatrixConstituentUndefTypeBad) {
  std::string spirv = kGLSL450MemoryModel + R"(
 %1 = OpTypeFloat 32
 %2 = OpTypeVector %1 4
%11 = OpTypeVector %1 3
 %3 = OpTypeMatrix %2 4
 %4 = OpConstant %1 1.0
 %5 = OpConstant %1 0.0
 %6 = OpConstantComposite %2 %4 %5 %5 %5
 %7 = OpConstantComposite %2 %5 %4 %5 %5
 %8 = OpConstantComposite %2 %5 %5 %4 %5
 %9 = OpUndef %11
%10 = OpConstantComposite %3 %6 %7 %8 %9)";
  CompileSuccessfully(spirv.c_str());
  EXPECT_EQ(SPV_ERROR_INVALID_ID, ValidateInstructions());
  EXPECT_THAT(getDiagnosticString(),
              HasSubstr("OpConstantComposite Constituent <id> '10[%10]' vector "
                        "component count does not match Result Type <id> "
                        "'4[%mat4v4float]'s vector component count."));
}
TEST_F(ValidateIdWithMessage, OpConstantCompositeArrayGood) {
  std::string spirv = kGLSL450MemoryModel + R"(
%1 = OpTypeInt 32 0
%2 = OpConstant %1 4
%3 = OpTypeArray %1 %2
%4 = OpConstantComposite %3 %2 %2 %2 %2)";
  CompileSuccessfully(spirv.c_str());
  EXPECT_EQ(SPV_SUCCESS, ValidateInstructions());
}
TEST_F(ValidateIdWithMessage, OpConstantCompositeArrayWithUndefGood) {
  std::string spirv = kGLSL450MemoryModel + R"(
%1 = OpTypeInt 32 0
%2 = OpConstant %1 4
%9 = OpUndef %1
%3 = OpTypeArray %1 %2
%4 = OpConstantComposite %3 %2 %2 %2 %9)";
  CompileSuccessfully(spirv.c_str());
  EXPECT_EQ(SPV_SUCCESS, ValidateInstructions());
}

TEST_F(ValidateIdWithMessage, OpConstantCompositeArrayConstConstituentTypeBad) {
  std::string spirv = kGLSL450MemoryModel + R"(
%1 = OpTypeInt 32 0
%2 = OpConstant %1 4
%3 = OpTypeArray %1 %2
%4 = OpConstantComposite %3 %2 %2 %2 %1)";  // Uses a type as operand
  CompileSuccessfully(spirv.c_str());
  EXPECT_EQ(SPV_ERROR_INVALID_ID, ValidateInstructions());
  EXPECT_THAT(getDiagnosticString(), HasSubstr("Operand 1[%uint] cannot be a "
                                               "type"));
}
TEST_F(ValidateIdWithMessage, OpConstantCompositeArrayConstConstituentBad) {
  std::string spirv = kGLSL450MemoryModel + R"(
%1 = OpTypeInt 32 0
%2 = OpConstant %1 4
%3 = OpTypeArray %1 %2
%4 = OpTypePointer Uniform %1
%5 = OpVariable %4 Uniform
%6 = OpConstantComposite %3 %2 %2 %2 %5)";
  CompileSuccessfully(spirv.c_str());
  EXPECT_EQ(SPV_ERROR_INVALID_ID, ValidateInstructions());
  EXPECT_THAT(getDiagnosticString(),
              HasSubstr("OpConstantComposite Constituent <id> '5[%5]' is not a "
                        "constant or undef."));
}
TEST_F(ValidateIdWithMessage, OpConstantCompositeArrayConstituentTypeBad) {
  std::string spirv = kGLSL450MemoryModel + R"(
%1 = OpTypeInt 32 0
%2 = OpConstant %1 4
%3 = OpTypeArray %1 %2
%5 = OpTypeFloat 32
%6 = OpConstant %5 3.14 ; bad type for const value
%4 = OpConstantComposite %3 %2 %2 %2 %6)";
  CompileSuccessfully(spirv.c_str());
  EXPECT_EQ(SPV_ERROR_INVALID_ID, ValidateInstructions());
  EXPECT_THAT(getDiagnosticString(),
              HasSubstr("OpConstantComposite Constituent <id> "
                        "'5[%float_3_1400001]'s type does not match Result "
                        "Type <id> '3[%_arr_uint_uint_4]'s array element "
                        "type."));
}
TEST_F(ValidateIdWithMessage, OpConstantCompositeArrayConstituentUndefTypeBad) {
  std::string spirv = kGLSL450MemoryModel + R"(
%1 = OpTypeInt 32 0
%2 = OpConstant %1 4
%3 = OpTypeArray %1 %2
%5 = OpTypeFloat 32
%6 = OpUndef %5 ; bad type for undef
%4 = OpConstantComposite %3 %2 %2 %2 %6)";
  CompileSuccessfully(spirv.c_str());
  EXPECT_EQ(SPV_ERROR_INVALID_ID, ValidateInstructions());
  EXPECT_THAT(getDiagnosticString(),
              HasSubstr("OpConstantComposite Constituent <id> "
                        "'5[%5]'s type does not match Result "
                        "Type <id> '3[%_arr_uint_uint_4]'s array element "
                        "type."));
}
TEST_F(ValidateIdWithMessage, OpConstantCompositeStructGood) {
  std::string spirv = kGLSL450MemoryModel + R"(
%1 = OpTypeInt 32 0
%2 = OpTypeInt 64 0
%3 = OpTypeStruct %1 %1 %2
%4 = OpConstant %1 42
%5 = OpConstant %2 4300000000
%6 = OpConstantComposite %3 %4 %4 %5)";
  CompileSuccessfully(spirv.c_str());
  EXPECT_EQ(SPV_SUCCESS, ValidateInstructions());
}
TEST_F(ValidateIdWithMessage, OpConstantCompositeStructUndefGood) {
  std::string spirv = kGLSL450MemoryModel + R"(
%1 = OpTypeInt 32 0
%2 = OpTypeInt 64 0
%3 = OpTypeStruct %1 %1 %2
%4 = OpConstant %1 42
%5 = OpUndef %2
%6 = OpConstantComposite %3 %4 %4 %5)";
  CompileSuccessfully(spirv.c_str());
  EXPECT_EQ(SPV_SUCCESS, ValidateInstructions());
}
TEST_F(ValidateIdWithMessage, OpConstantCompositeStructMemberTypeBad) {
  std::string spirv = kGLSL450MemoryModel + R"(
%1 = OpTypeInt 32 0
%2 = OpTypeInt 64 0
%3 = OpTypeStruct %1 %1 %2
%4 = OpConstant %1 42
%5 = OpConstant %2 4300000000
%6 = OpConstantComposite %3 %4 %5 %4)";
  CompileSuccessfully(spirv.c_str());
  EXPECT_EQ(SPV_ERROR_INVALID_ID, ValidateInstructions());
  EXPECT_THAT(getDiagnosticString(),
              HasSubstr("OpConstantComposite Constituent <id> "
                        "'5[%ulong_4300000000]' type does not match the "
                        "Result Type <id> '3[%_struct_3]'s member type."));
}

TEST_F(ValidateIdWithMessage, OpConstantCompositeStructMemberUndefTypeBad) {
  std::string spirv = kGLSL450MemoryModel + R"(
%1 = OpTypeInt 32 0
%2 = OpTypeInt 64 0
%3 = OpTypeStruct %1 %1 %2
%4 = OpConstant %1 42
%5 = OpUndef %2
%6 = OpConstantComposite %3 %4 %5 %4)";
  CompileSuccessfully(spirv.c_str());
  EXPECT_EQ(SPV_ERROR_INVALID_ID, ValidateInstructions());
  EXPECT_THAT(getDiagnosticString(),
              HasSubstr("OpConstantComposite Constituent <id> '5[%5]' type "
                        "does not match the Result Type <id> '3[%_struct_3]'s "
                        "member type."));
}

TEST_F(ValidateIdWithMessage, OpConstantSamplerGood) {
  std::string spirv = kGLSL450MemoryModel + R"(
%float = OpTypeFloat 32
%samplerType = OpTypeSampler
%3 = OpConstantSampler %samplerType ClampToEdge 0 Nearest)";
  CompileSuccessfully(spirv.c_str());
  EXPECT_EQ(SPV_SUCCESS, ValidateInstructions());
}
TEST_F(ValidateIdWithMessage, OpConstantSamplerResultTypeBad) {
  std::string spirv = kGLSL450MemoryModel + R"(
%1 = OpTypeFloat 32
%2 = OpConstantSampler %1 Clamp 0 Nearest)";
  CompileSuccessfully(spirv.c_str());
  EXPECT_EQ(SPV_ERROR_INVALID_ID, ValidateInstructions());
  EXPECT_THAT(
      getDiagnosticString(),
      HasSubstr(
          "OpConstantSampler Result Type <id> '1[%float]' is not a sampler "
          "type."));
}

TEST_F(ValidateIdWithMessage, OpConstantNullGood) {
  std::string spirv = kGLSL450MemoryModel + R"(
 %1 = OpTypeBool
 %2 = OpConstantNull %1
 %3 = OpTypeInt 32 0
 %4 = OpConstantNull %3
 %5 = OpTypeFloat 32
 %6 = OpConstantNull %5
 %7 = OpTypePointer UniformConstant %3
 %8 = OpConstantNull %7
 %9 = OpTypeEvent
%10 = OpConstantNull %9
%11 = OpTypeDeviceEvent
%12 = OpConstantNull %11
%13 = OpTypeReserveId
%14 = OpConstantNull %13
%15 = OpTypeQueue
%16 = OpConstantNull %15
%17 = OpTypeVector %5 2
%18 = OpConstantNull %17
%19 = OpTypeMatrix %17 2
%20 = OpConstantNull %19
%25 = OpConstant %3 8
%21 = OpTypeArray %3 %25
%22 = OpConstantNull %21
%23 = OpTypeStruct %3 %5 %1
%24 = OpConstantNull %23
%26 = OpTypeArray %17 %25
%27 = OpConstantNull %26
%28 = OpTypeStruct %7 %26 %26 %1
%29 = OpConstantNull %28
)";
  CompileSuccessfully(spirv.c_str());
  EXPECT_EQ(SPV_SUCCESS, ValidateInstructions());
}

TEST_F(ValidateIdWithMessage, OpConstantNullBasicBad) {
  std::string spirv = kGLSL450MemoryModel + R"(
%1 = OpTypeVoid
%2 = OpConstantNull %1)";
  CompileSuccessfully(spirv.c_str());
  EXPECT_EQ(SPV_ERROR_INVALID_ID, ValidateInstructions());
  EXPECT_THAT(
      getDiagnosticString(),
      HasSubstr("OpConstantNull Result Type <id> '1[%void]' cannot have a null "
                "value."));
}

TEST_F(ValidateIdWithMessage, OpConstantNullArrayBad) {
  std::string spirv = kGLSL450MemoryModel + R"(
%2 = OpTypeInt 32 0
%3 = OpTypeSampler
%4 = OpConstant %2 4
%5 = OpTypeArray %3 %4
%6 = OpConstantNull %5)";
  CompileSuccessfully(spirv.c_str());
  EXPECT_EQ(SPV_ERROR_INVALID_ID, ValidateInstructions());
  EXPECT_THAT(
      getDiagnosticString(),
      HasSubstr(
          "OpConstantNull Result Type <id> '4[%_arr_2_uint_4]' cannot have a "
          "null value."));
}

TEST_F(ValidateIdWithMessage, OpConstantNullStructBad) {
  std::string spirv = kGLSL450MemoryModel + R"(
%2 = OpTypeSampler
%3 = OpTypeStruct %2 %2
%4 = OpConstantNull %3)";
  CompileSuccessfully(spirv.c_str());
  EXPECT_EQ(SPV_ERROR_INVALID_ID, ValidateInstructions());
  EXPECT_THAT(getDiagnosticString(),
              HasSubstr("OpConstantNull Result Type <id> '2[%_struct_2]' "
                        "cannot have a null value."));
}

TEST_F(ValidateIdWithMessage, OpConstantNullRuntimeArrayBad) {
  std::string spirv = kGLSL450MemoryModel + R"(
%bool = OpTypeBool
%array = OpTypeRuntimeArray %bool
%null = OpConstantNull %array)";
  CompileSuccessfully(spirv.c_str());
  EXPECT_EQ(SPV_ERROR_INVALID_ID, ValidateInstructions());
  EXPECT_THAT(
      getDiagnosticString(),
      HasSubstr(
          "OpConstantNull Result Type <id> '2[%_runtimearr_bool]' cannot have "
          "a null value."));
}

TEST_F(ValidateIdWithMessage, OpSpecConstantTrueGood) {
  std::string spirv = kGLSL450MemoryModel + R"(
%1 = OpTypeBool
%2 = OpSpecConstantTrue %1)";
  CompileSuccessfully(spirv.c_str());
  EXPECT_EQ(SPV_SUCCESS, ValidateInstructions());
}
TEST_F(ValidateIdWithMessage, OpSpecConstantTrueBad) {
  std::string spirv = kGLSL450MemoryModel + R"(
%1 = OpTypeVoid
%2 = OpSpecConstantTrue %1)";
  CompileSuccessfully(spirv.c_str());
  EXPECT_EQ(SPV_ERROR_INVALID_ID, ValidateInstructions());
  EXPECT_THAT(getDiagnosticString(),
              HasSubstr("OpSpecConstantTrue Result Type <id> '1[%void]' is not "
                        "a boolean type"));
}

TEST_F(ValidateIdWithMessage, OpSpecConstantFalseGood) {
  std::string spirv = kGLSL450MemoryModel + R"(
%1 = OpTypeBool
%2 = OpSpecConstantFalse %1)";
  CompileSuccessfully(spirv.c_str());
  EXPECT_EQ(SPV_SUCCESS, ValidateInstructions());
}
TEST_F(ValidateIdWithMessage, OpSpecConstantFalseBad) {
  std::string spirv = kGLSL450MemoryModel + R"(
%1 = OpTypeVoid
%2 = OpSpecConstantFalse %1)";
  CompileSuccessfully(spirv.c_str());
  EXPECT_EQ(SPV_ERROR_INVALID_ID, ValidateInstructions());
  EXPECT_THAT(
      getDiagnosticString(),
      HasSubstr("OpSpecConstantFalse Result Type <id> '1[%void]' is not "
                "a boolean type"));
}

TEST_F(ValidateIdWithMessage, OpSpecConstantGood) {
  std::string spirv = kGLSL450MemoryModel + R"(
%1 = OpTypeFloat 32
%2 = OpSpecConstant %1 42)";
  CompileSuccessfully(spirv.c_str());
  EXPECT_EQ(SPV_SUCCESS, ValidateInstructions());
}
TEST_F(ValidateIdWithMessage, OpSpecConstantBad) {
  std::string spirv = kGLSL450MemoryModel + R"(
%1 = OpTypeVoid
%2 = OpSpecConstant !1 !4)";
  // The expected failure code is implementation dependent (currently
  // INVALID_BINARY because the binary parser catches these cases) and may
  // change over time, but this must always fail.
  CompileSuccessfully(spirv.c_str());
  EXPECT_EQ(SPV_ERROR_INVALID_BINARY, ValidateInstructions());
  EXPECT_THAT(getDiagnosticString(),
              HasSubstr("Type Id 1 is not a scalar numeric type"));
}

// Valid: SpecConstantComposite specializes to a vector.
TEST_F(ValidateIdWithMessage, OpSpecConstantCompositeVectorGood) {
  std::string spirv = kGLSL450MemoryModel + R"(
%1 = OpTypeFloat 32
%2 = OpTypeVector %1 4
%3 = OpSpecConstant %1 3.14
%4 = OpConstant %1 3.14
%5 = OpSpecConstantComposite %2 %3 %3 %4 %4)";
  CompileSuccessfully(spirv.c_str());
  EXPECT_EQ(SPV_SUCCESS, ValidateInstructions());
}

// Valid: Vector of floats and Undefs.
TEST_F(ValidateIdWithMessage, OpSpecConstantCompositeVectorWithUndefGood) {
  std::string spirv = kGLSL450MemoryModel + R"(
%1 = OpTypeFloat 32
%2 = OpTypeVector %1 4
%3 = OpSpecConstant %1 3.14
%5 = OpConstant %1 3.14
%9 = OpUndef %1
%4 = OpSpecConstantComposite %2 %3 %5 %3 %9)";
  CompileSuccessfully(spirv.c_str());
  EXPECT_EQ(SPV_SUCCESS, ValidateInstructions());
}

// Invalid: result type is float.
TEST_F(ValidateIdWithMessage, OpSpecConstantCompositeVectorResultTypeBad) {
  std::string spirv = kGLSL450MemoryModel + R"(
%1 = OpTypeFloat 32
%2 = OpTypeVector %1 4
%3 = OpSpecConstant %1 3.14
%4 = OpSpecConstantComposite %1 %3 %3 %3 %3)";
  CompileSuccessfully(spirv.c_str());
  EXPECT_EQ(SPV_ERROR_INVALID_ID, ValidateInstructions());
  EXPECT_THAT(getDiagnosticString(), HasSubstr("is not a composite type"));
}

// Invalid: Vector contains a mix of Int and Float.
TEST_F(ValidateIdWithMessage, OpSpecConstantCompositeVectorConstituentTypeBad) {
  std::string spirv = kGLSL450MemoryModel + R"(
%1 = OpTypeFloat 32
%2 = OpTypeVector %1 4
%4 = OpTypeInt 32 0
%3 = OpSpecConstant %1 3.14
%5 = OpConstant %4 42 ; bad type for constant value
%6 = OpSpecConstantComposite %2 %3 %5 %3 %3)";
  CompileSuccessfully(spirv.c_str());
  EXPECT_EQ(SPV_ERROR_INVALID_ID, ValidateInstructions());
  EXPECT_THAT(getDiagnosticString(),
              HasSubstr("OpSpecConstantComposite Constituent <id> "
                        "'5[%uint_42]'s type does not match Result Type <id> "
                        "'2[%v4float]'s vector element type."));
}

// Invalid: Constituent is not a constant
TEST_F(ValidateIdWithMessage,
       OpSpecConstantCompositeVectorConstituentNotConstantBad) {
  std::string spirv = kGLSL450MemoryModel + R"(
%1 = OpTypeFloat 32
%2 = OpTypeVector %1 4
%3 = OpTypeInt 32 0
%4 = OpSpecConstant %1 3.14
%5 = OpTypePointer Uniform %1
%6 = OpVariable %5 Uniform
%7 = OpSpecConstantComposite %2 %6 %4 %4 %4)";
  CompileSuccessfully(spirv.c_str());
  EXPECT_EQ(SPV_ERROR_INVALID_ID, ValidateInstructions());
  EXPECT_THAT(getDiagnosticString(),
              HasSubstr("OpSpecConstantComposite Constituent <id> '6[%6]' is "
                        "not a constant or undef."));
}

// Invalid: Vector contains a mix of Undef-int and Float.
TEST_F(ValidateIdWithMessage,
       OpSpecConstantCompositeVectorConstituentUndefTypeBad) {
  std::string spirv = kGLSL450MemoryModel + R"(
%1 = OpTypeFloat 32
%2 = OpTypeVector %1 4
%4 = OpTypeInt 32 0
%3 = OpSpecConstant %1 3.14
%5 = OpUndef %4 ; bad type for undef value
%6 = OpSpecConstantComposite %2 %3 %5 %3 %3)";
  CompileSuccessfully(spirv.c_str());
  EXPECT_EQ(SPV_ERROR_INVALID_ID, ValidateInstructions());
  EXPECT_THAT(getDiagnosticString(),
              HasSubstr("OpSpecConstantComposite Constituent <id> '5[%5]'s "
                        "type does not match Result Type <id> '2[%v4float]'s "
                        "vector element type."));
}

// Invalid: Vector expects 3 components, but 4 specified.
TEST_F(ValidateIdWithMessage, OpSpecConstantCompositeVectorNumComponentsBad) {
  std::string spirv = kGLSL450MemoryModel + R"(
%1 = OpTypeFloat 32
%2 = OpTypeVector %1 3
%3 = OpConstant %1 3.14
%5 = OpSpecConstant %1 4.0
%6 = OpSpecConstantComposite %2 %3 %5 %3 %3)";
  CompileSuccessfully(spirv.c_str());
  EXPECT_EQ(SPV_ERROR_INVALID_ID, ValidateInstructions());
  EXPECT_THAT(getDiagnosticString(),
              HasSubstr("OpSpecConstantComposite Constituent <id> count does "
                        "not match Result Type <id> '2[%v3float]'s vector "
                        "component count."));
}

// Valid: 4x4 matrix of floats
TEST_F(ValidateIdWithMessage, OpSpecConstantCompositeMatrixGood) {
  std::string spirv = kGLSL450MemoryModel + R"(
 %1 = OpTypeFloat 32
 %2 = OpTypeVector %1 4
 %3 = OpTypeMatrix %2 4
 %4 = OpConstant %1 1.0
 %5 = OpSpecConstant %1 0.0
 %6 = OpSpecConstantComposite %2 %4 %5 %5 %5
 %7 = OpSpecConstantComposite %2 %5 %4 %5 %5
 %8 = OpSpecConstantComposite %2 %5 %5 %4 %5
 %9 = OpSpecConstantComposite %2 %5 %5 %5 %4
%10 = OpSpecConstantComposite %3 %6 %7 %8 %9)";
  CompileSuccessfully(spirv.c_str());
  EXPECT_EQ(SPV_SUCCESS, ValidateInstructions());
}

// Valid: Matrix in which one column is Undef
TEST_F(ValidateIdWithMessage, OpSpecConstantCompositeMatrixUndefGood) {
  std::string spirv = kGLSL450MemoryModel + R"(
 %1 = OpTypeFloat 32
 %2 = OpTypeVector %1 4
 %3 = OpTypeMatrix %2 4
 %4 = OpConstant %1 1.0
 %5 = OpSpecConstant %1 0.0
 %6 = OpSpecConstantComposite %2 %4 %5 %5 %5
 %7 = OpSpecConstantComposite %2 %5 %4 %5 %5
 %8 = OpSpecConstantComposite %2 %5 %5 %4 %5
 %9 = OpUndef %2
%10 = OpSpecConstantComposite %3 %6 %7 %8 %9)";
  CompileSuccessfully(spirv.c_str());
  EXPECT_EQ(SPV_SUCCESS, ValidateInstructions());
}

// Invalid: Matrix in which the sizes of column vectors are not equal.
TEST_F(ValidateIdWithMessage, OpSpecConstantCompositeMatrixConstituentTypeBad) {
  std::string spirv = kGLSL450MemoryModel + R"(
 %1 = OpTypeFloat 32
 %2 = OpTypeVector %1 4
 %3 = OpTypeVector %1 3
 %4 = OpTypeMatrix %2 4
 %5 = OpSpecConstant %1 1.0
 %6 = OpConstant %1 0.0
 %7 = OpSpecConstantComposite %2 %5 %6 %6 %6
 %8 = OpSpecConstantComposite %2 %6 %5 %6 %6
 %9 = OpSpecConstantComposite %2 %6 %6 %5 %6
 %10 = OpSpecConstantComposite %3 %6 %6 %6
%11 = OpSpecConstantComposite %4 %7 %8 %9 %10)";
  CompileSuccessfully(spirv.c_str());
  EXPECT_EQ(SPV_ERROR_INVALID_ID, ValidateInstructions());
  EXPECT_THAT(getDiagnosticString(),
              HasSubstr("OpSpecConstantComposite Constituent <id> '10[%10]' "
                        "vector component count does not match Result Type "
                        "<id> '4[%mat4v4float]'s vector component count."));
}

// Invalid: Matrix type expects 4 columns but only 3 specified.
TEST_F(ValidateIdWithMessage, OpSpecConstantCompositeMatrixNumColsBad) {
  std::string spirv = kGLSL450MemoryModel + R"(
 %1 = OpTypeFloat 32
 %2 = OpTypeVector %1 4
 %3 = OpTypeMatrix %2 4
 %4 = OpSpecConstant %1 1.0
 %5 = OpConstant %1 0.0
 %6 = OpSpecConstantComposite %2 %4 %5 %5 %5
 %7 = OpSpecConstantComposite %2 %5 %4 %5 %5
 %8 = OpSpecConstantComposite %2 %5 %5 %4 %5
%10 = OpSpecConstantComposite %3 %6 %7 %8)";
  CompileSuccessfully(spirv.c_str());
  EXPECT_EQ(SPV_ERROR_INVALID_ID, ValidateInstructions());
  EXPECT_THAT(
      getDiagnosticString(),
      HasSubstr("OpSpecConstantComposite Constituent <id> count does "
                "not match Result Type <id> '3[%mat4v4float]'s matrix column "
                "count."));
}

// Invalid: Composite contains a non-const/undef component
TEST_F(ValidateIdWithMessage,
       OpSpecConstantCompositeMatrixConstituentNotConstBad) {
  std::string spirv = kGLSL450MemoryModel + R"(
 %1 = OpTypeFloat 32
 %2 = OpConstant %1 0.0
 %3 = OpTypeVector %1 4
 %4 = OpTypeMatrix %3 4
 %5 = OpSpecConstantComposite %3 %2 %2 %2 %2
 %6 = OpTypePointer Uniform %1
 %7 = OpVariable %6 Uniform
 %8 = OpSpecConstantComposite %4 %5 %5 %5 %7)";
  CompileSuccessfully(spirv.c_str());
  EXPECT_EQ(SPV_ERROR_INVALID_ID, ValidateInstructions());
  EXPECT_THAT(getDiagnosticString(),
              HasSubstr("OpSpecConstantComposite Constituent <id> '7[%7]' is "
                        "not a constant or undef."));
}

// Invalid: Composite contains a column that is *not* a vector (it's an array)
TEST_F(ValidateIdWithMessage, OpSpecConstantCompositeMatrixColTypeBad) {
  std::string spirv = kGLSL450MemoryModel + R"(
 %1 = OpTypeFloat 32
 %2 = OpTypeInt 32 0
 %3 = OpSpecConstant %2 4
 %4 = OpConstant %1 0.0
 %5 = OpTypeVector %1 4
 %6 = OpTypeArray %2 %3
 %7 = OpTypeMatrix %5 4
 %8  = OpSpecConstantComposite %6 %3 %3 %3 %3
 %9  = OpSpecConstantComposite %5 %4 %4 %4 %4
 %10 = OpSpecConstantComposite %7 %9 %9 %9 %8)";
  CompileSuccessfully(spirv.c_str());
  EXPECT_EQ(SPV_ERROR_INVALID_ID, ValidateInstructions());
  EXPECT_THAT(getDiagnosticString(),
              HasSubstr("OpSpecConstantComposite Constituent <id> '8[%8]' type "
                        "does not match Result Type <id> '7[%mat4v4float]'s "
                        "matrix column type."));
}

// Invalid: Matrix with an Undef column of the wrong size.
TEST_F(ValidateIdWithMessage,
       OpSpecConstantCompositeMatrixConstituentUndefTypeBad) {
  std::string spirv = kGLSL450MemoryModel + R"(
 %1 = OpTypeFloat 32
 %2 = OpTypeVector %1 4
 %3 = OpTypeVector %1 3
 %4 = OpTypeMatrix %2 4
 %5 = OpSpecConstant %1 1.0
 %6 = OpSpecConstant %1 0.0
 %7 = OpSpecConstantComposite %2 %5 %6 %6 %6
 %8 = OpSpecConstantComposite %2 %6 %5 %6 %6
 %9 = OpSpecConstantComposite %2 %6 %6 %5 %6
 %10 = OpUndef %3
 %11 = OpSpecConstantComposite %4 %7 %8 %9 %10)";
  CompileSuccessfully(spirv.c_str());
  EXPECT_EQ(SPV_ERROR_INVALID_ID, ValidateInstructions());
  EXPECT_THAT(getDiagnosticString(),
              HasSubstr("OpSpecConstantComposite Constituent <id> '10[%10]' "
                        "vector component count does not match Result Type "
                        "<id> '4[%mat4v4float]'s vector component count."));
}

// Invalid: Matrix in which some columns are Int and some are Float.
TEST_F(ValidateIdWithMessage, OpSpecConstantCompositeMatrixColumnTypeBad) {
  std::string spirv = kGLSL450MemoryModel + R"(
 %1 = OpTypeInt 32 0
 %2 = OpTypeFloat 32
 %3 = OpTypeVector %1 2
 %4 = OpTypeVector %2 2
 %5 = OpTypeMatrix %4 2
 %6 = OpSpecConstant %1 42
 %7 = OpConstant %2 3.14
 %8 = OpSpecConstantComposite %3 %6 %6
 %9 = OpSpecConstantComposite %4 %7 %7
%10 = OpSpecConstantComposite %5 %8 %9)";
  CompileSuccessfully(spirv.c_str());
  EXPECT_EQ(SPV_ERROR_INVALID_ID, ValidateInstructions());
  EXPECT_THAT(getDiagnosticString(),
              HasSubstr("OpSpecConstantComposite Constituent <id> '8[%8]' "
                        "component type does not match Result Type <id> "
                        "'5[%mat2v2float]'s matrix column component type."));
}

// Valid: Array of integers
TEST_F(ValidateIdWithMessage, OpSpecConstantCompositeArrayGood) {
  std::string spirv = kGLSL450MemoryModel + R"(
%1 = OpTypeInt 32 0
%2 = OpSpecConstant %1 4
%5 = OpConstant %1 5
%3 = OpTypeArray %1 %2
%6 = OpTypeArray %1 %5
%4 = OpSpecConstantComposite %3 %2 %2 %2 %2
%7 = OpSpecConstantComposite %3 %5 %5 %5 %5)";
  CompileSuccessfully(spirv.c_str());
  EXPECT_EQ(SPV_SUCCESS, ValidateInstructions());
}

// Invalid: Expecting an array of 4 components, but 3 specified.
TEST_F(ValidateIdWithMessage, OpSpecConstantCompositeArrayNumComponentsBad) {
  std::string spirv = kGLSL450MemoryModel + R"(
%1 = OpTypeInt 32 0
%2 = OpConstant %1 4
%3 = OpTypeArray %1 %2
%4 = OpSpecConstantComposite %3 %2 %2 %2)";
  CompileSuccessfully(spirv.c_str());
  EXPECT_EQ(SPV_ERROR_INVALID_ID, ValidateInstructions());
  EXPECT_THAT(getDiagnosticString(),
              HasSubstr("OpSpecConstantComposite Constituent count does not "
                        "match Result Type <id> '3[%_arr_uint_uint_4]'s array "
                        "length."));
}

// Valid: Array of Integers and Undef-int
TEST_F(ValidateIdWithMessage, OpSpecConstantCompositeArrayWithUndefGood) {
  std::string spirv = kGLSL450MemoryModel + R"(
%1 = OpTypeInt 32 0
%2 = OpSpecConstant %1 4
%9 = OpUndef %1
%3 = OpTypeArray %1 %2
%4 = OpSpecConstantComposite %3 %2 %2 %2 %9)";
  CompileSuccessfully(spirv.c_str());
  EXPECT_EQ(SPV_SUCCESS, ValidateInstructions());
}

// Invalid: Array uses a type as operand.
TEST_F(ValidateIdWithMessage, OpSpecConstantCompositeArrayConstConstituentBad) {
  std::string spirv = kGLSL450MemoryModel + R"(
%1 = OpTypeInt 32 0
%2 = OpConstant %1 4
%3 = OpTypeArray %1 %2
%4 = OpTypePointer Uniform %1
%5 = OpVariable %4 Uniform
%6 = OpSpecConstantComposite %3 %2 %2 %2 %5)";
  CompileSuccessfully(spirv.c_str());
  EXPECT_EQ(SPV_ERROR_INVALID_ID, ValidateInstructions());
  EXPECT_THAT(getDiagnosticString(),
              HasSubstr("OpSpecConstantComposite Constituent <id> '5[%5]' is "
                        "not a constant or undef."));
}

// Invalid: Array has a mix of Int and Float components.
TEST_F(ValidateIdWithMessage, OpSpecConstantCompositeArrayConstituentTypeBad) {
  std::string spirv = kGLSL450MemoryModel + R"(
%1 = OpTypeInt 32 0
%2 = OpConstant %1 4
%3 = OpTypeArray %1 %2
%4 = OpTypeFloat 32
%5 = OpSpecConstant %4 3.14 ; bad type for const value
%6 = OpSpecConstantComposite %3 %2 %2 %2 %5)";
  CompileSuccessfully(spirv.c_str());
  EXPECT_EQ(SPV_ERROR_INVALID_ID, ValidateInstructions());
  EXPECT_THAT(getDiagnosticString(),
              HasSubstr("OpSpecConstantComposite Constituent <id> '5[%5]'s "
                        "type does not match Result Type <id> "
                        "'3[%_arr_uint_uint_4]'s array element type."));
}

// Invalid: Array has a mix of Int and Undef-float.
TEST_F(ValidateIdWithMessage,
       OpSpecConstantCompositeArrayConstituentUndefTypeBad) {
  std::string spirv = kGLSL450MemoryModel + R"(
%1 = OpTypeInt 32 0
%2 = OpSpecConstant %1 4
%3 = OpTypeArray %1 %2
%5 = OpTypeFloat 32
%6 = OpUndef %5 ; bad type for undef
%4 = OpSpecConstantComposite %3 %2 %2 %2 %6)";
  CompileSuccessfully(spirv.c_str());
  EXPECT_EQ(SPV_ERROR_INVALID_ID, ValidateInstructions());
  EXPECT_THAT(getDiagnosticString(),
              HasSubstr("OpSpecConstantComposite Constituent <id> '5[%5]'s "
                        "type does not match Result Type <id> "
                        "'3[%_arr_uint_2]'s array element type."));
}

// Valid: Struct of {Int32,Int32,Int64}.
TEST_F(ValidateIdWithMessage, OpSpecConstantCompositeStructGood) {
  std::string spirv = kGLSL450MemoryModel + R"(
%1 = OpTypeInt 32 0
%2 = OpTypeInt 64 0
%3 = OpTypeStruct %1 %1 %2
%4 = OpConstant %1 42
%5 = OpSpecConstant %2 4300000000
%6 = OpSpecConstantComposite %3 %4 %4 %5)";
  CompileSuccessfully(spirv.c_str());
  EXPECT_EQ(SPV_SUCCESS, ValidateInstructions());
}

// Invalid: missing one int32 struct member.
TEST_F(ValidateIdWithMessage,
       OpSpecConstantCompositeStructMissingComponentBad) {
  std::string spirv = kGLSL450MemoryModel + R"(
%1 = OpTypeInt 32 0
%3 = OpTypeStruct %1 %1 %1
%4 = OpConstant %1 42
%5 = OpSpecConstant %1 430
%6 = OpSpecConstantComposite %3 %4 %5)";
  CompileSuccessfully(spirv.c_str());
  EXPECT_EQ(SPV_ERROR_INVALID_ID, ValidateInstructions());
  EXPECT_THAT(getDiagnosticString(),
              HasSubstr("OpSpecConstantComposite Constituent <id> "
                        "'2[%_struct_2]' count does not match Result Type "
                        "<id> '2[%_struct_2]'s struct member count."));
}

// Valid: Struct uses Undef-int64.
TEST_F(ValidateIdWithMessage, OpSpecConstantCompositeStructUndefGood) {
  std::string spirv = kGLSL450MemoryModel + R"(
%1 = OpTypeInt 32 0
%2 = OpTypeInt 64 0
%3 = OpTypeStruct %1 %1 %2
%4 = OpSpecConstant %1 42
%5 = OpUndef %2
%6 = OpSpecConstantComposite %3 %4 %4 %5)";
  CompileSuccessfully(spirv.c_str());
  EXPECT_EQ(SPV_SUCCESS, ValidateInstructions());
}

// Invalid: Composite contains non-const/undef component.
TEST_F(ValidateIdWithMessage, OpSpecConstantCompositeStructNonConstBad) {
  std::string spirv = kGLSL450MemoryModel + R"(
%1 = OpTypeInt 32 0
%2 = OpTypeInt 64 0
%3 = OpTypeStruct %1 %1 %2
%4 = OpSpecConstant %1 42
%5 = OpUndef %2
%6 = OpTypePointer Uniform %1
%7 = OpVariable %6 Uniform
%8 = OpSpecConstantComposite %3 %4 %7 %5)";
  CompileSuccessfully(spirv.c_str());
  EXPECT_EQ(SPV_ERROR_INVALID_ID, ValidateInstructions());
  EXPECT_THAT(getDiagnosticString(),
              HasSubstr("OpSpecConstantComposite Constituent <id> '7[%7]' is "
                        "not a constant or undef."));
}

// Invalid: Struct component type does not match expected specialization type.
// Second component was expected to be Int32, but got Int64.
TEST_F(ValidateIdWithMessage, OpSpecConstantCompositeStructMemberTypeBad) {
  std::string spirv = kGLSL450MemoryModel + R"(
%1 = OpTypeInt 32 0
%2 = OpTypeInt 64 0
%3 = OpTypeStruct %1 %1 %2
%4 = OpConstant %1 42
%5 = OpSpecConstant %2 4300000000
%6 = OpSpecConstantComposite %3 %4 %5 %4)";
  CompileSuccessfully(spirv.c_str());
  EXPECT_EQ(SPV_ERROR_INVALID_ID, ValidateInstructions());
  EXPECT_THAT(getDiagnosticString(),
              HasSubstr("OpSpecConstantComposite Constituent <id> '5[%5]' type "
                        "does not match the Result Type <id> '3[%_struct_3]'s "
                        "member type."));
}

// Invalid: Undef-int64 used when Int32 was expected.
TEST_F(ValidateIdWithMessage, OpSpecConstantCompositeStructMemberUndefTypeBad) {
  std::string spirv = kGLSL450MemoryModel + R"(
%1 = OpTypeInt 32 0
%2 = OpTypeInt 64 0
%3 = OpTypeStruct %1 %1 %2
%4 = OpSpecConstant %1 42
%5 = OpUndef %2
%6 = OpSpecConstantComposite %3 %4 %5 %4)";
  CompileSuccessfully(spirv.c_str());
  EXPECT_EQ(SPV_ERROR_INVALID_ID, ValidateInstructions());
  EXPECT_THAT(getDiagnosticString(),
              HasSubstr("OpSpecConstantComposite Constituent <id> '5[%5]' type "
                        "does not match the Result Type <id> '3[%_struct_3]'s "
                        "member type."));
}

// TODO: OpSpecConstantOp

TEST_F(ValidateIdWithMessage, OpVariableGood) {
  std::string spirv = kGLSL450MemoryModel + R"(
%1 = OpTypeInt 32 0
%2 = OpTypePointer Input %1
%3 = OpVariable %2 Input)";
  CompileSuccessfully(spirv.c_str());
  EXPECT_EQ(SPV_SUCCESS, ValidateInstructions());
}
TEST_F(ValidateIdWithMessage, OpVariableInitializerConstantGood) {
  std::string spirv = kGLSL450MemoryModel + R"(
%1 = OpTypeInt 32 0
%2 = OpTypePointer Input %1
%3 = OpConstant %1 42
%4 = OpVariable %2 Input %3)";
  CompileSuccessfully(spirv.c_str());
  EXPECT_EQ(SPV_SUCCESS, ValidateInstructions());
}
TEST_F(ValidateIdWithMessage, OpVariableInitializerGlobalVariableGood) {
  std::string spirv = kGLSL450MemoryModel + R"(
%1 = OpTypeInt 32 0
%2 = OpTypePointer Uniform %1
%3 = OpVariable %2 Uniform
%4 = OpTypePointer Private %2 ; pointer to pointer
%5 = OpVariable %4 Private %3
)";
  CompileSuccessfully(spirv.c_str());
  EXPECT_EQ(SPV_SUCCESS, ValidateInstructions());
}
// TODO: Positive test OpVariable with OpConstantNull of OpTypePointer
TEST_F(ValidateIdWithMessage, OpVariableResultTypeBad) {
  std::string spirv = kGLSL450MemoryModel + R"(
%1 = OpTypeInt 32 0
%2 = OpVariable %1 Input)";
  CompileSuccessfully(spirv.c_str());
  EXPECT_EQ(SPV_ERROR_INVALID_ID, ValidateInstructions());
  EXPECT_THAT(
      getDiagnosticString(),
      HasSubstr("OpVariable Result Type <id> '1[%uint]' is not a pointer "
                "type."));
}
TEST_F(ValidateIdWithMessage, OpVariableInitializerIsTypeBad) {
  std::string spirv = kGLSL450MemoryModel + R"(
%1 = OpTypeInt 32 0
%2 = OpTypePointer Input %1
%3 = OpVariable %2 Input %2)";
  CompileSuccessfully(spirv.c_str());
  EXPECT_EQ(SPV_ERROR_INVALID_ID, ValidateInstructions());
  EXPECT_THAT(getDiagnosticString(), HasSubstr("Operand 2[%_ptr_Input_uint] "
                                               "cannot be a type"));
}

TEST_F(ValidateIdWithMessage, OpVariableInitializerIsFunctionVarBad) {
  std::string spirv = kGLSL450MemoryModel + R"(
%int = OpTypeInt 32 0
%ptrint = OpTypePointer Function %int
%ptrptrint = OpTypePointer Function %ptrint
%void = OpTypeVoid
%fnty = OpTypeFunction %void
%main = OpFunction %void None %fnty
%entry = OpLabel
%var = OpVariable %ptrint Function
%varinit = OpVariable %ptrptrint Function %var ; Can't initialize function variable.
OpReturn
OpFunctionEnd
)";
  CompileSuccessfully(spirv.c_str());
  EXPECT_EQ(SPV_ERROR_INVALID_ID, ValidateInstructions());
  EXPECT_THAT(getDiagnosticString(),
              HasSubstr("OpVariable Initializer <id> '8[%8]' is not a constant "
                        "or module-scope variable"));
}

TEST_F(ValidateIdWithMessage, OpVariableInitializerIsModuleVarGood) {
  std::string spirv = kGLSL450MemoryModel + R"(
%int = OpTypeInt 32 0
%ptrint = OpTypePointer Uniform %int
%mvar = OpVariable %ptrint Uniform
%ptrptrint = OpTypePointer Function %ptrint
%void = OpTypeVoid
%fnty = OpTypeFunction %void
%main = OpFunction %void None %fnty
%entry = OpLabel
%goodvar = OpVariable %ptrptrint Function %mvar ; This is ok
OpReturn
OpFunctionEnd
)";
  CompileSuccessfully(spirv.c_str());
  EXPECT_EQ(SPV_SUCCESS, ValidateInstructions());
}

TEST_F(ValidateIdWithMessage, OpVariableContainsBoolBad) {
  std::string spirv = kGLSL450MemoryModel + R"(
%bool = OpTypeBool
%int = OpTypeInt 32 0
%block = OpTypeStruct %bool %int
%_ptr_Uniform_block = OpTypePointer Uniform %block
%var = OpVariable %_ptr_Uniform_block Uniform
%void = OpTypeVoid
%fnty = OpTypeFunction %void
%main = OpFunction %void None %fnty
%entry = OpLabel
%load = OpLoad %block %var
OpReturn
OpFunctionEnd
)";
  CompileSuccessfully(spirv.c_str());
  EXPECT_EQ(SPV_ERROR_INVALID_ID, ValidateInstructions());
  EXPECT_THAT(getDiagnosticString(),
              HasSubstr("If OpTypeBool is stored in conjunction with OpVariable"
                        ", it can only be used with non-externally visible "
                        "shader Storage Classes: Workgroup, CrossWorkgroup, "
                        "Private, and Function"));
}

TEST_F(ValidateIdWithMessage, OpVariableContainsBoolPointerGood) {
  std::string spirv = kGLSL450MemoryModel + R"(
%bool = OpTypeBool
%boolptr = OpTypePointer Uniform %bool
%int = OpTypeInt 32 0
%block = OpTypeStruct %boolptr %int
%_ptr_Uniform_block = OpTypePointer Uniform %block
%var = OpVariable %_ptr_Uniform_block Uniform
%void = OpTypeVoid
%fnty = OpTypeFunction %void
%main = OpFunction %void None %fnty
%entry = OpLabel
%load = OpLoad %block %var
OpReturn
OpFunctionEnd
)";
  CompileSuccessfully(spirv.c_str());
  EXPECT_EQ(SPV_SUCCESS, ValidateInstructions());
}

TEST_F(ValidateIdWithMessage, OpVariableContainsBuiltinBoolGood) {
  std::string spirv = kGLSL450MemoryModel + R"(
OpMemberDecorate %input 0 BuiltIn FrontFacing
%bool = OpTypeBool
%input = OpTypeStruct %bool
%_ptr_input = OpTypePointer Input %input
%var = OpVariable %_ptr_input Input
%void = OpTypeVoid
%fnty = OpTypeFunction %void
%main = OpFunction %void None %fnty
%entry = OpLabel
%load = OpLoad %input %var
OpReturn
OpFunctionEnd
)";
  CompileSuccessfully(spirv.c_str());
  EXPECT_EQ(SPV_SUCCESS, ValidateInstructions());
}

TEST_F(ValidateIdWithMessage, OpVariableContainsRayPayloadBoolGood) {
  std::string spirv = R"(
OpCapability RayTracingNV
OpCapability Shader
OpCapability Linkage
OpExtension "SPV_NV_ray_tracing"
OpMemoryModel Logical GLSL450
%bool = OpTypeBool
%PerRayData = OpTypeStruct %bool
%_ptr_PerRayData = OpTypePointer RayPayloadNV %PerRayData
%var = OpVariable %_ptr_PerRayData RayPayloadNV
%void = OpTypeVoid
%fnty = OpTypeFunction %void
%main = OpFunction %void None %fnty
%entry = OpLabel
%load = OpLoad %PerRayData %var
OpReturn
OpFunctionEnd
)";
  CompileSuccessfully(spirv.c_str());
  EXPECT_EQ(SPV_SUCCESS, ValidateInstructions());
}

TEST_F(ValidateIdWithMessage, OpVariablePointerNoVariablePointersBad) {
  const std::string spirv = R"(
OpCapability Shader
OpCapability Linkage
OpMemoryModel Logical GLSL450
%void = OpTypeVoid
%int = OpTypeInt 32 0
%_ptr_workgroup_int = OpTypePointer Workgroup %int
%_ptr_function_ptr = OpTypePointer Function %_ptr_workgroup_int
%voidfn = OpTypeFunction %void
%func = OpFunction %void None %voidfn
%entry = OpLabel
%var = OpVariable %_ptr_function_ptr Function
OpReturn
OpFunctionEnd
)";

  CompileSuccessfully(spirv);
  EXPECT_EQ(SPV_ERROR_INVALID_ID, ValidateInstructions());
  EXPECT_THAT(
      getDiagnosticString(),
      HasSubstr(
          "In Logical addressing, variables may not allocate a pointer type"));
}

TEST_F(ValidateIdWithMessage,
       OpVariablePointerNoVariablePointersRelaxedLogicalGood) {
  const std::string spirv = R"(
OpCapability Shader
OpCapability Linkage
OpMemoryModel Logical GLSL450
%void = OpTypeVoid
%int = OpTypeInt 32 0
%_ptr_workgroup_int = OpTypePointer Workgroup %int
%_ptr_function_ptr = OpTypePointer Function %_ptr_workgroup_int
%voidfn = OpTypeFunction %void
%func = OpFunction %void None %voidfn
%entry = OpLabel
%var = OpVariable %_ptr_function_ptr Function
OpReturn
OpFunctionEnd
)";

  auto options = getValidatorOptions();
  options->relax_logical_pointer = true;
  CompileSuccessfully(spirv);
  EXPECT_EQ(SPV_SUCCESS, ValidateInstructions());
}

TEST_F(ValidateIdWithMessage, OpFunctionWithNonMemoryObject) {
  // DXC generates code that looks like when given something like:
  //   T t;
  //   t.s.fn_1();
  // This needs to be accepted before legalization takes place, so we
  // will include it with the relaxed logical pointer.

  const std::string spirv = R"(
               OpCapability Shader
               OpMemoryModel Logical GLSL450
               OpEntryPoint Vertex %1 "main"
               OpSource HLSL 600
        %int = OpTypeInt 32 1
      %int_0 = OpConstant %int 0
       %void = OpTypeVoid
          %9 = OpTypeFunction %void
  %_struct_5 = OpTypeStruct
  %_struct_6 = OpTypeStruct %_struct_5
%_ptr_Function__struct_6 = OpTypePointer Function %_struct_6
%_ptr_Function__struct_5 = OpTypePointer Function %_struct_5
         %23 = OpTypeFunction %void %_ptr_Function__struct_5
          %1 = OpFunction %void None %9
         %10 = OpLabel
         %11 = OpVariable %_ptr_Function__struct_6 Function
         %20 = OpAccessChain %_ptr_Function__struct_5 %11 %int_0
         %21 = OpFunctionCall %void %12 %20
               OpReturn
               OpFunctionEnd
         %12 = OpFunction %void None %23
         %13 = OpFunctionParameter %_ptr_Function__struct_5
         %14 = OpLabel
               OpReturn
               OpFunctionEnd
)";

  auto options = getValidatorOptions();
  options->relax_logical_pointer = true;
  CompileSuccessfully(spirv);
  EXPECT_EQ(SPV_SUCCESS, ValidateInstructions());
}

TEST_F(ValidateIdWithMessage,
       OpVariablePointerVariablePointersStorageBufferGood) {
  const std::string spirv = R"(
OpCapability Shader
OpCapability Linkage
OpCapability VariablePointersStorageBuffer
OpExtension "SPV_KHR_variable_pointers"
OpMemoryModel Logical GLSL450
%void = OpTypeVoid
%int = OpTypeInt 32 0
%_ptr_workgroup_int = OpTypePointer Workgroup %int
%_ptr_function_ptr = OpTypePointer Function %_ptr_workgroup_int
%voidfn = OpTypeFunction %void
%func = OpFunction %void None %voidfn
%entry = OpLabel
%var = OpVariable %_ptr_function_ptr Function
OpReturn
OpFunctionEnd
)";

  CompileSuccessfully(spirv);
  EXPECT_EQ(SPV_SUCCESS, ValidateInstructions());
}

TEST_F(ValidateIdWithMessage, OpVariablePointerVariablePointersGood) {
  const std::string spirv = R"(
OpCapability Shader
OpCapability Linkage
OpCapability VariablePointers
OpExtension "SPV_KHR_variable_pointers"
OpMemoryModel Logical GLSL450
%void = OpTypeVoid
%int = OpTypeInt 32 0
%_ptr_workgroup_int = OpTypePointer Workgroup %int
%_ptr_function_ptr = OpTypePointer Function %_ptr_workgroup_int
%voidfn = OpTypeFunction %void
%func = OpFunction %void None %voidfn
%entry = OpLabel
%var = OpVariable %_ptr_function_ptr Function
OpReturn
OpFunctionEnd
)";

  CompileSuccessfully(spirv);
  EXPECT_EQ(SPV_SUCCESS, ValidateInstructions());
}

TEST_F(ValidateIdWithMessage, OpVariablePointerVariablePointersBad) {
  const std::string spirv = R"(
OpCapability Shader
OpCapability VariablePointers
OpExtension "SPV_KHR_variable_pointers"
OpMemoryModel Logical GLSL450
%void = OpTypeVoid
%int = OpTypeInt 32 0
%_ptr_workgroup_int = OpTypePointer Workgroup %int
%_ptr_uniform_ptr = OpTypePointer Uniform %_ptr_workgroup_int
%var = OpVariable %_ptr_uniform_ptr Uniform
)";

  CompileSuccessfully(spirv);
  EXPECT_EQ(SPV_ERROR_INVALID_ID, ValidateInstructions());
  EXPECT_THAT(getDiagnosticString(),
              HasSubstr("In Logical addressing with variable pointers, "
                        "variables that allocate pointers must be in Function "
                        "or Private storage classes"));
}

TEST_F(ValidateIdWithMessage, OpLoadGood) {
  std::string spirv = kGLSL450MemoryModel + R"(
 %1 = OpTypeVoid
 %2 = OpTypeInt 32 0
 %3 = OpTypePointer UniformConstant %2
 %4 = OpTypeFunction %1
 %5 = OpVariable %3 UniformConstant
 %6 = OpFunction %1 None %4
 %7 = OpLabel
 %8 = OpLoad %2 %5
      OpReturn
      OpFunctionEnd
)";
  CompileSuccessfully(spirv.c_str());
  EXPECT_EQ(SPV_SUCCESS, ValidateInstructions());
}

// TODO: Add tests that exercise VariablePointersStorageBuffer instead of
// VariablePointers.
void createVariablePointerSpirvProgram(std::ostringstream* spirv,
                                       std::string result_strategy,
                                       bool use_varptr_cap,
                                       bool add_helper_function) {
  *spirv << "OpCapability Shader ";
  if (use_varptr_cap) {
    *spirv << "OpCapability VariablePointers ";
    *spirv << "OpExtension \"SPV_KHR_variable_pointers\" ";
  }
  *spirv << "OpExtension \"SPV_KHR_storage_buffer_storage_class\" ";
  *spirv << R"(
    OpMemoryModel Logical GLSL450
    OpEntryPoint GLCompute %main "main"
    %void      = OpTypeVoid
    %voidf     = OpTypeFunction %void
    %bool      = OpTypeBool
    %i32       = OpTypeInt 32 1
    %f32       = OpTypeFloat 32
    %f32ptr    = OpTypePointer StorageBuffer %f32
    %i         = OpConstant %i32 1
    %zero      = OpConstant %i32 0
    %float_1   = OpConstant %f32 1.0
    %ptr1      = OpVariable %f32ptr StorageBuffer
    %ptr2      = OpVariable %f32ptr StorageBuffer
  )";
  if (add_helper_function) {
    *spirv << R"(
      ; ////////////////////////////////////////////////////////////
      ;;;; Function that returns a pointer
      ; ////////////////////////////////////////////////////////////
      %selector_func_type  = OpTypeFunction %f32ptr %bool %f32ptr %f32ptr
      %choose_input_func   = OpFunction %f32ptr None %selector_func_type
      %is_neg_param        = OpFunctionParameter %bool
      %first_ptr_param     = OpFunctionParameter %f32ptr
      %second_ptr_param    = OpFunctionParameter %f32ptr
      %selector_func_begin = OpLabel
      %result_ptr          = OpSelect %f32ptr %is_neg_param %first_ptr_param %second_ptr_param
      OpReturnValue %result_ptr
      OpFunctionEnd
    )";
  }
  *spirv << R"(
    %main      = OpFunction %void None %voidf
    %label     = OpLabel
  )";
  *spirv << result_strategy;
  *spirv << R"(
    OpReturn
    OpFunctionEnd
  )";
}

// With the VariablePointer Capability, OpLoad should allow loading a
// VaiablePointer. In this test the variable pointer is obtained by an OpSelect
TEST_F(ValidateIdWithMessage, OpLoadVarPtrOpSelectGood) {
  std::string result_strategy = R"(
    %isneg     = OpSLessThan %bool %i %zero
    %varptr    = OpSelect %f32ptr %isneg %ptr1 %ptr2
    %result    = OpLoad %f32 %varptr
  )";

  std::ostringstream spirv;
  createVariablePointerSpirvProgram(&spirv, result_strategy,
                                    true /* Add VariablePointers Capability? */,
                                    false /* Use Helper Function? */);
  CompileSuccessfully(spirv.str());
  EXPECT_EQ(SPV_SUCCESS, ValidateInstructions());
}

// Without the VariablePointers Capability, OpLoad will not allow loading
// through a variable pointer.
// Disabled since using OpSelect with pointers without VariablePointers will
// fail LogicalsPass.
TEST_F(ValidateIdWithMessage, DISABLED_OpLoadVarPtrOpSelectBad) {
  std::string result_strategy = R"(
    %isneg     = OpSLessThan %bool %i %zero
    %varptr    = OpSelect %f32ptr %isneg %ptr1 %ptr2
    %result    = OpLoad %f32 %varptr
  )";

  std::ostringstream spirv;
  createVariablePointerSpirvProgram(&spirv, result_strategy,
                                    false /* Add VariablePointers Capability?*/,
                                    false /* Use Helper Function? */);
  CompileSuccessfully(spirv.str());
  EXPECT_EQ(SPV_ERROR_INVALID_ID, ValidateInstructions());
  EXPECT_THAT(getDiagnosticString(), HasSubstr("is not a logical pointer."));
}

// With the VariablePointer Capability, OpLoad should allow loading a
// VaiablePointer. In this test the variable pointer is obtained by an OpPhi
TEST_F(ValidateIdWithMessage, OpLoadVarPtrOpPhiGood) {
  std::string result_strategy = R"(
    %is_neg      = OpSLessThan %bool %i %zero
    OpSelectionMerge %end_label None
    OpBranchConditional %is_neg %take_ptr_1 %take_ptr_2
    %take_ptr_1 = OpLabel
    OpBranch      %end_label
    %take_ptr_2 = OpLabel
    OpBranch      %end_label
    %end_label  = OpLabel
    %varptr     = OpPhi %f32ptr %ptr1 %take_ptr_1 %ptr2 %take_ptr_2
    %result     = OpLoad %f32 %varptr
  )";

  std::ostringstream spirv;
  createVariablePointerSpirvProgram(&spirv, result_strategy,
                                    true /* Add VariablePointers Capability?*/,
                                    false /* Use Helper Function? */);
  CompileSuccessfully(spirv.str());
  EXPECT_EQ(SPV_SUCCESS, ValidateInstructions());
}

// Without the VariablePointers Capability, OpPhi can have a pointer result
// type.
TEST_F(ValidateIdWithMessage, OpPhiBad) {
  std::string result_strategy = R"(
    %is_neg      = OpSLessThan %bool %i %zero
    OpSelectionMerge %end_label None
    OpBranchConditional %is_neg %take_ptr_1 %take_ptr_2
    %take_ptr_1 = OpLabel
    OpBranch      %end_label
    %take_ptr_2 = OpLabel
    OpBranch      %end_label
    %end_label  = OpLabel
    %varptr     = OpPhi %f32ptr %ptr1 %take_ptr_1 %ptr2 %take_ptr_2
    %result     = OpLoad %f32 %varptr
  )";

  std::ostringstream spirv;
  createVariablePointerSpirvProgram(&spirv, result_strategy,
                                    false /* Add VariablePointers Capability?*/,
                                    false /* Use Helper Function? */);
  CompileSuccessfully(spirv.str());
  EXPECT_EQ(SPV_ERROR_INVALID_DATA, ValidateInstructions());
  EXPECT_THAT(getDiagnosticString(),
              HasSubstr("Using pointers with OpPhi requires capability "
                        "VariablePointers or VariablePointersStorageBuffer"));
}

// With the VariablePointer Capability, OpLoad should allow loading through a
// VaiablePointer. In this test the variable pointer is obtained from an
// OpFunctionCall (return value from a function)
TEST_F(ValidateIdWithMessage, OpLoadVarPtrOpFunctionCallGood) {
  std::ostringstream spirv;
  std::string result_strategy = R"(
    %isneg     = OpSLessThan %bool %i %zero
    %varptr    = OpFunctionCall %f32ptr %choose_input_func %isneg %ptr1 %ptr2
    %result    = OpLoad %f32 %varptr
  )";

  createVariablePointerSpirvProgram(&spirv, result_strategy,
                                    true /* Add VariablePointers Capability?*/,
                                    true /* Use Helper Function? */);
  CompileSuccessfully(spirv.str());
  EXPECT_EQ(SPV_SUCCESS, ValidateInstructions());
}

TEST_F(ValidateIdWithMessage, OpLoadResultTypeBad) {
  std::string spirv = kGLSL450MemoryModel + R"(
%1 = OpTypeVoid
%2 = OpTypeInt 32 0
%3 = OpTypePointer UniformConstant %2
%4 = OpTypeFunction %1
%5 = OpVariable %3 UniformConstant
%6 = OpFunction %1 None %4
%7 = OpLabel
%8 = OpLoad %3 %5
     OpReturn
     OpFunctionEnd
)";
  CompileSuccessfully(spirv.c_str());
  EXPECT_EQ(SPV_ERROR_INVALID_ID, ValidateInstructions());
  EXPECT_THAT(getDiagnosticString(),
              HasSubstr("OpLoad Result Type <id> "
                        "'3[%_ptr_UniformConstant_uint]' does not match "
                        "Pointer <id> '5[%5]'s type."));
}

TEST_F(ValidateIdWithMessage, OpLoadPointerBad) {
  std::string spirv = kGLSL450MemoryModel + R"(
%1 = OpTypeVoid
%2 = OpTypeInt 32 0
%3 = OpTypePointer UniformConstant %2
%4 = OpTypeFunction %1
%5 = OpFunction %1 None %4
%6 = OpLabel
%7 = OpLoad %2 %8
     OpReturn
     OpFunctionEnd
)";
  CompileSuccessfully(spirv.c_str());
  EXPECT_EQ(SPV_ERROR_INVALID_ID, ValidateInstructions());
  // Prove that SSA checks trigger for a bad Id value.
  // The next test case show the not-a-logical-pointer case.
  EXPECT_THAT(getDiagnosticString(), HasSubstr("ID 8[%8] has not been "
                                               "defined"));
}

// Disabled as bitcasting type to object is now not valid.
TEST_F(ValidateIdWithMessage, DISABLED_OpLoadLogicalPointerBad) {
  std::string spirv = kGLSL450MemoryModel + R"(
%1 = OpTypeVoid
%2 = OpTypeInt 32 0
%3 = OpTypeFloat 32
%4 = OpTypePointer UniformConstant %2
%5 = OpTypePointer UniformConstant %3
%6 = OpTypeFunction %1
%7 = OpFunction %1 None %6
%8 = OpLabel
%9 = OpBitcast %5 %4 ; Not valid in logical addressing
%10 = OpLoad %3 %9 ; Should trigger message
     OpReturn
     OpFunctionEnd
)";
  CompileSuccessfully(spirv.c_str());
  EXPECT_EQ(SPV_ERROR_INVALID_ID, ValidateInstructions());
  // Once we start checking bitcasts, we might catch that
  // as the error first, instead of catching it here.
  // I don't know if it's possible to generate a bad case
  // if/when the validator is complete.
  EXPECT_THAT(getDiagnosticString(),
              HasSubstr("OpLoad Pointer <id> '9' is not a logical pointer."));
}

TEST_F(ValidateIdWithMessage, OpStoreGood) {
  std::string spirv = kGLSL450MemoryModel + R"(
%1 = OpTypeVoid
%2 = OpTypeInt 32 0
%3 = OpTypePointer Uniform %2
%4 = OpTypeFunction %1
%5 = OpConstant %2 42
%6 = OpVariable %3 Uniform
%7 = OpFunction %1 None %4
%8 = OpLabel
     OpStore %6 %5
     OpReturn
     OpFunctionEnd)";
  CompileSuccessfully(spirv.c_str());
  EXPECT_EQ(SPV_SUCCESS, ValidateInstructions());
}
TEST_F(ValidateIdWithMessage, OpStorePointerBad) {
  std::string spirv = kGLSL450MemoryModel + R"(
%1 = OpTypeVoid
%2 = OpTypeInt 32 0
%3 = OpTypePointer UniformConstant %2
%4 = OpTypeFunction %1
%5 = OpConstant %2 42
%6 = OpVariable %3 UniformConstant
%7 = OpConstant %2 0
%8 = OpFunction %1 None %4
%9 = OpLabel
     OpStore %7 %5
     OpReturn
     OpFunctionEnd)";
  CompileSuccessfully(spirv.c_str());
  EXPECT_EQ(SPV_ERROR_INVALID_ID, ValidateInstructions());
  EXPECT_THAT(getDiagnosticString(),
              HasSubstr("OpStore Pointer <id> '7[%uint_0]' is not a logical "
                        "pointer."));
}

// Disabled as bitcasting type to object is now not valid.
TEST_F(ValidateIdWithMessage, DISABLED_OpStoreLogicalPointerBad) {
  std::string spirv = kGLSL450MemoryModel + R"(
%1 = OpTypeVoid
%2 = OpTypeInt 32 0
%3 = OpTypeFloat 32
%4 = OpTypePointer UniformConstant %2
%5 = OpTypePointer UniformConstant %3
%6 = OpTypeFunction %1
%7 = OpConstantNull %5
%8 = OpFunction %1 None %6
%9 = OpLabel
%10 = OpBitcast %5 %4 ; Not valid in logical addressing
%11 = OpStore %10 %7 ; Should trigger message
     OpReturn
     OpFunctionEnd
)";
  CompileSuccessfully(spirv.c_str());
  EXPECT_EQ(SPV_ERROR_INVALID_ID, ValidateInstructions());
  EXPECT_THAT(getDiagnosticString(),
              HasSubstr("OpStore Pointer <id> '10' is not a logical pointer."));
}

// Without the VariablePointer Capability, OpStore should may not store
// through a variable pointer.
// Disabled since using OpSelect with pointers without VariablePointers will
// fail LogicalsPass.
TEST_F(ValidateIdWithMessage, DISABLED_OpStoreVarPtrBad) {
  std::string result_strategy = R"(
    %isneg     = OpSLessThan %bool %i %zero
    %varptr    = OpSelect %f32ptr %isneg %ptr1 %ptr2
                 OpStore %varptr %float_1
  )";

  std::ostringstream spirv;
  createVariablePointerSpirvProgram(
      &spirv, result_strategy, false /* Add VariablePointers Capability? */,
      false /* Use Helper Function? */);
  CompileSuccessfully(spirv.str());
  EXPECT_EQ(SPV_ERROR_INVALID_ID, ValidateInstructions());
  EXPECT_THAT(getDiagnosticString(), HasSubstr("is not a logical pointer."));
}

// With the VariablePointer Capability, OpStore should allow storing through a
// variable pointer.
TEST_F(ValidateIdWithMessage, OpStoreVarPtrGood) {
  std::string result_strategy = R"(
    %isneg     = OpSLessThan %bool %i %zero
    %varptr    = OpSelect %f32ptr %isneg %ptr1 %ptr2
                 OpStore %varptr %float_1
  )";

  std::ostringstream spirv;
  createVariablePointerSpirvProgram(&spirv, result_strategy,
                                    true /* Add VariablePointers Capability? */,
                                    false /* Use Helper Function? */);
  CompileSuccessfully(spirv.str());
  EXPECT_EQ(SPV_SUCCESS, ValidateInstructions());
}

TEST_F(ValidateIdWithMessage, OpStoreObjectGood) {
  std::string spirv = kGLSL450MemoryModel + R"(
%1 = OpTypeVoid
%2 = OpTypeInt 32 0
%3 = OpTypePointer Uniform %2
%4 = OpTypeFunction %1
%5 = OpConstant %2 42
%6 = OpVariable %3 Uniform
%7 = OpFunction %1 None %4
%8 = OpLabel
%9 = OpFunctionCall %1 %10
     OpStore %6 %9
     OpReturn
     OpFunctionEnd
%10 = OpFunction %1 None %4
%11 = OpLabel
      OpReturn
     OpFunctionEnd)";
  CompileSuccessfully(spirv.c_str());
  EXPECT_EQ(SPV_ERROR_INVALID_ID, ValidateInstructions());
  EXPECT_THAT(getDiagnosticString(),
              HasSubstr("OpStore Object <id> '9[%9]'s type is void."));
}
TEST_F(ValidateIdWithMessage, OpStoreTypeBad) {
  std::string spirv = kGLSL450MemoryModel + R"(
%1 = OpTypeVoid
%2 = OpTypeInt 32 0
%9 = OpTypeFloat 32
%3 = OpTypePointer Uniform %2
%4 = OpTypeFunction %1
%5 = OpConstant %9 3.14
%6 = OpVariable %3 Uniform
%7 = OpFunction %1 None %4
%8 = OpLabel
     OpStore %6 %5
     OpReturn
     OpFunctionEnd)";
  CompileSuccessfully(spirv.c_str());
  EXPECT_EQ(SPV_ERROR_INVALID_ID, ValidateInstructions());
  EXPECT_THAT(getDiagnosticString(),
              HasSubstr("OpStore Pointer <id> '7[%7]'s type does not match "
                        "Object <id> '6[%float_3_1400001]'s type."));
}

// The next series of test check test a relaxation of the rules for stores to
// structs.  The first test checks that we get a failure when the option is not
// set to relax the rule.
// TODO: Add tests for layout compatible arrays and matricies when the validator
//       relaxes the rules for them as well.  Also need test to check for layout
//       decorations specific to those types.
TEST_F(ValidateIdWithMessage, OpStoreTypeBadStruct) {
  std::string spirv = kGLSL450MemoryModel + R"(
     OpMemberDecorate %1 0 Offset 0
     OpMemberDecorate %1 1 Offset 4
     OpMemberDecorate %2 0 Offset 0
     OpMemberDecorate %2 1 Offset 4
%3 = OpTypeVoid
%4 = OpTypeFloat 32
%1 = OpTypeStruct %4 %4
%5 = OpTypePointer Uniform %1
%2 = OpTypeStruct %4 %4
%6 = OpTypeFunction %3
%7 = OpConstant %4 3.14
%8 = OpVariable %5 Uniform
%9 = OpFunction %3 None %6
%10 = OpLabel
%11 = OpCompositeConstruct %2 %7 %7
      OpStore %8 %11
      OpReturn
      OpFunctionEnd)";
  CompileSuccessfully(spirv.c_str());
  EXPECT_EQ(SPV_ERROR_INVALID_ID, ValidateInstructions());
  EXPECT_THAT(getDiagnosticString(),
              HasSubstr("OpStore Pointer <id> '8[%8]'s type does not match "
                        "Object <id> '11[%11]'s type."));
}

// Same code as the last test.  The difference is that we relax the rule.
// Because the structs %3 and %5 are defined the same way.
TEST_F(ValidateIdWithMessage, OpStoreTypeRelaxedStruct) {
  std::string spirv = kGLSL450MemoryModel + R"(
     OpMemberDecorate %1 0 Offset 0
     OpMemberDecorate %1 1 Offset 4
     OpMemberDecorate %2 0 Offset 0
     OpMemberDecorate %2 1 Offset 4
%3 = OpTypeVoid
%4 = OpTypeFloat 32
%1 = OpTypeStruct %4 %4
%5 = OpTypePointer Uniform %1
%2 = OpTypeStruct %4 %4
%6 = OpTypeFunction %3
%7 = OpConstant %4 3.14
%8 = OpVariable %5 Uniform
%9 = OpFunction %3 None %6
%10 = OpLabel
%11 = OpCompositeConstruct %2 %7 %7
      OpStore %8 %11
      OpReturn
      OpFunctionEnd)";
  spvValidatorOptionsSetRelaxStoreStruct(options_, true);
  CompileSuccessfully(spirv.c_str());
  EXPECT_EQ(SPV_SUCCESS, ValidateInstructions());
}

// Same code as the last test excect for an extra decoration on one of the
// members. With the relaxed rules, the code is still valid.
TEST_F(ValidateIdWithMessage, OpStoreTypeRelaxedStructWithExtraDecoration) {
  std::string spirv = kGLSL450MemoryModel + R"(
     OpMemberDecorate %1 0 Offset 0
     OpMemberDecorate %1 1 Offset 4
     OpMemberDecorate %1 0 RelaxedPrecision
     OpMemberDecorate %2 0 Offset 0
     OpMemberDecorate %2 1 Offset 4
%3 = OpTypeVoid
%4 = OpTypeFloat 32
%1 = OpTypeStruct %4 %4
%5 = OpTypePointer Uniform %1
%2 = OpTypeStruct %4 %4
%6 = OpTypeFunction %3
%7 = OpConstant %4 3.14
%8 = OpVariable %5 Uniform
%9 = OpFunction %3 None %6
%10 = OpLabel
%11 = OpCompositeConstruct %2 %7 %7
      OpStore %8 %11
      OpReturn
      OpFunctionEnd)";
  spvValidatorOptionsSetRelaxStoreStruct(options_, true);
  CompileSuccessfully(spirv.c_str());
  EXPECT_EQ(SPV_SUCCESS, ValidateInstructions());
}

// This test check that we recursively traverse the struct to check if they are
// interchangable.
TEST_F(ValidateIdWithMessage, OpStoreTypeRelaxedNestedStruct) {
  std::string spirv = kGLSL450MemoryModel + R"(
     OpMemberDecorate %1 0 Offset 0
     OpMemberDecorate %1 1 Offset 4
     OpMemberDecorate %2 0 Offset 0
     OpMemberDecorate %2 1 Offset 8
     OpMemberDecorate %3 0 Offset 0
     OpMemberDecorate %3 1 Offset 4
     OpMemberDecorate %4 0 Offset 0
     OpMemberDecorate %4 1 Offset 8
%5 = OpTypeVoid
%6 = OpTypeInt 32 0
%7 = OpTypeFloat 32
%1 = OpTypeStruct %7 %6
%2 = OpTypeStruct %1 %1
%8 = OpTypePointer Uniform %2
%3 = OpTypeStruct %7 %6
%4 = OpTypeStruct %3 %3
%9 = OpTypeFunction %5
%10 = OpConstant %6 7
%11 = OpConstant %7 3.14
%12 = OpConstantComposite %3 %11 %10
%13 = OpVariable %8 Uniform
%14 = OpFunction %5 None %9
%15 = OpLabel
%16 = OpCompositeConstruct %4 %12 %12
      OpStore %13 %16
      OpReturn
      OpFunctionEnd)";
  spvValidatorOptionsSetRelaxStoreStruct(options_, true);
  CompileSuccessfully(spirv.c_str());
  EXPECT_EQ(SPV_SUCCESS, ValidateInstructions());
}

// This test check that the even with the relaxed rules an error is identified
// if the members of the struct are in a different order.
TEST_F(ValidateIdWithMessage, OpStoreTypeBadRelaxedStruct1) {
  std::string spirv = kGLSL450MemoryModel + R"(
     OpMemberDecorate %1 0 Offset 0
     OpMemberDecorate %1 1 Offset 4
     OpMemberDecorate %2 0 Offset 0
     OpMemberDecorate %2 1 Offset 8
     OpMemberDecorate %3 0 Offset 0
     OpMemberDecorate %3 1 Offset 4
     OpMemberDecorate %4 0 Offset 0
     OpMemberDecorate %4 1 Offset 8
%5 = OpTypeVoid
%6 = OpTypeInt 32 0
%7 = OpTypeFloat 32
%1 = OpTypeStruct %6 %7
%2 = OpTypeStruct %1 %1
%8 = OpTypePointer Uniform %2
%3 = OpTypeStruct %7 %6
%4 = OpTypeStruct %3 %3
%9 = OpTypeFunction %5
%10 = OpConstant %6 7
%11 = OpConstant %7 3.14
%12 = OpConstantComposite %3 %11 %10
%13 = OpVariable %8 Uniform
%14 = OpFunction %5 None %9
%15 = OpLabel
%16 = OpCompositeConstruct %4 %12 %12
      OpStore %13 %16
      OpReturn
      OpFunctionEnd)";
  spvValidatorOptionsSetRelaxStoreStruct(options_, true);
  CompileSuccessfully(spirv.c_str());
  EXPECT_EQ(SPV_ERROR_INVALID_ID, ValidateInstructions());
  EXPECT_THAT(
      getDiagnosticString(),
      HasSubstr("OpStore Pointer <id> '13[%13]'s layout does not match Object "
                "<id> '16[%16]'s layout."));
}

// This test check that the even with the relaxed rules an error is identified
// if the members of the struct are at different offsets.
TEST_F(ValidateIdWithMessage, OpStoreTypeBadRelaxedStruct2) {
  std::string spirv = kGLSL450MemoryModel + R"(
     OpMemberDecorate %1 0 Offset 4
     OpMemberDecorate %1 1 Offset 0
     OpMemberDecorate %2 0 Offset 0
     OpMemberDecorate %2 1 Offset 8
     OpMemberDecorate %3 0 Offset 0
     OpMemberDecorate %3 1 Offset 4
     OpMemberDecorate %4 0 Offset 0
     OpMemberDecorate %4 1 Offset 8
%5 = OpTypeVoid
%6 = OpTypeInt 32 0
%7 = OpTypeFloat 32
%1 = OpTypeStruct %7 %6
%2 = OpTypeStruct %1 %1
%8 = OpTypePointer Uniform %2
%3 = OpTypeStruct %7 %6
%4 = OpTypeStruct %3 %3
%9 = OpTypeFunction %5
%10 = OpConstant %6 7
%11 = OpConstant %7 3.14
%12 = OpConstantComposite %3 %11 %10
%13 = OpVariable %8 Uniform
%14 = OpFunction %5 None %9
%15 = OpLabel
%16 = OpCompositeConstruct %4 %12 %12
      OpStore %13 %16
      OpReturn
      OpFunctionEnd)";
  spvValidatorOptionsSetRelaxStoreStruct(options_, true);
  CompileSuccessfully(spirv.c_str());
  EXPECT_EQ(SPV_ERROR_INVALID_ID, ValidateInstructions());
  EXPECT_THAT(
      getDiagnosticString(),
      HasSubstr("OpStore Pointer <id> '13[%13]'s layout does not match Object "
                "<id> '16[%16]'s layout."));
}

TEST_F(ValidateIdWithMessage, OpStoreTypeRelaxedLogicalPointerReturnPointer) {
  const std::string spirv = R"(
     OpCapability Shader
     OpCapability Linkage
     OpMemoryModel Logical GLSL450
%1 = OpTypeInt 32 1
%2 = OpTypePointer Function %1
%3 = OpTypeFunction %2 %2
%4 = OpFunction %2 None %3
%5 = OpFunctionParameter %2
%6 = OpLabel
     OpReturnValue %5
     OpFunctionEnd)";

  spvValidatorOptionsSetRelaxLogicalPointer(options_, true);
  CompileSuccessfully(spirv.c_str());
  EXPECT_EQ(SPV_SUCCESS, ValidateInstructions());
}

TEST_F(ValidateIdWithMessage, OpStoreTypeRelaxedLogicalPointerAllocPointer) {
  const std::string spirv = R"(
      OpCapability Shader
      OpCapability Linkage
      OpMemoryModel Logical GLSL450
 %1 = OpTypeVoid
 %2 = OpTypeInt 32 1
 %3 = OpTypeFunction %1          ; void(void)
 %4 = OpTypePointer Uniform %2   ; int*
 %5 = OpTypePointer Private %4   ; int** (Private)
 %6 = OpTypePointer Function %4  ; int** (Function)
 %7 = OpVariable %5 Private
 %8 = OpFunction %1 None %3
 %9 = OpLabel
%10 = OpVariable %6 Function
      OpReturn
      OpFunctionEnd)";

  spvValidatorOptionsSetRelaxLogicalPointer(options_, true);
  CompileSuccessfully(spirv.c_str());
  EXPECT_EQ(SPV_SUCCESS, ValidateInstructions());
}

TEST_F(ValidateIdWithMessage, OpStoreVoid) {
  std::string spirv = kGLSL450MemoryModel + R"(
%1 = OpTypeVoid
%2 = OpTypeInt 32 0
%3 = OpTypePointer Uniform %2
%4 = OpTypeFunction %1
%6 = OpVariable %3 Uniform
%7 = OpFunction %1 None %4
%8 = OpLabel
%9 = OpFunctionCall %1 %7
     OpStore %6 %9
     OpReturn
     OpFunctionEnd)";
  CompileSuccessfully(spirv.c_str());
  EXPECT_EQ(SPV_ERROR_INVALID_ID, ValidateInstructions());
  EXPECT_THAT(getDiagnosticString(),
              HasSubstr("OpStore Object <id> '8[%8]'s type is void."));
}

TEST_F(ValidateIdWithMessage, OpStoreLabel) {
  std::string spirv = kGLSL450MemoryModel + R"(
%1 = OpTypeVoid
%2 = OpTypeInt 32 0
%3 = OpTypePointer Uniform %2
%4 = OpTypeFunction %1
%6 = OpVariable %3 Uniform
%7 = OpFunction %1 None %4
%8 = OpLabel
     OpStore %6 %8
     OpReturn
     OpFunctionEnd)";
  CompileSuccessfully(spirv.c_str());
  EXPECT_EQ(SPV_ERROR_INVALID_ID, ValidateInstructions());
  EXPECT_THAT(getDiagnosticString(),
              HasSubstr("Operand 7[%7] requires a type"));
}

// TODO: enable when this bug is fixed:
// https://cvs.khronos.org/bugzilla/show_bug.cgi?id=15404
TEST_F(ValidateIdWithMessage, DISABLED_OpStoreFunction) {
  std::string spirv = kGLSL450MemoryModel + R"(
%2 = OpTypeInt 32 0
%3 = OpTypePointer UniformConstant %2
%4 = OpTypeFunction %2
%5 = OpConstant %2 123
%6 = OpVariable %3 UniformConstant
%7 = OpFunction %2 None %4
%8 = OpLabel
     OpStore %6 %7
     OpReturnValue %5
     OpFunctionEnd)";
  CompileSuccessfully(spirv.c_str());
  EXPECT_EQ(SPV_ERROR_INVALID_ID, ValidateInstructions());
}

TEST_F(ValidateIdWithMessage, OpStoreBuiltin) {
  std::string spirv = R"(
               OpCapability Shader
          %1 = OpExtInstImport "GLSL.std.450"
               OpMemoryModel Logical GLSL450
               OpEntryPoint GLCompute %main "main" %gl_GlobalInvocationID
               OpExecutionMode %main LocalSize 1 1 1
               OpSource GLSL 450
               OpName %main "main"

               OpName %gl_GlobalInvocationID "gl_GlobalInvocationID"
               OpDecorate %gl_GlobalInvocationID BuiltIn GlobalInvocationId

        %int = OpTypeInt 32 1
       %uint = OpTypeInt 32 0
     %v3uint = OpTypeVector %uint 3
%_ptr_Input_v3uint = OpTypePointer Input %v3uint
%gl_GlobalInvocationID = OpVariable %_ptr_Input_v3uint Input

       %zero = OpConstant %uint 0
 %v3uint_000 = OpConstantComposite %v3uint %zero %zero %zero

       %void = OpTypeVoid
   %voidfunc = OpTypeFunction %void
       %main = OpFunction %void None %voidfunc
      %lmain = OpLabel

               OpStore %gl_GlobalInvocationID %v3uint_000

               OpReturn
               OpFunctionEnd
  )";

  CompileSuccessfully(spirv.c_str());
  EXPECT_EQ(SPV_ERROR_INVALID_ID, ValidateInstructions());
  EXPECT_THAT(getDiagnosticString(), HasSubstr("storage class is read-only"));
}

TEST_F(ValidateIdWithMessage, OpCopyMemoryGood) {
  std::string spirv = kGLSL450MemoryModel + R"(
 %1 = OpTypeVoid
 %2 = OpTypeInt 32 0
 %3 = OpTypePointer UniformConstant %2
 %4 = OpConstant %2 42
 %5 = OpVariable %3 UniformConstant %4
 %6 = OpTypePointer Function %2
 %7 = OpTypeFunction %1
 %8 = OpFunction %1 None %7
 %9 = OpLabel
%10 = OpVariable %6 Function
      OpCopyMemory %10 %5 None
      OpReturn
      OpFunctionEnd
)";
  CompileSuccessfully(spirv.c_str());
  EXPECT_EQ(SPV_SUCCESS, ValidateInstructions());
}

TEST_F(ValidateIdWithMessage, OpCopyMemoryNonPointerTarget) {
  const std::string spirv = kGLSL450MemoryModel + R"(
%1 = OpTypeVoid
%2 = OpTypeInt 32 0
%3 = OpTypePointer Uniform %2
%4 = OpTypeFunction %1 %2 %3
%5 = OpFunction %1 None %4
%6 = OpFunctionParameter %2
%7 = OpFunctionParameter %3
%8 = OpLabel
OpCopyMemory %6 %7
OpReturn
OpFunctionEnd
)";

  CompileSuccessfully(spirv);
  EXPECT_EQ(SPV_ERROR_INVALID_ID, ValidateInstructions());
  EXPECT_THAT(getDiagnosticString(),
              HasSubstr("Target operand <id> '6[%6]' is not a pointer."));
}

TEST_F(ValidateIdWithMessage, OpCopyMemoryNonPointerSource) {
  const std::string spirv = kGLSL450MemoryModel + R"(
%1 = OpTypeVoid
%2 = OpTypeInt 32 0
%3 = OpTypePointer Uniform %2
%4 = OpTypeFunction %1 %2 %3
%5 = OpFunction %1 None %4
%6 = OpFunctionParameter %2
%7 = OpFunctionParameter %3
%8 = OpLabel
OpCopyMemory %7 %6
OpReturn
OpFunctionEnd
)";

  CompileSuccessfully(spirv);
  EXPECT_EQ(SPV_ERROR_INVALID_ID, ValidateInstructions());
  EXPECT_THAT(getDiagnosticString(),
              HasSubstr("Source operand <id> '6[%6]' is not a pointer."));
}

TEST_F(ValidateIdWithMessage, OpCopyMemoryBad) {
  std::string spirv = kGLSL450MemoryModel + R"(
 %1 = OpTypeVoid
 %2 = OpTypeInt 32 0
 %3 = OpTypePointer UniformConstant %2
 %4 = OpConstant %2 42
 %5 = OpVariable %3 UniformConstant %4
%11 = OpTypeFloat 32
 %6 = OpTypePointer Function %11
 %7 = OpTypeFunction %1
 %8 = OpFunction %1 None %7
 %9 = OpLabel
%10 = OpVariable %6 Function
      OpCopyMemory %10 %5 None
      OpReturn
      OpFunctionEnd
)";
  CompileSuccessfully(spirv.c_str());
  EXPECT_EQ(SPV_ERROR_INVALID_ID, ValidateInstructions());
  EXPECT_THAT(getDiagnosticString(),
              HasSubstr("Target <id> '5[%5]'s type does not match "
                        "Source <id> '2[%uint]'s type."));
}

TEST_F(ValidateIdWithMessage, OpCopyMemoryVoidTarget) {
  const std::string spirv = kGLSL450MemoryModel + R"(
%1 = OpTypeVoid
%2 = OpTypeInt 32 0
%3 = OpTypePointer Uniform %1
%4 = OpTypePointer Uniform %2
%5 = OpTypeFunction %1 %3 %4
%6 = OpFunction %1 None %5
%7 = OpFunctionParameter %3
%8 = OpFunctionParameter %4
%9 = OpLabel
OpCopyMemory %7 %8
OpReturn
OpFunctionEnd
)";

  CompileSuccessfully(spirv);
  EXPECT_EQ(SPV_ERROR_INVALID_ID, ValidateInstructions());
  EXPECT_THAT(getDiagnosticString(),
              HasSubstr("Target operand <id> '7[%7]' cannot be a void "
                        "pointer."));
}

TEST_F(ValidateIdWithMessage, OpCopyMemoryVoidSource) {
  const std::string spirv = kGLSL450MemoryModel + R"(
%1 = OpTypeVoid
%2 = OpTypeInt 32 0
%3 = OpTypePointer Uniform %1
%4 = OpTypePointer Uniform %2
%5 = OpTypeFunction %1 %3 %4
%6 = OpFunction %1 None %5
%7 = OpFunctionParameter %3
%8 = OpFunctionParameter %4
%9 = OpLabel
OpCopyMemory %8 %7
OpReturn
OpFunctionEnd
)";

  CompileSuccessfully(spirv);
  EXPECT_EQ(SPV_ERROR_INVALID_ID, ValidateInstructions());
  EXPECT_THAT(getDiagnosticString(),
              HasSubstr("Source operand <id> '7[%7]' cannot be a void "
                        "pointer."));
}

TEST_F(ValidateIdWithMessage, OpCopyMemorySizedGood) {
  std::string spirv = kGLSL450MemoryModel + R"(
 %1 = OpTypeVoid
 %2 = OpTypeInt 32 0
 %3 = OpTypePointer UniformConstant %2
 %4 = OpTypePointer Function %2
 %5 = OpConstant %2 4
 %6 = OpVariable %3 UniformConstant %5
 %7 = OpTypeFunction %1
 %8 = OpFunction %1 None %7
 %9 = OpLabel
%10 = OpVariable %4 Function
      OpCopyMemorySized %10 %6 %5 None
      OpReturn
      OpFunctionEnd)";
  CompileSuccessfully(spirv.c_str());
  EXPECT_EQ(SPV_SUCCESS, ValidateInstructions());
}
TEST_F(ValidateIdWithMessage, OpCopyMemorySizedTargetBad) {
  std::string spirv = kGLSL450MemoryModel + R"(
%1 = OpTypeVoid
%2 = OpTypeInt 32 0
%3 = OpTypePointer UniformConstant %2
%4 = OpTypePointer Function %2
%5 = OpConstant %2 4
%6 = OpVariable %3 UniformConstant %5
%7 = OpTypeFunction %1
%8 = OpFunction %1 None %7
%9 = OpLabel
     OpCopyMemorySized %5 %5 %5 None
     OpReturn
     OpFunctionEnd)";
  CompileSuccessfully(spirv.c_str());
  EXPECT_EQ(SPV_ERROR_INVALID_ID, ValidateInstructions());
  EXPECT_THAT(getDiagnosticString(),
              HasSubstr("Target operand <id> '5[%uint_4]' is not a pointer."));
}
TEST_F(ValidateIdWithMessage, OpCopyMemorySizedSourceBad) {
  std::string spirv = kGLSL450MemoryModel + R"(
%1 = OpTypeVoid
%2 = OpTypeInt 32 0
%3 = OpTypePointer UniformConstant %2
%4 = OpTypePointer Function %2
%5 = OpConstant %2 4
%6 = OpTypeFunction %1
%7 = OpFunction %1 None %6
%8 = OpLabel
%9 = OpVariable %4 Function
     OpCopyMemorySized %9 %5 %5 None
     OpReturn
     OpFunctionEnd)";
  CompileSuccessfully(spirv.c_str());
  EXPECT_EQ(SPV_ERROR_INVALID_ID, ValidateInstructions());
  EXPECT_THAT(getDiagnosticString(),
              HasSubstr("Source operand <id> '5[%uint_4]' is not a pointer."));
}
TEST_F(ValidateIdWithMessage, OpCopyMemorySizedSizeBad) {
  std::string spirv = kGLSL450MemoryModel + R"(
 %1 = OpTypeVoid
 %2 = OpTypeInt 32 0
 %3 = OpTypePointer UniformConstant %2
 %4 = OpTypePointer Function %2
 %5 = OpConstant %2 4
 %6 = OpVariable %3 UniformConstant %5
 %7 = OpTypeFunction %1
 %8 = OpFunction %1 None %7
 %9 = OpLabel
%10 = OpVariable %4 Function
      OpCopyMemorySized %10 %6 %6 None
      OpReturn
      OpFunctionEnd)";
  CompileSuccessfully(spirv.c_str());
  EXPECT_EQ(SPV_ERROR_INVALID_ID, ValidateInstructions());
  EXPECT_THAT(
      getDiagnosticString(),
      HasSubstr("Size operand <id> '6[%6]' must be a scalar integer type."));
}
TEST_F(ValidateIdWithMessage, OpCopyMemorySizedSizeTypeBad) {
  std::string spirv = kGLSL450MemoryModel + R"(
 %1 = OpTypeVoid
 %2 = OpTypeInt 32 0
 %3 = OpTypePointer UniformConstant %2
 %4 = OpTypePointer Function %2
 %5 = OpConstant %2 4
 %6 = OpVariable %3 UniformConstant %5
 %7 = OpTypeFunction %1
%11 = OpTypeFloat 32
%12 = OpConstant %11 1.0
 %8 = OpFunction %1 None %7
 %9 = OpLabel
%10 = OpVariable %4 Function
      OpCopyMemorySized %10 %6 %12 None
      OpReturn
      OpFunctionEnd)";
  CompileSuccessfully(spirv.c_str());
  EXPECT_EQ(SPV_ERROR_INVALID_ID, ValidateInstructions());
  EXPECT_THAT(
      getDiagnosticString(),
      HasSubstr("Size operand <id> '9[%float_1]' must be a scalar integer "
                "type."));
}

TEST_F(ValidateIdWithMessage, OpCopyMemorySizedSizeConstantNull) {
  const std::string spirv = kGLSL450MemoryModel + R"(
%1 = OpTypeVoid
%2 = OpTypeInt 32 0
%3 = OpConstantNull %2
%4 = OpTypePointer Uniform %2
%5 = OpTypeFloat 32
%6 = OpTypePointer UniformConstant %5
%7 = OpTypeFunction %1 %4 %6
%8 = OpFunction %1 None %7
%9 = OpFunctionParameter %4
%10 = OpFunctionParameter %6
%11 = OpLabel
OpCopyMemorySized %9 %10 %3
OpReturn
OpFunctionEnd
)";

  CompileSuccessfully(spirv);
  EXPECT_EQ(SPV_ERROR_INVALID_ID, ValidateInstructions());
  EXPECT_THAT(getDiagnosticString(),
              HasSubstr("Size operand <id> '3[%3]' cannot be a constant "
                        "zero."));
}

TEST_F(ValidateIdWithMessage, OpCopyMemorySizedSizeConstantZero) {
  const std::string spirv = kGLSL450MemoryModel + R"(
%1 = OpTypeVoid
%2 = OpTypeInt 32 0
%3 = OpConstant %2 0
%4 = OpTypePointer Uniform %2
%5 = OpTypeFloat 32
%6 = OpTypePointer UniformConstant %5
%7 = OpTypeFunction %1 %4 %6
%8 = OpFunction %1 None %7
%9 = OpFunctionParameter %4
%10 = OpFunctionParameter %6
%11 = OpLabel
OpCopyMemorySized %9 %10 %3
OpReturn
OpFunctionEnd
)";

  CompileSuccessfully(spirv);
  EXPECT_EQ(SPV_ERROR_INVALID_ID, ValidateInstructions());
  EXPECT_THAT(getDiagnosticString(),
              HasSubstr("Size operand <id> '3[%uint_0]' cannot be a constant "
                        "zero."));
}

TEST_F(ValidateIdWithMessage, OpCopyMemorySizedSizeConstantZero64) {
  const std::string spirv = kGLSL450MemoryModel + R"(
%1 = OpTypeVoid
%2 = OpTypeInt 64 0
%3 = OpConstant %2 0
%4 = OpTypePointer Uniform %2
%5 = OpTypeFloat 32
%6 = OpTypePointer UniformConstant %5
%7 = OpTypeFunction %1 %4 %6
%8 = OpFunction %1 None %7
%9 = OpFunctionParameter %4
%10 = OpFunctionParameter %6
%11 = OpLabel
OpCopyMemorySized %9 %10 %3
OpReturn
OpFunctionEnd
)";

  CompileSuccessfully(spirv);
  EXPECT_EQ(SPV_ERROR_INVALID_ID, ValidateInstructions());
  EXPECT_THAT(getDiagnosticString(),
              HasSubstr("Size operand <id> '3[%ulong_0]' cannot be a constant "
                        "zero."));
}

TEST_F(ValidateIdWithMessage, OpCopyMemorySizedSizeConstantNegative) {
  const std::string spirv = kNoKernelGLSL450MemoryModel + R"(
%1 = OpTypeVoid
%2 = OpTypeInt 32 1
%3 = OpConstant %2 -1
%4 = OpTypePointer Uniform %2
%5 = OpTypeFloat 32
%6 = OpTypePointer UniformConstant %5
%7 = OpTypeFunction %1 %4 %6
%8 = OpFunction %1 None %7
%9 = OpFunctionParameter %4
%10 = OpFunctionParameter %6
%11 = OpLabel
OpCopyMemorySized %9 %10 %3
OpReturn
OpFunctionEnd
)";

  CompileSuccessfully(spirv);
  EXPECT_EQ(SPV_ERROR_INVALID_ID, ValidateInstructions());
  EXPECT_THAT(
      getDiagnosticString(),
      HasSubstr("Size operand <id> '3[%int_n1]' cannot have the sign bit set "
                "to 1."));
}

TEST_F(ValidateIdWithMessage, OpCopyMemorySizedSizeConstantNegative64) {
  const std::string spirv = kNoKernelGLSL450MemoryModel + R"(
%1 = OpTypeVoid
%2 = OpTypeInt 64 1
%3 = OpConstant %2 -1
%4 = OpTypePointer Uniform %2
%5 = OpTypeFloat 32
%6 = OpTypePointer UniformConstant %5
%7 = OpTypeFunction %1 %4 %6
%8 = OpFunction %1 None %7
%9 = OpFunctionParameter %4
%10 = OpFunctionParameter %6
%11 = OpLabel
OpCopyMemorySized %9 %10 %3
OpReturn
OpFunctionEnd
)";

  CompileSuccessfully(spirv);
  EXPECT_EQ(SPV_ERROR_INVALID_ID, ValidateInstructions());
  EXPECT_THAT(
      getDiagnosticString(),
      HasSubstr("Size operand <id> '3[%long_n1]' cannot have the sign bit set "
                "to 1."));
}

TEST_F(ValidateIdWithMessage, OpCopyMemorySizedSizeUnsignedNegative) {
  const std::string spirv = kGLSL450MemoryModel + R"(
%1 = OpTypeVoid
%2 = OpTypeInt 32 0
%3 = OpConstant %2 2147483648
%4 = OpTypePointer Uniform %2
%5 = OpTypeFloat 32
%6 = OpTypePointer UniformConstant %5
%7 = OpTypeFunction %1 %4 %6
%8 = OpFunction %1 None %7
%9 = OpFunctionParameter %4
%10 = OpFunctionParameter %6
%11 = OpLabel
OpCopyMemorySized %9 %10 %3
OpReturn
OpFunctionEnd
)";

  CompileSuccessfully(spirv);
  EXPECT_EQ(SPV_SUCCESS, ValidateInstructions());
}

TEST_F(ValidateIdWithMessage, OpCopyMemorySizedSizeUnsignedNegative64) {
  const std::string spirv = kGLSL450MemoryModel + R"(
%1 = OpTypeVoid
%2 = OpTypeInt 64 0
%3 = OpConstant %2 9223372036854775808
%4 = OpTypePointer Uniform %2
%5 = OpTypeFloat 32
%6 = OpTypePointer UniformConstant %5
%7 = OpTypeFunction %1 %4 %6
%8 = OpFunction %1 None %7
%9 = OpFunctionParameter %4
%10 = OpFunctionParameter %6
%11 = OpLabel
OpCopyMemorySized %9 %10 %3
OpReturn
OpFunctionEnd
)";

  CompileSuccessfully(spirv);
  EXPECT_EQ(SPV_SUCCESS, ValidateInstructions());
}

const char kDeeplyNestedStructureSetup[] = R"(
%void = OpTypeVoid
%void_f  = OpTypeFunction %void
%int = OpTypeInt 32 0
%float = OpTypeFloat 32
%v3float = OpTypeVector %float 3
%mat4x3 = OpTypeMatrix %v3float 4
%_ptr_Private_mat4x3 = OpTypePointer Private %mat4x3
%_ptr_Private_float = OpTypePointer Private %float
%my_matrix = OpVariable %_ptr_Private_mat4x3 Private
%my_float_var = OpVariable %_ptr_Private_float Private
%_ptr_Function_float = OpTypePointer Function %float
%int_0 = OpConstant %int 0
%int_1 = OpConstant %int 1
%int_2 = OpConstant %int 2
%int_3 = OpConstant %int 3
%int_5 = OpConstant %int 5

; Making the following nested structures.
;
; struct S {
;   bool b;
;   vec4 v[5];
;   int i;
;   mat4x3 m[5];
; }
; uniform blockName {
;   S s;
;   bool cond;
;   RunTimeArray arr;
; }

%f32arr = OpTypeRuntimeArray %float
%v4float = OpTypeVector %float 4
%array5_mat4x3 = OpTypeArray %mat4x3 %int_5
%array5_vec4 = OpTypeArray %v4float %int_5
%_ptr_Uniform_float = OpTypePointer Uniform %float
%_ptr_Function_vec4 = OpTypePointer Function %v4float
%_ptr_Uniform_vec4 = OpTypePointer Uniform %v4float
%struct_s = OpTypeStruct %int %array5_vec4 %int %array5_mat4x3
%struct_blockName = OpTypeStruct %struct_s %int %f32arr
%_ptr_Uniform_blockName = OpTypePointer Uniform %struct_blockName
%_ptr_Uniform_struct_s = OpTypePointer Uniform %struct_s
%_ptr_Uniform_array5_mat4x3 = OpTypePointer Uniform %array5_mat4x3
%_ptr_Uniform_mat4x3 = OpTypePointer Uniform %mat4x3
%_ptr_Uniform_v3float = OpTypePointer Uniform %v3float
%blockName_var = OpVariable %_ptr_Uniform_blockName Uniform
%spec_int = OpSpecConstant %int 2
%float_0 = OpConstant %float 0
%func = OpFunction %void None %void_f
%my_label = OpLabel
)";

// In what follows, Access Chain Instruction refers to one of the following:
// OpAccessChain, OpInBoundsAccessChain, OpPtrAccessChain, and
// OpInBoundsPtrAccessChain
using AccessChainInstructionTest = spvtest::ValidateBase<std::string>;

// Determines whether the access chain instruction requires the 'element id'
// argument.
bool AccessChainRequiresElemId(const std::string& instr) {
  return (instr == "OpPtrAccessChain" || instr == "OpInBoundsPtrAccessChain");
}

// Valid: Access a float in a matrix using an access chain instruction.
TEST_P(AccessChainInstructionTest, AccessChainGood) {
  const std::string instr = GetParam();
  const std::string elem = AccessChainRequiresElemId(instr) ? "%int_0 " : "";
  std::string spirv = kGLSL450MemoryModel + kDeeplyNestedStructureSetup +
                      "%float_entry = " + instr +
                      R"( %_ptr_Private_float %my_matrix )" + elem +
                      R"(%int_0 %int_1
              OpReturn
              OpFunctionEnd
          )";
  CompileSuccessfully(spirv);
  EXPECT_EQ(SPV_SUCCESS, ValidateInstructions());
}

// Invalid. The result type of an access chain instruction must be a pointer.
TEST_P(AccessChainInstructionTest, AccessChainResultTypeBad) {
  const std::string instr = GetParam();
  const std::string elem = AccessChainRequiresElemId(instr) ? "%int_0 " : "";
  std::string spirv = kGLSL450MemoryModel + kDeeplyNestedStructureSetup + R"(
%float_entry = )" +
                      instr +
                      R"( %float %my_matrix )" + elem +
                      R"(%int_0 %int_1
OpReturn
OpFunctionEnd
  )";

  const std::string expected_err = "The Result Type of " + instr +
                                   " <id> '36[%36]' must be "
                                   "OpTypePointer. Found OpTypeFloat.";
  CompileSuccessfully(spirv);
  EXPECT_EQ(SPV_ERROR_INVALID_ID, ValidateInstructions());
  EXPECT_THAT(getDiagnosticString(), HasSubstr(expected_err));
}

// Invalid. The base type of an access chain instruction must be a pointer.
TEST_P(AccessChainInstructionTest, AccessChainBaseTypeVoidBad) {
  const std::string instr = GetParam();
  const std::string elem = AccessChainRequiresElemId(instr) ? "%int_0 " : "";
  std::string spirv = kGLSL450MemoryModel + kDeeplyNestedStructureSetup + R"(
%float_entry = )" +
                      instr + " %_ptr_Private_float %void " + elem +
                      R"(%int_0 %int_1
OpReturn
OpFunctionEnd
  )";
  CompileSuccessfully(spirv);
  EXPECT_EQ(SPV_ERROR_INVALID_ID, ValidateInstructions());
  EXPECT_THAT(getDiagnosticString(), HasSubstr("Operand 1[%void] cannot be a "
                                               "type"));
}

// Invalid. The base type of an access chain instruction must be a pointer.
TEST_P(AccessChainInstructionTest, AccessChainBaseTypeNonPtrVariableBad) {
  const std::string instr = GetParam();
  const std::string elem = AccessChainRequiresElemId(instr) ? "%int_0 " : "";
  std::string spirv = kGLSL450MemoryModel + kDeeplyNestedStructureSetup + R"(
%entry = )" +
                      instr + R"( %_ptr_Private_float %_ptr_Private_float )" +
                      elem +
                      R"(%int_0 %int_1
OpReturn
OpFunctionEnd
  )";
  CompileSuccessfully(spirv);
  EXPECT_EQ(SPV_ERROR_INVALID_ID, ValidateInstructions());
  EXPECT_THAT(getDiagnosticString(),
              HasSubstr("Operand 8[%_ptr_Private_float] cannot be a type"));
}

// Invalid: The storage class of Base and Result do not match.
TEST_P(AccessChainInstructionTest,
       AccessChainResultAndBaseStorageClassDoesntMatchBad) {
  const std::string instr = GetParam();
  const std::string elem = AccessChainRequiresElemId(instr) ? "%int_0 " : "";
  std::string spirv = kGLSL450MemoryModel + kDeeplyNestedStructureSetup + R"(
%entry = )" +
                      instr + R"( %_ptr_Function_float %my_matrix )" + elem +
                      R"(%int_0 %int_1
OpReturn
OpFunctionEnd
  )";
  const std::string expected_err =
      "The result pointer storage class and base pointer storage class in " +
      instr + " do not match.";
  CompileSuccessfully(spirv);
  EXPECT_EQ(SPV_ERROR_INVALID_ID, ValidateInstructions());
  EXPECT_THAT(getDiagnosticString(), HasSubstr(expected_err));
}

// Invalid. The base type of an access chain instruction must point to a
// composite object.
TEST_P(AccessChainInstructionTest,
       AccessChainBasePtrNotPointingToCompositeBad) {
  const std::string instr = GetParam();
  const std::string elem = AccessChainRequiresElemId(instr) ? "%int_0 " : "";
  std::string spirv = kGLSL450MemoryModel + kDeeplyNestedStructureSetup + R"(
%entry = )" +
                      instr + R"( %_ptr_Private_float %my_float_var )" + elem +
                      R"(%int_0
OpReturn
OpFunctionEnd
  )";
  const std::string expected_err = instr +
                                   " reached non-composite type while "
                                   "indexes still remain to be traversed.";
  CompileSuccessfully(spirv);
  EXPECT_EQ(SPV_ERROR_INVALID_ID, ValidateInstructions());
  EXPECT_THAT(getDiagnosticString(), HasSubstr(expected_err));
}

// Valid. No Indexes were passed to the access chain instruction. The Result
// Type is the same as the Base type.
TEST_P(AccessChainInstructionTest, AccessChainNoIndexesGood) {
  const std::string instr = GetParam();
  const std::string elem = AccessChainRequiresElemId(instr) ? "%int_0 " : "";
  std::string spirv = kGLSL450MemoryModel + kDeeplyNestedStructureSetup + R"(
%entry = )" +
                      instr + R"( %_ptr_Private_float %my_float_var )" + elem +
                      R"(
OpReturn
OpFunctionEnd
  )";
  CompileSuccessfully(spirv);
  EXPECT_EQ(SPV_SUCCESS, ValidateInstructions());
}

// Invalid. No Indexes were passed to the access chain instruction, but the
// Result Type is different from the Base type.
TEST_P(AccessChainInstructionTest, AccessChainNoIndexesBad) {
  const std::string instr = GetParam();
  const std::string elem = AccessChainRequiresElemId(instr) ? "%int_0 " : "";
  std::string spirv = kGLSL450MemoryModel + kDeeplyNestedStructureSetup + R"(
%entry = )" +
                      instr + R"( %_ptr_Private_mat4x3 %my_float_var )" + elem +
                      R"(
OpReturn
OpFunctionEnd
  )";
  CompileSuccessfully(spirv);
  EXPECT_EQ(SPV_ERROR_INVALID_ID, ValidateInstructions());
  EXPECT_THAT(
      getDiagnosticString(),
      HasSubstr("result type (OpTypeMatrix) does not match the type that "
                "results from indexing into the base <id> (OpTypeFloat)."));
}

// Valid: 255 indexes passed to the access chain instruction. Limit is 255.
TEST_P(AccessChainInstructionTest, AccessChainTooManyIndexesGood) {
  const std::string instr = GetParam();
  const std::string elem = AccessChainRequiresElemId(instr) ? " %int_0 " : "";
  int depth = 255;
  std::string header = kGLSL450MemoryModel + kDeeplyNestedStructureSetup;
  header.erase(header.find("%func"));
  std::ostringstream spirv;
  spirv << header << "\n";

  // Build nested structures. Struct 'i' contains struct 'i-1'
  spirv << "%s_depth_1 = OpTypeStruct %float\n";
  for (int i = 2; i <= depth; ++i) {
    spirv << "%s_depth_" << i << " = OpTypeStruct %s_depth_" << i - 1 << "\n";
  }

  // Define Pointer and Variable to use for the AccessChain instruction.
  spirv << "%_ptr_Uniform_deep_struct = OpTypePointer Uniform %s_depth_"
        << depth << "\n";
  spirv << "%deep_var = OpVariable %_ptr_Uniform_deep_struct Uniform\n";

  // Function Start
  spirv << R"(
  %func = OpFunction %void None %void_f
  %my_label = OpLabel
  )";

  // AccessChain with 'n' indexes (n = depth)
  spirv << "%entry = " << instr << " %_ptr_Uniform_float %deep_var" << elem;
  for (int i = 0; i < depth; ++i) {
    spirv << " %int_0";
  }

  // Function end
  spirv << R"(
    OpReturn
    OpFunctionEnd
  )";
  CompileSuccessfully(spirv.str());
  EXPECT_EQ(SPV_SUCCESS, ValidateInstructions());
}

// Invalid: 256 indexes passed to the access chain instruction. Limit is 255.
TEST_P(AccessChainInstructionTest, AccessChainTooManyIndexesBad) {
  const std::string instr = GetParam();
  const std::string elem = AccessChainRequiresElemId(instr) ? " %int_0 " : "";
  std::ostringstream spirv;
  spirv << kGLSL450MemoryModel << kDeeplyNestedStructureSetup;
  spirv << "%entry = " << instr << " %_ptr_Private_float %my_matrix" << elem;
  for (int i = 0; i < 256; ++i) {
    spirv << " %int_0";
  }
  spirv << R"(
    OpReturn
    OpFunctionEnd
  )";
  const std::string expected_err = "The number of indexes in " + instr +
                                   " may not exceed 255. Found 256 indexes.";
  CompileSuccessfully(spirv.str());
  EXPECT_EQ(SPV_ERROR_INVALID_ID, ValidateInstructions());
  EXPECT_THAT(getDiagnosticString(), HasSubstr(expected_err));
}

// Valid: 10 indexes passed to the access chain instruction. (Custom limit: 10)
TEST_P(AccessChainInstructionTest, CustomizedAccessChainTooManyIndexesGood) {
  const std::string instr = GetParam();
  const std::string elem = AccessChainRequiresElemId(instr) ? " %int_0 " : "";
  int depth = 10;
  std::string header = kGLSL450MemoryModel + kDeeplyNestedStructureSetup;
  header.erase(header.find("%func"));
  std::ostringstream spirv;
  spirv << header << "\n";

  // Build nested structures. Struct 'i' contains struct 'i-1'
  spirv << "%s_depth_1 = OpTypeStruct %float\n";
  for (int i = 2; i <= depth; ++i) {
    spirv << "%s_depth_" << i << " = OpTypeStruct %s_depth_" << i - 1 << "\n";
  }

  // Define Pointer and Variable to use for the AccessChain instruction.
  spirv << "%_ptr_Uniform_deep_struct = OpTypePointer Uniform %s_depth_"
        << depth << "\n";
  spirv << "%deep_var = OpVariable %_ptr_Uniform_deep_struct Uniform\n";

  // Function Start
  spirv << R"(
  %func = OpFunction %void None %void_f
  %my_label = OpLabel
  )";

  // AccessChain with 'n' indexes (n = depth)
  spirv << "%entry = " << instr << " %_ptr_Uniform_float %deep_var" << elem;
  for (int i = 0; i < depth; ++i) {
    spirv << " %int_0";
  }

  // Function end
  spirv << R"(
    OpReturn
    OpFunctionEnd
  )";

  spvValidatorOptionsSetUniversalLimit(
      options_, spv_validator_limit_max_access_chain_indexes, 10u);
  CompileSuccessfully(spirv.str());
  EXPECT_EQ(SPV_SUCCESS, ValidateInstructions());
}

// Invalid: 11 indexes passed to the access chain instruction. Custom Limit:10
TEST_P(AccessChainInstructionTest, CustomizedAccessChainTooManyIndexesBad) {
  const std::string instr = GetParam();
  const std::string elem = AccessChainRequiresElemId(instr) ? " %int_0 " : "";
  std::ostringstream spirv;
  spirv << kGLSL450MemoryModel << kDeeplyNestedStructureSetup;
  spirv << "%entry = " << instr << " %_ptr_Private_float %my_matrix" << elem;
  for (int i = 0; i < 11; ++i) {
    spirv << " %int_0";
  }
  spirv << R"(
    OpReturn
    OpFunctionEnd
  )";
  const std::string expected_err = "The number of indexes in " + instr +
                                   " may not exceed 10. Found 11 indexes.";
  spvValidatorOptionsSetUniversalLimit(
      options_, spv_validator_limit_max_access_chain_indexes, 10u);
  CompileSuccessfully(spirv.str());
  EXPECT_EQ(SPV_ERROR_INVALID_ID, ValidateInstructions());
  EXPECT_THAT(getDiagnosticString(), HasSubstr(expected_err));
}

// Invalid: Index passed to the access chain instruction is float (must be
// integer).
TEST_P(AccessChainInstructionTest, AccessChainUndefinedIndexBad) {
  const std::string instr = GetParam();
  const std::string elem = AccessChainRequiresElemId(instr) ? "%int_0 " : "";
  std::string spirv = kGLSL450MemoryModel + kDeeplyNestedStructureSetup + R"(
%entry = )" +
                      instr + R"( %_ptr_Private_float %my_matrix )" + elem +
                      R"(%float_0 %int_1
OpReturn
OpFunctionEnd
  )";
  const std::string expected_err =
      "Indexes passed to " + instr + " must be of type integer.";
  CompileSuccessfully(spirv);
  EXPECT_EQ(SPV_ERROR_INVALID_ID, ValidateInstructions());
  EXPECT_THAT(getDiagnosticString(), HasSubstr(expected_err));
}

// Invalid: The index argument that indexes into a struct must be of type
// OpConstant.
TEST_P(AccessChainInstructionTest, AccessChainStructIndexNotConstantBad) {
  const std::string instr = GetParam();
  const std::string elem = AccessChainRequiresElemId(instr) ? "%int_0 " : "";
  std::string spirv = kGLSL450MemoryModel + kDeeplyNestedStructureSetup + R"(
%f = )" +
                      instr + R"( %_ptr_Uniform_float %blockName_var )" + elem +
                      R"(%int_0 %spec_int %int_2
OpReturn
OpFunctionEnd
  )";
  const std::string expected_err =
      "The <id> passed to " + instr +
      " to index into a structure must be an OpConstant.";
  CompileSuccessfully(spirv);
  EXPECT_EQ(SPV_ERROR_INVALID_ID, ValidateInstructions());
  EXPECT_THAT(getDiagnosticString(), HasSubstr(expected_err));
}

// Invalid: Indexing up to a vec4 granularity, but result type expected float.
TEST_P(AccessChainInstructionTest,
       AccessChainStructResultTypeDoesntMatchIndexedTypeBad) {
  const std::string instr = GetParam();
  const std::string elem = AccessChainRequiresElemId(instr) ? "%int_0 " : "";
  std::string spirv = kGLSL450MemoryModel + kDeeplyNestedStructureSetup + R"(
%entry = )" +
                      instr + R"( %_ptr_Uniform_float %blockName_var )" + elem +
                      R"(%int_0 %int_1 %int_2
OpReturn
OpFunctionEnd
  )";
  const std::string expected_err = instr +
                                   " result type (OpTypeFloat) does not match "
                                   "the type that results from indexing into "
                                   "the base <id> (OpTypeVector).";
  CompileSuccessfully(spirv);
  EXPECT_EQ(SPV_ERROR_INVALID_ID, ValidateInstructions());
  EXPECT_THAT(getDiagnosticString(), HasSubstr(expected_err));
}

// Invalid: Reach non-composite type (bool) when unused indexes remain.
TEST_P(AccessChainInstructionTest, AccessChainStructTooManyIndexesBad) {
  const std::string instr = GetParam();
  const std::string elem = AccessChainRequiresElemId(instr) ? "%int_0 " : "";
  std::string spirv = kGLSL450MemoryModel + kDeeplyNestedStructureSetup + R"(
%entry = )" +
                      instr + R"( %_ptr_Uniform_float %blockName_var )" + elem +
                      R"(%int_0 %int_2 %int_2
OpReturn
OpFunctionEnd
  )";
  const std::string expected_err = instr +
                                   " reached non-composite type while "
                                   "indexes still remain to be traversed.";
  CompileSuccessfully(spirv);
  EXPECT_EQ(SPV_ERROR_INVALID_ID, ValidateInstructions());
  EXPECT_THAT(getDiagnosticString(), HasSubstr(expected_err));
}

// Invalid: Trying to find index 3 of the struct that has only 3 members.
TEST_P(AccessChainInstructionTest, AccessChainStructIndexOutOfBoundBad) {
  const std::string instr = GetParam();
  const std::string elem = AccessChainRequiresElemId(instr) ? "%int_0 " : "";
  std::string spirv = kGLSL450MemoryModel + kDeeplyNestedStructureSetup + R"(
%entry = )" +
                      instr + R"( %_ptr_Uniform_float %blockName_var )" + elem +
                      R"(%int_3 %int_2 %int_2
OpReturn
OpFunctionEnd
  )";
  const std::string expected_err = "Index is out of bounds: " + instr +
                                   " can not find index 3 into the structure "
                                   "<id> '25[%_struct_25]'. This structure "
                                   "has 3 members. Largest valid index is 2.";
  CompileSuccessfully(spirv);
  EXPECT_EQ(SPV_ERROR_INVALID_ID, ValidateInstructions());
  EXPECT_THAT(getDiagnosticString(), HasSubstr(expected_err));
}

// Valid: Tests that we can index into Struct, Array, Matrix, and Vector!
TEST_P(AccessChainInstructionTest, AccessChainIndexIntoAllTypesGood) {
  // indexes that we are passing are: 0, 3, 1, 2, 0
  // 0 will select the struct_s within the base struct (blockName)
  // 3 will select the Array that contains 5 matrices
  // 1 will select the Matrix that is at index 1 of the array
  // 2 will select the column (which is a vector) within the matrix at index 2
  // 0 will select the element at the index 0 of the vector. (which is a float).
  const std::string instr = GetParam();
  const std::string elem = AccessChainRequiresElemId(instr) ? "%int_0 " : "";
  std::ostringstream spirv;
  spirv << kGLSL450MemoryModel << kDeeplyNestedStructureSetup << std::endl;
  spirv << "%ss = " << instr << " %_ptr_Uniform_struct_s %blockName_var "
        << elem << "%int_0" << std::endl;
  spirv << "%sa = " << instr << " %_ptr_Uniform_array5_mat4x3 %blockName_var "
        << elem << "%int_0 %int_3" << std::endl;
  spirv << "%sm = " << instr << " %_ptr_Uniform_mat4x3 %blockName_var " << elem
        << "%int_0 %int_3 %int_1" << std::endl;
  spirv << "%sc = " << instr << " %_ptr_Uniform_v3float %blockName_var " << elem
        << "%int_0 %int_3 %int_1 %int_2" << std::endl;
  spirv << "%entry = " << instr << " %_ptr_Uniform_float %blockName_var "
        << elem << "%int_0 %int_3 %int_1 %int_2 %int_0" << std::endl;
  spirv << R"(
OpReturn
OpFunctionEnd
  )";
  CompileSuccessfully(spirv.str());
  EXPECT_EQ(SPV_SUCCESS, ValidateInstructions());
}

// Valid: Access an element of OpTypeRuntimeArray.
TEST_P(AccessChainInstructionTest, AccessChainIndexIntoRuntimeArrayGood) {
  const std::string instr = GetParam();
  const std::string elem = AccessChainRequiresElemId(instr) ? "%int_0 " : "";
  std::string spirv = kGLSL450MemoryModel + kDeeplyNestedStructureSetup + R"(
%runtime_arr_entry = )" +
                      instr + R"( %_ptr_Uniform_float %blockName_var )" + elem +
                      R"(%int_2 %int_0
OpReturn
OpFunctionEnd
  )";
  CompileSuccessfully(spirv);
  EXPECT_EQ(SPV_SUCCESS, ValidateInstructions());
}

// Invalid: Unused index when accessing OpTypeRuntimeArray.
TEST_P(AccessChainInstructionTest, AccessChainIndexIntoRuntimeArrayBad) {
  const std::string instr = GetParam();
  const std::string elem = AccessChainRequiresElemId(instr) ? "%int_0 " : "";
  std::string spirv = kGLSL450MemoryModel + kDeeplyNestedStructureSetup + R"(
%runtime_arr_entry = )" +
                      instr + R"( %_ptr_Uniform_float %blockName_var )" + elem +
                      R"(%int_2 %int_0 %int_1
OpReturn
OpFunctionEnd
  )";
  const std::string expected_err =
      instr +
      " reached non-composite type while indexes still remain to be traversed.";
  CompileSuccessfully(spirv);
  EXPECT_EQ(SPV_ERROR_INVALID_ID, ValidateInstructions());
  EXPECT_THAT(getDiagnosticString(), HasSubstr(expected_err));
}

// Invalid: Reached scalar type before arguments to the access chain instruction
// finished.
TEST_P(AccessChainInstructionTest, AccessChainMatrixMoreArgsThanNeededBad) {
  const std::string instr = GetParam();
  const std::string elem = AccessChainRequiresElemId(instr) ? "%int_0 " : "";
  std::string spirv = kGLSL450MemoryModel + kDeeplyNestedStructureSetup + R"(
%entry = )" +
                      instr + R"( %_ptr_Private_float %my_matrix )" + elem +
                      R"(%int_0 %int_1 %int_0
OpReturn
OpFunctionEnd
  )";
  const std::string expected_err = instr +
                                   " reached non-composite type while "
                                   "indexes still remain to be traversed.";
  CompileSuccessfully(spirv);
  EXPECT_EQ(SPV_ERROR_INVALID_ID, ValidateInstructions());
  EXPECT_THAT(getDiagnosticString(), HasSubstr(expected_err));
}

// Invalid: The result type and the type indexed into do not match.
TEST_P(AccessChainInstructionTest,
       AccessChainResultTypeDoesntMatchIndexedTypeBad) {
  const std::string instr = GetParam();
  const std::string elem = AccessChainRequiresElemId(instr) ? "%int_0 " : "";
  std::string spirv = kGLSL450MemoryModel + kDeeplyNestedStructureSetup + R"(
%entry = )" +
                      instr + R"( %_ptr_Private_mat4x3 %my_matrix )" + elem +
                      R"(%int_0 %int_1
OpReturn
OpFunctionEnd
  )";
  const std::string expected_err = instr +
                                   " result type (OpTypeMatrix) does not match "
                                   "the type that results from indexing into "
                                   "the base <id> (OpTypeFloat).";
  CompileSuccessfully(spirv);
  EXPECT_EQ(SPV_ERROR_INVALID_ID, ValidateInstructions());
  EXPECT_THAT(getDiagnosticString(), HasSubstr(expected_err));
}

// Run tests for Access Chain Instructions.
INSTANTIATE_TEST_SUITE_P(
    CheckAccessChainInstructions, AccessChainInstructionTest,
    ::testing::Values("OpAccessChain", "OpInBoundsAccessChain",
                      "OpPtrAccessChain", "OpInBoundsPtrAccessChain"));

// TODO: OpArrayLength
// TODO: OpImagePointer
// TODO: OpGenericPtrMemSemantics

TEST_F(ValidateIdWithMessage, OpFunctionGood) {
  std::string spirv = kGLSL450MemoryModel + R"(
%1 = OpTypeVoid
%2 = OpTypeInt 32 0
%3 = OpTypeFunction %1 %2 %2
%4 = OpFunction %1 None %3
%5 = OpLabel
     OpReturn
     OpFunctionEnd)";
  CompileSuccessfully(spirv.c_str());
  EXPECT_EQ(SPV_SUCCESS, ValidateInstructions());
}
TEST_F(ValidateIdWithMessage, OpFunctionResultTypeBad) {
  std::string spirv = kGLSL450MemoryModel + R"(
%1 = OpTypeVoid
%2 = OpTypeInt 32 0
%3 = OpConstant %2 42
%4 = OpTypeFunction %1 %2 %2
%5 = OpFunction %2 None %4
%6 = OpLabel
     OpReturnValue %3
     OpFunctionEnd)";
  CompileSuccessfully(spirv.c_str());
  EXPECT_EQ(SPV_ERROR_INVALID_ID, ValidateInstructions());
  EXPECT_THAT(getDiagnosticString(),
              HasSubstr("OpFunction Result Type <id> '2[%uint]' does not "
                        "match the Function Type's return type <id> "
                        "'1[%void]'."));
}
TEST_F(ValidateIdWithMessage, OpReturnValueTypeBad) {
  std::string spirv = kGLSL450MemoryModel + R"(
%1 = OpTypeInt 32 0
%2 = OpTypeFloat 32
%3 = OpConstant %2 0
%4 = OpTypeFunction %1
%5 = OpFunction %1 None %4
%6 = OpLabel
     OpReturnValue %3
     OpFunctionEnd)";
  CompileSuccessfully(spirv.c_str());
  EXPECT_EQ(SPV_ERROR_INVALID_ID, ValidateInstructions());
  EXPECT_THAT(getDiagnosticString(),
              HasSubstr("OpReturnValue Value <id> '3[%float_0]'s type does "
                        "not match OpFunction's return type."));
}
TEST_F(ValidateIdWithMessage, OpFunctionFunctionTypeBad) {
  std::string spirv = kGLSL450MemoryModel + R"(
%1 = OpTypeVoid
%2 = OpTypeInt 32 0
%4 = OpFunction %1 None %2
%5 = OpLabel
     OpReturn
OpFunctionEnd)";
  CompileSuccessfully(spirv.c_str());
  EXPECT_EQ(SPV_ERROR_INVALID_ID, ValidateInstructions());
  EXPECT_THAT(
      getDiagnosticString(),
      HasSubstr("OpFunction Function Type <id> '2[%uint]' is not a function "
                "type."));
}

TEST_F(ValidateIdWithMessage, OpFunctionUseBad) {
  const std::string spirv = kGLSL450MemoryModel + R"(
%1 = OpTypeFloat 32
%2 = OpTypeFunction %1
%3 = OpFunction %1 None %2
%4 = OpLabel
OpReturnValue %3
OpFunctionEnd
)";

  CompileSuccessfully(spirv);
  EXPECT_EQ(SPV_ERROR_INVALID_ID, ValidateInstructions());
  EXPECT_THAT(getDiagnosticString(),
              HasSubstr("Invalid use of function result id 3[%3]."));
}

TEST_F(ValidateIdWithMessage, OpFunctionParameterGood) {
  std::string spirv = kGLSL450MemoryModel + R"(
%1 = OpTypeVoid
%2 = OpTypeInt 32 0
%3 = OpTypeFunction %1 %2
%4 = OpFunction %1 None %3
%5 = OpFunctionParameter %2
%6 = OpLabel
     OpReturn
     OpFunctionEnd)";
  CompileSuccessfully(spirv.c_str());
  EXPECT_EQ(SPV_SUCCESS, ValidateInstructions());
}
TEST_F(ValidateIdWithMessage, OpFunctionParameterMultipleGood) {
  std::string spirv = kGLSL450MemoryModel + R"(
%1 = OpTypeVoid
%2 = OpTypeInt 32 0
%3 = OpTypeFunction %1 %2 %2
%4 = OpFunction %1 None %3
%5 = OpFunctionParameter %2
%6 = OpFunctionParameter %2
%7 = OpLabel
     OpReturn
     OpFunctionEnd)";
  CompileSuccessfully(spirv.c_str());
  EXPECT_EQ(SPV_SUCCESS, ValidateInstructions());
}
TEST_F(ValidateIdWithMessage, OpFunctionParameterResultTypeBad) {
  std::string spirv = kGLSL450MemoryModel + R"(
%1 = OpTypeVoid
%2 = OpTypeInt 32 0
%3 = OpTypeFunction %1 %2
%4 = OpFunction %1 None %3
%5 = OpFunctionParameter %1
%6 = OpLabel
     OpReturn
     OpFunctionEnd)";
  CompileSuccessfully(spirv.c_str());
  EXPECT_EQ(SPV_ERROR_INVALID_ID, ValidateInstructions());
  EXPECT_THAT(
      getDiagnosticString(),
      HasSubstr("OpFunctionParameter Result Type <id> '1[%void]' does not "
                "match the OpTypeFunction parameter type of the same index."));
}

TEST_F(ValidateIdWithMessage, OpFunctionCallGood) {
  std::string spirv = kGLSL450MemoryModel + R"(
%1 = OpTypeVoid
%2 = OpTypeInt 32 0
%3 = OpTypeFunction %2 %2
%4 = OpTypeFunction %1
%5 = OpConstant %2 42 ;21

%6 = OpFunction %2 None %3
%7 = OpFunctionParameter %2
%8 = OpLabel
     OpReturnValue %7
     OpFunctionEnd

%10 = OpFunction %1 None %4
%11 = OpLabel
%12 = OpFunctionCall %2 %6 %5
      OpReturn
      OpFunctionEnd)";
  CompileSuccessfully(spirv.c_str());
  EXPECT_EQ(SPV_SUCCESS, ValidateInstructions());
}
TEST_F(ValidateIdWithMessage, OpFunctionCallResultTypeBad) {
  std::string spirv = kGLSL450MemoryModel + R"(
%1 = OpTypeVoid
%2 = OpTypeInt 32 0
%3 = OpTypeFunction %2 %2
%4 = OpTypeFunction %1
%5 = OpConstant %2 42 ;21

%6 = OpFunction %2 None %3
%7 = OpFunctionParameter %2
%8 = OpLabel
%9 = OpIAdd %2 %7 %7
     OpReturnValue %9
     OpFunctionEnd

%10 = OpFunction %1 None %4
%11 = OpLabel
%12 = OpFunctionCall %1 %6 %5
      OpReturn
      OpFunctionEnd)";
  CompileSuccessfully(spirv.c_str());
  EXPECT_EQ(SPV_ERROR_INVALID_ID, ValidateInstructions());
  EXPECT_THAT(getDiagnosticString(),
              HasSubstr("OpFunctionCall Result Type <id> '1[%void]'s type "
                        "does not match Function <id> '2[%uint]'s return "
                        "type."));
}
TEST_F(ValidateIdWithMessage, OpFunctionCallFunctionBad) {
  std::string spirv = kGLSL450MemoryModel + R"(
%1 = OpTypeVoid
%2 = OpTypeInt 32 0
%3 = OpTypeFunction %2 %2
%4 = OpTypeFunction %1
%5 = OpConstant %2 42 ;21

%10 = OpFunction %1 None %4
%11 = OpLabel
%12 = OpFunctionCall %2 %5 %5
      OpReturn
      OpFunctionEnd)";
  CompileSuccessfully(spirv.c_str());
  EXPECT_EQ(SPV_ERROR_INVALID_ID, ValidateInstructions());
  EXPECT_THAT(getDiagnosticString(),
              HasSubstr("OpFunctionCall Function <id> '5[%uint_42]' is not a "
                        "function."));
}
TEST_F(ValidateIdWithMessage, OpFunctionCallArgumentTypeBad) {
  std::string spirv = kGLSL450MemoryModel + R"(
%1 = OpTypeVoid
%2 = OpTypeInt 32 0
%3 = OpTypeFunction %2 %2
%4 = OpTypeFunction %1
%5 = OpConstant %2 42

%13 = OpTypeFloat 32
%14 = OpConstant %13 3.14

%6 = OpFunction %2 None %3
%7 = OpFunctionParameter %2
%8 = OpLabel
%9 = OpIAdd %2 %7 %7
     OpReturnValue %9
     OpFunctionEnd

%10 = OpFunction %1 None %4
%11 = OpLabel
%12 = OpFunctionCall %2 %6 %14
      OpReturn
      OpFunctionEnd)";
  CompileSuccessfully(spirv.c_str());
  EXPECT_EQ(SPV_ERROR_INVALID_ID, ValidateInstructions());
  EXPECT_THAT(getDiagnosticString(),
              HasSubstr("OpFunctionCall Argument <id> '7[%float_3_1400001]'s "
                        "type does not match Function <id> '2[%uint]'s "
                        "parameter type."));
}

// Valid: OpSampledImage result <id> is used in the same block by
// OpImageSampleImplictLod
TEST_F(ValidateIdWithMessage, OpSampledImageGood) {
  std::string spirv = kGLSL450MemoryModel + sampledImageSetup + R"(
%smpld_img = OpSampledImage %sampled_image_type %image_inst %sampler_inst
%si_lod    = OpImageSampleImplicitLod %v4float %smpld_img %const_vec_1_1
    OpReturn
    OpFunctionEnd)";
  CompileSuccessfully(spirv.c_str());
  EXPECT_EQ(SPV_SUCCESS, ValidateInstructions());
}

// Invalid: OpSampledImage result <id> is defined in one block and used in a
// different block.
TEST_F(ValidateIdWithMessage, OpSampledImageUsedInDifferentBlockBad) {
  std::string spirv = kGLSL450MemoryModel + sampledImageSetup + R"(
%smpld_img = OpSampledImage %sampled_image_type %image_inst %sampler_inst
OpBranch %label_2
%label_2 = OpLabel
%si_lod  = OpImageSampleImplicitLod %v4float %smpld_img %const_vec_1_1
OpReturn
OpFunctionEnd)";
  CompileSuccessfully(spirv.c_str());
  EXPECT_EQ(SPV_ERROR_INVALID_ID, ValidateInstructions());
  EXPECT_THAT(
      getDiagnosticString(),
      HasSubstr("All OpSampledImage instructions must be in the same block in "
                "which their Result <id> are consumed. OpSampledImage Result "
                "Type <id> '23[%23]' has a consumer in a different basic "
                "block. The consumer instruction <id> is '25[%25]'."));
}

// Invalid: OpSampledImage result <id> is used by OpSelect
// Note: According to the Spec, OpSelect parameters must be either a scalar or a
// vector. Therefore, OpTypeSampledImage is an illegal parameter for OpSelect.
// However, the OpSelect validation does not catch this today. Therefore, it is
// caught by the OpSampledImage validation. If the OpSelect validation code is
// updated, the error message for this test may change.
//
// Disabled since OpSelect catches this now.
TEST_F(ValidateIdWithMessage, DISABLED_OpSampledImageUsedInOpSelectBad) {
  std::string spirv = kGLSL450MemoryModel + sampledImageSetup + R"(
%smpld_img  = OpSampledImage %sampled_image_type %image_inst %sampler_inst
%select_img = OpSelect %sampled_image_type %spec_true %smpld_img %smpld_img
OpReturn
OpFunctionEnd)";
  CompileSuccessfully(spirv.c_str());
  EXPECT_EQ(SPV_ERROR_INVALID_ID, ValidateInstructions());
  EXPECT_THAT(getDiagnosticString(),
              HasSubstr("Result <id> from OpSampledImage instruction must not "
                        "appear as operands of OpSelect. Found result <id> "
                        "'23' as an operand of <id> '24'."));
}

TEST_F(ValidateIdWithMessage, OpCopyObjectSampledImageGood) {
  std::string spirv = kGLSL450MemoryModel + sampledImageSetup + R"(
%smpld_img  = OpSampledImage %sampled_image_type %image_inst %sampler_inst
%smpld_img2 = OpCopyObject %sampled_image_type %smpld_img
%image_inst2 = OpCopyObject %image_type %image_inst
OpReturn
OpFunctionEnd)";
  CompileSuccessfully(spirv.c_str());
  EXPECT_EQ(SPV_SUCCESS, ValidateInstructions());
}

// Valid: Get a float in a matrix using CompositeExtract.
// Valid: Insert float into a matrix using CompositeInsert.
TEST_F(ValidateIdWithMessage, CompositeExtractInsertGood) {
  std::ostringstream spirv;
  spirv << kGLSL450MemoryModel << kDeeplyNestedStructureSetup << std::endl;
  spirv << "%matrix = OpLoad %mat4x3 %my_matrix" << std::endl;
  spirv << "%float_entry = OpCompositeExtract  %float %matrix 0 1" << std::endl;

  // To test CompositeInsert, insert the object back in after extraction.
  spirv << "%new_composite = OpCompositeInsert %mat4x3 %float_entry %matrix 0 1"
        << std::endl;
  spirv << R"(OpReturn
              OpFunctionEnd)";
  CompileSuccessfully(spirv.str());
  EXPECT_EQ(SPV_SUCCESS, ValidateInstructions());
}

#if 0
TEST_F(ValidateIdWithMessage, OpFunctionCallArgumentCountBar) {
  const char *spirv = R"(
%1 = OpTypeVoid
%2 = OpTypeInt 32 0
%3 = OpTypeFunction %2 %2
%4 = OpTypeFunction %1
%5 = OpConstant %2 42 ;21

%6 = OpFunction %2 None %3
%7 = OpFunctionParameter %2
%8 = OpLabel
%9 = OpLoad %2 %7
     OpReturnValue %9
     OpFunctionEnd

%10 = OpFunction %1 None %4
%11 = OpLabel
      OpReturn
%12 = OpFunctionCall %2 %6 %5
      OpFunctionEnd)";
  CHECK(spirv, SPV_ERROR_INVALID_ID);
}
#endif

// TODO: The many things that changed with how images are used.
// TODO: OpTextureSample
// TODO: OpTextureSampleDref
// TODO: OpTextureSampleLod
// TODO: OpTextureSampleProj
// TODO: OpTextureSampleGrad
// TODO: OpTextureSampleOffset
// TODO: OpTextureSampleProjLod
// TODO: OpTextureSampleProjGrad
// TODO: OpTextureSampleLodOffset
// TODO: OpTextureSampleProjOffset
// TODO: OpTextureSampleGradOffset
// TODO: OpTextureSampleProjLodOffset
// TODO: OpTextureSampleProjGradOffset
// TODO: OpTextureFetchTexelLod
// TODO: OpTextureFetchTexelOffset
// TODO: OpTextureFetchSample
// TODO: OpTextureFetchTexel
// TODO: OpTextureGather
// TODO: OpTextureGatherOffset
// TODO: OpTextureGatherOffsets
// TODO: OpTextureQuerySizeLod
// TODO: OpTextureQuerySize
// TODO: OpTextureQueryLevels
// TODO: OpTextureQuerySamples
// TODO: OpConvertUToF
// TODO: OpConvertFToS
// TODO: OpConvertSToF
// TODO: OpConvertUToF
// TODO: OpUConvert
// TODO: OpSConvert
// TODO: OpFConvert
// TODO: OpConvertPtrToU
// TODO: OpConvertUToPtr
// TODO: OpPtrCastToGeneric
// TODO: OpGenericCastToPtr
// TODO: OpBitcast
// TODO: OpGenericCastToPtrExplicit
// TODO: OpSatConvertSToU
// TODO: OpSatConvertUToS
// TODO: OpVectorExtractDynamic
// TODO: OpVectorInsertDynamic

TEST_F(ValidateIdWithMessage, OpVectorShuffleIntGood) {
  std::string spirv = kGLSL450MemoryModel + R"(
%int = OpTypeInt 32 0
%ivec3 = OpTypeVector %int 3
%ivec4 = OpTypeVector %int 4
%ptr_ivec3 = OpTypePointer Function %ivec3
%undef = OpUndef %ivec4
%int_42 = OpConstant %int 42
%int_0 = OpConstant %int 0
%int_2 = OpConstant %int 2
%1 = OpConstantComposite %ivec3 %int_42 %int_0 %int_2
%2 = OpTypeFunction %ivec3
%3 = OpFunction %ivec3 None %2
%4 = OpLabel
%var = OpVariable %ptr_ivec3 Function %1
%5 = OpLoad %ivec3 %var
%6 = OpVectorShuffle %ivec3 %5 %undef 2 1 0
     OpReturnValue %6
     OpFunctionEnd)";
  CompileSuccessfully(spirv.c_str());
  EXPECT_EQ(SPV_SUCCESS, ValidateInstructions());
}

TEST_F(ValidateIdWithMessage, OpVectorShuffleFloatGood) {
  std::string spirv = kGLSL450MemoryModel + R"(
%float = OpTypeFloat 32
%vec2 = OpTypeVector %float 2
%vec3 = OpTypeVector %float 3
%vec4 = OpTypeVector %float 4
%ptr_vec2 = OpTypePointer Function %vec2
%ptr_vec3 = OpTypePointer Function %vec3
%float_1 = OpConstant %float 1
%float_2 = OpConstant %float 2
%1 = OpConstantComposite %vec2 %float_2 %float_1
%2 = OpConstantComposite %vec3 %float_1 %float_2 %float_2
%3 = OpTypeFunction %vec4
%4 = OpFunction %vec4 None %3
%5 = OpLabel
%var = OpVariable %ptr_vec2 Function %1
%var2 = OpVariable %ptr_vec3 Function %2
%6 = OpLoad %vec2 %var
%7 = OpLoad %vec3 %var2
%8 = OpVectorShuffle %vec4 %6 %7 4 3 1 0xffffffff
     OpReturnValue %8
     OpFunctionEnd)";
  CompileSuccessfully(spirv.c_str());
  EXPECT_EQ(SPV_SUCCESS, ValidateInstructions());
}

TEST_F(ValidateIdWithMessage, OpVectorShuffleScalarResultType) {
  std::string spirv = kGLSL450MemoryModel + R"(
%float = OpTypeFloat 32
%vec2 = OpTypeVector %float 2
%ptr_vec2 = OpTypePointer Function %vec2
%float_1 = OpConstant %float 1
%float_2 = OpConstant %float 2
%1 = OpConstantComposite %vec2 %float_2 %float_1
%2 = OpTypeFunction %float
%3 = OpFunction %float None %2
%4 = OpLabel
%var = OpVariable %ptr_vec2 Function %1
%5 = OpLoad %vec2 %var
%6 = OpVectorShuffle %float %5 %5 0
     OpReturnValue %6
     OpFunctionEnd)";
  CompileSuccessfully(spirv.c_str());
  EXPECT_EQ(SPV_ERROR_INVALID_ID, ValidateInstructions());
  EXPECT_THAT(
      getDiagnosticString(),
      HasSubstr("Result Type of OpVectorShuffle must be OpTypeVector."));
}

TEST_F(ValidateIdWithMessage, OpVectorShuffleComponentCount) {
  std::string spirv = kGLSL450MemoryModel + R"(
%int = OpTypeInt 32 0
%ivec3 = OpTypeVector %int 3
%ptr_ivec3 = OpTypePointer Function %ivec3
%int_42 = OpConstant %int 42
%int_0 = OpConstant %int 0
%int_2 = OpConstant %int 2
%1 = OpConstantComposite %ivec3 %int_42 %int_0 %int_2
%2 = OpTypeFunction %ivec3
%3 = OpFunction %ivec3 None %2
%4 = OpLabel
%var = OpVariable %ptr_ivec3 Function %1
%5 = OpLoad %ivec3 %var
%6 = OpVectorShuffle %ivec3 %5 %5 0 1
     OpReturnValue %6
     OpFunctionEnd)";
  CompileSuccessfully(spirv.c_str());
  EXPECT_EQ(SPV_ERROR_INVALID_ID, ValidateInstructions());
  EXPECT_THAT(
      getDiagnosticString(),
      HasSubstr("OpVectorShuffle component literals count does not match "
                "Result Type <id> '2[%v3uint]'s vector component count."));
}

TEST_F(ValidateIdWithMessage, OpVectorShuffleVector1Type) {
  std::string spirv = kGLSL450MemoryModel + R"(
%int = OpTypeInt 32 0
%ivec2 = OpTypeVector %int 2
%ptr_int = OpTypePointer Function %int
%undef = OpUndef %ivec2
%int_42 = OpConstant %int 42
%2 = OpTypeFunction %ivec2
%3 = OpFunction %ivec2 None %2
%4 = OpLabel
%var = OpVariable %ptr_int Function %int_42
%5 = OpLoad %int %var
%6 = OpVectorShuffle %ivec2 %5 %undef 0 0
     OpReturnValue %6
     OpFunctionEnd)";
  CompileSuccessfully(spirv.c_str());
  EXPECT_EQ(SPV_ERROR_INVALID_ID, ValidateInstructions());
  EXPECT_THAT(getDiagnosticString(),
              HasSubstr("The type of Vector 1 must be OpTypeVector."));
}

TEST_F(ValidateIdWithMessage, OpVectorShuffleVector2Type) {
  std::string spirv = kGLSL450MemoryModel + R"(
%int = OpTypeInt 32 0
%ivec2 = OpTypeVector %int 2
%ptr_ivec2 = OpTypePointer Function %ivec2
%undef = OpUndef %int
%int_42 = OpConstant %int 42
%1 = OpConstantComposite %ivec2 %int_42 %int_42
%2 = OpTypeFunction %ivec2
%3 = OpFunction %ivec2 None %2
%4 = OpLabel
%var = OpVariable %ptr_ivec2 Function %1
%5 = OpLoad %ivec2 %var
%6 = OpVectorShuffle %ivec2 %5 %undef 0 1
     OpReturnValue %6
     OpFunctionEnd)";
  CompileSuccessfully(spirv.c_str());
  EXPECT_EQ(SPV_ERROR_INVALID_ID, ValidateInstructions());
  EXPECT_THAT(getDiagnosticString(),
              HasSubstr("The type of Vector 2 must be OpTypeVector."));
}

TEST_F(ValidateIdWithMessage, OpVectorShuffleVector1ComponentType) {
  std::string spirv = kGLSL450MemoryModel + R"(
%int = OpTypeInt 32 0
%ivec3 = OpTypeVector %int 3
%ptr_ivec3 = OpTypePointer Function %ivec3
%int_42 = OpConstant %int 42
%int_0 = OpConstant %int 0
%int_2 = OpConstant %int 2
%float = OpTypeFloat 32
%vec3 = OpTypeVector %float 3
%vec4 = OpTypeVector %float 4
%ptr_vec3 = OpTypePointer Function %vec3
%float_1 = OpConstant %float 1
%float_2 = OpConstant %float 2
%1 = OpConstantComposite %ivec3 %int_42 %int_0 %int_2
%2 = OpConstantComposite %vec3 %float_1 %float_2 %float_2
%3 = OpTypeFunction %vec4
%4 = OpFunction %vec4 None %3
%5 = OpLabel
%var = OpVariable %ptr_ivec3 Function %1
%var2 = OpVariable %ptr_vec3 Function %2
%6 = OpLoad %ivec3 %var
%7 = OpLoad %vec3 %var2
%8 = OpVectorShuffle %vec4 %6 %7 4 3 1 0
     OpReturnValue %8
     OpFunctionEnd)";
  CompileSuccessfully(spirv.c_str());
  EXPECT_EQ(SPV_ERROR_INVALID_ID, ValidateInstructions());
  EXPECT_THAT(getDiagnosticString(),
              HasSubstr("The Component Type of Vector 1 must be the same as "
                        "ResultType."));
}

TEST_F(ValidateIdWithMessage, OpVectorShuffleVector2ComponentType) {
  std::string spirv = kGLSL450MemoryModel + R"(
%int = OpTypeInt 32 0
%ivec3 = OpTypeVector %int 3
%ptr_ivec3 = OpTypePointer Function %ivec3
%int_42 = OpConstant %int 42
%int_0 = OpConstant %int 0
%int_2 = OpConstant %int 2
%float = OpTypeFloat 32
%vec3 = OpTypeVector %float 3
%vec4 = OpTypeVector %float 4
%ptr_vec3 = OpTypePointer Function %vec3
%float_1 = OpConstant %float 1
%float_2 = OpConstant %float 2
%1 = OpConstantComposite %ivec3 %int_42 %int_0 %int_2
%2 = OpConstantComposite %vec3 %float_1 %float_2 %float_2
%3 = OpTypeFunction %vec4
%4 = OpFunction %vec4 None %3
%5 = OpLabel
%var = OpVariable %ptr_ivec3 Function %1
%var2 = OpVariable %ptr_vec3 Function %2
%6 = OpLoad %vec3 %var2
%7 = OpLoad %ivec3 %var
%8 = OpVectorShuffle %vec4 %6 %7 4 3 1 0
     OpReturnValue %8
     OpFunctionEnd)";
  CompileSuccessfully(spirv.c_str());
  EXPECT_EQ(SPV_ERROR_INVALID_ID, ValidateInstructions());
  EXPECT_THAT(getDiagnosticString(),
              HasSubstr("The Component Type of Vector 2 must be the same as "
                        "ResultType."));
}

TEST_F(ValidateIdWithMessage, OpVectorShuffleLiterals) {
  std::string spirv = kGLSL450MemoryModel + R"(
%float = OpTypeFloat 32
%vec2 = OpTypeVector %float 2
%vec3 = OpTypeVector %float 3
%vec4 = OpTypeVector %float 4
%ptr_vec2 = OpTypePointer Function %vec2
%ptr_vec3 = OpTypePointer Function %vec3
%float_1 = OpConstant %float 1
%float_2 = OpConstant %float 2
%1 = OpConstantComposite %vec2 %float_2 %float_1
%2 = OpConstantComposite %vec3 %float_1 %float_2 %float_2
%3 = OpTypeFunction %vec4
%4 = OpFunction %vec4 None %3
%5 = OpLabel
%var = OpVariable %ptr_vec2 Function %1
%var2 = OpVariable %ptr_vec3 Function %2
%6 = OpLoad %vec2 %var
%7 = OpLoad %vec3 %var2
%8 = OpVectorShuffle %vec4 %6 %7 0 8 2 6
     OpReturnValue %8
     OpFunctionEnd)";
  CompileSuccessfully(spirv.c_str());
  EXPECT_EQ(SPV_ERROR_INVALID_ID, ValidateInstructions());
  EXPECT_THAT(
      getDiagnosticString(),
      HasSubstr(
          "Component index 8 is out of bounds for combined (Vector1 + Vector2) "
          "size of 5."));
}

// TODO: OpCompositeConstruct
// TODO: OpCompositeExtract
// TODO: OpCompositeInsert
// TODO: OpCopyObject
// TODO: OpTranspose
// TODO: OpSNegate
// TODO: OpFNegate
// TODO: OpNot
// TODO: OpIAdd
// TODO: OpFAdd
// TODO: OpISub
// TODO: OpFSub
// TODO: OpIMul
// TODO: OpFMul
// TODO: OpUDiv
// TODO: OpSDiv
// TODO: OpFDiv
// TODO: OpUMod
// TODO: OpSRem
// TODO: OpSMod
// TODO: OpFRem
// TODO: OpFMod
// TODO: OpVectorTimesScalar
// TODO: OpMatrixTimesScalar
// TODO: OpVectorTimesMatrix
// TODO: OpMatrixTimesVector
// TODO: OpMatrixTimesMatrix
// TODO: OpOuterProduct
// TODO: OpDot
// TODO: OpShiftRightLogical
// TODO: OpShiftRightArithmetic
// TODO: OpShiftLeftLogical
// TODO: OpBitwiseOr
// TODO: OpBitwiseXor
// TODO: OpBitwiseAnd
// TODO: OpAny
// TODO: OpAll
// TODO: OpIsNan
// TODO: OpIsInf
// TODO: OpIsFinite
// TODO: OpIsNormal
// TODO: OpSignBitSet
// TODO: OpLessOrGreater
// TODO: OpOrdered
// TODO: OpUnordered
// TODO: OpLogicalOr
// TODO: OpLogicalXor
// TODO: OpLogicalAnd
// TODO: OpSelect
// TODO: OpIEqual
// TODO: OpFOrdEqual
// TODO: OpFUnordEqual
// TODO: OpINotEqual
// TODO: OpFOrdNotEqual
// TODO: OpFUnordNotEqual
// TODO: OpULessThan
// TODO: OpSLessThan
// TODO: OpFOrdLessThan
// TODO: OpFUnordLessThan
// TODO: OpUGreaterThan
// TODO: OpSGreaterThan
// TODO: OpFOrdGreaterThan
// TODO: OpFUnordGreaterThan
// TODO: OpULessThanEqual
// TODO: OpSLessThanEqual
// TODO: OpFOrdLessThanEqual
// TODO: OpFUnordLessThanEqual
// TODO: OpUGreaterThanEqual
// TODO: OpSGreaterThanEqual
// TODO: OpFOrdGreaterThanEqual
// TODO: OpFUnordGreaterThanEqual
// TODO: OpDPdx
// TODO: OpDPdy
// TODO: OpFWidth
// TODO: OpDPdxFine
// TODO: OpDPdyFine
// TODO: OpFwidthFine
// TODO: OpDPdxCoarse
// TODO: OpDPdyCoarse
// TODO: OpFwidthCoarse
// TODO: OpLoopMerge
// TODO: OpSelectionMerge
// TODO: OpBranch

TEST_F(ValidateIdWithMessage, OpPhiNotAType) {
  std::string spirv = kOpenCLMemoryModel32 + R"(
%2 = OpTypeBool
%3 = OpConstantTrue %2
%4 = OpTypeVoid
%5 = OpTypeFunction %4
%6 = OpFunction %4 None %5
%7 = OpLabel
OpBranch %8
%8 = OpLabel
%9 = OpPhi %3 %3 %7
OpReturn
OpFunctionEnd
  )";

  CompileSuccessfully(spirv.c_str());
  EXPECT_EQ(SPV_ERROR_INVALID_ID, ValidateInstructions());
  EXPECT_THAT(getDiagnosticString(), HasSubstr("ID 3[%true] is not a type "
                                               "id"));
}

TEST_F(ValidateIdWithMessage, OpPhiSamePredecessor) {
  std::string spirv = kOpenCLMemoryModel32 + R"(
%2 = OpTypeBool
%3 = OpConstantTrue %2
%4 = OpTypeVoid
%5 = OpTypeFunction %4
%6 = OpFunction %4 None %5
%7 = OpLabel
OpBranchConditional %3 %8 %8
%8 = OpLabel
%9 = OpPhi %2 %3 %7
OpReturn
OpFunctionEnd
  )";

  CompileSuccessfully(spirv.c_str());
  EXPECT_EQ(SPV_SUCCESS, ValidateInstructions());
}

TEST_F(ValidateIdWithMessage, OpPhiOddArgumentNumber) {
  std::string spirv = kOpenCLMemoryModel32 + R"(
%2 = OpTypeBool
%3 = OpConstantTrue %2
%4 = OpTypeVoid
%5 = OpTypeFunction %4
%6 = OpFunction %4 None %5
%7 = OpLabel
OpBranch %8
%8 = OpLabel
%9 = OpPhi %2 %3
OpReturn
OpFunctionEnd
  )";

  CompileSuccessfully(spirv.c_str());
  EXPECT_EQ(SPV_ERROR_INVALID_ID, ValidateInstructions());
  EXPECT_THAT(getDiagnosticString(),
              HasSubstr("OpPhi does not have an equal number of incoming "
                        "values and basic blocks."));
}

TEST_F(ValidateIdWithMessage, OpPhiTooFewPredecessors) {
  std::string spirv = kOpenCLMemoryModel32 + R"(
%2 = OpTypeBool
%3 = OpConstantTrue %2
%4 = OpTypeVoid
%5 = OpTypeFunction %4
%6 = OpFunction %4 None %5
%7 = OpLabel
OpBranch %8
%8 = OpLabel
%9 = OpPhi %2
OpReturn
OpFunctionEnd
  )";

  CompileSuccessfully(spirv.c_str());
  EXPECT_EQ(SPV_ERROR_INVALID_ID, ValidateInstructions());
  EXPECT_THAT(getDiagnosticString(),
              HasSubstr("OpPhi's number of incoming blocks (0) does not match "
                        "block's predecessor count (1)."));
}

TEST_F(ValidateIdWithMessage, OpPhiTooManyPredecessors) {
  std::string spirv = kOpenCLMemoryModel32 + R"(
%2 = OpTypeBool
%3 = OpConstantTrue %2
%4 = OpTypeVoid
%5 = OpTypeFunction %4
%6 = OpFunction %4 None %5
%7 = OpLabel
OpBranch %8
%9 = OpLabel
OpReturn
%8 = OpLabel
%10 = OpPhi %2 %3 %7 %3 %9
OpReturn
OpFunctionEnd
  )";

  CompileSuccessfully(spirv.c_str());
  EXPECT_EQ(SPV_ERROR_INVALID_ID, ValidateInstructions());
  EXPECT_THAT(getDiagnosticString(),
              HasSubstr("OpPhi's number of incoming blocks (2) does not match "
                        "block's predecessor count (1)."));
}

TEST_F(ValidateIdWithMessage, OpPhiMismatchedTypes) {
  std::string spirv = kOpenCLMemoryModel32 + R"(
%2 = OpTypeBool
%3 = OpConstantTrue %2
%4 = OpTypeVoid
%5 = OpTypeInt 32 0
%6 = OpConstant %5 0
%7 = OpTypeFunction %4
%8 = OpFunction %4 None %7
%9 = OpLabel
OpBranchConditional %3 %10 %11
%11 = OpLabel
OpBranch %10
%10 = OpLabel
%12 = OpPhi %2 %3 %9 %6 %11
OpReturn
OpFunctionEnd
  )";

  CompileSuccessfully(spirv.c_str());
  EXPECT_EQ(SPV_ERROR_INVALID_ID, ValidateInstructions());
  EXPECT_THAT(getDiagnosticString(),
              HasSubstr("OpPhi's result type <id> 2[%bool] does not match "
                        "incoming value <id> 6[%uint_0] type <id> "
                        "5[%uint]."));
}

TEST_F(ValidateIdWithMessage, OpPhiPredecessorNotABlock) {
  std::string spirv = kOpenCLMemoryModel32 + R"(
%2 = OpTypeBool
%3 = OpConstantTrue %2
%4 = OpTypeVoid
%5 = OpTypeFunction %4
%6 = OpFunction %4 None %5
%7 = OpLabel
OpBranchConditional %3 %8 %9
%9 = OpLabel
OpBranch %11
%11 = OpLabel
OpBranch %8
%8 = OpLabel
%10 = OpPhi %2 %3 %7 %3 %3
OpReturn
OpFunctionEnd
  )";

  CompileSuccessfully(spirv.c_str());
  EXPECT_EQ(SPV_ERROR_INVALID_ID, ValidateInstructions());
  EXPECT_THAT(getDiagnosticString(),
              HasSubstr("OpPhi's incoming basic block <id> 3[%true] is not an "
                        "OpLabel."));
}

TEST_F(ValidateIdWithMessage, OpPhiNotAPredecessor) {
  std::string spirv = kOpenCLMemoryModel32 + R"(
%2 = OpTypeBool
%3 = OpConstantTrue %2
%4 = OpTypeVoid
%5 = OpTypeFunction %4
%6 = OpFunction %4 None %5
%7 = OpLabel
OpBranchConditional %3 %8 %9
%9 = OpLabel
OpBranch %11
%11 = OpLabel
OpBranch %8
%8 = OpLabel
%10 = OpPhi %2 %3 %7 %3 %9
OpReturn
OpFunctionEnd
  )";

  CompileSuccessfully(spirv.c_str());
  EXPECT_EQ(SPV_ERROR_INVALID_ID, ValidateInstructions());
  EXPECT_THAT(getDiagnosticString(),
              HasSubstr("OpPhi's incoming basic block <id> 9[%9] is not a "
                        "predecessor of <id> 8[%8]."));
}

TEST_F(ValidateIdWithMessage, OpBranchConditionalGood) {
  std::string spirv = BranchConditionalSetup + R"(
    %branch_cond = OpINotEqual %bool %i0 %i1
                   OpSelectionMerge %end None
                   OpBranchConditional %branch_cond %target_t %target_f
  )" + BranchConditionalTail;

  CompileSuccessfully(spirv.c_str());
  EXPECT_EQ(SPV_SUCCESS, ValidateAndRetrieveValidationState());
}

TEST_F(ValidateIdWithMessage, OpBranchConditionalWithWeightsGood) {
  std::string spirv = BranchConditionalSetup + R"(
    %branch_cond = OpINotEqual %bool %i0 %i1
                   OpSelectionMerge %end None
                   OpBranchConditional %branch_cond %target_t %target_f 1 1
  )" + BranchConditionalTail;

  CompileSuccessfully(spirv.c_str());
  EXPECT_EQ(SPV_SUCCESS, ValidateAndRetrieveValidationState());
}

TEST_F(ValidateIdWithMessage, OpBranchConditional_CondIsScalarInt) {
  std::string spirv = BranchConditionalSetup + R"(
                   OpSelectionMerge %end None
                   OpBranchConditional %i0 %target_t %target_f
  )" + BranchConditionalTail;

  CompileSuccessfully(spirv.c_str());
  EXPECT_EQ(SPV_ERROR_INVALID_ID, ValidateInstructions());
  EXPECT_THAT(
      getDiagnosticString(),
      HasSubstr(
          "Condition operand for OpBranchConditional must be of boolean type"));
}

TEST_F(ValidateIdWithMessage, OpBranchConditional_TrueTargetIsNotLabel) {
  std::string spirv = BranchConditionalSetup + R"(
                   OpSelectionMerge %end None
                   OpBranchConditional %true %i0 %target_f
  )" + BranchConditionalTail;

  CompileSuccessfully(spirv.c_str());
  EXPECT_EQ(SPV_ERROR_INVALID_ID, ValidateInstructions());
  EXPECT_THAT(getDiagnosticString(),
              HasSubstr("The 'True Label' operand for OpBranchConditional must "
                        "be the ID of an OpLabel instruction"));
}

TEST_F(ValidateIdWithMessage, OpBranchConditional_FalseTargetIsNotLabel) {
  std::string spirv = BranchConditionalSetup + R"(
                   OpSelectionMerge %end None
                   OpBranchConditional %true %target_t %i0
  )" + BranchConditionalTail;

  CompileSuccessfully(spirv.c_str());
  EXPECT_EQ(SPV_ERROR_INVALID_ID, ValidateInstructions());
  EXPECT_THAT(getDiagnosticString(),
              HasSubstr("The 'False Label' operand for OpBranchConditional "
                        "must be the ID of an OpLabel instruction"));
}

TEST_F(ValidateIdWithMessage, OpBranchConditional_NotEnoughWeights) {
  std::string spirv = BranchConditionalSetup + R"(
    %branch_cond = OpINotEqual %bool %i0 %i1
                   OpSelectionMerge %end None
                   OpBranchConditional %branch_cond %target_t %target_f 1
  )" + BranchConditionalTail;

  CompileSuccessfully(spirv.c_str());
  EXPECT_EQ(SPV_ERROR_INVALID_ID, ValidateInstructions());
  EXPECT_THAT(
      getDiagnosticString(),
      HasSubstr("OpBranchConditional requires either 3 or 5 parameters"));
}

TEST_F(ValidateIdWithMessage, OpBranchConditional_TooManyWeights) {
  std::string spirv = BranchConditionalSetup + R"(
    %branch_cond = OpINotEqual %bool %i0 %i1
                   OpSelectionMerge %end None
                   OpBranchConditional %branch_cond %target_t %target_f 1 2 3
  )" + BranchConditionalTail;

  CompileSuccessfully(spirv.c_str());
  EXPECT_EQ(SPV_ERROR_INVALID_ID, ValidateInstructions());
  EXPECT_THAT(
      getDiagnosticString(),
      HasSubstr("OpBranchConditional requires either 3 or 5 parameters"));
}

TEST_F(ValidateIdWithMessage, OpBranchConditional_ConditionIsAType) {
  std::string spirv = BranchConditionalSetup + R"(
OpBranchConditional %bool %target_t %target_f
)" + BranchConditionalTail;

  CompileSuccessfully(spirv.c_str());
  EXPECT_EQ(SPV_ERROR_INVALID_ID, ValidateInstructions());
  EXPECT_THAT(getDiagnosticString(), HasSubstr("Operand 3[%bool] cannot be a "
                                               "type"));
}

// TODO: OpSwitch

TEST_F(ValidateIdWithMessage, OpReturnValueConstantGood) {
  std::string spirv = kGLSL450MemoryModel + R"(
%1 = OpTypeVoid
%2 = OpTypeInt 32 0
%3 = OpTypeFunction %2
%4 = OpConstant %2 42
%5 = OpFunction %2 None %3
%6 = OpLabel
     OpReturnValue %4
     OpFunctionEnd)";
  CompileSuccessfully(spirv.c_str());
  EXPECT_EQ(SPV_SUCCESS, ValidateInstructions());
}

TEST_F(ValidateIdWithMessage, OpReturnValueVariableGood) {
  std::string spirv = kGLSL450MemoryModel + R"(
%1 = OpTypeVoid
%2 = OpTypeInt 32 0 ;10
%3 = OpTypeFunction %2
%8 = OpTypePointer Function %2 ;18
%4 = OpConstant %2 42 ;22
%5 = OpFunction %2 None %3 ;27
%6 = OpLabel ;29
%7 = OpVariable %8 Function %4 ;34
%9 = OpLoad %2 %7
     OpReturnValue %9 ;36
     OpFunctionEnd)";
  CompileSuccessfully(spirv.c_str());
  EXPECT_EQ(SPV_SUCCESS, ValidateInstructions());
}

TEST_F(ValidateIdWithMessage, OpReturnValueExpressionGood) {
  std::string spirv = kGLSL450MemoryModel + R"(
%1 = OpTypeVoid
%2 = OpTypeInt 32 0
%3 = OpTypeFunction %2
%4 = OpConstant %2 42
%5 = OpFunction %2 None %3
%6 = OpLabel
%7 = OpIAdd %2 %4 %4
     OpReturnValue %7
     OpFunctionEnd)";
  CompileSuccessfully(spirv.c_str());
  EXPECT_EQ(SPV_SUCCESS, ValidateInstructions());
}

TEST_F(ValidateIdWithMessage, OpReturnValueIsType) {
  std::string spirv = kGLSL450MemoryModel + R"(
%1 = OpTypeVoid
%2 = OpTypeInt 32 0
%3 = OpTypeFunction %2
%5 = OpFunction %2 None %3
%6 = OpLabel
     OpReturnValue %1
     OpFunctionEnd)";
  CompileSuccessfully(spirv.c_str());
  EXPECT_EQ(SPV_ERROR_INVALID_ID, ValidateInstructions());
  EXPECT_THAT(getDiagnosticString(), HasSubstr("Operand 1[%void] cannot be a "
                                               "type"));
}

TEST_F(ValidateIdWithMessage, OpReturnValueIsLabel) {
  std::string spirv = kGLSL450MemoryModel + R"(
%1 = OpTypeVoid
%2 = OpTypeInt 32 0
%3 = OpTypeFunction %2
%5 = OpFunction %2 None %3
%6 = OpLabel
     OpReturnValue %6
     OpFunctionEnd)";
  CompileSuccessfully(spirv.c_str());
  EXPECT_EQ(SPV_ERROR_INVALID_ID, ValidateInstructions());
  EXPECT_THAT(getDiagnosticString(),
              HasSubstr("Operand 5[%5] requires a type"));
}

TEST_F(ValidateIdWithMessage, OpReturnValueIsVoid) {
  std::string spirv = kGLSL450MemoryModel + R"(
%1 = OpTypeVoid
%2 = OpTypeInt 32 0
%3 = OpTypeFunction %1
%5 = OpFunction %1 None %3
%6 = OpLabel
%7 = OpFunctionCall %1 %5
     OpReturnValue %7
     OpFunctionEnd)";
  CompileSuccessfully(spirv.c_str());
  EXPECT_EQ(SPV_ERROR_INVALID_ID, ValidateInstructions());
  EXPECT_THAT(
      getDiagnosticString(),
      HasSubstr("OpReturnValue value's type <id> '1[%void]' is missing or "
                "void."));
}

TEST_F(ValidateIdWithMessage, OpReturnValueIsVariableInPhysical) {
  // It's valid to return a pointer in a physical addressing model.
  std::string spirv = kOpCapabilitySetup + R"(
     OpMemoryModel Physical32 OpenCL
%1 = OpTypeVoid
%2 = OpTypeInt 32 0
%3 = OpTypePointer Function %2
%4 = OpTypeFunction %3
%5 = OpFunction %3 None %4
%6 = OpLabel
%7 = OpVariable %3 Function
     OpReturnValue %7
     OpFunctionEnd)";
  CompileSuccessfully(spirv.c_str());
  EXPECT_EQ(SPV_SUCCESS, ValidateInstructions());
}

TEST_F(ValidateIdWithMessage, OpReturnValueIsVariableInLogical) {
  // It's invalid to return a pointer in a physical addressing model.
  std::string spirv = kOpCapabilitySetup + R"(
     OpMemoryModel Logical GLSL450
%1 = OpTypeVoid
%2 = OpTypeInt 32 0
%3 = OpTypePointer Function %2
%4 = OpTypeFunction %3
%5 = OpFunction %3 None %4
%6 = OpLabel
%7 = OpVariable %3 Function
     OpReturnValue %7
     OpFunctionEnd)";
  CompileSuccessfully(spirv.c_str());
  EXPECT_EQ(SPV_ERROR_INVALID_ID, ValidateInstructions());
  EXPECT_THAT(getDiagnosticString(),
              HasSubstr("OpReturnValue value's type <id> "
                        "'3[%_ptr_Function_uint]' is a pointer, which is "
                        "invalid in the Logical addressing model."));
}

// With the VariablePointer Capability, the return value of a function is
// allowed to be a pointer.
TEST_F(ValidateIdWithMessage, OpReturnValueVarPtrGood) {
  std::ostringstream spirv;
  createVariablePointerSpirvProgram(&spirv,
                                    "" /* Instructions to add to "main" */,
                                    true /* Add VariablePointers Capability?*/,
                                    true /* Use Helper Function? */);
  CompileSuccessfully(spirv.str());
  EXPECT_EQ(SPV_SUCCESS, ValidateInstructions());
}

// Without the VariablePointer Capability, the return value of a function is
// *not* allowed to be a pointer.
// Disabled since using OpSelect with pointers without VariablePointers will
// fail LogicalsPass.
TEST_F(ValidateIdWithMessage, DISABLED_OpReturnValueVarPtrBad) {
  std::ostringstream spirv;
  createVariablePointerSpirvProgram(&spirv,
                                    "" /* Instructions to add to "main" */,
                                    false /* Add VariablePointers Capability?*/,
                                    true /* Use Helper Function? */);
  CompileSuccessfully(spirv.str());
  EXPECT_EQ(SPV_ERROR_INVALID_ID, ValidateInstructions());
  EXPECT_THAT(getDiagnosticString(),
              HasSubstr("OpReturnValue value's type <id> '7' is a pointer, "
                        "which is invalid in the Logical addressing model."));
}

// TODO: enable when this bug is fixed:
// https://cvs.khronos.org/bugzilla/show_bug.cgi?id=15404
TEST_F(ValidateIdWithMessage, DISABLED_OpReturnValueIsFunction) {
  std::string spirv = kGLSL450MemoryModel + R"(
%1 = OpTypeVoid
%2 = OpTypeInt 32 0
%3 = OpTypeFunction %2
%5 = OpFunction %2 None %3
%6 = OpLabel
     OpReturnValue %5
     OpFunctionEnd)";
  CompileSuccessfully(spirv.c_str());
  EXPECT_EQ(SPV_ERROR_INVALID_ID, ValidateInstructions());
}

TEST_F(ValidateIdWithMessage, UndefinedTypeId) {
  std::string spirv = kGLSL450MemoryModel + R"(
%s = OpTypeStruct %i32
)";
  CompileSuccessfully(spirv.c_str());
  EXPECT_EQ(SPV_ERROR_INVALID_ID, ValidateInstructions());
  EXPECT_THAT(getDiagnosticString(),
              HasSubstr("Operand 2[%2] requires a previous definition"));
}

TEST_F(ValidateIdWithMessage, UndefinedIdScope) {
  std::string spirv = kGLSL450MemoryModel + R"(
%u32    = OpTypeInt 32 0
%memsem = OpConstant %u32 0
%void   = OpTypeVoid
%void_f = OpTypeFunction %void
%f      = OpFunction %void None %void_f
%l      = OpLabel
          OpMemoryBarrier %undef %memsem
          OpReturn
          OpFunctionEnd
)";
  CompileSuccessfully(spirv.c_str());
  EXPECT_EQ(SPV_ERROR_INVALID_ID, ValidateInstructions());
  EXPECT_THAT(getDiagnosticString(), HasSubstr("ID 7[%7] has not been "
                                               "defined"));
}

TEST_F(ValidateIdWithMessage, UndefinedIdMemSem) {
  std::string spirv = kGLSL450MemoryModel + R"(
%u32    = OpTypeInt 32 0
%scope  = OpConstant %u32 0
%void   = OpTypeVoid
%void_f = OpTypeFunction %void
%f      = OpFunction %void None %void_f
%l      = OpLabel
          OpMemoryBarrier %scope %undef
          OpReturn
          OpFunctionEnd
)";
  CompileSuccessfully(spirv.c_str());
  EXPECT_EQ(SPV_ERROR_INVALID_ID, ValidateInstructions());
  EXPECT_THAT(getDiagnosticString(), HasSubstr("ID 7[%7] has not been "
                                               "defined"));
}

TEST_F(ValidateIdWithMessage,
       KernelOpEntryPointAndOpInBoundsPtrAccessChainGood) {
  std::string spirv = kOpenCLMemoryModel32 + R"(
      OpEntryPoint Kernel %2 "simple_kernel"
      OpSource OpenCL_C 200000
      OpDecorate %3 BuiltIn GlobalInvocationId
      OpDecorate %3 Constant
      OpDecorate %4 FuncParamAttr NoCapture
      OpDecorate %3 LinkageAttributes "__spirv_GlobalInvocationId" Import
 %5 = OpTypeInt 32 0
 %6 = OpTypeVector %5 3
 %7 = OpTypePointer UniformConstant %6
 %3 = OpVariable %7 UniformConstant
 %8 = OpTypeVoid
 %9 = OpTypeStruct %5
%10 = OpTypePointer CrossWorkgroup %9
%11 = OpTypeFunction %8 %10
%12 = OpConstant %5 0
%13 = OpTypePointer CrossWorkgroup %5
%14 = OpConstant %5 42
 %2 = OpFunction %8 None %11
 %4 = OpFunctionParameter %10
%15 = OpLabel
%16 = OpLoad %6 %3 Aligned 0
%17 = OpCompositeExtract %5 %16 0
%18 = OpInBoundsPtrAccessChain %13 %4 %17 %12
      OpStore %18 %14 Aligned 4
      OpReturn
      OpFunctionEnd)";
  CompileSuccessfully(spirv.c_str());
  EXPECT_EQ(SPV_SUCCESS, ValidateInstructions());
}

TEST_F(ValidateIdWithMessage, OpPtrAccessChainGood) {
  std::string spirv = kOpenCLMemoryModel64 + R"(
      OpEntryPoint Kernel %2 "another_kernel"
      OpSource OpenCL_C 200000
      OpDecorate %3 BuiltIn GlobalInvocationId
      OpDecorate %3 Constant
      OpDecorate %4 FuncParamAttr NoCapture
      OpDecorate %3 LinkageAttributes "__spirv_GlobalInvocationId" Import
 %5 = OpTypeInt 64 0
 %6 = OpTypeVector %5 3
 %7 = OpTypePointer UniformConstant %6
 %3 = OpVariable %7 UniformConstant
 %8 = OpTypeVoid
 %9 = OpTypeInt 32 0
%10 = OpTypeStruct %9
%11 = OpTypePointer CrossWorkgroup %10
%12 = OpTypeFunction %8 %11
%13 = OpConstant %5 4294967295
%14 = OpConstant %9 0
%15 = OpTypePointer CrossWorkgroup %9
%16 = OpConstant %9 42
 %2 = OpFunction %8 None %12
 %4 = OpFunctionParameter %11
%17 = OpLabel
%18 = OpLoad %6 %3 Aligned 0
%19 = OpCompositeExtract %5 %18 0
%20 = OpBitwiseAnd %5 %19 %13
%21 = OpPtrAccessChain %15 %4 %20 %14
      OpStore %21 %16 Aligned 4
      OpReturn
      OpFunctionEnd)";
  CompileSuccessfully(spirv.c_str());
  EXPECT_EQ(SPV_SUCCESS, ValidateInstructions());
}

TEST_F(ValidateIdWithMessage, StgBufOpPtrAccessChainGood) {
  std::string spirv = R"(
     OpCapability Shader
     OpCapability Linkage
     OpCapability VariablePointersStorageBuffer
     OpExtension "SPV_KHR_variable_pointers"
     OpMemoryModel Logical GLSL450
     OpEntryPoint GLCompute %3 ""
%int = OpTypeInt 32 0
%int_2 = OpConstant %int 2
%int_4 = OpConstant %int 4
%struct = OpTypeStruct %int
%array = OpTypeArray %struct %int_4
%ptr = OpTypePointer StorageBuffer %array
%var = OpVariable %ptr StorageBuffer
%1 = OpTypeVoid
%2 = OpTypeFunction %1
%3 = OpFunction %1 None %2
%4 = OpLabel
%5 = OpPtrAccessChain %ptr %var %int_2
     OpReturn
     OpFunctionEnd
)";
  CompileSuccessfully(spirv.c_str());
  EXPECT_EQ(SPV_SUCCESS, ValidateInstructions());
}

TEST_F(ValidateIdWithMessage, OpLoadBitcastPointerGood) {
  std::string spirv = kOpenCLMemoryModel64 + R"(
%2  = OpTypeVoid
%3  = OpTypeInt 32 0
%4  = OpTypeFloat 32
%5  = OpTypePointer UniformConstant %3
%6  = OpTypePointer UniformConstant %4
%7  = OpVariable %5 UniformConstant
%8  = OpTypeFunction %2
%9  = OpFunction %2 None %8
%10 = OpLabel
%11 = OpBitcast %6 %7
%12 = OpLoad %4 %11
      OpReturn
      OpFunctionEnd)";
  CompileSuccessfully(spirv.c_str());
  EXPECT_EQ(SPV_SUCCESS, ValidateInstructions());
}
TEST_F(ValidateIdWithMessage, OpLoadBitcastNonPointerBad) {
  std::string spirv = kOpenCLMemoryModel64 + R"(
%2  = OpTypeVoid
%3  = OpTypeInt 32 0
%4  = OpTypeFloat 32
%5  = OpTypePointer UniformConstant %3
%6  = OpTypeFunction %2
%7  = OpVariable %5 UniformConstant
%8  = OpFunction %2 None %6
%9  = OpLabel
%10 = OpLoad %3 %7
%11 = OpBitcast %4 %10
%12 = OpLoad %3 %11
      OpReturn
      OpFunctionEnd)";
  CompileSuccessfully(spirv.c_str());
  EXPECT_EQ(SPV_ERROR_INVALID_ID, ValidateInstructions());
  EXPECT_THAT(
      getDiagnosticString(),
      HasSubstr("OpLoad type for pointer <id> '11[%11]' is not a pointer "
                "type."));
}
TEST_F(ValidateIdWithMessage, OpStoreBitcastPointerGood) {
  std::string spirv = kOpenCLMemoryModel64 + R"(
%2  = OpTypeVoid
%3  = OpTypeInt 32 0
%4  = OpTypeFloat 32
%5  = OpTypePointer Function %3
%6  = OpTypePointer Function %4
%7  = OpTypeFunction %2
%8  = OpConstant %3 42
%9  = OpFunction %2 None %7
%10 = OpLabel
%11 = OpVariable %6 Function
%12 = OpBitcast %5 %11
      OpStore %12 %8
      OpReturn
      OpFunctionEnd)";
  CompileSuccessfully(spirv.c_str());
  EXPECT_EQ(SPV_SUCCESS, ValidateInstructions());
}
TEST_F(ValidateIdWithMessage, OpStoreBitcastNonPointerBad) {
  std::string spirv = kOpenCLMemoryModel64 + R"(
%2  = OpTypeVoid
%3  = OpTypeInt 32 0
%4  = OpTypeFloat 32
%5  = OpTypePointer Function %4
%6  = OpTypeFunction %2
%7  = OpConstant %4 42
%8  = OpFunction %2 None %6
%9  = OpLabel
%10 = OpVariable %5 Function
%11 = OpBitcast %3 %7
      OpStore %11 %7
      OpReturn
      OpFunctionEnd)";
  CompileSuccessfully(spirv.c_str());
  EXPECT_EQ(SPV_ERROR_INVALID_ID, ValidateInstructions());
  EXPECT_THAT(
      getDiagnosticString(),
      HasSubstr("OpStore type for pointer <id> '11[%11]' is not a pointer "
                "type."));
}

// Result <id> resulting from an instruction within a function may not be used
// outside that function.
TEST_F(ValidateIdWithMessage, ResultIdUsedOutsideOfFunctionBad) {
  std::string spirv = kGLSL450MemoryModel + R"(
%1 = OpTypeVoid
%2 = OpTypeFunction %1
%3 = OpTypeInt 32 0
%4 = OpTypePointer Function %3
%5 = OpFunction %1 None %2
%6 = OpLabel
%7 = OpVariable %4 Function
OpReturn
OpFunctionEnd
%8 = OpFunction %1 None %2
%9 = OpLabel
%10 = OpLoad %3 %7
OpReturn
OpFunctionEnd
  )";
  CompileSuccessfully(spirv.c_str());
  EXPECT_EQ(SPV_ERROR_INVALID_ID, ValidateInstructions());
  EXPECT_THAT(
      getDiagnosticString(),
      HasSubstr(
          "ID 7[%7] defined in block 6[%6] does not dominate its use in block "
          "9[%9]"));
}

TEST_F(ValidateIdWithMessage, SpecIdTargetNotSpecializationConstant) {
  std::string spirv = kGLSL450MemoryModel + R"(
OpDecorate %1 SpecId 200
%void = OpTypeVoid
%2 = OpTypeFunction %void
%int = OpTypeInt 32 0
%1 = OpConstant %int 3
%main = OpFunction %void None %2
%4 = OpLabel
OpReturnValue %1
OpFunctionEnd
  )";
  CompileSuccessfully(spirv.c_str());
  EXPECT_EQ(SPV_ERROR_INVALID_ID, ValidateInstructions());
  EXPECT_THAT(getDiagnosticString(),
              HasSubstr("SpecId decoration on target <id> "
                        "'1[%uint_3]' must be a scalar specialization "
                        "constant"));
}

TEST_F(ValidateIdWithMessage, SpecIdTargetOpSpecConstantOpBad) {
  std::string spirv = kGLSL450MemoryModel + R"(
OpDecorate %1 SpecId 200
%void = OpTypeVoid
%2 = OpTypeFunction %void
%int = OpTypeInt 32 0
%3 = OpConstant %int 1
%4 = OpConstant %int 2
%1 = OpSpecConstantOp %int IAdd %3 %4
%main = OpFunction %void None %2
%6 = OpLabel
OpReturnValue %3
OpFunctionEnd
  )";
  CompileSuccessfully(spirv.c_str());
  EXPECT_EQ(SPV_ERROR_INVALID_ID, ValidateInstructions());
  EXPECT_THAT(getDiagnosticString(),
              HasSubstr("SpecId decoration on target <id> '1[%1]' "
                        "must be a scalar specialization constant"));
}

TEST_F(ValidateIdWithMessage, SpecIdTargetOpSpecConstantCompositeBad) {
  std::string spirv = kGLSL450MemoryModel + R"(
OpDecorate %1 SpecId 200
%void = OpTypeVoid
%2 = OpTypeFunction %void
%int = OpTypeInt 32 0
%3 = OpConstant %int 1
%1 = OpSpecConstantComposite %int
%main = OpFunction %void None %2
%4 = OpLabel
OpReturnValue %3
OpFunctionEnd
  )";
  CompileSuccessfully(spirv.c_str());
  EXPECT_EQ(SPV_ERROR_INVALID_ID, ValidateInstructions());
  EXPECT_THAT(getDiagnosticString(),
              HasSubstr("SpecId decoration on target <id> '1[%1]' "
                        "must be a scalar specialization constant"));
}

TEST_F(ValidateIdWithMessage, SpecIdTargetGood) {
  std::string spirv = kGLSL450MemoryModel + R"(
OpDecorate %3 SpecId 200
OpDecorate %4 SpecId 201
OpDecorate %5 SpecId 202
%1 = OpTypeVoid
%2 = OpTypeFunction %1
%int = OpTypeInt 32 0
%bool = OpTypeBool
%3 = OpSpecConstant %int 3
%4 = OpSpecConstantTrue %bool
%5 = OpSpecConstantFalse %bool
%main = OpFunction %1 None %2
%6 = OpLabel
OpReturn
OpFunctionEnd
  )";
  CompileSuccessfully(spirv.c_str());
  EXPECT_EQ(SPV_SUCCESS, ValidateAndRetrieveValidationState());
}

TEST_F(ValidateIdWithMessage, CorrectErrorForShuffle) {
  std::string spirv = kGLSL450MemoryModel + R"(
   %uint = OpTypeInt 32 0
  %float = OpTypeFloat 32
%v4float = OpTypeVector %float 4
%v2float = OpTypeVector %float 2
   %void = OpTypeVoid
    %548 = OpTypeFunction %void
     %CS = OpFunction %void None %548
    %550 = OpLabel
   %6275 = OpUndef %v2float
   %6280 = OpUndef %v2float
   %6282 = OpVectorShuffle %v4float %6275 %6280 0 1 4 5
           OpReturn
           OpFunctionEnd
  )";

  CompileSuccessfully(spirv.c_str());
  EXPECT_EQ(SPV_ERROR_INVALID_ID, ValidateInstructions());
  EXPECT_THAT(
      getDiagnosticString(),
      HasSubstr(
          "Component index 4 is out of bounds for combined (Vector1 + Vector2) "
          "size of 4."));
  EXPECT_EQ(25, getErrorPosition().index);
}

TEST_F(ValidateIdWithMessage, VoidStructMember) {
  const std::string spirv = kGLSL450MemoryModel + R"(
%void = OpTypeVoid
%struct = OpTypeStruct %void
)";

  CompileSuccessfully(spirv);
  EXPECT_EQ(SPV_ERROR_INVALID_ID, ValidateInstructions());
  EXPECT_THAT(getDiagnosticString(),
              HasSubstr("Structures cannot contain a void type."));
}

TEST_F(ValidateIdWithMessage, TypeFunctionBadUse) {
  std::string spirv = kGLSL450MemoryModel + R"(
%1 = OpTypeVoid
%2 = OpTypeFunction %1
%3 = OpTypePointer Function %2
%4 = OpFunction %1 None %2
%5 = OpLabel
     OpReturn
     OpFunctionEnd)";

  CompileSuccessfully(spirv);
  EXPECT_EQ(SPV_ERROR_INVALID_ID, ValidateInstructions());
  EXPECT_THAT(getDiagnosticString(),
              HasSubstr("Invalid use of function type result id 2[%2]."));
}

TEST_F(ValidateIdWithMessage, BadTypeId) {
  std::string spirv = kGLSL450MemoryModel + R"(
          %1 = OpTypeVoid
          %2 = OpTypeFunction %1
          %3 = OpTypeFloat 32
          %4 = OpConstant %3 0
          %5 = OpFunction %1 None %2
          %6 = OpLabel
          %7 = OpUndef %4
               OpReturn
               OpFunctionEnd
)";

  CompileSuccessfully(spirv);
  EXPECT_EQ(SPV_ERROR_INVALID_ID, ValidateInstructions());
  EXPECT_THAT(getDiagnosticString(), HasSubstr("ID 4[%float_0] is not a type "
                                               "id"));
}

TEST_F(ValidateIdWithMessage, VulkanMemoryModelLoadMakePointerVisibleGood) {
  std::string spirv = R"(
OpCapability Shader
OpCapability VulkanMemoryModelKHR
OpCapability Linkage
OpExtension "SPV_KHR_vulkan_memory_model"
OpMemoryModel Logical VulkanKHR
%1 = OpTypeVoid
%2 = OpTypeInt 32 0
%3 = OpTypePointer Workgroup %2
%4 = OpVariable %3 Workgroup
%5 = OpTypeFunction %1
%6 = OpConstant %2 2
%7 = OpFunction %1 None %5
%8 = OpLabel
%9 = OpLoad %2 %4 NonPrivatePointerKHR|MakePointerVisibleKHR %6
OpReturn
OpFunctionEnd
)";

  CompileSuccessfully(spirv, SPV_ENV_UNIVERSAL_1_3);
  EXPECT_EQ(SPV_SUCCESS, ValidateInstructions(SPV_ENV_UNIVERSAL_1_3));
}

TEST_F(ValidateIdWithMessage,
       VulkanMemoryModelLoadMakePointerVisibleMissingNonPrivatePointer) {
  std::string spirv = R"(
OpCapability Shader
OpCapability VulkanMemoryModelKHR
OpCapability Linkage
OpExtension "SPV_KHR_vulkan_memory_model"
OpMemoryModel Logical VulkanKHR
%1 = OpTypeVoid
%2 = OpTypeInt 32 0
%3 = OpTypePointer Workgroup %2
%4 = OpVariable %3 Workgroup
%5 = OpTypeFunction %1
%6 = OpConstant %2 2
%7 = OpFunction %1 None %5
%8 = OpLabel
%9 = OpLoad %2 %4 MakePointerVisibleKHR %6
OpReturn
OpFunctionEnd
)";

  CompileSuccessfully(spirv, SPV_ENV_UNIVERSAL_1_3);
  EXPECT_EQ(SPV_ERROR_INVALID_ID, ValidateInstructions(SPV_ENV_UNIVERSAL_1_3));
  EXPECT_THAT(getDiagnosticString(),
              HasSubstr("NonPrivatePointerKHR must be specified if "
                        "MakePointerVisibleKHR is specified."));
}

TEST_F(ValidateIdWithMessage,
       VulkanMemoryModelLoadNonPrivatePointerBadStorageClass) {
  std::string spirv = R"(
OpCapability Shader
OpCapability VulkanMemoryModelKHR
OpCapability Linkage
OpExtension "SPV_KHR_vulkan_memory_model"
OpMemoryModel Logical VulkanKHR
%1 = OpTypeVoid
%2 = OpTypeInt 32 0
%3 = OpTypePointer Private %2
%4 = OpVariable %3 Private
%5 = OpTypeFunction %1
%6 = OpConstant %2 2
%7 = OpFunction %1 None %5
%8 = OpLabel
%9 = OpLoad %2 %4 NonPrivatePointerKHR
OpReturn
OpFunctionEnd
)";

  CompileSuccessfully(spirv, SPV_ENV_UNIVERSAL_1_3);
  EXPECT_EQ(SPV_ERROR_INVALID_ID, ValidateInstructions(SPV_ENV_UNIVERSAL_1_3));
  EXPECT_THAT(getDiagnosticString(),
              HasSubstr("NonPrivatePointerKHR requires a pointer in Uniform, "
                        "Workgroup, CrossWorkgroup, Generic, Image or "
                        "StorageBuffer storage classes."));
}

TEST_F(ValidateIdWithMessage,
       VulkanMemoryModelLoadMakePointerAvailableCannotBeUsed) {
  std::string spirv = R"(
OpCapability Shader
OpCapability VulkanMemoryModelKHR
OpCapability Linkage
OpExtension "SPV_KHR_vulkan_memory_model"
OpMemoryModel Logical VulkanKHR
%1 = OpTypeVoid
%2 = OpTypeInt 32 0
%3 = OpTypePointer Workgroup %2
%4 = OpVariable %3 Workgroup
%5 = OpTypeFunction %1
%6 = OpConstant %2 2
%7 = OpFunction %1 None %5
%8 = OpLabel
%9 = OpLoad %2 %4 NonPrivatePointerKHR|MakePointerAvailableKHR %6
OpReturn
OpFunctionEnd
)";

  CompileSuccessfully(spirv, SPV_ENV_UNIVERSAL_1_3);
  EXPECT_EQ(SPV_ERROR_INVALID_ID, ValidateInstructions(SPV_ENV_UNIVERSAL_1_3));
  EXPECT_THAT(getDiagnosticString(),
              HasSubstr("MakePointerAvailableKHR cannot be used with OpLoad"));
}

TEST_F(ValidateIdWithMessage, VulkanMemoryModelStoreMakePointerAvailableGood) {
  std::string spirv = R"(
OpCapability Shader
OpCapability VulkanMemoryModelKHR
OpCapability Linkage
OpExtension "SPV_KHR_vulkan_memory_model"
OpMemoryModel Logical VulkanKHR
%1 = OpTypeVoid
%2 = OpTypeInt 32 0
%3 = OpTypePointer Uniform %2
%4 = OpVariable %3 Uniform
%5 = OpTypeFunction %1
%6 = OpConstant %2 5
%7 = OpFunction %1 None %5
%8 = OpLabel
OpStore %4 %6 NonPrivatePointerKHR|MakePointerAvailableKHR %6
OpReturn
OpFunctionEnd
)";

  CompileSuccessfully(spirv, SPV_ENV_UNIVERSAL_1_3);
  EXPECT_EQ(SPV_SUCCESS, ValidateInstructions(SPV_ENV_UNIVERSAL_1_3));
}

TEST_F(ValidateIdWithMessage,
       VulkanMemoryModelStoreMakePointerAvailableMissingNonPrivatePointer) {
  std::string spirv = R"(
OpCapability Shader
OpCapability VulkanMemoryModelKHR
OpCapability Linkage
OpExtension "SPV_KHR_vulkan_memory_model"
OpMemoryModel Logical VulkanKHR
%1 = OpTypeVoid
%2 = OpTypeInt 32 0
%3 = OpTypePointer Uniform %2
%4 = OpVariable %3 Uniform
%5 = OpTypeFunction %1
%6 = OpConstant %2 5
%7 = OpFunction %1 None %5
%8 = OpLabel
OpStore %4 %6 MakePointerAvailableKHR %6
OpReturn
OpFunctionEnd
)";

  CompileSuccessfully(spirv, SPV_ENV_UNIVERSAL_1_3);
  EXPECT_EQ(SPV_ERROR_INVALID_ID, ValidateInstructions(SPV_ENV_UNIVERSAL_1_3));
  EXPECT_THAT(getDiagnosticString(),
              HasSubstr("NonPrivatePointerKHR must be specified if "
                        "MakePointerAvailableKHR is specified."));
}

TEST_F(ValidateIdWithMessage,
       VulkanMemoryModelStoreNonPrivatePointerBadStorageClass) {
  std::string spirv = R"(
OpCapability Shader
OpCapability VulkanMemoryModelKHR
OpCapability Linkage
OpExtension "SPV_KHR_vulkan_memory_model"
OpMemoryModel Logical VulkanKHR
%1 = OpTypeVoid
%2 = OpTypeInt 32 0
%3 = OpTypePointer Output %2
%4 = OpVariable %3 Output
%5 = OpTypeFunction %1
%6 = OpConstant %2 5
%7 = OpFunction %1 None %5
%8 = OpLabel
OpStore %4 %6 NonPrivatePointerKHR
OpReturn
OpFunctionEnd
)";

  CompileSuccessfully(spirv, SPV_ENV_UNIVERSAL_1_3);
  EXPECT_EQ(SPV_ERROR_INVALID_ID, ValidateInstructions(SPV_ENV_UNIVERSAL_1_3));
  EXPECT_THAT(getDiagnosticString(),
              HasSubstr("NonPrivatePointerKHR requires a pointer in Uniform, "
                        "Workgroup, CrossWorkgroup, Generic, Image or "
                        "StorageBuffer storage classes."));
}

TEST_F(ValidateIdWithMessage,
       VulkanMemoryModelStoreMakePointerVisibleCannotBeUsed) {
  std::string spirv = R"(
OpCapability Shader
OpCapability VulkanMemoryModelKHR
OpCapability Linkage
OpExtension "SPV_KHR_vulkan_memory_model"
OpMemoryModel Logical VulkanKHR
%1 = OpTypeVoid
%2 = OpTypeInt 32 0
%3 = OpTypePointer Uniform %2
%4 = OpVariable %3 Uniform
%5 = OpTypeFunction %1
%6 = OpConstant %2 5
%7 = OpFunction %1 None %5
%8 = OpLabel
OpStore %4 %6 NonPrivatePointerKHR|MakePointerVisibleKHR %6
OpReturn
OpFunctionEnd
)";

  CompileSuccessfully(spirv, SPV_ENV_UNIVERSAL_1_3);
  EXPECT_EQ(SPV_ERROR_INVALID_ID, ValidateInstructions(SPV_ENV_UNIVERSAL_1_3));
  EXPECT_THAT(getDiagnosticString(),
              HasSubstr("MakePointerVisibleKHR cannot be used with OpStore."));
}

TEST_F(ValidateIdWithMessage, VulkanMemoryModelCopyMemoryAvailable) {
  std::string spirv = R"(
OpCapability Shader
OpCapability Linkage
OpCapability VulkanMemoryModelKHR
OpExtension "SPV_KHR_vulkan_memory_model"
OpMemoryModel Logical VulkanKHR
%1 = OpTypeVoid
%2 = OpTypeInt 32 0
%3 = OpTypePointer Workgroup %2
%4 = OpVariable %3 Workgroup
%5 = OpTypePointer Uniform %2
%6 = OpVariable %5 Uniform
%7 = OpConstant %2 2
%8 = OpConstant %2 5
%9 = OpTypeFunction %1
%10 = OpFunction %1 None %9
%11 = OpLabel
OpCopyMemory %4 %6 NonPrivatePointerKHR|MakePointerAvailableKHR %7
OpReturn
OpFunctionEnd
)";

  CompileSuccessfully(spirv, SPV_ENV_UNIVERSAL_1_3);
  EXPECT_EQ(SPV_SUCCESS, ValidateInstructions(SPV_ENV_UNIVERSAL_1_3));
}

TEST_F(ValidateIdWithMessage, VulkanMemoryModelCopyMemoryVisible) {
  std::string spirv = R"(
OpCapability Shader
OpCapability Linkage
OpCapability VulkanMemoryModelKHR
OpExtension "SPV_KHR_vulkan_memory_model"
OpMemoryModel Logical VulkanKHR
%1 = OpTypeVoid
%2 = OpTypeInt 32 0
%3 = OpTypePointer Workgroup %2
%4 = OpVariable %3 Workgroup
%5 = OpTypePointer Uniform %2
%6 = OpVariable %5 Uniform
%7 = OpConstant %2 2
%8 = OpConstant %2 5
%9 = OpTypeFunction %1
%10 = OpFunction %1 None %9
%11 = OpLabel
OpCopyMemory %4 %6 NonPrivatePointerKHR|MakePointerVisibleKHR %8
OpReturn
OpFunctionEnd
)";

  CompileSuccessfully(spirv, SPV_ENV_UNIVERSAL_1_3);
  EXPECT_EQ(SPV_SUCCESS, ValidateInstructions(SPV_ENV_UNIVERSAL_1_3));
}

TEST_F(ValidateIdWithMessage, VulkanMemoryModelCopyMemoryAvailableAndVisible) {
  std::string spirv = R"(
OpCapability Shader
OpCapability Linkage
OpCapability VulkanMemoryModelKHR
OpExtension "SPV_KHR_vulkan_memory_model"
OpMemoryModel Logical VulkanKHR
%1 = OpTypeVoid
%2 = OpTypeInt 32 0
%3 = OpTypePointer Workgroup %2
%4 = OpVariable %3 Workgroup
%5 = OpTypePointer Uniform %2
%6 = OpVariable %5 Uniform
%7 = OpConstant %2 2
%8 = OpConstant %2 5
%9 = OpTypeFunction %1
%10 = OpFunction %1 None %9
%11 = OpLabel
OpCopyMemory %4 %6 NonPrivatePointerKHR|MakePointerAvailableKHR|MakePointerVisibleKHR %7 %8
OpReturn
OpFunctionEnd
)";

  CompileSuccessfully(spirv, SPV_ENV_UNIVERSAL_1_3);
  EXPECT_EQ(SPV_SUCCESS, ValidateInstructions(SPV_ENV_UNIVERSAL_1_3));
}

TEST_F(ValidateIdWithMessage,
       VulkanMemoryModelCopyMemoryAvailableMissingNonPrivatePointer) {
  std::string spirv = R"(
OpCapability Shader
OpCapability Linkage
OpCapability VulkanMemoryModelKHR
OpExtension "SPV_KHR_vulkan_memory_model"
OpMemoryModel Logical VulkanKHR
%1 = OpTypeVoid
%2 = OpTypeInt 32 0
%3 = OpTypePointer Workgroup %2
%4 = OpVariable %3 Workgroup
%5 = OpTypePointer Uniform %2
%6 = OpVariable %5 Uniform
%7 = OpConstant %2 2
%8 = OpConstant %2 5
%9 = OpTypeFunction %1
%10 = OpFunction %1 None %9
%11 = OpLabel
OpCopyMemory %4 %6 MakePointerAvailableKHR %7
OpReturn
OpFunctionEnd
)";

  CompileSuccessfully(spirv, SPV_ENV_UNIVERSAL_1_3);
  EXPECT_EQ(SPV_ERROR_INVALID_ID, ValidateInstructions(SPV_ENV_UNIVERSAL_1_3));
  EXPECT_THAT(getDiagnosticString(),
              HasSubstr("NonPrivatePointerKHR must be specified if "
                        "MakePointerAvailableKHR is specified."));
}

TEST_F(ValidateIdWithMessage,
       VulkanMemoryModelCopyMemoryVisibleMissingNonPrivatePointer) {
  std::string spirv = R"(
OpCapability Shader
OpCapability Linkage
OpCapability VulkanMemoryModelKHR
OpExtension "SPV_KHR_vulkan_memory_model"
OpMemoryModel Logical VulkanKHR
%1 = OpTypeVoid
%2 = OpTypeInt 32 0
%3 = OpTypePointer Workgroup %2
%4 = OpVariable %3 Workgroup
%5 = OpTypePointer Uniform %2
%6 = OpVariable %5 Uniform
%7 = OpConstant %2 2
%8 = OpConstant %2 5
%9 = OpTypeFunction %1
%10 = OpFunction %1 None %9
%11 = OpLabel
OpCopyMemory %4 %6 MakePointerVisibleKHR %8
OpReturn
OpFunctionEnd
)";

  CompileSuccessfully(spirv, SPV_ENV_UNIVERSAL_1_3);
  EXPECT_EQ(SPV_ERROR_INVALID_ID, ValidateInstructions(SPV_ENV_UNIVERSAL_1_3));
  EXPECT_THAT(getDiagnosticString(),
              HasSubstr("NonPrivatePointerKHR must be specified if "
                        "MakePointerVisibleKHR is specified."));
}

TEST_F(ValidateIdWithMessage,
       VulkanMemoryModelCopyMemoryAvailableBadStorageClass) {
  std::string spirv = R"(
OpCapability Shader
OpCapability Linkage
OpCapability VulkanMemoryModelKHR
OpExtension "SPV_KHR_vulkan_memory_model"
OpMemoryModel Logical VulkanKHR
%1 = OpTypeVoid
%2 = OpTypeInt 32 0
%3 = OpTypePointer Output %2
%4 = OpVariable %3 Output
%5 = OpTypePointer Uniform %2
%6 = OpVariable %5 Uniform
%7 = OpConstant %2 2
%8 = OpConstant %2 5
%9 = OpTypeFunction %1
%10 = OpFunction %1 None %9
%11 = OpLabel
OpCopyMemory %4 %6 NonPrivatePointerKHR
OpReturn
OpFunctionEnd
)";

  CompileSuccessfully(spirv, SPV_ENV_UNIVERSAL_1_3);
  EXPECT_EQ(SPV_ERROR_INVALID_ID, ValidateInstructions(SPV_ENV_UNIVERSAL_1_3));
  EXPECT_THAT(getDiagnosticString(),
              HasSubstr("NonPrivatePointerKHR requires a pointer in Uniform, "
                        "Workgroup, CrossWorkgroup, Generic, Image or "
                        "StorageBuffer storage classes."));
}

TEST_F(ValidateIdWithMessage,
       VulkanMemoryModelCopyMemoryVisibleBadStorageClass) {
  std::string spirv = R"(
OpCapability Shader
OpCapability Linkage
OpCapability VulkanMemoryModelKHR
OpExtension "SPV_KHR_vulkan_memory_model"
OpMemoryModel Logical VulkanKHR
%1 = OpTypeVoid
%2 = OpTypeInt 32 0
%3 = OpTypePointer Workgroup %2
%4 = OpVariable %3 Workgroup
%5 = OpTypePointer Input %2
%6 = OpVariable %5 Input
%7 = OpConstant %2 2
%8 = OpConstant %2 5
%9 = OpTypeFunction %1
%10 = OpFunction %1 None %9
%11 = OpLabel
OpCopyMemory %4 %6 NonPrivatePointerKHR
OpReturn
OpFunctionEnd
)";

  CompileSuccessfully(spirv, SPV_ENV_UNIVERSAL_1_3);
  EXPECT_EQ(SPV_ERROR_INVALID_ID, ValidateInstructions(SPV_ENV_UNIVERSAL_1_3));
  EXPECT_THAT(getDiagnosticString(),
              HasSubstr("NonPrivatePointerKHR requires a pointer in Uniform, "
                        "Workgroup, CrossWorkgroup, Generic, Image or "
                        "StorageBuffer storage classes."));
}

TEST_F(ValidateIdWithMessage, VulkanMemoryModelCopyMemorySizedAvailable) {
  std::string spirv = R"(
OpCapability Shader
OpCapability Linkage
OpCapability Addresses
OpCapability VulkanMemoryModelKHR
OpExtension "SPV_KHR_vulkan_memory_model"
OpMemoryModel Logical VulkanKHR
%1 = OpTypeVoid
%2 = OpTypeInt 32 0
%3 = OpTypePointer Workgroup %2
%4 = OpVariable %3 Workgroup
%5 = OpTypePointer Uniform %2
%6 = OpVariable %5 Uniform
%7 = OpConstant %2 2
%8 = OpConstant %2 5
%9 = OpTypeFunction %1
%10 = OpFunction %1 None %9
%11 = OpLabel
OpCopyMemorySized %4 %6 %7 NonPrivatePointerKHR|MakePointerAvailableKHR %7
OpReturn
OpFunctionEnd
)";

  CompileSuccessfully(spirv, SPV_ENV_UNIVERSAL_1_3);
  EXPECT_EQ(SPV_SUCCESS, ValidateInstructions(SPV_ENV_UNIVERSAL_1_3));
}

TEST_F(ValidateIdWithMessage, VulkanMemoryModelCopyMemorySizedVisible) {
  std::string spirv = R"(
OpCapability Shader
OpCapability Linkage
OpCapability Addresses
OpCapability VulkanMemoryModelKHR
OpExtension "SPV_KHR_vulkan_memory_model"
OpMemoryModel Logical VulkanKHR
%1 = OpTypeVoid
%2 = OpTypeInt 32 0
%3 = OpTypePointer Workgroup %2
%4 = OpVariable %3 Workgroup
%5 = OpTypePointer Uniform %2
%6 = OpVariable %5 Uniform
%7 = OpConstant %2 2
%8 = OpConstant %2 5
%9 = OpTypeFunction %1
%10 = OpFunction %1 None %9
%11 = OpLabel
OpCopyMemorySized %4 %6 %7 NonPrivatePointerKHR|MakePointerVisibleKHR %8
OpReturn
OpFunctionEnd
)";

  CompileSuccessfully(spirv, SPV_ENV_UNIVERSAL_1_3);
  EXPECT_EQ(SPV_SUCCESS, ValidateInstructions(SPV_ENV_UNIVERSAL_1_3));
}

TEST_F(ValidateIdWithMessage,
       VulkanMemoryModelCopyMemorySizedAvailableAndVisible) {
  std::string spirv = R"(
OpCapability Shader
OpCapability Linkage
OpCapability Addresses
OpCapability VulkanMemoryModelKHR
OpExtension "SPV_KHR_vulkan_memory_model"
OpMemoryModel Logical VulkanKHR
%1 = OpTypeVoid
%2 = OpTypeInt 32 0
%3 = OpTypePointer Workgroup %2
%4 = OpVariable %3 Workgroup
%5 = OpTypePointer Uniform %2
%6 = OpVariable %5 Uniform
%7 = OpConstant %2 2
%8 = OpConstant %2 5
%9 = OpTypeFunction %1
%10 = OpFunction %1 None %9
%11 = OpLabel
OpCopyMemorySized %4 %6 %7 NonPrivatePointerKHR|MakePointerAvailableKHR|MakePointerVisibleKHR %7 %8
OpReturn
OpFunctionEnd
)";

  CompileSuccessfully(spirv, SPV_ENV_UNIVERSAL_1_3);
  EXPECT_EQ(SPV_SUCCESS, ValidateInstructions(SPV_ENV_UNIVERSAL_1_3));
}

TEST_F(ValidateIdWithMessage,
       VulkanMemoryModelCopyMemorySizedAvailableMissingNonPrivatePointer) {
  std::string spirv = R"(
OpCapability Shader
OpCapability Linkage
OpCapability Addresses
OpCapability VulkanMemoryModelKHR
OpExtension "SPV_KHR_vulkan_memory_model"
OpMemoryModel Logical VulkanKHR
%1 = OpTypeVoid
%2 = OpTypeInt 32 0
%3 = OpTypePointer Workgroup %2
%4 = OpVariable %3 Workgroup
%5 = OpTypePointer Uniform %2
%6 = OpVariable %5 Uniform
%7 = OpConstant %2 2
%8 = OpConstant %2 5
%9 = OpTypeFunction %1
%10 = OpFunction %1 None %9
%11 = OpLabel
OpCopyMemorySized %4 %6 %7 MakePointerAvailableKHR %7
OpReturn
OpFunctionEnd
)";

  CompileSuccessfully(spirv, SPV_ENV_UNIVERSAL_1_3);
  EXPECT_EQ(SPV_ERROR_INVALID_ID, ValidateInstructions(SPV_ENV_UNIVERSAL_1_3));
  EXPECT_THAT(getDiagnosticString(),
              HasSubstr("NonPrivatePointerKHR must be specified if "
                        "MakePointerAvailableKHR is specified."));
}

TEST_F(ValidateIdWithMessage,
       VulkanMemoryModelCopyMemorySizedVisibleMissingNonPrivatePointer) {
  std::string spirv = R"(
OpCapability Shader
OpCapability Linkage
OpCapability Addresses
OpCapability VulkanMemoryModelKHR
OpExtension "SPV_KHR_vulkan_memory_model"
OpMemoryModel Logical VulkanKHR
%1 = OpTypeVoid
%2 = OpTypeInt 32 0
%3 = OpTypePointer Workgroup %2
%4 = OpVariable %3 Workgroup
%5 = OpTypePointer Uniform %2
%6 = OpVariable %5 Uniform
%7 = OpConstant %2 2
%8 = OpConstant %2 5
%9 = OpTypeFunction %1
%10 = OpFunction %1 None %9
%11 = OpLabel
OpCopyMemorySized %4 %6 %7 MakePointerVisibleKHR %8
OpReturn
OpFunctionEnd
)";

  CompileSuccessfully(spirv, SPV_ENV_UNIVERSAL_1_3);
  EXPECT_EQ(SPV_ERROR_INVALID_ID, ValidateInstructions(SPV_ENV_UNIVERSAL_1_3));
  EXPECT_THAT(getDiagnosticString(),
              HasSubstr("NonPrivatePointerKHR must be specified if "
                        "MakePointerVisibleKHR is specified."));
}

TEST_F(ValidateIdWithMessage,
       VulkanMemoryModelCopyMemorySizedAvailableBadStorageClass) {
  std::string spirv = R"(
OpCapability Shader
OpCapability Linkage
OpCapability Addresses
OpCapability VulkanMemoryModelKHR
OpExtension "SPV_KHR_vulkan_memory_model"
OpMemoryModel Logical VulkanKHR
%1 = OpTypeVoid
%2 = OpTypeInt 32 0
%3 = OpTypePointer Output %2
%4 = OpVariable %3 Output
%5 = OpTypePointer Uniform %2
%6 = OpVariable %5 Uniform
%7 = OpConstant %2 2
%8 = OpConstant %2 5
%9 = OpTypeFunction %1
%10 = OpFunction %1 None %9
%11 = OpLabel
OpCopyMemorySized %4 %6 %7 NonPrivatePointerKHR
OpReturn
OpFunctionEnd
)";

  CompileSuccessfully(spirv, SPV_ENV_UNIVERSAL_1_3);
  EXPECT_EQ(SPV_ERROR_INVALID_ID, ValidateInstructions(SPV_ENV_UNIVERSAL_1_3));
  EXPECT_THAT(getDiagnosticString(),
              HasSubstr("NonPrivatePointerKHR requires a pointer in Uniform, "
                        "Workgroup, CrossWorkgroup, Generic, Image or "
                        "StorageBuffer storage classes."));
}

TEST_F(ValidateIdWithMessage,
       VulkanMemoryModelCopyMemorySizedVisibleBadStorageClass) {
  std::string spirv = R"(
OpCapability Shader
OpCapability Linkage
OpCapability Addresses
OpCapability VulkanMemoryModelKHR
OpExtension "SPV_KHR_vulkan_memory_model"
OpMemoryModel Logical VulkanKHR
%1 = OpTypeVoid
%2 = OpTypeInt 32 0
%3 = OpTypePointer Workgroup %2
%4 = OpVariable %3 Workgroup
%5 = OpTypePointer Input %2
%6 = OpVariable %5 Input
%7 = OpConstant %2 2
%8 = OpConstant %2 5
%9 = OpTypeFunction %1
%10 = OpFunction %1 None %9
%11 = OpLabel
OpCopyMemorySized %4 %6 %7 NonPrivatePointerKHR
OpReturn
OpFunctionEnd
)";

  CompileSuccessfully(spirv, SPV_ENV_UNIVERSAL_1_3);
  EXPECT_EQ(SPV_ERROR_INVALID_ID, ValidateInstructions(SPV_ENV_UNIVERSAL_1_3));
  EXPECT_THAT(getDiagnosticString(),
              HasSubstr("NonPrivatePointerKHR requires a pointer in Uniform, "
                        "Workgroup, CrossWorkgroup, Generic, Image or "
                        "StorageBuffer storage classes."));
}

TEST_F(ValidateIdWithMessage, IdDefInUnreachableBlock1) {
  const std::string spirv = kNoKernelGLSL450MemoryModel + R"(
%1 = OpTypeVoid
%2 = OpTypeFunction %1
%3 = OpTypeFloat 32
%4 = OpTypeFunction %3
%5 = OpFunction %1 None %2
%6 = OpLabel
OpReturn
%7 = OpLabel
%8 = OpFunctionCall %3 %9
OpUnreachable
OpFunctionEnd
%9 = OpFunction %3 None %4
%10 = OpLabel
OpReturnValue %8
OpFunctionEnd
)";

  CompileSuccessfully(spirv, SPV_ENV_UNIVERSAL_1_3);
  EXPECT_EQ(SPV_ERROR_INVALID_ID, ValidateInstructions(SPV_ENV_UNIVERSAL_1_3));
  EXPECT_THAT(getDiagnosticString(),
              HasSubstr("ID 8[%8] defined in block 7[%7] does not dominate its "
                        "use in block 10[%10]\n  %10 = OpLabel"));
}

TEST_F(ValidateIdWithMessage, IdDefInUnreachableBlock2) {
  const std::string spirv = kNoKernelGLSL450MemoryModel + R"(
%1 = OpTypeVoid
%2 = OpTypeFunction %1
%3 = OpTypeFloat 32
%4 = OpTypeFunction %3
%5 = OpFunction %1 None %2
%6 = OpLabel
OpReturn
%7 = OpLabel
%8 = OpFunctionCall %3 %9
OpUnreachable
OpFunctionEnd
%9 = OpFunction %3 None %4
%10 = OpLabel
OpReturnValue %8
OpFunctionEnd
)";

  CompileSuccessfully(spirv, SPV_ENV_UNIVERSAL_1_3);
  EXPECT_EQ(SPV_ERROR_INVALID_ID, ValidateInstructions(SPV_ENV_UNIVERSAL_1_3));
  EXPECT_THAT(getDiagnosticString(),
              HasSubstr("ID 8[%8] defined in block 7[%7] does not dominate its "
                        "use in block 10[%10]\n  %10 = OpLabel"));
}

TEST_F(ValidateIdWithMessage, IdDefInUnreachableBlock3) {
  const std::string spirv = kNoKernelGLSL450MemoryModel + R"(
%1 = OpTypeVoid
%2 = OpTypeFunction %1
%3 = OpTypeFloat 32
%4 = OpTypeFunction %3
%5 = OpFunction %1 None %2
%6 = OpLabel
OpReturn
%7 = OpLabel
%8 = OpFunctionCall %3 %9
OpReturn
OpFunctionEnd
%9 = OpFunction %3 None %4
%10 = OpLabel
OpReturnValue %8
OpFunctionEnd
)";

  CompileSuccessfully(spirv, SPV_ENV_UNIVERSAL_1_3);
  EXPECT_EQ(SPV_ERROR_INVALID_ID, ValidateInstructions(SPV_ENV_UNIVERSAL_1_3));
  EXPECT_THAT(getDiagnosticString(),
              HasSubstr("ID 8[%8] defined in block 7[%7] does not dominate its "
                        "use in block 10[%10]\n  %10 = OpLabel"));
}

TEST_F(ValidateIdWithMessage, IdDefInUnreachableBlock4) {
  const std::string spirv = kNoKernelGLSL450MemoryModel + R"(
%1 = OpTypeVoid
%2 = OpTypeFunction %1
%3 = OpTypeFloat 32
%4 = OpTypeFunction %3
%5 = OpFunction %1 None %2
%6 = OpLabel
OpReturn
%7 = OpLabel
%8 = OpUndef %3
%9 = OpCopyObject %3 %8
OpReturn
OpFunctionEnd
)";

  CompileSuccessfully(spirv, SPV_ENV_UNIVERSAL_1_3);
  EXPECT_EQ(SPV_SUCCESS, ValidateInstructions(SPV_ENV_UNIVERSAL_1_3));
}

TEST_F(ValidateIdWithMessage, IdDefInUnreachableBlock5) {
  const std::string spirv = kNoKernelGLSL450MemoryModel + R"(
%1 = OpTypeVoid
%2 = OpTypeFunction %1
%3 = OpTypeFloat 32
%4 = OpTypeFunction %3
%5 = OpFunction %1 None %2
%6 = OpLabel
OpReturn
%7 = OpLabel
%8 = OpUndef %3
OpBranch %9
%9 = OpLabel
%10 = OpCopyObject %3 %8
OpReturn
OpFunctionEnd
)";

  CompileSuccessfully(spirv, SPV_ENV_UNIVERSAL_1_3);
  EXPECT_EQ(SPV_SUCCESS, ValidateInstructions(SPV_ENV_UNIVERSAL_1_3));
}

TEST_F(ValidateIdWithMessage, IdDefInUnreachableBlock6) {
  const std::string spirv = kNoKernelGLSL450MemoryModel + R"(
%1 = OpTypeVoid
%2 = OpTypeFunction %1
%3 = OpTypeFloat 32
%4 = OpTypeFunction %3
%5 = OpFunction %1 None %2
%6 = OpLabel
OpBranch %7
%8 = OpLabel
%9 = OpUndef %3
OpBranch %7
%7 = OpLabel
%10 = OpCopyObject %3 %9
OpReturn
OpFunctionEnd
)";

  CompileSuccessfully(spirv, SPV_ENV_UNIVERSAL_1_3);
  EXPECT_EQ(SPV_ERROR_INVALID_ID, ValidateInstructions(SPV_ENV_UNIVERSAL_1_3));
  EXPECT_THAT(getDiagnosticString(),
              HasSubstr("ID 9[%9] defined in block 8[%8] does not dominate its "
                        "use in block 7[%7]\n  %7 = OpLabel"));
}

TEST_F(ValidateIdWithMessage, ReachableDefUnreachableUse) {
  const std::string spirv = kNoKernelGLSL450MemoryModel + R"(
%1 = OpTypeVoid
%2 = OpTypeFunction %1
%3 = OpTypeFloat 32
%4 = OpTypeFunction %3
%5 = OpFunction %1 None %2
%6 = OpLabel
%7 = OpUndef %3
OpReturn
%8 = OpLabel
%9 = OpCopyObject %3 %7
OpReturn
OpFunctionEnd
)";

  CompileSuccessfully(spirv, SPV_ENV_UNIVERSAL_1_3);
  EXPECT_EQ(SPV_SUCCESS, ValidateInstructions(SPV_ENV_UNIVERSAL_1_3));
}

TEST_F(ValidateIdWithMessage, UnreachableDefUsedInPhi) {
  const std::string spirv = kNoKernelGLSL450MemoryModel + R"(
       %void = OpTypeVoid
          %3 = OpTypeFunction %void
      %float = OpTypeFloat 32
       %bool = OpTypeBool
          %6 = OpTypeFunction %float
          %1 = OpFunction %void None %3
          %7 = OpLabel
          %8 = OpUndef %bool
               OpSelectionMerge %9 None
               OpBranchConditional %8 %10 %9
         %10 = OpLabel
         %11 = OpUndef %float
               OpBranch %9
         %12 = OpLabel
         %13 = OpUndef %float
               OpUnreachable
          %9 = OpLabel
         %14 = OpPhi %float %11 %10 %13 %7
               OpReturn
               OpFunctionEnd
)";

  CompileSuccessfully(spirv, SPV_ENV_UNIVERSAL_1_3);
  EXPECT_EQ(SPV_ERROR_INVALID_ID, ValidateInstructions(SPV_ENV_UNIVERSAL_1_3));
  EXPECT_THAT(
      getDiagnosticString(),
      HasSubstr("In OpPhi instruction 14[%14], ID 13[%13] definition does not "
                "dominate its parent 7[%7]\n  %14 = OpPhi %float %11 %10 %13 "
                "%7"));
}

TEST_F(ValidateIdWithMessage, OpTypeForwardPointerNotAPointerType) {
  std::string spirv = R"(
     OpCapability GenericPointer
     OpCapability VariablePointersStorageBuffer
     OpMemoryModel Logical GLSL450
     OpEntryPoint Fragment %1 "main"
     OpExecutionMode %1 OriginLowerLeft
     OpTypeForwardPointer %2 CrossWorkgroup
%2 = OpTypeVoid
%3 = OpTypeFunction %2
%1 = OpFunction %2 DontInline %3
%4 = OpLabel
     OpReturn
     OpFunctionEnd
)";

  CompileSuccessfully(spirv, SPV_ENV_UNIVERSAL_1_3);
  EXPECT_EQ(SPV_ERROR_INVALID_ID, ValidateInstructions(SPV_ENV_UNIVERSAL_1_3));
  EXPECT_THAT(getDiagnosticString(),
              HasSubstr("Pointer type in OpTypeForwardPointer is not a pointer "
                        "type.\n  OpTypeForwardPointer %void CrossWorkgroup"));
}

TEST_F(ValidateIdWithMessage, OpTypeForwardPointerWrongStorageClass) {
  std::string spirv = R"(
     OpCapability GenericPointer
     OpCapability VariablePointersStorageBuffer
     OpMemoryModel Logical GLSL450
     OpEntryPoint Fragment %1 "main"
     OpExecutionMode %1 OriginLowerLeft
     OpTypeForwardPointer %2 CrossWorkgroup
%int = OpTypeInt 32 1
%2 = OpTypePointer Function %int
%void = OpTypeVoid
%3 = OpTypeFunction %void
%1 = OpFunction %void None %3
%4 = OpLabel
     OpReturn
     OpFunctionEnd
)";

  CompileSuccessfully(spirv, SPV_ENV_UNIVERSAL_1_3);
  EXPECT_EQ(SPV_ERROR_INVALID_ID, ValidateInstructions(SPV_ENV_UNIVERSAL_1_3));
  EXPECT_THAT(
      getDiagnosticString(),
      HasSubstr("Storage class in OpTypeForwardPointer does not match the "
                "pointer definition.\n  OpTypeForwardPointer "
                "%_ptr_Function_int CrossWorkgroup"));
}

TEST_F(ValidateIdWithMessage, MissingForwardPointer) {
  const std::string spirv = R"(
               OpCapability Linkage
               OpCapability Shader
               OpMemoryModel Logical Simple
      %float = OpTypeFloat 32
  %_struct_9 = OpTypeStruct %float %_ptr_Uniform__struct_9
%_ptr_Uniform__struct_9 = OpTypePointer Uniform %_struct_9
       %1278 = OpVariable %_ptr_Uniform__struct_9 Uniform
)";

  CompileSuccessfully(spirv);
  EXPECT_EQ(SPV_ERROR_INVALID_ID, ValidateInstructions());
  EXPECT_THAT(
      getDiagnosticString(),
      HasSubstr(
          "Operand 3[%_ptr_Uniform__struct_2] requires a previous definition"));
}

}  // namespace
}  // namespace val
}  // namespace spvtools<|MERGE_RESOLUTION|>--- conflicted
+++ resolved
@@ -954,34 +954,6 @@
   }
 }
 
-<<<<<<< HEAD
-TEST_P(OpTypeArrayLengthTest, LengthPositiveHugeEnding0InWebGPU) {
-  env_ = SPV_ENV_WEBGPU_0;
-  const int width = GetParam();
-  // WebGPU only has 32 bit integers.
-  if (width != 32) return;
-  const int max_int_width = 32;
-  const auto module = CompileSuccessfully(MakeArrayLength(
-      big_num_ending_0(width), kUnsigned, width, max_int_width, true));
-  EXPECT_EQ(SPV_SUCCESS, Val(module));
-}
-
-TEST_P(OpTypeArrayLengthTest, LengthPositiveHugeEnding1InWebGPU) {
-  env_ = SPV_ENV_WEBGPU_0;
-  const int width = GetParam();
-  // WebGPU only has 32 bit integers.
-  if (width != 32) return;
-  const int max_int_width = 32;
-  const auto module = CompileSuccessfully(MakeArrayLength(
-      big_num_ending_1(width), kUnsigned, width, max_int_width, true));
-  EXPECT_EQ(SPV_ERROR_INVALID_ID,
-            Val(module,
-                "OpTypeArray Length <id> '3\\[%.*\\]' size exceeds max value "
-                "2147483648 permitted by WebGPU: got 2147483649"));
-}
-
-=======
->>>>>>> 6bbb88c8
 // The only valid widths for integers are 8, 16, 32, and 64.
 // Since the Int8 capability requires the Kernel capability, and the Kernel
 // capability prohibits usage of signed integers, we can skip 8-bit integers
