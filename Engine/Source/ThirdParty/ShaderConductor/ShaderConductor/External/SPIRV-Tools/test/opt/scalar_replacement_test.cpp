// Copyright (c) 2017 Google Inc.
//
// Licensed under the Apache License, Version 2.0 (the "License");
// you may not use this file except in compliance with the License.
// You may obtain a copy of the License at
//
//     http://www.apache.org/licenses/LICENSE-2.0
//
// Unless required by applicable law or agreed to in writing, software
// distributed under the License is distributed on an "AS IS" BASIS,
// WITHOUT WARRANTIES OR CONDITIONS OF ANY KIND, either express or implied.
// See the License for the specific language governing permissions and
// limitations under the License.

#include <string>

#include "gmock/gmock.h"
#include "test/opt/assembly_builder.h"
#include "test/opt/pass_fixture.h"
#include "test/opt/pass_utils.h"

namespace spvtools {
namespace opt {
namespace {

using ScalarReplacementTest = PassTest<::testing::Test>;

TEST_F(ScalarReplacementTest, SimpleStruct) {
  const std::string text = R"(
;
; CHECK: [[struct:%\w+]] = OpTypeStruct [[elem:%\w+]]
; CHECK: [[struct_ptr:%\w+]] = OpTypePointer Function [[struct]]
; CHECK: [[elem_ptr:%\w+]] = OpTypePointer Function [[elem]]
; CHECK: OpConstantNull [[struct]]
; CHECK: [[null:%\w+]] = OpConstantNull [[elem]]
; CHECK-NOT: OpVariable [[struct_ptr]]
; CHECK: [[one:%\w+]] = OpVariable [[elem_ptr]] Function [[null]]
; CHECK-NEXT: [[two:%\w+]] = OpVariable [[elem_ptr]] Function [[null]]
; CHECK-NOT: OpVariable [[elem_ptr]] Function [[null]]
; CHECK-NOT: OpVariable [[struct_ptr]]
; CHECK-NOT: OpInBoundsAccessChain
; CHECK: [[l1:%\w+]] = OpLoad [[elem]] [[two]]
; CHECK-NOT: OpAccessChain
; CHECK: [[l2:%\w+]] = OpLoad [[elem]] [[one]]
; CHECK: OpIAdd [[elem]] [[l1]] [[l2]]
;
OpCapability Shader
OpCapability Linkage
OpMemoryModel Logical GLSL450
OpName %6 "simple_struct"
%1 = OpTypeVoid
%2 = OpTypeInt 32 0
%3 = OpTypeStruct %2 %2 %2 %2
%4 = OpTypePointer Function %3
%5 = OpTypePointer Function %2
%6 = OpTypeFunction %2
%7 = OpConstantNull %3
%8 = OpConstant %2 0
%9 = OpConstant %2 1
%10 = OpConstant %2 2
%11 = OpConstant %2 3
%12 = OpFunction %2 None %6
%13 = OpLabel
%14 = OpVariable %4 Function %7
%15 = OpInBoundsAccessChain %5 %14 %8
%16 = OpLoad %2 %15
%17 = OpAccessChain %5 %14 %10
%18 = OpLoad %2 %17
%19 = OpIAdd %2 %16 %18
OpReturnValue %19
OpFunctionEnd
  )";

  SinglePassRunAndMatch<ScalarReplacementPass>(text, true);
}

TEST_F(ScalarReplacementTest, StructInitialization) {
  const std::string text = R"(
;
; CHECK: [[elem:%\w+]] = OpTypeInt 32 0
; CHECK: [[struct:%\w+]] = OpTypeStruct [[elem]] [[elem]] [[elem]] [[elem]]
; CHECK: [[struct_ptr:%\w+]] = OpTypePointer Function [[struct]]
; CHECK: [[elem_ptr:%\w+]] = OpTypePointer Function [[elem]]
; CHECK: [[zero:%\w+]] = OpConstant [[elem]] 0
; CHECK: [[undef:%\w+]] = OpUndef [[elem]]
; CHECK: [[two:%\w+]] = OpConstant [[elem]] 2
; CHECK: [[null:%\w+]] = OpConstantNull [[elem]]
; CHECK-NOT: OpVariable [[struct_ptr]]
; CHECK: OpVariable [[elem_ptr]] Function [[null]]
; CHECK-NEXT: OpVariable [[elem_ptr]] Function [[two]]
; CHECK-NOT: OpVariable [[elem_ptr]] Function [[undef]]
; CHECK-NEXT: OpVariable [[elem_ptr]] Function
; CHECK-NEXT: OpVariable [[elem_ptr]] Function [[zero]]
; CHECK-NOT: OpVariable [[elem_ptr]] Function [[undef]]
;
OpCapability Shader
OpCapability Linkage
OpMemoryModel Logical GLSL450
OpName %6 "struct_init"
%1 = OpTypeVoid
%2 = OpTypeInt 32 0
%3 = OpTypeStruct %2 %2 %2 %2
%4 = OpTypePointer Function %3
%20 = OpTypePointer Function %2
%6 = OpTypeFunction %1
%7 = OpConstant %2 0
%8 = OpUndef %2
%9 = OpConstant %2 2
%30 = OpConstant %2 1
%31 = OpConstant %2 3
%10 = OpConstantNull %2
%11 = OpConstantComposite %3 %7 %8 %9 %10
%12 = OpFunction %1 None %6
%13 = OpLabel
%14 = OpVariable %4 Function %11
%15 = OpAccessChain %20 %14 %7
OpStore %15 %10
%16 = OpAccessChain %20 %14 %9
OpStore %16 %10
%17 = OpAccessChain %20 %14 %30
OpStore %17 %10
%18 = OpAccessChain %20 %14 %31
OpStore %18 %10
OpReturn
OpFunctionEnd
  )";

  SinglePassRunAndMatch<ScalarReplacementPass>(text, true);
}

TEST_F(ScalarReplacementTest, SpecConstantInitialization) {
  const std::string text = R"(
;
; CHECK: [[int:%\w+]] = OpTypeInt 32 0
; CHECK: [[struct:%\w+]] = OpTypeStruct [[int]] [[int]]
; CHECK: [[struct_ptr:%\w+]] = OpTypePointer Function [[struct]]
; CHECK: [[int_ptr:%\w+]] = OpTypePointer Function [[int]]
; CHECK: [[spec_comp:%\w+]] = OpSpecConstantComposite [[struct]]
; CHECK: [[ex0:%\w+]] = OpSpecConstantOp [[int]] CompositeExtract [[spec_comp]] 0
; CHECK: [[ex1:%\w+]] = OpSpecConstantOp [[int]] CompositeExtract [[spec_comp]] 1
; CHECK-NOT: OpVariable [[struct]]
; CHECK: OpVariable [[int_ptr]] Function [[ex1]]
; CHECK-NEXT: OpVariable [[int_ptr]] Function [[ex0]]
; CHECK-NOT: OpVariable [[struct]]
;
OpCapability Shader
OpCapability Linkage
OpMemoryModel Logical GLSL450
OpName %6 "spec_const"
%1 = OpTypeVoid
%2 = OpTypeInt 32 0
%3 = OpTypeStruct %2 %2
%4 = OpTypePointer Function %3
%20 = OpTypePointer Function %2
%5 = OpTypeFunction %1
%6 = OpConstant %2 0
%30 = OpConstant %2 1
%7 = OpSpecConstant %2 0
%8 = OpSpecConstantOp %2 IAdd %7 %7
%9 = OpSpecConstantComposite %3 %7 %8
%10 = OpFunction %1 None %5
%11 = OpLabel
%12 = OpVariable %4 Function %9
%13 = OpAccessChain %20 %12 %6
%14 = OpLoad %2 %13
%15 = OpAccessChain %20 %12 %30
%16 = OpLoad %2 %15
OpReturn
OpFunctionEnd
  )";

  SinglePassRunAndMatch<ScalarReplacementPass>(text, true);
}

// TODO(alanbaker): Re-enable when vector and matrix scalarization is supported.
// TEST_F(ScalarReplacementTest, VectorInitialization) {
//  const std::string text = R"(
// ;
// ; CHECK: [[elem:%\w+]] = OpTypeInt 32 0
// ; CHECK: [[vector:%\w+]] = OpTypeVector [[elem]] 4
// ; CHECK: [[vector_ptr:%\w+]] = OpTypePointer Function [[vector]]
// ; CHECK: [[elem_ptr:%\w+]] = OpTypePointer Function [[elem]]
// ; CHECK: [[zero:%\w+]] = OpConstant [[elem]] 0
// ; CHECK: [[undef:%\w+]] = OpUndef [[elem]]
// ; CHECK: [[two:%\w+]] = OpConstant [[elem]] 2
// ; CHECK: [[null:%\w+]] = OpConstantNull [[elem]]
// ; CHECK-NOT: OpVariable [[vector_ptr]]
// ; CHECK: OpVariable [[elem_ptr]] Function [[zero]]
// ; CHECK-NOT: OpVariable [[elem_ptr]] Function [[undef]]
// ; CHECK-NEXT: OpVariable [[elem_ptr]] Function
// ; CHECK-NEXT: OpVariable [[elem_ptr]] Function [[two]]
// ; CHECK-NEXT: OpVariable [[elem_ptr]] Function [[null]]
// ; CHECK-NOT: OpVariable [[elem_ptr]] Function [[undef]]
// ;
//  OpCapability Shader
//  OpCapability Linkage
//  OpMemoryModel Logical GLSL450
//  OpName %6 "vector_init"
// %1 = OpTypeVoid
// %2 = OpTypeInt 32 0
// %3 = OpTypeVector %2 4
// %4 = OpTypePointer Function %3
// %20 = OpTypePointer Function %2
// %6 = OpTypeFunction %1
// %7 = OpConstant %2 0
// %8 = OpUndef %2
// %9 = OpConstant %2 2
// %30 = OpConstant %2 1
// %31 = OpConstant %2 3
// %10 = OpConstantNull %2
// %11 = OpConstantComposite %3 %10 %9 %8 %7
// %12 = OpFunction %1 None %6
// %13 = OpLabel
// %14 = OpVariable %4 Function %11
// %15 = OpAccessChain %20 %14 %7
//  OpStore %15 %10
// %16 = OpAccessChain %20 %14 %9
//  OpStore %16 %10
// %17 = OpAccessChain %20 %14 %30
//  OpStore %17 %10
// %18 = OpAccessChain %20 %14 %31
//  OpStore %18 %10
//  OpReturn
//  OpFunctionEnd
//   )";
//
//   SinglePassRunAndMatch<opt::ScalarReplacementPass>(text, true);
// }
//
//  TEST_F(ScalarReplacementTest, MatrixInitialization) {
//   const std::string text = R"(
// ;
// ; CHECK: [[float:%\w+]] = OpTypeFloat 32
// ; CHECK: [[vector:%\w+]] = OpTypeVector [[float]] 2
// ; CHECK: [[matrix:%\w+]] = OpTypeMatrix [[vector]] 2
// ; CHECK: [[matrix_ptr:%\w+]] = OpTypePointer Function [[matrix]]
// ; CHECK: [[float_ptr:%\w+]] = OpTypePointer Function [[float]]
// ; CHECK: [[vec_ptr:%\w+]] = OpTypePointer Function [[vector]]
// ; CHECK: [[zerof:%\w+]] = OpConstant [[float]] 0
// ; CHECK: [[onef:%\w+]] = OpConstant [[float]] 1
// ; CHECK: [[one_zero:%\w+]] = OpConstantComposite [[vector]] [[onef]]
// [[zerof]] ; CHECK: [[zero_one:%\w+]] = OpConstantComposite [[vector]]
// [[zerof]] [[onef]] ; CHECK: [[const_mat:%\w+]] = OpConstantComposite
// [[matrix]] [[one_zero]]
// [[zero_one]] ; CHECK-NOT: OpVariable [[matrix]] ; CHECK-NOT: OpVariable
// [[vector]] Function [[one_zero]] ; CHECK: [[f1:%\w+]] = OpVariable
// [[float_ptr]] Function [[zerof]] ; CHECK-NEXT: [[f2:%\w+]] = OpVariable
// [[float_ptr]] Function [[onef]] ; CHECK-NEXT: [[vec_var:%\w+]] = OpVariable
// [[vec_ptr]] Function [[zero_one]] ; CHECK-NOT: OpVariable [[matrix]] ;
//  CHECK-NOT: OpVariable [[vector]] Function [[one_zero]]
// ;
//  OpCapability Shader
//  OpCapability Linkage
//  OpMemoryModel Logical GLSL450
//  OpName %7 "matrix_init"
// %1 = OpTypeVoid
// %2 = OpTypeFloat 32
// %3 = OpTypeVector %2 2
// %4 = OpTypeMatrix %3 2
// %5 = OpTypePointer Function %4
// %6 = OpTypePointer Function %2
// %30 = OpTypePointer Function %3
// %10 = OpTypeInt 32 0
// %7 = OpTypeFunction %1 %10
// %8 = OpConstant %2 0.0
// %9 = OpConstant %2 1.0
// %11 = OpConstant %10 0
// %12 = OpConstant %10 1
// %13 = OpConstantComposite %3 %9 %8
// %14 = OpConstantComposite %3 %8 %9
// %15 = OpConstantComposite %4 %13 %14
// %16 = OpFunction %1 None %7
// %31 = OpFunctionParameter %10
// %17 = OpLabel
// %18 = OpVariable %5 Function %15
// %19 = OpAccessChain %6 %18 %11 %12
//  OpStore %19 %8
// %20 = OpAccessChain %6 %18 %11 %11
//  OpStore %20 %8
// %21 = OpAccessChain %30 %18 %12
//  OpStore %21 %14
//  OpReturn
//  OpFunctionEnd
//   )";
//
//   SinglePassRunAndMatch<opt::ScalarReplacementPass>(text, true);
// }

TEST_F(ScalarReplacementTest, ElideAccessChain) {
  const std::string text = R"(
;
; CHECK: [[var:%\w+]] = OpVariable
; CHECK-NOT: OpAccessChain
; CHECK: OpStore [[var]]
;
OpCapability Shader
OpCapability Linkage
OpMemoryModel Logical GLSL450
OpName %6 "elide_access_chain"
%1 = OpTypeVoid
%2 = OpTypeInt 32 0
%3 = OpTypeStruct %2 %2 %2 %2
%4 = OpTypePointer Function %3
%20 = OpTypePointer Function %2
%6 = OpTypeFunction %1
%7 = OpConstant %2 0
%8 = OpUndef %2
%9 = OpConstant %2 2
%10 = OpConstantNull %2
%11 = OpConstantComposite %3 %7 %8 %9 %10
%12 = OpFunction %1 None %6
%13 = OpLabel
%14 = OpVariable %4 Function %11
%15 = OpAccessChain %20 %14 %7
OpStore %15 %10
OpReturn
OpFunctionEnd
  )";

  SinglePassRunAndMatch<ScalarReplacementPass>(text, true);
}

TEST_F(ScalarReplacementTest, ElideMultipleAccessChains) {
  const std::string text = R"(
;
; CHECK: [[var:%\w+]] = OpVariable
; CHECK-NOT: OpInBoundsAccessChain
; CHECK OpStore [[var]]
;
OpCapability Shader
OpCapability Linkage
OpMemoryModel Logical GLSL450
OpName %6 "elide_two_access_chains"
%1 = OpTypeVoid
%2 = OpTypeFloat 32
%3 = OpTypeStruct %2 %2
%4 = OpTypeStruct %3 %3
%5 = OpTypePointer Function %4
%6 = OpTypePointer Function %2
%7 = OpTypeFunction %1
%8 = OpConstant %2 0.0
%9 = OpConstant %2 1.0
%10 = OpTypeInt 32 0
%11 = OpConstant %10 0
%12 = OpConstant %10 1
%13 = OpConstantComposite %3 %9 %8
%14 = OpConstantComposite %3 %8 %9
%15 = OpConstantComposite %4 %13 %14
%16 = OpFunction %1 None %7
%17 = OpLabel
%18 = OpVariable %5 Function %15
%19 = OpInBoundsAccessChain %6 %18 %11 %12
OpStore %19 %8
OpReturn
OpFunctionEnd
  )";

  SinglePassRunAndMatch<ScalarReplacementPass>(text, true);
}

TEST_F(ScalarReplacementTest, ReplaceAccessChain) {
  const std::string text = R"(
;
; CHECK: [[param:%\w+]] = OpFunctionParameter
; CHECK: [[var:%\w+]] = OpVariable
; CHECK: [[access:%\w+]] = OpAccessChain {{%\w+}} [[var]] [[param]]
; CHECK: OpStore [[access]]
;
OpCapability Shader
OpCapability Linkage
OpMemoryModel Logical GLSL450
OpName %7 "replace_access_chain"
%1 = OpTypeVoid
%2 = OpTypeFloat 32
%10 = OpTypeInt 32 0
%uint_2 = OpConstant %10 2
%3 = OpTypeArray %2 %uint_2
%4 = OpTypeStruct %3 %3
%5 = OpTypePointer Function %4
%20 = OpTypePointer Function %3
%6 = OpTypePointer Function %2
%7 = OpTypeFunction %1 %10
%8 = OpConstant %2 0.0
%9 = OpConstant %2 1.0
%11 = OpConstant %10 0
%12 = OpConstant %10 1
%13 = OpConstantComposite %3 %9 %8
%14 = OpConstantComposite %3 %8 %9
%15 = OpConstantComposite %4 %13 %14
%16 = OpFunction %1 None %7
%32 = OpFunctionParameter %10
%17 = OpLabel
%18 = OpVariable %5 Function %15
%19 = OpAccessChain %6 %18 %11 %32
OpStore %19 %8
OpReturn
OpFunctionEnd
  )";

  SinglePassRunAndMatch<ScalarReplacementPass>(text, true);
}

TEST_F(ScalarReplacementTest, ArrayInitialization) {
  const std::string text = R"(
;
; CHECK: [[float:%\w+]] = OpTypeFloat 32
; CHECK: [[array:%\w+]] = OpTypeArray
; CHECK: [[array_ptr:%\w+]] = OpTypePointer Function [[array]]
; CHECK: [[float_ptr:%\w+]] = OpTypePointer Function [[float]]
; CHECK: [[float0:%\w+]] = OpConstant [[float]] 0
; CHECK: [[float1:%\w+]] = OpConstant [[float]] 1
; CHECK: [[float2:%\w+]] = OpConstant [[float]] 2
; CHECK-NOT: OpVariable [[array_ptr]]
; CHECK: [[var0:%\w+]] = OpVariable [[float_ptr]] Function [[float0]]
; CHECK-NEXT: [[var1:%\w+]] = OpVariable [[float_ptr]] Function [[float1]]
; CHECK-NEXT: [[var2:%\w+]] = OpVariable [[float_ptr]] Function [[float2]]
; CHECK-NOT: OpVariable [[array_ptr]]
;
OpCapability Shader
OpCapability Linkage
OpMemoryModel Logical GLSL450
OpName %func "array_init"
%void = OpTypeVoid
%uint = OpTypeInt 32 0
%float = OpTypeFloat 32
%uint_0 = OpConstant %uint 0
%uint_1 = OpConstant %uint 1
%uint_2 = OpConstant %uint 2
%uint_3 = OpConstant %uint 3
%float_array = OpTypeArray %float %uint_3
%array_ptr = OpTypePointer Function %float_array
%float_ptr = OpTypePointer Function %float
%float_0 = OpConstant %float 0
%float_1 = OpConstant %float 1
%float_2 = OpConstant %float 2
%const_array = OpConstantComposite %float_array %float_2 %float_1 %float_0
%func = OpTypeFunction %void
%1 = OpFunction %void None %func
%2 = OpLabel
%3 = OpVariable %array_ptr Function %const_array
%4 = OpInBoundsAccessChain %float_ptr %3 %uint_0
OpStore %4 %float_0
%5 = OpInBoundsAccessChain %float_ptr %3 %uint_1
OpStore %5 %float_0
%6 = OpInBoundsAccessChain %float_ptr %3 %uint_2
OpStore %6 %float_0
OpReturn
OpFunctionEnd
  )";

  SinglePassRunAndMatch<ScalarReplacementPass>(text, true);
}

TEST_F(ScalarReplacementTest, NonUniformCompositeInitialization) {
  const std::string text = R"(
;
; CHECK: [[uint:%\w+]] = OpTypeInt 32 0
; CHECK: [[long:%\w+]] = OpTypeInt 64 1
; CHECK: [[dvector:%\w+]] = OpTypeVector
; CHECK: [[vector:%\w+]] = OpTypeVector
; CHECK: [[array:%\w+]] = OpTypeArray
; CHECK: [[matrix:%\w+]] = OpTypeMatrix
; CHECK: [[struct1:%\w+]] = OpTypeStruct [[uint]] [[vector]]
; CHECK: [[struct2:%\w+]] = OpTypeStruct [[struct1]] [[matrix]] [[array]] [[uint]]
; CHECK: [[struct1_ptr:%\w+]] = OpTypePointer Function [[struct1]]
; CHECK: [[matrix_ptr:%\w+]] = OpTypePointer Function [[matrix]]
; CHECK: [[array_ptr:%\w+]] = OpTypePointer Function [[array]]
; CHECK: [[uint_ptr:%\w+]] = OpTypePointer Function [[uint]]
; CHECK: [[struct2_ptr:%\w+]] = OpTypePointer Function [[struct2]]
; CHECK: [[const_array:%\w+]] = OpConstantComposite [[array]]
; CHECK: [[const_matrix:%\w+]] = OpConstantNull [[matrix]]
; CHECK: [[const_struct1:%\w+]] = OpConstantComposite [[struct1]]
; CHECK: OpUndef [[uint]]
; CHECK: OpUndef [[vector]]
; CHECK: OpUndef [[long]]
; CHECK: OpFunction
; CHECK-NOT: OpVariable [[struct2_ptr]] Function
; CHECK: OpVariable [[uint_ptr]] Function
; CHECK-NEXT: OpVariable [[matrix_ptr]] Function [[const_matrix]]
; CHECK-NOT: OpVariable [[struct1_ptr]] Function [[const_struct1]]
; CHECK-NOT: OpVariable [[struct2_ptr]] Function
;
OpCapability Shader
OpCapability Linkage
OpCapability Int64
OpCapability Float64
OpMemoryModel Logical GLSL450
OpName %func "non_uniform_composite_init"
%void = OpTypeVoid
%uint = OpTypeInt 32 0
%int64 = OpTypeInt 64 1
%float = OpTypeFloat 32
%double = OpTypeFloat 64
%double2 = OpTypeVector %double 2
%float4 = OpTypeVector %float 4
%int64_0 = OpConstant %int64 0
%int64_1 = OpConstant %int64 1
%int64_2 = OpConstant %int64 2
%int64_3 = OpConstant %int64 3
%int64_array3 = OpTypeArray %int64 %int64_3
%matrix_double2 = OpTypeMatrix %double2 2
%struct1 = OpTypeStruct %uint %float4
%struct2 = OpTypeStruct %struct1 %matrix_double2 %int64_array3 %uint
%struct1_ptr = OpTypePointer Function %struct1
%matrix_double2_ptr = OpTypePointer Function %matrix_double2
%int64_array_ptr = OpTypePointer Function %int64_array3
%uint_ptr = OpTypePointer Function %uint
%struct2_ptr = OpTypePointer Function %struct2
%const_uint = OpConstant %uint 0
%const_int64_array = OpConstantComposite %int64_array3 %int64_0 %int64_1 %int64_2
%const_double2 = OpConstantNull %double2
%const_matrix_double2 = OpConstantNull %matrix_double2
%undef_float4 = OpUndef %float4
%const_struct1 = OpConstantComposite %struct1 %const_uint %undef_float4
%const_struct2 = OpConstantComposite %struct2 %const_struct1 %const_matrix_double2 %const_int64_array %const_uint
%func = OpTypeFunction %void
%1 = OpFunction %void None %func
%2 = OpLabel
%var = OpVariable %struct2_ptr Function %const_struct2
%3 = OpAccessChain %struct1_ptr %var %int64_0
OpStore %3 %const_struct1
%4 = OpAccessChain %matrix_double2_ptr %var %int64_1
OpStore %4 %const_matrix_double2
%5 = OpAccessChain %int64_array_ptr %var %int64_2
OpStore %5 %const_int64_array
%6 = OpAccessChain %uint_ptr %var %int64_3
OpStore %6 %const_uint
OpReturn
OpFunctionEnd
  )";

  SinglePassRunAndMatch<ScalarReplacementPass>(text, true);
}

TEST_F(ScalarReplacementTest, ElideUncombinedAccessChains) {
  const std::string text = R"(
;
; CHECK: [[uint:%\w+]] = OpTypeInt 32 0
; CHECK: [[uint_ptr:%\w+]] = OpTypePointer Function [[uint]]
; CHECK: [[const:%\w+]] = OpConstant [[uint]] 0
; CHECK: [[var:%\w+]] = OpVariable [[uint_ptr]] Function
; CHECK-NOT: OpAccessChain
; CHECK: OpStore [[var]] [[const]]
;
OpCapability Shader
OpCapability Linkage
OpMemoryModel Logical GLSL450
OpName %func "elide_uncombined_access_chains"
%void = OpTypeVoid
%uint = OpTypeInt 32 0
%struct1 = OpTypeStruct %uint
%struct2 = OpTypeStruct %struct1
%uint_ptr = OpTypePointer Function %uint
%struct1_ptr = OpTypePointer Function %struct1
%struct2_ptr = OpTypePointer Function %struct2
%uint_0 = OpConstant %uint 0
%func = OpTypeFunction %void
%1 = OpFunction %void None %func
%2 = OpLabel
%var = OpVariable %struct2_ptr Function
%3 = OpAccessChain %struct1_ptr %var %uint_0
%4 = OpAccessChain %uint_ptr %3 %uint_0
OpStore %4 %uint_0
OpReturn
OpFunctionEnd
  )";

  SinglePassRunAndMatch<ScalarReplacementPass>(text, true);
}

TEST_F(ScalarReplacementTest, ElideSingleUncombinedAccessChains) {
  const std::string text = R"(
;
; CHECK: [[uint:%\w+]] = OpTypeInt 32 0
; CHECK: [[array:%\w+]] = OpTypeArray [[uint]]
; CHECK: [[array_ptr:%\w+]] = OpTypePointer Function [[array]]
; CHECK: [[const:%\w+]] = OpConstant [[uint]] 0
; CHECK: [[param:%\w+]] = OpFunctionParameter [[uint]]
; CHECK: [[var:%\w+]] = OpVariable [[array_ptr]] Function
; CHECK: [[access:%\w+]] = OpAccessChain {{.*}} [[var]] [[param]]
; CHECK: OpStore [[access]] [[const]]
;
OpCapability Shader
OpCapability Linkage
OpMemoryModel Logical GLSL450
OpName %func "elide_single_uncombined_access_chains"
%void = OpTypeVoid
%uint = OpTypeInt 32 0
%uint_1 = OpConstant %uint 1
%array = OpTypeArray %uint %uint_1
%struct2 = OpTypeStruct %array
%uint_ptr = OpTypePointer Function %uint
%array_ptr = OpTypePointer Function %array
%struct2_ptr = OpTypePointer Function %struct2
%uint_0 = OpConstant %uint 0
%func = OpTypeFunction %void %uint
%1 = OpFunction %void None %func
%param = OpFunctionParameter %uint
%2 = OpLabel
%var = OpVariable %struct2_ptr Function
%3 = OpAccessChain %array_ptr %var %uint_0
%4 = OpAccessChain %uint_ptr %3 %param
OpStore %4 %uint_0
OpReturn
OpFunctionEnd
  )";

  SinglePassRunAndMatch<ScalarReplacementPass>(text, true);
}

TEST_F(ScalarReplacementTest, ReplaceWholeLoad) {
  const std::string text = R"(
;
; CHECK: [[uint:%\w+]] = OpTypeInt 32 0
; CHECK: [[struct1:%\w+]] = OpTypeStruct [[uint]] [[uint]]
; CHECK: [[uint_ptr:%\w+]] = OpTypePointer Function [[uint]]
; CHECK: [[const:%\w+]] = OpConstant [[uint]] 0
; CHECK: [[var1:%\w+]] = OpVariable [[uint_ptr]] Function
; CHECK: [[var0:%\w+]] = OpVariable [[uint_ptr]] Function
; CHECK: [[l1:%\w+]] = OpLoad [[uint]] [[var1]]
; CHECK: [[l0:%\w+]] = OpLoad [[uint]] [[var0]]
; CHECK: OpCompositeConstruct [[struct1]] [[l0]] [[l1]]
;
OpCapability Shader
OpCapability Linkage
OpMemoryModel Logical GLSL450
OpName %func "replace_whole_load"
%void = OpTypeVoid
%uint = OpTypeInt 32 0
%struct1 = OpTypeStruct %uint %uint
%uint_ptr = OpTypePointer Function %uint
%struct1_ptr = OpTypePointer Function %struct1
%uint_0 = OpConstant %uint 0
%uint_1 = OpConstant %uint 1
%func = OpTypeFunction %void
%1 = OpFunction %void None %func
%2 = OpLabel
%var = OpVariable %struct1_ptr Function
%load = OpLoad %struct1 %var
%3 = OpAccessChain %uint_ptr %var %uint_0
OpStore %3 %uint_0
%4 = OpAccessChain %uint_ptr %var %uint_1
OpStore %4 %uint_0
OpReturn
OpFunctionEnd
  )";

  SinglePassRunAndMatch<ScalarReplacementPass>(text, true);
}

TEST_F(ScalarReplacementTest, ReplaceWholeLoadCopyMemoryAccess) {
  const std::string text = R"(
;
; CHECK: [[uint:%\w+]] = OpTypeInt 32 0
; CHECK: [[struct1:%\w+]] = OpTypeStruct [[uint]] [[uint]]
; CHECK: [[uint_ptr:%\w+]] = OpTypePointer Function [[uint]]
; CHECK: [[undef:%\w+]] = OpUndef [[uint]]
; CHECK: [[var0:%\w+]] = OpVariable [[uint_ptr]] Function
; CHECK: [[l0:%\w+]] = OpLoad [[uint]] [[var0]] Nontemporal
; CHECK: OpCompositeConstruct [[struct1]] [[l0]] [[undef]]
;
OpCapability Shader
OpCapability Linkage
OpMemoryModel Logical GLSL450
OpName %func "replace_whole_load_copy_memory_access"
%void = OpTypeVoid
%uint = OpTypeInt 32 0
%struct1 = OpTypeStruct %uint %uint
%uint_ptr = OpTypePointer Function %uint
%struct1_ptr = OpTypePointer Function %struct1
%uint_0 = OpConstant %uint 0
%func = OpTypeFunction %void
%1 = OpFunction %void None %func
%2 = OpLabel
%var = OpVariable %struct1_ptr Function
%load = OpLoad %struct1 %var Nontemporal
%3 = OpAccessChain %uint_ptr %var %uint_0
OpStore %3 %uint_0
OpReturn
OpFunctionEnd
  )";

  SinglePassRunAndMatch<ScalarReplacementPass>(text, true);
}

TEST_F(ScalarReplacementTest, ReplaceWholeStore) {
  const std::string text = R"(
;
; CHECK: [[uint:%\w+]] = OpTypeInt 32 0
; CHECK: [[struct1:%\w+]] = OpTypeStruct [[uint]] [[uint]]
; CHECK: [[uint_ptr:%\w+]] = OpTypePointer Function [[uint]]
; CHECK: [[const:%\w+]] = OpConstant [[uint]] 0
; CHECK: [[const_struct:%\w+]] = OpConstantComposite [[struct1]] [[const]] [[const]]
; CHECK: [[var0:%\w+]] = OpVariable [[uint_ptr]] Function
; CHECK: [[ex0:%\w+]] = OpCompositeExtract [[uint]] [[const_struct]] 0
; CHECK: OpStore [[var0]] [[ex0]]
;
OpCapability Shader
OpCapability Linkage
OpMemoryModel Logical GLSL450
OpName %func "replace_whole_store"
%void = OpTypeVoid
%uint = OpTypeInt 32 0
%struct1 = OpTypeStruct %uint %uint
%uint_ptr = OpTypePointer Function %uint
%struct1_ptr = OpTypePointer Function %struct1
%uint_0 = OpConstant %uint 0
%const_struct = OpConstantComposite %struct1 %uint_0 %uint_0
%func = OpTypeFunction %void
%1 = OpFunction %void None %func
%2 = OpLabel
%var = OpVariable %struct1_ptr Function
OpStore %var %const_struct
%3 = OpAccessChain %uint_ptr %var %uint_0
%4 = OpLoad %uint %3
OpReturn
OpFunctionEnd
  )";

  SinglePassRunAndMatch<ScalarReplacementPass>(text, true);
}

TEST_F(ScalarReplacementTest, ReplaceWholeStoreCopyMemoryAccess) {
  const std::string text = R"(
;
; CHECK: [[uint:%\w+]] = OpTypeInt 32 0
; CHECK: [[struct1:%\w+]] = OpTypeStruct [[uint]] [[uint]]
; CHECK: [[uint_ptr:%\w+]] = OpTypePointer Function [[uint]]
; CHECK: [[const:%\w+]] = OpConstant [[uint]] 0
; CHECK: [[const_struct:%\w+]] = OpConstantComposite [[struct1]] [[const]] [[const]]
; CHECK: [[var0:%\w+]] = OpVariable [[uint_ptr]] Function
; CHECK-NOT: OpVariable
; CHECK: [[ex0:%\w+]] = OpCompositeExtract [[uint]] [[const_struct]] 0
; CHECK: OpStore [[var0]] [[ex0]] Aligned 4
;
OpCapability Shader
OpCapability Linkage
OpMemoryModel Logical GLSL450
OpName %func "replace_whole_store_copy_memory_access"
%void = OpTypeVoid
%uint = OpTypeInt 32 0
%struct1 = OpTypeStruct %uint %uint
%uint_ptr = OpTypePointer Function %uint
%struct1_ptr = OpTypePointer Function %struct1
%uint_0 = OpConstant %uint 0
%const_struct = OpConstantComposite %struct1 %uint_0 %uint_0
%func = OpTypeFunction %void
%1 = OpFunction %void None %func
%2 = OpLabel
%var = OpVariable %struct1_ptr Function
OpStore %var %const_struct Aligned 4
%3 = OpAccessChain %uint_ptr %var %uint_0
%4 = OpLoad %uint %3
OpReturn
OpFunctionEnd
  )";

  SinglePassRunAndMatch<ScalarReplacementPass>(text, true);
}

TEST_F(ScalarReplacementTest, DontTouchVolatileLoad) {
  const std::string text = R"(
;
; CHECK: [[struct:%\w+]] = OpTypeStruct
; CHECK: [[struct_ptr:%\w+]] = OpTypePointer Function [[struct]]
; CHECK: OpLabel
; CHECK-NEXT: OpVariable [[struct_ptr]]
; CHECK-NOT: OpVariable
;
OpCapability Shader
OpCapability Linkage
OpMemoryModel Logical GLSL450
OpName %func "dont_touch_volatile_load"
%void = OpTypeVoid
%uint = OpTypeInt 32 0
%struct1 = OpTypeStruct %uint
%uint_ptr = OpTypePointer Function %uint
%struct1_ptr = OpTypePointer Function %struct1
%uint_0 = OpConstant %uint 0
%func = OpTypeFunction %void
%1 = OpFunction %void None %func
%2 = OpLabel
%var = OpVariable %struct1_ptr Function
%3 = OpAccessChain %uint_ptr %var %uint_0
%4 = OpLoad %uint %3 Volatile
OpReturn
OpFunctionEnd
  )";

  SinglePassRunAndMatch<ScalarReplacementPass>(text, true);
}

TEST_F(ScalarReplacementTest, DontTouchVolatileStore) {
  const std::string text = R"(
;
; CHECK: [[struct:%\w+]] = OpTypeStruct
; CHECK: [[struct_ptr:%\w+]] = OpTypePointer Function [[struct]]
; CHECK: OpLabel
; CHECK-NEXT: OpVariable [[struct_ptr]]
; CHECK-NOT: OpVariable
;
OpCapability Shader
OpCapability Linkage
OpMemoryModel Logical GLSL450
OpName %func "dont_touch_volatile_store"
%void = OpTypeVoid
%uint = OpTypeInt 32 0
%struct1 = OpTypeStruct %uint
%uint_ptr = OpTypePointer Function %uint
%struct1_ptr = OpTypePointer Function %struct1
%uint_0 = OpConstant %uint 0
%func = OpTypeFunction %void
%1 = OpFunction %void None %func
%2 = OpLabel
%var = OpVariable %struct1_ptr Function
%3 = OpAccessChain %uint_ptr %var %uint_0
OpStore %3 %uint_0 Volatile
OpReturn
OpFunctionEnd
  )";

  SinglePassRunAndMatch<ScalarReplacementPass>(text, true);
}

TEST_F(ScalarReplacementTest, DontTouchSpecNonFunctionVariable) {
  const std::string text = R"(
;
; CHECK: [[struct:%\w+]] = OpTypeStruct
; CHECK: [[struct_ptr:%\w+]] = OpTypePointer Uniform [[struct]]
; CHECK: OpConstant
; CHECK-NEXT: OpVariable [[struct_ptr]]
; CHECK-NOT: OpVariable
;
OpCapability Shader
OpCapability Linkage
OpMemoryModel Logical GLSL450
OpName %func "dont_touch_spec_constant_access_chain"
%void = OpTypeVoid
%uint = OpTypeInt 32 0
%struct1 = OpTypeStruct %uint
%uint_ptr = OpTypePointer Uniform %uint
%struct1_ptr = OpTypePointer Uniform %struct1
%uint_0 = OpConstant %uint 0
%var = OpVariable %struct1_ptr Uniform
%func = OpTypeFunction %void
%1 = OpFunction %void None %func
%2 = OpLabel
%3 = OpAccessChain %uint_ptr %var %uint_0
OpStore %3 %uint_0 Volatile
OpReturn
OpFunctionEnd
  )";

  SinglePassRunAndMatch<ScalarReplacementPass>(text, true);
}

TEST_F(ScalarReplacementTest, DontTouchSpecConstantAccessChain) {
  const std::string text = R"(
;
; CHECK: [[array:%\w+]] = OpTypeArray
; CHECK: [[array_ptr:%\w+]] = OpTypePointer Function [[array]]
; CHECK: OpLabel
; CHECK-NEXT: OpVariable [[array_ptr]]
; CHECK-NOT: OpVariable
;
OpCapability Shader
OpCapability Linkage
OpMemoryModel Logical GLSL450
OpName %func "dont_touch_spec_constant_access_chain"
%void = OpTypeVoid
%uint = OpTypeInt 32 0
%uint_1 = OpConstant %uint 1
%array = OpTypeArray %uint %uint_1
%uint_ptr = OpTypePointer Function %uint
%array_ptr = OpTypePointer Function %array
%uint_0 = OpConstant %uint 0
%spec_const = OpSpecConstant %uint 0
%func = OpTypeFunction %void
%1 = OpFunction %void None %func
%2 = OpLabel
%var = OpVariable %array_ptr Function
%3 = OpAccessChain %uint_ptr %var %spec_const
OpStore %3 %uint_0 Volatile
OpReturn
OpFunctionEnd
  )";

  SinglePassRunAndMatch<ScalarReplacementPass>(text, true);
}

TEST_F(ScalarReplacementTest, NoPartialAccesses) {
  const std::string text = R"(
;
; CHECK: [[uint:%\w+]] = OpTypeInt 32 0
; CHECK: [[uint_ptr:%\w+]] = OpTypePointer Function [[uint]]
; CHECK: OpLabel
; CHECK-NOT: OpVariable
;
OpCapability Shader
OpCapability Linkage
OpMemoryModel Logical GLSL450
OpName %func "no_partial_accesses"
%void = OpTypeVoid
%uint = OpTypeInt 32 0
%struct1 = OpTypeStruct %uint
%uint_ptr = OpTypePointer Function %uint
%struct1_ptr = OpTypePointer Function %struct1
%const = OpConstantNull %struct1
%func = OpTypeFunction %void
%1 = OpFunction %void None %func
%2 = OpLabel
%var = OpVariable %struct1_ptr Function
OpStore %var %const
OpReturn
OpFunctionEnd
  )";

  SinglePassRunAndMatch<ScalarReplacementPass>(text, true);
}

TEST_F(ScalarReplacementTest, DontTouchPtrAccessChain) {
  const std::string text = R"(
;
; CHECK: [[struct:%\w+]] = OpTypeStruct
; CHECK: [[struct_ptr:%\w+]] = OpTypePointer Function [[struct]]
; CHECK: OpLabel
; CHECK-NEXT: OpVariable [[struct_ptr]]
; CHECK-NOT: OpVariable
;
OpCapability Shader
OpCapability Linkage
OpMemoryModel Logical GLSL450
OpName %func "dont_touch_ptr_access_chain"
%void = OpTypeVoid
%uint = OpTypeInt 32 0
%struct1 = OpTypeStruct %uint
%uint_ptr = OpTypePointer Function %uint
%struct1_ptr = OpTypePointer Function %struct1
%uint_0 = OpConstant %uint 0
%func = OpTypeFunction %void
%1 = OpFunction %void None %func
%2 = OpLabel
%var = OpVariable %struct1_ptr Function
%3 = OpPtrAccessChain %uint_ptr %var %uint_0 %uint_0
OpStore %3 %uint_0
%4 = OpAccessChain %uint_ptr %var %uint_0
OpStore %4 %uint_0
OpReturn
OpFunctionEnd
  )";

  SinglePassRunAndMatch<ScalarReplacementPass>(text, false);
}

TEST_F(ScalarReplacementTest, DontTouchInBoundsPtrAccessChain) {
  const std::string text = R"(
;
; CHECK: [[struct:%\w+]] = OpTypeStruct
; CHECK: [[struct_ptr:%\w+]] = OpTypePointer Function [[struct]]
; CHECK: OpLabel
; CHECK-NEXT: OpVariable [[struct_ptr]]
; CHECK-NOT: OpVariable
;
OpCapability Shader
OpCapability Linkage
OpMemoryModel Logical GLSL450
OpName %func "dont_touch_in_bounds_ptr_access_chain"
%void = OpTypeVoid
%uint = OpTypeInt 32 0
%struct1 = OpTypeStruct %uint
%uint_ptr = OpTypePointer Function %uint
%struct1_ptr = OpTypePointer Function %struct1
%uint_0 = OpConstant %uint 0
%func = OpTypeFunction %void
%1 = OpFunction %void None %func
%2 = OpLabel
%var = OpVariable %struct1_ptr Function
%3 = OpInBoundsPtrAccessChain %uint_ptr %var %uint_0 %uint_0
OpStore %3 %uint_0
%4 = OpInBoundsAccessChain %uint_ptr %var %uint_0
OpStore %4 %uint_0
OpReturn
OpFunctionEnd
  )";

  SinglePassRunAndMatch<ScalarReplacementPass>(text, false);
}

TEST_F(ScalarReplacementTest, DonTouchAliasedDecoration) {
  const std::string text = R"(
;
; CHECK: [[struct:%\w+]] = OpTypeStruct
; CHECK: [[struct_ptr:%\w+]] = OpTypePointer Function [[struct]]
; CHECK: OpLabel
; CHECK-NEXT: OpVariable [[struct_ptr]]
; CHECK-NOT: OpVariable
;
OpCapability Shader
OpCapability Linkage
OpMemoryModel Logical GLSL450
OpName %func "aliased"
OpDecorate %var Aliased
%void = OpTypeVoid
%uint = OpTypeInt 32 0
%struct1 = OpTypeStruct %uint
%uint_ptr = OpTypePointer Function %uint
%struct1_ptr = OpTypePointer Function %struct1
%uint_0 = OpConstant %uint 0
%func = OpTypeFunction %void
%1 = OpFunction %void None %func
%2 = OpLabel
%var = OpVariable %struct1_ptr Function
%3 = OpAccessChain %uint_ptr %var %uint_0
%4 = OpLoad %uint %3
OpReturn
OpFunctionEnd
  )";

  SinglePassRunAndMatch<ScalarReplacementPass>(text, true);
}

TEST_F(ScalarReplacementTest, CopyRestrictDecoration) {
  const std::string text = R"(
;
; CHECK: OpName
; CHECK-NEXT: OpDecorate [[var0:%\w+]] Restrict
; CHECK-NEXT: OpDecorate [[var1:%\w+]] Restrict
; CHECK: [[int:%\w+]] = OpTypeInt
; CHECK: [[struct:%\w+]] = OpTypeStruct
; CHECK: [[int_ptr:%\w+]] = OpTypePointer Function [[int]]
; CHECK: [[struct_ptr:%\w+]] = OpTypePointer Function [[struct]]
; CHECK: OpLabel
; CHECK-NEXT: [[var1]] = OpVariable [[int_ptr]]
; CHECK-NEXT: [[var0]] = OpVariable [[int_ptr]]
; CHECK-NOT: OpVariable [[struct_ptr]]
;
OpCapability Shader
OpCapability Linkage
OpMemoryModel Logical GLSL450
OpName %func "restrict"
OpDecorate %var Restrict
%void = OpTypeVoid
%uint = OpTypeInt 32 0
%struct1 = OpTypeStruct %uint %uint
%uint_ptr = OpTypePointer Function %uint
%struct1_ptr = OpTypePointer Function %struct1
%uint_0 = OpConstant %uint 0
%uint_1 = OpConstant %uint 1
%func = OpTypeFunction %void
%1 = OpFunction %void None %func
%2 = OpLabel
%var = OpVariable %struct1_ptr Function
%3 = OpAccessChain %uint_ptr %var %uint_0
%4 = OpLoad %uint %3
%5 = OpAccessChain %uint_ptr %var %uint_1
%6 = OpLoad %uint %5
OpReturn
OpFunctionEnd
  )";

  SinglePassRunAndMatch<ScalarReplacementPass>(text, true);
}

TEST_F(ScalarReplacementTest, DontClobberDecoratesOnSubtypes) {
  const std::string text = R"(
;
; CHECK: OpDecorate [[array:%\w+]] ArrayStride 1
; CHECK: [[uint:%\w+]] = OpTypeInt 32 0
; CHECK: [[array]] = OpTypeArray [[uint]]
; CHECK: [[array_ptr:%\w+]] = OpTypePointer Function [[array]]
; CHECK: OpLabel
; CHECK-NEXT: OpVariable [[array_ptr]] Function
; CHECK-NOT: OpVariable
;
OpCapability Shader
OpCapability Linkage
OpMemoryModel Logical GLSL450
OpName %func "array_stride"
OpDecorate %array ArrayStride 1
%void = OpTypeVoid
%uint = OpTypeInt 32 0
%uint_1 = OpConstant %uint 1
%array = OpTypeArray %uint %uint_1
%struct1 = OpTypeStruct %array
%uint_ptr = OpTypePointer Function %uint
%struct1_ptr = OpTypePointer Function %struct1
%uint_0 = OpConstant %uint 0
%func = OpTypeFunction %void %uint
%1 = OpFunction %void None %func
%param = OpFunctionParameter %uint
%2 = OpLabel
%var = OpVariable %struct1_ptr Function
%3 = OpAccessChain %uint_ptr %var %uint_0 %param
%4 = OpLoad %uint %3
OpReturn
OpFunctionEnd
  )";

  SinglePassRunAndMatch<ScalarReplacementPass>(text, true);
}

TEST_F(ScalarReplacementTest, DontCopyMemberDecorate) {
  const std::string text = R"(
;
; CHECK-NOT: OpDecorate
; CHECK: [[uint:%\w+]] = OpTypeInt 32 0
; CHECK: [[struct:%\w+]] = OpTypeStruct [[uint]]
; CHECK: [[uint_ptr:%\w+]] = OpTypePointer Function [[uint]]
; CHECK: [[struct_ptr:%\w+]] = OpTypePointer Function [[struct]]
; CHECK: OpLabel
; CHECK-NEXT: OpVariable [[uint_ptr]] Function
; CHECK-NOT: OpVariable
;
OpCapability Shader
OpCapability Linkage
OpMemoryModel Logical GLSL450
OpName %func "member_decorate"
OpMemberDecorate %struct1 0 Offset 1
%void = OpTypeVoid
%uint = OpTypeInt 32 0
%uint_1 = OpConstant %uint 1
%struct1 = OpTypeStruct %uint
%uint_ptr = OpTypePointer Function %uint
%struct1_ptr = OpTypePointer Function %struct1
%uint_0 = OpConstant %uint 0
%func = OpTypeFunction %void %uint
%1 = OpFunction %void None %func
%2 = OpLabel
%var = OpVariable %struct1_ptr Function
%3 = OpAccessChain %uint_ptr %var %uint_0
%4 = OpLoad %uint %3
OpReturn
OpFunctionEnd
  )";

  SinglePassRunAndMatch<ScalarReplacementPass>(text, true);
}

TEST_F(ScalarReplacementTest, NoPartialAccesses2) {
  const std::string text = R"(
;
; CHECK: [[float:%\w+]] = OpTypeFloat 32
; CHECK: [[float_ptr:%\w+]] = OpTypePointer Function [[float]]
; CHECK: OpVariable [[float_ptr]] Function
; CHECK: OpVariable [[float_ptr]] Function
; CHECK: OpVariable [[float_ptr]] Function
; CHECK: OpVariable [[float_ptr]] Function
; CHECK: OpVariable [[float_ptr]] Function
; CHECK: OpVariable [[float_ptr]] Function
; CHECK: OpVariable [[float_ptr]] Function
; CHECK-NOT: OpVariable
;
OpCapability Shader
%1 = OpExtInstImport "GLSL.std.450"
OpMemoryModel Logical GLSL450
OpEntryPoint Fragment %main "main" %fo
OpExecutionMode %main OriginUpperLeft
OpSource GLSL 430
OpName %main "main"
OpName %S "S"
OpMemberName %S 0 "x"
OpMemberName %S 1 "y"
OpName %ts1 "ts1"
OpName %S_0 "S"
OpMemberName %S_0 0 "x"
OpMemberName %S_0 1 "y"
OpName %U_t "U_t"
OpMemberName %U_t 0 "g_s1"
OpMemberName %U_t 1 "g_s2"
OpMemberName %U_t 2 "g_s3"
OpName %_ ""
OpName %ts2 "ts2"
OpName %_Globals_ "_Globals_"
OpMemberName %_Globals_ 0 "g_b"
OpName %__0 ""
OpName %ts3 "ts3"
OpName %ts4 "ts4"
OpName %fo "fo"
OpMemberDecorate %S_0 0 Offset 0
OpMemberDecorate %S_0 1 Offset 4
OpMemberDecorate %U_t 0 Offset 0
OpMemberDecorate %U_t 1 Offset 8
OpMemberDecorate %U_t 2 Offset 16
OpDecorate %U_t BufferBlock
OpDecorate %_ DescriptorSet 0
OpMemberDecorate %_Globals_ 0 Offset 0
OpDecorate %_Globals_ Block
OpDecorate %__0 DescriptorSet 0
OpDecorate %__0 Binding 0
OpDecorate %fo Location 0
%void = OpTypeVoid
%15 = OpTypeFunction %void
%float = OpTypeFloat 32
%S = OpTypeStruct %float %float
%_ptr_Function_S = OpTypePointer Function %S
%S_0 = OpTypeStruct %float %float
%U_t = OpTypeStruct %S_0 %S_0 %S_0
%_ptr_Uniform_U_t = OpTypePointer Uniform %U_t
%_ = OpVariable %_ptr_Uniform_U_t Uniform
%int = OpTypeInt 32 1
%int_0 = OpConstant %int 0
%_ptr_Uniform_S_0 = OpTypePointer Uniform %S_0
%_ptr_Function_float = OpTypePointer Function %float
%int_1 = OpConstant %int 1
%uint = OpTypeInt 32 0
%_Globals_ = OpTypeStruct %uint
%_ptr_Uniform__Globals_ = OpTypePointer Uniform %_Globals_
%__0 = OpVariable %_ptr_Uniform__Globals_ Uniform
%_ptr_Uniform_uint = OpTypePointer Uniform %uint
%bool = OpTypeBool
%uint_0 = OpConstant %uint 0
%_ptr_Output_float = OpTypePointer Output %float
%fo = OpVariable %_ptr_Output_float Output
%main = OpFunction %void None %15
%30 = OpLabel
%ts1 = OpVariable %_ptr_Function_S Function
%ts2 = OpVariable %_ptr_Function_S Function
%ts3 = OpVariable %_ptr_Function_S Function
%ts4 = OpVariable %_ptr_Function_S Function
%31 = OpAccessChain %_ptr_Uniform_S_0 %_ %int_0
%32 = OpLoad %S_0 %31
%33 = OpCompositeExtract %float %32 0
%34 = OpAccessChain %_ptr_Function_float %ts1 %int_0
OpStore %34 %33
%35 = OpCompositeExtract %float %32 1
%36 = OpAccessChain %_ptr_Function_float %ts1 %int_1
OpStore %36 %35
%37 = OpAccessChain %_ptr_Uniform_S_0 %_ %int_1
%38 = OpLoad %S_0 %37
%39 = OpCompositeExtract %float %38 0
%40 = OpAccessChain %_ptr_Function_float %ts2 %int_0
OpStore %40 %39
%41 = OpCompositeExtract %float %38 1
%42 = OpAccessChain %_ptr_Function_float %ts2 %int_1
OpStore %42 %41
%43 = OpAccessChain %_ptr_Uniform_uint %__0 %int_0
%44 = OpLoad %uint %43
%45 = OpINotEqual %bool %44 %uint_0
OpSelectionMerge %46 None
OpBranchConditional %45 %47 %48
%47 = OpLabel
%49 = OpLoad %S %ts1
OpStore %ts3 %49
OpBranch %46
%48 = OpLabel
%50 = OpLoad %S %ts2
OpStore %ts3 %50
OpBranch %46
%46 = OpLabel
%51 = OpLoad %S %ts3
OpStore %ts4 %51
%52 = OpAccessChain %_ptr_Function_float %ts4 %int_1
%53 = OpLoad %float %52
OpStore %fo %53
OpReturn
OpFunctionEnd
  )";

  SinglePassRunAndMatch<ScalarReplacementPass>(text, true);
}

TEST_F(ScalarReplacementTest, ReplaceWholeLoadAndStore) {
  const std::string text = R"(
;
; CHECK: [[uint:%\w+]] = OpTypeInt 32 0
; CHECK: [[struct1:%\w+]] = OpTypeStruct [[uint]] [[uint]]
; CHECK: [[uint_ptr:%\w+]] = OpTypePointer Function [[uint]]
; CHECK: [[const:%\w+]] = OpConstant [[uint]] 0
; CHECK: [[undef:%\w+]] = OpUndef [[uint]]
; CHECK: [[var0:%\w+]] = OpVariable [[uint_ptr]] Function
; CHECK: [[var1:%\w+]] = OpVariable [[uint_ptr]] Function
; CHECK-NOT: OpVariable
; CHECK: [[l0:%\w+]] = OpLoad [[uint]] [[var0]]
; CHECK: [[c0:%\w+]] = OpCompositeConstruct [[struct1]] [[l0]] [[undef]]
; CHECK: [[e0:%\w+]] = OpCompositeExtract [[uint]] [[c0]] 0
; CHECK: OpStore [[var1]] [[e0]]
; CHECK: [[l1:%\w+]] = OpLoad [[uint]] [[var1]]
; CHECK: [[c1:%\w+]] = OpCompositeConstruct [[struct1]] [[l1]] [[undef]]
; CHECK: [[e1:%\w+]] = OpCompositeExtract [[uint]] [[c1]] 0
;
OpCapability Shader
OpCapability Linkage
OpMemoryModel Logical GLSL450
OpName %func "replace_whole_load"
%void = OpTypeVoid
%uint = OpTypeInt 32 0
%struct1 = OpTypeStruct %uint %uint
%uint_ptr = OpTypePointer Function %uint
%struct1_ptr = OpTypePointer Function %struct1
%uint_0 = OpConstant %uint 0
%uint_1 = OpConstant %uint 1
%func = OpTypeFunction %void
%1 = OpFunction %void None %func
%2 = OpLabel
%var2 = OpVariable %struct1_ptr Function
%var1 = OpVariable %struct1_ptr Function
%load1 = OpLoad %struct1 %var1
OpStore %var2 %load1
%load2 = OpLoad %struct1 %var2
%3 = OpCompositeExtract %uint %load2 0
OpReturn
OpFunctionEnd
  )";

  SinglePassRunAndMatch<ScalarReplacementPass>(text, true);
}

TEST_F(ScalarReplacementTest, ReplaceWholeLoadAndStore2) {
  // TODO: We can improve this case by ensuring that |var2| is processed first.
  const std::string text = R"(
;
; CHECK: [[uint:%\w+]] = OpTypeInt 32 0
; CHECK: [[struct1:%\w+]] = OpTypeStruct [[uint]] [[uint]]
; CHECK: [[uint_ptr:%\w+]] = OpTypePointer Function [[uint]]
; CHECK: [[const:%\w+]] = OpConstant [[uint]] 0
; CHECK: [[undef:%\w+]] = OpUndef [[uint]]
; CHECK: [[var1:%\w+]] = OpVariable [[uint_ptr]] Function
; CHECK: [[var0a:%\w+]] = OpVariable [[uint_ptr]] Function
; CHECK: [[var0b:%\w+]] = OpVariable [[uint_ptr]] Function
; CHECK-NOT: OpVariable
; CHECK: [[l0a:%\w+]] = OpLoad [[uint]] [[var0a]]
; CHECK: [[l0b:%\w+]] = OpLoad [[uint]] [[var0b]]
; CHECK: [[c0:%\w+]] = OpCompositeConstruct [[struct1]] [[l0b]] [[l0a]]
; CHECK: [[e0:%\w+]] = OpCompositeExtract [[uint]] [[c0]] 0
; CHECK: OpStore [[var1]] [[e0]]
; CHECK: [[l1:%\w+]] = OpLoad [[uint]] [[var1]]
; CHECK: [[c1:%\w+]] = OpCompositeConstruct [[struct1]] [[l1]] [[undef]]
; CHECK: [[e1:%\w+]] = OpCompositeExtract [[uint]] [[c1]] 0
;
OpCapability Shader
OpCapability Linkage
OpMemoryModel Logical GLSL450
OpName %func "replace_whole_load"
%void = OpTypeVoid
%uint = OpTypeInt 32 0
%struct1 = OpTypeStruct %uint %uint
%uint_ptr = OpTypePointer Function %uint
%struct1_ptr = OpTypePointer Function %struct1
%uint_0 = OpConstant %uint 0
%uint_1 = OpConstant %uint 1
%func = OpTypeFunction %void
%1 = OpFunction %void None %func
%2 = OpLabel
%var1 = OpVariable %struct1_ptr Function
%var2 = OpVariable %struct1_ptr Function
%load1 = OpLoad %struct1 %var1
OpStore %var2 %load1
%load2 = OpLoad %struct1 %var2
%3 = OpCompositeExtract %uint %load2 0
OpReturn
OpFunctionEnd
  )";

  SinglePassRunAndMatch<ScalarReplacementPass>(text, true);
}

TEST_F(ScalarReplacementTest, CreateAmbiguousNullConstant1) {
  const std::string text = R"(
;
; CHECK: [[uint:%\w+]] = OpTypeInt 32 0
; CHECK: [[struct1:%\w+]] = OpTypeStruct [[uint]] [[struct_member:%\w+]]
; CHECK: [[uint_ptr:%\w+]] = OpTypePointer Function [[uint]]
; CHECK: [[const:%\w+]] = OpConstant [[uint]] 0
; CHECK: [[undef:%\w+]] = OpUndef [[struct_member]]
; CHECK: [[var0a:%\w+]] = OpVariable [[uint_ptr]] Function
; CHECK: [[var1:%\w+]] = OpVariable [[uint_ptr]] Function
; CHECK: [[var0b:%\w+]] = OpVariable [[uint_ptr]] Function
; CHECK-NOT: OpVariable
; CHECK: OpStore [[var1]]
; CHECK: [[l1:%\w+]] = OpLoad [[uint]] [[var1]]
; CHECK: [[c1:%\w+]] = OpCompositeConstruct [[struct1]] [[l1]] [[undef]]
; CHECK: [[e1:%\w+]] = OpCompositeExtract [[uint]] [[c1]] 0
;
OpCapability Shader
OpCapability Linkage
OpMemoryModel Logical GLSL450
OpName %func "replace_whole_load"
%void = OpTypeVoid
%uint = OpTypeInt 32 0
%struct2 = OpTypeStruct %uint
%struct3 = OpTypeStruct %uint
%struct1 = OpTypeStruct %uint %struct2
%uint_ptr = OpTypePointer Function %uint
%struct1_ptr = OpTypePointer Function %struct1
%uint_0 = OpConstant %uint 0
%uint_1 = OpConstant %uint 1
%func = OpTypeFunction %void
%1 = OpFunction %void None %func
%2 = OpLabel
%var1 = OpVariable %struct1_ptr Function
%var2 = OpVariable %struct1_ptr Function
%load1 = OpLoad %struct1 %var1
OpStore %var2 %load1
%load2 = OpLoad %struct1 %var2
%3 = OpCompositeExtract %uint %load2 0
OpReturn
OpFunctionEnd
  )";

  SinglePassRunAndMatch<ScalarReplacementPass>(text, true);
}

TEST_F(ScalarReplacementTest, SpecConstantArray) {
  const std::string text = R"(
; CHECK: [[int:%\w+]] = OpTypeInt
; CHECK: [[spec_const:%\w+]] = OpSpecConstant [[int]] 4
; CHECK: [[spec_op:%\w+]] = OpSpecConstantOp [[int]] IAdd [[spec_const]] [[spec_const]]
; CHECK: [[array1:%\w+]] = OpTypeArray [[int]] [[spec_const]]
; CHECK: [[array2:%\w+]] = OpTypeArray [[int]] [[spec_op]]
; CHECK: [[ptr_array1:%\w+]] = OpTypePointer Function [[array1]]
; CHECK: [[ptr_array2:%\w+]] = OpTypePointer Function [[array2]]
; CHECK: OpLabel
; CHECK-NEXT: OpVariable [[ptr_array1]] Function
; CHECK-NEXT: OpVariable [[ptr_array2]] Function
; CHECK-NOT: OpVariable
OpCapability Shader
OpCapability Linkage
OpMemoryModel Logical GLSL450
%void = OpTypeVoid
%void_fn = OpTypeFunction %void
%int = OpTypeInt 32 0
%spec_const = OpSpecConstant %int 4
%spec_op = OpSpecConstantOp %int IAdd %spec_const %spec_const
%array_1 = OpTypeArray %int %spec_const
%array_2 = OpTypeArray %int %spec_op
%ptr_array_1_Function = OpTypePointer Function %array_1
%ptr_array_2_Function = OpTypePointer Function %array_2
%func = OpFunction %void None %void_fn
%1 = OpLabel
%var_1 = OpVariable %ptr_array_1_Function Function
%var_2 = OpVariable %ptr_array_2_Function Function
OpReturn
OpFunctionEnd
)";

  SinglePassRunAndMatch<ScalarReplacementPass>(text, true);
}

TEST_F(ScalarReplacementTest, CreateAmbiguousNullConstant2) {
  const std::string text = R"(
;
; CHECK: [[uint:%\w+]] = OpTypeInt 32 0
; CHECK: [[struct1:%\w+]] = OpTypeStruct [[uint]] [[struct_member:%\w+]]
; CHECK: [[uint_ptr:%\w+]] = OpTypePointer Function [[uint]]
; CHECK: [[const:%\w+]] = OpConstant [[uint]] 0
; CHECK: [[undef:%\w+]] = OpUndef [[struct_member]]
; CHECK: [[var0a:%\w+]] = OpVariable [[uint_ptr]] Function
; CHECK: [[var1:%\w+]] = OpVariable [[uint_ptr]] Function
; CHECK: [[var0b:%\w+]] = OpVariable [[uint_ptr]] Function
; CHECK: OpStore [[var1]]
; CHECK: [[l1:%\w+]] = OpLoad [[uint]] [[var1]]
; CHECK: [[c1:%\w+]] = OpCompositeConstruct [[struct1]] [[l1]] [[undef]]
; CHECK: [[e1:%\w+]] = OpCompositeExtract [[uint]] [[c1]] 0
;
OpCapability Shader
OpCapability Linkage
OpMemoryModel Logical GLSL450
OpName %func "replace_whole_load"
%void = OpTypeVoid
%uint = OpTypeInt 32 0
%struct3 = OpTypeStruct %uint
%struct2 = OpTypeStruct %uint
%struct1 = OpTypeStruct %uint %struct2
%uint_ptr = OpTypePointer Function %uint
%struct1_ptr = OpTypePointer Function %struct1
%uint_0 = OpConstant %uint 0
%uint_1 = OpConstant %uint 1
%func = OpTypeFunction %void
%1 = OpFunction %void None %func
%2 = OpLabel
%var1 = OpVariable %struct1_ptr Function
%var2 = OpVariable %struct1_ptr Function
%load1 = OpLoad %struct1 %var1
OpStore %var2 %load1
%load2 = OpLoad %struct1 %var2
%3 = OpCompositeExtract %uint %load2 0
OpReturn
OpFunctionEnd
  )";

  SinglePassRunAndMatch<ScalarReplacementPass>(text, true);
}

// Test that a struct of size 4 is not replaced when there is a limit of 2.
TEST_F(ScalarReplacementTest, TestLimit) {
  const std::string text = R"(
OpCapability Shader
OpCapability Linkage
OpMemoryModel Logical GLSL450
OpName %6 "simple_struct"
%1 = OpTypeVoid
%2 = OpTypeInt 32 0
%3 = OpTypeStruct %2 %2 %2 %2
%4 = OpTypePointer Function %3
%5 = OpTypePointer Function %2
%6 = OpTypeFunction %2
%7 = OpConstantNull %3
%8 = OpConstant %2 0
%9 = OpConstant %2 1
%10 = OpConstant %2 2
%11 = OpConstant %2 3
%12 = OpFunction %2 None %6
%13 = OpLabel
%14 = OpVariable %4 Function %7
%15 = OpInBoundsAccessChain %5 %14 %8
%16 = OpLoad %2 %15
%17 = OpAccessChain %5 %14 %10
%18 = OpLoad %2 %17
%19 = OpIAdd %2 %16 %18
OpReturnValue %19
OpFunctionEnd
  )";

  auto result =
      SinglePassRunAndDisassemble<ScalarReplacementPass>(text, true, false, 2);
  EXPECT_EQ(Pass::Status::SuccessWithoutChange, std::get<1>(result));
}

// Test that a struct of size 4 is replaced when there is a limit of 0 (no
// limit).  This is the same spir-v as a test above, so we do not check that it
// is correctly transformed.  We leave that to the test above.
TEST_F(ScalarReplacementTest, TestUnimited) {
  const std::string text = R"(
OpCapability Shader
OpCapability Linkage
OpMemoryModel Logical GLSL450
OpName %6 "simple_struct"
%1 = OpTypeVoid
%2 = OpTypeInt 32 0
%3 = OpTypeStruct %2 %2 %2 %2
%4 = OpTypePointer Function %3
%5 = OpTypePointer Function %2
%6 = OpTypeFunction %2
%7 = OpConstantNull %3
%8 = OpConstant %2 0
%9 = OpConstant %2 1
%10 = OpConstant %2 2
%11 = OpConstant %2 3
%12 = OpFunction %2 None %6
%13 = OpLabel
%14 = OpVariable %4 Function %7
%15 = OpInBoundsAccessChain %5 %14 %8
%16 = OpLoad %2 %15
%17 = OpAccessChain %5 %14 %10
%18 = OpLoad %2 %17
%19 = OpIAdd %2 %16 %18
OpReturnValue %19
OpFunctionEnd
  )";

  auto result =
      SinglePassRunAndDisassemble<ScalarReplacementPass>(text, true, false, 0);
  EXPECT_EQ(Pass::Status::SuccessWithChange, std::get<1>(result));
}

TEST_F(ScalarReplacementTest, AmbigousPointer) {
  const std::string text = R"(
; CHECK: [[s1:%\w+]] = OpTypeStruct %uint
; CHECK: [[s2:%\w+]] = OpTypeStruct %uint
; CHECK: [[s3:%\w+]] = OpTypeStruct [[s2]]
; CHECK: [[s3_const:%\w+]] = OpConstantComposite [[s3]]
; CHECK: [[s2_ptr:%\w+]] = OpTypePointer Function [[s2]]
; CHECK: OpCompositeExtract [[s2]] [[s3_const]]

               OpCapability Shader
          %1 = OpExtInstImport "GLSL.std.450"
               OpMemoryModel Logical GLSL450
               OpEntryPoint Fragment %2 "main"
               OpExecutionMode %2 OriginUpperLeft
               OpSource ESSL 310
       %void = OpTypeVoid
          %5 = OpTypeFunction %void
       %uint = OpTypeInt 32 0
  %_struct_7 = OpTypeStruct %uint
  %_struct_8 = OpTypeStruct %uint
  %_struct_9 = OpTypeStruct %_struct_8
     %uint_1 = OpConstant %uint 1
         %11 = OpConstantComposite %_struct_8 %uint_1
         %12 = OpConstantComposite %_struct_9 %11
%_ptr_Function__struct_9 = OpTypePointer Function %_struct_9
%_ptr_Function__struct_7 = OpTypePointer Function %_struct_7
          %2 = OpFunction %void None %5
         %15 = OpLabel
        %var = OpVariable %_ptr_Function__struct_9 Function
               OpStore %var %12
         %ld = OpLoad %_struct_9 %var
         %ex = OpCompositeExtract %_struct_8 %ld 0
               OpReturn
               OpFunctionEnd
  )";

  SinglePassRunAndMatch<ScalarReplacementPass>(text, true);
}

// Test that scalar replacement does not crash when there is an OpAccessChain
// with no index.  If we choose to handle this case in the future, then the
// result can change.
TEST_F(ScalarReplacementTest, TestAccessChainWithNoIndexes) {
  const std::string text = R"(
               OpCapability Shader
               OpMemoryModel Logical GLSL450
               OpEntryPoint Fragment %1 "main"
               OpExecutionMode %1 OriginLowerLeft
       %void = OpTypeVoid
          %3 = OpTypeFunction %void
      %float = OpTypeFloat 32
  %_struct_5 = OpTypeStruct %float
%_ptr_Function__struct_5 = OpTypePointer Function %_struct_5
          %1 = OpFunction %void None %3
          %7 = OpLabel
          %8 = OpVariable %_ptr_Function__struct_5 Function
          %9 = OpAccessChain %_ptr_Function__struct_5 %8
               OpReturn
               OpFunctionEnd
  )";

  auto result =
      SinglePassRunAndDisassemble<ScalarReplacementPass>(text, true, false);
  EXPECT_EQ(Pass::Status::SuccessWithoutChange, std::get<1>(result));
}

// Test that id overflow is handled gracefully.
TEST_F(ScalarReplacementTest, IdBoundOverflow1) {
  const std::string text = R"(
OpCapability ImageQuery
OpMemoryModel Logical GLSL450
OpEntryPoint Fragment %4 "main"
OpExecutionMode %4 OriginUpperLeft
OpDecorate %4194302 DescriptorSet 1073495039
%2 = OpTypeVoid
%3 = OpTypeFunction %2
%6 = OpTypeFloat 32
%7 = OpTypeStruct %6 %6
%557056 = OpTypeStruct %7
%9 = OpTypePointer Function %7
%18 = OpTypeFunction %7 %9
%4 = OpFunction %2 Pure|Const %3
%1836763 = OpLabel
%4194302 = OpVariable %9 Function
%10 = OpVariable %9 Function
OpKill
%4194301 = OpLabel
%524296 = OpLoad %7 %4194302
OpKill
OpFunctionEnd
  )";

  SetAssembleOptions(SPV_TEXT_TO_BINARY_OPTION_PRESERVE_NUMERIC_IDS);

  std::vector<Message> messages = {
      {SPV_MSG_ERROR, "", 0, 0, "ID overflow. Try running compact-ids."},
      {SPV_MSG_ERROR, "", 0, 0, "ID overflow. Try running compact-ids."}};
  SetMessageConsumer(GetTestMessageConsumer(messages));
  auto result = SinglePassRunToBinary<ScalarReplacementPass>(text, true, false);
  EXPECT_EQ(Pass::Status::Failure, std::get<1>(result));
}

// Test that id overflow is handled gracefully.
TEST_F(ScalarReplacementTest, IdBoundOverflow2) {
  const std::string text = R"(
OpCapability Shader
OpMemoryModel Logical GLSL450
OpEntryPoint Fragment %4 "main" %17
OpExecutionMode %4 OriginUpperLeft
%2 = OpTypeVoid
%3 = OpTypeFunction %2
%6 = OpTypeFloat 32
%7 = OpTypeVector %6 4
%8 = OpTypeStruct %7
%9 = OpTypePointer Function %8
%16 = OpTypePointer Output %7
%21 = OpTypeInt 32 1
%22 = OpConstant %21 0
%23 = OpTypePointer Function %7
%17 = OpVariable %16 Output
%4 = OpFunction %2 None %3
%5 = OpLabel
%4194300 = OpVariable %23 Function
%10 = OpVariable %9 Function
%4194301 = OpAccessChain %23 %10 %22
%4194302 = OpLoad %7 %4194301
OpStore %4194300 %4194302
%15 = OpLoad %7 %4194300
OpStore %17 %15
OpReturn
OpFunctionEnd
  )";

  SetAssembleOptions(SPV_TEXT_TO_BINARY_OPTION_PRESERVE_NUMERIC_IDS);

  std::vector<Message> messages = {
      {SPV_MSG_ERROR, "", 0, 0, "ID overflow. Try running compact-ids."}};
  SetMessageConsumer(GetTestMessageConsumer(messages));
  auto result = SinglePassRunToBinary<ScalarReplacementPass>(text, true, false);
  EXPECT_EQ(Pass::Status::Failure, std::get<1>(result));
}

// Test that id overflow is handled gracefully.
TEST_F(ScalarReplacementTest, IdBoundOverflow3) {
  const std::string text = R"(
OpCapability InterpolationFunction
OpExtension "z"
OpMemoryModel Logical GLSL450
OpEntryPoint Fragment %4 "main"
OpExecutionMode %4 OriginUpperLeft
%2 = OpTypeVoid
%3 = OpTypeFunction %2
%6 = OpTypeFloat 32
%7 = OpTypeStruct %6 %6
%9 = OpTypePointer Function %7
%18 = OpTypeFunction %7 %9
%21 = OpTypeInt 32 0
%22 = OpConstant %21 4293000676
%4194302 = OpConstantNull %6
%4 = OpFunction %2 Inline|Pure %3
%786464 = OpLabel
%4194298 = OpVariable %9 Function
%10 = OpVariable %9 Function
%4194299 = OpUDiv %21 %22 %22
%4194300 = OpLoad %7 %10
%50959 = OpLoad %7 %4194298
OpKill
OpFunctionEnd
%1 = OpFunction %7 None %18
%19 = OpFunctionParameter %9
%147667 = OpLabel
%2044391 = OpUDiv %21 %22 %22
%25 = OpLoad %7 %19
OpReturnValue %25
OpFunctionEnd
%4194295 = OpFunction %2 None %3
%4194296 = OpLabel
OpKill
OpFunctionEnd
  )";

  SetAssembleOptions(SPV_TEXT_TO_BINARY_OPTION_PRESERVE_NUMERIC_IDS);

  std::vector<Message> messages = {
      {SPV_MSG_ERROR, "", 0, 0, "ID overflow. Try running compact-ids."},
      {SPV_MSG_ERROR, "", 0, 0, "ID overflow. Try running compact-ids."},
      {SPV_MSG_ERROR, "", 0, 0, "ID overflow. Try running compact-ids."},
      {SPV_MSG_ERROR, "", 0, 0, "ID overflow. Try running compact-ids."},
      {SPV_MSG_ERROR, "", 0, 0, "ID overflow. Try running compact-ids."},
      {SPV_MSG_ERROR, "", 0, 0, "ID overflow. Try running compact-ids."},
      {SPV_MSG_ERROR, "", 0, 0, "ID overflow. Try running compact-ids."},
      {SPV_MSG_ERROR, "", 0, 0, "ID overflow. Try running compact-ids."},
      {SPV_MSG_ERROR, "", 0, 0, "ID overflow. Try running compact-ids."}};
  SetMessageConsumer(GetTestMessageConsumer(messages));
  auto result = SinglePassRunToBinary<ScalarReplacementPass>(text, true, false);
  EXPECT_EQ(Pass::Status::Failure, std::get<1>(result));
}

// Test that replacements for OpAccessChain do not go out of bounds.
// https://github.com/KhronosGroup/SPIRV-Tools/issues/2609.
TEST_F(ScalarReplacementTest, OutOfBoundOpAccessChain) {
  const std::string text = R"(
               OpCapability Shader
          %1 = OpExtInstImport "GLSL.std.450"
               OpMemoryModel Logical GLSL450
               OpEntryPoint Fragment %main "main" %_GLF_color
               OpExecutionMode %main OriginUpperLeft
               OpSource ESSL 310
               OpName %main "main"
               OpName %a "a"
               OpName %_GLF_color "_GLF_color"
               OpDecorate %_GLF_color Location 0
       %void = OpTypeVoid
          %3 = OpTypeFunction %void
        %int = OpTypeInt 32 1
%_ptr_Function_int = OpTypePointer Function %int
      %int_1 = OpConstant %int 1
      %float = OpTypeFloat 32
       %uint = OpTypeInt 32 0
     %uint_1 = OpConstant %uint 1
%_arr_float_uint_1 = OpTypeArray %float %uint_1
%_ptr_Function__arr_float_uint_1 = OpTypePointer Function %_arr_float_uint_1
%_ptr_Function_float = OpTypePointer Function %float
%_ptr_Output_float = OpTypePointer Output %float
 %_GLF_color = OpVariable %_ptr_Output_float Output
       %main = OpFunction %void None %3
          %5 = OpLabel
          %a = OpVariable %_ptr_Function__arr_float_uint_1 Function
         %21 = OpAccessChain %_ptr_Function_float %a %int_1
         %22 = OpLoad %float %21
               OpStore %_GLF_color %22
               OpReturn
               OpFunctionEnd
  )";

  SetAssembleOptions(SPV_TEXT_TO_BINARY_OPTION_PRESERVE_NUMERIC_IDS);

  auto result =
      SinglePassRunAndDisassemble<ScalarReplacementPass>(text, true, false);
  EXPECT_EQ(Pass::Status::SuccessWithoutChange, std::get<1>(result));
}

TEST_F(ScalarReplacementTest, CharIndex) {
  const std::string text = R"(
; CHECK: [[int:%\w+]] = OpTypeInt 32 0
; CHECK: [[ptr:%\w+]] = OpTypePointer Function [[int]]
; CHECK: OpVariable [[ptr]] Function
OpCapability Shader
OpCapability Int8
OpMemoryModel Logical GLSL450
OpEntryPoint GLCompute %main "main"
OpExecutionMode %main LocalSize 1 1 1
%void = OpTypeVoid
%int = OpTypeInt 32 0
%int_1024 = OpConstant %int 1024
%char = OpTypeInt 8 0
%char_1 = OpConstant %char 1
%array = OpTypeArray %int %int_1024
%ptr_func_array = OpTypePointer Function %array
%ptr_func_int = OpTypePointer Function %int
%void_fn = OpTypeFunction %void
%main = OpFunction %void None %void_fn
%entry = OpLabel
%var = OpVariable %ptr_func_array Function
%gep = OpAccessChain %ptr_func_int %var %char_1
OpStore %gep %int_1024
OpReturn
OpFunctionEnd
)";

  SinglePassRunAndMatch<ScalarReplacementPass>(text, true, 0);
}

TEST_F(ScalarReplacementTest, OutOfBoundsOpAccessChainNegative) {
  const std::string text = R"(
OpCapability Shader
OpCapability Int8
OpMemoryModel Logical GLSL450
OpEntryPoint GLCompute %main "main"
OpExecutionMode %main LocalSize 1 1 1
%void = OpTypeVoid
%int = OpTypeInt 32 0
%int_1024 = OpConstant %int 1024
%char = OpTypeInt 8 1
%char_n1 = OpConstant %char -1
%array = OpTypeArray %int %int_1024
%ptr_func_array = OpTypePointer Function %array
%ptr_func_int = OpTypePointer Function %int
%void_fn = OpTypeFunction %void
%main = OpFunction %void None %void_fn
%entry = OpLabel
%var = OpVariable %ptr_func_array Function
%gep = OpAccessChain %ptr_func_int %var %char_n1
OpStore %gep %int_1024
OpReturn
OpFunctionEnd
)";

  auto result =
      SinglePassRunAndDisassemble<ScalarReplacementPass>(text, true, true, 0);
  EXPECT_EQ(Pass::Status::SuccessWithoutChange, std::get<1>(result));
}

TEST_F(ScalarReplacementTest, RelaxedPrecisionMemberDecoration) {
  const std::string text = R"(
; CHECK: OpDecorate {{%\w+}} RelaxedPrecision
; CHECK: OpDecorate [[new_var:%\w+]] RelaxedPrecision
; CHECK: [[new_var]] = OpVariable %_ptr_Function_v3float Function
; CHECK: OpLoad %v3float [[new_var]]
               OpCapability Shader
               OpMemoryModel Logical GLSL450
               OpEntryPoint Vertex %1 "Draw2DTexCol_VS" %2 %3
               OpSource HLSL 600
               OpDecorate %2 Location 0
               OpDecorate %3 Location 1
               OpDecorate %3 RelaxedPrecision
               OpMemberDecorate %_struct_4 1 RelaxedPrecision
      %float = OpTypeFloat 32
        %int = OpTypeInt 32 1
      %int_1 = OpConstant %int 1
    %v3float = OpTypeVector %float 3
%_ptr_Input_v3float = OpTypePointer Input %v3float
       %void = OpTypeVoid
         %11 = OpTypeFunction %void
  %_struct_4 = OpTypeStruct %v3float %v3float
%_ptr_Function__struct_4 = OpTypePointer Function %_struct_4
%_ptr_Function_v3float = OpTypePointer Function %v3float
          %2 = OpVariable %_ptr_Input_v3float Input
          %3 = OpVariable %_ptr_Input_v3float Input
          %1 = OpFunction %void None %11
         %14 = OpLabel
         %15 = OpVariable %_ptr_Function__struct_4 Function
         %16 = OpLoad %v3float %2
         %17 = OpLoad %v3float %3
         %18 = OpCompositeConstruct %_struct_4 %16 %17
               OpStore %15 %18
         %19 = OpAccessChain %_ptr_Function_v3float %15 %int_1
         %20 = OpLoad %v3float %19
               OpReturn
               OpFunctionEnd
)";

  SinglePassRunAndMatch<ScalarReplacementPass>(text, true);
}

TEST_F(ScalarReplacementTest, DebugDeclare) {
  const std::string text = R"(
OpCapability Shader
OpCapability Linkage
%ext = OpExtInstImport "OpenCL.DebugInfo.100"
OpMemoryModel Logical GLSL450
%test = OpString "test"
OpName %6 "simple_struct"
%1 = OpTypeVoid
%2 = OpTypeInt 32 0
%uint_32 = OpConstant %2 32
%3 = OpTypeStruct %2 %2 %2 %2
%4 = OpTypePointer Function %3
%5 = OpTypePointer Function %2
%6 = OpTypeFunction %2
%7 = OpConstantNull %3
%8 = OpConstant %2 0
%9 = OpConstant %2 1
%10 = OpConstant %2 2
%11 = OpConstant %2 3
%null_expr = OpExtInst %1 %ext DebugExpression
%src = OpExtInst %1 %ext DebugSource %test
%cu = OpExtInst %1 %ext DebugCompilationUnit 1 4 %src HLSL
%dbg_tf = OpExtInst %1 %ext DebugTypeBasic %test %uint_32 Float
%main_ty = OpExtInst %1 %ext DebugTypeFunction FlagIsProtected|FlagIsPrivate %1
%dbg_main = OpExtInst %1 %ext DebugFunction %test %main_ty %src 0 0 %cu %test FlagIsProtected|FlagIsPrivate 0 %12
%dbg_foo = OpExtInst %1 %ext DebugLocalVariable %test %dbg_tf %src 0 0 %dbg_main FlagIsLocal
%12 = OpFunction %2 None %6
%13 = OpLabel
%scope = OpExtInst %1 %ext DebugScope %dbg_main
%14 = OpVariable %4 Function %7

; CHECK: [[deref:%\w+]] = OpExtInst %void [[ext:%\w+]] DebugOperation Deref
; CHECK: [[dbg_local_var:%\w+]] = OpExtInst %void [[ext]] DebugLocalVariable
; CHECK: [[deref_expr:%\w+]] = OpExtInst %void [[ext]] DebugExpression [[deref]]
; CHECK: [[repl3:%\w+]] = OpVariable %_ptr_Function_uint Function
; CHECK: [[repl2:%\w+]] = OpVariable %_ptr_Function_uint Function
; CHECK: [[repl1:%\w+]] = OpVariable %_ptr_Function_uint Function
; CHECK: [[repl0:%\w+]] = OpVariable %_ptr_Function_uint Function
; CHECK: OpExtInst %void [[ext]] DebugValue [[dbg_local_var]] [[repl3]] [[deref_expr]] %int_3
; CHECK: OpExtInst %void [[ext]] DebugValue [[dbg_local_var]] [[repl2]] [[deref_expr]] %int_2
; CHECK: OpExtInst %void [[ext]] DebugValue [[dbg_local_var]] [[repl1]] [[deref_expr]] %int_1
; CHECK: OpExtInst %void [[ext]] DebugValue [[dbg_local_var]] [[repl0]] [[deref_expr]] %int_0
; CHECK-NOT: DebugDeclare
%decl = OpExtInst %1 %ext DebugDeclare %dbg_foo %14 %null_expr

%15 = OpInBoundsAccessChain %5 %14 %8
%16 = OpLoad %2 %15
%17 = OpAccessChain %5 %14 %10
%18 = OpLoad %2 %17
%19 = OpIAdd %2 %16 %18
OpReturnValue %19
OpFunctionEnd
)";

  SinglePassRunAndMatch<ScalarReplacementPass>(text, true);
}

TEST_F(ScalarReplacementTest, DebugValue) {
  const std::string text = R"(
OpCapability Shader
OpCapability Linkage
%ext = OpExtInstImport "OpenCL.DebugInfo.100"
OpMemoryModel Logical GLSL450
%test = OpString "test"
OpName %6 "simple_struct"
%1 = OpTypeVoid
%2 = OpTypeInt 32 0
%uint_32 = OpConstant %2 32
%3 = OpTypeStruct %2 %2 %2 %2
%4 = OpTypePointer Function %3
%5 = OpTypePointer Function %2
%6 = OpTypeFunction %2
%7 = OpConstantNull %3
%8 = OpConstant %2 0
%9 = OpConstant %2 1
%10 = OpConstant %2 2
%11 = OpConstant %2 3
%deref = OpExtInst %1 %ext DebugOperation Deref
%deref_expr = OpExtInst %1 %ext DebugExpression %deref
%null_expr = OpExtInst %1 %ext DebugExpression
%src = OpExtInst %1 %ext DebugSource %test
%cu = OpExtInst %1 %ext DebugCompilationUnit 1 4 %src HLSL
%dbg_tf = OpExtInst %1 %ext DebugTypeBasic %test %uint_32 Float
%main_ty = OpExtInst %1 %ext DebugTypeFunction FlagIsProtected|FlagIsPrivate %1
%dbg_main = OpExtInst %1 %ext DebugFunction %test %main_ty %src 0 0 %cu %test FlagIsProtected|FlagIsPrivate 0 %12
%dbg_foo = OpExtInst %1 %ext DebugLocalVariable %test %dbg_tf %src 0 0 %dbg_main FlagIsLocal
%12 = OpFunction %2 None %6
%13 = OpLabel
%scope = OpExtInst %1 %ext DebugScope %dbg_main
%14 = OpVariable %4 Function %7

; CHECK: [[deref:%\w+]] = OpExtInst %void [[ext:%\w+]] DebugOperation Deref
; CHECK: [[deref_expr:%\w+]] = OpExtInst %void [[ext]] DebugExpression [[deref]]
; CHECK: [[dbg_local_var:%\w+]] = OpExtInst %void [[ext]] DebugLocalVariable
; CHECK: [[repl3:%\w+]] = OpVariable %_ptr_Function_uint Function
; CHECK: [[repl2:%\w+]] = OpVariable %_ptr_Function_uint Function
; CHECK: [[repl1:%\w+]] = OpVariable %_ptr_Function_uint Function
; CHECK: [[repl0:%\w+]] = OpVariable %_ptr_Function_uint Function
; CHECK: OpExtInst %void [[ext]] DebugValue [[dbg_local_var]] [[repl0]] [[deref_expr]] %int_0
; CHECK: OpExtInst %void [[ext]] DebugValue [[dbg_local_var]] [[repl1]] [[deref_expr]] %int_1
; CHECK: OpExtInst %void [[ext]] DebugValue [[dbg_local_var]] [[repl2]] [[deref_expr]] %int_2
; CHECK: OpExtInst %void [[ext]] DebugValue [[dbg_local_var]] [[repl3]] [[deref_expr]] %int_3
%value = OpExtInst %1 %ext DebugValue %dbg_foo %14 %deref_expr

%15 = OpInBoundsAccessChain %5 %14 %8
%16 = OpLoad %2 %15
%17 = OpAccessChain %5 %14 %10
%18 = OpLoad %2 %17
%19 = OpIAdd %2 %16 %18
OpReturnValue %19
OpFunctionEnd
)";

  SinglePassRunAndMatch<ScalarReplacementPass>(text, true);
}

TEST_F(ScalarReplacementTest, DebugDeclareRecursive) {
  const std::string text = R"(
OpCapability Shader
OpCapability Linkage
%ext = OpExtInstImport "OpenCL.DebugInfo.100"
OpMemoryModel Logical GLSL450
%test = OpString "test"
OpName %6 "simple_struct"
%1 = OpTypeVoid
%2 = OpTypeInt 32 0
%uint_32 = OpConstant %2 32
%float = OpTypeFloat 32
%float_1 = OpConstant %float 1
%member = OpTypeStruct %2 %float
%3 = OpTypeStruct %2 %member %float
%4 = OpTypePointer Function %3
%5 = OpTypePointer Function %2
%ptr_float_Function = OpTypePointer Function %float
%6 = OpTypeFunction %2
%cmember = OpConstantComposite %member %uint_32 %float_1
%7 = OpConstantComposite %3 %uint_32 %cmember %float_1
%8 = OpConstant %2 0
%9 = OpConstant %2 1
%10 = OpConstant %2 2
%null_expr = OpExtInst %1 %ext DebugExpression
%src = OpExtInst %1 %ext DebugSource %test
%cu = OpExtInst %1 %ext DebugCompilationUnit 1 4 %src HLSL
%dbg_tf = OpExtInst %1 %ext DebugTypeBasic %test %uint_32 Float
%main_ty = OpExtInst %1 %ext DebugTypeFunction FlagIsProtected|FlagIsPrivate %1
%dbg_main = OpExtInst %1 %ext DebugFunction %test %main_ty %src 0 0 %cu %test FlagIsProtected|FlagIsPrivate 0 %12
%dbg_foo = OpExtInst %1 %ext DebugLocalVariable %test %dbg_tf %src 0 0 %dbg_main FlagIsLocal
%12 = OpFunction %2 None %6
%13 = OpLabel
%scope = OpExtInst %1 %ext DebugScope %dbg_main
%14 = OpVariable %4 Function %7

; CHECK: [[deref:%\w+]] = OpExtInst %void [[ext:%\w+]] DebugOperation Deref
; CHECK: [[dbg_local_var:%\w+]] = OpExtInst %void [[ext]] DebugLocalVariable
; CHECK: [[deref_expr:%\w+]] = OpExtInst %void [[ext]] DebugExpression [[deref]]
; CHECK: [[repl2:%\w+]] = OpVariable %_ptr_Function_float Function %float_1
; CHECK: [[repl1:%\w+]] = OpVariable %_ptr_Function_uint Function %uint_32
; CHECK: [[repl3:%\w+]] = OpVariable %_ptr_Function_float Function %float_1
; CHECK: [[repl0:%\w+]] = OpVariable %_ptr_Function_uint Function %uint_32
; CHECK: OpExtInst %void [[ext]] DebugValue [[dbg_local_var]] [[repl3]] [[deref_expr]] %int_2
; CHECK: OpExtInst %void [[ext]] DebugValue [[dbg_local_var]] [[repl1]] [[deref_expr]] %int_1 %int_0
; CHECK: OpExtInst %void [[ext]] DebugValue [[dbg_local_var]] [[repl2]] [[deref_expr]] %int_1 %int_1
; CHECK: OpExtInst %void [[ext]] DebugValue [[dbg_local_var]] [[repl0]] [[deref_expr]] %int_0
; CHECK-NOT: DebugDeclare
%decl = OpExtInst %1 %ext DebugDeclare %dbg_foo %14 %null_expr

%15 = OpInBoundsAccessChain %5 %14 %8
%16 = OpLoad %2 %15
%17 = OpAccessChain %ptr_float_Function %14 %10
%18 = OpLoad %float %17
%value = OpConvertFToU %2 %18
%19 = OpIAdd %2 %16 %value
OpReturnValue %19
OpFunctionEnd
)";

  SinglePassRunAndMatch<ScalarReplacementPass>(text, true);
}

TEST_F(ScalarReplacementTest, DebugValueWithIndex) {
  const std::string text = R"(
OpCapability Shader
OpCapability Linkage
%ext = OpExtInstImport "OpenCL.DebugInfo.100"
OpMemoryModel Logical GLSL450
%test = OpString "test"
OpName %6 "simple_struct"
%1 = OpTypeVoid
%2 = OpTypeInt 32 0
%uint_32 = OpConstant %2 32
%3 = OpTypeStruct %2 %2 %2 %2
%4 = OpTypePointer Function %3
%5 = OpTypePointer Function %2
%6 = OpTypeFunction %2
%7 = OpConstantNull %3
%8 = OpConstant %2 0
%9 = OpConstant %2 1
%10 = OpConstant %2 2
%11 = OpConstant %2 3
%deref = OpExtInst %1 %ext DebugOperation Deref
%deref_expr = OpExtInst %1 %ext DebugExpression %deref
%null_expr = OpExtInst %1 %ext DebugExpression
%src = OpExtInst %1 %ext DebugSource %test
%cu = OpExtInst %1 %ext DebugCompilationUnit 1 4 %src HLSL
%dbg_tf = OpExtInst %1 %ext DebugTypeBasic %test %uint_32 Float
%main_ty = OpExtInst %1 %ext DebugTypeFunction FlagIsProtected|FlagIsPrivate %1
%dbg_main = OpExtInst %1 %ext DebugFunction %test %main_ty %src 0 0 %cu %test FlagIsProtected|FlagIsPrivate 0 %12
%dbg_foo = OpExtInst %1 %ext DebugLocalVariable %test %dbg_tf %src 0 0 %dbg_main FlagIsLocal
%12 = OpFunction %2 None %6
%13 = OpLabel
%scope = OpExtInst %1 %ext DebugScope %dbg_main
%14 = OpVariable %4 Function %7

; CHECK: [[deref:%\w+]] = OpExtInst %void [[ext:%\w+]] DebugOperation Deref
; CHECK: [[deref_expr:%\w+]] = OpExtInst %void [[ext]] DebugExpression [[deref]]
; CHECK: [[dbg_local_var:%\w+]] = OpExtInst %void [[ext]] DebugLocalVariable
; CHECK: [[repl3:%\w+]] = OpVariable %_ptr_Function_uint Function
; CHECK: [[repl2:%\w+]] = OpVariable %_ptr_Function_uint Function
; CHECK: [[repl1:%\w+]] = OpVariable %_ptr_Function_uint Function
; CHECK: [[repl0:%\w+]] = OpVariable %_ptr_Function_uint Function
; CHECK: OpExtInst %void [[ext]] DebugValue [[dbg_local_var]] [[repl0]] [[deref_expr]] %uint_0 %uint_1 %uint_2 %int_0
; CHECK: OpExtInst %void [[ext]] DebugValue [[dbg_local_var]] [[repl1]] [[deref_expr]] %uint_0 %uint_1 %uint_2 %int_1
; CHECK: OpExtInst %void [[ext]] DebugValue [[dbg_local_var]] [[repl2]] [[deref_expr]] %uint_0 %uint_1 %uint_2 %int_2
; CHECK: OpExtInst %void [[ext]] DebugValue [[dbg_local_var]] [[repl3]] [[deref_expr]] %uint_0 %uint_1 %uint_2 %int_3
%value = OpExtInst %1 %ext DebugValue %dbg_foo %14 %deref_expr %8 %9 %10

%15 = OpInBoundsAccessChain %5 %14 %8
%16 = OpLoad %2 %15
%17 = OpAccessChain %5 %14 %10
%18 = OpLoad %2 %17
%19 = OpIAdd %2 %16 %18
OpReturnValue %19
OpFunctionEnd
)";

  SinglePassRunAndMatch<ScalarReplacementPass>(text, true);
}

TEST_F(ScalarReplacementTest, DebugDeclareForVariableInOtherBB) {
  const std::string text = R"(
OpCapability Shader
OpCapability Linkage
%ext = OpExtInstImport "OpenCL.DebugInfo.100"
OpMemoryModel Logical GLSL450
%test = OpString "test"
OpName %6 "simple_struct"
%1 = OpTypeVoid
%2 = OpTypeInt 32 0
%uint_32 = OpConstant %2 32
%3 = OpTypeStruct %2 %2 %2 %2
%4 = OpTypePointer Function %3
%5 = OpTypePointer Function %2
%6 = OpTypeFunction %2
%7 = OpConstantNull %3
%8 = OpConstant %2 0
%9 = OpConstant %2 1
%10 = OpConstant %2 2
%11 = OpConstant %2 3
%deref = OpExtInst %1 %ext DebugOperation Deref
%deref_expr = OpExtInst %1 %ext DebugExpression %deref
%null_expr = OpExtInst %1 %ext DebugExpression
%src = OpExtInst %1 %ext DebugSource %test
%cu = OpExtInst %1 %ext DebugCompilationUnit 1 4 %src HLSL
%dbg_tf = OpExtInst %1 %ext DebugTypeBasic %test %uint_32 Float
%main_ty = OpExtInst %1 %ext DebugTypeFunction FlagIsProtected|FlagIsPrivate %1
%dbg_main = OpExtInst %1 %ext DebugFunction %test %main_ty %src 0 0 %cu %test FlagIsProtected|FlagIsPrivate 0 %12
%dbg_foo = OpExtInst %1 %ext DebugLocalVariable %test %dbg_tf %src 0 0 %dbg_main FlagIsLocal
%12 = OpFunction %2 None %6
%13 = OpLabel
%scope = OpExtInst %1 %ext DebugScope %dbg_main
%14 = OpVariable %4 Function %7

; CHECK: [[dbg_local_var:%\w+]] = OpExtInst %void [[ext:%\w+]] DebugLocalVariable
; CHECK: [[repl3:%\w+]] = OpVariable %_ptr_Function_uint Function
; CHECK: [[repl2:%\w+]] = OpVariable %_ptr_Function_uint Function
; CHECK: [[repl1:%\w+]] = OpVariable %_ptr_Function_uint Function
; CHECK: [[repl0:%\w+]] = OpVariable %_ptr_Function_uint Function
; CHECK: OpExtInst %void [[ext]] DebugValue [[dbg_local_var]] [[repl3]] [[deref_expr:%\w+]] %int_3
; CHECK: OpExtInst %void [[ext]] DebugValue [[dbg_local_var]] [[repl2]] [[deref_expr]] %int_2
; CHECK: OpExtInst %void [[ext]] DebugValue [[dbg_local_var]] [[repl1]] [[deref_expr]] %int_1
; CHECK: OpExtInst %void [[ext]] DebugValue [[dbg_local_var]] [[repl0]] [[deref_expr]] %int_0

OpBranch %20
%20 = OpLabel
%value = OpExtInst %1 %ext DebugDeclare %dbg_foo %14 %null_expr
%15 = OpInBoundsAccessChain %5 %14 %8
%16 = OpLoad %2 %15
%17 = OpAccessChain %5 %14 %10
%18 = OpLoad %2 %17
%19 = OpIAdd %2 %16 %18
OpReturnValue %19
OpFunctionEnd
)";

  SinglePassRunAndMatch<ScalarReplacementPass>(text, true);
}

TEST_F(ScalarReplacementTest, ImageTexelPointer) {
  // Test whether the scalar replacement correctly checks the
  // OpImageTexelPointer user of an aggregate with an image type.
  const std::string text = R"(
;
; CHECK: [[imgTy:%\w+]] = OpTypeImage %uint Buffer 2 0 0 2 R32ui
; CHECK: [[ptrImgTy:%\w+]] = OpTypePointer Function [[imgTy]]
; CHECK: [[img:%\w+]] = OpVariable [[ptrImgTy]] Function
; CHECK: [[imgTexelPtr:%\w+]] = OpImageTexelPointer {{%\w+}} [[img]] %uint_0 %uint_0
; CHECK: OpAtomicIAdd %uint [[imgTexelPtr]] %uint_1 %uint_0 %uint_1
;
OpCapability Shader
OpCapability SampledBuffer
OpCapability ImageBuffer
OpMemoryModel Logical GLSL450
OpEntryPoint GLCompute %1 "main"
OpExecutionMode %1 LocalSize 64 1 1
%void = OpTypeVoid
%uint = OpTypeInt 32 0
%uint_0 = OpConstant %uint 0
%uint_1 = OpConstant %uint 1
%_ptr_Image_uint = OpTypePointer Image %uint
%type_buffer_image = OpTypeImage %uint Buffer 2 0 0 2 R32ui
%_ptr_Function_type_buffer_image = OpTypePointer Function %type_buffer_image
%image_struct = OpTypeStruct %type_buffer_image %type_buffer_image
%_ptr_Function_image_struct = OpTypePointer Function %image_struct
%func = OpTypeFunction %void
%1 = OpFunction %void None %func
%2 = OpLabel
%3 = OpVariable %_ptr_Function_image_struct Function
%4 = OpAccessChain %_ptr_Function_type_buffer_image %3 %uint_1
%5 = OpImageTexelPointer %_ptr_Image_uint %4 %uint_0 %uint_0
%6 = OpAtomicIAdd %uint %5 %uint_1 %uint_0 %uint_1
OpReturn
OpFunctionEnd
  )";

  SinglePassRunAndMatch<ScalarReplacementPass>(text, false);
}

TEST_F(ScalarReplacementTest, FunctionDeclaration) {
  // Make sure the pass works with a function declaration that is called.
  const std::string text = R"(OpCapability Addresses
OpCapability Linkage
OpCapability Kernel
OpCapability Int8
%1 = OpExtInstImport "OpenCL.std"
OpMemoryModel Physical64 OpenCL
OpEntryPoint Kernel %2 "_Z23julia__1166_kernel_77094Bool"
OpExecutionMode %2 ContractionOff
OpSource Unknown 0
OpDecorate %3 LinkageAttributes "julia_error_7712" Import
%void = OpTypeVoid
%5 = OpTypeFunction %void
%3 = OpFunction %void None %5
OpFunctionEnd
%2 = OpFunction %void None %5
%6 = OpLabel
%7 = OpFunctionCall %void %3
OpReturn
OpFunctionEnd
)";

  SinglePassRunAndCheck<ScalarReplacementPass>(text, text, false);
}

<<<<<<< HEAD
=======
TEST_F(ScalarReplacementTest, UndefImageMember) {
  // Test that scalar replacement creates an undef for a type that cannot have
  // and OpConstantNull.
  const std::string text = R"(
; CHECK: [[image_type:%\w+]] = OpTypeSampledImage {{%\w+}}
; CHECK: [[struct_type:%\w+]] = OpTypeStruct [[image_type]]
; CHECK: [[undef:%\w+]] = OpUndef [[image_type]]
; CHECK: {{%\w+}} = OpCompositeConstruct [[struct_type]] [[undef]]
               OpCapability Shader
          %1 = OpExtInstImport "GLSL.std.450"
               OpMemoryModel Logical GLSL450
               OpEntryPoint Fragment %2 "main"
               OpExecutionMode %2 OriginUpperLeft
       %void = OpTypeVoid
          %4 = OpTypeFunction %void
      %float = OpTypeFloat 32
          %6 = OpTypeImage %float 2D 0 0 0 1 Unknown
          %7 = OpTypeSampledImage %6
  %_struct_8 = OpTypeStruct %7
          %9 = OpTypeFunction %_struct_8
         %10 = OpUndef %_struct_8
%_ptr_Function__struct_8 = OpTypePointer Function %_struct_8
          %2 = OpFunction %void None %4
         %11 = OpLabel
         %16 = OpVariable %_ptr_Function__struct_8 Function
               OpStore %16 %10
         %12 = OpLoad %_struct_8 %16
               OpReturn
               OpFunctionEnd
  )";

  SinglePassRunAndMatch<ScalarReplacementPass>(text, true);
}

>>>>>>> d731a049
}  // namespace
}  // namespace opt
}  // namespace spvtools<|MERGE_RESOLUTION|>--- conflicted
+++ resolved
@@ -2262,8 +2262,6 @@
   SinglePassRunAndCheck<ScalarReplacementPass>(text, text, false);
 }
 
-<<<<<<< HEAD
-=======
 TEST_F(ScalarReplacementTest, UndefImageMember) {
   // Test that scalar replacement creates an undef for a type that cannot have
   // and OpConstantNull.
@@ -2298,7 +2296,6 @@
   SinglePassRunAndMatch<ScalarReplacementPass>(text, true);
 }
 
->>>>>>> d731a049
 }  // namespace
 }  // namespace opt
 }  // namespace spvtools