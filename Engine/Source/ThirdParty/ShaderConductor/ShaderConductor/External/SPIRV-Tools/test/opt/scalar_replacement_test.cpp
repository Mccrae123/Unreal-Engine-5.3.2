--- conflicted
+++ resolved
@@ -1899,8 +1899,6 @@
   SinglePassRunAndMatch<ScalarReplacementPass>(text, true);
 }
 
-<<<<<<< HEAD
-=======
 TEST_F(ScalarReplacementTest, DebugDeclare) {
   const std::string text = R"(
 OpCapability Shader
@@ -2265,7 +2263,6 @@
   SinglePassRunAndCheck<ScalarReplacementPass>(text, text, false);
 }
 
->>>>>>> 6bbb88c8
 }  // namespace
 }  // namespace opt
 }  // namespace spvtools