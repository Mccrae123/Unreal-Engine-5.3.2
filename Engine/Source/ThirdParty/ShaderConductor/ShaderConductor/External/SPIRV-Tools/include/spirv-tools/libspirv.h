--- conflicted
+++ resolved
@@ -170,12 +170,6 @@
   SPV_OPERAND_TYPE_KERNEL_ENQ_FLAGS,              // SPIR-V Sec 3.29
   SPV_OPERAND_TYPE_KERNEL_PROFILING_INFO,         // SPIR-V Sec 3.30
   SPV_OPERAND_TYPE_CAPABILITY,                    // SPIR-V Sec 3.31
-  SPV_OPERAND_TYPE_RAY_FLAGS,                     // SPIR-V Sec 3.RF
-  SPV_OPERAND_TYPE_RAY_QUERY_INTERSECTION,        // SPIR-V Sec 3.RQIntersection
-  SPV_OPERAND_TYPE_RAY_QUERY_COMMITTED_INTERSECTION_TYPE,  // SPIR-V Sec
-                                                           // 3.RQCommitted
-  SPV_OPERAND_TYPE_RAY_QUERY_CANDIDATE_INTERSECTION_TYPE,  // SPIR-V Sec
-                                                           // 3.RQCandidate
 
   // NOTE: New concrete enum values should be added at the end.
 
@@ -268,8 +262,6 @@
   SPV_OPERAND_TYPE_CLDEBUG100_DEBUG_OPERATION,                     // Sec 3.6
   SPV_OPERAND_TYPE_CLDEBUG100_DEBUG_IMPORTED_ENTITY,               // Sec 3.7
 
-<<<<<<< HEAD
-=======
   // The following are concrete enum types from SPV_INTEL_float_controls2
   // https://github.com/intel/llvm/blob/39fa9b0cbfbae88327118990a05c5b387b56d2ef/sycl/doc/extensions/SPIRV/SPV_INTEL_float_controls2.asciidoc
   SPV_OPERAND_TYPE_FPDENORM_MODE,     // Sec 3.17 FP Denorm Mode
@@ -293,7 +285,6 @@
   // An optional packed vector format
   SPV_OPERAND_TYPE_OPTIONAL_PACKED_VECTOR_FORMAT,
 
->>>>>>> 6bbb88c8
   // This is a sentinel value, and does not represent an operand type.
   // It should come last.
   SPV_OPERAND_TYPE_NUM_OPERAND_TYPES,
@@ -317,11 +308,8 @@
   SPV_EXT_INST_TYPE_SPV_AMD_SHADER_BALLOT,
   SPV_EXT_INST_TYPE_DEBUGINFO,
   SPV_EXT_INST_TYPE_OPENCL_DEBUGINFO_100,
-<<<<<<< HEAD
-=======
   SPV_EXT_INST_TYPE_NONSEMANTIC_CLSPVREFLECTION,
   SPV_EXT_INST_TYPE_NONSEMANTIC_SHADER_DEBUGINFO_100,
->>>>>>> 6bbb88c8
 
   // Multiple distinct extended instruction set types could return this
   // value, if they are prefixed with NonSemantic. and are otherwise
@@ -528,10 +516,7 @@
 
   SPV_ENV_UNIVERSAL_1_5,  // SPIR-V 1.5 latest revision, no other restrictions.
   SPV_ENV_VULKAN_1_2,     // Vulkan 1.2 latest revision.
-<<<<<<< HEAD
-=======
   SPV_ENV_MAX             // Keep this as the last enum value.
->>>>>>> 6bbb88c8
 } spv_target_env;
 
 // SPIR-V Validator can be parameterized with the following Universal Limits.
@@ -778,14 +763,11 @@
 SPIRV_TOOLS_EXPORT void spvFuzzerOptionsEnableFuzzerPassValidation(
     spv_fuzzer_options options);
 
-<<<<<<< HEAD
-=======
 // Enables all fuzzer passes during a fuzzing run (instead of a random subset
 // of passes).
 SPIRV_TOOLS_EXPORT void spvFuzzerOptionsEnableAllPasses(
     spv_fuzzer_options options);
 
->>>>>>> 6bbb88c8
 // Encodes the given SPIR-V assembly text to its binary representation. The
 // length parameter specifies the number of bytes for text. Encoded binary will
 // be stored into *binary. Any error will be written into *diagnostic if
