--- conflicted
+++ resolved
@@ -835,8 +835,6 @@
 //   inclusive.
 Optimizer::PassToken CreateGraphicsRobustAccessPass();
 
-<<<<<<< HEAD
-=======
 // Create a pass to spread Volatile semantics to variables with SMIDNV,
 // WarpIDNV, SubgroupSize, SubgroupLocalInvocationId, SubgroupEqMask,
 // SubgroupGeMask, SubgroupGtMask, SubgroupLeMask, or SubgroupLtMask BuiltIn
@@ -850,7 +848,6 @@
 // in the fragement shader.
 Optimizer::PassToken CreateSpreadVolatileSemanticsPass();
 
->>>>>>> d731a049
 // Create a pass to replace a descriptor access using variable index.
 // This pass replaces every access using a variable index to array variable
 // |desc| that has a DescriptorSet and Binding decorations with a constant
@@ -921,14 +918,11 @@
 // UE Change Begin: Added support for Android driver patch pass to fix platform specific issues
 Optimizer::PassToken CreateAndroidDriverPatchPass();
 // UE Change End: Added support for Android driver patch pass to fix platform specific issues
-<<<<<<< HEAD
-=======
 
 // UE Change Begin: Added support for reducing const arrays to structs
 Optimizer::PassToken CreateReduceConstArrayToStructPass();
 // UE Change End: Added support for reducing const arrays to structs
 
->>>>>>> d731a049
 }  // namespace spvtools
 
 #endif  // INCLUDE_SPIRV_TOOLS_OPTIMIZER_HPP_