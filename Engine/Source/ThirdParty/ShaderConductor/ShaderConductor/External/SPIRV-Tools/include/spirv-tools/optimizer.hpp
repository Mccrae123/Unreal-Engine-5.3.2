--- conflicted
+++ resolved
@@ -70,14 +70,6 @@
   // The instance will have an empty message consumer, which ignores all
   // messages from the library. Use SetMessageConsumer() to supply a consumer
   // if messages are of concern.
-<<<<<<< HEAD
-  //
-  // For collections of passes that are meant to transform the input into
-  // another execution environment, then the source environment should be
-  // supplied. e.g. for VulkanToWebGPUPasses the environment should be
-  // SPV_ENV_VULKAN_1_1 not SPV_ENV_WEBGPU_0.
-=======
->>>>>>> 6bbb88c8
   explicit Optimizer(spv_target_env env);
 
   // Disables copy/move constructor/assignment operations.
@@ -757,14 +749,9 @@
 // buffer support. |texbuff_oob_enable| controls instrumentation of texel
 // buffers, which does not require input buffer support.
 Optimizer::PassToken CreateInstBindlessCheckPass(
-<<<<<<< HEAD
-    uint32_t desc_set, uint32_t shader_id, bool input_length_enable = false,
-    bool input_init_enable = false, uint32_t version = 2);
-=======
     uint32_t desc_set, uint32_t shader_id, bool desc_length_enable = false,
     bool desc_init_enable = false, bool buff_oob_enable = false,
     bool texbuff_oob_enable = false);
->>>>>>> 6bbb88c8
 
 // Create a pass to instrument physical buffer address checking
 // This pass instruments all physical buffer address references to check that
@@ -787,18 +774,6 @@
 // to identify the shader module which generated the record.
 Optimizer::PassToken CreateInstBuffAddrCheckPass(uint32_t desc_set,
                                                  uint32_t shader_id);
-
-// Create a pass to instrument OpDebugPrintf instructions.
-// This pass replaces all OpDebugPrintf instructions with instructions to write
-// a record containing the string id and the all specified values into a special
-// printf output buffer (if space allows). This pass is designed to support
-// the printf validation in the Vulkan validation layers.
-//
-// The instrumentation will write buffers in debug descriptor set |desc_set|.
-// It will write |shader_id| in each output record to identify the shader
-// module which generated the record.
-Optimizer::PassToken CreateInstDebugPrintfPass(uint32_t desc_set,
-                                               uint32_t shader_id);
 
 // Create a pass to instrument OpDebugPrintf instructions.
 // This pass replaces all OpDebugPrintf instructions with instructions to write
@@ -887,12 +862,6 @@
 // capabilities.
 Optimizer::PassToken CreateAmdExtToKhrPass();
 
-<<<<<<< HEAD
-/* UE Change Begin: Implement a fused-multiply-add pass to reduce the possibility of reassociation. */
-// Create a pass that will fuse floating point multiply+add pairs to avoid reassociation of instructions.
-Optimizer::PassToken CreateFusedMultiplyAddPass();
-/* UE Change End: Implement a fused-multiply-add pass to reduce the possibility of reassociation. */
-=======
 // Replaces the internal version of GLSLstd450 InterpolateAt* extended
 // instructions with the externally valid version. The internal version allows
 // an OpLoad of the interpolant for the first argument. This pass removes the
@@ -918,7 +887,6 @@
 Optimizer::PassToken CreateFusedMultiplyAddPass();
 // UE Change End: Implement a fused-multiply-add pass to reduce the possibility
 // of re-association.
->>>>>>> 6bbb88c8
 
 }  // namespace spvtools
 
