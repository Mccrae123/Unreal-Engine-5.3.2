# Copyright (c) 2015-2016 The Khronos Group Inc.
#
# Licensed under the Apache License, Version 2.0 (the "License");
# you may not use this file except in compliance with the License.
# You may obtain a copy of the License at
#
#     http://www.apache.org/licenses/LICENSE-2.0
#
# Unless required by applicable law or agreed to in writing, software
# distributed under the License is distributed on an "AS IS" BASIS,
# WITHOUT WARRANTIES OR CONDITIONS OF ANY KIND, either express or implied.
# See the License for the specific language governing permissions and
# limitations under the License.

cmake_minimum_required(VERSION 2.8.12)
if (POLICY CMP0048)
  cmake_policy(SET CMP0048 NEW)
endif()
if (POLICY CMP0054)
  # Avoid dereferencing variables or interpret keywords that have been
  # quoted or bracketed.
  # https://cmake.org/cmake/help/v3.1/policy/CMP0054.html
  cmake_policy(SET CMP0054 NEW)
endif()
set_property(GLOBAL PROPERTY USE_FOLDERS ON)

project(spirv-tools)
enable_testing()
set(SPIRV_TOOLS "SPIRV-Tools")

include(GNUInstallDirs)

set(CMAKE_POSITION_INDEPENDENT_CODE ON)
set(CMAKE_CXX_STANDARD 11)

option(ENABLE_RTTI "Enables RTTI" OFF)
option(SPIRV_ALLOW_TIMERS "Allow timers via clock_gettime on supported platforms" ON)

if("${CMAKE_SYSTEM_NAME}" STREQUAL "Linux")
  add_definitions(-DSPIRV_LINUX)
  set(SPIRV_TIMER_ENABLED ${SPIRV_ALLOW_TIMERS})
elseif("${CMAKE_SYSTEM_NAME}" STREQUAL "Emscripten")
    add_definitions(-DSPIRV_EMSCRIPTEN)
<<<<<<< HEAD
elseif("${CMAKE_SYSTEM_NAME}" STREQUAL "Windows")
=======
elseif("${CMAKE_SYSTEM_NAME}" MATCHES "Windows")
>>>>>>> 6bbb88c8
  add_definitions(-DSPIRV_WINDOWS)
elseif("${CMAKE_SYSTEM_NAME}" STREQUAL "CYGWIN")
  add_definitions(-DSPIRV_WINDOWS)
elseif("${CMAKE_SYSTEM_NAME}" STREQUAL "Darwin")
  add_definitions(-DSPIRV_MAC)
elseif("${CMAKE_SYSTEM_NAME}" STREQUAL "iOS")
  add_definitions(-DSPIRV_IOS)
<<<<<<< HEAD
=======
elseif("${CMAKE_SYSTEM_NAME}" STREQUAL "tvOS")
  add_definitions(-DSPIRV_TVOS)
>>>>>>> 6bbb88c8
elseif("${CMAKE_SYSTEM_NAME}" STREQUAL "Android")
  add_definitions(-DSPIRV_ANDROID)
  set(SPIRV_TIMER_ENABLED ${SPIRV_ALLOW_TIMERS})
elseif("${CMAKE_SYSTEM_NAME}" STREQUAL "FreeBSD")
  add_definitions(-DSPIRV_FREEBSD)
elseif("${CMAKE_SYSTEM_NAME}" STREQUAL "Fuchsia")
  add_definitions(-DSPIRV_FUCHSIA)
else()
  message(FATAL_ERROR "Your platform '${CMAKE_SYSTEM_NAME}' is not supported!")
endif()

if (${SPIRV_TIMER_ENABLED})
  add_definitions(-DSPIRV_TIMER_ENABLED)
endif()

if ("${CMAKE_BUILD_TYPE}" STREQUAL "")
  message(STATUS "No build type selected, default to Debug")
  set(CMAKE_BUILD_TYPE "Debug")
endif()

option(SKIP_SPIRV_TOOLS_INSTALL "Skip installation" ${SKIP_SPIRV_TOOLS_INSTALL})
if(NOT ${SKIP_SPIRV_TOOLS_INSTALL})
  set(ENABLE_SPIRV_TOOLS_INSTALL ON)
endif()

option(SPIRV_BUILD_COMPRESSION "Build SPIR-V compressing codec" OFF)
if(SPIRV_BUILD_COMPRESSION)
  message(FATAL_ERROR "SPIR-V compression codec has been removed from SPIR-V tools. "
          "Please remove SPIRV_BUILD_COMPRESSION from your build options.")
endif(SPIRV_BUILD_COMPRESSION)
<<<<<<< HEAD
=======

option(SPIRV_BUILD_FUZZER "Build spirv-fuzz" OFF)

set(SPIRV_LIB_FUZZING_ENGINE_LINK_OPTIONS "" CACHE STRING "Used by OSS-Fuzz to control, via link options, which fuzzing engine should be used")

option(SPIRV_BUILD_LIBFUZZER_TARGETS "Build libFuzzer targets" OFF)
>>>>>>> 6bbb88c8

option(SPIRV_WERROR "Enable error on warning" ON)
if(("${CMAKE_CXX_COMPILER_ID}" MATCHES "GNU") OR (("${CMAKE_CXX_COMPILER_ID}" MATCHES "Clang") AND (NOT CMAKE_CXX_SIMULATE_ID STREQUAL "MSVC")))
  set(COMPILER_IS_LIKE_GNU TRUE)
endif()
if(${COMPILER_IS_LIKE_GNU})
  set(SPIRV_WARNINGS -Wall -Wextra -Wnon-virtual-dtor -Wno-missing-field-initializers)

  if("${CMAKE_CXX_COMPILER_ID}" MATCHES "Clang")
    set(SPIRV_WARNINGS ${SPIRV_WARNINGS} -Wno-self-assign)
  endif()

  option(SPIRV_WARN_EVERYTHING "Enable -Weverything" ${SPIRV_WARN_EVERYTHING})
  if(${SPIRV_WARN_EVERYTHING})
    if("${CMAKE_CXX_COMPILER_ID}" STREQUAL "Clang")
      set(SPIRV_WARNINGS ${SPIRV_WARNINGS}
        -Weverything -Wno-c++98-compat -Wno-c++98-compat-pedantic -Wno-padded)
    elseif("${CMAKE_CXX_COMPILER_ID}" STREQUAL "GNU")
      set(SPIRV_WARNINGS ${SPIRV_WARNINGS} -Wpedantic -pedantic-errors)
    else()
      message(STATUS "Unknown compiler ${CMAKE_CXX_COMPILER_ID}, "
                     "so SPIRV_WARN_EVERYTHING has no effect")
    endif()
  endif()

  if(${SPIRV_WERROR})
    set(SPIRV_WARNINGS ${SPIRV_WARNINGS} -Werror -Wno-newline-eof)
  endif()
elseif(MSVC)
  set(SPIRV_WARNINGS -D_CRT_SECURE_NO_WARNINGS -D_SCL_SECURE_NO_WARNINGS /wd4800)

  if(${SPIRV_WERROR})
    set(SPIRV_WARNINGS ${SPIRV_WARNINGS} /WX)
  endif()
endif()

include_directories(${CMAKE_CURRENT_SOURCE_DIR}/)

option(SPIRV_COLOR_TERMINAL "Enable color terminal output" ON)
if(${SPIRV_COLOR_TERMINAL})
  add_definitions(-DSPIRV_COLOR_TERMINAL)
endif()

option(SPIRV_LOG_DEBUG "Enable excessive debug output" OFF)
if(${SPIRV_LOG_DEBUG})
  add_definitions(-DSPIRV_LOG_DEBUG)
endif()

if (DEFINED SPIRV_TOOLS_EXTRA_DEFINITIONS)
  add_definitions(${SPIRV_TOOLS_EXTRA_DEFINITIONS})
endif()

# Library build setting definitions:
#
# * SPIRV_TOOLS_BUILD_STATIC - ON or OFF - Defaults to ON.
#   If enabled the following targets will be created:
#     ${SPIRV_TOOLS}-static - STATIC library.
#                             Has full public symbol visibility.
#     ${SPIRV_TOOLS}-shared - SHARED library.
#                             Has default-hidden symbol visibility.
#     ${SPIRV_TOOLS}        - will alias to one of above, based on BUILD_SHARED_LIBS.
#   If disabled the following targets will be created:
#     ${SPIRV_TOOLS}        - either STATIC or SHARED based on SPIRV_TOOLS_LIBRARY_TYPE.
#                             Has full public symbol visibility.
#     ${SPIRV_TOOLS}-shared - SHARED library.
#                             Has default-hidden symbol visibility.
#
# * SPIRV_TOOLS_LIBRARY_TYPE - SHARED or STATIC.
#   Specifies the library type used for building SPIRV-Tools libraries.
#   Defaults to SHARED when BUILD_SHARED_LIBS=1, otherwise STATIC.
#
# * SPIRV_TOOLS_FULL_VISIBILITY - "${SPIRV_TOOLS}-static" or "${SPIRV_TOOLS}"
#   Evaluates to the SPIRV_TOOLS target library name that has no hidden symbols.
#   This is used by internal targets for accessing symbols that are non-public.
#   Note this target provides no API stability guarantees.
#
# Ideally, all of these will go away - see https://github.com/KhronosGroup/SPIRV-Tools/issues/3909.
option(ENABLE_EXCEPTIONS_ON_MSVC "Build SPIRV-TOOLS with c++ exceptions enabled in MSVC" ON)
option(SPIRV_TOOLS_BUILD_STATIC "Build ${SPIRV_TOOLS}-static target. ${SPIRV_TOOLS} will alias to ${SPIRV_TOOLS}-static or ${SPIRV_TOOLS}-shared based on BUILD_SHARED_LIBS" ON)
if(SPIRV_TOOLS_BUILD_STATIC)
  set(SPIRV_TOOLS_FULL_VISIBILITY ${SPIRV_TOOLS}-static)
  set(SPIRV_TOOLS_LIBRARY_TYPE "STATIC")
else(SPIRV_TOOLS_BUILD_STATIC)
  set(SPIRV_TOOLS_FULL_VISIBILITY ${SPIRV_TOOLS})
  if (NOT DEFINED SPIRV_TOOLS_LIBRARY_TYPE)
      if(BUILD_SHARED_LIBS)
        set(SPIRV_TOOLS_LIBRARY_TYPE "SHARED")
      else()
        set(SPIRV_TOOLS_LIBRARY_TYPE "STATIC")
      endif()
  endif()
endif(SPIRV_TOOLS_BUILD_STATIC)

function(spvtools_default_compile_options TARGET)
  target_compile_options(${TARGET} PRIVATE ${SPIRV_WARNINGS})

  if (${COMPILER_IS_LIKE_GNU})
    target_compile_options(${TARGET} PRIVATE -std=c++11 -fno-exceptions)
    target_compile_options(${TARGET} PRIVATE
      -Wall -Wextra -Wno-long-long -Wshadow -Wundef -Wconversion
      -Wno-sign-conversion)

    if(NOT ENABLE_RTTI)
        add_compile_options(-fno-rtti)
    endif()
    # For good call stacks in profiles, keep the frame pointers.
    if(NOT "${SPIRV_PERF}" STREQUAL "")
      target_compile_options(${TARGET} PRIVATE -fno-omit-frame-pointer)
    endif()
    if("${CMAKE_CXX_COMPILER_ID}" STREQUAL "Clang")
      set(SPIRV_USE_SANITIZER "" CACHE STRING
        "Use the clang sanitizer [address|memory|thread|...]")
      if(NOT "${SPIRV_USE_SANITIZER}" STREQUAL "")
        target_compile_options(${TARGET} PRIVATE
          -fsanitize=${SPIRV_USE_SANITIZER})
        set_target_properties(${TARGET} PROPERTIES
          LINK_FLAGS -fsanitize=${SPIRV_USE_SANITIZER})
      endif()
      target_compile_options(${TARGET} PRIVATE
         -ftemplate-depth=1024)
    else()
      target_compile_options(${TARGET} PRIVATE
         -Wno-missing-field-initializers)
    endif()
  endif()

  if (MSVC)
    # Specify /EHs for exception handling. This makes using SPIRV-Tools as
    # dependencies in other projects easier.
    if(ENABLE_EXCEPTIONS_ON_MSVC)
      target_compile_options(${TARGET} PRIVATE /EHs)
    endif()
  endif()

  # For MinGW cross compile, statically link to the C++ runtime.
  # But it still depends on MSVCRT.dll.
  if (${CMAKE_SYSTEM_NAME} MATCHES "Windows")
    if (${CMAKE_CXX_COMPILER_ID} MATCHES "GNU")
      set_target_properties(${TARGET} PROPERTIES
        LINK_FLAGS -static -static-libgcc -static-libstdc++)
    endif()
  endif()
endfunction()

if(NOT COMMAND find_host_package)
  macro(find_host_package)
    find_package(${ARGN})
  endmacro()
endif()
if(NOT COMMAND find_host_program)
  macro(find_host_program)
    find_program(${ARGN})
  endmacro()
endif()

# Tests require Python3
<<<<<<< HEAD
find_package(Python3 COMPONENTS Interpreter Development)
=======
# UE Change Begin: Support CMake 3.12+ in finding python3
find_package(Python3 COMPONENTS Interpreter Development)
#find_host_package(PythonInterp 3 REQUIRED)
# UE Change End: Support CMake 3.12+ in finding python3
>>>>>>> 6bbb88c8

# Check for symbol exports on Linux.
# At the moment, this check will fail on the OSX build machines for the Android NDK.
# It appears they don't have objdump.
if("${CMAKE_SYSTEM_NAME}" STREQUAL "Linux")
  macro(spvtools_check_symbol_exports TARGET)
    if (NOT "${SPIRV_SKIP_TESTS}")
      add_test(NAME spirv-tools-symbol-exports-${TARGET}
               COMMAND ${PYTHON_EXECUTABLE}
               ${spirv-tools_SOURCE_DIR}/utils/check_symbol_exports.py "$<TARGET_FILE:${TARGET}>")
    endif()
  endmacro()
else()
  macro(spvtools_check_symbol_exports TARGET)
    if (NOT "${SPIRV_SKIP_TESTS}")
      message("Skipping symbol exports test for ${TARGET}")
    endif()
  endmacro()
endif()

if(ENABLE_SPIRV_TOOLS_INSTALL)
  if(WIN32)
    macro(spvtools_config_package_dir TARGET PATH)
      set(${PATH} ${TARGET}/cmake)
    endmacro()
  else()
    macro(spvtools_config_package_dir TARGET PATH)
      set(${PATH} ${CMAKE_INSTALL_LIBDIR}/cmake/${TARGET})
    endmacro()
  endif()

  macro(spvtools_generate_config_file TARGET)
    file(WRITE ${CMAKE_BINARY_DIR}/${TARGET}Config.cmake
      "include(CMakeFindDependencyMacro)\n"
      "find_dependency(${SPIRV_TOOLS})\n"
      "include(\${CMAKE_CURRENT_LIST_DIR}/${TARGET}Targets.cmake)\n"
      "set(${TARGET}_LIBRARIES ${TARGET})\n"
      "get_target_property(${TARGET}_INCLUDE_DIRS ${TARGET} INTERFACE_INCLUDE_DIRECTORIES)\n")
  endmacro()
endif()

# Defaults to OFF if the user didn't set it.
option(SPIRV_SKIP_EXECUTABLES
  "Skip building the executable and tests along with the library"
  ${SPIRV_SKIP_EXECUTABLES})
option(SPIRV_SKIP_TESTS
  "Skip building tests along with the library" ${SPIRV_SKIP_TESTS})
if ("${SPIRV_SKIP_EXECUTABLES}")
  set(SPIRV_SKIP_TESTS ON)
endif()

# Defaults to ON.  The checks can be time consuming.
# Turn off if they take too long.
option(SPIRV_CHECK_CONTEXT "In a debug build, check if the IR context is in a valid state." ON)
if (${SPIRV_CHECK_CONTEXT})
  add_compile_options($<$<CONFIG:Debug>:-DSPIRV_CHECK_CONTEXT>)
endif()

# Precompiled header macro. Parameters are source file list and filename for pch cpp file.
macro(spvtools_pch SRCS PCHPREFIX)
  if(MSVC AND CMAKE_GENERATOR MATCHES "^Visual Studio" AND NOT "${CMAKE_CXX_COMPILER_ID}" MATCHES "Clang")
    set(PCH_NAME "$(IntDir)\\${PCHPREFIX}.pch")
    # make source files use/depend on PCH_NAME
    set_source_files_properties(${${SRCS}} PROPERTIES COMPILE_FLAGS "/Yu${PCHPREFIX}.h /FI${PCHPREFIX}.h /Fp${PCH_NAME} /Zm300" OBJECT_DEPENDS "${PCH_NAME}")
    # make PCHPREFIX.cpp file compile and generate PCH_NAME
    set_source_files_properties("${PCHPREFIX}.cpp" PROPERTIES COMPILE_FLAGS "/Yc${PCHPREFIX}.h /Fp${PCH_NAME} /Zm300" OBJECT_OUTPUTS "${PCH_NAME}")
    list(APPEND ${SRCS} "${PCHPREFIX}.cpp")
  endif()
endmacro(spvtools_pch)

add_subdirectory(external)

# Warning about extra semi-colons.
#
# This is not supported on all compilers/versions. so enabling only
# for clang, since that works for all versions that our bots run.
#
# This is intentionally done after adding the external subdirectory,
# so we don't enforce this flag on our dependencies, some of which do
# not pass it.
#
# If the minimum version of CMake supported is updated to 3.0 or
# later, then check_cxx_compiler_flag could be used instead.
if("${CMAKE_CXX_COMPILER_ID}" MATCHES "Clang")
    add_compile_options("-Wextra-semi")
endif()

add_subdirectory(source)
add_subdirectory(tools)

add_subdirectory(test)
add_subdirectory(examples)

if(ENABLE_SPIRV_TOOLS_INSTALL)
  install(
    FILES
      ${CMAKE_CURRENT_SOURCE_DIR}/include/spirv-tools/libspirv.h
      ${CMAKE_CURRENT_SOURCE_DIR}/include/spirv-tools/libspirv.hpp
      ${CMAKE_CURRENT_SOURCE_DIR}/include/spirv-tools/optimizer.hpp
      ${CMAKE_CURRENT_SOURCE_DIR}/include/spirv-tools/linker.hpp
      ${CMAKE_CURRENT_SOURCE_DIR}/include/spirv-tools/instrument.hpp
    DESTINATION
      ${CMAKE_INSTALL_INCLUDEDIR}/spirv-tools/)
endif(ENABLE_SPIRV_TOOLS_INSTALL)

if (NOT "${SPIRV_SKIP_TESTS}")
  add_test(NAME spirv-tools-copyrights
           COMMAND ${PYTHON_EXECUTABLE} utils/check_copyright.py
           WORKING_DIRECTORY ${CMAKE_CURRENT_SOURCE_DIR})
endif()

set(SPIRV_LIBRARIES "-lSPIRV-Tools-opt -lSPIRV-Tools -lSPIRV-Tools-link")
set(SPIRV_SHARED_LIBRARIES "-lSPIRV-Tools-shared")

# Build pkg-config file
# Use a first-class target so it's regenerated when relevant files are updated.
add_custom_target(spirv-tools-pkg-config ALL
        COMMAND ${CMAKE_COMMAND}
                      -DCHANGES_FILE=${CMAKE_CURRENT_SOURCE_DIR}/CHANGES
                      -DTEMPLATE_FILE=${CMAKE_CURRENT_SOURCE_DIR}/cmake/SPIRV-Tools.pc.in
                      -DOUT_FILE=${CMAKE_CURRENT_BINARY_DIR}/SPIRV-Tools.pc
                      -DCMAKE_INSTALL_PREFIX=${CMAKE_INSTALL_PREFIX}
                      -DCMAKE_INSTALL_LIBDIR=${CMAKE_INSTALL_LIBDIR}
                      -DCMAKE_INSTALL_INCLUDEDIR=${CMAKE_INSTALL_INCLUDEDIR}
                      -DSPIRV_LIBRARIES=${SPIRV_LIBRARIES}
                      -P ${CMAKE_CURRENT_SOURCE_DIR}/cmake/write_pkg_config.cmake
        DEPENDS "CHANGES" "cmake/SPIRV-Tools.pc.in" "cmake/write_pkg_config.cmake")
add_custom_target(spirv-tools-shared-pkg-config ALL
        COMMAND ${CMAKE_COMMAND}
                      -DCHANGES_FILE=${CMAKE_CURRENT_SOURCE_DIR}/CHANGES
                      -DTEMPLATE_FILE=${CMAKE_CURRENT_SOURCE_DIR}/cmake/SPIRV-Tools-shared.pc.in
                      -DOUT_FILE=${CMAKE_CURRENT_BINARY_DIR}/SPIRV-Tools-shared.pc
                      -DCMAKE_INSTALL_PREFIX=${CMAKE_INSTALL_PREFIX}
                      -DCMAKE_INSTALL_LIBDIR=${CMAKE_INSTALL_LIBDIR}
                      -DCMAKE_INSTALL_INCLUDEDIR=${CMAKE_INSTALL_INCLUDEDIR}
                      -DSPIRV_SHARED_LIBRARIES=${SPIRV_SHARED_LIBRARIES}
                      -P ${CMAKE_CURRENT_SOURCE_DIR}/cmake/write_pkg_config.cmake
        DEPENDS "CHANGES" "cmake/SPIRV-Tools-shared.pc.in" "cmake/write_pkg_config.cmake")

# Install pkg-config file
if (ENABLE_SPIRV_TOOLS_INSTALL)
  install(
    FILES
      ${CMAKE_CURRENT_BINARY_DIR}/SPIRV-Tools.pc
      ${CMAKE_CURRENT_BINARY_DIR}/SPIRV-Tools-shared.pc
    DESTINATION
      ${CMAKE_INSTALL_LIBDIR}/pkgconfig)
endif()<|MERGE_RESOLUTION|>--- conflicted
+++ resolved
@@ -41,11 +41,7 @@
   set(SPIRV_TIMER_ENABLED ${SPIRV_ALLOW_TIMERS})
 elseif("${CMAKE_SYSTEM_NAME}" STREQUAL "Emscripten")
     add_definitions(-DSPIRV_EMSCRIPTEN)
-<<<<<<< HEAD
-elseif("${CMAKE_SYSTEM_NAME}" STREQUAL "Windows")
-=======
 elseif("${CMAKE_SYSTEM_NAME}" MATCHES "Windows")
->>>>>>> 6bbb88c8
   add_definitions(-DSPIRV_WINDOWS)
 elseif("${CMAKE_SYSTEM_NAME}" STREQUAL "CYGWIN")
   add_definitions(-DSPIRV_WINDOWS)
@@ -53,11 +49,8 @@
   add_definitions(-DSPIRV_MAC)
 elseif("${CMAKE_SYSTEM_NAME}" STREQUAL "iOS")
   add_definitions(-DSPIRV_IOS)
-<<<<<<< HEAD
-=======
 elseif("${CMAKE_SYSTEM_NAME}" STREQUAL "tvOS")
   add_definitions(-DSPIRV_TVOS)
->>>>>>> 6bbb88c8
 elseif("${CMAKE_SYSTEM_NAME}" STREQUAL "Android")
   add_definitions(-DSPIRV_ANDROID)
   set(SPIRV_TIMER_ENABLED ${SPIRV_ALLOW_TIMERS})
@@ -88,15 +81,12 @@
   message(FATAL_ERROR "SPIR-V compression codec has been removed from SPIR-V tools. "
           "Please remove SPIRV_BUILD_COMPRESSION from your build options.")
 endif(SPIRV_BUILD_COMPRESSION)
-<<<<<<< HEAD
-=======
 
 option(SPIRV_BUILD_FUZZER "Build spirv-fuzz" OFF)
 
 set(SPIRV_LIB_FUZZING_ENGINE_LINK_OPTIONS "" CACHE STRING "Used by OSS-Fuzz to control, via link options, which fuzzing engine should be used")
 
 option(SPIRV_BUILD_LIBFUZZER_TARGETS "Build libFuzzer targets" OFF)
->>>>>>> 6bbb88c8
 
 option(SPIRV_WERROR "Enable error on warning" ON)
 if(("${CMAKE_CXX_COMPILER_ID}" MATCHES "GNU") OR (("${CMAKE_CXX_COMPILER_ID}" MATCHES "Clang") AND (NOT CMAKE_CXX_SIMULATE_ID STREQUAL "MSVC")))
@@ -123,7 +113,7 @@
   endif()
 
   if(${SPIRV_WERROR})
-    set(SPIRV_WARNINGS ${SPIRV_WARNINGS} -Werror -Wno-newline-eof)
+    set(SPIRV_WARNINGS ${SPIRV_WARNINGS} -Werror)
   endif()
 elseif(MSVC)
   set(SPIRV_WARNINGS -D_CRT_SECURE_NO_WARNINGS -D_SCL_SECURE_NO_WARNINGS /wd4800)
@@ -253,14 +243,10 @@
 endif()
 
 # Tests require Python3
-<<<<<<< HEAD
-find_package(Python3 COMPONENTS Interpreter Development)
-=======
 # UE Change Begin: Support CMake 3.12+ in finding python3
 find_package(Python3 COMPONENTS Interpreter Development)
 #find_host_package(PythonInterp 3 REQUIRED)
 # UE Change End: Support CMake 3.12+ in finding python3
->>>>>>> 6bbb88c8
 
 # Check for symbol exports on Linux.
 # At the moment, this check will fail on the OSX build machines for the Android NDK.
