--- conflicted
+++ resolved
@@ -90,15 +90,12 @@
     OperandRayQueryIntersection,
     OperandRayQueryCommittedIntersectionType,
     OperandRayQueryCandidateIntersectionType,
-<<<<<<< HEAD
-=======
     OperandFragmentShadingRate,
     OperandFPDenormMode,
     OperandFPOperationMode,
     OperandQuantizationModes,
     OperandOverflowModes,
     OperandPackedVectorFormat,
->>>>>>> 6bbb88c8
 
     OperandOpcode,
 
