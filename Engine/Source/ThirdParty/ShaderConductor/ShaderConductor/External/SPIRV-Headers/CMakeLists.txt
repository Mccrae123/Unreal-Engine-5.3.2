# Copyright (c) 2015-2016 The Khronos Group Inc.
#
# Permission is hereby granted, free of charge, to any person obtaining a
# copy of this software and/or associated documentation files (the
# "Materials"), to deal in the Materials without restriction, including
# without limitation the rights to use, copy, modify, merge, publish,
# distribute, sublicense, and/or sell copies of the Materials, and to
# permit persons to whom the Materials are furnished to do so, subject to
# the following conditions:
#
# The above copyright notice and this permission notice shall be included
# in all copies or substantial portions of the Materials.
#
# MODIFICATIONS TO THIS FILE MAY MEAN IT NO LONGER ACCURATELY REFLECTS
# KHRONOS STANDARDS. THE UNMODIFIED, NORMATIVE VERSIONS OF KHRONOS
# SPECIFICATIONS AND HEADER INFORMATION ARE LOCATED AT
#    https://www.khronos.org/registry/
#
# THE MATERIALS ARE PROVIDED "AS IS", WITHOUT WARRANTY OF ANY KIND,
# EXPRESS OR IMPLIED, INCLUDING BUT NOT LIMITED TO THE WARRANTIES OF
# MERCHANTABILITY, FITNESS FOR A PARTICULAR PURPOSE AND NONINFRINGEMENT.
# IN NO EVENT SHALL THE AUTHORS OR COPYRIGHT HOLDERS BE LIABLE FOR ANY
# CLAIM, DAMAGES OR OTHER LIABILITY, WHETHER IN AN ACTION OF CONTRACT,
# TORT OR OTHERWISE, ARISING FROM, OUT OF OR IN CONNECTION WITH THE
# MATERIALS OR THE USE OR OTHER DEALINGS IN THE MATERIALS.

#
# The SPIR-V headers from the SPIR-V Registry
# https://www.khronos.org/registry/spir-v/
#
cmake_minimum_required(VERSION 3.0)
<<<<<<< HEAD
project(SPIRV-Headers VERSION 1.5.1)
=======
project(SPIRV-Headers VERSION 1.5.5)
>>>>>>> 6bbb88c8

# There are two ways to use this project.
#
# Using this source tree directly from a CMake-based project:
#   1. Add an add_subdirectory directive to include this sub directory.
#   2. Use ${SPIRV-Headers_SOURCE_DIR}/include} in a target_include_directories
#      command.
#
# Installing the headers first, then using them with an implicit include
# directory.  To install the headers:
#   1. mkdir build ; cd build
#   2. cmake ..
#   3. cmake --build . --target install

# legacy
add_custom_target(install-headers
    COMMAND cmake -E copy_directory ${CMAKE_CURRENT_SOURCE_DIR}/include/spirv
        $ENV{DESTDIR}${CMAKE_INSTALL_PREFIX}/include/spirv)

option(SPIRV_HEADERS_SKIP_EXAMPLES "Skip building examples"
      ${SPIRV_HEADERS_SKIP_EXAMPLES})

option(SPIRV_HEADERS_SKIP_INSTALL "Skip install"
      ${SPIRV_HEADERS_SKIP_INSTALL})

if(NOT ${SPIRV_HEADERS_SKIP_EXAMPLES})
  set(SPIRV_HEADERS_ENABLE_EXAMPLES ON)
endif()

if(NOT ${SPIRV_HEADERS_SKIP_INSTALL})
  set(SPIRV_HEADERS_ENABLE_INSTALL ON)
endif()

if (SPIRV_HEADERS_ENABLE_EXAMPLES)
  message(STATUS "Building SPIRV-Header examples")
  add_subdirectory(example)
endif()

include(GNUInstallDirs)
add_library(${PROJECT_NAME} INTERFACE)
target_include_directories(${PROJECT_NAME} INTERFACE
    $<BUILD_INTERFACE:${CMAKE_CURRENT_SOURCE_DIR}/include>
)

# Installation

if (SPIRV_HEADERS_ENABLE_INSTALL)
    message(STATUS "Installing SPIRV-Header")

    set(config_install_dir "${CMAKE_INSTALL_DATADIR}/cmake/${PROJECT_NAME}")

    set(generated_dir "${CMAKE_CURRENT_BINARY_DIR}/generated")

    set(version_config "${generated_dir}/${PROJECT_NAME}ConfigVersion.cmake")
    set(project_config "${generated_dir}/${PROJECT_NAME}Config.cmake")
    set(TARGETS_EXPORT_NAME "${PROJECT_NAME}Targets")
    set(namespace "${PROJECT_NAME}::")

    include(CMakePackageConfigHelpers)
    write_basic_package_version_file(
        "${version_config}"
        COMPATIBILITY SameMajorVersion
    )

    configure_package_config_file(
        "cmake/Config.cmake.in"
        "${project_config}"
        INSTALL_DESTINATION "${config_install_dir}"
    )

    install(
        TARGETS ${PROJECT_NAME}
        EXPORT "${TARGETS_EXPORT_NAME}"
        LIBRARY DESTINATION ${CMAKE_INSTALL_LIBDIR}
        ARCHIVE DESTINATION ${CMAKE_INSTALL_LIBDIR}
        RUNTIME DESTINATION ${CMAKE_INSTALL_BINDIR}
        INCLUDES DESTINATION ${CMAKE_INSTALL_INCLUDEDIR}
    )

    install(
        DIRECTORY include/spirv
        DESTINATION ${CMAKE_INSTALL_INCLUDEDIR}
    )

    install(
        FILES "${project_config}" "${version_config}"
        DESTINATION "${config_install_dir}"
    )

    install(
        EXPORT "${TARGETS_EXPORT_NAME}"
        NAMESPACE "${namespace}"
        DESTINATION "${config_install_dir}"
    )

    configure_file(${CMAKE_CURRENT_SOURCE_DIR}/SPIRV-Headers.pc.in ${CMAKE_BINARY_DIR}/SPIRV-Headers.pc @ONLY)
    install(
        FILES "${CMAKE_BINARY_DIR}/SPIRV-Headers.pc"
        DESTINATION ${CMAKE_INSTALL_DATADIR}/pkgconfig
    )
endif()<|MERGE_RESOLUTION|>--- conflicted
+++ resolved
@@ -29,11 +29,7 @@
 # https://www.khronos.org/registry/spir-v/
 #
 cmake_minimum_required(VERSION 3.0)
-<<<<<<< HEAD
-project(SPIRV-Headers VERSION 1.5.1)
-=======
 project(SPIRV-Headers VERSION 1.5.5)
->>>>>>> 6bbb88c8
 
 # There are two ways to use this project.
 #
