--- conflicted
+++ resolved
@@ -82,13 +82,9 @@
         <id value="29"  vendor="Mikkosoft Productions" tool="MSP Shader Compiler" comment="Contact Mikko Rasa, tdb@tdb.fi"/>
         <id value="30"  vendor="SpvGenTwo community" tool="SpvGenTwo SPIR-V IR Tools" comment="https://github.com/rAzoR8/SpvGenTwo"/>
         <id value="31"  vendor="Google" tool="Skia SkSL" comment="Contact Ethan Nicholas, ethannicholas@google.com"/>
-<<<<<<< HEAD
-        <unused start="32" end="0xFFFF" comment="Tool ID range reservable for future use by vendors"/>
-=======
         <id value="32"  vendor="TornadoVM" tool="SPIRV Beehive Toolkit" comment="https://github.com/beehive-lab/spirv-beehive-toolkit"/>
         <id value="33"  vendor="DragonJoker" tool="ShaderWriter" comment="Contact Sylvain Doremus, https://github.com/DragonJoker/ShaderWriter"/>
         <unused start="34" end="0xFFFF" comment="Tool ID range reservable for future use by vendors"/>
->>>>>>> d731a049
     </ids>
 
     <!-- SECTION: SPIR-V Opcodes and Enumerants -->
@@ -170,21 +166,14 @@
     <ids type="enumerant" start="6144" end="6271" vendor="Intel" comment="Contact michael.kinsner@intel.com"/>
     <ids type="enumerant" start="6272" end="6399" vendor="Huawei" comment="Contact wanghuilong2@xunweitech.com"/>
     <ids type="enumerant" start="6400" end="6463" vendor="Intel" comment="Contact ben.ashbaugh@intel.com"/>
-<<<<<<< HEAD
-=======
     <ids type="enumerant" start="6464" end="6527" vendor="Mikkosoft Productions" comment="Contact Mikko Rasa, tdb@tdb.fi"/>
->>>>>>> d731a049
     <!-- Enumerants to reserve for future use. To get a block, allocate
          multiples of 64 starting at the lowest available point in this
          block and add a corresponding <ids> tag immediately above. Make
          sure to fill in the vendor attribute, and preferably add a contact
          person/address in a comment attribute. -->
     <!-- Example new block: <ids type="enumerant" start="XXXX" end="XXXX+64n-1" vendor="Add vendor" comment="Contact TBD"/> -->
-<<<<<<< HEAD
-    <ids type="enumerant" start="6464" end="4294967295" comment="Enumerant range reservable for future use by vendors"/>
-=======
     <ids type="enumerant" start="6528" end="4294967295" comment="Enumerant range reservable for future use by vendors"/>
->>>>>>> d731a049
     <!-- End reservations of enumerants -->
 
 
