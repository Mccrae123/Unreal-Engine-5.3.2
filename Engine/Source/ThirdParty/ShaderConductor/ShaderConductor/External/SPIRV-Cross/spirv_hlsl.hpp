/*
 * Copyright 2016-2021 Robert Konrad
 * SPDX-License-Identifier: Apache-2.0 OR MIT
 *
 * Licensed under the Apache License, Version 2.0 (the "License");
 * you may not use this file except in compliance with the License.
 * You may obtain a copy of the License at
 *
 *     http://www.apache.org/licenses/LICENSE-2.0
 *
 * Unless required by applicable law or agreed to in writing, software
 * distributed under the License is distributed on an "AS IS" BASIS,
 * WITHOUT WARRANTIES OR CONDITIONS OF ANY KIND, either express or implied.
 * See the License for the specific language governing permissions and
 * limitations under the License.
 */

/*
 * At your option, you may choose to accept this material under either:
 *  1. The Apache License, Version 2.0, found at <http://www.apache.org/licenses/LICENSE-2.0>, or
 *  2. The MIT License, found at <http://opensource.org/licenses/MIT>.
 */

#ifndef SPIRV_HLSL_HPP
#define SPIRV_HLSL_HPP

#include "spirv_glsl.hpp"
#include <utility>

namespace SPIRV_CROSS_NAMESPACE
{
// Interface which remaps vertex inputs to a fixed semantic name to make linking easier.
struct HLSLVertexAttributeRemap
{
	uint32_t location;
	std::string semantic;
};
// Specifying a root constant (d3d12) or push constant range (vulkan).
//
// `start` and `end` denotes the range of the root constant in bytes.
// Both values need to be multiple of 4.
struct RootConstants
{
	uint32_t start;
	uint32_t end;

	uint32_t binding;
	uint32_t space;
};

// For finer control, decorations may be removed from specific resources instead with unset_decoration().
enum HLSLBindingFlagBits
{
	HLSL_BINDING_AUTO_NONE_BIT = 0,

	// Push constant (root constant) resources will be declared as CBVs (b-space) without a register() declaration.
	// A register will be automatically assigned by the D3D compiler, but must therefore be reflected in D3D-land.
	// Push constants do not normally have a DecorationBinding set, but if they do, this can be used to ignore it.
	HLSL_BINDING_AUTO_PUSH_CONSTANT_BIT = 1 << 0,

	// cbuffer resources will be declared as CBVs (b-space) without a register() declaration.
	// A register will be automatically assigned, but must be reflected in D3D-land.
	HLSL_BINDING_AUTO_CBV_BIT = 1 << 1,

	// All SRVs (t-space) will be declared without a register() declaration.
	HLSL_BINDING_AUTO_SRV_BIT = 1 << 2,

	// All UAVs (u-space) will be declared without a register() declaration.
	HLSL_BINDING_AUTO_UAV_BIT = 1 << 3,

	// All samplers (s-space) will be declared without a register() declaration.
	HLSL_BINDING_AUTO_SAMPLER_BIT = 1 << 4,

	// No resources will be declared with register().
	HLSL_BINDING_AUTO_ALL = 0x7fffffff
};
using HLSLBindingFlags = uint32_t;

// By matching stage, desc_set and binding for a SPIR-V resource,
// register bindings are set based on whether the HLSL resource is a
// CBV, UAV, SRV or Sampler. A single binding in SPIR-V might contain multiple
// resource types, e.g. COMBINED_IMAGE_SAMPLER, and SRV/Sampler bindings will be used respectively.
// On SM 5.0 and lower, register_space is ignored.
//
// To remap a push constant block which does not have any desc_set/binding associated with it,
// use ResourceBindingPushConstant{DescriptorSet,Binding} as values for desc_set/binding.
// For deeper control of push constants, set_root_constant_layouts() can be used instead.
struct HLSLResourceBinding
{
	spv::ExecutionModel stage = spv::ExecutionModelMax;
	uint32_t desc_set = 0;
	uint32_t binding = 0;

	struct Binding
	{
		uint32_t register_space = 0;
		uint32_t register_binding = 0;
	} cbv, uav, srv, sampler;
};

enum HLSLAuxBinding
{
	HLSL_AUX_BINDING_BASE_VERTEX_INSTANCE = 0
};

class CompilerHLSL : public CompilerGLSL
{
public:
	struct Options
	{
		uint32_t shader_model = 30; // TODO: map ps_4_0_level_9_0,... somehow

		// Allows the PointSize builtin, and ignores it, as PointSize is not supported in HLSL.
		bool point_size_compat = false;

		// Allows the PointCoord builtin, returns float2(0.5, 0.5), as PointCoord is not supported in HLSL.
		bool point_coord_compat = false;

		// If true, the backend will assume that VertexIndex and InstanceIndex will need to apply
		// a base offset, and you will need to fill in a cbuffer with offsets.
		// Set to false if you know you will never use base instance or base vertex
		// functionality as it might remove an internal cbuffer.
		bool support_nonzero_base_vertex_base_instance = false;

		// Forces a storage buffer to always be declared as UAV, even if the readonly decoration is used.
		// By default, a readonly storage buffer will be declared as ByteAddressBuffer (SRV) instead.
		// Alternatively, use set_hlsl_force_storage_buffer_as_uav to specify individually.
		bool force_storage_buffer_as_uav = false;

		// Forces any storage image type marked as NonWritable to be considered an SRV instead.
		// For this to work with function call parameters, NonWritable must be considered to be part of the type system
		// so that NonWritable image arguments are also translated to Texture rather than RWTexture.
		bool nonwritable_uav_texture_as_srv = false;

		// Enables native 16-bit types. Needs SM 6.2.
		// Uses half/int16_t/uint16_t instead of min16* types.
		// Also adds support for 16-bit load-store from (RW)ByteAddressBuffer.
		bool enable_16bit_types = false;

		// If matrices are used as IO variables, flatten the attribute declaration to use
		// TEXCOORD{N,N+1,N+2,...} rather than TEXCOORDN_{0,1,2,3}.
		// If add_vertex_attribute_remap is used and this feature is used,
		// the semantic name will be queried once per active location.
		bool flatten_matrix_vertex_input_semantics = false;

		// Rather than emitting main() for the entry point, use the name in SPIR-V.
		bool use_entry_point_name = false;

<<<<<<< HEAD
=======
		// Preserve (RW)StructuredBuffer types if the input source was HLSL.
		bool preserve_structured_buffers = false;

>>>>>>> 4af6daef
		// UE Change Begin: Reconstruct original name of global cbuffer declarations.
		bool reconstruct_cbuffer_names = false;
		// UE Change End: Reconstruct original name of global cbuffer declarations.

		// UE Change Begin: Reconstruct original name of input/output semantics.
		bool reconstruct_semantics = false;
		// UE Change End: Reconstruct original name of input/output semantics.

		// UE Change Begin: Allow disabling explicit resource binding.
		bool implicit_resource_binding = false;
		// UE Change End: Allow disabling explicit resource binding.
	};

	explicit CompilerHLSL(std::vector<uint32_t> spirv_)
	    : CompilerGLSL(std::move(spirv_))
	{
	}

	CompilerHLSL(const uint32_t *ir_, size_t size)
	    : CompilerGLSL(ir_, size)
	{
	}

	explicit CompilerHLSL(const ParsedIR &ir_)
	    : CompilerGLSL(ir_)
	{
	}

	explicit CompilerHLSL(ParsedIR &&ir_)
	    : CompilerGLSL(std::move(ir_))
	{
	}

	const Options &get_hlsl_options() const
	{
		return hlsl_options;
	}

	void set_hlsl_options(const Options &opts)
	{
		hlsl_options = opts;
	}

	// Optionally specify a custom root constant layout.
	//
	// Push constants ranges will be split up according to the
	// layout specified.
	void set_root_constant_layouts(std::vector<RootConstants> layout);

	// Compiles and remaps vertex attributes at specific locations to a fixed semantic.
	// The default is TEXCOORD# where # denotes location.
	// Matrices are unrolled to vectors with notation ${SEMANTIC}_#, where # denotes row.
	// $SEMANTIC is either TEXCOORD# or a semantic name specified here.
	void add_vertex_attribute_remap(const HLSLVertexAttributeRemap &vertex_attributes);
	std::string compile() override;

	// This is a special HLSL workaround for the NumWorkGroups builtin.
	// This does not exist in HLSL, so the calling application must create a dummy cbuffer in
	// which the application will store this builtin.
	// The cbuffer layout will be:
	// cbuffer SPIRV_Cross_NumWorkgroups : register(b#, space#) { uint3 SPIRV_Cross_NumWorkgroups_count; };
	// This must be called before compile().
	// The function returns 0 if NumWorkGroups builtin is not statically used in the shader from the current entry point.
	// If non-zero, this returns the variable ID of a cbuffer which corresponds to
	// the cbuffer declared above. By default, no binding or descriptor set decoration is set,
	// so the calling application should declare explicit bindings on this ID before calling compile().
	VariableID remap_num_workgroups_builtin();

	// Controls how resource bindings are declared in the output HLSL.
	void set_resource_binding_flags(HLSLBindingFlags flags);

	// resource is a resource binding to indicate the HLSL CBV, SRV, UAV or sampler binding
	// to use for a particular SPIR-V description set
	// and binding. If resource bindings are provided,
	// is_hlsl_resource_binding_used() will return true after calling ::compile() if
	// the set/binding combination was used by the HLSL code.
	void add_hlsl_resource_binding(const HLSLResourceBinding &resource);
	bool is_hlsl_resource_binding_used(spv::ExecutionModel model, uint32_t set, uint32_t binding) const;

	// Controls which storage buffer bindings will be forced to be declared as UAVs.
	void set_hlsl_force_storage_buffer_as_uav(uint32_t desc_set, uint32_t binding);

	// By default, these magic buffers are not assigned a specific binding.
	void set_hlsl_aux_buffer_binding(HLSLAuxBinding binding, uint32_t register_index, uint32_t register_space);
	void unset_hlsl_aux_buffer_binding(HLSLAuxBinding binding);
	bool is_hlsl_aux_buffer_binding_used(HLSLAuxBinding binding) const;

private:
	std::string type_to_glsl(const SPIRType &type, uint32_t id = 0) override;
	std::string image_type_hlsl(const SPIRType &type, uint32_t id);
	std::string image_type_hlsl_modern(const SPIRType &type, uint32_t id);
	std::string image_type_hlsl_legacy(const SPIRType &type, uint32_t id);
	void emit_function_prototype(SPIRFunction &func, const Bitset &return_flags) override;
	void emit_hlsl_entry_point();
	void emit_header() override;
	void emit_resources();
	void emit_interface_block_globally(const SPIRVariable &type);
	void emit_interface_block_in_struct(const SPIRVariable &var, std::unordered_set<uint32_t> &active_locations);
	void emit_interface_block_member_in_struct(const SPIRVariable &var, uint32_t member_index, uint32_t location,
	                                           std::unordered_set<uint32_t> &active_locations);
	void emit_builtin_inputs_in_struct();
	void emit_builtin_outputs_in_struct();
	void emit_builtin_primitive_outputs_in_struct();
	void emit_texture_op(const Instruction &i, bool sparse) override;
	void emit_instruction(const Instruction &instruction) override;
	void emit_glsl_op(uint32_t result_type, uint32_t result_id, uint32_t op, const uint32_t *args,
	                  uint32_t count) override;
	void emit_buffer_block(const SPIRVariable &type) override;
	void emit_push_constant_block(const SPIRVariable &var) override;
	void emit_uniform(const SPIRVariable &var) override;
	void emit_modern_uniform(const SPIRVariable &var);
	void emit_legacy_uniform(const SPIRVariable &var);
	void emit_specialization_constants_and_structs();
	void emit_composite_constants();
	void emit_fixup() override;
	std::string builtin_to_glsl(spv::BuiltIn builtin, spv::StorageClass storage) override;
	std::string layout_for_member(const SPIRType &type, uint32_t index) override;
	std::string to_interpolation_qualifiers(const Bitset &flags) override;
	std::string bitcast_glsl_op(const SPIRType &result_type, const SPIRType &argument_type) override;
	bool emit_complex_bitcast(uint32_t result_type, uint32_t id, uint32_t op0) override;
	std::string to_func_call_arg(const SPIRFunction::Parameter &arg, uint32_t id) override;
	std::string to_sampler_expression(uint32_t id);
	std::string to_resource_binding(const SPIRVariable &var);
	std::string to_resource_binding_sampler(const SPIRVariable &var);
	std::string to_resource_register(HLSLBindingFlagBits flag, char space, uint32_t binding, uint32_t set);
	std::string to_initializer_expression(const SPIRVariable &var) override;
	void emit_sampled_image_op(uint32_t result_type, uint32_t result_id, uint32_t image_id, uint32_t samp_id) override;
	void emit_access_chain(const Instruction &instruction);
	void emit_load(const Instruction &instruction);
	void read_access_chain(std::string *expr, const std::string &lhs, const SPIRAccessChain &chain);
	void read_access_chain_struct(const std::string &lhs, const SPIRAccessChain &chain);
	void read_access_chain_array(const std::string &lhs, const SPIRAccessChain &chain);
	void write_access_chain(const SPIRAccessChain &chain, uint32_t value, const SmallVector<uint32_t> &composite_chain);
	void write_access_chain_struct(const SPIRAccessChain &chain, uint32_t value,
	                               const SmallVector<uint32_t> &composite_chain);
	void write_access_chain_array(const SPIRAccessChain &chain, uint32_t value,
	                              const SmallVector<uint32_t> &composite_chain);
	std::string write_access_chain_value(uint32_t value, const SmallVector<uint32_t> &composite_chain, bool enclose);
	void emit_store(const Instruction &instruction);
	void emit_atomic(const uint32_t *ops, uint32_t length, spv::Op op);
	void emit_subgroup_op(const Instruction &i) override;
	void emit_block_hints(const SPIRBlock &block) override;

	void emit_struct_member(const SPIRType &type, uint32_t member_type_id, uint32_t index, const std::string &qualifier,
	                        uint32_t base_offset = 0) override;
	void emit_rayquery_function(const char *commited, const char *candidate, const uint32_t *ops);

	const char *to_storage_qualifiers_glsl(const SPIRVariable &var) override;
	void replace_illegal_names() override;

	bool is_hlsl_force_storage_buffer_as_uav(ID id) const;

	Options hlsl_options;

	// TODO: Refactor this to be more similar to MSL, maybe have some common system in place?
	bool requires_op_fmod = false;
	bool requires_fp16_packing = false;
	bool requires_uint2_packing = false;
	bool requires_explicit_fp16_packing = false;
	bool requires_unorm8_packing = false;
	bool requires_snorm8_packing = false;
	bool requires_unorm16_packing = false;
	bool requires_snorm16_packing = false;
	bool requires_bitfield_insert = false;
	bool requires_bitfield_extract = false;
	bool requires_inverse_2x2 = false;
	bool requires_inverse_3x3 = false;
	bool requires_inverse_4x4 = false;
	bool requires_scalar_reflect = false;
	bool requires_scalar_refract = false;
	bool requires_scalar_faceforward = false;

	struct TextureSizeVariants
	{
		// MSVC 2013 workaround.
		TextureSizeVariants()
		{
			srv = 0;
			for (auto &unorm : uav)
				for (auto &u : unorm)
					u = 0;
		}
		uint64_t srv;
		uint64_t uav[3][4];
	} required_texture_size_variants;

	void require_texture_query_variant(uint32_t var_id);
	void emit_texture_size_variants(uint64_t variant_mask, const char *vecsize_qualifier, bool uav,
	                                const char *type_qualifier);

	enum TextureQueryVariantDim
	{
		Query1D = 0,
		Query1DArray,
		Query2D,
		Query2DArray,
		Query3D,
		QueryBuffer,
		QueryCube,
		QueryCubeArray,
		Query2DMS,
		Query2DMSArray,
		QueryDimCount
	};

	enum TextureQueryVariantType
	{
		QueryTypeFloat = 0,
		QueryTypeInt = 16,
		QueryTypeUInt = 32,
		QueryTypeCount = 3
	};

	enum BitcastType
	{
		TypeNormal,
		TypePackUint2x32,
		TypeUnpackUint64
	};

	void analyze_meshlet_writes();
	void analyze_meshlet_writes(uint32_t func_id, uint32_t id_per_vertex, uint32_t id_per_primitive,
	                            std::unordered_set<uint32_t> &processed_func_ids);

	BitcastType get_bitcast_type(uint32_t result_type, uint32_t op0);

	void emit_builtin_variables();
	bool require_output = false;
	bool require_input = false;
	SmallVector<HLSLVertexAttributeRemap> remap_vertex_attributes;

	uint32_t type_to_consumed_locations(const SPIRType &type) const;

	std::string to_semantic(uint32_t location, spv::ExecutionModel em, spv::StorageClass sc);

	uint32_t num_workgroups_builtin = 0;
	HLSLBindingFlags resource_binding_flags = 0;

	// Custom root constant layout, which should be emitted
	// when translating push constant ranges.
	std::vector<RootConstants> root_constants_layout;

	void validate_shader_model();

	std::string get_unique_identifier();
	uint32_t unique_identifier_count = 0;

	std::unordered_map<StageSetBinding, std::pair<HLSLResourceBinding, bool>, InternalHasher> resource_bindings;
	void remap_hlsl_resource_binding(HLSLBindingFlagBits type, uint32_t &desc_set, uint32_t &binding);

	std::unordered_set<SetBindingPair, InternalHasher> force_uav_buffer_bindings;

	struct
	{
		uint32_t register_index = 0;
		uint32_t register_space = 0;
		bool explicit_binding = false;
		bool used = false;
	} base_vertex_info;

	// Returns true for BuiltInSampleMask because gl_SampleMask[] is an array in SPIR-V, but SV_Coverage is a scalar in HLSL.
	bool builtin_translates_to_nonarray(spv::BuiltIn builtin) const override;

<<<<<<< HEAD
=======
	// Returns true if the specified ID has a UserTypeGOOGLE decoration for StructuredBuffer or RWStructuredBuffer resources.
	bool is_user_type_structured(uint32_t id) const override;

>>>>>>> 4af6daef
	std::vector<TypeID> composite_selection_workaround_types;

	std::string get_inner_entry_point_name() const;
};
} // namespace SPIRV_CROSS_NAMESPACE

#endif<|MERGE_RESOLUTION|>--- conflicted
+++ resolved
@@ -146,12 +146,9 @@
 		// Rather than emitting main() for the entry point, use the name in SPIR-V.
 		bool use_entry_point_name = false;
 
-<<<<<<< HEAD
-=======
 		// Preserve (RW)StructuredBuffer types if the input source was HLSL.
 		bool preserve_structured_buffers = false;
 
->>>>>>> 4af6daef
 		// UE Change Begin: Reconstruct original name of global cbuffer declarations.
 		bool reconstruct_cbuffer_names = false;
 		// UE Change End: Reconstruct original name of global cbuffer declarations.
@@ -415,12 +412,9 @@
 	// Returns true for BuiltInSampleMask because gl_SampleMask[] is an array in SPIR-V, but SV_Coverage is a scalar in HLSL.
 	bool builtin_translates_to_nonarray(spv::BuiltIn builtin) const override;
 
-<<<<<<< HEAD
-=======
 	// Returns true if the specified ID has a UserTypeGOOGLE decoration for StructuredBuffer or RWStructuredBuffer resources.
 	bool is_user_type_structured(uint32_t id) const override;
 
->>>>>>> 4af6daef
 	std::vector<TypeID> composite_selection_workaround_types;
 
 	std::string get_inner_entry_point_name() const;
