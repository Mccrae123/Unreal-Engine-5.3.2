--- conflicted
+++ resolved
@@ -1677,14 +1677,11 @@
 		const auto &type = get<SPIRType>(var->basetype);
 		width = type.width;
 	}
-<<<<<<< HEAD
-=======
 	else if (const auto *undef = maybe_get<SPIRUndef>(block.condition))
 	{
 		const auto &type = get<SPIRType>(undef->basetype);
 		width = type.width;
 	}
->>>>>>> d731a049
 	else
 	{
 		auto search = ir.load_type_width.find(block.condition);
@@ -5052,11 +5049,7 @@
 	for (auto type : handler.non_block_types)
 		physical_storage_non_block_pointer_types.push_back(type);
 	sort(begin(physical_storage_non_block_pointer_types), end(physical_storage_non_block_pointer_types));
-<<<<<<< HEAD
-	physical_storage_type_to_alignment = move(handler.physical_block_type_meta);
-=======
 	physical_storage_type_to_alignment = std::move(handler.physical_block_type_meta);
->>>>>>> d731a049
 }
 
 bool Compiler::InterlockedResourceAccessPrepassHandler::handle(Op op, const uint32_t *, uint32_t)
