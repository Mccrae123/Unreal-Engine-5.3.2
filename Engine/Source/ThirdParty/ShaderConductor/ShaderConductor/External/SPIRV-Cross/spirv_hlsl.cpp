/*
 * Copyright 2016-2021 Robert Konrad
 * SPDX-License-Identifier: Apache-2.0 OR MIT
 *
 * Licensed under the Apache License, Version 2.0 (the "License");
 * you may not use this file except in compliance with the License.
 * You may obtain a copy of the License at
 *
 *     http://www.apache.org/licenses/LICENSE-2.0
 *
 * Unless required by applicable law or agreed to in writing, software
 * distributed under the License is distributed on an "AS IS" BASIS,
 * WITHOUT WARRANTIES OR CONDITIONS OF ANY KIND, either express or implied.
 * See the License for the specific language governing permissions and
 * limitations under the License.
 *
 */

/*
 * At your option, you may choose to accept this material under either:
 *  1. The Apache License, Version 2.0, found at <http://www.apache.org/licenses/LICENSE-2.0>, or
 *  2. The MIT License, found at <http://opensource.org/licenses/MIT>.
 */

#include "spirv_hlsl.hpp"
#include "GLSL.std.450.h"
#include <algorithm>
#include <assert.h>

using namespace spv;
using namespace SPIRV_CROSS_NAMESPACE;
using namespace std;

enum class ImageFormatNormalizedState
{
	None = 0,
	Unorm = 1,
	Snorm = 2
};

static ImageFormatNormalizedState image_format_to_normalized_state(ImageFormat fmt)
{
	switch (fmt)
	{
	case ImageFormatR8:
	case ImageFormatR16:
	case ImageFormatRg8:
	case ImageFormatRg16:
	case ImageFormatRgba8:
	case ImageFormatRgba16:
	case ImageFormatRgb10A2:
		return ImageFormatNormalizedState::Unorm;

	case ImageFormatR8Snorm:
	case ImageFormatR16Snorm:
	case ImageFormatRg8Snorm:
	case ImageFormatRg16Snorm:
	case ImageFormatRgba8Snorm:
	case ImageFormatRgba16Snorm:
		return ImageFormatNormalizedState::Snorm;

	default:
		break;
	}

	return ImageFormatNormalizedState::None;
}

static unsigned image_format_to_components(ImageFormat fmt)
{
	switch (fmt)
	{
	case ImageFormatR8:
	case ImageFormatR16:
	case ImageFormatR8Snorm:
	case ImageFormatR16Snorm:
	case ImageFormatR16f:
	case ImageFormatR32f:
	case ImageFormatR8i:
	case ImageFormatR16i:
	case ImageFormatR32i:
	case ImageFormatR8ui:
	case ImageFormatR16ui:
	case ImageFormatR32ui:
		return 1;

	case ImageFormatRg8:
	case ImageFormatRg16:
	case ImageFormatRg8Snorm:
	case ImageFormatRg16Snorm:
	case ImageFormatRg16f:
	case ImageFormatRg32f:
	case ImageFormatRg8i:
	case ImageFormatRg16i:
	case ImageFormatRg32i:
	case ImageFormatRg8ui:
	case ImageFormatRg16ui:
	case ImageFormatRg32ui:
		return 2;

	case ImageFormatR11fG11fB10f:
		return 3;

	case ImageFormatRgba8:
	case ImageFormatRgba16:
	case ImageFormatRgb10A2:
	case ImageFormatRgba8Snorm:
	case ImageFormatRgba16Snorm:
	case ImageFormatRgba16f:
	case ImageFormatRgba32f:
	case ImageFormatRgba8i:
	case ImageFormatRgba16i:
	case ImageFormatRgba32i:
	case ImageFormatRgba8ui:
	case ImageFormatRgba16ui:
	case ImageFormatRgba32ui:
	case ImageFormatRgb10a2ui:
		return 4;

	case ImageFormatUnknown:
		return 4; // Assume 4.

	default:
		SPIRV_CROSS_THROW("Unrecognized typed image format.");
	}
}

static string image_format_to_type(ImageFormat fmt, SPIRType::BaseType basetype)
{
	switch (fmt)
	{
	case ImageFormatR8:
	case ImageFormatR16:
		if (basetype != SPIRType::Float)
			SPIRV_CROSS_THROW("Mismatch in image type and base type of image.");
		return "unorm float";
	case ImageFormatRg8:
	case ImageFormatRg16:
		if (basetype != SPIRType::Float)
			SPIRV_CROSS_THROW("Mismatch in image type and base type of image.");
		return "unorm float2";
	case ImageFormatRgba8:
	case ImageFormatRgba16:
		if (basetype != SPIRType::Float)
			SPIRV_CROSS_THROW("Mismatch in image type and base type of image.");
		return "unorm float4";
	case ImageFormatRgb10A2:
		if (basetype != SPIRType::Float)
			SPIRV_CROSS_THROW("Mismatch in image type and base type of image.");
		return "unorm float4";

	case ImageFormatR8Snorm:
	case ImageFormatR16Snorm:
		if (basetype != SPIRType::Float)
			SPIRV_CROSS_THROW("Mismatch in image type and base type of image.");
		return "snorm float";
	case ImageFormatRg8Snorm:
	case ImageFormatRg16Snorm:
		if (basetype != SPIRType::Float)
			SPIRV_CROSS_THROW("Mismatch in image type and base type of image.");
		return "snorm float2";
	case ImageFormatRgba8Snorm:
	case ImageFormatRgba16Snorm:
		if (basetype != SPIRType::Float)
			SPIRV_CROSS_THROW("Mismatch in image type and base type of image.");
		return "snorm float4";

	case ImageFormatR16f:
	case ImageFormatR32f:
		if (basetype != SPIRType::Float)
			SPIRV_CROSS_THROW("Mismatch in image type and base type of image.");
		return "float";
	case ImageFormatRg16f:
	case ImageFormatRg32f:
		if (basetype != SPIRType::Float)
			SPIRV_CROSS_THROW("Mismatch in image type and base type of image.");
		return "float2";
	case ImageFormatRgba16f:
	case ImageFormatRgba32f:
		if (basetype != SPIRType::Float)
			SPIRV_CROSS_THROW("Mismatch in image type and base type of image.");
		return "float4";

	case ImageFormatR11fG11fB10f:
		if (basetype != SPIRType::Float)
			SPIRV_CROSS_THROW("Mismatch in image type and base type of image.");
		return "float3";

	case ImageFormatR8i:
	case ImageFormatR16i:
	case ImageFormatR32i:
		if (basetype != SPIRType::Int)
			SPIRV_CROSS_THROW("Mismatch in image type and base type of image.");
		return "int";
	case ImageFormatRg8i:
	case ImageFormatRg16i:
	case ImageFormatRg32i:
		if (basetype != SPIRType::Int)
			SPIRV_CROSS_THROW("Mismatch in image type and base type of image.");
		return "int2";
	case ImageFormatRgba8i:
	case ImageFormatRgba16i:
	case ImageFormatRgba32i:
		if (basetype != SPIRType::Int)
			SPIRV_CROSS_THROW("Mismatch in image type and base type of image.");
		return "int4";

	case ImageFormatR8ui:
	case ImageFormatR16ui:
	case ImageFormatR32ui:
		if (basetype != SPIRType::UInt)
			SPIRV_CROSS_THROW("Mismatch in image type and base type of image.");
		return "uint";
	case ImageFormatRg8ui:
	case ImageFormatRg16ui:
	case ImageFormatRg32ui:
		if (basetype != SPIRType::UInt)
			SPIRV_CROSS_THROW("Mismatch in image type and base type of image.");
		return "uint2";
	case ImageFormatRgba8ui:
	case ImageFormatRgba16ui:
	case ImageFormatRgba32ui:
		if (basetype != SPIRType::UInt)
			SPIRV_CROSS_THROW("Mismatch in image type and base type of image.");
		return "uint4";
	case ImageFormatRgb10a2ui:
		if (basetype != SPIRType::UInt)
			SPIRV_CROSS_THROW("Mismatch in image type and base type of image.");
		return "uint4";

	case ImageFormatUnknown:
		switch (basetype)
		{
		case SPIRType::Float:
			return "float4";
		case SPIRType::Int:
			return "int4";
		case SPIRType::UInt:
			return "uint4";
		default:
			SPIRV_CROSS_THROW("Unsupported base type for image.");
		}

	default:
		SPIRV_CROSS_THROW("Unrecognized typed image format.");
	}
}

string CompilerHLSL::image_type_hlsl_modern(const SPIRType &type, uint32_t id)
{
	auto &imagetype = get<SPIRType>(type.image.type);
	const char *dim = nullptr;
	bool typed_load = false;
	uint32_t components = 4;

	bool force_image_srv = hlsl_options.nonwritable_uav_texture_as_srv && has_decoration(id, DecorationNonWritable);

	switch (type.image.dim)
	{
	case Dim1D:
		typed_load = type.image.sampled == 2;
		dim = "1D";
		break;
	case Dim2D:
		typed_load = type.image.sampled == 2;
		dim = "2D";
		break;
	case Dim3D:
		typed_load = type.image.sampled == 2;
		dim = "3D";
		break;
	case DimCube:
		if (type.image.sampled == 2)
			SPIRV_CROSS_THROW("RWTextureCube does not exist in HLSL.");
		dim = "Cube";
		break;
	case DimRect:
		SPIRV_CROSS_THROW("Rectangle texture support is not yet implemented for HLSL."); // TODO
	case DimBuffer:
		if (type.image.sampled == 1)
			return join("Buffer<", type_to_glsl(imagetype), components, ">");
		else if (type.image.sampled == 2)
		{
			if (interlocked_resources.count(id))
				return join("RasterizerOrderedBuffer<", image_format_to_type(type.image.format, imagetype.basetype),
				            ">");

			typed_load = !force_image_srv && type.image.sampled == 2;

			const char *rw = force_image_srv ? "" : "RW";
			return join(rw, "Buffer<",
			            typed_load ? image_format_to_type(type.image.format, imagetype.basetype) :
			                         join(type_to_glsl(imagetype), components),
			            ">");
		}
		else
			SPIRV_CROSS_THROW("Sampler buffers must be either sampled or unsampled. Cannot deduce in runtime.");
	case DimSubpassData:
		dim = "2D";
		typed_load = false;
		break;
	default:
		SPIRV_CROSS_THROW("Invalid dimension.");
	}
	const char *arrayed = type.image.arrayed ? "Array" : "";
	const char *ms = type.image.ms ? "MS" : "";
	const char *rw = typed_load && !force_image_srv ? "RW" : "";

	if (force_image_srv)
		typed_load = false;

	if (typed_load && interlocked_resources.count(id))
		rw = "RasterizerOrdered";

	return join(rw, "Texture", dim, ms, arrayed, "<",
	            typed_load ? image_format_to_type(type.image.format, imagetype.basetype) :
	                         join(type_to_glsl(imagetype), components),
	            ">");
}

string CompilerHLSL::image_type_hlsl_legacy(const SPIRType &type, uint32_t /*id*/)
{
	auto &imagetype = get<SPIRType>(type.image.type);
	string res;

	switch (imagetype.basetype)
	{
	case SPIRType::Int:
		res = "i";
		break;
	case SPIRType::UInt:
		res = "u";
		break;
	default:
		break;
	}

	if (type.basetype == SPIRType::Image && type.image.dim == DimSubpassData)
		return res + "subpassInput" + (type.image.ms ? "MS" : "");

	// If we're emulating subpassInput with samplers, force sampler2D
	// so we don't have to specify format.
	if (type.basetype == SPIRType::Image && type.image.dim != DimSubpassData)
	{
		// Sampler buffers are always declared as samplerBuffer even though they might be separate images in the SPIR-V.
		if (type.image.dim == DimBuffer && type.image.sampled == 1)
			res += "sampler";
		else
			res += type.image.sampled == 2 ? "image" : "texture";
	}
	else
		res += "sampler";

	switch (type.image.dim)
	{
	case Dim1D:
		res += "1D";
		break;
	case Dim2D:
		res += "2D";
		break;
	case Dim3D:
		res += "3D";
		break;
	case DimCube:
		res += "CUBE";
		break;

	case DimBuffer:
		res += "Buffer";
		break;

	case DimSubpassData:
		res += "2D";
		break;
	default:
		SPIRV_CROSS_THROW("Only 1D, 2D, 3D, Buffer, InputTarget and Cube textures supported.");
	}

	if (type.image.ms)
		res += "MS";
	if (type.image.arrayed)
		res += "Array";

	return res;
}

string CompilerHLSL::image_type_hlsl(const SPIRType &type, uint32_t id)
{
	if (hlsl_options.shader_model <= 30)
		return image_type_hlsl_legacy(type, id);
	else
		return image_type_hlsl_modern(type, id);
}

// The optional id parameter indicates the object whose type we are trying
// to find the description for. It is optional. Most type descriptions do not
// depend on a specific object's use of that type.
string CompilerHLSL::type_to_glsl(const SPIRType &type, uint32_t id)
{
	// Ignore the pointer type since GLSL doesn't have pointers.

	switch (type.basetype)
	{
	case SPIRType::Struct:
		// Need OpName lookup here to get a "sensible" name for a struct.
		if (backend.explicit_struct_type)
			return join("struct ", to_name(type.self));
		else
			return to_name(type.self);

	case SPIRType::Image:
	case SPIRType::SampledImage:
		return image_type_hlsl(type, id);

	case SPIRType::Sampler:
		return comparison_ids.count(id) ? "SamplerComparisonState" : "SamplerState";

	case SPIRType::Void:
		return "void";

	default:
		break;
	}

	if (type.vecsize == 1 && type.columns == 1) // Scalar builtin
	{
		switch (type.basetype)
		{
		case SPIRType::Boolean:
			return "bool";
		case SPIRType::Int:
			return backend.basic_int_type;
		case SPIRType::UInt:
			return backend.basic_uint_type;
		case SPIRType::AtomicCounter:
			return "atomic_uint";
		case SPIRType::Half:
			if (hlsl_options.enable_16bit_types)
				return "half";
			else
				return "min16float";
		case SPIRType::Short:
			if (hlsl_options.enable_16bit_types)
				return "int16_t";
			else
				return "min16int";
		case SPIRType::UShort:
			if (hlsl_options.enable_16bit_types)
				return "uint16_t";
			else
				return "min16uint";
		case SPIRType::Float:
			return "float";
		case SPIRType::Double:
			return "double";
		case SPIRType::Int64:
			if (hlsl_options.shader_model < 60)
				SPIRV_CROSS_THROW("64-bit integers only supported in SM 6.0.");
			return "int64_t";
		case SPIRType::UInt64:
			if (hlsl_options.shader_model < 60)
				SPIRV_CROSS_THROW("64-bit integers only supported in SM 6.0.");
			return "uint64_t";
		case SPIRType::AccelerationStructure:
			return "RaytracingAccelerationStructure";
		case SPIRType::RayQuery:
			return "RayQuery<RAY_FLAG_NONE>";
		default:
			return "???";
		}
	}
	else if (type.vecsize > 1 && type.columns == 1) // Vector builtin
	{
		switch (type.basetype)
		{
		case SPIRType::Boolean:
			return join("bool", type.vecsize);
		case SPIRType::Int:
			return join("int", type.vecsize);
		case SPIRType::UInt:
			return join("uint", type.vecsize);
		case SPIRType::Half:
			return join(hlsl_options.enable_16bit_types ? "half" : "min16float", type.vecsize);
		case SPIRType::Short:
			return join(hlsl_options.enable_16bit_types ? "int16_t" : "min16int", type.vecsize);
		case SPIRType::UShort:
			return join(hlsl_options.enable_16bit_types ? "uint16_t" : "min16uint", type.vecsize);
		case SPIRType::Float:
			return join("float", type.vecsize);
		case SPIRType::Double:
			return join("double", type.vecsize);
		case SPIRType::Int64:
			return join("i64vec", type.vecsize);
		case SPIRType::UInt64:
			return join("u64vec", type.vecsize);
		default:
			return "???";
		}
	}
	else
	{
		switch (type.basetype)
		{
		case SPIRType::Boolean:
			return join("bool", type.columns, "x", type.vecsize);
		case SPIRType::Int:
			return join("int", type.columns, "x", type.vecsize);
		case SPIRType::UInt:
			return join("uint", type.columns, "x", type.vecsize);
		case SPIRType::Half:
			return join(hlsl_options.enable_16bit_types ? "half" : "min16float", type.columns, "x", type.vecsize);
		case SPIRType::Short:
			return join(hlsl_options.enable_16bit_types ? "int16_t" : "min16int", type.columns, "x", type.vecsize);
		case SPIRType::UShort:
			return join(hlsl_options.enable_16bit_types ? "uint16_t" : "min16uint", type.columns, "x", type.vecsize);
		case SPIRType::Float:
			return join("float", type.columns, "x", type.vecsize);
		case SPIRType::Double:
			return join("double", type.columns, "x", type.vecsize);
		// Matrix types not supported for int64/uint64.
		default:
			return "???";
		}
	}
}

void CompilerHLSL::emit_header()
{
	for (auto &header : header_lines)
		statement(header);

	if (header_lines.size() > 0)
	{
		statement("");
	}
}

void CompilerHLSL::emit_interface_block_globally(const SPIRVariable &var)
{
	add_resource_name(var.self);

	// The global copies of I/O variables should not contain interpolation qualifiers.
	// These are emitted inside the interface structs.
	auto &flags = ir.meta[var.self].decoration.decoration_flags;
	auto old_flags = flags;
	flags.reset();
	statement("static ", variable_decl(var), ";");
	flags = old_flags;
}

const char *CompilerHLSL::to_storage_qualifiers_glsl(const SPIRVariable &var)
{
	// Input and output variables are handled specially in HLSL backend.
	// The variables are declared as global, private variables, and do not need any qualifiers.
	if (var.storage == StorageClassUniformConstant || var.storage == StorageClassUniform ||
	    var.storage == StorageClassPushConstant)
	{
		return "uniform ";
	}

	return "";
}

void CompilerHLSL::emit_builtin_outputs_in_struct()
{
	auto &execution = get_entry_point();

	bool legacy = hlsl_options.shader_model <= 30;
	active_output_builtins.for_each_bit([&](uint32_t i) {
		const char *type = nullptr;
		const char *semantic = nullptr;
		auto builtin = static_cast<BuiltIn>(i);
		switch (builtin)
		{
		case BuiltInPosition:
			type = is_position_invariant() && backend.support_precise_qualifier ? "precise float4" : "float4";
			semantic = legacy ? "POSITION" : "SV_Position";
			break;

		case BuiltInSampleMask:
			if (hlsl_options.shader_model < 41 || execution.model != ExecutionModelFragment)
				SPIRV_CROSS_THROW("Sample Mask output is only supported in PS 4.1 or higher.");
			type = "uint";
			semantic = "SV_Coverage";
			break;

		case BuiltInFragDepth:
			type = "float";
			if (legacy)
			{
				semantic = "DEPTH";
			}
			else
			{
				if (hlsl_options.shader_model >= 50 && execution.flags.get(ExecutionModeDepthGreater))
					semantic = "SV_DepthGreaterEqual";
				else if (hlsl_options.shader_model >= 50 && execution.flags.get(ExecutionModeDepthLess))
					semantic = "SV_DepthLessEqual";
				else
					semantic = "SV_Depth";
			}
			break;

		case BuiltInClipDistance:
		{
			static const char *types[] = { "float", "float2", "float3", "float4" };

			// HLSL is a bit weird here, use SV_ClipDistance0, SV_ClipDistance1 and so on with vectors.
			if (execution.model == ExecutionModelMeshEXT)
			{
				if (clip_distance_count > 4)
					SPIRV_CROSS_THROW("Clip distance count > 4 not supported for mesh shaders.");

				if (clip_distance_count == 1)
				{
					// Avoids having to hack up access_chain code. Makes it trivially indexable.
					statement("float gl_ClipDistance[1] : SV_ClipDistance;");
				}
				else
				{
					// Replace array with vector directly, avoids any weird fixup path.
					statement(types[clip_distance_count - 1], " gl_ClipDistance : SV_ClipDistance;");
				}
			}
			else
			{
				for (uint32_t clip = 0; clip < clip_distance_count; clip += 4)
				{
					uint32_t to_declare = clip_distance_count - clip;
					if (to_declare > 4)
						to_declare = 4;

					uint32_t semantic_index = clip / 4;

					statement(types[to_declare - 1], " ", builtin_to_glsl(builtin, StorageClassOutput), semantic_index,
					          " : SV_ClipDistance", semantic_index, ";");
				}
			}
			break;
		}

		case BuiltInCullDistance:
		{
			static const char *types[] = { "float", "float2", "float3", "float4" };

			// HLSL is a bit weird here, use SV_CullDistance0, SV_CullDistance1 and so on with vectors.
			if (execution.model == ExecutionModelMeshEXT)
			{
				if (cull_distance_count > 4)
					SPIRV_CROSS_THROW("Cull distance count > 4 not supported for mesh shaders.");

				if (cull_distance_count == 1)
				{
					// Avoids having to hack up access_chain code. Makes it trivially indexable.
					statement("float gl_CullDistance[1] : SV_CullDistance;");
				}
				else
				{
					// Replace array with vector directly, avoids any weird fixup path.
					statement(types[cull_distance_count - 1], " gl_CullDistance : SV_CullDistance;");
				}
			}
			else
			{
				for (uint32_t cull = 0; cull < cull_distance_count; cull += 4)
				{
					uint32_t to_declare = cull_distance_count - cull;
					if (to_declare > 4)
						to_declare = 4;

					uint32_t semantic_index = cull / 4;

					statement(types[to_declare - 1], " ", builtin_to_glsl(builtin, StorageClassOutput), semantic_index,
					          " : SV_CullDistance", semantic_index, ";");
				}
			}
			break;
		}

		case BuiltInPointSize:
			// If point_size_compat is enabled, just ignore PointSize.
			// PointSize does not exist in HLSL, but some code bases might want to be able to use these shaders,
			// even if it means working around the missing feature.
			if (hlsl_options.point_size_compat)
				break;
			else
				SPIRV_CROSS_THROW("Unsupported builtin in HLSL.");

		case BuiltInLayer:
		case BuiltInPrimitiveId:
		case BuiltInViewportIndex:
		case BuiltInPrimitiveShadingRateKHR:
		case BuiltInCullPrimitiveEXT:
			// per-primitive attributes handled separatly
			break;

		case BuiltInPrimitivePointIndicesEXT:
		case BuiltInPrimitiveLineIndicesEXT:
		case BuiltInPrimitiveTriangleIndicesEXT:
			// meshlet local-index buffer handled separatly
			break;

		default:
			SPIRV_CROSS_THROW("Unsupported builtin in HLSL.");
		}

		if (type && semantic)
			statement(type, " ", builtin_to_glsl(builtin, StorageClassOutput), " : ", semantic, ";");
	    });
}

void CompilerHLSL::emit_builtin_primitive_outputs_in_struct()
{
	active_output_builtins.for_each_bit([&](uint32_t i) {
		const char *type = nullptr;
		const char *semantic = nullptr;
		auto builtin = static_cast<BuiltIn>(i);
		switch (builtin)
		{
		case BuiltInLayer:
		{
<<<<<<< HEAD
			const ExecutionModel model = get_entry_point().model;
			if (hlsl_options.shader_model < 50 ||
			    (model != ExecutionModelGeometry && model != ExecutionModelMeshEXT))
				SPIRV_CROSS_THROW("Render target array index output is only supported in GS/MS 5.0 or higher.");
=======
			if (hlsl_options.shader_model < 50)
				SPIRV_CROSS_THROW("Render target array index output is only supported in SM 5.0 or higher.");
>>>>>>> 4af6daef
			type = "uint";
			semantic = "SV_RenderTargetArrayIndex";
			break;
		}

		case BuiltInPrimitiveId:
			type = "uint";
			semantic = "SV_PrimitiveID";
			break;

		case BuiltInViewportIndex:
			type = "uint";
			semantic = "SV_ViewportArrayIndex";
			break;

		case BuiltInPrimitiveShadingRateKHR:
			type = "uint";
			semantic = "SV_ShadingRate";
			break;

		case BuiltInCullPrimitiveEXT:
			type = "bool";
			semantic = "SV_CullPrimitive";
			break;

		default:
			break;
		}

		if (type && semantic)
			statement(type, " ", builtin_to_glsl(builtin, StorageClassOutput), " : ", semantic, ";");
	});
}

void CompilerHLSL::emit_builtin_inputs_in_struct()
{
	bool legacy = hlsl_options.shader_model <= 30;
	active_input_builtins.for_each_bit([&](uint32_t i) {
		const char *type = nullptr;
		const char *semantic = nullptr;
		auto builtin = static_cast<BuiltIn>(i);
		switch (builtin)
		{
		case BuiltInFragCoord:
			type = "float4";
			semantic = legacy ? "VPOS" : "SV_Position";
			break;

		case BuiltInVertexId:
		case BuiltInVertexIndex:
			if (legacy)
				SPIRV_CROSS_THROW("Vertex index not supported in SM 3.0 or lower.");
			type = "uint";
			semantic = "SV_VertexID";
			break;

		case BuiltInPrimitiveId:
			type = "uint";
			semantic = "SV_PrimitiveID";
			break;

		case BuiltInInstanceId:
		case BuiltInInstanceIndex:
			if (legacy)
				SPIRV_CROSS_THROW("Instance index not supported in SM 3.0 or lower.");
			type = "uint";
			semantic = "SV_InstanceID";
			break;

		case BuiltInSampleId:
			if (legacy)
				SPIRV_CROSS_THROW("Sample ID not supported in SM 3.0 or lower.");
			type = "uint";
			semantic = "SV_SampleIndex";
			break;

		case BuiltInSampleMask:
			if (hlsl_options.shader_model < 50 || get_entry_point().model != ExecutionModelFragment)
				SPIRV_CROSS_THROW("Sample Mask input is only supported in PS 5.0 or higher.");
			type = "uint";
			semantic = "SV_Coverage";
			break;

		case BuiltInGlobalInvocationId:
			type = "uint3";
			semantic = "SV_DispatchThreadID";
			break;

		case BuiltInLocalInvocationId:
			type = "uint3";
			semantic = "SV_GroupThreadID";
			break;

		case BuiltInLocalInvocationIndex:
			type = "uint";
			semantic = "SV_GroupIndex";
			break;

		case BuiltInWorkgroupId:
			type = "uint3";
			semantic = "SV_GroupID";
			break;

		case BuiltInFrontFacing:
			type = "bool";
			semantic = "SV_IsFrontFace";
			break;

		case BuiltInViewIndex:
			if (hlsl_options.shader_model < 61 || (get_entry_point().model != ExecutionModelVertex && get_entry_point().model != ExecutionModelFragment))
				SPIRV_CROSS_THROW("View Index input is only supported in VS and PS 6.1 or higher.");
			type = "uint";
			semantic = "SV_ViewID";
			break;

		case BuiltInNumWorkgroups:
		case BuiltInSubgroupSize:
		case BuiltInSubgroupLocalInvocationId:
		case BuiltInSubgroupEqMask:
		case BuiltInSubgroupLtMask:
		case BuiltInSubgroupLeMask:
		case BuiltInSubgroupGtMask:
		case BuiltInSubgroupGeMask:
		case BuiltInBaseVertex:
		case BuiltInBaseInstance:
			// Handled specially.
			break;

		case BuiltInHelperInvocation:
			if (hlsl_options.shader_model < 50 || get_entry_point().model != ExecutionModelFragment)
				SPIRV_CROSS_THROW("Helper Invocation input is only supported in PS 5.0 or higher.");
			break;

		case BuiltInClipDistance:
			// HLSL is a bit weird here, use SV_ClipDistance0, SV_ClipDistance1 and so on with vectors.
			for (uint32_t clip = 0; clip < clip_distance_count; clip += 4)
			{
				uint32_t to_declare = clip_distance_count - clip;
				if (to_declare > 4)
					to_declare = 4;

				uint32_t semantic_index = clip / 4;

				static const char *types[] = { "float", "float2", "float3", "float4" };
				statement(types[to_declare - 1], " ", builtin_to_glsl(builtin, StorageClassInput), semantic_index,
				          " : SV_ClipDistance", semantic_index, ";");
			}
			break;

		case BuiltInCullDistance:
			// HLSL is a bit weird here, use SV_CullDistance0, SV_CullDistance1 and so on with vectors.
			for (uint32_t cull = 0; cull < cull_distance_count; cull += 4)
			{
				uint32_t to_declare = cull_distance_count - cull;
				if (to_declare > 4)
					to_declare = 4;

				uint32_t semantic_index = cull / 4;

				static const char *types[] = { "float", "float2", "float3", "float4" };
				statement(types[to_declare - 1], " ", builtin_to_glsl(builtin, StorageClassInput), semantic_index,
				          " : SV_CullDistance", semantic_index, ";");
			}
			break;

		case BuiltInPointCoord:
			// PointCoord is not supported, but provide a way to just ignore that, similar to PointSize.
			if (hlsl_options.point_coord_compat)
				break;
			else
				SPIRV_CROSS_THROW("Unsupported builtin in HLSL.");

		case BuiltInLayer:
			if (hlsl_options.shader_model < 50 || get_entry_point().model != ExecutionModelFragment)
				SPIRV_CROSS_THROW("Render target array index input is only supported in PS 5.0 or higher.");
			type = "uint";
			semantic = "SV_RenderTargetArrayIndex";
			break;

		default:
			SPIRV_CROSS_THROW("Unsupported builtin in HLSL.");
		}

		if (type && semantic)
			statement(type, " ", builtin_to_glsl(builtin, StorageClassInput), " : ", semantic, ";");
	});
}

uint32_t CompilerHLSL::type_to_consumed_locations(const SPIRType &type) const
{
	// TODO: Need to verify correctness.
	uint32_t elements = 0;

	if (type.basetype == SPIRType::Struct)
	{
		for (uint32_t i = 0; i < uint32_t(type.member_types.size()); i++)
			elements += type_to_consumed_locations(get<SPIRType>(type.member_types[i]));
	}
	else
	{
		uint32_t array_multiplier = 1;
		for (uint32_t i = 0; i < uint32_t(type.array.size()); i++)
		{
			if (type.array_size_literal[i])
				array_multiplier *= type.array[i];
			else
				array_multiplier *= evaluate_constant_u32(type.array[i]);
		}
		elements += array_multiplier * type.columns;
	}
	return elements;
}

string CompilerHLSL::to_interpolation_qualifiers(const Bitset &flags)
{
	string res;
	//if (flags & (1ull << DecorationSmooth))
	//    res += "linear ";
	if (flags.get(DecorationFlat))
		res += "nointerpolation ";
	if (flags.get(DecorationNoPerspective))
		res += "noperspective ";
	if (flags.get(DecorationCentroid))
		res += "centroid ";
	if (flags.get(DecorationPatch))
		res += "patch "; // Seems to be different in actual HLSL.
	if (flags.get(DecorationSample))
		res += "sample ";
	if (flags.get(DecorationInvariant) && backend.support_precise_qualifier)
		res += "precise "; // Not supported?

	return res;
}

std::string CompilerHLSL::to_semantic(uint32_t location, ExecutionModel em, StorageClass sc)
{
	if (em == ExecutionModelVertex && sc == StorageClassInput)
	{
		// We have a vertex attribute - we should look at remapping it if the user provided
		// vertex attribute hints.
		for (auto &attribute : remap_vertex_attributes)
			if (attribute.location == location)
				return attribute.semantic;
	}

	// Not a vertex attribute, or no remap_vertex_attributes entry.
	return join("TEXCOORD", location);
}

std::string CompilerHLSL::to_initializer_expression(const SPIRVariable &var)
{
	// We cannot emit static const initializer for block constants for practical reasons,
	// so just inline the initializer.
	// FIXME: There is a theoretical problem here if someone tries to composite extract
	// into this initializer since we don't declare it properly, but that is somewhat non-sensical.
	auto &type = get<SPIRType>(var.basetype);
	bool is_block = has_decoration(type.self, DecorationBlock);
	auto *c = maybe_get<SPIRConstant>(var.initializer);
	if (is_block && c)
		return constant_expression(*c);
	else
		return CompilerGLSL::to_initializer_expression(var);
}

void CompilerHLSL::emit_interface_block_member_in_struct(const SPIRVariable &var, uint32_t member_index,
                                                         uint32_t location,
                                                         std::unordered_set<uint32_t> &active_locations)
{
	auto &execution = get_entry_point();
	auto type = get<SPIRType>(var.basetype);
	auto semantic = to_semantic(location, execution.model, var.storage);
	auto mbr_name = join(to_name(type.self), "_", to_member_name(type, member_index));
	auto &mbr_type = get<SPIRType>(type.member_types[member_index]);

	statement(to_interpolation_qualifiers(get_member_decoration_bitset(type.self, member_index)),
	          type_to_glsl(mbr_type),
	          " ", mbr_name, type_to_array_glsl(mbr_type),
	          " : ", semantic, ";");

	// Structs and arrays should consume more locations.
	uint32_t consumed_locations = type_to_consumed_locations(mbr_type);
	for (uint32_t i = 0; i < consumed_locations; i++)
		active_locations.insert(location + i);
}

void CompilerHLSL::emit_interface_block_in_struct(const SPIRVariable &var, unordered_set<uint32_t> &active_locations)
{
	auto &execution = get_entry_point();
	auto type = get<SPIRType>(var.basetype);

	string binding;
	bool use_location_number = true;
	bool legacy = hlsl_options.shader_model <= 30;
	if (execution.model == ExecutionModelFragment && var.storage == StorageClassOutput)
	{
		// Dual-source blending is achieved in HLSL by emitting to SV_Target0 and 1.
		uint32_t index = get_decoration(var.self, DecorationIndex);
		uint32_t location = get_decoration(var.self, DecorationLocation);

		if (index != 0 && location != 0)
			SPIRV_CROSS_THROW("Dual-source blending is only supported on MRT #0 in HLSL.");

		binding = join(legacy ? "COLOR" : "SV_Target", location + index);
		use_location_number = false;
		if (legacy) // COLOR must be a four-component vector on legacy shader model targets (HLSL ERR_COLOR_4COMP)
			type.vecsize = 4;
	}

	const auto get_vacant_location = [&]() -> uint32_t {
		for (uint32_t i = 0; i < 64; i++)
			if (!active_locations.count(i))
				return i;
		SPIRV_CROSS_THROW("All locations from 0 to 63 are exhausted.");
	};

	bool need_matrix_unroll = var.storage == StorageClassInput && execution.model == ExecutionModelVertex;

	auto name = to_name(var.self);
	if (use_location_number)
	{
		uint32_t location_number;

		// If an explicit location exists, use it with TEXCOORD[N] semantic.
		// Otherwise, pick a vacant location.
		if (has_decoration(var.self, DecorationLocation))
			location_number = get_decoration(var.self, DecorationLocation);
		else
			location_number = get_vacant_location();

		// Allow semantic remap if specified.
		auto semantic = to_semantic(location_number, execution.model, var.storage);

		// UE Change Begin: Reconstruct original name of input/output semantics.
		if (hlsl_options.reconstruct_semantics)
		{
			if (name.size() > 7 && name.compare(0, 7, "in_var_") == 0)
				semantic = name.substr(7);
			else if (name.size() > 8 && name.compare(0, 8, "out_var_") == 0)
				semantic = name.substr(8);
		}
		// UE Change End: Reconstruct original name of input/output semantics.

		if (need_matrix_unroll && type.columns > 1)
		{
			if (!type.array.empty())
				SPIRV_CROSS_THROW("Arrays of matrices used as input/output. This is not supported.");

			// Unroll matrices.
			for (uint32_t i = 0; i < type.columns; i++)
			{
				SPIRType newtype = type;
				newtype.columns = 1;

				string effective_semantic;
				if (hlsl_options.flatten_matrix_vertex_input_semantics)
					effective_semantic = to_semantic(location_number, execution.model, var.storage);
				else
					effective_semantic = join(semantic, "_", i);

				statement(to_interpolation_qualifiers(get_decoration_bitset(var.self)),
				          variable_decl(newtype, join(name, "_", i)), " : ", effective_semantic, ";");
				active_locations.insert(location_number++);
			}
		}
		else
		{
			auto decl_type = type;
			if (execution.model == ExecutionModelMeshEXT)
			{
				decl_type.array.erase(decl_type.array.begin());
				decl_type.array_size_literal.erase(decl_type.array_size_literal.begin());
			}
			statement(to_interpolation_qualifiers(get_decoration_bitset(var.self)), variable_decl(decl_type, name), " : ",
			          semantic, ";");

			// Structs and arrays should consume more locations.
			uint32_t consumed_locations = type_to_consumed_locations(decl_type);
			for (uint32_t i = 0; i < consumed_locations; i++)
				active_locations.insert(location_number + i);
		}
	}
	else
	{
		statement(variable_decl(type, name), " : ", binding, ";");
	}
}

std::string CompilerHLSL::builtin_to_glsl(spv::BuiltIn builtin, spv::StorageClass storage)
{
	switch (builtin)
	{
	case BuiltInVertexId:
		return "gl_VertexID";
	case BuiltInInstanceId:
		return "gl_InstanceID";
	case BuiltInNumWorkgroups:
	{
		if (!num_workgroups_builtin)
			SPIRV_CROSS_THROW("NumWorkgroups builtin is used, but remap_num_workgroups_builtin() was not called. "
			                  "Cannot emit code for this builtin.");

		auto &var = get<SPIRVariable>(num_workgroups_builtin);
		auto &type = get<SPIRType>(var.basetype);
		auto ret = join(to_name(num_workgroups_builtin), "_", get_member_name(type.self, 0));
		ParsedIR::sanitize_underscores(ret);
		return ret;
	}
	case BuiltInPointCoord:
		// Crude hack, but there is no real alternative. This path is only enabled if point_coord_compat is set.
		return "float2(0.5f, 0.5f)";
	case BuiltInSubgroupLocalInvocationId:
		return "WaveGetLaneIndex()";
	case BuiltInSubgroupSize:
		return "WaveGetLaneCount()";
	case BuiltInHelperInvocation:
		return "IsHelperLane()";

	default:
		return CompilerGLSL::builtin_to_glsl(builtin, storage);
	}
}

void CompilerHLSL::emit_builtin_variables()
{
	Bitset builtins = active_input_builtins;
	builtins.merge_or(active_output_builtins);

	std::unordered_map<uint32_t, ID> builtin_to_initializer;
	ir.for_each_typed_id<SPIRVariable>([&](uint32_t, SPIRVariable &var) {
		if (!is_builtin_variable(var) || var.storage != StorageClassOutput || !var.initializer)
			return;

		auto *c = this->maybe_get<SPIRConstant>(var.initializer);
		if (!c)
			return;

		auto &type = this->get<SPIRType>(var.basetype);
		if (type.basetype == SPIRType::Struct)
		{
			uint32_t member_count = uint32_t(type.member_types.size());
			for (uint32_t i = 0; i < member_count; i++)
			{
				if (has_member_decoration(type.self, i, DecorationBuiltIn))
				{
					builtin_to_initializer[get_member_decoration(type.self, i, DecorationBuiltIn)] =
						c->subconstants[i];
				}
			}
		}
		else if (has_decoration(var.self, DecorationBuiltIn))
			builtin_to_initializer[get_decoration(var.self, DecorationBuiltIn)] = var.initializer;
	});

	// Emit global variables for the interface variables which are statically used by the shader.
	builtins.for_each_bit([&](uint32_t i) {
		const char *type = nullptr;
		auto builtin = static_cast<BuiltIn>(i);
		uint32_t array_size = 0;

		string init_expr;
		auto init_itr = builtin_to_initializer.find(builtin);
		if (init_itr != builtin_to_initializer.end())
			init_expr = join(" = ", to_expression(init_itr->second));

		if (get_execution_model() == ExecutionModelMeshEXT)
		{
			if (builtin == BuiltInPosition || builtin == BuiltInPointSize || builtin == BuiltInClipDistance ||
			    builtin == BuiltInCullDistance || builtin == BuiltInLayer || builtin == BuiltInPrimitiveId ||
			    builtin == BuiltInViewportIndex || builtin == BuiltInCullPrimitiveEXT ||
			    builtin == BuiltInPrimitiveShadingRateKHR || builtin == BuiltInPrimitivePointIndicesEXT ||
			    builtin == BuiltInPrimitiveLineIndicesEXT || builtin == BuiltInPrimitiveTriangleIndicesEXT)
			{
				return;
			}
		}

		switch (builtin)
		{
		case BuiltInFragCoord:
		case BuiltInPosition:
			type = "float4";
			break;

		case BuiltInFragDepth:
			type = "float";
			break;

		case BuiltInVertexId:
		case BuiltInVertexIndex:
		case BuiltInInstanceIndex:
			type = "int";
			if (hlsl_options.support_nonzero_base_vertex_base_instance)
				base_vertex_info.used = true;
			break;

		case BuiltInBaseVertex:
		case BuiltInBaseInstance:
			type = "int";
			base_vertex_info.used = true;
			break;

		case BuiltInInstanceId:
		case BuiltInSampleId:
			type = "int";
			break;

		case BuiltInPointSize:
			if (hlsl_options.point_size_compat)
			{
				// Just emit the global variable, it will be ignored.
				type = "float";
				break;
			}
			else
				SPIRV_CROSS_THROW(join("Unsupported builtin in HLSL: ", unsigned(builtin)));

		case BuiltInGlobalInvocationId:
		case BuiltInLocalInvocationId:
		case BuiltInWorkgroupId:
			type = "uint3";
			break;

		case BuiltInLocalInvocationIndex:
			type = "uint";
			break;

		case BuiltInFrontFacing:
			type = "bool";
			break;

		case BuiltInNumWorkgroups:
		case BuiltInPointCoord:
			// Handled specially.
			break;

		case BuiltInSubgroupLocalInvocationId:
		case BuiltInSubgroupSize:
			if (hlsl_options.shader_model < 60)
				SPIRV_CROSS_THROW("Need SM 6.0 for Wave ops.");
			break;

		case BuiltInSubgroupEqMask:
		case BuiltInSubgroupLtMask:
		case BuiltInSubgroupLeMask:
		case BuiltInSubgroupGtMask:
		case BuiltInSubgroupGeMask:
			if (hlsl_options.shader_model < 60)
				SPIRV_CROSS_THROW("Need SM 6.0 for Wave ops.");
			type = "uint4";
			break;

		case BuiltInHelperInvocation:
			if (hlsl_options.shader_model < 50)
				SPIRV_CROSS_THROW("Need SM 5.0 for Helper Invocation.");
			break;

		case BuiltInClipDistance:
			array_size = clip_distance_count;
			type = "float";
			break;

		case BuiltInCullDistance:
			array_size = cull_distance_count;
			type = "float";
			break;

		case BuiltInSampleMask:
			type = "int";
			break;

		case BuiltInPrimitiveId:
		case BuiltInViewIndex:
		case BuiltInLayer:
			type = "uint";
			break;

		case BuiltInViewportIndex:
		case BuiltInPrimitiveShadingRateKHR:
		case BuiltInPrimitiveLineIndicesEXT:
		case BuiltInCullPrimitiveEXT:
			type = "uint";
			break;

		default:
			SPIRV_CROSS_THROW(join("Unsupported builtin in HLSL: ", unsigned(builtin)));
		}

		StorageClass storage = active_input_builtins.get(i) ? StorageClassInput : StorageClassOutput;

		if (type)
		{
			if (array_size)
				statement("static ", type, " ", builtin_to_glsl(builtin, storage), "[", array_size, "]", init_expr, ";");
			else
				statement("static ", type, " ", builtin_to_glsl(builtin, storage), init_expr, ";");
		}

		// SampleMask can be both in and out with sample builtin, in this case we have already
		// declared the input variable and we need to add the output one now.
		if (builtin == BuiltInSampleMask && storage == StorageClassInput && this->active_output_builtins.get(i))
		{
			statement("static ", type, " ", this->builtin_to_glsl(builtin, StorageClassOutput), init_expr, ";");
		}
	});

	if (base_vertex_info.used)
	{
		string binding_info;
		if (base_vertex_info.explicit_binding)
		{
			binding_info = join(" : register(b", base_vertex_info.register_index);
			if (base_vertex_info.register_space)
				binding_info += join(", space", base_vertex_info.register_space);
			binding_info += ")";
		}
		statement("cbuffer SPIRV_Cross_VertexInfo", binding_info);
		begin_scope();
		statement("int SPIRV_Cross_BaseVertex;");
		statement("int SPIRV_Cross_BaseInstance;");
		end_scope_decl();
		statement("");
	}
}

void CompilerHLSL::set_hlsl_aux_buffer_binding(HLSLAuxBinding binding, uint32_t register_index, uint32_t register_space)
{
	if (binding == HLSL_AUX_BINDING_BASE_VERTEX_INSTANCE)
	{
		base_vertex_info.explicit_binding = true;
		base_vertex_info.register_space = register_space;
		base_vertex_info.register_index = register_index;
	}
}

void CompilerHLSL::unset_hlsl_aux_buffer_binding(HLSLAuxBinding binding)
{
	if (binding == HLSL_AUX_BINDING_BASE_VERTEX_INSTANCE)
		base_vertex_info.explicit_binding = false;
}

bool CompilerHLSL::is_hlsl_aux_buffer_binding_used(HLSLAuxBinding binding) const
{
	if (binding == HLSL_AUX_BINDING_BASE_VERTEX_INSTANCE)
		return base_vertex_info.used;
	else
		return false;
}

void CompilerHLSL::emit_composite_constants()
{
	// HLSL cannot declare structs or arrays inline, so we must move them out to
	// global constants directly.
	bool emitted = false;

	ir.for_each_typed_id<SPIRConstant>([&](uint32_t, SPIRConstant &c) {
		if (c.specialization)
			return;

		auto &type = this->get<SPIRType>(c.constant_type);

		if (type.basetype == SPIRType::Struct && is_builtin_type(type))
			return;

		if (type.basetype == SPIRType::Struct || !type.array.empty())
		{
			add_resource_name(c.self);
			auto name = to_name(c.self);
			statement("static const ", variable_decl(type, name), " = ", constant_expression(c), ";");
			emitted = true;
		}
	});

	if (emitted)
		statement("");
}

void CompilerHLSL::emit_specialization_constants_and_structs()
{
	bool emitted = false;
	SpecializationConstant wg_x, wg_y, wg_z;
	ID workgroup_size_id = get_work_group_size_specialization_constants(wg_x, wg_y, wg_z);

	std::unordered_set<TypeID> io_block_types;
	ir.for_each_typed_id<SPIRVariable>([&](uint32_t, const SPIRVariable &var) {
		auto &type = this->get<SPIRType>(var.basetype);
		if ((var.storage == StorageClassInput || var.storage == StorageClassOutput) &&
		    !var.remapped_variable && type.pointer && !is_builtin_variable(var) &&
		    interface_variable_exists_in_entry_point(var.self) &&
		    has_decoration(type.self, DecorationBlock))
		{
			io_block_types.insert(type.self);
		}
	});

	auto loop_lock = ir.create_loop_hard_lock();
	for (auto &id_ : ir.ids_for_constant_undef_or_type)
	{
		auto &id = ir.ids[id_];

		if (id.get_type() == TypeConstant)
		{
			auto &c = id.get<SPIRConstant>();

			if (c.self == workgroup_size_id)
			{
				statement("static const uint3 gl_WorkGroupSize = ",
				          constant_expression(get<SPIRConstant>(workgroup_size_id)), ";");
				emitted = true;
			}
			else if (c.specialization)
			{
				auto &type = get<SPIRType>(c.constant_type);
				add_resource_name(c.self);
				auto name = to_name(c.self);

				if (has_decoration(c.self, DecorationSpecId))
				{
					// HLSL does not support specialization constants, so fallback to macros.
					c.specialization_constant_macro_name =
							constant_value_macro_name(get_decoration(c.self, DecorationSpecId));

					statement("#ifndef ", c.specialization_constant_macro_name);
					statement("#define ", c.specialization_constant_macro_name, " ", constant_expression(c));
					statement("#endif");
					statement("static const ", variable_decl(type, name), " = ", c.specialization_constant_macro_name, ";");
				}
				else
					statement("static const ", variable_decl(type, name), " = ", constant_expression(c), ";");

				emitted = true;
			}
		}
		else if (id.get_type() == TypeConstantOp)
		{
			auto &c = id.get<SPIRConstantOp>();
			auto &type = get<SPIRType>(c.basetype);
			add_resource_name(c.self);
			auto name = to_name(c.self);
			statement("static const ", variable_decl(type, name), " = ", constant_op_expression(c), ";");
			emitted = true;
		}
		else if (id.get_type() == TypeType)
		{
			auto &type = id.get<SPIRType>();
			bool is_non_io_block = has_decoration(type.self, DecorationBlock) &&
			                       io_block_types.count(type.self) == 0;
			bool is_buffer_block = has_decoration(type.self, DecorationBufferBlock);
			if (type.basetype == SPIRType::Struct && type.array.empty() &&
			    !type.pointer && !is_non_io_block && !is_buffer_block)
			{
				if (emitted)
					statement("");
				emitted = false;

				emit_struct(type);
			}
		}
		else if (id.get_type() == TypeUndef)
		{
			auto &undef = id.get<SPIRUndef>();
			auto &type = this->get<SPIRType>(undef.basetype);
			// OpUndef can be void for some reason ...
			if (type.basetype == SPIRType::Void)
				return;

			string initializer;
			if (options.force_zero_initialized_variables && type_can_zero_initialize(type))
				initializer = join(" = ", to_zero_initialized_expression(undef.basetype));

			statement("static ", variable_decl(type, to_name(undef.self), undef.self), initializer, ";");
			emitted = true;
		}
	}

	if (emitted)
		statement("");
}

void CompilerHLSL::replace_illegal_names()
{
	static const unordered_set<string> keywords = {
		// Additional HLSL specific keywords.
		// From https://docs.microsoft.com/en-US/windows/win32/direct3dhlsl/dx-graphics-hlsl-appendix-keywords
		"AppendStructuredBuffer", "asm", "asm_fragment",
		"BlendState", "bool", "break", "Buffer", "ByteAddressBuffer",
		"case", "cbuffer", "centroid", "class", "column_major", "compile",
		"compile_fragment", "CompileShader", "const", "continue", "ComputeShader",
		"ConsumeStructuredBuffer",
		"default", "DepthStencilState", "DepthStencilView", "discard", "do",
		"double", "DomainShader", "dword",
		"else", "export", "false", "float", "for", "fxgroup",
		"GeometryShader", "groupshared", "half", "HullShader",
		"indices", "if", "in", "inline", "inout", "InputPatch", "int", "interface",
		"line", "lineadj", "linear", "LineStream",
		"matrix", "min16float", "min10float", "min16int", "min16uint",
		"namespace", "nointerpolation", "noperspective", "NULL",
		"out", "OutputPatch",
		"payload", "packoffset", "pass", "pixelfragment", "PixelShader", "point",
		"PointStream", "precise", "RasterizerState", "RenderTargetView",
		"return", "register", "row_major", "RWBuffer", "RWByteAddressBuffer",
		"RWStructuredBuffer", "RWTexture1D", "RWTexture1DArray", "RWTexture2D",
		"RWTexture2DArray", "RWTexture3D", "sample", "sampler", "SamplerState",
		"SamplerComparisonState", "shared", "snorm", "stateblock", "stateblock_state",
		"static", "string", "struct", "switch", "StructuredBuffer", "tbuffer",
		"technique", "technique10", "technique11", "texture", "Texture1D",
		"Texture1DArray", "Texture2D", "Texture2DArray", "Texture2DMS", "Texture2DMSArray",
		"Texture3D", "TextureCube", "TextureCubeArray", "true", "typedef", "triangle",
		"triangleadj", "TriangleStream", "uint", "uniform", "unorm", "unsigned",
		"vector", "vertexfragment", "VertexShader", "vertices", "void", "volatile", "while",
	};

	CompilerGLSL::replace_illegal_names(keywords);
	CompilerGLSL::replace_illegal_names();
}

void CompilerHLSL::emit_resources()
{
	auto &execution = get_entry_point();

	replace_illegal_names();

	switch (execution.model)
	{
	case ExecutionModelGeometry:
	case ExecutionModelTessellationControl:
	case ExecutionModelTessellationEvaluation:
	case ExecutionModelMeshEXT:
		fixup_implicit_builtin_block_names(execution.model);
		break;

	default:
		break;
	}

	emit_specialization_constants_and_structs();
	emit_composite_constants();

	bool emitted = false;

	// Output UBOs and SSBOs
	ir.for_each_typed_id<SPIRVariable>([&](uint32_t, SPIRVariable &var) {
		auto &type = this->get<SPIRType>(var.basetype);

		bool is_block_storage = type.storage == StorageClassStorageBuffer || type.storage == StorageClassUniform;
		bool has_block_flags = ir.meta[type.self].decoration.decoration_flags.get(DecorationBlock) ||
		                       ir.meta[type.self].decoration.decoration_flags.get(DecorationBufferBlock);

		if (var.storage != StorageClassFunction && type.pointer && is_block_storage && !is_hidden_variable(var) &&
		    has_block_flags)
		{
			emit_buffer_block(var);
			emitted = true;
		}
	});

	// Output push constant blocks
	ir.for_each_typed_id<SPIRVariable>([&](uint32_t, SPIRVariable &var) {
		auto &type = this->get<SPIRType>(var.basetype);
		if (var.storage != StorageClassFunction && type.pointer && type.storage == StorageClassPushConstant &&
		    !is_hidden_variable(var))
		{
			emit_push_constant_block(var);
			emitted = true;
		}
	});

	if (execution.model == ExecutionModelVertex && hlsl_options.shader_model <= 30 &&
	    active_output_builtins.get(BuiltInPosition))
	{
		statement("uniform float4 gl_HalfPixel;");
		emitted = true;
	}

	bool skip_separate_image_sampler = !combined_image_samplers.empty() || hlsl_options.shader_model <= 30;

	// Output Uniform Constants (values, samplers, images, etc).
	ir.for_each_typed_id<SPIRVariable>([&](uint32_t, SPIRVariable &var) {
		auto &type = this->get<SPIRType>(var.basetype);

		// If we're remapping separate samplers and images, only emit the combined samplers.
		if (skip_separate_image_sampler)
		{
			// Sampler buffers are always used without a sampler, and they will also work in regular D3D.
			bool sampler_buffer = type.basetype == SPIRType::Image && type.image.dim == DimBuffer;
			bool separate_image = type.basetype == SPIRType::Image && type.image.sampled == 1;
			bool separate_sampler = type.basetype == SPIRType::Sampler;
			if (!sampler_buffer && (separate_image || separate_sampler))
				return;
		}

		if (var.storage != StorageClassFunction && !is_builtin_variable(var) && !var.remapped_variable &&
		    type.pointer && (type.storage == StorageClassUniformConstant || type.storage == StorageClassAtomicCounter) &&
		    !is_hidden_variable(var))
		{
			emit_uniform(var);
			emitted = true;
		}
	});

	if (emitted)
		statement("");
	emitted = false;

	// Emit builtin input and output variables here.
	emit_builtin_variables();

	if (execution.model != ExecutionModelMeshEXT)
	{
		ir.for_each_typed_id<SPIRVariable>([&](uint32_t, SPIRVariable &var) {
			auto &type = this->get<SPIRType>(var.basetype);

			if (var.storage != StorageClassFunction && !var.remapped_variable && type.pointer &&
			   (var.storage == StorageClassInput || var.storage == StorageClassOutput) && !is_builtin_variable(var) &&
			   interface_variable_exists_in_entry_point(var.self))
			{
				// Builtin variables are handled separately.
				emit_interface_block_globally(var);
				emitted = true;
			}
		});
	}

	if (emitted)
		statement("");
	emitted = false;

	require_input = false;
	require_output = false;
	unordered_set<uint32_t> active_inputs;
	unordered_set<uint32_t> active_outputs;

	struct IOVariable
	{
		const SPIRVariable *var;
		uint32_t location;
		uint32_t block_member_index;
		bool block;
	};

	SmallVector<IOVariable> input_variables;
	SmallVector<IOVariable> output_variables;

	ir.for_each_typed_id<SPIRVariable>([&](uint32_t, SPIRVariable &var) {
		auto &type = this->get<SPIRType>(var.basetype);
		bool block = has_decoration(type.self, DecorationBlock);

		if (var.storage != StorageClassInput && var.storage != StorageClassOutput)
			return;

		if (!var.remapped_variable && type.pointer && !is_builtin_variable(var) &&
		    interface_variable_exists_in_entry_point(var.self))
		{
			if (block)
			{
				for (uint32_t i = 0; i < uint32_t(type.member_types.size()); i++)
				{
					uint32_t location = get_declared_member_location(var, i, false);
					if (var.storage == StorageClassInput)
						input_variables.push_back({ &var, location, i, true });
					else
						output_variables.push_back({ &var, location, i, true });
				}
			}
			else
			{
				uint32_t location = get_decoration(var.self, DecorationLocation);
				if (var.storage == StorageClassInput)
					input_variables.push_back({ &var, location, 0, false });
				else
					output_variables.push_back({ &var, location, 0, false });
			}
		}
	});

	const auto variable_compare = [&](const IOVariable &a, const IOVariable &b) -> bool {
		// Sort input and output variables based on, from more robust to less robust:
		// - Location
		// - Variable has a location
		// - Name comparison
		// - Variable has a name
		// - Fallback: ID
		bool has_location_a = a.block || has_decoration(a.var->self, DecorationLocation);
		bool has_location_b = b.block || has_decoration(b.var->self, DecorationLocation);

		if (has_location_a && has_location_b)
			return a.location < b.location;
		else if (has_location_a && !has_location_b)
			return true;
		else if (!has_location_a && has_location_b)
			return false;

		const auto &name1 = to_name(a.var->self);
		const auto &name2 = to_name(b.var->self);

		if (name1.empty() && name2.empty())
			return a.var->self < b.var->self;
		else if (name1.empty())
			return true;
		else if (name2.empty())
			return false;

		return name1.compare(name2) < 0;
	};

	auto input_builtins = active_input_builtins;
	input_builtins.clear(BuiltInNumWorkgroups);
	input_builtins.clear(BuiltInPointCoord);
	input_builtins.clear(BuiltInSubgroupSize);
	input_builtins.clear(BuiltInSubgroupLocalInvocationId);
	input_builtins.clear(BuiltInSubgroupEqMask);
	input_builtins.clear(BuiltInSubgroupLtMask);
	input_builtins.clear(BuiltInSubgroupLeMask);
	input_builtins.clear(BuiltInSubgroupGtMask);
	input_builtins.clear(BuiltInSubgroupGeMask);

	if (!input_variables.empty() || !input_builtins.empty())
	{
		require_input = true;
		statement("struct SPIRV_Cross_Input");

		begin_scope();
		sort(input_variables.begin(), input_variables.end(), variable_compare);
		for (auto &var : input_variables)
		{
			if (var.block)
				emit_interface_block_member_in_struct(*var.var, var.block_member_index, var.location, active_inputs);
			else
				emit_interface_block_in_struct(*var.var, active_inputs);
		}
		emit_builtin_inputs_in_struct();
		end_scope_decl();
		statement("");
	}

	const bool is_mesh_shader = execution.model == ExecutionModelMeshEXT;
	if (!output_variables.empty() || !active_output_builtins.empty())
	{
		sort(output_variables.begin(), output_variables.end(), variable_compare);
		require_output = !is_mesh_shader;

		statement(is_mesh_shader ? "struct gl_MeshPerVertexEXT" : "struct SPIRV_Cross_Output");
		begin_scope();
		for (auto &var : output_variables)
		{
			if (is_per_primitive_variable(*var.var))
				continue;
			if (var.block && is_mesh_shader && var.block_member_index != 0)
				continue;
			if (var.block && !is_mesh_shader)
				emit_interface_block_member_in_struct(*var.var, var.block_member_index, var.location, active_outputs);
			else
				emit_interface_block_in_struct(*var.var, active_outputs);
		}
		emit_builtin_outputs_in_struct();
		if (!is_mesh_shader)
			emit_builtin_primitive_outputs_in_struct();
		end_scope_decl();
		statement("");

		if (is_mesh_shader)
		{
			statement("struct gl_MeshPerPrimitiveEXT");
			begin_scope();
			for (auto &var : output_variables)
			{
				if (!is_per_primitive_variable(*var.var))
					continue;
				if (var.block && var.block_member_index != 0)
					continue;

				emit_interface_block_in_struct(*var.var, active_outputs);
			}
			emit_builtin_primitive_outputs_in_struct();
			end_scope_decl();
			statement("");
		}
	}

	// Global variables.
	for (auto global : global_variables)
	{
		auto &var = get<SPIRVariable>(global);
		if (is_hidden_variable(var, true))
			continue;

		if (var.storage != StorageClassOutput &&
		    var.storage != StorageClassTaskPayloadWorkgroupEXT)
		{
			if (!variable_is_lut(var))
			{
				add_resource_name(var.self);

				const char *storage = nullptr;
				switch (var.storage)
				{
				case StorageClassWorkgroup:
					storage = "groupshared";
					break;

				default:
					storage = "static";
					break;
				}

				string initializer;
				if (options.force_zero_initialized_variables && var.storage == StorageClassPrivate &&
				    !var.initializer && !var.static_expression && type_can_zero_initialize(get_variable_data_type(var)))
				{
					initializer = join(" = ", to_zero_initialized_expression(get_variable_data_type_id(var)));
				}
				statement(storage, " ", variable_decl(var), initializer, ";");

				emitted = true;
			}
		}
	}

	if (emitted)
		statement("");

	if (requires_op_fmod)
	{
		static const char *types[] = {
			"float",
			"float2",
			"float3",
			"float4",
		};

		for (auto &type : types)
		{
			statement(type, " mod(", type, " x, ", type, " y)");
			begin_scope();
			statement("return x - y * floor(x / y);");
			end_scope();
			statement("");
		}
	}

	emit_texture_size_variants(required_texture_size_variants.srv, "4", false, "");
	for (uint32_t norm = 0; norm < 3; norm++)
	{
		for (uint32_t comp = 0; comp < 4; comp++)
		{
			static const char *qualifiers[] = { "", "unorm ", "snorm " };
			static const char *vecsizes[] = { "", "2", "3", "4" };
			emit_texture_size_variants(required_texture_size_variants.uav[norm][comp], vecsizes[comp], true,
			                           qualifiers[norm]);
		}
	}

	if (requires_fp16_packing)
	{
		// HLSL does not pack into a single word sadly :(
		statement("uint spvPackHalf2x16(float2 value)");
		begin_scope();
		statement("uint2 Packed = f32tof16(value);");
		statement("return Packed.x | (Packed.y << 16);");
		end_scope();
		statement("");

		statement("float2 spvUnpackHalf2x16(uint value)");
		begin_scope();
		statement("return f16tof32(uint2(value & 0xffff, value >> 16));");
		end_scope();
		statement("");
	}

	if (requires_uint2_packing)
	{
		statement("uint64_t spvPackUint2x32(uint2 value)");
		begin_scope();
		statement("return (uint64_t(value.y) << 32) | uint64_t(value.x);");
		end_scope();
		statement("");

		statement("uint2 spvUnpackUint2x32(uint64_t value)");
		begin_scope();
		statement("uint2 Unpacked;");
		statement("Unpacked.x = uint(value & 0xffffffff);");
		statement("Unpacked.y = uint(value >> 32);");
		statement("return Unpacked;");
		end_scope();
		statement("");
	}

	if (requires_explicit_fp16_packing)
	{
		// HLSL does not pack into a single word sadly :(
		statement("uint spvPackFloat2x16(min16float2 value)");
		begin_scope();
		statement("uint2 Packed = f32tof16(value);");
		statement("return Packed.x | (Packed.y << 16);");
		end_scope();
		statement("");

		statement("min16float2 spvUnpackFloat2x16(uint value)");
		begin_scope();
		statement("return min16float2(f16tof32(uint2(value & 0xffff, value >> 16)));");
		end_scope();
		statement("");
	}

	// HLSL does not seem to have builtins for these operation, so roll them by hand ...
	if (requires_unorm8_packing)
	{
		statement("uint spvPackUnorm4x8(float4 value)");
		begin_scope();
		statement("uint4 Packed = uint4(round(saturate(value) * 255.0));");
		statement("return Packed.x | (Packed.y << 8) | (Packed.z << 16) | (Packed.w << 24);");
		end_scope();
		statement("");

		statement("float4 spvUnpackUnorm4x8(uint value)");
		begin_scope();
		statement("uint4 Packed = uint4(value & 0xff, (value >> 8) & 0xff, (value >> 16) & 0xff, value >> 24);");
		statement("return float4(Packed) / 255.0;");
		end_scope();
		statement("");
	}

	if (requires_snorm8_packing)
	{
		statement("uint spvPackSnorm4x8(float4 value)");
		begin_scope();
		statement("int4 Packed = int4(round(clamp(value, -1.0, 1.0) * 127.0)) & 0xff;");
		statement("return uint(Packed.x | (Packed.y << 8) | (Packed.z << 16) | (Packed.w << 24));");
		end_scope();
		statement("");

		statement("float4 spvUnpackSnorm4x8(uint value)");
		begin_scope();
		statement("int SignedValue = int(value);");
		statement("int4 Packed = int4(SignedValue << 24, SignedValue << 16, SignedValue << 8, SignedValue) >> 24;");
		statement("return clamp(float4(Packed) / 127.0, -1.0, 1.0);");
		end_scope();
		statement("");
	}

	if (requires_unorm16_packing)
	{
		statement("uint spvPackUnorm2x16(float2 value)");
		begin_scope();
		statement("uint2 Packed = uint2(round(saturate(value) * 65535.0));");
		statement("return Packed.x | (Packed.y << 16);");
		end_scope();
		statement("");

		statement("float2 spvUnpackUnorm2x16(uint value)");
		begin_scope();
		statement("uint2 Packed = uint2(value & 0xffff, value >> 16);");
		statement("return float2(Packed) / 65535.0;");
		end_scope();
		statement("");
	}

	if (requires_snorm16_packing)
	{
		statement("uint spvPackSnorm2x16(float2 value)");
		begin_scope();
		statement("int2 Packed = int2(round(clamp(value, -1.0, 1.0) * 32767.0)) & 0xffff;");
		statement("return uint(Packed.x | (Packed.y << 16));");
		end_scope();
		statement("");

		statement("float2 spvUnpackSnorm2x16(uint value)");
		begin_scope();
		statement("int SignedValue = int(value);");
		statement("int2 Packed = int2(SignedValue << 16, SignedValue) >> 16;");
		statement("return clamp(float2(Packed) / 32767.0, -1.0, 1.0);");
		end_scope();
		statement("");
	}

	if (requires_bitfield_insert)
	{
		static const char *types[] = { "uint", "uint2", "uint3", "uint4" };
		for (auto &type : types)
		{
			statement(type, " spvBitfieldInsert(", type, " Base, ", type, " Insert, uint Offset, uint Count)");
			begin_scope();
			statement("uint Mask = Count == 32 ? 0xffffffff : (((1u << Count) - 1) << (Offset & 31));");
			statement("return (Base & ~Mask) | ((Insert << Offset) & Mask);");
			end_scope();
			statement("");
		}
	}

	if (requires_bitfield_extract)
	{
		static const char *unsigned_types[] = { "uint", "uint2", "uint3", "uint4" };
		for (auto &type : unsigned_types)
		{
			statement(type, " spvBitfieldUExtract(", type, " Base, uint Offset, uint Count)");
			begin_scope();
			statement("uint Mask = Count == 32 ? 0xffffffff : ((1 << Count) - 1);");
			statement("return (Base >> Offset) & Mask;");
			end_scope();
			statement("");
		}

		// In this overload, we will have to do sign-extension, which we will emulate by shifting up and down.
		static const char *signed_types[] = { "int", "int2", "int3", "int4" };
		for (auto &type : signed_types)
		{
			statement(type, " spvBitfieldSExtract(", type, " Base, int Offset, int Count)");
			begin_scope();
			statement("int Mask = Count == 32 ? -1 : ((1 << Count) - 1);");
			statement(type, " Masked = (Base >> Offset) & Mask;");
			statement("int ExtendShift = (32 - Count) & 31;");
			statement("return (Masked << ExtendShift) >> ExtendShift;");
			end_scope();
			statement("");
		}
	}

	if (requires_inverse_2x2)
	{
		statement("// Returns the inverse of a matrix, by using the algorithm of calculating the classical");
		statement("// adjoint and dividing by the determinant. The contents of the matrix are changed.");
		statement("float2x2 spvInverse(float2x2 m)");
		begin_scope();
		statement("float2x2 adj;	// The adjoint matrix (inverse after dividing by determinant)");
		statement_no_indent("");
		statement("// Create the transpose of the cofactors, as the classical adjoint of the matrix.");
		statement("adj[0][0] =  m[1][1];");
		statement("adj[0][1] = -m[0][1];");
		statement_no_indent("");
		statement("adj[1][0] = -m[1][0];");
		statement("adj[1][1] =  m[0][0];");
		statement_no_indent("");
		statement("// Calculate the determinant as a combination of the cofactors of the first row.");
		statement("float det = (adj[0][0] * m[0][0]) + (adj[0][1] * m[1][0]);");
		statement_no_indent("");
		statement("// Divide the classical adjoint matrix by the determinant.");
		statement("// If determinant is zero, matrix is not invertable, so leave it unchanged.");
		statement("return (det != 0.0f) ? (adj * (1.0f / det)) : m;");
		end_scope();
		statement("");
	}

	if (requires_inverse_3x3)
	{
		statement("// Returns the determinant of a 2x2 matrix.");
		statement("float spvDet2x2(float a1, float a2, float b1, float b2)");
		begin_scope();
		statement("return a1 * b2 - b1 * a2;");
		end_scope();
		statement_no_indent("");
		statement("// Returns the inverse of a matrix, by using the algorithm of calculating the classical");
		statement("// adjoint and dividing by the determinant. The contents of the matrix are changed.");
		statement("float3x3 spvInverse(float3x3 m)");
		begin_scope();
		statement("float3x3 adj;	// The adjoint matrix (inverse after dividing by determinant)");
		statement_no_indent("");
		statement("// Create the transpose of the cofactors, as the classical adjoint of the matrix.");
		statement("adj[0][0] =  spvDet2x2(m[1][1], m[1][2], m[2][1], m[2][2]);");
		statement("adj[0][1] = -spvDet2x2(m[0][1], m[0][2], m[2][1], m[2][2]);");
		statement("adj[0][2] =  spvDet2x2(m[0][1], m[0][2], m[1][1], m[1][2]);");
		statement_no_indent("");
		statement("adj[1][0] = -spvDet2x2(m[1][0], m[1][2], m[2][0], m[2][2]);");
		statement("adj[1][1] =  spvDet2x2(m[0][0], m[0][2], m[2][0], m[2][2]);");
		statement("adj[1][2] = -spvDet2x2(m[0][0], m[0][2], m[1][0], m[1][2]);");
		statement_no_indent("");
		statement("adj[2][0] =  spvDet2x2(m[1][0], m[1][1], m[2][0], m[2][1]);");
		statement("adj[2][1] = -spvDet2x2(m[0][0], m[0][1], m[2][0], m[2][1]);");
		statement("adj[2][2] =  spvDet2x2(m[0][0], m[0][1], m[1][0], m[1][1]);");
		statement_no_indent("");
		statement("// Calculate the determinant as a combination of the cofactors of the first row.");
		statement("float det = (adj[0][0] * m[0][0]) + (adj[0][1] * m[1][0]) + (adj[0][2] * m[2][0]);");
		statement_no_indent("");
		statement("// Divide the classical adjoint matrix by the determinant.");
		statement("// If determinant is zero, matrix is not invertable, so leave it unchanged.");
		statement("return (det != 0.0f) ? (adj * (1.0f / det)) : m;");
		end_scope();
		statement("");
	}

	if (requires_inverse_4x4)
	{
		if (!requires_inverse_3x3)
		{
			statement("// Returns the determinant of a 2x2 matrix.");
			statement("float spvDet2x2(float a1, float a2, float b1, float b2)");
			begin_scope();
			statement("return a1 * b2 - b1 * a2;");
			end_scope();
			statement("");
		}

		statement("// Returns the determinant of a 3x3 matrix.");
		statement("float spvDet3x3(float a1, float a2, float a3, float b1, float b2, float b3, float c1, "
		          "float c2, float c3)");
		begin_scope();
		statement("return a1 * spvDet2x2(b2, b3, c2, c3) - b1 * spvDet2x2(a2, a3, c2, c3) + c1 * "
		          "spvDet2x2(a2, a3, "
		          "b2, b3);");
		end_scope();
		statement_no_indent("");
		statement("// Returns the inverse of a matrix, by using the algorithm of calculating the classical");
		statement("// adjoint and dividing by the determinant. The contents of the matrix are changed.");
		statement("float4x4 spvInverse(float4x4 m)");
		begin_scope();
		statement("float4x4 adj;	// The adjoint matrix (inverse after dividing by determinant)");
		statement_no_indent("");
		statement("// Create the transpose of the cofactors, as the classical adjoint of the matrix.");
		statement(
		    "adj[0][0] =  spvDet3x3(m[1][1], m[1][2], m[1][3], m[2][1], m[2][2], m[2][3], m[3][1], m[3][2], "
		    "m[3][3]);");
		statement(
		    "adj[0][1] = -spvDet3x3(m[0][1], m[0][2], m[0][3], m[2][1], m[2][2], m[2][3], m[3][1], m[3][2], "
		    "m[3][3]);");
		statement(
		    "adj[0][2] =  spvDet3x3(m[0][1], m[0][2], m[0][3], m[1][1], m[1][2], m[1][3], m[3][1], m[3][2], "
		    "m[3][3]);");
		statement(
		    "adj[0][3] = -spvDet3x3(m[0][1], m[0][2], m[0][3], m[1][1], m[1][2], m[1][3], m[2][1], m[2][2], "
		    "m[2][3]);");
		statement_no_indent("");
		statement(
		    "adj[1][0] = -spvDet3x3(m[1][0], m[1][2], m[1][3], m[2][0], m[2][2], m[2][3], m[3][0], m[3][2], "
		    "m[3][3]);");
		statement(
		    "adj[1][1] =  spvDet3x3(m[0][0], m[0][2], m[0][3], m[2][0], m[2][2], m[2][3], m[3][0], m[3][2], "
		    "m[3][3]);");
		statement(
		    "adj[1][2] = -spvDet3x3(m[0][0], m[0][2], m[0][3], m[1][0], m[1][2], m[1][3], m[3][0], m[3][2], "
		    "m[3][3]);");
		statement(
		    "adj[1][3] =  spvDet3x3(m[0][0], m[0][2], m[0][3], m[1][0], m[1][2], m[1][3], m[2][0], m[2][2], "
		    "m[2][3]);");
		statement_no_indent("");
		statement(
		    "adj[2][0] =  spvDet3x3(m[1][0], m[1][1], m[1][3], m[2][0], m[2][1], m[2][3], m[3][0], m[3][1], "
		    "m[3][3]);");
		statement(
		    "adj[2][1] = -spvDet3x3(m[0][0], m[0][1], m[0][3], m[2][0], m[2][1], m[2][3], m[3][0], m[3][1], "
		    "m[3][3]);");
		statement(
		    "adj[2][2] =  spvDet3x3(m[0][0], m[0][1], m[0][3], m[1][0], m[1][1], m[1][3], m[3][0], m[3][1], "
		    "m[3][3]);");
		statement(
		    "adj[2][3] = -spvDet3x3(m[0][0], m[0][1], m[0][3], m[1][0], m[1][1], m[1][3], m[2][0], m[2][1], "
		    "m[2][3]);");
		statement_no_indent("");
		statement(
		    "adj[3][0] = -spvDet3x3(m[1][0], m[1][1], m[1][2], m[2][0], m[2][1], m[2][2], m[3][0], m[3][1], "
		    "m[3][2]);");
		statement(
		    "adj[3][1] =  spvDet3x3(m[0][0], m[0][1], m[0][2], m[2][0], m[2][1], m[2][2], m[3][0], m[3][1], "
		    "m[3][2]);");
		statement(
		    "adj[3][2] = -spvDet3x3(m[0][0], m[0][1], m[0][2], m[1][0], m[1][1], m[1][2], m[3][0], m[3][1], "
		    "m[3][2]);");
		statement(
		    "adj[3][3] =  spvDet3x3(m[0][0], m[0][1], m[0][2], m[1][0], m[1][1], m[1][2], m[2][0], m[2][1], "
		    "m[2][2]);");
		statement_no_indent("");
		statement("// Calculate the determinant as a combination of the cofactors of the first row.");
		statement("float det = (adj[0][0] * m[0][0]) + (adj[0][1] * m[1][0]) + (adj[0][2] * m[2][0]) + (adj[0][3] "
		          "* m[3][0]);");
		statement_no_indent("");
		statement("// Divide the classical adjoint matrix by the determinant.");
		statement("// If determinant is zero, matrix is not invertable, so leave it unchanged.");
		statement("return (det != 0.0f) ? (adj * (1.0f / det)) : m;");
		end_scope();
		statement("");
	}

	if (requires_scalar_reflect)
	{
		// FP16/FP64? No templates in HLSL.
		statement("float spvReflect(float i, float n)");
		begin_scope();
		statement("return i - 2.0 * dot(n, i) * n;");
		end_scope();
		statement("");
	}

	if (requires_scalar_refract)
	{
		// FP16/FP64? No templates in HLSL.
		statement("float spvRefract(float i, float n, float eta)");
		begin_scope();
		statement("float NoI = n * i;");
		statement("float NoI2 = NoI * NoI;");
		statement("float k = 1.0 - eta * eta * (1.0 - NoI2);");
		statement("if (k < 0.0)");
		begin_scope();
		statement("return 0.0;");
		end_scope();
		statement("else");
		begin_scope();
		statement("return eta * i - (eta * NoI + sqrt(k)) * n;");
		end_scope();
		end_scope();
		statement("");
	}

	if (requires_scalar_faceforward)
	{
		// FP16/FP64? No templates in HLSL.
		statement("float spvFaceForward(float n, float i, float nref)");
		begin_scope();
		statement("return i * nref < 0.0 ? n : -n;");
		end_scope();
		statement("");
	}

	for (TypeID type_id : composite_selection_workaround_types)
	{
		// Need out variable since HLSL does not support returning arrays.
		auto &type = get<SPIRType>(type_id);
		auto type_str = type_to_glsl(type);
		auto type_arr_str = type_to_array_glsl(type);
		statement("void spvSelectComposite(out ", type_str, " out_value", type_arr_str, ", bool cond, ",
		          type_str, " true_val", type_arr_str, ", ",
		          type_str, " false_val", type_arr_str, ")");
		begin_scope();
		statement("if (cond)");
		begin_scope();
		statement("out_value = true_val;");
		end_scope();
		statement("else");
		begin_scope();
		statement("out_value = false_val;");
		end_scope();
		end_scope();
		statement("");
	}
}

void CompilerHLSL::emit_texture_size_variants(uint64_t variant_mask, const char *vecsize_qualifier, bool uav,
                                              const char *type_qualifier)
{
	if (variant_mask == 0)
		return;

	static const char *types[QueryTypeCount] = { "float", "int", "uint" };
	static const char *dims[QueryDimCount] = { "Texture1D",   "Texture1DArray",  "Texture2D",   "Texture2DArray",
		                                       "Texture3D",   "Buffer",          "TextureCube", "TextureCubeArray",
		                                       "Texture2DMS", "Texture2DMSArray" };

	static const bool has_lod[QueryDimCount] = { true, true, true, true, true, false, true, true, false, false };

	static const char *ret_types[QueryDimCount] = {
		"uint", "uint2", "uint2", "uint3", "uint3", "uint", "uint2", "uint3", "uint2", "uint3",
	};

	static const uint32_t return_arguments[QueryDimCount] = {
		1, 2, 2, 3, 3, 1, 2, 3, 2, 3,
	};

	for (uint32_t index = 0; index < QueryDimCount; index++)
	{
		for (uint32_t type_index = 0; type_index < QueryTypeCount; type_index++)
		{
			uint32_t bit = 16 * type_index + index;
			uint64_t mask = 1ull << bit;

			if ((variant_mask & mask) == 0)
				continue;

			statement(ret_types[index], " spv", (uav ? "Image" : "Texture"), "Size(", (uav ? "RW" : ""),
			          dims[index], "<", type_qualifier, types[type_index], vecsize_qualifier, "> Tex, ",
			          (uav ? "" : "uint Level, "), "out uint Param)");
			begin_scope();
			statement(ret_types[index], " ret;");
			switch (return_arguments[index])
			{
			case 1:
				if (has_lod[index] && !uav)
					statement("Tex.GetDimensions(Level, ret.x, Param);");
				else
				{
					statement("Tex.GetDimensions(ret.x);");
					statement("Param = 0u;");
				}
				break;
			case 2:
				if (has_lod[index] && !uav)
					statement("Tex.GetDimensions(Level, ret.x, ret.y, Param);");
				else if (!uav)
					statement("Tex.GetDimensions(ret.x, ret.y, Param);");
				else
				{
					statement("Tex.GetDimensions(ret.x, ret.y);");
					statement("Param = 0u;");
				}
				break;
			case 3:
				if (has_lod[index] && !uav)
					statement("Tex.GetDimensions(Level, ret.x, ret.y, ret.z, Param);");
				else if (!uav)
					statement("Tex.GetDimensions(ret.x, ret.y, ret.z, Param);");
				else
				{
					statement("Tex.GetDimensions(ret.x, ret.y, ret.z);");
					statement("Param = 0u;");
				}
				break;
			}

			statement("return ret;");
			end_scope();
			statement("");
		}
	}
}

void CompilerHLSL::analyze_meshlet_writes()
{
	uint32_t id_per_vertex = 0;
	uint32_t id_per_primitive = 0;
	bool need_per_primitive = false;
	bool need_per_vertex = false;

	ir.for_each_typed_id<SPIRVariable>([&](uint32_t, SPIRVariable &var) {
		auto &type = this->get<SPIRType>(var.basetype);
		bool block = has_decoration(type.self, DecorationBlock);
		if (var.storage == StorageClassOutput && block && is_builtin_variable(var))
		{
			auto flags = get_buffer_block_flags(var.self);
			if (flags.get(DecorationPerPrimitiveEXT))
				id_per_primitive = var.self;
			else
				id_per_vertex = var.self;
		}
		else if (var.storage == StorageClassOutput)
		{
			Bitset flags;
			if (block)
				flags = get_buffer_block_flags(var.self);
			else
				flags = get_decoration_bitset(var.self);

			if (flags.get(DecorationPerPrimitiveEXT))
				need_per_primitive = true;
			else
				need_per_vertex = true;
		}
	});

	// If we have per-primitive outputs, and no per-primitive builtins,
	// empty version of gl_MeshPerPrimitiveEXT will be emitted.
	// If we don't use block IO for vertex output, we'll also need to synthesize the PerVertex block.

	const auto generate_block = [&](const char *block_name, const char *instance_name, bool per_primitive) -> uint32_t {
		auto &execution = get_entry_point();

		uint32_t op_type = ir.increase_bound_by(4);
		uint32_t op_arr = op_type + 1;
		uint32_t op_ptr = op_type + 2;
		uint32_t op_var = op_type + 3;

		auto &type = set<SPIRType>(op_type);
		type.basetype = SPIRType::Struct;
		set_name(op_type, block_name);
		set_decoration(op_type, DecorationBlock);
		if (per_primitive)
			set_decoration(op_type, DecorationPerPrimitiveEXT);

		auto &arr = set<SPIRType>(op_arr, type);
		arr.parent_type = type.self;
		arr.array.push_back(per_primitive ? execution.output_primitives : execution.output_vertices);
		arr.array_size_literal.push_back(true);

		auto &ptr = set<SPIRType>(op_ptr, arr);
		ptr.parent_type = arr.self;
		ptr.pointer = true;
		ptr.pointer_depth++;
		ptr.storage = StorageClassOutput;
		set_decoration(op_ptr, DecorationBlock);
		set_name(op_ptr, block_name);

		auto &var = set<SPIRVariable>(op_var, op_ptr, StorageClassOutput);
		if (per_primitive)
			set_decoration(op_var, DecorationPerPrimitiveEXT);
		set_name(op_var, instance_name);
		execution.interface_variables.push_back(var.self);

		return op_var;
	};

	if (id_per_vertex == 0 && need_per_vertex)
		id_per_vertex = generate_block("gl_MeshPerVertexEXT", "gl_MeshVerticesEXT", false);
	if (id_per_primitive == 0 && need_per_primitive)
		id_per_primitive = generate_block("gl_MeshPerPrimitiveEXT", "gl_MeshPrimitivesEXT", true);

	unordered_set<uint32_t> processed_func_ids;
	analyze_meshlet_writes(ir.default_entry_point, id_per_vertex, id_per_primitive, processed_func_ids);
}

void CompilerHLSL::analyze_meshlet_writes(uint32_t func_id, uint32_t id_per_vertex, uint32_t id_per_primitive,
                                          std::unordered_set<uint32_t> &processed_func_ids)
{
	// Avoid processing a function more than once
	if (processed_func_ids.find(func_id) != processed_func_ids.end())
		return;
	processed_func_ids.insert(func_id);

	auto &func = get<SPIRFunction>(func_id);
	// Recursively establish global args added to functions on which we depend.
	for (auto& block : func.blocks)
	{
		auto &b = get<SPIRBlock>(block);
		for (auto &i : b.ops)
		{
			auto ops = stream(i);
			auto op = static_cast<Op>(i.op);

			switch (op)
			{
			case OpFunctionCall:
			{
				// Then recurse into the function itself to extract globals used internally in the function
				uint32_t inner_func_id = ops[2];
				analyze_meshlet_writes(inner_func_id, id_per_vertex, id_per_primitive, processed_func_ids);
				auto &inner_func = get<SPIRFunction>(inner_func_id);
				for (auto &iarg : inner_func.arguments)
				{
					if (!iarg.alias_global_variable)
						continue;

					bool already_declared = false;
					for (auto &arg : func.arguments)
					{
						if (arg.id == iarg.id)
						{
							already_declared = true;
							break;
						}
					}

					if (!already_declared)
					{
						// basetype is effectively ignored here since we declare the argument
						// with explicit types. Just pass down a valid type.
						func.arguments.push_back({ expression_type_id(iarg.id), iarg.id,
						                           iarg.read_count, iarg.write_count, true });
					}
				}
				break;
			}

			case OpStore:
			case OpLoad:
			case OpInBoundsAccessChain:
			case OpAccessChain:
			case OpPtrAccessChain:
			case OpInBoundsPtrAccessChain:
			case OpArrayLength:
			{
				auto *var = maybe_get<SPIRVariable>(ops[op == OpStore ? 0 : 2]);
				if (var && (var->storage == StorageClassOutput || var->storage == StorageClassTaskPayloadWorkgroupEXT))
				{
					bool already_declared = false;
					auto builtin_type = BuiltIn(get_decoration(var->self, DecorationBuiltIn));

					uint32_t var_id = var->self;
					if (var->storage != StorageClassTaskPayloadWorkgroupEXT &&
						builtin_type != BuiltInPrimitivePointIndicesEXT &&
						builtin_type != BuiltInPrimitiveLineIndicesEXT &&
						builtin_type != BuiltInPrimitiveTriangleIndicesEXT)
					{
						var_id = is_per_primitive_variable(*var) ? id_per_primitive : id_per_vertex;
					}

					for (auto &arg : func.arguments)
					{
						if (arg.id == var_id)
						{
							already_declared = true;
							break;
						}
					}

					if (!already_declared)
					{
						// basetype is effectively ignored here since we declare the argument
						// with explicit types. Just pass down a valid type.
						uint32_t type_id = expression_type_id(var_id);
						if (var->storage == StorageClassTaskPayloadWorkgroupEXT)
							func.arguments.push_back({ type_id, var_id, 1u, 0u, true });
						else
							func.arguments.push_back({ type_id, var_id, 1u, 1u, true });
					}
				}
				break;
			}

			default:
				break;
			}
		}
	}
}

void CompilerHLSL::analyze_meshlet_writes()
{
	uint32_t id_per_vertex = 0;
	uint32_t id_per_primitive = 0;
	bool need_per_primitive = false;
	bool need_per_vertex = false;

	ir.for_each_typed_id<SPIRVariable>([&](uint32_t, SPIRVariable &var) {
		auto &type = this->get<SPIRType>(var.basetype);
		bool block = has_decoration(type.self, DecorationBlock);
		if (var.storage == StorageClassOutput && block && is_builtin_variable(var))
		{
			auto flags = get_buffer_block_flags(var.self);
			if (flags.get(DecorationPerPrimitiveEXT))
				id_per_primitive = var.self;
			else
				id_per_vertex = var.self;
		}
		else if (var.storage == StorageClassOutput)
		{
			Bitset flags;
			if (block)
				flags = get_buffer_block_flags(var.self);
			else
				flags = get_decoration_bitset(var.self);

			if (flags.get(DecorationPerPrimitiveEXT))
				need_per_primitive = true;
			else
				need_per_vertex = true;
		}
	});

	// If we have per-primitive outputs, and no per-primitive builtins,
	// empty version of gl_MeshPerPrimitiveEXT will be emitted.
	// If we don't use block IO for vertex output, we'll also need to synthesize the PerVertex block.

	const auto generate_block = [&](const char *block_name, const char *instance_name, bool per_primitive) -> uint32_t {
		auto &execution = get_entry_point();

		uint32_t op_type = ir.increase_bound_by(4);
		uint32_t op_arr = op_type + 1;
		uint32_t op_ptr = op_type + 2;
		uint32_t op_var = op_type + 3;

		auto &type = set<SPIRType>(op_type);
		type.basetype = SPIRType::Struct;
		set_name(op_type, block_name);
		set_decoration(op_type, DecorationBlock);
		if (per_primitive)
			set_decoration(op_type, DecorationPerPrimitiveEXT);

		auto &arr = set<SPIRType>(op_arr, type);
		arr.parent_type = type.self;
		arr.array.push_back(per_primitive ? execution.output_primitives : execution.output_vertices);
		arr.array_size_literal.push_back(true);

		auto &ptr = set<SPIRType>(op_ptr, arr);
		ptr.parent_type = arr.self;
		ptr.pointer = true;
		ptr.pointer_depth++;
		ptr.storage = StorageClassOutput;
		set_decoration(op_ptr, DecorationBlock);
		set_name(op_ptr, block_name);

		auto &var = set<SPIRVariable>(op_var, op_ptr, StorageClassOutput);
		if (per_primitive)
			set_decoration(op_var, DecorationPerPrimitiveEXT);
		set_name(op_var, instance_name);
		execution.interface_variables.push_back(var.self);

		return op_var;
	};

	if (id_per_vertex == 0 && need_per_vertex)
		id_per_vertex = generate_block("gl_MeshPerVertexEXT", "gl_MeshVerticesEXT", false);
	if (id_per_primitive == 0 && need_per_primitive)
		id_per_primitive = generate_block("gl_MeshPerPrimitiveEXT", "gl_MeshPrimitivesEXT", true);

	unordered_set<uint32_t> processed_func_ids;
	analyze_meshlet_writes(ir.default_entry_point, id_per_vertex, id_per_primitive, processed_func_ids);
}

void CompilerHLSL::analyze_meshlet_writes(uint32_t func_id, uint32_t id_per_vertex, uint32_t id_per_primitive,
                                          std::unordered_set<uint32_t> &processed_func_ids)
{
	// Avoid processing a function more than once
	if (processed_func_ids.find(func_id) != processed_func_ids.end())
		return;
	processed_func_ids.insert(func_id);

	auto &func = get<SPIRFunction>(func_id);
	// Recursively establish global args added to functions on which we depend.
	for (auto& block : func.blocks)
	{
		auto &b = get<SPIRBlock>(block);
		for (auto &i : b.ops)
		{
			auto ops = stream(i);
			auto op = static_cast<Op>(i.op);

			switch (op)
			{
			case OpFunctionCall:
			{
				// Then recurse into the function itself to extract globals used internally in the function
				uint32_t inner_func_id = ops[2];
				analyze_meshlet_writes(inner_func_id, id_per_vertex, id_per_primitive, processed_func_ids);
				auto &inner_func = get<SPIRFunction>(inner_func_id);
				for (auto &iarg : inner_func.arguments)
				{
					if (!iarg.alias_global_variable)
						continue;

					bool already_declared = false;
					for (auto &arg : func.arguments)
					{
						if (arg.id == iarg.id)
						{
							already_declared = true;
							break;
						}
					}

					if (!already_declared)
					{
						// basetype is effectively ignored here since we declare the argument
						// with explicit types. Just pass down a valid type.
						func.arguments.push_back({ expression_type_id(iarg.id), iarg.id,
						                           iarg.read_count, iarg.write_count, true });
					}
				}
				break;
			}

			case OpStore:
			case OpLoad:
			case OpInBoundsAccessChain:
			case OpAccessChain:
			case OpPtrAccessChain:
			case OpInBoundsPtrAccessChain:
			case OpArrayLength:
			{
				auto *var = maybe_get<SPIRVariable>(ops[op == OpStore ? 0 : 2]);
				if (var && (var->storage == StorageClassOutput || var->storage == StorageClassTaskPayloadWorkgroupEXT))
				{
					bool already_declared = false;
					auto builtin_type = BuiltIn(get_decoration(var->self, DecorationBuiltIn));

					uint32_t var_id = var->self;
					if (var->storage != StorageClassTaskPayloadWorkgroupEXT &&
						builtin_type != BuiltInPrimitivePointIndicesEXT &&
						builtin_type != BuiltInPrimitiveLineIndicesEXT &&
						builtin_type != BuiltInPrimitiveTriangleIndicesEXT)
					{
						var_id = is_per_primitive_variable(*var) ? id_per_primitive : id_per_vertex;
					}

					for (auto &arg : func.arguments)
					{
						if (arg.id == var_id)
						{
							already_declared = true;
							break;
						}
					}

					if (!already_declared)
					{
						// basetype is effectively ignored here since we declare the argument
						// with explicit types. Just pass down a valid type.
						uint32_t type_id = expression_type_id(var_id);
						if (var->storage == StorageClassTaskPayloadWorkgroupEXT)
							func.arguments.push_back({ type_id, var_id, 1u, 0u, true });
						else
							func.arguments.push_back({ type_id, var_id, 1u, 1u, true });
					}
				}
				break;
			}

			default:
				break;
			}
		}
	}
}

string CompilerHLSL::layout_for_member(const SPIRType &type, uint32_t index)
{
	auto &flags = get_member_decoration_bitset(type.self, index);

	// HLSL can emit row_major or column_major decoration in any struct.
	// Do not try to merge combined decorations for children like in GLSL.

	// Flip the convention. HLSL is a bit odd in that the memory layout is column major ... but the language API is "row-major".
	// The way to deal with this is to multiply everything in inverse order, and reverse the memory layout.
	if (flags.get(DecorationColMajor))
		return "row_major ";
	else if (flags.get(DecorationRowMajor))
		return "column_major ";

	return "";
}

void CompilerHLSL::emit_struct_member(const SPIRType &type, uint32_t member_type_id, uint32_t index,
                                      const string &qualifier, uint32_t base_offset)
{
	auto &membertype = get<SPIRType>(member_type_id);

	Bitset memberflags;
	auto &memb = ir.meta[type.self].members;
	if (index < memb.size())
		memberflags = memb[index].decoration_flags;

	string packing_offset;
	bool is_push_constant = type.storage == StorageClassPushConstant;

	if ((has_extended_decoration(type.self, SPIRVCrossDecorationExplicitOffset) || is_push_constant) &&
	    has_member_decoration(type.self, index, DecorationOffset))
	{
		uint32_t offset = memb[index].offset - base_offset;
		if (offset & 3)
			SPIRV_CROSS_THROW("Cannot pack on tighter bounds than 4 bytes in HLSL.");

		static const char *packing_swizzle[] = { "", ".y", ".z", ".w" };
		packing_offset = join(" : packoffset(c", offset / 16, packing_swizzle[(offset & 15) >> 2], ")");
	}

	statement(layout_for_member(type, index), qualifier,
	          variable_decl(membertype, to_member_name(type, index)), packing_offset, ";");
}

void CompilerHLSL::emit_rayquery_function(const char *commited, const char *candidate, const uint32_t *ops)
{
	flush_variable_declaration(ops[0]);
	uint32_t is_commited = evaluate_constant_u32(ops[3]);
	emit_op(ops[0], ops[1], join(to_expression(ops[2]), is_commited ? commited : candidate), false);
}

void CompilerHLSL::emit_buffer_block(const SPIRVariable &var)
{
	auto &type = get<SPIRType>(var.basetype);

	bool is_uav = var.storage == StorageClassStorageBuffer || has_decoration(type.self, DecorationBufferBlock);

	if (flattened_buffer_blocks.count(var.self))
	{
		emit_buffer_block_flattened(var);
	}
	else if (is_uav)
	{
		Bitset flags = ir.get_buffer_block_flags(var);
		bool is_readonly = flags.get(DecorationNonWritable) && !is_hlsl_force_storage_buffer_as_uav(var.self);
		bool is_coherent = flags.get(DecorationCoherent) && !is_readonly;
		bool is_interlocked = interlocked_resources.count(var.self) > 0;

		// UE Change Begin: Support StructuredBuffer in HLSL backend
		auto to_structuredbuffer_subtype_name = [this](const SPIRType &type) -> std::string
		{
			if (type.basetype == SPIRType::Struct && type.member_types.size() == 1)
			{
				const auto &member0_type = this->get<SPIRType>(type.member_types.front());
				return this->type_to_glsl(member0_type);
			}
			return this->type_to_glsl(type);
		};

		std::string type_name;
		if (is_user_type_structured(var.self))
			type_name = join(is_readonly ? "" : "RW", "StructuredBuffer<", to_structuredbuffer_subtype_name(type), ">");
		else
			type_name = is_readonly ? "ByteAddressBuffer" : is_interlocked ? "RasterizerOrderedByteAddressBuffer" : "RWByteAddressBuffer";

		add_resource_name(var.self);
		statement(is_coherent ? "globallycoherent " : "", type_name, " ", to_name(var.self), type_to_array_glsl(type),
		          to_resource_binding(var), ";");
		// UE Change End: Support StructuredBuffer in HLSL backend
	}
	else
	{
		if (type.array.empty())
		{
			// Flatten the top-level struct so we can use packoffset,
			// this restriction is similar to GLSL where layout(offset) is not possible on sub-structs.
			flattened_structs[var.self] = false;

			// Prefer the block name if possible.
			auto buffer_name = to_name(type.self, false);
			if (ir.meta[type.self].decoration.alias.empty() ||
			    resource_names.find(buffer_name) != end(resource_names) ||
			    block_names.find(buffer_name) != end(block_names))
			{
				buffer_name = get_block_fallback_name(var.self);
			}

			add_variable(block_names, resource_names, buffer_name);

			// If for some reason buffer_name is an illegal name, make a final fallback to a workaround name.
			// This cannot conflict with anything else, so we're safe now.
			if (buffer_name.empty())
				buffer_name = join("_", get<SPIRType>(var.basetype).self, "_", var.self);

			uint32_t failed_index = 0;
			if (buffer_is_packing_standard(type, BufferPackingHLSLCbufferPackOffset, &failed_index))
				set_extended_decoration(type.self, SPIRVCrossDecorationExplicitOffset);
			else
			{
				SPIRV_CROSS_THROW(join("cbuffer ID ", var.self, " (name: ", buffer_name, "), member index ",
				                       failed_index, " (name: ", to_member_name(type, failed_index),
				                       ") cannot be expressed with either HLSL packing layout or packoffset."));
			}

			block_names.insert(buffer_name);

			// Save for post-reflection later.
			declared_block_names[var.self] = buffer_name;

			type.member_name_cache.clear();

			// UE Change Begin: Reconstruct global uniforms from $Globals cbuffer
			if (options.reconstruct_global_uniforms && buffer_name == "type_Globals")
<<<<<<< HEAD
			{
=======
			{
				uint32_t i = 0;
				for (auto &member : type.member_types)
				{
					add_member_name(type, i);
					auto backup_offset = get_member_decoration(type.self, i, DecorationOffset);
					unset_member_decoration(type.self, i, DecorationOffset);
					emit_struct_member(type, member, i, "");
					set_member_decoration(type.self, i, DecorationOffset, backup_offset);
					i++;
				}
			}
			else
			{
				// UE Change Begin: Reconstruct original name of global cbuffer declarations
				if (hlsl_options.reconstruct_cbuffer_names && buffer_name.size() > 5 &&
				    std::strncmp(buffer_name.c_str(), "type_", 5) == 0)
				{
					buffer_name = buffer_name.substr(5);
				}
				// UE Change End: Reconstruct original name of global cbuffer declarations

				// var.self can be used as a backup name for the block name,
				// so we need to make sure we don't disturb the name here on a recompile.
				// It will need to be reset if we have to recompile.
				preserve_alias_on_reset(var.self);
				add_resource_name(var.self);
				statement("cbuffer ", buffer_name, to_resource_binding(var));
				begin_scope();

>>>>>>> 4af6daef
				uint32_t i = 0;
				for (auto &member : type.member_types)
				{
					add_member_name(type, i);
<<<<<<< HEAD
					auto backup_offset = get_member_decoration(type.self, i, DecorationOffset);
					unset_member_decoration(type.self, i, DecorationOffset);
					emit_struct_member(type, member, i, "");
					set_member_decoration(type.self, i, DecorationOffset, backup_offset);
					i++;
				}
			}
			else
			{
				// UE Change Begin: Reconstruct original name of global cbuffer declarations
				if (hlsl_options.reconstruct_cbuffer_names && buffer_name.size() > 5 &&
				    std::strncmp(buffer_name.c_str(), "type_", 5) == 0)
				{
					buffer_name = buffer_name.substr(5);
				}
				// UE Change End: Reconstruct original name of global cbuffer declarations

				// var.self can be used as a backup name for the block name,
				// so we need to make sure we don't disturb the name here on a recompile.
				// It will need to be reset if we have to recompile.
				preserve_alias_on_reset(var.self);
				add_resource_name(var.self);
				statement("cbuffer ", buffer_name, to_resource_binding(var));
				begin_scope();

				uint32_t i = 0;
				for (auto &member : type.member_types)
				{
					add_member_name(type, i);
					auto backup_name = get_member_name(type.self, i);
					auto member_name = to_member_name(type, i);
					member_name = join(to_name(var.self), "_", member_name);
					ParsedIR::sanitize_underscores(member_name);
					set_member_name(type.self, i, member_name);
					emit_struct_member(type, member, i, "");
					set_member_name(type.self, i, backup_name);
					i++;
				}

				end_scope_decl();
			}
=======
					auto backup_name = get_member_name(type.self, i);
					auto member_name = to_member_name(type, i);
					member_name = join(to_name(var.self), "_", member_name);
					ParsedIR::sanitize_underscores(member_name);
					set_member_name(type.self, i, member_name);
					emit_struct_member(type, member, i, "");
					set_member_name(type.self, i, backup_name);
					i++;
				}

				end_scope_decl();
			}
>>>>>>> 4af6daef
			// UE Change End: Reconstruct global uniforms from $Globals cbuffer

			statement("");
		}
		else
		{
			if (hlsl_options.shader_model < 51)
				SPIRV_CROSS_THROW(
				    "Need ConstantBuffer<T> to use arrays of UBOs, but this is only supported in SM 5.1.");

			add_resource_name(type.self);
			add_resource_name(var.self);

			// ConstantBuffer<T> does not support packoffset, so it is unuseable unless everything aligns as we expect.
			uint32_t failed_index = 0;
			if (!buffer_is_packing_standard(type, BufferPackingHLSLCbuffer, &failed_index))
			{
				SPIRV_CROSS_THROW(join("HLSL ConstantBuffer<T> ID ", var.self, " (name: ", to_name(type.self),
				                       "), member index ", failed_index, " (name: ", to_member_name(type, failed_index),
				                       ") cannot be expressed with normal HLSL packing rules."));
			}

			emit_struct(get<SPIRType>(type.self));
			statement("ConstantBuffer<", to_name(type.self), "> ", to_name(var.self), type_to_array_glsl(type),
			          to_resource_binding(var), ";");
		}
	}
}

void CompilerHLSL::emit_push_constant_block(const SPIRVariable &var)
{
	if (flattened_buffer_blocks.count(var.self))
	{
		emit_buffer_block_flattened(var);
	}
	else if (root_constants_layout.empty())
	{
		emit_buffer_block(var);
	}
	else
	{
		for (const auto &layout : root_constants_layout)
		{
			auto &type = get<SPIRType>(var.basetype);

			uint32_t failed_index = 0;
			if (buffer_is_packing_standard(type, BufferPackingHLSLCbufferPackOffset, &failed_index, layout.start,
			                               layout.end))
				set_extended_decoration(type.self, SPIRVCrossDecorationExplicitOffset);
			else
			{
				SPIRV_CROSS_THROW(join("Root constant cbuffer ID ", var.self, " (name: ", to_name(type.self), ")",
				                       ", member index ", failed_index, " (name: ", to_member_name(type, failed_index),
				                       ") cannot be expressed with either HLSL packing layout or packoffset."));
			}

			flattened_structs[var.self] = false;
			type.member_name_cache.clear();
			add_resource_name(var.self);
			auto &memb = ir.meta[type.self].members;

			statement("cbuffer SPIRV_CROSS_RootConstant_", to_name(var.self),
			          to_resource_register(HLSL_BINDING_AUTO_PUSH_CONSTANT_BIT, 'b', layout.binding, layout.space));
			begin_scope();

			// Index of the next field in the generated root constant constant buffer
			auto constant_index = 0u;

			// Iterate over all member of the push constant and check which of the fields
			// fit into the given root constant layout.
			for (auto i = 0u; i < memb.size(); i++)
			{
				const auto offset = memb[i].offset;
				if (layout.start <= offset && offset < layout.end)
				{
					const auto &member = type.member_types[i];

					add_member_name(type, constant_index);
					auto backup_name = get_member_name(type.self, i);
					auto member_name = to_member_name(type, i);
					member_name = join(to_name(var.self), "_", member_name);
					ParsedIR::sanitize_underscores(member_name);
					set_member_name(type.self, constant_index, member_name);
					emit_struct_member(type, member, i, "", layout.start);
					set_member_name(type.self, constant_index, backup_name);

					constant_index++;
				}
			}

			end_scope_decl();
		}
	}
}

string CompilerHLSL::to_sampler_expression(uint32_t id)
{
	auto expr = join("_", to_non_uniform_aware_expression(id));
	auto index = expr.find_first_of('[');
	if (index == string::npos)
	{
		return expr + "_sampler";
	}
	else
	{
		// We have an expression like _ident[array], so we cannot tack on _sampler, insert it inside the string instead.
		return expr.insert(index, "_sampler");
	}
}

void CompilerHLSL::emit_sampled_image_op(uint32_t result_type, uint32_t result_id, uint32_t image_id, uint32_t samp_id)
{
	if (hlsl_options.shader_model >= 40 && combined_image_samplers.empty())
	{
		set<SPIRCombinedImageSampler>(result_id, result_type, image_id, samp_id);
	}
	else
	{
		// Make sure to suppress usage tracking. It is illegal to create temporaries of opaque types.
		emit_op(result_type, result_id, to_combined_image_sampler(image_id, samp_id), true, true);
	}
}

string CompilerHLSL::to_func_call_arg(const SPIRFunction::Parameter &arg, uint32_t id)
{
	string arg_str = CompilerGLSL::to_func_call_arg(arg, id);

	if (hlsl_options.shader_model <= 30)
		return arg_str;

	// Manufacture automatic sampler arg if the arg is a SampledImage texture and we're in modern HLSL.
	auto &type = expression_type(id);

	// We don't have to consider combined image samplers here via OpSampledImage because
	// those variables cannot be passed as arguments to functions.
	// Only global SampledImage variables may be used as arguments.
	if (type.basetype == SPIRType::SampledImage && type.image.dim != DimBuffer)
		arg_str += ", " + to_sampler_expression(id);

	return arg_str;
}

string CompilerHLSL::get_inner_entry_point_name() const
{
	auto &execution = get_entry_point();

	if (hlsl_options.use_entry_point_name)
	{
		auto name = join(execution.name, "_inner");
		ParsedIR::sanitize_underscores(name);
		return name;
	}

	if (execution.model == ExecutionModelVertex)
		return "vert_main";
	else if (execution.model == ExecutionModelFragment)
		return "frag_main";
	else if (execution.model == ExecutionModelGLCompute)
		return "comp_main";
	else if (execution.model == ExecutionModelMeshEXT)
		return "mesh_main";
	else
		SPIRV_CROSS_THROW("Unsupported execution model.");
}

void CompilerHLSL::emit_function_prototype(SPIRFunction &func, const Bitset &return_flags)
{
	if (func.self != ir.default_entry_point)
		add_function_overload(func);

	// Avoid shadow declarations.
	local_variable_names = resource_names;

	string decl;

	auto &type = get<SPIRType>(func.return_type);
	if (type.array.empty())
	{
		decl += flags_to_qualifiers_glsl(type, return_flags);
		decl += type_to_glsl(type);
		decl += " ";
	}
	else
	{
		// We cannot return arrays in HLSL, so "return" through an out variable.
		decl = "void ";
	}

	if (func.self == ir.default_entry_point)
	{
		decl += get_inner_entry_point_name();
		processing_entry_point = true;
	}
	else
		decl += to_name(func.self);

	decl += "(";
	SmallVector<string> arglist;

	if (!type.array.empty())
	{
		// Fake array returns by writing to an out array instead.
		string out_argument;
		out_argument += "out ";
		out_argument += type_to_glsl(type);
		out_argument += " ";
		out_argument += "spvReturnValue";
		out_argument += type_to_array_glsl(type);
		arglist.push_back(std::move(out_argument));
	}

	for (auto &arg : func.arguments)
	{
		// Do not pass in separate images or samplers if we're remapping
		// to combined image samplers.
		if (skip_argument(arg.id))
			continue;

		// Might change the variable name if it already exists in this function.
		// SPIRV OpName doesn't have any semantic effect, so it's valid for an implementation
		// to use same name for variables.
		// Since we want to make the GLSL debuggable and somewhat sane, use fallback names for variables which are duplicates.
		add_local_variable_name(arg.id);

		arglist.push_back(argument_decl(arg));

		// Flatten a combined sampler to two separate arguments in modern HLSL.
		auto &arg_type = get<SPIRType>(arg.type);
		if (hlsl_options.shader_model > 30 && arg_type.basetype == SPIRType::SampledImage &&
		    arg_type.image.dim != DimBuffer)
		{
			// Manufacture automatic sampler arg for SampledImage texture
			arglist.push_back(join(is_depth_image(arg_type, arg.id) ? "SamplerComparisonState " : "SamplerState ",
			                       to_sampler_expression(arg.id), type_to_array_glsl(arg_type)));
		}

		// Hold a pointer to the parameter so we can invalidate the readonly field if needed.
		auto *var = maybe_get<SPIRVariable>(arg.id);
		if (var)
			var->parameter = &arg;
	}

	for (auto &arg : func.shadow_arguments)
	{
		// Might change the variable name if it already exists in this function.
		// SPIRV OpName doesn't have any semantic effect, so it's valid for an implementation
		// to use same name for variables.
		// Since we want to make the GLSL debuggable and somewhat sane, use fallback names for variables which are duplicates.
		add_local_variable_name(arg.id);

		arglist.push_back(argument_decl(arg));

		// Hold a pointer to the parameter so we can invalidate the readonly field if needed.
		auto *var = maybe_get<SPIRVariable>(arg.id);
		if (var)
			var->parameter = &arg;
	}

	decl += merge(arglist);
	decl += ")";
	statement(decl);
}

void CompilerHLSL::emit_hlsl_entry_point()
{
	SmallVector<string> arguments;

	if (require_input)
		arguments.push_back("SPIRV_Cross_Input stage_input");

	auto &execution = get_entry_point();

	switch (execution.model)
	{
	case ExecutionModelMeshEXT:
	case ExecutionModelMeshNV:
	case ExecutionModelGLCompute:
	{
		if (execution.model == ExecutionModelMeshEXT)
		{
			if (execution.flags.get(ExecutionModeOutputTrianglesEXT))
				statement("[outputtopology(\"triangle\")]");
			else if (execution.flags.get(ExecutionModeOutputLinesEXT))
				statement("[outputtopology(\"line\")]");
			else if (execution.flags.get(ExecutionModeOutputPoints))
				SPIRV_CROSS_THROW("Topology mode \"points\" is not supported in DirectX");

			auto &func = get<SPIRFunction>(ir.default_entry_point);
			for (auto &arg : func.arguments)
			{
				auto &var = get<SPIRVariable>(arg.id);
				auto &base_type = get<SPIRType>(var.basetype);
				bool block = has_decoration(base_type.self, DecorationBlock);
				if (var.storage == StorageClassTaskPayloadWorkgroupEXT)
				{
					arguments.push_back("in payload " + variable_decl(var));
				}
				else if (block)
				{
					auto flags = get_buffer_block_flags(var.self);
					if (flags.get(DecorationPerPrimitiveEXT) || has_decoration(arg.id, DecorationPerPrimitiveEXT))
					{
						arguments.push_back("out primitives gl_MeshPerPrimitiveEXT gl_MeshPrimitivesEXT[" +
						                    std::to_string(execution.output_primitives) + "]");
					}
					else
					{
						arguments.push_back("out vertices gl_MeshPerVertexEXT gl_MeshVerticesEXT[" +
						                    std::to_string(execution.output_vertices) + "]");
					}
				}
				else
				{
					if (execution.flags.get(ExecutionModeOutputTrianglesEXT))
					{
						arguments.push_back("out indices uint3 gl_PrimitiveTriangleIndicesEXT[" +
						                    std::to_string(execution.output_primitives) + "]");
					}
					else
					{
						arguments.push_back("out indices uint2 gl_PrimitiveLineIndicesEXT[" +
						                    std::to_string(execution.output_primitives) + "]");
					}
				}
			}
		}
		SpecializationConstant wg_x, wg_y, wg_z;
		get_work_group_size_specialization_constants(wg_x, wg_y, wg_z);

		uint32_t x = execution.workgroup_size.x;
		uint32_t y = execution.workgroup_size.y;
		uint32_t z = execution.workgroup_size.z;

		if (!execution.workgroup_size.constant && execution.flags.get(ExecutionModeLocalSizeId))
		{
			if (execution.workgroup_size.id_x)
				x = get<SPIRConstant>(execution.workgroup_size.id_x).scalar();
			if (execution.workgroup_size.id_y)
				y = get<SPIRConstant>(execution.workgroup_size.id_y).scalar();
			if (execution.workgroup_size.id_z)
				z = get<SPIRConstant>(execution.workgroup_size.id_z).scalar();
		}

		auto x_expr = wg_x.id ? get<SPIRConstant>(wg_x.id).specialization_constant_macro_name : to_string(x);
		auto y_expr = wg_y.id ? get<SPIRConstant>(wg_y.id).specialization_constant_macro_name : to_string(y);
		auto z_expr = wg_z.id ? get<SPIRConstant>(wg_z.id).specialization_constant_macro_name : to_string(z);

		statement("[numthreads(", x_expr, ", ", y_expr, ", ", z_expr, ")]");
		break;
	}
	case ExecutionModelFragment:
		if (execution.flags.get(ExecutionModeEarlyFragmentTests))
			statement("[earlydepthstencil]");
		break;
	default:
		break;
	}

	const char *entry_point_name;
	if (hlsl_options.use_entry_point_name)
		entry_point_name = get_entry_point().name.c_str();
	else
		entry_point_name = "main";

	statement(require_output ? "SPIRV_Cross_Output " : "void ", entry_point_name, "(", merge(arguments), ")");
	begin_scope();
	bool legacy = hlsl_options.shader_model <= 30;

	// Copy builtins from entry point arguments to globals.
	active_input_builtins.for_each_bit([&](uint32_t i) {
		auto builtin = builtin_to_glsl(static_cast<BuiltIn>(i), StorageClassInput);
		switch (static_cast<BuiltIn>(i))
		{
		case BuiltInFragCoord:
			// VPOS in D3D9 is sampled at integer locations, apply half-pixel offset to be consistent.
			// TODO: Do we need an option here? Any reason why a D3D9 shader would be used
			// on a D3D10+ system with a different rasterization config?
			if (legacy)
				statement(builtin, " = stage_input.", builtin, " + float4(0.5f, 0.5f, 0.0f, 0.0f);");
			else
			{
				statement(builtin, " = stage_input.", builtin, ";");
				// ZW are undefined in D3D9, only do this fixup here.
				statement(builtin, ".w = 1.0 / ", builtin, ".w;");
			}
			break;

		case BuiltInVertexId:
		case BuiltInVertexIndex:
		case BuiltInInstanceIndex:
			// D3D semantics are uint, but shader wants int.
			if (hlsl_options.support_nonzero_base_vertex_base_instance)
			{
				if (static_cast<BuiltIn>(i) == BuiltInInstanceIndex)
					statement(builtin, " = int(stage_input.", builtin, ") + SPIRV_Cross_BaseInstance;");
				else
					statement(builtin, " = int(stage_input.", builtin, ") + SPIRV_Cross_BaseVertex;");
			}
			else
				statement(builtin, " = int(stage_input.", builtin, ");");
			break;

		case BuiltInBaseVertex:
			statement(builtin, " = SPIRV_Cross_BaseVertex;");
			break;

		case BuiltInBaseInstance:
			statement(builtin, " = SPIRV_Cross_BaseInstance;");
			break;

		case BuiltInInstanceId:
			// D3D semantics are uint, but shader wants int.
			statement(builtin, " = int(stage_input.", builtin, ");");
			break;

		case BuiltInNumWorkgroups:
		case BuiltInPointCoord:
		case BuiltInSubgroupSize:
		case BuiltInSubgroupLocalInvocationId:
		case BuiltInHelperInvocation:
			break;

		case BuiltInSubgroupEqMask:
			// Emulate these ...
			// No 64-bit in HLSL, so have to do it in 32-bit and unroll.
			statement("gl_SubgroupEqMask = 1u << (WaveGetLaneIndex() - uint4(0, 32, 64, 96));");
			statement("if (WaveGetLaneIndex() >= 32) gl_SubgroupEqMask.x = 0;");
			statement("if (WaveGetLaneIndex() >= 64 || WaveGetLaneIndex() < 32) gl_SubgroupEqMask.y = 0;");
			statement("if (WaveGetLaneIndex() >= 96 || WaveGetLaneIndex() < 64) gl_SubgroupEqMask.z = 0;");
			statement("if (WaveGetLaneIndex() < 96) gl_SubgroupEqMask.w = 0;");
			break;

		case BuiltInSubgroupGeMask:
			// Emulate these ...
			// No 64-bit in HLSL, so have to do it in 32-bit and unroll.
			statement("gl_SubgroupGeMask = ~((1u << (WaveGetLaneIndex() - uint4(0, 32, 64, 96))) - 1u);");
			statement("if (WaveGetLaneIndex() >= 32) gl_SubgroupGeMask.x = 0u;");
			statement("if (WaveGetLaneIndex() >= 64) gl_SubgroupGeMask.y = 0u;");
			statement("if (WaveGetLaneIndex() >= 96) gl_SubgroupGeMask.z = 0u;");
			statement("if (WaveGetLaneIndex() < 32) gl_SubgroupGeMask.y = ~0u;");
			statement("if (WaveGetLaneIndex() < 64) gl_SubgroupGeMask.z = ~0u;");
			statement("if (WaveGetLaneIndex() < 96) gl_SubgroupGeMask.w = ~0u;");
			break;

		case BuiltInSubgroupGtMask:
			// Emulate these ...
			// No 64-bit in HLSL, so have to do it in 32-bit and unroll.
			statement("uint gt_lane_index = WaveGetLaneIndex() + 1;");
			statement("gl_SubgroupGtMask = ~((1u << (gt_lane_index - uint4(0, 32, 64, 96))) - 1u);");
			statement("if (gt_lane_index >= 32) gl_SubgroupGtMask.x = 0u;");
			statement("if (gt_lane_index >= 64) gl_SubgroupGtMask.y = 0u;");
			statement("if (gt_lane_index >= 96) gl_SubgroupGtMask.z = 0u;");
			statement("if (gt_lane_index >= 128) gl_SubgroupGtMask.w = 0u;");
			statement("if (gt_lane_index < 32) gl_SubgroupGtMask.y = ~0u;");
			statement("if (gt_lane_index < 64) gl_SubgroupGtMask.z = ~0u;");
			statement("if (gt_lane_index < 96) gl_SubgroupGtMask.w = ~0u;");
			break;

		case BuiltInSubgroupLeMask:
			// Emulate these ...
			// No 64-bit in HLSL, so have to do it in 32-bit and unroll.
			statement("uint le_lane_index = WaveGetLaneIndex() + 1;");
			statement("gl_SubgroupLeMask = (1u << (le_lane_index - uint4(0, 32, 64, 96))) - 1u;");
			statement("if (le_lane_index >= 32) gl_SubgroupLeMask.x = ~0u;");
			statement("if (le_lane_index >= 64) gl_SubgroupLeMask.y = ~0u;");
			statement("if (le_lane_index >= 96) gl_SubgroupLeMask.z = ~0u;");
			statement("if (le_lane_index >= 128) gl_SubgroupLeMask.w = ~0u;");
			statement("if (le_lane_index < 32) gl_SubgroupLeMask.y = 0u;");
			statement("if (le_lane_index < 64) gl_SubgroupLeMask.z = 0u;");
			statement("if (le_lane_index < 96) gl_SubgroupLeMask.w = 0u;");
			break;

		case BuiltInSubgroupLtMask:
			// Emulate these ...
			// No 64-bit in HLSL, so have to do it in 32-bit and unroll.
			statement("gl_SubgroupLtMask = (1u << (WaveGetLaneIndex() - uint4(0, 32, 64, 96))) - 1u;");
			statement("if (WaveGetLaneIndex() >= 32) gl_SubgroupLtMask.x = ~0u;");
			statement("if (WaveGetLaneIndex() >= 64) gl_SubgroupLtMask.y = ~0u;");
			statement("if (WaveGetLaneIndex() >= 96) gl_SubgroupLtMask.z = ~0u;");
			statement("if (WaveGetLaneIndex() < 32) gl_SubgroupLtMask.y = 0u;");
			statement("if (WaveGetLaneIndex() < 64) gl_SubgroupLtMask.z = 0u;");
			statement("if (WaveGetLaneIndex() < 96) gl_SubgroupLtMask.w = 0u;");
			break;

		case BuiltInClipDistance:
			for (uint32_t clip = 0; clip < clip_distance_count; clip++)
				statement("gl_ClipDistance[", clip, "] = stage_input.gl_ClipDistance", clip / 4, ".", "xyzw"[clip & 3],
				          ";");
			break;

		case BuiltInCullDistance:
			for (uint32_t cull = 0; cull < cull_distance_count; cull++)
				statement("gl_CullDistance[", cull, "] = stage_input.gl_CullDistance", cull / 4, ".", "xyzw"[cull & 3],
				          ";");
			break;

		default:
			statement(builtin, " = stage_input.", builtin, ";");
			break;
		}
	});

	// Copy from stage input struct to globals.
	ir.for_each_typed_id<SPIRVariable>([&](uint32_t, SPIRVariable &var) {
		auto &type = this->get<SPIRType>(var.basetype);
		bool block = has_decoration(type.self, DecorationBlock);

		if (var.storage != StorageClassInput)
			return;

		bool need_matrix_unroll = var.storage == StorageClassInput && execution.model == ExecutionModelVertex;

		if (!var.remapped_variable && type.pointer && !is_builtin_variable(var) &&
		    interface_variable_exists_in_entry_point(var.self))
		{
			if (block)
			{
				auto type_name = to_name(type.self);
				auto var_name = to_name(var.self);
				for (uint32_t mbr_idx = 0; mbr_idx < uint32_t(type.member_types.size()); mbr_idx++)
				{
					auto mbr_name = to_member_name(type, mbr_idx);
					auto flat_name = join(type_name, "_", mbr_name);
					statement(var_name, ".", mbr_name, " = stage_input.", flat_name, ";");
				}
			}
			else
			{
				auto name = to_name(var.self);
				auto &mtype = this->get<SPIRType>(var.basetype);
				if (need_matrix_unroll && mtype.columns > 1)
				{
					// Unroll matrices.
					for (uint32_t col = 0; col < mtype.columns; col++)
						statement(name, "[", col, "] = stage_input.", name, "_", col, ";");
				}
				else
				{
					statement(name, " = stage_input.", name, ";");
				}
			}
		}
	});

	// Run the shader.
	if (execution.model == ExecutionModelVertex ||
	    execution.model == ExecutionModelFragment ||
	    execution.model == ExecutionModelGLCompute ||
	    execution.model == ExecutionModelMeshEXT)
	{
		// For mesh shaders, we receive special arguments that we must pass down as function arguments.
		// HLSL does not support proper reference types for passing these IO blocks,
		// but DXC post-inlining seems to magically fix it up anyways *shrug*.
		SmallVector<string> arglist;
		auto &func = get<SPIRFunction>(ir.default_entry_point);
		// The arguments are marked out, avoid detecting reads and emitting inout.
		for (auto &arg : func.arguments)
			arglist.push_back(to_expression(arg.id, false));
		statement(get_inner_entry_point_name(), "(", merge(arglist), ");");
	}
	else
		SPIRV_CROSS_THROW("Unsupported shader stage.");

	// Copy stage outputs.
	if (require_output)
	{
		statement("SPIRV_Cross_Output stage_output;");

		// Copy builtins from globals to return struct.
		active_output_builtins.for_each_bit([&](uint32_t i) {
			// PointSize doesn't exist in HLSL.
			if (i == BuiltInPointSize)
				return;

			switch (static_cast<BuiltIn>(i))
			{
			case BuiltInClipDistance:
				for (uint32_t clip = 0; clip < clip_distance_count; clip++)
					statement("stage_output.gl_ClipDistance", clip / 4, ".", "xyzw"[clip & 3], " = gl_ClipDistance[",
					          clip, "];");
				break;

			case BuiltInCullDistance:
				for (uint32_t cull = 0; cull < cull_distance_count; cull++)
					statement("stage_output.gl_CullDistance", cull / 4, ".", "xyzw"[cull & 3], " = gl_CullDistance[",
					          cull, "];");
				break;

			default:
			{
				auto builtin_expr = builtin_to_glsl(static_cast<BuiltIn>(i), StorageClassOutput);
				statement("stage_output.", builtin_expr, " = ", builtin_expr, ";");
				break;
			}
			}
		});

		ir.for_each_typed_id<SPIRVariable>([&](uint32_t, SPIRVariable &var) {
			auto &type = this->get<SPIRType>(var.basetype);
			bool block = has_decoration(type.self, DecorationBlock);

			if (var.storage != StorageClassOutput)
				return;

			if (!var.remapped_variable && type.pointer &&
			    !is_builtin_variable(var) &&
			    interface_variable_exists_in_entry_point(var.self))
			{
				if (block)
				{
					// I/O blocks need to flatten output.
					auto type_name = to_name(type.self);
					auto var_name = to_name(var.self);
					for (uint32_t mbr_idx = 0; mbr_idx < uint32_t(type.member_types.size()); mbr_idx++)
					{
						auto mbr_name = to_member_name(type, mbr_idx);
						auto flat_name = join(type_name, "_", mbr_name);
						statement("stage_output.", flat_name, " = ", var_name, ".", mbr_name, ";");
					}
				}
				else
				{
					auto name = to_name(var.self);

					if (legacy && execution.model == ExecutionModelFragment)
					{
						string output_filler;
						for (uint32_t size = type.vecsize; size < 4; ++size)
							output_filler += ", 0.0";

						statement("stage_output.", name, " = float4(", name, output_filler, ");");
					}
					else
					{
						statement("stage_output.", name, " = ", name, ";");
					}
				}
			}
		});

		statement("return stage_output;");
	}

	end_scope();
}

void CompilerHLSL::emit_fixup()
{
	if (is_vertex_like_shader() && active_output_builtins.get(BuiltInPosition))
	{
		// Do various mangling on the gl_Position.
		if (hlsl_options.shader_model <= 30)
		{
			statement("gl_Position.x = gl_Position.x - gl_HalfPixel.x * "
			          "gl_Position.w;");
			statement("gl_Position.y = gl_Position.y + gl_HalfPixel.y * "
			          "gl_Position.w;");
		}

		if (options.vertex.flip_vert_y)
			statement("gl_Position.y = -gl_Position.y;");
		if (options.vertex.fixup_clipspace)
			statement("gl_Position.z = (gl_Position.z + gl_Position.w) * 0.5;");
	}
}

void CompilerHLSL::emit_texture_op(const Instruction &i, bool sparse)
{
	if (sparse)
		SPIRV_CROSS_THROW("Sparse feedback not yet supported in HLSL.");

	auto *ops = stream(i);
	auto op = static_cast<Op>(i.op);
	uint32_t length = i.length;

	SmallVector<uint32_t> inherited_expressions;

	uint32_t result_type = ops[0];
	uint32_t id = ops[1];
	VariableID img = ops[2];
	uint32_t coord = ops[3];
	uint32_t dref = 0;
	uint32_t comp = 0;
	bool gather = false;
	bool proj = false;
	const uint32_t *opt = nullptr;
	auto *combined_image = maybe_get<SPIRCombinedImageSampler>(img);

	if (combined_image && has_decoration(img, DecorationNonUniform))
	{
		set_decoration(combined_image->image, DecorationNonUniform);
		set_decoration(combined_image->sampler, DecorationNonUniform);
	}

	auto img_expr = to_non_uniform_aware_expression(combined_image ? combined_image->image : img);

	inherited_expressions.push_back(coord);

	switch (op)
	{
	case OpImageSampleDrefImplicitLod:
	case OpImageSampleDrefExplicitLod:
		dref = ops[4];
		opt = &ops[5];
		length -= 5;
		break;

	case OpImageSampleProjDrefImplicitLod:
	case OpImageSampleProjDrefExplicitLod:
		dref = ops[4];
		proj = true;
		opt = &ops[5];
		length -= 5;
		break;

	case OpImageDrefGather:
		dref = ops[4];
		opt = &ops[5];
		gather = true;
		length -= 5;
		break;

	case OpImageGather:
		comp = ops[4];
		opt = &ops[5];
		gather = true;
		length -= 5;
		break;

	case OpImageSampleProjImplicitLod:
	case OpImageSampleProjExplicitLod:
		opt = &ops[4];
		length -= 4;
		proj = true;
		break;

	case OpImageQueryLod:
		opt = &ops[4];
		length -= 4;
		break;

	default:
		opt = &ops[4];
		length -= 4;
		break;
	}

	auto &imgtype = expression_type(img);
	uint32_t coord_components = 0;
	switch (imgtype.image.dim)
	{
	case spv::Dim1D:
		coord_components = 1;
		break;
	case spv::Dim2D:
		coord_components = 2;
		break;
	case spv::Dim3D:
		coord_components = 3;
		break;
	case spv::DimCube:
		coord_components = 3;
		break;
	case spv::DimBuffer:
		coord_components = 1;
		break;
	default:
		coord_components = 2;
		break;
	}

	if (dref)
		inherited_expressions.push_back(dref);

	if (imgtype.image.arrayed)
		coord_components++;

	uint32_t bias = 0;
	uint32_t lod = 0;
	uint32_t grad_x = 0;
	uint32_t grad_y = 0;
	uint32_t coffset = 0;
	uint32_t offset = 0;
	uint32_t coffsets = 0;
	uint32_t sample = 0;
	uint32_t minlod = 0;
	uint32_t flags = 0;

	if (length)
	{
		flags = opt[0];
		opt++;
		length--;
	}

	auto test = [&](uint32_t &v, uint32_t flag) {
		if (length && (flags & flag))
		{
			v = *opt++;
			inherited_expressions.push_back(v);
			length--;
		}
	};

	test(bias, ImageOperandsBiasMask);
	test(lod, ImageOperandsLodMask);
	test(grad_x, ImageOperandsGradMask);
	test(grad_y, ImageOperandsGradMask);
	test(coffset, ImageOperandsConstOffsetMask);
	test(offset, ImageOperandsOffsetMask);
	test(coffsets, ImageOperandsConstOffsetsMask);
	test(sample, ImageOperandsSampleMask);
	test(minlod, ImageOperandsMinLodMask);

	string expr;
	string texop;

	if (minlod != 0)
		SPIRV_CROSS_THROW("MinLod texture operand not supported in HLSL.");

	if (op == OpImageFetch)
	{
		if (hlsl_options.shader_model < 40)
		{
			SPIRV_CROSS_THROW("texelFetch is not supported in HLSL shader model 2/3.");
		}
		texop += img_expr;
		texop += ".Load";
	}
	else if (op == OpImageQueryLod)
	{
		texop += img_expr;
		texop += ".CalculateLevelOfDetail";
	}
	else
	{
		auto &imgformat = get<SPIRType>(imgtype.image.type);
		if (imgformat.basetype != SPIRType::Float)
		{
			SPIRV_CROSS_THROW("Sampling non-float textures is not supported in HLSL.");
		}

		if (hlsl_options.shader_model >= 40)
		{
			texop += img_expr;

			if (is_depth_image(imgtype, img))
			{
				if (gather)
				{
					SPIRV_CROSS_THROW("GatherCmp does not exist in HLSL.");
				}
				else if (lod || grad_x || grad_y)
				{
					// Assume we want a fixed level, and the only thing we can get in HLSL is SampleCmpLevelZero.
					texop += ".SampleCmpLevelZero";
				}
				else
					texop += ".SampleCmp";
			}
			else if (gather)
			{
				uint32_t comp_num = evaluate_constant_u32(comp);
				if (hlsl_options.shader_model >= 50)
				{
					switch (comp_num)
					{
					case 0:
						texop += ".GatherRed";
						break;
					case 1:
						texop += ".GatherGreen";
						break;
					case 2:
						texop += ".GatherBlue";
						break;
					case 3:
						texop += ".GatherAlpha";
						break;
					default:
						SPIRV_CROSS_THROW("Invalid component.");
					}
				}
				else
				{
					if (comp_num == 0)
						texop += ".Gather";
					else
						SPIRV_CROSS_THROW("HLSL shader model 4 can only gather from the red component.");
				}
			}
			else if (bias)
				texop += ".SampleBias";
			else if (grad_x || grad_y)
				texop += ".SampleGrad";
			else if (lod)
				texop += ".SampleLevel";
			else
				texop += ".Sample";
		}
		else
		{
			switch (imgtype.image.dim)
			{
			case Dim1D:
				texop += "tex1D";
				break;
			case Dim2D:
				texop += "tex2D";
				break;
			case Dim3D:
				texop += "tex3D";
				break;
			case DimCube:
				texop += "texCUBE";
				break;
			case DimRect:
			case DimBuffer:
			case DimSubpassData:
				SPIRV_CROSS_THROW("Buffer texture support is not yet implemented for HLSL"); // TODO
			default:
				SPIRV_CROSS_THROW("Invalid dimension.");
			}

			if (gather)
				SPIRV_CROSS_THROW("textureGather is not supported in HLSL shader model 2/3.");
			if (offset || coffset)
				SPIRV_CROSS_THROW("textureOffset is not supported in HLSL shader model 2/3.");

			if (grad_x || grad_y)
				texop += "grad";
			else if (lod)
				texop += "lod";
			else if (bias)
				texop += "bias";
			else if (proj || dref)
				texop += "proj";
		}
	}

	expr += texop;
	expr += "(";
	if (hlsl_options.shader_model < 40)
	{
		if (combined_image)
			SPIRV_CROSS_THROW("Separate images/samplers are not supported in HLSL shader model 2/3.");
		expr += to_expression(img);
	}
	else if (op != OpImageFetch)
	{
		string sampler_expr;
		if (combined_image)
			sampler_expr = to_non_uniform_aware_expression(combined_image->sampler);
		else
			sampler_expr = to_sampler_expression(img);
		expr += sampler_expr;
	}

	auto swizzle = [](uint32_t comps, uint32_t in_comps) -> const char * {
		if (comps == in_comps)
			return "";

		switch (comps)
		{
		case 1:
			return ".x";
		case 2:
			return ".xy";
		case 3:
			return ".xyz";
		default:
			return "";
		}
	};

	bool forward = should_forward(coord);

	// The IR can give us more components than we need, so chop them off as needed.
	string coord_expr;
	auto &coord_type = expression_type(coord);
	if (coord_components != coord_type.vecsize)
		coord_expr = to_enclosed_expression(coord) + swizzle(coord_components, expression_type(coord).vecsize);
	else
		coord_expr = to_expression(coord);

	if (proj && hlsl_options.shader_model >= 40) // Legacy HLSL has "proj" operations which do this for us.
		coord_expr = coord_expr + " / " + to_extract_component_expression(coord, coord_components);

	if (hlsl_options.shader_model < 40)
	{
		if (dref)
		{
			if (imgtype.image.dim != spv::Dim1D && imgtype.image.dim != spv::Dim2D)
			{
				SPIRV_CROSS_THROW(
				    "Depth comparison is only supported for 1D and 2D textures in HLSL shader model 2/3.");
			}

			if (grad_x || grad_y)
				SPIRV_CROSS_THROW("Depth comparison is not supported for grad sampling in HLSL shader model 2/3.");

			for (uint32_t size = coord_components; size < 2; ++size)
				coord_expr += ", 0.0";

			forward = forward && should_forward(dref);
			coord_expr += ", " + to_expression(dref);
		}
		else if (lod || bias || proj)
		{
			for (uint32_t size = coord_components; size < 3; ++size)
				coord_expr += ", 0.0";
		}

		if (lod)
		{
			coord_expr = "float4(" + coord_expr + ", " + to_expression(lod) + ")";
		}
		else if (bias)
		{
			coord_expr = "float4(" + coord_expr + ", " + to_expression(bias) + ")";
		}
		else if (proj)
		{
			coord_expr = "float4(" + coord_expr + ", " + to_extract_component_expression(coord, coord_components) + ")";
		}
		else if (dref)
		{
			// A "normal" sample gets fed into tex2Dproj as well, because the
			// regular tex2D accepts only two coordinates.
			coord_expr = "float4(" + coord_expr + ", 1.0)";
		}

		if (!!lod + !!bias + !!proj > 1)
			SPIRV_CROSS_THROW("Legacy HLSL can only use one of lod/bias/proj modifiers.");
	}

	if (op == OpImageFetch)
	{
		if (imgtype.image.dim != DimBuffer && !imgtype.image.ms)
			coord_expr =
			    join("int", coord_components + 1, "(", coord_expr, ", ", lod ? to_expression(lod) : string("0"), ")");
	}
	else
		expr += ", ";
	expr += coord_expr;

	if (dref && hlsl_options.shader_model >= 40)
	{
		forward = forward && should_forward(dref);
		expr += ", ";

		if (proj)
			expr += to_enclosed_expression(dref) + " / " + to_extract_component_expression(coord, coord_components);
		else
			expr += to_expression(dref);
	}

	if (!dref && (grad_x || grad_y))
	{
		forward = forward && should_forward(grad_x);
		forward = forward && should_forward(grad_y);
		expr += ", ";
		expr += to_expression(grad_x);
		expr += ", ";
		expr += to_expression(grad_y);
	}

	if (!dref && lod && hlsl_options.shader_model >= 40 && op != OpImageFetch)
	{
		forward = forward && should_forward(lod);
		expr += ", ";
		expr += to_expression(lod);
	}

	if (!dref && bias && hlsl_options.shader_model >= 40)
	{
		forward = forward && should_forward(bias);
		expr += ", ";
		expr += to_expression(bias);
	}

	if (coffset)
	{
		forward = forward && should_forward(coffset);
		expr += ", ";
		expr += to_expression(coffset);
	}
	else if (offset)
	{
		forward = forward && should_forward(offset);
		expr += ", ";
		expr += to_expression(offset);
	}

	if (sample)
	{
		expr += ", ";
		expr += to_expression(sample);
	}

	expr += ")";

	if (dref && hlsl_options.shader_model < 40)
		expr += ".x";

	if (op == OpImageQueryLod)
	{
		// This is rather awkward.
		// textureQueryLod returns two values, the "accessed level",
		// as well as the actual LOD lambda.
		// As far as I can tell, there is no way to get the .x component
		// according to GLSL spec, and it depends on the sampler itself.
		// Just assume X == Y, so we will need to splat the result to a float2.
		statement("float _", id, "_tmp = ", expr, ";");
		statement("float2 _", id, " = _", id, "_tmp.xx;");
		set<SPIRExpression>(id, join("_", id), result_type, true);
	}
	else
	{
		emit_op(result_type, id, expr, forward, false);
	}

	for (auto &inherit : inherited_expressions)
		inherit_expression_dependencies(id, inherit);

	switch (op)
	{
	case OpImageSampleDrefImplicitLod:
	case OpImageSampleImplicitLod:
	case OpImageSampleProjImplicitLod:
	case OpImageSampleProjDrefImplicitLod:
		register_control_dependent_expression(id);
		break;

	default:
		break;
	}
}

string CompilerHLSL::to_resource_binding(const SPIRVariable &var)
{
	// UE Change Begin: Allow disabling explicit resource binding.
	if (hlsl_options.implicit_resource_binding)
		return "";
	// UE Change End: Allow disabling explicit resource binding.

	const auto &type = get<SPIRType>(var.basetype);

	// We can remap push constant blocks, even if they don't have any binding decoration.
	if (type.storage != StorageClassPushConstant && !has_decoration(var.self, DecorationBinding))
		return "";

	char space = '\0';

	HLSLBindingFlagBits resource_flags = HLSL_BINDING_AUTO_NONE_BIT;

	switch (type.basetype)
	{
	case SPIRType::SampledImage:
		space = 't'; // SRV
		resource_flags = HLSL_BINDING_AUTO_SRV_BIT;
		break;

	case SPIRType::Image:
		if (type.image.sampled == 2 && type.image.dim != DimSubpassData)
		{
			if (has_decoration(var.self, DecorationNonWritable) && hlsl_options.nonwritable_uav_texture_as_srv)
			{
				space = 't'; // SRV
				resource_flags = HLSL_BINDING_AUTO_SRV_BIT;
			}
			else
			{
				space = 'u'; // UAV
				resource_flags = HLSL_BINDING_AUTO_UAV_BIT;
			}
		}
		else
		{
			space = 't'; // SRV
			resource_flags = HLSL_BINDING_AUTO_SRV_BIT;
		}
		break;

	case SPIRType::Sampler:
		space = 's';
		resource_flags = HLSL_BINDING_AUTO_SAMPLER_BIT;
		break;

	case SPIRType::AccelerationStructure:
		space = 't'; // SRV
		resource_flags = HLSL_BINDING_AUTO_SRV_BIT;
		break;

	case SPIRType::Struct:
	{
		auto storage = type.storage;
		if (storage == StorageClassUniform)
		{
			if (has_decoration(type.self, DecorationBufferBlock))
			{
				Bitset flags = ir.get_buffer_block_flags(var);
				bool is_readonly = flags.get(DecorationNonWritable) && !is_hlsl_force_storage_buffer_as_uav(var.self);
				space = is_readonly ? 't' : 'u'; // UAV
				resource_flags = is_readonly ? HLSL_BINDING_AUTO_SRV_BIT : HLSL_BINDING_AUTO_UAV_BIT;
			}
			else if (has_decoration(type.self, DecorationBlock))
			{
				space = 'b'; // Constant buffers
				resource_flags = HLSL_BINDING_AUTO_CBV_BIT;
			}
		}
		else if (storage == StorageClassPushConstant)
		{
			space = 'b'; // Constant buffers
			resource_flags = HLSL_BINDING_AUTO_PUSH_CONSTANT_BIT;
		}
		else if (storage == StorageClassStorageBuffer)
		{
			// UAV or SRV depending on readonly flag.
			Bitset flags = ir.get_buffer_block_flags(var);
			bool is_readonly = flags.get(DecorationNonWritable) && !is_hlsl_force_storage_buffer_as_uav(var.self);
			space = is_readonly ? 't' : 'u';
			resource_flags = is_readonly ? HLSL_BINDING_AUTO_SRV_BIT : HLSL_BINDING_AUTO_UAV_BIT;
		}

		break;
	}
	default:
		break;
	}

	if (!space)
		return "";

	uint32_t desc_set =
	    resource_flags == HLSL_BINDING_AUTO_PUSH_CONSTANT_BIT ? ResourceBindingPushConstantDescriptorSet : 0u;
	uint32_t binding = resource_flags == HLSL_BINDING_AUTO_PUSH_CONSTANT_BIT ? ResourceBindingPushConstantBinding : 0u;

	if (has_decoration(var.self, DecorationBinding))
		binding = get_decoration(var.self, DecorationBinding);
	if (has_decoration(var.self, DecorationDescriptorSet))
		desc_set = get_decoration(var.self, DecorationDescriptorSet);

	return to_resource_register(resource_flags, space, binding, desc_set);
}

string CompilerHLSL::to_resource_binding_sampler(const SPIRVariable &var)
{
	// For combined image samplers.
	if (!has_decoration(var.self, DecorationBinding))
		return "";

	return to_resource_register(HLSL_BINDING_AUTO_SAMPLER_BIT, 's', get_decoration(var.self, DecorationBinding),
	                            get_decoration(var.self, DecorationDescriptorSet));
}

void CompilerHLSL::remap_hlsl_resource_binding(HLSLBindingFlagBits type, uint32_t &desc_set, uint32_t &binding)
{
	auto itr = resource_bindings.find({ get_execution_model(), desc_set, binding });
	if (itr != end(resource_bindings))
	{
		auto &remap = itr->second;
		remap.second = true;

		switch (type)
		{
		case HLSL_BINDING_AUTO_PUSH_CONSTANT_BIT:
		case HLSL_BINDING_AUTO_CBV_BIT:
			desc_set = remap.first.cbv.register_space;
			binding = remap.first.cbv.register_binding;
			break;

		case HLSL_BINDING_AUTO_SRV_BIT:
			desc_set = remap.first.srv.register_space;
			binding = remap.first.srv.register_binding;
			break;

		case HLSL_BINDING_AUTO_SAMPLER_BIT:
			desc_set = remap.first.sampler.register_space;
			binding = remap.first.sampler.register_binding;
			break;

		case HLSL_BINDING_AUTO_UAV_BIT:
			desc_set = remap.first.uav.register_space;
			binding = remap.first.uav.register_binding;
			break;

		default:
			break;
		}
	}
}

string CompilerHLSL::to_resource_register(HLSLBindingFlagBits flag, char space, uint32_t binding, uint32_t space_set)
{
	if ((flag & resource_binding_flags) == 0)
	{
		remap_hlsl_resource_binding(flag, space_set, binding);

		// The push constant block did not have a binding, and there were no remap for it,
		// so, declare without register binding.
		if (flag == HLSL_BINDING_AUTO_PUSH_CONSTANT_BIT && space_set == ResourceBindingPushConstantDescriptorSet)
			return "";

		if (hlsl_options.shader_model >= 51)
			return join(" : register(", space, binding, ", space", space_set, ")");
		else
			return join(" : register(", space, binding, ")");
	}
	else
		return "";
}

void CompilerHLSL::emit_modern_uniform(const SPIRVariable &var)
{
	auto &type = get<SPIRType>(var.basetype);
	switch (type.basetype)
	{
	case SPIRType::SampledImage:
	case SPIRType::Image:
	{
		bool is_coherent = false;
		if (type.basetype == SPIRType::Image && type.image.sampled == 2)
			is_coherent = has_decoration(var.self, DecorationCoherent);

		statement(is_coherent ? "globallycoherent " : "", image_type_hlsl_modern(type, var.self), " ",
		          to_name(var.self), type_to_array_glsl(type), to_resource_binding(var), ";");

		if (type.basetype == SPIRType::SampledImage && type.image.dim != DimBuffer)
		{
			// For combined image samplers, also emit a combined image sampler.
			if (is_depth_image(type, var.self))
				statement("SamplerComparisonState ", to_sampler_expression(var.self), type_to_array_glsl(type),
				          to_resource_binding_sampler(var), ";");
			else
				statement("SamplerState ", to_sampler_expression(var.self), type_to_array_glsl(type),
				          to_resource_binding_sampler(var), ";");
		}
		break;
	}

	case SPIRType::Sampler:
		if (comparison_ids.count(var.self))
			statement("SamplerComparisonState ", to_name(var.self), type_to_array_glsl(type), to_resource_binding(var),
			          ";");
		else
			statement("SamplerState ", to_name(var.self), type_to_array_glsl(type), to_resource_binding(var), ";");
		break;

	default:
		statement(variable_decl(var), to_resource_binding(var), ";");
		break;
	}
}

void CompilerHLSL::emit_legacy_uniform(const SPIRVariable &var)
{
	auto &type = get<SPIRType>(var.basetype);
	switch (type.basetype)
	{
	case SPIRType::Sampler:
	case SPIRType::Image:
		SPIRV_CROSS_THROW("Separate image and samplers not supported in legacy HLSL.");

	default:
		statement(variable_decl(var), ";");
		break;
	}
}

void CompilerHLSL::emit_uniform(const SPIRVariable &var)
{
	add_resource_name(var.self);
	if (hlsl_options.shader_model >= 40)
		emit_modern_uniform(var);
	else
		emit_legacy_uniform(var);
}

bool CompilerHLSL::emit_complex_bitcast(uint32_t, uint32_t, uint32_t)
{
	return false;
}

string CompilerHLSL::bitcast_glsl_op(const SPIRType &out_type, const SPIRType &in_type)
{
	if (out_type.basetype == SPIRType::UInt && in_type.basetype == SPIRType::Int)
		return type_to_glsl(out_type);
	else if (out_type.basetype == SPIRType::UInt64 && in_type.basetype == SPIRType::Int64)
		return type_to_glsl(out_type);
	else if (out_type.basetype == SPIRType::UInt && in_type.basetype == SPIRType::Float)
		return "asuint";
	else if (out_type.basetype == SPIRType::Int && in_type.basetype == SPIRType::UInt)
		return type_to_glsl(out_type);
	else if (out_type.basetype == SPIRType::Int64 && in_type.basetype == SPIRType::UInt64)
		return type_to_glsl(out_type);
	else if (out_type.basetype == SPIRType::Int && in_type.basetype == SPIRType::Float)
		return "asint";
	else if (out_type.basetype == SPIRType::Float && in_type.basetype == SPIRType::UInt)
		return "asfloat";
	else if (out_type.basetype == SPIRType::Float && in_type.basetype == SPIRType::Int)
		return "asfloat";
	else if (out_type.basetype == SPIRType::Int64 && in_type.basetype == SPIRType::Double)
		SPIRV_CROSS_THROW("Double to Int64 is not supported in HLSL.");
	else if (out_type.basetype == SPIRType::UInt64 && in_type.basetype == SPIRType::Double)
		SPIRV_CROSS_THROW("Double to UInt64 is not supported in HLSL.");
	else if (out_type.basetype == SPIRType::Double && in_type.basetype == SPIRType::Int64)
		return "asdouble";
	else if (out_type.basetype == SPIRType::Double && in_type.basetype == SPIRType::UInt64)
		return "asdouble";
	else if (out_type.basetype == SPIRType::Half && in_type.basetype == SPIRType::UInt && in_type.vecsize == 1)
	{
		if (!requires_explicit_fp16_packing)
		{
			requires_explicit_fp16_packing = true;
			force_recompile();
		}
		return "spvUnpackFloat2x16";
	}
	else if (out_type.basetype == SPIRType::UInt && in_type.basetype == SPIRType::Half && in_type.vecsize == 2)
	{
		if (!requires_explicit_fp16_packing)
		{
			requires_explicit_fp16_packing = true;
			force_recompile();
		}
		return "spvPackFloat2x16";
	}
	else if (out_type.basetype == SPIRType::UShort && in_type.basetype == SPIRType::Half)
	{
		if (hlsl_options.shader_model < 40)
			SPIRV_CROSS_THROW("Half to UShort requires Shader Model 4.");
		return "(" + type_to_glsl(out_type) + ")f32tof16";
	}
	else if (out_type.basetype == SPIRType::Half && in_type.basetype == SPIRType::UShort)
	{
		if (hlsl_options.shader_model < 40)
			SPIRV_CROSS_THROW("UShort to Half requires Shader Model 4.");
		return "(" + type_to_glsl(out_type) + ")f16tof32";
	}
	else
		return "";
}

void CompilerHLSL::emit_glsl_op(uint32_t result_type, uint32_t id, uint32_t eop, const uint32_t *args, uint32_t count)
{
	auto op = static_cast<GLSLstd450>(eop);

	// If we need to do implicit bitcasts, make sure we do it with the correct type.
	uint32_t integer_width = get_integer_width_for_glsl_instruction(op, args, count);
	auto int_type = to_signed_basetype(integer_width);
	auto uint_type = to_unsigned_basetype(integer_width);

	op = get_remapped_glsl_op(op);

	switch (op)
	{
	case GLSLstd450InverseSqrt:
		emit_unary_func_op(result_type, id, args[0], "rsqrt");
		break;

	case GLSLstd450Fract:
		emit_unary_func_op(result_type, id, args[0], "frac");
		break;

	case GLSLstd450RoundEven:
		if (hlsl_options.shader_model < 40)
			SPIRV_CROSS_THROW("roundEven is not supported in HLSL shader model 2/3.");
		emit_unary_func_op(result_type, id, args[0], "round");
		break;

	case GLSLstd450Acosh:
	case GLSLstd450Asinh:
	case GLSLstd450Atanh:
		SPIRV_CROSS_THROW("Inverse hyperbolics are not supported on HLSL.");

	case GLSLstd450FMix:
	case GLSLstd450IMix:
		emit_trinary_func_op(result_type, id, args[0], args[1], args[2], "lerp");
		break;

	case GLSLstd450Atan2:
		emit_binary_func_op(result_type, id, args[0], args[1], "atan2");
		break;

	case GLSLstd450Fma:
		emit_trinary_func_op(result_type, id, args[0], args[1], args[2], "mad");
		break;

	case GLSLstd450InterpolateAtCentroid:
		emit_unary_func_op(result_type, id, args[0], "EvaluateAttributeAtCentroid");
		break;
	case GLSLstd450InterpolateAtSample:
		emit_binary_func_op(result_type, id, args[0], args[1], "EvaluateAttributeAtSample");
		break;
	case GLSLstd450InterpolateAtOffset:
		emit_binary_func_op(result_type, id, args[0], args[1], "EvaluateAttributeSnapped");
		break;

	case GLSLstd450PackHalf2x16:
		if (!requires_fp16_packing)
		{
			requires_fp16_packing = true;
			force_recompile();
		}
		emit_unary_func_op(result_type, id, args[0], "spvPackHalf2x16");
		break;

	case GLSLstd450UnpackHalf2x16:
		if (!requires_fp16_packing)
		{
			requires_fp16_packing = true;
			force_recompile();
		}
		emit_unary_func_op(result_type, id, args[0], "spvUnpackHalf2x16");
		break;

	case GLSLstd450PackSnorm4x8:
		if (!requires_snorm8_packing)
		{
			requires_snorm8_packing = true;
			force_recompile();
		}
		emit_unary_func_op(result_type, id, args[0], "spvPackSnorm4x8");
		break;

	case GLSLstd450UnpackSnorm4x8:
		if (!requires_snorm8_packing)
		{
			requires_snorm8_packing = true;
			force_recompile();
		}
		emit_unary_func_op(result_type, id, args[0], "spvUnpackSnorm4x8");
		break;

	case GLSLstd450PackUnorm4x8:
		if (!requires_unorm8_packing)
		{
			requires_unorm8_packing = true;
			force_recompile();
		}
		emit_unary_func_op(result_type, id, args[0], "spvPackUnorm4x8");
		break;

	case GLSLstd450UnpackUnorm4x8:
		if (!requires_unorm8_packing)
		{
			requires_unorm8_packing = true;
			force_recompile();
		}
		emit_unary_func_op(result_type, id, args[0], "spvUnpackUnorm4x8");
		break;

	case GLSLstd450PackSnorm2x16:
		if (!requires_snorm16_packing)
		{
			requires_snorm16_packing = true;
			force_recompile();
		}
		emit_unary_func_op(result_type, id, args[0], "spvPackSnorm2x16");
		break;

	case GLSLstd450UnpackSnorm2x16:
		if (!requires_snorm16_packing)
		{
			requires_snorm16_packing = true;
			force_recompile();
		}
		emit_unary_func_op(result_type, id, args[0], "spvUnpackSnorm2x16");
		break;

	case GLSLstd450PackUnorm2x16:
		if (!requires_unorm16_packing)
		{
			requires_unorm16_packing = true;
			force_recompile();
		}
		emit_unary_func_op(result_type, id, args[0], "spvPackUnorm2x16");
		break;

	case GLSLstd450UnpackUnorm2x16:
		if (!requires_unorm16_packing)
		{
			requires_unorm16_packing = true;
			force_recompile();
		}
		emit_unary_func_op(result_type, id, args[0], "spvUnpackUnorm2x16");
		break;

	case GLSLstd450PackDouble2x32:
	case GLSLstd450UnpackDouble2x32:
		SPIRV_CROSS_THROW("packDouble2x32/unpackDouble2x32 not supported in HLSL.");

	case GLSLstd450FindILsb:
	{
		auto basetype = expression_type(args[0]).basetype;
		emit_unary_func_op_cast(result_type, id, args[0], "firstbitlow", basetype, basetype);
		break;
	}

	case GLSLstd450FindSMsb:
		emit_unary_func_op_cast(result_type, id, args[0], "firstbithigh", int_type, int_type);
		break;

	case GLSLstd450FindUMsb:
		emit_unary_func_op_cast(result_type, id, args[0], "firstbithigh", uint_type, uint_type);
		break;

	case GLSLstd450MatrixInverse:
	{
		auto &type = get<SPIRType>(result_type);
		if (type.vecsize == 2 && type.columns == 2)
		{
			if (!requires_inverse_2x2)
			{
				requires_inverse_2x2 = true;
				force_recompile();
			}
		}
		else if (type.vecsize == 3 && type.columns == 3)
		{
			if (!requires_inverse_3x3)
			{
				requires_inverse_3x3 = true;
				force_recompile();
			}
		}
		else if (type.vecsize == 4 && type.columns == 4)
		{
			if (!requires_inverse_4x4)
			{
				requires_inverse_4x4 = true;
				force_recompile();
			}
		}
		emit_unary_func_op(result_type, id, args[0], "spvInverse");
		break;
	}

	case GLSLstd450Normalize:
		// HLSL does not support scalar versions here.
		if (expression_type(args[0]).vecsize == 1)
		{
			// Returns -1 or 1 for valid input, sign() does the job.
			emit_unary_func_op(result_type, id, args[0], "sign");
		}
		else
			CompilerGLSL::emit_glsl_op(result_type, id, eop, args, count);
		break;

	case GLSLstd450Reflect:
		if (get<SPIRType>(result_type).vecsize == 1)
		{
			if (!requires_scalar_reflect)
			{
				requires_scalar_reflect = true;
				force_recompile();
			}
			emit_binary_func_op(result_type, id, args[0], args[1], "spvReflect");
		}
		else
			CompilerGLSL::emit_glsl_op(result_type, id, eop, args, count);
		break;

	case GLSLstd450Refract:
		if (get<SPIRType>(result_type).vecsize == 1)
		{
			if (!requires_scalar_refract)
			{
				requires_scalar_refract = true;
				force_recompile();
			}
			emit_trinary_func_op(result_type, id, args[0], args[1], args[2], "spvRefract");
		}
		else
			CompilerGLSL::emit_glsl_op(result_type, id, eop, args, count);
		break;

	case GLSLstd450FaceForward:
		if (get<SPIRType>(result_type).vecsize == 1)
		{
			if (!requires_scalar_faceforward)
			{
				requires_scalar_faceforward = true;
				force_recompile();
			}
			emit_trinary_func_op(result_type, id, args[0], args[1], args[2], "spvFaceForward");
		}
		else
			CompilerGLSL::emit_glsl_op(result_type, id, eop, args, count);
		break;

	default:
		CompilerGLSL::emit_glsl_op(result_type, id, eop, args, count);
		break;
	}
}

void CompilerHLSL::read_access_chain_array(const string &lhs, const SPIRAccessChain &chain)
{
	auto &type = get<SPIRType>(chain.basetype);

	// Need to use a reserved identifier here since it might shadow an identifier in the access chain input or other loops.
	auto ident = get_unique_identifier();

	statement("[unroll]");
	statement("for (int ", ident, " = 0; ", ident, " < ", to_array_size(type, uint32_t(type.array.size() - 1)), "; ",
	          ident, "++)");
	begin_scope();
	auto subchain = chain;
	subchain.dynamic_index = join(ident, " * ", chain.array_stride, " + ", chain.dynamic_index);
	subchain.basetype = type.parent_type;
	if (!get<SPIRType>(subchain.basetype).array.empty())
		subchain.array_stride = get_decoration(subchain.basetype, DecorationArrayStride);
	read_access_chain(nullptr, join(lhs, "[", ident, "]"), subchain);
	end_scope();
}

void CompilerHLSL::read_access_chain_struct(const string &lhs, const SPIRAccessChain &chain)
{
	auto &type = get<SPIRType>(chain.basetype);
	auto subchain = chain;
	uint32_t member_count = uint32_t(type.member_types.size());

	for (uint32_t i = 0; i < member_count; i++)
	{
		uint32_t offset = type_struct_member_offset(type, i);
		subchain.static_index = chain.static_index + offset;
		subchain.basetype = type.member_types[i];

		subchain.matrix_stride = 0;
		subchain.array_stride = 0;
		subchain.row_major_matrix = false;

		auto &member_type = get<SPIRType>(subchain.basetype);
		if (member_type.columns > 1)
		{
			subchain.matrix_stride = type_struct_member_matrix_stride(type, i);
			subchain.row_major_matrix = has_member_decoration(type.self, i, DecorationRowMajor);
		}

		if (!member_type.array.empty())
			subchain.array_stride = type_struct_member_array_stride(type, i);

		read_access_chain(nullptr, join(lhs, ".", to_member_name(type, i)), subchain);
	}
}

void CompilerHLSL::read_access_chain(string *expr, const string &lhs, const SPIRAccessChain &chain)
{
	auto &type = get<SPIRType>(chain.basetype);

	SPIRType target_type;
	target_type.basetype = SPIRType::UInt;
	target_type.vecsize = type.vecsize;
	target_type.columns = type.columns;

	if (!type.array.empty())
	{
		read_access_chain_array(lhs, chain);
		return;
	}
	else if (type.basetype == SPIRType::Struct)
	{
		read_access_chain_struct(lhs, chain);
		return;
	}
	else if (type.width != 32 && !hlsl_options.enable_16bit_types)
		SPIRV_CROSS_THROW("Reading types other than 32-bit from ByteAddressBuffer not yet supported, unless SM 6.2 and "
		                  "native 16-bit types are enabled.");

	string base = chain.base;
	if (has_decoration(chain.self, DecorationNonUniform))
		convert_non_uniform_expression(base, chain.self);

	bool templated_load = hlsl_options.shader_model >= 62;
	string load_expr;

	string template_expr;
	if (templated_load)
		template_expr = join("<", type_to_glsl(type), ">");

	// Load a vector or scalar.
	if (type.columns == 1 && !chain.row_major_matrix)
	{
		const char *load_op = nullptr;
		switch (type.vecsize)
		{
		case 1:
			load_op = "Load";
			break;
		case 2:
			load_op = "Load2";
			break;
		case 3:
			load_op = "Load3";
			break;
		case 4:
			load_op = "Load4";
			break;
		default:
			SPIRV_CROSS_THROW("Unknown vector size.");
		}

		if (templated_load)
			load_op = "Load";

		load_expr = join(base, ".", load_op, template_expr, "(", chain.dynamic_index, chain.static_index, ")");
	}
	else if (type.columns == 1)
	{
		// Strided load since we are loading a column from a row-major matrix.
		if (templated_load)
		{
			auto scalar_type = type;
			scalar_type.vecsize = 1;
			scalar_type.columns = 1;
			template_expr = join("<", type_to_glsl(scalar_type), ">");
			if (type.vecsize > 1)
				load_expr += type_to_glsl(type) + "(";
		}
		else if (type.vecsize > 1)
		{
			load_expr = type_to_glsl(target_type);
			load_expr += "(";
		}

		for (uint32_t r = 0; r < type.vecsize; r++)
		{
			load_expr += join(base, ".Load", template_expr, "(", chain.dynamic_index,
			                  chain.static_index + r * chain.matrix_stride, ")");
			if (r + 1 < type.vecsize)
				load_expr += ", ";
		}

		if (type.vecsize > 1)
			load_expr += ")";
	}
	else if (!chain.row_major_matrix)
	{
		// Load a matrix, column-major, the easy case.
		const char *load_op = nullptr;
		switch (type.vecsize)
		{
		case 1:
			load_op = "Load";
			break;
		case 2:
			load_op = "Load2";
			break;
		case 3:
			load_op = "Load3";
			break;
		case 4:
			load_op = "Load4";
			break;
		default:
			SPIRV_CROSS_THROW("Unknown vector size.");
		}

		if (templated_load)
		{
			auto vector_type = type;
			vector_type.columns = 1;
			template_expr = join("<", type_to_glsl(vector_type), ">");
			load_expr = type_to_glsl(type);
			load_op = "Load";
		}
		else
		{
			// Note, this loading style in HLSL is *actually* row-major, but we always treat matrices as transposed in this backend,
			// so row-major is technically column-major ...
			load_expr = type_to_glsl(target_type);
		}
		load_expr += "(";

		for (uint32_t c = 0; c < type.columns; c++)
		{
			load_expr += join(base, ".", load_op, template_expr, "(", chain.dynamic_index,
			                  chain.static_index + c * chain.matrix_stride, ")");
			if (c + 1 < type.columns)
				load_expr += ", ";
		}
		load_expr += ")";
	}
	else
	{
		// Pick out elements one by one ... Hopefully compilers are smart enough to recognize this pattern
		// considering HLSL is "row-major decl", but "column-major" memory layout (basically implicit transpose model, ugh) ...

		if (templated_load)
		{
			load_expr = type_to_glsl(type);
			auto scalar_type = type;
			scalar_type.vecsize = 1;
			scalar_type.columns = 1;
			template_expr = join("<", type_to_glsl(scalar_type), ">");
		}
		else
			load_expr = type_to_glsl(target_type);

		load_expr += "(";

		for (uint32_t c = 0; c < type.columns; c++)
		{
			for (uint32_t r = 0; r < type.vecsize; r++)
			{
				load_expr += join(base, ".Load", template_expr, "(", chain.dynamic_index,
				                  chain.static_index + c * (type.width / 8) + r * chain.matrix_stride, ")");

				if ((r + 1 < type.vecsize) || (c + 1 < type.columns))
					load_expr += ", ";
			}
		}
		load_expr += ")";
	}

	if (!templated_load)
	{
		auto bitcast_op = bitcast_glsl_op(type, target_type);
		if (!bitcast_op.empty())
			load_expr = join(bitcast_op, "(", load_expr, ")");
	}

	if (lhs.empty())
	{
		assert(expr);
		*expr = std::move(load_expr);
	}
	else
		statement(lhs, " = ", load_expr, ";");
}

void CompilerHLSL::emit_load(const Instruction &instruction)
{
	auto ops = stream(instruction);

	auto *chain = maybe_get<SPIRAccessChain>(ops[2]);
	if (chain)
	{
		uint32_t result_type = ops[0];
		uint32_t id = ops[1];
		uint32_t ptr = ops[2];

		auto &type = get<SPIRType>(result_type);
		bool composite_load = !type.array.empty() || type.basetype == SPIRType::Struct;

		if (composite_load)
		{
			// We cannot make this work in one single expression as we might have nested structures and arrays,
			// so unroll the load to an uninitialized temporary.
			emit_uninitialized_temporary_expression(result_type, id);
			read_access_chain(nullptr, to_expression(id), *chain);
			track_expression_read(chain->self);
		}
		else
		{
			string load_expr;
			read_access_chain(&load_expr, "", *chain);

			bool forward = should_forward(ptr) && forced_temporaries.find(id) == end(forced_temporaries);

			// If we are forwarding this load,
			// don't register the read to access chain here, defer that to when we actually use the expression,
			// using the add_implied_read_expression mechanism.
			if (!forward)
				track_expression_read(chain->self);

			// Do not forward complex load sequences like matrices, structs and arrays.
			if (type.columns > 1)
				forward = false;

			auto &e = emit_op(result_type, id, load_expr, forward, true);
			e.need_transpose = false;
			register_read(id, ptr, forward);
			inherit_expression_dependencies(id, ptr);
			if (forward)
				add_implied_read_expression(e, chain->self);
		}
	}
	else
		CompilerGLSL::emit_instruction(instruction);
}

void CompilerHLSL::write_access_chain_array(const SPIRAccessChain &chain, uint32_t value,
                                            const SmallVector<uint32_t> &composite_chain)
{
	auto &type = get<SPIRType>(chain.basetype);

	// Need to use a reserved identifier here since it might shadow an identifier in the access chain input or other loops.
	auto ident = get_unique_identifier();

	uint32_t id = ir.increase_bound_by(2);
	uint32_t int_type_id = id + 1;
	SPIRType int_type;
	int_type.basetype = SPIRType::Int;
	int_type.width = 32;
	set<SPIRType>(int_type_id, int_type);
	set<SPIRExpression>(id, ident, int_type_id, true);
	set_name(id, ident);
	suppressed_usage_tracking.insert(id);

	statement("[unroll]");
	statement("for (int ", ident, " = 0; ", ident, " < ", to_array_size(type, uint32_t(type.array.size() - 1)), "; ",
	          ident, "++)");
	begin_scope();
	auto subchain = chain;
	subchain.dynamic_index = join(ident, " * ", chain.array_stride, " + ", chain.dynamic_index);
	subchain.basetype = type.parent_type;

	// Forcefully allow us to use an ID here by setting MSB.
	auto subcomposite_chain = composite_chain;
	subcomposite_chain.push_back(0x80000000u | id);

	if (!get<SPIRType>(subchain.basetype).array.empty())
		subchain.array_stride = get_decoration(subchain.basetype, DecorationArrayStride);

	write_access_chain(subchain, value, subcomposite_chain);
	end_scope();
}

void CompilerHLSL::write_access_chain_struct(const SPIRAccessChain &chain, uint32_t value,
                                             const SmallVector<uint32_t> &composite_chain)
{
	auto &type = get<SPIRType>(chain.basetype);
	uint32_t member_count = uint32_t(type.member_types.size());
	auto subchain = chain;

	auto subcomposite_chain = composite_chain;
	subcomposite_chain.push_back(0);

	for (uint32_t i = 0; i < member_count; i++)
	{
		uint32_t offset = type_struct_member_offset(type, i);
		subchain.static_index = chain.static_index + offset;
		subchain.basetype = type.member_types[i];

		subchain.matrix_stride = 0;
		subchain.array_stride = 0;
		subchain.row_major_matrix = false;

		auto &member_type = get<SPIRType>(subchain.basetype);
		if (member_type.columns > 1)
		{
			subchain.matrix_stride = type_struct_member_matrix_stride(type, i);
			subchain.row_major_matrix = has_member_decoration(type.self, i, DecorationRowMajor);
		}

		if (!member_type.array.empty())
			subchain.array_stride = type_struct_member_array_stride(type, i);

		subcomposite_chain.back() = i;
		write_access_chain(subchain, value, subcomposite_chain);
	}
}

string CompilerHLSL::write_access_chain_value(uint32_t value, const SmallVector<uint32_t> &composite_chain,
                                              bool enclose)
{
	string ret;
	if (composite_chain.empty())
		ret = to_expression(value);
	else
	{
		AccessChainMeta meta;
		ret = access_chain_internal(value, composite_chain.data(), uint32_t(composite_chain.size()),
		                            ACCESS_CHAIN_INDEX_IS_LITERAL_BIT | ACCESS_CHAIN_LITERAL_MSB_FORCE_ID, &meta);
	}

	if (enclose)
		ret = enclose_expression(ret);
	return ret;
}

void CompilerHLSL::write_access_chain(const SPIRAccessChain &chain, uint32_t value,
                                      const SmallVector<uint32_t> &composite_chain)
{
	auto &type = get<SPIRType>(chain.basetype);

	// Make sure we trigger a read of the constituents in the access chain.
	track_expression_read(chain.self);

	SPIRType target_type;
	target_type.basetype = SPIRType::UInt;
	target_type.vecsize = type.vecsize;
	target_type.columns = type.columns;

	if (!type.array.empty())
	{
		write_access_chain_array(chain, value, composite_chain);
		register_write(chain.self);
		return;
	}
	else if (type.basetype == SPIRType::Struct)
	{
		write_access_chain_struct(chain, value, composite_chain);
		register_write(chain.self);
		return;
	}
	else if (type.width != 32 && !hlsl_options.enable_16bit_types)
		SPIRV_CROSS_THROW("Writing types other than 32-bit to RWByteAddressBuffer not yet supported, unless SM 6.2 and "
		                  "native 16-bit types are enabled.");

	bool templated_store = hlsl_options.shader_model >= 62;

	auto base = chain.base;
	if (has_decoration(chain.self, DecorationNonUniform))
		convert_non_uniform_expression(base, chain.self);

	string template_expr;
	if (templated_store)
		template_expr = join("<", type_to_glsl(type), ">");

	if (type.columns == 1 && !chain.row_major_matrix)
	{
		const char *store_op = nullptr;
		switch (type.vecsize)
		{
		case 1:
			store_op = "Store";
			break;
		case 2:
			store_op = "Store2";
			break;
		case 3:
			store_op = "Store3";
			break;
		case 4:
			store_op = "Store4";
			break;
		default:
			SPIRV_CROSS_THROW("Unknown vector size.");
		}

		auto store_expr = write_access_chain_value(value, composite_chain, false);

		if (!templated_store)
		{
			auto bitcast_op = bitcast_glsl_op(target_type, type);
			if (!bitcast_op.empty())
				store_expr = join(bitcast_op, "(", store_expr, ")");
		}
		else
			store_op = "Store";
		statement(base, ".", store_op, template_expr, "(", chain.dynamic_index, chain.static_index, ", ",
		          store_expr, ");");
	}
	else if (type.columns == 1)
	{
		if (templated_store)
		{
			auto scalar_type = type;
			scalar_type.vecsize = 1;
			scalar_type.columns = 1;
			template_expr = join("<", type_to_glsl(scalar_type), ">");
		}

		// Strided store.
		for (uint32_t r = 0; r < type.vecsize; r++)
		{
			auto store_expr = write_access_chain_value(value, composite_chain, true);
			if (type.vecsize > 1)
			{
				store_expr += ".";
				store_expr += index_to_swizzle(r);
			}
			remove_duplicate_swizzle(store_expr);

			if (!templated_store)
			{
				auto bitcast_op = bitcast_glsl_op(target_type, type);
				if (!bitcast_op.empty())
					store_expr = join(bitcast_op, "(", store_expr, ")");
			}

			statement(base, ".Store", template_expr, "(", chain.dynamic_index,
			          chain.static_index + chain.matrix_stride * r, ", ", store_expr, ");");
		}
	}
	else if (!chain.row_major_matrix)
	{
		const char *store_op = nullptr;
		switch (type.vecsize)
		{
		case 1:
			store_op = "Store";
			break;
		case 2:
			store_op = "Store2";
			break;
		case 3:
			store_op = "Store3";
			break;
		case 4:
			store_op = "Store4";
			break;
		default:
			SPIRV_CROSS_THROW("Unknown vector size.");
		}

		if (templated_store)
		{
			store_op = "Store";
			auto vector_type = type;
			vector_type.columns = 1;
			template_expr = join("<", type_to_glsl(vector_type), ">");
		}

		for (uint32_t c = 0; c < type.columns; c++)
		{
			auto store_expr = join(write_access_chain_value(value, composite_chain, true), "[", c, "]");

			if (!templated_store)
			{
				auto bitcast_op = bitcast_glsl_op(target_type, type);
				if (!bitcast_op.empty())
					store_expr = join(bitcast_op, "(", store_expr, ")");
			}

			statement(base, ".", store_op, template_expr, "(", chain.dynamic_index,
			          chain.static_index + c * chain.matrix_stride, ", ", store_expr, ");");
		}
	}
	else
	{
		if (templated_store)
		{
			auto scalar_type = type;
			scalar_type.vecsize = 1;
			scalar_type.columns = 1;
			template_expr = join("<", type_to_glsl(scalar_type), ">");
		}

		for (uint32_t r = 0; r < type.vecsize; r++)
		{
			for (uint32_t c = 0; c < type.columns; c++)
			{
				auto store_expr =
				    join(write_access_chain_value(value, composite_chain, true), "[", c, "].", index_to_swizzle(r));
				remove_duplicate_swizzle(store_expr);
				auto bitcast_op = bitcast_glsl_op(target_type, type);
				if (!bitcast_op.empty())
					store_expr = join(bitcast_op, "(", store_expr, ")");
				statement(base, ".Store", template_expr, "(", chain.dynamic_index,
				          chain.static_index + c * (type.width / 8) + r * chain.matrix_stride, ", ", store_expr, ");");
			}
		}
	}

	register_write(chain.self);
}

void CompilerHLSL::emit_store(const Instruction &instruction)
{
	auto ops = stream(instruction);
	auto *chain = maybe_get<SPIRAccessChain>(ops[0]);
	if (chain)
		write_access_chain(*chain, ops[1], {});
	else
		CompilerGLSL::emit_instruction(instruction);
}

void CompilerHLSL::emit_access_chain(const Instruction &instruction)
{
	auto ops = stream(instruction);
	uint32_t length = instruction.length;

	bool need_byte_access_chain = false;
	auto &type = expression_type(ops[2]);
	const auto *chain = maybe_get<SPIRAccessChain>(ops[2]);

	if (chain)
	{
		// Keep tacking on an existing access chain.
		need_byte_access_chain = true;
	}
	else if (type.storage == StorageClassStorageBuffer || has_decoration(type.self, DecorationBufferBlock))
	{
		// If we are starting to poke into an SSBO, we are dealing with ByteAddressBuffers, and we need
		// to emit SPIRAccessChain rather than a plain SPIRExpression.
		uint32_t chain_arguments = length - 3;
		if (chain_arguments > type.array.size())
			need_byte_access_chain = true;
	}

	if (need_byte_access_chain)
	{
		// If we have a chain variable, we are already inside the SSBO, and any array type will refer to arrays within a block,
		// and not array of SSBO.
		uint32_t to_plain_buffer_length = chain ? 0u : static_cast<uint32_t>(type.array.size());

		auto *backing_variable = maybe_get_backing_variable(ops[2]);

		// UE Change Begin: Support StructuredBuffer in HLSL backend
		if (backing_variable != nullptr && is_user_type_structured(backing_variable->self))
		{
			CompilerGLSL::emit_instruction(instruction);
			return;
		}
		// UE Change End: Support StructuredBuffer in HLSL backend

		string base;
		if (to_plain_buffer_length != 0)
			base = access_chain(ops[2], &ops[3], to_plain_buffer_length, get<SPIRType>(ops[0]));
		else if (chain)
			base = chain->base;
		else
			base = to_expression(ops[2]);

		// Start traversing type hierarchy at the proper non-pointer types.
		auto *basetype = &get_pointee_type(type);

		// Traverse the type hierarchy down to the actual buffer types.
		for (uint32_t i = 0; i < to_plain_buffer_length; i++)
		{
			assert(basetype->parent_type);
			basetype = &get<SPIRType>(basetype->parent_type);
		}

		uint32_t matrix_stride = 0;
		uint32_t array_stride = 0;
		bool row_major_matrix = false;

		// Inherit matrix information.
		if (chain)
		{
			matrix_stride = chain->matrix_stride;
			row_major_matrix = chain->row_major_matrix;
			array_stride = chain->array_stride;
		}

		auto offsets = flattened_access_chain_offset(*basetype, &ops[3 + to_plain_buffer_length],
		                                             length - 3 - to_plain_buffer_length, 0, 1, &row_major_matrix,
		                                             &matrix_stride, &array_stride);

		auto &e = set<SPIRAccessChain>(ops[1], ops[0], type.storage, base, offsets.first, offsets.second);
		e.row_major_matrix = row_major_matrix;
		e.matrix_stride = matrix_stride;
		e.array_stride = array_stride;
		e.immutable = should_forward(ops[2]);
		e.loaded_from = backing_variable ? backing_variable->self : ID(0);

		if (chain)
		{
			e.dynamic_index += chain->dynamic_index;
			e.static_index += chain->static_index;
		}

		for (uint32_t i = 2; i < length; i++)
		{
			inherit_expression_dependencies(ops[1], ops[i]);
			add_implied_read_expression(e, ops[i]);
		}
	}
	else
	{
		CompilerGLSL::emit_instruction(instruction);
	}
}

void CompilerHLSL::emit_atomic(const uint32_t *ops, uint32_t length, spv::Op op)
{
	const char *atomic_op = nullptr;

	string value_expr;
	if (op != OpAtomicIDecrement && op != OpAtomicIIncrement && op != OpAtomicLoad && op != OpAtomicStore)
		value_expr = to_expression(ops[op == OpAtomicCompareExchange ? 6 : 5]);

	bool is_atomic_store = false;

	switch (op)
	{
	case OpAtomicIIncrement:
		atomic_op = "InterlockedAdd";
		value_expr = "1";
		break;

	case OpAtomicIDecrement:
		atomic_op = "InterlockedAdd";
		value_expr = "-1";
		break;

	case OpAtomicLoad:
		atomic_op = "InterlockedAdd";
		value_expr = "0";
		break;

	case OpAtomicISub:
		atomic_op = "InterlockedAdd";
		value_expr = join("-", enclose_expression(value_expr));
		break;

	case OpAtomicSMin:
	case OpAtomicUMin:
		atomic_op = "InterlockedMin";
		break;

	case OpAtomicSMax:
	case OpAtomicUMax:
		atomic_op = "InterlockedMax";
		break;

	case OpAtomicAnd:
		atomic_op = "InterlockedAnd";
		break;

	case OpAtomicOr:
		atomic_op = "InterlockedOr";
		break;

	case OpAtomicXor:
		atomic_op = "InterlockedXor";
		break;

	case OpAtomicIAdd:
		atomic_op = "InterlockedAdd";
		break;

	case OpAtomicExchange:
		atomic_op = "InterlockedExchange";
		break;

	case OpAtomicStore:
		atomic_op = "InterlockedExchange";
		is_atomic_store = true;
		break;

	case OpAtomicCompareExchange:
		if (length < 8)
			SPIRV_CROSS_THROW("Not enough data for opcode.");
		atomic_op = "InterlockedCompareExchange";
		value_expr = join(to_expression(ops[7]), ", ", value_expr);
		break;

	default:
		SPIRV_CROSS_THROW("Unknown atomic opcode.");
	}

	if (is_atomic_store)
	{
		auto &data_type = expression_type(ops[0]);
		auto *chain = maybe_get<SPIRAccessChain>(ops[0]);

		auto &tmp_id = extra_sub_expressions[ops[0]];
		if (!tmp_id)
		{
			tmp_id = ir.increase_bound_by(1);
			emit_uninitialized_temporary_expression(get_pointee_type(data_type).self, tmp_id);
		}

		if (data_type.storage == StorageClassImage || !chain)
		{
			statement(atomic_op, "(", to_non_uniform_aware_expression(ops[0]), ", ",
			          to_expression(ops[3]), ", ", to_expression(tmp_id), ");");
		}
		else
		{
			string base = chain->base;
			if (has_decoration(chain->self, DecorationNonUniform))
				convert_non_uniform_expression(base, chain->self);
			// RWByteAddress buffer is always uint in its underlying type.
			statement(base, ".", atomic_op, "(", chain->dynamic_index, chain->static_index, ", ",
			          to_expression(ops[3]), ", ", to_expression(tmp_id), ");");
		}
	}
	else
	{
		uint32_t result_type = ops[0];
		uint32_t id = ops[1];
		forced_temporaries.insert(ops[1]);

		auto &type = get<SPIRType>(result_type);
		statement(variable_decl(type, to_name(id)), ";");

		auto &data_type = expression_type(ops[2]);
		auto *chain = maybe_get<SPIRAccessChain>(ops[2]);
		SPIRType::BaseType expr_type;
		if (data_type.storage == StorageClassImage || !chain)
		{
			statement(atomic_op, "(", to_non_uniform_aware_expression(ops[2]), ", ", value_expr, ", ", to_name(id), ");");
			expr_type = data_type.basetype;
		}
		else
		{
			// RWByteAddress buffer is always uint in its underlying type.
			string base = chain->base;
			if (has_decoration(chain->self, DecorationNonUniform))
				convert_non_uniform_expression(base, chain->self);
			expr_type = SPIRType::UInt;
			statement(base, ".", atomic_op, "(", chain->dynamic_index, chain->static_index, ", ", value_expr,
			          ", ", to_name(id), ");");
		}

		auto expr = bitcast_expression(type, expr_type, to_name(id));
		set<SPIRExpression>(id, expr, result_type, true);
	}
	flush_all_atomic_capable_variables();
}

void CompilerHLSL::emit_subgroup_op(const Instruction &i)
{
	if (hlsl_options.shader_model < 60)
		SPIRV_CROSS_THROW("Wave ops requires SM 6.0 or higher.");

	const uint32_t *ops = stream(i);
	auto op = static_cast<Op>(i.op);

	uint32_t result_type = ops[0];
	uint32_t id = ops[1];

	auto scope = static_cast<Scope>(evaluate_constant_u32(ops[2]));
	if (scope != ScopeSubgroup)
		SPIRV_CROSS_THROW("Only subgroup scope is supported.");

	const auto make_inclusive_Sum = [&](const string &expr) -> string {
		return join(expr, " + ", to_expression(ops[4]));
	};

	const auto make_inclusive_Product = [&](const string &expr) -> string {
		return join(expr, " * ", to_expression(ops[4]));
	};

	// If we need to do implicit bitcasts, make sure we do it with the correct type.
	uint32_t integer_width = get_integer_width_for_instruction(i);
	auto int_type = to_signed_basetype(integer_width);
	auto uint_type = to_unsigned_basetype(integer_width);

#define make_inclusive_BitAnd(expr) ""
#define make_inclusive_BitOr(expr) ""
#define make_inclusive_BitXor(expr) ""
#define make_inclusive_Min(expr) ""
#define make_inclusive_Max(expr) ""

	switch (op)
	{
	case OpGroupNonUniformElect:
		emit_op(result_type, id, "WaveIsFirstLane()", true);
		break;

	case OpGroupNonUniformBroadcast:
		emit_binary_func_op(result_type, id, ops[3], ops[4], "WaveReadLaneAt");
		break;

	case OpGroupNonUniformBroadcastFirst:
		emit_unary_func_op(result_type, id, ops[3], "WaveReadLaneFirst");
		break;

	case OpGroupNonUniformBallot:
		emit_unary_func_op(result_type, id, ops[3], "WaveActiveBallot");
		break;

	case OpGroupNonUniformInverseBallot:
		SPIRV_CROSS_THROW("Cannot trivially implement InverseBallot in HLSL.");

	case OpGroupNonUniformBallotBitExtract:
		SPIRV_CROSS_THROW("Cannot trivially implement BallotBitExtract in HLSL.");

	case OpGroupNonUniformBallotFindLSB:
		SPIRV_CROSS_THROW("Cannot trivially implement BallotFindLSB in HLSL.");

	case OpGroupNonUniformBallotFindMSB:
		SPIRV_CROSS_THROW("Cannot trivially implement BallotFindMSB in HLSL.");

	case OpGroupNonUniformBallotBitCount:
	{
		auto operation = static_cast<GroupOperation>(ops[3]);
		bool forward = should_forward(ops[4]);
		if (operation == GroupOperationReduce)
		{
			auto left = join("countbits(", to_enclosed_expression(ops[4]), ".x) + countbits(",
			                 to_enclosed_expression(ops[4]), ".y)");
			auto right = join("countbits(", to_enclosed_expression(ops[4]), ".z) + countbits(",
			                  to_enclosed_expression(ops[4]), ".w)");
			emit_op(result_type, id, join(left, " + ", right), forward);
			inherit_expression_dependencies(id, ops[4]);
		}
		else if (operation == GroupOperationInclusiveScan)
		{
			auto left = join("countbits(", to_enclosed_expression(ops[4]), ".x & gl_SubgroupLeMask.x) + countbits(",
			                 to_enclosed_expression(ops[4]), ".y & gl_SubgroupLeMask.y)");
			auto right = join("countbits(", to_enclosed_expression(ops[4]), ".z & gl_SubgroupLeMask.z) + countbits(",
			                  to_enclosed_expression(ops[4]), ".w & gl_SubgroupLeMask.w)");
			emit_op(result_type, id, join(left, " + ", right), forward);
			if (!active_input_builtins.get(BuiltInSubgroupLeMask))
			{
				active_input_builtins.set(BuiltInSubgroupLeMask);
				force_recompile_guarantee_forward_progress();
			}
		}
		else if (operation == GroupOperationExclusiveScan)
		{
			auto left = join("countbits(", to_enclosed_expression(ops[4]), ".x & gl_SubgroupLtMask.x) + countbits(",
			                 to_enclosed_expression(ops[4]), ".y & gl_SubgroupLtMask.y)");
			auto right = join("countbits(", to_enclosed_expression(ops[4]), ".z & gl_SubgroupLtMask.z) + countbits(",
			                  to_enclosed_expression(ops[4]), ".w & gl_SubgroupLtMask.w)");
			emit_op(result_type, id, join(left, " + ", right), forward);
			if (!active_input_builtins.get(BuiltInSubgroupLtMask))
			{
				active_input_builtins.set(BuiltInSubgroupLtMask);
				force_recompile_guarantee_forward_progress();
			}
		}
		else
			SPIRV_CROSS_THROW("Invalid BitCount operation.");
		break;
	}

	case OpGroupNonUniformShuffle:
		emit_binary_func_op(result_type, id, ops[3], ops[4], "WaveReadLaneAt");
		break;
	case OpGroupNonUniformShuffleXor:
	{
		bool forward = should_forward(ops[3]);
		emit_op(ops[0], ops[1],
		        join("WaveReadLaneAt(", to_unpacked_expression(ops[3]), ", ",
		             "WaveGetLaneIndex() ^ ", to_enclosed_expression(ops[4]), ")"), forward);
		inherit_expression_dependencies(ops[1], ops[3]);
		break;
	}
	case OpGroupNonUniformShuffleUp:
	{
		bool forward = should_forward(ops[3]);
		emit_op(ops[0], ops[1],
		        join("WaveReadLaneAt(", to_unpacked_expression(ops[3]), ", ",
		             "WaveGetLaneIndex() - ", to_enclosed_expression(ops[4]), ")"), forward);
		inherit_expression_dependencies(ops[1], ops[3]);
		break;
	}
	case OpGroupNonUniformShuffleDown:
	{
		bool forward = should_forward(ops[3]);
		emit_op(ops[0], ops[1],
		        join("WaveReadLaneAt(", to_unpacked_expression(ops[3]), ", ",
		             "WaveGetLaneIndex() + ", to_enclosed_expression(ops[4]), ")"), forward);
		inherit_expression_dependencies(ops[1], ops[3]);
		break;
	}

	case OpGroupNonUniformAll:
		emit_unary_func_op(result_type, id, ops[3], "WaveActiveAllTrue");
		break;

	case OpGroupNonUniformAny:
		emit_unary_func_op(result_type, id, ops[3], "WaveActiveAnyTrue");
		break;

	case OpGroupNonUniformAllEqual:
		emit_unary_func_op(result_type, id, ops[3], "WaveActiveAllEqual");
		break;

	// clang-format off
#define HLSL_GROUP_OP(op, hlsl_op, supports_scan) \
case OpGroupNonUniform##op: \
	{ \
		auto operation = static_cast<GroupOperation>(ops[3]); \
		if (operation == GroupOperationReduce) \
			emit_unary_func_op(result_type, id, ops[4], "WaveActive" #hlsl_op); \
		else if (operation == GroupOperationInclusiveScan && supports_scan) \
        { \
			bool forward = should_forward(ops[4]); \
			emit_op(result_type, id, make_inclusive_##hlsl_op (join("WavePrefix" #hlsl_op, "(", to_expression(ops[4]), ")")), forward); \
			inherit_expression_dependencies(id, ops[4]); \
        } \
		else if (operation == GroupOperationExclusiveScan && supports_scan) \
			emit_unary_func_op(result_type, id, ops[4], "WavePrefix" #hlsl_op); \
		else if (operation == GroupOperationClusteredReduce) \
			SPIRV_CROSS_THROW("Cannot trivially implement ClusteredReduce in HLSL."); \
		else \
			SPIRV_CROSS_THROW("Invalid group operation."); \
		break; \
	}

#define HLSL_GROUP_OP_CAST(op, hlsl_op, type) \
case OpGroupNonUniform##op: \
	{ \
		auto operation = static_cast<GroupOperation>(ops[3]); \
		if (operation == GroupOperationReduce) \
			emit_unary_func_op_cast(result_type, id, ops[4], "WaveActive" #hlsl_op, type, type); \
		else \
			SPIRV_CROSS_THROW("Invalid group operation."); \
		break; \
	}

	HLSL_GROUP_OP(FAdd, Sum, true)
	HLSL_GROUP_OP(FMul, Product, true)
	HLSL_GROUP_OP(FMin, Min, false)
	HLSL_GROUP_OP(FMax, Max, false)
	HLSL_GROUP_OP(IAdd, Sum, true)
	HLSL_GROUP_OP(IMul, Product, true)
	HLSL_GROUP_OP_CAST(SMin, Min, int_type)
	HLSL_GROUP_OP_CAST(SMax, Max, int_type)
	HLSL_GROUP_OP_CAST(UMin, Min, uint_type)
	HLSL_GROUP_OP_CAST(UMax, Max, uint_type)
	HLSL_GROUP_OP(BitwiseAnd, BitAnd, false)
	HLSL_GROUP_OP(BitwiseOr, BitOr, false)
	HLSL_GROUP_OP(BitwiseXor, BitXor, false)
	HLSL_GROUP_OP_CAST(LogicalAnd, BitAnd, uint_type)
	HLSL_GROUP_OP_CAST(LogicalOr, BitOr, uint_type)
	HLSL_GROUP_OP_CAST(LogicalXor, BitXor, uint_type)

#undef HLSL_GROUP_OP
#undef HLSL_GROUP_OP_CAST
		// clang-format on

	case OpGroupNonUniformQuadSwap:
	{
		uint32_t direction = evaluate_constant_u32(ops[4]);
		if (direction == 0)
			emit_unary_func_op(result_type, id, ops[3], "QuadReadAcrossX");
		else if (direction == 1)
			emit_unary_func_op(result_type, id, ops[3], "QuadReadAcrossY");
		else if (direction == 2)
			emit_unary_func_op(result_type, id, ops[3], "QuadReadAcrossDiagonal");
		else
			SPIRV_CROSS_THROW("Invalid quad swap direction.");
		break;
	}

	case OpGroupNonUniformQuadBroadcast:
	{
		emit_binary_func_op(result_type, id, ops[3], ops[4], "QuadReadLaneAt");
		break;
	}

	default:
		SPIRV_CROSS_THROW("Invalid opcode for subgroup.");
	}

	register_control_dependent_expression(id);
}

void CompilerHLSL::emit_instruction(const Instruction &instruction)
{
	auto ops = stream(instruction);
	auto opcode = static_cast<Op>(instruction.op);

#define HLSL_BOP(op) emit_binary_op(ops[0], ops[1], ops[2], ops[3], #op)
#define HLSL_BOP_CAST(op, type) \
	emit_binary_op_cast(ops[0], ops[1], ops[2], ops[3], #op, type, opcode_is_sign_invariant(opcode), false)
#define HLSL_UOP(op) emit_unary_op(ops[0], ops[1], ops[2], #op)
#define HLSL_QFOP(op) emit_quaternary_func_op(ops[0], ops[1], ops[2], ops[3], ops[4], ops[5], #op)
#define HLSL_TFOP(op) emit_trinary_func_op(ops[0], ops[1], ops[2], ops[3], ops[4], #op)
#define HLSL_BFOP(op) emit_binary_func_op(ops[0], ops[1], ops[2], ops[3], #op)
#define HLSL_BFOP_CAST(op, type) \
	emit_binary_func_op_cast(ops[0], ops[1], ops[2], ops[3], #op, type, opcode_is_sign_invariant(opcode))
#define HLSL_BFOP(op) emit_binary_func_op(ops[0], ops[1], ops[2], ops[3], #op)
#define HLSL_UFOP(op) emit_unary_func_op(ops[0], ops[1], ops[2], #op)

	// If we need to do implicit bitcasts, make sure we do it with the correct type.
	uint32_t integer_width = get_integer_width_for_instruction(instruction);
	auto int_type = to_signed_basetype(integer_width);
	auto uint_type = to_unsigned_basetype(integer_width);

	opcode = get_remapped_spirv_op(opcode);

	switch (opcode)
	{
	case OpAccessChain:
	case OpInBoundsAccessChain:
	{
		emit_access_chain(instruction);
		break;
	}
	case OpBitcast:
	{
		auto bitcast_type = get_bitcast_type(ops[0], ops[2]);
		if (bitcast_type == CompilerHLSL::TypeNormal)
			CompilerGLSL::emit_instruction(instruction);
		else
		{
			if (!requires_uint2_packing)
			{
				requires_uint2_packing = true;
				force_recompile();
			}

			if (bitcast_type == CompilerHLSL::TypePackUint2x32)
				emit_unary_func_op(ops[0], ops[1], ops[2], "spvPackUint2x32");
			else
				emit_unary_func_op(ops[0], ops[1], ops[2], "spvUnpackUint2x32");
		}

		break;
	}

	case OpSelect:
	{
		auto &value_type = expression_type(ops[3]);
		if (value_type.basetype == SPIRType::Struct || is_array(value_type))
		{
			// HLSL does not support ternary expressions on composites.
			// Cannot use branches, since we might be in a continue block
			// where explicit control flow is prohibited.
			// Emit a helper function where we can use control flow.
			TypeID value_type_id = expression_type_id(ops[3]);
			auto itr = std::find(composite_selection_workaround_types.begin(),
			                     composite_selection_workaround_types.end(),
			                     value_type_id);
			if (itr == composite_selection_workaround_types.end())
			{
				composite_selection_workaround_types.push_back(value_type_id);
				force_recompile();
			}
			emit_uninitialized_temporary_expression(ops[0], ops[1]);
			statement("spvSelectComposite(",
					  to_expression(ops[1]), ", ", to_expression(ops[2]), ", ",
					  to_expression(ops[3]), ", ", to_expression(ops[4]), ");");
		}
		else
			CompilerGLSL::emit_instruction(instruction);
		break;
	}

	case OpStore:
	{
		emit_store(instruction);
		break;
	}

	case OpLoad:
	{
		emit_load(instruction);
		break;
	}

	case OpMatrixTimesVector:
	{
		// Matrices are kept in a transposed state all the time, flip multiplication order always.
		emit_binary_func_op(ops[0], ops[1], ops[3], ops[2], "mul");
		break;
	}

	case OpVectorTimesMatrix:
	{
		// Matrices are kept in a transposed state all the time, flip multiplication order always.
		emit_binary_func_op(ops[0], ops[1], ops[3], ops[2], "mul");
		break;
	}

	case OpMatrixTimesMatrix:
	{
		// Matrices are kept in a transposed state all the time, flip multiplication order always.
		emit_binary_func_op(ops[0], ops[1], ops[3], ops[2], "mul");
		break;
	}

	case OpOuterProduct:
	{
		uint32_t result_type = ops[0];
		uint32_t id = ops[1];
		uint32_t a = ops[2];
		uint32_t b = ops[3];

		auto &type = get<SPIRType>(result_type);
		string expr = type_to_glsl_constructor(type);
		expr += "(";
		for (uint32_t col = 0; col < type.columns; col++)
		{
			expr += to_enclosed_expression(a);
			expr += " * ";
			expr += to_extract_component_expression(b, col);
			if (col + 1 < type.columns)
				expr += ", ";
		}
		expr += ")";
		emit_op(result_type, id, expr, should_forward(a) && should_forward(b));
		inherit_expression_dependencies(id, a);
		inherit_expression_dependencies(id, b);
		break;
	}

	case OpFMod:
	{
		if (!requires_op_fmod)
		{
			requires_op_fmod = true;
			force_recompile();
		}
		CompilerGLSL::emit_instruction(instruction);
		break;
	}

	case OpFRem:
		emit_binary_func_op(ops[0], ops[1], ops[2], ops[3], "fmod");
		break;

	case OpImage:
	{
		uint32_t result_type = ops[0];
		uint32_t id = ops[1];
		auto *combined = maybe_get<SPIRCombinedImageSampler>(ops[2]);

		if (combined)
		{
			auto &e = emit_op(result_type, id, to_expression(combined->image), true, true);
			auto *var = maybe_get_backing_variable(combined->image);
			if (var)
				e.loaded_from = var->self;
		}
		else
		{
			auto &e = emit_op(result_type, id, to_expression(ops[2]), true, true);
			auto *var = maybe_get_backing_variable(ops[2]);
			if (var)
				e.loaded_from = var->self;
		}
		break;
	}

	case OpDPdx:
		HLSL_UFOP(ddx);
		register_control_dependent_expression(ops[1]);
		break;

	case OpDPdy:
		HLSL_UFOP(ddy);
		register_control_dependent_expression(ops[1]);
		break;

	case OpDPdxFine:
		HLSL_UFOP(ddx_fine);
		register_control_dependent_expression(ops[1]);
		break;

	case OpDPdyFine:
		HLSL_UFOP(ddy_fine);
		register_control_dependent_expression(ops[1]);
		break;

	case OpDPdxCoarse:
		HLSL_UFOP(ddx_coarse);
		register_control_dependent_expression(ops[1]);
		break;

	case OpDPdyCoarse:
		HLSL_UFOP(ddy_coarse);
		register_control_dependent_expression(ops[1]);
		break;

	case OpFwidth:
	case OpFwidthCoarse:
	case OpFwidthFine:
		HLSL_UFOP(fwidth);
		register_control_dependent_expression(ops[1]);
		break;

	case OpLogicalNot:
	{
		auto result_type = ops[0];
		auto id = ops[1];
		auto &type = get<SPIRType>(result_type);

		if (type.vecsize > 1)
			emit_unrolled_unary_op(result_type, id, ops[2], "!");
		else
			HLSL_UOP(!);
		break;
	}

	case OpIEqual:
	{
		auto result_type = ops[0];
		auto id = ops[1];

		if (expression_type(ops[2]).vecsize > 1)
			emit_unrolled_binary_op(result_type, id, ops[2], ops[3], "==", false, SPIRType::Unknown);
		else
			HLSL_BOP_CAST(==, int_type);
		break;
	}

	case OpLogicalEqual:
	case OpFOrdEqual:
	case OpFUnordEqual:
	{
		// HLSL != operator is unordered.
		// https://docs.microsoft.com/en-us/windows/win32/direct3d10/d3d10-graphics-programming-guide-resources-float-rules.
		// isnan() is apparently implemented as x != x as well.
		// We cannot implement UnordEqual as !(OrdNotEqual), as HLSL cannot express OrdNotEqual.
		// HACK: FUnordEqual will be implemented as FOrdEqual.

		auto result_type = ops[0];
		auto id = ops[1];

		if (expression_type(ops[2]).vecsize > 1)
			emit_unrolled_binary_op(result_type, id, ops[2], ops[3], "==", false, SPIRType::Unknown);
		else
			HLSL_BOP(==);
		break;
	}

	case OpINotEqual:
	{
		auto result_type = ops[0];
		auto id = ops[1];

		if (expression_type(ops[2]).vecsize > 1)
			emit_unrolled_binary_op(result_type, id, ops[2], ops[3], "!=", false, SPIRType::Unknown);
		else
			HLSL_BOP_CAST(!=, int_type);
		break;
	}

	case OpLogicalNotEqual:
	case OpFOrdNotEqual:
	case OpFUnordNotEqual:
	{
		// HLSL != operator is unordered.
		// https://docs.microsoft.com/en-us/windows/win32/direct3d10/d3d10-graphics-programming-guide-resources-float-rules.
		// isnan() is apparently implemented as x != x as well.

		// FIXME: FOrdNotEqual cannot be implemented in a crisp and simple way here.
		// We would need to do something like not(UnordEqual), but that cannot be expressed either.
		// Adding a lot of NaN checks would be a breaking change from perspective of performance.
		// SPIR-V will generally use isnan() checks when this even matters.
		// HACK: FOrdNotEqual will be implemented as FUnordEqual.

		auto result_type = ops[0];
		auto id = ops[1];

		if (expression_type(ops[2]).vecsize > 1)
			emit_unrolled_binary_op(result_type, id, ops[2], ops[3], "!=", false, SPIRType::Unknown);
		else
			HLSL_BOP(!=);
		break;
	}

	case OpUGreaterThan:
	case OpSGreaterThan:
	{
		auto result_type = ops[0];
		auto id = ops[1];
		auto type = opcode == OpUGreaterThan ? uint_type : int_type;

		if (expression_type(ops[2]).vecsize > 1)
			emit_unrolled_binary_op(result_type, id, ops[2], ops[3], ">", false, type);
		else
			HLSL_BOP_CAST(>, type);
		break;
	}

	case OpFOrdGreaterThan:
	{
		auto result_type = ops[0];
		auto id = ops[1];

		if (expression_type(ops[2]).vecsize > 1)
			emit_unrolled_binary_op(result_type, id, ops[2], ops[3], ">", false, SPIRType::Unknown);
		else
			HLSL_BOP(>);
		break;
	}

	case OpFUnordGreaterThan:
	{
		auto result_type = ops[0];
		auto id = ops[1];

		if (expression_type(ops[2]).vecsize > 1)
			emit_unrolled_binary_op(result_type, id, ops[2], ops[3], "<=", true, SPIRType::Unknown);
		else
			CompilerGLSL::emit_instruction(instruction);
		break;
	}

	case OpUGreaterThanEqual:
	case OpSGreaterThanEqual:
	{
		auto result_type = ops[0];
		auto id = ops[1];

		auto type = opcode == OpUGreaterThanEqual ? uint_type : int_type;
		if (expression_type(ops[2]).vecsize > 1)
			emit_unrolled_binary_op(result_type, id, ops[2], ops[3], ">=", false, type);
		else
			HLSL_BOP_CAST(>=, type);
		break;
	}

	case OpFOrdGreaterThanEqual:
	{
		auto result_type = ops[0];
		auto id = ops[1];

		if (expression_type(ops[2]).vecsize > 1)
			emit_unrolled_binary_op(result_type, id, ops[2], ops[3], ">=", false, SPIRType::Unknown);
		else
			HLSL_BOP(>=);
		break;
	}

	case OpFUnordGreaterThanEqual:
	{
		auto result_type = ops[0];
		auto id = ops[1];

		if (expression_type(ops[2]).vecsize > 1)
			emit_unrolled_binary_op(result_type, id, ops[2], ops[3], "<", true, SPIRType::Unknown);
		else
			CompilerGLSL::emit_instruction(instruction);
		break;
	}

	case OpULessThan:
	case OpSLessThan:
	{
		auto result_type = ops[0];
		auto id = ops[1];

		auto type = opcode == OpULessThan ? uint_type : int_type;
		if (expression_type(ops[2]).vecsize > 1)
			emit_unrolled_binary_op(result_type, id, ops[2], ops[3], "<", false, type);
		else
			HLSL_BOP_CAST(<, type);
		break;
	}

	case OpFOrdLessThan:
	{
		auto result_type = ops[0];
		auto id = ops[1];

		if (expression_type(ops[2]).vecsize > 1)
			emit_unrolled_binary_op(result_type, id, ops[2], ops[3], "<", false, SPIRType::Unknown);
		else
			HLSL_BOP(<);
		break;
	}

	case OpFUnordLessThan:
	{
		auto result_type = ops[0];
		auto id = ops[1];

		if (expression_type(ops[2]).vecsize > 1)
			emit_unrolled_binary_op(result_type, id, ops[2], ops[3], ">=", true, SPIRType::Unknown);
		else
			CompilerGLSL::emit_instruction(instruction);
		break;
	}

	case OpULessThanEqual:
	case OpSLessThanEqual:
	{
		auto result_type = ops[0];
		auto id = ops[1];

		auto type = opcode == OpULessThanEqual ? uint_type : int_type;
		if (expression_type(ops[2]).vecsize > 1)
			emit_unrolled_binary_op(result_type, id, ops[2], ops[3], "<=", false, type);
		else
			HLSL_BOP_CAST(<=, type);
		break;
	}

	case OpFOrdLessThanEqual:
	{
		auto result_type = ops[0];
		auto id = ops[1];

		if (expression_type(ops[2]).vecsize > 1)
			emit_unrolled_binary_op(result_type, id, ops[2], ops[3], "<=", false, SPIRType::Unknown);
		else
			HLSL_BOP(<=);
		break;
	}

	case OpFUnordLessThanEqual:
	{
		auto result_type = ops[0];
		auto id = ops[1];

		if (expression_type(ops[2]).vecsize > 1)
			emit_unrolled_binary_op(result_type, id, ops[2], ops[3], ">", true, SPIRType::Unknown);
		else
			CompilerGLSL::emit_instruction(instruction);
		break;
	}

	case OpImageQueryLod:
		emit_texture_op(instruction, false);
		break;

	case OpImageQuerySizeLod:
	{
		auto result_type = ops[0];
		auto id = ops[1];

		require_texture_query_variant(ops[2]);
		auto dummy_samples_levels = join(get_fallback_name(id), "_dummy_parameter");
		statement("uint ", dummy_samples_levels, ";");

		auto expr = join("spvTextureSize(", to_non_uniform_aware_expression(ops[2]), ", ",
		                 bitcast_expression(SPIRType::UInt, ops[3]), ", ", dummy_samples_levels, ")");

		auto &restype = get<SPIRType>(ops[0]);
		expr = bitcast_expression(restype, SPIRType::UInt, expr);
		emit_op(result_type, id, expr, true);
		break;
	}

	case OpImageQuerySize:
	{
		auto result_type = ops[0];
		auto id = ops[1];

		require_texture_query_variant(ops[2]);
		bool uav = expression_type(ops[2]).image.sampled == 2;

		if (const auto *var = maybe_get_backing_variable(ops[2]))
			if (hlsl_options.nonwritable_uav_texture_as_srv && has_decoration(var->self, DecorationNonWritable))
				uav = false;

		auto dummy_samples_levels = join(get_fallback_name(id), "_dummy_parameter");
		statement("uint ", dummy_samples_levels, ";");

		string expr;
		if (uav)
			expr = join("spvImageSize(", to_non_uniform_aware_expression(ops[2]), ", ", dummy_samples_levels, ")");
		else
			expr = join("spvTextureSize(", to_non_uniform_aware_expression(ops[2]), ", 0u, ", dummy_samples_levels, ")");

		auto &restype = get<SPIRType>(ops[0]);
		expr = bitcast_expression(restype, SPIRType::UInt, expr);
		emit_op(result_type, id, expr, true);
		break;
	}

	case OpImageQuerySamples:
	case OpImageQueryLevels:
	{
		auto result_type = ops[0];
		auto id = ops[1];

		require_texture_query_variant(ops[2]);
		bool uav = expression_type(ops[2]).image.sampled == 2;
		if (opcode == OpImageQueryLevels && uav)
			SPIRV_CROSS_THROW("Cannot query levels for UAV images.");

		if (const auto *var = maybe_get_backing_variable(ops[2]))
			if (hlsl_options.nonwritable_uav_texture_as_srv && has_decoration(var->self, DecorationNonWritable))
				uav = false;

		// Keep it simple and do not emit special variants to make this look nicer ...
		// This stuff is barely, if ever, used.
		forced_temporaries.insert(id);
		auto &type = get<SPIRType>(result_type);
		statement(variable_decl(type, to_name(id)), ";");

		if (uav)
			statement("spvImageSize(", to_non_uniform_aware_expression(ops[2]), ", ", to_name(id), ");");
		else
			statement("spvTextureSize(", to_non_uniform_aware_expression(ops[2]), ", 0u, ", to_name(id), ");");

		auto &restype = get<SPIRType>(ops[0]);
		auto expr = bitcast_expression(restype, SPIRType::UInt, to_name(id));
		set<SPIRExpression>(id, expr, result_type, true);
		break;
	}

	case OpImageRead:
	{
		uint32_t result_type = ops[0];
		uint32_t id = ops[1];
		auto *var = maybe_get_backing_variable(ops[2]);
		auto &type = expression_type(ops[2]);
		bool subpass_data = type.image.dim == DimSubpassData;
		bool pure = false;

		string imgexpr;

		if (subpass_data)
		{
			if (hlsl_options.shader_model < 40)
				SPIRV_CROSS_THROW("Subpass loads are not supported in HLSL shader model 2/3.");

			// Similar to GLSL, implement subpass loads using texelFetch.
			if (type.image.ms)
			{
				uint32_t operands = ops[4];
				if (operands != ImageOperandsSampleMask || instruction.length != 6)
					SPIRV_CROSS_THROW("Multisampled image used in OpImageRead, but unexpected operand mask was used.");
				uint32_t sample = ops[5];
				imgexpr = join(to_non_uniform_aware_expression(ops[2]), ".Load(int2(gl_FragCoord.xy), ", to_expression(sample), ")");
			}
			else
				imgexpr = join(to_non_uniform_aware_expression(ops[2]), ".Load(int3(int2(gl_FragCoord.xy), 0))");

			pure = true;
		}
		else
		{
			imgexpr = join(to_non_uniform_aware_expression(ops[2]), "[", to_expression(ops[3]), "]");
			// The underlying image type in HLSL depends on the image format, unlike GLSL, where all images are "vec4",
			// except that the underlying type changes how the data is interpreted.

			bool force_srv =
			    hlsl_options.nonwritable_uav_texture_as_srv && var && has_decoration(var->self, DecorationNonWritable);
			pure = force_srv;

			if (var && !subpass_data && !force_srv)
				imgexpr = remap_swizzle(get<SPIRType>(result_type),
				                        image_format_to_components(get<SPIRType>(var->basetype).image.format), imgexpr);
		}

		if (var)
		{
			bool forward = forced_temporaries.find(id) == end(forced_temporaries);
			auto &e = emit_op(result_type, id, imgexpr, forward);

			if (!pure)
			{
				e.loaded_from = var->self;
				if (forward)
					var->dependees.push_back(id);
			}
		}
		else
			emit_op(result_type, id, imgexpr, false);

		inherit_expression_dependencies(id, ops[2]);
		if (type.image.ms)
			inherit_expression_dependencies(id, ops[5]);
		break;
	}

	case OpImageWrite:
	{
		auto *var = maybe_get_backing_variable(ops[0]);

		// The underlying image type in HLSL depends on the image format, unlike GLSL, where all images are "vec4",
		// except that the underlying type changes how the data is interpreted.
		auto value_expr = to_expression(ops[2]);
		if (var)
		{
			auto &type = get<SPIRType>(var->basetype);
			auto narrowed_type = get<SPIRType>(type.image.type);
			narrowed_type.vecsize = image_format_to_components(type.image.format);
			value_expr = remap_swizzle(narrowed_type, expression_type(ops[2]).vecsize, value_expr);
		}

		statement(to_non_uniform_aware_expression(ops[0]), "[", to_expression(ops[1]), "] = ", value_expr, ";");
		if (var && variable_storage_is_aliased(*var))
			flush_all_aliased_variables();
		break;
	}

	case OpImageTexelPointer:
	{
		uint32_t result_type = ops[0];
		uint32_t id = ops[1];

		auto expr = to_expression(ops[2]);
		expr += join("[", to_expression(ops[3]), "]");
		auto &e = set<SPIRExpression>(id, expr, result_type, true);

		// When using the pointer, we need to know which variable it is actually loaded from.
		auto *var = maybe_get_backing_variable(ops[2]);
		e.loaded_from = var ? var->self : ID(0);
		inherit_expression_dependencies(id, ops[3]);
		break;
	}

	case OpAtomicCompareExchange:
	case OpAtomicExchange:
	case OpAtomicISub:
	case OpAtomicSMin:
	case OpAtomicUMin:
	case OpAtomicSMax:
	case OpAtomicUMax:
	case OpAtomicAnd:
	case OpAtomicOr:
	case OpAtomicXor:
	case OpAtomicIAdd:
	case OpAtomicIIncrement:
	case OpAtomicIDecrement:
	case OpAtomicLoad:
	case OpAtomicStore:
	{
		emit_atomic(ops, instruction.length, opcode);
		break;
	}

	case OpControlBarrier:
	case OpMemoryBarrier:
	{
		uint32_t memory;
		uint32_t semantics;

		if (opcode == OpMemoryBarrier)
		{
			memory = evaluate_constant_u32(ops[0]);
			semantics = evaluate_constant_u32(ops[1]);
		}
		else
		{
			memory = evaluate_constant_u32(ops[1]);
			semantics = evaluate_constant_u32(ops[2]);
		}

		if (memory == ScopeSubgroup)
		{
			// No Wave-barriers in HLSL.
			break;
		}

		// We only care about these flags, acquire/release and friends are not relevant to GLSL.
		semantics = mask_relevant_memory_semantics(semantics);

		if (opcode == OpMemoryBarrier)
		{
			// If we are a memory barrier, and the next instruction is a control barrier, check if that memory barrier
			// does what we need, so we avoid redundant barriers.
			const Instruction *next = get_next_instruction_in_block(instruction);
			if (next && next->op == OpControlBarrier)
			{
				auto *next_ops = stream(*next);
				uint32_t next_memory = evaluate_constant_u32(next_ops[1]);
				uint32_t next_semantics = evaluate_constant_u32(next_ops[2]);
				next_semantics = mask_relevant_memory_semantics(next_semantics);

				// There is no "just execution barrier" in HLSL.
				// If there are no memory semantics for next instruction, we will imply group shared memory is synced.
				if (next_semantics == 0)
					next_semantics = MemorySemanticsWorkgroupMemoryMask;

				bool memory_scope_covered = false;
				if (next_memory == memory)
					memory_scope_covered = true;
				else if (next_semantics == MemorySemanticsWorkgroupMemoryMask)
				{
					// If we only care about workgroup memory, either Device or Workgroup scope is fine,
					// scope does not have to match.
					if ((next_memory == ScopeDevice || next_memory == ScopeWorkgroup) &&
					    (memory == ScopeDevice || memory == ScopeWorkgroup))
					{
						memory_scope_covered = true;
					}
				}
				else if (memory == ScopeWorkgroup && next_memory == ScopeDevice)
				{
					// The control barrier has device scope, but the memory barrier just has workgroup scope.
					memory_scope_covered = true;
				}

				// If we have the same memory scope, and all memory types are covered, we're good.
				if (memory_scope_covered && (semantics & next_semantics) == semantics)
					break;
			}
		}

		// We are synchronizing some memory or syncing execution,
		// so we cannot forward any loads beyond the memory barrier.
		if (semantics || opcode == OpControlBarrier)
		{
			assert(current_emitting_block);
			flush_control_dependent_expressions(current_emitting_block->self);
			flush_all_active_variables();
		}

		if (opcode == OpControlBarrier)
		{
			// We cannot emit just execution barrier, for no memory semantics pick the cheapest option.
			if (semantics == MemorySemanticsWorkgroupMemoryMask || semantics == 0)
				statement("GroupMemoryBarrierWithGroupSync();");
			else if (semantics != 0 && (semantics & MemorySemanticsWorkgroupMemoryMask) == 0)
				statement("DeviceMemoryBarrierWithGroupSync();");
			else
				statement("AllMemoryBarrierWithGroupSync();");
		}
		else
		{
			if (semantics == MemorySemanticsWorkgroupMemoryMask)
				statement("GroupMemoryBarrier();");
			else if (semantics != 0 && (semantics & MemorySemanticsWorkgroupMemoryMask) == 0)
				statement("DeviceMemoryBarrier();");
			else
				statement("AllMemoryBarrier();");
		}
		break;
	}

	case OpBitFieldInsert:
	{
		if (!requires_bitfield_insert)
		{
			requires_bitfield_insert = true;
			force_recompile();
		}

		auto expr = join("spvBitfieldInsert(", to_expression(ops[2]), ", ", to_expression(ops[3]), ", ",
		                 to_expression(ops[4]), ", ", to_expression(ops[5]), ")");

		bool forward =
		    should_forward(ops[2]) && should_forward(ops[3]) && should_forward(ops[4]) && should_forward(ops[5]);

		auto &restype = get<SPIRType>(ops[0]);
		expr = bitcast_expression(restype, SPIRType::UInt, expr);
		emit_op(ops[0], ops[1], expr, forward);
		break;
	}

	case OpBitFieldSExtract:
	case OpBitFieldUExtract:
	{
		if (!requires_bitfield_extract)
		{
			requires_bitfield_extract = true;
			force_recompile();
		}

		if (opcode == OpBitFieldSExtract)
			HLSL_TFOP(spvBitfieldSExtract);
		else
			HLSL_TFOP(spvBitfieldUExtract);
		break;
	}

	case OpBitCount:
	{
		auto basetype = expression_type(ops[2]).basetype;
		emit_unary_func_op_cast(ops[0], ops[1], ops[2], "countbits", basetype, basetype);
		break;
	}

	case OpBitReverse:
		HLSL_UFOP(reversebits);
		break;

	case OpArrayLength:
	{
		auto *var = maybe_get_backing_variable(ops[2]);
		if (!var)
			SPIRV_CROSS_THROW("Array length must point directly to an SSBO block.");

		auto &type = get<SPIRType>(var->basetype);
		if (!has_decoration(type.self, DecorationBlock) && !has_decoration(type.self, DecorationBufferBlock))
			SPIRV_CROSS_THROW("Array length expression must point to a block type.");

		// This must be 32-bit uint, so we're good to go.
		emit_uninitialized_temporary_expression(ops[0], ops[1]);
		statement(to_non_uniform_aware_expression(ops[2]), ".GetDimensions(", to_expression(ops[1]), ");");
		uint32_t offset = type_struct_member_offset(type, ops[3]);
		uint32_t stride = type_struct_member_array_stride(type, ops[3]);
		statement(to_expression(ops[1]), " = (", to_expression(ops[1]), " - ", offset, ") / ", stride, ";");
		break;
	}

	case OpIsHelperInvocationEXT:
		if (hlsl_options.shader_model < 50 || get_entry_point().model != ExecutionModelFragment)
			SPIRV_CROSS_THROW("Helper Invocation input is only supported in PS 5.0 or higher.");
		// Helper lane state with demote is volatile by nature.
		// Do not forward this.
		emit_op(ops[0], ops[1], "IsHelperLane()", false);
		break;

	case OpBeginInvocationInterlockEXT:
	case OpEndInvocationInterlockEXT:
		if (hlsl_options.shader_model < 51)
			SPIRV_CROSS_THROW("Rasterizer order views require Shader Model 5.1.");
		break; // Nothing to do in the body

	case OpRayQueryInitializeKHR:
	{
		flush_variable_declaration(ops[0]);

		std::string ray_desc_name = get_unique_identifier();
		statement("RayDesc ", ray_desc_name, " = {", to_expression(ops[4]), ", ", to_expression(ops[5]), ", ",
			to_expression(ops[6]), ", ", to_expression(ops[7]), "};");

		statement(to_expression(ops[0]), ".TraceRayInline(", 
			to_expression(ops[1]), ", ", // acc structure
			to_expression(ops[2]), ", ", // ray flags
			to_expression(ops[3]), ", ", // mask
			ray_desc_name, ");"); // ray
		break;
	}
	case OpRayQueryProceedKHR:
	{
		flush_variable_declaration(ops[0]);
		emit_op(ops[0], ops[1], join(to_expression(ops[2]), ".Proceed()"), false);
		break;
	}	
	case OpRayQueryTerminateKHR:
	{
		flush_variable_declaration(ops[0]);
		statement(to_expression(ops[0]), ".Abort();");
		break;
	}
	case OpRayQueryGenerateIntersectionKHR:
	{
		flush_variable_declaration(ops[0]);
		statement(to_expression(ops[0]), ".CommitProceduralPrimitiveHit(", ops[1], ");");
		break;
	}
	case OpRayQueryConfirmIntersectionKHR:
	{
		flush_variable_declaration(ops[0]);
		statement(to_expression(ops[0]), ".CommitNonOpaqueTriangleHit();");
		break;
	}
	case OpRayQueryGetIntersectionTypeKHR:
	{
		emit_rayquery_function(".CommittedStatus()", ".CandidateType()", ops);
		break;
	}
	case OpRayQueryGetIntersectionTKHR:
	{
		emit_rayquery_function(".CommittedRayT()", ".CandidateTriangleRayT()", ops);
		break;
	}
	case OpRayQueryGetIntersectionInstanceCustomIndexKHR:
	{
		emit_rayquery_function(".CommittedInstanceID()", ".CandidateInstanceID()", ops);
		break;
	}
	case OpRayQueryGetIntersectionInstanceIdKHR:
	{
		emit_rayquery_function(".CommittedInstanceIndex()", ".CandidateInstanceIndex()", ops);
		break;
	}
	case OpRayQueryGetIntersectionInstanceShaderBindingTableRecordOffsetKHR:
	{
		emit_rayquery_function(".CommittedInstanceContributionToHitGroupIndex()", 
			".CandidateInstanceContributionToHitGroupIndex()", ops);
		break;
	}
	case OpRayQueryGetIntersectionGeometryIndexKHR:
	{
		emit_rayquery_function(".CommittedGeometryIndex()",
				".CandidateGeometryIndex()", ops);
		break;
	}
	case OpRayQueryGetIntersectionPrimitiveIndexKHR:
	{
		emit_rayquery_function(".CommittedPrimitiveIndex()", ".CandidatePrimitiveIndex()", ops);
		break;
	}
	case OpRayQueryGetIntersectionBarycentricsKHR:
	{
		emit_rayquery_function(".CommittedTriangleBarycentrics()", ".CandidateTriangleBarycentrics()", ops);
		break;
	}
	case OpRayQueryGetIntersectionFrontFaceKHR:
	{
		emit_rayquery_function(".CommittedTriangleFrontFace()", ".CandidateTriangleFrontFace()", ops);
		break;
	}
	case OpRayQueryGetIntersectionCandidateAABBOpaqueKHR:
	{
		flush_variable_declaration(ops[0]);
		emit_op(ops[0], ops[1], join(to_expression(ops[2]), ".CandidateProceduralPrimitiveNonOpaque()"), false);
		break;
	}
	case OpRayQueryGetIntersectionObjectRayDirectionKHR:
	{
		emit_rayquery_function(".CommittedObjectRayDirection()", ".CandidateObjectRayDirection()", ops);
		break;
	}
	case OpRayQueryGetIntersectionObjectRayOriginKHR:
	{
		flush_variable_declaration(ops[0]);
		emit_rayquery_function(".CommittedObjectRayOrigin()", ".CandidateObjectRayOrigin()", ops);
		break;
	}
	case OpRayQueryGetIntersectionObjectToWorldKHR:
	{
		emit_rayquery_function(".CommittedObjectToWorld4x3()", ".CandidateObjectToWorld4x3()", ops);
		break;
	}
	case OpRayQueryGetIntersectionWorldToObjectKHR:
	{
		emit_rayquery_function(".CommittedWorldToObject4x3()", ".CandidateWorldToObject4x3()", ops);
		break;
	}
	case OpRayQueryGetRayFlagsKHR:
	{
		flush_variable_declaration(ops[0]);
		emit_op(ops[0], ops[1], join(to_expression(ops[2]), ".RayFlags()"), false);
		break;
	}
	case OpRayQueryGetRayTMinKHR:
	{
		flush_variable_declaration(ops[0]);
		emit_op(ops[0], ops[1], join(to_expression(ops[2]), ".RayTMin()"), false);
		break;
	}
	case OpRayQueryGetWorldRayOriginKHR:
	{
		flush_variable_declaration(ops[0]);
		emit_op(ops[0], ops[1], join(to_expression(ops[2]), ".WorldRayOrigin()"), false);
		break;
	}
	case OpRayQueryGetWorldRayDirectionKHR:
	{
		flush_variable_declaration(ops[0]);
		emit_op(ops[0], ops[1], join(to_expression(ops[2]), ".WorldRayDirection()"), false);
		break;
	}
	case OpSetMeshOutputsEXT:
	{
		statement("SetMeshOutputCounts(", to_unpacked_expression(ops[0]), ", ", to_unpacked_expression(ops[1]), ");");
		break;
	}

	default:
		CompilerGLSL::emit_instruction(instruction);
		break;
	}
}

void CompilerHLSL::require_texture_query_variant(uint32_t var_id)
{
	if (const auto *var = maybe_get_backing_variable(var_id))
		var_id = var->self;

	auto &type = expression_type(var_id);
	bool uav = type.image.sampled == 2;
	if (hlsl_options.nonwritable_uav_texture_as_srv && has_decoration(var_id, DecorationNonWritable))
		uav = false;

	uint32_t bit = 0;
	switch (type.image.dim)
	{
	case Dim1D:
		bit = type.image.arrayed ? Query1DArray : Query1D;
		break;

	case Dim2D:
		if (type.image.ms)
			bit = type.image.arrayed ? Query2DMSArray : Query2DMS;
		else
			bit = type.image.arrayed ? Query2DArray : Query2D;
		break;

	case Dim3D:
		bit = Query3D;
		break;

	case DimCube:
		bit = type.image.arrayed ? QueryCubeArray : QueryCube;
		break;

	case DimBuffer:
		bit = QueryBuffer;
		break;

	default:
		SPIRV_CROSS_THROW("Unsupported query type.");
	}

	switch (get<SPIRType>(type.image.type).basetype)
	{
	case SPIRType::Float:
		bit += QueryTypeFloat;
		break;

	case SPIRType::Int:
		bit += QueryTypeInt;
		break;

	case SPIRType::UInt:
		bit += QueryTypeUInt;
		break;

	default:
		SPIRV_CROSS_THROW("Unsupported query type.");
	}

	auto norm_state = image_format_to_normalized_state(type.image.format);
	auto &variant = uav ? required_texture_size_variants
	                          .uav[uint32_t(norm_state)][image_format_to_components(type.image.format) - 1] :
	                      required_texture_size_variants.srv;

	uint64_t mask = 1ull << bit;
	if ((variant & mask) == 0)
	{
		force_recompile();
		variant |= mask;
	}
}

void CompilerHLSL::set_root_constant_layouts(std::vector<RootConstants> layout)
{
	root_constants_layout = std::move(layout);
}

void CompilerHLSL::add_vertex_attribute_remap(const HLSLVertexAttributeRemap &vertex_attributes)
{
	remap_vertex_attributes.push_back(vertex_attributes);
}

VariableID CompilerHLSL::remap_num_workgroups_builtin()
{
	update_active_builtins();

	if (!active_input_builtins.get(BuiltInNumWorkgroups))
		return 0;

	// Create a new, fake UBO.
	uint32_t offset = ir.increase_bound_by(4);

	uint32_t uint_type_id = offset;
	uint32_t block_type_id = offset + 1;
	uint32_t block_pointer_type_id = offset + 2;
	uint32_t variable_id = offset + 3;

	SPIRType uint_type;
	uint_type.basetype = SPIRType::UInt;
	uint_type.width = 32;
	uint_type.vecsize = 3;
	uint_type.columns = 1;
	set<SPIRType>(uint_type_id, uint_type);

	SPIRType block_type;
	block_type.basetype = SPIRType::Struct;
	block_type.member_types.push_back(uint_type_id);
	set<SPIRType>(block_type_id, block_type);
	set_decoration(block_type_id, DecorationBlock);
	set_member_name(block_type_id, 0, "count");
	set_member_decoration(block_type_id, 0, DecorationOffset, 0);

	SPIRType block_pointer_type = block_type;
	block_pointer_type.pointer = true;
	block_pointer_type.storage = StorageClassUniform;
	block_pointer_type.parent_type = block_type_id;
	auto &ptr_type = set<SPIRType>(block_pointer_type_id, block_pointer_type);

	// Preserve self.
	ptr_type.self = block_type_id;

	set<SPIRVariable>(variable_id, block_pointer_type_id, StorageClassUniform);
	ir.meta[variable_id].decoration.alias = "SPIRV_Cross_NumWorkgroups";

	num_workgroups_builtin = variable_id;
	get_entry_point().interface_variables.push_back(num_workgroups_builtin);
	return variable_id;
}

void CompilerHLSL::set_resource_binding_flags(HLSLBindingFlags flags)
{
	resource_binding_flags = flags;
}

void CompilerHLSL::validate_shader_model()
{
	// Check for nonuniform qualifier.
	// Instead of looping over all decorations to find this, just look at capabilities.
	for (auto &cap : ir.declared_capabilities)
	{
		switch (cap)
		{
		case CapabilityShaderNonUniformEXT:
		case CapabilityRuntimeDescriptorArrayEXT:
			if (hlsl_options.shader_model < 51)
				SPIRV_CROSS_THROW(
				    "Shader model 5.1 or higher is required to use bindless resources or NonUniformResourceIndex.");
			break;

		case CapabilityVariablePointers:
		case CapabilityVariablePointersStorageBuffer:
			SPIRV_CROSS_THROW("VariablePointers capability is not supported in HLSL.");

		default:
			break;
		}
	}

	if (ir.addressing_model != AddressingModelLogical)
		SPIRV_CROSS_THROW("Only Logical addressing model can be used with HLSL.");

	if (hlsl_options.enable_16bit_types && hlsl_options.shader_model < 62)
		SPIRV_CROSS_THROW("Need at least shader model 6.2 when enabling native 16-bit type support.");
}

string CompilerHLSL::compile()
{
	ir.fixup_reserved_names();

	// Do not deal with ES-isms like precision, older extensions and such.
	options.es = false;
	options.version = 450;
	options.vulkan_semantics = true;
	backend.float_literal_suffix = true;
	backend.double_literal_suffix = false;
	backend.long_long_literal_suffix = true;
	backend.uint32_t_literal_suffix = true;
	backend.int16_t_literal_suffix = "";
	backend.uint16_t_literal_suffix = "u";
	backend.basic_int_type = "int";
	backend.basic_uint_type = "uint";
	backend.demote_literal = "discard";
	backend.boolean_mix_function = "";
	backend.swizzle_is_function = false;
	backend.shared_is_implied = true;
	backend.unsized_array_supported = true;
	backend.explicit_struct_type = false;
	backend.use_initializer_list = true;
	backend.use_constructor_splatting = false;
	backend.can_swizzle_scalar = true;
	backend.can_declare_struct_inline = false;
	backend.can_declare_arrays_inline = false;
	backend.can_return_array = false;
	backend.nonuniform_qualifier = "NonUniformResourceIndex";
	backend.support_case_fallthrough = false;
	backend.force_merged_mesh_block = get_execution_model() == ExecutionModelMeshEXT;
	backend.force_gl_in_out_block = backend.force_merged_mesh_block;

	// SM 4.1 does not support precise for some reason.
	backend.support_precise_qualifier = hlsl_options.shader_model >= 50 || hlsl_options.shader_model == 40;

	fixup_anonymous_struct_names();
	fixup_type_alias();
	reorder_type_alias();
	build_function_control_flow_graphs_and_analyze();
	validate_shader_model();
	update_active_builtins();
	analyze_image_and_sampler_usage();
	analyze_interlocked_resource_usage();
	if (get_execution_model() == ExecutionModelMeshEXT)
		analyze_meshlet_writes();

	// Subpass input needs SV_Position.
	if (need_subpass_input)
		active_input_builtins.set(BuiltInFragCoord);

	uint32_t pass_count = 0;
	do
	{
		reset(pass_count);

		// Move constructor for this type is broken on GCC 4.9 ...
		buffer.reset();

		emit_header();
		emit_resources();

		emit_function(get<SPIRFunction>(ir.default_entry_point), Bitset());
		emit_hlsl_entry_point();

		pass_count++;
	} while (is_forcing_recompilation());

	// Entry point in HLSL is always main() for the time being.
	get_entry_point().name = "main";

	return buffer.str();
}

void CompilerHLSL::emit_block_hints(const SPIRBlock &block)
{
	switch (block.hint)
	{
	case SPIRBlock::HintFlatten:
		statement("[flatten]");
		break;
	case SPIRBlock::HintDontFlatten:
		statement("[branch]");
		break;
	case SPIRBlock::HintUnroll:
		statement("[unroll]");
		break;
	case SPIRBlock::HintDontUnroll:
		statement("[loop]");
		break;
	default:
		break;
	}
}

string CompilerHLSL::get_unique_identifier()
{
	return join("_", unique_identifier_count++, "ident");
}

void CompilerHLSL::add_hlsl_resource_binding(const HLSLResourceBinding &binding)
{
	StageSetBinding tuple = { binding.stage, binding.desc_set, binding.binding };
	resource_bindings[tuple] = { binding, false };
}

bool CompilerHLSL::is_hlsl_resource_binding_used(ExecutionModel model, uint32_t desc_set, uint32_t binding) const
{
	StageSetBinding tuple = { model, desc_set, binding };
	auto itr = resource_bindings.find(tuple);
	return itr != end(resource_bindings) && itr->second.second;
}

CompilerHLSL::BitcastType CompilerHLSL::get_bitcast_type(uint32_t result_type, uint32_t op0)
{
	auto &rslt_type = get<SPIRType>(result_type);
	auto &expr_type = expression_type(op0);

	if (rslt_type.basetype == SPIRType::BaseType::UInt64 && expr_type.basetype == SPIRType::BaseType::UInt &&
	    expr_type.vecsize == 2)
		return BitcastType::TypePackUint2x32;
	else if (rslt_type.basetype == SPIRType::BaseType::UInt && rslt_type.vecsize == 2 &&
	         expr_type.basetype == SPIRType::BaseType::UInt64)
		return BitcastType::TypeUnpackUint64;

	return BitcastType::TypeNormal;
}

bool CompilerHLSL::is_hlsl_force_storage_buffer_as_uav(ID id) const
{
	if (hlsl_options.force_storage_buffer_as_uav)
	{
		return true;
	}

	const uint32_t desc_set = get_decoration(id, spv::DecorationDescriptorSet);
	const uint32_t binding = get_decoration(id, spv::DecorationBinding);

	return (force_uav_buffer_bindings.find({ desc_set, binding }) != force_uav_buffer_bindings.end());
}

void CompilerHLSL::set_hlsl_force_storage_buffer_as_uav(uint32_t desc_set, uint32_t binding)
{
	SetBindingPair pair = { desc_set, binding };
	force_uav_buffer_bindings.insert(pair);
}

bool CompilerHLSL::builtin_translates_to_nonarray(spv::BuiltIn builtin) const
{
	return (builtin == BuiltInSampleMask);
}

bool CompilerHLSL::is_user_type_structured(uint32_t id) const
{
	if (hlsl_options.preserve_structured_buffers)
	{
		// Compare left hand side of string only as these user types can contain more meta data such as their subtypes
		const std::string &user_type = get_decoration_string(id, DecorationUserTypeGOOGLE);
		return user_type.compare(0, 16, "structuredbuffer") == 0 || user_type.compare(0, 18, "rwstructuredbuffer") == 0;
	}
	return false;
}<|MERGE_RESOLUTION|>--- conflicted
+++ resolved
@@ -720,15 +720,8 @@
 		{
 		case BuiltInLayer:
 		{
-<<<<<<< HEAD
-			const ExecutionModel model = get_entry_point().model;
-			if (hlsl_options.shader_model < 50 ||
-			    (model != ExecutionModelGeometry && model != ExecutionModelMeshEXT))
-				SPIRV_CROSS_THROW("Render target array index output is only supported in GS/MS 5.0 or higher.");
-=======
 			if (hlsl_options.shader_model < 50)
 				SPIRV_CROSS_THROW("Render target array index output is only supported in SM 5.0 or higher.");
->>>>>>> 4af6daef
 			type = "uint";
 			semantic = "SV_RenderTargetArrayIndex";
 			break;
@@ -2527,194 +2520,6 @@
 	}
 }
 
-void CompilerHLSL::analyze_meshlet_writes()
-{
-	uint32_t id_per_vertex = 0;
-	uint32_t id_per_primitive = 0;
-	bool need_per_primitive = false;
-	bool need_per_vertex = false;
-
-	ir.for_each_typed_id<SPIRVariable>([&](uint32_t, SPIRVariable &var) {
-		auto &type = this->get<SPIRType>(var.basetype);
-		bool block = has_decoration(type.self, DecorationBlock);
-		if (var.storage == StorageClassOutput && block && is_builtin_variable(var))
-		{
-			auto flags = get_buffer_block_flags(var.self);
-			if (flags.get(DecorationPerPrimitiveEXT))
-				id_per_primitive = var.self;
-			else
-				id_per_vertex = var.self;
-		}
-		else if (var.storage == StorageClassOutput)
-		{
-			Bitset flags;
-			if (block)
-				flags = get_buffer_block_flags(var.self);
-			else
-				flags = get_decoration_bitset(var.self);
-
-			if (flags.get(DecorationPerPrimitiveEXT))
-				need_per_primitive = true;
-			else
-				need_per_vertex = true;
-		}
-	});
-
-	// If we have per-primitive outputs, and no per-primitive builtins,
-	// empty version of gl_MeshPerPrimitiveEXT will be emitted.
-	// If we don't use block IO for vertex output, we'll also need to synthesize the PerVertex block.
-
-	const auto generate_block = [&](const char *block_name, const char *instance_name, bool per_primitive) -> uint32_t {
-		auto &execution = get_entry_point();
-
-		uint32_t op_type = ir.increase_bound_by(4);
-		uint32_t op_arr = op_type + 1;
-		uint32_t op_ptr = op_type + 2;
-		uint32_t op_var = op_type + 3;
-
-		auto &type = set<SPIRType>(op_type);
-		type.basetype = SPIRType::Struct;
-		set_name(op_type, block_name);
-		set_decoration(op_type, DecorationBlock);
-		if (per_primitive)
-			set_decoration(op_type, DecorationPerPrimitiveEXT);
-
-		auto &arr = set<SPIRType>(op_arr, type);
-		arr.parent_type = type.self;
-		arr.array.push_back(per_primitive ? execution.output_primitives : execution.output_vertices);
-		arr.array_size_literal.push_back(true);
-
-		auto &ptr = set<SPIRType>(op_ptr, arr);
-		ptr.parent_type = arr.self;
-		ptr.pointer = true;
-		ptr.pointer_depth++;
-		ptr.storage = StorageClassOutput;
-		set_decoration(op_ptr, DecorationBlock);
-		set_name(op_ptr, block_name);
-
-		auto &var = set<SPIRVariable>(op_var, op_ptr, StorageClassOutput);
-		if (per_primitive)
-			set_decoration(op_var, DecorationPerPrimitiveEXT);
-		set_name(op_var, instance_name);
-		execution.interface_variables.push_back(var.self);
-
-		return op_var;
-	};
-
-	if (id_per_vertex == 0 && need_per_vertex)
-		id_per_vertex = generate_block("gl_MeshPerVertexEXT", "gl_MeshVerticesEXT", false);
-	if (id_per_primitive == 0 && need_per_primitive)
-		id_per_primitive = generate_block("gl_MeshPerPrimitiveEXT", "gl_MeshPrimitivesEXT", true);
-
-	unordered_set<uint32_t> processed_func_ids;
-	analyze_meshlet_writes(ir.default_entry_point, id_per_vertex, id_per_primitive, processed_func_ids);
-}
-
-void CompilerHLSL::analyze_meshlet_writes(uint32_t func_id, uint32_t id_per_vertex, uint32_t id_per_primitive,
-                                          std::unordered_set<uint32_t> &processed_func_ids)
-{
-	// Avoid processing a function more than once
-	if (processed_func_ids.find(func_id) != processed_func_ids.end())
-		return;
-	processed_func_ids.insert(func_id);
-
-	auto &func = get<SPIRFunction>(func_id);
-	// Recursively establish global args added to functions on which we depend.
-	for (auto& block : func.blocks)
-	{
-		auto &b = get<SPIRBlock>(block);
-		for (auto &i : b.ops)
-		{
-			auto ops = stream(i);
-			auto op = static_cast<Op>(i.op);
-
-			switch (op)
-			{
-			case OpFunctionCall:
-			{
-				// Then recurse into the function itself to extract globals used internally in the function
-				uint32_t inner_func_id = ops[2];
-				analyze_meshlet_writes(inner_func_id, id_per_vertex, id_per_primitive, processed_func_ids);
-				auto &inner_func = get<SPIRFunction>(inner_func_id);
-				for (auto &iarg : inner_func.arguments)
-				{
-					if (!iarg.alias_global_variable)
-						continue;
-
-					bool already_declared = false;
-					for (auto &arg : func.arguments)
-					{
-						if (arg.id == iarg.id)
-						{
-							already_declared = true;
-							break;
-						}
-					}
-
-					if (!already_declared)
-					{
-						// basetype is effectively ignored here since we declare the argument
-						// with explicit types. Just pass down a valid type.
-						func.arguments.push_back({ expression_type_id(iarg.id), iarg.id,
-						                           iarg.read_count, iarg.write_count, true });
-					}
-				}
-				break;
-			}
-
-			case OpStore:
-			case OpLoad:
-			case OpInBoundsAccessChain:
-			case OpAccessChain:
-			case OpPtrAccessChain:
-			case OpInBoundsPtrAccessChain:
-			case OpArrayLength:
-			{
-				auto *var = maybe_get<SPIRVariable>(ops[op == OpStore ? 0 : 2]);
-				if (var && (var->storage == StorageClassOutput || var->storage == StorageClassTaskPayloadWorkgroupEXT))
-				{
-					bool already_declared = false;
-					auto builtin_type = BuiltIn(get_decoration(var->self, DecorationBuiltIn));
-
-					uint32_t var_id = var->self;
-					if (var->storage != StorageClassTaskPayloadWorkgroupEXT &&
-						builtin_type != BuiltInPrimitivePointIndicesEXT &&
-						builtin_type != BuiltInPrimitiveLineIndicesEXT &&
-						builtin_type != BuiltInPrimitiveTriangleIndicesEXT)
-					{
-						var_id = is_per_primitive_variable(*var) ? id_per_primitive : id_per_vertex;
-					}
-
-					for (auto &arg : func.arguments)
-					{
-						if (arg.id == var_id)
-						{
-							already_declared = true;
-							break;
-						}
-					}
-
-					if (!already_declared)
-					{
-						// basetype is effectively ignored here since we declare the argument
-						// with explicit types. Just pass down a valid type.
-						uint32_t type_id = expression_type_id(var_id);
-						if (var->storage == StorageClassTaskPayloadWorkgroupEXT)
-							func.arguments.push_back({ type_id, var_id, 1u, 0u, true });
-						else
-							func.arguments.push_back({ type_id, var_id, 1u, 1u, true });
-					}
-				}
-				break;
-			}
-
-			default:
-				break;
-			}
-		}
-	}
-}
-
 string CompilerHLSL::layout_for_member(const SPIRType &type, uint32_t index)
 {
 	auto &flags = get_member_decoration_bitset(type.self, index);
@@ -2849,9 +2654,6 @@
 
 			// UE Change Begin: Reconstruct global uniforms from $Globals cbuffer
 			if (options.reconstruct_global_uniforms && buffer_name == "type_Globals")
-<<<<<<< HEAD
-			{
-=======
 			{
 				uint32_t i = 0;
 				for (auto &member : type.member_types)
@@ -2882,37 +2684,6 @@
 				statement("cbuffer ", buffer_name, to_resource_binding(var));
 				begin_scope();
 
->>>>>>> 4af6daef
-				uint32_t i = 0;
-				for (auto &member : type.member_types)
-				{
-					add_member_name(type, i);
-<<<<<<< HEAD
-					auto backup_offset = get_member_decoration(type.self, i, DecorationOffset);
-					unset_member_decoration(type.self, i, DecorationOffset);
-					emit_struct_member(type, member, i, "");
-					set_member_decoration(type.self, i, DecorationOffset, backup_offset);
-					i++;
-				}
-			}
-			else
-			{
-				// UE Change Begin: Reconstruct original name of global cbuffer declarations
-				if (hlsl_options.reconstruct_cbuffer_names && buffer_name.size() > 5 &&
-				    std::strncmp(buffer_name.c_str(), "type_", 5) == 0)
-				{
-					buffer_name = buffer_name.substr(5);
-				}
-				// UE Change End: Reconstruct original name of global cbuffer declarations
-
-				// var.self can be used as a backup name for the block name,
-				// so we need to make sure we don't disturb the name here on a recompile.
-				// It will need to be reset if we have to recompile.
-				preserve_alias_on_reset(var.self);
-				add_resource_name(var.self);
-				statement("cbuffer ", buffer_name, to_resource_binding(var));
-				begin_scope();
-
 				uint32_t i = 0;
 				for (auto &member : type.member_types)
 				{
@@ -2929,20 +2700,6 @@
 
 				end_scope_decl();
 			}
-=======
-					auto backup_name = get_member_name(type.self, i);
-					auto member_name = to_member_name(type, i);
-					member_name = join(to_name(var.self), "_", member_name);
-					ParsedIR::sanitize_underscores(member_name);
-					set_member_name(type.self, i, member_name);
-					emit_struct_member(type, member, i, "");
-					set_member_name(type.self, i, backup_name);
-					i++;
-				}
-
-				end_scope_decl();
-			}
->>>>>>> 4af6daef
 			// UE Change End: Reconstruct global uniforms from $Globals cbuffer
 
 			statement("");
