// Copyright Epic Games, Inc. All Rights Reserved.

using UnrealBuildTool;
using System.IO;
using EpicGames.Core;

public class GoogleGameSDK : ModuleRules
{
	public GoogleGameSDK(ReadOnlyTargetRules Target) : base(Target)
	{
		Type = ModuleType.External;
		string GoogleGameSDKPath = Target.UEThirdPartySourceDirectory + "GoogleGameSDK";

		if (Target.Platform == UnrealTargetPlatform.Android)
		{
			string Arm64GameSDKPath = GoogleGameSDKPath + "/gamesdk/libs/arm64-v8a_API27_NDK23_cpp_static_Release/";
			string x86_64GameSDKPath = GoogleGameSDKPath + "/gamesdk/libs/x86_64_API27_NDK23_cpp_static_Release/";

			PublicAdditionalLibraries.Add(Arm64GameSDKPath + "libswappy_static.a");
			PublicAdditionalLibraries.Add(x86_64GameSDKPath + "libswappy_static.a");

<<<<<<< HEAD
			PublicAdditionalLibraries.Add(Arm64GameSDKPath + "libmemory_advice_static.a");
			PublicAdditionalLibraries.Add(x86_64GameSDKPath + "libmemory_advice_static.a");
=======
			bool bEnableGameSDKMemAdvisor = false;
			DirectoryReference ProjectDir = Target.ProjectFile == null ? (DirectoryReference)null : Target.ProjectFile.Directory;
			ConfigHierarchy EngineIni = ConfigCache.ReadHierarchy(ConfigHierarchyType.Engine, ProjectDir, Target.Platform);
			if (EngineIni != null)
			{
				EngineIni.GetBool("/Script/AndroidRuntimeSettings.AndroidRuntimeSettings", "bEnableGameSDKMemAdvisor", out bEnableGameSDKMemAdvisor);
			}
			
			if (bEnableGameSDKMemAdvisor)
			{
				PublicAdditionalLibraries.Add(Arm64GameSDKPath + "libmemory_advice_static.a");
				PublicAdditionalLibraries.Add(Arm64GameSDKPath + "libtensorflow-lite.a");
				PublicAdditionalLibraries.Add(x86_64GameSDKPath + "libmemory_advice_static.a");
				PublicAdditionalLibraries.Add(x86_64GameSDKPath + "libtensorflow-lite.a");

				PublicDefinitions.Add("HAS_ANDROID_MEMORY_ADVICE=1");
			}
			else
			{
				PublicDefinitions.Add("HAS_ANDROID_MEMORY_ADVICE=0");
			}
>>>>>>> 4af6daef

			PublicSystemIncludePaths.Add(GoogleGameSDKPath + "/gamesdk/include");

            // Register Plugin Language
            string PluginPath = Utils.MakePathRelativeTo(ModuleDirectory, Target.RelativeEnginePath);
            AdditionalPropertiesForReceipt.Add("AndroidPlugin", Path.Combine(PluginPath, "GoogleGameSDK_APL.xml"));
        }
    }
}<|MERGE_RESOLUTION|>--- conflicted
+++ resolved
@@ -19,10 +19,6 @@
 			PublicAdditionalLibraries.Add(Arm64GameSDKPath + "libswappy_static.a");
 			PublicAdditionalLibraries.Add(x86_64GameSDKPath + "libswappy_static.a");
 
-<<<<<<< HEAD
-			PublicAdditionalLibraries.Add(Arm64GameSDKPath + "libmemory_advice_static.a");
-			PublicAdditionalLibraries.Add(x86_64GameSDKPath + "libmemory_advice_static.a");
-=======
 			bool bEnableGameSDKMemAdvisor = false;
 			DirectoryReference ProjectDir = Target.ProjectFile == null ? (DirectoryReference)null : Target.ProjectFile.Directory;
 			ConfigHierarchy EngineIni = ConfigCache.ReadHierarchy(ConfigHierarchyType.Engine, ProjectDir, Target.Platform);
@@ -44,7 +40,6 @@
 			{
 				PublicDefinitions.Add("HAS_ANDROID_MEMORY_ADVICE=0");
 			}
->>>>>>> 4af6daef
 
 			PublicSystemIncludePaths.Add(GoogleGameSDKPath + "/gamesdk/include");
 
