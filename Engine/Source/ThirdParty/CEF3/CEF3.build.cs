--- conflicted
+++ resolved
@@ -94,14 +94,6 @@
 			{
 				string WrapperPath = LibraryPath + "/libcef_dll_wrapper.a";
 				
-<<<<<<< HEAD
-				// we have separate frameworks for x86 and arm64 because they are so large, some single-architecture builds don't want
-				// to pay the cost of both of them (ideally we would make this universal, and then remove the unused architectures during staging)
-				string FrameworkPathX86 = Target.UEThirdPartyBinariesDirectory + "CEF3/Mac/Chromium Embedded Framework x86.framework";
-				string FrameworkPathArm64 = Target.UEThirdPartyBinariesDirectory + "CEF3/Mac/Chromium Embedded Framework arm64.framework";
-
-=======
->>>>>>> 4af6daef
 				PublicAdditionalLibraries.Add(WrapperPath);
 
 				DirectoryReference FrameworkLocation = DirectoryReference.Combine(new DirectoryReference(Target.UEThirdPartyBinariesDirectory), "CEF3/Mac/Chromium Embedded Framework.framework");
@@ -115,25 +107,6 @@
 						RuntimeDependencies.Add(FilePath);
 					}
 				}
-<<<<<<< HEAD
-
-				if (Target.Architectures.Contains(UnrealArch.Arm64))
-				{
-					// Add contents of framework directory as runtime dependencies
-					foreach (string FilePath in Directory.EnumerateFiles(FrameworkPathArm64, "*", SearchOption.AllDirectories))
-					{
-						RuntimeDependencies.Add(FilePath);
-					}
-				}
-				if (Target.Architectures.Contains(UnrealArch.X64))
-				{
-					// Add contents of framework directory as runtime dependencies
-					foreach (string FilePath in Directory.EnumerateFiles(FrameworkPathX86, "*", SearchOption.AllDirectories))
-					{
-						RuntimeDependencies.Add(FilePath);
-					}
-				}
-=======
 				// for modern 
 				else
 				{
@@ -145,7 +118,6 @@
 						new Framework("Chromium Embedded Framework", FrameworkPath, Framework.FrameworkMode.Copy, null)
 						);
 				}
->>>>>>> 4af6daef
 
 			}
 			else if (Target.Platform == UnrealTargetPlatform.Linux)
