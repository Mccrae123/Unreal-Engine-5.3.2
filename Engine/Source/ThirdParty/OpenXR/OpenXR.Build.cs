// Copyright 1998-2019 Epic Games, Inc. All Rights Reserved.

using System;
using System.IO;
using UnrealBuildTool;

public class OpenXR : ModuleRules
{
	public OpenXR(ReadOnlyTargetRules Target) : base(Target)
	{
		/** Mark the current version of the OpenXR SDK */
		string OpenXRVersion = "1_0";
		Type = ModuleType.External;

        string RootPath = Target.UEThirdPartySourceDirectory + "OpenXR";
        string LoaderPath = RootPath + "/loader";

        PublicSystemIncludePaths.Add(RootPath + "/include");

		if(Target.Platform == UnrealTargetPlatform.Win32)
<<<<<<< HEAD
		{
            PublicLibraryPaths.Add(LoaderPath + "/win32");
            PublicAdditionalLibraries.Add(String.Format("openxr_loader-{0}.lib", OpenXRVersion));

			PublicDelayLoadDLLs.Add(String.Format("openxr_loader-{0}.dll", OpenXRVersion));
			RuntimeDependencies.Add("$(EngineDir)/Binaries/ThirdParty/OpenXR/win32/" + String.Format("openxr_loader-{0}.dll", OpenXRVersion));	
		}
        else if (Target.Platform == UnrealTargetPlatform.Win64)
=======
>>>>>>> 69078e53
		{
			PublicAdditionalLibraries.Add(LoaderPath + "/win32/" + String.Format("openxr_loader-{0}.lib", OpenXRVersion));

			PublicDelayLoadDLLs.Add(String.Format("openxr_loader-{0}.dll", OpenXRVersion));
			RuntimeDependencies.Add("$(EngineDir)/Binaries/ThirdParty/OpenXR/win32/" + String.Format("openxr_loader-{0}.dll", OpenXRVersion));	
		}
        else if (Target.Platform == UnrealTargetPlatform.Win64)
		{
			PublicAdditionalLibraries.Add(LoaderPath + "/win64/" + String.Format("openxr_loader-{0}.lib", OpenXRVersion));

			PublicDelayLoadDLLs.Add(String.Format("openxr_loader-{0}.dll", OpenXRVersion));
			RuntimeDependencies.Add("$(EngineDir)/Binaries/ThirdParty/OpenXR/win64/" + String.Format("openxr_loader-{0}.dll", OpenXRVersion));			
        }
    }
}<|MERGE_RESOLUTION|>--- conflicted
+++ resolved
@@ -18,17 +18,6 @@
         PublicSystemIncludePaths.Add(RootPath + "/include");
 
 		if(Target.Platform == UnrealTargetPlatform.Win32)
-<<<<<<< HEAD
-		{
-            PublicLibraryPaths.Add(LoaderPath + "/win32");
-            PublicAdditionalLibraries.Add(String.Format("openxr_loader-{0}.lib", OpenXRVersion));
-
-			PublicDelayLoadDLLs.Add(String.Format("openxr_loader-{0}.dll", OpenXRVersion));
-			RuntimeDependencies.Add("$(EngineDir)/Binaries/ThirdParty/OpenXR/win32/" + String.Format("openxr_loader-{0}.dll", OpenXRVersion));	
-		}
-        else if (Target.Platform == UnrealTargetPlatform.Win64)
-=======
->>>>>>> 69078e53
 		{
 			PublicAdditionalLibraries.Add(LoaderPath + "/win32/" + String.Format("openxr_loader-{0}.lib", OpenXRVersion));
 
