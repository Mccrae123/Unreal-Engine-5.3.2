--- conflicted
+++ resolved
@@ -37,8 +37,6 @@
 		{
 			PublicAdditionalLibraries.Add(Path.Combine(LibraryPath, "TVOS", "Release", "libBLAKE3.a"));
 		}
-<<<<<<< HEAD
-=======
 		else if (Target.IsInPlatformGroup(UnrealPlatformGroup.IOS))
 		{
 			string LibDir = (Target.Architecture == UnrealArch.IOSSimulator)
@@ -47,6 +45,5 @@
 
 			PublicAdditionalLibraries.Add(Path.Combine(LibraryPath, "IOS", LibDir, "libBLAKE3.a"));
 		}
->>>>>>> 4af6daef
 	}
 }