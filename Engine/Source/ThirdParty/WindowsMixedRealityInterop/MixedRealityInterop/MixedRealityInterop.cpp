// Copyright (c) Microsoft Corporation. All rights reserved.

// To use this lib in engines that do not build cppwinrt:
// WinRT headers and types must be in the cpp and not the header.

#include "stdafx.h"
#include "MixedRealityInterop.h"

#include "wrl/client.h"
#include "wrl/wrappers/corewrappers.h"

#include <Roapi.h>
#include <queue>

#include "winrt/Windows.Devices.Haptics.h"
#include "winrt/Windows.Perception.h"
#include "winrt/Windows.Perception.People.h"
#include "winrt/Windows.Perception.Spatial.h"
#include "winrt/Windows.UI.Input.Spatial.h"
#include "winrt/Windows.Foundation.Numerics.h"
#include <winrt/Windows.Perception.People.h>
#include <winrt/Windows.Foundation.Metadata.h>

#include <winrt/Windows.Media.SpeechRecognition.h>

#include <HolographicSpaceInterop.h>
#include <SpatialInteractionManagerInterop.h>
#include <Windows.Graphics.Holographic.h>
#include <windows.ui.input.spatial.h>
#include <Windows.Perception.People.h>

#include <DXGI1_4.h>

#include "winrt/Windows.Graphics.Holographic.h"
#include "winrt/Windows.Graphics.DirectX.Direct3D11.h"
#include <Windows.Graphics.DirectX.Direct3D11.interop.h>

#include <winrt/Windows.Foundation.Collections.h>
#include <map>
#include <iterator>

#include <string>
#include <functional>

#if !PLATFORM_HOLOLENS && defined(_WIN64)
// Remoting
#include <winrt/Microsoft.Holographic.AppRemoting.h>
#define HOLO_STREAMING_RENDERING 1
#include <winrt/Windows.Data.Xml.Dom.h>
#include <winrt/Windows.Storage.h>
// HoloLens 1 Remoting
#include <HolographicStreamerHelpers.h>
#else
#define HOLO_STREAMING_RENDERING 0
#endif

#include "SpatialAnchorHelper.h"
#include "SpeechRecognizer.h"
#include "GestureRecognizer.h"
#include "AzureSpatialAnchors.h"

#include <sstream>
#include "HandMeshObserver.h"

//https://docs.microsoft.com/en-us/cpp/preprocessor/predefined-macros?view=vs-2019
//_M_ARM64 Defined as 1 for compilations that target 64-bit ARM processors. Otherwise, undefined.
#if !PLATFORM_HOLOLENS || (PLATFORM_HOLOLENS && defined(_M_ARM64))
#	define HOLOLENS_BLOCKING_PRESENT 0
#else
#	define HOLOLENS_BLOCKING_PRESENT 1
#endif

#define LOG_HOLOLENS_FRAME_COUNTER 0


#pragma comment(lib, "OneCore")

using namespace Microsoft::WRL;
using namespace winrt::Windows::Foundation::Collections;
using namespace winrt::Windows::Foundation::Numerics;

using namespace winrt::Windows::Devices::Haptics;
using namespace winrt::Windows::Graphics::Holographic;
using namespace winrt::Windows::Graphics::DirectX;
using namespace winrt::Windows::Graphics::DirectX::Direct3D11;
using namespace winrt::Windows::UI::Input::Spatial;
using namespace winrt::Windows::Perception::People;
using namespace winrt::Windows::Perception::Spatial;
using namespace winrt::Windows::Perception;
using namespace winrt::Windows::Perception::People;
using namespace winrt::Windows::Storage::Streams;

using namespace winrt::Windows::Media::SpeechRecognition;

namespace WindowsMixedReality
{
	// Since WinRT types cannot be included in the header, 
	// we are declaring classes using WinRT types in this cpp file.
	// Forward declare the relevant classes here to keep variables at the top of the class.
	class TrackingFrame;
	class HolographicCameraResources;

	bool StartMeshObserver(
		float InTriangleDensity,
		float InVolumeSize,
		void(*StartFunctionPointer)(),
		void(*AllocFunctionPointer)(MeshUpdate*),
		void(*RemovedMeshPointer)(MeshUpdate*),
		void(*FinishFunctionPointer)()
	);
	void UpdateMeshObserverBoundingVolume(winrt::Windows::Perception::Spatial::SpatialCoordinateSystem InCoordinateSystem, winrt::Windows::Foundation::Numerics::float3 Position);
	bool StopMeshObserver();

	void StartSceneUnderstandingObserver(
		bool bGeneratePlanes,
		bool bGenerateSceneMeshes,
		float InVolumeSize,
		void(*StartFunctionPointer)(),
		void(*AddPlaneFunctionPointer)(PlaneUpdate*),
		void(*RemovePlaneFunctionPointer)(PlaneUpdate*),
		void(*AllocMeshFunctionPointer)(MeshUpdate*),
		void(*RemoveMeshFunctionPointer)(MeshUpdate*),
		void(*FinishFunctionPointer)()
	);
	void StopSceneUnderstandingObserver();
	void _SetSUCoordinateSystem();

	bool StartHandMeshObserver(
		void(*StartFunctionPointer)(),
		void(*AllocFunctionPointer)(MeshUpdate*),
		void(*FinishFunctionPointer)()
	);
	void StopHandMeshObserver();

	bool StartQRCodeObserver(void(*AddedFunctionPointer)(QRCodeData*), void(*UpdatedFunctionPointer)(QRCodeData*), void(*RemovedFunctionPointer)(QRCodeData*));
	void UpdateQRCodeObserverCoordinateSystem(winrt::Windows::Perception::Spatial::SpatialCoordinateSystem InCoordinateSystem);
	bool StopQRCodeObserver();

	bool bInitialized = false;
	bool isRemoteHolographicSpace = false;
	bool m_isHL1Remoting = false;

	HolographicSpace holographicSpace = nullptr;
	winrt::Windows::Perception::Spatial::SpatialLocator Locator = nullptr;
	IDirect3DDevice InteropD3DDevice = nullptr;

	/** Function pointer for tracking state change */
	void(*OnTrackingChanged)(HMDSpatialLocatability);
	std::mutex locatorMutex;

	SpatialInteractionManager interactionManager = nullptr;

	// Reference Frames
	winrt::Windows::Perception::Spatial::SpatialStationaryFrameOfReference StationaryReferenceFrame = nullptr;
	winrt::Windows::Perception::Spatial::SpatialStageFrameOfReference StageReferenceFrame = nullptr;
	winrt::Windows::Perception::Spatial::SpatialLocatorAttachedFrameOfReference AttachedReferenceFrame = nullptr;

	// Tracking frames.
	std::unique_ptr<TrackingFrame> currentFrame = nullptr;
	float4x4 LastKnownCoordinateSystemTransform = float4x4::identity();
	float4x4 LastKnownThirdCameraCoordinateSystemTransform = float4x4::identity();
	HolographicStereoTransform LastKnownProjection;
	HolographicStereoTransform LastKnownThirdCameraProjection;
	std::mutex poseLock;
	std::mutex disposeLock_GetProjection;
	std::mutex disposeLock_Present;
	HMDTrackingOrigin currentTrackingOrigin = HMDTrackingOrigin::Eye;
	HMDTrackingOrigin desiredTrackingOrigin = HMDTrackingOrigin::Eye;

	// Event registration tokens declared in cpp since events surface WinRT types.
	winrt::event_token CameraAddedToken;
	winrt::event_token CameraRemovedToken;
	winrt::event_token LocatabilityChangedToken;
	winrt::event_token StageChangedEventToken;
	winrt::event_token UserPresenceChangedToken;

	UserPresence currentUserPresence = UserPresence::Unknown;
	bool userPresenceChanged = true;
	std::mutex PresenceLock;

	// Variables used from event handlers must be declared inside of the cpp.
	// Camera resources.
	float nearPlaneDistance = 0.001f;
	float ScreenScaleFactor = 1.0f;
	std::shared_ptr<HolographicCameraResources> CameraResources = nullptr;
	std::shared_ptr<HolographicCameraResources> PVCameraResources = nullptr;
	std::recursive_mutex CameraResourcesLock;
	std::mutex StageLock;

	bool isThirdCameraActive = false;

	// Hidden Area Mesh
	std::vector<DirectX::XMFLOAT2> hiddenMesh[2];
	std::vector<DirectX::XMFLOAT2> visibleMesh[2];

	// Flags for supported API features.
	bool isSpatialStageSupported = false;
	bool isHiddenAreaMeshSupported = false;
	bool isVisibleAreaMeshSupported = false;
	bool isDepthBasedReprojectionSupported = false;
	bool isUserPresenceSupported = false;
	// Spatial Controllers
	bool supportsSpatialInput = false;
	bool supportsSourceOrientation = false;
	bool supportsMotionControllers = false;
	bool supportsHapticFeedback = false;
	bool supportsHandedness = false;
	bool supportsHandTracking = false;

	// Eye tracking
	bool supportsEyeTracking = false;
	bool eyeTrackingAllowed = false;

	// Spatial Anchors
	std::shared_ptr<WindowsMixedReality::SpatialAnchorHelper> m_spatialAnchorHelper = nullptr;

	std::shared_ptr<WindowsMixedReality::SpatialAnchorHelper> GetSpatialAnchorHelper()
	{
		return m_spatialAnchorHelper;
	}

	// Remoting
	void(*m_logCallback)(const wchar_t*) = nullptr;
	wchar_t m_ip[32] = L"000.000.000.000";

	// Controller pose
	float3 ControllerPositions[2];
	quaternion ControllerOrientations[2];
	bool ControllerIsTracked[2];

	PointerPoseInfo PointerPoses[2];

	// IDs for unhanded controllers.
	int HandIDs[2];

	std::mutex MeshUpdateObserverLock;
	std::map<uint32_t, std::shared_ptr<HandMeshUpdateObserver> > MeshUpdateObserverMap;

	// Controller state
	HMDInputPressState CurrentSelectState[2];
	HMDInputPressState PreviousSelectState[2];

	HMDInputPressState CurrentGraspState[2];
	HMDInputPressState PreviousGraspState[2];

	HMDInputPressState CurrentMenuState[2];
	HMDInputPressState PreviousMenuState[2];

	HMDInputPressState CurrentThumbstickPressState[2];
	HMDInputPressState PreviousThumbstickPressState[2];

	HMDInputPressState CurrentTouchpadPressState[2];
	HMDInputPressState PreviousTouchpadPressState[2];

	HMDInputPressState CurrentTouchpadIsTouchedState[2];
	HMDInputPressState PreviousTouchpadIsTouchedState[2];

	const HandJointKind Joints[NumHMDHandJoints] = {
		HandJointKind::Palm,
		HandJointKind::Wrist,
		HandJointKind::ThumbMetacarpal,
		HandJointKind::ThumbProximal,
		HandJointKind::ThumbDistal,
		HandJointKind::ThumbTip,
		HandJointKind::IndexMetacarpal,
		HandJointKind::IndexProximal,
		HandJointKind::IndexIntermediate,
		HandJointKind::IndexDistal,
		HandJointKind::IndexTip,
		HandJointKind::MiddleMetacarpal,
		HandJointKind::MiddleProximal,
		HandJointKind::MiddleIntermediate,
		HandJointKind::MiddleDistal,
		HandJointKind::MiddleTip,
		HandJointKind::RingMetacarpal,
		HandJointKind::RingProximal,
		HandJointKind::RingIntermediate,
		HandJointKind::RingDistal,
		HandJointKind::RingTip,
		HandJointKind::LittleMetacarpal,
		HandJointKind::LittleProximal,
		HandJointKind::LittleIntermediate,
		HandJointKind::LittleDistal,
		HandJointKind::LittleTip,
	};
	bool JointPoseValid[2];
	JointPose JointPoses[2][NumHMDHandJoints];

	std::mutex speechRecognizerLock;
	std::map<int, SpeechRecognizer*> speechRecognizerMap;
	int speechRecognizerIndex = 0;

	std::mutex gestureRecognizerLock;
	std::map<int, std::shared_ptr<GestureRecognizer> > gestureRecognizerMap;
	int gestureRecognizerIndex = 0;
	SpatialInteractionManager GestureRecognizer::m_InteractionManager = nullptr;

	DirectX::XMFLOAT3 LSRPosition;
	bool bIsLSRSetThisFrame = false;

#if !PLATFORM_HOLOLENS
	HWND stereoWindowHandle;

#if HOLO_STREAMING_RENDERING
	// Remoting
	winrt::Microsoft::Holographic::AppRemoting::RemoteContext m_remoteContext = nullptr;
	winrt::Microsoft::Holographic::AppRemoting::IRemoteSpeech remoteSpeech = nullptr;
	winrt::Microsoft::Holographic::AppRemoting::IRemoteContext::OnConnected_revoker m_onConnectedEventRevoker;
	winrt::Microsoft::Holographic::AppRemoting::IRemoteContext::OnDisconnected_revoker m_onDisconnectedEventRevoker;
	winrt::Microsoft::Holographic::AppRemoting::IRemoteSpeech::OnRecognizedSpeech_revoker m_onRecognizedSpeechRevoker;
	winrt::Microsoft::Holographic::AppRemoting::IRemoteContext::OnListening_revoker m_onListeningEventRevoker;

	// HoloLens 1 Remoting
	Microsoft::Holographic::HolographicStreamerHelpers^ m_streamerHelpers;
	Microsoft::WRL::Wrappers::SRWLock m_connectionStateLock;
	Windows::Foundation::EventRegistrationToken ConnectedToken;
	Windows::Foundation::EventRegistrationToken DisconnectedToken;
	Microsoft::Holographic::ConnectedEvent^ RemotingConnectedEvent = nullptr;
	Microsoft::Holographic::DisconnectedEvent^ RemotingDisconnectedEvent = nullptr;

	std::map<uint32_t, MixedRealityInterop::ConnectionCallback > ConnectionHandlerMap;
	std::recursive_mutex ConnectionHandlerLock;
	uint32_t ConnectionHandlerMaxId = 1;

	std::mutex remoteContextLock;
	HMDRemotingConnectionState remotingState = HMDRemotingConnectionState::Disconnected;
#endif // HOLO_STREAMING_RENDERING
#endif // !PLATFORM_HOLOLENS

	// Forward references
	winrt::Windows::Perception::Spatial::SpatialCoordinateSystem GetReferenceCoordinateSystem();

	inline DirectX::XMFLOAT3 ToDirectXVec(float3 v)
	{
		return DirectX::XMFLOAT3(v.x, v.y, v.z);
	}

	struct QuadLayer
	{
	public:
		QuadLayer(HolographicQuadLayer quadLayer)
			: quadLayer(quadLayer)
		{ }

		uint32_t index = 0;

		ID3D11Texture2D* texture = nullptr;
		HolographicQuadLayer quadLayer = nullptr;

		float width = 1;
		float height = 1;

		DirectX::XMFLOAT3 position = DirectX::XMFLOAT3(0, 0, 0);
		DirectX::XMFLOAT4 rotation = DirectX::XMFLOAT4(0, 0, 0, 1);
		DirectX::XMFLOAT3 scale = DirectX::XMFLOAT3(1, 1, 1);

		HMDLayerType layerType;

		int priority = 0;

		winrt::Windows::Perception::Spatial::SpatialAnchor anchor = nullptr;

		bool ValidateData()
		{
			return texture != nullptr
				&& quadLayer != nullptr;
		}
	};

	std::mutex quadLayerLock;
	std::vector<QuadLayer> quadLayers;

	// Remote Speech
#if HOLO_STREAMING_RENDERING
	concurrency::task<winrt::Windows::Storage::IStorageFolder> GetTempFolderAsync()
	{
#if WINAPI_FAMILY_PARTITION(WINAPI_PARTITION_DESKTOP)
		wchar_t tempFolderPath[MAX_PATH];

		if (ExpandEnvironmentStringsW(L"%TEMP%", tempFolderPath, _countof(tempFolderPath)) == 0)
		{
			winrt::throw_last_error();
		}

		return concurrency::create_task([tempFolderPath]() {
			auto folder = winrt::Windows::Storage::StorageFolder::GetFolderFromPathAsync(tempFolderPath).get();
			return folder.as<winrt::Windows::Storage::IStorageFolder>();
			});
#endif

		return concurrency::create_task([]() {
			auto folder = winrt::Windows::Storage::ApplicationData::Current().LocalCacheFolder();
			return folder.as<winrt::Windows::Storage::IStorageFolder>();
			});
	}

	concurrency::task<winrt::Windows::Storage::IStorageFile> CreateGrammarFileAsync()
	{
		const winrt::hstring ns = L"http://www.w3.org/2001/06/grammar";
		const winrt::Windows::Foundation::IReference<winrt::hstring> nsRef(ns);

		winrt::Windows::Data::Xml::Dom::XmlDocument doc;

		auto grammar = doc.CreateElementNS(nsRef, L"grammar");
		grammar.SetAttribute(L"version", L"1.0");
		grammar.SetAttribute(L"xml:lang", L"en-US");
		grammar.SetAttribute(L"root", L"remoting");
		doc.AppendChild(grammar);

		auto rule = doc.CreateElementNS(nsRef, L"rule");
		rule.SetAttribute(L"id", L"remoting");
		grammar.AppendChild(rule);

		auto item = doc.CreateElementNS(nsRef, L"item");
		item.InnerText(L"Hello world");

		rule.AppendChild(item);

		return GetTempFolderAsync().then(
			[doc](winrt::Windows::Storage::IStorageFolder tempFolder) -> winrt::Windows::Storage::IStorageFile {
				auto file =
					tempFolder.CreateFileAsync(L"grammar.xml", winrt::Windows::Storage::CreationCollisionOption::ReplaceExisting).get();
				doc.SaveToFileAsync(file).get();

				return file;
			});
	}
#endif

	HolographicViewConfigurationKind GetCameraKind(HolographicCamera const& Camera)
	{
		auto kind = HolographicViewConfigurationKind::Display;
		if (isRemoteHolographicSpace)
		{
			// to reduce output spam for the below exception when remoting.
			return kind;
		}
#if PLATFORM_HOLOLENS
		try
		{
			// handling exception for current limitation of remoting camera support. 
			// https://docs.microsoft.com/en-us/windows/mixed-reality/holographic-remoting-troubleshooting
			auto ViewConfiguration = Camera.ViewConfiguration();
			if (!ViewConfiguration)
			{
				return kind;
			}

			kind = ViewConfiguration.Kind();
		}
		catch (winrt::hresult_error const&) {}
#endif
		return kind;
	}

#pragma region Camera Resources
	class TrackingFrame
	{
	public:
		TrackingFrame(HolographicFrame frame)
		{
			Frame = HolographicFrame(frame);
			Count = NextCount++;
		}

		void UpdatePrediction()
		{
			if (Frame == nullptr)
			{
				return;
			}

			Frame.UpdateCurrentPrediction();
		}

		bool CalculatePose(const winrt::Windows::Perception::Spatial::SpatialCoordinateSystem& CoordinateSystem);

		HolographicFrame Frame = nullptr;

		int Count = -1;

	private:
		static int NextCount;
	};

	int TrackingFrame::NextCount = 0;

	class HolographicCameraResources
	{
	public:
		HolographicCameraResources(
			const winrt::Windows::Graphics::Holographic::HolographicCamera& InCamera)
			: Camera(InCamera)
		{
			bool bIsStereo = InCamera.IsStereo();
			bStereoEnabled = bIsStereo;
			RenderTargetSize = InCamera.RenderTargetSize();

			Viewport.TopLeftX = Viewport.TopLeftY = 0.0f;
			Viewport.Width = RenderTargetSize.Width;
			Viewport.Height = RenderTargetSize.Height;
			Viewport.MinDepth = 0;
			Viewport.MaxDepth = 1.0f;
		}

		winrt::Windows::Graphics::Holographic::HolographicCamera GetCamera() const { return Camera; }
		winrt::Windows::Foundation::Size GetRenderTargetSize() const { return RenderTargetSize; }
		const D3D11_VIEWPORT& GetViewport() const { return Viewport; }
		bool IsStereoEnabled() const { return bStereoEnabled; }

	private:
		winrt::Windows::Graphics::Holographic::HolographicCamera Camera;
		winrt::Windows::Foundation::Size RenderTargetSize;
		D3D11_VIEWPORT Viewport;
		bool bStereoEnabled;

	public:
		bool CalculatePose(const winrt::Windows::Perception::Spatial::SpatialCoordinateSystem& CoordinateSystem, const HolographicCameraPose& InPose, const HolographicFramePrediction& Prediction, bool displayCamera = true)
		{
			Pose = InPose;
			if (Pose == nullptr)
			{
				return false;
			}

			// Get position and orientation from a stationary or stage reference frame.
			winrt::Windows::Foundation::IReference<HolographicStereoTransform> stationaryViewTransform = Pose.TryGetViewTransform(CoordinateSystem);

			// Get rotation only from attached reference frame.
			winrt::Windows::Foundation::IReference<HolographicStereoTransform> orientationOnlyTransform{ nullptr };
			winrt::Windows::Perception::Spatial::SpatialCoordinateSystem locatorAttachedCoordinateSystem = nullptr;
			if (AttachedReferenceFrame != nullptr)
			{
				locatorAttachedCoordinateSystem = AttachedReferenceFrame.GetStationaryCoordinateSystemAtTimestamp(Prediction.Timestamp());

				SpatialPointerPose pointerPose = SpatialPointerPose::TryGetAtTimestamp(StationaryReferenceFrame.CoordinateSystem(), Prediction.Timestamp());

				if (pointerPose != nullptr && displayCamera)
				{
					AttachedReferenceFrame.RelativePosition(pointerPose.Head().Position());
					// Let the mesh observer and the QR code observer update their transforms
					UpdateMeshObserverBoundingVolume(CoordinateSystem, pointerPose.Head().Position());
					UpdateQRCodeObserverCoordinateSystem(CoordinateSystem);
				}

				orientationOnlyTransform = Pose.TryGetViewTransform(locatorAttachedCoordinateSystem);
			}

			if ((stationaryViewTransform == nullptr) &&
				(orientationOnlyTransform == nullptr))
			{
				// We have no information for either frames
				return false;
			}

			bool orientationOnlyTracking = false;
			if (stationaryViewTransform == nullptr)
			{
				// We have lost world-locked tracking (6dof), and need to fall back to orientation-only tracking attached to the hmd (3dof).
				orientationOnlyTracking = true;
			}

			// If the stationary/stage is valid, cache transform between coordinate systems so we can reuse it in subsequent frames.
			if (!orientationOnlyTracking && locatorAttachedCoordinateSystem != nullptr)
			{
				winrt::Windows::Foundation::IReference<float4x4> locatorToFixedCoordTransform = CoordinateSystem.TryGetTransformTo(locatorAttachedCoordinateSystem);
				if (locatorToFixedCoordTransform != nullptr)
				{
					if (displayCamera)
					{
						LastKnownCoordinateSystemTransform = locatorToFixedCoordTransform.Value();
					}
					else
					{
						LastKnownThirdCameraCoordinateSystemTransform = locatorToFixedCoordTransform.Value();
					}
				}
			}

			HolographicStereoTransform hst;
			if (!orientationOnlyTracking)
			{
				hst = stationaryViewTransform.Value();
			}
			else
			{
				hst = orientationOnlyTransform.Value();
			}

			leftPose = DirectX::XMLoadFloat4x4((const DirectX::XMFLOAT4X4*)&hst.Left);
			rightPose = DirectX::XMLoadFloat4x4((const DirectX::XMFLOAT4X4*)&hst.Right);

			// When our position-tracked transform is not valid, re-use the last known transform between coordinate systems to adjust the 
			// position and orientation so there's no visible jump.
			if (orientationOnlyTracking)
			{
				DirectX::XMMATRIX lastKnownCoordSystemTransform = DirectX::XMMatrixIdentity();
				if (displayCamera)
				{
					lastKnownCoordSystemTransform = DirectX::XMLoadFloat4x4((const DirectX::XMFLOAT4X4*)&LastKnownCoordinateSystemTransform);
				}
				else
				{
					lastKnownCoordSystemTransform = DirectX::XMLoadFloat4x4((const DirectX::XMFLOAT4X4*)&LastKnownThirdCameraCoordinateSystemTransform);
				}

				// Transform the left and right poses by the last known coordinate system transform.
				leftPose = DirectX::XMMatrixMultiply(lastKnownCoordSystemTransform, leftPose);
				rightPose = DirectX::XMMatrixMultiply(lastKnownCoordSystemTransform, rightPose);
			}

			return true;
		}

		DirectX::XMMATRIX leftPose = DirectX::XMMatrixIdentity();
		DirectX::XMMATRIX rightPose = DirectX::XMMatrixIdentity();

		HolographicCameraPose Pose = nullptr;

		void SetFocusPoint(const DirectX::XMFLOAT3 pos)
		{
			if (RenderingParameters == nullptr)
			{
				return;
			}

			winrt::Windows::Perception::Spatial::SpatialCoordinateSystem cs = GetReferenceCoordinateSystem();

			if (cs == nullptr)
			{
				return;
			}

			RenderingParameters.SetFocusPoint(cs, winrt::Windows::Foundation::Numerics::float3(pos.x, pos.y, pos.z));
		}

		bool CreateRenderingParameters(TrackingFrame* frame, bool& succeeded)
		{
			succeeded = true;

			if (frame->Frame == nullptr
				|| holographicSpace == nullptr)
			{
				return false;
			}

			if (!isRemoteHolographicSpace && !holographicSpace.IsAvailable())
			{
				return false;
			}

			// Getting rendering parameters can fail if the PC goes to sleep.
			// Wrap this in a try-catch so we do not crash.
			RenderingParameters = nullptr;
			try
			{
				RenderingParameters = frame->Frame.GetRenderingParameters(Pose);
			}
			catch (winrt::hresult_error const&)
			{
				RenderingParameters = nullptr;
				succeeded = false;
			}

			if (RenderingParameters == nullptr)
			{
				return false;
			}

			// Get the WinRT object representing the holographic camera's back buffer.
			IDirect3DSurface surface = RenderingParameters.Direct3D11BackBuffer();
			if (surface == nullptr)
			{
				return false;
			}

			// Get a DXGI interface for the holographic camera's back buffer.
			// Holographic cameras do not provide the DXGI swap chain, which is owned
			// by the system. The Direct3D back buffer resource is provided using WinRT
			// interop APIs.
			winrt::com_ptr<Windows::Graphics::DirectX::Direct3D11::IDirect3DDxgiInterfaceAccess> DxgiInterfaceAccess =
				surface.as<Windows::Graphics::DirectX::Direct3D11::IDirect3DDxgiInterfaceAccess>();
			if (!DxgiInterfaceAccess)
			{
				return false;
			}

			ComPtr<ID3D11Resource> resource;
			DxgiInterfaceAccess->GetInterface(IID_PPV_ARGS(&resource));
			if (resource == nullptr)
			{
				return false;
			}

			// Get a Direct3D interface for the holographic camera's back buffer.
			resource.As(&BackBufferTexture);
			if (BackBufferTexture == nullptr)
			{
				return false;
			}

			if (bIsLSRSetThisFrame)
			{
				SetFocusPoint(LSRPosition);
				// Note: if we use point LSR at runtime on HoloLens, this would only work for the first camera resources.
				// Since we are only using point LSR when remoting, this is fine for now.
				bIsLSRSetThisFrame = false;
			}

			return true;
		}

		bool CommitDepthBuffer(TrackingFrame* frame, Microsoft::WRL::ComPtr<ID3D11Texture2D> depthTexture, bool& succeeded)
		{
			succeeded = true;

			if (frame->Frame == nullptr
				|| holographicSpace == nullptr)
			{
				return false;
			}

			if (!isRemoteHolographicSpace && !holographicSpace.IsAvailable())
			{
				return false;
			}

			if (RenderingParameters == nullptr)
			{
				return false;
			}

			// Use depth buffer to stabilize frame.
			CommitDepthTexture(depthTexture, RenderingParameters);

			RenderingParameters = nullptr;

			return true;
		}

		ID3D11Texture2D* GetBackBufferTexture() const { return BackBufferTexture.Get(); }
		HolographicCameraRenderingParameters RenderingParameters = nullptr;

	private:
		Microsoft::WRL::ComPtr<ID3D11Texture2D> BackBufferTexture;

		bool CommitDepthTexture(Microsoft::WRL::ComPtr<ID3D11Texture2D> depthTexture, HolographicCameraRenderingParameters RenderingParameters)
		{
			if (isRemoteHolographicSpace && m_isHL1Remoting)
			{
				return false;
			}

			if (!isDepthBasedReprojectionSupported || depthTexture == nullptr)
			{
				return false;
			}

			Microsoft::WRL::ComPtr<IDXGIResource1> depthResource;
			HRESULT hr = depthTexture.As(&depthResource);
			ComPtr<IDXGISurface2> depthDxgiSurface;
			if (SUCCEEDED(hr))
			{
				hr = depthResource->CreateSubresourceSurface(0, &depthDxgiSurface);
			}

			if (FAILED(hr))
			{
				return false;
			}

			Microsoft::WRL::ComPtr<ABI::Windows::Graphics::DirectX::Direct3D11::IDirect3DSurface> depthD3DSurface;
			hr = CreateDirect3D11SurfaceFromDXGISurface(depthDxgiSurface.Get(), &depthD3DSurface);
			if (FAILED(hr) || depthD3DSurface == nullptr)
			{
				return false;
			}

			winrt::Windows::Graphics::DirectX::Direct3D11::IDirect3DSurface depth_winrt = nullptr;
			winrt::check_hresult(depthD3DSurface.Get()->QueryInterface(
				winrt::guid_of<winrt::Windows::Graphics::DirectX::Direct3D11::IDirect3DSurface>(),
				reinterpret_cast<void**>(winrt::put_abi(depth_winrt))));

			if (depth_winrt != nullptr)
			{
				try
				{
					RenderingParameters.CommitDirect3D11DepthBuffer(depth_winrt);
				}
				catch (winrt::hresult_error const&)
				{
					return false;
				}
			}

			return true;
		}
	};

	bool TrackingFrame::CalculatePose(const winrt::Windows::Perception::Spatial::SpatialCoordinateSystem& CoordinateSystem)
	{
		if (Frame == nullptr)
		{
			return false;
		}

		// Get a prediction of where holographic cameras will be when this frame is presented.
		HolographicFramePrediction Prediction = Frame.CurrentPrediction();
		if (!Prediction)
		{
			return false;
		}

		IVectorView<HolographicCameraPose> CameraPoses = Prediction.CameraPoses();
		if (CameraPoses == nullptr || CoordinateSystem == nullptr)
		{
			return false;
		}

		UINT32 Size = CameraPoses.Size();
		if (Size == 0)
		{
			return false;
		}

		for (unsigned int i = 0; i < CameraPoses.Size(); i++)
		{
			const HolographicCameraPose& pose = CameraPoses.GetAt(i);
			auto kind = GetCameraKind(pose.HolographicCamera());

			if (kind == HolographicViewConfigurationKind::Display)
			{
				CameraResources->CalculatePose(CoordinateSystem, pose, Prediction);
			}
			else if (kind == HolographicViewConfigurationKind::PhotoVideoCamera)
			{
				PVCameraResources->CalculatePose(CoordinateSystem, pose, Prediction, false);
			}
		}

		return true;
	}
#pragma endregion

	bool checkUniversalApiContract(int contractNumber)
	{
		return winrt::Windows::Foundation::Metadata::ApiInformation::IsApiContractPresent(L"Windows.Foundation.UniversalApiContract", contractNumber);
	}

	winrt::Windows::Perception::Spatial::SpatialCoordinateSystem GetReferenceCoordinateSystem()
	{
		std::lock_guard<std::mutex> lock(StageLock);

		// Check for new stage if necessary.
		if (desiredTrackingOrigin == HMDTrackingOrigin::Floor
			&& isSpatialStageSupported && !isRemoteHolographicSpace)
		{
			if (StageReferenceFrame == nullptr)
			{
				StageReferenceFrame = winrt::Windows::Perception::Spatial::SpatialStageFrameOfReference::Current();
			}

			if (StageReferenceFrame != nullptr)
			{
				currentTrackingOrigin = HMDTrackingOrigin::Floor;
				return StageReferenceFrame.CoordinateSystem();
			}
		}

		if (StationaryReferenceFrame != nullptr)
		{
			currentTrackingOrigin = HMDTrackingOrigin::Eye;
			return StationaryReferenceFrame.CoordinateSystem();
		}

		return nullptr;
	}

	winrt::Windows::Perception::Spatial::SpatialCoordinateSystem GetAttachedCoordinateSystem()
	{
		winrt::Windows::Foundation::DateTime dt = winrt::clock::now();
		PerceptionTimestamp ts = PerceptionTimestampHelper::FromHistoricalTargetTime(dt);
		return AttachedReferenceFrame.GetStationaryCoordinateSystemAtTimestamp(ts);
	}

	static UserPresence GetInteropUserPresence()
	{
		std::lock_guard<std::mutex> lock(poseLock);

		if (!isUserPresenceSupported || holographicSpace == nullptr)
		{
			return UserPresence::Unknown;
		}

		switch (holographicSpace.UserPresence())
		{
		case HolographicSpaceUserPresence::Absent:
			return UserPresence::NotWorn;
		case HolographicSpaceUserPresence::PresentActive:
		case HolographicSpaceUserPresence::PresentPassive:
			return UserPresence::Worn;
		default:
			return UserPresence::Unknown;
		}
	}

#pragma region Event Callbacks
	void OnLocatabilityChanged(
		const winrt::Windows::Perception::Spatial::SpatialLocator& Sender,
		const winrt::Windows::Foundation::IInspectable&)
	{
		std::lock_guard guard(locatorMutex);
		if (OnTrackingChanged != nullptr)
		{
			OnTrackingChanged(HMDSpatialLocatability(Sender.Locatability()));
		}
	}

	void InternalCreateHiddenVisibleAreaMesh(HolographicCamera Camera)
	{
		if (isRemoteHolographicSpace)
		{
			return;
		}

		for (int i = (int)HMDEye::Left;
			i <= (int)HMDEye::Right; i++)
		{
			if (isHiddenAreaMeshSupported)
			{
				winrt::array_view<winrt::Windows::Foundation::Numerics::float2> vertices =
					Camera.LeftViewportParameters().HiddenAreaMesh();
				if (i == (int)HMDEye::Right)
				{
					vertices = Camera.RightViewportParameters().HiddenAreaMesh();
				}

				hiddenMesh[i].clear();

				for (int v = 0; v < (int)vertices.size(); v++)
				{
					hiddenMesh[i].push_back(DirectX::XMFLOAT2(vertices[v].x, vertices[v].y));
				}
			}

			if (isVisibleAreaMeshSupported)
			{
				winrt::array_view<winrt::Windows::Foundation::Numerics::float2> vertices =
					Camera.LeftViewportParameters().VisibleAreaMesh();
				if (i == (int)HMDEye::Right)
				{
					vertices = Camera.RightViewportParameters().VisibleAreaMesh();
				}

				visibleMesh[i].clear();

				for (int v = 0; v < (int)vertices.size(); v++)
				{
					visibleMesh[i].push_back(DirectX::XMFLOAT2(vertices[v].x, vertices[v].y));
				}
			}
		}
	}

	void MixedRealityInterop::CreateHiddenVisibleAreaMesh()
	{
		std::lock_guard<std::recursive_mutex> lock(CameraResourcesLock);
		if (CameraResources == nullptr)
		{
			return;
		}

		HolographicCamera camera = CameraResources->GetCamera();
		if (camera == nullptr)
		{
			return;
		}

		InternalCreateHiddenVisibleAreaMesh(camera);
	}

	bool MixedRealityInterop::GetHiddenAreaMesh(HMDEye eye, DirectX::XMFLOAT2*& vertices, int& length)
	{
		if (hiddenMesh[(int)eye].empty())
		{
			return false;
		}

		length = (int)hiddenMesh[(int)eye].size();
		vertices = &hiddenMesh[(int)eye][0];

		return true;
	}

	bool MixedRealityInterop::GetVisibleAreaMesh(HMDEye eye, DirectX::XMFLOAT2*& vertices, int& length)
	{
		if (visibleMesh[(int)eye].empty())
		{
			return false;
		}

		length = (int)visibleMesh[(int)eye].size();
		vertices = &visibleMesh[(int)eye][0];

		return true;
	}

	void OnCameraAdded(
		const HolographicSpace& sender,
		const HolographicSpaceCameraAddedEventArgs& args)
	{
		std::lock_guard<std::recursive_mutex> lock(CameraResourcesLock);
		HolographicCamera Camera = args.Camera();

		auto kind = GetCameraKind(Camera);
		if (kind == HolographicViewConfigurationKind::Display)
		{
			CameraResources = std::make_shared<HolographicCameraResources>(Camera);
		}
		else if (kind == HolographicViewConfigurationKind::PhotoVideoCamera)
		{
			PVCameraResources = std::make_shared<HolographicCameraResources>(Camera);
			isThirdCameraActive = true;
		}

		// Switch near and far planes for the camera to match Unreal's reverse-z projection.
		// The HoloLens compositor does not support a near-infinite reverse-z clipping plane, so use a very large value instead.
		Camera.SetNearPlaneDistance(FLT_MAX / 100.0f);
		Camera.SetFarPlaneDistance(nearPlaneDistance);

		InternalCreateHiddenVisibleAreaMesh(Camera);
	}

	void OnCameraRemoved(
		const HolographicSpace& sender,
		const HolographicCamera& Camera)
	{
		std::lock_guard<std::recursive_mutex> lock(CameraResourcesLock);
		auto kind = GetCameraKind(Camera);
		if (kind == HolographicViewConfigurationKind::Display)
		{
			if (CameraResources == nullptr)
			{
				return;
			}

			if (Camera == CameraResources->GetCamera())
			{
				CameraResources.reset();
				CameraResources = nullptr;
			}

		}
		else if (kind == HolographicViewConfigurationKind::PhotoVideoCamera)
		{
			isThirdCameraActive = false;
			if (PVCameraResources == nullptr)
			{
				return;
			}

			if (Camera == PVCameraResources->GetCamera())
			{
				PVCameraResources.reset();
				PVCameraResources = nullptr;
			}
		}
	}

	void OnUserPresenceChanged(
		const HolographicSpace& sender,
		const winrt::Windows::Foundation::IInspectable& args)
	{
		std::lock_guard<std::mutex> lock(PresenceLock);

		UserPresence updatedPresence = GetInteropUserPresence();

		// OnUserPresenceChanged can fire more often than Unreal cares about since the Windows MR platform has multiple events for a valid worn state.
		if (currentUserPresence != updatedPresence)
		{
			currentUserPresence = updatedPresence;
			userPresenceChanged = true;
		}
	}
#pragma endregion

	MixedRealityInterop::MixedRealityInterop()
	{
		if (bInitialized)
		{
			return;
		}

		for (int i = 0; i < 2; i++)
		{
			ControllerPositions[i] = float3(0, 0, 0);
			ControllerOrientations[i] = quaternion::identity();
			ControllerIsTracked[i] = false;
			HandIDs[i] = -1;
			JointPoseValid[i] = false;
		}

		ResetButtonStates();

		// APIs introduced in 10586
		bool is10586 = checkUniversalApiContract(2);
		supportsSpatialInput = is10586;

		// APIs introduced in 14393
		bool is14393 = checkUniversalApiContract(3);
		supportsSourceOrientation = is14393;

		// APIs introduced in 15063
		bool is15063 = checkUniversalApiContract(4);
		isSpatialStageSupported = is15063;
		isHiddenAreaMeshSupported = is15063;
		isDepthBasedReprojectionSupported = is15063;
		supportsMotionControllers = is15063;
		supportsHapticFeedback = is15063;

		// APIs introduced in 16299
		bool is16299 = checkUniversalApiContract(5);
		supportsHandedness = is16299;

		// APIs introduced in 17134
		bool is17134 = checkUniversalApiContract(6);
		isVisibleAreaMeshSupported = is17134;
		isUserPresenceSupported = is17134;

		// APIs introduced in 18317/19H1
		bool is19H1 = checkUniversalApiContract(8);
		supportsHandTracking = is19H1;

#if PLATFORM_HOLOLENS || HOLO_STREAMING_RENDERING
		supportsEyeTracking = is19H1;//This code was hanging sometime -> EyesPose::IsSupported();
#endif

		//make sure to set to empty
		wcsncpy_s(failureString, L"", std::size(failureString));
	}

	bool CreateInteropDevice(ID3D11Device* device)
	{
		// Acquire the DXGI interface for the Direct3D device.
		Microsoft::WRL::ComPtr<ID3D11Device> d3dDevice(device);

		Microsoft::WRL::ComPtr<IDXGIDevice> dxgiDevice;
		d3dDevice.As(&dxgiDevice);

		winrt::com_ptr<::IInspectable> object;
		HRESULT hr = CreateDirect3D11DeviceFromDXGIDevice(
			dxgiDevice.Get(),
			reinterpret_cast<::IInspectable**>(winrt::put_abi(object)));

		if (SUCCEEDED(hr))
		{
			InteropD3DDevice = object.as<IDirect3DDevice>();

			try
			{
				holographicSpace.SetDirect3D11Device(InteropD3DDevice);
			}
			catch (winrt::hresult_error const&)
			{
				return false;
			}

			return true;
		}

		return false;
	}

	UINT64 MixedRealityInterop::GraphicsAdapterLUID()
	{
#if PLATFORM_HOLOLENS
		return 0;
#else
		UINT64 graphicsAdapterLUID = 0;

		// If we do not have a holographic space, the engine is trying to initialize our plugin before we are ready.
		// Create a temporary window to get the correct adapter LUID.
		if (holographicSpace == nullptr)
		{
			HWND temporaryWindowHwnd = CreateWindow(L"STATIC", L"TemporaryWindow", 0, 0, 0, 100, 100, nullptr, nullptr, nullptr, nullptr);
			HolographicSpace tempHolographicSpace = nullptr;

			Microsoft::WRL::ComPtr<IHolographicSpaceInterop> spaceInterop = nullptr;
			Windows::Foundation::GetActivationFactory(
				Microsoft::WRL::Wrappers::HStringReference(RuntimeClass_Windows_Graphics_Holographic_HolographicSpace).Get(),
				&spaceInterop);

			// Get the Holographic Space
			spaceInterop->CreateForWindow(
				temporaryWindowHwnd,
				winrt::guid_of<HolographicSpace>(),
				winrt::put_abi(tempHolographicSpace));

			HolographicAdapterId adapterId = tempHolographicSpace.PrimaryAdapterId();
			graphicsAdapterLUID = ((UINT64)(adapterId.HighPart) << 32) | adapterId.LowPart;

			spaceInterop = nullptr;
			tempHolographicSpace = nullptr;
			DestroyWindow(temporaryWindowHwnd);
		}
		else
		{
			HolographicAdapterId adapterId = holographicSpace.PrimaryAdapterId();
			graphicsAdapterLUID = ((UINT64)(adapterId.HighPart) << 32) | adapterId.LowPart;
		}

		return graphicsAdapterLUID;
#endif
	}

	void MixedRealityInterop::SetLogCallback(void(*functionPointer)(const wchar_t*))
	{
		m_logCallback = functionPointer;
	}

	void Log(const wchar_t* text)
	{
		if (m_logCallback)
		{
			m_logCallback(text);
		}
	}
	void Log(std::wstringstream& stream)
	{
		Log(stream.str().c_str());
	}

	void MixedRealityInterop::Initialize(ID3D11Device* device, float nearPlane)
	{
		nearPlaneDistance = nearPlane;

		LastKnownProjection.Left = winrt::Windows::Foundation::Numerics::float4x4::identity();
		LastKnownProjection.Right = winrt::Windows::Foundation::Numerics::float4x4::identity();

		if (bInitialized)
		{
			return;
		}

		if (device == nullptr)
		{
			Log(L"MixedRealityInterop::Initialize: D3D11Device is null");
			return;
		}
		if (holographicSpace == nullptr)
		{
			//Log(L"MixedRealityInterop::Initialize: holographicSpace is null");
			return;
		}

		if (!isRemoteHolographicSpace && !holographicSpace.IsAvailable())
		{
			Log(L"MixedRealityInterop::Initialize: holographicSpace is not available");
			return;
		}

		// Use the default SpatialLocator to track the motion of the device.
		if (Locator == nullptr)
		{
			Microsoft::WRL::ComPtr<ABI::Windows::Perception::Spatial::ISpatialLocatorStatics> spatialLocatorStatics;
			HRESULT hr = Windows::Foundation::GetActivationFactory(Microsoft::WRL::Wrappers::HStringReference(RuntimeClass_Windows_Perception_Spatial_SpatialLocator).Get(), &spatialLocatorStatics);

			spatialLocatorStatics->GetDefault((ABI::Windows::Perception::Spatial::ISpatialLocator**)winrt::put_abi(Locator));
		}
		if (Locator == nullptr)
		{
			Log(L"MixedRealityInterop::Initialize: Locator is null");
			return;
		}

		if (!CreateInteropDevice(device))
		{
			Log(L"MixedRealityInterop::Initialize: CreateInteropDevice() failed");
			return;
		}

		// The simplest way to render world-locked holograms is to create a stationary reference frame
		// when the app is launched. This is roughly analogous to creating a "world" coordinate system
		// with the origin placed at the device's position as the app is launched.
		if (StationaryReferenceFrame == nullptr)
		{
			StationaryReferenceFrame = Locator.CreateStationaryFrameOfReferenceAtCurrentLocation();
			std::lock_guard<std::mutex> lock(gestureRecognizerLock);
			for (auto p : gestureRecognizerMap)
			{
				if (p.second)
				{
					p.second->UpdateFrame(StationaryReferenceFrame);
				}
			}
		}
		if (StationaryReferenceFrame == nullptr)
		{
			Log(L"MixedRealityInterop::Initialize: StationaryReferenceFrame is null");
			return;
		}

		// Create a locator attached frame of reference to fall back to if tracking is lost,
		// allowing for orientation-only tracking to take over.
		if (AttachedReferenceFrame == nullptr)
		{
			AttachedReferenceFrame = Locator.CreateAttachedFrameOfReferenceAtCurrentHeading();
		}

		if (AttachedReferenceFrame == nullptr)
		{
			Log(L"MixedRealityInterop::Initialize: AttachedReferenceFrame is null");
			return;
		}

		// Register events.
		LocatabilityChangedToken = Locator.LocatabilityChanged(
			[=](const winrt::Windows::Perception::Spatial::SpatialLocator& sender, const winrt::Windows::Foundation::IInspectable& args)
			{
				OnLocatabilityChanged(sender, args);
			});

		// Broadcast initial tracking state after setting LocatabilityChanged.
		if (OnTrackingChanged != nullptr)
		{
			OnTrackingChanged(HMDSpatialLocatability(Locator.Locatability()));
		}

		CameraAddedToken = holographicSpace.CameraAdded(
			[=](const HolographicSpace& sender, const HolographicSpaceCameraAddedEventArgs& args)
			{
				OnCameraAdded(sender, args);
			});

		//no CameraRemoved event here because it deadlocks computer, we manually detect removed cameras in InitFrame

		// Check for an updated stage:
		StageChangedEventToken = winrt::Windows::Perception::Spatial::SpatialStageFrameOfReference::CurrentChanged(
			[=](auto&&, auto&&)
			{
				// Reset stage reference frame so we can establish a new one next frame.
				std::lock_guard<std::mutex> lock(StageLock);
				StageReferenceFrame = nullptr;
			});

		if (!isRemoteHolographicSpace && isUserPresenceSupported)
		{
			UserPresenceChangedToken = holographicSpace.UserPresenceChanged(
				[=](const HolographicSpace& sender, const winrt::Windows::Foundation::IInspectable& args)
				{
					OnUserPresenceChanged(sender, args);
				});
		}

		bInitialized = true;
	}

	void MixedRealityInterop::Dispose(bool force)
	{
		std::lock_guard<std::mutex> lock(poseLock);

		std::lock_guard<std::mutex> renderLock_projection(disposeLock_GetProjection);
		std::lock_guard<std::mutex> renderLock_present(disposeLock_Present);

		if (currentFrame != nullptr)
		{
			currentFrame->Frame = nullptr;
			currentFrame = nullptr;
		}

		for (int i = 0; i < 2; i++)
		{
			ControllerPositions[i] = float3(0, 0, 0);
			ControllerOrientations[i] = quaternion::identity();
			HandIDs[i] = -1;

			JointPoseValid[i] = false;

			hiddenMesh[i].clear();
			visibleMesh[i].clear();
		}

		quadLayers.clear();
		if (!m_isHL1Remoting && CameraResources != nullptr && CameraResources->GetCamera() != nullptr)
		{
			for (HolographicQuadLayer layer : CameraResources->GetCamera().QuadLayers())
			{
				layer.Close();
			}
			CameraResources->GetCamera().QuadLayers().Clear();
		}

		if (!force && isRemoteHolographicSpace)
		{
			return;
		}

		if (holographicSpace != nullptr)
		{
			if (CameraAddedToken.value != 0)
			{
				holographicSpace.CameraAdded(CameraAddedToken);
				CameraAddedToken.value = 0;
			}

			if (CameraRemovedToken.value != 0)
			{
				holographicSpace.CameraRemoved(CameraRemovedToken);
				CameraRemovedToken.value = 0;
			}

			if (UserPresenceChangedToken.value != 0)
			{
				holographicSpace.UserPresenceChanged(UserPresenceChangedToken);
				UserPresenceChangedToken.value = 0;
			}
		}

		if (Locator != nullptr && LocatabilityChangedToken.value != 0)
		{
			Locator.LocatabilityChanged(LocatabilityChangedToken);
			LocatabilityChangedToken.value = 0;
		}
		Locator = nullptr;

		if (StageReferenceFrame != nullptr && StageChangedEventToken.value != 0)
		{
			winrt::Windows::Perception::Spatial::SpatialStageFrameOfReference::CurrentChanged(StageChangedEventToken);
			StageChangedEventToken.value = 0;
		}

		bInitialized = false;
		holographicSpace = nullptr;
		interactionManager = nullptr;

		CameraResources = nullptr;
		AttachedReferenceFrame = nullptr;
		StationaryReferenceFrame = nullptr;
		StageReferenceFrame = nullptr;

		isRemoteHolographicSpace = false;

		eyeTrackingAllowed = false;

		StopMeshObserver();

		for (auto speechRecognizer : speechRecognizerMap)
		{
			speechRecognizer.second->StopSpeechRecognizer();
		}
		speechRecognizerMap.clear();
		speechRecognizerIndex = 0;

#if !PLATFORM_HOLOLENS
		if (IsWindow(stereoWindowHandle))
		{
			DestroyWindow(stereoWindowHandle);
		}
		stereoWindowHandle = (HWND)INVALID_HANDLE_VALUE;

#if HOLO_STREAMING_RENDERING
		// Also need to clear out the streamer helper in case of abnormal program termination to fix a race condition in the dll shutdown order
		{
			std::lock_guard<std::mutex> remoteLock(remoteContextLock);
			m_remoteContext = nullptr;
		}
#endif
#endif
	}

	bool MixedRealityInterop::IsStereoEnabled()
	{
		if (CameraResources == nullptr)
		{
			return false;
		}

		return CameraResources->IsStereoEnabled();
	}

	bool MixedRealityInterop::IsTrackingAvailable()
	{
		if (Locator == nullptr)
		{
			return false;
		}

		return Locator.Locatability() != winrt::Windows::Perception::Spatial::SpatialLocatability::Unavailable;
	}

	WindowsMixedReality::HMDSpatialLocatability MixedRealityInterop::GetTrackingState()
	{
		if (Locator == nullptr)
		{
			return HMDSpatialLocatability::Unavailable;
		}

		return HMDSpatialLocatability(Locator.Locatability());
	}

	void MixedRealityInterop::SetTrackingChangedCallback(void(*CallbackPointer)(WindowsMixedReality::HMDSpatialLocatability))
	{
		std::lock_guard guard(locatorMutex);
		OnTrackingChanged = CallbackPointer;
	}

	void MixedRealityInterop::ResetOrientationAndPosition()
	{
		if (Locator == nullptr)
		{
			return;
		}

		StationaryReferenceFrame = Locator.CreateStationaryFrameOfReferenceAtCurrentLocation();

		if (isSpatialStageSupported)
		{
			StageReferenceFrame = winrt::Windows::Perception::Spatial::SpatialStageFrameOfReference::Current();
		}

		{
			std::lock_guard<std::mutex> lock(gestureRecognizerLock);
			for (auto p : gestureRecognizerMap)
			{
				if (p.second)
				{
					p.second->UpdateFrame(StationaryReferenceFrame);
				}
			}
		}
	}

	bool MixedRealityInterop::IsInitialized() const
	{
		if (!isRemoteHolographicSpace && (holographicSpace == nullptr || !holographicSpace.IsAvailable()))
		{
			return false;
		}

		return bInitialized
			&& holographicSpace != nullptr
			&& CameraResources != nullptr;
	}

	bool MixedRealityInterop::IsImmersiveWindowValid()
	{
#if PLATFORM_HOLOLENS
		return false;
#else
		return IsWindow(stereoWindowHandle);
#endif
	}

	bool MixedRealityInterop::IsAvailable()
	{
		if (isRemoteHolographicSpace)
		{
			return holographicSpace != nullptr;
		}

		// APIs introduced in 15063
		if (checkUniversalApiContract(4))
		{
			return HolographicSpace::IsAvailable();
		}

		return true;
	}

	bool MixedRealityInterop::IsCurrentlyImmersive()
	{
		return IsInitialized()
			&& IsImmersiveWindowValid();
	}

#if !PLATFORM_HOLOLENS
	bool MixedRealityInterop::CreateHolographicSpace(HWND hwnd)
	{
		if (holographicSpace != nullptr)
		{
			// We already have a holographic space.
			return true;
		}

		Microsoft::WRL::ComPtr<IHolographicSpaceInterop> spaceInterop = nullptr;
		HRESULT hr = Windows::Foundation::GetActivationFactory(
			Microsoft::WRL::Wrappers::HStringReference(RuntimeClass_Windows_Graphics_Holographic_HolographicSpace).Get(),
			&spaceInterop);

		// Convert the game window into an immersive holographic space.
		if (FAILED(hr))
		{
			return false;
		}

		// Get the Holographic Space
		hr = spaceInterop->CreateForWindow(
			hwnd,
			winrt::guid_of<HolographicSpace>(),
			winrt::put_abi(holographicSpace));

		if (FAILED(hr))
		{
			return false;
		}

		// Get the interaction manager.
		Microsoft::WRL::ComPtr<ISpatialInteractionManagerInterop> interactionManagerInterop = nullptr;
		hr = Windows::Foundation::GetActivationFactory(
			Microsoft::WRL::Wrappers::HStringReference(RuntimeClass_Windows_UI_Input_Spatial_SpatialInteractionManager).Get(),
			&interactionManagerInterop);

		if (FAILED(hr))
		{
			return false;
		}

		// Get the Interaction Manager
		hr = interactionManagerInterop->GetForWindow(
			hwnd,
			winrt::guid_of<winrt::Windows::UI::Input::Spatial::SpatialInteractionManager>(),
			winrt::put_abi(interactionManager));

		{
			std::lock_guard<std::mutex> lock(gestureRecognizerLock);
			for (auto p : gestureRecognizerMap)
			{
				if (p.second)
				{
					p.second->Init(m_isHL1Remoting);
				}
			}
		}

		return SUCCEEDED(hr);
	}
#endif

#if !PLATFORM_HOLOLENS
	void ForceAllowInput(HWND hWnd)
	{
		if (!IsWindow(hWnd))
		{
			return;
		}

		// Workaround to successfully route input to our new HWND.
		AllocConsole();
		HWND hWndConsole = GetConsoleWindow();
		SetWindowPos(hWndConsole, 0, 0, 0, 0, 0, SWP_NOACTIVATE);
		FreeConsole();

		SetForegroundWindow(hWnd);
	}
#endif

	void MixedRealityInterop::EnableStereo(bool enableStereo)
	{
#if PLATFORM_HOLOLENS
		if (!enableStereo && holographicSpace != nullptr)
		{
			Dispose();
		}
#else
		if (enableStereo && holographicSpace == nullptr)
		{
			stereoWindowHandle = CreateWindow(L"STATIC", L"UE4Game_WindowsMR", 0, 0, 0, 100, 100, nullptr, nullptr, nullptr, nullptr);

			// Go immersive on this window handle before it has been shown.
			bool Success = CreateHolographicSpace(stereoWindowHandle);
			if (!Success)
			{
				{ std::wstringstream string; string << L"EnableStereo(true) CreateHolographicSpace() failed!"; Log(string); }
			}

			// Show the window to go immersive.
			ShowWindow(stereoWindowHandle, SW_SHOWNORMAL);

			// Force this window into getting input focus.
			ForceAllowInput(stereoWindowHandle);
		}
		else if (!enableStereo && holographicSpace != nullptr)
		{
			Dispose();
		}
#endif
	}

	bool MixedRealityInterop::HasUserPresenceChanged()
	{
		std::lock_guard<std::mutex> lock(PresenceLock);

		bool changedInternal = userPresenceChanged;

		// Reset so we just get this event once.
		if (userPresenceChanged) { userPresenceChanged = false; }

		return changedInternal;
	}

	UserPresence MixedRealityInterop::GetCurrentUserPresence()
	{
		return GetInteropUserPresence();
	}

	bool MixedRealityInterop::IsDisplayOpaque()
	{
		if (HolographicDisplay::GetDefault())
		{
			return HolographicDisplay::GetDefault().IsOpaque();
		}
		return false;
	}

	bool MixedRealityInterop::GetDisplayDimensions(int& width, int& height)
	{
		std::lock_guard<std::recursive_mutex> lock(CameraResourcesLock);
		width = 1920;
		height = 1080;

		if (CameraResources == nullptr)
		{
			Log(L"MixedRealityInterop::GetDisplayDimensions: CameraResources is null!");
			return false;
		}

		auto size = CameraResources->GetRenderTargetSize();
		width = (int)(size.Width);
		height = (int)(size.Height);

		return true;
	}

	const wchar_t* MixedRealityInterop::GetDisplayName()
	{
		const wchar_t* name = L"WindowsMixedReality";

		std::lock_guard<std::recursive_mutex> lock(CameraResourcesLock);
		if (CameraResources == nullptr)
		{
			return name;
		}

		HolographicCamera camera = CameraResources->GetCamera();
		if (camera == nullptr)
		{
			return name;
		}

		HolographicDisplay display = camera.Display();
		if (display == nullptr)
		{
			return name;
		}

		return display.DisplayName().c_str();
	}

	// Copy a double-wide src texture into a single-wide dst texture with 2 subresources.
	void StereoCopy(
		ID3D11DeviceContext* D3D11Context,
		const float viewportScale,
		ID3D11Texture2D* src,
		ID3D11Texture2D* dst)
	{
		D3D11_TEXTURE2D_DESC desc{};
		dst->GetDesc(&desc);

		const uint32_t scaledWidth = (uint32_t)(desc.Width * viewportScale);
		const uint32_t scaledHeight = (uint32_t)(desc.Height * viewportScale);

		D3D11_BOX box = {};
		box.right = scaledWidth;
		box.bottom = scaledHeight;
		box.back = 1;
		for (int i = 0; i < 2; ++i) { // Copy each eye to HMD backbuffer
			const uint32_t offsetX = (desc.Width - scaledWidth) / 2;
			const uint32_t offsetY = (desc.Height - scaledHeight) / 2;
			D3D11Context->CopySubresourceRegion(dst, i, offsetX, offsetY, 0, src, 0, &box);
			box.left += scaledWidth;
			box.right += scaledWidth;
		}
	}

	bool MixedRealityInterop::IsActiveAndValid()
	{
		if (!IsInitialized()
			|| CameraResources == nullptr)
		{
			return false;
		}
		return true;
	}


	void MixedRealityInterop::BlockUntilNextFrame()
	{
#if HOLOLENS_BLOCKING_PRESENT
		// do nothing, we already blocked in present
#else
		// Wait for a frame to be ready before using it
		// Do not wait for a frame if we are running on the emulator or HL1 Remoting.
		if (!m_isHL1Remoting)
		{
			if (!IsActiveAndValid())
			{
				return;
			}

			try
			{
#if	LOG_HOLOLENS_FRAME_COUNTER
				{ std::wstringstream string; string << L"BlockUntilNextFrame() started"; Log(string); }
				holographicSpace.WaitForNextFrameReady();
				{ std::wstringstream string; string << L"BlockUntilNextFrame() ended"; Log(string); }
#else
				holographicSpace.WaitForNextFrameReady();
#endif
			}
			catch (winrt::hresult_error&)
			{
				Log(L"BlockUntilNextFrame() failed with exception");
			}

		}
#endif
	}

	bool MixedRealityInterop::UpdateRenderThreadFrame()
	{
		if (currentFrame != nullptr
			|| holographicSpace == nullptr
			|| !bInitialized)
		{
			return false;
		}

		HolographicFrame frame = holographicSpace.CreateNextFrame();
		if (frame == nullptr) { return false; }

		for (const auto& cam : frame.RemovedCameras())
		{
			OnCameraRemoved(holographicSpace, cam);
		}

		{
			std::lock_guard<std::mutex> pLock(poseLock);

			if (!IsActiveAndValid())
			{
				return false;
			}

			currentFrame = std::make_unique<TrackingFrame>(frame);
			auto CoordinateSystem = GetReferenceCoordinateSystem();
			if (CoordinateSystem == nullptr)
			{
				currentFrame = nullptr;
				return false;
			}

			if (!currentFrame->CalculatePose(CoordinateSystem))
			{
				// If we fail to calculate a pose for this frame, reset the current frame to try again with a new frame.
				currentFrame = nullptr;
				return false;
			}

#if	LOG_HOLOLENS_FRAME_COUNTER
			{ std::wstringstream string; string << L"UpdateRenderThreadFrame() created " << currentFrame->Count; Log(string); }
#endif
		}


		return true;
	}

	bool MixedRealityInterop::GetCurrentPoseRenderThread(DirectX::XMMATRIX& leftView, DirectX::XMMATRIX& rightView)
	{
		std::lock_guard<std::mutex> lock(poseLock);

		if (!IsActiveAndValid())
		{
			return false;
		}
		if (CameraResources == nullptr)
		{
			return false;
		}

		auto CoordinateSystem = GetReferenceCoordinateSystem();
		if (holographicSpace == nullptr || CoordinateSystem == nullptr) { return false; }

		if (currentFrame == nullptr)
		{
#if	LOG_HOLOLENS_FRAME_COUNTER
			{ std::wstringstream string; string << L"GetCurrentPoseRenderThread() frame is null!"; Log(string); }
#endif
			return false;
		}

#if	LOG_HOLOLENS_FRAME_COUNTER
		{ std::wstringstream string; string << L"GetCurrentPoseRenderThread() getting with " << currentFrame->Count; Log(string); }
#endif

		leftView = CameraResources->leftPose;
		rightView = CameraResources->rightPose;

		return true;
	}

	bool MixedRealityInterop::QueryCoordinateSystem(ABI::Windows::Perception::Spatial::ISpatialCoordinateSystem *& pCoordinateSystem)
	{
		if (CameraResources == nullptr)
		{
			return false;
		}

		auto CoordinateSystem = GetReferenceCoordinateSystem();
		if (holographicSpace == nullptr || CoordinateSystem == nullptr) { return false; }

		winrt::com_ptr<ABI::Windows::Perception::Spatial::ISpatialCoordinateSystem> ptr{ CoordinateSystem.try_as<ABI::Windows::Perception::Spatial::ISpatialCoordinateSystem>() };

		pCoordinateSystem = ptr.get();
		if (!pCoordinateSystem)
		{
			return false;
		}

		pCoordinateSystem->AddRef();
		return true;
	}

	void MixedRealityInterop::SetTrackingOrigin(HMDTrackingOrigin trackingOrigin)
	{
		desiredTrackingOrigin = trackingOrigin;
	}

	HMDTrackingOrigin MixedRealityInterop::GetTrackingOrigin()
	{
		return currentTrackingOrigin;
	}

	DirectX::XMFLOAT4X4 MixedRealityInterop::GetProjectionMatrix(HMDEye eye)
	{
		std::lock_guard<std::mutex> pLock(poseLock);
		std::lock_guard<std::mutex> lock(disposeLock_GetProjection);

		winrt::Windows::Foundation::Numerics::float4x4 projection = winrt::Windows::Foundation::Numerics::float4x4::identity();

		if (CameraResources == nullptr
			|| CameraResources->Pose == nullptr
			|| (eye == HMDEye::ThirdCamera
				&& (PVCameraResources == nullptr || PVCameraResources->Pose == nullptr)))
		{
			switch (eye)
			{
			case HMDEye::Left:
				projection = LastKnownProjection.Left;
				break;
			case HMDEye::Right:
				projection = LastKnownProjection.Right;
				break;
			case HMDEye::ThirdCamera:
				projection = LastKnownThirdCameraProjection.Left;
				break;
			};
		}
		else
		{
			IHolographicCameraPose pose = CameraResources->Pose;
			if (eye == HMDEye::ThirdCamera)
			{
				pose = PVCameraResources->Pose;
			}

			HolographicStereoTransform CameraProjectionTransform = pose.ProjectionTransform();

			projection = (eye == HMDEye::Left || eye == HMDEye::ThirdCamera)
				? CameraProjectionTransform.Left
				: CameraProjectionTransform.Right;

			if (eye != HMDEye::ThirdCamera)
			{
				LastKnownProjection = HolographicStereoTransform(CameraProjectionTransform);
			}
			else
			{
				LastKnownThirdCameraProjection = HolographicStereoTransform(CameraProjectionTransform);
			}
		}

		return DirectX::XMFLOAT4X4(
			projection.m11, projection.m12, projection.m13, projection.m14,
			projection.m21, projection.m22, projection.m23, projection.m24,
			projection.m31, projection.m32, projection.m33, projection.m34,
			projection.m41, projection.m42, projection.m43, projection.m44);
	}

	void MixedRealityInterop::SetScreenScaleFactor(float scale)
	{
		ScreenScaleFactor = scale;

		std::lock_guard<std::recursive_mutex> lock(CameraResourcesLock);
		if (CameraResources == nullptr)
		{
			return;
		}

		HolographicCamera camera = CameraResources->GetCamera();
		if (camera == nullptr)
		{
			return;
		}

		camera.ViewportScaleFactor(ScreenScaleFactor);
	}

	int32_t MixedRealityInterop::GetMaxQuadLayerCount() const
	{
		if (CameraResources)
		{
			return CameraResources->GetCamera().MaxQuadLayerCount();
		}

		return -1;
	}

	uint32_t MixedRealityInterop::AddQuadLayer(
		uint32_t Id,
		ID3D11Texture2D* quadLayerTexture,
		float widthM, float heightM,
		DirectX::XMFLOAT3 position,
		DirectX::XMFLOAT4 rotation,
		DirectX::XMFLOAT3 scale,
		HMDLayerType layerType,
		bool preserveAspectRatio,
		int priority)
	{
		if (isRemoteHolographicSpace)
		{
			return 0;
		}

		std::lock_guard<std::mutex> lock(quadLayerLock);

		D3D11_TEXTURE2D_DESC desc;
		quadLayerTexture->GetDesc(&desc);

		HolographicQuadLayer quadLayer = HolographicQuadLayer(winrt::Windows::Foundation::Size((float)desc.Width, (float)desc.Height), DirectXPixelFormat::B8G8R8A8UIntNormalized);

		QuadLayer layer(quadLayer);
		layer.index = Id;
		layer.texture = quadLayerTexture;
		layer.width = widthM;
		layer.height = heightM;

		if (preserveAspectRatio)
		{
			D3D11_TEXTURE2D_DESC desc{};
			quadLayerTexture->GetDesc(&desc);

			float R = (float)desc.Width / (float)desc.Height;
			layer.height = widthM / R;
		}

		layer.position = position;
		layer.rotation = rotation;
		layer.scale = scale;

		layer.layerType = layerType;

		if (layerType == HMDLayerType::WorldLocked)
		{
			float3 pos = float3{ layer.position.x, layer.position.y, layer.position.z };
			quaternion rot = quaternion{ layer.rotation.x, layer.rotation.y, layer.rotation.z, layer.rotation.w };

			winrt::Windows::Perception::Spatial::SpatialCoordinateSystem coordinateSystem = GetReferenceCoordinateSystem();

			layer.anchor = winrt::Windows::Perception::Spatial::SpatialAnchor::TryCreateRelativeTo(coordinateSystem, pos, rot);
		}

		layer.priority = priority;

		int priorityIndex = 0;
		for (int i = 0; i < quadLayers.size(); i++)
		{
			if (priority > quadLayers.at(i).priority)
			{
				priorityIndex = i + 1;
			}
		}

		std::vector<QuadLayer>::iterator it = quadLayers.begin();
		quadLayers.insert(it + priorityIndex, layer);

		return layer.index;
	}

	void MixedRealityInterop::RemoveQuadLayer(uint32_t Id)
	{
		std::lock_guard<std::mutex> lock(quadLayerLock);

		int removeIndex = -1;
		for (int i = 0; i < quadLayers.size(); i++)
		{
			if (quadLayers.at(i).index == Id)
			{
				removeIndex = i;
				break;
			}
		}

		if (removeIndex > -1)
		{
			std::vector<QuadLayer>::iterator it = quadLayers.begin();
			quadLayers.erase(it + removeIndex);
		}
	}

	bool MixedRealityInterop::CreateRenderingParameters()
	{
		std::lock_guard<std::mutex> lock(poseLock);
		std::lock_guard<std::recursive_mutex> lock2(CameraResourcesLock);

		bool succeeded = false;

		if (currentFrame == nullptr
			|| currentFrame->Frame == nullptr)
		{
			return succeeded;
		}

		if (PVCameraResources != nullptr
			&& PVCameraResources->Pose != nullptr)
		{
			bool pvSucceeded = true;
			PVCameraResources->CreateRenderingParameters(currentFrame.get(), pvSucceeded);
		}

		if (CameraResources == nullptr
			|| CameraResources->Pose == nullptr)
		{
			return succeeded;
		}

		bool renderingParamsCreated = CameraResources->CreateRenderingParameters(currentFrame.get(), succeeded);

		return succeeded;
	}

	ID3D11Texture2D* MixedRealityInterop::GetBackBufferTexture()
	{
		std::lock_guard<std::mutex> lock(poseLock);
		std::lock_guard<std::recursive_mutex> lock2(CameraResourcesLock);

		if (currentFrame == nullptr
			|| currentFrame->Frame == nullptr
			|| CameraResources == nullptr)
		{
			return nullptr;
		}

		return CameraResources->GetBackBufferTexture();
	}

	bool MixedRealityInterop::CommitDepthBuffer(ID3D11Texture2D* depthTexture)
	{
		std::lock_guard<std::mutex> lock(poseLock);
		std::lock_guard<std::recursive_mutex> lock2(CameraResourcesLock);

		bool succeeded = true;

		if (currentFrame == nullptr
			|| currentFrame->Frame == nullptr
			|| CameraResources == nullptr)
		{
			return succeeded;
		}

		bool renderingParamsCreated = CameraResources->CommitDepthBuffer(currentFrame.get(), depthTexture, succeeded);

		return succeeded;
	}

	bool MixedRealityInterop::CommitThirdCameraDepthBuffer(ID3D11Texture2D* depthTexture)
	{
		std::lock_guard<std::mutex> lock(poseLock);
		std::lock_guard<std::recursive_mutex> lock2(CameraResourcesLock);

		bool succeeded = true;

		if (currentFrame == nullptr
			|| currentFrame->Frame == nullptr
			|| PVCameraResources == nullptr)
		{
			return succeeded;
		}

		bool renderingParamsCreated = PVCameraResources->CommitDepthBuffer(currentFrame.get(), depthTexture, succeeded);

		return succeeded;
	}

	void MixedRealityInterop::SetFocusPointForFrame(DirectX::XMFLOAT3 position)
	{
		LSRPosition = position;
		bIsLSRSetThisFrame = true;
	}

	bool QuadLayerVectorContains(HolographicQuadLayer layer)
	{
		for (HolographicQuadLayer current : CameraResources->GetCamera().QuadLayers())
		{
			if (current == layer)
			{
				return true;
			}
		}

		return false;
	}

	bool MixedRealityInterop::CopyResources(ID3D11DeviceContext* context, ID3D11Texture2D* viewportTexture)
	{
		std::lock_guard<std::mutex> pLock(poseLock);

		if (currentFrame == nullptr
			|| !CameraResources
			|| CameraResources->GetBackBufferTexture() == nullptr
			|| viewportTexture == nullptr)
		{
#if	LOG_HOLOLENS_FRAME_COUNTER
			if (currentFrame == nullptr)
			{
				{ std::wstringstream string; string << L"Present() currentFrame is null"; Log(string); }
			}
			else if (!CameraResources)
			{
				{ std::wstringstream string; string << L"Present() !CameraResources"; Log(string); }
			}
			else if (CameraResources->GetBackBufferTexture() == nullptr)
			{
				{ std::wstringstream string; string << L"Present() CameraResources->GetBackBufferTexture() == nullptr"; Log(string); }
			}
			else //(viewportTexture == nullptr)
			{
				{ std::wstringstream string; string << L"Present() viewportTexture == nullptr"; Log(string); }
			}
#endif
			return true;
		}

		StereoCopy(
			context,
			ScreenScaleFactor,
			viewportTexture,
			CameraResources->GetBackBufferTexture());

		// Copy third camera texture to PVCameraResources backbuffer.
		if (IsThirdCameraActive() && PVCameraResources != nullptr && PVCameraResources->GetBackBufferTexture())
		{
			int w, h;
			GetThirdCameraDimensions(w, h);

			D3D11_TEXTURE2D_DESC desc{};
			viewportTexture->GetDesc(&desc);

			D3D11_BOX box = {};
			box.right = desc.Width;
			box.left = desc.Width - w;
			box.top = 0;
			box.bottom = h;
			box.back = 1;

			context->CopySubresourceRegion(
				PVCameraResources->GetBackBufferTexture(),
				0, 0, 0, 0,
				viewportTexture,
				0,
				&box);
		}

		//Note: HoloLens does not support Quad Layers, so we do not need to render to the third camera here.
		// Quad Layers
		uint32_t maxQuadLayers = (m_isHL1Remoting || (CameraResources.get() == nullptr) || (CameraResources->GetCamera() == nullptr)) ? 0 : CameraResources->GetCamera().MaxQuadLayerCount();
		if (maxQuadLayers > 0)
		{
			if (quadLayers.size() > CameraResources->GetCamera().QuadLayers().Size())
			{
				// quad layer list has changed, clear the existing list so we can render with new priorities.
				CameraResources->GetCamera().QuadLayers().Clear();
			}
			for (QuadLayer layer : quadLayers)
			{
				if (!layer.ValidateData())
				{
					continue;
				}

				if (CameraResources->GetCamera().QuadLayers().Size() < maxQuadLayers &&
					!QuadLayerVectorContains(layer.quadLayer))
				{
					CameraResources->GetCamera().QuadLayers().Append(layer.quadLayer);
				}

				auto quadLayerUpdateParams = currentFrame->Frame.GetQuadLayerUpdateParameters(layer.quadLayer);
				IDirect3DSurface surface = quadLayerUpdateParams.AcquireBufferToUpdateContent();

				ComPtr<IDXGISurface2> quadLayerBackBufferSurface;
				winrt::check_hresult(
					surface.as<::Windows::Graphics::DirectX::Direct3D11::IDirect3DDxgiInterfaceAccess>()->GetInterface(
						IID_PPV_ARGS(&quadLayerBackBufferSurface)));

				UINT32 subresourceIndex = 0;
				ComPtr<ID3D11Texture2D> quadLayerBackBuffer;
				winrt::check_hresult(quadLayerBackBufferSurface->GetResource(IID_PPV_ARGS(&quadLayerBackBuffer), &subresourceIndex));

				context->CopyResource(
					quadLayerBackBuffer.Get(),
					layer.texture);

				quadLayerUpdateParams.UpdateExtents({ layer.width * layer.scale.x, layer.height * layer.scale.y });

				float3 pos = float3{ layer.position.x, layer.position.y, layer.position.z };
				quaternion rot = quaternion{ layer.rotation.x, layer.rotation.y, layer.rotation.z, layer.rotation.w };

				if (layer.layerType == HMDLayerType::FaceLocked)
				{
					quadLayerUpdateParams.UpdateLocationWithDisplayRelativeMode(pos, rot);
				}
				else
				{
					if (layer.anchor != nullptr)
					{
						quadLayerUpdateParams.UpdateLocationWithStationaryMode(layer.anchor.CoordinateSystem(), float3::zero(), quaternion::identity());
					}
					else
					{
						quadLayerUpdateParams.UpdateLocationWithStationaryMode(StationaryReferenceFrame.CoordinateSystem(), pos, rot);
					}
				}
			}
		}

		return true;
	}

	bool MixedRealityInterop::Present()
	{
		std::lock_guard<std::mutex> pLock(poseLock);
		std::lock_guard<std::mutex> lock(disposeLock_Present);
		if (currentFrame == nullptr)
		{
			return true;
		}

		std::lock_guard<std::recursive_mutex> lock2(CameraResourcesLock);
		if (m_isHL1Remoting || ((CameraResources.get() != nullptr) && (CameraResources->GetCamera() != nullptr)))
		{
#if HOLOLENS_BLOCKING_PRESENT
			HolographicFramePresentResult presentResult = currentFrame->Frame.PresentUsingCurrentPrediction();
#	if	LOG_HOLOLENS_FRAME_COUNTER
			{ std::wstringstream string; string << L"Present() PresentUsingCurrentPrediction with " << currentFrame->Count; Log(string); }
#	endif
#else
			HolographicFramePresentResult presentResult = currentFrame->Frame.PresentUsingCurrentPrediction(HolographicFramePresentWaitBehavior::DoNotWaitForFrameToFinish);
#	if	LOG_HOLOLENS_FRAME_COUNTER
			{ std::wstringstream string; string << L"Present() PresentUsingCurrentPrediction(donotwait) with " << currentFrame->Count; Log(string); }
#	endif
#endif
		}

		// We should not use this again now that we have presented.
		currentFrame = nullptr;

		return true;
	}

	bool MixedRealityInterop::SupportsSpatialInput()
	{
		return supportsSpatialInput;
	}

	bool MixedRealityInterop::SupportsHandTracking() const
	{
		return supportsHandTracking;
	}

	bool MixedRealityInterop::SupportsHandedness()
	{
		return supportsHandedness;
	}

	bool MixedRealityInterop::SupportsEyeTracking() const
	{
		return supportsEyeTracking;
	}

	void MixedRealityInterop::RequestUserPermissionForEyeTracking()
	{
#if PLATFORM_HOLOLENS || HOLO_STREAMING_RENDERING
		if (supportsEyeTracking && !eyeTrackingAllowed)
		{
			EyesPose::RequestAccessAsync().Completed([=](auto&& sender, winrt::Windows::Foundation::AsyncStatus const  args)
				{
					if (args == winrt::Windows::Foundation::AsyncStatus::Completed)
					{
						eyeTrackingAllowed = (sender.GetResults() == winrt::Windows::UI::Input::GazeInputAccessStatus::Allowed);
					}
				});
		}
#endif
	}

	bool MixedRealityInterop::IsEyeTrackingAllowed() const
	{
		return eyeTrackingAllowed;
	}

	bool MixedRealityInterop::GetEyeGaze(EyeGazeRay& eyeRay)
	{
		memset(&eyeRay, 0, sizeof(eyeRay));

#if PLATFORM_HOLOLENS || HOLO_STREAMING_RENDERING
		if (!supportsEyeTracking || !eyeTrackingAllowed)
		{
			return false;
		}

		try
		{
			auto coordinateSystem = GetReferenceCoordinateSystem();
			if (coordinateSystem == nullptr) { return false; }

			auto currentTimeStamp = PerceptionTimestampHelper::FromHistoricalTargetTime(winrt::clock::now());

			auto pointerPose = SpatialPointerPose::TryGetAtTimestamp(coordinateSystem, currentTimeStamp);
			if (pointerPose == nullptr) { return false; }

			auto eyePos = pointerPose.Eyes();
			if (eyePos == nullptr) { return false; }

			auto gaze = eyePos.Gaze();
			if (gaze == nullptr) { return false; }

			auto orig = gaze.Value().Origin;
			auto dir = gaze.Value().Direction;

			eyeRay.origin = ToDirectXVec(gaze.Value().Origin);
			eyeRay.direction = ToDirectXVec(gaze.Value().Direction);

			return true;
		}
		catch (winrt::hresult_error&)
		{
		}

#endif

		return false;
	}

	bool CheckHandedness(SpatialInteractionSource source, HMDHand hand)
	{
		if (!supportsHandedness
			|| source.Handedness() == SpatialInteractionSourceHandedness::Unspecified)
		{
			return HandIDs[(int)hand] == source.Id();
		}

		SpatialInteractionSourceHandedness desiredHandedness = (hand == HMDHand::Left) ?
			SpatialInteractionSourceHandedness::Left : SpatialInteractionSourceHandedness::Right;

		return source.Handedness() == desiredHandedness;
	}

	bool GetInputSources(IVectorView<SpatialInteractionSourceState>& sourceStates)
	{
		if (interactionManager == nullptr
			|| holographicSpace == nullptr
			|| !bInitialized)
		{
			return false;
		}

		try
		{
			Microsoft::WRL::ComPtr<ABI::Windows::Perception::IPerceptionTimestampHelperStatics> timestampStatics;
			HRESULT hr = Windows::Foundation::GetActivationFactory(Microsoft::WRL::Wrappers::HStringReference(RuntimeClass_Windows_Perception_PerceptionTimestampHelper).Get(), &timestampStatics);

			// Convert from winrt DateTime to ABI DateTime.
			winrt::Windows::Foundation::DateTime dt = winrt::clock::now();
			winrt::Windows::Foundation::TimeSpan timespan = dt.time_since_epoch();

			ABI::Windows::Foundation::DateTime dt_abi;
			dt_abi.UniversalTime = timespan.count();

			Microsoft::WRL::ComPtr < ABI::Windows::Perception::IPerceptionTimestamp> timestamp;
			timestampStatics->FromHistoricalTargetTime(dt_abi, &timestamp);

			if (timestamp == nullptr)
			{
				return false;
			}

			winrt::Windows::Perception::PerceptionTimestamp ts = nullptr;

			winrt::check_hresult(timestamp->QueryInterface(winrt::guid_of<winrt::Windows::Perception::PerceptionTimestamp>(),
				reinterpret_cast<void**>(winrt::put_abi(ts))));

			sourceStates = interactionManager.GetDetectedSourcesAtTimestamp(ts);

			return true;
		}
		catch (winrt::hresult_error&)
		{
			return false;
		}
	}

	bool MixedRealityInterop::GetPointerPose(
		HMDHand hand,
		PointerPoseInfo& pose)
	{
		if (!IsInitialized())
		{
			return false;
		}

		pose = PointerPoses[(int)hand];
		return true;
	}

	HMDTrackingStatus MixedRealityInterop::GetControllerTrackingStatus(HMDHand hand)
	{
		HMDTrackingStatus trackingStatus = HMDTrackingStatus::NotTracked;

		if (!IsInitialized())
		{
			return trackingStatus;
		}

		IVectorView<SpatialInteractionSourceState> sourceStates;
		if (!GetInputSources(sourceStates))
		{
			return trackingStatus;
		}

		int sourceCount = sourceStates.Size();
		for (int i = 0; i < sourceCount; i++)
		{
			SpatialInteractionSourceState state = sourceStates.GetAt(i);
			if (state == nullptr)
			{
				continue;
			}

			SpatialInteractionSource source = state.Source();
			if (source == nullptr)
			{
				continue;
			}

			if (!CheckHandedness(source, hand))
			{
				continue;
			}

			winrt::Windows::Perception::Spatial::SpatialCoordinateSystem coordinateSystem = GetReferenceCoordinateSystem();
			if (coordinateSystem != nullptr)
			{
				SpatialInteractionSourceProperties prop = state.Properties();
				if (prop == nullptr)
				{
					continue;
				}

				SpatialInteractionSourceLocation sourceLocation = prop.TryGetLocation(coordinateSystem);
				if (sourceLocation != nullptr)
				{
					if (!m_isHL1Remoting && source.IsPointingSupported() && sourceLocation.SourcePointerPose() != nullptr)
					{
						float3 pos = sourceLocation.SourcePointerPose().Position();
						float3 forward = sourceLocation.SourcePointerPose().ForwardDirection();
						float3 up = sourceLocation.SourcePointerPose().UpDirection();
						quaternion rot = sourceLocation.SourcePointerPose().Orientation();

						PointerPoses[(int)hand].origin = DirectX::XMFLOAT3(pos.x, pos.y, pos.z);
						PointerPoses[(int)hand].direction = DirectX::XMFLOAT3(forward.x, forward.y, forward.z);
						PointerPoses[(int)hand].up = DirectX::XMFLOAT3(up.x, up.y, up.z);
						PointerPoses[(int)hand].orientation = DirectX::XMFLOAT4(rot.x, rot.y, rot.z, rot.w);
					}

					if (sourceLocation.Position() != nullptr)
					{
						ControllerPositions[(int)hand] = sourceLocation.Position().Value();
						trackingStatus = HMDTrackingStatus::Tracked;
					}
					if (supportsSourceOrientation &&
						(sourceLocation.Orientation() != nullptr))
					{
						ControllerOrientations[(int)hand] = sourceLocation.Orientation().Value();

						if (sourceLocation.Position() == nullptr)
						{
							trackingStatus = HMDTrackingStatus::InertialOnly;
						}
					}
					else
					{
						ControllerOrientations[(int)hand] = quaternion::identity();
					}
				}
			}
		}

		ControllerIsTracked[(int)hand] =
			trackingStatus == HMDTrackingStatus::Tracked ? true : false;

		return trackingStatus;
	}

	bool MixedRealityInterop::GetControllerOrientationAndPosition(HMDHand hand, DirectX::XMFLOAT4& orientation, DirectX::XMFLOAT3& position)
	{
		if (!supportsHandedness)
		{
			if (HandIDs[(int)hand] == -1)
			{
				return false;
			}
		}

		float3 pos = ControllerPositions[(int)hand];
		quaternion rot = ControllerOrientations[(int)hand];

		orientation = DirectX::XMFLOAT4(rot.x, rot.y, rot.z, rot.w);
		position = DirectX::XMFLOAT3(pos.x, pos.y, pos.z);

		return ControllerIsTracked[(int)hand];
	}

	bool MixedRealityInterop::GetHandJointOrientationAndPosition(HMDHand hand, HMDHandJoint joint, DirectX::XMFLOAT4& orientation, DirectX::XMFLOAT3& position, float& radius)
	{
		if (!supportsHandTracking)
		{
			if (HandIDs[(int)hand] == -1)
			{
				return false;
			}
		}

		if (!JointPoseValid[(int)hand])
		{
			return false;
		}

		float3 pos = JointPoses[(int)hand][(int)joint].Position;
		quaternion rot = JointPoses[(int)hand][(int)joint].Orientation;
		radius = JointPoses[(int)hand][(int)joint].Radius;

		// Rotate the bones to the MS API's new frame
		rot *= make_quaternion_from_yaw_pitch_roll(0.0f, DirectX::XM_PI, 0.0f);
		rot = normalize(rot);

		orientation = DirectX::XMFLOAT4(rot.x, rot.y, rot.z, rot.w);
		position = DirectX::XMFLOAT3(pos.x, pos.y, pos.z);

		return true;
	}

	HMDInputPressState PressStateFromBool(bool isPressed)
	{
		return isPressed ?
			HMDInputPressState::Pressed :
			HMDInputPressState::Released;
	}

	void UpdateButtonStates(SpatialInteractionSourceState state)
	{
		SpatialInteractionSource source = state.Source();
		if (source == nullptr)
		{
			return;
		}

		int handIndex = 0;
		if (supportsHandedness
			&& source.Handedness() != SpatialInteractionSourceHandedness::Unspecified)
		{
			// Find hand index from source handedness.
			SpatialInteractionSourceHandedness handedness = source.Handedness();
			if (handedness != SpatialInteractionSourceHandedness::Left)
			{
				handIndex = 1;
			}
		}
		else
		{
			// If source does not support handedness, find hand index from HandIDs array.
			handIndex = -1;
			for (int i = 0; i < 2; i++)
			{
				if (source.Id() == HandIDs[i])
				{
					handIndex = i;
					break;
				}
			}

			if (handIndex == -1)
			{
				// No hands.
				return;
			}
		}

		if (isRemoteHolographicSpace)
		{
			// Prior to motion controller support, Select was the only press
			bool isPressed = state.IsPressed();
			PreviousSelectState[handIndex] = CurrentSelectState[handIndex];
			CurrentSelectState[handIndex] = PressStateFromBool(isPressed);

			// HoloLens 2 supports grasp over remoting.
			if (supportsMotionControllers && !m_isHL1Remoting)
			{
				// Grasp
				isPressed = state.IsGrasped();
				PreviousGraspState[handIndex] = CurrentGraspState[handIndex];
				CurrentGraspState[handIndex] = PressStateFromBool(isPressed);
			}
		}
		else if (supportsMotionControllers && !isRemoteHolographicSpace)
		{
			// Select
			bool isPressed = state.IsSelectPressed();
			PreviousSelectState[handIndex] = CurrentSelectState[handIndex];
			CurrentSelectState[handIndex] = PressStateFromBool(isPressed);

			// Grasp
			isPressed = state.IsGrasped();
			PreviousGraspState[handIndex] = CurrentGraspState[handIndex];
			CurrentGraspState[handIndex] = PressStateFromBool(isPressed);

			// Menu
			isPressed = state.IsMenuPressed();
			PreviousMenuState[handIndex] = CurrentMenuState[handIndex];
			CurrentMenuState[handIndex] = PressStateFromBool(isPressed);

			SpatialInteractionControllerProperties controllerProperties = state.ControllerProperties();
			if (controllerProperties == nullptr)
			{
				// All remaining controller buttons require the controller properties.
				return;
			}

			// Thumbstick
			isPressed = controllerProperties.IsThumbstickPressed();
			PreviousThumbstickPressState[handIndex] = CurrentThumbstickPressState[handIndex];
			CurrentThumbstickPressState[handIndex] = PressStateFromBool(isPressed);

			// Touchpad
			isPressed = controllerProperties.IsTouchpadPressed();
			PreviousTouchpadPressState[handIndex] = CurrentTouchpadPressState[handIndex];
			CurrentTouchpadPressState[handIndex] = PressStateFromBool(isPressed);

			// Touchpad (is touched)
			isPressed = controllerProperties.IsTouchpadTouched();
			PreviousTouchpadIsTouchedState[handIndex] = CurrentTouchpadIsTouchedState[handIndex];
			CurrentTouchpadIsTouchedState[handIndex] = PressStateFromBool(isPressed);
		}
	}

	bool HandCurrentlyTracked(int id)
	{
		for (int i = 0; i < 2; i++)
		{
			if (HandIDs[i] == id)
			{
				return true;
			}
		}

		return false;
	}

	void AddHand(int id)
	{
		// Check right hand first (index 1).
		for (int i = 1; i >= 0; i--)
		{
			if (HandIDs[i] == -1)
			{
				HandIDs[i] = id;
				return;
			}
		}
	}

	void UpdateTrackedHands(IVectorView<SpatialInteractionSourceState> sourceStates)
	{
		winrt::Windows::Perception::Spatial::SpatialCoordinateSystem coordinateSystem = GetReferenceCoordinateSystem();
		if (coordinateSystem == nullptr)
		{
			Log(L"UpdateTrackedHands - unable to get reference coordinate system - hand skeleton data may be invalid");
		}

		int sourceCount = sourceStates.Size();

		for (int i = 0; i < sourceCount; i++)
		{
			SpatialInteractionSourceState state = sourceStates.GetAt(i);
			if (state == nullptr)
			{
				continue;
			}

			SpatialInteractionSource source = state.Source();
			if (source == nullptr)
			{
				continue;
			}

			if (!HandCurrentlyTracked(source.Id()))
			{
				AddHand(source.Id());
			}
		}
	}

	// Reset any lost hands.
	void ResetHandIDs(IVectorView<SpatialInteractionSourceState> sourceStates)
	{
		int sourceCount = sourceStates.Size();

		for (int i = 0; i < 2; i++)
		{
			// Hand already reset.
			if (HandIDs[i] == -1)
			{
				continue;
			}

			bool handFound = false;
			for (int j = 0; j < sourceCount; j++)
			{
				SpatialInteractionSourceState state = sourceStates.GetAt(j);
				if (state == nullptr)
				{
					continue;
				}

				SpatialInteractionSource source = state.Source();
				if (source == nullptr)
				{
					continue;
				}

				if (HandIDs[i] == source.Id())
				{
					handFound = true;
					break;
				}
			}

			if (!handFound)
			{
				HandIDs[i] = -1;
				JointPoseValid[i] = false;
			}
		}
	}

	void MixedRealityInterop::PollInput()
	{
		IVectorView<SpatialInteractionSourceState> sourceStates;
		if (!GetInputSources(sourceStates))
		{
			return;
		}

		// Update unhanded controller mapping.
		if (isRemoteHolographicSpace)
		{
			// Remove and hands that have been removed since last update.
			ResetHandIDs(sourceStates);

			// Add new tracked hands.
			UpdateTrackedHands(sourceStates);
		}

		int sourceCount = sourceStates.Size();
		for (int i = 0; i < sourceCount; i++)
		{
			SpatialInteractionSourceState state = sourceStates.GetAt(i);
			if (state == nullptr)
			{
				continue;
			}

			UpdateButtonStates(state);
		}
	}

	void MixedRealityInterop::PollHandTracking()
	{
		HMDTrackingStatus trackingStatus = HMDTrackingStatus::NotTracked;

		if (!IsInitialized())
		{
			return;
		}

		// Reset joint pose flag for both hands here, since we may not have an input source for a hand.
		// Any sources we do have will get correctly set when retrieving joints.
		for (int i = 0; i < 2; i++)
		{
			JointPoseValid[i] = false;
		}

		IVectorView<SpatialInteractionSourceState> sourceStates;
		if (!GetInputSources(sourceStates))
		{
			return;
		}

		int sourceCount = sourceStates.Size();
		for (int i = 0; i < sourceCount; i++)
		{
			SpatialInteractionSourceState state = sourceStates.GetAt(i);
			if (state == nullptr)
			{
				continue;
			}

			SpatialInteractionSource source = state.Source();
			if (source == nullptr)
			{
				continue;
			}

			HMDHand hand = HMDHand::AnyHand;
			if (CheckHandedness(source, HMDHand::Left))
			{
				hand = HMDHand::Left;
			}
			else if (CheckHandedness(source, HMDHand::Right))
			{
				hand = HMDHand::Right;
			}
			else
			{
				continue;
			}

			winrt::Windows::Perception::Spatial::SpatialCoordinateSystem coordinateSystem = GetReferenceCoordinateSystem();
			if (coordinateSystem != nullptr)
			{
				SpatialInteractionSourceProperties prop = state.Properties();
				if (prop == nullptr)
				{
					continue;
				}

				SpatialInteractionSourceLocation sourceLocation = prop.TryGetLocation(coordinateSystem);
				if (sourceLocation != nullptr)
				{
					if (supportsSourceOrientation &&
						(sourceLocation.Orientation() != nullptr))
					{
						if (supportsHandTracking)
						{
							HandPose handPose = state.TryGetHandPose();
							if (handPose != nullptr)
							{
<<<<<<< HEAD
=======
								std::lock_guard<std::mutex> lock(MeshUpdateObserverLock);
>>>>>>> 3aae9151
								if (HandMeshUpdateObserver::IsInitialized())
								{
									std::shared_ptr<HandMeshUpdateObserver> Observer;

									if (MeshUpdateObserverMap.count((uint32_t)hand) == 0)
									{
										Observer = std::make_shared<HandMeshUpdateObserver>();
										MeshUpdateObserverMap[(uint32_t)hand] = Observer;
									}
									else
									{
										Observer = MeshUpdateObserverMap[(uint32_t)hand];
<<<<<<< HEAD
									}

									if (Observer->GetSourceId() != source.Id())
									{
										Observer->InitAsync(source);
									}

									Observer->Update(handPose, coordinateSystem);
=======
									}

									if (Observer->GetSourceId() != source.Id())
									{
										Observer->InitAsync(source);
									}

									Observer->Update(handPose, coordinateSystem, hand == HMDHand::Right);
>>>>>>> 3aae9151
								}
								JointPoseValid[(int)hand] = handPose.TryGetJoints(coordinateSystem, Joints, JointPoses[(int)hand]);
							}
						}
					}
				}
			}
		}
	}

	HMDInputPressState MixedRealityInterop::GetPressState(HMDHand hand, HMDInputControllerButtons button, bool onlyRegisterClicks)
	{
		int index = (int)hand;

		HMDInputPressState pressState = HMDInputPressState::NotApplicable;

		switch (button)
		{
		case HMDInputControllerButtons::Grasp:
			pressState = (!onlyRegisterClicks) ? CurrentGraspState[index] :
				(CurrentGraspState[index] != PreviousGraspState[index]) ? CurrentGraspState[index] : HMDInputPressState::NotApplicable;
			break;

		case HMDInputControllerButtons::Menu:
			pressState = (!onlyRegisterClicks) ? CurrentMenuState[index] :
				(CurrentMenuState[index] != PreviousMenuState[index]) ? CurrentMenuState[index] : HMDInputPressState::NotApplicable;
			break;

		case HMDInputControllerButtons::Select:
			pressState = (!onlyRegisterClicks) ? CurrentSelectState[index] :
				(CurrentSelectState[index] != PreviousSelectState[index]) ? CurrentSelectState[index] : HMDInputPressState::NotApplicable;
			break;

		case HMDInputControllerButtons::Thumbstick:
			pressState = (!onlyRegisterClicks) ? CurrentThumbstickPressState[index] :
				(CurrentThumbstickPressState[index] != PreviousThumbstickPressState[index]) ? CurrentThumbstickPressState[index] : HMDInputPressState::NotApplicable;
			break;

		case HMDInputControllerButtons::Touchpad:
			pressState = (!onlyRegisterClicks) ? CurrentTouchpadPressState[index] :
				(CurrentTouchpadPressState[index] != PreviousTouchpadPressState[index]) ? CurrentTouchpadPressState[index] : HMDInputPressState::NotApplicable;
			break;

		case HMDInputControllerButtons::TouchpadIsTouched:
			pressState = (!onlyRegisterClicks) ? CurrentTouchpadIsTouchedState[index] :
				(CurrentTouchpadIsTouchedState[index] != PreviousTouchpadIsTouchedState[index]) ? CurrentTouchpadIsTouchedState[index] : HMDInputPressState::NotApplicable;
			break;
		}

		return pressState;
	}

	void MixedRealityInterop::ResetButtonStates()
	{
		for (int i = 0; i < 2; i++)
		{
			CurrentSelectState[i] = HMDInputPressState::NotApplicable;
			PreviousSelectState[i] = HMDInputPressState::NotApplicable;

			CurrentGraspState[i] = HMDInputPressState::NotApplicable;
			PreviousGraspState[i] = HMDInputPressState::NotApplicable;

			CurrentMenuState[i] = HMDInputPressState::NotApplicable;
			PreviousMenuState[i] = HMDInputPressState::NotApplicable;

			CurrentThumbstickPressState[i] = HMDInputPressState::NotApplicable;
			PreviousThumbstickPressState[i] = HMDInputPressState::NotApplicable;

			CurrentTouchpadPressState[i] = HMDInputPressState::NotApplicable;
			PreviousTouchpadPressState[i] = HMDInputPressState::NotApplicable;

			CurrentTouchpadIsTouchedState[i] = HMDInputPressState::NotApplicable;
			PreviousTouchpadIsTouchedState[i] = HMDInputPressState::NotApplicable;
		}
	}

	float MixedRealityInterop::GetAxisPosition(HMDHand hand, HMDInputControllerAxes axis)
	{
		if (!supportsMotionControllers || isRemoteHolographicSpace)
		{
			return 0.0f;
		}

		IVectorView<SpatialInteractionSourceState> sourceStates;
		if (!GetInputSources(sourceStates))
		{
			return 0.0f;
		}

		int sourceCount = sourceStates.Size();
		for (int i = 0; i < sourceCount; i++)
		{
			SpatialInteractionSourceState state = sourceStates.GetAt(i);
			if (state == nullptr)
			{
				continue;
			}

			SpatialInteractionSource source = state.Source();
			if (source == nullptr)
			{
				continue;
			}

			if (!CheckHandedness(source, hand))
			{
				continue;
			}

			if (axis == HMDInputControllerAxes::SelectValue)
			{
				return static_cast<float>(state.SelectPressedValue());
			}

			SpatialInteractionControllerProperties controllerProperties = state.ControllerProperties();
			if (controllerProperties == nullptr)
			{
				return 0.0f;
			}

			double axisValue = 0.0;
			switch (axis)
			{
			case HMDInputControllerAxes::ThumbstickX:
				axisValue = controllerProperties.ThumbstickX();
				break;

			case HMDInputControllerAxes::ThumbstickY:
				axisValue = controllerProperties.ThumbstickY();
				break;

			case HMDInputControllerAxes::TouchpadX:
				axisValue = controllerProperties.TouchpadX();
				break;

			case HMDInputControllerAxes::TouchpadY:
				axisValue = controllerProperties.TouchpadY();
				break;
			}

			return static_cast<float>(axisValue);
		}

		return 0.0f;
	}

	void MixedRealityInterop::SubmitHapticValue(HMDHand hand, float value)
	{
		if (!supportsHapticFeedback || isRemoteHolographicSpace)
		{
			return;
		}

		IVectorView<SpatialInteractionSourceState> sourceStates;
		if (!GetInputSources(sourceStates))
		{
			return;
		}

		int sourceCount = sourceStates.Size();
		for (int i = 0; i < sourceCount; i++)
		{
			SpatialInteractionSourceState state = sourceStates.GetAt(i);
			if (state == nullptr)
			{
				continue;
			}

			SpatialInteractionSource source = state.Source();
			if (source == nullptr)
			{
				continue;
			}

			if (!CheckHandedness(source, hand))
			{
				continue;
			}

			SpatialInteractionController controller = source.Controller();
			if (controller == nullptr)
			{
				return;
			}

			SimpleHapticsController hapticsController = controller.SimpleHapticsController();
			if (hapticsController == nullptr)
			{
				return;
			}

			IVectorView<SimpleHapticsControllerFeedback> supportedFeedback = hapticsController.SupportedFeedback();
			uint32_t feedbackSize = supportedFeedback.Size();
			if (feedbackSize == 0)
			{
				return;
			}

			SimpleHapticsControllerFeedback feedback = nullptr;
			for (uint32_t i = 0; i < feedbackSize; i++)
			{
				SimpleHapticsControllerFeedback feed = supportedFeedback.GetAt(i);
				if (feed == nullptr)
				{
					break;
				}

				// Check for specific waveform(s)
				uint16_t waveform = feed.Waveform();
				if (waveform == KnownSimpleHapticsControllerWaveforms::BuzzContinuous())
				{
					// We found a suitable waveform
					feedback = feed;
					break;
				}
			}

			if (feedback == nullptr)
			{
				// We did not find a suitable waveform.
				return;
			}

			// Submit the feedback value
			if (value > 0.0f)
			{
				hapticsController.SendHapticFeedback(
					feedback,
					static_cast<double>(value));
			}
			else
			{
				hapticsController.StopFeedback();
			}
		}
	}

	SpeechRecognizerInterop::SpeechRecognizerInterop()
	{
		std::lock_guard<std::mutex> lock(speechRecognizerLock);

		id = speechRecognizerIndex;
		speechRecognizerMap[id] = new SpeechRecognizer();

		speechRecognizerIndex++;
	}

	void SpeechRecognizerInterop::AddKeyword(const wchar_t* keyword, std::function<void()> callback)
	{
#if HOLO_STREAMING_RENDERING
		// Remoting supports a single remoteSpeech object.  
		// Keywords are aggregated in OnBeginPlay and a single speech recognizer is created, so this will work for all keywords.
		if (id > 0)
		{
			return;
		}
#endif

		if (speechRecognizerMap[id] == nullptr)
		{
			return;
		}

		speechRecognizerMap[id]->AddKeyword(winrt::hstring(keyword), callback);
	}

	void SpeechRecognizerInterop::StartSpeechRecognition()
	{
#if HOLO_STREAMING_RENDERING
		// Remoting supports a single remoteSpeech object.  
		// Keywords are aggregated in OnBeginPlay and a single speech recognizer is created, so this will work for all keywords.
		if (id > 0)
		{
			return;
		}
#endif

		if (speechRecognizerMap[id] == nullptr)
		{
			return;
		}

#if !HOLO_STREAMING_RENDERING
		speechRecognizerMap[id]->StartSpeechRecognizer();
#else
		if (m_remoteContext == nullptr
			|| remoteSpeech == nullptr)
		{
			speechRecognizerMap[id]->StartSpeechRecognizer();
			return;
		}

		CreateGrammarFileAsync().then([this](winrt::Windows::Storage::IStorageFile grammarFile)
			{
				std::vector<winrt::hstring> dictionary;
				for (auto keywordPair : speechRecognizerMap[id]->KeywordMap())
				{
					{ std::wstringstream string; string << L"Adding Keyword " << keywordPair.first.c_str(); Log(string); }

					dictionary.push_back(keywordPair.first);
				}

				remoteSpeech.ApplyParameters(L"en-US", grammarFile, dictionary);

				m_onRecognizedSpeechRevoker = remoteSpeech.OnRecognizedSpeech(
					winrt::auto_revoke, [this](const winrt::Microsoft::Holographic::AppRemoting::RecognizedSpeech& recognizedSpeech)
					{
						{ std::wstringstream string; string << L"Evaluating Keyword " << recognizedSpeech.RecognizedText.c_str(); Log(string); }

						for (auto keywordPair : speechRecognizerMap[id]->KeywordMap())
						{
							if (recognizedSpeech.RecognizedText == keywordPair.first)
							{
								{ std::wstringstream string; string << L"Recognized Keyword " << recognizedSpeech.RecognizedText.c_str(); Log(string); }

								keywordPair.second();
								break;
							}
						}
					});
			});
#endif
	}

	void SpeechRecognizerInterop::StopSpeechRecognition()
	{
		if (speechRecognizerMap[id] == nullptr)
		{
			return;
		}

		speechRecognizerMap[id]->StopSpeechRecognizer();

		auto it = speechRecognizerMap.find(id);
		if (it != speechRecognizerMap.end())
		{
			delete it->second;
			speechRecognizerMap.erase(it);
		}
	}

	bool CreateSpatialAnchorHelper(MixedRealityInterop& inThis)
	{
		Log(L"CreateSpatialAnchorHelper");
		m_spatialAnchorHelper.reset(new WindowsMixedReality::SpatialAnchorHelper(inThis, m_logCallback));
		if (m_spatialAnchorHelper)
		{
			Log(L"CreateSpatialAnchorHelper created");
		}
		return m_spatialAnchorHelper != nullptr;
	}

	void DestroySpatialAnchorHelper()
	{
		Log(L"DestroySpatialAnchorHelper");
		m_spatialAnchorHelper = nullptr;
	}

	bool MixedRealityInterop::IsSpatialAnchorStoreLoaded() const
	{
		// SpatialAnchorManager::RequestStoreAsync() can fail if called before a valid spatial locator is created.
		// This can also fail if called outside of a stereo context while remoting, since the remoting stack may think there is a valid locator.
		// Calls to this function should make a stereo check.
		if (!IsInitialized() ||
			Locator == nullptr ||
			StationaryReferenceFrame == nullptr)
		{
			Log(L"IsSpatialAnchorStoreLoaded: HoloLens application is not yet initialized!  Doing nothing.");
			return false;
		}

		if (m_spatialAnchorHelper)
		{
			return m_spatialAnchorHelper->IsSpatialAnchorStoreLoaded();
		}
		else
		{
			return false;
		}
	}

	bool MixedRealityInterop::CreateAnchor(const wchar_t* anchorId, const DirectX::XMFLOAT3 inPosition, DirectX::XMFLOAT4 inRotationQuat)
	{
		if (m_spatialAnchorHelper)
		{
			return m_spatialAnchorHelper->CreateAnchor(anchorId, inPosition, inRotationQuat, GetReferenceCoordinateSystem());
		}
		else
		{
			Log(L"CreateAnchor: m_spatialAnchorHelper is null!  Doing nothing.");
			return false;
		}
	}

	void MixedRealityInterop::RemoveAnchor(const wchar_t* anchorId)
	{
		if (m_spatialAnchorHelper)
		{
			return m_spatialAnchorHelper->RemoveAnchor(anchorId);
		}
		else
		{
			Log(L"RemoveAnchor: m_spatialAnchorHelper is null!  Doing nothing.");
			return;
		}
	}

	bool MixedRealityInterop::DoesAnchorExist(const wchar_t* anchorId) const
	{
		if (m_spatialAnchorHelper)
		{
			return m_spatialAnchorHelper->DoesAnchorExist(anchorId);
		}
		else
		{
			Log(L"DoesAnchorExist: m_spatialAnchorHelper is null!  Returning false.");
			return false;
		}
	}

	bool MixedRealityInterop::GetAnchorPose(const wchar_t* anchorId, DirectX::XMFLOAT3& outScale, DirectX::XMFLOAT4& outRot, DirectX::XMFLOAT3& outTrans) const
	{
		if (m_spatialAnchorHelper)
		{
			return m_spatialAnchorHelper->GetAnchorPose(anchorId, outScale, outRot, outTrans, GetReferenceCoordinateSystem());
		}
		else
		{
			Log(L"GetAnchorPose: m_spatialAnchorHelper is null!  Doing nothing.");
			return false;
		}
	}

	bool MixedRealityInterop::SaveAnchor(const wchar_t* saveId, const wchar_t* anchorId)
	{
		if (!IsSpatialAnchorStoreLoaded())
		{
			Log(L"SaveAnchor: Anchor Store is not laoded!  Doing nothing.");
			return false;
		}

		if (m_spatialAnchorHelper)
		{
			return m_spatialAnchorHelper->SaveAnchor(saveId, anchorId);
		}
		else
		{
			Log(L"SaveAnchor: m_spatialAnchorHelper is null!  Doing nothing.");
			return false;
		}
	}

	void MixedRealityInterop::RemoveSavedAnchor(const wchar_t* saveId)
	{
		if (!IsSpatialAnchorStoreLoaded())
		{
			Log(L"RemoveSavedAnchor: Anchor Store is not laoded!  Doing nothing.");
			return;
		}

		if (m_spatialAnchorHelper)
		{
			m_spatialAnchorHelper->RemoveSavedAnchor(saveId);
		}
		else
		{
			Log(L"RemoveSavedAnchor: m_spatialAnchorHelper is null!  Doing nothing.");
		}
	}

	bool MixedRealityInterop::LoadAnchors(std::function<void(const wchar_t* saveId, const wchar_t* anchorId)> anchorIdWritingFunctionPointer)
	{
		if (!IsSpatialAnchorStoreLoaded())
		{
			Log(L"LoadAnchors: Anchor Store is not laoded!  Doing nothing.");
			return false;
		}

		if (m_spatialAnchorHelper)
		{
			return m_spatialAnchorHelper->LoadAnchors(anchorIdWritingFunctionPointer);
		}
		else
		{
			Log(L"LoadAnchors: m_spatialAnchorHelper is null!  Doing nothing.");
			return false;
		}
	}

	void MixedRealityInterop::ClearSavedAnchors()
	{
		if (!IsSpatialAnchorStoreLoaded())
		{
			Log(L"ClearSavedAnchors: Anchor Store is not laoded!  Doing nothing.");
			return;
		}

		if (m_spatialAnchorHelper)
		{
			m_spatialAnchorHelper->ClearSavedAnchors();
		}
		else
		{
			Log(L"ClearSavedAnchors: m_spatialAnchorHelper is null!  Doing nothing.");
			return;
		}
	}

	bool MixedRealityInterop::DidAnchorCoordinateSystemChange()
	{
		if (m_spatialAnchorHelper)
		{
			return m_spatialAnchorHelper->DidAnchorCoordinateSystemChange();
		}
		else
		{
			Log(L"DidAnchorCoordinateSystemChange: m_spatialAnchorHelper is null!  Doing nothing.");
			return false;
		}
	}

	GestureRecognizerInterop::GestureRecognizerInterop()
	{
		std::lock_guard<std::mutex> lock(gestureRecognizerLock);

		id = gestureRecognizerIndex;

		gestureRecognizerMap[id] = std::make_shared<GestureRecognizer>(StationaryReferenceFrame);
		gestureRecognizerIndex++;
	}

	void ReleaseSpatialRecognizers()
	{
		{
			std::lock_guard<std::mutex> lock(gestureRecognizerLock);
			for (auto&& p : gestureRecognizerMap)
			{
				p.second->Clean();
			}
		}
		interactionManager = nullptr;
	}

	GestureRecognizerInterop::~GestureRecognizerInterop()
	{
		std::lock_guard<std::mutex> lock(gestureRecognizerLock);
		if (gestureRecognizerMap.count(id) == 0 || gestureRecognizerMap[id] == nullptr)
		{
			return;
		}

		auto it = gestureRecognizerMap.find(id);
		if (it != gestureRecognizerMap.end())
		{
			gestureRecognizerMap.erase(it);
		}
	}

	bool GestureRecognizerInterop::SubscribeInteration(std::function<void()> callback)
	{
		std::lock_guard<std::mutex> lock(gestureRecognizerLock);
		if (gestureRecognizerMap.count(id) == 0 || gestureRecognizerMap[id] == nullptr)
		{
			return false;
		}

		return gestureRecognizerMap[id]->SubscribeInteration(callback);
	}

	bool GestureRecognizerInterop::SubscribeSourceStateChanges(SourceStateCallback callback)
	{
		std::lock_guard<std::mutex> lock(gestureRecognizerLock);
		if (gestureRecognizerMap.count(id) == 0 || gestureRecognizerMap[id] == nullptr)
		{
			return false;
		}

		return gestureRecognizerMap[id]->SubscribeSourceStateChanges(callback);
	}

	void GestureRecognizerInterop::Reset()
	{
		std::lock_guard<std::mutex> lock(gestureRecognizerLock);
		if (gestureRecognizerMap.count(id) == 0 || gestureRecognizerMap[id] == nullptr)
		{
			return;
		}

		gestureRecognizerMap[id]->Reset();
	}

	bool GestureRecognizerInterop::SubscribeTap(TapCallback callback)
	{
		std::lock_guard<std::mutex> lock(gestureRecognizerLock);
		if (gestureRecognizerMap.count(id) == 0 || gestureRecognizerMap[id] == nullptr)
		{
			return false;
		}

		return gestureRecognizerMap[id]->SubscribeTap(callback);
	}

	bool GestureRecognizerInterop::SubscribeHold(HoldCallback callback)
	{
		std::lock_guard<std::mutex> lock(gestureRecognizerLock);
		if (gestureRecognizerMap.count(id) == 0 || gestureRecognizerMap[id] == nullptr)
		{
			return false;
		}

		return gestureRecognizerMap[id]->SubscribeHold(callback);
	}

	bool GestureRecognizerInterop::SubscribeManipulation(ManipulationCallback callback)
	{
		std::lock_guard<std::mutex> lock(gestureRecognizerLock);
		if (gestureRecognizerMap.count(id) == 0 || gestureRecognizerMap[id] == nullptr)
		{
			return false;
		}

		return gestureRecognizerMap[id]->SubscribeManipulation(callback);
	}

	bool GestureRecognizerInterop::SubscribeNavigation(NavigationCallback callback, unsigned int settings)
	{
		std::lock_guard<std::mutex> lock(gestureRecognizerLock);
		if (gestureRecognizerMap.count(id) == 0 || gestureRecognizerMap[id] == nullptr)
		{
			return false;
		}

		return gestureRecognizerMap[id]->SubscribeNavigation(callback, settings);
	}

	HMDRemotingConnectionState MixedRealityInterop::GetConnectionState()
	{
#if HOLO_STREAMING_RENDERING
		if (m_isHL1Remoting)
		{
			return remotingState;
		}
		else
		{
			std::lock_guard<std::mutex> remoteLock(remoteContextLock);
			if (m_remoteContext == nullptr)
			{
				return remotingState;
			}

			switch (m_remoteContext.ConnectionState())
			{
			case winrt::Microsoft::Holographic::AppRemoting::ConnectionState::Connected:
				return HMDRemotingConnectionState::Connected;
				break;
			case winrt::Microsoft::Holographic::AppRemoting::ConnectionState::Connecting:
				return HMDRemotingConnectionState::Connecting;
				break;
			case winrt::Microsoft::Holographic::AppRemoting::ConnectionState::Disconnected:
				return HMDRemotingConnectionState::Disconnected;
				break;
			}

			return remotingState;
		}
#endif

		return HMDRemotingConnectionState::Unknown;
	}

#if HOLO_STREAMING_RENDERING
	void ReportConnectionStatus(MixedRealityInterop::ConnectionEvent status)
	{
		std::map<uint32_t, MixedRealityInterop::ConnectionCallback > copyOfMap;
		{
			std::lock_guard<std::recursive_mutex> lock(WindowsMixedReality::ConnectionHandlerLock);
			copyOfMap = WindowsMixedReality::ConnectionHandlerMap;
		}

		for (auto p : copyOfMap)
		{
			p.second(status);
		}
	}
#endif

	void MixedRealityInterop::ConnectToRemoteHoloLens(ID3D11Device* device, const wchar_t* ip, int bitrate, bool IsHoloLens1, int port, bool listen)
	{
#if HOLO_STREAMING_RENDERING
		if (IsHoloLens1)
		{
			{ std::wstringstream string; string << L"ConnectToRemoteHoloLens trying to connect to HoloLens1 " << ip; Log(string); }
		}
		else
		{
			{ std::wstringstream string; string << L"ConnectToRemoteHoloLens trying to connect to HoloLens2 " << ip; Log(string); }
		}

		if (m_streamerHelpers != nullptr)
		{
			// We are already connected to the remote device.
			Log(L"ConnectToRemoteHoloLens: Already connected. Doing nothing.");
			return;
		}
		else
		{
			if (bitrate < 1024) { bitrate = 1024; }
			if (bitrate > 99999) { bitrate = 99999; }

			wcsncpy_s(m_ip, ip, std::size(m_ip));

			m_isHL1Remoting = IsHoloLens1;

			// HoloLens 1 has a different remoting stack.
			if (IsHoloLens1)
			{
				supportsHandedness = false;

				// Connecting to the remote device can change the connection state.
				auto exclusiveLock = m_connectionStateLock.LockExclusive();

				m_streamerHelpers = ref new Microsoft::Holographic::HolographicStreamerHelpers();
				m_streamerHelpers->CreateStreamer(device);
				m_streamerHelpers->SetVideoFrameSize(1280, 720);
				m_streamerHelpers->SetMaxBitrate(bitrate);

				RemotingConnectedEvent = ref new Microsoft::Holographic::ConnectedEvent(
					[this]()
					{
						remotingState = HMDRemotingConnectionState::Connected;
						isRemoteHolographicSpace = true;

						winrt::check_hresult(reinterpret_cast<::IUnknown*>(m_streamerHelpers->HolographicSpace)
							->QueryInterface(winrt::guid_of<HolographicSpace>(),
								reinterpret_cast<void**>(winrt::put_abi(holographicSpace))));

						SetInteractionManagerForCurrentView();

						CreateSpatialAnchorHelper(*this);
					});
				ConnectedToken = m_streamerHelpers->OnConnected += RemotingConnectedEvent;

				RemotingDisconnectedEvent = ref new Microsoft::Holographic::DisconnectedEvent(
					[this](_In_ Microsoft::Holographic::HolographicStreamerConnectionFailureReason failureReason)
					{
						ReportConnectionStatus(MixedRealityInterop::ConnectionEvent::DisconnectedFromPeer);

						remotingState = HMDRemotingConnectionState::Disconnected;
					});
				DisconnectedToken = m_streamerHelpers->OnDisconnected += RemotingDisconnectedEvent;

				try
				{
					m_streamerHelpers->Connect(m_ip, 8001);
				}
				catch (Platform::Exception^ ex)
				{
					{ std::wstringstream string; string << L"Connect failed with hr =  " << ex->HResult; Log(string); }
				}

				return;
			}

			// HoloLens 2 Remoting

			// Do not use WMR api's before this call when remoting or you may get access to local machine WMR instead.
			std::lock_guard<std::mutex> remoteLock(remoteContextLock);
			if (m_remoteContext == nullptr)
			{
				//we can reuse the context in case of reconnecting
				m_remoteContext = winrt::Microsoft::Holographic::AppRemoting::RemoteContext::Create(bitrate, true, winrt::Microsoft::Holographic::AppRemoting::PreferredVideoCodec::Any);
				{
					holographicSpace = HolographicSpace::CreateForCoreWindow(nullptr);
					isRemoteHolographicSpace = true;

					// Initialize now so remote holographic space has a valid graphics device before we try to connect.
					Initialize(device);
				}

				m_onConnectedEventRevoker = m_remoteContext.OnConnected(winrt::auto_revoke, [this]()
					{
						Log(L"ConnectToRemoteHoloLens: Connect Succeeded.");

						SetInteractionManagerForCurrentView();

						assert(Locator != nullptr); // bug in Hololens platform cannot initialize the spatial anchor store before the Locator is created.
						CreateSpatialAnchorHelper(*this);

						RequestUserPermissionForEyeTracking();
						ReportConnectionStatus(MixedRealityInterop::ConnectionEvent::Connected);
					});

				m_onListeningEventRevoker = m_remoteContext.OnListening(winrt::auto_revoke, [this](uint16_t port)
					{
						ReportConnectionStatus(MixedRealityInterop::ConnectionEvent::Listening);
					});

				//emptry failure reason as we are trying to connect
				wcsncpy_s(failureString, L"", std::size(failureString));

				m_onDisconnectedEventRevoker =
					m_remoteContext.OnDisconnected(winrt::auto_revoke, [this](winrt::Microsoft::Holographic::AppRemoting::ConnectionFailureReason failureReason)
						{
<<<<<<< HEAD
							const wchar_t ConnectFailureReasonString[static_cast<int32>(winrt::Microsoft::Holographic::AppRemoting::ConnectionFailureReason::PeerDisconnectTimeout) + 1][32] =
=======
							const int32 LastEnumValue = static_cast<int32>(winrt::Microsoft::Holographic::AppRemoting::ConnectionFailureReason::PeerDisconnectTimeout);
							const wchar_t ConnectFailureReasonString[LastEnumValue + 1][32] =
>>>>>>> 3aae9151
							{
								L"None",
								L"Unknown",
								L"NoServerCertificate",
								L"HandshakePortBusy",
								L"HandshakeUnreachable",
								L"HandshakeConnectionFailed",
								L"AuthenticationFailed",
								L"RemotingVersionMismatch",
								L"IncompatibleTransportProtocols",
								L"HandshakeFailed",
								L"TransportPortBusy",
								L"TransportUnreachable",
								L"TransportConnectionFailed",
								L"ProtocolVersionMismatch",
								L"ProtocolError",
								L"VideoCodecNotAvailable",
								L"Canceled",
								L"ConnectionLost",
								L"DeviceLost",
								L"DisconnectRequest",
								L"HandshakeNetworkUnreachable",
								L"HandshakeConnectionRefused",
								L"VideoFormatNotAvailable",
								L"PeerDisconnectRequest",
								L"PeerDisconnectTimeout"
<<<<<<< HEAD
							};

							//copy reason for future retrieval
							wcsncpy_s(failureString, ConnectFailureReasonString[static_cast<int32>(failureReason)], std::size(failureString));

							{ std::wstringstream string; string << L"RemotingDisconnectedEvent: Reason: " << static_cast<int>(failureReason) << " " << ConnectFailureReasonString[static_cast<int32>(failureReason)]; Log(string); }
=======
								// If you add more be sure to update LastEnumValue above!
							};
					
							const int32 FailureReason = static_cast<int32>(failureReason);
							// If we are logging "AReasonWeHaveNoStingFor" the list of strings above likely needs to expand to cover a new error value.
							const wchar_t* ReasonString = FailureReason <= LastEnumValue ? ConnectFailureReasonString[FailureReason] : L"AReasonWeHaveNoStringFor";

							//copy reason for future retrieval
							wcsncpy_s(failureString, ReasonString, std::size(failureString));

							{ std::wstringstream string; string << L"RemotingDisconnectedEvent: Reason: " << FailureReason << " " << ReasonString; Log(string); }
							if (failureReason == winrt::Microsoft::Holographic::AppRemoting::ConnectionFailureReason::VideoFormatNotAvailable)
							{
								{ std::wstringstream string; string << L"RemotingDisconnectedEvent: VideoFormatNotAvailable may result from a conflict with another application that is running on your PC.  The workaround is to close that application."; Log(string); }
							}
>>>>>>> 3aae9151

							ReportConnectionStatus(MixedRealityInterop::ConnectionEvent::DisconnectedFromPeer);

							// Fully disconnect from remote device to ensure we're in a clean state for the next connection.
							DisconnectFromDevice();
						});

				remoteSpeech = m_remoteContext.GetRemoteSpeech();
			}

			if (listen)
			{
				try
				{
					m_remoteContext.Listen(m_ip, port, port + 1);
				}
				catch (winrt::hresult_error const& error)
				{
					{ std::wstringstream string; string << L"ConnectToRemoteHoloLens: Listen Failed " << error.message().c_str(); Log(string); }
					OutputDebugString(L"Listen failed. ");
					OutputDebugString(error.message().c_str());
					OutputDebugString(L"\n");
				}
			}
			else
			{
				try
				{
					m_remoteContext.Connect(m_ip, port);
				}
				catch (winrt::hresult_error const& error)
				{
					{ std::wstringstream string; string << L"ConnectToRemoteHoloLens: Connect Failed " << error.message().c_str(); Log(string); }
					OutputDebugString(L"Connect failed. ");
					OutputDebugString(error.message().c_str());
					OutputDebugString(L"\n");
				}
			}
		}
#endif
	}

#if PLATFORM_HOLOLENS || HOLO_STREAMING_RENDERING
	template <typename T>
	T from_cx(Platform::Object^ from)
	{
		T to{ nullptr };

		winrt::check_hresult(reinterpret_cast<::IUnknown*>(from)
			->QueryInterface(winrt::guid_of<T>(),
				reinterpret_cast<void**>(winrt::put_abi(to))));

		return to;
	}

	template <typename T>
	T^ to_cx(winrt::Windows::Foundation::IUnknown const& from)
	{
		return safe_cast<T^>(reinterpret_cast<Platform::Object^>(winrt::get_abi(from)));
	}
#endif

#if PLATFORM_HOLOLENS
	void MixedRealityInterop::SetHolographicSpace(Windows::Graphics::Holographic::HolographicSpace^ inHolographicSpace)
	{
		holographicSpace = from_cx<winrt::Windows::Graphics::Holographic::HolographicSpace>(inHolographicSpace);
	}
#endif

	void MixedRealityInterop::SetInteractionManagerForCurrentView()
	{
#if !PLATFORM_HOLOLENS
		if (IsRemoting())
#endif
		{
			interactionManager = winrt::Windows::UI::Input::Spatial::SpatialInteractionManager::GetForCurrentView();

			{
				std::lock_guard<std::mutex> lock(gestureRecognizerLock);
				for (auto p : gestureRecognizerMap)
				{
					if (p.second)
					{
						p.second->Clean();
					}
				}

				GestureRecognizer::SetInteractionManager(interactionManager);
				for (auto p : gestureRecognizerMap)
				{
					if (p.second)
					{
						p.second->Init(m_isHL1Remoting);
					}
				}
			}
		}
	}

	void MixedRealityInterop::ConnectToLocalWMRHeadset()
	{
		{ std::wstringstream string; string << L"ConnectToLocalWMRHeadset"; Log(string); }

#if HOLO_STREAMING_RENDERING
		if (m_remoteContext != nullptr)
		{
			// We are already connected to the remote device.
			Log(L"ConnectToLocalWMRHeadset: Already connected. Doing nothing.");
			return;
		}
#endif

		wcsncpy_s(m_ip, L"local", std::size(m_ip));

		CreateSpatialAnchorHelper(*this);
	}

	void MixedRealityInterop::ConnectToLocalHoloLens()
	{
		{ std::wstringstream string; string << L"ConnectToLocalHoloLens"; Log(string); }

		CreateSpatialAnchorHelper(*this);
	}

	void MixedRealityInterop::DisconnectFromDevice()
	{
		//make sure to set to empty
		wcsncpy_s(failureString, L"", std::size(failureString));

#if HOLO_STREAMING_RENDERING
		if (m_isHL1Remoting)
		{
			// Disconnecting from the remote device can change the connection state.
			auto exclusiveLock = m_connectionStateLock.LockExclusive();

			if (m_streamerHelpers != nullptr)
			{
				Log(L"DisconnectFromDevice: Disconnecting from wmr device.");

				m_streamerHelpers->OnConnected -= ConnectedToken;
				m_streamerHelpers->OnDisconnected -= DisconnectedToken;

				RemotingConnectedEvent = nullptr;
				RemotingDisconnectedEvent = nullptr;

				m_streamerHelpers->Disconnect();

				// Reset state
				m_streamerHelpers = nullptr;

				DestroySpatialAnchorHelper();

				Dispose(true);
			}

			return;
		}

		if (m_remoteContext != nullptr)
		{
			Log(L"DisconnectFromDevice: Disconnecting from wmr device.");

			m_onConnectedEventRevoker.revoke();
			m_onDisconnectedEventRevoker.revoke();
			m_onRecognizedSpeechRevoker.revoke();
			m_onListeningEventRevoker.revoke();

			{
				std::lock_guard<std::mutex> remoteLock(remoteContextLock);
				m_remoteContext.Close();
				m_remoteContext = nullptr;
			}

			DestroySpatialAnchorHelper();

			ReleaseSpatialRecognizers();

			Dispose(true);
		}
		else if (m_spatialAnchorHelper != nullptr)
		{
#if PLATFORM_HOLOLENS
			Log(L"DisconnectFromDevice: Disconnecting from LocalHoloLens.");
			DestroySpatialAnchorHelper();
			ReleaseSpatialRecognizers();
#else
			Log(L"DisconnectFromDevice: Disconnecting from LocalWMRHeadset.");
			DestroySpatialAnchorHelper();
#endif
		}
		else
		{
			Log(L"DisconnectFromDevice: Already not connected. Doing nothing.");
		}
#endif
	}

	bool MixedRealityInterop::IsRemoting()
	{
#if HOLO_STREAMING_RENDERING
		return isRemoteHolographicSpace && holographicSpace != nullptr;
#endif
		return false;
	}

	bool MixedRealityInterop::IsRemotingConnected()
	{
#if HOLO_STREAMING_RENDERING
		if (m_remoteContext == nullptr)
		{
			return false;
		}
		return m_remoteContext.ConnectionState() == winrt::Microsoft::Holographic::AppRemoting::ConnectionState::Connected;
#endif
		return false;
	}

	uint32_t MixedRealityInterop::SubscribeConnectionEvent(ConnectionCallback callback)
	{
#if HOLO_STREAMING_RENDERING
		std::lock_guard<std::recursive_mutex> lock(ConnectionHandlerLock);
		ConnectionHandlerMap[ConnectionHandlerMaxId] = callback;
		return ConnectionHandlerMaxId++;

#else
		return 0;
#endif
	}

	void MixedRealityInterop::UnsubscribeConnectionEvent(uint32_t id)
	{
#if HOLO_STREAMING_RENDERING
		if (id == 0)
		{
			return;
		}
		std::lock_guard<std::recursive_mutex> lock(ConnectionHandlerLock);
		ConnectionHandlerMap.erase(id);
#endif
	}

	wchar_t* MixedRealityInterop::GetFailureString()
	{
		return failureString;
	}

	bool MixedRealityInterop::StartSpatialMapping(
		float InTriangleDensity,
		float InVolumeSize,
		void(*StartFunctionPointer)(),
		void(*AllocFunctionPointer)(MeshUpdate*),
		void(*RemovedMeshPointer)(MeshUpdate*),
		void(*FinishFunctionPointer)()
	)
	{
		// HL1 does not support spatial mapping.
		if (!m_isHL1Remoting)
		{
			return StartMeshObserver(
				InTriangleDensity,
				InVolumeSize,
				StartFunctionPointer,
				AllocFunctionPointer,
				RemovedMeshPointer,
				FinishFunctionPointer
			);
		}

		return false;
	}

	bool MixedRealityInterop::StopSpatialMapping()
	{
		if (!m_isHL1Remoting)
		{
			return StopMeshObserver();
		}

		return false;
	}

	bool MixedRealityInterop::StartHandMesh(void(*StartFunctionPointer)(),
		void(*AllocFunctionPointer)(MeshUpdate*),
		void(*FinishFunctionPointer)())
	{
		return StartHandMeshObserver(StartFunctionPointer, AllocFunctionPointer, FinishFunctionPointer);
	}

	void MixedRealityInterop::StopHandMesh()
	{
		StopHandMeshObserver();
	}

	void MixedRealityInterop::StartSceneUnderstanding(
		bool bGeneratePlanes,
		bool bGenerateSceneMeshes,
		float InVolumeSize,
		void(*StartFunctionPointer)(),
		void(*AddPlaneFunctionPointer)(PlaneUpdate*),
		void(*RemovePlaneFunctionPointer)(PlaneUpdate*),
		void(*AllocMeshFunctionPointer)(MeshUpdate*),
		void(*RemoveMeshFunctionPointer)(MeshUpdate*),
		void(*FinishFunctionPointer)()
	)
	{
		StartSceneUnderstandingObserver(bGeneratePlanes,
			bGenerateSceneMeshes,
			InVolumeSize,
			StartFunctionPointer,
			AddPlaneFunctionPointer,
			RemovePlaneFunctionPointer,
			AllocMeshFunctionPointer,
			RemoveMeshFunctionPointer,
			FinishFunctionPointer);
	}

	void MixedRealityInterop::StopSceneUnderstanding()
	{
		StopSceneUnderstandingObserver();
	}

	void MixedRealityInterop::SetSUCoordinateSystem()
	{
		_SetSUCoordinateSystem();
	}
	bool MixedRealityInterop::StartQRCodeTracking(void(*AddedFunctionPointer)(QRCodeData*), void(*UpdatedFunctionPointer)(QRCodeData*), void(*RemovedFunctionPointer)(QRCodeData*))
	{
		return StartQRCodeObserver(AddedFunctionPointer, UpdatedFunctionPointer, RemovedFunctionPointer);
	}

	bool MixedRealityInterop::StopQRCodeTracking()
	{
		return StopQRCodeObserver();
	}

	bool MixedRealityInterop::IsThirdCameraActive()
	{
		return isThirdCameraActive;
	}

	bool MixedRealityInterop::GetThirdCameraPoseRenderThread(DirectX::XMMATRIX& thirdCameraViewLeft, DirectX::XMMATRIX& thirdCameraViewRight)
	{
		std::lock_guard<std::mutex> lock(poseLock);

		if (!IsInitialized()
			|| PVCameraResources == nullptr)
		{
			return false;
		}

		thirdCameraViewLeft = PVCameraResources->leftPose;
		thirdCameraViewRight = PVCameraResources->rightPose;
		return true;
	}

	bool MixedRealityInterop::SetEnabledMixedRealityCamera(bool enabled)
	{
		if (!IsInitialized() || IsRemoting() || HolographicDisplay::GetDefault() == nullptr)
		{
			//remoting may has no default display in some time
			isThirdCameraActive = false;
			return false;
		}

		auto view = HolographicDisplay::GetDefault().TryGetViewConfiguration(HolographicViewConfigurationKind::PhotoVideoCamera);
		if (!view)
		{
			isThirdCameraActive = false;
			return false;
		}

		view.IsEnabled(enabled);
		return true;
	}

	bool MixedRealityInterop::ResizeMixedRealityCamera(SIZE& sz)
	{
		if (!IsInitialized() || IsRemoting() || HolographicDisplay::GetDefault() == nullptr)
		{
			return false;
		}

		auto view = HolographicDisplay::GetDefault().TryGetViewConfiguration(HolographicViewConfigurationKind::PhotoVideoCamera);
		if (!view)
		{
			return false;
		}

		winrt::Windows::Foundation::Size newSize;
		newSize.Width = (float)sz.cx;
		newSize.Height = (float)sz.cy;
		newSize = view.RequestRenderTargetSize(newSize);
		sz.cx = (LONG)newSize.Width;
		sz.cy = (LONG)newSize.Height;

		return true;
	}

	void MixedRealityInterop::GetThirdCameraDimensions(int& width, int& height)
	{
		width = 0;
		height = 0;
		if (PVCameraResources == nullptr)
		{
			return;
		}

		auto sz = PVCameraResources->GetRenderTargetSize();

		width = (int)sz.Width;
		height = (int)sz.Height;
	}
}

/** Include this down here so there's no confusion between WinRT/C++ and C++/CX types */

#include "MeshObserver.h"

namespace WindowsMixedReality
{
	bool StartMeshObserver(
		float InTriangleDensity,
		float InVolumeSize,
		void(*StartFunctionPointer)(),
		void(*AllocFunctionPointer)(MeshUpdate*),
		void(*RemovedMeshPointer)(MeshUpdate*),
		void(*FinishFunctionPointer)()
	)
	{
#if PLATFORM_HOLOLENS || HOLO_STREAMING_RENDERING
		if (m_isHL1Remoting)
		{
			return false;
		}

		MeshUpdateObserver& Instance = MeshUpdateObserver::Get();
		// Pass any logging callback on
		Instance.SetOnLog(m_logCallback);

		return Instance.StartMeshObserver(
			InTriangleDensity,
			InVolumeSize,
			StartFunctionPointer,
			AllocFunctionPointer,
			RemovedMeshPointer,
			FinishFunctionPointer
		);

		HandMeshUpdateObserver::InitStatic(StartFunctionPointer, AllocFunctionPointer, FinishFunctionPointer);
#endif
		return true;
	}

	bool StartHandMeshObserver(
		void(*StartFunctionPointer)(),
		void(*AllocFunctionPointer)(MeshUpdate*),
		void(*FinishFunctionPointer)()
	)
	{
#if PLATFORM_HOLOLENS || HOLO_STREAMING_RENDERING
		HandMeshUpdateObserver::InitStatic(StartFunctionPointer, AllocFunctionPointer, FinishFunctionPointer);
#endif

		return true;
	}

	void StopHandMeshObserver()
	{
#if PLATFORM_HOLOLENS || HOLO_STREAMING_RENDERING
		std::lock_guard<std::mutex> lock(MeshUpdateObserverLock);
		HandMeshUpdateObserver::InitStatic(nullptr, nullptr, nullptr);
		MeshUpdateObserverMap.clear();
#endif
	}

	void UpdateMeshObserverBoundingVolume(winrt::Windows::Perception::Spatial::SpatialCoordinateSystem InCoordinateSystem, winrt::Windows::Foundation::Numerics::float3 InPosition)
	{
#if PLATFORM_HOLOLENS || HOLO_STREAMING_RENDERING
		MeshUpdateObserver& Instance = MeshUpdateObserver::Get();
		Instance.UpdateBoundingVolume(InCoordinateSystem, InPosition);
#endif
	}

	bool StopMeshObserver()
	{
#if PLATFORM_HOLOLENS || HOLO_STREAMING_RENDERING
		if (m_isHL1Remoting)
		{
			return false;
		}

		MeshUpdateObserver::Release();
		HandMeshUpdateObserver::InitStatic(nullptr, nullptr, nullptr);
		MeshUpdateObserverMap.clear();

#endif
		return true;
	}
}

/** Include this down here so there's no confusion between WinRT/C++ and C++/CX types */
#include "SceneUnderstandingObserver.h"

namespace WindowsMixedReality
{
	void StartSceneUnderstandingObserver(
		bool bGeneratePlanes,
		bool bGenerateSceneMeshes,
		float InVolumeSize,
		void(*StartFunctionPointer)(),
		void(*AddPlaneFunctionPointer)(PlaneUpdate*),
		void(*RemovePlaneFunctionPointer)(PlaneUpdate*),
		void(*AllocMeshFunctionPointer)(MeshUpdate*),
		void(*RemoveMeshFunctionPointer)(MeshUpdate*),
		void(*FinishFunctionPointer)()
	)
	{
#if PLATFORM_HOLOLENS
		SceneUnderstandingObserver& Instance = SceneUnderstandingObserver::Get();
		// Pass any logging callback on
		Instance.SetOnLog(m_logCallback);

		Instance.StartSceneUnderstandingObserver(
			bGeneratePlanes,
			bGenerateSceneMeshes,
			InVolumeSize,
			StartFunctionPointer,
			AddPlaneFunctionPointer,
			RemovePlaneFunctionPointer,
			AllocMeshFunctionPointer,
			RemoveMeshFunctionPointer,
			FinishFunctionPointer
		);
#endif
	}
	void StopSceneUnderstandingObserver()
	{
#if PLATFORM_HOLOLENS
		SceneUnderstandingObserver& Instance = SceneUnderstandingObserver::Get();
		Instance.StopSceneUnderstandingObserver();
#endif
	}
	void _SetSUCoordinateSystem()
	{
#if PLATFORM_HOLOLENS
		SceneUnderstandingObserver& Instance = SceneUnderstandingObserver::Get();

		winrt::Windows::Perception::Spatial::SpatialCoordinateSystem cs = GetReferenceCoordinateSystem();
		Instance.SetTrackingCoordinateSystem(cs);
#endif
	}
}

#include "QRCodeObserver.h"

namespace WindowsMixedReality
{
	bool StartQRCodeObserver(void(*AddedFunctionPointer)(QRCodeData*), void(*UpdatedFunctionPointer)(QRCodeData*), void(*RemovedFunctionPointer)(QRCodeData*))
	{
#if PLATFORM_HOLOLENS || HOLO_STREAMING_RENDERING
		QRCodeUpdateObserver& Instance = QRCodeUpdateObserver::Get();
		// Pass any logging callback on
		Instance.SetOnLog(m_logCallback);
		return Instance.StartQRCodeObserver(AddedFunctionPointer, UpdatedFunctionPointer, RemovedFunctionPointer);
#endif

		return false;
	}

	void UpdateQRCodeObserverCoordinateSystem(winrt::Windows::Perception::Spatial::SpatialCoordinateSystem InCoordinateSystem)
	{
#if PLATFORM_HOLOLENS || HOLO_STREAMING_RENDERING
		QRCodeUpdateObserver& Instance = QRCodeUpdateObserver::Get();
		Instance.UpdateCoordinateSystem(InCoordinateSystem);
#endif
	}

<<<<<<< HEAD
	void StopQRCodeObserver()
=======
bool StopQRCodeObserver()
>>>>>>> 3aae9151
	{
#if PLATFORM_HOLOLENS || HOLO_STREAMING_RENDERING
		QRCodeUpdateObserver& Instance = QRCodeUpdateObserver::Get();
		Instance.Release();
#endif

		return true;
	}
}<|MERGE_RESOLUTION|>--- conflicted
+++ resolved
@@ -2974,10 +2974,7 @@
 							HandPose handPose = state.TryGetHandPose();
 							if (handPose != nullptr)
 							{
-<<<<<<< HEAD
-=======
 								std::lock_guard<std::mutex> lock(MeshUpdateObserverLock);
->>>>>>> 3aae9151
 								if (HandMeshUpdateObserver::IsInitialized())
 								{
 									std::shared_ptr<HandMeshUpdateObserver> Observer;
@@ -2990,7 +2987,6 @@
 									else
 									{
 										Observer = MeshUpdateObserverMap[(uint32_t)hand];
-<<<<<<< HEAD
 									}
 
 									if (Observer->GetSourceId() != source.Id())
@@ -2998,17 +2994,7 @@
 										Observer->InitAsync(source);
 									}
 
-									Observer->Update(handPose, coordinateSystem);
-=======
-									}
-
-									if (Observer->GetSourceId() != source.Id())
-									{
-										Observer->InitAsync(source);
-									}
-
 									Observer->Update(handPose, coordinateSystem, hand == HMDHand::Right);
->>>>>>> 3aae9151
 								}
 								JointPoseValid[(int)hand] = handPose.TryGetJoints(coordinateSystem, Joints, JointPoses[(int)hand]);
 							}
@@ -3812,12 +3798,8 @@
 				m_onDisconnectedEventRevoker =
 					m_remoteContext.OnDisconnected(winrt::auto_revoke, [this](winrt::Microsoft::Holographic::AppRemoting::ConnectionFailureReason failureReason)
 						{
-<<<<<<< HEAD
-							const wchar_t ConnectFailureReasonString[static_cast<int32>(winrt::Microsoft::Holographic::AppRemoting::ConnectionFailureReason::PeerDisconnectTimeout) + 1][32] =
-=======
 							const int32 LastEnumValue = static_cast<int32>(winrt::Microsoft::Holographic::AppRemoting::ConnectionFailureReason::PeerDisconnectTimeout);
 							const wchar_t ConnectFailureReasonString[LastEnumValue + 1][32] =
->>>>>>> 3aae9151
 							{
 								L"None",
 								L"Unknown",
@@ -3844,14 +3826,6 @@
 								L"VideoFormatNotAvailable",
 								L"PeerDisconnectRequest",
 								L"PeerDisconnectTimeout"
-<<<<<<< HEAD
-							};
-
-							//copy reason for future retrieval
-							wcsncpy_s(failureString, ConnectFailureReasonString[static_cast<int32>(failureReason)], std::size(failureString));
-
-							{ std::wstringstream string; string << L"RemotingDisconnectedEvent: Reason: " << static_cast<int>(failureReason) << " " << ConnectFailureReasonString[static_cast<int32>(failureReason)]; Log(string); }
-=======
 								// If you add more be sure to update LastEnumValue above!
 							};
 					
@@ -3867,7 +3841,6 @@
 							{
 								{ std::wstringstream string; string << L"RemotingDisconnectedEvent: VideoFormatNotAvailable may result from a conflict with another application that is running on your PC.  The workaround is to close that application."; Log(string); }
 							}
->>>>>>> 3aae9151
 
 							ReportConnectionStatus(MixedRealityInterop::ConnectionEvent::DisconnectedFromPeer);
 
@@ -4315,8 +4288,6 @@
 			RemovedMeshPointer,
 			FinishFunctionPointer
 		);
-
-		HandMeshUpdateObserver::InitStatic(StartFunctionPointer, AllocFunctionPointer, FinishFunctionPointer);
 #endif
 		return true;
 	}
@@ -4360,9 +4331,6 @@
 		}
 
 		MeshUpdateObserver::Release();
-		HandMeshUpdateObserver::InitStatic(nullptr, nullptr, nullptr);
-		MeshUpdateObserverMap.clear();
-
 #endif
 		return true;
 	}
@@ -4445,11 +4413,7 @@
 #endif
 	}
 
-<<<<<<< HEAD
-	void StopQRCodeObserver()
-=======
 bool StopQRCodeObserver()
->>>>>>> 3aae9151
 	{
 #if PLATFORM_HOLOLENS || HOLO_STREAMING_RENDERING
 		QRCodeUpdateObserver& Instance = QRCodeUpdateObserver::Get();
