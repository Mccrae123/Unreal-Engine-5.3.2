--- conflicted
+++ resolved
@@ -32,11 +32,8 @@
 			PublicAdditionalLibraries.Add(Path.Combine(LibrariesPath, "HolographicStreamerDesktop.lib"));
 			PublicAdditionalLibraries.Add(Path.Combine(LibrariesPath, "Microsoft.Perception.Simulation.lib"));
 			PublicAdditionalLibraries.Add(Path.Combine(LibrariesPath, "PerceptionSimulationManager.lib"));
-<<<<<<< HEAD
-=======
 
             PublicDefinitions.Add("WITH_SCENE_UNDERSTANDING=0");
->>>>>>> 69078e53
         }
         else if (Target.Platform == UnrealTargetPlatform.HoloLens)
         {
