// Copyright Epic Games, Inc. All Rights Reserved.

using System.IO;
using UnrealBuildTool;

public class WindowsMixedRealityInterop : ModuleRules
{
    public WindowsMixedRealityInterop(ReadOnlyTargetRules Target) : base(Target)
    {
        Type = ModuleType.External;

        string WMRIPath = Path.Combine(Target.UEThirdPartySourceDirectory, "WindowsMixedRealityInterop");
        string IncludePath = Path.Combine(WMRIPath, "Include");
        string LibrariesPath = Path.Combine(WMRIPath, "Lib");
        bool bAddLibraries = true;
        PublicIncludePaths.Add(IncludePath);

        if (Target.Platform == UnrealTargetPlatform.Win64)
        {
            LibrariesPath = Path.Combine(LibrariesPath, "x64");

			//HACK: use the release version of the interop because the debug build isn't compatible with UE right now.
            //if (Target.Configuration == UnrealTargetConfiguration.Debug)
            //{
            //    PublicAdditionalLibraries.Add(Path.Combine(LibrariesPath, "MixedRealityInteropDebug.lib"));
            //}
            //else
            {
                PublicAdditionalLibraries.Add(Path.Combine(LibrariesPath, "MixedRealityInterop.lib"));
            }

            PublicDefinitions.Add("WITH_SCENE_UNDERSTANDING=1");
        }
        else if (Target.Platform == UnrealTargetPlatform.HoloLens)
        {
            LibrariesPath = Path.Combine(LibrariesPath, Target.WindowsPlatform.GetArchitectureSubpath());
<<<<<<< HEAD
            if (Target.Configuration == UnrealTargetConfiguration.Debug)
            {
				PublicAdditionalLibraries.Add(Path.Combine(LibrariesPath, "MixedRealityInteropHoloLensDebug.lib"));
			}
			else
=======
			//HACK: use the release version of the interop because the debug build isn't compatible with UE right now.
			//         if (Target.Configuration == UnrealTargetConfiguration.Debug && Target.WindowsPlatform.Architecture == WindowsArchitecture.ARM64)  // Debug Win CRT compatibility problems prevent using the debug interop on x64 (which is for the device emulator). See also WindowsMixedRealityLibrary.Build.cs
			//{
			//	PublicAdditionalLibraries.Add(Path.Combine(LibrariesPath, "MixedRealityInteropHoloLensDebug.lib"));
			//}
			//else
>>>>>>> 6bbb88c8
			{
				PublicAdditionalLibraries.Add(Path.Combine(LibrariesPath, "MixedRealityInteropHoloLens.lib"));
			}

            // Add a dependency to SceneUnderstanding.dll if present
            string SceneUnderstandingPath = Path.Combine(Target.UEThirdPartyBinariesDirectory, "HoloLens", Target.WindowsPlatform.GetArchitectureSubpath(), "Microsoft.MixedReality.SceneUnderstanding.dll");
            if (File.Exists(SceneUnderstandingPath))
            {
                RuntimeDependencies.Add(SceneUnderstandingPath);
                PublicDefinitions.Add("WITH_SCENE_UNDERSTANDING=1");
            }
            else
            {
                PublicDefinitions.Add("WITH_SCENE_UNDERSTANDING=0");
            }
        }
        else
        {
            bAddLibraries = false;
            PublicDefinitions.Add("WITH_SCENE_UNDERSTANDING=0");
        }

        if (bAddLibraries)
        {
            // Win10 support
            PublicAdditionalLibraries.Add(Path.Combine(LibrariesPath, "onecore.lib"));
            // Explicitly load lib path since name conflicts with an existing lib in the DX11 dependency.
            PublicAdditionalLibraries.Add(Path.Combine(LibrariesPath, "d3d11.lib"));
        }
	}
}
<|MERGE_RESOLUTION|>--- conflicted
+++ resolved
@@ -34,20 +34,12 @@
         else if (Target.Platform == UnrealTargetPlatform.HoloLens)
         {
             LibrariesPath = Path.Combine(LibrariesPath, Target.WindowsPlatform.GetArchitectureSubpath());
-<<<<<<< HEAD
-            if (Target.Configuration == UnrealTargetConfiguration.Debug)
-            {
-				PublicAdditionalLibraries.Add(Path.Combine(LibrariesPath, "MixedRealityInteropHoloLensDebug.lib"));
-			}
-			else
-=======
 			//HACK: use the release version of the interop because the debug build isn't compatible with UE right now.
 			//         if (Target.Configuration == UnrealTargetConfiguration.Debug && Target.WindowsPlatform.Architecture == WindowsArchitecture.ARM64)  // Debug Win CRT compatibility problems prevent using the debug interop on x64 (which is for the device emulator). See also WindowsMixedRealityLibrary.Build.cs
 			//{
 			//	PublicAdditionalLibraries.Add(Path.Combine(LibrariesPath, "MixedRealityInteropHoloLensDebug.lib"));
 			//}
 			//else
->>>>>>> 6bbb88c8
 			{
 				PublicAdditionalLibraries.Add(Path.Combine(LibrariesPath, "MixedRealityInteropHoloLens.lib"));
 			}
