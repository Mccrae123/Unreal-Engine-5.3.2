--- conflicted
+++ resolved
@@ -1,9 +1,5 @@
-<<<<<<< HEAD
-﻿// Copyright 1998-2018 Epic Games, Inc. All Rights Reserved.
-=======
 ﻿
 // Copyright 1998-2018 Epic Games, Inc. All Rights Reserved.
->>>>>>> a23640a2
 
 using UnrealBuildTool;
 
@@ -36,11 +32,8 @@
             BinaryPath += "Win64/";
 
             RuntimeDependencies.Add(BinaryPath + DllName);
-<<<<<<< HEAD
-=======
             RuntimeDependencies.Add(BinaryPath + TrueAudioNextDllName);
             RuntimeDependencies.Add(BinaryPath + GPUUtilitiesDllName);
->>>>>>> a23640a2
         }
         else if (Target.Platform == UnrealTargetPlatform.Win32)
         {
