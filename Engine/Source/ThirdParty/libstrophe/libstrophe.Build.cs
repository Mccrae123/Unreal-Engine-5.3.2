--- conflicted
+++ resolved
@@ -5,22 +5,7 @@
 
 public class libstrophe : ModuleRules
 {
-<<<<<<< HEAD
-	protected virtual string StropheVersion {
-		get { 
-			if (Target.Platform == UnrealTargetPlatform.Android)
-			{
-				return  "libstrophe-0.9.3"; 
-			}
-			else
-			{
-				return  "libstrophe-0.9.1";
-			}
-		} 
-	}
-=======
 	protected virtual string StropheVersion { get { return (Target.Platform == UnrealTargetPlatform.Mac) ? "libstrophe-0.9.1" : "libstrophe-0.9.3"; } } 
->>>>>>> 6bbb88c8
 
 	protected virtual string LibRootDirectory { get { return ModuleDirectory; } }
 
