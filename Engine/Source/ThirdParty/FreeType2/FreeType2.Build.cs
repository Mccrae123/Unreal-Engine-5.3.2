--- conflicted
+++ resolved
@@ -78,15 +78,9 @@
 					"Win64",
 					"VS" + Target.WindowsPlatform.GetVisualStudioCompilerVersionName());
 
-<<<<<<< HEAD
-			if (!Target.Architecture.bIsX64)
-			{
-				LibPath = Path.Combine(LibPath, Target.Architecture.WindowsName);
-=======
 			if (Target.WindowsPlatform.Architecture == UnrealArch.Arm64)
 			{
 				LibPath = Path.Combine(LibPath, Target.Architecture.WindowsLibDir);
->>>>>>> 4af6daef
 			}
 
 			LibPath = Target.Configuration == UnrealTargetConfiguration.Debug && Target.bDebugBuildsActuallyUseDebugCRT
