--- conflicted
+++ resolved
@@ -119,7 +119,7 @@
 /// @defgroup hit HitResult
 /// Defines an intersection between a ray and estimated real-world geometry.
 
-/// @defgroup image ImageMetadata
+/// @defgroup image Image
 /// Provides access to metadata from the camera image capture result.
 
 /// @defgroup intrinsics Intrinsics
@@ -285,7 +285,7 @@
 /// Release with ArImageMetadata_release()
 typedef struct ArImageMetadata_ ArImageMetadata;
 
-/// Accessing CPU image from the tracking camera
+/// Accessing CPU image from the camera
 /// (@ref ownership "reference type, large data").
 ///
 /// Acquire with ArFrame_acquireCameraImage()<br>
@@ -385,9 +385,13 @@
 /// A position in space attached to a trackable
 /// (@ref ownership "reference type, long-lived").
 ///
-/// Create with ArSession_acquireNewAnchor() or
-///     ArHitResult_acquireNewAnchor()<br>
-/// Release with ArAnchor_release()
+/// To create a new anchor call ArSession_acquireNewAnchor() or
+///     ArHitResult_acquireNewAnchor().<br>
+/// To have ARCore stop tracking the anchor, call ArAnchor_detach().<br>
+/// To release the memory associated with this anchor reference, call
+/// ArAnchor_release(). Note that, this will not cause ARCore to stop tracking
+/// the anchor. Other references to the same anchor acquired through
+/// ArAnchorList_acquireItem() are unaffected.
 typedef struct ArAnchor_ ArAnchor;
 
 /// A list of anchors (@ref ownership "value type").
@@ -467,11 +471,7 @@
 inline ArAugmentedImage *ArAsAugmentedImage(ArTrackable *trackable) {
   return reinterpret_cast<ArAugmentedImage *>(trackable);
 }
-<<<<<<< HEAD
 #endif  // __cplusplus
-=======
-#endif
->>>>>>> df71d635
 /// @}
 
 // If compiling for C++11, use the 'enum underlying type' feature to enforce
@@ -596,7 +596,6 @@
     /// of the SDK.
     AR_ERROR_DATA_UNSUPPORTED_VERSION = -19,
 
-<<<<<<< HEAD
     /// A function has been invoked at an illegal or inappropriate time. A
     /// message will be printed to logcat with additional details for the
     /// developer.  For example, ArSession_resume() will return this status if
@@ -604,8 +603,6 @@
     /// images.
     AR_ERROR_ILLEGAL_STATE = -20,
 
-=======
->>>>>>> df71d635
     /// The ARCore APK is not installed on this device.
     AR_UNAVAILABLE_ARCORE_NOT_INSTALLED = -100,
 
@@ -849,11 +846,6 @@
     /// Anchor Hosting is enabled. Setting this value and calling @c configure()
     /// will require that the application have the Android INTERNET permission.
     AR_CLOUD_ANCHOR_MODE_ENABLED = 1};
-<<<<<<< HEAD
-=======
-
-#undef AR_DEFINE_ENUM
->>>>>>> df71d635
 
 #ifdef __cplusplus
 extern "C" {
@@ -902,8 +894,8 @@
 /// If ARCore is not currently installed or the installed version not
 /// compatible, the function will set @c out_install_status to
 /// #AR_INSTALL_STATUS_INSTALL_REQUESTED and return immediately. Your current
-/// activity will then pause while the user is informed about the requierment of
-/// ARCore and offered the opportunity to install it.
+/// activity will then pause while the user is offered the opportunity to
+/// install it.
 ///
 /// When your activity resumes, you should call this method again, this time
 /// with @c user_requested_install = 0. This will either set
@@ -945,7 +937,7 @@
 ///     installation.
 ArStatus ArCoreApk_requestInstall(void *env,
                                   void *application_activity,
-                                  bool user_requested_install,
+                                  int32_t user_requested_install,
                                   ArInstallStatus *out_install_status);
 
 /// Initiates installation of ARCore if required, with configurable behavior.
@@ -989,10 +981,17 @@
 /// @addtogroup session
 /// @{
 
-/// Attempts to create a new ARCore session.
-///
-/// This is the entry point of ARCore.  This function MUST be the first ARCore
-/// call made by an application.
+/// Creates a new ARCore session.  Prior to calling this function, your app must
+/// check that ARCore is installed by verifying that either:
+///
+/// - ArCoreApk_requestInstall() or ArCoreApk_requestInstallCustom() returns
+///   #AR_INSTALL_STATUS_INSTALLED, or
+/// - ArCoreApk_checkAvailability() returns
+///   #AR_AVAILABILITY_SUPPORTED_INSTALLED.
+///
+/// This check must be performed prior to creating an ArSession, otherwise
+/// ArSession creation will fail, and subsequent installation or upgrade of
+/// ARCore will require an app restart and might cause Android to kill your app.
 ///
 /// @param[in]  env                 The application's @c JNIEnv object
 /// @param[in]  application_context A @c jobject referencing the application's
@@ -1000,11 +999,22 @@
 /// @param[out] out_session_pointer A pointer to an @c ArSession* to receive
 ///     the address of the newly allocated session.
 /// @return #AR_SUCCESS or any of:
-/// - #AR_UNAVAILABLE_ARCORE_NOT_INSTALLED
-/// - #AR_UNAVAILABLE_DEVICE_NOT_COMPATIBLE
-/// - #AR_UNAVAILABLE_APK_TOO_OLD
-/// - #AR_UNAVAILABLE_SDK_TOO_OLD
-/// - #AR_ERROR_CAMERA_PERMISSION_NOT_GRANTED
+/// - #AR_ERROR_FATAL if an internal error occurred while creating the session.
+///   `adb logcat` may contain useful information.
+/// - #AR_ERROR_CAMERA_PERMISSION_NOT_GRANTED if your app does not have the
+///   [CAMERA](https://developer.android.com/reference/android/Manifest.permission.html#CAMERA)
+///   permission.
+/// - #AR_UNAVAILABLE_ARCORE_NOT_INSTALLED if the ARCore APK is not present.
+///   This can be prevented by the installation check described above.
+/// - #AR_UNAVAILABLE_DEVICE_NOT_COMPATIBLE if the device is not compatible with
+///   ARCore.  If encountered after completing the installation check, this
+///   usually indicates a user has side-loaded ARCore onto an incompatible
+///   device.
+/// - #AR_UNAVAILABLE_APK_TOO_OLD if the installed ARCore APK is too old for the
+///   ARCore SDK with which this application was built. This can be prevented by
+///   the installation check described above.
+/// - #AR_UNAVAILABLE_SDK_TOO_OLD if the ARCore SDK that this app was built with
+///   is too old and no longer supported by the installed ARCore APK.
 ArStatus ArSession_create(void *env,
                           void *application_context,
                           ArSession **out_session_pointer);
@@ -1094,7 +1104,6 @@
     const ArConfig *config,
     ArAugmentedImageDatabase *out_augmented_image_database);
 
-<<<<<<< HEAD
 /// Sets the focus mode that should be used. See ::ArFocusMode for available
 /// options.
 void ArConfig_setFocusMode(const ArSession *session,
@@ -1163,8 +1172,6 @@
                                          int32_t *out_width,
                                          int32_t *out_height);
 
-=======
->>>>>>> df71d635
 /// @}
 
 // === ArSession methods ===
@@ -1374,20 +1381,12 @@
 /// resolve the anchor's pose using the given cloud anchor ID.
 ///
 /// If this function returns #AR_SUCCESS, the cloud state of @c out_cloud_anchor
-<<<<<<< HEAD
 /// will be #AR_CLOUD_ANCHOR_STATE_TASK_IN_PROGRESS, and its tracking state will
 /// be #AR_TRACKING_STATE_PAUSED. This anchor will never start tracking until
 /// its pose has been successfully resolved. If the resolving task ends in an
 /// error, the tracking state will be set to #AR_TRACKING_STATE_STOPPED. If the
 /// return value is not #AR_SUCCESS, then @c out_cloud_anchor will be set to
 /// null.
-=======
-/// will be #AR_CLOUD_STATE_TASK_IN_PROGRESS, and its tracking state will be
-/// #AR_TRACKING_STATE_PAUSED. This anchor will never start tracking until its
-/// pose has been successfully resolved. If the resolving task ends in an error,
-/// the tracking state will be set to #AR_TRACKING_STATE_STOPPED. If the return
-/// value is not #AR_SUCCESS, then @c out_cloud_anchor will be set to null.
->>>>>>> df71d635
 ///
 /// @param[in]    session          The ARCore session
 /// @param[in]    cloud_anchor_id  The cloud ID of the anchor to be resolved
@@ -1401,17 +1400,19 @@
                                                    const char *cloud_anchor_id,
                                                    ArAnchor **out_cloud_anchor);
 
-<<<<<<< HEAD
 /// Enumerates the list of supported camera configs on the device.
 /// Can be called at any time.  The supported camera configs will be filled in
 /// the provided list after clearing it.
 ///
 /// The list will always return 3 camera configs. The GPU texture resolutions
 /// are the same in all three configs. Currently, most devices provide GPU
-/// texture resolution of 1920 x 1080, but devices might provide higher or lower
-/// resolution textures, depending on device capabilities. The CPU image
-/// resolutions returned are VGA, 720p, and a resolution matching the GPU
-/// texture.
+/// texture resolution of 1920 x 1080 but this may vary with device
+/// capabilities. The CPU image resolutions returned are VGA, a middle
+/// resolution, and a large resolution matching the GPU texture. The middle
+/// resolution will often be 1280 x 720, but may vary with device capabilities.
+///
+/// Note: Prior to ARCore 1.6 the middle CPU image resolution was guaranteed to
+/// be 1280 x 720 on all devices.
 ///
 /// @param[in]    session          The ARCore session
 /// @param[inout] list             The list to fill. This list must have already
@@ -1453,8 +1454,6 @@
 void ArSession_getCameraConfig(const ArSession *session,
                                ArCameraConfig *out_camera_config);
 
-=======
->>>>>>> df71d635
 /// @}
 
 // === ArPose methods ===
@@ -1505,11 +1504,28 @@
 /// @addtogroup camera
 /// @{
 
-/// Sets @c out_pose to the pose of the user's device in the world coordinate
-/// space at the time of capture of the current camera texture. The position and
-/// orientation of the pose follow the device's physical camera (they are not
-/// affected by display orientation) and uses OpenGL camera conventions (+X
-/// right, +Y up, -Z in the direction the camera is looking).
+/// Sets @c out_pose to the pose of the physical camera in world space for the
+/// latest frame. This is an OpenGL camera pose with +X pointing right, +Y
+/// pointing right up, -Z pointing in the direction the camera is looking, with
+/// "right" and "up" being relative to the image readout in the usual
+/// left-to-right top-to-bottom order. Specifically, this is the camera pose at
+/// the center of exposure of the center row of the image.
+///
+/// <b>For applications using the SDK for ARCore 1.5 and earlier</b>, the
+/// returned pose is rotated around the Z axis by a multiple of 90 degrees so
+/// that the axes correspond approximately to those of the <a
+/// href="https://developer.android.com/guide/topics/sensors/sensors_overview#sensors-coords">Android
+/// Sensor Coordinate System</a>.
+///
+/// See Also:
+///
+/// * ArCamera_getDisplayOrientedPose() for the pose of the virtual camera. It
+///   will differ by a local rotation about the Z axis by a multiple of 90
+///   degrees.
+/// * ArFrame_getAndroidSensorPose() for the pose of the Android sensor frame.
+///   It will differ in both orientation and location.
+/// * ArFrame_transformDisplayUvCoords() to convert viewport coordinates to
+///   texture coordinates.
 ///
 /// Note: This pose is only useful when ArCamera_getTrackingState() returns
 /// #AR_TRACKING_STATE_TRACKING and otherwise should not be used.
@@ -1522,17 +1538,23 @@
                       const ArCamera *camera,
                       ArPose *out_pose);
 
-/// Sets @c out_pose to the pose of the user's device in the world coordinate
-/// space at the time of capture of the current camera texture. The position of
-/// the pose is located at the device's camera, while the orientation
-/// approximately matches the orientation of the display (considering display
-/// rotation), using OpenGL camera conventions (+X right, +Y up, -Z in the
-/// direction the camera is looking).
+/// Sets @c out_pose to the virtual camera pose in world space for rendering AR
+/// content onto the latest frame. This is an OpenGL camera pose with +X
+/// pointing right, +Y pointing up, and -Z pointing in the direction the camera
+/// is looking, with "right" and "up" being relative to current logical display
+/// orientation.
+///
+/// See Also:
+///
+/// * ArCamera_getViewMatrix() to conveniently compute the OpenGL View Matrix.
+/// * ArCamera_getPose() for the physical pose of the camera. It will differ by
+///   a local rotation about the Z axis by a multiple of 90 degrees.
+/// * ArFrame_getAndroidSensorPose() for the pose of the android sensor frame.
+///   It will differ in both orientation and location.
+/// * ArSession_setDisplayGeometry() to update the display rotation.
 ///
 /// Note: This pose is only useful when ArCamera_getTrackingState() returns
 /// #AR_TRACKING_STATE_TRACKING and otherwise should not be used.
-///
-/// See also: ArCamera_getViewMatrix()
 ///
 /// @param[in]    session  The ARCore session
 /// @param[in]    camera   The session's camera (retrieved from any frame).
@@ -1580,16 +1602,23 @@
                                   float *dest_col_major_4x4);
 
 /// Retrieves the unrotated and uncropped intrinsics for the image (CPU) stream.
-/// @param camera The intrinsics may change per frame, so this should be called
+/// The intrinsics may change per frame, so this should be called
 /// on each frame to get the intrinsics for the current frame.
+///
+/// @param[in]    session                The ARCore session
+/// @param[in]    camera                 The session's camera.
+/// @param[inout] out_camera_intrinsics  The camera_intrinsics data.
 void ArCamera_getImageIntrinsics(const ArSession *session,
                                  const ArCamera *camera,
                                  ArCameraIntrinsics *out_camera_intrinsics);
 
 /// Retrieves the unrotated and uncropped intrinsics for the texture (GPU)
-/// stream.
-/// @param camera The intrinsics may change per frame, so this should be called
+/// stream.  The intrinsics may change per frame, so this should be called
 /// on each frame to get the intrinsics for the current frame.
+///
+/// @param[in]    session                The ARCore session
+/// @param[in]    camera                 The session's camera.
+/// @param[inout] out_camera_intrinsics  The camera_intrinsics data.
 void ArCamera_getTextureIntrinsics(const ArSession *session,
                                    const ArCamera *camera,
                                    ArCameraIntrinsics *out_camera_intrinsics);
@@ -1607,6 +1636,9 @@
 /// @{
 
 /// Allocates a camera intrinstics object.
+///
+/// @param[in]    session                The ARCore session
+/// @param[inout] out_camera_intrinsics  The camera_intrinsics data.
 void ArCameraIntrinsics_create(const ArSession *session,
                                ArCameraIntrinsics **out_camera_intrinsics);
 
@@ -1667,10 +1699,18 @@
                           int64_t *out_timestamp_ns);
 
 /// Sets @c out_pose to the pose of the <a
-/// href="https://developer.android.com/guide/topics/sensors/sensors_overview.html#sensors-coords"
-/// >Android Sensor Coordinate System</a> in the world coordinate space at the
-/// time of capture of the current camera texture. The orientation follows the
-/// device's "native" orientation (it is not affected by display orientation).
+/// href="https://developer.android.com/guide/topics/sensors/sensors_overview#sensors-coords">Android
+/// Sensor Coordinate System</a> in the world coordinate space for this frame.
+/// The orientation follows the device's "native" orientation (it is not
+/// affected by display rotation) with all axes corresponding to those of the
+/// Android sensor coordinates.
+///
+/// See Also:
+///
+/// * ArCamera_getDisplayOrientedPose() for the pose of the virtual camera.
+/// * ArCamera_getPose() for the pose of the physical camera.
+/// * ArFrame_getTimestamp() for the system time that this pose was estimated
+///   for.
 ///
 /// Note: This pose is only useful when ArCamera_getTrackingState() returns
 /// #AR_TRACKING_STATE_TRACKING and otherwise should not be used.
@@ -1802,8 +1842,8 @@
                                       const ArFrame *frame,
                                       ArImageMetadata **out_metadata);
 
-/// Gets the image of the tracking camera relative to the input session and
-/// frame. Caller is responsible for later releasing the image with @c
+/// Returns the CPU image for the current frame.
+/// Caller is responsible for later releasing the image with @c
 /// ArImage_release.
 /// Return values:
 /// @returns #AR_SUCCESS or any of:
@@ -1844,6 +1884,7 @@
                                   const ArFrame *frame,
                                   ArTrackableType filter_type,
                                   ArTrackableList *out_trackable_list);
+
 /// @}
 
 // === ArPointCloud methods ===
@@ -1866,13 +1907,36 @@
 /// >DEPTH_POINT_CLOUD</a>.
 ///
 /// The pointer returned by this function is valid until ArPointCloud_release()
-/// is called. The application must copy the data if they wish to retain it for
-/// longer. The points are in world coordinates consistent with the frame it was
-/// obtained from. If the number of points is zero, then the value of
-/// @c *out_point_cloud_data should is undefined.
+/// is called. If the number of points is zero, then the value of
+/// @c *out_point_cloud_data is undefined.
+///
+/// If your app needs to keep some point cloud data, for example to compare
+/// point cloud data frame to frame, consider copying just the data points your
+/// app needs, and then calling ArPointCloud_release() to reduce the amount of
+/// memory required.
 void ArPointCloud_getData(const ArSession *session,
                           const ArPointCloud *point_cloud,
                           const float **out_point_cloud_data);
+
+/// Retrieves a pointer to the point cloud point IDs. The number of IDs is the
+/// same as number of points, and is given by
+/// @c ArPointCloud_getNumberOfPoints().
+///
+/// Each point has a unique identifier (within a session) that is persistent
+/// across frames. That is, if a point from point cloud 1 has the same id as the
+/// point from point cloud 2, then it represents the same point in space.
+///
+/// The pointer returned by this function is valid until ArPointCloud_release()
+/// is called. If the number of points is zero, then the value of
+/// @c *out_point_ids is undefined.
+///
+/// If your app needs to keep some point cloud data, for example to compare
+/// point cloud data frame to frame, consider copying just the data points your
+/// app needs, and then calling ArPointCloud_release() to reduce the amount of
+/// memory required.
+void ArPointCloud_getPointIds(const ArSession *session,
+                              const ArPointCloud *point_cloud,
+                              const int32_t **out_point_ids);
 
 /// Returns the timestamp in nanoseconds when this point cloud was observed.
 /// This timestamp uses the same time base as ArFrame_getTimestamp().
@@ -1917,6 +1981,7 @@
 
 /// Releases an instance of ArImage returned by ArFrame_acquireCameraImage().
 void ArImage_release(ArImage *image);
+
 /// @}
 
 // === ArLightEstimate methods ===
@@ -2031,13 +2096,12 @@
                                ArTrackingState *out_tracking_state);
 
 /// Tells ARCore to stop tracking and forget this anchor.  This call does not
-/// release the reference to the anchor - that must be done separately using
+/// release any references to the anchor - that must be done separately using
 /// ArAnchor_release().
 void ArAnchor_detach(ArSession *session, ArAnchor *anchor);
 
-/// Releases a reference to an anchor. This does not mean that the anchor will
-/// stop tracking, as it will be obtainable from e.g. ArSession_getAllAnchors()
-/// if any other references exist.
+/// Releases a reference to an anchor. To stop tracking for this anchor, call
+/// ArAnchor_detach() first.
 ///
 /// This method may safely be called with @c nullptr - it will do nothing.
 void ArAnchor_release(ArAnchor *anchor);
@@ -2566,11 +2630,8 @@
 /// Releases a byte array created using an ARCore API function.
 void ArByteArray_release(uint8_t *byte_array);
 
-<<<<<<< HEAD
 #undef AR_DEFINE_ENUM
 
-=======
->>>>>>> df71d635
 #ifdef __cplusplus
 }
 #endif
