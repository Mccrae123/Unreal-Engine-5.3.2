/*
** Copyright (c) 2002-2016, Erik de Castro Lopo <erikd@mega-nerd.com>
** All rights reserved.
**
** This code is released under 2-clause BSD license. Please see the
** file at : https://github.com/libsndfile/libsamplerate/blob/master/COPYING
*/

#ifndef LIBSAMPLERATE_WITHOUT_LINEAR

#include "CoreMinimal.h"
#include <stdio.h>
#include <stdlib.h>
#include <string.h>
#include <math.h>

#include "src_config.h"
#include "common.h"

static enum SRC_ERR linear_vari_process (SRC_STATE *state, SRC_DATA *data) ;
static void linear_reset (SRC_STATE *state) ;
static enum SRC_ERR linear_copy (SRC_STATE *from, SRC_STATE *to) ;

/*========================================================================================
*/

#define	LINEAR_MAGIC_MARKER	MAKE_MAGIC ('l', 'i', 'n', 'e', 'a', 'r')

#define	SRC_DEBUG	0

typedef struct
{	int		linear_magic_marker ;
	int		dirty ;
	long	in_count, in_used ;
	long	out_count, out_gen ;
	float	last_value [] ;
} LINEAR_DATA ;

/*----------------------------------------------------------------------------------------
*/

static enum SRC_ERR
linear_vari_process (SRC_STATE *state, SRC_DATA *data)
{	LINEAR_DATA *priv ;
	double		src_ratio, input_index, rem ;
	int			ch ;

	if (data->input_frames <= 0)
		return SRC_ERR_NO_ERROR ;

	if (state->private_data == NULL)
		return SRC_ERR_NO_PRIVATE ;

	priv = (LINEAR_DATA*) state->private_data ;

	if (!priv->dirty)
	{	/* If we have just been reset, set the last_value data. */
		for (ch = 0 ; ch < state->channels ; ch++)
			priv->last_value [ch] = data->data_in [ch] ;
		priv->dirty = true ;
		} ;

	priv->in_count = data->input_frames * state->channels ;
	priv->out_count = data->output_frames * state->channels ;
	priv->in_used = priv->out_gen = 0 ;

	src_ratio = state->last_ratio ;

	if (is_bad_src_ratio (src_ratio))
		return SRC_ERR_BAD_INTERNAL_STATE ;

	input_index = state->last_position ;

	/* Calculate samples before first sample in input array. */
	while (input_index < 1.0 && priv->out_gen < priv->out_count)
	{
<<<<<<< HEAD
		if (priv->in_used + state->channels * (1.0 + input_index) >= priv->in_count)
=======
		if (priv->in_used + state->channels * (1.0 + input_index) > priv->in_count)
>>>>>>> 6bbb88c8
			break ;

		if (priv->out_count > 0 && fabs (state->last_ratio - data->src_ratio) > SRC_MIN_RATIO_DIFF)
			src_ratio = state->last_ratio + priv->out_gen * (data->src_ratio - state->last_ratio) / priv->out_count ;

		for (ch = 0 ; ch < state->channels ; ch++)
		{	data->data_out [priv->out_gen] = (float) (priv->last_value [ch] + input_index *
										(data->data_in [ch] - priv->last_value [ch])) ;
			priv->out_gen ++ ;
			} ;

		/* Figure out the next index. */
		input_index += 1.0 / src_ratio ;
		} ;

	rem = fmod_one (input_index) ;
	priv->in_used += state->channels * lrint (input_index - rem) ;
	input_index = rem ;

	/* Main processing loop. */
	while (priv->out_gen < priv->out_count && priv->in_used + state->channels * input_index < priv->in_count)
	{
		if (priv->out_count > 0 && fabs (state->last_ratio - data->src_ratio) > SRC_MIN_RATIO_DIFF)
			src_ratio = state->last_ratio + priv->out_gen * (data->src_ratio - state->last_ratio) / priv->out_count ;

		if (SRC_DEBUG && priv->in_used < state->channels && input_index < 1.0)
		{	printf ("Whoops!!!!   in_used : %ld     channels : %d     input_index : %f\n", priv->in_used, state->channels, input_index) ;
			exit (1) ;
			} ;

		for (ch = 0 ; ch < state->channels ; ch++)
		{	data->data_out [priv->out_gen] = (float) (data->data_in [priv->in_used - state->channels + ch] + input_index *
						(data->data_in [priv->in_used + ch] - data->data_in [priv->in_used - state->channels + ch])) ;
			priv->out_gen ++ ;
			} ;

		/* Figure out the next index. */
		input_index += 1.0 / src_ratio ;
		rem = fmod_one (input_index) ;

		priv->in_used += state->channels * lrint (input_index - rem) ;
		input_index = rem ;
		} ;

	if (priv->in_used > priv->in_count)
	{	input_index += (priv->in_used - priv->in_count) / state->channels ;
		priv->in_used = priv->in_count ;
		} ;

	state->last_position = input_index ;

	if (priv->in_used > 0)
		for (ch = 0 ; ch < state->channels ; ch++)
			priv->last_value [ch] = data->data_in [priv->in_used - state->channels + ch] ;

	/* Save current ratio rather then target ratio. */
	state->last_ratio = src_ratio ;

	data->input_frames_used = priv->in_used / state->channels ;
	data->output_frames_gen = priv->out_gen / state->channels ;

	return SRC_ERR_NO_ERROR ;
} /* linear_vari_process */

/*------------------------------------------------------------------------------
*/

const char*
linear_get_name (int src_enum)
{
	if (src_enum == SRC_LINEAR)
		return "Linear Interpolator" ;

	return NULL ;
} /* linear_get_name */

const char*
linear_get_description (int src_enum)
{
	if (src_enum == SRC_LINEAR)
		return "Linear interpolator, very fast, poor quality." ;

	return NULL ;
} /* linear_get_descrition */

enum SRC_ERR
linear_set_converter (SRC_STATE *state, int src_enum)
{	LINEAR_DATA *priv = NULL ;

	if (src_enum != SRC_LINEAR)
		return SRC_ERR_BAD_CONVERTER ;

	if (state->private_data != NULL)
	{	FMemory::Free (state->private_data) ;
		state->private_data = NULL ;
		} ;

	if (state->private_data == NULL)
	{	
		priv = (LINEAR_DATA*)FMemory::Malloc(sizeof(LINEAR_DATA) + state->channels * sizeof(float));
		state->private_data = priv ;
		} ;

	if (priv == NULL)
		return SRC_ERR_MALLOC_FAILED ;

	priv->linear_magic_marker = LINEAR_MAGIC_MARKER ;

	state->const_process = linear_vari_process ;
	state->vari_process = linear_vari_process ;
	state->reset = linear_reset ;
	state->copy = linear_copy ;

	linear_reset (state) ;

	return SRC_ERR_NO_ERROR ;
} /* linear_set_converter */

/*===================================================================================
*/

static void
linear_reset (SRC_STATE *state)
{	LINEAR_DATA *priv = NULL ;

	priv = (LINEAR_DATA*) state->private_data ;
	if (priv == NULL)
		return ;

	priv->dirty = false ;
	FMemory::Memset(priv->last_value, 0, sizeof (priv->last_value [0]) * state->channels) ;

	return ;
} /* linear_reset */

static enum SRC_ERR
linear_copy (SRC_STATE *from, SRC_STATE *to)
{
	if (from->private_data == NULL)
		return SRC_ERR_NO_PRIVATE ;

	LINEAR_DATA *to_priv = NULL ;
	LINEAR_DATA* from_priv = (LINEAR_DATA*) from->private_data ;
	size_t private_size = sizeof (*to_priv) + from->channels * sizeof (float) ;

	to_priv = (LINEAR_DATA*)FMemory::Malloc(private_size);
	if (to_priv == NULL)
		return SRC_ERR_MALLOC_FAILED ;

	FMemory::Memcpy (to_priv, from_priv, private_size) ;
	to->private_data = to_priv ;

	return SRC_ERR_NO_ERROR ;
<<<<<<< HEAD
} /* linear_copy */
=======
} /* linear_copy */

#endif // LIBSAMPLERATE_WITHOUT_LINEAR
>>>>>>> 6bbb88c8
<|MERGE_RESOLUTION|>--- conflicted
+++ resolved
@@ -74,11 +74,7 @@
 	/* Calculate samples before first sample in input array. */
 	while (input_index < 1.0 && priv->out_gen < priv->out_count)
 	{
-<<<<<<< HEAD
-		if (priv->in_used + state->channels * (1.0 + input_index) >= priv->in_count)
-=======
 		if (priv->in_used + state->channels * (1.0 + input_index) > priv->in_count)
->>>>>>> 6bbb88c8
 			break ;
 
 		if (priv->out_count > 0 && fabs (state->last_ratio - data->src_ratio) > SRC_MIN_RATIO_DIFF)
@@ -232,10 +228,6 @@
 	to->private_data = to_priv ;
 
 	return SRC_ERR_NO_ERROR ;
-<<<<<<< HEAD
 } /* linear_copy */
-=======
-} /* linear_copy */
-
-#endif // LIBSAMPLERATE_WITHOUT_LINEAR
->>>>>>> 6bbb88c8
+
+#endif // LIBSAMPLERATE_WITHOUT_LINEAR