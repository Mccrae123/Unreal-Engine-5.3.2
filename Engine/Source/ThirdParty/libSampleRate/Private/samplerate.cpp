--- conflicted
+++ resolved
@@ -158,10 +158,7 @@
 				(void*) (data->data_in + data->input_frames * psrc->channels), (void*) data->data_out) ;-*/
 			return SRC_ERR_DATA_OVERLAP ;
 		}
-<<<<<<< HEAD
-=======
 	}
->>>>>>> 6bbb88c8
 	else if (data->data_out + data->output_frames * state->channels > data->data_in)
 	{	/*-printf ("\n\ndata_in : %p   ouput frames: %ld    data_out: %p\n", (void*) data->data_in, data->output_frames, (void*) data->data_out) ;
 
@@ -552,14 +549,6 @@
 static int
 psrc_set_converter (SRC_STATE	*state, int converter_type)
 {
-<<<<<<< HEAD
-	if (sinc_set_converter (state, converter_type) == SRC_ERR_NO_ERROR)
-		return SRC_ERR_NO_ERROR ;
-
-	if (zoh_set_converter (state, converter_type) == SRC_ERR_NO_ERROR)
-		return SRC_ERR_NO_ERROR ;
-
-=======
 #ifndef LIBSAMPLERATE_WITHOUT_SINC
 	if (sinc_set_converter (state, converter_type) == SRC_ERR_NO_ERROR)
 		return SRC_ERR_NO_ERROR ;
@@ -569,7 +558,6 @@
 		return SRC_ERR_NO_ERROR ;
 #endif
 #ifndef LIBSAMPLERATE_WITHOUT_LINEAR
->>>>>>> 6bbb88c8
 	if (linear_set_converter (state, converter_type) == SRC_ERR_NO_ERROR)
 		return SRC_ERR_NO_ERROR ;
 #endif
