--- conflicted
+++ resolved
@@ -149,7 +149,6 @@
 {	SINC_FILTER *filter, temp_filter ;
 	increment_t count ;
 	uint32_t bits ;
-<<<<<<< HEAD
 
 	/* Quick sanity check. */
 	if (SHIFT_BITS >= sizeof (increment_t) * 8 - 1)
@@ -160,18 +159,6 @@
 		state->private_data = NULL ;
 		} ;
 
-=======
-
-	/* Quick sanity check. */
-	if (SHIFT_BITS >= sizeof (increment_t) * 8 - 1)
-		return SRC_ERR_SHIFT_BITS ;
-
-	if (state->private_data != NULL)
-	{	FMemory::Free (state->private_data) ;
-		state->private_data = NULL ;
-		} ;
-
->>>>>>> 6bbb88c8
 	FMemory::Memset (&temp_filter, 0, sizeof (temp_filter)) ;
 
 	temp_filter.sinc_magic_marker = SINC_MAGIC_MARKER ;
