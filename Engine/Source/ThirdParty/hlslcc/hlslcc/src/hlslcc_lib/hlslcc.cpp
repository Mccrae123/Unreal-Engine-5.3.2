--- conflicted
+++ resolved
@@ -352,11 +352,7 @@
 	//TIMER(gen_main);
 
 	//IRDump(ir);
-<<<<<<< HEAD
-	if (!InShaderBackEnd->OptimizeAndValidate(ir, ParseState))
-=======
 	if (Flags & HLSLCC_DisableBackendOptimizations)
->>>>>>> 5edfa17c
 	{
 		if (!InShaderBackEnd->Validate(ir, ParseState))
 		{
