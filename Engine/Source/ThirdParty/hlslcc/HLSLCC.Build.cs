--- conflicted
+++ resolved
@@ -15,36 +15,16 @@
 		{
 			LibPath = LibPath + "Win64/";
 			LibPath = LibPath + "VS" + Target.WindowsPlatform.GetVisualStudioCompilerVersionName();
-			
+
+			PublicLibraryPaths.Add(LibPath);
+
 			if (Target.Configuration == UnrealTargetConfiguration.Debug && Target.bDebugBuildsActuallyUseDebugCRT)
 			{
-<<<<<<< HEAD
-				if (Target.Platform == UnrealTargetPlatform.Win64)
-				{
-					PublicAdditionalLibraries.Add(LibPath + "/hlslccd_64.lib");
-				}
-				else if (Target.Platform == UnrealTargetPlatform.Win32)
-				{
-					PublicAdditionalLibraries.Add(LibPath + "/hlslccd.lib");
-				}
-			}
-			else
-			{
-				if (Target.Platform == UnrealTargetPlatform.Win64)
-				{
-					PublicAdditionalLibraries.Add(LibPath + "/hlslcc_64.lib");
-				}
-				else if (Target.Platform == UnrealTargetPlatform.Win32)
-				{
-					PublicAdditionalLibraries.Add(LibPath + "/hlslcc.lib");
-				}
-=======
 				PublicAdditionalLibraries.Add("hlslccd_64.lib");
 			}
 			else
 			{
 				PublicAdditionalLibraries.Add("hlslcc_64.lib");
->>>>>>> 6ce81590
 			}
 		}
 		else if (Target.Platform == UnrealTargetPlatform.Mac)
