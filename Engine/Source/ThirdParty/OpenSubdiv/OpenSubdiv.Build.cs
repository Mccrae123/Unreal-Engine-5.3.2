--- conflicted
+++ resolved
@@ -12,30 +12,17 @@
 		bool bDebug = (Target.Configuration == UnrealTargetConfiguration.Debug && Target.bDebugBuildsActuallyUseDebugCRT);
 
 		string DeploymentDirectory = Path.Combine(ModuleDirectory, "Deploy", "OpenSubdiv-3.4.4");
-<<<<<<< HEAD
 
 		PublicSystemIncludePaths.Add(Path.Combine(DeploymentDirectory, "include"));
 
 		string LibPostfix = bDebug ? "_d" : "";
 
-		// @todo mesheditor subdiv: Support other platforms, and older/newer compiler toolchains
-=======
-
-		PublicSystemIncludePaths.Add(Path.Combine(DeploymentDirectory, "include"));
-
-		string LibPostfix = bDebug ? "_d" : "";
-
->>>>>>> 4af6daef
 		if (Target.IsInPlatformGroup(UnrealPlatformGroup.Windows))
 		{
 			string LibDirectory = Path.Combine(
 				DeploymentDirectory,
 				"VS" + Target.WindowsPlatform.GetVisualStudioCompilerVersionName(),
-<<<<<<< HEAD
-				Target.Architecture.WindowsName,
-=======
 				Target.Architecture.WindowsLibDir,
->>>>>>> 4af6daef
 				"lib");
 
 			PublicAdditionalLibraries.Add(
@@ -45,32 +32,6 @@
 		}
 		else if (Target.Platform == UnrealTargetPlatform.Mac)
 		{
-<<<<<<< HEAD
-			// @todo: build Mac libraries
-			// string LibDirectory = Path.Combine(
-			// 	DeploymentDirectory,
-			// 	"Mac",
-			// 	"lib");
-
-			// PublicAdditionalLibraries.Add(
-			// 	Path.Combine(LibDirectory, "libosdCPU" + LibPostfix + ".a"));
-			// PublicAdditionalLibraries.Add(
-			// 	Path.Combine(LibDirectory, "libosdGPU" + LibPostfix + ".a"));
-		}
-		else if (Target.IsInPlatformGroup(UnrealPlatformGroup.Unix))
-		{
-			// @todo: build Linux libraries
-			// string LibDirectory = Path.Combine(
-			// 	DeploymentDirectory,
-			// 	"Unix",
-			// 	Target.Architecture,
-			// 	"lib");
-
-			// PublicAdditionalLibraries.Add(
-			// 	Path.Combine(LibDirectory, "libosdCPU" + LibPostfix + ".a"));
-			// PublicAdditionalLibraries.Add(
-			// 	Path.Combine(LibDirectory, "libosdGPU" + LibPostfix + ".a"));
-=======
 			string LibDirectory = Path.Combine(
 				DeploymentDirectory,
 				"Mac",
@@ -93,7 +54,6 @@
 			// OpenSubdiv's library for GPU support is not available.
 			PublicAdditionalLibraries.Add(
 				Path.Combine(LibDirectory, "libosdCPU" + LibPostfix + ".a"));
->>>>>>> 4af6daef
 		}
 	}
 }