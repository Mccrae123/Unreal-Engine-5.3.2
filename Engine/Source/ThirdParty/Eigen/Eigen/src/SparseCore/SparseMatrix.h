// This file is part of Eigen, a lightweight C++ template library
// for linear algebra.
//
// Copyright (C) 2008-2014 Gael Guennebaud <gael.guennebaud@inria.fr>
//
// This Source Code Form is subject to the terms of the Mozilla
// Public License v. 2.0. If a copy of the MPL was not distributed
// with this file, You can obtain one at http://mozilla.org/MPL/2.0/.

#ifndef EIGEN_SPARSEMATRIX_H
#define EIGEN_SPARSEMATRIX_H

namespace Eigen { 

/** \ingroup SparseCore_Module
  *
  * \class SparseMatrix
  *
  * \brief A versatible sparse matrix representation
  *
  * This class implements a more versatile variants of the common \em compressed row/column storage format.
  * Each colmun's (resp. row) non zeros are stored as a pair of value with associated row (resp. colmiun) index.
  * All the non zeros are stored in a single large buffer. Unlike the \em compressed format, there might be extra
  * space in between the nonzeros of two successive colmuns (resp. rows) such that insertion of new non-zero
  * can be done with limited memory reallocation and copies.
  *
  * A call to the function makeCompressed() turns the matrix into the standard \em compressed format
  * compatible with many library.
  *
  * More details on this storage sceheme are given in the \ref TutorialSparse "manual pages".
  *
  * \tparam _Scalar the scalar type, i.e. the type of the coefficients
  * \tparam _Options Union of bit flags controlling the storage scheme. Currently the only possibility
  *                 is ColMajor or RowMajor. The default is 0 which means column-major.
  * \tparam _StorageIndex the type of the indices. It has to be a \b signed type (e.g., short, int, std::ptrdiff_t). Default is \c int.
  *
  * \warning In %Eigen 3.2, the undocumented type \c SparseMatrix::Index was improperly defined as the storage index type (e.g., int),
  *          whereas it is now (starting from %Eigen 3.3) deprecated and always defined as Eigen::Index.
  *          Codes making use of \c SparseMatrix::Index, might thus likely have to be changed to use \c SparseMatrix::StorageIndex instead.
  *
  * This class can be extended with the help of the plugin mechanism described on the page
  * \ref TopicCustomizing_Plugins by defining the preprocessor symbol \c EIGEN_SPARSEMATRIX_PLUGIN.
  */

namespace internal {
template<typename _Scalar, int _Options, typename _StorageIndex>
struct traits<SparseMatrix<_Scalar, _Options, _StorageIndex> >
{
  typedef _Scalar Scalar;
  typedef _StorageIndex StorageIndex;
  typedef Sparse StorageKind;
  typedef MatrixXpr XprKind;
  enum {
    RowsAtCompileTime = Dynamic,
    ColsAtCompileTime = Dynamic,
    MaxRowsAtCompileTime = Dynamic,
    MaxColsAtCompileTime = Dynamic,
    Flags = _Options | NestByRefBit | LvalueBit | CompressedAccessBit,
    SupportedAccessPatterns = InnerRandomAccessPattern
  };
};

template<typename _Scalar, int _Options, typename _StorageIndex, int DiagIndex>
struct traits<Diagonal<SparseMatrix<_Scalar, _Options, _StorageIndex>, DiagIndex> >
{
  typedef SparseMatrix<_Scalar, _Options, _StorageIndex> MatrixType;
  typedef typename ref_selector<MatrixType>::type MatrixTypeNested;
  typedef typename remove_reference<MatrixTypeNested>::type _MatrixTypeNested;

  typedef _Scalar Scalar;
  typedef Dense StorageKind;
  typedef _StorageIndex StorageIndex;
  typedef MatrixXpr XprKind;

  enum {
    RowsAtCompileTime = Dynamic,
    ColsAtCompileTime = 1,
    MaxRowsAtCompileTime = Dynamic,
    MaxColsAtCompileTime = 1,
    Flags = LvalueBit
  };
};

template<typename _Scalar, int _Options, typename _StorageIndex, int DiagIndex>
struct traits<Diagonal<const SparseMatrix<_Scalar, _Options, _StorageIndex>, DiagIndex> >
 : public traits<Diagonal<SparseMatrix<_Scalar, _Options, _StorageIndex>, DiagIndex> >
{
  enum {
    Flags = 0
  };
};

} // end namespace internal

template<typename _Scalar, int _Options, typename _StorageIndex>
class SparseMatrix
  : public SparseCompressedBase<SparseMatrix<_Scalar, _Options, _StorageIndex> >
{
    typedef SparseCompressedBase<SparseMatrix> Base;
    using Base::convert_index;
    friend class SparseVector<_Scalar,0,_StorageIndex>;
    template<typename, typename, typename, typename, typename>
    friend struct internal::Assignment;
  public:
    using Base::isCompressed;
    using Base::nonZeros;
    EIGEN_SPARSE_PUBLIC_INTERFACE(SparseMatrix)
    using Base::operator+=;
    using Base::operator-=;

    typedef MappedSparseMatrix<Scalar,Flags> Map;
    typedef Diagonal<SparseMatrix> DiagonalReturnType;
    typedef Diagonal<const SparseMatrix> ConstDiagonalReturnType;
    typedef typename Base::InnerIterator InnerIterator;
    typedef typename Base::ReverseInnerIterator ReverseInnerIterator;
    

    using Base::IsRowMajor;
    typedef internal::CompressedStorage<Scalar,StorageIndex> Storage;
    enum {
      Options = _Options
    };

    typedef typename Base::IndexVector IndexVector;
    typedef typename Base::ScalarVector ScalarVector;
  protected:
    typedef SparseMatrix<Scalar,(Flags&~RowMajorBit)|(IsRowMajor?RowMajorBit:0)> TransposedSparseMatrix;

    Index m_outerSize;
    Index m_innerSize;
    StorageIndex* m_outerIndex;
    StorageIndex* m_innerNonZeros;     // optional, if null then the data is compressed
    Storage m_data;

  public:
    
    /** \returns the number of rows of the matrix */
    inline Index rows() const { return IsRowMajor ? m_outerSize : m_innerSize; }
    /** \returns the number of columns of the matrix */
    inline Index cols() const { return IsRowMajor ? m_innerSize : m_outerSize; }

    /** \returns the number of rows (resp. columns) of the matrix if the storage order column major (resp. row major) */
    inline Index innerSize() const { return m_innerSize; }
    /** \returns the number of columns (resp. rows) of the matrix if the storage order column major (resp. row major) */
    inline Index outerSize() const { return m_outerSize; }
    
    /** \returns a const pointer to the array of values.
      * This function is aimed at interoperability with other libraries.
      * \sa innerIndexPtr(), outerIndexPtr() */
    inline const Scalar* valuePtr() const { return m_data.valuePtr(); }
    /** \returns a non-const pointer to the array of values.
      * This function is aimed at interoperability with other libraries.
      * \sa innerIndexPtr(), outerIndexPtr() */
    inline Scalar* valuePtr() { return m_data.valuePtr(); }

    /** \returns a const pointer to the array of inner indices.
      * This function is aimed at interoperability with other libraries.
      * \sa valuePtr(), outerIndexPtr() */
    inline const StorageIndex* innerIndexPtr() const { return m_data.indexPtr(); }
    /** \returns a non-const pointer to the array of inner indices.
      * This function is aimed at interoperability with other libraries.
      * \sa valuePtr(), outerIndexPtr() */
    inline StorageIndex* innerIndexPtr() { return m_data.indexPtr(); }

    /** \returns a const pointer to the array of the starting positions of the inner vectors.
      * This function is aimed at interoperability with other libraries.
      * \sa valuePtr(), innerIndexPtr() */
    inline const StorageIndex* outerIndexPtr() const { return m_outerIndex; }
    /** \returns a non-const pointer to the array of the starting positions of the inner vectors.
      * This function is aimed at interoperability with other libraries.
      * \sa valuePtr(), innerIndexPtr() */
    inline StorageIndex* outerIndexPtr() { return m_outerIndex; }

    /** \returns a const pointer to the array of the number of non zeros of the inner vectors.
      * This function is aimed at interoperability with other libraries.
      * \warning it returns the null pointer 0 in compressed mode */
    inline const StorageIndex* innerNonZeroPtr() const { return m_innerNonZeros; }
    /** \returns a non-const pointer to the array of the number of non zeros of the inner vectors.
      * This function is aimed at interoperability with other libraries.
      * \warning it returns the null pointer 0 in compressed mode */
    inline StorageIndex* innerNonZeroPtr() { return m_innerNonZeros; }

    /** \internal */
    inline Storage& data() { return m_data; }
    /** \internal */
    inline const Storage& data() const { return m_data; }

    /** \returns the value of the matrix at position \a i, \a j
      * This function returns Scalar(0) if the element is an explicit \em zero */
    inline Scalar coeff(Index row, Index col) const
    {
      eigen_assert(row>=0 && row<rows() && col>=0 && col<cols());
      
      const Index outer = IsRowMajor ? row : col;
      const Index inner = IsRowMajor ? col : row;
      Index end = m_innerNonZeros ? m_outerIndex[outer] + m_innerNonZeros[outer] : m_outerIndex[outer+1];
      return m_data.atInRange(m_outerIndex[outer], end, StorageIndex(inner));
    }

    /** \returns a non-const reference to the value of the matrix at position \a i, \a j
      *
      * If the element does not exist then it is inserted via the insert(Index,Index) function
      * which itself turns the matrix into a non compressed form if that was not the case.
      *
      * This is a O(log(nnz_j)) operation (binary search) plus the cost of insert(Index,Index)
      * function if the element does not already exist.
      */
    inline Scalar& coeffRef(Index row, Index col)
    {
      eigen_assert(row>=0 && row<rows() && col>=0 && col<cols());
      
      const Index outer = IsRowMajor ? row : col;
      const Index inner = IsRowMajor ? col : row;

      Index start = m_outerIndex[outer];
      Index end = m_innerNonZeros ? m_outerIndex[outer] + m_innerNonZeros[outer] : m_outerIndex[outer+1];
      eigen_assert(end>=start && "you probably called coeffRef on a non finalized matrix");
      if(end<=start)
        return insert(row,col);
      const Index p = m_data.searchLowerIndex(start,end-1,StorageIndex(inner));
      if((p<end) && (m_data.index(p)==inner))
        return m_data.value(p);
      else
        return insert(row,col);
    }

    /** \returns a reference to a novel non zero coefficient with coordinates \a row x \a col.
      * The non zero coefficient must \b not already exist.
      *
      * If the matrix \c *this is in compressed mode, then \c *this is turned into uncompressed
      * mode while reserving room for 2 x this->innerSize() non zeros if reserve(Index) has not been called earlier.
      * In this case, the insertion procedure is optimized for a \e sequential insertion mode where elements are assumed to be
      * inserted by increasing outer-indices.
      * 
      * If that's not the case, then it is strongly recommended to either use a triplet-list to assemble the matrix, or to first
      * call reserve(const SizesType &) to reserve the appropriate number of non-zero elements per inner vector.
      *
      * Assuming memory has been appropriately reserved, this function performs a sorted insertion in O(1)
      * if the elements of each inner vector are inserted in increasing inner index order, and in O(nnz_j) for a random insertion.
      *
      */
    Scalar& insert(Index row, Index col);

  public:

    /** Removes all non zeros but keep allocated memory
      *
      * This function does not free the currently allocated memory. To release as much as memory as possible,
      * call \code mat.data().squeeze(); \endcode after resizing it.
      * 
      * \sa resize(Index,Index), data()
      */
    inline void setZero()
    {
      m_data.clear();
      memset(m_outerIndex, 0, (m_outerSize+1)*sizeof(StorageIndex));
      if(m_innerNonZeros)
        memset(m_innerNonZeros, 0, (m_outerSize)*sizeof(StorageIndex));
    }

    /** Preallocates \a reserveSize non zeros.
      *
      * Precondition: the matrix must be in compressed mode. */
    inline void reserve(Index reserveSize)
    {
      eigen_assert(isCompressed() && "This function does not make sense in non compressed mode.");
      m_data.reserve(reserveSize);
    }
    
    #ifdef EIGEN_PARSED_BY_DOXYGEN
    /** Preallocates \a reserveSize[\c j] non zeros for each column (resp. row) \c j.
      *
      * This function turns the matrix in non-compressed mode.
      * 
      * The type \c SizesType must expose the following interface:
        \code
        typedef value_type;
        const value_type& operator[](i) const;
        \endcode
      * for \c i in the [0,this->outerSize()[ range.
      * Typical choices include std::vector<int>, Eigen::VectorXi, Eigen::VectorXi::Constant, etc.
      */
    template<class SizesType>
    inline void reserve(const SizesType& reserveSizes);
    #else
    template<class SizesType>
    inline void reserve(const SizesType& reserveSizes, const typename SizesType::value_type& enableif =
    #if (!EIGEN_COMP_MSVC) || (EIGEN_COMP_MSVC>=1500) // MSVC 2005 fails to compile with this typename
        typename
    #endif
        SizesType::value_type())
    {
      EIGEN_UNUSED_VARIABLE(enableif);
      reserveInnerVectors(reserveSizes);
    }
    #endif // EIGEN_PARSED_BY_DOXYGEN
  protected:
    template<class SizesType>
    inline void reserveInnerVectors(const SizesType& reserveSizes)
    {
      if(isCompressed())
      {
        Index totalReserveSize = 0;
        // turn the matrix into non-compressed mode
//@UE BEGIN Replacing std::malloc and std::free with macros.	  
        m_innerNonZeros = static_cast<StorageIndex*>(EIGEN_STD_MALLOC(m_outerSize * sizeof(StorageIndex)));
//@UE END Replacing std::malloc and std::free with macros.	  
        if (!m_innerNonZeros) internal::throw_std_bad_alloc();
        
        // temporarily use m_innerSizes to hold the new starting points.
        StorageIndex* newOuterIndex = m_innerNonZeros;
        
        StorageIndex count = 0;
        for(Index j=0; j<m_outerSize; ++j)
        {
          newOuterIndex[j] = count;
          count += reserveSizes[j] + (m_outerIndex[j+1]-m_outerIndex[j]);
          totalReserveSize += reserveSizes[j];
        }
        m_data.reserve(totalReserveSize);
        StorageIndex previousOuterIndex = m_outerIndex[m_outerSize];
        for(Index j=m_outerSize-1; j>=0; --j)
        {
          StorageIndex innerNNZ = previousOuterIndex - m_outerIndex[j];
          for(Index i=innerNNZ-1; i>=0; --i)
          {
            m_data.index(newOuterIndex[j]+i) = m_data.index(m_outerIndex[j]+i);
            m_data.value(newOuterIndex[j]+i) = m_data.value(m_outerIndex[j]+i);
          }
          previousOuterIndex = m_outerIndex[j];
          m_outerIndex[j] = newOuterIndex[j];
          m_innerNonZeros[j] = innerNNZ;
        }
        if(m_outerSize>0)
          m_outerIndex[m_outerSize] = m_outerIndex[m_outerSize-1] + m_innerNonZeros[m_outerSize-1] + reserveSizes[m_outerSize-1];
        
        m_data.resize(m_outerIndex[m_outerSize]);
      }
      else
      {
//@UE BEGIN Replacing std::malloc and std::free with macros.	  
        StorageIndex* newOuterIndex = static_cast<StorageIndex*>(EIGEN_STD_MALLOC((m_outerSize+1)*sizeof(StorageIndex)));
//@UE END Replacing std::malloc and std::free with macros.	  
        if (!newOuterIndex) internal::throw_std_bad_alloc();
        
        StorageIndex count = 0;
        for(Index j=0; j<m_outerSize; ++j)
        {
          newOuterIndex[j] = count;
          StorageIndex alreadyReserved = (m_outerIndex[j+1]-m_outerIndex[j]) - m_innerNonZeros[j];
          StorageIndex toReserve = std::max<StorageIndex>(reserveSizes[j], alreadyReserved);
          count += toReserve + m_innerNonZeros[j];
        }
        newOuterIndex[m_outerSize] = count;
        
        m_data.resize(count);
        for(Index j=m_outerSize-1; j>=0; --j)
        {
          Index offset = newOuterIndex[j] - m_outerIndex[j];
          if(offset>0)
          {
            StorageIndex innerNNZ = m_innerNonZeros[j];
            for(Index i=innerNNZ-1; i>=0; --i)
            {
              m_data.index(newOuterIndex[j]+i) = m_data.index(m_outerIndex[j]+i);
              m_data.value(newOuterIndex[j]+i) = m_data.value(m_outerIndex[j]+i);
            }
          }
        }
        
        std::swap(m_outerIndex, newOuterIndex);
//@UE BEGIN Replacing std::malloc and std::free with macros.	  
        EIGEN_STD_FREE(newOuterIndex);
//@UE END Replacing std::malloc and std::free with macros.	  
      }
      
    }
  public:

    //--- low level purely coherent filling ---

    /** \internal
      * \returns a reference to the non zero coefficient at position \a row, \a col assuming that:
      * - the nonzero does not already exist
      * - the new coefficient is the last one according to the storage order
      *
      * Before filling a given inner vector you must call the statVec(Index) function.
      *
      * After an insertion session, you should call the finalize() function.
      *
      * \sa insert, insertBackByOuterInner, startVec */
    inline Scalar& insertBack(Index row, Index col)
    {
      return insertBackByOuterInner(IsRowMajor?row:col, IsRowMajor?col:row);
    }

    /** \internal
      * \sa insertBack, startVec */
    inline Scalar& insertBackByOuterInner(Index outer, Index inner)
    {
      eigen_assert(Index(m_outerIndex[outer+1]) == m_data.size() && "Invalid ordered insertion (invalid outer index)");
      eigen_assert( (m_outerIndex[outer+1]-m_outerIndex[outer]==0 || m_data.index(m_data.size()-1)<inner) && "Invalid ordered insertion (invalid inner index)");
      Index p = m_outerIndex[outer+1];
      ++m_outerIndex[outer+1];
      m_data.append(Scalar(0), inner);
      return m_data.value(p);
    }

    /** \internal
      * \warning use it only if you know what you are doing */
    inline Scalar& insertBackByOuterInnerUnordered(Index outer, Index inner)
    {
      Index p = m_outerIndex[outer+1];
      ++m_outerIndex[outer+1];
      m_data.append(Scalar(0), inner);
      return m_data.value(p);
    }

    /** \internal
      * \sa insertBack, insertBackByOuterInner */
    inline void startVec(Index outer)
    {
      eigen_assert(m_outerIndex[outer]==Index(m_data.size()) && "You must call startVec for each inner vector sequentially");
      eigen_assert(m_outerIndex[outer+1]==0 && "You must call startVec for each inner vector sequentially");
      m_outerIndex[outer+1] = m_outerIndex[outer];
    }

    /** \internal
      * Must be called after inserting a set of non zero entries using the low level compressed API.
      */
    inline void finalize()
    {
      if(isCompressed())
      {
        StorageIndex size = internal::convert_index<StorageIndex>(m_data.size());
        Index i = m_outerSize;
        // find the last filled column
        while (i>=0 && m_outerIndex[i]==0)
          --i;
        ++i;
        while (i<=m_outerSize)
        {
          m_outerIndex[i] = size;
          ++i;
        }
      }
    }

    //---

    template<typename InputIterators>
    void setFromTriplets(const InputIterators& begin, const InputIterators& end);

    template<typename InputIterators,typename DupFunctor>
    void setFromTriplets(const InputIterators& begin, const InputIterators& end, DupFunctor dup_func);

    void sumupDuplicates() { collapseDuplicates(internal::scalar_sum_op<Scalar,Scalar>()); }

    template<typename DupFunctor>
    void collapseDuplicates(DupFunctor dup_func = DupFunctor());

    //---
    
    /** \internal
      * same as insert(Index,Index) except that the indices are given relative to the storage order */
    Scalar& insertByOuterInner(Index j, Index i)
    {
      return insert(IsRowMajor ? j : i, IsRowMajor ? i : j);
    }

    /** Turns the matrix into the \em compressed format.
      */
    void makeCompressed()
    {
      if(isCompressed())
        return;
      
      eigen_internal_assert(m_outerIndex!=0 && m_outerSize>0);
      
      Index oldStart = m_outerIndex[1];
      m_outerIndex[1] = m_innerNonZeros[0];
      for(Index j=1; j<m_outerSize; ++j)
      {
        Index nextOldStart = m_outerIndex[j+1];
        Index offset = oldStart - m_outerIndex[j];
        if(offset>0)
        {
          for(Index k=0; k<m_innerNonZeros[j]; ++k)
          {
            m_data.index(m_outerIndex[j]+k) = m_data.index(oldStart+k);
            m_data.value(m_outerIndex[j]+k) = m_data.value(oldStart+k);
          }
        }
        m_outerIndex[j+1] = m_outerIndex[j] + m_innerNonZeros[j];
        oldStart = nextOldStart;
      }
//@UE BEGIN Replacing std::malloc and std::free with macros.	  
      EIGEN_STD_FREE(m_innerNonZeros);
//@UE END Replacing std::malloc and std::free with macros.	  
      m_innerNonZeros = 0;
      m_data.resize(m_outerIndex[m_outerSize]);
      m_data.squeeze();
    }

    /** Turns the matrix into the uncompressed mode */
    void uncompress()
    {
      if(m_innerNonZeros != 0)
        return; 
//@UE BEGIN Replacing std::malloc and std::free with macros.	  
      m_innerNonZeros = static_cast<StorageIndex*>(EIGEN_STD_MALLOC(m_outerSize * sizeof(StorageIndex)));
//@UE END Replacing std::malloc and std::free with macros.	  
      for (Index i = 0; i < m_outerSize; i++)
      {
        m_innerNonZeros[i] = m_outerIndex[i+1] - m_outerIndex[i]; 
      }
    }

    /** Suppresses all nonzeros which are \b much \b smaller \b than \a reference under the tolerance \a epsilon */
    void prune(const Scalar& reference, const RealScalar& epsilon = NumTraits<RealScalar>::dummy_precision())
    {
      prune(default_prunning_func(reference,epsilon));
    }
    
    /** Turns the matrix into compressed format, and suppresses all nonzeros which do not satisfy the predicate \a keep.
      * The functor type \a KeepFunc must implement the following function:
      * \code
      * bool operator() (const Index& row, const Index& col, const Scalar& value) const;
      * \endcode
      * \sa prune(Scalar,RealScalar)
      */
    template<typename KeepFunc>
    void prune(const KeepFunc& keep = KeepFunc())
    {
      // TODO optimize the uncompressed mode to avoid moving and allocating the data twice
      makeCompressed();

      StorageIndex k = 0;
      for(Index j=0; j<m_outerSize; ++j)
      {
        Index previousStart = m_outerIndex[j];
        m_outerIndex[j] = k;
        Index end = m_outerIndex[j+1];
        for(Index i=previousStart; i<end; ++i)
        {
          if(keep(IsRowMajor?j:m_data.index(i), IsRowMajor?m_data.index(i):j, m_data.value(i)))
          {
            m_data.value(k) = m_data.value(i);
            m_data.index(k) = m_data.index(i);
            ++k;
          }
        }
      }
      m_outerIndex[m_outerSize] = k;
      m_data.resize(k,0);
    }

    /** Resizes the matrix to a \a rows x \a cols matrix leaving old values untouched.
      *
      * If the sizes of the matrix are decreased, then the matrix is turned to \b uncompressed-mode
      * and the storage of the out of bounds coefficients is kept and reserved.
      * Call makeCompressed() to pack the entries and squeeze extra memory.
      *
      * \sa reserve(), setZero(), makeCompressed()
      */
    void conservativeResize(Index rows, Index cols) 
    {
      // No change
      if (this->rows() == rows && this->cols() == cols) return;
      
      // If one dimension is null, then there is nothing to be preserved
      if(rows==0 || cols==0) return resize(rows,cols);

      Index innerChange = IsRowMajor ? cols - this->cols() : rows - this->rows();
      Index outerChange = IsRowMajor ? rows - this->rows() : cols - this->cols();
      StorageIndex newInnerSize = convert_index(IsRowMajor ? cols : rows);

      // Deals with inner non zeros
      if (m_innerNonZeros)
      {
        // Resize m_innerNonZeros
//@UE BEGIN Replacing std::malloc and std::free with macros.	  
        StorageIndex *newInnerNonZeros = static_cast<StorageIndex*>(EIGEN_STD_REALLOC(m_innerNonZeros, (m_outerSize + outerChange) * sizeof(StorageIndex)));
//@UE END Replacing std::malloc and std::free with macros.	  
        if (!newInnerNonZeros) internal::throw_std_bad_alloc();
        m_innerNonZeros = newInnerNonZeros;
        
        for(Index i=m_outerSize; i<m_outerSize+outerChange; i++)          
          m_innerNonZeros[i] = 0;
      } 
      else if (innerChange < 0) 
      {
        // Inner size decreased: allocate a new m_innerNonZeros
<<<<<<< HEAD
        m_innerNonZeros = static_cast<StorageIndex*>(std::malloc((m_outerSize + outerChange) * sizeof(StorageIndex)));
=======
//@UE BEGIN Replacing std::malloc and std::free with macros.	  
        m_innerNonZeros = static_cast<StorageIndex*>(EIGEN_STD_MALLOC((m_outerSize + outerChange) * sizeof(StorageIndex)));
//@UE END Replacing std::malloc and std::free with macros.	  
>>>>>>> 4af6daef
        if (!m_innerNonZeros) internal::throw_std_bad_alloc();
        for(Index i = 0; i < m_outerSize + (std::min)(outerChange, Index(0)); i++)
          m_innerNonZeros[i] = m_outerIndex[i+1] - m_outerIndex[i];
        for(Index i = m_outerSize; i < m_outerSize + outerChange; i++)
          m_innerNonZeros[i] = 0;
      }
      
      // Change the m_innerNonZeros in case of a decrease of inner size
      if (m_innerNonZeros && innerChange < 0)
      {
        for(Index i = 0; i < m_outerSize + (std::min)(outerChange, Index(0)); i++)
        {
          StorageIndex &n = m_innerNonZeros[i];
          StorageIndex start = m_outerIndex[i];
          while (n > 0 && m_data.index(start+n-1) >= newInnerSize) --n; 
        }
      }
      
      m_innerSize = newInnerSize;

      // Re-allocate outer index structure if necessary
      if (outerChange == 0)
        return;
          
//@UE BEGIN Replacing std::malloc and std::free with macros.	  
      StorageIndex *newOuterIndex = static_cast<StorageIndex*>(EIGEN_STD_REALLOC(m_outerIndex, (m_outerSize + outerChange + 1) * sizeof(StorageIndex)));
//@UE END Replacing std::malloc and std::free with macros.	  
      if (!newOuterIndex) internal::throw_std_bad_alloc();
      m_outerIndex = newOuterIndex;
      if (outerChange > 0)
      {
        StorageIndex lastIdx = m_outerSize == 0 ? 0 : m_outerIndex[m_outerSize];
        for(Index i=m_outerSize; i<m_outerSize+outerChange+1; i++)          
          m_outerIndex[i] = lastIdx; 
      }
      m_outerSize += outerChange;
    }
    
    /** Resizes the matrix to a \a rows x \a cols matrix and initializes it to zero.
      * 
      * This function does not free the currently allocated memory. To release as much as memory as possible,
      * call \code mat.data().squeeze(); \endcode after resizing it.
      * 
      * \sa reserve(), setZero()
      */
    void resize(Index rows, Index cols)
    {
      const Index outerSize = IsRowMajor ? rows : cols;
      m_innerSize = IsRowMajor ? cols : rows;
      m_data.clear();
      if (m_outerSize != outerSize || m_outerSize==0)
      {
//@UE BEGIN Replacing std::malloc and std::free with macros.	  
        EIGEN_STD_FREE(m_outerIndex);
        m_outerIndex = static_cast<StorageIndex*>(EIGEN_STD_MALLOC((outerSize + 1) * sizeof(StorageIndex)));
//@UE END Replacing std::malloc and std::free with macros.	  
        if (!m_outerIndex) internal::throw_std_bad_alloc();
        
        m_outerSize = outerSize;
      }
      if(m_innerNonZeros)
      {
//@UE BEGIN Replacing std::malloc and std::free with macros.	  
        EIGEN_STD_FREE(m_innerNonZeros);
//@UE END Replacing std::malloc and std::free with macros.	  
        m_innerNonZeros = 0;
      }
      memset(m_outerIndex, 0, (m_outerSize+1)*sizeof(StorageIndex));
    }

    /** \internal
      * Resize the nonzero vector to \a size */
    void resizeNonZeros(Index size)
    {
      m_data.resize(size);
    }

    /** \returns a const expression of the diagonal coefficients. */
    const ConstDiagonalReturnType diagonal() const { return ConstDiagonalReturnType(*this); }
    
    /** \returns a read-write expression of the diagonal coefficients.
      * \warning If the diagonal entries are written, then all diagonal
      * entries \b must already exist, otherwise an assertion will be raised.
      */
    DiagonalReturnType diagonal() { return DiagonalReturnType(*this); }

    /** Default constructor yielding an empty \c 0 \c x \c 0 matrix */
    inline SparseMatrix()
      : m_outerSize(-1), m_innerSize(0), m_outerIndex(0), m_innerNonZeros(0)
    {
      check_template_parameters();
      resize(0, 0);
    }

    /** Constructs a \a rows \c x \a cols empty matrix */
    inline SparseMatrix(Index rows, Index cols)
      : m_outerSize(0), m_innerSize(0), m_outerIndex(0), m_innerNonZeros(0)
    {
      check_template_parameters();
      resize(rows, cols);
    }

    /** Constructs a sparse matrix from the sparse expression \a other */
    template<typename OtherDerived>
    inline SparseMatrix(const SparseMatrixBase<OtherDerived>& other)
      : m_outerSize(0), m_innerSize(0), m_outerIndex(0), m_innerNonZeros(0)
    {
      EIGEN_STATIC_ASSERT((internal::is_same<Scalar, typename OtherDerived::Scalar>::value),
        YOU_MIXED_DIFFERENT_NUMERIC_TYPES__YOU_NEED_TO_USE_THE_CAST_METHOD_OF_MATRIXBASE_TO_CAST_NUMERIC_TYPES_EXPLICITLY)
      check_template_parameters();
      const bool needToTranspose = (Flags & RowMajorBit) != (internal::evaluator<OtherDerived>::Flags & RowMajorBit);
      if (needToTranspose)
        *this = other.derived();
      else
      {
        #ifdef EIGEN_SPARSE_CREATE_TEMPORARY_PLUGIN
          EIGEN_SPARSE_CREATE_TEMPORARY_PLUGIN
        #endif
        internal::call_assignment_no_alias(*this, other.derived());
      }
    }
    
    /** Constructs a sparse matrix from the sparse selfadjoint view \a other */
    template<typename OtherDerived, unsigned int UpLo>
    inline SparseMatrix(const SparseSelfAdjointView<OtherDerived, UpLo>& other)
      : m_outerSize(0), m_innerSize(0), m_outerIndex(0), m_innerNonZeros(0)
    {
      check_template_parameters();
      Base::operator=(other);
    }

    /** Copy constructor (it performs a deep copy) */
    inline SparseMatrix(const SparseMatrix& other)
      : Base(), m_outerSize(0), m_innerSize(0), m_outerIndex(0), m_innerNonZeros(0)
    {
      check_template_parameters();
      *this = other.derived();
    }

    /** \brief Copy constructor with in-place evaluation */
    template<typename OtherDerived>
    SparseMatrix(const ReturnByValue<OtherDerived>& other)
      : Base(), m_outerSize(0), m_innerSize(0), m_outerIndex(0), m_innerNonZeros(0)
    {
      check_template_parameters();
      initAssignment(other);
      other.evalTo(*this);
    }
    
    /** \brief Copy constructor with in-place evaluation */
    template<typename OtherDerived>
    explicit SparseMatrix(const DiagonalBase<OtherDerived>& other)
      : Base(), m_outerSize(0), m_innerSize(0), m_outerIndex(0), m_innerNonZeros(0)
    {
      check_template_parameters();
      *this = other.derived();
    }

    /** Swaps the content of two sparse matrices of the same type.
      * This is a fast operation that simply swaps the underlying pointers and parameters. */
    inline void swap(SparseMatrix& other)
    {
      //EIGEN_DBG_SPARSE(std::cout << "SparseMatrix:: swap\n");
      std::swap(m_outerIndex, other.m_outerIndex);
      std::swap(m_innerSize, other.m_innerSize);
      std::swap(m_outerSize, other.m_outerSize);
      std::swap(m_innerNonZeros, other.m_innerNonZeros);
      m_data.swap(other.m_data);
    }

    /** Sets *this to the identity matrix.
      * This function also turns the matrix into compressed mode, and drop any reserved memory. */
    inline void setIdentity()
    {
      eigen_assert(rows() == cols() && "ONLY FOR SQUARED MATRICES");
      this->m_data.resize(rows());
      Eigen::Map<IndexVector>(this->m_data.indexPtr(), rows()).setLinSpaced(0, StorageIndex(rows()-1));
      Eigen::Map<ScalarVector>(this->m_data.valuePtr(), rows()).setOnes();
      Eigen::Map<IndexVector>(this->m_outerIndex, rows()+1).setLinSpaced(0, StorageIndex(rows()));
//@UE BEGIN Replacing std::malloc and std::free with macros.	  
      EIGEN_STD_FREE(m_innerNonZeros);
//@UE END Replacing std::malloc and std::free with macros.	  
      m_innerNonZeros = 0;
    }
    inline SparseMatrix& operator=(const SparseMatrix& other)
    {
      if (other.isRValue())
      {
        swap(other.const_cast_derived());
      }
      else if(this!=&other)
      {
        #ifdef EIGEN_SPARSE_CREATE_TEMPORARY_PLUGIN
          EIGEN_SPARSE_CREATE_TEMPORARY_PLUGIN
        #endif
        initAssignment(other);
        if(other.isCompressed())
        {
          internal::smart_copy(other.m_outerIndex, other.m_outerIndex + m_outerSize + 1, m_outerIndex);
          m_data = other.m_data;
        }
        else
        {
          Base::operator=(other);
        }
      }
      return *this;
    }

#ifndef EIGEN_PARSED_BY_DOXYGEN
    template<typename OtherDerived>
    inline SparseMatrix& operator=(const EigenBase<OtherDerived>& other)
    { return Base::operator=(other.derived()); }

    template<typename Lhs, typename Rhs>
    inline SparseMatrix& operator=(const Product<Lhs,Rhs,AliasFreeProduct>& other);
#endif // EIGEN_PARSED_BY_DOXYGEN

    template<typename OtherDerived>
    EIGEN_DONT_INLINE SparseMatrix& operator=(const SparseMatrixBase<OtherDerived>& other);

    friend std::ostream & operator << (std::ostream & s, const SparseMatrix& m)
    {
      EIGEN_DBG_SPARSE(
        s << "Nonzero entries:\n";
        if(m.isCompressed())
        {
          for (Index i=0; i<m.nonZeros(); ++i)
            s << "(" << m.m_data.value(i) << "," << m.m_data.index(i) << ") ";
        }
        else
        {
          for (Index i=0; i<m.outerSize(); ++i)
          {
            Index p = m.m_outerIndex[i];
            Index pe = m.m_outerIndex[i]+m.m_innerNonZeros[i];
            Index k=p;
            for (; k<pe; ++k) {
              s << "(" << m.m_data.value(k) << "," << m.m_data.index(k) << ") ";
            }
            for (; k<m.m_outerIndex[i+1]; ++k) {
              s << "(_,_) ";
            }
          }
        }
        s << std::endl;
        s << std::endl;
        s << "Outer pointers:\n";
        for (Index i=0; i<m.outerSize(); ++i) {
          s << m.m_outerIndex[i] << " ";
        }
        s << " $" << std::endl;
        if(!m.isCompressed())
        {
          s << "Inner non zeros:\n";
          for (Index i=0; i<m.outerSize(); ++i) {
            s << m.m_innerNonZeros[i] << " ";
          }
          s << " $" << std::endl;
        }
        s << std::endl;
      );
      s << static_cast<const SparseMatrixBase<SparseMatrix>&>(m);
      return s;
    }

    /** Destructor */
    inline ~SparseMatrix()
    {
//@UE BEGIN Replacing std::malloc and std::free with macros.	  
      EIGEN_STD_FREE(m_outerIndex);
      EIGEN_STD_FREE(m_innerNonZeros);
//@UE END Replacing std::malloc and std::free with macros.	  
    }

    /** Overloaded for performance */
    Scalar sum() const;
    
#   ifdef EIGEN_SPARSEMATRIX_PLUGIN
#     include EIGEN_SPARSEMATRIX_PLUGIN
#   endif

protected:

    template<typename Other>
    void initAssignment(const Other& other)
    {
      resize(other.rows(), other.cols());
      if(m_innerNonZeros)
      {
//@UE BEGIN Replacing std::malloc and std::free with macros.	  
        EIGEN_STD_FREE(m_innerNonZeros);
//@UE END Replacing std::malloc and std::free with macros.	  
        m_innerNonZeros = 0;
      }
    }

    /** \internal
      * \sa insert(Index,Index) */
    EIGEN_DONT_INLINE Scalar& insertCompressed(Index row, Index col);

    /** \internal
      * A vector object that is equal to 0 everywhere but v at the position i */
    class SingletonVector
    {
        StorageIndex m_index;
        StorageIndex m_value;
      public:
        typedef StorageIndex value_type;
        SingletonVector(Index i, Index v)
          : m_index(convert_index(i)), m_value(convert_index(v))
        {}

        StorageIndex operator[](Index i) const { return i==m_index ? m_value : 0; }
    };

    /** \internal
      * \sa insert(Index,Index) */
    EIGEN_DONT_INLINE Scalar& insertUncompressed(Index row, Index col);

public:
    /** \internal
      * \sa insert(Index,Index) */
    EIGEN_STRONG_INLINE Scalar& insertBackUncompressed(Index row, Index col)
    {
      const Index outer = IsRowMajor ? row : col;
      const Index inner = IsRowMajor ? col : row;

      eigen_assert(!isCompressed());
      eigen_assert(m_innerNonZeros[outer]<=(m_outerIndex[outer+1] - m_outerIndex[outer]));

      Index p = m_outerIndex[outer] + m_innerNonZeros[outer]++;
      m_data.index(p) = convert_index(inner);
      return (m_data.value(p) = Scalar(0));
    }
protected:
    struct IndexPosPair {
      IndexPosPair(Index a_i, Index a_p) : i(a_i), p(a_p) {}
      Index i;
      Index p;
    };

    /** \internal assign \a diagXpr to the diagonal of \c *this
      * There are different strategies:
      *   1 - if *this is overwritten (Func==assign_op) or *this is empty, then we can work treat *this as a dense vector expression.
      *   2 - otherwise, for each diagonal coeff,
      *     2.a - if it already exists, then we update it,
      *     2.b - otherwise, if *this is uncompressed and that the current inner-vector has empty room for at least 1 element, then we perform an in-place insertion.
      *     2.c - otherwise, we'll have to reallocate and copy everything, so instead of doing so for each new element, it is recorded in a std::vector.
      *   3 - at the end, if some entries failed to be inserted in-place, then we alloc a new buffer, copy each chunk at the right position, and insert the new elements.
      * 
      * TODO: some piece of code could be isolated and reused for a general in-place update strategy.
      * TODO: if we start to defer the insertion of some elements (i.e., case 2.c executed once),
      *       then it *might* be better to disable case 2.b since they will have to be copied anyway.
      */
    template<typename DiagXpr, typename Func>
    void assignDiagonal(const DiagXpr diagXpr, const Func& assignFunc)
    {
      Index n = diagXpr.size();

      const bool overwrite = internal::is_same<Func, internal::assign_op<Scalar,Scalar> >::value;
      if(overwrite)
      {
        if((this->rows()!=n) || (this->cols()!=n))
          this->resize(n, n);
      }

      if(m_data.size()==0 || overwrite)
      {
        typedef Array<StorageIndex,Dynamic,1> ArrayXI;  
        this->makeCompressed();
        this->resizeNonZeros(n);
        Eigen::Map<ArrayXI>(this->innerIndexPtr(), n).setLinSpaced(0,StorageIndex(n)-1);
        Eigen::Map<ArrayXI>(this->outerIndexPtr(), n+1).setLinSpaced(0,StorageIndex(n));
        Eigen::Map<Array<Scalar,Dynamic,1> > values = this->coeffs();
        values.setZero();
        internal::call_assignment_no_alias(values, diagXpr, assignFunc);
      }
      else
      {
        bool isComp = isCompressed();
        internal::evaluator<DiagXpr> diaEval(diagXpr);
        std::vector<IndexPosPair> newEntries;

        // 1 - try in-place update and record insertion failures
        for(Index i = 0; i<n; ++i)
        {
          internal::LowerBoundIndex lb = this->lower_bound(i,i);
          Index p = lb.value;
          if(lb.found)
          {
            // the coeff already exists
            assignFunc.assignCoeff(m_data.value(p), diaEval.coeff(i));
          }
          else if((!isComp) && m_innerNonZeros[i] < (m_outerIndex[i+1]-m_outerIndex[i]))
          {
            // non compressed mode with local room for inserting one element
            m_data.moveChunk(p, p+1, m_outerIndex[i]+m_innerNonZeros[i]-p);
            m_innerNonZeros[i]++;
            m_data.value(p) = Scalar(0);
            m_data.index(p) = StorageIndex(i);
            assignFunc.assignCoeff(m_data.value(p), diaEval.coeff(i));
          }
          else
          {
            // defer insertion
            newEntries.push_back(IndexPosPair(i,p));
          }
        }
        // 2 - insert deferred entries
        Index n_entries = Index(newEntries.size());
        if(n_entries>0)
        {
          Storage newData(m_data.size()+n_entries);
          Index prev_p = 0;
          Index prev_i = 0;
          for(Index k=0; k<n_entries;++k)
          {
            Index i = newEntries[k].i;
            Index p = newEntries[k].p;
            internal::smart_copy(m_data.valuePtr()+prev_p, m_data.valuePtr()+p, newData.valuePtr()+prev_p+k);
            internal::smart_copy(m_data.indexPtr()+prev_p, m_data.indexPtr()+p, newData.indexPtr()+prev_p+k);
            for(Index j=prev_i;j<i;++j)
              m_outerIndex[j+1] += k;
            if(!isComp)
              m_innerNonZeros[i]++;
            prev_p = p;
            prev_i = i;
            newData.value(p+k) = Scalar(0);
            newData.index(p+k) = StorageIndex(i);
            assignFunc.assignCoeff(newData.value(p+k), diaEval.coeff(i));
          }
          {
            internal::smart_copy(m_data.valuePtr()+prev_p, m_data.valuePtr()+m_data.size(), newData.valuePtr()+prev_p+n_entries);
            internal::smart_copy(m_data.indexPtr()+prev_p, m_data.indexPtr()+m_data.size(), newData.indexPtr()+prev_p+n_entries);
            for(Index j=prev_i+1;j<=m_outerSize;++j)
              m_outerIndex[j] += n_entries;
          }
          m_data.swap(newData);
        }
      }
    }

private:
  static void check_template_parameters()
  {
    EIGEN_STATIC_ASSERT(NumTraits<StorageIndex>::IsSigned,THE_INDEX_TYPE_MUST_BE_A_SIGNED_TYPE);
    EIGEN_STATIC_ASSERT((Options&(ColMajor|RowMajor))==Options,INVALID_MATRIX_TEMPLATE_PARAMETERS);
  }

  struct default_prunning_func {
    default_prunning_func(const Scalar& ref, const RealScalar& eps) : reference(ref), epsilon(eps) {}
    inline bool operator() (const Index&, const Index&, const Scalar& value) const
    {
      return !internal::isMuchSmallerThan(value, reference, epsilon);
    }
    Scalar reference;
    RealScalar epsilon;
  };
};

namespace internal {

template<typename InputIterator, typename SparseMatrixType, typename DupFunctor>
void set_from_triplets(const InputIterator& begin, const InputIterator& end, SparseMatrixType& mat, DupFunctor dup_func)
{
  enum { IsRowMajor = SparseMatrixType::IsRowMajor };
  typedef typename SparseMatrixType::Scalar Scalar;
  typedef typename SparseMatrixType::StorageIndex StorageIndex;
  SparseMatrix<Scalar,IsRowMajor?ColMajor:RowMajor,StorageIndex> trMat(mat.rows(),mat.cols());

  if(begin!=end)
  {
    // pass 1: count the nnz per inner-vector
    typename SparseMatrixType::IndexVector wi(trMat.outerSize());
    wi.setZero();
    for(InputIterator it(begin); it!=end; ++it)
    {
      eigen_assert(it->row()>=0 && it->row()<mat.rows() && it->col()>=0 && it->col()<mat.cols());
      wi(IsRowMajor ? it->col() : it->row())++;
    }

    // pass 2: insert all the elements into trMat
    trMat.reserve(wi);
    for(InputIterator it(begin); it!=end; ++it)
      trMat.insertBackUncompressed(it->row(),it->col()) = it->value();

    // pass 3:
    trMat.collapseDuplicates(dup_func);
  }

  // pass 4: transposed copy -> implicit sorting
  mat = trMat;
}

}


/** Fill the matrix \c *this with the list of \em triplets defined by the iterator range \a begin - \a end.
  *
  * A \em triplet is a tuple (i,j,value) defining a non-zero element.
  * The input list of triplets does not have to be sorted, and can contains duplicated elements.
  * In any case, the result is a \b sorted and \b compressed sparse matrix where the duplicates have been summed up.
  * This is a \em O(n) operation, with \em n the number of triplet elements.
  * The initial contents of \c *this is destroyed.
  * The matrix \c *this must be properly resized beforehand using the SparseMatrix(Index,Index) constructor,
  * or the resize(Index,Index) method. The sizes are not extracted from the triplet list.
  *
  * The \a InputIterators value_type must provide the following interface:
  * \code
  * Scalar value() const; // the value
  * Scalar row() const;   // the row index i
  * Scalar col() const;   // the column index j
  * \endcode
  * See for instance the Eigen::Triplet template class.
  *
  * Here is a typical usage example:
  * \code
    typedef Triplet<double> T;
    std::vector<T> tripletList;
    tripletList.reserve(estimation_of_entries);
    for(...)
    {
      // ...
      tripletList.push_back(T(i,j,v_ij));
    }
    SparseMatrixType m(rows,cols);
    m.setFromTriplets(tripletList.begin(), tripletList.end());
    // m is ready to go!
  * \endcode
  *
  * \warning The list of triplets is read multiple times (at least twice). Therefore, it is not recommended to define
  * an abstract iterator over a complex data-structure that would be expensive to evaluate. The triplets should rather
  * be explicitly stored into a std::vector for instance.
  */
template<typename Scalar, int _Options, typename _StorageIndex>
template<typename InputIterators>
void SparseMatrix<Scalar,_Options,_StorageIndex>::setFromTriplets(const InputIterators& begin, const InputIterators& end)
{
  internal::set_from_triplets<InputIterators, SparseMatrix<Scalar,_Options,_StorageIndex> >(begin, end, *this, internal::scalar_sum_op<Scalar,Scalar>());
}

/** The same as setFromTriplets but when duplicates are met the functor \a dup_func is applied:
  * \code
  * value = dup_func(OldValue, NewValue)
  * \endcode 
  * Here is a C++11 example keeping the latest entry only:
  * \code
  * mat.setFromTriplets(triplets.begin(), triplets.end(), [] (const Scalar&,const Scalar &b) { return b; });
  * \endcode
  */
template<typename Scalar, int _Options, typename _StorageIndex>
template<typename InputIterators,typename DupFunctor>
void SparseMatrix<Scalar,_Options,_StorageIndex>::setFromTriplets(const InputIterators& begin, const InputIterators& end, DupFunctor dup_func)
{
  internal::set_from_triplets<InputIterators, SparseMatrix<Scalar,_Options,_StorageIndex>, DupFunctor>(begin, end, *this, dup_func);
}

/** \internal */
template<typename Scalar, int _Options, typename _StorageIndex>
template<typename DupFunctor>
void SparseMatrix<Scalar,_Options,_StorageIndex>::collapseDuplicates(DupFunctor dup_func)
{
  eigen_assert(!isCompressed());
  // TODO, in practice we should be able to use m_innerNonZeros for that task
  IndexVector wi(innerSize());
  wi.fill(-1);
  StorageIndex count = 0;
  // for each inner-vector, wi[inner_index] will hold the position of first element into the index/value buffers
  for(Index j=0; j<outerSize(); ++j)
  {
    StorageIndex start   = count;
    Index oldEnd  = m_outerIndex[j]+m_innerNonZeros[j];
    for(Index k=m_outerIndex[j]; k<oldEnd; ++k)
    {
      Index i = m_data.index(k);
      if(wi(i)>=start)
      {
        // we already meet this entry => accumulate it
        m_data.value(wi(i)) = dup_func(m_data.value(wi(i)), m_data.value(k));
      }
      else
      {
        m_data.value(count) = m_data.value(k);
        m_data.index(count) = m_data.index(k);
        wi(i) = count;
        ++count;
      }
    }
    m_outerIndex[j] = start;
  }
  m_outerIndex[m_outerSize] = count;

  // turn the matrix into compressed form
//@UE BEGIN Replacing std::malloc and std::free with macros.	  
  EIGEN_STD_FREE(m_innerNonZeros);
//@UE END Replacing std::malloc and std::free with macros.	  
  m_innerNonZeros = 0;
  m_data.resize(m_outerIndex[m_outerSize]);
}

template<typename Scalar, int _Options, typename _StorageIndex>
template<typename OtherDerived>
EIGEN_DONT_INLINE SparseMatrix<Scalar,_Options,_StorageIndex>& SparseMatrix<Scalar,_Options,_StorageIndex>::operator=(const SparseMatrixBase<OtherDerived>& other)
{
  EIGEN_STATIC_ASSERT((internal::is_same<Scalar, typename OtherDerived::Scalar>::value),
        YOU_MIXED_DIFFERENT_NUMERIC_TYPES__YOU_NEED_TO_USE_THE_CAST_METHOD_OF_MATRIXBASE_TO_CAST_NUMERIC_TYPES_EXPLICITLY)

  #ifdef EIGEN_SPARSE_CREATE_TEMPORARY_PLUGIN
    EIGEN_SPARSE_CREATE_TEMPORARY_PLUGIN
  #endif
      
  const bool needToTranspose = (Flags & RowMajorBit) != (internal::evaluator<OtherDerived>::Flags & RowMajorBit);
  if (needToTranspose)
  {
    #ifdef EIGEN_SPARSE_TRANSPOSED_COPY_PLUGIN
      EIGEN_SPARSE_TRANSPOSED_COPY_PLUGIN
    #endif
    // two passes algorithm:
    //  1 - compute the number of coeffs per dest inner vector
    //  2 - do the actual copy/eval
    // Since each coeff of the rhs has to be evaluated twice, let's evaluate it if needed
    typedef typename internal::nested_eval<OtherDerived,2,typename internal::plain_matrix_type<OtherDerived>::type >::type OtherCopy;
    typedef typename internal::remove_all<OtherCopy>::type _OtherCopy;
    typedef internal::evaluator<_OtherCopy> OtherCopyEval;
    OtherCopy otherCopy(other.derived());
    OtherCopyEval otherCopyEval(otherCopy);

    SparseMatrix dest(other.rows(),other.cols());
    Eigen::Map<IndexVector> (dest.m_outerIndex,dest.outerSize()).setZero();

    // pass 1
    // FIXME the above copy could be merged with that pass
    for (Index j=0; j<otherCopy.outerSize(); ++j)
      for (typename OtherCopyEval::InnerIterator it(otherCopyEval, j); it; ++it)
        ++dest.m_outerIndex[it.index()];

    // prefix sum
    StorageIndex count = 0;
    IndexVector positions(dest.outerSize());
    for (Index j=0; j<dest.outerSize(); ++j)
    {
      StorageIndex tmp = dest.m_outerIndex[j];
      dest.m_outerIndex[j] = count;
      positions[j] = count;
      count += tmp;
    }
    dest.m_outerIndex[dest.outerSize()] = count;
    // alloc
    dest.m_data.resize(count);
    // pass 2
    for (StorageIndex j=0; j<otherCopy.outerSize(); ++j)
    {
      for (typename OtherCopyEval::InnerIterator it(otherCopyEval, j); it; ++it)
      {
        Index pos = positions[it.index()]++;
        dest.m_data.index(pos) = j;
        dest.m_data.value(pos) = it.value();
      }
    }
    this->swap(dest);
    return *this;
  }
  else
  {
    if(other.isRValue())
    {
      initAssignment(other.derived());
    }
    // there is no special optimization
    return Base::operator=(other.derived());
  }
}

template<typename _Scalar, int _Options, typename _StorageIndex>
typename SparseMatrix<_Scalar,_Options,_StorageIndex>::Scalar& SparseMatrix<_Scalar,_Options,_StorageIndex>::insert(Index row, Index col)
{
  eigen_assert(row>=0 && row<rows() && col>=0 && col<cols());
  
  const Index outer = IsRowMajor ? row : col;
  const Index inner = IsRowMajor ? col : row;
  
  if(isCompressed())
  {
    if(nonZeros()==0)
    {
      // reserve space if not already done
      if(m_data.allocatedSize()==0)
        m_data.reserve(2*m_innerSize);
      
      // turn the matrix into non-compressed mode
//@UE BEGIN Replacing std::malloc and std::free with macros.	  
      m_innerNonZeros = static_cast<StorageIndex*>(EIGEN_STD_MALLOC(m_outerSize * sizeof(StorageIndex)));
//@UE END Replacing std::malloc and std::free with macros.	  
      if(!m_innerNonZeros) internal::throw_std_bad_alloc();
      
      memset(m_innerNonZeros, 0, (m_outerSize)*sizeof(StorageIndex));
      
      // pack all inner-vectors to the end of the pre-allocated space
      // and allocate the entire free-space to the first inner-vector
      StorageIndex end = convert_index(m_data.allocatedSize());
      for(Index j=1; j<=m_outerSize; ++j)
        m_outerIndex[j] = end;
    }
    else
    {
      // turn the matrix into non-compressed mode
//@UE BEGIN Replacing std::malloc and std::free with macros.	  
      m_innerNonZeros = static_cast<StorageIndex*>(EIGEN_STD_MALLOC(m_outerSize * sizeof(StorageIndex)));
//@UE END Replacing std::malloc and std::free with macros.	  
      if(!m_innerNonZeros) internal::throw_std_bad_alloc();
      for(Index j=0; j<m_outerSize; ++j)
        m_innerNonZeros[j] = m_outerIndex[j+1]-m_outerIndex[j];
    }
  }
  
  // check whether we can do a fast "push back" insertion
  Index data_end = m_data.allocatedSize();
  
  // First case: we are filling a new inner vector which is packed at the end.
  // We assume that all remaining inner-vectors are also empty and packed to the end.
  if(m_outerIndex[outer]==data_end)
  {
    eigen_internal_assert(m_innerNonZeros[outer]==0);
    
    // pack previous empty inner-vectors to end of the used-space
    // and allocate the entire free-space to the current inner-vector.
    StorageIndex p = convert_index(m_data.size());
    Index j = outer;
    while(j>=0 && m_innerNonZeros[j]==0)
      m_outerIndex[j--] = p;
    
    // push back the new element
    ++m_innerNonZeros[outer];
    m_data.append(Scalar(0), inner);
    
    // check for reallocation
    if(data_end != m_data.allocatedSize())
    {
      // m_data has been reallocated
      //  -> move remaining inner-vectors back to the end of the free-space
      //     so that the entire free-space is allocated to the current inner-vector.
      eigen_internal_assert(data_end < m_data.allocatedSize());
      StorageIndex new_end = convert_index(m_data.allocatedSize());
      for(Index k=outer+1; k<=m_outerSize; ++k)
        if(m_outerIndex[k]==data_end)
          m_outerIndex[k] = new_end;
    }
    return m_data.value(p);
  }
  
  // Second case: the next inner-vector is packed to the end
  // and the current inner-vector end match the used-space.
  if(m_outerIndex[outer+1]==data_end && m_outerIndex[outer]+m_innerNonZeros[outer]==m_data.size())
  {
    eigen_internal_assert(outer+1==m_outerSize || m_innerNonZeros[outer+1]==0);
    
    // add space for the new element
    ++m_innerNonZeros[outer];
    m_data.resize(m_data.size()+1);
    
    // check for reallocation
    if(data_end != m_data.allocatedSize())
    {
      // m_data has been reallocated
      //  -> move remaining inner-vectors back to the end of the free-space
      //     so that the entire free-space is allocated to the current inner-vector.
      eigen_internal_assert(data_end < m_data.allocatedSize());
      StorageIndex new_end = convert_index(m_data.allocatedSize());
      for(Index k=outer+1; k<=m_outerSize; ++k)
        if(m_outerIndex[k]==data_end)
          m_outerIndex[k] = new_end;
    }
    
    // and insert it at the right position (sorted insertion)
    Index startId = m_outerIndex[outer];
    Index p = m_outerIndex[outer]+m_innerNonZeros[outer]-1;
    while ( (p > startId) && (m_data.index(p-1) > inner) )
    {
      m_data.index(p) = m_data.index(p-1);
      m_data.value(p) = m_data.value(p-1);
      --p;
    }
    
    m_data.index(p) = convert_index(inner);
    return (m_data.value(p) = Scalar(0));
  }
  
  if(m_data.size() != m_data.allocatedSize())
  {
    // make sure the matrix is compatible to random un-compressed insertion:
    m_data.resize(m_data.allocatedSize());
    this->reserveInnerVectors(Array<StorageIndex,Dynamic,1>::Constant(m_outerSize, 2));
  }
  
  return insertUncompressed(row,col);
}
    
template<typename _Scalar, int _Options, typename _StorageIndex>
EIGEN_DONT_INLINE typename SparseMatrix<_Scalar,_Options,_StorageIndex>::Scalar& SparseMatrix<_Scalar,_Options,_StorageIndex>::insertUncompressed(Index row, Index col)
{
  eigen_assert(!isCompressed());

  const Index outer = IsRowMajor ? row : col;
  const StorageIndex inner = convert_index(IsRowMajor ? col : row);

  Index room = m_outerIndex[outer+1] - m_outerIndex[outer];
  StorageIndex innerNNZ = m_innerNonZeros[outer];
  if(innerNNZ>=room)
  {
    // this inner vector is full, we need to reallocate the whole buffer :(
    reserve(SingletonVector(outer,std::max<StorageIndex>(2,innerNNZ)));
  }

  Index startId = m_outerIndex[outer];
  Index p = startId + m_innerNonZeros[outer];
  while ( (p > startId) && (m_data.index(p-1) > inner) )
  {
    m_data.index(p) = m_data.index(p-1);
    m_data.value(p) = m_data.value(p-1);
    --p;
  }
  eigen_assert((p<=startId || m_data.index(p-1)!=inner) && "you cannot insert an element that already exists, you must call coeffRef to this end");

  m_innerNonZeros[outer]++;

  m_data.index(p) = inner;
  return (m_data.value(p) = Scalar(0));
}

template<typename _Scalar, int _Options, typename _StorageIndex>
EIGEN_DONT_INLINE typename SparseMatrix<_Scalar,_Options,_StorageIndex>::Scalar& SparseMatrix<_Scalar,_Options,_StorageIndex>::insertCompressed(Index row, Index col)
{
  eigen_assert(isCompressed());

  const Index outer = IsRowMajor ? row : col;
  const Index inner = IsRowMajor ? col : row;

  Index previousOuter = outer;
  if (m_outerIndex[outer+1]==0)
  {
    // we start a new inner vector
    while (previousOuter>=0 && m_outerIndex[previousOuter]==0)
    {
      m_outerIndex[previousOuter] = convert_index(m_data.size());
      --previousOuter;
    }
    m_outerIndex[outer+1] = m_outerIndex[outer];
  }

  // here we have to handle the tricky case where the outerIndex array
  // starts with: [ 0 0 0 0 0 1 ...] and we are inserted in, e.g.,
  // the 2nd inner vector...
  bool isLastVec = (!(previousOuter==-1 && m_data.size()!=0))
                && (std::size_t(m_outerIndex[outer+1]) == m_data.size());

  std::size_t startId = m_outerIndex[outer];
  // FIXME let's make sure sizeof(long int) == sizeof(std::size_t)
  std::size_t p = m_outerIndex[outer+1];
  ++m_outerIndex[outer+1];

  double reallocRatio = 1;
  if (m_data.allocatedSize()<=m_data.size())
  {
    // if there is no preallocated memory, let's reserve a minimum of 32 elements
    if (m_data.size()==0)
    {
      m_data.reserve(32);
    }
    else
    {
      // we need to reallocate the data, to reduce multiple reallocations
      // we use a smart resize algorithm based on the current filling ratio
      // in addition, we use double to avoid integers overflows
      double nnzEstimate = double(m_outerIndex[outer])*double(m_outerSize)/double(outer+1);
      reallocRatio = (nnzEstimate-double(m_data.size()))/double(m_data.size());
      // furthermore we bound the realloc ratio to:
      //   1) reduce multiple minor realloc when the matrix is almost filled
      //   2) avoid to allocate too much memory when the matrix is almost empty
      reallocRatio = (std::min)((std::max)(reallocRatio,1.5),8.);
    }
  }
  m_data.resize(m_data.size()+1,reallocRatio);

  if (!isLastVec)
  {
    if (previousOuter==-1)
    {
      // oops wrong guess.
      // let's correct the outer offsets
      for (Index k=0; k<=(outer+1); ++k)
        m_outerIndex[k] = 0;
      Index k=outer+1;
      while(m_outerIndex[k]==0)
        m_outerIndex[k++] = 1;
      while (k<=m_outerSize && m_outerIndex[k]!=0)
        m_outerIndex[k++]++;
      p = 0;
      --k;
      k = m_outerIndex[k]-1;
      while (k>0)
      {
        m_data.index(k) = m_data.index(k-1);
        m_data.value(k) = m_data.value(k-1);
        k--;
      }
    }
    else
    {
      // we are not inserting into the last inner vec
      // update outer indices:
      Index j = outer+2;
      while (j<=m_outerSize && m_outerIndex[j]!=0)
        m_outerIndex[j++]++;
      --j;
      // shift data of last vecs:
      Index k = m_outerIndex[j]-1;
      while (k>=Index(p))
      {
        m_data.index(k) = m_data.index(k-1);
        m_data.value(k) = m_data.value(k-1);
        k--;
      }
    }
  }

  while ( (p > startId) && (m_data.index(p-1) > inner) )
  {
    m_data.index(p) = m_data.index(p-1);
    m_data.value(p) = m_data.value(p-1);
    --p;
  }

  m_data.index(p) = inner;
  return (m_data.value(p) = Scalar(0));
}

namespace internal {

template<typename _Scalar, int _Options, typename _StorageIndex>
struct evaluator<SparseMatrix<_Scalar,_Options,_StorageIndex> >
  : evaluator<SparseCompressedBase<SparseMatrix<_Scalar,_Options,_StorageIndex> > >
{
  typedef evaluator<SparseCompressedBase<SparseMatrix<_Scalar,_Options,_StorageIndex> > > Base;
  typedef SparseMatrix<_Scalar,_Options,_StorageIndex> SparseMatrixType;
  evaluator() : Base() {}
  explicit evaluator(const SparseMatrixType &mat) : Base(mat) {}
};

}

} // end namespace Eigen

#endif // EIGEN_SPARSEMATRIX_H<|MERGE_RESOLUTION|>--- conflicted
+++ resolved
@@ -591,13 +591,9 @@
       else if (innerChange < 0) 
       {
         // Inner size decreased: allocate a new m_innerNonZeros
-<<<<<<< HEAD
-        m_innerNonZeros = static_cast<StorageIndex*>(std::malloc((m_outerSize + outerChange) * sizeof(StorageIndex)));
-=======
 //@UE BEGIN Replacing std::malloc and std::free with macros.	  
         m_innerNonZeros = static_cast<StorageIndex*>(EIGEN_STD_MALLOC((m_outerSize + outerChange) * sizeof(StorageIndex)));
 //@UE END Replacing std::malloc and std::free with macros.	  
->>>>>>> 4af6daef
         if (!m_innerNonZeros) internal::throw_std_bad_alloc();
         for(Index i = 0; i < m_outerSize + (std::min)(outerChange, Index(0)); i++)
           m_innerNonZeros[i] = m_outerIndex[i+1] - m_outerIndex[i];
