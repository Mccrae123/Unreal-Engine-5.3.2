// This file is part of Eigen, a lightweight C++ template library
// for linear algebra.
//
// Copyright (C) 2008-2015 Gael Guennebaud <gael.guennebaud@inria.fr>
// Copyright (C) 2008-2009 Benoit Jacob <jacob.benoit.1@gmail.com>
// Copyright (C) 2009 Kenneth Riddile <kfriddile@yahoo.com>
// Copyright (C) 2010 Hauke Heibel <hauke.heibel@gmail.com>
// Copyright (C) 2010 Thomas Capricelli <orzel@freehackers.org>
// Copyright (C) 2013 Pavel Holoborodko <pavel@holoborodko.com>
//
// This Source Code Form is subject to the terms of the Mozilla
// Public License v. 2.0. If a copy of the MPL was not distributed
// with this file, You can obtain one at http://mozilla.org/MPL/2.0/.


/*****************************************************************************
*** Platform checks for aligned malloc functions                           ***
*****************************************************************************/

#ifndef EIGEN_MEMORY_H
#define EIGEN_MEMORY_H

//@UE BEGIN Replacing std::malloc and std::free with macros.	  
#if EIGEN_UE_OVERRIDE_ALLOCATORS && !FORCE_ANSI_ALLOCATOR
	void* StdMalloc(std::size_t Size, std::size_t Alignment);
  void* StdRealloc(void* Original, std::size_t Size, std::size_t Alignment);
	void StdFree(void *Ptr);

	#define EIGEN_STD_MALLOC(_size)		            StdMalloc(_size, EIGEN_DEFAULT_ALIGN_BYTES)
	#define EIGEN_STD_REALLOC(_original, _size)		StdRealloc(_original, _size, EIGEN_DEFAULT_ALIGN_BYTES)
	#define EIGEN_STD_FREE(_p)			              StdFree(_p)
#else
	#define EIGEN_STD_MALLOC(_size)		            std::malloc(_size)
	#define EIGEN_STD_REALLOC(_original, _size)		std::realloc(_original, _size)
	#define EIGEN_STD_FREE(_p)			              std::free(_p)
#endif
//@UE END Replacing std::malloc and std::free with macros.	  

#ifndef EIGEN_MALLOC_ALREADY_ALIGNED

// Try to determine automatically if malloc is already aligned.

// On 64-bit systems, glibc's malloc returns 16-byte-aligned pointers, see:
//   http://www.gnu.org/s/libc/manual/html_node/Aligned-Memory-Blocks.html
// This is true at least since glibc 2.8.
// This leaves the question how to detect 64-bit. According to this document,
//   http://gcc.fyxm.net/summit/2003/Porting%20to%2064%20bit.pdf
// page 114, "[The] LP64 model [...] is used by all 64-bit UNIX ports" so it's indeed
// quite safe, at least within the context of glibc, to equate 64-bit with LP64.
#if defined(__GLIBC__) && ((__GLIBC__>=2 && __GLIBC_MINOR__ >= 8) || __GLIBC__>2) \
 && defined(__LP64__) && ! defined( __SANITIZE_ADDRESS__ ) && (EIGEN_DEFAULT_ALIGN_BYTES == 16)
  #define EIGEN_GLIBC_MALLOC_ALREADY_ALIGNED 1
#else
  #define EIGEN_GLIBC_MALLOC_ALREADY_ALIGNED 0
#endif

// FreeBSD 6 seems to have 16-byte aligned malloc
//   See http://svn.freebsd.org/viewvc/base/stable/6/lib/libc/stdlib/malloc.c?view=markup
// FreeBSD 7 seems to have 16-byte aligned malloc except on ARM and MIPS architectures
//   See http://svn.freebsd.org/viewvc/base/stable/7/lib/libc/stdlib/malloc.c?view=markup
#if defined(__FreeBSD__) && !(EIGEN_ARCH_ARM || EIGEN_ARCH_MIPS) && (EIGEN_DEFAULT_ALIGN_BYTES == 16)
  #define EIGEN_FREEBSD_MALLOC_ALREADY_ALIGNED 1
#else
  #define EIGEN_FREEBSD_MALLOC_ALREADY_ALIGNED 0
#endif

#if (EIGEN_OS_MAC && (EIGEN_DEFAULT_ALIGN_BYTES == 16))     \
 || (EIGEN_OS_WIN64 && (EIGEN_DEFAULT_ALIGN_BYTES == 16))   \
 || EIGEN_GLIBC_MALLOC_ALREADY_ALIGNED              \
 || EIGEN_FREEBSD_MALLOC_ALREADY_ALIGNED
  #define EIGEN_MALLOC_ALREADY_ALIGNED 1
#else
  #define EIGEN_MALLOC_ALREADY_ALIGNED 0
#endif

#endif

namespace Eigen {

namespace internal {

EIGEN_DEVICE_FUNC
inline void throw_std_bad_alloc()
{
  #ifdef EIGEN_EXCEPTIONS
    throw std::bad_alloc();
  #else
    std::size_t huge = static_cast<std::size_t>(-1);
    #if defined(EIGEN_HIPCC)
    //
    // calls to "::operator new" are to be treated as opaque function calls (i.e no inlining),
    // and as a consequence the code in the #else block triggers the hipcc warning :
    // "no overloaded function has restriction specifiers that are compatible with the ambient context"
    //
    // "throw_std_bad_alloc" has the EIGEN_DEVICE_FUNC attribute, so it seems that hipcc expects
    // the same on "operator new"
    // Reverting code back to the old version in this #if block for the hipcc compiler
    //
    new int[huge];
    #else
    void* unused = ::operator new(huge);
    EIGEN_UNUSED_VARIABLE(unused);
    #endif
  #endif
}

/*****************************************************************************
*** Implementation of handmade aligned functions                           ***
*****************************************************************************/

/* ----- Hand made implementations of aligned malloc/free and realloc ----- */

/** \internal Like malloc, but the returned pointer is guaranteed to be 16-byte aligned.
  * Fast, but wastes 16 additional bytes of memory. Does not throw any exception.
  */
EIGEN_DEVICE_FUNC inline void* handmade_aligned_malloc(std::size_t size, std::size_t alignment = EIGEN_DEFAULT_ALIGN_BYTES)
{
  eigen_assert(alignment >= sizeof(void*) && (alignment & (alignment-1)) == 0 && "Alignment must be at least sizeof(void*) and a power of 2");

  EIGEN_USING_STD(malloc)
<<<<<<< HEAD
  void *original = malloc(size+alignment);
=======
//@UE BEGIN Replacing std::malloc and std::free with macros.	    
  void *original = EIGEN_STD_MALLOC(size+alignment);
//@UE END Replacing std::malloc and std::free with macros.	    
>>>>>>> 4af6daef
  
  if (original == 0) return 0;
  void *aligned = reinterpret_cast<void*>((reinterpret_cast<std::size_t>(original) & ~(std::size_t(alignment-1))) + alignment);
  *(reinterpret_cast<void**>(aligned) - 1) = original;
  return aligned;
}

/** \internal Frees memory allocated with handmade_aligned_malloc */
EIGEN_DEVICE_FUNC inline void handmade_aligned_free(void *ptr)
{
  if (ptr) {
    EIGEN_USING_STD(free)
<<<<<<< HEAD
    free(*(reinterpret_cast<void**>(ptr) - 1));
=======
//@UE BEGIN Replacing std::malloc and std::free with macros.	  	
    EIGEN_STD_FREE(*(reinterpret_cast<void**>(ptr) - 1));
//@UE END Replacing std::malloc and std::free with macros.	  	
>>>>>>> 4af6daef
  }
}

/** \internal
  * \brief Reallocates aligned memory.
  * Since we know that our handmade version is based on std::malloc
  * we can use std::realloc to implement efficient reallocation.
  */
inline void* handmade_aligned_realloc(void* ptr, std::size_t size, std::size_t = 0)
{
  if (ptr == 0) return handmade_aligned_malloc(size);
  void *original = *(reinterpret_cast<void**>(ptr) - 1);
  std::ptrdiff_t previous_offset = static_cast<char *>(ptr)-static_cast<char *>(original);
//@UE BEGIN Replacing std::malloc and std::free with macros.	    
  original = EIGEN_STD_REALLOC(original,size+EIGEN_DEFAULT_ALIGN_BYTES);
//@UE END Replacing std::malloc and std::free with macros.	    
  if (original == 0) return 0;
  void *aligned = reinterpret_cast<void*>((reinterpret_cast<std::size_t>(original) & ~(std::size_t(EIGEN_DEFAULT_ALIGN_BYTES-1))) + EIGEN_DEFAULT_ALIGN_BYTES);
  void *previous_aligned = static_cast<char *>(original)+previous_offset;
  if(aligned!=previous_aligned)
    std::memmove(aligned, previous_aligned, size);

  *(reinterpret_cast<void**>(aligned) - 1) = original;
  return aligned;
}

/*****************************************************************************
*** Implementation of portable aligned versions of malloc/free/realloc     ***
*****************************************************************************/

#ifdef EIGEN_NO_MALLOC
EIGEN_DEVICE_FUNC inline void check_that_malloc_is_allowed()
{
  eigen_assert(false && "heap allocation is forbidden (EIGEN_NO_MALLOC is defined)");
}
#elif defined EIGEN_RUNTIME_NO_MALLOC
EIGEN_DEVICE_FUNC inline bool is_malloc_allowed_impl(bool update, bool new_value = false)
{
  static bool value = true;
  if (update == 1)
    value = new_value;
  return value;
}
EIGEN_DEVICE_FUNC inline bool is_malloc_allowed() { return is_malloc_allowed_impl(false); }
EIGEN_DEVICE_FUNC inline bool set_is_malloc_allowed(bool new_value) { return is_malloc_allowed_impl(true, new_value); }
EIGEN_DEVICE_FUNC inline void check_that_malloc_is_allowed()
{
  eigen_assert(is_malloc_allowed() && "heap allocation is forbidden (EIGEN_RUNTIME_NO_MALLOC is defined and g_is_malloc_allowed is false)");
}
#else
EIGEN_DEVICE_FUNC inline void check_that_malloc_is_allowed()
{}
#endif

/** \internal Allocates \a size bytes. The returned pointer is guaranteed to have 16 or 32 bytes alignment depending on the requirements.
  * On allocation error, the returned pointer is null, and std::bad_alloc is thrown.
  */
EIGEN_DEVICE_FUNC inline void* aligned_malloc(std::size_t size)
{
  check_that_malloc_is_allowed();

  void *result;
  #if (EIGEN_DEFAULT_ALIGN_BYTES==0) || EIGEN_MALLOC_ALREADY_ALIGNED

    EIGEN_USING_STD(malloc)
<<<<<<< HEAD
    result = malloc(size);
=======
//@UE BEGIN Replacing std::malloc and std::free with macros.	  	
    result = EIGEN_STD_MALLOC(size);
//@UE END Replacing std::malloc and std::free with macros.	  
>>>>>>> 4af6daef

    #if EIGEN_DEFAULT_ALIGN_BYTES==16
    eigen_assert((size<16 || (std::size_t(result)%16)==0) && "System's malloc returned an unaligned pointer. Compile with EIGEN_MALLOC_ALREADY_ALIGNED=0 to fallback to handmade aligned memory allocator.");
    #endif
  #else
    result = handmade_aligned_malloc(size);
  #endif

  if(!result && size)
    throw_std_bad_alloc();

  return result;
}

/** \internal Frees memory allocated with aligned_malloc. */
EIGEN_DEVICE_FUNC inline void aligned_free(void *ptr)
{
  #if (EIGEN_DEFAULT_ALIGN_BYTES==0) || EIGEN_MALLOC_ALREADY_ALIGNED

    EIGEN_USING_STD(free)
<<<<<<< HEAD
    free(ptr);
=======
//@UE BEGIN Replacing std::malloc and std::free with macros.	  	
    EIGEN_STD_FREE(ptr);
//@UE END Replacing std::malloc and std::free with macros.	  	
>>>>>>> 4af6daef

  #else
    handmade_aligned_free(ptr);
  #endif
}

/**
  * \internal
  * \brief Reallocates an aligned block of memory.
  * \throws std::bad_alloc on allocation failure
  */
inline void* aligned_realloc(void *ptr, std::size_t new_size, std::size_t old_size)
{
  EIGEN_UNUSED_VARIABLE(old_size)

  void *result;
#if (EIGEN_DEFAULT_ALIGN_BYTES==0) || EIGEN_MALLOC_ALREADY_ALIGNED
//@UE BEGIN Replacing std::malloc and std::free with macros.	  	
  result = EIGEN_STD_REALLOC(ptr,new_size);
//@UE END Replacing std::malloc and std::free with macros.	  	
#else
  result = handmade_aligned_realloc(ptr,new_size,old_size);
#endif

  if (!result && new_size)
    throw_std_bad_alloc();

  return result;
}

/*****************************************************************************
*** Implementation of conditionally aligned functions                      ***
*****************************************************************************/

/** \internal Allocates \a size bytes. If Align is true, then the returned ptr is 16-byte-aligned.
  * On allocation error, the returned pointer is null, and a std::bad_alloc is thrown.
  */
template<bool Align> EIGEN_DEVICE_FUNC inline void* conditional_aligned_malloc(std::size_t size)
{
  return aligned_malloc(size);
}

template<> EIGEN_DEVICE_FUNC inline void* conditional_aligned_malloc<false>(std::size_t size)
{
  check_that_malloc_is_allowed();

  EIGEN_USING_STD(malloc)
<<<<<<< HEAD
  void *result = malloc(size);
=======
//@UE BEGIN Replacing std::malloc and std::free with macros.	    
  void *result = EIGEN_STD_MALLOC(size);
//@UE END Replacing std::malloc and std::free with macros.	    
>>>>>>> 4af6daef

  if(!result && size)
    throw_std_bad_alloc();
  return result;
}

/** \internal Frees memory allocated with conditional_aligned_malloc */
template<bool Align> EIGEN_DEVICE_FUNC inline void conditional_aligned_free(void *ptr)
{
  aligned_free(ptr);
}

template<> EIGEN_DEVICE_FUNC inline void conditional_aligned_free<false>(void *ptr)
{
  EIGEN_USING_STD(free)
<<<<<<< HEAD
  free(ptr);
=======
//@UE BEGIN Replacing std::malloc and std::free with macros.	    
  EIGEN_STD_FREE(ptr);
//@UE END Replacing std::malloc and std::free with macros.	    
>>>>>>> 4af6daef
}

template<bool Align> inline void* conditional_aligned_realloc(void* ptr, std::size_t new_size, std::size_t old_size)
{
  return aligned_realloc(ptr, new_size, old_size);
}

template<> inline void* conditional_aligned_realloc<false>(void* ptr, std::size_t new_size, std::size_t)
{
//@UE BEGIN Replacing std::malloc and std::free with macros.	    
  return EIGEN_STD_REALLOC(ptr, new_size);
//@UE END Replacing std::malloc and std::free with macros.	    
}

/*****************************************************************************
*** Construction/destruction of array elements                             ***
*****************************************************************************/

/** \internal Destructs the elements of an array.
  * The \a size parameters tells on how many objects to call the destructor of T.
  */
template<typename T> EIGEN_DEVICE_FUNC inline void destruct_elements_of_array(T *ptr, std::size_t size)
{
  // always destruct an array starting from the end.
  if(ptr)
    while(size) ptr[--size].~T();
}

/** \internal Constructs the elements of an array.
  * The \a size parameter tells on how many objects to call the constructor of T.
  */
template<typename T> EIGEN_DEVICE_FUNC inline T* construct_elements_of_array(T *ptr, std::size_t size)
{
  std::size_t i;
  EIGEN_TRY
  {
      for (i = 0; i < size; ++i) ::new (ptr + i) T;
      return ptr;
  }
  EIGEN_CATCH(...)
  {
    destruct_elements_of_array(ptr, i);
    EIGEN_THROW;
  }
  return NULL;
}

/*****************************************************************************
*** Implementation of aligned new/delete-like functions                    ***
*****************************************************************************/

template<typename T>
EIGEN_DEVICE_FUNC EIGEN_ALWAYS_INLINE void check_size_for_overflow(std::size_t size)
{
  if(size > std::size_t(-1) / sizeof(T))
    throw_std_bad_alloc();
}

/** \internal Allocates \a size objects of type T. The returned pointer is guaranteed to have 16 bytes alignment.
  * On allocation error, the returned pointer is undefined, but a std::bad_alloc is thrown.
  * The default constructor of T is called.
  */
template<typename T> EIGEN_DEVICE_FUNC inline T* aligned_new(std::size_t size)
{
  check_size_for_overflow<T>(size);
  T *result = reinterpret_cast<T*>(aligned_malloc(sizeof(T)*size));
  EIGEN_TRY
  {
    return construct_elements_of_array(result, size);
  }
  EIGEN_CATCH(...)
  {
    aligned_free(result);
    EIGEN_THROW;
  }
  return result;
}

template<typename T, bool Align> EIGEN_DEVICE_FUNC inline T* conditional_aligned_new(std::size_t size)
{
  check_size_for_overflow<T>(size);
  T *result = reinterpret_cast<T*>(conditional_aligned_malloc<Align>(sizeof(T)*size));
  EIGEN_TRY
  {
    return construct_elements_of_array(result, size);
  }
  EIGEN_CATCH(...)
  {
    conditional_aligned_free<Align>(result);
    EIGEN_THROW;
  }
  return result;
}

/** \internal Deletes objects constructed with aligned_new
  * The \a size parameters tells on how many objects to call the destructor of T.
  */
template<typename T> EIGEN_DEVICE_FUNC inline void aligned_delete(T *ptr, std::size_t size)
{
  destruct_elements_of_array<T>(ptr, size);
  Eigen::internal::aligned_free(ptr);
}

/** \internal Deletes objects constructed with conditional_aligned_new
  * The \a size parameters tells on how many objects to call the destructor of T.
  */
template<typename T, bool Align> EIGEN_DEVICE_FUNC inline void conditional_aligned_delete(T *ptr, std::size_t size)
{
  destruct_elements_of_array<T>(ptr, size);
  conditional_aligned_free<Align>(ptr);
}

template<typename T, bool Align> EIGEN_DEVICE_FUNC inline T* conditional_aligned_realloc_new(T* pts, std::size_t new_size, std::size_t old_size)
{
  check_size_for_overflow<T>(new_size);
  check_size_for_overflow<T>(old_size);
  if(new_size < old_size)
    destruct_elements_of_array(pts+new_size, old_size-new_size);
  T *result = reinterpret_cast<T*>(conditional_aligned_realloc<Align>(reinterpret_cast<void*>(pts), sizeof(T)*new_size, sizeof(T)*old_size));
  if(new_size > old_size)
  {
    EIGEN_TRY
    {
      construct_elements_of_array(result+old_size, new_size-old_size);
    }
    EIGEN_CATCH(...)
    {
      conditional_aligned_free<Align>(result);
      EIGEN_THROW;
    }
  }
  return result;
}


template<typename T, bool Align> EIGEN_DEVICE_FUNC inline T* conditional_aligned_new_auto(std::size_t size)
{
  if(size==0)
    return 0; // short-cut. Also fixes Bug 884
  check_size_for_overflow<T>(size);
  T *result = reinterpret_cast<T*>(conditional_aligned_malloc<Align>(sizeof(T)*size));
  if(NumTraits<T>::RequireInitialization)
  {
    EIGEN_TRY
    {
      construct_elements_of_array(result, size);
    }
    EIGEN_CATCH(...)
    {
      conditional_aligned_free<Align>(result);
      EIGEN_THROW;
    }
  }
  return result;
}

template<typename T, bool Align> inline T* conditional_aligned_realloc_new_auto(T* pts, std::size_t new_size, std::size_t old_size)
{
  check_size_for_overflow<T>(new_size);
  check_size_for_overflow<T>(old_size);
  if(NumTraits<T>::RequireInitialization && (new_size < old_size))
    destruct_elements_of_array(pts+new_size, old_size-new_size);
  T *result = reinterpret_cast<T*>(conditional_aligned_realloc<Align>(reinterpret_cast<void*>(pts), sizeof(T)*new_size, sizeof(T)*old_size));
  if(NumTraits<T>::RequireInitialization && (new_size > old_size))
  {
    EIGEN_TRY
    {
      construct_elements_of_array(result+old_size, new_size-old_size);
    }
    EIGEN_CATCH(...)
    {
      conditional_aligned_free<Align>(result);
      EIGEN_THROW;
    }
  }
  return result;
}

template<typename T, bool Align> EIGEN_DEVICE_FUNC inline void conditional_aligned_delete_auto(T *ptr, std::size_t size)
{
  if(NumTraits<T>::RequireInitialization)
    destruct_elements_of_array<T>(ptr, size);
  conditional_aligned_free<Align>(ptr);
}

/****************************************************************************/

/** \internal Returns the index of the first element of the array that is well aligned with respect to the requested \a Alignment.
  *
  * \tparam Alignment requested alignment in Bytes.
  * \param array the address of the start of the array
  * \param size the size of the array
  *
  * \note If no element of the array is well aligned or the requested alignment is not a multiple of a scalar,
  * the size of the array is returned. For example with SSE, the requested alignment is typically 16-bytes. If
  * packet size for the given scalar type is 1, then everything is considered well-aligned.
  *
  * \note Otherwise, if the Alignment is larger that the scalar size, we rely on the assumptions that sizeof(Scalar) is a
  * power of 2. On the other hand, we do not assume that the array address is a multiple of sizeof(Scalar), as that fails for
  * example with Scalar=double on certain 32-bit platforms, see bug #79.
  *
  * There is also the variant first_aligned(const MatrixBase&) defined in DenseCoeffsBase.h.
  * \sa first_default_aligned()
  */
template<int Alignment, typename Scalar, typename Index>
EIGEN_DEVICE_FUNC inline Index first_aligned(const Scalar* array, Index size)
{
  const Index ScalarSize = sizeof(Scalar);
  const Index AlignmentSize = Alignment / ScalarSize;
  const Index AlignmentMask = AlignmentSize-1;

  if(AlignmentSize<=1)
  {
    // Either the requested alignment if smaller than a scalar, or it exactly match a 1 scalar
    // so that all elements of the array have the same alignment.
    return 0;
  }
  else if( (UIntPtr(array) & (sizeof(Scalar)-1)) || (Alignment%ScalarSize)!=0)
  {
    // The array is not aligned to the size of a single scalar, or the requested alignment is not a multiple of the scalar size.
    // Consequently, no element of the array is well aligned.
    return size;
  }
  else
  {
    Index first = (AlignmentSize - (Index((UIntPtr(array)/sizeof(Scalar))) & AlignmentMask)) & AlignmentMask;
    return (first < size) ? first : size;
  }
}

/** \internal Returns the index of the first element of the array that is well aligned with respect the largest packet requirement.
   * \sa first_aligned(Scalar*,Index) and first_default_aligned(DenseBase<Derived>) */
template<typename Scalar, typename Index>
EIGEN_DEVICE_FUNC inline Index first_default_aligned(const Scalar* array, Index size)
{
  typedef typename packet_traits<Scalar>::type DefaultPacketType;
  return first_aligned<unpacket_traits<DefaultPacketType>::alignment>(array, size);
}

/** \internal Returns the smallest integer multiple of \a base and greater or equal to \a size
  */
template<typename Index>
inline Index first_multiple(Index size, Index base)
{
  return ((size+base-1)/base)*base;
}

// std::copy is much slower than memcpy, so let's introduce a smart_copy which
// use memcpy on trivial types, i.e., on types that does not require an initialization ctor.
template<typename T, bool UseMemcpy> struct smart_copy_helper;

template<typename T> EIGEN_DEVICE_FUNC void smart_copy(const T* start, const T* end, T* target)
{
  smart_copy_helper<T,!NumTraits<T>::RequireInitialization>::run(start, end, target);
}

template<typename T> struct smart_copy_helper<T,true> {
  EIGEN_DEVICE_FUNC static inline void run(const T* start, const T* end, T* target)
  {
    IntPtr size = IntPtr(end)-IntPtr(start);
    if(size==0) return;
    eigen_internal_assert(start!=0 && end!=0 && target!=0);
    EIGEN_USING_STD(memcpy)
    memcpy(target, start, size);
  }
};

template<typename T> struct smart_copy_helper<T,false> {
  EIGEN_DEVICE_FUNC static inline void run(const T* start, const T* end, T* target)
  { std::copy(start, end, target); }
};

// intelligent memmove. falls back to std::memmove for POD types, uses std::copy otherwise.
template<typename T, bool UseMemmove> struct smart_memmove_helper;

template<typename T> void smart_memmove(const T* start, const T* end, T* target)
{
  smart_memmove_helper<T,!NumTraits<T>::RequireInitialization>::run(start, end, target);
}

template<typename T> struct smart_memmove_helper<T,true> {
  static inline void run(const T* start, const T* end, T* target)
  {
    IntPtr size = IntPtr(end)-IntPtr(start);
    if(size==0) return;
    eigen_internal_assert(start!=0 && end!=0 && target!=0);
    std::memmove(target, start, size);
  }
};

template<typename T> struct smart_memmove_helper<T,false> {
  static inline void run(const T* start, const T* end, T* target)
  {
    if (UIntPtr(target) < UIntPtr(start))
    {
      std::copy(start, end, target);
    }
    else
    {
      std::ptrdiff_t count = (std::ptrdiff_t(end)-std::ptrdiff_t(start)) / sizeof(T);
      std::copy_backward(start, end, target + count);
    }
  }
};

#if EIGEN_HAS_RVALUE_REFERENCES
template<typename T> EIGEN_DEVICE_FUNC T* smart_move(T* start, T* end, T* target)
{
  return std::move(start, end, target);
}
#else
template<typename T> EIGEN_DEVICE_FUNC T* smart_move(T* start, T* end, T* target)
{
  return std::copy(start, end, target);
}
#endif

/*****************************************************************************
*** Implementation of runtime stack allocation (falling back to malloc)    ***
*****************************************************************************/

// you can overwrite Eigen's default behavior regarding alloca by defining EIGEN_ALLOCA
// to the appropriate stack allocation function
#if ! defined EIGEN_ALLOCA && ! defined EIGEN_GPU_COMPILE_PHASE
  #if EIGEN_OS_LINUX || EIGEN_OS_MAC || (defined alloca)
    #define EIGEN_ALLOCA alloca
  #elif EIGEN_COMP_MSVC
    #define EIGEN_ALLOCA _alloca
  #endif
#endif

// With clang -Oz -mthumb, alloca changes the stack pointer in a way that is
// not allowed in Thumb2. -DEIGEN_STACK_ALLOCATION_LIMIT=0 doesn't work because
// the compiler still emits bad code because stack allocation checks use "<=".
// TODO: Eliminate after https://bugs.llvm.org/show_bug.cgi?id=23772
// is fixed.
#if defined(__clang__) && defined(__thumb__)
  #undef EIGEN_ALLOCA
#endif

// This helper class construct the allocated memory, and takes care of destructing and freeing the handled data
// at destruction time. In practice this helper class is mainly useful to avoid memory leak in case of exceptions.
template<typename T> class aligned_stack_memory_handler : noncopyable
{
  public:
    /* Creates a stack_memory_handler responsible for the buffer \a ptr of size \a size.
     * Note that \a ptr can be 0 regardless of the other parameters.
     * This constructor takes care of constructing/initializing the elements of the buffer if required by the scalar type T (see NumTraits<T>::RequireInitialization).
     * In this case, the buffer elements will also be destructed when this handler will be destructed.
     * Finally, if \a dealloc is true, then the pointer \a ptr is freed.
     **/
    EIGEN_DEVICE_FUNC
    aligned_stack_memory_handler(T* ptr, std::size_t size, bool dealloc)
      : m_ptr(ptr), m_size(size), m_deallocate(dealloc)
    {
      if(NumTraits<T>::RequireInitialization && m_ptr)
        Eigen::internal::construct_elements_of_array(m_ptr, size);
    }
    EIGEN_DEVICE_FUNC
    ~aligned_stack_memory_handler()
    {
      if(NumTraits<T>::RequireInitialization && m_ptr)
        Eigen::internal::destruct_elements_of_array<T>(m_ptr, m_size);
      if(m_deallocate)
        Eigen::internal::aligned_free(m_ptr);
    }
  protected:
    T* m_ptr;
    std::size_t m_size;
    bool m_deallocate;
};

#ifdef EIGEN_ALLOCA

template<typename Xpr, int NbEvaluations,
         bool MapExternalBuffer = nested_eval<Xpr,NbEvaluations>::Evaluate && Xpr::MaxSizeAtCompileTime==Dynamic
         >
struct local_nested_eval_wrapper
{
  static const bool NeedExternalBuffer = false;
  typedef typename Xpr::Scalar Scalar;
  typedef typename nested_eval<Xpr,NbEvaluations>::type ObjectType;
  ObjectType object;

  EIGEN_DEVICE_FUNC
  local_nested_eval_wrapper(const Xpr& xpr, Scalar* ptr) : object(xpr)
  {
    EIGEN_UNUSED_VARIABLE(ptr);
    eigen_internal_assert(ptr==0);
  }
};

template<typename Xpr, int NbEvaluations>
struct local_nested_eval_wrapper<Xpr,NbEvaluations,true>
{
  static const bool NeedExternalBuffer = true;
  typedef typename Xpr::Scalar Scalar;
  typedef typename plain_object_eval<Xpr>::type PlainObject;
  typedef Map<PlainObject,EIGEN_DEFAULT_ALIGN_BYTES> ObjectType;
  ObjectType object;

  EIGEN_DEVICE_FUNC
  local_nested_eval_wrapper(const Xpr& xpr, Scalar* ptr)
    : object(ptr==0 ? reinterpret_cast<Scalar*>(Eigen::internal::aligned_malloc(sizeof(Scalar)*xpr.size())) : ptr, xpr.rows(), xpr.cols()),
      m_deallocate(ptr==0)
  {
    if(NumTraits<Scalar>::RequireInitialization && object.data())
      Eigen::internal::construct_elements_of_array(object.data(), object.size());
    object = xpr;
  }

  EIGEN_DEVICE_FUNC
  ~local_nested_eval_wrapper()
  {
    if(NumTraits<Scalar>::RequireInitialization && object.data())
      Eigen::internal::destruct_elements_of_array(object.data(), object.size());
    if(m_deallocate)
      Eigen::internal::aligned_free(object.data());
  }

private:
  bool m_deallocate;
};

#endif // EIGEN_ALLOCA

template<typename T> class scoped_array : noncopyable
{
  T* m_ptr;
public:
  explicit scoped_array(std::ptrdiff_t size)
  {
    m_ptr = new T[size];
  }
  ~scoped_array()
  {
    delete[] m_ptr;
  }
  T& operator[](std::ptrdiff_t i) { return m_ptr[i]; }
  const T& operator[](std::ptrdiff_t i) const { return m_ptr[i]; }
  T* &ptr() { return m_ptr; }
  const T* ptr() const { return m_ptr; }
  operator const T*() const { return m_ptr; }
};

template<typename T> void swap(scoped_array<T> &a,scoped_array<T> &b)
{
  std::swap(a.ptr(),b.ptr());
}

} // end namespace internal

/** \internal
  *
  * The macro ei_declare_aligned_stack_constructed_variable(TYPE,NAME,SIZE,BUFFER) declares, allocates,
  * and construct an aligned buffer named NAME of SIZE elements of type TYPE on the stack
  * if the size in bytes is smaller than EIGEN_STACK_ALLOCATION_LIMIT, and if stack allocation is supported by the platform
  * (currently, this is Linux, OSX and Visual Studio only). Otherwise the memory is allocated on the heap.
  * The allocated buffer is automatically deleted when exiting the scope of this declaration.
  * If BUFFER is non null, then the declared variable is simply an alias for BUFFER, and no allocation/deletion occurs.
  * Here is an example:
  * \code
  * {
  *   ei_declare_aligned_stack_constructed_variable(float,data,size,0);
  *   // use data[0] to data[size-1]
  * }
  * \endcode
  * The underlying stack allocation function can controlled with the EIGEN_ALLOCA preprocessor token.
  *
  * The macro ei_declare_local_nested_eval(XPR_T,XPR,N,NAME) is analogue to
  * \code
  *   typename internal::nested_eval<XPRT_T,N>::type NAME(XPR);
  * \endcode
  * with the advantage of using aligned stack allocation even if the maximal size of XPR at compile time is unknown.
  * This is accomplished through alloca if this later is supported and if the required number of bytes
  * is below EIGEN_STACK_ALLOCATION_LIMIT.
  */
#ifdef EIGEN_ALLOCA

  #if EIGEN_DEFAULT_ALIGN_BYTES>0
    // We always manually re-align the result of EIGEN_ALLOCA.
    // If alloca is already aligned, the compiler should be smart enough to optimize away the re-alignment.
    #define EIGEN_ALIGNED_ALLOCA(SIZE) reinterpret_cast<void*>((internal::UIntPtr(EIGEN_ALLOCA(SIZE+EIGEN_DEFAULT_ALIGN_BYTES-1)) + EIGEN_DEFAULT_ALIGN_BYTES-1) & ~(std::size_t(EIGEN_DEFAULT_ALIGN_BYTES-1)))
  #else
    #define EIGEN_ALIGNED_ALLOCA(SIZE) EIGEN_ALLOCA(SIZE)
  #endif

  #define ei_declare_aligned_stack_constructed_variable(TYPE,NAME,SIZE,BUFFER) \
    Eigen::internal::check_size_for_overflow<TYPE>(SIZE); \
    TYPE* NAME = (BUFFER)!=0 ? (BUFFER) \
               : reinterpret_cast<TYPE*>( \
                      (sizeof(TYPE)*SIZE<=EIGEN_STACK_ALLOCATION_LIMIT) ? EIGEN_ALIGNED_ALLOCA(sizeof(TYPE)*SIZE) \
                    : Eigen::internal::aligned_malloc(sizeof(TYPE)*SIZE) );  \
    Eigen::internal::aligned_stack_memory_handler<TYPE> EIGEN_CAT(NAME,_stack_memory_destructor)((BUFFER)==0 ? NAME : 0,SIZE,sizeof(TYPE)*SIZE>EIGEN_STACK_ALLOCATION_LIMIT)


  #define ei_declare_local_nested_eval(XPR_T,XPR,N,NAME) \
    Eigen::internal::local_nested_eval_wrapper<XPR_T,N> EIGEN_CAT(NAME,_wrapper)(XPR, reinterpret_cast<typename XPR_T::Scalar*>( \
      ( (Eigen::internal::local_nested_eval_wrapper<XPR_T,N>::NeedExternalBuffer) && ((sizeof(typename XPR_T::Scalar)*XPR.size())<=EIGEN_STACK_ALLOCATION_LIMIT) ) \
        ? EIGEN_ALIGNED_ALLOCA( sizeof(typename XPR_T::Scalar)*XPR.size() ) : 0 ) ) ; \
    typename Eigen::internal::local_nested_eval_wrapper<XPR_T,N>::ObjectType NAME(EIGEN_CAT(NAME,_wrapper).object)

#else

  #define ei_declare_aligned_stack_constructed_variable(TYPE,NAME,SIZE,BUFFER) \
    Eigen::internal::check_size_for_overflow<TYPE>(SIZE); \
    TYPE* NAME = (BUFFER)!=0 ? BUFFER : reinterpret_cast<TYPE*>(Eigen::internal::aligned_malloc(sizeof(TYPE)*SIZE));    \
    Eigen::internal::aligned_stack_memory_handler<TYPE> EIGEN_CAT(NAME,_stack_memory_destructor)((BUFFER)==0 ? NAME : 0,SIZE,true)


#define ei_declare_local_nested_eval(XPR_T,XPR,N,NAME) typename Eigen::internal::nested_eval<XPR_T,N>::type NAME(XPR)

#endif


/*****************************************************************************
*** Implementation of EIGEN_MAKE_ALIGNED_OPERATOR_NEW [_IF]                ***
*****************************************************************************/

#if EIGEN_HAS_CXX17_OVERALIGN

// C++17 -> no need to bother about alignment anymore :)

#define EIGEN_MAKE_ALIGNED_OPERATOR_NEW_NOTHROW(NeedsToAlign)
#define EIGEN_MAKE_ALIGNED_OPERATOR_NEW_IF(NeedsToAlign)
#define EIGEN_MAKE_ALIGNED_OPERATOR_NEW
#define EIGEN_MAKE_ALIGNED_OPERATOR_NEW_IF_VECTORIZABLE_FIXED_SIZE(Scalar,Size)

#else

// HIP does not support new/delete on device.
#if EIGEN_MAX_ALIGN_BYTES!=0 && !defined(EIGEN_HIP_DEVICE_COMPILE)
  #define EIGEN_MAKE_ALIGNED_OPERATOR_NEW_NOTHROW(NeedsToAlign) \
      EIGEN_DEVICE_FUNC \
      void* operator new(std::size_t size, const std::nothrow_t&) EIGEN_NO_THROW { \
        EIGEN_TRY { return Eigen::internal::conditional_aligned_malloc<NeedsToAlign>(size); } \
        EIGEN_CATCH (...) { return 0; } \
      }
  #define EIGEN_MAKE_ALIGNED_OPERATOR_NEW_IF(NeedsToAlign) \
      EIGEN_DEVICE_FUNC \
      void *operator new(std::size_t size) { \
        return Eigen::internal::conditional_aligned_malloc<NeedsToAlign>(size); \
      } \
      EIGEN_DEVICE_FUNC \
      void *operator new[](std::size_t size) { \
        return Eigen::internal::conditional_aligned_malloc<NeedsToAlign>(size); \
      } \
      EIGEN_DEVICE_FUNC \
      void operator delete(void * ptr) EIGEN_NO_THROW { Eigen::internal::conditional_aligned_free<NeedsToAlign>(ptr); } \
      EIGEN_DEVICE_FUNC \
      void operator delete[](void * ptr) EIGEN_NO_THROW { Eigen::internal::conditional_aligned_free<NeedsToAlign>(ptr); } \
      EIGEN_DEVICE_FUNC \
      void operator delete(void * ptr, std::size_t /* sz */) EIGEN_NO_THROW { Eigen::internal::conditional_aligned_free<NeedsToAlign>(ptr); } \
      EIGEN_DEVICE_FUNC \
      void operator delete[](void * ptr, std::size_t /* sz */) EIGEN_NO_THROW { Eigen::internal::conditional_aligned_free<NeedsToAlign>(ptr); } \
      /* in-place new and delete. since (at least afaik) there is no actual   */ \
      /* memory allocated we can safely let the default implementation handle */ \
      /* this particular case. */ \
      EIGEN_DEVICE_FUNC \
      static void *operator new(std::size_t size, void *ptr) { return ::operator new(size,ptr); } \
      EIGEN_DEVICE_FUNC \
      static void *operator new[](std::size_t size, void* ptr) { return ::operator new[](size,ptr); } \
      EIGEN_DEVICE_FUNC \
      void operator delete(void * memory, void *ptr) EIGEN_NO_THROW { return ::operator delete(memory,ptr); } \
      EIGEN_DEVICE_FUNC \
      void operator delete[](void * memory, void *ptr) EIGEN_NO_THROW { return ::operator delete[](memory,ptr); } \
      /* nothrow-new (returns zero instead of std::bad_alloc) */ \
      EIGEN_MAKE_ALIGNED_OPERATOR_NEW_NOTHROW(NeedsToAlign) \
      EIGEN_DEVICE_FUNC \
      void operator delete(void *ptr, const std::nothrow_t&) EIGEN_NO_THROW { \
        Eigen::internal::conditional_aligned_free<NeedsToAlign>(ptr); \
      } \
      typedef void eigen_aligned_operator_new_marker_type;
#else
  #define EIGEN_MAKE_ALIGNED_OPERATOR_NEW_IF(NeedsToAlign)
#endif

#define EIGEN_MAKE_ALIGNED_OPERATOR_NEW EIGEN_MAKE_ALIGNED_OPERATOR_NEW_IF(true)
#define EIGEN_MAKE_ALIGNED_OPERATOR_NEW_IF_VECTORIZABLE_FIXED_SIZE(Scalar,Size)                        \
  EIGEN_MAKE_ALIGNED_OPERATOR_NEW_IF(bool(                                                             \
        ((Size)!=Eigen::Dynamic) &&                                                                    \
        (((EIGEN_MAX_ALIGN_BYTES>=16) && ((sizeof(Scalar)*(Size))%(EIGEN_MAX_ALIGN_BYTES  )==0)) ||    \
         ((EIGEN_MAX_ALIGN_BYTES>=32) && ((sizeof(Scalar)*(Size))%(EIGEN_MAX_ALIGN_BYTES/2)==0)) ||    \
         ((EIGEN_MAX_ALIGN_BYTES>=64) && ((sizeof(Scalar)*(Size))%(EIGEN_MAX_ALIGN_BYTES/4)==0))   )))

#endif

/****************************************************************************/

/** \class aligned_allocator
* \ingroup Core_Module
*
* \brief STL compatible allocator to use with types requiring a non standrad alignment.
*
* The memory is aligned as for dynamically aligned matrix/array types such as MatrixXd.
* By default, it will thus provide at least 16 bytes alignment and more in following cases:
*  - 32 bytes alignment if AVX is enabled.
*  - 64 bytes alignment if AVX512 is enabled.
*
* This can be controlled using the \c EIGEN_MAX_ALIGN_BYTES macro as documented
* \link TopicPreprocessorDirectivesPerformance there \endlink.
*
* Example:
* \code
* // Matrix4f requires 16 bytes alignment:
* std::map< int, Matrix4f, std::less<int>,
*           aligned_allocator<std::pair<const int, Matrix4f> > > my_map_mat4;
* // Vector3f does not require 16 bytes alignment, no need to use Eigen's allocator:
* std::map< int, Vector3f > my_map_vec3;
* \endcode
*
* \sa \blank \ref TopicStlContainers.
*/
template<class T>
class aligned_allocator : public std::allocator<T>
{
public:
  typedef std::size_t     size_type;
  typedef std::ptrdiff_t  difference_type;
  typedef T*              pointer;
  typedef const T*        const_pointer;
  typedef T&              reference;
  typedef const T&        const_reference;
  typedef T               value_type;

  template<class U>
  struct rebind
  {
    typedef aligned_allocator<U> other;
  };

  aligned_allocator() : std::allocator<T>() {}

  aligned_allocator(const aligned_allocator& other) : std::allocator<T>(other) {}

  template<class U>
  aligned_allocator(const aligned_allocator<U>& other) : std::allocator<T>(other) {}

  ~aligned_allocator() {}

  #if EIGEN_COMP_GNUC_STRICT && EIGEN_GNUC_AT_LEAST(7,0)
  // In gcc std::allocator::max_size() is bugged making gcc triggers a warning:
  // eigen/Eigen/src/Core/util/Memory.h:189:12: warning: argument 1 value '18446744073709551612' exceeds maximum object size 9223372036854775807
  // See https://gcc.gnu.org/bugzilla/show_bug.cgi?id=87544
  size_type max_size() const {
    return (std::numeric_limits<std::ptrdiff_t>::max)()/sizeof(T);
  }
  #endif

  pointer allocate(size_type num, const void* /*hint*/ = 0)
  {
    internal::check_size_for_overflow<T>(num);
    return static_cast<pointer>( internal::aligned_malloc(num * sizeof(T)) );
  }

  void deallocate(pointer p, size_type /*num*/)
  {
    internal::aligned_free(p);
  }
};

//---------- Cache sizes ----------

#if !defined(EIGEN_NO_CPUID)
#  if EIGEN_COMP_GNUC && EIGEN_ARCH_i386_OR_x86_64
#    if defined(__PIC__) && EIGEN_ARCH_i386
       // Case for x86 with PIC
#      define EIGEN_CPUID(abcd,func,id) \
         __asm__ __volatile__ ("xchgl %%ebx, %k1;cpuid; xchgl %%ebx,%k1": "=a" (abcd[0]), "=&r" (abcd[1]), "=c" (abcd[2]), "=d" (abcd[3]) : "a" (func), "c" (id));
#    elif defined(__PIC__) && EIGEN_ARCH_x86_64
       // Case for x64 with PIC. In theory this is only a problem with recent gcc and with medium or large code model, not with the default small code model.
       // However, we cannot detect which code model is used, and the xchg overhead is negligible anyway.
#      define EIGEN_CPUID(abcd,func,id) \
        __asm__ __volatile__ ("xchg{q}\t{%%}rbx, %q1; cpuid; xchg{q}\t{%%}rbx, %q1": "=a" (abcd[0]), "=&r" (abcd[1]), "=c" (abcd[2]), "=d" (abcd[3]) : "0" (func), "2" (id));
#    else
       // Case for x86_64 or x86 w/o PIC
#      define EIGEN_CPUID(abcd,func,id) \
         __asm__ __volatile__ ("cpuid": "=a" (abcd[0]), "=b" (abcd[1]), "=c" (abcd[2]), "=d" (abcd[3]) : "0" (func), "2" (id) );
#    endif
#  elif EIGEN_COMP_MSVC
#    if (EIGEN_COMP_MSVC > 1500) && EIGEN_ARCH_i386_OR_x86_64
#      define EIGEN_CPUID(abcd,func,id) __cpuidex((int*)abcd,func,id)
#    endif
#  endif
#endif

namespace internal {

#ifdef EIGEN_CPUID

inline bool cpuid_is_vendor(int abcd[4], const int vendor[3])
{
  return abcd[1]==vendor[0] && abcd[3]==vendor[1] && abcd[2]==vendor[2];
}

inline void queryCacheSizes_intel_direct(int& l1, int& l2, int& l3)
{
  int abcd[4];
  l1 = l2 = l3 = 0;
  int cache_id = 0;
  int cache_type = 0;
  do {
    abcd[0] = abcd[1] = abcd[2] = abcd[3] = 0;
    EIGEN_CPUID(abcd,0x4,cache_id);
    cache_type  = (abcd[0] & 0x0F) >> 0;
    if(cache_type==1||cache_type==3) // data or unified cache
    {
      int cache_level = (abcd[0] & 0xE0) >> 5;  // A[7:5]
      int ways        = (abcd[1] & 0xFFC00000) >> 22; // B[31:22]
      int partitions  = (abcd[1] & 0x003FF000) >> 12; // B[21:12]
      int line_size   = (abcd[1] & 0x00000FFF) >>  0; // B[11:0]
      int sets        = (abcd[2]);                    // C[31:0]

      int cache_size = (ways+1) * (partitions+1) * (line_size+1) * (sets+1);

      switch(cache_level)
      {
        case 1: l1 = cache_size; break;
        case 2: l2 = cache_size; break;
        case 3: l3 = cache_size; break;
        default: break;
      }
    }
    cache_id++;
  } while(cache_type>0 && cache_id<16);
}

inline void queryCacheSizes_intel_codes(int& l1, int& l2, int& l3)
{
  int abcd[4];
  abcd[0] = abcd[1] = abcd[2] = abcd[3] = 0;
  l1 = l2 = l3 = 0;
  EIGEN_CPUID(abcd,0x00000002,0);
  unsigned char * bytes = reinterpret_cast<unsigned char *>(abcd)+2;
  bool check_for_p2_core2 = false;
  for(int i=0; i<14; ++i)
  {
    switch(bytes[i])
    {
      case 0x0A: l1 = 8; break;   // 0Ah   data L1 cache, 8 KB, 2 ways, 32 byte lines
      case 0x0C: l1 = 16; break;  // 0Ch   data L1 cache, 16 KB, 4 ways, 32 byte lines
      case 0x0E: l1 = 24; break;  // 0Eh   data L1 cache, 24 KB, 6 ways, 64 byte lines
      case 0x10: l1 = 16; break;  // 10h   data L1 cache, 16 KB, 4 ways, 32 byte lines (IA-64)
      case 0x15: l1 = 16; break;  // 15h   code L1 cache, 16 KB, 4 ways, 32 byte lines (IA-64)
      case 0x2C: l1 = 32; break;  // 2Ch   data L1 cache, 32 KB, 8 ways, 64 byte lines
      case 0x30: l1 = 32; break;  // 30h   code L1 cache, 32 KB, 8 ways, 64 byte lines
      case 0x60: l1 = 16; break;  // 60h   data L1 cache, 16 KB, 8 ways, 64 byte lines, sectored
      case 0x66: l1 = 8; break;   // 66h   data L1 cache, 8 KB, 4 ways, 64 byte lines, sectored
      case 0x67: l1 = 16; break;  // 67h   data L1 cache, 16 KB, 4 ways, 64 byte lines, sectored
      case 0x68: l1 = 32; break;  // 68h   data L1 cache, 32 KB, 4 ways, 64 byte lines, sectored
      case 0x1A: l2 = 96; break;   // code and data L2 cache, 96 KB, 6 ways, 64 byte lines (IA-64)
      case 0x22: l3 = 512; break;   // code and data L3 cache, 512 KB, 4 ways (!), 64 byte lines, dual-sectored
      case 0x23: l3 = 1024; break;   // code and data L3 cache, 1024 KB, 8 ways, 64 byte lines, dual-sectored
      case 0x25: l3 = 2048; break;   // code and data L3 cache, 2048 KB, 8 ways, 64 byte lines, dual-sectored
      case 0x29: l3 = 4096; break;   // code and data L3 cache, 4096 KB, 8 ways, 64 byte lines, dual-sectored
      case 0x39: l2 = 128; break;   // code and data L2 cache, 128 KB, 4 ways, 64 byte lines, sectored
      case 0x3A: l2 = 192; break;   // code and data L2 cache, 192 KB, 6 ways, 64 byte lines, sectored
      case 0x3B: l2 = 128; break;   // code and data L2 cache, 128 KB, 2 ways, 64 byte lines, sectored
      case 0x3C: l2 = 256; break;   // code and data L2 cache, 256 KB, 4 ways, 64 byte lines, sectored
      case 0x3D: l2 = 384; break;   // code and data L2 cache, 384 KB, 6 ways, 64 byte lines, sectored
      case 0x3E: l2 = 512; break;   // code and data L2 cache, 512 KB, 4 ways, 64 byte lines, sectored
      case 0x40: l2 = 0; break;   // no integrated L2 cache (P6 core) or L3 cache (P4 core)
      case 0x41: l2 = 128; break;   // code and data L2 cache, 128 KB, 4 ways, 32 byte lines
      case 0x42: l2 = 256; break;   // code and data L2 cache, 256 KB, 4 ways, 32 byte lines
      case 0x43: l2 = 512; break;   // code and data L2 cache, 512 KB, 4 ways, 32 byte lines
      case 0x44: l2 = 1024; break;   // code and data L2 cache, 1024 KB, 4 ways, 32 byte lines
      case 0x45: l2 = 2048; break;   // code and data L2 cache, 2048 KB, 4 ways, 32 byte lines
      case 0x46: l3 = 4096; break;   // code and data L3 cache, 4096 KB, 4 ways, 64 byte lines
      case 0x47: l3 = 8192; break;   // code and data L3 cache, 8192 KB, 8 ways, 64 byte lines
      case 0x48: l2 = 3072; break;   // code and data L2 cache, 3072 KB, 12 ways, 64 byte lines
      case 0x49: if(l2!=0) l3 = 4096; else {check_for_p2_core2=true; l3 = l2 = 4096;} break;// code and data L3 cache, 4096 KB, 16 ways, 64 byte lines (P4) or L2 for core2
      case 0x4A: l3 = 6144; break;   // code and data L3 cache, 6144 KB, 12 ways, 64 byte lines
      case 0x4B: l3 = 8192; break;   // code and data L3 cache, 8192 KB, 16 ways, 64 byte lines
      case 0x4C: l3 = 12288; break;   // code and data L3 cache, 12288 KB, 12 ways, 64 byte lines
      case 0x4D: l3 = 16384; break;   // code and data L3 cache, 16384 KB, 16 ways, 64 byte lines
      case 0x4E: l2 = 6144; break;   // code and data L2 cache, 6144 KB, 24 ways, 64 byte lines
      case 0x78: l2 = 1024; break;   // code and data L2 cache, 1024 KB, 4 ways, 64 byte lines
      case 0x79: l2 = 128; break;   // code and data L2 cache, 128 KB, 8 ways, 64 byte lines, dual-sectored
      case 0x7A: l2 = 256; break;   // code and data L2 cache, 256 KB, 8 ways, 64 byte lines, dual-sectored
      case 0x7B: l2 = 512; break;   // code and data L2 cache, 512 KB, 8 ways, 64 byte lines, dual-sectored
      case 0x7C: l2 = 1024; break;   // code and data L2 cache, 1024 KB, 8 ways, 64 byte lines, dual-sectored
      case 0x7D: l2 = 2048; break;   // code and data L2 cache, 2048 KB, 8 ways, 64 byte lines
      case 0x7E: l2 = 256; break;   // code and data L2 cache, 256 KB, 8 ways, 128 byte lines, sect. (IA-64)
      case 0x7F: l2 = 512; break;   // code and data L2 cache, 512 KB, 2 ways, 64 byte lines
      case 0x80: l2 = 512; break;   // code and data L2 cache, 512 KB, 8 ways, 64 byte lines
      case 0x81: l2 = 128; break;   // code and data L2 cache, 128 KB, 8 ways, 32 byte lines
      case 0x82: l2 = 256; break;   // code and data L2 cache, 256 KB, 8 ways, 32 byte lines
      case 0x83: l2 = 512; break;   // code and data L2 cache, 512 KB, 8 ways, 32 byte lines
      case 0x84: l2 = 1024; break;   // code and data L2 cache, 1024 KB, 8 ways, 32 byte lines
      case 0x85: l2 = 2048; break;   // code and data L2 cache, 2048 KB, 8 ways, 32 byte lines
      case 0x86: l2 = 512; break;   // code and data L2 cache, 512 KB, 4 ways, 64 byte lines
      case 0x87: l2 = 1024; break;   // code and data L2 cache, 1024 KB, 8 ways, 64 byte lines
      case 0x88: l3 = 2048; break;   // code and data L3 cache, 2048 KB, 4 ways, 64 byte lines (IA-64)
      case 0x89: l3 = 4096; break;   // code and data L3 cache, 4096 KB, 4 ways, 64 byte lines (IA-64)
      case 0x8A: l3 = 8192; break;   // code and data L3 cache, 8192 KB, 4 ways, 64 byte lines (IA-64)
      case 0x8D: l3 = 3072; break;   // code and data L3 cache, 3072 KB, 12 ways, 128 byte lines (IA-64)

      default: break;
    }
  }
  if(check_for_p2_core2 && l2 == l3)
    l3 = 0;
  l1 *= 1024;
  l2 *= 1024;
  l3 *= 1024;
}

inline void queryCacheSizes_intel(int& l1, int& l2, int& l3, int max_std_funcs)
{
  if(max_std_funcs>=4)
    queryCacheSizes_intel_direct(l1,l2,l3);
  else if(max_std_funcs>=2)
    queryCacheSizes_intel_codes(l1,l2,l3);
  else
    l1 = l2 = l3 = 0;
}

inline void queryCacheSizes_amd(int& l1, int& l2, int& l3)
{
  int abcd[4];
  abcd[0] = abcd[1] = abcd[2] = abcd[3] = 0;
  
  // First query the max supported function.
  EIGEN_CPUID(abcd,0x80000000,0);
  if(static_cast<numext::uint32_t>(abcd[0]) >= static_cast<numext::uint32_t>(0x80000006))
  {
    EIGEN_CPUID(abcd,0x80000005,0);
    l1 = (abcd[2] >> 24) * 1024; // C[31:24] = L1 size in KB
    abcd[0] = abcd[1] = abcd[2] = abcd[3] = 0;
    EIGEN_CPUID(abcd,0x80000006,0);
    l2 = (abcd[2] >> 16) * 1024; // C[31;16] = l2 cache size in KB
    l3 = ((abcd[3] & 0xFFFC000) >> 18) * 512 * 1024; // D[31;18] = l3 cache size in 512KB
  }
  else
  {
    l1 = l2 = l3 = 0;
  }
}
#endif

/** \internal
 * Queries and returns the cache sizes in Bytes of the L1, L2, and L3 data caches respectively */
inline void queryCacheSizes(int& l1, int& l2, int& l3)
{
  #ifdef EIGEN_CPUID
  int abcd[4];
  const int GenuineIntel[] = {0x756e6547, 0x49656e69, 0x6c65746e};
  const int AuthenticAMD[] = {0x68747541, 0x69746e65, 0x444d4163};
  const int AMDisbetter_[] = {0x69444d41, 0x74656273, 0x21726574}; // "AMDisbetter!"

  // identify the CPU vendor
  EIGEN_CPUID(abcd,0x0,0);
  int max_std_funcs = abcd[0];
  if(cpuid_is_vendor(abcd,GenuineIntel))
    queryCacheSizes_intel(l1,l2,l3,max_std_funcs);
  else if(cpuid_is_vendor(abcd,AuthenticAMD) || cpuid_is_vendor(abcd,AMDisbetter_))
    queryCacheSizes_amd(l1,l2,l3);
  else
    // by default let's use Intel's API
    queryCacheSizes_intel(l1,l2,l3,max_std_funcs);

  // here is the list of other vendors:
//   ||cpuid_is_vendor(abcd,"VIA VIA VIA ")
//   ||cpuid_is_vendor(abcd,"CyrixInstead")
//   ||cpuid_is_vendor(abcd,"CentaurHauls")
//   ||cpuid_is_vendor(abcd,"GenuineTMx86")
//   ||cpuid_is_vendor(abcd,"TransmetaCPU")
//   ||cpuid_is_vendor(abcd,"RiseRiseRise")
//   ||cpuid_is_vendor(abcd,"Geode by NSC")
//   ||cpuid_is_vendor(abcd,"SiS SiS SiS ")
//   ||cpuid_is_vendor(abcd,"UMC UMC UMC ")
//   ||cpuid_is_vendor(abcd,"NexGenDriven")
  #else
  l1 = l2 = l3 = -1;
  #endif
}

/** \internal
 * \returns the size in Bytes of the L1 data cache */
inline int queryL1CacheSize()
{
  int l1(-1), l2, l3;
  queryCacheSizes(l1,l2,l3);
  return l1;
}

/** \internal
 * \returns the size in Bytes of the L2 or L3 cache if this later is present */
inline int queryTopLevelCacheSize()
{
  int l1, l2(-1), l3(-1);
  queryCacheSizes(l1,l2,l3);
  return (std::max)(l2,l3);
}

} // end namespace internal

} // end namespace Eigen

#endif // EIGEN_MEMORY_H<|MERGE_RESOLUTION|>--- conflicted
+++ resolved
@@ -118,13 +118,9 @@
   eigen_assert(alignment >= sizeof(void*) && (alignment & (alignment-1)) == 0 && "Alignment must be at least sizeof(void*) and a power of 2");
 
   EIGEN_USING_STD(malloc)
-<<<<<<< HEAD
-  void *original = malloc(size+alignment);
-=======
 //@UE BEGIN Replacing std::malloc and std::free with macros.	    
   void *original = EIGEN_STD_MALLOC(size+alignment);
 //@UE END Replacing std::malloc and std::free with macros.	    
->>>>>>> 4af6daef
   
   if (original == 0) return 0;
   void *aligned = reinterpret_cast<void*>((reinterpret_cast<std::size_t>(original) & ~(std::size_t(alignment-1))) + alignment);
@@ -137,13 +133,9 @@
 {
   if (ptr) {
     EIGEN_USING_STD(free)
-<<<<<<< HEAD
-    free(*(reinterpret_cast<void**>(ptr) - 1));
-=======
 //@UE BEGIN Replacing std::malloc and std::free with macros.	  	
     EIGEN_STD_FREE(*(reinterpret_cast<void**>(ptr) - 1));
 //@UE END Replacing std::malloc and std::free with macros.	  	
->>>>>>> 4af6daef
   }
 }
 
@@ -209,13 +201,9 @@
   #if (EIGEN_DEFAULT_ALIGN_BYTES==0) || EIGEN_MALLOC_ALREADY_ALIGNED
 
     EIGEN_USING_STD(malloc)
-<<<<<<< HEAD
-    result = malloc(size);
-=======
 //@UE BEGIN Replacing std::malloc and std::free with macros.	  	
     result = EIGEN_STD_MALLOC(size);
 //@UE END Replacing std::malloc and std::free with macros.	  
->>>>>>> 4af6daef
 
     #if EIGEN_DEFAULT_ALIGN_BYTES==16
     eigen_assert((size<16 || (std::size_t(result)%16)==0) && "System's malloc returned an unaligned pointer. Compile with EIGEN_MALLOC_ALREADY_ALIGNED=0 to fallback to handmade aligned memory allocator.");
@@ -236,13 +224,9 @@
   #if (EIGEN_DEFAULT_ALIGN_BYTES==0) || EIGEN_MALLOC_ALREADY_ALIGNED
 
     EIGEN_USING_STD(free)
-<<<<<<< HEAD
-    free(ptr);
-=======
 //@UE BEGIN Replacing std::malloc and std::free with macros.	  	
     EIGEN_STD_FREE(ptr);
 //@UE END Replacing std::malloc and std::free with macros.	  	
->>>>>>> 4af6daef
 
   #else
     handmade_aligned_free(ptr);
@@ -290,13 +274,9 @@
   check_that_malloc_is_allowed();
 
   EIGEN_USING_STD(malloc)
-<<<<<<< HEAD
-  void *result = malloc(size);
-=======
 //@UE BEGIN Replacing std::malloc and std::free with macros.	    
   void *result = EIGEN_STD_MALLOC(size);
 //@UE END Replacing std::malloc and std::free with macros.	    
->>>>>>> 4af6daef
 
   if(!result && size)
     throw_std_bad_alloc();
@@ -312,13 +292,9 @@
 template<> EIGEN_DEVICE_FUNC inline void conditional_aligned_free<false>(void *ptr)
 {
   EIGEN_USING_STD(free)
-<<<<<<< HEAD
-  free(ptr);
-=======
 //@UE BEGIN Replacing std::malloc and std::free with macros.	    
   EIGEN_STD_FREE(ptr);
 //@UE END Replacing std::malloc and std::free with macros.	    
->>>>>>> 4af6daef
 }
 
 template<bool Align> inline void* conditional_aligned_realloc(void* ptr, std::size_t new_size, std::size_t old_size)
