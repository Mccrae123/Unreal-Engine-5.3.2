// Copyright Epic Games, Inc. All Rights Reserved.
#pragma once

#include "eos_common.h"

/**
 * The Logging Interface grants access to log output coming from the SDK at various levels of detail.
 * Unlike other interfaces, the Logging Interface does not require a handle from the Platform Interface,
 * as it functions entirely on the local system.
 */

#pragma pack(push, 8)

/**
 * Logging levels. When a log message is output, it has an associated log level.
 * Messages will only be sent to the callback function if the message's associated log level is less than or equal to the configured log level for that category.
 *
 * @see EOS_Logging_SetCallback
 * @see EOS_Logging_SetLogLevel
 */
EOS_ENUM(EOS_ELogLevel,
	EOS_LOG_Off = 0,
	EOS_LOG_Fatal = 100,
	EOS_LOG_Error = 200,
	EOS_LOG_Warning = 300,
	EOS_LOG_Info = 400,
	EOS_LOG_Verbose = 500,
	EOS_LOG_VeryVerbose = 600
);

/**
 * Logging Categories
 */
EOS_ENUM(EOS_ELogCategory,
	/** Low level logs unrelated to specific services */
	EOS_LC_Core = 0,
	/** Logs related to the Auth service */
	EOS_LC_Auth = 1,
	/** Logs related to the Friends service */
	EOS_LC_Friends = 2,
	/** Logs related to the Presence service */
	EOS_LC_Presence = 3,
	/** Logs related to the UserInfo service */
	EOS_LC_UserInfo = 4,
	/** Logs related to HTTP serialization */
	EOS_LC_HttpSerialization = 5,
	/** Logs related to the Ecommerce service */
	EOS_LC_Ecom = 6,
	/** Logs related to the P2P service */
	EOS_LC_P2P = 7,
	/** Logs related to the Sessions service */
	EOS_LC_Sessions = 8,
	/** Logs related to rate limiting */
	EOS_LC_RateLimiter = 9,
	/** Logs related to the PlayerDataStorage service */
	EOS_LC_PlayerDataStorage = 10,
	/** Logs related to sdk analytics */
	EOS_LC_Analytics = 11,
	/** Logs related to the messaging service */
	EOS_LC_Messaging = 12,
	/** Logs related to the Connect service */
	EOS_LC_Connect = 13,
	/** Logs related to the Overlay */
	EOS_LC_Overlay = 14,
	/** Logs related to the Achievements service */
	EOS_LC_Achievements = 15,
	/** Logs related to the Stats service */
	EOS_LC_Stats = 16,
	/** Logs related to the UI service */
	EOS_LC_UI = 17,
	/** Logs related to the lobby service */
	EOS_LC_Lobby = 18,
	/** Logs related to the Leaderboards service */
	EOS_LC_Leaderboards = 19,
	/** Logs related to an internal Keychain feature that the authentication interfaces use */
	EOS_LC_Keychain = 20,
	/** Logs related to integrated platforms */
	EOS_LC_IntegratedPlatform = 21,
	/** Logs related to Title Storage */
	EOS_LC_TitleStorage = 22,
	/** Logs related to the Mods service */
	EOS_LC_Mods = 23,
	/** Logs related to the Anti-Cheat service */
	EOS_LC_AntiCheat = 24,
	/** Logs related to reports client. */
	EOS_LC_Reports = 25,
	/** Logs related to the Sanctions service */
	EOS_LC_Sanctions = 26,
	/** Logs related to the Progression Snapshot service */
	EOS_LC_ProgressionSnapshots = 27,
	/** Logs related to the Kids Web Services integration */
	EOS_LC_KWS = 28,
	/** Logs related to the RTC API */
	EOS_LC_RTC = 29,
	/** Logs related to the RTC Admin API */
	EOS_LC_RTCAdmin = 30,
<<<<<<< HEAD
	/** Logs related to the Inventory service */
	EOS_LC_Inventory = 31,
	/** Logs related to the Receipt Validator API */
	EOS_LC_ReceiptValidator = 32,
	/** Logs related to the Custom Invites API */
	EOS_LC_CustomInvites = 33,
=======
	/** Logs related to the Custom Invites API */
	EOS_LC_CustomInvites = 31,
>>>>>>> d731a049

	/** Not a real log category. Used by EOS_Logging_SetLogLevel to set the log level for all categories at the same time */
	EOS_LC_ALL_CATEGORIES = 0x7fffffff
);

/** A structure representing a log message */
EOS_STRUCT(EOS_LogMessage, (
	/** A string representation of the log message category, encoded in UTF-8. Only valid during the life of the callback, so copy the string if you need it later. */
	const char* Category;
	/** The log message, encoded in UTF-8. Only valid during the life of the callback, so copy the string if you need it later. */
	const char* Message;
	/** The log level associated with the message */
	EOS_ELogLevel Level;
));

/**
 * Function prototype definition for functions that receive log messages.
 *
 * @param Message A EOS_LogMessage containing the log category, log level, and message.
 * @see EOS_LogMessage
 */
EXTERN_C typedef void (EOS_CALL * EOS_LogMessageFunc)(const EOS_LogMessage* Message);

/**
 * Set the callback function to use for SDK log messages. Any previously set callback will no longer be called.
 *
 * @param Callback the function to call when the SDK logs messages
 * @return EOS_Success is returned if the callback will be used for future log messages.
 *         EOS_NotConfigured is returned if the SDK has not yet been initialized, or if it has been shut down
 *
 * @see EOS_Initialize
 */
EOS_DECLARE_FUNC(EOS_EResult) EOS_Logging_SetCallback(EOS_LogMessageFunc Callback);

/**
 * Set the logging level for the specified logging category. By default all log categories will callback for Warnings, Errors, and Fatals.
 *
 * @param LogCategory the specific log category to configure. Use EOS_LC_ALL_CATEGORIES to configure all categories simultaneously to the same log level.
 * @param LogLevel the log level to use for the log category
 *
 * @return EOS_Success is returned if the log levels are now in use.
 *         EOS_NotConfigured is returned if the SDK has not yet been initialized, or if it has been shut down.
 */
EOS_DECLARE_FUNC(EOS_EResult) EOS_Logging_SetLogLevel(EOS_ELogCategory LogCategory, EOS_ELogLevel LogLevel);

#pragma pack(pop)<|MERGE_RESOLUTION|>--- conflicted
+++ resolved
@@ -94,17 +94,8 @@
 	EOS_LC_RTC = 29,
 	/** Logs related to the RTC Admin API */
 	EOS_LC_RTCAdmin = 30,
-<<<<<<< HEAD
-	/** Logs related to the Inventory service */
-	EOS_LC_Inventory = 31,
-	/** Logs related to the Receipt Validator API */
-	EOS_LC_ReceiptValidator = 32,
-	/** Logs related to the Custom Invites API */
-	EOS_LC_CustomInvites = 33,
-=======
 	/** Logs related to the Custom Invites API */
 	EOS_LC_CustomInvites = 31,
->>>>>>> d731a049
 
 	/** Not a real log category. Used by EOS_Logging_SetLogLevel to set the log level for all categories at the same time */
 	EOS_LC_ALL_CATEGORIES = 0x7fffffff
