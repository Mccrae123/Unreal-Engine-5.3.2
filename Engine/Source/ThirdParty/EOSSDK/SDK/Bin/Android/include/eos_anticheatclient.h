--- conflicted
+++ resolved
@@ -143,13 +143,10 @@
  * at any time and afterwards the user will be unable to join any protected multiplayer
  * session until after restarting the game. Note that this function returns EOS_NotFound
  * when everything is normal and there is no violation to display.
-<<<<<<< HEAD
-=======
  *
  * NOTE: This API is deprecated. In order to get client status updates,
  * use AddNotifyClientIntegrityViolated to register a callback that will
  * be called when violations are triggered.
->>>>>>> d731a049
  *
  * @param Options Structure containing input data.
  * @param OutViolationType On success, receives a code describing the violation that occurred.
@@ -192,11 +189,7 @@
  * Mode: EOS_ACCM_ClientServer.
  *
  * @param Options Structure containing input data.
-<<<<<<< HEAD
- * @param OutBufferSizeBytes On success, the OutBuffer length in bytes that is required to call ProtectMessage on the given input size.
-=======
  * @param OutBufferLengthBytes On success, the OutBuffer length in bytes that is required to call ProtectMessage on the given input size.
->>>>>>> d731a049
  *
  * @return EOS_Success - If the output length was calculated successfully
  *         EOS_InvalidParameters - If input data was invalid
