// Copyright Epic Games, Inc. All Rights Reserved.

#pragma once

#include "eos_common.h"

#pragma pack(push, 8)

/** Handle to the UI interface */
EXTERN_C typedef struct EOS_UIHandle* EOS_HUI;

/** ID representing a specific UI event. */
EXTERN_C typedef uint64_t EOS_UI_EventId;
#define EOS_UI_EVENTID_INVALID 0

/** The most recent version of the EOS_UI_ShowFriends API. */
#define EOS_UI_SHOWFRIENDS_API_LATEST 1

/**
 * Input parameters for the EOS_UI_ShowFriends function.
 */
EOS_STRUCT(EOS_UI_ShowFriendsOptions, (
	/** API Version: Set this to EOS_UI_SHOWFRIENDS_API_LATEST. */
	int32_t ApiVersion;
	/** The Epic Account ID of the user whose friend list is being shown. */
	EOS_EpicAccountId LocalUserId;
));

/**
 * Output parameters for the EOS_UI_ShowFriends function.
 */
EOS_STRUCT(EOS_UI_ShowFriendsCallbackInfo, (
	/** The EOS_EResult code for the operation. EOS_Success indicates that the operation succeeded; other codes indicate errors. */
	EOS_EResult ResultCode;
	/** Context that was passed into EOS_UI_ShowFriends */
	void* ClientData;
	/** The Epic Account ID of the user whose friend list is being shown. */
	EOS_EpicAccountId LocalUserId;
));

/**
 * Function prototype definition for callbacks passed to EOS_UI_ShowFriends
 * @param Data A EOS_UI_ShowFriendsCallbackInfo containing the output information and result
 */
EOS_DECLARE_CALLBACK(EOS_UI_OnShowFriendsCallback, const EOS_UI_ShowFriendsCallbackInfo* Data);

/** The most recent version of the EOS_UI_HideFriends API. */
#define EOS_UI_HIDEFRIENDS_API_LATEST 1

/**
 * Input parameters for the EOS_UI_HideFriends function.
 */
EOS_STRUCT(EOS_UI_HideFriendsOptions, (
	/** API Version: Set this to EOS_UI_HIDEFRIENDS_API_LATEST. */
	int32_t ApiVersion;
	/** The Epic Account ID of the user whose friend list is being shown. */
	EOS_EpicAccountId LocalUserId;
));

/**
 * Output parameters for the EOS_UI_HideFriends function.
 */
EOS_STRUCT(EOS_UI_HideFriendsCallbackInfo, (
	/** The EOS_EResult code for the operation. EOS_Success indicates that the operation succeeded; other codes indicate errors. */
	EOS_EResult ResultCode;
	/** Context that was passed into EOS_UI_HideFriends */
	void* ClientData;
	/** The Epic Account ID of the user whose friend list is being shown. */
	EOS_EpicAccountId LocalUserId;
));

/**
 * Function prototype definition for callbacks passed to EOS_UI_HideFriends
 * @param Data A EOS_UI_HideFriendsCallbackInfo containing the output information and result
 */
EOS_DECLARE_CALLBACK(EOS_UI_OnHideFriendsCallback, const EOS_UI_HideFriendsCallbackInfo* Data);

/** The most recent version of the EOS_UI_GetFriendsVisible API. */
#define EOS_UI_GETFRIENDSVISIBLE_API_LATEST 1

/**
 * Input parameters for the EOS_UI_GetFriendsVisible function.
 */
EOS_STRUCT(EOS_UI_GetFriendsVisibleOptions, (
	/** API Version: Set this to EOS_UI_GETFRIENDSVISIBLE_API_LATEST. */
	int32_t ApiVersion;
<<<<<<< HEAD
	/** The Epic Account ID of the user whose overlay is being updated. */
=======
	/** The Epic Account ID of the user whose overlay is being checked. */
	EOS_EpicAccountId LocalUserId;
));

/** The most recent version of the EOS_UI_GetFriendsExclusiveInput API. */
#define EOS_UI_GETFRIENDSEXCLUSIVEINPUT_API_LATEST 1

/**
 * Input parameters for the EOS_UI_GetFriendsExclusiveInput function.
 */
EOS_STRUCT(EOS_UI_GetFriendsExclusiveInputOptions, (
	/** API Version: Set this to EOS_UI_GETFRIENDSEXCLUSIVEINPUT_API_LATEST. */
	int32_t ApiVersion;
	/** The Epic Account ID of the user whose overlay is being checked. */
>>>>>>> d731a049
	EOS_EpicAccountId LocalUserId;
));

/** The most recent version of the EOS_UI_AddNotifyDisplaySettingsUpdated API. */
#define EOS_UI_ADDNOTIFYDISPLAYSETTINGSUPDATED_API_LATEST 1

/**
 * Input parameters for the EOS_UI_AddNotifyDisplaySettingsUpdated function.
 */
EOS_STRUCT(EOS_UI_AddNotifyDisplaySettingsUpdatedOptions, (
	/** API Version: Set this to EOS_UI_ADDNOTIFYDISPLAYSETTINGSUPDATED_API_LATEST. */
	int32_t ApiVersion;
));

EOS_STRUCT(EOS_UI_OnDisplaySettingsUpdatedCallbackInfo, (
	/** Context that was passed into EOS_UI_AddNotifyDisplaySettingsUpdated */
	void* ClientData;
	/** True when any portion of the overlay is visible. */
	EOS_Bool bIsVisible;
	/**
	 * True when the overlay has switched to exclusive input mode. 
	 * While in exclusive input mode, no keyboard or mouse input will be sent to the game.
	 */
	EOS_Bool bIsExclusiveInput;
));

/**
 * Function prototype definition for callbacks passed to EOS_UI_AddNotifyDisplaySettingsUpdated 
 * @param Data A EOS_UI_OnDisplaySettingsUpdatedCallbackInfo containing the current display state.
 */
EOS_DECLARE_CALLBACK(EOS_UI_OnDisplaySettingsUpdatedCallback, const EOS_UI_OnDisplaySettingsUpdatedCallbackInfo* Data);

/**
 * Enum flags for storing a key combination. The low 16 bits are the key type, and modifiers are 
 * stored in the next significant bits 
 */
#define EOS_UI_KEY_CONSTANT(Prefix, Name, Value) Prefix ## Name = Value,
#define EOS_UI_KEY_MODIFIER(Prefix, Name, Value) Prefix ## Name = Value,
#define EOS_UI_KEY_MODIFIER_LAST(Prefix, Name, Value) Prefix ## Name = Value
#define EOS_UI_KEY_ENTRY_FIRST(Prefix, Name, Value) Prefix ## Name = Value,
#define EOS_UI_KEY_ENTRY(Prefix, Name) Prefix ## Name,
#define EOS_UI_KEY_CONSTANT_LAST(Prefix, Name) Prefix ## Name 
EOS_ENUM_START(EOS_UI_EKeyCombination)
#include "eos_ui_keys.h"
EOS_ENUM_END(EOS_UI_EKeyCombination);
EOS_ENUM_BOOLEAN_OPERATORS(EOS_UI_EKeyCombination)
#undef EOS_UI_KEY_CONSTANT
#undef EOS_UI_KEY_MODIFIER
#undef EOS_UI_KEY_MODIFIER_LAST
#undef EOS_UI_KEY_ENTRY_FIRST
#undef EOS_UI_KEY_ENTRY
#undef EOS_UI_KEY_CONSTANT_LAST

/** The most recent version of the EOS_UI_SetToggleFriendsKey API. */
#define EOS_UI_SETTOGGLEFRIENDSKEY_API_LATEST 1

/**
 * Input parameters for the EOS_UI_SetToggleFriendsKey function.
 */
EOS_STRUCT(EOS_UI_SetToggleFriendsKeyOptions, (
	/** API Version: Set this to EOS_UI_SETTOGGLEFRIENDSKEY_API_LATEST. */
	int32_t ApiVersion;
	/**
	 * The new key combination which will be used to toggle the friends overlay.
	 * The combination can be any set of modifiers and one key.
	 * A value of EOS_UIK_None will cause the key to revert to the default.
	 */
	EOS_UI_EKeyCombination KeyCombination;
));

/** The most recent version of the EOS_UI_GetToggleFriendsKey API. */
#define EOS_UI_GETTOGGLEFRIENDSKEY_API_LATEST 1

/**
 * Input parameters for the EOS_UI_GetToggleFriendsKey function.
 */
EOS_STRUCT(EOS_UI_GetToggleFriendsKeyOptions, (
	/** API Version: Set this to EOS_UI_GETTOGGLEFRIENDSKEY_API_LATEST. */
	int32_t ApiVersion;
));

/**
 * Notification locations to be used to set the preference
 * for pop-up.
 *
 * @see EOS_UI_SetDisplayPreference
 */
EOS_ENUM(EOS_UI_ENotificationLocation,
	EOS_UNL_TopLeft,
	EOS_UNL_TopRight,
	EOS_UNL_BottomLeft,
	EOS_UNL_BottomRight
);

/** The most recent version of the EOS_UI_SetDisplayPreference API. */
#define EOS_UI_SETDISPLAYPREFERENCE_API_LATEST 1

/**
 * Input parameters for the EOS_UI_SetDisplayPreference function.
 */
EOS_STRUCT(EOS_UI_SetDisplayPreferenceOptions, (
	/** API Version: Set this to EOS_UI_SETDISPLAYPREFERENCE_API_LATEST. */
	int32_t ApiVersion;
	/** Preference for notification pop-up locations. */
	EOS_UI_ENotificationLocation NotificationLocation;
));


/** The most recent version of the EOS_UI_AcknowledgeEventId API. */
#define EOS_UI_ACKNOWLEDGEEVENTID_API_LATEST 1

/** DEPRECATED! Use EOS_UI_ACKNOWLEDGEEVENTID_API_LATEST instead. */
#define EOS_UI_ACKNOWLEDGECORRELATIONID_API_LATEST EOS_UI_ACKNOWLEDGEEVENTID_API_LATEST

/**
 * Input parameters for the EOS_UI_AcknowledgeEventId.
 */
EOS_STRUCT(EOS_UI_AcknowledgeEventIdOptions, (
	/** API Version: Set this to EOS_UI_ACKNOWLEDGEEVENTID_API_LATEST. */
	int32_t ApiVersion;
	/** The ID being acknowledged. */
	EOS_UI_EventId UiEventId;
	/**
	 * The result to use for the acknowledgment. 
	 * When acknowledging EOS_Presence_JoinGameAcceptedCallbackInfo this should be the 
	 * result code from the JoinSession call.
	 */
	EOS_EResult Result;
));

/** The most recent version of the EOS_UI_ShowBlockPlayer API. */
#define EOS_UI_SHOWBLOCKPLAYER_API_LATEST 1

/**
 * Parameters for the EOS_UI_ShowBlockPlayer function.
 */
EOS_STRUCT(EOS_UI_ShowBlockPlayerOptions, (
	/** API Version: Set this to EOS_UI_SHOWBLOCKPLAYER_API_LATEST. */
	int32_t ApiVersion;	
	/** The Epic Online Services Account ID of the user who is requesting the Block. */
	EOS_EpicAccountId LocalUserId;
	/** The Epic Online Services Account ID of the user whose is being Blocked. */
	EOS_EpicAccountId TargetUserId;
));

/**
 * Output parameters for the EOS_UI_ShowBlockPlayer function.
 */
EOS_STRUCT(EOS_UI_OnShowBlockPlayerCallbackInfo, (
	/** The EOS_EResult code for the operation. EOS_Success indicates that the operation succeeded; other codes indicate errors. */
	EOS_EResult ResultCode;
	/** Context that was passed into EOS_UI_ShowBlockPlayer */
	void* ClientData;
	/** The Epic Online Services Account ID of the user who requested the block. */
	EOS_EpicAccountId LocalUserId;
	/** The Epic Online Services Account ID of the user who was to be blocked. */
	EOS_EpicAccountId TargetUserId;
));

/**
 * Function prototype definition for callbacks passed to EOS_UI_ShowBlockPlayer
 * @param Data A EOS_UI_OnShowBlockPlayerCallbackInfo containing the output information and result
 */
EOS_DECLARE_CALLBACK(EOS_UI_OnShowBlockPlayerCallback, const EOS_UI_OnShowBlockPlayerCallbackInfo* Data);

/** The most recent version of the EOS_UI_ShowReportPlayer API. */
#define EOS_UI_SHOWREPORTPLAYER_API_LATEST 1

/**
 * Parameters for the EOS_UI_ShowReportPlayer function.
 */
EOS_STRUCT(EOS_UI_ShowReportPlayerOptions, (
	/** API Version: Set this to EOS_UI_SHOWREPORTPLAYER_API_LATEST. */
	int32_t ApiVersion;
	/** The Epic Online Services Account ID of the user who is requesting the Report. */
	EOS_EpicAccountId LocalUserId;
	/** The Epic Online Services Account ID of the user whose is being Reported. */
	EOS_EpicAccountId TargetUserId;
));

/**
 * Output parameters for the EOS_UI_ShowReportPlayer function.
 */
EOS_STRUCT(EOS_UI_OnShowReportPlayerCallbackInfo, (
	/** The EOS_EResult code for the operation. EOS_Success indicates that the operation succeeded; other codes indicate errors. */
	EOS_EResult ResultCode;
	/** Context that was passed into EOS_UI_ShowReportPlayer */
	void* ClientData;
	/** The Epic Online Services Account ID of the user who requested the Report. */
	EOS_EpicAccountId LocalUserId;
	/** The Epic Online Services Account ID of the user who was to be Reported. */
	EOS_EpicAccountId TargetUserId;
));

/**
 * Function prototype definition for callbacks passed to EOS_UI_ShowReportPlayer
 * @param Data A EOS_UI_OnShowReportPlayerCallbackInfo containing the output information and result
 */
EOS_DECLARE_CALLBACK(EOS_UI_OnShowReportPlayerCallback, const EOS_UI_OnShowReportPlayerCallbackInfo* Data);

/** The most recent version of the EOS_UI_PauseSocialOverlay API. */
#define EOS_UI_PAUSESOCIALOVERLAY_API_LATEST 1

/**
 * Input parameters for the EOS_UI_PauseSocialOverlay function.
 */
EOS_STRUCT(EOS_UI_PauseSocialOverlayOptions, (
	/** API Version: Set this to EOS_UI_PAUSESOCIALOVERLAY_API_LATEST. */
	int32_t ApiVersion;
	/** The desired bIsPaused state of the overlay.  */
	EOS_Bool bIsPaused;
));

/** The most recent version of the EOS_UI_IsSocialOverlayPaused API. */
#define EOS_UI_ISSOCIALOVERLAYPAUSED_API_LATEST 1

/**
 * Input parameters for the EOS_UI_IsSocialOverlayPaused function.
 */
EOS_STRUCT(EOS_UI_IsSocialOverlayPausedOptions, (
	/** API Version: Set this to EOS_UI_ISSOCIALOVERLAYPAUSED_API_LATEST. */
	int32_t ApiVersion;
));

/** The most recent version of the EOS_UI_ReportKeyEvent API. */
#define EOS_UI_REPORTKEYEVENT_API_LATEST 1

/**
 * Input parameters for the EOS_UI_ReportKeyEvent function.
 */
EOS_STRUCT(EOS_UI_ReportKeyEventOptions, (
	/** API Version: Set this to EOS_UI_REPORTKEYEVENT_API_LATEST. */
	int32_t ApiVersion;
	/** The input data pushed to the SDK. */
	const void* PlatformSpecificInputData;
));

/** The most recent version of the EOS_UI_PrePresent API. */
#define EOS_UI_PREPRESENT_API_LATEST 1

/**
 * Parameters for the EOS_UI_PrePresent function.
 */
EOS_STRUCT(EOS_UI_PrePresentOptions, (
	/** API Version: Set this to EOS_UI_PREPRESENT_API_LATEST. */
	int32_t ApiVersion;
	/** Platform specific data. */
	const void* PlatformSpecificData;
));

#pragma pack(pop)<|MERGE_RESOLUTION|>--- conflicted
+++ resolved
@@ -84,9 +84,6 @@
 EOS_STRUCT(EOS_UI_GetFriendsVisibleOptions, (
 	/** API Version: Set this to EOS_UI_GETFRIENDSVISIBLE_API_LATEST. */
 	int32_t ApiVersion;
-<<<<<<< HEAD
-	/** The Epic Account ID of the user whose overlay is being updated. */
-=======
 	/** The Epic Account ID of the user whose overlay is being checked. */
 	EOS_EpicAccountId LocalUserId;
 ));
@@ -101,7 +98,6 @@
 	/** API Version: Set this to EOS_UI_GETFRIENDSEXCLUSIVEINPUT_API_LATEST. */
 	int32_t ApiVersion;
 	/** The Epic Account ID of the user whose overlay is being checked. */
->>>>>>> d731a049
 	EOS_EpicAccountId LocalUserId;
 ));
 
