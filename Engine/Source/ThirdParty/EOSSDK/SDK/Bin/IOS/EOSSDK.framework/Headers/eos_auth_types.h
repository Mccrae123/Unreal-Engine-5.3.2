// Copyright Epic Games, Inc. All Rights Reserved.
#pragma once

#include "eos_common.h"

#pragma pack(push, 8)

EXTERN_C typedef struct EOS_AuthHandle* EOS_HAuth;

/**
 * All possible types of login methods, availability depends on permissions granted to the client.
 *
 * @see EOS_Auth_Login
 * @see EOS_Auth_Credentials
 */
EOS_ENUM(EOS_ELoginCredentialType,
	/**
	 * Login using account email address and password.
	 *
	 * @note Use of this login method is restricted and cannot be used in general.
	 */
	EOS_LCT_Password = 0,
	/**
	 * A short-lived one-time use exchange code to login the local user.
	 *
	 * @details Typically retrieved via command-line parameters provided by a launcher that generated the exchange code for this application.
	 * When started, the application is expected to consume the exchange code by using the EOS_Auth_Login API as soon as possible.
	 * This is needed in order to authenticate the local user before the exchange code would expire.
	 * Attempting to consume an already expired exchange code will return EOS_EResult::EOS_Auth_ExchangeCodeNotFound error by the EOS_Auth_Login API.
	 */
	EOS_LCT_ExchangeCode = 1,
	/**
	 * Desktop and Mobile only; deprecated on Console platforms in favor of EOS_LCT_ExternalAuth login method.
	 * Used by standalone applications distributed outside the supported game platforms such as Epic Games Store or Steam.
	 *
	 * Persistent Auth is used in conjuction with the EOS_LCT_AccountPortal login method for automatic login of the local user across multiple runs of the application.
	 *
	 * Standalone applications implement the login sequence as follows:
	 * 1. Application calls EOS_Auth_Login with EOS_LCT_PersistentAuth to attempt automatic login.
	 * 2. If automatic login fails, the application calls EOS_Auth_Login with EOS_LCT_AccountPortal to prompt the user for manual login.
	 *
	 * @note On Desktop and Mobile platforms, the persistent refresh token is automatically managed by the SDK that stores it in the keychain of the currently logged in user of the local device.
	 * On Console platforms, after a successful login the refresh token must be retrieved using the EOS_Auth_CopyUserAuthToken API and stored by the application for the currently logged in user of the local device.
	 *
	 * @see EOS_LCT_AccountPortal
	 */
	EOS_LCT_PersistentAuth = 2,
	/**
	 * Deprecated and no longer used. Superseded by the EOS_LCT_ExternalAuth login method.
	 *
	 * Initiates a PIN grant login flow that is used to login a local user to their Epic Account for the first time,
	 * and also whenever their locally persisted login credentials would have expired.
	 *
	 * @details The flow is as following:
	 * 1. Game initiates the user login flow by calling EOS_Auth_Login API with the EOS_LCT_DeviceCode login type.
	 * 2. The SDK internally requests the authentication backend service to begin the login flow, and returns the game
	 * a new randomly generated device code along with authorization URL information needed to complete the flow.
	 * This information is returned via the EOS_Auth_Login API callback. The EOS_Auth_LoginCallbackInfo::ResultCode
	 * will be set to EOS_Auth_PinGrantCode and the EOS_Auth_PinGrantInfo struct will contain the needed information.
	 * 3. Game presents the device code and the authorization URL information on screen to the end-user.
	 * 4. The user will login to their Epic Account using an external device, e.g. a mobile device or a desktop PC,
	 * by browsing to the presented authentication URL and entering the device code presented by the game on the console.
	 * 5. Once the user has successfully logged in on their external device, the SDK will call the EOS_Auth_Login callback
	 * once more with the operation result code. If the user failed to login within the allowed time before the device code
	 * would expire, the result code returned by the callback will contain the appropriate error result.
	 *
	 * @details After logging in a local user for the first time, the game can remember the user login to allow automatically logging
	 * in the same user the next time they start the game. This avoids prompting the same user to go through the login flow
	 * across multiple game sessions over long periods of time.
	 * To do this, after a successful login using the EOS_LCT_DeviceCode login type, the game can call the EOS_Auth_CopyUserAuthToken API
	 * to retrieve a long-lived refresh token that is specifically created for this purpose on Console. The game can store
	 * the long-lived refresh token locally on the device, for the currently logged in local user of the device.
	 * Then, on subsequent game starts the game can call the EOS_Auth_Login API with the previously stored refresh token and
	 * using the EOS_LCT_PersistentAuth login type to automatically login the current local user of the device.
	 *
	 * @see EOS_LCT_ExternalAuth
	 */
	EOS_LCT_DeviceCode = 3,
	/**
	 * Login with named credentials hosted by the EOS SDK Developer Authentication Tool.
	 *
	 * @note Used for development purposes only.
	 */
	EOS_LCT_Developer = 4,
	/**
	 * Refresh token that was retrieved from a previous call to EOS_Auth_Login API in another local process context.
	 * Mainly used in conjunction with custom desktop launcher applications.
	 *
	 * @details Can be used for example when launching the game from Epic Games Launcher and having an intermediate process
	 * in-between that requires authenticating the user before eventually starting the actual game client application.
	 * In such scenario, an intermediate launcher will log in the user by consuming the exchange code it received from the
	 * Epic Games Launcher. To allow the game client to also authenticate the user, it can copy the refresh token using the
	 * EOS_Auth_CopyUserAuthToken API and pass it via launch parameters to the started game client. The game client can then
	 * use the refresh token to log in the user.
	 */
	EOS_LCT_RefreshToken = 5,
	/**
	 * Desktop and Mobile only.
	 * Used by standalone applications distributed outside the supported game platforms such as Epic Games Store or Steam.
	 *
	 * Login using the built-in user onboarding experience provided by the SDK, which will automatically store a persistent
	 * refresh token to enable automatic user login for consecutive application runs on the local device. Applications are
	 * expected to attempt automatic login using the EOS_LCT_PersistentAuth login method, and fall back to EOS_LCT_AccountPortal
	 * to prompt users for manual login.
	 *
	 * @note On Windows, using this login method requires applications to be started through the EOS Bootstrapper application
	 * and to have the local Epic Online Services redistributable installed on the local system. See EOS_Platform_GetDesktopCrossplayStatus
	 * for adding a readiness check prior to calling EOS_Auth_Login.
	 */
	EOS_LCT_AccountPortal = 6,
	/**
	 * Login using external account provider credentials, such as PlayStation(TM)Network, Steam, and Xbox Live.
	 *
	 * This is the intended login method on Console. On Desktop and Mobile, used when launched through any of the commonly supported platform clients.
	 *
	 * @details The user is seamlessly logged in to their Epic account using an external account access token.
	 * If the local platform account is already linked with the user's Epic account, the login will succeed and EOS_EResult::EOS_Success is returned.
	 * When the local platform account has not been linked with an Epic account yet,
	 * EOS_EResult::EOS_InvalidUser is returned and the EOS_ContinuanceToken will be set in the EOS_Auth_LoginCallbackInfo data.
	 * If EOS_EResult::EOS_InvalidUser is returned,
	 * the application should proceed to call the EOS_Auth_LinkAccount API with the EOS_ContinuanceToken to continue with the external account login
	 * and to link the external account at the end of the login flow.
	 *
	 * @details On Console, login flow when the platform user account has not been linked with an Epic account yet:
	 * 1. Game calls EOS_Auth_Login with the EOS_LCT_ExternalAuth credential type.
	 * 2. EOS_Auth_Login returns EOS_EResult::EOS_InvalidUser with a non-null EOS_ContinuanceToken in the EOS_Auth_LoginCallbackInfo data.
	 * 3. Game calls EOS_Auth_LinkAccount with the EOS_ContinuanceToken to initiate the login flow for linking the platform account with the user's Epic account.
	 *    - During the login process, the user will be able to login to their existing Epic account or create a new account if needed.
	 * 4. EOS_Auth_LinkAccount will make an intermediate callback to provide the caller with EOS_Auth_PinGrantInfo struct set in the EOS_Auth_LoginCallbackInfo data.
	 * 5. Game examines the retrieved EOS_Auth_PinGrantInfo struct for a website URI and user code that the user needs to access off-device via a PC or mobile device.
	 *    - Game visualizes the URI and user code so that the user can proceed with the login flow outside the console.
	 *    - In the meantime, EOS SDK will internally keep polling the backend for a completion status of the login flow.
	 * 6. Once user completes the login, cancels it or if the login flow times out, EOS_Auth_LinkAccount makes the second and final callback to the caller with the operation result status.
	 *    - If the user was logged in successfully, EOS_EResult::EOS_Success is returned in the EOS_Auth_LoginCallbackInfo. Otherwise, an error result code is returned accordingly.
	 *
	 * @details On Desktop and Mobile, login flow when the platform user account has not been linked with an Epic account yet:
	 * 1. Game calls EOS_Auth_Login with the EOS_LCT_ExternalAuth credential type.
	 * 2. EOS_Auth_Login returns EOS_EResult::EOS_InvalidUser with a non-null EOS_ContinuanceToken in the EOS_Auth_LoginCallbackInfo data.
	 * 3. Game calls EOS_Auth_LinkAccount with the EOS_ContinuanceToken to initiate the login flow for linking the platform account with the user's Epic account.
	 * 4. EOS SDK automatically opens the local default web browser and takes the user to the Epic account portal web page.
	 *    - The user is able to login to their existing Epic account or create a new account if needed.
	 *    - In the meantime, EOS SDK will internally keep polling the backend for a completion status of the login flow.
	 * 5. Once user completes the login, cancels it or if the login flow times out, EOS_Auth_LinkAccount invokes the completion callback to the caller.
	 *    - If the user was logged in successfully, EOS_EResult::EOS_Success is returned in the EOS_Auth_LoginCallbackInfo. Otherwise, an error result code is returned accordingly.
	 *
	 * @note On Windows, using this login method requires applications to be started through the EOS Bootstrapper application
	 * and to have the local Epic Online Services redistributable installed on the local system. See EOS_Platform_GetDesktopCrossplayStatus
	 * for adding a readiness check prior to calling EOS_Auth_Login.
	 */
	EOS_LCT_ExternalAuth = 7
);

/** The most recent version of the EOS_Auth_Token struct. */
#define EOS_AUTH_TOKEN_API_LATEST 2

/**
 * Types of auth tokens
 *
 * @see EOS_Auth_CopyUserAuthToken
 * @see EOS_Auth_Token
 */
EOS_ENUM(EOS_EAuthTokenType,
	/** Auth token is for a validated client */
	EOS_ATT_Client = 0,
	/** Auth token is for a validated user */
	EOS_ATT_User = 1
);

/**
 * A structure that contains an auth token.
 * These structures are created by EOS_Auth_CopyUserAuthToken and must be passed to EOS_Auth_Token_Release.
 */
EOS_STRUCT(EOS_Auth_Token, (
	/** API Version: Set this to EOS_AUTH_TOKEN_API_LATEST. */
	int32_t ApiVersion;
	/** Name of the app related to the client ID involved with this token */
	const char* App;
	/** Client ID that requested this token */
	const char* ClientId;
	/** The Epic Account ID associated with this auth token */
	EOS_EpicAccountId AccountId;
	/** Access token for the current user login session */
	const char* AccessToken;
	/** Time before the access token expires, in seconds, relative to the call to EOS_Auth_CopyUserAuthToken */
	double ExpiresIn;
	/** Absolute time in UTC before the access token expires, in ISO 8601 format */
	const char* ExpiresAt;
	/** Type of auth token */
	EOS_EAuthTokenType AuthType;
	/**
	 * Refresh token.
	 *
	 * @see EOS_ELoginCredentialType::EOS_LCT_RefreshToken
	 */
	const char* RefreshToken;
	/** Time before the access token expires, in seconds, relative to the call to EOS_Auth_CopyUserAuthToken */
	double RefreshExpiresIn;
	/** Absolute time in UTC before the refresh token expires, in ISO 8601 format */
	const char* RefreshExpiresAt;
));

/**
 * Release the memory associated with an EOS_Auth_Token structure. This must be called on data retrieved from EOS_Auth_CopyUserAuthToken.
 *
 * @param AuthToken The auth token structure to be released.
 *
 * @see EOS_Auth_Token
 * @see EOS_Auth_CopyUserAuthToken
 */
EOS_DECLARE_FUNC(void) EOS_Auth_Token_Release(EOS_Auth_Token* AuthToken);

/** The most recent version of the EOS_Auth_Credentials struct. */
#define EOS_AUTH_CREDENTIALS_API_LATEST 3

/**
 * A structure that contains login credentials. What is required is dependent on the type of login being initiated.
 * 
 * This is part of the input structure EOS_Auth_LoginOptions and related to device auth.
 *
 * Use of the ID and Token fields differs based on the Type. They should be null, unless specified:
 * EOS_LCT_Password - ID is the email address, and Token is the password.
 * EOS_LCT_ExchangeCode - Token is the exchange code.
 * EOS_LCT_PersistentAuth - If targeting console platforms, Token is the long lived refresh token. Otherwise N/A.
 * EOS_LCT_DeviceCode - N/A.
 * EOS_LCT_Developer - ID is the host (e.g. localhost:6547), and Token is the credential name registered in the EOS Developer Authentication Tool.
 * EOS_LCT_RefreshToken - Token is the refresh token.
 * EOS_LCT_AccountPortal - SystemAuthCredentialsOptions may be required if targeting mobile platforms. Otherwise N/A.
 * EOS_LCT_ExternalAuth - Token is the external auth token specified by ExternalType.
 *
 * @see EOS_ELoginCredentialType
 * @see EOS_Auth_Login
 * @see EOS_Auth_DeletePersistentAuthOptions
 */
EOS_STRUCT(EOS_Auth_Credentials, (
	/** API Version: Set this to EOS_AUTH_CREDENTIALS_API_LATEST. */
	int32_t ApiVersion;
	/** ID of the user logging in, based on EOS_ELoginCredentialType */
	const char* Id;
	/** Credentials or token related to the user logging in */
	const char* Token;
	/** Type of login. Needed to identify the auth method to use */
	EOS_ELoginCredentialType Type;
	/**
	 * This field is for system specific options, if any.
	 *
	 * If provided, the structure will be located in (System)/eos_(system).h.
	 * The structure will be named EOS_(System)_Auth_CredentialsOptions.
	 */
	void* SystemAuthCredentialsOptions;
	/**
	 * Type of external login. Needed to identify the external auth method to use.
	 * Used when login type is set to EOS_LCT_ExternalAuth, ignored for other EOS_ELoginCredentialType methods.
	 */
	EOS_EExternalCredentialType ExternalType;
));

/** The most recent version of the EOS_Auth_PinGrantInfo struct. */
#define EOS_AUTH_PINGRANTINFO_API_LATEST 2

/**
 * Intermediate data needed to complete the EOS_LCT_DeviceCode and EOS_LCT_ExternalAuth login flows, returned by EOS_Auth_LoginCallbackInfo.  
 * The data inside should be exposed to the user for entry on a secondary device.
 * All data must be copied out before the completion of this callback.
 */
EOS_STRUCT(EOS_Auth_PinGrantInfo, (
	/** API Version: Set this to EOS_AUTH_PINGRANTINFO_API_LATEST. */
	int32_t ApiVersion;
	/** Code the user must input on an external device to activate the login */
	const char* UserCode;
	/** The end-user verification URI. Users can be asked to manually type this into their browser. */
	const char* VerificationURI;
	/** Time the user has, in seconds, to complete the process or else timeout */
	int32_t ExpiresIn;
	/** A verification URI that includes the user code. Useful for non-textual transmission. */
	const char* VerificationURIComplete;
));

/** The most recent version of the EOS_Auth_AccountFeatureRestrictedInfo struct. */
#define EOS_AUTH_ACCOUNTFEATURERESTRICTEDINFO_API_LATEST 1

/**
 * Intermediate data needed to complete account restriction verification during login flow, returned by EOS_Auth_LoginCallbackInfo when the ResultCode is EOS_Auth_AccountFeatureRestricted
 * The URI inside should be exposed to the user for entry in a web browser. The URI must be copied out of this struct before completion of the callback.
 */
EOS_STRUCT(EOS_Auth_AccountFeatureRestrictedInfo, (
	/** API Version: Set this to EOS_AUTH_ACCOUNTFEATURERESTRICTEDINFO_API_LATEST. */
	int32_t ApiVersion;
	/** The end-user verification URI. Users must be asked to open the page in a browser to address the restrictions */
	const char* VerificationURI;
));

/* Flags that describe user permissions */
EOS_ENUM(EOS_EAuthScopeFlags,
	EOS_AS_NoFlags = 0x0,
	/** Permissions to see your account ID, display name, and language */
	EOS_AS_BasicProfile = 0x1,
	/** Permissions to see a list of your friends who use this application */
	EOS_AS_FriendsList = 0x2,
	/** Permissions to set your online presence and see presence of your friends */
	EOS_AS_Presence = 0x4,
	/** Permissions to manage the Epic friends list. This scope is restricted to Epic first party products, and attempting to use it will result in authentication failures. */
	EOS_AS_FriendsManagement = 0x8,
	/** Permissions to see email in the response when fetching information for a user. This scope is restricted to Epic first party products, and attempting to use it will result in authentication failures. */
	EOS_AS_Email = 0x10,
	/** Permissions to see your country */
	EOS_AS_Country = 0x20
);

EOS_ENUM_BOOLEAN_OPERATORS(EOS_EAuthScopeFlags)

/** The most recent version of the EOS_Auth_Login API. */
#define EOS_AUTH_LOGIN_API_LATEST 2

/**
 * Input parameters for the EOS_Auth_Login function.
 */
EOS_STRUCT(EOS_Auth_LoginOptions, (
	/** API Version: Set this to EOS_AUTH_LOGIN_API_LATEST. */
	int32_t ApiVersion;
	/** Credentials specified for a given login method */
	const EOS_Auth_Credentials* Credentials;
	/** Auth scope flags are permissions to request from the user while they are logging in. This is a bitwise-or union of EOS_EAuthScopeFlags flags defined above */
	EOS_EAuthScopeFlags ScopeFlags;
));

/**
 * Output parameters for the EOS_Auth_Login Function.
 */
EOS_STRUCT(EOS_Auth_LoginCallbackInfo, (
	/** The EOS_EResult code for the operation. EOS_Success indicates that the operation succeeded; other codes indicate errors. */
	EOS_EResult ResultCode;
	/** Context that was passed into EOS_Auth_Login */
	void* ClientData;
	/** The Epic Account ID of the local user who has logged in */
	EOS_EpicAccountId LocalUserId;
	/** Optional data returned in the middle of a EOS_LCT_DeviceCode request */
	const EOS_Auth_PinGrantInfo* PinGrantInfo;
	/** If the user was not found with external auth credentials passed into EOS_Auth_Login, this continuance token can be passed to EOS_Auth_LinkAccount to continue the flow. */
	EOS_ContinuanceToken ContinuanceToken;
	/** If the user trying to login is restricted from doing so, the ResultCode of this structure will be EOS_Auth_AccountFeatureRestricted, and AccountFeatureRestrictedInfo will be populated with the data needed to get past the restriction */
	const EOS_Auth_AccountFeatureRestrictedInfo* AccountFeatureRestrictedInfo;
<<<<<<< HEAD
	/** 
=======
	/**
>>>>>>> d731a049
	 * The Epic Account ID that has been previously selected to be used for the current application.
	 * Applications should use this ID to authenticate with online backend services that store game-scoped data for users.
	 *
	 * Note: This ID may be different from LocalUserId if the user has previously merged Epic accounts into the account
	 * represented by LocalUserId, and one of the accounts that got merged had game data associated with it for the application.
	 */
	EOS_EpicAccountId SelectedAccountId;
));

/**
 * Function prototype definition for callbacks passed to EOS_Auth_Login
 * @param Data A EOS_Auth_LoginCallbackInfo containing the output information and result
 */
EOS_DECLARE_CALLBACK(EOS_Auth_OnLoginCallback, const EOS_Auth_LoginCallbackInfo* Data);

/** The most recent version of the EOS_Auth_Logout API. */
#define EOS_AUTH_LOGOUT_API_LATEST 1

/**
 * Input parameters for the EOS_Auth_Logout function.
 */
EOS_STRUCT(EOS_Auth_LogoutOptions, (
	/** API Version: Set this to EOS_AUTH_LOGOUT_API_LATEST. */
	int32_t ApiVersion;
	/** The Epic Account ID of the local user who is being logged out */
	EOS_EpicAccountId LocalUserId;
));

/**
 * Output parameters for the EOS_Auth_Logout Function.
 */
EOS_STRUCT(EOS_Auth_LogoutCallbackInfo, (
	/** The EOS_EResult code for the operation. EOS_Success indicates that the operation succeeded; other codes indicate errors. */
	EOS_EResult ResultCode;
	/** Context that was passed into EOS_Auth_Login */
	void* ClientData;
	/** The Epic Account ID of the local user requesting the information */
	EOS_EpicAccountId LocalUserId;
));

/**
 * Function prototype definition for callbacks passed to EOS_Auth_Logout
 * @param Data A EOS_Auth_LogoutCallbackInfo containing the output information and result
 */
EOS_DECLARE_CALLBACK(EOS_Auth_OnLogoutCallback, const EOS_Auth_LogoutCallbackInfo* Data);

/**
 * Flags used to describe how the account linking operation is to be performed.
 *
 * @see EOS_Auth_LinkAccount
 */
EOS_ENUM(EOS_ELinkAccountFlags,
	/**
	 * Default flag used for a standard account linking operation.
	 *
	 * This flag is set when using a continuance token received from a previous call to the EOS_Auth_Login API,
	 * when the local user has not yet been successfully logged in to an Epic Account yet.
	 */
	EOS_LA_NoFlags = 0x0,
	/**
	 * Specified when the EOS_ContinuanceToken describes a Nintendo NSA ID account type.
	 * 
	 * This flag is used only with, and must be set, when the continuance token was received from a previous call
	 * to the EOS_Auth_Login API using the EOS_EExternalCredentialType::EOS_ECT_NINTENDO_NSA_ID_TOKEN login type.
	 */
	EOS_LA_NintendoNsaId = 0x1
);

/** The most recent version of the EOS_Auth_LinkAccount API. */
#define EOS_AUTH_LINKACCOUNT_API_LATEST 1

/**
 * Input parameters for the EOS_Auth_LinkAccount function.
 */
EOS_STRUCT(EOS_Auth_LinkAccountOptions, (
	/** API Version: Set this to EOS_AUTH_LINKACCOUNT_API_LATEST. */
	int32_t ApiVersion;
	/**
	 * Combination of the enumeration flags to specify how the account linking operation will be performed.
	 */
	EOS_ELinkAccountFlags LinkAccountFlags;
	/**
	 * Continuance token received from a previous call to the EOS_Auth_Login API.
	 *
	 * A continuance token is received in the case when the external account used for login was not found to be linked
	 * against any existing Epic Account. In such case, the application needs to proceed with an account linking operation in which case
	 * the user is first asked to create a new account or login into their existing Epic Account, and then link their external account to it.
	 * Alternatively, the application may suggest the user to login using another external account that they have already linked to their existing Epic Account.
	 * In this flow, the external account is typically the currently logged in local platform user account.
	 * It can also be another external user account that the user is offered to login with.
	 */
	EOS_ContinuanceToken ContinuanceToken;
	/**
	 * The Epic Account ID of the logged in local user whose Epic Account will be linked with the local Nintendo NSA ID Account. By default set to NULL.
	 *
	 * This parameter is only used and required to be set when EOS_ELinkAccountFlags::EOS_LA_NintendoNsaId is specified.
	 * Otherwise, set to NULL, as the standard account linking and login flow using continuance token will handle logging in the user to their Epic Account.
	 */
	EOS_EpicAccountId LocalUserId;
));

/**
 * Output parameters for the EOS_Auth_LinkAccount Function.
 */
EOS_STRUCT(EOS_Auth_LinkAccountCallbackInfo, (
	/** The EOS_EResult code for the operation. EOS_Success indicates that the operation succeeded; other codes indicate errors. */
	EOS_EResult ResultCode;
	/** Context that was passed into EOS_Auth_LinkAccount */
	void* ClientData;
	/** The Epic Account ID of the local user whose account has been linked during login */
	EOS_EpicAccountId LocalUserId;
	/**
	 * Optional data returned when ResultCode is EOS_Auth_PinGrantCode.
	 *
	 * Once the user has logged in with their Epic Online Services account, the account will be linked with the external account supplied when EOS_Auth_Login was called.
	 * EOS_Auth_OnLinkAccountCallback will be fired again with ResultCode in EOS_Auth_LinkAccountCallbackInfo set to EOS_Success.
	 */
	const EOS_Auth_PinGrantInfo* PinGrantInfo;
	/**
	 * The Epic Account ID that has been previously selected to be used for the current application.
	 * Applications should use this ID to authenticate with online backend services that store game-scoped data for users.
	 *
	 * Note: This ID may be different from LocalUserId if the user has previously merged Epic accounts into the account
	 * represented by LocalUserId, and one of the accounts that got merged had game data associated with it for the application.
	 */
	EOS_EpicAccountId SelectedAccountId;
));

/**
 * Function prototype definition for callbacks passed to EOS_Auth_LinkAccount
 * @param Data A EOS_Auth_LinkAccountCallbackInfo containing the output information and result
 */
EOS_DECLARE_CALLBACK(EOS_Auth_OnLinkAccountCallback, const EOS_Auth_LinkAccountCallbackInfo* Data);

/** The most recent version of the EOS_Auth_VerifyUserAuth API. */
#define EOS_AUTH_VERIFYUSERAUTH_API_LATEST 1

/**
 * Input parameters for the EOS_Auth_VerifyUserAuth function.
 * This operation is destructive, the pointer will remain the same but the data pointers inside will update
 */
EOS_STRUCT(EOS_Auth_VerifyUserAuthOptions, (
	/** API Version: Set this to EOS_AUTH_VERIFYUSERAUTH_API_LATEST. */
	int32_t ApiVersion;
	/** Auth token to verify against the backend service */
	const EOS_Auth_Token* AuthToken;
));

/**
 * Output parameters for the EOS_Auth_VerifyUserAuth Function.
 */
EOS_STRUCT(EOS_Auth_VerifyUserAuthCallbackInfo, (
	/** The EOS_EResult code for the operation. EOS_Success indicates that the operation succeeded; other codes indicate errors. */
	EOS_EResult ResultCode;
	/** Context that was passed into EOS_Auth_Login */
	void* ClientData;
));

/**
 * Function prototype definition for callbacks passed to EOS_Auth_VerifyUserAuth
 * @param Data A EOS_Auth_VerifyUserAuthCallbackInfo containing the output information and result
 */
EOS_DECLARE_CALLBACK(EOS_Auth_OnVerifyUserAuthCallback, const EOS_Auth_VerifyUserAuthCallbackInfo* Data);

/** The most recent version of the EOS_Auth_CopyUserAuthToken API. */
#define EOS_AUTH_COPYUSERAUTHTOKEN_API_LATEST 1

/**
 * Input parameters for the EOS_Auth_CopyUserAuthToken function.
 */
EOS_STRUCT(EOS_Auth_CopyUserAuthTokenOptions, (
	/** API Version: Set this to EOS_AUTH_COPYUSERAUTHTOKEN_API_LATEST. */
	int32_t ApiVersion;
));

/** The most recent version of the EOS_Auth_CopyIdToken API. */
#define EOS_AUTH_COPYIDTOKEN_API_LATEST 1

/**
 * Input parameters for the EOS_Auth_CopyIdToken function.
 */
EOS_STRUCT(EOS_Auth_CopyIdTokenOptions, (
	/** API Version: Set this to EOS_AUTH_COPYIDTOKEN_API_LATEST. */
	int32_t ApiVersion;
	/** The Epic Account ID of the user being queried. */
	EOS_EpicAccountId AccountId;
));

/** The most recent version of the EOS_Auth_IdToken struct. */
#define EOS_AUTH_IDTOKEN_API_LATEST 1

/**
 * A structure that contains an ID token.
 * These structures are created by EOS_Auth_CopyIdToken and must be passed to EOS_Auth_IdToken_Release when finished.
 */
EOS_STRUCT(EOS_Auth_IdToken, (
	/** API Version: Set this to EOS_AUTH_IDTOKEN_API_LATEST. */
	int32_t ApiVersion;
	/**
	 * The Epic Account ID described by the ID token.
	 * Use EOS_EpicAccountId_FromString to populate this field when validating a received ID token.
	 */
	EOS_EpicAccountId AccountId;
	/** The ID token as a Json Web Token (JWT) string. */
	const char* JsonWebToken;
));

/**
 * Release the memory associated with an EOS_Auth_IdToken structure. This must be called on data retrieved from EOS_Auth_CopyIdToken.
 *
 * @param IdToken The ID token structure to be released.
 *
 * @see EOS_Auth_IdToken
 * @see EOS_Auth_CopyIdToken
 */
EOS_DECLARE_FUNC(void) EOS_Auth_IdToken_Release(EOS_Auth_IdToken* IdToken);

/** The most recent version of the EOS_Auth_QueryIdToken API. */
#define EOS_AUTH_QUERYIDTOKEN_API_LATEST 1

/**
 * Input parameters for the EOS_Auth_QueryIdToken function.
 */
EOS_STRUCT(EOS_Auth_QueryIdTokenOptions, (
	/** API Version: Set this to EOS_AUTH_QUERYIDTOKEN_API_LATEST. */
	int32_t ApiVersion;
	/** The Epic Account ID of the local authenticated user. */
	EOS_EpicAccountId LocalUserId;
	/**
	 * The target Epic Account ID for which to query an ID token.
	 * This account id may be the same as the input LocalUserId or another merged account id associated with the local user's Epic account.
	 *
	 * An ID token for the selected account id of a locally authenticated user will always be readily available.
	 * To retrieve it for the selected account ID, you can use EOS_Auth_CopyIdToken directly after a successful user login.
	 */
	EOS_EpicAccountId TargetAccountId;
));

/**
 * Output parameters for the EOS_Auth_QueryIdToken Function.
 */
EOS_STRUCT(EOS_Auth_QueryIdTokenCallbackInfo, (
	/** The EOS_EResult code for the operation. EOS_Success indicates that the operation succeeded; other codes indicate errors. */
	EOS_EResult ResultCode;
	/** Context that was passed into EOS_Auth_QueryIdToken */
	void* ClientData;
	/** The Epic Account ID of the local authenticated user. */
	EOS_EpicAccountId LocalUserId;
	/** The target Epic Account ID for which the ID token was retrieved. */
	EOS_EpicAccountId TargetAccountId;
));

EOS_DECLARE_CALLBACK(EOS_Auth_OnQueryIdTokenCallback, const EOS_Auth_QueryIdTokenCallbackInfo* Data);

/** The most recent version of the EOS_Auth_VerifyIdToken API. */
#define EOS_AUTH_VERIFYIDTOKEN_API_LATEST 1

/**
 * Input parameters for the EOS_Auth_VerifyIdToken function.
 */
EOS_STRUCT(EOS_Auth_VerifyIdTokenOptions, (
	/** API Version: Set this to EOS_AUTH_VERIFYIDTOKEN_API_LATEST. */
	int32_t ApiVersion;
	/**
	 * The ID token to verify.
	 * Use EOS_EpicAccountId_FromString to populate the AccountId field of this struct.
	 */
	const EOS_Auth_IdToken* IdToken;
));

/**
 * Output parameters for the EOS_Auth_VerifyIdToken Function.
 */
EOS_STRUCT(EOS_Auth_VerifyIdTokenCallbackInfo, (
	/** The EOS_EResult code for the operation. EOS_Success indicates that the operation succeeded; other codes indicate errors. */
	EOS_EResult ResultCode;
	/** Context that was passed into EOS_Auth_VerifyIdToken */
	void* ClientData;
	/**
	 * Epic Account Services Application ID.
	 */
	const char* ApplicationId;
	/**
	 * Client ID of the authorized client.
	 */
	const char* ClientId;
	/**
	 * Product ID.
	 */
	const char* ProductId;
	/**
	 * Sandbox ID.
	 */
	const char* SandboxId;
	/**
	 * Deployment ID.
	 */
	const char* DeploymentId;
	/**
	 * Epic Account display name.
	 *
	 * This value may be set to an empty string.
	 */
	const char* DisplayName;
	/**
	 * Flag set to indicate whether external account information is present.
	 * Applications must always first check this value to be set before attempting
	 * to read the ExternalAccountIdType, ExternalAccountId, ExternalAccountDisplayName and Platform fields.
	 *
	 * This flag is set when the user has logged in to their Epic Account using external account credentials, e.g. through local platform authentication.
	 */
	EOS_Bool bIsExternalAccountInfoPresent;
	/**
	 * The identity provider that the user logged in with to their Epic Account.
	 *
	 * If bIsExternalAccountInfoPresent is set, this field describes the external account type.
	 */
	EOS_EExternalAccountType ExternalAccountIdType;
	/**
	 * The external account ID of the logged in user.
	 *
	 * This value may be set to an empty string.
	 */
	const char* ExternalAccountId;
	/**
	 * The external account display name.
	 *
	 * This value may be set to an empty string.
	 */
	const char* ExternalAccountDisplayName;
	/**
	 * Platform that the user is connected from.
	 *
	 * This value may be set to an empty string.
	 */
	const char* Platform;
));

/**
 * Function prototype definition for callbacks passed into EOS_Auth_VerifyIdToken.
 *
 * @param Data A EOS_Auth_VerifyIdTokenCallbackInfo containing the output information and result.
 */
EOS_DECLARE_CALLBACK(EOS_Auth_OnVerifyIdTokenCallback, const EOS_Auth_VerifyIdTokenCallbackInfo* Data);

/** The most recent version of the EOS_Auth_AddNotifyLoginStatusChanged API. */
#define EOS_AUTH_ADDNOTIFYLOGINSTATUSCHANGED_API_LATEST 1

/**
 * Input parameters for the EOS_Auth_AddNotifyLoginStatusChanged Function.
 */
EOS_STRUCT(EOS_Auth_AddNotifyLoginStatusChangedOptions, (
	/** API Version: Set this to EOS_AUTH_ADDNOTIFYLOGINSTATUSCHANGED_API_LATEST. */
	int32_t ApiVersion;
));

/** The most recent version of the EOS_Auth_DeletePersistentAuth API. */
#define EOS_AUTH_DELETEPERSISTENTAUTH_API_LATEST 2

/**
 * Input parameters for the EOS_Auth_DeletePersistentAuth function.
 */
EOS_STRUCT(EOS_Auth_DeletePersistentAuthOptions, (
	/** API Version: Set this to EOS_AUTH_DELETEPERSISTENTAUTH_API_LATEST. */
	int32_t ApiVersion;
	/**
	 * A long-lived refresh token that is used with the EOS_LCT_PersistentAuth login type and is to be revoked from the authentication server. Only used on Console platforms.
	 * On Desktop and Mobile platforms, set this parameter to NULL.
	 */
	const char* RefreshToken;
));

/**
 * Output parameters for the EOS_Auth_DeletePersistentAuth Function.
 */
EOS_STRUCT(EOS_Auth_DeletePersistentAuthCallbackInfo, (
	/** The EOS_EResult code for the operation. EOS_Success indicates that the operation succeeded; other codes indicate errors. */
	EOS_EResult ResultCode;
	/** Context that was passed into EOS_Auth_DeletePersistentAuth */
	void* ClientData;
));

/**
 * Function prototype definition for callbacks passed to EOS_Auth_DeletePersistentAuth
 * @param Data A EOS_Auth_DeletePersistentAuthCallbackInfo containing the output information and result
 */
EOS_DECLARE_CALLBACK(EOS_Auth_OnDeletePersistentAuthCallback, const EOS_Auth_DeletePersistentAuthCallbackInfo* Data);

/**
 * Output parameters for the EOS_Auth_OnLoginStatusChangedCallback Function.
 */
EOS_STRUCT(EOS_Auth_LoginStatusChangedCallbackInfo, (
	/** Context that was passed into EOS_Auth_AddNotifyLoginStatusChanged */
	void* ClientData;
	/** The Epic Account ID of the local user whose status has changed */
	EOS_EpicAccountId LocalUserId;
	/** The status prior to the change */
	EOS_ELoginStatus PrevStatus;
	/** The status at the time of the notification */
	EOS_ELoginStatus CurrentStatus;
));

/**
 * Function prototype definition for notifications that come from EOS_Auth_AddNotifyLoginStatusChanged
 *
 * @param Data A EOS_Auth_LoginStatusChangedCallbackInfo containing the output information and result
 */
EOS_DECLARE_CALLBACK(EOS_Auth_OnLoginStatusChangedCallback, const EOS_Auth_LoginStatusChangedCallbackInfo* Data);

#pragma pack(pop)<|MERGE_RESOLUTION|>--- conflicted
+++ resolved
@@ -339,11 +339,7 @@
 	EOS_ContinuanceToken ContinuanceToken;
 	/** If the user trying to login is restricted from doing so, the ResultCode of this structure will be EOS_Auth_AccountFeatureRestricted, and AccountFeatureRestrictedInfo will be populated with the data needed to get past the restriction */
 	const EOS_Auth_AccountFeatureRestrictedInfo* AccountFeatureRestrictedInfo;
-<<<<<<< HEAD
-	/** 
-=======
-	/**
->>>>>>> d731a049
+	/**
 	 * The Epic Account ID that has been previously selected to be used for the current application.
 	 * Applications should use this ID to authenticate with online backend services that store game-scoped data for users.
 	 *
