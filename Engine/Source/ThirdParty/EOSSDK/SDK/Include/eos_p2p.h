--- conflicted
+++ resolved
@@ -148,26 +148,6 @@
 EOS_DECLARE_FUNC(void) EOS_P2P_RemoveNotifyPeerConnectionClosed(EOS_HP2P Handle, EOS_NotificationId NotificationId);
 
 /**
-<<<<<<< HEAD
- * Listen for when a connection is established.
- *
- * @param Options Information about who would like notifications about established connections, and for which socket
- * @param ClientData This value is returned to the caller when ConnectionEstablishedHandler is invoked
- * @param ConnectionEstablishedHandler The callback to be fired when a connection has been established
- * @return A valid notification ID if successfully bound, or EOS_INVALID_NOTIFICATIONID otherwise
- */
-EOS_DECLARE_FUNC(EOS_NotificationId) EOS_P2P_AddNotifyPeerConnectionEstablished(EOS_HP2P Handle, const EOS_P2P_AddNotifyPeerConnectionEstablishedOptions* Options, void* ClientData, EOS_P2P_OnPeerConnectionEstablishedCallback ConnectionEstablishedHandler);
-
-/**
- * Stop notifications for connections being established on a previously bound handler.
- *
- * @param NotificationId The previously bound notification ID
- */
-EOS_DECLARE_FUNC(void) EOS_P2P_RemoveNotifyPeerConnectionEstablished(EOS_HP2P Handle, EOS_NotificationId NotificationId);
-
-/**
- * Accept connections from a specific peer. If this peer has not attempted to connect yet, when they do, they will automatically be accepted.
-=======
  * Accept or Request a connection with a specific peer on a specific Socket ID.
  *
  * If this connection was not already locally accepted, we will securely message the peer, and trigger a PeerConnectionRequest notification notifying
@@ -180,7 +160,6 @@
  * If multiple Socket IDs are accepted with one peer, they will share one physical socket.
  *
  * Even if a connection is already locally accepted, EOS_EResult::EOS_Success will still be returned if the input was valid.
->>>>>>> d731a049
  *
  * @param Options Information about who would like to accept a connection, and which connection
  * @return EOS_EResult::EOS_Success - if the provided data is valid
@@ -319,11 +298,7 @@
  * @param Options Information about which queues should be cleared
  * @return EOS_EResult::EOS_Success - if the input options were valid (even if queues were empty and no packets where cleared)
  *         EOS_EResult::EOS_IncompatibleVersion - if wrong API version
-<<<<<<< HEAD
- *         EOS_EResult::EOS_InvalidUser - if wrong local and/or remote user
-=======
  *         EOS_EResult::EOS_InvalidUser - if an invalid/remote user was used
->>>>>>> d731a049
  *         EOS_EResult::EOS_InvalidParameters - if input was invalid in other way
  */
 EOS_DECLARE_FUNC(EOS_EResult) EOS_P2P_ClearPacketQueue(EOS_HP2P Handle, const EOS_P2P_ClearPacketQueueOptions* Options);