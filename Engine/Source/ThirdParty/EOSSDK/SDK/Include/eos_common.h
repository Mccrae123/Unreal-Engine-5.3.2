--- conflicted
+++ resolved
@@ -54,11 +54,7 @@
  */
 typedef struct EOS_EpicAccountIdDetails* EOS_EpicAccountId;
 
-<<<<<<< HEAD
-/** 
-=======
-/**
->>>>>>> d731a049
+/**
  * Check whether or not the given Epic Account ID is considered valid
  * NOTE: This will return true for any EOS_EpicAccountId created with EOS_EpicAccountId_FromString as there is no validation
  * 
@@ -69,11 +65,7 @@
 
 /**
  * Retrieve a null-terminated stringified Epic Account ID from an EOS_EpicAccountId. This is useful for replication of Epic Account IDs in multiplayer games.
-<<<<<<< HEAD
- * This string will be no larger than EOS_EPICACCOUNTID_MAX_LENGTH + 1 and will only contain UTF8-encoded printable characters (excluding the null-terminator).
-=======
  * This string will be no larger than EOS_EPICACCOUNTID_MAX_LENGTH + 1 and will only contain UTF8-encoded printable characters as well as a null-terminator.
->>>>>>> d731a049
  *
  * @param AccountId The Epic Account ID for which to retrieve the stringified version.
  * @param OutBuffer The buffer into which the character data should be written
@@ -82,11 +74,7 @@
  *                          When the function returns, this parameter will be filled with the length of the string copied into OutBuffer including the null-termination character.
  *
  * @return An EOS_EResult that indicates whether the Epic Account ID string was copied into the OutBuffer.
-<<<<<<< HEAD
- *         EOS_Success - The OutBuffer was filled, and InOutBufferLength contains the number of characters copied into OutBuffer including the null terminator.
-=======
  *         EOS_Success - The OutBuffer was filled, and InOutBufferLength contains the number of characters copied into OutBuffer including the null-terminator.
->>>>>>> d731a049
  *         EOS_InvalidParameters - Either OutBuffer or InOutBufferLength were passed as NULL parameters.
  *         EOS_InvalidUser - The AccountId is invalid and cannot be stringified.
  *         EOS_LimitExceeded - The OutBuffer is not large enough to receive the Epic Account ID string. InOutBufferLength contains the required minimum length to perform the operation successfully.
