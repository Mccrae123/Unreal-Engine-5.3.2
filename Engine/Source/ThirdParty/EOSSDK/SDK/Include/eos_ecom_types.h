// Copyright Epic Games, Inc. All Rights Reserved.

#pragma once

#include "eos_common.h"

#pragma pack(push, 8)

EXTERN_C typedef struct EOS_EcomHandle* EOS_HEcom;

/**
 * This handle is copied when EOS_Ecom_CopyTransactionById or EOS_Ecom_CopyTransactionByIndex is called.
 * A EOS_Ecom_CheckoutCallbackInfo provides the ID for the copy.
 * After being copied, EOS_Ecom_Transaction_Release must be called.
 *
 * @see EOS_Ecom_CheckoutCallbackInfo
 * @see EOS_Ecom_CopyTransactionById
 * @see EOS_Ecom_CopyTransactionByIndex
 * @see EOS_Ecom_Transaction_Release
 */
EXTERN_C typedef struct EOS_Ecom_TransactionHandle* EOS_Ecom_HTransaction;

/**
 * A unique identifier for a catalog item defined and stored with the backend catalog service.
 * A catalog item represents a distinct object within the catalog.  When acquired by an account, an
 * entitlement is granted that references a specific catalog item.
 */
EXTERN_C typedef const char* EOS_Ecom_CatalogItemId;

/**
 * A unique identifier for a catalog offer defined and stored with the backend catalog service.
 * A catalog offer is a purchasable collection of 1 or more items, associated with a price (which
 * could be 0).  When an offer is purchased an entitlement is granted for each of the items
 * referenced by the offer.
 */
EXTERN_C typedef const char* EOS_Ecom_CatalogOfferId;

/**
 * An identifier which is defined on a catalog item and stored with the backend catalog service.
 * The entitlement name may not be unique.  A catalog may be configured with multiple items with the
 * same entitlement name in order to define a logical grouping of entitlements.  This is used to
 * retrieve all entitlements granted to an account grouped in this way.
 *
 * @see EOS_Ecom_QueryEntitlements
 */
EXTERN_C typedef const char* EOS_Ecom_EntitlementName;

/**
 * A unique identifier for an entitlement owned by an account.  An entitlement is always associated
 * with a single account.  The entitlement ID is provided to allow redeeming the entitlement as
 * well as identify individual entitlement grants.
 *
 * @see EOS_Ecom_QueryEntitlements
 * @see EOS_Ecom_RedeemEntitlements
 */
EXTERN_C typedef const char* EOS_Ecom_EntitlementId;


/**
 * An enumeration of the different ownership statuses.
 */
EOS_ENUM(EOS_EOwnershipStatus,
	/** The catalog item is not owned by the local user */
	EOS_OS_NotOwned = 0,
	/** The catalog item is owned by the local user */
	EOS_OS_Owned = 1
);

/**
 * An enumeration defining the type of catalog item.  The primary use is to identify how the item is expended.
 */
EOS_ENUM(EOS_EEcomItemType,
	/** This entitlement is intended to persist. */
	EOS_EIT_Durable = 0,
	/**
	 * This entitlement is intended to be transient and redeemed.
	 *
	 * @see EOS_Ecom_RedeemEntitlements
	 */
	EOS_EIT_Consumable = 1,
	/** This entitlement has a type that is not currently intended for an in-game store. */
	EOS_EIT_Other = 2
);

/** The most recent version of the EOS_Ecom_Entitlement struct. */
#define EOS_ECOM_ENTITLEMENT_API_LATEST 2

/** Timestamp value representing an undefined EndTimestamp for EOS_Ecom_Entitlement */
#define EOS_ECOM_ENTITLEMENT_ENDTIMESTAMP_UNDEFINED -1

/**
 * Contains information about a single entitlement associated with an account. Instances of this structure are
 * created by EOS_Ecom_CopyEntitlementByIndex, EOS_Ecom_CopyEntitlementByNameAndIndex, or EOS_Ecom_CopyEntitlementById.
 * They must be passed to EOS_Ecom_Entitlement_Release.
 */
EOS_STRUCT(EOS_Ecom_Entitlement, (
	/** API Version: Set this to EOS_ECOM_ENTITLEMENT_API_LATEST. */
	int32_t ApiVersion;
	/** Name of the entitlement */
	EOS_Ecom_EntitlementName EntitlementName;
	/** ID of the entitlement owned by an account */
	EOS_Ecom_EntitlementId EntitlementId;
	/** ID of the item associated with the offer which granted this entitlement */
	EOS_Ecom_CatalogItemId CatalogItemId;
	/**
	 * If queried using pagination then ServerIndex represents the index of the entitlement as it
	 * exists on the server.  If not queried using pagination then ServerIndex will be -1.
	 */
	int32_t ServerIndex;
	/** If true then the catalog has this entitlement marked as redeemed */
	EOS_Bool bRedeemed;
	/** If not -1 then this is a POSIX timestamp that this entitlement will end */
	int64_t EndTimestamp;
));

/**
 * Release the memory associated with an EOS_Ecom_Entitlement structure. This must be called on data
 * retrieved from EOS_Ecom_CopyEntitlementByIndex and EOS_Ecom_CopyEntitlementById.
 *
 * @param Entitlement - The entitlement structure to be released
 *
 * @see EOS_Ecom_Entitlement
 * @see EOS_Ecom_CopyEntitlementByIndex
 * @see EOS_Ecom_CopyEntitlementById
 */
EOS_DECLARE_FUNC(void) EOS_Ecom_Entitlement_Release(EOS_Ecom_Entitlement* Entitlement);

/** The most recent version of the EOS_Ecom_ItemOwnership struct. */
#define EOS_ECOM_ITEMOWNERSHIP_API_LATEST 1

/**
 * Contains information about a single item ownership associated with an account. This structure is
 * returned as part of the EOS_Ecom_QueryOwnershipCallbackInfo structure.
 */
EOS_STRUCT(EOS_Ecom_ItemOwnership, (
	/** API Version: Set this to EOS_ECOM_ITEMOWNERSHIP_API_LATEST. */
	int32_t ApiVersion;
	/** ID of the catalog item */
	EOS_Ecom_CatalogItemId Id;
	/** Is this catalog item owned by the local user */
	EOS_EOwnershipStatus OwnershipStatus;
));

/** The most recent version of the EOS_Ecom_CatalogItem struct. */
#define EOS_ECOM_CATALOGITEM_API_LATEST 1

/** Timestamp value representing an undefined EntitlementEndTimestamp for EOS_Ecom_CatalogItem */
#define EOS_ECOM_CATALOGITEM_ENTITLEMENTENDTIMESTAMP_UNDEFINED -1

/**
 * Contains information about a single item within the catalog. Instances of this structure are created
 * by EOS_Ecom_CopyOfferItemByIndex. They must be passed to EOS_Ecom_CatalogItem_Release.
 */
EOS_STRUCT(EOS_Ecom_CatalogItem, (
	/** API Version: Set this to EOS_ECOM_CATALOGITEM_API_LATEST. */
	int32_t ApiVersion;
	/** Product namespace in which this item exists */
	const char* CatalogNamespace;
	/** The ID of this item */
	EOS_Ecom_CatalogItemId Id;
	/** The entitlement name associated with this item */
	EOS_Ecom_EntitlementName EntitlementName;
	/** Localized UTF-8 title of this item */
	const char* TitleText;
	/** Localized UTF-8 description of this item */
	const char* DescriptionText;
	/** Localized UTF-8 long description of this item */
	const char* LongDescriptionText;
	/** Localized UTF-8 technical details of this item */
	const char* TechnicalDetailsText;
	/** Localized UTF-8 developer of this item */
	const char* DeveloperText;
	/** The type of item as defined in the catalog */
	EOS_EEcomItemType ItemType;
	/** If not -1 then this is the POSIX timestamp that the entitlement will end */
	int64_t EntitlementEndTimestamp;
));

/**
 * Release the memory associated with an EOS_Ecom_CatalogItem structure. This must be called on data
 * retrieved from EOS_Ecom_CopyOfferItemByIndex.
 *
 * @param CatalogItem - The catalog item structure to be released
 *
 * @see EOS_Ecom_CatalogItem
 * @see EOS_Ecom_CopyOfferItemByIndex
 */
EOS_DECLARE_FUNC(void) EOS_Ecom_CatalogItem_Release(EOS_Ecom_CatalogItem* CatalogItem);

/** The most recent version of the EOS_Ecom_CatalogOffer struct. */
<<<<<<< HEAD
#define EOS_ECOM_CATALOGOFFER_API_LATEST 4
=======
#define EOS_ECOM_CATALOGOFFER_API_LATEST 5
>>>>>>> d731a049

/** Timestamp value representing an undefined ExpirationTimestamp for EOS_Ecom_CatalogOffer */
#define EOS_ECOM_CATALOGOFFER_EXPIRATIONTIMESTAMP_UNDEFINED -1
/** Timestamp value representing an undefined ReleaseDateTimestamp for EOS_Ecom_CatalogOffer */
#define EOS_ECOM_CATALOGOFFER_RELEASEDATETIMESTAMP_UNDEFINED -1
/** Timestamp value representing an undefined EffectiveDateTimestamp for EOS_Ecom_CatalogOffer */
#define EOS_ECOM_CATALOGOFFER_EFFECTIVEDATETIMESTAMP_UNDEFINED -1

/**
 * Contains information about a single offer within the catalog. Instances of this structure are
 * created by EOS_Ecom_CopyOfferByIndex. They must be passed to EOS_Ecom_CatalogOffer_Release.
 * Prices are stored in the lowest denomination for the associated currency.  If CurrencyCode is
 * "USD" then a price of 299 represents "$2.99".
 */
EOS_STRUCT(EOS_Ecom_CatalogOffer, (
	/** API Version: Set this to EOS_ECOM_CATALOGOFFER_API_LATEST. */
	int32_t ApiVersion;
	/**
	 * The index of this offer as it exists on the server.
	 * This is useful for understanding pagination data.
	 */
	int32_t ServerIndex;
	/** Product namespace in which this offer exists */
	const char* CatalogNamespace;
	/** The ID of this offer */
	EOS_Ecom_CatalogOfferId Id;
	/** Localized UTF-8 title of this offer */
	const char* TitleText;
	/** Localized UTF-8 description of this offer */
	const char* DescriptionText;
	/** Localized UTF-8 long description of this offer */
	const char* LongDescriptionText;
	/**
	 * Deprecated.
	 * EOS_Ecom_CatalogItem::TechnicalDetailsText is still valid.
	 */
	const char* TechnicalDetailsText_DEPRECATED;
	/** The Currency Code for this offer */
	const char* CurrencyCode;
	/**
	 * If this value is EOS_Success then OriginalPrice, CurrentPrice, and DiscountPercentage contain valid data.
	 * Otherwise this value represents the error that occurred on the price query.
	 */
	EOS_EResult PriceResult;
	/** The original price of this offer as a 32-bit number is deprecated. */
	uint32_t OriginalPrice_DEPRECATED;
	/** The current price including discounts of this offer as a 32-bit number is deprecated.. */
	uint32_t CurrentPrice_DEPRECATED;
	/** A value from 0 to 100 define the percentage of the OrignalPrice that the CurrentPrice represents */
	uint8_t DiscountPercentage;
	/** Contains the POSIX timestamp that the offer expires or -1 if it does not expire */
	int64_t ExpirationTimestamp;
	/** 
	* The number of times that the requesting account has purchased this offer.
	* This value is deprecated and the backend no longer returns this value.
	*/
	uint32_t PurchasedCount_DEPRECATED;
	/**
	 * The maximum number of times that the offer can be purchased.
	 * A negative value implies there is no limit.
	 */
	int32_t PurchaseLimit;
	/** True if the user can purchase this offer. */
	EOS_Bool bAvailableForPurchase;
	/** The original price of this offer as a 64-bit number. */
	uint64_t OriginalPrice64;
	/** The current price including discounts of this offer as a 64-bit number. */
	uint64_t CurrentPrice64;
	/** The decimal point for the provided price.  For example, DecimalPoint '2' and CurrentPrice64 '12345' would be '123.45'. */
	uint32_t DecimalPoint;
<<<<<<< HEAD
=======
	/** Timestamp indicating when the time when the offer was released. Can be ignored if set to -1. */
	int64_t ReleaseDateTimestamp;
	/** Timestamp indicating the effective date of the offer. Can be ignored if set to -1. */
	int64_t EffectiveDateTimestamp;
>>>>>>> d731a049
));

/**
 * Release the memory associated with an EOS_Ecom_CatalogOffer structure. This must be called on data
 * retrieved from EOS_Ecom_CopyOfferByIndex.
 *
 * @param CatalogOffer - The catalog offer structure to be released
 *
 * @see EOS_Ecom_CatalogOffer
 * @see EOS_Ecom_CopyOfferByIndex
 */
EOS_DECLARE_FUNC(void) EOS_Ecom_CatalogOffer_Release(EOS_Ecom_CatalogOffer* CatalogOffer);

/** The most recent version of the EOS_Ecom_KeyImageInfo struct. */
#define EOS_ECOM_KEYIMAGEINFO_API_LATEST 1

/**
 * Contains information about a key image used by the catalog.  Instances of this structure are
 * created by EOS_Ecom_CopyItemImageInfoByIndex.  They must be passed to EOS_Ecom_KeyImageInfo_Release.
 * A Key Image is defined within Dev Portal and is associated with a Catalog Item.  A Key Image is
 * intended to be used to provide imagery for an in-game store.
 *
 * @see EOS_Ecom_CopyItemImageInfoByIndex
 * @see EOS_Ecom_KeyImageInfo_Release
 */
EOS_STRUCT(EOS_Ecom_KeyImageInfo, (
	/** API Version: Set this to EOS_ECOM_KEYIMAGEINFO_API_LATEST. */
	int32_t ApiVersion;
	/** Describes the usage of the image (ex: home_thumbnail) */
	const char* Type;
	/** The URL of the image */
	const char* Url;
	/** The expected width in pixels of the image */
	uint32_t Width;
	/** The expected height in pixels of the image */
	uint32_t Height;
));

/**
 * Release the memory associated with an EOS_Ecom_KeyImageInfo structure. This must be called on data
 * retrieved from EOS_Ecom_CopyItemImageInfoByIndex.
 *
 * @param KeyImageInfo - The key image info structure to be released
 *
 * @see EOS_Ecom_KeyImageInfo
 * @see EOS_Ecom_CopyItemImageInfoByIndex
 */
EOS_DECLARE_FUNC(void) EOS_Ecom_KeyImageInfo_Release(EOS_Ecom_KeyImageInfo* KeyImageInfo);

/** The most recent version of the EOS_Ecom_CatalogRelease struct. */
#define EOS_ECOM_CATALOGRELEASE_API_LATEST 1

/**
 * Contains information about a single release within the catalog. Instances of this structure are
 * created by EOS_Ecom_CopyItemReleaseByIndex. They must be passed to EOS_Ecom_CatalogRelease_Release.
 */
EOS_STRUCT(EOS_Ecom_CatalogRelease, (
	/** API Version: Set this to EOS_ECOM_CATALOGRELEASE_API_LATEST. */
	int32_t ApiVersion;
	/** The number of APP IDs */
	uint32_t CompatibleAppIdCount;
	/** A list of compatible APP IDs */
	const char** CompatibleAppIds;
	/** The number of platforms */
	uint32_t CompatiblePlatformCount;
	/** A list of compatible Platforms */
	const char** CompatiblePlatforms;
	/** Release note for compatible versions */
	const char* ReleaseNote;
));

/**
 * Release the memory associated with an EOS_Ecom_CatalogRelease structure. This must be called on
 * data retrieved from EOS_Ecom_CopyItemReleaseByIndex.
 *
 * @param CatalogRelease - The catalog release structure to be released
 *
 * @see EOS_Ecom_CatalogRelease
 * @see EOS_Ecom_CopyItemReleaseByIndex
 */
EOS_DECLARE_FUNC(void) EOS_Ecom_CatalogRelease_Release(EOS_Ecom_CatalogRelease* CatalogRelease);

/** The most recent version of the EOS_Ecom_CheckoutEntry struct. */
#define EOS_ECOM_CHECKOUTENTRY_API_LATEST 1

/**
 * Contains information about a request to purchase a single offer.  This structure is set as part
 * of the EOS_Ecom_CheckoutOptions structure.
 */
EOS_STRUCT(EOS_Ecom_CheckoutEntry, (
	/** API Version: Set this to EOS_ECOM_CHECKOUTENTRY_API_LATEST. */
	int32_t ApiVersion;
	/** The ID of the offer to purchase */
	EOS_Ecom_CatalogOfferId OfferId;
));

/** The most recent version of the EOS_Ecom_QueryOwnership API. */
#define EOS_ECOM_QUERYOWNERSHIP_API_LATEST 2

/**
 * The maximum number of catalog items that may be queried in a single pass
 */
#define EOS_ECOM_QUERYOWNERSHIP_MAX_CATALOG_IDS 50

/**
 * Input parameters for the EOS_Ecom_QueryOwnership function.
 */
EOS_STRUCT(EOS_Ecom_QueryOwnershipOptions, (
	/** API Version: Set this to EOS_ECOM_QUERYOWNERSHIP_API_LATEST. */
	int32_t ApiVersion;
	/** The Epic Account ID of the local user whose ownership to query */
	EOS_EpicAccountId LocalUserId;
	/** The array of Catalog Item IDs to check for ownership */
	EOS_Ecom_CatalogItemId* CatalogItemIds;
	/** The number of Catalog Item IDs to in the array */
	uint32_t CatalogItemIdCount;
	/** Optional product namespace, if not the one specified during initialization */
	const char* CatalogNamespace;
));

/**
 * Output parameters for the EOS_Ecom_QueryOwnership Function.
 */
EOS_STRUCT(EOS_Ecom_QueryOwnershipCallbackInfo, (
	/** The EOS_EResult code for the operation. EOS_Success indicates that the operation succeeded; other codes indicate errors. */
	EOS_EResult ResultCode;
	/** Context that was passed into EOS_Ecom_QueryOwnership */
	void* ClientData;
	/** The Epic Account ID of the local user whose ownership was queried */
	EOS_EpicAccountId LocalUserId;
	/** List of catalog items and their ownership status */
	const EOS_Ecom_ItemOwnership* ItemOwnership;
	/** Number of ownership results are included in this callback */
	uint32_t ItemOwnershipCount;
));

/**
 * Function prototype definition for callbacks passed to EOS_Ecom_QueryOwnership
 * @param Data A EOS_Ecom_QueryOwnershipCallbackInfo containing the output information and result
 */
EOS_DECLARE_CALLBACK(EOS_Ecom_OnQueryOwnershipCallback, const EOS_Ecom_QueryOwnershipCallbackInfo* Data);

/** The most recent version of the EOS_Ecom_QueryOwnershipToken API. */
#define EOS_ECOM_QUERYOWNERSHIPTOKEN_API_LATEST 2

/**
 * The maximum number of catalog items that may be queried in a single pass
 */
#define EOS_ECOM_QUERYOWNERSHIPTOKEN_MAX_CATALOGITEM_IDS 32

/**
 * Input parameters for the EOS_Ecom_QueryOwnershipToken function.
 */
EOS_STRUCT(EOS_Ecom_QueryOwnershipTokenOptions, (
	/** API Version: Set this to EOS_ECOM_QUERYOWNERSHIPTOKEN_API_LATEST. */
	int32_t ApiVersion;
	/** The Epic Account ID of the local user whose ownership token you want to query */
	EOS_EpicAccountId LocalUserId;
	/** The array of Catalog Item IDs to check for ownership, matching in number to the CatalogItemIdCount */
	EOS_Ecom_CatalogItemId* CatalogItemIds;
	/** The number of catalog item IDs to query */
	uint32_t CatalogItemIdCount;
	/** Optional product namespace, if not the one specified during initialization */
	const char* CatalogNamespace;
));

/**
 * Output parameters for the EOS_Ecom_QueryOwnershipToken Function.
 */
EOS_STRUCT(EOS_Ecom_QueryOwnershipTokenCallbackInfo, (
	/** The EOS_EResult code for the operation. EOS_Success indicates that the operation succeeded; other codes indicate errors. */
	EOS_EResult ResultCode;
	/** Context that was passed into EOS_Ecom_QueryOwnershipToken */
	void* ClientData;
	/** The Epic Account ID of the local user whose ownership token was queried */
	EOS_EpicAccountId LocalUserId;
	/** Ownership token containing details about the catalog items queried */
	const char* OwnershipToken;
));

/**
 * Function prototype definition for callbacks passed to EOS_Ecom_QueryOwnershipToken
 * @param Data A EOS_Ecom_QueryOwnershipTokenCallbackInfo containing the output information and result
 */
EOS_DECLARE_CALLBACK(EOS_Ecom_OnQueryOwnershipTokenCallback, const EOS_Ecom_QueryOwnershipTokenCallbackInfo* Data);

/** The most recent version of the EOS_Ecom_QueryEntitlements API. */
#define EOS_ECOM_QUERYENTITLEMENTS_API_LATEST 2

/**
 * The maximum number of entitlements that may be queried in a single pass
 */
#define EOS_ECOM_QUERYENTITLEMENTS_MAX_ENTITLEMENT_IDS 32

/**
 * Input parameters for the EOS_Ecom_QueryEntitlements function.
 */
EOS_STRUCT(EOS_Ecom_QueryEntitlementsOptions, (
	/** API Version: Set this to EOS_ECOM_QUERYENTITLEMENTS_API_LATEST. */
	int32_t ApiVersion;
	/** The Epic Account ID of the local user whose Entitlements you want to retrieve */
	EOS_EpicAccountId LocalUserId;
	/** An array of Entitlement Names that you want to check */
	EOS_Ecom_EntitlementName* EntitlementNames;
	/** The number of Entitlement Names included in the array, up to EOS_ECOM_QUERYENTITLEMENTS_MAX_ENTITLEMENT_IDS; use zero to request all Entitlements associated with the user's Epic Online Services account. */
	uint32_t EntitlementNameCount;
	/** If true, Entitlements that have been redeemed will be included in the results. */
	EOS_Bool bIncludeRedeemed;
));

/**
 * Output parameters for the EOS_Ecom_QueryEntitlements Function.
 */
EOS_STRUCT(EOS_Ecom_QueryEntitlementsCallbackInfo, (
	EOS_EResult ResultCode;
	/** Context that was passed into EOS_Ecom_QueryEntitlements */
	void* ClientData;
	/** The Epic Account ID of the local user whose entitlement was queried */
	EOS_EpicAccountId LocalUserId;
));

/**
 * Function prototype definition for callbacks passed to EOS_Ecom_QueryOwnershipToken
 * @param Data A EOS_Ecom_QueryEntitlementsCallbackInfo containing the output information and result
 */
EOS_DECLARE_CALLBACK(EOS_Ecom_OnQueryEntitlementsCallback, const EOS_Ecom_QueryEntitlementsCallbackInfo* Data);


/** The most recent version of the EOS_Ecom_QueryOffers API. */
#define EOS_ECOM_QUERYOFFERS_API_LATEST 1

/**
 * Input parameters for the EOS_Ecom_QueryOffers function.
 */
EOS_STRUCT(EOS_Ecom_QueryOffersOptions, (
	/** API Version: Set this to EOS_ECOM_QUERYOFFERS_API_LATEST. */
	int32_t ApiVersion;
	/** The Epic Account ID of the local user whose offer to query */
	EOS_EpicAccountId LocalUserId;
	/** If not provided then the SandboxId is used as the catalog namespace */
	const char* OverrideCatalogNamespace;
));

/**
 * Output parameters for the EOS_Ecom_QueryOffers Function.
 */
EOS_STRUCT(EOS_Ecom_QueryOffersCallbackInfo, (
	/** The EOS_EResult code for the operation. EOS_Success indicates that the operation succeeded; other codes indicate errors. */
	EOS_EResult ResultCode;
	/** Context that was passed into EOS_Ecom_QueryOffers */
	void* ClientData;
	/** The Epic Account ID of the local user whose offer was queried; needed for localization of Catalog Item (Item) description text and pricing information */
	EOS_EpicAccountId LocalUserId;
));

/**
 * Function prototype definition for callbacks passed to EOS_Ecom_QueryOffers
 * @param Data A EOS_Ecom_QueryOffersCallbackInfo containing the output information and result
 */
EOS_DECLARE_CALLBACK(EOS_Ecom_OnQueryOffersCallback, const EOS_Ecom_QueryOffersCallbackInfo* Data);


/** The most recent version of the EOS_Ecom_Checkout API. */
#define EOS_ECOM_CHECKOUT_API_LATEST 1

/** The maximum number of entries in a single checkout. */
#define EOS_ECOM_CHECKOUT_MAX_ENTRIES 10

/** The maximum length of a transaction ID. */
#define EOS_ECOM_TRANSACTIONID_MAXIMUM_LENGTH 64
/**
 * Input parameters for the EOS_Ecom_Checkout function.
 */
EOS_STRUCT(EOS_Ecom_CheckoutOptions, (
	/** API Version: Set this to EOS_ECOM_CHECKOUT_API_LATEST. */
	int32_t ApiVersion;
	/** The Epic Account ID of the local user who is making the purchase */
	EOS_EpicAccountId LocalUserId;
	/** The catalog namespace will be the current Sandbox ID (in EOS_Platform_Options) unless overridden by this field */
	const char* OverrideCatalogNamespace;
	/** The number of EOS_Ecom_CheckoutEntry elements contained in Entries */
	uint32_t EntryCount;
	/** An array of EOS_Ecom_CheckoutEntry elements, each containing the details of a single offer */
	const EOS_Ecom_CheckoutEntry* Entries;
));

/**
 * Output parameters for the EOS_Ecom_Checkout Function.
 */
EOS_STRUCT(EOS_Ecom_CheckoutCallbackInfo, (
	/** Result code for the operation. EOS_Success is returned for a successful request, otherwise one of the error codes is returned. See eos_common.h */
	EOS_EResult ResultCode;
	/** Context that was passed into EOS_Ecom_Checkout */
	void* ClientData;
	/** The Epic Account ID of the user who initiated the purchase */
	EOS_EpicAccountId LocalUserId;
	/** The transaction ID which can be used to obtain an EOS_Ecom_HTransaction using EOS_Ecom_CopyTransactionById. */
	const char* TransactionId;
));

/**
 * Function prototype definition for callbacks passed to EOS_Ecom_Checkout
 * @param Data A EOS_Ecom_CheckoutCallbackInfo containing the output information and result
 */
EOS_DECLARE_CALLBACK(EOS_Ecom_OnCheckoutCallback, const EOS_Ecom_CheckoutCallbackInfo* Data);


/** The most recent version of the EOS_Ecom_RedeemEntitlements API. */
#define EOS_ECOM_REDEEMENTITLEMENTS_API_LATEST 2

/**
 * The maximum number of entitlement IDs that may be redeemed in a single pass
 */
#define EOS_ECOM_REDEEMENTITLEMENTS_MAX_IDS 32

/**
* The maximum length of an entitlement ID
*/
#define EOS_ECOM_ENTITLEMENTID_MAX_LENGTH 32

/**
 * Input parameters for the EOS_Ecom_RedeemEntitlements function.
 */
EOS_STRUCT(EOS_Ecom_RedeemEntitlementsOptions, (
	/** API Version: Set this to EOS_ECOM_REDEEMENTITLEMENTS_API_LATEST. */
	int32_t ApiVersion;
	/** The Epic Account ID of the user who is redeeming Entitlements */
	EOS_EpicAccountId LocalUserId;
	/** The number of Entitlements to redeem */
	uint32_t EntitlementIdCount;
	/** The array of Entitlements to redeem */
	EOS_Ecom_EntitlementId* EntitlementIds;
));

/**
 * Output parameters for the EOS_Ecom_RedeemEntitlements Function.
 */
EOS_STRUCT(EOS_Ecom_RedeemEntitlementsCallbackInfo, (
	/** Result code for the operation. EOS_Success is returned for a successful request, otherwise one of the error codes is returned. See eos_common.h */
	EOS_EResult ResultCode;
	/** Context that was passed into EOS_Ecom_RedeemEntitlements */
	void* ClientData;
	/** The Epic Account ID of the user who has redeemed entitlements */
	EOS_EpicAccountId LocalUserId;
	/* The number of redeemed Entitlements */
	uint32_t RedeemedEntitlementIdsCount;
));

/**
 * Function prototype definition for callbacks passed to EOS_Ecom_RedeemEntitlements
 * @param Data A EOS_Ecom_RedeemEntitlementsCallbackInfo containing the output information and result
 */
EOS_DECLARE_CALLBACK(EOS_Ecom_OnRedeemEntitlementsCallback, const EOS_Ecom_RedeemEntitlementsCallbackInfo* Data);

/** The most recent version of the EOS_Ecom_GetLastRedeemedEntitlementsCount API. */
#define EOS_ECOM_GETLASTREDEEMEDENTITLEMENTSCOUNT_API_LATEST 1

/**
 * Input parameters for the EOS_Ecom_GetLastRedeemedEntitlementsCount function.
 */
EOS_STRUCT(EOS_Ecom_GetLastRedeemedEntitlementsCountOptions, (
	/** API Version: Set this to EOS_ECOM_GETLASTREDEEMEDENTITLEMENTSCOUNT_API_LATEST. */
	int32_t ApiVersion;
	/** The Epic Account ID of the local user for who to retrieve the last redeemed entitlements count */
	EOS_EpicAccountId LocalUserId;
));

/** The most recent version of the EOS_Ecom_CopyLastRedeemedEntitlementByIndex API. */
#define EOS_ECOM_COPYLASTREDEEMEDENTITLEMENTBYINDEX_API_LATEST 1

 /**
  * Input parameters for the EOS_Ecom_CopyLastRedeemedEntitlementByIndex function.
  */
EOS_STRUCT(EOS_Ecom_CopyLastRedeemedEntitlementByIndexOptions, (
	/** API Version: Set this to EOS_ECOM_COPYLASTREDEEMEDENTITLEMENTBYINDEX_API_LATEST. */
	int32_t ApiVersion;
	/** The Epic Account ID of the local user whose last redeemed entitlement id is being copied */
	EOS_EpicAccountId LocalUserId;
	/** Index of the last redeemed entitlement id to retrieve from the cache */
	uint32_t RedeemedEntitlementIndex;
));

/** The most recent version of the EOS_Ecom_GetEntitlementsCount API. */
#define EOS_ECOM_GETENTITLEMENTSCOUNT_API_LATEST 1

/**
 * Input parameters for the EOS_Ecom_GetEntitlementsCount function.
 */
EOS_STRUCT(EOS_Ecom_GetEntitlementsCountOptions, (
	/** API Version: Set this to EOS_ECOM_GETENTITLEMENTSCOUNT_API_LATEST. */
	int32_t ApiVersion;
	/** The Epic Account ID of the local user for which to retrieve the entitlement count */
	EOS_EpicAccountId LocalUserId;
));

/** The most recent version of the EOS_Ecom_GetEntitlementsByNameCount API. */
#define EOS_ECOM_GETENTITLEMENTSBYNAMECOUNT_API_LATEST 1

/**
 * Input parameters for the EOS_Ecom_GetEntitlementsByNameCount function.
 */
EOS_STRUCT(EOS_Ecom_GetEntitlementsByNameCountOptions, (
	/** API Version: Set this to EOS_ECOM_GETENTITLEMENTSBYNAMECOUNT_API_LATEST. */
	int32_t ApiVersion;
	/** The Epic Account ID of the local user for which to retrieve the entitlement count */
	EOS_EpicAccountId LocalUserId;
	/** Name of the entitlement to count in the cache */
	EOS_Ecom_EntitlementName EntitlementName;
));

/** The most recent version of the EOS_Ecom_CopyEntitlementByIndex API. */
#define EOS_ECOM_COPYENTITLEMENTBYINDEX_API_LATEST 1

/**
 * Input parameters for the EOS_Ecom_CopyEntitlementByIndex function.
 */
EOS_STRUCT(EOS_Ecom_CopyEntitlementByIndexOptions, (
	/** API Version: Set this to EOS_ECOM_COPYENTITLEMENTBYINDEX_API_LATEST. */
	int32_t ApiVersion;
	/** The Epic Account ID of the local user whose entitlement is being copied */
	EOS_EpicAccountId LocalUserId;
	/** Index of the entitlement to retrieve from the cache */
	uint32_t EntitlementIndex;
));

/** The most recent version of the EOS_Ecom_CopyEntitlementByNameAndIndex API. */
#define EOS_ECOM_COPYENTITLEMENTBYNAMEANDINDEX_API_LATEST 1

/**
 * Input parameters for the EOS_Ecom_CopyEntitlementByNameAndIndex function.
 */
EOS_STRUCT(EOS_Ecom_CopyEntitlementByNameAndIndexOptions, (
	/** API Version: Set this to EOS_ECOM_COPYENTITLEMENTBYNAMEANDINDEX_API_LATEST. */
	int32_t ApiVersion;
	/** The Epic Account ID of the local user whose entitlement is being copied */
	EOS_EpicAccountId LocalUserId;
	/** Name of the entitlement to retrieve from the cache */
	EOS_Ecom_EntitlementName EntitlementName;
	/** Index of the entitlement within the named set to retrieve from the cache. */
	uint32_t Index;
));

/** The most recent version of the EOS_Ecom_CopyEntitlementById API. */
#define EOS_ECOM_COPYENTITLEMENTBYID_API_LATEST 2

/**
 * Input parameters for the EOS_Ecom_CopyEntitlementById function.
 */
EOS_STRUCT(EOS_Ecom_CopyEntitlementByIdOptions, (
	/** API Version: Set this to EOS_ECOM_COPYENTITLEMENTBYID_API_LATEST. */
	int32_t ApiVersion;
	/** The Epic Account ID of the local user whose entitlement is being copied */
	EOS_EpicAccountId LocalUserId;
	/** ID of the entitlement to retrieve from the cache */
	EOS_Ecom_EntitlementId EntitlementId;
));

/** The most recent version of the EOS_Ecom_GetOfferCount API. */
#define EOS_ECOM_GETOFFERCOUNT_API_LATEST 1

/**
 * Input parameters for the EOS_Ecom_GetOfferCount function.
 */
EOS_STRUCT(EOS_Ecom_GetOfferCountOptions, (
	/** API Version: Set this to EOS_ECOM_GETOFFERCOUNT_API_LATEST. */
	int32_t ApiVersion;
	/** The Epic Account ID of the local user whose offers are being accessed */
	EOS_EpicAccountId LocalUserId;
));

/** The most recent version of the EOS_Ecom_CopyOfferByIndex API. */
#define EOS_ECOM_COPYOFFERBYINDEX_API_LATEST 3

/**
 * Input parameters for the EOS_Ecom_CopyOfferByIndex function.
 */
EOS_STRUCT(EOS_Ecom_CopyOfferByIndexOptions, (
	/** API Version: Set this to EOS_ECOM_COPYOFFERBYINDEX_API_LATEST. */
	int32_t ApiVersion;
	/** The Epic Account ID of the local user whose offer is being copied */
	EOS_EpicAccountId LocalUserId;
	/** The index of the offer to get. */
	uint32_t OfferIndex;
));

/** The most recent version of the EOS_Ecom_CopyOfferById API. */
#define EOS_ECOM_COPYOFFERBYID_API_LATEST 3

/**
 * Input parameters for the EOS_Ecom_CopyOfferById function.
 */
EOS_STRUCT(EOS_Ecom_CopyOfferByIdOptions, (
	/** API Version: Set this to EOS_ECOM_COPYOFFERBYID_API_LATEST. */
	int32_t ApiVersion;
	/** The Epic Account ID of the local user whose offer is being copied */
	EOS_EpicAccountId LocalUserId;
	/** The ID of the offer to get. */
	EOS_Ecom_CatalogOfferId OfferId;
));

/** The most recent version of the EOS_Ecom_GetOfferItemCount API. */
#define EOS_ECOM_GETOFFERITEMCOUNT_API_LATEST 1

/**
 * Input parameters for the EOS_Ecom_GetOfferItemCount function.
 */
EOS_STRUCT(EOS_Ecom_GetOfferItemCountOptions, (
	/** API Version: Set this to EOS_ECOM_GETOFFERITEMCOUNT_API_LATEST. */
	int32_t ApiVersion;
	/** The Epic Account ID of the local user who made the initial request for the Catalog Offer through EOS_Ecom_QueryOffers */
	EOS_EpicAccountId LocalUserId;
	/** An ID that corresponds to a cached Catalog Offer (retrieved by EOS_Ecom_CopyOfferByIndex) */
	EOS_Ecom_CatalogOfferId OfferId;
));

/** The most recent version of the EOS_Ecom_CopyOfferItemByIndex API. */
#define EOS_ECOM_COPYOFFERITEMBYINDEX_API_LATEST 1

/**
 * Input parameters for the EOS_Ecom_CopyOfferItemByIndex function.
 */
EOS_STRUCT(EOS_Ecom_CopyOfferItemByIndexOptions, (
	/** API Version: Set this to EOS_ECOM_COPYOFFERITEMBYINDEX_API_LATEST. */
	int32_t ApiVersion;
	/** The Epic Account ID of the local user whose item is being copied */
	EOS_EpicAccountId LocalUserId;
	/** The ID of the offer to get the items for. */
	EOS_Ecom_CatalogOfferId OfferId;
	/** The index of the item to get. */
	uint32_t ItemIndex;
));

/** The most recent version of the EOS_Ecom_CopyItemById API. */
#define EOS_ECOM_COPYITEMBYID_API_LATEST 1

/**
 * Input parameters for the EOS_Ecom_CopyItemById function.
 */
EOS_STRUCT(EOS_Ecom_CopyItemByIdOptions, (
	/** API Version: Set this to EOS_ECOM_COPYITEMBYID_API_LATEST. */
	int32_t ApiVersion;
	/** The Epic Account ID of the local user whose item is being copied */
	EOS_EpicAccountId LocalUserId;
	/** The ID of the item to get. */
	EOS_Ecom_CatalogItemId ItemId;
));

/** The most recent version of the EOS_Ecom_GetOfferImageInfoCount API. */
#define EOS_ECOM_GETOFFERIMAGEINFOCOUNT_API_LATEST 1

/**
 * Input parameters for the EOS_Ecom_GetOfferImageInfoCount function.
 */
EOS_STRUCT(EOS_Ecom_GetOfferImageInfoCountOptions, (
	/** API Version: Set this to EOS_ECOM_GETOFFERIMAGEINFOCOUNT_API_LATEST. */
	int32_t ApiVersion;
	/** The Epic Account ID of the local user whose offer image is being accessed. */
	EOS_EpicAccountId LocalUserId;
	/** The ID of the offer to get the images for. */
	EOS_Ecom_CatalogOfferId OfferId;
));

/** The most recent version of the EOS_Ecom_CopyOfferImageInfoByIndex API. */
#define EOS_ECOM_COPYOFFERIMAGEINFOBYINDEX_API_LATEST 1

/**
 * Input parameters for the EOS_Ecom_CopyOfferImageInfoByIndex function.
 */
EOS_STRUCT(EOS_Ecom_CopyOfferImageInfoByIndexOptions, (
	/** API Version: Set this to EOS_ECOM_COPYOFFERIMAGEINFOBYINDEX_API_LATEST. */
	int32_t ApiVersion;
	/** The Epic Account ID of the local user whose offer image is being copied. */
	EOS_EpicAccountId LocalUserId;
	/** The ID of the offer to get the images for. */
	EOS_Ecom_CatalogOfferId OfferId;
	/** The index of the image to get. */
	uint32_t ImageInfoIndex;
));

/** The most recent version of the EOS_Ecom_GetItemImageInfoCount API. */
#define EOS_ECOM_GETITEMIMAGEINFOCOUNT_API_LATEST 1

/**
 * Input parameters for the EOS_Ecom_GetItemImageInfoCount function.
 */
EOS_STRUCT(EOS_Ecom_GetItemImageInfoCountOptions, (
	/** API Version: Set this to EOS_ECOM_GETITEMIMAGEINFOCOUNT_API_LATEST. */
	int32_t ApiVersion;
	/** The Epic Account ID of the local user whose item image is being accessed */
	EOS_EpicAccountId LocalUserId;
	/** The ID of the item to get the images for. */
	EOS_Ecom_CatalogItemId ItemId;
));

/** The most recent version of the EOS_Ecom_CopyItemImageInfoByIndex API. */
#define EOS_ECOM_COPYITEMIMAGEINFOBYINDEX_API_LATEST 1

/**
 * Input parameters for the EOS_Ecom_CopyItemImageInfoByIndex function.
 */
EOS_STRUCT(EOS_Ecom_CopyItemImageInfoByIndexOptions, (
	/** API Version: Set this to EOS_ECOM_COPYITEMIMAGEINFOBYINDEX_API_LATEST. */
	int32_t ApiVersion;
	/** The Epic Account ID of the local user whose item image is being copied */
	EOS_EpicAccountId LocalUserId;
	/** The ID of the item to get the images for. */
	EOS_Ecom_CatalogItemId ItemId;
	/** The index of the image to get. */
	uint32_t ImageInfoIndex;
));

/** The most recent version of the EOS_Ecom_GetItemReleaseCount API. */
#define EOS_ECOM_GETITEMRELEASECOUNT_API_LATEST 1

/**
 * Input parameters for the EOS_Ecom_GetItemReleaseCount function.
 */
EOS_STRUCT(EOS_Ecom_GetItemReleaseCountOptions, (
	/** API Version: Set this to EOS_ECOM_GETITEMRELEASECOUNT_API_LATEST. */
	int32_t ApiVersion;
	/** The Epic Account ID of the local user whose item release is being accessed */
	EOS_EpicAccountId LocalUserId;
	/** The ID of the item to get the releases for. */
	EOS_Ecom_CatalogItemId ItemId;
));

/** The most recent version of the EOS_Ecom_CopyItemReleaseByIndex API. */
#define EOS_ECOM_COPYITEMRELEASEBYINDEX_API_LATEST 1

/**
 * Input parameters for the EOS_Ecom_CopyItemReleaseByIndex function.
 */
EOS_STRUCT(EOS_Ecom_CopyItemReleaseByIndexOptions, (
	/** API Version: Set this to EOS_ECOM_COPYITEMRELEASEBYINDEX_API_LATEST. */
	int32_t ApiVersion;
	/** The Epic Account ID of the local user whose item release is being copied */
	EOS_EpicAccountId LocalUserId;
	/** The ID of the item to get the releases for. */
	EOS_Ecom_CatalogItemId ItemId;
	/** The index of the release to get. */
	uint32_t ReleaseIndex;
));

/** The most recent version of the EOS_Ecom_GetTransactionCount Function. */
#define EOS_ECOM_GETTRANSACTIONCOUNT_API_LATEST 1

/**
 * Input parameters for the EOS_Ecom_GetTransactionCount function.
 */
EOS_STRUCT(EOS_Ecom_GetTransactionCountOptions, (
	/** API Version: Set this to EOS_ECOM_GETTRANSACTIONCOUNT_API_LATEST. */
	int32_t ApiVersion;
	/** The Epic Account ID of the local user whose transaction count to get */
	EOS_EpicAccountId LocalUserId;
));

/** The most recent version of the EOS_Ecom_CopyTransactionByIndex Function. */
#define EOS_ECOM_COPYTRANSACTIONBYINDEX_API_LATEST 1

/**
 * Input parameters for the EOS_Ecom_CopyTransactionByIndex function.
 */
EOS_STRUCT(EOS_Ecom_CopyTransactionByIndexOptions, (
	/** API Version: Set this to EOS_ECOM_COPYTRANSACTIONBYINDEX_API_LATEST. */
	int32_t ApiVersion;
	/** The Epic Account ID of the local user who is associated with the transaction */
	EOS_EpicAccountId LocalUserId;
	/** The index of the transaction to get */
	uint32_t TransactionIndex;
));

/** The most recent version of the EOS_Ecom_CopyTransactionById Function. */
#define EOS_ECOM_COPYTRANSACTIONBYID_API_LATEST 1
/**
 * Input parameters for the EOS_Ecom_CopyTransactionById function.
 */
EOS_STRUCT(EOS_Ecom_CopyTransactionByIdOptions, (
	/** API Version: Set this to EOS_ECOM_COPYTRANSACTIONBYID_API_LATEST. */
	int32_t ApiVersion;
	/** The Epic Account ID of the local user who is associated with the transaction */
	EOS_EpicAccountId LocalUserId;
	/** The ID of the transaction to get */
	const char* TransactionId;
));

/** The most recent version of the EOS_Ecom_Transaction_GetEntitlementsCount Function. */
#define EOS_ECOM_TRANSACTION_GETENTITLEMENTSCOUNT_API_LATEST 1

/**
 * Input parameters for the EOS_Ecom_Transaction_GetEntitlementsCount function.
 */
EOS_STRUCT(EOS_Ecom_Transaction_GetEntitlementsCountOptions, (
	/** API Version: Set this to EOS_ECOM_TRANSACTION_GETENTITLEMENTSCOUNT_API_LATEST. */
	int32_t ApiVersion;
));

/** The most recent version of the EOS_Ecom_Transaction_CopyEntitlementByIndex Function. */
#define EOS_ECOM_TRANSACTION_COPYENTITLEMENTBYINDEX_API_LATEST 1

/**
 * Input parameters for the EOS_Ecom_Transaction_CopyEntitlementByIndex function.
 */
EOS_STRUCT(EOS_Ecom_Transaction_CopyEntitlementByIndexOptions, (
	/** API Version: Set this to EOS_ECOM_TRANSACTION_COPYENTITLEMENTBYINDEX_API_LATEST. */
	int32_t ApiVersion;
	/** The index of the entitlement to get */
	uint32_t EntitlementIndex;
));

/**
 * Release the memory associated with an EOS_Ecom_HTransaction.  Is is expected to be called after
 * being received from a EOS_Ecom_CheckoutCallbackInfo.
 *
 * @param Transaction A handle to a transaction.
 *
 * @see EOS_Ecom_CheckoutCallbackInfo
 * @see EOS_Ecom_GetTransactionCount
 * @see EOS_Ecom_CopyTransactionByIndex
 */
EOS_DECLARE_FUNC(void) EOS_Ecom_Transaction_Release(EOS_Ecom_HTransaction Transaction);

#pragma pack(pop)<|MERGE_RESOLUTION|>--- conflicted
+++ resolved
@@ -188,11 +188,7 @@
 EOS_DECLARE_FUNC(void) EOS_Ecom_CatalogItem_Release(EOS_Ecom_CatalogItem* CatalogItem);
 
 /** The most recent version of the EOS_Ecom_CatalogOffer struct. */
-<<<<<<< HEAD
-#define EOS_ECOM_CATALOGOFFER_API_LATEST 4
-=======
 #define EOS_ECOM_CATALOGOFFER_API_LATEST 5
->>>>>>> d731a049
 
 /** Timestamp value representing an undefined ExpirationTimestamp for EOS_Ecom_CatalogOffer */
 #define EOS_ECOM_CATALOGOFFER_EXPIRATIONTIMESTAMP_UNDEFINED -1
@@ -263,13 +259,10 @@
 	uint64_t CurrentPrice64;
 	/** The decimal point for the provided price.  For example, DecimalPoint '2' and CurrentPrice64 '12345' would be '123.45'. */
 	uint32_t DecimalPoint;
-<<<<<<< HEAD
-=======
 	/** Timestamp indicating when the time when the offer was released. Can be ignored if set to -1. */
 	int64_t ReleaseDateTimestamp;
 	/** Timestamp indicating the effective date of the offer. Can be ignored if set to -1. */
 	int64_t EffectiveDateTimestamp;
->>>>>>> d731a049
 ));
 
 /**
