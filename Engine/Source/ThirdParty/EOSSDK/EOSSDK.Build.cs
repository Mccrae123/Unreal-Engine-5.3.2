--- conflicted
+++ resolved
@@ -16,9 +16,6 @@
 	{
 		get
 		{
-<<<<<<< HEAD
-			return Target.Platform.ToString();
-=======
 			if (Target.IsInPlatformGroup(UnrealPlatformGroup.Windows))
 			{
 				return "Win64";
@@ -27,7 +24,6 @@
 			{
 				return Target.Platform.ToString();
 			}
->>>>>>> 4af6daef
 		}
 	}
 
@@ -102,13 +98,8 @@
 				string PlatformSDKBuildDir = Path.Combine(BinDir, EOSSDKPlatformName + "-" + EOSSDKIdealPlatformSDKBuildName);
 				if(!Directory.Exists(PlatformSDKBuildDir))
 				{
-<<<<<<< HEAD
-					// Fall back on any available one.
-					PlatformSDKBuildDir = Directory.GetDirectories(SDKBaseDir, EOSSDKPlatformName + "-*").First();
-=======
 					// Fall back to latest one available.
 					PlatformSDKBuildDir = Directory.GetDirectories(SDKBaseDir, EOSSDKPlatformName + "-*").Last();
->>>>>>> 4af6daef
 					string Fallback = PlatformSDKBuildDir.Split(EOSSDKPlatformName + "-").Last();
 					Log.TraceWarningOnce("Unable to find EOSSDK for platform SDK \"{0}\", falling back on EOSSDK for platform SDK \"{1}\".", EOSSDKIdealPlatformSDKBuildName, Fallback);
 				}
