<?xml version="1.0" encoding="utf-8"?>
<!--EOSSDK module additions-->
<root xmlns:android="http://schemas.android.com/apk/res/android">
	<!-- init section is always evaluated once per architecture -->
	<init>
		<log text="EOSSDK init"/>
	
		<setBool result="bSupported" value="false"/>
		<isArch arch="armeabi-v7a">
			<setBool result="bSupported" value="true"/>
		</isArch>
		<isArch arch="arm64-v8a">
			<setBool result="bSupported" value="true"/>
		</isArch>
		<if condition="bSupported">
			<false>
				<log text="EOSSDK unsupported architecture: $S(Architecture)"/>
			</false>
		</if>		
	</init>

	<baseBuildGradleAdditions>
	<if condition="bSupported">
		<true>
			<insert>
				allprojects {
				repositories {
				repositories {
				flatDir {
			</insert>
			<insertValue value="dirs '$S(AbsEngineDir)/Source/ThirdParty/EOSSDK/SDK/Bin/Android/static-stdc++/aar'"/>
			<insertNewline/>
			<insert>
				}
				}
				}
				}
			</insert>
		</true>
	</if>
	</baseBuildGradleAdditions>

	<buildGradleAdditions>
		<if condition="bSupported">
			<true>
				<insert>
					android {
					packagingOptions {
					exclude 'build-data.properties'
					}
					}
			
					dependencies.implementation(name: 'eos-sdk', ext: 'aar')
					dependencies {
					implementation 'androidx.constraintlayout:constraintlayout:1.1.3'
					implementation 'com.android.support:appcompat-v7:28.0.0'
					implementation 'androidx.security:security-crypto:1.0.0-rc03'
					}
				</insert>
			</true>
		</if>
	</buildGradleAdditions>
	
	<gameActivityImportAdditions>
		<insert>
			import com.epicgames.mobile.eossdk.EOSSDK;
		</insert>
	</gameActivityImportAdditions>

<<<<<<< HEAD
          dependencies {
            implementation 'androidx.constraintlayout:constraintlayout:1.1.3'
          }
        </insert>
      </true>
    </if>
  </buildGradleAdditions>
  
  <gameActivityImportAdditions>
    <insert>
      import com.epicgames.mobile.eossdk.EOSSDK;
    </insert>
  </gameActivityImportAdditions>

  <soLoadLibrary>
    <loadLibrary name="EOSSDK" failmsg="EOSSDK library not loaded and required!" />
  </soLoadLibrary>
=======
	<soLoadLibrary>
		<loadLibrary name="EOSSDK" failmsg="EOSSDK library not loaded and required!" />
	</soLoadLibrary>
>>>>>>> d731a049

	<!-- optional additions to GameActivity onCreate in GameActivity.java -->
	<gameActivityOnCreateAdditions>
		<if condition="bSupported">
			<true>
				<insert>
					EOSSDK.init(getApplicationContext());
				</insert>
			</true>
		</if>
	</gameActivityOnCreateAdditions>

	<androidManifestUpdates>
		<!-- Construct the intent filter element, to which we will add the client ids -->
		<setElement result="intentFilterAction" value="action"/>
		<addAttribute tag="$intentFilterAction" name="android:name" value="android.intent.action.VIEW"/>
		<setElement result="intentFilterCategoryDefault" value="category"/>
		<addAttribute tag="$intentFilterCategoryDefault" name="android:name" value="android.intent.category.DEFAULT"/>
		<setElement result="intentFilterCategoryBrowsable" value="category"/>
		<addAttribute tag="$intentFilterCategoryBrowsable" name="android:name" value="android.intent.category.BROWSABLE"/>
		<setElement result="intentFilter" value="intent-filter"/>
		<addElement tag="$intentFilter" name="intentFilterAction"/>
		<addElement tag="$intentFilter" name="intentFilterCategoryDefault"/>
		<addElement tag="$intentFilter" name="intentFilterCategoryBrowsable"/>
		
		<!-- Loop over all Artifacts defined in OnlineSubsystemEOS config, adding each client id to the intent filter. -->
		<!-- TODO when EOS config is consolidated in EOSShared/EOSSDK then this will read from there instead. -->
		<setString result="foundEosClientIds"/>
		<setIntFromPropertyArrayNum result="numEosArtifacts" ini="Engine" section="/Script/OnlineSubsystemEOS.EOSSettings" property="Artifacts"/>
		<setInt result="loopIndex" value="0"/>
		<setBoolIsLess result="loopRun" arg1="$I(loopIndex)" arg2="$I(numEosArtifacts)"/>
		<while condition="loopRun">
			<!-- Get the artifact string -->
			<setStringFromPropertyArray result="eosClientId" ini="Engine" section="/Script/OnlineSubsystemEOS.EOSSettings" property="Artifacts" index="$I(loopIndex)"/>
			
			<!-- Increment loopIndex and set loopRun for next iteration -->
			<setIntAdd result="loopIndex" arg1="$I(loopIndex)" arg2="1"/>
			<setBoolIsLess result="loopRun" arg1="$I(loopIndex)" arg2="$I(numEosArtifacts)"/>
			
			<!-- Extract the clientid from the artifact string -->
			<setStringReplace result="eosClientId" source="$S(eosClientId)" find="&quot;" with=""/>
			<setStringSubstringAfterFind result="eosClientId" source="$S(eosClientId)" find="ClientId=" length="32"/>
			<setStringToLower result="eosClientId" source="$S(eosClientId)"/>
			
			<!-- Skip client id's we've already added -->
			<setBoolContains result="eosClientIdAlreadyAdded" source="$S(foundEosClientIds)" find="$S(eosClientId)"/>
			<if condition="eosClientIdAlreadyAdded">
				<true>
					<continue/>
				</true>
			</if>
			<setStringAdd result="foundEosClientIds" arg1="$S(foundEosClientIds)" arg2=",$S(eosClientId)"/>

			<!-- Add an entry to the intent-filter for this client id -->
			<setElement result="intentFilterData" value="data"/>
			<addAttribute tag="$intentFilterData" name="android:scheme" value="eos.$S(eosClientId)"/>
			<addElement tag="$intentFilter" name="intentFilterData"/>
		</while>
		
		<!-- Also check OnlineServicesEOS. -->
		<!-- TODO when EOS config is consolidated in EOSShared/EOSSDK then this will read from there instead. -->
		<setStringFromProperty result="eosClientId" ini="Engine" section="OnlineServices.EOS" property="ClientId"/>
		<setStringReplace result="eosClientId" source="$S(eosClientId)" find="&quot;" with=""/>
		<setStringToLower result="eosClientId" source="$S(eosClientId)"/>
		<setBoolIsEqual result="eosClientIdInvalid" arg1="$S(eosClientId)" arg2=""/>
		<if condition="eosClientIdInvalid">
			<false>
				<setBoolContains result="eosClientIdAlreadyAdded" source="$S(foundEosClientIds)" find="$S(eosClientId)"/>
				<if condition="eosClientIdAlreadyAdded">
					<false>
						<!-- Add an entry to the intent-filter for this client id -->
						<setElement result="intentFilterData" value="data"/>
						<addAttribute tag="$intentFilterData" name="android:scheme" value="eos.$S(eosClientId)"/>
						<addElement tag="$intentFilter" name="intentFilterData"/>
					</false>
				</if>
			</false>
		</if>

		<!-- Create the auth handler activity element. -->
		<setElement result="eosAuthHandlerActivity" value="activity"/>
		<addAttribute tag="$eosAuthHandlerActivity" name="android:name" value="com.epicgames.mobile.eossdk.EOSAuthHandlerActivity"/>
		<addAttribute tag="$eosAuthHandlerActivity" name="android:configChanges" value="keyboardHidden|orientation|screenSize"/>
		<addAttribute tag="$eosAuthHandlerActivity" name="android:noHistory" value="true"/>
		<addAttribute tag="$eosAuthHandlerActivity" name="android:exported" value="true"/>
		
		<!-- Add the intent-filter to the activity -->
		<addElement tag="$eosAuthHandlerActivity" name="intentFilter"/>

		<!-- Add the activity to the application -->
		<addElement tag="application" name="eosAuthHandlerActivity"/>
	</androidManifestUpdates>
</root><|MERGE_RESOLUTION|>--- conflicted
+++ resolved
@@ -67,29 +67,9 @@
 		</insert>
 	</gameActivityImportAdditions>
 
-<<<<<<< HEAD
-          dependencies {
-            implementation 'androidx.constraintlayout:constraintlayout:1.1.3'
-          }
-        </insert>
-      </true>
-    </if>
-  </buildGradleAdditions>
-  
-  <gameActivityImportAdditions>
-    <insert>
-      import com.epicgames.mobile.eossdk.EOSSDK;
-    </insert>
-  </gameActivityImportAdditions>
-
-  <soLoadLibrary>
-    <loadLibrary name="EOSSDK" failmsg="EOSSDK library not loaded and required!" />
-  </soLoadLibrary>
-=======
 	<soLoadLibrary>
 		<loadLibrary name="EOSSDK" failmsg="EOSSDK library not loaded and required!" />
 	</soLoadLibrary>
->>>>>>> d731a049
 
 	<!-- optional additions to GameActivity onCreate in GameActivity.java -->
 	<gameActivityOnCreateAdditions>
