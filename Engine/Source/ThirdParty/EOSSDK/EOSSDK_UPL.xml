<?xml version="1.0" encoding="utf-8"?>
<!--EOSSDK module additions-->
<root xmlns:android="http://schemas.android.com/apk/res/android">
	<!-- init section is always evaluated once per architecture -->
	<init>
		<log text="EOSSDK init"/>
	
		<setBool result="bSupported" value="false"/>
		<isArch arch="armeabi-v7a">
			<setBool result="bSupported" value="true"/>
		</isArch>
		<isArch arch="arm64-v8a">
			<setBool result="bSupported" value="true"/>
		</isArch>
		<if condition="bSupported">
			<false>
				<log text="EOSSDK unsupported architecture: $S(Architecture)"/>
			</false>
		</if>		
	</init>
<<<<<<< HEAD

	<baseBuildGradleAdditions>
	<if condition="bSupported">
		<true>
			<insert>
				allprojects {
				repositories {
				repositories {
				flatDir {
			</insert>
			<insertValue value="dirs '$S(AbsEngineDir)/Source/ThirdParty/EOSSDK/SDK/Bin/Android/static-stdc++/aar'"/>
			<insertNewline/>
			<insert>
				}
				}
				}
				}
			</insert>
		</true>
	</if>
	</baseBuildGradleAdditions>

	<buildGradleAdditions>
		<if condition="bSupported">
			<true>
				<insert>
					android {
					packagingOptions {
					exclude 'build-data.properties'
					}
					}
			
					dependencies.implementation(name: 'eos-sdk', ext: 'aar')
					dependencies {
					implementation 'androidx.constraintlayout:constraintlayout:1.1.3'
					implementation 'com.android.support:appcompat-v7:28.0.0'
					implementation 'androidx.security:security-crypto:1.0.0-rc03'
=======
	
	<resourceCopies>
		<if condition="bSupported">
			<true>
				<copyFile src="$S(PluginDir)/EOSSDK_strings.xml" dst="$S(BuildDir)/res/values/EOSSDK_strings.xml" />
			</true>
		</if>
	</resourceCopies>

	<buildGradleAdditions>
		<if condition="bSupported">
			<true>
				<insert>
					android {
					packagingOptions {
					exclude 'build-data.properties'
					}
					}
				</insert>

				<insertValue value="dependencies.implementation files ('$S(AbsEngineDir)/Source/ThirdParty/EOSSDK/SDK/Bin/Android/static-stdc++/aar/eos-sdk.aar')"/>
				<insertNewline/>
				<insert>
					dependencies {
					implementation 'androidx.constraintlayout:constraintlayout:1.1.3'
					implementation 'androidx.appcompat:appcompat:1.2.0'
					implementation 'com.google.android.material:material:1.2.1'
					implementation 'androidx.security:security-crypto:1.0.0'
					implementation 'androidx.browser:browser:1.0.0'
>>>>>>> 4af6daef
					}
				</insert>
			</true>
		</if>
	</buildGradleAdditions>
	
	<gameActivityImportAdditions>
		<insert>
			import com.epicgames.mobile.eossdk.EOSSDK;
		</insert>
	</gameActivityImportAdditions>

	<soLoadLibrary>
		<loadLibrary name="EOSSDK" failmsg="EOSSDK library not loaded and required!" />
	</soLoadLibrary>

	<!-- optional additions to GameActivity onCreate in GameActivity.java -->
	<gameActivityOnCreateAdditions>
		<if condition="bSupported">
			<true>
				<insert>
<<<<<<< HEAD
					EOSSDK.init(getApplicationContext());
=======
					EOSSDK.init(this);
>>>>>>> 4af6daef
				</insert>
			</true>
		</if>
	</gameActivityOnCreateAdditions>

	<androidManifestUpdates>
		<!-- Construct the intent filter element, to which we will add the client ids -->
		<setElement result="intentFilterAction" value="action"/>
		<addAttribute tag="$intentFilterAction" name="android:name" value="android.intent.action.VIEW"/>
		<setElement result="intentFilterCategoryDefault" value="category"/>
		<addAttribute tag="$intentFilterCategoryDefault" name="android:name" value="android.intent.category.DEFAULT"/>
		<setElement result="intentFilterCategoryBrowsable" value="category"/>
		<addAttribute tag="$intentFilterCategoryBrowsable" name="android:name" value="android.intent.category.BROWSABLE"/>
		<setElement result="intentFilter" value="intent-filter"/>
		<addElement tag="$intentFilter" name="intentFilterAction"/>
		<addElement tag="$intentFilter" name="intentFilterCategoryDefault"/>
		<addElement tag="$intentFilter" name="intentFilterCategoryBrowsable"/>
		
		<!-- Loop over all Artifacts defined in OnlineSubsystemEOS config, adding each client id to the intent filter. -->
		<!-- TODO when EOS config is consolidated in EOSShared/EOSSDK then this will read from there instead. -->
		<setString result="foundEosClientIds"/>
		<setIntFromPropertyArrayNum result="numEosArtifacts" ini="Engine" section="/Script/OnlineSubsystemEOS.EOSSettings" property="Artifacts"/>
		<setInt result="loopIndex" value="0"/>
		<setBoolIsLess result="loopRun" arg1="$I(loopIndex)" arg2="$I(numEosArtifacts)"/>
		<while condition="loopRun">
			<!-- Get the artifact string -->
			<setStringFromPropertyArray result="eosClientId" ini="Engine" section="/Script/OnlineSubsystemEOS.EOSSettings" property="Artifacts" index="$I(loopIndex)"/>
			
			<!-- Increment loopIndex and set loopRun for next iteration -->
			<setIntAdd result="loopIndex" arg1="$I(loopIndex)" arg2="1"/>
			<setBoolIsLess result="loopRun" arg1="$I(loopIndex)" arg2="$I(numEosArtifacts)"/>
			
			<!-- Extract the clientid from the artifact string -->
			<setStringReplace result="eosClientId" source="$S(eosClientId)" find="&quot;" with=""/>
			<setStringSubstringAfterFind result="eosClientId" source="$S(eosClientId)" find="ClientId=" length="32"/>
			<setStringToLower result="eosClientId" source="$S(eosClientId)"/>
			
			<!-- Skip client id's we've already added -->
			<setBoolContains result="eosClientIdAlreadyAdded" source="$S(foundEosClientIds)" find="$S(eosClientId)"/>
			<if condition="eosClientIdAlreadyAdded">
				<true>
					<continue/>
				</true>
			</if>
			<setStringAdd result="foundEosClientIds" arg1="$S(foundEosClientIds)" arg2=",$S(eosClientId)"/>

			<!-- Add an entry to the intent-filter for this client id -->
			<setElement result="intentFilterData" value="data"/>
			<addAttribute tag="$intentFilterData" name="android:scheme" value="eos.$S(eosClientId)"/>
			<addElement tag="$intentFilter" name="intentFilterData"/>
		</while>
		
		<!-- Also check OnlineServicesEOS. -->
		<!-- TODO when EOS config is consolidated in EOSShared/EOSSDK then this will read from there instead. -->
		<setStringFromProperty result="eosClientId" ini="Engine" section="OnlineServices.EOS" property="ClientId"/>
		<setStringReplace result="eosClientId" source="$S(eosClientId)" find="&quot;" with=""/>
		<setStringToLower result="eosClientId" source="$S(eosClientId)"/>
		<setBoolIsEqual result="eosClientIdInvalid" arg1="$S(eosClientId)" arg2=""/>
		<if condition="eosClientIdInvalid">
			<false>
				<setBoolContains result="eosClientIdAlreadyAdded" source="$S(foundEosClientIds)" find="$S(eosClientId)"/>
				<if condition="eosClientIdAlreadyAdded">
					<false>
						<!-- Add an entry to the intent-filter for this client id -->
						<setElement result="intentFilterData" value="data"/>
						<addAttribute tag="$intentFilterData" name="android:scheme" value="eos.$S(eosClientId)"/>
						<addElement tag="$intentFilter" name="intentFilterData"/>
					</false>
				</if>
			</false>
		</if>

		<!-- Create the auth handler activity element. -->
		<setElement result="eosAuthHandlerActivity" value="activity"/>
		<addAttribute tag="$eosAuthHandlerActivity" name="android:name" value="com.epicgames.mobile.eossdk.EOSAuthHandlerActivity"/>
		<addAttribute tag="$eosAuthHandlerActivity" name="android:configChanges" value="keyboardHidden|orientation|screenSize"/>
		<addAttribute tag="$eosAuthHandlerActivity" name="android:noHistory" value="true"/>
		<addAttribute tag="$eosAuthHandlerActivity" name="android:exported" value="true"/>
		
		<!-- Add the intent-filter to the activity -->
		<addElement tag="$eosAuthHandlerActivity" name="intentFilter"/>

		<!-- Add the activity to the application -->
		<addElement tag="application" name="eosAuthHandlerActivity"/>
	</androidManifestUpdates>
</root><|MERGE_RESOLUTION|>--- conflicted
+++ resolved
@@ -18,45 +18,6 @@
 			</false>
 		</if>		
 	</init>
-<<<<<<< HEAD
-
-	<baseBuildGradleAdditions>
-	<if condition="bSupported">
-		<true>
-			<insert>
-				allprojects {
-				repositories {
-				repositories {
-				flatDir {
-			</insert>
-			<insertValue value="dirs '$S(AbsEngineDir)/Source/ThirdParty/EOSSDK/SDK/Bin/Android/static-stdc++/aar'"/>
-			<insertNewline/>
-			<insert>
-				}
-				}
-				}
-				}
-			</insert>
-		</true>
-	</if>
-	</baseBuildGradleAdditions>
-
-	<buildGradleAdditions>
-		<if condition="bSupported">
-			<true>
-				<insert>
-					android {
-					packagingOptions {
-					exclude 'build-data.properties'
-					}
-					}
-			
-					dependencies.implementation(name: 'eos-sdk', ext: 'aar')
-					dependencies {
-					implementation 'androidx.constraintlayout:constraintlayout:1.1.3'
-					implementation 'com.android.support:appcompat-v7:28.0.0'
-					implementation 'androidx.security:security-crypto:1.0.0-rc03'
-=======
 	
 	<resourceCopies>
 		<if condition="bSupported">
@@ -86,7 +47,6 @@
 					implementation 'com.google.android.material:material:1.2.1'
 					implementation 'androidx.security:security-crypto:1.0.0'
 					implementation 'androidx.browser:browser:1.0.0'
->>>>>>> 4af6daef
 					}
 				</insert>
 			</true>
@@ -108,11 +68,7 @@
 		<if condition="bSupported">
 			<true>
 				<insert>
-<<<<<<< HEAD
-					EOSSDK.init(getApplicationContext());
-=======
 					EOSSDK.init(this);
->>>>>>> 4af6daef
 				</insert>
 			</true>
 		</if>
