--- conflicted
+++ resolved
@@ -10,26 +10,6 @@
 	{
 		Type = ModuleType.External;
 
-<<<<<<< HEAD
-		if (Target.Platform == UnrealTargetPlatform.Win64 )
-		{
-			PublicSystemIncludePaths.Add(DirectX.GetIncludeDir(Target));
-
-			string LibDir = DirectX.GetLibDir(Target);
-			PublicAdditionalLibraries.AddRange(
-				new string[] {
-					LibDir + "dxgi.lib",
-					LibDir + "d3d9.lib",
-					LibDir + "d3d11.lib",
-					LibDir + "dxguid.lib",
-					LibDir + "dinput8.lib",
-					LibDir + "xapobase.lib",
-					LibDir + "XAPOFX.lib"
-					// do not add d3dcompiler to the list - the engine must explicitly load 
-					// the bundled compiler library to make shader compilation repeatable
-					}
-				);
-=======
 		if (Target.IsInPlatformGroup(UnrealPlatformGroup.Windows))
 		{
 			PublicDependencyModuleNames.Add("DirectX");
@@ -51,7 +31,6 @@
 
 			PublicDelayLoadDLLs.Add("d3d9.dll");
 			PublicDelayLoadDLLs.Add("d3d11.dll");
->>>>>>> 4af6daef
 		}
 	}
 }
