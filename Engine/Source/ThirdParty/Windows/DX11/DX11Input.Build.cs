--- conflicted
+++ resolved
@@ -7,11 +7,7 @@
 	{
 		Type = ModuleType.External;
 
-<<<<<<< HEAD
-		PublicSystemIncludePaths.Add(DirectX.GetIncludeDir(Target));
-=======
 		PublicDependencyModuleNames.Add("DirectX");
->>>>>>> 4af6daef
 
 		string LibDir = null;
 		if (Target.Platform == UnrealTargetPlatform.Win64)
