// Copyright Epic Games, Inc. All Rights Reserved.
using UnrealBuildTool;

public class DX9 : ModuleRules
{
<<<<<<< HEAD
	protected string DirectXSDKDir { get => DirectX.GetDir(Target); }

=======
>>>>>>> 4af6daef
	protected virtual string LibDir { get => (Target.Platform == UnrealTargetPlatform.Win64) ? DirectX.GetLibDir(Target) : null; }

	public DX9(ReadOnlyTargetRules Target) : base(Target)
	{
		Type = ModuleType.External;

		if (Target.Platform == UnrealTargetPlatform.Win64)
		{
<<<<<<< HEAD
			PublicSystemIncludePaths.Add(DirectXSDKDir + "/include");
=======
			PublicDependencyModuleNames.Add("DirectX");
>>>>>>> 4af6daef

			PublicAdditionalLibraries.AddRange(
				new string[] {
					LibDir + "d3d9.lib",
					LibDir + "dxguid.lib",
					LibDir + "dinput8.lib",
<<<<<<< HEAD
					LibDir + "xapobase.lib",
					LibDir + "XAPOFX.lib"
=======
					LibDir + "xapobase.lib"
>>>>>>> 4af6daef
				}
			);
		}
	}
}
<|MERGE_RESOLUTION|>--- conflicted
+++ resolved
@@ -3,11 +3,6 @@
 
 public class DX9 : ModuleRules
 {
-<<<<<<< HEAD
-	protected string DirectXSDKDir { get => DirectX.GetDir(Target); }
-
-=======
->>>>>>> 4af6daef
 	protected virtual string LibDir { get => (Target.Platform == UnrealTargetPlatform.Win64) ? DirectX.GetLibDir(Target) : null; }
 
 	public DX9(ReadOnlyTargetRules Target) : base(Target)
@@ -16,23 +11,14 @@
 
 		if (Target.Platform == UnrealTargetPlatform.Win64)
 		{
-<<<<<<< HEAD
-			PublicSystemIncludePaths.Add(DirectXSDKDir + "/include");
-=======
 			PublicDependencyModuleNames.Add("DirectX");
->>>>>>> 4af6daef
 
 			PublicAdditionalLibraries.AddRange(
 				new string[] {
 					LibDir + "d3d9.lib",
 					LibDir + "dxguid.lib",
 					LibDir + "dinput8.lib",
-<<<<<<< HEAD
-					LibDir + "xapobase.lib",
-					LibDir + "XAPOFX.lib"
-=======
 					LibDir + "xapobase.lib"
->>>>>>> 4af6daef
 				}
 			);
 		}
