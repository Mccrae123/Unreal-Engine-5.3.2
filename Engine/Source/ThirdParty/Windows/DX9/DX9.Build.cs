--- conflicted
+++ resolved
@@ -7,21 +7,7 @@
 	{
 		Type = ModuleType.External;
 
-<<<<<<< HEAD
-		string DirectXSDKDir = "";
-		if (Target.Platform == UnrealTargetPlatform.HoloLens)
-		{
-			DirectXSDKDir = Target.WindowsPlatform.bUseWindowsSDK10 ?
-            Target.UEThirdPartySourceDirectory + "Windows/DirectXLegacy" :
-			Target.UEThirdPartySourceDirectory + "Windows/DirectX";   
-		}
-		else
-		{
-			DirectXSDKDir = Target.UEThirdPartySourceDirectory + "Windows/DirectX";
-		}
-=======
 		string DirectXSDKDir = Target.UEThirdPartySourceDirectory + "Windows/DirectX";
->>>>>>> 6bbb88c8
 
 		string LibDir = null;
 		if (Target.Platform == UnrealTargetPlatform.Win64)
@@ -33,22 +19,10 @@
 		{
 			PublicSystemIncludePaths.Add(DirectXSDKDir + "/include");
 
-<<<<<<< HEAD
-		if (Target.Platform == UnrealTargetPlatform.Win64 || Target.Platform == UnrealTargetPlatform.Win32 || Target.Platform == UnrealTargetPlatform.HoloLens)
-		{
-			PublicSystemIncludePaths.Add(DirectXSDKDir + "/include");
-
-=======
->>>>>>> 6bbb88c8
 			PublicAdditionalLibraries.AddRange(
 				new string[] {
 					LibDir + "d3d9.lib",
 					LibDir + "dxguid.lib",
-<<<<<<< HEAD
-					LibDir + "d3dcompiler.lib",
-					(Target.Configuration == UnrealTargetConfiguration.Debug && Target.bDebugBuildsActuallyUseDebugCRT) ? LibDir + "d3dx9d.lib" : LibDir + "d3dx9.lib",
-=======
->>>>>>> 6bbb88c8
 					LibDir + "dinput8.lib",
 					LibDir + "X3DAudio.lib",
 					LibDir + "xapobase.lib",
