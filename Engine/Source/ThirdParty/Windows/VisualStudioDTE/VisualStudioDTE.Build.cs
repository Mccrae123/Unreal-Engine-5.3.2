// Copyright Epic Games, Inc. All Rights Reserved.

using Microsoft.Win32;
using System.IO;
using EpicGames.Core;
using UnrealBuildTool;

namespace UnrealBuildTool.Rules
{
	public class VisualStudioDTE : ModuleRules
	{
		public VisualStudioDTE(ReadOnlyTargetRules Target) : base(Target)
		{
			Type = ModuleType.External;

			PublicSystemIncludePaths.Add(ModuleDirectory);

			if (Target.Platform != UnrealBuildTool.UnrealTargetPlatform.Win64 ||
<<<<<<< HEAD
				Target.WindowsPlatform.Compiler == WindowsCompiler.Clang ||
=======
>>>>>>> 4af6daef
				Target.StaticAnalyzer == StaticAnalyzer.PVSStudio)
			{
				PublicDefinitions.Add("WITH_VISUALSTUDIO_DTE=0");
			}
			else
			{
				// In order to support building the plugin on build machines (which may not have the IDE installed), allow using an OLB rather than registered component.
				string DteOlbPath;
				if (TryGetDteOlbPath(out DteOlbPath))
				{
					TypeLibraries.Add(new TypeLibrary(DteOlbPath, "lcid(\"0\") raw_interfaces_only named_guids", "dte80a.tlh"));
					PublicDefinitions.Add("WITH_VISUALSTUDIO_DTE=1");
				}
				else
				{
					Log.TraceWarningOnce("Unable to find Visual Studio SDK. Editor integration will be disabled");
					PublicDefinitions.Add("WITH_VISUALSTUDIO_DTE=0");
				}
			}
		}

		bool TryGetDteOlbPath(out string OutDteOlbPath)
		{
			// Check AutoSDK for the type library
			string AutoSdkDir = AutoSdkDirectory;
			if (AutoSdkDir != null)
			{
				string AutoSdkDteOlbPath = Path.Combine(AutoSdkDir, "Win64", "VisualStudioDTE", "dte80a.olb");
				if (File.Exists(AutoSdkDteOlbPath))
				{
					OutDteOlbPath = AutoSdkDteOlbPath;
					return true;
				}
			}

			// Look in the registry for the appropriate type library
			string RegistryPath = Registry.GetValue("HKEY_CLASSES_ROOT\\TypeLib\\{80CC9F66-E7D8-4DDD-85B6-D9E6CD0E93E2}\\8.0\\0\\win32", null, null) as string;
			if (RegistryPath != null && File.Exists(RegistryPath))
			{
				OutDteOlbPath = RegistryPath;
				return true;
			}

			// Fail
			OutDteOlbPath = null;
			return false;
		}
	}
}<|MERGE_RESOLUTION|>--- conflicted
+++ resolved
@@ -16,10 +16,6 @@
 			PublicSystemIncludePaths.Add(ModuleDirectory);
 
 			if (Target.Platform != UnrealBuildTool.UnrealTargetPlatform.Win64 ||
-<<<<<<< HEAD
-				Target.WindowsPlatform.Compiler == WindowsCompiler.Clang ||
-=======
->>>>>>> 4af6daef
 				Target.StaticAnalyzer == StaticAnalyzer.PVSStudio)
 			{
 				PublicDefinitions.Add("WITH_VISUALSTUDIO_DTE=0");
