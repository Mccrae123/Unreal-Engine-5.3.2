
///////////////////////////////////////////////////////////////////////////////
//                                                                           //
// dxcapi.h                                                                  //
// Copyright (C) Microsoft Corporation. All rights reserved.                 //
// This file is distributed under the University of Illinois Open Source     //
// License. See LICENSE.TXT for details.                                     //
//                                                                           //
// Provides declarations for the DirectX Compiler API entry point.           //
//                                                                           //
///////////////////////////////////////////////////////////////////////////////

#ifndef __DXC_API__
#define __DXC_API__

#ifdef _WIN32
#ifndef DXC_API_IMPORT
#define DXC_API_IMPORT __declspec(dllimport)
#endif
#else
#ifndef DXC_API_IMPORT
#define DXC_API_IMPORT __attribute__ ((visibility ("default")))
#endif
#endif

#ifdef _WIN32
#define DECLARE_CROSS_PLATFORM_UUIDOF(T)
#define DEFINE_CROSS_PLATFORM_UUIDOF(T)
#else
#include <dlfcn.h>
#include "dxc/Support/WinAdapter.h"
#endif

struct IMalloc;

struct IDxcIncludeHandler;

typedef HRESULT (__stdcall *DxcCreateInstanceProc)(
    _In_ REFCLSID   rclsid,
    _In_ REFIID     riid,
    _Out_ LPVOID*   ppv
);

typedef HRESULT(__stdcall *DxcCreateInstance2Proc)(
  _In_ IMalloc    *pMalloc,
  _In_ REFCLSID   rclsid,
  _In_ REFIID     riid,
  _Out_ LPVOID*   ppv
  );

/// <summary>
/// Creates a single uninitialized object of the class associated with a specified CLSID.
/// </summary>
/// <param name="rclsid">
/// The CLSID associated with the data and code that will be used to create the object.
/// </param>
/// <param name="riid">
/// A reference to the identifier of the interface to be used to communicate 
/// with the object.
/// </param>
/// <param name="ppv">
/// Address of pointer variable that receives the interface pointer requested
/// in riid. Upon successful return, *ppv contains the requested interface
/// pointer. Upon failure, *ppv contains NULL.</param>
/// <remarks>
/// While this function is similar to CoCreateInstance, there is no COM involvement.
/// </remarks>

extern "C"
DXC_API_IMPORT HRESULT __stdcall DxcCreateInstance(
  _In_ REFCLSID   rclsid,
  _In_ REFIID     riid,
  _Out_ LPVOID*   ppv
  );

extern "C"
DXC_API_IMPORT HRESULT __stdcall DxcCreateInstance2(
  _In_ IMalloc    *pMalloc,
  _In_ REFCLSID   rclsid,
  _In_ REFIID     riid,
  _Out_ LPVOID*   ppv
);

// For convenience, equivalent definitions to CP_UTF8 and CP_UTF16.
#define DXC_CP_UTF8 65001
#define DXC_CP_UTF16 1200
// Use DXC_CP_ACP for: Binary;  ANSI Text;  Autodetect UTF with BOM
#define DXC_CP_ACP 0

// This flag indicates that the shader hash was computed taking into account source information (-Zss)
#define DXC_HASHFLAG_INCLUDES_SOURCE  1

// Hash digest type for ShaderHash
typedef struct DxcShaderHash {
  UINT32 Flags; // DXC_HASHFLAG_*
  BYTE HashDigest[16];
} DxcShaderHash;

#define DXC_FOURCC(ch0, ch1, ch2, ch3) (                     \
  (UINT32)(UINT8)(ch0)        | (UINT32)(UINT8)(ch1) << 8  | \
  (UINT32)(UINT8)(ch2) << 16  | (UINT32)(UINT8)(ch3) << 24   \
  )
#define DXC_PART_PDB                      DXC_FOURCC('I', 'L', 'D', 'B')
#define DXC_PART_PDB_NAME                 DXC_FOURCC('I', 'L', 'D', 'N')
#define DXC_PART_PRIVATE_DATA             DXC_FOURCC('P', 'R', 'I', 'V')
#define DXC_PART_ROOT_SIGNATURE           DXC_FOURCC('R', 'T', 'S', '0')
#define DXC_PART_DXIL                     DXC_FOURCC('D', 'X', 'I', 'L')
#define DXC_PART_REFLECTION_DATA          DXC_FOURCC('S', 'T', 'A', 'T')
#define DXC_PART_SHADER_HASH              DXC_FOURCC('H', 'A', 'S', 'H')
#define DXC_PART_INPUT_SIGNATURE          DXC_FOURCC('I', 'S', 'G', '1')
#define DXC_PART_OUTPUT_SIGNATURE         DXC_FOURCC('O', 'S', 'G', '1')
#define DXC_PART_PATCH_CONSTANT_SIGNATURE DXC_FOURCC('P', 'S', 'G', '1')

// Some option arguments are defined here for continuity with D3DCompile interface
#define DXC_ARG_DEBUG L"-Zi"
#define DXC_ARG_SKIP_VALIDATION L"-Vd"
#define DXC_ARG_SKIP_OPTIMIZATIONS L"-Od"
#define DXC_ARG_PACK_MATRIX_ROW_MAJOR L"-Zpr"
#define DXC_ARG_PACK_MATRIX_COLUMN_MAJOR L"-Zpc"
#define DXC_ARG_AVOID_FLOW_CONTROL L"-Gfa"
#define DXC_ARG_PREFER_FLOW_CONTROL L"-Gfp"
#define DXC_ARG_ENABLE_STRICTNESS L"-Ges"
#define DXC_ARG_ENABLE_BACKWARDS_COMPATIBILITY L"-Gec"
#define DXC_ARG_IEEE_STRICTNESS L"-Gis"
#define DXC_ARG_OPTIMIZATION_LEVEL0 L"-O0"
#define DXC_ARG_OPTIMIZATION_LEVEL1 L"-O1"
#define DXC_ARG_OPTIMIZATION_LEVEL2 L"-O2"
#define DXC_ARG_OPTIMIZATION_LEVEL3 L"-O3"
#define DXC_ARG_WARNINGS_ARE_ERRORS L"-WX"
#define DXC_ARG_RESOURCES_MAY_ALIAS L"-res_may_alias"
#define DXC_ARG_ALL_RESOURCES_BOUND L"-all_resources_bound"
#define DXC_ARG_DEBUG_NAME_FOR_SOURCE L"-Zss"
#define DXC_ARG_DEBUG_NAME_FOR_BINARY L"-Zsb"

// IDxcBlob is an alias of ID3D10Blob and ID3DBlob
struct __declspec(uuid("8BA5FB08-5195-40e2-AC58-0D989C3A0102"))
IDxcBlob : public IUnknown {
public:
  virtual LPVOID STDMETHODCALLTYPE GetBufferPointer(void) = 0;
  virtual SIZE_T STDMETHODCALLTYPE GetBufferSize(void) = 0;

  DECLARE_CROSS_PLATFORM_UUIDOF(IDxcBlob)
};

struct __declspec(uuid("7241d424-2646-4191-97c0-98e96e42fc68"))
IDxcBlobEncoding : public IDxcBlob {
public:
  virtual HRESULT STDMETHODCALLTYPE GetEncoding(_Out_ BOOL *pKnown,
                                                _Out_ UINT32 *pCodePage) = 0;

  DECLARE_CROSS_PLATFORM_UUIDOF(IDxcBlobEncoding)
};

// Notes on IDxcBlobUtf16 and IDxcBlobUtf8
// These guarantee null-terminated text and the stated encoding.
// GetBufferSize() will return the size in bytes, including null-terminator
// GetStringLength() will return the length in characters, excluding the null-terminator
// Name strings will use IDxcBlobUtf16, while other string output blobs,
// such as errors/warnings, preprocessed HLSL, or other text will be based
// on the -encoding option.

// The API will use this interface for output name strings
struct __declspec(uuid("A3F84EAB-0FAA-497E-A39C-EE6ED60B2D84"))
IDxcBlobUtf16 : public IDxcBlobEncoding {
public:
  virtual LPCWSTR STDMETHODCALLTYPE GetStringPointer(void) = 0;
  virtual SIZE_T STDMETHODCALLTYPE GetStringLength(void) = 0;

  DECLARE_CROSS_PLATFORM_UUIDOF(IDxcBlobUtf16)
};
struct __declspec(uuid("3DA636C9-BA71-4024-A301-30CBF125305B"))
IDxcBlobUtf8 : public IDxcBlobEncoding {
public:
  virtual LPCSTR STDMETHODCALLTYPE GetStringPointer(void) = 0;
  virtual SIZE_T STDMETHODCALLTYPE GetStringLength(void) = 0;

  DECLARE_CROSS_PLATFORM_UUIDOF(IDxcBlobUtf8)
};

struct __declspec(uuid("7f61fc7d-950d-467f-b3e3-3c02fb49187c"))
IDxcIncludeHandler : public IUnknown {
  virtual HRESULT STDMETHODCALLTYPE LoadSource(
    _In_z_ LPCWSTR pFilename,                                 // Candidate filename.
    _COM_Outptr_result_maybenull_ IDxcBlob **ppIncludeSource  // Resultant source object for included file, nullptr if not found.
    ) = 0;

  DECLARE_CROSS_PLATFORM_UUIDOF(IDxcIncludeHandler)
};

// Structure for supplying bytes or text input to Dxc APIs.
// Use Encoding = 0 for non-text bytes, ANSI text, or unknown with BOM.
typedef struct DxcBuffer {
  LPCVOID Ptr;
  SIZE_T Size;
  UINT Encoding;
} DxcText;

struct DxcDefine {
  LPCWSTR Name;
  _Maybenull_ LPCWSTR Value;
};

struct __declspec(uuid("73EFFE2A-70DC-45F8-9690-EFF64C02429D"))
IDxcCompilerArgs : public IUnknown {
  // Pass GetArguments() and GetCount() to Compile
  virtual LPCWSTR* STDMETHODCALLTYPE GetArguments() = 0;
  virtual UINT32 STDMETHODCALLTYPE GetCount() = 0;

  // Add additional arguments or defines here, if desired.
  virtual HRESULT STDMETHODCALLTYPE AddArguments(
    _In_opt_count_(argCount) LPCWSTR *pArguments,       // Array of pointers to arguments to add
    _In_ UINT32 argCount                                // Number of arguments to add
  ) = 0;
  virtual HRESULT STDMETHODCALLTYPE AddArgumentsUTF8(
    _In_opt_count_(argCount)LPCSTR *pArguments,         // Array of pointers to UTF-8 arguments to add
    _In_ UINT32 argCount                                // Number of arguments to add
  ) = 0;
  virtual HRESULT STDMETHODCALLTYPE AddDefines(
      _In_count_(defineCount) const DxcDefine *pDefines, // Array of defines
      _In_ UINT32 defineCount                            // Number of defines
  ) = 0;

  DECLARE_CROSS_PLATFORM_UUIDOF(IDxcCompilerArgs)
};

//////////////////////////
// Legacy Interfaces
/////////////////////////

// NOTE: IDxcUtils replaces IDxcLibrary
struct __declspec(uuid("e5204dc7-d18c-4c3c-bdfb-851673980fe7"))
IDxcLibrary : public IUnknown {
  virtual HRESULT STDMETHODCALLTYPE SetMalloc(_In_opt_ IMalloc *pMalloc) = 0;
  virtual HRESULT STDMETHODCALLTYPE CreateBlobFromBlob(
    _In_ IDxcBlob *pBlob, UINT32 offset, UINT32 length, _COM_Outptr_ IDxcBlob **ppResult) = 0;
  virtual HRESULT STDMETHODCALLTYPE CreateBlobFromFile(
    _In_z_ LPCWSTR pFileName, _In_opt_ UINT32* codePage,
    _COM_Outptr_ IDxcBlobEncoding **pBlobEncoding) = 0;
  virtual HRESULT STDMETHODCALLTYPE CreateBlobWithEncodingFromPinned(
    _In_bytecount_(size) LPCVOID pText, UINT32 size, UINT32 codePage,
    _COM_Outptr_ IDxcBlobEncoding **pBlobEncoding) = 0;
  virtual HRESULT STDMETHODCALLTYPE CreateBlobWithEncodingOnHeapCopy(
    _In_bytecount_(size) LPCVOID pText, UINT32 size, UINT32 codePage,
    _COM_Outptr_ IDxcBlobEncoding **pBlobEncoding) = 0;
  virtual HRESULT STDMETHODCALLTYPE CreateBlobWithEncodingOnMalloc(
    _In_bytecount_(size) LPCVOID pText, IMalloc *pIMalloc, UINT32 size, UINT32 codePage,
    _COM_Outptr_ IDxcBlobEncoding **pBlobEncoding) = 0;
  virtual HRESULT STDMETHODCALLTYPE CreateIncludeHandler(
    _COM_Outptr_ IDxcIncludeHandler **ppResult) = 0;
  virtual HRESULT STDMETHODCALLTYPE CreateStreamFromBlobReadOnly(
    _In_ IDxcBlob *pBlob, _COM_Outptr_ IStream **ppStream) = 0;
  virtual HRESULT STDMETHODCALLTYPE GetBlobAsUtf8(
    _In_ IDxcBlob *pBlob, _COM_Outptr_ IDxcBlobEncoding **pBlobEncoding) = 0;
  virtual HRESULT STDMETHODCALLTYPE GetBlobAsUtf16(
    _In_ IDxcBlob *pBlob, _COM_Outptr_ IDxcBlobEncoding **pBlobEncoding) = 0;

  DECLARE_CROSS_PLATFORM_UUIDOF(IDxcLibrary)
};

// NOTE: IDxcResult replaces IDxcOperationResult
struct __declspec(uuid("CEDB484A-D4E9-445A-B991-CA21CA157DC2"))
IDxcOperationResult : public IUnknown {
  virtual HRESULT STDMETHODCALLTYPE GetStatus(_Out_ HRESULT *pStatus) = 0;

  // GetResult returns the main result of the operation.
  // This corresponds to:
  // DXC_OUT_OBJECT - Compile() with shader or library target
  // DXC_OUT_DISASSEMBLY - Disassemble()
  // DXC_OUT_HLSL - Compile() with -P
  // DXC_OUT_ROOT_SIGNATURE - Compile() with rootsig_* target
  virtual HRESULT STDMETHODCALLTYPE GetResult(_COM_Outptr_result_maybenull_ IDxcBlob **ppResult) = 0;

  // GetErrorBuffer Corresponds to DXC_OUT_ERRORS.
  virtual HRESULT STDMETHODCALLTYPE GetErrorBuffer(_COM_Outptr_result_maybenull_ IDxcBlobEncoding **ppErrors) = 0;

  DECLARE_CROSS_PLATFORM_UUIDOF(IDxcOperationResult)
};

// NOTE: IDxcCompiler3 replaces IDxcCompiler and IDxcCompiler2
struct __declspec(uuid("8c210bf3-011f-4422-8d70-6f9acb8db617"))
IDxcCompiler : public IUnknown {
  // Compile a single entry point to the target shader model
  virtual HRESULT STDMETHODCALLTYPE Compile(
    _In_ IDxcBlob *pSource,                       // Source text to compile
    _In_opt_z_ LPCWSTR pSourceName,               // Optional file name for pSource. Used in errors and include handlers.
    _In_opt_z_ LPCWSTR pEntryPoint,               // entry point name
    _In_z_ LPCWSTR pTargetProfile,                // shader profile to compile
    _In_opt_count_(argCount) LPCWSTR *pArguments, // Array of pointers to arguments
    _In_ UINT32 argCount,                         // Number of arguments
    _In_count_(defineCount)
      const DxcDefine *pDefines,                  // Array of defines
    _In_ UINT32 defineCount,                      // Number of defines
    _In_opt_ IDxcIncludeHandler *pIncludeHandler, // user-provided interface to handle #include directives (optional)
    _COM_Outptr_ IDxcOperationResult **ppResult   // Compiler output status, buffer, and errors
  ) = 0;

  // Preprocess source text
  virtual HRESULT STDMETHODCALLTYPE Preprocess(
    _In_ IDxcBlob *pSource,                       // Source text to preprocess
    _In_opt_z_ LPCWSTR pSourceName,               // Optional file name for pSource. Used in errors and include handlers.
    _In_opt_count_(argCount) LPCWSTR *pArguments, // Array of pointers to arguments
    _In_ UINT32 argCount,                         // Number of arguments
    _In_count_(defineCount)
      const DxcDefine *pDefines,                  // Array of defines
    _In_ UINT32 defineCount,                      // Number of defines
    _In_opt_ IDxcIncludeHandler *pIncludeHandler, // user-provided interface to handle #include directives (optional)
    _COM_Outptr_ IDxcOperationResult **ppResult   // Preprocessor output status, buffer, and errors
  ) = 0;

  // Disassemble a program.
  virtual HRESULT STDMETHODCALLTYPE Disassemble(
    _In_ IDxcBlob *pSource,                         // Program to disassemble.
    _COM_Outptr_ IDxcBlobEncoding **ppDisassembly   // Disassembly text.
    ) = 0;

  DECLARE_CROSS_PLATFORM_UUIDOF(IDxcCompiler)
};

// NOTE: IDxcCompiler3 replaces IDxcCompiler and IDxcCompiler2
struct __declspec(uuid("A005A9D9-B8BB-4594-B5C9-0E633BEC4D37"))
IDxcCompiler2 : public IDxcCompiler {
  // Compile a single entry point to the target shader model with debug information.
  virtual HRESULT STDMETHODCALLTYPE CompileWithDebug(
    _In_ IDxcBlob *pSource,                       // Source text to compile
    _In_opt_z_ LPCWSTR pSourceName,               // Optional file name for pSource. Used in errors and include handlers.
    _In_opt_z_ LPCWSTR pEntryPoint,               // Entry point name
    _In_z_ LPCWSTR pTargetProfile,                // Shader profile to compile
    _In_opt_count_(argCount) LPCWSTR *pArguments, // Array of pointers to arguments
    _In_ UINT32 argCount,                         // Number of arguments
    _In_count_(defineCount)
      const DxcDefine *pDefines,                  // Array of defines
    _In_ UINT32 defineCount,                      // Number of defines
    _In_opt_ IDxcIncludeHandler *pIncludeHandler, // user-provided interface to handle #include directives (optional)
    _COM_Outptr_ IDxcOperationResult **ppResult,  // Compiler output status, buffer, and errors
    _Outptr_opt_result_z_ LPWSTR *ppDebugBlobName,// Suggested file name for debug blob. (Must be HeapFree()'d!)
    _COM_Outptr_opt_ IDxcBlob **ppDebugBlob       // Debug blob
  ) = 0;

  DECLARE_CROSS_PLATFORM_UUIDOF(IDxcCompiler2)
};

struct __declspec(uuid("F1B5BE2A-62DD-4327-A1C2-42AC1E1E78E6"))
IDxcLinker : public IUnknown {
public:
  // Register a library with name to ref it later.
  virtual HRESULT RegisterLibrary(
    _In_opt_ LPCWSTR pLibName,          // Name of the library.
    _In_ IDxcBlob *pLib                 // Library blob.
  ) = 0;

  // Links the shader and produces a shader blob that the Direct3D runtime can
  // use.
  virtual HRESULT STDMETHODCALLTYPE Link(
    _In_opt_ LPCWSTR pEntryName,        // Entry point name
    _In_ LPCWSTR pTargetProfile,        // shader profile to link
    _In_count_(libCount)
        const LPCWSTR *pLibNames,       // Array of library names to link
    _In_ UINT32 libCount,               // Number of libraries to link
    _In_opt_count_(argCount) const LPCWSTR *pArguments, // Array of pointers to arguments
    _In_ UINT32 argCount,               // Number of arguments
    _COM_Outptr_
        IDxcOperationResult **ppResult  // Linker output status, buffer, and errors
  ) = 0;

  DECLARE_CROSS_PLATFORM_UUIDOF(IDxcLinker)
};

/////////////////////////
// Latest interfaces. Please use these
////////////////////////

// NOTE: IDxcUtils replaces IDxcLibrary
struct __declspec(uuid("4605C4CB-2019-492A-ADA4-65F20BB7D67F"))
IDxcUtils : public IUnknown {
  // Create a sub-blob that holds a reference to the outer blob and points to its memory.
  virtual HRESULT STDMETHODCALLTYPE CreateBlobFromBlob(
    _In_ IDxcBlob *pBlob, UINT32 offset, UINT32 length, _COM_Outptr_ IDxcBlob **ppResult) = 0;

  // For codePage, use 0 (or DXC_CP_ACP) for raw binary or ANSI code page

  // Creates a blob referencing existing memory, with no copy.
  // User must manage the memory lifetime separately.
  // (was: CreateBlobWithEncodingFromPinned)
  virtual HRESULT STDMETHODCALLTYPE CreateBlobFromPinned(
    _In_bytecount_(size) LPCVOID pData, UINT32 size, UINT32 codePage,
    _COM_Outptr_ IDxcBlobEncoding **pBlobEncoding) = 0;

  // Create blob, taking ownership of memory allocated with supplied allocator.
  // (was: CreateBlobWithEncodingOnMalloc)
  virtual HRESULT STDMETHODCALLTYPE MoveToBlob(
    _In_bytecount_(size) LPCVOID pData, IMalloc *pIMalloc, UINT32 size, UINT32 codePage,
    _COM_Outptr_ IDxcBlobEncoding **pBlobEncoding) = 0;

  ////
  // New blobs and copied contents are allocated with the current allocator

  // Copy blob contents to memory owned by the new blob.
  // (was: CreateBlobWithEncodingOnHeapCopy)
  virtual HRESULT STDMETHODCALLTYPE CreateBlob(
    _In_bytecount_(size) LPCVOID pData, UINT32 size, UINT32 codePage,
    _COM_Outptr_ IDxcBlobEncoding **pBlobEncoding) = 0;

  // (was: CreateBlobFromFile)
  virtual HRESULT STDMETHODCALLTYPE LoadFile(
    _In_z_ LPCWSTR pFileName, _In_opt_ UINT32* pCodePage,
    _COM_Outptr_ IDxcBlobEncoding **pBlobEncoding) = 0;

  virtual HRESULT STDMETHODCALLTYPE CreateReadOnlyStreamFromBlob(
    _In_ IDxcBlob *pBlob, _COM_Outptr_ IStream **ppStream) = 0;

  // Create default file-based include handler
  virtual HRESULT STDMETHODCALLTYPE CreateDefaultIncludeHandler(
    _COM_Outptr_ IDxcIncludeHandler **ppResult) = 0;

  // Convert or return matching encoded text blobs
  virtual HRESULT STDMETHODCALLTYPE GetBlobAsUtf8(
    _In_ IDxcBlob *pBlob, _COM_Outptr_ IDxcBlobUtf8 **pBlobEncoding) = 0;
  virtual HRESULT STDMETHODCALLTYPE GetBlobAsUtf16(
    _In_ IDxcBlob *pBlob, _COM_Outptr_ IDxcBlobUtf16 **pBlobEncoding) = 0;

  virtual HRESULT STDMETHODCALLTYPE GetDxilContainerPart(
    _In_ const DxcBuffer *pShader,
    _In_ UINT32 DxcPart,
    _Outptr_result_nullonfailure_ void **ppPartData,
    _Out_ UINT32 *pPartSizeInBytes) = 0;

  // Create reflection interface from serialized Dxil container, or DXC_PART_REFLECTION_DATA.
  // TBD: Require part header for RDAT?  (leaning towards yes)
  virtual HRESULT STDMETHODCALLTYPE CreateReflection(
    _In_ const DxcBuffer *pData, REFIID iid, void **ppvReflection) = 0;

  virtual HRESULT STDMETHODCALLTYPE BuildArguments(
    _In_opt_z_ LPCWSTR pSourceName,               // Optional file name for pSource. Used in errors and include handlers.
    _In_opt_z_ LPCWSTR pEntryPoint,               // Entry point name. (-E)
    _In_z_ LPCWSTR pTargetProfile,                // Shader profile to compile. (-T)
    _In_opt_count_(argCount) LPCWSTR *pArguments, // Array of pointers to arguments
    _In_ UINT32 argCount,                         // Number of arguments
    _In_count_(defineCount)
      const DxcDefine *pDefines,                  // Array of defines
    _In_ UINT32 defineCount,                      // Number of defines
    _COM_Outptr_ IDxcCompilerArgs **ppArgs        // Arguments you can use with Compile() method
  ) = 0;

  // Takes the shader PDB and returns the hash and the container inside it
  virtual HRESULT STDMETHODCALLTYPE GetPDBContents(
    _In_ IDxcBlob *pPDBBlob, _COM_Outptr_ IDxcBlob **ppHash, _COM_Outptr_ IDxcBlob **ppContainer) = 0;

  DECLARE_CROSS_PLATFORM_UUIDOF(IDxcUtils)
};

// For use with IDxcResult::[Has|Get]Output dxcOutKind argument
// Note: text outputs returned from version 2 APIs are UTF-8 or UTF-16 based on -encoding option
typedef enum DXC_OUT_KIND {
  DXC_OUT_NONE = 0,
  DXC_OUT_OBJECT = 1,         // IDxcBlob - Shader or library object
  DXC_OUT_ERRORS = 2,         // IDxcBlobUtf8 or IDxcBlobUtf16
  DXC_OUT_PDB = 3,            // IDxcBlob
  DXC_OUT_SHADER_HASH = 4,    // IDxcBlob - DxcShaderHash of shader or shader with source info (-Zsb/-Zss)
  DXC_OUT_DISASSEMBLY = 5,    // IDxcBlobUtf8 or IDxcBlobUtf16 - from Disassemble
  DXC_OUT_HLSL = 6,           // IDxcBlobUtf8 or IDxcBlobUtf16 - from Preprocessor or Rewriter
  DXC_OUT_TEXT = 7,           // IDxcBlobUtf8 or IDxcBlobUtf16 - other text, such as -ast-dump or -Odump
  DXC_OUT_REFLECTION = 8,     // IDxcBlob - RDAT part with reflection data
  DXC_OUT_ROOT_SIGNATURE = 9, // IDxcBlob - Serialized root signature output
<<<<<<< HEAD
=======
  DXC_OUT_EXTRA_OUTPUTS  = 10,// IDxcExtraResults - Extra outputs
>>>>>>> 6bbb88c8

  DXC_OUT_FORCE_DWORD = 0xFFFFFFFF
} DXC_OUT_KIND;

struct __declspec(uuid("58346CDA-DDE7-4497-9461-6F87AF5E0659"))
IDxcResult : public IDxcOperationResult {
  virtual BOOL STDMETHODCALLTYPE HasOutput(_In_ DXC_OUT_KIND dxcOutKind) = 0;
  virtual HRESULT STDMETHODCALLTYPE GetOutput(_In_ DXC_OUT_KIND dxcOutKind,
    _In_ REFIID iid, _COM_Outptr_opt_result_maybenull_ void **ppvObject,
    _COM_Outptr_ IDxcBlobUtf16 **ppOutputName) = 0;

  virtual UINT32 GetNumOutputs() = 0;
  virtual DXC_OUT_KIND GetOutputByIndex(UINT32 Index) = 0;
  virtual DXC_OUT_KIND PrimaryOutput() = 0;

  DECLARE_CROSS_PLATFORM_UUIDOF(IDxcResult)
};

<<<<<<< HEAD
=======
// Special names for extra output that should get written to specific streams
#define DXC_EXTRA_OUTPUT_NAME_STDOUT L"*stdout*"
#define DXC_EXTRA_OUTPUT_NAME_STDERR L"*stderr*"

struct __declspec(uuid("319b37a2-a5c2-494a-a5de-4801b2faf989"))
IDxcExtraOutputs : public IUnknown {

  virtual UINT32 STDMETHODCALLTYPE GetOutputCount() = 0;
  virtual HRESULT STDMETHODCALLTYPE GetOutput(_In_ UINT32 uIndex,
    _In_ REFIID iid, _COM_Outptr_opt_result_maybenull_ void **ppvObject,
    _COM_Outptr_opt_result_maybenull_ IDxcBlobUtf16 **ppOutputType,
    _COM_Outptr_opt_result_maybenull_ IDxcBlobUtf16 **ppOutputName) = 0;

  DECLARE_CROSS_PLATFORM_UUIDOF(IDxcExtraOutputs)
};

>>>>>>> 6bbb88c8
struct __declspec(uuid("228B4687-5A6A-4730-900C-9702B2203F54"))
IDxcCompiler3 : public IUnknown {
  // Compile a single entry point to the target shader model,
  // Compile a library to a library target (-T lib_*),
  // Compile a root signature (-T rootsig_*), or
  // Preprocess HLSL source (-P)
  virtual HRESULT STDMETHODCALLTYPE Compile(
    _In_ const DxcBuffer *pSource,                // Source text to compile
    _In_opt_count_(argCount) LPCWSTR *pArguments, // Array of pointers to arguments
    _In_ UINT32 argCount,                         // Number of arguments
    _In_opt_ IDxcIncludeHandler *pIncludeHandler, // user-provided interface to handle #include directives (optional)
    _In_ REFIID riid, _Out_ LPVOID *ppResult      // IDxcResult: status, buffer, and errors
  ) = 0;

  // Disassemble a program.
  virtual HRESULT STDMETHODCALLTYPE Disassemble(
    _In_ const DxcBuffer *pObject,                // Program to disassemble: dxil container or bitcode.
    _In_ REFIID riid, _Out_ LPVOID *ppResult      // IDxcResult: status, disassembly text, and errors
    ) = 0;

  DECLARE_CROSS_PLATFORM_UUIDOF(IDxcCompiler3)
};

static const UINT32 DxcValidatorFlags_Default = 0;
static const UINT32 DxcValidatorFlags_InPlaceEdit = 1;  // Validator is allowed to update shader blob in-place.
static const UINT32 DxcValidatorFlags_RootSignatureOnly = 2;
static const UINT32 DxcValidatorFlags_ModuleOnly = 4;
static const UINT32 DxcValidatorFlags_ValidMask = 0x7;

struct __declspec(uuid("A6E82BD2-1FD7-4826-9811-2857E797F49A"))
IDxcValidator : public IUnknown {
  // Validate a shader.
  virtual HRESULT STDMETHODCALLTYPE Validate(
    _In_ IDxcBlob *pShader,                       // Shader to validate.
    _In_ UINT32 Flags,                            // Validation flags.
    _COM_Outptr_ IDxcOperationResult **ppResult   // Validation output status, buffer, and errors
    ) = 0;

  DECLARE_CROSS_PLATFORM_UUIDOF(IDxcValidator)
};

struct __declspec(uuid("334b1f50-2292-4b35-99a1-25588d8c17fe"))
IDxcContainerBuilder : public IUnknown {
  virtual HRESULT STDMETHODCALLTYPE Load(_In_ IDxcBlob *pDxilContainerHeader) = 0;                // Loads DxilContainer to the builder
  virtual HRESULT STDMETHODCALLTYPE AddPart(_In_ UINT32 fourCC, _In_ IDxcBlob *pSource) = 0;      // Part to add to the container
  virtual HRESULT STDMETHODCALLTYPE RemovePart(_In_ UINT32 fourCC) = 0;                           // Remove the part with fourCC
  virtual HRESULT STDMETHODCALLTYPE SerializeContainer(_Out_ IDxcOperationResult **ppResult) = 0; // Builds a container of the given container builder state

  DECLARE_CROSS_PLATFORM_UUIDOF(IDxcContainerBuilder)
};

struct __declspec(uuid("091f7a26-1c1f-4948-904b-e6e3a8a771d5"))
IDxcAssembler : public IUnknown {
  // Assemble dxil in ll or llvm bitcode to DXIL container.
  virtual HRESULT STDMETHODCALLTYPE AssembleToContainer(
    _In_ IDxcBlob *pShader,                       // Shader to assemble.
    _COM_Outptr_ IDxcOperationResult **ppResult   // Assembly output status, buffer, and errors
    ) = 0;

  DECLARE_CROSS_PLATFORM_UUIDOF(IDxcAssembler)
};

struct __declspec(uuid("d2c21b26-8350-4bdc-976a-331ce6f4c54c"))
IDxcContainerReflection : public IUnknown {
  virtual HRESULT STDMETHODCALLTYPE Load(_In_ IDxcBlob *pContainer) = 0; // Container to load.
  virtual HRESULT STDMETHODCALLTYPE GetPartCount(_Out_ UINT32 *pResult) = 0;
  virtual HRESULT STDMETHODCALLTYPE GetPartKind(UINT32 idx, _Out_ UINT32 *pResult) = 0;
  virtual HRESULT STDMETHODCALLTYPE GetPartContent(UINT32 idx, _COM_Outptr_ IDxcBlob **ppResult) = 0;
  virtual HRESULT STDMETHODCALLTYPE FindFirstPartKind(UINT32 kind, _Out_ UINT32 *pResult) = 0;
  virtual HRESULT STDMETHODCALLTYPE GetPartReflection(UINT32 idx, REFIID iid, void **ppvObject) = 0;

  DECLARE_CROSS_PLATFORM_UUIDOF(IDxcContainerReflection)
};

struct __declspec(uuid("AE2CD79F-CC22-453F-9B6B-B124E7A5204C"))
IDxcOptimizerPass : public IUnknown {
  virtual HRESULT STDMETHODCALLTYPE GetOptionName(_COM_Outptr_ LPWSTR *ppResult) = 0;
  virtual HRESULT STDMETHODCALLTYPE GetDescription(_COM_Outptr_ LPWSTR *ppResult) = 0;
  virtual HRESULT STDMETHODCALLTYPE GetOptionArgCount(_Out_ UINT32 *pCount) = 0;
  virtual HRESULT STDMETHODCALLTYPE GetOptionArgName(UINT32 argIndex, _COM_Outptr_ LPWSTR *ppResult) = 0;
  virtual HRESULT STDMETHODCALLTYPE GetOptionArgDescription(UINT32 argIndex, _COM_Outptr_ LPWSTR *ppResult) = 0;

  DECLARE_CROSS_PLATFORM_UUIDOF(IDxcOptimizerPass)
};

struct __declspec(uuid("25740E2E-9CBA-401B-9119-4FB42F39F270"))
IDxcOptimizer : public IUnknown {
  virtual HRESULT STDMETHODCALLTYPE GetAvailablePassCount(_Out_ UINT32 *pCount) = 0;
  virtual HRESULT STDMETHODCALLTYPE GetAvailablePass(UINT32 index, _COM_Outptr_ IDxcOptimizerPass** ppResult) = 0;
  virtual HRESULT STDMETHODCALLTYPE RunOptimizer(IDxcBlob *pBlob,
    _In_count_(optionCount) LPCWSTR *ppOptions, UINT32 optionCount,
    _COM_Outptr_ IDxcBlob **pOutputModule,
    _COM_Outptr_opt_ IDxcBlobEncoding **ppOutputText) = 0;

  DECLARE_CROSS_PLATFORM_UUIDOF(IDxcOptimizer)
};

static const UINT32 DxcVersionInfoFlags_None = 0;
static const UINT32 DxcVersionInfoFlags_Debug = 1; // Matches VS_FF_DEBUG
static const UINT32 DxcVersionInfoFlags_Internal = 2; // Internal Validator (non-signing)

struct __declspec(uuid("b04f5b50-2059-4f12-a8ff-a1e0cde1cc7e"))
IDxcVersionInfo : public IUnknown {
  virtual HRESULT STDMETHODCALLTYPE GetVersion(_Out_ UINT32 *pMajor, _Out_ UINT32 *pMinor) = 0;
  virtual HRESULT STDMETHODCALLTYPE GetFlags(_Out_ UINT32 *pFlags) = 0;

  DECLARE_CROSS_PLATFORM_UUIDOF(IDxcVersionInfo)
};

struct __declspec(uuid("fb6904c4-42f0-4b62-9c46-983af7da7c83"))
IDxcVersionInfo2 : public IDxcVersionInfo {
  virtual HRESULT STDMETHODCALLTYPE GetCommitInfo(_Out_ UINT32 *pCommitCount, _Out_ char **pCommitHash) = 0;

  DECLARE_CROSS_PLATFORM_UUIDOF(IDxcVersionInfo2)
};

// Note: __declspec(selectany) requires 'extern'
// On Linux __declspec(selectany) is removed and using 'extern' results in link error.
#ifdef _MSC_VER
#define CLSID_SCOPE __declspec(selectany) extern
#else
#define CLSID_SCOPE
#endif

CLSID_SCOPE const CLSID CLSID_DxcCompiler = {
    0x73e22d93,
    0xe6ce,
    0x47f3,
    {0xb5, 0xbf, 0xf0, 0x66, 0x4f, 0x39, 0xc1, 0xb0}};

// {EF6A8087-B0EA-4D56-9E45-D07E1A8B7806}
CLSID_SCOPE const GUID CLSID_DxcLinker = {
    0xef6a8087,
    0xb0ea,
    0x4d56,
    {0x9e, 0x45, 0xd0, 0x7e, 0x1a, 0x8b, 0x78, 0x6}};

// {CD1F6B73-2AB0-484D-8EDC-EBE7A43CA09F}
CLSID_SCOPE const CLSID CLSID_DxcDiaDataSource = {
    0xcd1f6b73,
    0x2ab0,
    0x484d,
    {0x8e, 0xdc, 0xeb, 0xe7, 0xa4, 0x3c, 0xa0, 0x9f}};

// {3E56AE82-224D-470F-A1A1-FE3016EE9F9D}
CLSID_SCOPE const CLSID CLSID_DxcCompilerArgs = {
    0x3e56ae82,
    0x224d,
    0x470f,
    {0xa1, 0xa1, 0xfe, 0x30, 0x16, 0xee, 0x9f, 0x9d}};

// {6245D6AF-66E0-48FD-80B4-4D271796748C}
CLSID_SCOPE const GUID CLSID_DxcLibrary = {
    0x6245d6af,
    0x66e0,
    0x48fd,
    {0x80, 0xb4, 0x4d, 0x27, 0x17, 0x96, 0x74, 0x8c}};

CLSID_SCOPE const GUID CLSID_DxcUtils = CLSID_DxcLibrary;

// {8CA3E215-F728-4CF3-8CDD-88AF917587A1}
CLSID_SCOPE const GUID CLSID_DxcValidator = {
    0x8ca3e215,
    0xf728,
    0x4cf3,
    {0x8c, 0xdd, 0x88, 0xaf, 0x91, 0x75, 0x87, 0xa1}};

// {D728DB68-F903-4F80-94CD-DCCF76EC7151}
CLSID_SCOPE const GUID CLSID_DxcAssembler = {
    0xd728db68,
    0xf903,
    0x4f80,
    {0x94, 0xcd, 0xdc, 0xcf, 0x76, 0xec, 0x71, 0x51}};

// {b9f54489-55b8-400c-ba3a-1675e4728b91}
CLSID_SCOPE const GUID CLSID_DxcContainerReflection = {
    0xb9f54489,
    0x55b8,
    0x400c,
    {0xba, 0x3a, 0x16, 0x75, 0xe4, 0x72, 0x8b, 0x91}};

// {AE2CD79F-CC22-453F-9B6B-B124E7A5204C}
CLSID_SCOPE const GUID CLSID_DxcOptimizer = {
    0xae2cd79f,
    0xcc22,
    0x453f,
    {0x9b, 0x6b, 0xb1, 0x24, 0xe7, 0xa5, 0x20, 0x4c}};

// {94134294-411f-4574-b4d0-8741e25240d2}
CLSID_SCOPE const GUID CLSID_DxcContainerBuilder = {
    0x94134294,
    0x411f,
    0x4574,
    {0xb4, 0xd0, 0x87, 0x41, 0xe2, 0x52, 0x40, 0xd2}};
#endif<|MERGE_RESOLUTION|>--- conflicted
+++ resolved
@@ -461,10 +461,7 @@
   DXC_OUT_TEXT = 7,           // IDxcBlobUtf8 or IDxcBlobUtf16 - other text, such as -ast-dump or -Odump
   DXC_OUT_REFLECTION = 8,     // IDxcBlob - RDAT part with reflection data
   DXC_OUT_ROOT_SIGNATURE = 9, // IDxcBlob - Serialized root signature output
-<<<<<<< HEAD
-=======
   DXC_OUT_EXTRA_OUTPUTS  = 10,// IDxcExtraResults - Extra outputs
->>>>>>> 6bbb88c8
 
   DXC_OUT_FORCE_DWORD = 0xFFFFFFFF
 } DXC_OUT_KIND;
@@ -483,8 +480,6 @@
   DECLARE_CROSS_PLATFORM_UUIDOF(IDxcResult)
 };
 
-<<<<<<< HEAD
-=======
 // Special names for extra output that should get written to specific streams
 #define DXC_EXTRA_OUTPUT_NAME_STDOUT L"*stdout*"
 #define DXC_EXTRA_OUTPUT_NAME_STDERR L"*stderr*"
@@ -501,7 +496,6 @@
   DECLARE_CROSS_PLATFORM_UUIDOF(IDxcExtraOutputs)
 };
 
->>>>>>> 6bbb88c8
 struct __declspec(uuid("228B4687-5A6A-4730-900C-9702B2203F54"))
 IDxcCompiler3 : public IUnknown {
   // Compile a single entry point to the target shader model,
