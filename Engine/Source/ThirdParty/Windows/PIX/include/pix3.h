// Copyright (c) Microsoft Corporation. All rights reserved.

/*==========================================================================;
 *
 *  Copyright (C) Microsoft Corporation.  All Rights Reserved.
 *
 *  File:       pix3.h
 *  Content:    PIX include file
 *
 ****************************************************************************/
#pragma once

#ifndef _PIX3_H_
#define _PIX3_H_

#include <sal.h>

#ifndef __cplusplus
#error "Only C++ files can include pix3.h. C is not supported."
#endif

#if !defined(USE_PIX_SUPPORTED_ARCHITECTURE)
#if defined(_M_X64) || defined(USE_PIX_ON_ALL_ARCHITECTURES) || defined(_M_ARM64)
#define USE_PIX_SUPPORTED_ARCHITECTURE
#endif
#endif

#if !defined(USE_PIX)
#if defined(USE_PIX_SUPPORTED_ARCHITECTURE) && (defined(_DEBUG) || DBG || defined(PROFILE) || defined(PROFILE_BUILD)) && !defined(_PREFAST_)
#define USE_PIX
#endif
#endif

#if defined(USE_PIX) && !defined(USE_PIX_SUPPORTED_ARCHITECTURE)
#pragma message("Warning: Pix markers are only supported on AMD64 and ARM64")
#endif


// These flags are used by both PIXBeginCapture and PIXGetCaptureState
#define PIX_CAPTURE_TIMING                  (1 << 0)
#define PIX_CAPTURE_GPU                     (1 << 1)
#define PIX_CAPTURE_FUNCTION_SUMMARY        (1 << 2)
#define PIX_CAPTURE_FUNCTION_DETAILS        (1 << 3)
#define PIX_CAPTURE_CALLGRAPH               (1 << 4)
#define PIX_CAPTURE_INSTRUCTION_TRACE       (1 << 5)
#define PIX_CAPTURE_SYSTEM_MONITOR_COUNTERS (1 << 6)
#define PIX_CAPTURE_VIDEO                   (1 << 7)
#define PIX_CAPTURE_AUDIO                   (1 << 8)
#define PIX_CAPTURE_RESERVED                (1 << 15)

union PIXCaptureParameters
{
    enum PIXCaptureStorage
    {
        Memory = 0,
    };

    struct GpuCaptureParameters
    {
        PCWSTR FileName;
    } GpuCaptureParameters;

    struct TimingCaptureParameters
    {
        PCWSTR FileName;
        UINT32 MaximumToolingMemorySizeMb;
        PIXCaptureStorage CaptureStorage;

        BOOL CaptureGpuTiming;

        BOOL CaptureCallstacks;
        BOOL CaptureCpuSamples;
        UINT32 CpuSamplesPerSecond;

        BOOL CaptureFileIO;

        BOOL CaptureVirtualAllocEvents;
        BOOL CaptureHeapAllocEvents;
        BOOL CaptureXMemEvents; // Xbox only
        BOOL CapturePixMemEvents; // Xbox only
    } TimingCaptureParameters;
};

typedef PIXCaptureParameters* PPIXCaptureParameters;

#if defined(XBOX) || defined(_XBOX_ONE) || defined(_DURANGO) || defined(_GAMING_XBOX) || defined(_GAMING_XBOX_SCARLETT)
#include "pix3_xbox.h"
#else
#include "pix3_win.h"
#endif

#if defined(USE_PIX_SUPPORTED_ARCHITECTURE) && (defined(USE_PIX) || defined(USE_PIX_RETAIL))

#define PIX_EVENTS_ARE_TURNED_ON

#include "PIXEventsCommon.h"
#include "PIXEvents.h"

#ifdef USE_PIX
// Starts a programmatically controlled capture.
// captureFlags uses the PIX_CAPTURE_* family of flags to specify the type of capture to take
extern "C" HRESULT WINAPI PIXBeginCapture2(DWORD captureFlags, _In_opt_ const PPIXCaptureParameters captureParameters);
inline HRESULT PIXBeginCapture(DWORD captureFlags, _In_opt_ const PPIXCaptureParameters captureParameters) { return PIXBeginCapture2(captureFlags, captureParameters); }

// Stops a programmatically controlled capture
//  If discard == TRUE, the captured data is discarded
//  If discard == FALSE, the captured data is saved
//  discard parameter is not supported on Windows
extern "C" HRESULT WINAPI PIXEndCapture(BOOL discard);

extern "C" DWORD WINAPI PIXGetCaptureState();

extern "C" void WINAPI PIXReportCounter(_In_ PCWSTR name, float value);

#endif // USE_PIX

#endif // (USE_PIX_SUPPORTED_ARCHITECTURE) && (USE_PIX || USE_PIX_RETAIL)

#if !defined(USE_PIX_SUPPORTED_ARCHITECTURE) || !defined(USE_PIX)

// Eliminate these APIs when not using PIX
inline HRESULT PIXBeginCapture2(DWORD, _In_opt_ const PIXCaptureParameters*) { return S_OK; }
inline HRESULT PIXBeginCapture(DWORD, _In_opt_ const PIXCaptureParameters*) { return S_OK; }
inline HRESULT PIXEndCapture(BOOL) { return S_OK; }
inline HRESULT PIXGpuCaptureNextFrames(PCWSTR, UINT32) { return S_OK; }
inline HRESULT PIXSetTargetWindow(HWND) { return S_OK; }
inline HRESULT PIXForceD3D11On12() { return S_OK; }
inline HRESULT WINAPI PIXSetHUDOptions(PIXHUDOptions) { return S_OK; }
<<<<<<< HEAD
inline HMODULE PIXLoadLatestWinPixGpuCapturerLibrary() { return nullptr; }
=======
inline bool WINAPI PIXIsAttachedForGpuCapture() { return false; }
inline HINSTANCE WINAPI PIXOpenCaptureInUI(PCWSTR) { return 0; }
inline HMODULE PIXLoadLatestWinPixGpuCapturerLibrary() { return nullptr; }
inline HMODULE PIXLoadLatestWinPixTimingCapturerLibrary() { return nullptr; }
>>>>>>> 4af6daef
inline DWORD PIXGetCaptureState() { return 0; }
inline void PIXReportCounter(_In_ PCWSTR, float) {}
inline void PIXNotifyWakeFromFenceSignal(_In_ HANDLE) {}

#if !defined(USE_PIX_RETAIL)

inline void PIXBeginEvent(UINT64, _In_ PCSTR, ...) {}
inline void PIXBeginEvent(UINT64, _In_ PCWSTR, ...) {}
inline void PIXBeginEvent(void*, UINT64, _In_ PCSTR, ...) {}
inline void PIXBeginEvent(void*, UINT64, _In_ PCWSTR, ...) {}
inline void PIXEndEvent() {}
inline void PIXEndEvent(void*) {}
inline void PIXSetMarker(UINT64, _In_ PCSTR, ...) {}
inline void PIXSetMarker(UINT64, _In_ PCWSTR, ...) {}
inline void PIXSetMarker(void*, UINT64, _In_ PCSTR, ...) {}
inline void PIXSetMarker(void*, UINT64, _In_ PCWSTR, ...) {}
inline void PIXBeginRetailEvent(void*, UINT64, _In_ PCSTR, ...) {}
inline void PIXBeginRetailEvent(void*, UINT64, _In_ PCWSTR, ...) {}
inline void PIXEndRetailEvent(void*) {}
inline void PIXSetRetailMarker(void*, UINT64, _In_ PCSTR, ...) {}
inline void PIXSetRetailMarker(void*, UINT64, _In_ PCWSTR, ...) {}
inline void PIXScopedEvent(UINT64, _In_ PCSTR, ...) {}
inline void PIXScopedEvent(UINT64, _In_ PCWSTR, ...) {}
inline void PIXScopedEvent(void*, UINT64, _In_ PCSTR, ...) {}
inline void PIXScopedEvent(void*, UINT64, _In_ PCWSTR, ...) {}

#endif // !USE_PIX_RETAIL

// don't show warnings about expressions with no effect
#pragma warning(disable:4548)
#pragma warning(disable:4555)

#endif // !USE_PIX_SUPPORTED_ARCHITECTURE || !USE_PIX

// Use these functions to specify colors to pass as metadata to a PIX event/marker API.
// Use PIX_COLOR() to specify a particular color for an event.
// Or, use PIX_COLOR_INDEX() to specify a set of unique event categories, and let PIX choose
// the colors to represent each category.
inline UINT PIX_COLOR(BYTE r, BYTE g, BYTE b) { return 0xff000000 | (r << 16) | (g << 8) | b; }
inline UINT PIX_COLOR_INDEX(BYTE i) { return i; }
const UINT PIX_COLOR_DEFAULT = PIX_COLOR_INDEX(0);

#endif // _PIX3_H_<|MERGE_RESOLUTION|>--- conflicted
+++ resolved
@@ -126,14 +126,10 @@
 inline HRESULT PIXSetTargetWindow(HWND) { return S_OK; }
 inline HRESULT PIXForceD3D11On12() { return S_OK; }
 inline HRESULT WINAPI PIXSetHUDOptions(PIXHUDOptions) { return S_OK; }
-<<<<<<< HEAD
-inline HMODULE PIXLoadLatestWinPixGpuCapturerLibrary() { return nullptr; }
-=======
 inline bool WINAPI PIXIsAttachedForGpuCapture() { return false; }
 inline HINSTANCE WINAPI PIXOpenCaptureInUI(PCWSTR) { return 0; }
 inline HMODULE PIXLoadLatestWinPixGpuCapturerLibrary() { return nullptr; }
 inline HMODULE PIXLoadLatestWinPixTimingCapturerLibrary() { return nullptr; }
->>>>>>> 4af6daef
 inline DWORD PIXGetCaptureState() { return 0; }
 inline void PIXReportCounter(_In_ PCWSTR, float) {}
 inline void PIXNotifyWakeFromFenceSignal(_In_ HANDLE) {}
