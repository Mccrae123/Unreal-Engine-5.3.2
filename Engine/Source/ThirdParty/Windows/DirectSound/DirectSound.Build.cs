--- conflicted
+++ resolved
@@ -7,15 +7,9 @@
 	{
 		Type = ModuleType.External;
 
-<<<<<<< HEAD
-		if (Target.Platform == UnrealTargetPlatform.Win64)
-		{
-			PublicSystemIncludePaths.Add(DirectX.GetIncludeDir(Target));
-=======
 		if (Target.IsInPlatformGroup(UnrealPlatformGroup.Windows))
 		{
 			PublicDependencyModuleNames.Add("DirectX");
->>>>>>> 4af6daef
 
 			string DirectXLibDir = DirectX.GetLibDir(Target);
 			PublicAdditionalLibraries.AddRange(
