// Copyright Epic Games, Inc. All Rights Reserved.

<<<<<<< HEAD
using EpicGames.Core;
using System;
=======
>>>>>>> 4af6daef
using System.IO;
using System.Linq;
using UnrealBuildTool;

public class DX12 : ModuleRules
{
	protected bool IsX64Target { get => Target.Architecture.bIsX64; }
	protected virtual bool bUsesWindowsD3D12 { get => Target.Platform.IsInGroup(UnrealPlatformGroup.Windows); }
	protected virtual bool bUsesWindowsD3D12Libs { get => Target.Platform.IsInGroup(UnrealPlatformGroup.Windows) && IsX64Target; }
	protected virtual bool bUsesAgilitySDK { get => Target.Platform.IsInGroup(UnrealPlatformGroup.Windows) && IsX64Target; }

	public DX12(ReadOnlyTargetRules Target) : base(Target)
	{
		Type = ModuleType.External;

<<<<<<< HEAD
		if (bUsesWindowsD3D12)
		{
			Log.TraceLog("Running DX12");
=======
		if (Target.Platform.IsInGroup(UnrealPlatformGroup.Windows))
		{
			PublicDependencyModuleNames.Add("DirectX");	
>>>>>>> 4af6daef

			string[] AllD3DLibs = new string[]
			{
				"dxgi.lib",
				"d3d12.lib",
				"dxguid.lib",
			};

<<<<<<< HEAD
			if (bUsesWindowsD3D12Libs)
			{
				string DirectXSDKDir = DirectX.GetLibDir(Target);
				PublicAdditionalLibraries.AddRange(AllD3DLibs.Select(LibName => Path.Combine(DirectXSDKDir, LibName)));
			}
			else
			{
				PublicSystemLibraries.AddRange(AllD3DLibs);
			}

			// D3D12Core runtime. Currently x64 only, but ARM64 can also be supported if necessary.
			if (bUsesAgilitySDK)
			{
				PublicDefinitions.Add("D3D12_CORE_ENABLED=1");
=======
			string DirectXSDKDir = DirectX.GetLibDir(Target);
			PublicAdditionalLibraries.AddRange(AllD3DLibs.Select(LibName => Path.Combine(DirectXSDKDir, LibName)));

			// D3D12Core runtime
			PublicDefinitions.Add("D3D12_CORE_ENABLED=1");
>>>>>>> 4af6daef

				// Copy D3D12Core binaries to the target directory, so it can be found by D3D12.dll loader.
				// D3D redistributable search path is configured in LaunchWindows.cpp like so:			
				// 		extern "C" { _declspec(dllexport) extern const UINT D3D12SDKVersion = 4; }
				// 		extern "C" { _declspec(dllexport) extern const char* D3D12SDKPath = u8".\\D3D12\\"; }

				// NOTE: We intentionally put D3D12 redist binaries into a subdirectory.
				// System D3D12 loader will be able to pick them up using D3D12SDKPath export, if running on compatible Win10 version.
				// If we are running on incompatible/old system, we don't want those libraries to ever be loaded.
				// A specific D3D12Core.dll is only compatible with a matching d3d12SDKLayers.dll counterpart.
				// If a wrong d3d12SDKLayers.dll is present in PATH, it will be blindly loaded and the engine will crash.

<<<<<<< HEAD
				RuntimeDependencies.Add(
					"$(TargetOutputDir)/D3D12/D3D12Core.dll",
					DirectX.GetDllDir(Target) + "D3D12Core.dll");
=======
			RuntimeDependencies.Add(
				"$(TargetOutputDir)/D3D12/D3D12Core.dll",
				DirectX.GetDllDir(Target) + "D3D12Core.dll");
>>>>>>> 4af6daef

				if (Target.Configuration != UnrealTargetConfiguration.Shipping &&
					Target.Configuration != UnrealTargetConfiguration.Test)
				{
					RuntimeDependencies.Add(
						"$(TargetOutputDir)/D3D12/d3d12SDKLayers.dll",
						DirectX.GetDllDir(Target) + "d3d12SDKLayers.dll");
				}
			}
			else
			{
<<<<<<< HEAD
				PublicDefinitions.Add("D3D12_CORE_ENABLED=0");
=======
				RuntimeDependencies.Add(
					"$(TargetOutputDir)/D3D12/d3d12SDKLayers.dll",
					DirectX.GetDllDir(Target) + "d3d12SDKLayers.dll");
>>>>>>> 4af6daef
			}

			// Always delay-load D3D12
			PublicDelayLoadDLLs.Add("d3d12.dll");

<<<<<<< HEAD
			PublicSystemIncludePaths.Add(DirectX.GetIncludeDir(Target));

			PublicDefinitions.Add("D3D12_MAX_DEVICE_INTERFACE=10");
			PublicDefinitions.Add("D3D12_MAX_COMMANDLIST_INTERFACE=6");
			PublicDefinitions.Add("D3D12_SUPPORTS_INFO_QUEUE=1");
			PublicDefinitions.Add("D3D12_SUPPORTS_DXGI_DEBUG=1");
			PublicDefinitions.Add("DXGI_MAX_FACTORY_INTERFACE=6");
			PublicDefinitions.Add("DXGI_MAX_SWAPCHAIN_INTERFACE=4");

=======
			PublicDefinitions.Add("D3D12_MAX_DEVICE_INTERFACE=12");
			PublicDefinitions.Add("D3D12_MAX_COMMANDLIST_INTERFACE=9");
			PublicDefinitions.Add("D3D12_SUPPORTS_INFO_QUEUE=1");
			PublicDefinitions.Add("D3D12_SUPPORTS_DXGI_DEBUG=1");
			PublicDefinitions.Add("DXGI_MAX_FACTORY_INTERFACE=7");
			PublicDefinitions.Add("DXGI_MAX_SWAPCHAIN_INTERFACE=4");

>>>>>>> 4af6daef
			// DX12 extensions, not part of SDK
			PublicSystemIncludePaths.Add(Path.Combine(Target.UEThirdPartySourceDirectory, "Windows", "D3DX12", "include"));
		}
	}
}
<|MERGE_RESOLUTION|>--- conflicted
+++ resolved
@@ -1,34 +1,18 @@
 // Copyright Epic Games, Inc. All Rights Reserved.
 
-<<<<<<< HEAD
-using EpicGames.Core;
-using System;
-=======
->>>>>>> 4af6daef
 using System.IO;
 using System.Linq;
 using UnrealBuildTool;
 
 public class DX12 : ModuleRules
 {
-	protected bool IsX64Target { get => Target.Architecture.bIsX64; }
-	protected virtual bool bUsesWindowsD3D12 { get => Target.Platform.IsInGroup(UnrealPlatformGroup.Windows); }
-	protected virtual bool bUsesWindowsD3D12Libs { get => Target.Platform.IsInGroup(UnrealPlatformGroup.Windows) && IsX64Target; }
-	protected virtual bool bUsesAgilitySDK { get => Target.Platform.IsInGroup(UnrealPlatformGroup.Windows) && IsX64Target; }
-
 	public DX12(ReadOnlyTargetRules Target) : base(Target)
 	{
 		Type = ModuleType.External;
 
-<<<<<<< HEAD
-		if (bUsesWindowsD3D12)
-		{
-			Log.TraceLog("Running DX12");
-=======
 		if (Target.Platform.IsInGroup(UnrealPlatformGroup.Windows))
 		{
 			PublicDependencyModuleNames.Add("DirectX");	
->>>>>>> 4af6daef
 
 			string[] AllD3DLibs = new string[]
 			{
@@ -37,83 +21,38 @@
 				"dxguid.lib",
 			};
 
-<<<<<<< HEAD
-			if (bUsesWindowsD3D12Libs)
-			{
-				string DirectXSDKDir = DirectX.GetLibDir(Target);
-				PublicAdditionalLibraries.AddRange(AllD3DLibs.Select(LibName => Path.Combine(DirectXSDKDir, LibName)));
-			}
-			else
-			{
-				PublicSystemLibraries.AddRange(AllD3DLibs);
-			}
-
-			// D3D12Core runtime. Currently x64 only, but ARM64 can also be supported if necessary.
-			if (bUsesAgilitySDK)
-			{
-				PublicDefinitions.Add("D3D12_CORE_ENABLED=1");
-=======
 			string DirectXSDKDir = DirectX.GetLibDir(Target);
 			PublicAdditionalLibraries.AddRange(AllD3DLibs.Select(LibName => Path.Combine(DirectXSDKDir, LibName)));
 
 			// D3D12Core runtime
 			PublicDefinitions.Add("D3D12_CORE_ENABLED=1");
->>>>>>> 4af6daef
 
-				// Copy D3D12Core binaries to the target directory, so it can be found by D3D12.dll loader.
-				// D3D redistributable search path is configured in LaunchWindows.cpp like so:			
-				// 		extern "C" { _declspec(dllexport) extern const UINT D3D12SDKVersion = 4; }
-				// 		extern "C" { _declspec(dllexport) extern const char* D3D12SDKPath = u8".\\D3D12\\"; }
+			// Copy D3D12Core binaries to the target directory, so it can be found by D3D12.dll loader.
+			// D3D redistributable search path is configured in LaunchWindows.cpp like so:			
+			// 		extern "C" { _declspec(dllexport) extern const UINT D3D12SDKVersion = 4; }
+			// 		extern "C" { _declspec(dllexport) extern const char* D3D12SDKPath = u8".\\D3D12\\"; }
 
-				// NOTE: We intentionally put D3D12 redist binaries into a subdirectory.
-				// System D3D12 loader will be able to pick them up using D3D12SDKPath export, if running on compatible Win10 version.
-				// If we are running on incompatible/old system, we don't want those libraries to ever be loaded.
-				// A specific D3D12Core.dll is only compatible with a matching d3d12SDKLayers.dll counterpart.
-				// If a wrong d3d12SDKLayers.dll is present in PATH, it will be blindly loaded and the engine will crash.
+			// NOTE: We intentionally put D3D12 redist binaries into a subdirectory.
+			// System D3D12 loader will be able to pick them up using D3D12SDKPath export, if running on compatible Win10 version.
+			// If we are running on incompatible/old system, we don't want those libraries to ever be loaded.
+			// A specific D3D12Core.dll is only compatible with a matching d3d12SDKLayers.dll counterpart.
+			// If a wrong d3d12SDKLayers.dll is present in PATH, it will be blindly loaded and the engine will crash.
 
-<<<<<<< HEAD
-				RuntimeDependencies.Add(
-					"$(TargetOutputDir)/D3D12/D3D12Core.dll",
-					DirectX.GetDllDir(Target) + "D3D12Core.dll");
-=======
 			RuntimeDependencies.Add(
 				"$(TargetOutputDir)/D3D12/D3D12Core.dll",
 				DirectX.GetDllDir(Target) + "D3D12Core.dll");
->>>>>>> 4af6daef
 
-				if (Target.Configuration != UnrealTargetConfiguration.Shipping &&
-					Target.Configuration != UnrealTargetConfiguration.Test)
-				{
-					RuntimeDependencies.Add(
-						"$(TargetOutputDir)/D3D12/d3d12SDKLayers.dll",
-						DirectX.GetDllDir(Target) + "d3d12SDKLayers.dll");
-				}
-			}
-			else
+			if (Target.Configuration != UnrealTargetConfiguration.Shipping &&
+				Target.Configuration != UnrealTargetConfiguration.Test)
 			{
-<<<<<<< HEAD
-				PublicDefinitions.Add("D3D12_CORE_ENABLED=0");
-=======
 				RuntimeDependencies.Add(
 					"$(TargetOutputDir)/D3D12/d3d12SDKLayers.dll",
 					DirectX.GetDllDir(Target) + "d3d12SDKLayers.dll");
->>>>>>> 4af6daef
 			}
 
 			// Always delay-load D3D12
 			PublicDelayLoadDLLs.Add("d3d12.dll");
 
-<<<<<<< HEAD
-			PublicSystemIncludePaths.Add(DirectX.GetIncludeDir(Target));
-
-			PublicDefinitions.Add("D3D12_MAX_DEVICE_INTERFACE=10");
-			PublicDefinitions.Add("D3D12_MAX_COMMANDLIST_INTERFACE=6");
-			PublicDefinitions.Add("D3D12_SUPPORTS_INFO_QUEUE=1");
-			PublicDefinitions.Add("D3D12_SUPPORTS_DXGI_DEBUG=1");
-			PublicDefinitions.Add("DXGI_MAX_FACTORY_INTERFACE=6");
-			PublicDefinitions.Add("DXGI_MAX_SWAPCHAIN_INTERFACE=4");
-
-=======
 			PublicDefinitions.Add("D3D12_MAX_DEVICE_INTERFACE=12");
 			PublicDefinitions.Add("D3D12_MAX_COMMANDLIST_INTERFACE=9");
 			PublicDefinitions.Add("D3D12_SUPPORTS_INFO_QUEUE=1");
@@ -121,7 +60,6 @@
 			PublicDefinitions.Add("DXGI_MAX_FACTORY_INTERFACE=7");
 			PublicDefinitions.Add("DXGI_MAX_SWAPCHAIN_INTERFACE=4");
 
->>>>>>> 4af6daef
 			// DX12 extensions, not part of SDK
 			PublicSystemIncludePaths.Add(Path.Combine(Target.UEThirdPartySourceDirectory, "Windows", "D3DX12", "include"));
 		}
