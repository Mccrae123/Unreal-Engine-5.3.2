// Copyright Epic Games, Inc. All Rights Reserved.

using System.IO;
using UnrealBuildTool;

public class Blosc : ModuleRules
{
	public Blosc(ReadOnlyTargetRules Target) : base(Target)
	{
		Type = ModuleType.External;

<<<<<<< HEAD
		const string bloscVersion = "1.5.0";

		string BloscDir = Target.UEThirdPartySourceDirectory + "Blosc/Deploy/c-blosc-" + bloscVersion;
		string BloscBinDir = Path.Combine(BloscDir, "bin");
		string BloscIncludeDir = Path.Combine(BloscDir, "include");
		string BloscLibDir = Path.Combine(BloscDir, "lib");
		
		PublicIncludePaths.Add(BloscIncludeDir);
		
		if (Target.Platform == UnrealTargetPlatform.Win64)
		{
			string Win64Config = "Release";
			string Win64Dir = Path.Combine("Win64", "VS2019", Win64Config);
			
			const string bloscWin64LibName = "libblosc.lib";
			string BloscWin64LibDir = Path.Combine(BloscLibDir, Win64Dir);
			string BloscWin64Lib = Path.Combine(BloscWin64LibDir, bloscWin64LibName);

			PublicAdditionalLibraries.Add(BloscWin64Lib);
		}
		else
        {
	        string Err = "Platform " + Target.Platform + " not supported!";
			System.Console.WriteLine(Err);
			throw new BuildException(Err);
=======
		bool bDebug = (Target.Configuration == UnrealTargetConfiguration.Debug && Target.bDebugBuildsActuallyUseDebugCRT);

		string DeploymentDirectory = Path.Combine(ModuleDirectory, "Deploy", "c-blosc-1.21.0");

		PublicIncludePaths.Add(Path.Combine(DeploymentDirectory, "include"));

		string LibPostfix = bDebug ? "_d" : "";

		if (Target.IsInPlatformGroup(UnrealPlatformGroup.Windows))
		{
			string LibDirectory = Path.Combine(
				DeploymentDirectory,
				"VS" + Target.WindowsPlatform.GetVisualStudioCompilerVersionName(),
				Target.WindowsPlatform.GetArchitectureSubpath(),
				"lib");

			PublicAdditionalLibraries.Add(Path.Combine(LibDirectory, "libblosc" + LibPostfix + ".lib"));
		}
		else if (Target.Platform == UnrealTargetPlatform.Mac)
		{
			string LibDirectory = Path.Combine(
				DeploymentDirectory,
				"Mac",
				"lib");

			PublicAdditionalLibraries.Add(Path.Combine(LibDirectory, "libblosc" + LibPostfix + ".a"));
		}
		else if (Target.IsInPlatformGroup(UnrealPlatformGroup.Unix))
		{
			string LibDirectory = Path.Combine(
				DeploymentDirectory,
				"Unix",
				Target.Architecture,
				"lib");

			PublicAdditionalLibraries.Add(Path.Combine(LibDirectory, "libblosc" + LibPostfix + ".a"));
>>>>>>> d731a049
		}
	}
}<|MERGE_RESOLUTION|>--- conflicted
+++ resolved
@@ -9,33 +9,6 @@
 	{
 		Type = ModuleType.External;
 
-<<<<<<< HEAD
-		const string bloscVersion = "1.5.0";
-
-		string BloscDir = Target.UEThirdPartySourceDirectory + "Blosc/Deploy/c-blosc-" + bloscVersion;
-		string BloscBinDir = Path.Combine(BloscDir, "bin");
-		string BloscIncludeDir = Path.Combine(BloscDir, "include");
-		string BloscLibDir = Path.Combine(BloscDir, "lib");
-		
-		PublicIncludePaths.Add(BloscIncludeDir);
-		
-		if (Target.Platform == UnrealTargetPlatform.Win64)
-		{
-			string Win64Config = "Release";
-			string Win64Dir = Path.Combine("Win64", "VS2019", Win64Config);
-			
-			const string bloscWin64LibName = "libblosc.lib";
-			string BloscWin64LibDir = Path.Combine(BloscLibDir, Win64Dir);
-			string BloscWin64Lib = Path.Combine(BloscWin64LibDir, bloscWin64LibName);
-
-			PublicAdditionalLibraries.Add(BloscWin64Lib);
-		}
-		else
-        {
-	        string Err = "Platform " + Target.Platform + " not supported!";
-			System.Console.WriteLine(Err);
-			throw new BuildException(Err);
-=======
 		bool bDebug = (Target.Configuration == UnrealTargetConfiguration.Debug && Target.bDebugBuildsActuallyUseDebugCRT);
 
 		string DeploymentDirectory = Path.Combine(ModuleDirectory, "Deploy", "c-blosc-1.21.0");
@@ -72,7 +45,6 @@
 				"lib");
 
 			PublicAdditionalLibraries.Add(Path.Combine(LibDirectory, "libblosc" + LibPostfix + ".a"));
->>>>>>> d731a049
 		}
 	}
 }