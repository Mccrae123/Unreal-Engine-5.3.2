--- conflicted
+++ resolved
@@ -17,10 +17,6 @@
 				return "libPNG-1.6.37";
 			}
 			else if (Target.Platform == UnrealTargetPlatform.Mac ||
-<<<<<<< HEAD
-				Target.Platform == UnrealTargetPlatform.Mac ||
-=======
->>>>>>> 6bbb88c8
 				Target.Architecture.StartsWith("aarch64") ||
 				Target.Architecture.StartsWith("i686"))
 			{
