--- conflicted
+++ resolved
@@ -5,42 +5,6 @@
 
 public class UElibPNG : ModuleRules
 {
-<<<<<<< HEAD
-    protected virtual string LibRootDirectory { get { return ModuleDirectory; } }
-    protected virtual string IncRootDirectory { get { return ModuleDirectory; } }
-
-	protected virtual string LibPNGVersion {  get { return "libPNG-1.5.2"; } }
-
-    protected virtual string LibPNGPath { get { return Path.Combine(LibRootDirectory, LibPNGVersion); } }
-    protected virtual string IncPNGPath { get { return Path.Combine(IncRootDirectory, LibPNGVersion); } }
-
-    public UElibPNG(ReadOnlyTargetRules Target) : base(Target)
-	{
-		Type = ModuleType.External;
-
-		if (Target.Platform == UnrealTargetPlatform.Win64)
-		{
-			string LibFileName = "libpng" + (Target.Configuration == UnrealTargetConfiguration.Debug && Target.bDebugBuildsActuallyUseDebugCRT ? "d" : "") + "_64.lib";
-			PublicAdditionalLibraries.Add(Path.Combine(LibPNGPath, "lib", "Win64", "VS" + Target.WindowsPlatform.GetVisualStudioCompilerVersionName(), LibFileName));
-		}
-		else if (Target.Platform == UnrealTargetPlatform.Win32)
-		{
-			string LibFileName = "libpng" + (Target.Configuration == UnrealTargetConfiguration.Debug && Target.bDebugBuildsActuallyUseDebugCRT ? "d" : "") + ".lib";
-			PublicAdditionalLibraries.Add(Path.Combine(LibPNGPath, "lib", "Win32", "VS" + Target.WindowsPlatform.GetVisualStudioCompilerVersionName(), LibFileName));
-		}
-		else if (Target.Platform == UnrealTargetPlatform.HoloLens)
-        {
-			string LibDir;
-            string PlatformSubpath = Target.Platform.ToString();
-            if (Target.WindowsPlatform.Architecture == WindowsArchitecture.ARM32 || Target.WindowsPlatform.Architecture == WindowsArchitecture.ARM64)
-            {
-                LibDir = System.String.Format("{0}/lib/{1}/VS{2}/{3}/", LibPNGPath, PlatformSubpath, Target.WindowsPlatform.GetVisualStudioCompilerVersionName(), Target.WindowsPlatform.GetArchitectureSubpath());
-            }
-            else
-            {
-                LibDir = System.String.Format("{0}/lib/{1}/VS{2}/", LibPNGPath, PlatformSubpath, Target.WindowsPlatform.GetVisualStudioCompilerVersionName());
-            }
-=======
 	protected virtual string LibRootDirectory { get { return Target.UEThirdPartySourceDirectory; } }
 	protected virtual string IncRootDirectory { get { return Target.UEThirdPartySourceDirectory; } }
 
@@ -92,93 +56,9 @@
 			{
 				LibDir = Path.Combine(LibDir, Target.WindowsPlatform.GetArchitectureSubpath());
 			}
->>>>>>> 6f5581de
 
 			string LibFileName = "libpng";
 			if(Target.Configuration == UnrealTargetConfiguration.Debug && Target.bDebugBuildsActuallyUseDebugCRT)
-<<<<<<< HEAD
-            {
-                LibFileName += "d";
-            }
-            if (Target.WindowsPlatform.Architecture == WindowsArchitecture.ARM64 || Target.WindowsPlatform.Architecture == WindowsArchitecture.x64)
-            {
-                LibFileName += "_64";
-            }
-            PublicAdditionalLibraries.Add(Path.Combine(LibDir, LibFileName + ".lib"));
-        }
-		else if (Target.Platform == UnrealTargetPlatform.Mac)
-		{
-            PublicAdditionalLibraries.Add(Path.Combine(LibPNGPath, "lib", "Mac", "libpng.a"));
-		}
-		else if (Target.Platform == UnrealTargetPlatform.IOS)
-		{
-			string LibDir;
-			if (Target.Architecture == "-simulator")
-			{
-				LibDir = Path.Combine(LibPNGPath, "lib", "ios", "Simulator");
-			}
-			else
-			{
-				LibDir = Path.Combine(LibPNGPath, "lib", "ios", "Device");
-			}
-
-			PublicAdditionalLibraries.Add(Path.Combine(LibDir, "libpng152.a"));
-		}
-		else if (Target.Platform == UnrealTargetPlatform.TVOS)
-		{
-			string LibDir;
-			if (Target.Architecture == "-simulator")
-			{
-				LibDir = Path.Combine(LibPNGPath, "lib", "TVOS", "Simulator");
-			}
-			else
-			{
-				LibDir = Path.Combine(LibPNGPath, "lib", "TVOS", "Device");
-			}
-
-			PublicAdditionalLibraries.Add(Path.Combine(LibDir, "libpng152.a"));
-		}
-		else if (Target.IsInPlatformGroup(UnrealPlatformGroup.Android))
-		{
-			string libPNGPath = Path.Combine(Target.UEThirdPartySourceDirectory, "libPNG", "libPNG-1.5.27", "lib", "Android");
-
-			PublicAdditionalLibraries.Add(Path.Combine(libPNGPath, "ARMv7", "libpng.a"));
-			PublicAdditionalLibraries.Add(Path.Combine(libPNGPath, "ARM64", "libpng.a"));
-			PublicAdditionalLibraries.Add(Path.Combine(libPNGPath, "x86", "libpng.a"));
-			PublicAdditionalLibraries.Add(Path.Combine(libPNGPath, "x64", "libpng.a"));
-		}
-		else if (Target.IsInPlatformGroup(UnrealPlatformGroup.Unix))
-		{
-            string libPNGPath = LibPNGPath;
-
-            // migrate all architectures to the newer binary
-            if (Target.Architecture.StartsWith("aarch64") || Target.Architecture.StartsWith("i686"))
-			{
-                libPNGPath = Path.Combine(Target.UEThirdPartySourceDirectory, "libPNG", "libPNG-1.5.27");
-			}
-
-			PublicAdditionalLibraries.Add(Path.Combine(libPNGPath, "lib", "Linux", Target.Architecture, "libpng.a"));
-		}
-		else if (Target.Platform == UnrealTargetPlatform.HTML5)
-		{
-			string OptimizationSuffix = "";
-			if (Target.bCompileForSize)
-			{
-				OptimizationSuffix = "_Oz";
-			}
-			else
-			{
-				if (Target.Configuration == UnrealTargetConfiguration.Development)
-				{
-					OptimizationSuffix = "_O2";
-				}
-				else if (Target.Configuration == UnrealTargetConfiguration.Shipping)
-				{
-					OptimizationSuffix = "_O3";
-				}
-			}
-			PublicAdditionalLibraries.Add(Path.Combine(LibPNGPath, "lib", "HTML5", "libpng" + OptimizationSuffix + ".bc"));
-=======
 			{
 				LibFileName += "d";
 			}
@@ -219,11 +99,6 @@
 		{
 			PublicAdditionalLibraries.Add(Path.Combine(LibPNGPath, "Linux", Target.Architecture, "libpng.a"));
 		}
-		else if (Target.Platform == UnrealTargetPlatform.PS4)
-		{
-			PublicAdditionalLibraries.Add(Path.Combine(LibPNGPath, "PS4", "libpng152.a"));
->>>>>>> 6f5581de
-		}
 		else if (Target.Platform == UnrealTargetPlatform.XboxOne)
 		{
 			// Use reflection to allow type not to exist if console code is not present
@@ -231,20 +106,12 @@
 			if (XboxOnePlatformType != null)
 			{
 				System.Object VersionName = XboxOnePlatformType.GetMethod("GetVisualStudioCompilerVersionName").Invoke(null, null);
-<<<<<<< HEAD
-                PublicAdditionalLibraries.Add(Path.Combine(LibPNGPath, "lib", "XboxOne", "VS" + VersionName.ToString(), "libpng125_XboxOne.lib"));
-=======
 				PublicAdditionalLibraries.Add(Path.Combine(LibPNGPath, "XboxOne", "VS" + VersionName.ToString(), "libpng125_XboxOne.lib"));
->>>>>>> 6f5581de
 			}
 		}
 		else if (Target.Platform == UnrealTargetPlatform.Switch)
 		{
-<<<<<<< HEAD
-			PublicAdditionalLibraries.Add(Path.Combine(LibPNGPath, "lib", "Switch", "libPNG.a"));
-=======
 			PublicAdditionalLibraries.Add(Path.Combine(LibPNGPath, "Switch", "libPNG.a"));
->>>>>>> 6f5581de
 		}
 
 		PublicIncludePaths.Add(IncPNGPath);
