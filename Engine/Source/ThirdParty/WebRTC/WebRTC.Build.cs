--- conflicted
+++ resolved
@@ -15,15 +15,12 @@
 			(Target.IsInPlatformGroup(UnrealPlatformGroup.Unix) && Target.Architecture == UnrealArch.X64);
 	}
 
-<<<<<<< HEAD
-=======
 	//Config switch to use new WebRTC version 5414 (M109)
 	protected virtual bool bShouldUse5414WebRTC
 	{
 		get =>
 			false;
 	}
->>>>>>> 4af6daef
 
 	public WebRTC(ReadOnlyTargetRules Target) : base(Target)
 	{
@@ -45,9 +42,6 @@
 
 		if (bShouldUseWebRTC)
 		{
-<<<<<<< HEAD
-			string WebRtcSdkPath = Target.UEThirdPartySourceDirectory + Path.Join("WebRTC", "4664");
-=======
 			string WebRtcSdkPath;
 			if (bShouldUse5414WebRTC)
 			{
@@ -60,7 +54,6 @@
 				PublicDefinitions.Add("WEBRTC_5414=0");
 			}
 
->>>>>>> 4af6daef
 			string VS2013Friendly_WebRtcSdkPath = Target.UEThirdPartySourceDirectory;
 
 			string PlatformSubdir = Target.Platform.ToString();
@@ -68,11 +61,6 @@
 			string IncludePath = Path.Combine(WebRtcSdkPath, "Include");
 			PublicSystemIncludePaths.Add(IncludePath);
 
-<<<<<<< HEAD
-			string AbslthirdPartyIncludePath = Path.Combine(IncludePath, "third_party", "abseil-cpp");
-			PublicSystemIncludePaths.Add(AbslthirdPartyIncludePath);
-
-=======
 			// Include our compatiblity headers
 			string CompatIncludesPath = Path.Combine(Target.UEThirdPartySourceDirectory, "WebRTC", "CompatInclude");
 			PublicSystemIncludePaths.Add(CompatIncludesPath);
@@ -84,7 +72,6 @@
 			string libyuvthirdPartyIncludePath = Path.Combine(IncludePath, "third_party", "libyuv", "include");
 			PublicSystemIncludePaths.Add(libyuvthirdPartyIncludePath);
 
->>>>>>> 4af6daef
 			if (Target.Platform.IsInGroup(UnrealPlatformGroup.Windows))
 			{
 				PublicDefinitions.Add("WEBRTC_WIN=1");
@@ -110,11 +97,6 @@
 				// This is slightly different than the other platforms
 				string LibraryPath = Path.Combine(WebRtcSdkPath, "Lib", PlatformSubdir, Target.Architecture.LinuxName, ConfigPath);
 				PublicAdditionalLibraries.Add(Path.Combine(LibraryPath, "libwebrtc.a"));
-<<<<<<< HEAD
-				
-				AddEngineThirdPartyPrivateStaticDependencies(Target, "OpenSSL");
-				AddEngineThirdPartyPrivateStaticDependencies(Target, "libOpus");
-=======
 			}
 
 			AddEngineThirdPartyPrivateStaticDependencies(Target, "OpenSSL");
@@ -125,7 +107,6 @@
 			if(bShouldUse5414WebRTC)
 			{
 				AddEngineThirdPartyPrivateStaticDependencies(Target, "LibVpx");
->>>>>>> 4af6daef
 			}
 		}
 
