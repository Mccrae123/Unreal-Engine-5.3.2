--- conflicted
+++ resolved
@@ -8,8 +8,6 @@
 {
 	protected string ConfigPath {get; private set; }
 
-<<<<<<< HEAD
-=======
 	protected virtual bool bShouldUseWebRTC
 	{
 		get =>
@@ -18,21 +16,9 @@
 			(Target.IsInPlatformGroup(UnrealPlatformGroup.Unix) && Target.Architecture.StartsWith("x86_64"));
 	}
 
->>>>>>> 6bbb88c8
 	public WebRTC(ReadOnlyTargetRules Target) : base(Target)
 	{
 		Type = ModuleType.External;
-
-		// WebRTC binaries with debug symbols are huge hence the Release binaries do not have any
-		// if you want to have debug symbols with shipping you will need to build with debug instead  
-		if (Target.Configuration == UnrealTargetConfiguration.Shipping)
-		{
-			ConfigPath = "Release";
-		}
-		else
-		{
-			ConfigPath = "Release";
-		}
 
 		// WebRTC binaries with debug symbols are huge hence the Release binaries do not have any
 		// if you want to have debug symbols with shipping you will need to build with debug instead  
@@ -58,11 +44,7 @@
 			string AbslthirdPartyIncludePath = Path.Combine(WebRtcSdkPath, "Include", "third_party", "abseil-cpp");
 			PublicSystemIncludePaths.Add(AbslthirdPartyIncludePath);
 
-<<<<<<< HEAD
-			if (Target.Platform == UnrealTargetPlatform.Win64 || Target.Platform == UnrealTargetPlatform.Win32)
-=======
 			if (Target.Platform == UnrealTargetPlatform.Win64)
->>>>>>> 6bbb88c8
 			{
 				PublicDefinitions.Add("WEBRTC_WIN=1");
 
@@ -95,5 +77,4 @@
 		PublicDefinitions.Add("WEBRTC_VERSION=84");
 		PublicDefinitions.Add("ABSL_ALLOCATOR_NOTHROW=1");
 	}
-
 }