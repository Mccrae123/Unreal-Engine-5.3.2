// This code contains NVIDIA Confidential Information and is disclosed to you
// under a form of NVIDIA software license agreement provided separately to you.
//
// Notice
// NVIDIA Corporation and its licensors retain all intellectual property and
// proprietary rights in and to this software and related documentation and
// any modifications thereto. Any use, reproduction, disclosure, or
// distribution of this software and related documentation without an express
// license agreement from NVIDIA Corporation is strictly prohibited.
//
// ALL NVIDIA DESIGN SPECIFICATIONS, CODE ARE PROVIDED "AS IS.". NVIDIA MAKES
// NO WARRANTIES, EXPRESSED, IMPLIED, STATUTORY, OR OTHERWISE WITH RESPECT TO
// THE MATERIALS, AND EXPRESSLY DISCLAIMS ALL IMPLIED WARRANTIES OF NONINFRINGEMENT,
// MERCHANTABILITY, AND FITNESS FOR A PARTICULAR PURPOSE.
//
// Information and code furnished is believed to be accurate and reliable.
// However, NVIDIA Corporation assumes no responsibility for the consequences of use of such
// information or for any infringement of patents or other rights of third parties that may
// result from its use. No license is granted by implication or otherwise under any patent
// or patent rights of NVIDIA Corporation. Details are subject to change without notice.
// This code supersedes and replaces all information previously supplied.
// NVIDIA Corporation products are not authorized for use as critical
// components in life support devices or systems without express written approval of
// NVIDIA Corporation.
//
// Copyright (c) 2008-2017 NVIDIA Corporation. All rights reserved.
// Copyright (c) 2004-2008 AGEIA Technologies, Inc. All rights reserved.
// Copyright (c) 2001-2004 NovodeX AG. All rights reserved.  

#include "foundation/PxProfiler.h"
#include "foundation/PxQuat.h"
#include "PxVehicleUpdate.h"
#include "PxVehicleSuspWheelTire4.h"
#include "PxVehicleDrive4W.h"
#include "PxVehicleDriveNW.h"
#include "PxVehicleDriveTank.h"
#include "PxVehicleNoDrive.h"
#include "PxVehicleSuspLimitConstraintShader.h"
#include "PxVehicleDefaults.h"
#include "PxVehicleUtil.h"
#include "PxVehicleUtilTelemetry.h"
#include "PxVehicleLinearMath.h"
#include "PxShape.h"
#include "PxRigidDynamic.h"
#include "PxBatchQuery.h"
#include "PxMaterial.h"
#include "PxTolerancesScale.h"
#include "PxRigidBodyExt.h"
#include "PsFoundation.h"
#include "PsUtilities.h"
#include "CmBitMap.h"
#include "CmUtils.h"
#include "PxContactModifyCallback.h"
#include "PsFPU.h"

using namespace physx;
using namespace Cm;


//TODO: lsd - handle case where wheels are spinning in different directions.
//TODO: ackermann - use faster approximate functions for PxTan/PxATan because the results don't need to be too accurate here.
//TODO: tire lat slip - do we really use PxAbs(vz) as denominator, that's not in the paper?
//TODO: toe vs jounce table.
//TODO: pneumatic trail.
//TODO: we probably need to have a graphics jounce and a physics jounce and 
//TODO: expose sticky friction values in api.
//TODO: blend the graphics jounce towards the physics jounce to avoid graphical pops at kerbs etc.
//TODO: better graph of friction vs slip.  Need to account for negative slip and positive slip differences.

namespace physx
{

////////////////////////////////////////////////////////////////////////////
//Implementation of public api function PxVehicleSetBasisVectors
////////////////////////////////////////////////////////////////////////////

PxVec3 gRightDefault(1.f,0,0);
PxVec3 gUpDefault(0,1.f,0);
PxVec3 gForwardDefault(0,0,1.f);
PxVec3 gRight;
PxVec3 gUp;
PxVec3 gForward;

void PxVehicleSetBasisVectors(const PxVec3& up, const PxVec3& forward)
{
	gRight=up.cross(forward);
	gUp=up;
	gForward=forward;
}

////////////////////////////////////////////////////////////////////////////
//Implementation of public api function PxVehicleSetUpdateMode
////////////////////////////////////////////////////////////////////////////

const bool gApplyForcesDefault = false;
bool gApplyForces;

void PxVehicleSetUpdateMode(PxVehicleUpdateMode::Enum vehicleUpdateMode)
{
	switch(vehicleUpdateMode)
	{
	case PxVehicleUpdateMode::eVELOCITY_CHANGE:
		gApplyForces=false;
		break;
	case PxVehicleUpdateMode::eACCELERATION:
		gApplyForces=true;
		break;
	}
}

////////////////////////////////////////////////////////////////////////////
//Implementation of public api function PxVehicleSetSweepHitRejectionAngles
////////////////////////////////////////////////////////////////////////////

const PxF32 gPointRejectAngleThresholdDefault = 0.707f;  //PxCos(PxPi*0.25f);
const PxF32 gNormalRejectAngleThresholdDefault = 0.707f;  //PxCos(PxPi*0.25f);
PxF32 gPointRejectAngleThreshold;
PxF32 gNormalRejectAngleThreshold;

void PxVehicleSetSweepHitRejectionAngles(const PxF32 pointRejectAngle, const PxF32 normalRejectAngle)
{
	PX_CHECK_AND_RETURN(pointRejectAngle > 0.0f && pointRejectAngle < PxPi, "PxVehicleSetSweepHitRejectionAngles - pointRejectAngle must be in range (0, Pi)");
	PX_CHECK_AND_RETURN(normalRejectAngle > 0.0f && normalRejectAngle < PxPi, "PxVehicleSetSweepHitRejectionAngles - normalRejectAngle must be in range (0, Pi)");
	gPointRejectAngleThreshold = PxCos(pointRejectAngle);
	gNormalRejectAngleThreshold = PxCos(normalRejectAngle);
}

////////////////////////////////////////////////////////////////////////////
//Implementation of public api function PxVehicleSetSweepHitRejectionAngles
////////////////////////////////////////////////////////////////////////////

const PxF32 gMaxHitActorAccelerationDefault = PX_MAX_REAL;
PxF32 gMaxHitActorAcceleration;

void PxVehicleSetMaxHitActorAcceleration(const PxF32 maxHitActorAcceleration)
{
	PX_CHECK_AND_RETURN(maxHitActorAcceleration >= 0.0f, "PxVehicleSetMaxHitActorAcceleration - maxHitActorAcceleration must be greater than or equal to zero");
	gMaxHitActorAcceleration = maxHitActorAcceleration;
}

////////////////////////////////////////////////////////////////////////////
//Set all defaults from PxVehicleInitSDK
////////////////////////////////////////////////////////////////////////////

void setVehicleDefaults()
{
	gRight = gRightDefault;
	gUp = gUpDefault;
	gForward = gForwardDefault;

	gApplyForces = gApplyForcesDefault;

	gPointRejectAngleThreshold = gPointRejectAngleThresholdDefault;
	gNormalRejectAngleThreshold = gNormalRejectAngleThresholdDefault;

	gMaxHitActorAcceleration = gMaxHitActorAccelerationDefault;
}

////////////////////////////////////////////////////////////////////////////
//Called from PxVehicleInitSDK/PxCloseVehicleSDK
////////////////////////////////////////////////////////////////////////////

//***********************

PxF32 gThresholdForwardSpeedForWheelAngleIntegration=0;
PxF32 gRecipThresholdForwardSpeedForWheelAngleIntegration=0;
PxF32 gMinLatSpeedForTireModel=0;
PxF32 gStickyTireFrictionThresholdSpeed=0;
PxF32 gToleranceScaleLength=0;
PxF32 gMinimumSlipThreshold=0;

void setVehicleToleranceScale(const PxTolerancesScale& ts)
{
	gThresholdForwardSpeedForWheelAngleIntegration=5.0f*ts.length;
	gRecipThresholdForwardSpeedForWheelAngleIntegration=1.0f/gThresholdForwardSpeedForWheelAngleIntegration;

	gMinLatSpeedForTireModel=1.0f*ts.length;

	gStickyTireFrictionThresholdSpeed=0.2f*ts.length;

	gToleranceScaleLength=ts.length;

	gMinimumSlipThreshold = 1e-5f;
}

void resetVehicleToleranceScale()
{
	gThresholdForwardSpeedForWheelAngleIntegration=0;
	gRecipThresholdForwardSpeedForWheelAngleIntegration=0;

	gMinLatSpeedForTireModel=0;

	gStickyTireFrictionThresholdSpeed=0;

	gToleranceScaleLength=0;

	gMinimumSlipThreshold=0;
}

//***********************

const PxSerializationRegistry* gSerializationRegistry=NULL;

void setSerializationRegistryPtr(const PxSerializationRegistry* sr)
{
	gSerializationRegistry = sr;
}

const PxSerializationRegistry* resetSerializationRegistryPtr()
{
	const PxSerializationRegistry* tmp = gSerializationRegistry;
	gSerializationRegistry = NULL;
	return tmp;
}

////////////////////////////////////////////////////////////////////////////
//Global values used to trigger and control sticky tire friction constraints.
////////////////////////////////////////////////////////////////////////////

const PxF32 gStickyTireFrictionForwardDamping=0.01f;
const PxF32 gStickyTireFrictionSideDamping=0.1f;
const PxF32 gLowForwardSpeedThresholdTime=1.0f;
const PxF32 gLowSideSpeedThresholdTime=1.0f;

////////////////////////////////////////////////////////////////////////////
//Global values used to control max iteration count if estimate mode is chosen
////////////////////////////////////////////////////////////////////////////

const PxF32 gSolverTolerance = 1e-10f;

////////////////////////////////////////////////////////////////////////////
//Compute the sprung masses that satisfy the centre of mass and sprung mass coords.
////////////////////////////////////////////////////////////////////////////

#define DETERMINANT_THRESHOLD (1e-6f)

void computeSprungMasses(const PxU32 numSprungMasses, const PxVec3* sprungMassCoordinates, const PxVec3& centreOfMass, const PxReal totalMass, const PxU32 gravityDirection, PxReal* sprungMasses)
{
#if PX_CHECKED
	PX_CHECK_AND_RETURN(numSprungMasses > 0,  "PxVehicleComputeSprungMasses: numSprungMasses must be greater than zero");
	PX_CHECK_AND_RETURN(numSprungMasses <= PX_MAX_NB_WHEELS, "PxVehicleComputeSprungMasses: numSprungMasses must be less than or equal to 20");
	for(PxU32 i=0;i<numSprungMasses;i++)
	{
		PX_CHECK_AND_RETURN(sprungMassCoordinates[i].isFinite(), "PxVehicleComputeSprungMasses: sprungMassCoordinates must all be valid coordinates");
	}
	PX_CHECK_AND_RETURN(totalMass > 0.0f, "PxVehicleComputeSprungMasses: totalMass must be greater than zero");
	PX_CHECK_AND_RETURN(gravityDirection<=2, "PxVehicleComputeSprungMasses: gravityDirection must be 0 or 1 or 2");
	PX_CHECK_AND_RETURN(sprungMasses, "PxVehicleComputeSprungMasses: sprungMasses must be a non-null pointer");
#endif

	if(1==numSprungMasses)
	{
		sprungMasses[0]=totalMass;
	}
	else if(2==numSprungMasses)
	{
		PxVec3 v=sprungMassCoordinates[0];
		v[gravityDirection]=0;
		PxVec3 w=sprungMassCoordinates[1]-sprungMassCoordinates[0];
		w[gravityDirection]=0;
		w.normalize();

		PxVec3 cm=centreOfMass;
		cm[gravityDirection]=0;
		PxF32 t=w.dot(cm-v);
		PxVec3 p=v+w*t;

		PxVec3 x0=sprungMassCoordinates[0];
		x0[gravityDirection]=0;
		PxVec3 x1=sprungMassCoordinates[1];
		x1[gravityDirection]=0;
		const PxF32 r0=(x0-p).dot(w);
		const PxF32 r1=(x1-p).dot(w);

		PX_CHECK_AND_RETURN(PxAbs(r0-r1) > DETERMINANT_THRESHOLD, "PxVehicleComputeSprungMasses: Unable to determine sprung masses.  Please check the values in sprungMassCoordinates.");

		const PxF32 m0=totalMass*r1/(r1-r0);
		const PxF32 m1=totalMass-m0;

		sprungMasses[0]=m0;
		sprungMasses[1]=m1;
	}
	else if(3==numSprungMasses)
	{
		const PxU32 d0=(gravityDirection+1)%3;
		const PxU32 d1=(gravityDirection+2)%3;

		MatrixNN A(3);
		VectorN b(3);
		A.set(0,0,sprungMassCoordinates[0][d0]);
		A.set(0,1,sprungMassCoordinates[1][d0]);
		A.set(0,2,sprungMassCoordinates[2][d0]);
		A.set(1,0,sprungMassCoordinates[0][d1]);
		A.set(1,1,sprungMassCoordinates[1][d1]);
		A.set(1,2,sprungMassCoordinates[2][d1]);
		A.set(2,0,1.f);
		A.set(2,1,1.f);
		A.set(2,2,1.f);
		b[0]=totalMass*centreOfMass[d0];
		b[1]=totalMass*centreOfMass[d1];
		b[2]=totalMass;

		VectorN result(3);
		MatrixNNLUSolver solver;
		solver.decomposeLU(A);
		PX_CHECK_AND_RETURN(PxAbs(solver.getDet()) > DETERMINANT_THRESHOLD, "PxVehicleComputeSprungMasses: Unable to determine sprung masses.  Please check the values in sprungMassCoordinates.");
		solver.solve(b,result);

		sprungMasses[0]=result[0];
		sprungMasses[1]=result[1];
		sprungMasses[2]=result[2];
	}
	else if(numSprungMasses>=4)
	{
		const PxU32 d0=(gravityDirection+1)%3;
		const PxU32 d1=(gravityDirection+2)%3;

		const PxF32 mbar = totalMass/(numSprungMasses*1.0f);

		//See http://en.wikipedia.org/wiki/Lagrange_multiplier
		//particularly the section on multiple constraints.

		//3 Constraint equations.
		//g0 = sum_ xi*mi=xcm	
		//g1 = sum_ zi*mi=zcm	
		//g2 = sum_ mi = totalMass		
		//Minimisation function to achieve solution with minimum mass variance.
		//f = sum_ (mi - mave)^2 
		//Lagrange terms (N equations, N+3 unknowns)
		//2*mi  - xi*lambda0 - zi*lambda1 - 1*lambda2 = 2*mave

		MatrixNN A(numSprungMasses+3);
		VectorN b(numSprungMasses+3);

		//g0, g1, g2
		for(PxU32 i=0;i<numSprungMasses;i++)
		{
			A.set(0,i,sprungMassCoordinates[i][d0]);	//g0
			A.set(1,i,sprungMassCoordinates[i][d1]);	//g1
			A.set(2,i,1.0f);							//g2
		}
		for(PxU32 i=numSprungMasses;i<numSprungMasses+3;i++)
		{
			A.set(0,i,0);								//g0 independent of lambda0,lambda1,lambda2
			A.set(1,i,0);								//g1 independent of lambda0,lambda1,lambda2
			A.set(2,i,0);								//g2 independent of lambda0,lambda1,lambda2
		}
		b[0] = totalMass*(centreOfMass[d0]);			//g0
		b[1] = totalMass*(centreOfMass[d1]);			//g1
		b[2] = totalMass;								//g2

		//Lagrange terms.
		for(PxU32 i=0;i<numSprungMasses;i++)
		{
			//Off-diagonal terms from the derivative of f
			for(PxU32 j=0;j<numSprungMasses;j++)
			{
				A.set(i+3,j,0);
			}
			//Diagonal term from the derivative of f
			A.set(i+3,i,2.f);

			//Derivative of g
			A.set(i+3,numSprungMasses+0,sprungMassCoordinates[i][d0]);
			A.set(i+3,numSprungMasses+1,sprungMassCoordinates[i][d1]);
			A.set(i+3,numSprungMasses+2,1.0f);

			//rhs.
			b[i+3] = 2*mbar;
		}

		//Solve Ax=b
		VectorN result(numSprungMasses+3);
		MatrixNNLUSolver solver;
		solver.decomposeLU(A);
		solver.solve(b,result);
		PX_CHECK_AND_RETURN(PxAbs(solver.getDet()) > DETERMINANT_THRESHOLD, "PxVehicleComputeSprungMasses: Unable to determine sprung masses.  Please check the values in sprungMassCoordinates.");

		for(PxU32 i=0;i<numSprungMasses;i++)
		{
			sprungMasses[i]=result[i];
		}
	}

#if PX_CHECKED
	PxVec3 cm(0,0,0);
	PxF32 m = 0;
	for(PxU32 i=0;i<numSprungMasses;i++)
	{
		PX_CHECK_AND_RETURN(sprungMasses[i] >= 0, "PxVehicleComputeSprungMasses: Unable to determine sprung masses.  Please check the values in sprungMassCoordinates.");
		cm += sprungMassCoordinates[i]*sprungMasses[i];
		m += sprungMasses[i];
	}
	cm *= (1.0f/totalMass);
	PX_CHECK_AND_RETURN((PxAbs(totalMass - m)/totalMass)  < 1e-3f, "PxVehicleComputeSprungMasses: Unable to determine sprung masses.  Please check the values in sprungMassCoordinates.");
	PxVec3 diff = cm - centreOfMass;
	diff[gravityDirection]=0;
	const PxF32 diffMag = diff.magnitude();
	PX_CHECK_AND_RETURN(numSprungMasses <=2 || diffMag < 1e-3f, "PxVehicleComputeSprungMasses: Unable to determine sprung masses.  Please check the values in sprungMassCoordinates.");
#endif
}

////////////////////////////////////////////////////////////////////////////
//Work out if all wheels are in the air.
////////////////////////////////////////////////////////////////////////////

bool PxVehicleIsInAir(const PxVehicleWheelQueryResult& vehWheelQueryResults)
{
	if(!vehWheelQueryResults.wheelQueryResults)
	{
		return true;
	}

	for(PxU32 i=0;i<vehWheelQueryResults.nbWheelQueryResults;i++)
	{
		if(!vehWheelQueryResults.wheelQueryResults[i].isInAir)
		{
			return false;
		}
	}
	return true;
}

////////////////////////////////////////////////////////////////////////////
//Reject wheel contact points
////////////////////////////////////////////////////////////////////////////

PxU32 PxVehicleModifyWheelContacts
(const PxVehicleWheels& vehicle, const PxU32 wheelId, 
 const PxF32 wheelTangentVelocityMultiplier, const PxReal maxImpulse, 
 PxContactModifyPair& contactModifyPair)
{
	const bool rejectPoints = true;
	const bool rejectNormals = true;

	PxU32 numIgnoredContacts = 0;

	const PxRigidDynamic* vehActor = vehicle.getRigidDynamicActor();

	//Is the vehicle represented by actor[0] or actor[1]?
	PxTransform vehActorTransform;
	PxTransform vehWheelTransform;
	PxF32 normalMultiplier;
	PxF32 targetVelMultiplier;
	bool isOtherDynamic = false;
	if(contactModifyPair.actor[0] == vehActor)
	{
		normalMultiplier = 1.0f;
		targetVelMultiplier = 1.0f;
		vehActorTransform = contactModifyPair.actor[0]->getGlobalPose();
		vehWheelTransform = contactModifyPair.transform[0];
		isOtherDynamic = contactModifyPair.actor[1] && contactModifyPair.actor[1]->is<PxRigidDynamic>();
	}
	else
	{
		PX_ASSERT(contactModifyPair.actor[1] == vehActor);
		normalMultiplier = -1.0f;
		targetVelMultiplier = -1.0f;
		vehActorTransform = contactModifyPair.actor[1]->getGlobalPose();
		vehWheelTransform = contactModifyPair.transform[1];
		isOtherDynamic = contactModifyPair.actor[0] && contactModifyPair.actor[0]->is<PxRigidDynamic>();
	}

	//Compute the "right" vector of the transform.
	const PxVec3 right = vehWheelTransform.q.rotate(gRight);

	//The wheel transform includes rotation about the rolling axis.
	//We want to compute the wheel transform at zero wheel rotation angle.
	PxTransform correctedWheelShapeTransform;
	{
		const PxF32 wheelRotationAngle = vehicle.mWheelsDynData.getWheelRotationAngle(wheelId);
		const PxQuat wheelRotateQuat(-wheelRotationAngle, right);
		correctedWheelShapeTransform = PxTransform(vehWheelTransform.p, wheelRotateQuat*vehWheelTransform.q);
	}

	//Construct a plane for the wheel
	//n.p + d = 0
	PxPlane wheelPlane;
	wheelPlane.n = right;
	wheelPlane.d = -(right.dot(correctedWheelShapeTransform.p));

	//Compute the suspension travel vector.
	const PxVec3 suspTravelDir = correctedWheelShapeTransform.rotate(vehicle.mWheelsSimData.getSuspTravelDirection(wheelId));

	//Get the wheel centre.
	const PxVec3 wheelCentre = correctedWheelShapeTransform.p;

	//Test each point.
	PxContactSet& contactSet = contactModifyPair.contacts;
	const PxU32 numContacts = contactSet.size();
	for(PxU32 i = 0; i < numContacts; i++)
	{
		//Get the next contact point to analyse.
		const PxVec3& contactPoint = contactSet.getPoint(i);
		bool ignorePoint = false;

		//Project the contact point on to the wheel plane.
		const PxF32 distanceToPlane = wheelPlane.n.dot(contactPoint) + wheelPlane.d;
		const PxVec3 contactPointOnPlane = contactPoint - wheelPlane.n*distanceToPlane;

		//Construct a vector from the wheel centre to the contact point on the plane.
		PxVec3 dir = contactPointOnPlane - wheelCentre;
		const PxF32 effectiveRadius = dir.normalize();

		if(!ignorePoint && rejectPoints)
		{
			//Work out the dot product of the suspension direction and the direction from wheel centre to contact point.
			const PxF32 dotProduct = dir.dot(suspTravelDir);
			if (dotProduct > gPointRejectAngleThreshold)
			{
				ignorePoint = true;
				numIgnoredContacts++;
				contactSet.ignore(i);
			}
		}

		//Ignore contact normals that are near the raycast direction.
		if(!ignorePoint && rejectNormals)
		{
			const PxVec3& contactNormal = contactSet.getNormal(i) * normalMultiplier;
			const PxF32 dotProduct = -(contactNormal.dot(suspTravelDir));
			if(dotProduct > gNormalRejectAngleThreshold)
			{
				ignorePoint = true;
				numIgnoredContacts++;
				contactSet.ignore(i);
			}
		}

		//For points that remain we want to modify the contact speed to account for the spinning wheel.
		//We also want the applied impulse to go through the suspension geometry so we set the contact point to be the suspension force 
		//application point.
		if(!ignorePoint)
		{
			//Compute the tangent velocity.
			//Retain only the component that lies perpendicular to the contact normal.
			const PxF32 wheelRotationSpeed = vehicle.mWheelsDynData.getWheelRotationSpeed(wheelId);
			const PxVec3 tangentVelocityDir = right.cross(dir);
			PxVec3 tangentVelocity = tangentVelocityDir*(effectiveRadius*wheelRotationSpeed);
			tangentVelocity -= contactSet.getNormal(i)*(tangentVelocity.dot(contactSet.getNormal(i)));

			//We want to add velocity in the opposite direction to the tangent velocity.
			const PxVec3 targetTangentVelocity = -wheelTangentVelocityMultiplier*tangentVelocity;

			//Relative velocity is computed from actor0 - actor1
			//If vehicle is actor 0 we want to add to the target velocity: targetVelocity =  [(vel0 + targetTangentVelocity) - vel1] = vel0 - vel1 + targetTangentVelocity
			//If vehicle is actor 1 we want to subtract from the target velocity: targetVelocity =  [vel0 - (vel1 + targetTangentVelocity)] = vel0 - vel1 - targetTangentVelocity
			const PxVec3 targetVelocity = targetTangentVelocity*targetVelMultiplier;

			//Add the target velocity.
			contactSet.setTargetVelocity(i, targetVelocity);

			//Set the max impulse that can be applied. 
			//Only apply this if the wheel has hit a dynamic.
			if (isOtherDynamic)
			{
				contactSet.setMaxImpulse(i, maxImpulse);
			}

			//Set the contact point to be the suspension force application point because all forces applied through the wheel go through the suspension geometry.
			const PxVec3 suspAppPoint = vehActorTransform.transform(vehActor->getCMassLocalPose().p + vehicle.mWheelsSimData.getSuspForceAppPointOffset(wheelId));
			contactSet.setPoint(i, suspAppPoint);
		}
	}					

	return numIgnoredContacts;
}

////////////////////////////////////////////////////////////////////////////
//Enable a 4W vehicle in either tadpole or delta configuration.
////////////////////////////////////////////////////////////////////////////

void computeDirection(PxU32& rightDirection, PxU32& upDirection)
{
	//Work out the up and right vectors.
	rightDirection = 0xffffffff;
	if(gRight == PxVec3(1.f,0,0) || gRight == PxVec3(-1.f,0,0))
	{
		rightDirection = 0;
	}
	else if(gRight == PxVec3(0,1.f,0) || gRight == PxVec3(0,-1.f,0))
	{
		rightDirection = 1;
	}
	else if(gRight == PxVec3(0,0,1.f) || gRight == PxVec3(0,0,-1.f))
	{
		rightDirection = 2;
	}
	upDirection = 0xffffffff;
	if(gUp== PxVec3(1.f,0,0) || gUp == PxVec3(-1.f,0,0))
	{
		upDirection = 0;
	}
	else if(gUp == PxVec3(0,1.f,0) || gUp == PxVec3(0,-1.f,0))
	{
		upDirection = 1;
	}
	else if(gUp == PxVec3(0,0,1.f) || gUp == PxVec3(0,0,-1.f))
	{
		upDirection = 2;
	}
}

void enable3WMode(const PxU32 rightDirection, const PxU32 upDirection, const bool removeFrontWheel, PxVehicleWheelsSimData& wheelsSimData, PxVehicleWheelsDynData& wheelsDynData, PxVehicleDriveSimData4W& driveSimData)
{
	PX_ASSERT(rightDirection < 3);
	PX_ASSERT(upDirection < 3);

	const PxU32 wheelToRemove = removeFrontWheel ? PxVehicleDrive4WWheelOrder::eFRONT_LEFT : PxVehicleDrive4WWheelOrder::eREAR_LEFT;
	const PxU32 wheelToModify =  removeFrontWheel ? PxVehicleDrive4WWheelOrder::eFRONT_RIGHT : PxVehicleDrive4WWheelOrder::eREAR_RIGHT;

	//Disable the wheel.
	wheelsSimData.disableWheel(wheelToRemove);

	//Make sure the wheel's corresponding PxShape does not get posed again.
	wheelsSimData.setWheelShapeMapping(wheelToRemove, -1);

	//Set the angular speed to 0.0f
	wheelsDynData.setWheelRotationSpeed(wheelToRemove, 0.0f);

	//Disable Ackermann steering.
	//If the front wheel is to be removed and the front wheels can steer then disable Ackermann correction.
	//If the rear wheel is to be removed and the rear wheels can steer then disable Ackermann correction.
	if(removeFrontWheel && 
		(wheelsSimData.getWheelData(PxVehicleDrive4WWheelOrder::eFRONT_RIGHT).mMaxSteer!=0.0f ||
		wheelsSimData.getWheelData(PxVehicleDrive4WWheelOrder::eFRONT_LEFT).mMaxSteer!=0.0f))
	{
		PxVehicleAckermannGeometryData ackermannData=driveSimData.getAckermannGeometryData();
		ackermannData.mAccuracy=0.0f;
		driveSimData.setAckermannGeometryData(ackermannData);
	}
	if(!removeFrontWheel && 
		(wheelsSimData.getWheelData(PxVehicleDrive4WWheelOrder::eREAR_RIGHT).mMaxSteer!=0.0f ||
		wheelsSimData.getWheelData(PxVehicleDrive4WWheelOrder::eREAR_LEFT).mMaxSteer!=0.0f))
	{
		PxVehicleAckermannGeometryData ackermannData=driveSimData.getAckermannGeometryData();
		ackermannData.mAccuracy=0.0f;
		driveSimData.setAckermannGeometryData(ackermannData);
	}

	//We need to set up the differential to make sure that no drive torque is delivered to the disabled wheel.
	PxVehicleDifferential4WData diffData =driveSimData.getDiffData();
	if(PxVehicleDrive4WWheelOrder::eFRONT_RIGHT==wheelToModify)	
	{
		diffData.mFrontBias=PX_MAX_F32;
		diffData.mFrontLeftRightSplit=0.0f;
	}
	else
	{
		diffData.mRearBias=PX_MAX_F32;
		diffData.mRearLeftRightSplit=0.0f;
	}
	driveSimData.setDiffData(diffData);

	//Now reposition the disabled wheel so that it lies at the center of its axle.
	//The following assumes that the front and rear axles lie along the x-axis.
	{
		PxVec3 wheelCentreOffset=wheelsSimData.getWheelCentreOffset(wheelToModify);
		wheelCentreOffset[rightDirection]=0.0f;
		wheelsSimData.setWheelCentreOffset(wheelToModify,wheelCentreOffset);

		PxVec3 suspOffset=wheelsSimData.getSuspForceAppPointOffset(wheelToModify);
		suspOffset[rightDirection]=0;
		wheelsSimData.setSuspForceAppPointOffset(wheelToModify,suspOffset);

		PxVec3 tireOffset=wheelsSimData.getTireForceAppPointOffset(wheelToModify);
		tireOffset[rightDirection]=0;
		wheelsSimData.setTireForceAppPointOffset(wheelToModify,tireOffset);
	}

	//Redistribute the mass supported by 4 wheels among the 3 remaining enabled wheels.
	//Compute the total mass supported by all 4 wheels.
	const PxF32 totalMass = 
		wheelsSimData.getSuspensionData(PxVehicleDrive4WWheelOrder::eFRONT_LEFT).mSprungMass +
		wheelsSimData.getSuspensionData(PxVehicleDrive4WWheelOrder::eFRONT_RIGHT).mSprungMass +
		wheelsSimData.getSuspensionData(PxVehicleDrive4WWheelOrder::eREAR_LEFT).mSprungMass +
		wheelsSimData.getSuspensionData(PxVehicleDrive4WWheelOrder::eREAR_RIGHT).mSprungMass;
	//Get the wheel cm offsets of the 3 enabled wheels.
	PxVec3 cmOffsets[3]=
	{
		wheelsSimData.getWheelCentreOffset((wheelToRemove+1) % 4),
		wheelsSimData.getWheelCentreOffset((wheelToRemove+2) % 4),
		wheelsSimData.getWheelCentreOffset((wheelToRemove+3) % 4),
	};
	//Re-compute the sprung masses.
	PxF32 sprungMasses[3];
	computeSprungMasses(3, cmOffsets, PxVec3(0,0,0), totalMass, upDirection, sprungMasses);

	//Now set the new sprung masses.
	//Do this in a way that preserves the natural frequency and damping ratio of the spring.
	for(PxU32 i=0;i<3;i++)
	{
		PxVehicleSuspensionData suspData = wheelsSimData.getSuspensionData((wheelToRemove+1+i) % 4);

		const PxF32 oldSprungMass = suspData.mSprungMass;
		const PxF32 oldStrength = suspData.mSpringStrength;
		const PxF32 oldDampingRate = suspData.mSpringDamperRate;
		const PxF32 oldNaturalFrequency = PxSqrt(oldStrength/oldSprungMass);

		const PxF32 newSprungMass = sprungMasses[i];
		const PxF32 newStrength = oldNaturalFrequency*oldNaturalFrequency*newSprungMass;
		const PxF32 newDampingRate = oldDampingRate;

		suspData.mSprungMass = newSprungMass;
		suspData.mSpringStrength = newStrength;
		suspData.mSpringDamperRate = newDampingRate;
		wheelsSimData.setSuspensionData((wheelToRemove+1+i) % 4, suspData);
	}
}


////////////////////////////////////////////////////////////////////////////
//Maximum number of allowed blocks of 4 wheels
////////////////////////////////////////////////////////////////////////////

#define PX_MAX_NB_SUSPWHEELTIRE4 (PX_MAX_NB_WHEELS >>2)


////////////////////////////////////////////////////////////////////////////
//Pointers to telemetry data.  
//Set to NULL if no telemetry data is to be recorded during a vehicle update.
//Functions used throughout vehicle update to record specific vehicle data.
////////////////////////////////////////////////////////////////////////////

#if PX_DEBUG_VEHICLE_ON

//Render data.
PxVec3* gCarTireForceAppPoints=NULL;
PxVec3* gCarSuspForceAppPoints=NULL;

//Graph data
PxF32* gCarWheelGraphData[PX_MAX_NB_WHEELS]={NULL,NULL,NULL,NULL,NULL,NULL,NULL,NULL,NULL,NULL,NULL,NULL,NULL,NULL,NULL,NULL,NULL,NULL,NULL,NULL};
PxF32* gCarEngineGraphData=NULL;

PX_FORCE_INLINE void updateGraphDataInternalWheelDynamics(const PxU32 startIndex, const PxF32* carWheelSpeeds)
{
	//Grab the internal rotation speeds for graphing before we update them.
	if(gCarWheelGraphData[startIndex])
	{
		for(PxU32 i=0;i<4;i++)
		{
			PX_ASSERT((startIndex+i) < PX_MAX_NB_WHEELS);
			PX_ASSERT(gCarWheelGraphData[startIndex+i]);
			gCarWheelGraphData[startIndex+i][PxVehicleWheelGraphChannel::eWHEEL_OMEGA]=carWheelSpeeds[i];
		}
	}
}

PX_FORCE_INLINE void updateGraphDataInternalEngineDynamics(const PxF32 carEngineSpeed)
{
	if(gCarEngineGraphData)
		gCarEngineGraphData[PxVehicleDriveGraphChannel::eENGINE_REVS]=carEngineSpeed;
}

PX_FORCE_INLINE void updateGraphDataControlInputs(const PxF32 accel, const PxF32 brake, const PxF32 handbrake, const PxF32 steerLeft, const PxF32 steerRight)
{
	if(gCarEngineGraphData)
	{
		gCarEngineGraphData[PxVehicleDriveGraphChannel::eACCEL_CONTROL]=accel;
		gCarEngineGraphData[PxVehicleDriveGraphChannel::eBRAKE_CONTROL]=brake;
		gCarEngineGraphData[PxVehicleDriveGraphChannel::eHANDBRAKE_CONTROL]=handbrake;
		gCarEngineGraphData[PxVehicleDriveGraphChannel::eSTEER_LEFT_CONTROL]=steerLeft;
		gCarEngineGraphData[PxVehicleDriveGraphChannel::eSTEER_RIGHT_CONTROL]=steerRight;
	}
}
PX_FORCE_INLINE void updateGraphDataGearRatio(const PxF32 G)
{
	if(gCarEngineGraphData)
		gCarEngineGraphData[PxVehicleDriveGraphChannel::eGEAR_RATIO]=G;
}
PX_FORCE_INLINE void updateGraphDataEngineDriveTorque(const PxF32 engineDriveTorque)
{
	if(gCarEngineGraphData)
		gCarEngineGraphData[PxVehicleDriveGraphChannel::eENGINE_DRIVE_TORQUE]=engineDriveTorque;
}
PX_FORCE_INLINE void updateGraphDataClutchSlip(const PxF32* wheelSpeeds, const PxF32* aveWheelSpeedContributions, const PxF32 engineSpeed, const PxF32 G)
{
	if(gCarEngineGraphData)
	{
		PxF32 averageWheelSpeed=0;
		for(PxU32 i=0;i<4;i++)
		{
			averageWheelSpeed+=wheelSpeeds[i]*aveWheelSpeedContributions[i];
		}
		averageWheelSpeed*=G;
		gCarEngineGraphData[PxVehicleDriveGraphChannel::eCLUTCH_SLIP]=averageWheelSpeed-engineSpeed;
	}
}
PX_FORCE_INLINE void updateGraphDataClutchSlipNW(const PxU32 numWheels4, const PxVehicleWheels4DynData* wheelsDynData, const PxF32* aveWheelSpeedContributions, const PxF32 engineSpeed, const PxF32 G)
{
	if(gCarEngineGraphData)
	{
		PxF32 averageWheelSpeed=0;
		for(PxU32 i=0;i<numWheels4;i++)
		{
			averageWheelSpeed+=wheelsDynData[i].mWheelSpeeds[0]*aveWheelSpeedContributions[4*i+0];
			averageWheelSpeed+=wheelsDynData[i].mWheelSpeeds[1]*aveWheelSpeedContributions[4*i+1];
			averageWheelSpeed+=wheelsDynData[i].mWheelSpeeds[2]*aveWheelSpeedContributions[4*i+2];
			averageWheelSpeed+=wheelsDynData[i].mWheelSpeeds[3]*aveWheelSpeedContributions[4*i+3];
		}
		averageWheelSpeed*=G;
		gCarEngineGraphData[PxVehicleDriveGraphChannel::eCLUTCH_SLIP]=averageWheelSpeed-engineSpeed;
	}
}

PX_FORCE_INLINE void zeroGraphDataWheels(const PxU32 startIndex, const PxU32 type)
{
	if(gCarWheelGraphData[0])
	{
		for(PxU32 i=0;i<4;i++)
		{
			PX_ASSERT((startIndex+i) < PX_MAX_NB_WHEELS);
			PX_ASSERT(gCarWheelGraphData[startIndex+i]);
			gCarWheelGraphData[startIndex+i][type]=0.0f;
		}
	}
}
PX_FORCE_INLINE void updateGraphDataSuspJounce(const PxU32 startIndex, const PxU32 wheel, const PxF32 jounce)
{
	if(gCarWheelGraphData[0])
	{
		PX_ASSERT((startIndex+wheel) < PX_MAX_NB_WHEELS);
		PX_ASSERT(gCarWheelGraphData[startIndex+wheel]);
		gCarWheelGraphData[startIndex+wheel][PxVehicleWheelGraphChannel::eJOUNCE]=jounce;
	}
}
PX_FORCE_INLINE void updateGraphDataSuspForce(const PxU32 startIndex, const PxU32 wheel, const PxF32 springForce)
{
	if(gCarWheelGraphData[0])
	{
		PX_ASSERT((startIndex+wheel) < PX_MAX_NB_WHEELS);
		PX_ASSERT(gCarWheelGraphData[startIndex+wheel]);
		gCarWheelGraphData[startIndex+wheel][PxVehicleWheelGraphChannel::eSUSPFORCE]=springForce;
	}
}
PX_FORCE_INLINE void updateGraphDataTireLoad(const PxU32 startIndex, const PxU32 wheel, const PxF32 filteredTireLoad)
{
	if(gCarWheelGraphData[0])
	{
		PX_ASSERT((startIndex+wheel) < PX_MAX_NB_WHEELS);
		PX_ASSERT(gCarWheelGraphData[startIndex+wheel]);
		gCarWheelGraphData[startIndex+wheel][PxVehicleWheelGraphChannel::eTIRELOAD]=filteredTireLoad;
	}
}
PX_FORCE_INLINE void updateGraphDataNormTireLoad(const PxU32 startIndex, const PxU32 wheel, const PxF32 filteredNormalisedTireLoad)
{
	if(gCarWheelGraphData[0])
	{
		PX_ASSERT((startIndex+wheel) < PX_MAX_NB_WHEELS);
		PX_ASSERT(gCarWheelGraphData[startIndex+wheel]);
		gCarWheelGraphData[startIndex+wheel][PxVehicleWheelGraphChannel::eNORMALIZED_TIRELOAD]=filteredNormalisedTireLoad;
	}
}
PX_FORCE_INLINE void updateGraphDataNormLongTireForce(const PxU32 startIndex, const PxU32 wheel, const PxF32 normForce)
{
	if(gCarWheelGraphData[0])
	{
		PX_ASSERT((startIndex+wheel) < PX_MAX_NB_WHEELS);
		PX_ASSERT(gCarWheelGraphData[startIndex+wheel]);
		gCarWheelGraphData[startIndex+wheel][PxVehicleWheelGraphChannel::eNORM_TIRE_LONG_FORCE]=normForce;
	}
}
PX_FORCE_INLINE void updateGraphDataNormLatTireForce(const PxU32 startIndex, const PxU32 wheel, const PxF32 normForce)
{
	if(gCarWheelGraphData[0])
	{
		PX_ASSERT((startIndex+wheel) < PX_MAX_NB_WHEELS);
		PX_ASSERT(gCarWheelGraphData[startIndex+wheel]);
		gCarWheelGraphData[startIndex+wheel][PxVehicleWheelGraphChannel::eNORM_TIRE_LAT_FORCE]=normForce;
	}
}
PX_FORCE_INLINE void updateGraphDataLatTireSlip(const PxU32 startIndex, const PxU32 wheel, const PxF32 latSlip)
{
	if(gCarWheelGraphData[0])
	{
		PX_ASSERT((startIndex+wheel) < PX_MAX_NB_WHEELS);
		PX_ASSERT(gCarWheelGraphData[startIndex+wheel]);
		gCarWheelGraphData[startIndex+wheel][PxVehicleWheelGraphChannel::eTIRE_LAT_SLIP]=latSlip;
	}
}
PX_FORCE_INLINE void updateGraphDataLongTireSlip(const PxU32 startIndex, const PxU32 wheel, const PxF32 longSlip)
{
	if(gCarWheelGraphData[0])
	{
		PX_ASSERT((startIndex+wheel) < PX_MAX_NB_WHEELS);
		PX_ASSERT(gCarWheelGraphData[startIndex+wheel]);
		gCarWheelGraphData[startIndex+wheel][PxVehicleWheelGraphChannel::eTIRE_LONG_SLIP]=longSlip;
	}
}
PX_FORCE_INLINE void updateGraphDataTireFriction(const PxU32 startIndex, const PxU32 wheel, const PxF32 friction)
{
	if(gCarWheelGraphData[0])
	{
		PX_ASSERT((startIndex+wheel) < PX_MAX_NB_WHEELS);
		PX_ASSERT(gCarWheelGraphData[startIndex+wheel]);
		gCarWheelGraphData[startIndex+wheel][PxVehicleWheelGraphChannel::eTIRE_FRICTION]=friction;
	}
}
PX_FORCE_INLINE void updateGraphDataNormTireAligningMoment(const PxU32 startIndex, const PxU32 wheel, const PxF32 normAlignMoment)
{
	if(gCarWheelGraphData[0])
	{
		PX_ASSERT((startIndex+wheel) < PX_MAX_NB_WHEELS);
		PX_ASSERT(gCarWheelGraphData[startIndex+wheel]);
		gCarWheelGraphData[startIndex+wheel][PxVehicleWheelGraphChannel::eNORM_TIRE_ALIGNING_MOMENT]=normAlignMoment;
	}
}

#endif //DEBUG_VEHICLE_ON


////////////////////////////////////////////////////////////////////////////
//Profile data structures.
////////////////////////////////////////////////////////////////////////////


#define PX_VEHICLE_PROFILE 0

enum
{
	TIMER_ADMIN=0,
	TIMER_GRAPHS,
	TIMER_COMPONENTS_UPDATE,
	TIMER_WHEELS,
	TIMER_INTERNAL_DYNAMICS_SOLVER,
	TIMER_POSTUPDATE1,
	TIMER_POSTUPDATE2,
	TIMER_POSTUPDATE3,
	TIMER_ALL,
	TIMER_RAYCASTS,
	TIMER_SWEEPS,
	MAX_NB_TIMERS
};

#if PX_VEHICLE_PROFILE

bool gTimerStates[MAX_NB_TIMERS]={false,false,false,false,false,false,false,false,false,false,false};
PxU64 gTimers[MAX_NB_TIMERS]={0,0,0,0,0,0,0,0,0,0,0};
PxU64 gStartTimers[MAX_NB_TIMERS]={0,0,0,0,0,0,0,0,0,0,0};
PxU64 gEndTimers[MAX_NB_TIMERS]={0,0,0,0,0,0,0,0,0,0,0};
PxU32 gTimerCount=0;
physx::Ps::Time gTimer;

PX_FORCE_INLINE void START_TIMER(const PxU32 id)
{
	PX_ASSERT(!gTimerStates[id]);
	gStartTimers[id]=gTimer.getCurrentCounterValue();
	gTimerStates[id]=true;
}

PX_FORCE_INLINE void END_TIMER(const PxU32 id)
{
	PX_ASSERT(gTimerStates[id]);
	gTimerStates[id]=false;
	gEndTimers[id]=gTimer.getCurrentCounterValue();
	gTimers[id]+=(gEndTimers[id]-gStartTimers[id]);
}

PX_FORCE_INLINE PxF32 getTimerFraction(const PxU32 id)
{
	return gTimers[id]/(1.0f*gTimers[TIMER_ALL]);
}

PX_FORCE_INLINE PxReal getTimerInMilliseconds(const PxU32 id)
{
	const PxU64 time=gTimers[id];
	const PxU64 timein10sOfNs = gTimer.getBootCounterFrequency().toTensOfNanos(time);
	return (timein10sOfNs/(gTimerCount*100*1.0f));
}

#else

PX_FORCE_INLINE void START_TIMER(const PxU32)
{
}

PX_FORCE_INLINE void END_TIMER(const PxU32)
{
}

#endif


////////////////////////////////////////////////////////////////////////////
//Hash table of PxMaterial pointers used to associate each PxMaterial pointer
//with a unique PxDrivableSurfaceType.  PxDrivableSurfaceType is just an integer
//representing an id but introducing this type allows different PxMaterial pointers
//to be associated with the same surface type.  The friction of a specific tire
//touching a specific PxMaterial is found from a 2D table using the integers for
//the tire type (stored in the tire) and drivable surface type (from the hash table).
//It would be great to use PsHashSet for the hash table of PxMaterials but
//PsHashSet will never, ever work on spu so this will need to do instead.
//Perf isn't really critical so this will do in the meantime.
//It is probably wasteful to compute the hash table each update
//but this is really not an expensive operation so keeping the api as 
//simple as possible wins out at the cost of a relatively very small number of wasted cycles.
////////////////////////////////////////////////////////////////////////////

class VehicleSurfaceTypeHashTable
{
public:

	VehicleSurfaceTypeHashTable(const PxVehicleDrivableSurfaceToTireFrictionPairs& pairs)
		: mNbEntries(pairs.mNbSurfaceTypes),
 	      mMaterials(pairs.mDrivableSurfaceMaterials),
	      mDrivableSurfaceTypes(pairs.mDrivableSurfaceTypes)
	{
		for(PxU32 i=0;i<eHASH_SIZE;i++)
		{
			mHeadIds[i]=PX_MAX_U32;
		}
		for(PxU32 i=0;i<eMAX_NB_KEYS;i++)
		{
			mNextIds[i]=PX_MAX_U32;
		}

		if(mNbEntries>0)
		{
			//Compute the number of bits to right-shift that gives the maximum number of unique hashes.
			//Keep searching until we find either a set of completely unique hashes or a peak count of unique hashes.
			PxU32 prevShift=0;
			PxU32 shift=2;
			PxU32 prevNumUniqueHashes=0;
			PxU32 currNumUniqueHashes=0;
			while( ((currNumUniqueHashes=computeNumUniqueHashes(shift)) > prevNumUniqueHashes) && currNumUniqueHashes!=mNbEntries)
			{
				prevNumUniqueHashes=currNumUniqueHashes;
				prevShift=shift;
				shift = (shift << 1);
			}
			if(currNumUniqueHashes!=mNbEntries)
			{
				//Stopped searching because we have gone past the peak number of unqiue hashes.
				mShift = prevShift;
			}
			else
			{
				//Stopped searching because we found a unique hash for each key.
				mShift = shift;
			}

			//Compute the hash values with the optimum shift.
			for(PxU32 i=0;i<mNbEntries;i++)
			{
				const PxMaterial* const material=mMaterials[i];
				const PxU32 hash=computeHash(material,mShift);
				if(PX_MAX_U32==mHeadIds[hash])
				{
					mNextIds[i]=PX_MAX_U32;
					mHeadIds[hash]=i;
				}
				else
				{
					mNextIds[i]=mHeadIds[hash];
					mHeadIds[hash]=i;
				}
			}
		}
	}
	~VehicleSurfaceTypeHashTable()
	{
	}

	PX_FORCE_INLINE PxU32 get(const PxMaterial* const key) const 
	{
		PX_ASSERT(key);
		const PxU32 hash=computeHash(key, mShift);
		PxU32 id=mHeadIds[hash];
		while(PX_MAX_U32!=id)
		{
			const PxMaterial* const mat=mMaterials[id];
			if(key==mat)
			{
				return mDrivableSurfaceTypes[id].mType;
			}
			id=mNextIds[id];
		}

		return 0;
	}

private:

	PxU32 mNbEntries; 
	const PxMaterial* const* mMaterials;
	const PxVehicleDrivableSurfaceType* mDrivableSurfaceTypes;

	static PX_FORCE_INLINE PxU32 computeHash(const PxMaterial* const key, const PxU32 shift) 
	{
		const uintptr_t ptr = ((uintptr_t(key)) >> shift);
		const uintptr_t hash = (ptr & (eHASH_SIZE-1));
		return PxU32(hash);
	}

	PxU32 computeNumUniqueHashes(const PxU32 shift) const
	{
		PxU32 words[eHASH_SIZE >>5];
		PxU8* bitmapBuffer[sizeof(BitMap)];
		BitMap* bitmap=reinterpret_cast<BitMap*>(bitmapBuffer);
		bitmap->setWords(words, eHASH_SIZE >>5);

		PxU32 numUniqueHashes=0;
		PxMemZero(words, sizeof(PxU32)*(eHASH_SIZE >>5));
		for(PxU32 i=0;i<mNbEntries;i++)
		{
			const PxMaterial* const material=mMaterials[i];
			const PxU32 hash=computeHash(material, shift);
			if(!bitmap->test(hash))
			{
				bitmap->set(hash);
				numUniqueHashes++;
			}
		}
		return numUniqueHashes;
	}

	enum
	{
		eHASH_SIZE=PxVehicleDrivableSurfaceToTireFrictionPairs::eMAX_NB_SURFACE_TYPES
	};
	PxU32 mHeadIds[eHASH_SIZE];
	enum
	{
		eMAX_NB_KEYS=PxVehicleDrivableSurfaceToTireFrictionPairs::eMAX_NB_SURFACE_TYPES
	};
	PxU32 mNextIds[eMAX_NB_KEYS];

	PxU32 mShift;
};


////////////////////////////////////////////////////////////////////////////
//Compute the suspension line raycast start point and direction.
////////////////////////////////////////////////////////////////////////////

PX_INLINE void computeSuspensionRaycast
(const PxTransform& carChassisTrnsfm, const PxVec3& bodySpaceWheelCentreOffset, const PxVec3& bodySpaceSuspTravelDir, const PxF32 radius, const PxF32 maxBounce,
 PxVec3& suspLineStart, PxVec3& suspLineDir)
{
	//Direction of raycast.
	suspLineDir=carChassisTrnsfm.rotate(bodySpaceSuspTravelDir);

	//Position at top of wheel at maximum compression.
	suspLineStart=carChassisTrnsfm.transform(bodySpaceWheelCentreOffset);
	suspLineStart-=suspLineDir*(radius+maxBounce);
}

PX_INLINE void computeSuspensionSweep
(const PxTransform& carChassisTrnsfm, 
 const PxQuat& wheelLocalPoseRotation, const PxF32 wheelTheta, 
 const PxVec3 bodySpaceWheelCentreOffset, const PxVec3& bodySpaceSuspTravelDir, const PxF32 radius, const PxF32 maxBounce,
 PxTransform& suspStartPose, PxVec3& suspLineDir)
{
	//Direction of raycast.
	suspLineDir=carChassisTrnsfm.rotate(bodySpaceSuspTravelDir);

	//Position of wheel at maximum compression.
	suspStartPose.p = carChassisTrnsfm.transform(bodySpaceWheelCentreOffset);
	suspStartPose.p -= suspLineDir*(radius + maxBounce);

	//Rotation of wheel.
	const PxVec3 right = wheelLocalPoseRotation.rotate(gRight);
	const PxQuat negativeRotation(-wheelTheta, right);
	suspStartPose.q = carChassisTrnsfm.q*(negativeRotation*wheelLocalPoseRotation);
}


////////////////////////////////////////////////////////////////////////////
//Functions used to integrate rigid body transform and velocity.
//The sub-step system divides a specified timestep into N equal sub-steps
//and integrates the velocity and transform each sub-step.
//After all sub-steps are complete the velocity required to move the 
//associated PxRigidBody from the start transform to the transform at the end 
//of the timestep is computed and set.  If the update mode is chosen to be 
//acceleration then the acceleration is computed/set that will move the rigid body 
//from the start to end transform.  The PxRigidBody never actually has its transform 
//updated and only has its velocity or acceleration set at the very end of the timestep.
////////////////////////////////////////////////////////////////////////////

PX_INLINE void integrateBody
(const PxF32 inverseMass, const PxVec3& invInertia, const PxVec3& force, const PxVec3& torque, const PxF32 dt,
 PxVec3& v, PxVec3& w, PxTransform& t)
{
	//Integrate linear velocity.
	v+=force*(inverseMass*dt);

	//Integrate angular velocity.
	PxMat33 inverseInertia;
	transformInertiaTensor(invInertia, PxMat33(t.q), inverseInertia);
	w+=inverseInertia*(torque*dt);

	//Integrate position.
	t.p+=v*dt;

	//Integrate quaternion.
	PxQuat wq(w.x,w.y,w.z,0.0f);
	PxQuat q=t.q;
	PxQuat qdot=wq*q*(dt*0.5f);
	q+=qdot;
	q.normalize();
	t.q=q;
}

/*
PX_INLINE void computeVelocity(const PxTransform& t1, const PxTransform& t2, const PxF32 invDT, PxVec3& v, PxVec3& w)
{
	//Linear velocity.
	v = (t2.p - t1.p)*invDT;

	//Angular velocity.
	PxQuat qw = (t2.q - t1.q)*t1.q.getConjugate()*(2.0f*invDT);
	w.x=qw.x;
	w.y=qw.y;
	w.z=qw.z;
}
*/


/////////////////////////////////////////////////////////////////////////////////////////
//Use fsel to compute the sign of a float: +1 for positive values, -1 for negative values
/////////////////////////////////////////////////////////////////////////////////////////

PX_FORCE_INLINE PxF32 computeSign(const PxF32 f)
{
	return physx::intrinsics::fsel(f, physx::intrinsics::fsel(-f, 0.0f, 1.0f), -1.0f); 
}


/////////////////////////////////////////////////////////////////////////////////////////
//Get the accel/brake/handbrake as floats in range (0,1) from the inputs stored in the vehicle.
//Equivalent for tank involving thrustleft/thrustright and brakeleft/brakeright.
/////////////////////////////////////////////////////////////////////////////////////////


PX_FORCE_INLINE void getVehicle4WControlValues(const PxVehicleDriveDynData& driveDynData, PxF32& accel, PxF32& brake, PxF32& handbrake, PxF32& steerLeft, PxF32& steerRight)
{
	accel=driveDynData.mControlAnalogVals[PxVehicleDrive4WControl::eANALOG_INPUT_ACCEL];
	brake=driveDynData.mControlAnalogVals[PxVehicleDrive4WControl::eANALOG_INPUT_BRAKE];
	handbrake=driveDynData.mControlAnalogVals[PxVehicleDrive4WControl::eANALOG_INPUT_HANDBRAKE];
	steerLeft=driveDynData.mControlAnalogVals[PxVehicleDrive4WControl::eANALOG_INPUT_STEER_LEFT];
	steerRight=driveDynData.mControlAnalogVals[PxVehicleDrive4WControl::eANALOG_INPUT_STEER_RIGHT];
}

PX_FORCE_INLINE void getVehicleNWControlValues(const PxVehicleDriveDynData& driveDynData, PxF32& accel, PxF32& brake, PxF32& handbrake, PxF32& steerLeft, PxF32& steerRight)
{
	accel=driveDynData.mControlAnalogVals[PxVehicleDriveNWControl::eANALOG_INPUT_ACCEL];
	brake=driveDynData.mControlAnalogVals[PxVehicleDriveNWControl::eANALOG_INPUT_BRAKE];
	handbrake=driveDynData.mControlAnalogVals[PxVehicleDriveNWControl::eANALOG_INPUT_HANDBRAKE];
	steerLeft=driveDynData.mControlAnalogVals[PxVehicleDriveNWControl::eANALOG_INPUT_STEER_LEFT];
	steerRight=driveDynData.mControlAnalogVals[PxVehicleDriveNWControl::eANALOG_INPUT_STEER_RIGHT];
}

PX_FORCE_INLINE void getTankControlValues(const PxVehicleDriveDynData& driveDynData, PxF32& accel, PxF32& brakeLeft, PxF32& brakeRight, PxF32& thrustLeft, PxF32& thrustRight)
{
	accel=driveDynData.mControlAnalogVals[PxVehicleDriveTankControl::eANALOG_INPUT_ACCEL];
	brakeLeft=driveDynData.mControlAnalogVals[PxVehicleDriveTankControl::eANALOG_INPUT_BRAKE_LEFT];
	brakeRight=driveDynData.mControlAnalogVals[PxVehicleDriveTankControl::eANALOG_INPUT_BRAKE_RIGHT];
	thrustLeft=driveDynData.mControlAnalogVals[PxVehicleDriveTankControl::eANALOG_INPUT_THRUST_LEFT];
	thrustRight=driveDynData.mControlAnalogVals[PxVehicleDriveTankControl::eANALOG_INPUT_THRUST_RIGHT];
}


////////////////////////////////////////////////////////////////////////////
//Process autobox to initiate automatic gear changes.
//The autobox can be turned off and simulated externally by setting 
//the target gear as required prior to calling PxVehicleUpdates.
////////////////////////////////////////////////////////////////////////////


PX_FORCE_INLINE PxF32 processAutoBox(const PxU32 accelIndex, const PxF32 timestep, const PxVehicleDriveSimData& vehCoreSimData, PxVehicleDriveDynData& vehDynData)
{
	PX_ASSERT(vehDynData.getUseAutoGears());

	PxF32 autoboxCompensatedAnalogAccel = vehDynData.mControlAnalogVals[accelIndex];

	//If still undergoing a gear change triggered by the autobox 
	//then turn off the accelerator pedal.  This happens in autoboxes
	//to stop the driver revving the engine crazily then damaging the 
	//clutch when the clutch re-engages at the end of the gear change.
	const PxU32 currentGear=vehDynData.getCurrentGear();
	const PxU32 targetGear=vehDynData.getTargetGear();
	if(targetGear!=currentGear && PxVehicleGearsData::eNEUTRAL==currentGear)
	{
		autoboxCompensatedAnalogAccel = 0;
	}

	//Only process the autobox if no gear change is underway and the time passed since the last autobox
	//gear change is greater than the autobox latency.
	PxF32 autoBoxSwitchTime=vehDynData.getAutoBoxSwitchTime();
	const PxF32 autoBoxLatencyTime=vehCoreSimData.getAutoBoxData().mDownRatios[PxVehicleGearsData::eREVERSE];
	if(targetGear==currentGear && autoBoxSwitchTime > autoBoxLatencyTime)
	{
		//Work out if the autobox wants to switch up or down.
		const PxF32 normalisedEngineOmega=vehDynData.getEngineRotationSpeed()*vehCoreSimData.getEngineData().getRecipMaxOmega();
		const PxVehicleAutoBoxData& autoBoxData=vehCoreSimData.getAutoBoxData();

		bool gearUp=false;
		if(normalisedEngineOmega > autoBoxData.mUpRatios[currentGear] && PxVehicleGearsData::eREVERSE!=currentGear)
		{
			//If revs too high and not in reverse and not undergoing a gear change then switch up. 
			gearUp=true;
		}

		bool gearDown=false;
		if(normalisedEngineOmega < autoBoxData.mDownRatios[currentGear] && currentGear > PxVehicleGearsData::eFIRST)
		{
			//If revs too low and in gear greater than first and not undergoing a gear change then change down.
			gearDown=true;
		}

		//Start the gear change and reset the time since the last autobox gear change.
		if(gearUp || gearDown)
		{
			vehDynData.setGearUp(gearUp);
			vehDynData.setGearDown(gearDown);
			vehDynData.setAutoBoxSwitchTime(0.f);
		}
	}
	else
	{
		autoBoxSwitchTime+=timestep;
		vehDynData.setAutoBoxSwitchTime(autoBoxSwitchTime);
	}

	return autoboxCompensatedAnalogAccel;
}


////////////////////////////////////////////////////////////////////////////
//Process gear changes.
//If target gear not equal to current gear then a gear change needs to start.
//The gear change process begins by switching immediately in neutral and 
//staying there for a specified time.  The process ends by setting current 
//gear equal to target gear when the gear switch time has passed. 
//This can be bypassed by always forcing target gear = current gear and then 
//externally managing gear changes prior to calling PxVehicleUpdates.
////////////////////////////////////////////////////////////////////////////

void processGears(const PxF32 timestep, const PxVehicleGearsData& gears, PxVehicleDriveDynData& car)
{
	//const PxVehicleGearsData& gears=car.mVehicleSimData.getGearsData();

	//Process the gears.
	if(car.getGearUp() && gears.mNbRatios-1!=car.getCurrentGear() && car.getCurrentGear()==car.getTargetGear())
	{
		//Car wants to go up a gear and can go up a gear and not already undergoing a gear change.
		if(PxVehicleGearsData::eREVERSE==car.getCurrentGear())
		{
			//In reverse so switch to first through neutral.
			car.setGearSwitchTime(0);
			car.setTargetGear(PxVehicleGearsData::eFIRST);
			car.setCurrentGear(PxVehicleGearsData::eNEUTRAL);
		}
		else if(PxVehicleGearsData::eNEUTRAL==car.getCurrentGear())
		{
			//In neutral so switch to first and stay in neutral.
			car.setGearSwitchTime(0);
			car.setTargetGear(PxVehicleGearsData::eFIRST);
			car.setCurrentGear(PxVehicleGearsData::eNEUTRAL);
		}
		else
		{
			//Switch up a gear through neutral.
			car.setGearSwitchTime(0);
			car.setTargetGear(car.getCurrentGear() + 1);
			car.setCurrentGear(PxVehicleGearsData::eNEUTRAL);
		}
	}
	if(car.getGearDown() && PxVehicleGearsData::eREVERSE!=car.getCurrentGear() && car.getCurrentGear()==car.getTargetGear())
	{
		//Car wants to go down a gear and can go down a gear and not already undergoing a gear change
		if(PxVehicleGearsData::eFIRST==car.getCurrentGear())
		{
			//In first so switch to reverse through neutral.
			car.setGearSwitchTime(0);
			car.setTargetGear(PxVehicleGearsData::eREVERSE);
			car.setCurrentGear(PxVehicleGearsData::eNEUTRAL);
		}
		else if(PxVehicleGearsData::eNEUTRAL==car.getCurrentGear())
		{
			//In neutral so switch to reverse and stay in neutral.
			car.setGearSwitchTime(0);
			car.setTargetGear(PxVehicleGearsData::eREVERSE);
			car.setCurrentGear(PxVehicleGearsData::eNEUTRAL);
		}
		else
		{
			//Switch down a gear through neutral.
			car.setGearSwitchTime(0);
			car.setTargetGear(car.getCurrentGear() - 1);
			car.setCurrentGear(PxVehicleGearsData::eNEUTRAL);
		}
	}
	if(car.getCurrentGear()!=car.getTargetGear())
	{
		if(car.getGearSwitchTime()>gears.mSwitchTime)
		{
			car.setCurrentGear(car.getTargetGear());
			car.setGearSwitchTime(0);
			car.setGearDown(false);
			car.setGearUp(false);
		}
		else
		{
			car.setGearSwitchTime(car.getGearSwitchTime() + timestep);
		}
	}
}

////////////////////////////////////////////////////////////////////////////
//Helper functions to compute 
//1. the gear ratio from the current gear.
//2. the drive torque from the state of the accelerator pedal and torque curve of available torque against engine speed.
//3. engine damping rate (a blend between a rate when not accelerating and a rate when fully accelerating).
//4. clutch strength (rate at which clutch will regulate difference between engine and averaged wheel speed).
////////////////////////////////////////////////////////////////////////////

PX_FORCE_INLINE PxF32 computeGearRatio(const PxVehicleGearsData& gearsData, const PxU32 currentGear)
{
	const PxF32 gearRatio=gearsData.mRatios[currentGear]*gearsData.mFinalRatio;
	return gearRatio;
}

PX_FORCE_INLINE PxF32 computeEngineDriveTorque(const PxVehicleEngineData& engineData, const PxF32 omega, const PxF32 accel)
{
	const PxF32 engineDriveTorque=accel*engineData.mPeakTorque*engineData.mTorqueCurve.getYVal(omega*engineData.getRecipMaxOmega());
	return engineDriveTorque;
}

PX_FORCE_INLINE PxF32 computeEngineDampingRate(const PxVehicleEngineData& engineData, const PxU32 gear, const PxF32 accel)
{
	const PxF32 fullThrottleDamping = engineData.mDampingRateFullThrottle;
	const PxF32 zeroThrottleDamping = (PxVehicleGearsData::eNEUTRAL!=gear) ? engineData.mDampingRateZeroThrottleClutchEngaged : engineData.mDampingRateZeroThrottleClutchDisengaged;
	const PxF32 engineDamping = zeroThrottleDamping + (fullThrottleDamping-zeroThrottleDamping)*accel;
	return engineDamping;
}

PX_FORCE_INLINE PxF32 computeClutchStrength(const PxVehicleClutchData& clutchData, const PxU32 currentGear)
{
	return ((PxVehicleGearsData::eNEUTRAL!=currentGear) ? clutchData.mStrength : 0.0f);
}


////////////////////////////////////////////////////////////////////////////
//Limited slip differential.
//Split the available drive torque as a fraction of the total between up to 4 driven wheels.
//Compute the fraction that each wheel contributes to the averages wheel speed at the clutch.
////////////////////////////////////////////////////////////////////////////

PX_FORCE_INLINE void splitTorque
(const PxF32 w1, const PxF32 w2, const PxF32 diffBias, const PxF32 defaultSplitRatio,
 PxF32* t1, PxF32* t2)
{
	PX_ASSERT(computeSign(w1)==computeSign(w2) && 0.0f!=computeSign(w1));
	const PxF32 w1Abs=PxAbs(w1);
	const PxF32 w2Abs=PxAbs(w2);
	const PxF32 omegaMax=PxMax(w1Abs,w2Abs);
	const PxF32 omegaMin=PxMin(w1Abs,w2Abs);
	const PxF32 delta=omegaMax-diffBias*omegaMin;
	const PxF32 deltaTorque=physx::intrinsics::fsel(delta, delta/omegaMax , 0.0f);
	const PxF32 f1=physx::intrinsics::fsel(w1Abs-w2Abs, defaultSplitRatio*(1.0f-deltaTorque), defaultSplitRatio*(1.0f+deltaTorque));
	const PxF32 f2=physx::intrinsics::fsel(w1Abs-w2Abs, (1.0f-defaultSplitRatio)*(1.0f+deltaTorque), (1.0f-defaultSplitRatio)*(1.0f-deltaTorque));
	const PxF32 denom=1.0f/(f1+f2);
	*t1=f1*denom;
	*t2=f2*denom;
	PX_ASSERT((*t1 + *t2) >=0.999f && (*t1 + *t2) <=1.001f);  
}

PX_FORCE_INLINE void computeDiffTorqueRatios
(const PxVehicleDifferential4WData& diffData, const PxF32 handbrake, const PxF32* PX_RESTRICT wheelOmegas, PxF32* PX_RESTRICT diffTorqueRatios)
{
	//If the handbrake is on only deliver torque to the front wheels.
	PxU32 type=diffData.mType;
	if(handbrake>0)
	{
		switch(diffData.mType)
		{
		case PxVehicleDifferential4WData::eDIFF_TYPE_LS_4WD:
			type=PxVehicleDifferential4WData::eDIFF_TYPE_LS_FRONTWD;
			break;
		case PxVehicleDifferential4WData::eDIFF_TYPE_OPEN_4WD:
			type=PxVehicleDifferential4WData::eDIFF_TYPE_OPEN_FRONTWD;
			break;
		case PxVehicleDifferential4WData::eDIFF_TYPE_LS_FRONTWD:
		case PxVehicleDifferential4WData::eDIFF_TYPE_LS_REARWD:
		case PxVehicleDifferential4WData::eDIFF_TYPE_OPEN_FRONTWD:
		case PxVehicleDifferential4WData::eDIFF_TYPE_OPEN_REARWD:
		case PxVehicleDifferential4WData::eMAX_NB_DIFF_TYPES:
			break;
		}
	}

	const PxF32 wfl=wheelOmegas[PxVehicleDrive4WWheelOrder::eFRONT_LEFT];
	const PxF32 wfr=wheelOmegas[PxVehicleDrive4WWheelOrder::eFRONT_RIGHT];
	const PxF32 wrl=wheelOmegas[PxVehicleDrive4WWheelOrder::eREAR_LEFT];
	const PxF32 wrr=wheelOmegas[PxVehicleDrive4WWheelOrder::eREAR_RIGHT];

	const PxF32 centreBias=diffData.mCentreBias;
	const PxF32 frontBias=diffData.mFrontBias;
	const PxF32 rearBias=diffData.mRearBias;

	const PxF32 frontRearSplit=diffData.mFrontRearSplit;
	const PxF32 frontLeftRightSplit=diffData.mFrontLeftRightSplit;
	const PxF32 rearLeftRightSplit=diffData.mRearLeftRightSplit;

	const PxF32 oneMinusFrontRearSplit=1.0f-diffData.mFrontRearSplit;
	const PxF32 oneMinusFrontLeftRightSplit=1.0f-diffData.mFrontLeftRightSplit;
	const PxF32 oneMinusRearLeftRightSplit=1.0f-diffData.mRearLeftRightSplit;

	const PxF32 swfl=computeSign(wfl);

	//Split a torque of 1 between front and rear.
	//Then split that torque between left and right.
	PxF32 torqueFrontLeft=0;
	PxF32 torqueFrontRight=0;
	PxF32 torqueRearLeft=0;
	PxF32 torqueRearRight=0;
	switch(type)
	{
	case PxVehicleDifferential4WData::eDIFF_TYPE_LS_4WD:
		if(0.0f!=swfl && swfl==computeSign(wfr) && swfl==computeSign(wrl) && swfl==computeSign(wrr))
		{
			PxF32 torqueFront,torqueRear;
			const PxF32 omegaFront=PxAbs(wfl+wfr);
			const PxF32 omegaRear=PxAbs(wrl+wrr);
			splitTorque(omegaFront,omegaRear,centreBias,frontRearSplit,&torqueFront,&torqueRear);
			splitTorque(wfl,wfr,frontBias,frontLeftRightSplit,&torqueFrontLeft,&torqueFrontRight);
			splitTorque(wrl,wrr,rearBias,rearLeftRightSplit,&torqueRearLeft,&torqueRearRight);
			torqueFrontLeft*=torqueFront;
			torqueFrontRight*=torqueFront;
			torqueRearLeft*=torqueRear;
			torqueRearRight*=torqueRear;
		}
		else
		{
			//TODO: need to handle this case.
			torqueFrontLeft=frontRearSplit*frontLeftRightSplit;
			torqueFrontRight=frontRearSplit*oneMinusFrontLeftRightSplit;
			torqueRearLeft=oneMinusFrontRearSplit*rearLeftRightSplit;
			torqueRearRight=oneMinusFrontRearSplit*oneMinusRearLeftRightSplit;
		}
		break;

	case PxVehicleDifferential4WData::eDIFF_TYPE_LS_FRONTWD:
		if(0.0f!=swfl && swfl==computeSign(wfr))
		{
			splitTorque(wfl,wfr,frontBias,frontLeftRightSplit,&torqueFrontLeft,&torqueFrontRight);
		}
		else
		{
			torqueFrontLeft=frontLeftRightSplit;
			torqueFrontRight=oneMinusFrontLeftRightSplit;
		}
		break;

	case PxVehicleDifferential4WData::eDIFF_TYPE_LS_REARWD:

		if(0.0f!=computeSign(wrl) && computeSign(wrl)==computeSign(wrr))
		{
			splitTorque(wrl,wrr,rearBias,rearLeftRightSplit,&torqueRearLeft,&torqueRearRight);
		}
		else
		{
			torqueRearLeft=rearLeftRightSplit;
			torqueRearRight=oneMinusRearLeftRightSplit;
		}
		break;

	case PxVehicleDifferential4WData::eDIFF_TYPE_OPEN_4WD:
		torqueFrontLeft=frontRearSplit*frontLeftRightSplit;
		torqueFrontRight=frontRearSplit*oneMinusFrontLeftRightSplit;
		torqueRearLeft=oneMinusFrontRearSplit*rearLeftRightSplit;
		torqueRearRight=oneMinusFrontRearSplit*oneMinusRearLeftRightSplit;
		break;

	case PxVehicleDifferential4WData::eDIFF_TYPE_OPEN_FRONTWD:
		torqueFrontLeft=frontLeftRightSplit;
		torqueFrontRight=oneMinusFrontLeftRightSplit;
		break;

	case PxVehicleDifferential4WData::eDIFF_TYPE_OPEN_REARWD:
		torqueRearLeft=rearLeftRightSplit;
		torqueRearRight=oneMinusRearLeftRightSplit;
		break;

	default:
		PX_ASSERT(false);
		break;
	}

	diffTorqueRatios[PxVehicleDrive4WWheelOrder::eFRONT_LEFT]=torqueFrontLeft;
	diffTorqueRatios[PxVehicleDrive4WWheelOrder::eFRONT_RIGHT]=torqueFrontRight;
	diffTorqueRatios[PxVehicleDrive4WWheelOrder::eREAR_LEFT]=torqueRearLeft;
	diffTorqueRatios[PxVehicleDrive4WWheelOrder::eREAR_RIGHT]=torqueRearRight;

	PX_ASSERT(((torqueFrontLeft+torqueFrontRight+torqueRearLeft+torqueRearRight) >= 0.999f) && ((torqueFrontLeft+torqueFrontRight+torqueRearLeft+torqueRearRight) <= 1.001f));
}

PX_FORCE_INLINE void computeDiffAveWheelSpeedContributions
(const PxVehicleDifferential4WData& diffData, const PxF32 handbrake, PxF32* PX_RESTRICT diffAveWheelSpeedContributions)
{
	PxU32 type=diffData.mType;

	//If the handbrake is on only deliver torque to the front wheels.
	if(handbrake>0)
	{
		switch(diffData.mType)
		{
		case PxVehicleDifferential4WData::eDIFF_TYPE_LS_4WD:
			type=PxVehicleDifferential4WData::eDIFF_TYPE_LS_FRONTWD;
			break;
		case PxVehicleDifferential4WData::eDIFF_TYPE_OPEN_4WD:
			type=PxVehicleDifferential4WData::eDIFF_TYPE_OPEN_FRONTWD;
			break;
		case PxVehicleDifferential4WData::eDIFF_TYPE_LS_REARWD:
		case PxVehicleDifferential4WData::eDIFF_TYPE_LS_FRONTWD:
		case PxVehicleDifferential4WData::eDIFF_TYPE_OPEN_REARWD:
		case PxVehicleDifferential4WData::eDIFF_TYPE_OPEN_FRONTWD:
		case PxVehicleDifferential4WData::eMAX_NB_DIFF_TYPES:
			break;
		}
	}

	const PxF32 frontRearSplit=diffData.mFrontRearSplit;
	const PxF32 frontLeftRightSplit=diffData.mFrontLeftRightSplit;
	const PxF32 rearLeftRightSplit=diffData.mRearLeftRightSplit;

	const PxF32 oneMinusFrontRearSplit=1.0f-diffData.mFrontRearSplit;
	const PxF32 oneMinusFrontLeftRightSplit=1.0f-diffData.mFrontLeftRightSplit;
	const PxF32 oneMinusRearLeftRightSplit=1.0f-diffData.mRearLeftRightSplit;

	switch(type)
	{
	case PxVehicleDifferential4WData::eDIFF_TYPE_LS_4WD:
	case PxVehicleDifferential4WData::eDIFF_TYPE_OPEN_4WD:		
		diffAveWheelSpeedContributions[PxVehicleDrive4WWheelOrder::eFRONT_LEFT]=frontRearSplit*frontLeftRightSplit;
		diffAveWheelSpeedContributions[PxVehicleDrive4WWheelOrder::eFRONT_RIGHT]=frontRearSplit*oneMinusFrontLeftRightSplit;
		diffAveWheelSpeedContributions[PxVehicleDrive4WWheelOrder::eREAR_LEFT]=oneMinusFrontRearSplit*rearLeftRightSplit;
		diffAveWheelSpeedContributions[PxVehicleDrive4WWheelOrder::eREAR_RIGHT]=oneMinusFrontRearSplit*oneMinusRearLeftRightSplit;
		break;
	case PxVehicleDifferential4WData::eDIFF_TYPE_LS_FRONTWD:
	case PxVehicleDifferential4WData::eDIFF_TYPE_OPEN_FRONTWD:
		diffAveWheelSpeedContributions[PxVehicleDrive4WWheelOrder::eFRONT_LEFT]=frontLeftRightSplit;
		diffAveWheelSpeedContributions[PxVehicleDrive4WWheelOrder::eFRONT_RIGHT]=oneMinusFrontLeftRightSplit;
		diffAveWheelSpeedContributions[PxVehicleDrive4WWheelOrder::eREAR_LEFT]=0.0f;
		diffAveWheelSpeedContributions[PxVehicleDrive4WWheelOrder::eREAR_RIGHT]=0.0f;
		break;
	case PxVehicleDifferential4WData::eDIFF_TYPE_LS_REARWD:
	case PxVehicleDifferential4WData::eDIFF_TYPE_OPEN_REARWD:
		diffAveWheelSpeedContributions[PxVehicleDrive4WWheelOrder::eFRONT_LEFT]=0.0f;
		diffAveWheelSpeedContributions[PxVehicleDrive4WWheelOrder::eFRONT_RIGHT]=0.0f;
		diffAveWheelSpeedContributions[PxVehicleDrive4WWheelOrder::eREAR_LEFT]=rearLeftRightSplit;
		diffAveWheelSpeedContributions[PxVehicleDrive4WWheelOrder::eREAR_RIGHT]=oneMinusRearLeftRightSplit;
		break;
	default:
		PX_ASSERT(false);
		break;
	}

	PX_ASSERT((diffAveWheelSpeedContributions[PxVehicleDrive4WWheelOrder::eFRONT_LEFT] + 
			   diffAveWheelSpeedContributions[PxVehicleDrive4WWheelOrder::eFRONT_RIGHT] + 
			   diffAveWheelSpeedContributions[PxVehicleDrive4WWheelOrder::eREAR_LEFT] +
			   diffAveWheelSpeedContributions[PxVehicleDrive4WWheelOrder::eREAR_RIGHT]) >= 0.999f &&
			   (diffAveWheelSpeedContributions[PxVehicleDrive4WWheelOrder::eFRONT_LEFT] + 
			   diffAveWheelSpeedContributions[PxVehicleDrive4WWheelOrder::eFRONT_RIGHT] + 
			   diffAveWheelSpeedContributions[PxVehicleDrive4WWheelOrder::eREAR_LEFT] +
			   diffAveWheelSpeedContributions[PxVehicleDrive4WWheelOrder::eREAR_RIGHT]) <= 1.001f);
}


///////////////////////////////////////////////////////
//Tank differential
///////////////////////////////////////////////////////

void computeTankDiff
(const PxF32 thrustLeft, const PxF32 thrustRight, 
 const PxU32 numActiveWheels, const bool* activeWheelStates, 
 PxF32* aveWheelSpeedContributions, PxF32* diffTorqueRatios, PxF32* wheelGearings)
{
	const PxF32 thrustLeftAbs=PxAbs(thrustLeft);
	const PxF32 thrustRightAbs=PxAbs(thrustRight);

	//Work out now many left wheels are enabled.
	PxF32 numLeftWheels=0.0f;
	for(PxU32 i=0;i<numActiveWheels;i+=2)
	{
		if(activeWheelStates[i])
		{
			numLeftWheels+=1.0f;
		}
	}
	const PxF32 invNumEnabledWheelsLeft = numLeftWheels > 0 ? 1.0f/numLeftWheels : 0.0f;

	//Work out now many right wheels are enabled.
	PxF32 numRightWheels=0.0f;
	for(PxU32 i=1;i<numActiveWheels;i+=2)
	{
		if(activeWheelStates[i])
		{
			numRightWheels+=1.0f;
		}
	}
	const PxF32 invNumEnabledWheelsRight = numRightWheels > 0 ? 1.0f/numRightWheels : 0.0f;

	//Split the diff torque between left and right.
	PxF32 diffTorqueRatioLeft=0.5f;
	PxF32 diffTorqueRatioRight=0.5f;
	if((thrustLeftAbs + thrustRightAbs) > 1e-3f)
	{
		const PxF32 thrustDiff = 0.5f*(thrustLeftAbs - thrustRightAbs)/(thrustLeftAbs + thrustRightAbs);
		diffTorqueRatioLeft += thrustDiff;
		diffTorqueRatioRight -= thrustDiff;

	}
	diffTorqueRatioLeft *= invNumEnabledWheelsLeft;
	diffTorqueRatioRight *= invNumEnabledWheelsRight;

	//Compute the per wheel gearing.
	PxF32 wheelGearingLeft=1.0f;
	PxF32 wheelGearingRight=1.0f;
	if((thrustLeftAbs + thrustRightAbs) > 1e-3f)
	{
		wheelGearingLeft=computeSign(thrustLeft);
		wheelGearingRight=computeSign(thrustRight);
	}

	//Compute the contribution of each wheel to the average speed at the clutch.
	const PxF32 aveWheelSpeedContributionLeft = 0.5f*invNumEnabledWheelsLeft;
	const PxF32 aveWheelSpeedContributionRight = 0.5f*invNumEnabledWheelsRight;

	//Set all the left wheels.
	for(PxU32 i=0;i<numActiveWheels;i+=2)
	{
		if(activeWheelStates[i])
		{
			aveWheelSpeedContributions[i]=aveWheelSpeedContributionLeft;
			diffTorqueRatios[i]=diffTorqueRatioLeft;
			wheelGearings[i]=wheelGearingLeft;
		}
	}
	//Set all the right wheels.
	for(PxU32 i=1;i<numActiveWheels;i+=2)
	{
		if(activeWheelStates[i])
		{
			aveWheelSpeedContributions[i]=aveWheelSpeedContributionRight;
			diffTorqueRatios[i]=diffTorqueRatioRight;
			wheelGearings[i]=wheelGearingRight;
		}
	}
}

////////////////////////////////////////////////////////////////////////////
//Compute a per-wheel accelerator pedal value.
//These values are to blend the denominator normalised longitudinal slip at low speed 
//between a low value for wheels under drive torque and a high value for wheels with no 
//drive torque.  
//Using a high value allows the vehicle to come to rest smoothly.
//Using a low value gives better thrust.
////////////////////////////////////////////////////////////////////////////

void computeIsAccelApplied(const PxF32* aveWheelSpeedContributions, bool* isAccelApplied)
{
	isAccelApplied[0] = aveWheelSpeedContributions[0] != 0.0f ? true : false;
	isAccelApplied[1] = aveWheelSpeedContributions[1] != 0.0f ? true : false;
	isAccelApplied[2] = aveWheelSpeedContributions[2] != 0.0f ? true : false;
	isAccelApplied[3] = aveWheelSpeedContributions[3] != 0.0f ? true : false;
}

////////////////////////////////////////////////////////////////////////////
//Ackermann correction to steer angles.
////////////////////////////////////////////////////////////////////////////

PX_FORCE_INLINE void computeAckermannSteerAngles
(const PxF32 steer, const PxF32 steerGain, 
 const PxF32 ackermannAccuracy, const PxF32 width, const PxF32 axleSeparation,  
 PxF32* PX_RESTRICT leftAckermannSteerAngle, PxF32* PX_RESTRICT rightAckermannSteerAngle)
{
	PX_ASSERT(steer>=-1.01f && steer<=1.01f);
	PX_ASSERT(steerGain<PxPi);

	const PxF32 steerAngle=steer*steerGain;

	if(0==steerAngle)
	{
		*leftAckermannSteerAngle=0;
		*rightAckermannSteerAngle=0;
		return;
	}

	//Work out the ackermann steer for +ve steer then swap and negate the steer angles if the steer is -ve.
	//TODO: use faster approximate functions for PxTan/PxATan because the results don't need to be too accurate here.
	const PxF32 rightSteerAngle=PxAbs(steerAngle);
	const PxF32 dz=axleSeparation;
	const PxF32 dx=width + dz/PxTan(rightSteerAngle);
	const PxF32 leftSteerAnglePerfect=PxAtan(dz/dx);
	const PxF32 leftSteerAngle=rightSteerAngle + ackermannAccuracy*(leftSteerAnglePerfect-rightSteerAngle);
	*rightAckermannSteerAngle=physx::intrinsics::fsel(steerAngle, rightSteerAngle, -leftSteerAngle);
	*leftAckermannSteerAngle=physx::intrinsics::fsel(steerAngle, leftSteerAngle, -rightSteerAngle);
}

PX_FORCE_INLINE void computeAckermannCorrectedSteerAngles
(const PxVehicleDriveSimData4W& driveSimData, const PxVehicleWheels4SimData& wheelsSimData, const PxF32 steer, 
 PxF32* PX_RESTRICT steerAngles)
{
	const PxVehicleAckermannGeometryData& ackermannData=driveSimData.getAckermannGeometryData();
	const PxF32 ackermannAccuracy=ackermannData.mAccuracy;
	const PxF32 axleSeparation=ackermannData.mAxleSeparation;

	{
		const PxVehicleWheelData& wheelDataFL=wheelsSimData.getWheelData(PxVehicleDrive4WWheelOrder::eFRONT_LEFT);
		const PxVehicleWheelData& wheelDataFR=wheelsSimData.getWheelData(PxVehicleDrive4WWheelOrder::eFRONT_RIGHT);
		const PxF32 steerGainFront=PxMax(wheelDataFL.mMaxSteer,wheelDataFR.mMaxSteer);
		const PxF32 frontWidth=ackermannData.mFrontWidth;
		PxF32 frontLeftSteer,frontRightSteer;
		computeAckermannSteerAngles(steer,steerGainFront,ackermannAccuracy,frontWidth,axleSeparation,&frontLeftSteer,&frontRightSteer);
		steerAngles[PxVehicleDrive4WWheelOrder::eFRONT_LEFT]=wheelDataFL.mToeAngle+frontLeftSteer;
		steerAngles[PxVehicleDrive4WWheelOrder::eFRONT_RIGHT]=wheelDataFR.mToeAngle+frontRightSteer;
	}

	{
		const PxVehicleWheelData& wheelDataRL=wheelsSimData.getWheelData(PxVehicleDrive4WWheelOrder::eREAR_LEFT);
		const PxVehicleWheelData& wheelDataRR=wheelsSimData.getWheelData(PxVehicleDrive4WWheelOrder::eREAR_RIGHT);
		const PxF32 steerGainRear=PxMax(wheelDataRL.mMaxSteer,wheelDataRR.mMaxSteer);
		const PxF32 rearWidth=ackermannData.mRearWidth;
		PxF32 rearLeftSteer,rearRightSteer;
		computeAckermannSteerAngles(steer,steerGainRear,ackermannAccuracy,rearWidth,axleSeparation,&rearLeftSteer,&rearRightSteer);
		steerAngles[PxVehicleDrive4WWheelOrder::eREAR_LEFT]=wheelDataRL.mToeAngle-rearLeftSteer;
		steerAngles[PxVehicleDrive4WWheelOrder::eREAR_RIGHT]=wheelDataRR.mToeAngle-rearRightSteer;
	}
}

////////////////////////////////////////////////////////////////////////////
//Compute the wheel active states
////////////////////////////////////////////////////////////////////////////

PX_FORCE_INLINE void computeWheelActiveStates(const PxU32 startId, PxU32* bitmapBuffer, bool* activeStates)
{
	PX_ASSERT(!activeStates[0] && !activeStates[1] && !activeStates[2] && !activeStates[3]);

	BitMap bm;
	bm.setWords(bitmapBuffer, ((PX_MAX_NB_WHEELS + 31) & ~31) >> 5);

	if(bm.test(startId + 0))
	{
		activeStates[0]=true;
	}
	if(bm.test(startId + 1))
	{
		activeStates[1]=true;
	}
	if(bm.test(startId + 2))
	{
		activeStates[2]=true;
	}
	if(bm.test(startId + 3))
	{
		activeStates[3]=true;
	}
}


////////////////////////////////////////////////////////////////////////////
//Compute the brake and handbrake torques for different vehicle types.
//Also compute a boolean for each tire to know if the brake is applied or not.
//Can't use a single function for all types because not all vehicle types have 
//handbrakes and the brake control mechanism is different for different vehicle
//types.
////////////////////////////////////////////////////////////////////////////

PX_FORCE_INLINE void computeNoDriveBrakeTorques
(const PxVehicleWheelData* PX_RESTRICT wheelDatas, const PxF32* PX_RESTRICT wheelOmegas,  const PxF32* PX_RESTRICT rawBrakeTroques, 
 PxF32* PX_RESTRICT brakeTorques, bool* PX_RESTRICT isBrakeApplied)
{
	PX_UNUSED(wheelDatas);

	const PxF32 sign0=computeSign(wheelOmegas[0]); 
	brakeTorques[0]=(-sign0*rawBrakeTroques[0]);
	isBrakeApplied[0]=(rawBrakeTroques[0]!=0);

	const PxF32 sign1=computeSign(wheelOmegas[1]); 
	brakeTorques[1]=(-sign1*rawBrakeTroques[1]);
	isBrakeApplied[1]=(rawBrakeTroques[1]!=0);

	const PxF32 sign2=computeSign(wheelOmegas[2]); 
	brakeTorques[2]=(-sign2*rawBrakeTroques[2]);
	isBrakeApplied[2]=(rawBrakeTroques[2]!=0);

	const PxF32 sign3=computeSign(wheelOmegas[3]); 
	brakeTorques[3]=(-sign3*rawBrakeTroques[3]);
	isBrakeApplied[3]=(rawBrakeTroques[3]!=0);
}

PX_FORCE_INLINE void computeBrakeAndHandBrakeTorques
(const PxVehicleWheelData* PX_RESTRICT wheelDatas, const PxF32* PX_RESTRICT wheelOmegas, const PxF32 brake, const PxF32 handbrake, 
 PxF32* PX_RESTRICT brakeTorques, bool* isBrakeApplied)
{
	//At zero speed offer no brake torque allowed.

	const PxF32 sign0=computeSign(wheelOmegas[0]); 
	brakeTorques[0]=(-brake*sign0*wheelDatas[0].mMaxBrakeTorque-handbrake*sign0*wheelDatas[0].mMaxHandBrakeTorque);
	isBrakeApplied[0]=((brake*wheelDatas[0].mMaxBrakeTorque+handbrake*wheelDatas[0].mMaxHandBrakeTorque)!=0);

	const PxF32 sign1=computeSign(wheelOmegas[1]); 
	brakeTorques[1]=(-brake*sign1*wheelDatas[1].mMaxBrakeTorque-handbrake*sign1*wheelDatas[1].mMaxHandBrakeTorque);
	isBrakeApplied[1]=((brake*wheelDatas[1].mMaxBrakeTorque+handbrake*wheelDatas[1].mMaxHandBrakeTorque)!=0);

	const PxF32 sign2=computeSign(wheelOmegas[2]); 
	brakeTorques[2]=(-brake*sign2*wheelDatas[2].mMaxBrakeTorque-handbrake*sign2*wheelDatas[2].mMaxHandBrakeTorque);
	isBrakeApplied[2]=((brake*wheelDatas[2].mMaxBrakeTorque+handbrake*wheelDatas[2].mMaxHandBrakeTorque)!=0);

	const PxF32 sign3=computeSign(wheelOmegas[3]); 
	brakeTorques[3]=(-brake*sign3*wheelDatas[3].mMaxBrakeTorque-handbrake*sign3*wheelDatas[3].mMaxHandBrakeTorque);
	isBrakeApplied[3]=((brake*wheelDatas[3].mMaxBrakeTorque+handbrake*wheelDatas[3].mMaxHandBrakeTorque)!=0);
}

PX_FORCE_INLINE void computeTankBrakeTorques
(const PxVehicleWheelData* PX_RESTRICT wheelDatas, const PxF32* PX_RESTRICT wheelOmegas, const PxF32 brakeLeft, const PxF32 brakeRight, 
 PxF32* PX_RESTRICT brakeTorques, bool* isBrakeApplied)
{
	//At zero speed offer no brake torque allowed.

	const PxF32 sign0=computeSign(wheelOmegas[0]); 
	brakeTorques[0]=(-brakeLeft*sign0*wheelDatas[0].mMaxBrakeTorque);
	isBrakeApplied[0]=((brakeLeft*wheelDatas[0].mMaxBrakeTorque)!=0);

	const PxF32 sign1=computeSign(wheelOmegas[1]); 
	brakeTorques[1]=(-brakeRight*sign1*wheelDatas[1].mMaxBrakeTorque);
	isBrakeApplied[1]=((brakeRight*wheelDatas[1].mMaxBrakeTorque)!=0);

	const PxF32 sign2=computeSign(wheelOmegas[2]); 
	brakeTorques[2]=(-brakeLeft*sign2*wheelDatas[2].mMaxBrakeTorque);
	isBrakeApplied[2]=((brakeLeft*wheelDatas[2].mMaxBrakeTorque)!=0);

	const PxF32 sign3=computeSign(wheelOmegas[3]); 
	brakeTorques[3]=(-brakeRight*sign3*wheelDatas[3].mMaxBrakeTorque);
	isBrakeApplied[3]=((brakeRight*wheelDatas[3].mMaxBrakeTorque)!=0);
}


////////////////////////////////////////////////////////////////////////////
//Functions to compute inputs to tire force calculation.
//1.  Filter the normalised tire load to smooth any spikes in load.
//2.  Compute the tire lat and long directions in the ground plane.
//3.  Compute the tire lat and long slips.
//4.  Compute the friction from a graph of friction vs slip.
////////////////////////////////////////////////////////////////////////////

PX_FORCE_INLINE PxF32 computeFilteredNormalisedTireLoad(const PxVehicleTireLoadFilterData& filterData, const PxF32 normalisedLoad)
{
	if(normalisedLoad <= filterData.mMinNormalisedLoad)
	{
		return filterData.mMinFilteredNormalisedLoad;
	}
	else if(normalisedLoad >= filterData.mMaxNormalisedLoad)
	{
		return filterData.mMaxFilteredNormalisedLoad;
	}
	else
	{
		const PxF32 x=normalisedLoad;
		const PxF32 xmin=filterData.mMinNormalisedLoad;
		const PxF32 ymin=filterData.mMinFilteredNormalisedLoad;
		const PxF32 ymax=filterData.mMaxFilteredNormalisedLoad;
		const PxF32 recipXmaxMinusXMin=filterData.getDenominator();
		return (ymin + (x-xmin)*(ymax-ymin)*recipXmaxMinusXMin);
	}
}

PX_FORCE_INLINE void computeTireDirs(const PxVec3& chassisLatDir, const PxVec3& hitNorm, const PxF32 wheelSteerAngle, PxVec3& tireLongDir, PxVec3& tireLatDir)
{
	PX_ASSERT(chassisLatDir.magnitude()>0.999f && chassisLatDir.magnitude()<1.001f);
	PX_ASSERT(hitNorm.magnitude()>0.999f && hitNorm.magnitude()<1.001f);

	//Compute the tire axes in the ground plane.
	PxVec3 tzRaw=chassisLatDir.cross(hitNorm);
	PxVec3 txRaw=hitNorm.cross(tzRaw);
	tzRaw.normalize();
	txRaw.normalize();
	//Rotate the tire using the steer angle.
	const PxF32 cosWheelSteer=PxCos(wheelSteerAngle);
	const PxF32 sinWheelSteer=PxSin(wheelSteerAngle);
	const PxVec3 tz=tzRaw*cosWheelSteer + txRaw*sinWheelSteer;
	const PxVec3 tx=txRaw*cosWheelSteer - tzRaw*sinWheelSteer;
	tireLongDir=tz;
	tireLatDir=tx;
}

PX_FORCE_INLINE void computeTireSlips
(const PxF32 longSpeed, const PxF32 latSpeed, const PxF32 wheelOmega, const PxF32 wheelRadius, const PxF32 maxDenominator,
 const bool isAccelApplied, const bool isBrakeApplied, 
 const bool isTank, 
 PxF32& longSlip, PxF32& latSlip)
{
	PX_ASSERT(maxDenominator>=0.0f);

	const PxF32 longSpeedAbs=PxAbs(longSpeed);
	const PxF32 wheelSpeed=wheelOmega*wheelRadius;
	const PxF32 wheelSpeedAbs=PxAbs(wheelSpeed);

	//Lateral slip is easy.
	latSlip = PxAtan(latSpeed/(longSpeedAbs+gMinLatSpeedForTireModel));//TODO: do we really use PxAbs(vz) as denominator?

	//If nothing is moving just avoid a divide by zero and set the long slip to zero.
	if(longSpeed==0 && wheelOmega==0)
	{
		longSlip=0.0f;
		return;
	}

	//Longitudinal slip is a bit harder because we can end up wtih zero on the denominator.
	if(isTank)
	{
		if(isBrakeApplied || isAccelApplied)
		{
			//Wheel experiencing an applied torque.
			//Use the raw denominator value plus an offset to avoid anything approaching a divide by zero.
			//When accelerating from rest the small denominator will generate really quite large 
			//slip values, which will, in turn, generate large longitudinal forces. With large 
			//time-steps this might lead to a temporary oscillation in longSlip direction and an 
			//oscillation in wheel speed direction.  The amplitude of the oscillation should be low
			//unless the timestep is really large.
			//There's not really an obvious solution to this without setting the denominator offset higher 
			//(or decreasing the timestep). Setting the denominator higher affects handling everywhere so 
			//settling for a potential temporary oscillation is probably the least worst compromise.
			//Note that we always use longSpeedAbs as denominator because in order to turn on the spot the 
			//tank needs to get strong longitudinal force when it isn't moving but the wheels are slipping.
			longSlip = (wheelSpeed - longSpeed)/(longSpeedAbs + 0.1f*gToleranceScaleLength);
		}
		else
		{
			//Wheel not experiencing an applied torque.
			//If the denominator becomes too small then the longSlip becomes large and the longitudinal force
			//can overshoot zero at large timesteps.  This can be really noticeable so it's harder to justify 
			//not taking action.  Further, the car isn't being actually driven so there is a strong case to fiddle
			//with the denominator because it doesn't really affect active handling.
			//Don't let the denominator fall below a user-specified value.  This can be tuned upwards until the  
			//oscillation in the sign of longSlip disappears. 
			longSlip = (wheelSpeed - longSpeed)/(PxMax(maxDenominator, PxMax(longSpeedAbs,wheelSpeedAbs)));
		}
	}
	else
	{
		if(isBrakeApplied || isAccelApplied)
		{
			//Wheel experiencing an applied torque.
			//Use the raw denominator value plus an offset to avoid anything approaching a divide by zero.
			//When accelerating from rest the small denominator will generate really quite large 
			//slip values, which will, in turn, generate large longitudinal forces. With large 
			//time-steps this might lead to a temporary oscillation in longSlip direction and an 
			//oscillation in wheel speed direction.  The amplitude of the oscillation should be low
			//unless the timestep is really large.
			//There's not really an obvious solution to this without setting the denominator offset higher 
			//(or decreasing the timestep). Setting the denominator higher affects handling everywhere so 
			//settling for a potential temporary oscillation is probably the least worst compromise.
			longSlip = (wheelSpeed - longSpeed)/(PxMax(longSpeedAbs,wheelSpeedAbs)+0.1f*gToleranceScaleLength);
		}
		else
		{
			//Wheel not experiencing an applied torque.
			//If the denominator becomes too small then the longSlip becomes large and the longitudinal force
			//can overshoot zero at large timesteps.  This can be really noticeable so it's harder to justify 
			//not taking action.  Further, the car isn't being actually driven so there is a strong case to fiddle
			//with the denominator because it doesn't really affect active handling.
			//Don't let the denominator fall below a user-specified value.  This can be tuned upwards until the  
			//oscillation in the sign of longSlip disappears. 
			longSlip = (wheelSpeed - longSpeed)/(PxMax(maxDenominator,PxMax(longSpeedAbs,wheelSpeedAbs)));
		}
	}
}

PX_FORCE_INLINE void computeTireFriction(const PxVehicleTireData& tireData, const PxF32 longSlip, const PxF32 frictionMultiplier, PxF32& friction)
{
	const PxF32 x0=tireData.mFrictionVsSlipGraph[0][0];
	const PxF32 y0=tireData.mFrictionVsSlipGraph[0][1];
	const PxF32 x1=tireData.mFrictionVsSlipGraph[1][0];
	const PxF32 y1=tireData.mFrictionVsSlipGraph[1][1];
	const PxF32 x2=tireData.mFrictionVsSlipGraph[2][0];
	const PxF32 y2=tireData.mFrictionVsSlipGraph[2][1];
	const PxF32 recipx1Minusx0=tireData.getFrictionVsSlipGraphRecipx1Minusx0();
	const PxF32 recipx2Minusx1=tireData.getFrictionVsSlipGraphRecipx2Minusx1();
	const PxF32 longSlipAbs=PxAbs(longSlip);
	PxF32 mu;
	if(longSlipAbs<x1)
	{
		mu=y0 + (y1-y0)*(longSlipAbs-x0)*recipx1Minusx0;
	}
	else if(longSlipAbs<x2)
	{
		mu=y1 + (y2-y1)*(longSlipAbs-x1)*recipx2Minusx1;
	}
	else
	{
		mu=y2;
	}
	PX_ASSERT(mu>=0);
	friction=mu*frictionMultiplier;
}

////////////////////////////////////////////////////////////////////////////
//Sticky tire constraints.
//Increment a timer each update that a tire has a very low longitudinal speed.
//Activate a sticky constraint when the tire has had an unbroken low long speed 
//for at least a threshold time.
//The longer the sticky constraint is active, the slower the target constraint speed 
//along the long dir.  Quickly tends towards zero.
//When the sticky constraint is activated set the long slip to zero and let
//the sticky constraint take over.
////////////////////////////////////////////////////////////////////////////

PX_FORCE_INLINE void updateLowForwardSpeedTimer
(const PxF32 longSpeed, const PxF32 wheelOmega, const PxF32 wheelRadius, const PxF32 recipWheelRadius,  const bool isIntentionToAccelerate,
 const PxF32 timestep, PxF32& lowForwardSpeedTime)
{
	PX_UNUSED(wheelRadius);
	PX_UNUSED(recipWheelRadius);

	//If the tire is rotating slowly and the forward speed is slow then increment the slow forward speed timer.
	//If the intention of the driver is to accelerate the vehicle then reset the timer because the intention has been signalled NOT to bring 
	//the wheel to rest.
	PxF32 longSpeedAbs=PxAbs(longSpeed);
	if((longSpeedAbs<gStickyTireFrictionThresholdSpeed) && (PxAbs(wheelOmega)< gStickyTireFrictionThresholdSpeed*recipWheelRadius) && !isIntentionToAccelerate)
	{
		lowForwardSpeedTime+=timestep;		
	}
	else
	{
		lowForwardSpeedTime=0;
	}
}

PX_FORCE_INLINE void updateLowSideSpeedTimer
(const PxF32 latSpeed, const bool isIntentionToAccelerate, const PxF32 timestep, PxF32& lowSideSpeedTime)
{
	//If the side speed is slow then increment the slow side speed timer.
	//If the intention of the driver is to accelerate the vehicle then reset the timer because the intention has been signalled NOT to bring 
	//the wheel to rest.
	PxF32 latSpeedAbs=PxAbs(latSpeed);
	if((latSpeedAbs<gStickyTireFrictionThresholdSpeed) && !isIntentionToAccelerate)
	{
		lowSideSpeedTime+=timestep;		
	}
	else
	{
		lowSideSpeedTime=0;
	}
}


PX_FORCE_INLINE void activateStickyFrictionForwardConstraint
(const PxF32 longSpeed, const PxF32 wheelOmega, const PxF32 lowForwardSpeedTime, const bool isIntentionToAccelerate,
 bool& stickyTireActiveFlag, PxF32& stickyTireTargetSpeed)
{
	 //Setup the sticky friction constraint to bring the vehicle to rest at the tire contact point.
	 //The idea here is to resolve the singularity of the tire long slip at low vz by replacing the long force with a velocity constraint.
	 //Only do this if we can guarantee that the intention is to bring the car to rest (no accel pedal applied).
	 //Smoothly reduce error to zero to avoid bringing car immediately to rest.  This avoids graphical glitchiness.
	 //We're going to replace the longitudinal tire force with the sticky friction so set the long slip to zero to ensure zero long force.
	 //Apply sticky friction to this tire if 
	 //(1) the wheel is locked (this means the brake/handbrake must be on) and the forward speed at the tire contact point is vanishingly small and
	 //    the drive of vehicle has no intention to accelerate the vehicle.
	 //(2) the accumulated time of low forward speed is greater than a threshold.
	 PxF32 longSpeedAbs=PxAbs(longSpeed);
	 stickyTireActiveFlag=false;
	 stickyTireTargetSpeed=0.0f;
	 if((longSpeedAbs < gStickyTireFrictionThresholdSpeed && 0.0f==wheelOmega && !isIntentionToAccelerate) || lowForwardSpeedTime>gLowForwardSpeedThresholdTime)
	 {
		 stickyTireActiveFlag=true;
		 stickyTireTargetSpeed=longSpeed*gStickyTireFrictionForwardDamping;
	 }
}

PX_FORCE_INLINE void activateStickyFrictionSideConstraint
(const PxF32 latSpeed, const PxF32 lowSpeedForwardTimer, const PxF32 lowSideSpeedTimer, const bool isIntentionToAccelerate,
 bool& stickyTireActiveFlag, PxF32& stickyTireTargetSpeed)
{
	PX_UNUSED(latSpeed);
	PX_UNUSED(isIntentionToAccelerate);

	//Setup the sticky friction constraint to bring the vehicle to rest at the tire contact point.
	//Only do this if we can guarantee that the intention is to bring the car to rest (no accel pedal applied).
	//Smoothly reduce error to zero to avoid bringing car immediately to rest.  This avoids graphical glitchiness.
	//We're going to replace the lateral tire force with the sticky friction so set the lat slip to zero to ensure zero lat force.
	//Apply sticky friction to this tire if 
	//(1) the low forward speed timer is > 0.
	//(2) the accumulated time of low forward speed is greater than a threshold.
	stickyTireActiveFlag=false;
	stickyTireTargetSpeed=0.0f;
	if((lowSpeedForwardTimer > 0) && lowSideSpeedTimer>gLowSideSpeedThresholdTime)
	{
		stickyTireActiveFlag=true;
		stickyTireTargetSpeed=latSpeed*gStickyTireFrictionSideDamping;
	}
}



////////////////////////////////////////////////////////////////////////////
//Default tire force shader function.
//Taken from Michigan tire model.
//Computes tire long and lat forces plus the aligning moment arising from 
//the lat force and the torque to apply back to the wheel arising from the 
//long force (application of Newton's 3rd law).
////////////////////////////////////////////////////////////////////////////


#define ONE_TWENTYSEVENTH 0.037037f
#define ONE_THIRD 0.33333f
PX_FORCE_INLINE PxF32 smoothingFunction1(const PxF32 K)
{
	//Equation 20 in CarSimEd manual Appendix F.
	//Looks a bit like a curve of sqrt(x) for 0<x<1 but reaching 1.0 on y-axis at K=3. 
	PX_ASSERT(K>=0.0f);
	return PxMin(1.0f, K - ONE_THIRD*K*K + ONE_TWENTYSEVENTH*K*K*K);
}
PX_FORCE_INLINE PxF32 smoothingFunction2(const PxF32 K)
{
	//Equation 21 in CarSimEd manual Appendix F.
	//Rises to a peak at K=0.75 and falls back to zero by K=3
	PX_ASSERT(K>=0.0f);
	return (K - K*K + ONE_THIRD*K*K*K - ONE_TWENTYSEVENTH*K*K*K*K);
}

void PxVehicleComputeTireForceDefault
(const void* tireShaderData, 
 const PxF32 tireFriction,
 const PxF32 longSlipUnClamped, const PxF32 latSlipUnClamped, const PxF32 camberUnclamped,
 const PxF32 wheelOmega, const PxF32 wheelRadius, const PxF32 recipWheelRadius,
 const PxF32 restTireLoad, const PxF32 normalisedTireLoad, const PxF32 tireLoad,
 const PxF32 gravity, const PxF32 recipGravity,
 PxF32& wheelTorque, PxF32& tireLongForceMag, PxF32& tireLatForceMag, PxF32& tireAlignMoment)
{
	PX_UNUSED(wheelOmega);
	PX_UNUSED(recipWheelRadius);

	const PxVehicleTireData& tireData=*reinterpret_cast<const PxVehicleTireData*>(tireShaderData);

	PX_ASSERT(tireFriction>0);
	PX_ASSERT(tireLoad>0);

	wheelTorque=0.0f;
	tireLongForceMag=0.0f;
	tireLatForceMag=0.0f;
	tireAlignMoment=0.0f;

	//Clamp the slips to a minimum value.
	const PxF32 latSlip = PxAbs(latSlipUnClamped) >= gMinimumSlipThreshold ? latSlipUnClamped : 0.0f;
	const PxF32 longSlip = PxAbs(longSlipUnClamped) >= gMinimumSlipThreshold ? longSlipUnClamped : 0.0f;
	const PxF32 camber =  PxAbs(camberUnclamped) >= gMinimumSlipThreshold ? camberUnclamped : 0.0f;

	//If long slip/lat slip/camber are all zero than there will be zero tire force.
	if((0==latSlip)&&(0==longSlip)&&(0==camber))
	{
		return;
	}

	//Compute the lateral stiffness
	const PxF32 latStiff=restTireLoad*tireData.mLatStiffY*smoothingFunction1(normalisedTireLoad*3.0f/tireData.mLatStiffX);

	//Get the longitudinal stiffness
	const PxF32 longStiff=tireData.mLongitudinalStiffnessPerUnitGravity*gravity;
	const PxF32 recipLongStiff=tireData.getRecipLongitudinalStiffnessPerUnitGravity()*recipGravity;

	//Get the camber stiffness.
	const PxF32 camberStiff=tireData.mCamberStiffnessPerUnitGravity*gravity;

	//Carry on and compute the forces.
	const PxF32 TEff = PxTan(latSlip - camber*camberStiff/latStiff);
	const PxF32 K = PxSqrt(latStiff*TEff*latStiff*TEff + longStiff*longSlip*longStiff*longSlip) /(tireFriction*tireLoad);
	//const PxF32 KAbs=PxAbs(K);
	PxF32 FBar = smoothingFunction1(K);//K - ONE_THIRD*PxAbs(K)*K + ONE_TWENTYSEVENTH*K*K*K;
	PxF32 MBar = smoothingFunction2(K); //K - KAbs*K + ONE_THIRD*K*K*K - ONE_TWENTYSEVENTH*KAbs*K*K*K;
	//Mbar = PxMin(Mbar, 1.0f);
	PxF32 nu=1;
	if(K <= 2.0f*PxPi)
	{
		const PxF32 latOverlLong=latStiff*recipLongStiff;
		nu = 0.5f*(1.0f + latOverlLong - (1.0f - latOverlLong)*PxCos(K*0.5f));
	}
	const PxF32 FZero = tireFriction*tireLoad / (PxSqrt(longSlip*longSlip + nu*TEff*nu*TEff));
	const PxF32 fz = longSlip*FBar*FZero;
	const PxF32 fx = -nu*TEff*FBar*FZero;
	//TODO: pneumatic trail.
	const PxF32 pneumaticTrail=1.0f;
	const PxF32	fMy= nu * pneumaticTrail * TEff * MBar * FZero;

	//We can add the torque to the wheel.
	wheelTorque=-fz*wheelRadius;
	tireLongForceMag=fz;
	tireLatForceMag=fx;
	tireAlignMoment=fMy;
}


////////////////////////////////////////////////////////////////////////////
//Functions required to intersect the wheel with the hit plane
//We support raycasts and sweeps.
////////////////////////////////////////////////////////////////////////////

bool intersectRayPlane
(const PxTransform& carChassisTrnsfm, 
 const PxVec3& bodySpaceWheelCentreOffset, const PxVec3& bodySpaceSuspTravelDir, 
 const PxF32 width, const PxF32 radius, const PxF32 maxCompression,
 const PxVec4& hitPlane,
 PxF32& jounce, PxVec3& wheelBottomPos)
{
<<<<<<< HEAD
	PX_UNUSED(width);
	const PxVec3 hitNorm = PxVec3(hitPlane.x, hitPlane.y, hitPlane.z);
=======
    PX_UNUSED(width);	
>>>>>>> 50b84fc1

	//Compute the raycast start pos and direction.
	PxVec3 v, w;
	computeSuspensionRaycast(carChassisTrnsfm, bodySpaceWheelCentreOffset, bodySpaceSuspTravelDir, radius, maxCompression, v, w);

	//If the raycast starts inside the hit plane then return false
	if(hitPlane.x*v.x + hitPlane.y*v.y + hitPlane.z*v.z + hitPlane.w < 0.0f)
	{
		return false;
	}

	//Store a point through the centre of the wheel.
	//We'll use this later to compute a position at the bottom of the wheel.
	const PxVec3 pos = v;

	//Remove this code because we handle tire width with sweeps now.
	//Work out if the inner or outer disc is deeper in the plane.
<<<<<<< HEAD
	/*const PxVec3 latDir = carChassisTrnsfm.rotate(gRight);
	const PxF32 signDot = computeSign(hitNorm.dot(latDir));
	v -= latDir*(signDot*0.5f*width);*/
=======
	//const PxVec3 latDir = carChassisTrnsfm.rotate(gRight);
	//const PxF32 signDot = computeSign(hitNorm.dot(latDir));
	//v -= latDir*(signDot*0.5f*width);
>>>>>>> 50b84fc1

	//Work out the point on the susp line that touches the intersection plane.
	//n.(v+wt)+d=0 where n,d describe the plane; v,w describe the susp ray; t is the point on the susp line.
	//t=-(n.v + d)/n.w
	const PxF32 hitD = hitPlane.w;

	const PxVec3 n = PxVec3(hitPlane.x, hitPlane.y, hitPlane.z);
	const PxF32 d = hitD;
	const PxF32 T=-(n.dot(v) + d)/(n.dot(w));

	//The rest pos of the susp line is 2*radius + maxBounce.
	const PxF32 restT = 2.0f*radius+maxCompression;

	//Compute the spring compression ie the difference between T and restT.
	//+ve means that the spring is compressed
	//-ve means that the spring is elongated.
	jounce = restT-T;

	//Compute the bottom of the wheel.
	//Always choose a point through the centre of the wheel.
	wheelBottomPos = pos + w*(restT - jounce);

	return true;
}

bool intersectPlanes(const PxVec4& a, const PxVec4& b, PxVec3& v, PxVec3& w)
{
	const PxF32 n1x = a.x;
	const PxF32 n1y = a.y;
	const PxF32 n1z = a.z;
	const PxF32 n1d = a.w;

	const PxF32 n2x = b.x;
	const PxF32 n2y = b.y;
	const PxF32 n2z = b.z;
	const PxF32 n2d = b.w;

	PxF32 dx = (n1y * n2z) - (n1z * n2y);
	PxF32 dy = (n1z * n2x) - (n1x * n2z);
	PxF32 dz = (n1x * n2y) - (n1y * n2x);

	const PxF32 dx2 = dx * dx;
	const PxF32 dy2 = dy * dy;
	const PxF32 dz2 = dz * dz;

	PxF32 px, py, pz;
	bool success = true;
	if ((dz2 > dy2) && (dz2 > dx2) && (dz2 > 0))
	{
		px = ((n1y * n2d) - (n2y * n1d)) / dz;
		py = ((n2x * n1d) - (n1x * n2d)) / dz;
		pz = 0;
	}
	else if ((dy2 > dx2) && (dy2 > 0))
	{
		px = -((n1z * n2d) - (n2z * n1d)) / dy;
		py = 0;
		pz = -((n2x * n1d) - (n1x * n2d)) / dy;
	}
	else if (dx2 > 0)
	{
		px = 0;
		py = ((n1z * n2d) - (n2z * n1d)) / dx;
		pz = ((n2y * n1d) - (n1y * n2d)) / dx;
	}
	else
	{
		px=0;
		py=0;
		pz=0;
		success=false;
	}

	const PxF32 ld = PxSqrt(dx2 + dy2 + dz2);

	dx /= ld;
	dy /= ld;
	dz /= ld;

	w = PxVec3(dx,dy,dz);
	v = PxVec3(px,py,pz);

	return success;
}

bool intersectCylinderPlane
(const PxTransform& wheelPoseAtZeroJounce, const PxVec3 suspDir,
 const PxF32 width, const PxF32 radius, const PxF32 maxCompression,
 const PxVec4& hitPlane, 
 const bool rejectFromThresholds, 
 PxF32& jounce, PxVec3& wheelBottomPos)
{
	PX_UNUSED(maxCompression);
	PX_UNUSED(width);

	//Reject based on the contact normal.
	if (rejectFromThresholds)
	{
		if (suspDir.dot(-hitPlane.getXYZ()) < gNormalRejectAngleThreshold)
		{
			return false;
		}
	}

	//Construct the wheel plane that contains the wheel disc.
	PxVec4 wheelPlane;
	{
		const PxVec3 n = wheelPoseAtZeroJounce.rotate(gRight);
		const PxF32 d = - n.dot(wheelPoseAtZeroJounce.p);
		wheelPlane.x = n.x;
		wheelPlane.y = n.y;
		wheelPlane.z = n.z;
		wheelPlane.w = d;
	}

	//Intersect the plane of the wheel with the hit plane.
	//This generates an intersection edge.
	PxVec3 intersectionEdgeV, intersectionEdgeW;
	const bool intersectPlaneSuccess = intersectPlanes(wheelPlane, hitPlane, intersectionEdgeV, intersectionEdgeW);
	if(!intersectPlaneSuccess)
	{
		jounce = 0.0f;
		wheelBottomPos = PxVec3(0,0,0);
		return false;
	}

	//Compute the position on the intersection edge that is closest to the wheel centre.
	PxVec3 closestPointOnIntersectionEdge;
	{
		const PxVec3& p = wheelPoseAtZeroJounce.p;
		const PxVec3& w = intersectionEdgeW;
		const PxVec3& v = intersectionEdgeV;
		const PxF32 t = (p - v).dot(w);
		closestPointOnIntersectionEdge = v + w*t;
	}

	//Compute the vector that joins the wheel centre to the intersection edge;
	PxVec3 dir;
	{
		const PxF32 wheelCentreD = hitPlane.x*wheelPoseAtZeroJounce.p.x + hitPlane.y*wheelPoseAtZeroJounce.p.y + hitPlane.z*wheelPoseAtZeroJounce.p.z + hitPlane.w;
		dir = ((wheelCentreD >= 0) ? closestPointOnIntersectionEdge - wheelPoseAtZeroJounce.p : wheelPoseAtZeroJounce.p - closestPointOnIntersectionEdge);
		dir.normalize();
	}

	//Now work out if we accept the hit.
	//Compare dir with the suspension direction.
	if (rejectFromThresholds)
	{
		if (suspDir.dot(dir) < gPointRejectAngleThreshold)
		{
			return false;
		}
	}

	//Compute the point on the disc diameter that will be the closest to the hit plane or the deepest inside the hit plane.
	PxVec3 pos;
	{
		pos = wheelPoseAtZeroJounce.p + dir*radius;
	}

	//If the sweep started inside the hit plane then return false
	const PxVec3 startPos = pos - suspDir*(radius + maxCompression);
	if(hitPlane.x*startPos.x + hitPlane.y*startPos.y + hitPlane.z*startPos.z + hitPlane.w < 0.0f)
	{
		return false;
	}

	//Now compute the maximum depth of the inside and outside discs against the plane.
	PxF32 depth;
	{
		const PxVec3 latDir = wheelPoseAtZeroJounce.rotate(gRight);
		const PxF32 signDot = computeSign(hitPlane.x*latDir.x + hitPlane.y*latDir.y + hitPlane.z*latDir.z);
		const PxVec3 deepestPos = pos - latDir*(signDot*0.5f*width);
		depth = hitPlane.x*deepestPos.x + hitPlane.y*deepestPos.y + hitPlane.z*deepestPos.z + hitPlane.w;
	}


	//How far along the susp dir do we have to move to place the wheel exactly on the plane.
	const PxF32 t = -depth/(hitPlane.x*suspDir.x + hitPlane.y*suspDir.y + hitPlane.z*suspDir.z);

	//+ve means that the spring is compressed
	//-ve means that the spring is elongated.
	jounce = -t;

	//Compute a point at the bottom of the wheel that is at the centre.
	wheelBottomPos = pos + suspDir*t;

	//Finished.
	return true;
}

bool intersectCylinderPlane
(const PxTransform& carChassisTrnsfm, 
 const PxQuat& wheelLocalPoseRotation, const PxF32 wheelTheta,
 const PxVec3& bodySpaceWheelCentreOffset, const PxVec3& bodySpaceSuspTravelDir, const PxF32 width, const PxF32 radius, const PxF32 maxCompression,
 const PxVec4& hitPlane,
 const bool rejectFromThresholds,
 PxF32& jounce, PxVec3& wheelBottomPos)
{
	//Compute the pose of the wheel
	PxTransform wheelPostsAtZeroJounce;
	PxVec3 suspDir;
	computeSuspensionSweep(
		carChassisTrnsfm, 
		wheelLocalPoseRotation, wheelTheta,
		bodySpaceWheelCentreOffset, bodySpaceSuspTravelDir, 0.0f, 0.0f, 
		wheelPostsAtZeroJounce, suspDir);

	//Perform the intersection.
	return intersectCylinderPlane
		(wheelPostsAtZeroJounce, suspDir,
		 width, radius, maxCompression,
		 hitPlane,
		 rejectFromThresholds, 
		 jounce, wheelBottomPos);
}

////////////////////////////////////////////////////////////////////////////
//Structures used to process blocks of 4 wheels:  process the raycast result,
//compute the suspension and tire force, store a number of report variables 
//such as tire slip, hit shape, hit material, friction etc.
////////////////////////////////////////////////////////////////////////////

class PxVehicleTireForceCalculator4
{
public:

	const void* mShaderData[4];
	PxVehicleComputeTireForce mShader;
private:
};

//This data structure is passed to processSuspTireWheels
//and represents the data that is logically constant across all sub-steps of each dt update.
struct ProcessSuspWheelTireConstData
{
	//We are integrating dt over N sub-steps.  
	//timeFraction is 1/N.
	PxF32 timeFraction;				
	//We are integrating dt over N sub-steps.  
	//subTimeStep is dt/N.
	PxF32 subTimeStep;		
	PxF32 recipSubTimeStep;

	//Gravitational acceleration vector
	PxVec3 gravity;					
	//Length of gravitational acceleration vector (saves a square root each time we need it)
	PxF32 gravityMagnitude;			
	//Reciprocal length of gravitational acceleration vector (saves a square root and divide each time we need it).
	PxF32 recipGravityMagnitude;	

	//True for tanks, false for all other vehicle types.
	//Used when computing the longitudinal and lateral slips.
	bool isTank;		

	//Minimum denominator allowed in longitudinal slip computation.
	PxF32 minLongSlipDenominator;

	//Pointer to physx actor that represents the vehicle.
	const PxRigidDynamic* vehActor;	

	//Pointer to table of friction values for each combination of material and tire type.
	const PxVehicleDrivableSurfaceToTireFrictionPairs* frictionPairs;	
};

//This data structure is passed to processSuspTireWheels
//and represents the data that is physically constant across each sub-steps of each dt update.
struct ProcessSuspWheelTireInputData
{
public:

	//True if the driver intends to pass drive torque to any wheel of the vehicle, 
	//even if none of the wheels in the block of 4 wheels processed in processSuspTireWheels are given drive torque.
	//False if the driver does not intend the vehicle to accelerate.
	//If the player intends to accelerate then no wheel will be given a sticky tire constraint.
	//This data is actually logically constant.
	bool isIntentionToAccelerate;

	//True if a wheel has a non-zero diff torque, false if a wheel has zero diff torque.
	//This data is actually logically constant.
	const bool* isAccelApplied;

	//True if a wheel has a non-zero brake torque, false if a wheel has zero brake torque.
	//This data is actually logically constant.
	const bool* isBrakeApplied; 

	//Steer angles of each wheel in radians.
	//This data is actually logically constant.
	const PxF32* steerAngles;

	//True if the wheel is not disabled, false if wheel is disabled.
	//This data is actually logically constant.
	bool* activeWheelStates;

	//Properties of the rigid body - transform.
	//This data is actually logically constant.
	PxTransform carChassisTrnsfm;
	//Properties of the rigid body - linear velocity.
	//This data is actually logically constant.
	PxVec3 carChassisLinVel;
	//Properties of the rigid body - angular velocity
	//This data is actually logically constant.
	PxVec3 carChassisAngVel;

	//Properties of the wheel shapes at the last sweep.
	const PxQuat* wheelLocalPoseRotations;
	const PxF32* wheelThetas;

	//Simulation data for the 4 wheels being processed in processSuspTireWheels
	//This data is actually logically constant.
	const PxVehicleWheels4SimData* vehWheels4SimData;

	//Dynamics data for the 4 wheels being processed in processSuspTireWheels
	//This data is a mixture of logically and physically constant.
	//We could update some of the data in vehWheels4DynData in processSuspTireWheels
	//but we choose to do it after.  By specifying the non-constant data members explicitly
	//in ProcessSuspWheelTireOutputData we are able to more easily keep a track of the 
	//constant and non-constant data members.  After processSuspTireWheels is complete 
	//we explicitly transfer the updated data in ProcessSuspWheelTireOutputData to vehWheels4DynData.
	//Examples are low long and lat forward speed timers.
	const PxVehicleWheels4DynData* vehWheels4DynData;

	//Shaders to calculate the tire forces.
	//This data is actually logically constant.
	const PxVehicleTireForceCalculator4* vehWheels4TireForceCalculator;

	//Filter function to filter tire load.
	//This data is actually logically constant.
	const PxVehicleTireLoadFilterData* vehWheels4TireLoadFilterData;

	//How many of the 4 wheels are real wheels (eg a 6-wheeled car has a 
	//block of 4 wheels then a 2nd block of 4 wheels with only 2 active wheels)
	//This data is actually logically constant.
	PxU32 numActiveWheels;
};

struct ProcessSuspWheelTireOutputData
{
public:

	ProcessSuspWheelTireOutputData()
	{
		PxMemZero(this, sizeof(ProcessSuspWheelTireOutputData)); 
		for(PxU32 i=0;i<4;i++)
		{
			isInAir[i]=true;
			tireSurfaceTypes[i]=PxU32(PxVehicleDrivableSurfaceType::eSURFACE_TYPE_UNKNOWN);
		}
	}


	////////////////////////////////////////////////////////////////////////////////////////////
	//The following data is stored so that it may be later passed to PxVehicleWheelQueryResult
	/////////////////////////////////////////////////////////////////////////////////////////////

	//Raycast start [most recent raycast start coord or (0,0,0) if using a cached raycast]
	PxVec3 suspLineStarts[4];
	//Raycast start [most recent raycast direction or (0,0,0) if using a cached raycast]
	PxVec3 suspLineDirs[4];
	//Raycast start [most recent raycast length or 0 if using a cached raycast]
	PxF32 suspLineLengths[4];
	//False if wheel cannot touch the ground.
	bool isInAir[4];
	//Actor hit by most recent raycast, NULL if using a cached raycast.
	PxActor* tireContactActors[4];
	//Shape hit by most recent raycast, NULL if using a cached raycast.
	PxShape* tireContactShapes[4];
	//Material hit by most recent raycast, NULL if using a cached raycast.
	PxMaterial* tireSurfaceMaterials[4];
	//Surface type of material hit by most recent raycast, eSURFACE_TYPE_UNKNOWN if using a cached raycast.
	PxU32 tireSurfaceTypes[4];
	//Contact point of raycast against either fresh contact plane from fresh raycast or cached contact plane.
	PxVec3 tireContactPoints[4];
	//Contact normal of raycast against either fresh contact plane from fresh raycast or cached contact plane.
	PxVec3 tireContactNormals[4];
	//Friction experienced by tire (value from friction table for surface/tire type combos multiplied by friction vs slip graph)
	PxF32 frictions[4];
	//Jounce experienced by suspension against fresh or cached contact plane.
	PxF32 jounces[4];
	//Suspension force to be applied to rigid body.
	PxF32 suspensionSpringForces[4];
	//Longitudinal direction of tire in the ground contact plane.
	PxVec3 tireLongitudinalDirs[4];
	//Lateral direction of tire in the ground contact plane.
	PxVec3 tireLateralDirs[4];
	//Longitudinal slip.
	PxF32 longSlips[4];
	//Lateral slip.
	PxF32 latSlips[4];

	//Forward speed of rigid body along tire longitudinal direction at tire base.
	//Used later to blend the integrated wheel rotation angle between rolling speed and computed speed
	//when the wheel rotation speeds become unreliable at low forward speeds.
	PxF32 forwardSpeeds[4];

	//Torque to be applied to wheel as 1d rigid body.  Taken from the longitudinal tire force.
	//(Newton's 3rd law means the longitudinal tire force must have an equal and opposite force).
	//(The lateral tire force is assumed to be absorbed by the suspension geometry).
	PxF32 tireTorques[4];

	//Force to be applied to rigid body (accumulated across all 4 wheels/tires/suspensions).
	PxVec3 chassisForce;
	//Torque to be applied to rigid body (accumulated across all 4 wheels/tires/suspensions).
	PxVec3 chassisTorque;

	//Updated time spend at low forward speed.  
	//Needs copied back to vehWheels4DynData
	PxF32 newLowForwardSpeedTimers[4];
	//Updated time spend at low lateral speed.  
	//Needs copied back to vehWheels4DynData
	PxF32 newLowSideSpeedTimers[4];

	//Constraint data for sticky tire constraints and suspension limit constraints.
	//Needs copied back to vehWheels4DynData
	PxVehicleConstraintShader::VehicleConstraintData vehConstraintData;

	//Store the details of the raycast hit results so that they may be re-used 
	//next update in the event that no raycast is performed.
	//If no raycast was performed then the cached values are just re-copied here
	//so that they can be recycled without having to do further tests on whether
	//raycasts were performed or not.
	//Needs copied back to vehWheels4DynData after the last call to processSuspTireWheels.
	//The union of cached hit data and susp raycast data means we don't want to overwrite the 
	//raycast data until we don't need it any more.
	PxU32 cachedHitCounts[4];
	PxVec4 cachedHitPlanes[4];
	PxF32 cachedHitDistances[4];
	PxF32 cachedFrictionMultipliers[4];
	PxU16 cachedHitQueryTypes[4];

	//Store the details of the force applied to any dynamic actor hit by wheel raycasts.
	PxRigidDynamic* hitActors[4];
	PxVec3 hitActorForces[4];
	PxVec3 hitActorForcePositions[4];
};



////////////////////////////////////////////////////////////////////////////
//Monster function to 
//1.  compute the tire/susp forces
//2.  compute the torque to apply to the 1D rigid body wheel arising from the long tire force
//3.  process the sticky tire friction constraints 
//    (monitor and increment the low long + lat speed timers, compute data for the sticky tire constraint if necessary)
//4.  process the suspension limit constraints
//    (monitor the suspension jounce versus the suspension travel limit, compute the data for the suspension limit constraint if necessary).
//5.  record the contact plane so that it may be re-used in future updates in the absence of fresh raycasts.
//6.  record telemetry data (if necessary) and record data for reporting such as hit material, hit normal etc.
////////////////////////////////////////////////////////////////////////////


void storeHit
(const ProcessSuspWheelTireConstData& constData, const ProcessSuspWheelTireInputData& inputData,
 const PxU16 hitQueryType, 
 const PxLocationHit& hit, const PxVec4&  hitPlane,
 const PxU32 i,
 PxU32* hitCounts4,
 PxF32* hitDistances4,
 PxVec4* hitPlanes4,
 PxF32* hitFrictionMultipliers4,
 PxU16* hitQueryTypes4,
 PxShape** hitContactShapes4,
 PxRigidActor** hitContactActors4,
 PxMaterial** hitContactMaterials4,
 PxU32* hitSurfaceTypes4,
 PxVec3* hitContactPoints4,
 PxVec3* hitContactNormals4,
 PxU32* cachedHitCounts,
 PxVec4* cachedHitPlanes,
 PxF32* cachedHitDistances,
 PxF32* cachedFrictionMultipliers,
 PxU16* cachedHitQueryTypes)
{
	//Hit count.
	hitCounts4[i] = 1;

	//Hit distance.
	hitDistances4[i] = hit.distance;

	//Hit plane.
	hitPlanes4[i] = hitPlane;

	//Hit friction.
	PxU32 surfaceType = 0;
	PxMaterial* material = NULL;
	{
		//Only get the material if the raycast started outside the hit shape.
		material = (hit.distance != 0.0f) ? hit.shape->getMaterialFromInternalFaceIndex(hit.faceIndex) : NULL;
	}
	//Hash table for quick lookup of drivable surface type from material.
	const PxVehicleDrivableSurfaceToTireFrictionPairs* PX_RESTRICT frictionPairs = constData.frictionPairs;
	VehicleSurfaceTypeHashTable surfaceTypeHashTable(*constData.frictionPairs);
	if (NULL != material)
	{
		surfaceType = surfaceTypeHashTable.get(material);
	}
	const PxVehicleTireData& tire = inputData.vehWheels4SimData->getTireData(i);
	const PxF32 frictionMultiplier = frictionPairs->getTypePairFriction(surfaceType, tire.mType);
	PX_ASSERT(frictionMultiplier >= 0);
	hitFrictionMultipliers4[i] = frictionMultiplier;

	//Hit type.
	hitQueryTypes4[i] = hitQueryType;

	//Hit report.
	hitContactShapes4[i] = hit.shape;
	hitContactActors4[i] = hit.actor;
	hitContactMaterials4[i] = material;
	hitSurfaceTypes4[i] = surfaceType;
	hitContactPoints4[i] = hit.position;
	hitContactNormals4[i] = hit.normal;

	//When we're finished here we need to copy this back to the vehicle.
	cachedHitCounts[i] = 1;
	cachedHitPlanes[i] = hitPlane;
	cachedHitDistances[i] = hit.distance;
	cachedFrictionMultipliers[i] = frictionMultiplier;
	cachedHitQueryTypes[i] = hitQueryType;
}

void processSuspTireWheels
(const PxU32 startWheelIndex, 
 const ProcessSuspWheelTireConstData& constData, const ProcessSuspWheelTireInputData& inputData, 
 ProcessSuspWheelTireOutputData& outputData)
{
	PX_SIMD_GUARD; //tzRaw.normalize(); in computeTireDirs threw a denorm exception on osx
	
#if PX_DEBUG_VEHICLE_ON
	PX_ASSERT(0==(startWheelIndex & 3));
#endif

#if PX_DEBUG_VEHICLE_ON
	zeroGraphDataWheels(startWheelIndex,PxVehicleWheelGraphChannel::eJOUNCE);
	zeroGraphDataWheels(startWheelIndex,PxVehicleWheelGraphChannel::eSUSPFORCE);
	zeroGraphDataWheels(startWheelIndex,PxVehicleWheelGraphChannel::eTIRELOAD);
	zeroGraphDataWheels(startWheelIndex,PxVehicleWheelGraphChannel::eNORMALIZED_TIRELOAD);
	zeroGraphDataWheels(startWheelIndex,PxVehicleWheelGraphChannel::eNORM_TIRE_LONG_FORCE);
	zeroGraphDataWheels(startWheelIndex,PxVehicleWheelGraphChannel::eNORM_TIRE_LAT_FORCE);
	zeroGraphDataWheels(startWheelIndex,PxVehicleWheelGraphChannel::eTIRE_LONG_SLIP);
	zeroGraphDataWheels(startWheelIndex,PxVehicleWheelGraphChannel::eTIRE_LAT_SLIP);
	zeroGraphDataWheels(startWheelIndex,PxVehicleWheelGraphChannel::eTIRE_FRICTION);
#endif

	//Unpack the logically constant data.
	const PxVec3& gravity=constData.gravity;
	const PxF32 timeFraction=constData.timeFraction;
	const PxF32 timeStep=constData.subTimeStep;
	const PxF32 recipTimeStep=constData.recipSubTimeStep;
	const PxF32 recipGravityMagnitude=constData.recipGravityMagnitude;
	const PxF32 gravityMagnitude=constData.gravityMagnitude;
	const bool isTank=constData.isTank;
	const PxF32 minLongSlipDenominator=constData.minLongSlipDenominator;

	//Unpack the input data (physically constant data).
	const PxVehicleWheels4SimData& wheelsSimData=*inputData.vehWheels4SimData;
	const PxVehicleWheels4DynData& wheelsDynData=*inputData.vehWheels4DynData;
	const PxVehicleTireForceCalculator4& tireForceCalculator=*inputData.vehWheels4TireForceCalculator;
	const PxVehicleTireLoadFilterData& tireLoadFilterData=*inputData.vehWheels4TireLoadFilterData;
	//More constant data describing the 4 wheels under consideration.
	const PxF32* PX_RESTRICT tireRestLoads=wheelsSimData.getTireRestLoadsArray();
	const PxF32* PX_RESTRICT recipTireRestLoads=wheelsSimData.getRecipTireRestLoadsArray();
	//Compute the right direction for later.
	const PxTransform& carChassisTrnsfm=inputData.carChassisTrnsfm;
	const PxVec3 latDir=inputData.carChassisTrnsfm.rotate(gRight);
	//Unpack the linear and angular velocity of the rigid body.
	const PxVec3& carChassisLinVel=inputData.carChassisLinVel;
	const PxVec3& carChassisAngVel=inputData.carChassisAngVel;
	//Wheel local poses
	const PxQuat* PX_RESTRICT wheelLocalPoseRotations = inputData.wheelLocalPoseRotations;
	const PxF32* PX_RESTRICT wheelThetas = inputData.wheelThetas;
	//Inputs (accel, steer, brake).
	const bool isIntentionToAccelerate=inputData.isIntentionToAccelerate;
	const PxF32* steerAngles=inputData.steerAngles;
	const bool* isBrakeApplied=inputData.isBrakeApplied;
	const bool* isAccelApplied=inputData.isAccelApplied;
	//Disabled/enabled wheel states.
	const bool* activeWheelStates=inputData.activeWheelStates;
	//Current low forward/side speed timers.  Note that the updated timers
	//are stored in newLowForwardSpeedTimers and newLowSideSpeedTimers.
	const PxF32* PX_RESTRICT lowForwardSpeedTimers=wheelsDynData.mTireLowForwardSpeedTimers;
	const PxF32* PX_RESTRICT lowSideSpeedTimers=wheelsDynData.mTireLowSideSpeedTimers;
	//Susp jounces and speeds from previous call to processSuspTireWheels.
	const PxF32* PX_RESTRICT prevJounces=wheelsDynData.mJounces;

	//Unpack the output data (the data we are going to compute).
	//Start with the data stored for reporting to PxVehicleWheelQueryResult.
	//PxVec3* suspLineStarts=outputData.suspLineStarts;
	//PxVec3* suspLineDirs=outputData.suspLineDirs;
	//PxF32* suspLineLengths=outputData.suspLineLengths;
	bool* isInAirs=outputData.isInAir;	
	PxActor** tireContactActors=outputData.tireContactActors;
	PxShape** tireContactShapes=outputData.tireContactShapes;
	PxMaterial** tireSurfaceMaterials=outputData.tireSurfaceMaterials;
	PxU32* tireSurfaceTypes=outputData.tireSurfaceTypes;
	PxVec3* tireContactPoints=outputData.tireContactPoints;
	PxVec3* tireContactNormals=outputData.tireContactNormals;
	PxF32* frictions=outputData.frictions;
	PxF32* jounces=outputData.jounces;
	PxF32* suspensionSpringForces=outputData.suspensionSpringForces;
	PxVec3* tireLongitudinalDirs=outputData.tireLongitudinalDirs;
	PxVec3* tireLateralDirs=outputData.tireLateralDirs;
	PxF32* longSlips=outputData.longSlips;
	PxF32* latSlips=outputData.latSlips;
	//Now unpack the forward speeds that are used later to blend the integrated wheel 
	//rotation angle between rolling speed and computed speed when the wheel rotation 
	//speeds become unreliable at low forward speeds.
	PxF32* forwardSpeeds=outputData.forwardSpeeds;
	//Unpack the real outputs of this function (wheel torques to apply to 1d rigid body wheel and forces/torques
	//to apply to 3d rigid body chassis).
	PxF32* tireTorques=outputData.tireTorques;
	PxVec3& chassisForce=outputData.chassisForce;
	PxVec3& chassisTorque=outputData.chassisTorque;
	//Unpack the low speed timers that will be computed.
	PxF32* newLowForwardSpeedTimers=outputData.newLowForwardSpeedTimers;
	PxF32* newLowSideSpeedTimers=outputData.newLowSideSpeedTimers;
	//Unpack the constraint data for suspensions limit and sticky tire constraints.
	//Susp limits.
	bool* suspLimitActiveFlags=outputData.vehConstraintData.mSuspLimitData.mActiveFlags;
	PxVec3* suspLimitDirs=outputData.vehConstraintData.mSuspLimitData.mDirs;
	PxVec3* suspLimitCMOffsets=outputData.vehConstraintData.mSuspLimitData.mCMOffsets;
	PxF32* suspLimitErrors=outputData.vehConstraintData.mSuspLimitData.mErrors;
	//Longitudinal sticky tires.
	bool* stickyTireForwardActiveFlags=outputData.vehConstraintData.mStickyTireForwardData.mActiveFlags;
	PxVec3* stickyTireForwardDirs=outputData.vehConstraintData.mStickyTireForwardData.mDirs;
	PxVec3* stickyTireForwardCMOffsets=outputData.vehConstraintData.mStickyTireForwardData.mCMOffsets;
	PxF32* stickyTireForwardTargetSpeeds=outputData.vehConstraintData.mStickyTireForwardData.mTargetSpeeds;
	//Lateral sticky tires.
	bool* stickyTireSideActiveFlags=outputData.vehConstraintData.mStickyTireSideData.mActiveFlags;
	PxVec3* stickyTireSideDirs=outputData.vehConstraintData.mStickyTireSideData.mDirs;
	PxVec3* stickyTireSideCMOffsets=outputData.vehConstraintData.mStickyTireSideData.mCMOffsets;
	PxF32* stickyTireSideTargetSpeeds=outputData.vehConstraintData.mStickyTireSideData.mTargetSpeeds;
	//Hit data.  Store the contact data so it can be reused.
	PxU32* cachedHitCounts=outputData.cachedHitCounts;
	PxVec4* cachedHitPlanes=outputData.cachedHitPlanes;
	PxF32* cachedHitDistances=outputData.cachedHitDistances;
	PxF32* cachedFrictionMultipliers=outputData.cachedFrictionMultipliers;
	PxU16* cachedHitQueryTypes=outputData.cachedHitQueryTypes;
	//Hit actor data.
	PxRigidDynamic** hitActors=outputData.hitActors;
	PxVec3* hitActorForces=outputData.hitActorForces;
	PxVec3* hitActorForcePositions=outputData.hitActorForcePositions;

	//Compute all the hit data (counts, distances, planes, frictions, actors, shapes, materials etc etc).
	//If we just did a raycast/sweep then we need to compute all this from the hit reports.
	//If we are using cached raycast/sweep results then just copy the cached hit result data.
	PxU32 hitCounts4[4];
	PxF32 hitDistances4[4];
	PxVec4 hitPlanes4[4];
	PxF32 hitFrictionMultipliers4[4];
	PxU16 hitQueryTypes4[4];
	PxShape* hitContactShapes4[4];
	PxRigidActor* hitContactActors4[4];
	PxMaterial* hitContactMaterials4[4];
	PxU32 hitSurfaceTypes4[4];
	PxVec3 hitContactPoints4[4];
	PxVec3 hitContactNormals4[4];
	const PxRaycastQueryResult* PX_RESTRICT raycastResults=inputData.vehWheels4DynData->mRaycastResults;
	const PxSweepQueryResult* PX_RESTRICT sweepResults=inputData.vehWheels4DynData->mSweepResults;
	if(raycastResults || sweepResults)
	{
		const PxU16 queryType = raycastResults ? 0u : 1u;

		//If we have a blocking hit then always take that.
		//If we don't have a blocking hit then search for the "best" hit from all the touches.
		for(PxU32 i=0;i<inputData.numActiveWheels;i++)
		{
			//Test that raycasts issue blocking hits.
			PX_CHECK_AND_RETURN(!raycastResults || (0 == raycastResults[i].nbTouches), "Raycasts must generate blocking hits");

			PxU32 hitCount = 0;
			if ((raycastResults && raycastResults[i].hasBlock) || (sweepResults && sweepResults[i].hasBlock))
			{
				//We have a blocking it so use that.
				const PxLocationHit& hit = raycastResults ? static_cast<const PxLocationHit&>(raycastResults[i].block) : static_cast<const PxLocationHit&>(sweepResults[i].block);

				//Test that the hit actor isn't the vehicle itself.
				PX_CHECK_AND_RETURN(constData.vehActor != hit.actor, "Vehicle raycast has hit itself.  Please check the filter data to avoid this.");

				//Reject if the sweep started inside the hit shape.
				if (hit.distance != 0)
				{
					//Compute the plane of the hit.
					const PxVec3 hitPos = hit.position;
					const PxVec3 hitNorm = hit.normal;
					const PxF32 hitD = -hitNorm.dot(hitPos);
					PxVec4 hitPlane(hitNorm, hitD);

					//Store the hit data in the various arrays.
					storeHit(constData, inputData,
						queryType,
						hit, hitPlane,
						i,
						hitCounts4,
						hitDistances4,
						hitPlanes4,
						hitFrictionMultipliers4,
						hitQueryTypes4,
						hitContactShapes4,
						hitContactActors4,
						hitContactMaterials4,
						hitSurfaceTypes4,
						hitContactPoints4,
						hitContactNormals4,
						cachedHitCounts,
						cachedHitPlanes,
						cachedHitDistances,
						cachedFrictionMultipliers,
						cachedHitQueryTypes);

					hitCount = 1;
				}
			}
			else if (sweepResults && sweepResults[i].nbTouches)
			{
				//We need wheel info so that we can analyse the hit and reject/accept it.
				//Get what we need now.
				const PxVehicleWheelData& wheel = wheelsSimData.getWheelData(i);
				const PxVehicleSuspensionData& susp = wheelsSimData.getSuspensionData(i);
				const PxVec3& bodySpaceWheelCentreOffset = wheelsSimData.getWheelCentreOffset(i);
				const PxVec3& bodySpaceSuspTravelDir = wheelsSimData.getSuspTravelDirection(i);
				const PxQuat& wheelLocalPoseRotation = wheelLocalPoseRotations[i];
				const PxF32 wheelTheta = wheelThetas[i];
				const PxF32 width = wheel.mWidth;
				const PxF32 radius = wheel.mRadius;
				const PxF32 maxBounce = susp.mMaxCompression;

				//Compute the global pose of the wheel at zero jounce.
				PxTransform suspPose;
				PxVec3 suspDir;
				computeSuspensionSweep(
					carChassisTrnsfm, 
					wheelLocalPoseRotation, wheelTheta,
					bodySpaceWheelCentreOffset, bodySpaceSuspTravelDir, 0.0f, 0.0f, 
					suspPose, suspDir);

				//Iterate over all touches and cache the deepest hit that we accept. 
				PxF32 bestTouchDistance = -PX_MAX_F32;
				for (PxU32 j = 0; j < sweepResults[i].nbTouches; j++)
				{
					//Get the next candidate hit.
					const PxLocationHit& hit = sweepResults[i].touches[j];

					//Test that the hit actor isn't the vehicle itself.
					PX_CHECK_AND_RETURN(constData.vehActor != hit.actor, "Vehicle raycast has hit itself.  Please check the filter data to avoid this.");

					//Reject if the sweep started inside the hit shape.
					if (hit.distance != 0.0f)
					{
						//Compute the plane of the hit.
						const PxVec3 hitPos = hit.position;
						const PxVec3 hitNorm = hit.normal;
						const PxF32 hitD = -hitNorm.dot(hitPos);
						PxVec4 hitPlane(hitNorm, hitD);

						//Intersect the wheel disc with the hit plane and compute the jounce required to move the wheel free of the hit plane.
						PxF32 dx;
						PxVec3 wheelBottomPos;
						bool successIntersection = 
							intersectCylinderPlane
								(suspPose, suspDir,
								 width, radius, maxBounce,
								 hitPlane,
								 true, 
								 dx, wheelBottomPos);

						//If we accept the intersection and it requires more jounce than previously encountered then 
						//store the hit. 
						if (successIntersection && dx > bestTouchDistance)
						{
							storeHit(constData, inputData,
								    queryType,
									hit, hitPlane,
									i,
									hitCounts4,
									hitDistances4,
									hitPlanes4,
									hitFrictionMultipliers4,
									hitQueryTypes4,
									hitContactShapes4,
									hitContactActors4,
									hitContactMaterials4,
									hitSurfaceTypes4,
									hitContactPoints4,
									hitContactNormals4,
									cachedHitCounts,
									cachedHitPlanes,
									cachedHitDistances,
									cachedFrictionMultipliers,
									cachedHitQueryTypes);

							bestTouchDistance = dx;

							hitCount = 1;
						}
					}
				}
			}

			if(0 == hitCount)
			{
				hitCounts4[i]=0;
				hitDistances4[i]=0;
				hitPlanes4[i]=PxVec4(0,0,0,0);
				hitFrictionMultipliers4[i]=0;
				hitQueryTypes4[i]=0u;
				hitContactShapes4[i]=NULL;
				hitContactActors4[i]=NULL;
				hitContactMaterials4[i]=NULL;
				hitSurfaceTypes4[i]=PxU32(PxVehicleDrivableSurfaceType::eSURFACE_TYPE_UNKNOWN);
				hitContactPoints4[i]=PxVec3(0,0,0);
				hitContactNormals4[i]=PxVec3(0,0,0);

				//When we're finished here we need to copy this back to the vehicle.
				cachedHitCounts[i]=0;
				cachedHitPlanes[i]=PxVec4(0,0,0,0);
				cachedHitDistances[i]=0;
				cachedFrictionMultipliers[i]=0;
				cachedHitQueryTypes[i] = 0u;
			}
		}
	}
	else
	{
		//If we have no sq results then we must have a cached raycast hit result.
		const PxVehicleWheels4DynData::CachedSuspLineSceneQuerytHitResult& cachedHitResult = 
			reinterpret_cast<const PxVehicleWheels4DynData::CachedSuspLineSceneQuerytHitResult&>(inputData.vehWheels4DynData->mQueryOrCachedHitResults);

		for(PxU32 i=0;i<inputData.numActiveWheels;i++)
		{
			hitCounts4[i]=cachedHitResult.mCounts[i];
			hitDistances4[i]=cachedHitResult.mDistances[i];
			hitPlanes4[i]=cachedHitResult.mPlanes[i];
			hitFrictionMultipliers4[i]=cachedHitResult.mFrictionMultipliers[i];
			hitQueryTypes4[i] = cachedHitResult.mQueryTypes[i];
			hitContactShapes4[i]=NULL;
			hitContactActors4[i]=NULL;
			hitContactMaterials4[i]=NULL;
			hitSurfaceTypes4[i]=PxU32(PxVehicleDrivableSurfaceType::eSURFACE_TYPE_UNKNOWN);
			hitContactPoints4[i]=PxVec3(0,0,0);
			hitContactNormals4[i]=PxVec3(0,0,0);

			//When we're finished here we need to copy this back to the vehicle.
			cachedHitCounts[i]=cachedHitResult.mCounts[i];
			cachedHitPlanes[i]=cachedHitResult.mPlanes[i];
			cachedHitDistances[i]=cachedHitResult.mDistances[i];
			cachedFrictionMultipliers[i]=cachedHitResult.mFrictionMultipliers[i];
			cachedHitQueryTypes[i]=cachedHitResult.mQueryTypes[i];
		}
	}

	//Iterate over all 4 wheels.
	for(PxU32 i=0;i<4;i++)
	{
		//Constant data of the ith wheel.
		const PxVehicleWheelData& wheel=wheelsSimData.getWheelData(i);
		const PxVehicleSuspensionData& susp=wheelsSimData.getSuspensionData(i);
		const PxVehicleTireData& tire=wheelsSimData.getTireData(i);
		const PxVec3& bodySpaceWheelCentreOffset=wheelsSimData.getWheelCentreOffset(i);
		const PxVec3& bodySpaceSuspTravelDir=wheelsSimData.getSuspTravelDirection(i);

		//Take a copy of the low forward/side speed timer of the ith wheel (time spent at low forward/side speed)
		//Do this so we can quickly tell if the low/side forward speed timer changes.
		newLowForwardSpeedTimers[i]=lowForwardSpeedTimers[i];
		newLowSideSpeedTimers[i]=lowSideSpeedTimers[i];

		//Reset the graph of the jounce to max droop.
		//This will get updated as we learn more about the suspension.
#if PX_DEBUG_VEHICLE_ON
		updateGraphDataSuspJounce(startWheelIndex, i,-susp.mMaxDroop);
#endif

		//Reset the jounce to max droop.
		//This will get updated as we learn more about the suspension and tire.
		PxF32 jounce=-susp.mMaxDroop;
		jounces[i]=jounce;

		//Deactivate the sticky tire and susp limit constraint.
		//These will get updated as we learn more about the suspension and tire.
		suspLimitActiveFlags[i]=false;
		suspLimitErrors[i]=0.0f;
		stickyTireForwardActiveFlags[i]=false;
		stickyTireForwardTargetSpeeds[i]=0;
		stickyTireSideActiveFlags[i]=false;
		stickyTireSideTargetSpeeds[i]=0;

		//The vehicle is in the air until we know otherwise.
		isInAirs[i]=true;

		//If there has been a hit then compute the suspension force and tire load.
		//Ignore the hit if the raycast starts inside the hit shape (eg wheel completely underneath surface of a heightfield).
		const bool activeWheelState=activeWheelStates[i];
		const PxU32 numHits=hitCounts4[i];
		const PxVec3 hitNorm(hitPlanes4[i].x, hitPlanes4[i].y,hitPlanes4[i].z);
		const PxVec3 w = carChassisTrnsfm.q.rotate(bodySpaceSuspTravelDir);
		if(activeWheelState && numHits > 0 && hitDistances4[i] != 0.0f && hitNorm.dot(w) < 0.0f)
		{
			//Get the friction multiplier from the combination of surface type and tire type.
			const PxF32 frictionMultiplier=hitFrictionMultipliers4[i];
			PX_ASSERT(frictionMultiplier>=0);

			PxF32 dx;
			PxVec3 wheelBottomPos;
			bool successIntersection = true;
			if(0 == hitQueryTypes4[i])
			{
				successIntersection  = intersectRayPlane
					(carChassisTrnsfm, 
					 bodySpaceWheelCentreOffset, bodySpaceSuspTravelDir, wheel.mWidth, wheel.mRadius, susp.mMaxCompression, 
					 hitPlanes4[i], 
					 dx, wheelBottomPos);
			}
			else
			{
				PX_ASSERT(1 == hitQueryTypes4[i]);
				successIntersection = intersectCylinderPlane
					(carChassisTrnsfm, 
					 wheelLocalPoseRotations[i], wheelThetas[i],
					 bodySpaceWheelCentreOffset, bodySpaceSuspTravelDir, wheel.mWidth, wheel.mRadius, susp.mMaxCompression, 
					 hitPlanes4[i], 
					 false, 
					 dx, wheelBottomPos);
			}

			//If the spring is elongated past its max droop then the wheel isn't touching the ground.
			//In this case the spring offers zero force and provides no support for the chassis/sprung mass.
			//Only carry on computing the spring force if the wheel is touching the ground.
			PX_ASSERT(susp.mMaxCompression>=0);
			PX_ASSERT(susp.mMaxDroop>=0);
			if(dx > -susp.mMaxDroop && successIntersection)
			{
				//We can record the hit shape, hit actor, hit material, hit surface type, hit point, and hit normal now because we've got a hit.
				tireContactShapes[i]=hitContactShapes4[i];
				tireContactActors[i]=hitContactActors4[i];
				tireSurfaceMaterials[i]=hitContactMaterials4[i];
				tireSurfaceTypes[i]=hitSurfaceTypes4[i];
				tireContactPoints[i]=hitContactPoints4[i];
				tireContactNormals[i]=hitContactNormals4[i];

				//We know that the vehicle is not in the air.
				isInAirs[i]=false;

				//Clamp the spring compression so that it is never greater than the max bounce.
				//Apply the susp limit constraint if the spring compression is greater than the max bounce.
				suspLimitErrors[i] = (w.dot(hitNorm))*(-dx + susp.mMaxCompression);
				suspLimitActiveFlags[i] = (dx > susp.mMaxCompression);
				suspLimitCMOffsets[i] = bodySpaceWheelCentreOffset;
				suspLimitDirs[i] = bodySpaceSuspTravelDir;
				jounce=PxMin(dx,susp.mMaxCompression);

				//Store the jounce (having a local copy avoids lhs).
				jounces[i]=jounce;

				//Store the jounce in the graph.
#if PX_DEBUG_VEHICLE_ON
				updateGraphDataSuspJounce(startWheelIndex, i,jounce);
#endif

				//Compute the speed of the rigid body along the suspension travel dir at the 
				//bottom of the wheel.
				const PxVec3 r=wheelBottomPos-carChassisTrnsfm.p;
				PxVec3 wheelBottomVel=carChassisLinVel;
				wheelBottomVel+=carChassisAngVel.cross(r);

				//Modify the relative velocity at the wheel contact point if the hit actor is a dynamic.
				PxRigidDynamic* dynamicHitActor=NULL;
				PxVec3 hitActorVelocity(0,0,0);
				if(hitContactActors4[i] && ((dynamicHitActor = hitContactActors4[i]->is<PxRigidDynamic>()) != NULL))
				{
					hitActorVelocity = PxRigidBodyExt::getVelocityAtPos(*dynamicHitActor,wheelBottomPos);
					wheelBottomVel -= hitActorVelocity;
				}

				//Get the speed of the jounce.
				const PxF32 jounceSpeed = (PX_MAX_F32 != prevJounces[i]) ? (jounce - prevJounces[i])*recipTimeStep : 0.0f;

				//Decompose gravity into a term along w and a term perpendicular to w
				//gravity = w*alpha + T*beta
				//where T is a unit vector perpendicular to w; alpha and beta are scalars.
				//The vector w*alpha*mass is the component of gravitational force that acts along the spring direction.
				//The vector T*beta*mass is the component of gravitational force that will be resisted by the spring 
				//because the spring only supports a single degree of freedom along w.
				//We only really need to know T*beta so don't bother calculating T or beta.
				const PxF32 alpha = PxMax(0.0f, gravity.dot(w));
				const PxVec3 TTimesBeta = (0.0f != alpha) ? gravity - w*alpha : PxVec3(0,0,0);
				//Compute the magnitude of the force along w.
				PxF32 suspensionForceW =	
					PxMax(0.0f, 
					susp.mSprungMass*alpha + 							//force to support sprung mass at zero jounce
					susp.mSpringStrength*jounce);						//linear spring
				suspensionForceW += susp.mSpringDamperRate*jounceSpeed;	//damping
				//Compute the total force acting on the suspension.
				//Remember that the spring force acts along -w.
				//Remember to account for the term perpendicular to w and that it acts along -TTimesBeta
				PxF32 suspensionForceMag = hitNorm.dot(-w*suspensionForceW - TTimesBeta*susp.mSprungMass);

				//Apply the opposite force to the hit object.
				//Clamp suspensionForceMag if required.
				if (dynamicHitActor && !(dynamicHitActor->getRigidBodyFlags() & PxRigidBodyFlag::eKINEMATIC))
				{
					const PxF32 dynamicActorInvMass = dynamicHitActor->getInvMass();
					const PxF32 dynamicActorMass = dynamicHitActor->getMass();
					const PxF32 forceSign = computeSign(suspensionForceMag);
					const PxF32 forceMag = PxAbs(suspensionForceMag);
					const PxF32 clampedAccelMag = PxMin(forceMag*dynamicActorInvMass, gMaxHitActorAcceleration);
					const PxF32 clampedForceMag = clampedAccelMag*dynamicActorMass*forceSign;
					PX_ASSERT(clampedForceMag*suspensionForceMag >= 0.0f);

					suspensionForceMag = clampedForceMag;

					hitActors[i] = dynamicHitActor;
					hitActorForces[i] = hitNorm*(-clampedForceMag*timeFraction);
					hitActorForcePositions[i] = hitContactPoints4[i];
				}

				//Store the spring force now (having a local copy avoids lhs).
				suspensionSpringForces[i] = suspensionForceMag;

				//Store the spring force in the graph.
#if PX_DEBUG_VEHICLE_ON
				updateGraphDataSuspForce(startWheelIndex, i, suspensionForceMag);
#endif

				//Suspension force can be computed now.
				const PxVec3 suspensionForce = hitNorm*suspensionForceMag;

				//Torque from spring force.
				const PxVec3 suspForceCMOffset = carChassisTrnsfm.rotate(wheelsSimData.getSuspForceAppPointOffset(i));
				const PxVec3 suspensionTorque = suspForceCMOffset.cross(suspensionForce);

				//Add the suspension force/torque to the chassis force/torque.
				chassisForce+=suspensionForce;
				chassisTorque+=suspensionTorque;

				//Now compute the tire load.
				const PxF32 tireLoad = suspensionForceMag;

				//Normalize the tire load 
				//Now work out the normalized tire load.
				const PxF32 normalisedTireLoad=tireLoad*recipGravityMagnitude*recipTireRestLoads[i];
				//Filter the normalized tire load and compute the filtered tire load too.
				const PxF32 filteredNormalisedTireLoad=computeFilteredNormalisedTireLoad(tireLoadFilterData,normalisedTireLoad);
				const PxF32 filteredTireLoad=filteredNormalisedTireLoad*gravityMagnitude*tireRestLoads[i];

#if PX_DEBUG_VEHICLE_ON
				updateGraphDataTireLoad(startWheelIndex,i,filteredTireLoad);
				updateGraphDataNormTireLoad(startWheelIndex,i,filteredNormalisedTireLoad);
#endif

				//Compute the lateral and longitudinal tire axes in the ground plane.
				PxVec3 tireLongDir;
				PxVec3 tireLatDir;
				computeTireDirs(latDir,hitNorm,steerAngles[i],tireLongDir,tireLatDir);

				//Store the tire long and lat dirs now (having a local copy avoids lhs).
				tireLongitudinalDirs[i]= tireLongDir;
				tireLateralDirs[i]=tireLatDir;

				//Now compute the speeds along each of the tire axes.
				const PxF32 tireLongSpeed=wheelBottomVel.dot(tireLongDir);
				const PxF32 tireLatSpeed=wheelBottomVel.dot(tireLatDir);

				//Store the forward speed (having a local copy avoids lhs).
				forwardSpeeds[i]=tireLongSpeed;

				//Now compute the slips along each axes.
				const bool hasAccel=isAccelApplied[i];
				const bool hasBrake=isBrakeApplied[i];
				const PxF32 wheelOmega=wheelsDynData.mWheelSpeeds[i];
				const PxF32 wheelRadius=wheel.mRadius;
				PxF32 longSlip;
				PxF32 latSlip;
				computeTireSlips
					(tireLongSpeed,tireLatSpeed,wheelOmega,wheelRadius,minLongSlipDenominator,
					 hasAccel,hasBrake,
					 isTank,
					 longSlip,latSlip);

				//Store the lat and long slip (having local copies avoids lhs).
				longSlips[i]=longSlip;
				latSlips[i]=latSlip;

				//Camber angle.
				PxF32 camber=susp.mCamberAtRest;
				if(jounce>0)
				{
					camber += jounce*susp.mCamberAtMaxCompression*susp.getRecipMaxCompression();
				}
				else
				{
					camber -= jounce*susp.mCamberAtMaxDroop*susp.getRecipMaxDroop();
				}

				//Compute the friction that will be experienced by the tire.
				PxF32 friction;
				computeTireFriction(tire,longSlip,frictionMultiplier,friction);

				//Store the friction (having a local copy avoids lhs).
				frictions[i]=friction;

				if(filteredTireLoad*frictionMultiplier>0)
				{
					//Either tire forces or sticky tire friction constraint will be applied here.
					const PxVec3 tireForceCMOffset = carChassisTrnsfm.rotate(wheelsSimData.getTireForceAppPointOffset(i));

					PxF32 newLowForwardSpeedTimer;
					{
						//check the accel value here
						//Update low forward speed timer.
						const PxF32 recipWheelRadius=wheel.getRecipRadius();
						newLowForwardSpeedTimer=newLowForwardSpeedTimers[i];
						updateLowForwardSpeedTimer(tireLongSpeed,wheelOmega,wheelRadius,recipWheelRadius,isIntentionToAccelerate,timeStep,newLowForwardSpeedTimer);

						//Activate sticky tire forward friction constraint if required.
						//If sticky tire friction is active then set the longitudinal slip to zero because 
						//the sticky tire constraint will take care of the longitudinal component of motion.
						bool stickyTireForwardActiveFlag=false;
						PxF32 stickyTireForwardTargetSpeed=0.0f;
						activateStickyFrictionForwardConstraint(tireLongSpeed,wheelOmega,newLowForwardSpeedTimer,isIntentionToAccelerate,stickyTireForwardActiveFlag,stickyTireForwardTargetSpeed);
						stickyTireForwardTargetSpeed += hitActorVelocity.dot(tireLongDir);

						//Store the sticky tire data (having local copies avoids lhs). 
						newLowForwardSpeedTimers[i] = newLowForwardSpeedTimer;
						stickyTireForwardActiveFlags[i]=stickyTireForwardActiveFlag;
						stickyTireForwardTargetSpeeds[i]=stickyTireForwardTargetSpeed;
						stickyTireForwardDirs[i]=tireLongDir;
						stickyTireForwardCMOffsets[i]=tireForceCMOffset;

						//Deactivate the long slip if sticky tire constraint is active.
						longSlip=(!stickyTireForwardActiveFlag ? longSlip : 0.0f); 

						//Store the long slip (having local copies avoids lhs). 
						longSlips[i]=longSlip;
					}

					PxF32 newLowSideSpeedTimer;
					{
						//check the accel value here
						//Update low side speed timer.
						newLowSideSpeedTimer=newLowSideSpeedTimers[i];
						updateLowSideSpeedTimer(tireLatSpeed,isIntentionToAccelerate,timeStep,newLowSideSpeedTimer);

						//Activate sticky tire side friction constraint if required.
						//If sticky tire friction is active then set the lateral slip to zero because 
						//the sticky tire constraint will take care of the lateral component of motion.
						bool stickyTireSideActiveFlag=false;
						PxF32 stickyTireSideTargetSpeed=0.0f;
						activateStickyFrictionSideConstraint(tireLatSpeed,newLowForwardSpeedTimer,newLowSideSpeedTimer,isIntentionToAccelerate,stickyTireSideActiveFlag,stickyTireSideTargetSpeed);
						stickyTireSideTargetSpeed += hitActorVelocity.dot(tireLatDir);

						//Store the sticky tire data (having local copies avoids lhs). 
						newLowSideSpeedTimers[i] = newLowSideSpeedTimer;
						stickyTireSideActiveFlags[i]=stickyTireSideActiveFlag;
						stickyTireSideTargetSpeeds[i]=stickyTireSideTargetSpeed;
						stickyTireSideDirs[i]=tireLatDir;
						stickyTireSideCMOffsets[i]=tireForceCMOffset;

						//Deactivate the lat slip if sticky tire constraint is active.
						latSlip=(!stickyTireSideActiveFlag ? latSlip : 0.0f); 

						//Store the long slip (having local copies avoids lhs). 
						latSlips[i]=latSlip;
					}

					//Compute the various tire torques.
					PxF32 wheelTorque=0;
					PxF32 tireLongForceMag=0;
					PxF32 tireLatForceMag=0;
					PxF32 tireAlignMoment=0;
					const PxF32 restTireLoad=gravityMagnitude*tireRestLoads[i];
					const PxF32 recipWheelRadius=wheel.getRecipRadius();
					tireForceCalculator.mShader(
						tireForceCalculator.mShaderData[i],
						friction,
						longSlip,latSlip,camber,
						wheelOmega,wheelRadius,recipWheelRadius,
						restTireLoad,filteredNormalisedTireLoad,filteredTireLoad,
						gravityMagnitude, recipGravityMagnitude,
						wheelTorque,tireLongForceMag,tireLatForceMag,tireAlignMoment);

					//Store the tire torque ((having a local copy avoids lhs).
					tireTorques[i]=wheelTorque;

					//Apply the torque to the chassis.
					//Compute the tire force to apply to the chassis.
					const PxVec3 tireLongForce=tireLongDir*tireLongForceMag;
					const PxVec3 tireLatForce=tireLatDir*tireLatForceMag;
					const PxVec3 tireForce=tireLongForce+tireLatForce;
					//Compute the torque to apply to the chassis.
					const PxVec3 tireTorque=tireForceCMOffset.cross(tireForce);
					//Add all the forces/torques together.
					chassisForce+=tireForce;
					chassisTorque+=tireTorque;

					//Graph all the data we just computed.
#if PX_DEBUG_VEHICLE_ON
					if(gCarTireForceAppPoints)
						gCarTireForceAppPoints[i]=carChassisTrnsfm.p + tireForceCMOffset;
					if(gCarSuspForceAppPoints)
						gCarSuspForceAppPoints[i]=carChassisTrnsfm.p + suspForceCMOffset;

					if(gCarWheelGraphData[0])
					{
						updateGraphDataNormLongTireForce(startWheelIndex, i, PxAbs(tireLongForceMag)*normalisedTireLoad/tireLoad);
						updateGraphDataNormLatTireForce(startWheelIndex, i, PxAbs(tireLatForceMag)*normalisedTireLoad/tireLoad);
						updateGraphDataNormTireAligningMoment(startWheelIndex, i, tireAlignMoment*normalisedTireLoad/tireLoad);
						updateGraphDataLongTireSlip(startWheelIndex, i,longSlips[i]);
						updateGraphDataLatTireSlip(startWheelIndex, i,latSlips[i]);
						updateGraphDataTireFriction(startWheelIndex, i,frictions[i]);
					}
#endif
				}//filteredTireLoad*frictionMultiplier>0
			}//if(dx > -susp.mMaxCompression)
		}//if(numHits>0)
	}//i
}


void procesAntiRollSuspension
(const PxVehicleWheelsSimData& wheelsSimData, 
 const PxTransform& carChassisTransform, const PxWheelQueryResult* wheelQueryResults, 
 PxVec3& chassisTorque)
{
	const PxU32 numAntiRollBars = wheelsSimData.getNbAntiRollBars();
	for(PxU32 i = 0; i < numAntiRollBars; i++)
	{
		const PxVehicleAntiRollBarData& antiRoll = wheelsSimData.getAntiRollBarData(i);
		const PxU32 w0 = antiRoll.mWheel0;
		const PxU32 w1 = antiRoll.mWheel1;

		//At least one wheel must be on the ground for the anti-roll to work.
		const bool w0InAir = wheelQueryResults[w0].isInAir;
		const bool w1InAir = wheelQueryResults[w1].isInAir;
		if(!w0InAir || !w1InAir)
		{
			//Compute the difference in jounce and compute the force.
			const PxF32 w0Jounce = wheelQueryResults[w0].suspJounce;
			const PxF32 w1Jounce = wheelQueryResults[w1].suspJounce;
			const PxF32 antiRollForceMag = (w0Jounce - w1Jounce)*antiRoll.mStiffness;

			//Apply the antiRollForce postiviely to wheel0, negatively to wheel 1
			PxU32 wheelIds[2] = {0xffffffff, 0xffffffff};
			PxF32 antiRollForceMags[2];
			PxU32 numWheelIds = 0;
			if(!w0InAir)
			{
				wheelIds[numWheelIds] = w0;
				antiRollForceMags[numWheelIds] = -antiRollForceMag;
				numWheelIds++;
			}
			if(!w1InAir)
			{
				wheelIds[numWheelIds] = w1;
				antiRollForceMags[numWheelIds] = +antiRollForceMag;
				numWheelIds++;
			}

			for(PxU32 j = 0; j < numWheelIds; j++)
			{
				const PxU32 wheelId = wheelIds[j];

				//Force 
				const PxVec3 suspDir = carChassisTransform.q.rotate(wheelsSimData.getSuspTravelDirection(wheelId));
				const PxVec3 antiRollForce = suspDir*antiRollForceMags[j];
				//Torque
				const PxVec3 r = carChassisTransform.q.rotate(wheelsSimData.getSuspForceAppPointOffset(wheelId));
				const PxVec3 antiRollTorque = r.cross(antiRollForce);
				chassisTorque += antiRollTorque;
			}
		}
	}
}



////////////////////////////////////////////////////////////////////////////
//Set the low long speed timers computed in processSuspTireWheels
//Call immediately after completing processSuspTireWheels.
////////////////////////////////////////////////////////////////////////////

void updateLowSpeedTimers(const PxF32* PX_RESTRICT newLowSpeedTimers, PxF32* PX_RESTRICT lowSpeedTimers)
{
	for(PxU32 i=0;i<4;i++)
	{
		lowSpeedTimers[i]=(newLowSpeedTimers[i]!=lowSpeedTimers[i] ? newLowSpeedTimers[i] : 0.0f);
	}
}

////////////////////////////////////////////////////////////////////////////
//Set the jounce values computed in processSuspTireWheels
//Call immediately after completing processSuspTireWheels.
////////////////////////////////////////////////////////////////////////////
void updateJounces(const PxF32* PX_RESTRICT jounces, PxF32* PX_RESTRICT prevJounces)
{
	for(PxU32 i=0;i<4;i++)
	{
		prevJounces[i] = jounces[i];
	}
}

///////////////////////////////////////////////////////////////////////////////
//Set the hit plane, hit distance and hit friction multplier computed in processSuspTireWheels
//Call immediately after completing processSuspTireWheels.
////////////////////////////////////////////////////////////////////////////

void updateCachedHitData
(const PxU32* PX_RESTRICT cachedHitCounts, const PxVec4* PX_RESTRICT cachedHitPlanes, const PxF32* PX_RESTRICT cachedHitDistances, const PxF32* PX_RESTRICT cachedFrictionMultipliers, const PxU16* cachedQueryTypes,
 PxVehicleWheels4DynData* wheels4DynData)
{
	if(wheels4DynData->mRaycastResults || wheels4DynData->mSweepResults)
	{
		wheels4DynData->mHasCachedRaycastHitPlane = true;
	}

	PxVehicleWheels4DynData::CachedSuspLineSceneQuerytHitResult* cachedRaycastHitResults = 
		reinterpret_cast<PxVehicleWheels4DynData::CachedSuspLineSceneQuerytHitResult*>(wheels4DynData->mQueryOrCachedHitResults);


	for(PxU32 i=0;i<4;i++)
	{
		cachedRaycastHitResults->mCounts[i]=Ps::to16(cachedHitCounts[i]);
		cachedRaycastHitResults->mPlanes[i]=cachedHitPlanes[i];
		cachedRaycastHitResults->mDistances[i]=cachedHitDistances[i];
		cachedRaycastHitResults->mFrictionMultipliers[i]=cachedFrictionMultipliers[i];
		cachedRaycastHitResults->mQueryTypes[i] = cachedQueryTypes[i];
	}
}



////////////////////////////////////////////////////////////////////////////
//Solve the system of engine speed + wheel rotation speeds using an implicit integrator.
//The following functions only compute the speed of wheels connected to the diff.
//Worth going to the length of the implicit integrator because after gear changes
//the difference in speed at the clutch can be hard to integrate.
//Separate functions for 4W, NW and tank because the differential works in slightly 
//different ways.  With driveNW we end up with (N+1)*(N+1) problem, with drive4W we end up 
//with 5*5 and with tanks we end up with just 3*3. Tanks use the method of least squares
//to apply the rule that all left/right wheels have the same speed. 
//Remember that the following functions don't integrate wheels not connected to the diff
//so these need integrated separately.
////////////////////////////////////////////////////////////////////////////

#if PX_CHECKED
bool isValid(const MatrixNN& A, const VectorN& b, const VectorN& result) 
{
	PX_ASSERT(A.getSize()==b.getSize());
	PX_ASSERT(A.getSize()==result.getSize());
	const PxU32 size=A.getSize();

	//r=A*result-b
	VectorN r(size);
	for(PxU32 i=0;i<size;i++)
	{
		r[i]=-b[i];
		for(PxU32 j=0;j<size;j++)
		{
			r[i]+=A.get(i,j)*result[j];
		}
	}

	PxF32 rLength=0;
	PxF32 bLength=0;
	for(PxU32 i=0;i<size;i++)
	{
		rLength+=r[i]*r[i];
		bLength+=b[i]*b[i];
	}
	const PxF32 error=PxSqrt(rLength/(bLength+1e-5f));
	return (error<1e-5f);
}
#endif


struct ImplicitSolverInput
{
	//dt/numSubSteps
	PxF32 subTimeStep;

	//Brake control value in range (0,1)
	PxF32 brake;

	//Handbrake control value in range (0,1)
	PxF32 handBrake;

	//Clutch strength
	PxF32 K;

	//Gear ratio.
	PxF32 G;

	PxVehicleClutchAccuracyMode::Enum accuracyMode;
	PxU32 maxNumIterations;

	//Engine drive torque 
	PxF32 engineDriveTorque;

	//Engine damping rate.
	PxF32 engineDampingRate;

	//Fraction of available clutch torque to be delivered to each wheel.
	const PxF32* diffTorqueRatios;

	//Fractional contribution of each wheel to average wheel speed at clutch.
	const PxF32* aveWheelSpeedContributions;

	//Braking torque at each wheel (inlcudes handbrake torque).
	const PxF32* brakeTorques;

	//True per wheel brakeTorques[i] > 0, false if brakeTorques[i]==0
	const bool* isBrakeApplied;

	//Tire torques to apply to each 1d rigid body wheel.
	const PxF32* tireTorques;

	//Sim and dyn data.
	PxU32 numWheels4;
	PxU32 numActiveWheels;
	const PxVehicleWheels4SimData* wheels4SimData;
	const PxVehicleDriveSimData* driveSimData;
};

struct ImplicitSolverOutput
{
	PxVehicleWheels4DynData* wheelsDynData;
	PxVehicleDriveDynData* driveDynData;
};

void solveDrive4WInternaDynamicsEnginePlusDrivenWheels
(const ImplicitSolverInput& input, ImplicitSolverOutput* output)
{
 	const PxF32 subTimestep = input.subTimeStep;
	const PxF32 K = input.K;
	const PxF32 G = input.G; 
	const PxVehicleClutchAccuracyMode::Enum accuracyMode = input.accuracyMode;
	const PxU32 maxIterations = input.maxNumIterations;
	const PxF32 engineDriveTorque = input.engineDriveTorque;
	const PxF32 engineDampingRate = input.engineDampingRate;
	const PxF32* PX_RESTRICT diffTorqueRatios = input.diffTorqueRatios;
	const PxF32* PX_RESTRICT aveWheelSpeedContributions = input.aveWheelSpeedContributions; 
	const PxF32* PX_RESTRICT brakeTorques = input.brakeTorques;
	const bool* PX_RESTRICT isBrakeApplied = input.isBrakeApplied;
	const PxF32* PX_RESTRICT tireTorques = input.tireTorques;
	const PxVehicleWheels4SimData& wheels4SimData = *input.wheels4SimData;
	const PxVehicleDriveSimData4W& driveSimData = *static_cast<const PxVehicleDriveSimData4W*>(input.driveSimData);

	PxVehicleDriveDynData* driveDynData = output->driveDynData;
	PxVehicleWheels4DynData* wheels4DynData = output->wheelsDynData;

	const PxF32 KG=K*G;
	const PxF32 KGG=K*G*G;

	MatrixNN A(4+1);
	VectorN b(4+1);
	VectorN result(4+1);

	const PxVehicleEngineData& engineData=driveSimData.getEngineData();

	const PxF32* PX_RESTRICT wheelSpeeds=wheels4DynData->mWheelSpeeds;
	const PxF32 engineOmega=driveDynData->getEngineRotationSpeed();

	//
	//torque at clutch:  
	//tc = K*{G*[alpha0*w0 + alpha1*w1 + alpha2*w2 + ..... alpha(N-1)*w(N-1)] - wEng}
	//where 
	//(i)   G is the gearing ratio, 
	//(ii)  alphai is the fractional contribution of the ith wheel to the average wheel speed at the clutch (alpha(i) is zero for undriven wheels)
	//(iii) wi is the angular speed of the ith wheel
	//(iv)  K is the clutch strength 
	//(v)   wEng is the angular speed of the engine

	//torque applied to ith wheel is 
	//ti = G*gammai*tc + bt(i) + tt(i) 
	//where
	//gammai is the fractional proportion of the clutch torque that the differential delivers to the ith wheel
	//bt(i) is the brake torque applied to the ith wheel
	//tt(i) is the tire torque applied to the ith wheel

	//acceleration applied to ith wheel is 
	//ai = G*gammai*K*{G*[alpha0*w0 + alpha1*w1 alpha2*w2 + ..... alpha(N-1)*w(N-1)] - wEng}/Ii + (bt(i) + tt(i))/Ii
	//wheer Ii is the moi of the ith wheel

	//express ai as 
	//ai = [wi(t+dt) - wi(t)]/dt
	//and rearrange
	//wi(t+dt) - wi(t)] = dt*G*gammai*K*{G*[alpha0*w0(t+dt) + alpha1*w1(t+dt) + alpha2*w2(t+dt) + ..... alpha(N-1)*w(N-1)(t+dt)] - wEng(t+dt)}/Ii + dt*(bt(i) + tt(i))/Ii

	//Do the same for tEng (torque applied to engine)
	//tEng  = -tc + engineDriveTorque
	//where engineDriveTorque is the drive torque applied to the engine
	//Assuming the engine has unit mass then
	//wEng(t+dt) -wEng(t) = -dt*K*{G*[alpha0*w0(t+dt) + alpha1*w1(t+dt) + alpha2*w2(t+dt) + ..... alpha(N-1)*w(N-1(t+dt))] - wEng(t+dt)}/Ieng + dt*engineDriveTorque]/IEng

	//Introduce the vector w=(w0,w1,w2....w(N-1), wEng)
	//and re-express as a matrix after collecting all unknowns at (t+dt) and knowns at time t.
	//A*w(t+dt)=b(t);

	//Wheels.
	{
		for(PxU32 i=0;i<4;i++)
		{
			const PxF32 dt=subTimestep*wheels4SimData.getWheelData(i).getRecipMOI();
			const PxF32 R=diffTorqueRatios[i];
			const PxF32 dtKGGR=dt*KGG*R;
			A.set(i,0,dtKGGR*aveWheelSpeedContributions[0]);
			A.set(i,1,dtKGGR*aveWheelSpeedContributions[1]);
			A.set(i,2,dtKGGR*aveWheelSpeedContributions[2]);
			A.set(i,3,dtKGGR*aveWheelSpeedContributions[3]);
			A.set(i,i,1.0f+dtKGGR*aveWheelSpeedContributions[i]+dt*wheels4SimData.getWheelData(i).mDampingRate);
			A.set(i,4,-dt*KG*R);
			b[i] = wheelSpeeds[i] + dt*(brakeTorques[i]+tireTorques[i]);
			result[i] = wheelSpeeds[i];
		}
	}

	//Engine.
	{
		const PxF32 dt=subTimestep*driveSimData.getEngineData().getRecipMOI();
		const PxF32 dtKG=dt*K*G;
		A.set(4,0,-dtKG*aveWheelSpeedContributions[0]);
		A.set(4,1,-dtKG*aveWheelSpeedContributions[1]);
		A.set(4,2,-dtKG*aveWheelSpeedContributions[2]);
		A.set(4,3,-dtKG*aveWheelSpeedContributions[3]);
		A.set(4,4,1.0f + dt*(K+engineDampingRate));
		b[4] = engineOmega + dt*engineDriveTorque;
		result[4] = engineOmega;
	}

	//Solve Aw=b
	if(PxVehicleClutchAccuracyMode::eBEST_POSSIBLE == accuracyMode)
	{
		MatrixNNLUSolver solver;
		solver.decomposeLU(A);
		solver.solve(b,result);
		PX_WARN_ONCE_IF(!isValid(A,b,result), "Unable to compute new PxVehicleDrive4W internal rotation speeds.  Please check vehicle sim data, especially clutch strength; engine moi and damping; wheel moi and damping");
	}
	else
	{
		MatrixNGaussSeidelSolver solver;
		solver.solve(maxIterations, gSolverTolerance, A, b, result);
	}

	//Check for sanity in the resultant internal rotation speeds.
	//If the brakes are on and the wheels have switched direction then lock them at zero.
	//A consequence of this quick fix is that locked wheels remain locked until the brake is entirely released.
	//This isn't strictly mathematically or physically correct - a more accurate solution would either formulate the 
	//brake as a lcp problem or repeatedly solve with constraints that locked wheels remain at zero rotation speed.
	//The physically correct solution will certainly be more expensive so let's live with the restriction that 
	//locked wheels remain locked until the brake is released. 
	//newOmega=result[i], oldOmega=wheelSpeeds[i], if newOmega*oldOmega<=0 and isBrakeApplied then lock wheel.
	result[0]=(isBrakeApplied[0] && (wheelSpeeds[0]*result[0]<=0)) ? 0.0f : result[0];
	result[1]=(isBrakeApplied[1] && (wheelSpeeds[1]*result[1]<=0)) ? 0.0f : result[1];
	result[2]=(isBrakeApplied[2] && (wheelSpeeds[2]*result[2]<=0)) ? 0.0f : result[2];
	result[3]=(isBrakeApplied[3] && (wheelSpeeds[3]*result[3]<=0)) ? 0.0f : result[3];
	//Clamp the engine revs.
	//Again, this is not physically or mathematically correct but the loss in behaviour will be hard to notice.
	//The alternative would be to add constraints to the solver, which would be much more expensive.
	result[4]=PxClamp(result[4],0.0f,engineData.mMaxOmega);

	//Copy back to the car's internal rotation speeds.
	wheels4DynData->mWheelSpeeds[0]=result[0];
	wheels4DynData->mWheelSpeeds[1]=result[1];
	wheels4DynData->mWheelSpeeds[2]=result[2];
	wheels4DynData->mWheelSpeeds[3]=result[3];
	driveDynData->setEngineRotationSpeed(result[4]);
}

void solveDriveNWInternalDynamicsEnginePlusDrivenWheels
(const ImplicitSolverInput& input, ImplicitSolverOutput* output)
{  
	 const PxF32 subTimestep = input.subTimeStep;
	 //const PxF32 brake = input.brake;
	 //const PxF32 handbrake = input.handBrake;
	 const PxF32 K = input.K;
	 const PxF32 G = input.G;
	 const PxVehicleClutchAccuracyMode::Enum accuracyMode = input.accuracyMode;
	 const PxU32 maxIterations = input.maxNumIterations;
	 const PxF32 engineDriveTorque = input.engineDriveTorque;
	 const PxF32 engineDampingRate = input.engineDampingRate;
	 const PxF32* PX_RESTRICT diffTorqueRatios = input.diffTorqueRatios;
	 const PxF32* PX_RESTRICT aveWheelSpeedContributions = input.aveWheelSpeedContributions;
	 const PxF32* PX_RESTRICT brakeTorques = input.brakeTorques;
	 const bool* PX_RESTRICT isBrakeApplied = input.isBrakeApplied;
	 const PxF32* PX_RESTRICT tireTorques = input.tireTorques;
	 //const PxU32 numWheels4 = input.numWheels4;
	 const PxU32 numActiveWheels = input.numActiveWheels;
	 const PxVehicleWheels4SimData* PX_RESTRICT wheels4SimDatas = input.wheels4SimData;
	 const PxVehicleDriveSimDataNW& driveSimData = *static_cast<const PxVehicleDriveSimDataNW*>(input.driveSimData);

	 PxVehicleDriveDynData* driveDynData = output->driveDynData;
	 PxVehicleWheels4DynData* wheels4DynDatas = output->wheelsDynData;

	const PxF32 KG=K*G;
	const PxF32 KGG=K*G*G;

	MatrixNN A(numActiveWheels+1);
	VectorN b(numActiveWheels+1);
	VectorN result(numActiveWheels+1);

	const PxVehicleEngineData& engineData=driveSimData.getEngineData();
	const PxF32 engineOmega=driveDynData->getEngineRotationSpeed();

	//
	//torque at clutch:  
	//tc = K*{G*[alpha0*w0 + alpha1*w1 + alpha2*w2 + ..... alpha(N-1)*w(N-1)] - wEng}
	//where 
	//(i)   G is the gearing ratio, 
	//(ii)  alphai is the fractional contribution of the ith wheel to the average wheel speed at the clutch (alpha(i) is zero for undriven wheels)
	//(iii) wi is the angular speed of the ith wheel
	//(iv)  K is the clutch strength 
	//(v)   wEng is the angular speed of the engine

	//torque applied to ith wheel is 
	//ti = G*gammai*tc + bt(i) + tt(i) 
	//where
	//gammai is the fractional proportion of the clutch torque that the differential delivers to the ith wheel
	//bt(i) is the brake torque applied to the ith wheel
	//tt(i) is the tire torque applied to the ith wheel

	//acceleration applied to ith wheel is 
	//ai = G*gammai*K*{G*[alpha0*w0 + alpha1*w1 alpha2*w2 + ..... alpha(N-1)*w(N-1)] - wEng}/Ii + (bt(i) + tt(i))/Ii
	//wheer Ii is the moi of the ith wheel.

	//express ai as 
	//ai = [wi(t+dt) - wi(t)]/dt
	//and rearrange
	//wi(t+dt) - wi(t)] = dt*G*gammai*K*{G*[alpha0*w0(t+dt) + alpha1*w1(t+dt) + alpha2*w2(t+dt) + ..... alpha(N-1)*w(N-1)(t+dt)] - wEng(t+dt)}/Ii + dt*(bt(i) + tt(i))/Ii

	//Do the same for tEng (torque applied to engine)
	//tEng  = -tc + engineDriveTorque
	//where engineDriveTorque is the drive torque applied to the engine
	//Assuming the engine has unit mass then
	//wEng(t+dt) -wEng(t) = -dt*K*{G*[alpha0*w0(t+dt) + alpha1*w1(t+dt) + alpha2*w2(t+dt) + ..... alpha(N-1)*w(N-1(t+dt))] - wEng(t+dt)}/Ieng + dt*engineDriveTorque/Ieng

	//Introduce the vector w=(w0,w1,w2....w(N-1), wEng)
	//and re-express as a matrix after collecting all unknowns at (t+dt) and knowns at time t.
	//A*w(t+dt)=b(t);

	//Wheels.
	for(PxU32 i=0;i<numActiveWheels;i++)
	{
		const PxF32 dt=subTimestep*wheels4SimDatas[i>>2].getWheelData(i&3).getRecipMOI();
		const PxF32 R=diffTorqueRatios[i];
		const PxF32 dtKGGR=dt*KGG*R;

		for(PxU32 j=0;j<numActiveWheels;j++)
		{
			A.set(i,j,dtKGGR*aveWheelSpeedContributions[j]);
		}

		A.set(i,i,1.0f+dtKGGR*aveWheelSpeedContributions[i]+dt*wheels4SimDatas[i>>2].getWheelData(i&3).mDampingRate);
		A.set(i,numActiveWheels,-dt*KG*R);
		b[i] = wheels4DynDatas[i>>2].mWheelSpeeds[i&3] + dt*(brakeTorques[i]+tireTorques[i]);
		result[i] = wheels4DynDatas[i>>2].mWheelSpeeds[i&3];
	}

	//Engine.
	{
		const PxF32 dt=subTimestep*driveSimData.getEngineData().getRecipMOI();
		const PxF32 dtKG=dt*K*G;
		for(PxU32 i=0;i<numActiveWheels;i++)
		{
			A.set(numActiveWheels,i,-dtKG*aveWheelSpeedContributions[i]);
		}
		A.set(numActiveWheels,numActiveWheels,1.0f + dt*(K+engineDampingRate));
		b[numActiveWheels] = engineOmega + dt*engineDriveTorque;
		result[numActiveWheels] = engineOmega;
	}

	//Solve Aw=b
	if(PxVehicleClutchAccuracyMode::eBEST_POSSIBLE == accuracyMode)
	{
		MatrixNNLUSolver solver;
		solver.decomposeLU(A);
		solver.solve(b,result);
		PX_WARN_ONCE_IF(!isValid(A,b,result), "Unable to compute new PxVehicleDriveNW internal rotation speeds.  Please check vehicle sim data, especially clutch strength; engine moi and damping; wheel moi and damping");
	}
	else
	{
		MatrixNGaussSeidelSolver solver;
		solver.solve(maxIterations, gSolverTolerance, A, b, result);
	}

	//Check for sanity in the resultant internal rotation speeds.
	//If the brakes are on and the wheels have switched direction then lock them at zero.
	//A consequence of this quick fix is that locked wheels remain locked until the brake is entirely released.
	//This isn't strictly mathematically or physically correct - a more accurate solution would either formulate the 
	//brake as a lcp problem or repeatedly solve with constraints that locked wheels remain at zero rotation speed.
	//The physically correct solution will certainly be more expensive so let's live with the restriction that 
	//locked wheels remain locked until the brake is released. 
	//newOmega=result[i], oldOmega=wheelSpeeds[i], if newOmega*oldOmega<=0 and isBrakeApplied then lock wheel.
	for(PxU32 i=0;i<numActiveWheels;i++)
	{
		result[i]=(isBrakeApplied[i] && (wheels4DynDatas[i>>2].mWheelSpeeds[i&3]*result[i]<=0)) ? 0.0f : result[i];
	}
	//Clamp the engine revs.
	//Again, this is not physically or mathematically correct but the loss in behaviour will be hard to notice.
	result[numActiveWheels]=PxClamp(result[numActiveWheels],0.0f,engineData.mMaxOmega);

	//Copy back to the car's internal rotation speeds.
	for(PxU32 i=0;i<numActiveWheels;i++)
	{
		wheels4DynDatas[i>>2].mWheelSpeeds[i&3]=result[i];
	}
	driveDynData->setEngineRotationSpeed(result[numActiveWheels]);
}


void solveTankInternaDynamicsEnginePlusDrivenWheels
(const ImplicitSolverInput& input, const bool* PX_RESTRICT activeWheelStates, const PxF32* PX_RESTRICT wheelGearings, ImplicitSolverOutput* output)
{
	PX_SIMD_GUARD; // denormal exception triggered at oldOmega*newOmega on osx
	const PxF32 subTimestep = input.subTimeStep;
	const PxF32 K = input.K;
	const PxF32 G = input.G; 
	const PxF32 engineDriveTorque = input.engineDriveTorque;
	const PxF32 engineDampingRate = input.engineDampingRate;
	const PxF32* PX_RESTRICT diffTorqueRatios = input.diffTorqueRatios;
	const PxF32* PX_RESTRICT aveWheelSpeedContributions = input.aveWheelSpeedContributions; 
	const PxF32* PX_RESTRICT brakeTorques = input.brakeTorques;
	const bool* PX_RESTRICT isBrakeApplied = input.isBrakeApplied;
	const PxF32* PX_RESTRICT tireTorques = input.tireTorques;
	const PxU32 numWheels4 = input.numWheels4;
	const PxU32 numActiveWheels = input.numActiveWheels;
	const PxVehicleWheels4SimData* PX_RESTRICT wheels4SimDatas = input.wheels4SimData;
	const PxVehicleDriveSimData& driveSimData = *input.driveSimData;

	PxVehicleWheels4DynData* PX_RESTRICT wheels4DynDatas = output->wheelsDynData; 
	PxVehicleDriveDynData* driveDynData = output->driveDynData;

	const PxF32 KG=K*G;
	const PxF32 KGG=K*G*G;

	//Rearrange data in a single array rather than scattered in blocks of 4.
	//This makes it easier later on.
	PxF32 recipMOI[PX_MAX_NB_WHEELS];
	PxF32 dampingRates[PX_MAX_NB_WHEELS];
	PxF32 wheelSpeeds[PX_MAX_NB_WHEELS];
	PxF32 wheelRecipRadii[PX_MAX_NB_WHEELS];

	for(PxU32 i=0;i<numWheels4-1;i++)
	{
		const PxVehicleWheelData& wheelData0=wheels4SimDatas[i].getWheelData(0);
		const PxVehicleWheelData& wheelData1=wheels4SimDatas[i].getWheelData(1);
		const PxVehicleWheelData& wheelData2=wheels4SimDatas[i].getWheelData(2);
		const PxVehicleWheelData& wheelData3=wheels4SimDatas[i].getWheelData(3);

		recipMOI[4*i+0]=wheelData0.getRecipMOI();
		recipMOI[4*i+1]=wheelData1.getRecipMOI();
		recipMOI[4*i+2]=wheelData2.getRecipMOI();
		recipMOI[4*i+3]=wheelData3.getRecipMOI();

		dampingRates[4*i+0]=wheelData0.mDampingRate;
		dampingRates[4*i+1]=wheelData1.mDampingRate;
		dampingRates[4*i+2]=wheelData2.mDampingRate;
		dampingRates[4*i+3]=wheelData3.mDampingRate;

		wheelRecipRadii[4*i+0]=wheelData0.getRecipRadius();
		wheelRecipRadii[4*i+1]=wheelData1.getRecipRadius();
		wheelRecipRadii[4*i+2]=wheelData2.getRecipRadius();
		wheelRecipRadii[4*i+3]=wheelData3.getRecipRadius();

		const PxVehicleWheels4DynData& suspWheelTire4=wheels4DynDatas[i];
		wheelSpeeds[4*i+0]=suspWheelTire4.mWheelSpeeds[0];
		wheelSpeeds[4*i+1]=suspWheelTire4.mWheelSpeeds[1];
		wheelSpeeds[4*i+2]=suspWheelTire4.mWheelSpeeds[2];
		wheelSpeeds[4*i+3]=suspWheelTire4.mWheelSpeeds[3];
	}
	const PxU32 numInLastBlock = 4 - (4*numWheels4 - numActiveWheels);
	for(PxU32 i=0;i<numInLastBlock;i++)
	{
		const PxVehicleWheelData& wheelData=wheels4SimDatas[numWheels4-1].getWheelData(i);
		recipMOI[4*(numWheels4-1)+i]=wheelData.getRecipMOI();
		dampingRates[4*(numWheels4-1)+i]=wheelData.mDampingRate;
		wheelRecipRadii[4*(numWheels4-1)+i]=wheelData.getRecipRadius();

		const PxVehicleWheels4DynData& suspWheelTire4=wheels4DynDatas[numWheels4-1];
		wheelSpeeds[4*(numWheels4-1)+i]=suspWheelTire4.mWheelSpeeds[i];
	}
	const PxF32 wheelRadius0=wheels4SimDatas[0].getWheelData(0).mRadius;
	const PxF32 wheelRadius1=wheels4SimDatas[0].getWheelData(1).mRadius;

	//
	//torque at clutch:  
	//tc = K*{G*[alpha0*w0 + alpha1*w1 + alpha2*w2 + ..... alpha(N-1)*w(N-1)] - wEng}
	//where 
	//(i)   G is the gearing ratio, 
	//(ii)  alphai is the fractional contribution of the ith wheel to the average wheel speed at the clutch (alpha(i) is zero for undriven wheels)
	//(iii) wi is the angular speed of the ith wheel
	//(iv)  K is the clutch strength 
	//(v)   wEng is the angular speed of the engine

	//torque applied to ith wheel is 
	//ti = G*gammai*tc + bt(i) + tt(i) 
	//where
	//gammai is the fractional proportion of the clutch torque that the differential delivers to the ith wheel
	//bt(i) is the brake torque applied to the ith wheel
	//tt(i) is the tire torque applied to the ith wheel

	//acceleration applied to ith wheel is 
	//ai = G*gammai*K*{G*[alpha0*w0 + alpha1*w1 alpha2*w2 + ..... alpha(N-1)*w(N-1)] - wEng}/Ii + (bt(i) + tt(i))/Ii
	//wheer Ii is the moi of the ith wheel.

	//express ai as 
	//ai = [wi(t+dt) - wi(t)]/dt
	//and rearrange
	//wi(t+dt) - wi(t)] = dt*G*gammai*K*{G*[alpha0*w0(t+dt) + alpha1*w1(t+dt) + alpha2*w2(t+dt) + ..... alpha(N-1)*w(N-1)(t+dt)] - wEng(t+dt)}/Ii + dt*(bt(i) + tt(i))/Ii

	//Do the same for tEng (torque applied to engine)
	//tEng  = -tc + engineDriveTorque
	//where engineDriveTorque is the drive torque applied to the engine
	//Assuming the engine has unit mass then
	//wEng(t+dt) -wEng(t) = -dt*K*{G*[alpha0*w0(t+dt) + alpha1*w1(t+dt) + alpha2*w2(t+dt) + ..... alpha(N-1)*w(N-1(t+dt))] - wEng(t+dt)}/Ieng + dt*engineDriveTorque/Ieng

	//Introduce the vector w=(w0,w1,w2....w(N-1), wEng)
	//and re-express as a matrix after collecting all unknowns at (t+dt) and knowns at time t.
	//M*w(t+dt)=b(t);

	//Matrix M and rhs vector b that we use to solve Mw=b.
	MatrixNN M(numActiveWheels+1);
	VectorN b(numActiveWheels+1);

	//Wheels.
	{
		for(PxU32 i=0;i<numActiveWheels;i++)
		{
			const PxF32 dt=subTimestep*recipMOI[i];
			const PxF32 R=diffTorqueRatios[i];
			const PxF32 g=wheelGearings[i];
			const PxF32 dtKGGRg=dt*KGG*R*g;
			for(PxU32 j=0;j<numActiveWheels;j++)
			{
				M.set(i,j,dtKGGRg*aveWheelSpeedContributions[j]*wheelGearings[j]);
			}
			M.set(i,i,1.0f+dtKGGRg*aveWheelSpeedContributions[i]*wheelGearings[i]+dt*dampingRates[i]);
			M.set(i,numActiveWheels,-dt*KG*R*g);
			b[i] = wheelSpeeds[i] + dt*(brakeTorques[i]+tireTorques[i]);
		}
	}

	//Engine.
	{
		const PxF32 engineOmega=driveDynData->getEngineRotationSpeed();

		const PxF32 dt=subTimestep*driveSimData.getEngineData().getRecipMOI();
		const PxF32 dtKG=dt*K*G;
		for(PxU32 i=0;i<numActiveWheels;i++)
		{
			M.set(numActiveWheels,i,-dtKG*aveWheelSpeedContributions[i]*wheelGearings[i]);
		}
		M.set(numActiveWheels,numActiveWheels,1.0f + dt*(K+engineDampingRate));
		b[numActiveWheels] = engineOmega + dt*engineDriveTorque;
	}

	//Now apply the constraints that all the odd numbers are equal and all the even numbers are equal.
	//ie w2,w4,w6 are all equal to w0 and w3,w5,w7 are all equal to w1.
	//That leaves (4*N+1) equations but only 3 unknowns: two wheels speeds and the engine speed.
	//Substitute these extra constraints into the matrix.
	MatrixNN A(numActiveWheels+1);
	for(PxU32 i=0;i<numActiveWheels+1;i++)
	{
		PxF32 sum0=M.get(i,0+0);
		PxF32 sum1=M.get(i,0+1);
		for(PxU32 j=2;j<numActiveWheels;j+=2)
		{
			sum0+=M.get(i,j+0)*wheelRadius0*wheelRecipRadii[j+0];
			sum1+=M.get(i,j+1)*wheelRadius1*wheelRecipRadii[j+1];
		}
		A.set(i,0,sum0);
		A.set(i,1,sum1);
		A.set(i,2,M.get(i,numActiveWheels));
	}
	
	//We have an over-determined problem because of the extra constraints 
	//on equal wheel speeds. Solve using the least squares method as in
	//http://s-mat-pcs.oulu.fi/~mpa/matreng/ematr5_5.htm

	//Compute A^T*A
	//No longer using M.
	MatrixNN& ATA = M;
	ATA.setSize(3);
	for(PxU32 i=0;i<3;i++)
	{
		for(PxU32 j=0;j<3;j++)
		{
			PxF32 sum=0.0f;
			for(PxU32 k=0;k<numActiveWheels+1;k++)
			{
				//sum+=AT.get(i,k)*A.get(k,j);
				sum+=A.get(k,i)*A.get(k,j);
			}
			ATA.set(i,j,sum);
		}
	}

	//Compute A^T*b;
	VectorN ATb(3);
	for(PxU32 i=0;i<3;i++)
	{
		PxF32 sum=0;
		for(PxU32 j=0;j<numActiveWheels+1;j++)
		{
			//sum+=AT.get(i,j)*b[j];
			sum+=A.get(j,i)*b[j];
		}
		ATb[i]=sum;
	}

	//Solve (A^T*A)*x = A^T*b
	VectorN result(3);
	Matrix33Solver solver;
	bool successfulSolver = solver.solve(ATA, ATb, result);
	if(!successfulSolver)
	{
		PX_WARN_ONCE("Unable to compute new PxVehicleDriveTank internal rotation speeds.  Please check vehicle sim data, especially clutch strength; engine moi and damping; wheel moi and damping");
		return;
	}

	//Clamp the engine revs between zero and maxOmega
	const PxF32 maxEngineOmega=driveSimData.getEngineData().mMaxOmega;
	const PxF32 newEngineOmega=PxClamp(result[2],0.0f,maxEngineOmega);

	//Apply the constraints on each of the equal wheel speeds.
	PxF32 wheelSpeedResults[PX_MAX_NB_WHEELS];
	wheelSpeedResults[0]=result[0];
	wheelSpeedResults[1]=result[1];
	for(PxU32 i=2;i<numActiveWheels;i+=2)
	{
		wheelSpeedResults[i+0]=result[0];
		wheelSpeedResults[i+1]=result[1];
	}
	
	//Check for sanity in the resultant internal rotation speeds.
	//If the brakes are on and the wheels have switched direction then lock them at zero.
	//A consequence of this quick fix is that locked wheels remain locked until the brake is entirely released.
	//This isn't strictly mathematically or physically correct - a more accurate solution would either formulate the 
	//brake as a lcp problem or repeatedly solve with constraints that locked wheels remain at zero rotation speed.
	//The physically correct solution will certainly be more expensive so let's live with the restriction that 
	//locked wheels remain locked until the brake is released. 
	for(PxU32 i=0;i<numActiveWheels;i++)
	{
		const PxF32 oldOmega=wheelSpeeds[i];
		const PxF32 newOmega=wheelSpeedResults[i];
		const bool hasBrake=isBrakeApplied[i];
		if(hasBrake && (oldOmega*newOmega <= 0))
		{
			wheelSpeedResults[i]=0.0f;
		}
	}


	//Copy back to the car's internal rotation speeds.
	for(PxU32 i=0;i<numWheels4-1;i++)
	{
		wheels4DynDatas[i].mWheelSpeeds[0] = activeWheelStates[4*i+0] ? wheelSpeedResults[4*i+0] : 0.0f;
		wheels4DynDatas[i].mWheelSpeeds[1] = activeWheelStates[4*i+1] ? wheelSpeedResults[4*i+1] : 0.0f;
		wheels4DynDatas[i].mWheelSpeeds[2] = activeWheelStates[4*i+2] ? wheelSpeedResults[4*i+2] : 0.0f;
		wheels4DynDatas[i].mWheelSpeeds[3] = activeWheelStates[4*i+3] ? wheelSpeedResults[4*i+3] : 0.0f;
	}
	for(PxU32 i=0;i<numInLastBlock;i++)
	{
		wheels4DynDatas[numWheels4-1].mWheelSpeeds[i] = activeWheelStates[4*(numWheels4-1)+i] ?  wheelSpeedResults[4*(numWheels4-1)+i] : 0.0f;
	}
	driveDynData->setEngineRotationSpeed(newEngineOmega);
}

////////////////////////////////////////////////////////////////////////////
//Integrate wheel rotation speeds of wheels not connected to the differential.
//Obviously, no wheels in a PxVehicleNoDrive are connected to a diff so all require 
//direct integration.
//Only the first 4 wheels of a PxVehicleDrive4W are connected to the diff so 
//any extra wheels need direct integration.
//All tank wheels are connected to the diff so none need integrated in a separate pass.
//What about undriven wheels in a PxVehicleDriveNW?  This vehicle type treats all
//wheels as being connected to the diff but sets the diff contribution to zero for 
//all undriven wheels.  No wheels from a PxVehicleNW need integrated in a separate pass.
////////////////////////////////////////////////////////////////////////////

void integrateNoDriveWheelSpeeds
(const PxF32 subTimestep, 
 const PxF32* PX_RESTRICT brakeTorques, const bool* PX_RESTRICT isBrakeApplied, const PxF32* driveTorques, const PxF32* PX_RESTRICT tireTorques, const PxF32* PX_RESTRICT dampingRates,
 const PxVehicleWheels4SimData& vehSuspWheelTire4SimData, PxVehicleWheels4DynData& vehSuspWheelTire4)
{
	//w(t+dt) = w(t) + (1/inertia)*(brakeTorque + driveTorque + tireTorque)*dt - (1/inertia)*damping*w(t)*dt )	(1)
	//Apply implicit trick and rearrange.
	//w(t+dt)[1 + (1/inertia)*damping*dt] = w(t) + (1/inertia)*(brakeTorque + driveTorque + tireTorque)*dt		(2)

	//Introduce (1/inertia)*dt to avoid duplication in (2)
	PxF32 subTimeSteps[4] = 
	{
		subTimestep*vehSuspWheelTire4SimData.getWheelData(0).getRecipMOI(),
		subTimestep*vehSuspWheelTire4SimData.getWheelData(1).getRecipMOI(),
		subTimestep*vehSuspWheelTire4SimData.getWheelData(2).getRecipMOI(),
		subTimestep*vehSuspWheelTire4SimData.getWheelData(3).getRecipMOI()
	};

	//Integrate.
	//w += torque*dt/inertia - damping*dt*w
	//Use implicit integrate trick and rearrange
	//w(t+dt)  = [w(t) + torque*dt/inertia]/[1 + damping*dt]
	const PxF32* PX_RESTRICT wheelSpeeds=vehSuspWheelTire4.mWheelSpeeds;
	PxF32 result[4]=
	{
		(wheelSpeeds[0] + subTimeSteps[0]*(tireTorques[0] + driveTorques[0] + brakeTorques[0]))/(1.0f + dampingRates[0]*subTimeSteps[0]),
		(wheelSpeeds[1] + subTimeSteps[1]*(tireTorques[1] + driveTorques[1] + brakeTorques[1]))/(1.0f + dampingRates[1]*subTimeSteps[1]),
		(wheelSpeeds[2] + subTimeSteps[2]*(tireTorques[2] + driveTorques[2] + brakeTorques[2]))/(1.0f + dampingRates[2]*subTimeSteps[2]),
		(wheelSpeeds[3] + subTimeSteps[3]*(tireTorques[3] + driveTorques[3] + brakeTorques[3]))/(1.0f + dampingRates[3]*subTimeSteps[3]),
	};

	//Check for sanity in the resultant internal rotation speeds.
	//If the brakes are on and the wheels have switched direction then lock them at zero.
	//newOmega=result[i], oldOmega=wheelSpeeds[i], if newOmega*oldOmega<=0 and isBrakeApplied then lock wheel.
	result[0]=(isBrakeApplied[0] && (wheelSpeeds[0]*result[0]<=0)) ? 0.0f : result[0];
	result[1]=(isBrakeApplied[1] && (wheelSpeeds[1]*result[1]<=0)) ? 0.0f : result[1];
	result[2]=(isBrakeApplied[2] && (wheelSpeeds[2]*result[2]<=0)) ? 0.0f : result[2];
	result[3]=(isBrakeApplied[3] && (wheelSpeeds[3]*result[3]<=0)) ? 0.0f : result[3];

	//Copy back to the car's internal rotation speeds.
	vehSuspWheelTire4.mWheelSpeeds[0]=result[0];
	vehSuspWheelTire4.mWheelSpeeds[1]=result[1];
	vehSuspWheelTire4.mWheelSpeeds[2]=result[2];
	vehSuspWheelTire4.mWheelSpeeds[3]=result[3];
}

void integrateUndriveWheelRotationSpeeds
(const PxF32 subTimestep, 
 const PxF32 brake, const PxF32 handbrake, const PxF32* PX_RESTRICT tireTorques, const PxF32* PX_RESTRICT brakeTorques, 
 const PxVehicleWheels4SimData& vehSuspWheelTire4SimData, PxVehicleWheels4DynData& vehSuspWheelTire4)
{
	for(PxU32 i=0;i<4;i++)
	{
		//Compute the new angular speed of the wheel.
		const PxF32 oldOmega=vehSuspWheelTire4.mWheelSpeeds[i];
		const PxF32 dtI = subTimestep*vehSuspWheelTire4SimData.getWheelData(i).getRecipMOI();
		const PxF32 gamma = vehSuspWheelTire4SimData.getWheelData(i).mDampingRate;
		const PxF32 newOmega=(oldOmega+dtI*(tireTorques[i]+brakeTorques[i]))/(1.0f + gamma*dtI);

		//Has the brake been applied?  It's hard to tell from brakeTorques[j] because that 
		//will be zero if the wheel is locked. Work it out from the brake and handbrake data.
		const PxF32 brakeGain=vehSuspWheelTire4SimData.getWheelData(i).mMaxBrakeTorque;
		const PxF32 handbrakeGain=vehSuspWheelTire4SimData.getWheelData(i).mMaxHandBrakeTorque;

		//Work out if the wheel should be locked.
		const bool brakeApplied=((brake*brakeGain + handbrake*handbrakeGain)!=0.0f);
		const bool wheelReversed=(oldOmega*newOmega <=0);
		const bool wheelLocked=(brakeApplied && wheelReversed);

		//Lock the wheel or apply its new angular speed.
		if(!wheelLocked)
		{
			vehSuspWheelTire4.mWheelSpeeds[i]=newOmega;
		}
		else
		{
			vehSuspWheelTire4.mWheelSpeeds[i]=0.0f;
		}
	}
}


////////////////////////////////////////////////////////////////////////////
//Pose the wheels.
//First integrate the wheel rotation angles and clamp them to a range (-10*pi, 10*pi)
//PxVehicleNoDrive has a different way of telling if a wheel is driven by a drive torque so has a separate function.
//Use the wheel steer/rotation/camber angle and suspension jounce to compute the local transform of each wheel.
////////////////////////////////////////////////////////////////////////////

void integrateWheelRotationAngles
(const PxF32 timestep,
 const PxF32 K, const PxF32 G, const PxF32 engineDriveTorque,
 const PxF32* PX_RESTRICT jounces, const PxF32* PX_RESTRICT diffTorqueRatios, const PxF32* PX_RESTRICT forwardSpeeds, const bool* isBrakeApplied,
 const PxVehicleDriveSimData& vehCoreSimData, const PxVehicleWheels4SimData& vehSuspWheelTire4SimData,
 PxVehicleDriveDynData& vehCore, PxVehicleWheels4DynData& vehSuspWheelTire4)
{
	PX_SIMD_GUARD; //denorm exception on newRotAngle=wheelRotationAngles[j]+wheelOmega*timestep; on osx
	
	PX_UNUSED(vehCore);
	PX_UNUSED(vehCoreSimData);

	const PxF32 KG=K*G;

	PxF32* PX_RESTRICT wheelSpeeds=vehSuspWheelTire4.mWheelSpeeds;
	PxF32* PX_RESTRICT wheelRotationAngles=vehSuspWheelTire4.mWheelRotationAngles;
	PxF32* PX_RESTRICT correctedWheelSpeeds = vehSuspWheelTire4.mCorrectedWheelSpeeds;

	for(PxU32 j=0;j<4;j++)
	{
		//At low vehicle forward speeds we have some numerical difficulties getting the 
		//wheel rotation speeds to be correct due to the tire model's difficulties at low vz.
		//The solution is to blend between the rolling speed at the wheel and the wheel's actual rotation speed.
		//If the wheel is 
		//(i)   in the air or, 
		//(ii)  under braking torque or, 
		//(iii) driven by the engine through the gears and diff
		//then always use the wheel's actual rotation speed.
		//Just to be clear, this means we will blend when the wheel
		//(i)   is on the ground and 
		//(ii)  has no brake applied and
		//(iii) has no drive torque applied from the clutch and
		//(iv)  is at low forward speed
		PxF32 wheelOmega=wheelSpeeds[j];
		if(jounces[j] > -vehSuspWheelTire4SimData.getSuspensionData(j).mMaxDroop &&	//(i)   wheel touching ground
			false==isBrakeApplied[j] &&												//(ii)  no brake applied
			0.0f==diffTorqueRatios[j]*KG*engineDriveTorque &&						//(iii) no drive torque applied
			PxAbs(forwardSpeeds[j])<gThresholdForwardSpeedForWheelAngleIntegration)	//(iv)  low speed
		{
			const PxF32 recipWheelRadius=vehSuspWheelTire4SimData.getWheelData(j).getRecipRadius();
			const PxF32 alpha=PxAbs(forwardSpeeds[j])*gRecipThresholdForwardSpeedForWheelAngleIntegration;
			wheelOmega = (forwardSpeeds[j]*recipWheelRadius)*(1.0f-alpha) + wheelOmega*alpha;
		}

		PxF32 newRotAngle=wheelRotationAngles[j]+wheelOmega*timestep;
		//Clamp the wheel rotation angle to a range (-10*pi,10*pi) to stop it getting crazily big.
		newRotAngle=physx::intrinsics::fsel(newRotAngle-10*PxPi, newRotAngle-10*PxPi, physx::intrinsics::fsel(-newRotAngle-10*PxPi, newRotAngle + 10*PxPi, newRotAngle));
		wheelRotationAngles[j]=newRotAngle;
		correctedWheelSpeeds[j]=wheelOmega;
	}
}

void integrateNoDriveWheelRotationAngles
(const PxF32 timestep,
 const PxF32* PX_RESTRICT driveTorques,
 const PxF32* PX_RESTRICT jounces, const PxF32* PX_RESTRICT forwardSpeeds, const bool* isBrakeApplied,
 const PxVehicleWheels4SimData& vehSuspWheelTire4SimData,
 PxVehicleWheels4DynData& vehSuspWheelTire4)
{
	PxF32* PX_RESTRICT wheelSpeeds=vehSuspWheelTire4.mWheelSpeeds;
	PxF32* PX_RESTRICT wheelRotationAngles=vehSuspWheelTire4.mWheelRotationAngles;
	PxF32* PX_RESTRICT correctedWheelSpeeds=vehSuspWheelTire4.mCorrectedWheelSpeeds;

	for(PxU32 j=0;j<4;j++)
	{
		//At low vehicle forward speeds we have some numerical difficulties getting the 
		//wheel rotation speeds to be correct due to the tire model's difficulties at low vz.
		//The solution is to blend between the rolling speed at the wheel and the wheel's actual rotation speed.
		//If the wheel is 
		//(i)   in the air or, 
		//(ii)  under braking torque or, 
		//(iii) driven by a drive torque
		//then always use the wheel's actual rotation speed.
		//Just to be clear, this means we will blend when the wheel
		//(i)   is on the ground and
		//(ii)  has no brake applied and
		//(iii) has no drive torque and
		//(iv)  is at low forward speed
		PxF32 wheelOmega=wheelSpeeds[j];
		if(jounces[j] > -vehSuspWheelTire4SimData.getSuspensionData(j).mMaxDroop &&	//(i)   wheel touching ground
			false==isBrakeApplied[j] &&												//(ii)  no brake applied
			0.0f==driveTorques[j] &&												//(iii) no drive torque applied
			PxAbs(forwardSpeeds[j])<gThresholdForwardSpeedForWheelAngleIntegration)	//(iv)  low speed
		{
			const PxF32 recipWheelRadius=vehSuspWheelTire4SimData.getWheelData(j).getRecipRadius();
			const PxF32 alpha=PxAbs(forwardSpeeds[j])*gRecipThresholdForwardSpeedForWheelAngleIntegration;
			wheelOmega = (forwardSpeeds[j]*recipWheelRadius)*(1.0f-alpha) + wheelOmega*alpha;

			//TODO: maybe just set the car wheel omega to the blended value?
			//Not sure about this bit.  
			//Turned this off because it added energy to the car at very small timesteps.
			//wheelSpeeds[j]=wheelOmega;
		}

		PxF32 newRotAngle=wheelRotationAngles[j]+wheelOmega*timestep;
		//Clamp the wheel rotation angle to a range (-10*pi,10*pi) to stop it getting crazily big.
		newRotAngle=physx::intrinsics::fsel(newRotAngle-10*PxPi, newRotAngle-10*PxPi, physx::intrinsics::fsel(-newRotAngle-10*PxPi, newRotAngle + 10*PxPi, newRotAngle));
		wheelRotationAngles[j]=newRotAngle;
		correctedWheelSpeeds[j]=wheelOmega;
	}
}

void computeWheelLocalPoses
(const PxVehicleWheels4SimData& wheelsSimData,
 const PxVehicleWheels4DynData& wheelsDynData, 
 const PxWheelQueryResult* wheelQueryResults,
 const PxU32 numWheelsToPose,
 const PxTransform& vehChassisCMLocalPose,
 PxTransform* localPoses)
{
	const PxF32* PX_RESTRICT rotAngles=wheelsDynData.mWheelRotationAngles;

	const PxVec3 cmOffset=vehChassisCMLocalPose.p;

	const PxVec3 forward = gRight.cross(gUp);

	for(PxU32 i=0;i<numWheelsToPose;i++)
	{
		const PxF32 jounce=wheelQueryResults[i].suspJounce;

		//Compute the camber angle.
		const PxVehicleSuspensionData& suspData=wheelsSimData.getSuspensionData(i);
		PxF32 camberAngle=suspData.mCamberAtRest;
		if(jounce > 0.0f)
		{
			camberAngle += jounce*suspData.mCamberAtMaxCompression*suspData.getRecipMaxCompression();
		}
		else
		{
			camberAngle -= jounce*suspData.mCamberAtMaxDroop*suspData.getRecipMaxDroop();
		}

		//Compute the transform of the wheel shapes. 
		const PxVec3 pos=cmOffset+wheelsSimData.getWheelCentreOffset(i)-wheelsSimData.getSuspTravelDirection(i)*jounce;
		const PxQuat quat(wheelQueryResults[i].steerAngle, gUp);
		const PxQuat quat2(camberAngle, quat.rotate(forward));
		const PxQuat quat3=quat2*quat;
		const PxQuat quat4(rotAngles[i],quat3.rotate(gRight));
		const PxTransform t(pos,quat4*quat3);
		localPoses[i] = t;
	}
}

void poseWheels
(const PxVehicleWheels4SimData& wheelsSimData,
 const PxTransform* localPoses,
 const PxU32 numWheelsToPose,
 PxRigidDynamic* vehActor)
{
	PxShape* shapeBuffer[128];
	vehActor->getShapes(shapeBuffer,128,0);

	for(PxU32 i=0;i<numWheelsToPose;i++)
	{
		const PxI32 shapeIndex = wheelsSimData.getWheelShapeMapping(i);
		if(shapeIndex != -1)
		{
			PxShape* currShape = NULL;
			if(shapeIndex < 128)
			{
				currShape = shapeBuffer[shapeIndex];
			}
			else
			{
				PxShape* shapeBuffer2[1];
				vehActor->getShapes(shapeBuffer2,1,PxU32(shapeIndex));
				currShape = shapeBuffer2[0];
			}
			PX_ASSERT(currShape);
			currShape->setLocalPose(localPoses[i]);
		}
	}
}



////////////////////////////////////////////////////////////////////////////
//Update each vehicle type with a special function
////////////////////////////////////////////////////////////////////////////

class PxVehicleUpdate
{
public:

#if PX_DEBUG_VEHICLE_ON
	static void updateSingleVehicleAndStoreTelemetryData(
		const PxF32 timestep, const PxVec3& gravity, const PxVehicleDrivableSurfaceToTireFrictionPairs& vehicleDrivableSurfaceToTireFrictionPairs, 
		PxVehicleWheels* focusVehicle, PxVehicleWheelQueryResult* vehWheelQueryResults, PxVehicleTelemetryData& telemetryData);
#endif

	static void update(
		const PxF32 timestep, const PxVec3& gravity, const PxVehicleDrivableSurfaceToTireFrictionPairs& vehicleDrivableSurfaceToTireFrictionPairs, 
		const PxU32 numVehicles, PxVehicleWheels** vehicles, PxVehicleWheelQueryResult* wheelQueryResults, PxVehicleConcurrentUpdateData* vehicleConcurrentUpdates);

	static void updatePost(
		const PxVehicleConcurrentUpdateData* vehicleConcurrentUpdates, const PxU32 numVehicles, PxVehicleWheels** vehicles);

	static void suspensionRaycasts(
		PxBatchQuery* batchQuery, 
		const PxU32 numVehicles, PxVehicleWheels** vehicles, const PxU32 numSceneQueryResults, PxRaycastQueryResult* sceneQueryResults,
		const bool* vehiclesToRaycast);

	static void suspensionSweeps(
		PxBatchQuery* batchQuery, 
		const PxU32 numVehicles, PxVehicleWheels** vehicles, 
		const PxU32 numSceneQueryResults, PxSweepQueryResult* sceneQueryResults, const PxU16 nbHitsPerQuery,
		const bool* vehiclesToRaycast,
		const PxF32 sweepWidthScale, const PxF32 sweepRadiusScale);

	static void updateDrive4W(
		const PxF32 timestep, 
		const PxVec3& gravity, const PxF32 gravityMagnitude, const PxF32 recipGravityMagnitude, 
		const PxVehicleDrivableSurfaceToTireFrictionPairs& drivableSurfaceToTireFrictionPairs,
		PxVehicleDrive4W* vehDrive4W, PxVehicleWheelQueryResult* vehWheelQueryResults, PxVehicleConcurrentUpdateData* vehConcurrentUpdates);

	static void updateDriveNW(
		const PxF32 timestep, 
		const PxVec3& gravity, const PxF32 gravityMagnitude, const PxF32 recipGravityMagnitude, 
		const PxVehicleDrivableSurfaceToTireFrictionPairs& drivableSurfaceToTireFrictionPairs,
		PxVehicleDriveNW* vehDriveNW, PxVehicleWheelQueryResult* vehWheelQueryResults, PxVehicleConcurrentUpdateData* vehConcurrentUpdates);

	static void updateTank(
		const PxF32 timestep, 
		const PxVec3& gravity, const PxF32 gravityMagnitude, const PxF32 recipGravityMagnitude, 
		const PxVehicleDrivableSurfaceToTireFrictionPairs& drivableSurfaceToTireFrictionPairs,
		PxVehicleDriveTank* vehDriveTank, PxVehicleWheelQueryResult* vehWheelQueryResults, PxVehicleConcurrentUpdateData* vehConcurrentUpdates);

	static void updateNoDrive(
		const PxF32 timestep, 
		const PxVec3& gravity, const PxF32 gravityMagnitude, const PxF32 recipGravityMagnitude, 
		const PxVehicleDrivableSurfaceToTireFrictionPairs& drivableSurfaceToTireFrictionPairs,
		PxVehicleNoDrive* vehDriveTank, PxVehicleWheelQueryResult* vehWheelQueryResults, PxVehicleConcurrentUpdateData* vehConcurrentUpdates);

	static PxU32 computeNumberOfSubsteps(const PxVehicleWheelsSimData& wheelsSimData, const PxVec3& linVel, const PxTransform& globalPose, const PxVec3& forward)
	{
		const PxVec3 z=globalPose.q.rotate(forward);
		const PxF32 vz=PxAbs(linVel.dot(z));
		const PxF32 thresholdVz=wheelsSimData.mThresholdLongitudinalSpeed;
		const PxU32 lowCount=wheelsSimData.mLowForwardSpeedSubStepCount;
		const PxU32 highCount=wheelsSimData.mHighForwardSpeedSubStepCount;
		const PxU32 count=(vz<thresholdVz ? lowCount : highCount);
		return count;
	}

	PX_INLINE static void setInternalDynamicsToZero(PxVehicleWheelsDynData& wheels)
	{
		const PxU32 nbWheels4 = (wheels.mNbActiveWheels + 3) >> 2;
		PxVehicleWheels4DynData* wheels4 = wheels.getWheel4DynData();
		for(PxU32 i = 0; i < nbWheels4; i++)
		{
			wheels4[i].setInternalDynamicsToZero();
		}
	}

	PX_INLINE static void setInternalDynamicsToZero(PxVehicleDriveDynData& drive)
	{
		drive.setEngineRotationSpeed(0.0f);
	}

	PX_INLINE static void setInternalDynamicsToZero(PxVehicleNoDrive* veh)
	{
		setInternalDynamicsToZero(veh->mWheelsDynData);
	}

	PX_INLINE static void setInternalDynamicsToZero(PxVehicleDrive4W* veh)
	{
		setInternalDynamicsToZero(veh->mWheelsDynData);
		setInternalDynamicsToZero(veh->mDriveDynData);
	}

	PX_INLINE static void setInternalDynamicsToZero(PxVehicleDriveNW* veh)
	{
		veh->mDriveDynData.setEngineRotationSpeed(0.0f);
		setInternalDynamicsToZero(veh->mWheelsDynData);
		setInternalDynamicsToZero(veh->mDriveDynData);
	}

	PX_INLINE static void setInternalDynamicsToZero(PxVehicleDriveTank* veh)
	{
		setInternalDynamicsToZero(veh->mWheelsDynData);
		setInternalDynamicsToZero(veh->mDriveDynData);
	}


	PX_INLINE static bool isOnDynamicActor(const PxVehicleWheelsSimData& wheelsSimData, const PxVehicleWheelsDynData& wheelsDynData)
	{
		const PxU32 numWheels4 = wheelsSimData.mNbWheels4;
		const PxVehicleWheels4DynData* PX_RESTRICT wheels4DynDatas = wheelsDynData.mWheels4DynData;

		for(PxU32 i=0;i<numWheels4;i++)
		{
			const PxRaycastQueryResult* raycastResults = wheels4DynDatas[i].mRaycastResults;
			const PxSweepQueryResult* sweepResults = wheels4DynDatas[i].mSweepResults;

			for(PxU32 j=0;j<4;j++)
			{
				if(!wheelsSimData.getIsWheelDisabled(4*i + j))
				{
					const PxU32 hitCount = PxU32(raycastResults ? raycastResults[j].hasBlock : sweepResults[j].hasBlock);
					const PxLocationHit& hit = raycastResults ? static_cast<const PxLocationHit&>(raycastResults[j].block) : static_cast<const PxLocationHit&>(sweepResults[j].block);
					if(hitCount && hit.actor && hit.actor->is<PxRigidDynamic>())
					{
						return true;
					}
				}
			}
		}

		return false;
	}

	PX_INLINE static void storeRaycasts(const PxVehicleWheels4DynData& dynData, PxWheelQueryResult* wheelQueryResults)
	{
		if(dynData.mRaycastResults)
		{
			for(PxU32 i=0;i<4;i++)
			{
				const PxVehicleWheels4DynData::SuspLineRaycast& raycast = 
					reinterpret_cast<const PxVehicleWheels4DynData::SuspLineRaycast&>(dynData.mQueryOrCachedHitResults);

				wheelQueryResults[i].suspLineStart=raycast.mStarts[i];
				wheelQueryResults[i].suspLineDir=raycast.mDirs[i];
				wheelQueryResults[i].suspLineLength=raycast.mLengths[i];
			}
		}
		else if(dynData.mSweepResults)
		{
			for(PxU32 i=0;i<4;i++)
			{
				const PxVehicleWheels4DynData::SuspLineSweep& sweep = 
					reinterpret_cast<const PxVehicleWheels4DynData::SuspLineSweep&>(dynData.mQueryOrCachedHitResults);

				wheelQueryResults[i].suspLineStart=sweep.mStartPose[i].p;
				wheelQueryResults[i].suspLineDir=sweep.mDirs[i];
				wheelQueryResults[i].suspLineLength=sweep.mLengths[i];
			}
		}
		else
		{
			for(PxU32 i=0;i<4;i++)
			{
				wheelQueryResults[i].suspLineStart=PxVec3(0,0,0);
				wheelQueryResults[i].suspLineDir=PxVec3(0,0,0);
				wheelQueryResults[i].suspLineLength=0;
			}
		}
	}

	PX_INLINE static void storeSuspWheelTireResults
		(const ProcessSuspWheelTireOutputData& outputData, const PxF32* steerAngles, PxWheelQueryResult* wheelQueryResults, const PxU32 numWheels)
	{
		for(PxU32 i=0;i<numWheels;i++)
		{
			wheelQueryResults[i].isInAir=outputData.isInAir[i];
			wheelQueryResults[i].tireContactActor=outputData.tireContactActors[i];
			wheelQueryResults[i].tireContactShape=outputData.tireContactShapes[i];
			wheelQueryResults[i].tireSurfaceMaterial=outputData.tireSurfaceMaterials[i];
			wheelQueryResults[i].tireSurfaceType=outputData.tireSurfaceTypes[i];
			wheelQueryResults[i].tireContactPoint=outputData.tireContactPoints[i];
			wheelQueryResults[i].tireContactNormal=outputData.tireContactNormals[i];
			wheelQueryResults[i].tireFriction=outputData.frictions[i];
			wheelQueryResults[i].suspJounce=outputData.jounces[i];
			wheelQueryResults[i].suspSpringForce=outputData.suspensionSpringForces[i];
			wheelQueryResults[i].tireLongitudinalDir=outputData.tireLongitudinalDirs[i];
			wheelQueryResults[i].tireLateralDir=outputData.tireLateralDirs[i];
			wheelQueryResults[i].longitudinalSlip=outputData.longSlips[i];
			wheelQueryResults[i].lateralSlip=outputData.latSlips[i];
			wheelQueryResults[i].steerAngle=steerAngles[i];
		}
	}

	PX_INLINE static void storeHitActorForces(const ProcessSuspWheelTireOutputData& outputData, PxVehicleWheelConcurrentUpdateData* wheelConcurrentUpdates, const PxU32 numWheels)
	{
		for(PxU32 i=0;i<numWheels;i++)
		{
			wheelConcurrentUpdates[i].hitActor=outputData.hitActors[i];
			wheelConcurrentUpdates[i].hitActorForce+=outputData.hitActorForces[i];
			wheelConcurrentUpdates[i].hitActorForcePosition=outputData.hitActorForcePositions[i];
		}
	}


	static void shiftOrigin(const PxVec3& shift, const PxU32 numVehicles, PxVehicleWheels** vehicles);
};

void PxVehicleUpdate::updateDrive4W(
const PxF32 timestep, 
const PxVec3& gravity, const PxF32 gravityMagnitude, const PxF32 recipGravityMagnitude, 
const PxVehicleDrivableSurfaceToTireFrictionPairs& drivableSurfaceToTireFrictionPairs,
PxVehicleDrive4W* vehDrive4W, PxVehicleWheelQueryResult* vehWheelQueryResults, PxVehicleConcurrentUpdateData* vehConcurrentUpdates)
{
	PX_SIMD_GUARD; // denorm exception in transformInertiaTensor() on osx

	START_TIMER(TIMER_ADMIN);

	PX_CHECK_AND_RETURN(
		vehDrive4W->mDriveDynData.mControlAnalogVals[PxVehicleDrive4WControl::eANALOG_INPUT_ACCEL]>-0.01f && 
		vehDrive4W->mDriveDynData.mControlAnalogVals[PxVehicleDrive4WControl::eANALOG_INPUT_ACCEL]<1.01f, 
		"Illegal vehicle control value - accel must be in range (0,1)");
	PX_CHECK_AND_RETURN(
		vehDrive4W->mDriveDynData.mControlAnalogVals[PxVehicleDrive4WControl::eANALOG_INPUT_BRAKE]>-0.01f && 
		vehDrive4W->mDriveDynData.mControlAnalogVals[PxVehicleDrive4WControl::eANALOG_INPUT_BRAKE]<1.01f, 
		"Illegal vehicle control value - brake must be in range (0,1)");
	PX_CHECK_AND_RETURN(
		vehDrive4W->mDriveDynData.mControlAnalogVals[PxVehicleDrive4WControl::eANALOG_INPUT_HANDBRAKE]>-0.01f && 
		vehDrive4W->mDriveDynData.mControlAnalogVals[PxVehicleDrive4WControl::eANALOG_INPUT_HANDBRAKE]<1.01f, 
		"Illegal vehicle control value - handbrake must be in range (0,1)");
	PX_CHECK_AND_RETURN(
		vehDrive4W->mDriveDynData.mControlAnalogVals[PxVehicleDrive4WControl::eANALOG_INPUT_STEER_LEFT]>-1.01f && 
		vehDrive4W->mDriveDynData.mControlAnalogVals[PxVehicleDrive4WControl::eANALOG_INPUT_STEER_LEFT]<1.01f, 
		"Illegal vehicle control value - left steer must be in range (-1,1)");
	PX_CHECK_AND_RETURN(
		vehDrive4W->mDriveDynData.mControlAnalogVals[PxVehicleDrive4WControl::eANALOG_INPUT_STEER_RIGHT]>-1.01f && 
		vehDrive4W->mDriveDynData.mControlAnalogVals[PxVehicleDrive4WControl::eANALOG_INPUT_STEER_RIGHT]<1.01f, 
		"Illegal vehicle control value - right steer must be in range (-1,1)");
	PX_CHECK_AND_RETURN(
		PxAbs(vehDrive4W->mDriveDynData.mControlAnalogVals[PxVehicleDrive4WControl::eANALOG_INPUT_STEER_RIGHT]-
			  vehDrive4W->mDriveDynData.mControlAnalogVals[PxVehicleDrive4WControl::eANALOG_INPUT_STEER_LEFT])<1.01f, 
		"Illegal vehicle control value - right steer value minus left steer value must be in range (-1,1)");
	PX_CHECK_AND_RETURN(
		!(vehDrive4W->getRigidDynamicActor()->getRigidBodyFlags() & PxRigidBodyFlag::eKINEMATIC),
		"Attempting to update a drive4W with a kinematic actor - this isn't allowed");
	PX_CHECK_AND_RETURN(
		NULL==vehWheelQueryResults || vehWheelQueryResults->nbWheelQueryResults >= vehDrive4W->mWheelsSimData.getNbWheels(), 
		"nbWheelQueryResults must always be greater than or equal to number of wheels in corresponding vehicle");
	PX_CHECK_AND_RETURN(
		NULL==vehConcurrentUpdates || vehConcurrentUpdates->nbConcurrentWheelUpdates >= vehDrive4W->mWheelsSimData.getNbWheels(), 
		"vehConcurrentUpdates->nbConcurrentWheelUpdates must always be greater than or equal to number of wheels in corresponding vehicle");

#if PX_CHECKED
	{
		//Check that the sense of left/right and forward/rear is true.
		const PxVec3 fl=vehDrive4W->mWheelsSimData.mWheels4SimData[0].getWheelCentreOffset(PxVehicleDrive4WWheelOrder::eFRONT_LEFT);
		const PxVec3 fr=vehDrive4W->mWheelsSimData.mWheels4SimData[0].getWheelCentreOffset(PxVehicleDrive4WWheelOrder::eFRONT_RIGHT);
		const PxVec3 rl=vehDrive4W->mWheelsSimData.mWheels4SimData[0].getWheelCentreOffset(PxVehicleDrive4WWheelOrder::eREAR_LEFT);
		const PxVec3 rr=vehDrive4W->mWheelsSimData.mWheels4SimData[0].getWheelCentreOffset(PxVehicleDrive4WWheelOrder::eREAR_RIGHT);
		const PxVec3 right=gRight;
		const PxF32 s0=computeSign((fr-fl).dot(right));
		const PxF32 s1=computeSign((rr-rl).dot(right));
		PX_CHECK_AND_RETURN(0==s0 || 0==s1 || s0==s1, "PxVehicle4W does not obey the rule that the eFRONT_RIGHT/eREAR_RIGHT wheels are to the right of the eFRONT_LEFT/eREAR_LEFT wheels");
	}
#endif

	END_TIMER(TIMER_ADMIN);
	START_TIMER(TIMER_GRAPHS);

#if PX_DEBUG_VEHICLE_ON
	for(PxU32 i=0;i<vehDrive4W->mWheelsSimData.mNbWheels4;i++)
	{
		updateGraphDataInternalWheelDynamics(4*i,vehDrive4W->mWheelsDynData.mWheels4DynData[i].mWheelSpeeds);
	}
	updateGraphDataInternalEngineDynamics(vehDrive4W->mDriveDynData.getEngineRotationSpeed());
#endif

	END_TIMER(TIMER_GRAPHS);
	START_TIMER(TIMER_ADMIN);

	//Unpack the vehicle.
	//Unpack the 4W simulation and instanced dynamics components.
	const PxVehicleWheels4SimData* wheels4SimDatas=vehDrive4W->mWheelsSimData.mWheels4SimData;
	const PxVehicleTireLoadFilterData& tireLoadFilterData=vehDrive4W->mWheelsSimData.mNormalisedLoadFilter;
	PxVehicleWheels4DynData* wheels4DynDatas=vehDrive4W->mWheelsDynData.mWheels4DynData;
	const PxU32 numWheels4=vehDrive4W->mWheelsSimData.mNbWheels4;
	const PxU32 numActiveWheels=vehDrive4W->mWheelsSimData.mNbActiveWheels;
	const PxU32 numActiveWheelsInLast4=4-(4*numWheels4 - numActiveWheels);
	const PxVehicleDriveSimData4W driveSimData=vehDrive4W->mDriveSimData;
	PxVehicleDriveDynData& driveDynData=vehDrive4W->mDriveDynData;
	PxRigidDynamic* vehActor=vehDrive4W->mActor;

	//We need to store that data we are going to write to actors so we can do this at the end in one go with fewer write locks.
	PxVehicleWheelConcurrentUpdateData wheelConcurrentUpdates[PX_MAX_NB_WHEELS];
	PxVehicleConcurrentUpdateData vehicleConcurrentUpdates;
	vehicleConcurrentUpdates.nbConcurrentWheelUpdates = numActiveWheels;
	vehicleConcurrentUpdates.concurrentWheelUpdates = wheelConcurrentUpdates;

	//Test if a non-zero drive torque was applied or if a non-zero steer angle was applied.
	bool finiteInputApplied=false;
	if(0!=driveDynData.getAnalogInput(PxVehicleDrive4WControl::eANALOG_INPUT_STEER_LEFT) || 
	   0!=driveDynData.getAnalogInput(PxVehicleDrive4WControl::eANALOG_INPUT_STEER_RIGHT) ||
	   0!=driveDynData.getAnalogInput(PxVehicleDrive4WControl::eANALOG_INPUT_ACCEL) ||
	   driveDynData.getGearDown() || driveDynData.getGearUp())
	{
		finiteInputApplied=true;
	}

	//Awake or sleep.
	if(vehActor->isSleeping())
	{
		if(finiteInputApplied)
		{
			//Driving inputs so we need the actor to start moving.
			vehicleConcurrentUpdates.wakeup = true;
		}
		else if(isOnDynamicActor(vehDrive4W->mWheelsSimData, vehDrive4W->mWheelsDynData))
		{
			//Driving on dynamic so we need to keep moving.
			vehicleConcurrentUpdates.wakeup = true;
		}
		else
		{
			//No driving inputs and the actor is asleep.
			//Set internal dynamics to zero.
			setInternalDynamicsToZero(vehDrive4W);
			if(vehConcurrentUpdates) vehConcurrentUpdates->staySleeping = true;
			return;
		}
	}

	//In each block of 4 wheels record how many wheels are active.
	PxU32 numActiveWheelsPerBlock4[PX_MAX_NB_SUSPWHEELTIRE4]={0,0,0,0,0};
	numActiveWheelsPerBlock4[0]=PxMin(numActiveWheels,PxU32(4));
	for(PxU32 i=1;i<numWheels4-1;i++)
	{
		numActiveWheelsPerBlock4[i]=4;
	}
	numActiveWheelsPerBlock4[numWheels4-1]=numActiveWheelsInLast4;
	PX_ASSERT(numActiveWheels == numActiveWheelsPerBlock4[0] + numActiveWheelsPerBlock4[1] + numActiveWheelsPerBlock4[2] + numActiveWheelsPerBlock4[3] + numActiveWheelsPerBlock4[4]); 

	//Organise the shader data in blocks of 4.
	PxVehicleTireForceCalculator4 tires4ForceCalculators[PX_MAX_NB_SUSPWHEELTIRE4];
	for(PxU32 i=0;i<numWheels4;i++)
	{
		tires4ForceCalculators[i].mShaderData[0]=vehDrive4W->mWheelsDynData.mTireForceCalculators->mShaderData[4*i+0];
		tires4ForceCalculators[i].mShaderData[1]=vehDrive4W->mWheelsDynData.mTireForceCalculators->mShaderData[4*i+1];
		tires4ForceCalculators[i].mShaderData[2]=vehDrive4W->mWheelsDynData.mTireForceCalculators->mShaderData[4*i+2];
		tires4ForceCalculators[i].mShaderData[3]=vehDrive4W->mWheelsDynData.mTireForceCalculators->mShaderData[4*i+3];
		tires4ForceCalculators[i].mShader=vehDrive4W->mWheelsDynData.mTireForceCalculators->mShader;
	}

	//Mark the constraints as dirty to force them to be updated in the sdk.
	for(PxU32 i=0;i<numWheels4;i++)
	{
		wheels4DynDatas[i].getVehicletConstraintShader().mConstraint->markDirty();
	}

	//We need to store data to pose the wheels at the end.
	PxWheelQueryResult wheelQueryResults[PX_MAX_NB_WHEELS];

	END_TIMER(TIMER_ADMIN);
	START_TIMER(TIMER_COMPONENTS_UPDATE);

	//Center of mass local pose.
	PxTransform carChassisCMLocalPose;
	//Compute the transform of the center of mass.
	PxTransform origCarChassisTransform;
	PxTransform carChassisTransform;
	//Inverse mass and inertia to apply the tire/suspension forces as impulses.
	PxF32 inverseChassisMass;
	PxVec3 inverseInertia;
	//Linear and angular velocity.
	PxVec3 carChassisLinVel;
	PxVec3 carChassisAngVel;
	{
		carChassisCMLocalPose = vehActor->getCMassLocalPose();
		origCarChassisTransform = vehActor->getGlobalPose().transform(carChassisCMLocalPose);
		carChassisTransform = origCarChassisTransform;
		const PxF32 chassisMass = vehActor->getMass();
		inverseChassisMass = 1.0f/chassisMass;
		inverseInertia = vehActor->getMassSpaceInvInertiaTensor();
		carChassisLinVel = vehActor->getLinearVelocity();
		carChassisAngVel = vehActor->getAngularVelocity();
	}

	//Get the local poses of the wheel shapes.
	//These are the poses from the last frame and equal to the poses used for the raycast we will process.
	PxQuat wheelLocalPoseRotations[PX_MAX_NB_WHEELS];
	PxF32 wheelThetas[PX_MAX_NB_WHEELS];
	{
		for (PxU32 i = 0; i < numActiveWheels; i++)
		{
			const PxI32 shapeId = vehDrive4W->mWheelsSimData.getWheelShapeMapping(i);
			if (-1 != shapeId)
			{
				PxShape* shape = NULL;
				vehActor->getShapes(&shape, 1, PxU32(shapeId));
				wheelLocalPoseRotations[i] = shape->getLocalPose().q;
				wheelThetas[i] = vehDrive4W->mWheelsDynData.getWheelRotationAngle(i);
			}
		}
	}

	//Update the auto-box and decide whether to change gear up or down.
	PxF32 autoboxCompensatedAnalogAccel = driveDynData.mControlAnalogVals[PxVehicleDrive4WControl::eANALOG_INPUT_ACCEL];
	if(driveDynData.getUseAutoGears())
	{
		autoboxCompensatedAnalogAccel = processAutoBox(PxVehicleDrive4WControl::eANALOG_INPUT_ACCEL,timestep,driveSimData,driveDynData);
	}

	//Process gear-up/gear-down commands.
	{
		const PxVehicleGearsData& gearsData=driveSimData.getGearsData();
		processGears(timestep,gearsData,driveDynData);
	}

	//Clutch strength;
	PxF32 K;
	{
		const PxVehicleClutchData& clutchData=driveSimData.getClutchData();
		const PxU32 currentGear=driveDynData.getCurrentGear();
		K=computeClutchStrength(clutchData, currentGear);
	}

	//Clutch accuracy
	PxVehicleClutchAccuracyMode::Enum clutchAccuracyMode;
	PxU32 clutchMaxIterations;
	{
		const PxVehicleClutchData& clutchData=driveSimData.getClutchData();
		clutchAccuracyMode = clutchData.mAccuracyMode;
		clutchMaxIterations = clutchData.mEstimateIterations;
	}

	//Gear ratio.
	PxF32 G;
	PxU32 currentGear;
	{
		const PxVehicleGearsData& gearsData=driveSimData.getGearsData();
		currentGear=driveDynData.getCurrentGear();
		G=computeGearRatio(gearsData,currentGear);
#if PX_DEBUG_VEHICLE_ON
		updateGraphDataGearRatio(G);
#endif
	}

	//Retrieve control values from vehicle controls.
	PxF32 accel,brake,handbrake,steerLeft,steerRight;
	PxF32 steer;
	bool isIntentionToAccelerate;
	{
		getVehicle4WControlValues(driveDynData,accel,brake,handbrake,steerLeft,steerRight);
		steer=steerRight-steerLeft;
		accel=autoboxCompensatedAnalogAccel;
		isIntentionToAccelerate = (accel>0.0f && 0.0f==brake && 0.0f==handbrake && PxVehicleGearsData::eNEUTRAL != currentGear);
#if PX_DEBUG_VEHICLE_ON
		updateGraphDataControlInputs(accel,brake,handbrake,steerLeft,steerRight);
#endif
	}

	//Active wheels (wheels which have not been disabled).
	bool activeWheelStates[4]={false,false,false,false};
	{
		computeWheelActiveStates(4*0, vehDrive4W->mWheelsSimData.mActiveWheelsBitmapBuffer, activeWheelStates);
	}

	//Get the drive wheels (the first 4 wheels are the drive wheels).
	const PxVehicleWheels4SimData& wheels4SimData=wheels4SimDatas[0];
	PxVehicleWheels4DynData& wheels4DynData=wheels4DynDatas[0];
	const PxVehicleTireForceCalculator4& tires4ForceCalculator=tires4ForceCalculators[0];

	//Contribution of each driven wheel to average wheel speed at clutch.
	//With 4 driven wheels the average wheel speed at clutch is 
	//wAve = alpha0*w0 + alpha1*w1 + alpha2*w2 + alpha3*w3.
	//This next bit of code computes alpha0,alpha1,alpha2,alpha3.
	//For rear wheel drive alpha0=alpha1=0
	//For front wheel drive alpha2=alpha3=0
	PxF32 aveWheelSpeedContributions[4]={0.0f,0.0f,0.0f,0.0f};
	{
		const PxVehicleDifferential4WData& diffData=driveSimData.getDiffData();
		computeDiffAveWheelSpeedContributions(diffData,handbrake,aveWheelSpeedContributions);

#if PX_DEBUG_VEHICLE_ON
		updateGraphDataClutchSlip(wheels4DynData.mWheelSpeeds,aveWheelSpeedContributions,driveDynData.getEngineRotationSpeed(),G);
#endif

		PX_CHECK_AND_RETURN(
			(activeWheelStates[0] || 0.0f==aveWheelSpeedContributions[0]) &&
			(activeWheelStates[1] || 0.0f==aveWheelSpeedContributions[1]) &&
			(activeWheelStates[2] || 0.0f==aveWheelSpeedContributions[2]) &&
			(activeWheelStates[3] || 0.0f==aveWheelSpeedContributions[3]),
			"PxVehicleDifferential4WData must be configured so that no torque is delivered to a disabled wheel");
	}

	//Compute a per-wheel accelerator pedal value.
	bool isAccelApplied[4]={false,false,false,false};
	if(isIntentionToAccelerate)
	{
		PX_ASSERT(accel>0);
		computeIsAccelApplied(aveWheelSpeedContributions, isAccelApplied);
	}

	//Ackermann-corrected steering angles.
	//http://en.wikipedia.org/wiki/Ackermann_steering_geometry
	PxF32 steerAngles[4]={0.0f,0.0f,0.0f,0.0f};
	{
		computeAckermannCorrectedSteerAngles(driveSimData,wheels4SimData,steer,steerAngles);
	}

	END_TIMER(TIMER_COMPONENTS_UPDATE);
	START_TIMER(TIMER_ADMIN);

	//Store the susp line raycast data.
	for(PxU32 i=0;i<numWheels4;i++)
	{
		storeRaycasts(wheels4DynDatas[i], &wheelQueryResults[4*i]);
	}

	//Ready to do the update.
	PxVec3 carChassisLinVelOrig=carChassisLinVel;
	PxVec3 carChassisAngVelOrig=carChassisAngVel;
	const PxU32 numSubSteps=computeNumberOfSubsteps(vehDrive4W->mWheelsSimData,carChassisLinVel,carChassisTransform,gForward);
	const PxF32 timeFraction=1.0f/(1.0f*numSubSteps);
	const PxF32 subTimestep=timestep*timeFraction;
	const PxF32 recipSubTimeStep=1.0f/subTimestep;
	const PxF32 recipTimestep=1.0f/timestep;
	const PxF32 minLongSlipDenominator=vehDrive4W->mWheelsSimData.mMinLongSlipDenominator;
	ProcessSuspWheelTireConstData constData={timeFraction, subTimestep, recipSubTimeStep, gravity, gravityMagnitude, recipGravityMagnitude, false, minLongSlipDenominator, vehActor, &drivableSurfaceToTireFrictionPairs};

	END_TIMER(TIMER_ADMIN);

	for(PxU32 k=0;k<numSubSteps;k++)
	{
		//Set the force and torque for the current update to zero.
		PxVec3 chassisForce(0,0,0);
		PxVec3 chassisTorque(0,0,0);

		START_TIMER(TIMER_COMPONENTS_UPDATE);

		//Update the drive/steer wheels and engine.
		{
			//Compute the brake torques.
			PxF32 brakeTorques[4]={0.0f,0.0f,0.0f,0.0f};
			bool isBrakeApplied[4]={false,false,false,false};
			computeBrakeAndHandBrakeTorques
				(&wheels4SimData.getWheelData(0),wheels4DynData.mWheelSpeeds,brake,handbrake,
				 brakeTorques,isBrakeApplied);

			END_TIMER(TIMER_COMPONENTS_UPDATE);
			START_TIMER(TIMER_WHEELS);

			//Compute jounces, slips, tire forces, suspension forces etc.
			ProcessSuspWheelTireInputData inputData=
			{
				isIntentionToAccelerate, isAccelApplied, isBrakeApplied, steerAngles, activeWheelStates,
				carChassisTransform, carChassisLinVel, carChassisAngVel, 
				wheelLocalPoseRotations, wheelThetas, &wheels4SimData, &wheels4DynData, &tires4ForceCalculator, &tireLoadFilterData, numActiveWheelsPerBlock4[0]
			};
			ProcessSuspWheelTireOutputData outputData;
			processSuspTireWheels(0, constData, inputData, outputData);
			updateLowSpeedTimers(outputData.newLowForwardSpeedTimers, const_cast<PxF32*>(inputData.vehWheels4DynData->mTireLowForwardSpeedTimers));
			updateLowSpeedTimers(outputData.newLowSideSpeedTimers, const_cast<PxF32*>(inputData.vehWheels4DynData->mTireLowSideSpeedTimers));
			updateJounces(outputData.jounces, const_cast<PxF32*>(inputData.vehWheels4DynData->mJounces));
			if((numSubSteps-1) == k)
			{
				updateCachedHitData(outputData.cachedHitCounts, outputData.cachedHitPlanes, outputData.cachedHitDistances, outputData.cachedFrictionMultipliers, outputData.cachedHitQueryTypes, &wheels4DynData);
			}
			chassisForce+=outputData.chassisForce;
			chassisTorque+=outputData.chassisTorque;
			if(0 == k)
			{
				wheels4DynData.mVehicleConstraints->mData=outputData.vehConstraintData;
			}
			storeSuspWheelTireResults(outputData, inputData.steerAngles, &wheelQueryResults[4*0], numActiveWheelsPerBlock4[0]);
			storeHitActorForces(outputData, &vehicleConcurrentUpdates.concurrentWheelUpdates[4*0], numActiveWheelsPerBlock4[0]);

			END_TIMER(TIMER_WHEELS);
			START_TIMER(TIMER_INTERNAL_DYNAMICS_SOLVER);

			//Diff torque ratios needed (how we split the torque between the drive wheels).
			//The sum of the torque ratios is always 1.0f.
			//The drive torque delivered to each wheel is the total available drive torque multiplied by the 
			//diff torque ratio for each wheel.
			PxF32 diffTorqueRatios[4]={0.0f,0.0f,0.0f,0.0f};
			computeDiffTorqueRatios(driveSimData.getDiffData(),handbrake,wheels4DynData.mWheelSpeeds,diffTorqueRatios);

			PX_CHECK_AND_RETURN(
				(activeWheelStates[0] || 0.0f==diffTorqueRatios[0]) &&
				(activeWheelStates[1] || 0.0f==diffTorqueRatios[1]) &&
				(activeWheelStates[2] || 0.0f==diffTorqueRatios[2]) &&
				(activeWheelStates[3] || 0.0f==diffTorqueRatios[3]),
				"PxVehicleDifferential4WData must be configured so that no torque is delivered to a disabled wheel");

			PxF32 engineDriveTorque;
			{
				const PxVehicleEngineData& engineData=driveSimData.getEngineData();
				const PxF32 engineOmega=driveDynData.getEngineRotationSpeed();
				engineDriveTorque=computeEngineDriveTorque(engineData,engineOmega,accel);
	#if PX_DEBUG_VEHICLE_ON
				updateGraphDataEngineDriveTorque(engineDriveTorque);
	#endif
			}

			PxF32 engineDampingRate;
			{
				const PxVehicleEngineData& engineData=driveSimData.getEngineData();
				engineDampingRate=computeEngineDampingRate(engineData,currentGear,accel);
			}

			//Update the wheel and engine speeds - 5x5 matrix coupling engine and wheels.
			ImplicitSolverInput implicitSolverInput=
			{
				subTimestep, 
				brake, handbrake,
				K, G,
				clutchAccuracyMode, clutchMaxIterations,
				engineDriveTorque, engineDampingRate,
				diffTorqueRatios, aveWheelSpeedContributions, 
				brakeTorques, isBrakeApplied, outputData.tireTorques,
				1, 4,
				&wheels4SimData, &driveSimData
			};
			ImplicitSolverOutput implicitSolverOutput=
			{
				&wheels4DynData, &driveDynData
			};
			solveDrive4WInternaDynamicsEnginePlusDrivenWheels(implicitSolverInput, &implicitSolverOutput);

			END_TIMER(TIMER_INTERNAL_DYNAMICS_SOLVER);
			START_TIMER(TIMER_POSTUPDATE1);

			//Integrate wheel rotation angle (theta += omega*dt)
			integrateWheelRotationAngles
				(subTimestep,
				K,G,engineDriveTorque,
				outputData.jounces,diffTorqueRatios,outputData.forwardSpeeds,isBrakeApplied,
				driveSimData,wheels4SimData,
				driveDynData,wheels4DynData);
		}

		END_TIMER(TIMER_POSTUPDATE1);

		//////////////////////////////////////////////////////////////////////////
		//susp and tire forces from extra wheels (non-driven wheels)
		//////////////////////////////////////////////////////////////////////////
		for(PxU32 j=1;j<numWheels4;j++)
		{
			//Only the driven wheels can steer but the non-drive wheels can still have a toe angle.
			const PxVehicleWheelData& wheelData0=wheels4SimDatas[j].getWheelData(0);
			const PxVehicleWheelData& wheelData1=wheels4SimDatas[j].getWheelData(1);
			const PxVehicleWheelData& wheelData2=wheels4SimDatas[j].getWheelData(2);
			const PxVehicleWheelData& wheelData3=wheels4SimDatas[j].getWheelData(3);
			const PxF32 toe0=wheelData0.mToeAngle;
			const PxF32 toe1=wheelData1.mToeAngle;
			const PxF32 toe2=wheelData2.mToeAngle;
			const PxF32 toe3=wheelData3.mToeAngle;
			PxF32 extraWheelSteerAngles[4]={toe0,toe1,toe2,toe3};

			//Only the driven wheels are connected to the diff.
			PxF32 extraWheelsDiffTorqueRatios[4]={0.0f,0.0f,0.0f,0.0f};
			bool extraIsAccelApplied[4]={false,false,false,false};

			//The extra wheels do have brakes.
			PxF32 extraWheelBrakeTorques[4]={0.0f,0.0f,0.0f,0.0f};
			bool extraIsBrakeApplied[4]={false,false,false,false};
			computeBrakeAndHandBrakeTorques
				(&wheels4SimDatas[j].getWheelData(0),wheels4DynDatas[j].mWheelSpeeds,brake,handbrake,
				extraWheelBrakeTorques,extraIsBrakeApplied);

			//The extra wheels can be disabled or enabled.
			bool extraWheelActiveStates[4]={false,false,false,false};
			computeWheelActiveStates(4*j, vehDrive4W->mWheelsSimData.mActiveWheelsBitmapBuffer, extraWheelActiveStates);

			ProcessSuspWheelTireInputData extraInputData=
			{
				isIntentionToAccelerate, extraIsAccelApplied, extraIsBrakeApplied, extraWheelSteerAngles, extraWheelActiveStates,
				carChassisTransform, carChassisLinVel, carChassisAngVel, 
				&wheelLocalPoseRotations[j], &wheelThetas[j], &wheels4SimDatas[j], &wheels4DynDatas[j], &tires4ForceCalculators[j], &tireLoadFilterData, numActiveWheelsPerBlock4[j],
			};
			ProcessSuspWheelTireOutputData extraOutputData;
			processSuspTireWheels(4*j, constData, extraInputData, extraOutputData);
			updateLowSpeedTimers(extraOutputData.newLowForwardSpeedTimers, const_cast<PxF32*>(extraInputData.vehWheels4DynData->mTireLowForwardSpeedTimers));
			updateLowSpeedTimers(extraOutputData.newLowSideSpeedTimers, const_cast<PxF32*>(extraInputData.vehWheels4DynData->mTireLowSideSpeedTimers));
			updateJounces(extraOutputData.jounces, const_cast<PxF32*>(extraInputData.vehWheels4DynData->mJounces));
			if((numSubSteps-1) == k)
			{
				updateCachedHitData(extraOutputData.cachedHitCounts, extraOutputData.cachedHitPlanes, extraOutputData.cachedHitDistances, extraOutputData.cachedFrictionMultipliers, extraOutputData.cachedHitQueryTypes, &wheels4DynDatas[j]);
			}
			chassisForce+=extraOutputData.chassisForce;
			chassisTorque+=extraOutputData.chassisTorque;
			if(0 == k)
			{
				wheels4DynDatas[j].mVehicleConstraints->mData=extraOutputData.vehConstraintData;
			}
			storeSuspWheelTireResults(extraOutputData, extraInputData.steerAngles, &wheelQueryResults[4*j], numActiveWheelsPerBlock4[j]);
			storeHitActorForces(extraOutputData, &vehicleConcurrentUpdates.concurrentWheelUpdates[4*j], numActiveWheelsPerBlock4[j]);

			//Integrate the tire torques (omega += (tireTorque + brakeTorque)*dt)
			integrateUndriveWheelRotationSpeeds(subTimestep, brake, handbrake, extraOutputData.tireTorques, extraWheelBrakeTorques, wheels4SimDatas[j], wheels4DynDatas[j]);

			//Integrate wheel rotation angle (theta += omega*dt)
			integrateWheelRotationAngles
				(subTimestep,
				0,0,0,
				extraOutputData.jounces,extraWheelsDiffTorqueRatios,extraOutputData.forwardSpeeds,extraIsBrakeApplied,
				driveSimData,wheels4SimDatas[j],
				driveDynData,wheels4DynDatas[j]);
		}

		START_TIMER(TIMER_POSTUPDATE2);

		//Apply the anti-roll suspension.
		procesAntiRollSuspension(vehDrive4W->mWheelsSimData, carChassisTransform, wheelQueryResults, chassisTorque);

		//Integrate one sustep.
		integrateBody(inverseChassisMass, inverseInertia ,chassisForce, chassisTorque, subTimestep, carChassisLinVel, carChassisAngVel, carChassisTransform);

		END_TIMER(TIMER_POSTUPDATE2);
	}

	START_TIMER(TIMER_POSTUPDATE3);

	//Set the new chassis linear/angular velocity.
	if(!gApplyForces)
	{
		vehicleConcurrentUpdates.linearMomentumChange = carChassisLinVel;
		vehicleConcurrentUpdates.angularMomentumChange = carChassisAngVel;
	}
	else
	{
		//integration steps are: 
		//v = v0 + a*dt	(1)
		//x = x0 + v*dt	(2)
		//Sub (2) into (1.
		//x = x0 + v0*dt + a*dt*dt;
		//Rearrange for a
		//a = (x -x0 - v0*dt)/(dt*dt) = [(x-x0)/dt - v0/dt]
		//Rearrange again with v = (x-x0)/dt
		//a = (v - v0)/dt
		vehicleConcurrentUpdates.linearMomentumChange = (carChassisLinVel-carChassisLinVelOrig)*recipTimestep;;
		vehicleConcurrentUpdates.angularMomentumChange = (carChassisAngVel-carChassisAngVelOrig)*recipTimestep;;
	}

	//Compute and pose the wheels from jounces, rotations angles, and steer angles.
	PxTransform localPoses0[4] = {PxTransform(PxIdentity), PxTransform(PxIdentity), PxTransform(PxIdentity), PxTransform(PxIdentity)};
	computeWheelLocalPoses(wheels4SimDatas[0],wheels4DynDatas[0],&wheelQueryResults[4*0],numActiveWheelsPerBlock4[0],carChassisCMLocalPose,localPoses0);
	//Copy the poses to the wheelQueryResults
	wheelQueryResults[4*0 + 0].localPose = localPoses0[0];
	wheelQueryResults[4*0 + 1].localPose = localPoses0[1];
	wheelQueryResults[4*0 + 2].localPose = localPoses0[2];
	wheelQueryResults[4*0 + 3].localPose = localPoses0[3];
	//Copy the poses to the concurrent update data.
	vehicleConcurrentUpdates.concurrentWheelUpdates[4*0 + 0].localPose = localPoses0[0];
	vehicleConcurrentUpdates.concurrentWheelUpdates[4*0 + 1].localPose = localPoses0[1];
	vehicleConcurrentUpdates.concurrentWheelUpdates[4*0 + 2].localPose = localPoses0[2];
	vehicleConcurrentUpdates.concurrentWheelUpdates[4*0 + 3].localPose = localPoses0[3];
	for(PxU32 i=1;i<numWheels4;i++)
	{
		PxTransform localPoses[4] = {PxTransform(PxIdentity), PxTransform(PxIdentity), PxTransform(PxIdentity), PxTransform(PxIdentity)};
		computeWheelLocalPoses(wheels4SimDatas[i],wheels4DynDatas[i],&wheelQueryResults[4*i],numActiveWheelsPerBlock4[i],carChassisCMLocalPose,localPoses);
		//Copy the poses to the wheelQueryResults
		wheelQueryResults[4*i + 0].localPose = localPoses[0];
		wheelQueryResults[4*i + 1].localPose = localPoses[1];
		wheelQueryResults[4*i + 2].localPose = localPoses[2];
		wheelQueryResults[4*i + 3].localPose = localPoses[3];
		//Copy the poses to the concurrent update data.
		vehicleConcurrentUpdates.concurrentWheelUpdates[4*i + 0].localPose = localPoses[0];
		vehicleConcurrentUpdates.concurrentWheelUpdates[4*i + 1].localPose = localPoses[1];
		vehicleConcurrentUpdates.concurrentWheelUpdates[4*i + 2].localPose = localPoses[2];
		vehicleConcurrentUpdates.concurrentWheelUpdates[4*i + 3].localPose = localPoses[3];
	}

	if(vehWheelQueryResults && vehWheelQueryResults->wheelQueryResults)
	{
		PxMemCopy(vehWheelQueryResults->wheelQueryResults, wheelQueryResults, sizeof(PxWheelQueryResult)*numActiveWheels);
	}

	if(vehConcurrentUpdates)
	{
		//Copy across to input data structure so that writes can be applied later.
		PxMemCopy(vehConcurrentUpdates->concurrentWheelUpdates, vehicleConcurrentUpdates.concurrentWheelUpdates, sizeof(PxVehicleWheelConcurrentUpdateData)*numActiveWheels);
		vehConcurrentUpdates->linearMomentumChange = vehicleConcurrentUpdates.linearMomentumChange;
		vehConcurrentUpdates->angularMomentumChange = vehicleConcurrentUpdates.angularMomentumChange;
		vehConcurrentUpdates->staySleeping = vehicleConcurrentUpdates.staySleeping;
		vehConcurrentUpdates->wakeup = vehicleConcurrentUpdates.wakeup;
	}
	else
	{
		//Apply the writes immediately.
		PxVehicleWheels* vehWheels[1]={vehDrive4W};
		PxVehiclePostUpdates(&vehicleConcurrentUpdates, 1, vehWheels);
	}

	END_TIMER(TIMER_POSTUPDATE3);
}

void PxVehicleUpdate::updateDriveNW
(const PxF32 timestep, 
 const PxVec3& gravity, const PxF32 gravityMagnitude, const PxF32 recipGravityMagnitude,
 const PxVehicleDrivableSurfaceToTireFrictionPairs& drivableSurfaceToTireFrictionPairs,
 PxVehicleDriveNW* vehDriveNW, PxVehicleWheelQueryResult* vehWheelQueryResults, PxVehicleConcurrentUpdateData* vehConcurrentUpdates)
{
	PX_SIMD_GUARD; // denorm exception triggered in transformInertiaTensor() on osx

	START_TIMER(TIMER_ADMIN);

	PX_CHECK_AND_RETURN(
		vehDriveNW->mDriveDynData.mControlAnalogVals[PxVehicleDriveNWControl::eANALOG_INPUT_ACCEL]>-0.01f && 
		vehDriveNW->mDriveDynData.mControlAnalogVals[PxVehicleDriveNWControl::eANALOG_INPUT_ACCEL]<1.01f, 
		"Illegal vehicle control value - accel must be in range (0,1)");
	PX_CHECK_AND_RETURN(
		vehDriveNW->mDriveDynData.mControlAnalogVals[PxVehicleDriveNWControl::eANALOG_INPUT_BRAKE]>-0.01f && 
		vehDriveNW->mDriveDynData.mControlAnalogVals[PxVehicleDriveNWControl::eANALOG_INPUT_BRAKE]<1.01f, 
		"Illegal vehicle control value - brake must be in range (0,1)");
	PX_CHECK_AND_RETURN(
		vehDriveNW->mDriveDynData.mControlAnalogVals[PxVehicleDriveNWControl::eANALOG_INPUT_HANDBRAKE]>-0.01f && 
		vehDriveNW->mDriveDynData.mControlAnalogVals[PxVehicleDriveNWControl::eANALOG_INPUT_HANDBRAKE]<1.01f, 
		"Illegal vehicle control value - handbrake must be in range (0,1)");
	PX_CHECK_AND_RETURN(
		vehDriveNW->mDriveDynData.mControlAnalogVals[PxVehicleDriveNWControl::eANALOG_INPUT_STEER_LEFT]>-1.01f && 
		vehDriveNW->mDriveDynData.mControlAnalogVals[PxVehicleDriveNWControl::eANALOG_INPUT_STEER_LEFT]<1.01f, 
		"Illegal vehicle control value - left steer must be in range (-1,1)");
	PX_CHECK_AND_RETURN(
		vehDriveNW->mDriveDynData.mControlAnalogVals[PxVehicleDriveNWControl::eANALOG_INPUT_STEER_RIGHT]>-1.01f && 
		vehDriveNW->mDriveDynData.mControlAnalogVals[PxVehicleDriveNWControl::eANALOG_INPUT_STEER_RIGHT]<1.01f, 
		"Illegal vehicle control value - right steer must be in range (-1,1)");
	PX_CHECK_AND_RETURN(
		PxAbs(vehDriveNW->mDriveDynData.mControlAnalogVals[PxVehicleDriveNWControl::eANALOG_INPUT_STEER_RIGHT]-
		vehDriveNW->mDriveDynData.mControlAnalogVals[PxVehicleDriveNWControl::eANALOG_INPUT_STEER_LEFT])<1.01f, 
		"Illegal vehicle control value - right steer value minus left steer value must be in range (-1,1)");
	PX_CHECK_AND_RETURN(
		!(vehDriveNW->getRigidDynamicActor()->getRigidBodyFlags() & PxRigidBodyFlag::eKINEMATIC),
		"Attempting to update a drive4W with a kinematic actor - this isn't allowed");
	PX_CHECK_AND_RETURN(
		NULL==vehWheelQueryResults || vehWheelQueryResults->nbWheelQueryResults >= vehDriveNW->mWheelsSimData.getNbWheels(), 
		"nbWheelQueryResults must always be greater than or equal to number of wheels in corresponding vehicle");

#if PX_CHECKED
	for(PxU32 i=0;i<vehDriveNW->mWheelsSimData.getNbWheels();i++)
	{
		PX_CHECK_AND_RETURN(!vehDriveNW->mWheelsSimData.getIsWheelDisabled(i) || !vehDriveNW->mDriveSimData.getDiffData().getIsDrivenWheel(i), 
			"PxVehicleDifferentialNWData must be configured so that no torque is delivered to a disabled wheel");
	}
#endif

	END_TIMER(TIMER_ADMIN);
	START_TIMER(TIMER_GRAPHS);

#if PX_DEBUG_VEHICLE_ON
	for(PxU32 i=0;i<vehDriveNW->mWheelsSimData.mNbWheels4;i++)
	{
		updateGraphDataInternalWheelDynamics(4*i,vehDriveNW->mWheelsDynData.mWheels4DynData[i].mWheelSpeeds);
	}
	updateGraphDataInternalEngineDynamics(vehDriveNW->mDriveDynData.getEngineRotationSpeed());
#endif

	END_TIMER(TIMER_GRAPHS);
	START_TIMER(TIMER_ADMIN);

	//Unpack the vehicle.
	//Unpack the NW simulation and instanced dynamics components.
	const PxVehicleWheels4SimData* wheels4SimDatas=vehDriveNW->mWheelsSimData.mWheels4SimData;
	const PxVehicleTireLoadFilterData& tireLoadFilterData=vehDriveNW->mWheelsSimData.mNormalisedLoadFilter;
	PxVehicleWheels4DynData* wheels4DynDatas=vehDriveNW->mWheelsDynData.mWheels4DynData;
	const PxU32 numWheels4=vehDriveNW->mWheelsSimData.mNbWheels4;
	const PxU32 numActiveWheels=vehDriveNW->mWheelsSimData.mNbActiveWheels;
	const PxU32 numActiveWheelsInLast4=4-(4*numWheels4 - numActiveWheels);
	const PxVehicleDriveSimDataNW driveSimData=vehDriveNW->mDriveSimData;
	PxVehicleDriveDynData& driveDynData=vehDriveNW->mDriveDynData;
	PxRigidDynamic* vehActor=vehDriveNW->mActor;

	//We need to store that data we are going to write to actors so we can do this at the end in one go with fewer write locks.
	PxVehicleWheelConcurrentUpdateData wheelConcurrentUpdates[PX_MAX_NB_WHEELS];
	PxVehicleConcurrentUpdateData vehicleConcurrentUpdates;
	vehicleConcurrentUpdates.nbConcurrentWheelUpdates = numActiveWheels;
	vehicleConcurrentUpdates.concurrentWheelUpdates = wheelConcurrentUpdates;

	//In each block of 4 wheels record how many wheels are active.
	PxU32 numActiveWheelsPerBlock4[PX_MAX_NB_SUSPWHEELTIRE4]={0,0,0,0,0};
	numActiveWheelsPerBlock4[0]=PxMin(numActiveWheels,PxU32(4));
	for(PxU32 i=1;i<numWheels4-1;i++)
	{
		numActiveWheelsPerBlock4[i]=4;
	}
	numActiveWheelsPerBlock4[numWheels4-1]=numActiveWheelsInLast4;
	PX_ASSERT(numActiveWheels == numActiveWheelsPerBlock4[0] + numActiveWheelsPerBlock4[1] + numActiveWheelsPerBlock4[2] + numActiveWheelsPerBlock4[3] + numActiveWheelsPerBlock4[4]); 


	//Test if a non-zero drive torque was applied or if a non-zero steer angle was applied.
	bool finiteInputApplied=false;
	if(0!=driveDynData.getAnalogInput(PxVehicleDrive4WControl::eANALOG_INPUT_STEER_LEFT) || 
		0!=driveDynData.getAnalogInput(PxVehicleDrive4WControl::eANALOG_INPUT_STEER_RIGHT) ||
		0!=driveDynData.getAnalogInput(PxVehicleDrive4WControl::eANALOG_INPUT_ACCEL) ||
		driveDynData.getGearDown() || driveDynData.getGearUp())
	{
		finiteInputApplied=true;
	}

	//Awake or sleep.
	{
		if(vehActor->isSleeping())
		{
			if(finiteInputApplied)
			{
				//Driving inputs so we need the actor to start moving.
				vehicleConcurrentUpdates.wakeup = true;
			}
			else if(isOnDynamicActor(vehDriveNW->mWheelsSimData, vehDriveNW->mWheelsDynData))
			{
				//Driving on dynamic so we need to keep moving.
				vehicleConcurrentUpdates.wakeup = true;
			}
			else
			{
				//No driving inputs and the actor is asleep.
				//Set internal dynamics to sleep.
				setInternalDynamicsToZero(vehDriveNW);
				if(vehConcurrentUpdates) vehConcurrentUpdates->staySleeping = true;
				return;
			}
		}
	}

	//Organise the shader data in blocks of 4.
	PxVehicleTireForceCalculator4 tires4ForceCalculators[PX_MAX_NB_SUSPWHEELTIRE4];
	for(PxU32 i=0;i<numWheels4;i++)
	{
		tires4ForceCalculators[i].mShaderData[0]=vehDriveNW->mWheelsDynData.mTireForceCalculators->mShaderData[4*i+0];
		tires4ForceCalculators[i].mShaderData[1]=vehDriveNW->mWheelsDynData.mTireForceCalculators->mShaderData[4*i+1];
		tires4ForceCalculators[i].mShaderData[2]=vehDriveNW->mWheelsDynData.mTireForceCalculators->mShaderData[4*i+2];
		tires4ForceCalculators[i].mShaderData[3]=vehDriveNW->mWheelsDynData.mTireForceCalculators->mShaderData[4*i+3];
		tires4ForceCalculators[i].mShader=vehDriveNW->mWheelsDynData.mTireForceCalculators->mShader;
	}

	//Mark the constraints as dirty to force them to be updated in the sdk.
	for(PxU32 i=0;i<numWheels4;i++)
	{
		wheels4DynDatas[i].getVehicletConstraintShader().mConstraint->markDirty();
	}

	//Need to store report data to pose the wheels.
	PxWheelQueryResult wheelQueryResults[PX_MAX_NB_WHEELS];

	END_TIMER(TIMER_ADMIN);
	START_TIMER(TIMER_COMPONENTS_UPDATE);

	//Center of mass local pose.
	PxTransform carChassisCMLocalPose;
	//Compute the transform of the center of mass.
	PxTransform origCarChassisTransform;
	PxTransform carChassisTransform;
	//Inverse mass and inertia to apply the tire/suspension forces as impulses.
	PxF32 inverseChassisMass;
	PxVec3 inverseInertia;
	//Linear and angular velocity.
	PxVec3 carChassisLinVel;
	PxVec3 carChassisAngVel;
	{
		carChassisCMLocalPose = vehActor->getCMassLocalPose();
		origCarChassisTransform = vehActor->getGlobalPose().transform(carChassisCMLocalPose);
		carChassisTransform = origCarChassisTransform;
		const PxF32 chassisMass = vehActor->getMass();
		inverseChassisMass = 1.0f/chassisMass;
		inverseInertia = vehActor->getMassSpaceInvInertiaTensor();
		carChassisLinVel = vehActor->getLinearVelocity();
		carChassisAngVel = vehActor->getAngularVelocity();
	}

	//Get the local poses of the wheel shapes.
	//These are the poses from the last frame and equal to the poses used for the raycast we will process.
	PxQuat wheelLocalPoseRotations[PX_MAX_NB_WHEELS];
	PxF32 wheelThetas[PX_MAX_NB_WHEELS];
	{
		for (PxU32 i = 0; i < numActiveWheels; i++)
		{
			const PxI32 shapeId = vehDriveNW->mWheelsSimData.getWheelShapeMapping(i);
			if (-1 != shapeId)
			{
				PxShape* shape = NULL;
				vehActor->getShapes(&shape, 1, PxU32(shapeId));
				wheelLocalPoseRotations[i] = shape->getLocalPose().q;
				wheelThetas[i] = vehDriveNW->mWheelsDynData.getWheelRotationAngle(i);
			}
		}
	}

	//Update the auto-box and decide whether to change gear up or down.
	PxF32 autoboxCompensatedAnalogAccel = driveDynData.mControlAnalogVals[PxVehicleDriveNWControl::eANALOG_INPUT_ACCEL];
	if(driveDynData.getUseAutoGears())
	{
		autoboxCompensatedAnalogAccel = processAutoBox(PxVehicleDriveNWControl::eANALOG_INPUT_ACCEL,timestep,driveSimData,driveDynData);
	}

	//Process gear-up/gear-down commands.
	{
		const PxVehicleGearsData& gearsData=driveSimData.getGearsData();
		processGears(timestep,gearsData,driveDynData);
	}

	//Clutch strength.
	PxF32 K;
	{
		const PxVehicleClutchData& clutchData=driveSimData.getClutchData();
		const PxU32 currentGear=driveDynData.getCurrentGear();
		K=computeClutchStrength(clutchData, currentGear);
	}

	//Clutch accuracy.
	PxVehicleClutchAccuracyMode::Enum clutchAccuracyMode;
	PxU32 clutchMaxIterations;
	{
		const PxVehicleClutchData& clutchData=driveSimData.getClutchData();
		clutchAccuracyMode=clutchData.mAccuracyMode;
		clutchMaxIterations=clutchData.mEstimateIterations;
	}

	//Gear ratio.
	PxF32 G;
	PxU32 currentGear;
	{
		const PxVehicleGearsData& gearsData=driveSimData.getGearsData();
		currentGear=driveDynData.getCurrentGear();
		G=computeGearRatio(gearsData,currentGear);
#if PX_DEBUG_VEHICLE_ON
		updateGraphDataGearRatio(G);
#endif
	}

	//Retrieve control values from vehicle controls.
	PxF32 accel,brake,handbrake,steerLeft,steerRight;
	PxF32 steer;
	bool isIntentionToAccelerate;
	{
		getVehicleNWControlValues(driveDynData,accel,brake,handbrake,steerLeft,steerRight);
		steer=steerRight-steerLeft;
		accel=autoboxCompensatedAnalogAccel;
		isIntentionToAccelerate = (accel>0.0f && 0.0f==brake && 0.0f==handbrake && PxVehicleGearsData::eNEUTRAL != currentGear);
#if PX_DEBUG_VEHICLE_ON
		updateGraphDataControlInputs(accel,brake,handbrake,steerLeft,steerRight);
#endif
	}

	//Compute the wheels that are disabled or enabled.
	bool activeWheelStates[PX_MAX_NB_WHEELS];
	PxMemSet(activeWheelStates, 0, sizeof(bool)*PX_MAX_NB_WHEELS);
	for(PxU32 i=0;i<numWheels4;i++)
	{
		computeWheelActiveStates(4*i, vehDriveNW->mWheelsSimData.mActiveWheelsBitmapBuffer, &activeWheelStates[4*i]);
	}

	//Contribution of each driven wheel to average wheel speed at clutch.
	//For NW drive equal torque split is supported.
	const PxVehicleDifferentialNWData diffData=driveSimData.getDiffData();
	const PxF32 invNumDrivenWheels=diffData.mInvNbDrivenWheels;
	PxF32 aveWheelSpeedContributions[PX_MAX_NB_WHEELS];
	PxMemSet(aveWheelSpeedContributions, 0, sizeof(PxF32)*PX_MAX_NB_WHEELS);
	for(PxU32 i=0;i<numActiveWheels;i++)
	{
		aveWheelSpeedContributions[i] = diffData.getIsDrivenWheel(i) ? invNumDrivenWheels : 0;
	}
#if PX_DEBUG_VEHICLE_ON
	updateGraphDataClutchSlipNW(numWheels4,wheels4DynDatas,aveWheelSpeedContributions,driveDynData.getEngineRotationSpeed(),G);
#endif

	//Compute a per-wheel accelerator pedal value.
	bool isAccelApplied[PX_MAX_NB_WHEELS];
	PxMemSet(isAccelApplied, 0, sizeof(bool)*PX_MAX_NB_WHEELS);
	if(isIntentionToAccelerate)
	{
		PX_ASSERT(accel>0);
		for(PxU32 i=0;i<numWheels4;i++)
		{
			computeIsAccelApplied(&aveWheelSpeedContributions[4*i],&isAccelApplied[4*i]);
		}
	}

	//Steer angles.
	PxF32 steerAngles[PX_MAX_NB_WHEELS];
	PxMemSet(steerAngles, 0, sizeof(PxF32)*PX_MAX_NB_WHEELS);
	for(PxU32 i=0;i<numActiveWheels;i++)
	{
		const PxVehicleWheelData& wheelData=vehDriveNW->mWheelsSimData.getWheelData(i);
		const PxF32 steerGain=wheelData.mMaxSteer;
		const PxF32 toe=wheelData.mToeAngle;
		steerAngles[i]=steerGain*steer + toe;
	}

	//Diff torque ratios needed (how we split the torque between the drive wheels).
	//The sum of the torque ratios is always 1.0f.
	//The drive torque delivered to each wheel is the total available drive torque multiplied by the 
	//diff torque ratio for each wheel.
	PxF32 diffTorqueRatios[PX_MAX_NB_WHEELS];
	PxMemSet(diffTorqueRatios, 0, sizeof(PxF32)*PX_MAX_NB_WHEELS);
	for(PxU32 i=0;i<numActiveWheels;i++)
	{
		diffTorqueRatios[i] = diffData.getIsDrivenWheel(i) ? invNumDrivenWheels : 0.0f;
	}

	END_TIMER(TIMER_COMPONENTS_UPDATE);
	START_TIMER(TIMER_ADMIN);

	//Store the susp line raycast data.
	for(PxU32 i=0;i<numWheels4;i++)
	{
		storeRaycasts(wheels4DynDatas[i], &wheelQueryResults[4*i]);
	}

	//Ready to do the update.
	PxVec3 carChassisLinVelOrig=carChassisLinVel;
	PxVec3 carChassisAngVelOrig=carChassisAngVel;
	const PxU32 numSubSteps=computeNumberOfSubsteps(vehDriveNW->mWheelsSimData,carChassisLinVel,carChassisTransform,gForward);
	const PxF32 timeFraction=1.0f/(1.0f*numSubSteps);
	const PxF32 subTimestep=timestep*timeFraction;
	const PxF32 recipSubTimeStep=1.0f/subTimestep;
	const PxF32 recipTimestep=1.0f/timestep;
	const PxF32 minLongSlipDenominator=vehDriveNW->mWheelsSimData.mMinLongSlipDenominator;
	ProcessSuspWheelTireConstData constData={timeFraction, subTimestep, recipSubTimeStep, gravity, gravityMagnitude, recipGravityMagnitude, false, minLongSlipDenominator, vehActor, &drivableSurfaceToTireFrictionPairs};
	
	END_TIMER(TIMER_ADMIN);

	for(PxU32 k=0;k<numSubSteps;k++)
	{
		//Set the force and torque for the current update to zero.
		PxVec3 chassisForce(0,0,0);
		PxVec3 chassisTorque(0,0,0);

		START_TIMER(TIMER_COMPONENTS_UPDATE);

		PxF32 brakeTorques[PX_MAX_NB_WHEELS];
		bool isBrakeApplied[PX_MAX_NB_WHEELS];
		PxMemSet(brakeTorques, 0, sizeof(PxF32)*PX_MAX_NB_WHEELS);
		PxMemSet(isBrakeApplied, false, sizeof(bool)*PX_MAX_NB_WHEELS);
		for(PxU32 i=0;i<numWheels4;i++)
		{
			computeBrakeAndHandBrakeTorques(&wheels4SimDatas[i].getWheelData(0),wheels4DynDatas[i].mWheelSpeeds,brake,handbrake,&brakeTorques[4*i],&isBrakeApplied[4*i]);
		}

		END_TIMER(TIMER_COMPONENTS_UPDATE);
		START_TIMER(TIMER_WHEELS);

		ProcessSuspWheelTireOutputData outputData[PX_MAX_NB_SUSPWHEELTIRE4];
		for(PxU32 i=0;i<numWheels4;i++)
		{
			ProcessSuspWheelTireInputData inputData=
			{
				isIntentionToAccelerate, &isAccelApplied[4*i], &isBrakeApplied[4*i], &steerAngles[4*i], &activeWheelStates[4*i],
				carChassisTransform, carChassisLinVel, carChassisAngVel, 
				&wheelLocalPoseRotations[i], &wheelThetas[i], &wheels4SimDatas[i], &wheels4DynDatas[i], &tires4ForceCalculators[i], &tireLoadFilterData, numActiveWheelsPerBlock4[i]
			};
			processSuspTireWheels(4*i, constData, inputData, outputData[i]); 
			updateLowSpeedTimers(outputData[i].newLowForwardSpeedTimers, const_cast<PxF32*>(inputData.vehWheels4DynData->mTireLowForwardSpeedTimers));
			updateLowSpeedTimers(outputData[i].newLowSideSpeedTimers, const_cast<PxF32*>(inputData.vehWheels4DynData->mTireLowSideSpeedTimers));
			updateJounces(outputData[i].jounces, const_cast<PxF32*>(inputData.vehWheels4DynData->mJounces));
			if((numSubSteps-1) == k)
			{
				updateCachedHitData(outputData[i].cachedHitCounts, outputData[i].cachedHitPlanes, outputData[i].cachedHitDistances, outputData[i].cachedFrictionMultipliers, outputData[i].cachedHitQueryTypes, &wheels4DynDatas[i]);
			}
			chassisForce+=outputData[i].chassisForce;
			chassisTorque+=outputData[i].chassisTorque;
			if(0 == k)
			{
				wheels4DynDatas[i].mVehicleConstraints->mData=outputData[i].vehConstraintData;
			}
			storeSuspWheelTireResults(outputData[i], inputData.steerAngles, &wheelQueryResults[4*i], numActiveWheelsPerBlock4[i]);
			storeHitActorForces(outputData[i], &vehicleConcurrentUpdates.concurrentWheelUpdates[4*i], numActiveWheelsPerBlock4[i]);
		}

		//Store the tire torques in a single array.
		PxF32 tireTorques[PX_MAX_NB_WHEELS];
		for(PxU32 i=0;i<numWheels4;i++)
		{
			tireTorques[4*i+0]=outputData[i].tireTorques[0];
			tireTorques[4*i+1]=outputData[i].tireTorques[1];
			tireTorques[4*i+2]=outputData[i].tireTorques[2];
			tireTorques[4*i+3]=outputData[i].tireTorques[3];
		}

		END_TIMER(TIMER_WHEELS);
		START_TIMER(TIMER_INTERNAL_DYNAMICS_SOLVER);

		PxF32 engineDriveTorque;
		{
			const PxVehicleEngineData& engineData=driveSimData.getEngineData();
			const PxF32 engineOmega=driveDynData.getEngineRotationSpeed();
			engineDriveTorque=computeEngineDriveTorque(engineData,engineOmega,accel);
#if PX_DEBUG_VEHICLE_ON
			updateGraphDataEngineDriveTorque(engineDriveTorque);
#endif
		}

		PxF32 engineDampingRate;
		{
			const PxVehicleEngineData& engineData=driveSimData.getEngineData();
			engineDampingRate=computeEngineDampingRate(engineData,currentGear,accel);
		}

		//Update the wheel and engine speeds - (N+1)*(N+1) matrix coupling engine and wheels.
		ImplicitSolverInput implicitSolverInput=
		{
			subTimestep, 
			brake, handbrake,
			K, G,
			clutchAccuracyMode, clutchMaxIterations,
			engineDriveTorque, engineDampingRate,
			diffTorqueRatios, aveWheelSpeedContributions, 
			brakeTorques, isBrakeApplied, tireTorques,
			numWheels4, numActiveWheels,
			wheels4SimDatas, &driveSimData
		};
		ImplicitSolverOutput implicitSolverOutput=
		{
			wheels4DynDatas, &driveDynData
		};
		solveDriveNWInternalDynamicsEnginePlusDrivenWheels(implicitSolverInput, &implicitSolverOutput);

		END_TIMER(TIMER_INTERNAL_DYNAMICS_SOLVER);
		START_TIMER(TIMER_POSTUPDATE1);

		//Integrate wheel rotation angle (theta += omega*dt)
		for(PxU32 i=0;i<numWheels4;i++)
		{
			integrateWheelRotationAngles
				(subTimestep,
				 K,G,engineDriveTorque,
				 outputData[i].jounces,&diffTorqueRatios[4*i],outputData[i].forwardSpeeds,&isBrakeApplied[4*i],
				 driveSimData,wheels4SimDatas[i],
				 driveDynData,wheels4DynDatas[i]);
		}

		END_TIMER(TIMER_POSTUPDATE1);
		START_TIMER(TIMER_POSTUPDATE2);

		//Apply the anti-roll suspension.
		procesAntiRollSuspension(vehDriveNW->mWheelsSimData, carChassisTransform, wheelQueryResults, chassisTorque);

		//Integrate the chassis velocity by applying the accumulated force and torque.
		integrateBody(inverseChassisMass, inverseInertia, chassisForce, chassisTorque, subTimestep, carChassisLinVel, carChassisAngVel, carChassisTransform);		
		
		END_TIMER(TIMER_POSTUPDATE2);
	}

	//Set the new chassis linear/angular velocity.
	if(!gApplyForces)
	{
		vehicleConcurrentUpdates.linearMomentumChange = carChassisLinVel;
		vehicleConcurrentUpdates.angularMomentumChange = carChassisAngVel;
	}
	else
	{
		//integration steps are: 
		//v = v0 + a*dt	(1)
		//x = x0 + v*dt	(2)
		//Sub (2) into (1.
		//x = x0 + v0*dt + a*dt*dt;
		//Rearrange for a
		//a = (x -x0 - v0*dt)/(dt*dt) = [(x-x0)/dt - v0/dt]
		//Rearrange again with v = (x-x0)/dt
		//a = (v - v0)/dt
		vehicleConcurrentUpdates.linearMomentumChange = (carChassisLinVel-carChassisLinVelOrig)*recipTimestep;
		vehicleConcurrentUpdates.angularMomentumChange = (carChassisAngVel-carChassisAngVelOrig)*recipTimestep;
	}

	START_TIMER(TIMER_POSTUPDATE3);

	//Pose the wheels from jounces, rotations angles, and steer angles.
	PxTransform localPoses0[4] = {PxTransform(PxIdentity), PxTransform(PxIdentity), PxTransform(PxIdentity), PxTransform(PxIdentity)};
	computeWheelLocalPoses(wheels4SimDatas[0],wheels4DynDatas[0],&wheelQueryResults[4*0],numActiveWheelsPerBlock4[0],carChassisCMLocalPose,localPoses0);
	wheelQueryResults[4*0 + 0].localPose = localPoses0[0];
	wheelQueryResults[4*0 + 1].localPose = localPoses0[1];
	wheelQueryResults[4*0 + 2].localPose = localPoses0[2];
	wheelQueryResults[4*0 + 3].localPose = localPoses0[3];
	vehicleConcurrentUpdates.concurrentWheelUpdates[4*0 + 0].localPose = localPoses0[0];
	vehicleConcurrentUpdates.concurrentWheelUpdates[4*0 + 1].localPose = localPoses0[1];
	vehicleConcurrentUpdates.concurrentWheelUpdates[4*0 + 2].localPose = localPoses0[2];
	vehicleConcurrentUpdates.concurrentWheelUpdates[4*0 + 3].localPose = localPoses0[3];
	for(PxU32 i=1;i<numWheels4;i++)
	{
		PxTransform localPoses[4] = {PxTransform(PxIdentity), PxTransform(PxIdentity), PxTransform(PxIdentity), PxTransform(PxIdentity)};
		computeWheelLocalPoses(wheels4SimDatas[i],wheels4DynDatas[i],&wheelQueryResults[4*i],numActiveWheelsPerBlock4[i],carChassisCMLocalPose,localPoses);
		wheelQueryResults[4*i + 0].localPose = localPoses[0];
		wheelQueryResults[4*i + 1].localPose = localPoses[1];
		wheelQueryResults[4*i + 2].localPose = localPoses[2];
		wheelQueryResults[4*i + 3].localPose = localPoses[3];
		vehicleConcurrentUpdates.concurrentWheelUpdates[4*i + 0].localPose = localPoses[0];
		vehicleConcurrentUpdates.concurrentWheelUpdates[4*i + 1].localPose = localPoses[1];
		vehicleConcurrentUpdates.concurrentWheelUpdates[4*i + 2].localPose = localPoses[2];
		vehicleConcurrentUpdates.concurrentWheelUpdates[4*i + 3].localPose = localPoses[3];
	}

	if(vehWheelQueryResults && vehWheelQueryResults->wheelQueryResults)
	{
		PxMemCopy(vehWheelQueryResults->wheelQueryResults, wheelQueryResults, sizeof(PxWheelQueryResult)*numActiveWheels);
	}

	if(vehConcurrentUpdates)
	{
		//Copy across to input data structure so that writes can be applied later.
		PxMemCopy(vehConcurrentUpdates->concurrentWheelUpdates, vehicleConcurrentUpdates.concurrentWheelUpdates, sizeof(PxVehicleWheelConcurrentUpdateData)*numActiveWheels);
		vehConcurrentUpdates->linearMomentumChange = vehicleConcurrentUpdates.linearMomentumChange;
		vehConcurrentUpdates->angularMomentumChange = vehicleConcurrentUpdates.angularMomentumChange;
		vehConcurrentUpdates->staySleeping = vehicleConcurrentUpdates.staySleeping;
		vehConcurrentUpdates->wakeup = vehicleConcurrentUpdates.wakeup;
	}
	else
	{
		//Apply the writes immediately.
		PxVehicleWheels* vehWheels[1]={vehDriveNW};
		PxVehiclePostUpdates(&vehicleConcurrentUpdates, 1, vehWheels);
	}

	END_TIMER(TIMER_POSTUPDATE3);
}

void PxVehicleUpdate::updateTank
(const PxF32 timestep, 
 const PxVec3& gravity, const PxF32 gravityMagnitude, const PxF32 recipGravityMagnitude, 
 const PxVehicleDrivableSurfaceToTireFrictionPairs& drivableSurfaceToTireFrictionPairs,
 PxVehicleDriveTank* vehDriveTank, PxVehicleWheelQueryResult* vehWheelQueryResults, PxVehicleConcurrentUpdateData* vehConcurrentUpdates)
{
	PX_SIMD_GUARD; // denorm exception in transformInertiaTensor()
	
	PX_CHECK_AND_RETURN(
		vehDriveTank->mDriveDynData.mControlAnalogVals[PxVehicleDriveTankControl::eANALOG_INPUT_ACCEL]>-0.01f && 
		vehDriveTank->mDriveDynData.mControlAnalogVals[PxVehicleDriveTankControl::eANALOG_INPUT_ACCEL]<1.01f, 
		"Illegal tank control value - accel must be in range (0,1)" );
	PX_CHECK_AND_RETURN(
		vehDriveTank->mDriveDynData.mControlAnalogVals[PxVehicleDriveTankControl::eANALOG_INPUT_BRAKE_LEFT]>-0.01f && 
		vehDriveTank->mDriveDynData.mControlAnalogVals[PxVehicleDriveTankControl::eANALOG_INPUT_BRAKE_LEFT]<1.01f, 
		"Illegal tank control value - left brake must be in range (0,1)");
	PX_CHECK_AND_RETURN(
		vehDriveTank->mDriveDynData.mControlAnalogVals[PxVehicleDriveTankControl::eANALOG_INPUT_BRAKE_RIGHT]>-0.01f && 
		vehDriveTank->mDriveDynData.mControlAnalogVals[PxVehicleDriveTankControl::eANALOG_INPUT_BRAKE_RIGHT]<1.01f, 
		"Illegal tank control right value - right brake must be in range (0,1)");
	PX_CHECK_AND_RETURN(
		vehDriveTank->mDriveDynData.mControlAnalogVals[PxVehicleDriveTankControl::eANALOG_INPUT_THRUST_LEFT]>-1.01f && 
		vehDriveTank->mDriveDynData.mControlAnalogVals[PxVehicleDriveTankControl::eANALOG_INPUT_THRUST_LEFT]<1.01f, 
		"Illegal tank control value - left thrust must be in range (-1,1)");
	PX_CHECK_AND_RETURN(
		vehDriveTank->mDriveDynData.mControlAnalogVals[PxVehicleDriveTankControl::eANALOG_INPUT_THRUST_RIGHT]>-1.01f && 
		vehDriveTank->mDriveDynData.mControlAnalogVals[PxVehicleDriveTankControl::eANALOG_INPUT_THRUST_RIGHT]<1.01f, 
		"Illegal tank control value - right thrust must be in range (-1,1)");
	PX_CHECK_AND_RETURN(
		PxVehicleDriveTankControlModel::eSPECIAL==vehDriveTank->mDriveModel ||
		(vehDriveTank->mDriveDynData.mControlAnalogVals[PxVehicleDriveTankControl::eANALOG_INPUT_THRUST_LEFT]>-0.01f && 
		vehDriveTank->mDriveDynData.mControlAnalogVals[PxVehicleDriveTankControl::eANALOG_INPUT_THRUST_LEFT]<1.01f), 
		"Illegal tank control value - left thrust must be in range (-1,1)");
	PX_CHECK_AND_RETURN(
		PxVehicleDriveTankControlModel::eSPECIAL==vehDriveTank->mDriveModel ||
		(vehDriveTank->mDriveDynData.mControlAnalogVals[PxVehicleDriveTankControl::eANALOG_INPUT_THRUST_RIGHT]>-0.01f && 
		vehDriveTank->mDriveDynData.mControlAnalogVals[PxVehicleDriveTankControl::eANALOG_INPUT_THRUST_RIGHT]<1.01f), 
		"Illegal tank control value - right thrust must be in range (-1,1)");
	PX_CHECK_AND_RETURN(
		PxVehicleDriveTankControlModel::eSPECIAL==vehDriveTank->mDriveModel ||
		0.0f==
			vehDriveTank->mDriveDynData.mControlAnalogVals[PxVehicleDriveTankControl::eANALOG_INPUT_THRUST_LEFT]*
			vehDriveTank->mDriveDynData.mControlAnalogVals[PxVehicleDriveTankControl::eANALOG_INPUT_BRAKE_LEFT],
		"Illegal tank control value - thrust left and brake left simultaneously non-zero in standard drive mode");
	PX_CHECK_AND_RETURN(
		PxVehicleDriveTankControlModel::eSPECIAL==vehDriveTank->mDriveModel ||
		0.0f==
		vehDriveTank->mDriveDynData.mControlAnalogVals[PxVehicleDriveTankControl::eANALOG_INPUT_THRUST_RIGHT]*
		vehDriveTank->mDriveDynData.mControlAnalogVals[PxVehicleDriveTankControl::eANALOG_INPUT_BRAKE_RIGHT],
		"Illegal tank control value - thrust right and brake right simultaneously non-zero in standard drive mode");
	PX_CHECK_AND_RETURN(
		!(vehDriveTank->getRigidDynamicActor()->getRigidBodyFlags() & PxRigidBodyFlag::eKINEMATIC),
		"Attempting to update a tank with a kinematic actor - this isn't allowed");
	PX_CHECK_AND_RETURN(
		NULL==vehWheelQueryResults || vehWheelQueryResults->nbWheelQueryResults >= vehDriveTank->mWheelsSimData.getNbWheels(), 
		"nbWheelQueryResults must always be greater than or equal to number of wheels in corresponding vehicle");

#if PX_CHECKED
	{
		PxVec3 fl=vehDriveTank->mWheelsSimData.getWheelCentreOffset(PxVehicleDriveTankWheelOrder::eFRONT_LEFT);
		PxVec3 fr=vehDriveTank->mWheelsSimData.getWheelCentreOffset(PxVehicleDriveTankWheelOrder::eFRONT_RIGHT);
		const PxVec3 right=gRight;
		const PxF32 s0=computeSign((fr-fl).dot(right));
		for(PxU32 i=PxVehicleDriveTankWheelOrder::e1ST_FROM_FRONT_LEFT;i<vehDriveTank->mWheelsSimData.getNbWheels();i+=2)
		{
			PxVec3 rl=vehDriveTank->mWheelsSimData.getWheelCentreOffset(i);
			PxVec3 rr=vehDriveTank->mWheelsSimData.getWheelCentreOffset(i+1);
			const PxF32 t0=computeSign((rr-rl).dot(right));
			PX_CHECK_AND_RETURN(s0==t0 || 0==s0 || 0==t0, "Tank wheels must be ordered with odd wheels on one side and even wheels on the other side");
		}
	}
#endif


#if PX_DEBUG_VEHICLE_ON
	for(PxU32 i=0;i<vehDriveTank->mWheelsSimData.mNbWheels4;i++)
	{
		updateGraphDataInternalWheelDynamics(4*i,vehDriveTank->mWheelsDynData.mWheels4DynData[i].mWheelSpeeds);
	}
	updateGraphDataInternalEngineDynamics(vehDriveTank->mDriveDynData.getEngineRotationSpeed());
#endif

	//Unpack the tank simulation and instanced dynamics components.
	const PxVehicleWheels4SimData* wheels4SimDatas=vehDriveTank->mWheelsSimData.mWheels4SimData;
	const PxVehicleTireLoadFilterData& tireLoadFilterData=vehDriveTank->mWheelsSimData.mNormalisedLoadFilter;
	PxVehicleWheels4DynData* wheels4DynDatas=vehDriveTank->mWheelsDynData.mWheels4DynData;
	const PxU32 numWheels4=vehDriveTank->mWheelsSimData.mNbWheels4;
	const PxU32 numActiveWheels=vehDriveTank->mWheelsSimData.mNbActiveWheels;
	const PxU32 numActiveWheelsInLast4=4-(4*numWheels4-numActiveWheels);
	const PxVehicleDriveSimData driveSimData=vehDriveTank->mDriveSimData;
	PxVehicleDriveDynData& driveDynData=vehDriveTank->mDriveDynData;
	PxRigidDynamic* vehActor=vehDriveTank->mActor;

	//We need to store that data we are going to write to actors so we can do this at the end in one go with fewer write locks.
	PxVehicleWheelConcurrentUpdateData wheelConcurrentUpdates[PX_MAX_NB_WHEELS];
	PxVehicleConcurrentUpdateData vehicleConcurrentUpdates;
	vehicleConcurrentUpdates.nbConcurrentWheelUpdates = numActiveWheels;
	vehicleConcurrentUpdates.concurrentWheelUpdates = wheelConcurrentUpdates;

	//Test if a non-zero drive torque was applied or if a non-zero steer angle was applied.
	bool finiteInputApplied=false;
	if(0!=driveDynData.getAnalogInput(PxVehicleDriveTankControl::eANALOG_INPUT_THRUST_LEFT) || 
		0!=driveDynData.getAnalogInput(PxVehicleDriveTankControl::eANALOG_INPUT_THRUST_RIGHT) ||
		0!=driveDynData.getAnalogInput(PxVehicleDriveTankControl::eANALOG_INPUT_ACCEL) ||
		driveDynData.getGearDown() || driveDynData.getGearUp())
	{
		finiteInputApplied=true;
	}

	//Awake or sleep.
	{
		if(vehActor->isSleeping())
		{
			if(finiteInputApplied)
			{
				//Driving inputs so we need the actor to start moving.
				vehicleConcurrentUpdates.wakeup = true;
			}
			else if(isOnDynamicActor(vehDriveTank->mWheelsSimData, vehDriveTank->mWheelsDynData))
			{
				//Driving on dynamic so we need to keep moving.
				vehicleConcurrentUpdates.wakeup = true;
			}
			else
			{
				//No driving inputs and the actor is asleep.
				//Set internal dynamics to sleep.
				setInternalDynamicsToZero(vehDriveTank);
				if(vehConcurrentUpdates) vehConcurrentUpdates->staySleeping = true;
				return;
			}
		}
	}

	//In each block of 4 wheels record how many wheels are active.
	PxU32 numActiveWheelsPerBlock4[PX_MAX_NB_SUSPWHEELTIRE4]={0,0,0,0,0};
	numActiveWheelsPerBlock4[0]=PxMin(numActiveWheels,PxU32(4));
	for(PxU32 i=1;i<numWheels4-1;i++)
	{
		numActiveWheelsPerBlock4[i]=4;
	}
	numActiveWheelsPerBlock4[numWheels4-1]=numActiveWheelsInLast4;
	PX_ASSERT(numActiveWheels == numActiveWheelsPerBlock4[0] + numActiveWheelsPerBlock4[1] + numActiveWheelsPerBlock4[2] + numActiveWheelsPerBlock4[3] + numActiveWheelsPerBlock4[4]); 

	//Organise the shader data in blocks of 4.
	PxVehicleTireForceCalculator4 tires4ForceCalculators[PX_MAX_NB_SUSPWHEELTIRE4];
	for(PxU32 i=0;i<numWheels4;i++)
	{
		tires4ForceCalculators[i].mShaderData[0]=vehDriveTank->mWheelsDynData.mTireForceCalculators->mShaderData[4*i+0];
		tires4ForceCalculators[i].mShaderData[1]=vehDriveTank->mWheelsDynData.mTireForceCalculators->mShaderData[4*i+1];
		tires4ForceCalculators[i].mShaderData[2]=vehDriveTank->mWheelsDynData.mTireForceCalculators->mShaderData[4*i+2];
		tires4ForceCalculators[i].mShaderData[3]=vehDriveTank->mWheelsDynData.mTireForceCalculators->mShaderData[4*i+3];
		tires4ForceCalculators[i].mShader=vehDriveTank->mWheelsDynData.mTireForceCalculators->mShader;
	}

	//Mark the suspension/tire constraints as dirty to force them to be updated in the sdk.
	for(PxU32 i=0;i<numWheels4;i++)
	{
		wheels4DynDatas[i].getVehicletConstraintShader().mConstraint->markDirty();
	}

	//Need to store report data to pose the wheels.
	PxWheelQueryResult wheelQueryResults[PX_MAX_NB_WHEELS];


	//Center of mass local pose.
	PxTransform carChassisCMLocalPose;
	//Compute the transform of the center of mass.
	PxTransform origCarChassisTransform;
	PxTransform carChassisTransform;
	//Inverse mass and inertia to apply the tire/suspension forces as impulses.
	PxF32 inverseChassisMass;
	PxVec3 inverseInertia;
	//Linear and angular velocity.
	PxVec3 carChassisLinVel;
	PxVec3 carChassisAngVel;
	{
		carChassisCMLocalPose = vehActor->getCMassLocalPose();
		origCarChassisTransform = vehActor->getGlobalPose().transform(vehActor->getCMassLocalPose());
		carChassisTransform = origCarChassisTransform;
		const PxF32 chassisMass = vehActor->getMass();
		inverseChassisMass = 1.0f/chassisMass;
		inverseInertia = vehActor->getMassSpaceInvInertiaTensor();
		carChassisLinVel = vehActor->getLinearVelocity();
		carChassisAngVel = vehActor->getAngularVelocity();
	}

	//Get the local poses of the wheel shapes.
	//These are the poses from the last frame and equal to the poses used for the raycast we will process.
	PxQuat wheelLocalPoseRotations[PX_MAX_NB_WHEELS];
	PxF32 wheelThetas[PX_MAX_NB_WHEELS];
	{
		for (PxU32 i = 0; i < numActiveWheels; i++)
		{
			const PxI32 shapeId = vehDriveTank->mWheelsSimData.getWheelShapeMapping(i);
			if (-1 != shapeId)
			{
				PxShape* shape = NULL;
				vehActor->getShapes(&shape, 1, PxU32(shapeId));
				wheelLocalPoseRotations[i] = shape->getLocalPose().q;
				wheelThetas[i] = vehDriveTank->mWheelsDynData.getWheelRotationAngle(i);
			}
		}
	}


	//Retrieve control values from vehicle controls.
	PxF32 accel,brakeLeft,brakeRight,thrustLeft,thrustRight;
	{
		getTankControlValues(driveDynData,accel,brakeLeft,brakeRight,thrustLeft,thrustRight);
#if PX_DEBUG_VEHICLE_ON
		updateGraphDataControlInputs(accel,brakeLeft,brakeRight,thrustLeft,thrustRight);
#endif
	}

	//Update the auto-box and decide whether to change gear up or down.
	//If the tank is supposed to turn sharply don't process the auto-box.
	bool useAutoGears;
	if(vehDriveTank->getDriveModel()==PxVehicleDriveTankControlModel::eSPECIAL)
	{
		useAutoGears = driveDynData.getUseAutoGears() ? ((((thrustRight*thrustLeft) >= 0.0f) || (0.0f==thrustLeft && 0.0f==thrustRight)) ? true : false) : false;
	}
	else
	{
		useAutoGears = driveDynData.getUseAutoGears() ? (thrustRight*brakeLeft>0 || thrustLeft*brakeRight>0 ? false : true) : false; 
	}
	if(useAutoGears)
	{
		processAutoBox(PxVehicleDriveTankControl::eANALOG_INPUT_ACCEL,timestep,driveSimData,driveDynData);
	}

	//Process gear-up/gear-down commands.
	{
		const PxVehicleGearsData& gearsData=driveSimData.getGearsData();
		processGears(timestep,gearsData,driveDynData);
	}

	//Clutch strength;
	PxF32 K;
	{
		const PxVehicleClutchData& clutchData=driveSimData.getClutchData();
		const PxU32 currentGear=driveDynData.getCurrentGear();
		K=computeClutchStrength(clutchData, currentGear);
	}

	//Gear ratio.
	PxF32 G;
	PxU32 currentGear;
	{
		const PxVehicleGearsData& gearsData=driveSimData.getGearsData();
		currentGear=driveDynData.getCurrentGear();
		G=computeGearRatio(gearsData,currentGear);
#if PX_DEBUG_VEHICLE_ON
		updateGraphDataGearRatio(G);
#endif
	}

	bool isIntentionToAccelerate;
	{
		const PxF32 thrustLeftAbs=PxAbs(thrustLeft);
		const PxF32 thrustRightAbs=PxAbs(thrustRight);
		isIntentionToAccelerate = (accel*(thrustLeftAbs+thrustRightAbs)>0 && PxVehicleGearsData::eNEUTRAL != currentGear);
	}


	//Compute the wheels that are enabled/disabled.
	bool activeWheelStates[PX_MAX_NB_WHEELS];
	PxMemZero(activeWheelStates, sizeof(bool)*PX_MAX_NB_WHEELS);
	for(PxU32 i=0;i<numWheels4;i++)
	{
		computeWheelActiveStates(4*i, vehDriveTank->mWheelsSimData.mActiveWheelsBitmapBuffer, &activeWheelStates[4*i]);
	}

	//Set up contribution of each wheel to the average wheel speed at the clutch 
	//Set up the torque ratio delivered by the diff to each wheel.
	//Set the sign of the gearing applied to the left and right wheels.
	PxF32 aveWheelSpeedContributions[PX_MAX_NB_WHEELS];
	PxF32 diffTorqueRatios[PX_MAX_NB_WHEELS];
	PxF32 wheelGearings[PX_MAX_NB_WHEELS];
	PxMemZero(aveWheelSpeedContributions, sizeof(PxF32)*PX_MAX_NB_WHEELS);
	PxMemZero(diffTorqueRatios, sizeof(PxF32)*PX_MAX_NB_WHEELS);
	PxMemZero(wheelGearings, sizeof(PxF32)*PX_MAX_NB_WHEELS);
	computeTankDiff
		(thrustLeft, thrustRight, 
		 numActiveWheels, activeWheelStates,
		 aveWheelSpeedContributions, diffTorqueRatios, wheelGearings);

	//Compute an accelerator pedal value per wheel.
	bool isAccelApplied[PX_MAX_NB_WHEELS];
	PxMemZero(isAccelApplied, sizeof(bool)*PX_MAX_NB_WHEELS);
	if(isIntentionToAccelerate)
	{
		PX_ASSERT(accel>0);
		for(PxU32 i=0;i<numWheels4;i++)
		{
			computeIsAccelApplied(&aveWheelSpeedContributions[4*i], &isAccelApplied[4*i]);
		}
	}


#if PX_DEBUG_VEHICLE_ON
	updateGraphDataClutchSlip(wheels4DynDatas[0].mWheelSpeeds,aveWheelSpeedContributions,driveDynData.getEngineRotationSpeed(),G);
#endif

	//Ackermann-corrected steer angles 
	//For tanks this is always zero because they turn by torque delivery rather than a steering mechanism.
	PxF32 steerAngles[PX_MAX_NB_WHEELS];
	PxMemZero(steerAngles, sizeof(PxF32)*PX_MAX_NB_WHEELS);

	//Store the susp line raycast data.
	for(PxU32 i=0;i<numWheels4;i++)
	{
		storeRaycasts(wheels4DynDatas[i], &wheelQueryResults[4*i]);
	}

	//Ready to do the update.
	PxVec3 carChassisLinVelOrig=carChassisLinVel;
	PxVec3 carChassisAngVelOrig=carChassisAngVel;
	const PxU32 numSubSteps=computeNumberOfSubsteps(vehDriveTank->mWheelsSimData,carChassisLinVel,carChassisTransform,gForward);
	const PxF32 timeFraction=1.0f/(1.0f*numSubSteps);
	const PxF32 subTimestep=timestep*timeFraction;
	const PxF32 recipSubTimeStep=1.0f/subTimestep;
	const PxF32 recipTimestep=1.0f/timestep;
	const PxF32 minLongSlipDenominator=vehDriveTank->mWheelsSimData.mMinLongSlipDenominator;
	ProcessSuspWheelTireConstData constData={timeFraction, subTimestep, recipSubTimeStep, gravity, gravityMagnitude, recipGravityMagnitude, true, minLongSlipDenominator, vehActor, &drivableSurfaceToTireFrictionPairs};

	for(PxU32 k=0;k<numSubSteps;k++)
	{
		//Set the force and torque for the current update to zero.
		PxVec3 chassisForce(0,0,0);
		PxVec3 chassisTorque(0,0,0);

		//Compute the brake torques.
		PxF32 brakeTorques[PX_MAX_NB_WHEELS];
		bool isBrakeApplied[PX_MAX_NB_WHEELS];
		PxMemZero(brakeTorques, sizeof(PxF32)*PX_MAX_NB_WHEELS);
		PxMemZero(isBrakeApplied, sizeof(bool)*PX_MAX_NB_WHEELS);
		for(PxU32 i=0;i<numWheels4;i++)
		{
			computeTankBrakeTorques
				(&wheels4SimDatas[i].getWheelData(0),wheels4DynDatas[i].mWheelSpeeds,brakeLeft,brakeRight,
				&brakeTorques[i*4],&isBrakeApplied[i*4]);
		}

		//Compute jounces, slips, tire forces, suspension forces etc.
		ProcessSuspWheelTireOutputData outputData[PX_MAX_NB_SUSPWHEELTIRE4];
		for(PxU32 i=0;i<numWheels4;i++)
		{
			ProcessSuspWheelTireInputData inputData=
			{
				isIntentionToAccelerate, &isAccelApplied[i*4], &isBrakeApplied[i*4], &steerAngles[i*4], &activeWheelStates[4*i],
				carChassisTransform, carChassisLinVel, carChassisAngVel,
				&wheelLocalPoseRotations[i], &wheelThetas[i], &wheels4SimDatas[i], &wheels4DynDatas[i], &tires4ForceCalculators[i], &tireLoadFilterData, numActiveWheelsPerBlock4[i],
			};
			processSuspTireWheels(i*4, constData, inputData, outputData[i]);
			updateLowSpeedTimers(outputData[i].newLowForwardSpeedTimers, const_cast<PxF32*>(inputData.vehWheels4DynData->mTireLowForwardSpeedTimers));
			updateLowSpeedTimers(outputData[i].newLowSideSpeedTimers, const_cast<PxF32*>(inputData.vehWheels4DynData->mTireLowSideSpeedTimers));
			updateJounces(outputData[i].jounces, const_cast<PxF32*>(inputData.vehWheels4DynData->mJounces));
			if((numSubSteps-1) == k)
			{
				updateCachedHitData(outputData[i].cachedHitCounts, outputData[i].cachedHitPlanes, outputData[i].cachedHitDistances, outputData[i].cachedFrictionMultipliers, outputData[i].cachedHitQueryTypes, &wheels4DynDatas[i]);
			}
			chassisForce+=outputData[i].chassisForce;
			chassisTorque+=outputData[i].chassisTorque;	
			if(0 == k)
			{
				wheels4DynDatas[i].mVehicleConstraints->mData=outputData[i].vehConstraintData;
			}
			storeSuspWheelTireResults(outputData[i], inputData.steerAngles, &wheelQueryResults[4*i], numActiveWheelsPerBlock4[i]);
			storeHitActorForces(outputData[i], &vehicleConcurrentUpdates.concurrentWheelUpdates[4*i], numActiveWheelsPerBlock4[i]);
		}

		//Copy the tire torques to a single array.
		PxF32 tireTorques[PX_MAX_NB_WHEELS];
		for(PxU32 i=0;i<numWheels4;i++)
		{
			tireTorques[4*i+0]=outputData[i].tireTorques[0];
			tireTorques[4*i+1]=outputData[i].tireTorques[1];
			tireTorques[4*i+2]=outputData[i].tireTorques[2];
			tireTorques[4*i+3]=outputData[i].tireTorques[3];
		}

		PxF32 engineDriveTorque;
		{
			const PxVehicleEngineData& engineData=driveSimData.getEngineData();
			const PxF32 engineOmega=driveDynData.getEngineRotationSpeed();
			engineDriveTorque=computeEngineDriveTorque(engineData,engineOmega,accel);
#if PX_DEBUG_VEHICLE_ON
			updateGraphDataEngineDriveTorque(engineDriveTorque);
#endif
		}

		PxF32 engineDampingRate;
		{
			const PxVehicleEngineData& engineData=driveSimData.getEngineData();
			engineDampingRate=computeEngineDampingRate(engineData,currentGear,accel);
		}

		//Update the wheel and engine speeds - 5x5 matrix coupling engine and wheels.
		ImplicitSolverInput implicitSolverInput = 
		{
			subTimestep, 
			0.0f, 0.0f,
			K, G,
			PxVehicleClutchAccuracyMode::eBEST_POSSIBLE, 0,
			engineDriveTorque, engineDampingRate,
			diffTorqueRatios, aveWheelSpeedContributions, 
			brakeTorques, isBrakeApplied, tireTorques,
			numWheels4, numActiveWheels,
			wheels4SimDatas, &driveSimData
		};
		ImplicitSolverOutput implicitSolverOutput = 
		{
			wheels4DynDatas, &driveDynData
		};
		solveTankInternaDynamicsEnginePlusDrivenWheels(implicitSolverInput, activeWheelStates, wheelGearings, &implicitSolverOutput);

		//Integrate wheel rotation angle (theta += omega*dt)
		for(PxU32 i=0;i<numWheels4;i++)
		{
			integrateWheelRotationAngles
				(subTimestep,
				K,G,engineDriveTorque,
				outputData[i].jounces,diffTorqueRatios,outputData[i].forwardSpeeds,isBrakeApplied,
				driveSimData,wheels4SimDatas[i],
				driveDynData,wheels4DynDatas[i]);
		}

		//Apply the anti-roll suspension.
		procesAntiRollSuspension(vehDriveTank->mWheelsSimData, carChassisTransform, wheelQueryResults, chassisTorque);

		//Integrate the chassis velocity by applying the accumulated force and torque.
		integrateBody(inverseChassisMass, inverseInertia, chassisForce, chassisTorque, subTimestep, carChassisLinVel, carChassisAngVel, carChassisTransform);
	}

	//Set the new chassis linear/angular velocity.
	if(!gApplyForces)
	{
		vehicleConcurrentUpdates.linearMomentumChange = carChassisLinVel;
		vehicleConcurrentUpdates.angularMomentumChange = carChassisAngVel;
	}
	else
	{
		//integration steps are: 
		//v = v0 + a*dt	(1)
		//x = x0 + v*dt	(2)
		//Sub (2) into (1.
		//x = x0 + v0*dt + a*dt*dt;
		//Rearrange for a
		//a = (x -x0 - v0*dt)/(dt*dt) = [(x-x0)/dt - v0/dt]
		//Rearrange again with v = (x-x0)/dt
		//a = (v - v0)/dt
		vehicleConcurrentUpdates.linearMomentumChange = (carChassisLinVel-carChassisLinVelOrig)*recipTimestep;
		vehicleConcurrentUpdates.angularMomentumChange = (carChassisAngVel-carChassisAngVelOrig)*recipTimestep;
	}

	//Pose the wheels from jounces, rotations angles, and steer angles.
	PxTransform localPoses0[4] = {PxTransform(PxIdentity), PxTransform(PxIdentity), PxTransform(PxIdentity), PxTransform(PxIdentity)};
	computeWheelLocalPoses(wheels4SimDatas[0],wheels4DynDatas[0],&wheelQueryResults[4*0],numActiveWheelsPerBlock4[0],carChassisCMLocalPose,localPoses0);
	wheelQueryResults[4*0 + 0].localPose = localPoses0[0];
	wheelQueryResults[4*0 + 1].localPose = localPoses0[1];
	wheelQueryResults[4*0 + 2].localPose = localPoses0[2];
	wheelQueryResults[4*0 + 3].localPose = localPoses0[3];
	vehicleConcurrentUpdates.concurrentWheelUpdates[4*0 + 0].localPose = localPoses0[0];
	vehicleConcurrentUpdates.concurrentWheelUpdates[4*0 + 1].localPose = localPoses0[1];
	vehicleConcurrentUpdates.concurrentWheelUpdates[4*0 + 2].localPose = localPoses0[2];
	vehicleConcurrentUpdates.concurrentWheelUpdates[4*0 + 3].localPose = localPoses0[3];
	for(PxU32 i=1;i<numWheels4;i++)
	{
		PxTransform localPoses[4] = {PxTransform(PxIdentity), PxTransform(PxIdentity), PxTransform(PxIdentity), PxTransform(PxIdentity)};
		computeWheelLocalPoses(wheels4SimDatas[i],wheels4DynDatas[i],&wheelQueryResults[4*i],numActiveWheelsPerBlock4[i],carChassisCMLocalPose,localPoses);
		wheelQueryResults[4*i + 0].localPose = localPoses[0];
		wheelQueryResults[4*i + 1].localPose = localPoses[1];
		wheelQueryResults[4*i + 2].localPose = localPoses[2];
		wheelQueryResults[4*i + 3].localPose = localPoses[3];
		vehicleConcurrentUpdates.concurrentWheelUpdates[4*i + 0].localPose = localPoses[0];
		vehicleConcurrentUpdates.concurrentWheelUpdates[4*i + 1].localPose = localPoses[1];
		vehicleConcurrentUpdates.concurrentWheelUpdates[4*i + 2].localPose = localPoses[2];
		vehicleConcurrentUpdates.concurrentWheelUpdates[4*i + 3].localPose = localPoses[3];
	}

	if(vehWheelQueryResults && vehWheelQueryResults->wheelQueryResults)
	{
		PxMemCopy(vehWheelQueryResults->wheelQueryResults, wheelQueryResults, sizeof(PxWheelQueryResult)*numActiveWheels);
	}

	if(vehConcurrentUpdates)
	{
		//Copy across to input data structure so that writes can be applied later.
		PxMemCopy(vehConcurrentUpdates->concurrentWheelUpdates, vehicleConcurrentUpdates.concurrentWheelUpdates, sizeof(PxVehicleWheelConcurrentUpdateData)*numActiveWheels);
		vehConcurrentUpdates->linearMomentumChange = vehicleConcurrentUpdates.linearMomentumChange;
		vehConcurrentUpdates->angularMomentumChange = vehicleConcurrentUpdates.angularMomentumChange;
		vehConcurrentUpdates->staySleeping = vehicleConcurrentUpdates.staySleeping;
		vehConcurrentUpdates->wakeup = vehicleConcurrentUpdates.wakeup;
	}
	else
	{
		//Apply the writes immediately.
		PxVehicleWheels* vehWheels[1]={vehDriveTank};
		PxVehiclePostUpdates(&vehicleConcurrentUpdates, 1, vehWheels);
	}
}

void PxVehicleUpdate::updateNoDrive
(const PxF32 timestep, 
 const PxVec3& gravity, const PxF32 gravityMagnitude, const PxF32 recipGravityMagnitude,
 const PxVehicleDrivableSurfaceToTireFrictionPairs& drivableSurfaceToTireFrictionPairs,
 PxVehicleNoDrive* vehNoDrive, PxVehicleWheelQueryResult* vehWheelQueryResults, PxVehicleConcurrentUpdateData* vehConcurrentUpdates)
{
	PX_SIMD_GUARD; // denorm exception in transformInertiaTensor() on osx

	PX_CHECK_AND_RETURN(
		!(vehNoDrive->getRigidDynamicActor()->getRigidBodyFlags() & PxRigidBodyFlag::eKINEMATIC),
		"Attempting to update a PxVehicleNoDrive with a kinematic actor - this isn't allowed");

	PX_CHECK_AND_RETURN(
		NULL==vehWheelQueryResults || vehWheelQueryResults->nbWheelQueryResults >= vehNoDrive->mWheelsSimData.getNbWheels(), 
		"nbWheelQueryResults must always be greater than or equal to number of wheels in corresponding vehicle");

#if PX_CHECKED
	for(PxU32 i=0;i<vehNoDrive->mWheelsSimData.getNbWheels();i++)
	{
		PX_CHECK_AND_RETURN( 
			!vehNoDrive->mWheelsSimData.getIsWheelDisabled(i) || 0==vehNoDrive->getDriveTorque(i),
			"Disabled wheels should have zero drive torque applied to them.");
	}
#endif

#if PX_DEBUG_VEHICLE_ON
	for(PxU32 i=0;i<vehNoDrive->mWheelsSimData.mNbWheels4;i++)
	{
		updateGraphDataInternalWheelDynamics(4*i,vehNoDrive->mWheelsDynData.mWheels4DynData[i].mWheelSpeeds);
	}
#endif

	//Unpack the tank simulation and instanced dynamics components.
	const PxVehicleWheels4SimData* wheels4SimDatas=vehNoDrive->mWheelsSimData.mWheels4SimData;
	const PxVehicleTireLoadFilterData& tireLoadFilterData=vehNoDrive->mWheelsSimData.mNormalisedLoadFilter;
	PxVehicleWheels4DynData* wheels4DynDatas=vehNoDrive->mWheelsDynData.mWheels4DynData;
	const PxU32 numWheels4=vehNoDrive->mWheelsSimData.mNbWheels4;
	const PxU32 numActiveWheels=vehNoDrive->mWheelsSimData.mNbActiveWheels;
	const PxU32 numActiveWheelsInLast4=4-(4*numWheels4-numActiveWheels);
	PxRigidDynamic* vehActor=vehNoDrive->mActor;

	//We need to store that data we are going to write to actors so we can do this at the end in one go with fewer write locks.
	PxVehicleWheelConcurrentUpdateData wheelConcurrentUpdates[PX_MAX_NB_WHEELS];
	PxVehicleConcurrentUpdateData vehicleConcurrentUpdates;
	vehicleConcurrentUpdates.nbConcurrentWheelUpdates = numActiveWheels;
	vehicleConcurrentUpdates.concurrentWheelUpdates = wheelConcurrentUpdates;

	//Test if a non-zero drive torque was applied or if a non-zero steer angle was applied.
	bool finiteInputApplied=false;
	for(PxU32 i=0;i<numActiveWheels;i++)
	{
		if(vehNoDrive->getDriveTorque(i) != 0.0f)
		{
			finiteInputApplied=true;
			break;
		}
		if(vehNoDrive->getSteerAngle(i)!=0.0f)
		{
			finiteInputApplied=true;
			break;
		}
	}

	//Wake or sleep.
	{
		if(vehActor->isSleeping())
		{
			if(finiteInputApplied)
			{
				//Driving inputs so we need the actor to start moving.
				vehicleConcurrentUpdates.wakeup = true;
			}
			else if(isOnDynamicActor(vehNoDrive->mWheelsSimData, vehNoDrive->mWheelsDynData))
			{
				//Driving on dynamic so we need to keep moving.
				vehicleConcurrentUpdates.wakeup = true;
			}
			else
			{
				//No driving inputs and the actor is asleep.
				//Set internal dynamics to sleep.
				setInternalDynamicsToZero(vehNoDrive);
				if(vehConcurrentUpdates) vehConcurrentUpdates->staySleeping = true;
				return;
			}
		}
	}

	//In each block of 4 wheels record how many wheels are active.
	PxU32 numActiveWheelsPerBlock4[PX_MAX_NB_SUSPWHEELTIRE4]={0,0,0,0,0};
	numActiveWheelsPerBlock4[0]=PxMin(numActiveWheels,PxU32(4));
	for(PxU32 i=1;i<numWheels4-1;i++)
	{
		numActiveWheelsPerBlock4[i]=4;
	}
	numActiveWheelsPerBlock4[numWheels4-1]=numActiveWheelsInLast4;
	PX_ASSERT(numActiveWheels == numActiveWheelsPerBlock4[0] + numActiveWheelsPerBlock4[1] + numActiveWheelsPerBlock4[2] + numActiveWheelsPerBlock4[3] + numActiveWheelsPerBlock4[4]); 

	//Organise the shader data in blocks of 4.
	PxVehicleTireForceCalculator4 tires4ForceCalculators[PX_MAX_NB_SUSPWHEELTIRE4];
	for(PxU32 i=0;i<numWheels4;i++)
	{
		tires4ForceCalculators[i].mShaderData[0]=vehNoDrive->mWheelsDynData.mTireForceCalculators->mShaderData[4*i+0];
		tires4ForceCalculators[i].mShaderData[1]=vehNoDrive->mWheelsDynData.mTireForceCalculators->mShaderData[4*i+1];
		tires4ForceCalculators[i].mShaderData[2]=vehNoDrive->mWheelsDynData.mTireForceCalculators->mShaderData[4*i+2];
		tires4ForceCalculators[i].mShaderData[3]=vehNoDrive->mWheelsDynData.mTireForceCalculators->mShaderData[4*i+3];
		tires4ForceCalculators[i].mShader=vehNoDrive->mWheelsDynData.mTireForceCalculators->mShader;
	}

	//Mark the suspension/tire constraints as dirty to force them to be updated in the sdk.
	for(PxU32 i=0;i<numWheels4;i++)
	{
		wheels4DynDatas[i].getVehicletConstraintShader().mConstraint->markDirty();
	}

	//Need to store report data to pose the wheels.
	PxWheelQueryResult wheelQueryResults[PX_MAX_NB_WHEELS];

	//Center of mass local pose.
	PxTransform carChassisCMLocalPose;
	//Compute the transform of the center of mass.
	PxTransform origCarChassisTransform;
	PxTransform carChassisTransform;
	//Inverse mass and inertia to apply the tire/suspension forces as impulses.
	PxF32 inverseChassisMass;
	PxVec3 inverseInertia;
	//Linear and angular velocity.
	PxVec3 carChassisLinVel;
	PxVec3 carChassisAngVel;
	{
		carChassisCMLocalPose = vehActor->getCMassLocalPose();
		origCarChassisTransform = vehActor->getGlobalPose().transform(carChassisCMLocalPose);
		carChassisTransform = origCarChassisTransform;
		const PxF32 chassisMass = vehActor->getMass();
		inverseChassisMass = 1.0f/chassisMass;
		inverseInertia = vehActor->getMassSpaceInvInertiaTensor();
		carChassisLinVel = vehActor->getLinearVelocity();
		carChassisAngVel = vehActor->getAngularVelocity();
	}

	//Get the local poses of the wheel shapes.
	//These are the poses from the last frame and equal to the poses used for the raycast we will process.
	PxQuat wheelLocalPoseRotations[PX_MAX_NB_WHEELS];
	PxF32 wheelThetas[PX_MAX_NB_WHEELS];
	{
		for (PxU32 i = 0; i < numActiveWheels; i++)
		{
			const PxI32 shapeId = vehNoDrive->mWheelsSimData.getWheelShapeMapping(i);
			if (-1 != shapeId)
			{
				PxShape* shape = NULL;
				vehActor->getShapes(&shape, 1, PxU32(shapeId));
				wheelLocalPoseRotations[i] = shape->getLocalPose().q;
				wheelThetas[i] = vehNoDrive->mWheelsDynData.getWheelRotationAngle(i);
			}
		}
	}

	PxF32 maxAccel=0;
	PxF32 maxBrake=0;
	for(PxU32 i=0;i<numActiveWheels;i++)
	{
		maxAccel = PxMax(PxAbs(vehNoDrive->mDriveTorques[i]), maxAccel);
		maxBrake = PxMax(PxAbs(vehNoDrive->mBrakeTorques[i]), maxBrake);
	}
	const bool isIntentionToAccelerate = (maxAccel>0.0f && 0.0f==maxBrake);

	//Store the susp line raycast data.
	for(PxU32 i=0;i<numWheels4;i++)
	{
		storeRaycasts(wheels4DynDatas[i], &wheelQueryResults[4*i]);
	}

	//Ready to do the update.
	PxVec3 carChassisLinVelOrig=carChassisLinVel;
	PxVec3 carChassisAngVelOrig=carChassisAngVel;
	const PxU32 numSubSteps=computeNumberOfSubsteps(vehNoDrive->mWheelsSimData,carChassisLinVel,carChassisTransform,gForward);
	const PxF32 timeFraction=1.0f/(1.0f*numSubSteps);
	const PxF32 subTimestep=timestep*timeFraction;
	const PxF32 recipSubTimeStep=1.0f/subTimestep;
	const PxF32 recipTimestep=1.0f/timestep;
	const PxF32 minLongSlipDenominator=vehNoDrive->mWheelsSimData.mMinLongSlipDenominator;
	ProcessSuspWheelTireConstData constData={timeFraction, subTimestep, recipSubTimeStep, gravity, gravityMagnitude, recipGravityMagnitude, false, minLongSlipDenominator, vehActor, &drivableSurfaceToTireFrictionPairs};

	for(PxU32 k=0;k<numSubSteps;k++)
	{
		//Set the force and torque for the current update to zero.
		PxVec3 chassisForce(0,0,0);
		PxVec3 chassisTorque(0,0,0);

		for(PxU32 i=0;i<numWheels4;i++)
		{
			//Get the raw input torques.
			const PxF32* PX_RESTRICT rawBrakeTorques=&vehNoDrive->mBrakeTorques[4*i];
			const PxF32* PX_RESTRICT rawSteerAngles=&vehNoDrive->mSteerAngles[4*i];
			const PxF32* PX_RESTRICT rawDriveTorques=&vehNoDrive->mDriveTorques[4*i];
	
			//Work out which wheels are enabled.
			bool activeWheelStates[4]={false,false,false,false};
			computeWheelActiveStates(4*i, vehNoDrive->mWheelsSimData.mActiveWheelsBitmapBuffer, activeWheelStates);

			const PxVehicleWheels4SimData& wheels4SimData=wheels4SimDatas[i];
			PxVehicleWheels4DynData& wheels4DynData=wheels4DynDatas[i];

			//Compute the brake torques.
			PxF32 brakeTorques[4]={0.0f,0.0f,0.0f,0.0f};
			bool isBrakeApplied[4]={false,false,false,false};
			computeNoDriveBrakeTorques
				(wheels4SimData.mWheels,wheels4DynData.mWheelSpeeds,rawBrakeTorques,
				 brakeTorques,isBrakeApplied);

			//Compute the per wheel accel pedal values.
			bool isAccelApplied[4]={false,false,false,false};
			if(isIntentionToAccelerate)
			{
				computeIsAccelApplied(rawDriveTorques, isAccelApplied);
			}

			//Compute jounces, slips, tire forces, suspension forces etc.
			ProcessSuspWheelTireInputData inputData=
			{
				isIntentionToAccelerate, isAccelApplied, isBrakeApplied, rawSteerAngles, activeWheelStates,
				carChassisTransform, carChassisLinVel, carChassisAngVel,
				&wheelLocalPoseRotations[i], &wheelThetas[i], &wheels4SimData, &wheels4DynData, &tires4ForceCalculators[i], &tireLoadFilterData, numActiveWheelsPerBlock4[i]
			};
			ProcessSuspWheelTireOutputData outputData;
			processSuspTireWheels(4*i, constData, inputData, outputData);
			updateLowSpeedTimers(outputData.newLowForwardSpeedTimers, const_cast<PxF32*>(inputData.vehWheels4DynData->mTireLowForwardSpeedTimers));
			updateLowSpeedTimers(outputData.newLowSideSpeedTimers, const_cast<PxF32*>(inputData.vehWheels4DynData->mTireLowSideSpeedTimers));
			updateJounces(outputData.jounces, const_cast<PxF32*>(inputData.vehWheels4DynData->mJounces));
			if((numSubSteps-1) == k)
			{
				updateCachedHitData(outputData.cachedHitCounts, outputData.cachedHitPlanes, outputData.cachedHitDistances, outputData.cachedFrictionMultipliers, outputData.cachedHitQueryTypes, &wheels4DynData);
			}
			chassisForce+=outputData.chassisForce;
			chassisTorque+=outputData.chassisTorque;
			if(0 == k)
			{
				wheels4DynDatas[i].mVehicleConstraints->mData=outputData.vehConstraintData;
			}
			storeSuspWheelTireResults(outputData, inputData.steerAngles, &wheelQueryResults[4*i], numActiveWheelsPerBlock4[i]);
			storeHitActorForces(outputData, &vehicleConcurrentUpdates.concurrentWheelUpdates[4*i], numActiveWheelsPerBlock4[i]);

			//Integrate wheel speeds.
			const PxF32 wheelDampingRates[4]=
			{
				wheels4SimData.getWheelData(0).mDampingRate,
				wheels4SimData.getWheelData(1).mDampingRate,
				wheels4SimData.getWheelData(2).mDampingRate,
				wheels4SimData.getWheelData(3).mDampingRate
			};
			integrateNoDriveWheelSpeeds(
				subTimestep,
				brakeTorques,isBrakeApplied,rawDriveTorques,outputData.tireTorques,wheelDampingRates,
				wheels4SimData,wheels4DynData);

			integrateNoDriveWheelRotationAngles(
				subTimestep,
				rawDriveTorques,
				outputData.jounces, outputData.forwardSpeeds, isBrakeApplied,
				wheels4SimData,
				wheels4DynData);
		}

		//Apply the anti-roll suspension.
		procesAntiRollSuspension(vehNoDrive->mWheelsSimData, carChassisTransform, wheelQueryResults, chassisTorque);

		//Integrate the chassis velocity by applying the accumulated force and torque.
		integrateBody(inverseChassisMass, inverseInertia, chassisForce, chassisTorque, subTimestep, carChassisLinVel, carChassisAngVel, carChassisTransform);
	}

	//Set the new chassis linear/angular velocity.
	if(!gApplyForces)
	{
		vehicleConcurrentUpdates.linearMomentumChange = carChassisLinVel;
		vehicleConcurrentUpdates.angularMomentumChange = carChassisAngVel;
	}
	else
	{
		//integration steps are: 
		//v = v0 + a*dt	(1)
		//x = x0 + v*dt	(2)
		//Sub (2) into (1.
		//x = x0 + v0*dt + a*dt*dt;
		//Rearrange for a
		//a = (x -x0 - v0*dt)/(dt*dt) = [(x-x0)/dt - v0/dt]
		//Rearrange again with v = (x-x0)/dt
		//a = (v - v0)/dt
		vehicleConcurrentUpdates.linearMomentumChange = (carChassisLinVel-carChassisLinVelOrig)*recipTimestep;
		vehicleConcurrentUpdates.angularMomentumChange = (carChassisAngVel-carChassisAngVelOrig)*recipTimestep;
	}

	//Pose the wheels from jounces, rotations angles, and steer angles.
	PxTransform localPoses0[4] = {PxTransform(PxIdentity), PxTransform(PxIdentity), PxTransform(PxIdentity), PxTransform(PxIdentity)};
	computeWheelLocalPoses(wheels4SimDatas[0],wheels4DynDatas[0],&wheelQueryResults[4*0],numActiveWheelsPerBlock4[0],carChassisCMLocalPose,localPoses0);
	wheelQueryResults[4*0 + 0].localPose = localPoses0[0];
	wheelQueryResults[4*0 + 1].localPose = localPoses0[1];
	wheelQueryResults[4*0 + 2].localPose = localPoses0[2];
	wheelQueryResults[4*0 + 3].localPose = localPoses0[3];
	vehicleConcurrentUpdates.concurrentWheelUpdates[4*0 + 0].localPose = localPoses0[0];
	vehicleConcurrentUpdates.concurrentWheelUpdates[4*0 + 1].localPose = localPoses0[1];
	vehicleConcurrentUpdates.concurrentWheelUpdates[4*0 + 2].localPose = localPoses0[2];
	vehicleConcurrentUpdates.concurrentWheelUpdates[4*0 + 3].localPose = localPoses0[3];
	for(PxU32 i=1;i<numWheels4;i++)
	{
		PxTransform localPoses[4] = {PxTransform(PxIdentity), PxTransform(PxIdentity), PxTransform(PxIdentity), PxTransform(PxIdentity)};
		computeWheelLocalPoses(wheels4SimDatas[i],wheels4DynDatas[i],&wheelQueryResults[4*i],numActiveWheelsPerBlock4[i],carChassisCMLocalPose,localPoses);
		wheelQueryResults[4*i + 0].localPose = localPoses[0];
		wheelQueryResults[4*i + 1].localPose = localPoses[1];
		wheelQueryResults[4*i + 2].localPose = localPoses[2];
		wheelQueryResults[4*i + 3].localPose = localPoses[3];
		vehicleConcurrentUpdates.concurrentWheelUpdates[4*i + 0].localPose = localPoses[0];
		vehicleConcurrentUpdates.concurrentWheelUpdates[4*i + 1].localPose = localPoses[1];
		vehicleConcurrentUpdates.concurrentWheelUpdates[4*i + 2].localPose = localPoses[2];
		vehicleConcurrentUpdates.concurrentWheelUpdates[4*i + 3].localPose = localPoses[3];
	}

	if(vehWheelQueryResults && vehWheelQueryResults->wheelQueryResults)
	{
		PxMemCopy(vehWheelQueryResults->wheelQueryResults, wheelQueryResults, sizeof(PxWheelQueryResult)*numActiveWheels);
	}

	if(vehConcurrentUpdates)
	{
		//Copy across to input data structure so that writes can be applied later.
		PxMemCopy(vehConcurrentUpdates->concurrentWheelUpdates, vehicleConcurrentUpdates.concurrentWheelUpdates, sizeof(PxVehicleWheelConcurrentUpdateData)*numActiveWheels);
		vehConcurrentUpdates->linearMomentumChange = vehicleConcurrentUpdates.linearMomentumChange;
		vehConcurrentUpdates->angularMomentumChange = vehicleConcurrentUpdates.angularMomentumChange;
		vehConcurrentUpdates->staySleeping = vehicleConcurrentUpdates.staySleeping;
		vehConcurrentUpdates->wakeup = vehicleConcurrentUpdates.wakeup;
	}
	else
	{
		//Apply the writes immediately.
		PxVehicleWheels* vehWheels[1]={vehNoDrive};
		PxVehiclePostUpdates(&vehicleConcurrentUpdates, 1, vehWheels);
	}
}


void PxVehicleUpdate::shiftOrigin(const PxVec3& shift, const PxU32 numVehicles, PxVehicleWheels** vehicles)
{
	for(PxU32 i=0; i < numVehicles; i++)
	{
		//Get the current car.
		PxVehicleWheels& veh = *vehicles[i];
		PxVehicleWheels4DynData* PX_RESTRICT wheels4DynData=veh.mWheelsDynData.mWheels4DynData;
		const PxU32 numWheels4=veh.mWheelsSimData.mNbWheels4;

		//Blocks of 4 wheels.
		for(PxU32 j=0; j < numWheels4; j++)
		{
			bool activeWheelStates[4]={false,false,false,false};
			computeWheelActiveStates(4*j, veh.mWheelsSimData.mActiveWheelsBitmapBuffer, activeWheelStates);

			if (wheels4DynData[j].mRaycastResults)  // this is set when a query has been scheduled
			{
				PxVehicleWheels4DynData::SuspLineRaycast& raycast = 
					reinterpret_cast<PxVehicleWheels4DynData::SuspLineRaycast&>(wheels4DynData[j].mQueryOrCachedHitResults);
				
				for(PxU32 k=0; k < 4; k++)
				{
					if (activeWheelStates[k])
					{
						raycast.mStarts[k] -= shift;

						if (wheels4DynData[j].mRaycastResults[k].hasBlock)
							const_cast<PxVec3&>(wheels4DynData[j].mRaycastResults[k].block.position) -= shift;
					}
				}
			}
			else if(wheels4DynData[i].mSweepResults)
			{
				PxVehicleWheels4DynData::SuspLineSweep& sweep = 
					reinterpret_cast<PxVehicleWheels4DynData::SuspLineSweep&>(wheels4DynData[j].mQueryOrCachedHitResults);

				for(PxU32 k=0; k < 4; k++)
				{
					if (activeWheelStates[k])
					{
						sweep.mStartPose[k].p -= shift;

						if (wheels4DynData[j].mSweepResults[k].hasBlock)
							const_cast<PxVec3&>(wheels4DynData[j].mSweepResults[k].block.position) -= shift;
					}
				}
			}
		}
	}
}

}//namespace physx

#if PX_DEBUG_VEHICLE_ON

/////////////////////////////////////////////////////////////////////////////////
//Update a single vehicle of any type and record the associated telemetry data.
/////////////////////////////////////////////////////////////////////////////////

void PxVehicleUpdate::updateSingleVehicleAndStoreTelemetryData
(const PxF32 timestep, const PxVec3& gravity, const PxVehicleDrivableSurfaceToTireFrictionPairs& vehicleDrivableSurfaceToTireFrictionPairs, 
 PxVehicleWheels* vehWheels, PxVehicleWheelQueryResult* vehWheelQueryResults, PxVehicleTelemetryData& telemetryData)
{
	START_TIMER(TIMER_ALL);

	PX_CHECK_MSG(gravity.magnitude()>0, "gravity vector must have non-zero length");
	PX_CHECK_MSG(timestep>0, "timestep must be greater than zero");
	PX_CHECK_AND_RETURN(gThresholdForwardSpeedForWheelAngleIntegration>0, "PxInitVehicleSDK needs to be called before ever calling PxVehicleUpdateSingleVehicleAndStoreTelemetryData");
	PX_CHECK_MSG(vehWheels->mWheelsSimData.getNbWheels()==telemetryData.getNbWheelGraphs(), "vehicle and telemetry data need to have the same number of wheels");
	PX_CHECK_AND_RETURN(NULL==vehWheelQueryResults || vehWheelQueryResults->nbWheelQueryResults >= vehWheels->mWheelsSimData.getNbWheels(),
		"nbWheelQueryResults must always be greater than or equal to number of wheels in corresponding vehicle");

#if PX_CHECKED
	for(PxU32 i=0;i<vehWheels->mWheelsSimData.mNbWheels4;i++)
	{
		PX_CHECK_MSG(vehWheels->mWheelsDynData.mWheels4DynData[i].mRaycastResults || vehWheels->mWheelsDynData.mWheels4DynData[i].mSweepResults,
			"Need to call PxVehicleSuspensionRaycasts or PxVehicleSuspensionSweeps before trying to update");
	}
	for(PxU32 i=0;i<vehWheels->mWheelsSimData.mNbActiveWheels;i++)
	{
		PX_CHECK_MSG(vehWheels->mWheelsDynData.mTireForceCalculators->mShaderData[i], "Need to set non-null tire force shader data ptr");
	}
	PX_CHECK_MSG(vehWheels->mWheelsDynData.mTireForceCalculators->mShader, "Need to set non-null tire force shader function");

	for(PxU32 i=0;i<vehWheels->mWheelsSimData.mNbActiveWheels;i++)
	{
		PX_CHECK_AND_RETURN(!vehWheels->mWheelsSimData.getIsWheelDisabled(i) || -1==vehWheels->mWheelsSimData.getWheelShapeMapping(i), 
			"Disabled wheels must not be associated with a PxShape:  use setWheelShapeMapping to remove the association");
		PX_CHECK_AND_RETURN(!vehWheels->mWheelsSimData.getIsWheelDisabled(i) || 0==vehWheels->mWheelsDynData.getWheelRotationSpeed(i), 
			"Disabled wheels must have zero rotation speed:  use setWheelRotationSpeed to set the wheel to zero rotation speed");
	}
#endif

	PxF32 engineGraphData[PxVehicleDriveGraphChannel::eMAX_NB_DRIVE_CHANNELS];
	PxMemZero(&engineGraphData[0], PxVehicleDriveGraphChannel::eMAX_NB_DRIVE_CHANNELS*sizeof(PxF32));
	gCarEngineGraphData=engineGraphData;

	PxF32 wheelGraphData[PX_MAX_NB_WHEELS][PxVehicleWheelGraphChannel::eMAX_NB_WHEEL_CHANNELS];
	PxMemZero(&wheelGraphData[0][0], PX_MAX_NB_WHEELS*PxVehicleWheelGraphChannel::eMAX_NB_WHEEL_CHANNELS*sizeof(PxF32));
	for(PxU32 i=0;i<4*vehWheels->mWheelsSimData.mNbWheels4;i++)
	{
		gCarWheelGraphData[i]=wheelGraphData[i];
	}
	for(PxU32 i=4*vehWheels->mWheelsSimData.mNbWheels4; i<PX_MAX_NB_WHEELS;i++)
	{
		gCarWheelGraphData[i]=NULL;
	}

	PxVec3 suspForceAppPoints[PX_MAX_NB_WHEELS];
	PxMemZero(suspForceAppPoints, PX_MAX_NB_WHEELS*sizeof(PxVec3));
	gCarSuspForceAppPoints=suspForceAppPoints;

	PxVec3 tireForceAppPoints[PX_MAX_NB_WHEELS];
	PxMemZero(tireForceAppPoints, PX_MAX_NB_WHEELS*sizeof(PxVec3));
	gCarTireForceAppPoints=tireForceAppPoints;

	const PxF32 gravityMagnitude=gravity.magnitude();
	const PxF32 recipGravityMagnitude=1.0f/gravityMagnitude;

	switch(vehWheels->mType)
	{
	case PxVehicleTypes::eDRIVE4W:
		{
			PxVehicleDrive4W* vehDrive4W=static_cast<PxVehicleDrive4W*>(vehWheels);

			PxVehicleUpdate::updateDrive4W(
				timestep,
				gravity, gravityMagnitude, recipGravityMagnitude,
				vehicleDrivableSurfaceToTireFrictionPairs,
				vehDrive4W, vehWheelQueryResults, NULL);
				
			for(PxU32 i=0;i<vehWheels->mWheelsSimData.mNbActiveWheels;i++)
			{
				telemetryData.mWheelGraphs[i].updateTimeSlice(wheelGraphData[i]);
				telemetryData.mSuspforceAppPoints[i]=suspForceAppPoints[i];
				telemetryData.mTireforceAppPoints[i]=tireForceAppPoints[i];
			}
			telemetryData.mEngineGraph->updateTimeSlice(engineGraphData);
		}
		break;
	case PxVehicleTypes::eDRIVENW:
		{
			PxVehicleDriveNW* vehDriveNW=static_cast<PxVehicleDriveNW*>(vehWheels);

			PxVehicleUpdate::updateDriveNW(
				timestep,
				gravity, gravityMagnitude, recipGravityMagnitude,
				vehicleDrivableSurfaceToTireFrictionPairs,
				vehDriveNW, vehWheelQueryResults, NULL);

			for(PxU32 i=0;i<vehWheels->mWheelsSimData.mNbActiveWheels;i++)
			{
				telemetryData.mWheelGraphs[i].updateTimeSlice(wheelGraphData[i]);
				telemetryData.mSuspforceAppPoints[i]=suspForceAppPoints[i];
				telemetryData.mTireforceAppPoints[i]=tireForceAppPoints[i];
			}
			telemetryData.mEngineGraph->updateTimeSlice(engineGraphData);
		}
		break;

	case PxVehicleTypes::eDRIVETANK:
		{
			PxVehicleDriveTank* vehDriveTank=static_cast<PxVehicleDriveTank*>(vehWheels);

			PxVehicleUpdate::updateTank(
				timestep,
				gravity,gravityMagnitude,recipGravityMagnitude,
				vehicleDrivableSurfaceToTireFrictionPairs,
				vehDriveTank, vehWheelQueryResults, NULL);
				
			for(PxU32 i=0;i<vehWheels->mWheelsSimData.mNbActiveWheels;i++)
			{
				telemetryData.mWheelGraphs[i].updateTimeSlice(wheelGraphData[i]);
				telemetryData.mSuspforceAppPoints[i]=suspForceAppPoints[i];
				telemetryData.mTireforceAppPoints[i]=tireForceAppPoints[i];
			}
			telemetryData.mEngineGraph->updateTimeSlice(engineGraphData);
		}
		break;
	case PxVehicleTypes::eNODRIVE:
		{
			PxVehicleNoDrive* vehDriveNoDrive=static_cast<PxVehicleNoDrive*>(vehWheels);

			PxVehicleUpdate::updateNoDrive(					
				timestep,
				gravity,gravityMagnitude,recipGravityMagnitude,
				vehicleDrivableSurfaceToTireFrictionPairs,
				vehDriveNoDrive, vehWheelQueryResults, NULL);

			for(PxU32 i=0;i<vehWheels->mWheelsSimData.mNbActiveWheels;i++)
			{
				telemetryData.mWheelGraphs[i].updateTimeSlice(wheelGraphData[i]);
				telemetryData.mSuspforceAppPoints[i]=suspForceAppPoints[i];
				telemetryData.mTireforceAppPoints[i]=tireForceAppPoints[i];
			}
		}
		break;

	default:
		PX_CHECK_MSG(false, "updateSingleVehicleAndStoreTelemetryData - unsupported vehicle type"); 
		break;
	}

	END_TIMER(TIMER_ALL);

#if PX_VEHICLE_PROFILE 

	gTimerCount++;
	if(10==gTimerCount)
	{

		/*
		printf("%f %f %f %f %f %f %f %f %f\n", 
					localTimers[TIMER_ADMIN]/(1.0f*localTimers[TIMER_ALL]),
					localTimers[TIMER_GRAPHS]/(1.0f*localTimers[TIMER_ALL]),
					localTimers[TIMER_COMPONENTS_UPDATE]/(1.0f*localTimers[TIMER_ALL]),
					localTimers[TIMER_WHEELS]/(1.0f*localTimers[TIMER_ALL]),
					localTimers[TIMER_INTERNAL_DYNAMICS_SOLVER]/(1.0f*localTimers[TIMER_ALL]),
					localTimers[TIMER_POSTUPDATE1]/(1.0f*localTimers[TIMER_ALL]),
					localTimers[TIMER_POSTUPDATE2]/(1.0f*localTimers[TIMER_ALL]),
					localTimers[TIMER_POSTUPDATE3]/(1.0f*localTimers[TIMER_ALL]),
					floatTimeIn10sOfNs);
		*/

		printf("%f %f %f %f %f %f \n", 
			getTimerFraction(TIMER_WHEELS),
			getTimerFraction(TIMER_INTERNAL_DYNAMICS_SOLVER),
			getTimerFraction(TIMER_POSTUPDATE2),
			getTimerFraction(TIMER_POSTUPDATE3),
			getTimerInMilliseconds(TIMER_ALL),
			getTimerInMilliseconds(TIMER_RAYCASTS));

		gTimerCount=0;
		for(PxU32 i=0;i<MAX_NB_TIMERS;i++)
		{
			gTimers[i]=0;
		}
	}

#endif
}

void physx::PxVehicleUpdateSingleVehicleAndStoreTelemetryData
(const PxReal timestep, const PxVec3& gravity, const physx::PxVehicleDrivableSurfaceToTireFrictionPairs& vehicleDrivableSurfaceToTireFrictionPairs, 
 PxVehicleWheels* focusVehicle, PxVehicleWheelQueryResult* wheelQueryResults, PxVehicleTelemetryData& telemetryData)
{
	PxVehicleUpdate::updateSingleVehicleAndStoreTelemetryData
		(timestep, gravity, vehicleDrivableSurfaceToTireFrictionPairs, focusVehicle, wheelQueryResults, telemetryData);
}

#endif

////////////////////////////////////////////////////////////
//Update an array of vehicles of any type
////////////////////////////////////////////////////////////

void PxVehicleUpdate::update
(const PxF32 timestep, const PxVec3& gravity, const PxVehicleDrivableSurfaceToTireFrictionPairs& vehicleDrivableSurfaceToTireFrictionPairs, 
 const PxU32 numVehicles, PxVehicleWheels** vehicles, PxVehicleWheelQueryResult* vehicleWheelQueryResults, PxVehicleConcurrentUpdateData* vehicleConcurrentUpdates)
{
	PX_CHECK_AND_RETURN(gravity.magnitude()>0, "gravity vector must have non-zero length");
	PX_CHECK_AND_RETURN(timestep>0, "timestep must be greater than zero");
	PX_CHECK_AND_RETURN(gThresholdForwardSpeedForWheelAngleIntegration>0, "PxInitVehicleSDK needs to be called before ever calling PxVehicleUpdates");

#if PX_CHECKED
	for(PxU32 i=0;i<numVehicles;i++)
	{
		const PxVehicleWheels* const vehWheels=vehicles[i];
		for(PxU32 j=0;j<vehWheels->mWheelsSimData.mNbWheels4;j++)
		{
			PX_CHECK_MSG(
				vehWheels->mWheelsDynData.mWheels4DynData[j].mRaycastResults || 
				vehWheels->mWheelsDynData.mWheels4DynData[j].mSweepResults || 
				vehWheels->mWheelsDynData.mWheels4DynData[0].mHasCachedRaycastHitPlane ||
				(vehWheels->mWheelsSimData.getIsWheelDisabled(4*j+0) &&  
				 vehWheels->mWheelsSimData.getIsWheelDisabled(4*j+1) &&  
				 vehWheels->mWheelsSimData.getIsWheelDisabled(4*j+2) &&  
				 vehWheels->mWheelsSimData.getIsWheelDisabled(4*j+3)),
				"Need to call PxVehicleSuspensionRaycasts or PxVehicleSuspensionSweeps at least once before trying to update");
		}
		for(PxU32 j=0;j<vehWheels->mWheelsSimData.mNbActiveWheels;j++)
		{
			PX_CHECK_MSG(vehWheels->mWheelsDynData.mTireForceCalculators->mShaderData[j], "Need to set non-null tire force shader data ptr");
		}
		PX_CHECK_MSG(vehWheels->mWheelsDynData.mTireForceCalculators->mShader, "Need to set non-null tire force shader function");

		PX_CHECK_AND_RETURN(NULL==vehicleWheelQueryResults || vehicleWheelQueryResults[i].nbWheelQueryResults >= vehicles[i]->mWheelsSimData.getNbWheels(),
			"nbWheelQueryResults must always be greater than or equal to number of wheels in corresponding vehicle");

		for(PxU32 j=0;j<vehWheels->mWheelsSimData.mNbActiveWheels;j++)
		{
			PX_CHECK_AND_RETURN(!vehWheels->mWheelsSimData.getIsWheelDisabled(j) || -1==vehWheels->mWheelsSimData.getWheelShapeMapping(j), 
				"Disabled wheels must not be associated with a PxShape:  use setWheelShapeMapping to remove the association");

			PX_CHECK_AND_RETURN(!vehWheels->mWheelsSimData.getIsWheelDisabled(j) || 0==vehWheels->mWheelsDynData.getWheelRotationSpeed(j), 
				"Disabled wheels must have zero rotation speed:  use setWheelRotationSpeed to set the wheel to zero rotation speed");
		}

		PX_CHECK_AND_RETURN(!vehicleConcurrentUpdates || (vehicleConcurrentUpdates[i].concurrentWheelUpdates && vehicleConcurrentUpdates[i].nbConcurrentWheelUpdates >= vehicles[i]->mWheelsSimData.getNbWheels()),
			"vehicleConcurrentUpdates is illegally configured with either null pointers or with insufficient memory for successful concurrent updates."); 

		for(PxU32 j=0; j < vehWheels->mWheelsSimData.mNbActiveAntiRollBars; j++)
		{
			const PxVehicleAntiRollBarData antiRoll = vehWheels->mWheelsSimData.getAntiRollBarData(j);
			PX_CHECK_AND_RETURN(!vehWheels->mWheelsSimData.getIsWheelDisabled(antiRoll.mWheel0), "Wheel0 of antiroll bar is disabled.  This is not supported."); 
			PX_CHECK_AND_RETURN(!vehWheels->mWheelsSimData.getIsWheelDisabled(antiRoll.mWheel1), "Wheel1 of antiroll bar is disabled.  This is not supported."); 
		}
	}
#endif

#if PX_DEBUG_VEHICLE_ON
	gCarEngineGraphData=NULL;
	for(PxU32 j=0;j<PX_MAX_NB_WHEELS;j++)
	{
		gCarWheelGraphData[j]=NULL;
	}
	gCarSuspForceAppPoints=NULL;
	gCarTireForceAppPoints=NULL;
#endif

	const PxF32 gravityMagnitude=gravity.magnitude();
	const PxF32 recipGravityMagnitude=1.0f/gravityMagnitude;

	for(PxU32 i=0;i<numVehicles;i++)
	{
		PxVehicleWheels* vehWheels=vehicles[i];
		PxVehicleWheelQueryResult* vehWheelQueryResults = vehicleWheelQueryResults ? &vehicleWheelQueryResults[i] : NULL;
		PxVehicleConcurrentUpdateData* vehConcurrentUpdateData = vehicleConcurrentUpdates ? &vehicleConcurrentUpdates[i] : NULL;
		switch(vehWheels->mType)
		{
		case PxVehicleTypes::eDRIVE4W:
			{
				PxVehicleDrive4W* vehDrive4W=static_cast<PxVehicleDrive4W*>(vehWheels);

				PxVehicleUpdate::updateDrive4W(					
					timestep,
					gravity,gravityMagnitude,recipGravityMagnitude,
					vehicleDrivableSurfaceToTireFrictionPairs,
					vehDrive4W, vehWheelQueryResults, vehConcurrentUpdateData);
				}
			break;

		case PxVehicleTypes::eDRIVENW:
			{
				PxVehicleDriveNW* vehDriveNW=static_cast<PxVehicleDriveNW*>(vehWheels);

				PxVehicleUpdate::updateDriveNW(					
					timestep,
					gravity,gravityMagnitude,recipGravityMagnitude,
					vehicleDrivableSurfaceToTireFrictionPairs,
					vehDriveNW, vehWheelQueryResults, vehConcurrentUpdateData);
			}
			break;

		case PxVehicleTypes::eDRIVETANK:
			{
				PxVehicleDriveTank* vehDriveTank=static_cast<PxVehicleDriveTank*>(vehWheels);

				PxVehicleUpdate::updateTank(
					timestep,
					gravity,gravityMagnitude,recipGravityMagnitude,
					vehicleDrivableSurfaceToTireFrictionPairs,
					vehDriveTank, vehWheelQueryResults, vehConcurrentUpdateData);
			}
			break;	

		case PxVehicleTypes::eNODRIVE:
			{
				PxVehicleNoDrive* vehDriveNoDrive=static_cast<PxVehicleNoDrive*>(vehWheels);

				PxVehicleUpdate::updateNoDrive(					
					timestep,
					gravity,gravityMagnitude,recipGravityMagnitude,
					vehicleDrivableSurfaceToTireFrictionPairs,
					vehDriveNoDrive, vehWheelQueryResults, vehConcurrentUpdateData);
			}
			break;
			
		default:
			PX_CHECK_MSG(false, "update - unsupported vehicle type"); 
			break;
		}
	}
}


void PxVehicleUpdate::updatePost
(const PxVehicleConcurrentUpdateData* vehicleConcurrentUpdates, const PxU32 numVehicles, PxVehicleWheels** vehicles)
{
	PX_CHECK_AND_RETURN(vehicleConcurrentUpdates, "vehicleConcurrentUpdates must be non-null.");

#if PX_CHECKED
	for(PxU32 i=0;i<numVehicles;i++)
	{
		PxVehicleWheels* vehWheels=vehicles[i];
		for(PxU32 j=0;j<vehWheels->mWheelsSimData.mNbActiveWheels;j++)
		{
			PX_CHECK_AND_RETURN(!vehWheels->mWheelsSimData.getIsWheelDisabled(j) || -1==vehWheels->mWheelsSimData.getWheelShapeMapping(j), 
				"Disabled wheels must not be associated with a PxShape:  use setWheelShapeMapping to remove the association");

			PX_CHECK_AND_RETURN(!vehWheels->mWheelsSimData.getIsWheelDisabled(j) || 0==vehWheels->mWheelsDynData.getWheelRotationSpeed(j), 
				"Disabled wheels must have zero rotation speed:  use setWheelRotationSpeed to set the wheel to zero rotation speed");

			PX_CHECK_AND_RETURN(vehicleConcurrentUpdates[i].concurrentWheelUpdates && vehicleConcurrentUpdates[i].nbConcurrentWheelUpdates >= vehWheels->mWheelsSimData.getNbWheels(),
				"vehicleConcurrentUpdates is illegally configured with either null pointers or insufficient memory for successful concurrent vehicle updates.");
		}
	}
#endif

	for(PxU32 i=0;i<numVehicles;i++)
	{
		//Get the ith vehicle and its actor.
		PxVehicleWheels* vehWheels=vehicles[i];
		PxRigidDynamic* vehActor = vehWheels->getRigidDynamicActor();

		//Get the concurrent update data for the ith vehicle.
		//This contains the data that couldn't get updated concurrently and now must be 
		//set sequentially.
		const PxVehicleConcurrentUpdateData& vehicleConcurrentUpdate = vehicleConcurrentUpdates[i];

		//Test if the actor is to remain sleeping.
		//If the actor is to remain sleeping then do nothing.
		if(!vehicleConcurrentUpdate.staySleeping)
		{
			//Wake the vehicle's actor up as required.
			if(vehicleConcurrentUpdate.wakeup)
			{
				vehActor->wakeUp();
			}

			//Apply momentum changes to vehicle's actor
			if(!gApplyForces)
			{
				vehActor->setLinearVelocity(vehicleConcurrentUpdate.linearMomentumChange, false);
				vehActor->setAngularVelocity(vehicleConcurrentUpdate.angularMomentumChange, false);
			}
			else
			{
				vehActor->addForce(vehicleConcurrentUpdate.linearMomentumChange, PxForceMode::eACCELERATION, false);
				vehActor->addTorque(vehicleConcurrentUpdate.angularMomentumChange, PxForceMode::eACCELERATION, false);
			}

			//In each block of 4 wheels record how many wheels are active.
			const PxU32 numActiveWheels=vehWheels->mWheelsSimData.mNbActiveWheels;
			const PxU32 numWheels4 = vehWheels->mWheelsSimData.getNbWheels4();
			const PxU32 numActiveWheelsInLast4=4-(4*numWheels4 - numActiveWheels);
			PxU32 numActiveWheelsPerBlock4[PX_MAX_NB_SUSPWHEELTIRE4]={0,0,0,0,0};
			numActiveWheelsPerBlock4[0]=PxMin(numActiveWheels,PxU32(4));
			for(PxU32 j=1;j<numWheels4-1;j++)
			{
				numActiveWheelsPerBlock4[j]=4;
			}
			numActiveWheelsPerBlock4[numWheels4-1]=numActiveWheelsInLast4;
			PX_ASSERT(numActiveWheels == numActiveWheelsPerBlock4[0] + numActiveWheelsPerBlock4[1] + numActiveWheelsPerBlock4[2] + numActiveWheelsPerBlock4[3] + numActiveWheelsPerBlock4[4]); 

			//Apply the local poses to the shapes of the vehicle's actor that represent wheels.
			for(PxU32 j=0;j<numWheels4;j++)
			{
				PxTransform localPoses[4]=
				{
					vehicleConcurrentUpdate.concurrentWheelUpdates[j*4 + 0].localPose,
					vehicleConcurrentUpdate.concurrentWheelUpdates[j*4 + 1].localPose,
					vehicleConcurrentUpdate.concurrentWheelUpdates[j*4 + 2].localPose,
					vehicleConcurrentUpdate.concurrentWheelUpdates[j*4 + 3].localPose
				};
				poseWheels(vehWheels->mWheelsSimData.mWheels4SimData[j],localPoses,numActiveWheelsPerBlock4[j],vehActor);
			}

			//Apply forces to dynamic actors hit by the wheels.
			for(PxU32 j=0;j<numActiveWheels;j++)
			{
				PxRigidDynamic* hitActor=vehicleConcurrentUpdate.concurrentWheelUpdates[j].hitActor;
				if(hitActor)
				{
					const PxVec3& hitForce=vehicleConcurrentUpdate.concurrentWheelUpdates[j].hitActorForce;
					const PxVec3& hitForcePosition=vehicleConcurrentUpdate.concurrentWheelUpdates[j].hitActorForcePosition;
					PxRigidBodyExt::addForceAtPos(*hitActor,hitForce,hitForcePosition);
				}
			}
		}
	}
}


void physx::PxVehicleUpdates
(const PxReal timestep, const PxVec3& gravity, const PxVehicleDrivableSurfaceToTireFrictionPairs& vehicleDrivableSurfaceToTireFrictionPairs, 
 const PxU32 numVehicles, PxVehicleWheels** vehicles, PxVehicleWheelQueryResult* vehicleWheelQueryResults, PxVehicleConcurrentUpdateData* vehicleConcurrentUpdates)
{
	PX_PROFILE_ZONE("PxVehicleUpdates::ePROFILE_UPDATES",0);
	PxVehicleUpdate::update(timestep, gravity, vehicleDrivableSurfaceToTireFrictionPairs, numVehicles, vehicles, vehicleWheelQueryResults, vehicleConcurrentUpdates);
}

void physx::PxVehiclePostUpdates
(const PxVehicleConcurrentUpdateData* vehicleConcurrentUpdates, const PxU32 numVehicles, PxVehicleWheels** vehicles)
{
	PX_PROFILE_ZONE("PxVehicleUpdates::ePROFILE_POSTUPDATES",0);
	PxVehicleUpdate::updatePost(vehicleConcurrentUpdates, numVehicles, vehicles);
}

void physx::PxVehicleShiftOrigin(const PxVec3& shift, const PxU32 numVehicles, PxVehicleWheels** vehicles)
{
	PxVehicleUpdate::shiftOrigin(shift, numVehicles, vehicles);
}

///////////////////////////////////////////////////////////////////////////////////
//The following functions issue  a single batch of suspension raycasts for an array of vehicles of any type.
//The buffer of sceneQueryResults is distributed among the vehicles in the array 
//for use in the next PxVehicleUpdates call.
///////////////////////////////////////////////////////////////////////////////////

void PxVehicleWheels4SuspensionRaycasts
(PxBatchQuery* batchQuery, 
 const PxVehicleWheels4SimData& wheels4SimData, PxVehicleWheels4DynData& wheels4DynData, 
 const PxQueryFilterData* carFilterData, const bool* activeWheelStates, const PxU32 numActiveWheels,
 PxRigidDynamic* vehActor)
{
	//Get the transform of the chassis.
	PxTransform carChassisTrnsfm=vehActor->getGlobalPose().transform(vehActor->getCMassLocalPose());

	//Add a raycast for each wheel.
	for(PxU32 j=0;j<numActiveWheels;j++)
	{
		const PxVehicleSuspensionData& susp=wheels4SimData.getSuspensionData(j);
		const PxVehicleWheelData& wheel=wheels4SimData.getWheelData(j);

		const PxVec3& bodySpaceSuspTravelDir=wheels4SimData.getSuspTravelDirection(j);
		PxVec3 bodySpaceWheelCentreOffset=wheels4SimData.getWheelCentreOffset(j);
		PxF32 maxDroop=susp.mMaxDroop;
		PxF32 maxBounce=susp.mMaxCompression;
		PxF32 radius=wheel.mRadius;
		PX_ASSERT(maxBounce>=0);
		PX_ASSERT(maxDroop>=0);

		if(!activeWheelStates[j])
		{
			//For disabled wheels just issue a raycast of almost zero length.
			//This should be very cheap and ought to hit nothing.
			bodySpaceWheelCentreOffset=PxVec3(0,0,0);
			maxDroop=1e-5f*gToleranceScaleLength;
			maxBounce=1e-5f*gToleranceScaleLength;
			radius=1e-5f*gToleranceScaleLength;
		}

		PxVec3 suspLineStart;
		PxVec3 suspLineDir;
		computeSuspensionRaycast(carChassisTrnsfm,bodySpaceWheelCentreOffset,bodySpaceSuspTravelDir,radius,maxBounce,suspLineStart,suspLineDir);

		//Total length from top of wheel at max compression to bottom of wheel at max droop.
		PxF32 suspLineLength=radius + maxBounce  + maxDroop + radius;
		//Add another radius on for good measure.
		suspLineLength+=radius;

		//Store the susp line ray for later use.
		PxVehicleWheels4DynData::SuspLineRaycast& raycast = 
			reinterpret_cast<PxVehicleWheels4DynData::SuspLineRaycast&>(wheels4DynData.mQueryOrCachedHitResults);
		raycast.mStarts[j]=suspLineStart;
		raycast.mDirs[j]=suspLineDir;
		raycast.mLengths[j]=suspLineLength;

		//Add the raycast to the scene query.
		batchQuery->raycast(
			suspLineStart, suspLineDir, suspLineLength, 0,
			PxHitFlag::ePOSITION|PxHitFlag::eNORMAL|PxHitFlag::eDISTANCE|PxHitFlag::eUV, carFilterData[j]);
	}
}

void PxVehicleUpdate::suspensionRaycasts(PxBatchQuery* batchQuery, const PxU32 numVehicles, PxVehicleWheels** vehicles, const PxU32 numSceneQueryResults, PxRaycastQueryResult* sceneQueryResults, const bool* vehiclesToRaycast)
{
	START_TIMER(TIMER_RAYCASTS);

	//Reset all hit counts to zero.
	for(PxU32 i=0;i<numSceneQueryResults;i++)
	{
		sceneQueryResults[i].hasBlock=false;
	}

	PxRaycastQueryResult* sqres=sceneQueryResults;

	const PxQueryFlags flags = PxQueryFlag::eSTATIC|PxQueryFlag::eDYNAMIC|PxQueryFlag::ePREFILTER;
	PxQueryFilterData carFilterData[4];
	carFilterData[0].flags=flags;
	carFilterData[1].flags=flags;
	carFilterData[2].flags=flags;
	carFilterData[3].flags=flags;

	//Work out the rays for the suspension line raycasts and perform all the raycasts.
	for(PxU32 i=0;i<numVehicles;i++)
	{
		//Get the current car.
		PxVehicleWheels& veh=*vehicles[i];
		const PxVehicleWheels4SimData* PX_RESTRICT wheels4SimData=veh.mWheelsSimData.mWheels4SimData;
		PxVehicleWheels4DynData* PX_RESTRICT wheels4DynData=veh.mWheelsDynData.mWheels4DynData;
		const PxU32 numWheels4=((veh.mWheelsSimData.mNbActiveWheels & ~3) >> 2);
		const PxU32 numActiveWheels=veh.mWheelsSimData.mNbActiveWheels;
		const PxU32 numActiveWheelsInLast4=numActiveWheels-4*numWheels4;
		PxRigidDynamic* vehActor=veh.mActor;

		//Set the results pointer and start the raycasts.
		PX_ASSERT(numActiveWheelsInLast4<4);

		//Blocks of 4 wheels.
		for(PxU32 j=0;j<numWheels4;j++)
		{
			bool activeWheelStates[4]={false,false,false,false};
			computeWheelActiveStates(4*j, veh.mWheelsSimData.mActiveWheelsBitmapBuffer, activeWheelStates);

			wheels4DynData[j].mRaycastResults=NULL;
			wheels4DynData[j].mSweepResults=NULL;

			if(NULL==vehiclesToRaycast || vehiclesToRaycast[i])
			{
				if((sceneQueryResults + numSceneQueryResults) >= (sqres+4))
				{
					carFilterData[0].data=wheels4SimData[j].getSceneQueryFilterData(0);
					carFilterData[1].data=wheels4SimData[j].getSceneQueryFilterData(1);
					carFilterData[2].data=wheels4SimData[j].getSceneQueryFilterData(2);
					carFilterData[3].data=wheels4SimData[j].getSceneQueryFilterData(3);
					wheels4DynData[j].mRaycastResults=sqres;
					PxVehicleWheels4SuspensionRaycasts(batchQuery,wheels4SimData[j],wheels4DynData[j],carFilterData,activeWheelStates,4,vehActor);
				}
				else
				{
					PX_CHECK_MSG(false, "PxVehicleUpdate::suspensionRaycasts - numSceneQueryResults not big enough to support one raycast hit report per wheel.  Increase size of sceneQueryResults");
				}
				sqres+=4;
			}
		}
		//Remainder that don't make up a block of 4.
		if(numActiveWheelsInLast4>0)
		{
			const PxU32 j=numWheels4;

			bool activeWheelStates[4]={false,false,false,false};
			computeWheelActiveStates(4*j, veh.mWheelsSimData.mActiveWheelsBitmapBuffer, activeWheelStates);

			wheels4DynData[j].mRaycastResults=NULL;
			wheels4DynData[j].mSweepResults=NULL;
			
			if(NULL==vehiclesToRaycast || vehiclesToRaycast[i])
			{
				if((sceneQueryResults + numSceneQueryResults) >= (sqres+numActiveWheelsInLast4))
				{
					if(0<numActiveWheelsInLast4) carFilterData[0].data=wheels4SimData[j].getSceneQueryFilterData(0);
					if(1<numActiveWheelsInLast4) carFilterData[1].data=wheels4SimData[j].getSceneQueryFilterData(1);
					if(2<numActiveWheelsInLast4) carFilterData[2].data=wheels4SimData[j].getSceneQueryFilterData(2);
					wheels4DynData[j].mRaycastResults=sqres;
					PxVehicleWheels4SuspensionRaycasts(batchQuery,wheels4SimData[j],wheels4DynData[j],carFilterData,activeWheelStates,numActiveWheelsInLast4,vehActor);
				}
				else
				{
					PX_CHECK_MSG(false, "PxVehicleUpdate::suspensionRaycasts - numSceneQueryResults not bit enough to support one raycast hit report per wheel.  Increase size of sceneQueryResults");
				}
				sqres+=numActiveWheelsInLast4;
			}
		}
	}

	batchQuery->execute();

	END_TIMER(TIMER_RAYCASTS);
}

void physx::PxVehicleSuspensionRaycasts(PxBatchQuery* batchQuery, const PxU32 numVehicles, PxVehicleWheels** vehicles, const PxU32 numSceneQueryesults, PxRaycastQueryResult* sceneQueryResults, const bool* vehiclesToRaycast)
{
	PX_PROFILE_ZONE("PxVehicleSuspensionRaycasts::ePROFILE_RAYCASTS",0);
	PxVehicleUpdate::suspensionRaycasts(batchQuery, numVehicles, vehicles, numSceneQueryesults, sceneQueryResults, vehiclesToRaycast);
}


void PxVehicleWheels4SuspensionSweeps
(PxBatchQuery* batchQuery, 
 const PxVehicleWheels4SimData& wheels4SimData, PxVehicleWheels4DynData& wheels4DynData, 
 const PxQueryFilterData* carFilterData, const bool* activeWheelStates, const PxU32 numActiveWheels,
 const PxU16 nbHitsPerQuery,
 const PxI32* wheelShapeIds,
 PxRigidDynamic* vehActor,
 const PxF32 sweepWidthScale, const PxF32 sweepRadiusScale)
{
	PX_UNUSED(sweepWidthScale);
	PX_UNUSED(sweepRadiusScale);

	//Get the transform of the chassis.
	PxTransform carChassisTrnsfm=vehActor->getGlobalPose().transform(vehActor->getCMassLocalPose());

	//Add a raycast for each wheel.
	for(PxU32 j=0;j<numActiveWheels;j++)
	{
		const PxVehicleSuspensionData& susp = wheels4SimData.getSuspensionData(j);
		const PxVehicleWheelData& wheel = wheels4SimData.getWheelData(j);

		PxShape* wheelShape;
		vehActor->getShapes(&wheelShape, 1, PxU32(wheelShapeIds[j]));

		PxGeometryHolder suspGeometry;
		if (PxGeometryType::eCONVEXMESH == wheelShape->getGeometryType())
		{
			PxConvexMeshGeometry convMeshGeom;
			wheelShape->getConvexMeshGeometry(convMeshGeom);
			convMeshGeom.scale.scale =
				PxVec3(
					PxAbs(gRight.x*sweepWidthScale + (gUp.x + gForward.x)*sweepRadiusScale),
					PxAbs(gRight.y*sweepWidthScale + (gUp.y + gForward.y)*sweepRadiusScale),
					PxAbs(gRight.z*sweepWidthScale + (gUp.z + gForward.z)*sweepRadiusScale));
			suspGeometry.storeAny(convMeshGeom);
		}
		else if (PxGeometryType::eCAPSULE == wheelShape->getGeometryType())
		{
			PxCapsuleGeometry capsuleGeom;
			wheelShape->getCapsuleGeometry(capsuleGeom);
			capsuleGeom.halfHeight *= sweepWidthScale;
			capsuleGeom.radius *= sweepRadiusScale;
			suspGeometry.storeAny(capsuleGeom);
		}
		else
		{
			PX_ASSERT(PxGeometryType::eSPHERE == wheelShape->getGeometryType());
			PxSphereGeometry sphereGeom;
			wheelShape->getSphereGeometry(sphereGeom);
			sphereGeom.radius *= sweepRadiusScale;
			suspGeometry.storeAny(sphereGeom);
		}

		const PxQuat wheelLocalPoseRotation = wheelShape->getLocalPose().q;
		const PxF32 wheelTheta = wheels4DynData.mWheelRotationAngles[j];

		const PxVec3& bodySpaceSuspTravelDir = wheels4SimData.getSuspTravelDirection(j);
		PxVec3 bodySpaceWheelCentreOffset = wheels4SimData.getWheelCentreOffset(j);
		PxF32 maxDroop = susp.mMaxDroop;
		PxF32 maxBounce = susp.mMaxCompression;
		PxF32 radius = wheel.mRadius;
		PX_ASSERT(maxBounce >= 0);
		PX_ASSERT(maxDroop >= 0);

		if(!activeWheelStates[j])
		{
			//For disabled wheels just issue a raycast of almost zero length.
			//This should be very cheap and ought to hit nothing.
			bodySpaceWheelCentreOffset = PxVec3(0,0,0);
			maxDroop = 1e-5f*gToleranceScaleLength;
			maxBounce = 1e-5f*gToleranceScaleLength;
			radius = 1e-5f*gToleranceScaleLength;
		}

		PxTransform suspPoseStart;
		PxVec3 suspLineDir;
		computeSuspensionSweep(
			carChassisTrnsfm, 
			wheelLocalPoseRotation, wheelTheta,
			bodySpaceWheelCentreOffset, bodySpaceSuspTravelDir, radius, maxBounce, 
			suspPoseStart, suspLineDir);
		const PxF32  suspLineLength = radius + maxBounce + maxDroop + radius;

		//Store the susp line ray for later use.
		PxVehicleWheels4DynData::SuspLineSweep& sweep = 
			reinterpret_cast<PxVehicleWheels4DynData::SuspLineSweep&>(wheels4DynData.mQueryOrCachedHitResults);
		sweep.mStartPose[j] = suspPoseStart;
		sweep.mDirs[j] = suspLineDir;
		sweep.mLengths[j] = suspLineLength;
		sweep.mGometries[j] = suspGeometry;

		//Add the raycast to the scene query.
		batchQuery->sweep(sweep.mGometries[j].any(),
			suspPoseStart, suspLineDir, suspLineLength, nbHitsPerQuery,
			PxHitFlag::ePOSITION|PxHitFlag::eNORMAL|PxHitFlag::eDISTANCE|PxHitFlag::eUV, 
			carFilterData[j]);
	}
}


void PxVehicleUpdate::suspensionSweeps
(PxBatchQuery* batchQuery, 
 const PxU32 numVehicles, PxVehicleWheels** vehicles, 
 const PxU32 numSceneQueryResults, PxSweepQueryResult* sceneQueryResults, const PxU16 nbHitsPerQuery,
 const bool* vehiclesToSweep,
 const PxF32 sweepWidthScale, const PxF32 sweepRadiusScale)
{
	PX_CHECK_MSG(sweepWidthScale > 0.0f, "PxVehicleUpdate::suspensionSweeps - sweepWidthScale must be greater than 0.0");
	PX_CHECK_MSG(sweepRadiusScale > 0.0f, "PxVehicleUpdate::suspensionSweeps - sweepRadiusScale must be greater than 0.0");

	START_TIMER(TIMER_SWEEPS);

	//Reset all hit counts to zero.
	for(PxU32 i=0;i<numSceneQueryResults;i++)
	{
		sceneQueryResults[i].hasBlock=false;
	}

	PxSweepQueryResult* sqres=sceneQueryResults;

	const PxQueryFlags flags = PxQueryFlag::eSTATIC|PxQueryFlag::eDYNAMIC|PxQueryFlag::ePREFILTER|PxQueryFlag::ePOSTFILTER;
	PxQueryFilterData carFilterData[4];
	carFilterData[0].flags=flags;
	carFilterData[1].flags=flags;
	carFilterData[2].flags=flags;
	carFilterData[3].flags=flags;

	//Work out the rays for the suspension line raycasts and perform all the raycasts.
	for(PxU32 i=0;i<numVehicles;i++)
	{
		//Get the current car.
		PxVehicleWheels& veh=*vehicles[i];
		const PxVehicleWheels4SimData* PX_RESTRICT wheels4SimData=veh.mWheelsSimData.mWheels4SimData;
		PxVehicleWheels4DynData* PX_RESTRICT wheels4DynData=veh.mWheelsDynData.mWheels4DynData;
		const PxU32 numWheels4=((veh.mWheelsSimData.mNbActiveWheels & ~3) >> 2);
		const PxU32 numActiveWheels=veh.mWheelsSimData.mNbActiveWheels;
		const PxU32 numActiveWheelsInLast4=numActiveWheels-4*numWheels4;
		PxRigidDynamic* vehActor=veh.mActor;

		//Set the results pointer and start the raycasts.
		PX_ASSERT(numActiveWheelsInLast4<4);

		//Get the shape ids for the wheels.
		PxI32 wheelShapeIds[PX_MAX_NB_WHEELS];
		PxMemSet(wheelShapeIds, 0xff, sizeof(PxI32)*PX_MAX_NB_WHEELS);
		for(PxU32 j = 0; j < veh.mWheelsSimData.getNbWheels(); j++)
		{
			PX_CHECK_AND_RETURN(veh.mWheelsSimData.getWheelShapeMapping(j) != -1, "PxVehicleUpdate::suspensionSweeps - trying to sweep a shape that doesn't exist.");
			wheelShapeIds[j] = veh.mWheelsSimData.getWheelShapeMapping(j);
		}

		//Blocks of 4 wheels.
		for(PxU32 j=0;j<numWheels4;j++)
		{
			bool activeWheelStates[4]={false,false,false,false};
			computeWheelActiveStates(4*j, veh.mWheelsSimData.mActiveWheelsBitmapBuffer, activeWheelStates);

			const PxI32* wheelShapeIds4 = wheelShapeIds + 4*j;

			wheels4DynData[j].mRaycastResults=NULL;
			wheels4DynData[j].mSweepResults=NULL;

			if(NULL==vehiclesToSweep || vehiclesToSweep[i])
			{
				if((sceneQueryResults + numSceneQueryResults) >= (sqres+4))
				{
					carFilterData[0].data=wheels4SimData[j].getSceneQueryFilterData(0);
					carFilterData[1].data=wheels4SimData[j].getSceneQueryFilterData(1);
					carFilterData[2].data=wheels4SimData[j].getSceneQueryFilterData(2);
					carFilterData[3].data=wheels4SimData[j].getSceneQueryFilterData(3);
					wheels4DynData[j].mSweepResults=sqres;
					PxVehicleWheels4SuspensionSweeps(
						batchQuery,
						wheels4SimData[j], wheels4DynData[j],
						carFilterData, activeWheelStates, 4, 
						nbHitsPerQuery,
						wheelShapeIds4,
						vehActor, 
						sweepWidthScale, sweepRadiusScale);
				}
				else
				{
					PX_CHECK_MSG(false, "PxVehicleUpdate::suspensionRaycasts - numSceneQueryResults not big enough to support one raycast hit report per wheel.  Increase size of sceneQueryResults");
				}
				sqres+=4;
			}
		}
		//Remainder that don't make up a block of 4.
		if(numActiveWheelsInLast4>0)
		{
			const PxU32 j=numWheels4;

			bool activeWheelStates[4]={false,false,false,false};
			computeWheelActiveStates(4*j, veh.mWheelsSimData.mActiveWheelsBitmapBuffer, activeWheelStates);

			const PxI32* wheelShapeIds4 = wheelShapeIds + 4*j;

			wheels4DynData[j].mRaycastResults=NULL;
			wheels4DynData[j].mSweepResults=NULL;

			if(NULL==vehiclesToSweep || vehiclesToSweep[i])
			{
				if((sceneQueryResults + numSceneQueryResults) >= (sqres+numActiveWheelsInLast4))
				{
					if(0<numActiveWheelsInLast4) carFilterData[0].data=wheels4SimData[j].getSceneQueryFilterData(0);
					if(1<numActiveWheelsInLast4) carFilterData[1].data=wheels4SimData[j].getSceneQueryFilterData(1);
					if(2<numActiveWheelsInLast4) carFilterData[2].data=wheels4SimData[j].getSceneQueryFilterData(2);
					wheels4DynData[j].mRaycastResults=NULL;
					wheels4DynData[j].mSweepResults=sqres;
					PxVehicleWheels4SuspensionSweeps(
						batchQuery,
						wheels4SimData[j], wheels4DynData[j],
						carFilterData, activeWheelStates, numActiveWheelsInLast4,
						nbHitsPerQuery,
						wheelShapeIds4,
						vehActor,
						sweepWidthScale, sweepRadiusScale);
				}
				else
				{
					PX_CHECK_MSG(false, "PxVehicleUpdate::suspensionSweeps - numSceneQueryResults not bit enough to support one sweep hit report per wheel.  Increase size of sceneQueryResults");
				}
				sqres+=numActiveWheelsInLast4;
			}
		}
	}

	batchQuery->execute();

	END_TIMER(TIMER_SWEEPS);
}

namespace physx
{
    void PxVehicleSuspensionSweeps
    (PxBatchQuery* batchQuery,
     const PxU32 nbVehicles, PxVehicleWheels** vehicles,
     const PxU32 nbSceneQueryResults, PxSweepQueryResult* sceneQueryResults, const PxU16 nbHitsPerQuery,
     const bool* vehiclesToSweep,
     const PxF32 sweepWidthScale, const PxF32 sweepRadiusScale)
    {
        PX_PROFILE_ZONE("PxVehicleSuspensionSweeps::ePROFILE_SWEEPS",0);
        PxVehicleUpdate::suspensionSweeps(
                                          batchQuery, nbVehicles, vehicles, nbSceneQueryResults, sceneQueryResults, nbHitsPerQuery, vehiclesToSweep, sweepWidthScale, sweepRadiusScale);
    }
}

<|MERGE_RESOLUTION|>--- conflicted
+++ resolved
@@ -2304,12 +2304,7 @@
  const PxVec4& hitPlane,
  PxF32& jounce, PxVec3& wheelBottomPos)
 {
-<<<<<<< HEAD
-	PX_UNUSED(width);
-	const PxVec3 hitNorm = PxVec3(hitPlane.x, hitPlane.y, hitPlane.z);
-=======
     PX_UNUSED(width);	
->>>>>>> 50b84fc1
 
 	//Compute the raycast start pos and direction.
 	PxVec3 v, w;
@@ -2327,15 +2322,9 @@
 
 	//Remove this code because we handle tire width with sweeps now.
 	//Work out if the inner or outer disc is deeper in the plane.
-<<<<<<< HEAD
-	/*const PxVec3 latDir = carChassisTrnsfm.rotate(gRight);
-	const PxF32 signDot = computeSign(hitNorm.dot(latDir));
-	v -= latDir*(signDot*0.5f*width);*/
-=======
 	//const PxVec3 latDir = carChassisTrnsfm.rotate(gRight);
 	//const PxF32 signDot = computeSign(hitNorm.dot(latDir));
 	//v -= latDir*(signDot*0.5f*width);
->>>>>>> 50b84fc1
 
 	//Work out the point on the susp line that touches the intersection plane.
 	//n.(v+wt)+d=0 where n,d describe the plane; v,w describe the susp ray; t is the point on the susp line.
