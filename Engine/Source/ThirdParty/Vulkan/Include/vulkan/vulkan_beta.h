--- conflicted
+++ resolved
@@ -17,356 +17,6 @@
 extern "C" {
 #endif
 
-
-
-#define VK_KHR_video_queue 1
-VK_DEFINE_NON_DISPATCHABLE_HANDLE(VkVideoSessionKHR)
-VK_DEFINE_NON_DISPATCHABLE_HANDLE(VkVideoSessionParametersKHR)
-#define VK_KHR_VIDEO_QUEUE_SPEC_VERSION   7
-#define VK_KHR_VIDEO_QUEUE_EXTENSION_NAME "VK_KHR_video_queue"
-
-typedef enum VkQueryResultStatusKHR {
-    VK_QUERY_RESULT_STATUS_ERROR_KHR = -1,
-    VK_QUERY_RESULT_STATUS_NOT_READY_KHR = 0,
-    VK_QUERY_RESULT_STATUS_COMPLETE_KHR = 1,
-    VK_QUERY_RESULT_STATUS_MAX_ENUM_KHR = 0x7FFFFFFF
-} VkQueryResultStatusKHR;
-
-typedef enum VkVideoCodecOperationFlagBitsKHR {
-    VK_VIDEO_CODEC_OPERATION_NONE_KHR = 0,
-#ifdef VK_ENABLE_BETA_EXTENSIONS
-    VK_VIDEO_CODEC_OPERATION_ENCODE_H264_BIT_EXT = 0x00010000,
-#endif
-#ifdef VK_ENABLE_BETA_EXTENSIONS
-    VK_VIDEO_CODEC_OPERATION_ENCODE_H265_BIT_EXT = 0x00020000,
-#endif
-#ifdef VK_ENABLE_BETA_EXTENSIONS
-    VK_VIDEO_CODEC_OPERATION_DECODE_H264_BIT_EXT = 0x00000001,
-#endif
-#ifdef VK_ENABLE_BETA_EXTENSIONS
-    VK_VIDEO_CODEC_OPERATION_DECODE_H265_BIT_EXT = 0x00000002,
-#endif
-    VK_VIDEO_CODEC_OPERATION_FLAG_BITS_MAX_ENUM_KHR = 0x7FFFFFFF
-} VkVideoCodecOperationFlagBitsKHR;
-typedef VkFlags VkVideoCodecOperationFlagsKHR;
-
-typedef enum VkVideoChromaSubsamplingFlagBitsKHR {
-    VK_VIDEO_CHROMA_SUBSAMPLING_INVALID_KHR = 0,
-    VK_VIDEO_CHROMA_SUBSAMPLING_MONOCHROME_BIT_KHR = 0x00000001,
-    VK_VIDEO_CHROMA_SUBSAMPLING_420_BIT_KHR = 0x00000002,
-    VK_VIDEO_CHROMA_SUBSAMPLING_422_BIT_KHR = 0x00000004,
-    VK_VIDEO_CHROMA_SUBSAMPLING_444_BIT_KHR = 0x00000008,
-    VK_VIDEO_CHROMA_SUBSAMPLING_FLAG_BITS_MAX_ENUM_KHR = 0x7FFFFFFF
-} VkVideoChromaSubsamplingFlagBitsKHR;
-typedef VkFlags VkVideoChromaSubsamplingFlagsKHR;
-
-typedef enum VkVideoComponentBitDepthFlagBitsKHR {
-    VK_VIDEO_COMPONENT_BIT_DEPTH_INVALID_KHR = 0,
-    VK_VIDEO_COMPONENT_BIT_DEPTH_8_BIT_KHR = 0x00000001,
-    VK_VIDEO_COMPONENT_BIT_DEPTH_10_BIT_KHR = 0x00000004,
-    VK_VIDEO_COMPONENT_BIT_DEPTH_12_BIT_KHR = 0x00000010,
-    VK_VIDEO_COMPONENT_BIT_DEPTH_FLAG_BITS_MAX_ENUM_KHR = 0x7FFFFFFF
-} VkVideoComponentBitDepthFlagBitsKHR;
-typedef VkFlags VkVideoComponentBitDepthFlagsKHR;
-
-typedef enum VkVideoCapabilityFlagBitsKHR {
-    VK_VIDEO_CAPABILITY_PROTECTED_CONTENT_BIT_KHR = 0x00000001,
-    VK_VIDEO_CAPABILITY_SEPARATE_REFERENCE_IMAGES_BIT_KHR = 0x00000002,
-    VK_VIDEO_CAPABILITY_FLAG_BITS_MAX_ENUM_KHR = 0x7FFFFFFF
-} VkVideoCapabilityFlagBitsKHR;
-typedef VkFlags VkVideoCapabilityFlagsKHR;
-
-typedef enum VkVideoSessionCreateFlagBitsKHR {
-    VK_VIDEO_SESSION_CREATE_PROTECTED_CONTENT_BIT_KHR = 0x00000001,
-    VK_VIDEO_SESSION_CREATE_FLAG_BITS_MAX_ENUM_KHR = 0x7FFFFFFF
-} VkVideoSessionCreateFlagBitsKHR;
-typedef VkFlags VkVideoSessionCreateFlagsKHR;
-typedef VkFlags VkVideoSessionParametersCreateFlagsKHR;
-typedef VkFlags VkVideoBeginCodingFlagsKHR;
-typedef VkFlags VkVideoEndCodingFlagsKHR;
-
-typedef enum VkVideoCodingControlFlagBitsKHR {
-    VK_VIDEO_CODING_CONTROL_RESET_BIT_KHR = 0x00000001,
-#ifdef VK_ENABLE_BETA_EXTENSIONS
-    VK_VIDEO_CODING_CONTROL_ENCODE_RATE_CONTROL_BIT_KHR = 0x00000002,
-#endif
-#ifdef VK_ENABLE_BETA_EXTENSIONS
-    VK_VIDEO_CODING_CONTROL_ENCODE_RATE_CONTROL_LAYER_BIT_KHR = 0x00000004,
-#endif
-    VK_VIDEO_CODING_CONTROL_FLAG_BITS_MAX_ENUM_KHR = 0x7FFFFFFF
-} VkVideoCodingControlFlagBitsKHR;
-typedef VkFlags VkVideoCodingControlFlagsKHR;
-typedef struct VkQueueFamilyQueryResultStatusPropertiesKHR {
-    VkStructureType    sType;
-    void*              pNext;
-    VkBool32           queryResultStatusSupport;
-} VkQueueFamilyQueryResultStatusPropertiesKHR;
-
-typedef struct VkQueueFamilyVideoPropertiesKHR {
-    VkStructureType                  sType;
-    void*                            pNext;
-    VkVideoCodecOperationFlagsKHR    videoCodecOperations;
-} VkQueueFamilyVideoPropertiesKHR;
-
-typedef struct VkVideoProfileInfoKHR {
-    VkStructureType                     sType;
-    const void*                         pNext;
-    VkVideoCodecOperationFlagBitsKHR    videoCodecOperation;
-    VkVideoChromaSubsamplingFlagsKHR    chromaSubsampling;
-    VkVideoComponentBitDepthFlagsKHR    lumaBitDepth;
-    VkVideoComponentBitDepthFlagsKHR    chromaBitDepth;
-} VkVideoProfileInfoKHR;
-
-typedef struct VkVideoProfileListInfoKHR {
-    VkStructureType                 sType;
-    const void*                     pNext;
-    uint32_t                        profileCount;
-    const VkVideoProfileInfoKHR*    pProfiles;
-} VkVideoProfileListInfoKHR;
-
-typedef struct VkVideoCapabilitiesKHR {
-    VkStructureType              sType;
-    void*                        pNext;
-    VkVideoCapabilityFlagsKHR    flags;
-    VkDeviceSize                 minBitstreamBufferOffsetAlignment;
-    VkDeviceSize                 minBitstreamBufferSizeAlignment;
-    VkExtent2D                   pictureAccessGranularity;
-    VkExtent2D                   minCodedExtent;
-    VkExtent2D                   maxCodedExtent;
-    uint32_t                     maxDpbSlots;
-    uint32_t                     maxActiveReferencePictures;
-    VkExtensionProperties        stdHeaderVersion;
-} VkVideoCapabilitiesKHR;
-
-typedef struct VkPhysicalDeviceVideoFormatInfoKHR {
-     VkStructureType     sType;
-    const void*          pNext;
-    VkImageUsageFlags    imageUsage;
-} VkPhysicalDeviceVideoFormatInfoKHR;
-
-typedef struct VkVideoFormatPropertiesKHR {
-    VkStructureType       sType;
-    void*                 pNext;
-    VkFormat              format;
-    VkComponentMapping    componentMapping;
-    VkImageCreateFlags    imageCreateFlags;
-    VkImageType           imageType;
-    VkImageTiling         imageTiling;
-    VkImageUsageFlags     imageUsageFlags;
-} VkVideoFormatPropertiesKHR;
-
-typedef struct VkVideoPictureResourceInfoKHR {
-    VkStructureType    sType;
-    const void*        pNext;
-    VkOffset2D         codedOffset;
-    VkExtent2D         codedExtent;
-    uint32_t           baseArrayLayer;
-    VkImageView        imageViewBinding;
-} VkVideoPictureResourceInfoKHR;
-
-typedef struct VkVideoReferenceSlotInfoKHR {
-    VkStructureType                         sType;
-    const void*                             pNext;
-    int32_t                                 slotIndex;
-    const VkVideoPictureResourceInfoKHR*    pPictureResource;
-} VkVideoReferenceSlotInfoKHR;
-
-typedef struct VkVideoSessionMemoryRequirementsKHR {
-    VkStructureType         sType;
-    void*                   pNext;
-    uint32_t                memoryBindIndex;
-    VkMemoryRequirements    memoryRequirements;
-} VkVideoSessionMemoryRequirementsKHR;
-
-typedef struct VkBindVideoSessionMemoryInfoKHR {
-    VkStructureType    sType;
-    const void*        pNext;
-    uint32_t           memoryBindIndex;
-    VkDeviceMemory     memory;
-    VkDeviceSize       memoryOffset;
-    VkDeviceSize       memorySize;
-} VkBindVideoSessionMemoryInfoKHR;
-
-typedef struct VkVideoSessionCreateInfoKHR {
-    VkStructureType                 sType;
-    const void*                     pNext;
-    uint32_t                        queueFamilyIndex;
-    VkVideoSessionCreateFlagsKHR    flags;
-    const VkVideoProfileInfoKHR*    pVideoProfile;
-    VkFormat                        pictureFormat;
-    VkExtent2D                      maxCodedExtent;
-    VkFormat                        referencePictureFormat;
-    uint32_t                        maxDpbSlots;
-    uint32_t                        maxActiveReferencePictures;
-    const VkExtensionProperties*    pStdHeaderVersion;
-} VkVideoSessionCreateInfoKHR;
-
-typedef struct VkVideoSessionParametersCreateInfoKHR {
-    VkStructureType                           sType;
-    const void*                               pNext;
-    VkVideoSessionParametersCreateFlagsKHR    flags;
-    VkVideoSessionParametersKHR               videoSessionParametersTemplate;
-    VkVideoSessionKHR                         videoSession;
-} VkVideoSessionParametersCreateInfoKHR;
-
-typedef struct VkVideoSessionParametersUpdateInfoKHR {
-    VkStructureType    sType;
-    const void*        pNext;
-    uint32_t           updateSequenceCount;
-} VkVideoSessionParametersUpdateInfoKHR;
-
-typedef struct VkVideoBeginCodingInfoKHR {
-    VkStructureType                       sType;
-    const void*                           pNext;
-    VkVideoBeginCodingFlagsKHR            flags;
-    VkVideoSessionKHR                     videoSession;
-    VkVideoSessionParametersKHR           videoSessionParameters;
-    uint32_t                              referenceSlotCount;
-    const VkVideoReferenceSlotInfoKHR*    pReferenceSlots;
-} VkVideoBeginCodingInfoKHR;
-
-typedef struct VkVideoEndCodingInfoKHR {
-    VkStructureType             sType;
-    const void*                 pNext;
-    VkVideoEndCodingFlagsKHR    flags;
-} VkVideoEndCodingInfoKHR;
-
-typedef struct VkVideoCodingControlInfoKHR {
-    VkStructureType                 sType;
-    const void*                     pNext;
-    VkVideoCodingControlFlagsKHR    flags;
-} VkVideoCodingControlInfoKHR;
-
-typedef VkResult (VKAPI_PTR *PFN_vkGetPhysicalDeviceVideoCapabilitiesKHR)(VkPhysicalDevice physicalDevice, const VkVideoProfileInfoKHR* pVideoProfile, VkVideoCapabilitiesKHR* pCapabilities);
-typedef VkResult (VKAPI_PTR *PFN_vkGetPhysicalDeviceVideoFormatPropertiesKHR)(VkPhysicalDevice physicalDevice, const VkPhysicalDeviceVideoFormatInfoKHR* pVideoFormatInfo, uint32_t* pVideoFormatPropertyCount, VkVideoFormatPropertiesKHR* pVideoFormatProperties);
-typedef VkResult (VKAPI_PTR *PFN_vkCreateVideoSessionKHR)(VkDevice device, const VkVideoSessionCreateInfoKHR* pCreateInfo, const VkAllocationCallbacks* pAllocator, VkVideoSessionKHR* pVideoSession);
-typedef void (VKAPI_PTR *PFN_vkDestroyVideoSessionKHR)(VkDevice device, VkVideoSessionKHR videoSession, const VkAllocationCallbacks* pAllocator);
-typedef VkResult (VKAPI_PTR *PFN_vkGetVideoSessionMemoryRequirementsKHR)(VkDevice device, VkVideoSessionKHR videoSession, uint32_t* pMemoryRequirementsCount, VkVideoSessionMemoryRequirementsKHR* pMemoryRequirements);
-typedef VkResult (VKAPI_PTR *PFN_vkBindVideoSessionMemoryKHR)(VkDevice device, VkVideoSessionKHR videoSession, uint32_t bindSessionMemoryInfoCount, const VkBindVideoSessionMemoryInfoKHR* pBindSessionMemoryInfos);
-typedef VkResult (VKAPI_PTR *PFN_vkCreateVideoSessionParametersKHR)(VkDevice device, const VkVideoSessionParametersCreateInfoKHR* pCreateInfo, const VkAllocationCallbacks* pAllocator, VkVideoSessionParametersKHR* pVideoSessionParameters);
-typedef VkResult (VKAPI_PTR *PFN_vkUpdateVideoSessionParametersKHR)(VkDevice device, VkVideoSessionParametersKHR videoSessionParameters, const VkVideoSessionParametersUpdateInfoKHR* pUpdateInfo);
-typedef void (VKAPI_PTR *PFN_vkDestroyVideoSessionParametersKHR)(VkDevice device, VkVideoSessionParametersKHR videoSessionParameters, const VkAllocationCallbacks* pAllocator);
-typedef void (VKAPI_PTR *PFN_vkCmdBeginVideoCodingKHR)(VkCommandBuffer commandBuffer, const VkVideoBeginCodingInfoKHR* pBeginInfo);
-typedef void (VKAPI_PTR *PFN_vkCmdEndVideoCodingKHR)(VkCommandBuffer commandBuffer, const VkVideoEndCodingInfoKHR* pEndCodingInfo);
-typedef void (VKAPI_PTR *PFN_vkCmdControlVideoCodingKHR)(VkCommandBuffer commandBuffer, const VkVideoCodingControlInfoKHR* pCodingControlInfo);
-
-#ifndef VK_NO_PROTOTYPES
-VKAPI_ATTR VkResult VKAPI_CALL vkGetPhysicalDeviceVideoCapabilitiesKHR(
-    VkPhysicalDevice                            physicalDevice,
-    const VkVideoProfileInfoKHR*                pVideoProfile,
-    VkVideoCapabilitiesKHR*                     pCapabilities);
-
-VKAPI_ATTR VkResult VKAPI_CALL vkGetPhysicalDeviceVideoFormatPropertiesKHR(
-    VkPhysicalDevice                            physicalDevice,
-    const VkPhysicalDeviceVideoFormatInfoKHR*   pVideoFormatInfo,
-    uint32_t*                                   pVideoFormatPropertyCount,
-    VkVideoFormatPropertiesKHR*                 pVideoFormatProperties);
-
-VKAPI_ATTR VkResult VKAPI_CALL vkCreateVideoSessionKHR(
-    VkDevice                                    device,
-    const VkVideoSessionCreateInfoKHR*          pCreateInfo,
-    const VkAllocationCallbacks*                pAllocator,
-    VkVideoSessionKHR*                          pVideoSession);
-
-VKAPI_ATTR void VKAPI_CALL vkDestroyVideoSessionKHR(
-    VkDevice                                    device,
-    VkVideoSessionKHR                           videoSession,
-    const VkAllocationCallbacks*                pAllocator);
-
-VKAPI_ATTR VkResult VKAPI_CALL vkGetVideoSessionMemoryRequirementsKHR(
-    VkDevice                                    device,
-    VkVideoSessionKHR                           videoSession,
-    uint32_t*                                   pMemoryRequirementsCount,
-    VkVideoSessionMemoryRequirementsKHR*        pMemoryRequirements);
-
-VKAPI_ATTR VkResult VKAPI_CALL vkBindVideoSessionMemoryKHR(
-    VkDevice                                    device,
-    VkVideoSessionKHR                           videoSession,
-    uint32_t                                    bindSessionMemoryInfoCount,
-    const VkBindVideoSessionMemoryInfoKHR*      pBindSessionMemoryInfos);
-
-VKAPI_ATTR VkResult VKAPI_CALL vkCreateVideoSessionParametersKHR(
-    VkDevice                                    device,
-    const VkVideoSessionParametersCreateInfoKHR* pCreateInfo,
-    const VkAllocationCallbacks*                pAllocator,
-    VkVideoSessionParametersKHR*                pVideoSessionParameters);
-
-VKAPI_ATTR VkResult VKAPI_CALL vkUpdateVideoSessionParametersKHR(
-    VkDevice                                    device,
-    VkVideoSessionParametersKHR                 videoSessionParameters,
-    const VkVideoSessionParametersUpdateInfoKHR* pUpdateInfo);
-
-VKAPI_ATTR void VKAPI_CALL vkDestroyVideoSessionParametersKHR(
-    VkDevice                                    device,
-    VkVideoSessionParametersKHR                 videoSessionParameters,
-    const VkAllocationCallbacks*                pAllocator);
-
-VKAPI_ATTR void VKAPI_CALL vkCmdBeginVideoCodingKHR(
-    VkCommandBuffer                             commandBuffer,
-    const VkVideoBeginCodingInfoKHR*            pBeginInfo);
-
-VKAPI_ATTR void VKAPI_CALL vkCmdEndVideoCodingKHR(
-    VkCommandBuffer                             commandBuffer,
-    const VkVideoEndCodingInfoKHR*              pEndCodingInfo);
-
-VKAPI_ATTR void VKAPI_CALL vkCmdControlVideoCodingKHR(
-    VkCommandBuffer                             commandBuffer,
-    const VkVideoCodingControlInfoKHR*          pCodingControlInfo);
-#endif
-
-
-#define VK_KHR_video_decode_queue 1
-#define VK_KHR_VIDEO_DECODE_QUEUE_SPEC_VERSION 6
-#define VK_KHR_VIDEO_DECODE_QUEUE_EXTENSION_NAME "VK_KHR_video_decode_queue"
-
-typedef enum VkVideoDecodeCapabilityFlagBitsKHR {
-    VK_VIDEO_DECODE_CAPABILITY_DPB_AND_OUTPUT_COINCIDE_BIT_KHR = 0x00000001,
-    VK_VIDEO_DECODE_CAPABILITY_DPB_AND_OUTPUT_DISTINCT_BIT_KHR = 0x00000002,
-    VK_VIDEO_DECODE_CAPABILITY_FLAG_BITS_MAX_ENUM_KHR = 0x7FFFFFFF
-} VkVideoDecodeCapabilityFlagBitsKHR;
-typedef VkFlags VkVideoDecodeCapabilityFlagsKHR;
-
-typedef enum VkVideoDecodeUsageFlagBitsKHR {
-    VK_VIDEO_DECODE_USAGE_DEFAULT_KHR = 0,
-    VK_VIDEO_DECODE_USAGE_TRANSCODING_BIT_KHR = 0x00000001,
-    VK_VIDEO_DECODE_USAGE_OFFLINE_BIT_KHR = 0x00000002,
-    VK_VIDEO_DECODE_USAGE_STREAMING_BIT_KHR = 0x00000004,
-    VK_VIDEO_DECODE_USAGE_FLAG_BITS_MAX_ENUM_KHR = 0x7FFFFFFF
-} VkVideoDecodeUsageFlagBitsKHR;
-typedef VkFlags VkVideoDecodeUsageFlagsKHR;
-typedef VkFlags VkVideoDecodeFlagsKHR;
-typedef struct VkVideoDecodeCapabilitiesKHR {
-    VkStructureType                    sType;
-    void*                              pNext;
-    VkVideoDecodeCapabilityFlagsKHR    flags;
-} VkVideoDecodeCapabilitiesKHR;
-
-typedef struct VkVideoDecodeUsageInfoKHR {
-    VkStructureType               sType;
-    const void*                   pNext;
-    VkVideoDecodeUsageFlagsKHR    videoUsageHints;
-} VkVideoDecodeUsageInfoKHR;
-
-typedef struct VkVideoDecodeInfoKHR {
-    VkStructureType                       sType;
-    const void*                           pNext;
-    VkVideoDecodeFlagsKHR                 flags;
-    VkBuffer                              srcBuffer;
-    VkDeviceSize                          srcBufferOffset;
-    VkDeviceSize                          srcBufferRange;
-    VkVideoPictureResourceInfoKHR         dstPictureResource;
-    const VkVideoReferenceSlotInfoKHR*    pSetupReferenceSlot;
-    uint32_t                              referenceSlotCount;
-    const VkVideoReferenceSlotInfoKHR*    pReferenceSlots;
-} VkVideoDecodeInfoKHR;
-
-typedef void (VKAPI_PTR *PFN_vkCmdDecodeVideoKHR)(VkCommandBuffer commandBuffer, const VkVideoDecodeInfoKHR* pDecodeInfo);
-
-#ifndef VK_NO_PROTOTYPES
-VKAPI_ATTR void VKAPI_CALL vkCmdDecodeVideoKHR(
-    VkCommandBuffer                             commandBuffer,
-    const VkVideoDecodeInfoKHR*                 pDecodeInfo);
-#endif
 
 
 #define VK_KHR_portability_subset 1
@@ -896,120 +546,6 @@
 } VkVideoEncodeH265RateControlLayerInfoEXT;
 
 
-<<<<<<< HEAD
-
-#define VK_EXT_video_decode_h264 1
-#include "vk_video/vulkan_video_codec_h264std_decode.h"
-#define VK_EXT_VIDEO_DECODE_H264_SPEC_VERSION 7
-#define VK_EXT_VIDEO_DECODE_H264_EXTENSION_NAME "VK_EXT_video_decode_h264"
-
-typedef enum VkVideoDecodeH264PictureLayoutFlagBitsEXT {
-    VK_VIDEO_DECODE_H264_PICTURE_LAYOUT_PROGRESSIVE_EXT = 0,
-    VK_VIDEO_DECODE_H264_PICTURE_LAYOUT_INTERLACED_INTERLEAVED_LINES_BIT_EXT = 0x00000001,
-    VK_VIDEO_DECODE_H264_PICTURE_LAYOUT_INTERLACED_SEPARATE_PLANES_BIT_EXT = 0x00000002,
-    VK_VIDEO_DECODE_H264_PICTURE_LAYOUT_FLAG_BITS_MAX_ENUM_EXT = 0x7FFFFFFF
-} VkVideoDecodeH264PictureLayoutFlagBitsEXT;
-typedef VkFlags VkVideoDecodeH264PictureLayoutFlagsEXT;
-typedef struct VkVideoDecodeH264ProfileInfoEXT {
-    VkStructureType                              sType;
-    const void*                                  pNext;
-    StdVideoH264ProfileIdc                       stdProfileIdc;
-    VkVideoDecodeH264PictureLayoutFlagBitsEXT    pictureLayout;
-} VkVideoDecodeH264ProfileInfoEXT;
-
-typedef struct VkVideoDecodeH264CapabilitiesEXT {
-    VkStructureType         sType;
-    void*                   pNext;
-    StdVideoH264LevelIdc    maxLevelIdc;
-    VkOffset2D              fieldOffsetGranularity;
-} VkVideoDecodeH264CapabilitiesEXT;
-
-typedef struct VkVideoDecodeH264SessionParametersAddInfoEXT {
-    VkStructureType                            sType;
-    const void*                                pNext;
-    uint32_t                                   stdSPSCount;
-    const StdVideoH264SequenceParameterSet*    pStdSPSs;
-    uint32_t                                   stdPPSCount;
-    const StdVideoH264PictureParameterSet*     pStdPPSs;
-} VkVideoDecodeH264SessionParametersAddInfoEXT;
-
-typedef struct VkVideoDecodeH264SessionParametersCreateInfoEXT {
-    VkStructureType                                        sType;
-    const void*                                            pNext;
-    uint32_t                                               maxStdSPSCount;
-    uint32_t                                               maxStdPPSCount;
-    const VkVideoDecodeH264SessionParametersAddInfoEXT*    pParametersAddInfo;
-} VkVideoDecodeH264SessionParametersCreateInfoEXT;
-
-typedef struct VkVideoDecodeH264PictureInfoEXT {
-    VkStructureType                         sType;
-    const void*                             pNext;
-    const StdVideoDecodeH264PictureInfo*    pStdPictureInfo;
-    uint32_t                                sliceCount;
-    const uint32_t*                         pSliceOffsets;
-} VkVideoDecodeH264PictureInfoEXT;
-
-typedef struct VkVideoDecodeH264DpbSlotInfoEXT {
-    VkStructureType                           sType;
-    const void*                               pNext;
-    const StdVideoDecodeH264ReferenceInfo*    pStdReferenceInfo;
-} VkVideoDecodeH264DpbSlotInfoEXT;
-
-
-
-#define VK_EXT_video_decode_h265 1
-#include "vk_video/vulkan_video_codec_h265std_decode.h"
-#define VK_EXT_VIDEO_DECODE_H265_SPEC_VERSION 6
-#define VK_EXT_VIDEO_DECODE_H265_EXTENSION_NAME "VK_EXT_video_decode_h265"
-typedef struct VkVideoDecodeH265ProfileInfoEXT {
-    VkStructureType           sType;
-    const void*               pNext;
-    StdVideoH265ProfileIdc    stdProfileIdc;
-} VkVideoDecodeH265ProfileInfoEXT;
-
-typedef struct VkVideoDecodeH265CapabilitiesEXT {
-    VkStructureType         sType;
-    void*                   pNext;
-    StdVideoH265LevelIdc    maxLevelIdc;
-} VkVideoDecodeH265CapabilitiesEXT;
-
-typedef struct VkVideoDecodeH265SessionParametersAddInfoEXT {
-    VkStructureType                            sType;
-    const void*                                pNext;
-    uint32_t                                   stdVPSCount;
-    const StdVideoH265VideoParameterSet*       pStdVPSs;
-    uint32_t                                   stdSPSCount;
-    const StdVideoH265SequenceParameterSet*    pStdSPSs;
-    uint32_t                                   stdPPSCount;
-    const StdVideoH265PictureParameterSet*     pStdPPSs;
-} VkVideoDecodeH265SessionParametersAddInfoEXT;
-
-typedef struct VkVideoDecodeH265SessionParametersCreateInfoEXT {
-    VkStructureType                                        sType;
-    const void*                                            pNext;
-    uint32_t                                               maxStdVPSCount;
-    uint32_t                                               maxStdSPSCount;
-    uint32_t                                               maxStdPPSCount;
-    const VkVideoDecodeH265SessionParametersAddInfoEXT*    pParametersAddInfo;
-} VkVideoDecodeH265SessionParametersCreateInfoEXT;
-
-typedef struct VkVideoDecodeH265PictureInfoEXT {
-    VkStructureType                   sType;
-    const void*                       pNext;
-    StdVideoDecodeH265PictureInfo*    pStdPictureInfo;
-    uint32_t                          sliceSegmentCount;
-    const uint32_t*                   pSliceSegmentOffsets;
-} VkVideoDecodeH265PictureInfoEXT;
-
-typedef struct VkVideoDecodeH265DpbSlotInfoEXT {
-    VkStructureType                           sType;
-    const void*                               pNext;
-    const StdVideoDecodeH265ReferenceInfo*    pStdReferenceInfo;
-} VkVideoDecodeH265DpbSlotInfoEXT;
-
-
-=======
->>>>>>> 4af6daef
 #ifdef __cplusplus
 }
 #endif
