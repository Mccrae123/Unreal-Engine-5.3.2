--- conflicted
+++ resolved
@@ -2,15 +2,9 @@
 // File: vk_icd.h
 //
 /*
-<<<<<<< HEAD
- * Copyright (c) 2015-2016, 2022 The Khronos Group Inc.
- * Copyright (c) 2015-2016, 2022 Valve Corporation
- * Copyright (c) 2015-2016, 2022 LunarG, Inc.
-=======
  * Copyright (c) 2015-2023 LunarG, Inc.
  * Copyright (c) 2015-2023 The Khronos Group Inc.
  * Copyright (c) 2015-2023 Valve Corporation
->>>>>>> 4af6daef
  *
  * Licensed under the Apache License, Version 2.0 (the "License");
  * you may not use this file except in compliance with the License.
@@ -261,10 +255,4 @@
 typedef struct {
   VkIcdSurfaceBase base;
 } VkIcdSurfaceImagePipe;
-<<<<<<< HEAD
-#endif // VK_USE_PLATFORM_FUCHSIA
-
-#endif  // VKICD_H
-=======
-#endif // VK_USE_PLATFORM_FUCHSIA
->>>>>>> 4af6daef
+#endif // VK_USE_PLATFORM_FUCHSIA