/*
  Simple DirectMedia Layer
<<<<<<< HEAD
  Copyright (C) 1997-2020 Sam Lantinga <slouken@libsdl.org>
=======
  Copyright (C) 1997-2022 Sam Lantinga <slouken@libsdl.org>
>>>>>>> 6bbb88c8

  This software is provided 'as-is', without any express or implied
  warranty.  In no event will the authors be held liable for any damages
  arising from the use of this software.

  Permission is granted to anyone to use this software for any purpose,
  including commercial applications, and to alter it and redistribute it
  freely, subject to the following restrictions:

  1. The origin of this software must not be misrepresented; you must not
     claim that you wrote the original software. If you use this software
     in a product, an acknowledgment in the product documentation would be
     appreciated but is not required.
  2. Altered source versions must be plainly marked as such, and must not be
     misrepresented as being the original software.
  3. This notice may not be removed or altered from any source distribution.
*/

#include "../../SDL_internal.h"
#include "../../main/haiku/SDL_BApp.h"

#if SDL_VIDEO_DRIVER_HAIKU

#include "SDL_BWin.h"
#include <Url.h>

#ifdef __cplusplus
extern "C" {
#endif

#include "SDL_bkeyboard.h"
#include "SDL_bwindow.h"
#include "SDL_bclipboard.h"
#include "SDL_bvideo.h"
#include "SDL_bopengl.h"
#include "SDL_bmodes.h"
#include "SDL_bframebuffer.h"
#include "SDL_bevents.h"

static SDL_INLINE SDL_BWin *_ToBeWin(SDL_Window *window) {
    return ((SDL_BWin*)(window->driverdata));
}

/* FIXME: Undefined functions */
//    #define HAIKU_PumpEvents NULL
    #define HAIKU_StartTextInput NULL
    #define HAIKU_StopTextInput NULL
    #define HAIKU_SetTextInputRect NULL

//    #define HAIKU_DeleteDevice NULL

/* End undefined functions */

static SDL_VideoDevice *
HAIKU_CreateDevice(int devindex)
{
    SDL_VideoDevice *device;
    /*SDL_VideoData *data;*/

    /* Initialize all variables that we clean on shutdown */
    device = (SDL_VideoDevice *) SDL_calloc(1, sizeof(SDL_VideoDevice));

    device->driverdata = NULL; /* FIXME: Is this the cause of some of the
                                  SDL_Quit() errors? */

/* TODO: Figure out if any initialization needs to go here */

    /* Set the function pointers */
    device->VideoInit = HAIKU_VideoInit;
    device->VideoQuit = HAIKU_VideoQuit;
    device->GetDisplayBounds = HAIKU_GetDisplayBounds;
    device->GetDisplayModes = HAIKU_GetDisplayModes;
    device->SetDisplayMode = HAIKU_SetDisplayMode;
    device->PumpEvents = HAIKU_PumpEvents;

    device->CreateSDLWindow = HAIKU_CreateWindow;
    device->CreateSDLWindowFrom = HAIKU_CreateWindowFrom;
    device->SetWindowTitle = HAIKU_SetWindowTitle;
    device->SetWindowIcon = HAIKU_SetWindowIcon;
    device->SetWindowPosition = HAIKU_SetWindowPosition;
    device->SetWindowSize = HAIKU_SetWindowSize;
    device->ShowWindow = HAIKU_ShowWindow;
    device->HideWindow = HAIKU_HideWindow;
    device->RaiseWindow = HAIKU_RaiseWindow;
    device->MaximizeWindow = HAIKU_MaximizeWindow;
    device->MinimizeWindow = HAIKU_MinimizeWindow;
    device->RestoreWindow = HAIKU_RestoreWindow;
    device->SetWindowBordered = HAIKU_SetWindowBordered;
    device->SetWindowResizable = HAIKU_SetWindowResizable;
    device->SetWindowFullscreen = HAIKU_SetWindowFullscreen;
    device->SetWindowGammaRamp = HAIKU_SetWindowGammaRamp;
    device->GetWindowGammaRamp = HAIKU_GetWindowGammaRamp;
    device->SetWindowMouseGrab = HAIKU_SetWindowMouseGrab;
    device->DestroyWindow = HAIKU_DestroyWindow;
    device->GetWindowWMInfo = HAIKU_GetWindowWMInfo;
    device->CreateWindowFramebuffer = HAIKU_CreateWindowFramebuffer;
    device->UpdateWindowFramebuffer = HAIKU_UpdateWindowFramebuffer;
    device->DestroyWindowFramebuffer = HAIKU_DestroyWindowFramebuffer;
    
    device->shape_driver.CreateShaper = NULL;
    device->shape_driver.SetWindowShape = NULL;
    device->shape_driver.ResizeWindowShape = NULL;

#if SDL_VIDEO_OPENGL
    device->GL_LoadLibrary = HAIKU_GL_LoadLibrary;
    device->GL_GetProcAddress = HAIKU_GL_GetProcAddress;
    device->GL_UnloadLibrary = HAIKU_GL_UnloadLibrary;
    device->GL_CreateContext = HAIKU_GL_CreateContext;
    device->GL_MakeCurrent = HAIKU_GL_MakeCurrent;
    device->GL_SetSwapInterval = HAIKU_GL_SetSwapInterval;
    device->GL_GetSwapInterval = HAIKU_GL_GetSwapInterval;
    device->GL_SwapWindow = HAIKU_GL_SwapWindow;
    device->GL_DeleteContext = HAIKU_GL_DeleteContext;
#endif

    device->StartTextInput = HAIKU_StartTextInput;
    device->StopTextInput = HAIKU_StopTextInput;
    device->SetTextInputRect = HAIKU_SetTextInputRect;

    device->SetClipboardText = HAIKU_SetClipboardText;
    device->GetClipboardText = HAIKU_GetClipboardText;
    device->HasClipboardText = HAIKU_HasClipboardText;

    device->free = HAIKU_DeleteDevice;

    return device;
}

VideoBootStrap HAIKU_bootstrap = {
    "haiku", "Haiku graphics",
    HAIKU_CreateDevice
};

void HAIKU_DeleteDevice(SDL_VideoDevice * device)
{
    SDL_free(device->driverdata);
    SDL_free(device);
}

<<<<<<< HEAD
static int HAIKU_ShowCursor(SDL_Cursor *cur)
{
	SDL_Mouse *mouse = SDL_GetMouse();
	int show;
	if (!mouse)
		return 0;
	show = (cur || !mouse->focus);
	if (show) {
		if (be_app->IsCursorHidden())
			be_app->ShowCursor();
	} else {
		if (!be_app->IsCursorHidden())
			be_app->HideCursor();
	}
	return 0;
}

=======
static SDL_Cursor *
HAIKU_CreateSystemCursor(SDL_SystemCursor id)
{
    SDL_Cursor *cursor;
    BCursorID cursorId = B_CURSOR_ID_SYSTEM_DEFAULT;

    switch(id)
    {
    default:
        SDL_assert(0);
        return NULL;
    case SDL_SYSTEM_CURSOR_ARROW:     cursorId = B_CURSOR_ID_SYSTEM_DEFAULT; break;
    case SDL_SYSTEM_CURSOR_IBEAM:     cursorId = B_CURSOR_ID_I_BEAM; break;
    case SDL_SYSTEM_CURSOR_WAIT:      cursorId = B_CURSOR_ID_PROGRESS; break;
    case SDL_SYSTEM_CURSOR_CROSSHAIR: cursorId = B_CURSOR_ID_CROSS_HAIR; break;
    case SDL_SYSTEM_CURSOR_WAITARROW: cursorId = B_CURSOR_ID_PROGRESS; break;
    case SDL_SYSTEM_CURSOR_SIZENWSE:  cursorId = B_CURSOR_ID_RESIZE_NORTH_WEST_SOUTH_EAST; break;
    case SDL_SYSTEM_CURSOR_SIZENESW:  cursorId = B_CURSOR_ID_RESIZE_NORTH_EAST_SOUTH_WEST; break;
    case SDL_SYSTEM_CURSOR_SIZEWE:    cursorId = B_CURSOR_ID_RESIZE_EAST_WEST; break;
    case SDL_SYSTEM_CURSOR_SIZENS:    cursorId = B_CURSOR_ID_RESIZE_NORTH_SOUTH; break;
    case SDL_SYSTEM_CURSOR_SIZEALL:   cursorId = B_CURSOR_ID_MOVE; break;
    case SDL_SYSTEM_CURSOR_NO:        cursorId = B_CURSOR_ID_NOT_ALLOWED; break;
    case SDL_SYSTEM_CURSOR_HAND:      cursorId = B_CURSOR_ID_FOLLOW_LINK; break;
    }

    cursor = (SDL_Cursor *) SDL_calloc(1, sizeof(*cursor));
    if (cursor) {
        cursor->driverdata = (void *)new BCursor(cursorId);
    } else {
        SDL_OutOfMemory();
    }

    return cursor;
}

static SDL_Cursor *
HAIKU_CreateDefaultCursor()
{
    return HAIKU_CreateSystemCursor(SDL_SYSTEM_CURSOR_ARROW);
}

static void
HAIKU_FreeCursor(SDL_Cursor * cursor)
{
    if (cursor->driverdata) {
        delete (BCursor*) cursor->driverdata;
    }
    SDL_free(cursor);
}

static int HAIKU_ShowCursor(SDL_Cursor *cursor)
{
	SDL_Mouse *mouse = SDL_GetMouse();

	if (!mouse)
		return 0;

	if (cursor) {
		BCursor *hCursor = (BCursor*)cursor->driverdata;
		be_app->SetCursor(hCursor);
	} else {
		BCursor *hCursor = new BCursor(B_CURSOR_ID_NO_CURSOR);
		be_app->SetCursor(hCursor);
		delete hCursor;
	}

	return 0;
}

static int
HAIKU_SetRelativeMouseMode(SDL_bool enabled)
{
    SDL_Window *window = SDL_GetMouseFocus();
    if (!window) {
      return 0;
    }

	SDL_BWin *bewin = _ToBeWin(window);
	BGLView *_SDL_GLView = bewin->GetGLView();

	bewin->Lock();
	if (enabled)
		_SDL_GLView->SetEventMask(B_POINTER_EVENTS | B_KEYBOARD_EVENTS, B_NO_POINTER_HISTORY);
	else
		_SDL_GLView->SetEventMask(0, 0);
	bewin->Unlock();

    return 0;
}

>>>>>>> 6bbb88c8
static void HAIKU_MouseInit(_THIS)
{
	SDL_Mouse *mouse = SDL_GetMouse();
	if (!mouse)
		return;
<<<<<<< HEAD
	mouse->ShowCursor = HAIKU_ShowCursor;
	mouse->cur_cursor = (SDL_Cursor*)0x1;
	mouse->def_cursor = (SDL_Cursor*)0x2;
=======
	mouse->CreateSystemCursor = HAIKU_CreateSystemCursor;
	mouse->ShowCursor = HAIKU_ShowCursor;
	mouse->FreeCursor = HAIKU_FreeCursor;
	mouse->SetRelativeMouseMode = HAIKU_SetRelativeMouseMode;

	SDL_SetDefaultCursor(HAIKU_CreateDefaultCursor());
>>>>>>> 6bbb88c8
}

int HAIKU_VideoInit(_THIS)
{
    /* Initialize the Be Application for appserver interaction */
    if (SDL_InitBeApp() < 0) {
        return -1;
    }
    
    /* Initialize video modes */
    HAIKU_InitModes(_this);

    /* Init the keymap */
    HAIKU_InitOSKeymap();

    HAIKU_MouseInit(_this);

#if SDL_VIDEO_OPENGL
        /* testgl application doesn't load library, just tries to load symbols */
        /* is it correct? if so we have to load library here */
    HAIKU_GL_LoadLibrary(_this, NULL);
#endif

    /* We're done! */
    return (0);
}

void HAIKU_VideoQuit(_THIS)
{

    HAIKU_QuitModes(_this);

    SDL_QuitBeApp();
}

// just sticking this function in here so it's in a C++ source file.
extern "C" { int HAIKU_OpenURL(const char *url); }
int HAIKU_OpenURL(const char *url)
{
    BUrl burl(url);
    const status_t rc = burl.OpenWithPreferredApplication(false);
    return (rc == B_NO_ERROR) ? 0 : SDL_SetError("URL open failed (err=%d)", (int) rc);
}

#ifdef __cplusplus
}
#endif

#endif /* SDL_VIDEO_DRIVER_HAIKU */

/* vi: set ts=4 sw=4 expandtab: */<|MERGE_RESOLUTION|>--- conflicted
+++ resolved
@@ -1,10 +1,6 @@
 /*
   Simple DirectMedia Layer
-<<<<<<< HEAD
-  Copyright (C) 1997-2020 Sam Lantinga <slouken@libsdl.org>
-=======
   Copyright (C) 1997-2022 Sam Lantinga <slouken@libsdl.org>
->>>>>>> 6bbb88c8
 
   This software is provided 'as-is', without any express or implied
   warranty.  In no event will the authors be held liable for any damages
@@ -144,25 +140,6 @@
     SDL_free(device);
 }
 
-<<<<<<< HEAD
-static int HAIKU_ShowCursor(SDL_Cursor *cur)
-{
-	SDL_Mouse *mouse = SDL_GetMouse();
-	int show;
-	if (!mouse)
-		return 0;
-	show = (cur || !mouse->focus);
-	if (show) {
-		if (be_app->IsCursorHidden())
-			be_app->ShowCursor();
-	} else {
-		if (!be_app->IsCursorHidden())
-			be_app->HideCursor();
-	}
-	return 0;
-}
-
-=======
 static SDL_Cursor *
 HAIKU_CreateSystemCursor(SDL_SystemCursor id)
 {
@@ -253,24 +230,17 @@
     return 0;
 }
 
->>>>>>> 6bbb88c8
 static void HAIKU_MouseInit(_THIS)
 {
 	SDL_Mouse *mouse = SDL_GetMouse();
 	if (!mouse)
 		return;
-<<<<<<< HEAD
-	mouse->ShowCursor = HAIKU_ShowCursor;
-	mouse->cur_cursor = (SDL_Cursor*)0x1;
-	mouse->def_cursor = (SDL_Cursor*)0x2;
-=======
 	mouse->CreateSystemCursor = HAIKU_CreateSystemCursor;
 	mouse->ShowCursor = HAIKU_ShowCursor;
 	mouse->FreeCursor = HAIKU_FreeCursor;
 	mouse->SetRelativeMouseMode = HAIKU_SetRelativeMouseMode;
 
 	SDL_SetDefaultCursor(HAIKU_CreateDefaultCursor());
->>>>>>> 6bbb88c8
 }
 
 int HAIKU_VideoInit(_THIS)
