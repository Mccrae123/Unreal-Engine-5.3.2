/*
  Simple DirectMedia Layer
<<<<<<< HEAD
  Copyright (C) 1997-2020 Sam Lantinga <slouken@libsdl.org>
=======
  Copyright (C) 1997-2022 Sam Lantinga <slouken@libsdl.org>
>>>>>>> 6bbb88c8

  This software is provided 'as-is', without any express or implied
  warranty.  In no event will the authors be held liable for any damages
  arising from the use of this software.

  Permission is granted to anyone to use this software for any purpose,
  including commercial applications, and to alter it and redistribute it
  freely, subject to the following restrictions:

  1. The origin of this software must not be misrepresented; you must not
     claim that you wrote the original software. If you use this software
     in a product, an acknowledgment in the product documentation would be
     appreciated but is not required.
  2. Altered source versions must be plainly marked as such, and must not be
     misrepresented as being the original software.
  3. This notice may not be removed or altered from any source distribution.
*/
#include "../../SDL_internal.h"

#if SDL_VIDEO_DRIVER_UIKIT

#include "SDL.h"
#include "SDL_uikitvideo.h"
#include "SDL_uikitwindow.h"

/* Display a UIKit message box */

static SDL_bool s_showingMessageBox = SDL_FALSE;

SDL_bool
UIKit_ShowingMessageBox(void)
{
    return s_showingMessageBox;
}

static void
UIKit_WaitUntilMessageBoxClosed(const SDL_MessageBoxData *messageboxdata, int *clickedindex)
{
    *clickedindex = messageboxdata->numbuttons;

    @autoreleasepool {
        /* Run the main event loop until the alert has finished */
        /* Note that this needs to be done on the main thread */
        s_showingMessageBox = SDL_TRUE;
        while ((*clickedindex) == messageboxdata->numbuttons) {
            [[NSRunLoop currentRunLoop] runMode:NSDefaultRunLoopMode beforeDate:[NSDate distantFuture]];
        }
        s_showingMessageBox = SDL_FALSE;
    }
}

static BOOL
UIKit_ShowMessageBoxAlertController(const SDL_MessageBoxData *messageboxdata, int *buttonid)
{
    int i;
    int __block clickedindex = messageboxdata->numbuttons;
    UIWindow *window = nil;
    UIWindow *alertwindow = nil;

    if (![UIAlertController class]) {
        return NO;
    }

    UIAlertController *alert;
    alert = [UIAlertController alertControllerWithTitle:@(messageboxdata->title)
                                                message:@(messageboxdata->message)
                                         preferredStyle:UIAlertControllerStyleAlert];

    for (i = 0; i < messageboxdata->numbuttons; i++) {
        UIAlertAction *action;
        UIAlertActionStyle style = UIAlertActionStyleDefault;
        const SDL_MessageBoxButtonData *sdlButton;

        if (messageboxdata->flags & SDL_MESSAGEBOX_BUTTONS_RIGHT_TO_LEFT) {
            sdlButton = &messageboxdata->buttons[messageboxdata->numbuttons - 1 - i];
        } else {
            sdlButton = &messageboxdata->buttons[i];
        }

        if (sdlButton->flags & SDL_MESSAGEBOX_BUTTON_ESCAPEKEY_DEFAULT) {
            style = UIAlertActionStyleCancel;
        }

        action = [UIAlertAction actionWithTitle:@(sdlButton->text)
<<<<<<< HEAD
                                          style:style
                                        handler:^(UIAlertAction *action) {
				                            clickedindex = (int)(sdlButton - messageboxdata->buttons);
                                        }];
=======
                                style:style
                                handler:^(UIAlertAction *action) {
                                    clickedindex = (int)(sdlButton - messageboxdata->buttons);
                                }];
>>>>>>> 6bbb88c8
        [alert addAction:action];

        if (sdlButton->flags & SDL_MESSAGEBOX_BUTTON_RETURNKEY_DEFAULT) {
            alert.preferredAction = action;
        }
    }

    if (messageboxdata->window) {
        SDL_WindowData *data = (__bridge SDL_WindowData *) messageboxdata->window->driverdata;
        window = data.uiwindow;
    }

    if (window == nil || window.rootViewController == nil) {
        alertwindow = [[UIWindow alloc] initWithFrame:[UIScreen mainScreen].bounds];
        alertwindow.rootViewController = [UIViewController new];
        alertwindow.windowLevel = UIWindowLevelAlert;

        window = alertwindow;

        [alertwindow makeKeyAndVisible];
    }

    [window.rootViewController presentViewController:alert animated:YES completion:nil];
    UIKit_WaitUntilMessageBoxClosed(messageboxdata, &clickedindex);

    if (alertwindow) {
        alertwindow.hidden = YES;
    }

    UIKit_ForceUpdateHomeIndicator();

    *buttonid = messageboxdata->buttons[clickedindex].buttonid;
    return YES;
}

/* UIAlertView is deprecated in iOS 8+ in favor of UIAlertController. */
#if __IPHONE_OS_VERSION_MIN_REQUIRED < 80000
@interface SDLAlertViewDelegate : NSObject <UIAlertViewDelegate>

@property (nonatomic, assign) int *clickedIndex;

@end

@implementation SDLAlertViewDelegate

- (void)alertView:(UIAlertView *)alertView didDismissWithButtonIndex:(NSInteger)buttonIndex
{
    if (_clickedIndex != NULL) {
        *_clickedIndex = (int) buttonIndex;
    }
}

@end
#endif /* __IPHONE_OS_VERSION_MIN_REQUIRED < 80000 */

static BOOL
UIKit_ShowMessageBoxAlertView(const SDL_MessageBoxData *messageboxdata, int *buttonid)
{
    /* UIAlertView is deprecated in iOS 8+ in favor of UIAlertController. */
#if __IPHONE_OS_VERSION_MIN_REQUIRED < 80000
    int i;
    int clickedindex = messageboxdata->numbuttons;
    UIAlertView *alert = [[UIAlertView alloc] init];
    SDLAlertViewDelegate *delegate = [[SDLAlertViewDelegate alloc] init];

    alert.delegate = delegate;
    alert.title = @(messageboxdata->title);
    alert.message = @(messageboxdata->message);

    for (i = 0; i < messageboxdata->numbuttons; i++) {
        const SDL_MessageBoxButtonData *sdlButton;
        if (messageboxdata->flags & SDL_MESSAGEBOX_BUTTONS_RIGHT_TO_LEFT) {
            sdlButton = &messageboxdata->buttons[messageboxdata->numbuttons - 1 - i];
        } else {
            sdlButton = &messageboxdata->buttons[i];
        }
        [alert addButtonWithTitle:@(sdlButton->text)];
    }

    delegate.clickedIndex = &clickedindex;

    [alert show];

    UIKit_WaitUntilMessageBoxClosed(messageboxdata, &clickedindex);

    alert.delegate = nil;

<<<<<<< HEAD
	if (messageboxdata->flags & SDL_MESSAGEBOX_BUTTONS_RIGHT_TO_LEFT) {
		clickedindex = messageboxdata->numbuttons - 1 - clickedindex;
	}
=======
    if (messageboxdata->flags & SDL_MESSAGEBOX_BUTTONS_RIGHT_TO_LEFT) {
        clickedindex = messageboxdata->numbuttons - 1 - clickedindex;
    }
>>>>>>> 6bbb88c8
    *buttonid = messageboxdata->buttons[clickedindex].buttonid;
    return YES;
#else
    return NO;
#endif /* __IPHONE_OS_VERSION_MIN_REQUIRED < 80000 */
}

int
UIKit_ShowMessageBox(const SDL_MessageBoxData *messageboxdata, int *buttonid)
{
    BOOL success = NO;

    @autoreleasepool {
        success = UIKit_ShowMessageBoxAlertController(messageboxdata, buttonid);
        if (!success) {
            success = UIKit_ShowMessageBoxAlertView(messageboxdata, buttonid);
        }
    }

    if (!success) {
        return SDL_SetError("Could not show message box.");
    }

    return 0;
}

#endif /* SDL_VIDEO_DRIVER_UIKIT */

/* vi: set ts=4 sw=4 expandtab: */<|MERGE_RESOLUTION|>--- conflicted
+++ resolved
@@ -1,10 +1,6 @@
 /*
   Simple DirectMedia Layer
-<<<<<<< HEAD
-  Copyright (C) 1997-2020 Sam Lantinga <slouken@libsdl.org>
-=======
   Copyright (C) 1997-2022 Sam Lantinga <slouken@libsdl.org>
->>>>>>> 6bbb88c8
 
   This software is provided 'as-is', without any express or implied
   warranty.  In no event will the authors be held liable for any damages
@@ -89,17 +85,10 @@
         }
 
         action = [UIAlertAction actionWithTitle:@(sdlButton->text)
-<<<<<<< HEAD
-                                          style:style
-                                        handler:^(UIAlertAction *action) {
-				                            clickedindex = (int)(sdlButton - messageboxdata->buttons);
-                                        }];
-=======
                                 style:style
                                 handler:^(UIAlertAction *action) {
                                     clickedindex = (int)(sdlButton - messageboxdata->buttons);
                                 }];
->>>>>>> 6bbb88c8
         [alert addAction:action];
 
         if (sdlButton->flags & SDL_MESSAGEBOX_BUTTON_RETURNKEY_DEFAULT) {
@@ -187,15 +176,9 @@
 
     alert.delegate = nil;
 
-<<<<<<< HEAD
-	if (messageboxdata->flags & SDL_MESSAGEBOX_BUTTONS_RIGHT_TO_LEFT) {
-		clickedindex = messageboxdata->numbuttons - 1 - clickedindex;
-	}
-=======
     if (messageboxdata->flags & SDL_MESSAGEBOX_BUTTONS_RIGHT_TO_LEFT) {
         clickedindex = messageboxdata->numbuttons - 1 - clickedindex;
     }
->>>>>>> 6bbb88c8
     *buttonid = messageboxdata->buttons[clickedindex].buttonid;
     return YES;
 #else
