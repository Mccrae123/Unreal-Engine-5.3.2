/*
  Simple DirectMedia Layer
<<<<<<< HEAD
  Copyright (C) 1997-2020 Sam Lantinga <slouken@libsdl.org>
=======
  Copyright (C) 1997-2022 Sam Lantinga <slouken@libsdl.org>
>>>>>>> 6bbb88c8

  This software is provided 'as-is', without any express or implied
  warranty.  In no event will the authors be held liable for any damages
  arising from the use of this software.

  Permission is granted to anyone to use this software for any purpose,
  including commercial applications, and to alter it and redistribute it
  freely, subject to the following restrictions:

  1. The origin of this software must not be misrepresented; you must not
     claim that you wrote the original software. If you use this software
     in a product, an acknowledgment in the product documentation would be
     appreciated but is not required.
  2. Altered source versions must be plainly marked as such, and must not be
     misrepresented as being the original software.
  3. This notice may not be removed or altered from any source distribution.
*/
#include "../../SDL_internal.h"

#if SDL_VIDEO_DRIVER_ANDROID

#include <android/log.h>

#include "SDL_hints.h"
#include "SDL_events.h"
#include "SDL_androidtouch.h"
#include "../../events/SDL_mouse_c.h"
#include "../../events/SDL_touch_c.h"
#include "../../core/android/SDL_android.h"

#define ACTION_DOWN 0
#define ACTION_UP 1
#define ACTION_MOVE 2
/* #define ACTION_CANCEL 3 */
/* #define ACTION_OUTSIDE 4 */
#define ACTION_POINTER_DOWN 5
#define ACTION_POINTER_UP 6

void Android_InitTouch(void)
{
    /* Add all touch devices */
    Android_JNI_InitTouch();
}

void Android_QuitTouch(void)
{
}

void Android_OnTouch(SDL_Window *window, int touch_device_id_in, int pointer_finger_id_in, int action, float x, float y, float p)
{
    SDL_TouchID touchDeviceId = 0;
    SDL_FingerID fingerId = 0;

    if (!window) {
        return;
    }

    touchDeviceId = (SDL_TouchID)touch_device_id_in;
    if (SDL_AddTouch(touchDeviceId, SDL_TOUCH_DEVICE_DIRECT, "") < 0) {
        SDL_Log("error: can't add touch %s, %d", __FILE__, __LINE__);
    }

    fingerId = (SDL_FingerID)pointer_finger_id_in;
    switch (action) {
        case ACTION_DOWN:
        case ACTION_POINTER_DOWN:
            SDL_SendTouch(touchDeviceId, fingerId, window, SDL_TRUE, x, y, p);
            break;

        case ACTION_MOVE:
            SDL_SendTouchMotion(touchDeviceId, fingerId, window, x, y, p);
            break;

        case ACTION_UP:
        case ACTION_POINTER_UP:
            SDL_SendTouch(touchDeviceId, fingerId, window, SDL_FALSE, x, y, p);
            break;

        default:
            break;
    }
}

#endif /* SDL_VIDEO_DRIVER_ANDROID */

/* vi: set ts=4 sw=4 expandtab: */<|MERGE_RESOLUTION|>--- conflicted
+++ resolved
@@ -1,10 +1,6 @@
 /*
   Simple DirectMedia Layer
-<<<<<<< HEAD
-  Copyright (C) 1997-2020 Sam Lantinga <slouken@libsdl.org>
-=======
   Copyright (C) 1997-2022 Sam Lantinga <slouken@libsdl.org>
->>>>>>> 6bbb88c8
 
   This software is provided 'as-is', without any express or implied
   warranty.  In no event will the authors be held liable for any damages
