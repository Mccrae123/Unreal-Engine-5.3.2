/*
  Simple DirectMedia Layer
<<<<<<< HEAD
  Copyright (C) 1997-2020 Sam Lantinga <slouken@libsdl.org>
=======
  Copyright (C) 1997-2022 Sam Lantinga <slouken@libsdl.org>
>>>>>>> 6bbb88c8

  This software is provided 'as-is', without any express or implied
  warranty.  In no event will the authors be held liable for any damages
  arising from the use of this software.

  Permission is granted to anyone to use this software for any purpose,
  including commercial applications, and to alter it and redistribute it
  freely, subject to the following restrictions:

  1. The origin of this software must not be misrepresented; you must not
     claim that you wrote the original software. If you use this software
     in a product, an acknowledgment in the product documentation would be
     appreciated but is not required.
  2. Altered source versions must be plainly marked as such, and must not be
     misrepresented as being the original software.
  3. This notice may not be removed or altered from any source distribution.
*/
#include "../../SDL_internal.h"

#if SDL_VIDEO_DRIVER_WINDOWS

#include "../../core/windows/SDL_windows.h"

#include "../SDL_sysvideo.h"
#include "../SDL_pixels_c.h"
#include "../../events/SDL_keyboard_c.h"
#include "../../events/SDL_mouse_c.h"

#include "../../joystick/windows/SDL_rawinputjoystick_c.h"
#include "SDL_windowsvideo.h"
#include "SDL_windowswindow.h"
#include "SDL_hints.h"
#include "SDL_timer.h"

/* Dropfile support */
#include <shellapi.h>

/* This is included after SDL_windowsvideo.h, which includes windows.h */
#include "SDL_syswm.h"

/* Windows CE compatibility */
#ifndef SWP_NOCOPYBITS
#define SWP_NOCOPYBITS 0
#endif

/* Fake window to help with DirectInput events. */
HWND SDL_HelperWindow = NULL;
static const TCHAR *SDL_HelperWindowClassName = TEXT("SDLHelperWindowInputCatcher");
static const TCHAR *SDL_HelperWindowName = TEXT("SDLHelperWindowInputMsgWindow");
static ATOM SDL_HelperWindowClass = 0;

/* For borderless Windows, still want the following flags:
   - WS_CAPTION: this seems to enable the Windows minimize animation
   - WS_SYSMENU: enables system context menu on task bar
   - WS_MINIMIZEBOX: window will respond to Windows minimize commands sent to all windows, such as windows key + m, shaking title bar, etc.
   This will also cause the task bar to overlap the window and other windowed behaviors, so only use this for windows that shouldn't appear to be fullscreen
 */

#define STYLE_BASIC         (WS_CLIPSIBLINGS | WS_CLIPCHILDREN)
#define STYLE_FULLSCREEN    (WS_POPUP)
#define STYLE_BORDERLESS    (WS_POPUP)
#define STYLE_BORDERLESS_WINDOWED (WS_POPUP | WS_CAPTION | WS_SYSMENU | WS_MINIMIZEBOX)
#define STYLE_NORMAL        (WS_OVERLAPPED | WS_CAPTION | WS_SYSMENU | WS_MINIMIZEBOX)
#define STYLE_RESIZABLE     (WS_THICKFRAME | WS_MAXIMIZEBOX)
#define STYLE_MASK          (STYLE_FULLSCREEN | STYLE_BORDERLESS | STYLE_NORMAL | STYLE_RESIZABLE)

static DWORD
GetWindowStyle(SDL_Window * window)
{
    DWORD style = 0;

    if (window->flags & SDL_WINDOW_FULLSCREEN) {
        style |= STYLE_FULLSCREEN;
    } else {
        if (window->flags & SDL_WINDOW_BORDERLESS) {
            /* SDL 2.1:
               This behavior more closely matches other platform where the window is borderless
               but still interacts with the window manager (e.g. task bar shows above it, it can
               be resized to fit within usable desktop area, etc.) so this should be the behavior
               for a future SDL release.

               If you want a borderless window the size of the desktop that looks like a fullscreen
               window, then you should use the SDL_WINDOW_FULLSCREEN_DESKTOP flag.
             */
            if (SDL_GetHintBoolean("SDL_BORDERLESS_WINDOWED_STYLE", SDL_FALSE)) {
                style |= STYLE_BORDERLESS_WINDOWED;
            } else {
                style |= STYLE_BORDERLESS;
            }
        } else {
            style |= STYLE_NORMAL;
        }

        if (window->flags & SDL_WINDOW_RESIZABLE) {
            /* You can have a borderless resizable window, but Windows doesn't always draw it correctly,
               see https://bugzilla.libsdl.org/show_bug.cgi?id=4466
             */
            if (!(window->flags & SDL_WINDOW_BORDERLESS) ||
                SDL_GetHintBoolean("SDL_BORDERLESS_RESIZABLE_STYLE", SDL_FALSE)) {
                style |= STYLE_RESIZABLE;
            }
        }

        /* Need to set initialize minimize style, or when we call ShowWindow with WS_MINIMIZE it will activate a random window */
        if (window->flags & SDL_WINDOW_MINIMIZED) {
            style |= WS_MINIMIZE;
        }
    }
    return style;
}

static void
WIN_AdjustWindowRectWithStyle(SDL_Window *window, DWORD style, BOOL menu, int *x, int *y, int *width, int *height, SDL_bool use_current)
{
    RECT rect;

    rect.left = 0;
    rect.top = 0;
    rect.right = (use_current ? window->w : window->windowed.w);
    rect.bottom = (use_current ? window->h : window->windowed.h);

    /* borderless windows will have WM_NCCALCSIZE return 0 for the non-client area. When this happens, it looks like windows will send a resize message
       expanding the window client area to the previous window + chrome size, so shouldn't need to adjust the window size for the set styles.
     */
    if (!(window->flags & SDL_WINDOW_BORDERLESS))
        AdjustWindowRectEx(&rect, style, menu, 0);

    *x = (use_current ? window->x : window->windowed.x) + rect.left;
    *y = (use_current ? window->y : window->windowed.y) + rect.top;
    *width = (rect.right - rect.left);
    *height = (rect.bottom - rect.top);
}

static void
WIN_AdjustWindowRect(SDL_Window *window, int *x, int *y, int *width, int *height, SDL_bool use_current)
{
    SDL_WindowData *data = (SDL_WindowData *)window->driverdata;
    HWND hwnd = data->hwnd;
    DWORD style;
    BOOL menu;

    style = GetWindowLong(hwnd, GWL_STYLE);
    menu = (style & WS_CHILDWINDOW) ? FALSE : (GetMenu(hwnd) != NULL);
    WIN_AdjustWindowRectWithStyle(window, style, menu, x, y, width, height, use_current);
}

static void
WIN_SetWindowPositionInternal(_THIS, SDL_Window * window, UINT flags)
{
    SDL_WindowData *data = (SDL_WindowData *)window->driverdata;
    HWND hwnd = data->hwnd;
    HWND top;
    int x, y;
    int w, h;

    /* Figure out what the window area will be */
    if (SDL_ShouldAllowTopmost() && ((window->flags & (SDL_WINDOW_FULLSCREEN|SDL_WINDOW_INPUT_FOCUS)) == (SDL_WINDOW_FULLSCREEN|SDL_WINDOW_INPUT_FOCUS) || (window->flags & SDL_WINDOW_ALWAYS_ON_TOP))) {
        top = HWND_TOPMOST;
    } else {
        top = HWND_NOTOPMOST;
    }

    WIN_AdjustWindowRect(window, &x, &y, &w, &h, SDL_TRUE);

    data->expected_resize = SDL_TRUE;
    SetWindowPos(hwnd, top, x, y, w, h, flags);
    data->expected_resize = SDL_FALSE;
}

static int
SetupWindowData(_THIS, SDL_Window * window, HWND hwnd, HWND parent, SDL_bool created)
{
    SDL_VideoData *videodata = (SDL_VideoData *) _this->driverdata;
    SDL_WindowData *data;

    /* Allocate the window data */
    data = (SDL_WindowData *) SDL_calloc(1, sizeof(*data));
    if (!data) {
        return SDL_OutOfMemory();
    }
    data->window = window;
    data->hwnd = hwnd;
    data->parent = parent;
    data->hdc = GetDC(hwnd);
    data->hinstance = (HINSTANCE) GetWindowLongPtr(hwnd, GWLP_HINSTANCE);
    data->created = created;
    data->high_surrogate = 0;
    data->mouse_button_flags = 0;
    data->last_pointer_update = (LPARAM)-1;
    data->videodata = videodata;
    data->initializing = SDL_TRUE;

    window->driverdata = data;

    /* Associate the data with the window */
    if (!SetProp(hwnd, TEXT("SDL_WindowData"), data)) {
        ReleaseDC(hwnd, data->hdc);
        SDL_free(data);
        return WIN_SetError("SetProp() failed");
    }

    /* Set up the window proc function */
#ifdef GWLP_WNDPROC
    data->wndproc = (WNDPROC) GetWindowLongPtr(hwnd, GWLP_WNDPROC);
    if (data->wndproc == WIN_WindowProc) {
        data->wndproc = NULL;
    } else {
        SetWindowLongPtr(hwnd, GWLP_WNDPROC, (LONG_PTR) WIN_WindowProc);
    }
#else
    data->wndproc = (WNDPROC) GetWindowLong(hwnd, GWL_WNDPROC);
    if (data->wndproc == WIN_WindowProc) {
        data->wndproc = NULL;
    } else {
        SetWindowLong(hwnd, GWL_WNDPROC, (LONG_PTR) WIN_WindowProc);
    }
#endif

    /* Fill in the SDL window with the window data */
    {
        RECT rect;
        if (GetClientRect(hwnd, &rect)) {
            int w = rect.right;
            int h = rect.bottom;
            if ((window->windowed.w && window->windowed.w != w) || (window->windowed.h && window->windowed.h != h)) {
                /* We tried to create a window larger than the desktop and Windows didn't allow it.  Override! */
                int x, y;
                /* Figure out what the window area will be */
                WIN_AdjustWindowRect(window, &x, &y, &w, &h, SDL_FALSE);
                SetWindowPos(hwnd, HWND_NOTOPMOST, x, y, w, h, SWP_NOCOPYBITS | SWP_NOZORDER | SWP_NOACTIVATE);
            } else {
                window->w = w;
                window->h = h;
            }
        }
    }
    {
        POINT point;
        point.x = 0;
        point.y = 0;
        if (ClientToScreen(hwnd, &point)) {
            window->x = point.x;
            window->y = point.y;
        }
    }
    {
        DWORD style = GetWindowLong(hwnd, GWL_STYLE);
        if (style & WS_VISIBLE) {
            window->flags |= SDL_WINDOW_SHOWN;
        } else {
            window->flags &= ~SDL_WINDOW_SHOWN;
        }
        if (style & WS_POPUP) {
            window->flags |= SDL_WINDOW_BORDERLESS;
        } else {
            window->flags &= ~SDL_WINDOW_BORDERLESS;
        }
        if (style & WS_THICKFRAME) {
            window->flags |= SDL_WINDOW_RESIZABLE;
        } else {
            window->flags &= ~SDL_WINDOW_RESIZABLE;
        }
#ifdef WS_MAXIMIZE
        if (style & WS_MAXIMIZE) {
            window->flags |= SDL_WINDOW_MAXIMIZED;
        } else
#endif
        {
            window->flags &= ~SDL_WINDOW_MAXIMIZED;
        }
#ifdef WS_MINIMIZE
        if (style & WS_MINIMIZE) {
            window->flags |= SDL_WINDOW_MINIMIZED;
        } else
#endif
        {
            window->flags &= ~SDL_WINDOW_MINIMIZED;
        }
    }
    if (GetFocus() == hwnd) {
        window->flags |= SDL_WINDOW_INPUT_FOCUS;
        SDL_SetKeyboardFocus(window);
        WIN_UpdateClipCursor(window);
    }

    /* Enable multi-touch */
    if (videodata->RegisterTouchWindow) {
        videodata->RegisterTouchWindow(hwnd, (TWF_FINETOUCH|TWF_WANTPALM));
    }

    data->initializing = SDL_FALSE;

    /* All done! */
    return 0;
}



int
WIN_CreateWindow(_THIS, SDL_Window * window)
{
    HWND hwnd, parent = NULL;
    DWORD style = STYLE_BASIC;
    int x, y;
    int w, h;

    if (window->flags & SDL_WINDOW_SKIP_TASKBAR) {
        parent = CreateWindow(SDL_Appname, TEXT(""), STYLE_BASIC, 0, 0, 32, 32, NULL, NULL, SDL_Instance, NULL);
    }

    style |= GetWindowStyle(window);

    /* Figure out what the window area will be */
    WIN_AdjustWindowRectWithStyle(window, style, FALSE, &x, &y, &w, &h, SDL_FALSE);

    hwnd =
        CreateWindow(SDL_Appname, TEXT(""), style, x, y, w, h, parent, NULL,
                     SDL_Instance, NULL);
    if (!hwnd) {
        return WIN_SetError("Couldn't create window");
    }

    WIN_PumpEvents(_this);

    if (SetupWindowData(_this, window, hwnd, parent, SDL_TRUE) < 0) {
        DestroyWindow(hwnd);
        if (parent) {
            DestroyWindow(parent);
        }
        return -1;
    }

    /* Inform Windows of the frame change so we can respond to WM_NCCALCSIZE */
    SetWindowPos(hwnd, NULL, 0, 0, 0, 0, SWP_FRAMECHANGED | SWP_NOSIZE | SWP_NOZORDER | SWP_NOMOVE | SWP_NOACTIVATE);

    if (window->flags & SDL_WINDOW_MINIMIZED) {
        ShowWindow(hwnd, SW_SHOWMINNOACTIVE);
    }

    if (!(window->flags & SDL_WINDOW_OPENGL)) {
        return 0;
    }

    /* The rest of this macro mess is for OpenGL or OpenGL ES windows */
#if SDL_VIDEO_OPENGL_ES2
    if (_this->gl_config.profile_mask == SDL_GL_CONTEXT_PROFILE_ES
#if SDL_VIDEO_OPENGL_WGL
        && (!_this->gl_data || WIN_GL_UseEGL(_this))
#endif /* SDL_VIDEO_OPENGL_WGL */
    ) {
#if SDL_VIDEO_OPENGL_EGL
        if (WIN_GLES_SetupWindow(_this, window) < 0) {
            WIN_DestroyWindow(_this, window);
            return -1;
        }
        return 0;
#else
        return SDL_SetError("Could not create GLES window surface (EGL support not configured)");
#endif /* SDL_VIDEO_OPENGL_EGL */
    }
#endif /* SDL_VIDEO_OPENGL_ES2 */

#if SDL_VIDEO_OPENGL_WGL
    if (WIN_GL_SetupWindow(_this, window) < 0) {
        WIN_DestroyWindow(_this, window);
        return -1;
    }
#else
    return SDL_SetError("Could not create GL window (WGL support not configured)");
#endif

    return 0;
}

int
WIN_CreateWindowFrom(_THIS, SDL_Window * window, const void *data)
{
    HWND hwnd = (HWND) data;
    LPTSTR title;
    int titleLen;
    SDL_bool isstack;

    /* Query the title from the existing window */
    titleLen = GetWindowTextLength(hwnd);
    title = SDL_small_alloc(TCHAR, titleLen + 1, &isstack);
    if (title) {
        titleLen = GetWindowText(hwnd, title, titleLen + 1);
    } else {
        titleLen = 0;
    }
    if (titleLen > 0) {
        window->title = WIN_StringToUTF8(title);
    }
    if (title) {
        SDL_small_free(title, isstack);
    }

    if (SetupWindowData(_this, window, hwnd, GetParent(hwnd), SDL_FALSE) < 0) {
        return -1;
    }

#if SDL_VIDEO_OPENGL_WGL
    {
        const char *hint = SDL_GetHint(SDL_HINT_VIDEO_WINDOW_SHARE_PIXEL_FORMAT);
        if (hint) {
            /* This hint is a pointer (in string form) of the address of
               the window to share a pixel format with
            */
            SDL_Window *otherWindow = NULL;
            SDL_sscanf(hint, "%p", (void**)&otherWindow);

            /* Do some error checking on the pointer */
            if (otherWindow != NULL && otherWindow->magic == &_this->window_magic) {
                /* If the otherWindow has SDL_WINDOW_OPENGL set, set it for the new window as well */
                if (otherWindow->flags & SDL_WINDOW_OPENGL) {
                    window->flags |= SDL_WINDOW_OPENGL;
                    if (!WIN_GL_SetPixelFormatFrom(_this, otherWindow, window)) {
                        return -1;
                    }
                }
            }
        }
    }
#endif
    return 0;
}

void
WIN_SetWindowTitle(_THIS, SDL_Window * window)
{
    HWND hwnd = ((SDL_WindowData *) window->driverdata)->hwnd;
    LPTSTR title = WIN_UTF8ToString(window->title);
    SetWindowText(hwnd, title);
    SDL_free(title);
}

void
WIN_SetWindowIcon(_THIS, SDL_Window * window, SDL_Surface * icon)
{
    HWND hwnd = ((SDL_WindowData *) window->driverdata)->hwnd;
    HICON hicon = NULL;
    BYTE *icon_bmp;
    int icon_len, mask_len, y;
    SDL_RWops *dst;
    SDL_bool isstack;

    /* Create temporary buffer for ICONIMAGE structure */
    mask_len = (icon->h * (icon->w + 7)/8);
    icon_len = 40 + icon->h * icon->w * sizeof(Uint32) + mask_len;
    icon_bmp = SDL_small_alloc(BYTE, icon_len, &isstack);
    dst = SDL_RWFromMem(icon_bmp, icon_len);
    if (!dst) {
        SDL_small_free(icon_bmp, isstack);
        return;
    }

    /* Write the BITMAPINFO header */
    SDL_WriteLE32(dst, 40);
    SDL_WriteLE32(dst, icon->w);
    SDL_WriteLE32(dst, icon->h * 2);
    SDL_WriteLE16(dst, 1);
    SDL_WriteLE16(dst, 32);
    SDL_WriteLE32(dst, BI_RGB);
    SDL_WriteLE32(dst, icon->h * icon->w * sizeof(Uint32));
    SDL_WriteLE32(dst, 0);
    SDL_WriteLE32(dst, 0);
    SDL_WriteLE32(dst, 0);
    SDL_WriteLE32(dst, 0);

    /* Write the pixels upside down into the bitmap buffer */
    SDL_assert(icon->format->format == SDL_PIXELFORMAT_ARGB8888);
    y = icon->h;
    while (y--) {
        Uint8 *src = (Uint8 *) icon->pixels + y * icon->pitch;
        SDL_RWwrite(dst, src, icon->w * sizeof(Uint32), 1);
    }

    /* Write the mask */
    SDL_memset(icon_bmp + icon_len - mask_len, 0xFF, mask_len);

    hicon = CreateIconFromResource(icon_bmp, icon_len, TRUE, 0x00030000);

    SDL_RWclose(dst);
    SDL_small_free(icon_bmp, isstack);

    /* Set the icon for the window */
    SendMessage(hwnd, WM_SETICON, ICON_SMALL, (LPARAM) hicon);

    /* Set the icon in the task manager (should we do this?) */
    SendMessage(hwnd, WM_SETICON, ICON_BIG, (LPARAM) hicon);
}

void
WIN_SetWindowPosition(_THIS, SDL_Window * window)
{
    WIN_SetWindowPositionInternal(_this, window, SWP_NOCOPYBITS | SWP_NOSIZE | SWP_NOACTIVATE);
}

void
WIN_SetWindowSize(_THIS, SDL_Window * window)
{
    WIN_SetWindowPositionInternal(_this, window, SWP_NOCOPYBITS | SWP_NOMOVE | SWP_NOACTIVATE);
}

int
WIN_GetWindowBordersSize(_THIS, SDL_Window * window, int *top, int *left, int *bottom, int *right)
{
    HWND hwnd = ((SDL_WindowData *) window->driverdata)->hwnd;
    RECT rcClient, rcWindow;
    POINT ptDiff;

    /* rcClient stores the size of the inner window, while rcWindow stores the outer size relative to the top-left
     * screen position; so the top/left values of rcClient are always {0,0} and bottom/right are {height,width} */
    GetClientRect(hwnd, &rcClient);
    GetWindowRect(hwnd, &rcWindow);

    /* convert the top/left values to make them relative to
     * the window; they will end up being slightly negative */
    ptDiff.y = rcWindow.top;
    ptDiff.x = rcWindow.left;

    ScreenToClient(hwnd, &ptDiff);

    rcWindow.top  = ptDiff.y;
    rcWindow.left = ptDiff.x;

    /* convert the bottom/right values to make them relative to the window,
     * these will be slightly bigger than the inner width/height */
    ptDiff.y = rcWindow.bottom;
    ptDiff.x = rcWindow.right;

    ScreenToClient(hwnd, &ptDiff);

    rcWindow.bottom = ptDiff.y;
    rcWindow.right  = ptDiff.x;

    /* Now that both the inner and outer rects use the same coordinate system we can substract them to get the border size.
     * Keep in mind that the top/left coordinates of rcWindow are negative because the border lies slightly before {0,0},
     * so switch them around because SDL2 wants them in positive. */
    *top    = rcClient.top    - rcWindow.top;
    *left   = rcClient.left   - rcWindow.left;
    *bottom = rcWindow.bottom - rcClient.bottom;
    *right  = rcWindow.right  - rcClient.right;

    return 0;
}

void
WIN_ShowWindow(_THIS, SDL_Window * window)
{
    DWORD style;
    HWND hwnd;
    int nCmdShow;

    hwnd = ((SDL_WindowData *)window->driverdata)->hwnd;
    nCmdShow = SDL_GetHintBoolean(SDL_HINT_WINDOW_NO_ACTIVATION_WHEN_SHOWN, SDL_FALSE) ? SW_SHOWNA : SW_SHOW;
    style = GetWindowLong(hwnd, GWL_EXSTYLE);
    if (style & WS_EX_NOACTIVATE) {
        nCmdShow = SW_SHOWNOACTIVATE;
    }
    ShowWindow(hwnd, nCmdShow);
}

void
WIN_HideWindow(_THIS, SDL_Window * window)
{
    HWND hwnd = ((SDL_WindowData *) window->driverdata)->hwnd;
    ShowWindow(hwnd, SW_HIDE);
}

void
WIN_RaiseWindow(_THIS, SDL_Window * window)
{
    HWND hwnd = ((SDL_WindowData *) window->driverdata)->hwnd;
    SetForegroundWindow(hwnd);
}

void
WIN_MaximizeWindow(_THIS, SDL_Window * window)
{
    SDL_WindowData *data = (SDL_WindowData *)window->driverdata;
    HWND hwnd = data->hwnd;
    data->expected_resize = SDL_TRUE;
    ShowWindow(hwnd, SW_MAXIMIZE);
    data->expected_resize = SDL_FALSE;
}

void
WIN_MinimizeWindow(_THIS, SDL_Window * window)
{
    HWND hwnd = ((SDL_WindowData *) window->driverdata)->hwnd;
    ShowWindow(hwnd, SW_MINIMIZE);
}

void
WIN_SetWindowBordered(_THIS, SDL_Window * window, SDL_bool bordered)
{
    SDL_WindowData *data = (SDL_WindowData *)window->driverdata;
    HWND hwnd = data->hwnd;
    DWORD style;

    style = GetWindowLong(hwnd, GWL_STYLE);
    style &= ~STYLE_MASK;
    style |= GetWindowStyle(window);

    data->in_border_change = SDL_TRUE;
    SetWindowLong(hwnd, GWL_STYLE, style);
    WIN_SetWindowPositionInternal(_this, window, SWP_NOCOPYBITS | SWP_FRAMECHANGED | SWP_NOZORDER | SWP_NOACTIVATE);
    data->in_border_change = SDL_FALSE;
}

void
WIN_SetWindowResizable(_THIS, SDL_Window * window, SDL_bool resizable)
{
    SDL_WindowData *data = (SDL_WindowData *)window->driverdata;
    HWND hwnd = data->hwnd;
    DWORD style;

    style = GetWindowLong(hwnd, GWL_STYLE);
    style &= ~STYLE_MASK;
    style |= GetWindowStyle(window);

    SetWindowLong(hwnd, GWL_STYLE, style);
}

void
WIN_SetWindowAlwaysOnTop(_THIS, SDL_Window * window, SDL_bool on_top)
{
    SDL_WindowData *data = (SDL_WindowData *)window->driverdata;
    HWND hwnd = data->hwnd;
    if (on_top) {
        SetWindowPos(hwnd, HWND_TOPMOST, 0, 0, 0, 0, SWP_NOMOVE | SWP_NOSIZE);
    } else {
        SetWindowPos(hwnd, HWND_NOTOPMOST, 0, 0, 0, 0, SWP_NOMOVE | SWP_NOSIZE);
    }
}

void
WIN_RestoreWindow(_THIS, SDL_Window * window)
{
    SDL_WindowData *data = (SDL_WindowData *)window->driverdata;
    HWND hwnd = data->hwnd;
    data->expected_resize = SDL_TRUE;
    ShowWindow(hwnd, SW_RESTORE);
    data->expected_resize = SDL_FALSE;
}

void
WIN_SetWindowFullscreen(_THIS, SDL_Window * window, SDL_VideoDisplay * display, SDL_bool fullscreen)
{
    SDL_WindowData *data = (SDL_WindowData *) window->driverdata;
    HWND hwnd = data->hwnd;
    SDL_Rect bounds;
    DWORD style;
    HWND top;
    int x, y;
    int w, h;

    if (SDL_ShouldAllowTopmost() && ((window->flags & (SDL_WINDOW_FULLSCREEN|SDL_WINDOW_INPUT_FOCUS)) == (SDL_WINDOW_FULLSCREEN|SDL_WINDOW_INPUT_FOCUS) || window->flags & SDL_WINDOW_ALWAYS_ON_TOP)) {
        top = HWND_TOPMOST;
    } else {
        top = HWND_NOTOPMOST;
    }

    style = GetWindowLong(hwnd, GWL_STYLE);
    style &= ~STYLE_MASK;
    style |= GetWindowStyle(window);

    WIN_GetDisplayBounds(_this, display, &bounds);

    if (fullscreen) {
        x = bounds.x;
        y = bounds.y;
        w = bounds.w;
        h = bounds.h;

        /* Unset the maximized flag.  This fixes
           https://bugzilla.libsdl.org/show_bug.cgi?id=3215
        */
        if (style & WS_MAXIMIZE) {
            data->windowed_mode_was_maximized = SDL_TRUE;
            style &= ~WS_MAXIMIZE;
        }
    } else {
        BOOL menu;

        /* Restore window-maximization state, as applicable.
           Special care is taken to *not* do this if and when we're
           alt-tab'ing away (to some other window; as indicated by
           in_window_deactivation), otherwise
           https://bugzilla.libsdl.org/show_bug.cgi?id=3215 can reproduce!
        */
        if (data->windowed_mode_was_maximized && !data->in_window_deactivation) {
            style |= WS_MAXIMIZE;
            data->windowed_mode_was_maximized = SDL_FALSE;
        }

        menu = (style & WS_CHILDWINDOW) ? FALSE : (GetMenu(hwnd) != NULL);
        WIN_AdjustWindowRectWithStyle(window, style, menu, &x, &y, &w, &h, SDL_FALSE);
    }
    SetWindowLong(hwnd, GWL_STYLE, style);
    data->expected_resize = SDL_TRUE;
    SetWindowPos(hwnd, top, x, y, w, h, SWP_NOCOPYBITS | SWP_NOACTIVATE);
    data->expected_resize = SDL_FALSE;
}

int
WIN_SetWindowGammaRamp(_THIS, SDL_Window * window, const Uint16 * ramp)
{
    SDL_VideoDisplay *display = SDL_GetDisplayForWindow(window);
    SDL_DisplayData *data = (SDL_DisplayData *) display->driverdata;
    HDC hdc;
    BOOL succeeded = FALSE;

    hdc = CreateDCW(data->DeviceName, NULL, NULL, NULL);
    if (hdc) {
        succeeded = SetDeviceGammaRamp(hdc, (LPVOID)ramp);
        if (!succeeded) {
            WIN_SetError("SetDeviceGammaRamp()");
        }
        DeleteDC(hdc);
    }
    return succeeded ? 0 : -1;
}

void*
WIN_GetWindowICCProfile(_THIS, SDL_Window * window, size_t * size)
{
    SDL_VideoDisplay* display = SDL_GetDisplayForWindow(window);
    SDL_DisplayData* data = (SDL_DisplayData*)display->driverdata;
    HDC hdc;
    BOOL succeeded = FALSE;
    WCHAR filename[MAX_PATH];
    DWORD fileNameSize = MAX_PATH;
    void* iccProfileData = NULL;

    hdc = CreateDCW(data->DeviceName, NULL, NULL, NULL);
    if (hdc) {
        succeeded = GetICMProfileW(hdc, &fileNameSize, filename);
        DeleteDC(hdc);
    }

    if (succeeded) {
        iccProfileData = SDL_LoadFile(WIN_StringToUTF8(filename), size);
        if (!iccProfileData)
            SDL_SetError("Could not open ICC profile");
    }

    return iccProfileData;
}

int
WIN_GetWindowGammaRamp(_THIS, SDL_Window * window, Uint16 * ramp)
{
    SDL_VideoDisplay *display = SDL_GetDisplayForWindow(window);
    SDL_DisplayData *data = (SDL_DisplayData *) display->driverdata;
    HDC hdc;
    BOOL succeeded = FALSE;

    hdc = CreateDCW(data->DeviceName, NULL, NULL, NULL);
    if (hdc) {
        succeeded = GetDeviceGammaRamp(hdc, (LPVOID)ramp);
        if (!succeeded) {
            WIN_SetError("GetDeviceGammaRamp()");
        }
        DeleteDC(hdc);
    }
    return succeeded ? 0 : -1;
}

static void WIN_GrabKeyboard(SDL_Window *window)
{
    SDL_WindowData *data = (SDL_WindowData *)window->driverdata;
    HMODULE module;

    if (data->keyboard_hook) {
        return;
    }

    /* SetWindowsHookEx() needs to know which module contains the hook we
       want to install. This is complicated by the fact that SDL can be
       linked statically or dynamically. Fortunately XP and later provide
       this nice API that will go through the loaded modules and find the
       one containing our code.
    */
    if (!GetModuleHandleEx(GET_MODULE_HANDLE_EX_FLAG_UNCHANGED_REFCOUNT | GET_MODULE_HANDLE_EX_FLAG_FROM_ADDRESS,
                           (LPTSTR)WIN_KeyboardHookProc,
                           &module)) {
        return;
    }

    /* Capture a snapshot of the current keyboard state before the hook */
    if (!GetKeyboardState(data->videodata->pre_hook_key_state)) {
        return;
    }

    /* To grab the keyboard, we have to install a low-level keyboard hook to
       intercept keys that would normally be captured by the OS. Intercepting
       all key events on the system is rather invasive, but it's what Microsoft
       actually documents that you do to capture these.
    */
    data->keyboard_hook = SetWindowsHookEx(WH_KEYBOARD_LL, WIN_KeyboardHookProc, module, 0);
}

void WIN_UngrabKeyboard(SDL_Window *window)
{
    SDL_WindowData *data = (SDL_WindowData *)window->driverdata;

    if (data->keyboard_hook) {
        UnhookWindowsHookEx(data->keyboard_hook);
        data->keyboard_hook = NULL;
    }
}

void
WIN_SetWindowMouseRect(_THIS, SDL_Window * window)
{
    WIN_UpdateClipCursor(window);
}

void
WIN_SetWindowMouseGrab(_THIS, SDL_Window * window, SDL_bool grabbed)
{
    WIN_UpdateClipCursor(window);

    if (window->flags & SDL_WINDOW_FULLSCREEN) {
        UINT flags = SWP_NOCOPYBITS | SWP_NOMOVE | SWP_NOSIZE;

        if (!(window->flags & SDL_WINDOW_SHOWN)) {
            flags |= SWP_NOACTIVATE;
        }
        WIN_SetWindowPositionInternal(_this, window, flags);
    }
}

void
WIN_SetWindowKeyboardGrab(_THIS, SDL_Window * window, SDL_bool grabbed)
{
    if (grabbed) {
        WIN_GrabKeyboard(window);
    } else {
        WIN_UngrabKeyboard(window);
    }
}

void
WIN_DestroyWindow(_THIS, SDL_Window * window)
{
    SDL_WindowData *data = (SDL_WindowData *) window->driverdata;

    if (data) {
        if (data->keyboard_hook) {
            UnhookWindowsHookEx(data->keyboard_hook);
        }
        ReleaseDC(data->hwnd, data->hdc);
        RemoveProp(data->hwnd, TEXT("SDL_WindowData"));
        if (data->created) {
            DestroyWindow(data->hwnd);
            if (data->parent) {
                DestroyWindow(data->parent);
            }
        } else {
            /* Restore any original event handler... */
            if (data->wndproc != NULL) {
#ifdef GWLP_WNDPROC
                SetWindowLongPtr(data->hwnd, GWLP_WNDPROC,
                                 (LONG_PTR) data->wndproc);
#else
                SetWindowLong(data->hwnd, GWL_WNDPROC,
                              (LONG_PTR) data->wndproc);
#endif
            }
        }
        SDL_free(data);
    }
    window->driverdata = NULL;
}

SDL_bool
WIN_GetWindowWMInfo(_THIS, SDL_Window * window, SDL_SysWMinfo * info)
{
    const SDL_WindowData *data = (const SDL_WindowData *) window->driverdata;
    if (info->version.major <= SDL_MAJOR_VERSION) {
        int versionnum = SDL_VERSIONNUM(info->version.major, info->version.minor, info->version.patch);

        info->subsystem = SDL_SYSWM_WINDOWS;
        info->info.win.window = data->hwnd;

        if (versionnum >= SDL_VERSIONNUM(2, 0, 4)) {
            info->info.win.hdc = data->hdc;
        }

        if (versionnum >= SDL_VERSIONNUM(2, 0, 5)) {
            info->info.win.hinstance = data->hinstance;
        }

        return SDL_TRUE;
    } else {
        SDL_SetError("Application not compiled with SDL %d.%d",
                     SDL_MAJOR_VERSION, SDL_MINOR_VERSION);
        return SDL_FALSE;
    }
}

<<<<<<< HEAD
static LRESULT CALLBACK SDL_HelperWindowProc(HWND hWnd, UINT msg, WPARAM wParam, LPARAM lParam)
{
#if SDL_JOYSTICK_RAWINPUT
    if (RAWINPUT_WindowProc(hWnd, msg, wParam, lParam) == 0) {
        return 0;
    }
#endif
    return DefWindowProc(hWnd, msg, wParam, lParam);
}

/*
 * Creates a HelperWindow used for DirectInput and RawInput events.
=======
/*
 * Creates a HelperWindow used for DirectInput.
>>>>>>> 6bbb88c8
 */
int
SDL_HelperWindowCreate(void)
{
    HINSTANCE hInstance = GetModuleHandle(NULL);
    WNDCLASS wce;

    /* Make sure window isn't created twice. */
    if (SDL_HelperWindow != NULL) {
        return 0;
    }

    /* Create the class. */
    SDL_zero(wce);
<<<<<<< HEAD
    wce.lpfnWndProc = SDL_GetHintBoolean(SDL_HINT_JOYSTICK_RAWINPUT, SDL_TRUE) ? SDL_HelperWindowProc : DefWindowProc;
    wce.lpszClassName = (LPCWSTR) SDL_HelperWindowClassName;
=======
    wce.lpfnWndProc = DefWindowProc;
    wce.lpszClassName = SDL_HelperWindowClassName;
>>>>>>> 6bbb88c8
    wce.hInstance = hInstance;

    /* Register the class. */
    SDL_HelperWindowClass = RegisterClass(&wce);
    if (SDL_HelperWindowClass == 0 && GetLastError() != ERROR_CLASS_ALREADY_EXISTS) {
        return WIN_SetError("Unable to create Helper Window Class");
    }

    /* Create the window. */
    SDL_HelperWindow = CreateWindowEx(0, SDL_HelperWindowClassName,
                                      SDL_HelperWindowName,
                                      WS_OVERLAPPED, CW_USEDEFAULT,
                                      CW_USEDEFAULT, CW_USEDEFAULT,
                                      CW_USEDEFAULT, HWND_MESSAGE, NULL,
                                      hInstance, NULL);
    if (SDL_HelperWindow == NULL) {
        UnregisterClass(SDL_HelperWindowClassName, hInstance);
        return WIN_SetError("Unable to create Helper Window");
    }

    return 0;
}


/*
 * Destroys the HelperWindow previously created with SDL_HelperWindowCreate.
 */
void
SDL_HelperWindowDestroy(void)
{
    HINSTANCE hInstance = GetModuleHandle(NULL);

    /* Destroy the window. */
    if (SDL_HelperWindow != NULL) {
        if (DestroyWindow(SDL_HelperWindow) == 0) {
            WIN_SetError("Unable to destroy Helper Window");
            return;
        }
        SDL_HelperWindow = NULL;
    }

    /* Unregister the class. */
    if (SDL_HelperWindowClass != 0) {
        if ((UnregisterClass(SDL_HelperWindowClassName, hInstance)) == 0) {
            WIN_SetError("Unable to destroy Helper Window Class");
            return;
        }
        SDL_HelperWindowClass = 0;
    }
}

void WIN_OnWindowEnter(_THIS, SDL_Window * window)
{
    SDL_WindowData *data = (SDL_WindowData *) window->driverdata;

    if (!data || !data->hwnd) {
        /* The window wasn't fully initialized */
        return;
    }

    if (window->flags & SDL_WINDOW_ALWAYS_ON_TOP) {
        WIN_SetWindowPositionInternal(_this, window, SWP_NOCOPYBITS | SWP_NOSIZE | SWP_NOACTIVATE);
    }
}

void
WIN_UpdateClipCursor(SDL_Window *window)
{
    SDL_WindowData *data = (SDL_WindowData *) window->driverdata;
    SDL_Mouse *mouse = SDL_GetMouse();
    RECT rect, clipped_rect;

    if (data->in_title_click || data->focus_click_pending) {
        return;
    }
    if (data->skip_update_clipcursor) {
        return;
    }
    if (!GetClipCursor(&clipped_rect)) {
        return;
    }
    if (!GetClipCursor(&clipped_rect)) {
        return;
    }

    if ((mouse->relative_mode || (window->flags & SDL_WINDOW_MOUSE_GRABBED) ||
         (window->mouse_rect.w > 0 && window->mouse_rect.h > 0)) &&
        (window->flags & SDL_WINDOW_INPUT_FOCUS)) {
        if (mouse->relative_mode && !mouse->relative_mode_warp) {
            if (GetWindowRect(data->hwnd, &rect)) {
                LONG cx, cy;

                cx = (rect.left + rect.right) / 2;
                cy = (rect.top + rect.bottom) / 2;

                /* Make an absurdly small clip rect */
                rect.left = cx - 1;
                rect.right = cx + 1;
                rect.top = cy - 1;
                rect.bottom = cy + 1;

                if (SDL_memcmp(&rect, &clipped_rect, sizeof(rect)) != 0) {
                    if (ClipCursor(&rect)) {
                        data->cursor_clipped_rect = rect;
                    }
                }
            }
        } else {
            if (GetClientRect(data->hwnd, &rect)) {
                ClientToScreen(data->hwnd, (LPPOINT) & rect);
                ClientToScreen(data->hwnd, (LPPOINT) & rect + 1);
<<<<<<< HEAD
                if (SDL_memcmp(&rect, &clipped_rect, sizeof(rect)) != 0) {
                    if (ClipCursor(&rect)) {
                        data->cursor_clipped_rect = rect;
                    }
                }
            }
        }
    } else if (SDL_memcmp(&clipped_rect, &data->cursor_clipped_rect, sizeof(clipped_rect)) == 0) {
        ClipCursor(NULL);
        SDL_zero(data->cursor_clipped_rect);
=======
                if (window->mouse_rect.w > 0 && window->mouse_rect.h > 0) {
                    RECT mouse_rect, intersection;

                    mouse_rect.left = rect.left + window->mouse_rect.x;
                    mouse_rect.top = rect.top + window->mouse_rect.y;
                    mouse_rect.right = mouse_rect.left + window->mouse_rect.w - 1;
                    mouse_rect.bottom = mouse_rect.top + window->mouse_rect.h - 1;
                    if (IntersectRect(&intersection, &rect, &mouse_rect)) {
                        SDL_memcpy(&rect, &intersection, sizeof(rect));
                    } else if ((window->flags & SDL_WINDOW_MOUSE_GRABBED) != 0) {
                        /* Mouse rect was invalid, just do the normal grab */
                    } else {
                        SDL_zero(rect);
                    }
                }
                if (SDL_memcmp(&rect, &clipped_rect, sizeof(rect)) != 0) {
                    if (!IsRectEmpty(&rect)) {
                        if (ClipCursor(&rect)) {
                            data->cursor_clipped_rect = rect;
                        }
                    } else {
                        ClipCursor(NULL);
                        SDL_zero(data->cursor_clipped_rect);
                    }
                }
            }
        }
    } else {
        POINT first, second;

        first.x = clipped_rect.left;
        first.y = clipped_rect.top;
        second.x = clipped_rect.right - 1;
        second.y = clipped_rect.bottom - 1;
        if (PtInRect(&data->cursor_clipped_rect, first) &&
            PtInRect(&data->cursor_clipped_rect, second)) {
            ClipCursor(NULL);
            SDL_zero(data->cursor_clipped_rect);
        }
>>>>>>> 6bbb88c8
    }
    data->last_updated_clipcursor = SDL_GetTicks();
}

int
WIN_SetWindowHitTest(SDL_Window *window, SDL_bool enabled)
{
    return 0;  /* just succeed, the real work is done elsewhere. */
}

int
WIN_SetWindowOpacity(_THIS, SDL_Window * window, float opacity)
{
    const SDL_WindowData *data = (SDL_WindowData *) window->driverdata;
    const HWND hwnd = data->hwnd;
    const LONG style = GetWindowLong(hwnd, GWL_EXSTYLE);

    SDL_assert(style != 0);

    if (opacity == 1.0f) {
        /* want it fully opaque, just mark it unlayered if necessary. */
        if (style & WS_EX_LAYERED) {
            if (SetWindowLong(hwnd, GWL_EXSTYLE, style & ~WS_EX_LAYERED) == 0) {
                return WIN_SetError("SetWindowLong()");
            }
        }
    } else {
        const BYTE alpha = (BYTE) ((int) (opacity * 255.0f));
        /* want it transparent, mark it layered if necessary. */
        if ((style & WS_EX_LAYERED) == 0) {
            if (SetWindowLong(hwnd, GWL_EXSTYLE, style | WS_EX_LAYERED) == 0) {
                return WIN_SetError("SetWindowLong()");
            }
        }

        if (SetLayeredWindowAttributes(hwnd, 0, alpha, LWA_ALPHA) == 0) {
            return WIN_SetError("SetLayeredWindowAttributes()");
        }
    }

    return 0;
}

void
WIN_AcceptDragAndDrop(SDL_Window * window, SDL_bool accept)
{
    const SDL_WindowData *data = (SDL_WindowData *) window->driverdata;
    DragAcceptFiles(data->hwnd, accept ? TRUE : FALSE);
}

int
WIN_FlashWindow(_THIS, SDL_Window * window, SDL_FlashOperation operation)
{
    FLASHWINFO desc;

    SDL_zero(desc);
    desc.cbSize = sizeof(desc);
    desc.hwnd = ((SDL_WindowData *) window->driverdata)->hwnd;
    switch (operation) {
    case SDL_FLASH_CANCEL:
        desc.dwFlags = FLASHW_STOP;
        break;
    case SDL_FLASH_BRIEFLY:
        desc.dwFlags = FLASHW_TRAY;
        desc.uCount = 1;
        break;
    case SDL_FLASH_UNTIL_FOCUSED:
        desc.dwFlags = (FLASHW_TRAY | FLASHW_TIMERNOFG);
        break;
    default:
        return SDL_Unsupported();
    }

    FlashWindowEx(&desc);

    return 0;
}

#endif /* SDL_VIDEO_DRIVER_WINDOWS */

/* vi: set ts=4 sw=4 expandtab: */<|MERGE_RESOLUTION|>--- conflicted
+++ resolved
@@ -1,10 +1,6 @@
 /*
   Simple DirectMedia Layer
-<<<<<<< HEAD
-  Copyright (C) 1997-2020 Sam Lantinga <slouken@libsdl.org>
-=======
   Copyright (C) 1997-2022 Sam Lantinga <slouken@libsdl.org>
->>>>>>> 6bbb88c8
 
   This software is provided 'as-is', without any express or implied
   warranty.  In no event will the authors be held liable for any damages
@@ -33,7 +29,6 @@
 #include "../../events/SDL_keyboard_c.h"
 #include "../../events/SDL_mouse_c.h"
 
-#include "../../joystick/windows/SDL_rawinputjoystick_c.h"
 #include "SDL_windowsvideo.h"
 #include "SDL_windowswindow.h"
 #include "SDL_hints.h"
@@ -909,23 +904,8 @@
     }
 }
 
-<<<<<<< HEAD
-static LRESULT CALLBACK SDL_HelperWindowProc(HWND hWnd, UINT msg, WPARAM wParam, LPARAM lParam)
-{
-#if SDL_JOYSTICK_RAWINPUT
-    if (RAWINPUT_WindowProc(hWnd, msg, wParam, lParam) == 0) {
-        return 0;
-    }
-#endif
-    return DefWindowProc(hWnd, msg, wParam, lParam);
-}
-
-/*
- * Creates a HelperWindow used for DirectInput and RawInput events.
-=======
 /*
  * Creates a HelperWindow used for DirectInput.
->>>>>>> 6bbb88c8
  */
 int
 SDL_HelperWindowCreate(void)
@@ -940,13 +920,8 @@
 
     /* Create the class. */
     SDL_zero(wce);
-<<<<<<< HEAD
-    wce.lpfnWndProc = SDL_GetHintBoolean(SDL_HINT_JOYSTICK_RAWINPUT, SDL_TRUE) ? SDL_HelperWindowProc : DefWindowProc;
-    wce.lpszClassName = (LPCWSTR) SDL_HelperWindowClassName;
-=======
     wce.lpfnWndProc = DefWindowProc;
     wce.lpszClassName = SDL_HelperWindowClassName;
->>>>>>> 6bbb88c8
     wce.hInstance = hInstance;
 
     /* Register the class. */
@@ -1028,9 +1003,6 @@
     if (!GetClipCursor(&clipped_rect)) {
         return;
     }
-    if (!GetClipCursor(&clipped_rect)) {
-        return;
-    }
 
     if ((mouse->relative_mode || (window->flags & SDL_WINDOW_MOUSE_GRABBED) ||
          (window->mouse_rect.w > 0 && window->mouse_rect.h > 0)) &&
@@ -1058,18 +1030,6 @@
             if (GetClientRect(data->hwnd, &rect)) {
                 ClientToScreen(data->hwnd, (LPPOINT) & rect);
                 ClientToScreen(data->hwnd, (LPPOINT) & rect + 1);
-<<<<<<< HEAD
-                if (SDL_memcmp(&rect, &clipped_rect, sizeof(rect)) != 0) {
-                    if (ClipCursor(&rect)) {
-                        data->cursor_clipped_rect = rect;
-                    }
-                }
-            }
-        }
-    } else if (SDL_memcmp(&clipped_rect, &data->cursor_clipped_rect, sizeof(clipped_rect)) == 0) {
-        ClipCursor(NULL);
-        SDL_zero(data->cursor_clipped_rect);
-=======
                 if (window->mouse_rect.w > 0 && window->mouse_rect.h > 0) {
                     RECT mouse_rect, intersection;
 
@@ -1109,7 +1069,6 @@
             ClipCursor(NULL);
             SDL_zero(data->cursor_clipped_rect);
         }
->>>>>>> 6bbb88c8
     }
     data->last_updated_clipcursor = SDL_GetTicks();
 }
