--- conflicted
+++ resolved
@@ -1,10 +1,6 @@
 /*
   Simple DirectMedia Layer
-<<<<<<< HEAD
-  Copyright (C) 1997-2020 Sam Lantinga <slouken@libsdl.org>
-=======
   Copyright (C) 1997-2022 Sam Lantinga <slouken@libsdl.org>
->>>>>>> 6bbb88c8
 
   This software is provided 'as-is', without any express or implied
   warranty.  In no event will the authors be held liable for any damages
@@ -710,7 +706,6 @@
         SDL_bool isdefault = SDL_FALSE;
         const char *buttontext;
         const SDL_MessageBoxButtonData *sdlButton;
-<<<<<<< HEAD
 
         /* We always have to create the dialog buttons from left to right
          * so that the tab order is correct.  Select the info to use
@@ -721,18 +716,6 @@
             sdlButton = &messageboxdata->buttons[messageboxdata->numbuttons - 1 - i];
         }
 
-=======
-
-        /* We always have to create the dialog buttons from left to right
-         * so that the tab order is correct.  Select the info to use
-         * depending on which order was requested. */
-        if (messageboxdata->flags & SDL_MESSAGEBOX_BUTTONS_LEFT_TO_RIGHT) {
-            sdlButton = &messageboxdata->buttons[i];
-        } else {
-            sdlButton = &messageboxdata->buttons[messageboxdata->numbuttons - 1 - i];
-        }
-
->>>>>>> 6bbb88c8
         if (sdlButton->flags & SDL_MESSAGEBOX_BUTTON_RETURNKEY_DEFAULT) {
             defbuttoncount++;
             if (defbuttoncount == 1) {
