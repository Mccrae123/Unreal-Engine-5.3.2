--- conflicted
+++ resolved
@@ -1,10 +1,6 @@
 /*
   Simple DirectMedia Layer
-<<<<<<< HEAD
-  Copyright (C) 1997-2020 Sam Lantinga <slouken@libsdl.org>
-=======
   Copyright (C) 1997-2022 Sam Lantinga <slouken@libsdl.org>
->>>>>>> 6bbb88c8
 
   This software is provided 'as-is', without any express or implied
   warranty.  In no event will the authors be held liable for any damages
@@ -86,11 +82,7 @@
             sdlButton = &messageboxdata->buttons[i];
         }
         UICommand ^ button = ref new UICommand(WINRT_UTF8ToPlatformString(sdlButton->text));
-<<<<<<< HEAD
-        button->Id = safe_cast<IntPtr>((int)(sdlButton - messageboxdata->buttons));
-=======
         button->Id = IntPtr((int)((size_t)(sdlButton - messageboxdata->buttons)));
->>>>>>> 6bbb88c8
         dialog->Commands->Append(button);
         if (sdlButton->flags & SDL_MESSAGEBOX_BUTTON_ESCAPEKEY_DEFAULT) {
             dialog->CancelCommandIndex = i;
@@ -112,7 +104,7 @@
         return SDL_SetError("An unknown error occurred in displaying the WinRT MessageDialog");
     }
     if (buttonid) {
-        IntPtr results = safe_cast<IntPtr>((int)(operation->GetResults()->Id));
+        IntPtr results = safe_cast<IntPtr>(operation->GetResults()->Id);
         int clicked_index = results.ToInt32();
         *buttonid = messageboxdata->buttons[clicked_index].buttonid;
     }
