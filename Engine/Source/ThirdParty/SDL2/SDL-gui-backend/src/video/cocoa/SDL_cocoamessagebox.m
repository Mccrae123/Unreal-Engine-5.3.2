/*
  Simple DirectMedia Layer
<<<<<<< HEAD
  Copyright (C) 1997-2020 Sam Lantinga <slouken@libsdl.org>
=======
  Copyright (C) 1997-2022 Sam Lantinga <slouken@libsdl.org>
>>>>>>> 6bbb88c8

  This software is provided 'as-is', without any express or implied
  warranty.  In no event will the authors be held liable for any damages
  arising from the use of this software.

  Permission is granted to anyone to use this software for any purpose,
  including commercial applications, and to alter it and redistribute it
  freely, subject to the following restrictions:

  1. The origin of this software must not be misrepresented; you must not
     claim that you wrote the original software. If you use this software
     in a product, an acknowledgment in the product documentation would be
     appreciated but is not required.
  2. Altered source versions must be plainly marked as such, and must not be
     misrepresented as being the original software.
  3. This notice may not be removed or altered from any source distribution.
*/
#include "../../SDL_internal.h"

#if SDL_VIDEO_DRIVER_COCOA

#include "SDL_events.h"
#include "SDL_timer.h"
#include "SDL_messagebox.h"
#include "SDL_cocoavideo.h"

@interface SDLMessageBoxPresenter : NSObject {
@public
    NSInteger clicked;
    NSWindow *nswindow;
}
- (id) initWithParentWindow:(SDL_Window *)window;
- (void) alertDidEnd:(NSAlert *)alert returnCode:(NSInteger)returnCode contextInfo:(void *)contextInfo;
@end

@implementation SDLMessageBoxPresenter
- (id) initWithParentWindow:(SDL_Window *)window
{
    self = [super init];
    if (self) {
        clicked = -1;

        /* Retain the NSWindow because we'll show the alert later on the main thread */
        if (window) {
            nswindow = [((SDL_WindowData *) window->driverdata)->nswindow retain];
        } else {
            nswindow = NULL;
        }
    }

    return self;
}

- (void)showAlert:(NSAlert*)alert
{
    if (nswindow) {
#ifdef MAC_OS_X_VERSION_10_9
        if ([alert respondsToSelector:@selector(beginSheetModalForWindow:completionHandler:)]) {
            [alert beginSheetModalForWindow:nswindow completionHandler:^(NSModalResponse returnCode) {
                clicked = returnCode;
            }];
        } else
#endif
        {
#if MAC_OS_X_VERSION_MIN_REQUIRED < 1090
            [alert beginSheetModalForWindow:nswindow modalDelegate:self didEndSelector:@selector(alertDidEnd:returnCode:contextInfo:) contextInfo:nil];
#endif
        }

        while (clicked < 0) {
            SDL_PumpEvents();
            SDL_Delay(100);
        }

        [nswindow release];
    } else {
        clicked = [alert runModal];
    }
}

- (void) alertDidEnd:(NSAlert *)alert returnCode:(NSInteger)returnCode contextInfo:(void *)contextInfo
{
    clicked = returnCode;
}

@end


static void
Cocoa_ShowMessageBoxImpl(const SDL_MessageBoxData *messageboxdata, int *buttonid, int *returnValue)
{
    Cocoa_RegisterApp();

    NSAlert* alert = [[[NSAlert alloc] init] autorelease];

    if (messageboxdata->flags & SDL_MESSAGEBOX_ERROR) {
        [alert setAlertStyle:NSAlertStyleCritical];
    } else if (messageboxdata->flags & SDL_MESSAGEBOX_WARNING) {
        [alert setAlertStyle:NSAlertStyleWarning];
    } else {
        [alert setAlertStyle:NSAlertStyleInformational];
    }

    [alert setMessageText:[NSString stringWithUTF8String:messageboxdata->title]];
    [alert setInformativeText:[NSString stringWithUTF8String:messageboxdata->message]];

    const SDL_MessageBoxButtonData *buttons = messageboxdata->buttons;
    int i;
    for (i = 0; i < messageboxdata->numbuttons; ++i) {
        const SDL_MessageBoxButtonData *sdlButton;
<<<<<<< HEAD
		NSButton *button;
=======
        NSButton *button;
>>>>>>> 6bbb88c8

        if (messageboxdata->flags & SDL_MESSAGEBOX_BUTTONS_RIGHT_TO_LEFT) {
            sdlButton = &messageboxdata->buttons[messageboxdata->numbuttons - 1 - i];
        } else {
            sdlButton = &messageboxdata->buttons[i];
        }

        button = [alert addButtonWithTitle:[NSString stringWithUTF8String:sdlButton->text]];
        if (sdlButton->flags & SDL_MESSAGEBOX_BUTTON_RETURNKEY_DEFAULT) {
            [button setKeyEquivalent:@"\r"];
        } else if (sdlButton->flags & SDL_MESSAGEBOX_BUTTON_ESCAPEKEY_DEFAULT) {
            [button setKeyEquivalent:@"\033"];
        } else {
            [button setKeyEquivalent:@""];
        }
    }

    SDLMessageBoxPresenter* presenter = [[[SDLMessageBoxPresenter alloc] initWithParentWindow:messageboxdata->window] autorelease];

    [presenter showAlert:alert];

    NSInteger clicked = presenter->clicked;
    if (clicked >= NSAlertFirstButtonReturn) {
        clicked -= NSAlertFirstButtonReturn;
        if (messageboxdata->flags & SDL_MESSAGEBOX_BUTTONS_RIGHT_TO_LEFT) {
<<<<<<< HEAD
			clicked = messageboxdata->numbuttons - 1 - clicked;
		}
=======
            clicked = messageboxdata->numbuttons - 1 - clicked;
        }
>>>>>>> 6bbb88c8
        *buttonid = buttons[clicked].buttonid;
        *returnValue = 0;
    } else {
        *returnValue = SDL_SetError("Did not get a valid `clicked button' id: %ld", (long)clicked);
    }
}

/* Display a Cocoa message box */
int
Cocoa_ShowMessageBox(const SDL_MessageBoxData *messageboxdata, int *buttonid)
{ @autoreleasepool
{
    __block int returnValue = 0;

    if ([NSThread isMainThread]) {
        Cocoa_ShowMessageBoxImpl(messageboxdata, buttonid, &returnValue);
    } else {
        dispatch_sync(dispatch_get_main_queue(), ^{ Cocoa_ShowMessageBoxImpl(messageboxdata, buttonid, &returnValue); });
    }
    return returnValue;
}}

#endif /* SDL_VIDEO_DRIVER_COCOA */

/* vi: set ts=4 sw=4 expandtab: */<|MERGE_RESOLUTION|>--- conflicted
+++ resolved
@@ -1,10 +1,6 @@
 /*
   Simple DirectMedia Layer
-<<<<<<< HEAD
-  Copyright (C) 1997-2020 Sam Lantinga <slouken@libsdl.org>
-=======
   Copyright (C) 1997-2022 Sam Lantinga <slouken@libsdl.org>
->>>>>>> 6bbb88c8
 
   This software is provided 'as-is', without any express or implied
   warranty.  In no event will the authors be held liable for any damages
@@ -115,11 +111,7 @@
     int i;
     for (i = 0; i < messageboxdata->numbuttons; ++i) {
         const SDL_MessageBoxButtonData *sdlButton;
-<<<<<<< HEAD
-		NSButton *button;
-=======
         NSButton *button;
->>>>>>> 6bbb88c8
 
         if (messageboxdata->flags & SDL_MESSAGEBOX_BUTTONS_RIGHT_TO_LEFT) {
             sdlButton = &messageboxdata->buttons[messageboxdata->numbuttons - 1 - i];
@@ -145,13 +137,8 @@
     if (clicked >= NSAlertFirstButtonReturn) {
         clicked -= NSAlertFirstButtonReturn;
         if (messageboxdata->flags & SDL_MESSAGEBOX_BUTTONS_RIGHT_TO_LEFT) {
-<<<<<<< HEAD
-			clicked = messageboxdata->numbuttons - 1 - clicked;
-		}
-=======
             clicked = messageboxdata->numbuttons - 1 - clicked;
         }
->>>>>>> 6bbb88c8
         *buttonid = buttons[clicked].buttonid;
         *returnValue = 0;
     } else {
