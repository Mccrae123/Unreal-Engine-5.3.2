/*
  Simple DirectMedia Layer
<<<<<<< HEAD
  Copyright (C) 1997-2020 Sam Lantinga <slouken@libsdl.org>
=======
  Copyright (C) 1997-2022 Sam Lantinga <slouken@libsdl.org>
>>>>>>> 6bbb88c8

  This software is provided 'as-is', without any express or implied
  warranty.  In no event will the authors be held liable for any damages
  arising from the use of this software.

  Permission is granted to anyone to use this software for any purpose,
  including commercial applications, and to alter it and redistribute it
  freely, subject to the following restrictions:

  1. The origin of this software must not be misrepresented; you must not
     claim that you wrote the original software. If you use this software
     in a product, an acknowledgment in the product documentation would be
     appreciated but is not required.
  2. Altered source versions must be plainly marked as such, and must not be
     misrepresented as being the original software.
  3. This notice may not be removed or altered from any source distribution.
*/
#include "../../SDL_internal.h"

#if SDL_VIDEO_DRIVER_COCOA

#include "SDL_cocoavideo.h"

/* We need this for IODisplayCreateInfoDictionary and kIODisplayOnlyPreferredName */
#include <IOKit/graphics/IOGraphicsLib.h>

/* We need this for CVDisplayLinkGetNominalOutputVideoRefreshPeriod */
#include <CoreVideo/CVBase.h>
#include <CoreVideo/CVDisplayLink.h>

/* we need this for ShowMenuBar() and HideMenuBar(). */
#include <Carbon/Carbon.h>

/* This gets us MAC_OS_X_VERSION_MIN_REQUIRED... */
#include <AvailabilityMacros.h>

#ifndef MAC_OS_X_VERSION_10_13
#define NSAppKitVersionNumber10_12 1504
#endif


static void
Cocoa_ToggleMenuBar(const BOOL show)
{
    /* !!! FIXME: keep an eye on this.
     * ShowMenuBar/HideMenuBar is officially unavailable for 64-bit binaries.
     *  It happens to work, as of 10.7, but we're going to see if
     *  we can just simply do without it on newer OSes...
     */
#if (MAC_OS_X_VERSION_MIN_REQUIRED < 1070) && !defined(__LP64__)
    if (show) {
        ShowMenuBar();
    } else {
        HideMenuBar();
    }
#endif
}

static int
CG_SetError(const char *prefix, CGDisplayErr result)
{
    const char *error;

    switch (result) {
    case kCGErrorFailure:
        error = "kCGErrorFailure";
        break;
    case kCGErrorIllegalArgument:
        error = "kCGErrorIllegalArgument";
        break;
    case kCGErrorInvalidConnection:
        error = "kCGErrorInvalidConnection";
        break;
    case kCGErrorInvalidContext:
        error = "kCGErrorInvalidContext";
        break;
    case kCGErrorCannotComplete:
        error = "kCGErrorCannotComplete";
        break;
    case kCGErrorNotImplemented:
        error = "kCGErrorNotImplemented";
        break;
    case kCGErrorRangeCheck:
        error = "kCGErrorRangeCheck";
        break;
    case kCGErrorTypeCheck:
        error = "kCGErrorTypeCheck";
        break;
    case kCGErrorInvalidOperation:
        error = "kCGErrorInvalidOperation";
        break;
    case kCGErrorNoneAvailable:
        error = "kCGErrorNoneAvailable";
        break;
    default:
        error = "Unknown Error";
        break;
    }
    return SDL_SetError("%s: %s", prefix, error);
}

static int
GetDisplayModeRefreshRate(CGDisplayModeRef vidmode, CVDisplayLinkRef link)
{
    int refreshRate = (int) (CGDisplayModeGetRefreshRate(vidmode) + 0.5);

    /* CGDisplayModeGetRefreshRate can return 0 (eg for built-in displays). */
    if (refreshRate == 0 && link != NULL) {
        CVTime time = CVDisplayLinkGetNominalOutputVideoRefreshPeriod(link);
        if ((time.flags & kCVTimeIsIndefinite) == 0 && time.timeValue != 0) {
            refreshRate = (int) ((time.timeScale / (double) time.timeValue) + 0.5);
        }
    }

    return refreshRate;
}

static SDL_bool
HasValidDisplayModeFlags(CGDisplayModeRef vidmode)
{
    uint32_t ioflags = CGDisplayModeGetIOFlags(vidmode);

    /* Filter out modes which have flags that we don't want. */
    if (ioflags & (kDisplayModeNeverShowFlag | kDisplayModeNotGraphicsQualityFlag)) {
        return SDL_FALSE;
    }

    /* Filter out modes which don't have flags that we want. */
    if (!(ioflags & kDisplayModeValidFlag) || !(ioflags & kDisplayModeSafeFlag)) {
        return SDL_FALSE;
    }

    return SDL_TRUE;
}

static Uint32
GetDisplayModePixelFormat(CGDisplayModeRef vidmode)
{
    /* This API is deprecated in 10.11 with no good replacement (as of 10.15). */
    CFStringRef fmt = CGDisplayModeCopyPixelEncoding(vidmode);
    Uint32 pixelformat = SDL_PIXELFORMAT_UNKNOWN;

    if (CFStringCompare(fmt, CFSTR(IO32BitDirectPixels),
                        kCFCompareCaseInsensitive) == kCFCompareEqualTo) {
        pixelformat = SDL_PIXELFORMAT_ARGB8888;
    } else if (CFStringCompare(fmt, CFSTR(IO16BitDirectPixels),
                        kCFCompareCaseInsensitive) == kCFCompareEqualTo) {
        pixelformat = SDL_PIXELFORMAT_ARGB1555;
    } else if (CFStringCompare(fmt, CFSTR(kIO30BitDirectPixels),
                        kCFCompareCaseInsensitive) == kCFCompareEqualTo) {
        pixelformat = SDL_PIXELFORMAT_ARGB2101010;
    } else {
        /* ignore 8-bit and such for now. */
    }

    CFRelease(fmt);

    return pixelformat;
}

static SDL_bool
<<<<<<< HEAD
GetDisplayMode(_THIS, CGDisplayModeRef vidmode, CFArrayRef modelist, CVDisplayLinkRef link, SDL_DisplayMode *mode)
=======
GetDisplayMode(_THIS, CGDisplayModeRef vidmode, SDL_bool vidmodeCurrent, CFArrayRef modelist, CVDisplayLinkRef link, SDL_DisplayMode *mode)
>>>>>>> 6bbb88c8
{
    SDL_DisplayModeData *data;
    bool usableForGUI = CGDisplayModeIsUsableForDesktopGUI(vidmode);
    int width = (int) CGDisplayModeGetWidth(vidmode);
    int height = (int) CGDisplayModeGetHeight(vidmode);
    uint32_t ioflags = CGDisplayModeGetIOFlags(vidmode);
    int refreshrate = GetDisplayModeRefreshRate(vidmode, link);
    Uint32 format = GetDisplayModePixelFormat(vidmode);
    bool interlaced = (ioflags & kDisplayModeInterlacedFlag) != 0;
    CFMutableArrayRef modes;

    if (format == SDL_PIXELFORMAT_UNKNOWN) {
        return SDL_FALSE;
    }

<<<<<<< HEAD
    if (!HasValidDisplayModeFlags(vidmode)) {
=======
    /* Don't fail the current mode based on flags because this could prevent Cocoa_InitModes from
     * succeeding if the current mode lacks certain flags (esp kDisplayModeSafeFlag). */
    if (!vidmodeCurrent && !HasValidDisplayModeFlags(vidmode)) {
>>>>>>> 6bbb88c8
        return SDL_FALSE;
    }

    modes = CFArrayCreateMutable(NULL, 0, &kCFTypeArrayCallBacks);
    CFArrayAppendValue(modes, vidmode);

    /* If a list of possible diplay modes is passed in, use it to filter out
     * modes that have duplicate sizes. We don't just rely on SDL's higher level
     * duplicate filtering because this code can choose what properties are
     * prefered, and it can add CGDisplayModes to the DisplayModeData's list of
     * modes to try (see comment below for why that's necessary).
     * CGDisplayModeGetPixelWidth and friends are only available in 10.8+. */
#ifdef MAC_OS_X_VERSION_10_8
    if (modelist != NULL && floor(NSAppKitVersionNumber) > NSAppKitVersionNumber10_7) {
        int pixelW = (int) CGDisplayModeGetPixelWidth(vidmode);
        int pixelH = (int) CGDisplayModeGetPixelHeight(vidmode);

        CFIndex modescount = CFArrayGetCount(modelist);
<<<<<<< HEAD

        for (int i = 0; i < modescount; i++) {
=======
        int  i;

        for (i = 0; i < modescount; i++) {
>>>>>>> 6bbb88c8
            CGDisplayModeRef othermode = (CGDisplayModeRef) CFArrayGetValueAtIndex(modelist, i);
            uint32_t otherioflags = CGDisplayModeGetIOFlags(othermode);

            if (CFEqual(vidmode, othermode)) {
                continue;
            }

            if (!HasValidDisplayModeFlags(othermode)) {
                continue;
            }

            int otherW = (int) CGDisplayModeGetWidth(othermode);
            int otherH = (int) CGDisplayModeGetHeight(othermode);
            int otherpixelW = (int) CGDisplayModeGetPixelWidth(othermode);
            int otherpixelH = (int) CGDisplayModeGetPixelHeight(othermode);
            int otherrefresh = GetDisplayModeRefreshRate(othermode, link);
            Uint32 otherformat = GetDisplayModePixelFormat(othermode);
            bool otherGUI = CGDisplayModeIsUsableForDesktopGUI(othermode);

            /* Ignore this mode if it's low-dpi (@1x) and we have a high-dpi
             * mode in the list with the same size in points.
             */
            if (width == pixelW && height == pixelH
                && width == otherW && height == otherH
                && refreshrate == otherrefresh && format == otherformat
                && (otherpixelW != otherW || otherpixelH != otherH)) {
                CFRelease(modes);
                return SDL_FALSE;
            }

            /* Ignore this mode if it's interlaced and there's a non-interlaced
             * mode in the list with the same properties.
             */
            if (interlaced && ((otherioflags & kDisplayModeInterlacedFlag) == 0)
                && width == otherW && height == otherH && pixelW == otherpixelW
                && pixelH == otherpixelH && refreshrate == otherrefresh
                && format == otherformat && usableForGUI == otherGUI) {
                CFRelease(modes);
                return SDL_FALSE;
            }

            /* Ignore this mode if it's not usable for desktop UI and its
             * properties are equal to another GUI-capable mode in the list.
             */
            if (width == otherW && height == otherH && pixelW == otherpixelW
                && pixelH == otherpixelH && !usableForGUI && otherGUI
                && refreshrate == otherrefresh && format == otherformat) {
                CFRelease(modes);
                return SDL_FALSE;
            }

            /* If multiple modes have the exact same properties, they'll all
             * go in the list of modes to try when SetDisplayMode is called.
             * This is needed because kCGDisplayShowDuplicateLowResolutionModes
             * (which is used to expose highdpi display modes) can make the
             * list of modes contain duplicates (according to their properties
             * obtained via public APIs) which don't work with SetDisplayMode.
             * Those duplicate non-functional modes *do* have different pixel
             * formats according to their internal data structure viewed with
             * NSLog, but currently no public API can detect that.
             * https://bugzilla.libsdl.org/show_bug.cgi?id=4822
             *
             * As of macOS 10.15.0, those duplicates have the exact same
             * properties via public APIs in every way (even their IO flags and
             * CGDisplayModeGetIODisplayModeID is the same), so we could test
             * those for equality here too, but I'm intentionally not doing that
             * in case there are duplicate modes with different IO flags or IO
             * display mode IDs in the future. In that case I think it's better
             * to try them all in SetDisplayMode than to risk one of them being
             * correct but it being filtered out by SDL_AddDisplayMode as being
             * a duplicate.
             */
            if (width == otherW && height == otherH && pixelW == otherpixelW
                && pixelH == otherpixelH && usableForGUI == otherGUI
                && refreshrate == otherrefresh && format == otherformat) {
                CFArrayAppendValue(modes, othermode);
            }
        }
    }
#endif

    data = (SDL_DisplayModeData *) SDL_malloc(sizeof(*data));
    if (!data) {
        CFRelease(modes);
        return SDL_FALSE;
    }
    data->modes = modes;
    mode->format = format;
    mode->w = width;
    mode->h = height;
    mode->refresh_rate = refreshrate;
    mode->driverdata = data;
    return SDL_TRUE;
}

static const char *
Cocoa_GetDisplayName(CGDirectDisplayID displayID)
{
    /* This API is deprecated in 10.9 with no good replacement (as of 10.15). */
    io_service_t servicePort = CGDisplayIOServicePort(displayID);
    CFDictionaryRef deviceInfo = IODisplayCreateInfoDictionary(servicePort, kIODisplayOnlyPreferredName);
    NSDictionary *localizedNames = [(NSDictionary *)deviceInfo objectForKey:[NSString stringWithUTF8String:kDisplayProductName]];
    const char* displayName = NULL;

    if ([localizedNames count] > 0) {
        displayName = SDL_strdup([[localizedNames objectForKey:[[localizedNames allKeys] objectAtIndex:0]] UTF8String]);
    }
    CFRelease(deviceInfo);
    return displayName;
}

void
Cocoa_InitModes(_THIS)
{ @autoreleasepool
{
    CGDisplayErr result;
    CGDirectDisplayID *displays;
    CGDisplayCount numDisplays;
    SDL_bool isstack;
    int pass, i;

    result = CGGetOnlineDisplayList(0, NULL, &numDisplays);
    if (result != kCGErrorSuccess) {
        CG_SetError("CGGetOnlineDisplayList()", result);
        return;
    }
    displays = SDL_small_alloc(CGDirectDisplayID, numDisplays, &isstack);
    result = CGGetOnlineDisplayList(numDisplays, displays, &numDisplays);
    if (result != kCGErrorSuccess) {
        CG_SetError("CGGetOnlineDisplayList()", result);
        SDL_small_free(displays, isstack);
        return;
    }

    /* Pick up the primary display in the first pass, then get the rest */
    for (pass = 0; pass < 2; ++pass) {
        for (i = 0; i < numDisplays; ++i) {
            SDL_VideoDisplay display;
            SDL_DisplayData *displaydata;
            SDL_DisplayMode mode;
            CGDisplayModeRef moderef = NULL;
            CVDisplayLinkRef link = NULL;

            if (pass == 0) {
                if (!CGDisplayIsMain(displays[i])) {
                    continue;
                }
            } else {
                if (CGDisplayIsMain(displays[i])) {
                    continue;
                }
            }

            if (CGDisplayMirrorsDisplay(displays[i]) != kCGNullDirectDisplay) {
                continue;
            }

            moderef = CGDisplayCopyDisplayMode(displays[i]);

            if (!moderef) {
                continue;
            }

            displaydata = (SDL_DisplayData *) SDL_malloc(sizeof(*displaydata));
            if (!displaydata) {
                CGDisplayModeRelease(moderef);
                continue;
            }
            displaydata->display = displays[i];

            CVDisplayLinkCreateWithCGDisplay(displays[i], &link);

            SDL_zero(display);
            /* this returns a stddup'ed string */
            display.name = (char *)Cocoa_GetDisplayName(displays[i]);
<<<<<<< HEAD
            if (!GetDisplayMode(_this, moderef, NULL, link, &mode)) {
=======
            if (!GetDisplayMode(_this, moderef, SDL_TRUE, NULL, link, &mode)) {
>>>>>>> 6bbb88c8
                CVDisplayLinkRelease(link);
                CGDisplayModeRelease(moderef);
                SDL_free(display.name);
                SDL_free(displaydata);
                continue;
            }

            CVDisplayLinkRelease(link);
            CGDisplayModeRelease(moderef);

            display.desktop_mode = mode;
            display.current_mode = mode;
            display.driverdata = displaydata;
            SDL_AddVideoDisplay(&display, SDL_FALSE);
            SDL_free(display.name);
        }
    }
    SDL_small_free(displays, isstack);
}}

int
Cocoa_GetDisplayBounds(_THIS, SDL_VideoDisplay * display, SDL_Rect * rect)
{
    SDL_DisplayData *displaydata = (SDL_DisplayData *) display->driverdata;
    CGRect cgrect;

    cgrect = CGDisplayBounds(displaydata->display);
    rect->x = (int)cgrect.origin.x;
    rect->y = (int)cgrect.origin.y;
    rect->w = (int)cgrect.size.width;
    rect->h = (int)cgrect.size.height;
    return 0;
}

int
Cocoa_GetDisplayUsableBounds(_THIS, SDL_VideoDisplay * display, SDL_Rect * rect)
{
    SDL_DisplayData *displaydata = (SDL_DisplayData *) display->driverdata;
    const CGDirectDisplayID cgdisplay = displaydata->display;
    NSArray *screens = [NSScreen screens];
    NSScreen *screen = nil;

    /* !!! FIXME: maybe track the NSScreen in SDL_DisplayData? */
    for (NSScreen *i in screens) {
        const CGDirectDisplayID thisDisplay = (CGDirectDisplayID) [[[i deviceDescription] objectForKey:@"NSScreenNumber"] unsignedIntValue];
        if (thisDisplay == cgdisplay) {
            screen = i;
            break;
        }
    }

    SDL_assert(screen != nil);  /* didn't find it?! */
    if (screen == nil) {
        return -1;
    }

    const NSRect frame = [screen visibleFrame];
    rect->x = (int)frame.origin.x;
    rect->y = (int)(CGDisplayPixelsHigh(kCGDirectMainDisplay) - frame.origin.y - frame.size.height);
    rect->w = (int)frame.size.width;
    rect->h = (int)frame.size.height;

    return 0;
}

int
Cocoa_GetDisplayDPI(_THIS, SDL_VideoDisplay * display, float * ddpi, float * hdpi, float * vdpi)
{ @autoreleasepool
{
    const float MM_IN_INCH = 25.4f;

    SDL_DisplayData *data = (SDL_DisplayData *) display->driverdata;

    /* we need the backingScaleFactor for Retina displays, which is only exposed through NSScreen, not CGDisplay, afaik, so find our screen... */
    CGFloat scaleFactor = 1.0f;
    NSArray *screens = [NSScreen screens];
<<<<<<< HEAD
    for (NSScreen *screen in screens) {
        const CGDirectDisplayID dpyid = (const CGDirectDisplayID ) [[[screen deviceDescription] objectForKey:@"NSScreenNumber"] unsignedIntValue];
        if (dpyid == data->display) {
            if ([screen respondsToSelector:@selector(backingScaleFactor)]) {  // Mac OS X 10.7 and later
                scaleFactor = [screen backingScaleFactor];
=======
    NSSize displayNativeSize;
    displayNativeSize.width = (int) CGDisplayPixelsWide(data->display);
    displayNativeSize.height = (int) CGDisplayPixelsHigh(data->display);
    
    for (NSScreen *screen in screens) {
        const CGDirectDisplayID dpyid = (const CGDirectDisplayID ) [[[screen deviceDescription] objectForKey:@"NSScreenNumber"] unsignedIntValue];
        if (dpyid == data->display) {
#ifdef MAC_OS_X_VERSION_10_8
            /* Neither CGDisplayScreenSize(description's NSScreenNumber) nor [NSScreen backingScaleFactor] can calculate the correct dpi in macOS. E.g. backingScaleFactor is always 2 in all display modes for rMBP 16" */
            if (floor(NSAppKitVersionNumber) > NSAppKitVersionNumber10_7) {
                CFStringRef dmKeys[1] = { kCGDisplayShowDuplicateLowResolutionModes };
                CFBooleanRef dmValues[1] = { kCFBooleanTrue };
                CFDictionaryRef dmOptions = CFDictionaryCreate(kCFAllocatorDefault, (const void**) dmKeys, (const void**) dmValues, 1, &kCFTypeDictionaryKeyCallBacks, &kCFTypeDictionaryValueCallBacks );
                CFArrayRef allDisplayModes = CGDisplayCopyAllDisplayModes(dpyid, dmOptions);
                CFIndex n = CFArrayGetCount(allDisplayModes);
                for(CFIndex i = 0; i < n; ++i) {
                    CGDisplayModeRef m = (CGDisplayModeRef)CFArrayGetValueAtIndex(allDisplayModes, i);
                    CGFloat width = CGDisplayModeGetPixelWidth(m);
                    CGFloat height = CGDisplayModeGetPixelHeight(m);
                    CGFloat HiDPIWidth = CGDisplayModeGetWidth(m);
                    
                    //Only check 1x mode
                    if(width == HiDPIWidth) {
                        if (CGDisplayModeGetIOFlags(m) & kDisplayModeNativeFlag) {
                            displayNativeSize.width = width;
                            displayNativeSize.height = height;
                            break;
                        }
                        
                        //Get the largest size even if kDisplayModeNativeFlag is not present e.g. iMac 27-Inch with 5K Retina
                        if(width > displayNativeSize.width) {
                            displayNativeSize.width = width;
                            displayNativeSize.height = height;
                        }
                    }
                }
                CFRelease(allDisplayModes);
                CFRelease(dmOptions);
            } else
#endif
            if (floor(NSAppKitVersionNumber) > NSAppKitVersionNumber10_6) {
                // fallback for 10.7
                scaleFactor = [screen backingScaleFactor];
                displayNativeSize.width = displayNativeSize.width * scaleFactor;
                displayNativeSize.height = displayNativeSize.height * scaleFactor;
>>>>>>> 6bbb88c8
                break;
            }
        }
    }

    const CGSize displaySize = CGDisplayScreenSize(data->display);
<<<<<<< HEAD
    const int pixelWidth =  (int) CGDisplayPixelsWide(data->display);
    const int pixelHeight = (int) CGDisplayPixelsHigh(data->display);

    if (ddpi) {
        *ddpi = (SDL_ComputeDiagonalDPI(pixelWidth, pixelHeight, displaySize.width / MM_IN_INCH, displaySize.height / MM_IN_INCH)) * scaleFactor;
    }
    if (hdpi) {
        *hdpi = (pixelWidth * MM_IN_INCH / displaySize.width) * scaleFactor;
    }
    if (vdpi) {
        *vdpi = (pixelHeight * MM_IN_INCH / displaySize.height) * scaleFactor;
=======
    const int pixelWidth =  displayNativeSize.width;
    const int pixelHeight = displayNativeSize.height;

    if (ddpi) {
        *ddpi = (SDL_ComputeDiagonalDPI(pixelWidth, pixelHeight, displaySize.width / MM_IN_INCH, displaySize.height / MM_IN_INCH));
    }
    if (hdpi) {
        *hdpi = (pixelWidth * MM_IN_INCH / displaySize.width);
    }
    if (vdpi) {
        *vdpi = (pixelHeight * MM_IN_INCH / displaySize.height);
>>>>>>> 6bbb88c8
    }

    return 0;
}}

void
Cocoa_GetDisplayModes(_THIS, SDL_VideoDisplay * display)
{
    SDL_DisplayData *data = (SDL_DisplayData *) display->driverdata;
    CVDisplayLinkRef link = NULL;
    CGDisplayModeRef desktopmoderef;
    SDL_DisplayMode desktopmode;
    CFArrayRef modes;
    CFDictionaryRef dict = NULL;

    CVDisplayLinkCreateWithCGDisplay(data->display, &link);

    desktopmoderef = CGDisplayCopyDisplayMode(data->display);

    /* CopyAllDisplayModes won't always contain the desktop display mode (if
     * NULL is passed in) - for example on a retina 15" MBP, System Preferences
     * allows choosing 1920x1200 but it's not in the list. AddDisplayMode makes
     * sure there are no duplicates so it's safe to always add the desktop mode
     * even in cases where it is in the CopyAllDisplayModes list.
     */
<<<<<<< HEAD
    if (desktopmoderef && GetDisplayMode(_this, desktopmoderef, NULL, link, &desktopmode)) {
=======
    if (desktopmoderef && GetDisplayMode(_this, desktopmoderef, SDL_TRUE, NULL, link, &desktopmode)) {
>>>>>>> 6bbb88c8
        if (!SDL_AddDisplayMode(display, &desktopmode)) {
            CFRelease(((SDL_DisplayModeData*)desktopmode.driverdata)->modes);
            SDL_free(desktopmode.driverdata);
        }
    }

    CGDisplayModeRelease(desktopmoderef);

    /* By default, CGDisplayCopyAllDisplayModes will only get a subset of the
     * system's available modes. For example on a 15" 2016 MBP, users can
     * choose 1920x1080@2x in System Preferences but it won't show up here,
     * unless we specify the option below.
     * The display modes returned by CGDisplayCopyAllDisplayModes are also not
     * high dpi-capable unless this option is set.
     * macOS 10.15 also seems to have a bug where entering, exiting, and
     * re-entering exclusive fullscreen with a low dpi display mode can cause
     * the content of the screen to move up, which this setting avoids:
     * https://bugzilla.libsdl.org/show_bug.cgi?id=4822
     */
#ifdef MAC_OS_X_VERSION_10_8
    if (floor(NSAppKitVersionNumber) > NSAppKitVersionNumber10_7) {
        const CFStringRef dictkeys[] = {kCGDisplayShowDuplicateLowResolutionModes};
        const CFBooleanRef dictvalues[] = {kCFBooleanTrue};
        dict = CFDictionaryCreate(NULL,
                                  (const void **)dictkeys,
                                  (const void **)dictvalues,
                                  1,
                                  &kCFCopyStringDictionaryKeyCallBacks,
                                  &kCFTypeDictionaryValueCallBacks);
    }
#endif

    modes = CGDisplayCopyAllDisplayModes(data->display, dict);

    if (dict) {
        CFRelease(dict);
    }

    if (modes) {
        CFIndex i;
        const CFIndex count = CFArrayGetCount(modes);

        for (i = 0; i < count; i++) {
            CGDisplayModeRef moderef = (CGDisplayModeRef) CFArrayGetValueAtIndex(modes, i);
            SDL_DisplayMode mode;

<<<<<<< HEAD
            if (GetDisplayMode(_this, moderef, modes, link, &mode)) {
=======
            if (GetDisplayMode(_this, moderef, SDL_FALSE, modes, link, &mode)) {
>>>>>>> 6bbb88c8
                if (!SDL_AddDisplayMode(display, &mode)) {
                    CFRelease(((SDL_DisplayModeData*)mode.driverdata)->modes);
                    SDL_free(mode.driverdata);
                }
            }
        }

        CFRelease(modes);
    }

    CVDisplayLinkRelease(link);
}

static CGError
SetDisplayModeForDisplay(CGDirectDisplayID display, SDL_DisplayModeData *data)
{
    /* SDL_DisplayModeData can contain multiple CGDisplayModes to try (with
     * identical properties), some of which might not work. See GetDisplayMode.
     */
    CGError result = kCGErrorFailure;
    for (CFIndex i = 0; i < CFArrayGetCount(data->modes); i++) {
        CGDisplayModeRef moderef = (CGDisplayModeRef)CFArrayGetValueAtIndex(data->modes, i);
        result = CGDisplaySetDisplayMode(display, moderef, NULL);
        if (result == kCGErrorSuccess) {
            /* If this mode works, try it first next time. */
            CFArrayExchangeValuesAtIndices(data->modes, i, 0);
            break;
        }
    }
    return result;
}

int
Cocoa_SetDisplayMode(_THIS, SDL_VideoDisplay * display, SDL_DisplayMode * mode)
{
    SDL_DisplayData *displaydata = (SDL_DisplayData *) display->driverdata;
    SDL_DisplayModeData *data = (SDL_DisplayModeData *) mode->driverdata;
    CGDisplayFadeReservationToken fade_token = kCGDisplayFadeReservationInvalidToken;
    CGError result;

    /* Fade to black to hide resolution-switching flicker */
    if (CGAcquireDisplayFadeReservation(5, &fade_token) == kCGErrorSuccess) {
        CGDisplayFade(fade_token, 0.3, kCGDisplayBlendNormal, kCGDisplayBlendSolidColor, 0.0, 0.0, 0.0, TRUE);
    }

    if (data == display->desktop_mode.driverdata) {
        /* Restoring desktop mode */
        SetDisplayModeForDisplay(displaydata->display, data);

        if (CGDisplayIsMain(displaydata->display)) {
            CGReleaseAllDisplays();
        } else {
            CGDisplayRelease(displaydata->display);
        }

        if (CGDisplayIsMain(displaydata->display)) {
            Cocoa_ToggleMenuBar(YES);
        }
    } else {
        /* Put up the blanking window (a window above all other windows) */
        if (CGDisplayIsMain(displaydata->display)) {
            /* If we don't capture all displays, Cocoa tries to rearrange windows... *sigh* */
            result = CGCaptureAllDisplays();
        } else {
            result = CGDisplayCapture(displaydata->display);
        }
        if (result != kCGErrorSuccess) {
            CG_SetError("CGDisplayCapture()", result);
            goto ERR_NO_CAPTURE;
        }

        /* Do the physical switch */
        result =  SetDisplayModeForDisplay(displaydata->display, data);
        if (result != kCGErrorSuccess) {
            CG_SetError("CGDisplaySwitchToMode()", result);
            goto ERR_NO_SWITCH;
        }

        /* Hide the menu bar so it doesn't intercept events */
        if (CGDisplayIsMain(displaydata->display)) {
            Cocoa_ToggleMenuBar(NO);
        }
    }

    /* Fade in again (asynchronously) */
    if (fade_token != kCGDisplayFadeReservationInvalidToken) {
        CGDisplayFade(fade_token, 0.5, kCGDisplayBlendSolidColor, kCGDisplayBlendNormal, 0.0, 0.0, 0.0, FALSE);
        CGReleaseDisplayFadeReservation(fade_token);
    }

    return 0;

    /* Since the blanking window covers *all* windows (even force quit) correct recovery is crucial */
ERR_NO_SWITCH:
    if (CGDisplayIsMain(displaydata->display)) {
        CGReleaseAllDisplays();
    } else {
        CGDisplayRelease(displaydata->display);
    }
ERR_NO_CAPTURE:
    if (fade_token != kCGDisplayFadeReservationInvalidToken) {
        CGDisplayFade (fade_token, 0.5, kCGDisplayBlendSolidColor, kCGDisplayBlendNormal, 0.0, 0.0, 0.0, FALSE);
        CGReleaseDisplayFadeReservation(fade_token);
    }
    return -1;
}

void
Cocoa_QuitModes(_THIS)
{
    int i, j;

    for (i = 0; i < _this->num_displays; ++i) {
        SDL_VideoDisplay *display = &_this->displays[i];
        SDL_DisplayModeData *mode;

        if (display->current_mode.driverdata != display->desktop_mode.driverdata) {
            Cocoa_SetDisplayMode(_this, display, &display->desktop_mode);
        }

        mode = (SDL_DisplayModeData *) display->desktop_mode.driverdata;
        CFRelease(mode->modes);

        for (j = 0; j < display->num_display_modes; j++) {
            mode = (SDL_DisplayModeData*) display->display_modes[j].driverdata;
            CFRelease(mode->modes);
        }
    }
    Cocoa_ToggleMenuBar(YES);
}

#endif /* SDL_VIDEO_DRIVER_COCOA */

/* vi: set ts=4 sw=4 expandtab: */<|MERGE_RESOLUTION|>--- conflicted
+++ resolved
@@ -1,10 +1,6 @@
 /*
   Simple DirectMedia Layer
-<<<<<<< HEAD
-  Copyright (C) 1997-2020 Sam Lantinga <slouken@libsdl.org>
-=======
   Copyright (C) 1997-2022 Sam Lantinga <slouken@libsdl.org>
->>>>>>> 6bbb88c8
 
   This software is provided 'as-is', without any express or implied
   warranty.  In no event will the authors be held liable for any damages
@@ -166,11 +162,7 @@
 }
 
 static SDL_bool
-<<<<<<< HEAD
-GetDisplayMode(_THIS, CGDisplayModeRef vidmode, CFArrayRef modelist, CVDisplayLinkRef link, SDL_DisplayMode *mode)
-=======
 GetDisplayMode(_THIS, CGDisplayModeRef vidmode, SDL_bool vidmodeCurrent, CFArrayRef modelist, CVDisplayLinkRef link, SDL_DisplayMode *mode)
->>>>>>> 6bbb88c8
 {
     SDL_DisplayModeData *data;
     bool usableForGUI = CGDisplayModeIsUsableForDesktopGUI(vidmode);
@@ -186,13 +178,9 @@
         return SDL_FALSE;
     }
 
-<<<<<<< HEAD
-    if (!HasValidDisplayModeFlags(vidmode)) {
-=======
     /* Don't fail the current mode based on flags because this could prevent Cocoa_InitModes from
      * succeeding if the current mode lacks certain flags (esp kDisplayModeSafeFlag). */
     if (!vidmodeCurrent && !HasValidDisplayModeFlags(vidmode)) {
->>>>>>> 6bbb88c8
         return SDL_FALSE;
     }
 
@@ -211,14 +199,9 @@
         int pixelH = (int) CGDisplayModeGetPixelHeight(vidmode);
 
         CFIndex modescount = CFArrayGetCount(modelist);
-<<<<<<< HEAD
-
-        for (int i = 0; i < modescount; i++) {
-=======
         int  i;
 
         for (i = 0; i < modescount; i++) {
->>>>>>> 6bbb88c8
             CGDisplayModeRef othermode = (CGDisplayModeRef) CFArrayGetValueAtIndex(modelist, i);
             uint32_t otherioflags = CGDisplayModeGetIOFlags(othermode);
 
@@ -394,11 +377,7 @@
             SDL_zero(display);
             /* this returns a stddup'ed string */
             display.name = (char *)Cocoa_GetDisplayName(displays[i]);
-<<<<<<< HEAD
-            if (!GetDisplayMode(_this, moderef, NULL, link, &mode)) {
-=======
             if (!GetDisplayMode(_this, moderef, SDL_TRUE, NULL, link, &mode)) {
->>>>>>> 6bbb88c8
                 CVDisplayLinkRelease(link);
                 CGDisplayModeRelease(moderef);
                 SDL_free(display.name);
@@ -475,13 +454,6 @@
     /* we need the backingScaleFactor for Retina displays, which is only exposed through NSScreen, not CGDisplay, afaik, so find our screen... */
     CGFloat scaleFactor = 1.0f;
     NSArray *screens = [NSScreen screens];
-<<<<<<< HEAD
-    for (NSScreen *screen in screens) {
-        const CGDirectDisplayID dpyid = (const CGDirectDisplayID ) [[[screen deviceDescription] objectForKey:@"NSScreenNumber"] unsignedIntValue];
-        if (dpyid == data->display) {
-            if ([screen respondsToSelector:@selector(backingScaleFactor)]) {  // Mac OS X 10.7 and later
-                scaleFactor = [screen backingScaleFactor];
-=======
     NSSize displayNativeSize;
     displayNativeSize.width = (int) CGDisplayPixelsWide(data->display);
     displayNativeSize.height = (int) CGDisplayPixelsHigh(data->display);
@@ -527,26 +499,12 @@
                 scaleFactor = [screen backingScaleFactor];
                 displayNativeSize.width = displayNativeSize.width * scaleFactor;
                 displayNativeSize.height = displayNativeSize.height * scaleFactor;
->>>>>>> 6bbb88c8
                 break;
             }
         }
     }
 
     const CGSize displaySize = CGDisplayScreenSize(data->display);
-<<<<<<< HEAD
-    const int pixelWidth =  (int) CGDisplayPixelsWide(data->display);
-    const int pixelHeight = (int) CGDisplayPixelsHigh(data->display);
-
-    if (ddpi) {
-        *ddpi = (SDL_ComputeDiagonalDPI(pixelWidth, pixelHeight, displaySize.width / MM_IN_INCH, displaySize.height / MM_IN_INCH)) * scaleFactor;
-    }
-    if (hdpi) {
-        *hdpi = (pixelWidth * MM_IN_INCH / displaySize.width) * scaleFactor;
-    }
-    if (vdpi) {
-        *vdpi = (pixelHeight * MM_IN_INCH / displaySize.height) * scaleFactor;
-=======
     const int pixelWidth =  displayNativeSize.width;
     const int pixelHeight = displayNativeSize.height;
 
@@ -558,7 +516,6 @@
     }
     if (vdpi) {
         *vdpi = (pixelHeight * MM_IN_INCH / displaySize.height);
->>>>>>> 6bbb88c8
     }
 
     return 0;
@@ -584,11 +541,7 @@
      * sure there are no duplicates so it's safe to always add the desktop mode
      * even in cases where it is in the CopyAllDisplayModes list.
      */
-<<<<<<< HEAD
-    if (desktopmoderef && GetDisplayMode(_this, desktopmoderef, NULL, link, &desktopmode)) {
-=======
     if (desktopmoderef && GetDisplayMode(_this, desktopmoderef, SDL_TRUE, NULL, link, &desktopmode)) {
->>>>>>> 6bbb88c8
         if (!SDL_AddDisplayMode(display, &desktopmode)) {
             CFRelease(((SDL_DisplayModeData*)desktopmode.driverdata)->modes);
             SDL_free(desktopmode.driverdata);
@@ -635,11 +588,7 @@
             CGDisplayModeRef moderef = (CGDisplayModeRef) CFArrayGetValueAtIndex(modes, i);
             SDL_DisplayMode mode;
 
-<<<<<<< HEAD
-            if (GetDisplayMode(_this, moderef, modes, link, &mode)) {
-=======
             if (GetDisplayMode(_this, moderef, SDL_FALSE, modes, link, &mode)) {
->>>>>>> 6bbb88c8
                 if (!SDL_AddDisplayMode(display, &mode)) {
                     CFRelease(((SDL_DisplayModeData*)mode.driverdata)->modes);
                     SDL_free(mode.driverdata);
