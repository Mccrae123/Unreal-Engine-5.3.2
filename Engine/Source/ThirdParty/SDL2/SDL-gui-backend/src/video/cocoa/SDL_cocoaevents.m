/*
  Simple DirectMedia Layer
<<<<<<< HEAD
  Copyright (C) 1997-2020 Sam Lantinga <slouken@libsdl.org>
=======
  Copyright (C) 1997-2022 Sam Lantinga <slouken@libsdl.org>
>>>>>>> 6bbb88c8

  This software is provided 'as-is', without any express or implied
  warranty.  In no event will the authors be held liable for any damages
  arising from the use of this software.

  Permission is granted to anyone to use this software for any purpose,
  including commercial applications, and to alter it and redistribute it
  freely, subject to the following restrictions:

  1. The origin of this software must not be misrepresented; you must not
     claim that you wrote the original software. If you use this software
     in a product, an acknowledgment in the product documentation would be
     appreciated but is not required.
  2. Altered source versions must be plainly marked as such, and must not be
     misrepresented as being the original software.
  3. This notice may not be removed or altered from any source distribution.
*/
#include "../../SDL_internal.h"

#if SDL_VIDEO_DRIVER_COCOA

#include "SDL_timer.h"

#include "SDL_cocoavideo.h"
#include "../../events/SDL_events_c.h"
#include "SDL_hints.h"

/* This define was added in the 10.9 SDK. */
#ifndef kIOPMAssertPreventUserIdleDisplaySleep
#define kIOPMAssertPreventUserIdleDisplaySleep kIOPMAssertionTypePreventUserIdleDisplaySleep
#endif
#ifndef NSAppKitVersionNumber10_8
#define NSAppKitVersionNumber10_8 1187
#endif
#ifndef MAC_OS_X_VERSION_10_12
#define NSEventTypeApplicationDefined NSApplicationDefined
#endif

static SDL_Window *FindSDLWindowForNSWindow(NSWindow *win)
{
    SDL_Window *sdlwindow = NULL;
    SDL_VideoDevice *device = SDL_GetVideoDevice();
    if (device && device->windows) {
        for (sdlwindow = device->windows; sdlwindow; sdlwindow = sdlwindow->next) {
            NSWindow *nswindow = ((SDL_WindowData *) sdlwindow->driverdata)->nswindow;
            if (win == nswindow)
                return sdlwindow;
        }
    }

    return sdlwindow;
}

@interface SDLApplication : NSApplication

- (void)terminate:(id)sender;
- (void)sendEvent:(NSEvent *)theEvent;

+ (void)registerUserDefaults;

@end

@implementation SDLApplication

// Override terminate to handle Quit and System Shutdown smoothly.
- (void)terminate:(id)sender
{
    SDL_SendQuit();
}

static SDL_bool s_bShouldHandleEventsInSDLApplication = SDL_FALSE;

static void Cocoa_DispatchEvent(NSEvent *theEvent)
{
    SDL_VideoDevice *_this = SDL_GetVideoDevice();

    switch ([theEvent type]) {
        case NSEventTypeLeftMouseDown:
        case NSEventTypeOtherMouseDown:
        case NSEventTypeRightMouseDown:
        case NSEventTypeLeftMouseUp:
        case NSEventTypeOtherMouseUp:
        case NSEventTypeRightMouseUp:
        case NSEventTypeLeftMouseDragged:
        case NSEventTypeRightMouseDragged:
        case NSEventTypeOtherMouseDragged: /* usually middle mouse dragged */
        case NSEventTypeMouseMoved:
        case NSEventTypeScrollWheel:
            Cocoa_HandleMouseEvent(_this, theEvent);
            break;
        case NSEventTypeKeyDown:
        case NSEventTypeKeyUp:
        case NSEventTypeFlagsChanged:
            Cocoa_HandleKeyEvent(_this, theEvent);
            break;
        default:
            break;
    }
}

// Dispatch events here so that we can handle events caught by
// nextEventMatchingMask in SDL, as well as events caught by other
// processes (such as CEF) that are passed down to NSApp.
- (void)sendEvent:(NSEvent *)theEvent
{
    if (s_bShouldHandleEventsInSDLApplication) {
        Cocoa_DispatchEvent(theEvent);
    }

    [super sendEvent:theEvent];
}

+ (void)registerUserDefaults
{
    NSDictionary *appDefaults = [[NSDictionary alloc] initWithObjectsAndKeys:
                                 [NSNumber numberWithBool:NO], @"AppleMomentumScrollSupported",
                                 [NSNumber numberWithBool:NO], @"ApplePressAndHoldEnabled",
                                 [NSNumber numberWithBool:YES], @"ApplePersistenceIgnoreState",
                                 nil];
    [[NSUserDefaults standardUserDefaults] registerDefaults:appDefaults];
    [appDefaults release];
}

@end // SDLApplication

/* setAppleMenu disappeared from the headers in 10.4 */
@interface NSApplication(NSAppleMenu)
- (void)setAppleMenu:(NSMenu *)menu;
@end

@interface SDLAppDelegate : NSObject <NSApplicationDelegate> {
@public
    BOOL seenFirstActivate;
}

- (id)init;
- (void)localeDidChange:(NSNotification *)notification;
@end

@implementation SDLAppDelegate : NSObject
- (id)init
{
    self = [super init];
    if (self) {
        NSNotificationCenter *center = [NSNotificationCenter defaultCenter];

        seenFirstActivate = NO;

        [center addObserver:self
                   selector:@selector(windowWillClose:)
                       name:NSWindowWillCloseNotification
                     object:nil];

        [center addObserver:self
                   selector:@selector(focusSomeWindow:)
                       name:NSApplicationDidBecomeActiveNotification
                     object:nil];

        [center addObserver:self
                   selector:@selector(localeDidChange:)
                       name:NSCurrentLocaleDidChangeNotification
                     object:nil];
    }

    return self;
}

- (void)dealloc
{
    NSNotificationCenter *center = [NSNotificationCenter defaultCenter];

    [center removeObserver:self name:NSWindowWillCloseNotification object:nil];
    [center removeObserver:self name:NSApplicationDidBecomeActiveNotification object:nil];
    [center removeObserver:self name:NSCurrentLocaleDidChangeNotification object:nil];

    /* Remove our URL event handler only if we set it */
    if ([NSApp delegate] == self) {
        [[NSAppleEventManager sharedAppleEventManager]
            removeEventHandlerForEventClass:kInternetEventClass
                                 andEventID:kAEGetURL];
    }

    [super dealloc];
}

- (void)windowWillClose:(NSNotification *)notification;
{
    NSWindow *win = (NSWindow*)[notification object];

    if (![win isKeyWindow]) {
        return;
    }

    /* Don't do anything if this was not an SDL window that was closed */
    if (FindSDLWindowForNSWindow(win) == NULL)
        return;

    /* HACK: Make the next window in the z-order key when the key window is
     * closed. The custom event loop and/or windowing code we have seems to
     * prevent the normal behavior: https://bugzilla.libsdl.org/show_bug.cgi?id=1825
     */

    /* +[NSApp orderedWindows] never includes the 'About' window, but we still
     * want to try its list first since the behavior in other apps is to only
     * make the 'About' window key if no other windows are on-screen.
     */
    for (NSWindow *window in [NSApp orderedWindows]) {
        if (window != win && [window canBecomeKeyWindow]) {
            if (![window isOnActiveSpace]) {
                continue;
            }
            [window makeKeyAndOrderFront:self];
            return;
        }
    }

    /* If a window wasn't found above, iterate through all visible windows in
     * the active Space in z-order (including the 'About' window, if it's shown)
     * and make the first one key.
     */
    for (NSNumber *num in [NSWindow windowNumbersWithOptions:0]) {
        NSWindow *window = [NSApp windowWithWindowNumber:[num integerValue]];
        if (window && window != win && [window canBecomeKeyWindow]) {
            [window makeKeyAndOrderFront:self];
            return;
        }
    }
}

- (void)focusSomeWindow:(NSNotification *)aNotification
{
    /* HACK: Ignore the first call. The application gets a
     * applicationDidBecomeActive: a little bit after the first window is
     * created, and if we don't ignore it, a window that has been created with
     * SDL_WINDOW_MINIMIZED will ~immediately be restored.
     */
    if (!seenFirstActivate) {
        seenFirstActivate = YES;
        return;
    }

    /* Don't do anything if the application already has a key window
     * that is not an SDL window.
     */
    if ([NSApp keyWindow] && FindSDLWindowForNSWindow([NSApp keyWindow]) == NULL) {
        return;
    }

    SDL_VideoDevice *device = SDL_GetVideoDevice();
    if (device && device->windows) {
        SDL_Window *window = device->windows;
        int i;
        for (i = 0; i < device->num_displays; ++i) {
            SDL_Window *fullscreen_window = device->displays[i].fullscreen_window;
            if (fullscreen_window) {
                if (fullscreen_window->flags & SDL_WINDOW_MINIMIZED) {
                    SDL_RestoreWindow(fullscreen_window);
                }
                return;
            }
        }

        if (window->flags & SDL_WINDOW_MINIMIZED) {
            SDL_RestoreWindow(window);
        } else {
            SDL_RaiseWindow(window);
        }
    }
}

- (void)localeDidChange:(NSNotification *)notification;
{
    SDL_SendLocaleChangedEvent();
}

- (BOOL)application:(NSApplication *)theApplication openFile:(NSString *)filename
{
    return (BOOL)SDL_SendDropFile(NULL, [filename UTF8String]) && SDL_SendDropComplete(NULL);
}

- (void)applicationDidFinishLaunching:(NSNotification *)notification
{
    /* The menu bar of SDL apps which don't have the typical .app bundle
     * structure fails to work the first time a window is created (until it's
     * de-focused and re-focused), if this call is in Cocoa_RegisterApp instead
     * of here. https://bugzilla.libsdl.org/show_bug.cgi?id=3051
     */
    if (!SDL_GetHintBoolean(SDL_HINT_MAC_BACKGROUND_APP, SDL_FALSE)) {
        /* Get more aggressive for Catalina: activate the Dock first so we definitely reset all activation state. */
        for (NSRunningApplication *i in [NSRunningApplication runningApplicationsWithBundleIdentifier:@"com.apple.dock"]) {
            [i activateWithOptions:NSApplicationActivateIgnoringOtherApps];
            break;
        }
        SDL_Delay(300);  /* !!! FIXME: this isn't right. */
        [NSApp activateIgnoringOtherApps:YES];
    }

    [[NSAppleEventManager sharedAppleEventManager]
    setEventHandler:self
        andSelector:@selector(handleURLEvent:withReplyEvent:)
      forEventClass:kInternetEventClass
         andEventID:kAEGetURL];

    /* If we call this before NSApp activation, macOS might print a complaint
     * about ApplePersistenceIgnoreState. */
    [SDLApplication registerUserDefaults];
}

- (void)handleURLEvent:(NSAppleEventDescriptor *)event withReplyEvent:(NSAppleEventDescriptor *)replyEvent
{
    NSString* path = [[event paramDescriptorForKeyword:keyDirectObject] stringValue];
    SDL_SendDropFile(NULL, [path UTF8String]);
    SDL_SendDropComplete(NULL);
}

@end

static SDLAppDelegate *appDelegate = nil;

static NSString *
GetApplicationName(void)
{
    NSString *appName;

    /* Determine the application name */
    appName = [[NSBundle mainBundle] objectForInfoDictionaryKey:@"CFBundleDisplayName"];
    if (!appName) {
        appName = [[NSBundle mainBundle] objectForInfoDictionaryKey:@"CFBundleName"];
    }

    if (![appName length]) {
        appName = [[NSProcessInfo processInfo] processName];
    }

    return appName;
}

static bool
LoadMainMenuNibIfAvailable(void)
{
    NSDictionary *infoDict;
    NSString *mainNibFileName;
    bool success = false;
<<<<<<< HEAD
    
=======

    if (floor(NSAppKitVersionNumber) < NSAppKitVersionNumber10_8) {
        return false;
    }
>>>>>>> 6bbb88c8
    infoDict = [[NSBundle mainBundle] infoDictionary];
    if (infoDict) {
        mainNibFileName = [infoDict valueForKey:@"NSMainNibFile"];
        
        if (mainNibFileName) {
            success = [[NSBundle mainBundle] loadNibNamed:mainNibFileName owner:[NSApplication sharedApplication] topLevelObjects:nil];
        }
    }
    
    return success;
}

static void
CreateApplicationMenus(void)
{
    NSString *appName;
    NSString *title;
    NSMenu *appleMenu;
    NSMenu *serviceMenu;
    NSMenu *windowMenu;
    NSMenuItem *menuItem;
    NSMenu *mainMenu;

    if (NSApp == nil) {
        return;
    }
    
    mainMenu = [[NSMenu alloc] init];

    /* Create the main menu bar */
    [NSApp setMainMenu:mainMenu];

    [mainMenu release];  /* we're done with it, let NSApp own it. */
    mainMenu = nil;

    /* Create the application menu */
    appName = GetApplicationName();
    appleMenu = [[NSMenu alloc] initWithTitle:@""];

    /* Add menu items */
    title = [@"About " stringByAppendingString:appName];
    [appleMenu addItemWithTitle:title action:@selector(orderFrontStandardAboutPanel:) keyEquivalent:@""];

    [appleMenu addItem:[NSMenuItem separatorItem]];

    [appleMenu addItemWithTitle:@"Preferences…" action:nil keyEquivalent:@","];

    [appleMenu addItem:[NSMenuItem separatorItem]];

    serviceMenu = [[NSMenu alloc] initWithTitle:@""];
    menuItem = (NSMenuItem *)[appleMenu addItemWithTitle:@"Services" action:nil keyEquivalent:@""];
    [menuItem setSubmenu:serviceMenu];

    [NSApp setServicesMenu:serviceMenu];
    [serviceMenu release];

    [appleMenu addItem:[NSMenuItem separatorItem]];

    title = [@"Hide " stringByAppendingString:appName];
    [appleMenu addItemWithTitle:title action:@selector(hide:) keyEquivalent:@"h"];

    menuItem = (NSMenuItem *)[appleMenu addItemWithTitle:@"Hide Others" action:@selector(hideOtherApplications:) keyEquivalent:@"h"];
    [menuItem setKeyEquivalentModifierMask:(NSEventModifierFlagOption|NSEventModifierFlagCommand)];

    [appleMenu addItemWithTitle:@"Show All" action:@selector(unhideAllApplications:) keyEquivalent:@""];

    [appleMenu addItem:[NSMenuItem separatorItem]];

    title = [@"Quit " stringByAppendingString:appName];
    [appleMenu addItemWithTitle:title action:@selector(terminate:) keyEquivalent:@"q"];

    /* Put menu into the menubar */
    menuItem = [[NSMenuItem alloc] initWithTitle:@"" action:nil keyEquivalent:@""];
    [menuItem setSubmenu:appleMenu];
    [[NSApp mainMenu] addItem:menuItem];
    [menuItem release];

    /* Tell the application object that this is now the application menu */
    [NSApp setAppleMenu:appleMenu];
    [appleMenu release];


    /* Create the window menu */
    windowMenu = [[NSMenu alloc] initWithTitle:@"Window"];

    /* Add menu items */
    [windowMenu addItemWithTitle:@"Close" action:@selector(performClose:) keyEquivalent:@"w"];

    [windowMenu addItemWithTitle:@"Minimize" action:@selector(performMiniaturize:) keyEquivalent:@"m"];

    [windowMenu addItemWithTitle:@"Zoom" action:@selector(performZoom:) keyEquivalent:@""];
    
    /* Add the fullscreen toggle menu option, if supported */
    if (floor(NSAppKitVersionNumber) > NSAppKitVersionNumber10_6) {
        /* Cocoa should update the title to Enter or Exit Full Screen automatically.
         * But if not, then just fallback to Toggle Full Screen.
         */
        menuItem = [[NSMenuItem alloc] initWithTitle:@"Toggle Full Screen" action:@selector(toggleFullScreen:) keyEquivalent:@"f"];
        [menuItem setKeyEquivalentModifierMask:NSEventModifierFlagControl | NSEventModifierFlagCommand];
        [windowMenu addItem:menuItem];
        [menuItem release];
    }

    /* Put menu into the menubar */
    menuItem = [[NSMenuItem alloc] initWithTitle:@"Window" action:nil keyEquivalent:@""];
    [menuItem setSubmenu:windowMenu];
    [[NSApp mainMenu] addItem:menuItem];
    [menuItem release];

    /* Tell the application object that this is now the window menu */
    [NSApp setWindowsMenu:windowMenu];
    [windowMenu release];
}

void
Cocoa_RegisterApp(void)
{ @autoreleasepool
{
    /* This can get called more than once! Be careful what you initialize! */

    if (NSApp == nil) {
        [SDLApplication sharedApplication];
        SDL_assert(NSApp != nil);

        s_bShouldHandleEventsInSDLApplication = SDL_TRUE;

        if (!SDL_GetHintBoolean(SDL_HINT_MAC_BACKGROUND_APP, SDL_FALSE)) {
            [NSApp setActivationPolicy:NSApplicationActivationPolicyRegular];
        }

        /* If there aren't already menus in place, look to see if there's
         * a nib we should use. If not, then manually create the basic
         * menus we meed.
         */
        if ([NSApp mainMenu] == nil) {
            bool nibLoaded;
            
            nibLoaded = LoadMainMenuNibIfAvailable();
            if (!nibLoaded) {
                CreateApplicationMenus();
            }
        }
        [NSApp finishLaunching];
        if ([NSApp delegate]) {
            /* The SDL app delegate calls this in didFinishLaunching if it's
             * attached to the NSApp, otherwise we need to call it manually.
             */
            [SDLApplication registerUserDefaults];
        }
    }
    if (NSApp && !appDelegate) {
        appDelegate = [[SDLAppDelegate alloc] init];

        /* If someone else has an app delegate, it means we can't turn a
         * termination into SDL_Quit, and we can't handle application:openFile:
         */
        if (![NSApp delegate]) {
            /* Only register the URL event handler if we are being set as the
             * app delegate to avoid replacing any existing event handler.
             */
            [[NSAppleEventManager sharedAppleEventManager]
                setEventHandler:appDelegate
                    andSelector:@selector(handleURLEvent:withReplyEvent:)
                  forEventClass:kInternetEventClass
                     andEventID:kAEGetURL];

            [(NSApplication *)NSApp setDelegate:appDelegate];
        } else {
            appDelegate->seenFirstActivate = YES;
        }
    }
}}

int
Cocoa_PumpEventsUntilDate(_THIS, NSDate *expiration, bool accumulate)
{
#if MAC_OS_X_VERSION_MIN_REQUIRED < 1070
    /* Update activity every 30 seconds to prevent screensaver */
    SDL_VideoData *data = (SDL_VideoData *)_this->driverdata;
    if (_this->suspend_screensaver && !data->screensaver_use_iopm) {
        Uint32 now = SDL_GetTicks();
        if (!data->screensaver_activity ||
            SDL_TICKS_PASSED(now, data->screensaver_activity + 30000)) {
            UpdateSystemActivity(UsrActivity);
            data->screensaver_activity = now;
        }
    }
#endif

    for ( ; ; ) {
        NSEvent *event = [NSApp nextEventMatchingMask:NSEventMaskAny untilDate:expiration inMode:NSDefaultRunLoopMode dequeue:YES ];
        if ( event == nil ) {
            return 0;
        }

        if (!s_bShouldHandleEventsInSDLApplication) {
            Cocoa_DispatchEvent(event);
        }

        // Pass events down to SDLApplication to be handled in sendEvent:
        [NSApp sendEvent:event];
        if ( !accumulate) {
            break;
        }
    }
    return 1;
}

int
Cocoa_WaitEventTimeout(_THIS, int timeout)
{ @autoreleasepool
{
    if (timeout > 0) {
        NSDate *limitDate = [NSDate dateWithTimeIntervalSinceNow: (double) timeout / 1000.0];
        return Cocoa_PumpEventsUntilDate(_this, limitDate, false);
    } else if (timeout == 0) {
        return Cocoa_PumpEventsUntilDate(_this, [NSDate distantPast], false);
    } else {
        while (Cocoa_PumpEventsUntilDate(_this, [NSDate distantFuture], false) == 0) {
        }
    }
    return 1;
}}

void
Cocoa_PumpEvents(_THIS)
{ @autoreleasepool
{
    Cocoa_PumpEventsUntilDate(_this, [NSDate distantPast], true);
}}

void Cocoa_SendWakeupEvent(_THIS, SDL_Window *window)
{ @autoreleasepool
{
    NSWindow *nswindow = ((SDL_WindowData *) window->driverdata)->nswindow;

    NSEvent* event = [NSEvent otherEventWithType: NSEventTypeApplicationDefined
                                    location: NSMakePoint(0,0)
                               modifierFlags: 0
                                   timestamp: 0.0
                                windowNumber: nswindow.windowNumber
                                     context: nil
                                     subtype: 0
                                       data1: 0
                                       data2: 0];

    [NSApp postEvent: event atStart: YES];
}}

void
Cocoa_SuspendScreenSaver(_THIS)
{ @autoreleasepool
{
    SDL_VideoData *data = (SDL_VideoData *)_this->driverdata;

    if (!data->screensaver_use_iopm) {
        return;
    }

    if (data->screensaver_assertion) {
        IOPMAssertionRelease(data->screensaver_assertion);
        data->screensaver_assertion = 0;
    }

    if (_this->suspend_screensaver) {
        /* FIXME: this should ideally describe the real reason why the game
         * called SDL_DisableScreenSaver. Note that the name is only meant to be
         * seen by OS X power users. there's an additional optional human-readable
         * (localized) reason parameter which we don't set.
         */
        NSString *name = [GetApplicationName() stringByAppendingString:@" using SDL_DisableScreenSaver"];
        IOPMAssertionCreateWithDescription(kIOPMAssertPreventUserIdleDisplaySleep,
                                           (CFStringRef) name,
                                           NULL, NULL, NULL, 0, NULL,
                                           &data->screensaver_assertion);
    }
}}

#endif /* SDL_VIDEO_DRIVER_COCOA */

/* vi: set ts=4 sw=4 expandtab: */<|MERGE_RESOLUTION|>--- conflicted
+++ resolved
@@ -1,10 +1,6 @@
 /*
   Simple DirectMedia Layer
-<<<<<<< HEAD
-  Copyright (C) 1997-2020 Sam Lantinga <slouken@libsdl.org>
-=======
   Copyright (C) 1997-2022 Sam Lantinga <slouken@libsdl.org>
->>>>>>> 6bbb88c8
 
   This software is provided 'as-is', without any express or implied
   warranty.  In no event will the authors be held liable for any damages
@@ -302,12 +298,6 @@
         [NSApp activateIgnoringOtherApps:YES];
     }
 
-    [[NSAppleEventManager sharedAppleEventManager]
-    setEventHandler:self
-        andSelector:@selector(handleURLEvent:withReplyEvent:)
-      forEventClass:kInternetEventClass
-         andEventID:kAEGetURL];
-
     /* If we call this before NSApp activation, macOS might print a complaint
      * about ApplePersistenceIgnoreState. */
     [SDLApplication registerUserDefaults];
@@ -348,14 +338,10 @@
     NSDictionary *infoDict;
     NSString *mainNibFileName;
     bool success = false;
-<<<<<<< HEAD
-    
-=======
 
     if (floor(NSAppKitVersionNumber) < NSAppKitVersionNumber10_8) {
         return false;
     }
->>>>>>> 6bbb88c8
     infoDict = [[NSBundle mainBundle] infoDictionary];
     if (infoDict) {
         mainNibFileName = [infoDict valueForKey:@"NSMainNibFile"];
