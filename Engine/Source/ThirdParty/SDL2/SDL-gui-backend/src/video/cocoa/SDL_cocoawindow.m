--- conflicted
+++ resolved
@@ -1,10 +1,6 @@
 /*
   Simple DirectMedia Layer
-<<<<<<< HEAD
-  Copyright (C) 1997-2020 Sam Lantinga <slouken@libsdl.org>
-=======
   Copyright (C) 1997-2022 Sam Lantinga <slouken@libsdl.org>
->>>>>>> 6bbb88c8
 
   This software is provided 'as-is', without any express or implied
   warranty.  In no event will the authors be held liable for any damages
@@ -1787,13 +1783,8 @@
 Cocoa_CreateWindowFrom(_THIS, SDL_Window * window, const void *data)
 { @autoreleasepool
 {
-<<<<<<< HEAD
-    NSView* nsview;
-    NSWindow *nswindow;
-=======
     NSView* nsview = nil;
     NSWindow *nswindow = nil;
->>>>>>> 6bbb88c8
 
     if ([(id)data isKindOfClass:[NSWindow class]]) {
       nswindow = (NSWindow*)data;
@@ -1813,8 +1804,6 @@
         window->title = SDL_strdup([title UTF8String]);
     }
 
-<<<<<<< HEAD
-=======
     /* We still support OpenGL as long as Apple offers it, deprecated or not, so disable deprecation warnings about it. */
     #ifdef __clang__
     #pragma clang diagnostic push
@@ -1830,7 +1819,6 @@
     #pragma clang diagnostic pop
     #endif
 
->>>>>>> 6bbb88c8
     return SetupWindowData(_this, window, nswindow, nsview, SDL_FALSE);
 }}
 
@@ -2075,21 +2063,7 @@
         /* Hack to fix origin on Mac OS X 10.4
            This is no longer needed as of Mac OS X 10.15, according to bug 4822.
          */
-<<<<<<< HEAD
-        NSProcessInfo *processInfo = [NSProcessInfo processInfo];
-#if MAC_OS_X_VERSION_MAX_ALLOWED < 101000 /* NSOperatingSystemVersion added in the 10.10 SDK */
-        typedef struct {
-            NSInteger majorVersion;
-            NSInteger minorVersion;
-            NSInteger patchVersion;
-        } NSOperatingSystemVersion;
-#endif
-        NSOperatingSystemVersion version = { 10, 15, 0 };
-        if (![processInfo respondsToSelector:@selector(isOperatingSystemAtLeastVersion:)] ||
-            ![processInfo isOperatingSystemAtLeastVersion:version]) {
-=======
         if (floor(NSAppKitVersionNumber) <= NSAppKitVersionNumber10_14) {
->>>>>>> 6bbb88c8
             NSRect screenRect = [[nswindow screen] frame];
             if (screenRect.size.height >= 1.0f) {
                 rect.origin.y += (screenRect.size.height - rect.size.height);
