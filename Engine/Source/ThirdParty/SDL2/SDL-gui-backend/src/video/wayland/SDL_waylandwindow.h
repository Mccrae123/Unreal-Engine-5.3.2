--- conflicted
+++ resolved
@@ -1,10 +1,6 @@
 /*
   Simple DirectMedia Layer
-<<<<<<< HEAD
-  Copyright (C) 1997-2020 Sam Lantinga <slouken@libsdl.org>
-=======
   Copyright (C) 1997-2022 Sam Lantinga <slouken@libsdl.org>
->>>>>>> 6bbb88c8
 
   This software is provided 'as-is', without any express or implied
   warranty.  In no event will the authors be held liable for any damages
@@ -118,8 +114,6 @@
 extern int Wayland_SetWindowHitTest(SDL_Window *window, SDL_bool enabled);
 extern int Wayland_FlashWindow(_THIS, SDL_Window * window, SDL_FlashOperation operation);
 
-extern void Wayland_HandlePendingResize(SDL_Window *window);
-
 #endif /* SDL_waylandwindow_h_ */
 
 /* vi: set ts=4 sw=4 expandtab: */