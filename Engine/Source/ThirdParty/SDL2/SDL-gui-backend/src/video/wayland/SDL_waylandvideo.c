/*
  Simple DirectMedia Layer
<<<<<<< HEAD
  Copyright (C) 1997-2020 Sam Lantinga <slouken@libsdl.org>
=======
  Copyright (C) 1997-2022 Sam Lantinga <slouken@libsdl.org>
>>>>>>> 6bbb88c8

  This software is provided 'as-is', without any express or implied
  warranty.  In no event will the authors be held liable for any damages
  arising from the use of this software.

  Permission is granted to anyone to use this software for any purpose,
  including commercial applications, and to alter it and redistribute it
  freely, subject to the following restrictions:

  1. The origin of this software must not be misrepresented; you must not
     claim that you wrote the original software. If you use this software
     in a product, an acknowledgment in the product documentation would be
     appreciated but is not required.
  2. Altered source versions must be plainly marked as such, and must not be
     misrepresented as being the original software.
  3. This notice may not be removed or altered from any source distribution.
*/

#include "../../SDL_internal.h"

#if SDL_VIDEO_DRIVER_WAYLAND

#include "SDL_video.h"
#include "SDL_mouse.h"
#include "SDL_stdinc.h"
#include "../../events/SDL_events_c.h"

#include "SDL_waylandvideo.h"
#include "SDL_waylandevents_c.h"
#include "SDL_waylandwindow.h"
#include "SDL_waylandopengles.h"
#include "SDL_waylandmouse.h"
#include "SDL_waylandkeyboard.h"
#include "SDL_waylandtouch.h"
#include "SDL_waylandclipboard.h"
#include "SDL_waylandvulkan.h"
#include "SDL_hints.h"

#include <sys/types.h>
#include <unistd.h>
#include <fcntl.h>
#include <xkbcommon/xkbcommon.h>

#include <wayland-util.h>

#include "xdg-shell-client-protocol.h"
#include "xdg-decoration-unstable-v1-client-protocol.h"
#include "keyboard-shortcuts-inhibit-unstable-v1-client-protocol.h"
#include "idle-inhibit-unstable-v1-client-protocol.h"
#include "xdg-activation-v1-client-protocol.h"
#include "text-input-unstable-v3-client-protocol.h"

#ifdef HAVE_LIBDECOR_H
#include <libdecor.h>
#endif

#define WAYLANDVID_DRIVER_NAME "wayland"

/* Initialization/Query functions */
static int
Wayland_VideoInit(_THIS);

static int
Wayland_GetDisplayBounds(_THIS, SDL_VideoDisplay *display, SDL_Rect *rect);

static int
Wayland_GetDisplayDPI(_THIS, SDL_VideoDisplay * sdl_display, float * ddpi, float * hdpi, float * vdpi);

static void
Wayland_VideoQuit(_THIS);

/* Find out what class name we should use
 * Based on src/video/x11/SDL_x11video.c */
static char *
get_classname()
{
/* !!! FIXME: this is probably wrong, albeit harmless in many common cases. From protocol spec:
    "The surface class identifies the general class of applications
    to which the surface belongs. A common convention is to use the
    file name (or the full path if it is a non-standard location) of
    the application's .desktop file as the class." */

    char *spot;
#if defined(__LINUX__) || defined(__FREEBSD__)
    char procfile[1024];
    char linkfile[1024];
    int linksize;
#endif

    /* First allow environment variable override */
    spot = SDL_getenv("SDL_VIDEO_WAYLAND_WMCLASS");
    if (spot) {
        return SDL_strdup(spot);
    } else {
        /* Fallback to the "old" envvar */
        spot = SDL_getenv("SDL_VIDEO_X11_WMCLASS");
        if (spot) {
            return SDL_strdup(spot);
        }
    }

    /* Next look at the application's executable name */
#if defined(__LINUX__) || defined(__FREEBSD__)
#if defined(__LINUX__)
    SDL_snprintf(procfile, SDL_arraysize(procfile), "/proc/%d/exe", getpid());
#elif defined(__FREEBSD__)
    SDL_snprintf(procfile, SDL_arraysize(procfile), "/proc/%d/file",
                 getpid());
#else
#error Where can we find the executable name?
#endif
    linksize = readlink(procfile, linkfile, sizeof(linkfile) - 1);
    if (linksize > 0) {
        linkfile[linksize] = '\0';
        spot = SDL_strrchr(linkfile, '/');
        if (spot) {
            return SDL_strdup(spot + 1);
        } else {
            return SDL_strdup(linkfile);
        }
    }
#endif /* __LINUX__ || __FREEBSD__ */

    /* Finally use the default we've used forever */
    return SDL_strdup("SDL_App");
}

static const char *SDL_WAYLAND_surface_tag = "sdl-window";
static const char *SDL_WAYLAND_output_tag = "sdl-output";

void SDL_WAYLAND_register_surface(struct wl_surface *surface)
{
    if (SDL_WAYLAND_HAVE_WAYLAND_CLIENT_1_18) {
        wl_proxy_set_tag((struct wl_proxy *)surface, &SDL_WAYLAND_surface_tag);
    }
}

void SDL_WAYLAND_register_output(struct wl_output *output)
{
    if (SDL_WAYLAND_HAVE_WAYLAND_CLIENT_1_18) {
        wl_proxy_set_tag((struct wl_proxy *)output, &SDL_WAYLAND_output_tag);
    }
}

SDL_bool SDL_WAYLAND_own_surface(struct wl_surface *surface)
{
    if (SDL_WAYLAND_HAVE_WAYLAND_CLIENT_1_18) {
        return wl_proxy_get_tag((struct wl_proxy *) surface) == &SDL_WAYLAND_surface_tag;
    }
    return SDL_TRUE; /* For older clients we have to assume this is us... */
}

SDL_bool SDL_WAYLAND_own_output(struct wl_output *output)
{
    if (SDL_WAYLAND_HAVE_WAYLAND_CLIENT_1_18) {
        return wl_proxy_get_tag((struct wl_proxy *) output) == &SDL_WAYLAND_output_tag;
    }
    return SDL_TRUE; /* For older clients we have to assume this is us... */
}

static void
Wayland_DeleteDevice(SDL_VideoDevice *device)
{
    SDL_VideoData *data = (SDL_VideoData *)device->driverdata;
    if (data->display) {
        WAYLAND_wl_display_flush(data->display);
        WAYLAND_wl_display_disconnect(data->display);
    }
    if (device->wakeup_lock) {
        SDL_DestroyMutex(device->wakeup_lock);
    }
    SDL_free(data);
    SDL_free(device);
    SDL_WAYLAND_UnloadSymbols();
}

static SDL_VideoDevice *
Wayland_CreateDevice(int devindex)
{
    SDL_VideoDevice *device;
    SDL_VideoData *data;
    struct wl_display *display;

    if (!SDL_WAYLAND_LoadSymbols()) {
        return NULL;
    }

    display = WAYLAND_wl_display_connect(NULL);
    if (display == NULL) {
        SDL_WAYLAND_UnloadSymbols();
        return NULL;
    }

    data = SDL_calloc(1, sizeof(*data));
    if (data == NULL) {
        WAYLAND_wl_display_disconnect(display);
        SDL_WAYLAND_UnloadSymbols();
        SDL_OutOfMemory();
        return NULL;
    }

    data->initializing = SDL_TRUE;
    data->display = display;

    /* Initialize all variables that we clean on shutdown */
    device = SDL_calloc(1, sizeof(SDL_VideoDevice));
    if (!device) {
        SDL_free(data);
        WAYLAND_wl_display_disconnect(display);
        SDL_WAYLAND_UnloadSymbols();
        SDL_OutOfMemory();
        return NULL;
    }

    device->driverdata = data;
    device->wakeup_lock = SDL_CreateMutex();

    /* Set the function pointers */
    device->VideoInit = Wayland_VideoInit;
    device->VideoQuit = Wayland_VideoQuit;
    device->GetDisplayBounds = Wayland_GetDisplayBounds;
    device->GetDisplayDPI = Wayland_GetDisplayDPI;
    device->GetWindowWMInfo = Wayland_GetWindowWMInfo;
    device->SuspendScreenSaver = Wayland_SuspendScreenSaver;

    device->PumpEvents = Wayland_PumpEvents;
    device->WaitEventTimeout = Wayland_WaitEventTimeout;
    device->SendWakeupEvent = Wayland_SendWakeupEvent;

    device->GL_SwapWindow = Wayland_GLES_SwapWindow;
    device->GL_GetSwapInterval = Wayland_GLES_GetSwapInterval;
    device->GL_SetSwapInterval = Wayland_GLES_SetSwapInterval;
    device->GL_GetDrawableSize = Wayland_GLES_GetDrawableSize;
    device->GL_MakeCurrent = Wayland_GLES_MakeCurrent;
    device->GL_CreateContext = Wayland_GLES_CreateContext;
    device->GL_LoadLibrary = Wayland_GLES_LoadLibrary;
    device->GL_UnloadLibrary = Wayland_GLES_UnloadLibrary;
    device->GL_GetProcAddress = Wayland_GLES_GetProcAddress;
    device->GL_DeleteContext = Wayland_GLES_DeleteContext;

    device->CreateSDLWindow = Wayland_CreateWindow;
    device->ShowWindow = Wayland_ShowWindow;
    device->HideWindow = Wayland_HideWindow;
    device->RaiseWindow = Wayland_RaiseWindow;
    device->SetWindowFullscreen = Wayland_SetWindowFullscreen;
    device->MaximizeWindow = Wayland_MaximizeWindow;
    device->MinimizeWindow = Wayland_MinimizeWindow;
    device->SetWindowMouseRect = Wayland_SetWindowMouseRect;
    device->SetWindowMouseGrab = Wayland_SetWindowMouseGrab;
    device->SetWindowKeyboardGrab = Wayland_SetWindowKeyboardGrab;
    device->RestoreWindow = Wayland_RestoreWindow;
    device->SetWindowBordered = Wayland_SetWindowBordered;
    device->SetWindowResizable = Wayland_SetWindowResizable;
    device->SetWindowSize = Wayland_SetWindowSize;
    device->SetWindowMinimumSize = Wayland_SetWindowMinimumSize;
    device->SetWindowMaximumSize = Wayland_SetWindowMaximumSize;
    device->SetWindowModalFor = Wayland_SetWindowModalFor;
    device->SetWindowTitle = Wayland_SetWindowTitle;
    device->DestroyWindow = Wayland_DestroyWindow;
    device->SetWindowHitTest = Wayland_SetWindowHitTest;
    device->FlashWindow = Wayland_FlashWindow;
    device->HasScreenKeyboardSupport = Wayland_HasScreenKeyboardSupport;

    device->SetClipboardText = Wayland_SetClipboardText;
    device->GetClipboardText = Wayland_GetClipboardText;
    device->HasClipboardText = Wayland_HasClipboardText;
    device->StartTextInput = Wayland_StartTextInput;
    device->StopTextInput = Wayland_StopTextInput;
    device->SetTextInputRect = Wayland_SetTextInputRect;

#if SDL_VIDEO_VULKAN
    device->Vulkan_LoadLibrary = Wayland_Vulkan_LoadLibrary;
    device->Vulkan_UnloadLibrary = Wayland_Vulkan_UnloadLibrary;
    device->Vulkan_GetInstanceExtensions = Wayland_Vulkan_GetInstanceExtensions;
    device->Vulkan_CreateSurface = Wayland_Vulkan_CreateSurface;
    device->Vulkan_GetDrawableSize = Wayland_Vulkan_GetDrawableSize;
#endif

    device->free = Wayland_DeleteDevice;

    return device;
}

VideoBootStrap Wayland_bootstrap = {
    WAYLANDVID_DRIVER_NAME, "SDL Wayland video driver",
    Wayland_CreateDevice
};

static void
display_handle_geometry(void *data,
                        struct wl_output *output,
                        int x, int y,
                        int physical_width,
                        int physical_height,
                        int subpixel,
                        const char *make,
                        const char *model,
                        int transform)

{
    SDL_WaylandOutputData *driverdata = data;
    SDL_VideoDisplay *display;
    int i;

    if (driverdata->done) {
        /* Clear the wl_output ref so Reset doesn't free it */
        display = SDL_GetDisplay(driverdata->index);
        for (i = 0; i < display->num_display_modes; i += 1) {
            display->display_modes[i].driverdata = NULL;
        }

        /* Okay, now it's safe to reset */
        SDL_ResetDisplayModes(driverdata->index);

        /* The display has officially started over. */
        driverdata->done = SDL_FALSE;
    }

    driverdata->x = x;
    driverdata->y = y;
    driverdata->physical_width = physical_width;
    driverdata->physical_height = physical_height;
    if (driverdata->index == -1) {
        driverdata->placeholder.name = SDL_strdup(model);
    }

    driverdata->transform = transform;
    #define TF_CASE(in, out) \
        case WL_OUTPUT_TRANSFORM_##in: \
            driverdata->orientation = SDL_ORIENTATION_##out; \
            break;
    if (driverdata->physical_width >= driverdata->physical_height) {
        switch (transform) {
            TF_CASE(NORMAL, LANDSCAPE)
            TF_CASE(90, PORTRAIT)
            TF_CASE(180, LANDSCAPE_FLIPPED)
            TF_CASE(270, PORTRAIT_FLIPPED)
            TF_CASE(FLIPPED, LANDSCAPE_FLIPPED)
            TF_CASE(FLIPPED_90, PORTRAIT_FLIPPED)
            TF_CASE(FLIPPED_180, LANDSCAPE)
            TF_CASE(FLIPPED_270, PORTRAIT)
        }
    } else {
        switch (transform) {
            TF_CASE(NORMAL, PORTRAIT)
            TF_CASE(90, LANDSCAPE)
            TF_CASE(180, PORTRAIT_FLIPPED)
            TF_CASE(270, LANDSCAPE_FLIPPED)
            TF_CASE(FLIPPED, PORTRAIT_FLIPPED)
            TF_CASE(FLIPPED_90, LANDSCAPE_FLIPPED)
            TF_CASE(FLIPPED_180, PORTRAIT)
            TF_CASE(FLIPPED_270, LANDSCAPE)
        }
    }
    #undef TF_CASE
}

static void
display_handle_mode(void *data,
                    struct wl_output *output,
                    uint32_t flags,
                    int width,
                    int height,
                    int refresh)
{
    SDL_WaylandOutputData* driverdata = data;
    SDL_DisplayMode mode;

    if (flags & WL_OUTPUT_MODE_CURRENT) {
        /* Don't rotate this yet, handle_done will do it later */
        driverdata->width = width;
        driverdata->height = height;
        driverdata->refresh = refresh;
    }

    /* Note that the width/height are NOT multiplied by scale_factor!
     * This is intentional and is designed to get the unscaled modes, which is
     * important for high-DPI games intending to use the display mode as the
     * target drawable size. The scaled desktop mode will be added at the end
     * when display_handle_done is called (see below).
     */
    SDL_zero(mode);
    mode.format = SDL_PIXELFORMAT_RGB888;
    if (driverdata->transform & WL_OUTPUT_TRANSFORM_90) {
        mode.w = height;
        mode.h = width;
    } else {
        mode.w = width;
        mode.h = height;
    }
    mode.refresh_rate = refresh / 1000; /* mHz to Hz */
    mode.driverdata = driverdata->output;
    if (driverdata->index > -1) {
        SDL_AddDisplayMode(SDL_GetDisplay(driverdata->index), &mode);
    } else {
        SDL_AddDisplayMode(&driverdata->placeholder, &mode);
    }
}

static void
display_handle_done(void *data,
                    struct wl_output *output)
{
    SDL_WaylandOutputData* driverdata = data;
    SDL_DisplayMode mode;
    SDL_VideoDisplay *dpy;

    if (driverdata->done)
        return;

    driverdata->done = SDL_TRUE;

    SDL_zero(mode);
    mode.format = SDL_PIXELFORMAT_RGB888;
    if (driverdata->transform & WL_OUTPUT_TRANSFORM_90) {
        mode.w = driverdata->height / driverdata->scale_factor;
        mode.h = driverdata->width / driverdata->scale_factor;

        driverdata->hdpi = driverdata->physical_height ?
            (((float) driverdata->height) * 25.4f / driverdata->physical_height) :
            0.0f;
        driverdata->vdpi = driverdata->physical_width ?
            (((float) driverdata->width) * 25.4f / driverdata->physical_width) :
            0.0f;
        driverdata->ddpi = SDL_ComputeDiagonalDPI(driverdata->height,
                                                  driverdata->width,
                                                  ((float) driverdata->physical_height) / 25.4f,
                                                  ((float) driverdata->physical_width) / 25.4f);
    } else {
        mode.w = driverdata->width / driverdata->scale_factor;
        mode.h = driverdata->height / driverdata->scale_factor;

        driverdata->hdpi = driverdata->physical_width ?
            (((float) driverdata->width) * 25.4f / driverdata->physical_width) :
            0.0f;
        driverdata->vdpi = driverdata->physical_height ?
            (((float) driverdata->height) * 25.4f / driverdata->physical_height) :
            0.0f;
        driverdata->ddpi = SDL_ComputeDiagonalDPI(driverdata->width,
                                                  driverdata->height,
                                                  ((float) driverdata->physical_width) / 25.4f,
                                                  ((float) driverdata->physical_height) / 25.4f);
    }
    mode.refresh_rate = driverdata->refresh / 1000; /* mHz to Hz */
    mode.driverdata = driverdata->output;

    if (driverdata->index > -1) {
        dpy = SDL_GetDisplay(driverdata->index);
    } else {
        dpy = &driverdata->placeholder;
    }

    SDL_AddDisplayMode(dpy, &mode);
    SDL_SetCurrentDisplayMode(dpy, &mode);
    SDL_SetDesktopDisplayMode(dpy, &mode);

    if (driverdata->index == -1) {
        /* First time getting display info, create the VideoDisplay */
        SDL_bool send_event = driverdata->videodata->initializing ? SDL_FALSE : SDL_TRUE;
        driverdata->placeholder.orientation = driverdata->orientation;
        driverdata->placeholder.driverdata = driverdata;
        driverdata->index = SDL_AddVideoDisplay(&driverdata->placeholder, send_event);
        SDL_free(driverdata->placeholder.name);
        SDL_zero(driverdata->placeholder);
    } else {
        SDL_SendDisplayEvent(dpy, SDL_DISPLAYEVENT_ORIENTATION, driverdata->orientation);
    }
}

static void
display_handle_scale(void *data,
                     struct wl_output *output,
                     int32_t factor)
{
    SDL_WaylandOutputData *driverdata = data;
    driverdata->scale_factor = factor;
}

static const struct wl_output_listener output_listener = {
    display_handle_geometry,
    display_handle_mode,
    display_handle_done,
    display_handle_scale
};

static void
Wayland_add_display(SDL_VideoData *d, uint32_t id)
{
    struct wl_output *output;
    SDL_WaylandOutputData *data;

    output = wl_registry_bind(d->registry, id, &wl_output_interface, 2);
    if (!output) {
        SDL_SetError("Failed to retrieve output.");
        return;
    }
    data = SDL_malloc(sizeof *data);
    SDL_zerop(data);
    data->videodata = d;
    data->output = output;
    data->registry_id = id;
    data->scale_factor = 1.0;
    data->index = -1;

    wl_output_add_listener(output, &output_listener, data);
    SDL_WAYLAND_register_output(output);
}

static void
Wayland_free_display(uint32_t id)
{
    int num_displays = SDL_GetNumVideoDisplays();
    SDL_VideoDisplay *display;
    SDL_WaylandOutputData *data;
    int i;

    for (i = 0; i < num_displays; i += 1) {
        display = SDL_GetDisplay(i);
        data = (SDL_WaylandOutputData *) display->driverdata;
        if (data->registry_id == id) {
            SDL_DelVideoDisplay(i);
            wl_output_destroy(data->output);
            SDL_free(data);

            /* Update the index for all remaining displays */
            num_displays -= 1;
            for (; i < num_displays; i += 1) {
                display = SDL_GetDisplay(i);
                data = (SDL_WaylandOutputData *) display->driverdata;
                data->index -= 1;
            }

            return;
        }
    }
}

#ifdef SDL_VIDEO_DRIVER_WAYLAND_QT_TOUCH
static void
windowmanager_hints(void *data, struct qt_windowmanager *qt_windowmanager,
        int32_t show_is_fullscreen)
{
}

static void
windowmanager_quit(void *data, struct qt_windowmanager *qt_windowmanager)
{
    SDL_SendQuit();
}

static const struct qt_windowmanager_listener windowmanager_listener = {
    windowmanager_hints,
    windowmanager_quit,
};
#endif /* SDL_VIDEO_DRIVER_WAYLAND_QT_TOUCH */

static void
handle_ping_xdg_wm_base(void *data, struct xdg_wm_base *xdg, uint32_t serial)
{
    xdg_wm_base_pong(xdg, serial);
}

static const struct xdg_wm_base_listener shell_listener_xdg = {
    handle_ping_xdg_wm_base
};


#ifdef HAVE_LIBDECOR_H
static void
libdecor_error(struct libdecor *context,
               enum libdecor_error error,
               const char *message)
{
    SDL_LogError(SDL_LOG_CATEGORY_VIDEO, "libdecor error (%d): %s\n", error, message);
}

static struct libdecor_interface libdecor_interface = {
    libdecor_error,
};
#endif


static void
display_handle_global(void *data, struct wl_registry *registry, uint32_t id,
                      const char *interface, uint32_t version)
{
    SDL_VideoData *d = data;

    /*printf("WAYLAND INTERFACE: %s\n", interface);*/

    if (SDL_strcmp(interface, "wl_compositor") == 0) {
        d->compositor = wl_registry_bind(d->registry, id, &wl_compositor_interface, SDL_min(3, version));
    } else if (SDL_strcmp(interface, "wl_output") == 0) {
        Wayland_add_display(d, id);
<<<<<<< HEAD
    } else if (strcmp(interface, "wl_seat") == 0) {
        Wayland_display_add_input(d, id, version);
    } else if (strcmp(interface, "xdg_wm_base") == 0) {
=======
    } else if (SDL_strcmp(interface, "wl_seat") == 0) {
        Wayland_display_add_input(d, id, version);
    } else if (SDL_strcmp(interface, "xdg_wm_base") == 0) {
>>>>>>> 6bbb88c8
        d->shell.xdg = wl_registry_bind(d->registry, id, &xdg_wm_base_interface, 1);
        xdg_wm_base_add_listener(d->shell.xdg, &shell_listener_xdg, NULL);
    } else if (SDL_strcmp(interface, "wl_shm") == 0) {
        d->shm = wl_registry_bind(registry, id, &wl_shm_interface, 1);
    } else if (SDL_strcmp(interface, "zwp_relative_pointer_manager_v1") == 0) {
        Wayland_display_add_relative_pointer_manager(d, id);
    } else if (SDL_strcmp(interface, "zwp_pointer_constraints_v1") == 0) {
        Wayland_display_add_pointer_constraints(d, id);
<<<<<<< HEAD
    } else if (strcmp(interface, "wl_data_device_manager") == 0) {
        d->data_device_manager = wl_registry_bind(d->registry, id, &wl_data_device_manager_interface, SDL_min(3, version));
    } else if (strcmp(interface, "zxdg_decoration_manager_v1") == 0) {
=======
    } else if (SDL_strcmp(interface, "zwp_keyboard_shortcuts_inhibit_manager_v1") == 0) {
        d->key_inhibitor_manager = wl_registry_bind(d->registry, id, &zwp_keyboard_shortcuts_inhibit_manager_v1_interface, 1);
    } else if (SDL_strcmp(interface, "zwp_idle_inhibit_manager_v1") == 0) {
        d->idle_inhibit_manager = wl_registry_bind(d->registry, id, &zwp_idle_inhibit_manager_v1_interface, 1);
    } else if (SDL_strcmp(interface, "xdg_activation_v1") == 0) {
        d->activation_manager = wl_registry_bind(d->registry, id, &xdg_activation_v1_interface, 1);
    } else if (SDL_strcmp(interface, "zwp_text_input_manager_v3") == 0) {
        Wayland_add_text_input_manager(d, id, version);
    } else if (SDL_strcmp(interface, "wl_data_device_manager") == 0) {
        Wayland_add_data_device_manager(d, id, version);
    } else if (SDL_strcmp(interface, "zxdg_decoration_manager_v1") == 0) {
>>>>>>> 6bbb88c8
        d->decoration_manager = wl_registry_bind(d->registry, id, &zxdg_decoration_manager_v1_interface, 1);

#ifdef SDL_VIDEO_DRIVER_WAYLAND_QT_TOUCH
    } else if (SDL_strcmp(interface, "qt_touch_extension") == 0) {
        Wayland_touch_create(d, id);
    } else if (SDL_strcmp(interface, "qt_surface_extension") == 0) {
        d->surface_extension = wl_registry_bind(registry, id,
                &qt_surface_extension_interface, 1);
    } else if (SDL_strcmp(interface, "qt_windowmanager") == 0) {
        d->windowmanager = wl_registry_bind(registry, id,
                &qt_windowmanager_interface, 1);
        qt_windowmanager_add_listener(d->windowmanager, &windowmanager_listener, d);
#endif /* SDL_VIDEO_DRIVER_WAYLAND_QT_TOUCH */
    }
}

static void
display_remove_global(void *data, struct wl_registry *registry, uint32_t id)
{
    /* We don't get an interface, just an ID, so assume it's a wl_output :shrug: */
    Wayland_free_display(id);
}

static const struct wl_registry_listener registry_listener = {
    display_handle_global,
    display_remove_global
};

int
Wayland_VideoInit(_THIS)
{
<<<<<<< HEAD
    SDL_VideoData *data = SDL_calloc(1, sizeof(*data));
    if (data == NULL)
        return SDL_OutOfMemory();

    _this->driverdata = data;
=======
    SDL_VideoData *data = (SDL_VideoData*)_this->driverdata;
>>>>>>> 6bbb88c8

    data->xkb_context = WAYLAND_xkb_context_new(0);
    if (!data->xkb_context) {
        return SDL_SetError("Failed to create XKB context");
    }

    data->registry = wl_display_get_registry(data->display);
    if (data->registry == NULL) {
        return SDL_SetError("Failed to get the Wayland registry");
    }

    wl_registry_add_listener(data->registry, &registry_listener, data);

    // First roundtrip to receive all registry objects.
    WAYLAND_wl_display_roundtrip(data->display);

#ifdef HAVE_LIBDECOR_H
    /* Don't have server-side decorations? Try client-side instead. */
    if (!data->decoration_manager && SDL_WAYLAND_HAVE_WAYLAND_LIBDECOR && SDL_GetHintBoolean(SDL_HINT_VIDEO_WAYLAND_ALLOW_LIBDECOR, SDL_TRUE)) {
        data->shell.libdecor = libdecor_new(data->display, &libdecor_interface);

        /* If libdecor works, we don't need xdg-shell anymore. */
        if (data->shell.libdecor && data->shell.xdg) {
            xdg_wm_base_destroy(data->shell.xdg);
            data->shell.xdg = NULL;
        }
    }
#endif

    // Second roundtrip to receive all output events.
    WAYLAND_wl_display_roundtrip(data->display);

    Wayland_InitMouse();

    /* Get the surface class name, usually the name of the application */
    data->classname = get_classname();

    WAYLAND_wl_display_flush(data->display);

    Wayland_InitKeyboard(_this);

    data->initializing = SDL_FALSE;

    return 0;
}

static int
Wayland_GetDisplayBounds(_THIS, SDL_VideoDisplay *display, SDL_Rect *rect)
{
    SDL_WaylandOutputData *driverdata = (SDL_WaylandOutputData *)display->driverdata;
    rect->x = driverdata->x;
    rect->y = driverdata->y;
    rect->w = display->current_mode.w;
    rect->h = display->current_mode.h;
    return 0;
}

static int
Wayland_GetDisplayDPI(_THIS, SDL_VideoDisplay * sdl_display, float * ddpi, float * hdpi, float * vdpi)
{
    SDL_WaylandOutputData *driverdata = (SDL_WaylandOutputData *)sdl_display->driverdata;

    if (ddpi) {
        *ddpi = driverdata->ddpi;
    }
    if (hdpi) {
        *hdpi = driverdata->hdpi;
    }
    if (vdpi) {
        *vdpi = driverdata->vdpi;
    }

    return driverdata->ddpi != 0.0f ? 0 : SDL_SetError("Couldn't get DPI");
}

void
Wayland_VideoQuit(_THIS)
{
    SDL_VideoData *data = _this->driverdata;
    int i, j;

    Wayland_FiniMouse(data);

    for (i = 0; i < _this->num_displays; ++i) {
        SDL_VideoDisplay *display = &_this->displays[i];

        wl_output_destroy(((SDL_WaylandOutputData*)display->driverdata)->output);
        SDL_free(display->driverdata);
        display->driverdata = NULL;

        for (j = display->num_display_modes; j--;) {
            display->display_modes[j].driverdata = NULL;
        }
        display->desktop_mode.driverdata = NULL;
    }

    Wayland_display_destroy_input(data);
    Wayland_display_destroy_pointer_constraints(data);
    Wayland_display_destroy_relative_pointer_manager(data);

    if (data->activation_manager)
        xdg_activation_v1_destroy(data->activation_manager);

    if (data->idle_inhibit_manager)
        zwp_idle_inhibit_manager_v1_destroy(data->idle_inhibit_manager);

    if (data->key_inhibitor_manager)
        zwp_keyboard_shortcuts_inhibit_manager_v1_destroy(data->key_inhibitor_manager);

    Wayland_QuitKeyboard(_this);

    if (data->text_input_manager)
        zwp_text_input_manager_v3_destroy(data->text_input_manager);

    if (data->xkb_context) {
        WAYLAND_xkb_context_unref(data->xkb_context);
        data->xkb_context = NULL;
    }
#ifdef SDL_VIDEO_DRIVER_WAYLAND_QT_TOUCH
    if (data->windowmanager)
        qt_windowmanager_destroy(data->windowmanager);

    if (data->surface_extension)
        qt_surface_extension_destroy(data->surface_extension);

    Wayland_touch_destroy(data);
#endif /* SDL_VIDEO_DRIVER_WAYLAND_QT_TOUCH */

    if (data->data_device_manager)
        wl_data_device_manager_destroy(data->data_device_manager);

    if (data->shm)
        wl_shm_destroy(data->shm);

    if (data->shell.xdg)
        xdg_wm_base_destroy(data->shell.xdg);

    if (data->decoration_manager)
        zxdg_decoration_manager_v1_destroy(data->decoration_manager);

#ifdef HAVE_LIBDECOR_H
    if (data->shell.libdecor) {
        libdecor_unref(data->shell.libdecor);
        data->shell.libdecor = NULL;
    }
#endif

    if (data->compositor)
        wl_compositor_destroy(data->compositor);

    if (data->registry)
        wl_registry_destroy(data->registry);

    SDL_free(data->classname);
}

#endif /* SDL_VIDEO_DRIVER_WAYLAND */

/* vi: set ts=4 sw=4 expandtab: */<|MERGE_RESOLUTION|>--- conflicted
+++ resolved
@@ -1,10 +1,6 @@
 /*
   Simple DirectMedia Layer
-<<<<<<< HEAD
-  Copyright (C) 1997-2020 Sam Lantinga <slouken@libsdl.org>
-=======
   Copyright (C) 1997-2022 Sam Lantinga <slouken@libsdl.org>
->>>>>>> 6bbb88c8
 
   This software is provided 'as-is', without any express or implied
   warranty.  In no event will the authors be held liable for any damages
@@ -599,15 +595,9 @@
         d->compositor = wl_registry_bind(d->registry, id, &wl_compositor_interface, SDL_min(3, version));
     } else if (SDL_strcmp(interface, "wl_output") == 0) {
         Wayland_add_display(d, id);
-<<<<<<< HEAD
-    } else if (strcmp(interface, "wl_seat") == 0) {
-        Wayland_display_add_input(d, id, version);
-    } else if (strcmp(interface, "xdg_wm_base") == 0) {
-=======
     } else if (SDL_strcmp(interface, "wl_seat") == 0) {
         Wayland_display_add_input(d, id, version);
     } else if (SDL_strcmp(interface, "xdg_wm_base") == 0) {
->>>>>>> 6bbb88c8
         d->shell.xdg = wl_registry_bind(d->registry, id, &xdg_wm_base_interface, 1);
         xdg_wm_base_add_listener(d->shell.xdg, &shell_listener_xdg, NULL);
     } else if (SDL_strcmp(interface, "wl_shm") == 0) {
@@ -616,11 +606,6 @@
         Wayland_display_add_relative_pointer_manager(d, id);
     } else if (SDL_strcmp(interface, "zwp_pointer_constraints_v1") == 0) {
         Wayland_display_add_pointer_constraints(d, id);
-<<<<<<< HEAD
-    } else if (strcmp(interface, "wl_data_device_manager") == 0) {
-        d->data_device_manager = wl_registry_bind(d->registry, id, &wl_data_device_manager_interface, SDL_min(3, version));
-    } else if (strcmp(interface, "zxdg_decoration_manager_v1") == 0) {
-=======
     } else if (SDL_strcmp(interface, "zwp_keyboard_shortcuts_inhibit_manager_v1") == 0) {
         d->key_inhibitor_manager = wl_registry_bind(d->registry, id, &zwp_keyboard_shortcuts_inhibit_manager_v1_interface, 1);
     } else if (SDL_strcmp(interface, "zwp_idle_inhibit_manager_v1") == 0) {
@@ -632,7 +617,6 @@
     } else if (SDL_strcmp(interface, "wl_data_device_manager") == 0) {
         Wayland_add_data_device_manager(d, id, version);
     } else if (SDL_strcmp(interface, "zxdg_decoration_manager_v1") == 0) {
->>>>>>> 6bbb88c8
         d->decoration_manager = wl_registry_bind(d->registry, id, &zxdg_decoration_manager_v1_interface, 1);
 
 #ifdef SDL_VIDEO_DRIVER_WAYLAND_QT_TOUCH
@@ -664,15 +648,7 @@
 int
 Wayland_VideoInit(_THIS)
 {
-<<<<<<< HEAD
-    SDL_VideoData *data = SDL_calloc(1, sizeof(*data));
-    if (data == NULL)
-        return SDL_OutOfMemory();
-
-    _this->driverdata = data;
-=======
     SDL_VideoData *data = (SDL_VideoData*)_this->driverdata;
->>>>>>> 6bbb88c8
 
     data->xkb_context = WAYLAND_xkb_context_new(0);
     if (!data->xkb_context) {
