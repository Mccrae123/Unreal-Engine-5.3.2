--- conflicted
+++ resolved
@@ -1,10 +1,6 @@
 /*
   Simple DirectMedia Layer
-<<<<<<< HEAD
-  Copyright (C) 1997-2020 Sam Lantinga <slouken@libsdl.org>
-=======
   Copyright (C) 1997-2022 Sam Lantinga <slouken@libsdl.org>
->>>>>>> 6bbb88c8
 
   This software is provided 'as-is', without any express or implied
   warranty.  In no event will the authors be held liable for any damages
@@ -28,11 +24,7 @@
 #if SDL_VIDEO_DRIVER_WAYLAND
 
 #include "SDL_stdinc.h"
-<<<<<<< HEAD
-#include "SDL_assert.h"
-=======
 #include "SDL_timer.h"
->>>>>>> 6bbb88c8
 
 #include "../../core/unix/SDL_poll.h"
 #include "../../events/SDL_sysevents.h"
@@ -68,40 +60,6 @@
 #include <unistd.h>
 #include <errno.h>
 #include <xkbcommon/xkbcommon.h>
-<<<<<<< HEAD
-
-struct SDL_WaylandInput {
-    SDL_VideoData *display;
-    struct wl_seat *seat;
-    struct wl_pointer *pointer;
-    struct wl_touch *touch;
-    struct wl_keyboard *keyboard;
-    SDL_WaylandDataDevice *data_device;
-    struct zwp_relative_pointer_v1 *relative_pointer;
-    SDL_WindowData *pointer_focus;
-    SDL_WindowData *keyboard_focus;
-
-    /* Last motion location */
-    wl_fixed_t sx_w;
-    wl_fixed_t sy_w;
-
-    double dx_frac;
-    double dy_frac;
-
-    struct {
-        struct xkb_keymap *keymap;
-        struct xkb_state *state;
-    } xkb;
-
-    /* information about axis events on current frame */
-    struct {
-        SDL_bool is_x_discrete;
-        float x;
-
-        SDL_bool is_y_discrete;
-        float y;
-    } pointer_curr_axis_info;
-=======
 #include <xkbcommon/xkbcommon-compose.h>
 #include "../../events/imKStoUCS.h"
 
@@ -125,7 +83,6 @@
     { XKB_KEY_Super_R, SDLK_RGUI },
     { XKB_KEY_Hyper_L, SDLK_LGUI },
     { XKB_KEY_Hyper_R, SDLK_RGUI },
->>>>>>> 6bbb88c8
 };
 
 struct SDL_WaylandTouchPoint {
@@ -297,7 +254,6 @@
 Wayland_SendWakeupEvent(_THIS, SDL_Window *window)
 {
     SDL_VideoData *d = _this->driverdata;
-    int err;
 
     /* TODO: Maybe use a pipe to avoid the compositor roundtrip? */
     wl_display_sync(d->display);
@@ -313,13 +269,6 @@
 
     WAYLAND_wl_display_flush(d->display);
 
-<<<<<<< HEAD
-    if (SDL_IOReady(WAYLAND_wl_display_get_fd(d->display), SDL_FALSE, 0)) {
-        err = WAYLAND_wl_display_dispatch(d->display);
-    } else {
-        err = WAYLAND_wl_display_dispatch_pending(d->display);
-    }
-=======
 #ifdef SDL_USE_IME
     if (d->text_input_manager == NULL && SDL_GetEventState(SDL_TEXTINPUT) == SDL_ENABLE) {
         SDL_IME_PumpEvents();
@@ -418,7 +367,6 @@
         keyboard_repeat_handle(&input->keyboard_repeat, elapsed);
     }
 
->>>>>>> 6bbb88c8
     if (err == -1 && !d->display_disconnected) {
         /* Something has failed with the Wayland connection -- for example,
          * the compositor may have shut down and closed its end of the socket,
@@ -427,8 +375,6 @@
         /* Only send a single quit message, as application shutdown might call
          * SDL_PumpEvents */
         SDL_SendQuit();
-<<<<<<< HEAD
-=======
     }
 }
 
@@ -444,7 +390,6 @@
         const int sx = wl_fixed_to_int(sx_w);
         const int sy = wl_fixed_to_int(sy_w);
         SDL_SendMouseMotion(window->sdlwindow, 0, 0, sx, sy);
->>>>>>> 6bbb88c8
     }
 }
 
@@ -684,11 +629,7 @@
                      * processed a discrete axis event before so we ignore it */
                     break;
                 }
-<<<<<<< HEAD
-                input->pointer_curr_axis_info.x = 0 - (float)wl_fixed_to_double(value);
-=======
                 input->pointer_curr_axis_info.x = (float)wl_fixed_to_double(value);
->>>>>>> 6bbb88c8
                 break;
         }
     }
@@ -704,7 +645,6 @@
         pointer_handle_axis_common(input, SDL_FALSE, axis, value);
     else
         pointer_handle_axis_common_v1(input, time, axis, value);
-<<<<<<< HEAD
 }
 
 static void
@@ -712,10 +652,20 @@
 {
     struct SDL_WaylandInput *input = data;
     SDL_WindowData *window = input->pointer_focus;
-    float x = input->pointer_curr_axis_info.x, y = input->pointer_curr_axis_info.y;
+    float x, y;
+
+    if (input->pointer_curr_axis_info.is_x_discrete)
+        x = input->pointer_curr_axis_info.x;
+    else
+        x = input->pointer_curr_axis_info.x / WAYLAND_WHEEL_AXIS_UNIT;
+
+    if (input->pointer_curr_axis_info.is_y_discrete)
+        y = input->pointer_curr_axis_info.y;
+    else
+        y = input->pointer_curr_axis_info.y / WAYLAND_WHEEL_AXIS_UNIT;
 
     /* clear pointer_curr_axis_info for next frame */
-    memset(&input->pointer_curr_axis_info, 0, sizeof input->pointer_curr_axis_info);
+    SDL_memset(&input->pointer_curr_axis_info, 0, sizeof input->pointer_curr_axis_info);
 
     if(x == 0.0f && y == 0.0f)
         return;
@@ -746,59 +696,6 @@
     pointer_handle_axis_common(input, SDL_TRUE, axis, wl_fixed_from_int(discrete));
 }
 
-=======
-}
-
-static void
-pointer_handle_frame(void *data, struct wl_pointer *pointer)
-{
-    struct SDL_WaylandInput *input = data;
-    SDL_WindowData *window = input->pointer_focus;
-    float x, y;
-
-    if (input->pointer_curr_axis_info.is_x_discrete)
-        x = input->pointer_curr_axis_info.x;
-    else
-        x = input->pointer_curr_axis_info.x / WAYLAND_WHEEL_AXIS_UNIT;
-
-    if (input->pointer_curr_axis_info.is_y_discrete)
-        y = input->pointer_curr_axis_info.y;
-    else
-        y = input->pointer_curr_axis_info.y / WAYLAND_WHEEL_AXIS_UNIT;
-
-    /* clear pointer_curr_axis_info for next frame */
-    SDL_memset(&input->pointer_curr_axis_info, 0, sizeof input->pointer_curr_axis_info);
-
-    if(x == 0.0f && y == 0.0f)
-        return;
-    else
-        SDL_SendMouseWheel(window->sdlwindow, 0, x, y, SDL_MOUSEWHEEL_NORMAL);
-}
-
-static void
-pointer_handle_axis_source(void *data, struct wl_pointer *pointer,
-                           uint32_t axis_source)
-{
-    /* unimplemented */
-}
-
-static void
-pointer_handle_axis_stop(void *data, struct wl_pointer *pointer,
-                         uint32_t time, uint32_t axis)
-{
-    /* unimplemented */
-}
-
-static void
-pointer_handle_axis_discrete(void *data, struct wl_pointer *pointer,
-                             uint32_t axis, int32_t discrete)
-{
-    struct SDL_WaylandInput *input = data;
-
-    pointer_handle_axis_common(input, SDL_TRUE, axis, wl_fixed_from_int(discrete));
-}
-
->>>>>>> 6bbb88c8
 
 static const struct wl_pointer_listener pointer_listener = {
     pointer_handle_enter,
@@ -825,11 +722,7 @@
 
     touch_add(id, x, y, surface);
 
-<<<<<<< HEAD
-    SDL_SendTouch(1, (SDL_FingerID)id, window_data->sdlwindow, SDL_TRUE, x, y, 1.0f);
-=======
     SDL_SendTouch((SDL_TouchID)(intptr_t)touch, (SDL_FingerID)id, window_data->sdlwindow, SDL_TRUE, x, y, 1.0f);
->>>>>>> 6bbb88c8
 }
 
 static void
@@ -839,7 +732,6 @@
     float x = 0, y = 0;
     struct wl_surface *surface = NULL;
     SDL_Window *window = NULL;
-<<<<<<< HEAD
 
     touch_del(id, &x, &y, &surface);
 
@@ -848,18 +740,7 @@
         window = window_data->sdlwindow;
     }
 
-    SDL_SendTouch(1, (SDL_FingerID)id, window, SDL_FALSE, x, y, 0.0f);
-=======
-
-    touch_del(id, &x, &y, &surface);
-
-    if (surface) {
-        SDL_WindowData *window_data = (SDL_WindowData *)wl_surface_get_user_data(surface);
-        window = window_data->sdlwindow;
-    }
-
     SDL_SendTouch((SDL_TouchID)(intptr_t)touch, (SDL_FingerID)id, window, SDL_FALSE, x, y, 0.0f);
->>>>>>> 6bbb88c8
 }
 
 static void
@@ -873,11 +754,7 @@
     const float y = dbly / window_data->sdlwindow->h;
 
     touch_update(id, x, y);
-<<<<<<< HEAD
-    SDL_SendTouchMotion(1, (SDL_FingerID)id, window_data->sdlwindow, x, y, 1.0f);
-=======
     SDL_SendTouchMotion((SDL_TouchID)(intptr_t)touch, (SDL_FingerID)id, window_data->sdlwindow, x, y, 1.0f);
->>>>>>> 6bbb88c8
 }
 
 static void
@@ -1198,13 +1075,6 @@
     input->keyboard_repeat.is_initialized = SDL_TRUE;
 }
 
-static void
-keyboard_handle_repeat_info(void *data, struct wl_keyboard *wl_keyboard,
-                            int32_t rate, int32_t delay)
-{
-    /* unimplemented */
-}
-
 static const struct wl_keyboard_listener keyboard_listener = {
     keyboard_handle_keymap,
     keyboard_handle_enter,
@@ -1222,11 +1092,7 @@
 
     if ((caps & WL_SEAT_CAPABILITY_POINTER) && !input->pointer) {
         input->pointer = wl_seat_get_pointer(seat);
-<<<<<<< HEAD
-        memset(&input->pointer_curr_axis_info, 0, sizeof input->pointer_curr_axis_info);
-=======
         SDL_memset(&input->pointer_curr_axis_info, 0, sizeof input->pointer_curr_axis_info);
->>>>>>> 6bbb88c8
         input->display->pointer = input->pointer;
         wl_pointer_set_user_data(input->pointer, input);
         wl_pointer_add_listener(input->pointer, &pointer_listener,
@@ -1654,8 +1520,6 @@
 }
 
 void
-<<<<<<< HEAD
-=======
 Wayland_add_text_input_manager(SDL_VideoData *d, uint32_t id, uint32_t version)
 {
     d->text_input_manager = wl_registry_bind(d->registry, id, &zwp_text_input_manager_v3_interface, 1);
@@ -1666,7 +1530,6 @@
 }
 
 void
->>>>>>> 6bbb88c8
 Wayland_display_add_input(SDL_VideoData *d, uint32_t id, uint32_t version)
 {
     struct SDL_WaylandInput *input;
