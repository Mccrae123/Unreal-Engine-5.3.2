/*
  Simple DirectMedia Layer
<<<<<<< HEAD
  Copyright (C) 1997-2020 Sam Lantinga <slouken@libsdl.org>
=======
  Copyright (C) 1997-2022 Sam Lantinga <slouken@libsdl.org>
>>>>>>> 6bbb88c8

  This software is provided 'as-is', without any express or implied
  warranty.  In no event will the authors be held liable for any damages
  arising from the use of this software.

  Permission is granted to anyone to use this software for any purpose,
  including commercial applications, and to alter it and redistribute it
  freely, subject to the following restrictions:

  1. The origin of this software must not be misrepresented; you must not
     claim that you wrote the original software. If you use this software
     in a product, an acknowledgment in the product documentation would be
     appreciated but is not required.
  2. Altered source versions must be plainly marked as such, and must not be
     misrepresented as being the original software.
  3. This notice may not be removed or altered from any source distribution.
*/
#include "../../SDL_internal.h"

#if SDL_VIDEO_DRIVER_WAYLAND && SDL_VIDEO_OPENGL_EGL

#include "SDL_timer.h"
#include "../../core/unix/SDL_poll.h"
#include "../SDL_sysvideo.h"
#include "../../events/SDL_windowevents_c.h"
#include "SDL_waylandvideo.h"
#include "SDL_waylandopengles.h"
#include "SDL_waylandwindow.h"
#include "SDL_waylandevents_c.h"

#include "xdg-shell-client-protocol.h"

/* EGL implementation of SDL OpenGL ES support */

int
Wayland_GLES_LoadLibrary(_THIS, const char *path) {
    int ret;
    SDL_VideoData *data = (SDL_VideoData *) _this->driverdata;

    ret = SDL_EGL_LoadLibrary(_this, path, (NativeDisplayType) data->display, 0);

    Wayland_PumpEvents(_this);
    WAYLAND_wl_display_flush(data->display);

    return ret;
}


SDL_GLContext
Wayland_GLES_CreateContext(_THIS, SDL_Window * window)
{
    SDL_GLContext context;
    context = SDL_EGL_CreateContext(_this, ((SDL_WindowData *) window->driverdata)->egl_surface);
    WAYLAND_wl_display_flush( ((SDL_VideoData*)_this->driverdata)->display );

    return context;
}

/* Wayland wants to tell you when to provide new frames, and if you have a non-zero
   swap interval, Mesa will block until a callback tells it to do so. On some
   compositors, they might decide that a minimized window _never_ gets a callback,
   which causes apps to hang during swapping forever. So we always set the official
   eglSwapInterval to zero to avoid blocking inside EGL, and manage this ourselves.
   If a swap blocks for too long waiting on a callback, we just go on, under the
   assumption the frame will be wasted, but this is better than freezing the app.
   I frown upon platforms that dictate this sort of control inversion (the callback
   is intended for _rendering_, not stalling until vsync), but we can work around
   this for now.  --ryan. */
/* Addendum: several recent APIs demand this sort of control inversion: Emscripten,
   libretro, Wayland, probably others...it feels like we're eventually going to have
   to give in with a future SDL API revision, since we can bend the other APIs to
   this style, but this style is much harder to bend the other way.  :/ */
int
Wayland_GLES_SetSwapInterval(_THIS, int interval)
{
    if (!_this->egl_data) {
        return SDL_SetError("EGL not initialized");
    }
    
    /* technically, this is _all_ adaptive vsync (-1), because we can't
       actually wait for the _next_ vsync if you set 1, but things that
       request 1 probably won't care _that_ much. I hope. No matter what
       you do, though, you never see tearing on Wayland. */
    if (interval > 1) {
        interval = 1;
    } else if (interval < -1) {
        interval = -1;
    }

    /* !!! FIXME: technically, this should be per-context, right? */
    _this->egl_data->egl_swapinterval = interval;
    _this->egl_data->eglSwapInterval(_this->egl_data->egl_display, 0);
    return 0;
}

int
Wayland_GLES_GetSwapInterval(_THIS)
{
    if (!_this->egl_data) {
        SDL_SetError("EGL not initialized");
        return 0;
    }

    return _this->egl_data->egl_swapinterval;
}

int
Wayland_GLES_SwapWindow(_THIS, SDL_Window *window)
{
    SDL_WindowData *data = (SDL_WindowData *) window->driverdata;
<<<<<<< HEAD

    if (SDL_EGL_SwapBuffers(_this, data->egl_surface) < 0) {
        return -1;
    }

    // Wayland-EGL forbids drawing calls in-between SwapBuffers and wl_egl_window_resize
    Wayland_HandlePendingResize(window);
=======
    const int swap_interval = _this->egl_data->egl_swapinterval;

    /* For windows that we know are hidden, skip swaps entirely, if we don't do
     * this compositors will intentionally stall us indefinitely and there's no
     * way for an end user to show the window, unlike other situations (i.e.
     * the window is minimized, behind another window, etc.).
     *
     * FIXME: Request EGL_WAYLAND_swap_buffers_with_timeout.
     * -flibit
     */
    if (window->flags & SDL_WINDOW_HIDDEN) {
        return 0;
    }

    /* Control swap interval ourselves. See comments on Wayland_GLES_SetSwapInterval */
    if (swap_interval != 0) {
        SDL_VideoData *videodata = (SDL_VideoData *)_this->driverdata;
        struct wl_display *display = videodata->display;
        SDL_VideoDisplay *sdldisplay = SDL_GetDisplayForWindow(window);
        /* ~10 frames (or 1 sec), so we'll progress even if throttled to zero. */
        const Uint32 max_wait = SDL_GetTicks() + (sdldisplay->current_mode.refresh_rate ?
                                                  (10000 / sdldisplay->current_mode.refresh_rate) : 1000);
        while (SDL_AtomicGet(&data->swap_interval_ready) == 0) {
            Uint32 now;

            WAYLAND_wl_display_flush(display);

            /* wl_display_prepare_read_queue() will return -1 if the event queue is not empty.
             * If the event queue is empty, it will prepare us for our SDL_IOReady() call. */
            if (WAYLAND_wl_display_prepare_read_queue(display, data->frame_event_queue) != 0) {
                /* We have some pending events. Check if the frame callback happened. */
                WAYLAND_wl_display_dispatch_queue_pending(display, data->frame_event_queue);
                continue;
            }

            /* Beyond this point, we must either call wl_display_cancel_read() or wl_display_read_events() */

            now = SDL_GetTicks();
            if (SDL_TICKS_PASSED(now, max_wait)) {
                /* Timeout expired. Cancel the read. */
                WAYLAND_wl_display_cancel_read(display);
                break;
            }

            if (SDL_IOReady(WAYLAND_wl_display_get_fd(display), SDL_IOR_READ, max_wait - now) <= 0) {
                /* Error or timeout expired without any events for us. Cancel the read. */
                WAYLAND_wl_display_cancel_read(display);
                break;
            }

            /* We have events. Read and dispatch them. */
            WAYLAND_wl_display_read_events(display);
            WAYLAND_wl_display_dispatch_queue_pending(display, data->frame_event_queue);
        }
        SDL_AtomicSet(&data->swap_interval_ready, 0);
    }

    /* Feed the frame to Wayland. This will set it so the wl_surface_frame callback can fire again. */
    if (!_this->egl_data->eglSwapBuffers(_this->egl_data->egl_display, data->egl_surface)) {
        return SDL_EGL_SetError("unable to show color buffer in an OS-native window", "eglSwapBuffers");
    }
>>>>>>> 6bbb88c8

    WAYLAND_wl_display_flush( data->waylandData->display );

    return 0;
}

int
Wayland_GLES_MakeCurrent(_THIS, SDL_Window * window, SDL_GLContext context)
{
    int ret;

    if (window && context) {
        ret = SDL_EGL_MakeCurrent(_this, ((SDL_WindowData *) window->driverdata)->egl_surface, context);
    }
    else {
        ret = SDL_EGL_MakeCurrent(_this, NULL, NULL);
    }

    WAYLAND_wl_display_flush( ((SDL_VideoData*)_this->driverdata)->display );

    _this->egl_data->eglSwapInterval(_this->egl_data->egl_display, 0);  /* see comments on Wayland_GLES_SetSwapInterval. */

    return ret;
}

void
Wayland_GLES_GetDrawableSize(_THIS, SDL_Window * window, int * w, int * h)
{
    SDL_WindowData *data;
    if (window->driverdata) {
        data = (SDL_WindowData *) window->driverdata;

        if (w) {
            *w = window->w * data->scale_factor;
        }

        if (h) {
            *h = window->h * data->scale_factor;
        }
    }
}

void
Wayland_GLES_DeleteContext(_THIS, SDL_GLContext context)
{
    SDL_EGL_DeleteContext(_this, context);
    WAYLAND_wl_display_flush( ((SDL_VideoData*)_this->driverdata)->display );
}

#endif /* SDL_VIDEO_DRIVER_WAYLAND && SDL_VIDEO_OPENGL_EGL */

/* vi: set ts=4 sw=4 expandtab: */<|MERGE_RESOLUTION|>--- conflicted
+++ resolved
@@ -1,10 +1,6 @@
 /*
   Simple DirectMedia Layer
-<<<<<<< HEAD
-  Copyright (C) 1997-2020 Sam Lantinga <slouken@libsdl.org>
-=======
   Copyright (C) 1997-2022 Sam Lantinga <slouken@libsdl.org>
->>>>>>> 6bbb88c8
 
   This software is provided 'as-is', without any express or implied
   warranty.  In no event will the authors be held liable for any damages
@@ -115,15 +111,6 @@
 Wayland_GLES_SwapWindow(_THIS, SDL_Window *window)
 {
     SDL_WindowData *data = (SDL_WindowData *) window->driverdata;
-<<<<<<< HEAD
-
-    if (SDL_EGL_SwapBuffers(_this, data->egl_surface) < 0) {
-        return -1;
-    }
-
-    // Wayland-EGL forbids drawing calls in-between SwapBuffers and wl_egl_window_resize
-    Wayland_HandlePendingResize(window);
-=======
     const int swap_interval = _this->egl_data->egl_swapinterval;
 
     /* For windows that we know are hidden, skip swaps entirely, if we don't do
@@ -185,7 +172,6 @@
     if (!_this->egl_data->eglSwapBuffers(_this->egl_data->egl_display, data->egl_surface)) {
         return SDL_EGL_SetError("unable to show color buffer in an OS-native window", "eglSwapBuffers");
     }
->>>>>>> 6bbb88c8
 
     WAYLAND_wl_display_flush( data->waylandData->display );
 
