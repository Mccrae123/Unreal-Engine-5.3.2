/*
  Simple DirectMedia Layer
  Copyright (C) 1997-2019 Sam Lantinga <slouken@libsdl.org>

  This software is provided 'as-is', without any express or implied
  warranty.  In no event will the authors be held liable for any damages
  arising from the use of this software.

  Permission is granted to anyone to use this software for any purpose,
  including commercial applications, and to alter it and redistribute it
  freely, subject to the following restrictions:

  1. The origin of this software must not be misrepresented; you must not
     claim that you wrote the original software. If you use this software
     in a product, an acknowledgment in the product documentation would be
     appreciated but is not required.
  2. Altered source versions must be plainly marked as such, and must not be
     misrepresented as being the original software.
  3. This notice may not be removed or altered from any source distribution.
*/

#include "../../SDL_internal.h"

#if SDL_VIDEO_DRIVER_WAYLAND && SDL_VIDEO_OPENGL_EGL

#include "../SDL_sysvideo.h"
#include "../../events/SDL_windowevents_c.h"
#include "../SDL_egl_c.h"
#include "SDL_waylandevents_c.h"
#include "SDL_waylandwindow.h"
#include "SDL_waylandvideo.h"
#include "SDL_waylandtouch.h"
#include "SDL_waylanddyn.h"
#include "SDL_hints.h"

#include "xdg-shell-client-protocol.h"
#include "xdg-shell-unstable-v6-client-protocol.h"
#include "xdg-decoration-unstable-v1-client-protocol.h"
#include "org-kde-kwin-server-decoration-manager-client-protocol.h"

static float get_window_scale_factor(SDL_Window *window) {
      return ((SDL_WindowData*)window->driverdata)->scale_factor;
}

/* On modern desktops, we probably will use the xdg-shell protocol instead
   of wl_shell, but wl_shell might be useful on older Wayland installs that
   don't have the newer protocol, or embedded things that don't have a full
   window manager. */

static void
handle_ping_wl_shell_surface(void *data, struct wl_shell_surface *shell_surface,
            uint32_t serial)
{
    wl_shell_surface_pong(shell_surface, serial);
}

static void
handle_configure_wl_shell_surface(void *data, struct wl_shell_surface *shell_surface,
                 uint32_t edges, int32_t width, int32_t height)
{
    SDL_WindowData *wind = (SDL_WindowData *)data;
    SDL_Window *window = wind->sdlwindow;

    /* wl_shell_surface spec states that this is a suggestion.
       Ignore if less than or greater than max/min size. */

    if (width == 0 || height == 0) {
        return;
    }

    if (!(window->flags & SDL_WINDOW_FULLSCREEN)) {
        if ((window->flags & SDL_WINDOW_RESIZABLE)) {
            if (window->max_w > 0) {
                width = SDL_min(width, window->max_w);
            }
            width = SDL_max(width, window->min_w);

            if (window->max_h > 0) {
                height = SDL_min(height, window->max_h);
            }
            height = SDL_max(height, window->min_h);
        } else {
            return;
        }
    }

    wind->resize.width = width;
    wind->resize.height = height;
    wind->resize.pending = SDL_TRUE;
}

static void
handle_popup_done_wl_shell_surface(void *data, struct wl_shell_surface *shell_surface)
{
}

static const struct wl_shell_surface_listener shell_surface_listener_wl = {
    handle_ping_wl_shell_surface,
    handle_configure_wl_shell_surface,
    handle_popup_done_wl_shell_surface
};




static void
handle_configure_zxdg_shell_surface(void *data, struct zxdg_surface_v6 *zxdg, uint32_t serial)
{
    SDL_WindowData *wind = (SDL_WindowData *)data;
    SDL_Window *window = wind->sdlwindow;
    struct wl_region *region;

    if (!wind->shell_surface.zxdg.initial_configure_seen) {
        window->w = 0;
        window->h = 0;
        SDL_SendWindowEvent(window, SDL_WINDOWEVENT_RESIZED, wind->resize.width, wind->resize.height);
        window->w = wind->resize.width;
        window->h = wind->resize.height;
<<<<<<< HEAD

        wl_surface_set_buffer_scale(wind->surface, get_window_scale_factor(window));
        WAYLAND_wl_egl_window_resize(wind->egl_window, window->w * get_window_scale_factor(window), window->h * get_window_scale_factor(window), 0, 0);

        zxdg_surface_v6_ack_configure(zxdg, serial);

=======

        wl_surface_set_buffer_scale(wind->surface, get_window_scale_factor(window));
        if (window->flags & SDL_WINDOW_OPENGL) {
            WAYLAND_wl_egl_window_resize(wind->egl_window, window->w * get_window_scale_factor(window), window->h * get_window_scale_factor(window), 0, 0);
        }

        zxdg_surface_v6_ack_configure(zxdg, serial);

>>>>>>> 69078e53
        region = wl_compositor_create_region(wind->waylandData->compositor);
        wl_region_add(region, 0, 0, window->w, window->h);
        wl_surface_set_opaque_region(wind->surface, region);
        wl_region_destroy(region);

        wind->shell_surface.zxdg.initial_configure_seen = SDL_TRUE;
    } else {
        wind->resize.pending = SDL_TRUE;
        wind->resize.configure = SDL_TRUE;
        wind->resize.serial = serial;
    }
}

static const struct zxdg_surface_v6_listener shell_surface_listener_zxdg = {
    handle_configure_zxdg_shell_surface
};


static void
handle_configure_zxdg_toplevel(void *data,
              struct zxdg_toplevel_v6 *zxdg_toplevel_v6,
              int32_t width,
              int32_t height,
              struct wl_array *states)
{
    SDL_WindowData *wind = (SDL_WindowData *)data;
    SDL_Window *window = wind->sdlwindow;

    enum zxdg_toplevel_v6_state *state;
    SDL_bool fullscreen = SDL_FALSE;
    wl_array_for_each(state, states) {
        if (*state == ZXDG_TOPLEVEL_V6_STATE_FULLSCREEN) {
            fullscreen = SDL_TRUE;
        }
    }

    if (!fullscreen) {
        if (width == 0 || height == 0) {
            width = window->windowed.w;
            height = window->windowed.h;
        }

        /* zxdg_toplevel spec states that this is a suggestion.
           Ignore if less than or greater than max/min size. */

        if ((window->flags & SDL_WINDOW_RESIZABLE)) {
            if (window->max_w > 0) {
                width = SDL_min(width, window->max_w);
            }
            width = SDL_max(width, window->min_w);

            if (window->max_h > 0) {
                height = SDL_min(height, window->max_h);
            }
            height = SDL_max(height, window->min_h);
        } else {
            wind->resize.width = window->w;
            wind->resize.height = window->h;
            return;
        }
    }

    if (width == 0 || height == 0) {
        wind->resize.width = window->w;
        wind->resize.height = window->h;
        return;
    }

    wind->resize.width = width;
    wind->resize.height = height;
}

static void
handle_close_zxdg_toplevel(void *data, struct zxdg_toplevel_v6 *zxdg_toplevel_v6)
{
    SDL_WindowData *window = (SDL_WindowData *)data;
    SDL_SendWindowEvent(window->sdlwindow, SDL_WINDOWEVENT_CLOSE, 0, 0);
}

static const struct zxdg_toplevel_v6_listener toplevel_listener_zxdg = {
    handle_configure_zxdg_toplevel,
    handle_close_zxdg_toplevel
};



static void
handle_configure_xdg_shell_surface(void *data, struct xdg_surface *xdg, uint32_t serial)
{
    SDL_WindowData *wind = (SDL_WindowData *)data;
    SDL_Window *window = wind->sdlwindow;
    struct wl_region *region;

    if (!wind->shell_surface.xdg.initial_configure_seen) {
        window->w = 0;
        window->h = 0;
        SDL_SendWindowEvent(window, SDL_WINDOWEVENT_RESIZED, wind->resize.width, wind->resize.height);
        window->w = wind->resize.width;
        window->h = wind->resize.height;

        wl_surface_set_buffer_scale(wind->surface, get_window_scale_factor(window));
<<<<<<< HEAD
        WAYLAND_wl_egl_window_resize(wind->egl_window, window->w * get_window_scale_factor(window), window->h * get_window_scale_factor(window), 0, 0);
=======
        if (window->flags & SDL_WINDOW_OPENGL) {
            WAYLAND_wl_egl_window_resize(wind->egl_window, window->w * get_window_scale_factor(window), window->h * get_window_scale_factor(window), 0, 0);
        }
>>>>>>> 69078e53

        xdg_surface_ack_configure(xdg, serial);

        region = wl_compositor_create_region(wind->waylandData->compositor);
        wl_region_add(region, 0, 0, window->w, window->h);
        wl_surface_set_opaque_region(wind->surface, region);
        wl_region_destroy(region);

        wind->shell_surface.xdg.initial_configure_seen = SDL_TRUE;
    } else {
        wind->resize.pending = SDL_TRUE;
        wind->resize.configure = SDL_TRUE;
        wind->resize.serial = serial;
    }
}

static const struct xdg_surface_listener shell_surface_listener_xdg = {
    handle_configure_xdg_shell_surface
};


static void
handle_configure_xdg_toplevel(void *data,
              struct xdg_toplevel *xdg_toplevel,
              int32_t width,
              int32_t height,
              struct wl_array *states)
{
    SDL_WindowData *wind = (SDL_WindowData *)data;
    SDL_Window *window = wind->sdlwindow;

    enum xdg_toplevel_state *state;
    SDL_bool fullscreen = SDL_FALSE;
    wl_array_for_each(state, states) {
        if (*state == XDG_TOPLEVEL_STATE_FULLSCREEN) {
            fullscreen = SDL_TRUE;
        }
     }

    if (!fullscreen) {
        if (width == 0 || height == 0) {
            width = window->windowed.w;
            height = window->windowed.h;
        }

        /* xdg_toplevel spec states that this is a suggestion.
           Ignore if less than or greater than max/min size. */

        if ((window->flags & SDL_WINDOW_RESIZABLE)) {
            if (window->max_w > 0) {
                width = SDL_min(width, window->max_w);
            }
            width = SDL_max(width, window->min_w);

            if (window->max_h > 0) {
                height = SDL_min(height, window->max_h);
            }
            height = SDL_max(height, window->min_h);
        } else {
            wind->resize.width = window->w;
            wind->resize.height = window->h;
            return;
        }
    }

    if (width == 0 || height == 0) {
        wind->resize.width = window->w;
        wind->resize.height = window->h;
        return;
    }

    wind->resize.width = width;
    wind->resize.height = height;
}

static void
handle_close_xdg_toplevel(void *data, struct xdg_toplevel *xdg_toplevel)
{
    SDL_WindowData *window = (SDL_WindowData *)data;
    SDL_SendWindowEvent(window->sdlwindow, SDL_WINDOWEVENT_CLOSE, 0, 0);
}

static const struct xdg_toplevel_listener toplevel_listener_xdg = {
    handle_configure_xdg_toplevel,
    handle_close_xdg_toplevel
};




#ifdef SDL_VIDEO_DRIVER_WAYLAND_QT_TOUCH
static void
handle_onscreen_visibility(void *data,
        struct qt_extended_surface *qt_extended_surface, int32_t visible)
{
}

static void
handle_set_generic_property(void *data,
        struct qt_extended_surface *qt_extended_surface, const char *name,
        struct wl_array *value)
{
}

static void
handle_close(void *data, struct qt_extended_surface *qt_extended_surface)
{
    SDL_WindowData *window = (SDL_WindowData *)data;
    SDL_SendWindowEvent(window->sdlwindow, SDL_WINDOWEVENT_CLOSE, 0, 0);
}

static const struct qt_extended_surface_listener extended_surface_listener = {
    handle_onscreen_visibility,
    handle_set_generic_property,
    handle_close,
};
#endif /* SDL_VIDEO_DRIVER_WAYLAND_QT_TOUCH */

static void
update_scale_factor(SDL_WindowData *window) {
   float old_factor = window->scale_factor, new_factor = 0.0;
   int i;

   if (!(window->sdlwindow->flags & SDL_WINDOW_ALLOW_HIGHDPI)) {
       return;
   }

   if (!window->num_outputs) {
       new_factor = old_factor;
   }

   if (FULLSCREEN_VISIBLE(window->sdlwindow) && window->sdlwindow->fullscreen_mode.driverdata) {
       new_factor = ((SDL_WaylandOutputData*)(wl_output_get_user_data(window->sdlwindow->fullscreen_mode.driverdata)))->scale_factor;
   }

   for (i = 0; i < window->num_outputs; i++) {
       float factor = ((SDL_WaylandOutputData*)(wl_output_get_user_data(window->outputs[i])))->scale_factor;
       if (factor > new_factor) {
           new_factor = factor;
       }
   }

   if (new_factor != old_factor) {
       /* force the resize event to trigger, as the logical size didn't change */
       window->resize.width = window->sdlwindow->w;
       window->resize.height = window->sdlwindow->h;
       window->resize.scale_factor = new_factor;
       window->resize.pending = SDL_TRUE;
   }
}

static void
handle_surface_enter(void *data, struct wl_surface *surface,
        struct wl_output *output) {
    SDL_WindowData *window = data;

    window->outputs = SDL_realloc(window->outputs, (window->num_outputs + 1) * sizeof *window->outputs);
    window->outputs[window->num_outputs++] = output;
    update_scale_factor(window);
}

static void
handle_surface_leave(void *data, struct wl_surface *surface,
        struct wl_output *output) {
    SDL_WindowData *window = data;
    int i;

    if (window->num_outputs > 1) {
       struct wl_output **new_outputs = SDL_malloc((window->num_outputs - 1) * sizeof *window->outputs), **iter = new_outputs;
       for (i=0; i < window->num_outputs; i++) {
           if (window->outputs[i] != output) {
               *iter = window->outputs[i];
               iter++;
           }
       }
       SDL_free(window->outputs);
       window->outputs = new_outputs;
       window->num_outputs--;
    } else {
       window->num_outputs = 0;
       SDL_free(window->outputs);
       window->outputs = NULL;
    }

    update_scale_factor(window);
}

static const struct wl_surface_listener surface_listener = {
    handle_surface_enter,
    handle_surface_leave
};

SDL_bool
Wayland_GetWindowWMInfo(_THIS, SDL_Window * window, SDL_SysWMinfo * info)
{
    SDL_WindowData *data = (SDL_WindowData *) window->driverdata;
    const Uint32 version = ((((Uint32) info->version.major) * 1000000) +
                            (((Uint32) info->version.minor) * 10000) +
                            (((Uint32) info->version.patch)));

    /* Before 2.0.6, it was possible to build an SDL with Wayland support
       (SDL_SysWMinfo will be large enough to hold Wayland info), but build
       your app against SDL headers that didn't have Wayland support
       (SDL_SysWMinfo could be smaller than Wayland needs. This would lead
       to an app properly using SDL_GetWindowWMInfo() but we'd accidentally
       overflow memory on the stack or heap. To protect against this, we've
       padded out the struct unconditionally in the headers and Wayland will
       just return an error for older apps using this function. Those apps
       will need to be recompiled against newer headers or not use Wayland,
       maybe by forcing SDL_VIDEODRIVER=x11. */
    if (version < 2000006) {
        info->subsystem = SDL_SYSWM_UNKNOWN;
        SDL_SetError("Version must be 2.0.6 or newer");
        return SDL_FALSE;
    }

    info->info.wl.display = data->waylandData->display;
    info->info.wl.surface = data->surface;
    info->info.wl.shell_surface = data->shell_surface.wl;
    info->subsystem = SDL_SYSWM_WAYLAND;

    return SDL_TRUE;
}

int
Wayland_SetWindowHitTest(SDL_Window *window, SDL_bool enabled)
{
    return 0;  /* just succeed, the real work is done elsewhere. */
}

static void
SetFullscreen(_THIS, SDL_Window * window, struct wl_output *output)
{
    const SDL_VideoData *viddata = (const SDL_VideoData *) _this->driverdata;
    SDL_WindowData *wind = window->driverdata;

    if (viddata->shell.xdg) {
        if (output) {
            xdg_toplevel_set_fullscreen(wind->shell_surface.xdg.roleobj.toplevel, output);
        } else {
            xdg_toplevel_unset_fullscreen(wind->shell_surface.xdg.roleobj.toplevel);
        }
    } else if (viddata->shell.zxdg) {
        if (output) {
            zxdg_toplevel_v6_set_fullscreen(wind->shell_surface.zxdg.roleobj.toplevel, output);
        } else {
            zxdg_toplevel_v6_unset_fullscreen(wind->shell_surface.zxdg.roleobj.toplevel);
        }
    } else {
        if (output) {
            wl_shell_surface_set_fullscreen(wind->shell_surface.wl,
                                            WL_SHELL_SURFACE_FULLSCREEN_METHOD_DEFAULT,
                                            0, output);
        } else {
            wl_shell_surface_set_toplevel(wind->shell_surface.wl);
        }
    }

    WAYLAND_wl_display_flush( ((SDL_VideoData*)_this->driverdata)->display );
}

void Wayland_ShowWindow(_THIS, SDL_Window *window)
{
    struct wl_output *output = (struct wl_output *) window->fullscreen_mode.driverdata;
    SetFullscreen(_this, window, (window->flags & SDL_WINDOW_FULLSCREEN) ? output : NULL);
}

#ifdef SDL_VIDEO_DRIVER_WAYLAND_QT_TOUCH
static void SDLCALL
QtExtendedSurface_OnHintChanged(void *userdata, const char *name,
        const char *oldValue, const char *newValue)
{
    struct qt_extended_surface *qt_extended_surface = userdata;

    if (name == NULL) {
        return;
    }

    if (strcmp(name, SDL_HINT_QTWAYLAND_CONTENT_ORIENTATION) == 0) {
        int32_t orientation = QT_EXTENDED_SURFACE_ORIENTATION_PRIMARYORIENTATION;

        if (newValue != NULL) {
            if (strcmp(newValue, "portrait") == 0) {
                orientation = QT_EXTENDED_SURFACE_ORIENTATION_PORTRAITORIENTATION;
            } else if (strcmp(newValue, "landscape") == 0) {
                orientation = QT_EXTENDED_SURFACE_ORIENTATION_LANDSCAPEORIENTATION;
            } else if (strcmp(newValue, "inverted-portrait") == 0) {
                orientation = QT_EXTENDED_SURFACE_ORIENTATION_INVERTEDPORTRAITORIENTATION;
            } else if (strcmp(newValue, "inverted-landscape") == 0) {
                orientation = QT_EXTENDED_SURFACE_ORIENTATION_INVERTEDLANDSCAPEORIENTATION;
            }
        }

        qt_extended_surface_set_content_orientation(qt_extended_surface, orientation);
    } else if (strcmp(name, SDL_HINT_QTWAYLAND_WINDOW_FLAGS) == 0) {
        uint32_t flags = 0;

        if (newValue != NULL) {
            char *tmp = strdup(newValue);
            char *saveptr = NULL;

            char *flag = strtok_r(tmp, " ", &saveptr);
            while (flag) {
                if (strcmp(flag, "OverridesSystemGestures") == 0) {
                    flags |= QT_EXTENDED_SURFACE_WINDOWFLAG_OVERRIDESSYSTEMGESTURES;
                } else if (strcmp(flag, "StaysOnTop") == 0) {
                    flags |= QT_EXTENDED_SURFACE_WINDOWFLAG_STAYSONTOP;
                } else if (strcmp(flag, "BypassWindowManager") == 0) {
                    // See https://github.com/qtproject/qtwayland/commit/fb4267103d
                    flags |= 4 /* QT_EXTENDED_SURFACE_WINDOWFLAG_BYPASSWINDOWMANAGER */;
                }

                flag = strtok_r(NULL, " ", &saveptr);
            }

            free(tmp);
        }

        qt_extended_surface_set_window_flags(qt_extended_surface, flags);
    }
}

static void QtExtendedSurface_Subscribe(struct qt_extended_surface *surface, const char *name)
{
    SDL_AddHintCallback(name, QtExtendedSurface_OnHintChanged, surface);
}

static void QtExtendedSurface_Unsubscribe(struct qt_extended_surface *surface, const char *name)
{
    SDL_DelHintCallback(name, QtExtendedSurface_OnHintChanged, surface);
}
#endif /* SDL_VIDEO_DRIVER_WAYLAND_QT_TOUCH */

void
Wayland_SetWindowFullscreen(_THIS, SDL_Window * window,
                            SDL_VideoDisplay * _display, SDL_bool fullscreen)
{
    struct wl_output *output = ((SDL_WaylandOutputData*) _display->driverdata)->output;
    SetFullscreen(_this, window, fullscreen ? output : NULL);
}

void
Wayland_RestoreWindow(_THIS, SDL_Window * window)
{
    SDL_WindowData *wind = window->driverdata;
    const SDL_VideoData *viddata = (const SDL_VideoData *) _this->driverdata;

    if (viddata->shell.xdg) {
    } else if (viddata->shell.zxdg) {
    } else {
        wl_shell_surface_set_toplevel(wind->shell_surface.wl);
    }

    WAYLAND_wl_display_flush( ((SDL_VideoData*)_this->driverdata)->display );
}

void
Wayland_SetWindowBordered(_THIS, SDL_Window * window, SDL_bool bordered)
{
    SDL_WindowData *wind = window->driverdata;
    const SDL_VideoData *viddata = (const SDL_VideoData *) _this->driverdata;
    if ((viddata->decoration_manager) && (wind->server_decoration)) {
        const enum zxdg_toplevel_decoration_v1_mode mode = bordered ? ZXDG_TOPLEVEL_DECORATION_V1_MODE_SERVER_SIDE : ZXDG_TOPLEVEL_DECORATION_V1_MODE_CLIENT_SIDE;
        zxdg_toplevel_decoration_v1_set_mode(wind->server_decoration, mode);
    } else if ((viddata->kwin_server_decoration_manager) && (wind->kwin_server_decoration)) {
        const enum org_kde_kwin_server_decoration_mode mode = bordered ? ORG_KDE_KWIN_SERVER_DECORATION_MANAGER_MODE_SERVER : ORG_KDE_KWIN_SERVER_DECORATION_MANAGER_MODE_NONE;
        org_kde_kwin_server_decoration_request_mode(wind->kwin_server_decoration, mode);
    }
}

void
Wayland_MaximizeWindow(_THIS, SDL_Window * window)
{
    SDL_WindowData *wind = window->driverdata;
    SDL_VideoData *viddata = (SDL_VideoData *) _this->driverdata;

    if (viddata->shell.xdg) {
        xdg_toplevel_set_maximized(wind->shell_surface.xdg.roleobj.toplevel);
    } else if (viddata->shell.zxdg) {
        zxdg_toplevel_v6_set_maximized(wind->shell_surface.zxdg.roleobj.toplevel);
    } else {
        wl_shell_surface_set_maximized(wind->shell_surface.wl, NULL);
    }

    WAYLAND_wl_display_flush( viddata->display );
}

int Wayland_CreateWindow(_THIS, SDL_Window *window)
{
    SDL_WindowData *data;
    SDL_VideoData *c;
    struct wl_region *region;

    data = calloc(1, sizeof *data);
    if (data == NULL)
        return SDL_OutOfMemory();

    c = _this->driverdata;
    window->driverdata = data;

    if (!(window->flags & SDL_WINDOW_OPENGL) && !(window->flags & SDL_WINDOW_VULKAN)) {
        SDL_GL_LoadLibrary(NULL);
        window->flags |= SDL_WINDOW_OPENGL;
    }

    if (window->x == SDL_WINDOWPOS_UNDEFINED) {
        window->x = 0;
    }
    if (window->y == SDL_WINDOWPOS_UNDEFINED) {
        window->y = 0;
    }

    data->waylandData = c;
    data->sdlwindow = window;

    data->scale_factor = 1.0;

    if (window->flags & SDL_WINDOW_ALLOW_HIGHDPI) {
        int i;
        for (i=0; i < SDL_GetVideoDevice()->num_displays; i++) {
            float scale = ((SDL_WaylandOutputData*)SDL_GetVideoDevice()->displays[i].driverdata)->scale_factor;
            if (scale > data->scale_factor) {
                data->scale_factor = scale;
            }
        }
    }

    data->resize.pending = SDL_FALSE;
    data->resize.width = window->w;
    data->resize.height = window->h;
    data->resize.scale_factor = data->scale_factor;

    data->outputs = NULL;
    data->num_outputs = 0;

    data->surface =
        wl_compositor_create_surface(c->compositor);
    wl_surface_add_listener(data->surface, &surface_listener, data);

    if (c->shell.xdg) {
        data->shell_surface.xdg.surface = xdg_wm_base_get_xdg_surface(c->shell.xdg, data->surface);
        /* !!! FIXME: add popup role */
        data->shell_surface.xdg.roleobj.toplevel = xdg_surface_get_toplevel(data->shell_surface.xdg.surface);
        xdg_toplevel_add_listener(data->shell_surface.xdg.roleobj.toplevel, &toplevel_listener_xdg, data);
        xdg_toplevel_set_app_id(data->shell_surface.xdg.roleobj.toplevel, c->classname);
    } else if (c->shell.zxdg) {
        data->shell_surface.zxdg.surface = zxdg_shell_v6_get_xdg_surface(c->shell.zxdg, data->surface);
        /* !!! FIXME: add popup role */
        data->shell_surface.zxdg.roleobj.toplevel = zxdg_surface_v6_get_toplevel(data->shell_surface.zxdg.surface);
        zxdg_toplevel_v6_add_listener(data->shell_surface.zxdg.roleobj.toplevel, &toplevel_listener_zxdg, data);
        zxdg_toplevel_v6_set_app_id(data->shell_surface.zxdg.roleobj.toplevel, c->classname);
    } else {
        data->shell_surface.wl = wl_shell_get_shell_surface(c->shell.wl, data->surface);
        wl_shell_surface_set_class(data->shell_surface.wl, c->classname);
    }

#ifdef SDL_VIDEO_DRIVER_WAYLAND_QT_TOUCH
    if (c->surface_extension) {
        data->extended_surface = qt_surface_extension_get_extended_surface(
                c->surface_extension, data->surface);

        QtExtendedSurface_Subscribe(data->extended_surface, SDL_HINT_QTWAYLAND_CONTENT_ORIENTATION);
        QtExtendedSurface_Subscribe(data->extended_surface, SDL_HINT_QTWAYLAND_WINDOW_FLAGS);
    }
#endif /* SDL_VIDEO_DRIVER_WAYLAND_QT_TOUCH */

<<<<<<< HEAD
    data->egl_window = WAYLAND_wl_egl_window_create(data->surface,
                                            window->w * data->scale_factor, window->h * data->scale_factor);
=======
    if (window->flags & SDL_WINDOW_OPENGL) {
        data->egl_window = WAYLAND_wl_egl_window_create(data->surface,
                                                window->w * data->scale_factor, window->h * data->scale_factor);
>>>>>>> 69078e53

        /* Create the GLES window surface */
        data->egl_surface = SDL_EGL_CreateSurface(_this, (NativeWindowType) data->egl_window);

        if (data->egl_surface == EGL_NO_SURFACE) {
            return SDL_SetError("failed to create a window surface");
        }
    } else {
        data->egl_window = NULL;
        data->egl_surface = EGL_NO_SURFACE;
    }

    if (c->shell.xdg) {
        if (data->shell_surface.xdg.surface) {
            xdg_surface_set_user_data(data->shell_surface.xdg.surface, data);
            xdg_surface_add_listener(data->shell_surface.xdg.surface, &shell_surface_listener_xdg, data);
        }
    } else if (c->shell.zxdg) {
        if (data->shell_surface.zxdg.surface) {
            zxdg_surface_v6_set_user_data(data->shell_surface.zxdg.surface, data);
            zxdg_surface_v6_add_listener(data->shell_surface.zxdg.surface, &shell_surface_listener_zxdg, data);
        }
    } else {
        if (data->shell_surface.wl) {
            wl_shell_surface_set_user_data(data->shell_surface.wl, data);
            wl_shell_surface_add_listener(data->shell_surface.wl, &shell_surface_listener_wl, data);
        }
    }

#ifdef SDL_VIDEO_DRIVER_WAYLAND_QT_TOUCH
    if (data->extended_surface) {
        qt_extended_surface_set_user_data(data->extended_surface, data);
        qt_extended_surface_add_listener(data->extended_surface,
                                         &extended_surface_listener, data);
    }
#endif /* SDL_VIDEO_DRIVER_WAYLAND_QT_TOUCH */

    if (c->decoration_manager && c->shell.xdg && data->shell_surface.xdg.surface) {
        data->server_decoration = zxdg_decoration_manager_v1_get_toplevel_decoration(c->decoration_manager, data->shell_surface.xdg.roleobj.toplevel);
        if (data->server_decoration) {
            const SDL_bool bordered = (window->flags & SDL_WINDOW_BORDERLESS) == 0;
            const enum zxdg_toplevel_decoration_v1_mode mode = bordered ? ZXDG_TOPLEVEL_DECORATION_V1_MODE_SERVER_SIDE : ZXDG_TOPLEVEL_DECORATION_V1_MODE_CLIENT_SIDE;
            zxdg_toplevel_decoration_v1_set_mode(data->server_decoration, mode);
        }
    } else if (c->kwin_server_decoration_manager) {
        data->kwin_server_decoration = org_kde_kwin_server_decoration_manager_create(c->kwin_server_decoration_manager, data->surface);
        if (data->kwin_server_decoration) {
            const SDL_bool bordered = (window->flags & SDL_WINDOW_BORDERLESS) == 0;
            const enum org_kde_kwin_server_decoration_mode mode = bordered ? ORG_KDE_KWIN_SERVER_DECORATION_MANAGER_MODE_SERVER : ORG_KDE_KWIN_SERVER_DECORATION_MANAGER_MODE_NONE;
            org_kde_kwin_server_decoration_request_mode(data->kwin_server_decoration, mode);
        }
    }

    region = wl_compositor_create_region(c->compositor);
    wl_region_add(region, 0, 0, window->w, window->h);
    wl_surface_set_opaque_region(data->surface, region);
    wl_region_destroy(region);

    if (c->relative_mouse_mode) {
        Wayland_input_lock_pointer(c->input);
    }

    wl_surface_commit(data->surface);
    WAYLAND_wl_display_flush(c->display);

    /* we have to wait until the surface gets a "configure" event, or
       use of this surface will fail. This is a new rule for xdg_shell. */
    if (c->shell.xdg) {
        if (data->shell_surface.xdg.surface) {
            while (!data->shell_surface.xdg.initial_configure_seen) {
                WAYLAND_wl_display_flush(c->display);
                WAYLAND_wl_display_dispatch(c->display);
            }
        }
    } else if (c->shell.zxdg) {
        if (data->shell_surface.zxdg.surface) {
            while (!data->shell_surface.zxdg.initial_configure_seen) {
                WAYLAND_wl_display_flush(c->display);
                WAYLAND_wl_display_dispatch(c->display);
            }
        }
    }

    return 0;
}

void Wayland_SetWindowSize(_THIS, SDL_Window * window)
{
    SDL_VideoData *data = _this->driverdata;
    SDL_WindowData *wind = window->driverdata;
    struct wl_region *region;

    wl_surface_set_buffer_scale(wind->surface, get_window_scale_factor(window));
<<<<<<< HEAD
    WAYLAND_wl_egl_window_resize(wind->egl_window, window->w * get_window_scale_factor(window), window->h * get_window_scale_factor(window), 0, 0);
=======
    if (window->flags & SDL_WINDOW_OPENGL) {
        WAYLAND_wl_egl_window_resize(wind->egl_window, window->w * get_window_scale_factor(window), window->h * get_window_scale_factor(window), 0, 0);
    }
>>>>>>> 69078e53

    region = wl_compositor_create_region(data->compositor);
    wl_region_add(region, 0, 0, window->w, window->h);
    wl_surface_set_opaque_region(wind->surface, region);
    wl_region_destroy(region);
}

void Wayland_SetWindowTitle(_THIS, SDL_Window * window)
{
    SDL_WindowData *wind = window->driverdata;
    SDL_VideoData *viddata = (SDL_VideoData *) _this->driverdata;
    
    if (window->title != NULL) {
        if (viddata->shell.xdg) {
            xdg_toplevel_set_title(wind->shell_surface.xdg.roleobj.toplevel, window->title);
        } else if (viddata->shell.zxdg) {
            zxdg_toplevel_v6_set_title(wind->shell_surface.zxdg.roleobj.toplevel, window->title);
        } else {
            wl_shell_surface_set_title(wind->shell_surface.wl, window->title);
        }
    }

    WAYLAND_wl_display_flush( ((SDL_VideoData*)_this->driverdata)->display );
}

void Wayland_DestroyWindow(_THIS, SDL_Window *window)
{
    SDL_VideoData *data = _this->driverdata;
    SDL_WindowData *wind = window->driverdata;

    if (data) {
        if (window->flags & SDL_WINDOW_OPENGL) {
            SDL_EGL_DestroySurface(_this, wind->egl_surface);
            WAYLAND_wl_egl_window_destroy(wind->egl_window);
        }

        if (wind->server_decoration) {
           zxdg_toplevel_decoration_v1_destroy(wind->server_decoration);
        }

        if (wind->kwin_server_decoration) {
            org_kde_kwin_server_decoration_release(wind->kwin_server_decoration);
        }

        if (wind->server_decoration) {
           zxdg_toplevel_decoration_v1_destroy(wind->server_decoration);
        }

        if (wind->kwin_server_decoration) {
            org_kde_kwin_server_decoration_release(wind->kwin_server_decoration);
        }

        if (data->shell.xdg) {
            if (wind->shell_surface.xdg.roleobj.toplevel) {
                xdg_toplevel_destroy(wind->shell_surface.xdg.roleobj.toplevel);
            }
            if (wind->shell_surface.zxdg.surface) {
                xdg_surface_destroy(wind->shell_surface.xdg.surface);
            }
        } else if (data->shell.zxdg) {
            if (wind->shell_surface.zxdg.roleobj.toplevel) {
                zxdg_toplevel_v6_destroy(wind->shell_surface.zxdg.roleobj.toplevel);
            }
            if (wind->shell_surface.zxdg.surface) {
                zxdg_surface_v6_destroy(wind->shell_surface.zxdg.surface);
            }
        } else {
            if (wind->shell_surface.wl) {
                wl_shell_surface_destroy(wind->shell_surface.wl);
            }
        }

#ifdef SDL_VIDEO_DRIVER_WAYLAND_QT_TOUCH
        if (wind->extended_surface) {
            QtExtendedSurface_Unsubscribe(wind->extended_surface, SDL_HINT_QTWAYLAND_CONTENT_ORIENTATION);
            QtExtendedSurface_Unsubscribe(wind->extended_surface, SDL_HINT_QTWAYLAND_WINDOW_FLAGS);
            qt_extended_surface_destroy(wind->extended_surface);
        }
#endif /* SDL_VIDEO_DRIVER_WAYLAND_QT_TOUCH */
        wl_surface_destroy(wind->surface);

        SDL_free(wind);
        WAYLAND_wl_display_flush(data->display);
    }
    window->driverdata = NULL;
}

#endif /* SDL_VIDEO_DRIVER_WAYLAND && SDL_VIDEO_OPENGL_EGL */

/* vi: set ts=4 sw=4 expandtab: */<|MERGE_RESOLUTION|>--- conflicted
+++ resolved
@@ -116,14 +116,6 @@
         SDL_SendWindowEvent(window, SDL_WINDOWEVENT_RESIZED, wind->resize.width, wind->resize.height);
         window->w = wind->resize.width;
         window->h = wind->resize.height;
-<<<<<<< HEAD
-
-        wl_surface_set_buffer_scale(wind->surface, get_window_scale_factor(window));
-        WAYLAND_wl_egl_window_resize(wind->egl_window, window->w * get_window_scale_factor(window), window->h * get_window_scale_factor(window), 0, 0);
-
-        zxdg_surface_v6_ack_configure(zxdg, serial);
-
-=======
 
         wl_surface_set_buffer_scale(wind->surface, get_window_scale_factor(window));
         if (window->flags & SDL_WINDOW_OPENGL) {
@@ -132,7 +124,6 @@
 
         zxdg_surface_v6_ack_configure(zxdg, serial);
 
->>>>>>> 69078e53
         region = wl_compositor_create_region(wind->waylandData->compositor);
         wl_region_add(region, 0, 0, window->w, window->h);
         wl_surface_set_opaque_region(wind->surface, region);
@@ -234,13 +225,9 @@
         window->h = wind->resize.height;
 
         wl_surface_set_buffer_scale(wind->surface, get_window_scale_factor(window));
-<<<<<<< HEAD
-        WAYLAND_wl_egl_window_resize(wind->egl_window, window->w * get_window_scale_factor(window), window->h * get_window_scale_factor(window), 0, 0);
-=======
         if (window->flags & SDL_WINDOW_OPENGL) {
             WAYLAND_wl_egl_window_resize(wind->egl_window, window->w * get_window_scale_factor(window), window->h * get_window_scale_factor(window), 0, 0);
         }
->>>>>>> 69078e53
 
         xdg_surface_ack_configure(xdg, serial);
 
@@ -707,14 +694,9 @@
     }
 #endif /* SDL_VIDEO_DRIVER_WAYLAND_QT_TOUCH */
 
-<<<<<<< HEAD
-    data->egl_window = WAYLAND_wl_egl_window_create(data->surface,
-                                            window->w * data->scale_factor, window->h * data->scale_factor);
-=======
     if (window->flags & SDL_WINDOW_OPENGL) {
         data->egl_window = WAYLAND_wl_egl_window_create(data->surface,
                                                 window->w * data->scale_factor, window->h * data->scale_factor);
->>>>>>> 69078e53
 
         /* Create the GLES window surface */
         data->egl_surface = SDL_EGL_CreateSurface(_this, (NativeWindowType) data->egl_window);
@@ -808,13 +790,9 @@
     struct wl_region *region;
 
     wl_surface_set_buffer_scale(wind->surface, get_window_scale_factor(window));
-<<<<<<< HEAD
-    WAYLAND_wl_egl_window_resize(wind->egl_window, window->w * get_window_scale_factor(window), window->h * get_window_scale_factor(window), 0, 0);
-=======
     if (window->flags & SDL_WINDOW_OPENGL) {
         WAYLAND_wl_egl_window_resize(wind->egl_window, window->w * get_window_scale_factor(window), window->h * get_window_scale_factor(window), 0, 0);
     }
->>>>>>> 69078e53
 
     region = wl_compositor_create_region(data->compositor);
     wl_region_add(region, 0, 0, window->w, window->h);
@@ -859,14 +837,6 @@
             org_kde_kwin_server_decoration_release(wind->kwin_server_decoration);
         }
 
-        if (wind->server_decoration) {
-           zxdg_toplevel_decoration_v1_destroy(wind->server_decoration);
-        }
-
-        if (wind->kwin_server_decoration) {
-            org_kde_kwin_server_decoration_release(wind->kwin_server_decoration);
-        }
-
         if (data->shell.xdg) {
             if (wind->shell_surface.xdg.roleobj.toplevel) {
                 xdg_toplevel_destroy(wind->shell_surface.xdg.roleobj.toplevel);
