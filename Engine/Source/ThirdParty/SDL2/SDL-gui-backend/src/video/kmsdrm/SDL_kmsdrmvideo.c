/*
  Simple DirectMedia Layer
<<<<<<< HEAD
  Copyright (C) 1997-2020 Sam Lantinga <slouken@libsdl.org>
=======
  Copyright (C) 1997-2022 Sam Lantinga <slouken@libsdl.org>
>>>>>>> 6bbb88c8

  This software is provided 'as-is', without any express or implied
  warranty.  In no event will the authors be held liable for any damages
  arising from the use of this software.

  Permission is granted to anyone to use this software for any purpose,
  including commercial applications, and to alter it and redistribute it
  freely, subject to the following restrictions:

  1. The origin of this software must not be misrepresented; you must not
     claim that you wrote the original software. If you use this software
     in a product, an acknowledgment in the product documentation would be
     appreciated but is not required.
  2. Altered source versions must be plainly marked as such, and must not be
     misrepresented as being the original software.
  3. This notice may not be removed or altered from any source distribution.
*/

#include "../../SDL_internal.h"

#if SDL_VIDEO_DRIVER_KMSDRM

/* SDL internals */
#include "../SDL_sysvideo.h"
#include "SDL_syswm.h"
#include "SDL_hints.h"
#include "../../events/SDL_events_c.h"
#include "../../events/SDL_mouse_c.h"
#include "../../events/SDL_keyboard_c.h"

#ifdef SDL_INPUT_LINUXEV
#include "../../core/linux/SDL_evdev.h"
#elif defined SDL_INPUT_WSCONS
#include "../../core/openbsd/SDL_wscons.h"
#endif

/* KMS/DRM declarations */
#include "SDL_kmsdrmvideo.h"
#include "SDL_kmsdrmevents.h"
#include "SDL_kmsdrmopengles.h"
#include "SDL_kmsdrmmouse.h"
#include "SDL_kmsdrmdyn.h"
#include "SDL_kmsdrmvulkan.h"
#include <sys/stat.h>
#include <sys/param.h>
#include <sys/utsname.h>
#include <dirent.h>
#include <poll.h>
#include <errno.h>
#include <poll.h>

#ifdef __OpenBSD__
static SDL_bool openbsd69orgreater = SDL_FALSE;
#define KMSDRM_DRI_PATH openbsd69orgreater ? "/dev/dri/" : "/dev/"
#define KMSDRM_DRI_DEVFMT openbsd69orgreater ? "%scard%d" : "%sdrm%d"
#define KMSDRM_DRI_DEVNAME openbsd69orgreater ? "card" : "drm"
#define KMSDRM_DRI_DEVNAMESIZE openbsd69orgreater ? 4 : 3
#define KMSDRM_DRI_CARDPATHFMT openbsd69orgreater ? "/dev/dri/card%d" : "/dev/drm%d"
#else
#define KMSDRM_DRI_PATH "/dev/dri/"
#define KMSDRM_DRI_DEVFMT "%scard%d"
#define KMSDRM_DRI_DEVNAME "card"
#define KMSDRM_DRI_DEVNAMESIZE 4
#define KMSDRM_DRI_CARDPATHFMT "/dev/dri/card%d"
#endif

#ifndef EGL_PLATFORM_GBM_MESA
#define EGL_PLATFORM_GBM_MESA 0x31D7
#endif

static int
check_modestting(int devindex)
{
    SDL_bool available = SDL_FALSE;
    char device[512];
    int drm_fd;
    int i;

    SDL_snprintf(device, sizeof (device), KMSDRM_DRI_DEVFMT, KMSDRM_DRI_PATH, devindex);

    drm_fd = open(device, O_RDWR | O_CLOEXEC);
    if (drm_fd >= 0) {
        if (SDL_KMSDRM_LoadSymbols()) {
            drmModeRes *resources = KMSDRM_drmModeGetResources(drm_fd);
            if (resources) {
<<<<<<< HEAD
                SDL_LogDebug(SDL_LOG_CATEGORY_VIDEO, "%scard%d connector, encoder and CRTC counts are: %d %d %d",
                             KMSDRM_DRI_PATH, devindex,
                             resources->count_connectors, resources->count_encoders, resources->count_crtcs);

                if (resources->count_connectors > 0 && resources->count_encoders > 0 && resources->count_crtcs > 0) {
                    available = SDL_TRUE;
=======
                SDL_LogDebug(SDL_LOG_CATEGORY_VIDEO,
                  KMSDRM_DRI_DEVFMT
                  " connector, encoder and CRTC counts are: %d %d %d",
                  KMSDRM_DRI_PATH, devindex,
                  resources->count_connectors, resources->count_encoders,
                  resources->count_crtcs);

                if (resources->count_connectors > 0
                 && resources->count_encoders > 0
                 && resources->count_crtcs > 0)
                {
                    available = SDL_FALSE;
                    for (i = 0; i < resources->count_connectors; i++) {
                        drmModeConnector *conn = KMSDRM_drmModeGetConnector(drm_fd,
                            resources->connectors[i]);

                        if (!conn) {
                            continue;
                        }

                        if (conn->connection == DRM_MODE_CONNECTED && conn->count_modes) {
                            if (SDL_GetHintBoolean(SDL_HINT_KMSDRM_REQUIRE_DRM_MASTER, SDL_TRUE)) {
                                /* Skip this device if we can't obtain DRM master */
                                KMSDRM_drmSetMaster(drm_fd);
                                if (KMSDRM_drmAuthMagic(drm_fd, 0) == -EACCES) {
                                    continue;
                                }
                            }

                            available = SDL_TRUE;
                            break;
                        }

                        KMSDRM_drmModeFreeConnector(conn);
                    }
>>>>>>> 6bbb88c8
                }
                KMSDRM_drmModeFreeResources(resources);
            }
            SDL_KMSDRM_UnloadSymbols();
        }
        close(drm_fd);
    }

    return available;
}

static int get_dricount(void)
{
    int devcount = 0;
    struct dirent *res;
    struct stat sb;
    DIR *folder;

    if (!(stat(KMSDRM_DRI_PATH, &sb) == 0
                && S_ISDIR(sb.st_mode))) {
        /*printf("The path %s cannot be opened or is not available\n", KMSDRM_DRI_PATH);*/
        return 0;
    }

    if (access(KMSDRM_DRI_PATH, F_OK) == -1) {
        /*printf("The path %s cannot be opened\n", KMSDRM_DRI_PATH);*/
        return 0;
    }

    folder = opendir(KMSDRM_DRI_PATH);
    if (folder) {
        while ((res = readdir(folder))) {
            int len = SDL_strlen(res->d_name);
            if (len > KMSDRM_DRI_DEVNAMESIZE && SDL_strncmp(res->d_name,
                      KMSDRM_DRI_DEVNAME, KMSDRM_DRI_DEVNAMESIZE) == 0) {
                devcount++;
            }
        }
        closedir(folder);
    }

    return devcount;
}

static int
get_driindex(void)
{
    const int devcount = get_dricount();
    int i;

    for (i = 0; i < devcount; i++) {
        if (check_modestting(i)) {
            return i;
        }
    }

    return -ENOENT;
}

static int
KMSDRM_Available(void)
{
#ifdef __OpenBSD__
    struct utsname nameofsystem;
    double releaseversion;
#endif
    int ret = -ENOENT;

#ifdef __OpenBSD__
    if (!(uname(&nameofsystem) < 0)) {
        releaseversion = SDL_atof(nameofsystem.release);
        if (releaseversion >= 6.9) {
            openbsd69orgreater = SDL_TRUE;
        }
    }
#endif
    ret = get_driindex();
    if (ret >= 0)
        return 1;

    return ret;
}

static void
KMSDRM_DeleteDevice(SDL_VideoDevice * device)
{
    if (device->driverdata) {
        SDL_free(device->driverdata);
        device->driverdata = NULL;
    }

    SDL_free(device);

    SDL_KMSDRM_UnloadSymbols();
}

static SDL_VideoDevice *
KMSDRM_CreateDevice(int devindex)
{
    SDL_VideoDevice *device;
    SDL_VideoData *viddata;
<<<<<<< HEAD
=======

    if (!KMSDRM_Available()) {
        return NULL;
    }
>>>>>>> 6bbb88c8

    if (!devindex || (devindex > 99)) {
        devindex = get_driindex();
    }

    if (devindex < 0) {
        SDL_SetError("devindex (%d) must be between 0 and 99.\n", devindex);
        return NULL;
    }

    if (!SDL_KMSDRM_LoadSymbols()) {
        return NULL;
    }

    device = (SDL_VideoDevice *) SDL_calloc(1, sizeof(SDL_VideoDevice));
    if (!device) {
        SDL_OutOfMemory();
        return NULL;
    }

    viddata = (SDL_VideoData *) SDL_calloc(1, sizeof(SDL_VideoData));
    if (!viddata) {
        SDL_OutOfMemory();
        goto cleanup;
    }
    viddata->devindex = devindex;
    viddata->drm_fd = -1;

    device->driverdata = viddata;

    /* Setup all functions which we can handle */
    device->VideoInit = KMSDRM_VideoInit;
    device->VideoQuit = KMSDRM_VideoQuit;
    device->GetDisplayModes = KMSDRM_GetDisplayModes;
    device->SetDisplayMode = KMSDRM_SetDisplayMode;
    device->CreateSDLWindow = KMSDRM_CreateWindow;
    device->CreateSDLWindowFrom = KMSDRM_CreateWindowFrom;
    device->SetWindowTitle = KMSDRM_SetWindowTitle;
    device->SetWindowIcon = KMSDRM_SetWindowIcon;
    device->SetWindowPosition = KMSDRM_SetWindowPosition;
    device->SetWindowSize = KMSDRM_SetWindowSize;
    device->SetWindowFullscreen = KMSDRM_SetWindowFullscreen;
    device->GetWindowGammaRamp = KMSDRM_GetWindowGammaRamp;
    device->SetWindowGammaRamp = KMSDRM_SetWindowGammaRamp;
    device->ShowWindow = KMSDRM_ShowWindow;
    device->HideWindow = KMSDRM_HideWindow;
    device->RaiseWindow = KMSDRM_RaiseWindow;
    device->MaximizeWindow = KMSDRM_MaximizeWindow;
    device->MinimizeWindow = KMSDRM_MinimizeWindow;
    device->RestoreWindow = KMSDRM_RestoreWindow;
    device->DestroyWindow = KMSDRM_DestroyWindow;
    device->GetWindowWMInfo = KMSDRM_GetWindowWMInfo;

    device->GL_LoadLibrary = KMSDRM_GLES_LoadLibrary;
    device->GL_GetProcAddress = KMSDRM_GLES_GetProcAddress;
    device->GL_UnloadLibrary = KMSDRM_GLES_UnloadLibrary;
    device->GL_CreateContext = KMSDRM_GLES_CreateContext;
    device->GL_MakeCurrent = KMSDRM_GLES_MakeCurrent;
    device->GL_SetSwapInterval = KMSDRM_GLES_SetSwapInterval;
    device->GL_GetSwapInterval = KMSDRM_GLES_GetSwapInterval;
    device->GL_SwapWindow = KMSDRM_GLES_SwapWindow;
    device->GL_DeleteContext = KMSDRM_GLES_DeleteContext;
    device->GL_DefaultProfileConfig = KMSDRM_GLES_DefaultProfileConfig;

#if SDL_VIDEO_VULKAN
    device->Vulkan_LoadLibrary = KMSDRM_Vulkan_LoadLibrary;
    device->Vulkan_UnloadLibrary = KMSDRM_Vulkan_UnloadLibrary;
    device->Vulkan_GetInstanceExtensions = KMSDRM_Vulkan_GetInstanceExtensions;
    device->Vulkan_CreateSurface = KMSDRM_Vulkan_CreateSurface;
    device->Vulkan_GetDrawableSize = KMSDRM_Vulkan_GetDrawableSize;
#endif
    device->PumpEvents = KMSDRM_PumpEvents;
    device->free = KMSDRM_DeleteDevice;

    return device;

cleanup:
    if (device)
        SDL_free(device);
    if (viddata)
        SDL_free(viddata);
    return NULL;
}

VideoBootStrap KMSDRM_bootstrap = {
    "KMSDRM",
    "KMS/DRM Video Driver",
<<<<<<< HEAD
    KMSDRM_Available,
=======
>>>>>>> 6bbb88c8
    KMSDRM_CreateDevice
};

static void
KMSDRM_FBDestroyCallback(struct gbm_bo *bo, void *data)
{
    KMSDRM_FBInfo *fb_info = (KMSDRM_FBInfo *)data;

    if (fb_info && fb_info->drm_fd >= 0 && fb_info->fb_id != 0) {
        KMSDRM_drmModeRmFB(fb_info->drm_fd, fb_info->fb_id);
        SDL_LogDebug(SDL_LOG_CATEGORY_VIDEO, "Delete DRM FB %u", fb_info->fb_id);
    }

    SDL_free(fb_info);
}

KMSDRM_FBInfo *
KMSDRM_FBFromBO(_THIS, struct gbm_bo *bo)
{
    SDL_VideoData *viddata = ((SDL_VideoData *)_this->driverdata);
    unsigned w,h;
    int ret;
    Uint32 stride, handle;

    /* Check for an existing framebuffer */
    KMSDRM_FBInfo *fb_info = (KMSDRM_FBInfo *)KMSDRM_gbm_bo_get_user_data(bo);

    if (fb_info) {
        return fb_info;
    }

    /* Create a structure that contains enough info to remove the framebuffer
       when the backing buffer is destroyed */
    fb_info = (KMSDRM_FBInfo *)SDL_calloc(1, sizeof(KMSDRM_FBInfo));

    if (!fb_info) {
        SDL_OutOfMemory();
        return NULL;
    }

    fb_info->drm_fd = viddata->drm_fd;

    /* Create framebuffer object for the buffer */
    w = KMSDRM_gbm_bo_get_width(bo);
    h = KMSDRM_gbm_bo_get_height(bo);
    stride = KMSDRM_gbm_bo_get_stride(bo);
    handle = KMSDRM_gbm_bo_get_handle(bo).u32;
    ret = KMSDRM_drmModeAddFB(viddata->drm_fd, w, h, 24, 32, stride, handle,
                                  &fb_info->fb_id);
    if (ret) {
      SDL_free(fb_info);
      return NULL;
    }

    SDL_LogDebug(SDL_LOG_CATEGORY_VIDEO, "New DRM FB (%u): %ux%u, stride %u from BO %p",
                 fb_info->fb_id, w, h, stride, (void *)bo);

    /* Associate our DRM framebuffer with this buffer object */
    KMSDRM_gbm_bo_set_user_data(bo, fb_info, KMSDRM_FBDestroyCallback);

    return fb_info;
}

static void
KMSDRM_FlipHandler(int fd, unsigned int frame, unsigned int sec, unsigned int usec, void *data)
{
    *((SDL_bool *) data) = SDL_FALSE;
}

SDL_bool
<<<<<<< HEAD
KMSDRM_WaitPageFlip(_THIS, SDL_WindowData *windata, int timeout) {
    SDL_VideoData *viddata = ((SDL_VideoData *)_this->driverdata);
    drmEventContext ev = {0};
    struct pollfd pfd = {0};
=======
KMSDRM_WaitPageflip(_THIS, SDL_WindowData *windata) {

    SDL_VideoData *viddata = ((SDL_VideoData *)_this->driverdata);
    drmEventContext ev = {0};
    struct pollfd pfd = {0};
    int ret;
>>>>>>> 6bbb88c8

    ev.version = DRM_EVENT_CONTEXT_VERSION;
    ev.page_flip_handler = KMSDRM_FlipHandler;

    pfd.fd = viddata->drm_fd;
    pfd.events = POLLIN;

<<<<<<< HEAD
    while (windata->waiting_for_flip) {
        pfd.revents = 0;

        if (poll(&pfd, 1, timeout) < 0) {
            SDL_LogError(SDL_LOG_CATEGORY_VIDEO, "DRM poll error");
            return SDL_FALSE;
        }

        if (pfd.revents & (POLLHUP | POLLERR)) {
=======
    /* Stay on the while loop until we get the desired event.
       We need the while the loop because we could be in a situation where:
       -We get and event on the FD in time, thus not on exiting on return number 1.
       -The event is not an error, thus not exiting on return number 2.
       -The event is of POLLIN type, but even then, if the event is not a pageflip,
        drmHandleEvent() won't unset wait_for_pageflip, so we have to iterate
        and go polling again.

        If it wasn't for the while loop, we could erroneously exit the function
        without the pageflip event to arrive!

      For example, vblank events hit the FD and they are POLLIN events too (POLLIN
      means "there's data to read on the FD"), but they are not the pageflip event
      we are waiting for, so the drmEventHandle() doesn't run the flip handler, and
      since waiting_for_flip is set on the pageflip handle, it's not set and we stay
      on the loop, until we get the event for the pageflip, which is fine.
    */
    while (windata->waiting_for_flip) {

        pfd.revents = 0;

        /* poll() waits for events arriving on the FD, and returns < 0 if timeout passes
           with no events or a signal occurred before any requested event (-EINTR).
           We wait forever (timeout = -1), but even if we DO get an event, we have yet
           to see if it's of the required type, then if it's a pageflip, etc */
        ret = poll(&pfd, 1, -1);

        if (ret < 0) {
            if (errno == EINTR) {
                /* poll() returning < 0 and setting errno = EINTR means there was a signal before
                   any requested event, so we immediately poll again. */
                continue;
            } else {
                /* There was another error. Don't pull again or we could get into a busy loop. */
                SDL_LogError(SDL_LOG_CATEGORY_VIDEO, "DRM poll error");
                return SDL_FALSE; /* Return number 1. */
            }
        }

        if (pfd.revents & (POLLHUP | POLLERR)) {
            /* An event arrived on the FD in time, but it's an error. */
>>>>>>> 6bbb88c8
            SDL_LogError(SDL_LOG_CATEGORY_VIDEO, "DRM poll hup or error");
            return SDL_FALSE; /* Return number 2. */
        }

        if (pfd.revents & POLLIN) {
<<<<<<< HEAD
            /* Page flip? If so, drmHandleEvent will unset windata->waiting_for_flip */
            KMSDRM_drmHandleEvent(viddata->drm_fd, &ev);
        } else {
            /* Timed out and page flip didn't happen */
            SDL_LogDebug(SDL_LOG_CATEGORY_VIDEO, "Dropping frame while waiting_for_flip");
            return SDL_FALSE;
=======
            /* There is data to read on the FD!
               Is the event a pageflip? We know it is a pageflip if it matches the
               event we are passing in &ev. If it does, drmHandleEvent() will unset
               windata->waiting_for_flip and we will get out of the "while" loop.
               If it's not, we keep iterating on the loop. */
            KMSDRM_drmHandleEvent(viddata->drm_fd, &ev);
>>>>>>> 6bbb88c8
        }
            
        /* If we got to this point in the loop, we may iterate or exit the loop:
           -A legit (non-error) event arrived, and it was a POLLING event, and it was consumed
            by drmHandleEvent().
              -If it was a PAGEFLIP event, waiting_for_flip will be unset by drmHandleEvent()
               and we will exit the loop.
              -If it wasn't a PAGEFLIP, drmHandleEvent() won't unset waiting_for_flip, so we
               iterare back to polling.
           -A legit (non-error) event arrived, but it's not a POLLIN event, so it hasn't to be
            consumed by drmHandleEvent(), so waiting_for_flip isn't set and we iterate back
            to polling. */ 

    }

    return SDL_TRUE;
}

<<<<<<< HEAD
/*****************************************************************************/
/* SDL Video and Display initialization/handling functions                   */
/* _this is a SDL_VideoDevice *                                              */
/*****************************************************************************/
static void
KMSDRM_DestroySurfaces(_THIS, SDL_Window * window)
{
    SDL_WindowData *windata = (SDL_WindowData *)window->driverdata;

    KMSDRM_WaitPageFlip(_this, windata, -1);

    if (windata->curr_bo) {
        KMSDRM_gbm_surface_release_buffer(windata->gs, windata->curr_bo);
        windata->curr_bo = NULL;
    }

    if (windata->next_bo) {
        KMSDRM_gbm_surface_release_buffer(windata->gs, windata->next_bo);
        windata->next_bo = NULL;
    }

#if SDL_VIDEO_OPENGL_EGL
    SDL_EGL_MakeCurrent(_this, EGL_NO_SURFACE, EGL_NO_CONTEXT);

    if (windata->egl_surface != EGL_NO_SURFACE) {
        SDL_EGL_DestroySurface(_this, windata->egl_surface);
        windata->egl_surface = EGL_NO_SURFACE;
    }
#endif

    if (windata->gs) {
        KMSDRM_gbm_surface_destroy(windata->gs);
        windata->gs = NULL;
    }
}

int
KMSDRM_CreateSurfaces(_THIS, SDL_Window * window)
{
    SDL_VideoData *viddata = ((SDL_VideoData *)_this->driverdata);
    SDL_WindowData *windata = (SDL_WindowData *)window->driverdata;
    SDL_DisplayData *dispdata = (SDL_DisplayData *) SDL_GetDisplayForWindow(window)->driverdata;
    Uint32 width = dispdata->mode.hdisplay;
    Uint32 height = dispdata->mode.vdisplay;
    Uint32 surface_fmt = GBM_FORMAT_XRGB8888;
    Uint32 surface_flags = GBM_BO_USE_SCANOUT | GBM_BO_USE_RENDERING;
#if SDL_VIDEO_OPENGL_EGL
    EGLContext egl_context;
#endif

    if (!KMSDRM_gbm_device_is_format_supported(viddata->gbm, surface_fmt, surface_flags)) {
        SDL_LogWarn(SDL_LOG_CATEGORY_VIDEO, "GBM surface format not supported. Trying anyway.");
    }

#if SDL_VIDEO_OPENGL_EGL
    SDL_EGL_SetRequiredVisualId(_this, surface_fmt);
    egl_context = (EGLContext)SDL_GL_GetCurrentContext();
#endif

    KMSDRM_DestroySurfaces(_this, window);

    windata->gs = KMSDRM_gbm_surface_create(viddata->gbm, width, height, surface_fmt, surface_flags);

    if (!windata->gs) {
        return SDL_SetError("Could not create GBM surface");
    }

#if SDL_VIDEO_OPENGL_EGL
    windata->egl_surface = SDL_EGL_CreateSurface(_this, (NativeWindowType)windata->gs);

    if (windata->egl_surface == EGL_NO_SURFACE) {
        return SDL_SetError("Could not create EGL window surface");
    }

    SDL_EGL_MakeCurrent(_this, windata->egl_surface, egl_context);

    windata->egl_surface_dirty = 0;
#endif

    return 0;
}

int
KMSDRM_VideoInit(_THIS)
{
    int ret = 0;
    SDL_VideoData *viddata = ((SDL_VideoData *)_this->driverdata);
    SDL_DisplayData *dispdata = NULL;
    drmModeRes *resources = NULL;
    drmModeEncoder *encoder = NULL;
    char devname[32];
    SDL_VideoDisplay display = {0};

    dispdata = (SDL_DisplayData *) SDL_calloc(1, sizeof(SDL_DisplayData));

    if (!dispdata) {
        return SDL_OutOfMemory();
=======
/* Given w, h and refresh rate, returns the closest DRM video mode
   available on the DRM connector of the display.
   We use the SDL mode list (which we filled in KMSDRM_GetDisplayModes)
   because it's ordered, while the list on the connector is mostly random.*/
static drmModeModeInfo*
KMSDRM_GetClosestDisplayMode(SDL_VideoDisplay * display,
uint32_t width, uint32_t height, uint32_t refresh_rate){

    SDL_DisplayData *dispdata = (SDL_DisplayData *) display->driverdata;
    drmModeConnector *connector = dispdata->connector;

    SDL_DisplayMode target, closest;
    drmModeModeInfo *drm_mode;

    target.w = width;
    target.h = height;
    target.format = 0; /* Will use the default mode format. */
    target.refresh_rate = refresh_rate;
    target.driverdata = 0; /* Initialize to 0 */

    if (!SDL_GetClosestDisplayMode(SDL_atoi(display->name), &target, &closest)) {
        return NULL;
    } else {
        SDL_DisplayModeData *modedata = (SDL_DisplayModeData *)closest.driverdata;
        drm_mode = &connector->modes[modedata->mode_index];
        return drm_mode;
    }
}

/*****************************************************************************/
/* SDL Video and Display initialization/handling functions                   */
/* _this is a SDL_VideoDevice *                                              */
/*****************************************************************************/

/* Deinitializes the driverdata of the SDL Displays in the SDL display list. */
static void
KMSDRM_DeinitDisplays (_THIS) {

    SDL_DisplayData *dispdata;
    int num_displays, i;

    num_displays = SDL_GetNumVideoDisplays();

    /* Iterate on the SDL Display list. */
    for (i = 0; i < num_displays; i++) {
  
        /* Get the driverdata for this display */   
        dispdata = (SDL_DisplayData *)SDL_GetDisplayDriverData(i);

        /* Free connector */
        if (dispdata && dispdata->connector) {
            KMSDRM_drmModeFreeConnector(dispdata->connector);
            dispdata->connector = NULL;
        }

        /* Free CRTC */
        if (dispdata && dispdata->crtc) {
            KMSDRM_drmModeFreeCrtc(dispdata->crtc);
            dispdata->crtc = NULL;
        }
>>>>>>> 6bbb88c8
    }
}

/* Gets a DRM connector, builds an SDL_Display with it, and adds it to the
   list of SDL Displays in _this->displays[]  */
static void
KMSDRM_AddDisplay (_THIS, drmModeConnector *connector, drmModeRes *resources) {

<<<<<<< HEAD
    /* Open /dev/dri/cardNN */
    SDL_snprintf(devname, sizeof(devname), "/dev/dri/card%d", viddata->devindex);

    SDL_LogDebug(SDL_LOG_CATEGORY_VIDEO, "Opening device %s", devname);
    viddata->drm_fd = open(devname, O_RDWR | O_CLOEXEC);

    if (viddata->drm_fd < 0) {
        ret = SDL_SetError("Could not open %s", devname);
        goto cleanup;
    }

    SDL_LogDebug(SDL_LOG_CATEGORY_VIDEO, "Opened DRM FD (%d)", viddata->drm_fd);

    viddata->gbm = KMSDRM_gbm_create_device(viddata->drm_fd);
    if (!viddata->gbm) {
        ret = SDL_SetError("Couldn't create gbm device.");
        goto cleanup;
    }

    /* Get all of the available connectors / devices / crtcs */
    resources = KMSDRM_drmModeGetResources(viddata->drm_fd);
    if (!resources) {
        ret = SDL_SetError("drmModeGetResources(%d) failed", viddata->drm_fd);
        goto cleanup;
    }

    for (int i = 0; i < resources->count_connectors; i++) {
        drmModeConnector *conn = KMSDRM_drmModeGetConnector(viddata->drm_fd, resources->connectors[i]);

        if (!conn) {
            continue;
        }

        if (conn->connection == DRM_MODE_CONNECTED && conn->count_modes) {
            SDL_LogDebug(SDL_LOG_CATEGORY_VIDEO, "Found connector %d with %d modes.",
                         conn->connector_id, conn->count_modes);
            dispdata->conn = conn;
            break;
        }

        KMSDRM_drmModeFreeConnector(conn);
    }

    if (!dispdata->conn) {
        ret = SDL_SetError("No currently active connector found.");
        goto cleanup;
    }

    /* Try to find the connector's current encoder */
    for (int i = 0; i < resources->count_encoders; i++) {
        encoder = KMSDRM_drmModeGetEncoder(viddata->drm_fd, resources->encoders[i]);

        if (!encoder) {
          continue;
        }

        if (encoder->encoder_id == dispdata->conn->encoder_id) {
            SDL_LogDebug(SDL_LOG_CATEGORY_VIDEO, "Found encoder %d.", encoder->encoder_id);
            break;
        }
=======
    SDL_VideoData *viddata = ((SDL_VideoData *)_this->driverdata);
    SDL_DisplayData *dispdata = NULL;
    SDL_VideoDisplay display = {0};
    SDL_DisplayModeData *modedata = NULL;
    drmModeEncoder *encoder = NULL;
    drmModeCrtc *crtc = NULL;
    int mode_index;
    int i, j;
    int ret = 0;

    /* Reserve memory for the new display's driverdata. */
    dispdata = (SDL_DisplayData *) SDL_calloc(1, sizeof(SDL_DisplayData));
    if (!dispdata) {
        ret = SDL_OutOfMemory();
        goto cleanup;
    }

    /* Initialize some of the members of the new display's driverdata
       to sane values. */
    dispdata->cursor_bo = NULL;
    dispdata->cursor_bo_drm_fd = -1;

    /* Since we create and show the default cursor on KMSDRM_InitMouse(),
       and we call KMSDRM_InitMouse() when we create a window, we have to know
       if the display used by the window already has a default cursor or not.
       If we don't, new default cursors would stack up on mouse->cursors and SDL
       would have to hide and delete them at quit, not to mention the memory leak... */
    dispdata->default_cursor_init = SDL_FALSE;

    /* Try to find the connector's current encoder */
    for (i = 0; i < resources->count_encoders; i++) {
        encoder = KMSDRM_drmModeGetEncoder(viddata->drm_fd, resources->encoders[i]);

        if (!encoder) {
          continue;
        }

        if (encoder->encoder_id == connector->encoder_id) {
            break;
        }

        KMSDRM_drmModeFreeEncoder(encoder);
        encoder = NULL;
    }

    if (!encoder) {
        /* No encoder was connected, find the first supported one */
        for (i = 0; i < resources->count_encoders; i++) {
            encoder = KMSDRM_drmModeGetEncoder(viddata->drm_fd,
                          resources->encoders[i]);

            if (!encoder) {
                continue;
            }

            for (j = 0; j < connector->count_encoders; j++) {
                if (connector->encoders[j] == encoder->encoder_id) {
                    break;
                }
            }

            if (j != connector->count_encoders) {
                break;
            }
>>>>>>> 6bbb88c8

            KMSDRM_drmModeFreeEncoder(encoder);
            encoder = NULL;
        }
    }

    if (!encoder) {
<<<<<<< HEAD
        /* No encoder was connected, find the first supported one */
        for (int i = 0, j; i < resources->count_encoders; i++) {
            encoder = KMSDRM_drmModeGetEncoder(viddata->drm_fd, resources->encoders[i]);

            if (!encoder) {
              continue;
            }

            for (j = 0; j < dispdata->conn->count_encoders; j++) {
                if (dispdata->conn->encoders[j] == encoder->encoder_id) {
                    break;
                }
            }

            if (j != dispdata->conn->count_encoders) {
              break;
            }

            KMSDRM_drmModeFreeEncoder(encoder);
            encoder = NULL;
        }
    }

    if (!encoder) {
        ret = SDL_SetError("No connected encoder found.");
        goto cleanup;
    }

    SDL_LogDebug(SDL_LOG_CATEGORY_VIDEO, "Found encoder %d.", encoder->encoder_id);

    /* Try to find a CRTC connected to this encoder */
    dispdata->saved_crtc = KMSDRM_drmModeGetCrtc(viddata->drm_fd, encoder->crtc_id);

    if (!dispdata->saved_crtc) {
        /* No CRTC was connected, find the first CRTC that can be connected */
        for (int i = 0; i < resources->count_crtcs; i++) {
            if (encoder->possible_crtcs & (1 << i)) {
                encoder->crtc_id = resources->crtcs[i];
                dispdata->saved_crtc = KMSDRM_drmModeGetCrtc(viddata->drm_fd, encoder->crtc_id);
=======
        ret = SDL_SetError("No connected encoder found for connector.");
        goto cleanup;
    }

    /* Try to find a CRTC connected to this encoder */
    crtc = KMSDRM_drmModeGetCrtc(viddata->drm_fd, encoder->crtc_id);

    /* If no CRTC was connected to the encoder, find the first CRTC
       that is supported by the encoder, and use that. */
    if (!crtc) {
        for (i = 0; i < resources->count_crtcs; i++) {
            if (encoder->possible_crtcs & (1 << i)) {
                encoder->crtc_id = resources->crtcs[i];
                crtc = KMSDRM_drmModeGetCrtc(viddata->drm_fd, encoder->crtc_id);
>>>>>>> 6bbb88c8
                break;
            }
        }
    }

<<<<<<< HEAD
    if (!dispdata->saved_crtc) {
        ret = SDL_SetError("No CRTC found.");
        goto cleanup;
    }

    SDL_LogDebug(SDL_LOG_CATEGORY_VIDEO, "Saved crtc_id %u, fb_id %u, (%u,%u), %ux%u",
                 dispdata->saved_crtc->crtc_id, dispdata->saved_crtc->buffer_id, dispdata->saved_crtc->x,
                 dispdata->saved_crtc->y, dispdata->saved_crtc->width, dispdata->saved_crtc->height);

    dispdata->crtc_id = encoder->crtc_id;

    /* Figure out the default mode to be set. If the current CRTC's mode isn't
       valid, select the first mode supported by the connector

       FIXME find first mode that specifies DRM_MODE_TYPE_PREFERRED */
    dispdata->mode = dispdata->saved_crtc->mode;

    if (dispdata->saved_crtc->mode_valid == 0) {
        SDL_LogDebug(SDL_LOG_CATEGORY_VIDEO,
            "Current mode is invalid, selecting connector's mode #0.");
        dispdata->mode = dispdata->conn->modes[0];
    }

    /* Setup the single display that's available */

    display.desktop_mode.w = dispdata->mode.hdisplay;
    display.desktop_mode.h = dispdata->mode.vdisplay;
    display.desktop_mode.refresh_rate = dispdata->mode.vrefresh;
#if 1
    display.desktop_mode.format = SDL_PIXELFORMAT_ARGB8888;
#else
    /* FIXME */
    drmModeFB *fb = drmModeGetFB(viddata->drm_fd, dispdata->saved_crtc->buffer_id);
    display.desktop_mode.format = drmToSDLPixelFormat(fb->bpp, fb->depth);
    drmModeFreeFB(fb);
#endif
    display.current_mode = display.desktop_mode;
    display.driverdata = dispdata;
    SDL_AddVideoDisplay(&display);

#ifdef SDL_INPUT_LINUXEV
    SDL_EVDEV_Init();
#endif
=======
    if (!crtc) {
        ret = SDL_SetError("No CRTC found for connector.");
        goto cleanup;
    }

    /* Find the index of the mode attached to this CRTC */
    mode_index = -1;

    for (i = 0; i < connector->count_modes; i++) {
        drmModeModeInfo *mode = &connector->modes[i];

        if (!SDL_memcmp(mode, &crtc->mode, sizeof(crtc->mode))) {
          mode_index = i;
          break;
        }
    }

    if (mode_index == -1) {
      ret = SDL_SetError("Failed to find index of mode attached to the CRTC.");
      goto cleanup;
    }

    /*********************************************/
    /* Create an SDL Display for this connector. */
    /*********************************************/

    /*********************************************/
    /* Part 1: setup the SDL_Display driverdata. */
    /*********************************************/

    /* Get the mode currently setup for this display,
       which is the mode currently setup on the CRTC
       we found for the active connector. */
    dispdata->mode = crtc->mode;
    dispdata->original_mode = crtc->mode;
    dispdata->fullscreen_mode = crtc->mode;

    if (dispdata->mode.hdisplay == 0 || dispdata->mode.vdisplay == 0 ) {
        ret = SDL_SetError("Couldn't get a valid connector videomode.");
        goto cleanup;
    }

    /* Store the connector and crtc for this display. */
    dispdata->connector = connector;
    dispdata->crtc = crtc;

    /*****************************************/
    /* Part 2: setup the SDL_Display itself. */
    /*****************************************/

    /* Setup the display.
       There's no problem with it being still incomplete. */
    modedata = SDL_calloc(1, sizeof(SDL_DisplayModeData));
>>>>>>> 6bbb88c8

    if (!modedata) {
        ret = SDL_OutOfMemory();
        goto cleanup;
    }

    modedata->mode_index = mode_index;

    display.driverdata = dispdata;
    display.desktop_mode.w = dispdata->mode.hdisplay;
    display.desktop_mode.h = dispdata->mode.vdisplay;
    display.desktop_mode.refresh_rate = dispdata->mode.vrefresh;
    display.desktop_mode.format = SDL_PIXELFORMAT_ARGB8888;
    display.desktop_mode.driverdata = modedata;
    display.current_mode = display.desktop_mode;

    /* Add the display to the list of SDL displays. */
    SDL_AddVideoDisplay(&display, SDL_FALSE);

cleanup:
    if (encoder)
        KMSDRM_drmModeFreeEncoder(encoder);
<<<<<<< HEAD
    if (resources)
        KMSDRM_drmModeFreeResources(resources);

    if (ret != 0) {
        /* Error (complete) cleanup */
        if (dispdata->conn) {
            KMSDRM_drmModeFreeConnector(dispdata->conn);
            dispdata->conn = NULL;
        }
        if (dispdata->saved_crtc) {
            KMSDRM_drmModeFreeCrtc(dispdata->saved_crtc);
            dispdata->saved_crtc = NULL;
        }
        if (viddata->gbm) {
            KMSDRM_gbm_device_destroy(viddata->gbm);
            viddata->gbm = NULL;
=======
    if (ret) {
        /* Error (complete) cleanup */
        if (dispdata) {
            if (dispdata->connector) {
                KMSDRM_drmModeFreeConnector(dispdata->connector);
                dispdata->connector = NULL;
            }
            if (dispdata->crtc) {
                KMSDRM_drmModeFreeCrtc(dispdata->crtc);
                dispdata->crtc = NULL;
            }
            SDL_free(dispdata);
        }
    }
}

/* Initializes the list of SDL displays: we build a new display for each
   connecter connector we find.
   Inoffeensive for VK compatibility, except we must leave the drm_fd
   closed when we get to the end of this function.
   This is to be called early, in VideoInit(), because it gets us
   the videomode information, which SDL needs immediately after VideoInit(). */
static int
KMSDRM_InitDisplays (_THIS) {

    SDL_VideoData *viddata = ((SDL_VideoData *)_this->driverdata);
    drmModeRes *resources = NULL;

    uint64_t async_pageflip = 0;
    int ret = 0;
    int i;

    /* Open /dev/dri/cardNN (/dev/drmN if on OpenBSD) */
    SDL_snprintf(viddata->devpath, sizeof(viddata->devpath), KMSDRM_DRI_CARDPATHFMT, viddata->devindex);

    SDL_LogDebug(SDL_LOG_CATEGORY_VIDEO, "Opening device %s", viddata->devpath);
    viddata->drm_fd = open(viddata->devpath, O_RDWR | O_CLOEXEC);

    if (viddata->drm_fd < 0) {
        ret = SDL_SetError("Could not open %s", viddata->devpath);
        goto cleanup;
    }

    SDL_LogDebug(SDL_LOG_CATEGORY_VIDEO, "Opened DRM FD (%d)", viddata->drm_fd);

    /* Get all of the available connectors / devices / crtcs */
    resources = KMSDRM_drmModeGetResources(viddata->drm_fd);
    if (!resources) {
        ret = SDL_SetError("drmModeGetResources(%d) failed", viddata->drm_fd);
        goto cleanup;
    }

    /* Iterate on the available connectors. For every connected connector,
       we create an SDL_Display and add it to the list of SDL Displays. */
    for (i = 0; i < resources->count_connectors; i++) {
        drmModeConnector *connector = KMSDRM_drmModeGetConnector(viddata->drm_fd,
            resources->connectors[i]);

        if (!connector) {
            continue;
        }

        if (connector->connection == DRM_MODE_CONNECTED && connector->count_modes) {
            /* If it's a connected connector with available videomodes, try to add
               an SDL Display representing it. KMSDRM_AddDisplay() is purposely void,
               so if it fails (no encoder for connector, no valid video mode for
               connector etc...) we can keep looking for connected connectors. */
            KMSDRM_AddDisplay(_this, connector, resources);
        }
        else {
            /* If it's not, free it now. */
            KMSDRM_drmModeFreeConnector(connector);
        }
    }

    /* Have we added any SDL displays? */
    if (!SDL_GetNumVideoDisplays()) {
        ret = SDL_SetError("No connected displays found.");
        goto cleanup;
    }

    /* Determine if video hardware supports async pageflips. */
    ret = KMSDRM_drmGetCap(viddata->drm_fd, DRM_CAP_ASYNC_PAGE_FLIP, &async_pageflip);
    if (ret) {
        SDL_LogError(SDL_LOG_CATEGORY_VIDEO, "Could not determine async page flip capability.");
    }
    viddata->async_pageflip_support = async_pageflip ? SDL_TRUE : SDL_FALSE;

    /***********************************/
    /* Block for Vulkan compatibility. */
    /***********************************/

    /* THIS IS FOR VULKAN! Leave the FD closed, so VK can work.
       Will reopen this in CreateWindow, but only if requested a non-VK window. */
    close (viddata->drm_fd);
    viddata->drm_fd = -1;

cleanup:
    if (resources)
        KMSDRM_drmModeFreeResources(resources);
    if (ret) {
        if (viddata->drm_fd >= 0) {
            close(viddata->drm_fd);
            viddata->drm_fd = -1;
>>>>>>> 6bbb88c8
        }
        if (viddata->drm_fd >= 0) {
            close(viddata->drm_fd);
            viddata->drm_fd = -1;
        }
        SDL_free(dispdata);
    }
    return ret;
}

/* Init the Vulkan-INCOMPATIBLE stuff:
   Reopen FD, create gbm dev, create dumb buffer and setup display plane.
   This is to be called late, in WindowCreate(), and ONLY if this is not
   a Vulkan window.
   We are doing this so late to allow Vulkan to work if we build a VK window.
   These things are incompatible with Vulkan, which accesses the same resources
   internally so they must be free when trying to build a Vulkan surface.
*/
static int
KMSDRM_GBMInit (_THIS, SDL_DisplayData *dispdata)
{
<<<<<<< HEAD
    SDL_VideoData *viddata = ((SDL_VideoData *)_this->driverdata);
    SDL_DisplayData *dispdata = (SDL_DisplayData *)SDL_GetDisplayDriverData(0);
=======
    SDL_VideoData *viddata = (SDL_VideoData *)_this->driverdata;
    int ret = 0;

    /* Reopen the FD! */
    viddata->drm_fd = open(viddata->devpath, O_RDWR | O_CLOEXEC);
>>>>>>> 6bbb88c8

    /* Set the FD we just opened as current DRM master. */
    KMSDRM_drmSetMaster(viddata->drm_fd);

    /* Create the GBM device. */
    viddata->gbm_dev = KMSDRM_gbm_create_device(viddata->drm_fd);
    if (!viddata->gbm_dev) {
        ret = SDL_SetError("Couldn't create gbm device.");
    }

<<<<<<< HEAD
    /* Clear out the window list */
    SDL_free(viddata->windows);
    viddata->windows = NULL;
    viddata->max_windows = 0;
    viddata->num_windows = 0;

    /* Restore saved CRTC settings */
    if (viddata->drm_fd >= 0 && dispdata && dispdata->conn && dispdata->saved_crtc) {
        drmModeConnector *conn = dispdata->conn;
        drmModeCrtc *crtc = dispdata->saved_crtc;

        int ret = KMSDRM_drmModeSetCrtc(viddata->drm_fd, crtc->crtc_id, crtc->buffer_id,
                                        crtc->x, crtc->y, &conn->connector_id, 1, &crtc->mode);

        if (ret != 0) {
            SDL_LogWarn(SDL_LOG_CATEGORY_VIDEO, "Could not restore original CRTC mode");
        }
    }
    if (dispdata && dispdata->conn) {
        KMSDRM_drmModeFreeConnector(dispdata->conn);
        dispdata->conn = NULL;
    }
    if (dispdata && dispdata->saved_crtc) {
        KMSDRM_drmModeFreeCrtc(dispdata->saved_crtc);
        dispdata->saved_crtc = NULL;
    }
    if (viddata->gbm) {
        KMSDRM_gbm_device_destroy(viddata->gbm);
        viddata->gbm = NULL;
    }
    if (viddata->drm_fd >= 0) {
        close(viddata->drm_fd);
        SDL_LogDebug(SDL_LOG_CATEGORY_VIDEO, "Closed DRM FD %d", viddata->drm_fd);
        viddata->drm_fd = -1;
=======
    viddata->gbm_init = SDL_TRUE;

    return ret;
}

/* Deinit the Vulkan-incompatible KMSDRM stuff. */
static void
KMSDRM_GBMDeinit (_THIS, SDL_DisplayData *dispdata)
{
    SDL_VideoData *viddata = ((SDL_VideoData *)_this->driverdata);

    /* Destroy GBM device. GBM surface is destroyed by DestroySurfaces(),
       already called when we get here. */
    if (viddata->gbm_dev) {
        KMSDRM_gbm_device_destroy(viddata->gbm_dev);
        viddata->gbm_dev = NULL;
    }

    /* Finally close DRM FD. May be reopen on next non-vulkan window creation. */
    if (viddata->drm_fd >= 0) {
        close(viddata->drm_fd);
        viddata->drm_fd = -1;
    }

    viddata->gbm_init = SDL_FALSE;
}

static void
KMSDRM_DestroySurfaces(_THIS, SDL_Window *window)
{
    SDL_VideoData *viddata = ((SDL_VideoData *)_this->driverdata);
    SDL_WindowData *windata = (SDL_WindowData *) window->driverdata;
    SDL_DisplayData *dispdata = (SDL_DisplayData *) SDL_GetDisplayForWindow(window)->driverdata;
    int ret;

    /**********************************************/
    /* Wait for last issued pageflip to complete. */
    /**********************************************/
    /*KMSDRM_WaitPageflip(_this, windata);*/

    /***********************************************************************/
    /* Restore the original CRTC configuration: configue the crtc with the */
    /* original video mode and make it point to the original TTY buffer.   */
    /***********************************************************************/

    ret = KMSDRM_drmModeSetCrtc(viddata->drm_fd, dispdata->crtc->crtc_id,
            dispdata->crtc->buffer_id, 0, 0, &dispdata->connector->connector_id, 1,
            &dispdata->original_mode);

    /* If we failed to set the original mode, try to set the connector prefered mode. */
    if (ret && (dispdata->crtc->mode_valid == 0)) {
        ret = KMSDRM_drmModeSetCrtc(viddata->drm_fd, dispdata->crtc->crtc_id,
                dispdata->crtc->buffer_id, 0, 0, &dispdata->connector->connector_id, 1,
                &dispdata->original_mode);
    }

    if(ret) {
        SDL_LogError(SDL_LOG_CATEGORY_VIDEO, "Could not restore CRTC");
    }

    /***************************/
    /* Destroy the EGL surface */
    /***************************/

    SDL_EGL_MakeCurrent(_this, EGL_NO_SURFACE, EGL_NO_CONTEXT);

    if (windata->egl_surface != EGL_NO_SURFACE) {
        SDL_EGL_DestroySurface(_this, windata->egl_surface);
        windata->egl_surface = EGL_NO_SURFACE;
    }

    /***************************/
    /* Destroy the GBM buffers */
    /***************************/

    if (windata->bo) {
        KMSDRM_gbm_surface_release_buffer(windata->gs, windata->bo);
        windata->bo = NULL;
    }

    if (windata->next_bo) {
        KMSDRM_gbm_surface_release_buffer(windata->gs, windata->next_bo);
        windata->next_bo = NULL;
    }

    /***************************/
    /* Destroy the GBM surface */
    /***************************/

    if (windata->gs) {
        KMSDRM_gbm_surface_destroy(windata->gs);
        windata->gs = NULL;
    }
}

static void
KMSDRM_GetModeToSet(SDL_Window *window, drmModeModeInfo *out_mode) {
    SDL_VideoDisplay *display = SDL_GetDisplayForWindow(window);
    SDL_DisplayData *dispdata = (SDL_DisplayData *)display->driverdata;

    if ((window->flags & SDL_WINDOW_FULLSCREEN) == SDL_WINDOW_FULLSCREEN) {
        *out_mode = dispdata->fullscreen_mode;
    } else {
        drmModeModeInfo *mode;

        mode = KMSDRM_GetClosestDisplayMode(display,
          window->windowed.w, window->windowed.h, 0);

        if (mode) {
            *out_mode = *mode;
        } else {
            *out_mode = dispdata->original_mode;
        }
    }
}

static void
KMSDRM_DirtySurfaces(SDL_Window *window) {
    SDL_WindowData *windata = (SDL_WindowData *)window->driverdata;
    drmModeModeInfo mode;

    /* Can't recreate EGL surfaces right now, need to wait until SwapWindow
       so the correct thread-local surface and context state are available */
    windata->egl_surface_dirty = SDL_TRUE;

    /* The app may be waiting for the resize event after calling SetWindowSize
       or SetWindowFullscreen, send a fake event for now since the actual
       recreation is deferred */
    KMSDRM_GetModeToSet(window, &mode);
    SDL_SendWindowEvent(window, SDL_WINDOWEVENT_RESIZED, mode.hdisplay, mode.vdisplay);
}

/* This determines the size of the fb, which comes from the GBM surface
   that we create here. */
int
KMSDRM_CreateSurfaces(_THIS, SDL_Window * window)
{
    SDL_VideoData *viddata = ((SDL_VideoData *)_this->driverdata);
    SDL_WindowData *windata = (SDL_WindowData *)window->driverdata;
    SDL_VideoDisplay *display = SDL_GetDisplayForWindow(window);
    SDL_DisplayData *dispdata = (SDL_DisplayData *)display->driverdata;

    uint32_t surface_fmt = GBM_FORMAT_ARGB8888;
    uint32_t surface_flags = GBM_BO_USE_SCANOUT | GBM_BO_USE_RENDERING;

    EGLContext egl_context;

    int ret = 0;

    /* If the current window already has surfaces, destroy them before creating other. */
    if (windata->gs) {
        KMSDRM_DestroySurfaces(_this, window);
    }

    if (!KMSDRM_gbm_device_is_format_supported(viddata->gbm_dev,
             surface_fmt, surface_flags)) {
        SDL_LogWarn(SDL_LOG_CATEGORY_VIDEO,
        "GBM surface format not supported. Trying anyway.");
    }

    /* The KMSDRM backend doesn't always set the mode the higher-level code in
       SDL_video.c expects. Hulk-smash the display's current_mode to keep the
       mode that's set in sync with what SDL_video.c thinks is set */
    KMSDRM_GetModeToSet(window, &dispdata->mode);

    display->current_mode.w = dispdata->mode.hdisplay;
    display->current_mode.h = dispdata->mode.vdisplay;
    display->current_mode.refresh_rate = dispdata->mode.vrefresh;
    display->current_mode.format = SDL_PIXELFORMAT_ARGB8888;

    windata->gs = KMSDRM_gbm_surface_create(viddata->gbm_dev,
                      dispdata->mode.hdisplay, dispdata->mode.vdisplay,
                      surface_fmt, surface_flags);

    if (!windata->gs) {
        return SDL_SetError("Could not create GBM surface");
    }

    /* We can't get the EGL context yet because SDL_CreateRenderer has not been called,
       but we need an EGL surface NOW, or GL won't be able to render into any surface
       and we won't see the first frame. */
    SDL_EGL_SetRequiredVisualId(_this, surface_fmt);
    windata->egl_surface = SDL_EGL_CreateSurface(_this, (NativeWindowType)windata->gs);

    if (windata->egl_surface == EGL_NO_SURFACE) {
        ret = SDL_SetError("Could not create EGL window surface");
        goto cleanup;
>>>>>>> 6bbb88c8
    }

    /* Current context passing to EGL is now done here. If something fails,
       go back to delayed SDL_EGL_MakeCurrent() call in SwapWindow. */
    egl_context = (EGLContext)SDL_GL_GetCurrentContext();
    ret = SDL_EGL_MakeCurrent(_this, windata->egl_surface, egl_context);

    SDL_SendWindowEvent(window, SDL_WINDOWEVENT_RESIZED,
                        dispdata->mode.hdisplay, dispdata->mode.vdisplay);

    windata->egl_surface_dirty = SDL_FALSE;

cleanup:

    if (ret) {
        /* Error (complete) cleanup. */
        if (windata->gs) {
            KMSDRM_gbm_surface_destroy(windata->gs);
            windata->gs = NULL;
        }
    }

    return ret;
}

int
KMSDRM_VideoInit(_THIS)
{
    int ret = 0;

    SDL_VideoData *viddata = ((SDL_VideoData *)_this->driverdata);
    SDL_LogDebug(SDL_LOG_CATEGORY_VIDEO, "KMSDRM_VideoInit()");

    viddata->video_init = SDL_FALSE;
    viddata->gbm_init = SDL_FALSE;

    /* Get KMSDRM resources info and store what we need. Getting and storing
       this info isn't a problem for VK compatibility.
       For VK-incompatible initializations we have KMSDRM_GBMInit(), which is
       called on window creation, and only when we know it's not a VK window. */
    if (KMSDRM_InitDisplays(_this)) {
        ret = SDL_SetError("error getting KMSDRM displays information");
    }

#ifdef SDL_INPUT_LINUXEV
    SDL_EVDEV_Init();
#elif defined(SDL_INPUT_WSCONS)
    SDL_WSCONS_Init();
#endif

    viddata->video_init = SDL_TRUE;

    return ret;
}

/* The driverdata pointers, like dispdata, viddata, windata, etc...
   are freed by SDL internals, so not our job. */
void
KMSDRM_VideoQuit(_THIS)
{
    SDL_VideoData *viddata = ((SDL_VideoData *)_this->driverdata);

    KMSDRM_DeinitDisplays(_this);

#ifdef SDL_INPUT_LINUXEV
    SDL_EVDEV_Quit();
#elif defined(SDL_INPUT_WSCONS)
    SDL_WSCONS_Quit();
#endif

    /* Clear out the window list */
    SDL_free(viddata->windows);
    viddata->windows = NULL;
    viddata->max_windows = 0;
    viddata->num_windows = 0;
    viddata->video_init = SDL_FALSE;
}

/* Read modes from the connector modes, and store them in display->display_modes. */
void
KMSDRM_GetDisplayModes(_THIS, SDL_VideoDisplay * display)
{
    SDL_DisplayData *dispdata = display->driverdata;
<<<<<<< HEAD
    drmModeConnector *conn = dispdata->conn;
    SDL_DisplayMode mode;

    for (int i = 0; i < conn->count_modes; i++) {
        SDL_DisplayModeData *modedata = SDL_calloc(1, sizeof(SDL_DisplayModeData));

        if (modedata) {
          modedata->mode_index = i;
=======
    drmModeConnector *conn = dispdata->connector;
    SDL_DisplayMode mode;
    int i;

    for (i = 0; i < conn->count_modes; i++) {
        SDL_DisplayModeData *modedata = SDL_calloc(1, sizeof(SDL_DisplayModeData));

        if (modedata) {
            modedata->mode_index = i;
>>>>>>> 6bbb88c8
        }

        mode.w = conn->modes[i].hdisplay;
        mode.h = conn->modes[i].vdisplay;
        mode.refresh_rate = conn->modes[i].vrefresh;
        mode.format = SDL_PIXELFORMAT_ARGB8888;
        mode.driverdata = modedata;

        if (!SDL_AddDisplayMode(display, &mode)) {
            SDL_free(modedata);
        }
    }
}

int
KMSDRM_SetDisplayMode(_THIS, SDL_VideoDisplay * display, SDL_DisplayMode * mode)
{
<<<<<<< HEAD
    SDL_VideoData *viddata = (SDL_VideoData *)_this->driverdata;
    SDL_DisplayData *dispdata = (SDL_DisplayData *)display->driverdata;
    SDL_DisplayModeData *modedata = (SDL_DisplayModeData *)mode->driverdata;
    drmModeConnector *conn = dispdata->conn;
=======
    /* Set the dispdata->mode to the new mode and leave actual modesetting
       pending to be done on SwapWindow() via drmModeSetCrtc() */

    SDL_VideoData *viddata = (SDL_VideoData *)_this->driverdata;
    SDL_DisplayData *dispdata = (SDL_DisplayData *)display->driverdata;
    SDL_DisplayModeData *modedata = (SDL_DisplayModeData *)mode->driverdata;
    drmModeConnector *conn = dispdata->connector;
    int i;

    /* Don't do anything if we are in Vulkan mode. */
    if (viddata->vulkan_mode) {
        return 0;
    }
>>>>>>> 6bbb88c8

    if (!modedata) {
        return SDL_SetError("Mode doesn't have an associated index");
    }

<<<<<<< HEAD
    dispdata->mode = conn->modes[modedata->mode_index];

    for (int i = 0; i < viddata->num_windows; i++) {
        SDL_Window *window = viddata->windows[i];
        SDL_WindowData *windata = (SDL_WindowData *)window->driverdata;

#if SDL_VIDEO_OPENGL_EGL
        /* Can't recreate EGL surfaces right now, need to wait until SwapWindow
           so the correct thread-local surface and context state are available */
        windata->egl_surface_dirty = 1;
#else
        if (KMSDRM_CreateSurfaces(_this, window)) {
            return -1;
        }
#endif

        /* Tell app about the resize */
        SDL_SendWindowEvent(window, SDL_WINDOWEVENT_RESIZED, mode->w, mode->h);
=======
    /* Take note of the new mode to be set, and leave the CRTC modeset pending
       so it's done in SwapWindow. */
    dispdata->fullscreen_mode = conn->modes[modedata->mode_index];

    for (i = 0; i < viddata->num_windows; i++) {
        KMSDRM_DirtySurfaces(viddata->windows[i]);
>>>>>>> 6bbb88c8
    }

    return 0;
}

void
KMSDRM_DestroyWindow(_THIS, SDL_Window *window)
{
<<<<<<< HEAD
    SDL_VideoData *viddata = (SDL_VideoData *)_this->driverdata;
    SDL_WindowData *windata;
    SDL_VideoDisplay *display;

#if SDL_VIDEO_OPENGL_EGL
    if (!_this->egl_data) {
        if (SDL_GL_LoadLibrary(NULL) < 0) {
            goto error;
        }
    }
#endif

    /* Allocate window internal data */
    windata = (SDL_WindowData *)SDL_calloc(1, sizeof(SDL_WindowData));

    if (!windata) {
        SDL_OutOfMemory();
        goto error;
    }

    /* Windows have one size for now */
    display = SDL_GetDisplayForWindow(window);
    window->w = display->desktop_mode.w;
    window->h = display->desktop_mode.h;
=======
    SDL_WindowData *windata = (SDL_WindowData *) window->driverdata;
    SDL_DisplayData *dispdata = (SDL_DisplayData *) SDL_GetDisplayForWindow(window)->driverdata;
    SDL_VideoData *viddata;
    SDL_bool is_vulkan = window->flags & SDL_WINDOW_VULKAN; /* Is this a VK window? */
    unsigned int i, j;

    if (!windata) {
        return;
    }

    viddata = windata->viddata;

    if ( !is_vulkan && viddata->gbm_init) {

        /* Destroy cursor GBM BO of the display of this window. */
        KMSDRM_DestroyCursorBO(_this, SDL_GetDisplayForWindow(window));

        /* Destroy GBM surface and buffers. */
        KMSDRM_DestroySurfaces(_this, window);
>>>>>>> 6bbb88c8

        /* Unload library and deinit GBM, but only if this is the last window.
           Note that this is the right comparision because num_windows could be 1
           if there is a complete window, or 0 if we got here from SDL_CreateWindow()
           because KMSDRM_CreateWindow() returned an error so the window wasn't
           added to the windows list. */
        if (viddata->num_windows <= 1) {

<<<<<<< HEAD
    /* In case we want low-latency, double-buffer video, we take note here */
    windata->double_buffer = SDL_FALSE;

    if (SDL_GetHintBoolean(SDL_HINT_VIDEO_DOUBLE_BUFFER, SDL_FALSE)) {
        windata->double_buffer = SDL_TRUE;
    }

    /* Setup driver data for this window */
    window->driverdata = windata;

    if (KMSDRM_CreateSurfaces(_this, window)) {
      goto error;
    }

    /* Add window to the internal list of tracked windows. Note, while it may
       seem odd to support multiple fullscreen windows, some apps create an
       extra window as a dummy surface when working with multiple contexts */
    windata->viddata = viddata;

    if (viddata->num_windows >= viddata->max_windows) {
        int new_max_windows = viddata->max_windows + 1;
        viddata->windows = (SDL_Window **)SDL_realloc(viddata->windows,
              new_max_windows * sizeof(SDL_Window *));
        viddata->max_windows = new_max_windows;

        if (!viddata->windows) {
            SDL_OutOfMemory();
            goto error;
        }
    }

    viddata->windows[viddata->num_windows++] = window;

    /* Focus on the newly created window */
    SDL_SetMouseFocus(window);
    SDL_SetKeyboardFocus(window);

    return 0;

error:
    KMSDRM_DestroyWindow(_this, window);

    return -1;
}

void
KMSDRM_DestroyWindow(_THIS, SDL_Window * window)
{
    SDL_WindowData *windata = (SDL_WindowData *) window->driverdata;
    SDL_VideoData *viddata;
    if (!windata) {
        return;
    }

    /* Remove from the internal window list */
    viddata = windata->viddata;

    for (int i = 0; i < viddata->num_windows; i++) {
        if (viddata->windows[i] == window) {
            viddata->num_windows--;

            for (int j = i; j < viddata->num_windows; j++) {
                viddata->windows[j] = viddata->windows[j + 1];
            }

            break;
        }
    }

    KMSDRM_DestroySurfaces(_this, window);

    window->driverdata = NULL;

    SDL_free(windata);
=======
	    /* Unload EGL/GL library and free egl_data.  */
	    if (_this->egl_data) {
		SDL_EGL_UnloadLibrary(_this);
		_this->gl_config.driver_loaded = 0;
	    }

	    /* Free display plane, and destroy GBM device. */
	    KMSDRM_GBMDeinit(_this, dispdata);
	}

    } else {

        /* If we were in Vulkan mode, get out of it. */
        if (viddata->vulkan_mode) {
            viddata->vulkan_mode = SDL_FALSE;
        }
    }

    /********************************************/
    /* Remove from the internal SDL window list */
    /********************************************/

    for (i = 0; i < viddata->num_windows; i++) {
        if (viddata->windows[i] == window) {
            viddata->num_windows--;

            for (j = i; j < viddata->num_windows; j++) {
                viddata->windows[j] = viddata->windows[j + 1];
            }

            break;
        }
    }

    /*********************************************************************/
    /* Free the window driverdata. Bye bye, surface and buffer pointers! */
    /*********************************************************************/
    SDL_free(window->driverdata);
    window->driverdata = NULL;
}

/**********************************************************************/
/* We simply IGNORE if it's a fullscreen window, window->flags don't  */
/* reflect it: if it's fullscreen, KMSDRM_SetWindwoFullscreen() will  */
/* be called by SDL later, and we can manage it there.                */
/**********************************************************************/ 
int
KMSDRM_CreateWindow(_THIS, SDL_Window * window)
{
    SDL_WindowData *windata = NULL;
    SDL_VideoData *viddata = (SDL_VideoData *)_this->driverdata;
    SDL_VideoDisplay *display = SDL_GetDisplayForWindow(window);
    SDL_DisplayData *dispdata = display->driverdata;
    SDL_bool is_vulkan = window->flags & SDL_WINDOW_VULKAN; /* Is this a VK window? */
    SDL_bool vulkan_mode = viddata->vulkan_mode; /* Do we have any Vulkan windows? */
    NativeDisplayType egl_display;
    drmModeModeInfo *mode;
    int ret = 0;

    /* Allocate window internal data */
    windata = (SDL_WindowData *)SDL_calloc(1, sizeof(SDL_WindowData));
    if (!windata) {
        return(SDL_OutOfMemory());
    }

    /* Setup driver data for this window */
    windata->viddata = viddata;
    window->driverdata = windata;

    if (!is_vulkan && !vulkan_mode) { /* NON-Vulkan block. */

        /* Maybe you didn't ask for an OPENGL window, but that's what you will get.
           See following comments on why. */
        window->flags |= SDL_WINDOW_OPENGL;

        if (!(viddata->gbm_init)) {

            /* After SDL_CreateWindow, most SDL2 programs will do SDL_CreateRenderer(),
               which will in turn call GL_CreateRenderer() or GLES2_CreateRenderer().
               In order for the GL_CreateRenderer() or GLES2_CreateRenderer() call to
               succeed without an unnecessary window re-creation, we must: 
               -Mark the window as being OPENGL
               -Load the GL library (which can't be done until the GBM device has been
                created, so we have to do it here instead of doing it on VideoInit())
                and mark it as loaded by setting gl_config.driver_loaded to 1.
               So if you ever see KMSDRM_CreateWindow() to be called two times in tests,
               don't be shy to debug GL_CreateRenderer() or GLES2_CreateRenderer()
               to find out why!
             */

            /* Reopen FD, create gbm dev, setup display plane, etc,.
               but only when we come here for the first time,
               and only if it's not a VK window. */
            if ((ret = KMSDRM_GBMInit(_this, dispdata))) {
                return (SDL_SetError("Can't init GBM on window creation."));
            }
        }

	/* Manually load the GL library. KMSDRM_EGL_LoadLibrary() has already
	   been called by SDL_CreateWindow() but we don't do anything there,
	   out KMSDRM_EGL_LoadLibrary() is a dummy precisely to be able to load it here.
	   If we let SDL_CreateWindow() load the lib, it would be loaded
	   before we call KMSDRM_GBMInit(), causing all GLES programs to fail. */
	if (!_this->egl_data) {
	    egl_display = (NativeDisplayType)((SDL_VideoData *)_this->driverdata)->gbm_dev;
	    if (SDL_EGL_LoadLibrary(_this, NULL, egl_display, EGL_PLATFORM_GBM_MESA)) {
                return (SDL_SetError("Can't load EGL/GL library on window creation."));
	    }

	    _this->gl_config.driver_loaded = 1;

	}

	/* Create the cursor BO for the display of this window,
	   now that we know this is not a VK window. */
	KMSDRM_CreateCursorBO(display);

	/* Create and set the default cursor for the display
           of this window, now that we know this is not a VK window. */
	KMSDRM_InitMouse(_this, display);

        /* The FULLSCREEN flags are cut out from window->flags at this point,
           so we can't know if a window is fullscreen or not, hence all windows
           are considered "windowed" at this point of their life.
           If a window is fullscreen, SDL internals will call
           KMSDRM_SetWindowFullscreen() to reconfigure it if necessary. */
        mode = KMSDRM_GetClosestDisplayMode(display,
                 window->windowed.w, window->windowed.h, 0 );

        if (mode) {
            dispdata->fullscreen_mode = *mode;
        } else {
            dispdata->fullscreen_mode = dispdata->original_mode;
        }

        /* Create the window surfaces with the size we have just chosen.
           Needs the window diverdata in place. */
        if ((ret = KMSDRM_CreateSurfaces(_this, window))) {
            return (SDL_SetError("Can't window GBM/EGL surfaces on window creation."));
        }
    } /* NON-Vulkan block ends. */

    /* Add window to the internal list of tracked windows. Note, while it may
       seem odd to support multiple fullscreen windows, some apps create an
       extra window as a dummy surface when working with multiple contexts */
    if (viddata->num_windows >= viddata->max_windows) {
        unsigned int new_max_windows = viddata->max_windows + 1;
        viddata->windows = (SDL_Window **)SDL_realloc(viddata->windows,
              new_max_windows * sizeof(SDL_Window *));
        viddata->max_windows = new_max_windows;

        if (!viddata->windows) {
            return (SDL_OutOfMemory());
        }
    }

    viddata->windows[viddata->num_windows++] = window;

    /* If we have just created a Vulkan window, establish that we are in Vulkan mode now. */
    viddata->vulkan_mode = is_vulkan;

    /* Focus on the newly created window.
       SDL_SetMouseFocus() also takes care of calling KMSDRM_ShowCursor() if necessary. */
    SDL_SetMouseFocus(window);
    SDL_SetKeyboardFocus(window);

    /* Tell the app that the window has moved to top-left. */
    SDL_SendWindowEvent(window, SDL_WINDOWEVENT_MOVED, 0, 0);

    /* Allocated windata will be freed in KMSDRM_DestroyWindow,
       and KMSDRM_DestroyWindow() will be called by SDL_CreateWindow()
       if we return error on any of the previous returns of the function. */ 
    return ret;
}

int
KMSDRM_GetWindowGammaRamp(_THIS, SDL_Window * window, Uint16 * ramp)
{
    SDL_WindowData *windata = (SDL_WindowData*)window->driverdata;
    SDL_VideoData *viddata = (SDL_VideoData*)windata->viddata;
    SDL_VideoDisplay *disp = SDL_GetDisplayForWindow(window);
    SDL_DisplayData* dispdata = (SDL_DisplayData*)disp->driverdata;
    if (KMSDRM_drmModeCrtcGetGamma(viddata->drm_fd, dispdata->crtc->crtc_id, 256, &ramp[0*256], &ramp[1*256], &ramp[2*256]) == -1)
    {
        return SDL_SetError("Failed to get gamma ramp");
    }
    return 0;
}

int
KMSDRM_SetWindowGammaRamp(_THIS, SDL_Window * window, const Uint16 * ramp)
{
    SDL_WindowData *windata = (SDL_WindowData*)window->driverdata;
    SDL_VideoData *viddata = (SDL_VideoData*)windata->viddata;
    SDL_VideoDisplay *disp = SDL_GetDisplayForWindow(window);
    SDL_DisplayData* dispdata = (SDL_DisplayData*)disp->driverdata;
    Uint16* tempRamp = SDL_calloc(3 * sizeof(Uint16), 256);
    if (tempRamp == NULL)
    {
        return SDL_OutOfMemory();
    }
    SDL_memcpy(tempRamp, ramp, 3 * sizeof(Uint16) * 256);
    if (KMSDRM_drmModeCrtcSetGamma(viddata->drm_fd, dispdata->crtc->crtc_id, 256, &tempRamp[0*256], &tempRamp[1*256], &tempRamp[2*256]) == -1)
    {
        SDL_free(tempRamp);
        return SDL_SetError("Failed to set gamma ramp");
    }
    SDL_free(tempRamp);
    return 0;
>>>>>>> 6bbb88c8
}

int
KMSDRM_CreateWindowFrom(_THIS, SDL_Window * window, const void *data)
{
    return -1;
}

void
KMSDRM_SetWindowTitle(_THIS, SDL_Window * window)
{
}
void
KMSDRM_SetWindowIcon(_THIS, SDL_Window * window, SDL_Surface * icon)
{
}
void
KMSDRM_SetWindowPosition(_THIS, SDL_Window * window)
{
}
void
KMSDRM_SetWindowSize(_THIS, SDL_Window * window)
{
    SDL_VideoData *viddata = ((SDL_VideoData *)_this->driverdata);
    if (!viddata->vulkan_mode) {
        KMSDRM_DirtySurfaces(window);
    }
}
void
KMSDRM_SetWindowFullscreen(_THIS, SDL_Window * window, SDL_VideoDisplay * display, SDL_bool fullscreen)

{
    SDL_VideoData *viddata = ((SDL_VideoData *)_this->driverdata);
    if (!viddata->vulkan_mode) {
        KMSDRM_DirtySurfaces(window);
    }
}
void
KMSDRM_ShowWindow(_THIS, SDL_Window * window)
{
}
void
KMSDRM_HideWindow(_THIS, SDL_Window * window)
{
}
void
KMSDRM_RaiseWindow(_THIS, SDL_Window * window)
{
}
void
KMSDRM_MaximizeWindow(_THIS, SDL_Window * window)
{
}
void
KMSDRM_MinimizeWindow(_THIS, SDL_Window * window)
{
}
void
KMSDRM_RestoreWindow(_THIS, SDL_Window * window)
{
}

/*****************************************************************************/
/* SDL Window Manager function                                               */
/*****************************************************************************/
SDL_bool
KMSDRM_GetWindowWMInfo(_THIS, SDL_Window * window, struct SDL_SysWMinfo *info)
{
     SDL_VideoData *viddata = ((SDL_VideoData *)_this->driverdata);
     const Uint32 version = SDL_VERSIONNUM((Uint32)info->version.major,
                                           (Uint32)info->version.minor,
                                           (Uint32)info->version.patch);

     if (version < SDL_VERSIONNUM(2, 0, 15)) {
         SDL_SetError("Version must be 2.0.15 or newer");
         return SDL_FALSE;
     }

     info->subsystem = SDL_SYSWM_KMSDRM;
     info->info.kmsdrm.dev_index = viddata->devindex;
     info->info.kmsdrm.drm_fd = viddata->drm_fd;
     info->info.kmsdrm.gbm_dev = viddata->gbm_dev;

     return SDL_TRUE;
}

#endif /* SDL_VIDEO_DRIVER_KMSDRM */

/* vi: set ts=4 sw=4 expandtab: */<|MERGE_RESOLUTION|>--- conflicted
+++ resolved
@@ -1,10 +1,6 @@
 /*
   Simple DirectMedia Layer
-<<<<<<< HEAD
-  Copyright (C) 1997-2020 Sam Lantinga <slouken@libsdl.org>
-=======
   Copyright (C) 1997-2022 Sam Lantinga <slouken@libsdl.org>
->>>>>>> 6bbb88c8
 
   This software is provided 'as-is', without any express or implied
   warranty.  In no event will the authors be held liable for any damages
@@ -30,6 +26,7 @@
 /* SDL internals */
 #include "../SDL_sysvideo.h"
 #include "SDL_syswm.h"
+#include "SDL_log.h"
 #include "SDL_hints.h"
 #include "../../events/SDL_events_c.h"
 #include "../../events/SDL_mouse_c.h"
@@ -54,7 +51,6 @@
 #include <dirent.h>
 #include <poll.h>
 #include <errno.h>
-#include <poll.h>
 
 #ifdef __OpenBSD__
 static SDL_bool openbsd69orgreater = SDL_FALSE;
@@ -90,14 +86,6 @@
         if (SDL_KMSDRM_LoadSymbols()) {
             drmModeRes *resources = KMSDRM_drmModeGetResources(drm_fd);
             if (resources) {
-<<<<<<< HEAD
-                SDL_LogDebug(SDL_LOG_CATEGORY_VIDEO, "%scard%d connector, encoder and CRTC counts are: %d %d %d",
-                             KMSDRM_DRI_PATH, devindex,
-                             resources->count_connectors, resources->count_encoders, resources->count_crtcs);
-
-                if (resources->count_connectors > 0 && resources->count_encoders > 0 && resources->count_crtcs > 0) {
-                    available = SDL_TRUE;
-=======
                 SDL_LogDebug(SDL_LOG_CATEGORY_VIDEO,
                   KMSDRM_DRI_DEVFMT
                   " connector, encoder and CRTC counts are: %d %d %d",
@@ -133,7 +121,6 @@
 
                         KMSDRM_drmModeFreeConnector(conn);
                     }
->>>>>>> 6bbb88c8
                 }
                 KMSDRM_drmModeFreeResources(resources);
             }
@@ -235,13 +222,10 @@
 {
     SDL_VideoDevice *device;
     SDL_VideoData *viddata;
-<<<<<<< HEAD
-=======
 
     if (!KMSDRM_Available()) {
         return NULL;
     }
->>>>>>> 6bbb88c8
 
     if (!devindex || (devindex > 99)) {
         devindex = get_driindex();
@@ -313,6 +297,7 @@
     device->Vulkan_CreateSurface = KMSDRM_Vulkan_CreateSurface;
     device->Vulkan_GetDrawableSize = KMSDRM_Vulkan_GetDrawableSize;
 #endif
+
     device->PumpEvents = KMSDRM_PumpEvents;
     device->free = KMSDRM_DeleteDevice;
 
@@ -329,10 +314,6 @@
 VideoBootStrap KMSDRM_bootstrap = {
     "KMSDRM",
     "KMS/DRM Video Driver",
-<<<<<<< HEAD
-    KMSDRM_Available,
-=======
->>>>>>> 6bbb88c8
     KMSDRM_CreateDevice
 };
 
@@ -403,19 +384,12 @@
 }
 
 SDL_bool
-<<<<<<< HEAD
-KMSDRM_WaitPageFlip(_THIS, SDL_WindowData *windata, int timeout) {
-    SDL_VideoData *viddata = ((SDL_VideoData *)_this->driverdata);
-    drmEventContext ev = {0};
-    struct pollfd pfd = {0};
-=======
 KMSDRM_WaitPageflip(_THIS, SDL_WindowData *windata) {
 
     SDL_VideoData *viddata = ((SDL_VideoData *)_this->driverdata);
     drmEventContext ev = {0};
     struct pollfd pfd = {0};
     int ret;
->>>>>>> 6bbb88c8
 
     ev.version = DRM_EVENT_CONTEXT_VERSION;
     ev.page_flip_handler = KMSDRM_FlipHandler;
@@ -423,17 +397,6 @@
     pfd.fd = viddata->drm_fd;
     pfd.events = POLLIN;
 
-<<<<<<< HEAD
-    while (windata->waiting_for_flip) {
-        pfd.revents = 0;
-
-        if (poll(&pfd, 1, timeout) < 0) {
-            SDL_LogError(SDL_LOG_CATEGORY_VIDEO, "DRM poll error");
-            return SDL_FALSE;
-        }
-
-        if (pfd.revents & (POLLHUP | POLLERR)) {
-=======
     /* Stay on the while loop until we get the desired event.
        We need the while the loop because we could be in a situation where:
        -We get and event on the FD in time, thus not on exiting on return number 1.
@@ -475,27 +438,17 @@
 
         if (pfd.revents & (POLLHUP | POLLERR)) {
             /* An event arrived on the FD in time, but it's an error. */
->>>>>>> 6bbb88c8
             SDL_LogError(SDL_LOG_CATEGORY_VIDEO, "DRM poll hup or error");
             return SDL_FALSE; /* Return number 2. */
         }
 
         if (pfd.revents & POLLIN) {
-<<<<<<< HEAD
-            /* Page flip? If so, drmHandleEvent will unset windata->waiting_for_flip */
-            KMSDRM_drmHandleEvent(viddata->drm_fd, &ev);
-        } else {
-            /* Timed out and page flip didn't happen */
-            SDL_LogDebug(SDL_LOG_CATEGORY_VIDEO, "Dropping frame while waiting_for_flip");
-            return SDL_FALSE;
-=======
             /* There is data to read on the FD!
                Is the event a pageflip? We know it is a pageflip if it matches the
                event we are passing in &ev. If it does, drmHandleEvent() will unset
                windata->waiting_for_flip and we will get out of the "while" loop.
                If it's not, we keep iterating on the loop. */
             KMSDRM_drmHandleEvent(viddata->drm_fd, &ev);
->>>>>>> 6bbb88c8
         }
             
         /* If we got to this point in the loop, we may iterate or exit the loop:
@@ -514,105 +467,6 @@
     return SDL_TRUE;
 }
 
-<<<<<<< HEAD
-/*****************************************************************************/
-/* SDL Video and Display initialization/handling functions                   */
-/* _this is a SDL_VideoDevice *                                              */
-/*****************************************************************************/
-static void
-KMSDRM_DestroySurfaces(_THIS, SDL_Window * window)
-{
-    SDL_WindowData *windata = (SDL_WindowData *)window->driverdata;
-
-    KMSDRM_WaitPageFlip(_this, windata, -1);
-
-    if (windata->curr_bo) {
-        KMSDRM_gbm_surface_release_buffer(windata->gs, windata->curr_bo);
-        windata->curr_bo = NULL;
-    }
-
-    if (windata->next_bo) {
-        KMSDRM_gbm_surface_release_buffer(windata->gs, windata->next_bo);
-        windata->next_bo = NULL;
-    }
-
-#if SDL_VIDEO_OPENGL_EGL
-    SDL_EGL_MakeCurrent(_this, EGL_NO_SURFACE, EGL_NO_CONTEXT);
-
-    if (windata->egl_surface != EGL_NO_SURFACE) {
-        SDL_EGL_DestroySurface(_this, windata->egl_surface);
-        windata->egl_surface = EGL_NO_SURFACE;
-    }
-#endif
-
-    if (windata->gs) {
-        KMSDRM_gbm_surface_destroy(windata->gs);
-        windata->gs = NULL;
-    }
-}
-
-int
-KMSDRM_CreateSurfaces(_THIS, SDL_Window * window)
-{
-    SDL_VideoData *viddata = ((SDL_VideoData *)_this->driverdata);
-    SDL_WindowData *windata = (SDL_WindowData *)window->driverdata;
-    SDL_DisplayData *dispdata = (SDL_DisplayData *) SDL_GetDisplayForWindow(window)->driverdata;
-    Uint32 width = dispdata->mode.hdisplay;
-    Uint32 height = dispdata->mode.vdisplay;
-    Uint32 surface_fmt = GBM_FORMAT_XRGB8888;
-    Uint32 surface_flags = GBM_BO_USE_SCANOUT | GBM_BO_USE_RENDERING;
-#if SDL_VIDEO_OPENGL_EGL
-    EGLContext egl_context;
-#endif
-
-    if (!KMSDRM_gbm_device_is_format_supported(viddata->gbm, surface_fmt, surface_flags)) {
-        SDL_LogWarn(SDL_LOG_CATEGORY_VIDEO, "GBM surface format not supported. Trying anyway.");
-    }
-
-#if SDL_VIDEO_OPENGL_EGL
-    SDL_EGL_SetRequiredVisualId(_this, surface_fmt);
-    egl_context = (EGLContext)SDL_GL_GetCurrentContext();
-#endif
-
-    KMSDRM_DestroySurfaces(_this, window);
-
-    windata->gs = KMSDRM_gbm_surface_create(viddata->gbm, width, height, surface_fmt, surface_flags);
-
-    if (!windata->gs) {
-        return SDL_SetError("Could not create GBM surface");
-    }
-
-#if SDL_VIDEO_OPENGL_EGL
-    windata->egl_surface = SDL_EGL_CreateSurface(_this, (NativeWindowType)windata->gs);
-
-    if (windata->egl_surface == EGL_NO_SURFACE) {
-        return SDL_SetError("Could not create EGL window surface");
-    }
-
-    SDL_EGL_MakeCurrent(_this, windata->egl_surface, egl_context);
-
-    windata->egl_surface_dirty = 0;
-#endif
-
-    return 0;
-}
-
-int
-KMSDRM_VideoInit(_THIS)
-{
-    int ret = 0;
-    SDL_VideoData *viddata = ((SDL_VideoData *)_this->driverdata);
-    SDL_DisplayData *dispdata = NULL;
-    drmModeRes *resources = NULL;
-    drmModeEncoder *encoder = NULL;
-    char devname[32];
-    SDL_VideoDisplay display = {0};
-
-    dispdata = (SDL_DisplayData *) SDL_calloc(1, sizeof(SDL_DisplayData));
-
-    if (!dispdata) {
-        return SDL_OutOfMemory();
-=======
 /* Given w, h and refresh rate, returns the closest DRM video mode
    available on the DRM connector of the display.
    We use the SDL mode list (which we filled in KMSDRM_GetDisplayModes)
@@ -673,7 +527,6 @@
             KMSDRM_drmModeFreeCrtc(dispdata->crtc);
             dispdata->crtc = NULL;
         }
->>>>>>> 6bbb88c8
     }
 }
 
@@ -682,68 +535,6 @@
 static void
 KMSDRM_AddDisplay (_THIS, drmModeConnector *connector, drmModeRes *resources) {
 
-<<<<<<< HEAD
-    /* Open /dev/dri/cardNN */
-    SDL_snprintf(devname, sizeof(devname), "/dev/dri/card%d", viddata->devindex);
-
-    SDL_LogDebug(SDL_LOG_CATEGORY_VIDEO, "Opening device %s", devname);
-    viddata->drm_fd = open(devname, O_RDWR | O_CLOEXEC);
-
-    if (viddata->drm_fd < 0) {
-        ret = SDL_SetError("Could not open %s", devname);
-        goto cleanup;
-    }
-
-    SDL_LogDebug(SDL_LOG_CATEGORY_VIDEO, "Opened DRM FD (%d)", viddata->drm_fd);
-
-    viddata->gbm = KMSDRM_gbm_create_device(viddata->drm_fd);
-    if (!viddata->gbm) {
-        ret = SDL_SetError("Couldn't create gbm device.");
-        goto cleanup;
-    }
-
-    /* Get all of the available connectors / devices / crtcs */
-    resources = KMSDRM_drmModeGetResources(viddata->drm_fd);
-    if (!resources) {
-        ret = SDL_SetError("drmModeGetResources(%d) failed", viddata->drm_fd);
-        goto cleanup;
-    }
-
-    for (int i = 0; i < resources->count_connectors; i++) {
-        drmModeConnector *conn = KMSDRM_drmModeGetConnector(viddata->drm_fd, resources->connectors[i]);
-
-        if (!conn) {
-            continue;
-        }
-
-        if (conn->connection == DRM_MODE_CONNECTED && conn->count_modes) {
-            SDL_LogDebug(SDL_LOG_CATEGORY_VIDEO, "Found connector %d with %d modes.",
-                         conn->connector_id, conn->count_modes);
-            dispdata->conn = conn;
-            break;
-        }
-
-        KMSDRM_drmModeFreeConnector(conn);
-    }
-
-    if (!dispdata->conn) {
-        ret = SDL_SetError("No currently active connector found.");
-        goto cleanup;
-    }
-
-    /* Try to find the connector's current encoder */
-    for (int i = 0; i < resources->count_encoders; i++) {
-        encoder = KMSDRM_drmModeGetEncoder(viddata->drm_fd, resources->encoders[i]);
-
-        if (!encoder) {
-          continue;
-        }
-
-        if (encoder->encoder_id == dispdata->conn->encoder_id) {
-            SDL_LogDebug(SDL_LOG_CATEGORY_VIDEO, "Found encoder %d.", encoder->encoder_id);
-            break;
-        }
-=======
     SDL_VideoData *viddata = ((SDL_VideoData *)_this->driverdata);
     SDL_DisplayData *dispdata = NULL;
     SDL_VideoDisplay display = {0};
@@ -808,7 +599,6 @@
             if (j != connector->count_encoders) {
                 break;
             }
->>>>>>> 6bbb88c8
 
             KMSDRM_drmModeFreeEncoder(encoder);
             encoder = NULL;
@@ -816,47 +606,6 @@
     }
 
     if (!encoder) {
-<<<<<<< HEAD
-        /* No encoder was connected, find the first supported one */
-        for (int i = 0, j; i < resources->count_encoders; i++) {
-            encoder = KMSDRM_drmModeGetEncoder(viddata->drm_fd, resources->encoders[i]);
-
-            if (!encoder) {
-              continue;
-            }
-
-            for (j = 0; j < dispdata->conn->count_encoders; j++) {
-                if (dispdata->conn->encoders[j] == encoder->encoder_id) {
-                    break;
-                }
-            }
-
-            if (j != dispdata->conn->count_encoders) {
-              break;
-            }
-
-            KMSDRM_drmModeFreeEncoder(encoder);
-            encoder = NULL;
-        }
-    }
-
-    if (!encoder) {
-        ret = SDL_SetError("No connected encoder found.");
-        goto cleanup;
-    }
-
-    SDL_LogDebug(SDL_LOG_CATEGORY_VIDEO, "Found encoder %d.", encoder->encoder_id);
-
-    /* Try to find a CRTC connected to this encoder */
-    dispdata->saved_crtc = KMSDRM_drmModeGetCrtc(viddata->drm_fd, encoder->crtc_id);
-
-    if (!dispdata->saved_crtc) {
-        /* No CRTC was connected, find the first CRTC that can be connected */
-        for (int i = 0; i < resources->count_crtcs; i++) {
-            if (encoder->possible_crtcs & (1 << i)) {
-                encoder->crtc_id = resources->crtcs[i];
-                dispdata->saved_crtc = KMSDRM_drmModeGetCrtc(viddata->drm_fd, encoder->crtc_id);
-=======
         ret = SDL_SetError("No connected encoder found for connector.");
         goto cleanup;
     }
@@ -871,57 +620,11 @@
             if (encoder->possible_crtcs & (1 << i)) {
                 encoder->crtc_id = resources->crtcs[i];
                 crtc = KMSDRM_drmModeGetCrtc(viddata->drm_fd, encoder->crtc_id);
->>>>>>> 6bbb88c8
                 break;
             }
         }
     }
 
-<<<<<<< HEAD
-    if (!dispdata->saved_crtc) {
-        ret = SDL_SetError("No CRTC found.");
-        goto cleanup;
-    }
-
-    SDL_LogDebug(SDL_LOG_CATEGORY_VIDEO, "Saved crtc_id %u, fb_id %u, (%u,%u), %ux%u",
-                 dispdata->saved_crtc->crtc_id, dispdata->saved_crtc->buffer_id, dispdata->saved_crtc->x,
-                 dispdata->saved_crtc->y, dispdata->saved_crtc->width, dispdata->saved_crtc->height);
-
-    dispdata->crtc_id = encoder->crtc_id;
-
-    /* Figure out the default mode to be set. If the current CRTC's mode isn't
-       valid, select the first mode supported by the connector
-
-       FIXME find first mode that specifies DRM_MODE_TYPE_PREFERRED */
-    dispdata->mode = dispdata->saved_crtc->mode;
-
-    if (dispdata->saved_crtc->mode_valid == 0) {
-        SDL_LogDebug(SDL_LOG_CATEGORY_VIDEO,
-            "Current mode is invalid, selecting connector's mode #0.");
-        dispdata->mode = dispdata->conn->modes[0];
-    }
-
-    /* Setup the single display that's available */
-
-    display.desktop_mode.w = dispdata->mode.hdisplay;
-    display.desktop_mode.h = dispdata->mode.vdisplay;
-    display.desktop_mode.refresh_rate = dispdata->mode.vrefresh;
-#if 1
-    display.desktop_mode.format = SDL_PIXELFORMAT_ARGB8888;
-#else
-    /* FIXME */
-    drmModeFB *fb = drmModeGetFB(viddata->drm_fd, dispdata->saved_crtc->buffer_id);
-    display.desktop_mode.format = drmToSDLPixelFormat(fb->bpp, fb->depth);
-    drmModeFreeFB(fb);
-#endif
-    display.current_mode = display.desktop_mode;
-    display.driverdata = dispdata;
-    SDL_AddVideoDisplay(&display);
-
-#ifdef SDL_INPUT_LINUXEV
-    SDL_EVDEV_Init();
-#endif
-=======
     if (!crtc) {
         ret = SDL_SetError("No CRTC found for connector.");
         goto cleanup;
@@ -975,7 +678,6 @@
     /* Setup the display.
        There's no problem with it being still incomplete. */
     modedata = SDL_calloc(1, sizeof(SDL_DisplayModeData));
->>>>>>> 6bbb88c8
 
     if (!modedata) {
         ret = SDL_OutOfMemory();
@@ -998,24 +700,6 @@
 cleanup:
     if (encoder)
         KMSDRM_drmModeFreeEncoder(encoder);
-<<<<<<< HEAD
-    if (resources)
-        KMSDRM_drmModeFreeResources(resources);
-
-    if (ret != 0) {
-        /* Error (complete) cleanup */
-        if (dispdata->conn) {
-            KMSDRM_drmModeFreeConnector(dispdata->conn);
-            dispdata->conn = NULL;
-        }
-        if (dispdata->saved_crtc) {
-            KMSDRM_drmModeFreeCrtc(dispdata->saved_crtc);
-            dispdata->saved_crtc = NULL;
-        }
-        if (viddata->gbm) {
-            KMSDRM_gbm_device_destroy(viddata->gbm);
-            viddata->gbm = NULL;
-=======
     if (ret) {
         /* Error (complete) cleanup */
         if (dispdata) {
@@ -1120,13 +804,7 @@
         if (viddata->drm_fd >= 0) {
             close(viddata->drm_fd);
             viddata->drm_fd = -1;
->>>>>>> 6bbb88c8
-        }
-        if (viddata->drm_fd >= 0) {
-            close(viddata->drm_fd);
-            viddata->drm_fd = -1;
-        }
-        SDL_free(dispdata);
+        }
     }
     return ret;
 }
@@ -1142,16 +820,11 @@
 static int
 KMSDRM_GBMInit (_THIS, SDL_DisplayData *dispdata)
 {
-<<<<<<< HEAD
-    SDL_VideoData *viddata = ((SDL_VideoData *)_this->driverdata);
-    SDL_DisplayData *dispdata = (SDL_DisplayData *)SDL_GetDisplayDriverData(0);
-=======
     SDL_VideoData *viddata = (SDL_VideoData *)_this->driverdata;
     int ret = 0;
 
     /* Reopen the FD! */
     viddata->drm_fd = open(viddata->devpath, O_RDWR | O_CLOEXEC);
->>>>>>> 6bbb88c8
 
     /* Set the FD we just opened as current DRM master. */
     KMSDRM_drmSetMaster(viddata->drm_fd);
@@ -1162,42 +835,6 @@
         ret = SDL_SetError("Couldn't create gbm device.");
     }
 
-<<<<<<< HEAD
-    /* Clear out the window list */
-    SDL_free(viddata->windows);
-    viddata->windows = NULL;
-    viddata->max_windows = 0;
-    viddata->num_windows = 0;
-
-    /* Restore saved CRTC settings */
-    if (viddata->drm_fd >= 0 && dispdata && dispdata->conn && dispdata->saved_crtc) {
-        drmModeConnector *conn = dispdata->conn;
-        drmModeCrtc *crtc = dispdata->saved_crtc;
-
-        int ret = KMSDRM_drmModeSetCrtc(viddata->drm_fd, crtc->crtc_id, crtc->buffer_id,
-                                        crtc->x, crtc->y, &conn->connector_id, 1, &crtc->mode);
-
-        if (ret != 0) {
-            SDL_LogWarn(SDL_LOG_CATEGORY_VIDEO, "Could not restore original CRTC mode");
-        }
-    }
-    if (dispdata && dispdata->conn) {
-        KMSDRM_drmModeFreeConnector(dispdata->conn);
-        dispdata->conn = NULL;
-    }
-    if (dispdata && dispdata->saved_crtc) {
-        KMSDRM_drmModeFreeCrtc(dispdata->saved_crtc);
-        dispdata->saved_crtc = NULL;
-    }
-    if (viddata->gbm) {
-        KMSDRM_gbm_device_destroy(viddata->gbm);
-        viddata->gbm = NULL;
-    }
-    if (viddata->drm_fd >= 0) {
-        close(viddata->drm_fd);
-        SDL_LogDebug(SDL_LOG_CATEGORY_VIDEO, "Closed DRM FD %d", viddata->drm_fd);
-        viddata->drm_fd = -1;
-=======
     viddata->gbm_init = SDL_TRUE;
 
     return ret;
@@ -1385,7 +1022,6 @@
     if (windata->egl_surface == EGL_NO_SURFACE) {
         ret = SDL_SetError("Could not create EGL window surface");
         goto cleanup;
->>>>>>> 6bbb88c8
     }
 
     /* Current context passing to EGL is now done here. If something fails,
@@ -1469,16 +1105,6 @@
 KMSDRM_GetDisplayModes(_THIS, SDL_VideoDisplay * display)
 {
     SDL_DisplayData *dispdata = display->driverdata;
-<<<<<<< HEAD
-    drmModeConnector *conn = dispdata->conn;
-    SDL_DisplayMode mode;
-
-    for (int i = 0; i < conn->count_modes; i++) {
-        SDL_DisplayModeData *modedata = SDL_calloc(1, sizeof(SDL_DisplayModeData));
-
-        if (modedata) {
-          modedata->mode_index = i;
-=======
     drmModeConnector *conn = dispdata->connector;
     SDL_DisplayMode mode;
     int i;
@@ -1488,7 +1114,6 @@
 
         if (modedata) {
             modedata->mode_index = i;
->>>>>>> 6bbb88c8
         }
 
         mode.w = conn->modes[i].hdisplay;
@@ -1506,12 +1131,6 @@
 int
 KMSDRM_SetDisplayMode(_THIS, SDL_VideoDisplay * display, SDL_DisplayMode * mode)
 {
-<<<<<<< HEAD
-    SDL_VideoData *viddata = (SDL_VideoData *)_this->driverdata;
-    SDL_DisplayData *dispdata = (SDL_DisplayData *)display->driverdata;
-    SDL_DisplayModeData *modedata = (SDL_DisplayModeData *)mode->driverdata;
-    drmModeConnector *conn = dispdata->conn;
-=======
     /* Set the dispdata->mode to the new mode and leave actual modesetting
        pending to be done on SwapWindow() via drmModeSetCrtc() */
 
@@ -1525,39 +1144,17 @@
     if (viddata->vulkan_mode) {
         return 0;
     }
->>>>>>> 6bbb88c8
 
     if (!modedata) {
         return SDL_SetError("Mode doesn't have an associated index");
     }
 
-<<<<<<< HEAD
-    dispdata->mode = conn->modes[modedata->mode_index];
-
-    for (int i = 0; i < viddata->num_windows; i++) {
-        SDL_Window *window = viddata->windows[i];
-        SDL_WindowData *windata = (SDL_WindowData *)window->driverdata;
-
-#if SDL_VIDEO_OPENGL_EGL
-        /* Can't recreate EGL surfaces right now, need to wait until SwapWindow
-           so the correct thread-local surface and context state are available */
-        windata->egl_surface_dirty = 1;
-#else
-        if (KMSDRM_CreateSurfaces(_this, window)) {
-            return -1;
-        }
-#endif
-
-        /* Tell app about the resize */
-        SDL_SendWindowEvent(window, SDL_WINDOWEVENT_RESIZED, mode->w, mode->h);
-=======
     /* Take note of the new mode to be set, and leave the CRTC modeset pending
        so it's done in SwapWindow. */
     dispdata->fullscreen_mode = conn->modes[modedata->mode_index];
 
     for (i = 0; i < viddata->num_windows; i++) {
         KMSDRM_DirtySurfaces(viddata->windows[i]);
->>>>>>> 6bbb88c8
     }
 
     return 0;
@@ -1566,32 +1163,6 @@
 void
 KMSDRM_DestroyWindow(_THIS, SDL_Window *window)
 {
-<<<<<<< HEAD
-    SDL_VideoData *viddata = (SDL_VideoData *)_this->driverdata;
-    SDL_WindowData *windata;
-    SDL_VideoDisplay *display;
-
-#if SDL_VIDEO_OPENGL_EGL
-    if (!_this->egl_data) {
-        if (SDL_GL_LoadLibrary(NULL) < 0) {
-            goto error;
-        }
-    }
-#endif
-
-    /* Allocate window internal data */
-    windata = (SDL_WindowData *)SDL_calloc(1, sizeof(SDL_WindowData));
-
-    if (!windata) {
-        SDL_OutOfMemory();
-        goto error;
-    }
-
-    /* Windows have one size for now */
-    display = SDL_GetDisplayForWindow(window);
-    window->w = display->desktop_mode.w;
-    window->h = display->desktop_mode.h;
-=======
     SDL_WindowData *windata = (SDL_WindowData *) window->driverdata;
     SDL_DisplayData *dispdata = (SDL_DisplayData *) SDL_GetDisplayForWindow(window)->driverdata;
     SDL_VideoData *viddata;
@@ -1611,7 +1182,6 @@
 
         /* Destroy GBM surface and buffers. */
         KMSDRM_DestroySurfaces(_this, window);
->>>>>>> 6bbb88c8
 
         /* Unload library and deinit GBM, but only if this is the last window.
            Note that this is the right comparision because num_windows could be 1
@@ -1620,82 +1190,6 @@
            added to the windows list. */
         if (viddata->num_windows <= 1) {
 
-<<<<<<< HEAD
-    /* In case we want low-latency, double-buffer video, we take note here */
-    windata->double_buffer = SDL_FALSE;
-
-    if (SDL_GetHintBoolean(SDL_HINT_VIDEO_DOUBLE_BUFFER, SDL_FALSE)) {
-        windata->double_buffer = SDL_TRUE;
-    }
-
-    /* Setup driver data for this window */
-    window->driverdata = windata;
-
-    if (KMSDRM_CreateSurfaces(_this, window)) {
-      goto error;
-    }
-
-    /* Add window to the internal list of tracked windows. Note, while it may
-       seem odd to support multiple fullscreen windows, some apps create an
-       extra window as a dummy surface when working with multiple contexts */
-    windata->viddata = viddata;
-
-    if (viddata->num_windows >= viddata->max_windows) {
-        int new_max_windows = viddata->max_windows + 1;
-        viddata->windows = (SDL_Window **)SDL_realloc(viddata->windows,
-              new_max_windows * sizeof(SDL_Window *));
-        viddata->max_windows = new_max_windows;
-
-        if (!viddata->windows) {
-            SDL_OutOfMemory();
-            goto error;
-        }
-    }
-
-    viddata->windows[viddata->num_windows++] = window;
-
-    /* Focus on the newly created window */
-    SDL_SetMouseFocus(window);
-    SDL_SetKeyboardFocus(window);
-
-    return 0;
-
-error:
-    KMSDRM_DestroyWindow(_this, window);
-
-    return -1;
-}
-
-void
-KMSDRM_DestroyWindow(_THIS, SDL_Window * window)
-{
-    SDL_WindowData *windata = (SDL_WindowData *) window->driverdata;
-    SDL_VideoData *viddata;
-    if (!windata) {
-        return;
-    }
-
-    /* Remove from the internal window list */
-    viddata = windata->viddata;
-
-    for (int i = 0; i < viddata->num_windows; i++) {
-        if (viddata->windows[i] == window) {
-            viddata->num_windows--;
-
-            for (int j = i; j < viddata->num_windows; j++) {
-                viddata->windows[j] = viddata->windows[j + 1];
-            }
-
-            break;
-        }
-    }
-
-    KMSDRM_DestroySurfaces(_this, window);
-
-    window->driverdata = NULL;
-
-    SDL_free(windata);
-=======
 	    /* Unload EGL/GL library and free egl_data.  */
 	    if (_this->egl_data) {
 		SDL_EGL_UnloadLibrary(_this);
@@ -1905,7 +1399,6 @@
     }
     SDL_free(tempRamp);
     return 0;
->>>>>>> 6bbb88c8
 }
 
 int
