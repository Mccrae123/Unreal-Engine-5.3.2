--- conflicted
+++ resolved
@@ -1,10 +1,6 @@
 /*
   Simple DirectMedia Layer
-<<<<<<< HEAD
-  Copyright (C) 1997-2020 Sam Lantinga <slouken@libsdl.org>
-=======
   Copyright (C) 1997-2022 Sam Lantinga <slouken@libsdl.org>
->>>>>>> 6bbb88c8
 
   This software is provided 'as-is', without any express or implied
   warranty.  In no event will the authors be held liable for any damages
@@ -338,17 +334,10 @@
 
         /* Location for first button. */
         if ( messageboxdata->flags & SDL_MESSAGEBOX_BUTTONS_RIGHT_TO_LEFT ) {
-<<<<<<< HEAD
-			x = data->dialog_width - ( data->dialog_width - width_of_buttons ) / 2 - ( button_width + button_spacing );
-		} else {
-			x = ( data->dialog_width - width_of_buttons ) / 2;
-		}
-=======
             x = data->dialog_width - ( data->dialog_width - width_of_buttons ) / 2 - ( button_width + button_spacing );
         } else {
             x = ( data->dialog_width - width_of_buttons ) / 2;
         }
->>>>>>> 6bbb88c8
         y = ybuttons + ( data->dialog_height - ybuttons - button_height ) / 2;
 
         for ( i = 0; i < data->numbuttons; i++ ) {
@@ -363,19 +352,11 @@
             data->buttonpos[ i ].y = y + ( button_height - button_text_height - 1 ) / 2 + button_text_height;
 
             /* Scoot over for next button. */
-<<<<<<< HEAD
-			if ( messageboxdata->flags & SDL_MESSAGEBOX_BUTTONS_RIGHT_TO_LEFT ) {
-				x -= button_width + button_spacing;
-			} else {
-				x += button_width + button_spacing;
-			}
-=======
             if ( messageboxdata->flags & SDL_MESSAGEBOX_BUTTONS_RIGHT_TO_LEFT ) {
                 x -= button_width + button_spacing;
             } else {
                 x += button_width + button_spacing;
             }
->>>>>>> 6bbb88c8
         }
     }
 
