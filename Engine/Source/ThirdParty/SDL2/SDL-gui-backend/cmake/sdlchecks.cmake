--- conflicted
+++ resolved
@@ -392,15 +392,8 @@
 # - SDL_X11_SHARED opt
 # - HAVE_SDL_LOADSO opt
 macro(CheckX11)
-<<<<<<< HEAD
-  if(VIDEO_X11)
-# EG BEGIN
-    foreach(_LIB X11 Xext Xcursor Xinerama Xi Xfixes Xrandr Xrender Xss Xxf86vm)
-# EG END
-=======
   if(SDL_X11)
     foreach(_LIB X11 Xext Xcursor Xinerama Xi Xfixes Xrandr Xrender Xss Xxf86vm)
->>>>>>> 6bbb88c8
         FindLibraryAndSONAME("${_LIB}")
     endforeach()
 
@@ -649,13 +642,8 @@
 # - SDL_WAYLAND_SHARED opt
 # - HAVE_SDL_LOADSO opt
 macro(CheckWayland)
-<<<<<<< HEAD
-  if(VIDEO_WAYLAND)
-    pkg_check_modules(WAYLAND wayland-client wayland-scanner wayland-egl wayland-cursor egl xkbcommon)
-=======
   if(SDL_WAYLAND)
     pkg_check_modules(WAYLAND wayland-client wayland-egl wayland-cursor egl "xkbcommon>=0.5.0")
->>>>>>> 6bbb88c8
 
     if(WAYLAND_FOUND)
       find_program(WAYLAND_SCANNER NAMES wayland-scanner REQUIRED)
@@ -699,15 +687,8 @@
         WaylandProtocolGen("${WAYLAND_SCANNER}" "${WAYLAND_SCANNER_CODE_MODE}" "${SDL2_SOURCE_DIR}/wayland-protocols/${_XML}" "${_PROTL}")
       endforeach()
 
-<<<<<<< HEAD
-      if(VIDEO_WAYLAND_QT_TOUCH)
-#EG BEGIN
-          set(HAVE_VIDEO_WAYLAND_QT_TOUCH TRUE)
-#EG END
-=======
       if(SDL_WAYLAND_QT_TOUCH)
           set(HAVE_WAYLAND_QT_TOUCH TRUE)
->>>>>>> 6bbb88c8
           set(SDL_VIDEO_DRIVER_WAYLAND_QT_TOUCH 1)
       endif()
 
@@ -861,18 +842,11 @@
 
 # Requires:
 # - PkgCheckModules
-<<<<<<< HEAD
-macro(CheckOpenGLESX11)
-  pkg_check_modules(EGL egl)
-  set(CMAKE_REQUIRED_FLAGS "${CMAKE_REQUIRED_FLAGS} ${EGL_CFLAGS}")
-  if(VIDEO_OPENGLES)
-=======
 macro(CheckEGL)
   if (SDL_OPENGL OR SDL_OPENGLES)
     pkg_check_modules(EGL egl)
     string(REPLACE "-D_THREAD_SAFE;" "-D_THREAD_SAFE=1;" EGL_CFLAGS "${EGL_CFLAGS}")
     set(CMAKE_REQUIRED_FLAGS "${CMAKE_REQUIRED_FLAGS} ${EGL_CFLAGS}")
->>>>>>> 6bbb88c8
     check_c_source_compiles("
         #define EGL_API_FB
         #define MESA_EGL_NO_X11_HEADERS
@@ -1040,9 +1014,6 @@
       check_include_files("pthread.h" HAVE_PTHREAD_H)
       check_include_files("pthread_np.h" HAVE_PTHREAD_NP_H)
       if (HAVE_PTHREAD_H)
-<<<<<<< HEAD
-        check_symbol_exists(pthread_setname_np "pthread.h" HAVE_PTHREAD_SETNAME_NP)
-=======
         check_c_source_compiles("
             #define _GNU_SOURCE 1
             #include <pthread.h>
@@ -1050,7 +1021,6 @@
               pthread_setname_np(pthread_self(), \"\");
               return 0;
             }" HAVE_PTHREAD_SETNAME_NP)
->>>>>>> 6bbb88c8
         if (HAVE_PTHREAD_NP_H)
           check_symbol_exists(pthread_set_name_np "pthread.h;pthread_np.h" HAVE_PTHREAD_SET_NAME_NP)
         endif()
@@ -1217,18 +1187,6 @@
 
 # Check for HIDAPI support
 macro(CheckHIDAPI)
-<<<<<<< HEAD
-  if(HIDAPI)
-    if(HIDAPI_SKIP_LIBUSB)
-      set(HAVE_HIDAPI TRUE)
-    else()
-      set(HAVE_HIDAPI FALSE)
-      pkg_check_modules(LIBUSB libusb)
-      if (LIBUSB_FOUND)
-        check_include_file(libusb.h HAVE_LIBUSB_H ${LIBUSB_CFLAGS})
-        if (HAVE_LIBUSB_H)
-          set(HAVE_HIDAPI TRUE)
-=======
   set(HAVE_HIDAPI TRUE)
   if(NOT HIDAPI_SKIP_LIBUSB)
     set(HAVE_LIBUSB FALSE)
@@ -1244,7 +1202,6 @@
           # libusb is loaded dynamically, so don't add it to EXTRA_LIBS
           FindLibraryAndSONAME("usb-1.0")
           set(SDL_LIBUSB_DYNAMIC "\"${USB_LIB_SONAME}\"")
->>>>>>> 6bbb88c8
         endif()
       endif()
     endif()
@@ -1266,26 +1223,9 @@
     if(SDL_JOYSTICK AND SDL_HIDAPI_JOYSTICK)
       set(SDL_JOYSTICK_HIDAPI 1)
       set(HAVE_SDL_JOYSTICK TRUE)
-<<<<<<< HEAD
-      file(GLOB HIDAPI_SOURCES ${SDL2_SOURCE_DIR}/src/joystick/hidapi/*.c)
-      set(SOURCE_FILES ${SOURCE_FILES} ${HIDAPI_SOURCES})
-      set(CMAKE_C_FLAGS "${CMAKE_C_FLAGS} ${LIBUSB_CFLAGS} \"-I${SDL2_SOURCE_DIR}/src/hidapi/hidapi\"")
-      if(NOT HIDAPI_SKIP_LIBUSB)
-        if(HIDAPI_ONLY_LIBUSB)
-          set(SOURCE_FILES ${SOURCE_FILES} ${SDL2_SOURCE_DIR}/src/hidapi/libusb/hid.c)
-          list(APPEND EXTRA_LIBS ${LIBUSB_LIBS})
-        else()
-          set(SOURCE_FILES ${SOURCE_FILES} ${SDL2_SOURCE_DIR}/src/hidapi/SDL_hidapi.c)
-          # libusb is loaded dynamically, so don't add it to EXTRA_LIBS
-          FindLibraryAndSONAME("usb-1.0")
-          set(SDL_LIBUSB_DYNAMIC "\"${USB_LIB_SONAME}\"")
-        endif()
-      endif()
-=======
       set(HAVE_HIDAPI_JOYSTICK TRUE)
       file(GLOB HIDAPI_JOYSTICK_SOURCES ${SDL2_SOURCE_DIR}/src/joystick/hidapi/*.c)
       set(SOURCE_FILES ${SOURCE_FILES} ${HIDAPI_JOYSTICK_SOURCES})
->>>>>>> 6bbb88c8
     endif()
   endif()
 endmacro()
