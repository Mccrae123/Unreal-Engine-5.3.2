--- conflicted
+++ resolved
@@ -11,11 +11,7 @@
 # wmake -f Makefile.os2 HIDAPI=1
 
 LIBNAME = SDL2
-<<<<<<< HEAD
-VERSION = 2.0.13
-=======
 VERSION = 2.0.20
->>>>>>> 6bbb88c8
 DESCRIPTION = Simple DirectMedia Layer 2
 
 LIBICONV=0
@@ -65,11 +61,7 @@
 #CFLAGS+= -DOS2DEBUG=2
 
 SRCS = SDL.c SDL_assert.c SDL_error.c SDL_log.c SDL_dataqueue.c SDL_hints.c
-<<<<<<< HEAD
-SRCS+= SDL_getenv.c SDL_iconv.c SDL_malloc.c SDL_qsort.c SDL_stdlib.c SDL_string.c SDL_strtokr.c
-=======
 SRCS+= SDL_getenv.c SDL_iconv.c SDL_malloc.c SDL_qsort.c SDL_stdlib.c SDL_string.c SDL_strtokr.c SDL_crc32.c
->>>>>>> 6bbb88c8
 SRCS+= SDL_cpuinfo.c SDL_atomic.c SDL_spinlock.c SDL_thread.c SDL_timer.c
 SRCS+= SDL_rwops.c SDL_power.c
 SRCS+= SDL_audio.c SDL_audiocvt.c SDL_audiodev.c SDL_audiotypecvt.c SDL_mixer.c SDL_wave.c
@@ -137,20 +129,9 @@
 SDL_syscond.obj: "src/thread/generic/SDL_syscond.c"
     wcc386 $(CFLAGS_DLL) -fo=$^@ $<
 SDL_cpuinfo.obj: SDL_cpuinfo.c
-<<<<<<< HEAD
-    wcc386 $(CFLAGS) -wcd=200 -fo=$^@ $<
-
-SDL_rwops.obj: SDL_rwops.c
-    wcc386 $(CFLAGS) -wcd=136 -fo=$^@ $<
-
-SDL_wave.obj: SDL_wave.c
-    wcc386 $(CFLAGS) -wcd=124 -fo=$^@ $<
-
-=======
     wcc386 $(CFLAGS_DLL) -wcd=200 -fo=$^@ $<
 SDL_wave.obj: SDL_wave.c
     wcc386 $(CFLAGS_DLL) -wcd=124 -fo=$^@ $<
->>>>>>> 6bbb88c8
 SDL_blendfillrect.obj: SDL_blendfillrect.c
     wcc386 $(CFLAGS_DLL) -wcd=200 -fo=$^@ $<
 SDL_blendline.obj: SDL_blendline.c
