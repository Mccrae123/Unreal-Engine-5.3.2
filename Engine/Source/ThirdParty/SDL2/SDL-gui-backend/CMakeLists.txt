--- conflicted
+++ resolved
@@ -66,21 +66,12 @@
 # set SDL_BINARY_AGE and SDL_INTERFACE_AGE to 0.
 set(SDL_MAJOR_VERSION 2)
 set(SDL_MINOR_VERSION 0)
-<<<<<<< HEAD
-set(SDL_MICRO_VERSION 13)
-set(SDL_INTERFACE_AGE 1)
-set(SDL_BINARY_AGE 13)
-set(SDL_VERSION "${SDL_MAJOR_VERSION}.${SDL_MINOR_VERSION}.${SDL_MICRO_VERSION}")
-# the following should match the versions in Xcode project file:
-set(DYLIB_CURRENT_VERSION 12.0.0)
-=======
 set(SDL_MICRO_VERSION 20)
 set(SDL_INTERFACE_AGE 2)
 set(SDL_BINARY_AGE 20)
 set(SDL_VERSION "${SDL_MAJOR_VERSION}.${SDL_MINOR_VERSION}.${SDL_MICRO_VERSION}")
 # the following should match the versions in Xcode project file:
 set(DYLIB_CURRENT_VERSION 19.2.0)
->>>>>>> 6bbb88c8
 set(DYLIB_COMPATIBILITY_VERSION 1.0.0)
 
 # Set defaults preventing destination file conflicts
@@ -158,14 +149,11 @@
     set(MACOSX TRUE)
   elseif(CMAKE_SYSTEM_NAME MATCHES ".*tvOS.*")
     set(TVOS TRUE)
-<<<<<<< HEAD
-=======
   elseif(CMAKE_SYSTEM_NAME MATCHES ".*iOS.*")
     # !!! FIXME: remove the version check when we start requiring >= 3.14.0
     if(CMAKE_VERSION VERSION_LESS 3.14)
       set(IOS TRUE)
     endif()
->>>>>>> 6bbb88c8
   endif()
 elseif(CMAKE_SYSTEM_NAME MATCHES "BeOS.*")
   message_error("BeOS support has been removed as of SDL 2.0.2.")
@@ -208,43 +196,16 @@
 message(STATUS "*** UE_LOG UNIX_SYS: ${UNIX_SYS}")
 message(STATUS "*** UE_LOG UNIX_OR_MAC_SYS: ${UNIX_OR_MAC_SYS}")
 message(STATUS "*** UE_LOG PROCESSOR_ARCH: ${PROCESSOR_ARCH}")
-<<<<<<< HEAD
-
-# Default option knobs
-if(APPLE OR ARCH_64)
-  if(NOT "${CMAKE_OSX_ARCHITECTURES}" MATCHES "arm")
-    set(OPT_DEF_SSEMATH ON)
-  endif()
-endif()
-if(UNIX OR MINGW OR MSYS)
-  set(OPT_DEF_LIBC ON)
-endif()
-message(STATUS "*** UE_LOG OPT_DEF_LIBC: ${OPT_DEF_LIBC}")
-message(STATUS "*** UE_LOG OPT_DEF_SSEMATH: ${OPT_DEF_SSEMATH}")
-=======
 # EG END
->>>>>>> 6bbb88c8
 
 # The hidraw support doesn't catch Xbox, PS4 and Nintendo controllers,
 #  so we'll just use libusb when it's available. libusb does not support iOS,
 #  so we default to yes on iOS.
 #  TODO: Windows can support libusb, the hid.c file just depends on Unix APIs
-<<<<<<< HEAD
-if(WINDOWS OR IOS OR TVOS OR ANDROID)
-=======
 if((WINDOWS AND NOT WINDOWS_STORE) OR IOS OR TVOS OR ANDROID)
->>>>>>> 6bbb88c8
   set(HIDAPI_SKIP_LIBUSB TRUE)
 else()
   set(HIDAPI_SKIP_LIBUSB FALSE)
-endif()
-
-# On the other hand, *BSD specifically uses libusb only, so we make a special
-#  case just for them.
-if(FREEBSD OR NETBSD OR OPENBSD OR BSDI)
-  set(HIDAPI_ONLY_LIBUSB TRUE)
-else()
-  set(HIDAPI_ONLY_LIBUSB FALSE)
 endif()
 
 # On the other hand, *BSD specifically uses libusb only, so we make a special
@@ -388,22 +349,15 @@
   set(OPT_DEF_ASM FALSE)
   set(SDL_SHARED_ENABLED_BY_DEFAULT OFF)
   set(SDL_ATOMIC_ENABLED_BY_DEFAULT OFF)
-<<<<<<< HEAD
-  set(SDL_THREADS_ENABLED_BY_DEFAULT OFF)
-=======
->>>>>>> 6bbb88c8
   set(SDL_LOADSO_ENABLED_BY_DEFAULT OFF)
   set(SDL_CPUINFO_ENABLED_BY_DEFAULT OFF)
 endif()
 
-<<<<<<< HEAD
-=======
 if(VITA OR PSP)
   set(SDL_SHARED_ENABLED_BY_DEFAULT OFF)
   set(SDL_LOADSO_ENABLED_BY_DEFAULT OFF)
 endif()
 
->>>>>>> 6bbb88c8
 # When defined, respect CMake's BUILD_SHARED_LIBS setting:
 set(SDL_STATIC_ENABLED_BY_DEFAULT ON)
 if (NOT DEFINED SDL_SHARED_ENABLED_BY_DEFAULT)
@@ -422,11 +376,8 @@
     set(SDL_STATIC_ENABLED_BY_DEFAULT OFF)
   endif()
 endif()
-<<<<<<< HEAD
-=======
 
 set(LONGESTOPTIONNAME 0)  # set_option and friends will change this.
->>>>>>> 6bbb88c8
 
 set(SDL_SUBSYSTEMS
     Atomic Audio Video Render Events Joystick Haptic Hidapi Power Threads Timers
@@ -439,63 +390,6 @@
   option(SDL_${_OPT} "Enable the ${_SUB} subsystem" ${SDL_${_OPT}_ENABLED_BY_DEFAULT})
 endforeach()
 
-<<<<<<< HEAD
-option_string(ASSERTIONS "Enable internal sanity checks (auto/disabled/release/enabled/paranoid)" "auto")
-#set_option(DEPENDENCY_TRACKING "Use gcc -MMD -MT dependency tracking" ON)
-set_option(LIBC                "Use the system C library" ${OPT_DEF_LIBC})
-set_option(GCC_ATOMICS         "Use gcc builtin atomics" ${OPT_DEF_GCC_ATOMICS})
-set_option(ASSEMBLY            "Enable assembly routines" ${OPT_DEF_ASM})
-set_option(SSEMATH             "Allow GCC to use SSE floating point math" ${OPT_DEF_SSEMATH})
-set_option(MMX                 "Use MMX assembly routines" ${OPT_DEF_ASM})
-set_option(3DNOW               "Use 3Dnow! MMX assembly routines" ${OPT_DEF_ASM})
-set_option(SSE                 "Use SSE assembly routines" ${OPT_DEF_ASM})
-set_option(SSE2                "Use SSE2 assembly routines" ${OPT_DEF_SSEMATH})
-set_option(SSE3                "Use SSE3 assembly routines" ${OPT_DEF_SSEMATH})
-set_option(ALTIVEC             "Use Altivec assembly routines" ${OPT_DEF_ASM})
-set_option(ARMSIMD             "use SIMD assembly blitters on ARM" ON)
-set_option(ARMNEON             "use NEON assembly blitters on ARM" ON)
-set_option(DISKAUDIO           "Support the disk writer audio driver" ON)
-set_option(DUMMYAUDIO          "Support the dummy audio driver" ON)
-set_option(VIDEO_DIRECTFB      "Use DirectFB video driver" OFF)
-dep_option(DIRECTFB_SHARED     "Dynamically load directfb support" ON "VIDEO_DIRECTFB" OFF)
-set_option(VIDEO_DUMMY         "Use dummy video driver" ON)
-set_option(VIDEO_OPENGL        "Include OpenGL support" ON)
-set_option(VIDEO_OPENGLES      "Include OpenGL ES support" ON)
-set_option(PTHREADS            "Use POSIX threads for multi-threading" ${SDL_PTHREADS_ENABLED_BY_DEFAULT})
-dep_option(PTHREADS_SEM        "Use pthread semaphores" ON "PTHREADS" OFF)
-set_option(SDL_DLOPEN          "Use dlopen for shared object loading" ${SDL_DLOPEN_ENABLED_BY_DEFAULT})
-dep_option(OSS                 "Support the OSS audio API" ON "UNIX_SYS OR RISCOS" OFF)
-set_option(ALSA                "Support the ALSA audio API" ${UNIX_SYS})
-dep_option(ALSA_SHARED         "Dynamically load ALSA audio support" ON "ALSA" OFF)
-set_option(JACK                "Support the JACK audio API" ${UNIX_SYS})
-dep_option(JACK_SHARED         "Dynamically load JACK audio support" ON "JACK" OFF)
-set_option(ESD                 "Support the Enlightened Sound Daemon" ${UNIX_SYS})
-dep_option(ESD_SHARED          "Dynamically load ESD audio support" ON "ESD" OFF)
-set_option(PULSEAUDIO          "Use PulseAudio" ${UNIX_SYS})
-dep_option(PULSEAUDIO_SHARED   "Dynamically load PulseAudio support" ON "PULSEAUDIO" OFF)
-set_option(ARTS                "Support the Analog Real Time Synthesizer" ${UNIX_SYS})
-dep_option(ARTS_SHARED         "Dynamically load aRts audio support" ON "ARTS" OFF)
-set_option(NAS                 "Support the NAS audio API" ${UNIX_SYS})
-set_option(NAS_SHARED          "Dynamically load NAS audio API" ${UNIX_SYS})
-set_option(SNDIO               "Support the sndio audio API" ${UNIX_SYS})
-set_option(FUSIONSOUND         "Use FusionSound audio driver" OFF)
-dep_option(FUSIONSOUND_SHARED  "Dynamically load fusionsound audio support" ON "FUSIONSOUND" OFF)
-set_option(LIBSAMPLERATE       "Use libsamplerate for audio rate conversion" ${UNIX_SYS})
-dep_option(LIBSAMPLERATE_SHARED "Dynamically load libsamplerate" ON "LIBSAMPLERATE" OFF)
-set_option(RPATH               "Use an rpath when linking SDL" ${UNIX_SYS})
-set_option(CLOCK_GETTIME       "Use clock_gettime() instead of gettimeofday()" OFF)
-set_option(INPUT_TSLIB         "Use the Touchscreen library for input" ${UNIX_SYS})
-set_option(VIDEO_X11           "Use X11 video driver" ${UNIX_SYS})
-set_option(VIDEO_WAYLAND       "Use Wayland video driver" ${UNIX_SYS})
-dep_option(WAYLAND_SHARED      "Dynamically load Wayland support" ON "VIDEO_WAYLAND" OFF)
-dep_option(VIDEO_WAYLAND_QT_TOUCH  "QtWayland server support for Wayland video driver" ON "VIDEO_WAYLAND" OFF)
-set_option(VIDEO_RPI           "Use Raspberry Pi video driver" ${UNIX_SYS})
-dep_option(X11_SHARED          "Dynamically load X11 support" ON "VIDEO_X11" OFF)
-# EG BEGIN
-set(SDL_X11_OPTIONS Xcursor Xinerama XInput Xfixes Xrandr Xscrnsaver XShape Xvm)
-# EG END
-
-=======
 option_string(SDL_ASSERTIONS "Enable internal sanity checks (auto/disabled/release/enabled/paranoid)" "auto")
 #set_option(SDL_DEPENDENCY_TRACKING "Use gcc -MMD -MT dependency tracking" ON)
 set_option(SDL_LIBC                "Use the system C library" ${OPT_DEF_LIBC})
@@ -545,31 +439,10 @@
 set_option(SDL_X11                 "Use X11 video driver" ${UNIX_SYS})
 dep_option(SDL_X11_SHARED          "Dynamically load X11 support" ON "SDL_X11" OFF)
 set(SDL_X11_OPTIONS Xcursor Xdbe Xinerama XInput Xfixes Xrandr Xscrnsaver XShape Xvm)
->>>>>>> 6bbb88c8
 foreach(_SUB ${SDL_X11_OPTIONS})
   string(TOUPPER "SDL_X11_${_SUB}" _OPT)
   dep_option(${_OPT}               "Enable ${_SUB} support" ON "SDL_X11" OFF)
 endforeach()
-<<<<<<< HEAD
-set_option(VIDEO_COCOA         "Use Cocoa video driver" ${APPLE})
-set_option(DIRECTX             "Use DirectX for Windows audio/video" ${WINDOWS})
-set_option(WASAPI              "Use the Windows WASAPI audio driver" ${WINDOWS})
-set_option(RENDER_D3D          "Enable the Direct3D render driver" ${WINDOWS})
-set_option(RENDER_METAL        "Enable the Metal render driver" ${APPLE})
-set_option(VIDEO_VIVANTE       "Use Vivante EGL video driver" ${UNIX_SYS})
-dep_option(VIDEO_VULKAN        "Enable Vulkan support" ON "ANDROID OR APPLE OR LINUX OR WINDOWS" OFF)
-set_option(VIDEO_METAL         "Enable Metal support" ${APPLE})
-set_option(VIDEO_KMSDRM        "Use KMS DRM video driver" ${UNIX_SYS})
-dep_option(KMSDRM_SHARED       "Dynamically load KMS DRM support" ON "VIDEO_KMSDRM" OFF)
-set_option(VIDEO_OFFSCREEN     "Use offscreen video driver" OFF)
-option_string(BACKGROUNDING_SIGNAL "number to use for magic backgrounding signal or 'OFF'" "OFF")
-option_string(FOREGROUNDING_SIGNAL "number to use for magic foregrounding signal or 'OFF'" "OFF")
-set_option(HIDAPI              "Use HIDAPI for low level joystick drivers" ${OPT_DEF_HIDAPI})
-set_option(JOYSTICK_VIRTUAL    "Enable the virtual-joystick driver" ON)
-
-# EG BEGIN
-set_option(EPIC_EXTENSIONS     "Enable Epic extensions for Unreal Engine" ON)
-=======
 set_option(SDL_WAYLAND             "Use Wayland video driver" ${UNIX_SYS})
 dep_option(SDL_WAYLAND_SHARED      "Dynamically load Wayland support" ON "SDL_WAYLAND" OFF)
 dep_option(SDL_WAYLAND_LIBDECOR    "Use client-side window decorations on Wayland" ON "SDL_WAYLAND" ON)
@@ -596,7 +469,6 @@
 
 # EG BEGIN
 set_option(EPIC_EXTENSIONS         "Enable Epic extensions for Unreal Engine" ON)
->>>>>>> 6bbb88c8
 # EG END
 
 set(SDL_SHARED ${SDL_SHARED_ENABLED_BY_DEFAULT} CACHE BOOL "Build a shared version of the library")
@@ -910,11 +782,7 @@
       endif()
     endif()
 
-<<<<<<< HEAD
-    if(ARMSIMD)
-=======
     if(SDL_ARMSIMD)
->>>>>>> 6bbb88c8
       set(ORIG_CMAKE_REQUIRED_FLAGS "${CMAKE_REQUIRED_FLAGS}")
       set(CMAKE_REQUIRED_FLAGS "${CMAKE_REQUIRED_FLAGS} -x assembler-with-cpp")
       check_c_source_compiles("
@@ -940,11 +808,7 @@
       endif()
     endif()
 
-<<<<<<< HEAD
-    if(ARMNEON)
-=======
     if(SDL_ARMNEON)
->>>>>>> 6bbb88c8
       set(ORIG_CMAKE_REQUIRED_FLAGS "${CMAKE_REQUIRED_FLAGS}")
       set(CMAKE_REQUIRED_FLAGS "${CMAKE_REQUIRED_FLAGS} -x assembler-with-cpp")
       check_c_source_compiles("
@@ -1000,23 +864,14 @@
     set(HAVE_SIGNAL_H 1)
     foreach(_FN
             malloc calloc realloc free qsort abs memset memcpy memmove memcmp
-<<<<<<< HEAD
-            wcslen wcslcpy wcslcat wcsdup wcsstr wcscmp wcsncmp
-=======
             wcslen _wcsdup wcsdup wcsstr wcscmp wcsncmp _wcsicmp _wcsnicmp
->>>>>>> 6bbb88c8
             strlen _strrev _strupr _strlwr strchr strrchr strstr itoa _ltoa
             _ultoa strtol strtoul strtoll strtod atoi atof strcmp strncmp
-            _stricmp _strnicmp strtok_s sscanf
+            _stricmp _strnicmp sscanf
             acos acosf asin asinf atan atanf atan2 atan2f ceil ceilf
             copysign copysignf cos cosf exp expf fabs fabsf floor floorf fmod fmodf
-<<<<<<< HEAD
-            log logf log10 log10f pow powf scalbn scalbnf sin sinf sqrt sqrtf tan tanf
-            trunc truncf)
-=======
             log logf log10 log10f lround lroundf pow powf round roundf scalbn scalbnf
             sin sinf sqrt sqrtf tan tanf trunc truncf)
->>>>>>> 6bbb88c8
       string(TOUPPER ${_FN} _UPPER)
       set(HAVE_${_UPPER} 1)
     endforeach()
@@ -1037,11 +892,7 @@
       check_include_file("${_HEADER}" ${_HAVE_H})
     endforeach()
 
-<<<<<<< HEAD
-    set(STDC_HEADER_NAMES "dlfcn.h;stdint.h;stddef.h;inttypes.h;stdlib.h;stdio.h;strings.h;wchar.h;string.h;float.h")
-=======
     set(STDC_HEADER_NAMES "stddef.h;stdarg.h;stdlib.h;string.h;stdio.h;wchar.h;float.h")
->>>>>>> 6bbb88c8
     check_include_files("${STDC_HEADER_NAMES}" STDC_HEADERS)
     check_type_size("size_t" SIZEOF_SIZE_T)
     check_symbol_exists(M_PI math.h HAVE_M_PI)
@@ -1052,18 +903,11 @@
     foreach(_FN
             strtod malloc calloc realloc free getenv setenv putenv unsetenv
             qsort abs bcopy memset memcpy memmove memcmp strlen strlcpy strlcat
-<<<<<<< HEAD
-            _strrev _strupr _strlwr strchr strrchr strstr strtok_r itoa _ltoa
-            _uitoa _ultoa strtol strtoul _i64toa _ui64toa strtoll strtoull
-            atoi atof strcmp strncmp _stricmp strcasecmp _strnicmp strncasecmp
-            wcscmp wcsdup wcslcat wcslcpy wcslen wcsncmp wcsstr
-=======
             _strrev _strupr _strlwr index rindex strchr strrchr strstr strtok_r
             itoa _ltoa _uitoa _ultoa strtol strtoul _i64toa _ui64toa strtoll strtoull
             atoi atof strcmp strncmp _stricmp strcasecmp _strnicmp strncasecmp
             wcscmp _wcsdup wcsdup wcslcat wcslcpy wcslen wcsncmp wcsstr
             wcscasecmp _wcsicmp wcsncasecmp _wcsnicmp
->>>>>>> 6bbb88c8
             sscanf vsscanf vsnprintf fopen64 fseeko fseeko64 _Exit
             )
       string(TOUPPER ${_FN} _UPPER)
@@ -1077,10 +921,7 @@
     check_symbol_exists(sysconf "unistd.h" HAVE_SYSCONF)
     check_symbol_exists(sysctlbyname "sys/types.h;sys/sysctl.h" HAVE_SYSCTLBYNAME)
     check_symbol_exists(getauxval "sys/auxv.h" HAVE_GETAUXVAL)
-<<<<<<< HEAD
-=======
     check_symbol_exists(elf_aux_info "sys/auxv.h" HAVE_ELF_AUX_INFO)
->>>>>>> 6bbb88c8
     check_symbol_exists(poll "poll.h" HAVE_POLL)
 
     check_library_exists(m pow "" HAVE_LIBM)
@@ -1089,13 +930,8 @@
       foreach(_FN
               atan atan2 atanf atan2f ceil ceilf copysign copysignf cos cosf
               exp expf fabs fabsf floor floorf fmod fmodf log logf log10 log10f
-<<<<<<< HEAD
-              pow powf scalbn scalbnf sin sinf sqrt sqrtf tan tanf acos acosf
-              asin asinf trunc truncf)
-=======
               lround lroundf pow powf round roundf scalbn scalbnf sin sinf sqrt
               sqrtf tan tanf acos acosf asin asinf trunc truncf)
->>>>>>> 6bbb88c8
         string(TOUPPER ${_FN} _UPPER)
         set(_HAVEVAR "HAVE_${_UPPER}")
         check_symbol_exists("${_FN}" "math.h" ${_HAVEVAR})
@@ -1119,16 +955,12 @@
 
     if(NOT APPLE)
       check_include_file(alloca.h HAVE_ALLOCA_H)
-<<<<<<< HEAD
-      check_symbol_exists(alloca "alloca.h" HAVE_ALLOCA)
-=======
       check_symbol_exists(alloca "alloca.h" HAVE_ALLOCA1)
       check_symbol_exists(alloca "stdlib.h" HAVE_ALLOCA2)
       check_symbol_exists(alloca "malloc.h" HAVE_ALLOCA3)
       if(HAVE_ALLOCA1 OR HAVE_ALLOCA2 OR HAVE_ALLOCA3)
         set(HAVE_ALLOCA 1)
       endif()
->>>>>>> 6bbb88c8
     else()
       set(HAVE_ALLOCA_H 1)
       set(HAVE_ALLOCA 1)
@@ -1205,14 +1037,6 @@
   endif()
 endif()
 
-if(SDL_JOYSTICK)
-  if(JOYSTICK_VIRTUAL)
-    set(SDL_JOYSTICK_VIRTUAL 1)
-    file(GLOB JOYSTICK_VIRTUAL_SOURCES ${SDL2_SOURCE_DIR}/src/joystick/virtual/*.c)
-    set(SOURCE_FILES ${SOURCE_FILES} ${JOYSTICK_VIRTUAL_SOURCES})
-  endif()
-endif()
-
 if(SDL_VIDEO)
   if(SDL_DUMMYVIDEO)
     set(SDL_VIDEO_DRIVER_DUMMY 1)
@@ -1221,11 +1045,7 @@
     set(HAVE_DUMMYVIDEO TRUE)
     set(HAVE_SDL_VIDEO TRUE)
   endif()
-<<<<<<< HEAD
-  if(VIDEO_OFFSCREEN)
-=======
   if(SDL_OFFSCREEN)
->>>>>>> 6bbb88c8
     set(SDL_VIDEO_DRIVER_OFFSCREEN 1)
     file(GLOB VIDEO_OFFSCREEN_SOURCES ${SDL2_SOURCE_DIR}/src/video/offscreen/*.c)
     set(SOURCE_FILES ${SOURCE_FILES} ${VIDEO_OFFSCREEN_SOURCES})
@@ -1337,10 +1157,6 @@
     find_library(ANDROID_LIBRARY_LIBRARY android)
     list(APPEND EXTRA_LIBS ${ANDROID_DL_LIBRARY} ${ANDROID_LOG_LIBRARY} ${ANDROID_LIBRARY_LIBRARY})
     target_compile_definitions(sdl-build-options INTERFACE "-DGL_GLEXT_PROTOTYPES")
-
-    if (HAVE_HIDAPI)
-        list(APPEND EXTRA_LIBS hidapi)
-    endif()
 
     #enable gles
     if(SDL_OPENGLES)
@@ -1430,13 +1246,9 @@
     endif()
   endif()
 
-<<<<<<< HEAD
-elseif(UNIX AND NOT APPLE AND NOT ANDROID AND NOT RISCOS)
-=======
   CheckPTHREAD()
 
 elseif(UNIX AND NOT APPLE AND NOT ANDROID AND NOT RISCOS AND NOT HAIKU)
->>>>>>> 6bbb88c8
   if(SDL_AUDIO)
     if(SYSV5 OR SOLARIS OR HPUX)
         set(SDL_AUDIO_DRIVER_SUNAUDIO 1)
@@ -1472,17 +1284,12 @@
     CheckRPI()
     CheckX11()
     CheckDirectFB()
-<<<<<<< HEAD
-    CheckOpenGLX11()
-    CheckOpenGLESX11()
-=======
     # Need to check for EGL first because KMSDRM and Wayland depends on it.
     CheckEGL()
     CheckKMSDRM()
     CheckGLX()
     CheckOpenGL()
     CheckOpenGLES()
->>>>>>> 6bbb88c8
 # EG BEGIN
     CheckVulkanX11()
 # EG END
@@ -1567,7 +1374,6 @@
         set(HAVE_IBUS_IBUS_H TRUE)
         target_include_directories(sdl-build-options INTERFACE "${IBUS_INCLUDE_DIRS}")
         list(APPEND EXTRA_LIBS ${IBUS_LIBRARIES})
-        add_definitions(-DSDL_USE_IME)
       endif()
 
       if (HAVE_IBUS_IBUS_H OR HAVE_FCITX)
@@ -1627,14 +1433,7 @@
     # src/core/unix/*.c is included in a generic if(UNIX) section, elsewhere.
   endif()
 
-<<<<<<< HEAD
-  if(SDL_JOYSTICK)
-    if(FREEBSD OR NETBSD OR OPENBSD OR BSDI)
-      CheckUSBHID()
-    endif()
-=======
   if(SDL_HIDAPI)
->>>>>>> 6bbb88c8
     CheckHIDAPI()
   endif()
 
@@ -1704,11 +1503,7 @@
   endif()
 
   set(SDL_RLD_FLAGS "")
-<<<<<<< HEAD
-  if(RPATH AND SDL_SHARED)
-=======
   if(SDL_RPATH AND SDL_SHARED)
->>>>>>> 6bbb88c8
     if(BSDI OR FREEBSD OR LINUX OR NETBSD)
       set(CMAKE_REQUIRED_FLAGS "-Wl,--enable-new-dtags")
       check_c_compiler_flag("" HAVE_ENABLE_NEW_DTAGS)
@@ -1789,11 +1584,6 @@
     set(CMAKE_REQUIRED_FLAGS ${ORIG_CMAKE_REQUIRED_FLAGS})
   endif()
 
-<<<<<<< HEAD
-  # headers needed elsewhere
-  check_include_file(mmdeviceapi.h HAVE_MMDEVICEAPI_H)
-  check_include_file(audioclient.h HAVE_AUDIOCLIENT_H)
-=======
   if(SDL_XINPUT)
     # xinput.h may need windows.h, but does not include it itself.
     check_c_source_compiles("
@@ -1822,7 +1612,6 @@
   check_include_file(mmdeviceapi.h HAVE_MMDEVICEAPI_H)
   check_include_file(audioclient.h HAVE_AUDIOCLIENT_H)
   check_include_file(sensorsapi.h HAVE_SENSORSAPI_H)
->>>>>>> 6bbb88c8
 
   if(SDL_AUDIO)
     if(NOT WINDOWS_STORE)
@@ -1891,11 +1680,7 @@
     set(HAVE_SDL_THREADS TRUE)
   endif()
 
-<<<<<<< HEAD
-  if(SDL_SENSOR)
-=======
   if(SDL_SENSOR AND HAVE_SENSORSAPI_H AND NOT WINDOWS_STORE)
->>>>>>> 6bbb88c8
     set(SDL_SENSOR_WINDOWS 1)
     set(HAVE_SDL_SENSORS TRUE)
     file(GLOB WINDOWS_SENSOR_SOURCES ${SDL2_SOURCE_DIR}/src/sensor/windows/*.c)
@@ -1983,16 +1768,9 @@
 
   if(SDL_HIDAPI)
     CheckHIDAPI()
-<<<<<<< HEAD
-    # TODO: Remove this hid.c block when SDL_hidapi.c is supported on Windows!
-    if(HAVE_HIDAPI)
-      set(SOURCE_FILES ${SOURCE_FILES} ${SDL2_SOURCE_DIR}/src/hidapi/windows/hid.c)
-    endif()
-=======
   endif()
 
   if(SDL_JOYSTICK)
->>>>>>> 6bbb88c8
     file(GLOB JOYSTICK_SOURCES ${SDL2_SOURCE_DIR}/src/joystick/windows/*.c)
     set(SOURCE_FILES ${SOURCE_FILES} ${JOYSTICK_SOURCES})
 
@@ -2051,10 +1829,7 @@
     set(SDL_FRAMEWORK_CARBON 1)
   endif()
   set(SDL_FRAMEWORK_FOUNDATION 1)
-<<<<<<< HEAD
-=======
   set(SDL_FRAMEWORK_COREVIDEO 1)
->>>>>>> 6bbb88c8
 
   # Requires the darwin file implementation
   if(SDL_FILE)
@@ -2090,24 +1865,6 @@
 
   if(SDL_HIDAPI)
     CheckHIDAPI()
-<<<<<<< HEAD
-    if(HAVE_HIDAPI)
-      if(IOS OR TVOS)
-        set(SOURCE_FILES ${SOURCE_FILES} ${SDL2_SOURCE_DIR}/src/hidapi/ios/hid.m)
-        set(SDL_FRAMEWORK_COREBLUETOOTH 1)
-      endif()
-    endif()
-    if(IOS OR TVOS)
-      file(GLOB JOYSTICK_SOURCES ${SDL2_SOURCE_DIR}/src/joystick/iphoneos/*.m ${SDL2_SOURCE_DIR}/src/joystick/steam/*.c)
-      set(SDL_JOYSTICK_MFI 1)
-      if(IOS)
-        set(SDL_FRAMEWORK_COREMOTION 1)
-      endif()
-      set(SDL_FRAMEWORK_GAMECONTROLLER 1)
-      set(HAVE_SDL_SENSORS 1)
-    else()
-      file(GLOB JOYSTICK_SOURCES ${SDL2_SOURCE_DIR}/src/joystick/darwin/*.c)
-=======
   endif()
 
   if(SDL_JOYSTICK)
@@ -2148,7 +1905,6 @@
         set(SDL_FRAMEWORK_GAMECONTROLLER 1)
         set(SDL_FRAMEWORK_COREHAPTICS 1)
       endif()
->>>>>>> 6bbb88c8
       set(SDL_JOYSTICK_IOKIT 1)
       set(SDL_FRAMEWORK_IOKIT 1)
       set(SDL_FRAMEWORK_FF 1)
@@ -2185,15 +1941,12 @@
     endif()
     set(SOURCE_FILES ${SOURCE_FILES} ${POWER_SOURCES})
     set(HAVE_SDL_POWER TRUE)
-<<<<<<< HEAD
-=======
   endif()
 
   if(SDL_LOCALE)
     file(GLOB LOCALE_SOURCES ${SDL2_SOURCE_DIR}/src/locale/macosx/*.m)
     set(SOURCE_FILES ${SOURCE_FILES} ${LOCALE_SOURCES})
     set(HAVE_SDL_LOCALE TRUE)
->>>>>>> 6bbb88c8
   endif()
 
   if(SDL_TIMERS)
@@ -2219,93 +1972,6 @@
       file(GLOB SENSOR_SOURCES ${SDL2_SOURCE_DIR}/src/sensor/coremotion/*.m)
       set(SOURCE_FILES ${SOURCE_FILES} ${SENSOR_SOURCES})
     endif()
-<<<<<<< HEAD
-  endif()
-
-  # iOS hack needed - http://code.google.com/p/ios-cmake/ ?
-  if(SDL_VIDEO)
-    if (IOS OR TVOS)
-      set(SDL_VIDEO_DRIVER_UIKIT 1)
-      set(SDL_FRAMEWORK_COREGRAPHICS 1)
-      set(SDL_FRAMEWORK_QUARTZCORE 1)
-      set(SDL_FRAMEWORK_UIKIT 1)
-      set(SDL_IPHONE_KEYBOARD 1)
-      set(SDL_IPHONE_LAUNCHSCREEN 1)
-      file(GLOB UIKITVIDEO_SOURCES ${SDL2_SOURCE_DIR}/src/video/uikit/*.m)
-      set(SOURCE_FILES ${SOURCE_FILES} ${UIKITVIDEO_SOURCES})
-    else()
-      CheckCOCOA()
-      if(VIDEO_OPENGL)
-        set(SDL_VIDEO_OPENGL 1)
-        set(SDL_VIDEO_OPENGL_CGL 1)
-        set(SDL_VIDEO_RENDER_OGL 1)
-        set(HAVE_VIDEO_OPENGL TRUE)
-      endif()
-    endif()
-
-    if(VIDEO_OPENGLES)
-      if(IOS OR TVOS)
-        set(SDL_FRAMEWORK_OPENGLES 1)
-        set(SDL_VIDEO_OPENGL_ES 1)
-        set(SDL_VIDEO_RENDER_OGL_ES 1)
-      else()
-        set(SDL_VIDEO_OPENGL_EGL 1)
-      endif()
-      set(SDL_VIDEO_OPENGL_ES2 1)
-      set(SDL_VIDEO_RENDER_OGL_ES2 1)
-      set(HAVE_VIDEO_OPENGLES TRUE)
-    endif()
-
-    if(VIDEO_VULKAN OR VIDEO_METAL OR RENDER_METAL)
-      set(ORIG_CMAKE_REQUIRED_FLAGS ${CMAKE_REQUIRED_FLAGS})
-      set(CMAKE_REQUIRED_FLAGS "${CMAKE_REQUIRED_FLAGS} -x objective-c")
-      check_c_source_compiles("
-        #include <AvailabilityMacros.h>
-        #import <Metal/Metal.h>
-        #import <QuartzCore/CAMetalLayer.h>
-
-        #if TARGET_OS_SIMULATOR || (!TARGET_CPU_X86_64 && !TARGET_CPU_ARM64)
-        #error Metal doesn't work on this configuration
-        #endif
-        int main()
-        {
-            return 0;
-        }
-        " HAVE_FRAMEWORK_METAL)
-      set(CMAKE_REQUIRED_FLAGS ${ORIG_CMAKE_REQUIRED_FLAGS})
-      if(HAVE_FRAMEWORK_METAL)
-        set(SDL_FRAMEWORK_METAL 1)
-        set(SDL_FRAMEWORK_QUARTZCORE 1)
-      else()
-        set(VIDEO_VULKAN 0)
-        set(VIDEO_METAL 0)
-        set(RENDER_METAL 0)
-      endif()
-    endif()
-
-    if(VIDEO_METAL)
-      set(SDL_VIDEO_METAL 1)
-      set(HAVE_VIDEO_METAL TRUE)
-    endif()
-
-    if(RENDER_METAL)
-      file(GLOB RENDER_METAL_SOURCES ${SDL2_SOURCE_DIR}/src/render/metal/*.m)
-      set(SOURCE_FILES ${SOURCE_FILES} ${RENDER_METAL_SOURCES})
-      set(SDL_VIDEO_RENDER_METAL 1)
-      set(HAVE_RENDER_METAL TRUE)
-    endif()
-  endif()
-
-  # Actually load the frameworks at the end so we don't duplicate include.
-  if(SDL_FRAMEWORK_COREVIDEO)
-    find_library(COREVIDEO CoreVideo)
-    list(APPEND EXTRA_LIBS ${COREVIDEO})
-  endif()
-  if(SDL_FRAMEWORK_COCOA)
-    find_library(COCOA_LIBRARY Cocoa)
-    list(APPEND EXTRA_LIBS ${COCOA_LIBRARY})
-=======
->>>>>>> 6bbb88c8
   endif()
 
   # iOS hack needed - http://code.google.com/p/ios-cmake/ ?
@@ -2432,13 +2098,9 @@
   endif()
   if(SDL_FRAMEWORK_GAMECONTROLLER)
     find_library(GAMECONTROLLER GameController)
-<<<<<<< HEAD
-    list(APPEND EXTRA_LIBS ${GAMECONTROLLER})
-=======
     if(GAMECONTROLLER)
       list(APPEND EXTRA_LDFLAGS "-Wl,-weak_framework,GameController")
     endif()
->>>>>>> 6bbb88c8
   endif()
   if(SDL_FRAMEWORK_METAL)
     if(IOS OR TVOS)
@@ -2446,8 +2108,6 @@
       list(APPEND EXTRA_LIBS ${METAL})
     else()
       list(APPEND EXTRA_LDFLAGS "-Wl,-weak_framework,Metal")
-<<<<<<< HEAD
-=======
     endif()
   endif()
   if(SDL_FRAMEWORK_OPENGLES)
@@ -2470,24 +2130,7 @@
     find_library(COREHAPTICS CoreHaptics)
     if(COREHAPTICS)
       list(APPEND EXTRA_LDFLAGS "-Wl,-weak_framework,CoreHaptics")
->>>>>>> 6bbb88c8
-    endif()
-  endif()
-  if(SDL_FRAMEWORK_OPENGLES)
-    find_library(OPENGLES OpenGLES)
-    list(APPEND EXTRA_LIBS ${OPENGLES})
-  endif()
-  if(SDL_FRAMEWORK_QUARTZCORE)
-    if(IOS OR TVOS)
-      find_library(QUARTZCORE QuartzCore)
-      list(APPEND EXTRA_LIBS ${QUARTZCORE})
-    else()
-      list(APPEND EXTRA_LDFLAGS "-Wl,-weak_framework,QuartzCore")
-    endif()
-  endif()
-  if(SDL_FRAMEWORK_UIKIT)
-    find_library(UIKIT UIKit)
-    list(APPEND EXTRA_LIBS ${UIKIT})
+    endif()
   endif()
 
   CheckPTHREAD()
@@ -2517,15 +2160,6 @@
     set(SOURCE_FILES ${SOURCE_FILES} ${HAIKUVIDEO_SOURCES})
     set(HAVE_SDL_VIDEO TRUE)
 
-<<<<<<< HEAD
-    if(VIDEO_OPENGL)
-      # TODO: Use FIND_PACKAGE(OpenGL) instead
-      set(SDL_VIDEO_OPENGL 1)
-      set(SDL_VIDEO_OPENGL_BGL 1)
-      set(SDL_VIDEO_RENDER_OGL 1)
-      list(APPEND EXTRA_LIBS GL)
-      set(HAVE_VIDEO_OPENGL TRUE)
-=======
     if(SDL_OPENGL)
       # TODO: Use FIND_PACKAGE(OpenGL) instead
       set(SDL_VIDEO_OPENGL 1)
@@ -2596,33 +2230,6 @@
 
     if(SDL_CLOCK_GETTIME)
       set(HAVE_CLOCK_GETTIME 1)
->>>>>>> 6bbb88c8
-    endif()
-  endif()
-
-  set(SDL_FILESYSTEM_HAIKU 1)
-  file(GLOB FILESYSTEM_SOURCES ${SDL2_SOURCE_DIR}/src/filesystem/haiku/*.cc)
-  set(SOURCE_FILES ${SOURCE_FILES} ${FILESYSTEM_SOURCES})
-  set(HAVE_SDL_FILESYSTEM TRUE)
-
-  if(SDL_TIMERS)
-    set(SDL_TIMER_HAIKU 1)
-    file(GLOB TIMER_SOURCES ${SDL2_SOURCE_DIR}/src/timer/haiku/*.c)
-    set(SOURCE_FILES ${SOURCE_FILES} ${TIMER_SOURCES})
-    set(HAVE_SDL_TIMERS TRUE)
-  endif()
-
-  CheckPTHREAD()
-
-elseif(RISCOS)
-  if(SDL_TIMERS)
-    set(SDL_TIMER_UNIX 1)
-    file(GLOB TIMER_SOURCES ${SDL2_SOURCE_DIR}/src/timer/unix/*.c)
-    set(SOURCE_FILES ${SOURCE_FILES} ${TIMER_SOURCES})
-    set(HAVE_SDL_TIMERS TRUE)
-
-    if(CLOCK_GETTIME)
-      set(HAVE_CLOCK_GETTIME 1)
     endif()
   endif()
 
@@ -2631,8 +2238,6 @@
   if(SDL_AUDIO)
     CheckOSS()
   endif()
-<<<<<<< HEAD
-=======
 
 elseif(VITA)
   # SDL_spinlock.c Needs to be compiled in ARM mode.
@@ -2851,7 +2456,6 @@
       pspvram
       GL
     )
->>>>>>> 6bbb88c8
 endif()
 
 # EG BEGIN
@@ -2999,34 +2603,17 @@
     set(ENABLE_STATIC_FALSE "")
   endif()
   if(SDL_SHARED)
-<<<<<<< HEAD
-    set(PKG_CONFIG_LIBS_PRIV "
-=======
     set(PKGCONFIG_LIBS_PRIV "
->>>>>>> 6bbb88c8
 Libs.private:")
     set(ENABLE_SHARED_TRUE "")
     set(ENABLE_SHARED_FALSE "#")
   else()
-<<<<<<< HEAD
-    set(PKG_CONFIG_LIBS_PRIV "")
-=======
     set(PKGCONFIG_LIBS_PRIV "")
->>>>>>> 6bbb88c8
     set(ENABLE_SHARED_TRUE "#")
     set(ENABLE_SHARED_FALSE "")
   endif()
 
   # Clean up the different lists
-<<<<<<< HEAD
-  listtostr(EXTRA_LIBS _EXTRA_LIBS "-l")
-  set(SDL_STATIC_LIBS ${EXTRA_LDFLAGS} ${_EXTRA_LIBS})
-  list(REMOVE_DUPLICATES SDL_STATIC_LIBS)
-  listtostr(SDL_STATIC_LIBS _SDL_STATIC_LIBS)
-  set(SDL_STATIC_LIBS ${_SDL_STATIC_LIBS})
-  listtostr(SDL_LIBS _SDL_LIBS)
-  set(SDL_LIBS ${_SDL_LIBS})
-=======
   if (VITA)
     listtostrrev(EXTRA_LIBS _EXTRA_LIBS "-l")
     set(SDL_STATIC_LIBS ${SDL_LIBS} ${EXTRA_LDFLAGS} ${_EXTRA_LIBS})
@@ -3044,7 +2631,6 @@
     listtostr(SDL_LIBS _SDL_LIBS)
     set(SDL_LIBS ${_SDL_LIBS})
   endif()
->>>>>>> 6bbb88c8
 
   # MESSAGE(STATUS "SDL_LIBS: ${SDL_LIBS}")
   # MESSAGE(STATUS "SDL_STATIC_LIBS: ${SDL_STATIC_LIBS}")
@@ -3178,11 +2764,7 @@
   message(STATUS "uses code licensed under the MIT license. If this is a")
   message(STATUS "problem, please disable that code by rerunning CMake with:")
   message(STATUS "")
-<<<<<<< HEAD
-  message(STATUS "    -DARMSIMD=OFF")
-=======
   message(STATUS "    -DSDL_ARMSIMD=OFF")
->>>>>>> 6bbb88c8
 endif()
 
 if(WARN_ABOUT_ARM_NEON_ASM_MIT)
@@ -3191,28 +2773,13 @@
   message(STATUS "uses code licensed under the MIT license. If this is a")
   message(STATUS "problem, please disable that code by rerunning CMake with:")
   message(STATUS "")
-<<<<<<< HEAD
-  message(STATUS "    -DARMNEON=OFF")
-=======
   message(STATUS "    -DSDL_ARMNEON=OFF")
->>>>>>> 6bbb88c8
 endif()
 
 # Ensure that the extra cflags are used at compile time
 set(CMAKE_C_FLAGS "${CMAKE_C_FLAGS} ${EXTRA_CFLAGS}")
 
 # Always build SDLmain
-<<<<<<< HEAD
-add_library(SDL2main STATIC ${SDLMAIN_SOURCES})
-target_include_directories(SDL2main PUBLIC "$<BUILD_INTERFACE:${SDL2_SOURCE_DIR}/include>" $<INSTALL_INTERFACE:include> $<INSTALL_INTERFACE:include/SDL2>)
-set(_INSTALL_LIBS "SDL2main")
-if (NOT ANDROID)
-  set_target_properties(SDL2main PROPERTIES DEBUG_POSTFIX "${SDL_CMAKE_DEBUG_POSTFIX}")
-endif()
-
-if (ANDROID AND HAVE_HIDAPI)
-  set(_INSTALL_LIBS ${_INSTALL_LIBS} "hidapi")
-=======
 if(NOT WINDOWS_STORE)
   add_library(SDL2main STATIC ${SDLMAIN_SOURCES})
   # alias target for in-tree builds
@@ -3230,7 +2797,6 @@
 
 if(IOS OR TVOS)
   target_compile_options(sdl-build-options INTERFACE "-fobjc-arc")
->>>>>>> 6bbb88c8
 endif()
 
 if(SDL_SHARED)
@@ -3265,36 +2831,6 @@
     endif()
     set_target_properties(SDL2 PROPERTIES STATIC_LIBRARY_FLAGS "/NODEFAULTLIB")
   endif()
-<<<<<<< HEAD
-  set(_INSTALL_LIBS "SDL2" ${_INSTALL_LIBS})
-  target_link_libraries(SDL2 ${EXTRA_LIBS} ${EXTRA_LDFLAGS})
-  target_include_directories(SDL2 PUBLIC "$<BUILD_INTERFACE:${SDL2_SOURCE_DIR}/include>" $<INSTALL_INTERFACE:include> $<INSTALL_INTERFACE:include/SDL2>)
-  if (NOT ANDROID)
-    set_target_properties(SDL2 PROPERTIES DEBUG_POSTFIX "${SDL_CMAKE_DEBUG_POSTFIX}")
-  endif()
-  if(IOS OR TVOS)
-    set_property(TARGET SDL2 APPEND_STRING PROPERTY COMPILE_FLAGS "-fobjc-arc")
-    target_compile_definitions(SDL2 PRIVATE IOS_DYLIB=1)
-  endif()
-endif()
-
-if(ANDROID)
-  if(HAVE_HIDAPI)
-    add_library(hidapi SHARED ${SDL2_SOURCE_DIR}/src/hidapi/android/hid.cpp)
-  endif()
-
-  if(MSVC AND NOT LIBC)
-    # Don't try to link with the default set of libraries.
-    set_target_properties(hidapi PROPERTIES LINK_FLAGS_RELEASE "/NODEFAULTLIB")
-    set_target_properties(hidapi PROPERTIES LINK_FLAGS_DEBUG "/NODEFAULTLIB")
-    set_target_properties(hidapi PROPERTIES STATIC_LIBRARY_FLAGS "/NODEFAULTLIB")
-  endif()
-  if(HAVE_HIDAPI)
-    target_link_libraries(hidapi log)
-  endif()
-endif()
-
-=======
   target_link_libraries(SDL2 PRIVATE ${EXTRA_LIBS} ${EXTRA_LDFLAGS})
   target_include_directories(SDL2 BEFORE PRIVATE "${SDL2_BINARY_DIR}/include")
   target_include_directories(SDL2 PUBLIC "$<BUILD_INTERFACE:${SDL2_SOURCE_DIR}/include>;$<INSTALL_INTERFACE:${CMAKE_INSTALL_INCLUDEDIR}>;$<INSTALL_INTERFACE:${CMAKE_INSTALL_INCLUDEDIR}/SDL2>")
@@ -3305,7 +2841,6 @@
   endif()
 endif()
 
->>>>>>> 6bbb88c8
 if(SDL_STATIC)
   set (BUILD_SHARED_LIBS FALSE)
   add_library(SDL2-static STATIC ${SOURCE_FILES})
@@ -3327,16 +2862,6 @@
   endif()
   # TODO: Win32 platforms keep the same suffix .lib for import and static
   # libraries - do we need to consider this?
-<<<<<<< HEAD
-  set(_INSTALL_LIBS "SDL2-static" ${_INSTALL_LIBS})
-  target_link_libraries(SDL2-static ${EXTRA_LIBS} ${EXTRA_LDFLAGS})
-  target_include_directories(SDL2-static PUBLIC "$<BUILD_INTERFACE:${SDL2_SOURCE_DIR}/include>" $<INSTALL_INTERFACE:include> $<INSTALL_INTERFACE:include/SDL2>)
-  if (NOT ANDROID)
-    set_target_properties(SDL2-static PROPERTIES DEBUG_POSTFIX "${SDL_CMAKE_DEBUG_POSTFIX}")
-  endif()
-  if(IOS OR TVOS)
-    set_property(TARGET SDL2-static APPEND_STRING PROPERTY COMPILE_FLAGS "-fobjc-arc")
-=======
   target_link_libraries(SDL2-static PRIVATE ${EXTRA_LIBS} ${EXTRA_LDFLAGS})
   target_include_directories(SDL2-static BEFORE PRIVATE "${SDL2_BINARY_DIR}/include")
   target_include_directories(SDL2-static PUBLIC "$<BUILD_INTERFACE:${SDL2_SOURCE_DIR}/include>" $<INSTALL_INTERFACE:include> $<INSTALL_INTERFACE:include/SDL2>)
@@ -3344,7 +2869,6 @@
   target_link_libraries(SDL2-static PRIVATE $<BUILD_INTERFACE:sdl-build-options>)
   if(NOT ANDROID)
     set_target_properties(SDL2-static PROPERTIES DEBUG_POSTFIX "${SDL_CMAKE_DEBUG_POSTFIX}")
->>>>>>> 6bbb88c8
   endif()
 endif()
 
@@ -3384,11 +2908,7 @@
 if (WINDOWS AND NOT MINGW)
   set(PKG_PREFIX "cmake")
 else ()
-<<<<<<< HEAD
-  set(PKG_PREFIX "lib${LIB_SUFFIX}/cmake/SDL2")
-=======
   set(PKG_PREFIX "${CMAKE_INSTALL_LIBDIR}/cmake/SDL2")
->>>>>>> 6bbb88c8
 endif ()
 
 include(CMakePackageConfigHelpers)
