--- conflicted
+++ resolved
@@ -1,10 +1,6 @@
 /*
   Simple DirectMedia Layer
-<<<<<<< HEAD
-  Copyright (C) 1997-2020 Sam Lantinga <slouken@libsdl.org>
-=======
   Copyright (C) 1997-2022 Sam Lantinga <slouken@libsdl.org>
->>>>>>> 6bbb88c8
 
   This software is provided 'as-is', without any express or implied
   warranty.  In no event will the authors be held liable for any damages
@@ -70,14 +66,10 @@
     SDL_CONTROLLER_TYPE_PS3,
     SDL_CONTROLLER_TYPE_PS4,
     SDL_CONTROLLER_TYPE_NINTENDO_SWITCH_PRO,
-<<<<<<< HEAD
-    SDL_CONTROLLER_TYPE_VIRTUAL
-=======
     SDL_CONTROLLER_TYPE_VIRTUAL,
     SDL_CONTROLLER_TYPE_PS5,
     SDL_CONTROLLER_TYPE_AMAZON_LUNA,
     SDL_CONTROLLER_TYPE_GOOGLE_STADIA
->>>>>>> 6bbb88c8
 } SDL_GameControllerType;
 
 typedef enum
@@ -298,10 +290,6 @@
 extern DECLSPEC const char *SDLCALL SDL_GameControllerNameForIndex(int joystick_index);
 
 /**
-<<<<<<< HEAD
- *  Get the type of a game controller.
- *  This can be called before any controllers are opened.
-=======
  * Get the type of a game controller.
  *
  * This can be called before any controllers are opened.
@@ -311,19 +299,13 @@
  * \returns the controller type.
  *
  * \since This function is available since SDL 2.0.12.
->>>>>>> 6bbb88c8
  */
 extern DECLSPEC SDL_GameControllerType SDLCALL SDL_GameControllerTypeForIndex(int joystick_index);
 
 /**
-<<<<<<< HEAD
- *  Get the mapping of a game controller.
- *  This can be called before any controllers are opened.
-=======
  * Get the mapping of a game controller.
  *
  * This can be called before any controllers are opened.
->>>>>>> 6bbb88c8
  *
  * \param joystick_index the device_index of a device, from zero to
  *                       SDL_NumJoysticks()-1
@@ -370,9 +352,6 @@
 extern DECLSPEC SDL_GameController *SDLCALL SDL_GameControllerFromInstanceID(SDL_JoystickID joyid);
 
 /**
-<<<<<<< HEAD
- * Return the SDL_GameController associated with a player index.
-=======
  * Get the SDL_GameController associated with a player index.
  *
  * Please note that the player index is _not_ the device index, nor is it the
@@ -386,14 +365,10 @@
  *
  * \sa SDL_GameControllerGetPlayerIndex
  * \sa SDL_GameControllerSetPlayerIndex
->>>>>>> 6bbb88c8
  */
 extern DECLSPEC SDL_GameController *SDLCALL SDL_GameControllerFromPlayerIndex(int player_index);
 
 /**
-<<<<<<< HEAD
- *  Return the name for this currently opened controller
-=======
  * Get the implementation-dependent name for an opened game controller.
  *
  * This is the same name as returned by SDL_GameControllerNameForIndex(), but
@@ -408,14 +383,10 @@
  *
  * \sa SDL_GameControllerNameForIndex
  * \sa SDL_GameControllerOpen
->>>>>>> 6bbb88c8
  */
 extern DECLSPEC const char *SDLCALL SDL_GameControllerName(SDL_GameController *gamecontroller);
 
 /**
-<<<<<<< HEAD
- *  Return the type of this currently opened controller
-=======
  * Get the type of this currently opened controller
  *
  * This is the same name as returned by SDL_GameControllerTypeForIndex(), but
@@ -425,16 +396,11 @@
  * \returns the controller type.
  *
  * \since This function is available since SDL 2.0.12.
->>>>>>> 6bbb88c8
  */
 extern DECLSPEC SDL_GameControllerType SDLCALL SDL_GameControllerGetType(SDL_GameController *gamecontroller);
 
 /**
-<<<<<<< HEAD
- *  Get the player index of an opened game controller, or -1 if it's not available
-=======
  * Get the player index of an opened game controller.
->>>>>>> 6bbb88c8
  *
  * For XInput controllers this returns the XInput user index.
  *
@@ -446,24 +412,16 @@
 extern DECLSPEC int SDLCALL SDL_GameControllerGetPlayerIndex(SDL_GameController *gamecontroller);
 
 /**
-<<<<<<< HEAD
- *  Set the player index of an opened game controller
-=======
  * Set the player index of an opened game controller.
  *
  * \param gamecontroller the game controller object to adjust.
  * \param player_index Player index to assign to this controller.
  *
  * \since This function is available since SDL 2.0.12.
->>>>>>> 6bbb88c8
  */
 extern DECLSPEC void SDLCALL SDL_GameControllerSetPlayerIndex(SDL_GameController *gamecontroller, int player_index);
 
 /**
-<<<<<<< HEAD
- *  Get the USB vendor ID of an opened controller, if available.
- *  If the vendor ID isn't available this function returns 0.
-=======
  * Get the USB vendor ID of an opened controller, if available.
  *
  * If the vendor ID isn't available this function returns 0.
@@ -484,7 +442,6 @@
  * \return the USB product ID, or zero if unavailable.
  *
  * \since This function is available since SDL 2.0.6.
->>>>>>> 6bbb88c8
  */
 extern DECLSPEC Uint16 SDLCALL SDL_GameControllerGetProduct(SDL_GameController *gamecontroller);
 
