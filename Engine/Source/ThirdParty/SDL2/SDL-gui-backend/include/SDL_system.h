--- conflicted
+++ resolved
@@ -1,10 +1,6 @@
 /*
   Simple DirectMedia Layer
-<<<<<<< HEAD
-  Copyright (C) 1997-2020 Sam Lantinga <slouken@libsdl.org>
-=======
   Copyright (C) 1997-2022 Sam Lantinga <slouken@libsdl.org>
->>>>>>> 6bbb88c8
 
   This software is provided 'as-is', without any express or implied
   warranty.  In no event will the authors be held liable for any damages
@@ -267,30 +263,6 @@
 extern DECLSPEC void * SDLCALL SDL_AndroidGetActivity(void);
 
 /**
-<<<<<<< HEAD
-   \brief Return API level of the current device
-
-    API level 29: Android 10
-    API level 28: Android 9
-    API level 27: Android 8.1
-    API level 26: Android 8.0
-    API level 25: Android 7.1
-    API level 24: Android 7.0
-    API level 23: Android 6.0
-    API level 22: Android 5.1
-    API level 21: Android 5.0
-    API level 20: Android 4.4W
-    API level 19: Android 4.4
-    API level 18: Android 4.3
-    API level 17: Android 4.2
-    API level 16: Android 4.1
-    API level 15: Android 4.0.3
-    API level 14: Android 4.0
-    API level 13: Android 3.2
-    API level 12: Android 3.1
-    API level 11: Android 3.0
-    API level 10: Android 2.3.3
-=======
  * Query Android API level of the current device.
  *
  * - API level 31: Android 12
@@ -319,20 +291,15 @@
  * \returns the Android API level.
  *
  * \since This function is available since SDL 2.0.12.
->>>>>>> 6bbb88c8
  */
 extern DECLSPEC int SDLCALL SDL_GetAndroidSDKVersion(void);
 
 /**
-<<<<<<< HEAD
-   \brief Return true if the application is running on Android TV
-=======
  * Query if the application is running on Android TV.
  *
  * \returns SDL_TRUE if this is Android TV, SDL_FALSE otherwise.
  *
  * \since This function is available since SDL 2.0.8.
->>>>>>> 6bbb88c8
  */
 extern DECLSPEC SDL_bool SDLCALL SDL_IsAndroidTV(void);
 
