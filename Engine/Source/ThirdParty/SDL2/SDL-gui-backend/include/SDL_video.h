--- conflicted
+++ resolved
@@ -1,10 +1,6 @@
 /*
   Simple DirectMedia Layer
-<<<<<<< HEAD
-  Copyright (C) 1997-2020 Sam Lantinga <slouken@libsdl.org>
-=======
   Copyright (C) 1997-2022 Sam Lantinga <slouken@libsdl.org>
->>>>>>> 6bbb88c8
 
   This software is provided 'as-is', without any express or implied
   warranty.  In no event will the authors be held liable for any damages
@@ -121,16 +117,6 @@
     SDL_WINDOW_ALLOW_HIGHDPI = 0x00002000,      /**< window should be created in high-DPI mode if supported.
                                                      On macOS NSHighResolutionCapable must be set true in the
                                                      application's Info.plist for this to have any effect. */
-<<<<<<< HEAD
-    SDL_WINDOW_MOUSE_CAPTURE = 0x00004000,      /**< window has mouse captured (unrelated to INPUT_GRABBED) */
-    SDL_WINDOW_ALWAYS_ON_TOP = 0x00008000,      /**< window should always be above others */
-    SDL_WINDOW_SKIP_TASKBAR  = 0x00010000,      /**< window should not be added to the taskbar */
-    SDL_WINDOW_UTILITY       = 0x00020000,      /**< window should be treated as a utility window */
-    SDL_WINDOW_TOOLTIP       = 0x00040000,      /**< window should be treated as a tooltip */
-    SDL_WINDOW_POPUP_MENU    = 0x00080000,      /**< window should be treated as a popup menu */
-    SDL_WINDOW_VULKAN        = 0x10000000,      /**< window usable for Vulkan surface */
-    SDL_WINDOW_METAL         = 0x20000000       /**< window usable for Metal view */
-=======
     SDL_WINDOW_MOUSE_CAPTURE    = 0x00004000,   /**< window has mouse captured (unrelated to MOUSE_GRABBED) */
     SDL_WINDOW_ALWAYS_ON_TOP    = 0x00008000,   /**< window should always be above others */
     SDL_WINDOW_SKIP_TASKBAR     = 0x00010000,   /**< window should not be added to the taskbar */
@@ -140,7 +126,6 @@
     SDL_WINDOW_KEYBOARD_GRABBED = 0x00100000,   /**< window has grabbed keyboard input */
     SDL_WINDOW_VULKAN           = 0x10000000,   /**< window usable for Vulkan surface */
     SDL_WINDOW_METAL            = 0x20000000,   /**< window usable for Metal view */
->>>>>>> 6bbb88c8
 /* EG BEGIN */
 #ifdef SDL_WITH_EPIC_EXTENSIONS
     /* shift bits further left to avoid collision with other possible SDL flags */
@@ -667,24 +652,7 @@
 /**
  * Get the raw ICC profile data for the screen the window is currently on.
  *
-<<<<<<< HEAD
- *  \param title The title of the window, in UTF-8 encoding.
- *  \param x     The x position of the window, ::SDL_WINDOWPOS_CENTERED, or
- *               ::SDL_WINDOWPOS_UNDEFINED.
- *  \param y     The y position of the window, ::SDL_WINDOWPOS_CENTERED, or
- *               ::SDL_WINDOWPOS_UNDEFINED.
- *  \param w     The width of the window, in screen coordinates.
- *  \param h     The height of the window, in screen coordinates.
- *  \param flags The flags for the window, a mask of any of the following:
- *               ::SDL_WINDOW_FULLSCREEN,    ::SDL_WINDOW_OPENGL,
- *               ::SDL_WINDOW_HIDDEN,        ::SDL_WINDOW_BORDERLESS,
- *               ::SDL_WINDOW_RESIZABLE,     ::SDL_WINDOW_MAXIMIZED,
- *               ::SDL_WINDOW_MINIMIZED,     ::SDL_WINDOW_INPUT_GRABBED,
- *               ::SDL_WINDOW_ALLOW_HIGHDPI, ::SDL_WINDOW_VULKAN
- *               ::SDL_WINDOW_METAL.
-=======
  * Data returned should be freed with SDL_free.
->>>>>>> 6bbb88c8
  *
  * \param window the window to query
  * \param size the size of the ICC profile
@@ -698,19 +666,10 @@
 /**
  * Get the pixel format associated with the window.
  *
-<<<<<<< HEAD
- *  If SDL_WINDOW_METAL is specified on an OS that does not support Metal,
- *  SDL_CreateWindow() will fail.
- *
- *  \note On non-Apple devices, SDL requires you to either not link to the
- *        Vulkan loader or link to a dynamic library version. This limitation
- *        may be removed in a future version of SDL.
-=======
  * \param window the window to query
  * \returns the pixel format of the window on success or
  *          SDL_PIXELFORMAT_UNKNOWN on failure; call SDL_GetError() for more
  *          information.
->>>>>>> 6bbb88c8
  *
  * \since This function is available since SDL 2.0.0.
  */
