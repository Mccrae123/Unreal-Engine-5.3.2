--- conflicted
+++ resolved
@@ -1,10 +1,6 @@
 /*
   Simple DirectMedia Layer
-<<<<<<< HEAD
-  Copyright (C) 1997-2020 Sam Lantinga <slouken@libsdl.org>
-=======
   Copyright (C) 1997-2022 Sam Lantinga <slouken@libsdl.org>
->>>>>>> 6bbb88c8
 
   This software is provided 'as-is', without any express or implied
   warranty.  In no event will the authors be held liable for any damages
@@ -412,9 +408,6 @@
 extern DECLSPEC SDL_bool SDLCALL SDL_HasAVX512F(void);
 
 /**
-<<<<<<< HEAD
- *  This function returns true if the CPU has ARM SIMD (ARMv6) features.
-=======
  * Determine whether the CPU has ARM SIMD (ARMv6) features.
  *
  * This is different from ARM NEON, which is a different instruction set.
@@ -426,14 +419,10 @@
  * \since This function is available since SDL 2.0.12.
  *
  * \sa SDL_HasNEON
->>>>>>> 6bbb88c8
  */
 extern DECLSPEC SDL_bool SDLCALL SDL_HasARMSIMD(void);
 
 /**
-<<<<<<< HEAD
- *  This function returns true if the CPU has NEON (ARM SIMD) features.
-=======
  * Determine whether the CPU has NEON (ARM SIMD) features.
  *
  * This always returns false on CPUs that aren't using ARM instruction sets.
@@ -441,7 +430,6 @@
  * \returns SDL_TRUE if the CPU has ARM NEON features or SDL_FALSE if not.
  *
  * \since This function is available since SDL 2.0.6.
->>>>>>> 6bbb88c8
  */
 extern DECLSPEC SDL_bool SDLCALL SDL_HasNEON(void);
 
