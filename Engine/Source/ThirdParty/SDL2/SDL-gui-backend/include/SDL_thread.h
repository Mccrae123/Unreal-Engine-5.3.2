--- conflicted
+++ resolved
@@ -1,10 +1,6 @@
 /*
   Simple DirectMedia Layer
-<<<<<<< HEAD
-  Copyright (C) 1997-2020 Sam Lantinga <slouken@libsdl.org>
-=======
   Copyright (C) 1997-2022 Sam Lantinga <slouken@libsdl.org>
->>>>>>> 6bbb88c8
 
   This software is provided 'as-is', without any express or implied
   warranty.  In no event will the authors be held liable for any damages
@@ -91,10 +87,7 @@
  */
 typedef int (SDLCALL * SDL_ThreadFunction) (void *data);
 
-<<<<<<< HEAD
-=======
-
->>>>>>> 6bbb88c8
+
 #if defined(__WIN32__)
 /**
  *  \file SDL_thread.h
@@ -130,12 +123,6 @@
 #define SDL_endthread _endthreadex
 #endif
 
-<<<<<<< HEAD
-/**
- *  Create a thread.
- */
-=======
->>>>>>> 6bbb88c8
 extern DECLSPEC SDL_Thread *SDLCALL
 SDL_CreateThread(SDL_ThreadFunction fn, const char *name, void *data,
                  pfnSDL_CurrentBeginThread pfnBeginThread,
@@ -165,15 +152,6 @@
  */
 #define SDL_PASSED_BEGINTHREAD_ENDTHREAD
 
-<<<<<<< HEAD
-#ifndef __EMX__
-#include <process.h>
-#else
-#include <stdlib.h>
-#endif
-
-=======
->>>>>>> 6bbb88c8
 typedef int (*pfnSDL_CurrentBeginThread)(void (*func)(void *), void *, unsigned, void * /*arg*/);
 typedef void (*pfnSDL_CurrentEndThread)(void);
 
