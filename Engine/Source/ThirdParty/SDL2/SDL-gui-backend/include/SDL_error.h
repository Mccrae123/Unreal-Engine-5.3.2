/*
  Simple DirectMedia Layer
<<<<<<< HEAD
  Copyright (C) 1997-2020 Sam Lantinga <slouken@libsdl.org>
=======
  Copyright (C) 1997-2022 Sam Lantinga <slouken@libsdl.org>
>>>>>>> 6bbb88c8

  This software is provided 'as-is', without any express or implied
  warranty.  In no event will the authors be held liable for any damages
  arising from the use of this software.

  Permission is granted to anyone to use this software for any purpose,
  including commercial applications, and to alter it and redistribute it
  freely, subject to the following restrictions:

  1. The origin of this software must not be misrepresented; you must not
     claim that you wrote the original software. If you use this software
     in a product, an acknowledgment in the product documentation would be
     appreciated but is not required.
  2. Altered source versions must be plainly marked as such, and must not be
     misrepresented as being the original software.
  3. This notice may not be removed or altered from any source distribution.
*/

/**
 *  \file SDL_error.h
 *
 *  Simple error message routines for SDL.
 */

#ifndef SDL_error_h_
#define SDL_error_h_

#include "SDL_stdinc.h"

#include "begin_code.h"
/* Set up for C function definitions, even when using C++ */
#ifdef __cplusplus
extern "C" {
#endif

/* Public functions */


/**
<<<<<<< HEAD
 *  \brief Set the error message for the current thread
 *
 *  \return -1, there is no error handling for this function
=======
 * Set the SDL error message for the current thread.
 *
 * Calling this function will replace any previous error message that was set.
 *
 * This function always returns -1, since SDL frequently uses -1 to signify an
 * failing result, leading to this idiom:
 *
 * ```c
 * if (error_code) {
 *     return SDL_SetError("This operation has failed: %d", error_code);
 * }
 * ```
 *
 * \param fmt a printf()-style message format string
 * \param ... additional parameters matching % tokens in the `fmt` string, if
 *            any
 * \returns always -1.
 *
 * \since This function is available since SDL 2.0.0.
 *
 * \sa SDL_ClearError
 * \sa SDL_GetError
>>>>>>> 6bbb88c8
 */
extern DECLSPEC int SDLCALL SDL_SetError(SDL_PRINTF_FORMAT_STRING const char *fmt, ...) SDL_PRINTF_VARARG_FUNC(1);

/**
<<<<<<< HEAD
 *  \brief Get the last error message that was set
 *
 * SDL API functions may set error messages and then succeed, so you should
 * only use the error value if a function fails.
 * 
 * This returns a pointer to a static buffer for convenience and should not
 * be called by multiple threads simultaneously.
 *
 *  \return a pointer to the last error message that was set
=======
 * Retrieve a message about the last error that occurred on the current
 * thread.
 *
 * It is possible for multiple errors to occur before calling SDL_GetError().
 * Only the last error is returned.
 *
 * The message is only applicable when an SDL function has signaled an error.
 * You must check the return values of SDL function calls to determine when to
 * appropriately call SDL_GetError(). You should *not* use the results of
 * SDL_GetError() to decide if an error has occurred! Sometimes SDL will set
 * an error string even when reporting success.
 *
 * SDL will *not* clear the error string for successful API calls. You *must*
 * check return values for failure cases before you can assume the error
 * string applies.
 *
 * Error strings are set per-thread, so an error set in a different thread
 * will not interfere with the current thread's operation.
 *
 * The returned string is internally allocated and must not be freed by the
 * application.
 *
 * \returns a message with information about the specific error that occurred,
 *          or an empty string if there hasn't been an error message set since
 *          the last call to SDL_ClearError(). The message is only applicable
 *          when an SDL function has signaled an error. You must check the
 *          return values of SDL function calls to determine when to
 *          appropriately call SDL_GetError().
 *
 * \since This function is available since SDL 2.0.0.
 *
 * \sa SDL_ClearError
 * \sa SDL_SetError
>>>>>>> 6bbb88c8
 */
extern DECLSPEC const char *SDLCALL SDL_GetError(void);

/**
<<<<<<< HEAD
 *  \brief Get the last error message that was set for the current thread
 *
 * SDL API functions may set error messages and then succeed, so you should
 * only use the error value if a function fails.
 * 
 *  \param errstr A buffer to fill with the last error message that was set
 *                for the current thread
 *  \param maxlen The size of the buffer pointed to by the errstr parameter
 *
 *  \return errstr
=======
 * Get the last error message that was set for the current thread.
 *
 * This allows the caller to copy the error string into a provided buffer, but
 * otherwise operates exactly the same as SDL_GetError().
 *
 * \param errstr A buffer to fill with the last error message that was set for
 *               the current thread
 * \param maxlen The size of the buffer pointed to by the errstr parameter
 * \returns the pointer passed in as the `errstr` parameter.
 *
 * \since This function is available since SDL 2.0.14.
 *
 * \sa SDL_GetError
>>>>>>> 6bbb88c8
 */
extern DECLSPEC char * SDLCALL SDL_GetErrorMsg(char *errstr, int maxlen);

/**
<<<<<<< HEAD
 *  \brief Clear the error message for the current thread
=======
 * Clear any previous error message for this thread.
 *
 * \since This function is available since SDL 2.0.0.
 *
 * \sa SDL_GetError
 * \sa SDL_SetError
>>>>>>> 6bbb88c8
 */
extern DECLSPEC void SDLCALL SDL_ClearError(void);

/**
 *  \name Internal error functions
 *
 *  \internal
 *  Private error reporting function - used internally.
 */
/* @{ */
#define SDL_OutOfMemory()   SDL_Error(SDL_ENOMEM)
#define SDL_Unsupported()   SDL_Error(SDL_UNSUPPORTED)
#define SDL_InvalidParamError(param)    SDL_SetError("Parameter '%s' is invalid", (param))
typedef enum
{
    SDL_ENOMEM,
    SDL_EFREAD,
    SDL_EFWRITE,
    SDL_EFSEEK,
    SDL_UNSUPPORTED,
    SDL_LASTERROR
} SDL_errorcode;
/* SDL_Error() unconditionally returns -1. */
extern DECLSPEC int SDLCALL SDL_Error(SDL_errorcode code);
/* @} *//* Internal error functions */

/* Ends C function definitions when using C++ */
#ifdef __cplusplus
}
#endif
#include "close_code.h"

#endif /* SDL_error_h_ */

/* vi: set ts=4 sw=4 expandtab: */<|MERGE_RESOLUTION|>--- conflicted
+++ resolved
@@ -1,10 +1,6 @@
 /*
   Simple DirectMedia Layer
-<<<<<<< HEAD
-  Copyright (C) 1997-2020 Sam Lantinga <slouken@libsdl.org>
-=======
   Copyright (C) 1997-2022 Sam Lantinga <slouken@libsdl.org>
->>>>>>> 6bbb88c8
 
   This software is provided 'as-is', without any express or implied
   warranty.  In no event will the authors be held liable for any damages
@@ -44,11 +40,6 @@
 
 
 /**
-<<<<<<< HEAD
- *  \brief Set the error message for the current thread
- *
- *  \return -1, there is no error handling for this function
-=======
  * Set the SDL error message for the current thread.
  *
  * Calling this function will replace any previous error message that was set.
@@ -71,22 +62,10 @@
  *
  * \sa SDL_ClearError
  * \sa SDL_GetError
->>>>>>> 6bbb88c8
  */
 extern DECLSPEC int SDLCALL SDL_SetError(SDL_PRINTF_FORMAT_STRING const char *fmt, ...) SDL_PRINTF_VARARG_FUNC(1);
 
 /**
-<<<<<<< HEAD
- *  \brief Get the last error message that was set
- *
- * SDL API functions may set error messages and then succeed, so you should
- * only use the error value if a function fails.
- * 
- * This returns a pointer to a static buffer for convenience and should not
- * be called by multiple threads simultaneously.
- *
- *  \return a pointer to the last error message that was set
-=======
  * Retrieve a message about the last error that occurred on the current
  * thread.
  *
@@ -120,23 +99,10 @@
  *
  * \sa SDL_ClearError
  * \sa SDL_SetError
->>>>>>> 6bbb88c8
  */
 extern DECLSPEC const char *SDLCALL SDL_GetError(void);
 
 /**
-<<<<<<< HEAD
- *  \brief Get the last error message that was set for the current thread
- *
- * SDL API functions may set error messages and then succeed, so you should
- * only use the error value if a function fails.
- * 
- *  \param errstr A buffer to fill with the last error message that was set
- *                for the current thread
- *  \param maxlen The size of the buffer pointed to by the errstr parameter
- *
- *  \return errstr
-=======
  * Get the last error message that was set for the current thread.
  *
  * This allows the caller to copy the error string into a provided buffer, but
@@ -150,21 +116,16 @@
  * \since This function is available since SDL 2.0.14.
  *
  * \sa SDL_GetError
->>>>>>> 6bbb88c8
  */
 extern DECLSPEC char * SDLCALL SDL_GetErrorMsg(char *errstr, int maxlen);
 
 /**
-<<<<<<< HEAD
- *  \brief Clear the error message for the current thread
-=======
  * Clear any previous error message for this thread.
  *
  * \since This function is available since SDL 2.0.0.
  *
  * \sa SDL_GetError
  * \sa SDL_SetError
->>>>>>> 6bbb88c8
  */
 extern DECLSPEC void SDLCALL SDL_ClearError(void);
 
