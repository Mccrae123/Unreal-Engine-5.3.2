/*
  Simple DirectMedia Layer
<<<<<<< HEAD
  Copyright (C) 1997-2020 Sam Lantinga <slouken@libsdl.org>
=======
  Copyright (C) 1997-2022 Sam Lantinga <slouken@libsdl.org>
>>>>>>> 6bbb88c8

  This software is provided 'as-is', without any express or implied
  warranty.  In no event will the authors be held liable for any damages
  arising from the use of this software.

  Permission is granted to anyone to use this software for any purpose,
  including commercial applications, and to alter it and redistribute it
  freely, subject to the following restrictions:

  1. The origin of this software must not be misrepresented; you must not
     claim that you wrote the original software. If you use this software
     in a product, an acknowledgment in the product documentation would be
     appreciated but is not required.
  2. Altered source versions must be plainly marked as such, and must not be
     misrepresented as being the original software.
  3. This notice may not be removed or altered from any source distribution.
*/

#ifndef SDL_config_os2_h_
#define SDL_config_os2_h_
#define SDL_config_h_

#include "SDL_platform.h"

#define SIZEOF_VOIDP 4

#define SDL_AUDIO_DRIVER_DUMMY 1
#define SDL_AUDIO_DRIVER_DISK 1
#define SDL_AUDIO_DRIVER_OS2 1

#define SDL_POWER_DISABLED  1
#define SDL_HAPTIC_DISABLED 1

#define SDL_SENSOR_DUMMY 1
#define SDL_VIDEO_DRIVER_DUMMY 1
#define SDL_VIDEO_DRIVER_OS2 1
#define SDL_JOYSTICK_OS2 1
#ifndef HAVE_LIBUSB_H  /* see Makefile */
#define SDL_HIDAPI_DISABLED 1
/*#undef SDL_JOYSTICK_HIDAPI */
#else
#define SDL_JOYSTICK_HIDAPI 1
/* dynamically loaded libusb-1.0 dll: */
#define SDL_LIBUSB_DYNAMIC "usb100.dll"
#endif
/*#undef SDL_JOYSTICK_VIRTUAL */

/* Enable OpenGL support */
/* #undef SDL_VIDEO_OPENGL */

#define SDL_THREAD_OS2 1
#define SDL_LOADSO_OS2 1
#define SDL_TIMER_OS2 1
#define SDL_FILESYSTEM_OS2 1

/* Enable assembly routines */
#define SDL_ASSEMBLY_ROUTINES 1

/* use libsamplerate for audio rate conversion. */
/*#define HAVE_LIBSAMPLERATE_H 1 */

/* Enable dynamic libsamplerate support */
#define SDL_LIBSAMPLERATE_DYNAMIC "SAMPRATE.DLL"

#define HAVE_LIBC 1

#define HAVE_STDARG_H 1
#define HAVE_STDDEF_H 1
#define HAVE_STDINT_H 1

#define HAVE_SYS_TYPES_H 1
#define HAVE_STDIO_H 1
#define STDC_HEADERS 1
#define HAVE_STDLIB_H 1
#define HAVE_MALLOC_H 1
#define HAVE_MEMORY_H 1
#define HAVE_STRING_H 1
#define HAVE_STRINGS_H 1
#define HAVE_WCHAR_H 1
#define HAVE_INTTYPES_H 1
#define HAVE_LIMITS_H 1
#define HAVE_CTYPE_H 1
#define HAVE_MATH_H 1
#define HAVE_FLOAT_H 1
#define HAVE_SIGNAL_H 1

#if 0 /* see Makefile */
#define HAVE_ICONV 1
#define HAVE_ICONV_H 1
#endif

/* #undef HAVE_DLOPEN */
#define HAVE_MALLOC 1
#define HAVE_CALLOC 1
#define HAVE_REALLOC 1
#define HAVE_FREE 1
#if defined(__WATCOMC__)
#define HAVE__FSEEKI64 1
#define HAVE__FTELLI64 1
#endif
#define HAVE_ALLOCA 1
#define HAVE_GETENV 1
#define HAVE_SETENV 1
#define HAVE_PUTENV 1
#define HAVE_QSORT 1
#define HAVE_ABS 1
#define HAVE_BCOPY 1
#define HAVE_MEMSET 1
#define HAVE_MEMCPY 1
#define HAVE_MEMMOVE 1
#define HAVE_MEMCMP 1
#define HAVE_WCSLEN 1
#define HAVE_WCSLCPY 1
#define HAVE_WCSLCAT 1
#define HAVE_WCSCMP 1
#define HAVE__WCSICMP 1
#define HAVE__WCSNICMP 1
#define HAVE_WCSLEN 1
#define HAVE_WCSLCPY 1
#define HAVE_WCSLCAT 1
/* #undef HAVE_WCSDUP */
#define HAVE__WCSDUP 1
#define HAVE_WCSSTR 1
#define HAVE_WCSCMP 1
#define HAVE_WCSNCMP 1
#define HAVE_STRLEN 1
#define HAVE_STRLCPY 1
#define HAVE_STRLCAT 1
#define HAVE__STRREV 1
#define HAVE__STRUPR 1
#define HAVE__STRLWR 1
/* #undef HAVE_INDEX */
/* #undef HAVE_RINDEX */
#define HAVE_STRCHR 1
#define HAVE_STRRCHR 1
#define HAVE_STRSTR 1
/* #undef HAVE_STRTOK_R */
#define HAVE_ITOA 1
#define HAVE__LTOA 1
#define HAVE__ULTOA 1
#define HAVE_STRTOL 1
#define HAVE_STRTOUL 1
#define HAVE__I64TOA 1
#define HAVE__UI64TOA 1
#define HAVE_STRTOLL 1
#define HAVE_STRTOULL 1
#define HAVE_STRTOD 1
#define HAVE_ATOI 1
#define HAVE_ATOF 1
#define HAVE_WCSLEN 1
#define HAVE_WCSLCPY 1
#define HAVE_WCSLCAT 1
/* #define HAVE_WCSDUP 1 */
/* #define wcsdup _wcsdup */
#define HAVE_WCSSTR 1
#define HAVE_WCSCMP 1
#define HAVE_WCSNCMP 1
#define HAVE_STRCMP 1
#define HAVE_STRNCMP 1
#define HAVE_STRICMP 1
#define HAVE_STRCASECMP 1
#define HAVE_STRNCASECMP 1
#define HAVE_SSCANF  1
#define HAVE_VSSCANF 1
#define HAVE_SNPRINTF 1
#define HAVE_VSNPRINTF 1
#define HAVE_SETJMP 1
#define HAVE_ACOS 1
/* #undef HAVE_ACOSF */
#define HAVE_ASIN 1
/* #undef HAVE_ASINF */
#define HAVE_ATAN 1
#define HAVE_ATAN2 1
/* #undef HAVE_ATAN2F */
#define HAVE_CEIL 1
/* #undef HAVE_CEILF */
/* #undef HAVE_COPYSIGN */
/* #undef HAVE_COPYSIGNF */
#define HAVE_COS 1
/* #undef HAVE_COSF */
#define HAVE_EXP 1
/* #undef HAVE_EXPF */
#define HAVE_FABS 1
/* #undef HAVE_FABSF */
#define HAVE_FLOOR 1
/* #undef HAVE_FLOORF */
#define HAVE_FMOD 1
/* #undef HAVE_FMODF */
#define HAVE_LOG 1
/* #undef HAVE_LOGF */
#define HAVE_LOG10 1
/* #undef HAVE_LOG10F */
#define HAVE_POW 1
/* #undef HAVE_POWF */
#define HAVE_SIN 1
/* #undef HAVE_SINF */
/* #undef HAVE_SCALBN */
/* #undef HAVE_SCALBNF */
#define HAVE_SQRT 1
/* #undef HAVE_SQRTF */
#define HAVE_TAN 1
/* #undef HAVE_TANF */
/* #undef HAVE_TRUNC */
/* #undef HAVE_TRUNCF */
/* #undef HAVE_LROUND */
/* #undef HAVE_LROUNDF */
/* #undef HAVE_ROUND */
/* #undef HAVE_ROUNDF */

#endif /* SDL_config_os2_h_ */<|MERGE_RESOLUTION|>--- conflicted
+++ resolved
@@ -1,10 +1,6 @@
 /*
   Simple DirectMedia Layer
-<<<<<<< HEAD
-  Copyright (C) 1997-2020 Sam Lantinga <slouken@libsdl.org>
-=======
   Copyright (C) 1997-2022 Sam Lantinga <slouken@libsdl.org>
->>>>>>> 6bbb88c8
 
   This software is provided 'as-is', without any express or implied
   warranty.  In no event will the authors be held liable for any damages
@@ -154,14 +150,6 @@
 #define HAVE_STRTOD 1
 #define HAVE_ATOI 1
 #define HAVE_ATOF 1
-#define HAVE_WCSLEN 1
-#define HAVE_WCSLCPY 1
-#define HAVE_WCSLCAT 1
-/* #define HAVE_WCSDUP 1 */
-/* #define wcsdup _wcsdup */
-#define HAVE_WCSSTR 1
-#define HAVE_WCSCMP 1
-#define HAVE_WCSNCMP 1
 #define HAVE_STRCMP 1
 #define HAVE_STRNCMP 1
 #define HAVE_STRICMP 1
