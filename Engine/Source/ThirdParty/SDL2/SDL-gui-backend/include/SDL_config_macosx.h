--- conflicted
+++ resolved
@@ -1,10 +1,6 @@
 /*
   Simple DirectMedia Layer
-<<<<<<< HEAD
-  Copyright (C) 1997-2020 Sam Lantinga <slouken@libsdl.org>
-=======
   Copyright (C) 1997-2022 Sam Lantinga <slouken@libsdl.org>
->>>>>>> 6bbb88c8
 
   This software is provided 'as-is', without any express or implied
   warranty.  In no event will the authors be held liable for any damages
@@ -142,8 +138,6 @@
 #define HAVE_SYSCONF    1
 #define HAVE_SYSCTLBYNAME 1
 
-<<<<<<< HEAD
-=======
 #if defined(__has_include) && (defined(__i386__) || defined(__x86_64))
 # if __has_include(<immintrin.h>)
 #   define HAVE_IMMINTRIN_H 1
@@ -154,7 +148,6 @@
 #define HAVE_O_CLOEXEC 1
 #endif
 
->>>>>>> 6bbb88c8
 #define HAVE_GCC_ATOMICS 1
 
 /* Enable various audio drivers */
@@ -224,11 +217,7 @@
 #endif
 
 /* Metal only supported on 64-bit architectures with 10.11+ */
-<<<<<<< HEAD
-#if TARGET_CPU_X86_64 && (MAC_OS_X_VERSION_MAX_ALLOWED >= 101100)
-=======
 #if TARGET_RT_64_BIT && (MAC_OS_X_VERSION_MAX_ALLOWED >= 101100)
->>>>>>> 6bbb88c8
 #define SDL_PLATFORM_SUPPORTS_METAL    1
 #else
 #define SDL_PLATFORM_SUPPORTS_METAL    0
