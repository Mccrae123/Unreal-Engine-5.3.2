/*
  Simple DirectMedia Layer
<<<<<<< HEAD
  Copyright (C) 1997-2020 Sam Lantinga <slouken@libsdl.org>
=======
  Copyright (C) 1997-2022 Sam Lantinga <slouken@libsdl.org>
>>>>>>> 6bbb88c8

  This software is provided 'as-is', without any express or implied
  warranty.  In no event will the authors be held liable for any damages
  arising from the use of this software.

  Permission is granted to anyone to use this software for any purpose,
  including commercial applications, and to alter it and redistribute it
  freely, subject to the following restrictions:

  1. The origin of this software must not be misrepresented; you must not
     claim that you wrote the original software. If you use this software
     in a product, an acknowledgment in the product documentation would be
     appreciated but is not required.
  2. Altered source versions must be plainly marked as such, and must not be
     misrepresented as being the original software.
  3. This notice may not be removed or altered from any source distribution.
*/

#ifndef SDL_config_winrt_h_
#define SDL_config_winrt_h_
#define SDL_config_h_

#include "SDL_platform.h"

/* Make sure the Windows SDK's NTDDI_VERSION macro gets defined.  This is used
   by SDL to determine which version of the Windows SDK is being used.
*/
#include <sdkddkver.h>

/* Define possibly-undefined NTDDI values (used when compiling SDL against
   older versions of the Windows SDK.
*/
#ifndef NTDDI_WINBLUE
#define NTDDI_WINBLUE 0x06030000
#endif
#ifndef NTDDI_WIN10
#define NTDDI_WIN10 0x0A000000
#endif

/* This is a set of defines to configure the SDL features */

#if !defined(_STDINT_H_) && (!defined(HAVE_STDINT_H) || !_HAVE_STDINT_H)
#if defined(__GNUC__) || defined(__DMC__) || defined(__WATCOMC__)
#define HAVE_STDINT_H   1
#elif defined(_MSC_VER)
typedef signed __int8 int8_t;
typedef unsigned __int8 uint8_t;
typedef signed __int16 int16_t;
typedef unsigned __int16 uint16_t;
typedef signed __int32 int32_t;
typedef unsigned __int32 uint32_t;
typedef signed __int64 int64_t;
typedef unsigned __int64 uint64_t;
#ifndef _UINTPTR_T_DEFINED
#ifdef  _WIN64
typedef unsigned __int64 uintptr_t;
#else
typedef unsigned int uintptr_t;
#endif
#define _UINTPTR_T_DEFINED
#endif
/* Older Visual C++ headers don't have the Win64-compatible typedefs... */
#if ((_MSC_VER <= 1200) && (!defined(DWORD_PTR)))
#define DWORD_PTR DWORD
#endif
#if ((_MSC_VER <= 1200) && (!defined(LONG_PTR)))
#define LONG_PTR LONG
#endif
#else /* !__GNUC__ && !_MSC_VER */
typedef signed char int8_t;
typedef unsigned char uint8_t;
typedef signed short int16_t;
typedef unsigned short uint16_t;
typedef signed int int32_t;
typedef unsigned int uint32_t;
typedef signed long long int64_t;
typedef unsigned long long uint64_t;
#ifndef _SIZE_T_DEFINED_
#define _SIZE_T_DEFINED_
typedef unsigned int size_t;
#endif
typedef unsigned int uintptr_t;
#endif /* __GNUC__ || _MSC_VER */
#endif /* !_STDINT_H_ && !HAVE_STDINT_H */

#ifdef _WIN64
# define SIZEOF_VOIDP 8
#else
# define SIZEOF_VOIDP 4
#endif

/* Useful headers */
#define HAVE_DXGI_H 1
#if WINAPI_FAMILY != WINAPI_FAMILY_PHONE_APP
#define HAVE_XINPUT_H 1
#endif

#define HAVE_MMDEVICEAPI_H 1
#define HAVE_AUDIOCLIENT_H 1
<<<<<<< HEAD
=======
#define HAVE_TPCSHRD_H 1
>>>>>>> 6bbb88c8

#define HAVE_LIBC 1
#define STDC_HEADERS 1
#define HAVE_CTYPE_H 1
#define HAVE_FLOAT_H 1
#define HAVE_LIMITS_H 1
#define HAVE_MATH_H 1
#define HAVE_SIGNAL_H 1
#define HAVE_STDIO_H 1
#define HAVE_STRING_H 1

/* C library functions */
#define HAVE_MALLOC 1
#define HAVE_CALLOC 1
#define HAVE_REALLOC 1
#define HAVE_FREE 1
#define HAVE_ALLOCA 1
#define HAVE_QSORT 1
#define HAVE_ABS 1
#define HAVE_MEMSET 1
#define HAVE_MEMCPY 1
#define HAVE_MEMMOVE 1
#define HAVE_MEMCMP 1
#define HAVE_STRLEN 1
#define HAVE__STRREV 1
#define HAVE__STRUPR 1
#define HAVE_STRCHR 1
#define HAVE_STRRCHR 1
#define HAVE_STRSTR 1
<<<<<<< HEAD
#define HAVE_STRTOK_S 1
//#define HAVE_ITOA 1   // TODO, WinRT: consider using _itoa_s instead
//#define HAVE__LTOA 1  // TODO, WinRT: consider using _ltoa_s instead
//#define HAVE__ULTOA 1 // TODO, WinRT: consider using _ultoa_s instead
=======
>>>>>>> 6bbb88c8
#define HAVE_STRTOL 1
#define HAVE_STRTOUL 1
/* #undef HAVE_STRTOLL */
/* #undef HAVE_STRTOULL */
#define HAVE_STRTOD 1
#define HAVE_ATOI 1
#define HAVE_ATOF 1
#define HAVE_STRCMP 1
#define HAVE_STRNCMP 1
#define HAVE__STRICMP 1
#define HAVE__STRNICMP 1
#define HAVE_VSNPRINTF 1
/* TODO, WinRT: consider using ??_s versions of the following */
/* #undef HAVE__STRLWR */
/* #undef HAVE_ITOA */
/* #undef HAVE__LTOA */
/* #undef HAVE__ULTOA */
/* #undef HAVE_SSCANF */
#define HAVE_M_PI 1
#define HAVE_ACOS   1
#define HAVE_ACOSF  1
#define HAVE_ASIN   1
#define HAVE_ASINF  1
#define HAVE_ATAN   1
#define HAVE_ATANF  1
#define HAVE_ATAN2  1
#define HAVE_ATAN2F 1
#define HAVE_CEIL   1
#define HAVE_CEILF  1
#define HAVE__COPYSIGN 1
#define HAVE_COS    1
#define HAVE_COSF   1
#define HAVE_EXP    1
#define HAVE_EXPF   1
#define HAVE_FABS   1
#define HAVE_FABSF  1
#define HAVE_FLOOR  1
#define HAVE_FLOORF 1
#define HAVE_FMOD   1
#define HAVE_FMODF  1
#define HAVE_LOG    1
#define HAVE_LOGF   1
#define HAVE_LOG10  1
#define HAVE_LOG10F 1
#define HAVE_LROUND 1
#define HAVE_LROUNDF 1
#define HAVE_POW    1
#define HAVE_POWF   1
#define HAVE_ROUND 1
#define HAVE_ROUNDF 1
#define HAVE__SCALB 1
#define HAVE_SIN    1
#define HAVE_SINF   1
#define HAVE_SQRT   1
#define HAVE_SQRTF  1
#define HAVE_TAN    1
#define HAVE_TANF   1
#define HAVE_TRUNC  1
#define HAVE_TRUNCF 1
#define HAVE__FSEEKI64 1

/* Enable various audio drivers */
#define SDL_AUDIO_DRIVER_WASAPI 1
#define SDL_AUDIO_DRIVER_DISK   1
#define SDL_AUDIO_DRIVER_DUMMY  1

/* Enable various input drivers */
#if WINAPI_FAMILY == WINAPI_FAMILY_PHONE_APP
#define SDL_JOYSTICK_DISABLED 1
#define SDL_HAPTIC_DISABLED 1
#else
#define SDL_JOYSTICK_VIRTUAL    1
<<<<<<< HEAD
=======
#if (NTDDI_VERSION >= NTDDI_WIN10)
#define SDL_JOYSTICK_WGI    1
#define SDL_HAPTIC_DISABLED 1
#else
>>>>>>> 6bbb88c8
#define SDL_JOYSTICK_XINPUT 1
#define SDL_HAPTIC_XINPUT   1
#endif /* WIN10 */
#endif

/* WinRT doesn't have HIDAPI available */
#define SDL_HIDAPI_DISABLED    1

/* Enable the dummy sensor driver */
#define SDL_SENSOR_DUMMY  1

/* Enable various shared object loading systems */
#define SDL_LOADSO_WINDOWS  1

/* Enable various threading systems */
#if (NTDDI_VERSION >= NTDDI_WINBLUE)
#define SDL_THREAD_GENERIC_COND_SUFFIX 1
#define SDL_THREAD_WINDOWS  1
#else
/* WinRT on Windows 8.0 and Windows Phone 8.0 don't support CreateThread() */
#define SDL_THREAD_STDCPP   1
#endif

/* Enable various timer systems */
#define SDL_TIMER_WINDOWS   1

/* Enable various video drivers */
#define SDL_VIDEO_DRIVER_WINRT  1
#define SDL_VIDEO_DRIVER_DUMMY  1

/* Enable OpenGL ES 2.0 (via a modified ANGLE library) */
#define SDL_VIDEO_OPENGL_ES2 1
#define SDL_VIDEO_OPENGL_EGL 1

/* Enable appropriate renderer(s) */
#define SDL_VIDEO_RENDER_D3D11  1

#if SDL_VIDEO_OPENGL_ES2
#define SDL_VIDEO_RENDER_OGL_ES2 1
#endif

/* Enable system power support */
#define SDL_POWER_WINRT 1

/* Enable assembly routines (Win64 doesn't have inline asm) */
#ifndef _WIN64
#define SDL_ASSEMBLY_ROUTINES   1
#endif

#endif /* SDL_config_winrt_h_ */<|MERGE_RESOLUTION|>--- conflicted
+++ resolved
@@ -1,10 +1,6 @@
 /*
   Simple DirectMedia Layer
-<<<<<<< HEAD
-  Copyright (C) 1997-2020 Sam Lantinga <slouken@libsdl.org>
-=======
   Copyright (C) 1997-2022 Sam Lantinga <slouken@libsdl.org>
->>>>>>> 6bbb88c8
 
   This software is provided 'as-is', without any express or implied
   warranty.  In no event will the authors be held liable for any damages
@@ -104,10 +100,7 @@
 
 #define HAVE_MMDEVICEAPI_H 1
 #define HAVE_AUDIOCLIENT_H 1
-<<<<<<< HEAD
-=======
 #define HAVE_TPCSHRD_H 1
->>>>>>> 6bbb88c8
 
 #define HAVE_LIBC 1
 #define STDC_HEADERS 1
@@ -137,13 +130,6 @@
 #define HAVE_STRCHR 1
 #define HAVE_STRRCHR 1
 #define HAVE_STRSTR 1
-<<<<<<< HEAD
-#define HAVE_STRTOK_S 1
-//#define HAVE_ITOA 1   // TODO, WinRT: consider using _itoa_s instead
-//#define HAVE__LTOA 1  // TODO, WinRT: consider using _ltoa_s instead
-//#define HAVE__ULTOA 1 // TODO, WinRT: consider using _ultoa_s instead
-=======
->>>>>>> 6bbb88c8
 #define HAVE_STRTOL 1
 #define HAVE_STRTOUL 1
 /* #undef HAVE_STRTOLL */
@@ -216,13 +202,10 @@
 #define SDL_HAPTIC_DISABLED 1
 #else
 #define SDL_JOYSTICK_VIRTUAL    1
-<<<<<<< HEAD
-=======
 #if (NTDDI_VERSION >= NTDDI_WIN10)
 #define SDL_JOYSTICK_WGI    1
 #define SDL_HAPTIC_DISABLED 1
 #else
->>>>>>> 6bbb88c8
 #define SDL_JOYSTICK_XINPUT 1
 #define SDL_HAPTIC_XINPUT   1
 #endif /* WIN10 */
