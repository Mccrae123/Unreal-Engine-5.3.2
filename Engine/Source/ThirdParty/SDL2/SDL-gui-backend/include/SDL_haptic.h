/*
  Simple DirectMedia Layer
<<<<<<< HEAD
  Copyright (C) 1997-2020 Sam Lantinga <slouken@libsdl.org>
=======
  Copyright (C) 1997-2022 Sam Lantinga <slouken@libsdl.org>
>>>>>>> 6bbb88c8

  This software is provided 'as-is', without any express or implied
  warranty.  In no event will the authors be held liable for any damages
  arising from the use of this software.

  Permission is granted to anyone to use this software for any purpose,
  including commercial applications, and to alter it and redistribute it
  freely, subject to the following restrictions:

  1. The origin of this software must not be misrepresented; you must not
     claim that you wrote the original software. If you use this software
     in a product, an acknowledgment in the product documentation would be
     appreciated but is not required.
  2. Altered source versions must be plainly marked as such, and must not be
     misrepresented as being the original software.
  3. This notice may not be removed or altered from any source distribution.
*/

/**
 *  \file SDL_haptic.h
 *
 *  \brief The SDL haptic subsystem allows you to control haptic (force feedback)
 *         devices.
 *
 *  The basic usage is as follows:
 *   - Initialize the subsystem (::SDL_INIT_HAPTIC).
 *   - Open a haptic device.
 *    - SDL_HapticOpen() to open from index.
 *    - SDL_HapticOpenFromJoystick() to open from an existing joystick.
 *   - Create an effect (::SDL_HapticEffect).
 *   - Upload the effect with SDL_HapticNewEffect().
 *   - Run the effect with SDL_HapticRunEffect().
 *   - (optional) Free the effect with SDL_HapticDestroyEffect().
 *   - Close the haptic device with SDL_HapticClose().
 *
 * \par Simple rumble example:
 * \code
 *    SDL_Haptic *haptic;
 *
 *    // Open the device
 *    haptic = SDL_HapticOpen( 0 );
 *    if (haptic == NULL)
 *       return -1;
 *
 *    // Initialize simple rumble
 *    if (SDL_HapticRumbleInit( haptic ) != 0)
 *       return -1;
 *
 *    // Play effect at 50% strength for 2 seconds
 *    if (SDL_HapticRumblePlay( haptic, 0.5, 2000 ) != 0)
 *       return -1;
 *    SDL_Delay( 2000 );
 *
 *    // Clean up
 *    SDL_HapticClose( haptic );
 * \endcode
 *
 * \par Complete example:
 * \code
 * int test_haptic( SDL_Joystick * joystick ) {
 *    SDL_Haptic *haptic;
 *    SDL_HapticEffect effect;
 *    int effect_id;
 *
 *    // Open the device
 *    haptic = SDL_HapticOpenFromJoystick( joystick );
 *    if (haptic == NULL) return -1; // Most likely joystick isn't haptic
 *
 *    // See if it can do sine waves
 *    if ((SDL_HapticQuery(haptic) & SDL_HAPTIC_SINE)==0) {
 *       SDL_HapticClose(haptic); // No sine effect
 *       return -1;
 *    }
 *
 *    // Create the effect
 *    SDL_memset( &effect, 0, sizeof(SDL_HapticEffect) ); // 0 is safe default
 *    effect.type = SDL_HAPTIC_SINE;
 *    effect.periodic.direction.type = SDL_HAPTIC_POLAR; // Polar coordinates
 *    effect.periodic.direction.dir[0] = 18000; // Force comes from south
 *    effect.periodic.period = 1000; // 1000 ms
 *    effect.periodic.magnitude = 20000; // 20000/32767 strength
 *    effect.periodic.length = 5000; // 5 seconds long
 *    effect.periodic.attack_length = 1000; // Takes 1 second to get max strength
 *    effect.periodic.fade_length = 1000; // Takes 1 second to fade away
 *
 *    // Upload the effect
 *    effect_id = SDL_HapticNewEffect( haptic, &effect );
 *
 *    // Test the effect
 *    SDL_HapticRunEffect( haptic, effect_id, 1 );
 *    SDL_Delay( 5000); // Wait for the effect to finish
 *
 *    // We destroy the effect, although closing the device also does this
 *    SDL_HapticDestroyEffect( haptic, effect_id );
 *
 *    // Close the device
 *    SDL_HapticClose(haptic);
 *
 *    return 0; // Success
 * }
 * \endcode
 */

#ifndef SDL_haptic_h_
#define SDL_haptic_h_

#include "SDL_stdinc.h"
#include "SDL_error.h"
#include "SDL_joystick.h"

#include "begin_code.h"
/* Set up for C function definitions, even when using C++ */
#ifdef __cplusplus
extern "C" {
#endif /* __cplusplus */

/* FIXME: For SDL 2.1, adjust all the magnitude variables to be Uint16 (0xFFFF).
 *
 * At the moment the magnitude variables are mixed between signed/unsigned, and
 * it is also not made clear that ALL of those variables expect a max of 0x7FFF.
 *
 * Some platforms may have higher precision than that (Linux FF, Windows XInput)
 * so we should fix the inconsistency in favor of higher possible precision,
 * adjusting for platforms that use different scales.
 * -flibit
 */

/**
 *  \typedef SDL_Haptic
 *
 *  \brief The haptic structure used to identify an SDL haptic.
 *
 *  \sa SDL_HapticOpen
 *  \sa SDL_HapticOpenFromJoystick
 *  \sa SDL_HapticClose
 */
struct _SDL_Haptic;
typedef struct _SDL_Haptic SDL_Haptic;


/**
 *  \name Haptic features
 *
 *  Different haptic features a device can have.
 */
/* @{ */

/**
 *  \name Haptic effects
 */
/* @{ */

/**
 *  \brief Constant effect supported.
 *
 *  Constant haptic effect.
 *
 *  \sa SDL_HapticCondition
 */
#define SDL_HAPTIC_CONSTANT   (1u<<0)

/**
 *  \brief Sine wave effect supported.
 *
 *  Periodic haptic effect that simulates sine waves.
 *
 *  \sa SDL_HapticPeriodic
 */
#define SDL_HAPTIC_SINE       (1u<<1)

/**
 *  \brief Left/Right effect supported.
 *
 *  Haptic effect for direct control over high/low frequency motors.
 *
 *  \sa SDL_HapticLeftRight
 * \warning this value was SDL_HAPTIC_SQUARE right before 2.0.0 shipped. Sorry,
 *          we ran out of bits, and this is important for XInput devices.
 */
#define SDL_HAPTIC_LEFTRIGHT     (1u<<2)

/* !!! FIXME: put this back when we have more bits in 2.1 */
/* #define SDL_HAPTIC_SQUARE     (1<<2) */

/**
 *  \brief Triangle wave effect supported.
 *
 *  Periodic haptic effect that simulates triangular waves.
 *
 *  \sa SDL_HapticPeriodic
 */
#define SDL_HAPTIC_TRIANGLE   (1u<<3)

/**
 *  \brief Sawtoothup wave effect supported.
 *
 *  Periodic haptic effect that simulates saw tooth up waves.
 *
 *  \sa SDL_HapticPeriodic
 */
#define SDL_HAPTIC_SAWTOOTHUP (1u<<4)

/**
 *  \brief Sawtoothdown wave effect supported.
 *
 *  Periodic haptic effect that simulates saw tooth down waves.
 *
 *  \sa SDL_HapticPeriodic
 */
#define SDL_HAPTIC_SAWTOOTHDOWN (1u<<5)

/**
 *  \brief Ramp effect supported.
 *
 *  Ramp haptic effect.
 *
 *  \sa SDL_HapticRamp
 */
#define SDL_HAPTIC_RAMP       (1u<<6)

/**
 *  \brief Spring effect supported - uses axes position.
 *
 *  Condition haptic effect that simulates a spring.  Effect is based on the
 *  axes position.
 *
 *  \sa SDL_HapticCondition
 */
#define SDL_HAPTIC_SPRING     (1u<<7)

/**
 *  \brief Damper effect supported - uses axes velocity.
 *
 *  Condition haptic effect that simulates dampening.  Effect is based on the
 *  axes velocity.
 *
 *  \sa SDL_HapticCondition
 */
#define SDL_HAPTIC_DAMPER     (1u<<8)

/**
 *  \brief Inertia effect supported - uses axes acceleration.
 *
 *  Condition haptic effect that simulates inertia.  Effect is based on the axes
 *  acceleration.
 *
 *  \sa SDL_HapticCondition
 */
#define SDL_HAPTIC_INERTIA    (1u<<9)

/**
 *  \brief Friction effect supported - uses axes movement.
 *
 *  Condition haptic effect that simulates friction.  Effect is based on the
 *  axes movement.
 *
 *  \sa SDL_HapticCondition
 */
#define SDL_HAPTIC_FRICTION   (1u<<10)

/**
 *  \brief Custom effect is supported.
 *
 *  User defined custom haptic effect.
 */
#define SDL_HAPTIC_CUSTOM     (1u<<11)

/* @} *//* Haptic effects */

/* These last few are features the device has, not effects */

/**
 *  \brief Device can set global gain.
 *
 *  Device supports setting the global gain.
 *
 *  \sa SDL_HapticSetGain
 */
#define SDL_HAPTIC_GAIN       (1u<<12)

/**
 *  \brief Device can set autocenter.
 *
 *  Device supports setting autocenter.
 *
 *  \sa SDL_HapticSetAutocenter
 */
#define SDL_HAPTIC_AUTOCENTER (1u<<13)

/**
 *  \brief Device can be queried for effect status.
 *
 *  Device supports querying effect status.
 *
 *  \sa SDL_HapticGetEffectStatus
 */
#define SDL_HAPTIC_STATUS     (1u<<14)

/**
 *  \brief Device can be paused.
 *
 *  Devices supports being paused.
 *
 *  \sa SDL_HapticPause
 *  \sa SDL_HapticUnpause
 */
#define SDL_HAPTIC_PAUSE      (1u<<15)


/**
 * \name Direction encodings
 */
/* @{ */

/**
 *  \brief Uses polar coordinates for the direction.
 *
 *  \sa SDL_HapticDirection
 */
#define SDL_HAPTIC_POLAR      0

/**
 *  \brief Uses cartesian coordinates for the direction.
 *
 *  \sa SDL_HapticDirection
 */
#define SDL_HAPTIC_CARTESIAN  1

/**
 *  \brief Uses spherical coordinates for the direction.
 *
 *  \sa SDL_HapticDirection
 */
#define SDL_HAPTIC_SPHERICAL  2

/**
<<<<<<< HEAD
 *  \brief Uses first axis only.
 *  For some device with only one axis (steering wheel,...),
 *  SDL_HAPTIC_CARTESIAN does not work. SDL_HAPTIC_FIRST_AXIS can be used in 
 *  this case.
 *  Using SDL_HAPTIC_FIRST_AXIS is equivalent to :
 *  \code
 *  SDL_HapticDirection direction;
 *  direction.type = SDL_HAPTIC_CARTESIAN;
 *  direction.dir[0] = 1;
 *  direction.dir[1] = 0;
 *  direction.dir[2] = 0;
 *  \endcode
 *  \sa SDL_HapticDirection
 */
#define SDL_HAPTIC_FIRST_AXIS 3
=======
 *  \brief Use this value to play an effect on the steering wheel axis. This 
 *  provides better compatibility across platforms and devices as SDL will guess 
 *  the correct axis.
 *  \sa SDL_HapticDirection
 */
#define SDL_HAPTIC_STEERING_AXIS 3
>>>>>>> 6bbb88c8

/* @} *//* Direction encodings */

/* @} *//* Haptic features */

/*
 * Misc defines.
 */

/**
 * \brief Used to play a device an infinite number of times.
 *
 * \sa SDL_HapticRunEffect
 */
#define SDL_HAPTIC_INFINITY   4294967295U


/**
 *  \brief Structure that represents a haptic direction.
 *
 *  This is the direction where the force comes from,
 *  instead of the direction in which the force is exerted.
 *
 *  Directions can be specified by:
 *   - ::SDL_HAPTIC_POLAR : Specified by polar coordinates.
 *   - ::SDL_HAPTIC_CARTESIAN : Specified by cartesian coordinates.
 *   - ::SDL_HAPTIC_SPHERICAL : Specified by spherical coordinates.
 *
 *  Cardinal directions of the haptic device are relative to the positioning
 *  of the device.  North is considered to be away from the user.
 *
 *  The following diagram represents the cardinal directions:
 *  \verbatim
                 .--.
                 |__| .-------.
                 |=.| |.-----.|
                 |--| ||     ||
                 |  | |'-----'|
                 |__|~')_____('
                   [ COMPUTER ]


                     North (0,-1)
                         ^
                         |
                         |
   (-1,0)  West <----[ HAPTIC ]----> East (1,0)
                         |
                         |
                         v
                      South (0,1)


                      [ USER ]
                        \|||/
                        (o o)
                  ---ooO-(_)-Ooo---
    \endverbatim
 *
 *  If type is ::SDL_HAPTIC_POLAR, direction is encoded by hundredths of a
 *  degree starting north and turning clockwise.  ::SDL_HAPTIC_POLAR only uses
 *  the first \c dir parameter.  The cardinal directions would be:
 *   - North: 0 (0 degrees)
 *   - East: 9000 (90 degrees)
 *   - South: 18000 (180 degrees)
 *   - West: 27000 (270 degrees)
 *
 *  If type is ::SDL_HAPTIC_CARTESIAN, direction is encoded by three positions
 *  (X axis, Y axis and Z axis (with 3 axes)).  ::SDL_HAPTIC_CARTESIAN uses
 *  the first three \c dir parameters.  The cardinal directions would be:
 *   - North:  0,-1, 0
 *   - East:   1, 0, 0
 *   - South:  0, 1, 0
 *   - West:  -1, 0, 0
 *
 *  The Z axis represents the height of the effect if supported, otherwise
 *  it's unused.  In cartesian encoding (1, 2) would be the same as (2, 4), you
 *  can use any multiple you want, only the direction matters.
 *
 *  If type is ::SDL_HAPTIC_SPHERICAL, direction is encoded by two rotations.
 *  The first two \c dir parameters are used.  The \c dir parameters are as
 *  follows (all values are in hundredths of degrees):
 *   - Degrees from (1, 0) rotated towards (0, 1).
 *   - Degrees towards (0, 0, 1) (device needs at least 3 axes).
 *
 *
 *  Example of force coming from the south with all encodings (force coming
 *  from the south means the user will have to pull the stick to counteract):
 *  \code
 *  SDL_HapticDirection direction;
 *
 *  // Cartesian directions
 *  direction.type = SDL_HAPTIC_CARTESIAN; // Using cartesian direction encoding.
 *  direction.dir[0] = 0; // X position
 *  direction.dir[1] = 1; // Y position
 *  // Assuming the device has 2 axes, we don't need to specify third parameter.
 *
 *  // Polar directions
 *  direction.type = SDL_HAPTIC_POLAR; // We'll be using polar direction encoding.
 *  direction.dir[0] = 18000; // Polar only uses first parameter
 *
 *  // Spherical coordinates
 *  direction.type = SDL_HAPTIC_SPHERICAL; // Spherical encoding
 *  direction.dir[0] = 9000; // Since we only have two axes we don't need more parameters.
 *  \endcode
 *
 *  \sa SDL_HAPTIC_POLAR
 *  \sa SDL_HAPTIC_CARTESIAN
 *  \sa SDL_HAPTIC_SPHERICAL
<<<<<<< HEAD
 *  \sa SDL_HAPTIC_FIRST_AXIS
=======
 *  \sa SDL_HAPTIC_STEERING_AXIS
>>>>>>> 6bbb88c8
 *  \sa SDL_HapticEffect
 *  \sa SDL_HapticNumAxes
 */
typedef struct SDL_HapticDirection
{
    Uint8 type;         /**< The type of encoding. */
    Sint32 dir[3];      /**< The encoded direction. */
} SDL_HapticDirection;


/**
 *  \brief A structure containing a template for a Constant effect.
 *
 *  This struct is exclusively for the ::SDL_HAPTIC_CONSTANT effect.
 *
 *  A constant effect applies a constant force in the specified direction
 *  to the joystick.
 *
 *  \sa SDL_HAPTIC_CONSTANT
 *  \sa SDL_HapticEffect
 */
typedef struct SDL_HapticConstant
{
    /* Header */
    Uint16 type;            /**< ::SDL_HAPTIC_CONSTANT */
    SDL_HapticDirection direction;  /**< Direction of the effect. */

    /* Replay */
    Uint32 length;          /**< Duration of the effect. */
    Uint16 delay;           /**< Delay before starting the effect. */

    /* Trigger */
    Uint16 button;          /**< Button that triggers the effect. */
    Uint16 interval;        /**< How soon it can be triggered again after button. */

    /* Constant */
    Sint16 level;           /**< Strength of the constant effect. */

    /* Envelope */
    Uint16 attack_length;   /**< Duration of the attack. */
    Uint16 attack_level;    /**< Level at the start of the attack. */
    Uint16 fade_length;     /**< Duration of the fade. */
    Uint16 fade_level;      /**< Level at the end of the fade. */
} SDL_HapticConstant;

/**
 *  \brief A structure containing a template for a Periodic effect.
 *
 *  The struct handles the following effects:
 *   - ::SDL_HAPTIC_SINE
 *   - ::SDL_HAPTIC_LEFTRIGHT
 *   - ::SDL_HAPTIC_TRIANGLE
 *   - ::SDL_HAPTIC_SAWTOOTHUP
 *   - ::SDL_HAPTIC_SAWTOOTHDOWN
 *
 *  A periodic effect consists in a wave-shaped effect that repeats itself
 *  over time.  The type determines the shape of the wave and the parameters
 *  determine the dimensions of the wave.
 *
 *  Phase is given by hundredth of a degree meaning that giving the phase a value
 *  of 9000 will displace it 25% of its period.  Here are sample values:
 *   -     0: No phase displacement.
 *   -  9000: Displaced 25% of its period.
 *   - 18000: Displaced 50% of its period.
 *   - 27000: Displaced 75% of its period.
 *   - 36000: Displaced 100% of its period, same as 0, but 0 is preferred.
 *
 *  Examples:
 *  \verbatim
    SDL_HAPTIC_SINE
      __      __      __      __
     /  \    /  \    /  \    /
    /    \__/    \__/    \__/

    SDL_HAPTIC_SQUARE
     __    __    __    __    __
    |  |  |  |  |  |  |  |  |  |
    |  |__|  |__|  |__|  |__|  |

    SDL_HAPTIC_TRIANGLE
      /\    /\    /\    /\    /\
     /  \  /  \  /  \  /  \  /
    /    \/    \/    \/    \/

    SDL_HAPTIC_SAWTOOTHUP
      /|  /|  /|  /|  /|  /|  /|
     / | / | / | / | / | / | / |
    /  |/  |/  |/  |/  |/  |/  |

    SDL_HAPTIC_SAWTOOTHDOWN
    \  |\  |\  |\  |\  |\  |\  |
     \ | \ | \ | \ | \ | \ | \ |
      \|  \|  \|  \|  \|  \|  \|
    \endverbatim
 *
 *  \sa SDL_HAPTIC_SINE
 *  \sa SDL_HAPTIC_LEFTRIGHT
 *  \sa SDL_HAPTIC_TRIANGLE
 *  \sa SDL_HAPTIC_SAWTOOTHUP
 *  \sa SDL_HAPTIC_SAWTOOTHDOWN
 *  \sa SDL_HapticEffect
 */
typedef struct SDL_HapticPeriodic
{
    /* Header */
    Uint16 type;        /**< ::SDL_HAPTIC_SINE, ::SDL_HAPTIC_LEFTRIGHT,
                             ::SDL_HAPTIC_TRIANGLE, ::SDL_HAPTIC_SAWTOOTHUP or
                             ::SDL_HAPTIC_SAWTOOTHDOWN */
    SDL_HapticDirection direction;  /**< Direction of the effect. */

    /* Replay */
    Uint32 length;      /**< Duration of the effect. */
    Uint16 delay;       /**< Delay before starting the effect. */

    /* Trigger */
    Uint16 button;      /**< Button that triggers the effect. */
    Uint16 interval;    /**< How soon it can be triggered again after button. */

    /* Periodic */
    Uint16 period;      /**< Period of the wave. */
    Sint16 magnitude;   /**< Peak value; if negative, equivalent to 180 degrees extra phase shift. */
    Sint16 offset;      /**< Mean value of the wave. */
    Uint16 phase;       /**< Positive phase shift given by hundredth of a degree. */

    /* Envelope */
    Uint16 attack_length;   /**< Duration of the attack. */
    Uint16 attack_level;    /**< Level at the start of the attack. */
    Uint16 fade_length; /**< Duration of the fade. */
    Uint16 fade_level;  /**< Level at the end of the fade. */
} SDL_HapticPeriodic;

/**
 *  \brief A structure containing a template for a Condition effect.
 *
 *  The struct handles the following effects:
 *   - ::SDL_HAPTIC_SPRING: Effect based on axes position.
 *   - ::SDL_HAPTIC_DAMPER: Effect based on axes velocity.
 *   - ::SDL_HAPTIC_INERTIA: Effect based on axes acceleration.
 *   - ::SDL_HAPTIC_FRICTION: Effect based on axes movement.
 *
 *  Direction is handled by condition internals instead of a direction member.
 *  The condition effect specific members have three parameters.  The first
 *  refers to the X axis, the second refers to the Y axis and the third
 *  refers to the Z axis.  The right terms refer to the positive side of the
 *  axis and the left terms refer to the negative side of the axis.  Please
 *  refer to the ::SDL_HapticDirection diagram for which side is positive and
 *  which is negative.
 *
 *  \sa SDL_HapticDirection
 *  \sa SDL_HAPTIC_SPRING
 *  \sa SDL_HAPTIC_DAMPER
 *  \sa SDL_HAPTIC_INERTIA
 *  \sa SDL_HAPTIC_FRICTION
 *  \sa SDL_HapticEffect
 */
typedef struct SDL_HapticCondition
{
    /* Header */
    Uint16 type;            /**< ::SDL_HAPTIC_SPRING, ::SDL_HAPTIC_DAMPER,
                                 ::SDL_HAPTIC_INERTIA or ::SDL_HAPTIC_FRICTION */
    SDL_HapticDirection direction;  /**< Direction of the effect - Not used ATM. */

    /* Replay */
    Uint32 length;          /**< Duration of the effect. */
    Uint16 delay;           /**< Delay before starting the effect. */

    /* Trigger */
    Uint16 button;          /**< Button that triggers the effect. */
    Uint16 interval;        /**< How soon it can be triggered again after button. */

    /* Condition */
    Uint16 right_sat[3];    /**< Level when joystick is to the positive side; max 0xFFFF. */
    Uint16 left_sat[3];     /**< Level when joystick is to the negative side; max 0xFFFF. */
    Sint16 right_coeff[3];  /**< How fast to increase the force towards the positive side. */
    Sint16 left_coeff[3];   /**< How fast to increase the force towards the negative side. */
    Uint16 deadband[3];     /**< Size of the dead zone; max 0xFFFF: whole axis-range when 0-centered. */
    Sint16 center[3];       /**< Position of the dead zone. */
} SDL_HapticCondition;

/**
 *  \brief A structure containing a template for a Ramp effect.
 *
 *  This struct is exclusively for the ::SDL_HAPTIC_RAMP effect.
 *
 *  The ramp effect starts at start strength and ends at end strength.
 *  It augments in linear fashion.  If you use attack and fade with a ramp
 *  the effects get added to the ramp effect making the effect become
 *  quadratic instead of linear.
 *
 *  \sa SDL_HAPTIC_RAMP
 *  \sa SDL_HapticEffect
 */
typedef struct SDL_HapticRamp
{
    /* Header */
    Uint16 type;            /**< ::SDL_HAPTIC_RAMP */
    SDL_HapticDirection direction;  /**< Direction of the effect. */

    /* Replay */
    Uint32 length;          /**< Duration of the effect. */
    Uint16 delay;           /**< Delay before starting the effect. */

    /* Trigger */
    Uint16 button;          /**< Button that triggers the effect. */
    Uint16 interval;        /**< How soon it can be triggered again after button. */

    /* Ramp */
    Sint16 start;           /**< Beginning strength level. */
    Sint16 end;             /**< Ending strength level. */

    /* Envelope */
    Uint16 attack_length;   /**< Duration of the attack. */
    Uint16 attack_level;    /**< Level at the start of the attack. */
    Uint16 fade_length;     /**< Duration of the fade. */
    Uint16 fade_level;      /**< Level at the end of the fade. */
} SDL_HapticRamp;

/**
 * \brief A structure containing a template for a Left/Right effect.
 *
 * This struct is exclusively for the ::SDL_HAPTIC_LEFTRIGHT effect.
 *
 * The Left/Right effect is used to explicitly control the large and small
 * motors, commonly found in modern game controllers. The small (right) motor
 * is high frequency, and the large (left) motor is low frequency.
 *
 * \sa SDL_HAPTIC_LEFTRIGHT
 * \sa SDL_HapticEffect
 */
typedef struct SDL_HapticLeftRight
{
    /* Header */
    Uint16 type;            /**< ::SDL_HAPTIC_LEFTRIGHT */

    /* Replay */
    Uint32 length;          /**< Duration of the effect in milliseconds. */

    /* Rumble */
    Uint16 large_magnitude; /**< Control of the large controller motor. */
    Uint16 small_magnitude; /**< Control of the small controller motor. */
} SDL_HapticLeftRight;

/**
 *  \brief A structure containing a template for the ::SDL_HAPTIC_CUSTOM effect.
 *
 *  This struct is exclusively for the ::SDL_HAPTIC_CUSTOM effect.
 *
 *  A custom force feedback effect is much like a periodic effect, where the
 *  application can define its exact shape.  You will have to allocate the
 *  data yourself.  Data should consist of channels * samples Uint16 samples.
 *
 *  If channels is one, the effect is rotated using the defined direction.
 *  Otherwise it uses the samples in data for the different axes.
 *
 *  \sa SDL_HAPTIC_CUSTOM
 *  \sa SDL_HapticEffect
 */
typedef struct SDL_HapticCustom
{
    /* Header */
    Uint16 type;            /**< ::SDL_HAPTIC_CUSTOM */
    SDL_HapticDirection direction;  /**< Direction of the effect. */

    /* Replay */
    Uint32 length;          /**< Duration of the effect. */
    Uint16 delay;           /**< Delay before starting the effect. */

    /* Trigger */
    Uint16 button;          /**< Button that triggers the effect. */
    Uint16 interval;        /**< How soon it can be triggered again after button. */

    /* Custom */
    Uint8 channels;         /**< Axes to use, minimum of one. */
    Uint16 period;          /**< Sample periods. */
    Uint16 samples;         /**< Amount of samples. */
    Uint16 *data;           /**< Should contain channels*samples items. */

    /* Envelope */
    Uint16 attack_length;   /**< Duration of the attack. */
    Uint16 attack_level;    /**< Level at the start of the attack. */
    Uint16 fade_length;     /**< Duration of the fade. */
    Uint16 fade_level;      /**< Level at the end of the fade. */
} SDL_HapticCustom;

/**
 *  \brief The generic template for any haptic effect.
 *
 *  All values max at 32767 (0x7FFF).  Signed values also can be negative.
 *  Time values unless specified otherwise are in milliseconds.
 *
 *  You can also pass ::SDL_HAPTIC_INFINITY to length instead of a 0-32767
 *  value.  Neither delay, interval, attack_length nor fade_length support
 *  ::SDL_HAPTIC_INFINITY.  Fade will also not be used since effect never ends.
 *
 *  Additionally, the ::SDL_HAPTIC_RAMP effect does not support a duration of
 *  ::SDL_HAPTIC_INFINITY.
 *
 *  Button triggers may not be supported on all devices, it is advised to not
 *  use them if possible.  Buttons start at index 1 instead of index 0 like
 *  the joystick.
 *
 *  If both attack_length and fade_level are 0, the envelope is not used,
 *  otherwise both values are used.
 *
 *  Common parts:
 *  \code
 *  // Replay - All effects have this
 *  Uint32 length;        // Duration of effect (ms).
 *  Uint16 delay;         // Delay before starting effect.
 *
 *  // Trigger - All effects have this
 *  Uint16 button;        // Button that triggers effect.
 *  Uint16 interval;      // How soon before effect can be triggered again.
 *
 *  // Envelope - All effects except condition effects have this
 *  Uint16 attack_length; // Duration of the attack (ms).
 *  Uint16 attack_level;  // Level at the start of the attack.
 *  Uint16 fade_length;   // Duration of the fade out (ms).
 *  Uint16 fade_level;    // Level at the end of the fade.
 *  \endcode
 *
 *
 *  Here we have an example of a constant effect evolution in time:
 *  \verbatim
    Strength
    ^
    |
    |    effect level -->  _________________
    |                     /                 \
    |                    /                   \
    |                   /                     \
    |                  /                       \
    | attack_level --> |                        \
    |                  |                        |  <---  fade_level
    |
    +--------------------------------------------------> Time
                       [--]                 [---]
                       attack_length        fade_length

    [------------------][-----------------------]
    delay               length
    \endverbatim
 *
 *  Note either the attack_level or the fade_level may be above the actual
 *  effect level.
 *
 *  \sa SDL_HapticConstant
 *  \sa SDL_HapticPeriodic
 *  \sa SDL_HapticCondition
 *  \sa SDL_HapticRamp
 *  \sa SDL_HapticLeftRight
 *  \sa SDL_HapticCustom
 */
typedef union SDL_HapticEffect
{
    /* Common for all force feedback effects */
    Uint16 type;                    /**< Effect type. */
    SDL_HapticConstant constant;    /**< Constant effect. */
    SDL_HapticPeriodic periodic;    /**< Periodic effect. */
    SDL_HapticCondition condition;  /**< Condition effect. */
    SDL_HapticRamp ramp;            /**< Ramp effect. */
    SDL_HapticLeftRight leftright;  /**< Left/Right effect. */
    SDL_HapticCustom custom;        /**< Custom effect. */
} SDL_HapticEffect;


/* Function prototypes */

/**
 * Count the number of haptic devices attached to the system.
 *
 * \returns the number of haptic devices detected on the system or a negative
 *          error code on failure; call SDL_GetError() for more information.
 *
 * \since This function is available since SDL 2.0.0.
 *
 * \sa SDL_HapticName
 */
extern DECLSPEC int SDLCALL SDL_NumHaptics(void);

/**
 * Get the implementation dependent name of a haptic device.
 *
 * This can be called before any joysticks are opened. If no name can be
 * found, this function returns NULL.
 *
 * \param device_index index of the device to query.
 * \returns the name of the device or NULL on failure; call SDL_GetError() for
 *          more information.
 *
 * \since This function is available since SDL 2.0.0.
 *
 * \sa SDL_NumHaptics
 */
extern DECLSPEC const char *SDLCALL SDL_HapticName(int device_index);

/**
 * Open a haptic device for use.
 *
 * The index passed as an argument refers to the N'th haptic device on this
 * system.
 *
 * When opening a haptic device, its gain will be set to maximum and
 * autocenter will be disabled. To modify these values use SDL_HapticSetGain()
 * and SDL_HapticSetAutocenter().
 *
 * \param device_index index of the device to open
 * \returns the device identifier or NULL on failure; call SDL_GetError() for
 *          more information.
 *
 * \since This function is available since SDL 2.0.0.
 *
 * \sa SDL_HapticClose
 * \sa SDL_HapticIndex
 * \sa SDL_HapticOpenFromJoystick
 * \sa SDL_HapticOpenFromMouse
 * \sa SDL_HapticPause
 * \sa SDL_HapticSetAutocenter
 * \sa SDL_HapticSetGain
 * \sa SDL_HapticStopAll
 */
extern DECLSPEC SDL_Haptic *SDLCALL SDL_HapticOpen(int device_index);

/**
 * Check if the haptic device at the designated index has been opened.
 *
 * \param device_index the index of the device to query
 * \returns 1 if it has been opened, 0 if it hasn't or on failure; call
 *          SDL_GetError() for more information.
 *
 * \since This function is available since SDL 2.0.0.
 *
 * \sa SDL_HapticIndex
 * \sa SDL_HapticOpen
 */
extern DECLSPEC int SDLCALL SDL_HapticOpened(int device_index);

/**
 * Get the index of a haptic device.
 *
 * \param haptic the SDL_Haptic device to query
 * \returns the index of the specified haptic device or a negative error code
 *          on failure; call SDL_GetError() for more information.
 *
 * \since This function is available since SDL 2.0.0.
 *
 * \sa SDL_HapticOpen
 * \sa SDL_HapticOpened
 */
extern DECLSPEC int SDLCALL SDL_HapticIndex(SDL_Haptic * haptic);

/**
 * Query whether or not the current mouse has haptic capabilities.
 *
 * \returns SDL_TRUE if the mouse is haptic or SDL_FALSE if it isn't.
 *
 * \since This function is available since SDL 2.0.0.
 *
 * \sa SDL_HapticOpenFromMouse
 */
extern DECLSPEC int SDLCALL SDL_MouseIsHaptic(void);

/**
 * Try to open a haptic device from the current mouse.
 *
 * \returns the haptic device identifier or NULL on failure; call
 *          SDL_GetError() for more information.
 *
 * \since This function is available since SDL 2.0.0.
 *
 * \sa SDL_HapticOpen
 * \sa SDL_MouseIsHaptic
 */
extern DECLSPEC SDL_Haptic *SDLCALL SDL_HapticOpenFromMouse(void);

/**
 * Query if a joystick has haptic features.
 *
 * \param joystick the SDL_Joystick to test for haptic capabilities
 * \returns SDL_TRUE if the joystick is haptic, SDL_FALSE if it isn't, or a
 *          negative error code on failure; call SDL_GetError() for more
 *          information.
 *
 * \since This function is available since SDL 2.0.0.
 *
 * \sa SDL_HapticOpenFromJoystick
 */
extern DECLSPEC int SDLCALL SDL_JoystickIsHaptic(SDL_Joystick * joystick);

/**
 * Open a haptic device for use from a joystick device.
 *
 * You must still close the haptic device separately. It will not be closed
 * with the joystick.
 *
 * When opened from a joystick you should first close the haptic device before
 * closing the joystick device. If not, on some implementations the haptic
 * device will also get unallocated and you'll be unable to use force feedback
 * on that device.
 *
 * \param joystick the SDL_Joystick to create a haptic device from
 * \returns a valid haptic device identifier on success or NULL on failure;
 *          call SDL_GetError() for more information.
 *
 * \since This function is available since SDL 2.0.0.
 *
 * \sa SDL_HapticClose
 * \sa SDL_HapticOpen
 * \sa SDL_JoystickIsHaptic
 */
extern DECLSPEC SDL_Haptic *SDLCALL SDL_HapticOpenFromJoystick(SDL_Joystick *
                                                               joystick);

/**
 * Close a haptic device previously opened with SDL_HapticOpen().
 *
 * \param haptic the SDL_Haptic device to close
 *
 * \since This function is available since SDL 2.0.0.
 *
 * \sa SDL_HapticOpen
 */
extern DECLSPEC void SDLCALL SDL_HapticClose(SDL_Haptic * haptic);

/**
 * Get the number of effects a haptic device can store.
 *
 * On some platforms this isn't fully supported, and therefore is an
 * approximation. Always check to see if your created effect was actually
 * created and do not rely solely on SDL_HapticNumEffects().
 *
 * \param haptic the SDL_Haptic device to query
 * \returns the number of effects the haptic device can store or a negative
 *          error code on failure; call SDL_GetError() for more information.
 *
 * \since This function is available since SDL 2.0.0.
 *
 * \sa SDL_HapticNumEffectsPlaying
 * \sa SDL_HapticQuery
 */
extern DECLSPEC int SDLCALL SDL_HapticNumEffects(SDL_Haptic * haptic);

/**
 * Get the number of effects a haptic device can play at the same time.
 *
 * This is not supported on all platforms, but will always return a value.
 *
 * \param haptic the SDL_Haptic device to query maximum playing effects
 * \returns the number of effects the haptic device can play at the same time
 *          or a negative error code on failure; call SDL_GetError() for more
 *          information.
 *
 * \since This function is available since SDL 2.0.0.
 *
 * \sa SDL_HapticNumEffects
 * \sa SDL_HapticQuery
 */
extern DECLSPEC int SDLCALL SDL_HapticNumEffectsPlaying(SDL_Haptic * haptic);

/**
 * Get the haptic device's supported features in bitwise manner.
 *
 * \param haptic the SDL_Haptic device to query
 * \returns a list of supported haptic features in bitwise manner (OR'd), or 0
 *          on failure; call SDL_GetError() for more information.
 *
 * \since This function is available since SDL 2.0.0.
 *
 * \sa SDL_HapticEffectSupported
 * \sa SDL_HapticNumEffects
 */
extern DECLSPEC unsigned int SDLCALL SDL_HapticQuery(SDL_Haptic * haptic);


/**
 * Get the number of haptic axes the device has.
 *
 * The number of haptic axes might be useful if working with the
 * SDL_HapticDirection effect.
 *
 * \param haptic the SDL_Haptic device to query
 * \returns the number of axes on success or a negative error code on failure;
 *          call SDL_GetError() for more information.
 *
 * \since This function is available since SDL 2.0.0.
 */
extern DECLSPEC int SDLCALL SDL_HapticNumAxes(SDL_Haptic * haptic);

/**
 * Check to see if an effect is supported by a haptic device.
 *
 * \param haptic the SDL_Haptic device to query
 * \param effect the desired effect to query
 * \returns SDL_TRUE if effect is supported, SDL_FALSE if it isn't, or a
 *          negative error code on failure; call SDL_GetError() for more
 *          information.
 *
 * \since This function is available since SDL 2.0.0.
 *
 * \sa SDL_HapticNewEffect
 * \sa SDL_HapticQuery
 */
extern DECLSPEC int SDLCALL SDL_HapticEffectSupported(SDL_Haptic * haptic,
                                                      SDL_HapticEffect *
                                                      effect);

/**
 * Create a new haptic effect on a specified device.
 *
 * \param haptic an SDL_Haptic device to create the effect on
 * \param effect an SDL_HapticEffect structure containing the properties of
 *               the effect to create
 * \returns the ID of the effect on success or a negative error code on
 *          failure; call SDL_GetError() for more information.
 *
 * \since This function is available since SDL 2.0.0.
 *
 * \sa SDL_HapticDestroyEffect
 * \sa SDL_HapticRunEffect
 * \sa SDL_HapticUpdateEffect
 */
extern DECLSPEC int SDLCALL SDL_HapticNewEffect(SDL_Haptic * haptic,
                                                SDL_HapticEffect * effect);

/**
 * Update the properties of an effect.
 *
 * Can be used dynamically, although behavior when dynamically changing
 * direction may be strange. Specifically the effect may re-upload itself and
 * start playing from the start. You also cannot change the type either when
 * running SDL_HapticUpdateEffect().
 *
 * \param haptic the SDL_Haptic device that has the effect
 * \param effect the identifier of the effect to update
 * \param data an SDL_HapticEffect structure containing the new effect
 *             properties to use
 * \returns 0 on success or a negative error code on failure; call
 *          SDL_GetError() for more information.
 *
 * \since This function is available since SDL 2.0.0.
 *
 * \sa SDL_HapticDestroyEffect
 * \sa SDL_HapticNewEffect
 * \sa SDL_HapticRunEffect
 */
extern DECLSPEC int SDLCALL SDL_HapticUpdateEffect(SDL_Haptic * haptic,
                                                   int effect,
                                                   SDL_HapticEffect * data);

/**
 * Run the haptic effect on its associated haptic device.
 *
 * To repeat the effect over and over indefinitely, set `iterations` to
 * `SDL_HAPTIC_INFINITY`. (Repeats the envelope - attack and fade.) To make
 * one instance of the effect last indefinitely (so the effect does not fade),
 * set the effect's `length` in its structure/union to `SDL_HAPTIC_INFINITY`
 * instead.
 *
 * \param haptic the SDL_Haptic device to run the effect on
 * \param effect the ID of the haptic effect to run
 * \param iterations the number of iterations to run the effect; use
 *                   `SDL_HAPTIC_INFINITY` to repeat forever
 * \returns 0 on success or a negative error code on failure; call
 *          SDL_GetError() for more information.
 *
 * \since This function is available since SDL 2.0.0.
 *
 * \sa SDL_HapticDestroyEffect
 * \sa SDL_HapticGetEffectStatus
 * \sa SDL_HapticStopEffect
 */
extern DECLSPEC int SDLCALL SDL_HapticRunEffect(SDL_Haptic * haptic,
                                                int effect,
                                                Uint32 iterations);

/**
 * Stop the haptic effect on its associated haptic device.
 *
 * *
 *
 * \param haptic the SDL_Haptic device to stop the effect on
 * \param effect the ID of the haptic effect to stop
 * \returns 0 on success or a negative error code on failure; call
 *          SDL_GetError() for more information.
 *
 * \since This function is available since SDL 2.0.0.
 *
 * \sa SDL_HapticDestroyEffect
 * \sa SDL_HapticRunEffect
 */
extern DECLSPEC int SDLCALL SDL_HapticStopEffect(SDL_Haptic * haptic,
                                                 int effect);

/**
 * Destroy a haptic effect on the device.
 *
 * This will stop the effect if it's running. Effects are automatically
 * destroyed when the device is closed.
 *
 * \param haptic the SDL_Haptic device to destroy the effect on
 * \param effect the ID of the haptic effect to destroy
 *
 * \since This function is available since SDL 2.0.0.
 *
 * \sa SDL_HapticNewEffect
 */
extern DECLSPEC void SDLCALL SDL_HapticDestroyEffect(SDL_Haptic * haptic,
                                                     int effect);

/**
 * Get the status of the current effect on the specified haptic device.
 *
 * Device must support the SDL_HAPTIC_STATUS feature.
 *
 * \param haptic the SDL_Haptic device to query for the effect status on
 * \param effect the ID of the haptic effect to query its status
 * \returns 0 if it isn't playing, 1 if it is playing, or a negative error
 *          code on failure; call SDL_GetError() for more information.
 *
 * \since This function is available since SDL 2.0.0.
 *
 * \sa SDL_HapticRunEffect
 * \sa SDL_HapticStopEffect
 */
extern DECLSPEC int SDLCALL SDL_HapticGetEffectStatus(SDL_Haptic * haptic,
                                                      int effect);

/**
 * Set the global gain of the specified haptic device.
 *
 * Device must support the SDL_HAPTIC_GAIN feature.
 *
 * The user may specify the maximum gain by setting the environment variable
 * `SDL_HAPTIC_GAIN_MAX` which should be between 0 and 100. All calls to
 * SDL_HapticSetGain() will scale linearly using `SDL_HAPTIC_GAIN_MAX` as the
 * maximum.
 *
 * \param haptic the SDL_Haptic device to set the gain on
 * \param gain value to set the gain to, should be between 0 and 100 (0 - 100)
 * \returns 0 on success or a negative error code on failure; call
 *          SDL_GetError() for more information.
 *
 * \since This function is available since SDL 2.0.0.
 *
 * \sa SDL_HapticQuery
 */
extern DECLSPEC int SDLCALL SDL_HapticSetGain(SDL_Haptic * haptic, int gain);

/**
 * Set the global autocenter of the device.
 *
 * Autocenter should be between 0 and 100. Setting it to 0 will disable
 * autocentering.
 *
 * Device must support the SDL_HAPTIC_AUTOCENTER feature.
 *
 * \param haptic the SDL_Haptic device to set autocentering on
 * \param autocenter value to set autocenter to (0-100)
 * \returns 0 on success or a negative error code on failure; call
 *          SDL_GetError() for more information.
 *
 * \since This function is available since SDL 2.0.0.
 *
 * \sa SDL_HapticQuery
 */
extern DECLSPEC int SDLCALL SDL_HapticSetAutocenter(SDL_Haptic * haptic,
                                                    int autocenter);

/**
 * Pause a haptic device.
 *
 * Device must support the `SDL_HAPTIC_PAUSE` feature. Call
 * SDL_HapticUnpause() to resume playback.
 *
 * Do not modify the effects nor add new ones while the device is paused. That
 * can cause all sorts of weird errors.
 *
 * \param haptic the SDL_Haptic device to pause
 * \returns 0 on success or a negative error code on failure; call
 *          SDL_GetError() for more information.
 *
 * \since This function is available since SDL 2.0.0.
 *
 * \sa SDL_HapticUnpause
 */
extern DECLSPEC int SDLCALL SDL_HapticPause(SDL_Haptic * haptic);

/**
 * Unpause a haptic device.
 *
 * Call to unpause after SDL_HapticPause().
 *
 * \param haptic the SDL_Haptic device to unpause
 * \returns 0 on success or a negative error code on failure; call
 *          SDL_GetError() for more information.
 *
 * \since This function is available since SDL 2.0.0.
 *
 * \sa SDL_HapticPause
 */
extern DECLSPEC int SDLCALL SDL_HapticUnpause(SDL_Haptic * haptic);

/**
 * Stop all the currently playing effects on a haptic device.
 *
 * \param haptic the SDL_Haptic device to stop
 * \returns 0 on success or a negative error code on failure; call
 *          SDL_GetError() for more information.
 *
 * \since This function is available since SDL 2.0.0.
 */
extern DECLSPEC int SDLCALL SDL_HapticStopAll(SDL_Haptic * haptic);

/**
 * Check whether rumble is supported on a haptic device.
 *
 * \param haptic haptic device to check for rumble support
 * \returns SDL_TRUE if effect is supported, SDL_FALSE if it isn't, or a
 *          negative error code on failure; call SDL_GetError() for more
 *          information.
 *
 * \since This function is available since SDL 2.0.0.
 *
 * \sa SDL_HapticRumbleInit
 * \sa SDL_HapticRumblePlay
 * \sa SDL_HapticRumbleStop
 */
extern DECLSPEC int SDLCALL SDL_HapticRumbleSupported(SDL_Haptic * haptic);

/**
 * Initialize a haptic device for simple rumble playback.
 *
 * \param haptic the haptic device to initialize for simple rumble playback
 * \returns 0 on success or a negative error code on failure; call
 *          SDL_GetError() for more information.
 *
 * \since This function is available since SDL 2.0.0.
 *
 * \sa SDL_HapticOpen
 * \sa SDL_HapticRumblePlay
 * \sa SDL_HapticRumbleStop
 * \sa SDL_HapticRumbleSupported
 */
extern DECLSPEC int SDLCALL SDL_HapticRumbleInit(SDL_Haptic * haptic);

/**
 * Run a simple rumble effect on a haptic device.
 *
 * \param haptic the haptic device to play the rumble effect on
 * \param strength strength of the rumble to play as a 0-1 float value
 * \param length length of the rumble to play in milliseconds
 * \returns 0 on success or a negative error code on failure; call
 *          SDL_GetError() for more information.
 *
 * \since This function is available since SDL 2.0.0.
 *
 * \sa SDL_HapticRumbleInit
 * \sa SDL_HapticRumbleStop
 * \sa SDL_HapticRumbleSupported
 */
extern DECLSPEC int SDLCALL SDL_HapticRumblePlay(SDL_Haptic * haptic, float strength, Uint32 length );

/**
 * Stop the simple rumble on a haptic device.
 *
 * \param haptic the haptic device to stop the rumble effect on
 * \returns 0 on success or a negative error code on failure; call
 *          SDL_GetError() for more information.
 *
 * \since This function is available since SDL 2.0.0.
 *
 * \sa SDL_HapticRumbleInit
 * \sa SDL_HapticRumblePlay
 * \sa SDL_HapticRumbleSupported
 */
extern DECLSPEC int SDLCALL SDL_HapticRumbleStop(SDL_Haptic * haptic);

/* Ends C function definitions when using C++ */
#ifdef __cplusplus
}
#endif
#include "close_code.h"

#endif /* SDL_haptic_h_ */

/* vi: set ts=4 sw=4 expandtab: */<|MERGE_RESOLUTION|>--- conflicted
+++ resolved
@@ -1,10 +1,6 @@
 /*
   Simple DirectMedia Layer
-<<<<<<< HEAD
-  Copyright (C) 1997-2020 Sam Lantinga <slouken@libsdl.org>
-=======
   Copyright (C) 1997-2022 Sam Lantinga <slouken@libsdl.org>
->>>>>>> 6bbb88c8
 
   This software is provided 'as-is', without any express or implied
   warranty.  In no event will the authors be held liable for any damages
@@ -341,30 +337,12 @@
 #define SDL_HAPTIC_SPHERICAL  2
 
 /**
-<<<<<<< HEAD
- *  \brief Uses first axis only.
- *  For some device with only one axis (steering wheel,...),
- *  SDL_HAPTIC_CARTESIAN does not work. SDL_HAPTIC_FIRST_AXIS can be used in 
- *  this case.
- *  Using SDL_HAPTIC_FIRST_AXIS is equivalent to :
- *  \code
- *  SDL_HapticDirection direction;
- *  direction.type = SDL_HAPTIC_CARTESIAN;
- *  direction.dir[0] = 1;
- *  direction.dir[1] = 0;
- *  direction.dir[2] = 0;
- *  \endcode
- *  \sa SDL_HapticDirection
- */
-#define SDL_HAPTIC_FIRST_AXIS 3
-=======
  *  \brief Use this value to play an effect on the steering wheel axis. This 
  *  provides better compatibility across platforms and devices as SDL will guess 
  *  the correct axis.
  *  \sa SDL_HapticDirection
  */
 #define SDL_HAPTIC_STEERING_AXIS 3
->>>>>>> 6bbb88c8
 
 /* @} *//* Direction encodings */
 
@@ -474,11 +452,7 @@
  *  \sa SDL_HAPTIC_POLAR
  *  \sa SDL_HAPTIC_CARTESIAN
  *  \sa SDL_HAPTIC_SPHERICAL
-<<<<<<< HEAD
- *  \sa SDL_HAPTIC_FIRST_AXIS
-=======
  *  \sa SDL_HAPTIC_STEERING_AXIS
->>>>>>> 6bbb88c8
  *  \sa SDL_HapticEffect
  *  \sa SDL_HapticNumAxes
  */
