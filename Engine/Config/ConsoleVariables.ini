--- conflicted
+++ resolved
@@ -37,9 +37,10 @@
 ; Uncomment to dump shaders in the Saved folder
 ; Warning: leaving this on for a while will fill your hard drive with many small files and folders
 ;r.DumpShaderDebugInfo=1
+; When this is enabled, SCW crashes will print out the list of jobs in the current worker
+;r.DumpSCWQueuedJobs=1
 ; When this is enabled, when dumping shaders an additional file to use with ShaderCompilerWorker -direct mode will be generated
 ;r.DumpShaderDebugWorkerCommandLine=1
-<<<<<<< HEAD
 
 ; Uncomment to disable parallel rendering
 ;r.RHICmdBypass=1
@@ -47,15 +48,12 @@
 ;r.MeshDrawCommands.ParallelPassSetup=0
 ; Uncomment to disable cached mesh draw commands
 ;r.MeshDrawCommands.UseCachedCommands=0
-=======
-; Uncomment to enable parallel rendering at startup
-;r.RHICmdBypass=0
->>>>>>> edccb068
 
 ; Uncomment to get render graph executing passes as they get created to easily debug crashes caused by pass wiring logic.
 ;r.RDG.ImmediateMode=1
-; Uncomment to have render graph emitting warnings about inefficiencies.
-;r.RDG.EmitWarnings=1
+; Uncomment to get render graph to emit warnings for inneficiencies that are normally too CPU costly, and have draw event names
+; formatting even if frame are not emiting draw events.
+;r.RDG.Debug=1
 
 ; r.XGEShaderCompile is now enabled by default in source. Uncomment to disable XGE shader compilation.
 ;r.XGEShaderCompile = 0
