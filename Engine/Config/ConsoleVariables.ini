; ConsoleVariables.ini
;
; Why we have this file:
;  A developer can change it locally to save time not having to type repetitive console variable settings.
;  This file should be in the source control database (for the comments and to know where to find it) but kept empty expect from comments.
;
; Details:
;  This file allows to set console variables (cvars) on engine startup (order is not defined).
;  This is the only ini file where we allow to load cvars marked as ECVF_Cheat. We don't load this file when compiling UE_BUILD_SHIPPING or UE_BUILD_TEST.
;  The variables need to be in the section called [Startup] (typical ini file syntax).
;  The name comparison is not case sensitive and if the variable doesn't exists it's silently ignored.
;  Lines are commented by a leading ";"
;  Using a friendly name (e.g. Yes, No, True, False, On, Off) is supported and it converts those into 0 or 1.
;
; Other way to set cvars:
;  in engine ini files (e.g. BaseEngine.ini, DefaultEngine.ini) in the [SystemSettings] section
;  from the in game console or in editor OutputLog
;  Device Profiles
;  Platform settings (editor UI)
;
; What if the cvar wasn't created yet:
;  The system creates a dummy cvar which is hidden by the system until someone creates a cvar with that name, then it copies over it's value.
;  This is also the reason why there is no error message if a cvar doesn't exits.
;
; Example file content:
;  [Startup]
;  r.FogDensity = 0.9
;  post.ImageGrain = 0.5
;
; ###########################################################################################################

[Startup]


; Uncomment to get detailed logs on shader compiles and the opportunity to retry on errors
;r.ShaderDevelopmentMode=1
<<<<<<< HEAD
; Uncomment to dump shaders in the Saved folder (1 dump all, 2 dump on compilation failure only, 3 dump on compilation failure or warnings)
; Warning: leaving this on for a while will fill your hard drive with many small files and folders
;r.DumpShaderDebugInfo=1
=======

; Dump shaders in the Saved folder
;  Mode 1: dump all. WARNING: leaving this on for a while will fill your hard drive with many small files and folders.
;  Mode 2: dump on compilation failure only (default).
;  Mode 3: dump on compilation failure or warnings.
r.DumpShaderDebugInfo=2

>>>>>>> 6bbb88c8
; When this is enabled, dumped shader paths will get collapsed (in the cases where paths are longer than the OS's max)
;r.DumpShaderDebugShortNames=1
; When this is enabled, when dumping shaders an additional file to use with ShaderCompilerWorker -direct mode will be generated
;r.DumpShaderDebugWorkerCommandLine=1
; When this is enabled, shader compiler warnings are emitted to the log for all shaders as they are loaded (either from the DDC or from a shader compilation job).
;r.ShaderCompiler.EmitWarningsOnLoad=1
; When this is enabled, shader compiler will cache jobs with the same input (works essentially like in-memory transient DDC for each shader).
; Among other things, this reduces shader compilation in the material editor. Disable when you need to debug the shaders or the cache itself.
;r.ShaderCompiler.JobCache=0
<<<<<<< HEAD

=======
>>>>>>> 6bbb88c8

; Uncomment to disable parallel rendering
;r.RHICmdBypass=1
; Uncomment to disable parallel mesh draw command setup
;r.MeshDrawCommands.ParallelPassSetup=0
; Uncomment to disable cached mesh draw commands
;r.MeshDrawCommands.UseCachedCommands=0

; Uncomment to get render graph executing passes as they get created to easily debug crashes caused by pass wiring logic.
;r.RDG.ImmediateMode=1
; Uncomment to get render graph to emit warnings for inneficiencies that are normally too CPU costly, and have draw event names
; formatting even if frame are not emiting draw events.
;r.RDG.Debug=1

; r.XGEShaderCompile is now enabled by default in source. Uncomment to disable XGE shader compilation.
;r.XGEShaderCompile = 0
;Uncomment to compile shaders in proc of the running UE process. Useful for debugging the shader compilation pipeline.
;r.Shaders.AllowCompilingThroughWorkers=0
; Uncomment when running with a graphical debugger (but not when profiling)
;r.Shaders.Optimize=0
; When this is enabled, shaders will have extra debugging info. This could change patch sizes, uniqueness, etc and will recompile the shaders
;r.Shaders.Symbols=1
; Uncomment to skip shader compression. Can save a significant time when using debug shaders.
;r.Shaders.SkipCompression=1
; Uncomment and change to set a custom folder to write shader symbols to when they are generated.
; A few tokens can be used for engine paths. {ProjectDir} is the project directory, {ProjectSavedDir} is the project saved dir and {Platform} is the shader platform.
; The quotes are REQUIRED for the {} tokens to work.
;r.Shaders.SymbolPathOverride="{ProjectSavedDir}\ShaderSymbols\{Platform}"

; If Linux editor crashes in FMallocBinned with callstack that mentions MeshUtilities, you may need to uncomment this.
;r.TriangleOrderOptimization=2

; Uncomment to disable engine and app registration, e.g. to disable GPU driver optimizations during debugging and development
; (Setting r.ShaderDevelopmentMode=1 will also disable engine and app registration)
;r.DisableEngineAndAppRegistration=1

; Uncomment to enable frame markers in D3D12 for the Radeon GPU Profiler (RGP)
; (Vulkan will auto-enable frame markers for RGP, but in D3D12, they have to be enabled manually for now.)
;D3D12.EmitRgpFrameMarkers=1
;r.AsyncPipelineCompile=0

; 0 effectively disables physx, 1 allows physx to still run alongside ChaosPhysics
p.chaos.AllowCreatePhysxBodies=1

;Bypass compiler optimizations to speed up Niagara compilation
fx.SkipVectorVMBackendOptimizations=1
 
; Comment this out to turn off audio submix effects.
;au.BypassAllSubmixEffects=0

; Datasmith CVar
; Uncomment to set our own values

; CAD file parallel processing
; Default is MaxImportThreads = 0
; 0: multi-processing , n: multi-processing limited to n process. CADCache is mandatory. 
; 1: - if CADCache is enable, the scene is read in a sequential mode with cache i.e. cache is used for sub-file already read, 
;    - if CADCache is disable, the scene is read all at once 
;ds.CADTranslator.MaxImportThreads = 0

; Uncomment to enable/disable temporary CAD processing file cache. These file will be use in a next import to avoid CAD file processing. 
; EnableCADCache = true enforce MaxImportThreads = 1
; Default is enable
;ds.CADTranslator.EnableCADCache=true

; Uncomment to overwrite any existing cache associated with the file being imported. 
; Default is false
;ds.CADTranslator.OverwriteCache=false

; Uncomment to enable/disable the timer that kill the worker if the import time is unusually long. With this time control, the load of the corrupted file 
; is canceled but the rest of the scene is imported. Default is enable
;ds.CADTranslator.EnableTimeControl=1

; Uncomment to enable/disable CADKernel tessellation. If disable, CAD SDK tessellator is used.
;ds.CADTranslator.DisableCADKernelTessellation=false

; Uncomment to select the SDK to load CAD files: "KernelIO" or "TechSoft". Default is "KernelIO"
;ds.CADTranslator.CADLibrary="KernelIO"

; Uncomment to force to import embedded tessellation instead of meshing BRep model. Default is false
;ds.CADTranslator.PreferJtFileEmbeddedTessellation=true
<|MERGE_RESOLUTION|>--- conflicted
+++ resolved
@@ -34,11 +34,6 @@
 
 ; Uncomment to get detailed logs on shader compiles and the opportunity to retry on errors
 ;r.ShaderDevelopmentMode=1
-<<<<<<< HEAD
-; Uncomment to dump shaders in the Saved folder (1 dump all, 2 dump on compilation failure only, 3 dump on compilation failure or warnings)
-; Warning: leaving this on for a while will fill your hard drive with many small files and folders
-;r.DumpShaderDebugInfo=1
-=======
 
 ; Dump shaders in the Saved folder
 ;  Mode 1: dump all. WARNING: leaving this on for a while will fill your hard drive with many small files and folders.
@@ -46,7 +41,6 @@
 ;  Mode 3: dump on compilation failure or warnings.
 r.DumpShaderDebugInfo=2
 
->>>>>>> 6bbb88c8
 ; When this is enabled, dumped shader paths will get collapsed (in the cases where paths are longer than the OS's max)
 ;r.DumpShaderDebugShortNames=1
 ; When this is enabled, when dumping shaders an additional file to use with ShaderCompilerWorker -direct mode will be generated
@@ -56,10 +50,6 @@
 ; When this is enabled, shader compiler will cache jobs with the same input (works essentially like in-memory transient DDC for each shader).
 ; Among other things, this reduces shader compilation in the material editor. Disable when you need to debug the shaders or the cache itself.
 ;r.ShaderCompiler.JobCache=0
-<<<<<<< HEAD
-
-=======
->>>>>>> 6bbb88c8
 
 ; Uncomment to disable parallel rendering
 ;r.RHICmdBypass=1
