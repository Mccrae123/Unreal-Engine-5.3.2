--- conflicted
+++ resolved
@@ -2,11 +2,7 @@
 Title: BuildGraph Predefined Tasks
 Crumbs: %ROOT%, Programming, Programming/Development, Programming/Development/BuildGraph, Programming/Development/BuildGraph/BuildGraphScriptTasks
 Description: This is a procedurally generated markdown page.
-<<<<<<< HEAD
-version: 5.2
-=======
 version: 5.3
->>>>>>> 4af6daef
 parent:Programming/Development/BuildGraph/BuildGraphScriptTasks
 
 ### AgeStore
@@ -110,18 +106,6 @@
 
 Cook a selection of maps for a certain platform
 
-<<<<<<< HEAD
-|           |           |          |                                                                                   |
-| --------- | --------- | -------- | --------------------------------------------------------------------------------- |
-| Project   | String    | Required | Project file to be cooked.                                                        |
-| Platform  | String    | Required | The cook platform to target (for example, Windows).                               |
-| Maps      | String    | Optional | List of maps to be cooked, separated by '+' characters.                           |
-| Versioned | Boolean   | Optional | Additional arguments to be passed to the cooker.                                  |
-| Arguments | String    | Optional | Additional arguments to be passed to the cooker.                                  |
-| EditorExe | String    | Optional | Optional path to what editor executable to run for cooking.                       |
-| Tag       | TagList   | Optional | Tag to be applied to build products of this task.                                 |
-| If        | Condition | Optional | Whether to execute this task. It is ignored if this condition evaluates to false. |
-=======
 |           |           |          |                                                                                                                                                                          |
 | --------- | --------- | -------- | ------------------------------------------------------------------------------------------------------------------------------------------------------------------------ |
 | Project   | String    | Required | Project file to be cooked.                                                                                                                                               |
@@ -133,7 +117,6 @@
 | TagOutput | Boolean   | Optional | Whether to tag the output from the cook. Since cooks produce a lot of files, it can be detrimental to spend time tagging them if we don't need them in a dependent node. |
 | Tag       | TagList   | Optional | Tag to be applied to build products of this task.                                                                                                                        |
 | If        | Condition | Optional | Whether to execute this task. It is ignored if this condition evaluates to false.                                                                                        |
->>>>>>> 4af6daef
 
 ### Copy
 
@@ -179,8 +162,6 @@
 | Verbose                | Boolean   | Optional | Whether or not to use verbose logging.                                                                              |
 | If                     | Condition | Optional | Whether to execute this task. It is ignored if this condition evaluates to false.                                   |
 
-<<<<<<< HEAD
-=======
 ### DeployTool
 
 Deploys a tool update through Horde
@@ -196,7 +177,6 @@
 | Directory | String    | Optional | Directory to upload for the tool                                                                        |
 | If        | Condition | Optional | Whether to execute this task. It is ignored if this condition evaluates to false.                       |
 
->>>>>>> 4af6daef
 ### Docker
 
 Spawns Docker and waits for it to complete.
@@ -281,16 +261,6 @@
 
 Compiles C# project files, and their dependencies.
 
-<<<<<<< HEAD
-|           |               |          |                                                                                                |
-| --------- | ------------- | -------- | ---------------------------------------------------------------------------------------------- |
-| Paths     | String        | Required | The C# project file to compile. Using semicolons, more than one project file can be specified. |
-| Change    | Integer       | Optional | The configuration to compile.                                                                  |
-| MinChange | Integer       | Optional | The configuration to compile.                                                                  |
-| MaxChange | Integer       | Optional | The configuration to compile.                                                                  |
-| Output    | FileReference | Optional | The file to write to                                                                           |
-| If        | Condition     | Optional | Whether to execute this task. It is ignored if this condition evaluates to false.              |
-=======
 |           |               |          |                                                                                   |
 | --------- | ------------- | -------- | --------------------------------------------------------------------------------- |
 | Path      | FileSpec      | Optional | List of file specifications separated by semicolon (default is ...)               |
@@ -299,7 +269,6 @@
 | MaxChange | Integer       | Optional | The configuration to compile.                                                     |
 | Output    | FileReference | Optional | The file to write to                                                              |
 | If        | Condition     | Optional | Whether to execute this task. It is ignored if this condition evaluates to false. |
->>>>>>> 4af6daef
 
 ### Git
 
@@ -343,8 +312,6 @@
 | WorkingDir      | String    | Optional | Base directory for running the command                                            |
 | If              | Condition | Optional | Whether to execute this task. It is ignored if this condition evaluates to false. |
 
-<<<<<<< HEAD
-=======
 ### Horde-CreateReport
 
 Creates a Horde report file, which will be displayed on the dashboard with any job running this task.
@@ -357,7 +324,6 @@
 | Text      | String    | Required | Text to be displayed                                                              |
 | If        | Condition | Optional | Whether to execute this task. It is ignored if this condition evaluates to false. |
 
->>>>>>> 4af6daef
 ### Kubectl
 
 Spawns Kubectl and waits for it to complete.
@@ -407,16 +373,6 @@
 
 Moves files from one directory to another.
 
-<<<<<<< HEAD
-|           |           |          |                                                                                   |
-| --------- | --------- | -------- | --------------------------------------------------------------------------------- |
-| Files     | FileSpec  | Optional | Optional filter to be applied to the list of input files.                         |
-| From      | FileSpec  | Required | The pattern(s) to copy from (for example, Engine/*.txt).                          |
-| To        | FileSpec  | Required | The directory to copy to.                                                         |
-| Overwrite | Boolean   | Optional | Optionally if files should be overwritten, defaults to false.                     |
-| Tag       | TagList   | Optional | Tag to be applied to build products of this task.                                 |
-| If        | Condition | Optional | Whether to execute this task. It is ignored if this condition evaluates to false. |
-=======
 |                 |           |          |                                                                                   |
 | --------------- | --------- | -------- | --------------------------------------------------------------------------------- |
 | Files           | FileSpec  | Optional | Optional filter to be applied to the list of input files.                         |
@@ -426,7 +382,6 @@
 | Tag             | TagList   | Optional | Tag to be applied to build products of this task.                                 |
 | ErrorIfNotFound | Boolean   | Optional | Whether or not to throw an error if no files were found to copy                   |
 | If              | Condition | Optional | Whether to execute this task. It is ignored if this condition evaluates to false. |
->>>>>>> 4af6daef
 
 ### MsBuild
 
@@ -441,8 +396,6 @@
 | Verbosity     | String    | Optional | The MSBuild output verbosity.                                                                  |
 | If            | Condition | Optional | Whether to execute this task. It is ignored if this condition evaluates to false.              |
 
-<<<<<<< HEAD
-=======
 ### NuGet-LicenseCheck
 
 Spawns Docker and waits for it to complete.
@@ -464,7 +417,6 @@
 | Lease   | Boolean   | Optional | Whether to execute on lease termination                                           |
 | If      | Condition | Optional | Whether to execute this task. It is ignored if this condition evaluates to false. |
 
->>>>>>> 4af6daef
 ### PakFile
 
 Creates a PAK file from a given set of files.
@@ -482,8 +434,6 @@
 | Tag          | TagList       | Optional | Tag to be applied to build products of this task.                                                                                 |
 | If           | Condition     | Optional | Whether to execute this task. It is ignored if this condition evaluates to false.                                                 |
 
-<<<<<<< HEAD
-=======
 ### QueryTargets
 
 Runs UBT to query all the targets for a particular project
@@ -496,7 +446,6 @@
 | Tag               | TagList       | Optional | Tag to be applied to build products of this task.                                                             |
 | If                | Condition     | Optional | Whether to execute this task. It is ignored if this condition evaluates to false.                             |
 
->>>>>>> 4af6daef
 ### RandomData
 
 Creates files containing random data in the specified output directory. Used for generating test data for the temp storage system.
@@ -542,10 +491,7 @@
 | CompatibleChange | Integer   | Optional | The engine compatible changelist to set in the version files.                                                      |
 | Branch           | String    | Required | The branch string.                                                                                                 |
 | Build            | String    | Optional | The build version string.                                                                                          |
-<<<<<<< HEAD
-=======
 | BuildURL         | String    | Optional | The URL for a running continuous integration job.                                                                  |
->>>>>>> 4af6daef
 | Licensee         | Boolean   | Optional | Whether to set the IS_LICENSEE_VERSION flag to true.                                                               |
 | Promoted         | Boolean   | Optional | Whether to set the ENGINE_IS_PROMOTED_BUILD flag to true.                                                          |
 | SkipWrite        | Boolean   | Optional | If set, do not write to the files -- just return the version files that would be updated. Useful for local builds. |
@@ -680,10 +626,7 @@
 | ZipFile        | FileSpec           | Required | Path to the zip file to extract.                                                  |
 | ToDir          | DirectoryReference | Required | Output directory for the extracted files.                                         |
 | UseLegacyUnzip | Boolean            | Optional | Whether or not to use the legacy unzip code.                                      |
-<<<<<<< HEAD
-=======
 | OverwriteFiles | Boolean            | Optional | Whether or not to overwrite files during unzip.                                   |
->>>>>>> 4af6daef
 | Tag            | TagList            | Optional | Tag to be applied to the extracted files.                                         |
 | If             | Condition          | Optional | Whether to execute this task. It is ignored if this condition evaluates to false. |
 
@@ -715,8 +658,6 @@
 | Seconds | Integer   | Required | Number of seconds to wait.                                                        |
 | If      | Condition | Optional | Whether to execute this task. It is ignored if this condition evaluates to false. |
 
-<<<<<<< HEAD
-=======
 ### WriteJsonValue
 
 Modifies json files by setting a value specified in the key path
@@ -728,7 +669,6 @@
 | Value | String    | Required | New value to set. May be any value JSON value (string, array, object, number, boolean or null).                                                                                                                                                                                                                                 |
 | If    | Condition | Optional | Whether to execute this task. It is ignored if this condition evaluates to false.                                                                                                                                                                                                                                               |
 
->>>>>>> 4af6daef
 ### WriteTextFile
 
 Writes text to a file.
@@ -742,8 +682,6 @@
 | Tag    | TagList       | Optional | Tag to be applied to build products of this task.                                   |
 | If     | Condition     | Optional | Whether to execute this task. It is ignored if this condition evaluates to false.   |
 
-<<<<<<< HEAD
-=======
 ### ZenExportSnapshot
 
 Exports an snapshot from Zen to a specified destination.
@@ -760,20 +698,10 @@
 | DestinationCloudBucket     | String        | Optional | A custom bucket name to use when exporting to a cloud destination                 |
 | If                         | Condition     | Optional | Whether to execute this task. It is ignored if this condition evaluates to false. |
 
->>>>>>> 4af6daef
 ### Zip
 
 Compresses files into a zip archive.
 
-<<<<<<< HEAD
-|         |                    |          |                                                                                                                                                             |
-| ------- | ------------------ | -------- | ----------------------------------------------------------------------------------------------------------------------------------------------------------- |
-| FromDir | DirectoryReference | Required | The directory to read compressed files from.                                                                                                                |
-| Files   | FileSpec           | Optional | List of file specifications separated by semicolons (for example, *.cpp;Engine/.../*.bat), or the name of a tag set. Relative paths are taken from FromDir. |
-| ZipFile | FileReference      | Required | The zip file to create.                                                                                                                                     |
-| Tag     | TagList            | Optional | Tag to be applied to the created zip file.                                                                                                                  |
-| If      | Condition          | Optional | Whether to execute this task. It is ignored if this condition evaluates to false.                                                                           |
-=======
 |                 |                    |          |                                                                                                                                                             |
 | --------------- | ------------------ | -------- | ----------------------------------------------------------------------------------------------------------------------------------------------------------- |
 | FromDir         | DirectoryReference | Required | The directory to read compressed files from.                                                                                                                |
@@ -782,4 +710,3 @@
 | ZipFile         | FileReference      | Required | The zip file to create.                                                                                                                                     |
 | Tag             | TagList            | Optional | Tag to be applied to the created zip file.                                                                                                                  |
 | If              | Condition          | Optional | Whether to execute this task. It is ignored if this condition evaluates to false.                                                                           |
->>>>>>> 4af6daef
