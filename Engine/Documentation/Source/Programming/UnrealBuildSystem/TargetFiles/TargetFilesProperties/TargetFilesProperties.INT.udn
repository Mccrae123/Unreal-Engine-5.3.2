--- conflicted
+++ resolved
@@ -21,11 +21,8 @@
 $ ExplicitTestsTarget (Boolean): Whether this is a test target explicitly defined. Explicitley defined test targets always inherit from TestTargetRules and define their own tests. Implicit test targets are created from existing targets when building with -Mode=Test and they include tests from all dependencies.
 
 $ WithLowLevelTests (Boolean): Controls the value of WITH_LOW_LEVEL_TESTS that dictates whether module-specific low level tests are compiled in or not.
-<<<<<<< HEAD
-=======
 
 $ Architecture (UnrealArch): Gets the Architecture in the normal case where there is a single Architecture in Architectures (this will throw an exception if there is more than one architecture specified)
->>>>>>> 74d0b334
 
 $ HostPlatform (UnrealTargetPlatform): Gets the host platform being built on
 
@@ -409,13 +406,9 @@
 
 $ bAllowHotReload (Boolean): Whether this target supports hot reload
 
-<<<<<<< HEAD
-$ bUseGameplayDebugger (Boolean): Whether to compile with WITH_GAMEPLAY_DEBUGGER enabled and use GameplayDebugger.
-=======
 $ bUseGameplayDebugger (Boolean): Whether to compile with WITH_GAMEPLAY_DEBUGGER enabled with all Engine's default gameplay debugger categories.
 
 $ bUseGameplayDebuggerCore (Boolean): Set to true when bUseGameplayDebugger is false but GameplayDebugger's core parts are required.
->>>>>>> 74d0b334
 
 $ bBuildEditor (Boolean): Whether we are compiling editor code or not. Prefer the more explicit bCompileAgainstEditor instead.
 
@@ -441,10 +434,6 @@
 
 $ bWithServerCode (Boolean): Compile server-only code.
 
-$ bWithServerCodeTrusted (Boolean): Compile trusted-server-only code.
-
-$ bWithServerCodeUntrusted (Boolean): Compile untrusted-server-only code.
-
 $ bFNameOutlineNumber (Boolean): Compile with FName storing the number part in the name table. Saves memory when most names are not numbered and those that are are referenced multiple times. The game and engine must ensure they reuse numbered names similarly to name strings to avoid leaking memory.
 
 $ bWithPushModel (Boolean): When enabled, Push Model Networking support will be compiled in. This can help reduce CPU overhead of networking, at the cost of more memory. Always enabled in editor builds.
