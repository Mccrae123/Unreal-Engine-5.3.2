--- conflicted
+++ resolved
@@ -2,11 +2,7 @@
 Title: Build Configuration Properties Page
 Crumbs:
 Description: This is a procedurally generated markdown page.
-<<<<<<< HEAD
-Version: 5.2
-=======
 Version: 5.3
->>>>>>> 4af6daef
 
 ### Read-Only Properties
 
@@ -20,11 +16,8 @@
 
 $ Version (ReadOnlyBuildVersion): The current build version
 
-<<<<<<< HEAD
-=======
 $ OriginalName (String): Return the original target name without overrides or adornments
 
->>>>>>> 4af6daef
 $ IsTestTarget (Boolean): Whether this is a low level tests target.
 
 $ ExplicitTestsTarget (Boolean): Whether this is a test target explicitly defined. Explicitley defined test targets always inherit from TestTargetRules and define their own tests. Implicit test targets are created from existing targets when building with -Mode=Test and they include tests from all dependencies.
@@ -33,11 +26,8 @@
 
 $ Architecture (UnrealArch): Gets the Architecture in the normal case where there is a single Architecture in Architectures (this will throw an exception if there is more than one architecture specified)
 
-<<<<<<< HEAD
-=======
 $ bIWYU (Boolean): Enables "include what you use" by default for modules in this target. Changes the default PCH mode for any module in this project to PCHUsageMode.UseExplicitOrSharedPCHs.
 
->>>>>>> 4af6daef
 $ HostPlatform (UnrealTargetPlatform): Gets the host platform being built on
 
 $ bGenerateProjectFiles (Boolean): Expose the bGenerateProjectFiles flag to targets, so we can modify behavior as appropriate for better intellisense
@@ -84,11 +74,8 @@
 
 $ DisablePlugins (List&lt;String&gt;): List of plugins to be disabled for this target. Note that the project file may still reference them, so they should be marked as optional to avoid failing to find them at runtime.
 
-<<<<<<< HEAD
-=======
 $ DisablePluginsConflictWarningLevel (WarningLevel): How to treat conflicts when a disabled plugin is being enabled by another plugin referencing it
 
->>>>>>> 4af6daef
 $ InternalPluginDependencies (List&lt;String&gt;): A list of Plugin names that are allowed to exist as dependencies without being defined in the uplugin descriptor
 
 $ PakSigningKeysFile (String): Path to the set of pak signing keys to embed in the executable.
@@ -109,11 +96,8 @@
 
 $ bUseVerse (Boolean): Whether to use the verse script interface.
 
-<<<<<<< HEAD
-=======
 $ bUseAutoRTFMCompiler (Boolean): Whether to use the AutoRTFM Clang compiler.
 
->>>>>>> 4af6daef
 $ bCompileChaos (Boolean): Whether to compile the Chaos physics plugin.
 
 $ bUseChaos (Boolean): Whether to use the Chaos physics interface. This overrides the physx flags to disable APEX and NvCloth
@@ -122,11 +106,8 @@
 
 $ bUseChaosMemoryTracking (Boolean): Whether to compile in chaos memory tracking features
 
-<<<<<<< HEAD
-=======
 $ bCompileChaosVisualDebuggerSupport (Boolean): Whether to compile in Chaos Visual Debugger (CVD) support features to record the state of the physics simulation
 
->>>>>>> 4af6daef
 $ bCustomSceneQueryStructure (Boolean): Whether scene query acceleration is done by UE. The physx scene query structure is still created, but we do not use it.
 
 $ bCompilePhysX (Boolean): Whether to include PhysX support.
@@ -195,13 +176,10 @@
 
 $ bUseChecksInShipping (Boolean): Whether to turn on checks (asserts) for test/shipping builds.
 
-<<<<<<< HEAD
-=======
 $ bAllowProfileGPUInTest (Boolean): Whether to turn on GPU markers for Test builds.
 
 $ bAllowProfileGPUInShipping (Boolean): Whether to turn on GPU markers for Shipping builds.
 
->>>>>>> 4af6daef
 $ bTCHARIsUTF8 (Boolean): Whether to turn on UTF-8 mode, mapping TCHAR to UTF8CHAR.
 
 $ bUseEstimatedUtcNow (Boolean): Whether to use the EstimatedUtcNow or PlatformUtcNow.  EstimatedUtcNow is appropriate in cases where PlatformUtcNow can be slow.
@@ -228,8 +206,6 @@
 
 $ bHeadersOnly (Boolean): When used with -IncludeHeaders, only header files will be compiled.
 
-$ bIWYUHeadersOnly (Boolean): Tells "include what you use" to only compile header files.
-
 $ bEnforceIWYU (Boolean): Enforce "include what you use" rules; warns if monolithic headers (Engine.h, UnrealEd.h, etc...) are used, and checks that source files include their matching header first.
 
 $ bWarnAboutMonolithicHeadersIncluded (Boolean): Emit a warning when an old-style monolithic header is included while compiling this target.
@@ -246,11 +222,8 @@
 
 $ bMergeModuleAndGeneratedUnityFiles (Boolean): Whether to merge module and generated unity files for faster compilation.
 
-<<<<<<< HEAD
-=======
 $ DisableMergingModuleAndGeneratedFilesInUnityFiles (String[]): List of modules that disables merging module and generated cpp files in the same unity files.
 
->>>>>>> 4af6daef
 $ bUseAdaptiveUnityBuild (Boolean): Use a heuristic to determine which files are currently being iterated on and exclude them from unity blobs, result in faster incremental compile times. The current implementation uses the read-only flag to distinguish the working set, assuming that files will be made writable by the source control system if they are being modified. This is true for Perforce, but not for Git.
 
 $ bAdaptiveUnityDisablesOptimizations (Boolean): Disable optimization for files that are in the adaptive non-unity working set.
@@ -273,36 +246,25 @@
 
 $ bUndefinedIdentifierErrors (Boolean): Forces the use of undefined identifiers in conditional expressions to be treated as errors.
 
-<<<<<<< HEAD
+$ PCHPerformanceIssueWarningLevel (WarningLevel): Indicates what warning/error level to treat potential PCH performance issues.
+
+$ ModuleIncludePathWarningLevel (WarningLevel): How to treat general module include path validation messages
+
+$ ModuleIncludePrivateWarningLevel (WarningLevel): How to treat private module include path validation messages, where a module is adding an include path that exposes private headers
+
+$ ModuleIncludeSubdirectoryWarningLevel (WarningLevel): How to treat unnecessary module sub-directory include path validation messages
+
 $ bRetainFramePointersOverride (Nullable&lt;Boolean&gt;): Forces frame pointers to be retained this is usually required when you want reliable callstacks e.g. mallocframeprofiler
-=======
-$ PCHPerformanceIssueWarningLevel (WarningLevel): Indicates what warning/error level to treat potential PCH performance issues.
->>>>>>> 4af6daef
-
-$ ModuleIncludePathWarningLevel (WarningLevel): How to treat general module include path validation messages
-
-<<<<<<< HEAD
-=======
-$ ModuleIncludePrivateWarningLevel (WarningLevel): How to treat private module include path validation messages, where a module is adding an include path that exposes private headers
-
-$ ModuleIncludeSubdirectoryWarningLevel (WarningLevel): How to treat unnecessary module sub-directory include path validation messages
-
-$ bRetainFramePointersOverride (Nullable&lt;Boolean&gt;): Forces frame pointers to be retained this is usually required when you want reliable callstacks e.g. mallocframeprofiler
 
 $ bUseFastMonoCalls (Boolean): New Monolithic Graphics drivers have optional "fast calls" replacing various D3d functions
 
->>>>>>> 4af6daef
 $ NumIncludedBytesPerUnityCPP (Int32): An approximate number of bytes of C++ code to target for inclusion in a single unified C++ file.
 
 $ bDisableModuleNumIncludedBytesPerUnityCPPOverride (Boolean): Disables overrides that are set by the module
 
 $ bStressTestUnity (Boolean): Whether to stress test the C++ unity build robustness by including all C++ files files in a project from a single unified file.
 
-<<<<<<< HEAD
-$ bDetailedUnityFiles (Boolean): Whether to add additional information to the unity files, such as '_of_X' in the file name.
-=======
 $ bDetailedUnityFiles (Boolean): Whether to add additional information to the unity files, such as '_of_X' in the file name. Not recommended.
->>>>>>> 4af6daef
 
 $ bForceDebugInfo (Boolean): Whether to force debug info to be generated.
 
@@ -316,15 +278,7 @@
 
 $ bUsePCHFiles (Boolean): Whether PCH files should be used.
 
-<<<<<<< HEAD
-$ bDeterministic (Boolean): Set flags require for determinstic linking (experimental, may not be fully supported). Deterministic compiling is controlled via ModuleRules.
-
-$ bForceDeterministic (Boolean): Force set flags require for determinstic compiling and linking (experimental, may not be fully supported). This setting is only recommended for testing, instead:
-        * Set bDeterministic on a per module basis in ModuleRules to control deterministic compiling.
-        * Set bDeterministic on a per target basis in TargetRules to control deterministic linking.
-=======
 $ bChainPCHs (Boolean): Whether PCHs should be chained when compiling with clang.
->>>>>>> 4af6daef
 
 $ bForceIncludePCHHeadersForGenCppFilesWhenPCHIsDisabled (Boolean): Whether PCH headers should be force included for gen.cpp files when PCH is disabled.
 
@@ -332,11 +286,8 @@
 
 $ bPreprocessDepends (Boolean): Generate dependency files by preprocessing. This is only recommended when distributing builds as it adds additional overhead.
 
-<<<<<<< HEAD
-=======
 $ bWithAssembly (Boolean): Whether to generate assembly data while compiling this target. Works exclusively on MSVC for now.
 
->>>>>>> 4af6daef
 $ StaticAnalyzer (StaticAnalyzer): Whether static code analysis should be enabled.
 
 $ StaticAnalyzerOutputType (StaticAnalyzerOutputType): The output type to use for the static analyzer. This is only supported for Clang.
@@ -361,11 +312,8 @@
 
 $ bPGOOptimize (Boolean): Whether to optimize this build with Profile Guided Optimization (PGO).
 
-<<<<<<< HEAD
-=======
 $ bCodeCoverage (Boolean): Whether the target requires code coverage compilation and linking.
 
->>>>>>> 4af6daef
 $ bSupportEditAndContinue (Boolean): Whether to support edit and continue.
 
 $ bOmitFramePointers (Boolean): Whether to omit frame pointers or not. Disabling is useful for e.g. memory profiling on the PC.
@@ -440,8 +388,6 @@
 
 $ MinCpuArchX64 (MinimumCpuArchitectureX64): Direct the compiler to generate AVX instructions wherever SSE or AVX intrinsics are used, on the x64 platforms that support it. Note that by enabling this you are changing the minspec for the PC platform, and the resultant executable will crash on machines without AVX support.
 
-$ CStandard (CStandardVersion): Which C standard to use for compiling this target
-
 $ BuildVersion (String): The build version string
 
 $ GlobalDefinitions (List&lt;String&gt;): Macros to define globally across the whole target.
@@ -488,15 +434,12 @@
 
 $ Name (String): The name of this target
 
-<<<<<<< HEAD
-=======
 $ Logger (ILogger): Logger for output relating to this target. Set before the constructor is run from
 
 $ AdditionalData (Object): Generic nullable object so a user can set additional data in a project's TargetRule and access in a project's ModuleRule without needing to add new properties post-release. For example:
         * in .Target.cs:	AdditionalData = "data";
         * in .Build.cs:		if ((Target.AdditionalData as string) == "data") { ... }
 
->>>>>>> 4af6daef
 $ DefaultBuildSettings (BuildSettingsVersion): Specifies the engine version to maintain backwards-compatible default build settings with (eg. DefaultSettingsVersion.Release_4_23, DefaultSettingsVersion.Release_4_24). Specify DefaultSettingsVersion.Latest to always use defaults for the current engine version, at the risk of introducing build errors while upgrading.
 
 $ IncludeOrderVersion (EngineIncludeOrderVersion): What version of include order to use when compiling this target. Can be overridden via -ForceIncludeOrder on the command line. ModuleRules.IncludeOrderVersion takes precedence.
@@ -541,11 +484,8 @@
 
 $ bWithLiveCoding (Boolean): Whether to enable support for live coding
 
-<<<<<<< HEAD
-=======
 $ bIncludeHeaders (Boolean): Adds header files in included modules to the build.
 
->>>>>>> 4af6daef
 $ bHasExports (Boolean): Whether the final executable should export symbols.
 
 $ bBuildAdditionalConsoleApp (Boolean): If true, creates an additional console application. Hack for Windows, where it's not possible to conditionally inherit a parent's console Window depending on how the application is invoked; you have to link the same executable with a different subsystem setting.
@@ -560,22 +500,16 @@
 
 $ bRetainFramePointers (Boolean): Forces frame pointers to be retained this is usually required when you want reliable callstacks e.g. mallocframeprofiler
 
-<<<<<<< HEAD
-=======
 $ bDeterministic (Boolean): Set flags require for deterministic compiling and linking. Enabling deterministic mode for msvc disables codegen multithreading so compiling will be slower
 
->>>>>>> 4af6daef
 $ bLegacyPublicIncludePaths (Boolean): Add all the public folders as include paths for the compile environment.
 
 $ bLegacyParentIncludePaths (Boolean): Add all the parent folders as include paths for the compile environment.
 
-<<<<<<< HEAD
-=======
 $ CppStandardEngine (CppStandardVersion): Which C++ standard to use for compiling this target (for engine modules)
 
 $ CppStandard (CppStandardVersion): Which C++ standard to use for compiling this target (for non-engine modules)
 
->>>>>>> 4af6daef
 $ LinkType (TargetLinkType): Specifies how to link modules in this target (monolithic or modular). This is currently protected for backwards compatibility. Call the GetLinkType() accessor until support for the deprecated ShouldCompileMonolithic() override has been removed.
 
 $ LaunchModuleName (String): Specifies the name of the launch module. For modular builds, this is the module that is compiled into the target's executable.
