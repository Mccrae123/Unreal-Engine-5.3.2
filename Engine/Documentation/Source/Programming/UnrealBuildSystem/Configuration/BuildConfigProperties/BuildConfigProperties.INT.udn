--- conflicted
+++ resolved
@@ -2,29 +2,11 @@
 Title: Build Configuration Properties Page
 Crumbs:
 Description: This is a procedurally generated markdown page.
-<<<<<<< HEAD
-Version: 4.27
+Version: 5.0
 
 ### BuildConfiguration
 
-$ bEnableAddressSanitizer : Enables address sanitizer (ASan)
-
-$ bEnableThreadSanitizer : Enables thread sanitizer (TSan)
-
-$ bEnableUndefinedBehaviorSanitizer : Enables undefined behavior sanitizer (UBSan)
-
-$ BaseLogFileName : Specifies the file to use for logging.
-
-$ bAllowDistccLocalFallback : When enabled, allows DMUCS/Distcc to fallback to local compilation when remote compiling fails. Defaults to true as separation of pre-process and compile stages can introduce non-fatal errors.
-
-$ bVerboseDistccOutput : When true enable verbose distcc output to aid debugging.
-=======
-Version: 5.0
-
-### BuildConfiguration
-
 $ bIgnoreOutdatedImportLibraries : Whether to ignore import library files that are out of date when building targets. Set this to true to improve iteration time. By default, we do not bother re-linking targets if only a dependent .lib has changed, as chances are that the import library was not actually different unless a dependent header file of this target was also changed, in which case the target would automatically be rebuilt.
->>>>>>> 6bbb88c8
 
 $ bPrintDebugInfo : Whether debug info should be written to the console.
 
@@ -56,8 +38,6 @@
 
 $ bUseVerse : Whether to use the verse script interface.
 
-$ bLegalToDistributeBinary : Whether the output from this target can be publicly distributed, even if it has dependencies on modules that are in folders with special restrictions (eg. CarefullyRedist, NotForLicensees, NoRedist).
-
 $ bUseInlining : Enable inlining for all modules.
 
 $ bUseDebugLiveCodingConsole : Whether to enable support for live coding
@@ -86,26 +66,17 @@
 
 $ DefaultWarningLevel : Default treatment of uncategorized warnings
 
-<<<<<<< HEAD
-$ DeprecationWarningLevel : Whether to treat all warnings as errors. UE generally treats most warnings as errors, with the exception of deprecation warnings,
-=======
 $ DeprecationWarningLevel : Level to report deprecation warnings as errors
 
 $ bWarningsAsErrors : Whether to enable all warnings as errors. UE enables most warnings as errors already, but disables a few (such as deprecation warnings).
->>>>>>> 6bbb88c8
 
 $ UnsafeTypeCastWarningLevel : Indicates what warning/error level to treat unsafe type casts as on platforms that support it (e.g., double->float or int64->int32)
 
 $ bUndefinedIdentifierErrors : Forces the use of undefined identifiers in conditional expressions to be treated as errors.
 
 $ bRetainFramePointers : Forces frame pointers to be retained this is usually required when you want reliable callstacks e.g. mallocframeprofiler
-<<<<<<< HEAD
 
 $ bUseFastMonoCalls : New Monolithic Graphics drivers have optional "fast calls" replacing various D3d functions
-=======
->>>>>>> 6bbb88c8
-
-$ bUseFastMonoCalls : New Monolithic Graphics drivers have optional "fast calls" replacing various D3d functions
 
 $ NumIncludedBytesPerUnityCPP : An approximate number of bytes of C++ code to target for inclusion in a single unified C++ file.
 
@@ -179,29 +150,17 @@
 
 $ bStripSymbols : Whether to strip iOS symbols or not (implied by Shipping config).
 
-<<<<<<< HEAD
+$ bEnableAddressSanitizer : Enables address sanitizer (ASan). Only supported for Visual Studio 2019 16.7.0 and up.
+
+$ bEnableThreadSanitizer : Enables thread sanitizer (TSan).
+
+$ bEnableUndefinedBehaviorSanitizer : Enables undefined behavior sanitizer (UBSan).
+
 $ bEnableMemorySanitizer : Enables memory sanitizer (MSan)
 
-$ bIgnoreOutdatedImportLibraries : Whether to ignore import library files that are out of date when building targets. Set this to true to improve iteration time. By default, we do not bother re-linking targets if only a dependent .lib has changed, as chances are that the import library was not actually different unless a dependent header file of this target was also changed, in which case the target would automatically be rebuilt.
-=======
-$ bEnableAddressSanitizer : Enables address sanitizer (ASan). Only supported for Visual Studio 2019 16.7.0 and up.
->>>>>>> 6bbb88c8
-
-$ bEnableThreadSanitizer : Enables thread sanitizer (TSan).
-
-$ bEnableUndefinedBehaviorSanitizer : Enables undefined behavior sanitizer (UBSan).
-
-$ bEnableMemorySanitizer : Enables memory sanitizer (MSan)
-
 $ bTuneDebugInfoForLLDB : Turns on tuning of debug info for LLDB
 
-<<<<<<< HEAD
-$ bAllowFASTBuild : Whether FASTBuild may be used.
-
-$ bAllowSNDBS : Whether SN-DBS may be used.
-=======
 $ bUseDSYMFiles : Enables the generation of .dsym files. This can be disabled to enable faster iteration times during development.
->>>>>>> 6bbb88c8
 
 $ bWriteSolutionOptionFile : Whether to write a solution option (suo) file for the sln.
 
@@ -301,8 +260,6 @@
 
 $ bPrintActionTargetNames : Add target names for each action executed
 
-$ MaxParallelActions : Number of actions that can be executed in parallel. If 0 then code will pick a default based on the number of cores available. Only applies to the ParallelExecutor
-
 ### HybridExecutor
 
 $ MaxLocalActions : Maximum number of actions to execute locally.
@@ -391,41 +348,6 @@
 
 $ Compiler : Version of the compiler toolchain to use on HoloLens. A value of "default" will be changed to a specific version at UBT startup.
 
-<<<<<<< HEAD
-$ MaxProcessorCount : Maximum processor count for local execution.
-
-$ ProcessorCountMultiplier : Processor count multiplier for local execution. Can be below 1 to reserve CPU for other tasks.
-
-$ bStopCompilationAfterErrors : When enabled, will stop compiling targets after a compile error occurs.
-
-### XGE
-
-$ bAllowOverVpn : When set to false, XGE will not be When enabled, XGE will stop compiling targets after a compile error occurs.  Recommended, as it saves computing resources for others.
-
-$ VpnSubnets : List of subnets containing IP addresses assigned by VPN
-
-### FASTBuild
-
-$ FBuildExecutablePath : Used to specify the location of fbuild.exe if the distributed binary isn't being used
-
-$ bEnableDistribution : Controls network build distribution
-
-$ FBuildBrokeragePath : Used to specify the location of the brokerage. If null, FASTBuild will fall back to checking FASTBUILD_BROKERAGE_PATH
-
-$ FBuildCoordinator : Used to specify the FASTBuild coordinator IP or network name. If null, FASTBuild will fall back to checking FASTBUILD_COORDINATOR
-
-$ bEnableCaching : Controls whether to use caching at all. CachePath and FASTCacheMode are only relevant if this is enabled.
-
-$ CacheMode : Cache access mode - only relevant if bEnableCaching is true;
-
-$ FBuildCachePath : Used to specify the location of the cache. If null, FASTBuild will fall back to checking FASTBUILD_CACHE_PATH
-
-$ bForceRemote : Whether to force remote
-
-$ bStopOnError : Whether to stop on error
-
-$ MsvcCRTRedistVersion : Which MSVC CRT Redist version to use
-=======
 ### IOSToolChain
 
 $ IOSSDKVersion : The version of the iOS SDK to target at build time.
@@ -437,7 +359,6 @@
 ### WindowsTargetRules
 
 $ ObjSrcMapFile : Whether we should export a file containing .obj to source file mappings.
->>>>>>> 6bbb88c8
 
 ### CLionGenerator
 
@@ -643,79 +564,63 @@
 
 $ bPrimaryProjectNameFromFolder : If true, sets the primary project name according to the name of the folder it is in.
 
-<<<<<<< HEAD
+### VCMacProjectFileGenerator
+
+$ bIncludeDocumentation : True if we should include documentation in the generated projects.
+
+$ bUsePrecompiled : True if build targets should pass the -useprecompiled argument.
+
+$ bIncludeEngineSource : True if we should include engine source in the generated solution.
+
+$ bIncludeShaderSource : True if shader source files should be included in generated projects.
+
+$ bIncludeConfigFiles : True if we should include config (.ini) files in the generated project.
+
+$ bIncludeTemplateFiles : True if we should include template files in the generated project.
+
+$ IncludeEnginePrograms : True if we should include program projects in the generated solution.
+
+$ bIncludeDotNetPrograms : True if we should include csharp program projects in the generated solution. Pass "-DotNet" to enable this.
+
+$ PrimaryProjectName : Name of the primary project file -- for example, the base file name for the Visual Studio solution file, or the Xcode project file on Mac.
+
+$ bPrimaryProjectNameFromFolder : If true, sets the primary project name according to the name of the folder it is in.
+
+### VCProjectFileGenerator
+
 $ Version : The version of Visual Studio to generate project files for.
 
 $ MaxSharedIncludePaths : Puts the most common include paths in the IncludePath property in the MSBuild project. This significantly reduces Visual Studio memory usage (measured 1.1GB -> 500mb), but seems to be causing issues with Visual Assist. Value here specifies maximum length of the include path list in KB.
 
 $ ExcludedIncludePaths : Semi-colon separated list of paths that should not be added to the projects include paths. Useful for omitting third-party headers (e.g ThirdParty/WebRTC) from intellisense suggestions and reducing memory footprints.
 
+$ ExcludedFilePaths : Semi-colon separated list of paths that should not be added to the projects. Useful for omitting third-party files (e.g ThirdParty/WebRTC) from intellisense suggestions and reducing memory footprints.
+
 $ bBuildUBTInDebug : Forces UBT to be built in debug configuration, regardless of the solution configuration
 
 $ bBuildLiveCodingConsole : Whether to include a dependency on LiveCodingConsole when building targets that support live coding.
-=======
-### VCMacProjectFileGenerator
->>>>>>> 6bbb88c8
-
-$ bIncludeDocumentation : True if we should include documentation in the generated projects.
-
-$ bUsePrecompiled : True if build targets should pass the -useprecompiled argument.
-
-$ bIncludeEngineSource : True if we should include engine source in the generated solution.
-
-$ bIncludeShaderSource : True if shader source files should be included in generated projects.
-
-$ bIncludeConfigFiles : True if we should include config (.ini) files in the generated project.
-
-$ bIncludeTemplateFiles : True if we should include template files in the generated project.
-
-$ IncludeEnginePrograms : True if we should include program projects in the generated solution.
-
-$ bIncludeDotNetPrograms : True if we should include csharp program projects in the generated solution. Pass "-DotNet" to enable this.
-
-$ PrimaryProjectName : Name of the primary project file -- for example, the base file name for the Visual Studio solution file, or the Xcode project file on Mac.
-
-$ bPrimaryProjectNameFromFolder : If true, sets the primary project name according to the name of the folder it is in.
-
-### VCProjectFileGenerator
-
-$ Version : The version of Visual Studio to generate project files for.
-
-$ MaxSharedIncludePaths : Puts the most common include paths in the IncludePath property in the MSBuild project. This significantly reduces Visual Studio memory usage (measured 1.1GB -> 500mb), but seems to be causing issues with Visual Assist. Value here specifies maximum length of the include path list in KB.
-
-$ ExcludedIncludePaths : Semi-colon separated list of paths that should not be added to the projects include paths. Useful for omitting third-party headers (e.g ThirdParty/WebRTC) from intellisense suggestions and reducing memory footprints.
-
-$ ExcludedFilePaths : Semi-colon separated list of paths that should not be added to the projects. Useful for omitting third-party files (e.g ThirdParty/WebRTC) from intellisense suggestions and reducing memory footprints.
-
-$ bBuildUBTInDebug : Forces UBT to be built in debug configuration, regardless of the solution configuration
-
-$ bBuildLiveCodingConsole : Whether to include a dependency on LiveCodingConsole when building targets that support live coding.
-
-$ bIncludeDocumentation : True if we should include documentation in the generated projects.
-
-$ bUsePrecompiled : True if build targets should pass the -useprecompiled argument.
-
-$ bIncludeEngineSource : True if we should include engine source in the generated solution.
-
-$ bIncludeShaderSource : True if shader source files should be included in generated projects.
-
-$ bIncludeConfigFiles : True if we should include config (.ini) files in the generated project.
-
-$ bIncludeTemplateFiles : True if we should include template files in the generated project.
-
-$ IncludeEnginePrograms : True if we should include program projects in the generated solution.
-
-$ bIncludeDotNetPrograms : True if we should include csharp program projects in the generated solution. Pass "-DotNet" to enable this.
-
-$ PrimaryProjectName : Name of the primary project file -- for example, the base file name for the Visual Studio solution file, or the Xcode project file on Mac.
-
-$ bPrimaryProjectNameFromFolder : If true, sets the primary project name according to the name of the folder it is in.
-
-<<<<<<< HEAD
-### VCMacProjectFileGenerator
-=======
+
+$ bIncludeDocumentation : True if we should include documentation in the generated projects.
+
+$ bUsePrecompiled : True if build targets should pass the -useprecompiled argument.
+
+$ bIncludeEngineSource : True if we should include engine source in the generated solution.
+
+$ bIncludeShaderSource : True if shader source files should be included in generated projects.
+
+$ bIncludeConfigFiles : True if we should include config (.ini) files in the generated project.
+
+$ bIncludeTemplateFiles : True if we should include template files in the generated project.
+
+$ IncludeEnginePrograms : True if we should include program projects in the generated solution.
+
+$ bIncludeDotNetPrograms : True if we should include csharp program projects in the generated solution. Pass "-DotNet" to enable this.
+
+$ PrimaryProjectName : Name of the primary project file -- for example, the base file name for the Visual Studio solution file, or the Xcode project file on Mac.
+
+$ bPrimaryProjectNameFromFolder : If true, sets the primary project name according to the name of the folder it is in.
+
 ### XcodeProjectFileGenerator
->>>>>>> 6bbb88c8
 
 $ bIncludeDocumentation : True if we should include documentation in the generated projects.
 
@@ -761,36 +666,4 @@
 
 $ bBackupLogFiles : Whether to backup an existing log file, rather than overwriting it.
 
-<<<<<<< HEAD
-$ bForceDebugUnrealHeaderTool : If true, the Debug version of UnrealHeaderTool will be built and run instead of the Development version.
-
-### WindowsPlatform
-
-$ MaxRootPathLength : Maximum recommended root path length.
-
-$ MaxNestedPathLength : Maximum length of a path relative to the root directory. Used on Windows to ensure paths are portable between machines. Defaults to off.
-
-$ Compiler : Version of the compiler toolchain to use on Windows platform. A value of "default" will be changed to a specific version at UBT start up.
-
-$ CompilerVersion : The specific toolchain version to use. This may be a specific version number (for example, "14.13.26128"), the string "Latest" to select the newest available version, or the string "Preview" to select the newest available preview version. By default, and if it is available, we use the toolchain version indicated by WindowsPlatform.DefaultToolChainVersion (otherwise, we use the latest version).
-
-$ WindowsSdkVersion : The specific Windows SDK version to use. This may be a specific version number (for example, "8.1", "10.0" or "10.0.10150.0"), or the string "Latest", to select the newest available version. By default, and if it is available, we use the Windows SDK version indicated by WindowsPlatform.DefaultWindowsSdkVersion (otherwise, we use the latest version).
-
-$ StaticAnalyzer : The static analyzer to use.
-
-$ bStrictConformanceMode : Enables strict standard conformance mode (/permissive-) in VS2017+.
-
-$ PCHMemoryAllocationFactor : Determines the amount of memory that the compiler allocates to construct precompiled headers (/Zm).
-
-$ bClangTimeTrace : (Experimental) Appends the -ftime-trace argument to the command line for Clang to output a JSON file containing a timeline for the compile. See http://aras-p.info/blog/2019/01/16/time-trace-timeline-flame-chart-profiler-for-Clang/ for more info.
-
-$ bCompilerTrace : Outputs compile timing information so that it can be analyzed.
-
-$ bShowIncludes : Print out files that are included by each source file
-
-### WindowsTargetRules
-
-$ ObjSrcMapFile : Whether we should export a file containing .obj to source file mappings.
-=======
 $ LogFileBackupCount : The number of log file backups to preserve. Older backups will be deleted.
->>>>>>> 6bbb88c8
