--- conflicted
+++ resolved
@@ -259,11 +259,8 @@
 
 $ FBuildBrokeragePath : Used to specify the location of the brokerage. If null, FASTBuild will fall back to checking FASTBUILD_BROKERAGE_PATH
 
-<<<<<<< HEAD
-=======
 $ FBuildCoordinator : Used to specify the FASTBuild coordinator IP or network name. If null, FASTBuild will fall back to checking FASTBUILD_COORDINATOR
 
->>>>>>> 3aae9151
 $ bEnableCaching : Controls whether to use caching at all. CachePath and FASTCacheMode are only relevant if this is enabled.
 
 $ CacheMode : Cache access mode - only relevant if bEnableCaching is true;
