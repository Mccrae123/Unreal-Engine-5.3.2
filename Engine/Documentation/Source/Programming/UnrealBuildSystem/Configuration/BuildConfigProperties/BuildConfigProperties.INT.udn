--- conflicted
+++ resolved
@@ -467,11 +467,8 @@
 
 $ Version : The version of Visual Studio to generate project files for.
 
-<<<<<<< HEAD
-=======
 $ MaxSharedIncludePaths : Puts the most common include paths in the IncludePath property in the MSBuild project. This significantly reduces Visual Studio memory usage (measured 1.1GB -> 500mb), but seems to be causing issues with Visual Assist. Value here specifies maximum length of the include path list in KB.
 
->>>>>>> 24776ab6
 $ ExcludedIncludePaths : Semi-colon separated list of paths that should not be added to the projects include paths. Useful for omitting third-party headers (e.g ThirdParty/WebRTC) from intellisense suggestions and reducing memory footprints.
 
 $ bBuildUBTInDebug : Forces UBT to be built in debug configuration, regardless of the solution configuration
