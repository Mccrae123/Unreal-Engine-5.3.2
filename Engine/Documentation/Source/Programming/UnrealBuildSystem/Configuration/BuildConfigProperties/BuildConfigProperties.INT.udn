Availability: NoPublish
Title: Build Configuration Properties Page
Crumbs:
Description: This is a procedurally generated markdown page.
<<<<<<< HEAD
Version: 5.2
=======
Version: 5.3
>>>>>>> 4af6daef

### BuildConfiguration

$ bIgnoreOutdatedImportLibraries : Whether to ignore import library files that are out of date when building targets. Set this to true to improve iteration time. By default, we do not bother re-linking targets if only a dependent .lib has changed, as chances are that the import library was not actually different unless a dependent header file of this target was also changed, in which case the target would automatically be rebuilt.

$ bPrintDebugInfo : Whether debug info should be written to the console.

$ bAllowHybridExecutor : Whether the hybrid executor will be used (a remote executor and local executor).

$ bAllowHordeCompute : Whether Horde remote compute may be used. Highly experimental, disabled by default.

$ bAllowXGE : Whether XGE may be used.

$ bAllowFASTBuild : Whether FASTBuild may be used.

$ bAllowSNDBS : Whether SN-DBS may be used.

$ bUseUBTMakefiles : Enables support for very fast iterative builds by caching target data. Turning this on causes Unreal Build Tool to emit 'UBT Makefiles' for targets when they are built the first time. Subsequent builds will load these Makefiles and begin outdatedness checking and build invocation very quickly. The caveat is that if source files are added or removed to the project, UBT will need to gather information about those in order for your build to complete successfully. Currently, you must run the project file generator after adding/removing source files to tell UBT to re-gather this information. 
    * Events that can invalidate the 'UBT Makefile':
        * Adding/removing .cpp files
        * Adding/removing .h files with UObjects
        * Adding new UObject types to a file that did not previously have any
        * Changing global build settings (most settings in this file qualify)
        * Changed code that affects how Unreal Header Tool works 
    * You can force regeneration of the 'UBT Makefile' by passing the '-gather' argument, or simply regenerating project files. 
    * This also enables the fast include file dependency scanning and caching system that allows Unreal Build Tool to detect out of date dependencies very quickly. When enabled, a deep C++ include graph does not have to be generated, and instead, we only scan and cache indirect includes for after a dependent build product was already found to be out of date. During the next build, we will load those cached indirect includes and check for outdatedness.

$ MaxParallelActions : Number of actions that can be executed in parallel. If 0 then code will pick a default based on the number of cores and memory available. Applies to the ParallelExecutor, HybridExecutor, and LocalExecutor

$ bAllCores : Consider logical cores when determining how many total cpu cores are available.
<<<<<<< HEAD

$ bCompactOutput : Instruct the executor to write compact output e.g. only errors, if supported by the executor. This field is used to hold the value when specified from the command line or XML
=======

$ bCompactOutput : Instruct the executor to write compact output e.g. only errors, if supported by the executor. This field is used to hold the value when specified from the command line or XML

$ bArtifactRead : If set, artifacts will be read

$ bArtifactWrites : If set, artifacts will be written

$ bLogArtifactCacheMisses : If true, log all artifact cache misses as informational messages

$ ArtifactDirectory : Location to store the artifacts.

$ bUseUnityBuild : Whether to unify C++ code into larger files for faster compilation.

$ bForceUnityBuild : Whether to force C++ source files to be combined into larger files for faster compilation.
>>>>>>> 4af6daef

$ bDebugBuildsActuallyUseDebugCRT : Enables the debug C++ runtime (CRT) for debug builds. By default we always use the release runtime, since the debug version isn't particularly useful when debugging Unreal Engine projects, and linking against the debug CRT libraries forces our third party library dependencies to also be compiled using the debug CRT (and often perform more slowly). Often it can be inconvenient to require a separate copy of the debug versions of third party static libraries simply so that you can debug your program's code.

$ bLegalToDistributeBinary : Whether the output from this target can be publicly distributed, even if it has dependencies on modules that are in folders with special restrictions (eg. CarefullyRedist, NotForLicensees, NoRedist).

$ bUseVerse : Whether to use the verse script interface.

<<<<<<< HEAD
=======
$ bUseAutoRTFMCompiler : Whether to use the AutoRTFM Clang compiler.

>>>>>>> 4af6daef
$ bUseInlining : Enable inlining for all modules.

$ bUseDebugLiveCodingConsole : Whether to enable support for live coding

$ bUseXGEController : Whether the XGE controller worker and modules should be included in the engine build. These are required for distributed shader compilation using the XGE interception interface.

$ bMergeModuleAndGeneratedUnityFiles : Whether to merge module and generated unity files for faster compilation.

$ bMergeModuleAndGeneratedUnityFiles : Whether to merge module and generated unity files for faster compilation.

$ bUseAdaptiveUnityBuild : Use a heuristic to determine which files are currently being iterated on and exclude them from unity blobs, result in faster incremental compile times. The current implementation uses the read-only flag to distinguish the working set, assuming that files will be made writable by the source control system if they are being modified. This is true for Perforce, but not for Git.

$ bAdaptiveUnityDisablesOptimizations : Disable optimization for files that are in the adaptive non-unity working set.

$ bAdaptiveUnityDisablesPCH : Disables force-included PCHs for files that are in the adaptive non-unity working set.

$ bAdaptiveUnityDisablesProjectPCHForProjectPrivate : Backing storage for bAdaptiveUnityDisablesProjectPCH.

$ bAdaptiveUnityCreatesDedicatedPCH : Creates a dedicated PCH for each source file in the working set, allowing faster iteration on cpp-only changes.

$ bAdaptiveUnityEnablesEditAndContinue : Creates a dedicated PCH for each source file in the working set, allowing faster iteration on cpp-only changes.

$ bAdaptiveUnityCompilesHeaderFiles : Creates a dedicated source file for each header file in the working set to detect missing includes in headers.

$ MinGameModuleSourceFilesForUnityBuild : The number of source files in a game module before unity build will be activated for that module.  This allows small game modules to have faster iterative compile times for single files, at the expense of slower full rebuild times.  This setting can be overridden by the bFasterWithoutUnity option in a module's Build.cs file.

$ DefaultWarningLevel : Default treatment of uncategorized warnings

$ DeprecationWarningLevel : Level to report deprecation warnings as errors

$ bWarningsAsErrors : Whether to enable all warnings as errors. UE enables most warnings as errors already, but disables a few (such as deprecation warnings).

$ UnsafeTypeCastWarningLevel : Indicates what warning/error level to treat unsafe type casts as on platforms that support it (e.g., double->float or int64->int32)

$ bUndefinedIdentifierErrors : Forces the use of undefined identifiers in conditional expressions to be treated as errors.

$ PCHPerformanceIssueWarningLevel : Indicates what warning/error level to treat potential PCH performance issues.

$ ModuleIncludePathWarningLevel : How to treat general module include path validation messages

$ ModuleIncludePrivateWarningLevel : How to treat private module include path validation messages, where a module is adding an include path that exposes private headers

$ ModuleIncludeSubdirectoryWarningLevel : How to treat unnecessary module sub-directory include path validation messages

$ bRetainFramePointers : Forces frame pointers to be retained this is usually required when you want reliable callstacks e.g. mallocframeprofiler

$ bUseFastMonoCalls : New Monolithic Graphics drivers have optional "fast calls" replacing various D3d functions

$ NumIncludedBytesPerUnityCPP : An approximate number of bytes of C++ code to target for inclusion in a single unified C++ file.

$ bDisableModuleNumIncludedBytesPerUnityCPPOverride : Disables overrides that are set by the module

$ bStressTestUnity : Whether to stress test the C++ unity build robustness by including all C++ files files in a project from a single unified file.

<<<<<<< HEAD
$ bDetailedUnityFiles : Whether to add additional information to the unity files, such as '_of_X' in the file name.
=======
$ bDetailedUnityFiles : Whether to add additional information to the unity files, such as '_of_X' in the file name. Not recommended.
>>>>>>> 4af6daef

$ bDisableDebugInfo : Whether to globally disable debug info generation; see DebugInfoHeuristics.cs for per-config and per-platform options.

$ bDisableDebugInfoForGeneratedCode : Whether to disable debug info generation for generated files. This improves link times for modules that have a lot of generated glue code.

$ bOmitPCDebugInfoInDevelopment : Whether to disable debug info on PC/Mac in development builds (for faster developer iteration, as link times are extremely fast with debug info disabled).

$ bUsePDBFiles : Whether PDB files should be used for Visual C++ builds.

$ bUsePCHFiles : Whether PCH files should be used.

<<<<<<< HEAD
$ bDeterministic : Set flags require for determinstic linking (experimental, may not be fully supported). Deterministic compiling is controlled via ModuleRules.

$ bForceDeterministic : Force set flags require for determinstic compiling and linking (experimental, may not be fully supported). This setting is only recommended for testing, instead:
        * Set bDeterministic on a per module basis in ModuleRules to control deterministic compiling.
        * Set bDeterministic on a per target basis in TargetRules to control deterministic linking.
=======
$ bChainPCHs : Whether PCHs should be chained when compiling with clang.
>>>>>>> 4af6daef

$ bForceIncludePCHHeadersForGenCppFilesWhenPCHIsDisabled : Whether PCH headers should be force included for gen.cpp files when PCH is disabled.

$ bPreprocessDepends : Generate dependency files by preprocessing. This is only recommended when distributing builds as it adds additional overhead.

$ StaticAnalyzer : Whether static code analysis should be enabled.

$ StaticAnalyzerOutputType : The output type to use for the static analyzer. This is only supported for Clang.

$ StaticAnalyzerMode : The mode to use for the static analyzer. This is only supported for Clang. Shallow mode completes quicker but is generally not recommended.

$ MinFilesUsingPrecompiledHeader : The minimum number of files that must use a pre-compiled header before it will be created and used.

$ bForcePrecompiledHeaderForGameModules : When enabled, a precompiled header is always generated for game modules, even if there are only a few source files in the module.  This greatly improves compile times for iterative changes on a few files in the project, at the expense of slower full rebuild times for small game projects.  This can be overridden by setting MinFilesUsingPrecompiledHeaderOverride in a module's Build.cs file.

$ bUseIncrementalLinking : Whether to use incremental linking or not. Incremental linking can yield faster iteration times when making small changes. Currently disabled by default because it tends to behave a bit buggy on some computers (PDB-related compile errors).

$ bAllowLTCG : Whether to allow the use of link time code generation (LTCG).

$ bPreferThinLTO : When Link Time Code Generation (LTCG) is enabled, whether to prefer using the lighter weight version on supported platforms.

$ ThinLTOCacheDirectory : Directory where to put the ThinLTO cache on supported platforms.

$ ThinLTOCachePruningArguments : Arguments that will be applied to prune the ThinLTO cache on supported platforms. Arguments will only be applied if ThinLTOCacheDirectory is set.

$ bPGOProfile : Whether to enable Profile Guided Optimization (PGO) instrumentation in this build.

$ bPGOOptimize : Whether to optimize this build with Profile Guided Optimization (PGO).

<<<<<<< HEAD
=======
$ bCodeCoverage : Whether the target requires code coverage compilation and linking.

>>>>>>> 4af6daef
$ bSupportEditAndContinue : Whether to support edit and continue.

$ bOmitFramePointers : Whether to omit frame pointers or not. Disabling is useful for e.g. memory profiling on the PC.

$ bUseMallocProfiler : If true, then enable memory profiling in the build (defines USE_MALLOC_PROFILER=1 and forces bOmitFramePointers=false).

$ bShaderCompilerWorkerTrace : If true, then enable Unreal Insights (utrace) profiling in the build for the Shader Compiler Worker (defines USE_SHADER_COMPILER_WORKER_TRACE=1).

$ bUseSharedPCHs : Enables "Shared PCHs", a feature which significantly speeds up compile times by attempting to share certain PCH files between modules that UBT detects is including those PCH's header files.

$ bUseShippingPhysXLibraries : True if Development and Release builds should use the release configuration of PhysX/APEX.

$ bUseCheckedPhysXLibraries : True if Development and Release builds should use the checked configuration of PhysX/APEX. if bUseShippingPhysXLibraries is true this is ignored.

$ bCheckLicenseViolations : Tells the UBT to check if module currently being built is violating EULA.

$ bBreakBuildOnLicenseViolation : Tells the UBT to break build if module currently being built is violating EULA.

$ bUseFastPDBLinking : Whether to use the :FASTLINK option when building with /DEBUG to create local PDBs on Windows. Fast, but currently seems to have problems finding symbols in the debugger.

$ bCreateMapFile : Outputs a map file as part of the build.

$ bAllowRuntimeSymbolFiles : True if runtime symbols files should be generated as a post build step for some platforms. These files are used by the engine to resolve symbol names of callstack backtraces in logs.

$ PackagePath : Package full path (directory + filename) where to store input files used at link time Normally used to debug a linker crash for platforms that support it

$ CrashDiagnosticDirectory : Directory where to put crash report files for platforms that support it

$ bCheckSystemHeadersForModification : Whether headers in system paths should be checked for modification when determining outdated actions.

$ bFlushBuildDirOnRemoteMac : Whether to clean Builds directory on a remote Mac before building.

$ bPrintToolChainTimingInfo : Whether to write detailed timing info from the compiler and linker.

$ bParseTimingInfoForTracing : Whether to parse timing data into a tracing file compatible with chrome://tracing.

$ bPublicSymbolsByDefault : Whether to expose all symbols as public by default on POSIX platforms

$ MSVCCompileActionWeight : The weight(cpu/memory utilization) of a MSVC compile action

$ ClangCompileActionWeight : The weight(cpu/memory utilization) of a clang compile action

$ CStandard : Which C standard to use for compiling this target

$ MinCpuArchX64 : Direct the compiler to generate AVX instructions wherever SSE or AVX intrinsics are used, on the x64 platforms that support it. Note that by enabling this you are changing the minspec for the PC platform, and the resultant executable will crash on machines without AVX support.

$ bDeterministic : Set flags require for deterministic compiling and linking. Enabling deterministic mode for msvc disables codegen multithreading so compiling will be slower

$ CppStandardEngine : Which C++ standard to use for compiling this target (for engine modules)

$ CppStandard : Which C++ standard to use for compiling this target (for non-engine modules)

$ bStopSNDBSCompilationAfterErrors : When enabled, SN-DBS will stop compiling targets after a compile error occurs.  Recommended, as it saves computing resources for others.

$ CStandard : Which C standard to use for compiling this target

$ bStopSNDBSCompilationAfterErrors : When enabled, SN-DBS will stop compiling targets after a compile error occurs.  Recommended, as it saves computing resources for others.

$ bXGENoWatchdogThread : Whether to use the no_watchdog_thread option to prevent VS2015 toolchain stalls.

$ bShowXGEMonitor : Whether to display the XGE build monitor.

$ bStopXGECompilationAfterErrors : When enabled, XGE will stop compiling targets after a compile error occurs.  Recommended, as it saves computing resources for others.

$ BaseLogFileName : Specifies the file to use for logging.

$ bStripSymbols : Whether to strip iOS symbols or not (implied by Shipping config).

$ bSkipClangValidation : Disables clang build verification checks on static libraries

$ bEnableAddressSanitizer : Enables address sanitizer (ASan). Only supported for Visual Studio 2019 16.7.0 and up.

<<<<<<< HEAD
=======
$ bEnableLibFuzzer : Enables LibFuzzer. Only supported for Visual Studio 2022 17.0.0 and up.

>>>>>>> 4af6daef
$ bEnableThreadSanitizer : Enables thread sanitizer (TSan).

$ bEnableUndefinedBehaviorSanitizer : Enables undefined behavior sanitizer (UBSan).

$ bEnableMemorySanitizer : Enables memory sanitizer (MSan)

$ bTuneDebugInfoForLLDB : Turns on tuning of debug info for LLDB

<<<<<<< HEAD
$ bUseDSYMFiles : Enables the generation of .dsym files. This can be disabled to enable faster iteration times during development.
=======
$ bDisableDumpSyms : Whether to globally disable calling dump_syms

$ bUseDSYMFiles : Enables the generation of .dsym files. This can be disabled to enable faster iteration times during development.

$ bWriteSarif : Whether .sarif files containing errors and warnings are written alongside each .obj, if supported
>>>>>>> 4af6daef

$ bWriteSolutionOptionFile : Whether to write a solution option (suo) file for the sln.

$ bVsConfigFile : Whether to write a .vsconfig file next to the sln to suggest components to install.

$ bAddFastPDBToProjects : Whether to add the -FastPDB option to build command lines by default.

$ bUsePerFileIntellisense : Whether to generate per-file intellisense data.

$ bEditorDependsOnShaderCompileWorker : Whether to include a dependency on ShaderCompileWorker when generating project files for the editor.

$ TempDirectory : If set TMP\TEMP will be overidden to this directory, each process will create a unique subdirectory in this folder.

$ bDeleteTempDirectory : If set the application temp directory will be deleted on exit, only when running with a single instance mutex.

### UEBuildConfiguration

$ bForceHeaderGeneration : If true, force header regeneration. Intended for the build machine.

$ bDoNotBuildUHT : If true, do not build UHT, assume it is already built.

$ bFailIfGeneratedCodeChanges : If true, fail if any of the generated header files is out of date.

$ bAllowHotReloadFromIDE : True if hot-reload from IDE is allowed.

$ bForceDebugUnrealHeaderTool : If true, the Debug version of UnrealHeaderTool will be built and run instead of the Development version.

$ bUseBuiltInUnrealHeaderTool : If true, use C# UHT internal to UBT

$ bWarnOnCppUnrealHeaderTool : If true, generate warnings when C++ UHT is used

### WindowsPlatform

$ MaxRootPathLength : Maximum recommended root path length.

$ MaxNestedPathLength : Maximum length of a path relative to the root directory. Used on Windows to ensure paths are portable between machines. Defaults to off.

$ bIgnoreStalePGOData : If -PGOOptimize is specified but the linker flags have changed since the last -PGOProfile, this will emit a warning and build without PGO instead of failing during link with LNK1268.

$ bUseFastGenProfile : If specified along with -PGOProfile, then /FASTGENPROFILE will be used instead of /GENPROFILE. This usually means that the PGO data is generated faster, but the resulting data may not yield as efficient optimizations during -PGOOptimize

$ bPGONoExtraCounters : If specified along with -PGOProfile, prevent the usage of extra counters. Please note that by default /FASTGENPROFILE doesnt use extra counters

$ Compiler : Version of the compiler toolchain to use on Windows platform. A value of "default" will be changed to a specific version at UBT start up.

$ CompilerVersion : The specific compiler version to use. This may be a specific version number (for example, "14.13.26128"), the string "Latest" to select the newest available version, or the string "Preview" to select the newest available preview version. By default, and if it is available, we use the toolchain version indicated by WindowsPlatform.DefaultToolChainVersion (otherwise, we use the latest version).

$ ToolchainVersion : The specific msvc toolchain version to use if the compiler is not msvc. This may be a specific version number (for example, "14.13.26128"), the string "Latest" to select the newest available version, or the string "Preview" to select the newest available preview version. By default, and if it is available, we use the toolchain version indicated by WindowsPlatform.DefaultToolChainVersion (otherwise, we use the latest version).

$ bVCFastFail : True if /fastfail should be passed to the msvc compiler and linker

$ bAllowClangLinker : True if we should use the Clang linker (LLD) when we are compiling with Clang, or Intel linker (xilink\xilib) when we are compiling with Intel oneAPI, otherwise we use the MSVC linker.

$ bAllowClangLinker : True if we should use the Clang linker (LLD) when we are compiling with Clang, or Intel linker (xilink\xilib) when we are compiling with Intel oneAPI, otherwise we use the MSVC linker.

$ WindowsSdkVersion : The specific Windows SDK version to use. This may be a specific version number (for example, "8.1", "10.0" or "10.0.10150.0"), or the string "Latest", to select the newest available version. By default, and if it is available, we use the Windows SDK version indicated by WindowsPlatform.DefaultWindowsSdkVersion (otherwise, we use the latest version).

$ bUpdatedCPPMacro : Enables updated __cplusplus macro (/Zc:__cplusplus).

$ bStrictInlineConformance : Enables inline conformance (Remove unreferenced COMDAT) (/Zc:inline).

$ bStrictPreprocessorConformance : Enables new preprocessor conformance (/Zc:preprocessor).

<<<<<<< HEAD
$ StaticAnalyzerOutputType : The output type to use for the static analyzer.

$ bStrictConformanceMode : Enables strict standard conformance mode (/permissive-).

$ bUpdatedCPPMacro : Enables updated __cplusplus macro (/Zc:__cplusplus).

$ bStrictInlineConformance : Enables inline conformance (Remove unreferenced COMDAT) (/Zc:inline).

$ bStrictPreprocessorConformance : Enables new preprocessor conformance (/Zc:preprocessor).

=======
>>>>>>> 4af6daef
$ bStrictEnumTypesConformance : Enables enum types conformance (/Zc:enumTypes) in VS2022 17.4 Preview 4.0+.

$ PCHMemoryAllocationFactor : Determines the amount of memory that the compiler allocates to construct precompiled headers (/Zm).

$ AdditionalLinkerOptions : Allow the target to specify extra options for linking that aren't otherwise noted here

<<<<<<< HEAD
$ bUseFastGenProfile : If specified along with -PGOProfile, then /FASTGENPROFILE will be used instead of /GENPROFILE. This usually means that the PGO data is generated faster, but the resulting data may not yield as efficient optimizations during -PGOOptimize

=======
>>>>>>> 4af6daef
$ bClangTimeTrace : (Experimental) Appends the -ftime-trace argument to the command line for Clang to output a JSON file containing a timeline for the compile. See http://aras-p.info/blog/2019/01/16/time-trace-timeline-flame-chart-profiler-for-Clang/ for more info.

$ bCompilerTrace : Outputs compile timing information so that it can be analyzed.

$ bShowIncludes : Print out files that are included by each source file

<<<<<<< HEAD
### TargetRules

=======
$ InlineFunctionExpansionLevel : Which level to use for Inline Function Expansion when TargetRules.bUseInlining is enabled

$ ToolChain : Version of the toolchain to use on Windows platform when a non-msvc Compiler is in use, to locate include paths etc.

$ bStrictConformanceMode : Enables strict standard conformance mode (/permissive-).

### TargetRules

$ bCompileChaosVisualDebuggerSupport : Whether to compile in Chaos Visual Debugger (CVD) support features to record the state of the physics simulation

>>>>>>> 4af6daef
$ bDisableInliningGenCpps : Disable supports for inlining gen.cpps

### ModuleConfiguration

$ DisableMergingModuleAndGeneratedFilesInUnityFiles : List of modules that disables merging module and generated cpp files in the same unity files.

$ DisableUnityBuild : List of modules to disable unity builds for

$ EnableOptimizeCode : List of modules to enable optimizations for

$ DisableOptimizeCode : List of modules to disable optimizations for

<<<<<<< HEAD
### TestTargetRules

=======
$ OptimizeForSize : List of modules to optimize for size. This allows the target to override module optimization level Note that this may disable PCH usage if a private PCH is not provided

$ OptimizeForSizeAndSpeed : List of modules to optimize for size and speed. This allows the target to override module optimization level Note that this may disable PCH usage if a private PCH is not provided

### TestTargetRules

$ bCompileChaosVisualDebuggerSupport : Whether to compile in Chaos Visual Debugger (CVD) support features to record the state of the physics simulation

>>>>>>> 4af6daef
$ bDisableInliningGenCpps : Disable supports for inlining gen.cpps

### FASTBuild

$ FBuildExecutablePath : Used to specify the location of fbuild.exe if the distributed binary isn't being used

$ bEnableDistribution : Controls network build distribution

$ FBuildBrokeragePath : Used to specify the location of the brokerage. If null, FASTBuild will fall back to checking FASTBUILD_BROKERAGE_PATH

$ FBuildCoordinator : Used to specify the FASTBuild coordinator IP or network name. If null, FASTBuild will fall back to checking FASTBUILD_COORDINATOR

$ bEnableCaching : Controls whether to use caching at all. CachePath and FASTCacheMode are only relevant if this is enabled.

$ CacheMode : Cache access mode - only relevant if bEnableCaching is true;

$ FBuildCachePath : Used to specify the location of the cache. If null, FASTBuild will fall back to checking FASTBUILD_CACHE_PATH

$ bForceRemote : Whether to force remote

$ bStopOnError : Whether to stop on error

$ MsvcCRTRedistVersion : Which MSVC CRT Redist version to use

<<<<<<< HEAD
### HordeExecutor

$ NumRemoteParallelProcesses : How many processes that will be executed in parallel remotely

$ RemoteProcessOnly : Only run work remotely, for testing

$ RetryFailedRemote : Retry actions locally when failed remotely.

=======
$ CompilerVersion : Which MSVC Compiler version to use

>>>>>>> 4af6daef
### ParallelExecutor

$ MaxProcessorCount : Maximum processor count for local execution.

$ ProcessorCountMultiplier : Processor count multiplier for local execution. Can be below 1 to reserve CPU for other tasks. When using the local executor (not XGE), run a single action on each CPU core. Note that you can set this to a larger value to get slightly faster build times in many cases, but your computer's responsiveness during compiling may be much worse. This value is ignored if the CPU does not support hyper-threading.

$ MemoryPerActionBytes : Free memory per action in bytes, used to limit the number of parallel actions if the machine is memory starved. Set to 0 to disable free memory checking.

$ ProcessPriority : The priority to set for spawned processes. Valid Settings: Idle, BelowNormal, Normal, AboveNormal, High Default: BelowNormal or Normal for an Asymmetrical processor as BelowNormal can cause scheduling issues.

$ bStopCompilationAfterErrors : When enabled, will stop compiling targets after a compile error occurs.

$ bShowCompilationTimes : Whether to show compilation times along with worst offenders or not.

$ bShowPerActionCompilationTimes : Whether to show compilation times for each executed action

$ bLogActionCommandLines : Whether to log command lines for actions being executed

$ bPrintActionTargetNames : Add target names for each action executed

<<<<<<< HEAD
=======
$ bUseActionWeights : Whether to take into account the Action's weight when determining to do more work or not.

$ bShowCPUUtilization : Whether to show CPU utilization after the work is complete.

>>>>>>> 4af6daef
### SNDBS

$ bAllowOverVpn : When set to false, SNDBS will not be enabled when running connected to the coordinator over VPN. Configure VPN-assigned subnets via the VpnSubnets parameter.

$ VpnSubnets : List of subnets containing IP addresses assigned by VPN

### XGE

$ bAllowOverVpn : When set to false, XGE will not be enabled when running connected to the coordinator over VPN. Configure VPN-assigned subnets via the VpnSubnets parameter.

$ VpnSubnets : List of subnets containing IP addresses assigned by VPN

$ bAllowRemoteLinking : Whether to allow remote linking

$ bUseVCCompilerMode : Whether to enable the VCCompiler=true setting. This requires an additional license for VC tools.

$ MinActions : Minimum number of actions to use XGE execution.

$ bUnavailableIfInUse : Check for a concurrent XGE build and treat the XGE executor as unavailable if it's in use. This will allow UBT to fall back to another executor such as the parallel executor.

### BuildMode

$ bIgnoreJunk : Whether to skip checking for files identified by the junk manifest.

### ProjectFileGenerator

$ DisablePlatformProjectGenerators : Disable native project file generators for platforms. Platforms with native project file generators typically require IDE extensions to be installed.

$ Format : Default list of project file formats to generate.

$ bGenerateIntelliSenseData : True if intellisense data should be generated (takes a while longer).

$ bIncludeDocumentation : True if we should include documentation in the generated projects.

$ bAllDocumentationLanguages : True if all documentation languages should be included in generated projects, otherwise only INT files will be included.

$ bUsePrecompiled : True if build targets should pass the -useprecompiled argument.

$ bIncludeEngineSource : True if we should include engine source in the generated solution.

$ bIncludeShaderSource : True if shader source files should be included in generated projects.

$ bIncludeBuildSystemFiles : True if build system files should be included.

$ bIncludeConfigFiles : True if we should include config (.ini) files in the generated project.

$ bIncludeLocalizationFiles : True if we should include localization files in the generated project.

$ bIncludeTemplateFiles : True if we should include template files in the generated project.

$ bIncludeEnginePrograms : True if we should include program projects in the generated solution.

$ IncludeCppSource : Whether to include C++ targets

$ bIncludeDotNetPrograms : True if we should include csharp program projects in the generated solution. Pass "-DotNet" to enable this.

$ bIncludeTempTargets : Whether to include temporary targets generated by UAT to support content only projects with non-default settings.

$ bKeepSourceSubDirectories : True if we should reflect "Source" sub-directories on disk in the primary project as project directories. This (arguably) adds some visual clutter to the primary project but it is truer to the on-disk file organization.

$ Platforms : Names of platforms to include in the generated project files

$ Configurations : Names of configurations to include in the generated project files. See UnrealTargetConfiguration for valid entries

<<<<<<< HEAD
$ PrimaryProjectName : Name of the primary project file -- for example, the base file name for the Visual Studio solution file, or the Xcode project file on Mac.

=======
$ bGatherThirdPartySource : If true, we'll parse subdirectories of third-party projects to locate source and header files to include in the generated projects.  This can make the generated projects quite a bit bigger, but makes it easier to open files directly from the IDE.

$ PrimaryProjectName : Name of the primary project file -- for example, the base file name for the Visual Studio solution file, or the Xcode project file on Mac.

>>>>>>> 4af6daef
$ bPrimaryProjectNameFromFolder : If true, sets the primary project name according to the name of the folder it is in.

$ bIncludeTestAndShippingConfigs : Whether we should include configurations for "Test" and "Shipping" in generated projects. Pass "-NoShippingConfigs" to disable this.

$ bIncludeDebugConfigs : Whether we should include configurations for "Debug" and "DebugGame" in generated projects. Pass "-NoDebugConfigs" to disable this.

$ bIncludeDevelopmentConfigs : Whether we should include configurations for "Development" in generated projects. Pass "-NoDevelopmentConfigs" to disable this.

### IOSToolChain

$ IOSSDKVersion : The version of the iOS SDK to target at build time.

$ BuildIOSVersion : The version of the iOS to allow at build time.

$ bUseDangerouslyFastMode : If this is set, then we do not do any post-compile steps -- except moving the executable into the proper spot on Mac.

### WindowsTargetRules

$ ObjSrcMapFile : Whether we should export a file containing .obj to source file mappings.

### CLionGenerator

$ bIncludeDocumentation : True if we should include documentation in the generated projects.

$ bUsePrecompiled : True if build targets should pass the -useprecompiled argument.

$ bIncludeEngineSource : True if we should include engine source in the generated solution.

$ bIncludeShaderSource : True if shader source files should be included in generated projects.

$ bIncludeConfigFiles : True if we should include config (.ini) files in the generated project.

$ bIncludeTemplateFiles : True if we should include template files in the generated project.

$ bIncludeEnginePrograms : True if we should include program projects in the generated solution.

$ IncludeCppSource : Whether to include C++ targets

$ bIncludeDotNetPrograms : True if we should include csharp program projects in the generated solution. Pass "-DotNet" to enable this.

$ bIncludeTempTargets : Whether to include temporary targets generated by UAT to support content only projects with non-default settings.
<<<<<<< HEAD

$ PrimaryProjectName : Name of the primary project file -- for example, the base file name for the Visual Studio solution file, or the Xcode project file on Mac.

=======

$ PrimaryProjectName : Name of the primary project file -- for example, the base file name for the Visual Studio solution file, or the Xcode project file on Mac.

>>>>>>> 4af6daef
$ bPrimaryProjectNameFromFolder : If true, sets the primary project name according to the name of the folder it is in.

### CMakefileGenerator

$ bIncludeDocumentation : True if we should include documentation in the generated projects.

$ bUsePrecompiled : True if build targets should pass the -useprecompiled argument.

$ bIncludeEngineSource : True if we should include engine source in the generated solution.

$ bIncludeShaderSource : True if shader source files should be included in generated projects.

$ bIncludeConfigFiles : True if we should include config (.ini) files in the generated project.

$ bIncludeTemplateFiles : True if we should include template files in the generated project.

$ bIncludeEnginePrograms : True if we should include program projects in the generated solution.

$ IncludeCppSource : Whether to include C++ targets

$ bIncludeDotNetPrograms : True if we should include csharp program projects in the generated solution. Pass "-DotNet" to enable this.

$ bIncludeTempTargets : Whether to include temporary targets generated by UAT to support content only projects with non-default settings.

$ PrimaryProjectName : Name of the primary project file -- for example, the base file name for the Visual Studio solution file, or the Xcode project file on Mac.

$ bPrimaryProjectNameFromFolder : If true, sets the primary project name according to the name of the folder it is in.

### CodeLiteGenerator

$ bIncludeDocumentation : True if we should include documentation in the generated projects.

$ bUsePrecompiled : True if build targets should pass the -useprecompiled argument.

$ bIncludeEngineSource : True if we should include engine source in the generated solution.

$ bIncludeShaderSource : True if shader source files should be included in generated projects.

$ bIncludeConfigFiles : True if we should include config (.ini) files in the generated project.

$ bIncludeTemplateFiles : True if we should include template files in the generated project.

$ bIncludeEnginePrograms : True if we should include program projects in the generated solution.

$ IncludeCppSource : Whether to include C++ targets

$ bIncludeDotNetPrograms : True if we should include csharp program projects in the generated solution. Pass "-DotNet" to enable this.

$ bIncludeTempTargets : Whether to include temporary targets generated by UAT to support content only projects with non-default settings.

$ PrimaryProjectName : Name of the primary project file -- for example, the base file name for the Visual Studio solution file, or the Xcode project file on Mac.

$ bPrimaryProjectNameFromFolder : If true, sets the primary project name according to the name of the folder it is in.

### EddieProjectFileGenerator

$ bIncludeDocumentation : True if we should include documentation in the generated projects.

$ bUsePrecompiled : True if build targets should pass the -useprecompiled argument.

$ bIncludeEngineSource : True if we should include engine source in the generated solution.

$ bIncludeShaderSource : True if shader source files should be included in generated projects.

$ bIncludeConfigFiles : True if we should include config (.ini) files in the generated project.

$ bIncludeTemplateFiles : True if we should include template files in the generated project.

$ bIncludeEnginePrograms : True if we should include program projects in the generated solution.

$ IncludeCppSource : Whether to include C++ targets

$ bIncludeDotNetPrograms : True if we should include csharp program projects in the generated solution. Pass "-DotNet" to enable this.

$ bIncludeTempTargets : Whether to include temporary targets generated by UAT to support content only projects with non-default settings.
<<<<<<< HEAD

$ PrimaryProjectName : Name of the primary project file -- for example, the base file name for the Visual Studio solution file, or the Xcode project file on Mac.

=======

$ PrimaryProjectName : Name of the primary project file -- for example, the base file name for the Visual Studio solution file, or the Xcode project file on Mac.

>>>>>>> 4af6daef
$ bPrimaryProjectNameFromFolder : If true, sets the primary project name according to the name of the folder it is in.

### KDevelopGenerator

$ bIncludeDocumentation : True if we should include documentation in the generated projects.

$ bUsePrecompiled : True if build targets should pass the -useprecompiled argument.

$ bIncludeEngineSource : True if we should include engine source in the generated solution.

$ bIncludeShaderSource : True if shader source files should be included in generated projects.

$ bIncludeConfigFiles : True if we should include config (.ini) files in the generated project.

$ bIncludeTemplateFiles : True if we should include template files in the generated project.

$ bIncludeEnginePrograms : True if we should include program projects in the generated solution.

$ IncludeCppSource : Whether to include C++ targets

$ bIncludeDotNetPrograms : True if we should include csharp program projects in the generated solution. Pass "-DotNet" to enable this.

$ bIncludeTempTargets : Whether to include temporary targets generated by UAT to support content only projects with non-default settings.

$ PrimaryProjectName : Name of the primary project file -- for example, the base file name for the Visual Studio solution file, or the Xcode project file on Mac.

$ bPrimaryProjectNameFromFolder : If true, sets the primary project name according to the name of the folder it is in.

### MakefileGenerator

$ bIncludeDocumentation : True if we should include documentation in the generated projects.

$ bUsePrecompiled : True if build targets should pass the -useprecompiled argument.

$ bIncludeEngineSource : True if we should include engine source in the generated solution.

$ bIncludeShaderSource : True if shader source files should be included in generated projects.

$ bIncludeConfigFiles : True if we should include config (.ini) files in the generated project.

$ bIncludeTemplateFiles : True if we should include template files in the generated project.

$ bIncludeEnginePrograms : True if we should include program projects in the generated solution.

$ IncludeCppSource : Whether to include C++ targets

$ bIncludeDotNetPrograms : True if we should include csharp program projects in the generated solution. Pass "-DotNet" to enable this.

$ bIncludeTempTargets : Whether to include temporary targets generated by UAT to support content only projects with non-default settings.

$ PrimaryProjectName : Name of the primary project file -- for example, the base file name for the Visual Studio solution file, or the Xcode project file on Mac.

$ bPrimaryProjectNameFromFolder : If true, sets the primary project name according to the name of the folder it is in.

### QMakefileGenerator

$ bIncludeDocumentation : True if we should include documentation in the generated projects.

$ bUsePrecompiled : True if build targets should pass the -useprecompiled argument.

$ bIncludeEngineSource : True if we should include engine source in the generated solution.

$ bIncludeShaderSource : True if shader source files should be included in generated projects.

$ bIncludeConfigFiles : True if we should include config (.ini) files in the generated project.

$ bIncludeTemplateFiles : True if we should include template files in the generated project.

$ bIncludeEnginePrograms : True if we should include program projects in the generated solution.

$ IncludeCppSource : Whether to include C++ targets

$ bIncludeDotNetPrograms : True if we should include csharp program projects in the generated solution. Pass "-DotNet" to enable this.

$ bIncludeTempTargets : Whether to include temporary targets generated by UAT to support content only projects with non-default settings.
<<<<<<< HEAD

$ PrimaryProjectName : Name of the primary project file -- for example, the base file name for the Visual Studio solution file, or the Xcode project file on Mac.

=======

$ PrimaryProjectName : Name of the primary project file -- for example, the base file name for the Visual Studio solution file, or the Xcode project file on Mac.

>>>>>>> 4af6daef
$ bPrimaryProjectNameFromFolder : If true, sets the primary project name according to the name of the folder it is in.

### RiderProjectFileGenerator

$ bIncludeDocumentation : True if we should include documentation in the generated projects.

$ bUsePrecompiled : True if build targets should pass the -useprecompiled argument.

$ bIncludeEngineSource : True if we should include engine source in the generated solution.

$ bIncludeShaderSource : True if shader source files should be included in generated projects.

$ bIncludeConfigFiles : True if we should include config (.ini) files in the generated project.

$ bIncludeTemplateFiles : True if we should include template files in the generated project.

$ bIncludeEnginePrograms : True if we should include program projects in the generated solution.

$ IncludeCppSource : Whether to include C++ targets

$ bIncludeDotNetPrograms : True if we should include csharp program projects in the generated solution. Pass "-DotNet" to enable this.

$ bIncludeTempTargets : Whether to include temporary targets generated by UAT to support content only projects with non-default settings.

$ PrimaryProjectName : Name of the primary project file -- for example, the base file name for the Visual Studio solution file, or the Xcode project file on Mac.

$ bPrimaryProjectNameFromFolder : If true, sets the primary project name according to the name of the folder it is in.

### VSCodeProjectFileGenerator

$ IncludeAllFiles : Includes all files in the generated workspace.

$ AddDebugAttachConfig : Whether VS Code project generation should include debug configurations to allow attaching to already running processes

$ AddDebugCoreConfig : Whether VS Code project generation should include debug configurations to allow core dump debugging

$ NoCompileCommands : Do not create compile commands json files with compiler arguments for each file; works better with VS Code extension using UBT server mode.

<<<<<<< HEAD
=======
$ UseVSCodeExtension : Create a workspace file for use with VS Code extension that communicates directly with UBT.

>>>>>>> 4af6daef
$ bIncludeDocumentation : True if we should include documentation in the generated projects.

$ bUsePrecompiled : True if build targets should pass the -useprecompiled argument.

$ bIncludeEngineSource : True if we should include engine source in the generated solution.

$ bIncludeShaderSource : True if shader source files should be included in generated projects.

$ bIncludeConfigFiles : True if we should include config (.ini) files in the generated project.

$ bIncludeTemplateFiles : True if we should include template files in the generated project.

$ bIncludeEnginePrograms : True if we should include program projects in the generated solution.

$ IncludeCppSource : Whether to include C++ targets

$ bIncludeDotNetPrograms : True if we should include csharp program projects in the generated solution. Pass "-DotNet" to enable this.

$ bIncludeTempTargets : Whether to include temporary targets generated by UAT to support content only projects with non-default settings.

$ PrimaryProjectName : Name of the primary project file -- for example, the base file name for the Visual Studio solution file, or the Xcode project file on Mac.

$ bPrimaryProjectNameFromFolder : If true, sets the primary project name according to the name of the folder it is in.

### VCMacProjectFileGenerator

$ bIncludeDocumentation : True if we should include documentation in the generated projects.

$ bUsePrecompiled : True if build targets should pass the -useprecompiled argument.

$ bIncludeEngineSource : True if we should include engine source in the generated solution.

$ bIncludeShaderSource : True if shader source files should be included in generated projects.

$ bIncludeConfigFiles : True if we should include config (.ini) files in the generated project.

$ bIncludeTemplateFiles : True if we should include template files in the generated project.

$ bIncludeEnginePrograms : True if we should include program projects in the generated solution.

$ IncludeCppSource : Whether to include C++ targets

$ bIncludeDotNetPrograms : True if we should include csharp program projects in the generated solution. Pass "-DotNet" to enable this.

$ bIncludeTempTargets : Whether to include temporary targets generated by UAT to support content only projects with non-default settings.

$ PrimaryProjectName : Name of the primary project file -- for example, the base file name for the Visual Studio solution file, or the Xcode project file on Mac.

$ bPrimaryProjectNameFromFolder : If true, sets the primary project name according to the name of the folder it is in.

### VCProjectFileGenerator

$ Version : The version of Visual Studio to generate project files for.

$ MaxSharedIncludePaths : Puts the most common include paths in the IncludePath property in the MSBuild project. This significantly reduces Visual Studio memory usage (measured 1.1GB -> 500mb), but seems to be causing issues with Visual Assist. Value here specifies maximum length of the include path list in KB.

$ ExcludedIncludePaths : Semi-colon separated list of paths that should not be added to the projects include paths. Useful for omitting third-party headers (e.g ThirdParty/WebRTC) from intellisense suggestions and reducing memory footprints.

$ ExcludedFilePaths : Semi-colon separated list of paths that should not be added to the projects. Useful for omitting third-party files (e.g ThirdParty/WebRTC) from intellisense suggestions and reducing memory footprints.

$ bBuildUBTInDebug : Forces UBT to be built in debug configuration, regardless of the solution configuration

$ bBuildLiveCodingConsole : Whether to include a dependency on LiveCodingConsole when building targets that support live coding.

$ bIncludeDocumentation : True if we should include documentation in the generated projects.

$ bUsePrecompiled : True if build targets should pass the -useprecompiled argument.

$ bIncludeEngineSource : True if we should include engine source in the generated solution.

$ bIncludeShaderSource : True if shader source files should be included in generated projects.

$ bIncludeConfigFiles : True if we should include config (.ini) files in the generated project.

$ bIncludeTemplateFiles : True if we should include template files in the generated project.

$ bIncludeEnginePrograms : True if we should include program projects in the generated solution.

$ IncludeCppSource : Whether to include C++ targets

$ bIncludeDotNetPrograms : True if we should include csharp program projects in the generated solution. Pass "-DotNet" to enable this.

$ bIncludeTempTargets : Whether to include temporary targets generated by UAT to support content only projects with non-default settings.

$ PrimaryProjectName : Name of the primary project file -- for example, the base file name for the Visual Studio solution file, or the Xcode project file on Mac.

$ bPrimaryProjectNameFromFolder : If true, sets the primary project name according to the name of the folder it is in.

### XcodeProjectFileGenerator

$ bIncludeDocumentation : True if we should include documentation in the generated projects.

$ bUsePrecompiled : True if build targets should pass the -useprecompiled argument.

$ bIncludeEngineSource : True if we should include engine source in the generated solution.

$ bIncludeShaderSource : True if shader source files should be included in generated projects.

$ bIncludeConfigFiles : True if we should include config (.ini) files in the generated project.

$ bIncludeTemplateFiles : True if we should include template files in the generated project.

$ bIncludeEnginePrograms : True if we should include program projects in the generated solution.

$ IncludeCppSource : Whether to include C++ targets

$ bIncludeDotNetPrograms : True if we should include csharp program projects in the generated solution. Pass "-DotNet" to enable this.

$ bIncludeTempTargets : Whether to include temporary targets generated by UAT to support content only projects with non-default settings.
<<<<<<< HEAD

$ PrimaryProjectName : Name of the primary project file -- for example, the base file name for the Visual Studio solution file, or the Xcode project file on Mac.

=======

$ PrimaryProjectName : Name of the primary project file -- for example, the base file name for the Visual Studio solution file, or the Xcode project file on Mac.

>>>>>>> 4af6daef
$ bPrimaryProjectNameFromFolder : If true, sets the primary project name according to the name of the folder it is in.

### SourceFileWorkingSet

$ Provider : Sets the provider to use for determining the working set.

$ RepositoryPath : Sets the path to use for the repository. Interpreted relative to the Unreal Engine root directory (the folder above the Engine folder) -- if relative.

$ GitPath : Sets the path to use for the Git executable. Defaults to "git" (assuming it is in the PATH).

### RemoteMac

$ ServerName : These two variables will be loaded from the XML config file in XmlConfigLoader.Init().

$ UserName : The remote username.

$ SshPrivateKey : If set, instead of looking for RemoteToolChainPrivate.key in the usual places (Documents/Unreal, Engine/UnrealBuildTool/SSHKeys or Engine/Build/SSHKeys), this private key will be used.

$ RsyncAuthentication : The authentication used for Rsync (for the -e rsync flag).

$ SshAuthentication : The authentication used for SSH (probably similar to RsyncAuthentication).

<<<<<<< HEAD
### HoloLensPlatform

$ Compiler : Version of the compiler toolchain to use on HoloLens. A value of "default" will be changed to a specific version at UBT startup.

=======
>>>>>>> 4af6daef
### Log

$ bBackupLogFiles : Whether to backup an existing log file, rather than overwriting it.

$ LogFileBackupCount : The number of log file backups to preserve. Older backups will be deleted.
<|MERGE_RESOLUTION|>--- conflicted
+++ resolved
@@ -2,11 +2,7 @@
 Title: Build Configuration Properties Page
 Crumbs:
 Description: This is a procedurally generated markdown page.
-<<<<<<< HEAD
-Version: 5.2
-=======
 Version: 5.3
->>>>>>> 4af6daef
 
 ### BuildConfiguration
 
@@ -15,8 +11,6 @@
 $ bPrintDebugInfo : Whether debug info should be written to the console.
 
 $ bAllowHybridExecutor : Whether the hybrid executor will be used (a remote executor and local executor).
-
-$ bAllowHordeCompute : Whether Horde remote compute may be used. Highly experimental, disabled by default.
 
 $ bAllowXGE : Whether XGE may be used.
 
@@ -37,12 +31,8 @@
 $ MaxParallelActions : Number of actions that can be executed in parallel. If 0 then code will pick a default based on the number of cores and memory available. Applies to the ParallelExecutor, HybridExecutor, and LocalExecutor
 
 $ bAllCores : Consider logical cores when determining how many total cpu cores are available.
-<<<<<<< HEAD
 
 $ bCompactOutput : Instruct the executor to write compact output e.g. only errors, if supported by the executor. This field is used to hold the value when specified from the command line or XML
-=======
-
-$ bCompactOutput : Instruct the executor to write compact output e.g. only errors, if supported by the executor. This field is used to hold the value when specified from the command line or XML
 
 $ bArtifactRead : If set, artifacts will be read
 
@@ -55,7 +45,6 @@
 $ bUseUnityBuild : Whether to unify C++ code into larger files for faster compilation.
 
 $ bForceUnityBuild : Whether to force C++ source files to be combined into larger files for faster compilation.
->>>>>>> 4af6daef
 
 $ bDebugBuildsActuallyUseDebugCRT : Enables the debug C++ runtime (CRT) for debug builds. By default we always use the release runtime, since the debug version isn't particularly useful when debugging Unreal Engine projects, and linking against the debug CRT libraries forces our third party library dependencies to also be compiled using the debug CRT (and often perform more slowly). Often it can be inconvenient to require a separate copy of the debug versions of third party static libraries simply so that you can debug your program's code.
 
@@ -63,11 +52,8 @@
 
 $ bUseVerse : Whether to use the verse script interface.
 
-<<<<<<< HEAD
-=======
 $ bUseAutoRTFMCompiler : Whether to use the AutoRTFM Clang compiler.
 
->>>>>>> 4af6daef
 $ bUseInlining : Enable inlining for all modules.
 
 $ bUseDebugLiveCodingConsole : Whether to enable support for live coding
@@ -76,8 +62,6 @@
 
 $ bMergeModuleAndGeneratedUnityFiles : Whether to merge module and generated unity files for faster compilation.
 
-$ bMergeModuleAndGeneratedUnityFiles : Whether to merge module and generated unity files for faster compilation.
-
 $ bUseAdaptiveUnityBuild : Use a heuristic to determine which files are currently being iterated on and exclude them from unity blobs, result in faster incremental compile times. The current implementation uses the read-only flag to distinguish the working set, assuming that files will be made writable by the source control system if they are being modified. This is true for Perforce, but not for Git.
 
 $ bAdaptiveUnityDisablesOptimizations : Disable optimization for files that are in the adaptive non-unity working set.
@@ -122,11 +106,7 @@
 
 $ bStressTestUnity : Whether to stress test the C++ unity build robustness by including all C++ files files in a project from a single unified file.
 
-<<<<<<< HEAD
-$ bDetailedUnityFiles : Whether to add additional information to the unity files, such as '_of_X' in the file name.
-=======
 $ bDetailedUnityFiles : Whether to add additional information to the unity files, such as '_of_X' in the file name. Not recommended.
->>>>>>> 4af6daef
 
 $ bDisableDebugInfo : Whether to globally disable debug info generation; see DebugInfoHeuristics.cs for per-config and per-platform options.
 
@@ -138,15 +118,7 @@
 
 $ bUsePCHFiles : Whether PCH files should be used.
 
-<<<<<<< HEAD
-$ bDeterministic : Set flags require for determinstic linking (experimental, may not be fully supported). Deterministic compiling is controlled via ModuleRules.
-
-$ bForceDeterministic : Force set flags require for determinstic compiling and linking (experimental, may not be fully supported). This setting is only recommended for testing, instead:
-        * Set bDeterministic on a per module basis in ModuleRules to control deterministic compiling.
-        * Set bDeterministic on a per target basis in TargetRules to control deterministic linking.
-=======
 $ bChainPCHs : Whether PCHs should be chained when compiling with clang.
->>>>>>> 4af6daef
 
 $ bForceIncludePCHHeadersForGenCppFilesWhenPCHIsDisabled : Whether PCH headers should be force included for gen.cpp files when PCH is disabled.
 
@@ -176,11 +148,8 @@
 
 $ bPGOOptimize : Whether to optimize this build with Profile Guided Optimization (PGO).
 
-<<<<<<< HEAD
-=======
 $ bCodeCoverage : Whether the target requires code coverage compilation and linking.
 
->>>>>>> 4af6daef
 $ bSupportEditAndContinue : Whether to support edit and continue.
 
 $ bOmitFramePointers : Whether to omit frame pointers or not. Disabling is useful for e.g. memory profiling on the PC.
@@ -235,10 +204,6 @@
 
 $ bStopSNDBSCompilationAfterErrors : When enabled, SN-DBS will stop compiling targets after a compile error occurs.  Recommended, as it saves computing resources for others.
 
-$ CStandard : Which C standard to use for compiling this target
-
-$ bStopSNDBSCompilationAfterErrors : When enabled, SN-DBS will stop compiling targets after a compile error occurs.  Recommended, as it saves computing resources for others.
-
 $ bXGENoWatchdogThread : Whether to use the no_watchdog_thread option to prevent VS2015 toolchain stalls.
 
 $ bShowXGEMonitor : Whether to display the XGE build monitor.
@@ -253,11 +218,8 @@
 
 $ bEnableAddressSanitizer : Enables address sanitizer (ASan). Only supported for Visual Studio 2019 16.7.0 and up.
 
-<<<<<<< HEAD
-=======
 $ bEnableLibFuzzer : Enables LibFuzzer. Only supported for Visual Studio 2022 17.0.0 and up.
 
->>>>>>> 4af6daef
 $ bEnableThreadSanitizer : Enables thread sanitizer (TSan).
 
 $ bEnableUndefinedBehaviorSanitizer : Enables undefined behavior sanitizer (UBSan).
@@ -266,15 +228,11 @@
 
 $ bTuneDebugInfoForLLDB : Turns on tuning of debug info for LLDB
 
-<<<<<<< HEAD
+$ bDisableDumpSyms : Whether to globally disable calling dump_syms
+
 $ bUseDSYMFiles : Enables the generation of .dsym files. This can be disabled to enable faster iteration times during development.
-=======
-$ bDisableDumpSyms : Whether to globally disable calling dump_syms
-
-$ bUseDSYMFiles : Enables the generation of .dsym files. This can be disabled to enable faster iteration times during development.
 
 $ bWriteSarif : Whether .sarif files containing errors and warnings are written alongside each .obj, if supported
->>>>>>> 4af6daef
 
 $ bWriteSolutionOptionFile : Whether to write a solution option (suo) file for the sln.
 
@@ -328,8 +286,6 @@
 
 $ bAllowClangLinker : True if we should use the Clang linker (LLD) when we are compiling with Clang, or Intel linker (xilink\xilib) when we are compiling with Intel oneAPI, otherwise we use the MSVC linker.
 
-$ bAllowClangLinker : True if we should use the Clang linker (LLD) when we are compiling with Clang, or Intel linker (xilink\xilib) when we are compiling with Intel oneAPI, otherwise we use the MSVC linker.
-
 $ WindowsSdkVersion : The specific Windows SDK version to use. This may be a specific version number (for example, "8.1", "10.0" or "10.0.10150.0"), or the string "Latest", to select the newest available version. By default, and if it is available, we use the Windows SDK version indicated by WindowsPlatform.DefaultWindowsSdkVersion (otherwise, we use the latest version).
 
 $ bUpdatedCPPMacro : Enables updated __cplusplus macro (/Zc:__cplusplus).
@@ -338,51 +294,28 @@
 
 $ bStrictPreprocessorConformance : Enables new preprocessor conformance (/Zc:preprocessor).
 
-<<<<<<< HEAD
-$ StaticAnalyzerOutputType : The output type to use for the static analyzer.
+$ bStrictEnumTypesConformance : Enables enum types conformance (/Zc:enumTypes) in VS2022 17.4 Preview 4.0+.
+
+$ PCHMemoryAllocationFactor : Determines the amount of memory that the compiler allocates to construct precompiled headers (/Zm).
+
+$ AdditionalLinkerOptions : Allow the target to specify extra options for linking that aren't otherwise noted here
+
+$ bClangTimeTrace : (Experimental) Appends the -ftime-trace argument to the command line for Clang to output a JSON file containing a timeline for the compile. See http://aras-p.info/blog/2019/01/16/time-trace-timeline-flame-chart-profiler-for-Clang/ for more info.
+
+$ bCompilerTrace : Outputs compile timing information so that it can be analyzed.
+
+$ bShowIncludes : Print out files that are included by each source file
+
+$ InlineFunctionExpansionLevel : Which level to use for Inline Function Expansion when TargetRules.bUseInlining is enabled
+
+$ ToolChain : Version of the toolchain to use on Windows platform when a non-msvc Compiler is in use, to locate include paths etc.
 
 $ bStrictConformanceMode : Enables strict standard conformance mode (/permissive-).
 
-$ bUpdatedCPPMacro : Enables updated __cplusplus macro (/Zc:__cplusplus).
-
-$ bStrictInlineConformance : Enables inline conformance (Remove unreferenced COMDAT) (/Zc:inline).
-
-$ bStrictPreprocessorConformance : Enables new preprocessor conformance (/Zc:preprocessor).
-
-=======
->>>>>>> 4af6daef
-$ bStrictEnumTypesConformance : Enables enum types conformance (/Zc:enumTypes) in VS2022 17.4 Preview 4.0+.
-
-$ PCHMemoryAllocationFactor : Determines the amount of memory that the compiler allocates to construct precompiled headers (/Zm).
-
-$ AdditionalLinkerOptions : Allow the target to specify extra options for linking that aren't otherwise noted here
-
-<<<<<<< HEAD
-$ bUseFastGenProfile : If specified along with -PGOProfile, then /FASTGENPROFILE will be used instead of /GENPROFILE. This usually means that the PGO data is generated faster, but the resulting data may not yield as efficient optimizations during -PGOOptimize
-
-=======
->>>>>>> 4af6daef
-$ bClangTimeTrace : (Experimental) Appends the -ftime-trace argument to the command line for Clang to output a JSON file containing a timeline for the compile. See http://aras-p.info/blog/2019/01/16/time-trace-timeline-flame-chart-profiler-for-Clang/ for more info.
-
-$ bCompilerTrace : Outputs compile timing information so that it can be analyzed.
-
-$ bShowIncludes : Print out files that are included by each source file
-
-<<<<<<< HEAD
 ### TargetRules
 
-=======
-$ InlineFunctionExpansionLevel : Which level to use for Inline Function Expansion when TargetRules.bUseInlining is enabled
-
-$ ToolChain : Version of the toolchain to use on Windows platform when a non-msvc Compiler is in use, to locate include paths etc.
-
-$ bStrictConformanceMode : Enables strict standard conformance mode (/permissive-).
-
-### TargetRules
-
 $ bCompileChaosVisualDebuggerSupport : Whether to compile in Chaos Visual Debugger (CVD) support features to record the state of the physics simulation
 
->>>>>>> 4af6daef
 $ bDisableInliningGenCpps : Disable supports for inlining gen.cpps
 
 ### ModuleConfiguration
@@ -395,19 +328,14 @@
 
 $ DisableOptimizeCode : List of modules to disable optimizations for
 
-<<<<<<< HEAD
+$ OptimizeForSize : List of modules to optimize for size. This allows the target to override module optimization level Note that this may disable PCH usage if a private PCH is not provided
+
+$ OptimizeForSizeAndSpeed : List of modules to optimize for size and speed. This allows the target to override module optimization level Note that this may disable PCH usage if a private PCH is not provided
+
 ### TestTargetRules
 
-=======
-$ OptimizeForSize : List of modules to optimize for size. This allows the target to override module optimization level Note that this may disable PCH usage if a private PCH is not provided
-
-$ OptimizeForSizeAndSpeed : List of modules to optimize for size and speed. This allows the target to override module optimization level Note that this may disable PCH usage if a private PCH is not provided
-
-### TestTargetRules
-
 $ bCompileChaosVisualDebuggerSupport : Whether to compile in Chaos Visual Debugger (CVD) support features to record the state of the physics simulation
 
->>>>>>> 4af6daef
 $ bDisableInliningGenCpps : Disable supports for inlining gen.cpps
 
 ### FASTBuild
@@ -432,19 +360,8 @@
 
 $ MsvcCRTRedistVersion : Which MSVC CRT Redist version to use
 
-<<<<<<< HEAD
-### HordeExecutor
-
-$ NumRemoteParallelProcesses : How many processes that will be executed in parallel remotely
-
-$ RemoteProcessOnly : Only run work remotely, for testing
-
-$ RetryFailedRemote : Retry actions locally when failed remotely.
-
-=======
 $ CompilerVersion : Which MSVC Compiler version to use
 
->>>>>>> 4af6daef
 ### ParallelExecutor
 
 $ MaxProcessorCount : Maximum processor count for local execution.
@@ -465,13 +382,10 @@
 
 $ bPrintActionTargetNames : Add target names for each action executed
 
-<<<<<<< HEAD
-=======
 $ bUseActionWeights : Whether to take into account the Action's weight when determining to do more work or not.
 
 $ bShowCPUUtilization : Whether to show CPU utilization after the work is complete.
 
->>>>>>> 4af6daef
 ### SNDBS
 
 $ bAllowOverVpn : When set to false, SNDBS will not be enabled when running connected to the coordinator over VPN. Configure VPN-assigned subnets via the VpnSubnets parameter.
@@ -536,15 +450,10 @@
 
 $ Configurations : Names of configurations to include in the generated project files. See UnrealTargetConfiguration for valid entries
 
-<<<<<<< HEAD
-$ PrimaryProjectName : Name of the primary project file -- for example, the base file name for the Visual Studio solution file, or the Xcode project file on Mac.
-
-=======
 $ bGatherThirdPartySource : If true, we'll parse subdirectories of third-party projects to locate source and header files to include in the generated projects.  This can make the generated projects quite a bit bigger, but makes it easier to open files directly from the IDE.
 
 $ PrimaryProjectName : Name of the primary project file -- for example, the base file name for the Visual Studio solution file, or the Xcode project file on Mac.
 
->>>>>>> 4af6daef
 $ bPrimaryProjectNameFromFolder : If true, sets the primary project name according to the name of the folder it is in.
 
 $ bIncludeTestAndShippingConfigs : Whether we should include configurations for "Test" and "Shipping" in generated projects. Pass "-NoShippingConfigs" to disable this.
@@ -586,15 +495,9 @@
 $ bIncludeDotNetPrograms : True if we should include csharp program projects in the generated solution. Pass "-DotNet" to enable this.
 
 $ bIncludeTempTargets : Whether to include temporary targets generated by UAT to support content only projects with non-default settings.
-<<<<<<< HEAD
-
-$ PrimaryProjectName : Name of the primary project file -- for example, the base file name for the Visual Studio solution file, or the Xcode project file on Mac.
-
-=======
-
-$ PrimaryProjectName : Name of the primary project file -- for example, the base file name for the Visual Studio solution file, or the Xcode project file on Mac.
-
->>>>>>> 4af6daef
+
+$ PrimaryProjectName : Name of the primary project file -- for example, the base file name for the Visual Studio solution file, or the Xcode project file on Mac.
+
 $ bPrimaryProjectNameFromFolder : If true, sets the primary project name according to the name of the folder it is in.
 
 ### CMakefileGenerator
@@ -670,15 +573,9 @@
 $ bIncludeDotNetPrograms : True if we should include csharp program projects in the generated solution. Pass "-DotNet" to enable this.
 
 $ bIncludeTempTargets : Whether to include temporary targets generated by UAT to support content only projects with non-default settings.
-<<<<<<< HEAD
-
-$ PrimaryProjectName : Name of the primary project file -- for example, the base file name for the Visual Studio solution file, or the Xcode project file on Mac.
-
-=======
-
-$ PrimaryProjectName : Name of the primary project file -- for example, the base file name for the Visual Studio solution file, or the Xcode project file on Mac.
-
->>>>>>> 4af6daef
+
+$ PrimaryProjectName : Name of the primary project file -- for example, the base file name for the Visual Studio solution file, or the Xcode project file on Mac.
+
 $ bPrimaryProjectNameFromFolder : If true, sets the primary project name according to the name of the folder it is in.
 
 ### KDevelopGenerator
@@ -754,15 +651,9 @@
 $ bIncludeDotNetPrograms : True if we should include csharp program projects in the generated solution. Pass "-DotNet" to enable this.
 
 $ bIncludeTempTargets : Whether to include temporary targets generated by UAT to support content only projects with non-default settings.
-<<<<<<< HEAD
-
-$ PrimaryProjectName : Name of the primary project file -- for example, the base file name for the Visual Studio solution file, or the Xcode project file on Mac.
-
-=======
-
-$ PrimaryProjectName : Name of the primary project file -- for example, the base file name for the Visual Studio solution file, or the Xcode project file on Mac.
-
->>>>>>> 4af6daef
+
+$ PrimaryProjectName : Name of the primary project file -- for example, the base file name for the Visual Studio solution file, or the Xcode project file on Mac.
+
 $ bPrimaryProjectNameFromFolder : If true, sets the primary project name according to the name of the folder it is in.
 
 ### RiderProjectFileGenerator
@@ -801,11 +692,8 @@
 
 $ NoCompileCommands : Do not create compile commands json files with compiler arguments for each file; works better with VS Code extension using UBT server mode.
 
-<<<<<<< HEAD
-=======
 $ UseVSCodeExtension : Create a workspace file for use with VS Code extension that communicates directly with UBT.
 
->>>>>>> 4af6daef
 $ bIncludeDocumentation : True if we should include documentation in the generated projects.
 
 $ bUsePrecompiled : True if build targets should pass the -useprecompiled argument.
@@ -915,15 +803,9 @@
 $ bIncludeDotNetPrograms : True if we should include csharp program projects in the generated solution. Pass "-DotNet" to enable this.
 
 $ bIncludeTempTargets : Whether to include temporary targets generated by UAT to support content only projects with non-default settings.
-<<<<<<< HEAD
-
-$ PrimaryProjectName : Name of the primary project file -- for example, the base file name for the Visual Studio solution file, or the Xcode project file on Mac.
-
-=======
-
-$ PrimaryProjectName : Name of the primary project file -- for example, the base file name for the Visual Studio solution file, or the Xcode project file on Mac.
-
->>>>>>> 4af6daef
+
+$ PrimaryProjectName : Name of the primary project file -- for example, the base file name for the Visual Studio solution file, or the Xcode project file on Mac.
+
 $ bPrimaryProjectNameFromFolder : If true, sets the primary project name according to the name of the folder it is in.
 
 ### SourceFileWorkingSet
@@ -946,13 +828,6 @@
 
 $ SshAuthentication : The authentication used for SSH (probably similar to RsyncAuthentication).
 
-<<<<<<< HEAD
-### HoloLensPlatform
-
-$ Compiler : Version of the compiler toolchain to use on HoloLens. A value of "default" will be changed to a specific version at UBT startup.
-
-=======
->>>>>>> 4af6daef
 ### Log
 
 $ bBackupLogFiles : Whether to backup an existing log file, rather than overwriting it.
