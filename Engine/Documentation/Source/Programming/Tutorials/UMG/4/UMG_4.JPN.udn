﻿INTSourceChangelist:3782314
Availability:Public
Title:4.ゲーム モードの設定
Crumbs:%ROOT%, Programming, Programming/Tutorials, Programming/Tutorials/UMG
Description:Main Menu ウィジェットを使用するためにゲーム モードを設定します。
version:4.14

[VAR:Steps]
[OBJECT:Navigation]
	[PARAM:previous]
		[前のステップ](Programming\Tutorials\UMG\3 "%Programming\Tutorials\UMG\3:title%")
	[/PARAM]
	[PARAM:current]
	[/PARAM]
	[PARAM:home]
		[](Programming\Tutorials\UMG)
	[/PARAM]
	[PARAM:next]
		[次のステップ](Programming\Tutorials\UMG\5 "%Programming\Tutorials\UMG\5:title%")
	[/PARAM]
[/OBJECT]
[/VAR]




1. プロジェクトの **Game Mode** に基づいて、**コンテンツ ブラウザ** で **Blueprint クラス** を追加します。このクラスを追加することにより、この 2 つのクラスに公開された変数に好きな値を設定することができるようになります。以下の方法で実行します。

	* **コンテンツ ブラウザ** で **[Add (追加)]** ボタンをクリックします。

	[![](AddNewBPClass.png)](AddNewBPClass.png)

	* 親クラスに **HowTo_UMGGameMode** を選びます。クラスが **[All Classes (すべてのクラス)]** セクションにリスト表示されます。

	[![](PickParentClassForGameModeBP.png)](PickParentClassForGameModeBP.png)

	* 生成された Blueprint アセットに「MenuGameMode」と名前を付けます。

1. ゲーム内にマウスカーソルを表示するには、Game Mode で作成したように、**Player Controller** のブループリントを作成しなくてはいけません。

	* **コンテンツ ブラウザ** で再度 **[Add (追加)]** ボタンをクリックします。

	* [Common Classes] セクションから [Player Controller] を選びます。

	* ブループリントに「MenuPlayerController」と名前を付けます。

1. MenuPlayerController を編集します。

	* **[Show Mouse Cursor (マウスカーソルを表示)]** ボックスをチェックします。

	[![](GamePlayerController.png)](GamePlayerController.png)

1. MenuGameMode を編集します。

	* ゲームを開始したらメニューが開くように、**Starting Widget クラス** を MainMenu アセットに設定しなくてはいけません。

	* メニュー内をプレイヤーが飛び回らないように、**Default Pawn クラス** は **DefaultPawn** ではなく **Pawn** に設定しなくてはいけません。

	* ゲーム内にマウスカーソルを表示するために、**Player Controller クラス** を既に作成した MenuPlayerController アセットに設定しなくてはいけません。

	[![](ConfigureGameMode.png)](ConfigureGameMode.png)

1. **ブループリント** を使用するには、**[レベル エディタ]** ウィンドウへ戻って、**Setting (設定)** ボタンで現在の **レベル** を **World Settings (ワールド設定)** に変更しなくてはいけません。

	[![](WorldSettingsBar.png)](WorldSettingsBar.png)

	[REGION:note]デフォルトの **ゲームモード** は、**[Maps and Modes]** セクションの **[Project Settings (プロジェクトの設定)]** メニューからも設定出来ます。この設定方法を使用した場合、個別にオーバーライドしない限り、すべてのレベルは選択したゲームモードがデフォルト設定となります。どの方法を使用するかは、プロジェクトをどのように設定するかによって決まります。[/REGION]

1. **World Settings Panel (ワールド設定パネル)** が開きます。デフォルトでは **[Details] パネル** にドッキングしますが、別の場所へ移動することも出来ます。**Game Mode Override** フィールドを MenuGameMode アセットに設定します。

	[![](WorldSettings.png)](WorldSettings.png)


カスタムの Game Mode アセットがレベルで有効になって、メインメニューをロードするようになります。マウスカーソルを表示するプレイヤー コントローラーを使用します。ここでゲームを実行すると、[Quit] ボタンが設定通り機能して、[New Game] ボタンは空のメニュー スクリーンへ移動します。次に、New Game メニューを設定します。

<<<<<<< HEAD
[OBJECT:Section]
    [PARAMLITERAL:id]
    code
    [/PARAMLITERAL]
    [PARAM:heading]
    完成コード
    [/PARAM]
    [PARAM:content]
		**HowTo_UMG.Build.cs**
			// Copyright 1998-2018 Epic Games, Inc. All Rights Reserved.
=======
## 完成コード
>>>>>>> a23640a2

**HowTo_UMG.Build.cs**

	// Copyright 1998-2017 Epic Games, Inc. All Rights Reserved.

<<<<<<< HEAD
		**HowTo_UMGGameMode.h**
			// Copyright 1998-2018 Epic Games, Inc. All Rights Reserved.
=======
	using UnrealBuildTool;
>>>>>>> a23640a2

	public class HowTo_UMG :ModuleRules
	{
		public HowTo_UMG(TargetInfo Target)
		{
			PublicDependencyModuleNames.AddRange(new string[] { "Core", "CoreUObject", "Engine", "InputCore", "UMG" });

			//PrivateDependencyModuleNames.AddRange(new string[] {  });

			// Uncomment if you are using Slate UI (スレート UI を使用している場合はコメント行を外します)
			PrivateDependencyModuleNames.AddRange(new string[] { "Slate", "SlateCore" });

			// Uncomment if you are using online features (オンライン機能を使用している場合はコメント行を外します)

			// PrivateDependencyModuleNames.Add("OnlineSubsystem");
			// if ((Target.Platform == UnrealTargetPlatform.Win32) || (Target.Platform == UnrealTargetPlatform.Win64))
			// {
			//		if (UEBuildConfiguration.bCompileSteamOSS == true)
			//		{
			//			DynamicallyLoadedModuleNames.Add("OnlineSubsystemSteam");
			//		}
			// }
		}
	}

**HowTo_UMGGameMode.h**

	// Copyright 1998-2017 Epic Games, Inc. All Rights Reserved.

<<<<<<< HEAD
		**HowTo_UMGGameMode.cpp**
			// Copyright 1998-2018 Epic Games, Inc. All Rights Reserved.
=======
	#pragma once
>>>>>>> a23640a2

	#include "Blueprint/UserWidget.h"
	#include "GameFramework/GameModeBase.h"
	#include "HowTo_UMGGameMode.generated.h"

	/**
		* 
		*/
	UCLASS()
	class HOWTO_UMG_API AHowTo_UMGGameMode : public AGameModeBase
	{
		GENERATED_BODY()

<<<<<<< HEAD
			void AHowTo_UMGGameMode::ChangeMenuWidget(TSubclassOf<UUserWidget> NewWidgetClass)
			{
				if (CurrentWidget != nullptr)
				{
					CurrentWidget->RemoveFromViewport();
					CurrentWidget = nullptr;
				}
				if (NewWidgetClass != nullptr)
				{
					CurrentWidget = CreateWidget<UUserWidget>(GetWorld(), NewWidgetClass);
					if (CurrentWidget != nullptr)
					{
						CurrentWidget->AddToViewport();
					}
				}
			}
		**HowTo_UMGPlayerController.h**
			// Copyright 1998-2018 Epic Games, Inc. All Rights Reserved.
=======
	public:
		/** 現在のメニューウィジェットを取り除き、指定されたクラスがあればそこから新しいものを作成します */
		UFUNCTION(BlueprintCallable, Category = "UMG Game")
		void ChangeMenuWidget(TSubclassOf<UUserWidget> NewWidgetClass);
>>>>>>> a23640a2

	protected:
		/** Called when the game starts. (ゲーム開始時に呼び出されます) */
		virtual void BeginPlay() override;

		/** ゲーム開始時にメニューとして使用するウィジェット クラスです */
		UPROPERTY(EditAnywhere, BlueprintReadOnly, Category = "UMG Game")
		TSubclassOf<UUserWidget> StartingWidgetClass;

		/** メニューとして使用するウィジェット インスタンスです */
		UPROPERTY()
		UUserWidget* CurrentWidget;
	};

**HowTo_UMGGameMode.cpp**

	// Copyright 1998-2017 Epic Games, Inc. All Rights Reserved.

<<<<<<< HEAD
		**HowTo_UMGPlayerController.cpp**
			// Copyright 1998-2018 Epic Games, Inc. All Rights Reserved.
=======
	#include "HowTo_UMG.h"
	#include "HowTo_UMGGameMode.h"
>>>>>>> a23640a2

	void AHowTo_UMGGameMode::BeginPlay()
	{
		Super::BeginPlay();
		ChangeMenuWidget(StartingWidgetClass);
	}

	void AHowTo_UMGGameMode::ChangeMenuWidget(TSubclassOf<UUserWidget> NewWidgetClass)
	{
		if (CurrentWidget != nullptr)
		{
			CurrentWidget->RemoveFromViewport();
			CurrentWidget = nullptr;
		}
		if (NewWidgetClass != nullptr)
		{
			CurrentWidget = CreateWidget<UUserWidget>(GetWorld(), NewWidgetClass);
			if (CurrentWidget != nullptr)
			{
				CurrentWidget->AddToViewport();
			}
		}
	}

**HowTo_UMGPlayerController.h**

	// Copyright 1998-2016 Epic Games, Inc. All Rights Reserved.

	#pragma once

	#include "GameFramework/PlayerController.h"
	#include "HowTo_UMGPlayerController.generated.h"

	/**
		* 
		*/
	UCLASS()
	class HOWTO_UMG_API AHowTo_UMGPlayerController : public APlayerController
	{
		GENERATED_BODY()

	public:
		virtual void BeginPlay() override;
	};

**HowTo_UMGPlayerController.cpp**

	// Copyright 1998-2016 Epic Games, Inc. All Rights Reserved.

	#include "HowTo_UMG.h"
	#include "HowTo_UMGPlayerController.h"

	void AHowTo_UMGPlayerController::BeginPlay()
	{
		Super::BeginPlay();
		SetInputMode(FInputModeGameAndUI());
	}

<|MERGE_RESOLUTION|>--- conflicted
+++ resolved
@@ -73,31 +73,13 @@
 
 カスタムの Game Mode アセットがレベルで有効になって、メインメニューをロードするようになります。マウスカーソルを表示するプレイヤー コントローラーを使用します。ここでゲームを実行すると、[Quit] ボタンが設定通り機能して、[New Game] ボタンは空のメニュー スクリーンへ移動します。次に、New Game メニューを設定します。
 
-<<<<<<< HEAD
-[OBJECT:Section]
-    [PARAMLITERAL:id]
-    code
-    [/PARAMLITERAL]
-    [PARAM:heading]
-    完成コード
-    [/PARAM]
-    [PARAM:content]
-		**HowTo_UMG.Build.cs**
-			// Copyright 1998-2018 Epic Games, Inc. All Rights Reserved.
-=======
 ## 完成コード
->>>>>>> a23640a2
 
 **HowTo_UMG.Build.cs**
 
 	// Copyright 1998-2017 Epic Games, Inc. All Rights Reserved.
 
-<<<<<<< HEAD
-		**HowTo_UMGGameMode.h**
-			// Copyright 1998-2018 Epic Games, Inc. All Rights Reserved.
-=======
 	using UnrealBuildTool;
->>>>>>> a23640a2
 
 	public class HowTo_UMG :ModuleRules
 	{
@@ -127,12 +109,7 @@
 
 	// Copyright 1998-2017 Epic Games, Inc. All Rights Reserved.
 
-<<<<<<< HEAD
-		**HowTo_UMGGameMode.cpp**
-			// Copyright 1998-2018 Epic Games, Inc. All Rights Reserved.
-=======
 	#pragma once
->>>>>>> a23640a2
 
 	#include "Blueprint/UserWidget.h"
 	#include "GameFramework/GameModeBase.h"
@@ -146,31 +123,10 @@
 	{
 		GENERATED_BODY()
 
-<<<<<<< HEAD
-			void AHowTo_UMGGameMode::ChangeMenuWidget(TSubclassOf<UUserWidget> NewWidgetClass)
-			{
-				if (CurrentWidget != nullptr)
-				{
-					CurrentWidget->RemoveFromViewport();
-					CurrentWidget = nullptr;
-				}
-				if (NewWidgetClass != nullptr)
-				{
-					CurrentWidget = CreateWidget<UUserWidget>(GetWorld(), NewWidgetClass);
-					if (CurrentWidget != nullptr)
-					{
-						CurrentWidget->AddToViewport();
-					}
-				}
-			}
-		**HowTo_UMGPlayerController.h**
-			// Copyright 1998-2018 Epic Games, Inc. All Rights Reserved.
-=======
 	public:
 		/** 現在のメニューウィジェットを取り除き、指定されたクラスがあればそこから新しいものを作成します */
 		UFUNCTION(BlueprintCallable, Category = "UMG Game")
 		void ChangeMenuWidget(TSubclassOf<UUserWidget> NewWidgetClass);
->>>>>>> a23640a2
 
 	protected:
 		/** Called when the game starts. (ゲーム開始時に呼び出されます) */
@@ -189,13 +145,8 @@
 
 	// Copyright 1998-2017 Epic Games, Inc. All Rights Reserved.
 
-<<<<<<< HEAD
-		**HowTo_UMGPlayerController.cpp**
-			// Copyright 1998-2018 Epic Games, Inc. All Rights Reserved.
-=======
 	#include "HowTo_UMG.h"
 	#include "HowTo_UMGGameMode.h"
->>>>>>> a23640a2
 
 	void AHowTo_UMGGameMode::BeginPlay()
 	{
