--- conflicted
+++ resolved
@@ -108,20 +108,7 @@
 
 ## 作業中のコード
 
-<<<<<<< HEAD
-[OBJECT:Section]
-    [PARAMLITERAL:id]
-    コード
-    [/PARAMLITERAL]
-    [PARAM:heading]
-	    作業中のコード
-    [/PARAM]
-    [PARAM:content]
-		**Countdown.h**
-			// Copyright 1998-2018 Epic Games, Inc. All Rights Reserved.
-=======
 **Countdown.h**
->>>>>>> a23640a2
 
 	// Copyright 1998-2017 Epic Games, Inc. All Rights Reserved.
 
@@ -162,12 +149,7 @@
 	};
 
 
-<<<<<<< HEAD
-		**Countdown.cpp**
-			// Copyright 1998-2018 Epic Games, Inc. All Rights Reserved.
-=======
 **Countdown.cpp**
->>>>>>> a23640a2
 
 	// Copyright 1998-2017 Epic Games, Inc. All Rights Reserved.
 
