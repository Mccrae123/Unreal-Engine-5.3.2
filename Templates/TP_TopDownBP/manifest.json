{
	"Version": 1,
	"Name": [
		{
			"Language": "en",
			"Text": "Top Down"
		},
		{
			"Language": "ko",
			"Text": "탑다운"
		},
		{
			"Language": "zh-Hans",
			"Text": "俯视角游戏"
		},
		{
			"Language": "ja",
			"Text": "トップダウン"
		}
	],
	"Description": [
		{
			"Language": "en",
			"Text": "The top down template features a playable character where the camera is positioned behind and above the avatar at greater distance than in third person perspective. The player is controlled by using the mouse, gamepad, or touchscreen and moves the character by clicking on a destination, or following the cursor if input is held. This perspective is often used in action role playing games."
		},
		{
			"Language": "ko",
			"Text": "탑다운 템플릿에는 플레이 가능한 캐릭터가 포함되어 있으며 카메라가 아바타 머리 위 약간 뒤쪽에서 삼인칭 시점보다 더 원거리에 위치합니다. 플레이어는 마우스, 게임패드나 터치스크린으로 제어되고, 목적지를 클릭하거나 입력을 유지하여 커서에 따라 캐릭터를 움직일 수 있습니다. 이 시점은 주로 액션 RPG에 활용됩니다."
		},
		{
			"Language": "zh-Hans",
			"Text": "俯视角游戏模板包含一个可操控的角色以及一台位于角色后上方的摄像机。摄像机的位置比第三人称视角模板中的要高很多。玩家可以通过点击鼠标、触控板或触摸屏来选择目的地并移动角色，或持续按下鼠标来移动角色。此视角常用于动作角色扮演类游戏。"
		},
		{
			"Language": "ja",
			"Text": "トップダウン テンプレートは、カメラがアバターの後ろと上に配置されている (サードパーソン視点よりも距離が遠い位置) プレイ可能なキャラクターを特徴としています。プレイヤーは、マウス、ゲームパッド、またはタッチ スクリーンの使用により制御され、目的地をクリックするか、入力が保持されている場合はカーソルをたどることでキャラクターを移動させます。この視点は、アクション ロールプレイ ゲームでよく使用されます。"
		}
	],
	"AssetTypes": [
		{
			"Language": "en",
			"Text": "Animation Sequence, Skeletal Mesh, Animation Blueprint, Skeleton"
		}
	],
	"SearchTags": [
		{
			"Language": "en",
			"Text": "RPG,Role Playing,Top Down"
		}
	],
	"ClassTypes": "Character, PlayerController, CameraComponent, SpringArmComponent, GameMode",
	"Category": "BlueprintFeature",
<<<<<<< HEAD
	"FocusAsset": "/Game/TopDown/Blueprints",
=======
	"FocusAsset": "/Game/TopDown/Blueprints/BP_TopDownCharacter.BP_TopDownCharacter",
>>>>>>> d731a049
	"Thumbnail": "TP_TopDownBP.png",
	"Screenshots": [
		"TP_TopDownBP_Preview.png"
	],
	"AdditionalFeaturePacks": [
		{
			"MountName": "LevelPrototyping",
<<<<<<< HEAD
			"DetailLevels":
			[			
=======
			"DetailLevels": [
>>>>>>> d731a049
				"High"
			]
		},
		{
			"MountName": "Cursor",
<<<<<<< HEAD
			"DetailLevels":
			[			
=======
			"DetailLevels": [
>>>>>>> d731a049
				"Standard"
			]
		},
		{
			"MountName": "Characters",
<<<<<<< HEAD
			"DetailLevels":
			[
=======
			"DetailLevels": [
>>>>>>> d731a049
				"High"
			]
		}
	]
}<|MERGE_RESOLUTION|>--- conflicted
+++ resolved
@@ -50,11 +50,7 @@
 	],
 	"ClassTypes": "Character, PlayerController, CameraComponent, SpringArmComponent, GameMode",
 	"Category": "BlueprintFeature",
-<<<<<<< HEAD
-	"FocusAsset": "/Game/TopDown/Blueprints",
-=======
 	"FocusAsset": "/Game/TopDown/Blueprints/BP_TopDownCharacter.BP_TopDownCharacter",
->>>>>>> d731a049
 	"Thumbnail": "TP_TopDownBP.png",
 	"Screenshots": [
 		"TP_TopDownBP_Preview.png"
@@ -62,34 +58,19 @@
 	"AdditionalFeaturePacks": [
 		{
 			"MountName": "LevelPrototyping",
-<<<<<<< HEAD
-			"DetailLevels":
-			[			
-=======
 			"DetailLevels": [
->>>>>>> d731a049
 				"High"
 			]
 		},
 		{
 			"MountName": "Cursor",
-<<<<<<< HEAD
-			"DetailLevels":
-			[			
-=======
 			"DetailLevels": [
->>>>>>> d731a049
 				"Standard"
 			]
 		},
 		{
 			"MountName": "Characters",
-<<<<<<< HEAD
-			"DetailLevels":
-			[
-=======
 			"DetailLevels": [
->>>>>>> d731a049
 				"High"
 			]
 		}
