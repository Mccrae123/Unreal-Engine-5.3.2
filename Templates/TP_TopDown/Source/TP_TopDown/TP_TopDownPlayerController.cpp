// Copyright Epic Games, Inc. All Rights Reserved.

#include "TP_TopDownPlayerController.h"
#include "GameFramework/Pawn.h"
#include "Blueprint/AIBlueprintHelperLibrary.h"
#include "NiagaraSystem.h"
#include "NiagaraFunctionLibrary.h"
#include "TP_TopDownCharacter.h"
#include "Engine/World.h"
#include "EnhancedInputComponent.h"
#include "EnhancedInputSubsystems.h"

ATP_TopDownPlayerController::ATP_TopDownPlayerController()
{
	bShowMouseCursor = true;
	DefaultMouseCursor = EMouseCursor::Default;
<<<<<<< HEAD
=======
	CachedDestination = FVector::ZeroVector;
	FollowTime = 0.f;
>>>>>>> d731a049
}

void ATP_TopDownPlayerController::BeginPlay()
{
	// Call the base class  
	Super::BeginPlay();

<<<<<<< HEAD
	if(bInputPressed)
	{
		FollowTime += DeltaTime;

		// Look for the touch location
		FVector HitLocation = FVector::ZeroVector;
		FHitResult Hit;
		if(bIsTouch)
		{
			GetHitResultUnderFinger(ETouchIndex::Touch1, ECC_Visibility, true, Hit);
		}
		else
		{
			GetHitResultUnderCursor(ECC_Visibility, true, Hit);
		}
		HitLocation = Hit.Location;

		// Direct the Pawn towards that location
		APawn* const MyPawn = GetPawn();
		if(MyPawn)
		{
			FVector WorldDirection = (HitLocation - MyPawn->GetActorLocation()).GetSafeNormal();
			MyPawn->AddMovementInput(WorldDirection, 1.f, false);
		}
	}
	else
	{
		FollowTime = 0.f;
=======
	//Add Input Mapping Context
	if (UEnhancedInputLocalPlayerSubsystem* Subsystem = ULocalPlayer::GetSubsystem<UEnhancedInputLocalPlayerSubsystem>(GetLocalPlayer()))
	{
		Subsystem->AddMappingContext(DefaultMappingContext, 0);
>>>>>>> d731a049
	}
}

void ATP_TopDownPlayerController::SetupInputComponent()
{
	// set up gameplay key bindings
	Super::SetupInputComponent();

<<<<<<< HEAD
	InputComponent->BindAction("SetDestination", IE_Pressed, this, &ATP_TopDownPlayerController::OnSetDestinationPressed);
	InputComponent->BindAction("SetDestination", IE_Released, this, &ATP_TopDownPlayerController::OnSetDestinationReleased);

	// support touch devices 
	InputComponent->BindTouch(EInputEvent::IE_Pressed, this, &ATP_TopDownPlayerController::OnTouchPressed);
	InputComponent->BindTouch(EInputEvent::IE_Released, this, &ATP_TopDownPlayerController::OnTouchReleased);

}

void ATP_TopDownPlayerController::OnSetDestinationPressed()
{
	// We flag that the input is being pressed
	bInputPressed = true;
	// Just in case the character was moving because of a previous short press we stop it
	StopMovement();
}

void ATP_TopDownPlayerController::OnSetDestinationReleased()
{
	// Player is no longer pressing the input
	bInputPressed = false;

	// If it was a short press
	if(FollowTime <= ShortPressThreshold)
	{
		// We look for the location in the world where the player has pressed the input
		FVector HitLocation = FVector::ZeroVector;
		FHitResult Hit;
		GetHitResultUnderCursor(ECC_Visibility, true, Hit);
		HitLocation = Hit.Location;

		// We move there and spawn some particles
		UAIBlueprintHelperLibrary::SimpleMoveToLocation(this, HitLocation);
		UNiagaraFunctionLibrary::SpawnSystemAtLocation(this, FXCursor, HitLocation, FRotator::ZeroRotator, FVector(1.f, 1.f, 1.f), true, true, ENCPoolMethod::None, true);
=======
	// Set up action bindings
	if (UEnhancedInputComponent* EnhancedInputComponent = CastChecked<UEnhancedInputComponent>(InputComponent))
	{
		// Setup mouse input events
		EnhancedInputComponent->BindAction(SetDestinationClickAction, ETriggerEvent::Started, this, &ATP_TopDownPlayerController::OnInputStarted);
		EnhancedInputComponent->BindAction(SetDestinationClickAction, ETriggerEvent::Triggered, this, &ATP_TopDownPlayerController::OnSetDestinationTriggered);
		EnhancedInputComponent->BindAction(SetDestinationClickAction, ETriggerEvent::Completed, this, &ATP_TopDownPlayerController::OnSetDestinationReleased);
		EnhancedInputComponent->BindAction(SetDestinationClickAction, ETriggerEvent::Canceled, this, &ATP_TopDownPlayerController::OnSetDestinationReleased);

		// Setup touch input events
		EnhancedInputComponent->BindAction(SetDestinationTouchAction, ETriggerEvent::Started, this, &ATP_TopDownPlayerController::OnInputStarted);
		EnhancedInputComponent->BindAction(SetDestinationTouchAction, ETriggerEvent::Triggered, this, &ATP_TopDownPlayerController::OnTouchTriggered);
		EnhancedInputComponent->BindAction(SetDestinationTouchAction, ETriggerEvent::Completed, this, &ATP_TopDownPlayerController::OnTouchReleased);
		EnhancedInputComponent->BindAction(SetDestinationTouchAction, ETriggerEvent::Canceled, this, &ATP_TopDownPlayerController::OnTouchReleased);
	}
}

void ATP_TopDownPlayerController::OnInputStarted()
{
	StopMovement();
}

// Triggered every frame when the input is held down
void ATP_TopDownPlayerController::OnSetDestinationTriggered()
{
	// We flag that the input is being pressed
	FollowTime += GetWorld()->GetDeltaSeconds();
	
	// We look for the location in the world where the player has pressed the input
	FHitResult Hit;
	bool bHitSuccessful = false;
	if (bIsTouch)
	{
		bHitSuccessful = GetHitResultUnderFinger(ETouchIndex::Touch1, ECollisionChannel::ECC_Visibility, true, Hit);
	}
	else
	{
		bHitSuccessful = GetHitResultUnderCursor(ECollisionChannel::ECC_Visibility, true, Hit);
	}

	// If we hit a surface, cache the location
	if (bHitSuccessful)
	{
		CachedDestination = Hit.Location;
	}
	
	// Move towards mouse pointer or touch
	APawn* ControlledPawn = GetPawn();
	if (ControlledPawn != nullptr)
	{
		FVector WorldDirection = (CachedDestination - ControlledPawn->GetActorLocation()).GetSafeNormal();
		ControlledPawn->AddMovementInput(WorldDirection, 1.0, false);
	}
}

void ATP_TopDownPlayerController::OnSetDestinationReleased()
{
	// If it was a short press
	if (FollowTime <= ShortPressThreshold)
	{
		// We move there and spawn some particles
		UAIBlueprintHelperLibrary::SimpleMoveToLocation(this, CachedDestination);
		UNiagaraFunctionLibrary::SpawnSystemAtLocation(this, FXCursor, CachedDestination, FRotator::ZeroRotator, FVector(1.f, 1.f, 1.f), true, true, ENCPoolMethod::None, true);
>>>>>>> d731a049
	}

	FollowTime = 0.f;
}

<<<<<<< HEAD
void ATP_TopDownPlayerController::OnTouchPressed(const ETouchIndex::Type FingerIndex, const FVector Location)
{
	bIsTouch = true;
	OnSetDestinationPressed();
}

void ATP_TopDownPlayerController::OnTouchReleased(const ETouchIndex::Type FingerIndex, const FVector Location)
=======
// Triggered every frame when the input is held down
void ATP_TopDownPlayerController::OnTouchTriggered()
{
	bIsTouch = true;
	OnSetDestinationTriggered();
}

void ATP_TopDownPlayerController::OnTouchReleased()
>>>>>>> d731a049
{
	bIsTouch = false;
	OnSetDestinationReleased();
}<|MERGE_RESOLUTION|>--- conflicted
+++ resolved
@@ -14,11 +14,8 @@
 {
 	bShowMouseCursor = true;
 	DefaultMouseCursor = EMouseCursor::Default;
-<<<<<<< HEAD
-=======
 	CachedDestination = FVector::ZeroVector;
 	FollowTime = 0.f;
->>>>>>> d731a049
 }
 
 void ATP_TopDownPlayerController::BeginPlay()
@@ -26,41 +23,10 @@
 	// Call the base class  
 	Super::BeginPlay();
 
-<<<<<<< HEAD
-	if(bInputPressed)
-	{
-		FollowTime += DeltaTime;
-
-		// Look for the touch location
-		FVector HitLocation = FVector::ZeroVector;
-		FHitResult Hit;
-		if(bIsTouch)
-		{
-			GetHitResultUnderFinger(ETouchIndex::Touch1, ECC_Visibility, true, Hit);
-		}
-		else
-		{
-			GetHitResultUnderCursor(ECC_Visibility, true, Hit);
-		}
-		HitLocation = Hit.Location;
-
-		// Direct the Pawn towards that location
-		APawn* const MyPawn = GetPawn();
-		if(MyPawn)
-		{
-			FVector WorldDirection = (HitLocation - MyPawn->GetActorLocation()).GetSafeNormal();
-			MyPawn->AddMovementInput(WorldDirection, 1.f, false);
-		}
-	}
-	else
-	{
-		FollowTime = 0.f;
-=======
 	//Add Input Mapping Context
 	if (UEnhancedInputLocalPlayerSubsystem* Subsystem = ULocalPlayer::GetSubsystem<UEnhancedInputLocalPlayerSubsystem>(GetLocalPlayer()))
 	{
 		Subsystem->AddMappingContext(DefaultMappingContext, 0);
->>>>>>> d731a049
 	}
 }
 
@@ -69,42 +35,6 @@
 	// set up gameplay key bindings
 	Super::SetupInputComponent();
 
-<<<<<<< HEAD
-	InputComponent->BindAction("SetDestination", IE_Pressed, this, &ATP_TopDownPlayerController::OnSetDestinationPressed);
-	InputComponent->BindAction("SetDestination", IE_Released, this, &ATP_TopDownPlayerController::OnSetDestinationReleased);
-
-	// support touch devices 
-	InputComponent->BindTouch(EInputEvent::IE_Pressed, this, &ATP_TopDownPlayerController::OnTouchPressed);
-	InputComponent->BindTouch(EInputEvent::IE_Released, this, &ATP_TopDownPlayerController::OnTouchReleased);
-
-}
-
-void ATP_TopDownPlayerController::OnSetDestinationPressed()
-{
-	// We flag that the input is being pressed
-	bInputPressed = true;
-	// Just in case the character was moving because of a previous short press we stop it
-	StopMovement();
-}
-
-void ATP_TopDownPlayerController::OnSetDestinationReleased()
-{
-	// Player is no longer pressing the input
-	bInputPressed = false;
-
-	// If it was a short press
-	if(FollowTime <= ShortPressThreshold)
-	{
-		// We look for the location in the world where the player has pressed the input
-		FVector HitLocation = FVector::ZeroVector;
-		FHitResult Hit;
-		GetHitResultUnderCursor(ECC_Visibility, true, Hit);
-		HitLocation = Hit.Location;
-
-		// We move there and spawn some particles
-		UAIBlueprintHelperLibrary::SimpleMoveToLocation(this, HitLocation);
-		UNiagaraFunctionLibrary::SpawnSystemAtLocation(this, FXCursor, HitLocation, FRotator::ZeroRotator, FVector(1.f, 1.f, 1.f), true, true, ENCPoolMethod::None, true);
-=======
 	// Set up action bindings
 	if (UEnhancedInputComponent* EnhancedInputComponent = CastChecked<UEnhancedInputComponent>(InputComponent))
 	{
@@ -168,21 +98,11 @@
 		// We move there and spawn some particles
 		UAIBlueprintHelperLibrary::SimpleMoveToLocation(this, CachedDestination);
 		UNiagaraFunctionLibrary::SpawnSystemAtLocation(this, FXCursor, CachedDestination, FRotator::ZeroRotator, FVector(1.f, 1.f, 1.f), true, true, ENCPoolMethod::None, true);
->>>>>>> d731a049
 	}
 
 	FollowTime = 0.f;
 }
 
-<<<<<<< HEAD
-void ATP_TopDownPlayerController::OnTouchPressed(const ETouchIndex::Type FingerIndex, const FVector Location)
-{
-	bIsTouch = true;
-	OnSetDestinationPressed();
-}
-
-void ATP_TopDownPlayerController::OnTouchReleased(const ETouchIndex::Type FingerIndex, const FVector Location)
-=======
 // Triggered every frame when the input is held down
 void ATP_TopDownPlayerController::OnTouchTriggered()
 {
@@ -191,7 +111,6 @@
 }
 
 void ATP_TopDownPlayerController::OnTouchReleased()
->>>>>>> d731a049
 {
 	bIsTouch = false;
 	OnSetDestinationReleased();
