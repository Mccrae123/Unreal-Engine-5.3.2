--- conflicted
+++ resolved
@@ -1,12 +1,8 @@
-<<<<<<< HEAD
-[/Script/GameProjectGeneration.TemplateProjectDefs]
-=======
 ﻿[/Script/GameProjectGeneration.TemplateProjectDefs]
 
 Categories=Games
 
 
->>>>>>> 69078e53
 LocalizedDisplayNames=(Language="en",Text="Top Down")
 LocalizedDescriptions=(Language="en",Text="The top down template features a playable character where the camera is positioned behind and above the avatar at greater distance than in third person perspective. The player is controlled by using the mouse or touchscreen to click on the required destination and uses the navigation system to facilitate the character movement. This perspective is often used in action role playing games.")
 
