{
	"FileVersion": 3,
	"EngineAssociation": "",
	"Category": "",
	"Description": "",
	"Plugins": [
		{
			"Name": "SunPosition",
			"Enabled": true
		},
		{
			"Name": "DataPrepEditor",
			"Enabled": true
		},
		{
			"Name": "DatasmithImporter",
			"Enabled": true
		},
		{
			"Name": "VariantManager",
			"Enabled": true
		},
		{
			"Name": "PythonScriptPlugin",
			"Enabled": true
		},
		{
			"Name": "HDRIBackdrop",
			"Enabled": true
		},
		{
			"Name": "SequencerScripting",
			"Enabled": false
		},
		{
			"Name": "DatasmithCADImporter",
			"Enabled": true,
			"SupportedTargetPlatforms": [
				"Win64"
			]
		},
		{
			"Name": "InterchangeEditor",
			"Enabled": true
		},
		{
			"Name": "AxFImporter",
			"Enabled": true,
			"SupportedTargetPlatforms": [
				"Win64"
			]
		},
		{
			"Name": "DatasmithRuntime",
			"Enabled": true
		},
		{
			"Name": "OpenXR",
			"Enabled": true,
			"SupportedTargetPlatforms": [
				"Win64",
				"Linux",
				"Android",
				"HoloLens"
			]
<<<<<<< HEAD
		},
		{
			"Name": "OculusVR",
			"Enabled": false,
			"SupportedTargetPlatforms": [
				"Win32",
				"Win64"
			]
		},
		{
			"Name": "SteamVR",
			"Enabled": false,
			"SupportedTargetPlatforms": [
				"Win32",
				"Win64"
			]
=======
>>>>>>> 4af6daef
		}
	]
}<|MERGE_RESOLUTION|>--- conflicted
+++ resolved
@@ -63,25 +63,6 @@
 				"Android",
 				"HoloLens"
 			]
-<<<<<<< HEAD
-		},
-		{
-			"Name": "OculusVR",
-			"Enabled": false,
-			"SupportedTargetPlatforms": [
-				"Win32",
-				"Win64"
-			]
-		},
-		{
-			"Name": "SteamVR",
-			"Enabled": false,
-			"SupportedTargetPlatforms": [
-				"Win32",
-				"Win64"
-			]
-=======
->>>>>>> 4af6daef
 		}
 	]
 }