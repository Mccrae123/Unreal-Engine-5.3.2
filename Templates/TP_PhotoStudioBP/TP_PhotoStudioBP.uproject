--- conflicted
+++ resolved
@@ -39,7 +39,6 @@
 			"SupportedTargetPlatforms": [
 				"Win64"
 			]
-<<<<<<< HEAD
 		},
 		{
 			"Name": "DatasmithIFCImporter",
@@ -49,17 +48,6 @@
 			]
 		},
 		{
-=======
-		},
-		{
-			"Name": "DatasmithIFCImporter",
-			"Enabled": true,
-			"SupportedTargetPlatforms": [
-				"Win64"
-			]
-		},
-		{
->>>>>>> 90fae962
 			"Name": "StaticMeshEditorExtension",
 			"Enabled": true
 		},
@@ -73,13 +61,10 @@
 			"SupportedTargetPlatforms": [
 				"Win64"
 			]
-<<<<<<< HEAD
-=======
 		},
 		{
 			"Name": "ModelingToolsEditorMode",
 			"Enabled": true
->>>>>>> 90fae962
 		}
 	]
 }