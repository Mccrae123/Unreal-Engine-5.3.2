--- conflicted
+++ resolved
@@ -8,13 +8,8 @@
 	public TP_FirstPersonTarget(TargetInfo Target) : base(Target)
 	{
 		Type = TargetType.Game;
-<<<<<<< HEAD
-		DefaultBuildSettings = BuildSettingsVersion.Latest;
-		IncludeOrderVersion = EngineIncludeOrderVersion.Unreal5_1;
-=======
 		DefaultBuildSettings = BuildSettingsVersion.V4;
 		IncludeOrderVersion = EngineIncludeOrderVersion.Unreal5_3;
->>>>>>> 4af6daef
 		ExtraModuleNames.Add("TP_FirstPerson");
 	}
 }