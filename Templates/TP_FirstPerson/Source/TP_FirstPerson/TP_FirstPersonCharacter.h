--- conflicted
+++ resolved
@@ -4,26 +4,17 @@
 
 #include "CoreMinimal.h"
 #include "GameFramework/Character.h"
-<<<<<<< HEAD
-#include "InputActionValue.h"
-=======
 #include "Logging/LogMacros.h"
->>>>>>> 4af6daef
 #include "TP_FirstPersonCharacter.generated.h"
 
 class UInputComponent;
 class USkeletalMeshComponent;
 class UCameraComponent;
-<<<<<<< HEAD
-class UAnimMontage;
-class USoundBase;
-=======
 class UInputAction;
 class UInputMappingContext;
 struct FInputActionValue;
 
 DECLARE_LOG_CATEGORY_EXTERN(LogTemplateCharacter, Log, All);
->>>>>>> 4af6daef
 
 UCLASS(config=Game)
 class ATP_FirstPersonCharacter : public ACharacter
@@ -40,18 +31,6 @@
 
 	/** MappingContext */
 	UPROPERTY(EditAnywhere, BlueprintReadOnly, Category=Input, meta=(AllowPrivateAccess = "true"))
-<<<<<<< HEAD
-	class UInputMappingContext* DefaultMappingContext;
-
-	/** Jump Input Action */
-	UPROPERTY(EditAnywhere, BlueprintReadOnly, Category=Input, meta=(AllowPrivateAccess = "true"))
-	class UInputAction* JumpAction;
-
-	/** Move Input Action */
-	UPROPERTY(EditAnywhere, BlueprintReadOnly, Category=Input, meta=(AllowPrivateAccess = "true"))
-	class UInputAction* MoveAction;
-
-=======
 	UInputMappingContext* DefaultMappingContext;
 
 	/** Jump Input Action */
@@ -61,7 +40,6 @@
 	/** Move Input Action */
 	UPROPERTY(EditAnywhere, BlueprintReadOnly, Category=Input, meta=(AllowPrivateAccess = "true"))
 	UInputAction* MoveAction;
->>>>>>> 4af6daef
 	
 public:
 	ATP_FirstPersonCharacter();
@@ -74,7 +52,6 @@
 	/** Look Input Action */
 	UPROPERTY(EditAnywhere, BlueprintReadOnly, Category = Input, meta = (AllowPrivateAccess = "true"))
 	class UInputAction* LookAction;
-<<<<<<< HEAD
 
 	/** Bool for AnimBP to switch to another animation set */
 	UPROPERTY(VisibleAnywhere, BlueprintReadOnly, Category = Weapon)
@@ -88,21 +65,6 @@
 	UFUNCTION(BlueprintCallable, Category = Weapon)
 	bool GetHasRifle();
 
-=======
-
-	/** Bool for AnimBP to switch to another animation set */
-	UPROPERTY(VisibleAnywhere, BlueprintReadOnly, Category = Weapon)
-	bool bHasRifle;
-
-	/** Setter to set the bool */
-	UFUNCTION(BlueprintCallable, Category = Weapon)
-	void SetHasRifle(bool bNewHasRifle);
-
-	/** Getter for the bool */
-	UFUNCTION(BlueprintCallable, Category = Weapon)
-	bool GetHasRifle();
-
->>>>>>> 4af6daef
 protected:
 	/** Called for movement input */
 	void Move(const FInputActionValue& Value);
@@ -121,5 +83,4 @@
 	/** Returns FirstPersonCameraComponent subobject **/
 	UCameraComponent* GetFirstPersonCameraComponent() const { return FirstPersonCameraComponent; }
 
-
 };
