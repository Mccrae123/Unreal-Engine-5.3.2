// Copyright Epic Games, Inc. All Rights Reserved.

#pragma once

#include "CoreMinimal.h"
#include "GameFramework/Character.h"
#include "InputActionValue.h"
#include "TP_FirstPersonCharacter.generated.h"

class UInputComponent;
class USkeletalMeshComponent;
class USceneComponent;
class UCameraComponent;
class UAnimMontage;
class USoundBase;

// Declaration of the delegate that will be called when the Primary Action is triggered
// It is declared as dynamic so it can be accessed also in Blueprints
DECLARE_DYNAMIC_MULTICAST_DELEGATE(FOnUseItem);

UCLASS(config=Game)
class ATP_FirstPersonCharacter : public ACharacter
{
	GENERATED_BODY()

	/** Pawn mesh: 1st person view (arms; seen only by self) */
	UPROPERTY(VisibleDefaultsOnly, Category=Mesh)
	USkeletalMeshComponent* Mesh1P;

	/** First person camera */
	UPROPERTY(VisibleAnywhere, BlueprintReadOnly, Category = Camera, meta = (AllowPrivateAccess = "true"))
	UCameraComponent* FirstPersonCameraComponent;

<<<<<<< HEAD
=======
	/** MappingContext */
	UPROPERTY(EditAnywhere, BlueprintReadOnly, Category=Input, meta=(AllowPrivateAccess = "true"))
	class UInputMappingContext* DefaultMappingContext;

	/** Jump Input Action */
	UPROPERTY(EditAnywhere, BlueprintReadOnly, Category=Input, meta=(AllowPrivateAccess = "true"))
	class UInputAction* JumpAction;

	/** Move Input Action */
	UPROPERTY(EditAnywhere, BlueprintReadOnly, Category=Input, meta=(AllowPrivateAccess = "true"))
	class UInputAction* MoveAction;

	
>>>>>>> d731a049
public:
	ATP_FirstPersonCharacter();

protected:
	virtual void BeginPlay();

public:
<<<<<<< HEAD
	/** Base turn rate, in deg/sec. Other scaling may affect final turn rate. */
	UPROPERTY(VisibleAnywhere, BlueprintReadOnly, Category=Camera)
	float TurnRateGamepad;
=======
		
	/** Look Input Action */
	UPROPERTY(EditAnywhere, BlueprintReadOnly, Category = Input, meta = (AllowPrivateAccess = "true"))
	class UInputAction* LookAction;

	/** Bool for AnimBP to switch to another animation set */
	UPROPERTY(VisibleAnywhere, BlueprintReadOnly, Category = Weapon)
	bool bHasRifle;

	/** Setter to set the bool */
	UFUNCTION(BlueprintCallable, Category = Weapon)
	void SetHasRifle(bool bNewHasRifle);

	/** Getter for the bool */
	UFUNCTION(BlueprintCallable, Category = Weapon)
	bool GetHasRifle();

protected:
	/** Called for movement input */
	void Move(const FInputActionValue& Value);

	/** Called for looking input */
	void Look(const FInputActionValue& Value);
>>>>>>> d731a049

	/** Delegate to whom anyone can subscribe to receive this event */
	UPROPERTY(BlueprintAssignable, Category = "Interaction")
	FOnUseItem OnUseItem;
protected:
<<<<<<< HEAD
	
	/** Fires a projectile. */
	void OnPrimaryAction();

	/** Handles moving forward/backward */
	void MoveForward(float Val);

	/** Handles strafing movement, left and right */
	void MoveRight(float Val);

	/**
	 * Called via input to turn at a given rate.
	 * @param Rate	This is a normalized rate, i.e. 1.0 means 100% of desired turn rate
	 */
	void TurnAtRate(float Rate);

	/**
	 * Called via input to turn look up/down at a given rate.
	 * @param Rate	This is a normalized rate, i.e. 1.0 means 100% of desired turn rate
	 */
	void LookUpAtRate(float Rate);

	struct TouchData
	{
		TouchData() { bIsPressed = false;Location=FVector::ZeroVector;}
		bool bIsPressed;
		ETouchIndex::Type FingerIndex;
		FVector Location;
		bool bMoved;
	};
	void BeginTouch(const ETouchIndex::Type FingerIndex, const FVector Location);
	void EndTouch(const ETouchIndex::Type FingerIndex, const FVector Location);
	void TouchUpdate(const ETouchIndex::Type FingerIndex, const FVector Location);
	TouchData	TouchItem;
	
protected:
=======
>>>>>>> d731a049
	// APawn interface
	virtual void SetupPlayerInputComponent(UInputComponent* InputComponent) override;
	// End of APawn interface

public:
	/** Returns Mesh1P subobject **/
	USkeletalMeshComponent* GetMesh1P() const { return Mesh1P; }
	/** Returns FirstPersonCameraComponent subobject **/
	UCameraComponent* GetFirstPersonCameraComponent() const { return FirstPersonCameraComponent; }


};
<|MERGE_RESOLUTION|>--- conflicted
+++ resolved
@@ -14,10 +14,6 @@
 class UAnimMontage;
 class USoundBase;
 
-// Declaration of the delegate that will be called when the Primary Action is triggered
-// It is declared as dynamic so it can be accessed also in Blueprints
-DECLARE_DYNAMIC_MULTICAST_DELEGATE(FOnUseItem);
-
 UCLASS(config=Game)
 class ATP_FirstPersonCharacter : public ACharacter
 {
@@ -31,8 +27,6 @@
 	UPROPERTY(VisibleAnywhere, BlueprintReadOnly, Category = Camera, meta = (AllowPrivateAccess = "true"))
 	UCameraComponent* FirstPersonCameraComponent;
 
-<<<<<<< HEAD
-=======
 	/** MappingContext */
 	UPROPERTY(EditAnywhere, BlueprintReadOnly, Category=Input, meta=(AllowPrivateAccess = "true"))
 	class UInputMappingContext* DefaultMappingContext;
@@ -46,7 +40,6 @@
 	class UInputAction* MoveAction;
 
 	
->>>>>>> d731a049
 public:
 	ATP_FirstPersonCharacter();
 
@@ -54,11 +47,6 @@
 	virtual void BeginPlay();
 
 public:
-<<<<<<< HEAD
-	/** Base turn rate, in deg/sec. Other scaling may affect final turn rate. */
-	UPROPERTY(VisibleAnywhere, BlueprintReadOnly, Category=Camera)
-	float TurnRateGamepad;
-=======
 		
 	/** Look Input Action */
 	UPROPERTY(EditAnywhere, BlueprintReadOnly, Category = Input, meta = (AllowPrivateAccess = "true"))
@@ -82,51 +70,8 @@
 
 	/** Called for looking input */
 	void Look(const FInputActionValue& Value);
->>>>>>> d731a049
 
-	/** Delegate to whom anyone can subscribe to receive this event */
-	UPROPERTY(BlueprintAssignable, Category = "Interaction")
-	FOnUseItem OnUseItem;
 protected:
-<<<<<<< HEAD
-	
-	/** Fires a projectile. */
-	void OnPrimaryAction();
-
-	/** Handles moving forward/backward */
-	void MoveForward(float Val);
-
-	/** Handles strafing movement, left and right */
-	void MoveRight(float Val);
-
-	/**
-	 * Called via input to turn at a given rate.
-	 * @param Rate	This is a normalized rate, i.e. 1.0 means 100% of desired turn rate
-	 */
-	void TurnAtRate(float Rate);
-
-	/**
-	 * Called via input to turn look up/down at a given rate.
-	 * @param Rate	This is a normalized rate, i.e. 1.0 means 100% of desired turn rate
-	 */
-	void LookUpAtRate(float Rate);
-
-	struct TouchData
-	{
-		TouchData() { bIsPressed = false;Location=FVector::ZeroVector;}
-		bool bIsPressed;
-		ETouchIndex::Type FingerIndex;
-		FVector Location;
-		bool bMoved;
-	};
-	void BeginTouch(const ETouchIndex::Type FingerIndex, const FVector Location);
-	void EndTouch(const ETouchIndex::Type FingerIndex, const FVector Location);
-	void TouchUpdate(const ETouchIndex::Type FingerIndex, const FVector Location);
-	TouchData	TouchItem;
-	
-protected:
-=======
->>>>>>> d731a049
 	// APawn interface
 	virtual void SetupPlayerInputComponent(UInputComponent* InputComponent) override;
 	// End of APawn interface
