--- conflicted
+++ resolved
@@ -5,13 +5,8 @@
 #include "Animation/AnimInstance.h"
 #include "Camera/CameraComponent.h"
 #include "Components/CapsuleComponent.h"
-<<<<<<< HEAD
-#include "Components/InputComponent.h"
-#include "GameFramework/InputSettings.h"
-=======
 #include "EnhancedInputComponent.h"
 #include "EnhancedInputSubsystems.h"
->>>>>>> d731a049
 
 
 //////////////////////////////////////////////////////////////////////////
@@ -24,14 +19,7 @@
 	
 	// Set size for collision capsule
 	GetCapsuleComponent()->InitCapsuleSize(55.f, 96.0f);
-<<<<<<< HEAD
-
-	// set our turn rates for input
-	TurnRateGamepad = 45.f;
-
-=======
 		
->>>>>>> d731a049
 	// Create a CameraComponent	
 	FirstPersonCameraComponent = CreateDefaultSubobject<UCameraComponent>(TEXT("FirstPersonCamera"));
 	FirstPersonCameraComponent->SetupAttachment(GetCapsuleComponent());
@@ -44,13 +32,8 @@
 	Mesh1P->SetupAttachment(FirstPersonCameraComponent);
 	Mesh1P->bCastDynamicShadow = false;
 	Mesh1P->CastShadow = false;
-<<<<<<< HEAD
-	Mesh1P->SetRelativeRotation(FRotator(1.9f, -19.19f, 5.2f));
-	Mesh1P->SetRelativeLocation(FVector(-0.5f, -4.4f, -155.7f));
-=======
 	//Mesh1P->SetRelativeRotation(FRotator(0.9f, -19.19f, 5.2f));
 	Mesh1P->SetRelativeLocation(FVector(-30.f, 0.f, -150.f));
->>>>>>> d731a049
 
 }
 
@@ -59,8 +42,6 @@
 	// Call the base class  
 	Super::BeginPlay();
 
-<<<<<<< HEAD
-=======
 	//Add Input Mapping Context
 	if (APlayerController* PlayerController = Cast<APlayerController>(Controller))
 	{
@@ -70,46 +51,12 @@
 		}
 	}
 
->>>>>>> d731a049
 }
 
 //////////////////////////////////////////////////////////////////////////// Input
 
 void ATP_FirstPersonCharacter::SetupPlayerInputComponent(class UInputComponent* PlayerInputComponent)
 {
-<<<<<<< HEAD
-	// Set up gameplay key bindings
-	check(PlayerInputComponent);
-
-	// Bind jump events
-	PlayerInputComponent->BindAction("Jump", IE_Pressed, this, &ACharacter::Jump);
-	PlayerInputComponent->BindAction("Jump", IE_Released, this, &ACharacter::StopJumping);
-
-	// Bind fire event
-	PlayerInputComponent->BindAction("PrimaryAction", IE_Pressed, this, &ATP_FirstPersonCharacter::OnPrimaryAction);
-
-	// Enable touchscreen input
-	EnableTouchscreenMovement(PlayerInputComponent);
-
-	// Bind movement events
-	PlayerInputComponent->BindAxis("Move Forward / Backward", this, &ATP_FirstPersonCharacter::MoveForward);
-	PlayerInputComponent->BindAxis("Move Right / Left", this, &ATP_FirstPersonCharacter::MoveRight);
-
-	// We have 2 versions of the rotation bindings to handle different kinds of devices differently
-	// "Mouse" versions handle devices that provide an absolute delta, such as a mouse.
-	// "Gamepad" versions are for devices that we choose to treat as a rate of change, such as an analog joystick
-	PlayerInputComponent->BindAxis("Turn Right / Left Mouse", this, &APawn::AddControllerYawInput);
-	PlayerInputComponent->BindAxis("Look Up / Down Mouse", this, &APawn::AddControllerPitchInput);
-	PlayerInputComponent->BindAxis("Turn Right / Left Gamepad", this, &ATP_FirstPersonCharacter::TurnAtRate);
-	PlayerInputComponent->BindAxis("Look Up / Down Gamepad", this, &ATP_FirstPersonCharacter::LookUpAtRate);
-}
-
-void ATP_FirstPersonCharacter::OnPrimaryAction()
-{
-	// Trigger the OnItemUsed Event
-	OnUseItem.Broadcast();
-}
-=======
 	// Set up action bindings
 	if (UEnhancedInputComponent* EnhancedInputComponent = CastChecked<UEnhancedInputComponent>(PlayerInputComponent))
 	{
@@ -125,28 +72,11 @@
 	}
 }
 
->>>>>>> d731a049
 
 void ATP_FirstPersonCharacter::Move(const FInputActionValue& Value)
 {
-<<<<<<< HEAD
-	if (TouchItem.bIsPressed == true)
-	{
-		return;
-	}
-	if ((FingerIndex == TouchItem.FingerIndex) && (TouchItem.bMoved == false))
-	{
-		OnPrimaryAction();
-	}
-	TouchItem.bIsPressed = true;
-	TouchItem.FingerIndex = FingerIndex;
-	TouchItem.Location = Location;
-	TouchItem.bMoved = false;
-}
-=======
 	// input is a Vector2D
 	FVector2D MovementVector = Value.Get<FVector2D>();
->>>>>>> d731a049
 
 	if (Controller != nullptr)
 	{
@@ -156,11 +86,7 @@
 	}
 }
 
-<<<<<<< HEAD
-void ATP_FirstPersonCharacter::MoveForward(float Value)
-=======
 void ATP_FirstPersonCharacter::Look(const FInputActionValue& Value)
->>>>>>> d731a049
 {
 	// input is a Vector2D
 	FVector2D LookAxisVector = Value.Get<FVector2D>();
@@ -175,33 +101,10 @@
 
 void ATP_FirstPersonCharacter::SetHasRifle(bool bNewHasRifle)
 {
-<<<<<<< HEAD
-	// calculate delta for this frame from the rate information
-	AddControllerYawInput(Rate * TurnRateGamepad * GetWorld()->GetDeltaSeconds());
-=======
 	bHasRifle = bNewHasRifle;
->>>>>>> d731a049
 }
 
 bool ATP_FirstPersonCharacter::GetHasRifle()
 {
-<<<<<<< HEAD
-	// calculate delta for this frame from the rate information
-	AddControllerPitchInput(Rate * TurnRateGamepad * GetWorld()->GetDeltaSeconds());
-}
-
-bool ATP_FirstPersonCharacter::EnableTouchscreenMovement(class UInputComponent* PlayerInputComponent)
-{
-	if (FPlatformMisc::SupportsTouchInput() || GetDefault<UInputSettings>()->bUseMouseForTouch)
-	{
-		PlayerInputComponent->BindTouch(EInputEvent::IE_Pressed, this, &ATP_FirstPersonCharacter::BeginTouch);
-		PlayerInputComponent->BindTouch(EInputEvent::IE_Released, this, &ATP_FirstPersonCharacter::EndTouch);
-
-		return true;
-	}
-	
-	return false;
-=======
 	return bHasRifle;
->>>>>>> d731a049
 }