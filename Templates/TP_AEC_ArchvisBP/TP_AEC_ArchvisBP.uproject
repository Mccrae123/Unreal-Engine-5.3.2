--- conflicted
+++ resolved
@@ -86,19 +86,7 @@
 			"Enabled": true
 		},
 		{
-<<<<<<< HEAD
-			"Name": "DatasmithC4DImporter",
-			"Enabled": true,
-			"SupportedTargetPlatforms": [
-				"Win64",
-				"Mac"
-			]
-		},
-		{
-			"Name": "MovieRenderPipeline",
-=======
 			"Name": "GPULightmass",
->>>>>>> 6bbb88c8
 			"Enabled": true
 		}
 	]
