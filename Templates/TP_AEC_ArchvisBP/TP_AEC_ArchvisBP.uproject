--- conflicted
+++ resolved
@@ -6,20 +6,6 @@
 	"Plugins": [
 		{
 			"Name": "DatasmithImporter",
-<<<<<<< HEAD
-			"Enabled": true
-		},
-		{
-			"Name": "DatasmithGLTFImporter",
-			"Enabled": true
-		},
-		{
-			"Name": "DatasmithCADImporter",
-			"Enabled": true,
-			"SupportedTargetPlatforms": [
-				"Win64"
-			]
-=======
 			"Enabled": true
 		},
 		{
@@ -71,67 +57,13 @@
 		{
 			"Name": "SequencerScripting",
 			"Enabled": false
->>>>>>> 4af6daef
 		},
 		{
 			"Name": "ModelingToolsEditorMode",
 			"Enabled": true
 		},
 		{
-<<<<<<< HEAD
-			"Name": "DatasmithC4DImporter",
-			"Enabled": true,
-			"SupportedTargetPlatforms": [
-				"Win64",
-				"Mac"
-			]
-=======
 			"Name": "MovieRenderPipeline",
-			"Enabled": true
->>>>>>> 4af6daef
-		},
-		{
-			"Name": "MoviePipelineMaskRenderPass",
-			"Enabled": true
-		},
-		{
-<<<<<<< HEAD
-			"Name": "DataPrepEditor",
-			"Enabled": true
-		},
-		{
-			"Name": "VariantManager",
-			"Enabled": true
-		},
-		{
-			"Name": "SunPosition",
-			"Enabled": true
-		},
-		{
-			"Name": "HDRIBackdrop",
-			"Enabled": true
-		},
-		{
-			"Name": "PythonScriptPlugin",
-			"Enabled": true
-		},
-		{
-			"Name": "SequencerScripting",
-			"Enabled": false
-		},
-		{
-			"Name": "ModelingToolsEditorMode",
-=======
-			"Name": "ElectraPlayer",
-			"Enabled": true
-		},
-		{
-			"Name": "RemoteControl",
->>>>>>> 4af6daef
-			"Enabled": true
-		},
-		{
-			"Name": "GPULightmass",
 			"Enabled": true
 		},
 		{
