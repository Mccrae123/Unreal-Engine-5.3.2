{
	"FileVersion": 3,
	"EngineAssociation": "",
	"Category": "",
	"Description": "",
	"Plugins": [
		{
			"Name": "DMXControlConsole",
			"Enabled": true
		},
		{
			"Name": "DMXEngine",
			"Enabled": true
		},
		{
			"Name": "DMXFixtures",
			"Enabled": true
		},
		{
			"Name": "DMXPixelMapping",
			"Enabled": true
		},
		{
			"Name": "DMXProtocol",
			"Enabled": true
<<<<<<< HEAD
		},
		{
			"Name": "OculusVR",
			"Enabled": false,
			"SupportedTargetPlatforms": [
				"Win32",
				"Win64"
			]
		},
		{
			"Name": "SteamVR",
			"Enabled": false,
			"SupportedTargetPlatforms": [
				"Win32",
				"Win64"
			]
=======
>>>>>>> 4af6daef
		}
	]
}<|MERGE_RESOLUTION|>--- conflicted
+++ resolved
@@ -23,25 +23,6 @@
 		{
 			"Name": "DMXProtocol",
 			"Enabled": true
-<<<<<<< HEAD
-		},
-		{
-			"Name": "OculusVR",
-			"Enabled": false,
-			"SupportedTargetPlatforms": [
-				"Win32",
-				"Win64"
-			]
-		},
-		{
-			"Name": "SteamVR",
-			"Enabled": false,
-			"SupportedTargetPlatforms": [
-				"Win32",
-				"Win64"
-			]
-=======
->>>>>>> 4af6daef
 		}
 	]
 }