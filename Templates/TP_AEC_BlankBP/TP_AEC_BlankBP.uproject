{
	"FileVersion": 3,
	"EngineAssociation": "",
	"Category": "",
	"Description": "",
	"Enterprise": true,
	"Plugins": [
		{
			"Name": "SunPosition",
			"Enabled": true
		},
		{
			"Name": "DataPrepEditor",
			"Enabled": true
		},
		{
			"Name": "DatasmithImporter",
			"Enabled": true
		},
		{
			"Name": "VariantManager",
			"Enabled": true
		},
		{
			"Name": "PythonScriptPlugin",
			"Enabled": true
		},
		{
			"Name": "HDRIBackdrop",
			"Enabled": true
		},
		{
			"Name": "SequencerScripting",
			"Enabled": false
		},
		{
			"Name": "DatasmithCADImporter",
			"Enabled": true,
			"SupportedTargetPlatforms": [
				"Win64"
			]
		},
		{
			"Name": "DatasmithIFCImporter",
			"Enabled": true,
			"SupportedTargetPlatforms": [
				"Win64"
			]
		},
		{
			"Name": "StaticMeshEditorExtension",
			"Enabled": true
		},
		{
			"Name": "DatasmithGLTFImporter",
			"Enabled": true
		},
		{
			"Name": "AxFImporter",
			"Enabled": true,
			"SupportedTargetPlatforms": [
				"Win64"
			]
<<<<<<< HEAD
=======
		},
		{
			"Name": "ModelingToolsEditorMode",
			"Enabled": true
		},
		{
			"Name": "DatasmithC4DImporter",
			"Enabled": true,
			"SupportedTargetPlatforms": [
				"Win64",
				"Mac"
			]
>>>>>>> 90fae962
		}
	]
}<|MERGE_RESOLUTION|>--- conflicted
+++ resolved
@@ -61,8 +61,6 @@
 			"SupportedTargetPlatforms": [
 				"Win64"
 			]
-<<<<<<< HEAD
-=======
 		},
 		{
 			"Name": "ModelingToolsEditorMode",
@@ -75,7 +73,6 @@
 				"Win64",
 				"Mac"
 			]
->>>>>>> 90fae962
 		}
 	]
 }