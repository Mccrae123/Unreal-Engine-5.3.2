// Copyright Epic Games, Inc. All Rights Reserved.

#include "TP_VehicleAdvWheelFront.h"
#include "UObject/ConstructorHelpers.h"

UTP_VehicleAdvWheelFront::UTP_VehicleAdvWheelFront()
{
<<<<<<< HEAD
	WheelRadius = 39.f;
	WheelWidth = 35.0f;
	FrictionForceMultiplier = 3.0f;
	CorneringStiffness = 1200.0f;
	bAffectedByEngine = false;
	bAffectedByHandbrake = false;
	bAffectedBySteering = true;
	AxleType = EAxleType::Front;
	SpringRate = 250.0f;
	SpringPreload = 50.f;
	SuspensionDampingRatio = 0.5f;
	WheelLoadRatio = 0.5f;
	RollbarScaling = 0.15f;
	SuspensionMaxRaise = 10.0f;
	SuspensionMaxDrop = 10.0f;
	WheelLoadRatio = 0.5f;
=======
	AxleType = EAxleType::Front;
	bAffectedBySteering = true;
>>>>>>> 4af6daef
	MaxSteerAngle = 40.f;
}<|MERGE_RESOLUTION|>--- conflicted
+++ resolved
@@ -5,26 +5,7 @@
 
 UTP_VehicleAdvWheelFront::UTP_VehicleAdvWheelFront()
 {
-<<<<<<< HEAD
-	WheelRadius = 39.f;
-	WheelWidth = 35.0f;
-	FrictionForceMultiplier = 3.0f;
-	CorneringStiffness = 1200.0f;
-	bAffectedByEngine = false;
-	bAffectedByHandbrake = false;
-	bAffectedBySteering = true;
-	AxleType = EAxleType::Front;
-	SpringRate = 250.0f;
-	SpringPreload = 50.f;
-	SuspensionDampingRatio = 0.5f;
-	WheelLoadRatio = 0.5f;
-	RollbarScaling = 0.15f;
-	SuspensionMaxRaise = 10.0f;
-	SuspensionMaxDrop = 10.0f;
-	WheelLoadRatio = 0.5f;
-=======
 	AxleType = EAxleType::Front;
 	bAffectedBySteering = true;
->>>>>>> 4af6daef
 	MaxSteerAngle = 40.f;
 }