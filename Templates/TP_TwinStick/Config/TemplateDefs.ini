--- conflicted
+++ resolved
@@ -1,12 +1,8 @@
-<<<<<<< HEAD
-[/Script/GameProjectGeneration.TemplateProjectDefs]
-=======
 ﻿[/Script/GameProjectGeneration.TemplateProjectDefs]
 
 Categories=Games
 
 
->>>>>>> 69078e53
 LocalizedDisplayNames=(Language="en",Text="Twin Stick Shooter")
 LocalizedDescriptions=(Language="en",Text="The twin stick shooter template features a playable character where the camera is positioned almost directly above the character. Control of the character is with either keyboard, controller or virtual joystick on a touch device. Movement and firing, which are both on the X/Y axis are controlled independantly allowing for firing in a different direction than which the character is facing. The level contains several cubes that are affected by the projectiles and several that are not.")
 
