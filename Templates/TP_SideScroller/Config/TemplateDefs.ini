<<<<<<< HEAD
[/Script/GameProjectGeneration.TemplateProjectDefs]
=======
﻿[/Script/GameProjectGeneration.TemplateProjectDefs]

Categories=Games

>>>>>>> 69078e53
LocalizedDisplayNames=(Language="en",Text="Side Scroller")
LocalizedDescriptions=(Language="en",Text="This side scroller template features an animated skeletal mesh character with a camera positioned at the character's side. Movement, which can be controlled with either keyboard, controller or virtual joystick on a touch device is limited to two dimensions: forward, backward and jumping. A number of ledges are featured in the level and the character can jump between them.")

LocalizedDisplayNames=(Language="ko",Text="횡스크롤")
LocalizedDescriptions=(Language="ko",Text="횡스크롤 템플릿에는 카메라가 측면에 위치한 애니메이션 적용 스켈레탈 메시 캐릭터를 특징으로 합니다. 키보드, 컨트롤러, 터치 디바이스의 가상 조이스틱으로 제어할 수 있는 이동은 두 축으로 제한되어 있어, 앞, 뒤, 점프만 가능합니다. 레벨에는 캐릭터가 점프해 다닐 수 있는 턱이 다수 있습니다.")

LocalizedDisplayNames=(Language="ja",Text="サイドスクロール")
LocalizedDescriptions=(Language="ja",Text="サイドスクロールテンプレートにはアニメーションを使用するスケルタルメッシュのキャラクタが存在し、カメラはキャラクタの側面に存在します。移動はキーボード、コントローラー、タッチデバイスでのバーチャルジョイスティックで操作可能で、二次元に制限されています。前進、後退とジャンプだけです。レベルには足場があり、それらの間をジャンプすることができます。")

LocalizedDisplayNames=(Language="zh-Hans",Text="横版过关游戏")
LocalizedDescriptions=(Language="zh-Hans",Text="该横版过关类游戏模板拥有一个可活动的骨架网格体角色，摄像机位于角色的一侧。您可以通过键盘、手柄或触摸式设备上的虚拟摇杆来控制角色移动，但仅限于两个方向：前进、后退及跳跃。关卡中有许多岩架，角色可以在它们之间跳跃。")

ClassTypes=CameraComponent, SpringArmComponent, PaperFlipbook, PaperCharacter, GameMode
AssetTypes=Animation Sequence, Animation Blueprint, Skeletal Mesh, Blend Space 1D, Skeleton

FoldersToIgnore=Binaries
FoldersToIgnore=Build
FoldersToIgnore=Intermediate
FoldersToIgnore=Saved
FoldersToIgnore=Media

FilesToIgnore="%TEMPLATENAME%.uproject"
FilesToIgnore="%TEMPLATENAME%.png"
FilesToIgnore="Config/TemplateDefs.ini"
FilesToIgnore="Config/config.ini"
FilesToIgnore="%TEMPLATENAME%.opensdf"
FilesToIgnore="%TEMPLATENAME%.sdf"
FilesToIgnore="%TEMPLATENAME%.v11.suo"
FilesToIgnore="%TEMPLATENAME%.v12.suo"
FilesToIgnore="%TEMPLATENAME%.sln"
FilesToIgnore="Manifest.json"
FilesToIgnore="contents.txt"


FolderRenames=(From="Source/%TEMPLATENAME%",To="Source/%PROJECTNAME%")
FolderRenames=(From="Source/%TEMPLATENAME%Editor",To="Source/%PROJECTNAME%Editor")

FilenameReplacements=(Extensions=("cpp","h","ini","cs"),From="%TEMPLATENAME_UPPERCASE%",To="%PROJECTNAME_UPPERCASE%",bCaseSensitive=true)
FilenameReplacements=(Extensions=("cpp","h","ini","cs"),From="%TEMPLATENAME_LOWERCASE%",To="%PROJECTNAME_LOWERCASE%",bCaseSensitive=true)
FilenameReplacements=(Extensions=("cpp","h","ini","cs"),From="%TEMPLATENAME%",To="%PROJECTNAME%",bCaseSensitive=false)

ReplacementsInFiles=(Extensions=("cpp","h","ini","cs"),From="%TEMPLATENAME_UPPERCASE%",To="%PROJECTNAME_UPPERCASE%",bCaseSensitive=true)
ReplacementsInFiles=(Extensions=("cpp","h","ini","cs"),From="%TEMPLATENAME_LOWERCASE%",To="%PROJECTNAME_LOWERCASE%",bCaseSensitive=true)
ReplacementsInFiles=(Extensions=("cpp","h","ini","cs"),From="%TEMPLATENAME%",To="%PROJECTNAME%",bCaseSensitive=false)

SortKey=TP_SideScrollerX
SharedContentPacks=(MountName="Geometry",DetailLevels=("Standard","High"))
SharedContentPacks=(MountName="Mannequin",DetailLevels=("Standard","High"))<|MERGE_RESOLUTION|>--- conflicted
+++ resolved
@@ -1,11 +1,7 @@
-<<<<<<< HEAD
-[/Script/GameProjectGeneration.TemplateProjectDefs]
-=======
 ﻿[/Script/GameProjectGeneration.TemplateProjectDefs]
 
 Categories=Games
 
->>>>>>> 69078e53
 LocalizedDisplayNames=(Language="en",Text="Side Scroller")
 LocalizedDescriptions=(Language="en",Text="This side scroller template features an animated skeletal mesh character with a camera positioned at the character's side. Movement, which can be controlled with either keyboard, controller or virtual joystick on a touch device is limited to two dimensions: forward, backward and jumping. A number of ledges are featured in the level and the character can jump between them.")
 
