// Copyright Epic Games, Inc. All Rights Reserved.

#include "TP_ThirdPersonCharacter.h"
#include "Camera/CameraComponent.h"
#include "Components/CapsuleComponent.h"
#include "Components/InputComponent.h"
#include "GameFramework/CharacterMovementComponent.h"
#include "GameFramework/Controller.h"
#include "GameFramework/SpringArmComponent.h"

//////////////////////////////////////////////////////////////////////////
// ATP_ThirdPersonCharacter

ATP_ThirdPersonCharacter::ATP_ThirdPersonCharacter()
{
	// Set size for collision capsule
	GetCapsuleComponent()->InitCapsuleSize(42.f, 96.0f);

	// set our turn rate for input
	TurnRateGamepad = 50.f;

	// Don't rotate when the controller rotates. Let that just affect the camera.
	bUseControllerRotationPitch = false;
	bUseControllerRotationYaw = false;
	bUseControllerRotationRoll = false;

	// Configure character movement
	GetCharacterMovement()->bOrientRotationToMovement = true; // Character moves in the direction of input...	
	GetCharacterMovement()->RotationRate = FRotator(0.0f, 500.0f, 0.0f); // ...at this rotation rate

	// Note: For faster iteration times these variables, and many more, can be tweaked in the Character Blueprint
	// instead of recompiling to adjust them
	GetCharacterMovement()->JumpZVelocity = 700.f;
	GetCharacterMovement()->AirControl = 0.35f;
	GetCharacterMovement()->MaxWalkSpeed = 500.f;
	GetCharacterMovement()->MinAnalogWalkSpeed = 20.f;
	GetCharacterMovement()->BrakingDecelerationWalking = 2000.f;

	// Create a camera boom (pulls in towards the player if there is a collision)
	CameraBoom = CreateDefaultSubobject<USpringArmComponent>(TEXT("CameraBoom"));
	CameraBoom->SetupAttachment(RootComponent);
	CameraBoom->TargetArmLength = 400.0f; // The camera follows at this distance behind the character	
	CameraBoom->bUsePawnControlRotation = true; // Rotate the arm based on the controller

	// Create a follow camera
	FollowCamera = CreateDefaultSubobject<UCameraComponent>(TEXT("FollowCamera"));
	FollowCamera->SetupAttachment(CameraBoom, USpringArmComponent::SocketName); // Attach the camera to the end of the boom and let the boom adjust to match the controller orientation
	FollowCamera->bUsePawnControlRotation = false; // Camera does not rotate relative to arm

	// Note: The skeletal mesh and anim blueprint references on the Mesh component (inherited from Character) 
	// are set in the derived blueprint asset named ThirdPersonCharacter (to avoid direct content references in C++)
}

//////////////////////////////////////////////////////////////////////////
// Input

void ATP_ThirdPersonCharacter::SetupPlayerInputComponent(class UInputComponent* PlayerInputComponent)
{
	// Set up gameplay key bindings
	check(PlayerInputComponent);
	PlayerInputComponent->BindAction("Jump", IE_Pressed, this, &ACharacter::Jump);
	PlayerInputComponent->BindAction("Jump", IE_Released, this, &ACharacter::StopJumping);

	PlayerInputComponent->BindAxis("Move Forward / Backward", this, &ATP_ThirdPersonCharacter::MoveForward);
	PlayerInputComponent->BindAxis("Move Right / Left", this, &ATP_ThirdPersonCharacter::MoveRight);

	// We have 2 versions of the rotation bindings to handle different kinds of devices differently
	// "turn" handles devices that provide an absolute delta, such as a mouse.
	// "turnrate" is for devices that we choose to treat as a rate of change, such as an analog joystick
	PlayerInputComponent->BindAxis("Turn Right / Left Mouse", this, &APawn::AddControllerYawInput);
	PlayerInputComponent->BindAxis("Turn Right / Left Gamepad", this, &ATP_ThirdPersonCharacter::TurnAtRate);
	PlayerInputComponent->BindAxis("Look Up / Down Mouse", this, &APawn::AddControllerPitchInput);
	PlayerInputComponent->BindAxis("Look Up / Down Gamepad", this, &ATP_ThirdPersonCharacter::LookUpAtRate);

	// handle touch devices
	PlayerInputComponent->BindTouch(IE_Pressed, this, &ATP_ThirdPersonCharacter::TouchStarted);
	PlayerInputComponent->BindTouch(IE_Released, this, &ATP_ThirdPersonCharacter::TouchStopped);
<<<<<<< HEAD

	// VR headset functionality
	PlayerInputComponent->BindAction("ResetVR", IE_Pressed, this, &ATP_ThirdPersonCharacter::OnResetVR);
}


void ATP_ThirdPersonCharacter::OnResetVR()
{
	// If TP_ThirdPerson is added to a project via 'Add Feature' in the Unreal Editor the dependency on HeadMountedDisplay in TP_ThirdPerson.Build.cs is not automatically propagated
	// and a linker error will result.
	// You will need to either:
	//		Add "HeadMountedDisplay" to [YourProject].Build.cs PublicDependencyModuleNames in order to build successfully (appropriate if supporting VR).
	// or:
	//		Comment or delete the call to ResetOrientationAndPosition below (appropriate if not supporting VR)
	UHeadMountedDisplayFunctionLibrary::ResetOrientationAndPosition();
=======
>>>>>>> 6bbb88c8
}

void ATP_ThirdPersonCharacter::TouchStarted(ETouchIndex::Type FingerIndex, FVector Location)
{
	Jump();
}

void ATP_ThirdPersonCharacter::TouchStopped(ETouchIndex::Type FingerIndex, FVector Location)
{
	StopJumping();
}

void ATP_ThirdPersonCharacter::TurnAtRate(float Rate)
{
	// calculate delta for this frame from the rate information
	AddControllerYawInput(Rate * TurnRateGamepad * GetWorld()->GetDeltaSeconds());
}

void ATP_ThirdPersonCharacter::LookUpAtRate(float Rate)
{
	// calculate delta for this frame from the rate information
	AddControllerPitchInput(Rate * TurnRateGamepad * GetWorld()->GetDeltaSeconds());
}

void ATP_ThirdPersonCharacter::MoveForward(float Value)
{
	if ((Controller != nullptr) && (Value != 0.0f))
	{
		// find out which way is forward
		const FRotator Rotation = Controller->GetControlRotation();
		const FRotator YawRotation(0, Rotation.Yaw, 0);

		// get forward vector
		const FVector Direction = FRotationMatrix(YawRotation).GetUnitAxis(EAxis::X);
		AddMovementInput(Direction, Value);
	}
}

void ATP_ThirdPersonCharacter::MoveRight(float Value)
{
	if ( (Controller != nullptr) && (Value != 0.0f) )
	{
		// find out which way is right
		const FRotator Rotation = Controller->GetControlRotation();
		const FRotator YawRotation(0, Rotation.Yaw, 0);
	
		// get right vector 
		const FVector Direction = FRotationMatrix(YawRotation).GetUnitAxis(EAxis::Y);
		// add movement in that direction
		AddMovementInput(Direction, Value);
	}
}<|MERGE_RESOLUTION|>--- conflicted
+++ resolved
@@ -75,24 +75,6 @@
 	// handle touch devices
 	PlayerInputComponent->BindTouch(IE_Pressed, this, &ATP_ThirdPersonCharacter::TouchStarted);
 	PlayerInputComponent->BindTouch(IE_Released, this, &ATP_ThirdPersonCharacter::TouchStopped);
-<<<<<<< HEAD
-
-	// VR headset functionality
-	PlayerInputComponent->BindAction("ResetVR", IE_Pressed, this, &ATP_ThirdPersonCharacter::OnResetVR);
-}
-
-
-void ATP_ThirdPersonCharacter::OnResetVR()
-{
-	// If TP_ThirdPerson is added to a project via 'Add Feature' in the Unreal Editor the dependency on HeadMountedDisplay in TP_ThirdPerson.Build.cs is not automatically propagated
-	// and a linker error will result.
-	// You will need to either:
-	//		Add "HeadMountedDisplay" to [YourProject].Build.cs PublicDependencyModuleNames in order to build successfully (appropriate if supporting VR).
-	// or:
-	//		Comment or delete the call to ResetOrientationAndPosition below (appropriate if not supporting VR)
-	UHeadMountedDisplayFunctionLibrary::ResetOrientationAndPosition();
-=======
->>>>>>> 6bbb88c8
 }
 
 void ATP_ThirdPersonCharacter::TouchStarted(ETouchIndex::Type FingerIndex, FVector Location)
