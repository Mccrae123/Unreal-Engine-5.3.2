{
	"FileVersion": 3,
	"EngineAssociation": "",
	"Category": "",
	"Description": "",
	"Plugins": [
		{
			"Name": "OpenXR",
<<<<<<< HEAD
=======
			"Enabled": true,
			"SupportedTargetPlatforms": [
				"Win64",
				"Linux",
				"Android"
			]
		},
		{
			"Name": "OpenXREyeTracker",
			"Enabled": true,
			"SupportedTargetPlatforms": [
				"Win64",
				"Linux",
				"Android"
			]
		},
		{
			"Name": "OpenXRHandTracking",
>>>>>>> 4af6daef
			"Enabled": true,
			"SupportedTargetPlatforms": [
				"Win64",
				"Linux",
				"Android"
			]
		}
	],
	"TargetPlatforms": [
		"Android",
		"IOS",
		"Linux",
		"Mac",
		"PS4",
		"PS5",
		"Windows",
		"WindowsNoEditor",
		"Switch",
		"XboxOne",
		"XSX",
		"HoloLens"
	]
}<|MERGE_RESOLUTION|>--- conflicted
+++ resolved
@@ -6,8 +6,6 @@
 	"Plugins": [
 		{
 			"Name": "OpenXR",
-<<<<<<< HEAD
-=======
 			"Enabled": true,
 			"SupportedTargetPlatforms": [
 				"Win64",
@@ -26,7 +24,6 @@
 		},
 		{
 			"Name": "OpenXRHandTracking",
->>>>>>> 4af6daef
 			"Enabled": true,
 			"SupportedTargetPlatforms": [
 				"Win64",
