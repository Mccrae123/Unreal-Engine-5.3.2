--- conflicted
+++ resolved
@@ -5,36 +5,13 @@
 	"Description": "",
 	"Plugins": [
 		{
-<<<<<<< HEAD
-			"Name": "XRVisualization",
-			"Enabled": false
-		},
-		{
-=======
->>>>>>> 6bbb88c8
 			"Name": "ResonanceAudio",
 			"Enabled": true
-		},
-		{
-<<<<<<< HEAD
-			"Name": "OculusVR",
-			"Enabled": false,
-			"SupportedTargetPlatforms": [
-				"Win32",
-				"Win64",
-				"Android"
-			]
 		},
 		{
 			"Name": "OpenXR",
 			"Enabled": true,
 			"SupportedTargetPlatforms": [
-				"Win32",
-=======
-			"Name": "OpenXR",
-			"Enabled": true,
-			"SupportedTargetPlatforms": [
->>>>>>> 6bbb88c8
 				"Win64",
 				"Linux",
 				"Android",
@@ -42,25 +19,9 @@
 			]
 		},
 		{
-<<<<<<< HEAD
-			"Name": "SteamVR",
-			"Enabled": false,
-			"SupportedTargetPlatforms": [
-				"Win32",
-				"Win64",
-				"Linux"
-			]
-		},
-		{
-			"Name": "OculusOpenXR",
-			"Enabled": true,
-			"SupportedTargetPlatforms": [
-				"Win32",
-=======
 			"Name": "OculusVR",
 			"Enabled": true,
 			"SupportedTargetPlatforms": [
->>>>>>> 6bbb88c8
 				"Win64",
 				"Android"
 			]
