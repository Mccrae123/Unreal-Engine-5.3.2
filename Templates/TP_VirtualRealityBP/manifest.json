{
	"Version": 1,
	"Name": [
		{
			"Language": "en",
			"Text": "Virtual Reality"
		},
		{
			"Language": "ko",
			"Text": "가상현실"
		},
		{
			"Language": "ja",
			"Text": "バーチャルリアリティ"
		},
		{
			"Language": "zh-Hans",
			"Text": "虚拟现实"
		}
	],
	"Description": [
		{
			"Language": "en",
			"Text": "Blueprint Virtual Reality Template using OpenXR for Desktop, Console, and Mobile. The template features teleport locomotion, snap turning, grabbable objects, grabbable and interactive objects, Google Resonance spatialized audio, and a VR Spectator Camera."
		},
		{
			"Language": "ko",
			"Text": "데스크톱, 콘솔 및 모바일용 OpenXR을 사용하는 블루프린트 VR 템플릿으로, 텔레포트 로코모션, 스냅 회전, 손으로 잡는 오브젝트, 잡을 수 있는 인터랙티브 오브젝트, Google Resonance에서 공간화된 오디오, 그리고 VR 관람자 카메라를 포함하고 있습니다."
		},
		{
			"Language": "ja",
			"Text": "デスクトップ、コンソール、およびモバイル用のOpenXRを使用したブループリントバーチャルリアリティテンプレート。テンプレートには、テレポートによる移動、スナップターニング、掴めるオブジェクト、掴めてインタラクティブなオブジェクト、Google Resonanceの空間化されたオーディオ、VR Spectatorカメラが含まれています。"
		},
		{
			"Language": "zh-Hans",
			"Text": "蓝图虚拟现实模板基于OpenXR实现，用于为面向台式电脑、主机端以及移动端的VR设备开发项目。该模板默认实现了玩家传送、玩家旋转、物体拾取、物体交互、Google Resonance空间化音频，以及VR观察视角等功能。"
		}
	],
	"AssetTypes": [
		{
			"Language": "en",
			"Text": "Sound Cue, Haptic Feedback Effect Curve, Niagara System."
<<<<<<< HEAD
		}，
=======
		},
>>>>>>> d731a049
		{
			"Language": "ko",
			"Text": "사운드 큐, 햅틱 피드백 이펙트 커브, 나이아가라 시스템"

		}
	],
	"SearchTags": [
		{
			"Language": "en",
			"Text": "VR,Virtual,Reality,Virtual Reality"
		},
		{
			"Language": "ko",
			"Text": "VR, 가상, 현실, 가상현실"
		},
		{
			"Language": "ja",
			"Text": "VR,バーチャル,リアリティ,バーチャルリアリティ"
		},
		{
			"Language": "zh-Hans",
			"Text": "VR,Virtual,Reality,虚拟现实"
		}
	],
	"ClassTypes": "Pawn, GameMode, Blueprint Interface, Actor",
	"Category": "BlueprintFeature",
	"FocusAsset": "/Game/VRTemplate/Blueprints/VRPawn.VRPawn",
	"Thumbnail": "TP_VirtualRealityBP.png",
	"Screenshots": [
		"TP_VirtualRealityBP_Preview.png"
	],
	"SortKey": "VirtualRealityBP",
	"AdditionalFeaturePacks": [
		{
			"MountName": "LevelPrototyping",
<<<<<<< HEAD
			"DetailLevels": 
			[
=======
			"DetailLevels": [
>>>>>>> d731a049
				"High"
			]
		},
		{
			"MountName": "FPWeapon",
			"DetailLevels": [
				"Standard"
			]
		},
		{
			"MountName": "VRSpectator",
			"DetailLevels": [
				"Standard"
			]
		}
	]
}<|MERGE_RESOLUTION|>--- conflicted
+++ resolved
@@ -40,11 +40,7 @@
 		{
 			"Language": "en",
 			"Text": "Sound Cue, Haptic Feedback Effect Curve, Niagara System."
-<<<<<<< HEAD
-		}，
-=======
 		},
->>>>>>> d731a049
 		{
 			"Language": "ko",
 			"Text": "사운드 큐, 햅틱 피드백 이펙트 커브, 나이아가라 시스템"
@@ -80,12 +76,7 @@
 	"AdditionalFeaturePacks": [
 		{
 			"MountName": "LevelPrototyping",
-<<<<<<< HEAD
-			"DetailLevels": 
-			[
-=======
 			"DetailLevels": [
->>>>>>> d731a049
 				"High"
 			]
 		},
