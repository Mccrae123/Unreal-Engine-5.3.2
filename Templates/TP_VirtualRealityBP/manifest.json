{
	"Version": 1,
	"Name": [
		{
			"Language": "en",
			"Text": "Virtual Reality"
		},
		{
			"Language": "ko",
			"Text": "가상 현실"
		},
		{
			"Language": "ja",
			"Text": "バーチャルリアリティ"
		},
		{
			"Language": "zh-Hans",
			"Text": "虚拟现实应用"
		}
	],
	"Description": [
		{
			"Language": "en",
			"Text": "Blueprint Virtual Reality Template using OpenXR for Desktop, Console, and Mobile. The template features teleport locomotion, snap turning, grabbable objects, grabbable and interactive objects, Google Resonance spatialized audio, and a VR Spectator Camera."
		},
		{
			"Language": "ko",
			"Text": "데스크톱 및 Playstation VR 용 블루프린트 가상 현실 템플릿입니다. 각 플랫폼 별 전용 폰과 맵은 물론 두 가지 텔레포트 이동 방식이 포함되어 있습니다. 플레이어는 MotionControllerMap 에서 모션 컨트롤러를 사용하여 텔레포트할 수 있으며, HMDLocomotionMap 에서 게임패드 아니면 HeadMountedDisplay 만으로 이동할 곳을 지정하는 방식으로 텔레포트할 수 있습니다."
		},
		{
			"Language": "ja",
			"Text": "デスクトップ VR と Playstation VR 向け、ブループリントのバーチャルリアリティテンプレートです。テンプレートには二種類のテレポートロコモーションモードがあります。それぞれに ポーンとマップが用意されています。MotionControllerMap ではモーションコントローラーを使ったテレポートが可能です。HMDLocomotionMap ではゲームパッドを使ったテレポート、及び、ヘッドマウントディスプレイを使ったポイントアンドテレポートが可能です。"
		},
		{
			"Language": "zh-Hans",
			"Text": "蓝图虚拟现实应用模板面向台式PC以及Playstation VR设备。模板包含2中传送移动模式，分别拥有独立的Pawn和地图。MotionControllerMap可以让玩家使用体感手柄四处传送，而HMDLocomotionMap可以让玩家使用游戏手柄或头显设备进行“指向-传送”式的传送。"
		}
	],
	"AssetTypes": [
		{
			"Language": "en",
			"Text": "Sound Cue, Haptic Feedback Effect Curve, Niagara System."
		}
	],
	"SearchTags": [
		{
			"Language": "en",
			"Text": "VR,Virtual,Reality,Virtual Reality"
		}
	],
	"ClassTypes": "Pawn, GameMode, Blueprint Interface, Actor",
	"Category": "BlueprintFeature",
	"FocusAsset": "/Game/VRTemplate/Blueprints",
	"Thumbnail": "TP_VirtualRealityBP.png",
	"Screenshots": [
		"TP_VirtualRealityBP_Preview.png"
	],
	"SortKey": "VirtualRealityBP",
	"AdditionalFeaturePacks": 
	[
		{
<<<<<<< HEAD
			"MountName": "Geometry",
			"DetailLevels": 
			[
				"Standard",
=======
			"MountName": "LevelPrototyping",
			"DetailLevels": 
			[
>>>>>>> 6bbb88c8
				"High"
			]
		},
		{
			"MountName": "FPWeapon",
<<<<<<< HEAD
			"DetailLevels": 
			[
=======
			"DetailLevels": [
				"Standard"
			]
		},
		{
			"MountName": "VRSpectator",
			"DetailLevels": [
>>>>>>> 6bbb88c8
				"Standard"
			]
		}
	]
}<|MERGE_RESOLUTION|>--- conflicted
+++ resolved
@@ -59,25 +59,14 @@
 	"AdditionalFeaturePacks": 
 	[
 		{
-<<<<<<< HEAD
-			"MountName": "Geometry",
-			"DetailLevels": 
-			[
-				"Standard",
-=======
 			"MountName": "LevelPrototyping",
 			"DetailLevels": 
 			[
->>>>>>> 6bbb88c8
 				"High"
 			]
 		},
 		{
 			"MountName": "FPWeapon",
-<<<<<<< HEAD
-			"DetailLevels": 
-			[
-=======
 			"DetailLevels": [
 				"Standard"
 			]
@@ -85,7 +74,6 @@
 		{
 			"MountName": "VRSpectator",
 			"DetailLevels": [
->>>>>>> 6bbb88c8
 				"Standard"
 			]
 		}
