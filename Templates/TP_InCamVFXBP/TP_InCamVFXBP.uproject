{
	"FileVersion": 3,
	"EngineAssociation": "",
	"Category": "",
	"Description": "",
	"Plugins": [
		{
			"Name": "ICVFX",
			"Enabled": true
		},
		{
			"Name": "OpenXR",
			"Enabled": true,
			"SupportedTargetPlatforms": [
				"Win64",
				"Linux",
				"Android"
			]
		},
		{
			"Name": "VirtualScouting",
			"Enabled": true,
			"SupportedTargetPlatforms": [
				"Win64",
				"Linux"
			]
<<<<<<< HEAD
=======
		},
		{
			"Name": "DisplayClusterLaunch",
			"Enabled": true
>>>>>>> 74d0b334
		}
	],
	"TargetPlatforms": [
		"WindowsNoEditor",
		"Windows"
	]
}<|MERGE_RESOLUTION|>--- conflicted
+++ resolved
@@ -24,13 +24,10 @@
 				"Win64",
 				"Linux"
 			]
-<<<<<<< HEAD
-=======
 		},
 		{
 			"Name": "DisplayClusterLaunch",
 			"Enabled": true
->>>>>>> 74d0b334
 		}
 	],
 	"TargetPlatforms": [
