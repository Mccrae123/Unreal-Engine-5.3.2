--- conflicted
+++ resolved
@@ -1,11 +1,7 @@
-<<<<<<< HEAD
-[/Script/GameProjectGeneration.TemplateProjectDefs]
-=======
 ﻿[/Script/GameProjectGeneration.TemplateProjectDefs]
 
 Categories=Games
 
->>>>>>> 69078e53
 LocalizedDisplayNames=(Language="en",Text="Vehicle")
 LocalizedDescriptions=(Language="en",Text="The vehicle template features a simple physics-driven vehicle. Vehicle movement can be controlled with either keyboard, controller or virtual joystick on a touch device. The template features 2 camera views - On is positioned above and behind the vehicle, whilst the other is positioned inside. When using the inside view the mouse or touchscreen or a HMD device. There is also a HUD both in and out of the car that shows the current gear and speed. The level features a smooth ramp, a slightly irregluar one, some objects that can be knocked over and a post which cannot.")
 
