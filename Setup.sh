#!/bin/bash
# Copyright Epic Games, Inc. All Rights Reserved.

if [ -z $GIT_DIR ]; then
	GIT_DIR=$(git rev-parse --git-common-dir);
	if [ $? -ne 0 ]; then
		GIT_DIR=.git
	fi
fi

set -e

cd "`dirname "$0"`"

<<<<<<< HEAD
if [ ! -f Engine/Binaries/DotNET/GitDependencies/linux-x64/GitDependencies ] && [ ! -f Engine/Binaries/DotNET/GitDependencies/osx-x64/GitDependencies ] ; then
=======
# Select the preferred architecture for the current system
ARCH=x64
[ $(uname -m) == "arm64" ] && ARCH=arm64 

if [ ! -f Engine/Binaries/DotNET/GitDependencies/linux-x64/GitDependencies ] && [ ! -f Engine/Binaries/DotNET/GitDependencies/osx-$ARCH/GitDependencies ] ; then
>>>>>>> 4af6daef
	echo "GitSetup ERROR: This script does not appear to be located \
	   in the root UE directory and must be run from there."
	exit 1
fi

function FindPromptOrForceArg()
{
	read -r -a Args <<< "$@"
	for Arg in "${Args[@]}"
	do
		case $Arg in
				--prompt)
					echo "${Arg}"
					return
				;;
				--force)
					echo "${Arg}"
					return
				;;
		esac
	done
}

declare -a GitDepsArgs
PromptOrForce=$(FindPromptOrForceArg "$@")
if [ -z "${PromptOrForce}" ];
then
	# Use --prompt by default, whenever caller hasn't supplied a --prompt or --force arg
  GitDepsArgs=(--prompt)
fi
GitDepsArgs+=("$@")

if [ "$(uname)" = "Darwin" ]; then
	# Setup the git hooks
	if [ -d "$GIT_DIR/hooks" ]; then
		echo "Registering git hooks... (this will override existing ones!)"
		rm -f "$GIT_DIR/hooks/post-checkout"
		rm -f "$GIT_DIR/hooks/post-merge"
		ln -s ../../Engine/Build/BatchFiles/Mac/GitDependenciesHook.sh "$GIT_DIR/hooks/post-checkout"
		ln -s ../../Engine/Build/BatchFiles/Mac/GitDependenciesHook.sh "$GIT_DIR/hooks/post-merge"
	fi

	# Get the dependencies for the first time
	Engine/Build/BatchFiles/Mac/GitDependencies.sh "${GitDepsArgs[@]}"
else
	# Setup the git hooks
	if [ -d "$GIT_DIR/hooks" ]; then
		echo "Registering git hooks... (this will override existing ones!)"
		echo \#!/bin/sh > "$GIT_DIR/hooks/post-checkout"
		echo Engine/Build/BatchFiles/Linux/GitDependencies.sh >> "$GIT_DIR/hooks/post-checkout"
		chmod +x "$GIT_DIR/hooks/post-checkout"

		echo \#!/bin/sh > "$GIT_DIR/hooks/post-merge"
		echo Engine/Build/BatchFiles/Linux/GitDependencies.sh >> "$GIT_DIR/hooks/post-merge"
		chmod +x "$GIT_DIR/hooks/post-merge"
	fi

	# Get the dependencies for the first time
	Engine/Build/BatchFiles/Linux/GitDependencies.sh "${GitDepsArgs[@]}"

	echo Register the engine installation...
	if [ -f Engine/Binaries/Linux/UnrealVersionSelector-Linux-Shipping ]; then
		pushd Engine/Binaries/Linux > /dev/null
		./UnrealVersionSelector-Linux-Shipping -register > /dev/null &
		popd > /dev/null
	fi

	pushd Engine/Build/BatchFiles/Linux > /dev/null
	./Setup.sh "$@"
	popd > /dev/null
fi<|MERGE_RESOLUTION|>--- conflicted
+++ resolved
@@ -12,15 +12,11 @@
 
 cd "`dirname "$0"`"
 
-<<<<<<< HEAD
-if [ ! -f Engine/Binaries/DotNET/GitDependencies/linux-x64/GitDependencies ] && [ ! -f Engine/Binaries/DotNET/GitDependencies/osx-x64/GitDependencies ] ; then
-=======
 # Select the preferred architecture for the current system
 ARCH=x64
 [ $(uname -m) == "arm64" ] && ARCH=arm64 
 
 if [ ! -f Engine/Binaries/DotNET/GitDependencies/linux-x64/GitDependencies ] && [ ! -f Engine/Binaries/DotNET/GitDependencies/osx-$ARCH/GitDependencies ] ; then
->>>>>>> 4af6daef
 	echo "GitSetup ERROR: This script does not appear to be located \
 	   in the root UE directory and must be run from there."
 	exit 1
